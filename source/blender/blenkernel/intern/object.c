/*
 * This program is free software; you can redistribute it and/or
 * modify it under the terms of the GNU General Public License
 * as published by the Free Software Foundation; either version 2
 * of the License, or (at your option) any later version.
 *
 * This program is distributed in the hope that it will be useful,
 * but WITHOUT ANY WARRANTY; without even the implied warranty of
 * MERCHANTABILITY or FITNESS FOR A PARTICULAR PURPOSE.  See the
 * GNU General Public License for more details.
 *
 * You should have received a copy of the GNU General Public License
 * along with this program; if not, write to the Free Software Foundation,
 * Inc., 51 Franklin Street, Fifth Floor, Boston, MA 02110-1301, USA.
 *
 * The Original Code is Copyright (C) 2001-2002 by NaN Holding BV.
 * All rights reserved.
 */

/** \file
 * \ingroup bke
 */

#include <string.h>
#include <math.h>
#include <stdio.h>

#include "CLG_log.h"

#include "MEM_guardedalloc.h"

#include "DNA_anim_types.h"
#include "DNA_armature_types.h"
#include "DNA_camera_types.h"
#include "DNA_collection_types.h"
#include "DNA_constraint_types.h"
#include "DNA_gpencil_types.h"
#include "DNA_gpencil_modifier_types.h"
#include "DNA_key_types.h"
#include "DNA_light_types.h"
#include "DNA_lattice_types.h"
#include "DNA_material_types.h"
#include "DNA_meta_types.h"
#include "DNA_mesh_types.h"
#include "DNA_meshdata_types.h"
#include "DNA_movieclip_types.h"
#include "DNA_scene_types.h"
#include "DNA_screen_types.h"
#include "DNA_sequence_types.h"
#include "DNA_shader_fx_types.h"
#include "DNA_smoke_types.h"
#include "DNA_space_types.h"
#include "DNA_view3d_types.h"
#include "DNA_world_types.h"
#include "DNA_object_types.h"
#include "DNA_lightprobe_types.h"
#include "DNA_property_types.h"
#include "DNA_rigidbody_types.h"

#include "BLI_blenlib.h"
#include "BLI_math.h"
#include "BLI_threads.h"
#include "BLI_utildefines.h"
#include "BLI_linklist.h"
#include "BLI_kdtree.h"

#include "BLT_translation.h"

#include "BKE_pbvh.h"
#include "BKE_main.h"
#include "BKE_global.h"
#include "BKE_idprop.h"
#include "BKE_armature.h"
#include "BKE_action.h"
#include "BKE_bullet.h"
#include "BKE_deform.h"
#include "BKE_DerivedMesh.h"
#include "BKE_animsys.h"
#include "BKE_anim.h"
#include "BKE_collection.h"
#include "BKE_constraint.h"
#include "BKE_curve.h"
#include "BKE_displist.h"
#include "BKE_effect.h"
#include "BKE_fcurve.h"
#include "BKE_gpencil_modifier.h"
#include "BKE_icons.h"
#include "BKE_key.h"
#include "BKE_light.h"
#include "BKE_layer.h"
#include "BKE_lattice.h"
#include "BKE_library.h"
#include "BKE_library_query.h"
#include "BKE_library_remap.h"
#include "BKE_linestyle.h"
#include "BKE_mesh.h"
#include "BKE_editmesh.h"
#include "BKE_mball.h"
#include "BKE_modifier.h"
#include "BKE_multires.h"
#include "BKE_node.h"
#include "BKE_object.h"
#include "BKE_object_facemap.h"
#include "BKE_paint.h"
#include "BKE_particle.h"
#include "BKE_pointcache.h"
#include "BKE_lightprobe.h"
#include "BKE_property.h"
#include "BKE_rigidbody.h"
#include "BKE_sca.h"
#include "BKE_scene.h"
#include "BKE_sequencer.h"
#include "BKE_shader_fx.h"
#include "BKE_speaker.h"
#include "BKE_softbody.h"
#include "BKE_subsurf.h"
#include "BKE_subdiv_ccg.h"
#include "BKE_material.h"
#include "BKE_camera.h"
#include "BKE_image.h"
#include "BKE_gpencil.h"

#include "DEG_depsgraph.h"
#include "DEG_depsgraph_query.h"

#include "DRW_engine.h"

#ifdef WITH_MOD_FLUID
#  include "LBM_fluidsim.h"
#endif

#ifdef WITH_PYTHON
#  include "BPY_extern.h"
#endif

#include "CCGSubSurf.h"
#include "atomic_ops.h"

static CLG_LogRef LOG = {"bke.object"};

/* Vertex parent modifies original BMesh which is not safe for threading.
 * Ideally such a modification should be handled as a separate DAG update
 * callback for mesh datablock, but for until it is actually supported use
 * simpler solution with a mutex lock.
 *                                               - sergey -
 */
#define VPARENT_THREADING_HACK

#ifdef VPARENT_THREADING_HACK
static ThreadMutex vparent_lock = BLI_MUTEX_INITIALIZER;
#endif

void BKE_object_workob_clear(Object *workob)
{
  memset(workob, 0, sizeof(Object));

  workob->scale[0] = workob->scale[1] = workob->scale[2] = 1.0f;
  workob->dscale[0] = workob->dscale[1] = workob->dscale[2] = 1.0f;
  workob->rotmode = ROT_MODE_EUL;
}

void BKE_object_free_particlesystems(Object *ob)
{
  ParticleSystem *psys;

  while ((psys = BLI_pophead(&ob->particlesystem))) {
    psys_free(ob, psys);
  }
}

void BKE_object_free_softbody(Object *ob)
{
  sbFree(ob);
}

void BKE_object_free_bulletsoftbody(Object *ob)
{
	if (ob->bsoft) {
		bsbFree(ob->bsoft);
		ob->bsoft = NULL;
	}
}

void BKE_object_free_curve_cache(Object *ob)
{
  if (ob->runtime.curve_cache) {
    BKE_displist_free(&ob->runtime.curve_cache->disp);
    BKE_curve_bevelList_free(&ob->runtime.curve_cache->bev);
    if (ob->runtime.curve_cache->path) {
      free_path(ob->runtime.curve_cache->path);
    }
    BKE_nurbList_free(&ob->runtime.curve_cache->deformed_nurbs);
    MEM_freeN(ob->runtime.curve_cache);
    ob->runtime.curve_cache = NULL;
  }
}

void BKE_object_free_modifiers(Object *ob, const int flag)
{
  ModifierData *md;
  GpencilModifierData *gp_md;

  while ((md = BLI_pophead(&ob->modifiers))) {
    modifier_free_ex(md, flag);
  }

  while ((gp_md = BLI_pophead(&ob->greasepencil_modifiers))) {
    BKE_gpencil_modifier_free_ex(gp_md, flag);
  }
  /* particle modifiers were freed, so free the particlesystems as well */
  BKE_object_free_particlesystems(ob);

  /* same for softbody */
  BKE_object_free_softbody(ob);

  /* modifiers may have stored data in the DM cache */
  BKE_object_free_derived_caches(ob);
}

void BKE_object_free_shaderfx(Object *ob, const int flag)
{
  ShaderFxData *fx;

  while ((fx = BLI_pophead(&ob->shader_fx))) {
    BKE_shaderfx_free_ex(fx, flag);
  }
}

void BKE_object_modifier_hook_reset(Object *ob, HookModifierData *hmd)
{
  /* reset functionality */
  if (hmd->object) {
    bPoseChannel *pchan = BKE_pose_channel_find_name(hmd->object->pose, hmd->subtarget);

    if (hmd->subtarget[0] && pchan) {
      float imat[4][4], mat[4][4];

      /* calculate the world-space matrix for the pose-channel target first, then carry on as usual */
      mul_m4_m4m4(mat, hmd->object->obmat, pchan->pose_mat);

      invert_m4_m4(imat, mat);
      mul_m4_m4m4(hmd->parentinv, imat, ob->obmat);
    }
    else {
      invert_m4_m4(hmd->object->imat, hmd->object->obmat);
      mul_m4_m4m4(hmd->parentinv, hmd->object->imat, ob->obmat);
    }
  }
}

void BKE_object_modifier_gpencil_hook_reset(Object *ob, HookGpencilModifierData *hmd)
{
  if (hmd->object == NULL) {
    return;
  }
  /* reset functionality */
  bPoseChannel *pchan = BKE_pose_channel_find_name(hmd->object->pose, hmd->subtarget);

  if (hmd->subtarget[0] && pchan) {
    float imat[4][4], mat[4][4];

    /* calculate the world-space matrix for the pose-channel target first, then carry on as usual */
    mul_m4_m4m4(mat, hmd->object->obmat, pchan->pose_mat);

    invert_m4_m4(imat, mat);
    mul_m4_m4m4(hmd->parentinv, imat, ob->obmat);
  }
  else {
    invert_m4_m4(hmd->object->imat, hmd->object->obmat);
    mul_m4_m4m4(hmd->parentinv, hmd->object->imat, ob->obmat);
  }
}

bool BKE_object_support_modifier_type_check(const Object *ob, int modifier_type)
{
  const ModifierTypeInfo *mti;

  mti = modifierType_getInfo(modifier_type);

  /* only geometry objects should be able to get modifiers [#25291] */
  if (!ELEM(ob->type, OB_MESH, OB_CURVE, OB_SURF, OB_FONT, OB_LATTICE)) {
    return false;
  }

  if (ob->type == OB_LATTICE && (mti->flags & eModifierTypeFlag_AcceptsLattice) == 0) {
    return false;
  }

  if (!((mti->flags & eModifierTypeFlag_AcceptsCVs) ||
        (ob->type == OB_MESH && (mti->flags & eModifierTypeFlag_AcceptsMesh)))) {
    return false;
  }

  return true;
}

void BKE_object_link_modifiers(Scene *scene, struct Object *ob_dst, const struct Object *ob_src)
{
  ModifierData *md;
  BKE_object_free_modifiers(ob_dst, 0);

  if (!ELEM(ob_dst->type, OB_MESH, OB_CURVE, OB_SURF, OB_FONT, OB_LATTICE)) {
    /* only objects listed above can have modifiers and linking them to objects
     * which doesn't have modifiers stack is quite silly */
    return;
  }

  for (md = ob_src->modifiers.first; md; md = md->next) {
    ModifierData *nmd = NULL;

    if (ELEM(md->type, eModifierType_Hook, eModifierType_Collision)) {
      continue;
    }

    if (!BKE_object_support_modifier_type_check(ob_dst, md->type)) {
      continue;
    }

    switch (md->type) {
      case eModifierType_Softbody:
        BKE_object_copy_softbody(ob_dst, ob_src, 0);
        break;
      case eModifierType_Skin:
        /* ensure skin-node customdata exists */
        BKE_mesh_ensure_skin_customdata(ob_dst->data);
        break;
    }

    nmd = modifier_new(md->type);
    BLI_strncpy(nmd->name, md->name, sizeof(nmd->name));

    if (md->type == eModifierType_Multires) {
      /* Has to be done after mod creation, but *before* we actually copy its settings! */
      multiresModifier_sync_levels_ex(
          scene, ob_dst, (MultiresModifierData *)md, (MultiresModifierData *)nmd);
    }

    modifier_copyData(md, nmd);
    BLI_addtail(&ob_dst->modifiers, nmd);
    modifier_unique_name(&ob_dst->modifiers, nmd);
  }

  BKE_object_copy_particlesystems(ob_dst, ob_src, 0);

  /* TODO: smoke?, cloth? */
}

/* Copy CCG related data. Used to sync copy of mesh with reshaped original
 * mesh.
 */
static void copy_ccg_data(Mesh *mesh_destination, Mesh *mesh_source, int layer_type)
{
  BLI_assert(mesh_destination->totloop == mesh_source->totloop);
  CustomData *data_destination = &mesh_destination->ldata;
  CustomData *data_source = &mesh_source->ldata;
  const int num_elements = mesh_source->totloop;
  if (!CustomData_has_layer(data_source, layer_type)) {
    return;
  }
  const int layer_index = CustomData_get_layer_index(data_destination, layer_type);
  CustomData_free_layer(data_destination, layer_type, num_elements, layer_index);
  BLI_assert(!CustomData_has_layer(data_destination, layer_type));
  CustomData_add_layer(data_destination, layer_type, CD_CALLOC, NULL, num_elements);
  BLI_assert(CustomData_has_layer(data_destination, layer_type));
  CustomData_copy_layer_type_data(data_source, data_destination, layer_type, 0, 0, num_elements);
}

static void object_update_from_subsurf_ccg(Object *object)
{
  /* Currently CCG is only created for Mesh objects. */
  if (object->type != OB_MESH) {
    return;
  }
  /* Object was never evaluated, so can not have CCG subdivision surface. */
  Mesh *mesh_eval = object->runtime.mesh_eval;
  if (mesh_eval == NULL) {
    return;
  }
  SubdivCCG *subdiv_ccg = mesh_eval->runtime.subdiv_ccg;
  if (subdiv_ccg == NULL) {
    return;
  }
  /* Check whether there is anything to be reshaped. */
  if (!subdiv_ccg->dirty.coords && !subdiv_ccg->dirty.hidden) {
    return;
  }
  const int tot_level = mesh_eval->runtime.subdiv_ccg_tot_level;
  Object *object_orig = DEG_get_original_object(object);
  Mesh *mesh_orig = (Mesh *)object_orig->data;
  multiresModifier_reshapeFromCCG(tot_level, mesh_orig, subdiv_ccg);
  /* NOTE: we need to reshape into an original mesh from main database,
   * allowing:
   *
   *  - Update copies of that mesh at any moment.
   *  - Save the file without doing extra reshape.
   *  - All the users of the mesh have updated displacement.
   *
   * However, the tricky part here is that we only know about sculpted
   * state of a mesh on an object level, and object is being updated after
   * mesh datablock is updated. This forces us to:
   *
   *  - Update mesh datablock from object evaluation, which is technically
   *    forbidden, but there is no other place for this yet.
   *  - Reshape to the original mesh from main database, and then copy updated
   *    layer to copy of that mesh (since copy of the mesh has decoupled
   *    custom data layers).
   *
   * All this is defeating all the designs we need to follow to allow safe
   * threaded evaluation, but this is as good as we can make it within the
   * current sculpt//evaluated mesh design. This is also how we've survived
   * with old DerivedMesh based solutions. So, while this is all wrong and
   * needs reconsideration, doesn't seem to be a big stopper for real
   * production artists.
   */
  /* TODO(sergey): Solve this somehow, to be fully stable for threaded
   * evaluation environment.
   */
  /* NOTE: runtime.mesh_orig is what was before assigning mesh_eval,
   * it is orig as in what was in object_eval->data before evaluating
   * modifier stack.
   *
   * mesh_cow is a copy-on-written version od object_orig->data.
   */
  Mesh *mesh_cow = object->runtime.mesh_orig;
  copy_ccg_data(mesh_cow, mesh_orig, CD_MDISPS);
  copy_ccg_data(mesh_cow, mesh_orig, CD_GRID_PAINT_MASK);
  /* Everything is now up-to-date. */
  subdiv_ccg->dirty.coords = false;
  subdiv_ccg->dirty.hidden = false;
}

/* free data derived from mesh, called when mesh changes or is freed */
void BKE_object_free_derived_caches(Object *ob)
{
  /* Also serves as signal to remake texspace.
   *
   * NOTE: This function can be called from threads on different objects
   * sharing same data datablock. So we need to ensure atomic nature of
   * data modification here.
   */
  if (ob->type == OB_MESH) {
    Mesh *me = ob->data;

    if (me && me->bb) {
      atomic_fetch_and_or_int32(&me->bb->flag, BOUNDBOX_DIRTY);
    }
  }
  else if (ELEM(ob->type, OB_SURF, OB_CURVE, OB_FONT)) {
    Curve *cu = ob->data;

    if (cu && cu->bb) {
      atomic_fetch_and_or_int32(&cu->bb->flag, BOUNDBOX_DIRTY);
    }
  }

  MEM_SAFE_FREE(ob->runtime.bb);

  object_update_from_subsurf_ccg(ob);
  BKE_object_free_derived_mesh_caches(ob);

  if (ob->runtime.mesh_eval != NULL) {
    Mesh *mesh_eval = ob->runtime.mesh_eval;
    /* Restore initial pointer. */
    if (ob->data == mesh_eval) {
      ob->data = ob->runtime.mesh_orig;
    }
    /* Evaluated mesh points to edit mesh, but does not own it. */
    mesh_eval->edit_mesh = NULL;
    BKE_mesh_free(mesh_eval);
    BKE_libblock_free_data(&mesh_eval->id, false);
    MEM_freeN(mesh_eval);
    ob->runtime.mesh_eval = NULL;
  }
  if (ob->runtime.mesh_deform_eval != NULL) {
    Mesh *mesh_deform_eval = ob->runtime.mesh_deform_eval;
    BKE_mesh_free(mesh_deform_eval);
    BKE_libblock_free_data(&mesh_deform_eval->id, false);
    MEM_freeN(mesh_deform_eval);
    ob->runtime.mesh_deform_eval = NULL;
  }

  BKE_object_free_curve_cache(ob);

  /* clear grease pencil data */
  DRW_gpencil_freecache(ob);
}

void BKE_object_free_derived_mesh_caches(struct Object *ob)
{
  if (ob->derivedFinal) {
    ob->derivedFinal->needsFree = 1;
    ob->derivedFinal->release(ob->derivedFinal);
    ob->derivedFinal = NULL;
  }
  if (ob->derivedDeform) {
    ob->derivedDeform->needsFree = 1;
    ob->derivedDeform->release(ob->derivedDeform);
    ob->derivedDeform = NULL;
  }
}

void BKE_object_free_caches(Object *object)
{
  ModifierData *md;
  short update_flag = 0;

  /* Free particle system caches holding paths. */
  if (object->particlesystem.first) {
    ParticleSystem *psys;
    for (psys = object->particlesystem.first; psys != NULL; psys = psys->next) {
      psys_free_path_cache(psys, psys->edit);
      update_flag |= ID_RECALC_PSYS_REDO;
    }
  }

  /* Free memory used by cached derived meshes in the particle system modifiers. */
  for (md = object->modifiers.first; md != NULL; md = md->next) {
    if (md->type == eModifierType_ParticleSystem) {
      ParticleSystemModifierData *psmd = (ParticleSystemModifierData *)md;
      if (psmd->mesh_final) {
        BKE_id_free(NULL, psmd->mesh_final);
        psmd->mesh_final = NULL;
        if (psmd->mesh_original) {
          BKE_id_free(NULL, psmd->mesh_original);
          psmd->mesh_original = NULL;
        }
        psmd->flag |= eParticleSystemFlag_file_loaded;
        update_flag |= ID_RECALC_GEOMETRY;
      }
    }
  }

  /* NOTE: If object is coming from a duplicator, it might be a temporary
   * object created by dependency graph, which shares pointers with original
   * object. In this case we can not free anything.
   */
  if ((object->base_flag & BASE_FROM_DUPLI) == 0) {
    BKE_object_free_derived_caches(object);
    update_flag |= ID_RECALC_GEOMETRY;
  }

  /* Tag object for update, so once memory critical operation is over and
   * scene update routines are back to it's business the object will be
   * guaranteed to be in a known state.
   */
  if (update_flag != 0) {
    DEG_id_tag_update(&object->id, update_flag);
  }
}

/** Free (or release) any data used by this object (does not free the object itself). */
void BKE_object_free(Object *ob)
{
  BKE_animdata_free((ID *)ob, false);

  DRW_drawdata_free((ID *)ob);

  /* BKE_<id>_free shall never touch to ID->us. Never ever. */
  BKE_object_free_modifiers(ob, LIB_ID_CREATE_NO_USER_REFCOUNT);
  BKE_object_free_shaderfx(ob, LIB_ID_CREATE_NO_USER_REFCOUNT);

  MEM_SAFE_FREE(ob->mat);
  MEM_SAFE_FREE(ob->matbits);
  MEM_SAFE_FREE(ob->iuser);
  MEM_SAFE_FREE(ob->runtime.bb);

	BLI_freelistN(&ob->defbase);
	BLI_freelistN(&ob->fmaps);
	if (ob->pose) {
		BKE_pose_free_ex(ob->pose, false);
		ob->pose = NULL;
	}
	if (ob->mpath) {
		animviz_free_motionpath(ob->mpath);
		ob->mpath = NULL;
	}
	BKE_bproperty_free_list(&ob->prop);

	free_sensors(&ob->sensors);
	free_controllers(&ob->controllers);
	free_actuators(&ob->actuators);
	
	BKE_constraints_free_ex(&ob->constraints, false);

	BKE_partdeflect_free(ob->pd);
	BKE_rigidbody_free_object(ob, NULL);
	BKE_rigidbody_free_constraint(ob);

  sbFree(ob);

  BKE_sculptsession_free(ob);

	/* Free runtime curves data. */
	if (ob->runtime.curve_cache) {
		BKE_curve_bevelList_free(&ob->runtime.curve_cache->bev);
		if (ob->runtime.curve_cache->path)
			free_path(ob->runtime.curve_cache->path);
		MEM_freeN(ob->runtime.curve_cache);
		ob->runtime.curve_cache = NULL;
	}

<<<<<<< HEAD
	BKE_previewimg_free(&ob->preview);
=======
  BLI_freelistN(&ob->lodlevels);

  /* Free runtime curves data. */
  if (ob->runtime.curve_cache) {
    BKE_curve_bevelList_free(&ob->runtime.curve_cache->bev);
    if (ob->runtime.curve_cache->path) {
      free_path(ob->runtime.curve_cache->path);
    }
    MEM_freeN(ob->runtime.curve_cache);
    ob->runtime.curve_cache = NULL;
  }

  BKE_previewimg_free(&ob->preview);
>>>>>>> 0e4e1d25
}

/* actual check for internal data, not context or flags */
bool BKE_object_is_in_editmode(const Object *ob)
{
  if (ob->data == NULL) {
    return false;
  }

  switch (ob->type) {
    case OB_MESH:
      return ((Mesh *)ob->data)->edit_mesh != NULL;
    case OB_ARMATURE:
      return ((bArmature *)ob->data)->edbo != NULL;
    case OB_FONT:
      return ((Curve *)ob->data)->editfont != NULL;
    case OB_MBALL:
      return ((MetaBall *)ob->data)->editelems != NULL;
    case OB_LATTICE:
      return ((Lattice *)ob->data)->editlatt != NULL;
    case OB_SURF:
    case OB_CURVE:
      return ((Curve *)ob->data)->editnurb != NULL;
    default:
      return false;
  }
}

bool BKE_object_is_in_editmode_vgroup(const Object *ob)
{
  return (OB_TYPE_SUPPORT_VGROUP(ob->type) && BKE_object_is_in_editmode(ob));
}

bool BKE_object_data_is_in_editmode(const ID *id)
{
  const short type = GS(id->name);
  BLI_assert(OB_DATA_SUPPORT_EDITMODE(type));
  switch (type) {
    case ID_ME:
      return ((const Mesh *)id)->edit_mesh != NULL;
    case ID_CU:
      return ((((const Curve *)id)->editnurb != NULL) || (((const Curve *)id)->editfont != NULL));
    case ID_MB:
      return ((const MetaBall *)id)->editelems != NULL;
    case ID_LT:
      return ((const Lattice *)id)->editlatt != NULL;
    case ID_AR:
      return ((const bArmature *)id)->edbo != NULL;
    default:
      BLI_assert(0);
      return false;
  }
}

bool BKE_object_is_in_wpaint_select_vert(const Object *ob)
{
  if (ob->type == OB_MESH) {
    Mesh *me = ob->data;
    return ((ob->mode & OB_MODE_WEIGHT_PAINT) && (me->edit_mesh == NULL) &&
            (ME_EDIT_PAINT_SEL_MODE(me) == SCE_SELECT_VERTEX));
  }

  return false;
}

bool BKE_object_has_mode_data(const struct Object *ob, eObjectMode object_mode)
{
  if (object_mode & OB_MODE_EDIT) {
    if (BKE_object_is_in_editmode(ob)) {
      return true;
    }
  }
  else if (object_mode & OB_MODE_VERTEX_PAINT) {
    if (ob->sculpt && (ob->sculpt->mode_type == OB_MODE_VERTEX_PAINT)) {
      return true;
    }
  }
  else if (object_mode & OB_MODE_WEIGHT_PAINT) {
    if (ob->sculpt && (ob->sculpt->mode_type == OB_MODE_WEIGHT_PAINT)) {
      return true;
    }
  }
  else if (object_mode & OB_MODE_SCULPT) {
    if (ob->sculpt && (ob->sculpt->mode_type == OB_MODE_SCULPT)) {
      return true;
    }
  }
  else if (object_mode & OB_MODE_POSE) {
    if (ob->pose != NULL) {
      return true;
    }
  }
  return false;
}

bool BKE_object_is_mode_compat(const struct Object *ob, eObjectMode object_mode)
{
  return ((ob->mode == object_mode) || (ob->mode & object_mode) != 0);
}

/**
 * Return which parts of the object are visible, as evaluated by depsgraph
 */
int BKE_object_visibility(const Object *ob, const int dag_eval_mode)
{
  if ((ob->base_flag & BASE_VISIBLE) == 0) {
    return 0;
  }

  /* Test which components the object has. */
  int visibility = OB_VISIBLE_SELF;
  if (ob->particlesystem.first) {
    visibility |= OB_VISIBLE_INSTANCES | OB_VISIBLE_PARTICLES;
  }
  else if (ob->transflag & OB_DUPLI) {
    visibility |= OB_VISIBLE_INSTANCES;
  }

  /* Optional hiding of self if there are particles or instancers. */
  if (visibility & (OB_VISIBLE_PARTICLES | OB_VISIBLE_INSTANCES)) {
    switch ((eEvaluationMode)dag_eval_mode) {
      case DAG_EVAL_VIEWPORT:
        if (!(ob->duplicator_visibility_flag & OB_DUPLI_FLAG_VIEWPORT)) {
          visibility &= ~OB_VISIBLE_SELF;
        }
        break;
      case DAG_EVAL_RENDER:
        if (!(ob->duplicator_visibility_flag & OB_DUPLI_FLAG_RENDER)) {
          visibility &= ~OB_VISIBLE_SELF;
        }
        break;
    }
  }

  return visibility;
}

bool BKE_object_exists_check(Main *bmain, const Object *obtest)
{
  Object *ob;

  if (obtest == NULL) {
    return false;
  }

  ob = bmain->objects.first;
  while (ob) {
    if (ob == obtest) {
      return true;
    }
    ob = ob->id.next;
  }
  return false;
}

/* *************************************************** */

static const char *get_obdata_defname(int type)
{
  switch (type) {
    case OB_MESH:
      return DATA_("Mesh");
    case OB_CURVE:
      return DATA_("Curve");
    case OB_SURF:
      return DATA_("Surf");
    case OB_FONT:
      return DATA_("Text");
    case OB_MBALL:
      return DATA_("Mball");
    case OB_CAMERA:
      return DATA_("Camera");
    case OB_LAMP:
      return CTX_DATA_(BLT_I18NCONTEXT_ID_LIGHT, "Light");
    case OB_LATTICE:
      return DATA_("Lattice");
    case OB_ARMATURE:
      return DATA_("Armature");
    case OB_SPEAKER:
      return DATA_("Speaker");
    case OB_EMPTY:
      return DATA_("Empty");
    case OB_GPENCIL:
      return DATA_("GPencil");
    default:
      CLOG_ERROR(&LOG, "Internal error, bad type: %d", type);
      return DATA_("Empty");
  }
}

void *BKE_object_obdata_add_from_type(Main *bmain, int type, const char *name)
{
  if (name == NULL) {
    name = get_obdata_defname(type);
  }

  switch (type) {
    case OB_MESH:
      return BKE_mesh_add(bmain, name);
    case OB_CURVE:
      return BKE_curve_add(bmain, name, OB_CURVE);
    case OB_SURF:
      return BKE_curve_add(bmain, name, OB_SURF);
    case OB_FONT:
      return BKE_curve_add(bmain, name, OB_FONT);
    case OB_MBALL:
      return BKE_mball_add(bmain, name);
    case OB_CAMERA:
      return BKE_camera_add(bmain, name);
    case OB_LAMP:
      return BKE_light_add(bmain, name);
    case OB_LATTICE:
      return BKE_lattice_add(bmain, name);
    case OB_ARMATURE:
      return BKE_armature_add(bmain, name);
    case OB_SPEAKER:
      return BKE_speaker_add(bmain, name);
    case OB_LIGHTPROBE:
      return BKE_lightprobe_add(bmain, name);
    case OB_GPENCIL:
      return BKE_gpencil_data_addnew(bmain, name);
    case OB_EMPTY:
      return NULL;
    default:
      CLOG_ERROR(&LOG, "Internal error, bad type: %d", type);
      return NULL;
  }
}

void BKE_object_init(Object *ob)
{
  /* BLI_assert(MEMCMP_STRUCT_AFTER_IS_ZERO(ob, id)); */ /* ob->type is already initialized... */

  copy_v4_fl(ob->color, 1.0f);

  ob->scale[0] = ob->scale[1] = ob->scale[2] = 1.0;
  ob->dscale[0] = ob->dscale[1] = ob->dscale[2] = 1.0;

  /* objects should default to having Euler XYZ rotations,
   * but rotations default to quaternions
   */
  ob->rotmode = ROT_MODE_EUL;

  unit_axis_angle(ob->rotAxis, &ob->rotAngle);
  unit_axis_angle(ob->drotAxis, &ob->drotAngle);

  unit_qt(ob->quat);
  unit_qt(ob->dquat);

  /* rotation locks should be 4D for 4 component rotations by default... */
  ob->protectflag = OB_LOCK_ROT4D;

  unit_m4(ob->constinv);
  unit_m4(ob->parentinv);
  unit_m4(ob->obmat);
  ob->dt = OB_TEXTURE;
  ob->empty_drawtype = OB_PLAINAXES;
  ob->empty_drawsize = 1.0;
  ob->empty_image_depth = OB_EMPTY_IMAGE_DEPTH_DEFAULT;
  if (ob->type == OB_EMPTY) {
    copy_v2_fl(ob->ima_ofs, -0.5f);
  }

  if (ELEM(ob->type, OB_LAMP, OB_CAMERA, OB_SPEAKER)) {
    ob->trackflag = OB_NEGZ;
    ob->upflag = OB_POSY;
  }
  else {
    ob->trackflag = OB_POSY;
    ob->upflag = OB_POSZ;
  }

  ob->instance_faces_scale = 1.0;

	/* Game engine defaults*/
	ob->mass = ob->inertia = 1.0f;
	ob->formfactor = 0.4f;
	ob->damping = 0.04f;
	ob->rdamping = 0.1f;
	ob->anisotropicFriction[0] = 1.0f;
	ob->anisotropicFriction[1] = 1.0f;
	ob->anisotropicFriction[2] = 1.0f;
	ob->gameflag = OB_PROP | OB_COLLISION;
	ob->gameflag2 = 0;
	ob->margin = 0.04f;
	ob->friction = 0.5;
	ob->init_state = 1;
	ob->state = 1;
	ob->obstacleRad = 1.0f;
	ob->step_height = 0.15f;
	ob->jump_speed = 10.0f;
	ob->fall_speed = 55.0f;
	ob->max_jumps = 1;
	//ob->max_slope = M_PI_2;
	ob->col_group = 0x01;
	ob->col_mask = 0xffff;
	ob->preview = NULL;
	ob->duplicator_visibility_flag = OB_DUPLI_FLAG_VIEWPORT | OB_DUPLI_FLAG_RENDER;

  /* NT fluid sim defaults */
  ob->fluidsimSettings = NULL;

  BLI_listbase_clear(&ob->pc_ids);

  /* Animation Visualization defaults */
  animviz_settings_init(&ob->avs);
}

/* more general add: creates minimum required data, but without vertices etc. */
Object *BKE_object_add_only_object(Main *bmain, int type, const char *name)
{
  Object *ob;

  if (!name) {
    name = get_obdata_defname(type);
  }

  ob = BKE_libblock_alloc(bmain, ID_OB, name, 0);

  /* We increase object user count when linking to Collections. */
  id_us_min(&ob->id);

  /* default object vars */
  ob->type = type;

  BKE_object_init(ob);

  return ob;
}

static Object *object_add_common(Main *bmain, ViewLayer *view_layer, int type, const char *name)
{
  Object *ob;

  ob = BKE_object_add_only_object(bmain, type, name);
  ob->data = BKE_object_obdata_add_from_type(bmain, type, name);
  BKE_view_layer_base_deselect_all(view_layer);

  DEG_id_tag_update_ex(
      bmain, &ob->id, ID_RECALC_TRANSFORM | ID_RECALC_GEOMETRY | ID_RECALC_ANIMATION);
  return ob;
}

/**
 * General add: to scene, with layer from area and default name
 *
 * Object is added to the active Collection.
 * If there is no linked collection to the active ViewLayer we create a new one.
 */
/* creates minimum required data, but without vertices etc. */
Object *BKE_object_add(
    Main *bmain, Scene *UNUSED(scene), ViewLayer *view_layer, int type, const char *name)
{
  Object *ob;
  Base *base;
  LayerCollection *layer_collection;

  ob = object_add_common(bmain, view_layer, type, name);

  layer_collection = BKE_layer_collection_get_active(view_layer);
  BKE_collection_object_add(bmain, layer_collection->collection, ob);

  base = BKE_view_layer_base_find(view_layer, ob);
  BKE_view_layer_base_select_and_set_active(view_layer, base);

  return ob;
}

/**
 * Add a new object, using another one as a reference
 *
 * \param ob_src: object to use to determine the collections of the new object.
 */
Object *BKE_object_add_from(
    Main *bmain, Scene *scene, ViewLayer *view_layer, int type, const char *name, Object *ob_src)
{
  Object *ob;
  Base *base;

  ob = object_add_common(bmain, view_layer, type, name);
  BKE_collection_object_add_from(bmain, scene, ob_src, ob);

  base = BKE_view_layer_base_find(view_layer, ob);
  BKE_view_layer_base_select_and_set_active(view_layer, base);

  return ob;
}

/**
 * Add a new object, but assign the given datablock as the ob->data
 * for the newly created object.
 *
 * \param data: The datablock to assign as ob->data for the new object.
 *             This is assumed to be of the correct type.
 * \param do_id_user: If true, id_us_plus() will be called on data when
 *                 assigning it to the object.
 */
Object *BKE_object_add_for_data(
    Main *bmain, ViewLayer *view_layer, int type, const char *name, ID *data, bool do_id_user)
{
  Object *ob;
  Base *base;
  LayerCollection *layer_collection;

  /* same as object_add_common, except we don't create new ob->data */
  ob = BKE_object_add_only_object(bmain, type, name);
  ob->data = data;
  if (do_id_user) {
    id_us_plus(data);
  }

  BKE_view_layer_base_deselect_all(view_layer);
  DEG_id_tag_update_ex(
      bmain, &ob->id, ID_RECALC_TRANSFORM | ID_RECALC_GEOMETRY | ID_RECALC_ANIMATION);

  layer_collection = BKE_layer_collection_get_active(view_layer);
  BKE_collection_object_add(bmain, layer_collection->collection, ob);

  base = BKE_view_layer_base_find(view_layer, ob);
  BKE_view_layer_base_select_and_set_active(view_layer, base);

  return ob;
}

void BKE_object_copy_softbody(struct Object *ob_dst, const struct Object *ob_src, const int flag)
{
  SoftBody *sb = ob_src->soft;
  SoftBody *sbn;
  bool tagged_no_main = ob_dst->id.tag & LIB_TAG_NO_MAIN;

  ob_dst->softflag = ob_src->softflag;
  if (sb == NULL) {
    ob_dst->soft = NULL;
    return;
  }

  sbn = MEM_dupallocN(sb);

  if ((flag & LIB_ID_COPY_CACHES) == 0) {
    sbn->totspring = sbn->totpoint = 0;
    sbn->bpoint = NULL;
    sbn->bspring = NULL;
  }
  else {
    sbn->totspring = sb->totspring;
    sbn->totpoint = sb->totpoint;

    if (sbn->bpoint) {
      int i;

      sbn->bpoint = MEM_dupallocN(sbn->bpoint);

      for (i = 0; i < sbn->totpoint; i++) {
        if (sbn->bpoint[i].springs) {
          sbn->bpoint[i].springs = MEM_dupallocN(sbn->bpoint[i].springs);
        }
      }
    }

    if (sb->bspring) {
      sbn->bspring = MEM_dupallocN(sb->bspring);
    }
  }

  sbn->keys = NULL;
  sbn->totkey = sbn->totpointkey = 0;

  sbn->scratch = NULL;

  if (tagged_no_main == 0) {
    sbn->shared = MEM_dupallocN(sb->shared);
    sbn->shared->pointcache = BKE_ptcache_copy_list(
        &sbn->shared->ptcaches, &sb->shared->ptcaches, flag);
  }

  if (sb->effector_weights) {
    sbn->effector_weights = MEM_dupallocN(sb->effector_weights);
  }

  ob_dst->soft = sbn;
}


SoftBody *copy_softbody(const SoftBody *sb, const int flag)
{
	SoftBody *sbn;

	if (sb == NULL) return(NULL);

	sbn = MEM_dupallocN(sb);

	if ((flag & LIB_ID_COPY_CACHES) == 0) {
		sbn->totspring = sbn->totpoint = 0;
		sbn->bpoint = NULL;
		sbn->bspring = NULL;
	}
	else {
		sbn->totspring = sb->totspring;
		sbn->totpoint = sb->totpoint;

		if (sbn->bpoint) {
			int i;

			sbn->bpoint = MEM_dupallocN(sbn->bpoint);

			for (i = 0; i < sbn->totpoint; i++) {
				if (sbn->bpoint[i].springs)
					sbn->bpoint[i].springs = MEM_dupallocN(sbn->bpoint[i].springs);
			}
		}

		if (sb->bspring)
			sbn->bspring = MEM_dupallocN(sb->bspring);
	}

	sbn->keys = NULL;
	sbn->totkey = sbn->totpointkey = 0;

	sbn->scratch = NULL;

	sbn->pointcache = BKE_ptcache_copy_list(&sbn->ptcaches, &sb->ptcaches, flag);

	if (sb->effector_weights)
		sbn->effector_weights = MEM_dupallocN(sb->effector_weights);

	return sbn;
}

BulletSoftBody *copy_bulletsoftbody(const BulletSoftBody *bsb, const int UNUSED(flag))
{
	BulletSoftBody *bsbn;

	if (bsb == NULL)
		return NULL;
	bsbn = MEM_dupallocN(bsb);
	/* no pointer in this structure yet */
	return bsbn;
}

ParticleSystem *BKE_object_copy_particlesystem(ParticleSystem *psys, const int flag)
{
  ParticleSystem *psysn = MEM_dupallocN(psys);

  psys_copy_particles(psysn, psys);

  if (psys->clmd) {
    psysn->clmd = (ClothModifierData *)modifier_new(eModifierType_Cloth);
    modifier_copyData_ex((ModifierData *)psys->clmd, (ModifierData *)psysn->clmd, flag);
    psys->hair_in_mesh = psys->hair_out_mesh = NULL;
  }

  BLI_duplicatelist(&psysn->targets, &psys->targets);

  psysn->pathcache = NULL;
  psysn->childcache = NULL;
  psysn->edit = NULL;
  psysn->pdd = NULL;
  psysn->effectors = NULL;
  psysn->tree = NULL;
  psysn->bvhtree = NULL;
  psysn->batch_cache = NULL;

  BLI_listbase_clear(&psysn->pathcachebufs);
  BLI_listbase_clear(&psysn->childcachebufs);

  if (flag & LIB_ID_CREATE_NO_MAIN) {
    BLI_assert((psys->flag & PSYS_SHARED_CACHES) == 0);
    psysn->flag |= PSYS_SHARED_CACHES;
    BLI_assert(psysn->pointcache != NULL);
  }
  else {
    psysn->pointcache = BKE_ptcache_copy_list(&psysn->ptcaches, &psys->ptcaches, flag);
  }

  /* XXX - from reading existing code this seems correct but intended usage of
   * pointcache should /w cloth should be added in 'ParticleSystem' - campbell */
  if (psysn->clmd) {
    psysn->clmd->point_cache = psysn->pointcache;
  }

  if ((flag & LIB_ID_CREATE_NO_USER_REFCOUNT) == 0) {
    id_us_plus((ID *)psysn->part);
  }

  return psysn;
}

void BKE_object_copy_particlesystems(Object *ob_dst, const Object *ob_src, const int flag)
{
  ParticleSystem *psys, *npsys;
  ModifierData *md;

  if (ob_dst->type != OB_MESH) {
    /* currently only mesh objects can have soft body */
    return;
  }

  BLI_listbase_clear(&ob_dst->particlesystem);
  for (psys = ob_src->particlesystem.first; psys; psys = psys->next) {
    npsys = BKE_object_copy_particlesystem(psys, flag);

    BLI_addtail(&ob_dst->particlesystem, npsys);

    /* need to update particle modifiers too */
    for (md = ob_dst->modifiers.first; md; md = md->next) {
      if (md->type == eModifierType_ParticleSystem) {
        ParticleSystemModifierData *psmd = (ParticleSystemModifierData *)md;
        if (psmd->psys == psys) {
          psmd->psys = npsys;
        }
      }
      else if (md->type == eModifierType_DynamicPaint) {
        DynamicPaintModifierData *pmd = (DynamicPaintModifierData *)md;
        if (pmd->brush) {
          if (pmd->brush->psys == psys) {
            pmd->brush->psys = npsys;
          }
        }
      }
      else if (md->type == eModifierType_Smoke) {
        SmokeModifierData *smd = (SmokeModifierData *)md;

        if (smd->type == MOD_SMOKE_TYPE_FLOW) {
          if (smd->flow) {
            if (smd->flow->psys == psys) {
              smd->flow->psys = npsys;
            }
          }
        }
      }
    }
  }
}

static void copy_object_pose(Object *obn, const Object *ob, const int flag)
{
  bPoseChannel *chan;

  /* note: need to clear obn->pose pointer first,
   * so that BKE_pose_copy_data works (otherwise there's a crash) */
  obn->pose = NULL;
  BKE_pose_copy_data_ex(&obn->pose, ob->pose, flag, true); /* true = copy constraints */

  for (chan = obn->pose->chanbase.first; chan; chan = chan->next) {
    bConstraint *con;

    chan->flag &= ~(POSE_LOC | POSE_ROT | POSE_SIZE);

    /* XXX Remapping object pointing onto itself should be handled by generic BKE_library_remap stuff, but...
     *     the flush_constraint_targets callback am not sure about, so will delay that for now. */
    for (con = chan->constraints.first; con; con = con->next) {
      const bConstraintTypeInfo *cti = BKE_constraint_typeinfo_get(con);
      ListBase targets = {NULL, NULL};
      bConstraintTarget *ct;

      if (cti && cti->get_constraint_targets) {
        cti->get_constraint_targets(con, &targets);

        for (ct = targets.first; ct; ct = ct->next) {
          if (ct->tar == ob) {
            ct->tar = obn;
          }
        }

        if (cti->flush_constraint_targets) {
          cti->flush_constraint_targets(con, &targets, 0);
        }
      }
    }
  }
}

bool BKE_object_pose_context_check(const Object *ob)
{
  if ((ob) && (ob->type == OB_ARMATURE) && (ob->pose) && (ob->mode & OB_MODE_POSE)) {
    return true;
  }
  else {
    return false;
  }
}

Object *BKE_object_pose_armature_get(Object *ob)
{
  if (ob == NULL) {
    return NULL;
  }

  if (BKE_object_pose_context_check(ob)) {
    return ob;
  }

  ob = modifiers_isDeformedByArmature(ob);

  /* Only use selected check when non-active. */
  if (BKE_object_pose_context_check(ob)) {
    return ob;
  }

  return NULL;
}

Object *BKE_object_pose_armature_get_visible(Object *ob, ViewLayer *view_layer, View3D *v3d)
{
  Object *ob_armature = BKE_object_pose_armature_get(ob);
  if (ob_armature) {
    Base *base = BKE_view_layer_base_find(view_layer, ob_armature);
    if (base) {
      if (BASE_VISIBLE(v3d, base)) {
        return ob_armature;
      }
    }
  }
  return NULL;
}

/**
 * Access pose array with special check to get pose object when in weight paint mode.
 */
Object **BKE_object_pose_array_get_ex(ViewLayer *view_layer,
                                      View3D *v3d,
                                      uint *r_objects_len,
                                      bool unique)
{
  Object *ob_active = OBACT(view_layer);
  Object *ob_pose = BKE_object_pose_armature_get(ob_active);
  Object **objects = NULL;
  if (ob_pose == ob_active) {
    objects = BKE_view_layer_array_from_objects_in_mode(view_layer,
                                                        v3d,
                                                        r_objects_len,
                                                        {
                                                            .object_mode = OB_MODE_POSE,
                                                            .no_dup_data = unique,
                                                        });
  }
  else if (ob_pose != NULL) {
    *r_objects_len = 1;
    objects = MEM_mallocN(sizeof(*objects), __func__);
    objects[0] = ob_pose;
  }
  else {
    *r_objects_len = 0;
    objects = MEM_mallocN(0, __func__);
  }
  return objects;
}
Object **BKE_object_pose_array_get_unique(ViewLayer *view_layer, View3D *v3d, uint *r_objects_len)
{
  return BKE_object_pose_array_get_ex(view_layer, v3d, r_objects_len, true);
}
Object **BKE_object_pose_array_get(ViewLayer *view_layer, View3D *v3d, uint *r_objects_len)
{
  return BKE_object_pose_array_get_ex(view_layer, v3d, r_objects_len, false);
}

Base **BKE_object_pose_base_array_get_ex(ViewLayer *view_layer,
                                         View3D *v3d,
                                         uint *r_bases_len,
                                         bool unique)
{
  Base *base_active = BASACT(view_layer);
  Object *ob_pose = base_active ? BKE_object_pose_armature_get(base_active->object) : NULL;
  Base *base_pose = NULL;
  Base **bases = NULL;

  if (base_active) {
    if (ob_pose == base_active->object) {
      base_pose = base_active;
    }
    else {
      base_pose = BKE_view_layer_base_find(view_layer, ob_pose);
    }
  }

  if (base_active && (base_pose == base_active)) {
    bases = BKE_view_layer_array_from_bases_in_mode(view_layer,
                                                    v3d,
                                                    r_bases_len,
                                                    {
                                                        .object_mode = OB_MODE_POSE,
                                                        .no_dup_data = unique,
                                                    });
  }
  else if (base_pose != NULL) {
    *r_bases_len = 1;
    bases = MEM_mallocN(sizeof(*bases), __func__);
    bases[0] = base_pose;
  }
  else {
    *r_bases_len = 0;
    bases = MEM_mallocN(0, __func__);
  }
  return bases;
}
Base **BKE_object_pose_base_array_get_unique(ViewLayer *view_layer, View3D *v3d, uint *r_bases_len)
{
  return BKE_object_pose_base_array_get_ex(view_layer, v3d, r_bases_len, true);
}
Base **BKE_object_pose_base_array_get(ViewLayer *view_layer, View3D *v3d, uint *r_bases_len)
{
  return BKE_object_pose_base_array_get_ex(view_layer, v3d, r_bases_len, false);
}

void BKE_object_transform_copy(Object *ob_tar, const Object *ob_src)
{
  copy_v3_v3(ob_tar->loc, ob_src->loc);
  copy_v3_v3(ob_tar->rot, ob_src->rot);
  copy_v3_v3(ob_tar->quat, ob_src->quat);
  copy_v3_v3(ob_tar->rotAxis, ob_src->rotAxis);
  ob_tar->rotAngle = ob_src->rotAngle;
  ob_tar->rotmode = ob_src->rotmode;
  copy_v3_v3(ob_tar->scale, ob_src->scale);
}

/**
 * Only copy internal data of Object ID from source to already allocated/initialized destination.
 * You probably never want to use that directly, use BKE_id_copy or BKE_id_copy_ex for typical needs.
 *
 * WARNING! This function will not handle ID user count!
 *
 * \param flag: Copying options (see BKE_library.h's LIB_ID_COPY_... flags for more).
 */
void BKE_object_copy_data(Main *bmain, Object *ob_dst, const Object *ob_src, const int flag)
{
<<<<<<< HEAD
	ModifierData *md;
	GpencilModifierData *gmd;
	ShaderFxData *fx;

	/* Do not copy runtime data. */
	BKE_object_runtime_reset_on_copy(ob_dst, flag);

	/* We never handle usercount here for own data. */
	const int flag_subdata = flag | LIB_ID_CREATE_NO_USER_REFCOUNT;

	if (ob_src->totcol) {
		ob_dst->mat = MEM_dupallocN(ob_src->mat);
		ob_dst->matbits = MEM_dupallocN(ob_src->matbits);
		ob_dst->totcol = ob_src->totcol;
	}
	else if (ob_dst->mat != NULL || ob_dst->matbits != NULL) {
		/* This shall not be needed, but better be safe than sorry. */
		BLI_assert(!"Object copy: non-NULL material pointers with zero counter, should not happen.");
		ob_dst->mat = NULL;
		ob_dst->matbits = NULL;
	}

	if (ob_src->iuser) ob_dst->iuser = MEM_dupallocN(ob_src->iuser);

	if (ob_src->runtime.bb) ob_dst->runtime.bb = MEM_dupallocN(ob_src->runtime.bb);

	BLI_listbase_clear(&ob_dst->modifiers);

	for (md = ob_src->modifiers.first; md; md = md->next) {
		ModifierData *nmd = modifier_new(md->type);
		BLI_strncpy(nmd->name, md->name, sizeof(nmd->name));
		modifier_copyData_ex(md, nmd, flag_subdata);
		BLI_addtail(&ob_dst->modifiers, nmd);
	}

	BLI_listbase_clear(&ob_dst->greasepencil_modifiers);

	for (gmd = ob_src->greasepencil_modifiers.first; gmd; gmd = gmd->next) {
		GpencilModifierData *nmd = BKE_gpencil_modifier_new(gmd->type);
		BLI_strncpy(nmd->name, gmd->name, sizeof(nmd->name));
		BKE_gpencil_modifier_copyData_ex(gmd, nmd, flag_subdata);
		BLI_addtail(&ob_dst->greasepencil_modifiers, nmd);
	}

	BLI_listbase_clear(&ob_dst->shader_fx);

	for (fx = ob_src->shader_fx.first; fx; fx = fx->next) {
		ShaderFxData *nfx = BKE_shaderfx_new(fx->type);
		BLI_strncpy(nfx->name, fx->name, sizeof(nfx->name));
		BKE_shaderfx_copyData_ex(fx, nfx, flag_subdata);
		BLI_addtail(&ob_dst->shader_fx, nfx);
	}

	BLI_listbase_clear(&ob_dst->prop);
	BKE_bproperty_copy_list(&ob_dst->prop, &ob_src->prop);

	BKE_sca_logic_copy(ob_dst, ob_src, flag_subdata);

	if (ob_src->pose) {
		copy_object_pose(ob_dst, ob_src, flag_subdata);
		/* backwards compat... non-armatures can get poses in older files? */
		if (ob_src->type == OB_ARMATURE) {
			const bool do_pose_id_user = (flag & LIB_ID_CREATE_NO_USER_REFCOUNT) == 0;
			BKE_pose_rebuild(bmain, ob_dst, ob_dst->data, do_pose_id_user);
		}
	}
	defgroup_copy_list(&ob_dst->defbase, &ob_src->defbase);
	BKE_object_facemap_copy_list(&ob_dst->fmaps, &ob_src->fmaps);
	BKE_constraints_copy_ex(&ob_dst->constraints, &ob_src->constraints, flag_subdata, true);

	ob_dst->mode = ob_dst->type != OB_GPENCIL ? OB_MODE_OBJECT : ob_dst->mode;
	ob_dst->sculpt = NULL;

	if (ob_src->pd) {
		ob_dst->pd = MEM_dupallocN(ob_src->pd);
		if (ob_dst->pd->rng) {
			ob_dst->pd->rng = MEM_dupallocN(ob_src->pd->rng);
		}
	}
	ob_dst->soft = copy_softbody(ob_src->soft, flag_subdata);
	ob_dst->bsoft = copy_bulletsoftbody(ob_src->bsoft, flag_subdata);
	ob_dst->rigidbody_object = BKE_rigidbody_copy_object(ob_src, flag_subdata);
	ob_dst->rigidbody_constraint = BKE_rigidbody_copy_constraint(ob_src, flag_subdata);

	BKE_object_copy_particlesystems(ob_dst, ob_src, flag_subdata);

	ob_dst->derivedDeform = NULL;
	ob_dst->derivedFinal = NULL;

	BLI_listbase_clear((ListBase *)&ob_dst->drawdata);
	BLI_listbase_clear(&ob_dst->pc_ids);

	ob_dst->avs = ob_src->avs;
	ob_dst->mpath = animviz_copy_motionpath(ob_src->mpath);

	/* Do not copy object's preview (mostly due to the fact renderers create temp copy of objects). */
	if ((flag & LIB_ID_COPY_NO_PREVIEW) == 0 && false) {  /* XXX TODO temp hack */
		BKE_previewimg_id_copy(&ob_dst->id, &ob_src->id);
	}
	else {
		ob_dst->preview = NULL;
	}
=======
  ModifierData *md;
  GpencilModifierData *gmd;
  ShaderFxData *fx;

  /* Do not copy runtime data. */
  BKE_object_runtime_reset_on_copy(ob_dst, flag);

  /* We never handle usercount here for own data. */
  const int flag_subdata = flag | LIB_ID_CREATE_NO_USER_REFCOUNT;

  if (ob_src->totcol) {
    ob_dst->mat = MEM_dupallocN(ob_src->mat);
    ob_dst->matbits = MEM_dupallocN(ob_src->matbits);
    ob_dst->totcol = ob_src->totcol;
  }
  else if (ob_dst->mat != NULL || ob_dst->matbits != NULL) {
    /* This shall not be needed, but better be safe than sorry. */
    BLI_assert(!"Object copy: non-NULL material pointers with zero counter, should not happen.");
    ob_dst->mat = NULL;
    ob_dst->matbits = NULL;
  }

  if (ob_src->iuser) {
    ob_dst->iuser = MEM_dupallocN(ob_src->iuser);
  }

  if (ob_src->runtime.bb) {
    ob_dst->runtime.bb = MEM_dupallocN(ob_src->runtime.bb);
  }

  BLI_listbase_clear(&ob_dst->modifiers);

  for (md = ob_src->modifiers.first; md; md = md->next) {
    ModifierData *nmd = modifier_new(md->type);
    BLI_strncpy(nmd->name, md->name, sizeof(nmd->name));
    modifier_copyData_ex(md, nmd, flag_subdata);
    BLI_addtail(&ob_dst->modifiers, nmd);
  }

  BLI_listbase_clear(&ob_dst->greasepencil_modifiers);

  for (gmd = ob_src->greasepencil_modifiers.first; gmd; gmd = gmd->next) {
    GpencilModifierData *nmd = BKE_gpencil_modifier_new(gmd->type);
    BLI_strncpy(nmd->name, gmd->name, sizeof(nmd->name));
    BKE_gpencil_modifier_copyData_ex(gmd, nmd, flag_subdata);
    BLI_addtail(&ob_dst->greasepencil_modifiers, nmd);
  }

  BLI_listbase_clear(&ob_dst->shader_fx);

  for (fx = ob_src->shader_fx.first; fx; fx = fx->next) {
    ShaderFxData *nfx = BKE_shaderfx_new(fx->type);
    BLI_strncpy(nfx->name, fx->name, sizeof(nfx->name));
    BKE_shaderfx_copyData_ex(fx, nfx, flag_subdata);
    BLI_addtail(&ob_dst->shader_fx, nfx);
  }

  if (ob_src->pose) {
    copy_object_pose(ob_dst, ob_src, flag_subdata);
    /* backwards compat... non-armatures can get poses in older files? */
    if (ob_src->type == OB_ARMATURE) {
      const bool do_pose_id_user = (flag & LIB_ID_CREATE_NO_USER_REFCOUNT) == 0;
      BKE_pose_rebuild(bmain, ob_dst, ob_dst->data, do_pose_id_user);
    }
  }
  defgroup_copy_list(&ob_dst->defbase, &ob_src->defbase);
  BKE_object_facemap_copy_list(&ob_dst->fmaps, &ob_src->fmaps);
  BKE_constraints_copy_ex(&ob_dst->constraints, &ob_src->constraints, flag_subdata, true);

  ob_dst->mode = ob_dst->type != OB_GPENCIL ? OB_MODE_OBJECT : ob_dst->mode;
  ob_dst->sculpt = NULL;

  if (ob_src->pd) {
    ob_dst->pd = MEM_dupallocN(ob_src->pd);
    if (ob_dst->pd->rng) {
      ob_dst->pd->rng = MEM_dupallocN(ob_src->pd->rng);
    }
  }
  BKE_object_copy_softbody(ob_dst, ob_src, flag_subdata);
  ob_dst->rigidbody_object = BKE_rigidbody_copy_object(ob_src, flag_subdata);
  ob_dst->rigidbody_constraint = BKE_rigidbody_copy_constraint(ob_src, flag_subdata);

  BKE_object_copy_particlesystems(ob_dst, ob_src, flag_subdata);

  ob_dst->derivedDeform = NULL;
  ob_dst->derivedFinal = NULL;

  BLI_listbase_clear((ListBase *)&ob_dst->drawdata);
  BLI_listbase_clear(&ob_dst->pc_ids);

  ob_dst->avs = ob_src->avs;
  ob_dst->mpath = animviz_copy_motionpath(ob_src->mpath);

  copy_object_lod(ob_dst, ob_src, flag_subdata);

  /* Do not copy object's preview (mostly due to the fact renderers create temp copy of objects). */
  if ((flag & LIB_ID_COPY_NO_PREVIEW) == 0 && false) { /* XXX TODO temp hack */
    BKE_previewimg_id_copy(&ob_dst->id, &ob_src->id);
  }
  else {
    ob_dst->preview = NULL;
  }
>>>>>>> 0e4e1d25
}

/* copy objects, will re-initialize cached simulation data */
Object *BKE_object_copy(Main *bmain, const Object *ob)
{
  Object *ob_copy;
  BKE_id_copy(bmain, &ob->id, (ID **)&ob_copy);

  /* We increase object user count when linking to Collections. */
  id_us_min(&ob_copy->id);

  return ob_copy;
}

/** Perform deep-copy of object and its 'children' data-blocks (obdata, materials, actions, etc.).
 *
 * \param dupflag Controls which sub-data are also duplicated (see #eDupli_ID_Flags in DNA_userdef_types.h).
 *
 * \note This function does not do any remapping to new IDs, caller must do it (\a #BKE_libblock_relink_to_newid()).
 * \note Caller MUST free \a newid pointers itself (#BKE_main_id_clear_newpoins()) and call updates of DEG too
 *       (#DAG_relations_tag_update()).
 */
Object *BKE_object_duplicate(Main *bmain, const Object *ob, const int dupflag)
{
  Material ***matarar;
  ID *id;
  int a, didit;
  Object *obn = BKE_object_copy(bmain, ob);

  /* 0 == full linked. */
  if (dupflag == 0) {
    return obn;
  }

#define ID_NEW_REMAP_US(a) \
  if ((a)->id.newid) { \
    (a) = (void *)(a)->id.newid; \
    (a)->id.us++; \
  }
#define ID_NEW_REMAP_US2(a) \
  if (((ID *)a)->newid) { \
    (a) = ((ID *)a)->newid; \
    ((ID *)a)->us++; \
  }

  /* duplicates using userflags */
  if (dupflag & USER_DUP_ACT) {
    BKE_animdata_copy_id_action(bmain, &obn->id, true);
  }

  if (dupflag & USER_DUP_MAT) {
    for (a = 0; a < obn->totcol; a++) {
      id = (ID *)obn->mat[a];
      if (id) {
        ID_NEW_REMAP_US(obn->mat[a])
        else
        {
          obn->mat[a] = ID_NEW_SET(obn->mat[a], BKE_material_copy(bmain, obn->mat[a]));
        }
        id_us_min(id);

        if (dupflag & USER_DUP_ACT) {
          BKE_animdata_copy_id_action(bmain, &obn->mat[a]->id, true);
        }
      }
    }
  }
  if (dupflag & USER_DUP_PSYS) {
    ParticleSystem *psys;
    for (psys = obn->particlesystem.first; psys; psys = psys->next) {
      id = (ID *)psys->part;
      if (id) {
        ID_NEW_REMAP_US(psys->part)
        else
        {
          psys->part = ID_NEW_SET(psys->part, BKE_particlesettings_copy(bmain, psys->part));
        }

        if (dupflag & USER_DUP_ACT) {
          BKE_animdata_copy_id_action(bmain, &psys->part->id, true);
        }

        id_us_min(id);
      }
    }
  }

  id = obn->data;
  didit = 0;

  switch (obn->type) {
    case OB_MESH:
      if (dupflag & USER_DUP_MESH) {
        ID_NEW_REMAP_US2(obn->data)
        else
        {
          obn->data = ID_NEW_SET(obn->data, BKE_mesh_copy(bmain, obn->data));
          didit = 1;
        }
        id_us_min(id);
      }
      break;
    case OB_CURVE:
      if (dupflag & USER_DUP_CURVE) {
        ID_NEW_REMAP_US2(obn->data)
        else
        {
          obn->data = ID_NEW_SET(obn->data, BKE_curve_copy(bmain, obn->data));
          didit = 1;
        }
        id_us_min(id);
      }
      break;
    case OB_SURF:
      if (dupflag & USER_DUP_SURF) {
        ID_NEW_REMAP_US2(obn->data)
        else
        {
          obn->data = ID_NEW_SET(obn->data, BKE_curve_copy(bmain, obn->data));
          didit = 1;
        }
        id_us_min(id);
      }
      break;
    case OB_FONT:
      if (dupflag & USER_DUP_FONT) {
        ID_NEW_REMAP_US2(obn->data)
        else
        {
          obn->data = ID_NEW_SET(obn->data, BKE_curve_copy(bmain, obn->data));
          didit = 1;
        }
        id_us_min(id);
      }
      break;
    case OB_MBALL:
      if (dupflag & USER_DUP_MBALL) {
        ID_NEW_REMAP_US2(obn->data)
        else
        {
          obn->data = ID_NEW_SET(obn->data, BKE_mball_copy(bmain, obn->data));
          didit = 1;
        }
        id_us_min(id);
      }
      break;
    case OB_LAMP:
      if (dupflag & USER_DUP_LAMP) {
        ID_NEW_REMAP_US2(obn->data)
        else
        {
          obn->data = ID_NEW_SET(obn->data, BKE_light_copy(bmain, obn->data));
          didit = 1;
        }
        id_us_min(id);
      }
      break;
    case OB_ARMATURE:
      if (dupflag != 0) {
        DEG_id_tag_update(&obn->id, ID_RECALC_GEOMETRY);
        if (obn->pose) {
          BKE_pose_tag_recalc(bmain, obn->pose);
        }
        if (dupflag & USER_DUP_ARM) {
          ID_NEW_REMAP_US2(obn->data)
          else
          {
            obn->data = ID_NEW_SET(obn->data, BKE_armature_copy(bmain, obn->data));
            BKE_pose_rebuild(bmain, obn, obn->data, true);
            didit = 1;
          }
          id_us_min(id);
        }
      }
      break;
    case OB_LATTICE:
      if (dupflag != 0) {
        ID_NEW_REMAP_US2(obn->data)
        else
        {
          obn->data = ID_NEW_SET(obn->data, BKE_lattice_copy(bmain, obn->data));
          didit = 1;
        }
        id_us_min(id);
      }
      break;
    case OB_CAMERA:
      if (dupflag != 0) {
        ID_NEW_REMAP_US2(obn->data)
        else
        {
          obn->data = ID_NEW_SET(obn->data, BKE_camera_copy(bmain, obn->data));
          didit = 1;
        }
        id_us_min(id);
      }
      break;
    case OB_LIGHTPROBE:
      if (dupflag != 0) {
        ID_NEW_REMAP_US2(obn->data)
        else
        {
          obn->data = ID_NEW_SET(obn->data, BKE_lightprobe_copy(bmain, obn->data));
          didit = 1;
        }
        id_us_min(id);
      }
      break;
    case OB_SPEAKER:
      if (dupflag != 0) {
        ID_NEW_REMAP_US2(obn->data)
        else
        {
          obn->data = ID_NEW_SET(obn->data, BKE_speaker_copy(bmain, obn->data));
          didit = 1;
        }
        id_us_min(id);
      }
      break;
    case OB_GPENCIL:
      if (dupflag != 0) {
        ID_NEW_REMAP_US2(obn->data)
        else
        {
          obn->data = ID_NEW_SET(obn->data, BKE_gpencil_copy(bmain, obn->data));
          didit = 1;
        }
        id_us_min(id);
      }
      break;
  }

  /* Check if obdata is copied. */
  if (didit) {
    Key *key = BKE_key_from_object(obn);

    Key *oldkey = BKE_key_from_object(ob);
    if (oldkey != NULL) {
      ID_NEW_SET(oldkey, key);
    }

    if (dupflag & USER_DUP_ACT) {
      BKE_animdata_copy_id_action(bmain, (ID *)obn->data, true);
      if (key) {
        BKE_animdata_copy_id_action(bmain, (ID *)key, true);
      }
    }

    if (dupflag & USER_DUP_MAT) {
      matarar = give_matarar(obn);
      if (matarar) {
        for (a = 0; a < obn->totcol; a++) {
          id = (ID *)(*matarar)[a];
          if (id) {
            ID_NEW_REMAP_US((*matarar)[a])
            else
            {
              (*matarar)[a] = ID_NEW_SET((*matarar)[a], BKE_material_copy(bmain, (*matarar)[a]));
            }
            id_us_min(id);
          }
        }
      }
    }
  }

#undef ID_NEW_REMAP_US
#undef ID_NEW_REMAP_US2

  if (ob->data != NULL) {
    DEG_id_tag_update_ex(bmain, (ID *)obn->data, ID_RECALC_EDITORS);
  }

  return obn;
}

void BKE_object_make_local_ex(Main *bmain,
                              Object *ob,
                              const bool lib_local,
                              const bool clear_proxy)
{
  bool is_local = false, is_lib = false;

  /* - only lib users: do nothing (unless force_local is set)
   * - only local users: set flag
   * - mixed: make copy
   * In case we make a whole lib's content local, we always want to localize, and we skip remapping (done later).
   */

  if (!ID_IS_LINKED(ob)) {
    return;
  }

  BKE_library_ID_test_usages(bmain, ob, &is_local, &is_lib);

  if (lib_local || is_local) {
    if (!is_lib) {
      id_clear_lib_data(bmain, &ob->id);
      BKE_id_expand_local(bmain, &ob->id);
      if (clear_proxy) {
        if (ob->proxy_from != NULL) {
          ob->proxy_from->proxy = NULL;
          ob->proxy_from->proxy_group = NULL;
        }
        ob->proxy = ob->proxy_from = ob->proxy_group = NULL;
      }
    }
    else {
      Object *ob_new = BKE_object_copy(bmain, ob);

      ob_new->id.us = 0;
      ob_new->proxy = ob_new->proxy_from = ob_new->proxy_group = NULL;

      /* setting newid is mandatory for complex make_lib_local logic... */
      ID_NEW_SET(ob, ob_new);

      if (!lib_local) {
        BKE_libblock_remap(bmain, ob, ob_new, ID_REMAP_SKIP_INDIRECT_USAGE);
      }
    }
  }
}

void BKE_object_make_local(Main *bmain, Object *ob, const bool lib_local)
{
  BKE_object_make_local_ex(bmain, ob, lib_local, true);
}

/* Returns true if the Object is from an external blend file (libdata) */
bool BKE_object_is_libdata(const Object *ob)
{
  return (ob && ID_IS_LINKED(ob));
}

/* Returns true if the Object data is from an external blend file (libdata) */
bool BKE_object_obdata_is_libdata(const Object *ob)
{
  /* Linked objects with local obdata are forbidden! */
  BLI_assert(!ob || !ob->data || (ID_IS_LINKED(ob) ? ID_IS_LINKED(ob->data) : true));
  return (ob && ob->data && ID_IS_LINKED(ob->data));
}

/* *************** PROXY **************** */

/* when you make proxy, ensure the exposed layers are extern */
static void armature_set_id_extern(Object *ob)
{
  bArmature *arm = ob->data;
  bPoseChannel *pchan;
  unsigned int lay = arm->layer_protected;

  for (pchan = ob->pose->chanbase.first; pchan; pchan = pchan->next) {
    if (!(pchan->bone->layer & lay)) {
      id_lib_extern((ID *)pchan->custom);
    }
  }
}

void BKE_object_copy_proxy_drivers(Object *ob, Object *target)
{
  if ((target->adt) && (target->adt->drivers.first)) {
    FCurve *fcu;

    /* add new animdata block */
    if (!ob->adt) {
      ob->adt = BKE_animdata_add_id(&ob->id);
    }

    /* make a copy of all the drivers (for now), then correct any links that need fixing */
    free_fcurves(&ob->adt->drivers);
    copy_fcurves(&ob->adt->drivers, &target->adt->drivers);

    for (fcu = ob->adt->drivers.first; fcu; fcu = fcu->next) {
      ChannelDriver *driver = fcu->driver;
      DriverVar *dvar;

      for (dvar = driver->variables.first; dvar; dvar = dvar->next) {
        /* all drivers */
        DRIVER_TARGETS_LOOPER_BEGIN (dvar) {
          if (dtar->id) {
            if ((Object *)dtar->id == target) {
              dtar->id = (ID *)ob;
            }
            else {
              /* only on local objects because this causes indirect links
               * 'a -> b -> c', blend to point directly to a.blend
               * when a.blend has a proxy thats linked into c.blend  */
              if (!ID_IS_LINKED(ob)) {
                id_lib_extern((ID *)dtar->id);
              }
            }
          }
        }
        DRIVER_TARGETS_LOOPER_END;
      }
    }
  }
}

/* proxy rule: lib_object->proxy_from == the one we borrow from, set temporally while object_update */
/*             local_object->proxy == pointer to library object, saved in files and read */
/*             local_object->proxy_group == pointer to collection dupli-object, saved in files and read */

void BKE_object_make_proxy(Main *bmain, Object *ob, Object *target, Object *cob)
{
  /* paranoia checks */
  if (ID_IS_LINKED(ob) || !ID_IS_LINKED(target)) {
    CLOG_ERROR(&LOG, "cannot make proxy");
    return;
  }

  ob->proxy = target;
  ob->proxy_group = cob;
  id_lib_extern(&target->id);

  DEG_id_tag_update(&ob->id, ID_RECALC_TRANSFORM | ID_RECALC_GEOMETRY | ID_RECALC_ANIMATION);
  DEG_id_tag_update(&target->id, ID_RECALC_TRANSFORM | ID_RECALC_GEOMETRY | ID_RECALC_ANIMATION);

  /* copy transform
   * - cob means this proxy comes from a collection, just apply the matrix
   *   so the object wont move from its dupli-transform.
   *
   * - no cob means this is being made from a linked object,
   *   this is closer to making a copy of the object - in-place. */
  if (cob) {
    ob->rotmode = target->rotmode;
    mul_m4_m4m4(ob->obmat, cob->obmat, target->obmat);
    if (cob->instance_collection) { /* should always be true */
      float tvec[3];
      mul_v3_mat3_m4v3(tvec, ob->obmat, cob->instance_collection->instance_offset);
      sub_v3_v3(ob->obmat[3], tvec);
    }
    BKE_object_apply_mat4(ob, ob->obmat, false, true);
  }
  else {
    BKE_object_transform_copy(ob, target);
    ob->parent = target->parent; /* libdata */
    copy_m4_m4(ob->parentinv, target->parentinv);
  }

  /* copy animdata stuff - drivers only for now... */
  BKE_object_copy_proxy_drivers(ob, target);

  /* skip constraints? */
  /* FIXME: this is considered by many as a bug */

  /* set object type and link to data */
  ob->type = target->type;
  ob->data = target->data;
  id_us_plus((ID *)ob->data); /* ensures lib data becomes LIB_TAG_EXTERN */

  /* copy vertex groups */
  defgroup_copy_list(&ob->defbase, &target->defbase);

  /* copy material and index information */
  ob->actcol = ob->totcol = 0;
  if (ob->mat) {
    MEM_freeN(ob->mat);
  }
  if (ob->matbits) {
    MEM_freeN(ob->matbits);
  }
  ob->mat = NULL;
  ob->matbits = NULL;
  if ((target->totcol) && (target->mat) && OB_TYPE_SUPPORT_MATERIAL(ob->type)) {
    int i;

    ob->actcol = target->actcol;
    ob->totcol = target->totcol;

    ob->mat = MEM_dupallocN(target->mat);
    ob->matbits = MEM_dupallocN(target->matbits);
    for (i = 0; i < target->totcol; i++) {
      /* don't need to run test_object_materials
       * since we know this object is new and not used elsewhere */
      id_us_plus((ID *)ob->mat[i]);
    }
  }

  /* type conversions */
  if (target->type == OB_ARMATURE) {
    copy_object_pose(ob, target, 0);             /* data copy, object pointers in constraints */
    BKE_pose_rest(ob->pose);                     /* clear all transforms in channels */
    BKE_pose_rebuild(bmain, ob, ob->data, true); /* set all internal links */

    armature_set_id_extern(ob);
  }
  else if (target->type == OB_EMPTY) {
    ob->empty_drawtype = target->empty_drawtype;
    ob->empty_drawsize = target->empty_drawsize;
  }

  /* copy IDProperties */
  if (ob->id.properties) {
    IDP_FreeProperty(ob->id.properties);
    MEM_freeN(ob->id.properties);
    ob->id.properties = NULL;
  }
  if (target->id.properties) {
    ob->id.properties = IDP_CopyProperty(target->id.properties);
  }

  /* copy drawtype info */
  ob->dt = target->dt;
}

/**
 * Use with newly created objects to set their size
 * (used to apply scene-scale).
 */
void BKE_object_obdata_size_init(struct Object *ob, const float size)
{
  /* apply radius as a scale to types that support it */
  switch (ob->type) {
    case OB_EMPTY: {
      ob->empty_drawsize *= size;
      break;
    }
    case OB_FONT: {
      Curve *cu = ob->data;
      cu->fsize *= size;
      break;
    }
    case OB_CAMERA: {
      Camera *cam = ob->data;
      cam->drawsize *= size;
      break;
    }
    case OB_LAMP: {
      Light *lamp = ob->data;
      lamp->dist *= size;
      lamp->area_size *= size;
      lamp->area_sizey *= size;
      lamp->area_sizez *= size;
      break;
    }
    /* Only lattice (not mesh, curve, mball...),
     * because its got data when newly added */
    case OB_LATTICE: {
      struct Lattice *lt = ob->data;
      float mat[4][4];

      unit_m4(mat);
      scale_m4_fl(mat, size);

      BKE_lattice_transform(lt, (float(*)[4])mat, false);
      break;
    }
  }
}

/* *************** CALC ****************** */

void BKE_object_scale_to_mat3(Object *ob, float mat[3][3])
{
  float vec[3];
  mul_v3_v3v3(vec, ob->scale, ob->dscale);
  size_to_mat3(mat, vec);
}

void BKE_object_rot_to_mat3(Object *ob, float mat[3][3], bool use_drot)
{
  float rmat[3][3], dmat[3][3];

  /* 'dmat' is the delta-rotation matrix, which will get (pre)multiplied
   * with the rotation matrix to yield the appropriate rotation
   */

  /* rotations may either be quats, eulers (with various rotation orders), or axis-angle */
  if (ob->rotmode > 0) {
    /* euler rotations (will cause gimble lock, but this can be alleviated a bit with rotation orders) */
    eulO_to_mat3(rmat, ob->rot, ob->rotmode);
    eulO_to_mat3(dmat, ob->drot, ob->rotmode);
  }
  else if (ob->rotmode == ROT_MODE_AXISANGLE) {
    /* axis-angle - not really that great for 3D-changing orientations */
    axis_angle_to_mat3(rmat, ob->rotAxis, ob->rotAngle);
    axis_angle_to_mat3(dmat, ob->drotAxis, ob->drotAngle);
  }
  else {
    /* quats are normalized before use to eliminate scaling issues */
    float tquat[4];

    normalize_qt_qt(tquat, ob->quat);
    quat_to_mat3(rmat, tquat);

    normalize_qt_qt(tquat, ob->dquat);
    quat_to_mat3(dmat, tquat);
  }

  /* combine these rotations */
  if (use_drot) {
    mul_m3_m3m3(mat, dmat, rmat);
  }
  else {
    copy_m3_m3(mat, rmat);
  }
}

void BKE_object_mat3_to_rot(Object *ob, float mat[3][3], bool use_compat)
{
  BLI_ASSERT_UNIT_M3(mat);

  switch (ob->rotmode) {
    case ROT_MODE_QUAT: {
      float dquat[4];
      mat3_normalized_to_quat(ob->quat, mat);
      normalize_qt_qt(dquat, ob->dquat);
      invert_qt_normalized(dquat);
      mul_qt_qtqt(ob->quat, dquat, ob->quat);
      break;
    }
    case ROT_MODE_AXISANGLE: {
      float quat[4];
      float dquat[4];

      /* without drot we could apply 'mat' directly */
      mat3_normalized_to_quat(quat, mat);
      axis_angle_to_quat(dquat, ob->drotAxis, ob->drotAngle);
      invert_qt_normalized(dquat);
      mul_qt_qtqt(quat, dquat, quat);
      quat_to_axis_angle(ob->rotAxis, &ob->rotAngle, quat);
      break;
    }
    default: /* euler */
    {
      float quat[4];
      float dquat[4];

      /* without drot we could apply 'mat' directly */
      mat3_normalized_to_quat(quat, mat);
      eulO_to_quat(dquat, ob->drot, ob->rotmode);
      invert_qt_normalized(dquat);
      mul_qt_qtqt(quat, dquat, quat);
      /* end drot correction */

      if (use_compat) {
        quat_to_compatible_eulO(ob->rot, ob->rot, ob->rotmode, quat);
      }
      else {
        quat_to_eulO(ob->rot, ob->rotmode, quat);
      }
      break;
    }
  }
}

void BKE_object_tfm_protected_backup(const Object *ob, ObjectTfmProtectedChannels *obtfm)
{

#define TFMCPY(_v) (obtfm->_v = ob->_v)
#define TFMCPY3D(_v) copy_v3_v3(obtfm->_v, ob->_v)
#define TFMCPY4D(_v) copy_v4_v4(obtfm->_v, ob->_v)

  TFMCPY3D(loc);
  TFMCPY3D(dloc);
  TFMCPY3D(scale);
  TFMCPY3D(dscale);
  TFMCPY3D(rot);
  TFMCPY3D(drot);
  TFMCPY4D(quat);
  TFMCPY4D(dquat);
  TFMCPY3D(rotAxis);
  TFMCPY3D(drotAxis);
  TFMCPY(rotAngle);
  TFMCPY(drotAngle);

#undef TFMCPY
#undef TFMCPY3D
#undef TFMCPY4D
}

void BKE_object_tfm_protected_restore(Object *ob,
                                      const ObjectTfmProtectedChannels *obtfm,
                                      const short protectflag)
{
  unsigned int i;

  for (i = 0; i < 3; i++) {
    if (protectflag & (OB_LOCK_LOCX << i)) {
      ob->loc[i] = obtfm->loc[i];
      ob->dloc[i] = obtfm->dloc[i];
    }

    if (protectflag & (OB_LOCK_SCALEX << i)) {
      ob->scale[i] = obtfm->scale[i];
      ob->dscale[i] = obtfm->dscale[i];
    }

    if (protectflag & (OB_LOCK_ROTX << i)) {
      ob->rot[i] = obtfm->rot[i];
      ob->drot[i] = obtfm->drot[i];

      ob->quat[i + 1] = obtfm->quat[i + 1];
      ob->dquat[i + 1] = obtfm->dquat[i + 1];

      ob->rotAxis[i] = obtfm->rotAxis[i];
      ob->drotAxis[i] = obtfm->drotAxis[i];
    }
  }

  if ((protectflag & OB_LOCK_ROT4D) && (protectflag & OB_LOCK_ROTW)) {
    ob->quat[0] = obtfm->quat[0];
    ob->dquat[0] = obtfm->dquat[0];

    ob->rotAngle = obtfm->rotAngle;
    ob->drotAngle = obtfm->drotAngle;
  }
}

void BKE_object_tfm_copy(Object *object_dst, const Object *object_src)
{
#define TFMCPY(_v) (object_dst->_v = object_src->_v)
#define TFMCPY3D(_v) copy_v3_v3(object_dst->_v, object_src->_v)
#define TFMCPY4D(_v) copy_v4_v4(object_dst->_v, object_src->_v)

  TFMCPY3D(loc);
  TFMCPY3D(dloc);
  TFMCPY3D(scale);
  TFMCPY3D(dscale);
  TFMCPY3D(rot);
  TFMCPY3D(drot);
  TFMCPY4D(quat);
  TFMCPY4D(dquat);
  TFMCPY3D(rotAxis);
  TFMCPY3D(drotAxis);
  TFMCPY(rotAngle);
  TFMCPY(drotAngle);

#undef TFMCPY
#undef TFMCPY3D
#undef TFMCPY4D
}

void BKE_object_to_mat3(Object *ob, float mat[3][3]) /* no parent */
{
  float smat[3][3];
  float rmat[3][3];
  /*float q1[4];*/

  /* scale */
  BKE_object_scale_to_mat3(ob, smat);

  /* rot */
  BKE_object_rot_to_mat3(ob, rmat, true);
  mul_m3_m3m3(mat, rmat, smat);
}

void BKE_object_to_mat4(Object *ob, float mat[4][4])
{
  float tmat[3][3];

  BKE_object_to_mat3(ob, tmat);

  copy_m4_m3(mat, tmat);

  add_v3_v3v3(mat[3], ob->loc, ob->dloc);
}

void BKE_object_matrix_local_get(struct Object *ob, float mat[4][4])
{
  if (ob->parent) {
    float par_imat[4][4];

    BKE_object_get_parent_matrix(ob, ob->parent, par_imat);
    invert_m4(par_imat);
    mul_m4_m4m4(mat, par_imat, ob->obmat);
  }
  else {
    copy_m4_m4(mat, ob->obmat);
  }
}

/**
 * \param depsgraph: Used for dupli-frame time.
 * \return success if \a mat is set.
 */
static bool ob_parcurve(Object *ob, Object *par, float mat[4][4])
{
  Curve *cu = par->data;
  float vec[4], dir[3], quat[4], radius, ctime;

  /* NOTE: Curve cache is supposed to be evaluated here already, however there
   * are cases where we can not guarantee that. This includes, for example,
   * dependency cycles. We can't correct anything from here, since that would
   * cause a threading conflicts.
   *
   * TODO(sergey): Somce of the legit looking cases like T56619 need to be
   * looked into, and maybe curve cache (and other dependencies) are to be
   * evaluated prior to conversion. */
  if (par->runtime.curve_cache == NULL) {
    return false;
  }
  if (par->runtime.curve_cache->path == NULL) {
    return false;
  }

  /* ctime is now a proper var setting of Curve which gets set by Animato like any other var that's animated,
   * but this will only work if it actually is animated...
   *
   * we divide the curvetime calculated in the previous step by the length of the path, to get a time
   * factor, which then gets clamped to lie within 0.0 - 1.0 range
   */
  if (cu->pathlen) {
    ctime = cu->ctime / cu->pathlen;
  }
  else {
    ctime = cu->ctime;
  }
  CLAMP(ctime, 0.0f, 1.0f);

  unit_m4(mat);

  /* vec: 4 items! */
  if (where_on_path(par, ctime, vec, dir, (cu->flag & CU_FOLLOW) ? quat : NULL, &radius, NULL)) {
    if (cu->flag & CU_FOLLOW) {
      quat_apply_track(quat, ob->trackflag, ob->upflag);
      normalize_qt(quat);
      quat_to_mat4(mat, quat);
    }
    if (cu->flag & CU_PATH_RADIUS) {
      float tmat[4][4], rmat[4][4];
      scale_m4_fl(tmat, radius);
      mul_m4_m4m4(rmat, tmat, mat);
      copy_m4_m4(mat, rmat);
    }
    copy_v3_v3(mat[3], vec);
  }

  return true;
}

static void ob_parbone(Object *ob, Object *par, float mat[4][4])
{
  bPoseChannel *pchan;
  float vec[3];

  if (par->type != OB_ARMATURE) {
    unit_m4(mat);
    return;
  }

  /* Make sure the bone is still valid */
  pchan = BKE_pose_channel_find_name(par->pose, ob->parsubstr);
  if (!pchan || !pchan->bone) {
    CLOG_ERROR(
        &LOG, "Object %s with Bone parent: bone %s doesn't exist", ob->id.name + 2, ob->parsubstr);
    unit_m4(mat);
    return;
  }

  /* get bone transform */
  if (pchan->bone->flag & BONE_RELATIVE_PARENTING) {
    /* the new option uses the root - expected behavior, but differs from old... */
    /* XXX check on version patching? */
    copy_m4_m4(mat, pchan->chan_mat);
  }
  else {
    copy_m4_m4(mat, pchan->pose_mat);

    /* but for backwards compatibility, the child has to move to the tail */
    copy_v3_v3(vec, mat[1]);
    mul_v3_fl(vec, pchan->bone->length);
    add_v3_v3(mat[3], vec);
  }
}

static void give_parvert(Object *par, int nr, float vec[3])
{
  zero_v3(vec);

  if (par->type == OB_MESH) {
    Mesh *me = par->data;
    BMEditMesh *em = me->edit_mesh;
    Mesh *me_eval = (em) ? em->mesh_eval_final : par->runtime.mesh_eval;

    if (me_eval) {
      int count = 0;
      const int numVerts = me_eval->totvert;

      if (nr < numVerts) {
        if (em && me_eval->runtime.is_original) {
          if (em->bm->elem_table_dirty & BM_VERT) {
#ifdef VPARENT_THREADING_HACK
            BLI_mutex_lock(&vparent_lock);
            if (em->bm->elem_table_dirty & BM_VERT) {
              BM_mesh_elem_table_ensure(em->bm, BM_VERT);
            }
            BLI_mutex_unlock(&vparent_lock);
#else
            BLI_assert(!"Not safe for threading");
            BM_mesh_elem_table_ensure(em->bm, BM_VERT);
#endif
          }
        }

        if (CustomData_has_layer(&me_eval->vdata, CD_ORIGINDEX) &&
            !(em && me_eval->runtime.is_original)) {
          const int *index = CustomData_get_layer(&me_eval->vdata, CD_ORIGINDEX);
          /* Get the average of all verts with (original index == nr). */
          for (int i = 0; i < numVerts; i++) {
            if (index[i] == nr) {
              add_v3_v3(vec, me_eval->mvert[i].co);
              count++;
            }
          }
        }
        else {
          if (nr < numVerts) {
            add_v3_v3(vec, me_eval->mvert[nr].co);
            count++;
          }
        }
      }

      if (count == 0) {
        /* keep as 0, 0, 0 */
      }
      else if (count > 0) {
        mul_v3_fl(vec, 1.0f / count);
      }
      else {
        /* use first index if its out of range */
        if (me_eval->totvert) {
          copy_v3_v3(vec, me_eval->mvert[0].co);
        }
      }
    }
    else {
      CLOG_ERROR(&LOG,
                 "Evaluated mesh is needed to solve parenting, "
                 "object position can be wrong now");
    }
  }
  else if (ELEM(par->type, OB_CURVE, OB_SURF)) {
    ListBase *nurb;

    /* Unless there's some weird depsgraph failure the cache should exist. */
    BLI_assert(par->runtime.curve_cache != NULL);

    if (par->runtime.curve_cache->deformed_nurbs.first != NULL) {
      nurb = &par->runtime.curve_cache->deformed_nurbs;
    }
    else {
      Curve *cu = par->data;
      nurb = BKE_curve_nurbs_get(cu);
    }

    BKE_nurbList_index_get_co(nurb, nr, vec);
  }
  else if (par->type == OB_LATTICE) {
    Lattice *latt = par->data;
    DispList *dl = par->runtime.curve_cache ?
                       BKE_displist_find(&par->runtime.curve_cache->disp, DL_VERTS) :
                       NULL;
    float(*co)[3] = dl ? (float(*)[3])dl->verts : NULL;
    int tot;

    if (latt->editlatt) {
      latt = latt->editlatt->latt;
    }

    tot = latt->pntsu * latt->pntsv * latt->pntsw;

    /* ensure dl is correct size */
    BLI_assert(dl == NULL || dl->nr == tot);

    if (nr < tot) {
      if (co) {
        copy_v3_v3(vec, co[nr]);
      }
      else {
        copy_v3_v3(vec, latt->def[nr].vec);
      }
    }
  }
}

static void ob_parvert3(Object *ob, Object *par, float mat[4][4])
{

  /* in local ob space */
  if (OB_TYPE_SUPPORT_PARVERT(par->type)) {
    float cmat[3][3], v1[3], v2[3], v3[3], q[4];

    give_parvert(par, ob->par1, v1);
    give_parvert(par, ob->par2, v2);
    give_parvert(par, ob->par3, v3);

    tri_to_quat(q, v1, v2, v3);
    quat_to_mat3(cmat, q);
    copy_m4_m3(mat, cmat);

    mid_v3_v3v3v3(mat[3], v1, v2, v3);
  }
  else {
    unit_m4(mat);
  }
}

void BKE_object_get_parent_matrix(Object *ob, Object *par, float parentmat[4][4])
{
  float tmat[4][4];
  float vec[3];
  bool ok;

  switch (ob->partype & PARTYPE) {
    case PAROBJECT:
      ok = 0;
      if (par->type == OB_CURVE) {
        if ((((Curve *)par->data)->flag & CU_PATH) && (ob_parcurve(ob, par, tmat))) {
          ok = 1;
        }
      }

      if (ok) {
        mul_m4_m4m4(parentmat, par->obmat, tmat);
      }
      else {
        copy_m4_m4(parentmat, par->obmat);
      }

      break;
    case PARBONE:
      ob_parbone(ob, par, tmat);
      mul_m4_m4m4(parentmat, par->obmat, tmat);
      break;

    case PARVERT1:
      unit_m4(parentmat);
      give_parvert(par, ob->par1, vec);
      mul_v3_m4v3(parentmat[3], par->obmat, vec);
      break;
    case PARVERT3:
      ob_parvert3(ob, par, tmat);

      mul_m4_m4m4(parentmat, par->obmat, tmat);
      break;

    case PARSKEL:
      copy_m4_m4(parentmat, par->obmat);
      break;
  }
}

/**
 * \param r_originmat: Optional matrix that stores the space the object is in (without its own matrix applied)
 */
static void solve_parenting(
    Object *ob, Object *par, float obmat[4][4], float r_originmat[3][3], const bool set_origin)
{
  float totmat[4][4];
  float tmat[4][4];
  float locmat[4][4];

  BKE_object_to_mat4(ob, locmat);

  BKE_object_get_parent_matrix(ob, par, totmat);

  /* total */
  mul_m4_m4m4(tmat, totmat, ob->parentinv);
  mul_m4_m4m4(obmat, tmat, locmat);

  if (r_originmat) {
    /* usable originmat */
    copy_m3_m4(r_originmat, tmat);
  }

  /* origin, for help line */
  if (set_origin) {
    if ((ob->partype & PARTYPE) == PARSKEL) {
      copy_v3_v3(ob->runtime.parent_display_origin, par->obmat[3]);
    }
    else {
      copy_v3_v3(ob->runtime.parent_display_origin, totmat[3]);
    }
  }
}

/* note, scene is the active scene while actual_scene is the scene the object resides in */
static void object_where_is_calc_ex(Depsgraph *depsgraph,
                                    Scene *scene,
                                    Object *ob,
                                    float ctime,
                                    RigidBodyWorld *rbw,
                                    float r_originmat[3][3])
{
  if (ob->parent) {
    Object *par = ob->parent;

    /* calculate parent matrix */
    solve_parenting(ob, par, ob->obmat, r_originmat, true);
  }
  else {
    BKE_object_to_mat4(ob, ob->obmat);
  }

  /* try to fall back to the scene rigid body world if none given */
  rbw = rbw ? rbw : scene->rigidbody_world;
  /* read values pushed into RBO from sim/cache... */
  BKE_rigidbody_sync_transforms(rbw, ob, ctime);

  /* solve constraints */
  if (ob->constraints.first && !(ob->transflag & OB_NO_CONSTRAINTS)) {
    bConstraintOb *cob;
    cob = BKE_constraints_make_evalob(depsgraph, scene, ob, NULL, CONSTRAINT_OBTYPE_OBJECT);
    BKE_constraints_solve(depsgraph, &ob->constraints, cob, ctime);
    BKE_constraints_clear_evalob(cob);
  }

  /* set negative scale flag in object */
  if (is_negative_m4(ob->obmat)) {
    ob->transflag |= OB_NEG_SCALE;
  }
  else {
    ob->transflag &= ~OB_NEG_SCALE;
  }
}

void BKE_object_where_is_calc_time(Depsgraph *depsgraph, Scene *scene, Object *ob, float ctime)
{
  /* Execute drivers and animation. */
  BKE_animsys_evaluate_animdata(depsgraph, scene, &ob->id, ob->adt, ctime, ADT_RECALC_ALL);
  object_where_is_calc_ex(depsgraph, scene, ob, ctime, NULL, NULL);
}

/* get object transformation matrix without recalculating dependencies and
 * constraints -- assume dependencies are already solved by depsgraph.
 * no changes to object and it's parent would be done.
 * used for bundles orientation in 3d space relative to parented blender camera */
void BKE_object_where_is_calc_mat4(Object *ob, float obmat[4][4])
{
  if (ob->parent) {
    Object *par = ob->parent;
    solve_parenting(ob, par, obmat, NULL, false);
  }
  else {
    BKE_object_to_mat4(ob, obmat);
  }
}

void BKE_object_where_is_calc_ex(
    Depsgraph *depsgraph, Scene *scene, RigidBodyWorld *rbw, Object *ob, float r_originmat[3][3])
{
  float ctime = DEG_get_ctime(depsgraph);
  object_where_is_calc_ex(depsgraph, scene, ob, ctime, rbw, r_originmat);
}
void BKE_object_where_is_calc(Depsgraph *depsgraph, Scene *scene, Object *ob)
{
  float ctime = DEG_get_ctime(depsgraph);
  object_where_is_calc_ex(depsgraph, scene, ob, ctime, NULL, NULL);
}

/**
 * For calculation of the inverse parent transform, only used for editor.
 *
 * It assumes the object parent is already in the depsgraph.
 * Otherwise, after changing ob->parent you need to call:
 * - #DEG_relations_tag_update(bmain);
 * - #BKE_scene_graph_update_tagged(depsgraph, bmain);
 */
void BKE_object_workob_calc_parent(Depsgraph *depsgraph, Scene *scene, Object *ob, Object *workob)
{
  BKE_object_workob_clear(workob);

  unit_m4(workob->obmat);
  unit_m4(workob->parentinv);
  unit_m4(workob->constinv);

  /* Since this is used while calculating parenting, at this moment ob_eval->parent is still NULL. */
  workob->parent = DEG_get_evaluated_object(depsgraph, ob->parent);

  workob->trackflag = ob->trackflag;
  workob->upflag = ob->upflag;

  workob->partype = ob->partype;
  workob->par1 = ob->par1;
  workob->par2 = ob->par2;
  workob->par3 = ob->par3;

  workob->constraints = ob->constraints;

  BLI_strncpy(workob->parsubstr, ob->parsubstr, sizeof(workob->parsubstr));

  BKE_object_where_is_calc(depsgraph, scene, workob);
}

/**
 * Applies the global transformation \a mat to the \a ob using a relative parent space if supplied.
 *
 * \param mat: the global transformation mat that the object should be set object to.
 * \param parent: the parent space in which this object will be set relative to (should probably always be parent_eval).
 * \param use_compat: true to ensure that rotations are set using the min difference between the old and new orientation.
 */
void BKE_object_apply_mat4_ex(
    Object *ob, float mat[4][4], Object *parent, float parentinv[4][4], const bool use_compat)
{
  /* see BKE_pchan_apply_mat4() for the equivalent 'pchan' function */

  float rot[3][3];

  if (parent != NULL) {
    float rmat[4][4], diff_mat[4][4], imat[4][4], parent_mat[4][4];

    BKE_object_get_parent_matrix(ob, parent, parent_mat);

    mul_m4_m4m4(diff_mat, parent_mat, parentinv);
    invert_m4_m4(imat, diff_mat);
    mul_m4_m4m4(rmat, imat, mat); /* get the parent relative matrix */

    /* same as below, use rmat rather than mat */
    mat4_to_loc_rot_size(ob->loc, rot, ob->scale, rmat);
  }
  else {
    mat4_to_loc_rot_size(ob->loc, rot, ob->scale, mat);
  }

  BKE_object_mat3_to_rot(ob, rot, use_compat);

  sub_v3_v3(ob->loc, ob->dloc);

  if (ob->dscale[0] != 0.0f) {
    ob->scale[0] /= ob->dscale[0];
  }
  if (ob->dscale[1] != 0.0f) {
    ob->scale[1] /= ob->dscale[1];
  }
  if (ob->dscale[2] != 0.0f) {
    ob->scale[2] /= ob->dscale[2];
  }

  /* BKE_object_mat3_to_rot handles delta rotations */
}

/* XXX: should be removed after COW operators port to use BKE_object_apply_mat4_ex directly */
void BKE_object_apply_mat4(Object *ob,
                           float mat[4][4],
                           const bool use_compat,
                           const bool use_parent)
{
  BKE_object_apply_mat4_ex(ob, mat, use_parent ? ob->parent : NULL, ob->parentinv, use_compat);
}

BoundBox *BKE_boundbox_alloc_unit(void)
{
  BoundBox *bb;
  const float min[3] = {-1.0f, -1.0f, -1.0f}, max[3] = {1.0f, 1.0f, 1.0f};

  bb = MEM_callocN(sizeof(BoundBox), "OB-BoundBox");
  BKE_boundbox_init_from_minmax(bb, min, max);

  return bb;
}

void BKE_boundbox_init_from_minmax(BoundBox *bb, const float min[3], const float max[3])
{
  bb->vec[0][0] = bb->vec[1][0] = bb->vec[2][0] = bb->vec[3][0] = min[0];
  bb->vec[4][0] = bb->vec[5][0] = bb->vec[6][0] = bb->vec[7][0] = max[0];

  bb->vec[0][1] = bb->vec[1][1] = bb->vec[4][1] = bb->vec[5][1] = min[1];
  bb->vec[2][1] = bb->vec[3][1] = bb->vec[6][1] = bb->vec[7][1] = max[1];

  bb->vec[0][2] = bb->vec[3][2] = bb->vec[4][2] = bb->vec[7][2] = min[2];
  bb->vec[1][2] = bb->vec[2][2] = bb->vec[5][2] = bb->vec[6][2] = max[2];
}

void BKE_boundbox_calc_center_aabb(const BoundBox *bb, float r_cent[3])
{
  r_cent[0] = 0.5f * (bb->vec[0][0] + bb->vec[4][0]);
  r_cent[1] = 0.5f * (bb->vec[0][1] + bb->vec[2][1]);
  r_cent[2] = 0.5f * (bb->vec[0][2] + bb->vec[1][2]);
}

void BKE_boundbox_calc_size_aabb(const BoundBox *bb, float r_size[3])
{
  r_size[0] = 0.5f * fabsf(bb->vec[0][0] - bb->vec[4][0]);
  r_size[1] = 0.5f * fabsf(bb->vec[0][1] - bb->vec[2][1]);
  r_size[2] = 0.5f * fabsf(bb->vec[0][2] - bb->vec[1][2]);
}

void BKE_boundbox_minmax(const BoundBox *bb, float obmat[4][4], float r_min[3], float r_max[3])
{
  int i;
  for (i = 0; i < 8; i++) {
    float vec[3];
    mul_v3_m4v3(vec, obmat, bb->vec[i]);
    minmax_v3v3_v3(r_min, r_max, vec);
  }
}

BoundBox *BKE_object_boundbox_get(Object *ob)
{
  BoundBox *bb = NULL;

  switch (ob->type) {
    case OB_MESH:
      bb = BKE_mesh_boundbox_get(ob);
      break;
    case OB_CURVE:
    case OB_SURF:
    case OB_FONT:
      bb = BKE_curve_boundbox_get(ob);
      break;
    case OB_MBALL:
      bb = BKE_mball_boundbox_get(ob);
      break;
    case OB_LATTICE:
      bb = BKE_lattice_boundbox_get(ob);
      break;
    case OB_ARMATURE:
      bb = BKE_armature_boundbox_get(ob);
      break;
    case OB_GPENCIL:
      bb = BKE_gpencil_boundbox_get(ob);
      break;
    default:
      break;
  }
  return bb;
}

/* used to temporally disable/enable boundbox */
void BKE_object_boundbox_flag(Object *ob, int flag, const bool set)
{
  BoundBox *bb = BKE_object_boundbox_get(ob);
  if (bb) {
    if (set) {
      bb->flag |= flag;
    }
    else {
      bb->flag &= ~flag;
    }
  }
}

void BKE_object_boundbox_calc_from_mesh(struct Object *ob, struct Mesh *me_eval)
{
  float min[3], max[3];

  INIT_MINMAX(min, max);

  if (!BKE_mesh_minmax(me_eval, min, max)) {
    zero_v3(min);
    zero_v3(max);
  }

  if (ob->runtime.bb == NULL) {
    ob->runtime.bb = MEM_callocN(sizeof(BoundBox), "DM-BoundBox");
  }

  BKE_boundbox_init_from_minmax(ob->runtime.bb, min, max);

  ob->runtime.bb->flag &= ~BOUNDBOX_DIRTY;
}

void BKE_object_dimensions_get(Object *ob, float vec[3])
{
  BoundBox *bb = NULL;

  bb = BKE_object_boundbox_get(ob);
  if (bb) {
    float scale[3];

    mat4_to_size(scale, ob->obmat);

    vec[0] = fabsf(scale[0]) * (bb->vec[4][0] - bb->vec[0][0]);
    vec[1] = fabsf(scale[1]) * (bb->vec[2][1] - bb->vec[0][1]);
    vec[2] = fabsf(scale[2]) * (bb->vec[1][2] - bb->vec[0][2]);
  }
  else {
    zero_v3(vec);
  }
}

void BKE_object_dimensions_set(Object *ob, const float value[3], int axis_mask)
{
  BoundBox *bb = NULL;

  bb = BKE_object_boundbox_get(ob);
  if (bb) {
    float len[3];

    len[0] = bb->vec[4][0] - bb->vec[0][0];
    len[1] = bb->vec[2][1] - bb->vec[0][1];
    len[2] = bb->vec[1][2] - bb->vec[0][2];

    for (int i = 0; i < 3; i++) {
      if (((1 << i) & axis_mask) == 0) {
        if (len[i] > 0.0f) {
          ob->scale[i] = copysignf(value[i] / len[i], ob->scale[i]);
        }
      }
    }
  }
}

void BKE_object_minmax(Object *ob, float min_r[3], float max_r[3], const bool use_hidden)
{
  BoundBox bb;
  float vec[3];
  bool changed = false;

  switch (ob->type) {
    case OB_CURVE:
    case OB_FONT:
    case OB_SURF: {
      bb = *BKE_curve_boundbox_get(ob);
      BKE_boundbox_minmax(&bb, ob->obmat, min_r, max_r);
      changed = true;
      break;
    }
    case OB_MESH: {
      bb = *BKE_mesh_boundbox_get(ob);
      BKE_boundbox_minmax(&bb, ob->obmat, min_r, max_r);
      changed = true;
      break;
    }
    case OB_GPENCIL: {
      bb = *BKE_gpencil_boundbox_get(ob);
      BKE_boundbox_minmax(&bb, ob->obmat, min_r, max_r);
      changed = true;
      break;
    }
    case OB_LATTICE: {
      Lattice *lt = ob->data;
      BPoint *bp = lt->def;
      int u, v, w;

      for (w = 0; w < lt->pntsw; w++) {
        for (v = 0; v < lt->pntsv; v++) {
          for (u = 0; u < lt->pntsu; u++, bp++) {
            mul_v3_m4v3(vec, ob->obmat, bp->vec);
            minmax_v3v3_v3(min_r, max_r, vec);
          }
        }
      }
      changed = true;
      break;
    }
    case OB_ARMATURE: {
      changed = BKE_pose_minmax(ob, min_r, max_r, use_hidden, false);
      break;
    }
    case OB_MBALL: {
      float ob_min[3], ob_max[3];

      changed = BKE_mball_minmax_ex(ob->data, ob_min, ob_max, ob->obmat, 0);
      if (changed) {
        minmax_v3v3_v3(min_r, max_r, ob_min);
        minmax_v3v3_v3(min_r, max_r, ob_max);
      }
      break;
    }
  }

  if (changed == false) {
    float size[3];

    copy_v3_v3(size, ob->scale);
    if (ob->type == OB_EMPTY) {
      mul_v3_fl(size, ob->empty_drawsize);
    }

    minmax_v3v3_v3(min_r, max_r, ob->obmat[3]);

    copy_v3_v3(vec, ob->obmat[3]);
    add_v3_v3(vec, size);
    minmax_v3v3_v3(min_r, max_r, vec);

    copy_v3_v3(vec, ob->obmat[3]);
    sub_v3_v3(vec, size);
    minmax_v3v3_v3(min_r, max_r, vec);
  }
}

void BKE_object_empty_draw_type_set(Object *ob, const int value)
{
  ob->empty_drawtype = value;

  if (ob->type == OB_EMPTY && ob->empty_drawtype == OB_EMPTY_IMAGE) {
    if (!ob->iuser) {
      ob->iuser = MEM_callocN(sizeof(ImageUser), "image user");
      ob->iuser->ok = 1;
      ob->iuser->flag |= IMA_ANIM_ALWAYS;
      ob->iuser->frames = 100;
      ob->iuser->sfra = 1;
    }
  }
  else {
    if (ob->iuser) {
      MEM_freeN(ob->iuser);
      ob->iuser = NULL;
    }
  }
}

bool BKE_object_empty_image_frame_is_visible_in_view3d(const Object *ob, const RegionView3D *rv3d)
{
  const char visibility_flag = ob->empty_image_visibility_flag;
  if (rv3d->is_persp) {
    return (visibility_flag & OB_EMPTY_IMAGE_HIDE_PERSPECTIVE) == 0;
  }
  else {
    return (visibility_flag & OB_EMPTY_IMAGE_HIDE_ORTHOGRAPHIC) == 0;
  }
}

bool BKE_object_empty_image_data_is_visible_in_view3d(const Object *ob, const RegionView3D *rv3d)
{
  /* Caller is expected to check this. */
  BLI_assert(BKE_object_empty_image_frame_is_visible_in_view3d(ob, rv3d));

  const char visibility_flag = ob->empty_image_visibility_flag;

  if ((visibility_flag & (OB_EMPTY_IMAGE_HIDE_BACK | OB_EMPTY_IMAGE_HIDE_FRONT)) != 0) {
    float eps, dot;
    if (rv3d->is_persp) {
      /* Note, we could normalize the 'view_dir' then use 'eps'
       * however the issue with empty objects being visible when viewed from the side
       * is only noticeable in orthographic views. */
      float view_dir[3];
      sub_v3_v3v3(view_dir, rv3d->viewinv[3], ob->obmat[3]);
      dot = dot_v3v3(ob->obmat[2], view_dir);
      eps = 0.0f;
    }
    else {
      dot = dot_v3v3(ob->obmat[2], rv3d->viewinv[2]);
      eps = 1e-5f;
    }
    if (visibility_flag & OB_EMPTY_IMAGE_HIDE_BACK) {
      if (dot < eps) {
        return false;
      }
    }
    if (visibility_flag & OB_EMPTY_IMAGE_HIDE_FRONT) {
      if (dot > -eps) {
        return false;
      }
    }
  }

  return true;
}

bool BKE_object_minmax_dupli(Depsgraph *depsgraph,
                             Scene *scene,
                             Object *ob,
                             float r_min[3],
                             float r_max[3],
                             const bool use_hidden)
{
  bool ok = false;
  if ((ob->transflag & OB_DUPLI) == 0) {
    return ok;
  }
  else {
    ListBase *lb;
    DupliObject *dob;
    lb = object_duplilist(depsgraph, scene, ob);
    for (dob = lb->first; dob; dob = dob->next) {
      if ((use_hidden == false) && (dob->no_draw != 0)) {
        /* pass */
      }
      else {
        BoundBox *bb = BKE_object_boundbox_get(dob->ob);

        if (bb) {
          int i;
          for (i = 0; i < 8; i++) {
            float vec[3];
            mul_v3_m4v3(vec, dob->mat, bb->vec[i]);
            minmax_v3v3_v3(r_min, r_max, vec);
          }

          ok = true;
        }
      }
    }
    free_object_duplilist(lb); /* does restore */
  }

  return ok;
}

void BKE_object_foreach_display_point(Object *ob,
                                      float obmat[4][4],
                                      void (*func_cb)(const float[3], void *),
                                      void *user_data)
{
  float co[3];

  if (ob->runtime.mesh_eval) {
    const Mesh *me = ob->runtime.mesh_eval;
    const MVert *mv = me->mvert;
    const int totvert = me->totvert;
    for (int i = 0; i < totvert; i++, mv++) {
      mul_v3_m4v3(co, obmat, mv->co);
      func_cb(co, user_data);
    }
  }
  else if (ob->runtime.curve_cache && ob->runtime.curve_cache->disp.first) {
    DispList *dl;

    for (dl = ob->runtime.curve_cache->disp.first; dl; dl = dl->next) {
      const float *v3 = dl->verts;
      int totvert = dl->nr;
      int i;

      for (i = 0; i < totvert; i++, v3 += 3) {
        mul_v3_m4v3(co, obmat, v3);
        func_cb(co, user_data);
      }
    }
  }
}

void BKE_scene_foreach_display_point(Depsgraph *depsgraph,
                                     void (*func_cb)(const float[3], void *),
                                     void *user_data)
{
  DEG_OBJECT_ITER_BEGIN (depsgraph,
                         ob,
                         DEG_ITER_OBJECT_FLAG_LINKED_DIRECTLY | DEG_ITER_OBJECT_FLAG_VISIBLE |
                             DEG_ITER_OBJECT_FLAG_DUPLI) {
    if ((ob->base_flag & BASE_SELECTED) != 0) {
      BKE_object_foreach_display_point(ob, ob->obmat, func_cb, user_data);
    }
  }
  DEG_OBJECT_ITER_END;
}

/* copied from DNA_object_types.h */
typedef struct ObTfmBack {
  float loc[3], dloc[3];
  /** scale and delta scale. */
  float scale[3], dscale[3];
  /** euler rotation. */
  float rot[3], drot[3];
  /** quaternion rotation. */
  float quat[4], dquat[4];
  /** axis angle rotation - axis part. */
  float rotAxis[3], drotAxis[3];
  /** axis angle rotation - angle part. */
  float rotAngle, drotAngle;
  /** final worldspace matrix with constraints & animsys applied. */
  float obmat[4][4];
  /** inverse result of parent, so that object doesn't 'stick' to parent. */
  float parentinv[4][4];
  /** inverse result of constraints. doesn't include effect of parent or object local transform. */
  float constinv[4][4];
  /** inverse matrix of 'obmat' for during render, temporally: ipokeys of transform. */
  float imat[4][4];
} ObTfmBack;

void *BKE_object_tfm_backup(Object *ob)
{
  ObTfmBack *obtfm = MEM_mallocN(sizeof(ObTfmBack), "ObTfmBack");
  copy_v3_v3(obtfm->loc, ob->loc);
  copy_v3_v3(obtfm->dloc, ob->dloc);
  copy_v3_v3(obtfm->scale, ob->scale);
  copy_v3_v3(obtfm->dscale, ob->dscale);
  copy_v3_v3(obtfm->rot, ob->rot);
  copy_v3_v3(obtfm->drot, ob->drot);
  copy_qt_qt(obtfm->quat, ob->quat);
  copy_qt_qt(obtfm->dquat, ob->dquat);
  copy_v3_v3(obtfm->rotAxis, ob->rotAxis);
  copy_v3_v3(obtfm->drotAxis, ob->drotAxis);
  obtfm->rotAngle = ob->rotAngle;
  obtfm->drotAngle = ob->drotAngle;
  copy_m4_m4(obtfm->obmat, ob->obmat);
  copy_m4_m4(obtfm->parentinv, ob->parentinv);
  copy_m4_m4(obtfm->constinv, ob->constinv);
  copy_m4_m4(obtfm->imat, ob->imat);

  return (void *)obtfm;
}

void BKE_object_tfm_restore(Object *ob, void *obtfm_pt)
{
  ObTfmBack *obtfm = (ObTfmBack *)obtfm_pt;
  copy_v3_v3(ob->loc, obtfm->loc);
  copy_v3_v3(ob->dloc, obtfm->dloc);
  copy_v3_v3(ob->scale, obtfm->scale);
  copy_v3_v3(ob->dscale, obtfm->dscale);
  copy_v3_v3(ob->rot, obtfm->rot);
  copy_v3_v3(ob->drot, obtfm->drot);
  copy_qt_qt(ob->quat, obtfm->quat);
  copy_qt_qt(ob->dquat, obtfm->dquat);
  copy_v3_v3(ob->rotAxis, obtfm->rotAxis);
  copy_v3_v3(ob->drotAxis, obtfm->drotAxis);
  ob->rotAngle = obtfm->rotAngle;
  ob->drotAngle = obtfm->drotAngle;
  copy_m4_m4(ob->obmat, obtfm->obmat);
  copy_m4_m4(ob->parentinv, obtfm->parentinv);
  copy_m4_m4(ob->constinv, obtfm->constinv);
  copy_m4_m4(ob->imat, obtfm->imat);
}

bool BKE_object_parent_loop_check(const Object *par, const Object *ob)
{
  /* test if 'ob' is a parent somewhere in par's parents */
  if (par == NULL) {
    return false;
  }
  if (ob == par) {
    return true;
  }
  return BKE_object_parent_loop_check(par->parent, ob);
}

static void object_handle_update_proxy(Depsgraph *depsgraph,
                                       Scene *scene,
                                       Object *object,
                                       const bool do_proxy_update)
{
  /* The case when this is a collection proxy, object_update is called in collection.c */
  if (object->proxy == NULL) {
    return;
  }
  /* set pointer in library proxy target, for copying, but restore it */
  object->proxy->proxy_from = object;
  // printf("set proxy pointer for later collection stuff %s\n", ob->id.name);

  /* the no-group proxy case, we call update */
  if (object->proxy_group == NULL) {
    if (do_proxy_update) {
      // printf("call update, lib ob %s proxy %s\n", ob->proxy->id.name, ob->id.name);
      BKE_object_handle_update(depsgraph, scene, object->proxy);
    }
  }
}

/* proxy rule: lib_object->proxy_from == the one we borrow from, only set temporal and cleared here */
/*           local_object->proxy      == pointer to library object, saved in files and read */

/* function below is polluted with proxy exceptions, cleanup will follow! */

/* the main object update call, for object matrix, constraints, keys and displist (modifiers) */
/* requires flags to be set! */
/* Ideally we shouldn't have to pass the rigid body world, but need bigger restructuring to avoid id */
void BKE_object_handle_update_ex(Depsgraph *depsgraph,
                                 Scene *scene,
                                 Object *ob,
                                 RigidBodyWorld *rbw,
                                 const bool do_proxy_update)
{
  const ID *object_data = ob->data;
  const bool recalc_object = (ob->id.recalc & ID_RECALC_ALL) != 0;
  const bool recalc_data = (object_data != NULL) ? ((object_data->recalc & ID_RECALC_ALL) != 0) :
                                                   0;
  if (!recalc_object && !recalc_data) {
    object_handle_update_proxy(depsgraph, scene, ob, do_proxy_update);
    return;
  }
  /* Speed optimization for animation lookups. */
  if (ob->pose != NULL) {
    BKE_pose_channels_hash_make(ob->pose);
    if (ob->pose->flag & POSE_CONSTRAINTS_NEED_UPDATE_FLAGS) {
      BKE_pose_update_constraint_flags(ob->pose);
    }
  }
  if (recalc_data) {
    if (ob->type == OB_ARMATURE) {
      /* this happens for reading old files and to match library armatures
       * with poses we do it ahead of BKE_object_where_is_calc to ensure animation
       * is evaluated on the rebuilt pose, otherwise we get incorrect poses
       * on file load */
      if (ob->pose == NULL || (ob->pose->flag & POSE_RECALC)) {
        /* No need to pass bmain here, we assume we do not need to rebuild DEG from here... */
        BKE_pose_rebuild(NULL, ob, ob->data, true);
      }
    }
  }
  /* XXX new animsys warning: depsgraph tag ID_RECALC_GEOMETRY should not skip drivers,
   * which is only in BKE_object_where_is_calc now */
  /* XXX: should this case be ID_RECALC_TRANSFORM instead? */
  if (recalc_object || recalc_data) {
    if (G.debug & G_DEBUG_DEPSGRAPH_EVAL) {
      printf("recalcob %s\n", ob->id.name + 2);
    }
    /* Handle proxy copy for target. */
    if (!BKE_object_eval_proxy_copy(depsgraph, ob)) {
      BKE_object_where_is_calc_ex(depsgraph, scene, rbw, ob, NULL);
    }
  }

  if (recalc_data) {
    BKE_object_handle_data_update(depsgraph, scene, ob);
  }

  ob->id.recalc &= ID_RECALC_ALL;

  object_handle_update_proxy(depsgraph, scene, ob, do_proxy_update);
}

/**
 * \warning "scene" here may not be the scene object actually resides in.
 * When dealing with background-sets, "scene" is actually the active scene.
 * e.g. "scene" <-- set 1 <-- set 2 ("ob" lives here) <-- set 3 <-- ... <-- set n
 * rigid bodies depend on their world so use #BKE_object_handle_update_ex()
 * to also pass along the current rigid body world.
 */
void BKE_object_handle_update(Depsgraph *depsgraph, Scene *scene, Object *ob)
{
  BKE_object_handle_update_ex(depsgraph, scene, ob, NULL, true);
}

void BKE_object_sculpt_data_create(Object *ob)
{
  BLI_assert((ob->sculpt == NULL) && (ob->mode & OB_MODE_ALL_SCULPT));
  ob->sculpt = MEM_callocN(sizeof(SculptSession), __func__);
  ob->sculpt->mode_type = ob->mode;
}

void BKE_object_sculpt_modifiers_changed(Object *ob)
{
  SculptSession *ss = ob->sculpt;

  if (ss && ss->building_vp_handle == false) {
    if (!ss->cache) {
      /* we free pbvh on changes, except during sculpt since it can't deal with
       * changing PVBH node organization, we hope topology does not change in
       * the meantime .. weak */
      if (ss->pbvh) {
        BKE_pbvh_free(ss->pbvh);
        ss->pbvh = NULL;
      }

      BKE_sculptsession_free_deformMats(ob->sculpt);

      /* In vertex/weight paint, force maps to be rebuilt. */
      BKE_sculptsession_free_vwpaint_data(ob->sculpt);
    }
    else {
      PBVHNode **nodes;
      int n, totnode;

      BKE_pbvh_search_gather(ss->pbvh, NULL, NULL, &nodes, &totnode);

      for (n = 0; n < totnode; n++) {
        BKE_pbvh_node_mark_update(nodes[n]);
      }

      MEM_freeN(nodes);
    }
  }
}

int BKE_object_obdata_texspace_get(
    Object *ob, short **r_texflag, float **r_loc, float **r_size, float **r_rot)
{

  if (ob->data == NULL) {
    return 0;
  }

  switch (GS(((ID *)ob->data)->name)) {
    case ID_ME: {
      BKE_mesh_texspace_get_reference((Mesh *)ob->data, r_texflag, r_loc, r_rot, r_size);
      break;
    }
    case ID_CU: {
      Curve *cu = ob->data;
      if (cu->bb == NULL || (cu->bb->flag & BOUNDBOX_DIRTY)) {
        BKE_curve_texspace_calc(cu);
      }
      if (r_texflag) {
        *r_texflag = &cu->texflag;
      }
      if (r_loc) {
        *r_loc = cu->loc;
      }
      if (r_size) {
        *r_size = cu->size;
      }
      if (r_rot) {
        *r_rot = cu->rot;
      }
      break;
    }
    case ID_MB: {
      MetaBall *mb = ob->data;
      if (r_texflag) {
        *r_texflag = &mb->texflag;
      }
      if (r_loc) {
        *r_loc = mb->loc;
      }
      if (r_size) {
        *r_size = mb->size;
      }
      if (r_rot) {
        *r_rot = mb->rot;
      }
      break;
    }
    default:
      return 0;
  }
  return 1;
}

/** Get evaluated mesh for given (main, original) object and depsgraph. */
Mesh *BKE_object_get_evaluated_mesh(const Depsgraph *depsgraph, Object *ob)
{
  Object *ob_eval = DEG_get_evaluated_object(depsgraph, ob);
  return ob_eval->runtime.mesh_eval;
}

/* Get object's mesh with all modifiers applied. */
Mesh *BKE_object_get_final_mesh(Object *object)
{
  if (object->runtime.mesh_eval != NULL) {
    BLI_assert((object->id.tag & LIB_TAG_COPIED_ON_WRITE) != 0);
    BLI_assert(object->runtime.mesh_eval == object->data);
    BLI_assert((object->runtime.mesh_eval->id.tag & LIB_TAG_COPIED_ON_WRITE_EVAL_RESULT) != 0);
    return object->runtime.mesh_eval;
  }
  /* Wasn't evaluated yet. */
  return object->data;
}

/* Get mesh which is not affected by modifiers:
 * - For original objects it will be same as object->data, and it is a mesh
 *   which is in the corresponding bmain.
 * - For copied-on-write objects it will give pointer to a copied-on-write
 *   mesh which corresponds to original object's mesh.
 */
Mesh *BKE_object_get_pre_modified_mesh(Object *object)
{
  if (object->runtime.mesh_orig != NULL) {
    BLI_assert(object->id.tag & LIB_TAG_COPIED_ON_WRITE);
    BLI_assert(object->id.orig_id != NULL);
    BLI_assert(object->runtime.mesh_orig->id.orig_id == ((Object *)object->id.orig_id)->data);
    Mesh *result = object->runtime.mesh_orig;
    BLI_assert((result->id.tag & LIB_TAG_COPIED_ON_WRITE) != 0);
    BLI_assert((result->id.tag & LIB_TAG_COPIED_ON_WRITE_EVAL_RESULT) == 0);
    return result;
  }
  BLI_assert((object->id.tag & LIB_TAG_COPIED_ON_WRITE) == 0);
  return object->data;
}

/* Get a mesh which corresponds to very very original mesh from bmain.
 * - For original objects it will be object->data.
 * - For evaluated objects it will be same mesh as corresponding original
 *   object uses as data.
 */
Mesh *BKE_object_get_original_mesh(Object *object)
{
  Mesh *result = NULL;
  if (object->id.orig_id == NULL) {
    BLI_assert((object->id.tag & LIB_TAG_COPIED_ON_WRITE) == 0);
    result = object->data;
  }
  else {
    BLI_assert((object->id.tag & LIB_TAG_COPIED_ON_WRITE) != 0);
    result = ((Object *)object->id.orig_id)->data;
  }
  BLI_assert(result != NULL);
  BLI_assert((result->id.tag & (LIB_TAG_COPIED_ON_WRITE | LIB_TAG_COPIED_ON_WRITE_EVAL_RESULT)) ==
             0);
  return result;
}

static int pc_cmp(const void *a, const void *b)
{
  const LinkData *ad = a, *bd = b;
  if (POINTER_AS_INT(ad->data) > POINTER_AS_INT(bd->data)) {
    return 1;
  }
  else {
    return 0;
  }
}

int BKE_object_insert_ptcache(Object *ob)
{
  LinkData *link = NULL;
  int i = 0;

  BLI_listbase_sort(&ob->pc_ids, pc_cmp);

  for (link = ob->pc_ids.first, i = 0; link; link = link->next, i++) {
    int index = POINTER_AS_INT(link->data);

    if (i < index) {
      break;
    }
  }

  link = MEM_callocN(sizeof(LinkData), "PCLink");
  link->data = POINTER_FROM_INT(i);
  BLI_addtail(&ob->pc_ids, link);

  return i;
}

static int pc_findindex(ListBase *listbase, int index)
{
  LinkData *link = NULL;
  int number = 0;

  if (listbase == NULL) {
    return -1;
  }

  link = listbase->first;
  while (link) {
    if (POINTER_AS_INT(link->data) == index) {
      return number;
    }

    number++;
    link = link->next;
  }

  return -1;
}

void BKE_object_delete_ptcache(Object *ob, int index)
{
  int list_index = pc_findindex(&ob->pc_ids, index);
  LinkData *link = BLI_findlink(&ob->pc_ids, list_index);
  BLI_freelinkN(&ob->pc_ids, link);
}

/* shape key utility function */

/************************* Mesh ************************/
static KeyBlock *insert_meshkey(Main *bmain, Object *ob, const char *name, const bool from_mix)
{
  Mesh *me = ob->data;
  Key *key = me->key;
  KeyBlock *kb;
  int newkey = 0;

  if (key == NULL) {
    key = me->key = BKE_key_add(bmain, (ID *)me);
    key->type = KEY_RELATIVE;
    newkey = 1;
  }

  if (newkey || from_mix == false) {
    /* create from mesh */
    kb = BKE_keyblock_add_ctime(key, name, false);
    BKE_keyblock_convert_from_mesh(me, key, kb);
  }
  else {
    /* copy from current values */
    int totelem;
    float *data = BKE_key_evaluate_object(ob, &totelem);

    /* create new block with prepared data */
    kb = BKE_keyblock_add_ctime(key, name, false);
    kb->data = data;
    kb->totelem = totelem;
  }

  return kb;
}
/************************* Lattice ************************/
static KeyBlock *insert_lattkey(Main *bmain, Object *ob, const char *name, const bool from_mix)
{
  Lattice *lt = ob->data;
  Key *key = lt->key;
  KeyBlock *kb;
  int newkey = 0;

  if (key == NULL) {
    key = lt->key = BKE_key_add(bmain, (ID *)lt);
    key->type = KEY_RELATIVE;
    newkey = 1;
  }

  if (newkey || from_mix == false) {
    kb = BKE_keyblock_add_ctime(key, name, false);
    if (!newkey) {
      KeyBlock *basekb = (KeyBlock *)key->block.first;
      kb->data = MEM_dupallocN(basekb->data);
      kb->totelem = basekb->totelem;
    }
    else {
      BKE_keyblock_convert_from_lattice(lt, kb);
    }
  }
  else {
    /* copy from current values */
    int totelem;
    float *data = BKE_key_evaluate_object(ob, &totelem);

    /* create new block with prepared data */
    kb = BKE_keyblock_add_ctime(key, name, false);
    kb->totelem = totelem;
    kb->data = data;
  }

  return kb;
}
/************************* Curve ************************/
static KeyBlock *insert_curvekey(Main *bmain, Object *ob, const char *name, const bool from_mix)
{
  Curve *cu = ob->data;
  Key *key = cu->key;
  KeyBlock *kb;
  ListBase *lb = BKE_curve_nurbs_get(cu);
  int newkey = 0;

  if (key == NULL) {
    key = cu->key = BKE_key_add(bmain, (ID *)cu);
    key->type = KEY_RELATIVE;
    newkey = 1;
  }

  if (newkey || from_mix == false) {
    /* create from curve */
    kb = BKE_keyblock_add_ctime(key, name, false);
    if (!newkey) {
      KeyBlock *basekb = (KeyBlock *)key->block.first;
      kb->data = MEM_dupallocN(basekb->data);
      kb->totelem = basekb->totelem;
    }
    else {
      BKE_keyblock_convert_from_curve(cu, kb, lb);
    }
  }
  else {
    /* copy from current values */
    int totelem;
    float *data = BKE_key_evaluate_object(ob, &totelem);

    /* create new block with prepared data */
    kb = BKE_keyblock_add_ctime(key, name, false);
    kb->totelem = totelem;
    kb->data = data;
  }

  return kb;
}

KeyBlock *BKE_object_shapekey_insert(Main *bmain,
                                     Object *ob,
                                     const char *name,
                                     const bool from_mix)
{
  switch (ob->type) {
    case OB_MESH:
      return insert_meshkey(bmain, ob, name, from_mix);
    case OB_CURVE:
    case OB_SURF:
      return insert_curvekey(bmain, ob, name, from_mix);
    case OB_LATTICE:
      return insert_lattkey(bmain, ob, name, from_mix);
    default:
      return NULL;
  }
}

bool BKE_object_shapekey_free(Main *bmain, Object *ob)
{
  Key **key_p, *key;

  key_p = BKE_key_from_object_p(ob);
  if (ELEM(NULL, key_p, *key_p)) {
    return false;
  }

  key = *key_p;
  *key_p = NULL;

  BKE_id_free_us(bmain, key);

  return false;
}

bool BKE_object_shapekey_remove(Main *bmain, Object *ob, KeyBlock *kb)
{
  KeyBlock *rkb;
  Key *key = BKE_key_from_object(ob);
  short kb_index;

  if (key == NULL) {
    return false;
  }

  kb_index = BLI_findindex(&key->block, kb);
  BLI_assert(kb_index != -1);

  for (rkb = key->block.first; rkb; rkb = rkb->next) {
    if (rkb->relative == kb_index) {
      /* remap to the 'Basis' */
      rkb->relative = 0;
    }
    else if (rkb->relative >= kb_index) {
      /* Fix positional shift of the keys when kb is deleted from the list */
      rkb->relative -= 1;
    }
  }

  BLI_remlink(&key->block, kb);
  key->totkey--;
  if (key->refkey == kb) {
    key->refkey = key->block.first;

    if (key->refkey) {
      /* apply new basis key on original data */
      switch (ob->type) {
        case OB_MESH:
          BKE_keyblock_convert_to_mesh(key->refkey, ob->data);
          break;
        case OB_CURVE:
        case OB_SURF:
          BKE_keyblock_convert_to_curve(key->refkey, ob->data, BKE_curve_nurbs_get(ob->data));
          break;
        case OB_LATTICE:
          BKE_keyblock_convert_to_lattice(key->refkey, ob->data);
          break;
      }
    }
  }

  if (kb->data) {
    MEM_freeN(kb->data);
  }
  MEM_freeN(kb);

  if (ob->shapenr > 1) {
    ob->shapenr--;
  }

  if (key->totkey == 0) {
    BKE_object_shapekey_free(bmain, ob);
  }

  return true;
}

bool BKE_object_flag_test_recursive(const Object *ob, short flag)
{
  if (ob->flag & flag) {
    return true;
  }
  else if (ob->parent) {
    return BKE_object_flag_test_recursive(ob->parent, flag);
  }
  else {
    return false;
  }
}

bool BKE_object_is_child_recursive(const Object *ob_parent, const Object *ob_child)
{
  for (ob_child = ob_child->parent; ob_child; ob_child = ob_child->parent) {
    if (ob_child == ob_parent) {
      return true;
    }
  }
  return false;
}

/* most important if this is modified it should _always_ return True, in certain
 * cases false positives are hard to avoid (shape keys for example) */
int BKE_object_is_modified(Scene *scene, Object *ob)
{
  int flag = 0;

  if (BKE_key_from_object(ob)) {
    flag |= eModifierMode_Render | eModifierMode_Realtime;
  }
  else {
    ModifierData *md;
    VirtualModifierData virtualModifierData;
    /* cloth */
    for (md = modifiers_getVirtualModifierList(ob, &virtualModifierData);
         md && (flag != (eModifierMode_Render | eModifierMode_Realtime));
         md = md->next) {
      if ((flag & eModifierMode_Render) == 0 &&
          modifier_isEnabled(scene, md, eModifierMode_Render)) {
        flag |= eModifierMode_Render;
      }

      if ((flag & eModifierMode_Realtime) == 0 &&
          modifier_isEnabled(scene, md, eModifierMode_Realtime)) {
        flag |= eModifierMode_Realtime;
      }
    }
  }

  return flag;
}

/* Check of objects moves in time. */
/* NOTE: This function is currently optimized for usage in combination
 * with mti->canDeform, so modifiers can quickly check if their target
 * objects moves (causing deformation motion blur) or not.
 *
 * This makes it possible to give some degree of false-positives here,
 * but it's currently an acceptable tradeoff between complexity and check
 * speed. In combination with checks of modifier stack and real life usage
 * percentage of false-positives shouldn't be that height.
 */
static bool object_moves_in_time(Object *object)
{
  AnimData *adt = object->adt;
  if (adt != NULL) {
    /* If object has any sort of animation data assume it is moving. */
    if (adt->action != NULL || !BLI_listbase_is_empty(&adt->nla_tracks) ||
        !BLI_listbase_is_empty(&adt->drivers) || !BLI_listbase_is_empty(&adt->overrides)) {
      return true;
    }
  }
  if (!BLI_listbase_is_empty(&object->constraints)) {
    return true;
  }
  if (object->parent != NULL) {
    /* TODO(sergey): Do recursive check here? */
    return true;
  }
  return false;
}

static bool object_deforms_in_time(Object *object)
{
  if (BKE_key_from_object(object) != NULL) {
    return true;
  }
  if (!BLI_listbase_is_empty(&object->modifiers)) {
    return true;
  }
  return object_moves_in_time(object);
}

static bool constructive_modifier_is_deform_modified(ModifierData *md)
{
  /* TODO(sergey): Consider generalizing this a bit so all modifier logic
   * is concentrated in MOD_{modifier}.c file,
   */
  if (md->type == eModifierType_Array) {
    ArrayModifierData *amd = (ArrayModifierData *)md;
    /* TODO(sergey): Check if curve is deformed. */
    return (amd->start_cap != NULL && object_moves_in_time(amd->start_cap)) ||
           (amd->end_cap != NULL && object_moves_in_time(amd->end_cap)) ||
           (amd->curve_ob != NULL && object_moves_in_time(amd->curve_ob)) ||
           (amd->offset_ob != NULL && object_moves_in_time(amd->offset_ob));
  }
  else if (md->type == eModifierType_Mirror) {
    MirrorModifierData *mmd = (MirrorModifierData *)md;
    return mmd->mirror_ob != NULL && object_moves_in_time(mmd->mirror_ob);
  }
  else if (md->type == eModifierType_Screw) {
    ScrewModifierData *smd = (ScrewModifierData *)md;
    return smd->ob_axis != NULL && object_moves_in_time(smd->ob_axis);
  }
  else if (md->type == eModifierType_MeshSequenceCache) {
    /* NOTE: Not ideal because it's unknown whether topology changes or not.
     * This will be detected later, so by assuming it's only deformation
     * going on here we allow to bake deform-only mesh to Alembic and have
     * proper motion blur after that.
     */
    return true;
  }
  return false;
}

static bool modifiers_has_animation_check(Object *ob)
{
  /* TODO(sergey): This is a bit code duplication with depsgraph, but
   * would be nicer to solve this as a part of new dependency graph
   * work, so we avoid conflicts and so.
   */
  if (ob->adt != NULL) {
    AnimData *adt = ob->adt;
    FCurve *fcu;
    if (adt->action != NULL) {
      for (fcu = adt->action->curves.first; fcu; fcu = fcu->next) {
        if (fcu->rna_path && strstr(fcu->rna_path, "modifiers[")) {
          return true;
        }
      }
    }
    for (fcu = adt->drivers.first; fcu; fcu = fcu->next) {
      if (fcu->rna_path && strstr(fcu->rna_path, "modifiers[")) {
        return true;
      }
    }
  }
  return false;
}

/* test if object is affected by deforming modifiers (for motion blur). again
 * most important is to avoid false positives, this is to skip computations
 * and we can still if there was actual deformation afterwards */
int BKE_object_is_deform_modified(Scene *scene, Object *ob)
{
  ModifierData *md;
  VirtualModifierData virtualModifierData;
  int flag = 0;
  const bool is_modifier_animated = modifiers_has_animation_check(ob);

  if (BKE_key_from_object(ob)) {
    flag |= eModifierMode_Realtime | eModifierMode_Render;
  }

  if (ob->type == OB_CURVE) {
    Curve *cu = (Curve *)ob->data;
    if (cu->taperobj != NULL && object_deforms_in_time(cu->taperobj)) {
      flag |= eModifierMode_Realtime | eModifierMode_Render;
    }
  }

  /* cloth */
  for (md = modifiers_getVirtualModifierList(ob, &virtualModifierData);
       md && (flag != (eModifierMode_Render | eModifierMode_Realtime));
       md = md->next) {
    const ModifierTypeInfo *mti = modifierType_getInfo(md->type);
    bool can_deform = mti->type == eModifierTypeType_OnlyDeform || is_modifier_animated;

    if (!can_deform) {
      can_deform = constructive_modifier_is_deform_modified(md);
    }

    if (can_deform) {
      if (!(flag & eModifierMode_Render) && modifier_isEnabled(scene, md, eModifierMode_Render)) {
        flag |= eModifierMode_Render;
      }

      if (!(flag & eModifierMode_Realtime) &&
          modifier_isEnabled(scene, md, eModifierMode_Realtime)) {
        flag |= eModifierMode_Realtime;
      }
    }
  }

  return flag;
}

/* See if an object is using an animated modifier */
bool BKE_object_is_animated(Scene *scene, Object *ob)
{
  ModifierData *md;
  VirtualModifierData virtualModifierData;

  for (md = modifiers_getVirtualModifierList(ob, &virtualModifierData); md; md = md->next) {
    if (modifier_dependsOnTime(md) && (modifier_isEnabled(scene, md, eModifierMode_Realtime) ||
                                       modifier_isEnabled(scene, md, eModifierMode_Render))) {
      return true;
    }
  }
  return false;
}

/** Return the number of scenes using (instantiating) that object in their collections. */
int BKE_object_scenes_users_get(Main *bmain, Object *ob)
{
  int num_scenes = 0;
  for (Scene *scene = bmain->scenes.first; scene != NULL; scene = scene->id.next) {
    if (BKE_collection_has_object_recursive(BKE_collection_master(scene), ob)) {
      num_scenes++;
    }
  }
  return num_scenes;
}

MovieClip *BKE_object_movieclip_get(Scene *scene, Object *ob, bool use_default)
{
  MovieClip *clip = use_default ? scene->clip : NULL;
  bConstraint *con = ob->constraints.first, *scon = NULL;

  while (con) {
    if (con->type == CONSTRAINT_TYPE_CAMERASOLVER) {
      if (scon == NULL || (scon->flag & CONSTRAINT_OFF)) {
        scon = con;
      }
    }

    con = con->next;
  }

  if (scon) {
    bCameraSolverConstraint *solver = scon->data;
    if ((solver->flag & CAMERASOLVER_ACTIVECLIP) == 0) {
      clip = solver->clip;
    }
    else {
      clip = scene->clip;
    }
  }

  return clip;
}

void BKE_object_runtime_reset(Object *object)
{
  memset(&object->runtime, 0, sizeof(object->runtime));
}

/* Reset all pointers which we don't want to be shared when copying the object. */
void BKE_object_runtime_reset_on_copy(Object *object, const int UNUSED(flag))
{
  Object_Runtime *runtime = &object->runtime;
  runtime->mesh_eval = NULL;
  runtime->mesh_deform_eval = NULL;
  runtime->curve_cache = NULL;
  runtime->gpencil_cache = NULL;
}

/*
 * Find an associated Armature object
 */
static Object *obrel_armature_find(Object *ob)
{
  Object *ob_arm = NULL;

  if (ob->parent && ob->partype == PARSKEL && ob->parent->type == OB_ARMATURE) {
    ob_arm = ob->parent;
  }
  else {
    ModifierData *mod;
    for (mod = (ModifierData *)ob->modifiers.first; mod; mod = mod->next) {
      if (mod->type == eModifierType_Armature) {
        ob_arm = ((ArmatureModifierData *)mod)->object;
      }
    }
  }

  return ob_arm;
}

static bool obrel_list_test(Object *ob)
{
  return ob && !(ob->id.tag & LIB_TAG_DOIT);
}

static void obrel_list_add(LinkNode **links, Object *ob)
{
  BLI_linklist_prepend(links, ob);
  ob->id.tag |= LIB_TAG_DOIT;
}

/*
 * Iterates over all objects of the given scene layer.
 * Depending on the eObjectSet flag:
 * collect either OB_SET_ALL, OB_SET_VISIBLE or OB_SET_SELECTED objects.
 * If OB_SET_VISIBLE or OB_SET_SELECTED are collected,
 * then also add related objects according to the given includeFilters.
 */
LinkNode *BKE_object_relational_superset(struct ViewLayer *view_layer,
                                         eObjectSet objectSet,
                                         eObRelationTypes includeFilter)
{
  LinkNode *links = NULL;

  Base *base;

  /* Remove markers from all objects */
  for (base = view_layer->object_bases.first; base; base = base->next) {
    base->object->id.tag &= ~LIB_TAG_DOIT;
  }

  /* iterate over all selected and visible objects */
  for (base = view_layer->object_bases.first; base; base = base->next) {
    if (objectSet == OB_SET_ALL) {
      /* as we get all anyways just add it */
      Object *ob = base->object;
      obrel_list_add(&links, ob);
    }
    else {
      if ((objectSet == OB_SET_SELECTED && BASE_SELECTED_EDITABLE(((View3D *)NULL), base)) ||
          (objectSet == OB_SET_VISIBLE && BASE_EDITABLE(((View3D *)NULL), base))) {
        Object *ob = base->object;

        if (obrel_list_test(ob)) {
          obrel_list_add(&links, ob);
        }

        /* parent relationship */
        if (includeFilter & (OB_REL_PARENT | OB_REL_PARENT_RECURSIVE)) {
          Object *parent = ob->parent;
          if (obrel_list_test(parent)) {

            obrel_list_add(&links, parent);

            /* recursive parent relationship */
            if (includeFilter & OB_REL_PARENT_RECURSIVE) {
              parent = parent->parent;
              while (obrel_list_test(parent)) {

                obrel_list_add(&links, parent);
                parent = parent->parent;
              }
            }
          }
        }

        /* child relationship */
        if (includeFilter & (OB_REL_CHILDREN | OB_REL_CHILDREN_RECURSIVE)) {
          Base *local_base;
          for (local_base = view_layer->object_bases.first; local_base;
               local_base = local_base->next) {
            if (BASE_EDITABLE(((View3D *)NULL), local_base)) {

              Object *child = local_base->object;
              if (obrel_list_test(child)) {
                if ((includeFilter & OB_REL_CHILDREN_RECURSIVE &&
                     BKE_object_is_child_recursive(ob, child)) ||
                    (includeFilter & OB_REL_CHILDREN && child->parent && child->parent == ob)) {
                  obrel_list_add(&links, child);
                }
              }
            }
          }
        }

        /* include related armatures */
        if (includeFilter & OB_REL_MOD_ARMATURE) {
          Object *arm = obrel_armature_find(ob);
          if (obrel_list_test(arm)) {
            obrel_list_add(&links, arm);
          }
        }
      }
    }
  }

  return links;
}

/**
 * return all groups this object is apart of, caller must free.
 */
struct LinkNode *BKE_object_groups(Main *bmain, Scene *scene, Object *ob)
{
  LinkNode *collection_linknode = NULL;
  Collection *collection = NULL;
  while ((collection = BKE_collection_object_find(bmain, scene, collection, ob))) {
    BLI_linklist_prepend(&collection_linknode, collection);
  }

  return collection_linknode;
}

void BKE_object_groups_clear(Main *bmain, Scene *scene, Object *ob)
{
  Collection *collection = NULL;
  while ((collection = BKE_collection_object_find(bmain, scene, collection, ob))) {
    BKE_collection_object_remove(bmain, collection, ob, false);
    DEG_id_tag_update(&collection->id, ID_RECALC_COPY_ON_WRITE);
  }
}

/**
 * Return a KDTree_3d from the deformed object (in worldspace)
 *
 * \note Only mesh objects currently support deforming, others are TODO.
 *
 * \param ob:
 * \param r_tot:
 * \return The kdtree or NULL if it can't be created.
 */
KDTree_3d *BKE_object_as_kdtree(Object *ob, int *r_tot)
{
  KDTree_3d *tree = NULL;
  unsigned int tot = 0;

  switch (ob->type) {
    case OB_MESH: {
      Mesh *me = ob->data;
      unsigned int i;

      Mesh *me_eval = ob->runtime.mesh_deform_eval ? ob->runtime.mesh_deform_eval :
                                                     ob->runtime.mesh_deform_eval;
      const int *index;

      if (me_eval && (index = CustomData_get_layer(&me_eval->vdata, CD_ORIGINDEX))) {
        MVert *mvert = me_eval->mvert;
        uint totvert = me_eval->totvert;

        /* tree over-allocs in case where some verts have ORIGINDEX_NONE */
        tot = 0;
        tree = BLI_kdtree_3d_new(totvert);

        /* we don't how how many verts from the DM we can use */
        for (i = 0; i < totvert; i++) {
          if (index[i] != ORIGINDEX_NONE) {
            float co[3];
            mul_v3_m4v3(co, ob->obmat, mvert[i].co);
            BLI_kdtree_3d_insert(tree, index[i], co);
            tot++;
          }
        }
      }
      else {
        MVert *mvert = me->mvert;

        tot = me->totvert;
        tree = BLI_kdtree_3d_new(tot);

        for (i = 0; i < tot; i++) {
          float co[3];
          mul_v3_m4v3(co, ob->obmat, mvert[i].co);
          BLI_kdtree_3d_insert(tree, i, co);
        }
      }

      BLI_kdtree_3d_balance(tree);
      break;
    }
    case OB_CURVE:
    case OB_SURF: {
      /* TODO: take deformation into account */
      Curve *cu = ob->data;
      unsigned int i, a;

      Nurb *nu;

      tot = BKE_nurbList_verts_count_without_handles(&cu->nurb);
      tree = BLI_kdtree_3d_new(tot);
      i = 0;

      nu = cu->nurb.first;
      while (nu) {
        if (nu->bezt) {
          BezTriple *bezt;

          bezt = nu->bezt;
          a = nu->pntsu;
          while (a--) {
            float co[3];
            mul_v3_m4v3(co, ob->obmat, bezt->vec[1]);
            BLI_kdtree_3d_insert(tree, i++, co);
            bezt++;
          }
        }
        else {
          BPoint *bp;

          bp = nu->bp;
          a = nu->pntsu * nu->pntsv;
          while (a--) {
            float co[3];
            mul_v3_m4v3(co, ob->obmat, bp->vec);
            BLI_kdtree_3d_insert(tree, i++, co);
            bp++;
          }
        }
        nu = nu->next;
      }

      BLI_kdtree_3d_balance(tree);
      break;
    }
    case OB_LATTICE: {
      /* TODO: take deformation into account */
      Lattice *lt = ob->data;
      BPoint *bp;
      unsigned int i;

      tot = lt->pntsu * lt->pntsv * lt->pntsw;
      tree = BLI_kdtree_3d_new(tot);
      i = 0;

      for (bp = lt->def; i < tot; bp++) {
        float co[3];
        mul_v3_m4v3(co, ob->obmat, bp->vec);
        BLI_kdtree_3d_insert(tree, i++, co);
      }

      BLI_kdtree_3d_balance(tree);
      break;
    }
  }

  *r_tot = tot;
  return tree;
}

bool BKE_object_modifier_use_time(Object *ob, ModifierData *md)
{
  if (modifier_dependsOnTime(md)) {
    return true;
  }

  /* Check whether modifier is animated. */
  /* TODO: this should be handled as part of build_animdata() -- Aligorith */
  if (ob->adt) {
    AnimData *adt = ob->adt;
    FCurve *fcu;

    char pattern[MAX_NAME + 16];
    BLI_snprintf(pattern, sizeof(pattern), "modifiers[\"%s\"]", md->name);

    /* action - check for F-Curves with paths containing 'modifiers[' */
    if (adt->action) {
      for (fcu = (FCurve *)adt->action->curves.first; fcu != NULL; fcu = (FCurve *)fcu->next) {
        if (fcu->rna_path && strstr(fcu->rna_path, pattern)) {
          return true;
        }
      }
    }

    /* This here allows modifier properties to get driven and still update properly
     *
     * Workaround to get [#26764] (e.g. subsurf levels not updating when animated/driven)
     * working, without the updating problems ([#28525] [#28690] [#28774] [#28777]) caused
     * by the RNA updates cache introduced in r.38649
     */
    for (fcu = (FCurve *)adt->drivers.first; fcu != NULL; fcu = (FCurve *)fcu->next) {
      if (fcu->rna_path && strstr(fcu->rna_path, pattern)) {
        return true;
      }
    }

    /* XXX: also, should check NLA strips, though for now assume that nobody uses
     * that and we can omit that for performance reasons... */
  }

  return false;
}

bool BKE_object_modifier_gpencil_use_time(Object *ob, GpencilModifierData *md)
{
  if (BKE_gpencil_modifier_dependsOnTime(md)) {
    return true;
  }

  /* Check whether modifier is animated. */
  /* TODO (Aligorith): this should be handled as part of build_animdata() */
  if (ob->adt) {
    AnimData *adt = ob->adt;
    FCurve *fcu;

    char pattern[MAX_NAME + 32];
    BLI_snprintf(pattern, sizeof(pattern), "grease_pencil_modifiers[\"%s\"]", md->name);

    /* action - check for F-Curves with paths containing 'grease_pencil_modifiers[' */
    if (adt->action) {
      for (fcu = adt->action->curves.first; fcu != NULL; fcu = fcu->next) {
        if (fcu->rna_path && strstr(fcu->rna_path, pattern)) {
          return true;
        }
      }
    }

    /* This here allows modifier properties to get driven and still update properly */
    for (fcu = adt->drivers.first; fcu != NULL; fcu = fcu->next) {
      if (fcu->rna_path && strstr(fcu->rna_path, pattern)) {
        return true;
      }
    }
  }

  return false;
}

bool BKE_object_shaderfx_use_time(Object *ob, ShaderFxData *fx)
{
  if (BKE_shaderfx_dependsOnTime(fx)) {
    return true;
  }

  /* Check whether effect is animated. */
  /* TODO (Aligorith): this should be handled as part of build_animdata() */
  if (ob->adt) {
    AnimData *adt = ob->adt;
    FCurve *fcu;

    char pattern[MAX_NAME + 32];
    BLI_snprintf(pattern, sizeof(pattern), "shader_effects[\"%s\"]", fx->name);

    /* action - check for F-Curves with paths containing string[' */
    if (adt->action) {
      for (fcu = adt->action->curves.first; fcu != NULL; fcu = fcu->next) {
        if (fcu->rna_path && strstr(fcu->rna_path, pattern)) {
          return true;
        }
      }
    }

    /* This here allows properties to get driven and still update properly */
    for (fcu = adt->drivers.first; fcu != NULL; fcu = fcu->next) {
      if (fcu->rna_path && strstr(fcu->rna_path, pattern)) {
        return true;
      }
    }
  }

  return false;
}

/* set "ignore cache" flag for all caches on this object */
static void object_cacheIgnoreClear(Object *ob, int state)
{
  ListBase pidlist;
  PTCacheID *pid;
  BKE_ptcache_ids_from_object(&pidlist, ob, NULL, 0);

  for (pid = pidlist.first; pid; pid = pid->next) {
    if (pid->cache) {
      if (state) {
        pid->cache->flag |= PTCACHE_IGNORE_CLEAR;
      }
      else {
        pid->cache->flag &= ~PTCACHE_IGNORE_CLEAR;
      }
    }
  }

  BLI_freelistN(&pidlist);
}

/* Note: this function should eventually be replaced by depsgraph functionality.
 * Avoid calling this in new code unless there is a very good reason for it!
 */
bool BKE_object_modifier_update_subframe(Depsgraph *depsgraph,
                                         Scene *scene,
                                         Object *ob,
                                         bool update_mesh,
                                         int parent_recursion,
                                         float frame,
                                         int type)
{
  ModifierData *md = modifiers_findByType(ob, (ModifierType)type);
  bConstraint *con;

  if (type == eModifierType_DynamicPaint) {
    DynamicPaintModifierData *pmd = (DynamicPaintModifierData *)md;

    /* if other is dynamic paint canvas, don't update */
    if (pmd && pmd->canvas) {
      return true;
    }
  }
  else if (type == eModifierType_Smoke) {
    SmokeModifierData *smd = (SmokeModifierData *)md;

    if (smd && (smd->type & MOD_SMOKE_TYPE_DOMAIN) != 0) {
      return true;
    }
  }

  /* if object has parents, update them too */
  if (parent_recursion) {
    int recursion = parent_recursion - 1;
    bool no_update = false;
    if (ob->parent) {
      no_update |= BKE_object_modifier_update_subframe(
          depsgraph, scene, ob->parent, 0, recursion, frame, type);
    }
    if (ob->track) {
      no_update |= BKE_object_modifier_update_subframe(
          depsgraph, scene, ob->track, 0, recursion, frame, type);
    }

    /* skip subframe if object is parented
     * to vertex of a dynamic paint canvas */
    if (no_update && (ob->partype == PARVERT1 || ob->partype == PARVERT3)) {
      return false;
    }

    /* also update constraint targets */
    for (con = ob->constraints.first; con; con = con->next) {
      const bConstraintTypeInfo *cti = BKE_constraint_typeinfo_get(con);
      ListBase targets = {NULL, NULL};

      if (cti && cti->get_constraint_targets) {
        bConstraintTarget *ct;
        cti->get_constraint_targets(con, &targets);
        for (ct = targets.first; ct; ct = ct->next) {
          if (ct->tar) {
            BKE_object_modifier_update_subframe(
                depsgraph, scene, ct->tar, 0, recursion, frame, type);
          }
        }
        /* free temp targets */
        if (cti->flush_constraint_targets) {
          cti->flush_constraint_targets(con, &targets, 0);
        }
      }
    }
  }

  /* was originally ID_RECALC_ALL - TODO - which flags are really needed??? */
  /* TODO(sergey): What about animation? */
  ob->id.recalc |= ID_RECALC_ALL;
  if (update_mesh) {
    BKE_animsys_evaluate_animdata(depsgraph, scene, &ob->id, ob->adt, frame, ADT_RECALC_ANIM);
    /* ignore cache clear during subframe updates
     * to not mess up cache validity */
    object_cacheIgnoreClear(ob, 1);
    BKE_object_handle_update(depsgraph, scene, ob);
    object_cacheIgnoreClear(ob, 0);
  }
  else {
    BKE_object_where_is_calc_time(depsgraph, scene, ob, frame);
  }

  /* for curve following objects, parented curve has to be updated too */
  if (ob->type == OB_CURVE) {
    Curve *cu = ob->data;
    BKE_animsys_evaluate_animdata(depsgraph, scene, &cu->id, cu->adt, frame, ADT_RECALC_ANIM);
  }
  /* and armatures... */
  if (ob->type == OB_ARMATURE) {
    bArmature *arm = ob->data;
    BKE_animsys_evaluate_animdata(depsgraph, scene, &arm->id, arm->adt, frame, ADT_RECALC_ANIM);
    BKE_pose_where_is(depsgraph, scene, ob);
  }

  return false;
}

void BKE_object_type_set_empty_for_versioning(Object *ob)
{
  ob->type = OB_EMPTY;
  ob->data = NULL;
  if (ob->pose) {
    BKE_pose_free_ex(ob->pose, false);
    ob->pose = NULL;
  }
  ob->mode = OB_MODE_OBJECT;
}<|MERGE_RESOLUTION|>--- conflicted
+++ resolved
@@ -582,9 +582,9 @@
 	
 	BKE_constraints_free_ex(&ob->constraints, false);
 
-	BKE_partdeflect_free(ob->pd);
-	BKE_rigidbody_free_object(ob, NULL);
-	BKE_rigidbody_free_constraint(ob);
+  BKE_partdeflect_free(ob->pd);
+  BKE_rigidbody_free_object(ob, NULL);
+  BKE_rigidbody_free_constraint(ob);
 
   sbFree(ob);
 
@@ -599,23 +599,7 @@
 		ob->runtime.curve_cache = NULL;
 	}
 
-<<<<<<< HEAD
 	BKE_previewimg_free(&ob->preview);
-=======
-  BLI_freelistN(&ob->lodlevels);
-
-  /* Free runtime curves data. */
-  if (ob->runtime.curve_cache) {
-    BKE_curve_bevelList_free(&ob->runtime.curve_cache->bev);
-    if (ob->runtime.curve_cache->path) {
-      free_path(ob->runtime.curve_cache->path);
-    }
-    MEM_freeN(ob->runtime.curve_cache);
-    ob->runtime.curve_cache = NULL;
-  }
-
-  BKE_previewimg_free(&ob->preview);
->>>>>>> 0e4e1d25
 }
 
 /* actual check for internal data, not context or flags */
@@ -1441,59 +1425,62 @@
  */
 void BKE_object_copy_data(Main *bmain, Object *ob_dst, const Object *ob_src, const int flag)
 {
-<<<<<<< HEAD
-	ModifierData *md;
-	GpencilModifierData *gmd;
-	ShaderFxData *fx;
-
-	/* Do not copy runtime data. */
-	BKE_object_runtime_reset_on_copy(ob_dst, flag);
-
-	/* We never handle usercount here for own data. */
-	const int flag_subdata = flag | LIB_ID_CREATE_NO_USER_REFCOUNT;
-
-	if (ob_src->totcol) {
-		ob_dst->mat = MEM_dupallocN(ob_src->mat);
-		ob_dst->matbits = MEM_dupallocN(ob_src->matbits);
-		ob_dst->totcol = ob_src->totcol;
-	}
-	else if (ob_dst->mat != NULL || ob_dst->matbits != NULL) {
-		/* This shall not be needed, but better be safe than sorry. */
-		BLI_assert(!"Object copy: non-NULL material pointers with zero counter, should not happen.");
-		ob_dst->mat = NULL;
-		ob_dst->matbits = NULL;
-	}
-
-	if (ob_src->iuser) ob_dst->iuser = MEM_dupallocN(ob_src->iuser);
-
-	if (ob_src->runtime.bb) ob_dst->runtime.bb = MEM_dupallocN(ob_src->runtime.bb);
-
-	BLI_listbase_clear(&ob_dst->modifiers);
-
-	for (md = ob_src->modifiers.first; md; md = md->next) {
-		ModifierData *nmd = modifier_new(md->type);
-		BLI_strncpy(nmd->name, md->name, sizeof(nmd->name));
-		modifier_copyData_ex(md, nmd, flag_subdata);
-		BLI_addtail(&ob_dst->modifiers, nmd);
-	}
-
-	BLI_listbase_clear(&ob_dst->greasepencil_modifiers);
-
-	for (gmd = ob_src->greasepencil_modifiers.first; gmd; gmd = gmd->next) {
-		GpencilModifierData *nmd = BKE_gpencil_modifier_new(gmd->type);
-		BLI_strncpy(nmd->name, gmd->name, sizeof(nmd->name));
-		BKE_gpencil_modifier_copyData_ex(gmd, nmd, flag_subdata);
-		BLI_addtail(&ob_dst->greasepencil_modifiers, nmd);
-	}
-
-	BLI_listbase_clear(&ob_dst->shader_fx);
-
-	for (fx = ob_src->shader_fx.first; fx; fx = fx->next) {
-		ShaderFxData *nfx = BKE_shaderfx_new(fx->type);
-		BLI_strncpy(nfx->name, fx->name, sizeof(nfx->name));
-		BKE_shaderfx_copyData_ex(fx, nfx, flag_subdata);
-		BLI_addtail(&ob_dst->shader_fx, nfx);
-	}
+  ModifierData *md;
+  GpencilModifierData *gmd;
+  ShaderFxData *fx;
+
+  /* Do not copy runtime data. */
+  BKE_object_runtime_reset_on_copy(ob_dst, flag);
+
+  /* We never handle usercount here for own data. */
+  const int flag_subdata = flag | LIB_ID_CREATE_NO_USER_REFCOUNT;
+
+  if (ob_src->totcol) {
+    ob_dst->mat = MEM_dupallocN(ob_src->mat);
+    ob_dst->matbits = MEM_dupallocN(ob_src->matbits);
+    ob_dst->totcol = ob_src->totcol;
+  }
+  else if (ob_dst->mat != NULL || ob_dst->matbits != NULL) {
+    /* This shall not be needed, but better be safe than sorry. */
+    BLI_assert(!"Object copy: non-NULL material pointers with zero counter, should not happen.");
+    ob_dst->mat = NULL;
+    ob_dst->matbits = NULL;
+  }
+
+  if (ob_src->iuser) {
+    ob_dst->iuser = MEM_dupallocN(ob_src->iuser);
+  }
+
+  if (ob_src->runtime.bb) {
+    ob_dst->runtime.bb = MEM_dupallocN(ob_src->runtime.bb);
+  }
+
+  BLI_listbase_clear(&ob_dst->modifiers);
+
+  for (md = ob_src->modifiers.first; md; md = md->next) {
+    ModifierData *nmd = modifier_new(md->type);
+    BLI_strncpy(nmd->name, md->name, sizeof(nmd->name));
+    modifier_copyData_ex(md, nmd, flag_subdata);
+    BLI_addtail(&ob_dst->modifiers, nmd);
+  }
+
+  BLI_listbase_clear(&ob_dst->greasepencil_modifiers);
+
+  for (gmd = ob_src->greasepencil_modifiers.first; gmd; gmd = gmd->next) {
+    GpencilModifierData *nmd = BKE_gpencil_modifier_new(gmd->type);
+    BLI_strncpy(nmd->name, gmd->name, sizeof(nmd->name));
+    BKE_gpencil_modifier_copyData_ex(gmd, nmd, flag_subdata);
+    BLI_addtail(&ob_dst->greasepencil_modifiers, nmd);
+  }
+
+  BLI_listbase_clear(&ob_dst->shader_fx);
+
+  for (fx = ob_src->shader_fx.first; fx; fx = fx->next) {
+    ShaderFxData *nfx = BKE_shaderfx_new(fx->type);
+    BLI_strncpy(nfx->name, fx->name, sizeof(nfx->name));
+    BKE_shaderfx_copyData_ex(fx, nfx, flag_subdata);
+    BLI_addtail(&ob_dst->shader_fx, nfx);
+  }
 
 	BLI_listbase_clear(&ob_dst->prop);
 	BKE_bproperty_copy_list(&ob_dst->prop, &ob_src->prop);
@@ -1544,110 +1531,6 @@
 	else {
 		ob_dst->preview = NULL;
 	}
-=======
-  ModifierData *md;
-  GpencilModifierData *gmd;
-  ShaderFxData *fx;
-
-  /* Do not copy runtime data. */
-  BKE_object_runtime_reset_on_copy(ob_dst, flag);
-
-  /* We never handle usercount here for own data. */
-  const int flag_subdata = flag | LIB_ID_CREATE_NO_USER_REFCOUNT;
-
-  if (ob_src->totcol) {
-    ob_dst->mat = MEM_dupallocN(ob_src->mat);
-    ob_dst->matbits = MEM_dupallocN(ob_src->matbits);
-    ob_dst->totcol = ob_src->totcol;
-  }
-  else if (ob_dst->mat != NULL || ob_dst->matbits != NULL) {
-    /* This shall not be needed, but better be safe than sorry. */
-    BLI_assert(!"Object copy: non-NULL material pointers with zero counter, should not happen.");
-    ob_dst->mat = NULL;
-    ob_dst->matbits = NULL;
-  }
-
-  if (ob_src->iuser) {
-    ob_dst->iuser = MEM_dupallocN(ob_src->iuser);
-  }
-
-  if (ob_src->runtime.bb) {
-    ob_dst->runtime.bb = MEM_dupallocN(ob_src->runtime.bb);
-  }
-
-  BLI_listbase_clear(&ob_dst->modifiers);
-
-  for (md = ob_src->modifiers.first; md; md = md->next) {
-    ModifierData *nmd = modifier_new(md->type);
-    BLI_strncpy(nmd->name, md->name, sizeof(nmd->name));
-    modifier_copyData_ex(md, nmd, flag_subdata);
-    BLI_addtail(&ob_dst->modifiers, nmd);
-  }
-
-  BLI_listbase_clear(&ob_dst->greasepencil_modifiers);
-
-  for (gmd = ob_src->greasepencil_modifiers.first; gmd; gmd = gmd->next) {
-    GpencilModifierData *nmd = BKE_gpencil_modifier_new(gmd->type);
-    BLI_strncpy(nmd->name, gmd->name, sizeof(nmd->name));
-    BKE_gpencil_modifier_copyData_ex(gmd, nmd, flag_subdata);
-    BLI_addtail(&ob_dst->greasepencil_modifiers, nmd);
-  }
-
-  BLI_listbase_clear(&ob_dst->shader_fx);
-
-  for (fx = ob_src->shader_fx.first; fx; fx = fx->next) {
-    ShaderFxData *nfx = BKE_shaderfx_new(fx->type);
-    BLI_strncpy(nfx->name, fx->name, sizeof(nfx->name));
-    BKE_shaderfx_copyData_ex(fx, nfx, flag_subdata);
-    BLI_addtail(&ob_dst->shader_fx, nfx);
-  }
-
-  if (ob_src->pose) {
-    copy_object_pose(ob_dst, ob_src, flag_subdata);
-    /* backwards compat... non-armatures can get poses in older files? */
-    if (ob_src->type == OB_ARMATURE) {
-      const bool do_pose_id_user = (flag & LIB_ID_CREATE_NO_USER_REFCOUNT) == 0;
-      BKE_pose_rebuild(bmain, ob_dst, ob_dst->data, do_pose_id_user);
-    }
-  }
-  defgroup_copy_list(&ob_dst->defbase, &ob_src->defbase);
-  BKE_object_facemap_copy_list(&ob_dst->fmaps, &ob_src->fmaps);
-  BKE_constraints_copy_ex(&ob_dst->constraints, &ob_src->constraints, flag_subdata, true);
-
-  ob_dst->mode = ob_dst->type != OB_GPENCIL ? OB_MODE_OBJECT : ob_dst->mode;
-  ob_dst->sculpt = NULL;
-
-  if (ob_src->pd) {
-    ob_dst->pd = MEM_dupallocN(ob_src->pd);
-    if (ob_dst->pd->rng) {
-      ob_dst->pd->rng = MEM_dupallocN(ob_src->pd->rng);
-    }
-  }
-  BKE_object_copy_softbody(ob_dst, ob_src, flag_subdata);
-  ob_dst->rigidbody_object = BKE_rigidbody_copy_object(ob_src, flag_subdata);
-  ob_dst->rigidbody_constraint = BKE_rigidbody_copy_constraint(ob_src, flag_subdata);
-
-  BKE_object_copy_particlesystems(ob_dst, ob_src, flag_subdata);
-
-  ob_dst->derivedDeform = NULL;
-  ob_dst->derivedFinal = NULL;
-
-  BLI_listbase_clear((ListBase *)&ob_dst->drawdata);
-  BLI_listbase_clear(&ob_dst->pc_ids);
-
-  ob_dst->avs = ob_src->avs;
-  ob_dst->mpath = animviz_copy_motionpath(ob_src->mpath);
-
-  copy_object_lod(ob_dst, ob_src, flag_subdata);
-
-  /* Do not copy object's preview (mostly due to the fact renderers create temp copy of objects). */
-  if ((flag & LIB_ID_COPY_NO_PREVIEW) == 0 && false) { /* XXX TODO temp hack */
-    BKE_previewimg_id_copy(&ob_dst->id, &ob_src->id);
-  }
-  else {
-    ob_dst->preview = NULL;
-  }
->>>>>>> 0e4e1d25
 }
 
 /* copy objects, will re-initialize cached simulation data */
