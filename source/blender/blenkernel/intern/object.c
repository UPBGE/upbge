/*
 * This program is free software; you can redistribute it and/or
 * modify it under the terms of the GNU General Public License
 * as published by the Free Software Foundation; either version 2
 * of the License, or (at your option) any later version.
 *
 * This program is distributed in the hope that it will be useful,
 * but WITHOUT ANY WARRANTY; without even the implied warranty of
 * MERCHANTABILITY or FITNESS FOR A PARTICULAR PURPOSE.  See the
 * GNU General Public License for more details.
 *
 * You should have received a copy of the GNU General Public License
 * along with this program; if not, write to the Free Software Foundation,
 * Inc., 51 Franklin Street, Fifth Floor, Boston, MA 02110-1301, USA.
 *
 * The Original Code is Copyright (C) 2001-2002 by NaN Holding BV.
 * All rights reserved.
 */

/** \file
 * \ingroup bke
 */

#include <string.h>
#include <math.h>
#include <stdio.h>

#include "CLG_log.h"

#include "MEM_guardedalloc.h"

#include "DNA_anim_types.h"
#include "DNA_armature_types.h"
#include "DNA_camera_types.h"
#include "DNA_collection_types.h"
#include "DNA_constraint_types.h"
#include "DNA_gpencil_types.h"
#include "DNA_gpencil_modifier_types.h"
#include "DNA_key_types.h"
#include "DNA_light_types.h"
#include "DNA_lattice_types.h"
#include "DNA_material_types.h"
#include "DNA_meta_types.h"
#include "DNA_mesh_types.h"
#include "DNA_meshdata_types.h"
#include "DNA_movieclip_types.h"
#include "DNA_scene_types.h"
#include "DNA_screen_types.h"
#include "DNA_sequence_types.h"
#include "DNA_shader_fx_types.h"
#include "DNA_smoke_types.h"
#include "DNA_space_types.h"
#include "DNA_view3d_types.h"
#include "DNA_world_types.h"
#include "DNA_object_types.h"
#include "DNA_lightprobe_types.h"
#include "DNA_property_types.h"
#include "DNA_rigidbody_types.h"

#include "BLI_blenlib.h"
#include "BLI_math.h"
#include "BLI_threads.h"
#include "BLI_utildefines.h"
#include "BLI_linklist.h"
#include "BLI_kdtree.h"

#include "BLT_translation.h"

#include "BKE_pbvh.h"
#include "BKE_main.h"
#include "BKE_global.h"
#include "BKE_idprop.h"
#include "BKE_armature.h"
#include "BKE_action.h"
#include "BKE_bullet.h"
#include "BKE_deform.h"
#include "BKE_DerivedMesh.h"
#include "BKE_animsys.h"
#include "BKE_anim.h"
#include "BKE_collection.h"
#include "BKE_constraint.h"
#include "BKE_curve.h"
#include "BKE_displist.h"
#include "BKE_effect.h"
#include "BKE_fcurve.h"
#include "BKE_gpencil_modifier.h"
#include "BKE_icons.h"
#include "BKE_key.h"
#include "BKE_light.h"
#include "BKE_layer.h"
#include "BKE_lattice.h"
#include "BKE_library.h"
#include "BKE_library_query.h"
#include "BKE_library_remap.h"
#include "BKE_linestyle.h"
#include "BKE_mesh.h"
#include "BKE_editmesh.h"
#include "BKE_mball.h"
#include "BKE_modifier.h"
#include "BKE_multires.h"
#include "BKE_node.h"
#include "BKE_object.h"
#include "BKE_object_facemap.h"
#include "BKE_paint.h"
#include "BKE_particle.h"
#include "BKE_pointcache.h"
#include "BKE_lightprobe.h"
#include "BKE_property.h"
#include "BKE_rigidbody.h"
#include "BKE_sca.h"
#include "BKE_scene.h"
#include "BKE_sequencer.h"
#include "BKE_shader_fx.h"
#include "BKE_speaker.h"
#include "BKE_softbody.h"
#include "BKE_subsurf.h"
#include "BKE_subdiv_ccg.h"
#include "BKE_material.h"
#include "BKE_camera.h"
#include "BKE_image.h"
#include "BKE_gpencil.h"

#include "DEG_depsgraph.h"
#include "DEG_depsgraph_query.h"

#include "DRW_engine.h"

#ifdef WITH_MOD_FLUID
#  include "LBM_fluidsim.h"
#endif

#ifdef WITH_PYTHON
#  include "BPY_extern.h"
#endif

#include "CCGSubSurf.h"
#include "atomic_ops.h"

static CLG_LogRef LOG = {"bke.object"};

/* Vertex parent modifies original BMesh which is not safe for threading.
 * Ideally such a modification should be handled as a separate DAG update
 * callback for mesh datablock, but for until it is actually supported use
 * simpler solution with a mutex lock.
 *                                               - sergey -
 */
#define VPARENT_THREADING_HACK

#ifdef VPARENT_THREADING_HACK
static ThreadMutex vparent_lock = BLI_MUTEX_INITIALIZER;
#endif

void BKE_object_workob_clear(Object *workob)
{
  memset(workob, 0, sizeof(Object));

  workob->scale[0] = workob->scale[1] = workob->scale[2] = 1.0f;
  workob->dscale[0] = workob->dscale[1] = workob->dscale[2] = 1.0f;
  workob->rotmode = ROT_MODE_EUL;
}

void BKE_object_free_particlesystems(Object *ob)
{
  ParticleSystem *psys;

  while ((psys = BLI_pophead(&ob->particlesystem))) {
    psys_free(ob, psys);
  }
}

void BKE_object_free_softbody(Object *ob)
{
  sbFree(ob);
}

void BKE_object_free_bulletsoftbody(Object *ob)
{
	if (ob->bsoft) {
		bsbFree(ob->bsoft);
		ob->bsoft = NULL;
	}
}

void BKE_object_free_curve_cache(Object *ob)
{
  if (ob->runtime.curve_cache) {
    BKE_displist_free(&ob->runtime.curve_cache->disp);
    BKE_curve_bevelList_free(&ob->runtime.curve_cache->bev);
    if (ob->runtime.curve_cache->path) {
      free_path(ob->runtime.curve_cache->path);
    }
    BKE_nurbList_free(&ob->runtime.curve_cache->deformed_nurbs);
    MEM_freeN(ob->runtime.curve_cache);
    ob->runtime.curve_cache = NULL;
  }
}

void BKE_object_free_modifiers(Object *ob, const int flag)
{
  ModifierData *md;
  GpencilModifierData *gp_md;

  while ((md = BLI_pophead(&ob->modifiers))) {
    modifier_free_ex(md, flag);
  }

  while ((gp_md = BLI_pophead(&ob->greasepencil_modifiers))) {
    BKE_gpencil_modifier_free_ex(gp_md, flag);
  }
  /* particle modifiers were freed, so free the particlesystems as well */
  BKE_object_free_particlesystems(ob);

  /* same for softbody */
  BKE_object_free_softbody(ob);

  /* modifiers may have stored data in the DM cache */
  BKE_object_free_derived_caches(ob);
}

void BKE_object_free_shaderfx(Object *ob, const int flag)
{
  ShaderFxData *fx;

  while ((fx = BLI_pophead(&ob->shader_fx))) {
    BKE_shaderfx_free_ex(fx, flag);
  }
}

void BKE_object_modifier_hook_reset(Object *ob, HookModifierData *hmd)
{
  /* reset functionality */
  if (hmd->object) {
    bPoseChannel *pchan = BKE_pose_channel_find_name(hmd->object->pose, hmd->subtarget);

    if (hmd->subtarget[0] && pchan) {
      float imat[4][4], mat[4][4];

      /* Calculate the world-space matrix for the pose-channel target first,
       * then carry on as usual. */
      mul_m4_m4m4(mat, hmd->object->obmat, pchan->pose_mat);

      invert_m4_m4(imat, mat);
      mul_m4_m4m4(hmd->parentinv, imat, ob->obmat);
    }
    else {
      invert_m4_m4(hmd->object->imat, hmd->object->obmat);
      mul_m4_m4m4(hmd->parentinv, hmd->object->imat, ob->obmat);
    }
  }
}

void BKE_object_modifier_gpencil_hook_reset(Object *ob, HookGpencilModifierData *hmd)
{
  if (hmd->object == NULL) {
    return;
  }
  /* reset functionality */
  bPoseChannel *pchan = BKE_pose_channel_find_name(hmd->object->pose, hmd->subtarget);

  if (hmd->subtarget[0] && pchan) {
    float imat[4][4], mat[4][4];

    /* Calculate the world-space matrix for the pose-channel target first,
     * then carry on as usual. */
    mul_m4_m4m4(mat, hmd->object->obmat, pchan->pose_mat);

    invert_m4_m4(imat, mat);
    mul_m4_m4m4(hmd->parentinv, imat, ob->obmat);
  }
  else {
    invert_m4_m4(hmd->object->imat, hmd->object->obmat);
    mul_m4_m4m4(hmd->parentinv, hmd->object->imat, ob->obmat);
  }
}

bool BKE_object_support_modifier_type_check(const Object *ob, int modifier_type)
{
  const ModifierTypeInfo *mti;

  mti = modifierType_getInfo(modifier_type);

  /* only geometry objects should be able to get modifiers [#25291] */
  if (!ELEM(ob->type, OB_MESH, OB_CURVE, OB_SURF, OB_FONT, OB_LATTICE)) {
    return false;
  }

  if (ob->type == OB_LATTICE && (mti->flags & eModifierTypeFlag_AcceptsLattice) == 0) {
    return false;
  }

  if (!((mti->flags & eModifierTypeFlag_AcceptsCVs) ||
        (ob->type == OB_MESH && (mti->flags & eModifierTypeFlag_AcceptsMesh)))) {
    return false;
  }

  return true;
}

void BKE_object_link_modifiers(Scene *scene, struct Object *ob_dst, const struct Object *ob_src)
{
  ModifierData *md;
  BKE_object_free_modifiers(ob_dst, 0);

  if (!ELEM(ob_dst->type, OB_MESH, OB_CURVE, OB_SURF, OB_FONT, OB_LATTICE)) {
    /* only objects listed above can have modifiers and linking them to objects
     * which doesn't have modifiers stack is quite silly */
    return;
  }

  for (md = ob_src->modifiers.first; md; md = md->next) {
    ModifierData *nmd = NULL;

    if (ELEM(md->type, eModifierType_Hook, eModifierType_Collision)) {
      continue;
    }

    if (!BKE_object_support_modifier_type_check(ob_dst, md->type)) {
      continue;
    }

    switch (md->type) {
      case eModifierType_Softbody:
        BKE_object_copy_softbody(ob_dst, ob_src, 0);
        break;
      case eModifierType_Skin:
        /* ensure skin-node customdata exists */
        BKE_mesh_ensure_skin_customdata(ob_dst->data);
        break;
    }

    nmd = modifier_new(md->type);
    BLI_strncpy(nmd->name, md->name, sizeof(nmd->name));

    if (md->type == eModifierType_Multires) {
      /* Has to be done after mod creation, but *before* we actually copy its settings! */
      multiresModifier_sync_levels_ex(
          scene, ob_dst, (MultiresModifierData *)md, (MultiresModifierData *)nmd);
    }

    modifier_copyData(md, nmd);
    BLI_addtail(&ob_dst->modifiers, nmd);
    modifier_unique_name(&ob_dst->modifiers, nmd);
  }

  BKE_object_copy_particlesystems(ob_dst, ob_src, 0);

  /* TODO: smoke?, cloth? */
}

/* Copy CCG related data. Used to sync copy of mesh with reshaped original
 * mesh.
 */
static void copy_ccg_data(Mesh *mesh_destination, Mesh *mesh_source, int layer_type)
{
  BLI_assert(mesh_destination->totloop == mesh_source->totloop);
  CustomData *data_destination = &mesh_destination->ldata;
  CustomData *data_source = &mesh_source->ldata;
  const int num_elements = mesh_source->totloop;
  if (!CustomData_has_layer(data_source, layer_type)) {
    return;
  }
  const int layer_index = CustomData_get_layer_index(data_destination, layer_type);
  CustomData_free_layer(data_destination, layer_type, num_elements, layer_index);
  BLI_assert(!CustomData_has_layer(data_destination, layer_type));
  CustomData_add_layer(data_destination, layer_type, CD_CALLOC, NULL, num_elements);
  BLI_assert(CustomData_has_layer(data_destination, layer_type));
  CustomData_copy_layer_type_data(data_source, data_destination, layer_type, 0, 0, num_elements);
}

static void object_update_from_subsurf_ccg(Object *object)
{
  /* Currently CCG is only created for Mesh objects. */
  if (object->type != OB_MESH) {
    return;
  }
  /* Object was never evaluated, so can not have CCG subdivision surface. */
  Mesh *mesh_eval = object->runtime.mesh_eval;
  if (mesh_eval == NULL) {
    return;
  }
  SubdivCCG *subdiv_ccg = mesh_eval->runtime.subdiv_ccg;
  if (subdiv_ccg == NULL) {
    return;
  }
  /* Check whether there is anything to be reshaped. */
  if (!subdiv_ccg->dirty.coords && !subdiv_ccg->dirty.hidden) {
    return;
  }
  const int tot_level = mesh_eval->runtime.subdiv_ccg_tot_level;
  Object *object_orig = DEG_get_original_object(object);
  Mesh *mesh_orig = (Mesh *)object_orig->data;
  multiresModifier_reshapeFromCCG(tot_level, mesh_orig, subdiv_ccg);
  /* NOTE: we need to reshape into an original mesh from main database,
   * allowing:
   *
   *  - Update copies of that mesh at any moment.
   *  - Save the file without doing extra reshape.
   *  - All the users of the mesh have updated displacement.
   *
   * However, the tricky part here is that we only know about sculpted
   * state of a mesh on an object level, and object is being updated after
   * mesh datablock is updated. This forces us to:
   *
   *  - Update mesh datablock from object evaluation, which is technically
   *    forbidden, but there is no other place for this yet.
   *  - Reshape to the original mesh from main database, and then copy updated
   *    layer to copy of that mesh (since copy of the mesh has decoupled
   *    custom data layers).
   *
   * All this is defeating all the designs we need to follow to allow safe
   * threaded evaluation, but this is as good as we can make it within the
   * current sculpt//evaluated mesh design. This is also how we've survived
   * with old DerivedMesh based solutions. So, while this is all wrong and
   * needs reconsideration, doesn't seem to be a big stopper for real
   * production artists.
   */
  /* TODO(sergey): Solve this somehow, to be fully stable for threaded
   * evaluation environment.
   */
  /* NOTE: runtime.mesh_orig is what was before assigning mesh_eval,
   * it is orig as in what was in object_eval->data before evaluating
   * modifier stack.
   *
   * mesh_cow is a copy-on-written version od object_orig->data.
   */
  Mesh *mesh_cow = object->runtime.mesh_orig;
  copy_ccg_data(mesh_cow, mesh_orig, CD_MDISPS);
  copy_ccg_data(mesh_cow, mesh_orig, CD_GRID_PAINT_MASK);
  /* Everything is now up-to-date. */
  subdiv_ccg->dirty.coords = false;
  subdiv_ccg->dirty.hidden = false;
}

/* free data derived from mesh, called when mesh changes or is freed */
void BKE_object_free_derived_caches(Object *ob)
{
  /* Also serves as signal to remake texspace.
   *
   * NOTE: This function can be called from threads on different objects
   * sharing same data datablock. So we need to ensure atomic nature of
   * data modification here.
   */
  if (ob->type == OB_MESH) {
    Mesh *me = ob->data;

    if (me && me->bb) {
      atomic_fetch_and_or_int32(&me->bb->flag, BOUNDBOX_DIRTY);
    }
  }
  else if (ELEM(ob->type, OB_SURF, OB_CURVE, OB_FONT)) {
    Curve *cu = ob->data;

    if (cu && cu->bb) {
      atomic_fetch_and_or_int32(&cu->bb->flag, BOUNDBOX_DIRTY);
    }
  }

  MEM_SAFE_FREE(ob->runtime.bb);

  object_update_from_subsurf_ccg(ob);
  BKE_object_free_derived_mesh_caches(ob);

  if (ob->runtime.mesh_eval != NULL) {
    Mesh *mesh_eval = ob->runtime.mesh_eval;
    /* Restore initial pointer. */
    if (ob->data == mesh_eval) {
      ob->data = ob->runtime.mesh_orig;
    }
    /* Evaluated mesh points to edit mesh, but does not own it. */
    mesh_eval->edit_mesh = NULL;
    BKE_mesh_free(mesh_eval);
    BKE_libblock_free_data(&mesh_eval->id, false);
    MEM_freeN(mesh_eval);
    ob->runtime.mesh_eval = NULL;
  }
  if (ob->runtime.mesh_deform_eval != NULL) {
    Mesh *mesh_deform_eval = ob->runtime.mesh_deform_eval;
    BKE_mesh_free(mesh_deform_eval);
    BKE_libblock_free_data(&mesh_deform_eval->id, false);
    MEM_freeN(mesh_deform_eval);
    ob->runtime.mesh_deform_eval = NULL;
  }

  BKE_object_free_curve_cache(ob);

  /* clear grease pencil data */
  DRW_gpencil_freecache(ob);
}

void BKE_object_free_derived_mesh_caches(struct Object *ob)
{
  if (ob->derivedFinal) {
    ob->derivedFinal->needsFree = 1;
    ob->derivedFinal->release(ob->derivedFinal);
    ob->derivedFinal = NULL;
  }
  if (ob->derivedDeform) {
    ob->derivedDeform->needsFree = 1;
    ob->derivedDeform->release(ob->derivedDeform);
    ob->derivedDeform = NULL;
  }
}

void BKE_object_free_caches(Object *object)
{
  ModifierData *md;
  short update_flag = 0;

  /* Free particle system caches holding paths. */
  if (object->particlesystem.first) {
    ParticleSystem *psys;
    for (psys = object->particlesystem.first; psys != NULL; psys = psys->next) {
      psys_free_path_cache(psys, psys->edit);
      update_flag |= ID_RECALC_PSYS_REDO;
    }
  }

  /* Free memory used by cached derived meshes in the particle system modifiers. */
  for (md = object->modifiers.first; md != NULL; md = md->next) {
    if (md->type == eModifierType_ParticleSystem) {
      ParticleSystemModifierData *psmd = (ParticleSystemModifierData *)md;
      if (psmd->mesh_final) {
        BKE_id_free(NULL, psmd->mesh_final);
        psmd->mesh_final = NULL;
        if (psmd->mesh_original) {
          BKE_id_free(NULL, psmd->mesh_original);
          psmd->mesh_original = NULL;
        }
        psmd->flag |= eParticleSystemFlag_file_loaded;
        update_flag |= ID_RECALC_GEOMETRY;
      }
    }
  }

  /* NOTE: If object is coming from a duplicator, it might be a temporary
   * object created by dependency graph, which shares pointers with original
   * object. In this case we can not free anything.
   */
  if ((object->base_flag & BASE_FROM_DUPLI) == 0) {
    BKE_object_free_derived_caches(object);
    update_flag |= ID_RECALC_GEOMETRY;
  }

  /* Tag object for update, so once memory critical operation is over and
   * scene update routines are back to it's business the object will be
   * guaranteed to be in a known state.
   */
  if (update_flag != 0) {
    DEG_id_tag_update(&object->id, update_flag);
  }
}

/** Free (or release) any data used by this object (does not free the object itself). */
void BKE_object_free(Object *ob)
{
  BKE_animdata_free((ID *)ob, false);

  DRW_drawdata_free((ID *)ob);

  /* BKE_<id>_free shall never touch to ID->us. Never ever. */
  BKE_object_free_modifiers(ob, LIB_ID_CREATE_NO_USER_REFCOUNT);
  BKE_object_free_shaderfx(ob, LIB_ID_CREATE_NO_USER_REFCOUNT);

  MEM_SAFE_FREE(ob->mat);
  MEM_SAFE_FREE(ob->matbits);
  MEM_SAFE_FREE(ob->iuser);
  MEM_SAFE_FREE(ob->runtime.bb);

	BLI_freelistN(&ob->defbase);
	BLI_freelistN(&ob->fmaps);
	if (ob->pose) {
		BKE_pose_free_ex(ob->pose, false);
		ob->pose = NULL;
	}
	if (ob->mpath) {
		animviz_free_motionpath(ob->mpath);
		ob->mpath = NULL;
	}
	BKE_bproperty_free_list(&ob->prop);

	free_sensors(&ob->sensors);
	free_controllers(&ob->controllers);
	free_actuators(&ob->actuators);
	
	BKE_constraints_free_ex(&ob->constraints, false);

  BKE_partdeflect_free(ob->pd);
  BKE_rigidbody_free_object(ob, NULL);
  BKE_rigidbody_free_constraint(ob);

  sbFree(ob);

  BKE_sculptsession_free(ob);

	/* Free runtime curves data. */
	if (ob->runtime.curve_cache) {
		BKE_curve_bevelList_free(&ob->runtime.curve_cache->bev);
		if (ob->runtime.curve_cache->path)
			free_path(ob->runtime.curve_cache->path);
		MEM_freeN(ob->runtime.curve_cache);
		ob->runtime.curve_cache = NULL;
	}

	BKE_previewimg_free(&ob->preview);
}

/* actual check for internal data, not context or flags */
bool BKE_object_is_in_editmode(const Object *ob)
{
  if (ob->data == NULL) {
    return false;
  }

  switch (ob->type) {
    case OB_MESH:
      return ((Mesh *)ob->data)->edit_mesh != NULL;
    case OB_ARMATURE:
      return ((bArmature *)ob->data)->edbo != NULL;
    case OB_FONT:
      return ((Curve *)ob->data)->editfont != NULL;
    case OB_MBALL:
      return ((MetaBall *)ob->data)->editelems != NULL;
    case OB_LATTICE:
      return ((Lattice *)ob->data)->editlatt != NULL;
    case OB_SURF:
    case OB_CURVE:
      return ((Curve *)ob->data)->editnurb != NULL;
    default:
      return false;
  }
}

bool BKE_object_is_in_editmode_vgroup(const Object *ob)
{
  return (OB_TYPE_SUPPORT_VGROUP(ob->type) && BKE_object_is_in_editmode(ob));
}

bool BKE_object_data_is_in_editmode(const ID *id)
{
  const short type = GS(id->name);
  BLI_assert(OB_DATA_SUPPORT_EDITMODE(type));
  switch (type) {
    case ID_ME:
      return ((const Mesh *)id)->edit_mesh != NULL;
    case ID_CU:
      return ((((const Curve *)id)->editnurb != NULL) || (((const Curve *)id)->editfont != NULL));
    case ID_MB:
      return ((const MetaBall *)id)->editelems != NULL;
    case ID_LT:
      return ((const Lattice *)id)->editlatt != NULL;
    case ID_AR:
      return ((const bArmature *)id)->edbo != NULL;
    default:
      BLI_assert(0);
      return false;
  }
}

bool BKE_object_is_in_wpaint_select_vert(const Object *ob)
{
  if (ob->type == OB_MESH) {
    Mesh *me = ob->data;
    return ((ob->mode & OB_MODE_WEIGHT_PAINT) && (me->edit_mesh == NULL) &&
            (ME_EDIT_PAINT_SEL_MODE(me) == SCE_SELECT_VERTEX));
  }

  return false;
}

bool BKE_object_has_mode_data(const struct Object *ob, eObjectMode object_mode)
{
  if (object_mode & OB_MODE_EDIT) {
    if (BKE_object_is_in_editmode(ob)) {
      return true;
    }
  }
  else if (object_mode & OB_MODE_VERTEX_PAINT) {
    if (ob->sculpt && (ob->sculpt->mode_type == OB_MODE_VERTEX_PAINT)) {
      return true;
    }
  }
  else if (object_mode & OB_MODE_WEIGHT_PAINT) {
    if (ob->sculpt && (ob->sculpt->mode_type == OB_MODE_WEIGHT_PAINT)) {
      return true;
    }
  }
  else if (object_mode & OB_MODE_SCULPT) {
    if (ob->sculpt && (ob->sculpt->mode_type == OB_MODE_SCULPT)) {
      return true;
    }
  }
  else if (object_mode & OB_MODE_POSE) {
    if (ob->pose != NULL) {
      return true;
    }
  }
  return false;
}

bool BKE_object_is_mode_compat(const struct Object *ob, eObjectMode object_mode)
{
  return ((ob->mode == object_mode) || (ob->mode & object_mode) != 0);
}

/**
 * Return which parts of the object are visible, as evaluated by depsgraph
 */
int BKE_object_visibility(const Object *ob, const int dag_eval_mode)
{
  if ((ob->base_flag & BASE_VISIBLE) == 0) {
    return 0;
  }

  /* Test which components the object has. */
  int visibility = OB_VISIBLE_SELF;
  if (ob->particlesystem.first) {
    visibility |= OB_VISIBLE_INSTANCES | OB_VISIBLE_PARTICLES;
  }
  else if (ob->transflag & OB_DUPLI) {
    visibility |= OB_VISIBLE_INSTANCES;
  }

  /* Optional hiding of self if there are particles or instancers. */
  if (visibility & (OB_VISIBLE_PARTICLES | OB_VISIBLE_INSTANCES)) {
    switch ((eEvaluationMode)dag_eval_mode) {
      case DAG_EVAL_VIEWPORT:
        if (!(ob->duplicator_visibility_flag & OB_DUPLI_FLAG_VIEWPORT)) {
          visibility &= ~OB_VISIBLE_SELF;
        }
        break;
      case DAG_EVAL_RENDER:
        if (!(ob->duplicator_visibility_flag & OB_DUPLI_FLAG_RENDER)) {
          visibility &= ~OB_VISIBLE_SELF;
        }
        break;
    }
  }

  return visibility;
}

bool BKE_object_exists_check(Main *bmain, const Object *obtest)
{
  Object *ob;

  if (obtest == NULL) {
    return false;
  }

  ob = bmain->objects.first;
  while (ob) {
    if (ob == obtest) {
      return true;
    }
    ob = ob->id.next;
  }
  return false;
}

/* *************************************************** */

static const char *get_obdata_defname(int type)
{
  switch (type) {
    case OB_MESH:
      return DATA_("Mesh");
    case OB_CURVE:
      return DATA_("Curve");
    case OB_SURF:
      return DATA_("Surf");
    case OB_FONT:
      return DATA_("Text");
    case OB_MBALL:
      return DATA_("Mball");
    case OB_CAMERA:
      return DATA_("Camera");
    case OB_LAMP:
      return CTX_DATA_(BLT_I18NCONTEXT_ID_LIGHT, "Light");
    case OB_LATTICE:
      return DATA_("Lattice");
    case OB_ARMATURE:
      return DATA_("Armature");
    case OB_SPEAKER:
      return DATA_("Speaker");
    case OB_EMPTY:
      return DATA_("Empty");
    case OB_GPENCIL:
      return DATA_("GPencil");
    default:
      CLOG_ERROR(&LOG, "Internal error, bad type: %d", type);
      return DATA_("Empty");
  }
}

void *BKE_object_obdata_add_from_type(Main *bmain, int type, const char *name)
{
  if (name == NULL) {
    name = get_obdata_defname(type);
  }

  switch (type) {
    case OB_MESH:
      return BKE_mesh_add(bmain, name);
    case OB_CURVE:
      return BKE_curve_add(bmain, name, OB_CURVE);
    case OB_SURF:
      return BKE_curve_add(bmain, name, OB_SURF);
    case OB_FONT:
      return BKE_curve_add(bmain, name, OB_FONT);
    case OB_MBALL:
      return BKE_mball_add(bmain, name);
    case OB_CAMERA:
      return BKE_camera_add(bmain, name);
    case OB_LAMP:
      return BKE_light_add(bmain, name);
    case OB_LATTICE:
      return BKE_lattice_add(bmain, name);
    case OB_ARMATURE:
      return BKE_armature_add(bmain, name);
    case OB_SPEAKER:
      return BKE_speaker_add(bmain, name);
    case OB_LIGHTPROBE:
      return BKE_lightprobe_add(bmain, name);
    case OB_GPENCIL:
      return BKE_gpencil_data_addnew(bmain, name);
    case OB_EMPTY:
      return NULL;
    default:
      CLOG_ERROR(&LOG, "Internal error, bad type: %d", type);
      return NULL;
  }
}

void BKE_object_init(Object *ob)
{
  /* BLI_assert(MEMCMP_STRUCT_AFTER_IS_ZERO(ob, id)); */ /* ob->type is already initialized... */

  copy_v4_fl(ob->color, 1.0f);

  ob->scale[0] = ob->scale[1] = ob->scale[2] = 1.0;
  ob->dscale[0] = ob->dscale[1] = ob->dscale[2] = 1.0;

  /* objects should default to having Euler XYZ rotations,
   * but rotations default to quaternions
   */
  ob->rotmode = ROT_MODE_EUL;

  unit_axis_angle(ob->rotAxis, &ob->rotAngle);
  unit_axis_angle(ob->drotAxis, &ob->drotAngle);

  unit_qt(ob->quat);
  unit_qt(ob->dquat);

  /* rotation locks should be 4D for 4 component rotations by default... */
  ob->protectflag = OB_LOCK_ROT4D;

  unit_m4(ob->constinv);
  unit_m4(ob->parentinv);
  unit_m4(ob->obmat);
  ob->dt = OB_TEXTURE;
  ob->empty_drawtype = OB_PLAINAXES;
  ob->empty_drawsize = 1.0;
  ob->empty_image_depth = OB_EMPTY_IMAGE_DEPTH_DEFAULT;
  if (ob->type == OB_EMPTY) {
    copy_v2_fl(ob->ima_ofs, -0.5f);
  }

  if (ELEM(ob->type, OB_LAMP, OB_CAMERA, OB_SPEAKER)) {
    ob->trackflag = OB_NEGZ;
    ob->upflag = OB_POSY;
  }
  else {
    ob->trackflag = OB_POSY;
    ob->upflag = OB_POSZ;
  }

  ob->instance_faces_scale = 1.0;

	/* Game engine defaults*/
	ob->mass = ob->inertia = 1.0f;
	ob->formfactor = 0.4f;
	ob->damping = 0.04f;
	ob->rdamping = 0.1f;
	ob->anisotropicFriction[0] = 1.0f;
	ob->anisotropicFriction[1] = 1.0f;
	ob->anisotropicFriction[2] = 1.0f;
	ob->gameflag = OB_PROP | OB_COLLISION;
	ob->gameflag2 = 0;
	ob->margin = 0.04f;
	ob->friction = 0.5;
	ob->init_state = 1;
	ob->state = 1;
	ob->obstacleRad = 1.0f;
	ob->step_height = 0.15f;
	ob->jump_speed = 10.0f;
	ob->fall_speed = 55.0f;
	ob->max_jumps = 1;
	//ob->max_slope = M_PI_2;
	ob->col_group = 0x01;
	ob->col_mask = 0xffff;
	ob->preview = NULL;
	ob->duplicator_visibility_flag = OB_DUPLI_FLAG_VIEWPORT | OB_DUPLI_FLAG_RENDER;

  /* NT fluid sim defaults */
  ob->fluidsimSettings = NULL;

  BLI_listbase_clear(&ob->pc_ids);

  /* Animation Visualization defaults */
  animviz_settings_init(&ob->avs);
}

/* more general add: creates minimum required data, but without vertices etc. */
Object *BKE_object_add_only_object(Main *bmain, int type, const char *name)
{
  Object *ob;

  if (!name) {
    name = get_obdata_defname(type);
  }

  ob = BKE_libblock_alloc(bmain, ID_OB, name, 0);

  /* We increase object user count when linking to Collections. */
  id_us_min(&ob->id);

  /* default object vars */
  ob->type = type;

  BKE_object_init(ob);

  return ob;
}

static Object *object_add_common(Main *bmain, ViewLayer *view_layer, int type, const char *name)
{
  Object *ob;

  ob = BKE_object_add_only_object(bmain, type, name);
  ob->data = BKE_object_obdata_add_from_type(bmain, type, name);
  BKE_view_layer_base_deselect_all(view_layer);

  DEG_id_tag_update_ex(
      bmain, &ob->id, ID_RECALC_TRANSFORM | ID_RECALC_GEOMETRY | ID_RECALC_ANIMATION);
  return ob;
}

/**
 * General add: to scene, with layer from area and default name
 *
 * Object is added to the active Collection.
 * If there is no linked collection to the active ViewLayer we create a new one.
 */
/* creates minimum required data, but without vertices etc. */
Object *BKE_object_add(
    Main *bmain, Scene *UNUSED(scene), ViewLayer *view_layer, int type, const char *name)
{
  Object *ob;
  Base *base;
  LayerCollection *layer_collection;

  ob = object_add_common(bmain, view_layer, type, name);

  layer_collection = BKE_layer_collection_get_active(view_layer);
  BKE_collection_object_add(bmain, layer_collection->collection, ob);

  base = BKE_view_layer_base_find(view_layer, ob);
  BKE_view_layer_base_select_and_set_active(view_layer, base);

  return ob;
}

/**
 * Add a new object, using another one as a reference
 *
 * \param ob_src: object to use to determine the collections of the new object.
 */
Object *BKE_object_add_from(
    Main *bmain, Scene *scene, ViewLayer *view_layer, int type, const char *name, Object *ob_src)
{
  Object *ob;
  Base *base;

  ob = object_add_common(bmain, view_layer, type, name);
  BKE_collection_object_add_from(bmain, scene, ob_src, ob);

  base = BKE_view_layer_base_find(view_layer, ob);
  BKE_view_layer_base_select_and_set_active(view_layer, base);

  return ob;
}

/**
 * Add a new object, but assign the given datablock as the ob->data
 * for the newly created object.
 *
 * \param data: The datablock to assign as ob->data for the new object.
 *             This is assumed to be of the correct type.
 * \param do_id_user: If true, id_us_plus() will be called on data when
 *                 assigning it to the object.
 */
Object *BKE_object_add_for_data(
    Main *bmain, ViewLayer *view_layer, int type, const char *name, ID *data, bool do_id_user)
{
  Object *ob;
  Base *base;
  LayerCollection *layer_collection;

  /* same as object_add_common, except we don't create new ob->data */
  ob = BKE_object_add_only_object(bmain, type, name);
  ob->data = data;
  if (do_id_user) {
    id_us_plus(data);
  }

  BKE_view_layer_base_deselect_all(view_layer);
  DEG_id_tag_update_ex(
      bmain, &ob->id, ID_RECALC_TRANSFORM | ID_RECALC_GEOMETRY | ID_RECALC_ANIMATION);

  layer_collection = BKE_layer_collection_get_active(view_layer);
  BKE_collection_object_add(bmain, layer_collection->collection, ob);

  base = BKE_view_layer_base_find(view_layer, ob);
  BKE_view_layer_base_select_and_set_active(view_layer, base);

  return ob;
}

void BKE_object_copy_softbody(struct Object *ob_dst, const struct Object *ob_src, const int flag)
{
  SoftBody *sb = ob_src->soft;
  SoftBody *sbn;
  bool tagged_no_main = ob_dst->id.tag & LIB_TAG_NO_MAIN;

  ob_dst->softflag = ob_src->softflag;
  if (sb == NULL) {
    ob_dst->soft = NULL;
    return;
  }

  sbn = MEM_dupallocN(sb);

  if ((flag & LIB_ID_COPY_CACHES) == 0) {
    sbn->totspring = sbn->totpoint = 0;
    sbn->bpoint = NULL;
    sbn->bspring = NULL;
  }
  else {
    sbn->totspring = sb->totspring;
    sbn->totpoint = sb->totpoint;

    if (sbn->bpoint) {
      int i;

      sbn->bpoint = MEM_dupallocN(sbn->bpoint);

      for (i = 0; i < sbn->totpoint; i++) {
        if (sbn->bpoint[i].springs) {
          sbn->bpoint[i].springs = MEM_dupallocN(sbn->bpoint[i].springs);
        }
      }
    }

    if (sb->bspring) {
      sbn->bspring = MEM_dupallocN(sb->bspring);
    }
  }

  sbn->keys = NULL;
  sbn->totkey = sbn->totpointkey = 0;

  sbn->scratch = NULL;

  if (tagged_no_main == 0) {
    sbn->shared = MEM_dupallocN(sb->shared);
    sbn->shared->pointcache = BKE_ptcache_copy_list(
        &sbn->shared->ptcaches, &sb->shared->ptcaches, flag);
  }

  if (sb->effector_weights) {
    sbn->effector_weights = MEM_dupallocN(sb->effector_weights);
  }

  ob_dst->soft = sbn;
}


SoftBody *copy_softbody(const SoftBody *sb, const int flag)
{
	SoftBody *sbn;

	if (sb == NULL) return(NULL);

	sbn = MEM_dupallocN(sb);

	if ((flag & LIB_ID_COPY_CACHES) == 0) {
		sbn->totspring = sbn->totpoint = 0;
		sbn->bpoint = NULL;
		sbn->bspring = NULL;
	}
	else {
		sbn->totspring = sb->totspring;
		sbn->totpoint = sb->totpoint;

		if (sbn->bpoint) {
			int i;

			sbn->bpoint = MEM_dupallocN(sbn->bpoint);

			for (i = 0; i < sbn->totpoint; i++) {
				if (sbn->bpoint[i].springs)
					sbn->bpoint[i].springs = MEM_dupallocN(sbn->bpoint[i].springs);
			}
		}

		if (sb->bspring)
			sbn->bspring = MEM_dupallocN(sb->bspring);
	}

	sbn->keys = NULL;
	sbn->totkey = sbn->totpointkey = 0;

	sbn->scratch = NULL;

	sbn->pointcache = BKE_ptcache_copy_list(&sbn->ptcaches, &sb->ptcaches, flag);

	if (sb->effector_weights)
		sbn->effector_weights = MEM_dupallocN(sb->effector_weights);

	return sbn;
}

BulletSoftBody *copy_bulletsoftbody(const BulletSoftBody *bsb, const int UNUSED(flag))
{
	BulletSoftBody *bsbn;

	if (bsb == NULL)
		return NULL;
	bsbn = MEM_dupallocN(bsb);
	/* no pointer in this structure yet */
	return bsbn;
}

ParticleSystem *BKE_object_copy_particlesystem(ParticleSystem *psys, const int flag)
{
  ParticleSystem *psysn = MEM_dupallocN(psys);

  psys_copy_particles(psysn, psys);

  if (psys->clmd) {
    psysn->clmd = (ClothModifierData *)modifier_new(eModifierType_Cloth);
    modifier_copyData_ex((ModifierData *)psys->clmd, (ModifierData *)psysn->clmd, flag);
    psys->hair_in_mesh = psys->hair_out_mesh = NULL;
  }

  BLI_duplicatelist(&psysn->targets, &psys->targets);

  psysn->pathcache = NULL;
  psysn->childcache = NULL;
  psysn->edit = NULL;
  psysn->pdd = NULL;
  psysn->effectors = NULL;
  psysn->tree = NULL;
  psysn->bvhtree = NULL;
  psysn->batch_cache = NULL;

  BLI_listbase_clear(&psysn->pathcachebufs);
  BLI_listbase_clear(&psysn->childcachebufs);

  if (flag & LIB_ID_CREATE_NO_MAIN) {
    BLI_assert((psys->flag & PSYS_SHARED_CACHES) == 0);
    psysn->flag |= PSYS_SHARED_CACHES;
    BLI_assert(psysn->pointcache != NULL);
  }
  else {
    psysn->pointcache = BKE_ptcache_copy_list(&psysn->ptcaches, &psys->ptcaches, flag);
  }

  /* XXX - from reading existing code this seems correct but intended usage of
   * pointcache should /w cloth should be added in 'ParticleSystem' - campbell */
  if (psysn->clmd) {
    psysn->clmd->point_cache = psysn->pointcache;
  }

  if ((flag & LIB_ID_CREATE_NO_USER_REFCOUNT) == 0) {
    id_us_plus((ID *)psysn->part);
  }

  return psysn;
}

void BKE_object_copy_particlesystems(Object *ob_dst, const Object *ob_src, const int flag)
{
  ParticleSystem *psys, *npsys;
  ModifierData *md;

  if (ob_dst->type != OB_MESH) {
    /* currently only mesh objects can have soft body */
    return;
  }

  BLI_listbase_clear(&ob_dst->particlesystem);
  for (psys = ob_src->particlesystem.first; psys; psys = psys->next) {
    npsys = BKE_object_copy_particlesystem(psys, flag);

    BLI_addtail(&ob_dst->particlesystem, npsys);

    /* need to update particle modifiers too */
    for (md = ob_dst->modifiers.first; md; md = md->next) {
      if (md->type == eModifierType_ParticleSystem) {
        ParticleSystemModifierData *psmd = (ParticleSystemModifierData *)md;
        if (psmd->psys == psys) {
          psmd->psys = npsys;
        }
      }
      else if (md->type == eModifierType_DynamicPaint) {
        DynamicPaintModifierData *pmd = (DynamicPaintModifierData *)md;
        if (pmd->brush) {
          if (pmd->brush->psys == psys) {
            pmd->brush->psys = npsys;
          }
        }
      }
      else if (md->type == eModifierType_Smoke) {
        SmokeModifierData *smd = (SmokeModifierData *)md;

        if (smd->type == MOD_SMOKE_TYPE_FLOW) {
          if (smd->flow) {
            if (smd->flow->psys == psys) {
              smd->flow->psys = npsys;
            }
          }
        }
      }
    }
  }
}

static void copy_object_pose(Object *obn, const Object *ob, const int flag)
{
  bPoseChannel *chan;

  /* note: need to clear obn->pose pointer first,
   * so that BKE_pose_copy_data works (otherwise there's a crash) */
  obn->pose = NULL;
  BKE_pose_copy_data_ex(&obn->pose, ob->pose, flag, true); /* true = copy constraints */

  for (chan = obn->pose->chanbase.first; chan; chan = chan->next) {
    bConstraint *con;

    chan->flag &= ~(POSE_LOC | POSE_ROT | POSE_SIZE);

    /* XXX Remapping object pointing onto itself should be handled by generic
     *     BKE_library_remap stuff, but...
     *     the flush_constraint_targets callback am not sure about, so will delay that for now. */
    for (con = chan->constraints.first; con; con = con->next) {
      const bConstraintTypeInfo *cti = BKE_constraint_typeinfo_get(con);
      ListBase targets = {NULL, NULL};
      bConstraintTarget *ct;

      if (cti && cti->get_constraint_targets) {
        cti->get_constraint_targets(con, &targets);

        for (ct = targets.first; ct; ct = ct->next) {
          if (ct->tar == ob) {
            ct->tar = obn;
          }
        }

        if (cti->flush_constraint_targets) {
          cti->flush_constraint_targets(con, &targets, 0);
        }
      }
    }
  }
}

bool BKE_object_pose_context_check(const Object *ob)
{
  if ((ob) && (ob->type == OB_ARMATURE) && (ob->pose) && (ob->mode & OB_MODE_POSE)) {
    return true;
  }
  else {
    return false;
  }
}

Object *BKE_object_pose_armature_get(Object *ob)
{
  if (ob == NULL) {
    return NULL;
  }

  if (BKE_object_pose_context_check(ob)) {
    return ob;
  }

  ob = modifiers_isDeformedByArmature(ob);

  /* Only use selected check when non-active. */
  if (BKE_object_pose_context_check(ob)) {
    return ob;
  }

  return NULL;
}

Object *BKE_object_pose_armature_get_visible(Object *ob, ViewLayer *view_layer, View3D *v3d)
{
  Object *ob_armature = BKE_object_pose_armature_get(ob);
  if (ob_armature) {
    Base *base = BKE_view_layer_base_find(view_layer, ob_armature);
    if (base) {
      if (BASE_VISIBLE(v3d, base)) {
        return ob_armature;
      }
    }
  }
  return NULL;
}

/**
 * Access pose array with special check to get pose object when in weight paint mode.
 */
Object **BKE_object_pose_array_get_ex(ViewLayer *view_layer,
                                      View3D *v3d,
                                      uint *r_objects_len,
                                      bool unique)
{
  Object *ob_active = OBACT(view_layer);
  Object *ob_pose = BKE_object_pose_armature_get(ob_active);
  Object **objects = NULL;
  if (ob_pose == ob_active) {
    objects = BKE_view_layer_array_from_objects_in_mode(view_layer,
                                                        v3d,
                                                        r_objects_len,
                                                        {
                                                            .object_mode = OB_MODE_POSE,
                                                            .no_dup_data = unique,
                                                        });
  }
  else if (ob_pose != NULL) {
    *r_objects_len = 1;
    objects = MEM_mallocN(sizeof(*objects), __func__);
    objects[0] = ob_pose;
  }
  else {
    *r_objects_len = 0;
    objects = MEM_mallocN(0, __func__);
  }
  return objects;
}
Object **BKE_object_pose_array_get_unique(ViewLayer *view_layer, View3D *v3d, uint *r_objects_len)
{
  return BKE_object_pose_array_get_ex(view_layer, v3d, r_objects_len, true);
}
Object **BKE_object_pose_array_get(ViewLayer *view_layer, View3D *v3d, uint *r_objects_len)
{
  return BKE_object_pose_array_get_ex(view_layer, v3d, r_objects_len, false);
}

Base **BKE_object_pose_base_array_get_ex(ViewLayer *view_layer,
                                         View3D *v3d,
                                         uint *r_bases_len,
                                         bool unique)
{
  Base *base_active = BASACT(view_layer);
  Object *ob_pose = base_active ? BKE_object_pose_armature_get(base_active->object) : NULL;
  Base *base_pose = NULL;
  Base **bases = NULL;

  if (base_active) {
    if (ob_pose == base_active->object) {
      base_pose = base_active;
    }
    else {
      base_pose = BKE_view_layer_base_find(view_layer, ob_pose);
    }
  }

  if (base_active && (base_pose == base_active)) {
    bases = BKE_view_layer_array_from_bases_in_mode(view_layer,
                                                    v3d,
                                                    r_bases_len,
                                                    {
                                                        .object_mode = OB_MODE_POSE,
                                                        .no_dup_data = unique,
                                                    });
  }
  else if (base_pose != NULL) {
    *r_bases_len = 1;
    bases = MEM_mallocN(sizeof(*bases), __func__);
    bases[0] = base_pose;
  }
  else {
    *r_bases_len = 0;
    bases = MEM_mallocN(0, __func__);
  }
  return bases;
}
Base **BKE_object_pose_base_array_get_unique(ViewLayer *view_layer, View3D *v3d, uint *r_bases_len)
{
  return BKE_object_pose_base_array_get_ex(view_layer, v3d, r_bases_len, true);
}
Base **BKE_object_pose_base_array_get(ViewLayer *view_layer, View3D *v3d, uint *r_bases_len)
{
  return BKE_object_pose_base_array_get_ex(view_layer, v3d, r_bases_len, false);
}

void BKE_object_transform_copy(Object *ob_tar, const Object *ob_src)
{
  copy_v3_v3(ob_tar->loc, ob_src->loc);
  copy_v3_v3(ob_tar->rot, ob_src->rot);
  copy_v3_v3(ob_tar->quat, ob_src->quat);
  copy_v3_v3(ob_tar->rotAxis, ob_src->rotAxis);
  ob_tar->rotAngle = ob_src->rotAngle;
  ob_tar->rotmode = ob_src->rotmode;
  copy_v3_v3(ob_tar->scale, ob_src->scale);
}

/**
 * Only copy internal data of Object ID from source
 * to already allocated/initialized destination.
 * You probably never want to use that directly,
 * use #BKE_id_copy or #BKE_id_copy_ex for typical needs.
 *
 * WARNING! This function will not handle ID user count!
 *
 * \param flag: Copying options (see BKE_library.h's LIB_ID_COPY_... flags for more).
 */
void BKE_object_copy_data(Main *bmain, Object *ob_dst, const Object *ob_src, const int flag)
{
  ModifierData *md;
  GpencilModifierData *gmd;
  ShaderFxData *fx;

  /* Do not copy runtime data. */
  BKE_object_runtime_reset_on_copy(ob_dst, flag);

  /* We never handle usercount here for own data. */
  const int flag_subdata = flag | LIB_ID_CREATE_NO_USER_REFCOUNT;

  if (ob_src->totcol) {
    ob_dst->mat = MEM_dupallocN(ob_src->mat);
    ob_dst->matbits = MEM_dupallocN(ob_src->matbits);
    ob_dst->totcol = ob_src->totcol;
  }
  else if (ob_dst->mat != NULL || ob_dst->matbits != NULL) {
    /* This shall not be needed, but better be safe than sorry. */
    BLI_assert(!"Object copy: non-NULL material pointers with zero counter, should not happen.");
    ob_dst->mat = NULL;
    ob_dst->matbits = NULL;
  }

  if (ob_src->iuser) {
    ob_dst->iuser = MEM_dupallocN(ob_src->iuser);
  }

  if (ob_src->runtime.bb) {
    ob_dst->runtime.bb = MEM_dupallocN(ob_src->runtime.bb);
  }

  BLI_listbase_clear(&ob_dst->modifiers);

  for (md = ob_src->modifiers.first; md; md = md->next) {
    ModifierData *nmd = modifier_new(md->type);
    BLI_strncpy(nmd->name, md->name, sizeof(nmd->name));
    modifier_copyData_ex(md, nmd, flag_subdata);
    BLI_addtail(&ob_dst->modifiers, nmd);
  }

  BLI_listbase_clear(&ob_dst->greasepencil_modifiers);

  for (gmd = ob_src->greasepencil_modifiers.first; gmd; gmd = gmd->next) {
    GpencilModifierData *nmd = BKE_gpencil_modifier_new(gmd->type);
    BLI_strncpy(nmd->name, gmd->name, sizeof(nmd->name));
    BKE_gpencil_modifier_copyData_ex(gmd, nmd, flag_subdata);
    BLI_addtail(&ob_dst->greasepencil_modifiers, nmd);
  }

  BLI_listbase_clear(&ob_dst->shader_fx);

  for (fx = ob_src->shader_fx.first; fx; fx = fx->next) {
    ShaderFxData *nfx = BKE_shaderfx_new(fx->type);
    BLI_strncpy(nfx->name, fx->name, sizeof(nfx->name));
    BKE_shaderfx_copyData_ex(fx, nfx, flag_subdata);
    BLI_addtail(&ob_dst->shader_fx, nfx);
  }

<<<<<<< HEAD
	BLI_listbase_clear(&ob_dst->prop);
	BKE_bproperty_copy_list(&ob_dst->prop, &ob_src->prop);

	BKE_sca_logic_copy(ob_dst, ob_src, flag_subdata);

	if (ob_src->pose) {
		copy_object_pose(ob_dst, ob_src, flag_subdata);
		/* backwards compat... non-armatures can get poses in older files? */
		if (ob_src->type == OB_ARMATURE) {
			const bool do_pose_id_user = (flag & LIB_ID_CREATE_NO_USER_REFCOUNT) == 0;
			BKE_pose_rebuild(bmain, ob_dst, ob_dst->data, do_pose_id_user);
		}
	}
	defgroup_copy_list(&ob_dst->defbase, &ob_src->defbase);
	BKE_object_facemap_copy_list(&ob_dst->fmaps, &ob_src->fmaps);
	BKE_constraints_copy_ex(&ob_dst->constraints, &ob_src->constraints, flag_subdata, true);

	ob_dst->mode = ob_dst->type != OB_GPENCIL ? OB_MODE_OBJECT : ob_dst->mode;
	ob_dst->sculpt = NULL;

	if (ob_src->pd) {
		ob_dst->pd = MEM_dupallocN(ob_src->pd);
		if (ob_dst->pd->rng) {
			ob_dst->pd->rng = MEM_dupallocN(ob_src->pd->rng);
		}
	}
	ob_dst->soft = copy_softbody(ob_src->soft, flag_subdata);
	ob_dst->bsoft = copy_bulletsoftbody(ob_src->bsoft, flag_subdata);
	ob_dst->rigidbody_object = BKE_rigidbody_copy_object(ob_src, flag_subdata);
	ob_dst->rigidbody_constraint = BKE_rigidbody_copy_constraint(ob_src, flag_subdata);

	BKE_object_copy_particlesystems(ob_dst, ob_src, flag_subdata);

	ob_dst->derivedDeform = NULL;
	ob_dst->derivedFinal = NULL;

	BLI_listbase_clear((ListBase *)&ob_dst->drawdata);
	BLI_listbase_clear(&ob_dst->pc_ids);

	ob_dst->avs = ob_src->avs;
	ob_dst->mpath = animviz_copy_motionpath(ob_src->mpath);

	/* Do not copy object's preview (mostly due to the fact renderers create temp copy of objects). */
	if ((flag & LIB_ID_COPY_NO_PREVIEW) == 0 && false) {  /* XXX TODO temp hack */
		BKE_previewimg_id_copy(&ob_dst->id, &ob_src->id);
	}
	else {
		ob_dst->preview = NULL;
	}
=======
  if (ob_src->pose) {
    copy_object_pose(ob_dst, ob_src, flag_subdata);
    /* backwards compat... non-armatures can get poses in older files? */
    if (ob_src->type == OB_ARMATURE) {
      const bool do_pose_id_user = (flag & LIB_ID_CREATE_NO_USER_REFCOUNT) == 0;
      BKE_pose_rebuild(bmain, ob_dst, ob_dst->data, do_pose_id_user);
    }
  }
  defgroup_copy_list(&ob_dst->defbase, &ob_src->defbase);
  BKE_object_facemap_copy_list(&ob_dst->fmaps, &ob_src->fmaps);
  BKE_constraints_copy_ex(&ob_dst->constraints, &ob_src->constraints, flag_subdata, true);

  ob_dst->mode = ob_dst->type != OB_GPENCIL ? OB_MODE_OBJECT : ob_dst->mode;
  ob_dst->sculpt = NULL;

  if (ob_src->pd) {
    ob_dst->pd = MEM_dupallocN(ob_src->pd);
    if (ob_dst->pd->rng) {
      ob_dst->pd->rng = MEM_dupallocN(ob_src->pd->rng);
    }
  }
  BKE_object_copy_softbody(ob_dst, ob_src, flag_subdata);
  ob_dst->rigidbody_object = BKE_rigidbody_copy_object(ob_src, flag_subdata);
  ob_dst->rigidbody_constraint = BKE_rigidbody_copy_constraint(ob_src, flag_subdata);

  BKE_object_copy_particlesystems(ob_dst, ob_src, flag_subdata);

  ob_dst->derivedDeform = NULL;
  ob_dst->derivedFinal = NULL;

  BLI_listbase_clear((ListBase *)&ob_dst->drawdata);
  BLI_listbase_clear(&ob_dst->pc_ids);

  ob_dst->avs = ob_src->avs;
  ob_dst->mpath = animviz_copy_motionpath(ob_src->mpath);

  copy_object_lod(ob_dst, ob_src, flag_subdata);

  /* Do not copy object's preview
   * (mostly due to the fact renderers create temp copy of objects). */
  if ((flag & LIB_ID_COPY_NO_PREVIEW) == 0 && false) { /* XXX TODO temp hack */
    BKE_previewimg_id_copy(&ob_dst->id, &ob_src->id);
  }
  else {
    ob_dst->preview = NULL;
  }
>>>>>>> aa42da03
}

/* copy objects, will re-initialize cached simulation data */
Object *BKE_object_copy(Main *bmain, const Object *ob)
{
  Object *ob_copy;
  BKE_id_copy(bmain, &ob->id, (ID **)&ob_copy);

  /* We increase object user count when linking to Collections. */
  id_us_min(&ob_copy->id);

  return ob_copy;
}

/** Perform deep-copy of object and its 'children' data-blocks (obdata, materials, actions, etc.).
 *
 * \param dupflag Controls which sub-data are also duplicated
 * (see #eDupli_ID_Flags in DNA_userdef_types.h).
 *
 * \note This function does not do any remapping to new IDs, caller must do it
 * (\a #BKE_libblock_relink_to_newid()).
 * \note Caller MUST free \a newid pointers itself (#BKE_main_id_clear_newpoins()) and call updates
 * of DEG too (#DAG_relations_tag_update()).
 */
Object *BKE_object_duplicate(Main *bmain, const Object *ob, const int dupflag)
{
  Material ***matarar;
  ID *id;
  int a, didit;
  Object *obn = BKE_object_copy(bmain, ob);

  /* 0 == full linked. */
  if (dupflag == 0) {
    return obn;
  }

#define ID_NEW_REMAP_US(a) \
  if ((a)->id.newid) { \
    (a) = (void *)(a)->id.newid; \
    (a)->id.us++; \
  }
#define ID_NEW_REMAP_US2(a) \
  if (((ID *)a)->newid) { \
    (a) = ((ID *)a)->newid; \
    ((ID *)a)->us++; \
  }

  /* duplicates using userflags */
  if (dupflag & USER_DUP_ACT) {
    BKE_animdata_copy_id_action(bmain, &obn->id, true);
  }

  if (dupflag & USER_DUP_MAT) {
    for (a = 0; a < obn->totcol; a++) {
      id = (ID *)obn->mat[a];
      if (id) {
        ID_NEW_REMAP_US(obn->mat[a])
        else
        {
          obn->mat[a] = ID_NEW_SET(obn->mat[a], BKE_material_copy(bmain, obn->mat[a]));
        }
        id_us_min(id);

        if (dupflag & USER_DUP_ACT) {
          BKE_animdata_copy_id_action(bmain, &obn->mat[a]->id, true);
        }
      }
    }
  }
  if (dupflag & USER_DUP_PSYS) {
    ParticleSystem *psys;
    for (psys = obn->particlesystem.first; psys; psys = psys->next) {
      id = (ID *)psys->part;
      if (id) {
        ID_NEW_REMAP_US(psys->part)
        else
        {
          psys->part = ID_NEW_SET(psys->part, BKE_particlesettings_copy(bmain, psys->part));
        }

        if (dupflag & USER_DUP_ACT) {
          BKE_animdata_copy_id_action(bmain, &psys->part->id, true);
        }

        id_us_min(id);
      }
    }
  }

  id = obn->data;
  didit = 0;

  switch (obn->type) {
    case OB_MESH:
      if (dupflag & USER_DUP_MESH) {
        ID_NEW_REMAP_US2(obn->data)
        else
        {
          obn->data = ID_NEW_SET(obn->data, BKE_mesh_copy(bmain, obn->data));
          didit = 1;
        }
        id_us_min(id);
      }
      break;
    case OB_CURVE:
      if (dupflag & USER_DUP_CURVE) {
        ID_NEW_REMAP_US2(obn->data)
        else
        {
          obn->data = ID_NEW_SET(obn->data, BKE_curve_copy(bmain, obn->data));
          didit = 1;
        }
        id_us_min(id);
      }
      break;
    case OB_SURF:
      if (dupflag & USER_DUP_SURF) {
        ID_NEW_REMAP_US2(obn->data)
        else
        {
          obn->data = ID_NEW_SET(obn->data, BKE_curve_copy(bmain, obn->data));
          didit = 1;
        }
        id_us_min(id);
      }
      break;
    case OB_FONT:
      if (dupflag & USER_DUP_FONT) {
        ID_NEW_REMAP_US2(obn->data)
        else
        {
          obn->data = ID_NEW_SET(obn->data, BKE_curve_copy(bmain, obn->data));
          didit = 1;
        }
        id_us_min(id);
      }
      break;
    case OB_MBALL:
      if (dupflag & USER_DUP_MBALL) {
        ID_NEW_REMAP_US2(obn->data)
        else
        {
          obn->data = ID_NEW_SET(obn->data, BKE_mball_copy(bmain, obn->data));
          didit = 1;
        }
        id_us_min(id);
      }
      break;
    case OB_LAMP:
      if (dupflag & USER_DUP_LAMP) {
        ID_NEW_REMAP_US2(obn->data)
        else
        {
          obn->data = ID_NEW_SET(obn->data, BKE_light_copy(bmain, obn->data));
          didit = 1;
        }
        id_us_min(id);
      }
      break;
    case OB_ARMATURE:
      if (dupflag != 0) {
        DEG_id_tag_update(&obn->id, ID_RECALC_GEOMETRY);
        if (obn->pose) {
          BKE_pose_tag_recalc(bmain, obn->pose);
        }
        if (dupflag & USER_DUP_ARM) {
          ID_NEW_REMAP_US2(obn->data)
          else
          {
            obn->data = ID_NEW_SET(obn->data, BKE_armature_copy(bmain, obn->data));
            BKE_pose_rebuild(bmain, obn, obn->data, true);
            didit = 1;
          }
          id_us_min(id);
        }
      }
      break;
    case OB_LATTICE:
      if (dupflag != 0) {
        ID_NEW_REMAP_US2(obn->data)
        else
        {
          obn->data = ID_NEW_SET(obn->data, BKE_lattice_copy(bmain, obn->data));
          didit = 1;
        }
        id_us_min(id);
      }
      break;
    case OB_CAMERA:
      if (dupflag != 0) {
        ID_NEW_REMAP_US2(obn->data)
        else
        {
          obn->data = ID_NEW_SET(obn->data, BKE_camera_copy(bmain, obn->data));
          didit = 1;
        }
        id_us_min(id);
      }
      break;
    case OB_LIGHTPROBE:
      if (dupflag != 0) {
        ID_NEW_REMAP_US2(obn->data)
        else
        {
          obn->data = ID_NEW_SET(obn->data, BKE_lightprobe_copy(bmain, obn->data));
          didit = 1;
        }
        id_us_min(id);
      }
      break;
    case OB_SPEAKER:
      if (dupflag != 0) {
        ID_NEW_REMAP_US2(obn->data)
        else
        {
          obn->data = ID_NEW_SET(obn->data, BKE_speaker_copy(bmain, obn->data));
          didit = 1;
        }
        id_us_min(id);
      }
      break;
    case OB_GPENCIL:
      if (dupflag != 0) {
        ID_NEW_REMAP_US2(obn->data)
        else
        {
          obn->data = ID_NEW_SET(obn->data, BKE_gpencil_copy(bmain, obn->data));
          didit = 1;
        }
        id_us_min(id);
      }
      break;
  }

  /* Check if obdata is copied. */
  if (didit) {
    Key *key = BKE_key_from_object(obn);

    Key *oldkey = BKE_key_from_object(ob);
    if (oldkey != NULL) {
      ID_NEW_SET(oldkey, key);
    }

    if (dupflag & USER_DUP_ACT) {
      BKE_animdata_copy_id_action(bmain, (ID *)obn->data, true);
      if (key) {
        BKE_animdata_copy_id_action(bmain, (ID *)key, true);
      }
    }

    if (dupflag & USER_DUP_MAT) {
      matarar = give_matarar(obn);
      if (matarar) {
        for (a = 0; a < obn->totcol; a++) {
          id = (ID *)(*matarar)[a];
          if (id) {
            ID_NEW_REMAP_US((*matarar)[a])
            else
            {
              (*matarar)[a] = ID_NEW_SET((*matarar)[a], BKE_material_copy(bmain, (*matarar)[a]));
            }
            id_us_min(id);
          }
        }
      }
    }
  }

#undef ID_NEW_REMAP_US
#undef ID_NEW_REMAP_US2

  if (ob->data != NULL) {
    DEG_id_tag_update_ex(bmain, (ID *)obn->data, ID_RECALC_EDITORS);
  }

  return obn;
}

void BKE_object_make_local_ex(Main *bmain,
                              Object *ob,
                              const bool lib_local,
                              const bool clear_proxy)
{
  bool is_local = false, is_lib = false;

  /* - only lib users: do nothing (unless force_local is set)
   * - only local users: set flag
   * - mixed: make copy
   * In case we make a whole lib's content local,
   * we always want to localize, and we skip remapping (done later).
   */

  if (!ID_IS_LINKED(ob)) {
    return;
  }

  BKE_library_ID_test_usages(bmain, ob, &is_local, &is_lib);

  if (lib_local || is_local) {
    if (!is_lib) {
      id_clear_lib_data(bmain, &ob->id);
      BKE_id_expand_local(bmain, &ob->id);
      if (clear_proxy) {
        if (ob->proxy_from != NULL) {
          ob->proxy_from->proxy = NULL;
          ob->proxy_from->proxy_group = NULL;
        }
        ob->proxy = ob->proxy_from = ob->proxy_group = NULL;
      }
    }
    else {
      Object *ob_new = BKE_object_copy(bmain, ob);

      ob_new->id.us = 0;
      ob_new->proxy = ob_new->proxy_from = ob_new->proxy_group = NULL;

      /* setting newid is mandatory for complex make_lib_local logic... */
      ID_NEW_SET(ob, ob_new);

      if (!lib_local) {
        BKE_libblock_remap(bmain, ob, ob_new, ID_REMAP_SKIP_INDIRECT_USAGE);
      }
    }
  }
}

void BKE_object_make_local(Main *bmain, Object *ob, const bool lib_local)
{
  BKE_object_make_local_ex(bmain, ob, lib_local, true);
}

/* Returns true if the Object is from an external blend file (libdata) */
bool BKE_object_is_libdata(const Object *ob)
{
  return (ob && ID_IS_LINKED(ob));
}

/* Returns true if the Object data is from an external blend file (libdata) */
bool BKE_object_obdata_is_libdata(const Object *ob)
{
  /* Linked objects with local obdata are forbidden! */
  BLI_assert(!ob || !ob->data || (ID_IS_LINKED(ob) ? ID_IS_LINKED(ob->data) : true));
  return (ob && ob->data && ID_IS_LINKED(ob->data));
}

/* *************** PROXY **************** */

/* when you make proxy, ensure the exposed layers are extern */
static void armature_set_id_extern(Object *ob)
{
  bArmature *arm = ob->data;
  bPoseChannel *pchan;
  unsigned int lay = arm->layer_protected;

  for (pchan = ob->pose->chanbase.first; pchan; pchan = pchan->next) {
    if (!(pchan->bone->layer & lay)) {
      id_lib_extern((ID *)pchan->custom);
    }
  }
}

void BKE_object_copy_proxy_drivers(Object *ob, Object *target)
{
  if ((target->adt) && (target->adt->drivers.first)) {
    FCurve *fcu;

    /* add new animdata block */
    if (!ob->adt) {
      ob->adt = BKE_animdata_add_id(&ob->id);
    }

    /* make a copy of all the drivers (for now), then correct any links that need fixing */
    free_fcurves(&ob->adt->drivers);
    copy_fcurves(&ob->adt->drivers, &target->adt->drivers);

    for (fcu = ob->adt->drivers.first; fcu; fcu = fcu->next) {
      ChannelDriver *driver = fcu->driver;
      DriverVar *dvar;

      for (dvar = driver->variables.first; dvar; dvar = dvar->next) {
        /* all drivers */
        DRIVER_TARGETS_LOOPER_BEGIN (dvar) {
          if (dtar->id) {
            if ((Object *)dtar->id == target) {
              dtar->id = (ID *)ob;
            }
            else {
              /* only on local objects because this causes indirect links
               * 'a -> b -> c', blend to point directly to a.blend
               * when a.blend has a proxy thats linked into c.blend  */
              if (!ID_IS_LINKED(ob)) {
                id_lib_extern((ID *)dtar->id);
              }
            }
          }
        }
        DRIVER_TARGETS_LOOPER_END;
      }
    }
  }
}

/**
 * Proxy rule:
 * - lib_object->proxy_from == the one we borrow from, set temporally while object_update.
 * - local_object->proxy == pointer to library object, saved in files and read.
 * - local_object->proxy_group == pointer to collection dupli-object, saved in files and read.
 */
void BKE_object_make_proxy(Main *bmain, Object *ob, Object *target, Object *cob)
{
  /* paranoia checks */
  if (ID_IS_LINKED(ob) || !ID_IS_LINKED(target)) {
    CLOG_ERROR(&LOG, "cannot make proxy");
    return;
  }

  ob->proxy = target;
  ob->proxy_group = cob;
  id_lib_extern(&target->id);

  DEG_id_tag_update(&ob->id, ID_RECALC_TRANSFORM | ID_RECALC_GEOMETRY | ID_RECALC_ANIMATION);
  DEG_id_tag_update(&target->id, ID_RECALC_TRANSFORM | ID_RECALC_GEOMETRY | ID_RECALC_ANIMATION);

  /* copy transform
   * - cob means this proxy comes from a collection, just apply the matrix
   *   so the object wont move from its dupli-transform.
   *
   * - no cob means this is being made from a linked object,
   *   this is closer to making a copy of the object - in-place. */
  if (cob) {
    ob->rotmode = target->rotmode;
    mul_m4_m4m4(ob->obmat, cob->obmat, target->obmat);
    if (cob->instance_collection) { /* should always be true */
      float tvec[3];
      mul_v3_mat3_m4v3(tvec, ob->obmat, cob->instance_collection->instance_offset);
      sub_v3_v3(ob->obmat[3], tvec);
    }
    BKE_object_apply_mat4(ob, ob->obmat, false, true);
  }
  else {
    BKE_object_transform_copy(ob, target);
    ob->parent = target->parent; /* libdata */
    copy_m4_m4(ob->parentinv, target->parentinv);
  }

  /* copy animdata stuff - drivers only for now... */
  BKE_object_copy_proxy_drivers(ob, target);

  /* skip constraints? */
  /* FIXME: this is considered by many as a bug */

  /* set object type and link to data */
  ob->type = target->type;
  ob->data = target->data;
  id_us_plus((ID *)ob->data); /* ensures lib data becomes LIB_TAG_EXTERN */

  /* copy vertex groups */
  defgroup_copy_list(&ob->defbase, &target->defbase);

  /* copy material and index information */
  ob->actcol = ob->totcol = 0;
  if (ob->mat) {
    MEM_freeN(ob->mat);
  }
  if (ob->matbits) {
    MEM_freeN(ob->matbits);
  }
  ob->mat = NULL;
  ob->matbits = NULL;
  if ((target->totcol) && (target->mat) && OB_TYPE_SUPPORT_MATERIAL(ob->type)) {
    int i;

    ob->actcol = target->actcol;
    ob->totcol = target->totcol;

    ob->mat = MEM_dupallocN(target->mat);
    ob->matbits = MEM_dupallocN(target->matbits);
    for (i = 0; i < target->totcol; i++) {
      /* don't need to run test_object_materials
       * since we know this object is new and not used elsewhere */
      id_us_plus((ID *)ob->mat[i]);
    }
  }

  /* type conversions */
  if (target->type == OB_ARMATURE) {
    copy_object_pose(ob, target, 0);             /* data copy, object pointers in constraints */
    BKE_pose_rest(ob->pose);                     /* clear all transforms in channels */
    BKE_pose_rebuild(bmain, ob, ob->data, true); /* set all internal links */

    armature_set_id_extern(ob);
  }
  else if (target->type == OB_EMPTY) {
    ob->empty_drawtype = target->empty_drawtype;
    ob->empty_drawsize = target->empty_drawsize;
  }

  /* copy IDProperties */
  if (ob->id.properties) {
    IDP_FreeProperty(ob->id.properties);
    MEM_freeN(ob->id.properties);
    ob->id.properties = NULL;
  }
  if (target->id.properties) {
    ob->id.properties = IDP_CopyProperty(target->id.properties);
  }

  /* copy drawtype info */
  ob->dt = target->dt;
}

/**
 * Use with newly created objects to set their size
 * (used to apply scene-scale).
 */
void BKE_object_obdata_size_init(struct Object *ob, const float size)
{
  /* apply radius as a scale to types that support it */
  switch (ob->type) {
    case OB_EMPTY: {
      ob->empty_drawsize *= size;
      break;
    }
    case OB_FONT: {
      Curve *cu = ob->data;
      cu->fsize *= size;
      break;
    }
    case OB_CAMERA: {
      Camera *cam = ob->data;
      cam->drawsize *= size;
      break;
    }
    case OB_LAMP: {
      Light *lamp = ob->data;
      lamp->dist *= size;
      lamp->area_size *= size;
      lamp->area_sizey *= size;
      lamp->area_sizez *= size;
      break;
    }
    /* Only lattice (not mesh, curve, mball...),
     * because its got data when newly added */
    case OB_LATTICE: {
      struct Lattice *lt = ob->data;
      float mat[4][4];

      unit_m4(mat);
      scale_m4_fl(mat, size);

      BKE_lattice_transform(lt, (float(*)[4])mat, false);
      break;
    }
  }
}

/* *************** CALC ****************** */

void BKE_object_scale_to_mat3(Object *ob, float mat[3][3])
{
  float vec[3];
  mul_v3_v3v3(vec, ob->scale, ob->dscale);
  size_to_mat3(mat, vec);
}

void BKE_object_rot_to_mat3(Object *ob, float mat[3][3], bool use_drot)
{
  float rmat[3][3], dmat[3][3];

  /* 'dmat' is the delta-rotation matrix, which will get (pre)multiplied
   * with the rotation matrix to yield the appropriate rotation
   */

  /* rotations may either be quats, eulers (with various rotation orders), or axis-angle */
  if (ob->rotmode > 0) {
    /* Euler rotations
     * (will cause gimble lock, but this can be alleviated a bit with rotation orders). */
    eulO_to_mat3(rmat, ob->rot, ob->rotmode);
    eulO_to_mat3(dmat, ob->drot, ob->rotmode);
  }
  else if (ob->rotmode == ROT_MODE_AXISANGLE) {
    /* axis-angle - not really that great for 3D-changing orientations */
    axis_angle_to_mat3(rmat, ob->rotAxis, ob->rotAngle);
    axis_angle_to_mat3(dmat, ob->drotAxis, ob->drotAngle);
  }
  else {
    /* quats are normalized before use to eliminate scaling issues */
    float tquat[4];

    normalize_qt_qt(tquat, ob->quat);
    quat_to_mat3(rmat, tquat);

    normalize_qt_qt(tquat, ob->dquat);
    quat_to_mat3(dmat, tquat);
  }

  /* combine these rotations */
  if (use_drot) {
    mul_m3_m3m3(mat, dmat, rmat);
  }
  else {
    copy_m3_m3(mat, rmat);
  }
}

void BKE_object_mat3_to_rot(Object *ob, float mat[3][3], bool use_compat)
{
  BLI_ASSERT_UNIT_M3(mat);

  switch (ob->rotmode) {
    case ROT_MODE_QUAT: {
      float dquat[4];
      mat3_normalized_to_quat(ob->quat, mat);
      normalize_qt_qt(dquat, ob->dquat);
      invert_qt_normalized(dquat);
      mul_qt_qtqt(ob->quat, dquat, ob->quat);
      break;
    }
    case ROT_MODE_AXISANGLE: {
      float quat[4];
      float dquat[4];

      /* without drot we could apply 'mat' directly */
      mat3_normalized_to_quat(quat, mat);
      axis_angle_to_quat(dquat, ob->drotAxis, ob->drotAngle);
      invert_qt_normalized(dquat);
      mul_qt_qtqt(quat, dquat, quat);
      quat_to_axis_angle(ob->rotAxis, &ob->rotAngle, quat);
      break;
    }
    default: /* euler */
    {
      float quat[4];
      float dquat[4];

      /* without drot we could apply 'mat' directly */
      mat3_normalized_to_quat(quat, mat);
      eulO_to_quat(dquat, ob->drot, ob->rotmode);
      invert_qt_normalized(dquat);
      mul_qt_qtqt(quat, dquat, quat);
      /* end drot correction */

      if (use_compat) {
        quat_to_compatible_eulO(ob->rot, ob->rot, ob->rotmode, quat);
      }
      else {
        quat_to_eulO(ob->rot, ob->rotmode, quat);
      }
      break;
    }
  }
}

void BKE_object_tfm_protected_backup(const Object *ob, ObjectTfmProtectedChannels *obtfm)
{

#define TFMCPY(_v) (obtfm->_v = ob->_v)
#define TFMCPY3D(_v) copy_v3_v3(obtfm->_v, ob->_v)
#define TFMCPY4D(_v) copy_v4_v4(obtfm->_v, ob->_v)

  TFMCPY3D(loc);
  TFMCPY3D(dloc);
  TFMCPY3D(scale);
  TFMCPY3D(dscale);
  TFMCPY3D(rot);
  TFMCPY3D(drot);
  TFMCPY4D(quat);
  TFMCPY4D(dquat);
  TFMCPY3D(rotAxis);
  TFMCPY3D(drotAxis);
  TFMCPY(rotAngle);
  TFMCPY(drotAngle);

#undef TFMCPY
#undef TFMCPY3D
#undef TFMCPY4D
}

void BKE_object_tfm_protected_restore(Object *ob,
                                      const ObjectTfmProtectedChannels *obtfm,
                                      const short protectflag)
{
  unsigned int i;

  for (i = 0; i < 3; i++) {
    if (protectflag & (OB_LOCK_LOCX << i)) {
      ob->loc[i] = obtfm->loc[i];
      ob->dloc[i] = obtfm->dloc[i];
    }

    if (protectflag & (OB_LOCK_SCALEX << i)) {
      ob->scale[i] = obtfm->scale[i];
      ob->dscale[i] = obtfm->dscale[i];
    }

    if (protectflag & (OB_LOCK_ROTX << i)) {
      ob->rot[i] = obtfm->rot[i];
      ob->drot[i] = obtfm->drot[i];

      ob->quat[i + 1] = obtfm->quat[i + 1];
      ob->dquat[i + 1] = obtfm->dquat[i + 1];

      ob->rotAxis[i] = obtfm->rotAxis[i];
      ob->drotAxis[i] = obtfm->drotAxis[i];
    }
  }

  if ((protectflag & OB_LOCK_ROT4D) && (protectflag & OB_LOCK_ROTW)) {
    ob->quat[0] = obtfm->quat[0];
    ob->dquat[0] = obtfm->dquat[0];

    ob->rotAngle = obtfm->rotAngle;
    ob->drotAngle = obtfm->drotAngle;
  }
}

void BKE_object_tfm_copy(Object *object_dst, const Object *object_src)
{
#define TFMCPY(_v) (object_dst->_v = object_src->_v)
#define TFMCPY3D(_v) copy_v3_v3(object_dst->_v, object_src->_v)
#define TFMCPY4D(_v) copy_v4_v4(object_dst->_v, object_src->_v)

  TFMCPY3D(loc);
  TFMCPY3D(dloc);
  TFMCPY3D(scale);
  TFMCPY3D(dscale);
  TFMCPY3D(rot);
  TFMCPY3D(drot);
  TFMCPY4D(quat);
  TFMCPY4D(dquat);
  TFMCPY3D(rotAxis);
  TFMCPY3D(drotAxis);
  TFMCPY(rotAngle);
  TFMCPY(drotAngle);

#undef TFMCPY
#undef TFMCPY3D
#undef TFMCPY4D
}

void BKE_object_to_mat3(Object *ob, float mat[3][3]) /* no parent */
{
  float smat[3][3];
  float rmat[3][3];
  /*float q1[4];*/

  /* scale */
  BKE_object_scale_to_mat3(ob, smat);

  /* rot */
  BKE_object_rot_to_mat3(ob, rmat, true);
  mul_m3_m3m3(mat, rmat, smat);
}

void BKE_object_to_mat4(Object *ob, float mat[4][4])
{
  float tmat[3][3];

  BKE_object_to_mat3(ob, tmat);

  copy_m4_m3(mat, tmat);

  add_v3_v3v3(mat[3], ob->loc, ob->dloc);
}

void BKE_object_matrix_local_get(struct Object *ob, float mat[4][4])
{
  if (ob->parent) {
    float par_imat[4][4];

    BKE_object_get_parent_matrix(ob, ob->parent, par_imat);
    invert_m4(par_imat);
    mul_m4_m4m4(mat, par_imat, ob->obmat);
  }
  else {
    copy_m4_m4(mat, ob->obmat);
  }
}

/**
 * \param depsgraph: Used for dupli-frame time.
 * \return success if \a mat is set.
 */
static bool ob_parcurve(Object *ob, Object *par, float mat[4][4])
{
  Curve *cu = par->data;
  float vec[4], dir[3], quat[4], radius, ctime;

  /* NOTE: Curve cache is supposed to be evaluated here already, however there
   * are cases where we can not guarantee that. This includes, for example,
   * dependency cycles. We can't correct anything from here, since that would
   * cause a threading conflicts.
   *
   * TODO(sergey): Somce of the legit looking cases like T56619 need to be
   * looked into, and maybe curve cache (and other dependencies) are to be
   * evaluated prior to conversion. */
  if (par->runtime.curve_cache == NULL) {
    return false;
  }
  if (par->runtime.curve_cache->path == NULL) {
    return false;
  }

  /* ctime is now a proper var setting of Curve which gets set by Animato like any other var
   * that's animated, but this will only work if it actually is animated.
   *
   * We divide the curvetime calculated in the previous step by the length of the path,
   * to get a time factor, which then gets clamped to lie within 0.0 - 1.0 range.
   */
  if (cu->pathlen) {
    ctime = cu->ctime / cu->pathlen;
  }
  else {
    ctime = cu->ctime;
  }
  CLAMP(ctime, 0.0f, 1.0f);

  unit_m4(mat);

  /* vec: 4 items! */
  if (where_on_path(par, ctime, vec, dir, (cu->flag & CU_FOLLOW) ? quat : NULL, &radius, NULL)) {
    if (cu->flag & CU_FOLLOW) {
      quat_apply_track(quat, ob->trackflag, ob->upflag);
      normalize_qt(quat);
      quat_to_mat4(mat, quat);
    }
    if (cu->flag & CU_PATH_RADIUS) {
      float tmat[4][4], rmat[4][4];
      scale_m4_fl(tmat, radius);
      mul_m4_m4m4(rmat, tmat, mat);
      copy_m4_m4(mat, rmat);
    }
    copy_v3_v3(mat[3], vec);
  }

  return true;
}

static void ob_parbone(Object *ob, Object *par, float mat[4][4])
{
  bPoseChannel *pchan;
  float vec[3];

  if (par->type != OB_ARMATURE) {
    unit_m4(mat);
    return;
  }

  /* Make sure the bone is still valid */
  pchan = BKE_pose_channel_find_name(par->pose, ob->parsubstr);
  if (!pchan || !pchan->bone) {
    CLOG_ERROR(
        &LOG, "Object %s with Bone parent: bone %s doesn't exist", ob->id.name + 2, ob->parsubstr);
    unit_m4(mat);
    return;
  }

  /* get bone transform */
  if (pchan->bone->flag & BONE_RELATIVE_PARENTING) {
    /* the new option uses the root - expected behavior, but differs from old... */
    /* XXX check on version patching? */
    copy_m4_m4(mat, pchan->chan_mat);
  }
  else {
    copy_m4_m4(mat, pchan->pose_mat);

    /* but for backwards compatibility, the child has to move to the tail */
    copy_v3_v3(vec, mat[1]);
    mul_v3_fl(vec, pchan->bone->length);
    add_v3_v3(mat[3], vec);
  }
}

static void give_parvert(Object *par, int nr, float vec[3])
{
  zero_v3(vec);

  if (par->type == OB_MESH) {
    Mesh *me = par->data;
    BMEditMesh *em = me->edit_mesh;
    Mesh *me_eval = (em) ? em->mesh_eval_final : par->runtime.mesh_eval;

    if (me_eval) {
      int count = 0;
      const int numVerts = me_eval->totvert;

      if (nr < numVerts) {
        if (em && me_eval->runtime.is_original) {
          if (em->bm->elem_table_dirty & BM_VERT) {
#ifdef VPARENT_THREADING_HACK
            BLI_mutex_lock(&vparent_lock);
            if (em->bm->elem_table_dirty & BM_VERT) {
              BM_mesh_elem_table_ensure(em->bm, BM_VERT);
            }
            BLI_mutex_unlock(&vparent_lock);
#else
            BLI_assert(!"Not safe for threading");
            BM_mesh_elem_table_ensure(em->bm, BM_VERT);
#endif
          }
        }

        if (CustomData_has_layer(&me_eval->vdata, CD_ORIGINDEX) &&
            !(em && me_eval->runtime.is_original)) {
          const int *index = CustomData_get_layer(&me_eval->vdata, CD_ORIGINDEX);
          /* Get the average of all verts with (original index == nr). */
          for (int i = 0; i < numVerts; i++) {
            if (index[i] == nr) {
              add_v3_v3(vec, me_eval->mvert[i].co);
              count++;
            }
          }
        }
        else {
          if (nr < numVerts) {
            add_v3_v3(vec, me_eval->mvert[nr].co);
            count++;
          }
        }
      }

      if (count == 0) {
        /* keep as 0, 0, 0 */
      }
      else if (count > 0) {
        mul_v3_fl(vec, 1.0f / count);
      }
      else {
        /* use first index if its out of range */
        if (me_eval->totvert) {
          copy_v3_v3(vec, me_eval->mvert[0].co);
        }
      }
    }
    else {
      CLOG_ERROR(&LOG,
                 "Evaluated mesh is needed to solve parenting, "
                 "object position can be wrong now");
    }
  }
  else if (ELEM(par->type, OB_CURVE, OB_SURF)) {
    ListBase *nurb;

    /* Unless there's some weird depsgraph failure the cache should exist. */
    BLI_assert(par->runtime.curve_cache != NULL);

    if (par->runtime.curve_cache->deformed_nurbs.first != NULL) {
      nurb = &par->runtime.curve_cache->deformed_nurbs;
    }
    else {
      Curve *cu = par->data;
      nurb = BKE_curve_nurbs_get(cu);
    }

    BKE_nurbList_index_get_co(nurb, nr, vec);
  }
  else if (par->type == OB_LATTICE) {
    Lattice *latt = par->data;
    DispList *dl = par->runtime.curve_cache ?
                       BKE_displist_find(&par->runtime.curve_cache->disp, DL_VERTS) :
                       NULL;
    float(*co)[3] = dl ? (float(*)[3])dl->verts : NULL;
    int tot;

    if (latt->editlatt) {
      latt = latt->editlatt->latt;
    }

    tot = latt->pntsu * latt->pntsv * latt->pntsw;

    /* ensure dl is correct size */
    BLI_assert(dl == NULL || dl->nr == tot);

    if (nr < tot) {
      if (co) {
        copy_v3_v3(vec, co[nr]);
      }
      else {
        copy_v3_v3(vec, latt->def[nr].vec);
      }
    }
  }
}

static void ob_parvert3(Object *ob, Object *par, float mat[4][4])
{

  /* in local ob space */
  if (OB_TYPE_SUPPORT_PARVERT(par->type)) {
    float cmat[3][3], v1[3], v2[3], v3[3], q[4];

    give_parvert(par, ob->par1, v1);
    give_parvert(par, ob->par2, v2);
    give_parvert(par, ob->par3, v3);

    tri_to_quat(q, v1, v2, v3);
    quat_to_mat3(cmat, q);
    copy_m4_m3(mat, cmat);

    mid_v3_v3v3v3(mat[3], v1, v2, v3);
  }
  else {
    unit_m4(mat);
  }
}

void BKE_object_get_parent_matrix(Object *ob, Object *par, float parentmat[4][4])
{
  float tmat[4][4];
  float vec[3];
  bool ok;

  switch (ob->partype & PARTYPE) {
    case PAROBJECT:
      ok = 0;
      if (par->type == OB_CURVE) {
        if ((((Curve *)par->data)->flag & CU_PATH) && (ob_parcurve(ob, par, tmat))) {
          ok = 1;
        }
      }

      if (ok) {
        mul_m4_m4m4(parentmat, par->obmat, tmat);
      }
      else {
        copy_m4_m4(parentmat, par->obmat);
      }

      break;
    case PARBONE:
      ob_parbone(ob, par, tmat);
      mul_m4_m4m4(parentmat, par->obmat, tmat);
      break;

    case PARVERT1:
      unit_m4(parentmat);
      give_parvert(par, ob->par1, vec);
      mul_v3_m4v3(parentmat[3], par->obmat, vec);
      break;
    case PARVERT3:
      ob_parvert3(ob, par, tmat);

      mul_m4_m4m4(parentmat, par->obmat, tmat);
      break;

    case PARSKEL:
      copy_m4_m4(parentmat, par->obmat);
      break;
  }
}

/**
 * \param r_originmat: Optional matrix that stores the space the object is in
 * (without its own matrix applied)
 */
static void solve_parenting(
    Object *ob, Object *par, float obmat[4][4], float r_originmat[3][3], const bool set_origin)
{
  float totmat[4][4];
  float tmat[4][4];
  float locmat[4][4];

  BKE_object_to_mat4(ob, locmat);

  BKE_object_get_parent_matrix(ob, par, totmat);

  /* total */
  mul_m4_m4m4(tmat, totmat, ob->parentinv);
  mul_m4_m4m4(obmat, tmat, locmat);

  if (r_originmat) {
    /* usable originmat */
    copy_m3_m4(r_originmat, tmat);
  }

  /* origin, for help line */
  if (set_origin) {
    if ((ob->partype & PARTYPE) == PARSKEL) {
      copy_v3_v3(ob->runtime.parent_display_origin, par->obmat[3]);
    }
    else {
      copy_v3_v3(ob->runtime.parent_display_origin, totmat[3]);
    }
  }
}

/* note, scene is the active scene while actual_scene is the scene the object resides in */
static void object_where_is_calc_ex(Depsgraph *depsgraph,
                                    Scene *scene,
                                    Object *ob,
                                    float ctime,
                                    RigidBodyWorld *rbw,
                                    float r_originmat[3][3])
{
  if (ob->parent) {
    Object *par = ob->parent;

    /* calculate parent matrix */
    solve_parenting(ob, par, ob->obmat, r_originmat, true);
  }
  else {
    BKE_object_to_mat4(ob, ob->obmat);
  }

  /* try to fall back to the scene rigid body world if none given */
  rbw = rbw ? rbw : scene->rigidbody_world;
  /* read values pushed into RBO from sim/cache... */
  BKE_rigidbody_sync_transforms(rbw, ob, ctime);

  /* solve constraints */
  if (ob->constraints.first && !(ob->transflag & OB_NO_CONSTRAINTS)) {
    bConstraintOb *cob;
    cob = BKE_constraints_make_evalob(depsgraph, scene, ob, NULL, CONSTRAINT_OBTYPE_OBJECT);
    BKE_constraints_solve(depsgraph, &ob->constraints, cob, ctime);
    BKE_constraints_clear_evalob(cob);
  }

  /* set negative scale flag in object */
  if (is_negative_m4(ob->obmat)) {
    ob->transflag |= OB_NEG_SCALE;
  }
  else {
    ob->transflag &= ~OB_NEG_SCALE;
  }
}

void BKE_object_where_is_calc_time(Depsgraph *depsgraph, Scene *scene, Object *ob, float ctime)
{
  /* Execute drivers and animation. */
  BKE_animsys_evaluate_animdata(depsgraph, scene, &ob->id, ob->adt, ctime, ADT_RECALC_ALL);
  object_where_is_calc_ex(depsgraph, scene, ob, ctime, NULL, NULL);
}

/* get object transformation matrix without recalculating dependencies and
 * constraints -- assume dependencies are already solved by depsgraph.
 * no changes to object and it's parent would be done.
 * used for bundles orientation in 3d space relative to parented blender camera */
void BKE_object_where_is_calc_mat4(Object *ob, float obmat[4][4])
{
  if (ob->parent) {
    Object *par = ob->parent;
    solve_parenting(ob, par, obmat, NULL, false);
  }
  else {
    BKE_object_to_mat4(ob, obmat);
  }
}

void BKE_object_where_is_calc_ex(
    Depsgraph *depsgraph, Scene *scene, RigidBodyWorld *rbw, Object *ob, float r_originmat[3][3])
{
  float ctime = DEG_get_ctime(depsgraph);
  object_where_is_calc_ex(depsgraph, scene, ob, ctime, rbw, r_originmat);
}
void BKE_object_where_is_calc(Depsgraph *depsgraph, Scene *scene, Object *ob)
{
  float ctime = DEG_get_ctime(depsgraph);
  object_where_is_calc_ex(depsgraph, scene, ob, ctime, NULL, NULL);
}

/**
 * For calculation of the inverse parent transform, only used for editor.
 *
 * It assumes the object parent is already in the depsgraph.
 * Otherwise, after changing ob->parent you need to call:
 * - #DEG_relations_tag_update(bmain);
 * - #BKE_scene_graph_update_tagged(depsgraph, bmain);
 */
void BKE_object_workob_calc_parent(Depsgraph *depsgraph, Scene *scene, Object *ob, Object *workob)
{
  BKE_object_workob_clear(workob);

  unit_m4(workob->obmat);
  unit_m4(workob->parentinv);
  unit_m4(workob->constinv);

  /* Since this is used while calculating parenting,
   * at this moment ob_eval->parent is still NULL. */
  workob->parent = DEG_get_evaluated_object(depsgraph, ob->parent);

  workob->trackflag = ob->trackflag;
  workob->upflag = ob->upflag;

  workob->partype = ob->partype;
  workob->par1 = ob->par1;
  workob->par2 = ob->par2;
  workob->par3 = ob->par3;

  workob->constraints = ob->constraints;

  BLI_strncpy(workob->parsubstr, ob->parsubstr, sizeof(workob->parsubstr));

  BKE_object_where_is_calc(depsgraph, scene, workob);
}

/**
 * Applies the global transformation \a mat to the \a ob using a relative parent space if supplied.
 *
 * \param mat: the global transformation mat that the object should be set object to.
 * \param parent: the parent space in which this object will be set relative to
 * (should probably always be parent_eval).
 * \param use_compat: true to ensure that rotations are set using the
 * min difference between the old and new orientation.
 */
void BKE_object_apply_mat4_ex(
    Object *ob, float mat[4][4], Object *parent, float parentinv[4][4], const bool use_compat)
{
  /* see BKE_pchan_apply_mat4() for the equivalent 'pchan' function */

  float rot[3][3];

  if (parent != NULL) {
    float rmat[4][4], diff_mat[4][4], imat[4][4], parent_mat[4][4];

    BKE_object_get_parent_matrix(ob, parent, parent_mat);

    mul_m4_m4m4(diff_mat, parent_mat, parentinv);
    invert_m4_m4(imat, diff_mat);
    mul_m4_m4m4(rmat, imat, mat); /* get the parent relative matrix */

    /* same as below, use rmat rather than mat */
    mat4_to_loc_rot_size(ob->loc, rot, ob->scale, rmat);
  }
  else {
    mat4_to_loc_rot_size(ob->loc, rot, ob->scale, mat);
  }

  BKE_object_mat3_to_rot(ob, rot, use_compat);

  sub_v3_v3(ob->loc, ob->dloc);

  if (ob->dscale[0] != 0.0f) {
    ob->scale[0] /= ob->dscale[0];
  }
  if (ob->dscale[1] != 0.0f) {
    ob->scale[1] /= ob->dscale[1];
  }
  if (ob->dscale[2] != 0.0f) {
    ob->scale[2] /= ob->dscale[2];
  }

  /* BKE_object_mat3_to_rot handles delta rotations */
}

/* XXX: should be removed after COW operators port to use BKE_object_apply_mat4_ex directly */
void BKE_object_apply_mat4(Object *ob,
                           float mat[4][4],
                           const bool use_compat,
                           const bool use_parent)
{
  BKE_object_apply_mat4_ex(ob, mat, use_parent ? ob->parent : NULL, ob->parentinv, use_compat);
}

BoundBox *BKE_boundbox_alloc_unit(void)
{
  BoundBox *bb;
  const float min[3] = {-1.0f, -1.0f, -1.0f}, max[3] = {1.0f, 1.0f, 1.0f};

  bb = MEM_callocN(sizeof(BoundBox), "OB-BoundBox");
  BKE_boundbox_init_from_minmax(bb, min, max);

  return bb;
}

void BKE_boundbox_init_from_minmax(BoundBox *bb, const float min[3], const float max[3])
{
  bb->vec[0][0] = bb->vec[1][0] = bb->vec[2][0] = bb->vec[3][0] = min[0];
  bb->vec[4][0] = bb->vec[5][0] = bb->vec[6][0] = bb->vec[7][0] = max[0];

  bb->vec[0][1] = bb->vec[1][1] = bb->vec[4][1] = bb->vec[5][1] = min[1];
  bb->vec[2][1] = bb->vec[3][1] = bb->vec[6][1] = bb->vec[7][1] = max[1];

  bb->vec[0][2] = bb->vec[3][2] = bb->vec[4][2] = bb->vec[7][2] = min[2];
  bb->vec[1][2] = bb->vec[2][2] = bb->vec[5][2] = bb->vec[6][2] = max[2];
}

void BKE_boundbox_calc_center_aabb(const BoundBox *bb, float r_cent[3])
{
  r_cent[0] = 0.5f * (bb->vec[0][0] + bb->vec[4][0]);
  r_cent[1] = 0.5f * (bb->vec[0][1] + bb->vec[2][1]);
  r_cent[2] = 0.5f * (bb->vec[0][2] + bb->vec[1][2]);
}

void BKE_boundbox_calc_size_aabb(const BoundBox *bb, float r_size[3])
{
  r_size[0] = 0.5f * fabsf(bb->vec[0][0] - bb->vec[4][0]);
  r_size[1] = 0.5f * fabsf(bb->vec[0][1] - bb->vec[2][1]);
  r_size[2] = 0.5f * fabsf(bb->vec[0][2] - bb->vec[1][2]);
}

void BKE_boundbox_minmax(const BoundBox *bb, float obmat[4][4], float r_min[3], float r_max[3])
{
  int i;
  for (i = 0; i < 8; i++) {
    float vec[3];
    mul_v3_m4v3(vec, obmat, bb->vec[i]);
    minmax_v3v3_v3(r_min, r_max, vec);
  }
}

BoundBox *BKE_object_boundbox_get(Object *ob)
{
  BoundBox *bb = NULL;

  switch (ob->type) {
    case OB_MESH:
      bb = BKE_mesh_boundbox_get(ob);
      break;
    case OB_CURVE:
    case OB_SURF:
    case OB_FONT:
      bb = BKE_curve_boundbox_get(ob);
      break;
    case OB_MBALL:
      bb = BKE_mball_boundbox_get(ob);
      break;
    case OB_LATTICE:
      bb = BKE_lattice_boundbox_get(ob);
      break;
    case OB_ARMATURE:
      bb = BKE_armature_boundbox_get(ob);
      break;
    case OB_GPENCIL:
      bb = BKE_gpencil_boundbox_get(ob);
      break;
    default:
      break;
  }
  return bb;
}

/* used to temporally disable/enable boundbox */
void BKE_object_boundbox_flag(Object *ob, int flag, const bool set)
{
  BoundBox *bb = BKE_object_boundbox_get(ob);
  if (bb) {
    if (set) {
      bb->flag |= flag;
    }
    else {
      bb->flag &= ~flag;
    }
  }
}

void BKE_object_boundbox_calc_from_mesh(struct Object *ob, struct Mesh *me_eval)
{
  float min[3], max[3];

  INIT_MINMAX(min, max);

  if (!BKE_mesh_minmax(me_eval, min, max)) {
    zero_v3(min);
    zero_v3(max);
  }

  if (ob->runtime.bb == NULL) {
    ob->runtime.bb = MEM_callocN(sizeof(BoundBox), "DM-BoundBox");
  }

  BKE_boundbox_init_from_minmax(ob->runtime.bb, min, max);

  ob->runtime.bb->flag &= ~BOUNDBOX_DIRTY;
}

void BKE_object_dimensions_get(Object *ob, float vec[3])
{
  BoundBox *bb = NULL;

  bb = BKE_object_boundbox_get(ob);
  if (bb) {
    float scale[3];

    mat4_to_size(scale, ob->obmat);

    vec[0] = fabsf(scale[0]) * (bb->vec[4][0] - bb->vec[0][0]);
    vec[1] = fabsf(scale[1]) * (bb->vec[2][1] - bb->vec[0][1]);
    vec[2] = fabsf(scale[2]) * (bb->vec[1][2] - bb->vec[0][2]);
  }
  else {
    zero_v3(vec);
  }
}

void BKE_object_dimensions_set(Object *ob, const float value[3], int axis_mask)
{
  BoundBox *bb = NULL;

  bb = BKE_object_boundbox_get(ob);
  if (bb) {
    float len[3];

    len[0] = bb->vec[4][0] - bb->vec[0][0];
    len[1] = bb->vec[2][1] - bb->vec[0][1];
    len[2] = bb->vec[1][2] - bb->vec[0][2];

    for (int i = 0; i < 3; i++) {
      if (((1 << i) & axis_mask) == 0) {
        if (len[i] > 0.0f) {
          ob->scale[i] = copysignf(value[i] / len[i], ob->scale[i]);
        }
      }
    }
  }
}

void BKE_object_minmax(Object *ob, float min_r[3], float max_r[3], const bool use_hidden)
{
  BoundBox bb;
  float vec[3];
  bool changed = false;

  switch (ob->type) {
    case OB_CURVE:
    case OB_FONT:
    case OB_SURF: {
      bb = *BKE_curve_boundbox_get(ob);
      BKE_boundbox_minmax(&bb, ob->obmat, min_r, max_r);
      changed = true;
      break;
    }
    case OB_MESH: {
      bb = *BKE_mesh_boundbox_get(ob);
      BKE_boundbox_minmax(&bb, ob->obmat, min_r, max_r);
      changed = true;
      break;
    }
    case OB_GPENCIL: {
      bb = *BKE_gpencil_boundbox_get(ob);
      BKE_boundbox_minmax(&bb, ob->obmat, min_r, max_r);
      changed = true;
      break;
    }
    case OB_LATTICE: {
      Lattice *lt = ob->data;
      BPoint *bp = lt->def;
      int u, v, w;

      for (w = 0; w < lt->pntsw; w++) {
        for (v = 0; v < lt->pntsv; v++) {
          for (u = 0; u < lt->pntsu; u++, bp++) {
            mul_v3_m4v3(vec, ob->obmat, bp->vec);
            minmax_v3v3_v3(min_r, max_r, vec);
          }
        }
      }
      changed = true;
      break;
    }
    case OB_ARMATURE: {
      changed = BKE_pose_minmax(ob, min_r, max_r, use_hidden, false);
      break;
    }
    case OB_MBALL: {
      float ob_min[3], ob_max[3];

      changed = BKE_mball_minmax_ex(ob->data, ob_min, ob_max, ob->obmat, 0);
      if (changed) {
        minmax_v3v3_v3(min_r, max_r, ob_min);
        minmax_v3v3_v3(min_r, max_r, ob_max);
      }
      break;
    }
  }

  if (changed == false) {
    float size[3];

    copy_v3_v3(size, ob->scale);
    if (ob->type == OB_EMPTY) {
      mul_v3_fl(size, ob->empty_drawsize);
    }

    minmax_v3v3_v3(min_r, max_r, ob->obmat[3]);

    copy_v3_v3(vec, ob->obmat[3]);
    add_v3_v3(vec, size);
    minmax_v3v3_v3(min_r, max_r, vec);

    copy_v3_v3(vec, ob->obmat[3]);
    sub_v3_v3(vec, size);
    minmax_v3v3_v3(min_r, max_r, vec);
  }
}

void BKE_object_empty_draw_type_set(Object *ob, const int value)
{
  ob->empty_drawtype = value;

  if (ob->type == OB_EMPTY && ob->empty_drawtype == OB_EMPTY_IMAGE) {
    if (!ob->iuser) {
      ob->iuser = MEM_callocN(sizeof(ImageUser), "image user");
      ob->iuser->ok = 1;
      ob->iuser->flag |= IMA_ANIM_ALWAYS;
      ob->iuser->frames = 100;
      ob->iuser->sfra = 1;
    }
  }
  else {
    if (ob->iuser) {
      MEM_freeN(ob->iuser);
      ob->iuser = NULL;
    }
  }
}

bool BKE_object_empty_image_frame_is_visible_in_view3d(const Object *ob, const RegionView3D *rv3d)
{
  const char visibility_flag = ob->empty_image_visibility_flag;
  if (rv3d->is_persp) {
    return (visibility_flag & OB_EMPTY_IMAGE_HIDE_PERSPECTIVE) == 0;
  }
  else {
    return (visibility_flag & OB_EMPTY_IMAGE_HIDE_ORTHOGRAPHIC) == 0;
  }
}

bool BKE_object_empty_image_data_is_visible_in_view3d(const Object *ob, const RegionView3D *rv3d)
{
  /* Caller is expected to check this. */
  BLI_assert(BKE_object_empty_image_frame_is_visible_in_view3d(ob, rv3d));

  const char visibility_flag = ob->empty_image_visibility_flag;

  if ((visibility_flag & (OB_EMPTY_IMAGE_HIDE_BACK | OB_EMPTY_IMAGE_HIDE_FRONT)) != 0) {
    float eps, dot;
    if (rv3d->is_persp) {
      /* Note, we could normalize the 'view_dir' then use 'eps'
       * however the issue with empty objects being visible when viewed from the side
       * is only noticeable in orthographic views. */
      float view_dir[3];
      sub_v3_v3v3(view_dir, rv3d->viewinv[3], ob->obmat[3]);
      dot = dot_v3v3(ob->obmat[2], view_dir);
      eps = 0.0f;
    }
    else {
      dot = dot_v3v3(ob->obmat[2], rv3d->viewinv[2]);
      eps = 1e-5f;
    }
    if (visibility_flag & OB_EMPTY_IMAGE_HIDE_BACK) {
      if (dot < eps) {
        return false;
      }
    }
    if (visibility_flag & OB_EMPTY_IMAGE_HIDE_FRONT) {
      if (dot > -eps) {
        return false;
      }
    }
  }

  return true;
}

bool BKE_object_minmax_dupli(Depsgraph *depsgraph,
                             Scene *scene,
                             Object *ob,
                             float r_min[3],
                             float r_max[3],
                             const bool use_hidden)
{
  bool ok = false;
  if ((ob->transflag & OB_DUPLI) == 0) {
    return ok;
  }
  else {
    ListBase *lb;
    DupliObject *dob;
    lb = object_duplilist(depsgraph, scene, ob);
    for (dob = lb->first; dob; dob = dob->next) {
      if ((use_hidden == false) && (dob->no_draw != 0)) {
        /* pass */
      }
      else {
        BoundBox *bb = BKE_object_boundbox_get(dob->ob);

        if (bb) {
          int i;
          for (i = 0; i < 8; i++) {
            float vec[3];
            mul_v3_m4v3(vec, dob->mat, bb->vec[i]);
            minmax_v3v3_v3(r_min, r_max, vec);
          }

          ok = true;
        }
      }
    }
    free_object_duplilist(lb); /* does restore */
  }

  return ok;
}

void BKE_object_foreach_display_point(Object *ob,
                                      float obmat[4][4],
                                      void (*func_cb)(const float[3], void *),
                                      void *user_data)
{
  float co[3];

  if (ob->runtime.mesh_eval) {
    const Mesh *me = ob->runtime.mesh_eval;
    const MVert *mv = me->mvert;
    const int totvert = me->totvert;
    for (int i = 0; i < totvert; i++, mv++) {
      mul_v3_m4v3(co, obmat, mv->co);
      func_cb(co, user_data);
    }
  }
  else if (ob->runtime.curve_cache && ob->runtime.curve_cache->disp.first) {
    DispList *dl;

    for (dl = ob->runtime.curve_cache->disp.first; dl; dl = dl->next) {
      const float *v3 = dl->verts;
      int totvert = dl->nr;
      int i;

      for (i = 0; i < totvert; i++, v3 += 3) {
        mul_v3_m4v3(co, obmat, v3);
        func_cb(co, user_data);
      }
    }
  }
}

void BKE_scene_foreach_display_point(Depsgraph *depsgraph,
                                     void (*func_cb)(const float[3], void *),
                                     void *user_data)
{
  DEG_OBJECT_ITER_BEGIN (depsgraph,
                         ob,
                         DEG_ITER_OBJECT_FLAG_LINKED_DIRECTLY | DEG_ITER_OBJECT_FLAG_VISIBLE |
                             DEG_ITER_OBJECT_FLAG_DUPLI) {
    if ((ob->base_flag & BASE_SELECTED) != 0) {
      BKE_object_foreach_display_point(ob, ob->obmat, func_cb, user_data);
    }
  }
  DEG_OBJECT_ITER_END;
}

/* copied from DNA_object_types.h */
typedef struct ObTfmBack {
  float loc[3], dloc[3];
  /** scale and delta scale. */
  float scale[3], dscale[3];
  /** euler rotation. */
  float rot[3], drot[3];
  /** quaternion rotation. */
  float quat[4], dquat[4];
  /** axis angle rotation - axis part. */
  float rotAxis[3], drotAxis[3];
  /** axis angle rotation - angle part. */
  float rotAngle, drotAngle;
  /** final worldspace matrix with constraints & animsys applied. */
  float obmat[4][4];
  /** inverse result of parent, so that object doesn't 'stick' to parent. */
  float parentinv[4][4];
  /** inverse result of constraints. doesn't include effect of parent or object local transform. */
  float constinv[4][4];
  /** inverse matrix of 'obmat' for during render, temporally: ipokeys of transform. */
  float imat[4][4];
} ObTfmBack;

void *BKE_object_tfm_backup(Object *ob)
{
  ObTfmBack *obtfm = MEM_mallocN(sizeof(ObTfmBack), "ObTfmBack");
  copy_v3_v3(obtfm->loc, ob->loc);
  copy_v3_v3(obtfm->dloc, ob->dloc);
  copy_v3_v3(obtfm->scale, ob->scale);
  copy_v3_v3(obtfm->dscale, ob->dscale);
  copy_v3_v3(obtfm->rot, ob->rot);
  copy_v3_v3(obtfm->drot, ob->drot);
  copy_qt_qt(obtfm->quat, ob->quat);
  copy_qt_qt(obtfm->dquat, ob->dquat);
  copy_v3_v3(obtfm->rotAxis, ob->rotAxis);
  copy_v3_v3(obtfm->drotAxis, ob->drotAxis);
  obtfm->rotAngle = ob->rotAngle;
  obtfm->drotAngle = ob->drotAngle;
  copy_m4_m4(obtfm->obmat, ob->obmat);
  copy_m4_m4(obtfm->parentinv, ob->parentinv);
  copy_m4_m4(obtfm->constinv, ob->constinv);
  copy_m4_m4(obtfm->imat, ob->imat);

  return (void *)obtfm;
}

void BKE_object_tfm_restore(Object *ob, void *obtfm_pt)
{
  ObTfmBack *obtfm = (ObTfmBack *)obtfm_pt;
  copy_v3_v3(ob->loc, obtfm->loc);
  copy_v3_v3(ob->dloc, obtfm->dloc);
  copy_v3_v3(ob->scale, obtfm->scale);
  copy_v3_v3(ob->dscale, obtfm->dscale);
  copy_v3_v3(ob->rot, obtfm->rot);
  copy_v3_v3(ob->drot, obtfm->drot);
  copy_qt_qt(ob->quat, obtfm->quat);
  copy_qt_qt(ob->dquat, obtfm->dquat);
  copy_v3_v3(ob->rotAxis, obtfm->rotAxis);
  copy_v3_v3(ob->drotAxis, obtfm->drotAxis);
  ob->rotAngle = obtfm->rotAngle;
  ob->drotAngle = obtfm->drotAngle;
  copy_m4_m4(ob->obmat, obtfm->obmat);
  copy_m4_m4(ob->parentinv, obtfm->parentinv);
  copy_m4_m4(ob->constinv, obtfm->constinv);
  copy_m4_m4(ob->imat, obtfm->imat);
}

bool BKE_object_parent_loop_check(const Object *par, const Object *ob)
{
  /* test if 'ob' is a parent somewhere in par's parents */
  if (par == NULL) {
    return false;
  }
  if (ob == par) {
    return true;
  }
  return BKE_object_parent_loop_check(par->parent, ob);
}

static void object_handle_update_proxy(Depsgraph *depsgraph,
                                       Scene *scene,
                                       Object *object,
                                       const bool do_proxy_update)
{
  /* The case when this is a collection proxy, object_update is called in collection.c */
  if (object->proxy == NULL) {
    return;
  }
  /* set pointer in library proxy target, for copying, but restore it */
  object->proxy->proxy_from = object;
  // printf("set proxy pointer for later collection stuff %s\n", ob->id.name);

  /* the no-group proxy case, we call update */
  if (object->proxy_group == NULL) {
    if (do_proxy_update) {
      // printf("call update, lib ob %s proxy %s\n", ob->proxy->id.name, ob->id.name);
      BKE_object_handle_update(depsgraph, scene, object->proxy);
    }
  }
}

/**
 * Proxy rule:
 * - lib_object->proxy_from == the one we borrow from, only set temporal and cleared here.
 * - local_object->proxy    == pointer to library object, saved in files and read.
 *
 * Function below is polluted with proxy exceptions, cleanup will follow!
 *
 * The main object update call, for object matrix, constraints, keys and displist (modifiers)
 * requires flags to be set!
 *
 * Ideally we shouldn't have to pass the rigid body world,
 * but need bigger restructuring to avoid id.
 */
void BKE_object_handle_update_ex(Depsgraph *depsgraph,
                                 Scene *scene,
                                 Object *ob,
                                 RigidBodyWorld *rbw,
                                 const bool do_proxy_update)
{
  const ID *object_data = ob->data;
  const bool recalc_object = (ob->id.recalc & ID_RECALC_ALL) != 0;
  const bool recalc_data = (object_data != NULL) ? ((object_data->recalc & ID_RECALC_ALL) != 0) :
                                                   0;
  if (!recalc_object && !recalc_data) {
    object_handle_update_proxy(depsgraph, scene, ob, do_proxy_update);
    return;
  }
  /* Speed optimization for animation lookups. */
  if (ob->pose != NULL) {
    BKE_pose_channels_hash_make(ob->pose);
    if (ob->pose->flag & POSE_CONSTRAINTS_NEED_UPDATE_FLAGS) {
      BKE_pose_update_constraint_flags(ob->pose);
    }
  }
  if (recalc_data) {
    if (ob->type == OB_ARMATURE) {
      /* this happens for reading old files and to match library armatures
       * with poses we do it ahead of BKE_object_where_is_calc to ensure animation
       * is evaluated on the rebuilt pose, otherwise we get incorrect poses
       * on file load */
      if (ob->pose == NULL || (ob->pose->flag & POSE_RECALC)) {
        /* No need to pass bmain here, we assume we do not need to rebuild DEG from here... */
        BKE_pose_rebuild(NULL, ob, ob->data, true);
      }
    }
  }
  /* XXX new animsys warning: depsgraph tag ID_RECALC_GEOMETRY should not skip drivers,
   * which is only in BKE_object_where_is_calc now */
  /* XXX: should this case be ID_RECALC_TRANSFORM instead? */
  if (recalc_object || recalc_data) {
    if (G.debug & G_DEBUG_DEPSGRAPH_EVAL) {
      printf("recalcob %s\n", ob->id.name + 2);
    }
    /* Handle proxy copy for target. */
    if (!BKE_object_eval_proxy_copy(depsgraph, ob)) {
      BKE_object_where_is_calc_ex(depsgraph, scene, rbw, ob, NULL);
    }
  }

  if (recalc_data) {
    BKE_object_handle_data_update(depsgraph, scene, ob);
  }

  ob->id.recalc &= ID_RECALC_ALL;

  object_handle_update_proxy(depsgraph, scene, ob, do_proxy_update);
}

/**
 * \warning "scene" here may not be the scene object actually resides in.
 * When dealing with background-sets, "scene" is actually the active scene.
 * e.g. "scene" <-- set 1 <-- set 2 ("ob" lives here) <-- set 3 <-- ... <-- set n
 * rigid bodies depend on their world so use #BKE_object_handle_update_ex()
 * to also pass along the current rigid body world.
 */
void BKE_object_handle_update(Depsgraph *depsgraph, Scene *scene, Object *ob)
{
  BKE_object_handle_update_ex(depsgraph, scene, ob, NULL, true);
}

void BKE_object_sculpt_data_create(Object *ob)
{
  BLI_assert((ob->sculpt == NULL) && (ob->mode & OB_MODE_ALL_SCULPT));
  ob->sculpt = MEM_callocN(sizeof(SculptSession), __func__);
  ob->sculpt->mode_type = ob->mode;
}

void BKE_object_sculpt_modifiers_changed(Object *ob)
{
  SculptSession *ss = ob->sculpt;

  if (ss && ss->building_vp_handle == false) {
    if (!ss->cache) {
      /* we free pbvh on changes, except during sculpt since it can't deal with
       * changing PVBH node organization, we hope topology does not change in
       * the meantime .. weak */
      if (ss->pbvh) {
        BKE_pbvh_free(ss->pbvh);
        ss->pbvh = NULL;
      }

      BKE_sculptsession_free_deformMats(ob->sculpt);

      /* In vertex/weight paint, force maps to be rebuilt. */
      BKE_sculptsession_free_vwpaint_data(ob->sculpt);
    }
    else {
      PBVHNode **nodes;
      int n, totnode;

      BKE_pbvh_search_gather(ss->pbvh, NULL, NULL, &nodes, &totnode);

      for (n = 0; n < totnode; n++) {
        BKE_pbvh_node_mark_update(nodes[n]);
      }

      MEM_freeN(nodes);
    }
  }
}

int BKE_object_obdata_texspace_get(
    Object *ob, short **r_texflag, float **r_loc, float **r_size, float **r_rot)
{

  if (ob->data == NULL) {
    return 0;
  }

  switch (GS(((ID *)ob->data)->name)) {
    case ID_ME: {
      BKE_mesh_texspace_get_reference((Mesh *)ob->data, r_texflag, r_loc, r_rot, r_size);
      break;
    }
    case ID_CU: {
      Curve *cu = ob->data;
      if (cu->bb == NULL || (cu->bb->flag & BOUNDBOX_DIRTY)) {
        BKE_curve_texspace_calc(cu);
      }
      if (r_texflag) {
        *r_texflag = &cu->texflag;
      }
      if (r_loc) {
        *r_loc = cu->loc;
      }
      if (r_size) {
        *r_size = cu->size;
      }
      if (r_rot) {
        *r_rot = cu->rot;
      }
      break;
    }
    case ID_MB: {
      MetaBall *mb = ob->data;
      if (r_texflag) {
        *r_texflag = &mb->texflag;
      }
      if (r_loc) {
        *r_loc = mb->loc;
      }
      if (r_size) {
        *r_size = mb->size;
      }
      if (r_rot) {
        *r_rot = mb->rot;
      }
      break;
    }
    default:
      return 0;
  }
  return 1;
}

/** Get evaluated mesh for given (main, original) object and depsgraph. */
Mesh *BKE_object_get_evaluated_mesh(const Depsgraph *depsgraph, Object *ob)
{
  Object *ob_eval = DEG_get_evaluated_object(depsgraph, ob);
  return ob_eval->runtime.mesh_eval;
}

/* Get object's mesh with all modifiers applied. */
Mesh *BKE_object_get_final_mesh(Object *object)
{
  if (object->runtime.mesh_eval != NULL) {
    BLI_assert((object->id.tag & LIB_TAG_COPIED_ON_WRITE) != 0);
    BLI_assert(object->runtime.mesh_eval == object->data);
    BLI_assert((object->runtime.mesh_eval->id.tag & LIB_TAG_COPIED_ON_WRITE_EVAL_RESULT) != 0);
    return object->runtime.mesh_eval;
  }
  /* Wasn't evaluated yet. */
  return object->data;
}

/* Get mesh which is not affected by modifiers:
 * - For original objects it will be same as object->data, and it is a mesh
 *   which is in the corresponding bmain.
 * - For copied-on-write objects it will give pointer to a copied-on-write
 *   mesh which corresponds to original object's mesh.
 */
Mesh *BKE_object_get_pre_modified_mesh(Object *object)
{
  if (object->runtime.mesh_orig != NULL) {
    BLI_assert(object->id.tag & LIB_TAG_COPIED_ON_WRITE);
    BLI_assert(object->id.orig_id != NULL);
    BLI_assert(object->runtime.mesh_orig->id.orig_id == ((Object *)object->id.orig_id)->data);
    Mesh *result = object->runtime.mesh_orig;
    BLI_assert((result->id.tag & LIB_TAG_COPIED_ON_WRITE) != 0);
    BLI_assert((result->id.tag & LIB_TAG_COPIED_ON_WRITE_EVAL_RESULT) == 0);
    return result;
  }
  BLI_assert((object->id.tag & LIB_TAG_COPIED_ON_WRITE) == 0);
  return object->data;
}

/* Get a mesh which corresponds to very very original mesh from bmain.
 * - For original objects it will be object->data.
 * - For evaluated objects it will be same mesh as corresponding original
 *   object uses as data.
 */
Mesh *BKE_object_get_original_mesh(Object *object)
{
  Mesh *result = NULL;
  if (object->id.orig_id == NULL) {
    BLI_assert((object->id.tag & LIB_TAG_COPIED_ON_WRITE) == 0);
    result = object->data;
  }
  else {
    BLI_assert((object->id.tag & LIB_TAG_COPIED_ON_WRITE) != 0);
    result = ((Object *)object->id.orig_id)->data;
  }
  BLI_assert(result != NULL);
  BLI_assert((result->id.tag & (LIB_TAG_COPIED_ON_WRITE | LIB_TAG_COPIED_ON_WRITE_EVAL_RESULT)) ==
             0);
  return result;
}

static int pc_cmp(const void *a, const void *b)
{
  const LinkData *ad = a, *bd = b;
  if (POINTER_AS_INT(ad->data) > POINTER_AS_INT(bd->data)) {
    return 1;
  }
  else {
    return 0;
  }
}

int BKE_object_insert_ptcache(Object *ob)
{
  LinkData *link = NULL;
  int i = 0;

  BLI_listbase_sort(&ob->pc_ids, pc_cmp);

  for (link = ob->pc_ids.first, i = 0; link; link = link->next, i++) {
    int index = POINTER_AS_INT(link->data);

    if (i < index) {
      break;
    }
  }

  link = MEM_callocN(sizeof(LinkData), "PCLink");
  link->data = POINTER_FROM_INT(i);
  BLI_addtail(&ob->pc_ids, link);

  return i;
}

static int pc_findindex(ListBase *listbase, int index)
{
  LinkData *link = NULL;
  int number = 0;

  if (listbase == NULL) {
    return -1;
  }

  link = listbase->first;
  while (link) {
    if (POINTER_AS_INT(link->data) == index) {
      return number;
    }

    number++;
    link = link->next;
  }

  return -1;
}

void BKE_object_delete_ptcache(Object *ob, int index)
{
  int list_index = pc_findindex(&ob->pc_ids, index);
  LinkData *link = BLI_findlink(&ob->pc_ids, list_index);
  BLI_freelinkN(&ob->pc_ids, link);
}

/* shape key utility function */

/************************* Mesh ************************/
static KeyBlock *insert_meshkey(Main *bmain, Object *ob, const char *name, const bool from_mix)
{
  Mesh *me = ob->data;
  Key *key = me->key;
  KeyBlock *kb;
  int newkey = 0;

  if (key == NULL) {
    key = me->key = BKE_key_add(bmain, (ID *)me);
    key->type = KEY_RELATIVE;
    newkey = 1;
  }

  if (newkey || from_mix == false) {
    /* create from mesh */
    kb = BKE_keyblock_add_ctime(key, name, false);
    BKE_keyblock_convert_from_mesh(me, key, kb);
  }
  else {
    /* copy from current values */
    int totelem;
    float *data = BKE_key_evaluate_object(ob, &totelem);

    /* create new block with prepared data */
    kb = BKE_keyblock_add_ctime(key, name, false);
    kb->data = data;
    kb->totelem = totelem;
  }

  return kb;
}
/************************* Lattice ************************/
static KeyBlock *insert_lattkey(Main *bmain, Object *ob, const char *name, const bool from_mix)
{
  Lattice *lt = ob->data;
  Key *key = lt->key;
  KeyBlock *kb;
  int newkey = 0;

  if (key == NULL) {
    key = lt->key = BKE_key_add(bmain, (ID *)lt);
    key->type = KEY_RELATIVE;
    newkey = 1;
  }

  if (newkey || from_mix == false) {
    kb = BKE_keyblock_add_ctime(key, name, false);
    if (!newkey) {
      KeyBlock *basekb = (KeyBlock *)key->block.first;
      kb->data = MEM_dupallocN(basekb->data);
      kb->totelem = basekb->totelem;
    }
    else {
      BKE_keyblock_convert_from_lattice(lt, kb);
    }
  }
  else {
    /* copy from current values */
    int totelem;
    float *data = BKE_key_evaluate_object(ob, &totelem);

    /* create new block with prepared data */
    kb = BKE_keyblock_add_ctime(key, name, false);
    kb->totelem = totelem;
    kb->data = data;
  }

  return kb;
}
/************************* Curve ************************/
static KeyBlock *insert_curvekey(Main *bmain, Object *ob, const char *name, const bool from_mix)
{
  Curve *cu = ob->data;
  Key *key = cu->key;
  KeyBlock *kb;
  ListBase *lb = BKE_curve_nurbs_get(cu);
  int newkey = 0;

  if (key == NULL) {
    key = cu->key = BKE_key_add(bmain, (ID *)cu);
    key->type = KEY_RELATIVE;
    newkey = 1;
  }

  if (newkey || from_mix == false) {
    /* create from curve */
    kb = BKE_keyblock_add_ctime(key, name, false);
    if (!newkey) {
      KeyBlock *basekb = (KeyBlock *)key->block.first;
      kb->data = MEM_dupallocN(basekb->data);
      kb->totelem = basekb->totelem;
    }
    else {
      BKE_keyblock_convert_from_curve(cu, kb, lb);
    }
  }
  else {
    /* copy from current values */
    int totelem;
    float *data = BKE_key_evaluate_object(ob, &totelem);

    /* create new block with prepared data */
    kb = BKE_keyblock_add_ctime(key, name, false);
    kb->totelem = totelem;
    kb->data = data;
  }

  return kb;
}

KeyBlock *BKE_object_shapekey_insert(Main *bmain,
                                     Object *ob,
                                     const char *name,
                                     const bool from_mix)
{
  switch (ob->type) {
    case OB_MESH:
      return insert_meshkey(bmain, ob, name, from_mix);
    case OB_CURVE:
    case OB_SURF:
      return insert_curvekey(bmain, ob, name, from_mix);
    case OB_LATTICE:
      return insert_lattkey(bmain, ob, name, from_mix);
    default:
      return NULL;
  }
}

bool BKE_object_shapekey_free(Main *bmain, Object *ob)
{
  Key **key_p, *key;

  key_p = BKE_key_from_object_p(ob);
  if (ELEM(NULL, key_p, *key_p)) {
    return false;
  }

  key = *key_p;
  *key_p = NULL;

  BKE_id_free_us(bmain, key);

  return false;
}

bool BKE_object_shapekey_remove(Main *bmain, Object *ob, KeyBlock *kb)
{
  KeyBlock *rkb;
  Key *key = BKE_key_from_object(ob);
  short kb_index;

  if (key == NULL) {
    return false;
  }

  kb_index = BLI_findindex(&key->block, kb);
  BLI_assert(kb_index != -1);

  for (rkb = key->block.first; rkb; rkb = rkb->next) {
    if (rkb->relative == kb_index) {
      /* remap to the 'Basis' */
      rkb->relative = 0;
    }
    else if (rkb->relative >= kb_index) {
      /* Fix positional shift of the keys when kb is deleted from the list */
      rkb->relative -= 1;
    }
  }

  BLI_remlink(&key->block, kb);
  key->totkey--;
  if (key->refkey == kb) {
    key->refkey = key->block.first;

    if (key->refkey) {
      /* apply new basis key on original data */
      switch (ob->type) {
        case OB_MESH:
          BKE_keyblock_convert_to_mesh(key->refkey, ob->data);
          break;
        case OB_CURVE:
        case OB_SURF:
          BKE_keyblock_convert_to_curve(key->refkey, ob->data, BKE_curve_nurbs_get(ob->data));
          break;
        case OB_LATTICE:
          BKE_keyblock_convert_to_lattice(key->refkey, ob->data);
          break;
      }
    }
  }

  if (kb->data) {
    MEM_freeN(kb->data);
  }
  MEM_freeN(kb);

  if (ob->shapenr > 1) {
    ob->shapenr--;
  }

  if (key->totkey == 0) {
    BKE_object_shapekey_free(bmain, ob);
  }

  return true;
}

bool BKE_object_flag_test_recursive(const Object *ob, short flag)
{
  if (ob->flag & flag) {
    return true;
  }
  else if (ob->parent) {
    return BKE_object_flag_test_recursive(ob->parent, flag);
  }
  else {
    return false;
  }
}

bool BKE_object_is_child_recursive(const Object *ob_parent, const Object *ob_child)
{
  for (ob_child = ob_child->parent; ob_child; ob_child = ob_child->parent) {
    if (ob_child == ob_parent) {
      return true;
    }
  }
  return false;
}

/* most important if this is modified it should _always_ return True, in certain
 * cases false positives are hard to avoid (shape keys for example) */
int BKE_object_is_modified(Scene *scene, Object *ob)
{
  int flag = 0;

  if (BKE_key_from_object(ob)) {
    flag |= eModifierMode_Render | eModifierMode_Realtime;
  }
  else {
    ModifierData *md;
    VirtualModifierData virtualModifierData;
    /* cloth */
    for (md = modifiers_getVirtualModifierList(ob, &virtualModifierData);
         md && (flag != (eModifierMode_Render | eModifierMode_Realtime));
         md = md->next) {
      if ((flag & eModifierMode_Render) == 0 &&
          modifier_isEnabled(scene, md, eModifierMode_Render)) {
        flag |= eModifierMode_Render;
      }

      if ((flag & eModifierMode_Realtime) == 0 &&
          modifier_isEnabled(scene, md, eModifierMode_Realtime)) {
        flag |= eModifierMode_Realtime;
      }
    }
  }

  return flag;
}

/* Check of objects moves in time. */
/* NOTE: This function is currently optimized for usage in combination
 * with mti->canDeform, so modifiers can quickly check if their target
 * objects moves (causing deformation motion blur) or not.
 *
 * This makes it possible to give some degree of false-positives here,
 * but it's currently an acceptable tradeoff between complexity and check
 * speed. In combination with checks of modifier stack and real life usage
 * percentage of false-positives shouldn't be that height.
 */
static bool object_moves_in_time(Object *object)
{
  AnimData *adt = object->adt;
  if (adt != NULL) {
    /* If object has any sort of animation data assume it is moving. */
    if (adt->action != NULL || !BLI_listbase_is_empty(&adt->nla_tracks) ||
        !BLI_listbase_is_empty(&adt->drivers) || !BLI_listbase_is_empty(&adt->overrides)) {
      return true;
    }
  }
  if (!BLI_listbase_is_empty(&object->constraints)) {
    return true;
  }
  if (object->parent != NULL) {
    /* TODO(sergey): Do recursive check here? */
    return true;
  }
  return false;
}

static bool object_deforms_in_time(Object *object)
{
  if (BKE_key_from_object(object) != NULL) {
    return true;
  }
  if (!BLI_listbase_is_empty(&object->modifiers)) {
    return true;
  }
  return object_moves_in_time(object);
}

static bool constructive_modifier_is_deform_modified(ModifierData *md)
{
  /* TODO(sergey): Consider generalizing this a bit so all modifier logic
   * is concentrated in MOD_{modifier}.c file,
   */
  if (md->type == eModifierType_Array) {
    ArrayModifierData *amd = (ArrayModifierData *)md;
    /* TODO(sergey): Check if curve is deformed. */
    return (amd->start_cap != NULL && object_moves_in_time(amd->start_cap)) ||
           (amd->end_cap != NULL && object_moves_in_time(amd->end_cap)) ||
           (amd->curve_ob != NULL && object_moves_in_time(amd->curve_ob)) ||
           (amd->offset_ob != NULL && object_moves_in_time(amd->offset_ob));
  }
  else if (md->type == eModifierType_Mirror) {
    MirrorModifierData *mmd = (MirrorModifierData *)md;
    return mmd->mirror_ob != NULL && object_moves_in_time(mmd->mirror_ob);
  }
  else if (md->type == eModifierType_Screw) {
    ScrewModifierData *smd = (ScrewModifierData *)md;
    return smd->ob_axis != NULL && object_moves_in_time(smd->ob_axis);
  }
  else if (md->type == eModifierType_MeshSequenceCache) {
    /* NOTE: Not ideal because it's unknown whether topology changes or not.
     * This will be detected later, so by assuming it's only deformation
     * going on here we allow to bake deform-only mesh to Alembic and have
     * proper motion blur after that.
     */
    return true;
  }
  return false;
}

static bool modifiers_has_animation_check(Object *ob)
{
  /* TODO(sergey): This is a bit code duplication with depsgraph, but
   * would be nicer to solve this as a part of new dependency graph
   * work, so we avoid conflicts and so.
   */
  if (ob->adt != NULL) {
    AnimData *adt = ob->adt;
    FCurve *fcu;
    if (adt->action != NULL) {
      for (fcu = adt->action->curves.first; fcu; fcu = fcu->next) {
        if (fcu->rna_path && strstr(fcu->rna_path, "modifiers[")) {
          return true;
        }
      }
    }
    for (fcu = adt->drivers.first; fcu; fcu = fcu->next) {
      if (fcu->rna_path && strstr(fcu->rna_path, "modifiers[")) {
        return true;
      }
    }
  }
  return false;
}

/* test if object is affected by deforming modifiers (for motion blur). again
 * most important is to avoid false positives, this is to skip computations
 * and we can still if there was actual deformation afterwards */
int BKE_object_is_deform_modified(Scene *scene, Object *ob)
{
  ModifierData *md;
  VirtualModifierData virtualModifierData;
  int flag = 0;
  const bool is_modifier_animated = modifiers_has_animation_check(ob);

  if (BKE_key_from_object(ob)) {
    flag |= eModifierMode_Realtime | eModifierMode_Render;
  }

  if (ob->type == OB_CURVE) {
    Curve *cu = (Curve *)ob->data;
    if (cu->taperobj != NULL && object_deforms_in_time(cu->taperobj)) {
      flag |= eModifierMode_Realtime | eModifierMode_Render;
    }
  }

  /* cloth */
  for (md = modifiers_getVirtualModifierList(ob, &virtualModifierData);
       md && (flag != (eModifierMode_Render | eModifierMode_Realtime));
       md = md->next) {
    const ModifierTypeInfo *mti = modifierType_getInfo(md->type);
    bool can_deform = mti->type == eModifierTypeType_OnlyDeform || is_modifier_animated;

    if (!can_deform) {
      can_deform = constructive_modifier_is_deform_modified(md);
    }

    if (can_deform) {
      if (!(flag & eModifierMode_Render) && modifier_isEnabled(scene, md, eModifierMode_Render)) {
        flag |= eModifierMode_Render;
      }

      if (!(flag & eModifierMode_Realtime) &&
          modifier_isEnabled(scene, md, eModifierMode_Realtime)) {
        flag |= eModifierMode_Realtime;
      }
    }
  }

  return flag;
}

/* See if an object is using an animated modifier */
bool BKE_object_is_animated(Scene *scene, Object *ob)
{
  ModifierData *md;
  VirtualModifierData virtualModifierData;

  for (md = modifiers_getVirtualModifierList(ob, &virtualModifierData); md; md = md->next) {
    if (modifier_dependsOnTime(md) && (modifier_isEnabled(scene, md, eModifierMode_Realtime) ||
                                       modifier_isEnabled(scene, md, eModifierMode_Render))) {
      return true;
    }
  }
  return false;
}

/** Return the number of scenes using (instantiating) that object in their collections. */
int BKE_object_scenes_users_get(Main *bmain, Object *ob)
{
  int num_scenes = 0;
  for (Scene *scene = bmain->scenes.first; scene != NULL; scene = scene->id.next) {
    if (BKE_collection_has_object_recursive(BKE_collection_master(scene), ob)) {
      num_scenes++;
    }
  }
  return num_scenes;
}

MovieClip *BKE_object_movieclip_get(Scene *scene, Object *ob, bool use_default)
{
  MovieClip *clip = use_default ? scene->clip : NULL;
  bConstraint *con = ob->constraints.first, *scon = NULL;

  while (con) {
    if (con->type == CONSTRAINT_TYPE_CAMERASOLVER) {
      if (scon == NULL || (scon->flag & CONSTRAINT_OFF)) {
        scon = con;
      }
    }

    con = con->next;
  }

  if (scon) {
    bCameraSolverConstraint *solver = scon->data;
    if ((solver->flag & CAMERASOLVER_ACTIVECLIP) == 0) {
      clip = solver->clip;
    }
    else {
      clip = scene->clip;
    }
  }

  return clip;
}

void BKE_object_runtime_reset(Object *object)
{
  memset(&object->runtime, 0, sizeof(object->runtime));
}

/* Reset all pointers which we don't want to be shared when copying the object. */
void BKE_object_runtime_reset_on_copy(Object *object, const int UNUSED(flag))
{
  Object_Runtime *runtime = &object->runtime;
  runtime->mesh_eval = NULL;
  runtime->mesh_deform_eval = NULL;
  runtime->curve_cache = NULL;
  runtime->gpencil_cache = NULL;
}

/*
 * Find an associated Armature object
 */
static Object *obrel_armature_find(Object *ob)
{
  Object *ob_arm = NULL;

  if (ob->parent && ob->partype == PARSKEL && ob->parent->type == OB_ARMATURE) {
    ob_arm = ob->parent;
  }
  else {
    ModifierData *mod;
    for (mod = (ModifierData *)ob->modifiers.first; mod; mod = mod->next) {
      if (mod->type == eModifierType_Armature) {
        ob_arm = ((ArmatureModifierData *)mod)->object;
      }
    }
  }

  return ob_arm;
}

static bool obrel_list_test(Object *ob)
{
  return ob && !(ob->id.tag & LIB_TAG_DOIT);
}

static void obrel_list_add(LinkNode **links, Object *ob)
{
  BLI_linklist_prepend(links, ob);
  ob->id.tag |= LIB_TAG_DOIT;
}

/*
 * Iterates over all objects of the given scene layer.
 * Depending on the eObjectSet flag:
 * collect either OB_SET_ALL, OB_SET_VISIBLE or OB_SET_SELECTED objects.
 * If OB_SET_VISIBLE or OB_SET_SELECTED are collected,
 * then also add related objects according to the given includeFilters.
 */
LinkNode *BKE_object_relational_superset(struct ViewLayer *view_layer,
                                         eObjectSet objectSet,
                                         eObRelationTypes includeFilter)
{
  LinkNode *links = NULL;

  Base *base;

  /* Remove markers from all objects */
  for (base = view_layer->object_bases.first; base; base = base->next) {
    base->object->id.tag &= ~LIB_TAG_DOIT;
  }

  /* iterate over all selected and visible objects */
  for (base = view_layer->object_bases.first; base; base = base->next) {
    if (objectSet == OB_SET_ALL) {
      /* as we get all anyways just add it */
      Object *ob = base->object;
      obrel_list_add(&links, ob);
    }
    else {
      if ((objectSet == OB_SET_SELECTED && BASE_SELECTED_EDITABLE(((View3D *)NULL), base)) ||
          (objectSet == OB_SET_VISIBLE && BASE_EDITABLE(((View3D *)NULL), base))) {
        Object *ob = base->object;

        if (obrel_list_test(ob)) {
          obrel_list_add(&links, ob);
        }

        /* parent relationship */
        if (includeFilter & (OB_REL_PARENT | OB_REL_PARENT_RECURSIVE)) {
          Object *parent = ob->parent;
          if (obrel_list_test(parent)) {

            obrel_list_add(&links, parent);

            /* recursive parent relationship */
            if (includeFilter & OB_REL_PARENT_RECURSIVE) {
              parent = parent->parent;
              while (obrel_list_test(parent)) {

                obrel_list_add(&links, parent);
                parent = parent->parent;
              }
            }
          }
        }

        /* child relationship */
        if (includeFilter & (OB_REL_CHILDREN | OB_REL_CHILDREN_RECURSIVE)) {
          Base *local_base;
          for (local_base = view_layer->object_bases.first; local_base;
               local_base = local_base->next) {
            if (BASE_EDITABLE(((View3D *)NULL), local_base)) {

              Object *child = local_base->object;
              if (obrel_list_test(child)) {
                if ((includeFilter & OB_REL_CHILDREN_RECURSIVE &&
                     BKE_object_is_child_recursive(ob, child)) ||
                    (includeFilter & OB_REL_CHILDREN && child->parent && child->parent == ob)) {
                  obrel_list_add(&links, child);
                }
              }
            }
          }
        }

        /* include related armatures */
        if (includeFilter & OB_REL_MOD_ARMATURE) {
          Object *arm = obrel_armature_find(ob);
          if (obrel_list_test(arm)) {
            obrel_list_add(&links, arm);
          }
        }
      }
    }
  }

  return links;
}

/**
 * return all groups this object is apart of, caller must free.
 */
struct LinkNode *BKE_object_groups(Main *bmain, Scene *scene, Object *ob)
{
  LinkNode *collection_linknode = NULL;
  Collection *collection = NULL;
  while ((collection = BKE_collection_object_find(bmain, scene, collection, ob))) {
    BLI_linklist_prepend(&collection_linknode, collection);
  }

  return collection_linknode;
}

void BKE_object_groups_clear(Main *bmain, Scene *scene, Object *ob)
{
  Collection *collection = NULL;
  while ((collection = BKE_collection_object_find(bmain, scene, collection, ob))) {
    BKE_collection_object_remove(bmain, collection, ob, false);
    DEG_id_tag_update(&collection->id, ID_RECALC_COPY_ON_WRITE);
  }
}

/**
 * Return a KDTree_3d from the deformed object (in worldspace)
 *
 * \note Only mesh objects currently support deforming, others are TODO.
 *
 * \param ob:
 * \param r_tot:
 * \return The kdtree or NULL if it can't be created.
 */
KDTree_3d *BKE_object_as_kdtree(Object *ob, int *r_tot)
{
  KDTree_3d *tree = NULL;
  unsigned int tot = 0;

  switch (ob->type) {
    case OB_MESH: {
      Mesh *me = ob->data;
      unsigned int i;

      Mesh *me_eval = ob->runtime.mesh_deform_eval ? ob->runtime.mesh_deform_eval :
                                                     ob->runtime.mesh_deform_eval;
      const int *index;

      if (me_eval && (index = CustomData_get_layer(&me_eval->vdata, CD_ORIGINDEX))) {
        MVert *mvert = me_eval->mvert;
        uint totvert = me_eval->totvert;

        /* tree over-allocs in case where some verts have ORIGINDEX_NONE */
        tot = 0;
        tree = BLI_kdtree_3d_new(totvert);

        /* we don't how how many verts from the DM we can use */
        for (i = 0; i < totvert; i++) {
          if (index[i] != ORIGINDEX_NONE) {
            float co[3];
            mul_v3_m4v3(co, ob->obmat, mvert[i].co);
            BLI_kdtree_3d_insert(tree, index[i], co);
            tot++;
          }
        }
      }
      else {
        MVert *mvert = me->mvert;

        tot = me->totvert;
        tree = BLI_kdtree_3d_new(tot);

        for (i = 0; i < tot; i++) {
          float co[3];
          mul_v3_m4v3(co, ob->obmat, mvert[i].co);
          BLI_kdtree_3d_insert(tree, i, co);
        }
      }

      BLI_kdtree_3d_balance(tree);
      break;
    }
    case OB_CURVE:
    case OB_SURF: {
      /* TODO: take deformation into account */
      Curve *cu = ob->data;
      unsigned int i, a;

      Nurb *nu;

      tot = BKE_nurbList_verts_count_without_handles(&cu->nurb);
      tree = BLI_kdtree_3d_new(tot);
      i = 0;

      nu = cu->nurb.first;
      while (nu) {
        if (nu->bezt) {
          BezTriple *bezt;

          bezt = nu->bezt;
          a = nu->pntsu;
          while (a--) {
            float co[3];
            mul_v3_m4v3(co, ob->obmat, bezt->vec[1]);
            BLI_kdtree_3d_insert(tree, i++, co);
            bezt++;
          }
        }
        else {
          BPoint *bp;

          bp = nu->bp;
          a = nu->pntsu * nu->pntsv;
          while (a--) {
            float co[3];
            mul_v3_m4v3(co, ob->obmat, bp->vec);
            BLI_kdtree_3d_insert(tree, i++, co);
            bp++;
          }
        }
        nu = nu->next;
      }

      BLI_kdtree_3d_balance(tree);
      break;
    }
    case OB_LATTICE: {
      /* TODO: take deformation into account */
      Lattice *lt = ob->data;
      BPoint *bp;
      unsigned int i;

      tot = lt->pntsu * lt->pntsv * lt->pntsw;
      tree = BLI_kdtree_3d_new(tot);
      i = 0;

      for (bp = lt->def; i < tot; bp++) {
        float co[3];
        mul_v3_m4v3(co, ob->obmat, bp->vec);
        BLI_kdtree_3d_insert(tree, i++, co);
      }

      BLI_kdtree_3d_balance(tree);
      break;
    }
  }

  *r_tot = tot;
  return tree;
}

bool BKE_object_modifier_use_time(Object *ob, ModifierData *md)
{
  if (modifier_dependsOnTime(md)) {
    return true;
  }

  /* Check whether modifier is animated. */
  /* TODO: this should be handled as part of build_animdata() -- Aligorith */
  if (ob->adt) {
    AnimData *adt = ob->adt;
    FCurve *fcu;

    char pattern[MAX_NAME + 16];
    BLI_snprintf(pattern, sizeof(pattern), "modifiers[\"%s\"]", md->name);

    /* action - check for F-Curves with paths containing 'modifiers[' */
    if (adt->action) {
      for (fcu = (FCurve *)adt->action->curves.first; fcu != NULL; fcu = (FCurve *)fcu->next) {
        if (fcu->rna_path && strstr(fcu->rna_path, pattern)) {
          return true;
        }
      }
    }

    /* This here allows modifier properties to get driven and still update properly
     *
     * Workaround to get [#26764] (e.g. subsurf levels not updating when animated/driven)
     * working, without the updating problems ([#28525] [#28690] [#28774] [#28777]) caused
     * by the RNA updates cache introduced in r.38649
     */
    for (fcu = (FCurve *)adt->drivers.first; fcu != NULL; fcu = (FCurve *)fcu->next) {
      if (fcu->rna_path && strstr(fcu->rna_path, pattern)) {
        return true;
      }
    }

    /* XXX: also, should check NLA strips, though for now assume that nobody uses
     * that and we can omit that for performance reasons... */
  }

  return false;
}

bool BKE_object_modifier_gpencil_use_time(Object *ob, GpencilModifierData *md)
{
  if (BKE_gpencil_modifier_dependsOnTime(md)) {
    return true;
  }

  /* Check whether modifier is animated. */
  /* TODO (Aligorith): this should be handled as part of build_animdata() */
  if (ob->adt) {
    AnimData *adt = ob->adt;
    FCurve *fcu;

    char pattern[MAX_NAME + 32];
    BLI_snprintf(pattern, sizeof(pattern), "grease_pencil_modifiers[\"%s\"]", md->name);

    /* action - check for F-Curves with paths containing 'grease_pencil_modifiers[' */
    if (adt->action) {
      for (fcu = adt->action->curves.first; fcu != NULL; fcu = fcu->next) {
        if (fcu->rna_path && strstr(fcu->rna_path, pattern)) {
          return true;
        }
      }
    }

    /* This here allows modifier properties to get driven and still update properly */
    for (fcu = adt->drivers.first; fcu != NULL; fcu = fcu->next) {
      if (fcu->rna_path && strstr(fcu->rna_path, pattern)) {
        return true;
      }
    }
  }

  return false;
}

bool BKE_object_shaderfx_use_time(Object *ob, ShaderFxData *fx)
{
  if (BKE_shaderfx_dependsOnTime(fx)) {
    return true;
  }

  /* Check whether effect is animated. */
  /* TODO (Aligorith): this should be handled as part of build_animdata() */
  if (ob->adt) {
    AnimData *adt = ob->adt;
    FCurve *fcu;

    char pattern[MAX_NAME + 32];
    BLI_snprintf(pattern, sizeof(pattern), "shader_effects[\"%s\"]", fx->name);

    /* action - check for F-Curves with paths containing string[' */
    if (adt->action) {
      for (fcu = adt->action->curves.first; fcu != NULL; fcu = fcu->next) {
        if (fcu->rna_path && strstr(fcu->rna_path, pattern)) {
          return true;
        }
      }
    }

    /* This here allows properties to get driven and still update properly */
    for (fcu = adt->drivers.first; fcu != NULL; fcu = fcu->next) {
      if (fcu->rna_path && strstr(fcu->rna_path, pattern)) {
        return true;
      }
    }
  }

  return false;
}

/* set "ignore cache" flag for all caches on this object */
static void object_cacheIgnoreClear(Object *ob, int state)
{
  ListBase pidlist;
  PTCacheID *pid;
  BKE_ptcache_ids_from_object(&pidlist, ob, NULL, 0);

  for (pid = pidlist.first; pid; pid = pid->next) {
    if (pid->cache) {
      if (state) {
        pid->cache->flag |= PTCACHE_IGNORE_CLEAR;
      }
      else {
        pid->cache->flag &= ~PTCACHE_IGNORE_CLEAR;
      }
    }
  }

  BLI_freelistN(&pidlist);
}

/* Note: this function should eventually be replaced by depsgraph functionality.
 * Avoid calling this in new code unless there is a very good reason for it!
 */
bool BKE_object_modifier_update_subframe(Depsgraph *depsgraph,
                                         Scene *scene,
                                         Object *ob,
                                         bool update_mesh,
                                         int parent_recursion,
                                         float frame,
                                         int type)
{
  ModifierData *md = modifiers_findByType(ob, (ModifierType)type);
  bConstraint *con;

  if (type == eModifierType_DynamicPaint) {
    DynamicPaintModifierData *pmd = (DynamicPaintModifierData *)md;

    /* if other is dynamic paint canvas, don't update */
    if (pmd && pmd->canvas) {
      return true;
    }
  }
  else if (type == eModifierType_Smoke) {
    SmokeModifierData *smd = (SmokeModifierData *)md;

    if (smd && (smd->type & MOD_SMOKE_TYPE_DOMAIN) != 0) {
      return true;
    }
  }

  /* if object has parents, update them too */
  if (parent_recursion) {
    int recursion = parent_recursion - 1;
    bool no_update = false;
    if (ob->parent) {
      no_update |= BKE_object_modifier_update_subframe(
          depsgraph, scene, ob->parent, 0, recursion, frame, type);
    }
    if (ob->track) {
      no_update |= BKE_object_modifier_update_subframe(
          depsgraph, scene, ob->track, 0, recursion, frame, type);
    }

    /* skip subframe if object is parented
     * to vertex of a dynamic paint canvas */
    if (no_update && (ob->partype == PARVERT1 || ob->partype == PARVERT3)) {
      return false;
    }

    /* also update constraint targets */
    for (con = ob->constraints.first; con; con = con->next) {
      const bConstraintTypeInfo *cti = BKE_constraint_typeinfo_get(con);
      ListBase targets = {NULL, NULL};

      if (cti && cti->get_constraint_targets) {
        bConstraintTarget *ct;
        cti->get_constraint_targets(con, &targets);
        for (ct = targets.first; ct; ct = ct->next) {
          if (ct->tar) {
            BKE_object_modifier_update_subframe(
                depsgraph, scene, ct->tar, 0, recursion, frame, type);
          }
        }
        /* free temp targets */
        if (cti->flush_constraint_targets) {
          cti->flush_constraint_targets(con, &targets, 0);
        }
      }
    }
  }

  /* was originally ID_RECALC_ALL - TODO - which flags are really needed??? */
  /* TODO(sergey): What about animation? */
  ob->id.recalc |= ID_RECALC_ALL;
  if (update_mesh) {
    BKE_animsys_evaluate_animdata(depsgraph, scene, &ob->id, ob->adt, frame, ADT_RECALC_ANIM);
    /* ignore cache clear during subframe updates
     * to not mess up cache validity */
    object_cacheIgnoreClear(ob, 1);
    BKE_object_handle_update(depsgraph, scene, ob);
    object_cacheIgnoreClear(ob, 0);
  }
  else {
    BKE_object_where_is_calc_time(depsgraph, scene, ob, frame);
  }

  /* for curve following objects, parented curve has to be updated too */
  if (ob->type == OB_CURVE) {
    Curve *cu = ob->data;
    BKE_animsys_evaluate_animdata(depsgraph, scene, &cu->id, cu->adt, frame, ADT_RECALC_ANIM);
  }
  /* and armatures... */
  if (ob->type == OB_ARMATURE) {
    bArmature *arm = ob->data;
    BKE_animsys_evaluate_animdata(depsgraph, scene, &arm->id, arm->adt, frame, ADT_RECALC_ANIM);
    BKE_pose_where_is(depsgraph, scene, ob);
  }

  return false;
}

void BKE_object_type_set_empty_for_versioning(Object *ob)
{
  ob->type = OB_EMPTY;
  ob->data = NULL;
  if (ob->pose) {
    BKE_pose_free_ex(ob->pose, false);
    ob->pose = NULL;
  }
  ob->mode = OB_MODE_OBJECT;
}<|MERGE_RESOLUTION|>--- conflicted
+++ resolved
@@ -566,23 +566,24 @@
   MEM_SAFE_FREE(ob->iuser);
   MEM_SAFE_FREE(ob->runtime.bb);
 
-	BLI_freelistN(&ob->defbase);
-	BLI_freelistN(&ob->fmaps);
-	if (ob->pose) {
-		BKE_pose_free_ex(ob->pose, false);
-		ob->pose = NULL;
-	}
-	if (ob->mpath) {
-		animviz_free_motionpath(ob->mpath);
-		ob->mpath = NULL;
-	}
-	BKE_bproperty_free_list(&ob->prop);
-
-	free_sensors(&ob->sensors);
-	free_controllers(&ob->controllers);
-	free_actuators(&ob->actuators);
-	
-	BKE_constraints_free_ex(&ob->constraints, false);
+  BLI_freelistN(&ob->defbase);
+  BLI_freelistN(&ob->fmaps);
+  if (ob->pose) {
+    BKE_pose_free_ex(ob->pose, false);
+    ob->pose = NULL;
+  }
+  if (ob->mpath) {
+    animviz_free_motionpath(ob->mpath);
+    ob->mpath = NULL;
+  }
+
+  BKE_bproperty_free_list(&ob->prop);
+
+  free_sensors(&ob->sensors);
+  free_controllers(&ob->controllers);
+  free_actuators(&ob->actuators);
+
+  BKE_constraints_free_ex(&ob->constraints, false);
 
   BKE_partdeflect_free(ob->pd);
   BKE_rigidbody_free_object(ob, NULL);
@@ -592,16 +593,19 @@
 
   BKE_sculptsession_free(ob);
 
-	/* Free runtime curves data. */
-	if (ob->runtime.curve_cache) {
-		BKE_curve_bevelList_free(&ob->runtime.curve_cache->bev);
-		if (ob->runtime.curve_cache->path)
-			free_path(ob->runtime.curve_cache->path);
-		MEM_freeN(ob->runtime.curve_cache);
-		ob->runtime.curve_cache = NULL;
-	}
-
-	BKE_previewimg_free(&ob->preview);
+  BLI_freelistN(&ob->pc_ids);
+
+  /* Free runtime curves data. */
+  if (ob->runtime.curve_cache) {
+    BKE_curve_bevelList_free(&ob->runtime.curve_cache->bev);
+    if (ob->runtime.curve_cache->path) {
+      free_path(ob->runtime.curve_cache->path);
+    }
+    MEM_freeN(ob->runtime.curve_cache);
+    ob->runtime.curve_cache = NULL;
+  }
+
+  BKE_previewimg_free(&ob->preview);
 }
 
 /* actual check for internal data, not context or flags */
@@ -876,30 +880,30 @@
 
   ob->instance_faces_scale = 1.0;
 
-	/* Game engine defaults*/
-	ob->mass = ob->inertia = 1.0f;
-	ob->formfactor = 0.4f;
-	ob->damping = 0.04f;
-	ob->rdamping = 0.1f;
-	ob->anisotropicFriction[0] = 1.0f;
-	ob->anisotropicFriction[1] = 1.0f;
-	ob->anisotropicFriction[2] = 1.0f;
-	ob->gameflag = OB_PROP | OB_COLLISION;
-	ob->gameflag2 = 0;
-	ob->margin = 0.04f;
-	ob->friction = 0.5;
-	ob->init_state = 1;
-	ob->state = 1;
-	ob->obstacleRad = 1.0f;
-	ob->step_height = 0.15f;
-	ob->jump_speed = 10.0f;
-	ob->fall_speed = 55.0f;
-	ob->max_jumps = 1;
-	//ob->max_slope = M_PI_2;
-	ob->col_group = 0x01;
-	ob->col_mask = 0xffff;
-	ob->preview = NULL;
-	ob->duplicator_visibility_flag = OB_DUPLI_FLAG_VIEWPORT | OB_DUPLI_FLAG_RENDER;
+  /* Game engine defaults*/
+  ob->mass = ob->inertia = 1.0f;
+  ob->formfactor = 0.4f;
+  ob->damping = 0.04f;
+  ob->rdamping = 0.1f;
+  ob->anisotropicFriction[0] = 1.0f;
+  ob->anisotropicFriction[1] = 1.0f;
+  ob->anisotropicFriction[2] = 1.0f;
+  ob->gameflag = OB_PROP | OB_COLLISION;
+  ob->gameflag2 = 0;
+  ob->margin = 0.04f;
+  ob->friction = 0.5;
+  ob->init_state = 1;
+  ob->state = 1;
+  ob->obstacleRad = 1.0f;
+  ob->step_height = 0.15f;
+  ob->jump_speed = 10.0f;
+  ob->fall_speed = 55.0f;
+  ob->max_jumps = 1;
+  //ob->max_slope = M_PI_2;
+  ob->col_group = 0x01;
+  ob->col_mask = 0xffff;
+  ob->preview = NULL;
+  ob->duplicator_visibility_flag = OB_DUPLI_FLAG_VIEWPORT | OB_DUPLI_FLAG_RENDER;
 
   /* NT fluid sim defaults */
   ob->fluidsimSettings = NULL;
@@ -1487,57 +1491,11 @@
     BLI_addtail(&ob_dst->shader_fx, nfx);
   }
 
-<<<<<<< HEAD
-	BLI_listbase_clear(&ob_dst->prop);
-	BKE_bproperty_copy_list(&ob_dst->prop, &ob_src->prop);
-
-	BKE_sca_logic_copy(ob_dst, ob_src, flag_subdata);
-
-	if (ob_src->pose) {
-		copy_object_pose(ob_dst, ob_src, flag_subdata);
-		/* backwards compat... non-armatures can get poses in older files? */
-		if (ob_src->type == OB_ARMATURE) {
-			const bool do_pose_id_user = (flag & LIB_ID_CREATE_NO_USER_REFCOUNT) == 0;
-			BKE_pose_rebuild(bmain, ob_dst, ob_dst->data, do_pose_id_user);
-		}
-	}
-	defgroup_copy_list(&ob_dst->defbase, &ob_src->defbase);
-	BKE_object_facemap_copy_list(&ob_dst->fmaps, &ob_src->fmaps);
-	BKE_constraints_copy_ex(&ob_dst->constraints, &ob_src->constraints, flag_subdata, true);
-
-	ob_dst->mode = ob_dst->type != OB_GPENCIL ? OB_MODE_OBJECT : ob_dst->mode;
-	ob_dst->sculpt = NULL;
-
-	if (ob_src->pd) {
-		ob_dst->pd = MEM_dupallocN(ob_src->pd);
-		if (ob_dst->pd->rng) {
-			ob_dst->pd->rng = MEM_dupallocN(ob_src->pd->rng);
-		}
-	}
-	ob_dst->soft = copy_softbody(ob_src->soft, flag_subdata);
-	ob_dst->bsoft = copy_bulletsoftbody(ob_src->bsoft, flag_subdata);
-	ob_dst->rigidbody_object = BKE_rigidbody_copy_object(ob_src, flag_subdata);
-	ob_dst->rigidbody_constraint = BKE_rigidbody_copy_constraint(ob_src, flag_subdata);
-
-	BKE_object_copy_particlesystems(ob_dst, ob_src, flag_subdata);
-
-	ob_dst->derivedDeform = NULL;
-	ob_dst->derivedFinal = NULL;
-
-	BLI_listbase_clear((ListBase *)&ob_dst->drawdata);
-	BLI_listbase_clear(&ob_dst->pc_ids);
-
-	ob_dst->avs = ob_src->avs;
-	ob_dst->mpath = animviz_copy_motionpath(ob_src->mpath);
-
-	/* Do not copy object's preview (mostly due to the fact renderers create temp copy of objects). */
-	if ((flag & LIB_ID_COPY_NO_PREVIEW) == 0 && false) {  /* XXX TODO temp hack */
-		BKE_previewimg_id_copy(&ob_dst->id, &ob_src->id);
-	}
-	else {
-		ob_dst->preview = NULL;
-	}
-=======
+  BLI_listbase_clear(&ob_dst->prop);
+  BKE_bproperty_copy_list(&ob_dst->prop, &ob_src->prop);
+
+  BKE_sca_logic_copy(ob_dst, ob_src, flag_subdata);
+
   if (ob_src->pose) {
     copy_object_pose(ob_dst, ob_src, flag_subdata);
     /* backwards compat... non-armatures can get poses in older files? */
@@ -1560,6 +1518,7 @@
     }
   }
   BKE_object_copy_softbody(ob_dst, ob_src, flag_subdata);
+  ob_dst->bsoft = copy_bulletsoftbody(ob_src->bsoft, flag_subdata);
   ob_dst->rigidbody_object = BKE_rigidbody_copy_object(ob_src, flag_subdata);
   ob_dst->rigidbody_constraint = BKE_rigidbody_copy_constraint(ob_src, flag_subdata);
 
@@ -1574,7 +1533,6 @@
   ob_dst->avs = ob_src->avs;
   ob_dst->mpath = animviz_copy_motionpath(ob_src->mpath);
 
-  copy_object_lod(ob_dst, ob_src, flag_subdata);
 
   /* Do not copy object's preview
    * (mostly due to the fact renderers create temp copy of objects). */
@@ -1584,7 +1542,6 @@
   else {
     ob_dst->preview = NULL;
   }
->>>>>>> aa42da03
 }
 
 /* copy objects, will re-initialize cached simulation data */
