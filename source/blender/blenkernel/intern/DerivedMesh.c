--- conflicted
+++ resolved
@@ -1156,7 +1156,6 @@
   BKE_editmesh_statvis_calc(em, me->runtime.edit_data, &scene->toolsettings->statvis);
 }
 
-<<<<<<< HEAD
 static void shapekey_layers_to_keyblocks(DerivedMesh *dm, Mesh *me, int actshape_uid)
 {
   KeyBlock *kb;
@@ -1226,8 +1225,6 @@
   }
 }
 
-=======
->>>>>>> 5e2f0adb
 static void mesh_calc_modifier_final_normals(const Mesh *mesh_input,
                                              const CustomData_MeshMasks *final_datamask,
                                              const bool sculpt_dyntopo,
