/*
 * ***** BEGIN GPL LICENSE BLOCK *****
 *
 * This program is free software; you can redistribute it and/or
 * modify it under the terms of the GNU General Public License
 * as published by the Free Software Foundation; either version 2
 * of the License, or (at your option) any later version.
 *
 * This program is distributed in the hope that it will be useful,
 * but WITHOUT ANY WARRANTY; without even the implied warranty of
 * MERCHANTABILITY or FITNESS FOR A PARTICULAR PURPOSE.  See the
 * GNU General Public License for more details.
 *
 * You should have received a copy of the GNU General Public License
 * along with this program; if not, write to the Free Software Foundation,
 * Inc., 51 Franklin Street, Fifth Floor, Boston, MA 02110-1301, USA.
 *
 * The Original Code is Copyright (C) 2005 Blender Foundation.
 * All rights reserved.
 *
 * The Original Code is: all of this file.
 *
 * Contributor(s): none yet.
 *
 * ***** END GPL LICENSE BLOCK *****
 */

/** \file blender/blenkernel/intern/DerivedMesh.c
 *  \ingroup bke
 */


#include <string.h>
#include <limits.h>

#include "MEM_guardedalloc.h"

#include "DNA_cloth_types.h"
#include "DNA_key_types.h"
#include "DNA_material_types.h"
#include "DNA_mesh_types.h"
#include "DNA_meshdata_types.h"
#include "DNA_object_types.h"
#include "DNA_scene_types.h"

#include "BLI_array.h"
#include "BLI_blenlib.h"
#include "BLI_bitmap.h"
#include "BLI_math.h"
#include "BLI_utildefines.h"
#include "BLI_linklist.h"
#include "BLI_task.h"

#include "BKE_cdderivedmesh.h"
#include "BKE_colorband.h"
#include "BKE_editmesh.h"
#include "BKE_key.h"
#include "BKE_layer.h"
#include "BKE_library.h"
#include "BKE_material.h"
#include "BKE_modifier.h"
#include "BKE_mesh.h"
#include "BKE_mesh_mapping.h"
#include "BKE_mesh_runtime.h"
#include "BKE_mesh_tangent.h"
#include "BKE_object.h"
#include "BKE_object_deform.h"
#include "BKE_paint.h"
#include "BKE_multires.h"
#include "BKE_bvhutils.h"
#include "BKE_deform.h"
#include "BKE_global.h" /* For debug flag, DM_update_tessface_data() func. */

#include "BLI_sys_types.h" /* for intptr_t support */

#include "DEG_depsgraph.h"
#include "DEG_depsgraph_query.h"

#ifdef WITH_OPENSUBDIV
#  include "DNA_userdef_types.h"
#endif

/* very slow! enable for testing only! */
//#define USE_MODIFIER_VALIDATE

#ifdef USE_MODIFIER_VALIDATE
#  define ASSERT_IS_VALID_DM(dm) (BLI_assert((dm == NULL) || (DM_is_valid(dm) == true)))
#  define ASSERT_IS_VALID_MESH(mesh) (BLI_assert((mesh == NULL) || (BKE_mesh_is_valid(mesh) == true)))
#else
#  define ASSERT_IS_VALID_DM(dm)
#  define ASSERT_IS_VALID_MESH(mesh)
#endif


static ThreadRWMutex loops_cache_lock = PTHREAD_RWLOCK_INITIALIZER;


static void shapekey_layers_to_keyblocks(DerivedMesh *dm, Mesh *me, int actshape_uid);

static void mesh_init_origspace(Mesh *mesh);


/* -------------------------------------------------------------------- */

static MVert *dm_getVertArray(DerivedMesh *dm)
{
	MVert *mvert = CustomData_get_layer(&dm->vertData, CD_MVERT);

	if (!mvert) {
		mvert = CustomData_add_layer(&dm->vertData, CD_MVERT, CD_CALLOC, NULL,
		                             dm->getNumVerts(dm));
		CustomData_set_layer_flag(&dm->vertData, CD_MVERT, CD_FLAG_TEMPORARY);
		dm->copyVertArray(dm, mvert);
	}

	return mvert;
}

static MEdge *dm_getEdgeArray(DerivedMesh *dm)
{
	MEdge *medge = CustomData_get_layer(&dm->edgeData, CD_MEDGE);

	if (!medge) {
		medge = CustomData_add_layer(&dm->edgeData, CD_MEDGE, CD_CALLOC, NULL,
		                             dm->getNumEdges(dm));
		CustomData_set_layer_flag(&dm->edgeData, CD_MEDGE, CD_FLAG_TEMPORARY);
		dm->copyEdgeArray(dm, medge);
	}

	return medge;
}

static MFace *dm_getTessFaceArray(DerivedMesh *dm)
{
	MFace *mface = CustomData_get_layer(&dm->faceData, CD_MFACE);

	if (!mface) {
		int numTessFaces = dm->getNumTessFaces(dm);

		if (!numTessFaces) {
			/* Do not add layer if there's no elements in it, this leads to issues later when
			 * this layer is needed with non-zero size, but currently CD stuff does not check
			 * for requested layer size on creation and just returns layer which was previously
			 * added (sergey) */
			return NULL;
		}

		mface = CustomData_add_layer(&dm->faceData, CD_MFACE, CD_CALLOC, NULL, numTessFaces);
		CustomData_set_layer_flag(&dm->faceData, CD_MFACE, CD_FLAG_TEMPORARY);
		dm->copyTessFaceArray(dm, mface);
	}

	return mface;
}

static MLoop *dm_getLoopArray(DerivedMesh *dm)
{
	MLoop *mloop = CustomData_get_layer(&dm->loopData, CD_MLOOP);

	if (!mloop) {
		mloop = CustomData_add_layer(&dm->loopData, CD_MLOOP, CD_CALLOC, NULL,
		                             dm->getNumLoops(dm));
		CustomData_set_layer_flag(&dm->loopData, CD_MLOOP, CD_FLAG_TEMPORARY);
		dm->copyLoopArray(dm, mloop);
	}

	return mloop;
}

static MPoly *dm_getPolyArray(DerivedMesh *dm)
{
	MPoly *mpoly = CustomData_get_layer(&dm->polyData, CD_MPOLY);

	if (!mpoly) {
		mpoly = CustomData_add_layer(&dm->polyData, CD_MPOLY, CD_CALLOC, NULL,
		                             dm->getNumPolys(dm));
		CustomData_set_layer_flag(&dm->polyData, CD_MPOLY, CD_FLAG_TEMPORARY);
		dm->copyPolyArray(dm, mpoly);
	}

	return mpoly;
}

static MVert *dm_dupVertArray(DerivedMesh *dm)
{
	MVert *tmp = MEM_malloc_arrayN(dm->getNumVerts(dm), sizeof(*tmp),
	                         "dm_dupVertArray tmp");

	if (tmp) dm->copyVertArray(dm, tmp);

	return tmp;
}

static MEdge *dm_dupEdgeArray(DerivedMesh *dm)
{
	MEdge *tmp = MEM_malloc_arrayN(dm->getNumEdges(dm), sizeof(*tmp),
	                         "dm_dupEdgeArray tmp");

	if (tmp) dm->copyEdgeArray(dm, tmp);

	return tmp;
}

static MFace *dm_dupFaceArray(DerivedMesh *dm)
{
	MFace *tmp = MEM_malloc_arrayN(dm->getNumTessFaces(dm), sizeof(*tmp),
	                         "dm_dupFaceArray tmp");

	if (tmp) dm->copyTessFaceArray(dm, tmp);

	return tmp;
}

static MLoop *dm_dupLoopArray(DerivedMesh *dm)
{
	MLoop *tmp = MEM_malloc_arrayN(dm->getNumLoops(dm), sizeof(*tmp),
	                         "dm_dupLoopArray tmp");

	if (tmp) dm->copyLoopArray(dm, tmp);

	return tmp;
}

static MPoly *dm_dupPolyArray(DerivedMesh *dm)
{
	MPoly *tmp = MEM_malloc_arrayN(dm->getNumPolys(dm), sizeof(*tmp),
	                         "dm_dupPolyArray tmp");

	if (tmp) dm->copyPolyArray(dm, tmp);

	return tmp;
}

static int dm_getNumLoopTri(DerivedMesh *dm)
{
	const int numlooptris = poly_to_tri_count(dm->getNumPolys(dm), dm->getNumLoops(dm));
	BLI_assert(ELEM(dm->looptris.num, 0, numlooptris));
	return numlooptris;
}

static const MLoopTri *dm_getLoopTriArray(DerivedMesh *dm)
{
	MLoopTri *looptri;

	BLI_rw_mutex_lock(&loops_cache_lock, THREAD_LOCK_READ);
	looptri = dm->looptris.array;
	BLI_rw_mutex_unlock(&loops_cache_lock);

	if (looptri != NULL) {
		BLI_assert(dm->getNumLoopTri(dm) == dm->looptris.num);
	}
	else {
		BLI_rw_mutex_lock(&loops_cache_lock, THREAD_LOCK_WRITE);
		/* We need to ensure array is still NULL inside mutex-protected code, some other thread might have already
		 * recomputed those looptris. */
		if (dm->looptris.array == NULL) {
			dm->recalcLoopTri(dm);
		}
		looptri = dm->looptris.array;
		BLI_rw_mutex_unlock(&loops_cache_lock);
	}
	return looptri;
}

static CustomData *dm_getVertCData(DerivedMesh *dm)
{
	return &dm->vertData;
}

static CustomData *dm_getEdgeCData(DerivedMesh *dm)
{
	return &dm->edgeData;
}

static CustomData *dm_getTessFaceCData(DerivedMesh *dm)
{
	return &dm->faceData;
}

static CustomData *dm_getLoopCData(DerivedMesh *dm)
{
	return &dm->loopData;
}

static CustomData *dm_getPolyCData(DerivedMesh *dm)
{
	return &dm->polyData;
}

/**
 * Utility function to initialize a DerivedMesh's function pointers to
 * the default implementation (for those functions which have a default)
 */
void DM_init_funcs(DerivedMesh *dm)
{
	/* default function implementations */
	dm->getVertArray = dm_getVertArray;
	dm->getEdgeArray = dm_getEdgeArray;
	dm->getTessFaceArray = dm_getTessFaceArray;
	dm->getLoopArray = dm_getLoopArray;
	dm->getPolyArray = dm_getPolyArray;
	dm->dupVertArray = dm_dupVertArray;
	dm->dupEdgeArray = dm_dupEdgeArray;
	dm->dupTessFaceArray = dm_dupFaceArray;
	dm->dupLoopArray = dm_dupLoopArray;
	dm->dupPolyArray = dm_dupPolyArray;

	dm->getLoopTriArray = dm_getLoopTriArray;

	/* subtypes handle getting actual data */
	dm->getNumLoopTri = dm_getNumLoopTri;

	dm->getVertDataLayout = dm_getVertCData;
	dm->getEdgeDataLayout = dm_getEdgeCData;
	dm->getTessFaceDataLayout = dm_getTessFaceCData;
	dm->getLoopDataLayout = dm_getLoopCData;
	dm->getPolyDataLayout = dm_getPolyCData;

	dm->getVertData = DM_get_vert_data;
	dm->getEdgeData = DM_get_edge_data;
	dm->getTessFaceData = DM_get_tessface_data;
	dm->getPolyData = DM_get_poly_data;
	dm->getVertDataArray = DM_get_vert_data_layer;
	dm->getEdgeDataArray = DM_get_edge_data_layer;
	dm->getTessFaceDataArray = DM_get_tessface_data_layer;
	dm->getPolyDataArray = DM_get_poly_data_layer;
	dm->getLoopDataArray = DM_get_loop_data_layer;

	dm->bvhCache = NULL;
}

/**
 * Utility function to initialize a DerivedMesh for the desired number
 * of vertices, edges and faces (doesn't allocate memory for them, just
 * sets up the custom data layers)
 */
void DM_init(
        DerivedMesh *dm, DerivedMeshType type, int numVerts, int numEdges,
        int numTessFaces, int numLoops, int numPolys)
{
	dm->type = type;
	dm->numVertData = numVerts;
	dm->numEdgeData = numEdges;
	dm->numTessFaceData = numTessFaces;
	dm->numLoopData = numLoops;
	dm->numPolyData = numPolys;

	DM_init_funcs(dm);

	dm->needsFree = 1;
	dm->dirty = 0;

	/* don't use CustomData_reset(...); because we dont want to touch customdata */
	copy_vn_i(dm->vertData.typemap, CD_NUMTYPES, -1);
	copy_vn_i(dm->edgeData.typemap, CD_NUMTYPES, -1);
	copy_vn_i(dm->faceData.typemap, CD_NUMTYPES, -1);
	copy_vn_i(dm->loopData.typemap, CD_NUMTYPES, -1);
	copy_vn_i(dm->polyData.typemap, CD_NUMTYPES, -1);
}

/**
 * Utility function to initialize a DerivedMesh for the desired number
 * of vertices, edges and faces, with a layer setup copied from source
 */
void DM_from_template_ex(
        DerivedMesh *dm, DerivedMesh *source, DerivedMeshType type,
        int numVerts, int numEdges, int numTessFaces,
        int numLoops, int numPolys,
        CustomDataMask mask)
{
	CustomData_copy(&source->vertData, &dm->vertData, mask, CD_CALLOC, numVerts);
	CustomData_copy(&source->edgeData, &dm->edgeData, mask, CD_CALLOC, numEdges);
	CustomData_copy(&source->faceData, &dm->faceData, mask, CD_CALLOC, numTessFaces);
	CustomData_copy(&source->loopData, &dm->loopData, mask, CD_CALLOC, numLoops);
	CustomData_copy(&source->polyData, &dm->polyData, mask, CD_CALLOC, numPolys);

	dm->cd_flag = source->cd_flag;

	dm->type = type;
	dm->numVertData = numVerts;
	dm->numEdgeData = numEdges;
	dm->numTessFaceData = numTessFaces;
	dm->numLoopData = numLoops;
	dm->numPolyData = numPolys;

	DM_init_funcs(dm);

	dm->needsFree = 1;
	dm->dirty = 0;
}
void DM_from_template(
        DerivedMesh *dm, DerivedMesh *source, DerivedMeshType type,
        int numVerts, int numEdges, int numTessFaces,
        int numLoops, int numPolys)
{
	DM_from_template_ex(
	        dm, source, type,
	        numVerts, numEdges, numTessFaces,
	        numLoops, numPolys,
	        CD_MASK_DERIVEDMESH);
}

int DM_release(DerivedMesh *dm)
{
	if (dm->needsFree) {
		bvhcache_free(&dm->bvhCache);
		CustomData_free(&dm->vertData, dm->numVertData);
		CustomData_free(&dm->edgeData, dm->numEdgeData);
		CustomData_free(&dm->faceData, dm->numTessFaceData);
		CustomData_free(&dm->loopData, dm->numLoopData);
		CustomData_free(&dm->polyData, dm->numPolyData);

		if (dm->mat) {
			MEM_freeN(dm->mat);
			dm->mat = NULL;
			dm->totmat = 0;
		}

		MEM_SAFE_FREE(dm->looptris.array);
		dm->looptris.num = 0;
		dm->looptris.num_alloc = 0;

		return 1;
	}
	else {
		CustomData_free_temporary(&dm->vertData, dm->numVertData);
		CustomData_free_temporary(&dm->edgeData, dm->numEdgeData);
		CustomData_free_temporary(&dm->faceData, dm->numTessFaceData);
		CustomData_free_temporary(&dm->loopData, dm->numLoopData);
		CustomData_free_temporary(&dm->polyData, dm->numPolyData);

		return 0;
	}
}

void DM_DupPolys(DerivedMesh *source, DerivedMesh *target)
{
	CustomData_free(&target->loopData, source->numLoopData);
	CustomData_free(&target->polyData, source->numPolyData);

	CustomData_copy(&source->loopData, &target->loopData, CD_MASK_DERIVEDMESH, CD_DUPLICATE, source->numLoopData);
	CustomData_copy(&source->polyData, &target->polyData, CD_MASK_DERIVEDMESH, CD_DUPLICATE, source->numPolyData);

	target->numLoopData = source->numLoopData;
	target->numPolyData = source->numPolyData;

	if (!CustomData_has_layer(&target->polyData, CD_MPOLY)) {
		MPoly *mpoly;
		MLoop *mloop;

		mloop = source->dupLoopArray(source);
		mpoly = source->dupPolyArray(source);
		CustomData_add_layer(&target->loopData, CD_MLOOP, CD_ASSIGN, mloop, source->numLoopData);
		CustomData_add_layer(&target->polyData, CD_MPOLY, CD_ASSIGN, mpoly, source->numPolyData);
	}
}

void DM_ensure_normals(DerivedMesh *dm)
{
	if (dm->dirty & DM_DIRTY_NORMALS) {
		dm->calcNormals(dm);
	}
	BLI_assert((dm->dirty & DM_DIRTY_NORMALS) == 0);
}

static void DM_calc_loop_normals(DerivedMesh *dm, const bool use_split_normals, float split_angle)
{
	dm->calcLoopNormals(dm, use_split_normals, split_angle);
	dm->dirty |= DM_DIRTY_TESS_CDLAYERS;
}

/* note: until all modifiers can take MPoly's as input,
 * use this at the start of modifiers  */
void DM_ensure_tessface(DerivedMesh *dm)
{
	const int numTessFaces = dm->getNumTessFaces(dm);
	const int numPolys =     dm->getNumPolys(dm);

	if ((numTessFaces == 0) && (numPolys != 0)) {
		dm->recalcTessellation(dm);

		if (dm->getNumTessFaces(dm) != 0) {
			/* printf("info %s: polys -> ngons calculated\n", __func__); */
		}
		else {
			printf("warning %s: could not create tessfaces from %d polygons, dm->type=%u\n",
			       __func__, numPolys, dm->type);
		}
	}

	else if (dm->dirty & DM_DIRTY_TESS_CDLAYERS) {
		BLI_assert(CustomData_has_layer(&dm->faceData, CD_ORIGINDEX) || numTessFaces == 0);
		DM_update_tessface_data(dm);
	}

	dm->dirty &= ~DM_DIRTY_TESS_CDLAYERS;
}

/**
 * Ensure the array is large enough
 *
 * /note This function must always be thread-protected by caller. It should only be used by internal code.
 */
void DM_ensure_looptri_data(DerivedMesh *dm)
{
	const unsigned int totpoly = dm->numPolyData;
	const unsigned int totloop = dm->numLoopData;
	const int looptris_num = poly_to_tri_count(totpoly, totloop);

	BLI_assert(dm->looptris.array_wip == NULL);

	SWAP(MLoopTri *, dm->looptris.array, dm->looptris.array_wip);

	if ((looptris_num > dm->looptris.num_alloc) ||
	    (looptris_num < dm->looptris.num_alloc * 2) ||
	    (totpoly == 0))
	{
		MEM_SAFE_FREE(dm->looptris.array_wip);
		dm->looptris.num_alloc = 0;
		dm->looptris.num = 0;
	}

	if (totpoly) {
		if (dm->looptris.array_wip == NULL) {
			dm->looptris.array_wip = MEM_malloc_arrayN(looptris_num, sizeof(*dm->looptris.array_wip), __func__);
			dm->looptris.num_alloc = looptris_num;
		}

		dm->looptris.num = looptris_num;
	}
}

void DM_verttri_from_looptri(MVertTri *verttri, const MLoop *mloop, const MLoopTri *looptri, int looptri_num)
{
	int i;
	for (i = 0; i < looptri_num; i++) {
		verttri[i].tri[0] = mloop[looptri[i].tri[0]].v;
		verttri[i].tri[1] = mloop[looptri[i].tri[1]].v;
		verttri[i].tri[2] = mloop[looptri[i].tri[2]].v;
	}
}

/* Update tessface CD data from loop/poly ones. Needed when not retessellating after modstack evaluation. */
/* NOTE: Assumes dm has valid tessellated data! */
void DM_update_tessface_data(DerivedMesh *dm)
{
	MFace *mf, *mface = dm->getTessFaceArray(dm);
	MPoly *mp = dm->getPolyArray(dm);
	MLoop *ml = dm->getLoopArray(dm);

	CustomData *fdata = dm->getTessFaceDataLayout(dm);
	CustomData *ldata = dm->getLoopDataLayout(dm);

	const int totface = dm->getNumTessFaces(dm);
	int mf_idx;

	int *polyindex = CustomData_get_layer(fdata, CD_ORIGINDEX);
	unsigned int (*loopindex)[4];

	/* Should never occure, but better abort than segfault! */
	if (!polyindex)
		return;

	CustomData_from_bmeshpoly(fdata, ldata, totface);

	if (CustomData_has_layer(fdata, CD_MTFACE) ||
	    CustomData_has_layer(fdata, CD_MCOL) ||
	    CustomData_has_layer(fdata, CD_PREVIEW_MCOL) ||
	    CustomData_has_layer(fdata, CD_ORIGSPACE) ||
	    CustomData_has_layer(fdata, CD_TESSLOOPNORMAL) ||
	    CustomData_has_layer(fdata, CD_TANGENT))
	{
		loopindex = MEM_malloc_arrayN(totface, sizeof(*loopindex), __func__);

		for (mf_idx = 0, mf = mface; mf_idx < totface; mf_idx++, mf++) {
			const int mf_len = mf->v4 ? 4 : 3;
			unsigned int *ml_idx = loopindex[mf_idx];
			int i, not_done;

			/* Find out loop indices. */
			/* NOTE: This assumes tessface are valid and in sync with loop/poly... Else, most likely, segfault! */
			for (i = mp[polyindex[mf_idx]].loopstart, not_done = mf_len; not_done; i++) {
				const int tf_v = BKE_MESH_TESSFACE_VINDEX_ORDER(mf, ml[i].v);
				if (tf_v != -1) {
					ml_idx[tf_v] = i;
					not_done--;
				}
			}
		}

		/* NOTE: quad detection issue - fourth vertidx vs fourth loopidx:
		 * Here, our tfaces' fourth vertex index is never 0 for a quad. However, we know our fourth loop index may be
		 * 0 for quads (because our quads may have been rotated compared to their org poly, see tessellation code).
		 * So we pass the MFace's, and BKE_mesh_loops_to_tessdata will use MFace->v4 index as quad test.
		 */
		BKE_mesh_loops_to_tessdata(fdata, ldata, mface, polyindex, loopindex, totface);

		MEM_freeN(loopindex);
	}

	if (G.debug & G_DEBUG)
		printf("%s: Updated tessellated customdata of dm %p\n", __func__, dm);

	dm->dirty &= ~DM_DIRTY_TESS_CDLAYERS;
}

void DM_generate_tangent_tessface_data(DerivedMesh *dm, bool generate)
{
	MFace *mf, *mface = dm->getTessFaceArray(dm);
	MPoly *mp = dm->getPolyArray(dm);
	MLoop *ml = dm->getLoopArray(dm);

	CustomData *fdata = dm->getTessFaceDataLayout(dm);
	CustomData *ldata = dm->getLoopDataLayout(dm);

	const int totface = dm->getNumTessFaces(dm);
	int mf_idx;

	int *polyindex = CustomData_get_layer(fdata, CD_ORIGINDEX);
	unsigned int (*loopindex)[4] = NULL;

	/* Should never occure, but better abort than segfault! */
	if (!polyindex)
		return;

	if (generate) {
		for (int j = 0; j < ldata->totlayer; j++) {
			if (ldata->layers[j].type == CD_TANGENT) {
				CustomData_add_layer_named(fdata, CD_TANGENT, CD_CALLOC, NULL, totface, ldata->layers[j].name);
				CustomData_bmesh_update_active_layers(fdata, ldata);

				if (!loopindex) {
					loopindex = MEM_malloc_arrayN(totface, sizeof(*loopindex), __func__);
					for (mf_idx = 0, mf = mface; mf_idx < totface; mf_idx++, mf++) {
						const int mf_len = mf->v4 ? 4 : 3;
						unsigned int *ml_idx = loopindex[mf_idx];

						/* Find out loop indices. */
						/* NOTE: This assumes tessface are valid and in sync with loop/poly... Else, most likely, segfault! */
						for (int i = mp[polyindex[mf_idx]].loopstart, not_done = mf_len; not_done; i++) {
							const int tf_v = BKE_MESH_TESSFACE_VINDEX_ORDER(mf, ml[i].v);
							if (tf_v != -1) {
								ml_idx[tf_v] = i;
								not_done--;
							}
						}
					}
				}

				/* NOTE: quad detection issue - fourth vertidx vs fourth loopidx:
				 * Here, our tfaces' fourth vertex index is never 0 for a quad. However, we know our fourth loop index may be
				 * 0 for quads (because our quads may have been rotated compared to their org poly, see tessellation code).
				 * So we pass the MFace's, and BKE_mesh_loops_to_tessdata will use MFace->v4 index as quad test.
				 */
				BKE_mesh_tangent_loops_to_tessdata(fdata, ldata, mface, polyindex, loopindex, totface, ldata->layers[j].name);
			}
		}
		if (loopindex)
			MEM_freeN(loopindex);
		BLI_assert(CustomData_from_bmeshpoly_test(fdata, ldata, true));
	}

	if (G.debug & G_DEBUG)
		printf("%s: Updated tessellated tangents of dm %p\n", __func__, dm);
}


void DM_update_materials(DerivedMesh *dm, Object *ob)
{
	int i, totmat = ob->totcol + 1; /* materials start from 1, default material is 0 */

	if (dm->totmat != totmat) {
		dm->totmat = totmat;
		/* invalidate old materials */
		if (dm->mat)
			MEM_freeN(dm->mat);

		dm->mat = MEM_malloc_arrayN(totmat, sizeof(*dm->mat), "DerivedMesh.mat");
	}

	/* we leave last material as empty - rationale here is being able to index
	 * the materials by using the mf->mat_nr directly and leaving the last
	 * material as NULL in case no materials exist on mesh, so indexing will not fail */
	for (i = 0; i < totmat - 1; i++) {
		dm->mat[i] = give_current_material(ob, i + 1);
	}
	dm->mat[i] = NULL;
}

MLoopUV *DM_paint_uvlayer_active_get(DerivedMesh *dm, int mat_nr)
{
	MLoopUV *uv_base;

	BLI_assert(mat_nr < dm->totmat);

	if (dm->mat[mat_nr] && dm->mat[mat_nr]->texpaintslot &&
	    dm->mat[mat_nr]->texpaintslot[dm->mat[mat_nr]->paint_active_slot].uvname)
	{
		uv_base = CustomData_get_layer_named(&dm->loopData, CD_MLOOPUV,
		                                     dm->mat[mat_nr]->texpaintslot[dm->mat[mat_nr]->paint_active_slot].uvname);
		/* This can fail if we have changed the name in the UV layer list and have assigned the old name in the material
		 * texture slot.*/
		if (!uv_base)
			uv_base = CustomData_get_layer(&dm->loopData, CD_MLOOPUV);
	}
	else {
		uv_base = CustomData_get_layer(&dm->loopData, CD_MLOOPUV);
	}

	return uv_base;
}

void DM_to_mesh(DerivedMesh *dm, Mesh *me, Object *ob, CustomDataMask mask, bool take_ownership)
{
	/* dm might depend on me, so we need to do everything with a local copy */
	Mesh tmp = *me;
	int totvert, totedge /*, totface */ /* UNUSED */, totloop, totpoly;
	int did_shapekeys = 0;
	eCDAllocType alloctype = CD_DUPLICATE;

	if (take_ownership && dm->type == DM_TYPE_CDDM && dm->needsFree) {
		bool has_any_referenced_layers =
		        CustomData_has_referenced(&dm->vertData) ||
		        CustomData_has_referenced(&dm->edgeData) ||
		        CustomData_has_referenced(&dm->loopData) ||
		        CustomData_has_referenced(&dm->faceData) ||
		        CustomData_has_referenced(&dm->polyData);
		if (!has_any_referenced_layers) {
			alloctype = CD_ASSIGN;
		}
	}

	CustomData_reset(&tmp.vdata);
	CustomData_reset(&tmp.edata);
	CustomData_reset(&tmp.fdata);
	CustomData_reset(&tmp.ldata);
	CustomData_reset(&tmp.pdata);

	DM_ensure_normals(dm);

	totvert = tmp.totvert = dm->getNumVerts(dm);
	totedge = tmp.totedge = dm->getNumEdges(dm);
	totloop = tmp.totloop = dm->getNumLoops(dm);
	totpoly = tmp.totpoly = dm->getNumPolys(dm);
	tmp.totface = 0;

	CustomData_copy(&dm->vertData, &tmp.vdata, mask, alloctype, totvert);
	CustomData_copy(&dm->edgeData, &tmp.edata, mask, alloctype, totedge);
	CustomData_copy(&dm->loopData, &tmp.ldata, mask, alloctype, totloop);
	CustomData_copy(&dm->polyData, &tmp.pdata, mask, alloctype, totpoly);
	tmp.cd_flag = dm->cd_flag;
	tmp.runtime.deformed_only = dm->deformedOnly;

	if (CustomData_has_layer(&dm->vertData, CD_SHAPEKEY)) {
		KeyBlock *kb;
		int uid;

		if (ob) {
			kb = BLI_findlink(&me->key->block, ob->shapenr - 1);
			if (kb) {
				uid = kb->uid;
			}
			else {
				printf("%s: error - could not find active shapekey %d!\n",
				       __func__, ob->shapenr - 1);

				uid = INT_MAX;
			}
		}
		else {
			/* if no object, set to INT_MAX so we don't mess up any shapekey layers */
			uid = INT_MAX;
		}

		shapekey_layers_to_keyblocks(dm, me, uid);
		did_shapekeys = 1;
	}

	/* copy texture space */
	if (ob) {
		BKE_mesh_texspace_copy_from_object(&tmp, ob);
	}

	/* not all DerivedMeshes store their verts/edges/faces in CustomData, so
	 * we set them here in case they are missing */
	if (!CustomData_has_layer(&tmp.vdata, CD_MVERT)) {
		CustomData_add_layer(&tmp.vdata, CD_MVERT, CD_ASSIGN,
		                     (alloctype == CD_ASSIGN) ? dm->getVertArray(dm) : dm->dupVertArray(dm),
		                     totvert);
	}
	if (!CustomData_has_layer(&tmp.edata, CD_MEDGE)) {
		CustomData_add_layer(&tmp.edata, CD_MEDGE, CD_ASSIGN,
		                     (alloctype == CD_ASSIGN) ? dm->getEdgeArray(dm) : dm->dupEdgeArray(dm),
		                     totedge);
	}
	if (!CustomData_has_layer(&tmp.pdata, CD_MPOLY)) {
		tmp.mloop = (alloctype == CD_ASSIGN) ? dm->getLoopArray(dm) : dm->dupLoopArray(dm);
		tmp.mpoly = (alloctype == CD_ASSIGN) ? dm->getPolyArray(dm) : dm->dupPolyArray(dm);

		CustomData_add_layer(&tmp.ldata, CD_MLOOP, CD_ASSIGN, tmp.mloop, tmp.totloop);
		CustomData_add_layer(&tmp.pdata, CD_MPOLY, CD_ASSIGN, tmp.mpoly, tmp.totpoly);
	}

	/* object had got displacement layer, should copy this layer to save sculpted data */
	/* NOTE: maybe some other layers should be copied? nazgul */
	if (CustomData_has_layer(&me->ldata, CD_MDISPS)) {
		if (totloop == me->totloop) {
			MDisps *mdisps = CustomData_get_layer(&me->ldata, CD_MDISPS);
			CustomData_add_layer(&tmp.ldata, CD_MDISPS, alloctype, mdisps, totloop);
		}
	}

	/* yes, must be before _and_ after tessellate */
	BKE_mesh_update_customdata_pointers(&tmp, false);

	/* since 2.65 caller must do! */
	// BKE_mesh_tessface_calc(&tmp);

	CustomData_free(&me->vdata, me->totvert);
	CustomData_free(&me->edata, me->totedge);
	CustomData_free(&me->fdata, me->totface);
	CustomData_free(&me->ldata, me->totloop);
	CustomData_free(&me->pdata, me->totpoly);

	/* ok, this should now use new CD shapekey data,
	 * which should be fed through the modifier
	 * stack */
	if (tmp.totvert != me->totvert && !did_shapekeys && me->key) {
		printf("%s: YEEK! this should be recoded! Shape key loss!: ID '%s'\n", __func__, tmp.id.name);
		if (tmp.key && !(tmp.id.tag & LIB_TAG_NO_MAIN)) {
			id_us_min(&tmp.key->id);
		}
		tmp.key = NULL;
	}

	/* Clear selection history */
	MEM_SAFE_FREE(tmp.mselect);
	tmp.totselect = 0;
	BLI_assert(ELEM(tmp.bb, NULL, me->bb));
	if (me->bb) {
		MEM_freeN(me->bb);
		tmp.bb = NULL;
	}

	/* skip the listbase */
	MEMCPY_STRUCT_OFS(me, &tmp, id.prev);

	if (take_ownership) {
		if (alloctype == CD_ASSIGN) {
			CustomData_free_typemask(&dm->vertData, dm->numVertData, ~mask);
			CustomData_free_typemask(&dm->edgeData, dm->numEdgeData, ~mask);
			CustomData_free_typemask(&dm->loopData, dm->numLoopData, ~mask);
			CustomData_free_typemask(&dm->polyData, dm->numPolyData, ~mask);
		}
		dm->release(dm);
	}
}

/** Utility function to convert an (evaluated) Mesh to a shape key block. */
/* Just a shallow wrapper around BKE_keyblock_convert_from_mesh,
 * that ensures both evaluated mesh and original one has same number of vertices. */
void BKE_mesh_runtime_eval_to_meshkey(Mesh *me_deformed, Mesh *me, KeyBlock *kb)
{
	const int totvert = me_deformed->totvert;

	if (totvert == 0 || me->totvert == 0 || me->totvert != totvert) {
		return;
	}

	BKE_keyblock_convert_from_mesh(me_deformed, me->key, kb);
}

/**
 * set the CD_FLAG_NOCOPY flag in custom data layers where the mask is
 * zero for the layer type, so only layer types specified by the mask
 * will be copied
 */
void DM_set_only_copy(DerivedMesh *dm, CustomDataMask mask)
{
	CustomData_set_only_copy(&dm->vertData, mask);
	CustomData_set_only_copy(&dm->edgeData, mask);
	CustomData_set_only_copy(&dm->faceData, mask);
	/* this wasn't in 2.63 and is disabled for 2.64 because it gives problems with
	 * weight paint mode when there are modifiers applied, needs further investigation,
	 * see replies to r50969, Campbell */
#if 0
	CustomData_set_only_copy(&dm->loopData, mask);
	CustomData_set_only_copy(&dm->polyData, mask);
#endif
}

static void mesh_set_only_copy(Mesh *mesh, CustomDataMask mask)
{
	CustomData_set_only_copy(&mesh->vdata, mask);
	CustomData_set_only_copy(&mesh->edata, mask);
	CustomData_set_only_copy(&mesh->fdata, mask);
	/* this wasn't in 2.63 and is disabled for 2.64 because it gives problems with
	 * weight paint mode when there are modifiers applied, needs further investigation,
	 * see replies to r50969, Campbell */
#if 0
	CustomData_set_only_copy(&mesh->ldata, mask);
	CustomData_set_only_copy(&mesh->pdata, mask);
#endif
}

void DM_add_vert_layer(DerivedMesh *dm, int type, eCDAllocType alloctype, void *layer)
{
	CustomData_add_layer(&dm->vertData, type, alloctype, layer, dm->numVertData);
}

void DM_add_edge_layer(DerivedMesh *dm, int type, eCDAllocType alloctype, void *layer)
{
	CustomData_add_layer(&dm->edgeData, type, alloctype, layer, dm->numEdgeData);
}

void DM_add_tessface_layer(DerivedMesh *dm, int type, eCDAllocType alloctype, void *layer)
{
	CustomData_add_layer(&dm->faceData, type, alloctype, layer, dm->numTessFaceData);
}

void DM_add_loop_layer(DerivedMesh *dm, int type, eCDAllocType alloctype, void *layer)
{
	CustomData_add_layer(&dm->loopData, type, alloctype, layer, dm->numLoopData);
}

void DM_add_poly_layer(DerivedMesh *dm, int type, eCDAllocType alloctype, void *layer)
{
	CustomData_add_layer(&dm->polyData, type, alloctype, layer, dm->numPolyData);
}

void *DM_get_vert_data(DerivedMesh *dm, int index, int type)
{
	BLI_assert(index >= 0 && index < dm->getNumVerts(dm));
	return CustomData_get(&dm->vertData, index, type);
}

void *DM_get_edge_data(DerivedMesh *dm, int index, int type)
{
	BLI_assert(index >= 0 && index < dm->getNumEdges(dm));
	return CustomData_get(&dm->edgeData, index, type);
}

void *DM_get_tessface_data(DerivedMesh *dm, int index, int type)
{
	BLI_assert(index >= 0 && index < dm->getNumTessFaces(dm));
	return CustomData_get(&dm->faceData, index, type);
}

void *DM_get_poly_data(DerivedMesh *dm, int index, int type)
{
	BLI_assert(index >= 0 && index < dm->getNumPolys(dm));
	return CustomData_get(&dm->polyData, index, type);
}


void *DM_get_vert_data_layer(DerivedMesh *dm, int type)
{
	if (type == CD_MVERT)
		return dm->getVertArray(dm);

	return CustomData_get_layer(&dm->vertData, type);
}

void *DM_get_edge_data_layer(DerivedMesh *dm, int type)
{
	if (type == CD_MEDGE)
		return dm->getEdgeArray(dm);

	return CustomData_get_layer(&dm->edgeData, type);
}

void *DM_get_tessface_data_layer(DerivedMesh *dm, int type)
{
	if (type == CD_MFACE)
		return dm->getTessFaceArray(dm);

	return CustomData_get_layer(&dm->faceData, type);
}

void *DM_get_poly_data_layer(DerivedMesh *dm, int type)
{
	return CustomData_get_layer(&dm->polyData, type);
}

void *DM_get_loop_data_layer(DerivedMesh *dm, int type)
{
	return CustomData_get_layer(&dm->loopData, type);
}

void DM_set_vert_data(DerivedMesh *dm, int index, int type, void *data)
{
	CustomData_set(&dm->vertData, index, type, data);
}

void DM_set_edge_data(DerivedMesh *dm, int index, int type, void *data)
{
	CustomData_set(&dm->edgeData, index, type, data);
}

void DM_set_tessface_data(DerivedMesh *dm, int index, int type, void *data)
{
	CustomData_set(&dm->faceData, index, type, data);
}

void DM_copy_vert_data(DerivedMesh *source, DerivedMesh *dest,
                       int source_index, int dest_index, int count)
{
	CustomData_copy_data(&source->vertData, &dest->vertData,
	                     source_index, dest_index, count);
}

void DM_copy_edge_data(DerivedMesh *source, DerivedMesh *dest,
                       int source_index, int dest_index, int count)
{
	CustomData_copy_data(&source->edgeData, &dest->edgeData,
	                     source_index, dest_index, count);
}

void DM_copy_tessface_data(DerivedMesh *source, DerivedMesh *dest,
                           int source_index, int dest_index, int count)
{
	CustomData_copy_data(&source->faceData, &dest->faceData,
	                     source_index, dest_index, count);
}

void DM_copy_loop_data(DerivedMesh *source, DerivedMesh *dest,
                       int source_index, int dest_index, int count)
{
	CustomData_copy_data(&source->loopData, &dest->loopData,
	                     source_index, dest_index, count);
}

void DM_copy_poly_data(DerivedMesh *source, DerivedMesh *dest,
                       int source_index, int dest_index, int count)
{
	CustomData_copy_data(&source->polyData, &dest->polyData,
	                     source_index, dest_index, count);
}

void DM_free_vert_data(struct DerivedMesh *dm, int index, int count)
{
	CustomData_free_elem(&dm->vertData, index, count);
}

void DM_free_edge_data(struct DerivedMesh *dm, int index, int count)
{
	CustomData_free_elem(&dm->edgeData, index, count);
}

void DM_free_tessface_data(struct DerivedMesh *dm, int index, int count)
{
	CustomData_free_elem(&dm->faceData, index, count);
}

void DM_free_loop_data(struct DerivedMesh *dm, int index, int count)
{
	CustomData_free_elem(&dm->loopData, index, count);
}

void DM_free_poly_data(struct DerivedMesh *dm, int index, int count)
{
	CustomData_free_elem(&dm->polyData, index, count);
}

/**
 * interpolates vertex data from the vertices indexed by src_indices in the
 * source mesh using the given weights and stores the result in the vertex
 * indexed by dest_index in the dest mesh
 */
void DM_interp_vert_data(
        DerivedMesh *source, DerivedMesh *dest,
        int *src_indices, float *weights,
        int count, int dest_index)
{
	CustomData_interp(&source->vertData, &dest->vertData, src_indices,
	                  weights, NULL, count, dest_index);
}

/**
 * interpolates edge data from the edges indexed by src_indices in the
 * source mesh using the given weights and stores the result in the edge indexed
 * by dest_index in the dest mesh.
 * if weights is NULL, all weights default to 1.
 * if vert_weights is non-NULL, any per-vertex edge data is interpolated using
 * vert_weights[i] multiplied by weights[i].
 */
void DM_interp_edge_data(
        DerivedMesh *source, DerivedMesh *dest,
        int *src_indices,
        float *weights, EdgeVertWeight *vert_weights,
        int count, int dest_index)
{
	CustomData_interp(&source->edgeData, &dest->edgeData, src_indices,
	                  weights, (float *)vert_weights, count, dest_index);
}

/**
 * interpolates face data from the faces indexed by src_indices in the
 * source mesh using the given weights and stores the result in the face indexed
 * by dest_index in the dest mesh.
 * if weights is NULL, all weights default to 1.
 * if vert_weights is non-NULL, any per-vertex face data is interpolated using
 * vert_weights[i] multiplied by weights[i].
 */
void DM_interp_tessface_data(
        DerivedMesh *source, DerivedMesh *dest,
        int *src_indices,
        float *weights, FaceVertWeight *vert_weights,
        int count, int dest_index)
{
	CustomData_interp(&source->faceData, &dest->faceData, src_indices,
	                  weights, (float *)vert_weights, count, dest_index);
}

void DM_swap_tessface_data(DerivedMesh *dm, int index, const int *corner_indices)
{
	CustomData_swap_corners(&dm->faceData, index, corner_indices);
}

void DM_interp_loop_data(
        DerivedMesh *source, DerivedMesh *dest,
        int *src_indices,
        float *weights, int count, int dest_index)
{
	CustomData_interp(&source->loopData, &dest->loopData, src_indices,
	                  weights, NULL, count, dest_index);
}

void DM_interp_poly_data(
        DerivedMesh *source, DerivedMesh *dest,
        int *src_indices,
        float *weights, int count, int dest_index)
{
	CustomData_interp(&source->polyData, &dest->polyData, src_indices,
	                  weights, NULL, count, dest_index);
}

DerivedMesh *mesh_create_derived(Mesh *me, float (*vertCos)[3])
{
	DerivedMesh *dm = CDDM_from_mesh(me);

	if (!dm)
		return NULL;

	if (vertCos) {
		CDDM_apply_vert_coords(dm, vertCos);
	}

	return dm;
}

/* XXX2.8(Sybren): can be removed once DerivedMesh port is done */
#ifdef WITH_DERIVEDMESH_DEPRECATED_FUNCS
DerivedMesh *mesh_create_derived_for_modifier(
        struct Depsgraph *depsgraph, Scene *scene, Object *ob,
        ModifierData *md, int build_shapekey_layers)
{
	Mesh *me = ob->data;
	const ModifierTypeInfo *mti = modifierType_getInfo(md->type);
	DerivedMesh *dm;
	KeyBlock *kb;
	ModifierEvalContext mectx = {depsgraph, ob, 0};

	md->scene = scene;

	if (!(md->mode & eModifierMode_Realtime)) {
		return NULL;
	}

	if (mti->isDisabled && mti->isDisabled(md, 0)) {
		return NULL;
	}

	if (build_shapekey_layers && me->key && (kb = BLI_findlink(&me->key->block, ob->shapenr - 1))) {
		BKE_keyblock_convert_to_mesh(kb, me);
	}

	if (mti->type == eModifierTypeType_OnlyDeform) {
		int numVerts;
		float (*deformedVerts)[3] = BKE_mesh_vertexCos_get(me, &numVerts);

		modwrap_deformVerts(md, &mectx, NULL, deformedVerts, numVerts);
		dm = mesh_create_derived(me, deformedVerts);

		if (build_shapekey_layers)
			add_shapekey_layers(dm, me, ob);

		MEM_freeN(deformedVerts);
	}
	else {
		DerivedMesh *tdm = mesh_create_derived(me, NULL);

		if (build_shapekey_layers)
			add_shapekey_layers(tdm, me, ob);

		dm = modwrap_applyModifier(md, &mectx, tdm);
		ASSERT_IS_VALID_DM(dm);

		if (tdm != dm) tdm->release(tdm);
	}

	return dm;
}
#endif

static float (*get_editbmesh_orco_verts(BMEditMesh *em))[3]
{
	BMIter iter;
	BMVert *eve;
	float (*orco)[3];
	int i;

	/* these may not really be the orco's, but it's only for preview.
	 * could be solver better once, but isn't simple */

	orco = MEM_malloc_arrayN(em->bm->totvert, sizeof(float) * 3, "BMEditMesh Orco");

	BM_ITER_MESH_INDEX (eve, &iter, em->bm, BM_VERTS_OF_MESH, i) {
		copy_v3_v3(orco[i], eve->co);
	}

	return orco;
}

/* orco custom data layer */
static float (*get_orco_coords_dm(Object *ob, BMEditMesh *em, int layer, int *free))[3]
{
	*free = 0;

	if (layer == CD_ORCO) {
		/* get original coordinates */
		*free = 1;

		if (em)
			return get_editbmesh_orco_verts(em);
		else
			return BKE_mesh_orco_verts_get(ob);
	}
	else if (layer == CD_CLOTH_ORCO) {
		/* apply shape key for cloth, this should really be solved
		 * by a more flexible customdata system, but not simple */
		if (!em) {
			ClothModifierData *clmd = (ClothModifierData *)modifiers_findByType(ob, eModifierType_Cloth);
			KeyBlock *kb = BKE_keyblock_from_key(BKE_key_from_object(ob), clmd->sim_parms->shapekey_rest);

			if (kb && kb->data) {
				return kb->data;
			}
		}

		return NULL;
	}

	return NULL;
}

static DerivedMesh *create_orco_dm(Object *ob, Mesh *me, BMEditMesh *em, int layer)
{
	DerivedMesh *dm;
	float (*orco)[3];
	int free;

	if (em) {
		dm = CDDM_from_editbmesh(em, false, false);
	}
	else {
		dm = CDDM_from_mesh(me);
	}

	orco = get_orco_coords_dm(ob, em, layer, &free);

	if (orco) {
		CDDM_apply_vert_coords(dm, orco);
		if (free) MEM_freeN(orco);
	}

	return dm;
}

static Mesh *create_orco_mesh(Object *ob, Mesh *me, BMEditMesh *em, int layer)
{
	Mesh *mesh;
	float (*orco)[3];
	int free;

	if (em) {
		mesh = BKE_bmesh_to_mesh_nomain(em->bm, &(struct BMeshToMeshParams){0});
	}
	else {
		BKE_id_copy_ex(
		        NULL, &me->id, (ID **)&mesh,
		        (LIB_ID_CREATE_NO_MAIN |
		         LIB_ID_CREATE_NO_USER_REFCOUNT |
		         LIB_ID_CREATE_NO_DEG_TAG |
		         LIB_ID_COPY_CD_REFERENCE),
		        false);
	}

	orco = get_orco_coords_dm(ob, em, layer, &free);

	if (orco) {
		BKE_mesh_apply_vert_coords(mesh, orco);
		if (free) MEM_freeN(orco);
	}

	return mesh;
}

static void add_orco_dm(
        Object *ob, BMEditMesh *em, DerivedMesh *dm,
        DerivedMesh *orcodm, int layer)
{
	float (*orco)[3], (*layerorco)[3];
	int totvert, free;

	totvert = dm->getNumVerts(dm);

	if (orcodm) {
		orco = MEM_calloc_arrayN(totvert, sizeof(float[3]), "dm orco");
		free = 1;

		if (orcodm->getNumVerts(orcodm) == totvert)
			orcodm->getVertCos(orcodm, orco);
		else
			dm->getVertCos(dm, orco);
	}
	else {
		/* TODO(sybren): totvert should potentially change here, as ob->data
		 * or em may have a different number of vertices than dm. */
		orco = get_orco_coords_dm(ob, em, layer, &free);
	}

	if (orco) {
		if (layer == CD_ORCO)
			BKE_mesh_orco_verts_transform(ob->data, orco, totvert, 0);

		if (!(layerorco = DM_get_vert_data_layer(dm, layer))) {
			DM_add_vert_layer(dm, layer, CD_CALLOC, NULL);
			layerorco = DM_get_vert_data_layer(dm, layer);
		}

		memcpy(layerorco, orco, sizeof(float) * 3 * totvert);
		if (free) MEM_freeN(orco);
	}
}

static void add_orco_mesh(
        Object *ob, BMEditMesh *em, Mesh *mesh,
        Mesh *orco_mesh, int layer)
{
	float (*orco)[3], (*layerorco)[3];
	int totvert, free;

	totvert = mesh->totvert;

	if (orco_mesh) {
		free = 1;

		if (orco_mesh->totvert == totvert) {
			orco = BKE_mesh_vertexCos_get(orco_mesh, NULL);
		}
		else {
			orco = BKE_mesh_vertexCos_get(mesh, NULL);
		}
	}
	else {
		/* TODO(sybren): totvert should potentially change here, as ob->data
		 * or em may have a different number of vertices than dm. */
		orco = get_orco_coords_dm(ob, em, layer, &free);
	}

	if (orco) {
		if (layer == CD_ORCO) {
			BKE_mesh_orco_verts_transform(ob->data, orco, totvert, 0);
		}

		if (!(layerorco = CustomData_get_layer(&mesh->vdata, layer))) {
			CustomData_add_layer(&mesh->vdata, layer, CD_CALLOC, NULL, mesh->totvert);
			BKE_mesh_update_customdata_pointers(mesh, false);

			layerorco = CustomData_get_layer(&mesh->vdata, layer);
		}

		memcpy(layerorco, orco, sizeof(float) * 3 * totvert);
		if (free) MEM_freeN(orco);
	}
}

/* weight paint colors */

/* Something of a hack, at the moment deal with weightpaint
 * by tucking into colors during modifier eval, only in
 * wpaint mode. Works ok but need to make sure recalc
 * happens on enter/exit wpaint.
 */

/* draw_flag's for calc_weightpaint_vert_color */
enum {
	/* only one of these should be set, keep first (for easy bit-shifting) */
	CALC_WP_GROUP_USER_ACTIVE   = (1 << 1),
	CALC_WP_GROUP_USER_ALL      = (1 << 2),

	CALC_WP_MULTIPAINT          = (1 << 3),
	CALC_WP_AUTO_NORMALIZE      = (1 << 4),
	CALC_WP_MIRROR_X            = (1 << 5),
};

typedef struct MERuntimeWeightColorInfo {
	const ColorBand *coba;
	const char *alert_color;
} MERuntimeWeightColorInfo;


static int dm_drawflag_calc(const ToolSettings *ts, const Mesh *me)
{
	return ((ts->multipaint ? CALC_WP_MULTIPAINT : 0) |
	        /* CALC_WP_GROUP_USER_ACTIVE or CALC_WP_GROUP_USER_ALL */
	        (1 << ts->weightuser) |
	        (ts->auto_normalize ? CALC_WP_AUTO_NORMALIZE : 0) |
	        ((me->editflag & ME_EDIT_MIRROR_X) ? CALC_WP_MIRROR_X : 0));
}

static void weightpaint_color(unsigned char r_col[4], MERuntimeWeightColorInfo *dm_wcinfo, const float input)
{
	float colf[4];

	if (dm_wcinfo && dm_wcinfo->coba) {
		BKE_colorband_evaluate(dm_wcinfo->coba, input, colf);
	}
	else {
		BKE_defvert_weight_to_rgb(colf, input);
	}

	/* don't use rgb_float_to_uchar() here because
	 * the resulting float doesn't need 0-1 clamp check */
	r_col[0] = (unsigned char)(colf[0] * 255.0f);
	r_col[1] = (unsigned char)(colf[1] * 255.0f);
	r_col[2] = (unsigned char)(colf[2] * 255.0f);
	r_col[3] = 255;
}


static void calc_weightpaint_vert_color(
        unsigned char r_col[4],
        const MDeformVert *dv,
        MERuntimeWeightColorInfo *dm_wcinfo,
        const int defbase_tot, const int defbase_act,
        const bool *defbase_sel, const int defbase_sel_tot,
        const int draw_flag)
{
	float input = 0.0f;

	bool show_alert_color = false;

	if ((defbase_sel_tot > 1) && (draw_flag & CALC_WP_MULTIPAINT)) {
		/* Multi-Paint feature */
		input = BKE_defvert_multipaint_collective_weight(
		        dv, defbase_tot, defbase_sel, defbase_sel_tot, (draw_flag & CALC_WP_AUTO_NORMALIZE) != 0);

		/* make it black if the selected groups have no weight on a vertex */
		if (input == 0.0f) {
			show_alert_color = true;
		}
	}
	else {
		/* default, non tricky behavior */
		input = defvert_find_weight(dv, defbase_act);

		if (draw_flag & CALC_WP_GROUP_USER_ACTIVE) {
			if (input == 0.0f) {
				show_alert_color = true;
			}
		}
		else if (draw_flag & CALC_WP_GROUP_USER_ALL) {
			if (input == 0.0f) {
				show_alert_color = defvert_is_weight_zero(dv, defbase_tot);
			}
		}
	}

	if (show_alert_color == false) {
		CLAMP(input, 0.0f, 1.0f);
		weightpaint_color(r_col, dm_wcinfo, input);
	}
	else {
		copy_v3_v3_char((char *)r_col, dm_wcinfo->alert_color);
		r_col[3] = 255;
	}
}

static MERuntimeWeightColorInfo G_me_runtime_wcinfo;

void BKE_mesh_runtime_color_band_store(const ColorBand *coba, const char alert_color[4])
{
	G_me_runtime_wcinfo.coba        = coba;
	G_me_runtime_wcinfo.alert_color = alert_color;
}

/**
 * return an array of vertex weight colors, caller must free.
 *
 * \note that we could save some memory and allocate RGB only but then we'd need to
 * re-arrange the colors when copying to the face since MCol has odd ordering,
 * so leave this as is - campbell
 */
static void calc_weightpaint_vert_array(
        Object *ob, DerivedMesh *dm, int const draw_flag, MERuntimeWeightColorInfo *dm_wcinfo,
        unsigned char (*r_wtcol_v)[4])
{
	BMEditMesh *em = (dm->type == DM_TYPE_EDITBMESH) ? BKE_editmesh_from_object(ob) : NULL;
	const int numVerts = dm->getNumVerts(dm);

	if ((ob->actdef != 0) &&
	    (CustomData_has_layer(em ? &em->bm->vdata : &dm->vertData, CD_MDEFORMVERT)))
	{
		unsigned char (*wc)[4] = r_wtcol_v;
		unsigned int i;

		/* variables for multipaint */
		const int defbase_tot = BLI_listbase_count(&ob->defbase);
		const int defbase_act = ob->actdef - 1;

		int defbase_sel_tot = 0;
		bool *defbase_sel = NULL;

		if (draw_flag & CALC_WP_MULTIPAINT) {
			defbase_sel = BKE_object_defgroup_selected_get(ob, defbase_tot, &defbase_sel_tot);

			if (defbase_sel_tot > 1 && (draw_flag & CALC_WP_MIRROR_X)) {
				BKE_object_defgroup_mirror_selection(ob, defbase_tot, defbase_sel, defbase_sel, &defbase_sel_tot);
			}
		}

		/* editmesh won't have deform verts unless modifiers require it,
		 * avoid having to create an array of deform-verts only for drawing
		 * by reading from the bmesh directly. */
		if (em) {
			BMIter iter;
			BMVert *eve;
			const int cd_dvert_offset = CustomData_get_offset(&em->bm->vdata, CD_MDEFORMVERT);
			BLI_assert(cd_dvert_offset != -1);

			BM_ITER_MESH_INDEX (eve, &iter, em->bm, BM_VERTS_OF_MESH, i) {
				const MDeformVert *dv = BM_ELEM_CD_GET_VOID_P(eve, cd_dvert_offset);
				calc_weightpaint_vert_color(
				        (unsigned char *)wc, dv, dm_wcinfo,
				        defbase_tot, defbase_act, defbase_sel, defbase_sel_tot, draw_flag);
				wc++;
			}
		}
		else {
			const MDeformVert *dv = DM_get_vert_data_layer(dm, CD_MDEFORMVERT);
			for (i = numVerts; i != 0; i--, wc++, dv++) {
				calc_weightpaint_vert_color(
				        (unsigned char *)wc, dv, dm_wcinfo,
				        defbase_tot, defbase_act, defbase_sel, defbase_sel_tot, draw_flag);
			}
		}

		if (defbase_sel) {
			MEM_freeN(defbase_sel);
		}
	}
	else {
		unsigned char col[4];
		if ((ob->actdef == 0) && !BLI_listbase_is_empty(&ob->defbase)) {
			/* color-code for missing data (full brightness isn't easy on the eye). */
			ARRAY_SET_ITEMS(col, 0xa0, 0, 0xa0, 0xff);
		}
		else if (draw_flag & (CALC_WP_GROUP_USER_ACTIVE | CALC_WP_GROUP_USER_ALL)) {
			copy_v3_v3_char((char *)col, dm_wcinfo->alert_color);
			col[3] = 255;
		}
		else {
			weightpaint_color(col, dm_wcinfo, 0.0f);
		}
		copy_vn_i((int *)r_wtcol_v, numVerts, *((int *)col));
	}
}

static void calc_weightpaint_vert_array_mesh(
        Object *ob, Mesh *mesh, int const draw_flag, MERuntimeWeightColorInfo *dm_wcinfo,
        unsigned char (*r_wtcol_v)[4])
{
	BMEditMesh *em = BKE_editmesh_from_object(ob);
	const int numVerts = mesh->totvert;

	if ((ob->actdef != 0) &&
	    (CustomData_has_layer(em ? &em->bm->vdata : &mesh->vdata, CD_MDEFORMVERT)))
	{
		unsigned char (*wc)[4] = r_wtcol_v;
		unsigned int i;

		/* variables for multipaint */
		const int defbase_tot = BLI_listbase_count(&ob->defbase);
		const int defbase_act = ob->actdef - 1;

		int defbase_sel_tot = 0;
		bool *defbase_sel = NULL;

		if (draw_flag & CALC_WP_MULTIPAINT) {
			defbase_sel = BKE_object_defgroup_selected_get(ob, defbase_tot, &defbase_sel_tot);

			if (defbase_sel_tot > 1 && (draw_flag & CALC_WP_MIRROR_X)) {
				BKE_object_defgroup_mirror_selection(ob, defbase_tot, defbase_sel, defbase_sel, &defbase_sel_tot);
			}
		}

		/* editmesh won't have deform verts unless modifiers require it,
		 * avoid having to create an array of deform-verts only for drawing
		 * by reading from the bmesh directly. */
		if (em) {
			BMIter iter;
			BMVert *eve;
			const int cd_dvert_offset = CustomData_get_offset(&em->bm->vdata, CD_MDEFORMVERT);
			BLI_assert(cd_dvert_offset != -1);

			BM_ITER_MESH_INDEX (eve, &iter, em->bm, BM_VERTS_OF_MESH, i) {
				const MDeformVert *dv = BM_ELEM_CD_GET_VOID_P(eve, cd_dvert_offset);
				calc_weightpaint_vert_color(
				        (unsigned char *)wc, dv, dm_wcinfo,
				        defbase_tot, defbase_act, defbase_sel, defbase_sel_tot, draw_flag);
				wc++;
			}
		}
		else {
			const MDeformVert *dv = CustomData_get_layer(&mesh->vdata, CD_MDEFORMVERT);
			for (i = numVerts; i != 0; i--, wc++, dv++) {
				calc_weightpaint_vert_color(
				        (unsigned char *)wc, dv, dm_wcinfo,
				        defbase_tot, defbase_act, defbase_sel, defbase_sel_tot, draw_flag);
			}
		}

		if (defbase_sel) {
			MEM_freeN(defbase_sel);
		}
	}
	else {
		unsigned char col[4];
		if ((ob->actdef == 0) && !BLI_listbase_is_empty(&ob->defbase)) {
			/* color-code for missing data (full brightness isn't easy on the eye). */
			ARRAY_SET_ITEMS(col, 0xa0, 0, 0xa0, 0xff);
		}
		else if (draw_flag & (CALC_WP_GROUP_USER_ACTIVE | CALC_WP_GROUP_USER_ALL)) {
			copy_v3_v3_char((char *)col, dm_wcinfo->alert_color);
			col[3] = 255;
		}
		else {
			weightpaint_color(col, dm_wcinfo, 0.0f);
		}
		copy_vn_i((int *)r_wtcol_v, numVerts, *((int *)col));
	}
}

/** return an array of vertex weight colors from given weights, caller must free.
 *
 * \note that we could save some memory and allocate RGB only but then we'd need to
 * re-arrange the colors when copying to the face since MCol has odd ordering,
 * so leave this as is - campbell
 */
static void calc_colors_from_weights_array(
        const int num, const float *weights,
        unsigned char (*r_wtcol_v)[4])
{
	unsigned char (*wc)[4] = r_wtcol_v;
	int i;

	for (i = 0; i < num; i++, wc++, weights++) {
		weightpaint_color((unsigned char *)wc, NULL, *weights);
	}
}

void DM_update_weight_mcol(
        Object *ob, DerivedMesh *dm, int const draw_flag,
        float *weights, int num, const int *indices)
{
	BMEditMesh *em = (dm->type == DM_TYPE_EDITBMESH) ? BKE_editmesh_from_object(ob) : NULL;
	unsigned char (*wtcol_v)[4];
	int numVerts = dm->getNumVerts(dm);
	int i;

	if (em) {
		BKE_editmesh_color_ensure(em, BM_VERT);
		wtcol_v = em->derivedVertColor;
	}
	else {
		wtcol_v = MEM_malloc_arrayN(numVerts, sizeof(*wtcol_v), __func__);
	}

	/* Weights are given by caller. */
	if (weights) {
		float *w = weights;
		/* If indices is not NULL, it means we do not have weights for all vertices,
		 * so we must create them (and set them to zero)... */
		if (indices) {
			w = MEM_calloc_arrayN(numVerts, sizeof(float), "Temp weight array DM_update_weight_mcol");
			i = num;
			while (i--)
				w[indices[i]] = weights[i];
		}

		/* Convert float weights to colors. */
		calc_colors_from_weights_array(numVerts, w, wtcol_v);

		if (indices)
			MEM_freeN(w);
	}
	else {
		/* No weights given, take them from active vgroup(s). */
		calc_weightpaint_vert_array(ob, dm, draw_flag, &G_me_runtime_wcinfo, wtcol_v);
	}

	if (dm->type == DM_TYPE_EDITBMESH) {
		/* editmesh draw function checks specifically for this */
	}
	else {
		const int dm_totpoly = dm->getNumPolys(dm);
		const int dm_totloop = dm->getNumLoops(dm);
		unsigned char(*wtcol_l)[4] = CustomData_get_layer(dm->getLoopDataLayout(dm), CD_PREVIEW_MLOOPCOL);
		MLoop *mloop = dm->getLoopArray(dm), *ml;
		MPoly *mp = dm->getPolyArray(dm);
		int l_index;
		int j;

		/* now add to loops, so the data can be passed through the modifier stack
		 * If no CD_PREVIEW_MLOOPCOL existed yet, we have to add a new one! */
		if (!wtcol_l) {
			wtcol_l = MEM_malloc_arrayN(dm_totloop, sizeof(*wtcol_l), __func__);
			CustomData_add_layer(&dm->loopData, CD_PREVIEW_MLOOPCOL, CD_ASSIGN, wtcol_l, dm_totloop);
		}

		l_index = 0;
		for (i = 0; i < dm_totpoly; i++, mp++) {
			ml = mloop + mp->loopstart;

			for (j = 0; j < mp->totloop; j++, ml++, l_index++) {
				copy_v4_v4_uchar(&wtcol_l[l_index][0],
				                 &wtcol_v[ml->v][0]);
			}
		}
		MEM_freeN(wtcol_v);

		dm->dirty |= DM_DIRTY_TESS_CDLAYERS;
	}
}

static void mesh_update_weight_mcol(
        Object *ob, Mesh *mesh, int const draw_flag,
        float *weights, int num, const int *indices)
{
	BMEditMesh *em = BKE_editmesh_from_object(ob);
	unsigned char (*wtcol_v)[4];
	int numVerts = mesh->totvert;
	int i;

	if (em) {
		BKE_editmesh_color_ensure(em, BM_VERT);
		wtcol_v = em->derivedVertColor;
	}
	else {
		wtcol_v = MEM_malloc_arrayN(numVerts, sizeof(*wtcol_v), __func__);
	}

	/* Weights are given by caller. */
	if (weights) {
		float *w = weights;
		/* If indices is not NULL, it means we do not have weights for all vertices,
		 * so we must create them (and set them to zero)... */
		if (indices) {
			w = MEM_calloc_arrayN(numVerts, sizeof(float), "Temp weight array DM_update_weight_mcol");
			i = num;
			while (i--)
				w[indices[i]] = weights[i];
		}

		/* Convert float weights to colors. */
		calc_colors_from_weights_array(numVerts, w, wtcol_v);

		if (indices)
			MEM_freeN(w);
	}
	else {
		/* No weights given, take them from active vgroup(s). */
		calc_weightpaint_vert_array_mesh(ob, mesh, draw_flag, &G_me_runtime_wcinfo, wtcol_v);
	}

	if (em) {
		/* editmesh draw function checks specifically for this */
	}
	else {
		const int totpoly = mesh->totpoly;
		const int totloop = mesh->totloop;
		unsigned char(*wtcol_l)[4] = CustomData_get_layer(&mesh->ldata, CD_PREVIEW_MLOOPCOL);
		MLoop *mloop = mesh->mloop, *ml;
		MPoly *mp = mesh->mpoly;
		int l_index;
		int j;

		/* now add to loops, so the data can be passed through the modifier stack
		 * If no CD_PREVIEW_MLOOPCOL existed yet, we have to add a new one! */
		if (!wtcol_l) {
			wtcol_l = MEM_malloc_arrayN(totloop, sizeof(*wtcol_l), __func__);
			CustomData_add_layer(&mesh->ldata, CD_PREVIEW_MLOOPCOL, CD_ASSIGN, wtcol_l, totloop);
		}

		l_index = 0;
		for (i = 0; i < totpoly; i++, mp++) {
			ml = mloop + mp->loopstart;

			for (j = 0; j < mp->totloop; j++, ml++, l_index++) {
				copy_v4_v4_uchar(&wtcol_l[l_index][0],
				                 &wtcol_v[ml->v][0]);
			}
		}
		MEM_freeN(wtcol_v);

		BKE_mesh_tessface_clear(mesh);
	}
}

static void DM_update_statvis_color(const Scene *scene, Object *ob, DerivedMesh *dm)
{
	BMEditMesh *em = BKE_editmesh_from_object(ob);

	BKE_editmesh_statvis_calc(em, dm, &scene->toolsettings->statvis);
}

static void shapekey_layers_to_keyblocks(DerivedMesh *dm, Mesh *me, int actshape_uid)
{
	KeyBlock *kb;
	int i, j, tot;

	if (!me->key)
		return;

	tot = CustomData_number_of_layers(&dm->vertData, CD_SHAPEKEY);
	for (i = 0; i < tot; i++) {
		CustomDataLayer *layer = &dm->vertData.layers[CustomData_get_layer_index_n(&dm->vertData, CD_SHAPEKEY, i)];
		float (*cos)[3], (*kbcos)[3];

		for (kb = me->key->block.first; kb; kb = kb->next) {
			if (kb->uid == layer->uid)
				break;
		}

		if (!kb) {
			kb = BKE_keyblock_add(me->key, layer->name);
			kb->uid = layer->uid;
		}

		if (kb->data)
			MEM_freeN(kb->data);

		cos = CustomData_get_layer_n(&dm->vertData, CD_SHAPEKEY, i);
		kb->totelem = dm->numVertData;

		kb->data = kbcos = MEM_malloc_arrayN(kb->totelem, 3 * sizeof(float), "kbcos DerivedMesh.c");
		if (kb->uid == actshape_uid) {
			MVert *mvert = dm->getVertArray(dm);

			for (j = 0; j < dm->numVertData; j++, kbcos++, mvert++) {
				copy_v3_v3(*kbcos, mvert->co);
			}
		}
		else {
			for (j = 0; j < kb->totelem; j++, cos++, kbcos++) {
				copy_v3_v3(*kbcos, *cos);
			}
		}
	}

	for (kb = me->key->block.first; kb; kb = kb->next) {
		if (kb->totelem != dm->numVertData) {
			if (kb->data)
				MEM_freeN(kb->data);

			kb->totelem = dm->numVertData;
			kb->data = MEM_calloc_arrayN(kb->totelem, 3 * sizeof(float), "kb->data derivedmesh.c");
			fprintf(stderr, "%s: lost a shapekey layer: '%s'! (bmesh internal error)\n", __func__, kb->name);
		}
	}
}

static void UNUSED_FUNCTION(add_shapekey_layers)(DerivedMesh *dm, Mesh *me, Object *UNUSED(ob))
{
	KeyBlock *kb;
	Key *key = me->key;
	int i;

	if (!me->key)
		return;

	/* ensure we can use mesh vertex count for derived mesh custom data */
	if (me->totvert != dm->getNumVerts(dm)) {
		fprintf(stderr,
		        "%s: vertex size mismatch (mesh/dm) '%s' (%d != %d)\n",
		        __func__, me->id.name + 2, me->totvert, dm->getNumVerts(dm));
		return;
	}

	for (i = 0, kb = key->block.first; kb; kb = kb->next, i++) {
		int ci;
		float *array;

		if (me->totvert != kb->totelem) {
			fprintf(stderr,
			        "%s: vertex size mismatch (Mesh '%s':%d != KeyBlock '%s':%d)\n",
			        __func__, me->id.name + 2, me->totvert, kb->name, kb->totelem);
			array = MEM_calloc_arrayN((size_t)me->totvert, 3 * sizeof(float), __func__);
		}
		else {
			array = MEM_malloc_arrayN((size_t)me->totvert, 3 * sizeof(float), __func__);
			memcpy(array, kb->data, (size_t)me->totvert * 3 * sizeof(float));
		}

		CustomData_add_layer_named(&dm->vertData, CD_SHAPEKEY, CD_ASSIGN, array, dm->numVertData, kb->name);
		ci = CustomData_get_layer_index_n(&dm->vertData, CD_SHAPEKEY, i);

		dm->vertData.layers[ci].uid = kb->uid;
	}
}

/**
 * Called after calculating all modifiers.
 *
 * \note tessfaces should already be calculated.
 */
static void dm_ensure_display_normals(DerivedMesh *dm)
{
	/* Note: dm *may* have a poly CD_NORMAL layer (generated by a modifier needing poly normals e.g.).
	 *       We do not use it here, though. And it should be tagged as temp!
	 */
	/* BLI_assert((CustomData_has_layer(&dm->polyData, CD_NORMAL) == false)); */

	if ((dm->type == DM_TYPE_CDDM) &&
	    ((dm->dirty & DM_DIRTY_NORMALS) || CustomData_has_layer(&dm->polyData, CD_NORMAL) == false))
	{
		/* if normals are dirty we want to calculate vertex normals too */
		CDDM_calc_normals_mapping_ex(dm, (dm->dirty & DM_DIRTY_NORMALS) ? false : true);
	}
}

static void mesh_ensure_display_normals(Mesh *mesh)
{
	/* Note: mesh *may* have a poly CD_NORMAL layer (generated by a modifier needing poly normals e.g.).
	 *       We do not use it here, though. And it should be tagged as temp!
	 */
	/* BLI_assert((CustomData_has_layer(&mesh->pdata, CD_NORMAL) == false)); */

	if (mesh->runtime.cd_dirty_vert & CD_MASK_NORMAL || !CustomData_has_layer(&mesh->pdata, CD_NORMAL)) {
		float (*face_nors)[3] = NULL;
		face_nors = MEM_malloc_arrayN(mesh->totpoly, sizeof(*face_nors), "face_nors");

		/* if normals are dirty we want to calculate vertex normals too */
		bool only_face_normals = !(mesh->runtime.cd_dirty_vert & CD_MASK_NORMAL);

		/* calculate face normals */
		BKE_mesh_calc_normals_poly(
		        mesh->mvert, NULL, mesh->totvert, mesh->mloop, mesh->mpoly,
		        mesh->totloop, mesh->totpoly, face_nors,
		        only_face_normals);

		CustomData_add_layer(&mesh->pdata, CD_NORMAL, CD_ASSIGN, face_nors, mesh->totpoly);

		mesh->runtime.cd_dirty_vert &= ~CD_MASK_NORMAL;
	}
}

static void mesh_calc_modifiers(
        struct Depsgraph *depsgraph, Scene *scene, Object *ob, float (*inputVertexCos)[3],
        int useDeform,
        const bool need_mapping, CustomDataMask dataMask,
        const int index, const bool useCache, const bool build_shapekey_layers,
        const bool allow_gpu,
        /* return args */
        Mesh **r_deform_mesh, Mesh **r_final_mesh)
{
	Mesh *me = ob->data;
	ModifierData *firstmd, *md, *previewmd = NULL;
	CDMaskLink *datamasks, *curr;
	/* XXX Always copying POLYINDEX, else tessellated data are no more valid! */
	CustomDataMask mask, nextmask, previewmask = 0, append_mask = CD_MASK_ORIGINDEX;
	float (*deformedVerts)[3] = NULL;
	int numVerts = me->totvert;
	const bool useRenderParams = (DEG_get_mode(depsgraph) == DAG_EVAL_RENDER);
	const int required_mode = useRenderParams ? eModifierMode_Render : eModifierMode_Realtime;
	bool isPrevDeform = false;
	const bool skipVirtualArmature = (useDeform < 0);
	MultiresModifierData *mmd = get_multires_modifier(scene, ob, 0);
	const bool has_multires = (mmd && mmd->sculptlvl != 0);
	bool multires_applied = false;
	const bool sculpt_mode = ob->mode & OB_MODE_SCULPT && ob->sculpt && !useRenderParams;
	const bool sculpt_dyntopo = (sculpt_mode && ob->sculpt->bm)  && !useRenderParams;
	const int draw_flag = dm_drawflag_calc(scene->toolsettings, me);

	/* Generic preview only in object mode! */
	const bool do_mod_mcol = (ob->mode == OB_MODE_OBJECT);
#if 0 /* XXX Will re-enable this when we have global mod stack options. */
	const bool do_final_wmcol = (scene->toolsettings->weights_preview == WP_WPREVIEW_FINAL) && do_wmcol;
#endif
	const bool do_final_wmcol = false;
	const bool do_init_wmcol = ((dataMask & CD_MASK_PREVIEW_MLOOPCOL) && (ob->mode & OB_MODE_WEIGHT_PAINT) && !do_final_wmcol);
	/* XXX Same as above... For now, only weights preview in WPaint mode. */
	const bool do_mod_wmcol = do_init_wmcol;

	const bool do_loop_normals = (me->flag & ME_AUTOSMOOTH) != 0;

	VirtualModifierData virtualModifierData;

	ModifierApplyFlag app_flags = useRenderParams ? MOD_APPLY_RENDER : 0;
	ModifierApplyFlag deform_app_flags = app_flags;

	BLI_assert((me->id.tag & LIB_TAG_COPIED_ON_WRITE_EVAL_RESULT) == 0);

	if (useCache)
		app_flags |= MOD_APPLY_USECACHE;
	if (allow_gpu)
		app_flags |= MOD_APPLY_ALLOW_GPU;
	if (useDeform)
		deform_app_flags |= MOD_APPLY_USECACHE;

	/* TODO(sybren): do we really need three context objects? Or do we modify
	 * them on the fly to change the flags where needed? */
	const ModifierEvalContext mectx_deform = {depsgraph, ob, deform_app_flags};
	const ModifierEvalContext mectx_apply = {depsgraph, ob, app_flags};
	const ModifierEvalContext mectx_orco = {depsgraph, ob, (app_flags & ~MOD_APPLY_USECACHE) | MOD_APPLY_ORCO};

	if (!skipVirtualArmature) {
		firstmd = modifiers_getVirtualModifierList(ob, &virtualModifierData);
	}
	else {
		/* game engine exception */
		firstmd = ob->modifiers.first;
		if (firstmd && firstmd->type == eModifierType_Armature)
			firstmd = firstmd->next;
	}

	md = firstmd;

	modifiers_clearErrors(ob);

	if (do_mod_wmcol || do_mod_mcol) {
		/* Find the last active modifier generating a preview, or NULL if none. */
		/* XXX Currently, DPaint modifier just ignores this.
		 *     Needs a stupid hack...
		 *     The whole "modifier preview" thing has to be (re?)designed, anyway! */
		previewmd = modifiers_getLastPreview(scene, md, required_mode);

		/* even if the modifier doesn't need the data, to make a preview it may */
		if (previewmd) {
			if (do_mod_wmcol) {
				previewmask = CD_MASK_MDEFORMVERT;
			}
		}
	}

	datamasks = modifiers_calcDataMasks(scene, ob, md, dataMask, required_mode, previewmd, previewmask);
	curr = datamasks;

	if (r_deform_mesh) {
		*r_deform_mesh = NULL;
	}
	*r_final_mesh = NULL;

	if (useDeform) {
		if (inputVertexCos)
			deformedVerts = inputVertexCos;

		/* Apply all leading deforming modifiers */
		for (; md; md = md->next, curr = curr->next) {
			const ModifierTypeInfo *mti = modifierType_getInfo(md->type);

			if (!modifier_isEnabled(scene, md, required_mode)) {
				continue;
			}

			if (useDeform < 0 && mti->dependsOnTime && mti->dependsOnTime(md)) {
				continue;
			}

			if (mti->type == eModifierTypeType_OnlyDeform && !sculpt_dyntopo) {
				if (!deformedVerts)
					deformedVerts = BKE_mesh_vertexCos_get(me, &numVerts);

				modifier_deformVerts_ensure_normals(md, &mectx_deform, NULL, deformedVerts, numVerts);
			}
			else {
				break;
			}

			/* grab modifiers until index i */
			if ((index != -1) && (BLI_findindex(&ob->modifiers, md) >= index))
				break;
		}

		/* Result of all leading deforming modifiers is cached for
		 * places that wish to use the original mesh but with deformed
		 * coordinates (vpaint, etc.)
		 */
		if (r_deform_mesh) {
			BKE_id_copy_ex(
			        NULL, &me->id, (ID **)r_deform_mesh,
			        (LIB_ID_CREATE_NO_MAIN |
			         LIB_ID_CREATE_NO_USER_REFCOUNT |
			         LIB_ID_CREATE_NO_DEG_TAG |
			         LIB_ID_COPY_CD_REFERENCE),
			        false);

			/* XXX: Is build_shapekey_layers ever even true? This should have crashed long ago... */
			BLI_assert(!build_shapekey_layers);
			UNUSED_VARS_NDEBUG(build_shapekey_layers);
			//if (build_shapekey_layers)
			//	add_shapekey_layers(*r_deform_mesh, me, ob);

			if (deformedVerts) {
				BKE_mesh_apply_vert_coords(*r_deform_mesh, deformedVerts);
			}
		}
	}
	else {
		/* default behavior for meshes */
		if (inputVertexCos)
			deformedVerts = inputVertexCos;
		else
			deformedVerts = BKE_mesh_vertexCos_get(me, &numVerts);
	}


	/* Now apply all remaining modifiers. If useDeform is off then skip
	 * OnlyDeform ones.
	 */
	Mesh *mesh = NULL;
	Mesh *orco_mesh = NULL;
	Mesh *cloth_orco_mesh = NULL;

	for (; md; md = md->next, curr = curr->next) {
		const ModifierTypeInfo *mti = modifierType_getInfo(md->type);

		if (!modifier_isEnabled(scene, md, required_mode)) {
			continue;
		}

		if (mti->type == eModifierTypeType_OnlyDeform && !useDeform) {
			continue;
		}

		if ((mti->flags & eModifierTypeFlag_RequiresOriginalData) && mesh) {
			modifier_setError(md, "Modifier requires original data, bad stack position");
			continue;
		}

		if (sculpt_mode &&
		    (!has_multires || multires_applied || sculpt_dyntopo))
		{
			bool unsupported = false;

			if (md->type == eModifierType_Multires && ((MultiresModifierData *)md)->sculptlvl == 0) {
				/* If multires is on level 0 skip it silently without warning message. */
				if (!sculpt_dyntopo) {
					continue;
				}
			}

			if (sculpt_dyntopo && !useRenderParams)
				unsupported = true;

			if (scene->toolsettings->sculpt->flags & SCULPT_ONLY_DEFORM)
				unsupported |= (mti->type != eModifierTypeType_OnlyDeform);

			unsupported |= multires_applied;

			if (unsupported) {
				if (sculpt_dyntopo)
					modifier_setError(md, "Not supported in dyntopo");
				else
					modifier_setError(md, "Not supported in sculpt mode");
				continue;
			}
			else {
				modifier_setError(md, "Hide, Mask and optimized display disabled");
			}
		}

		if (need_mapping && !modifier_supportsMapping(md)) {
			continue;
		}

		if (useDeform < 0 && mti->dependsOnTime && mti->dependsOnTime(md)) {
			continue;
		}

		/* add an orco layer if needed by this modifier */
		if (mti->requiredDataMask)
			mask = mti->requiredDataMask(ob, md);
		else
			mask = 0;

		if (mesh && (mask & CD_MASK_ORCO)) {
			add_orco_mesh(ob, NULL, mesh, orco_mesh, CD_ORCO);
		}

		/* How to apply modifier depends on (a) what we already have as
		 * a result of previous modifiers (could be a Mesh or just
		 * deformed vertices) and (b) what type the modifier is.
		 */

		if (mti->type == eModifierTypeType_OnlyDeform) {
			/* No existing verts to deform, need to build them. */
			if (!deformedVerts) {
				if (mesh) {
					/* Deforming a mesh, read the vertex locations
					 * out of the mesh and deform them. Once done with this
					 * run of deformers verts will be written back.
					 */
					deformedVerts = BKE_mesh_vertexCos_get(mesh, &numVerts);
				}
				else {
					deformedVerts = BKE_mesh_vertexCos_get(me, &numVerts);
				}
			}

			/* if this is not the last modifier in the stack then recalculate the normals
			 * to avoid giving bogus normals to the next modifier see: [#23673] */
			if (isPrevDeform && mti->dependsOnNormals && mti->dependsOnNormals(md)) {
				/* XXX, this covers bug #23673, but we may need normal calc for other types */
				if (mesh) {
					BKE_mesh_apply_vert_coords(mesh, deformedVerts);
				}
			}

			modifier_deformVerts_ensure_normals(md, &mectx_deform, mesh, deformedVerts, numVerts);
		}
		else {
			/* determine which data layers are needed by following modifiers */
			if (curr->next)
				nextmask = curr->next->mask;
			else
				nextmask = dataMask;

			/* apply vertex coordinates or build a Mesh as necessary */
			if (mesh) {
				if (deformedVerts) {
					BKE_mesh_apply_vert_coords(mesh, deformedVerts);
				}
			}
			else {
				BKE_id_copy_ex(
				        NULL, &me->id, (ID **)&mesh,
				        (LIB_ID_CREATE_NO_MAIN |
				         LIB_ID_CREATE_NO_USER_REFCOUNT |
				         LIB_ID_CREATE_NO_DEG_TAG |
				         LIB_ID_COPY_CD_REFERENCE),
				        false);
				ASSERT_IS_VALID_MESH(mesh);

				// XXX: port to Mesh if build_shapekey_layers can ever be true
				//if (build_shapekey_layers)
				//	add_shapekey_layers(mesh, me, ob);

				if (deformedVerts) {
					BKE_mesh_apply_vert_coords(mesh, deformedVerts);
				}

				if (do_init_wmcol)
					mesh_update_weight_mcol(ob, mesh, draw_flag, NULL, 0, NULL);

				/* Constructive modifiers need to have an origindex
				 * otherwise they wont have anywhere to copy the data from.
				 *
				 * Also create ORIGINDEX data if any of the following modifiers
				 * requests it, this way Mirror, Solidify etc will keep ORIGINDEX
				 * data by using generic DM_copy_vert_data() functions.
				 */
				if (need_mapping || (nextmask & CD_MASK_ORIGINDEX)) {
					/* calc */
					CustomData_add_layer(&mesh->vdata, CD_ORIGINDEX, CD_CALLOC, NULL, mesh->totvert);
					CustomData_add_layer(&mesh->edata, CD_ORIGINDEX, CD_CALLOC, NULL, mesh->totedge);
					CustomData_add_layer(&mesh->pdata, CD_ORIGINDEX, CD_CALLOC, NULL, mesh->totpoly);

					/* Not worth parallelizing this, gives less than 0.1% overall speedup in best of best cases... */
					range_vn_i(CustomData_get_layer(&mesh->vdata, CD_ORIGINDEX), mesh->totvert, 0);
					range_vn_i(CustomData_get_layer(&mesh->edata, CD_ORIGINDEX), mesh->totedge, 0);
					range_vn_i(CustomData_get_layer(&mesh->pdata, CD_ORIGINDEX), mesh->totpoly, 0);
				}
			}


			/* set the Mesh to only copy needed data */
			mask = curr->mask;
			/* needMapping check here fixes bug [#28112], otherwise it's
			 * possible that it won't be copied */
			mask |= append_mask;
			mesh_set_only_copy(mesh, mask | (need_mapping ? CD_MASK_ORIGINDEX : 0));

			/* add cloth rest shape key if needed */
			if (mask & CD_MASK_CLOTH_ORCO)
				add_orco_mesh(ob, NULL, mesh, orco_mesh, CD_CLOTH_ORCO);

			/* add an origspace layer if needed */
			if ((curr->mask) & CD_MASK_ORIGSPACE_MLOOP) {
				if (!CustomData_has_layer(&mesh->ldata, CD_ORIGSPACE_MLOOP)) {
					CustomData_add_layer(&mesh->ldata, CD_ORIGSPACE_MLOOP, CD_CALLOC, NULL, mesh->totloop);
					mesh_init_origspace(mesh);
				}
			}

			Mesh *new_mesh = modifier_applyModifier_ensure_normals(md, &mectx_apply, mesh);
			ASSERT_IS_VALID_MESH(new_mesh);

			if (new_mesh) {
				/* if the modifier returned a new mesh, release the old one */
				if (mesh && mesh != new_mesh) {
					BLI_assert(mesh != me);
					BKE_id_free(NULL, mesh);
				}

				mesh = new_mesh;

				if (deformedVerts) {
					if (deformedVerts != inputVertexCos)
						MEM_freeN(deformedVerts);

					deformedVerts = NULL;
				}
			}

			/* create an orco mesh in parallel */
			if (nextmask & CD_MASK_ORCO) {
				if (!orco_mesh) {
					orco_mesh = create_orco_mesh(ob, me, NULL, CD_ORCO);
				}

				nextmask &= ~CD_MASK_ORCO;
				mesh_set_only_copy(orco_mesh, nextmask | CD_MASK_ORIGINDEX |
				                 (mti->requiredDataMask ?
				                  mti->requiredDataMask(ob, md) : 0));

				new_mesh = modifier_applyModifier_ensure_normals(md, &mectx_orco, orco_mesh);
				ASSERT_IS_VALID_MESH(new_mesh);

				if (new_mesh) {
					/* if the modifier returned a new mesh, release the old one */
					if (orco_mesh && orco_mesh != new_mesh) {
						BLI_assert(orco_mesh != me);
						BKE_id_free(NULL, orco_mesh);
					}

					orco_mesh = new_mesh;
				}
			}

			/* create cloth orco mesh in parallel */
			if (nextmask & CD_MASK_CLOTH_ORCO) {
				if (!cloth_orco_mesh) {
					cloth_orco_mesh = create_orco_mesh(ob, me, NULL, CD_CLOTH_ORCO);
				}

				nextmask &= ~CD_MASK_CLOTH_ORCO;
				mesh_set_only_copy(cloth_orco_mesh, nextmask | CD_MASK_ORIGINDEX);

				new_mesh = modifier_applyModifier_ensure_normals(md, &mectx_orco, cloth_orco_mesh);
				ASSERT_IS_VALID_DM(new_mesh);

				if (new_mesh) {
					/* if the modifier returned a new mesh, release the old one */
					if (cloth_orco_mesh && cloth_orco_mesh != new_mesh) {
						BLI_assert(orco_mesh != me);
						BKE_id_free(NULL, cloth_orco_mesh);
					}

					cloth_orco_mesh = new_mesh;
				}
			}

			/* in case of dynamic paint, make sure preview mask remains for following modifiers */
			/* XXX Temp and hackish solution! */
			if (md->type == eModifierType_DynamicPaint)
				append_mask |= CD_MASK_PREVIEW_MLOOPCOL;
			/* In case of active preview modifier, make sure preview mask remains for following modifiers. */
			else if ((md == previewmd) && (do_mod_wmcol)) {
				mesh_update_weight_mcol(ob, mesh, draw_flag, NULL, 0, NULL);
				append_mask |= CD_MASK_PREVIEW_MLOOPCOL;
			}

			mesh->runtime.deformed_only = false;
		}

		isPrevDeform = (mti->type == eModifierTypeType_OnlyDeform);

		/* grab modifiers until index i */
		if ((index != -1) && (BLI_findindex(&ob->modifiers, md) >= index))
			break;

		if (sculpt_mode && md->type == eModifierType_Multires) {
			multires_applied = true;
		}
	}

	for (md = firstmd; md; md = md->next)
		modifier_freeTemporaryData(md);

	/* Yay, we are done. If we have a Mesh and deformed vertices
	 * need to apply these back onto the Mesh. If we have no
	 * Mesh then we need to build one.
	 */
	Mesh *final_mesh;

	if (mesh) {
		final_mesh = mesh;

		if (deformedVerts) {
			BKE_mesh_apply_vert_coords(final_mesh, deformedVerts);
		}

#if 0 /* For later nice mod preview! */
		/* In case we need modified weights in CD_PREVIEW_MCOL, we have to re-compute it. */
		if (do_final_wmcol)
			mesh_update_weight_mcol(ob, final_mesh, draw_flag, NULL, 0, NULL);
#endif
	}
	else {
		BKE_id_copy_ex(
		        NULL, &me->id, (ID **)&final_mesh,
		        (LIB_ID_CREATE_NO_MAIN |
		         LIB_ID_CREATE_NO_USER_REFCOUNT |
		         LIB_ID_CREATE_NO_DEG_TAG |
		         LIB_ID_COPY_CD_REFERENCE),
		        false);

		//if (build_shapekey_layers) {
		//	add_shapekey_layers(final_mesh, me, ob);
		//}

		if (deformedVerts) {
			BKE_mesh_apply_vert_coords(final_mesh, deformedVerts);
		}

		/* In this case, we should never have weight-modifying modifiers in stack... */
		if (do_init_wmcol)
			mesh_update_weight_mcol(ob, final_mesh, draw_flag, NULL, 0, NULL);
	}

	/* add an orco layer if needed */
	if (dataMask & CD_MASK_ORCO) {
		add_orco_mesh(ob, NULL, final_mesh, orco_mesh, CD_ORCO);

		if (r_deform_mesh && *r_deform_mesh)
			add_orco_mesh(ob, NULL, *r_deform_mesh, NULL, CD_ORCO);
	}

	if (do_loop_normals) {
		/* Compute loop normals (note: will compute poly and vert normals as well, if needed!) */
		BKE_mesh_calc_normals_split(final_mesh);
		BKE_mesh_tessface_clear(final_mesh);
	}

	if (sculpt_dyntopo == false) {
		/* watch this! after 2.75a we move to from tessface to looptri (by default) */
		if (dataMask & CD_MASK_MFACE) {
			BKE_mesh_tessface_ensure(final_mesh);
		}

		/* without this, drawing ngon tri's faces will show ugly tessellated face
		 * normals and will also have to calculate normals on the fly, try avoid
		 * this where possible since calculating polygon normals isn't fast,
		 * note that this isn't a problem for subsurf (only quads) or editmode
		 * which deals with drawing differently.
		 *
		 * Only calc vertex normals if they are flagged as dirty.
		 * If using loop normals, poly nors have already been computed.
		 */
		if (!do_loop_normals) {
			mesh_ensure_display_normals(final_mesh);
		}
	}

	/* Some modifiers, like datatransfer, may generate those data as temp layer, we do not want to keep them,
	 * as they are used by display code when available (i.e. even if autosmooth is disabled). */
	if (!do_loop_normals && CustomData_has_layer(&final_mesh->ldata, CD_NORMAL)) {
		CustomData_free_layers(&final_mesh->ldata, CD_NORMAL, final_mesh->totloop);
	}

	*r_final_mesh = final_mesh;

	if (orco_mesh) {
		BKE_id_free(NULL, orco_mesh);
	}
	if (cloth_orco_mesh) {
		BKE_id_free(NULL, cloth_orco_mesh);
	}

	if (deformedVerts && deformedVerts != inputVertexCos)
		MEM_freeN(deformedVerts);

	BLI_linklist_free((LinkNode *)datamasks, NULL);
}

static void mesh_calc_modifiers_dm(
        struct Depsgraph *depsgraph, Scene *scene, Object *ob, float (*inputVertexCos)[3],
        int useDeform,
        const bool need_mapping, CustomDataMask dataMask,
        const int index, const bool useCache, const bool build_shapekey_layers,
        const bool allow_gpu,
        /* return args */
        DerivedMesh **r_deformdm, DerivedMesh **r_finaldm)
{
	Mesh *deform_mesh = NULL, *final_mesh = NULL;

	mesh_calc_modifiers(
	        depsgraph, scene, ob, inputVertexCos, useDeform,
	        need_mapping, dataMask, index, useCache, build_shapekey_layers, allow_gpu,
	        (r_deformdm ? &deform_mesh : NULL), &final_mesh);

	if (deform_mesh) {
		*r_deformdm = CDDM_from_mesh_ex(deform_mesh, CD_DUPLICATE, CD_MASK_MESH);
		BKE_id_free(NULL, deform_mesh);
	}

	*r_finaldm = CDDM_from_mesh_ex(final_mesh, CD_DUPLICATE, CD_MASK_MESH);
	BKE_id_free(NULL, final_mesh);
}

float (*editbmesh_get_vertex_cos(BMEditMesh *em, int *r_numVerts))[3]
{
	BMIter iter;
	BMVert *eve;
	float (*cos)[3];
	int i;

	*r_numVerts = em->bm->totvert;

	cos = MEM_malloc_arrayN(em->bm->totvert, 3 * sizeof(float), "vertexcos");

	BM_ITER_MESH_INDEX (eve, &iter, em->bm, BM_VERTS_OF_MESH, i) {
		copy_v3_v3(cos[i], eve->co);
	}

	return cos;
}

bool editbmesh_modifier_is_enabled(Scene *scene, ModifierData *md, DerivedMesh *dm)
{
	const ModifierTypeInfo *mti = modifierType_getInfo(md->type);
	const int required_mode = eModifierMode_Realtime | eModifierMode_Editmode;

	if (!modifier_isEnabled(scene, md, required_mode)) {
		return false;
	}

	if ((mti->flags & eModifierTypeFlag_RequiresOriginalData) && dm) {
		modifier_setError(md, "Modifier requires original data, bad stack position");
		return false;
	}

	return true;
}

static void editbmesh_calc_modifiers(
        struct Depsgraph *depsgraph, Scene *scene, Object *ob,
        BMEditMesh *em, CustomDataMask dataMask,
        /* return args */
        DerivedMesh **r_cage, DerivedMesh **r_final)
{
	ModifierData *md, *previewmd = NULL;
	float (*deformedVerts)[3] = NULL;
	CustomDataMask mask = 0, previewmask = 0, append_mask = 0;
	DerivedMesh *dm = NULL, *orcodm = NULL;
	int i, numVerts = 0, cageIndex = modifiers_getCageIndex(scene, ob, NULL, 1);
	CDMaskLink *datamasks, *curr;
	const int required_mode = eModifierMode_Realtime | eModifierMode_Editmode;
	int draw_flag = dm_drawflag_calc(scene->toolsettings, ob->data);

	// const bool do_mod_mcol = true; // (ob->mode == OB_MODE_OBJECT);
#if 0 /* XXX Will re-enable this when we have global mod stack options. */
	const bool do_final_wmcol = (scene->toolsettings->weights_preview == WP_WPREVIEW_FINAL) && do_wmcol;
#endif
	const bool do_final_wmcol = false;
	const bool do_init_wmcol = ((((Mesh *)ob->data)->drawflag & ME_DRAWEIGHT) && !do_final_wmcol);

	const bool do_init_statvis = ((((Mesh *)ob->data)->drawflag & ME_DRAW_STATVIS) && !do_init_wmcol);
	const bool do_mod_wmcol = do_init_wmcol;
	VirtualModifierData virtualModifierData;

	/* TODO(sybren): do we really need multiple objects, or shall we change the flags where needed? */
	const ModifierEvalContext mectx = {depsgraph, ob, 0};
	const ModifierEvalContext mectx_orco = {depsgraph, ob, MOD_APPLY_ORCO};
	const ModifierEvalContext mectx_cache_gpu = {depsgraph, ob, MOD_APPLY_USECACHE | MOD_APPLY_ALLOW_GPU};

	const bool do_loop_normals = (((Mesh *)(ob->data))->flag & ME_AUTOSMOOTH) != 0;
	const float loop_normals_split_angle = ((Mesh *)(ob->data))->smoothresh;

	modifiers_clearErrors(ob);

	if (r_cage && cageIndex == -1) {
		*r_cage = getEditDerivedBMesh(em, ob, dataMask, NULL);
	}

	md = modifiers_getVirtualModifierList(ob, &virtualModifierData);

	/* copied from mesh_calc_modifiers */
	if (do_mod_wmcol) {
		previewmd = modifiers_getLastPreview(scene, md, required_mode);
		/* even if the modifier doesn't need the data, to make a preview it may */
		if (previewmd) {
			previewmask = CD_MASK_MDEFORMVERT;
		}
	}

	datamasks = modifiers_calcDataMasks(scene, ob, md, dataMask, required_mode, previewmd, previewmask);

	curr = datamasks;
	for (i = 0; md; i++, md = md->next, curr = curr->next) {
		const ModifierTypeInfo *mti = modifierType_getInfo(md->type);

		if (!editbmesh_modifier_is_enabled(scene, md, dm)) {
			continue;
		}

		/* add an orco layer if needed by this modifier */
		if (dm && mti->requiredDataMask) {
			mask = mti->requiredDataMask(ob, md);
			if (mask & CD_MASK_ORCO)
				add_orco_dm(ob, em, dm, orcodm, CD_ORCO);
		}

		/* How to apply modifier depends on (a) what we already have as
		 * a result of previous modifiers (could be a DerivedMesh or just
		 * deformed vertices) and (b) what type the modifier is.
		 */

		if (mti->type == eModifierTypeType_OnlyDeform) {
			/* No existing verts to deform, need to build them. */
			if (!deformedVerts) {
				if (dm) {
					/* Deforming a derived mesh, read the vertex locations
					 * out of the mesh and deform them. Once done with this
					 * run of deformers verts will be written back.
					 */
					numVerts = dm->getNumVerts(dm);
					deformedVerts =
					    MEM_malloc_arrayN(numVerts, sizeof(*deformedVerts), "dfmv");
					dm->getVertCos(dm, deformedVerts);
				}
				else {
					deformedVerts = editbmesh_get_vertex_cos(em, &numVerts);
				}
			}

			if (mti->deformVertsEM || mti->deformVertsEM_DM)
				modwrap_deformVertsEM(md, &mectx, em, dm, deformedVerts, numVerts);
			else
				modwrap_deformVerts(md, &mectx, dm, deformedVerts, numVerts);
		}
		else {
			DerivedMesh *ndm;

			/* apply vertex coordinates or build a DerivedMesh as necessary */
			if (dm) {
				if (deformedVerts) {
					DerivedMesh *tdm = CDDM_copy(dm);
					if (!(r_cage && dm == *r_cage)) {
						dm->release(dm);
					}
					dm = tdm;

					CDDM_apply_vert_coords(dm, deformedVerts);
				}
				else if (r_cage && dm == *r_cage) {
					/* dm may be changed by this modifier, so we need to copy it */
					dm = CDDM_copy(dm);
				}

			}
			else {
				dm = CDDM_from_editbmesh(em, false, false);
				ASSERT_IS_VALID_DM(dm);

				if (deformedVerts) {
					CDDM_apply_vert_coords(dm, deformedVerts);
				}

				if (do_init_wmcol) {
					DM_update_weight_mcol(ob, dm, draw_flag, NULL, 0, NULL);
				}
			}

			/* create an orco derivedmesh in parallel */
			mask = curr->mask;
			if (mask & CD_MASK_ORCO) {
				if (!orcodm)
					orcodm = create_orco_dm(ob, ob->data, em, CD_ORCO);

				mask &= ~CD_MASK_ORCO;
				DM_set_only_copy(orcodm, mask | CD_MASK_ORIGINDEX);

				if (mti->applyModifierEM || mti->applyModifierEM_DM) {
					ndm = modwrap_applyModifierEM(md, &mectx_orco, em, orcodm);
				}
				else {
					ndm = modwrap_applyModifier(md, &mectx_orco, orcodm);
				}
				ASSERT_IS_VALID_DM(ndm);

				if (ndm) {
					/* if the modifier returned a new dm, release the old one */
					if (orcodm && orcodm != ndm) orcodm->release(orcodm);
					orcodm = ndm;
				}
			}

			/* set the DerivedMesh to only copy needed data */
			mask |= append_mask;
			mask = curr->mask; /* CD_MASK_ORCO may have been cleared above */

			DM_set_only_copy(dm, mask | CD_MASK_ORIGINDEX);

			if (mask & CD_MASK_ORIGSPACE_MLOOP) {
				if (!CustomData_has_layer(&dm->loopData, CD_ORIGSPACE_MLOOP)) {
					DM_add_loop_layer(dm, CD_ORIGSPACE_MLOOP, CD_CALLOC, NULL);
					DM_init_origspace(dm);
				}
			}

			if (mti->applyModifierEM || mti->applyModifierEM_DM)
				ndm = modwrap_applyModifierEM(md, &mectx_cache_gpu, em, dm);
			else
				ndm = modwrap_applyModifier(md, &mectx_cache_gpu, dm);
			ASSERT_IS_VALID_DM(ndm);

			if (ndm) {
				if (dm && dm != ndm)
					dm->release(dm);

				dm = ndm;

				if (deformedVerts) {
					MEM_freeN(deformedVerts);
					deformedVerts = NULL;
				}
			}

			dm->deformedOnly = false;
		}

		/* In case of active preview modifier, make sure preview mask remains for following modifiers. */
		if ((md == previewmd) && (do_mod_wmcol)) {
			DM_update_weight_mcol(ob, dm, draw_flag, NULL, 0, NULL);
			append_mask |= CD_MASK_PREVIEW_MLOOPCOL;
		}

		if (r_cage && i == cageIndex) {
			if (dm && deformedVerts) {
				*r_cage = CDDM_copy(dm);
				CDDM_apply_vert_coords(*r_cage, deformedVerts);
			}
			else if (dm) {
				*r_cage = dm;
			}
			else {
				struct Mesh *mesh = ob->data;
				if (mesh->id.tag & LIB_TAG_COPIED_ON_WRITE) {
					BKE_mesh_runtime_ensure_edit_data(mesh);
					mesh->runtime.edit_data->vertexCos = MEM_dupallocN(deformedVerts);
				}
				*r_cage = getEditDerivedBMesh(
				        em, ob, mask,
				        deformedVerts ? MEM_dupallocN(deformedVerts) : NULL);
			}
		}
	}

	BLI_linklist_free((LinkNode *)datamasks, NULL);

	/* Yay, we are done. If we have a DerivedMesh and deformed vertices need
	 * to apply these back onto the DerivedMesh. If we have no DerivedMesh
	 * then we need to build one.
	 */
	if (dm && deformedVerts) {
		*r_final = CDDM_copy(dm);

		if (!(r_cage && dm == *r_cage)) {
			dm->release(dm);
		}

		CDDM_apply_vert_coords(*r_final, deformedVerts);
	}
	else if (dm) {
		*r_final = dm;
	}
	else if (!deformedVerts && r_cage && *r_cage) {
		/* cage should already have up to date normals */
		*r_final = *r_cage;

		/* In this case, we should never have weight-modifying modifiers in stack... */
		if (do_init_wmcol)
			DM_update_weight_mcol(ob, *r_final, draw_flag, NULL, 0, NULL);
		if (do_init_statvis)
			DM_update_statvis_color(scene, ob, *r_final);
	}
	else {
		/* this is just a copy of the editmesh, no need to calc normals */
		struct Mesh *mesh = ob->data;
		if (mesh->id.tag & LIB_TAG_COPIED_ON_WRITE) {
			BKE_mesh_runtime_ensure_edit_data(mesh);
			if (mesh->runtime.edit_data->vertexCos != NULL)
				MEM_freeN((void *)mesh->runtime.edit_data->vertexCos);
			mesh->runtime.edit_data->vertexCos = MEM_dupallocN(deformedVerts);
		}
		*r_final = getEditDerivedBMesh(em, ob, dataMask, deformedVerts);
		deformedVerts = NULL;

		/* In this case, we should never have weight-modifying modifiers in stack... */
		if (do_init_wmcol)
			DM_update_weight_mcol(ob, *r_final, draw_flag, NULL, 0, NULL);
		if (do_init_statvis)
			DM_update_statvis_color(scene, ob, *r_final);
	}

	if (do_loop_normals) {
		/* Compute loop normals */
		DM_calc_loop_normals(*r_final, do_loop_normals, loop_normals_split_angle);
		if (r_cage && *r_cage && (*r_cage != *r_final)) {
			DM_calc_loop_normals(*r_cage, do_loop_normals, loop_normals_split_angle);
		}
	}

	/* BMESH_ONLY, ensure tessface's used for drawing,
	 * but don't recalculate if the last modifier in the stack gives us tessfaces
	 * check if the derived meshes are DM_TYPE_EDITBMESH before calling, this isn't essential
	 * but quiets annoying error messages since tessfaces wont be created. */
	if (dataMask & CD_MASK_MFACE) {
		if ((*r_final)->type != DM_TYPE_EDITBMESH) {
			DM_ensure_tessface(*r_final);
		}
		if (r_cage && *r_cage) {
			if ((*r_cage)->type != DM_TYPE_EDITBMESH) {
				if (*r_cage != *r_final) {
					DM_ensure_tessface(*r_cage);
				}
			}
		}
	}
	/* --- */

	/* same as mesh_calc_modifiers (if using loop normals, poly nors have already been computed). */
	if (!do_loop_normals) {
		dm_ensure_display_normals(*r_final);

		/* Some modifiers, like datatransfer, may generate those data, we do not want to keep them,
		 * as they are used by display code when available (i.e. even if autosmooth is disabled). */
		if (CustomData_has_layer(&(*r_final)->loopData, CD_NORMAL)) {
			CustomData_free_layers(&(*r_final)->loopData, CD_NORMAL, (*r_final)->numLoopData);
		}
		if (r_cage && CustomData_has_layer(&(*r_cage)->loopData, CD_NORMAL)) {
			CustomData_free_layers(&(*r_cage)->loopData, CD_NORMAL, (*r_cage)->numLoopData);
		}
	}

	/* add an orco layer if needed */
	if (dataMask & CD_MASK_ORCO)
		add_orco_dm(ob, em, *r_final, orcodm, CD_ORCO);

	if (orcodm)
		orcodm->release(orcodm);

	if (deformedVerts)
		MEM_freeN(deformedVerts);
}

static void mesh_finalize_eval(Object *object)
{
	if (!DEG_depsgraph_use_copy_on_write()) {
		return;
	}
	Mesh *mesh = (Mesh *)object->data;
	Mesh *mesh_eval = object->runtime.mesh_eval;
	/* Special Tweaks for cases when evaluated mesh came from
	 * BKE_mesh_new_nomain_from_template().
	 */
	BLI_strncpy(mesh_eval->id.name, mesh->id.name, sizeof(mesh_eval->id.name));
	if (mesh_eval->mat != NULL) {
		MEM_freeN(mesh_eval->mat);
	}
	/* Set flag which makes it easier to see what's going on in a debugger. */
	mesh_eval->id.tag |= LIB_TAG_COPIED_ON_WRITE_EVAL_RESULT;
	mesh_eval->mat = MEM_dupallocN(mesh->mat);
	mesh_eval->totcol = mesh->totcol;
	/* Make evaluated mesh to share same edit mesh pointer as original
	 * and copied meshes.
	 */
	mesh_eval->edit_btmesh = mesh->edit_btmesh;
	/* Copy autosmooth settings from original mesh.
	 * This is not done by BKE_mesh_new_nomain_from_template(), so need to take
	 * extra care here.
	 */
	mesh_eval->flag |= (mesh->flag & ME_AUTOSMOOTH);
	mesh_eval->smoothresh = mesh->smoothresh;
	/* Replace evaluated object's data with fully evaluated mesh. */
	/* TODO(sergey): There was statement done by Sybren and Mai that this
	 * caused modifiers to be applied twice. which is weirtd and shouldn't
	 * really happen. But since there is no reference to the report, can not
	 * do much about this.
	 */

	/* Object is sometimes not evaluated!
	 * TODO(sergey): BAD TEMPORARY HACK FOR UNTIL WE ARE SMARTER */
	if (object->id.tag & LIB_TAG_COPIED_ON_WRITE) {
		object->data = mesh_eval;
	}
	else {
		/* evaluated will be available via: 'object->runtime.mesh_eval' */
	}
}

static void mesh_build_data(
        struct Depsgraph *depsgraph, Scene *scene, Object *ob, CustomDataMask dataMask,
        const bool build_shapekey_layers, const bool need_mapping)
{
	BLI_assert(ob->type == OB_MESH);

	BKE_object_free_derived_caches(ob);
	BKE_object_sculpt_modifiers_changed(ob);

<<<<<<< HEAD
#ifdef WITH_OPENSUBDIV
	if (calc_modifiers_skip_orco(depsgraph, scene, ob, false)) {
		dataMask &= ~(CD_MASK_ORCO | CD_MASK_PREVIEW_MCOL);
	}
#endif

	mesh_calc_modifiers_dm(
=======
	mesh_calc_modifiers(
>>>>>>> 04067a54
	        depsgraph, scene, ob, NULL, 1, need_mapping, dataMask, -1, true, build_shapekey_layers,
	        true,
	        &ob->derivedDeform, &ob->derivedFinal);

	DM_set_object_boundbox(ob, ob->derivedFinal);

	ob->derivedFinal->needsFree = 0;
	ob->derivedDeform->needsFree = 0;
	ob->lastDataMask = dataMask;
	ob->lastNeedMapping = need_mapping;

	if ((ob->mode & OB_MODE_ALL_SCULPT) && ob->sculpt) {
		/* create PBVH immediately (would be created on the fly too,
		 * but this avoids waiting on first stroke) */
		/* XXX Disabled for now.
		 * This can create horrible nasty bugs by generating re-entrant call of mesh_get_eval_final! */
//		BKE_sculpt_update_mesh_elements(depsgraph, scene, scene->toolsettings->sculpt, ob, false, false);
	}

	BLI_assert(!(ob->derivedFinal->dirty & DM_DIRTY_NORMALS));
}

static void editbmesh_build_data(
        struct Depsgraph *depsgraph, Scene *scene,
        Object *obedit, BMEditMesh *em, CustomDataMask dataMask)
{
	BKE_object_free_derived_caches(obedit);
	BKE_object_sculpt_modifiers_changed(obedit);

	BKE_editmesh_free_derivedmesh(em);

	editbmesh_calc_modifiers(
	        depsgraph, scene, obedit, em, dataMask,
	        &em->derivedCage, &em->derivedFinal);

	DM_set_object_boundbox(obedit, em->derivedFinal);

	em->lastDataMask = dataMask;
	em->derivedFinal->needsFree = 0;
	em->derivedCage->needsFree = 0;

	BLI_assert(!(em->derivedFinal->dirty & DM_DIRTY_NORMALS));
}

static CustomDataMask object_get_datamask(const Depsgraph *depsgraph, Object *ob, bool *r_need_mapping)
{
	ViewLayer *view_layer = DEG_get_evaluated_view_layer(depsgraph);
	Object *actob = view_layer->basact ? DEG_get_original_object(view_layer->basact->object) : NULL;
	CustomDataMask mask = ob->customdata_mask;

	if (r_need_mapping) {
		*r_need_mapping = false;
	}

	if (DEG_get_original_object(ob) == actob) {
		bool editing = BKE_paint_select_face_test(ob);

		/* weight paint and face select need original indices because of selection buffer drawing */
		if (r_need_mapping) {
			*r_need_mapping = (editing || (ob->mode & (OB_MODE_WEIGHT_PAINT | OB_MODE_VERTEX_PAINT)));
		}

		/* check if we need tfaces & mcols due to face select or texture paint */
		if ((ob->mode & OB_MODE_TEXTURE_PAINT) || editing) {
			mask |= CD_MASK_MLOOPUV | CD_MASK_MLOOPCOL;
		}

		/* check if we need mcols due to vertex paint or weightpaint */
		if (ob->mode & OB_MODE_VERTEX_PAINT) {
			mask |= CD_MASK_MLOOPCOL;
		}

		if (ob->mode & OB_MODE_WEIGHT_PAINT) {
			mask |= CD_MASK_PREVIEW_MLOOPCOL;
		}

		if (ob->mode & OB_MODE_EDIT)
			mask |= CD_MASK_MVERT_SKIN;
	}

	return mask;
}

void makeDerivedMesh(
        struct Depsgraph *depsgraph, Scene *scene, Object *ob, BMEditMesh *em,
        CustomDataMask dataMask, const bool build_shapekey_layers)
{
	bool need_mapping;
	dataMask |= object_get_datamask(depsgraph, ob, &need_mapping);

	if (em) {
		editbmesh_build_data(depsgraph, scene, ob, em, dataMask);
	}
	else {
		mesh_build_data(depsgraph, scene, ob, dataMask, build_shapekey_layers, need_mapping);
	}
}

/***/

#ifdef USE_DERIVEDMESH
/* Deprecated DM, use: 'mesh_get_eval_final'. */
DerivedMesh *mesh_get_derived_final(
        struct Depsgraph *depsgraph, Scene *scene, Object *ob, CustomDataMask dataMask)
{
	/* if there's no derived mesh or the last data mask used doesn't include
	 * the data we need, rebuild the derived mesh
	 */
	bool need_mapping;
	dataMask |= object_get_datamask(depsgraph, ob, &need_mapping);

	if (!ob->derivedFinal ||
	    ((dataMask & ob->lastDataMask) != dataMask) ||
	    (need_mapping != ob->lastNeedMapping))
	{
		mesh_build_data(depsgraph, scene, ob, dataMask, false, need_mapping);
	}

	if (ob->derivedFinal) { BLI_assert(!(ob->derivedFinal->dirty & DM_DIRTY_NORMALS)); }
	return ob->derivedFinal;
}
#endif
Mesh *mesh_get_eval_final(
        struct Depsgraph *depsgraph, Scene *scene, Object *ob, CustomDataMask dataMask)
{
	/* if there's no evaluated mesh or the last data mask used doesn't include
	 * the data we need, rebuild the derived mesh
	 */
	bool need_mapping;
	dataMask |= object_get_datamask(depsgraph, ob, &need_mapping);

	if (!ob->runtime.mesh_eval ||
	    ((dataMask & ob->lastDataMask) != dataMask) ||
	    (need_mapping != ob->lastNeedMapping))
	{
		mesh_build_data(depsgraph, scene, ob, dataMask, false, need_mapping);
	}

	if (ob->runtime.mesh_eval) { BLI_assert(!(ob->runtime.mesh_eval->runtime.cd_dirty_vert & CD_MASK_NORMAL)); }
	return ob->runtime.mesh_eval;
}

#ifdef USE_DERIVEDMESH
/* Deprecated DM, use: 'mesh_get_eval_deform' instead. */
DerivedMesh *mesh_get_derived_deform(struct Depsgraph *depsgraph, Scene *scene, Object *ob, CustomDataMask dataMask)
{
	/* if there's no derived mesh or the last data mask used doesn't include
	 * the data we need, rebuild the derived mesh
	 */
	bool need_mapping;

	dataMask |= object_get_datamask(depsgraph, ob, &need_mapping);

	if (!ob->derivedDeform ||
	    ((dataMask & ob->lastDataMask) != dataMask) ||
	    (need_mapping != ob->lastNeedMapping))
	{
		mesh_build_data(depsgraph, scene, ob, dataMask, false, need_mapping);
	}

	return ob->derivedDeform;
}
#endif
Mesh *mesh_get_eval_deform(struct Depsgraph *depsgraph, Scene *scene, Object *ob, CustomDataMask dataMask)
{
	/* if there's no derived mesh or the last data mask used doesn't include
	 * the data we need, rebuild the derived mesh
	 */
	bool need_mapping;

	dataMask |= object_get_datamask(depsgraph, ob, &need_mapping);

	if (!ob->runtime.mesh_deform_eval ||
	    ((dataMask & ob->lastDataMask) != dataMask) ||
	    (need_mapping != ob->lastNeedMapping))
	{
		mesh_build_data(depsgraph, scene, ob, dataMask, false, need_mapping);
	}

	return ob->runtime.mesh_deform_eval;
}


DerivedMesh *mesh_create_derived_render(struct Depsgraph *depsgraph, Scene *scene, Object *ob, CustomDataMask dataMask)
{
	DerivedMesh *final;

	mesh_calc_modifiers_dm(
	        depsgraph, scene, ob, NULL, 1, false, dataMask, -1, false, false, false,
	        NULL, &final);

	return final;
}

#ifdef USE_DERIVEDMESH
/* Deprecated, use `mesh_create_eval_final_index_render` instead. */
DerivedMesh *mesh_create_derived_index_render(struct Depsgraph *depsgraph, Scene *scene, Object *ob, CustomDataMask dataMask, int index)
{
	DerivedMesh *final;

	mesh_calc_modifiers_dm(
	        depsgraph, scene, ob, NULL, 1, false, dataMask, index, false, false, false,
	        NULL, &final);

	return final;
}
#endif
struct Mesh *mesh_create_eval_final_index_render(
        struct Depsgraph *depsgraph, struct Scene *scene,
        struct Object *ob, CustomDataMask dataMask, int index)
{
	Mesh *final;

	mesh_calc_modifiers(
	        depsgraph, scene, ob, NULL, 1, false, dataMask, index, false, false, false,
	        NULL, &final);

	return final;
}

#ifdef USE_DERIVEDMESH
/* Deprecated, use `mesh_create_eval_final_view` instead. */
DerivedMesh *mesh_create_derived_view(
        struct Depsgraph *depsgraph, Scene *scene,
        Object *ob, CustomDataMask dataMask)
{
	DerivedMesh *final;

	/* XXX hack
	 * psys modifier updates particle state when called during dupli-list generation,
	 * which can lead to wrong transforms. This disables particle system modifier execution.
	 */
	ob->transflag |= OB_NO_PSYS_UPDATE;

	mesh_calc_modifiers_dm(
	        depsgraph, scene, ob, NULL, 1, false, dataMask, -1, false, false, false,
	        NULL, &final);

	ob->transflag &= ~OB_NO_PSYS_UPDATE;

	return final;
}
#endif

Mesh *mesh_create_eval_final_view(
        struct Depsgraph *depsgraph, Scene *scene,
        Object *ob, CustomDataMask dataMask)
{
	Mesh *final;

	/* XXX hack
	 * psys modifier updates particle state when called during dupli-list generation,
	 * which can lead to wrong transforms. This disables particle system modifier execution.
	 */
	ob->transflag |= OB_NO_PSYS_UPDATE;

	mesh_calc_modifiers(
	        depsgraph, scene, ob, NULL, 1, false, dataMask, -1, false, false, false,
	        NULL, &final);

	ob->transflag &= ~OB_NO_PSYS_UPDATE;

	return final;
}

DerivedMesh *mesh_create_derived_no_deform(
        struct Depsgraph *depsgraph, Scene *scene, Object *ob,
        float (*vertCos)[3], CustomDataMask dataMask)
{
	DerivedMesh *final;

	mesh_calc_modifiers_dm(
	        depsgraph, scene, ob, vertCos, 0, false, dataMask, -1, false, false, false,
	        NULL, &final);

	return final;
}

DerivedMesh *mesh_create_derived_no_virtual(
        struct Depsgraph *depsgraph, Scene *scene, Object *ob,
        float (*vertCos)[3], CustomDataMask dataMask)
{
	DerivedMesh *final;
	
	mesh_calc_modifiers_dm(
	        depsgraph, scene, ob, vertCos, -1, false, dataMask, -1, false, false, false,
	        NULL, &final);

	return final;
}

DerivedMesh *mesh_create_derived_physics(
        struct Depsgraph *depsgraph, Scene *scene, Object *ob,
        float (*vertCos)[3], CustomDataMask dataMask)
{
	DerivedMesh *final;
	
	mesh_calc_modifiers_dm(
	        depsgraph, scene, ob, vertCos, -1, true, dataMask, -1, false, false, false,
	        NULL, &final);

	return final;
}

DerivedMesh *mesh_create_derived_no_deform_render(
        struct Depsgraph *depsgraph, Scene *scene,
        Object *ob, float (*vertCos)[3],
        CustomDataMask dataMask)
{
	DerivedMesh *final;

	mesh_calc_modifiers_dm(
	        depsgraph, scene, ob, vertCos, 0, false, dataMask, -1, false, false, false,
	        NULL, &final);

	return final;
}

/***/

DerivedMesh *editbmesh_get_derived_cage_and_final(
        struct Depsgraph *depsgraph, Scene *scene, Object *obedit, BMEditMesh *em,
        CustomDataMask dataMask,
        /* return args */
        DerivedMesh **r_final)
{
	/* if there's no derived mesh or the last data mask used doesn't include
	 * the data we need, rebuild the derived mesh
	 */
	dataMask |= object_get_datamask(depsgraph, obedit, NULL);

	if (!em->derivedCage ||
	    (em->lastDataMask & dataMask) != dataMask)
	{
		editbmesh_build_data(depsgraph, scene, obedit, em, dataMask);
	}

	*r_final = em->derivedFinal;
	if (em->derivedFinal) { BLI_assert(!(em->derivedFinal->dirty & DM_DIRTY_NORMALS)); }
	return em->derivedCage;
}

DerivedMesh *editbmesh_get_derived_cage(
        struct Depsgraph *depsgraph, Scene *scene, Object *obedit, BMEditMesh *em,
        CustomDataMask dataMask)
{
	/* if there's no derived mesh or the last data mask used doesn't include
	 * the data we need, rebuild the derived mesh
	 */
	dataMask |= object_get_datamask(depsgraph, obedit, NULL);

	if (!em->derivedCage ||
	    (em->lastDataMask & dataMask) != dataMask)
	{
		editbmesh_build_data(depsgraph, scene, obedit, em, dataMask);
	}

	return em->derivedCage;
}

DerivedMesh *editbmesh_get_derived_base(Object *obedit, BMEditMesh *em, CustomDataMask data_mask)
{
	return getEditDerivedBMesh(em, obedit, data_mask, NULL);
}

/***/

/* get derived mesh from an object, using editbmesh if available. */
DerivedMesh *object_get_derived_final(Object *ob, const bool for_render)
{
	if (for_render) {
		/* TODO(sergey): use proper derived render here in the future. */
		return ob->derivedFinal;
	}

	/* only return the editmesh if its from this object because
	 * we don't a mesh from another object's modifier stack: T43122 */
	if (ob->type == OB_MESH) {
		Mesh *me = ob->data;
		BMEditMesh *em = me->edit_btmesh;
		if (em && (em->ob == ob)) {
			DerivedMesh *dm = em->derivedFinal;
			return dm;
		}
	}

	return ob->derivedFinal;
}


/* UNUSED */
#if 0

/* ********* For those who don't grasp derived stuff! (ton) :) *************** */

static void make_vertexcosnos__mapFunc(void *userData, int index, const float co[3],
                                       const float no_f[3], const short no_s[3])
{
	DMCoNo *co_no = &((DMCoNo *)userData)[index];

	/* check if we've been here before (normal should not be 0) */
	if (!is_zero_v3(co_no->no)) {
		return;
	}

	copy_v3_v3(co_no->co, co);
	if (no_f) {
		copy_v3_v3(co_no->no, no_f);
	}
	else {
		normal_short_to_float_v3(co_no->no, no_s);
	}
}

/* always returns original amount me->totvert of vertices and normals, but fully deformed and subsurfered */
/* this is needed for all code using vertexgroups (no subsurf support) */
/* it stores the normals as floats, but they can still be scaled as shorts (32767 = unit) */
/* in use now by vertex/weight paint and particle generating */

DMCoNo *mesh_get_mapped_verts_nors(Scene *scene, Object *ob)
{
	Mesh *me = ob->data;
	DerivedMesh *dm;
	DMCoNo *vertexcosnos;

	/* lets prevent crashing... */
	if (ob->type != OB_MESH || me->totvert == 0)
		return NULL;

	dm = mesh_get_derived_final(scene, ob, CD_MASK_BAREMESH | CD_MASK_ORIGINDEX);

	if (dm->foreachMappedVert) {
		vertexcosnos = MEM_calloc_arrayN(me->totvert, sizeof(DMCoNo), "vertexcosnos map");
		dm->foreachMappedVert(dm, make_vertexcosnos__mapFunc, vertexcosnos);
	}
	else {
		DMCoNo *v_co_no = vertexcosnos = MEM_malloc_arrayN(me->totvert, sizeof(DMCoNo), "vertexcosnos map");
		int a;
		for (a = 0; a < me->totvert; a++, v_co_no++) {
			dm->getVertCo(dm, a, v_co_no->co);
			dm->getVertNo(dm, a, v_co_no->no);
		}
	}

	dm->release(dm);
	return vertexcosnos;
}

#endif

/* same as above but for vert coords */
typedef struct {
	float (*vertexcos)[3];
	BLI_bitmap *vertex_visit;
} MappedUserData;

static void make_vertexcos__mapFunc(
        void *userData, int index, const float co[3],
        const float UNUSED(no_f[3]), const short UNUSED(no_s[3]))
{
	MappedUserData *mappedData = (MappedUserData *)userData;

	if (BLI_BITMAP_TEST(mappedData->vertex_visit, index) == 0) {
		/* we need coord from prototype vertex, not from copies,
		 * assume they stored in the beginning of vertex array stored in DM
		 * (mirror modifier for eg does this) */
		copy_v3_v3(mappedData->vertexcos[index], co);
		BLI_BITMAP_ENABLE(mappedData->vertex_visit, index);
	}
}

void mesh_get_mapped_verts_coords(DerivedMesh *dm, float (*r_cos)[3], const int totcos)
{
	if (dm->foreachMappedVert) {
		MappedUserData userData;
		memset(r_cos, 0, sizeof(*r_cos) * totcos);
		userData.vertexcos = r_cos;
		userData.vertex_visit = BLI_BITMAP_NEW(totcos, "vertexcos flags");
		dm->foreachMappedVert(dm, make_vertexcos__mapFunc, &userData, DM_FOREACH_NOP);
		MEM_freeN(userData.vertex_visit);
	}
	else {
		int i;
		for (i = 0; i < totcos; i++) {
			dm->getVertCo(dm, i, r_cos[i]);
		}
	}
}

void DM_add_named_tangent_layer_for_uv(
        CustomData *uv_data, CustomData *tan_data, int numLoopData,
        const char *layer_name)
{
	if (CustomData_get_named_layer_index(tan_data, CD_TANGENT, layer_name) == -1 &&
	    CustomData_get_named_layer_index(uv_data, CD_MLOOPUV, layer_name) != -1)
	{
		CustomData_add_layer_named(
		        tan_data, CD_TANGENT, CD_CALLOC, NULL,
		        numLoopData, layer_name);
	}
}

void DM_calc_loop_tangents(
        DerivedMesh *dm, bool calc_active_tangent,
        const char (*tangent_names)[MAX_NAME], int tangent_names_len)
{
	BKE_mesh_calc_loop_tangent_ex(
	        dm->getVertArray(dm),
	        dm->getPolyArray(dm), dm->getNumPolys(dm),
	        dm->getLoopArray(dm),
	        dm->getLoopTriArray(dm), dm->getNumLoopTri(dm),
	        &dm->loopData,
	        calc_active_tangent,
	        tangent_names, tangent_names_len,
	        CustomData_get_layer(&dm->polyData, CD_NORMAL),
	        dm->getLoopDataArray(dm, CD_NORMAL),
	        dm->getVertDataArray(dm, CD_ORCO),  /* may be NULL */
	        /* result */
	        &dm->loopData, dm->getNumLoops(dm),
	        &dm->tangent_mask);
}

/* Set object's bounding box based on DerivedMesh min/max data */
void DM_set_object_boundbox(Object *ob, DerivedMesh *dm)
{
	float min[3], max[3];

	INIT_MINMAX(min, max);
	dm->getMinMax(dm, min, max);

	if (!ob->bb)
		ob->bb = MEM_callocN(sizeof(BoundBox), "DM-BoundBox");

	BKE_boundbox_init_from_minmax(ob->bb, min, max);

	ob->bb->flag &= ~BOUNDBOX_DIRTY;
}

void DM_init_origspace(DerivedMesh *dm)
{
	const float default_osf[4][2] = {{0, 0}, {1, 0}, {1, 1}, {0, 1}};

	OrigSpaceLoop *lof_array = CustomData_get_layer(&dm->loopData, CD_ORIGSPACE_MLOOP);
	const int numpoly = dm->getNumPolys(dm);
	// const int numloop = dm->getNumLoops(dm);
	MVert *mv = dm->getVertArray(dm);
	MLoop *ml = dm->getLoopArray(dm);
	MPoly *mp = dm->getPolyArray(dm);
	int i, j, k;

	float (*vcos_2d)[2] = NULL;
	BLI_array_staticdeclare(vcos_2d, 64);

	for (i = 0; i < numpoly; i++, mp++) {
		OrigSpaceLoop *lof = lof_array + mp->loopstart;

		if (mp->totloop == 3 || mp->totloop == 4) {
			for (j = 0; j < mp->totloop; j++, lof++) {
				copy_v2_v2(lof->uv, default_osf[j]);
			}
		}
		else {
			MLoop *l = &ml[mp->loopstart];
			float p_nor[3], co[3];
			float mat[3][3];

			float min[2] = {FLT_MAX, FLT_MAX}, max[2] = {-FLT_MAX, -FLT_MAX};
			float translate[2], scale[2];

			BKE_mesh_calc_poly_normal(mp, l, mv, p_nor);
			axis_dominant_v3_to_m3(mat, p_nor);

			BLI_array_clear(vcos_2d);
			BLI_array_reserve(vcos_2d, mp->totloop);
			for (j = 0; j < mp->totloop; j++, l++) {
				mul_v3_m3v3(co, mat, mv[l->v].co);
				copy_v2_v2(vcos_2d[j], co);

				for (k = 0; k < 2; k++) {
					if (co[k] > max[k])
						max[k] = co[k];
					else if (co[k] < min[k])
						min[k] = co[k];
				}
			}

			/* Brings min to (0, 0). */
			negate_v2_v2(translate, min);

			/* Scale will bring max to (1, 1). */
			sub_v2_v2v2(scale, max, min);
			if (scale[0] == 0.0f)
				scale[0] = 1e-9f;
			if (scale[1] == 0.0f)
				scale[1] = 1e-9f;
			invert_v2(scale);

			/* Finally, transform all vcos_2d into ((0, 0), (1, 1)) square and assing them as origspace. */
			for (j = 0; j < mp->totloop; j++, lof++) {
				add_v2_v2v2(lof->uv, vcos_2d[j], translate);
				mul_v2_v2(lof->uv, scale);
			}
		}
	}

	dm->dirty |= DM_DIRTY_TESS_CDLAYERS;
	BLI_array_free(vcos_2d);
}

static void mesh_init_origspace(Mesh *mesh)
{
	const float default_osf[4][2] = {{0, 0}, {1, 0}, {1, 1}, {0, 1}};

	OrigSpaceLoop *lof_array = CustomData_get_layer(&mesh->ldata, CD_ORIGSPACE_MLOOP);
	const int numpoly = mesh->totpoly;
	// const int numloop = mesh->totloop;
	MVert *mv = mesh->mvert;
	MLoop *ml = mesh->mloop;
	MPoly *mp = mesh->mpoly;
	int i, j, k;

	float (*vcos_2d)[2] = NULL;
	BLI_array_staticdeclare(vcos_2d, 64);

	for (i = 0; i < numpoly; i++, mp++) {
		OrigSpaceLoop *lof = lof_array + mp->loopstart;

		if (mp->totloop == 3 || mp->totloop == 4) {
			for (j = 0; j < mp->totloop; j++, lof++) {
				copy_v2_v2(lof->uv, default_osf[j]);
			}
		}
		else {
			MLoop *l = &ml[mp->loopstart];
			float p_nor[3], co[3];
			float mat[3][3];

			float min[2] = {FLT_MAX, FLT_MAX}, max[2] = {-FLT_MAX, -FLT_MAX};
			float translate[2], scale[2];

			BKE_mesh_calc_poly_normal(mp, l, mv, p_nor);
			axis_dominant_v3_to_m3(mat, p_nor);

			BLI_array_clear(vcos_2d);
			BLI_array_reserve(vcos_2d, mp->totloop);
			for (j = 0; j < mp->totloop; j++, l++) {
				mul_v3_m3v3(co, mat, mv[l->v].co);
				copy_v2_v2(vcos_2d[j], co);

				for (k = 0; k < 2; k++) {
					if (co[k] > max[k])
						max[k] = co[k];
					else if (co[k] < min[k])
						min[k] = co[k];
				}
			}

			/* Brings min to (0, 0). */
			negate_v2_v2(translate, min);

			/* Scale will bring max to (1, 1). */
			sub_v2_v2v2(scale, max, min);
			if (scale[0] == 0.0f)
				scale[0] = 1e-9f;
			if (scale[1] == 0.0f)
				scale[1] = 1e-9f;
			invert_v2(scale);

			/* Finally, transform all vcos_2d into ((0, 0), (1, 1)) square and assing them as origspace. */
			for (j = 0; j < mp->totloop; j++, lof++) {
				add_v2_v2v2(lof->uv, vcos_2d[j], translate);
				mul_v2_v2(lof->uv, scale);
			}
		}
	}

	BKE_mesh_tessface_clear(mesh);
	BLI_array_free(vcos_2d);
}


/* derivedmesh info printing function,
 * to help track down differences DM output */

#ifndef NDEBUG
#include "BLI_dynstr.h"

static void dm_debug_info_layers(
        DynStr *dynstr, DerivedMesh *dm, CustomData *cd,
        void *(*getElemDataArray)(DerivedMesh *, int))
{
	int type;

	for (type = 0; type < CD_NUMTYPES; type++) {
		if (CustomData_has_layer(cd, type)) {
			/* note: doesnt account for multiple layers */
			const char *name = CustomData_layertype_name(type);
			const int size = CustomData_sizeof(type);
			const void *pt = getElemDataArray(dm, type);
			const int pt_size = pt ? (int)(MEM_allocN_len(pt) / size) : 0;
			const char *structname;
			int structnum;
			CustomData_file_write_info(type, &structname, &structnum);
			BLI_dynstr_appendf(dynstr,
			                   "        dict(name='%s', struct='%s', type=%d, ptr='%p', elem=%d, length=%d),\n",
			                   name, structname, type, (const void *)pt, size, pt_size);
		}
	}
}

char *DM_debug_info(DerivedMesh *dm)
{
	DynStr *dynstr = BLI_dynstr_new();
	char *ret;
	const char *tstr;

	BLI_dynstr_appendf(dynstr, "{\n");
	BLI_dynstr_appendf(dynstr, "    'ptr': '%p',\n", (void *)dm);
	switch (dm->type) {
		case DM_TYPE_CDDM:     tstr = "DM_TYPE_CDDM";     break;
		case DM_TYPE_EDITBMESH: tstr = "DM_TYPE_EDITMESH";  break;
		case DM_TYPE_CCGDM:    tstr = "DM_TYPE_CCGDM";     break;
		default:               tstr = "UNKNOWN";           break;
	}
	BLI_dynstr_appendf(dynstr, "    'type': '%s',\n", tstr);
	BLI_dynstr_appendf(dynstr, "    'numVertData': %d,\n", dm->numVertData);
	BLI_dynstr_appendf(dynstr, "    'numEdgeData': %d,\n", dm->numEdgeData);
	BLI_dynstr_appendf(dynstr, "    'numTessFaceData': %d,\n", dm->numTessFaceData);
	BLI_dynstr_appendf(dynstr, "    'numPolyData': %d,\n", dm->numPolyData);
	BLI_dynstr_appendf(dynstr, "    'deformedOnly': %d,\n", dm->deformedOnly);

	BLI_dynstr_appendf(dynstr, "    'vertexLayers': (\n");
	dm_debug_info_layers(dynstr, dm, &dm->vertData, dm->getVertDataArray);
	BLI_dynstr_appendf(dynstr, "    ),\n");

	BLI_dynstr_appendf(dynstr, "    'edgeLayers': (\n");
	dm_debug_info_layers(dynstr, dm, &dm->edgeData, dm->getEdgeDataArray);
	BLI_dynstr_appendf(dynstr, "    ),\n");

	BLI_dynstr_appendf(dynstr, "    'loopLayers': (\n");
	dm_debug_info_layers(dynstr, dm, &dm->loopData, dm->getLoopDataArray);
	BLI_dynstr_appendf(dynstr, "    ),\n");

	BLI_dynstr_appendf(dynstr, "    'polyLayers': (\n");
	dm_debug_info_layers(dynstr, dm, &dm->polyData, dm->getPolyDataArray);
	BLI_dynstr_appendf(dynstr, "    ),\n");

	BLI_dynstr_appendf(dynstr, "    'tessFaceLayers': (\n");
	dm_debug_info_layers(dynstr, dm, &dm->faceData, dm->getTessFaceDataArray);
	BLI_dynstr_appendf(dynstr, "    ),\n");

	BLI_dynstr_appendf(dynstr, "}\n");

	ret = BLI_dynstr_get_cstring(dynstr);
	BLI_dynstr_free(dynstr);
	return ret;
}

void DM_debug_print(DerivedMesh *dm)
{
	char *str = DM_debug_info(dm);
	puts(str);
	fflush(stdout);
	MEM_freeN(str);
}

void DM_debug_print_cdlayers(CustomData *data)
{
	int i;
	const CustomDataLayer *layer;

	printf("{\n");

	for (i = 0, layer = data->layers; i < data->totlayer; i++, layer++) {

		const char *name = CustomData_layertype_name(layer->type);
		const int size = CustomData_sizeof(layer->type);
		const char *structname;
		int structnum;
		CustomData_file_write_info(layer->type, &structname, &structnum);
		printf("        dict(name='%s', struct='%s', type=%d, ptr='%p', elem=%d, length=%d),\n",
		       name, structname, layer->type, (const void *)layer->data, size, (int)(MEM_allocN_len(layer->data) / size));
	}

	printf("}\n");
}

bool DM_is_valid(DerivedMesh *dm)
{
	const bool do_verbose = true;
	const bool do_fixes = false;

	bool is_valid = true;
	bool changed = true;

	is_valid &= BKE_mesh_validate_all_customdata(
	        dm->getVertDataLayout(dm),
	        dm->getEdgeDataLayout(dm),
	        dm->getLoopDataLayout(dm),
	        dm->getPolyDataLayout(dm),
	        false,  /* setting mask here isn't useful, gives false positives */
	        do_verbose, do_fixes, &changed);

	is_valid &= BKE_mesh_validate_arrays(
	        NULL,
	        dm->getVertArray(dm), dm->getNumVerts(dm),
	        dm->getEdgeArray(dm), dm->getNumEdges(dm),
	        dm->getTessFaceArray(dm), dm->getNumTessFaces(dm),
	        dm->getLoopArray(dm), dm->getNumLoops(dm),
	        dm->getPolyArray(dm), dm->getNumPolys(dm),
	        dm->getVertDataArray(dm, CD_MDEFORMVERT),
	        do_verbose, do_fixes, &changed);

	BLI_assert(changed == false);

	return is_valid;
}

#endif /* NDEBUG */

/* -------------------------------------------------------------------- */

MVert *DM_get_vert_array(DerivedMesh *dm, bool *allocated)
{
	CustomData *vert_data = dm->getVertDataLayout(dm);
	MVert *mvert = CustomData_get_layer(vert_data, CD_MVERT);
	*allocated = false;

	if (mvert == NULL) {
		mvert = MEM_malloc_arrayN(dm->getNumVerts(dm), sizeof(MVert), "dmvh vert data array");
		dm->copyVertArray(dm, mvert);
		*allocated = true;
	}

	return mvert;
}

MEdge *DM_get_edge_array(DerivedMesh *dm, bool *allocated)
{
	CustomData *edge_data = dm->getEdgeDataLayout(dm);
	MEdge *medge = CustomData_get_layer(edge_data, CD_MEDGE);
	*allocated = false;

	if (medge == NULL) {
		medge = MEM_malloc_arrayN(dm->getNumEdges(dm), sizeof(MEdge), "dm medge data array");
		dm->copyEdgeArray(dm, medge);
		*allocated = true;
	}

	return medge;
}

MLoop *DM_get_loop_array(DerivedMesh *dm, bool *r_allocated)
{
	CustomData *loop_data = dm->getLoopDataLayout(dm);
	MLoop *mloop = CustomData_get_layer(loop_data, CD_MLOOP);
	*r_allocated = false;

	if (mloop == NULL) {
		mloop = MEM_malloc_arrayN(dm->getNumLoops(dm), sizeof(MLoop), "dm loop data array");
		dm->copyLoopArray(dm, mloop);
		*r_allocated = true;
	}

	return mloop;
}

MPoly *DM_get_poly_array(DerivedMesh *dm, bool *r_allocated)
{
	CustomData *poly_data = dm->getPolyDataLayout(dm);
	MPoly *mpoly = CustomData_get_layer(poly_data, CD_MPOLY);
	*r_allocated = false;

	if (mpoly == NULL) {
		mpoly = MEM_malloc_arrayN(dm->getNumPolys(dm), sizeof(MPoly), "dm poly data array");
		dm->copyPolyArray(dm, mpoly);
		*r_allocated = true;
	}

	return mpoly;
}

MFace *DM_get_tessface_array(DerivedMesh *dm, bool *r_allocated)
{
	CustomData *tessface_data = dm->getTessFaceDataLayout(dm);
	MFace *mface = CustomData_get_layer(tessface_data, CD_MFACE);
	*r_allocated = false;

	if (mface == NULL) {
		int numTessFaces = dm->getNumTessFaces(dm);

		if (numTessFaces > 0) {
			mface = MEM_malloc_arrayN(numTessFaces, sizeof(MFace), "bvh mface data array");
			dm->copyTessFaceArray(dm, mface);
			*r_allocated = true;
		}
	}

	return mface;
}<|MERGE_RESOLUTION|>--- conflicted
+++ resolved
@@ -2922,22 +2922,21 @@
 	BKE_object_free_derived_caches(ob);
 	BKE_object_sculpt_modifiers_changed(ob);
 
-<<<<<<< HEAD
-#ifdef WITH_OPENSUBDIV
-	if (calc_modifiers_skip_orco(depsgraph, scene, ob, false)) {
-		dataMask &= ~(CD_MASK_ORCO | CD_MASK_PREVIEW_MCOL);
-	}
-#endif
-
-	mesh_calc_modifiers_dm(
-=======
 	mesh_calc_modifiers(
->>>>>>> 04067a54
 	        depsgraph, scene, ob, NULL, 1, need_mapping, dataMask, -1, true, build_shapekey_layers,
 	        true,
-	        &ob->derivedDeform, &ob->derivedFinal);
+	        &ob->runtime.mesh_deform_eval, &ob->runtime.mesh_eval);
+
+	mesh_finalize_eval(ob);
+
+	ob->derivedDeform = CDDM_from_mesh_ex(ob->runtime.mesh_deform_eval, CD_REFERENCE, CD_MASK_MESH);
+	ob->derivedFinal = CDDM_from_mesh_ex(ob->runtime.mesh_eval, CD_REFERENCE, CD_MASK_MESH);
 
 	DM_set_object_boundbox(ob, ob->derivedFinal);
+	/* TODO(sergey): Convert bounding box calculation to use mesh, then
+	 * we can skip this copy.
+	 */
+	BKE_mesh_texspace_copy_from_object(ob->runtime.mesh_eval, ob);
 
 	ob->derivedFinal->needsFree = 0;
 	ob->derivedDeform->needsFree = 0;
