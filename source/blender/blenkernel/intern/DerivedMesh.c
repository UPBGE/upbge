--- conflicted
+++ resolved
@@ -1805,7 +1805,12 @@
 	if (useDeform)
 		deform_app_flags |= MOD_APPLY_USECACHE;
 
-<<<<<<< HEAD
+	/* TODO(sybren): do we really need three context objects? Or do we modify
+	 * them on the fly to change the flags where needed? */
+	const ModifierEvalContext mectx_deform = {depsgraph, ob, deform_app_flags};
+	const ModifierEvalContext mectx_apply = {depsgraph, ob, app_flags};
+	const ModifierEvalContext mectx_orco = {depsgraph, ob, (app_flags & ~MOD_APPLY_USECACHE) | MOD_APPLY_ORCO};
+
 	if (!skipVirtualArmature) {
 		firstmd = modifiers_getVirtualModifierList(ob, &virtualModifierData);
 	}
@@ -1817,15 +1822,6 @@
 	}
 
 	md = firstmd;
-=======
-	/* TODO(sybren): do we really need three context objects? Or do we modify
-	 * them on the fly to change the flags where needed? */
-	const ModifierEvalContext mectx_deform = {depsgraph, ob, deform_app_flags};
-	const ModifierEvalContext mectx_apply = {depsgraph, ob, app_flags};
-	const ModifierEvalContext mectx_orco = {depsgraph, ob, (app_flags & ~MOD_APPLY_USECACHE) | MOD_APPLY_ORCO};
-
-	md = firstmd = modifiers_getVirtualModifierList(ob, &virtualModifierData);
->>>>>>> 404758cc
 
 	modifiers_clearErrors(ob);
 
