/* SPDX-FileCopyrightText: 2001-2002 NaN Holding BV. All rights reserved.
 * SPDX-FileCopyrightText: 2025 Blender Authors
 *
 * SPDX-License-Identifier: GPL-2.0-or-later */

/** \file
 * \ingroup bke
 */

#include <chrono>
#include <condition_variable>
#include <cstdlib>
#include <cstring>
#include <mutex>
#include <optional>
#include <thread>

#include "MEM_guardedalloc.h"

#include "BLI_build_config.h"
#include "BLI_enum_flags.hh"
#include "BLI_listbase.h"
#include "BLI_math_base.h"
#include "BLI_math_rotation.h"
#include "BLI_path_utils.hh"
#include "BLI_string.h"
#include "BLI_threads.h"

#include "BLT_translation.hh"

/* Allow using deprecated functionality for .blend file I/O. */
#define DNA_DEPRECATED_ALLOW

#include "DNA_anim_types.h"
#include "DNA_object_types.h"
#include "DNA_packedFile_types.h"
#include "DNA_scene_types.h"
#include "DNA_screen_types.h"
#include "DNA_sequence_types.h"
#include "DNA_sound_types.h"
#include "DNA_speaker_types.h"
#include "DNA_userdef_types.h"

#ifdef WITH_AUDASPACE
#  include "../../../intern/audaspace/intern/AUD_Set.h"
#  include <AUD_Handle.h>
#  include <AUD_Sequence.h>
#  include <AUD_Sound.h>
#  include <AUD_Special.h>
#endif

#include "BKE_bpath.hh"
#include "BKE_global.hh"
#include "BKE_idtype.hh"
#include "BKE_lib_id.hh"
#include "BKE_lib_query.hh"
#include "BKE_main.hh"
#include "BKE_packedFile.hh"
#include "BKE_sound.hh"

#include "DEG_depsgraph.hh"
#include "DEG_depsgraph_query.hh"

#include "BLO_read_write.hh"

#include "SEQ_sound.hh"
#include "SEQ_time.hh"

#include "CLG_log.h"

namespace blender::bke {

enum class SoundTags {
  None = 0,
  /* Do not free/reset waveform on sound load, only used by undo code. */
  WaveformNoReload = 1 << 0,
  WaveformLoading = 1 << 1,
};
ENUM_OPERATORS(SoundTags);

struct SoundRuntime {
  AUD_Sound *handle = nullptr; /* Audaspace handle. */
  AUD_Sound *cache = nullptr;  /* Audaspace cache handle. */
  /* The audaspace handle that should actually be played back.
   * Should be cache if cache != NULL; otherwise its handle. */
  AUD_Sound *playback_handle = nullptr;
  /* Spin-lock for asynchronous loading of sounds. */
  SpinLock spinlock;

  /* Note: not by-value since #sound_foreach_cache can only
   * save/restore a pointer. */
  Vector<float> *waveform = nullptr;
  SoundTags tags = SoundTags::None;
};

}  // namespace blender::bke

static void sound_free_audio(bSound *sound);

static void sound_init_runtime(bSound *sound)
{
  sound->runtime = MEM_new<blender::bke::SoundRuntime>(__func__);
  BLI_spin_init(&sound->runtime->spinlock);
}

static void sound_free_waveform(bSound *sound)
{
  blender::bke::SoundRuntime *runtime = sound->runtime;
  if (!flag_is_set(runtime->tags, blender::bke::SoundTags::WaveformNoReload)) {
    MEM_SAFE_DELETE(runtime->waveform);
  }
  /* This tag is only valid once. */
  runtime->tags &= ~blender::bke::SoundTags::WaveformNoReload;
}

static void sound_copy_data(Main * /*bmain*/,
                            std::optional<Library *> /*owner_library*/,
                            ID *id_dst,
                            const ID *id_src,
                            const int /*flag*/)
{
  bSound *sound_dst = (bSound *)id_dst;
  const bSound *sound_src = (const bSound *)id_src;

  /* Just to be sure, should not have any value actually after reading time. */
  sound_dst->newpackedfile = nullptr;

  if (sound_src->packedfile != nullptr) {
    sound_dst->packedfile = BKE_packedfile_duplicate(sound_src->packedfile);
  }

  sound_init_runtime(sound_dst);
}

static void sound_free_data(ID *id)
{
  bSound *sound = (bSound *)id;

  if (sound->packedfile) {
    BKE_packedfile_free(sound->packedfile);
    sound->packedfile = nullptr;
  }

  sound_free_audio(sound);
  sound_free_waveform(sound);
  BLI_spin_end(&sound->runtime->spinlock);
  MEM_delete(sound->runtime);
}

static void sound_foreach_cache(ID *id,
                                IDTypeForeachCacheFunctionCallback function_callback,
                                void *user_data)
{
  bSound *sound = (bSound *)id;
  IDCacheKey key = {id->session_uid, 1};
  function_callback(id, &key, (void **)&sound->runtime->waveform, 0, user_data);
}

static void sound_foreach_path(ID *id, BPathForeachPathData *bpath_data)
{
  bSound *sound = (bSound *)id;
  if (sound->packedfile != nullptr && (bpath_data->flag & BKE_BPATH_FOREACH_PATH_SKIP_PACKED) != 0)
  {
    return;
  }

  /* FIXME: This does not check for empty path... */
  BKE_bpath_foreach_path_fixed_process(bpath_data, sound->filepath, sizeof(sound->filepath));
}

static void sound_blend_write(BlendWriter *writer, ID *id, const void *id_address)
{
  bSound *sound = (bSound *)id;
  const bool is_undo = BLO_write_is_undo(writer);

  /* Clean up, important in undo case to reduce false detection of changed datablocks. */
  sound->runtime = nullptr;

  /* Do not store packed files in case this is a library override ID. */
  if (ID_IS_OVERRIDE_LIBRARY(sound) && !is_undo) {
    sound->packedfile = nullptr;
  }

  /* write LibData */
  BLO_write_id_struct(writer, bSound, id_address, &sound->id);
  BKE_id_blend_write(writer, &sound->id);

  BKE_packedfile_blend_write(writer, sound->packedfile);
}

static void sound_blend_read_data(BlendDataReader *reader, ID *id)
{
  bSound *sound = (bSound *)id;
  sound_init_runtime(sound);
  if (BLO_read_data_is_undo(reader)) {
    sound->runtime->tags |= blender::bke::SoundTags::WaveformNoReload;
  }

  BKE_packedfile_blend_read(reader, &sound->packedfile, sound->filepath);
  BKE_packedfile_blend_read(reader, &sound->newpackedfile, sound->filepath);
}

IDTypeInfo IDType_ID_SO = {
    /*id_code*/ bSound::id_type,
    /*id_filter*/ FILTER_ID_SO,
    /*dependencies_id_types*/ 0,
    /*main_listbase_index*/ INDEX_ID_SO,
    /*struct_size*/ sizeof(bSound),
    /*name*/ "Sound",
    /*name_plural*/ N_("sounds"),
    /*translation_context*/ BLT_I18NCONTEXT_ID_SOUND,
    /*flags*/ IDTYPE_FLAGS_NO_ANIMDATA | IDTYPE_FLAGS_APPEND_IS_REUSABLE,
    /*asset_type_info*/ nullptr,

    /* A fuzzy case, think NULLified content is OK here... */
    /*init_data*/ nullptr,
    /*copy_data*/ sound_copy_data,
    /*free_data*/ sound_free_data,
    /*make_local*/ nullptr,
    /*foreach_id*/ nullptr,
    /*foreach_cache*/ sound_foreach_cache,
    /*foreach_path*/ sound_foreach_path,
    /*foreach_working_space_color*/ nullptr,
    /*owner_pointer_get*/ nullptr,

    /*blend_write*/ sound_blend_write,
    /*blend_read_data*/ sound_blend_read_data,
    /*blend_read_after_liblink*/ nullptr,

    /*blend_read_undo_preserve*/ nullptr,

    /*lib_override_apply_post*/ nullptr,
};

#ifdef WITH_AUDASPACE
/* evil globals ;-) */
static char **audio_device_names = nullptr;
#endif

BLI_INLINE void sound_verify_evaluated_id(const ID *id)
{
  UNUSED_VARS_NDEBUG(id);
  /* This is a bit tricky and not quite reliable, but good enough check.
   *
   * We don't want audio system handles to be allocated on an original data-blocks, and only want
   * them to be allocated on a data-blocks which are result of dependency graph evaluation.
   *
   * Data-blocks which are covered by a copy-on-evaluation system of dependency graph will have
   * ID_TAG_COPIED_ON_EVAL tag set on them. But if some of data-blocks during its evaluation
   * decides to re-allocate its nested one (for example, object evaluation could re-allocate mesh
   * when evaluating modifier stack). Such data-blocks will have
   * ID_TAG_COPIED_ON_EVAL_FINAL_RESULT tag set on them.
   *
   * Additionally, we also allow data-blocks outside of main database. Those can not be "original"
   * and could be used as a temporary evaluated result during operations like baking.
   *
   * NOTE: We consider ID evaluated if ANY of those flags is set. We do NOT require ALL of them.
   */
  BLI_assert(id->tag &
             (ID_TAG_COPIED_ON_EVAL | ID_TAG_COPIED_ON_EVAL_FINAL_RESULT | ID_TAG_NO_MAIN));
}

bSound *BKE_sound_new_file(Main *bmain, const char *filepath)
{
  bSound *sound;
  const char *blendfile_path = BKE_main_blendfile_path(bmain);
  char filepath_abs[FILE_MAX];

  STRNCPY(filepath_abs, filepath);
  BLI_path_abs(filepath_abs, blendfile_path);

  sound = static_cast<bSound *>(BKE_libblock_alloc(bmain, ID_SO, BLI_path_basename(filepath), 0));
  STRNCPY(sound->filepath, filepath);
  sound_init_runtime(sound);

  /* Extract sound specs for bSound */
  SoundInfo info;
  bool success = BKE_sound_info_get(bmain, sound, &info);
  if (success) {
    sound->samplerate = info.specs.samplerate;
    sound->audio_channels = info.specs.channels;
  }

  return sound;
}

static bSound *sound_new_file_exists_ex(Main *bmain, const char *filepath, bool *r_exists)
{
  bSound *sound;
  char filepath_abs[FILE_MAX], filepath_test[FILE_MAX];

  STRNCPY(filepath_abs, filepath);
  BLI_path_abs(filepath_abs, BKE_main_blendfile_path(bmain));

  /* first search an identical filepath */
  for (sound = static_cast<bSound *>(bmain->sounds.first); sound;
       sound = static_cast<bSound *>(sound->id.next))
  {
    STRNCPY(filepath_test, sound->filepath);
    BLI_path_abs(filepath_test, ID_BLEND_PATH(bmain, &sound->id));

    if (BLI_path_cmp(filepath_test, filepath_abs) == 0) {
      id_us_plus(&sound->id); /* officially should not, it doesn't link here! */
      if (r_exists) {
        *r_exists = true;
      }
      return sound;
    }
  }

  if (r_exists) {
    *r_exists = false;
  }
  return BKE_sound_new_file(bmain, filepath);
}

bSound *BKE_sound_new_file_exists(Main *bmain, const char *filepath)
{
  return sound_new_file_exists_ex(bmain, filepath, nullptr);
}

static void sound_free_audio(bSound *sound)
{
#ifdef WITH_AUDASPACE
  blender::bke::SoundRuntime *runtime = sound->runtime;
  if (runtime->handle) {
    AUD_Sound_free(runtime->handle);
    runtime->handle = nullptr;
    runtime->playback_handle = nullptr;
  }

  if (runtime->cache) {
    AUD_Sound_free(runtime->cache);
    runtime->cache = nullptr;
  }
#else
  UNUSED_VARS(sound);
#endif /* WITH_AUDASPACE */
}

#ifdef WITH_AUDASPACE
static CLG_LogRef LOG = {"sound"};

namespace {

struct GlobalState {
  const char *force_device = nullptr;

  /* Parameters of the opened device */
  const char *device_name = nullptr;
  AUD_DeviceSpecs initialized_specs;

  /* Device handle and its synchronization mutex. */
  AUD_Device *sound_device = nullptr;
  int buffer_size = 0;
  std::mutex sound_device_mutex;

  bool need_exit = false;
  bool use_delayed_close = true;
  std::thread delayed_close_thread;
  std::condition_variable delayed_close_cv;

  int num_device_users = 0;
  std::chrono::time_point<std::chrono::steady_clock> last_user_disconnect_time_point;

  ~GlobalState()
  {
    /* Ensure that we don't end up in a deadlock if the global state is being cleaned up
     * before BKE_sound_exit_once has been called. (For example if someone called exit()
     * to quickly close the program without cleaning up)
     *
     * If we don't do this, we could end up in a state where this destructor is waiting for
     * other threads to let go of delayed_close_cv forever. See #146640.
     */
    exit_threads();
  }

  void exit_threads()
  {
    {
      std::unique_lock lock(sound_device_mutex);
      need_exit = true;
    }

    if (delayed_close_thread.joinable()) {
      delayed_close_cv.notify_all();
      delayed_close_thread.join();
    }
  }
};

GlobalState g_state;
}  // namespace

static void sound_device_close_no_lock()
{
  if (g_state.sound_device) {
    CLOG_DEBUG(&LOG, "Closing audio device");
    AUD_exit(g_state.sound_device);
    g_state.sound_device = nullptr;
  }
}

static void sound_device_open_no_lock(AUD_DeviceSpecs requested_specs)
{
  BLI_assert(!g_state.sound_device);

  CLOG_DEBUG(&LOG, "Opening audio device name:%s", g_state.device_name);

  g_state.sound_device = AUD_init(
      g_state.device_name, requested_specs, g_state.buffer_size, "Blender");
  if (!g_state.sound_device) {
    g_state.sound_device = AUD_init("None", requested_specs, g_state.buffer_size, "Blender");
  }

  g_state.initialized_specs.channels = AUD_Device_getChannels(g_state.sound_device);
  g_state.initialized_specs.rate = AUD_Device_getRate(g_state.sound_device);
  g_state.initialized_specs.format = AUD_Device_getFormat(g_state.sound_device);
}

static void sound_device_use_begin()
{
  ++g_state.num_device_users;

  if (g_state.sound_device) {
    return;
  }

  sound_device_open_no_lock(g_state.initialized_specs);
}

static void sound_device_use_end_after(const std::chrono::milliseconds after_ms)
{
  BLI_assert(g_state.num_device_users > 0);
  if (g_state.num_device_users == 0) {
    return;
  }

  --g_state.num_device_users;
  if (g_state.num_device_users == 0) {
    g_state.last_user_disconnect_time_point = std::chrono::steady_clock::now() + after_ms;
    g_state.delayed_close_cv.notify_one();
  }
}

static void sound_device_use_end()
{
  sound_device_use_end_after(std::chrono::milliseconds(0));
}

/* Return true if we need a thread which checks for device usage and closes it when it is inactive.
 * Only runtime-invariant checks are done here, such as possible platform-specific requirements.
 */
static bool sound_use_close_thread()
{
  /* No point starting a thread if sound is disabled and we're running headless. */
  if (g_state.force_device && STREQ(g_state.force_device, "None")) {
#  if defined(WITH_PYTHON_MODULE) || defined(WITH_HEADLESS)
    return false;
#  endif
    if (G.background) {
      return false;
    }
  }

#  if OS_MAC
  /* Closing audio device on macOS prior to 15.2 could lead to interference with other software.
   * See #121911 for details. */
  if (__builtin_available(macOS 15.2, *)) {
    return true;
  }
  return false;
#  else
  return true;
#  endif
}

static void delayed_close_thread_run()
{
  constexpr std::chrono::milliseconds device_close_delay{30000};

  std::unique_lock lock(g_state.sound_device_mutex);

  while (!g_state.need_exit) {
    if (!g_state.use_delayed_close) {
      CLOG_DEBUG(&LOG, "Delayed device close is disabled");
      /* Don't do anything here as delayed close is disabled.
       * Wait so that we don't spin around in the while loop. */
      g_state.delayed_close_cv.wait(lock);
      continue;
    }

    if (g_state.num_device_users == 0) {
      if (g_state.sound_device == nullptr) {
        /* There are no device users, wait until there is device to be waited for to close. */
        g_state.delayed_close_cv.wait(lock);
      }
      else {
        g_state.delayed_close_cv.wait_until(
            lock, g_state.last_user_disconnect_time_point + device_close_delay);
      }
    }
    else {
      /* If there are active device users wait indefinitely, until the system is requested to be
       * closed or the user stops using device.
       * It is not really guaranteed that the CV is notified for every user that stops using
       * device, only the last one is guaranteed to notify the CV. */
      g_state.delayed_close_cv.wait(lock);
    }

    if (g_state.need_exit) {
      CLOG_DEBUG(&LOG, "System exit requested");
      break;
    }

    if (!g_state.use_delayed_close) {
      /* Take into account corner case where you switch from a delayed close device while Blender
       * is running and a delayed close has already been queued up. */
      continue;
    }

    if (!g_state.sound_device) {
      CLOG_DEBUG(&LOG, "Device is not open, nothing to do");
      continue;
    }

    CLOG_DEBUG(&LOG, "Checking last device usage and timestamp");

    if (g_state.num_device_users) {
      CLOG_DEBUG(&LOG, "Device is used by %d user(s)", g_state.num_device_users);
      continue;
    }

    const std::chrono::steady_clock::time_point now = std::chrono::steady_clock::now();
    if ((now - g_state.last_user_disconnect_time_point) >= device_close_delay) {
      sound_device_close_no_lock();
    }
  }

  CLOG_DEBUG(&LOG, "Delayed device close thread finished");
}

static SoundJackSyncCallback sound_jack_sync_callback = nullptr;

static void sound_sync_callback(void *data, int mode, float time)
{
  if (sound_jack_sync_callback == nullptr) {
    return;
  }
  Main *bmain = (Main *)data;
  sound_jack_sync_callback(bmain, mode, time);
}

void BKE_sound_force_device(const char *device)
{
  g_state.force_device = device;
}

void BKE_sound_init_once()
{
  AUD_initOnce();
  if (sound_use_close_thread()) {
    CLOG_DEBUG(&LOG, "Using delayed device close thread");
    g_state.delayed_close_thread = std::thread(delayed_close_thread_run);
  }
}

void BKE_sound_exit_once()
{
  g_state.exit_threads();

  std::lock_guard lock(g_state.sound_device_mutex);
  sound_device_close_no_lock();
  AUD_exitOnce();

  if (audio_device_names != nullptr) {
    int i;
    for (i = 0; audio_device_names[i]; i++) {
      free(audio_device_names[i]);
    }
    free(audio_device_names);
    audio_device_names = nullptr;
  }
}

void BKE_sound_init(Main *bmain)
{
  std::lock_guard lock(g_state.sound_device_mutex);
  /* Make sure no instance of the sound system is running, otherwise we get leaks. */
  sound_device_close_no_lock();

  AUD_DeviceSpecs requested_specs;
  requested_specs.channels = AUD_Channels(U.audiochannels);
  requested_specs.format = AUD_SampleFormat(U.audioformat);
  requested_specs.rate = U.audiorate;

  if (g_state.force_device == nullptr) {
    char **names = BKE_sound_get_device_names();
    g_state.device_name = names[0];

    /* make sure device is within the bounds of the array */
    for (int i = 0; names[i]; i++) {
      if (i == U.audiodevice) {
        g_state.device_name = names[i];
      }
    }
  }
  else {
    g_state.device_name = g_state.force_device;
  }

  g_state.buffer_size = U.mixbufsize < 128 ? 1024 : U.mixbufsize;

  if (requested_specs.rate < AUD_RATE_8000) {
    requested_specs.rate = AUD_RATE_48000;
  }

  if (requested_specs.format <= AUD_FORMAT_INVALID) {
    requested_specs.format = AUD_FORMAT_S16;
  }

  if (requested_specs.channels <= AUD_CHANNELS_INVALID) {
    requested_specs.channels = AUD_CHANNELS_STEREO;
  }

  /* Make sure that we have our initalized_specs */
  sound_device_open_no_lock(requested_specs);
  if (STR_ELEM(g_state.device_name, "JACK", "PulseAudio", "PipeWire")) {
    /* JACK:
     * Do not close the device when using JACK. If we close it, we will not be able to
     * respond to JACK audio bus commands.
     *
     * PulseAudio, PipeWire:
     * These APIs are built around the idea that the program using them keeps the device open.
     * Instead it uses audio streams to determine if something is playing back audio or not.
     * These streams are only active when Audaspace is playing back, so we don't need to
     * do anything manually.
     * If we close these devices, it will become very hard and tedious for end users to
     * control the volume or route audio from Blender.
     */
    g_state.use_delayed_close = false;
    AUD_setSynchronizerCallback(sound_sync_callback, bmain);
  }
  else {
    g_state.use_delayed_close = true;
    sound_device_close_no_lock();
  }
}

void BKE_sound_refresh_callback_bmain(Main *bmain)
{
  std::lock_guard lock(g_state.sound_device_mutex);
  if (g_state.sound_device) {
    AUD_setSynchronizerCallback(sound_sync_callback, bmain);
  }
}

static void sound_load_audio(Main *bmain, bSound *sound, bool free_waveform)
{
  blender::bke::SoundRuntime *runtime = sound->runtime;
  if (runtime->cache) {
    AUD_Sound_free(runtime->cache);
    runtime->cache = nullptr;
  }
  if (runtime->handle) {
    AUD_Sound_free(runtime->handle);
    runtime->handle = nullptr;
    runtime->playback_handle = nullptr;
  }
  if (free_waveform) {
    sound_free_waveform(sound);
  }

  {
    char fullpath[FILE_MAX];

    /* load sound */
    PackedFile *pf = sound->packedfile;

    /* Don't modify `sound->filepath`, only change a copy. */
    STRNCPY(fullpath, sound->filepath);
    BLI_path_abs(fullpath, ID_BLEND_PATH(bmain, &sound->id));

    /* but we need a packed file then */
    if (pf) {
      runtime->handle = AUD_Sound_bufferFile((uchar *)pf->data, pf->size);
    }
    else {
      /* or else load it from disk */
      runtime->handle = AUD_Sound_file(fullpath);
    }
  }
  if (sound->flags & SOUND_FLAGS_MONO) {
    void *handle = AUD_Sound_rechannel(runtime->handle, AUD_CHANNELS_MONO);
    AUD_Sound_free(runtime->handle);
    runtime->handle = handle;
  }

  if (sound->flags & SOUND_FLAGS_CACHING) {
    runtime->cache = AUD_Sound_cache(runtime->handle);
  }

  if (runtime->cache) {
    runtime->playback_handle = runtime->cache;
  }
  else {
    runtime->playback_handle = runtime->handle;
  }
}

void BKE_sound_load(Main *bmain, bSound *sound)
{
  sound_verify_evaluated_id(&sound->id);
  sound_load_audio(bmain, sound, true);
}

AUD_Device *BKE_sound_mixdown(const Scene *scene, AUD_DeviceSpecs specs, int start, float volume)
{
  sound_verify_evaluated_id(&scene->id);
  return AUD_openMixdownDevice(specs,
                               scene->sound_scene,
                               volume,
                               AUD_RESAMPLE_QUALITY_MEDIUM,
                               start / scene->frames_per_second());
}

void BKE_sound_create_scene(Scene *scene)
{
  sound_verify_evaluated_id(&scene->id);

  /* should be done in version patch, but this gets called before */
  if (scene->r.frs_sec_base == 0) {
    scene->r.frs_sec_base = 1;
  }

  scene->sound_scene = AUD_Sequence_create(scene->frames_per_second(),
                                           scene->audio.flag & AUDIO_MUTE);
  AUD_Sequence_setSpeedOfSound(scene->sound_scene, scene->audio.speed_of_sound);
  AUD_Sequence_setDopplerFactor(scene->sound_scene, scene->audio.doppler_factor);
  AUD_Sequence_setDistanceModel(scene->sound_scene,
                                AUD_DistanceModel(scene->audio.distance_model));
  scene->playback_handle = nullptr;
  scene->sound_scrub_handle = nullptr;
  scene->speaker_handles = nullptr;
}

void BKE_sound_destroy_scene(Scene *scene)
{
  if (scene->playback_handle) {
    AUD_Handle_stop(scene->playback_handle);
  }
  if (scene->sound_scrub_handle) {
    AUD_Handle_stop(scene->sound_scrub_handle);
  }
  if (scene->speaker_handles) {
    void *handle;

    while ((handle = AUD_getSet(scene->speaker_handles))) {
      AUD_Sequence_remove(scene->sound_scene, handle);
    }

    AUD_destroySet(scene->speaker_handles);
  }
  if (scene->sound_scene) {
    AUD_Sequence_free(scene->sound_scene);
  }
}

void BKE_sound_lock()
{
  g_state.sound_device_mutex.lock();
  if (g_state.sound_device == nullptr) {
    return;
  }
  AUD_Device_lock(g_state.sound_device);
}

void BKE_sound_unlock()
{
  g_state.sound_device_mutex.unlock();
  if (g_state.sound_device == nullptr) {
    return;
  }
  AUD_Device_unlock(g_state.sound_device);
}

void BKE_sound_reset_scene_specs(Scene *scene)
{
  sound_verify_evaluated_id(&scene->id);

  if (scene->sound_scene) {
    AUD_Sequence_setSpecs(scene->sound_scene, g_state.initialized_specs.specs);
  }
}

void BKE_sound_mute_scene(Scene *scene, int muted)
{
  sound_verify_evaluated_id(&scene->id);
  if (scene->sound_scene) {
    AUD_Sequence_setMuted(scene->sound_scene, muted);
  }
}

void BKE_sound_update_fps(Main *bmain, Scene *scene)
{
  sound_verify_evaluated_id(&scene->id);

  if (scene->sound_scene) {
    AUD_Sequence_setFPS(scene->sound_scene, scene->frames_per_second());
  }

  blender::seq::sound_update_length(bmain, scene);
}

void BKE_sound_update_scene_listener(Scene *scene)
{
  sound_verify_evaluated_id(&scene->id);

  AUD_Sequence_setSpeedOfSound(scene->sound_scene, scene->audio.speed_of_sound);
  AUD_Sequence_setDopplerFactor(scene->sound_scene, scene->audio.doppler_factor);
  AUD_Sequence_setDistanceModel(scene->sound_scene,
                                AUD_DistanceModel(scene->audio.distance_model));
}

void *BKE_sound_scene_add_scene_sound(
    Scene *scene, Strip *sequence, int startframe, int endframe, int frameskip)
{
  sound_verify_evaluated_id(&scene->id);
  if (sequence->scene && scene != sequence->scene) {
    const double fps = scene->frames_per_second();
    return AUD_Sequence_add(scene->sound_scene,
                            sequence->scene->sound_scene,
                            startframe / fps,
                            endframe / fps,
                            frameskip / fps);
  }
  return nullptr;
}

void *BKE_sound_scene_add_scene_sound_defaults(Scene *scene, Strip *sequence)
{
  return BKE_sound_scene_add_scene_sound(
      scene,
      sequence,
      blender::seq::time_left_handle_frame_get(scene, sequence),
      blender::seq::time_right_handle_frame_get(scene, sequence),
      sequence->startofs + sequence->anim_startofs);
}

void *BKE_sound_add_scene_sound(
    Scene *scene, Strip *sequence, int startframe, int endframe, int frameskip)
{
  sound_verify_evaluated_id(&scene->id);
  /* Happens when sequence's sound data-block was removed. */
  if (sequence->sound == nullptr) {
    return nullptr;
  }
  sound_verify_evaluated_id(&sequence->sound->id);
  const double fps = scene->frames_per_second();
  const double offset_time = sequence->sound->offset_time + sequence->sound_offset -
                             frameskip / fps;
  if (offset_time >= 0.0f) {
    return AUD_Sequence_add(scene->sound_scene,
                            sequence->sound->runtime->playback_handle,
                            startframe / fps + offset_time,
                            endframe / fps,
                            0.0f);
  }
  return AUD_Sequence_add(scene->sound_scene,
                          sequence->sound->runtime->playback_handle,
                          startframe / fps,
                          endframe / fps,
                          -offset_time);
}

void *BKE_sound_add_scene_sound_defaults(Scene *scene, Strip *sequence)
{
  return BKE_sound_add_scene_sound(scene,
                                   sequence,
                                   blender::seq::time_left_handle_frame_get(scene, sequence),
                                   blender::seq::time_right_handle_frame_get(scene, sequence),
                                   sequence->startofs + sequence->anim_startofs);
}

void BKE_sound_remove_scene_sound(Scene *scene, void *handle)
{
  AUD_Sequence_remove(scene->sound_scene, handle);
}

void BKE_sound_mute_scene_sound(void *handle, bool mute)
{
  AUD_SequenceEntry_setMuted(handle, mute);
}

void BKE_sound_move_scene_sound(const Scene *scene,
                                void *handle,
                                int startframe,
                                int endframe,
                                int frameskip,
                                double audio_offset)
{
  sound_verify_evaluated_id(&scene->id);
  const double fps = scene->frames_per_second();
  const double offset_time = audio_offset - frameskip / fps;
  if (offset_time >= 0.0f) {
    AUD_SequenceEntry_move(handle, startframe / fps + offset_time, endframe / fps, 0.0f);
  }
  else {
    AUD_SequenceEntry_move(handle, startframe / fps, endframe / fps, -offset_time);
  }
}

void BKE_sound_move_scene_sound_defaults(Scene *scene, Strip *sequence)
{
  sound_verify_evaluated_id(&scene->id);
  if (sequence->scene_sound) {
    double offset_time = 0.0f;
    if (sequence->sound != nullptr) {
      offset_time = sequence->sound->offset_time + sequence->sound_offset;
    }
    BKE_sound_move_scene_sound(scene,
                               sequence->scene_sound,
                               blender::seq::time_left_handle_frame_get(scene, sequence),
                               blender::seq::time_right_handle_frame_get(scene, sequence),
                               sequence->startofs + sequence->anim_startofs,
                               offset_time);
  }
}

void BKE_sound_update_scene_sound(void *handle, bSound *sound)
{
  AUD_SequenceEntry_setSound(handle, sound->runtime->playback_handle);
}

#endif /* WITH_AUDASPACE */

void BKE_sound_update_sequence_handle(void *handle, void *sound_handle)
{
#ifdef WITH_AUDASPACE
  AUD_SequenceEntry_setSound(handle, sound_handle);
#else
  UNUSED_VARS(handle, sound_handle);
#endif
}

#ifdef WITH_AUDASPACE

void BKE_sound_set_scene_volume(Scene *scene, float volume)
{
  sound_verify_evaluated_id(&scene->id);
  if (scene->sound_scene == nullptr) {
    return;
  }
  AUD_Sequence_setAnimationData(scene->sound_scene,
                                AUD_AP_VOLUME,
                                scene->r.cfra,
                                &volume,
                                (scene->audio.flag & AUDIO_VOLUME_ANIMATED) != 0);
}

void BKE_sound_set_scene_sound_volume_at_frame(void *handle,
                                               const int frame,
                                               float volume,
                                               const char animated)
{
  AUD_SequenceEntry_setAnimationData(handle, AUD_AP_VOLUME, frame, &volume, animated);
}

void BKE_sound_set_scene_sound_pitch_at_frame(void *handle,
                                              const int frame,
                                              float pitch,
                                              const char animated)
{
  AUD_SequenceEntry_setAnimationData(handle, AUD_AP_PITCH, frame, &pitch, animated);
}

void BKE_sound_set_scene_sound_pitch_constant_range(void *handle,
                                                    int frame_start,
                                                    int frame_end,
                                                    float pitch)
{
  frame_start = max_ii(0, frame_start);
  frame_end = max_ii(0, frame_end);
  AUD_SequenceEntry_setConstantRangeAnimationData(
      handle, AUD_AP_PITCH, frame_start, frame_end, &pitch);
}

void BKE_sound_set_scene_sound_pan_at_frame(void *handle,
                                            const int frame,
                                            float pan,
                                            const char animated)
{
  AUD_SequenceEntry_setAnimationData(handle, AUD_AP_PANNING, frame, &pan, animated);
}

void BKE_sound_update_sequencer(Main *main, bSound *sound)
{
  BLI_assert_msg(0, "is not supposed to be used, is weird function.");

  Scene *scene;

  for (scene = static_cast<Scene *>(main->scenes.first); scene;
       scene = static_cast<Scene *>(scene->id.next))
  {
    blender::seq::sound_update(scene, sound);
  }
}

/* This function assumes that you have already held the g_state.sound_device mutex. */
static void sound_start_play_scene(Scene *scene)
{
  sound_verify_evaluated_id(&scene->id);

  if (scene->playback_handle) {
    AUD_Handle_stop(scene->playback_handle);
  }

  BKE_sound_reset_scene_specs(scene);

  scene->playback_handle = AUD_Device_play(g_state.sound_device, scene->sound_scene, 1);
  if (scene->playback_handle) {
    AUD_Handle_setLoopCount(scene->playback_handle, -1);
  }
}

void BKE_sound_play_scene(Scene *scene)
{
  std::lock_guard lock(g_state.sound_device_mutex);
  sound_device_use_begin();
  sound_verify_evaluated_id(&scene->id);

  AUD_Status status;
  const double cur_time = FRA2TIME(scene->r.cfra + scene->r.subframe);

  AUD_Device_lock(g_state.sound_device);

  if (scene->sound_scrub_handle &&
      AUD_Handle_getStatus(scene->sound_scrub_handle) != AUD_STATUS_INVALID)
  {
    /* If the audio scrub handle is playing back, stop to make sure it is not active.
     * Otherwise, it will trigger a callback that will stop audio playback. */
    AUD_Handle_stop(scene->sound_scrub_handle);
    scene->sound_scrub_handle = nullptr;
    /* The scrub_handle started playback with playback_handle, stop it so we can
     * properly restart it. */
    AUD_Handle_pause(scene->playback_handle);
  }

  status = scene->playback_handle ? AUD_Handle_getStatus(scene->playback_handle) :
                                    AUD_STATUS_INVALID;

  if (status == AUD_STATUS_INVALID) {
    sound_start_play_scene(scene);

    if (!scene->playback_handle) {
      AUD_Device_unlock(g_state.sound_device);
      return;
    }
  }

  if (status != AUD_STATUS_PLAYING) {
    /* Seeking the synchronizer will also seek the playback handle.
     * Even if we don't have A/V sync on, keep the synchronizer and handle seek time in sync. */
    AUD_seekSynchronizer(cur_time);
    AUD_Handle_setPosition(scene->playback_handle, cur_time);
    AUD_Handle_resume(scene->playback_handle);
  }

  if (scene->audio.flag & AUDIO_SYNC) {
    AUD_playSynchronizer();
  }

  AUD_Device_unlock(g_state.sound_device);
}

void BKE_sound_stop_scene(Scene *scene)
{
  std::lock_guard lock(g_state.sound_device_mutex);
  BLI_assert(g_state.sound_device);
  if (scene->playback_handle) {
    AUD_Handle_pause(scene->playback_handle);

    if (scene->audio.flag & AUDIO_SYNC) {
      AUD_stopSynchronizer();
    }
  }
  sound_device_use_end();
}

void BKE_sound_seek_scene(Main *bmain, Scene *scene)
{
  std::lock_guard lock(g_state.sound_device_mutex);
  bool animation_playing = false;
  for (bScreen *screen = static_cast<bScreen *>(bmain->screens.first); screen;
       screen = static_cast<bScreen *>(screen->id.next))
  {
    if (screen->animtimer) {
      animation_playing = true;
      break;
    }
  }

  bool do_audio_scrub = scene->audio.flag & AUDIO_SCRUB && !animation_playing;

  if (do_audio_scrub) {
    /* Make sure the sound device is open for scrubbing. */
    sound_device_use_begin();
  }
  else if (g_state.sound_device == nullptr) {
    /* Nothing to do if there is no sound device and we are not doing audio scrubbing. */
    return;
  }
  sound_verify_evaluated_id(&scene->id);

  AUD_Device_lock(g_state.sound_device);

  AUD_Status status = scene->playback_handle ? AUD_Handle_getStatus(scene->playback_handle) :
                                               AUD_STATUS_INVALID;
  if (status == AUD_STATUS_INVALID) {
    sound_start_play_scene(scene);

    if (!scene->playback_handle) {
      AUD_Device_unlock(g_state.sound_device);
      if (do_audio_scrub) {
        sound_device_use_end();
      }
      return;
    }

    AUD_Handle_pause(scene->playback_handle);
  }

  const double one_frame = 1.0 / scene->frames_per_second() +
                           (U.audiorate > 0 ? U.mixbufsize / double(U.audiorate) : 0.0);
  const double cur_time = FRA2TIME(scene->r.cfra);

  if (do_audio_scrub) {
    /* Playback one frame of audio without advancing the timeline. */
    AUD_Handle_setPosition(scene->playback_handle, cur_time);
    AUD_Handle_resume(scene->playback_handle);
    if (scene->sound_scrub_handle &&
        AUD_Handle_getStatus(scene->sound_scrub_handle) != AUD_STATUS_INVALID)
    {
      AUD_Handle_setPosition(scene->sound_scrub_handle, 0);
    }
    else {
      if (scene->sound_scrub_handle) {
        AUD_Handle_stop(scene->sound_scrub_handle);
      }
      scene->sound_scrub_handle = AUD_pauseAfter(scene->playback_handle, one_frame);
    }
    sound_device_use_end_after(std::chrono::milliseconds(int(one_frame * 1000)));
  }
  else if (status == AUD_STATUS_PLAYING) {
    /* Seeking the synchronizer will also seek the playback handle.
     * Even if we don't have A/V sync on, keep the synchronizer and handle
     * seek time in sync.
     */
    AUD_seekSynchronizer(cur_time);
    AUD_Handle_setPosition(scene->playback_handle, cur_time);
  }

  AUD_Device_unlock(g_state.sound_device);
}

double BKE_sound_sync_scene(Scene *scene)
{
  sound_verify_evaluated_id(&scene->id);

  /* Ugly: Blender doesn't like it when the animation is played back during rendering */
  if (G.is_rendering) {
    return NAN_FLT;
  }

  if (scene->playback_handle) {
    if (scene->audio.flag & AUDIO_SYNC) {
      return AUD_getSynchronizerPosition();
    }

    return AUD_Handle_getPosition(scene->playback_handle);
  }
  return NAN_FLT;
}

void BKE_sound_read_waveform(Main *bmain, bSound *sound, bool *stop)
{
  bool need_close_audio_handles = false;
  blender::bke::SoundRuntime *runtime = sound->runtime;
  if (runtime->playback_handle == nullptr) {
    /* TODO(sergey): Make it fully independent audio handle. */
    sound_load_audio(bmain, sound, true);
    need_close_audio_handles = true;
  }

  AUD_SoundInfo info = AUD_getInfo(runtime->playback_handle);

  blender::Vector<float> *waveform = MEM_new<blender::Vector<float>>(__func__);
  if (info.length > 0) {
    int length = info.length * SOUND_WAVE_SAMPLES_PER_SECOND;

    waveform->resize(3 * length);
    length = AUD_readSound(
        runtime->playback_handle, waveform->data(), length, SOUND_WAVE_SAMPLES_PER_SECOND, stop);
    waveform->resize(3 * length);
  }

  if (*stop) {
    MEM_SAFE_DELETE(runtime->waveform);
    BLI_spin_lock(&runtime->spinlock);
    runtime->tags &= ~blender::bke::SoundTags::WaveformLoading;
    BLI_spin_unlock(&runtime->spinlock);
    return;
  }

  sound_free_waveform(sound);

  BLI_spin_lock(&runtime->spinlock);
  runtime->waveform = waveform;
  runtime->tags &= ~blender::bke::SoundTags::WaveformLoading;
  BLI_spin_unlock(&runtime->spinlock);

  if (need_close_audio_handles) {
    sound_free_audio(sound);
  }
}

static void sound_update_base(Scene *scene, Object *object, void *new_set)
{
  Speaker *speaker;
  float quat[4];

  sound_verify_evaluated_id(&scene->id);
  sound_verify_evaluated_id(&object->id);

  if ((object->type != OB_SPEAKER) || !object->adt) {
    return;
  }

  LISTBASE_FOREACH (NlaTrack *, track, &object->adt->nla_tracks) {
    LISTBASE_FOREACH (NlaStrip *, strip, &track->strips) {
      if (strip->type != NLASTRIP_TYPE_SOUND) {
        continue;
      }
      speaker = (Speaker *)object->data;

      if (AUD_removeSet(scene->speaker_handles, strip->speaker_handle)) {
        if (speaker->sound) {
          AUD_SequenceEntry_move(strip->speaker_handle,
                                 double(strip->start) / scene->frames_per_second(),
                                 FLT_MAX,
                                 0);
        }
        else {
          AUD_Sequence_remove(scene->sound_scene, strip->speaker_handle);
          strip->speaker_handle = nullptr;
        }
      }
      else {
        if (speaker->sound) {
          strip->speaker_handle = AUD_Sequence_add(scene->sound_scene,
                                                   speaker->sound->runtime->playback_handle,
                                                   double(strip->start) /
                                                       scene->frames_per_second(),
                                                   FLT_MAX,
                                                   0);
          AUD_SequenceEntry_setRelative(strip->speaker_handle, 0);
        }
      }

      if (strip->speaker_handle) {
        const bool mute = ((strip->flag & NLASTRIP_FLAG_MUTED) || (speaker->flag & SPK_MUTED));
        AUD_addSet(new_set, strip->speaker_handle);
        AUD_SequenceEntry_setVolumeMaximum(strip->speaker_handle, speaker->volume_max);
        AUD_SequenceEntry_setVolumeMinimum(strip->speaker_handle, speaker->volume_min);
        AUD_SequenceEntry_setDistanceMaximum(strip->speaker_handle, speaker->distance_max);
        AUD_SequenceEntry_setDistanceReference(strip->speaker_handle, speaker->distance_reference);
        AUD_SequenceEntry_setAttenuation(strip->speaker_handle, speaker->attenuation);
        AUD_SequenceEntry_setConeAngleOuter(strip->speaker_handle, speaker->cone_angle_outer);
        AUD_SequenceEntry_setConeAngleInner(strip->speaker_handle, speaker->cone_angle_inner);
        AUD_SequenceEntry_setConeVolumeOuter(strip->speaker_handle, speaker->cone_volume_outer);

        mat4_to_quat(quat, object->object_to_world().ptr());
        blender::float3 location = object->object_to_world().location();
        AUD_SequenceEntry_setAnimationData(
            strip->speaker_handle, AUD_AP_LOCATION, scene->r.cfra, location, 1);
        AUD_SequenceEntry_setAnimationData(
            strip->speaker_handle, AUD_AP_ORIENTATION, scene->r.cfra, quat, 1);
        AUD_SequenceEntry_setAnimationData(
            strip->speaker_handle, AUD_AP_VOLUME, scene->r.cfra, &speaker->volume, 1);
        AUD_SequenceEntry_setAnimationData(
            strip->speaker_handle, AUD_AP_PITCH, scene->r.cfra, &speaker->pitch, 1);
        AUD_SequenceEntry_setSound(strip->speaker_handle,
                                   speaker->sound->runtime->playback_handle);
        AUD_SequenceEntry_setMuted(strip->speaker_handle, mute);
      }
    }
  }
}

void BKE_sound_update_scene(Depsgraph *depsgraph, Scene *scene)
{
  sound_verify_evaluated_id(&scene->id);

  void *new_set = AUD_createSet();
  void *handle;
  float quat[4];

  /* cheap test to skip looping over all objects (no speakers is a common case) */
  if (DEG_id_type_any_exists(depsgraph, ID_SPK)) {
    DEGObjectIterSettings deg_iter_settings = {nullptr};
    deg_iter_settings.depsgraph = depsgraph;
    deg_iter_settings.flags = DEG_ITER_OBJECT_FLAG_LINKED_DIRECTLY |
                              DEG_ITER_OBJECT_FLAG_LINKED_INDIRECTLY |
                              DEG_ITER_OBJECT_FLAG_LINKED_VIA_SET;
    DEG_OBJECT_ITER_BEGIN (&deg_iter_settings, object) {
      sound_update_base(scene, object, new_set);
    }
    DEG_OBJECT_ITER_END;
  }

  while ((handle = AUD_getSet(scene->speaker_handles))) {
    AUD_Sequence_remove(scene->sound_scene, handle);
  }

  if (scene->camera) {
    mat4_to_quat(quat, scene->camera->object_to_world().ptr());
    blender::float3 location = scene->camera->object_to_world().location();
    AUD_Sequence_setAnimationData(scene->sound_scene, AUD_AP_LOCATION, scene->r.cfra, location, 1);
    AUD_Sequence_setAnimationData(scene->sound_scene, AUD_AP_ORIENTATION, scene->r.cfra, quat, 1);
  }

  AUD_destroySet(scene->speaker_handles);
  scene->speaker_handles = new_set;
}

void *BKE_sound_get_factory(void *sound)
{
  return ((bSound *)sound)->runtime->playback_handle;
}

float BKE_sound_get_length(Main *bmain, bSound *sound)
{
  if (sound->runtime->playback_handle != nullptr) {
    AUD_SoundInfo info = AUD_getInfo(sound->runtime->playback_handle);
    return info.length;
  }
  SoundInfo info;
  if (!BKE_sound_info_get(bmain, sound, &info)) {
    return 0.0f;
  }
  return info.length;
}

char **BKE_sound_get_device_names()
{
  if (audio_device_names == nullptr) {
    audio_device_names = AUD_getDeviceNames();
  }

  return audio_device_names;
}

static bool sound_info_from_playback_handle(void *playback_handle, SoundInfo *sound_info)
{
  if (playback_handle == nullptr) {
    return false;
  }
  AUD_SoundInfo info = AUD_getInfo(playback_handle);
  sound_info->specs.channels = (eSoundChannels)info.specs.channels;
  sound_info->length = info.length;
  sound_info->specs.samplerate = info.specs.rate;
  return true;
}

bool BKE_sound_info_get(Main *main, bSound *sound, SoundInfo *sound_info)
{
  if (sound->runtime->playback_handle != nullptr) {
    return sound_info_from_playback_handle(sound->runtime->playback_handle, sound_info);
  }
  /* TODO(sergey): Make it fully independent audio handle. */
  /* Don't free waveforms during non-destructive queries.
   * This causes unnecessary recalculation - see #69921 */
  sound_load_audio(main, sound, false);
  const bool result = sound_info_from_playback_handle(sound->runtime->playback_handle, sound_info);
  sound_free_audio(sound);
  return result;
}

bool BKE_sound_stream_info_get(Main *main,
                               const char *filepath,
                               int stream,
                               SoundStreamInfo *sound_info)
{
  const char *blendfile_path = BKE_main_blendfile_path(main);
  char filepath_abs[FILE_MAX];
  AUD_Sound *sound;
  AUD_StreamInfo *stream_infos;
  int stream_count;

  STRNCPY(filepath_abs, filepath);
  BLI_path_abs(filepath_abs, blendfile_path);

  sound = AUD_Sound_file(filepath_abs);
  if (!sound) {
    return false;
  }

  stream_count = AUD_Sound_getFileStreams(sound, &stream_infos);

  AUD_Sound_free(sound);

  if (!stream_infos) {
    return false;
  }

  if ((stream < 0) || (stream >= stream_count)) {
    free(stream_infos);
    return false;
  }

  sound_info->start = stream_infos[stream].start;
  sound_info->duration = stream_infos[stream].duration;

  free(stream_infos);

  return true;
}

#  ifdef WITH_RUBBERBAND
void *BKE_sound_ensure_time_stretch_effect(void *sound_handle, void *sequence_handle, float fps)
{
  /* If sequence handle is already the time stretch effect with the same framerate, use that. */
  AUD_Sound *cur_seq_sound = sequence_handle ? AUD_SequenceEntry_getSound(sequence_handle) :
                                               nullptr;
  if (AUD_Sound_isAnimateableTimeStretchPitchScale(cur_seq_sound) &&
      AUD_Sound_animateableTimeStretchPitchScale_getFPS(cur_seq_sound) == fps)
  {
    return cur_seq_sound;
  }

  /* Otherwise create the time stretch effect. */
  return AUD_Sound_animateableTimeStretchPitchScale(
      sound_handle, fps, 1.0, 1.0, AUD_STRETCHER_QUALITY_HIGH, false);
}
void BKE_sound_set_scene_sound_time_stretch_at_frame(void *handle,
                                                     int frame,
                                                     float time_stretch,
                                                     char animated)
{
  AUD_Sound_animateableTimeStretchPitchScale_setAnimationData(
      handle, AUD_AP_TIME_STRETCH, frame, &time_stretch, animated);
}
void BKE_sound_set_scene_sound_time_stretch_constant_range(void *handle,
                                                           int frame_start,
                                                           int frame_end,
                                                           float time_stretch)
{
  frame_start = max_ii(0, frame_start);
  frame_end = max_ii(0, frame_end);
  AUD_Sound_animateableTimeStretchPitchScale_setConstantRangeAnimationData(
      handle, AUD_AP_TIME_STRETCH, frame_start, frame_end, &time_stretch);
}
#  endif /* WITH_RUBBERBAND */

#else /* WITH_AUDASPACE */

#  include "BLI_utildefines.h"

void BKE_sound_force_device(const char * /*device*/) {}
void BKE_sound_init_once() {}
void BKE_sound_init(Main * /*bmain*/) {}
void BKE_sound_exit_once() {}
void BKE_sound_load(Main * /*bmain*/, bSound * /*sound*/) {}
void BKE_sound_create_scene(Scene * /*scene*/) {}
void BKE_sound_destroy_scene(Scene * /*scene*/) {}
void BKE_sound_lock() {}
void BKE_sound_unlock() {}
void BKE_sound_refresh_callback_bmain(Main * /*bmain*/) {}
void BKE_sound_reset_scene_specs(Scene * /*scene*/) {}
void BKE_sound_mute_scene(Scene * /*scene*/, int /*muted*/) {}
void *BKE_sound_scene_add_scene_sound(Scene * /*scene*/,
                                      Strip * /*sequence*/,
                                      int /*startframe*/,
                                      int /*endframe*/,
                                      int /*frameskip*/)
{
  return nullptr;
}
void *BKE_sound_scene_add_scene_sound_defaults(Scene * /*scene*/, Strip * /*sequence*/)
{
  return nullptr;
}
void *BKE_sound_add_scene_sound(Scene * /*scene*/,
                                Strip * /*sequence*/,
                                int /*startframe*/,
                                int /*endframe*/,
                                int /*frameskip*/)
{
  return nullptr;
}
void *BKE_sound_add_scene_sound_defaults(Scene * /*scene*/, Strip * /*sequence*/)
{
  return nullptr;
}
void BKE_sound_remove_scene_sound(Scene * /*scene*/, void * /*handle*/) {}
void BKE_sound_mute_scene_sound(void * /*handle*/, bool /*mute*/) {}
void BKE_sound_move_scene_sound(const Scene * /*scene*/,
                                void * /*handle*/,
                                int /*startframe*/,
                                int /*endframe*/,
                                int /*frameskip*/,
                                double /*audio_offset*/)
{
}
void BKE_sound_move_scene_sound_defaults(Scene * /*scene*/, Strip * /*sequence*/) {}
void BKE_sound_play_scene(Scene * /*scene*/) {}
void BKE_sound_stop_scene(Scene * /*scene*/) {}
void BKE_sound_seek_scene(Main * /*bmain*/, Scene * /*scene*/) {}
double BKE_sound_sync_scene(Scene * /*scene*/)
{
  return NAN_FLT;
}
void BKE_sound_read_waveform(Main *bmain,
                             bSound *sound,
                             /* NOLINTNEXTLINE: readability-non-const-parameter. */
                             bool *stop)
{
  UNUSED_VARS(sound, stop, bmain);
}

void BKE_sound_update_sequencer(Main * /*main*/, bSound * /*sound*/) {}
void BKE_sound_update_scene(Depsgraph * /*depsgraph*/, Scene * /*scene*/) {}
void BKE_sound_update_scene_sound(void * /*handle*/, bSound * /*sound*/) {}
void BKE_sound_update_scene_listener(Scene * /*scene*/) {}
void BKE_sound_update_fps(Main * /*bmain*/, Scene * /*scene*/) {}
void BKE_sound_set_scene_sound_volume_at_frame(void * /*handle*/,
                                               int /*frame*/,
                                               float /*volume*/,
                                               char /*animated*/)
{
}
void BKE_sound_set_scene_sound_pan_at_frame(void * /*handle*/,
                                            int /*frame*/,
                                            float /*pan*/,
                                            char /*animated*/)
{
}
void BKE_sound_set_scene_volume(Scene * /*scene*/, float /*volume*/) {}
void BKE_sound_set_scene_sound_pitch_at_frame(void * /*handle*/,
                                              int /*frame*/,
                                              float /*pitch*/,
                                              char /*animated*/)
{
}
void BKE_sound_set_scene_sound_pitch_constant_range(void * /*handle*/,
                                                    int /*frame_start*/,
                                                    int /*frame_end*/,
                                                    float /*pitch*/)
{
}
float BKE_sound_get_length(Main * /*bmain*/, bSound * /*sound*/)
{
  return 0;
}
char **BKE_sound_get_device_names()
{
  static char *names[1] = {nullptr};
  return names;
}

void BKE_sound_free_waveform(bSound * /*sound*/) {}

bool BKE_sound_info_get(Main * /*main*/, bSound * /*sound*/, SoundInfo * /*sound_info*/)
{
  return false;
}

bool BKE_sound_stream_info_get(Main * /*main*/,
                               const char * /*filepath*/,
                               int /*stream*/,
                               SoundStreamInfo * /*sound_info*/)
{
  return false;
}

#endif /* WITH_AUDASPACE */

#if !defined(WITH_AUDASPACE) || !defined(WITH_RUBBERBAND)
void *BKE_sound_ensure_time_stretch_effect(void * /*sound_handle*/,
                                           void * /*sequence_handle*/,
                                           float /*fps*/)
{
  return nullptr;
}

void BKE_sound_set_scene_sound_time_stretch_at_frame(void * /*handle*/,
                                                     int /*frame*/,
                                                     float /*time_stretch*/,
                                                     char /*animated*/)
{
}
void BKE_sound_set_scene_sound_time_stretch_constant_range(void * /*handle*/,
                                                           int /*frame_start*/,
                                                           int /*frame_end*/,
                                                           float /*time_stretch*/)
{
}
#endif

void BKE_sound_reset_scene_runtime(Scene *scene)
{
  scene->sound_scene = nullptr;
  scene->playback_handle = nullptr;
  scene->sound_scrub_handle = nullptr;
  scene->speaker_handles = nullptr;
}

void BKE_sound_ensure_scene(Scene *scene)
{
  if (scene->sound_scene != nullptr) {
    return;
  }
  BKE_sound_create_scene(scene);
}

static void sound_ensure_loaded(Main *bmain, bSound *sound)
{
  if (sound->runtime->cache != nullptr) {
    return;
  }
  BKE_sound_load(bmain, sound);
}

void BKE_sound_jack_sync_callback_set(SoundJackSyncCallback callback)
{
#if defined(WITH_AUDASPACE)
  sound_jack_sync_callback = callback;
#else
  UNUSED_VARS(callback);
#endif
}

void BKE_sound_jack_scene_update(Scene *scene, int mode, double time)
{
  sound_verify_evaluated_id(&scene->id);

  /* Ugly: Blender doesn't like it when the animation is played back during rendering. */
  if (G.is_rendering) {
    return;
  }
#ifdef WITH_AUDASPACE
  AUD_Device_lock(g_state.sound_device);

  if (mode) {
    BKE_sound_play_scene(scene);
  }
  else {
    BKE_sound_stop_scene(scene);
  }
  if (scene->playback_handle != nullptr) {
    AUD_Handle_setPosition(scene->playback_handle, time);
  }
  AUD_Device_unlock(g_state.sound_device);
#else
  UNUSED_VARS(mode, time);
#endif
}

void BKE_sound_evaluate(Depsgraph *depsgraph, Main *bmain, bSound *sound)
{
  DEG_debug_print_eval(depsgraph, __func__, sound->id.name, sound);
  if (sound->id.recalc & ID_RECALC_SOURCE) {
    /* Sequencer checks this flag to see if the strip sound is to be updated from the Audaspace
     * side. */
    sound->id.recalc |= ID_RECALC_AUDIO;
  }

  if (sound->id.recalc & ID_RECALC_AUDIO) {
    BKE_sound_load(bmain, sound);
    return;
  }
<<<<<<< HEAD
  BKE_sound_ensure_loaded(bmain, sound);
}

/* UPBGE */
void BKE_sound_load_no_assert(Main *bmain, struct bSound *sound)
{
  sound_load_audio(bmain, sound, true);
}

void BKE_sound_use_begin()
{
  BKE_sound_exit();
  sound_device_use_begin();
}

void BKE_sound_use_end()
{
  sound_device_use_end();
  BKE_sound_exit();
}

void *BKE_sound_get_device()
{
  return g_state.sound_device;
}
/**************************/
=======
  sound_ensure_loaded(bmain, sound);
}

void BKE_sound_runtime_state_get_and_clear(const bSound *sound,
                                           AUD_Sound **r_cache,
                                           AUD_Sound **r_playback_handle,
                                           blender::Vector<float> **r_waveform)
{
  blender::bke::SoundRuntime *runtime = sound->runtime;
  *r_cache = runtime->cache;
  *r_playback_handle = runtime->playback_handle;
  *r_waveform = runtime->waveform;
  runtime->cache = nullptr;
  runtime->playback_handle = nullptr;
  runtime->waveform = nullptr;
}

void BKE_sound_runtime_state_set(const bSound *sound,
                                 AUD_Sound *cache,
                                 AUD_Sound *playback_handle,
                                 blender::Vector<float> *waveform)
{
  blender::bke::SoundRuntime *runtime = sound->runtime;
  runtime->cache = cache;
  runtime->playback_handle = playback_handle;
  runtime->waveform = waveform;
}

AUD_Sound *BKE_sound_playback_handle_get(const bSound *sound)
{
  if (sound == nullptr) {
    return nullptr;
  }
  return sound->runtime->playback_handle;
}

void BKE_sound_runtime_clear_waveform_loading_tag(bSound *sound)
{
  blender::bke::SoundRuntime *runtime = sound->runtime;
  BLI_spin_lock(&runtime->spinlock);
  runtime->tags &= ~blender::bke::SoundTags::WaveformLoading;
  BLI_spin_unlock(&runtime->spinlock);
}

bool BKE_sound_runtime_start_waveform_loading(bSound *sound)
{
  blender::bke::SoundRuntime *runtime = sound->runtime;
  bool result = false;
  BLI_spin_lock(&runtime->spinlock);
  if (runtime->waveform == nullptr) {
    /* Load the waveform data if it hasn't been loaded and cached already. */
    if (!flag_is_set(runtime->tags, blender::bke::SoundTags::WaveformLoading)) {
      /* Prevent sounds from reloading. */
      runtime->tags |= blender::bke::SoundTags::WaveformLoading;
      result = true;
    }
  }
  BLI_spin_unlock(&runtime->spinlock);
  return result;
}

const blender::Vector<float> *BKE_sound_runtime_get_waveform(const bSound *sound)
{
  return sound->runtime->waveform;
}
>>>>>>> 4e5b53bc
<|MERGE_RESOLUTION|>--- conflicted
+++ resolved
@@ -1679,34 +1679,6 @@
     BKE_sound_load(bmain, sound);
     return;
   }
-<<<<<<< HEAD
-  BKE_sound_ensure_loaded(bmain, sound);
-}
-
-/* UPBGE */
-void BKE_sound_load_no_assert(Main *bmain, struct bSound *sound)
-{
-  sound_load_audio(bmain, sound, true);
-}
-
-void BKE_sound_use_begin()
-{
-  BKE_sound_exit();
-  sound_device_use_begin();
-}
-
-void BKE_sound_use_end()
-{
-  sound_device_use_end();
-  BKE_sound_exit();
-}
-
-void *BKE_sound_get_device()
-{
-  return g_state.sound_device;
-}
-/**************************/
-=======
   sound_ensure_loaded(bmain, sound);
 }
 
@@ -1772,4 +1744,27 @@
 {
   return sound->runtime->waveform;
 }
->>>>>>> 4e5b53bc
+
+/* UPBGE */
+void BKE_sound_load_no_assert(Main *bmain, struct bSound *sound)
+{
+  sound_load_audio(bmain, sound, true);
+}
+
+void BKE_sound_use_begin()
+{
+  BKE_sound_exit();
+  sound_device_use_begin();
+}
+
+void BKE_sound_use_end()
+{
+  sound_device_use_end();
+  BKE_sound_exit();
+}
+
+void *BKE_sound_get_device()
+{
+  return g_state.sound_device;
+}
+/**************************/