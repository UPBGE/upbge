/* SPDX-License-Identifier: GPL-2.0-or-later */

/** \file
 * \ingroup bke
 */

#include "CLG_log.h"

#include "MEM_guardedalloc.h"

#include "DNA_curve_types.h"
#include "DNA_key_types.h"
#include "DNA_material_types.h"
#include "DNA_mesh_types.h"
#include "DNA_meshdata_types.h"
#include "DNA_meta_types.h"
#include "DNA_object_types.h"
#include "DNA_pointcloud_types.h"
#include "DNA_scene_types.h"

#include "BLI_edgehash.h"
#include "BLI_index_range.hh"
#include "BLI_listbase.h"
#include "BLI_math.h"
#include "BLI_span.hh"
#include "BLI_string.h"
#include "BLI_utildefines.h"

#include "BKE_DerivedMesh.h"
#include "BKE_curves.hh"
#include "BKE_deform.h"
#include "BKE_displist.h"
#include "BKE_editmesh.h"
#include "BKE_geometry_set.hh"
#include "BKE_key.h"
#include "BKE_lib_id.h"
#include "BKE_lib_query.h"
#include "BKE_main.h"
#include "BKE_material.h"
#include "BKE_mball.h"
#include "BKE_mesh.h"
#include "BKE_mesh_runtime.h"
#include "BKE_mesh_wrapper.h"
#include "BKE_modifier.h"
/* these 2 are only used by conversion functions */
#include "BKE_curve.h"
/* -- */
#include "BKE_object.h"
/* -- */
#include "BKE_pointcloud.h"

#include "BKE_curve_to_mesh.hh"

#include "DEG_depsgraph.h"
#include "DEG_depsgraph_query.h"

using blender::IndexRange;
using blender::MutableSpan;
using blender::Span;

/* Define for cases when you want extra validation of mesh
 * after certain modifications.
 */
// #undef VALIDATE_MESH

#ifdef VALIDATE_MESH
#  define ASSERT_IS_VALID_MESH(mesh) \
    (BLI_assert((mesh == nullptr) || (BKE_mesh_is_valid(mesh) == true)))
#else
#  define ASSERT_IS_VALID_MESH(mesh)
#endif

static CLG_LogRef LOG = {"bke.mesh_convert"};

void BKE_mesh_from_metaball(ListBase *lb, Mesh *me)
{
  DispList *dl;
  MVert *mvert;
  MLoop *mloop, *allloop;
  MPoly *mpoly;
  int a, *index;

  dl = (DispList *)lb->first;
  if (dl == nullptr) {
    return;
  }

  if (dl->type == DL_INDEX4) {
    mvert = (MVert *)CustomData_add_layer(&me->vdata, CD_MVERT, CD_CALLOC, nullptr, dl->nr);
    allloop = mloop = (MLoop *)CustomData_add_layer(
        &me->ldata, CD_MLOOP, CD_CALLOC, nullptr, dl->parts * 4);
    mpoly = (MPoly *)CustomData_add_layer(&me->pdata, CD_MPOLY, CD_CALLOC, nullptr, dl->parts);
    me->mvert = mvert;
    me->mloop = mloop;
    me->mpoly = mpoly;
    me->totvert = dl->nr;
    me->totpoly = dl->parts;

    for (const int i : IndexRange(dl->nr)) {
      copy_v3_v3(me->mvert[i].co, &dl->verts[3 * i]);
    }

    a = dl->parts;
    index = dl->index;
    while (a--) {
      int count = index[2] != index[3] ? 4 : 3;

      mloop[0].v = index[0];
      mloop[1].v = index[1];
      mloop[2].v = index[2];
      if (count == 4) {
        mloop[3].v = index[3];
      }

      mpoly->totloop = count;
      mpoly->loopstart = (int)(mloop - allloop);
      mpoly->flag = ME_SMOOTH;

      mpoly++;
      mloop += count;
      me->totloop += count;
      index += 4;
    }

    BKE_mesh_update_customdata_pointers(me, true);
    BKE_mesh_calc_edges(me, true, false);
  }
}

/**
 * Specialized function to use when we _know_ existing edges don't overlap with poly edges.
 */
static void make_edges_mdata_extend(Mesh &mesh)
{
  int totedge = mesh.totedge;
  const MPoly *mp;
  int i;

  Span<MPoly> polys(mesh.mpoly, mesh.totpoly);
  MutableSpan<MLoop> loops(mesh.mloop, mesh.totloop);

  const int eh_reserve = max_ii(totedge, BLI_EDGEHASH_SIZE_GUESS_FROM_POLYS(mesh.totpoly));
  EdgeHash *eh = BLI_edgehash_new_ex(__func__, eh_reserve);

  for (const MPoly &poly : polys) {
    BKE_mesh_poly_edgehash_insert(eh, &poly, &loops[poly.loopstart]);
  }

  const int totedge_new = BLI_edgehash_len(eh);

#ifdef DEBUG
  /* ensure that there's no overlap! */
  if (totedge_new) {
    MEdge *medge = mesh.medge;
    for (i = 0; i < totedge; i++, medge++) {
      BLI_assert(BLI_edgehash_haskey(eh, medge->v1, medge->v2) == false);
    }
  }
#endif

  if (totedge_new) {
    CustomData_realloc(&mesh.edata, totedge + totedge_new);
    BKE_mesh_update_customdata_pointers(&mesh, false);

    MEdge *medge = mesh.medge + totedge;

    mesh.totedge += totedge_new;

    EdgeHashIterator *ehi;
    uint e_index = totedge;
    for (ehi = BLI_edgehashIterator_new(eh); BLI_edgehashIterator_isDone(ehi) == false;
         BLI_edgehashIterator_step(ehi), ++medge, e_index++) {
      BLI_edgehashIterator_getKey(ehi, &medge->v1, &medge->v2);
      BLI_edgehashIterator_setValue(ehi, POINTER_FROM_UINT(e_index));

      medge->crease = medge->bweight = 0;
      medge->flag = ME_EDGEDRAW | ME_EDGERENDER;
    }
    BLI_edgehashIterator_free(ehi);

    for (i = 0, mp = mesh.mpoly; i < mesh.totpoly; i++, mp++) {
      MLoop *l = &loops[mp->loopstart];
      MLoop *l_prev = (l + (mp->totloop - 1));
      int j;
      for (j = 0; j < mp->totloop; j++, l++) {
        /* lookup hashed edge index */
        l_prev->e = POINTER_AS_UINT(BLI_edgehash_lookup(eh, l_prev->v, l->v));
        l_prev = l;
      }
    }
  }

  BLI_edgehash_free(eh, nullptr);
}

<<<<<<< HEAD
/* Initialize mverts, medges and, faces for converting nurbs to mesh and derived mesh */
/* use specified dispbase */
int mesh_nurbs_displist_to_mdata(const Curve *cu,
                                 const ListBase *dispbase,
                                 MVert **r_allvert,
                                 int *r_totvert,
                                 MEdge **r_alledge,
                                 int *r_totedge,
                                 MLoop **r_allloop,
                                 MPoly **r_allpoly,
                                 MLoopUV **r_alluv,
                                 int *r_totloop,
                                 int *r_totpoly)
=======
static Mesh *mesh_nurbs_displist_to_mesh(const Curve *cu, const ListBase *dispbase)
>>>>>>> a1926c04
{
  const float *data;
  int a, b, ofs, vertcount, startvert, totvert = 0, totedge = 0, totloop = 0, totpoly = 0;
  int p1, p2, p3, p4, *index;
  const bool conv_polys = (
      /* 2D polys are filled with #DispList.type == #DL_INDEX3. */
      (CU_DO_2DFILL(cu) == false) ||
      /* surf polys are never filled */
      BKE_curve_type_get(cu) == OB_SURF);

  /* count */
  LISTBASE_FOREACH (const DispList *, dl, dispbase) {
    if (dl->type == DL_SEGM) {
      totvert += dl->parts * dl->nr;
      totedge += dl->parts * (dl->nr - 1);
    }
    else if (dl->type == DL_POLY) {
      if (conv_polys) {
        totvert += dl->parts * dl->nr;
        totedge += dl->parts * dl->nr;
      }
    }
    else if (dl->type == DL_SURF) {
      if (dl->parts != 0) {
        int tot;
        totvert += dl->parts * dl->nr;
        tot = (((dl->flag & DL_CYCL_U) ? 1 : 0) + (dl->nr - 1)) *
              (((dl->flag & DL_CYCL_V) ? 1 : 0) + (dl->parts - 1));
        totpoly += tot;
        totloop += tot * 4;
      }
    }
    else if (dl->type == DL_INDEX3) {
      int tot;
      totvert += dl->nr;
      tot = dl->parts;
      totpoly += tot;
      totloop += tot * 3;
    }
  }

  if (totvert == 0) {
    return BKE_mesh_new_nomain(0, 0, 0, 0, 0);
  }

  Mesh *mesh = BKE_mesh_new_nomain(totvert, totedge, 0, totloop, totpoly);
  MutableSpan<MVert> verts(mesh->mvert, mesh->totvert);
  MutableSpan<MEdge> edges(mesh->medge, mesh->totedge);
  MutableSpan<MPoly> polys(mesh->mpoly, mesh->totpoly);
  MutableSpan<MLoop> loops(mesh->mloop, mesh->totloop);

  MVert *mvert = verts.data();
  MEdge *medge = edges.data();
  MPoly *mpoly = polys.data();
  MLoop *mloop = loops.data();
  MLoopUV *mloopuv = static_cast<MLoopUV *>(CustomData_add_layer_named(
      &mesh->ldata, CD_MLOOPUV, CD_CALLOC, nullptr, mesh->totloop, "UVMap"));

  /* verts and faces */
  vertcount = 0;

  LISTBASE_FOREACH (const DispList *, dl, dispbase) {
    const bool is_smooth = (dl->rt & CU_SMOOTH) != 0;

    if (dl->type == DL_SEGM) {
      startvert = vertcount;
      a = dl->parts * dl->nr;
      data = dl->verts;
      while (a--) {
        copy_v3_v3(mvert->co, data);
        data += 3;
        vertcount++;
        mvert++;
      }

      for (a = 0; a < dl->parts; a++) {
        ofs = a * dl->nr;
        for (b = 1; b < dl->nr; b++) {
          medge->v1 = startvert + ofs + b - 1;
          medge->v2 = startvert + ofs + b;
          medge->flag = ME_LOOSEEDGE | ME_EDGERENDER | ME_EDGEDRAW;

          medge++;
        }
      }
    }
    else if (dl->type == DL_POLY) {
      if (conv_polys) {
        startvert = vertcount;
        a = dl->parts * dl->nr;
        data = dl->verts;
        while (a--) {
          copy_v3_v3(mvert->co, data);
          data += 3;
          vertcount++;
          mvert++;
        }

        for (a = 0; a < dl->parts; a++) {
          ofs = a * dl->nr;
          for (b = 0; b < dl->nr; b++) {
            medge->v1 = startvert + ofs + b;
            if (b == dl->nr - 1) {
              medge->v2 = startvert + ofs;
            }
            else {
              medge->v2 = startvert + ofs + b + 1;
            }
            medge->flag = ME_LOOSEEDGE | ME_EDGERENDER | ME_EDGEDRAW;
            medge++;
          }
        }
      }
    }
    else if (dl->type == DL_INDEX3) {
      startvert = vertcount;
      a = dl->nr;
      data = dl->verts;
      while (a--) {
        copy_v3_v3(mvert->co, data);
        data += 3;
        vertcount++;
        mvert++;
      }

      a = dl->parts;
      index = dl->index;
      while (a--) {
        mloop[0].v = startvert + index[0];
        mloop[1].v = startvert + index[2];
        mloop[2].v = startvert + index[1];
        mpoly->loopstart = (int)(mloop - loops.data());
        mpoly->totloop = 3;
        mpoly->mat_nr = dl->col;

        if (mloopuv) {
          for (int i = 0; i < 3; i++, mloopuv++) {
            mloopuv->uv[0] = (mloop[i].v - startvert) / (float)(dl->nr - 1);
            mloopuv->uv[1] = 0.0f;
          }
        }

        if (is_smooth) {
          mpoly->flag |= ME_SMOOTH;
        }
        mpoly++;
        mloop += 3;
        index += 3;
      }
    }
    else if (dl->type == DL_SURF) {
      startvert = vertcount;
      a = dl->parts * dl->nr;
      data = dl->verts;
      while (a--) {
        copy_v3_v3(mvert->co, data);
        data += 3;
        vertcount++;
        mvert++;
      }

      for (a = 0; a < dl->parts; a++) {

        if ((dl->flag & DL_CYCL_V) == 0 && a == dl->parts - 1) {
          break;
        }

        if (dl->flag & DL_CYCL_U) {    /* p2 -> p1 -> */
          p1 = startvert + dl->nr * a; /* p4 -> p3 -> */
          p2 = p1 + dl->nr - 1;        /* -----> next row */
          p3 = p1 + dl->nr;
          p4 = p2 + dl->nr;
          b = 0;
        }
        else {
          p2 = startvert + dl->nr * a;
          p1 = p2 + 1;
          p4 = p2 + dl->nr;
          p3 = p1 + dl->nr;
          b = 1;
        }
        if ((dl->flag & DL_CYCL_V) && a == dl->parts - 1) {
          p3 -= dl->parts * dl->nr;
          p4 -= dl->parts * dl->nr;
        }

        for (; b < dl->nr; b++) {
          mloop[0].v = p1;
          mloop[1].v = p3;
          mloop[2].v = p4;
          mloop[3].v = p2;
          mpoly->loopstart = (int)(mloop - loops.data());
          mpoly->totloop = 4;
          mpoly->mat_nr = dl->col;

          if (mloopuv) {
            int orco_sizeu = dl->nr - 1;
            int orco_sizev = dl->parts - 1;

            /* exception as handled in convertblender.c too */
            if (dl->flag & DL_CYCL_U) {
              orco_sizeu++;
              if (dl->flag & DL_CYCL_V) {
                orco_sizev++;
              }
            }
            else if (dl->flag & DL_CYCL_V) {
              orco_sizev++;
            }

            for (int i = 0; i < 4; i++, mloopuv++) {
              /* find uv based on vertex index into grid array */
              int v = mloop[i].v - startvert;

              mloopuv->uv[0] = (v / dl->nr) / (float)orco_sizev;
              mloopuv->uv[1] = (v % dl->nr) / (float)orco_sizeu;

              /* cyclic correction */
              if ((ELEM(i, 1, 2)) && mloopuv->uv[0] == 0.0f) {
                mloopuv->uv[0] = 1.0f;
              }
              if ((ELEM(i, 0, 1)) && mloopuv->uv[1] == 0.0f) {
                mloopuv->uv[1] = 1.0f;
              }
            }
          }

          if (is_smooth) {
            mpoly->flag |= ME_SMOOTH;
          }
          mpoly++;
          mloop += 4;

          p4 = p3;
          p3++;
          p2 = p1;
          p1++;
        }
      }
    }
  }

  if (totpoly) {
    make_edges_mdata_extend(*mesh);
  }

  return mesh;
}

/**
 * Copy evaluated texture space from curve to mesh.
 *
 * \note We disable auto texture space feature since that will cause texture space to evaluate
 * differently for curve and mesh, since curves use control points and handles to calculate the
 * bounding box, and mesh uses the tessellated curve.
 */
static void mesh_copy_texture_space_from_curve_type(const Curve *cu, Mesh *me)
{
  me->texflag = cu->texflag & ~CU_AUTOSPACE;
  copy_v3_v3(me->loc, cu->loc);
  copy_v3_v3(me->size, cu->size);
  BKE_mesh_texspace_calc(me);
}

Mesh *BKE_mesh_new_nomain_from_curve_displist(const Object *ob, const ListBase *dispbase)
{
  const Curve *cu = (const Curve *)ob->data;

  Mesh *mesh = mesh_nurbs_displist_to_mesh(cu, dispbase);
  mesh_copy_texture_space_from_curve_type(cu, mesh);
  mesh->mat = (Material **)MEM_dupallocN(cu->mat);
  mesh->totcol = cu->totcol;

  return mesh;
}

Mesh *BKE_mesh_new_nomain_from_curve(const Object *ob)
{
  ListBase disp = {nullptr, nullptr};

  if (ob->runtime.curve_cache) {
    disp = ob->runtime.curve_cache->disp;
  }

  return BKE_mesh_new_nomain_from_curve_displist(ob, &disp);
}

struct EdgeLink {
  struct EdgeLink *next, *prev;
  void *edge;
};

struct VertLink {
  Link *next, *prev;
  uint index;
};

static void prependPolyLineVert(ListBase *lb, uint index)
{
  VertLink *vl = MEM_cnew<VertLink>("VertLink");
  vl->index = index;
  BLI_addhead(lb, vl);
}

static void appendPolyLineVert(ListBase *lb, uint index)
{
  VertLink *vl = MEM_cnew<VertLink>("VertLink");
  vl->index = index;
  BLI_addtail(lb, vl);
}

void BKE_mesh_to_curve_nurblist(const Mesh *me, ListBase *nurblist, const int edge_users_test)
{
  MVert *mvert = me->mvert;
  MEdge *med, *medge = me->medge;
  MPoly *mp, *mpoly = me->mpoly;
  MLoop *mloop = me->mloop;

  int medge_len = me->totedge;
  int mpoly_len = me->totpoly;
  int totedges = 0;
  int i;

  /* only to detect edge polylines */
  int *edge_users;

  ListBase edges = {nullptr, nullptr};

  /* get boundary edges */
  edge_users = (int *)MEM_calloc_arrayN(medge_len, sizeof(int), __func__);
  for (i = 0, mp = mpoly; i < mpoly_len; i++, mp++) {
    MLoop *ml = &mloop[mp->loopstart];
    int j;
    for (j = 0; j < mp->totloop; j++, ml++) {
      edge_users[ml->e]++;
    }
  }

  /* create edges from all faces (so as to find edges not in any faces) */
  med = medge;
  for (i = 0; i < medge_len; i++, med++) {
    if (edge_users[i] == edge_users_test) {
      EdgeLink *edl = MEM_cnew<EdgeLink>("EdgeLink");
      edl->edge = med;

      BLI_addtail(&edges, edl);
      totedges++;
    }
  }
  MEM_freeN(edge_users);

  if (edges.first) {
    while (edges.first) {
      /* each iteration find a polyline and add this as a nurbs poly spline */

      ListBase polyline = {nullptr, nullptr}; /* store a list of VertLink's */
      bool closed = false;
      int totpoly = 0;
      MEdge *med_current = (MEdge *)((EdgeLink *)edges.last)->edge;
      uint startVert = med_current->v1;
      uint endVert = med_current->v2;
      bool ok = true;

      appendPolyLineVert(&polyline, startVert);
      totpoly++;
      appendPolyLineVert(&polyline, endVert);
      totpoly++;
      BLI_freelinkN(&edges, edges.last);
      totedges--;

      while (ok) { /* while connected edges are found... */
        EdgeLink *edl = (EdgeLink *)edges.last;
        ok = false;
        while (edl) {
          EdgeLink *edl_prev = edl->prev;

          med = (MEdge *)edl->edge;

          if (med->v1 == endVert) {
            endVert = med->v2;
            appendPolyLineVert(&polyline, med->v2);
            totpoly++;
            BLI_freelinkN(&edges, edl);
            totedges--;
            ok = true;
          }
          else if (med->v2 == endVert) {
            endVert = med->v1;
            appendPolyLineVert(&polyline, endVert);
            totpoly++;
            BLI_freelinkN(&edges, edl);
            totedges--;
            ok = true;
          }
          else if (med->v1 == startVert) {
            startVert = med->v2;
            prependPolyLineVert(&polyline, startVert);
            totpoly++;
            BLI_freelinkN(&edges, edl);
            totedges--;
            ok = true;
          }
          else if (med->v2 == startVert) {
            startVert = med->v1;
            prependPolyLineVert(&polyline, startVert);
            totpoly++;
            BLI_freelinkN(&edges, edl);
            totedges--;
            ok = true;
          }

          edl = edl_prev;
        }
      }

      /* Now we have a polyline, make into a curve */
      if (startVert == endVert) {
        BLI_freelinkN(&polyline, polyline.last);
        totpoly--;
        closed = true;
      }

      /* --- nurbs --- */
      {
        Nurb *nu;
        BPoint *bp;
        VertLink *vl;

        /* create new 'nurb' within the curve */
        nu = MEM_new<Nurb>("MeshNurb", blender::dna::shallow_zero_initialize());

        nu->pntsu = totpoly;
        nu->pntsv = 1;
        nu->orderu = 4;
        nu->flagu = CU_NURB_ENDPOINT | (closed ? CU_NURB_CYCLIC : 0); /* endpoint */
        nu->resolu = 12;

        nu->bp = (BPoint *)MEM_calloc_arrayN(totpoly, sizeof(BPoint), "bpoints");

        /* add points */
        vl = (VertLink *)polyline.first;
        for (i = 0, bp = nu->bp; i < totpoly; i++, bp++, vl = (VertLink *)vl->next) {
          copy_v3_v3(bp->vec, mvert[vl->index].co);
          bp->f1 = SELECT;
          bp->radius = bp->weight = 1.0;
        }
        BLI_freelistN(&polyline);

        /* add nurb to curve */
        BLI_addtail(nurblist, nu);
      }
      /* --- done with nurbs --- */
    }
  }
}

void BKE_mesh_to_curve(Main *bmain, Depsgraph *depsgraph, Scene *UNUSED(scene), Object *ob)
{
  /* make new mesh data from the original copy */
  Scene *scene_eval = DEG_get_evaluated_scene(depsgraph);
  Object *ob_eval = DEG_get_evaluated_object(depsgraph, ob);
  Mesh *me_eval = mesh_get_eval_final(depsgraph, scene_eval, ob_eval, &CD_MASK_MESH);
  ListBase nurblist = {nullptr, nullptr};

  BKE_mesh_to_curve_nurblist(me_eval, &nurblist, 0);
  BKE_mesh_to_curve_nurblist(me_eval, &nurblist, 1);

  if (nurblist.first) {
    Curve *cu = BKE_curve_add(bmain, ob->id.name + 2, OB_CURVES_LEGACY);
    cu->flag |= CU_3D;

    cu->nurb = nurblist;

    id_us_min(&((Mesh *)ob->data)->id);
    ob->data = cu;
    ob->type = OB_CURVES_LEGACY;

    BKE_object_free_derived_caches(ob);
  }
}

void BKE_pointcloud_from_mesh(Mesh *me, PointCloud *pointcloud)
{
  using namespace blender;

  BLI_assert(me != nullptr);

  pointcloud->totpoint = me->totvert;
  CustomData_realloc(&pointcloud->pdata, pointcloud->totpoint);

  /* Copy over all attributes. */
  CustomData_merge(&me->vdata, &pointcloud->pdata, CD_MASK_PROP_ALL, CD_DUPLICATE, me->totvert);

  bke::AttributeAccessor mesh_attributes = bke::mesh_attributes(*me);
  bke::MutableAttributeAccessor point_attributes = bke::pointcloud_attributes_for_write(
      *pointcloud);

  const VArray<float3> mesh_positions = mesh_attributes.lookup_or_default<float3>(
      "position", ATTR_DOMAIN_POINT, float3(0));
  bke::SpanAttributeWriter<float3> point_positions =
      point_attributes.lookup_or_add_for_write_only_span<float3>("position", ATTR_DOMAIN_POINT);
  mesh_positions.materialize(point_positions.span);
  point_positions.finish();
}

void BKE_mesh_to_pointcloud(Main *bmain, Depsgraph *depsgraph, Scene *UNUSED(scene), Object *ob)
{
  BLI_assert(ob->type == OB_MESH);

  Scene *scene_eval = DEG_get_evaluated_scene(depsgraph);
  Object *ob_eval = DEG_get_evaluated_object(depsgraph, ob);
  Mesh *me_eval = mesh_get_eval_final(depsgraph, scene_eval, ob_eval, &CD_MASK_MESH);

  PointCloud *pointcloud = (PointCloud *)BKE_pointcloud_add(bmain, ob->id.name + 2);

  BKE_pointcloud_from_mesh(me_eval, pointcloud);

  BKE_id_materials_copy(bmain, (ID *)ob->data, (ID *)pointcloud);

  id_us_min(&((Mesh *)ob->data)->id);
  ob->data = pointcloud;
  ob->type = OB_POINTCLOUD;

  BKE_object_free_derived_caches(ob);
}

void BKE_mesh_from_pointcloud(const PointCloud *pointcloud, Mesh *me)
{
  BLI_assert(pointcloud != nullptr);

  me->totvert = pointcloud->totpoint;

  /* Merge over all attributes. */
  CustomData_merge(
      &pointcloud->pdata, &me->vdata, CD_MASK_PROP_ALL, CD_DUPLICATE, pointcloud->totpoint);

  /* Convert the Position attribute to a mesh vertex. */
  me->mvert = (MVert *)CustomData_add_layer(&me->vdata, CD_MVERT, CD_CALLOC, nullptr, me->totvert);
  CustomData_update_typemap(&me->vdata);

  const int layer_idx = CustomData_get_named_layer_index(
      &me->vdata, CD_PROP_FLOAT3, POINTCLOUD_ATTR_POSITION);
  CustomDataLayer *pos_layer = &me->vdata.layers[layer_idx];
  float(*positions)[3] = (float(*)[3])pos_layer->data;

  MVert *mvert;
  mvert = me->mvert;
  for (int i = 0; i < me->totvert; i++, mvert++) {
    copy_v3_v3(mvert->co, positions[i]);
  }

  /* Delete Position attribute since it is now in vertex coordinates. */
  CustomData_free_layer(&me->vdata, CD_PROP_FLOAT3, me->totvert, layer_idx);
}

void BKE_mesh_edges_set_draw_render(Mesh *mesh)
{
  MEdge *med = mesh->medge;
  for (int i = 0; i < mesh->totedge; i++, med++) {
    med->flag |= ME_EDGEDRAW | ME_EDGERENDER;
  }
}

void BKE_pointcloud_to_mesh(Main *bmain, Depsgraph *depsgraph, Scene *UNUSED(scene), Object *ob)
{
  BLI_assert(ob->type == OB_POINTCLOUD);

  Object *ob_eval = DEG_get_evaluated_object(depsgraph, ob);
  PointCloud *pointcloud_eval = (PointCloud *)ob_eval->runtime.data_eval;

  Mesh *me = BKE_mesh_add(bmain, ob->id.name + 2);

  BKE_mesh_from_pointcloud(pointcloud_eval, me);

  BKE_id_materials_copy(bmain, (ID *)ob->data, (ID *)me);

  id_us_min(&((PointCloud *)ob->data)->id);
  ob->data = me;
  ob->type = OB_MESH;

  BKE_object_free_derived_caches(ob);
}

/* Create a temporary object to be used for nurbs-to-mesh conversion. */
static Object *object_for_curve_to_mesh_create(const Object *object)
{
  const Curve *curve = (const Curve *)object->data;

  /* Create a temporary object which can be evaluated and modified by generic
   * curve evaluation (hence the #LIB_ID_COPY_SET_COPIED_ON_WRITE flag). */
  Object *temp_object = (Object *)BKE_id_copy_ex(
      nullptr, &object->id, nullptr, LIB_ID_COPY_LOCALIZE | LIB_ID_COPY_SET_COPIED_ON_WRITE);

  /* Remove all modifiers, since we don't want them to be applied. */
  BKE_object_free_modifiers(temp_object, LIB_ID_CREATE_NO_USER_REFCOUNT);

  /* Need to create copy of curve itself as well, since it will be changed by the curve evaluation
   * process. NOTE: Copies the data, but not the shape-keys. */
  temp_object->data = BKE_id_copy_ex(nullptr,
                                     (const ID *)object->data,
                                     nullptr,
                                     LIB_ID_COPY_LOCALIZE | LIB_ID_COPY_SET_COPIED_ON_WRITE);
  Curve *temp_curve = (Curve *)temp_object->data;

  /* Make sure texture space is calculated for a copy of curve, it will be used for the final
   * result. */
  BKE_curve_texspace_calc(temp_curve);

  /* Temporarily set edit so we get updates from edit mode, but also because for text data-blocks
   * copying it while in edit mode gives invalid data structures. */
  temp_curve->editfont = curve->editfont;
  temp_curve->editnurb = curve->editnurb;

  return temp_object;
}

static void object_for_curve_to_mesh_free(Object *temp_object)
{
  /* Clear edit mode pointers that were explicitly copied to the temporary curve. */
  ID *final_object_data = static_cast<ID *>(temp_object->data);
  if (GS(final_object_data->name) == ID_CU_LEGACY) {
    Curve &curve = *reinterpret_cast<Curve *>(final_object_data);
    curve.editfont = nullptr;
    curve.editnurb = nullptr;
  }

  /* Only free the final object data if it is *not* stored in the #data_eval field. This is still
   * necessary because #temp_object's data could be replaced by a #Curve data-block that isn't also
   * assigned to #data_eval. */
  const bool object_data_stored_in_data_eval = final_object_data == temp_object->runtime.data_eval;

  BKE_id_free(nullptr, temp_object);
  if (!object_data_stored_in_data_eval) {
    BKE_id_free(nullptr, final_object_data);
  }
}

/**
 * Populate `object->runtime.curve_cache` which is then used to create the mesh.
 */
static void curve_to_mesh_eval_ensure(Object &object)
{
  BLI_assert(GS(static_cast<ID *>(object.data)->name) == ID_CU_LEGACY);
  Curve &curve = *static_cast<Curve *>(object.data);
  /* Clear all modifiers for the bevel object.
   *
   * This is because they can not be reliably evaluated for an original object (at least because
   * the state of dependencies is not know).
   *
   * So we create temporary copy of the object which will use same data as the original bevel, but
   * will have no modifiers. */
  Object bevel_object = blender::dna::shallow_zero_initialize();
  if (curve.bevobj != nullptr) {
    bevel_object = blender::dna::shallow_copy(*curve.bevobj);
    BLI_listbase_clear(&bevel_object.modifiers);
    BKE_object_runtime_reset(&bevel_object);
    curve.bevobj = &bevel_object;
  }

  /* Same thing for taper. */
  Object taper_object = blender::dna::shallow_zero_initialize();
  if (curve.taperobj != nullptr) {
    taper_object = blender::dna::shallow_copy(*curve.taperobj);
    BLI_listbase_clear(&taper_object.modifiers);
    BKE_object_runtime_reset(&taper_object);
    curve.taperobj = &taper_object;
  }

  /* NOTE: We don't have dependency graph or scene here, so we pass nullptr. This is all fine since
   * they are only used for modifier stack, which we have explicitly disabled for all objects.
   *
   * TODO(sergey): This is a very fragile logic, but proper solution requires re-writing quite a
   * bit of internal functions (#BKE_mesh_nomain_to_mesh) and also Mesh From Curve operator.
   * Brecht says hold off with that. */
  BKE_displist_make_curveTypes(nullptr, nullptr, &object, true);

  BKE_object_runtime_free_data(&bevel_object);
  BKE_object_runtime_free_data(&taper_object);
}

static const Curves *get_evaluated_curves_from_object(const Object *object)
{
  if (GeometrySet *geometry_set_eval = object->runtime.geometry_set_eval) {
    return geometry_set_eval->get_curves_for_read();
  }
  return nullptr;
}

static Mesh *mesh_new_from_evaluated_curve_type_object(const Object *evaluated_object)
{
  if (const Mesh *mesh = BKE_object_get_evaluated_mesh(evaluated_object)) {
    return BKE_mesh_copy_for_eval(mesh, false);
  }
  if (const Curves *curves = get_evaluated_curves_from_object(evaluated_object)) {
    return blender::bke::curve_to_wire_mesh(blender::bke::CurvesGeometry::wrap(curves->geometry));
  }
  return nullptr;
}

static Mesh *mesh_new_from_curve_type_object(const Object *object)
{
  /* If the object is evaluated, it should either have an evaluated mesh or curve data already.
   * The mesh can be duplicated, or the curve converted to wire mesh edges. */
  if (DEG_is_evaluated_object(object)) {
    return mesh_new_from_evaluated_curve_type_object(object);
  }

  /* Otherwise, create a temporary "fake" evaluated object and try again. This might have
   * different results, since in order to avoid having adverse affects to other original objects,
   * modifiers are cleared. An alternative would be to create a temporary depsgraph only for this
   * object and its dependencies. */
  Object *temp_object = object_for_curve_to_mesh_create(object);
  ID *temp_data = static_cast<ID *>(temp_object->data);
  curve_to_mesh_eval_ensure(*temp_object);

  /* If evaluating the curve replaced object data with different data, free the original data. */
  if (temp_data != temp_object->data) {
    if (GS(temp_data->name) == ID_CU_LEGACY) {
      /* Clear edit mode pointers that were explicitly copied to the temporary curve. */
      Curve *curve = reinterpret_cast<Curve *>(temp_data);
      curve->editfont = nullptr;
      curve->editnurb = nullptr;
    }
    BKE_id_free(nullptr, temp_data);
  }

  Mesh *mesh = mesh_new_from_evaluated_curve_type_object(temp_object);

  object_for_curve_to_mesh_free(temp_object);

  return mesh;
}

static Mesh *mesh_new_from_mball_object(Object *object)
{
  MetaBall *mball = (MetaBall *)object->data;

  /* NOTE: We can only create mesh for a polygonized meta ball. This figures out all original meta
   * balls and all evaluated child meta balls (since polygonization is only stored in the mother
   * ball).
   *
   * Create empty mesh so script-authors don't run into None objects. */
  if (!DEG_is_evaluated_object(object) || object->runtime.curve_cache == nullptr ||
      BLI_listbase_is_empty(&object->runtime.curve_cache->disp)) {
    return (Mesh *)BKE_id_new_nomain(ID_ME, ((ID *)object->data)->name + 2);
  }

  Mesh *mesh_result = (Mesh *)BKE_id_new_nomain(ID_ME, ((ID *)object->data)->name + 2);
  BKE_mesh_from_metaball(&object->runtime.curve_cache->disp, mesh_result);
  BKE_mesh_texspace_copy_from_object(mesh_result, object);

  /* Copy materials. */
  mesh_result->totcol = mball->totcol;
  mesh_result->mat = (Material **)MEM_dupallocN(mball->mat);
  if (mball->mat != nullptr) {
    for (int i = mball->totcol; i-- > 0;) {
      mesh_result->mat[i] = BKE_object_material_get(object, i + 1);
    }
  }

  return mesh_result;
}

static Mesh *mesh_new_from_mesh(Object *object, Mesh *mesh)
{
  /* While we could copy this into the new mesh,
   * add the data to 'mesh' so future calls to this function don't need to re-convert the data. */
  if (mesh->runtime.wrapper_type == ME_WRAPPER_TYPE_BMESH) {
    BKE_mesh_wrapper_ensure_mdata(mesh);
  }
  else {
    mesh = BKE_mesh_wrapper_ensure_subdivision(mesh);
  }

  Mesh *mesh_result = (Mesh *)BKE_id_copy_ex(
      nullptr, &mesh->id, nullptr, LIB_ID_CREATE_NO_MAIN | LIB_ID_CREATE_NO_USER_REFCOUNT);
  /* NOTE: Materials should already be copied. */
  /* Copy original mesh name. This is because edit meshes might not have one properly set name. */
  BLI_strncpy(mesh_result->id.name, ((ID *)object->data)->name, sizeof(mesh_result->id.name));
  return mesh_result;
}

static Mesh *mesh_new_from_mesh_object_with_layers(Depsgraph *depsgraph,
                                                   Object *object,
                                                   const bool preserve_origindex)
{
  if (DEG_is_original_id(&object->id)) {
    return mesh_new_from_mesh(object, (Mesh *)object->data);
  }

  if (depsgraph == nullptr) {
    return nullptr;
  }

  Object object_for_eval = blender::dna::shallow_copy(*object);
  if (object_for_eval.runtime.data_orig != nullptr) {
    object_for_eval.data = object_for_eval.runtime.data_orig;
  }

  Scene *scene = DEG_get_evaluated_scene(depsgraph);
  CustomData_MeshMasks mask = CD_MASK_MESH;
  if (preserve_origindex) {
    mask.vmask |= CD_MASK_ORIGINDEX;
    mask.emask |= CD_MASK_ORIGINDEX;
    mask.lmask |= CD_MASK_ORIGINDEX;
    mask.pmask |= CD_MASK_ORIGINDEX;
  }
  Mesh *result = mesh_create_eval_final(depsgraph, scene, &object_for_eval, &mask);
  return BKE_mesh_wrapper_ensure_subdivision(result);
}

static Mesh *mesh_new_from_mesh_object(Depsgraph *depsgraph,
                                       Object *object,
                                       const bool preserve_all_data_layers,
                                       const bool preserve_origindex)
{
  if (preserve_all_data_layers || preserve_origindex) {
    return mesh_new_from_mesh_object_with_layers(depsgraph, object, preserve_origindex);
  }
  Mesh *mesh_input = (Mesh *)object->data;
  /* If we are in edit mode, use evaluated mesh from edit structure, matching to what
   * viewport is using for visualization. */
  if (mesh_input->edit_mesh != nullptr) {
    Mesh *editmesh_eval_final = BKE_object_get_editmesh_eval_final(object);
    if (editmesh_eval_final != nullptr) {
      mesh_input = editmesh_eval_final;
    }
  }
  return mesh_new_from_mesh(object, mesh_input);
}

Mesh *BKE_mesh_new_from_object(Depsgraph *depsgraph,
                               Object *object,
                               const bool preserve_all_data_layers,
                               const bool preserve_origindex)
{
  Mesh *new_mesh = nullptr;
  switch (object->type) {
    case OB_FONT:
    case OB_CURVES_LEGACY:
    case OB_SURF:
      new_mesh = mesh_new_from_curve_type_object(object);
      break;
    case OB_MBALL:
      new_mesh = mesh_new_from_mball_object(object);
      break;
    case OB_MESH:
      new_mesh = mesh_new_from_mesh_object(
          depsgraph, object, preserve_all_data_layers, preserve_origindex);
      break;
    default:
      /* Object does not have geometry data. */
      return nullptr;
  }
  if (new_mesh == nullptr) {
    /* Happens in special cases like request of mesh for non-mother meta ball. */
    return nullptr;
  }

  /* The result must have 0 users, since it's just a mesh which is free-dangling data-block.
   * All the conversion functions are supposed to ensure mesh is not counted. */
  BLI_assert(new_mesh->id.us == 0);

  /* It is possible that mesh came from modifier stack evaluation, which preserves edit_mesh
   * pointer (which allows draw manager to access edit mesh when drawing). Normally this does
   * not cause ownership problems because evaluated object runtime is keeping track of the real
   * ownership.
   *
   * Here we are constructing a mesh which is supposed to be independent, which means no shared
   * ownership is allowed, so we make sure edit mesh is reset to nullptr (which is similar to as if
   * one duplicates the objects and applies all the modifiers). */
  new_mesh->edit_mesh = nullptr;

  return new_mesh;
}

static int foreach_libblock_make_original_callback(LibraryIDLinkCallbackData *cb_data)
{
  ID **id_p = cb_data->id_pointer;
  if (*id_p == nullptr) {
    return IDWALK_RET_NOP;
  }
  *id_p = DEG_get_original_id(*id_p);

  return IDWALK_RET_NOP;
}

static int foreach_libblock_make_usercounts_callback(LibraryIDLinkCallbackData *cb_data)
{
  ID **id_p = cb_data->id_pointer;
  if (*id_p == nullptr) {
    return IDWALK_RET_NOP;
  }

  const int cb_flag = cb_data->cb_flag;
  if (cb_flag & IDWALK_CB_USER) {
    id_us_plus(*id_p);
  }
  else if (cb_flag & IDWALK_CB_USER_ONE) {
    /* NOTE: in that context, that one should not be needed (since there should be at least already
     * one USER_ONE user of that ID), but better be consistent. */
    id_us_ensure_real(*id_p);
  }
  return IDWALK_RET_NOP;
}

Mesh *BKE_mesh_new_from_object_to_bmain(Main *bmain,
                                        Depsgraph *depsgraph,
                                        Object *object,
                                        bool preserve_all_data_layers)
{
  BLI_assert(ELEM(object->type, OB_FONT, OB_CURVES_LEGACY, OB_SURF, OB_MBALL, OB_MESH));

  Mesh *mesh = BKE_mesh_new_from_object(depsgraph, object, preserve_all_data_layers, false);
  if (mesh == nullptr) {
    /* Unable to convert the object to a mesh, return an empty one. */
    Mesh *mesh_in_bmain = BKE_mesh_add(bmain, ((ID *)object->data)->name + 2);
    id_us_min(&mesh_in_bmain->id);
    return mesh_in_bmain;
  }

  /* Make sure mesh only points original data-blocks, also increase users of materials and other
   * possibly referenced data-blocks.
   *
   * Going to original data-blocks is required to have bmain in a consistent state, where
   * everything is only allowed to reference original data-blocks.
   *
   * Note that user-count updates has to be done *after* mesh has been transferred to Main database
   * (since doing refcounting on non-Main IDs is forbidden). */
  BKE_library_foreach_ID_link(
      nullptr, &mesh->id, foreach_libblock_make_original_callback, nullptr, IDWALK_NOP);

  /* Append the mesh to 'bmain'.
   * We do it a bit longer way since there is no simple and clear way of adding existing data-block
   * to the 'bmain'. So we allocate new empty mesh in the 'bmain' (which guarantees all the naming
   * and orders and flags) and move the temporary mesh in place there. */
  Mesh *mesh_in_bmain = BKE_mesh_add(bmain, mesh->id.name + 2);

  /* NOTE: BKE_mesh_nomain_to_mesh() does not copy materials and instead it preserves them in the
   * destination mesh. So we "steal" all related fields before calling it.
   *
   * TODO(sergey): We really better have a function which gets and ID and accepts it for the bmain.
   */
  mesh_in_bmain->mat = mesh->mat;
  mesh_in_bmain->totcol = mesh->totcol;
  mesh_in_bmain->flag = mesh->flag;
  mesh_in_bmain->smoothresh = mesh->smoothresh;
  mesh->mat = nullptr;

  BKE_mesh_nomain_to_mesh(mesh, mesh_in_bmain, nullptr, &CD_MASK_MESH, true);

  /* Anonymous attributes shouldn't exist on original data. */
  blender::bke::mesh_attributes_for_write(*mesh_in_bmain).remove_anonymous();

  /* User-count is required because so far mesh was in a limbo, where library management does
   * not perform any user management (i.e. copy of a mesh will not increase users of materials). */
  BKE_library_foreach_ID_link(
      nullptr, &mesh_in_bmain->id, foreach_libblock_make_usercounts_callback, nullptr, IDWALK_NOP);

  /* Make sure user count from BKE_mesh_add() is the one we expect here and bring it down to 0. */
  BLI_assert(mesh_in_bmain->id.us == 1);
  id_us_min(&mesh_in_bmain->id);

  return mesh_in_bmain;
}

static void add_shapekey_layers(Mesh *mesh_dest, Mesh *mesh_src)
{
  KeyBlock *kb;
  Key *key = mesh_src->key;
  int i;

  if (!mesh_src->key) {
    return;
  }

  /* ensure we can use mesh vertex count for derived mesh custom data */
  if (mesh_src->totvert != mesh_dest->totvert) {
    CLOG_ERROR(&LOG,
               "vertex size mismatch (mesh/dm) '%s' (%d != %d)",
               mesh_src->id.name + 2,
               mesh_src->totvert,
               mesh_dest->totvert);
    return;
  }

  for (i = 0, kb = (KeyBlock *)key->block.first; kb; kb = kb->next, i++) {
    int ci;
    float *array;

    if (mesh_src->totvert != kb->totelem) {
      CLOG_ERROR(&LOG,
                 "vertex size mismatch (Mesh '%s':%d != KeyBlock '%s':%d)",
                 mesh_src->id.name + 2,
                 mesh_src->totvert,
                 kb->name,
                 kb->totelem);
      array = (float *)MEM_calloc_arrayN((size_t)mesh_src->totvert, sizeof(float[3]), __func__);
    }
    else {
      array = (float *)MEM_malloc_arrayN((size_t)mesh_src->totvert, sizeof(float[3]), __func__);
      memcpy(array, kb->data, sizeof(float[3]) * (size_t)mesh_src->totvert);
    }

    CustomData_add_layer_named(
        &mesh_dest->vdata, CD_SHAPEKEY, CD_ASSIGN, array, mesh_dest->totvert, kb->name);
    ci = CustomData_get_layer_index_n(&mesh_dest->vdata, CD_SHAPEKEY, i);

    mesh_dest->vdata.layers[ci].uid = kb->uid;
  }
}

Mesh *BKE_mesh_create_derived_for_modifier(struct Depsgraph *depsgraph,
                                           Scene *scene,
                                           Object *ob_eval,
                                           ModifierData *md_eval,
                                           const bool use_virtual_modifiers,
                                           const bool build_shapekey_layers)
{
  Mesh *me = ob_eval->runtime.data_orig ? (Mesh *)ob_eval->runtime.data_orig :
                                          (Mesh *)ob_eval->data;
  const ModifierTypeInfo *mti = BKE_modifier_get_info((ModifierType)md_eval->type);
  Mesh *result = nullptr;
  KeyBlock *kb;
  ModifierEvalContext mectx = {depsgraph, ob_eval, MOD_APPLY_TO_BASE_MESH};

  if (!(md_eval->mode & eModifierMode_Realtime)) {
    return result;
  }

  if (mti->isDisabled && mti->isDisabled(scene, md_eval, false)) {
    return result;
  }

  if (build_shapekey_layers && me->key &&
      (kb = (KeyBlock *)BLI_findlink(&me->key->block, ob_eval->shapenr - 1))) {
    BKE_keyblock_convert_to_mesh(kb, me->mvert, me->totvert);
  }

  Mesh *mesh_temp = (Mesh *)BKE_id_copy_ex(nullptr, &me->id, nullptr, LIB_ID_COPY_LOCALIZE);
  int numVerts = 0;
  float(*deformedVerts)[3] = nullptr;

  if (use_virtual_modifiers) {
    VirtualModifierData virtualModifierData;
    for (ModifierData *md_eval_virt =
             BKE_modifiers_get_virtual_modifierlist(ob_eval, &virtualModifierData);
         md_eval_virt && (md_eval_virt != ob_eval->modifiers.first);
         md_eval_virt = md_eval_virt->next) {
      if (!BKE_modifier_is_enabled(scene, md_eval_virt, eModifierMode_Realtime)) {
        continue;
      }
      /* All virtual modifiers are deform modifiers. */
      const ModifierTypeInfo *mti_virt = BKE_modifier_get_info((ModifierType)md_eval_virt->type);
      BLI_assert(mti_virt->type == eModifierTypeType_OnlyDeform);
      if (mti_virt->type != eModifierTypeType_OnlyDeform) {
        continue;
      }

      if (deformedVerts == nullptr) {
        deformedVerts = BKE_mesh_vert_coords_alloc(me, &numVerts);
      }
      mti_virt->deformVerts(md_eval_virt, &mectx, mesh_temp, deformedVerts, numVerts);
    }
  }

  if (mti->type == eModifierTypeType_OnlyDeform) {
    if (deformedVerts == nullptr) {
      deformedVerts = BKE_mesh_vert_coords_alloc(me, &numVerts);
    }
    result = mesh_temp;
    mti->deformVerts(md_eval, &mectx, result, deformedVerts, numVerts);
    BKE_mesh_vert_coords_apply(result, deformedVerts);

    if (build_shapekey_layers) {
      add_shapekey_layers(result, me);
    }
  }
  else {
    if (deformedVerts != nullptr) {
      BKE_mesh_vert_coords_apply(mesh_temp, deformedVerts);
    }

    if (build_shapekey_layers) {
      add_shapekey_layers(mesh_temp, me);
    }

    result = mti->modifyMesh(md_eval, &mectx, mesh_temp);
    ASSERT_IS_VALID_MESH(result);

    if (mesh_temp != result) {
      BKE_id_free(nullptr, mesh_temp);
    }
  }

  if (deformedVerts != nullptr) {
    MEM_freeN(deformedVerts);
  }

  return result;
}

/* This is a Mesh-based copy of the same function in DerivedMesh.cc */
static void shapekey_layers_to_keyblocks(Mesh *mesh_src, Mesh *mesh_dst, int actshape_uid)
{
  KeyBlock *kb;
  int i, j, tot;

  if (!mesh_dst->key) {
    return;
  }

  tot = CustomData_number_of_layers(&mesh_src->vdata, CD_SHAPEKEY);
  for (i = 0; i < tot; i++) {
    CustomDataLayer *layer =
        &mesh_src->vdata.layers[CustomData_get_layer_index_n(&mesh_src->vdata, CD_SHAPEKEY, i)];
    float(*kbcos)[3];

    for (kb = (KeyBlock *)mesh_dst->key->block.first; kb; kb = kb->next) {
      if (kb->uid == layer->uid) {
        break;
      }
    }

    if (!kb) {
      kb = BKE_keyblock_add(mesh_dst->key, layer->name);
      kb->uid = layer->uid;
    }

    if (kb->data) {
      MEM_freeN(kb->data);
    }

    const float(*cos)[3] = (const float(*)[3])CustomData_get_layer_n(
        &mesh_src->vdata, CD_SHAPEKEY, i);
    kb->totelem = mesh_src->totvert;

    kb->data = kbcos = (float(*)[3])MEM_malloc_arrayN(kb->totelem, sizeof(float[3]), __func__);
    if (kb->uid == actshape_uid) {
      MVert *mvert = mesh_src->mvert;

      for (j = 0; j < mesh_src->totvert; j++, kbcos++, mvert++) {
        copy_v3_v3(*kbcos, mvert->co);
      }
    }
    else {
      for (j = 0; j < kb->totelem; j++, cos++, kbcos++) {
        copy_v3_v3(*kbcos, *cos);
      }
    }
  }

  for (kb = (KeyBlock *)mesh_dst->key->block.first; kb; kb = kb->next) {
    if (kb->totelem != mesh_src->totvert) {
      if (kb->data) {
        MEM_freeN(kb->data);
      }

      kb->totelem = mesh_src->totvert;
      kb->data = MEM_calloc_arrayN(kb->totelem, sizeof(float[3]), __func__);
      CLOG_ERROR(&LOG, "lost a shapekey layer: '%s'! (bmesh internal error)", kb->name);
    }
  }
}

void BKE_mesh_nomain_to_mesh(Mesh *mesh_src,
                             Mesh *mesh_dst,
                             Object *ob,
                             const CustomData_MeshMasks *mask,
                             bool take_ownership)
{
  BLI_assert(mesh_src->id.tag & LIB_TAG_NO_MAIN);

  /* mesh_src might depend on mesh_dst, so we need to do everything with a local copy */
  /* TODO(Sybren): the above claim came from 2.7x derived-mesh code (DM_to_mesh);
   * check whether it is still true with Mesh */
  Mesh tmp = blender::dna::shallow_copy(*mesh_dst);
  int totvert, totedge /*, totface */ /* UNUSED */, totloop, totpoly;
  bool did_shapekeys = false;
  eCDAllocType alloctype = CD_DUPLICATE;

  if (take_ownership /* && dm->type == DM_TYPE_CDDM && dm->needsFree */) {
    bool has_any_referenced_layers = CustomData_has_referenced(&mesh_src->vdata) ||
                                     CustomData_has_referenced(&mesh_src->edata) ||
                                     CustomData_has_referenced(&mesh_src->ldata) ||
                                     CustomData_has_referenced(&mesh_src->fdata) ||
                                     CustomData_has_referenced(&mesh_src->pdata);
    if (!has_any_referenced_layers) {
      alloctype = CD_ASSIGN;
    }
  }
  CustomData_reset(&tmp.vdata);
  CustomData_reset(&tmp.edata);
  CustomData_reset(&tmp.fdata);
  CustomData_reset(&tmp.ldata);
  CustomData_reset(&tmp.pdata);

  totvert = tmp.totvert = mesh_src->totvert;
  totedge = tmp.totedge = mesh_src->totedge;
  totloop = tmp.totloop = mesh_src->totloop;
  totpoly = tmp.totpoly = mesh_src->totpoly;
  tmp.totface = 0;

  CustomData_copy(&mesh_src->vdata, &tmp.vdata, mask->vmask, alloctype, totvert);
  CustomData_copy(&mesh_src->edata, &tmp.edata, mask->emask, alloctype, totedge);
  CustomData_copy(&mesh_src->ldata, &tmp.ldata, mask->lmask, alloctype, totloop);
  CustomData_copy(&mesh_src->pdata, &tmp.pdata, mask->pmask, alloctype, totpoly);
  tmp.cd_flag = mesh_src->cd_flag;
  tmp.runtime.deformed_only = mesh_src->runtime.deformed_only;

  /* Clear the normals completely, since the new vertex / polygon count might be different. */
  BKE_mesh_clear_derived_normals(&tmp);

  if (CustomData_has_layer(&mesh_src->vdata, CD_SHAPEKEY)) {
    KeyBlock *kb;
    int uid;

    if (ob) {
      kb = (KeyBlock *)BLI_findlink(&mesh_dst->key->block, ob->shapenr - 1);
      if (kb) {
        uid = kb->uid;
      }
      else {
        CLOG_ERROR(&LOG, "could not find active shapekey %d!", ob->shapenr - 1);

        uid = INT_MAX;
      }
    }
    else {
      /* if no object, set to INT_MAX so we don't mess up any shapekey layers */
      uid = INT_MAX;
    }

    shapekey_layers_to_keyblocks(mesh_src, mesh_dst, uid);
    did_shapekeys = true;
  }

  /* copy texture space */
  if (ob) {
    BKE_mesh_texspace_copy_from_object(&tmp, ob);
  }

  /* not all DerivedMeshes store their verts/edges/faces in CustomData, so
   * we set them here in case they are missing */
  /* TODO(Sybren): we could probably replace CD_ASSIGN with alloctype and
   * always directly pass mesh_src->mxxx, instead of using a ternary operator. */
  if (!CustomData_has_layer(&tmp.vdata, CD_MVERT)) {
    CustomData_add_layer(&tmp.vdata,
                         CD_MVERT,
                         CD_ASSIGN,
                         (alloctype == CD_ASSIGN) ? mesh_src->mvert :
                                                    MEM_dupallocN(mesh_src->mvert),
                         totvert);
  }
  if (!CustomData_has_layer(&tmp.edata, CD_MEDGE)) {
    CustomData_add_layer(&tmp.edata,
                         CD_MEDGE,
                         CD_ASSIGN,
                         (alloctype == CD_ASSIGN) ? mesh_src->medge :
                                                    MEM_dupallocN(mesh_src->medge),
                         totedge);
  }
  if (!CustomData_has_layer(&tmp.pdata, CD_MPOLY)) {
    CustomData_add_layer(&tmp.ldata,
                         CD_MLOOP,
                         CD_ASSIGN,
                         (alloctype == CD_ASSIGN) ? mesh_src->mloop :
                                                    MEM_dupallocN(mesh_src->mloop),
                         tmp.totloop);
    CustomData_add_layer(&tmp.pdata,
                         CD_MPOLY,
                         CD_ASSIGN,
                         (alloctype == CD_ASSIGN) ? mesh_src->mpoly :
                                                    MEM_dupallocN(mesh_src->mpoly),
                         tmp.totpoly);
  }

  /* object had got displacement layer, should copy this layer to save sculpted data */
  /* NOTE(nazgul): maybe some other layers should be copied? */
  if (CustomData_has_layer(&mesh_dst->ldata, CD_MDISPS)) {
    if (totloop == mesh_dst->totloop) {
      MDisps *mdisps = (MDisps *)CustomData_get_layer(&mesh_dst->ldata, CD_MDISPS);
      CustomData_add_layer(&tmp.ldata, CD_MDISPS, alloctype, mdisps, totloop);
      if (alloctype == CD_ASSIGN) {
        /* Assign nullptr to prevent double-free. */
        CustomData_set_layer(&mesh_dst->ldata, CD_MDISPS, nullptr);
      }
    }
  }

  /* yes, must be before _and_ after tessellate */
  BKE_mesh_update_customdata_pointers(&tmp, false);

  CustomData_free(&mesh_dst->vdata, mesh_dst->totvert);
  CustomData_free(&mesh_dst->edata, mesh_dst->totedge);
  CustomData_free(&mesh_dst->fdata, mesh_dst->totface);
  CustomData_free(&mesh_dst->ldata, mesh_dst->totloop);
  CustomData_free(&mesh_dst->pdata, mesh_dst->totpoly);

  /* ok, this should now use new CD shapekey data,
   * which should be fed through the modifier
   * stack */
  if (tmp.totvert != mesh_dst->totvert && !did_shapekeys && mesh_dst->key) {
    CLOG_ERROR(&LOG, "YEEK! this should be recoded! Shape key loss!: ID '%s'", tmp.id.name);
    if (tmp.key && !(tmp.id.tag & LIB_TAG_NO_MAIN)) {
      id_us_min(&tmp.key->id);
    }
    tmp.key = nullptr;
  }

  /* Clear selection history */
  MEM_SAFE_FREE(tmp.mselect);
  tmp.totselect = 0;
  tmp.texflag &= ~ME_AUTOSPACE_EVALUATED;

  /* Clear any run-time data.
   * Even though this mesh won't typically have run-time data, the Python API can for e.g.
   * create loop-triangle cache here, which is confusing when left in the mesh, see: T81136. */
  BKE_mesh_runtime_clear_geometry(&tmp);

  /* skip the listbase */
  MEMCPY_STRUCT_AFTER(mesh_dst, &tmp, id.prev);

  BLI_freelistN(&mesh_dst->vertex_group_names);
  BKE_defgroup_copy_list(&mesh_dst->vertex_group_names, &mesh_src->vertex_group_names);
  mesh_dst->vertex_group_active_index = mesh_src->vertex_group_active_index;

  if (take_ownership) {
    if (alloctype == CD_ASSIGN) {
      CustomData_free_typemask(&mesh_src->vdata, mesh_src->totvert, ~mask->vmask);
      CustomData_free_typemask(&mesh_src->edata, mesh_src->totedge, ~mask->emask);
      CustomData_free_typemask(&mesh_src->ldata, mesh_src->totloop, ~mask->lmask);
      CustomData_free_typemask(&mesh_src->pdata, mesh_src->totpoly, ~mask->pmask);
    }
    BKE_id_free(nullptr, mesh_src);
  }

  BKE_mesh_assert_normals_dirty_or_calculated(mesh_dst);
}

void BKE_mesh_nomain_to_meshkey(Mesh *mesh_src, Mesh *mesh_dst, KeyBlock *kb)
{
  BLI_assert(mesh_src->id.tag & LIB_TAG_NO_MAIN);

  int a, totvert = mesh_src->totvert;
  float *fp;
  MVert *mvert;

  if (totvert == 0 || mesh_dst->totvert == 0 || mesh_dst->totvert != totvert) {
    return;
  }

  if (kb->data) {
    MEM_freeN(kb->data);
  }
  kb->data = MEM_malloc_arrayN(mesh_dst->key->elemsize, mesh_dst->totvert, "kb->data");
  kb->totelem = totvert;

  fp = (float *)kb->data;
  mvert = mesh_src->mvert;

  for (a = 0; a < kb->totelem; a++, fp += 3, mvert++) {
    copy_v3_v3(fp, mvert->co);
  }
}<|MERGE_RESOLUTION|>--- conflicted
+++ resolved
@@ -193,23 +193,7 @@
   BLI_edgehash_free(eh, nullptr);
 }
 
-<<<<<<< HEAD
-/* Initialize mverts, medges and, faces for converting nurbs to mesh and derived mesh */
-/* use specified dispbase */
-int mesh_nurbs_displist_to_mdata(const Curve *cu,
-                                 const ListBase *dispbase,
-                                 MVert **r_allvert,
-                                 int *r_totvert,
-                                 MEdge **r_alledge,
-                                 int *r_totedge,
-                                 MLoop **r_allloop,
-                                 MPoly **r_allpoly,
-                                 MLoopUV **r_alluv,
-                                 int *r_totloop,
-                                 int *r_totpoly)
-=======
 static Mesh *mesh_nurbs_displist_to_mesh(const Curve *cu, const ListBase *dispbase)
->>>>>>> a1926c04
 {
   const float *data;
   int a, b, ofs, vertcount, startvert, totvert = 0, totedge = 0, totloop = 0, totpoly = 0;
