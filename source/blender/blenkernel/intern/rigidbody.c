--- conflicted
+++ resolved
@@ -1088,13 +1088,8 @@
   rbo->lin_sleep_thresh = 0.4f; /* 0.4 is half of Bullet default */
   rbo->ang_sleep_thresh = 0.5f; /* 0.5 is half of Bullet default */
 
-<<<<<<< HEAD
-	rbo->lin_damping = 0.04f; /* 0.04 is game engine default */
-	rbo->ang_damping = 0.1f; /* 0.1 is game engine default */
-=======
   rbo->lin_damping = 0.04f;
   rbo->ang_damping = 0.1f;
->>>>>>> c8fc23fd
 
   rbo->col_groups = 1;
 
