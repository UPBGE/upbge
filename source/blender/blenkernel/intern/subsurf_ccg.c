/* SPDX-License-Identifier: GPL-2.0-or-later
 * Copyright 2005 Blender Foundation. All rights reserved. */

/** \file
 * \ingroup bke
 */

#if defined(__STDC_VERSION__) && __STDC_VERSION__ >= 199901L
#  ifdef __GNUC__
#    pragma GCC diagnostic ignored "-Wvla"
#  endif
#  define USE_DYNSIZE
#endif

#include <float.h>
#include <math.h>
#include <stdio.h>
#include <stdlib.h>
#include <string.h>

#include "atomic_ops.h"

#include "MEM_guardedalloc.h"

#include "DNA_mesh_types.h"
#include "DNA_meshdata_types.h"
#include "DNA_modifier_types.h"
#include "DNA_object_types.h"
#include "DNA_scene_types.h"

#include "BLI_bitmap.h"
#include "BLI_blenlib.h"
#include "BLI_edgehash.h"
#include "BLI_math.h"
#include "BLI_memarena.h"
#include "BLI_task.h"
#include "BLI_threads.h"
#include "BLI_utildefines.h"

#include "BKE_ccg.h"
#include "BKE_cdderivedmesh.h"
#include "BKE_mesh.h"
#include "BKE_mesh_mapping.h"
#include "BKE_modifier.h"
#include "BKE_multires.h"
#include "BKE_object.h"
#include "BKE_paint.h"
#include "BKE_pbvh.h"
#include "BKE_scene.h"
#include "BKE_subsurf.h"

#ifndef USE_DYNSIZE
#  include "BLI_array.h"
#endif

#include "CCGSubSurf.h"

/* assumes MLoop's are laid out 4 for each poly, in order */
#define USE_LOOP_LAYOUT_FAST

static CCGDerivedMesh *getCCGDerivedMesh(CCGSubSurf *ss,
                                         int drawInteriorEdges,
                                         int useSubsurfUv,
                                         DerivedMesh *dm);
///

static void *arena_alloc(CCGAllocatorHDL a, int numBytes)
{
  return BLI_memarena_alloc(a, numBytes);
}

static void *arena_realloc(CCGAllocatorHDL a, void *ptr, int newSize, int oldSize)
{
  void *p2 = BLI_memarena_alloc(a, newSize);
  if (ptr) {
    memcpy(p2, ptr, oldSize);
  }
  return p2;
}

static void arena_free(CCGAllocatorHDL UNUSED(a), void *UNUSED(ptr))
{
  /* do nothing */
}

static void arena_release(CCGAllocatorHDL a)
{
  BLI_memarena_free(a);
}

typedef enum {
  CCG_USE_AGING = 1,
  CCG_USE_ARENA = 2,
  CCG_CALC_NORMALS = 4,
  /* add an extra four bytes for a mask layer */
  CCG_ALLOC_MASK = 8,
  CCG_SIMPLE_SUBDIV = 16,
} CCGFlags;

static CCGSubSurf *_getSubSurf(CCGSubSurf *prevSS, int subdivLevels, int numLayers, CCGFlags flags)
{
  CCGMeshIFC ifc;
  CCGSubSurf *ccgSS;
  int useAging = !!(flags & CCG_USE_AGING);
  int useArena = flags & CCG_USE_ARENA;
  int normalOffset = 0;

  /* (subdivLevels == 0) is not allowed */
  subdivLevels = MAX2(subdivLevels, 1);

  if (prevSS) {
    int oldUseAging;

    ccgSubSurf_getUseAgeCounts(prevSS, &oldUseAging, NULL, NULL, NULL);

    if ((oldUseAging != useAging) ||
        (ccgSubSurf_getSimpleSubdiv(prevSS) != !!(flags & CCG_SIMPLE_SUBDIV))) {
      ccgSubSurf_free(prevSS);
    }
    else {
      ccgSubSurf_setSubdivisionLevels(prevSS, subdivLevels);

      return prevSS;
    }
  }

  if (useAging) {
    ifc.vertUserSize = ifc.edgeUserSize = ifc.faceUserSize = 12;
  }
  else {
    ifc.vertUserSize = ifc.edgeUserSize = ifc.faceUserSize = 8;
  }
  ifc.numLayers = numLayers;
  ifc.vertDataSize = sizeof(float) * numLayers;
  normalOffset += sizeof(float) * numLayers;
  if (flags & CCG_CALC_NORMALS) {
    ifc.vertDataSize += sizeof(float[3]);
  }
  if (flags & CCG_ALLOC_MASK) {
    ifc.vertDataSize += sizeof(float);
  }
  ifc.simpleSubdiv = !!(flags & CCG_SIMPLE_SUBDIV);

  if (useArena) {
    CCGAllocatorIFC allocatorIFC;
    CCGAllocatorHDL allocator = BLI_memarena_new(MEM_SIZE_OPTIMAL(1 << 16), "subsurf arena");

    allocatorIFC.alloc = arena_alloc;
    allocatorIFC.realloc = arena_realloc;
    allocatorIFC.free = arena_free;
    allocatorIFC.release = arena_release;

    ccgSS = ccgSubSurf_new(&ifc, subdivLevels, &allocatorIFC, allocator);
  }
  else {
    ccgSS = ccgSubSurf_new(&ifc, subdivLevels, NULL, NULL);
  }

  if (useAging) {
    ccgSubSurf_setUseAgeCounts(ccgSS, 1, 8, 8, 8);
  }

  if (flags & CCG_ALLOC_MASK) {
    normalOffset += sizeof(float);
    /* mask is allocated after regular layers */
    ccgSubSurf_setAllocMask(ccgSS, 1, sizeof(float) * numLayers);
  }

  if (flags & CCG_CALC_NORMALS) {
    ccgSubSurf_setCalcVertexNormals(ccgSS, 1, normalOffset);
  }
  else {
    ccgSubSurf_setCalcVertexNormals(ccgSS, 0, 0);
  }

  return ccgSS;
}

static int getEdgeIndex(CCGSubSurf *ss, CCGEdge *e, int x, int edgeSize)
{
  CCGVert *v0 = ccgSubSurf_getEdgeVert0(e);
  CCGVert *v1 = ccgSubSurf_getEdgeVert1(e);
  int v0idx = *((int *)ccgSubSurf_getVertUserData(ss, v0));
  int v1idx = *((int *)ccgSubSurf_getVertUserData(ss, v1));
  int edgeBase = *((int *)ccgSubSurf_getEdgeUserData(ss, e));

  if (x == 0) {
    return v0idx;
  }
  if (x == edgeSize - 1) {
    return v1idx;
  }

  return edgeBase + x - 1;
}

static int getFaceIndex(
    CCGSubSurf *ss, CCGFace *f, int S, int x, int y, int edgeSize, int gridSize)
{
  int faceBase = *((int *)ccgSubSurf_getFaceUserData(ss, f));
  int numVerts = ccgSubSurf_getFaceNumVerts(f);

  if (x == gridSize - 1 && y == gridSize - 1) {
    CCGVert *v = ccgSubSurf_getFaceVert(f, S);
    return *((int *)ccgSubSurf_getVertUserData(ss, v));
  }
  if (x == gridSize - 1) {
    CCGVert *v = ccgSubSurf_getFaceVert(f, S);
    CCGEdge *e = ccgSubSurf_getFaceEdge(f, S);
    int edgeBase = *((int *)ccgSubSurf_getEdgeUserData(ss, e));
    if (v == ccgSubSurf_getEdgeVert0(e)) {
      return edgeBase + (gridSize - 1 - y) - 1;
    }

    return edgeBase + (edgeSize - 2 - 1) - ((gridSize - 1 - y) - 1);
  }
  if (y == gridSize - 1) {
    CCGVert *v = ccgSubSurf_getFaceVert(f, S);
    CCGEdge *e = ccgSubSurf_getFaceEdge(f, (S + numVerts - 1) % numVerts);
    int edgeBase = *((int *)ccgSubSurf_getEdgeUserData(ss, e));
    if (v == ccgSubSurf_getEdgeVert0(e)) {
      return edgeBase + (gridSize - 1 - x) - 1;
    }

    return edgeBase + (edgeSize - 2 - 1) - ((gridSize - 1 - x) - 1);
  }
  if (x == 0 && y == 0) {
    return faceBase;
  }
  if (x == 0) {
    S = (S + numVerts - 1) % numVerts;
    return faceBase + 1 + (gridSize - 2) * S + (y - 1);
  }
  if (y == 0) {
    return faceBase + 1 + (gridSize - 2) * S + (x - 1);
  }

  return faceBase + 1 + (gridSize - 2) * numVerts + S * (gridSize - 2) * (gridSize - 2) +
         (y - 1) * (gridSize - 2) + (x - 1);
}

static void get_face_uv_map_vert(
    UvVertMap *vmap, struct MPoly *mpoly, struct MLoop *ml, int fi, CCGVertHDL *fverts)
{
  UvMapVert *v, *nv;
  int j, nverts = mpoly[fi].totloop;

  for (j = 0; j < nverts; j++) {
    for (nv = v = BKE_mesh_uv_vert_map_get_vert(vmap, ml[j].v); v; v = v->next) {
      if (v->separate) {
        nv = v;
      }
      if (v->poly_index == fi) {
        break;
      }
    }

    fverts[j] = POINTER_FROM_UINT(mpoly[nv->poly_index].loopstart + nv->loop_of_poly_index);
  }
}

static int ss_sync_from_uv(CCGSubSurf *ss, CCGSubSurf *origss, DerivedMesh *dm, MLoopUV *mloopuv)
{
  MPoly *mpoly = dm->getPolyArray(dm);
  MLoop *mloop = dm->getLoopArray(dm);
  int totvert = dm->getNumVerts(dm);
  int totface = dm->getNumPolys(dm);
  int i, seam;
  UvMapVert *v;
  UvVertMap *vmap;
  float limit[2];
#ifndef USE_DYNSIZE
  CCGVertHDL *fverts = NULL;
  BLI_array_declare(fverts);
#endif
  EdgeSet *eset;
  float uv[3] = {0.0f, 0.0f, 0.0f}; /* only first 2 values are written into */

  limit[0] = limit[1] = STD_UV_CONNECT_LIMIT;
  /* previous behavior here is without accounting for winding, however this causes stretching in
   * UV map in really simple cases with mirror + subsurf, see second part of T44530.
   * Also, initially intention is to treat merged vertices from mirror modifier as seams.
   * This fixes a very old regression (2.49 was correct here) */
  vmap = BKE_mesh_uv_vert_map_create(mpoly, mloop, mloopuv, totface, totvert, limit, false, true);
  if (!vmap) {
    return 0;
  }

  ccgSubSurf_initFullSync(ss);

  /* create vertices */
  for (i = 0; i < totvert; i++) {
    if (!BKE_mesh_uv_vert_map_get_vert(vmap, i)) {
      continue;
    }

    for (v = BKE_mesh_uv_vert_map_get_vert(vmap, i)->next; v; v = v->next) {
      if (v->separate) {
        break;
      }
    }

    seam = (v != NULL);

    for (v = BKE_mesh_uv_vert_map_get_vert(vmap, i); v; v = v->next) {
      if (v->separate) {
        CCGVert *ssv;
        int loopid = mpoly[v->poly_index].loopstart + v->loop_of_poly_index;
        CCGVertHDL vhdl = POINTER_FROM_INT(loopid);

        copy_v2_v2(uv, mloopuv[loopid].uv);

        ccgSubSurf_syncVert(ss, vhdl, uv, seam, &ssv);
      }
    }
  }

  /* create edges */
  eset = BLI_edgeset_new_ex(__func__, BLI_EDGEHASH_SIZE_GUESS_FROM_POLYS(totface));

  for (i = 0; i < totface; i++) {
    MPoly *mp = &mpoly[i];
    int nverts = mp->totloop;
    int j, j_next;
    CCGFace *origf = ccgSubSurf_getFace(origss, POINTER_FROM_INT(i));
    /* unsigned int *fv = &mp->v1; */
    MLoop *ml = mloop + mp->loopstart;

#ifdef USE_DYNSIZE
    CCGVertHDL fverts[nverts];
#else
    BLI_array_clear(fverts);
    BLI_array_grow_items(fverts, nverts);
#endif

    get_face_uv_map_vert(vmap, mpoly, ml, i, fverts);

    for (j = 0, j_next = nverts - 1; j < nverts; j_next = j++) {
      unsigned int v0 = POINTER_AS_UINT(fverts[j_next]);
      unsigned int v1 = POINTER_AS_UINT(fverts[j]);

      if (BLI_edgeset_add(eset, v0, v1)) {
        CCGEdge *e, *orige = ccgSubSurf_getFaceEdge(origf, j_next);
        CCGEdgeHDL ehdl = POINTER_FROM_INT(mp->loopstart + j_next);
        float crease = ccgSubSurf_getEdgeCrease(orige);

        ccgSubSurf_syncEdge(ss, ehdl, fverts[j_next], fverts[j], crease, &e);
      }
    }
  }

  BLI_edgeset_free(eset);

  /* create faces */
  for (i = 0; i < totface; i++) {
    MPoly *mp = &mpoly[i];
    MLoop *ml = &mloop[mp->loopstart];
    int nverts = mp->totloop;
    CCGFace *f;

#ifdef USE_DYNSIZE
    CCGVertHDL fverts[nverts];
#else
    BLI_array_clear(fverts);
    BLI_array_grow_items(fverts, nverts);
#endif

    get_face_uv_map_vert(vmap, mpoly, ml, i, fverts);
    ccgSubSurf_syncFace(ss, POINTER_FROM_INT(i), nverts, fverts, &f);
  }

#ifndef USE_DYNSIZE
  BLI_array_free(fverts);
#endif

  BKE_mesh_uv_vert_map_free(vmap);
  ccgSubSurf_processSync(ss);

  return 1;
}

static void set_subsurf_legacy_uv(CCGSubSurf *ss, DerivedMesh *dm, DerivedMesh *result, int n)
{
  CCGSubSurf *uvss;
  CCGFace **faceMap;
  MTFace *tf;
  MLoopUV *mluv;
  CCGFaceIterator fi;
  int index, gridSize, gridFaces, /*edgeSize,*/ totface, x, y, S;
  MLoopUV *dmloopuv = CustomData_get_layer_n(&dm->loopData, CD_MLOOPUV, n);
  /* need to update both CD_MTFACE & CD_MLOOPUV, hrmf, we could get away with
   * just tface except applying the modifier then looses subsurf UV */
  MTFace *tface = CustomData_get_layer_n(&result->faceData, CD_MTFACE, n);
  MLoopUV *mloopuv = CustomData_get_layer_n(&result->loopData, CD_MLOOPUV, n);

  if (!dmloopuv || (!tface && !mloopuv)) {
    return;
  }

  /* create a CCGSubSurf from uv's */
  uvss = _getSubSurf(NULL, ccgSubSurf_getSubdivisionLevels(ss), 2, CCG_USE_ARENA);

  if (!ss_sync_from_uv(uvss, ss, dm, dmloopuv)) {
    ccgSubSurf_free(uvss);
    return;
  }

  /* get some info from CCGSubSurf */
  totface = ccgSubSurf_getNumFaces(uvss);
  // edgeSize = ccgSubSurf_getEdgeSize(uvss); /* UNUSED */
  gridSize = ccgSubSurf_getGridSize(uvss);
  gridFaces = gridSize - 1;

  /* make a map from original faces to CCGFaces */
  faceMap = MEM_mallocN(totface * sizeof(*faceMap), "facemapuv");
  for (ccgSubSurf_initFaceIterator(uvss, &fi); !ccgFaceIterator_isStopped(&fi);
       ccgFaceIterator_next(&fi)) {
    CCGFace *f = ccgFaceIterator_getCurrent(&fi);
    faceMap[POINTER_AS_INT(ccgSubSurf_getFaceFaceHandle(f))] = f;
  }

  /* load coordinates from uvss into tface */
  tf = tface;
  mluv = mloopuv;

  for (index = 0; index < totface; index++) {
    CCGFace *f = faceMap[index];
    int numVerts = ccgSubSurf_getFaceNumVerts(f);

    for (S = 0; S < numVerts; S++) {
      float(*faceGridData)[2] = ccgSubSurf_getFaceGridDataArray(uvss, f, S);

      for (y = 0; y < gridFaces; y++) {
        for (x = 0; x < gridFaces; x++) {
          float *a = faceGridData[(y + 0) * gridSize + x + 0];
          float *b = faceGridData[(y + 0) * gridSize + x + 1];
          float *c = faceGridData[(y + 1) * gridSize + x + 1];
          float *d = faceGridData[(y + 1) * gridSize + x + 0];

          if (tf) {
            copy_v2_v2(tf->uv[0], a);
            copy_v2_v2(tf->uv[1], d);
            copy_v2_v2(tf->uv[2], c);
            copy_v2_v2(tf->uv[3], b);
            tf++;
          }

          if (mluv) {
            copy_v2_v2(mluv[0].uv, a);
            copy_v2_v2(mluv[1].uv, d);
            copy_v2_v2(mluv[2].uv, c);
            copy_v2_v2(mluv[3].uv, b);
            mluv += 4;
          }
        }
      }
    }
  }

  ccgSubSurf_free(uvss);
  MEM_freeN(faceMap);
}

static void set_subsurf_uv(CCGSubSurf *ss, DerivedMesh *dm, DerivedMesh *result, int layer_index)
{
  set_subsurf_legacy_uv(ss, dm, result, layer_index);
}

/* face weighting */
#define SUB_ELEMS_FACE 50
typedef float FaceVertWeight[SUB_ELEMS_FACE][SUB_ELEMS_FACE];

typedef struct FaceVertWeightEntry {
  FaceVertWeight *weight;
  float *w;
  int valid;
} FaceVertWeightEntry;

typedef struct WeightTable {
  FaceVertWeightEntry *weight_table;
  int len;
} WeightTable;

static float *get_ss_weights(WeightTable *wtable, int gridCuts, int faceLen)
{
  int x, y, i, j;
  float *w, w1, w2, w4, fac, fac2, fx, fy;

  if (wtable->len <= faceLen) {
    void *tmp = MEM_callocN(sizeof(FaceVertWeightEntry) * (faceLen + 1), "weight table alloc 2");

    if (wtable->len) {
      memcpy(tmp, wtable->weight_table, sizeof(FaceVertWeightEntry) * wtable->len);
      MEM_freeN(wtable->weight_table);
    }

    wtable->weight_table = tmp;
    wtable->len = faceLen + 1;
  }

  if (!wtable->weight_table[faceLen].valid) {
    wtable->weight_table[faceLen].valid = 1;
    wtable->weight_table[faceLen].w = w = MEM_callocN(
        sizeof(float) * faceLen * faceLen * (gridCuts + 2) * (gridCuts + 2), "weight table alloc");
    fac = 1.0f / (float)faceLen;

    for (i = 0; i < faceLen; i++) {
      for (x = 0; x < gridCuts + 2; x++) {
        for (y = 0; y < gridCuts + 2; y++) {
          fx = 0.5f - (float)x / (float)(gridCuts + 1) / 2.0f;
          fy = 0.5f - (float)y / (float)(gridCuts + 1) / 2.0f;

          fac2 = faceLen - 4;
          w1 = (1.0f - fx) * (1.0f - fy) + (-fac2 * fx * fy * fac);
          w2 = (1.0f - fx + fac2 * fx * -fac) * (fy);
          w4 = (fx) * (1.0f - fy + -fac2 * fy * fac);

          /* these values aren't used for tri's and cause divide by zero */
          if (faceLen > 3) {
            fac2 = 1.0f - (w1 + w2 + w4);
            fac2 = fac2 / (float)(faceLen - 3);
            for (j = 0; j < faceLen; j++) {
              w[j] = fac2;
            }
          }

          w[i] = w1;
          w[(i - 1 + faceLen) % faceLen] = w2;
          w[(i + 1) % faceLen] = w4;

          w += faceLen;
        }
      }
    }
  }

  return wtable->weight_table[faceLen].w;
}

static void free_ss_weights(WeightTable *wtable)
{
  int i;

  for (i = 0; i < wtable->len; i++) {
    if (wtable->weight_table[i].valid) {
      MEM_freeN(wtable->weight_table[i].w);
    }
  }

  if (wtable->weight_table) {
    MEM_freeN(wtable->weight_table);
  }
}

static void ss_sync_ccg_from_derivedmesh(CCGSubSurf *ss,
                                         DerivedMesh *dm,
                                         float (*vertexCos)[3],
                                         int useFlatSubdiv)
{
  float creaseFactor = (float)ccgSubSurf_getSubdivisionLevels(ss);
#ifndef USE_DYNSIZE
  CCGVertHDL *fVerts = NULL;
  BLI_array_declare(fVerts);
#endif
  MVert *mvert = dm->getVertArray(dm);
  MEdge *medge = dm->getEdgeArray(dm);
  // MFace *mface = dm->getTessFaceArray(dm); /* UNUSED */
  MVert *mv;
  MEdge *me;
  MLoop *mloop = dm->getLoopArray(dm), *ml;
  MPoly *mpoly = dm->getPolyArray(dm), *mp;
  // MFace *mf; /* UNUSED */
  int totvert = dm->getNumVerts(dm);
  int totedge = dm->getNumEdges(dm);
  // int totface = dm->getNumTessFaces(dm); /* UNUSED */
  // int totpoly = dm->getNumFaces(dm);     /* UNUSED */
  int i, j;
  int *index;

  ccgSubSurf_initFullSync(ss);

  mv = mvert;
  index = (int *)dm->getVertDataArray(dm, CD_ORIGINDEX);
  for (i = 0; i < totvert; i++, mv++) {
    CCGVert *v;

    if (vertexCos) {
      ccgSubSurf_syncVert(ss, POINTER_FROM_INT(i), vertexCos[i], 0, &v);
    }
    else {
      ccgSubSurf_syncVert(ss, POINTER_FROM_INT(i), mv->co, 0, &v);
    }

    ((int *)ccgSubSurf_getVertUserData(ss, v))[1] = (index) ? *index++ : i;
  }

  me = medge;
  index = (int *)dm->getEdgeDataArray(dm, CD_ORIGINDEX);
  for (i = 0; i < totedge; i++, me++) {
    CCGEdge *e;
    float crease;

    crease = useFlatSubdiv ? creaseFactor : me->crease * creaseFactor / 255.0f;

    ccgSubSurf_syncEdge(
        ss, POINTER_FROM_INT(i), POINTER_FROM_UINT(me->v1), POINTER_FROM_UINT(me->v2), crease, &e);

    ((int *)ccgSubSurf_getEdgeUserData(ss, e))[1] = (index) ? *index++ : i;
  }

  mp = mpoly;
  index = (int *)dm->getPolyDataArray(dm, CD_ORIGINDEX);
  for (i = 0; i < dm->numPolyData; i++, mp++) {
    CCGFace *f;

#ifdef USE_DYNSIZE
    CCGVertHDL fVerts[mp->totloop];
#else
    BLI_array_clear(fVerts);
    BLI_array_grow_items(fVerts, mp->totloop);
#endif

    ml = mloop + mp->loopstart;
    for (j = 0; j < mp->totloop; j++, ml++) {
      fVerts[j] = POINTER_FROM_UINT(ml->v);
    }

    /* This is very bad, means mesh is internally inconsistent.
     * it is not really possible to continue without modifying
     * other parts of code significantly to handle missing faces.
     * since this really shouldn't even be possible we just bail. */
    if (ccgSubSurf_syncFace(ss, POINTER_FROM_INT(i), mp->totloop, fVerts, &f) ==
        eCCGError_InvalidValue) {
      static int hasGivenError = 0;

      if (!hasGivenError) {
        // XXX error("Unrecoverable error in SubSurf calculation,"
        //      " mesh is inconsistent.");

        hasGivenError = 1;
      }

      return;
    }

    ((int *)ccgSubSurf_getFaceUserData(ss, f))[1] = (index) ? *index++ : i;
  }

  ccgSubSurf_processSync(ss);

#ifndef USE_DYNSIZE
  BLI_array_free(fVerts);
#endif
}

static void ss_sync_from_derivedmesh(CCGSubSurf *ss,
                                     DerivedMesh *dm,
                                     float (*vertexCos)[3],
                                     int use_flat_subdiv,
                                     bool UNUSED(use_subdiv_uvs))
{
  ss_sync_ccg_from_derivedmesh(ss, dm, vertexCos, use_flat_subdiv);
}

/***/

static int ccgDM_getVertMapIndex(CCGSubSurf *ss, CCGVert *v)
{
  return ((int *)ccgSubSurf_getVertUserData(ss, v))[1];
}

static int ccgDM_getEdgeMapIndex(CCGSubSurf *ss, CCGEdge *e)
{
  return ((int *)ccgSubSurf_getEdgeUserData(ss, e))[1];
}

static int ccgDM_getFaceMapIndex(CCGSubSurf *ss, CCGFace *f)
{
  return ((int *)ccgSubSurf_getFaceUserData(ss, f))[1];
}

static void minmax_v3_v3v3(const float vec[3], float min[3], float max[3])
{
  if (min[0] > vec[0]) {
    min[0] = vec[0];
  }
  if (min[1] > vec[1]) {
    min[1] = vec[1];
  }
  if (min[2] > vec[2]) {
    min[2] = vec[2];
  }
  if (max[0] < vec[0]) {
    max[0] = vec[0];
  }
  if (max[1] < vec[1]) {
    max[1] = vec[1];
  }
  if (max[2] < vec[2]) {
    max[2] = vec[2];
  }
}

static void UNUSED_FUNCTION(ccgDM_getMinMax)(DerivedMesh *dm, float r_min[3], float r_max[3])
{
  CCGDerivedMesh *ccgdm = (CCGDerivedMesh *)dm;
  CCGSubSurf *ss = ccgdm->ss;
  CCGVertIterator vi;
  CCGEdgeIterator ei;
  CCGFaceIterator fi;
  CCGKey key;
  int i, edgeSize = ccgSubSurf_getEdgeSize(ss);
  int gridSize = ccgSubSurf_getGridSize(ss);

  CCG_key_top_level(&key, ss);

  if (!ccgSubSurf_getNumVerts(ss)) {
    r_min[0] = r_min[1] = r_min[2] = r_max[0] = r_max[1] = r_max[2] = 0.0;
  }

  for (ccgSubSurf_initVertIterator(ss, &vi); !ccgVertIterator_isStopped(&vi);
       ccgVertIterator_next(&vi)) {
    CCGVert *v = ccgVertIterator_getCurrent(&vi);
    float *co = ccgSubSurf_getVertData(ss, v);

    minmax_v3_v3v3(co, r_min, r_max);
  }

  for (ccgSubSurf_initEdgeIterator(ss, &ei); !ccgEdgeIterator_isStopped(&ei);
       ccgEdgeIterator_next(&ei)) {
    CCGEdge *e = ccgEdgeIterator_getCurrent(&ei);
    CCGElem *edgeData = ccgSubSurf_getEdgeDataArray(ss, e);

    for (i = 0; i < edgeSize; i++) {
      minmax_v3_v3v3(CCG_elem_offset_co(&key, edgeData, i), r_min, r_max);
    }
  }

  for (ccgSubSurf_initFaceIterator(ss, &fi); !ccgFaceIterator_isStopped(&fi);
       ccgFaceIterator_next(&fi)) {
    CCGFace *f = ccgFaceIterator_getCurrent(&fi);
    int S, x, y, numVerts = ccgSubSurf_getFaceNumVerts(f);

    for (S = 0; S < numVerts; S++) {
      CCGElem *faceGridData = ccgSubSurf_getFaceGridDataArray(ss, f, S);

      for (y = 0; y < gridSize; y++) {
        for (x = 0; x < gridSize; x++) {
          minmax_v3_v3v3(CCG_grid_elem_co(&key, faceGridData, x, y), r_min, r_max);
        }
      }
    }
  }
}

static int ccgDM_getNumVerts(DerivedMesh *dm)
{
  CCGDerivedMesh *ccgdm = (CCGDerivedMesh *)dm;

  return ccgSubSurf_getNumFinalVerts(ccgdm->ss);
}

static int ccgDM_getNumEdges(DerivedMesh *dm)
{
  CCGDerivedMesh *ccgdm = (CCGDerivedMesh *)dm;

  return ccgSubSurf_getNumFinalEdges(ccgdm->ss);
}

static int ccgDM_getNumPolys(DerivedMesh *dm)
{
  CCGDerivedMesh *ccgdm = (CCGDerivedMesh *)dm;

  return ccgSubSurf_getNumFinalFaces(ccgdm->ss);
}

static int ccgDM_getNumTessFaces(DerivedMesh *dm)
{
  return dm->numTessFaceData;
}

static int ccgDM_getNumLoops(DerivedMesh *dm)
{
  CCGDerivedMesh *ccgdm = (CCGDerivedMesh *)dm;

  /* All subsurf faces are quads */
  return 4 * ccgSubSurf_getNumFinalFaces(ccgdm->ss);
}

static CCGElem *get_vertex_elem(CCGDerivedMesh *ccgdm, int vertNum)
{
  CCGSubSurf *ss = ccgdm->ss;
  int i;

  if ((vertNum < ccgdm->edgeMap[0].startVert) && (ccgSubSurf_getNumFaces(ss) > 0)) {
    /* this vert comes from face data */
    int lastface = ccgSubSurf_getNumFaces(ss) - 1;
    CCGFace *f;
    int x, y, grid, numVerts;
    int offset;
    int gridSize = ccgSubSurf_getGridSize(ss);
    int gridSideVerts;
    int gridInternalVerts;
    int gridSideEnd;
    int gridInternalEnd;

    i = 0;
    while (i < lastface && vertNum >= ccgdm->faceMap[i + 1].startVert) {
      i++;
    }

    f = ccgdm->faceMap[i].face;
    numVerts = ccgSubSurf_getFaceNumVerts(f);

    gridSideVerts = gridSize - 2;
    gridInternalVerts = gridSideVerts * gridSideVerts;

    gridSideEnd = 1 + numVerts * gridSideVerts;
    gridInternalEnd = gridSideEnd + numVerts * gridInternalVerts;

    offset = vertNum - ccgdm->faceMap[i].startVert;
    if (offset < 1) {
      return ccgSubSurf_getFaceCenterData(f);
    }
    if (offset < gridSideEnd) {
      offset -= 1;
      grid = offset / gridSideVerts;
      x = offset % gridSideVerts + 1;
      return ccgSubSurf_getFaceGridEdgeData(ss, f, grid, x);
    }
    if (offset < gridInternalEnd) {
      offset -= gridSideEnd;
      grid = offset / gridInternalVerts;
      offset %= gridInternalVerts;
      y = offset / gridSideVerts + 1;
      x = offset % gridSideVerts + 1;
      return ccgSubSurf_getFaceGridData(ss, f, grid, x, y);
    }
  }
  if ((vertNum < ccgdm->vertMap[0].startVert) && (ccgSubSurf_getNumEdges(ss) > 0)) {
    /* this vert comes from edge data */
    CCGEdge *e;
    int lastedge = ccgSubSurf_getNumEdges(ss) - 1;
    int x;

    i = 0;
    while (i < lastedge && vertNum >= ccgdm->edgeMap[i + 1].startVert) {
      i++;
    }

    e = ccgdm->edgeMap[i].edge;

    x = vertNum - ccgdm->edgeMap[i].startVert + 1;
    return ccgSubSurf_getEdgeData(ss, e, x);
  }

  /* this vert comes from vert data */
  CCGVert *v;
  i = vertNum - ccgdm->vertMap[0].startVert;

  v = ccgdm->vertMap[i].vert;
  return ccgSubSurf_getVertData(ss, v);
}

static void ccgDM_getFinalVertCo(DerivedMesh *dm, int vertNum, float r_co[3])
{
  CCGDerivedMesh *ccgdm = (CCGDerivedMesh *)dm;
  CCGSubSurf *ss = ccgdm->ss;

  CCGElem *vd = get_vertex_elem(ccgdm, vertNum);
  CCGKey key;
  CCG_key_top_level(&key, ss);
  copy_v3_v3(r_co, CCG_elem_co(&key, vd));
}

static void ccgDM_getFinalVertNo(DerivedMesh *dm, int vertNum, float r_no[3])
{
  CCGDerivedMesh *ccgdm = (CCGDerivedMesh *)dm;
  CCGSubSurf *ss = ccgdm->ss;

  CCGElem *vd = get_vertex_elem(ccgdm, vertNum);
  CCGKey key;
  CCG_key_top_level(&key, ss);
  copy_v3_v3(r_no, CCG_elem_no(&key, vd));
}

void subsurf_copy_grid_hidden(DerivedMesh *dm,
                              const MPoly *mpoly,
                              MVert *mvert,
                              const MDisps *mdisps)
{
  CCGDerivedMesh *ccgdm = (CCGDerivedMesh *)dm;
  CCGSubSurf *ss = ccgdm->ss;
  int level = ccgSubSurf_getSubdivisionLevels(ss);
  int gridSize = ccgSubSurf_getGridSize(ss);
  int edgeSize = ccgSubSurf_getEdgeSize(ss);
  int totface = ccgSubSurf_getNumFaces(ss);
  int i, j, x, y;

  for (i = 0; i < totface; i++) {
    CCGFace *f = ccgdm->faceMap[i].face;

    for (j = 0; j < mpoly[i].totloop; j++) {
      const MDisps *md = &mdisps[mpoly[i].loopstart + j];
      int hidden_gridsize = BKE_ccg_gridsize(md->level);
      int factor = BKE_ccg_factor(level, md->level);
      BLI_bitmap *hidden = md->hidden;

      if (!hidden) {
        continue;
      }

      for (y = 0; y < gridSize; y++) {
        for (x = 0; x < gridSize; x++) {
          int vndx, offset;

          vndx = getFaceIndex(ss, f, j, x, y, edgeSize, gridSize);
          offset = (y * factor) * hidden_gridsize + (x * factor);
          if (BLI_BITMAP_TEST(hidden, offset)) {
            mvert[vndx].flag |= ME_HIDE;
          }
        }
      }
    }
  }
}

void subsurf_copy_grid_paint_mask(DerivedMesh *dm,
                                  const MPoly *mpoly,
                                  float *paint_mask,
                                  const GridPaintMask *grid_paint_mask)
{
  CCGDerivedMesh *ccgdm = (CCGDerivedMesh *)dm;
  CCGSubSurf *ss = ccgdm->ss;
  int level = ccgSubSurf_getSubdivisionLevels(ss);
  int gridSize = ccgSubSurf_getGridSize(ss);
  int edgeSize = ccgSubSurf_getEdgeSize(ss);
  int totface = ccgSubSurf_getNumFaces(ss);
  int i, j, x, y, factor, gpm_gridsize;

  for (i = 0; i < totface; i++) {
    CCGFace *f = ccgdm->faceMap[i].face;
    const MPoly *p = &mpoly[i];

    for (j = 0; j < p->totloop; j++) {
      const GridPaintMask *gpm = &grid_paint_mask[p->loopstart + j];
      if (!gpm->data) {
        continue;
      }

      factor = BKE_ccg_factor(level, gpm->level);
      gpm_gridsize = BKE_ccg_gridsize(gpm->level);

      for (y = 0; y < gridSize; y++) {
        for (x = 0; x < gridSize; x++) {
          int vndx, offset;

          vndx = getFaceIndex(ss, f, j, x, y, edgeSize, gridSize);
          offset = y * factor * gpm_gridsize + x * factor;
          paint_mask[vndx] = gpm->data[offset];
        }
      }
    }
  }
}

/* utility function */
BLI_INLINE void ccgDM_to_MVert(MVert *mv, const CCGKey *key, CCGElem *elem)
{
  copy_v3_v3(mv->co, CCG_elem_co(key, elem));
  mv->flag = mv->bweight = 0;
}

static void ccgDM_copyFinalVertArray(DerivedMesh *dm, MVert *mvert)
{
  CCGDerivedMesh *ccgdm = (CCGDerivedMesh *)dm;
  CCGSubSurf *ss = ccgdm->ss;
  CCGElem *vd;
  CCGKey key;
  int index;
  int totvert, totedge, totface;
  int gridSize = ccgSubSurf_getGridSize(ss);
  int edgeSize = ccgSubSurf_getEdgeSize(ss);
  unsigned int i = 0;

  CCG_key_top_level(&key, ss);

  totface = ccgSubSurf_getNumFaces(ss);
  for (index = 0; index < totface; index++) {
    CCGFace *f = ccgdm->faceMap[index].face;
    int x, y, S, numVerts = ccgSubSurf_getFaceNumVerts(f);

    vd = ccgSubSurf_getFaceCenterData(f);
    ccgDM_to_MVert(&mvert[i++], &key, vd);

    for (S = 0; S < numVerts; S++) {
      for (x = 1; x < gridSize - 1; x++) {
        vd = ccgSubSurf_getFaceGridEdgeData(ss, f, S, x);
        ccgDM_to_MVert(&mvert[i++], &key, vd);
      }
    }

    for (S = 0; S < numVerts; S++) {
      for (y = 1; y < gridSize - 1; y++) {
        for (x = 1; x < gridSize - 1; x++) {
          vd = ccgSubSurf_getFaceGridData(ss, f, S, x, y);
          ccgDM_to_MVert(&mvert[i++], &key, vd);
        }
      }
    }
  }

  totedge = ccgSubSurf_getNumEdges(ss);
  for (index = 0; index < totedge; index++) {
    CCGEdge *e = ccgdm->edgeMap[index].edge;
    int x;

    for (x = 1; x < edgeSize - 1; x++) {
      /* This gives errors with -debug-fpe
       * the normals don't seem to be unit length.
       * this is most likely caused by edges with no
       * faces which are now zerod out, see comment in:
       * ccgSubSurf__calcVertNormals(), - campbell */
      vd = ccgSubSurf_getEdgeData(ss, e, x);
      ccgDM_to_MVert(&mvert[i++], &key, vd);
    }
  }

  totvert = ccgSubSurf_getNumVerts(ss);
  for (index = 0; index < totvert; index++) {
    CCGVert *v = ccgdm->vertMap[index].vert;

    vd = ccgSubSurf_getVertData(ss, v);
    ccgDM_to_MVert(&mvert[i++], &key, vd);
  }
}

/* utility function */
BLI_INLINE void ccgDM_to_MEdge(MEdge *med, const int v1, const int v2, const short flag)
{
  med->v1 = v1;
  med->v2 = v2;
  med->crease = med->bweight = 0;
  med->flag = flag;
}

static void ccgDM_copyFinalEdgeArray(DerivedMesh *dm, MEdge *medge)
{
  CCGDerivedMesh *ccgdm = (CCGDerivedMesh *)dm;
  CCGSubSurf *ss = ccgdm->ss;
  int index;
  int totedge, totface;
  int gridSize = ccgSubSurf_getGridSize(ss);
  int edgeSize = ccgSubSurf_getEdgeSize(ss);
  unsigned int i = 0;
  short *edgeFlags = ccgdm->edgeFlags;
  const short ed_interior_flag = ccgdm->drawInteriorEdges ? (ME_EDGEDRAW | ME_EDGERENDER) : 0;

  totface = ccgSubSurf_getNumFaces(ss);
  for (index = 0; index < totface; index++) {
    CCGFace *f = ccgdm->faceMap[index].face;
    int x, y, S, numVerts = ccgSubSurf_getFaceNumVerts(f);

    for (S = 0; S < numVerts; S++) {
      for (x = 0; x < gridSize - 1; x++) {
        ccgDM_to_MEdge(&medge[i++],
                       getFaceIndex(ss, f, S, x, 0, edgeSize, gridSize),
                       getFaceIndex(ss, f, S, x + 1, 0, edgeSize, gridSize),
                       ed_interior_flag);
      }

      for (x = 1; x < gridSize - 1; x++) {
        for (y = 0; y < gridSize - 1; y++) {
          ccgDM_to_MEdge(&medge[i++],
                         getFaceIndex(ss, f, S, x, y, edgeSize, gridSize),
                         getFaceIndex(ss, f, S, x, y + 1, edgeSize, gridSize),
                         ed_interior_flag);
          ccgDM_to_MEdge(&medge[i++],
                         getFaceIndex(ss, f, S, y, x, edgeSize, gridSize),
                         getFaceIndex(ss, f, S, y + 1, x, edgeSize, gridSize),
                         ed_interior_flag);
        }
      }
    }
  }

  totedge = ccgSubSurf_getNumEdges(ss);
  for (index = 0; index < totedge; index++) {
    CCGEdge *e = ccgdm->edgeMap[index].edge;
    short ed_flag = 0;
    int x;
    int edgeIdx = POINTER_AS_INT(ccgSubSurf_getEdgeEdgeHandle(e));

    if (!ccgSubSurf_getEdgeNumFaces(e)) {
      ed_flag |= ME_LOOSEEDGE;
    }

    if (edgeFlags) {
      if (edgeIdx != -1) {
        ed_flag |= ((edgeFlags[index] & (ME_SEAM | ME_SHARP)) | ME_EDGEDRAW | ME_EDGERENDER);
      }
    }
    else {
      ed_flag |= ME_EDGEDRAW | ME_EDGERENDER;
    }

    for (x = 0; x < edgeSize - 1; x++) {
      ccgDM_to_MEdge(&medge[i++],
                     getEdgeIndex(ss, e, x, edgeSize),
                     getEdgeIndex(ss, e, x + 1, edgeSize),
                     ed_flag);
    }
  }
}

static void ccgDM_copyFinalFaceArray(DerivedMesh *dm, MFace *mface)
{
  CCGDerivedMesh *ccgdm = (CCGDerivedMesh *)dm;
  CCGSubSurf *ss = ccgdm->ss;
  int index;
  int totface;
  int gridSize = ccgSubSurf_getGridSize(ss);
  int edgeSize = ccgSubSurf_getEdgeSize(ss);
  int i = 0;
  DMFlagMat *faceFlags = ccgdm->faceFlags;

  totface = dm->getNumTessFaces(dm);
  for (index = 0; index < totface; index++) {
    CCGFace *f = ccgdm->faceMap[index].face;
    int x, y, S, numVerts = ccgSubSurf_getFaceNumVerts(f);
    /* keep types in sync with MFace, avoid many conversions */
    char flag = (faceFlags) ? faceFlags[index].flag : ME_SMOOTH;
    short mat_nr = (faceFlags) ? faceFlags[index].mat_nr : 0;

    for (S = 0; S < numVerts; S++) {
      for (y = 0; y < gridSize - 1; y++) {
        for (x = 0; x < gridSize - 1; x++) {
          MFace *mf = &mface[i];
          mf->v1 = getFaceIndex(ss, f, S, x + 0, y + 0, edgeSize, gridSize);
          mf->v2 = getFaceIndex(ss, f, S, x + 0, y + 1, edgeSize, gridSize);
          mf->v3 = getFaceIndex(ss, f, S, x + 1, y + 1, edgeSize, gridSize);
          mf->v4 = getFaceIndex(ss, f, S, x + 1, y + 0, edgeSize, gridSize);
          mf->mat_nr = mat_nr;
          mf->flag = flag;
          mf->edcode = 0;

          i++;
        }
      }
    }
  }
}

typedef struct CopyFinalLoopArrayData {
  CCGDerivedMesh *ccgdm;
  MLoop *mloop;
  int grid_size;
  int *grid_offset;
  int edge_size;
  size_t mloop_index;
} CopyFinalLoopArrayData;

static void copyFinalLoopArray_task_cb(void *__restrict userdata,
                                       const int iter,
                                       const TaskParallelTLS *__restrict UNUSED(tls))
{
  CopyFinalLoopArrayData *data = userdata;
  CCGDerivedMesh *ccgdm = data->ccgdm;
  CCGSubSurf *ss = ccgdm->ss;
  const int grid_size = data->grid_size;
  const int edge_size = data->edge_size;
  CCGFace *f = ccgdm->faceMap[iter].face;
  const int num_verts = ccgSubSurf_getFaceNumVerts(f);
  const int grid_index = data->grid_offset[iter];
  const size_t loop_index = 4 * (size_t)grid_index * (grid_size - 1) * (grid_size - 1);
  MLoop *ml = &data->mloop[loop_index];
  for (int S = 0; S < num_verts; S++) {
    for (int y = 0; y < grid_size - 1; y++) {
      for (int x = 0; x < grid_size - 1; x++) {

        uint v1 = getFaceIndex(ss, f, S, x + 0, y + 0, edge_size, grid_size);
        uint v2 = getFaceIndex(ss, f, S, x + 0, y + 1, edge_size, grid_size);
        uint v3 = getFaceIndex(ss, f, S, x + 1, y + 1, edge_size, grid_size);
        uint v4 = getFaceIndex(ss, f, S, x + 1, y + 0, edge_size, grid_size);

        ml->v = v1;
        ml->e = POINTER_AS_UINT(BLI_edgehash_lookup(ccgdm->ehash, v1, v2));
        ml++;

        ml->v = v2;
        ml->e = POINTER_AS_UINT(BLI_edgehash_lookup(ccgdm->ehash, v2, v3));
        ml++;

        ml->v = v3;
        ml->e = POINTER_AS_UINT(BLI_edgehash_lookup(ccgdm->ehash, v3, v4));
        ml++;

        ml->v = v4;
        ml->e = POINTER_AS_UINT(BLI_edgehash_lookup(ccgdm->ehash, v4, v1));
        ml++;
      }
    }
  }
}

static void ccgDM_copyFinalLoopArray(DerivedMesh *dm, MLoop *mloop)
{
  CCGDerivedMesh *ccgdm = (CCGDerivedMesh *)dm;
  CCGSubSurf *ss = ccgdm->ss;

  if (!ccgdm->ehash) {
    BLI_mutex_lock(&ccgdm->loops_cache_lock);
    if (!ccgdm->ehash) {
      MEdge *medge;
      EdgeHash *ehash;

      ehash = BLI_edgehash_new_ex(__func__, ccgdm->dm.numEdgeData);
      medge = ccgdm->dm.getEdgeArray((DerivedMesh *)ccgdm);

      for (int i = 0; i < ccgdm->dm.numEdgeData; i++) {
        BLI_edgehash_insert(ehash, medge[i].v1, medge[i].v2, POINTER_FROM_INT(i));
      }

      atomic_cas_ptr((void **)&ccgdm->ehash, ccgdm->ehash, ehash);
    }
    BLI_mutex_unlock(&ccgdm->loops_cache_lock);
  }

  CopyFinalLoopArrayData data;
  data.ccgdm = ccgdm;
  data.mloop = mloop;
  data.grid_size = ccgSubSurf_getGridSize(ss);
  data.grid_offset = dm->getGridOffset(dm);
  data.edge_size = ccgSubSurf_getEdgeSize(ss);

  /* NOTE: For a dense subdivision we've got enough work for each face and
   * hence can dedicate whole thread to single face. For less dense
   * subdivision we handle multiple faces per thread.
   */
  data.mloop_index = data.grid_size >= 5 ? 1 : 8;

  TaskParallelSettings settings;
  BLI_parallel_range_settings_defaults(&settings);
  settings.min_iter_per_thread = 1;

  BLI_task_parallel_range(
      0, ccgSubSurf_getNumFaces(ss), &data, copyFinalLoopArray_task_cb, &settings);
}

static void ccgDM_copyFinalPolyArray(DerivedMesh *dm, MPoly *mpoly)
{
  CCGDerivedMesh *ccgdm = (CCGDerivedMesh *)dm;
  CCGSubSurf *ss = ccgdm->ss;
  int index;
  int totface;
  int gridSize = ccgSubSurf_getGridSize(ss);
  /* int edgeSize = ccgSubSurf_getEdgeSize(ss); */ /* UNUSED */
  int i = 0, k = 0;
  DMFlagMat *faceFlags = ccgdm->faceFlags;

  totface = ccgSubSurf_getNumFaces(ss);
  for (index = 0; index < totface; index++) {
    CCGFace *f = ccgdm->faceMap[index].face;
    int x, y, S, numVerts = ccgSubSurf_getFaceNumVerts(f);
    int flag = (faceFlags) ? faceFlags[index].flag : ME_SMOOTH;
    int mat_nr = (faceFlags) ? faceFlags[index].mat_nr : 0;

    for (S = 0; S < numVerts; S++) {
      for (y = 0; y < gridSize - 1; y++) {
        for (x = 0; x < gridSize - 1; x++) {
          MPoly *mp = &mpoly[i];

          mp->mat_nr = mat_nr;
          mp->flag = flag;
          mp->loopstart = k;
          mp->totloop = 4;

          k += 4;
          i++;
        }
      }
    }
  }
}

static void ccgDM_release(DerivedMesh *dm)
{
  CCGDerivedMesh *ccgdm = (CCGDerivedMesh *)dm;

  if (DM_release(dm)) {
    /* Before freeing, need to update the displacement map */
    if (ccgdm->multires.modified_flags) {
      /* Check that mmd still exists */
      if (!ccgdm->multires.local_mmd &&
          BLI_findindex(&ccgdm->multires.ob->modifiers, ccgdm->multires.mmd) < 0) {
        ccgdm->multires.mmd = NULL;
      }

      if (ccgdm->multires.mmd) {
        if (ccgdm->multires.modified_flags & MULTIRES_COORDS_MODIFIED) {
          multires_modifier_update_mdisps(dm, NULL);
        }
        if (ccgdm->multires.modified_flags & MULTIRES_HIDDEN_MODIFIED) {
          multires_modifier_update_hidden(dm);
        }
      }
    }

    if (ccgdm->ehash) {
      BLI_edgehash_free(ccgdm->ehash, NULL);
    }

    if (ccgdm->reverseFaceMap) {
      MEM_freeN(ccgdm->reverseFaceMap);
    }
    if (ccgdm->gridFaces) {
      MEM_freeN(ccgdm->gridFaces);
    }
    if (ccgdm->gridData) {
      MEM_freeN(ccgdm->gridData);
    }
    if (ccgdm->gridOffset) {
      MEM_freeN(ccgdm->gridOffset);
    }
    if (ccgdm->gridFlagMats) {
      MEM_freeN(ccgdm->gridFlagMats);
    }
    if (ccgdm->gridHidden) {
      /* Using dm->getNumGrids(dm) accesses freed memory */
      uint numGrids = ccgdm->numGrid;
      for (uint i = 0; i < numGrids; i++) {
        if (ccgdm->gridHidden[i]) {
          MEM_freeN(ccgdm->gridHidden[i]);
        }
      }
      MEM_freeN(ccgdm->gridHidden);
    }
    if (ccgdm->freeSS) {
      ccgSubSurf_free(ccgdm->ss);
    }
    if (ccgdm->pmap) {
      MEM_freeN(ccgdm->pmap);
    }
    if (ccgdm->pmap_mem) {
      MEM_freeN(ccgdm->pmap_mem);
    }
    MEM_freeN(ccgdm->edgeFlags);
    MEM_freeN(ccgdm->faceFlags);
    MEM_freeN(ccgdm->vertMap);
    MEM_freeN(ccgdm->edgeMap);
    MEM_freeN(ccgdm->faceMap);

    BLI_mutex_end(&ccgdm->loops_cache_lock);
    BLI_rw_mutex_end(&ccgdm->origindex_cache_rwlock);

    MEM_freeN(ccgdm);
  }
}

static void *ccgDM_get_vert_data_layer(DerivedMesh *dm, int type)
{
  if (type == CD_ORIGINDEX) {
    /* create origindex on demand to save memory */
    CCGDerivedMesh *ccgdm = (CCGDerivedMesh *)dm;
    CCGSubSurf *ss = ccgdm->ss;
    int *origindex;
    int a, index, totnone, totorig;

    /* Avoid re-creation if the layer exists already */
    BLI_rw_mutex_lock(&ccgdm->origindex_cache_rwlock, THREAD_LOCK_READ);
    origindex = DM_get_vert_data_layer(dm, CD_ORIGINDEX);
    BLI_rw_mutex_unlock(&ccgdm->origindex_cache_rwlock);
    if (origindex) {
      return origindex;
    }

    BLI_rw_mutex_lock(&ccgdm->origindex_cache_rwlock, THREAD_LOCK_WRITE);
    DM_add_vert_layer(dm, CD_ORIGINDEX, CD_CALLOC, NULL);
    origindex = DM_get_vert_data_layer(dm, CD_ORIGINDEX);

    totorig = ccgSubSurf_getNumVerts(ss);
    totnone = dm->numVertData - totorig;

    /* original vertices are at the end */
    for (a = 0; a < totnone; a++) {
      origindex[a] = ORIGINDEX_NONE;
    }

    for (index = 0; index < totorig; index++, a++) {
      CCGVert *v = ccgdm->vertMap[index].vert;
      origindex[a] = ccgDM_getVertMapIndex(ccgdm->ss, v);
    }
    BLI_rw_mutex_unlock(&ccgdm->origindex_cache_rwlock);

    return origindex;
  }

  return DM_get_vert_data_layer(dm, type);
}

static void *ccgDM_get_edge_data_layer(DerivedMesh *dm, int type)
{
  if (type == CD_ORIGINDEX) {
    /* create origindex on demand to save memory */
    CCGDerivedMesh *ccgdm = (CCGDerivedMesh *)dm;
    CCGSubSurf *ss = ccgdm->ss;
    int *origindex;
    int a, i, index, totnone, totorig, totedge;
    int edgeSize = ccgSubSurf_getEdgeSize(ss);

    /* Avoid re-creation if the layer exists already */
    origindex = DM_get_edge_data_layer(dm, CD_ORIGINDEX);
    if (origindex) {
      return origindex;
    }

    DM_add_edge_layer(dm, CD_ORIGINDEX, CD_CALLOC, NULL);
    origindex = DM_get_edge_data_layer(dm, CD_ORIGINDEX);

    totedge = ccgSubSurf_getNumEdges(ss);
    totorig = totedge * (edgeSize - 1);
    totnone = dm->numEdgeData - totorig;

    /* original edges are at the end */
    for (a = 0; a < totnone; a++) {
      origindex[a] = ORIGINDEX_NONE;
    }

    for (index = 0; index < totedge; index++) {
      CCGEdge *e = ccgdm->edgeMap[index].edge;
      int mapIndex = ccgDM_getEdgeMapIndex(ss, e);

      for (i = 0; i < edgeSize - 1; i++, a++) {
        origindex[a] = mapIndex;
      }
    }

    return origindex;
  }

  return DM_get_edge_data_layer(dm, type);
}

static void *ccgDM_get_tessface_data_layer(DerivedMesh *dm, int type)
{
  if (type == CD_ORIGINDEX) {
    /* create origindex on demand to save memory */
    int *origindex;

    /* Avoid re-creation if the layer exists already */
    origindex = DM_get_tessface_data_layer(dm, CD_ORIGINDEX);
    if (origindex) {
      return origindex;
    }

    DM_add_tessface_layer(dm, CD_ORIGINDEX, CD_CALLOC, NULL);
    origindex = DM_get_tessface_data_layer(dm, CD_ORIGINDEX);

    /* silly loop counting up */
    range_vn_i(origindex, dm->getNumTessFaces(dm), 0);

    return origindex;
  }

  if (type == CD_TESSLOOPNORMAL) {
    /* Create tessloopnormal on demand to save memory. */
    /* Note that since tessellated face corners are the same a loops in CCGDM,
     * and since all faces have four loops/corners, we can simplify the code
     * here by converting tessloopnormals from 'short (*)[4][3]' to 'short (*)[3]'. */
    short(*tlnors)[3];

    /* Avoid re-creation if the layer exists already */
    tlnors = DM_get_tessface_data_layer(dm, CD_TESSLOOPNORMAL);
    if (!tlnors) {
      float(*lnors)[3];
      short(*tlnors_it)[3];
      const int numLoops = ccgDM_getNumLoops(dm);
      int i;

      lnors = dm->getLoopDataArray(dm, CD_NORMAL);
      if (!lnors) {
        return NULL;
      }

      DM_add_tessface_layer(dm, CD_TESSLOOPNORMAL, CD_CALLOC, NULL);
      tlnors = tlnors_it = (short(*)[3])DM_get_tessface_data_layer(dm, CD_TESSLOOPNORMAL);

      /* With ccgdm, we have a simple one to one mapping between loops
       * and tessellated face corners. */
      for (i = 0; i < numLoops; i++, tlnors_it++, lnors++) {
        normal_float_to_short_v3(*tlnors_it, *lnors);
      }
    }

    return tlnors;
  }

  return DM_get_tessface_data_layer(dm, type);
}

static void *ccgDM_get_poly_data_layer(DerivedMesh *dm, int type)
{
  if (type == CD_ORIGINDEX) {
    /* create origindex on demand to save memory */
    CCGDerivedMesh *ccgdm = (CCGDerivedMesh *)dm;
    CCGSubSurf *ss = ccgdm->ss;
    int *origindex;
    int a, i, index, totface;
    int gridFaces = ccgSubSurf_getGridSize(ss) - 1;

    /* Avoid re-creation if the layer exists already */
    origindex = DM_get_poly_data_layer(dm, CD_ORIGINDEX);
    if (origindex) {
      return origindex;
    }

    DM_add_poly_layer(dm, CD_ORIGINDEX, CD_CALLOC, NULL);
    origindex = DM_get_poly_data_layer(dm, CD_ORIGINDEX);

    totface = ccgSubSurf_getNumFaces(ss);

    for (a = 0, index = 0; index < totface; index++) {
      CCGFace *f = ccgdm->faceMap[index].face;
      int numVerts = ccgSubSurf_getFaceNumVerts(f);
      int mapIndex = ccgDM_getFaceMapIndex(ss, f);

      for (i = 0; i < gridFaces * gridFaces * numVerts; i++, a++) {
        origindex[a] = mapIndex;
      }
    }

    return origindex;
  }

  return DM_get_poly_data_layer(dm, type);
}

static void *ccgDM_get_vert_data(DerivedMesh *dm, int index, int type)
{
  if (type == CD_ORIGINDEX) {
    /* ensure creation of CD_ORIGINDEX layer */
    ccgDM_get_vert_data_layer(dm, type);
  }

  return DM_get_vert_data(dm, index, type);
}

static void *ccgDM_get_edge_data(DerivedMesh *dm, int index, int type)
{
  if (type == CD_ORIGINDEX) {
    /* ensure creation of CD_ORIGINDEX layer */
    ccgDM_get_edge_data_layer(dm, type);
  }

  return DM_get_edge_data(dm, index, type);
}

static void *ccgDM_get_tessface_data(DerivedMesh *dm, int index, int type)
{
  if (ELEM(type, CD_ORIGINDEX, CD_TESSLOOPNORMAL)) {
    /* ensure creation of CD_ORIGINDEX/CD_TESSLOOPNORMAL layers */
    ccgDM_get_tessface_data_layer(dm, type);
  }

  return DM_get_tessface_data(dm, index, type);
}

static void *ccgDM_get_poly_data(DerivedMesh *dm, int index, int type)
{
  if (type == CD_ORIGINDEX) {
    /* ensure creation of CD_ORIGINDEX layer */
    ccgDM_get_tessface_data_layer(dm, type);
  }

  return DM_get_poly_data(dm, index, type);
}

static int ccgDM_getNumGrids(DerivedMesh *dm)
{
  CCGDerivedMesh *ccgdm = (CCGDerivedMesh *)dm;
  int index, numFaces, numGrids;

  numFaces = ccgSubSurf_getNumFaces(ccgdm->ss);
  numGrids = 0;

  for (index = 0; index < numFaces; index++) {
    CCGFace *f = ccgdm->faceMap[index].face;
    numGrids += ccgSubSurf_getFaceNumVerts(f);
  }

  return numGrids;
}

static int ccgDM_getGridSize(DerivedMesh *dm)
{
  CCGDerivedMesh *ccgdm = (CCGDerivedMesh *)dm;
  return ccgSubSurf_getGridSize(ccgdm->ss);
}

static void ccgdm_create_grids(DerivedMesh *dm)
{
  CCGDerivedMesh *ccgdm = (CCGDerivedMesh *)dm;
  CCGSubSurf *ss = ccgdm->ss;
  CCGElem **gridData;
  DMFlagMat *gridFlagMats;
  CCGFace **gridFaces;
  int *gridOffset;
  int index, numFaces, numGrids, S, gIndex /*, gridSize */;

  if (ccgdm->gridData) {
    return;
  }

  numGrids = ccgDM_getNumGrids(dm);
  numFaces = ccgSubSurf_getNumFaces(ss);
  // gridSize = ccgDM_getGridSize(dm); /* UNUSED */

  /* compute offset into grid array for each face */
  gridOffset = MEM_mallocN(sizeof(int) * numFaces, "ccgdm.gridOffset");

  for (gIndex = 0, index = 0; index < numFaces; index++) {
    CCGFace *f = ccgdm->faceMap[index].face;
    int numVerts = ccgSubSurf_getFaceNumVerts(f);

    gridOffset[index] = gIndex;
    gIndex += numVerts;
  }

  /* compute grid data */
  gridData = MEM_mallocN(sizeof(CCGElem *) * numGrids, "ccgdm.gridData");
  gridFaces = MEM_mallocN(sizeof(CCGFace *) * numGrids, "ccgdm.gridFaces");
  gridFlagMats = MEM_mallocN(sizeof(DMFlagMat) * numGrids, "ccgdm.gridFlagMats");

  ccgdm->gridHidden = MEM_callocN(sizeof(*ccgdm->gridHidden) * numGrids, "ccgdm.gridHidden");

  for (gIndex = 0, index = 0; index < numFaces; index++) {
    CCGFace *f = ccgdm->faceMap[index].face;
    int numVerts = ccgSubSurf_getFaceNumVerts(f);

    for (S = 0; S < numVerts; S++, gIndex++) {
      gridData[gIndex] = ccgSubSurf_getFaceGridDataArray(ss, f, S);
      gridFaces[gIndex] = f;
      gridFlagMats[gIndex] = ccgdm->faceFlags[index];
    }
  }

  ccgdm->gridData = gridData;
  ccgdm->gridFaces = gridFaces;
  ccgdm->gridOffset = gridOffset;
  ccgdm->gridFlagMats = gridFlagMats;
  ccgdm->numGrid = numGrids;
}

static CCGElem **ccgDM_getGridData(DerivedMesh *dm)
{
  CCGDerivedMesh *ccgdm = (CCGDerivedMesh *)dm;

  ccgdm_create_grids(dm);
  return ccgdm->gridData;
}

static int *ccgDM_getGridOffset(DerivedMesh *dm)
{
  CCGDerivedMesh *ccgdm = (CCGDerivedMesh *)dm;

  ccgdm_create_grids(dm);
  return ccgdm->gridOffset;
}

static void ccgDM_getGridKey(DerivedMesh *dm, CCGKey *key)
{
  CCGDerivedMesh *ccgdm = (CCGDerivedMesh *)dm;
  CCG_key_top_level(key, ccgdm->ss);
}

static DMFlagMat *ccgDM_getGridFlagMats(DerivedMesh *dm)
{
  CCGDerivedMesh *ccgdm = (CCGDerivedMesh *)dm;

  ccgdm_create_grids(dm);
  return ccgdm->gridFlagMats;
}

static BLI_bitmap **ccgDM_getGridHidden(DerivedMesh *dm)
{
  CCGDerivedMesh *ccgdm = (CCGDerivedMesh *)dm;

  ccgdm_create_grids(dm);
  return ccgdm->gridHidden;
}

static const MeshElemMap *ccgDM_getPolyMap(Object *ob, DerivedMesh *dm)
{
  CCGDerivedMesh *ccgdm = (CCGDerivedMesh *)dm;

  if (!ccgdm->multires.mmd && !ccgdm->pmap && ob->type == OB_MESH) {
    Mesh *me = ob->data;

    BKE_mesh_vert_poly_map_create(&ccgdm->pmap,
                                  &ccgdm->pmap_mem,
                                  me->mpoly,
                                  me->mloop,
                                  me->totvert,
                                  me->totpoly,
                                  me->totloop);
  }

  return ccgdm->pmap;
}

/* WARNING! *MUST* be called in an 'loops_cache_rwlock' protected thread context! */
static void ccgDM_recalcLoopTri(DerivedMesh *dm)
{
  const int tottri = dm->numPolyData * 2;
  int i, poly_index;

  DM_ensure_looptri_data(dm);
  MLoopTri *mlooptri = dm->looptris.array_wip;

  BLI_assert(tottri == 0 || mlooptri != NULL);
  BLI_assert(poly_to_tri_count(dm->numPolyData, dm->numLoopData) == dm->looptris.num);
  BLI_assert(tottri == dm->looptris.num);

  for (i = 0, poly_index = 0; i < tottri; i += 2, poly_index += 1) {
    MLoopTri *lt;
    lt = &mlooptri[i];
    /* quad is (0, 3, 2, 1) */
    lt->tri[0] = (poly_index * 4) + 0;
    lt->tri[1] = (poly_index * 4) + 2;
    lt->tri[2] = (poly_index * 4) + 3;
    lt->poly = poly_index;

    lt = &mlooptri[i + 1];
    lt->tri[0] = (poly_index * 4) + 0;
    lt->tri[1] = (poly_index * 4) + 1;
    lt->tri[2] = (poly_index * 4) + 2;
    lt->poly = poly_index;
  }

  BLI_assert(dm->looptris.array == NULL);
  atomic_cas_ptr((void **)&dm->looptris.array, dm->looptris.array, dm->looptris.array_wip);
  dm->looptris.array_wip = NULL;
}

static void set_default_ccgdm_callbacks(CCGDerivedMesh *ccgdm)
{
  ccgdm->dm.getNumVerts = ccgDM_getNumVerts;
  ccgdm->dm.getNumEdges = ccgDM_getNumEdges;
  ccgdm->dm.getNumLoops = ccgDM_getNumLoops;
  /* reuse of ccgDM_getNumTessFaces is intentional here:
   * subsurf polys are just created from tessfaces */
  ccgdm->dm.getNumPolys = ccgDM_getNumPolys;
  ccgdm->dm.getNumTessFaces = ccgDM_getNumTessFaces;

  ccgdm->dm.getVertCo = ccgDM_getFinalVertCo;
  ccgdm->dm.getVertNo = ccgDM_getFinalVertNo;

  ccgdm->dm.copyVertArray = ccgDM_copyFinalVertArray;
  ccgdm->dm.copyEdgeArray = ccgDM_copyFinalEdgeArray;
  ccgdm->dm.copyTessFaceArray = ccgDM_copyFinalFaceArray;
  ccgdm->dm.copyLoopArray = ccgDM_copyFinalLoopArray;
  ccgdm->dm.copyPolyArray = ccgDM_copyFinalPolyArray;

  ccgdm->dm.getVertData = ccgDM_get_vert_data;
  ccgdm->dm.getEdgeData = ccgDM_get_edge_data;
  ccgdm->dm.getTessFaceData = ccgDM_get_tessface_data;
  ccgdm->dm.getPolyData = ccgDM_get_poly_data;
  ccgdm->dm.getVertDataArray = ccgDM_get_vert_data_layer;
  ccgdm->dm.getEdgeDataArray = ccgDM_get_edge_data_layer;
  ccgdm->dm.getTessFaceDataArray = ccgDM_get_tessface_data_layer;
  ccgdm->dm.getPolyDataArray = ccgDM_get_poly_data_layer;
  ccgdm->dm.getNumGrids = ccgDM_getNumGrids;
  ccgdm->dm.getGridSize = ccgDM_getGridSize;
  ccgdm->dm.getGridData = ccgDM_getGridData;
  ccgdm->dm.getGridOffset = ccgDM_getGridOffset;
  ccgdm->dm.getGridKey = ccgDM_getGridKey;
  ccgdm->dm.getGridFlagMats = ccgDM_getGridFlagMats;
  ccgdm->dm.getGridHidden = ccgDM_getGridHidden;
  ccgdm->dm.getPolyMap = ccgDM_getPolyMap;

  ccgdm->dm.recalcLoopTri = ccgDM_recalcLoopTri;

  ccgdm->dm.release = ccgDM_release;
}

static void create_ccgdm_maps(CCGDerivedMesh *ccgdm, CCGSubSurf *ss)
{
  CCGVertIterator vi;
  CCGEdgeIterator ei;
  CCGFaceIterator fi;
  int totvert, totedge, totface;

  totvert = ccgSubSurf_getNumVerts(ss);
  ccgdm->vertMap = MEM_mallocN(totvert * sizeof(*ccgdm->vertMap), "vertMap");
  for (ccgSubSurf_initVertIterator(ss, &vi); !ccgVertIterator_isStopped(&vi);
       ccgVertIterator_next(&vi)) {
    CCGVert *v = ccgVertIterator_getCurrent(&vi);

    ccgdm->vertMap[POINTER_AS_INT(ccgSubSurf_getVertVertHandle(v))].vert = v;
  }

  totedge = ccgSubSurf_getNumEdges(ss);
  ccgdm->edgeMap = MEM_mallocN(totedge * sizeof(*ccgdm->edgeMap), "edgeMap");
  for (ccgSubSurf_initEdgeIterator(ss, &ei); !ccgEdgeIterator_isStopped(&ei);
       ccgEdgeIterator_next(&ei)) {
    CCGEdge *e = ccgEdgeIterator_getCurrent(&ei);

    ccgdm->edgeMap[POINTER_AS_INT(ccgSubSurf_getEdgeEdgeHandle(e))].edge = e;
  }

  totface = ccgSubSurf_getNumFaces(ss);
  ccgdm->faceMap = MEM_mallocN(totface * sizeof(*ccgdm->faceMap), "faceMap");
  for (ccgSubSurf_initFaceIterator(ss, &fi); !ccgFaceIterator_isStopped(&fi);
       ccgFaceIterator_next(&fi)) {
    CCGFace *f = ccgFaceIterator_getCurrent(&fi);

    ccgdm->faceMap[POINTER_AS_INT(ccgSubSurf_getFaceFaceHandle(f))].face = f;
  }
}

/* Fill in all geometry arrays making it possible to access any
 * hires data from the CPU.
 */
static void set_ccgdm_all_geometry(CCGDerivedMesh *ccgdm,
                                   CCGSubSurf *ss,
                                   DerivedMesh *dm,
                                   bool useSubsurfUv)
{
  const int totvert = ccgSubSurf_getNumVerts(ss);
  const int totedge = ccgSubSurf_getNumEdges(ss);
  const int totface = ccgSubSurf_getNumFaces(ss);
  int index;
  int i;
  int vertNum = 0, edgeNum = 0, faceNum = 0;
<<<<<<< HEAD
  int *vertOrigIndex, *faceOrigIndex, *polyOrigIndex, *base_polyOrigIndex, *edgeOrigIndex;
=======
>>>>>>> e1c8ef55
  short *edgeFlags = ccgdm->edgeFlags;
  DMFlagMat *faceFlags = ccgdm->faceFlags;
  int *polyidx = NULL;
#ifndef USE_DYNSIZE
  int *loopidx = NULL, *vertidx = NULL;
  BLI_array_declare(loopidx);
  BLI_array_declare(vertidx);
#endif
  int loopindex, loopindex2;
  int edgeSize;
  int gridSize;
  int gridFaces, gridCuts;
  int gridSideEdges;
  int gridInternalEdges;
  WeightTable wtable = {NULL};
  MEdge *medge = NULL;
  bool has_edge_cd;

  edgeSize = ccgSubSurf_getEdgeSize(ss);
  gridSize = ccgSubSurf_getGridSize(ss);
  gridFaces = gridSize - 1;
  gridCuts = gridSize - 2;
  /*gridInternalVerts = gridSideVerts * gridSideVerts; - as yet, unused */
  gridSideEdges = gridSize - 1;
  gridInternalEdges = (gridSideEdges - 1) * gridSideEdges * 2;

  medge = dm->getEdgeArray(dm);

  const MPoly *mpoly = CustomData_get_layer(&dm->polyData, CD_MPOLY);
  const int *base_polyOrigIndex = CustomData_get_layer(&dm->polyData, CD_ORIGINDEX);

  int *vertOrigIndex = DM_get_vert_data_layer(&ccgdm->dm, CD_ORIGINDEX);
  int *edgeOrigIndex = DM_get_edge_data_layer(&ccgdm->dm, CD_ORIGINDEX);

<<<<<<< HEAD
  faceOrigIndex = DM_get_tessface_data_layer(&ccgdm->dm, CD_ORIGINDEX);
  polyOrigIndex = DM_get_poly_data_layer(&ccgdm->dm, CD_ORIGINDEX);
=======
  int *polyOrigIndex = DM_get_poly_data_layer(&ccgdm->dm, CD_ORIGINDEX);
>>>>>>> e1c8ef55

  has_edge_cd = ((ccgdm->dm.edgeData.totlayer - (edgeOrigIndex ? 1 : 0)) != 0);

  loopindex = loopindex2 = 0; /* current loop index */
  for (index = 0; index < totface; index++) {
    CCGFace *f = ccgdm->faceMap[index].face;
    int numVerts = ccgSubSurf_getFaceNumVerts(f);
    int numFinalEdges = numVerts * (gridSideEdges + gridInternalEdges);
    int origIndex = POINTER_AS_INT(ccgSubSurf_getFaceFaceHandle(f));
    int g2_wid = gridCuts + 2;
    float *w, *w2;
    int s, x, y;
#ifdef USE_DYNSIZE
    int loopidx[numVerts], vertidx[numVerts];
#endif
    w = get_ss_weights(&wtable, gridCuts, numVerts);

    ccgdm->faceMap[index].startVert = vertNum;
    ccgdm->faceMap[index].startEdge = edgeNum;
    ccgdm->faceMap[index].startFace = faceNum;

    faceFlags->flag = mpoly ? mpoly[origIndex].flag : 0;
    faceFlags->mat_nr = mpoly ? mpoly[origIndex].mat_nr : 0;
    faceFlags++;

    /* set the face base vert */
    *((int *)ccgSubSurf_getFaceUserData(ss, f)) = vertNum;

#ifndef USE_DYNSIZE
    BLI_array_clear(loopidx);
    BLI_array_grow_items(loopidx, numVerts);
#endif
    for (s = 0; s < numVerts; s++) {
      loopidx[s] = loopindex++;
    }

#ifndef USE_DYNSIZE
    BLI_array_clear(vertidx);
    BLI_array_grow_items(vertidx, numVerts);
#endif
    for (s = 0; s < numVerts; s++) {
      CCGVert *v = ccgSubSurf_getFaceVert(f, s);
      vertidx[s] = POINTER_AS_INT(ccgSubSurf_getVertVertHandle(v));
    }

    /* I think this is for interpolating the center vert? */
    w2 = w;  // + numVerts*(g2_wid-1) * (g2_wid-1); //numVerts*((g2_wid-1) * g2_wid+g2_wid-1);
    DM_interp_vert_data(dm, &ccgdm->dm, vertidx, w2, numVerts, vertNum);
    if (vertOrigIndex) {
      *vertOrigIndex = ORIGINDEX_NONE;
      vertOrigIndex++;
    }

    vertNum++;

    /* Interpolate per-vert data. */
    for (s = 0; s < numVerts; s++) {
      for (x = 1; x < gridFaces; x++) {
        w2 = w + s * numVerts * g2_wid * g2_wid + x * numVerts;
        DM_interp_vert_data(dm, &ccgdm->dm, vertidx, w2, numVerts, vertNum);

        if (vertOrigIndex) {
          *vertOrigIndex = ORIGINDEX_NONE;
          vertOrigIndex++;
        }

        vertNum++;
      }
    }

    /* Interpolate per-vert data. */
    for (s = 0; s < numVerts; s++) {
      for (y = 1; y < gridFaces; y++) {
        for (x = 1; x < gridFaces; x++) {
          w2 = w + s * numVerts * g2_wid * g2_wid + (y * g2_wid + x) * numVerts;
          DM_interp_vert_data(dm, &ccgdm->dm, vertidx, w2, numVerts, vertNum);

          if (vertOrigIndex) {
            *vertOrigIndex = ORIGINDEX_NONE;
            vertOrigIndex++;
          }

          vertNum++;
        }
      }
    }

    if (edgeOrigIndex) {
      for (i = 0; i < numFinalEdges; i++) {
        edgeOrigIndex[edgeNum + i] = ORIGINDEX_NONE;
      }
    }

    for (s = 0; s < numVerts; s++) {
      /* Interpolate per-face data. */
      for (y = 0; y < gridFaces; y++) {
        for (x = 0; x < gridFaces; x++) {
          w2 = w + s * numVerts * g2_wid * g2_wid + (y * g2_wid + x) * numVerts;
          CustomData_interp(
              &dm->loopData, &ccgdm->dm.loopData, loopidx, w2, NULL, numVerts, loopindex2);
          loopindex2++;

          w2 = w + s * numVerts * g2_wid * g2_wid + ((y + 1) * g2_wid + (x)) * numVerts;
          CustomData_interp(
              &dm->loopData, &ccgdm->dm.loopData, loopidx, w2, NULL, numVerts, loopindex2);
          loopindex2++;

          w2 = w + s * numVerts * g2_wid * g2_wid + ((y + 1) * g2_wid + (x + 1)) * numVerts;
          CustomData_interp(
              &dm->loopData, &ccgdm->dm.loopData, loopidx, w2, NULL, numVerts, loopindex2);
          loopindex2++;

          w2 = w + s * numVerts * g2_wid * g2_wid + ((y)*g2_wid + (x + 1)) * numVerts;
          CustomData_interp(
              &dm->loopData, &ccgdm->dm.loopData, loopidx, w2, NULL, numVerts, loopindex2);
          loopindex2++;

          /* Copy over poly data, e.g. #CD_FACEMAP. */
          CustomData_copy_data(&dm->polyData, &ccgdm->dm.polyData, origIndex, faceNum, 1);

          /* Set original index data. */
          if (faceOrigIndex) {
            /* reference the index in 'polyOrigIndex' */
            *faceOrigIndex = faceNum;
            faceOrigIndex++;
          }
          if (polyOrigIndex) {
            *polyOrigIndex = base_polyOrigIndex ? base_polyOrigIndex[origIndex] : origIndex;
            polyOrigIndex++;
          }

          ccgdm->reverseFaceMap[faceNum] = index;

          /* This is a simple one to one mapping, here... */
          if (polyidx) {
            polyidx[faceNum] = faceNum;
          }

          faceNum++;
        }
      }
    }

    edgeNum += numFinalEdges;
  }

  for (index = 0; index < totedge; index++) {
    CCGEdge *e = ccgdm->edgeMap[index].edge;
    int numFinalEdges = edgeSize - 1;
    int mapIndex = ccgDM_getEdgeMapIndex(ss, e);
    int x;
    int vertIdx[2];
    int edgeIdx = POINTER_AS_INT(ccgSubSurf_getEdgeEdgeHandle(e));

    CCGVert *v;
    v = ccgSubSurf_getEdgeVert0(e);
    vertIdx[0] = POINTER_AS_INT(ccgSubSurf_getVertVertHandle(v));
    v = ccgSubSurf_getEdgeVert1(e);
    vertIdx[1] = POINTER_AS_INT(ccgSubSurf_getVertVertHandle(v));

    ccgdm->edgeMap[index].startVert = vertNum;
    ccgdm->edgeMap[index].startEdge = edgeNum;

    if (edgeIdx >= 0 && edgeFlags) {
      edgeFlags[edgeIdx] = medge[edgeIdx].flag;
    }

    /* set the edge base vert */
    *((int *)ccgSubSurf_getEdgeUserData(ss, e)) = vertNum;

    for (x = 1; x < edgeSize - 1; x++) {
      float w[2];
      w[1] = (float)x / (edgeSize - 1);
      w[0] = 1 - w[1];
      DM_interp_vert_data(dm, &ccgdm->dm, vertIdx, w, 2, vertNum);
      if (vertOrigIndex) {
        *vertOrigIndex = ORIGINDEX_NONE;
        vertOrigIndex++;
      }
      vertNum++;
    }

    if (has_edge_cd) {
      BLI_assert(edgeIdx >= 0 && edgeIdx < dm->getNumEdges(dm));
      for (i = 0; i < numFinalEdges; i++) {
        CustomData_copy_data(&dm->edgeData, &ccgdm->dm.edgeData, edgeIdx, edgeNum + i, 1);
      }
    }

    if (edgeOrigIndex) {
      for (i = 0; i < numFinalEdges; i++) {
        edgeOrigIndex[edgeNum + i] = mapIndex;
      }
    }

    edgeNum += numFinalEdges;
  }

  if (useSubsurfUv) {
    CustomData *ldata = &ccgdm->dm.loopData;
    CustomData *dmldata = &dm->loopData;
    int numlayer = CustomData_number_of_layers(ldata, CD_MLOOPUV);
    int dmnumlayer = CustomData_number_of_layers(dmldata, CD_MLOOPUV);

    for (i = 0; i < numlayer && i < dmnumlayer; i++) {
      set_subsurf_uv(ss, dm, &ccgdm->dm, i);
    }
  }

  for (index = 0; index < totvert; index++) {
    CCGVert *v = ccgdm->vertMap[index].vert;
    int mapIndex = ccgDM_getVertMapIndex(ccgdm->ss, v);
    int vertIdx;

    vertIdx = POINTER_AS_INT(ccgSubSurf_getVertVertHandle(v));

    ccgdm->vertMap[index].startVert = vertNum;

    /* set the vert base vert */
    *((int *)ccgSubSurf_getVertUserData(ss, v)) = vertNum;

    DM_copy_vert_data(dm, &ccgdm->dm, vertIdx, vertNum, 1);

    if (vertOrigIndex) {
      *vertOrigIndex = mapIndex;
      vertOrigIndex++;
    }
    vertNum++;
  }

#ifndef USE_DYNSIZE
  BLI_array_free(vertidx);
  BLI_array_free(loopidx);
#endif
  free_ss_weights(&wtable);

  BLI_assert(vertNum == ccgSubSurf_getNumFinalVerts(ss));
  BLI_assert(edgeNum == ccgSubSurf_getNumFinalEdges(ss));
  BLI_assert(loopindex2 == ccgSubSurf_getNumFinalFaces(ss) * 4);
  BLI_assert(faceNum == ccgSubSurf_getNumFinalFaces(ss));
}

static CCGDerivedMesh *getCCGDerivedMesh(CCGSubSurf *ss,
                                         int drawInteriorEdges,
                                         int useSubsurfUv,
                                         DerivedMesh *dm)
{
  const int totedge = ccgSubSurf_getNumEdges(ss);
  const int totface = ccgSubSurf_getNumFaces(ss);
  CCGDerivedMesh *ccgdm = MEM_callocN(sizeof(*ccgdm), "ccgdm");

  BLI_assert(totedge == ccgSubSurf_getNumEdges(ss));
  BLI_assert(totface == ccgSubSurf_getNumFaces(ss));
  DM_from_template(&ccgdm->dm,
                   dm,
                   DM_TYPE_CCGDM,
                   ccgSubSurf_getNumFinalVerts(ss),
                   ccgSubSurf_getNumFinalEdges(ss),
                   0,
                   ccgSubSurf_getNumFinalFaces(ss) * 4,
                   ccgSubSurf_getNumFinalFaces(ss));

  ccgdm->reverseFaceMap = MEM_callocN(sizeof(int) * ccgSubSurf_getNumFinalFaces(ss),
                                      "reverseFaceMap");

  create_ccgdm_maps(ccgdm, ss);

  set_default_ccgdm_callbacks(ccgdm);

  ccgdm->ss = ss;
  ccgdm->drawInteriorEdges = drawInteriorEdges;
  ccgdm->useSubsurfUv = useSubsurfUv;

  /* CDDM hack. */
  ccgdm->edgeFlags = MEM_callocN(sizeof(short) * totedge, "edgeFlags");
  ccgdm->faceFlags = MEM_callocN(sizeof(DMFlagMat) * totface, "faceFlags");

  set_ccgdm_all_geometry(ccgdm, ss, dm, useSubsurfUv != 0);

  ccgdm->dm.numVertData = ccgSubSurf_getNumFinalVerts(ss);
  ccgdm->dm.numEdgeData = ccgSubSurf_getNumFinalEdges(ss);
  ccgdm->dm.numPolyData = ccgSubSurf_getNumFinalFaces(ss);
  ccgdm->dm.numLoopData = ccgdm->dm.numPolyData * 4;
  ccgdm->dm.numTessFaceData = 0;

  BLI_mutex_init(&ccgdm->loops_cache_lock);
  BLI_rw_mutex_init(&ccgdm->origindex_cache_rwlock);

  return ccgdm;
}

/***/

struct DerivedMesh *subsurf_make_derived_from_derived(struct DerivedMesh *dm,
                                                      struct SubsurfModifierData *smd,
                                                      const struct Scene *scene,
                                                      float (*vertCos)[3],
                                                      SubsurfFlags flags)
{
  const int useSimple = (smd->subdivType == ME_SIMPLE_SUBSURF) ? CCG_SIMPLE_SUBDIV : 0;
  const CCGFlags useAging = (smd->flags & eSubsurfModifierFlag_DebugIncr) ? CCG_USE_AGING : 0;
  const int useSubsurfUv = (smd->uv_smooth != SUBSURF_UV_SMOOTH_NONE);
  const int drawInteriorEdges = !(smd->flags & eSubsurfModifierFlag_ControlEdges);
  const bool ignore_simplify = (flags & SUBSURF_IGNORE_SIMPLIFY);
  CCGDerivedMesh *result;

  /* NOTE: editmode calculation can only run once per
   * modifier stack evaluation (uses freed cache) T36299. */
  if (flags & SUBSURF_FOR_EDIT_MODE) {
    int levels = (scene != NULL && !ignore_simplify) ?
                     get_render_subsurf_level(&scene->r, smd->levels, false) :
                     smd->levels;

    /* TODO(sergey): Same as emCache below. */
    if ((flags & SUBSURF_IN_EDIT_MODE) && smd->mCache) {
      ccgSubSurf_free(smd->mCache);
      smd->mCache = NULL;
    }

    smd->emCache = _getSubSurf(smd->emCache, levels, 3, useSimple | useAging | CCG_CALC_NORMALS);

    ss_sync_from_derivedmesh(smd->emCache, dm, vertCos, useSimple, useSubsurfUv);
    result = getCCGDerivedMesh(smd->emCache, drawInteriorEdges, useSubsurfUv, dm);
  }
  else if (flags & SUBSURF_USE_RENDER_PARAMS) {
    /* Do not use cache in render mode. */
    CCGSubSurf *ss;
    int levels = (scene != NULL && !ignore_simplify) ?
                     get_render_subsurf_level(&scene->r, smd->renderLevels, true) :
                     smd->renderLevels;

    if (levels == 0) {
      return dm;
    }

    ss = _getSubSurf(NULL, levels, 3, useSimple | CCG_USE_ARENA | CCG_CALC_NORMALS);

    ss_sync_from_derivedmesh(ss, dm, vertCos, useSimple, useSubsurfUv);

    result = getCCGDerivedMesh(ss, drawInteriorEdges, useSubsurfUv, dm);

    result->freeSS = 1;
  }
  else {
    int useIncremental = (smd->flags & eSubsurfModifierFlag_Incremental);
    int levels = (scene != NULL && !ignore_simplify) ?
                     get_render_subsurf_level(&scene->r, smd->levels, false) :
                     smd->levels;
    CCGSubSurf *ss;

    /* It is quite possible there is a much better place to do this. It
     * depends a bit on how rigorously we expect this function to never
     * be called in editmode. In semi-theory we could share a single
     * cache, but the handles used inside and outside editmode are not
     * the same so we would need some way of converting them. Its probably
     * not worth the effort. But then why am I even writing this long
     * comment that no one will read? Hmmm. - zr
     *
     * Addendum: we can't really ensure that this is never called in edit
     * mode, so now we have a parameter to verify it. - brecht
     */
    if (!(flags & SUBSURF_IN_EDIT_MODE) && smd->emCache) {
      ccgSubSurf_free(smd->emCache);
      smd->emCache = NULL;
    }

    if (useIncremental && (flags & SUBSURF_IS_FINAL_CALC)) {
      smd->mCache = ss = _getSubSurf(
          smd->mCache, levels, 3, useSimple | useAging | CCG_CALC_NORMALS);

      ss_sync_from_derivedmesh(ss, dm, vertCos, useSimple, useSubsurfUv);

      result = getCCGDerivedMesh(smd->mCache, drawInteriorEdges, useSubsurfUv, dm);
    }
    else {
      CCGFlags ccg_flags = useSimple | CCG_USE_ARENA | CCG_CALC_NORMALS;
      CCGSubSurf *prevSS = NULL;

      if (smd->mCache && (flags & SUBSURF_IS_FINAL_CALC)) {
        ccgSubSurf_free(smd->mCache);
        smd->mCache = NULL;
      }

      if (flags & SUBSURF_ALLOC_PAINT_MASK) {
        ccg_flags |= CCG_ALLOC_MASK;
      }

      ss = _getSubSurf(prevSS, levels, 3, ccg_flags);
      ss_sync_from_derivedmesh(ss, dm, vertCos, useSimple, useSubsurfUv);

      result = getCCGDerivedMesh(ss, drawInteriorEdges, useSubsurfUv, dm);

      if (flags & SUBSURF_IS_FINAL_CALC) {
        smd->mCache = ss;
      }
      else {
        result->freeSS = 1;
      }

      if (flags & SUBSURF_ALLOC_PAINT_MASK) {
        ccgSubSurf_setNumLayers(ss, 4);
      }
    }
  }

  return (DerivedMesh *)result;
}

void subsurf_calculate_limit_positions(Mesh *me, float (*r_positions)[3])
{
  /* Finds the subsurf limit positions for the verts in a mesh
   * and puts them in an array of floats. Please note that the
   * calculated vert positions is incorrect for the verts
   * on the boundary of the mesh.
   */
  CCGSubSurf *ss = _getSubSurf(NULL, 1, 3, CCG_USE_ARENA);
  float edge_sum[3], face_sum[3];
  CCGVertIterator vi;
  DerivedMesh *dm = CDDM_from_mesh(me);

  ss_sync_from_derivedmesh(ss, dm, NULL, 0, 0);

  for (ccgSubSurf_initVertIterator(ss, &vi); !ccgVertIterator_isStopped(&vi);
       ccgVertIterator_next(&vi)) {
    CCGVert *v = ccgVertIterator_getCurrent(&vi);
    int idx = POINTER_AS_INT(ccgSubSurf_getVertVertHandle(v));
    int N = ccgSubSurf_getVertNumEdges(v);
    int numFaces = ccgSubSurf_getVertNumFaces(v);
    float *co;
    int i;

    zero_v3(edge_sum);
    zero_v3(face_sum);

    for (i = 0; i < N; i++) {
      CCGEdge *e = ccgSubSurf_getVertEdge(v, i);
      add_v3_v3v3(edge_sum, edge_sum, ccgSubSurf_getEdgeData(ss, e, 1));
    }
    for (i = 0; i < numFaces; i++) {
      CCGFace *f = ccgSubSurf_getVertFace(v, i);
      add_v3_v3(face_sum, ccgSubSurf_getFaceCenterData(f));
    }

    /* ad-hoc correction for boundary vertices, to at least avoid them
     * moving completely out of place (brecht) */
    if (numFaces && numFaces != N) {
      mul_v3_fl(face_sum, (float)N / (float)numFaces);
    }

    co = ccgSubSurf_getVertData(ss, v);
    r_positions[idx][0] = (co[0] * N * N + edge_sum[0] * 4 + face_sum[0]) / (N * (N + 5));
    r_positions[idx][1] = (co[1] * N * N + edge_sum[1] * 4 + face_sum[1]) / (N * (N + 5));
    r_positions[idx][2] = (co[2] * N * N + edge_sum[2] * 4 + face_sum[2]) / (N * (N + 5));
  }

  ccgSubSurf_free(ss);

  dm->release(dm);
}

bool subsurf_has_edges(DerivedMesh *dm)
{
  return dm->getNumEdges(dm) != 0;
}

bool subsurf_has_faces(DerivedMesh *dm)
{
  return dm->getNumPolys(dm) != 0;
}<|MERGE_RESOLUTION|>--- conflicted
+++ resolved
@@ -1832,10 +1832,6 @@
   int index;
   int i;
   int vertNum = 0, edgeNum = 0, faceNum = 0;
-<<<<<<< HEAD
-  int *vertOrigIndex, *faceOrigIndex, *polyOrigIndex, *base_polyOrigIndex, *edgeOrigIndex;
-=======
->>>>>>> e1c8ef55
   short *edgeFlags = ccgdm->edgeFlags;
   DMFlagMat *faceFlags = ccgdm->faceFlags;
   int *polyidx = NULL;
@@ -1870,12 +1866,8 @@
   int *vertOrigIndex = DM_get_vert_data_layer(&ccgdm->dm, CD_ORIGINDEX);
   int *edgeOrigIndex = DM_get_edge_data_layer(&ccgdm->dm, CD_ORIGINDEX);
 
-<<<<<<< HEAD
-  faceOrigIndex = DM_get_tessface_data_layer(&ccgdm->dm, CD_ORIGINDEX);
-  polyOrigIndex = DM_get_poly_data_layer(&ccgdm->dm, CD_ORIGINDEX);
-=======
+  int *faceOrigIndex = DM_get_tessface_data_layer(&ccgdm->dm, CD_ORIGINDEX);
   int *polyOrigIndex = DM_get_poly_data_layer(&ccgdm->dm, CD_ORIGINDEX);
->>>>>>> e1c8ef55
 
   has_edge_cd = ((ccgdm->dm.edgeData.totlayer - (edgeOrigIndex ? 1 : 0)) != 0);
 
