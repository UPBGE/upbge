/*
 * ***** BEGIN GPL LICENSE BLOCK *****
 *
 * This program is free software; you can redistribute it and/or
 * modify it under the terms of the GNU General Public License
 * as published by the Free Software Foundation; either version 2
 * of the License, or (at your option) any later version.
 *
 * This program is distributed in the hope that it will be useful,
 * but WITHOUT ANY WARRANTY; without even the implied warranty of
 * MERCHANTABILITY or FITNESS FOR A PARTICULAR PURPOSE.  See the
 * GNU General Public License for more details.
 *
 * You should have received a copy of the GNU General Public License
 * along with this program; if not, write to the Free Software Foundation,
 * Inc., 51 Franklin Street, Fifth Floor, Boston, MA 02110-1301, USA.
 *
 * The Original Code is Copyright (C) Blender Foundation
 * All rights reserved.
 *
 * Contributor(s): Daniel Genrich
 *
 * ***** END GPL LICENSE BLOCK *****
 */

/** \file blender/blenkernel/intern/cloth.c
 *  \ingroup bke
 */


#include "MEM_guardedalloc.h"

#include "DNA_cloth_types.h"
#include "DNA_scene_types.h"
#include "DNA_object_types.h"
#include "DNA_meshdata_types.h"

#include "BLI_utildefines.h"
#include "BLI_math.h"
#include "BLI_edgehash.h"
#include "BLI_linklist.h"

#include "BKE_cdderivedmesh.h"
#include "BKE_cloth.h"
#include "BKE_effect.h"
#include "BKE_global.h"
#include "BKE_modifier.h"

#include "BPH_mass_spring.h"

// #include "PIL_time.h"  /* timing for debug prints */

/* ********** cloth engine ******* */
/* Prototypes for internal functions.
 */
static void cloth_to_object (Object *ob,  ClothModifierData *clmd, float (*vertexCos)[3]);
static void cloth_from_mesh ( ClothModifierData *clmd, DerivedMesh *dm );
static int cloth_from_object(Object *ob, ClothModifierData *clmd, DerivedMesh *dm, float framenr, int first);
static void cloth_update_springs( ClothModifierData *clmd );
static void cloth_update_verts( Object *ob, ClothModifierData *clmd, DerivedMesh *dm );
static void cloth_update_spring_lengths( ClothModifierData *clmd, DerivedMesh *dm );
static int cloth_build_springs ( ClothModifierData *clmd, DerivedMesh *dm );
static void cloth_apply_vgroup ( ClothModifierData *clmd, DerivedMesh *dm );

/******************************************************************************
 *
 * External interface called by modifier.c clothModifier functions.
 *
 ******************************************************************************/
/**
 * cloth_init - creates a new cloth simulation.
 *
 * 1. create object
 * 2. fill object with standard values or with the GUI settings if given
 */
void cloth_init(ClothModifierData *clmd )
{	
	/* Initialize our new data structure to reasonable values. */
	clmd->sim_parms->gravity[0] = 0.0;
	clmd->sim_parms->gravity[1] = 0.0;
	clmd->sim_parms->gravity[2] = -9.81;
	clmd->sim_parms->structural = 15.0;
	clmd->sim_parms->max_struct = 15.0;
	clmd->sim_parms->shear = 15.0;
	clmd->sim_parms->bending = 0.5;
	clmd->sim_parms->max_bend = 0.5;
	clmd->sim_parms->bending_damping = 0.5;
	clmd->sim_parms->Cdis = 5.0; 
	clmd->sim_parms->Cvi = 1.0;
	clmd->sim_parms->mass = 0.3f;
	clmd->sim_parms->stepsPerFrame = 5;
	clmd->sim_parms->flags = 0;
	clmd->sim_parms->solver_type = 0;
	clmd->sim_parms->maxspringlen = 10;
	clmd->sim_parms->vgroup_mass = 0;
	clmd->sim_parms->vgroup_shrink = 0;
	clmd->sim_parms->shrink_min = 0.0f; /* min amount the fabric will shrink by 0.0 = no shrinking, 1.0 = shrink to nothing*/
	clmd->sim_parms->avg_spring_len = 0.0;
	clmd->sim_parms->presets = 2; /* cotton as start setting */
	clmd->sim_parms->timescale = 1.0f; /* speed factor, describes how fast cloth moves */
	clmd->sim_parms->time_scale = 1.0f; /* multiplies cloth speed */
	clmd->sim_parms->reset = 0;
	clmd->sim_parms->vel_damping = 1.0f; /* 1.0 = no damping, 0.0 = fully dampened */
	
	clmd->coll_parms->self_friction = 5.0;
	clmd->coll_parms->friction = 5.0;
	clmd->coll_parms->loop_count = 2;
	clmd->coll_parms->epsilon = 0.015f;
	clmd->coll_parms->flags = CLOTH_COLLSETTINGS_FLAG_ENABLED;
	clmd->coll_parms->collision_list = NULL;
	clmd->coll_parms->self_loop_count = 1.0;
	clmd->coll_parms->selfepsilon = 0.75;
	clmd->coll_parms->vgroup_selfcol = 0;

	/* These defaults are copied from softbody.c's
	 * softbody_calc_forces() function.
	 */
	clmd->sim_parms->eff_force_scale = 1000.0;
	clmd->sim_parms->eff_wind_scale = 250.0;

	// also from softbodies
	clmd->sim_parms->maxgoal = 1.0f;
	clmd->sim_parms->mingoal = 0.0f;
	clmd->sim_parms->defgoal = 0.0f;
	clmd->sim_parms->goalspring = 1.0f;
	clmd->sim_parms->goalfrict = 0.0f;
	clmd->sim_parms->velocity_smooth = 0.0f;

	clmd->sim_parms->voxel_cell_size = 0.1f;

	if (!clmd->sim_parms->effector_weights)
		clmd->sim_parms->effector_weights = BKE_add_effector_weights(NULL);
}

static BVHTree *bvhselftree_build_from_cloth (ClothModifierData *clmd, float epsilon)
{
	unsigned int i;
	BVHTree *bvhtree;
	Cloth *cloth;
	ClothVertex *verts;

	if (!clmd)
		return NULL;

	cloth = clmd->clothObject;

	if (!cloth)
		return NULL;
	
	verts = cloth->verts;
	
	/* in the moment, return zero if no faces there */
	if (!cloth->mvert_num)
		return NULL;
	
	/* create quadtree with k=26 */
	bvhtree = BLI_bvhtree_new(cloth->mvert_num, epsilon, 4, 6);
	
	/* fill tree */
	for (i = 0; i < cloth->mvert_num; i++, verts++) {
		const float *co;
		co = verts->xold;
		
		BLI_bvhtree_insert(bvhtree, i, co, 1);
	}
	
	/* balance tree */
	BLI_bvhtree_balance(bvhtree);
	
	return bvhtree;
}

static BVHTree *bvhtree_build_from_cloth (ClothModifierData *clmd, float epsilon)
{
	unsigned int i;
	BVHTree *bvhtree;
	Cloth *cloth;
	ClothVertex *verts;
	const MVertTri *vt;

	if (!clmd)
		return NULL;

	cloth = clmd->clothObject;

	if (!cloth)
		return NULL;
	
	verts = cloth->verts;
	vt = cloth->tri;
	
	/* in the moment, return zero if no faces there */
	if (!cloth->tri_num)
		return NULL;

	/* create quadtree with k=26 */
	bvhtree = BLI_bvhtree_new(cloth->tri_num, epsilon, 4, 26);

	/* fill tree */
	for (i = 0; i < cloth->tri_num; i++, vt++) {
		float co[3][3];

		copy_v3_v3(co[0], verts[vt->tri[0]].xold);
		copy_v3_v3(co[1], verts[vt->tri[1]].xold);
		copy_v3_v3(co[2], verts[vt->tri[2]].xold);

		BLI_bvhtree_insert(bvhtree, i, co[0], 3);
	}

	/* balance tree */
	BLI_bvhtree_balance(bvhtree);
	
	return bvhtree;
}

void bvhtree_update_from_cloth(ClothModifierData *clmd, bool moving)
{	
	unsigned int i = 0;
	Cloth *cloth = clmd->clothObject;
	BVHTree *bvhtree = cloth->bvhtree;
	ClothVertex *verts = cloth->verts;
	const MVertTri *vt;
	
	if (!bvhtree)
		return;
	
	vt = cloth->tri;
	
	/* update vertex position in bvh tree */
	if (verts && vt) {
		for (i = 0; i < cloth->tri_num; i++, vt++) {
			float co[3][3], co_moving[3][3];
			bool ret;

			copy_v3_v3(co[0], verts[vt->tri[0]].txold);
			copy_v3_v3(co[1], verts[vt->tri[1]].txold);
			copy_v3_v3(co[2], verts[vt->tri[2]].txold);

			/* copy new locations into array */
			if (moving) {
				/* update moving positions */
				copy_v3_v3(co_moving[0], verts[vt->tri[0]].tx);
				copy_v3_v3(co_moving[1], verts[vt->tri[1]].tx);
				copy_v3_v3(co_moving[2], verts[vt->tri[2]].tx);

				ret = BLI_bvhtree_update_node(bvhtree, i, co[0], co_moving[0], 3);
			}
			else {
				ret = BLI_bvhtree_update_node(bvhtree, i, co[0], NULL, 3);
			}
			
			/* check if tree is already full */
			if (ret == false) {
				break;
			}
		}
		
		BLI_bvhtree_update_tree(bvhtree);
	}
}

void bvhselftree_update_from_cloth(ClothModifierData *clmd, bool moving)
{	
	unsigned int i = 0;
	Cloth *cloth = clmd->clothObject;
	BVHTree *bvhtree = cloth->bvhselftree;
	ClothVertex *verts = cloth->verts;
	const MVertTri *vt;
	
	if (!bvhtree)
		return;

	vt = cloth->tri;

	/* update vertex position in bvh tree */
	if (verts && vt) {
		for (i = 0; i < cloth->mvert_num; i++, verts++) {
			const float *co, *co_moving;
			bool ret;

			co = verts->txold;

			/* copy new locations into array */
			if (moving) {
				/* update moving positions */
				co_moving = verts->tx;
				ret = BLI_bvhtree_update_node(bvhtree, i, co, co_moving, 1);
			}
			else {
				ret = BLI_bvhtree_update_node(bvhtree, i, co, NULL, 1);
			}

			/* check if tree is already full */
			if (ret == false) {
				break;
			}
		}
		
		BLI_bvhtree_update_tree(bvhtree);
	}
}

static int do_init_cloth(Object *ob, ClothModifierData *clmd, DerivedMesh *result, int framenr)
{
	/* initialize simulation data if it didn't exist already */
	if (clmd->clothObject == NULL) {
		if (!cloth_from_object(ob, clmd, result, framenr, 1)) {
			modifier_setError(&(clmd->modifier), "Can't initialize cloth");
			return 0;
		}
	
		if (clmd->clothObject == NULL) {
			modifier_setError(&(clmd->modifier), "Null cloth object");
			return 0;
		}
	
		BKE_cloth_solver_set_positions(clmd);

		clmd->clothObject->last_frame= MINFRAME-1;
	}

	return 1;
}

static int do_step_cloth(Object *ob, ClothModifierData *clmd, DerivedMesh *result, int framenr)
{
	ClothVertex *verts = NULL;
	Cloth *cloth;
	ListBase *effectors = NULL;
	MVert *mvert;
	unsigned int i = 0;
	int ret = 0;

	/* simulate 1 frame forward */
	cloth = clmd->clothObject;
	verts = cloth->verts;
	mvert = result->getVertArray(result);

	/* force any pinned verts to their constrained location. */
	for (i = 0; i < clmd->clothObject->mvert_num; i++, verts++) {
		/* save the previous position. */
		copy_v3_v3(verts->xold, verts->xconst);
		copy_v3_v3(verts->txold, verts->x);

		/* Get the current position. */
		copy_v3_v3(verts->xconst, mvert[i].co);
		mul_m4_v3(ob->obmat, verts->xconst);
	}

	effectors = pdInitEffectors(clmd->scene, ob, clmd->sim_parms->effector_weights, true);

	if (clmd->sim_parms->flags & CLOTH_SIMSETTINGS_FLAG_DYNAMIC_BASEMESH )
		cloth_update_verts ( ob, clmd, result );

	/* Support for dynamic vertex groups, changing from frame to frame */
	cloth_apply_vgroup ( clmd, result );

	if ( clmd->sim_parms->flags & (CLOTH_SIMSETTINGS_FLAG_SEW | CLOTH_SIMSETTINGS_FLAG_DYNAMIC_BASEMESH) )
		cloth_update_spring_lengths ( clmd, result );

	cloth_update_springs( clmd );
	
	// TIMEIT_START(cloth_step)

	/* call the solver. */
	ret = BPH_cloth_solve(ob, framenr, clmd, effectors);

	// TIMEIT_END(cloth_step)

	pdEndEffectors(&effectors);

	// printf ( "%f\n", ( float ) tval() );
	
	return ret;
}

/************************************************
 * clothModifier_do - main simulation function
 ************************************************/
void clothModifier_do(ClothModifierData *clmd, Scene *scene, Object *ob, DerivedMesh *dm, float (*vertexCos)[3])
{
	int framenr = scene->r.cfra, startframe = scene->r.sfra, endframe = scene->r.efra;

	clmd->scene= scene;	/* nice to pass on later :) */

	clmd->sim_parms->timescale = 1.0f;

	if (clmd->sim_parms->reset || (clmd->clothObject && dm->getNumVerts(dm) != clmd->clothObject->mvert_num)) {
		clmd->sim_parms->reset = 0;
	}
	
	// unused in the moment, calculated separately in implicit.c
	clmd->sim_parms->dt = clmd->sim_parms->timescale / clmd->sim_parms->stepsPerFrame;

	/* simulation is only active during a specific period */
	if (framenr < startframe) {
		return;
	}
	else if (framenr > endframe) {
		framenr= endframe;
	}

	/* initialize simulation data if it didn't exist already */
	if (!do_init_cloth(ob, clmd, dm, framenr))
		return;

	if (framenr == startframe) {
		do_init_cloth(ob, clmd, dm, framenr);
<<<<<<< HEAD
=======
		BKE_ptcache_validate(cache, framenr);
		cache->flag &= ~PTCACHE_REDO_NEEDED;
		clmd->clothObject->last_frame= framenr;
		return;
	}

	/* try to read from cache */
	bool can_simulate = (framenr == clmd->clothObject->last_frame+1) && !(cache->flag & PTCACHE_BAKED);

	cache_result = BKE_ptcache_read(&pid, (float)framenr+scene->r.subframe, can_simulate);

	if (cache_result == PTCACHE_READ_EXACT || cache_result == PTCACHE_READ_INTERPOLATED ||
	    (!can_simulate && cache_result == PTCACHE_READ_OLD)) {
		BKE_cloth_solver_set_positions(clmd);
		cloth_to_object (ob, clmd, vertexCos);

		BKE_ptcache_validate(cache, framenr);

		if (cache_result == PTCACHE_READ_INTERPOLATED && cache->flag & PTCACHE_REDO_NEEDED)
			BKE_ptcache_write(&pid, framenr);

>>>>>>> 43bb8f12
		clmd->clothObject->last_frame= framenr;
		return;
	}

	if (!can_simulate)
		return;

	clmd->sim_parms->timescale *= 1.0f;

	/* do simulation */
	do_step_cloth(ob, clmd, dm, framenr);

	cloth_to_object (ob, clmd, vertexCos);
	clmd->clothObject->last_frame= framenr;
}

/* frees all */
void cloth_free_modifier(ClothModifierData *clmd )
{
	Cloth	*cloth = NULL;
	
	if ( !clmd )
		return;

	cloth = clmd->clothObject;

	
	if ( cloth ) {
		BPH_cloth_solver_free(clmd);

		// Free the verts.
		if ( cloth->verts != NULL )
			MEM_freeN ( cloth->verts );

		cloth->verts = NULL;
		cloth->mvert_num = 0;

		// Free the springs.
		if ( cloth->springs != NULL ) {
			LinkNode *search = cloth->springs;
			while (search) {
				ClothSpring *spring = search->link;
						
				MEM_freeN ( spring );
				search = search->next;
			}
			BLI_linklist_free(cloth->springs, NULL);
		
			cloth->springs = NULL;
		}

		cloth->springs = NULL;
		cloth->numsprings = 0;

		// free BVH collision tree
		if ( cloth->bvhtree )
			BLI_bvhtree_free ( cloth->bvhtree );
		
		if ( cloth->bvhselftree )
			BLI_bvhtree_free ( cloth->bvhselftree );

		// we save our faces for collision objects
		if (cloth->tri)
			MEM_freeN(cloth->tri);

		if (cloth->edgeset)
			BLI_edgeset_free(cloth->edgeset);
		
		
		/*
		if (clmd->clothObject->facemarks)
		MEM_freeN(clmd->clothObject->facemarks);
		*/
		MEM_freeN ( cloth );
		clmd->clothObject = NULL;
	}
}

/* frees all */
void cloth_free_modifier_extern(ClothModifierData *clmd )
{
	Cloth	*cloth = NULL;
	if (G.debug_value > 0)
		printf("cloth_free_modifier_extern\n");
	
	if ( !clmd )
		return;

	cloth = clmd->clothObject;
	
	if ( cloth ) {
		if (G.debug_value > 0)
			printf("cloth_free_modifier_extern in\n");

		BPH_cloth_solver_free(clmd);

		// Free the verts.
		if ( cloth->verts != NULL )
			MEM_freeN ( cloth->verts );

		cloth->verts = NULL;
		cloth->mvert_num = 0;

		// Free the springs.
		if ( cloth->springs != NULL ) {
			LinkNode *search = cloth->springs;
			while (search) {
				ClothSpring *spring = search->link;

				MEM_freeN ( spring );
				search = search->next;
			}
			BLI_linklist_free(cloth->springs, NULL);

			cloth->springs = NULL;
		}

		cloth->springs = NULL;
		cloth->numsprings = 0;

		// free BVH collision tree
		if ( cloth->bvhtree )
			BLI_bvhtree_free ( cloth->bvhtree );
		
		if ( cloth->bvhselftree )
			BLI_bvhtree_free ( cloth->bvhselftree );

		// we save our faces for collision objects
		if (cloth->tri)
			MEM_freeN(cloth->tri);

		if (cloth->edgeset)
			BLI_edgeset_free(cloth->edgeset);


		/*
		if (clmd->clothObject->facemarks)
		MEM_freeN(clmd->clothObject->facemarks);
		*/
		MEM_freeN ( cloth );
		clmd->clothObject = NULL;
	}
}

/******************************************************************************
 *
 * Internal functions.
 *
 ******************************************************************************/

/**
 * cloth_to_object - copies the deformed vertices to the object.
 *
 **/
static void cloth_to_object (Object *ob,  ClothModifierData *clmd, float (*vertexCos)[3])
{
	unsigned int	i = 0;
	Cloth *cloth = clmd->clothObject;

	if (clmd->clothObject) {
		/* inverse matrix is not uptodate... */
		invert_m4_m4(ob->imat, ob->obmat);

		for (i = 0; i < cloth->mvert_num; i++) {
			copy_v3_v3 (vertexCos[i], cloth->verts[i].x);
			mul_m4_v3(ob->imat, vertexCos[i]);	/* cloth is in global coords */
		}
	}
}


int cloth_uses_vgroup(ClothModifierData *clmd)
{
	return (((clmd->sim_parms->flags & CLOTH_SIMSETTINGS_FLAG_SCALING ) || 
		(clmd->sim_parms->flags & CLOTH_SIMSETTINGS_FLAG_GOAL ) ||
		(clmd->sim_parms->flags & CLOTH_SIMSETTINGS_FLAG_SEW) ||
		(clmd->coll_parms->flags & CLOTH_COLLSETTINGS_FLAG_SELF)) && 
		((clmd->sim_parms->vgroup_mass>0) || 
		(clmd->sim_parms->vgroup_struct>0)||
		(clmd->sim_parms->vgroup_bend>0)  ||
		(clmd->sim_parms->vgroup_shrink>0) ||
		(clmd->coll_parms->vgroup_selfcol>0)));
}

/**
 * cloth_apply_vgroup - applies a vertex group as specified by type
 *
 **/
/* can be optimized to do all groups in one loop */
static void cloth_apply_vgroup ( ClothModifierData *clmd, DerivedMesh *dm )
{
	int i = 0;
	int j = 0;
	MDeformVert *dvert = NULL;
	Cloth *clothObj = NULL;
	int mvert_num;
	/* float goalfac = 0; */ /* UNUSED */
	ClothVertex *verts = NULL;

	if (!clmd || !dm) return;

	clothObj = clmd->clothObject;

	mvert_num = dm->getNumVerts(dm);

	verts = clothObj->verts;
	
	if (cloth_uses_vgroup(clmd)) {
		for (i = 0; i < mvert_num; i++, verts++) {

			/* Reset Goal values to standard */
			if ( clmd->sim_parms->flags & CLOTH_SIMSETTINGS_FLAG_GOAL )
				verts->goal= clmd->sim_parms->defgoal;
			else
				verts->goal= 0.0f;

			/* Compute base cloth shrink weight */
			verts->shrink_factor = 0.0f;

			/* Reset vertex flags */
			verts->flags &= ~CLOTH_VERT_FLAG_PINNED;
			verts->flags &= ~CLOTH_VERT_FLAG_NOSELFCOLL;

			dvert = dm->getVertData ( dm, i, CD_MDEFORMVERT );
			if ( dvert ) {
				for ( j = 0; j < dvert->totweight; j++ ) {
					if (( dvert->dw[j].def_nr == (clmd->sim_parms->vgroup_mass-1)) && (clmd->sim_parms->flags & CLOTH_SIMSETTINGS_FLAG_GOAL )) {
						verts->goal = dvert->dw [j].weight;

						/* goalfac= 1.0f; */ /* UNUSED */
						
						// Kicking goal factor to simplify things...who uses that anyway?
						// ABS ( clmd->sim_parms->maxgoal - clmd->sim_parms->mingoal );
						
						verts->goal  = pow4f(verts->goal);
						if ( verts->goal >= SOFTGOALSNAP )
							verts->flags |= CLOTH_VERT_FLAG_PINNED;
					}
					
					if (clmd->sim_parms->flags & CLOTH_SIMSETTINGS_FLAG_SCALING ) {
						if ( dvert->dw[j].def_nr == (clmd->sim_parms->vgroup_struct-1)) {
							verts->struct_stiff = dvert->dw [j].weight;
							verts->shear_stiff = dvert->dw [j].weight;
						}
						
						if ( dvert->dw[j].def_nr == (clmd->sim_parms->vgroup_bend-1)) {
							verts->bend_stiff = dvert->dw [j].weight;
						}
					}

					if (clmd->coll_parms->flags & CLOTH_COLLSETTINGS_FLAG_SELF ) {
						if ( dvert->dw[j].def_nr == (clmd->coll_parms->vgroup_selfcol-1)) {
							if (dvert->dw [j].weight > 0.0f) {
								verts->flags |= CLOTH_VERT_FLAG_NOSELFCOLL;
							}
						}
					}
					if ( clmd->sim_parms->flags & CLOTH_SIMSETTINGS_FLAG_SEW ) {
						if (clmd->sim_parms->vgroup_shrink > 0) {
							if (dvert->dw[j].def_nr == (clmd->sim_parms->vgroup_shrink - 1)) {
								/* used for linear interpolation between min and max shrink factor based on weight */
								verts->shrink_factor = dvert->dw[j].weight;
							}
						}
					}
				}
			}
		}
	}
}

static float cloth_shrink_factor(ClothModifierData *clmd, ClothVertex *verts, int i1, int i2)
{
	if ( clmd->sim_parms->flags & CLOTH_SIMSETTINGS_FLAG_SEW ) {
		/* linear interpolation between min and max shrink factor based on weight */
		float base = 1.0f - clmd->sim_parms->shrink_min;
		float delta = clmd->sim_parms->shrink_min - clmd->sim_parms->shrink_max;

		float k1 = base + delta * verts[i1].shrink_factor;
		float k2 = base + delta * verts[i2].shrink_factor;

		/* Use geometrical mean to average two factors since it behaves better
		   for diagonals when a rectangle transforms into a trapezoid. */
		return sqrtf(k1 * k2);
	}
	else
		return 1.0f;
}

static int cloth_from_object(Object *ob, ClothModifierData *clmd, DerivedMesh *dm, float UNUSED(framenr), int first)
{
	int i = 0;
	MVert *mvert = NULL;
	ClothVertex *verts = NULL;
	float (*shapekey_rest)[3] = NULL;
	float tnull[3] = {0, 0, 0};
	Cloth *cloth = NULL;
	float maxdist = 0;

	// If we have a clothObject, free it. 
	if ( clmd->clothObject != NULL ) {
		cloth_free_modifier ( clmd );
		if (G.debug_value > 0)
			printf("cloth_free_modifier cloth_from_object\n");
	}

	// Allocate a new cloth object.
	clmd->clothObject = MEM_callocN ( sizeof ( Cloth ), "cloth" );
	if ( clmd->clothObject ) {
		clmd->clothObject->old_solver_type = 255;
		// clmd->clothObject->old_collision_type = 255;
		cloth = clmd->clothObject;
		clmd->clothObject->edgeset = NULL;
	}
	else if (!clmd->clothObject) {
		modifier_setError(&(clmd->modifier), "Out of memory on allocating clmd->clothObject");
		return 0;
	}

	// mesh input objects need DerivedMesh
	if ( !dm )
		return 0;

	DM_ensure_looptri(dm);
	cloth_from_mesh ( clmd, dm );

	// create springs
	clmd->clothObject->springs = NULL;
	clmd->clothObject->numsprings = -1;

	if ( clmd->sim_parms->shapekey_rest && !(clmd->sim_parms->flags & CLOTH_SIMSETTINGS_FLAG_DYNAMIC_BASEMESH ) )
		shapekey_rest = dm->getVertDataArray ( dm, CD_CLOTH_ORCO );

	mvert = dm->getVertArray (dm);

	verts = clmd->clothObject->verts;

	// set initial values
	for ( i = 0; i < dm->getNumVerts(dm); i++, verts++ ) {
		if (first) {
			copy_v3_v3(verts->x, mvert[i].co);

			mul_m4_v3(ob->obmat, verts->x);

			if ( shapekey_rest ) {
				copy_v3_v3(verts->xrest, shapekey_rest[i]);
				mul_m4_v3(ob->obmat, verts->xrest);
			}
			else
				copy_v3_v3(verts->xrest, verts->x);
		}
		
		/* no GUI interface yet */
		verts->mass = clmd->sim_parms->mass; 
		verts->impulse_count = 0;

		if ( clmd->sim_parms->flags & CLOTH_SIMSETTINGS_FLAG_GOAL )
			verts->goal= clmd->sim_parms->defgoal;
		else
			verts->goal= 0.0f;

		verts->shrink_factor = 0.0f;

		verts->flags = 0;
		copy_v3_v3 ( verts->xold, verts->x );
		copy_v3_v3 ( verts->xconst, verts->x );
		copy_v3_v3 ( verts->txold, verts->x );
		copy_v3_v3 ( verts->tx, verts->x );
		mul_v3_fl(verts->v, 0.0f);

		verts->impulse_count = 0;
		copy_v3_v3 ( verts->impulse, tnull );
	}
	
	// apply / set vertex groups
	// has to be happen before springs are build!
	cloth_apply_vgroup (clmd, dm);

	if ( !cloth_build_springs ( clmd, dm ) ) {
		cloth_free_modifier ( clmd );
		modifier_setError(&(clmd->modifier), "Cannot build springs");
		printf("cloth_free_modifier cloth_build_springs\n");
		return 0;
	}
	
	for ( i = 0; i < dm->getNumVerts(dm); i++) {
		if ((!(cloth->verts[i].flags & CLOTH_VERT_FLAG_PINNED)) && (cloth->verts[i].goal > ALMOST_ZERO)) {
			cloth_add_spring (clmd, i, i, 0.0, CLOTH_SPRING_TYPE_GOAL);
		}
	}
	
	// init our solver
	BPH_cloth_solver_init(ob, clmd);
	
	if (!first)
		BKE_cloth_solver_set_positions(clmd);

	clmd->clothObject->bvhtree = bvhtree_build_from_cloth ( clmd, MAX2(clmd->coll_parms->epsilon, clmd->coll_parms->distance_repel) );
	
	for (i = 0; i < dm->getNumVerts(dm); i++) {
		maxdist = MAX2(maxdist, clmd->coll_parms->selfepsilon* ( cloth->verts[i].avg_spring_len*2.0f));
	}
	
	clmd->clothObject->bvhselftree = bvhselftree_build_from_cloth ( clmd, maxdist );

	return 1;
}

static void cloth_from_mesh ( ClothModifierData *clmd, DerivedMesh *dm )
{
	const MLoop *mloop = dm->getLoopArray(dm);
	const MLoopTri *looptri = dm->getLoopTriArray(dm);
	const unsigned int mvert_num = dm->getNumVerts(dm);
	const unsigned int looptri_num = dm->getNumLoopTri(dm);

	/* Allocate our vertices. */
	clmd->clothObject->mvert_num = mvert_num;
	clmd->clothObject->verts = MEM_callocN(sizeof(ClothVertex) * clmd->clothObject->mvert_num, "clothVertex");
	if (clmd->clothObject->verts == NULL) {
		cloth_free_modifier(clmd);
		modifier_setError(&(clmd->modifier), "Out of memory on allocating clmd->clothObject->verts");
		printf("cloth_free_modifier clmd->clothObject->verts\n");
		return;
	}

	/* save face information */
	clmd->clothObject->tri_num = looptri_num;
	clmd->clothObject->tri = MEM_mallocN(sizeof(MVertTri) * looptri_num, "clothLoopTris");
	if (clmd->clothObject->tri == NULL) {
		cloth_free_modifier(clmd);
		modifier_setError(&(clmd->modifier), "Out of memory on allocating clmd->clothObject->looptri");
		printf("cloth_free_modifier clmd->clothObject->looptri\n");
		return;
	}
	DM_verttri_from_looptri(clmd->clothObject->tri, mloop, looptri, looptri_num);

	/* Free the springs since they can't be correct if the vertices
	 * changed.
	 */
	if ( clmd->clothObject->springs != NULL )
		MEM_freeN ( clmd->clothObject->springs );

}

/***************************************************************************************
 * SPRING NETWORK BUILDING IMPLEMENTATION BEGIN
 ***************************************************************************************/

BLI_INLINE void spring_verts_ordered_set(ClothSpring *spring, int v0, int v1)
{
	if (v0 < v1) {
		spring->ij = v0;
		spring->kl = v1;
	}
	else {
		spring->ij = v1;
		spring->kl = v0;
	}
}

// be careful: implicit solver has to be resettet when using this one!
// --> only for implicit handling of this spring!
int cloth_add_spring(ClothModifierData *clmd, unsigned int indexA, unsigned int indexB, float restlength, int spring_type)
{
	Cloth *cloth = clmd->clothObject;
	ClothSpring *spring = NULL;
	
	if (cloth) {
		// TODO: look if this spring is already there
		
		spring = (ClothSpring *)MEM_callocN ( sizeof ( ClothSpring ), "cloth spring" );
		
		if (!spring)
			return 0;
		
		spring->ij = indexA;
		spring->kl = indexB;
		spring->restlen =  restlength;
		spring->type = spring_type;
		spring->flags = 0;
		spring->stiffness = 0;
		
		cloth->numsprings++;
	
		BLI_linklist_prepend ( &cloth->springs, spring );
		
		return 1;
	}
	return 0;
}

static void cloth_free_edgelist(LinkNodePair *edgelist, unsigned int mvert_num)
{
	if (edgelist) {
		unsigned int i;
		for (i = 0; i < mvert_num; i++) {
			BLI_linklist_free(edgelist[i].list, NULL);
		}

		MEM_freeN(edgelist);
	}
}

static void cloth_free_errorsprings(Cloth *cloth, LinkNodePair *edgelist)
{
	if ( cloth->springs != NULL ) {
		LinkNode *search = cloth->springs;
		while (search) {
			ClothSpring *spring = search->link;
						
			MEM_freeN ( spring );
			search = search->next;
		}
		BLI_linklist_free(cloth->springs, NULL);
		
		cloth->springs = NULL;
	}

	cloth_free_edgelist(edgelist, cloth->mvert_num);
	
	if (cloth->edgeset) {
		BLI_edgeset_free(cloth->edgeset);
		cloth->edgeset = NULL;
	}
}

static void cloth_hair_update_bending_targets(ClothModifierData *clmd)
{
	Cloth *cloth = clmd->clothObject;
	LinkNode *search = NULL;
	float hair_frame[3][3], dir_old[3], dir_new[3];
	int prev_mn; /* to find hair chains */
	
	if (!clmd->hairdata)
		return;
	
	/* XXX Note: we need to propagate frames from the root up,
	 * but structural hair springs are stored in reverse order.
	 * The bending springs however are then inserted in the same
	 * order as vertices again ...
	 * This messy situation can be resolved when solver data is
	 * generated directly from a dedicated hair system.
	 */
	
	prev_mn = -1;
	for (search = cloth->springs; search; search = search->next) {
		ClothSpring *spring = search->link;
		ClothHairData *hair_ij, *hair_kl;
		bool is_root = spring->kl != prev_mn;
		
		if (spring->type != CLOTH_SPRING_TYPE_BENDING_ANG) {
			continue;
		}
		
		hair_ij = &clmd->hairdata[spring->ij];
		hair_kl = &clmd->hairdata[spring->kl];
		if (is_root) {
			/* initial hair frame from root orientation */
			copy_m3_m3(hair_frame, hair_ij->rot);
			/* surface normal is the initial direction,
			 * parallel transport then keeps it aligned to the hair direction
			 */
			copy_v3_v3(dir_new, hair_frame[2]);
		}
		
		copy_v3_v3(dir_old, dir_new);
		sub_v3_v3v3(dir_new, cloth->verts[spring->mn].x, cloth->verts[spring->kl].x);
		normalize_v3(dir_new);
		
#if 0
		if (clmd->debug_data && (spring->ij == 0 || spring->ij == 1)) {
			float a[3], b[3];
			
			copy_v3_v3(a, cloth->verts[spring->kl].x);
//			BKE_sim_debug_data_add_dot(clmd->debug_data, cloth_vert ? cloth_vert->x : key->co, 1, 1, 0, "frames", 8246, p, k);
			
			mul_v3_v3fl(b, hair_frame[0], clmd->sim_parms->avg_spring_len);
			BKE_sim_debug_data_add_vector(clmd->debug_data, a, b, 1, 0, 0, "frames", 8247, spring->kl, spring->mn);
			
			mul_v3_v3fl(b, hair_frame[1], clmd->sim_parms->avg_spring_len);
			BKE_sim_debug_data_add_vector(clmd->debug_data, a, b, 0, 1, 0, "frames", 8248, spring->kl, spring->mn);
			
			mul_v3_v3fl(b, hair_frame[2], clmd->sim_parms->avg_spring_len);
			BKE_sim_debug_data_add_vector(clmd->debug_data, a, b, 0, 0, 1, "frames", 8249, spring->kl, spring->mn);
		}
#endif
		
		/* get local targets for kl/mn vertices by putting rest targets into the current frame,
		 * then multiply with the rest length to get the actual goals
		 */
		
		mul_v3_m3v3(spring->target, hair_frame, hair_kl->rest_target);
		mul_v3_fl(spring->target, spring->restlen);
		
		/* move frame to next hair segment */
		cloth_parallel_transport_hair_frame(hair_frame, dir_old, dir_new);
		
		prev_mn = spring->mn;
	}
}

static void cloth_hair_update_bending_rest_targets(ClothModifierData *clmd)
{
	Cloth *cloth = clmd->clothObject;
	LinkNode *search = NULL;
	float hair_frame[3][3], dir_old[3], dir_new[3];
	int prev_mn; /* to find hair roots */
	
	if (!clmd->hairdata)
		return;
	
	/* XXX Note: we need to propagate frames from the root up,
	 * but structural hair springs are stored in reverse order.
	 * The bending springs however are then inserted in the same
	 * order as vertices again ...
	 * This messy situation can be resolved when solver data is
	 * generated directly from a dedicated hair system.
	 */
	
	prev_mn = -1;
	for (search = cloth->springs; search; search = search->next) {
		ClothSpring *spring = search->link;
		ClothHairData *hair_ij, *hair_kl;
		bool is_root = spring->kl != prev_mn;
		
		if (spring->type != CLOTH_SPRING_TYPE_BENDING_ANG) {
			continue;
		}
		
		hair_ij = &clmd->hairdata[spring->ij];
		hair_kl = &clmd->hairdata[spring->kl];
		if (is_root) {
			/* initial hair frame from root orientation */
			copy_m3_m3(hair_frame, hair_ij->rot);
			/* surface normal is the initial direction,
			 * parallel transport then keeps it aligned to the hair direction
			 */
			copy_v3_v3(dir_new, hair_frame[2]);
		}
		
		copy_v3_v3(dir_old, dir_new);
		sub_v3_v3v3(dir_new, cloth->verts[spring->mn].xrest, cloth->verts[spring->kl].xrest);
		normalize_v3(dir_new);
		
		/* dir expressed in the hair frame defines the rest target direction */
		copy_v3_v3(hair_kl->rest_target, dir_new);
		mul_transposed_m3_v3(hair_frame, hair_kl->rest_target);
		
		/* move frame to next hair segment */
		cloth_parallel_transport_hair_frame(hair_frame, dir_old, dir_new);
		
		prev_mn = spring->mn;
	}
}

/* update stiffness if vertex group values are changing from frame to frame */
static void cloth_update_springs( ClothModifierData *clmd )
{
	Cloth *cloth = clmd->clothObject;
	LinkNode *search = NULL;

	search = cloth->springs;
	while (search) {
		ClothSpring *spring = search->link;

		spring->stiffness = 0.0f;

		if (spring->type == CLOTH_SPRING_TYPE_STRUCTURAL) {
			spring->stiffness = (cloth->verts[spring->kl].struct_stiff + cloth->verts[spring->ij].struct_stiff) / 2.0f;
		}
		else if (spring->type == CLOTH_SPRING_TYPE_SHEAR) {
			spring->stiffness = (cloth->verts[spring->kl].shear_stiff + cloth->verts[spring->ij].shear_stiff) / 2.0f;
		}
		else if (spring->type == CLOTH_SPRING_TYPE_BENDING) {
			spring->stiffness = (cloth->verts[spring->kl].bend_stiff + cloth->verts[spring->ij].bend_stiff) / 2.0f;
		}
		else if (spring->type == CLOTH_SPRING_TYPE_BENDING_ANG) {
			ClothVertex *v1 = &cloth->verts[spring->ij];
			ClothVertex *v2 = &cloth->verts[spring->kl];
			if (clmd->hairdata) {
				/* copy extra hair data to generic cloth vertices */
				v1->bend_stiff = clmd->hairdata[spring->ij].bending_stiffness;
				v2->bend_stiff = clmd->hairdata[spring->kl].bending_stiffness;
			}
			spring->stiffness = (v1->bend_stiff + v2->bend_stiff) / 2.0f;
		}
		else if (spring->type == CLOTH_SPRING_TYPE_GOAL) {
			/* Warning: Appending NEW goal springs does not work because implicit solver would need reset! */

			/* Activate / Deactivate existing springs */
			if ((!(cloth->verts[spring->ij].flags & CLOTH_VERT_FLAG_PINNED)) &&
			    (cloth->verts[spring->ij].goal > ALMOST_ZERO))
			{
				spring->flags &= ~CLOTH_SPRING_FLAG_DEACTIVATE;
			}
			else {
				spring->flags |= CLOTH_SPRING_FLAG_DEACTIVATE;
			}
		}
		
		search = search->next;
	}
	
	cloth_hair_update_bending_targets(clmd);
}

/* Update rest verts, for dynamically deformable cloth */
static void cloth_update_verts( Object *ob, ClothModifierData *clmd, DerivedMesh *dm )
{
	unsigned int i = 0;
	MVert *mvert = dm->getVertArray (dm);
	ClothVertex *verts = clmd->clothObject->verts;

	/* vertex count is already ensured to match */
	for ( i = 0; i < dm->getNumVerts(dm); i++, verts++ ) {
		copy_v3_v3(verts->xrest, mvert[i].co);
		mul_m4_v3(ob->obmat, verts->xrest);
	}
}

/* Update spring rest lenght, for dynamically deformable cloth */
static void cloth_update_spring_lengths( ClothModifierData *clmd, DerivedMesh *dm )
{
	Cloth *cloth = clmd->clothObject;
	LinkNode *search = cloth->springs;
	unsigned int struct_springs = 0;
	unsigned int i = 0;
	unsigned int mvert_num = (unsigned int)dm->getNumVerts(dm);
	float shrink_factor;

	clmd->sim_parms->avg_spring_len = 0.0f;

	for (i = 0; i < mvert_num; i++) {
		cloth->verts[i].avg_spring_len = 0.0f;
	}

	while (search) {
		ClothSpring *spring = search->link;

		if ( spring->type != CLOTH_SPRING_TYPE_SEWING ) {
			if ( spring->type & (CLOTH_SPRING_TYPE_STRUCTURAL | CLOTH_SPRING_TYPE_SHEAR | CLOTH_SPRING_TYPE_BENDING) )
				shrink_factor = cloth_shrink_factor(clmd, cloth->verts, spring->ij, spring->kl);
			else
				shrink_factor = 1.0f;

			spring->restlen = len_v3v3(cloth->verts[spring->kl].xrest, cloth->verts[spring->ij].xrest) * shrink_factor;
		}

		if ( spring->type == CLOTH_SPRING_TYPE_STRUCTURAL ) {
			clmd->sim_parms->avg_spring_len += spring->restlen;
			cloth->verts[spring->ij].avg_spring_len += spring->restlen;
			cloth->verts[spring->kl].avg_spring_len += spring->restlen;
			struct_springs++;
		}

		search = search->next;
	}

	if (struct_springs > 0)
		clmd->sim_parms->avg_spring_len /= struct_springs;

	for (i = 0; i < mvert_num; i++) {
		if (cloth->verts[i].spring_count > 0)
			cloth->verts[i].avg_spring_len = cloth->verts[i].avg_spring_len * 0.49f / ((float)cloth->verts[i].spring_count);
	}
}

BLI_INLINE void cross_identity_v3(float r[3][3], const float v[3])
{
	zero_m3(r);
	r[0][1] = v[2];
	r[0][2] = -v[1];
	r[1][0] = -v[2];
	r[1][2] = v[0];
	r[2][0] = v[1];
	r[2][1] = -v[0];
}

BLI_INLINE void madd_m3_m3fl(float r[3][3], float m[3][3], float f)
{
	r[0][0] += m[0][0] * f;
	r[0][1] += m[0][1] * f;
	r[0][2] += m[0][2] * f;
	r[1][0] += m[1][0] * f;
	r[1][1] += m[1][1] * f;
	r[1][2] += m[1][2] * f;
	r[2][0] += m[2][0] * f;
	r[2][1] += m[2][1] * f;
	r[2][2] += m[2][2] * f;
}

void cloth_parallel_transport_hair_frame(float mat[3][3], const float dir_old[3], const float dir_new[3])
{
	float rot[3][3];
	
	/* rotation between segments */
	rotation_between_vecs_to_mat3(rot, dir_old, dir_new);
	
	/* rotate the frame */
	mul_m3_m3m3(mat, rot, mat);
}

static int cloth_build_springs ( ClothModifierData *clmd, DerivedMesh *dm )
{
	Cloth *cloth = clmd->clothObject;
	ClothSpring *spring = NULL, *tspring = NULL, *tspring2 = NULL;
	unsigned int struct_springs = 0, shear_springs=0, bend_springs = 0, struct_springs_real = 0;
	unsigned int i = 0;
	unsigned int mvert_num = (unsigned int)dm->getNumVerts(dm);
	unsigned int numedges = (unsigned int)dm->getNumEdges (dm);
	unsigned int numpolys = (unsigned int)dm->getNumPolys(dm);
	float shrink_factor;
	const MEdge *medge = dm->getEdgeArray(dm);
	const MPoly *mpoly = dm->getPolyArray(dm);
	const MLoop *mloop = dm->getLoopArray(dm);
	int index2 = 0; // our second vertex index
	LinkNodePair *edgelist;
	EdgeSet *edgeset = NULL;
	LinkNode *search = NULL, *search2 = NULL;
	
	// error handling
	if ( numedges==0 )
		return 0;

	/* NOTE: handling ownership of springs and edgeset is quite sloppy
	 * currently they are never initialized but assert just to be sure */
	BLI_assert(cloth->springs == NULL);
	BLI_assert(cloth->edgeset == NULL);

	cloth->springs = NULL;
	cloth->edgeset = NULL;

	edgelist = MEM_callocN(sizeof(*edgelist) * mvert_num, "cloth_edgelist_alloc" );
	
	if (!edgelist)
		return 0;

	// structural springs
	for ( i = 0; i < numedges; i++ ) {
		spring = (ClothSpring *)MEM_callocN ( sizeof ( ClothSpring ), "cloth spring" );

		if ( spring ) {
			spring_verts_ordered_set(spring, medge[i].v1, medge[i].v2);
			if (clmd->sim_parms->flags & CLOTH_SIMSETTINGS_FLAG_SEW && medge[i].flag & ME_LOOSEEDGE) {
				// handle sewing (loose edges will be pulled together)
				spring->restlen = 0.0f;
				spring->stiffness = 1.0f;
				spring->type = CLOTH_SPRING_TYPE_SEWING;
			}
			else {
				shrink_factor = cloth_shrink_factor(clmd, cloth->verts, spring->ij, spring->kl);
				spring->restlen = len_v3v3(cloth->verts[spring->kl].xrest, cloth->verts[spring->ij].xrest) * shrink_factor;
				spring->stiffness = (cloth->verts[spring->kl].struct_stiff + cloth->verts[spring->ij].struct_stiff) / 2.0f;
				spring->type = CLOTH_SPRING_TYPE_STRUCTURAL;

				clmd->sim_parms->avg_spring_len += spring->restlen;
				cloth->verts[spring->ij].avg_spring_len += spring->restlen;
				cloth->verts[spring->kl].avg_spring_len += spring->restlen;
				cloth->verts[spring->ij].spring_count++;
				cloth->verts[spring->kl].spring_count++;
				struct_springs_real++;
			}

			spring->flags = 0;
			struct_springs++;
			
			BLI_linklist_prepend ( &cloth->springs, spring );
		}
		else {
			cloth_free_errorsprings(cloth, edgelist);
			return 0;
		}
	}

	if (struct_springs_real > 0)
		clmd->sim_parms->avg_spring_len /= struct_springs_real;
	
	for (i = 0; i < mvert_num; i++) {
		if (cloth->verts[i].spring_count > 0)
			cloth->verts[i].avg_spring_len = cloth->verts[i].avg_spring_len * 0.49f / ((float)cloth->verts[i].spring_count);
	}

	// shear springs
	for (i = 0; i < numpolys; i++) {
		/* triangle faces already have shear springs due to structural geometry */
		if (mpoly[i].totloop == 4) {
			int j;

			for (j = 0; j != 2; j++) {
				spring = (ClothSpring *)MEM_callocN(sizeof(ClothSpring), "cloth spring");

				if (!spring) {
					cloth_free_errorsprings(cloth, edgelist);
					return 0;
				}

				spring_verts_ordered_set(
				        spring,
				        mloop[mpoly[i].loopstart + (j + 0)].v,
				        mloop[mpoly[i].loopstart + (j + 2)].v);

				shrink_factor = cloth_shrink_factor(clmd, cloth->verts, spring->ij, spring->kl);
				spring->restlen = len_v3v3(cloth->verts[spring->kl].xrest, cloth->verts[spring->ij].xrest) * shrink_factor;
				spring->type = CLOTH_SPRING_TYPE_SHEAR;
				spring->stiffness = (cloth->verts[spring->kl].shear_stiff + cloth->verts[spring->ij].shear_stiff) / 2.0f;

				BLI_linklist_append(&edgelist[spring->ij], spring);
				BLI_linklist_append(&edgelist[spring->kl], spring);

				shear_springs++;

				BLI_linklist_prepend(&cloth->springs, spring);
			}
		}
	}

	edgeset = BLI_edgeset_new_ex(__func__, numedges);
	cloth->edgeset = edgeset;

	if (numpolys) {
		// bending springs
		search2 = cloth->springs;
		for ( i = struct_springs; i < struct_springs+shear_springs; i++ ) {
			if ( !search2 )
				break;

			tspring2 = search2->link;
			search = edgelist[tspring2->kl].list;
			while ( search ) {
				tspring = search->link;
				index2 = ( ( tspring->ij==tspring2->kl ) ? ( tspring->kl ) : ( tspring->ij ) );

				// check for existing spring
				// check also if startpoint is equal to endpoint
				if ((index2 != tspring2->ij) &&
				    !BLI_edgeset_haskey(edgeset, tspring2->ij, index2))
				{
					spring = (ClothSpring *)MEM_callocN ( sizeof ( ClothSpring ), "cloth spring" );

					if (!spring) {
						cloth_free_errorsprings(cloth, edgelist);
						return 0;
					}

					spring_verts_ordered_set(spring, tspring2->ij, index2);
					shrink_factor = cloth_shrink_factor(clmd, cloth->verts, spring->ij, spring->kl);
					spring->restlen = len_v3v3(cloth->verts[spring->kl].xrest, cloth->verts[spring->ij].xrest) * shrink_factor;
					spring->type = CLOTH_SPRING_TYPE_BENDING;
					spring->stiffness = (cloth->verts[spring->kl].bend_stiff + cloth->verts[spring->ij].bend_stiff) / 2.0f;
					BLI_edgeset_insert(edgeset, spring->ij, spring->kl);
					bend_springs++;

					BLI_linklist_prepend ( &cloth->springs, spring );
				}
				search = search->next;
			}
			search2 = search2->next;
		}
	}
	else if (struct_springs > 2) {
		if (G.debug_value != 1112) {
			search = cloth->springs;
			search2 = search->next;
			while (search && search2) {
				tspring = search->link;
				tspring2 = search2->link;
				
				if (tspring->ij == tspring2->kl) {
					spring = (ClothSpring *)MEM_callocN ( sizeof ( ClothSpring ), "cloth spring" );
					
					if (!spring) {
						cloth_free_errorsprings(cloth, edgelist);
						return 0;
					}
					
					spring->ij = tspring2->ij;
					spring->kl = tspring->ij;
					spring->mn = tspring->kl;
					spring->restlen = len_v3v3(cloth->verts[spring->kl].xrest, cloth->verts[spring->ij].xrest);
					spring->type = CLOTH_SPRING_TYPE_BENDING_ANG;
					spring->stiffness = (cloth->verts[spring->kl].bend_stiff + cloth->verts[spring->ij].bend_stiff) / 2.0f;
					bend_springs++;
					
					BLI_linklist_prepend ( &cloth->springs, spring );
				}
				
				search = search->next;
				search2 = search2->next;
			}
		}
		else {
			/* bending springs for hair strands */
			/* The current algorightm only goes through the edges in order of the mesh edges list	*/
			/* and makes springs between the outer vert of edges sharing a vertice. This works just */
			/* fine for hair, but not for user generated string meshes. This could/should be later	*/
			/* extended to work with non-ordered edges so that it can be used for general "rope		*/
			/* dynamics" without the need for the vertices or edges to be ordered through the length*/
			/* of the strands. -jahka */
			search = cloth->springs;
			search2 = search->next;
			while (search && search2) {
				tspring = search->link;
				tspring2 = search2->link;
				
				if (tspring->ij == tspring2->kl) {
					spring = (ClothSpring *)MEM_callocN ( sizeof ( ClothSpring ), "cloth spring" );
					
					if (!spring) {
						cloth_free_errorsprings(cloth, edgelist);
						return 0;
					}
					
					spring->ij = tspring2->ij;
					spring->kl = tspring->kl;
					spring->restlen = len_v3v3(cloth->verts[spring->kl].xrest, cloth->verts[spring->ij].xrest);
					spring->type = CLOTH_SPRING_TYPE_BENDING;
					spring->stiffness = (cloth->verts[spring->kl].bend_stiff + cloth->verts[spring->ij].bend_stiff) / 2.0f;
					bend_springs++;
					
					BLI_linklist_prepend ( &cloth->springs, spring );
				}
				
				search = search->next;
				search2 = search2->next;
			}
		}
		
		cloth_hair_update_bending_rest_targets(clmd);
	}
	
	/* note: the edges may already exist so run reinsert */

	/* insert other near springs in edgeset AFTER bending springs are calculated (for selfcolls) */
	for (i = 0; i < numedges; i++) { /* struct springs */
		BLI_edgeset_add(edgeset, medge[i].v1, medge[i].v2);
	}

	for (i = 0; i < numpolys; i++) { /* edge springs */
		if (mpoly[i].totloop == 4) {
			BLI_edgeset_add(edgeset, mloop[mpoly[i].loopstart + 0].v, mloop[mpoly[i].loopstart + 2].v);
			BLI_edgeset_add(edgeset, mloop[mpoly[i].loopstart + 1].v, mloop[mpoly[i].loopstart + 3].v);
		}
	}
	
	
	cloth->numsprings = struct_springs + shear_springs + bend_springs;
	
	cloth_free_edgelist(edgelist, mvert_num);

#if 0
	if (G.debug_value > 0)
		printf("avg_len: %f\n", clmd->sim_parms->avg_spring_len);
#endif

	return 1;

} /* cloth_build_springs */
/***************************************************************************************
 * SPRING NETWORK BUILDING IMPLEMENTATION END
 ***************************************************************************************/
<|MERGE_RESOLUTION|>--- conflicted
+++ resolved
@@ -406,35 +406,11 @@
 
 	if (framenr == startframe) {
 		do_init_cloth(ob, clmd, dm, framenr);
-<<<<<<< HEAD
-=======
-		BKE_ptcache_validate(cache, framenr);
-		cache->flag &= ~PTCACHE_REDO_NEEDED;
 		clmd->clothObject->last_frame= framenr;
 		return;
 	}
 
-	/* try to read from cache */
-	bool can_simulate = (framenr == clmd->clothObject->last_frame+1) && !(cache->flag & PTCACHE_BAKED);
-
-	cache_result = BKE_ptcache_read(&pid, (float)framenr+scene->r.subframe, can_simulate);
-
-	if (cache_result == PTCACHE_READ_EXACT || cache_result == PTCACHE_READ_INTERPOLATED ||
-	    (!can_simulate && cache_result == PTCACHE_READ_OLD)) {
-		BKE_cloth_solver_set_positions(clmd);
-		cloth_to_object (ob, clmd, vertexCos);
-
-		BKE_ptcache_validate(cache, framenr);
-
-		if (cache_result == PTCACHE_READ_INTERPOLATED && cache->flag & PTCACHE_REDO_NEEDED)
-			BKE_ptcache_write(&pid, framenr);
-
->>>>>>> 43bb8f12
-		clmd->clothObject->last_frame= framenr;
-		return;
-	}
-
-	if (!can_simulate)
+	if (framenr!=clmd->clothObject->last_frame+1)
 		return;
 
 	clmd->sim_parms->timescale *= 1.0f;
