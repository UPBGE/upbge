--- conflicted
+++ resolved
@@ -1608,204 +1608,6 @@
   return nullptr;
 }
 
-<<<<<<< HEAD
-static void object_blend_read_expand(BlendExpander *expander, ID *id)
-{
-  Object *ob = (Object *)id;
-
-  BLO_expand(expander, ob->data);
-
-  BLO_expand(expander, ob->parent);
-
-  /* expand_object_expandModifier() */
-  if (ob->modifiers.first) {
-    BKE_modifiers_foreach_ID_link(ob, expand_object_expandModifiers, expander);
-  }
-
-  /* expand_object_expandModifier() */
-  if (ob->greasepencil_modifiers.first) {
-    BKE_gpencil_modifiers_foreach_ID_link(ob, expand_object_expandModifiers, expander);
-  }
-
-  /* expand_object_expandShaderFx() */
-  if (ob->shader_fx.first) {
-    BKE_shaderfx_foreach_ID_link(ob, expand_object_expandModifiers, expander);
-  }
-
-  BKE_pose_blend_read_expand(expander, ob->pose);
-  BLO_expand(expander, ob->poselib);
-  BKE_constraint_blend_read_expand(expander, &ob->constraints);
-
-  BLO_expand(expander, ob->gpd);
-
-  /* XXX deprecated - old animation system (for version patching only) */
-  BLO_expand(expander, ob->ipo);
-  BLO_expand(expander, ob->action);
-
-  expand_constraint_channels(expander, &ob->constraintChannels);
-
-  LISTBASE_FOREACH (bActionStrip *, strip, &ob->nlastrips) {
-    BLO_expand(expander, strip->object);
-    BLO_expand(expander, strip->act);
-    BLO_expand(expander, strip->ipo);
-  }
-  /* XXX deprecated - old animation system (for version patching only) */
-
-  for (int a = 0; a < ob->totcol; a++) {
-    BLO_expand(expander, ob->mat[a]);
-  }
-
-  PartEff *paf = BKE_object_do_version_give_parteff_245(ob);
-  if (paf && paf->group) {
-    BLO_expand(expander, paf->group);
-  }
-
-  if (ob->instance_collection) {
-    BLO_expand(expander, ob->instance_collection);
-  }
-
-  if (ob->proxy) {
-    BLO_expand(expander, ob->proxy);
-  }
-  if (ob->proxy_group) {
-    BLO_expand(expander, ob->proxy_group);
-  }
-
-  LISTBASE_FOREACH (ParticleSystem *, psys, &ob->particlesystem) {
-    BLO_expand(expander, psys->part);
-  }
-
-  /* UPBGE */
-  bSensor *sens;
-  bController *cont;
-  bActuator *act;
-
-  for (sens = (bSensor *)ob->sensors.first; sens; sens = sens->next) {
-    if (sens->type == SENS_MESSAGE) {
-      bMessageSensor *ms = (bMessageSensor *)sens->data;
-      BLO_expand(expander, ms->fromObject);
-    }
-  }
-
-  for (cont = (bController *)ob->controllers.first; cont; cont = cont->next) {
-    if (cont->type == CONT_PYTHON) {
-      bPythonCont *pc = (bPythonCont *)cont->data;
-      BLO_expand(expander, pc->text);
-      BLO_expand(expander, pc->module_script);
-    }
-  }
-
-  for (act = (bActuator *)ob->actuators.first; act; act = act->next) {
-    if (act->type == ACT_SOUND) {
-      bSoundActuator *sa = (bSoundActuator *)act->data;
-      BLO_expand(expander, sa->sound);
-    }
-    else if (act->type == ACT_CAMERA) {
-      bCameraActuator *ca = (bCameraActuator *)act->data;
-      BLO_expand(expander, ca->ob);
-    }
-    else if (act->type == ACT_EDIT_OBJECT) {
-      bEditObjectActuator *eoa = (bEditObjectActuator *)act->data;
-      if (eoa) {
-        BLO_expand(expander, eoa->ob);
-        BLO_expand(expander, eoa->me);
-      }
-    }
-    else if (act->type == ACT_OBJECT) {
-      bObjectActuator *oa = (bObjectActuator *)act->data;
-      BLO_expand(expander, oa->reference);
-    }
-    else if (act->type == ACT_ADD_OBJECT) {
-      bAddObjectActuator *aoa = (bAddObjectActuator *)act->data;
-      BLO_expand(expander, aoa->ob);
-    }
-    else if (act->type == ACT_SCENE) {
-      bSceneActuator *sa = (bSceneActuator *)act->data;
-      BLO_expand(expander, sa->camera);
-      BLO_expand(expander, sa->scene);
-    }
-    else if (act->type == ACT_COLLECTION) {
-      bCollectionActuator *ca = (bCollectionActuator *)act->data;
-      BLO_expand(expander, ca->collection);
-      BLO_expand(expander, ca->camera);
-    }
-    else if (act->type == ACT_2DFILTER) {
-      bTwoDFilterActuator *tdfa = (bTwoDFilterActuator *)act->data;
-      BLO_expand(expander, tdfa->text);
-    }
-    else if (act->type == ACT_ACTION) {
-      bActionActuator *aa = (bActionActuator *)act->data;
-      BLO_expand(expander, aa->act);
-    }
-    else if (act->type == ACT_SHAPEACTION) {
-      bActionActuator *aa = (bActionActuator *)act->data;
-      BLO_expand(expander, aa->act);
-    }
-    else if (act->type == ACT_PROPERTY) {
-      bPropertyActuator *pa = (bPropertyActuator *)act->data;
-      BLO_expand(expander, pa->ob);
-    }
-    else if (act->type == ACT_MESSAGE) {
-      bMessageActuator *ma = (bMessageActuator *)act->data;
-      BLO_expand(expander, ma->toObject);
-    }
-    else if (act->type == ACT_PARENT) {
-      bParentActuator *pa = (bParentActuator *)act->data;
-      BLO_expand(expander, pa->ob);
-    }
-    else if (act->type == ACT_ARMATURE) {
-      bArmatureActuator *arma = (bArmatureActuator *)act->data;
-      BLO_expand(expander, arma->target);
-    }
-    else if (act->type == ACT_STEERING) {
-      bSteeringActuator *sta = (bSteeringActuator *)act->data;
-      BLO_expand(expander, sta->target);
-      BLO_expand(expander, sta->navmesh);
-    }
-  }
-
-  LISTBASE_FOREACH (PythonProxy *, proxy, &ob->components) {
-    LISTBASE_FOREACH (PythonProxyProperty *, prop, &proxy->properties) {
-#define PT_DEF(name, lower, upper) BLO_expand(expander, prop->lower);
-      POINTER_TYPES
-#undef PT_DEF
-    }
-  }
-
-  if (ob->currentlod) {
-    LISTBASE_FOREACH (LodLevel *, level, &ob->lodlevels) {
-      BLO_expand(expander, level->source);
-    }
-  }
-  /* End of UPBGE */
-
-  if (ob->pd) {
-    BLO_expand(expander, ob->pd->tex);
-    BLO_expand(expander, ob->pd->f_source);
-  }
-
-  if (ob->soft) {
-    BLO_expand(expander, ob->soft->collision_group);
-
-    if (ob->soft->effector_weights) {
-      BLO_expand(expander, ob->soft->effector_weights->group);
-    }
-  }
-
-  if (ob->rigidbody_constraint) {
-    BLO_expand(expander, ob->rigidbody_constraint->ob1);
-    BLO_expand(expander, ob->rigidbody_constraint->ob2);
-  }
-
-  /* Light and shadow linking. */
-  if (ob->light_linking) {
-    BLO_expand(expander, ob->light_linking->receiver_collection);
-    BLO_expand(expander, ob->light_linking->blocker_collection);
-  }
-}
-
-=======
->>>>>>> 24a8d642
 static void object_lib_override_apply_post(ID *id_dst, ID *id_src)
 {
   /* id_dst is the new local override copy of the linked reference data. id_src is the old override
