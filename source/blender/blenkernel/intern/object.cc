/* SPDX-FileCopyrightText: 2001-2002 NaN Holding BV. All rights reserved.
 *
 * SPDX-License-Identifier: GPL-2.0-or-later */

/** \file
 * \ingroup bke
 */

/* Allow using deprecated functionality for .blend file I/O. */
#define DNA_DEPRECATED_ALLOW

#include <cmath>
#include <cstdio>
#include <cstring>
#include <optional>

#include "CLG_log.h"

#include "MEM_guardedalloc.h"

#include "DNA_actuator_types.h"
#include "DNA_anim_types.h"
#include "DNA_armature_types.h"
#include "DNA_camera_types.h"
#include "DNA_collection_types.h"
#include "DNA_constraint_types.h"
#include "DNA_controller_types.h"
#include "DNA_curve_types.h"
#include "DNA_dynamicpaint_types.h"
#include "DNA_effect_types.h"
#include "DNA_fluid_types.h"
#include "DNA_gpencil_legacy_types.h"
#include "DNA_gpencil_modifier_types.h"
#include "DNA_grease_pencil_types.h"
#include "DNA_key_types.h"
#include "DNA_lattice_types.h"
#include "DNA_light_types.h"
#include "DNA_lightprobe_types.h"
#include "DNA_material_types.h"
#include "DNA_mesh_types.h"
#include "DNA_meta_types.h"
#include "DNA_movieclip_types.h"
#include "DNA_nla_types.h"
#include "DNA_object_fluidsim_types.h"
#include "DNA_object_types.h"
#include "DNA_pointcloud_types.h"
#include "DNA_property_types.h"
#include "DNA_python_proxy_types.h"
#include "DNA_rigidbody_types.h"
#include "DNA_scene_types.h"
#include "DNA_sensor_types.h"
#include "DNA_shader_fx_types.h"
#include "DNA_view3d_types.h"

#include "BLI_bounds.hh"
#include "BLI_kdtree.hh"
#include "BLI_linklist.h"
#include "BLI_listbase.h"
#include "BLI_math_matrix.h"
#include "BLI_math_rotation.h"
#include "BLI_math_vector_types.hh"
#include "BLI_string.h"
#include "BLI_string_utf8.h"
#include "BLI_threads.h"
#include "BLI_utildefines.h"

#include "BLT_translation.hh"

#include "BKE_action.hh"
#include "BKE_anim_data.hh"
#include "BKE_anim_path.h"
#include "BKE_anim_visualization.h"
#include "BKE_animsys.h"
#include "BKE_armature.hh"
#include "BKE_asset.hh"
#include "BKE_bpath.hh"
#include "BKE_bullet.h"
#include "BKE_camera.h"
#include "BKE_collection.hh"
#include "BKE_constraint.h"
#include "BKE_crazyspace.hh"
#include "BKE_curve.hh"
#include "BKE_curves.hh"
#include "BKE_deform.hh"
#include "BKE_displist.h"
#include "BKE_duplilist.hh"
#include "BKE_editmesh.hh"
#include "BKE_editmesh_cache.hh"
#include "BKE_effect.h"
#include "BKE_fcurve.hh"
#include "BKE_geometry_set.hh"
#include "BKE_geometry_set_instances.hh"
#include "BKE_global.hh"
#include "BKE_gpencil_geom_legacy.h"
#include "BKE_gpencil_legacy.h"
#include "BKE_gpencil_modifier_legacy.h"
#include "BKE_grease_pencil.hh"
#include "BKE_idprop.hh"
#include "BKE_idtype.hh"
#include "BKE_image.hh"
#include "BKE_key.hh"
#include "BKE_lattice.hh"
#include "BKE_layer.hh"
#include "BKE_lib_id.hh"
#include "BKE_lib_query.hh"
#include "BKE_lib_remap.hh"
#include "BKE_library.hh"
#include "BKE_light.h"
#include "BKE_light_linking.h"
#include "BKE_lightprobe.h"
#include "BKE_linestyle.h"
#include "BKE_main.hh"
#include "BKE_material.hh"
#include "BKE_mball.hh"
#include "BKE_mesh.hh"
#include "BKE_mesh_wrapper.hh"
#include "BKE_modifier.hh"
#include "BKE_multires.hh"
#include "BKE_node.hh"
#include "BKE_object.hh"
#include "BKE_object_types.hh"
#include "BKE_paint.hh"
#include "BKE_particle.h"
#include "BKE_pointcache.h"
#include "BKE_pointcloud.hh"
#include "BKE_pose_backup.h"
#include "BKE_preview_image.hh"
#include "BKE_property.hh"
#include "BKE_python_proxy.hh"
#include "BKE_rigidbody.h"
#include "BKE_sca.hh"
#include "BKE_scene.hh"
#include "BKE_shader_fx.hh"
#include "BKE_softbody.h"
#include "BKE_speaker.hh"
#include "BKE_subdiv_ccg.hh"
#include "BKE_vfont.hh"
#include "BKE_volume.hh"

#include "DEG_depsgraph.hh"
#include "DEG_depsgraph_query.hh"

#include "DRW_engine.hh"

#include "BLO_read_write.hh"
#include "BLO_readfile.hh"

#include "SEQ_sequencer.hh"

#include "ANIM_action_legacy.hh"

#include "RNA_prototypes.hh"

#ifdef WITH_PYTHON
#  include "BPY_extern.hh"
#endif

using blender::Bounds;
using blender::float3;
using blender::float4x4;
using blender::MutableSpan;
using blender::Span;
using blender::Vector;

static CLG_LogRef LOG = {"object"};

/**
 * NOTE(@sergey): Vertex parent modifies original #BMesh which is not safe for threading.
 * Ideally such a modification should be handled as a separate DAG update
 * callback for mesh data-block, but for until it is actually supported use
 * simpler solution with a mutex lock.
 */
#define VPARENT_THREADING_HACK

#ifdef VPARENT_THREADING_HACK
static blender::Mutex vparent_lock;
#endif

static void copy_object_pose(Object *obn, const Object *ob, const int flag);
static void copy_object_lod(Object *obn, const Object *ob, const int flag);

static void object_init_data(ID *id)
{
  Object *ob = (Object *)id;
  INIT_DEFAULT_STRUCT_AFTER(ob, id);

  ob->type = OB_EMPTY;

  ob->trackflag = OB_POSY;
  ob->upflag = OB_POSZ;
  ob->runtime = MEM_new<blender::bke::ObjectRuntime>(__func__);

  /* Animation Visualization defaults */
  animviz_settings_init(&ob->avs);
}

static void object_copy_data(Main *bmain,
                             std::optional<Library *> /*owner_library*/,
                             ID *id_dst,
                             const ID *id_src,
                             const int flag)
{
  Object *ob_dst = (Object *)id_dst;
  const Object *ob_src = (const Object *)id_src;

  ob_dst->runtime = MEM_new<blender::bke::ObjectRuntime>(__func__, *ob_src->runtime);
  BKE_object_runtime_reset_on_copy(ob_dst, flag);

  /* We never handle user-count here for own data. */
  const int flag_subdata = flag | LIB_ID_CREATE_NO_USER_REFCOUNT;

  if (ob_src->totcol) {
    ob_dst->mat = (Material **)MEM_dupallocN(ob_src->mat);
    ob_dst->matbits = (char *)MEM_dupallocN(ob_src->matbits);
    ob_dst->totcol = ob_src->totcol;
  }
  else if (ob_dst->mat != nullptr || ob_dst->matbits != nullptr) {
    /* This shall not be needed, but better be safe than sorry. */
    BLI_assert_msg(
        0, "Object copy: non-nullptr material pointers with zero counter, should not happen.");
    ob_dst->mat = nullptr;
    ob_dst->matbits = nullptr;
  }

  if (ob_src->iuser) {
    ob_dst->iuser = (ImageUser *)MEM_dupallocN(ob_src->iuser);
  }

  BLI_listbase_clear(&ob_dst->shader_fx);
  for (ShaderFxData &fx : ob_src->shader_fx) {
    ShaderFxData *nfx = BKE_shaderfx_new(fx.type);
    STRNCPY(nfx->name, fx.name);
    BKE_shaderfx_copydata_ex(&fx, nfx, flag_subdata);
    BLI_addtail(&ob_dst->shader_fx, nfx);
  }

  /* UPBGE */
  if (ob_src->custom_object) {
    ob_dst->custom_object = BKE_python_proxy_copy(ob_src->custom_object);
  }

  BLI_listbase_clear(&ob_dst->prop);
  BKE_bproperty_copy_list(&ob_dst->prop, &ob_src->prop);

  BKE_sca_copy_logicbricks(ob_dst, ob_src, flag_subdata);
  BKE_python_proxy_copy_list(&ob_dst->components, &ob_src->components);
  if (ob_src->bsoft) {
    ob_dst->bsoft = copy_bulletsoftbody(ob_src->bsoft, 0);
  }
  copy_object_lod(ob_dst, ob_src, flag_subdata);
  /**************/

  if (ob_src->pose) {
    copy_object_pose(ob_dst, ob_src, flag_subdata);
    /* backwards compat... non-armatures can get poses in older files? */
    if (ob_src->type == OB_ARMATURE) {
      const bool do_pose_id_user = (flag & LIB_ID_CREATE_NO_USER_REFCOUNT) == 0;
      BKE_pose_rebuild(bmain, ob_dst, (bArmature *)ob_dst->data, do_pose_id_user);
    }
  }

  BKE_constraints_copy_ex(&ob_dst->constraints, &ob_src->constraints, flag_subdata, true);

  ob_dst->mode = OB_MODE_OBJECT;
  ob_dst->sculpt = nullptr;

  if (ob_src->pd) {
    ob_dst->pd = (PartDeflect *)MEM_dupallocN(ob_src->pd);
  }
  BKE_rigidbody_object_copy(bmain, ob_dst, ob_src, flag_subdata);

  BLI_listbase_clear(&ob_dst->modifiers);
  BLI_listbase_clear(&ob_dst->greasepencil_modifiers);
  /* NOTE: Also takes care of soft-body and particle systems copying. */
  BKE_object_modifier_stack_copy(ob_dst, ob_src, true, flag_subdata);
  BLI_assert(BKE_modifiers_persistent_uids_are_valid(*ob_dst));

  BLI_listbase_clear(&ob_dst->pc_ids);

  ob_dst->avs = ob_src->avs;
  ob_dst->mpath = animviz_copy_motionpath(ob_src->mpath);

  if ((flag & LIB_ID_COPY_NO_PREVIEW) == 0) {
    BKE_previewimg_id_copy(&ob_dst->id, &ob_src->id);
  }
  else {
    ob_dst->preview = nullptr;
  }

  if (ob_src->lightgroup) {
    ob_dst->lightgroup = (LightgroupMembership *)MEM_dupallocN(ob_src->lightgroup);
  }
  BKE_light_linking_copy(ob_dst, ob_src, flag_subdata);

  if ((flag & LIB_ID_COPY_SET_COPIED_ON_WRITE) != 0) {
    if (ob_src->lightprobe_cache) {
      /* Reference the original object data. */
      ob_dst->lightprobe_cache = (LightProbeObjectCache *)MEM_dupallocN(ob_src->lightprobe_cache);
      ob_dst->lightprobe_cache->shared = true;
    }
  }
  else {
    if (ob_src->lightprobe_cache) {
      /* Duplicate the original object data. */
      ob_dst->lightprobe_cache = BKE_lightprobe_cache_copy(ob_src->lightprobe_cache);
      ob_dst->lightprobe_cache->shared = false;
    }
  }
}

static void object_free_data(ID *id)
{
  Object *ob = (Object *)id;

  /* BKE_<id>_free shall never touch to ID->us. Never ever. */
  BKE_object_free_modifiers(ob, LIB_ID_CREATE_NO_USER_REFCOUNT);
  BKE_object_free_shaderfx(ob, LIB_ID_CREATE_NO_USER_REFCOUNT);

  MEM_SAFE_FREE(ob->mat);
  MEM_SAFE_FREE(ob->matbits);
  MEM_SAFE_FREE(ob->iuser);

  if (ob->pose) {
    BKE_pose_free_ex(ob->pose, false);
    ob->pose = nullptr;
  }
  if (ob->mpath) {
    animviz_free_motionpath(ob->mpath);
    ob->mpath = nullptr;
  }

  /* UPBGE */
  if (ob->custom_object) {
    BKE_python_proxy_free(ob->custom_object);
  }

  BKE_bproperty_free_list(&ob->prop);

  BKE_sca_free_sensors(&ob->sensors);
  BKE_sca_free_controllers(&ob->controllers);
  BKE_sca_free_actuators(&ob->actuators);
  BKE_python_proxy_free_list(&ob->components);
  BKE_object_free_bulletsoftbody(ob);
  BLI_freelistN(&ob->lodlevels);
  /****************/

  BKE_constraints_free_ex(&ob->constraints, false);

  BKE_partdeflect_free(ob->pd);
  BKE_rigidbody_free_object(ob, nullptr);
  BKE_rigidbody_free_constraint(ob);

  sbFree(ob);

  BKE_sculptsession_free(ob);

  BLI_freelistN(&ob->pc_ids);

  /* Free runtime curves data. */
  if (ob->runtime->curve_cache) {
    BKE_curve_bevelList_free(&ob->runtime->curve_cache->bev);
    if (ob->runtime->curve_cache->anim_path_accum_length) {
      MEM_freeN(ob->runtime->curve_cache->anim_path_accum_length);
    }
    MEM_freeN(ob->runtime->curve_cache);
    ob->runtime->curve_cache = nullptr;
  }

  BKE_previewimg_free(&ob->preview);

  MEM_SAFE_FREE(ob->lightgroup);
  BKE_light_linking_delete(ob, LIB_ID_CREATE_NO_USER_REFCOUNT);

  BKE_lightprobe_cache_free(ob);

  MEM_delete(ob->runtime);
}

static void library_foreach_sensorsObjectLooper(bSensor */*sensor*/,
                                                ID **id_pointer,
                                                void *user_data,
                                                LibraryForeachIDCallbackFlag cb_flag)
{
  LibraryForeachIDData *data = (LibraryForeachIDData *)user_data;
  BKE_lib_query_foreachid_process(data, id_pointer, cb_flag);
}

static void library_foreach_controllersObjectLooper(bController */*controller*/,
                                                    ID **id_pointer,
                                                    void *user_data,
                                                    LibraryForeachIDCallbackFlag cb_flag)
{
  LibraryForeachIDData *data = (LibraryForeachIDData *)user_data;
  BKE_lib_query_foreachid_process(data, id_pointer, cb_flag);
}

static void library_foreach_actuatorsObjectLooper(bActuator */*actuator*/,
                                                  ID **id_pointer,
                                                  void *user_data,
                                                  LibraryForeachIDCallbackFlag cb_flag)
{
  LibraryForeachIDData *data = (LibraryForeachIDData *)user_data;
  BKE_lib_query_foreachid_process(data, id_pointer, cb_flag);
}

static void library_foreach_proxiesObjectLooper(PythonProxy */*proxy*/,
                                                ID **id_pointer,
                                                void *user_data,
                                                LibraryForeachIDCallbackFlag cb_flag)
{
  LibraryForeachIDData *data = (LibraryForeachIDData *)user_data;
  BKE_lib_query_foreachid_process(data, id_pointer, cb_flag);
}

static void library_foreach_modifiersForeachIDLink(void *user_data,
                                                   Object * /*object*/,
                                                   ID **id_pointer,
                                                   const LibraryForeachIDCallbackFlag cb_flag)
{
  LibraryForeachIDData *data = (LibraryForeachIDData *)user_data;
  BKE_LIB_FOREACHID_PROCESS_FUNCTION_CALL(
      data, BKE_lib_query_foreachid_process(data, id_pointer, cb_flag));
}

static void library_foreach_gpencil_modifiersForeachIDLink(
    void *user_data,
    Object * /*object*/,
    ID **id_pointer,
    const LibraryForeachIDCallbackFlag cb_flag)
{
  LibraryForeachIDData *data = (LibraryForeachIDData *)user_data;
  BKE_LIB_FOREACHID_PROCESS_FUNCTION_CALL(
      data, BKE_lib_query_foreachid_process(data, id_pointer, cb_flag));
}

static void library_foreach_shaderfxForeachIDLink(void *user_data,
                                                  Object * /*object*/,
                                                  ID **id_pointer,
                                                  const LibraryForeachIDCallbackFlag cb_flag)
{
  LibraryForeachIDData *data = (LibraryForeachIDData *)user_data;
  BKE_LIB_FOREACHID_PROCESS_FUNCTION_CALL(
      data, BKE_lib_query_foreachid_process(data, id_pointer, cb_flag));
}

static void library_foreach_constraintObjectLooper(bConstraint * /*con*/,
                                                   ID **id_pointer,
                                                   bool is_reference,
                                                   void *user_data)
{
  LibraryForeachIDData *data = (LibraryForeachIDData *)user_data;
  const LibraryForeachIDCallbackFlag cb_flag = is_reference ? IDWALK_CB_USER : IDWALK_CB_NOP;
  BKE_LIB_FOREACHID_PROCESS_FUNCTION_CALL(
      data, BKE_lib_query_foreachid_process(data, id_pointer, cb_flag));
}

static void library_foreach_particlesystemsObjectLooper(ParticleSystem * /*psys*/,
                                                        ID **id_pointer,
                                                        void *user_data,
                                                        const LibraryForeachIDCallbackFlag cb_flag)
{
  LibraryForeachIDData *data = (LibraryForeachIDData *)user_data;
  BKE_LIB_FOREACHID_PROCESS_FUNCTION_CALL(
      data, BKE_lib_query_foreachid_process(data, id_pointer, cb_flag));
}

static void object_foreach_id(ID *id, LibraryForeachIDData *data)
{
  Object *object = reinterpret_cast<Object *>(id);
  const int flag = BKE_lib_query_foreachid_process_flags_get(data);

  /* object data special case */
  if (object->type == OB_EMPTY) {
    /* empty can have nullptr or Image */
    BKE_LIB_FOREACHID_PROCESS_ID(data, object->data, IDWALK_CB_USER);
  }
  else {
    /* when set, this can't be nullptr */
    if (object->data) {
      BKE_LIB_FOREACHID_PROCESS_ID(data, object->data, IDWALK_CB_USER | IDWALK_CB_NEVER_NULL);
    }
  }

  BKE_LIB_FOREACHID_PROCESS_IDSUPER(
      data, object->parent, IDWALK_CB_NEVER_SELF | IDWALK_CB_OVERRIDE_LIBRARY_HIERARCHY_DEFAULT);
  BKE_LIB_FOREACHID_PROCESS_IDSUPER(data, object->track, IDWALK_CB_NEVER_SELF);

  for (int i = 0; i < object->totcol; i++) {
    BKE_LIB_FOREACHID_PROCESS_IDSUPER(data, object->mat[i], IDWALK_CB_USER);
  }

  BKE_LIB_FOREACHID_PROCESS_IDSUPER(data, object->instance_collection, IDWALK_CB_USER);

  if (object->pd) {
    BKE_LIB_FOREACHID_PROCESS_IDSUPER(data, object->pd->tex, IDWALK_CB_USER);
    BKE_LIB_FOREACHID_PROCESS_IDSUPER(data, object->pd->f_source, IDWALK_CB_NOP);
  }

  if (object->pose) {
    for (bPoseChannel &pchan : object->pose->chanbase) {
      BKE_LIB_FOREACHID_PROCESS_FUNCTION_CALL(
          data, IDP_foreach_property(pchan.prop, IDP_TYPE_FILTER_ID, [&](IDProperty *prop) {
            BKE_lib_query_idpropertiesForeachIDLink_callback(prop, data);
          }));
      BKE_LIB_FOREACHID_PROCESS_FUNCTION_CALL(
          data,
          IDP_foreach_property(pchan.system_properties, IDP_TYPE_FILTER_ID, [&](IDProperty *prop) {
            BKE_lib_query_idpropertiesForeachIDLink_callback(prop, data);
          }));

      BKE_LIB_FOREACHID_PROCESS_IDSUPER(data, pchan.custom, IDWALK_CB_USER);
      BKE_LIB_FOREACHID_PROCESS_FUNCTION_CALL(
          data,
          BKE_constraints_id_loop(
              &pchan.constraints, library_foreach_constraintObjectLooper, flag, data));
    }
  }

  if (object->rigidbody_constraint) {
    BKE_LIB_FOREACHID_PROCESS_IDSUPER(
        data, object->rigidbody_constraint->ob1, IDWALK_CB_NEVER_SELF);
    BKE_LIB_FOREACHID_PROCESS_IDSUPER(
        data, object->rigidbody_constraint->ob2, IDWALK_CB_NEVER_SELF);
  }

  BKE_LIB_FOREACHID_PROCESS_FUNCTION_CALL(
      data, BKE_modifiers_foreach_ID_link(object, library_foreach_modifiersForeachIDLink, data));
  BKE_LIB_FOREACHID_PROCESS_FUNCTION_CALL(
      data,
      BKE_gpencil_modifiers_foreach_ID_link(
          object, library_foreach_gpencil_modifiersForeachIDLink, data));
  BKE_LIB_FOREACHID_PROCESS_FUNCTION_CALL(
      data,
      BKE_constraints_id_loop(
          &object->constraints, library_foreach_constraintObjectLooper, flag, data));
  BKE_LIB_FOREACHID_PROCESS_FUNCTION_CALL(
      data, BKE_shaderfx_foreach_ID_link(object, library_foreach_shaderfxForeachIDLink, data));

<<<<<<< HEAD
  /* UPBGE */
  BKE_sca_sensors_id_loop(&object->sensors, library_foreach_sensorsObjectLooper, data);
  BKE_sca_controllers_id_loop(&object->controllers, library_foreach_controllersObjectLooper, data);
  BKE_sca_actuators_id_loop(&object->actuators, library_foreach_actuatorsObjectLooper, data);
  BKE_python_proxies_id_loop(&object->components, library_foreach_proxiesObjectLooper, data);

  if (object->custom_object) {
    BKE_python_proxy_id_loop(object->custom_object, library_foreach_proxiesObjectLooper, data);
  }

  if (object->lodlevels.first) {
    LISTBASE_FOREACH (LodLevel *, level, &object->lodlevels) {
      BKE_LIB_FOREACHID_PROCESS_IDSUPER(data, level->source, IDWALK_CB_NEVER_SELF);
    }
  }
  /****************/

  LISTBASE_FOREACH (ParticleSystem *, psys, &object->particlesystem) {
=======
  for (ParticleSystem &psys : object->particlesystem) {
>>>>>>> 7178bae1
    BKE_LIB_FOREACHID_PROCESS_FUNCTION_CALL(
        data,
        BKE_particlesystem_id_loop(&psys, library_foreach_particlesystemsObjectLooper, data));
  }

  if (object->soft) {
    BKE_LIB_FOREACHID_PROCESS_IDSUPER(data, object->soft->collision_group, IDWALK_CB_NOP);

    if (object->soft->effector_weights) {
      BKE_LIB_FOREACHID_PROCESS_IDSUPER(
          data, object->soft->effector_weights->group, IDWALK_CB_USER);
    }
  }

  if (object->light_linking) {
    BKE_LIB_FOREACHID_PROCESS_IDSUPER(
        data, object->light_linking->receiver_collection, IDWALK_CB_USER);
    BKE_LIB_FOREACHID_PROCESS_IDSUPER(
        data, object->light_linking->blocker_collection, IDWALK_CB_USER);
  }

  if (flag & IDWALK_DO_DEPRECATED_POINTERS) {
    BKE_LIB_FOREACHID_PROCESS_IDSUPER(data, object->poselib, IDWALK_CB_USER);
    /* Note: This is technically _not_ needed currently, because readcode (see
     * #object_blend_read_data) directly converts and removes these deprecated ObHook data.
     * However, for sake of consistency, better have this ID pointer handled here nonetheless. */
    for (ObHook &hook : object->hooks) {
      /* No `ObHook` data should ever exist currently at a point where 'foreach_id' code is
       * executed. */
      BLI_assert_unreachable();
      BKE_LIB_FOREACHID_PROCESS_IDSUPER(data, hook.parent, IDWALK_CB_NOP);
    }

    BKE_LIB_FOREACHID_PROCESS_IDSUPER(data, object->gpd, IDWALK_CB_USER);

    BKE_LIB_FOREACHID_PROCESS_IDSUPER(data, object->proxy, IDWALK_CB_NOP);
    BKE_LIB_FOREACHID_PROCESS_IDSUPER(data, object->proxy_group, IDWALK_CB_NOP);
    /* Note that `proxy_from` is purposefully skipped here, as this should be considered as pure
     * runtime data. */

    PartEff *paf = BKE_object_do_version_give_parteff_245(object);
    if (paf && paf->group) {
      BKE_LIB_FOREACHID_PROCESS_IDSUPER(data, paf->group, IDWALK_CB_USER);
    }
  }
}

static void object_foreach_path_pointcache(ListBaseT<PointCache> *ptcache_list,
                                           BPathForeachPathData *bpath_data)
{
  for (PointCache *cache = (PointCache *)ptcache_list->first; cache != nullptr;
       cache = cache->next)
  {
    if (cache->flag & PTCACHE_DISK_CACHE) {
      BKE_bpath_foreach_path_fixed_process(bpath_data, cache->path, sizeof(cache->path));
    }
  }
}

static void object_foreach_path(ID *id, BPathForeachPathData *bpath_data)
{
  Object *ob = reinterpret_cast<Object *>(id);

  for (ModifierData &md : ob->modifiers) {
    /* TODO: Move that to #ModifierTypeInfo. */
    switch (md.type) {
      case eModifierType_Fluidsim: {
        FluidsimModifierData *fluidmd = reinterpret_cast<FluidsimModifierData *>(&md);
        if (fluidmd->fss) {
          BKE_bpath_foreach_path_fixed_process(
              bpath_data, fluidmd->fss->surfdataPath, sizeof(fluidmd->fss->surfdataPath));
        }
        break;
      }
      case eModifierType_Fluid: {
        FluidModifierData *fmd = reinterpret_cast<FluidModifierData *>(&md);
        if (fmd->type & MOD_FLUID_TYPE_DOMAIN && fmd->domain) {
          BKE_bpath_foreach_path_fixed_process(
              bpath_data, fmd->domain->cache_directory, sizeof(fmd->domain->cache_directory));
        }
        break;
      }
      case eModifierType_Cloth: {
        ClothModifierData *clmd = reinterpret_cast<ClothModifierData *>(&md);
        object_foreach_path_pointcache(&clmd->ptcaches, bpath_data);
        break;
      }
      case eModifierType_Ocean: {
        OceanModifierData *omd = reinterpret_cast<OceanModifierData *>(&md);
        BKE_bpath_foreach_path_fixed_process(bpath_data, omd->cachepath, sizeof(omd->cachepath));
        break;
      }
      case eModifierType_MeshCache: {
        MeshCacheModifierData *mcmd = reinterpret_cast<MeshCacheModifierData *>(&md);
        BKE_bpath_foreach_path_fixed_process(bpath_data, mcmd->filepath, sizeof(mcmd->filepath));
        break;
      }
      default:
        break;
    }
  }

  if (ob->soft != nullptr) {
    object_foreach_path_pointcache(&ob->soft->shared->ptcaches, bpath_data);
  }

  for (ParticleSystem &psys : ob->particlesystem) {
    object_foreach_path_pointcache(&psys.ptcaches, bpath_data);
  }
}

static void write_properties(BlendWriter *writer, ListBase *lb)
{
  bProperty *prop;

  prop = (bProperty *)lb->first;
  while (prop) {
    writer->write_struct(prop);

    if (prop->poin && prop->poin != &prop->data) {
      BLO_write_raw(writer, MEM_allocN_len(prop->poin), prop->poin);
    }

    prop = prop->next;
  }
}

static void write_sensors(BlendWriter *writer, ListBase *lb)
{
  bSensor *sens;

  sens = (bSensor *)lb->first;
  while (sens) {
    writer->write_struct(sens);

    BLO_write_pointer_array(writer, sens->totlinks, sens->links);

    switch (sens->type) {
      case SENS_NEAR:
        writer->write_struct_cast<bNearSensor>(sens->data);
        break;
      case SENS_MOUSE:
        writer->write_struct_cast<bMouseSensor>(sens->data);
        break;
      case SENS_KEYBOARD:
        writer->write_struct_cast<bKeyboardSensor>(sens->data);
        break;
      case SENS_PROPERTY:
        writer->write_struct_cast<bPropertySensor>(sens->data);
        break;
      case SENS_ARMATURE:
        writer->write_struct_cast<bArmatureSensor>(sens->data);
        break;
      case SENS_ACTUATOR:
        writer->write_struct_cast<bActuatorSensor>(sens->data);
        break;
      case SENS_DELAY:
        writer->write_struct_cast<bDelaySensor>(sens->data);
        break;
      case SENS_COLLISION:
        writer->write_struct_cast<bCollisionSensor>(sens->data);
        break;
      case SENS_RADAR:
        writer->write_struct_cast<bRadarSensor>(sens->data);
        break;
      case SENS_RANDOM:
        writer->write_struct_cast<bRandomSensor>(sens->data);
        break;
      case SENS_RAY:
        writer->write_struct_cast<bRaySensor>(sens->data);
        break;
      case SENS_MOVEMENT:
        writer->write_struct_cast<bMovementSensor>(sens->data);
        break;
      case SENS_MESSAGE:
        writer->write_struct_cast<bMessageSensor>(sens->data);
        break;
      case SENS_JOYSTICK:
        writer->write_struct_cast<bJoystickSensor>(sens->data);
        break;
      default:; /* error: don't know how to write this file */
    }

    sens = sens->next;
  }
}

static void write_controllers(BlendWriter *writer, ListBase *lb)
{
  bController *cont;

  cont = (bController *)lb->first;
  while (cont) {
    writer->write_struct(cont);

    BLO_write_pointer_array(writer, cont->totlinks, cont->links);

    switch (cont->type) {
      case CONT_EXPRESSION:
        writer->write_struct_cast<bExpressionCont>(cont->data);
        break;
      case CONT_PYTHON:
        writer->write_struct_cast<bPythonCont>(cont->data);
        break;
      default:; /* error: don't know how to write this file */
    }

    cont = cont->next;
  }
}

static void write_actuators(BlendWriter *writer, ListBase *lb)
{
  bActuator *act;

  act = (bActuator *)lb->first;
  while (act) {
    writer->write_struct(act);

    switch (act->type) {
      case ACT_ACTION:
        writer->write_struct_cast<bActionActuator>(act->data);
        break;
      case ACT_SOUND:
        writer->write_struct_cast<bSoundActuator>(act->data);
        break;
      case ACT_OBJECT:
        writer->write_struct_cast<bObjectActuator>(act->data);
        break;
      case ACT_PROPERTY:
        writer->write_struct_cast<bPropertyActuator>(act->data);
        break;
      case ACT_CAMERA:
        writer->write_struct_cast<bCameraActuator>(act->data);
        break;
      case ACT_CONSTRAINT:
        writer->write_struct_cast<bConstraintActuator>(act->data);
        break;
      case ACT_EDIT_OBJECT:
        writer->write_struct_cast<bEditObjectActuator>(act->data);
        break;
      case ACT_SCENE:
        writer->write_struct_cast<bSceneActuator>(act->data);
        break;
      case ACT_COLLECTION:
        writer->write_struct_cast<bCollectionActuator>(act->data);
        break;
      case ACT_GROUP:
        writer->write_struct_cast<bGroupActuator>(act->data);
        break;
      case ACT_RANDOM:
        writer->write_struct_cast<bRandomActuator>(act->data);
        break;
      case ACT_MESSAGE:
        writer->write_struct_cast<bMessageActuator>(act->data);
        break;
      case ACT_GAME:
        writer->write_struct_cast<bGameActuator>(act->data);
        break;
      case ACT_VIBRATION:
        writer->write_struct_cast<bVibrationActuator>(act->data);
        break;
      case ACT_VISIBILITY:
        writer->write_struct_cast<bVisibilityActuator>(act->data);
        break;
      case ACT_2DFILTER:
        writer->write_struct_cast<bTwoDFilterActuator>(act->data);
        break;
      case ACT_PARENT:
        writer->write_struct_cast<bParentActuator>(act->data);
        break;
      case ACT_STATE:
        writer->write_struct_cast<bStateActuator>(act->data);
        break;
      case ACT_ARMATURE:
        writer->write_struct_cast<bArmatureActuator>(act->data);
        break;
      case ACT_STEERING:
        writer->write_struct_cast<bSteeringActuator>(act->data);
        break;
      case ACT_MOUSE:
        writer->write_struct_cast<bMouseActuator>(act->data);
        break;
      default:; /* error: don't know how to write this file */
    }

    act = act->next;
  }
}

static void write_proxy_properties(BlendWriter *writer, ListBase *lb)
{
  PythonProxyProperty *pprop;

  pprop = (PythonProxyProperty *)lb->first;

  while (pprop) {
    LinkData *link;
    writer->write_struct(pprop);
    BLO_write_struct_list(writer, LinkData, &pprop->enumval);
    for (link = (LinkData *)pprop->enumval.first; link; link = link->next) {
      BLO_write_string(writer, (const char *)link->data);
    }
    pprop = pprop->next;
  }
}

static void write_proxy(BlendWriter *writer, PythonProxy *pp)
{
  writer->write_struct(pp);
  write_proxy_properties(writer, &pp->properties);
}

static void write_proxies(BlendWriter *writer, ListBase *lb)
{
  PythonProxy *pp;

  pp = (PythonProxy *)lb->first;

  while (pp) {
    write_proxy(writer, pp);

    pp = pp->next;
  }
}

static void object_foreach_cache(ID *id,
                                 IDTypeForeachCacheFunctionCallback function_callback,
                                 void *user_data)
{
  Object *ob = reinterpret_cast<Object *>(id);
  for (ModifierData &md : ob->modifiers) {
    if (const ModifierTypeInfo *info = BKE_modifier_get_info(ModifierType(md.type))) {
      if (info->foreach_cache) {
        info->foreach_cache(ob, &md, [&](const IDCacheKey &cache_key, void **cache_p, uint flags) {
          function_callback(id, &cache_key, cache_p, flags, user_data);
        });
      }
    }
  }
}

static void object_foreach_working_space_color(ID *id,
                                               const IDTypeForeachColorFunctionCallback &fn)
{
  Object *ob = (Object *)id;

  fn.single(ob->color);

  for (ShaderFxData &fx : ob->shader_fx) {
    const ShaderFxTypeInfo *fxi = BKE_shaderfx_get_info(ShaderFxType(fx.type));
    if (fxi && fxi->foreach_working_space_color) {
      fxi->foreach_working_space_color(&fx, fn);
    }
  }

  for (ModifierData &md : ob->modifiers) {
    const ModifierTypeInfo *mti = BKE_modifier_get_info(ModifierType(md.type));
    if (mti && mti->foreach_working_space_color) {
      mti->foreach_working_space_color(&md, fn);
    }
  }
}

static void object_blend_write(BlendWriter *writer, ID *id, const void *id_address)
{
  Object *ob = (Object *)id;

  const bool is_undo = BLO_write_is_undo(writer);

  /* Clean up, important in undo case to reduce false detection of changed data-blocks. */
  ob->runtime = nullptr;
  /* #Object::sculpt is also a runtime struct that should be stored in #Object::runtime. */
  ob->sculpt = nullptr;

  if (is_undo) {
    /* For undo we stay in object mode during undo presses, so keep edit-mode disabled on save as
     * well, can help reducing false detection of changed data-blocks. */
    ob->mode &= ~OB_MODE_EDIT;
  }

  /* write LibData */
  BLO_write_id_struct(writer, Object, id_address, &ob->id);
  BKE_id_blend_write(writer, &ob->id);

  /* direct data */
  BLO_write_pointer_array(writer, ob->totcol, ob->mat);
  BLO_write_char_array(writer, ob->totcol, ob->matbits);

  if (ob->pose) {
    BLI_assert(ob->type == OB_ARMATURE);
    BKE_pose_blend_write(writer, ob->pose);
  }

  /* UPBGE */
  write_properties(writer, &ob->prop);
  write_sensors(writer, &ob->sensors);
  write_controllers(writer, &ob->controllers);
  write_actuators(writer, &ob->actuators);
  write_proxies(writer, &ob->components);

  if (ob->custom_object) {
    write_proxy(writer, ob->custom_object);
  }

  if (ob->bsoft) {
    writer->write_struct(ob->bsoft);
  }
  BLO_write_struct_list(writer, LodLevel, &ob->lodlevels);
  /***************/

  BKE_constraint_blend_write(writer, &ob->constraints);
  animviz_motionpath_blend_write(writer, ob->mpath);

  writer->write_struct(ob->pd);
  if (ob->soft) {
    /* Set deprecated pointers to prevent crashes of older Blenders */
    ob->soft->pointcache = ob->soft->shared->pointcache;
    ob->soft->ptcaches = ob->soft->shared->ptcaches;
    writer->write_struct(ob->soft);
    writer->write_struct(ob->soft->shared);
    BKE_ptcache_blend_write(writer, &(ob->soft->shared->ptcaches));
    writer->write_struct(ob->soft->effector_weights);
  }

  if (ob->rigidbody_object) {
    /* TODO: if any extra data is added to handle duplis, will need separate function then */
    writer->write_struct(ob->rigidbody_object);
  }
  if (ob->rigidbody_constraint) {
    writer->write_struct(ob->rigidbody_constraint);
  }

  if (ob->type == OB_EMPTY && ob->empty_drawtype == OB_EMPTY_IMAGE) {
    writer->write_struct(ob->iuser);
  }

  BKE_particle_system_blend_write(writer, &ob->particlesystem);
  BKE_modifier_blend_write(writer, &ob->id, &ob->modifiers);
  BKE_shaderfx_blend_write(writer, &ob->shader_fx);

  BLO_write_struct_list(writer, LinkData, &ob->pc_ids);

  BKE_previewimg_blend_write(writer, ob->preview);

  if (ob->lightgroup) {
    writer->write_struct(ob->lightgroup);
  }
  if (ob->light_linking) {
    writer->write_struct(ob->light_linking);
  }

  if (ob->lightprobe_cache) {
    writer->write_struct(ob->lightprobe_cache);
    BKE_lightprobe_cache_blend_write(writer, ob->lightprobe_cache);
  }
}

static void object_blend_read_data(BlendDataReader *reader, ID *id)
{
  Object *ob = (Object *)id;

  ob->runtime = MEM_new<blender::bke::ObjectRuntime>(__func__);

  PartEff *paf;

  /* XXX This should not be needed - but seems like it can happen in some cases,
   * so for now play safe. */
  ob->proxy_from = nullptr;

  const bool is_undo = BLO_read_data_is_undo(reader);
  if (ob->id.tag & (ID_TAG_EXTERN | ID_TAG_INDIRECT)) {
    /* Do not allow any non-object mode for linked data.
     * See #34776, #42780, #81027 for more information. */
    ob->mode &= ~OB_MODE_ALL_MODE_DATA;
  }
  else if (is_undo) {
    /* For undo we want to stay in object mode during undo presses, so keep some edit modes
     * disabled.
     * TODO: Check if we should not disable more edit modes here? */
    ob->mode &= ~(OB_MODE_EDIT | OB_MODE_PARTICLE_EDIT);
  }

  BLO_read_struct(reader, bPose, &ob->pose);
  BKE_pose_blend_read_data(reader, &ob->id, ob->pose);

  BLO_read_struct(reader, bMotionPath, &ob->mpath);
  if (ob->mpath) {
    animviz_motionpath_blend_read_data(reader, ob->mpath);
  }

  /* Only for versioning, vertex group names are now stored on object data. */
  BLO_read_struct_list(reader, bDeformGroup, &ob->defbase);
  BLO_read_struct_list(reader, bFaceMap, &ob->fmaps);

  BLO_read_pointer_array(reader, ob->totcol, (void **)&ob->mat);
  BLO_read_char_array(reader, ob->totcol, &ob->matbits);

  /* do it here, below old data gets converted */
  BKE_modifier_blend_read_data(reader, &ob->modifiers, ob);
  BKE_gpencil_modifier_blend_read_data(reader, &ob->greasepencil_modifiers, ob);
  BKE_shaderfx_blend_read_data(reader, &ob->shader_fx, ob);

  BLO_read_struct_list(reader, PartEff, &ob->effect);
  paf = (PartEff *)ob->effect.first;
  while (paf) {
    if (paf->type == EFF_PARTICLE) {
      paf->keys = nullptr;
    }
    if (paf->type == EFF_WAVE) {
      WaveEff *wav = (WaveEff *)paf;
      PartEff *next = paf->next;
      WaveModifierData *wmd = (WaveModifierData *)BKE_modifier_new(eModifierType_Wave);

      wmd->damp = wav->damp;
      wmd->flag = wav->flag;
      wmd->height = wav->height;
      wmd->lifetime = wav->lifetime;
      wmd->narrow = wav->narrow;
      wmd->speed = wav->speed;
      wmd->startx = wav->startx;
      wmd->starty = wav->startx;
      wmd->timeoffs = wav->timeoffs;
      wmd->width = wav->width;

      BLI_addtail(&ob->modifiers, wmd);
      BKE_modifiers_persistent_uid_init(*ob, wmd->modifier);

      BLI_remlink(&ob->effect, paf);
      MEM_freeN(paf);

      paf = next;
      continue;
    }
    if (paf->type == EFF_BUILD) {
      BuildEff *baf = (BuildEff *)paf;
      PartEff *next = paf->next;
      BuildModifierData *bmd = (BuildModifierData *)BKE_modifier_new(eModifierType_Build);

      bmd->start = baf->sfra;
      bmd->length = baf->len;
      bmd->randomize = 0;
      bmd->seed = 1;

      BLI_addtail(&ob->modifiers, bmd);
      BKE_modifiers_persistent_uid_init(*ob, bmd->modifier);

      BLI_remlink(&ob->effect, paf);
      MEM_freeN(paf);

      paf = next;
      continue;
    }
    paf = paf->next;
  }

  BLO_read_struct(reader, PartDeflect, &ob->pd);
  BKE_particle_partdeflect_blend_read_data(reader, ob->pd);
  BLO_read_struct(reader, SoftBody, &ob->soft);
  if (ob->soft) {
    SoftBody *sb = ob->soft;

    sb->bpoint = nullptr; /* init pointers so it gets rebuilt nicely */
    sb->bspring = nullptr;
    sb->scratch = nullptr;
    /* although not used anymore */
    /* still have to be loaded to be compatible with old files */
    BLO_read_pointer_array(reader, sb->totkey, (void **)&sb->keys);
    if (sb->keys) {
      for (int a = 0; a < sb->totkey; a++) {
        BLO_read_struct(reader, SBVertex, &sb->keys[a]);
      }
    }

    BLO_read_struct(reader, EffectorWeights, &sb->effector_weights);
    if (!sb->effector_weights) {
      sb->effector_weights = BKE_effector_add_weights(nullptr);
    }

    BLO_read_struct(reader, SoftBody_Shared, &sb->shared);
    if (sb->shared == nullptr) {
      /* Link deprecated caches if they exist, so we can use them for versioning.
       * We should only do this when `sb->shared == nullptr`, because those pointers
       * are always set (for compatibility with older Blenders). We mustn't link
       * the same point-cache twice. */
      BKE_ptcache_blend_read_data(reader, &sb->ptcaches, &sb->pointcache, false);
    }
    else {
      /* link caches */
      BKE_ptcache_blend_read_data(reader, &sb->shared->ptcaches, &sb->shared->pointcache, false);
    }
  }
  BLO_read_struct(reader, FluidsimSettings, &ob->fluidsimSettings); /* NT */

  /* UPBGE */
  bProperty *prop;
  bSensor *sens;
  bController *cont;
  bActuator *act;
  PythonProxy *pp;
  PythonProxyProperty *pprop;

  BLO_read_struct_list(reader, bProperty, &ob->prop);
  for (prop = (bProperty *)ob->prop.first; prop; prop = prop->next) {
    BLO_read_data_address(reader, &prop->poin);
    if (prop->poin == nullptr)
      prop->poin = &prop->data;
  }

  BLO_read_struct_list(reader, bSensor, &ob->sensors);
  for (sens = (bSensor *)ob->sensors.first; sens; sens = sens->next) {
    BLO_read_data_address(reader, &sens->data);
    BLO_read_pointer_array(reader, sens->totlinks, (void **)&sens->links);
  }

  BLO_read_glob_list(reader, &ob->controllers);
  if (ob->init_state) {
    if (!is_undo) {
      /* if a known first state is specified, set it so that the game will start ok */
      ob->state = ob->init_state;
    }
  }
  else if (!ob->state) {
    ob->state = 1;
  }
  else if (!ob->init_state) {
    ob->init_state = 1;
  }
  for (cont = (bController *)ob->controllers.first; cont; cont = cont->next) {
    BLO_read_data_address(reader, &cont->data);
    BLO_read_pointer_array(reader, cont->totlinks, (void **)&cont->links);
    if (cont->state_mask == 0)
      cont->state_mask = 1;
  }

  BLO_read_glob_list(reader, &ob->actuators);
  for (act = (bActuator *)ob->actuators.first; act; act = act->next) {
    BLO_read_data_address(reader, &act->data);
  }

  BLO_read_glob_list(reader, &ob->components);
  pp = (PythonProxy *)ob->components.first;
  while (pp) {
    BLO_read_glob_list(reader, &pp->properties);
    pprop = (PythonProxyProperty *)pp->properties.first;
    while (pprop) {
      BLO_read_struct_list(reader, LinkData, &pprop->enumval);
      for (LinkData *link = (LinkData *)pprop->enumval.first; link; link = link->next) {
        BLO_read_data_address(reader, &link->data);
      }
      pprop = pprop->next;
    }
    pp = pp->next;
  }

  BLO_read_data_address(reader, &ob->custom_object);
  pp = ob->custom_object;

  if (pp) {
    BLO_read_glob_list(reader, &pp->properties);
    pprop = (PythonProxyProperty *)pp->properties.first;
    while (pprop) {
      BLO_read_struct_list(reader, LinkData, &pprop->enumval);
      for (LinkData *link = (LinkData *)pprop->enumval.first; link; link = link->next) {
        BLO_read_data_address(reader, &link->data);
      }
      pprop = pprop->next;
    }
  }

  BLO_read_struct(reader, BulletSoftBody, &ob->bsoft);

  BLO_read_struct_list(reader, LodLevel, &ob->lodlevels);
  ob->currentlod = (LodLevel *)ob->lodlevels.first;
  /* End of UPBGE */

  BLO_read_struct(reader, RigidBodyOb, &ob->rigidbody_object);
  if (ob->rigidbody_object) {
    RigidBodyOb *rbo = ob->rigidbody_object;
    /* Allocate runtime-only struct */
    rbo->shared = MEM_new_for_free<RigidBodyOb_Shared>("RigidBodyObShared");
  }
  BLO_read_struct(reader, RigidBodyCon, &ob->rigidbody_constraint);
  if (ob->rigidbody_constraint) {
    ob->rigidbody_constraint->physics_constraint = nullptr;
  }

  BLO_read_struct_list(reader, ParticleSystem, &ob->particlesystem);
  BKE_particle_system_blend_read_data(reader, &ob->particlesystem);

  BKE_constraint_blend_read_data(reader, &ob->id, &ob->constraints);

  BLO_read_struct_list(reader, ObHook, &ob->hooks);
  while (ob->hooks.first) {
    ObHook *hook = (ObHook *)ob->hooks.first;
    HookModifierData *hmd = (HookModifierData *)BKE_modifier_new(eModifierType_Hook);

    BLO_read_int32_array(reader, hook->totindex, &hook->indexar);

    /* Do conversion here because if we have loaded
     * a hook we need to make sure it gets converted
     * and freed, regardless of version.
     */
    copy_v3_v3(hmd->cent, hook->cent);
    hmd->falloff = hook->falloff;
    hmd->force = hook->force;
    hmd->indexar = hook->indexar;
    hmd->object = hook->parent;
    memcpy(hmd->parentinv, hook->parentinv, sizeof(hmd->parentinv));
    hmd->indexar_num = hook->totindex;

    BLI_addhead(&ob->modifiers, hmd);
    BLI_remlink(&ob->hooks, hook);

    BKE_modifier_unique_name(&ob->modifiers, (ModifierData *)hmd);
    BKE_modifiers_persistent_uid_init(*ob, hmd->modifier);

    MEM_freeN(hook);
  }

  BLO_read_struct(reader, ImageUser, &ob->iuser);
  if (ob->type == OB_EMPTY && ob->empty_drawtype == OB_EMPTY_IMAGE && !ob->iuser) {
    BKE_object_empty_draw_type_set(ob, ob->empty_drawtype);
  }

  BLO_read_struct_list(reader, LinkData, &ob->pc_ids);

  /* in case this value changes in future, clamp else we get undefined behavior */
  CLAMP(ob->rotmode, ROT_MODE_MIN, ROT_MODE_MAX);

  /* Some files were incorrectly written with a dangling pointer to this runtime data. */
  ob->sculpt = nullptr;

  /* When loading undo steps, for objects in modes that use `sculpt`, recreate the mode runtime
   * data. For regular non-undo reading, this is currently handled by mode switching after the
   * initial file read. */
  if (BLO_read_data_is_undo(reader) && (ob->mode & OB_MODE_ALL_SCULPT)) {
    BKE_object_sculpt_data_create(ob);
  }

  BLO_read_struct(reader, PreviewImage, &ob->preview);
  BKE_previewimg_blend_read(reader, ob->preview);

  BLO_read_struct(reader, LightgroupMembership, &ob->lightgroup);
  BLO_read_struct(reader, LightLinking, &ob->light_linking);

  BLO_read_struct(reader, LightProbeObjectCache, &ob->lightprobe_cache);
  if (ob->lightprobe_cache) {
    BKE_lightprobe_cache_blend_read(reader, ob->lightprobe_cache);
  }
}

static void object_blend_read_after_liblink(BlendLibReader *reader, ID *id)
{
  Object *ob = reinterpret_cast<Object *>(id);

  Main *bmain = BLO_read_lib_get_main(reader);
  BlendFileReadReport *reports = BLO_read_lib_reports(reader);

  if (ob->data == nullptr && ob->type != OB_EMPTY) {
    /* NOTE: This case is not expected to happen anymore, since in when a linked ID disappears, an
     * empty placeholder is created for it by readfile code. Only some serious corruption of data
     * should be able to trigger this code nowadays. */

    ob->type = OB_EMPTY;

    if (ob->pose) {
      /* This code is now executed after _all_ ID pointers have been lib-linked,so it's safe to do
       * a proper cleanup. Further more, since user count of IDs is not done in read-code anymore,
       * `BKE_pose_free_ex(ob->pose, false)` can be called (instead of
       * `BKE_pose_free_ex(ob->pose)`), avoiding any access to other IDs altogether. */
      BKE_pose_free_ex(ob->pose, false);
      ob->pose = nullptr;
      ob->mode &= ~OB_MODE_POSE;
    }

    if (ob->id.lib) {
      BLO_reportf_wrap(reports,
                       RPT_INFO,
                       RPT_("Cannot find object data of %s lib %s"),
                       ob->id.name + 2,
                       ob->id.lib->filepath);
    }
    else {
      BLO_reportf_wrap(reports, RPT_INFO, RPT_("Object %s lost data"), ob->id.name + 2);
    }
    reports->count.missing_obdata++;
  }

  if (ob->data && ELEM(ob->type, OB_FONT, OB_CURVES_LEGACY, OB_SURF)) {
    /* NOTE: This case may happen when linked curve data changes it's type,
     * since a #Curve may be used for Text/Surface/Curve.
     * Since the same ID type is used for all of these.
     * Within a file (no library linking) this should never happen.
     * see: #139133. */

    BLI_assert(GS(static_cast<ID *>(ob->data)->name) == ID_CU_LEGACY);
    /* Don't recalculate any internal curve data is this is low level logic
     * intended to avoid errors when switching between font/curve types. */
    BKE_curve_type_test(ob, false);
  }

  /* When the object is local and the data is library its possible
   * the material list size gets out of sync. #22663. */
  if (ob->data && ob->id.lib != static_cast<ID *>(ob->data)->lib) {
    BKE_object_materials_sync_length(bmain, ob, static_cast<ID *>(ob->data));
  }

  /* Performs quite extensive rebuilding & validation of object-level Pose data from the Armature
   * obdata. */
  BKE_pose_blend_read_after_liblink(reader, ob, ob->pose);

  BKE_particle_system_blend_read_after_liblink(reader, ob, &ob->id, &ob->particlesystem);

  /* UPBGE */
  for (bSensor *sens = (bSensor *)ob->sensors.first; sens; sens = sens->next) {
    for (int a = 0; a < sens->totlinks; a++) {
      sens->links[a] = (bController *)BLO_read_get_new_globaldata_address(reader, sens->links[a]);
    }
  }

  for (bController *cont = (bController *)ob->controllers.first; cont; cont = cont->next) {
    for (int a = 0; a < cont->totlinks; a++) {
      cont->links[a] = (bActuator *)BLO_read_get_new_globaldata_address(reader, cont->links[a]);
    }
    cont->slinks = nullptr;
    cont->totslinks = 0;
  }
  /* End of UPBGE */
}

PartEff *BKE_object_do_version_give_parteff_245(Object *ob)
{
  PartEff *paf;

  paf = (PartEff *)ob->effect.first;
  while (paf) {
    if (paf->type == EFF_PARTICLE) {
      return paf;
    }
    paf = paf->next;
  }
  return nullptr;
}

static void object_lib_override_apply_post(ID *id_dst, ID *id_src)
{
  /* id_dst is the new local override copy of the linked reference data. id_src is the old override
   * data stored on disk, used as source data for override operations. */
  Object *object_dst = (Object *)id_dst;
  Object *object_src = (Object *)id_src;

  ListBaseT<PTCacheID> pidlist_dst, pidlist_src;
  BKE_ptcache_ids_from_object(&pidlist_dst, object_dst, nullptr, 0);
  BKE_ptcache_ids_from_object(&pidlist_src, object_src, nullptr, 0);

  /* Problem with point caches is that several status flags (like OUTDATED or BAKED) are read-only
   * at RNA level, and therefore not overridable per-se.
   *
   * This code is a workaround this to check all point-caches from both source and destination
   * objects in parallel, and transfer those flags when it makes sense.
   *
   * This allows to keep baked caches across lib-overrides applies.
   *
   * NOTE: This is fairly hackish and weak, but so is the point-cache system as its whole. A more
   * robust solution would be e.g. to have a specific RNA entry point to deal with such cases
   * (maybe a new flag to allow override code to set values of some read-only properties?).
   */
  PTCacheID *pid_src, *pid_dst;
  for (pid_dst = (PTCacheID *)pidlist_dst.first, pid_src = (PTCacheID *)pidlist_src.first;
       pid_dst != nullptr;
       pid_dst = pid_dst->next, pid_src = (pid_src != nullptr) ? pid_src->next : nullptr)
  {
    /* If pid's do not match, just tag info of caches in dst as dirty and continue. */
    if (pid_src == nullptr) {
      continue;
    }
    if (pid_dst->type != pid_src->type || pid_dst->file_type != pid_src->file_type ||
        pid_dst->default_step != pid_src->default_step || pid_dst->max_step != pid_src->max_step ||
        pid_dst->data_types != pid_src->data_types || pid_dst->info_types != pid_src->info_types)
    {
      for (PointCache &point_cache_src : *pid_src->ptcaches) {
        point_cache_src.flag |= PTCACHE_FLAG_INFO_DIRTY;
      }
      continue;
    }

    PointCache *point_cache_dst, *point_cache_src;
    for (point_cache_dst = (PointCache *)pid_dst->ptcaches->first,
        point_cache_src = (PointCache *)pid_src->ptcaches->first;
         point_cache_dst != nullptr;
         point_cache_dst = point_cache_dst->next,
        point_cache_src = (point_cache_src != nullptr) ? point_cache_src->next : nullptr)
    {
      /* Always force updating info about caches of applied lib-overrides. */
      point_cache_dst->flag |= PTCACHE_FLAG_INFO_DIRTY;
      if (point_cache_src == nullptr || !STREQ(point_cache_dst->name, point_cache_src->name)) {
        continue;
      }
      if ((point_cache_src->flag & PTCACHE_BAKED) != 0) {
        point_cache_dst->flag |= PTCACHE_BAKED;
      }
      if ((point_cache_src->flag & PTCACHE_OUTDATED) == 0) {
        point_cache_dst->flag &= ~PTCACHE_OUTDATED;
      }
    }
  }
  BLI_freelistN(&pidlist_dst);
  BLI_freelistN(&pidlist_src);
}

static IDProperty *object_asset_dimensions_property(Object *ob)
{
  using namespace blender::bke;
  float3 dimensions;
  BKE_object_dimensions_get(ob, dimensions);
  if (is_zero_v3(dimensions)) {
    return nullptr;
  }
  return idprop::create("dimensions", Span(&dimensions.x, 3)).release();
}

static void object_asset_metadata_ensure(void *asset_ptr, AssetMetaData *asset_data)
{
  Object *ob = (Object *)asset_ptr;
  BLI_assert(GS(ob->id.name) == ID_OB);

  /* Update dimensions hint for the asset. */
  if (IDProperty *dimensions_prop = object_asset_dimensions_property(ob)) {
    BKE_asset_metadata_idprop_ensure(asset_data, dimensions_prop);
  }
}

static AssetTypeInfo AssetType_OB = {
    /*pre_save_fn*/ object_asset_metadata_ensure,
    /*on_mark_asset_fn*/ object_asset_metadata_ensure,
    /*on_clear_asset_fn*/ nullptr,
};

IDTypeInfo IDType_ID_OB = {
    /*id_code*/ Object::id_type,
    /*id_filter*/ FILTER_ID_OB,
    /* Could be more specific, but simpler to just always say 'yes' here. */
    /*dependencies_id_types*/ FILTER_ID_ALL,
    /*main_listbase_index*/ INDEX_ID_OB,
    /*struct_size*/ sizeof(Object),
    /*name*/ "Object",
    /*name_plural*/ N_("objects"),
    /*translation_context*/ BLT_I18NCONTEXT_ID_OBJECT,
    /*flags*/ 0,
    /*asset_type_info*/ &AssetType_OB,

    /*init_data*/ object_init_data,
    /*copy_data*/ object_copy_data,
    /*free_data*/ object_free_data,
    /*make_local*/ nullptr,
    /*foreach_id*/ object_foreach_id,
    /*foreach_cache*/ object_foreach_cache,
    /*foreach_path*/ object_foreach_path,
    /*foreach_working_space_color*/ object_foreach_working_space_color,
    /*owner_pointer_get*/ nullptr,

    /*blend_write*/ object_blend_write,
    /*blend_read_data*/ object_blend_read_data,
    /*blend_read_after_liblink*/ object_blend_read_after_liblink,

    /*blend_read_undo_preserve*/ nullptr,

    /*lib_override_apply_post*/ object_lib_override_apply_post,
};

void BKE_object_workob_clear(Object *workob)
{
  *workob = blender::dna::shallow_zero_initialize();

  workob->scale[0] = workob->scale[1] = workob->scale[2] = 1.0f;
  workob->dscale[0] = workob->dscale[1] = workob->dscale[2] = 1.0f;
  workob->rotmode = ROT_MODE_EUL;
}

void BKE_object_free_particlesystems(Object *ob)
{
  while (ParticleSystem *psys = (ParticleSystem *)BLI_pophead(&ob->particlesystem)) {
    psys_free(ob, psys);
  }
}

void BKE_object_free_softbody(Object *ob)
{
  sbFree(ob);
}

void BKE_object_free_bulletsoftbody(Object *ob)
{
  if (ob->bsoft) {
    bsbFree(ob->bsoft);
    ob->bsoft = nullptr;
  }
}

void BKE_object_free_curve_cache(Object *ob)
{
  if (ob->runtime->curve_cache) {
    BKE_displist_free(&ob->runtime->curve_cache->disp);
    BKE_curve_bevelList_free(&ob->runtime->curve_cache->bev);
    if (ob->runtime->curve_cache->anim_path_accum_length) {
      MEM_freeN(ob->runtime->curve_cache->anim_path_accum_length);
    }
    BKE_nurbList_free(&ob->runtime->curve_cache->deformed_nurbs);
    MEM_freeN(ob->runtime->curve_cache);
    ob->runtime->curve_cache = nullptr;
  }
}

void BKE_object_free_modifiers(Object *ob, const int flag)
{
  while (ModifierData *md = (ModifierData *)BLI_pophead(&ob->modifiers)) {
    BKE_modifier_free_ex(md, flag);
  }

  while (
      GpencilModifierData *gp_md = (GpencilModifierData *)BLI_pophead(&ob->greasepencil_modifiers))
  {
    BKE_gpencil_modifier_free_ex(gp_md, flag);
  }
  /* Particle modifiers were freed, so free the particle-systems as well. */
  BKE_object_free_particlesystems(ob);

  /* Same for soft-body */
  BKE_object_free_softbody(ob);

  /* modifiers may have stored data in the DM cache */
  BKE_object_free_derived_caches(ob);
}

void BKE_object_free_shaderfx(Object *ob, const int flag)
{
  while (ShaderFxData *fx = (ShaderFxData *)BLI_pophead(&ob->shader_fx)) {
    BKE_shaderfx_free_ex(fx, flag);
  }
}

void BKE_object_modifier_hook_reset(Object *ob, HookModifierData *hmd)
{
  /* reset functionality */
  if (hmd->object) {
    bPoseChannel *pchan = BKE_pose_channel_find_name(hmd->object->pose, hmd->subtarget);

    if (hmd->subtarget[0] && pchan) {
      float imat[4][4], mat[4][4];

      /* Calculate the world-space matrix for the pose-channel target first,
       * then carry on as usual. */
      mul_m4_m4m4(mat, hmd->object->object_to_world().ptr(), pchan->pose_mat);

      invert_m4_m4(imat, mat);
      mul_m4_m4m4(hmd->parentinv, imat, ob->object_to_world().ptr());
    }
    else {
      invert_m4_m4(hmd->object->runtime->world_to_object.ptr(),
                   hmd->object->object_to_world().ptr());
      mul_m4_m4m4(
          hmd->parentinv, hmd->object->world_to_object().ptr(), ob->object_to_world().ptr());
    }
  }
}

void BKE_object_modifier_gpencil_hook_reset(Object *ob, HookGpencilModifierData *hmd)
{
  if (hmd->object == nullptr) {
    return;
  }
  /* reset functionality */
  bPoseChannel *pchan = BKE_pose_channel_find_name(hmd->object->pose, hmd->subtarget);

  if (hmd->subtarget[0] && pchan) {
    float imat[4][4], mat[4][4];

    /* Calculate the world-space matrix for the pose-channel target first,
     * then carry on as usual. */
    mul_m4_m4m4(mat, hmd->object->object_to_world().ptr(), pchan->pose_mat);

    invert_m4_m4(imat, mat);
    mul_m4_m4m4(hmd->parentinv, imat, ob->object_to_world().ptr());
  }
  else {
    invert_m4_m4(hmd->object->runtime->world_to_object.ptr(),
                 hmd->object->object_to_world().ptr());
    mul_m4_m4m4(hmd->parentinv, hmd->object->world_to_object().ptr(), ob->object_to_world().ptr());
  }
}

void BKE_object_modifier_set_active(Object *ob, ModifierData *md)
{
  for (ModifierData &md_iter : ob->modifiers) {
    md_iter.flag &= ~eModifierFlag_Active;
  }

  if (md != nullptr) {
    BLI_assert(BLI_findindex(&ob->modifiers, md) != -1);
    md->flag |= eModifierFlag_Active;
  }
}

ModifierData *BKE_object_active_modifier(const Object *ob)
{
  /* In debug mode, check for only one active modifier. */
#ifndef NDEBUG
  int active_count = 0;
  for (ModifierData &md : ob->modifiers) {
    if (md.flag & eModifierFlag_Active) {
      active_count++;
    }
  }
  BLI_assert(ELEM(active_count, 0, 1));
#endif

  for (ModifierData &md : ob->modifiers) {
    if (md.flag & eModifierFlag_Active) {
      return &md;
    }
  }

  return nullptr;
}

bool BKE_object_supports_modifiers(const Object *ob)
{
  return ELEM(ob->type,
              OB_MESH,
              OB_CURVES,
              OB_CURVES_LEGACY,
              OB_SURF,
              OB_FONT,
              OB_LATTICE,
              OB_POINTCLOUD,
              OB_VOLUME,
              OB_GREASE_PENCIL);
}

bool BKE_object_support_modifier_type_check(const Object *ob, int modifier_type)
{
  const ModifierTypeInfo *mti = BKE_modifier_get_info((ModifierType)modifier_type);

  /* Surface and lattice objects don't output geometry sets. */
  if (mti->modify_geometry_set != nullptr && ELEM(ob->type, OB_SURF, OB_LATTICE)) {
    return false;
  }

  if (ELEM(ob->type, OB_POINTCLOUD, OB_CURVES)) {
    return ELEM(modifier_type, eModifierType_Nodes, eModifierType_MeshSequenceCache);
  }
  if (ob->type == OB_VOLUME) {
    return mti->modify_geometry_set != nullptr;
  }
  if (ELEM(ob->type, OB_MESH, OB_CURVES_LEGACY, OB_SURF, OB_FONT, OB_LATTICE)) {
    if (ob->type == OB_LATTICE && (mti->flags & eModifierTypeFlag_AcceptsVertexCosOnly) == 0) {
      return false;
    }

    if (!((mti->flags & eModifierTypeFlag_AcceptsCVs) ||
          (ob->type == OB_MESH && (mti->flags & eModifierTypeFlag_AcceptsMesh))))
    {
      return false;
    }

    return true;
  }
  if (ob->type == OB_GREASE_PENCIL && (mti->flags & eModifierTypeFlag_AcceptsGreasePencil)) {
    return true;
  }

  return false;
}

static bool object_modifier_type_copy_check(ModifierType md_type)
{
  return !ELEM(md_type, eModifierType_Hook, eModifierType_Collision);
}

/**
 * Find a `psys` matching given `psys_src` in `ob_dst`
 * (i.e. sharing the same #ParticleSettings ID), or add one, and return valid `psys` from `ob_dst`.
 *
 * \note Order handling is fairly weak here. This code assumes that it is called **before** the
 * modifier using the `psys` is actually copied, and that this copied modifier will be added at the
 * end of the stack. That way we can be sure that the particle modifier will be before the one
 * using its particle system in the stack.
 */
static ParticleSystem *object_copy_modifier_particle_system_ensure(Main *bmain,
                                                                   const Scene *scene,
                                                                   Object *ob_dst,
                                                                   ParticleSystem *psys_src)
{
  ParticleSystem *psys_dst = nullptr;

  /* Check if a particle system with the same particle settings
   * already exists on the destination object. */
  for (ParticleSystem &psys : ob_dst->particlesystem) {
    if (psys.part == psys_src->part) {
      psys_dst = &psys;
      break;
    }
  }

  /* If it does not exist, copy the particle system to the destination object. */
  if (psys_dst == nullptr) {
    ModifierData *md = object_copy_particle_system(bmain, scene, ob_dst, psys_src);
    psys_dst = ((ParticleSystemModifierData *)md)->psys;
  }

  return psys_dst;
}

bool BKE_object_copy_modifier(Main *bmain,
                              const Scene *scene,
                              Object *ob_dst,
                              const Object *ob_src,
                              const ModifierData *md_src)
{
  const ModifierTypeInfo *mti = BKE_modifier_get_info((ModifierType)md_src->type);
  if (!object_modifier_type_copy_check((ModifierType)md_src->type)) {
    /* We never allow copying those modifiers here. */
    return false;
  }
  if (!BKE_object_support_modifier_type_check(ob_dst, md_src->type)) {
    return false;
  }
  if (mti->flags & eModifierTypeFlag_Single) {
    if (BKE_modifiers_findby_type(ob_dst, (ModifierType)md_src->type) != nullptr) {
      return false;
    }
  }

  ParticleSystem *psys_src = nullptr;
  ParticleSystem *psys_dst = nullptr;

  switch (md_src->type) {
    case eModifierType_Softbody:
      BKE_object_copy_softbody(ob_dst, ob_src, 0);
      break;
    case eModifierType_Skin:
      /* ensure skin-node customdata exists */
      BKE_mesh_ensure_skin_customdata((Mesh *)ob_dst->data);
      break;
    case eModifierType_Fluid: {
      const FluidModifierData *fmd = (const FluidModifierData *)md_src;
      if (fmd->type == MOD_FLUID_TYPE_FLOW) {
        if (fmd->flow != nullptr && fmd->flow->psys != nullptr) {
          psys_src = fmd->flow->psys;
          psys_dst = object_copy_modifier_particle_system_ensure(bmain, scene, ob_dst, psys_src);
        }
      }
      break;
    }
    case eModifierType_DynamicPaint: {
      const DynamicPaintModifierData *dpmd = (const DynamicPaintModifierData *)md_src;
      if (dpmd->brush != nullptr && dpmd->brush->psys != nullptr) {
        psys_src = dpmd->brush->psys;
        psys_dst = object_copy_modifier_particle_system_ensure(bmain, scene, ob_dst, psys_src);
      }
      break;
    }
    default:
      break;
  }

  ModifierData *md_dst;
  if (md_src->type == eModifierType_ParticleSystem) {
    md_dst = object_copy_particle_system(
        bmain, scene, ob_dst, ((const ParticleSystemModifierData *)md_src)->psys);
  }
  else {
    md_dst = BKE_modifier_new(md_src->type);

    STRNCPY_UTF8(md_dst->name, md_src->name);

    if (md_src->type == eModifierType_Multires) {
      /* Has to be done after mod creation, but *before* we actually copy its settings! */
      multiresModifier_sync_levels_ex(
          ob_dst, (const MultiresModifierData *)md_src, (MultiresModifierData *)md_dst);
    }

    BKE_modifier_copydata(md_src, md_dst);

    switch (md_dst->type) {
      case eModifierType_Fluid:
        if (psys_dst != nullptr) {
          FluidModifierData *fmd_dst = (FluidModifierData *)md_dst;
          BLI_assert(fmd_dst->type == MOD_FLUID_TYPE_FLOW && fmd_dst->flow != nullptr &&
                     fmd_dst->flow->psys != nullptr);
          fmd_dst->flow->psys = psys_dst;
        }
        break;
      case eModifierType_DynamicPaint:
        if (psys_dst != nullptr) {
          DynamicPaintModifierData *dpmd_dst = (DynamicPaintModifierData *)md_dst;
          BLI_assert(dpmd_dst->brush != nullptr && dpmd_dst->brush->psys != nullptr);
          dpmd_dst->brush->psys = psys_dst;
        }
        break;
      default:
        break;
    }

    BKE_modifiers_add_at_end_if_possible(ob_dst, md_dst);
    BKE_modifier_unique_name(&ob_dst->modifiers, md_dst);
    BKE_modifiers_persistent_uid_init(*ob_dst, *md_dst);
  }

  BKE_object_modifier_set_active(ob_dst, md_dst);

  return true;
}

bool BKE_object_modifier_stack_copy(Object *ob_dst,
                                    const Object *ob_src,
                                    const bool do_copy_all,
                                    const int flag_subdata)
{
  if (!BLI_listbase_is_empty(&ob_dst->modifiers) ||
      !BLI_listbase_is_empty(&ob_dst->greasepencil_modifiers))
  {
    BLI_assert_msg(
        false,
        "Trying to copy a modifier stack into an object having a non-empty modifier stack.");
    return false;
  }

  for (ModifierData &md_src : ob_src->modifiers) {
    if (!do_copy_all && !object_modifier_type_copy_check((ModifierType)md_src.type)) {
      continue;
    }
    if (!BKE_object_support_modifier_type_check(ob_dst, md_src.type)) {
      continue;
    }

    ModifierData *md_dst = BKE_modifier_copy_ex(&md_src, flag_subdata);
    BLI_addtail(&ob_dst->modifiers, md_dst);
  }

  /* This could be copied from anywhere, since no other modifier actually use this data. But for
   * consistency do it together with particle systems. */
  BKE_object_copy_softbody(ob_dst, ob_src, flag_subdata);

  /* It is mandatory that this happens after copying modifiers, as it will update their `psys`
   * pointers accordingly. */
  BKE_object_copy_particlesystems(ob_dst, ob_src, flag_subdata);

  return true;
}

void BKE_object_link_modifiers(Object *ob_dst, const Object *ob_src)
{
  BKE_object_free_modifiers(ob_dst, 0);

  BKE_object_modifier_stack_copy(ob_dst, ob_src, false, 0);
}

/**
 * Copy CCG related data. Used to sync copy of mesh with reshaped original mesh.
 */
static void copy_ccg_data(Mesh *mesh_dst, Mesh *mesh_src, const eCustomDataType layer_type)
{
  BLI_assert(mesh_dst->corners_num == mesh_src->corners_num);
  CustomData *data_dst = &mesh_dst->corner_data;
  CustomData *data_src = &mesh_src->corner_data;
  const int num_elements = mesh_src->corners_num;
  if (!CustomData_has_layer(data_src, layer_type)) {
    return;
  }
  const int layer_index = CustomData_get_layer_index(data_dst, layer_type);
  CustomData_free_layer(data_dst, layer_type, layer_index);
  BLI_assert(!CustomData_has_layer(data_dst, layer_type));
  CustomData_add_layer(data_dst, eCustomDataType(layer_type), CD_SET_DEFAULT, num_elements);
  BLI_assert(CustomData_has_layer(data_dst, layer_type));
  CustomData_copy_layer_type_data(data_src, data_dst, layer_type, 0, 0, num_elements);
}

static void object_update_from_subsurf_ccg(Object *object)
{
  /* Currently CCG is only created for Mesh objects. */
  if (object->type != OB_MESH) {
    return;
  }
  /* If object does not own evaluated mesh we can not access it since it might be freed already
   * (happens on dependency graph free where order of evaluated IDs free is undefined).
   *
   * Good news is: such mesh does not have modifiers applied, so no need to worry about CCG. */
  if (!object->runtime->is_data_eval_owned) {
    return;
  }
  /* Object was never evaluated, so can not have CCG subdivision surface. If it were evaluated, do
   * not try to compute OpenSubDiv on the CPU as it is not needed here. */
  Mesh *mesh_eval = BKE_object_get_evaluated_mesh_no_subsurf_unchecked(object);
  if (mesh_eval == nullptr) {
    return;
  }
  SubdivCCG *subdiv_ccg = mesh_eval->runtime->subdiv_ccg.get();
  if (subdiv_ccg == nullptr) {
    return;
  }
  /* Check whether there is anything to be reshaped. */
  if (!subdiv_ccg->dirty.coords && !subdiv_ccg->dirty.hidden) {
    return;
  }
  const int tot_level = mesh_eval->runtime->subdiv_ccg_tot_level;
  Object *object_orig = DEG_get_original(object);
  Mesh *mesh_orig = (Mesh *)object_orig->data;
  multiresModifier_reshapeFromCCG(tot_level, mesh_orig, subdiv_ccg);
  /* NOTE: we need to reshape into an original mesh from main database,
   * allowing:
   *
   * - Update copies of that mesh at any moment.
   * - Save the file without doing extra reshape.
   * - All the users of the mesh have updated displacement.
   *
   * However, the tricky part here is that we only know about sculpted
   * state of a mesh on an object level, and object is being updated after
   * mesh data-block is updated. This forces us to:
   *
   * - Update mesh data-block from object evaluation, which is technically
   *   forbidden, but there is no other place for this yet.
   * - Reshape to the original mesh from main database, and then copy updated
   *   layer to copy of that mesh (since copy of the mesh has decoupled
   *   custom data layers).
   *
   * All this is defeating all the designs we need to follow to allow safe
   * threaded evaluation, but this is as good as we can make it within the
   * current sculpt/evaluated mesh design. This is also how we've survived
   * with old #DerivedMesh based solutions. So, while this is all wrong and
   * needs reconsideration, doesn't seem to be a big stopper for real
   * production artists.
   */
  /* TODO(sergey): Solve this somehow, to be fully stable for threaded
   * evaluation environment.
   */
  /* NOTE: runtime.data_orig is what was before assigning mesh_eval,
   * it is orig as in what was in object_eval->data before evaluating
   * modifier stack.
   *
   * mesh_cow is a copy-on-written version of `object_orig->data`.
   */
  Mesh *mesh_cow = (Mesh *)object->runtime->data_orig;
  copy_ccg_data(mesh_cow, mesh_orig, CD_MDISPS);
  copy_ccg_data(mesh_cow, mesh_orig, CD_GRID_PAINT_MASK);
  /* Everything is now up-to-date. */
  subdiv_ccg->dirty.coords = false;
  subdiv_ccg->dirty.hidden = false;
}

void BKE_object_eval_assign_data(Object *object_eval, ID *data_eval, bool is_owned)
{
  BLI_assert(object_eval->id.tag & ID_TAG_COPIED_ON_EVAL);
  BLI_assert(object_eval->runtime->data_eval == nullptr);
  BLI_assert(data_eval->tag & ID_TAG_NO_MAIN);

  if (is_owned) {
    /* Set flag for debugging. */
    data_eval->tag |= ID_TAG_COPIED_ON_EVAL_FINAL_RESULT;
  }

  /* Assigned evaluated data. */
  object_eval->runtime->data_eval = data_eval;
  object_eval->runtime->is_data_eval_owned = is_owned;

  /* Overwrite data of evaluated object, if the data-block types match. */
  ID *data = (ID *)object_eval->data;
  if (GS(data->name) == GS(data_eval->name)) {
    /* NOTE: we are not supposed to invoke evaluation for original objects,
     * but some areas are still being ported, so we play safe here. */
    if (object_eval->id.tag & ID_TAG_COPIED_ON_EVAL) {
      object_eval->data = data_eval;
    }
  }

  /* Is set separately currently. */
  object_eval->runtime->geometry_set_eval = nullptr;
}

void BKE_object_free_derived_caches(Object *ob)
{
  ob->runtime->bounds_eval.reset();

  object_update_from_subsurf_ccg(ob);

  if (ob->runtime->editmesh_eval_cage &&
      ob->runtime->editmesh_eval_cage != reinterpret_cast<Mesh *>(ob->runtime->data_eval))
  {
    BKE_id_free(nullptr, ob->runtime->editmesh_eval_cage);
  }
  ob->runtime->editmesh_eval_cage = nullptr;

  if (ob->runtime->data_eval != nullptr) {
    if (ob->runtime->is_data_eval_owned) {
      ID *data_eval = ob->runtime->data_eval;
      if (GS(data_eval->name) == ID_ME) {
        BKE_id_free(nullptr, (Mesh *)data_eval);
      }
      else {
        BKE_libblock_free_data(data_eval, false);
        BKE_libblock_free_datablock(data_eval, 0);
        MEM_freeN(data_eval);
      }
    }
    ob->runtime->data_eval = nullptr;
  }
  if (ob->runtime->mesh_deform_eval != nullptr) {
    Mesh *mesh_deform_eval = ob->runtime->mesh_deform_eval;
    BKE_id_free(nullptr, mesh_deform_eval);
    ob->runtime->mesh_deform_eval = nullptr;
  }

  /* Restore initial pointer for copy-on-evaluation data-blocks, object->data
   * might be pointing to an evaluated data-block data was just freed above. */
  if (ob->runtime->data_orig != nullptr) {
    ob->data = ob->runtime->data_orig;
  }

  BKE_object_to_mesh_clear(ob);
  BKE_pose_backup_clear(ob);
  BKE_object_to_curve_clear(ob);
  BKE_object_free_curve_cache(ob);

  BKE_crazyspace_api_eval_clear(ob);

  if (ob->runtime->geometry_set_eval != nullptr) {
    delete ob->runtime->geometry_set_eval;
    ob->runtime->geometry_set_eval = nullptr;
  }
}

void BKE_object_free_caches(Object *object)
{
  short update_flag = 0;

  /* Free particle system caches holding paths. */
  if (object->particlesystem.first) {
    for (ParticleSystem &psys : object->particlesystem) {
      psys_free_path_cache(&psys, psys.edit);
      update_flag |= ID_RECALC_PSYS_REDO;
    }
  }

  /* Free memory used by cached derived meshes in the particle system modifiers. */
  for (ModifierData &md : object->modifiers) {
    if (md.type == eModifierType_ParticleSystem) {
      ParticleSystemModifierData *psmd = (ParticleSystemModifierData *)&md;
      if (psmd->mesh_final) {
        BKE_id_free(nullptr, psmd->mesh_final);
        psmd->mesh_final = nullptr;
        if (psmd->mesh_original) {
          BKE_id_free(nullptr, psmd->mesh_original);
          psmd->mesh_original = nullptr;
        }
        psmd->flag |= eParticleSystemFlag_file_loaded;
        update_flag |= ID_RECALC_GEOMETRY;
      }
    }
  }

  /* NOTE: If object is coming from a duplicator, it might be a temporary
   * object created by dependency graph, which shares pointers with original
   * object. In this case we can not free anything.
   */
  if ((object->base_flag & BASE_FROM_DUPLI) == 0) {
    BKE_object_free_derived_caches(object);
    update_flag |= ID_RECALC_GEOMETRY;
  }

  /* Tag object for update, so once memory critical operation is over and
   * scene update routines are back to its business the object will be
   * guaranteed to be in a known state.
   */
  if (update_flag != 0) {
    DEG_id_tag_update(&object->id, update_flag);
  }
}

bool BKE_object_is_in_editmode(const Object *ob)
{
  if (ob->data == nullptr) {
    return false;
  }

  switch (ob->type) {
    case OB_MESH:
      return ((Mesh *)ob->data)->runtime->edit_mesh != nullptr;
    case OB_ARMATURE:
      return ((bArmature *)ob->data)->edbo != nullptr;
    case OB_FONT:
      return ((Curve *)ob->data)->editfont != nullptr;
    case OB_MBALL:
      return ((MetaBall *)ob->data)->editelems != nullptr;
    case OB_LATTICE:
      return ((Lattice *)ob->data)->editlatt != nullptr;
    case OB_SURF:
    case OB_CURVES_LEGACY:
      return ((Curve *)ob->data)->editnurb != nullptr;
    case OB_CURVES:
    case OB_POINTCLOUD:
    case OB_GREASE_PENCIL:
      return ob->mode == OB_MODE_EDIT;
    default:
      return false;
  }
}

bool BKE_object_is_in_editmode_vgroup(const Object *ob)
{
  return (OB_TYPE_SUPPORT_VGROUP(ob->type) && BKE_object_is_in_editmode(ob));
}

bool BKE_object_data_is_in_editmode(const Object *ob, const ID *id)
{
  const short type = GS(id->name);
  BLI_assert(OB_DATA_SUPPORT_EDITMODE(type));
  switch (type) {
    case ID_ME:
      return ((const Mesh *)id)->runtime->edit_mesh != nullptr;
    case ID_CU_LEGACY:
      return ((((const Curve *)id)->editnurb != nullptr) ||
              (((const Curve *)id)->editfont != nullptr));
    case ID_MB:
      return ((const MetaBall *)id)->editelems != nullptr;
    case ID_LT:
      return ((const Lattice *)id)->editlatt != nullptr;
    case ID_AR:
      return ((const bArmature *)id)->edbo != nullptr;
    case ID_CV:
    case ID_PT:
    case ID_GP:
      if (ob) {
        return BKE_object_is_in_editmode(ob);
      }
      return false;
    default:
      BLI_assert_unreachable();
      return false;
  }
}

char *BKE_object_data_editmode_flush_ptr_get(ID *id)
{
  const short type = GS(id->name);
  switch (type) {
    case ID_ME: {
      if (BMEditMesh *em = ((Mesh *)id)->runtime->edit_mesh.get()) {
        return &em->needs_flush_to_id;
      }
      break;
    }
    case ID_CU_LEGACY: {
      if (((Curve *)id)->ob_type == OB_FONT) {
        EditFont *ef = ((Curve *)id)->editfont;
        if (ef != nullptr) {
          return &ef->needs_flush_to_id;
        }
      }
      else {
        EditNurb *editnurb = ((Curve *)id)->editnurb;
        if (editnurb) {
          return &editnurb->needs_flush_to_id;
        }
      }
      break;
    }
    case ID_MB: {
      MetaBall *mb = (MetaBall *)id;
      return &mb->needs_flush_to_id;
    }
    case ID_LT: {
      EditLatt *editlatt = ((Lattice *)id)->editlatt;
      if (editlatt) {
        return &editlatt->needs_flush_to_id;
      }
      break;
    }
    case ID_AR: {
      bArmature *arm = (bArmature *)id;
      return &arm->needs_flush_to_id;
    }
    case ID_GP:
    case ID_PT:
    case ID_CV:
      return nullptr;
    default:
      BLI_assert_unreachable();
      return nullptr;
  }
  return nullptr;
}

bool BKE_object_is_in_wpaint_select_vert(const Object *ob)
{
  if (ob->type == OB_MESH) {
    Mesh *mesh = (Mesh *)ob->data;
    return ((ob->mode & OB_MODE_WEIGHT_PAINT) && (mesh->runtime->edit_mesh == nullptr) &&
            (ME_EDIT_PAINT_SEL_MODE(mesh) == SCE_SELECT_VERTEX));
  }

  return false;
}

bool BKE_object_has_mode_data(const Object *ob, eObjectMode object_mode)
{
  if (object_mode & OB_MODE_EDIT) {
    if (BKE_object_is_in_editmode(ob)) {
      return true;
    }
  }
  else if (object_mode & OB_MODE_VERTEX_PAINT) {
    if (ob->sculpt && (ob->sculpt->mode_type == OB_MODE_VERTEX_PAINT)) {
      return true;
    }
  }
  else if (object_mode & OB_MODE_WEIGHT_PAINT) {
    if (ob->sculpt && (ob->sculpt->mode_type == OB_MODE_WEIGHT_PAINT)) {
      return true;
    }
  }
  else if (object_mode & OB_MODE_SCULPT) {
    if (ob->sculpt && (ob->sculpt->mode_type == OB_MODE_SCULPT)) {
      return true;
    }
  }
  else if (object_mode & OB_MODE_POSE) {
    if (ob->pose != nullptr) {
      return true;
    }
  }
  return false;
}

bool BKE_object_is_mode_compat(const Object *ob, eObjectMode object_mode)
{
  return ((ob->mode == object_mode) || (ob->mode & object_mode) != 0);
}

int BKE_object_visibility(const Object *ob, const int dag_eval_mode)
{
  if ((ob->base_flag & BASE_ENABLED_AND_MAYBE_VISIBLE_IN_VIEWPORT) == 0) {
    return 0;
  }

  /* Test which components the object has. */
  int visibility = OB_VISIBLE_SELF;
  if (ob->particlesystem.first) {
    visibility |= OB_VISIBLE_INSTANCES | OB_VISIBLE_PARTICLES;
  }
  else if (ob->transflag & OB_DUPLI) {
    visibility |= OB_VISIBLE_INSTANCES;
  }

  if (blender::bke::object_has_geometry_set_instances(*ob)) {
    visibility |= OB_VISIBLE_INSTANCES;
  }

  /* Optional hiding of self if there are particles or instancers. */
  if (visibility & (OB_VISIBLE_PARTICLES | OB_VISIBLE_INSTANCES)) {
    switch ((eEvaluationMode)dag_eval_mode) {
      case DAG_EVAL_VIEWPORT:
        if (!(ob->duplicator_visibility_flag & OB_DUPLI_FLAG_VIEWPORT)) {
          visibility &= ~OB_VISIBLE_SELF;
        }
        break;
      case DAG_EVAL_RENDER:
        if (!(ob->duplicator_visibility_flag & OB_DUPLI_FLAG_RENDER)) {
          visibility &= ~OB_VISIBLE_SELF;
        }
        break;
    }
  }

  return visibility;
}

bool BKE_object_exists_check(Main *bmain, const Object *obtest)
{
  if (obtest == nullptr) {
    return false;
  }

  for (Object &ob : bmain->objects) {
    if (&ob == obtest) {
      return true;
    }
  }

  return false;
}

/* *************************************************** */

static const char *get_obdata_defname(int type)
{
  switch (type) {
    case OB_MESH:
      return DATA_("Mesh");
    case OB_CURVES_LEGACY:
      return DATA_("Curve");
    case OB_SURF:
      return DATA_("Surf");
    case OB_FONT:
      return DATA_("Text");
    case OB_MBALL:
      return DATA_("Mball");
    case OB_CAMERA:
      return DATA_("Camera");
    case OB_LAMP:
      return CTX_DATA_(BLT_I18NCONTEXT_ID_LIGHT, "Light");
    case OB_LATTICE:
      return DATA_("Lattice");
    case OB_ARMATURE:
      return DATA_("Armature");
    case OB_SPEAKER:
      return DATA_("Speaker");
    case OB_CURVES:
      return DATA_("Curves");
    case OB_POINTCLOUD:
      return DATA_("PointCloud");
    case OB_VOLUME:
      return CTX_DATA_(BLT_I18NCONTEXT_ID_ID, "Volume");
    case OB_EMPTY:
      return CTX_DATA_(BLT_I18NCONTEXT_ID_ID, "Empty");
    case OB_LIGHTPROBE:
      return DATA_("LightProbe");
    case OB_GREASE_PENCIL:
      return DATA_("GreasePencil");
    default:
      CLOG_ERROR(&LOG, "Internal error, bad type: %d", type);
      return CTX_DATA_(BLT_I18NCONTEXT_ID_ID, "Empty");
  }
}

static void object_init(Object *ob, const short ob_type)
{
  object_init_data(&ob->id);

  ob->type = ob_type;

  if (ob->type != OB_EMPTY) {
    zero_v2(ob->ima_ofs);
  }

  if (ELEM(ob->type, OB_LAMP, OB_CAMERA, OB_SPEAKER)) {
    ob->trackflag = OB_NEGZ;
    ob->upflag = OB_POSY;
  }

  if (ob->type == OB_GREASE_PENCIL) {
    ob->dtx |= OB_USE_GPENCIL_LIGHTS;
  }

  if (ob->type == OB_LAMP) {
    /* Lights are invisible to camera rays and are assumed to be a
     * shadow catcher by default. */
    ob->visibility_flag |= OB_HIDE_CAMERA | OB_SHADOW_CATCHER;
  }
}

void *BKE_object_obdata_add_from_type(Main *bmain, int type, const char *name)
{
  if (name == nullptr) {
    name = get_obdata_defname(type);
  }

  switch (type) {
    case OB_MESH:
      return BKE_mesh_add(bmain, name);
    case OB_CURVES_LEGACY:
      return BKE_curve_add(bmain, name, OB_CURVES_LEGACY);
    case OB_SURF:
      return BKE_curve_add(bmain, name, OB_SURF);
    case OB_FONT:
      return BKE_curve_add(bmain, name, OB_FONT);
    case OB_MBALL:
      return BKE_mball_add(bmain, name);
    case OB_CAMERA:
      return BKE_camera_add(bmain, name);
    case OB_LAMP:
      return BKE_light_add(bmain, name);
    case OB_LATTICE:
      return BKE_lattice_add(bmain, name);
    case OB_ARMATURE:
      return BKE_armature_add(bmain, name);
    case OB_SPEAKER:
      return BKE_speaker_add(bmain, name);
    case OB_LIGHTPROBE:
      return BKE_lightprobe_add(bmain, name);
    case OB_CURVES:
      return BKE_curves_add(bmain, name);
    case OB_POINTCLOUD:
      return BKE_pointcloud_add(bmain, name);
    case OB_VOLUME:
      return BKE_volume_add(bmain, name);
    case OB_GREASE_PENCIL:
      return BKE_grease_pencil_add(bmain, name);
    case OB_EMPTY:
      return nullptr;
    default:
      CLOG_ERROR(&LOG, "Internal error, bad type: %d", type);
      return nullptr;
  }
}

int BKE_object_obdata_to_type(const ID *id)
{
  /* Keep in sync with #OB_DATA_SUPPORT_ID macro. */
  switch (GS(id->name)) {
    case ID_ME:
      return OB_MESH;
    case ID_CU_LEGACY:
      return reinterpret_cast<const Curve *>(id)->ob_type;
    case ID_MB:
      return OB_MBALL;
    case ID_LA:
      return OB_LAMP;
    case ID_SPK:
      return OB_SPEAKER;
    case ID_CA:
      return OB_CAMERA;
    case ID_LT:
      return OB_LATTICE;
    case ID_AR:
      return OB_ARMATURE;
    case ID_LP:
      return OB_LIGHTPROBE;
    case ID_CV:
      return OB_CURVES;
    case ID_PT:
      return OB_POINTCLOUD;
    case ID_VO:
      return OB_VOLUME;
    case ID_GP:
      return OB_GREASE_PENCIL;
    default:
      return -1;
  }
}

Object *BKE_object_add_only_object(Main *bmain, int type, const char *name)
{
  if (!name) {
    name = get_obdata_defname(type);
  }

  /* We cannot use #BKE_id_new here as we need some custom initialization code. */
  Object *ob = (Object *)BKE_libblock_alloc(bmain, ID_OB, name, bmain ? 0 : LIB_ID_CREATE_NO_MAIN);

  /* We increase object user count when linking to Collections. */
  id_us_min(&ob->id);

  /* default object vars */
  object_init(ob, type);

  return ob;
}

static Object *object_add_common(
    Main *bmain, const Scene *scene, ViewLayer *view_layer, int type, const char *name)
{
  Object *ob = BKE_object_add_only_object(bmain, type, name);
  ob->data = BKE_object_obdata_add_from_type(bmain, type, name);
  BKE_view_layer_base_deselect_all(scene, view_layer);

  DEG_id_tag_update_ex(
      bmain, &ob->id, ID_RECALC_TRANSFORM | ID_RECALC_GEOMETRY | ID_RECALC_ANIMATION);
  return ob;
}

Object *BKE_object_add(
    Main *bmain, Scene *scene, ViewLayer *view_layer, int type, const char *name)
{
  Object *ob = object_add_common(bmain, scene, view_layer, type, name);

  LayerCollection *layer_collection = BKE_layer_collection_get_active(view_layer);
  BKE_collection_viewlayer_object_add(bmain, view_layer, layer_collection->collection, ob);

  /* NOTE: There is no way to be sure that #BKE_collection_viewlayer_object_add will actually
   * manage to find a valid collection in given `view_layer` to add the new object to. */
  BKE_view_layer_synced_ensure(scene, view_layer);
  Base *base = BKE_view_layer_base_find(view_layer, ob);
  if (base != nullptr) {
    BKE_view_layer_base_select_and_set_active(view_layer, base);
  }

  return ob;
}

Object *BKE_object_add_from(
    Main *bmain, Scene *scene, ViewLayer *view_layer, int type, const char *name, Object *ob_src)
{
  Object *ob = object_add_common(bmain, scene, view_layer, type, name);
  BKE_collection_object_add_from(bmain, scene, ob_src, ob);

  BKE_view_layer_synced_ensure(scene, view_layer);
  Base *base = BKE_view_layer_base_find(view_layer, ob);
  BKE_view_layer_base_select_and_set_active(view_layer, base);

  return ob;
}

Object *BKE_object_add_for_data(Main *bmain,
                                const Scene *scene,
                                ViewLayer *view_layer,
                                int type,
                                const char *name,
                                ID *data,
                                bool do_id_user)
{
  /* same as object_add_common, except we don't create new ob->data */
  Object *ob = BKE_object_add_only_object(bmain, type, name);
  ob->data = (void *)data;
  if (do_id_user) {
    id_us_plus(data);
  }

  BKE_view_layer_base_deselect_all(scene, view_layer);
  DEG_id_tag_update_ex(
      bmain, &ob->id, ID_RECALC_TRANSFORM | ID_RECALC_GEOMETRY | ID_RECALC_ANIMATION);

  LayerCollection *layer_collection = BKE_layer_collection_get_active(view_layer);
  BKE_collection_object_add(bmain, layer_collection->collection, ob);

  BKE_view_layer_synced_ensure(scene, view_layer);
  Base *base = BKE_view_layer_base_find(view_layer, ob);
  BKE_view_layer_base_select_and_set_active(view_layer, base);

  return ob;
}

void BKE_object_copy_softbody(Object *ob_dst, const Object *ob_src, const int flag)
{
  SoftBody *sb = ob_src->soft;
  const bool is_orig = (flag & LIB_ID_COPY_SET_COPIED_ON_WRITE) == 0;

  ob_dst->softflag = ob_src->softflag;
  if (sb == nullptr) {
    ob_dst->soft = nullptr;
    return;
  }

  SoftBody *sbn = (SoftBody *)MEM_dupallocN(sb);

  if ((flag & LIB_ID_COPY_CACHES) == 0) {
    sbn->totspring = sbn->totpoint = 0;
    sbn->bpoint = nullptr;
    sbn->bspring = nullptr;
  }
  else {
    sbn->totspring = sb->totspring;
    sbn->totpoint = sb->totpoint;

    if (sbn->bpoint) {
      int i;

      sbn->bpoint = (BodyPoint *)MEM_dupallocN(sbn->bpoint);

      for (i = 0; i < sbn->totpoint; i++) {
        if (sbn->bpoint[i].springs) {
          sbn->bpoint[i].springs = (int *)MEM_dupallocN(sbn->bpoint[i].springs);
        }
      }
    }

    if (sb->bspring) {
      sbn->bspring = (BodySpring *)MEM_dupallocN(sb->bspring);
    }
  }

  sbn->keys = nullptr;
  sbn->totkey = sbn->totpointkey = 0;

  sbn->scratch = nullptr;

  if (is_orig) {
    sbn->shared = (SoftBody_Shared *)MEM_dupallocN(sb->shared);
    sbn->shared->pointcache = BKE_ptcache_copy_list(
        &sbn->shared->ptcaches, &sb->shared->ptcaches, flag);
  }

  if (sb->effector_weights) {
    sbn->effector_weights = (EffectorWeights *)MEM_dupallocN(sb->effector_weights);
  }

  ob_dst->soft = sbn;
}

#ifdef WITH_GAMEENGINE

void BKE_object_lod_add(Object *ob)
{
  LodLevel *lod = (LodLevel *)MEM_callocN(sizeof(LodLevel), "LoD Level");
  LodLevel *last = (LodLevel *)ob->lodlevels.last;

  /* If the lod list is empty, initialize it with the base lod level */
  if (!last) {
    LodLevel *base = (LodLevel *)MEM_callocN(sizeof(LodLevel), "Base LoD Level");
    BLI_addtail(&ob->lodlevels, base);
    base->flags = OB_LOD_USE_MESH | OB_LOD_USE_MAT;
    base->source = ob;
    base->obhysteresis = 10;
    last = ob->currentlod = base;
  }

  lod->distance = last->distance + 25.0f;
  lod->obhysteresis = 10;
  lod->flags = OB_LOD_USE_MESH | OB_LOD_USE_MAT;

  BLI_addtail(&ob->lodlevels, lod);
}

static int lod_cmp(const void *a, const void *b)
{
  const LodLevel *loda = (LodLevel *)a;
  const LodLevel *lodb = (LodLevel *)b;

  if (loda->distance < lodb->distance)
    return -1;
  return loda->distance > lodb->distance;
}

void BKE_object_lod_sort(Object *ob)
{
  BLI_listbase_sort(&ob->lodlevels, lod_cmp);
}

bool BKE_object_lod_remove(Object *ob, int level)
{
  LodLevel *rem;

  if (level < 1 || level > BLI_listbase_count(&ob->lodlevels) - 1)
    return false;

  rem = (LodLevel *)BLI_findlink(&ob->lodlevels, level);

  if (rem == ob->currentlod) {
    ob->currentlod = rem->prev;
  }

  BLI_remlink(&ob->lodlevels, rem);
  MEM_freeN(rem);

  /* If there are no user defined lods, remove the base lod as well */
  if (BLI_listbase_is_single(&ob->lodlevels)) {
    LodLevel *base = (LodLevel *)ob->lodlevels.first;
    BLI_remlink(&ob->lodlevels, base);
    MEM_freeN(base);
    ob->currentlod = NULL;
  }

  return true;
}

static LodLevel *lod_level_select(Object *ob, const float camera_position[3])
{
  LodLevel *current = ob->currentlod;
  float dist_sq;

  if (!current)
    return NULL;

  dist_sq = len_squared_v3v3(ob->object_to_world().location(), camera_position);

  if (dist_sq < square_f(current->distance)) {
    /* check for higher LoD */
    while (current->prev && dist_sq < square_f(current->distance)) {
      current = current->prev;
    }
  }
  else {
    /* check for lower LoD */
    while (current->next && dist_sq > square_f(current->next->distance)) {
      current = current->next;
    }
  }

  return current;
}

bool BKE_object_lod_is_usable(Object *ob)
{
  return (ob->mode == OB_MODE_OBJECT);
}

void BKE_object_lod_update(Object *ob, const float camera_position[3])
{
  LodLevel *cur_level = ob->currentlod;
  LodLevel *new_level = lod_level_select(ob, camera_position);

  if (new_level != cur_level) {
    ob->currentlod = new_level;
    DEG_id_tag_update(&ob->id, ID_RECALC_GEOMETRY);
  }
}

static Object *lod_ob_get(Object *ob)
{
  LodLevel *current = ob->currentlod;

  if (!current || !BKE_object_lod_is_usable(ob))
    return ob;

  while (current->prev &&
         (/*!(current->flags & flag) ||*/ !current->source || current->source->type != OB_MESH)) {
    current = current->prev;
  }

  return current->source;
}

struct Object *BKE_object_lod_meshob_get(Object *ob)
{
  return lod_ob_get(ob /*, OB_LOD_USE_MESH*/);
}

// struct Object *BKE_object_lod_matob_get(Object *ob, ViewLayer *view_layer)
//{
//	return lod_ob_get(ob, view_layer, OB_LOD_USE_MAT);
//}

BulletSoftBody *copy_bulletsoftbody(const BulletSoftBody *bsb, const int /*flag*/)
{
  BulletSoftBody *bsbn;

  if (bsb == nullptr)
    return nullptr;
  bsbn = (BulletSoftBody *)MEM_mallocN(sizeof(BulletSoftBody), "BulletSoftBody");
  memcpy(bsbn, bsb, sizeof(BulletSoftBody));
  /* no pointer in this structure yet */
  return bsbn;
}

#endif /* WITH_GAMEENGINE */

ParticleSystem *BKE_object_copy_particlesystem(ParticleSystem *psys, const int flag)
{
  ParticleSystem *psysn = (ParticleSystem *)MEM_dupallocN(psys);

  psys_copy_particles(psysn, psys);

  if (psys->clmd) {
    psysn->clmd = (ClothModifierData *)BKE_modifier_new(eModifierType_Cloth);
    BKE_modifier_copydata_ex((ModifierData *)psys->clmd, (ModifierData *)psysn->clmd, flag);
    psys->hair_in_mesh = psys->hair_out_mesh = nullptr;
  }

  BLI_duplicatelist(&psysn->targets, &psys->targets);

  psysn->pathcache = nullptr;
  psysn->childcache = nullptr;
  psysn->edit = nullptr;
  psysn->pdd = nullptr;
  psysn->effectors = nullptr;
  psysn->tree = nullptr;
  psysn->bvhtree = nullptr;
  psysn->batch_cache = nullptr;

  BLI_listbase_clear(&psysn->pathcachebufs);
  BLI_listbase_clear(&psysn->childcachebufs);

  if (flag & LIB_ID_COPY_SET_COPIED_ON_WRITE) {
    /* XXX Disabled, fails when evaluating depsgraph after copying ID with no main for preview
     * creation. */
    // BLI_assert((psys->flag & PSYS_SHARED_CACHES) == 0);
    psysn->flag |= PSYS_SHARED_CACHES;
    BLI_assert(psysn->pointcache != nullptr);
  }
  else {
    psysn->pointcache = BKE_ptcache_copy_list(&psysn->ptcaches, &psys->ptcaches, flag);
  }

  /* XXX(@ideasman42): from reading existing code this seems correct but intended usage of
   * point-cache should with cloth should be added in 'ParticleSystem'. */
  if (psysn->clmd) {
    psysn->clmd->point_cache = psysn->pointcache;
  }

  if ((flag & LIB_ID_CREATE_NO_USER_REFCOUNT) == 0) {
    id_us_plus((ID *)psysn->part);
  }

  return psysn;
}

void BKE_object_copy_particlesystems(Object *ob_dst, const Object *ob_src, const int flag)
{
  if (ob_dst->type != OB_MESH) {
    /* currently only mesh objects can have soft body */
    return;
  }

  BLI_listbase_clear(&ob_dst->particlesystem);
  for (ParticleSystem &psys : ob_src->particlesystem) {
    ParticleSystem *npsys = BKE_object_copy_particlesystem(&psys, flag);

    BLI_addtail(&ob_dst->particlesystem, npsys);

    /* need to update particle modifiers too */
    for (ModifierData &md : ob_dst->modifiers) {
      if (md.type == eModifierType_ParticleSystem) {
        ParticleSystemModifierData *psmd = (ParticleSystemModifierData *)&md;
        if (psmd->psys == &psys) {
          psmd->psys = npsys;
        }
      }
      else if (md.type == eModifierType_DynamicPaint) {
        DynamicPaintModifierData *pmd = (DynamicPaintModifierData *)&md;
        if (pmd->brush) {
          if (pmd->brush->psys == &psys) {
            pmd->brush->psys = npsys;
          }
        }
      }
      else if (md.type == eModifierType_Fluid) {
        FluidModifierData *fmd = (FluidModifierData *)&md;

        if (fmd->type == MOD_FLUID_TYPE_FLOW) {
          if (fmd->flow) {
            if (fmd->flow->psys == &psys) {
              fmd->flow->psys = npsys;
            }
          }
        }
      }
    }
  }
}

static void copy_object_pose(Object *obn, const Object *ob, const int flag)
{
  /* NOTE: need to clear `obn->pose` pointer first,
   * so that #BKE_pose_copy_data works (otherwise there's a crash) */
  obn->pose = nullptr;
  BKE_pose_copy_data_ex(&obn->pose, ob->pose, flag, true); /* true = copy constraints */

  for (bPoseChannel &chan : obn->pose->chanbase) {
    chan.flag &= ~(POSE_LOC | POSE_ROT | POSE_SCALE);

    /* XXX Remapping object pointing onto itself should be handled by generic
     *     BKE_library_remap stuff, but...
     *     the flush_constraint_targets callback am not sure about, so will delay that for now. */
    for (bConstraint &con : chan.constraints) {
      ListBaseT<bConstraintTarget> targets = {nullptr, nullptr};

      if (BKE_constraint_targets_get(&con, &targets)) {
        for (bConstraintTarget &ct : targets) {
          if (ct.tar == ob) {
            ct.tar = obn;
          }
        }

        BKE_constraint_targets_flush(&con, &targets, false);
      }
    }
  }
}

static void copy_object_lod(Object *obn, const Object *ob, const int /*flag*/)
{
  BLI_duplicatelist(&obn->lodlevels, &ob->lodlevels);
  obn->currentlod = (LodLevel *)obn->lodlevels.first;
}

bool BKE_object_pose_context_check(const Object *ob)
{
  if ((ob) && (ob->type == OB_ARMATURE) && (ob->pose) && (ob->mode & OB_MODE_POSE)) {
    return true;
  }

  return false;
}

Object *BKE_object_pose_armature_get(Object *ob)
{
  if (ob == nullptr) {
    return nullptr;
  }

  if (BKE_object_pose_context_check(ob)) {
    return ob;
  }

  ob = BKE_modifiers_is_deformed_by_armature(ob);

  /* Only use selected check when non-active. */
  if (BKE_object_pose_context_check(ob)) {
    return ob;
  }

  return nullptr;
}

Object *BKE_object_pose_armature_get_with_wpaint_check(Object *ob)
{
  /* When not in weight paint mode. */
  if (ob) {
    switch (ob->type) {
      case OB_MESH: {
        if ((ob->mode & OB_MODE_WEIGHT_PAINT) == 0) {
          return nullptr;
        }
        break;
      }
      case OB_GREASE_PENCIL: {
        if ((ob->mode & OB_MODE_WEIGHT_GREASE_PENCIL) == 0) {
          return nullptr;
        }
        break;
      }
    }
  }
  return BKE_object_pose_armature_get(ob);
}

Object *BKE_object_pose_armature_get_visible(Object *ob,
                                             const Scene *scene,
                                             ViewLayer *view_layer,
                                             View3D *v3d)
{
  Object *ob_armature = BKE_object_pose_armature_get(ob);
  if (ob_armature) {
    BKE_view_layer_synced_ensure(scene, view_layer);
    Base *base = BKE_view_layer_base_find(view_layer, ob_armature);
    if (base) {
      if (BASE_VISIBLE(v3d, base)) {
        return ob_armature;
      }
    }
  }
  return nullptr;
}

Vector<Object *> BKE_object_pose_array_get_ex(const Scene *scene,
                                              ViewLayer *view_layer,
                                              View3D *v3d,
                                              bool unique)
{
  BKE_view_layer_synced_ensure(scene, view_layer);
  Object *ob_active = BKE_view_layer_active_object_get(view_layer);
  Object *ob_pose = BKE_object_pose_armature_get(ob_active);
  if (ob_pose == ob_active) {
    ObjectsInModeParams ob_params{};
    ob_params.object_mode = OB_MODE_POSE;
    ob_params.no_dup_data = unique;

    return BKE_view_layer_array_from_objects_in_mode_params(scene, view_layer, v3d, &ob_params);
  }
  if (ob_pose != nullptr) {
    return {ob_pose};
  }

  return {};
}
Vector<Object *> BKE_object_pose_array_get_unique(const Scene *scene,
                                                  ViewLayer *view_layer,
                                                  View3D *v3d)
{
  return BKE_object_pose_array_get_ex(scene, view_layer, v3d, true);
}
Vector<Object *> BKE_object_pose_array_get(const Scene *scene, ViewLayer *view_layer, View3D *v3d)
{
  return BKE_object_pose_array_get_ex(scene, view_layer, v3d, false);
}

blender::Vector<Base *> BKE_object_pose_base_array_get_ex(const Scene *scene,
                                                          ViewLayer *view_layer,
                                                          View3D *v3d,
                                                          bool unique)
{
  BKE_view_layer_synced_ensure(scene, view_layer);
  Base *base_active = BKE_view_layer_active_base_get(view_layer);
  Object *ob_pose = base_active ? BKE_object_pose_armature_get(base_active->object) : nullptr;
  Base *base_pose = nullptr;

  if (base_active) {
    if (ob_pose == base_active->object) {
      base_pose = base_active;
    }
    else {
      base_pose = BKE_view_layer_base_find(view_layer, ob_pose);
    }
  }

  if (base_active && (base_pose == base_active)) {
    ObjectsInModeParams ob_params{};
    ob_params.object_mode = OB_MODE_POSE;
    ob_params.no_dup_data = unique;

    return BKE_view_layer_array_from_bases_in_mode_params(scene, view_layer, v3d, &ob_params);
  }
  if (base_pose != nullptr) {
    return {base_pose};
  }

  return {};
}
Vector<Base *> BKE_object_pose_base_array_get_unique(const Scene *scene,
                                                     ViewLayer *view_layer,
                                                     View3D *v3d)
{
  return BKE_object_pose_base_array_get_ex(scene, view_layer, v3d, true);
}
Vector<Base *> BKE_object_pose_base_array_get(const Scene *scene,
                                              ViewLayer *view_layer,
                                              View3D *v3d)
{
  return BKE_object_pose_base_array_get_ex(scene, view_layer, v3d, false);
}

void BKE_object_transform_copy(Object *ob_tar, const Object *ob_src)
{
  copy_v3_v3(ob_tar->loc, ob_src->loc);
  copy_v3_v3(ob_tar->rot, ob_src->rot);
  copy_v4_v4(ob_tar->quat, ob_src->quat);
  copy_v3_v3(ob_tar->rotAxis, ob_src->rotAxis);
  ob_tar->rotAngle = ob_src->rotAngle;
  ob_tar->rotmode = ob_src->rotmode;
  copy_v3_v3(ob_tar->scale, ob_src->scale);
}

Object *BKE_object_duplicate(Main *bmain,
                             Object *ob,
                             eDupli_ID_Flags dupflag,
                             /*eLibIDDuplicateFlags*/ uint duplicate_options)
{
  const bool is_subprocess = (duplicate_options & LIB_ID_DUPLICATE_IS_SUBPROCESS) != 0;
  const bool is_root_id = (duplicate_options & LIB_ID_DUPLICATE_IS_ROOT_ID) != 0;
  int copy_flags = LIB_ID_COPY_DEFAULT;

  if (!is_subprocess) {
    BKE_main_id_newptr_and_tag_clear(bmain);
  }
  else {
    /* In case copying object is a sub-process of collection (or scene) copying, do not try to
     * re-assign RB objects to existing RBW collections. */
    copy_flags |= LIB_ID_COPY_RIGID_BODY_NO_COLLECTION_HANDLING;
  }
  if (is_root_id) {
    /* In case root duplicated ID is linked, assume we want to get a local copy of it and duplicate
     * all expected linked data. */
    if (ID_IS_LINKED(ob)) {
      dupflag |= USER_DUP_LINKED_ID;
    }
    duplicate_options &= ~LIB_ID_DUPLICATE_IS_ROOT_ID;
  }

  Material ***matarar;

  Object *obn = (Object *)BKE_id_copy_for_duplicate(bmain, &ob->id, dupflag, copy_flags);

  /* 0 == full linked. */
  if (dupflag == 0) {
    return obn;
  }

  if (dupflag & USER_DUP_MAT) {
    for (int i = 0; i < obn->totcol; i++) {
      BKE_id_copy_for_duplicate(bmain, (ID *)obn->mat[i], dupflag, copy_flags);
    }
  }
  if (dupflag & USER_DUP_PSYS) {
    for (ParticleSystem &psys : obn->particlesystem) {
      BKE_id_copy_for_duplicate(bmain, (ID *)psys.part, dupflag, copy_flags);
    }
  }

  ID *id_old = (ID *)obn->data;
  ID *id_new = nullptr;
  const bool need_to_duplicate_obdata = (id_old != nullptr) && (id_old->newid == nullptr);

  switch (obn->type) {
    case OB_MESH:
      if (dupflag & USER_DUP_MESH) {
        id_new = BKE_id_copy_for_duplicate(bmain, id_old, dupflag, copy_flags);
      }
      break;
    case OB_CURVES_LEGACY:
      if (dupflag & USER_DUP_CURVE) {
        id_new = BKE_id_copy_for_duplicate(bmain, id_old, dupflag, copy_flags);
      }
      break;
    case OB_SURF:
      if (dupflag & USER_DUP_SURF) {
        id_new = BKE_id_copy_for_duplicate(bmain, id_old, dupflag, copy_flags);
      }
      break;
    case OB_FONT:
      if (dupflag & USER_DUP_FONT) {
        id_new = BKE_id_copy_for_duplicate(bmain, id_old, dupflag, copy_flags);
      }
      break;
    case OB_MBALL:
      if (dupflag & USER_DUP_MBALL) {
        id_new = BKE_id_copy_for_duplicate(bmain, id_old, dupflag, copy_flags);
      }
      break;
    case OB_LAMP:
      if (dupflag & USER_DUP_LAMP) {
        id_new = BKE_id_copy_for_duplicate(bmain, id_old, dupflag, copy_flags);
      }
      break;
    case OB_ARMATURE:
      if (dupflag & USER_DUP_ARM) {
        id_new = BKE_id_copy_for_duplicate(bmain, id_old, dupflag, copy_flags);
      }
      break;
    case OB_LATTICE:
      if (dupflag & USER_DUP_LATTICE) {
        id_new = BKE_id_copy_for_duplicate(bmain, id_old, dupflag, copy_flags);
      }
      break;
    case OB_CAMERA:
      if (dupflag & USER_DUP_CAMERA) {
        id_new = BKE_id_copy_for_duplicate(bmain, id_old, dupflag, copy_flags);
      }
      break;
    case OB_LIGHTPROBE:
      if (dupflag & USER_DUP_LIGHTPROBE) {
        id_new = BKE_id_copy_for_duplicate(bmain, id_old, dupflag, copy_flags);
      }
      break;
    case OB_SPEAKER:
      if (dupflag & USER_DUP_SPEAKER) {
        id_new = BKE_id_copy_for_duplicate(bmain, id_old, dupflag, copy_flags);
      }
      break;
    case OB_GREASE_PENCIL:
      if (dupflag & USER_DUP_GPENCIL) {
        id_new = BKE_id_copy_for_duplicate(bmain, id_old, dupflag, copy_flags);
      }
      break;
    case OB_CURVES:
      if (dupflag & USER_DUP_CURVES) {
        id_new = BKE_id_copy_for_duplicate(bmain, id_old, dupflag, copy_flags);
      }
      break;
    case OB_POINTCLOUD:
      if (dupflag & USER_DUP_POINTCLOUD) {
        id_new = BKE_id_copy_for_duplicate(bmain, id_old, dupflag, copy_flags);
      }
      break;
    case OB_VOLUME:
      if (dupflag & USER_DUP_VOLUME) {
        id_new = BKE_id_copy_for_duplicate(bmain, id_old, dupflag, copy_flags);
      }
      break;
  }

  /* If obdata has been copied, we may also have to duplicate the materials assigned to it. */
  if (need_to_duplicate_obdata && !ELEM(id_new, nullptr, id_old)) {
    if (dupflag & USER_DUP_MAT) {
      matarar = BKE_object_material_array_p(obn);
      if (matarar) {
        for (int i = 0; i < obn->totcol; i++) {
          BKE_id_copy_for_duplicate(bmain, (ID *)(*matarar)[i], dupflag, copy_flags);
        }
      }
    }
  }

  if (!is_subprocess) {
    /* This code will follow into all ID links using an ID tagged with ID_TAG_NEW. */
    /* Unfortunate, but with some types (e.g. meshes), an object is considered in Edit mode if its
     * obdata contains edit mode runtime data. This can be the case of all newly duplicated
     * objects, as even though duplicate code move the object back in Object mode, they are still
     * using the original obdata ID, leading to them being falsely detected as being in Edit mode,
     * and therefore not remapping their obdata to the newly duplicated one.
     * See #139715. */
    BKE_libblock_relink_to_newid(
        bmain, &obn->id, ID_REMAP_FORCE_OBDATA_IN_EDITMODE | ID_REMAP_SKIP_USER_CLEAR);

#ifndef NDEBUG
    /* Call to `BKE_libblock_relink_to_newid` above is supposed to have cleared all those flags. */
    ID *id_iter;
    FOREACH_MAIN_ID_BEGIN (bmain, id_iter) {
      BLI_assert((id_iter->tag & ID_TAG_NEW) == 0);
    }
    FOREACH_MAIN_ID_END;
#endif

    /* Cleanup. */
    BKE_main_id_newptr_and_tag_clear(bmain);
  }

  if (obn->type == OB_ARMATURE) {
    DEG_id_tag_update(&obn->id, ID_RECALC_GEOMETRY);
    if (obn->pose) {
      BKE_pose_tag_recalc(bmain, obn->pose);
    }
    //    BKE_pose_rebuild(bmain, obn, obn->data, true);
  }

  if (obn->data != nullptr) {
    DEG_id_tag_update_ex(bmain, (ID *)obn->data, ID_RECALC_EDITORS);
  }

  return obn;
}

bool BKE_object_is_libdata(const Object *ob)
{
  return (ob && ID_IS_LINKED(ob));
}

bool BKE_object_obdata_is_libdata(const Object *ob)
{
  /* Linked objects with local obdata are forbidden! */
  BLI_assert(!ob || !ob->data || (ID_IS_LINKED(ob) ? ID_IS_LINKED(ob->data) : true));
  return (ob && ob->data && ID_IS_LINKED(ob->data));
}

void BKE_object_obdata_size_init(Object *ob, const float size)
{
  /* apply radius as a scale to types that support it */
  switch (ob->type) {
    case OB_EMPTY: {
      ob->empty_drawsize *= size;
      break;
    }
    case OB_FONT: {
      Curve *cu = (Curve *)ob->data;
      cu->fsize *= size;
      break;
    }
    case OB_CAMERA: {
      Camera *cam = (Camera *)ob->data;
      cam->drawsize *= size;
      break;
    }
    case OB_LAMP: {
      Light *lamp = (Light *)ob->data;
      lamp->radius *= size;
      lamp->area_size *= size;
      lamp->area_sizey *= size;
      lamp->area_sizez *= size;
      break;
    }
    /* Only lattice (not mesh, curve, mball...),
     * because its got data when newly added */
    case OB_LATTICE: {
      Lattice *lt = (Lattice *)ob->data;
      float mat[4][4];

      unit_m4(mat);
      scale_m4_fl(mat, size);

      BKE_lattice_transform(lt, (float (*)[4])mat, false);
      break;
    }
  }
}

/* -------------------------------------------------------------------- */
/** \name Object Matrix Get/Set API
 * \{ */

void BKE_object_scale_to_mat3(const Object *ob, float mat[3][3])
{
  float3 vec;
  mul_v3_v3v3(vec, ob->scale, ob->dscale);
  size_to_mat3(mat, vec);
}

void BKE_object_rot_to_mat3(const Object *ob, float mat[3][3], bool use_drot)
{
  float rmat[3][3], dmat[3][3];

  /* 'dmat' is the delta-rotation matrix, which will get (pre)multiplied
   * with the rotation matrix to yield the appropriate rotation
   */

  /* Rotations may either be quaternions, eulers (with various rotation orders), or axis-angle. */
  if (ob->rotmode > 0) {
    /* Euler rotations
     * (will cause gimbal lock, but this can be alleviated a bit with rotation orders). */
    eulO_to_mat3(rmat, ob->rot, ob->rotmode);
    eulO_to_mat3(dmat, ob->drot, ob->rotmode);
  }
  else if (ob->rotmode == ROT_MODE_AXISANGLE) {
    /* axis-angle - not really that great for 3D-changing orientations */
    axis_angle_to_mat3(rmat, ob->rotAxis, ob->rotAngle);
    axis_angle_to_mat3(dmat, ob->drotAxis, ob->drotAngle);
  }
  else {
    /* Quaternions are normalized before use to eliminate scaling issues. */
    float tquat[4];

    normalize_qt_qt(tquat, ob->quat);
    quat_to_mat3(rmat, tquat);

    normalize_qt_qt(tquat, ob->dquat);
    quat_to_mat3(dmat, tquat);
  }

  /* combine these rotations */
  if (use_drot) {
    mul_m3_m3m3(mat, dmat, rmat);
  }
  else {
    copy_m3_m3(mat, rmat);
  }
}

void BKE_object_mat3_to_rot(Object *ob, float mat[3][3], bool use_compat)
{
  BLI_ASSERT_UNIT_M3(mat);

  switch (ob->rotmode) {
    case ROT_MODE_QUAT: {
      float dquat[4];
      mat3_normalized_to_quat(ob->quat, mat);
      normalize_qt_qt(dquat, ob->dquat);
      invert_qt_normalized(dquat);
      mul_qt_qtqt(ob->quat, dquat, ob->quat);
      break;
    }
    case ROT_MODE_AXISANGLE: {
      float quat[4];
      float dquat[4];

      /* Without `drot` we could apply 'mat' directly. */
      mat3_normalized_to_quat(quat, mat);
      axis_angle_to_quat(dquat, ob->drotAxis, ob->drotAngle);
      invert_qt_normalized(dquat);
      mul_qt_qtqt(quat, dquat, quat);
      quat_to_axis_angle(ob->rotAxis, &ob->rotAngle, quat);
      break;
    }
    default: /* euler */
    {
      float quat[4];
      float dquat[4];

      /* Without `drot` we could apply 'mat' directly. */
      mat3_normalized_to_quat(quat, mat);
      eulO_to_quat(dquat, ob->drot, ob->rotmode);
      invert_qt_normalized(dquat);
      mul_qt_qtqt(quat, dquat, quat);
      /* End `drot` correction. */

      if (use_compat) {
        quat_to_compatible_eulO(ob->rot, ob->rot, ob->rotmode, quat);
      }
      else {
        quat_to_eulO(ob->rot, ob->rotmode, quat);
      }
      break;
    }
  }
}

void BKE_object_tfm_protected_backup(const Object *ob, ObjectTfmProtectedChannels *obtfm)
{

#define TFMCPY(_v) (obtfm->_v = ob->_v)
#define TFMCPY3D(_v) copy_v3_v3(obtfm->_v, ob->_v)
#define TFMCPY4D(_v) copy_v4_v4(obtfm->_v, ob->_v)

  TFMCPY3D(loc);
  TFMCPY3D(dloc);
  TFMCPY3D(scale);
  TFMCPY3D(dscale);
  TFMCPY3D(rot);
  TFMCPY3D(drot);
  TFMCPY4D(quat);
  TFMCPY4D(dquat);
  TFMCPY3D(rotAxis);
  TFMCPY3D(drotAxis);
  TFMCPY(rotAngle);
  TFMCPY(drotAngle);

#undef TFMCPY
#undef TFMCPY3D
#undef TFMCPY4D
}

void BKE_object_tfm_protected_restore(Object *ob,
                                      const ObjectTfmProtectedChannels *obtfm,
                                      const short protectflag)
{
  uint i;

  for (i = 0; i < 3; i++) {
    if (protectflag & (OB_LOCK_LOCX << i)) {
      ob->loc[i] = obtfm->loc[i];
      ob->dloc[i] = obtfm->dloc[i];
    }

    if (protectflag & (OB_LOCK_SCALEX << i)) {
      ob->scale[i] = obtfm->scale[i];
      ob->dscale[i] = obtfm->dscale[i];
    }

    if (protectflag & (OB_LOCK_ROTX << i)) {
      ob->rot[i] = obtfm->rot[i];
      ob->drot[i] = obtfm->drot[i];

      ob->quat[i + 1] = obtfm->quat[i + 1];
      ob->dquat[i + 1] = obtfm->dquat[i + 1];

      ob->rotAxis[i] = obtfm->rotAxis[i];
      ob->drotAxis[i] = obtfm->drotAxis[i];
    }
  }

  if ((protectflag & OB_LOCK_ROT4D) && (protectflag & OB_LOCK_ROTW)) {
    ob->quat[0] = obtfm->quat[0];
    ob->dquat[0] = obtfm->dquat[0];

    ob->rotAngle = obtfm->rotAngle;
    ob->drotAngle = obtfm->drotAngle;
  }
}

void BKE_object_tfm_copy(Object *object_dst, const Object *object_src)
{
#define TFMCPY(_v) (object_dst->_v = object_src->_v)
#define TFMCPY3D(_v) copy_v3_v3(object_dst->_v, object_src->_v)
#define TFMCPY4D(_v) copy_v4_v4(object_dst->_v, object_src->_v)

  TFMCPY3D(loc);
  TFMCPY3D(dloc);
  TFMCPY3D(scale);
  TFMCPY3D(dscale);
  TFMCPY3D(rot);
  TFMCPY3D(drot);
  TFMCPY4D(quat);
  TFMCPY4D(dquat);
  TFMCPY3D(rotAxis);
  TFMCPY3D(drotAxis);
  TFMCPY(rotAngle);
  TFMCPY(drotAngle);

#undef TFMCPY
#undef TFMCPY3D
#undef TFMCPY4D
}

void BKE_object_to_mat3(const Object *ob, float r_mat[3][3]) /* no parent */
{
  float smat[3][3];
  float rmat[3][3];

  /* Scale. */
  BKE_object_scale_to_mat3(ob, smat);

  /* Rotation. */
  BKE_object_rot_to_mat3(ob, rmat, true);
  mul_m3_m3m3(r_mat, rmat, smat);
}

void BKE_object_to_mat4(const Object *ob, float r_mat[4][4])
{
  float tmat[3][3];

  BKE_object_to_mat3(ob, tmat);

  copy_m4_m3(r_mat, tmat);

  add_v3_v3v3(r_mat[3], ob->loc, ob->dloc);
}

void BKE_object_matrix_local_get(Object *ob, float r_mat[4][4])
{
  if (ob->parent) {
    float par_imat[4][4];

    BKE_object_get_parent_matrix(ob, ob->parent, par_imat);
    invert_m4(par_imat);
    mul_m4_m4m4(r_mat, par_imat, ob->object_to_world().ptr());
  }
  else {
    copy_m4_m4(r_mat, ob->object_to_world().ptr());
  }
}

/**
 * \return success if \a mat is set.
 */
static bool ob_parcurve(const Object *ob, Object *par, float r_mat[4][4])
{
  Curve *cu = (Curve *)par->data;
  float vec[4], quat[4], radius, ctime;

  /* NOTE: Curve cache is supposed to be evaluated here already, however there
   * are cases where we can not guarantee that. This includes, for example,
   * dependency cycles. We can't correct anything from here, since that would
   * cause threading conflicts.
   *
   * TODO(sergey): Some of the legit looking cases like #56619 need to be
   * looked into, and maybe curve cache (and other dependencies) are to be
   * evaluated prior to conversion. */
  if (par->runtime->curve_cache == nullptr) {
    return false;
  }
  if (par->runtime->curve_cache->anim_path_accum_length == nullptr) {
    return false;
  }

  /* `ctime` is now a proper var setting of Curve which gets set by Animato like any other var
   * that's animated, but this will only work if it actually is animated.
   *
   * We divide the curve-time calculated in the previous step by the length of the path,
   * to get a time factor, which then gets clamped to lie within 0.0 - 1.0 range. */
  if (cu->pathlen) {
    ctime = cu->ctime / cu->pathlen;
  }
  else {
    ctime = cu->ctime;
  }

  if (cu->flag & CU_PATH_CLAMP) {
    CLAMP(ctime, 0.0f, 1.0f);
  }

  unit_m4(r_mat);

  /* vec: 4 items! */
  if (BKE_where_on_path(
          par, ctime, vec, nullptr, (cu->flag & CU_FOLLOW) ? quat : nullptr, &radius, nullptr))
  {
    if (cu->flag & CU_FOLLOW) {
      quat_apply_track(
          quat, std::clamp<short>(ob->trackflag, 0, 5), std::clamp<short>(ob->upflag, 0, 2));
      normalize_qt(quat);
      quat_to_mat4(r_mat, quat);
    }
    if (cu->flag & CU_PATH_RADIUS) {
      float tmat[4][4], rmat[4][4];
      scale_m4_fl(tmat, radius);
      mul_m4_m4m4(rmat, tmat, r_mat);
      copy_m4_m4(r_mat, rmat);
    }
    copy_v3_v3(r_mat[3], vec);
  }

  return true;
}

static void ob_parbone(const Object *ob, const Object *par, float r_mat[4][4])
{
  float3 vec;

  if (par->type != OB_ARMATURE) {
    unit_m4(r_mat);
    return;
  }

  /* Make sure the bone is still valid */
  const bPoseChannel *pchan = BKE_pose_channel_find_name(par->pose, ob->parsubstr);
  if (!pchan || !pchan->bone) {
    CLOG_WARN(
        &LOG, "Parent Bone: '%s' for Object: '%s' doesn't exist", ob->parsubstr, ob->id.name + 2);
    unit_m4(r_mat);
    return;
  }

  /* get bone transform */
  if (pchan->bone->flag & BONE_RELATIVE_PARENTING) {
    /* the new option uses the root - expected behavior, but differs from old... */
    /* XXX check on version patching? */
    copy_m4_m4(r_mat, pchan->chan_mat);
  }
  else {
    copy_m4_m4(r_mat, pchan->pose_mat);

    /* but for backwards compatibility, the child has to move to the tail */
    copy_v3_v3(vec, r_mat[1]);
    mul_v3_fl(vec, pchan->bone->length);
    add_v3_v3(r_mat[3], vec);
  }
}

static void give_parvert(const Object *par, int nr, float vec[3], const bool use_evaluated_indices)
{
  zero_v3(vec);

  if (par->type == OB_MESH) {
    const Mesh *mesh = (const Mesh *)par->data;
    const BMEditMesh *em = mesh->runtime->edit_mesh.get();
    const Mesh *mesh_eval = (em) ? BKE_object_get_editmesh_eval_final(par) :
                                   BKE_object_get_evaluated_mesh(par);

    if (mesh_eval) {
      const Span<float3> positions = mesh_eval->vert_positions();
      int count = 0;
      int numVerts = mesh_eval->verts_num;

      if (em && mesh_eval->runtime->wrapper_type == ME_WRAPPER_TYPE_BMESH) {
        numVerts = em->bm->totvert;
        if (em->bm->elem_table_dirty & BM_VERT) {
#ifdef VPARENT_THREADING_HACK
          std::scoped_lock lock(vparent_lock);
          if (em->bm->elem_table_dirty & BM_VERT) {
            BM_mesh_elem_table_ensure(em->bm, BM_VERT);
          }
#else
          BLI_assert_msg(0, "Not safe for threading");
          BM_mesh_elem_table_ensure(em->bm, BM_VERT);
#endif
        }
        if (nr < numVerts) {
          if (mesh_eval && mesh_eval->runtime->edit_data &&
              !mesh_eval->runtime->edit_data->vert_positions.is_empty())
          {
            add_v3_v3(vec, mesh_eval->runtime->edit_data->vert_positions[nr]);
          }
          else {
            const BMVert *v = BM_vert_at_index(em->bm, nr);
            add_v3_v3(vec, v->co);
          }
          count++;
        }
      }
      else if (use_evaluated_indices && CustomData_has_layer(&mesh_eval->vert_data, CD_ORIGINDEX))
      {
        const int *index = (const int *)CustomData_get_layer(&mesh_eval->vert_data, CD_ORIGINDEX);
        /* Get the average of all verts with (original index == nr). */
        for (int i = 0; i < numVerts; i++) {
          if (index[i] == nr) {
            add_v3_v3(vec, positions[i]);
            count++;
          }
        }
      }
      else {
        if (nr < numVerts) {
          add_v3_v3(vec, positions[nr]);
          count++;
        }
      }

      if (count == 0) {
        /* keep as 0, 0, 0 */
      }
      else if (count > 0) {
        mul_v3_fl(vec, 1.0f / count);
      }
      else {
        /* use first index if its out of range */
        if (mesh_eval->verts_num) {
          copy_v3_v3(vec, positions[0]);
        }
      }
    }
    else {
      CLOG_ERROR(&LOG,
                 "Evaluated mesh is needed to solve parenting, "
                 "object position can be wrong now");
    }
  }
  else if (ELEM(par->type, OB_CURVES_LEGACY, OB_SURF)) {
    ListBaseT<Nurb> *nurb;

    /* It is possible that a cycle in the dependency graph was resolved in a way that caused this
     * object to be evaluated before its dependencies. In this case the curve cache may be null. */
    if (par->runtime->curve_cache && par->runtime->curve_cache->deformed_nurbs.first != nullptr) {
      nurb = &par->runtime->curve_cache->deformed_nurbs;
    }
    else {
      Curve *cu = (Curve *)par->data;
      nurb = BKE_curve_nurbs_get(cu);
    }

    BKE_nurbList_index_get_co(nurb, nr, vec);
  }
  else if (par->type == OB_LATTICE) {
    Lattice *latt = (Lattice *)par->data;
    DispList *dl = par->runtime->curve_cache ?
                       BKE_displist_find(&par->runtime->curve_cache->disp, DL_VERTS) :
                       nullptr;
    float (*co)[3] = dl ? (float (*)[3])dl->verts : nullptr;
    int tot;

    if (latt->editlatt) {
      latt = latt->editlatt->latt;
    }

    tot = latt->pntsu * latt->pntsv * latt->pntsw;

    /* ensure dl is correct size */
    BLI_assert(dl == nullptr || dl->nr == tot);

    if (nr < tot) {
      if (co) {
        copy_v3_v3(vec, co[nr]);
      }
      else {
        copy_v3_v3(vec, latt->def[nr].vec);
      }
    }
  }
}

static void ob_parvert3(const Object *ob, const Object *par, float r_mat[4][4])
{
  /* in local ob space */
  if (OB_TYPE_SUPPORT_PARVERT(par->type)) {
    float cmat[3][3], v1[3], v2[3], v3[3], q[4];
    const bool use_evaluated_indices = !(ob->transflag & OB_PARENT_USE_FINAL_INDICES);

    give_parvert(par, ob->par1, v1, use_evaluated_indices);
    give_parvert(par, ob->par2, v2, use_evaluated_indices);
    give_parvert(par, ob->par3, v3, use_evaluated_indices);

    tri_to_quat(q, v1, v2, v3);
    quat_to_mat3(cmat, q);
    copy_m4_m3(r_mat, cmat);

    mid_v3_v3v3v3(r_mat[3], v1, v2, v3);
  }
  else {
    unit_m4(r_mat);
  }
}

void BKE_object_get_parent_matrix(const Object *ob, Object *par, float r_parentmat[4][4])
{
  float tmat[4][4];
  float vec[3];
  const bool use_evaluated_indices = !(ob->transflag & OB_PARENT_USE_FINAL_INDICES);
  switch (ob->partype & PARTYPE) {
    case PAROBJECT: {
      bool ok = false;
      if (par->type == OB_CURVES_LEGACY) {
        if ((((Curve *)par->data)->flag & CU_PATH) && ob_parcurve(ob, par, tmat)) {
          ok = true;
        }
      }

      if (ok) {
        mul_m4_m4m4(r_parentmat, par->object_to_world().ptr(), tmat);
      }
      else {
        copy_m4_m4(r_parentmat, par->object_to_world().ptr());
      }

      break;
    }
    case PARBONE:
      ob_parbone(ob, par, tmat);
      mul_m4_m4m4(r_parentmat, par->object_to_world().ptr(), tmat);
      break;

    case PARVERT1:
      unit_m4(r_parentmat);
      give_parvert(par, ob->par1, vec, use_evaluated_indices);
      mul_v3_m4v3(r_parentmat[3], par->object_to_world().ptr(), vec);
      break;
    case PARVERT3:
      ob_parvert3(ob, par, tmat);

      mul_m4_m4m4(r_parentmat, par->object_to_world().ptr(), tmat);
      break;

    case PARSKEL:
      copy_m4_m4(r_parentmat, par->object_to_world().ptr());
      break;
  }
}

/** \} */

/* -------------------------------------------------------------------- */
/** \name Object Matrix Evaluation API
 * \{ */

/**
 * \param r_originmat: Optional matrix that stores the space the object is in
 * (without its own matrix applied)
 */
static void solve_parenting(const Object *ob,
                            Object *par,
                            const bool set_origin,
                            float r_obmat[4][4],
                            float r_originmat[3][3])
{
  float totmat[4][4];
  float tmat[4][4];
  float locmat[4][4];

  BKE_object_to_mat4(ob, locmat);

  BKE_object_get_parent_matrix(ob, par, totmat);

  /* total */
  mul_m4_m4m4(tmat, totmat, ob->parentinv);
  mul_m4_m4m4(r_obmat, tmat, locmat);

  if (r_originmat) {
    /* Usable `r_originmat`. */
    copy_m3_m4(r_originmat, tmat);
  }

  /* origin, for help line */
  if (set_origin) {
    if ((ob->partype & PARTYPE) == PARSKEL) {
      copy_v3_v3(ob->runtime->parent_display_origin, par->object_to_world().location());
    }
    else {
      copy_v3_v3(ob->runtime->parent_display_origin, totmat[3]);
    }
  }
}

static void object_where_is_calc_ex(Depsgraph *depsgraph,
                                    Scene *scene,
                                    Object *ob,
                                    float ctime,
                                    RigidBodyWorld *rbw,
                                    float r_originmat[3][3])
{
  if (ob->parent) {
    Object *par = ob->parent;

    /* calculate parent matrix */
    solve_parenting(ob, par, true, ob->runtime->object_to_world.ptr(), r_originmat);
  }
  else {
    BKE_object_to_mat4(ob, ob->runtime->object_to_world.ptr());
  }

  /* try to fall back to the scene rigid body world if none given */
  rbw = rbw ? rbw : scene->rigidbody_world;
  /* read values pushed into RBO from sim/cache... */
  BKE_rigidbody_sync_transforms(rbw, scene, ob, ctime); /* UPBGE - added Scene * arg */

  /* solve constraints */
  if (ob->constraints.first && !(ob->transflag & OB_NO_CONSTRAINTS)) {
    bConstraintOb *cob;
    cob = BKE_constraints_make_evalob(depsgraph, scene, ob, nullptr, CONSTRAINT_OBTYPE_OBJECT);
    BKE_constraints_solve(depsgraph, &ob->constraints, cob, ctime);
    BKE_constraints_clear_evalob(cob);
  }

  /* set negative scale flag in object */
  if (is_negative_m4(ob->object_to_world().ptr())) {
    ob->transflag |= OB_NEG_SCALE;
  }
  else {
    ob->transflag &= ~OB_NEG_SCALE;
  }
}

void BKE_object_where_is_calc_time(Depsgraph *depsgraph, Scene *scene, Object *ob, float ctime)
{
  /* Execute drivers and animation. */
  const bool flush_to_original = DEG_is_active(depsgraph);
  const AnimationEvalContext anim_eval_context = BKE_animsys_eval_context_construct(depsgraph,
                                                                                    ctime);
  BKE_animsys_evaluate_animdata(
      &ob->id, ob->adt, &anim_eval_context, ADT_RECALC_ALL, flush_to_original);
  object_where_is_calc_ex(depsgraph, scene, ob, ctime, nullptr, nullptr);
}

void BKE_object_where_is_calc_mat4(const Object *ob, float r_obmat[4][4])
{
  if (ob->parent) {
    Object *par = ob->parent;
    solve_parenting(ob, par, false, r_obmat, nullptr);
  }
  else {
    BKE_object_to_mat4(ob, r_obmat);
  }
}

void BKE_object_where_is_calc_ex(
    Depsgraph *depsgraph, Scene *scene, RigidBodyWorld *rbw, Object *ob, float r_originmat[3][3])
{
  float ctime = DEG_get_ctime(depsgraph);
  object_where_is_calc_ex(depsgraph, scene, ob, ctime, rbw, r_originmat);
}
void BKE_object_where_is_calc(Depsgraph *depsgraph, Scene *scene, Object *ob)
{
  float ctime = DEG_get_ctime(depsgraph);
  object_where_is_calc_ex(depsgraph, scene, ob, ctime, nullptr, nullptr);
}

blender::float4x4 BKE_object_calc_parent(Depsgraph *depsgraph, Scene *scene, Object *ob)
{
  blender::bke::ObjectRuntime workob_runtime;
  Object workob;
  BKE_object_workob_clear(&workob);
  workob.runtime = &workob_runtime;

  unit_m4(workob.runtime->object_to_world.ptr());
  unit_m4(workob.parentinv);
  unit_m4(workob.constinv);

  /* Since this is used while calculating parenting,
   * at this moment ob_eval->parent is still nullptr. */
  workob.parent = DEG_get_evaluated(depsgraph, ob->parent);

  workob.trackflag = ob->trackflag;
  workob.upflag = ob->upflag;

  workob.partype = ob->partype;
  workob.par1 = ob->par1;
  workob.par2 = ob->par2;
  workob.par3 = ob->par3;

  /* The effects of constraints should NOT be included in the parent-inverse matrix. Constraints
   * are supposed to be applied after the object's local loc/rot/scale. If the (inverted) effect of
   * constraints would be included in the parent inverse matrix, these would be applied before the
   * object's local loc/rot/scale instead of after. For example, a "Copy Rotation" constraint would
   * rotate the object's local translation as well. See #82156. */

  STRNCPY_UTF8(workob.parsubstr, ob->parsubstr);

  BKE_object_where_is_calc(depsgraph, scene, &workob);

  return workob.object_to_world();
}

void BKE_object_apply_mat4_ex(Object *ob,
                              const float mat[4][4],
                              Object *parent,
                              const float parentinv[4][4],
                              const bool use_compat)
{
  /* see BKE_pchan_apply_mat4() for the equivalent 'pchan' function */

  float rot[3][3];

  if (parent != nullptr) {
    float rmat[4][4], diff_mat[4][4], imat[4][4], parent_mat[4][4];

    BKE_object_get_parent_matrix(ob, parent, parent_mat);

    mul_m4_m4m4(diff_mat, parent_mat, parentinv);
    invert_m4_m4(imat, diff_mat);
    mul_m4_m4m4(rmat, imat, mat); /* get the parent relative matrix */

    /* same as below, use rmat rather than mat */
    mat4_to_loc_rot_size(ob->loc, rot, ob->scale, rmat);
  }
  else {
    mat4_to_loc_rot_size(ob->loc, rot, ob->scale, mat);
  }

  BKE_object_mat3_to_rot(ob, rot, use_compat);

  sub_v3_v3(ob->loc, ob->dloc);

  if (ob->dscale[0] != 0.0f) {
    ob->scale[0] /= ob->dscale[0];
  }
  if (ob->dscale[1] != 0.0f) {
    ob->scale[1] /= ob->dscale[1];
  }
  if (ob->dscale[2] != 0.0f) {
    ob->scale[2] /= ob->dscale[2];
  }

  /* BKE_object_mat3_to_rot handles delta rotations */
}

void BKE_object_apply_mat4(Object *ob,
                           const float mat[4][4],
                           const bool use_compat,
                           const bool use_parent)
{
  BKE_object_apply_mat4_ex(ob, mat, use_parent ? ob->parent : nullptr, ob->parentinv, use_compat);
}

void BKE_object_apply_parent_inverse(Object *ob)
{
  /*
   * Use parent's world transform as the child's origin.
   *
   * Let:
   *    `local = identity`
   *    `world = orthonormalized(parent)`
   *
   * Then:
   *    `world = parent @ parentinv @ local`
   *    `inv(parent) @ world = parentinv`
   *    `parentinv = inv(parent) @ world`
   *
   * NOTE: If `ob->object_to_world().ptr()` has shear, then this `parentinv` is insufficient
   * because `parent @ parentinv => shearless result`
   *
   *    Thus, local will have shear which cannot be decomposed into TRS:
   *    `local = inv(parent @ parentinv) @ world`
   *
   *    This is currently not supported for consistency in the handling of shear during the other
   *    parenting ops: Parent (Keep Transform), Clear [Parent] and Keep Transform.
   */
  float par_locrot[4][4], par_imat[4][4];
  BKE_object_get_parent_matrix(ob, ob->parent, par_locrot);
  invert_m4_m4(par_imat, par_locrot);

  orthogonalize_m4_stable(par_locrot, 0, true);

  mul_m4_m4m4(ob->parentinv, par_imat, par_locrot);

  /* Now, preserve `world` given the new `parentinv`.
   *
   * `world = parent @ parentinv @ local`
   * `inv(parent) @ world = parentinv @ local`
   * `inv(parentinv) @ inv(parent) @ world = local`
   *
   * `local = inv(parentinv) @ inv(parent) @ world`
   */
  float ob_local[4][4];
  copy_m4_m4(ob_local, ob->parentinv);
  invert_m4(ob_local);
  mul_m4_m4_post(ob_local, par_imat);
  mul_m4_m4_post(ob_local, ob->object_to_world().ptr());

  /* Send use_compat=False so the rotation is predictable. */
  BKE_object_apply_mat4(ob, ob_local, false, false);
}

/** \} */

/* -------------------------------------------------------------------- */
/** \name Object Bounding Box API
 * \{ */

std::optional<blender::Bounds<blender::float3>> BKE_object_boundbox_get(const Object *ob)
{
  switch (ob->type) {
    case OB_MESH:
      return static_cast<const Mesh *>(ob->data)->bounds_min_max();
    case OB_CURVES_LEGACY:
    case OB_SURF:
    case OB_FONT:
      return BKE_curve_minmax(static_cast<const Curve *>(ob->data), true);
    case OB_MBALL:
      return BKE_object_evaluated_geometry_bounds(ob);
    case OB_LATTICE:
      return BKE_lattice_minmax(static_cast<const Lattice *>(ob->data));
    case OB_ARMATURE:
      return BKE_armature_min_max(ob);
    case OB_CURVES:
      return static_cast<const Curves *>(ob->data)->geometry.wrap().bounds_min_max();
    case OB_POINTCLOUD:
      return static_cast<const PointCloud *>(ob->data)->bounds_min_max();
    case OB_VOLUME:
      return BKE_volume_min_max(static_cast<const Volume *>(ob->data));
    case OB_GREASE_PENCIL:
      return static_cast<const GreasePencil *>(ob->data)->bounds_min_max_eval();
  }
  return std::nullopt;
}

std::optional<Bounds<float3>> BKE_object_boundbox_eval_cached_get(const Object *ob)
{
  if (ob->runtime->bounds_eval) {
    return *ob->runtime->bounds_eval;
  }
  return BKE_object_boundbox_get(ob);
}

std::optional<Bounds<float3>> BKE_object_evaluated_geometry_bounds(const Object *ob)
{
  if (const blender::bke::GeometrySet *geometry = ob->runtime->geometry_set_eval) {
    const bool use_radius = ob->type != OB_CURVES_LEGACY;
    const bool use_subdiv = true;
    return geometry->compute_boundbox_without_instances(use_radius, use_subdiv);
  }
  if (const CurveCache *curve_cache = ob->runtime->curve_cache) {
    float3 min(std::numeric_limits<float>::max());
    float3 max(std::numeric_limits<float>::lowest());
    BKE_displist_minmax(&curve_cache->disp, min, max);
    return Bounds<float3>{min, max};
  }
  return std::nullopt;
}

/** \} */

/* -------------------------------------------------------------------- */
/** \name Object Dimension Get/Set
 *
 * \warning Setting dimensions is prone to feedback loops in evaluation.
 * \{ */

static float3 boundbox_to_dimensions(const Object *ob, const std::optional<Bounds<float3>> bounds)
{
  using namespace blender;
  if (!bounds) {
    return float3(0);
  }
  const float3 scale = math::to_scale(ob->object_to_world());
  return scale * (bounds->max - bounds->min);
}

void BKE_object_dimensions_get(const Object *ob, float r_vec[3])
{
  copy_v3_v3(r_vec, boundbox_to_dimensions(ob, BKE_object_boundbox_get(ob)));
}

void BKE_object_dimensions_eval_cached_get(const Object *ob, float r_vec[3])
{
  copy_v3_v3(r_vec, boundbox_to_dimensions(ob, BKE_object_boundbox_eval_cached_get(ob)));
}

void BKE_object_dimensions_set_ex(Object *ob,
                                  const float value[3],
                                  int axis_mask,
                                  const float ob_scale_orig[3],
                                  const float ob_obmat_orig[4][4])
{
  if (const std::optional<Bounds<float3>> bounds = BKE_object_boundbox_eval_cached_get(ob)) {
    float3 len = bounds->max - bounds->min;

    for (int i = 0; i < 3; i++) {
      if (((1 << i) & axis_mask) == 0) {

        if (ob_scale_orig != nullptr) {
          const float scale_delta = len_v3(ob_obmat_orig[i]) / ob_scale_orig[i];
          if (isfinite(scale_delta)) {
            len[i] *= scale_delta;
          }
        }

        const float scale = copysignf(value[i] / len[i], ob->scale[i]);
        if (isfinite(scale)) {
          ob->scale[i] = scale;
        }
      }
    }
  }
}

void BKE_object_dimensions_set(Object *ob, const float value[3], int axis_mask)
{
  BKE_object_dimensions_set_ex(ob, value, axis_mask, nullptr, nullptr);
}

void BKE_object_minmax(Object *ob, float3 &r_min, float3 &r_max)
{
  using namespace blender;
  const float4x4 &object_to_world = ob->object_to_world();
  if (const std::optional<Bounds<float3>> bounds = BKE_object_boundbox_get(ob)) {
    math::min_max(math::transform_point(object_to_world, bounds->min), r_min, r_max);
    math::min_max(math::transform_point(object_to_world, bounds->max), r_min, r_max);
    return;
  }

  float3 size = ob->scale;
  if (ob->type == OB_EMPTY) {
    size *= ob->empty_drawsize;
  }

  math::min_max(object_to_world.location() + size, r_min, r_max);
  math::min_max(object_to_world.location() - size, r_min, r_max);
}

void BKE_object_empty_draw_type_set(Object *ob, const int value)
{
  ob->empty_drawtype = value;

  if (ob->type == OB_EMPTY && ob->empty_drawtype == OB_EMPTY_IMAGE) {
    if (!ob->iuser) {
      ob->iuser = MEM_new_for_free<ImageUser>("image user");
      ob->iuser->flag |= IMA_ANIM_ALWAYS;
      ob->iuser->frames = 100;
      ob->iuser->sfra = 1;
    }
  }
  else {
    MEM_SAFE_FREE(ob->iuser);
  }
}

bool BKE_object_empty_image_frame_is_visible_in_view3d(const Object *ob, const RegionView3D *rv3d)
{
  const char visibility_flag = ob->empty_image_visibility_flag;
  if (rv3d->is_persp) {
    return (visibility_flag & OB_EMPTY_IMAGE_HIDE_PERSPECTIVE) == 0;
  }

  return (visibility_flag & OB_EMPTY_IMAGE_HIDE_ORTHOGRAPHIC) == 0;
}

bool BKE_object_empty_image_data_is_visible_in_view3d(const Object *ob, const RegionView3D *rv3d)
{
  /* Caller is expected to check this. */
  BLI_assert(BKE_object_empty_image_frame_is_visible_in_view3d(ob, rv3d));

  const char visibility_flag = ob->empty_image_visibility_flag;

  if ((visibility_flag & (OB_EMPTY_IMAGE_HIDE_BACK | OB_EMPTY_IMAGE_HIDE_FRONT)) != 0) {
    float eps, dot;
    if (rv3d->is_persp) {
      /* NOTE: we could normalize the 'view_dir' then use 'eps'
       * however the issue with empty objects being visible when viewed from the side
       * is only noticeable in orthographic views. */
      float3 view_dir;
      sub_v3_v3v3(view_dir, rv3d->viewinv[3], ob->object_to_world().location());
      dot = dot_v3v3(ob->object_to_world().ptr()[2], view_dir);
      eps = 0.0f;
    }
    else {
      dot = dot_v3v3(ob->object_to_world().ptr()[2], rv3d->viewinv[2]);
      eps = 1e-5f;
    }
    if (visibility_flag & OB_EMPTY_IMAGE_HIDE_BACK) {
      if (dot < eps) {
        return false;
      }
    }
    if (visibility_flag & OB_EMPTY_IMAGE_HIDE_FRONT) {
      if (dot > -eps) {
        return false;
      }
    }
  }

  if (visibility_flag & OB_EMPTY_IMAGE_HIDE_NON_AXIS_ALIGNED) {
    float3 proj, ob_z_axis;
    normalize_v3_v3(ob_z_axis, ob->object_to_world().ptr()[2]);
    project_plane_v3_v3v3(proj, ob_z_axis, rv3d->viewinv[2]);
    const float proj_length_sq = len_squared_v3(proj);
    if (proj_length_sq > 1e-5f) {
      return false;
    }
  }

  return true;
}

bool BKE_object_minmax_empty_drawtype(const Object *ob, float r_min[3], float r_max[3])
{
  BLI_assert(ob->type == OB_EMPTY);
  float3 min(0), max(0);

  bool ok = false;
  const float radius = ob->empty_drawsize;

  switch (ob->empty_drawtype) {
    case OB_ARROWS: {
      max = float3(radius);
      ok = true;
      break;
    }
    case OB_PLAINAXES:
    case OB_CUBE:
    case OB_EMPTY_SPHERE: {
      min = float3(-radius);
      max = float3(radius);
      ok = true;
      break;
    }
    case OB_CIRCLE: {
      max[0] = max[2] = radius;
      min[0] = min[2] = -radius;
      ok = true;
      break;
    }
    case OB_SINGLE_ARROW: {
      max[2] = radius;
      ok = true;
      break;
    }
    case OB_EMPTY_CONE: {
      min = float3(-radius, 0.0f, -radius);
      max = float3(radius, radius * 2.0f, radius);
      ok = true;
      break;
    }
    case OB_EMPTY_IMAGE: {
      const float *ofs = ob->ima_ofs;
      /* NOTE: this is the best approximation that can be calculated without loading the image.
       */
      min[0] = ofs[0] * radius;
      min[1] = ofs[1] * radius;
      max[0] = radius + (ofs[0] * radius);
      max[1] = radius + (ofs[1] * radius);
      /* Since the image aspect can shrink the bounds towards the object origin,
       * adjust the min/max to account for that. */
      for (int i = 0; i < 2; i++) {
        CLAMP_MAX(min[i], 0.0f);
        CLAMP_MIN(max[i], 0.0f);
      }
      ok = true;
      break;
    }
  }

  if (ok) {
    copy_v3_v3(r_min, min);
    copy_v3_v3(r_max, max);
  }
  return ok;
}

bool BKE_object_minmax_dupli(Depsgraph *depsgraph,
                             Scene *scene,
                             Object *ob,
                             float3 &r_min,
                             float3 &r_max,
                             const bool use_hidden)
{
  using namespace blender;
  bool ok = false;
  if ((ob->transflag & OB_DUPLI) == 0 && ob->runtime->geometry_set_eval == nullptr) {
    return ok;
  }

  DupliList duplilist;
  object_duplilist(depsgraph, scene, ob, nullptr, duplilist);
  for (DupliObject &dob : duplilist) {
    if (((use_hidden == false) && (dob.no_draw != 0)) || dob.ob_data == nullptr) {
      /* pass */
    }
    else {
      Object temp_ob = blender::dna::shallow_copy(*dob.ob);
      blender::bke::ObjectRuntime runtime = *dob.ob->runtime;
      temp_ob.runtime = &runtime;

      /* Do not modify the original bounding-box. */
      temp_ob.runtime->bounds_eval.reset();
      BKE_object_replace_data_on_shallow_copy(&temp_ob, dob.ob_data);
      if (const std::optional<Bounds<float3>> bounds = BKE_object_boundbox_get(&temp_ob)) {
        const Bounds tranformed_bounds = bounds::transform_bounds(float4x4(dob.mat), *bounds);
        r_min = math::min(tranformed_bounds.min, r_min);
        r_max = math::max(tranformed_bounds.max, r_max);
        ok = true;
      }
    }
  }

  return ok;
}

void BKE_object_foreach_display_point(Object *ob,
                                      const float obmat[4][4],
                                      void (*func_cb)(const float[3], void *),
                                      void *user_data)
{
  /* TODO: point-cloud and curves object support. */
  const Mesh *mesh_eval = BKE_object_get_evaluated_mesh(ob);
  float3 co;

  if (mesh_eval != nullptr) {
    const Span<float3> positions = BKE_mesh_wrapper_vert_coords(mesh_eval);
    for (const int i : positions.index_range()) {
      mul_v3_m4v3(co, obmat, positions[i]);
      func_cb(co, user_data);
    }
  }
  else if (ob->type == OB_GREASE_PENCIL) {
    using namespace blender::bke::greasepencil;
    GreasePencil &grease_pencil = *static_cast<GreasePencil *>(ob->data);
    for (const Layer *layer : grease_pencil.layers()) {
      if (!layer->is_visible()) {
        continue;
      }
      const float4x4 layer_to_world = layer->to_world_space(*ob);
      if (const Drawing *drawing = grease_pencil.get_drawing_at(*layer,
                                                                grease_pencil.runtime->eval_frame))
      {
        const blender::bke::CurvesGeometry &curves = drawing->strokes();
        const Span<float3> positions = curves.evaluated_positions();
        blender::threading::parallel_for(
            positions.index_range(), 4096, [&](const blender::IndexRange range) {
              for (const int i : range) {
                func_cb(blender::math::transform_point(layer_to_world, positions[i]), user_data);
              }
            });
      }
    }
  }
  else if (ob->runtime->curve_cache && ob->runtime->curve_cache->disp.first) {
    for (DispList &dl : ob->runtime->curve_cache->disp) {
      const float *v3 = dl.verts;
      int totvert = dl.nr;
      int i;

      for (i = 0; i < totvert; i++, v3 += 3) {
        mul_v3_m4v3(co, obmat, v3);
        func_cb(co, user_data);
      }
    }
  }
}

void BKE_scene_foreach_display_point(Depsgraph *depsgraph,
                                     void (*func_cb)(const float[3], void *),
                                     void *user_data)
{
  DEGObjectIterSettings deg_iter_settings{};
  deg_iter_settings.depsgraph = depsgraph;
  deg_iter_settings.flags = DEG_ITER_OBJECT_FLAG_LINKED_DIRECTLY | DEG_ITER_OBJECT_FLAG_VISIBLE |
                            DEG_ITER_OBJECT_FLAG_DUPLI;
  DEG_OBJECT_ITER_BEGIN (&deg_iter_settings, ob) {
    if ((ob->base_flag & BASE_SELECTED) != 0) {
      BKE_object_foreach_display_point(ob, ob->object_to_world().ptr(), func_cb, user_data);
    }
  }
  DEG_OBJECT_ITER_END;
}

/** \} */

/* -------------------------------------------------------------------- */
/** \name Object Transform Channels (Backup/Restore)
 * \{ */

/**
 * See struct members from #Object in DNA_object_types.h
 */
struct ObTfmBack {
  float loc[3], dloc[3];
  float scale[3], dscale[3];
  float rot[3], drot[3];
  float quat[4], dquat[4];
  float rotAxis[3], drotAxis[3];
  float rotAngle, drotAngle;
  float obmat[4][4];
  float parentinv[4][4];
  float constinv[4][4];
  float imat[4][4];
};

void *BKE_object_tfm_backup(Object *ob)
{
  ObTfmBack *obtfm = MEM_mallocN<ObTfmBack>("ObTfmBack");
  copy_v3_v3(obtfm->loc, ob->loc);
  copy_v3_v3(obtfm->dloc, ob->dloc);
  copy_v3_v3(obtfm->scale, ob->scale);
  copy_v3_v3(obtfm->dscale, ob->dscale);
  copy_v3_v3(obtfm->rot, ob->rot);
  copy_v3_v3(obtfm->drot, ob->drot);
  copy_qt_qt(obtfm->quat, ob->quat);
  copy_qt_qt(obtfm->dquat, ob->dquat);
  copy_v3_v3(obtfm->rotAxis, ob->rotAxis);
  copy_v3_v3(obtfm->drotAxis, ob->drotAxis);
  obtfm->rotAngle = ob->rotAngle;
  obtfm->drotAngle = ob->drotAngle;
  copy_m4_m4(obtfm->obmat, ob->object_to_world().ptr());
  copy_m4_m4(obtfm->parentinv, ob->parentinv);
  copy_m4_m4(obtfm->constinv, ob->constinv);
  copy_m4_m4(obtfm->imat, ob->world_to_object().ptr());

  return (void *)obtfm;
}

void BKE_object_tfm_restore(Object *ob, void *obtfm_pt)
{
  ObTfmBack *obtfm = (ObTfmBack *)obtfm_pt;
  copy_v3_v3(ob->loc, obtfm->loc);
  copy_v3_v3(ob->dloc, obtfm->dloc);
  copy_v3_v3(ob->scale, obtfm->scale);
  copy_v3_v3(ob->dscale, obtfm->dscale);
  copy_v3_v3(ob->rot, obtfm->rot);
  copy_v3_v3(ob->drot, obtfm->drot);
  copy_qt_qt(ob->quat, obtfm->quat);
  copy_qt_qt(ob->dquat, obtfm->dquat);
  copy_v3_v3(ob->rotAxis, obtfm->rotAxis);
  copy_v3_v3(ob->drotAxis, obtfm->drotAxis);
  ob->rotAngle = obtfm->rotAngle;
  ob->drotAngle = obtfm->drotAngle;
  copy_m4_m4(ob->runtime->object_to_world.ptr(), obtfm->obmat);
  copy_m4_m4(ob->parentinv, obtfm->parentinv);
  copy_m4_m4(ob->constinv, obtfm->constinv);
  copy_m4_m4(ob->runtime->world_to_object.ptr(), obtfm->imat);
}

/** \} */

/* -------------------------------------------------------------------- */
/** \name Protected Transform Channel Assignment
 * \{ */

void BKE_object_protected_location_set(Object *ob, const float location[3])
{
  if ((ob->protectflag & OB_LOCK_LOCX) == 0) {
    ob->loc[0] = location[0];
  }
  if ((ob->protectflag & OB_LOCK_LOCY) == 0) {
    ob->loc[1] = location[1];
  }
  if ((ob->protectflag & OB_LOCK_LOCZ) == 0) {
    ob->loc[2] = location[2];
  }
}

void BKE_object_protected_scale_set(Object *ob, const float scale[3])
{
  if ((ob->protectflag & OB_LOCK_SCALEX) == 0) {
    ob->scale[0] = scale[0];
  }
  if ((ob->protectflag & OB_LOCK_SCALEY) == 0) {
    ob->scale[1] = scale[1];
  }
  if ((ob->protectflag & OB_LOCK_SCALEZ) == 0) {
    ob->scale[2] = scale[2];
  }
}

void BKE_object_protected_rotation_quaternion_set(Object *ob, const float quat[4])
{
  if ((ob->protectflag & OB_LOCK_ROTX) == 0) {
    ob->quat[0] = quat[0];
  }
  if ((ob->protectflag & OB_LOCK_ROTY) == 0) {
    ob->quat[1] = quat[1];
  }
  if ((ob->protectflag & OB_LOCK_ROTZ) == 0) {
    ob->quat[2] = quat[2];
  }
  if ((ob->protectflag & OB_LOCK_ROTW) == 0) {
    ob->quat[3] = quat[3];
  }
}

void BKE_object_protected_rotation_euler_set(Object *ob, const float euler[3])
{
  if ((ob->protectflag & OB_LOCK_ROTX) == 0) {
    ob->rot[0] = euler[0];
  }
  if ((ob->protectflag & OB_LOCK_ROTY) == 0) {
    ob->rot[1] = euler[1];
  }
  if ((ob->protectflag & OB_LOCK_ROTZ) == 0) {
    ob->rot[2] = euler[2];
  }
}

void BKE_object_protected_rotation_axisangle_set(Object *ob,
                                                 const float axis[3],
                                                 const float angle)
{
  if ((ob->protectflag & OB_LOCK_ROTX) == 0) {
    ob->rotAxis[0] = axis[0];
  }
  if ((ob->protectflag & OB_LOCK_ROTY) == 0) {
    ob->rotAxis[1] = axis[1];
  }
  if ((ob->protectflag & OB_LOCK_ROTZ) == 0) {
    ob->rotAxis[2] = axis[2];
  }
  if ((ob->protectflag & OB_LOCK_ROTW) == 0) {
    ob->rotAngle = angle;
  }
}

/** \} */

/* -------------------------------------------------------------------- */
/** \name Object Evaluation/Update API
 * \{ */

void BKE_object_handle_update_ex(Depsgraph *depsgraph,
                                 Scene *scene,
                                 Object *ob,
                                 RigidBodyWorld *rbw)
{
  const ID *object_data = (ID *)ob->data;
  const bool recalc_object = (ob->id.recalc & ID_RECALC_ALL) != 0;
  const bool recalc_data = (object_data != nullptr) ?
                               ((object_data->recalc & ID_RECALC_ALL) != 0) :
                               false;
  if (!recalc_object && !recalc_data) {
    return;
  }
  /* Speed optimization for animation lookups. */
  if (ob->pose != nullptr) {
    BKE_pose_channels_hash_ensure(ob->pose);
    if (ob->pose->flag & POSE_CONSTRAINTS_NEED_UPDATE_FLAGS) {
      BKE_pose_update_constraint_flags(ob->pose);
    }
  }
  if (recalc_data) {
    if (ob->type == OB_ARMATURE) {
      /* this happens for reading old files and to match library armatures
       * with poses we do it ahead of BKE_object_where_is_calc to ensure animation
       * is evaluated on the rebuilt pose, otherwise we get incorrect poses
       * on file load */
      if (ob->pose == nullptr || (ob->pose->flag & POSE_RECALC)) {
        /* No need to pass `bmain` here, we assume we do not need to rebuild DEG from here. */
        BKE_pose_rebuild(nullptr, ob, (bArmature *)ob->data, true);
      }
    }
  }
  /* XXX new animsys warning: depsgraph tag ID_RECALC_GEOMETRY should not skip drivers,
   * which is only in BKE_object_where_is_calc now */
  /* XXX: should this case be ID_RECALC_TRANSFORM instead? */
  if (recalc_object || recalc_data) {
    if (G.debug & G_DEBUG_DEPSGRAPH_EVAL) {
      printf("recalcob %s\n", ob->id.name + 2);
    }
    BKE_object_where_is_calc_ex(depsgraph, scene, rbw, ob, nullptr);
  }

  if (recalc_data) {
    BKE_object_handle_data_update(depsgraph, scene, ob);
  }
}

void BKE_object_handle_update(Depsgraph *depsgraph, Scene *scene, Object *ob)
{
  BKE_object_handle_update_ex(depsgraph, scene, ob, nullptr);
}

void BKE_object_sculpt_data_create(Object *ob)
{
  BLI_assert((ob->sculpt == nullptr) && (ob->mode & OB_MODE_ALL_SCULPT));
  ob->sculpt = MEM_new<SculptSession>(__func__);
  ob->sculpt->mode_type = (eObjectMode)ob->mode;
}

bool BKE_object_obdata_texspace_get(Object *ob,
                                    char **r_texspace_flag,
                                    float **r_texspace_location,
                                    float **r_texspace_size)
{
  if (ob->data == nullptr) {
    return false;
  }

  switch (GS(((ID *)ob->data)->name)) {
    case ID_ME: {
      BKE_mesh_texspace_get_reference(
          (Mesh *)ob->data, r_texspace_flag, r_texspace_location, r_texspace_size);
      break;
    }
    case ID_CU_LEGACY: {
      Curve *cu = (Curve *)ob->data;
      BKE_curve_texspace_ensure(cu);
      if (r_texspace_flag) {
        *r_texspace_flag = &cu->texspace_flag;
      }
      if (r_texspace_location) {
        *r_texspace_location = cu->texspace_location;
      }
      if (r_texspace_size) {
        *r_texspace_size = cu->texspace_size;
      }
      break;
    }
    case ID_MB: {
      MetaBall *mb = (MetaBall *)ob->data;
      if (r_texspace_flag) {
        *r_texspace_flag = &mb->texspace_flag;
      }
      if (r_texspace_location) {
        *r_texspace_location = mb->texspace_location;
      }
      if (r_texspace_size) {
        *r_texspace_size = mb->texspace_size;
      }
      break;
    }
    default:
      return false;
  }
  return true;
}

Mesh *BKE_object_get_evaluated_mesh_no_subsurf_unchecked(const Object *object)
{
  /* First attempt to retrieve the evaluated mesh from the evaluated geometry set. Most
   * object types either store it there or add a reference to it if it's owned elsewhere. */
  blender::bke::GeometrySet *geometry_set_eval = object->runtime->geometry_set_eval;
  if (geometry_set_eval) {
    /* Some areas expect to be able to modify the evaluated mesh in limited ways. Theoretically
     * this should be avoided, or at least protected with a lock, so a const mesh could be
     * returned from this function. We use a const_cast instead of #get_mesh_for_write, because
     * that might result in a copy of the mesh when it is shared. */
    Mesh *mesh = const_cast<Mesh *>(geometry_set_eval->get_mesh());
    if (mesh) {
      return mesh;
    }
  }

  /* Some object types do not yet add the evaluated mesh to an evaluated geometry set, if they do
   * not support evaluating to multiple data types. Eventually this should be removed, when all
   * object types use #geometry_set_eval. */
  ID *data_eval = object->runtime->data_eval;
  if (data_eval && GS(data_eval->name) == ID_ME) {
    return reinterpret_cast<Mesh *>(data_eval);
  }

  return nullptr;
}

Mesh *BKE_object_get_evaluated_mesh_no_subsurf(const Object *object)
{
  if (!DEG_object_geometry_is_evaluated(*object)) {
    return nullptr;
  }
  return BKE_object_get_evaluated_mesh_no_subsurf_unchecked(object);
}

Mesh *BKE_object_get_evaluated_mesh_unchecked(const Object *object_eval)
{
  Mesh *mesh = BKE_object_get_evaluated_mesh_no_subsurf_unchecked(object_eval);
  if (!mesh) {
    return nullptr;
  }
  return BKE_mesh_wrapper_ensure_subdivision(mesh);
}

Mesh *BKE_object_get_evaluated_mesh(const Object *object_eval)
{
  if (!DEG_object_geometry_is_evaluated(*object_eval)) {
    return nullptr;
  }
  return BKE_object_get_evaluated_mesh_unchecked(object_eval);
}

const Mesh *BKE_object_get_pre_modified_mesh(const Object *object)
{
  BLI_assert(object->type == OB_MESH);
  if (const ID *data_orig = object->runtime->data_orig) {
    BLI_assert(object->id.tag & ID_TAG_COPIED_ON_EVAL);
    BLI_assert(object->id.orig_id != nullptr);
    BLI_assert(data_orig->orig_id == ((const Object *)object->id.orig_id)->data);
    BLI_assert((data_orig->tag & ID_TAG_COPIED_ON_EVAL) != 0);
    BLI_assert((data_orig->tag & ID_TAG_COPIED_ON_EVAL_FINAL_RESULT) == 0);
    if (GS(data_orig->name) != ID_ME) {
      return nullptr;
    }
    return reinterpret_cast<const Mesh *>(data_orig);
  }
  BLI_assert((object->id.tag & ID_TAG_COPIED_ON_EVAL) == 0);
  return static_cast<const Mesh *>(object->data);
}

Mesh *BKE_object_get_original_mesh(const Object *object)
{
  Mesh *result = nullptr;
  if (object->id.orig_id == nullptr) {
    BLI_assert((object->id.tag & ID_TAG_COPIED_ON_EVAL) == 0);
    result = (Mesh *)object->data;
  }
  else {
    BLI_assert((object->id.tag & ID_TAG_COPIED_ON_EVAL) != 0);
    result = (Mesh *)((Object *)object->id.orig_id)->data;
  }
  BLI_assert(result != nullptr);
  BLI_assert((result->id.tag & (ID_TAG_COPIED_ON_EVAL | ID_TAG_COPIED_ON_EVAL_FINAL_RESULT)) == 0);
  return result;
}

const Mesh *BKE_object_get_editmesh_eval_final(const Object *object)
{
  BLI_assert(!DEG_is_original(object));
  BLI_assert(object->type == OB_MESH);

  const Mesh *mesh = static_cast<const Mesh *>(object->data);
  if (mesh->runtime->edit_mesh == nullptr) {
    /* Happens when requesting material of evaluated 3d font object: the evaluated object get
     * converted to mesh, and it does not have edit mesh. */
    return nullptr;
  }

  return reinterpret_cast<Mesh *>(object->runtime->data_eval);
}

const Mesh *BKE_object_get_editmesh_eval_cage(const Object *object)
{
  BLI_assert(!DEG_is_original(object));
  BLI_assert(object->type == OB_MESH);

  return object->runtime->editmesh_eval_cage;
}

const Mesh *BKE_object_get_mesh_deform_eval(const Object *object)
{
  BLI_assert(!DEG_is_original(object));
  BLI_assert(object->type == OB_MESH);
  return object->runtime->mesh_deform_eval;
}

Lattice *BKE_object_get_lattice(const Object *object)
{
  ID *data = (ID *)object->data;
  if (data == nullptr || GS(data->name) != ID_LT) {
    return nullptr;
  }

  Lattice *lt = (Lattice *)data;
  if (lt->editlatt) {
    return lt->editlatt->latt;
  }

  return lt;
}

Lattice *BKE_object_get_evaluated_lattice(const Object *object)
{
  ID *data_eval = object->runtime->data_eval;

  if (data_eval == nullptr || GS(data_eval->name) != ID_LT) {
    return nullptr;
  }

  Lattice *lt_eval = (Lattice *)data_eval;
  if (lt_eval->editlatt) {
    return lt_eval->editlatt->latt;
  }

  return lt_eval;
}

/** \} */

/* -------------------------------------------------------------------- */
/** \name Object Point Cache
 * \{ */

static int pc_cmp(const void *a, const void *b)
{
  const LinkData *ad = (const LinkData *)a, *bd = (const LinkData *)b;
  if (POINTER_AS_INT(ad->data) > POINTER_AS_INT(bd->data)) {
    return 1;
  }

  return 0;
}

int BKE_object_insert_ptcache(Object *ob)
{
  /* TODO: Review the usages of this function, currently with copy-on-eval it will be called for
   * orig object and then again for evaluated copies of it, think this is bad since there is no
   * guarantee that we get the same stack index in both cases? Order is important since this index
   * is used for filenames on disk. */

  LinkData *link = nullptr;
  int i = 0;

  BLI_listbase_sort(&ob->pc_ids, pc_cmp);

  for (link = (LinkData *)ob->pc_ids.first, i = 0; link; link = link->next, i++) {
    int index = POINTER_AS_INT(link->data);

    if (i < index) {
      break;
    }
  }

  link = MEM_callocN<LinkData>("PCLink");
  link->data = POINTER_FROM_INT(i);
  BLI_addtail(&ob->pc_ids, link);

  return i;
}

static int pc_findindex(ListBaseT<LinkData> *listbase, int index)
{
  int number = 0;

  if (listbase == nullptr) {
    return -1;
  }

  LinkData *link = (LinkData *)listbase->first;
  while (link) {
    if (POINTER_AS_INT(link->data) == index) {
      return number;
    }

    number++;
    link = link->next;
  }

  return -1;
}

void BKE_object_delete_ptcache(Object *ob, int index)
{
  int list_index = pc_findindex(&ob->pc_ids, index);
  LinkData *link = (LinkData *)BLI_findlink(&ob->pc_ids, list_index);
  BLI_freelinkN(&ob->pc_ids, link);
}

/** \} */

/* -------------------------------------------------------------------- */
/** \name Object Data Shape Key Insert
 * \{ */

/** Mesh */
static KeyBlock *insert_meshkey(Main *bmain, Object *ob, const char *name, const bool from_mix)
{
  Mesh *mesh = (Mesh *)ob->data;
  Key *key = mesh->key;
  KeyBlock *kb;
  int newkey = 0;

  if (key == nullptr) {
    key = mesh->key = BKE_key_add(bmain, (ID *)mesh);
    key->type = KEY_RELATIVE;
    newkey = 1;
  }

  if (newkey || from_mix == false) {
    /* create from mesh */
    kb = BKE_keyblock_add_ctime(key, name, false);
    BKE_keyblock_convert_from_mesh(mesh, key, kb);
  }
  else {
    /* copy from current values */
    int totelem;
    float *data = BKE_key_evaluate_object(ob, &totelem);

    /* create new block with prepared data */
    kb = BKE_keyblock_add_ctime(key, name, false);
    kb->data = data;
    kb->totelem = totelem;
  }

  return kb;
}
/** Lattice */
static KeyBlock *insert_lattkey(Main *bmain, Object *ob, const char *name, const bool from_mix)
{
  Lattice *lt = (Lattice *)ob->data;
  Key *key = lt->key;
  KeyBlock *kb;
  int newkey = 0;

  if (key == nullptr) {
    key = lt->key = BKE_key_add(bmain, (ID *)lt);
    key->type = KEY_RELATIVE;
    newkey = 1;
  }

  if (newkey || from_mix == false) {
    kb = BKE_keyblock_add_ctime(key, name, false);
    if (!newkey) {
      KeyBlock *basekb = (KeyBlock *)key->block.first;
      kb->data = MEM_dupallocN(basekb->data);
      kb->totelem = basekb->totelem;
    }
    else {
      BKE_keyblock_convert_from_lattice(lt, kb);
    }
  }
  else {
    /* copy from current values */
    int totelem;
    float *data = BKE_key_evaluate_object(ob, &totelem);

    /* create new block with prepared data */
    kb = BKE_keyblock_add_ctime(key, name, false);
    kb->totelem = totelem;
    kb->data = data;
  }

  return kb;
}
/** Curve */
static KeyBlock *insert_curvekey(Main *bmain, Object *ob, const char *name, const bool from_mix)
{
  Curve *cu = (Curve *)ob->data;
  Key *key = cu->key;
  KeyBlock *kb;
  ListBaseT<Nurb> *lb = BKE_curve_nurbs_get(cu);
  int newkey = 0;

  if (key == nullptr) {
    key = cu->key = BKE_key_add(bmain, (ID *)cu);
    key->type = KEY_RELATIVE;
    newkey = 1;
  }

  if (newkey || from_mix == false) {
    /* create from curve */
    kb = BKE_keyblock_add_ctime(key, name, false);
    if (!newkey) {
      KeyBlock *basekb = (KeyBlock *)key->block.first;
      kb->data = MEM_dupallocN(basekb->data);
      kb->totelem = basekb->totelem;
    }
    else {
      BKE_keyblock_convert_from_curve(cu, kb, lb);
    }
  }
  else {
    /* copy from current values */
    int totelem;
    float *data = BKE_key_evaluate_object(ob, &totelem);

    /* create new block with prepared data */
    kb = BKE_keyblock_add_ctime(key, name, false);
    kb->totelem = totelem;
    kb->data = data;
  }

  return kb;
}

/** \} */

/* -------------------------------------------------------------------- */
/** \name Object Shape Key API
 * \{ */

KeyBlock *BKE_object_shapekey_insert(Main *bmain,
                                     Object *ob,
                                     const char *name,
                                     const bool from_mix)
{
  KeyBlock *key = nullptr;

  switch (ob->type) {
    case OB_MESH:
      key = insert_meshkey(bmain, ob, name, from_mix);
      break;
    case OB_CURVES_LEGACY:
    case OB_SURF:
      key = insert_curvekey(bmain, ob, name, from_mix);
      break;
    case OB_LATTICE:
      key = insert_lattkey(bmain, ob, name, from_mix);
      break;
    default:
      break;
  }

  /* Set the first active when none is set when called from RNA. */
  if (key != nullptr) {
    if (ob->shapenr <= 0) {
      ob->shapenr = 1;
    }
  }

  return key;
}

bool BKE_object_shapekey_free(Main *bmain, Object *ob)
{
  Key **key_p, *key;

  key_p = BKE_key_from_object_p(ob);
  if (ELEM(nullptr, key_p, *key_p)) {
    return false;
  }

  key = *key_p;
  *key_p = nullptr;

  BKE_id_free_us(bmain, key);

  return true;
}

bool BKE_object_shapekey_remove(Main *bmain, Object *ob, KeyBlock *kb)
{
  Key *key = BKE_key_from_object(ob);
  short kb_index;

  if (key == nullptr) {
    return false;
  }

  BKE_animdata_drivers_remove_for_rna_struct(key->id, RNA_ShapeKey, kb);

  kb_index = BLI_findindex(&key->block, kb);
  BLI_assert(kb_index != -1);

  for (KeyBlock &rkb : key->block) {
    if (rkb.relative == kb_index) {
      /* remap to the 'Basis' */
      rkb.relative = 0;
    }
    else if (rkb.relative >= kb_index) {
      /* Fix positional shift of the keys when kb is deleted from the list */
      rkb.relative -= 1;
    }
  }

  BLI_remlink(&key->block, kb);
  key->totkey--;
  if (key->refkey == kb) {
    key->refkey = (KeyBlock *)key->block.first;

    if (key->refkey) {
      /* apply new basis key on original data */
      switch (ob->type) {
        case OB_MESH: {
          Mesh *mesh = (Mesh *)ob->data;
          BKE_keyblock_convert_to_mesh(key->refkey, mesh->vert_positions_for_write());
          break;
        }
        case OB_CURVES_LEGACY:
        case OB_SURF:
          BKE_keyblock_convert_to_curve(
              key->refkey, (Curve *)ob->data, BKE_curve_nurbs_get((Curve *)ob->data));
          break;
        case OB_LATTICE:
          BKE_keyblock_convert_to_lattice(key->refkey, (Lattice *)ob->data);
          break;
      }
    }
  }

  if (kb->data) {
    MEM_freeN(kb->data);
  }
  MEM_freeN(kb);

  /* Unset active when all are freed. */
  if (BLI_listbase_is_empty(&key->block)) {
    ob->shapenr = 0;
  }
  else if (ob->shapenr > 1) {
    ob->shapenr--;
  }

  if (key->totkey == 0) {
    BKE_object_shapekey_free(bmain, ob);
  }

  return true;
}

/** \} */

/* -------------------------------------------------------------------- */
/** \name Object Query API
 * \{ */

bool BKE_object_parent_loop_check(const Object *par, const Object *ob)
{
  /* test if 'ob' is a parent somewhere in par's parents */
  if (par == nullptr) {
    return false;
  }
  if (ob == par) {
    return true;
  }
  return BKE_object_parent_loop_check(par->parent, ob);
}

bool BKE_object_flag_test_recursive(const Object *ob, short flag)
{
  if (ob->flag & flag) {
    return true;
  }
  if (ob->parent) {
    return BKE_object_flag_test_recursive(ob->parent, flag);
  }

  return false;
}

bool BKE_object_is_child_recursive(const Object *ob_parent, const Object *ob_child)
{
  for (ob_child = ob_child->parent; ob_child; ob_child = ob_child->parent) {
    if (ob_child == ob_parent) {
      return true;
    }
  }
  return false;
}

int BKE_object_is_modified(Scene *scene, Object *ob)
{
  /* Always test on original object since evaluated object may no longer
   * have shape keys or modifiers that were used to evaluate it. */
  ob = DEG_get_original(ob);

  int flag = 0;

  if (BKE_key_from_object(ob)) {
    flag |= eModifierMode_Render | eModifierMode_Realtime;
  }
  else {
    ModifierData *md;
    VirtualModifierData virtual_modifier_data;
    /* cloth */
    for (md = BKE_modifiers_get_virtual_modifierlist(ob, &virtual_modifier_data);
         md && (flag != (eModifierMode_Render | eModifierMode_Realtime));
         md = md->next)
    {
      if ((flag & eModifierMode_Render) == 0 &&
          BKE_modifier_is_enabled(scene, md, eModifierMode_Render))
      {
        flag |= eModifierMode_Render;
      }

      if ((flag & eModifierMode_Realtime) == 0 &&
          BKE_modifier_is_enabled(scene, md, eModifierMode_Realtime))
      {
        flag |= eModifierMode_Realtime;
      }
    }
  }

  return flag;
}

bool BKE_object_moves_in_time(const Object *object, bool recurse_parent)
{
  /* If object has any sort of animation data assume it is moving. */
  if (BKE_animdata_id_is_animated(&object->id)) {
    return true;
  }
  if (!BLI_listbase_is_empty(&object->constraints)) {
    return true;
  }
  if (recurse_parent && object->parent != nullptr) {
    return BKE_object_moves_in_time(object->parent, true);
  }
  return false;
}

static bool object_moves_in_time(const Object *object)
{
  return BKE_object_moves_in_time(object, true);
}

static bool object_deforms_in_time(Object *object)
{
  if (BKE_key_from_object(object) != nullptr) {
    return true;
  }
  if (!BLI_listbase_is_empty(&object->modifiers)) {
    return true;
  }
  return object_moves_in_time(object);
}

static bool constructive_modifier_is_deform_modified(Object *ob, ModifierData *md)
{
  /* TODO(sergey): Consider generalizing this a bit so all modifier logic
   * is concentrated in MOD_{modifier}.c file,
   */
  if (md->type == eModifierType_Array) {
    ArrayModifierData *amd = (ArrayModifierData *)md;
    /* TODO(sergey): Check if curve is deformed. */
    return (amd->start_cap != nullptr && object_moves_in_time(amd->start_cap)) ||
           (amd->end_cap != nullptr && object_moves_in_time(amd->end_cap)) ||
           (amd->curve_ob != nullptr && object_moves_in_time(amd->curve_ob)) ||
           (amd->offset_ob != nullptr && object_moves_in_time(amd->offset_ob));
  }
  if (md->type == eModifierType_Mirror) {
    MirrorModifierData *mmd = (MirrorModifierData *)md;
    return mmd->mirror_ob != nullptr &&
           (object_moves_in_time(mmd->mirror_ob) || object_moves_in_time(ob));
  }
  if (md->type == eModifierType_Screw) {
    ScrewModifierData *smd = (ScrewModifierData *)md;
    return smd->ob_axis != nullptr && object_moves_in_time(smd->ob_axis);
  }
  if (md->type == eModifierType_MeshSequenceCache) {
    /* NOTE: Not ideal because it's unknown whether topology changes or not.
     * This will be detected later, so by assuming it's only deformation
     * going on here we allow baking deform-only mesh to Alembic and have
     * proper motion blur after that.
     */
    return true;
  }
  if (md->type == eModifierType_Nodes) {
    /* Not ideal for performance to always assume this is animated,
     * but hard to detect in general. The better long term solution is likely
     * to replace BKE_object_is_deform_modified by a test if the object was
     * modified by the depsgraph when changing frames. */
    return true;
  }
  return false;
}

static bool modifiers_has_animation_check(const Object *ob)
{
  /* TODO(sergey): This is a bit code duplication with depsgraph, but
   * would be nicer to solve this as a part of new dependency graph
   * work, so we avoid conflicts and so.
   */
  if (ob->adt != nullptr) {
    AnimData *adt = ob->adt;
    if (adt->action != nullptr) {
      for (FCurve *fcu : blender::animrig::legacy::fcurves_for_assigned_action(adt)) {
        if (fcu->rna_path && strstr(fcu->rna_path, "modifiers[")) {
          return true;
        }
      }
    }
    for (FCurve &fcu : adt->drivers) {
      if (fcu.rna_path && strstr(fcu.rna_path, "modifiers[")) {
        return true;
      }
    }
  }
  return false;
}

int BKE_object_is_deform_modified(Scene *scene, Object *ob)
{
  int flag = 0;

  /* UPBGE: For GPU deform (on evaluated Object/Mesh) */
  if (ob->type == OB_MESH) {
    Mesh *me_eval = (Mesh *)ob->data;
    if (me_eval && me_eval->is_running_gpu_deform) {
      flag |= eModifierMode_Realtime;
    }
  }

  /* Always test on original object since evaluated object may no longer
   * have shape keys or modifiers that were used to evaluate it. */
  ob = DEG_get_original(ob);

  ModifierData *md;
  VirtualModifierData virtual_modifier_data;
  
  const bool is_modifier_animated = modifiers_has_animation_check(ob);

  if (BKE_key_from_object(ob)) {
    flag |= eModifierMode_Realtime | eModifierMode_Render;
  }

  if (ob->type == OB_CURVES_LEGACY) {
    Curve *cu = (Curve *)ob->data;
    if (cu->taperobj != nullptr && object_deforms_in_time(cu->taperobj)) {
      flag |= eModifierMode_Realtime | eModifierMode_Render;
    }
  }

  /* cloth */
  for (md = BKE_modifiers_get_virtual_modifierlist(ob, &virtual_modifier_data);
       md && (flag != (eModifierMode_Render | eModifierMode_Realtime));
       md = md->next)
  {
    const ModifierTypeInfo *mti = BKE_modifier_get_info((const ModifierType)md->type);
    bool can_deform = mti->type == ModifierTypeType::OnlyDeform || is_modifier_animated;

    if (!can_deform) {
      can_deform = constructive_modifier_is_deform_modified(ob, md);
    }

    if (can_deform) {
      if (!(flag & eModifierMode_Render) &&
          BKE_modifier_is_enabled(scene, md, eModifierMode_Render))
      {
        flag |= eModifierMode_Render;
      }

      if (!(flag & eModifierMode_Realtime) &&
          BKE_modifier_is_enabled(scene, md, eModifierMode_Realtime))
      {
        flag |= eModifierMode_Realtime;
      }
    }
  }

  return flag;
}

int BKE_object_scenes_users_get(Main *bmain, Object *ob)
{
  int num_scenes = 0;
  for (Scene &scene : bmain->scenes) {
    if (BKE_collection_has_object_recursive(scene.master_collection, ob)) {
      num_scenes++;
    }
  }
  return num_scenes;
}

MovieClip *BKE_object_movieclip_get(Scene *scene, const Object *ob, bool use_default)
{
  MovieClip *clip = use_default ? scene->clip : nullptr;
  bConstraint *con = (bConstraint *)ob->constraints.first, *scon = nullptr;

  while (con) {
    if (con->type == CONSTRAINT_TYPE_CAMERASOLVER) {
      if (scon == nullptr || (scon->flag & CONSTRAINT_OFF)) {
        scon = con;
      }
    }

    con = con->next;
  }

  if (scon) {
    bCameraSolverConstraint *solver = (bCameraSolverConstraint *)scon->data;
    if ((solver->flag & CAMERASOLVER_ACTIVECLIP) == 0) {
      clip = solver->clip;
    }
    else {
      clip = scene->clip;
    }
  }

  return clip;
}

bool BKE_object_supports_material_slots(Object *ob)
{
  return ELEM(ob->type,
              OB_MESH,
              OB_CURVES_LEGACY,
              OB_SURF,
              OB_FONT,
              OB_MBALL,
              OB_CURVES,
              OB_POINTCLOUD,
              OB_VOLUME,
              OB_GREASE_PENCIL);
}

/** \} */

/* -------------------------------------------------------------------- */
/** \name Object Runtime
 * \{ */

void BKE_object_runtime_reset(Object *object)
{
  *object->runtime = {};
}

void BKE_object_runtime_reset_on_copy(Object *object, const int /*flag*/)
{
  blender::bke::ObjectRuntime *runtime = object->runtime;
  runtime->data_eval = nullptr;
  runtime->mesh_deform_eval = nullptr;
  runtime->curve_cache = nullptr;
  runtime->object_as_temp_mesh = nullptr;
  runtime->pose_backup = nullptr;
  runtime->object_as_temp_curve = nullptr;
  runtime->geometry_set_eval = nullptr;

  runtime->crazyspace_deform_imats = {};
  runtime->crazyspace_deform_cos = {};
}

void BKE_object_runtime_free_data(Object *object)
{
  /* Currently this is all that's needed. */
  BKE_object_free_derived_caches(object);

  BKE_object_runtime_reset(object);
}

/** \} */

/* -------------------------------------------------------------------- */
/** \name Object Relationships
 * \{ */

/**
 * Find an associated armature object.
 */
static Object *obrel_armature_find(Object *ob)
{
  Object *ob_arm = nullptr;

  if (ob->parent && ob->partype == PARSKEL && ob->parent->type == OB_ARMATURE) {
    ob_arm = ob->parent;
  }
  else {
    for (ModifierData &mod : ob->modifiers) {
      if (mod.type == eModifierType_Armature) {
        ob_arm = ((ArmatureModifierData *)&mod)->object;
      }
    }
  }

  return ob_arm;
}

static bool obrel_list_test(Object *ob)
{
  return ob && !(ob->id.tag & ID_TAG_DOIT);
}

static void obrel_list_add(LinkNode **links, Object *ob)
{
  BLI_linklist_prepend(links, ob);
  ob->id.tag |= ID_TAG_DOIT;
}

LinkNode *BKE_object_relational_superset(const Scene *scene,
                                         ViewLayer *view_layer,
                                         eObjectSet objectSet,
                                         eObRelationTypes includeFilter)
{
  LinkNode *links = nullptr;

  /* Remove markers from all objects */
  BKE_view_layer_synced_ensure(scene, view_layer);
  for (Base &base : *BKE_view_layer_object_bases_get(view_layer)) {
    base.object->id.tag &= ~ID_TAG_DOIT;
  }

  /* iterate over all selected and visible objects */
  for (Base &base : *BKE_view_layer_object_bases_get(view_layer)) {
    if (objectSet == OB_SET_ALL) {
      /* as we get all anyways just add it */
      Object *ob = base.object;
      obrel_list_add(&links, ob);
    }
    else {
      if ((objectSet == OB_SET_SELECTED && BASE_SELECTED_EDITABLE(((View3D *)nullptr), &base)) ||
          (objectSet == OB_SET_VISIBLE && BASE_EDITABLE(((View3D *)nullptr), &base)))
      {
        Object *ob = base.object;

        if (obrel_list_test(ob)) {
          obrel_list_add(&links, ob);
        }

        /* parent relationship */
        if (includeFilter & (OB_REL_PARENT | OB_REL_PARENT_RECURSIVE)) {
          Object *parent = ob->parent;
          if (obrel_list_test(parent)) {

            obrel_list_add(&links, parent);

            /* recursive parent relationship */
            if (includeFilter & OB_REL_PARENT_RECURSIVE) {
              parent = parent->parent;
              while (obrel_list_test(parent)) {

                obrel_list_add(&links, parent);
                parent = parent->parent;
              }
            }
          }
        }

        /* child relationship */
        if (includeFilter & (OB_REL_CHILDREN | OB_REL_CHILDREN_RECURSIVE)) {
          for (Base &local_base : *BKE_view_layer_object_bases_get(view_layer)) {
            if (BASE_EDITABLE(((View3D *)nullptr), &local_base)) {

              Object *child = local_base.object;
              if (obrel_list_test(child)) {
                if ((includeFilter & OB_REL_CHILDREN_RECURSIVE &&
                     BKE_object_is_child_recursive(ob, child)) ||
                    (includeFilter & OB_REL_CHILDREN && child->parent && child->parent == ob))
                {
                  obrel_list_add(&links, child);
                }
              }
            }
          }
        }

        /* include related armatures */
        if (includeFilter & OB_REL_MOD_ARMATURE) {
          Object *arm = obrel_armature_find(ob);
          if (obrel_list_test(arm)) {
            obrel_list_add(&links, arm);
          }
        }
      }
    }
  }

  return links;
}

LinkNode *BKE_object_groups(Main *bmain, Scene *scene, Object *ob)
{
  LinkNode *collection_linknode = nullptr;
  Collection *collection = nullptr;
  while ((collection = BKE_collection_object_find(bmain, scene, collection, ob))) {
    BLI_linklist_prepend(&collection_linknode, collection);
  }

  return collection_linknode;
}

void BKE_object_groups_clear(Main *bmain, Scene *scene, Object *ob)
{
  Collection *collection = nullptr;
  while ((collection = BKE_collection_object_find(bmain, scene, collection, ob))) {
    BKE_collection_object_remove(bmain, collection, ob, false);
    DEG_id_tag_update(&collection->id, ID_RECALC_SYNC_TO_EVAL);
  }
}

/** \} */

/* -------------------------------------------------------------------- */
/** \name Object KD-Tree
 * \{ */

blender::KDTree_3d *BKE_object_as_kdtree(Object *ob, int *r_tot)
{
  blender::KDTree_3d *tree = nullptr;
  uint tot = 0;

  switch (ob->type) {
    case OB_MESH: {
      Mesh *mesh = (Mesh *)ob->data;
      uint i;

      const Mesh *mesh_eval = BKE_object_get_mesh_deform_eval(ob) ?
                                  BKE_object_get_mesh_deform_eval(ob) :
                                  BKE_object_get_evaluated_mesh(ob);
      const int *index;

      if (mesh_eval &&
          (index = (const int *)CustomData_get_layer(&mesh_eval->vert_data, CD_ORIGINDEX)))
      {
        const Span<float3> positions = mesh->vert_positions();

        /* Tree over-allocates in case where some verts have #ORIGINDEX_NONE. */
        tot = 0;
        tree = blender::kdtree_3d_new(positions.size());

        /* We don't how many verts from the DM we can use. */
        for (i = 0; i < positions.size(); i++) {
          if (index[i] != ORIGINDEX_NONE) {
            float co[3];
            mul_v3_m4v3(co, ob->object_to_world().ptr(), positions[i]);
            blender::kdtree_3d_insert(tree, index[i], co);
            tot++;
          }
        }
      }
      else {
        const Span<float3> positions = mesh->vert_positions();

        tot = positions.size();
        tree = blender::kdtree_3d_new(tot);

        for (i = 0; i < tot; i++) {
          float co[3];
          mul_v3_m4v3(co, ob->object_to_world().ptr(), positions[i]);
          blender::kdtree_3d_insert(tree, i, co);
        }
      }

      blender::kdtree_3d_balance(tree);
      break;
    }
    case OB_CURVES_LEGACY:
    case OB_SURF: {
      /* TODO: take deformation into account */
      Curve *cu = (Curve *)ob->data;
      uint i, a;

      Nurb *nu;

      tot = BKE_nurbList_verts_count_without_handles(&cu->nurb);
      tree = blender::kdtree_3d_new(tot);
      i = 0;

      nu = (Nurb *)cu->nurb.first;
      while (nu) {
        if (nu->bezt) {
          BezTriple *bezt;

          bezt = nu->bezt;
          a = nu->pntsu;
          while (a--) {
            float co[3];
            mul_v3_m4v3(co, ob->object_to_world().ptr(), bezt->vec[1]);
            blender::kdtree_3d_insert(tree, i++, co);
            bezt++;
          }
        }
        else {
          BPoint *bp;

          bp = nu->bp;
          a = nu->pntsu * nu->pntsv;
          while (a--) {
            float co[3];
            mul_v3_m4v3(co, ob->object_to_world().ptr(), bp->vec);
            blender::kdtree_3d_insert(tree, i++, co);
            bp++;
          }
        }
        nu = nu->next;
      }

      blender::kdtree_3d_balance(tree);
      break;
    }
    case OB_LATTICE: {
      /* TODO: take deformation into account */
      Lattice *lt = (Lattice *)ob->data;
      BPoint *bp;
      uint i;

      tot = lt->pntsu * lt->pntsv * lt->pntsw;
      tree = blender::kdtree_3d_new(tot);
      i = 0;

      for (bp = lt->def; i < tot; bp++) {
        float co[3];
        mul_v3_m4v3(co, ob->object_to_world().ptr(), bp->vec);
        blender::kdtree_3d_insert(tree, i++, co);
      }

      blender::kdtree_3d_balance(tree);
      break;
    }
  }

  *r_tot = tot;
  return tree;
}

/** \} */

/* -------------------------------------------------------------------- */
/** \name Object Modifier Utilities
 * \{ */

/**
 * Set "ignore cache" flag for all caches on this object.
 */
static void object_cacheIgnoreClear(Object *ob, const bool state)
{
  ListBaseT<PTCacheID> pidlist;
  BKE_ptcache_ids_from_object(&pidlist, ob, nullptr, 0);

  for (PTCacheID &pid : pidlist) {
    if (pid.cache) {
      if (state) {
        pid.cache->flag |= PTCACHE_IGNORE_CLEAR;
      }
      else {
        pid.cache->flag &= ~PTCACHE_IGNORE_CLEAR;
      }
    }
  }

  BLI_freelistN(&pidlist);
}

struct ObjectModifierUpdateContext {
  ModifierType modifier_type;

  /** Update or tagging logic should go here. */
  blender::FunctionRef<void(Object *object, bool update_mesh)> update_or_tag_fn;
};

/**
 * Utility used to implement
 * - #BKE_object_modifier_update_subframe
 * - #BKE_object_modifier_update_subframe_only_callback
 *
 * The actual updating may be done by a callback: `ctx.update_or_tag_fn`,
 * called by this function for each object.
 */
static bool object_modifier_recurse_for_update_subframe(const ObjectModifierUpdateContext &ctx,
                                                        Object *ob,
                                                        const bool update_mesh,
                                                        const int parent_recursion_limit)
{
  /* NOTE: this function must not modify the object
   * since this is used for setting up depsgraph relationships.
   *
   * Although the #ObjectModifierUpdateContext::update_or_tag_fn callback may change the object
   * as this is needed to implement #BKE_object_modifier_update_subframe. */

  /* NOTE(@ideasman42): `parent_recursion_limit` is used to prevent this function attempting to
   * scan object hierarchies infinitely, needed since constraint targets are also included.
   * A more elegant alternative may be to track which objects have been handled.
   * Since #BKE_object_modifier_update_subframe is documented not to be used
   * for new code (if possible), leave as-is. */

  ModifierData *md = BKE_modifiers_findby_type(ob, ctx.modifier_type);

  if (ctx.modifier_type == eModifierType_DynamicPaint) {
    DynamicPaintModifierData *pmd = (DynamicPaintModifierData *)md;

    /* if other is dynamic paint canvas, don't update */
    if (pmd && pmd->canvas) {
      return true;
    }
  }
  else if (ctx.modifier_type == eModifierType_Fluid) {
    FluidModifierData *fmd = (FluidModifierData *)md;

    if (fmd && (fmd->type & MOD_FLUID_TYPE_DOMAIN) != 0) {
      return true;
    }
  }

  /* if object has parents, update them too */
  if (parent_recursion_limit) {
    const int recursion = parent_recursion_limit - 1;
    bool no_update = false;
    if (ob->parent) {
      no_update |= object_modifier_recurse_for_update_subframe(ctx, ob->parent, false, recursion);
    }

    /* Skip sub-frame if object is parented to vertex of a dynamic paint canvas. */
    if (no_update && ELEM(ob->partype, PARVERT1, PARVERT3)) {
      return false;
    }

    /* also update constraint targets */
    for (bConstraint &con : ob->constraints) {
      ListBaseT<bConstraintTarget> targets = {nullptr, nullptr};

      if (BKE_constraint_targets_get(&con, &targets)) {
        for (bConstraintTarget &ct : targets) {
          if (ct.tar) {
            object_modifier_recurse_for_update_subframe(ctx, ct.tar, false, recursion);
          }
        }
        /* free temp targets */
        BKE_constraint_targets_flush(&con, &targets, false);
      }
    }
  }

  ctx.update_or_tag_fn(ob, update_mesh);

  return false;
}

void BKE_object_modifier_update_subframe_only_callback(
    Object *ob,
    const bool update_mesh,
    const int parent_recursion_limit,
    const /*ModifierType*/ int modifier_type,
    blender::FunctionRef<void(Object *object, bool update_mesh)> update_or_tag_fn)
{
  ObjectModifierUpdateContext ctx = {
      ModifierType(modifier_type),
      update_or_tag_fn,
  };
  object_modifier_recurse_for_update_subframe(ctx, ob, update_mesh, parent_recursion_limit);
}

void BKE_object_modifier_update_subframe(Depsgraph *depsgraph,
                                         Scene *scene,
                                         Object *ob,
                                         const bool update_mesh,
                                         const int parent_recursion_limit,
                                         const float frame,
                                         const /*ModifierType*/ int modifier_type)
{
  const bool flush_to_original = DEG_is_active(depsgraph);

  auto update_or_tag_fn = [depsgraph, scene, frame, flush_to_original](Object *ob,
                                                                       const bool update_mesh) {
    /* NOTE: changes here may require updates to #DEG_add_collision_relations
     * so the depsgraph is handling updates correctly. */

    /* was originally ID_RECALC_ALL - TODO: which flags are really needed??? */
    /* TODO(sergey): What about animation? */
    const AnimationEvalContext anim_eval_context = BKE_animsys_eval_context_construct(depsgraph,
                                                                                      frame);

    ob->id.recalc |= ID_RECALC_ALL;
    if (update_mesh) {
      BKE_animsys_evaluate_animdata(
          &ob->id, ob->adt, &anim_eval_context, ADT_RECALC_ANIM, flush_to_original);
      /* Ignore cache clear during sub-frame updates to not mess up cache validity. */
      object_cacheIgnoreClear(ob, true);
      BKE_object_handle_update(depsgraph, scene, ob);
      object_cacheIgnoreClear(ob, false);
    }
    else {
      BKE_object_where_is_calc_time(depsgraph, scene, ob, frame);
    }

    /* for curve following objects, parented curve has to be updated too */
    if (ob->type == OB_CURVES_LEGACY) {
      Curve *cu = (Curve *)ob->data;
      BKE_animsys_evaluate_animdata(
          &cu->id, cu->adt, &anim_eval_context, ADT_RECALC_ANIM, flush_to_original);
    }
    /* and armatures... */
    if (ob->type == OB_ARMATURE) {
      bArmature *arm = (bArmature *)ob->data;
      BKE_animsys_evaluate_animdata(
          &arm->id, arm->adt, &anim_eval_context, ADT_RECALC_ANIM, flush_to_original);
      BKE_pose_where_is(depsgraph, scene, ob);
    }
  };

  BKE_object_modifier_update_subframe_only_callback(
      ob, update_mesh, parent_recursion_limit, modifier_type, update_or_tag_fn);
}

void BKE_object_update_select_id(Main *bmain)
{
  Object *ob = (Object *)bmain->objects.first;
  int select_id = 1;
  while (ob) {
    ob->runtime->select_id = select_id++;
    ob = (Object *)ob->id.next;
  }
}

/** \} */

/* -------------------------------------------------------------------- */
/** \name Object Conversion
 * \{ */

Mesh *BKE_object_to_mesh(Depsgraph *depsgraph, Object *object, bool preserve_all_data_layers)
{
  BKE_object_to_mesh_clear(object);

  Mesh *mesh = BKE_mesh_new_from_object(depsgraph, object, preserve_all_data_layers, false, true);
  object->runtime->object_as_temp_mesh = mesh;
  return mesh;
}

void BKE_object_to_mesh_clear(Object *object)
{
  if (object->runtime->object_as_temp_mesh == nullptr) {
    return;
  }
  BKE_id_free(nullptr, object->runtime->object_as_temp_mesh);
  object->runtime->object_as_temp_mesh = nullptr;
}

Curve *BKE_object_to_curve(Object *object, Depsgraph *depsgraph, bool apply_modifiers)
{
  BKE_object_to_curve_clear(object);

  Curve *curve = BKE_curve_new_from_object(object, depsgraph, apply_modifiers);
  object->runtime->object_as_temp_curve = curve;
  return curve;
}

void BKE_object_to_curve_clear(Object *object)
{
  if (object->runtime->object_as_temp_curve == nullptr) {
    return;
  }
  BKE_id_free(nullptr, object->runtime->object_as_temp_curve);
  object->runtime->object_as_temp_curve = nullptr;
}

void BKE_object_check_uids_unique_and_report(const Object *object)
{
  BKE_pose_check_uids_unique_and_report(object->pose);
}

SubsurfModifierData *BKE_object_get_last_subsurf_modifier(const Object *ob)
{
  ModifierData *md = (ModifierData *)(ob->modifiers.last);

  while (md) {
    if (md->type == eModifierType_Subsurf) {
      break;
    }

    md = md->prev;
  }

  return (SubsurfModifierData *)(md);
}

void BKE_object_replace_data_on_shallow_copy(Object *ob, ID *new_data)
{
  ob->type = BKE_object_obdata_to_type(new_data);
  ob->data = (void *)new_data;
  ob->runtime->geometry_set_eval = nullptr;
  ob->runtime->data_eval = new_data;
  ob->runtime->bounds_eval.reset();
  ob->id.py_instance = nullptr;
}

/** \} */

const blender::float4x4 &Object::object_to_world() const
{
  return this->runtime->object_to_world;
}
const blender::float4x4 &Object::world_to_object() const
{
  return this->runtime->world_to_object;
}<|MERGE_RESOLUTION|>--- conflicted
+++ resolved
@@ -536,7 +536,12 @@
   BKE_LIB_FOREACHID_PROCESS_FUNCTION_CALL(
       data, BKE_shaderfx_foreach_ID_link(object, library_foreach_shaderfxForeachIDLink, data));
 
-<<<<<<< HEAD
+  for (ParticleSystem &psys : object->particlesystem) {
+    BKE_LIB_FOREACHID_PROCESS_FUNCTION_CALL(
+        data,
+        BKE_particlesystem_id_loop(&psys, library_foreach_particlesystemsObjectLooper, data));
+  }
+
   /* UPBGE */
   BKE_sca_sensors_id_loop(&object->sensors, library_foreach_sensorsObjectLooper, data);
   BKE_sca_controllers_id_loop(&object->controllers, library_foreach_controllersObjectLooper, data);
@@ -553,15 +558,6 @@
     }
   }
   /****************/
-
-  LISTBASE_FOREACH (ParticleSystem *, psys, &object->particlesystem) {
-=======
-  for (ParticleSystem &psys : object->particlesystem) {
->>>>>>> 7178bae1
-    BKE_LIB_FOREACHID_PROCESS_FUNCTION_CALL(
-        data,
-        BKE_particlesystem_id_loop(&psys, library_foreach_particlesystemsObjectLooper, data));
-  }
 
   if (object->soft) {
     BKE_LIB_FOREACHID_PROCESS_IDSUPER(data, object->soft->collision_group, IDWALK_CB_NOP);
