/* SPDX-FileCopyrightText: 2001-2002 NaN Holding BV. All rights reserved.
 *
 * SPDX-License-Identifier: GPL-2.0-or-later */

/** \file
 * \ingroup bke
 */

/* Allow using deprecated functionality for .blend file I/O. */
#define DNA_DEPRECATED_ALLOW

#include <cmath>
#include <cstdio>
#include <cstring>

#include "CLG_log.h"

#include "MEM_guardedalloc.h"

#include "DNA_actuator_types.h"
#include "DNA_anim_types.h"
#include "DNA_armature_types.h"
#include "DNA_camera_types.h"
#include "DNA_collection_types.h"
#include "DNA_constraint_types.h"
#include "DNA_controller_types.h"
#include "DNA_defaults.h"
#include "DNA_dynamicpaint_types.h"
#include "DNA_effect_types.h"
#include "DNA_fluid_types.h"
#include "DNA_gpencil_legacy_types.h"
#include "DNA_gpencil_modifier_types.h"
#include "DNA_grease_pencil_types.h"
#include "DNA_key_types.h"
#include "DNA_lattice_types.h"
#include "DNA_light_types.h"
#include "DNA_lightprobe_types.h"
#include "DNA_material_types.h"
#include "DNA_mesh_types.h"
#include "DNA_meshdata_types.h"
#include "DNA_meta_types.h"
#include "DNA_movieclip_types.h"
#include "DNA_nla_types.h"
#include "DNA_object_fluidsim_types.h"
#include "DNA_object_types.h"
#include "DNA_pointcloud_types.h"
#include "DNA_property_types.h"
#include "DNA_python_proxy_types.h"
#include "DNA_rigidbody_types.h"
#include "DNA_scene_types.h"
#include "DNA_screen_types.h"
#include "DNA_sensor_types.h"
#include "DNA_sequence_types.h"
#include "DNA_shader_fx_types.h"
#include "DNA_space_types.h"
#include "DNA_view3d_types.h"
#include "DNA_world_types.h"

#include "BLI_blenlib.h"
#include "BLI_kdtree.h"
#include "BLI_linklist.h"
#include "BLI_listbase.h"
#include "BLI_math.h"
#include "BLI_math_vector_types.hh"
#include "BLI_threads.h"
#include "BLI_utildefines.h"

#include "BLT_translation.h"

#include "BKE_DerivedMesh.h"
#include "BKE_action.h"
#include "BKE_anim_data.h"
#include "BKE_anim_path.h"
#include "BKE_anim_visualization.h"
#include "BKE_animsys.h"
#include "BKE_armature.h"
#include "BKE_asset.h"
#include "BKE_bpath.h"
#include "BKE_bullet.h"
#include "BKE_camera.h"
#include "BKE_collection.h"
#include "BKE_constraint.h"
#include "BKE_crazyspace.h"
#include "BKE_curve.h"
#include "BKE_curves.hh"
#include "BKE_deform.h"
#include "BKE_displist.h"
#include "BKE_duplilist.h"
#include "BKE_editmesh.h"
#include "BKE_editmesh_cache.h"
#include "BKE_effect.h"
#include "BKE_fcurve.h"
#include "BKE_fcurve_driver.h"
#include "BKE_geometry_set.h"
#include "BKE_geometry_set.hh"
#include "BKE_global.h"
#include "BKE_gpencil_geom_legacy.h"
#include "BKE_gpencil_legacy.h"
#include "BKE_gpencil_modifier_legacy.h"
#include "BKE_grease_pencil.hh"
#include "BKE_icons.h"
#include "BKE_idprop.h"
#include "BKE_idtype.h"
#include "BKE_image.h"
#include "BKE_key.h"
#include "BKE_lattice.h"
#include "BKE_layer.h"
#include "BKE_lib_id.h"
#include "BKE_lib_query.h"
#include "BKE_lib_remap.h"
#include "BKE_light.h"
#include "BKE_lightprobe.h"
#include "BKE_linestyle.h"
#include "BKE_main.h"
#include "BKE_material.h"
#include "BKE_mball.h"
#include "BKE_mesh.hh"
#include "BKE_mesh_wrapper.h"
#include "BKE_modifier.h"
#include "BKE_multires.h"
#include "BKE_node.hh"
#include "BKE_object.h"
#include "BKE_paint.h"
#include "BKE_particle.h"
#include "BKE_pbvh.h"
#include "BKE_pointcache.h"
#include "BKE_pointcloud.h"
#include "BKE_pose_backup.h"
#include "BKE_property.h"
#include "BKE_python_proxy.h"
#include "BKE_rigidbody.h"
#include "BKE_sca.h"
#include "BKE_scene.h"
#include "BKE_shader_fx.h"
#include "BKE_softbody.h"
#include "BKE_speaker.h"
#include "BKE_subdiv_ccg.h"
#include "BKE_subsurf.h"
#include "BKE_vfont.h"
#include "BKE_volume.h"

#include "DEG_depsgraph.h"
#include "DEG_depsgraph_query.h"

#include "DRW_engine.h"

#include "BLO_read_write.h"
#include "BLO_readfile.h"

#include "SEQ_sequencer.h"

#ifdef WITH_PYTHON
#  include "BPY_extern.h"
#endif

#include "CCGSubSurf.h"
#include "atomic_ops.h"

using blender::float3;
using blender::MutableSpan;
using blender::Span;

static CLG_LogRef LOG = {"bke.object"};

/**
 * NOTE(@sergey): Vertex parent modifies original #BMesh which is not safe for threading.
 * Ideally such a modification should be handled as a separate DAG update
 * callback for mesh data-block, but for until it is actually supported use
 * simpler solution with a mutex lock.
 */
#define VPARENT_THREADING_HACK

#ifdef VPARENT_THREADING_HACK
static ThreadMutex vparent_lock = BLI_MUTEX_INITIALIZER;
#endif

static void copy_object_pose(Object *obn, const Object *ob, const int flag);
static void copy_object_lod(Object *obn, const Object *ob, const int flag);

static void object_init_data(ID *id)
{
  Object *ob = (Object *)id;
  BLI_assert(MEMCMP_STRUCT_AFTER_IS_ZERO(ob, id));

  MEMCPY_STRUCT_AFTER(ob, DNA_struct_default_get(Object), id);

  ob->type = OB_EMPTY;

  ob->trackflag = OB_POSY;
  ob->upflag = OB_POSZ;

  /* Animation Visualization defaults */
  animviz_settings_init(&ob->avs);
}

static void object_copy_data(Main *bmain, ID *id_dst, const ID *id_src, const int flag)
{
  Object *ob_dst = (Object *)id_dst;
  const Object *ob_src = (const Object *)id_src;

  /* Do not copy runtime data. */
  BKE_object_runtime_reset_on_copy(ob_dst, flag);

  /* We never handle user-count here for own data. */
  const int flag_subdata = flag | LIB_ID_CREATE_NO_USER_REFCOUNT;

  if (ob_src->totcol) {
    ob_dst->mat = (Material **)MEM_dupallocN(ob_src->mat);
    ob_dst->matbits = (char *)MEM_dupallocN(ob_src->matbits);
    ob_dst->totcol = ob_src->totcol;
  }
  else if (ob_dst->mat != nullptr || ob_dst->matbits != nullptr) {
    /* This shall not be needed, but better be safe than sorry. */
    BLI_assert_msg(
        0, "Object copy: non-nullptr material pointers with zero counter, should not happen.");
    ob_dst->mat = nullptr;
    ob_dst->matbits = nullptr;
  }

  if (ob_src->iuser) {
    ob_dst->iuser = (ImageUser *)MEM_dupallocN(ob_src->iuser);
  }

  if (ob_src->runtime.bb) {
    ob_dst->runtime.bb = (BoundBox *)MEM_dupallocN(ob_src->runtime.bb);
  }

  BLI_listbase_clear(&ob_dst->shader_fx);
  LISTBASE_FOREACH (ShaderFxData *, fx, &ob_src->shader_fx) {
    ShaderFxData *nfx = BKE_shaderfx_new(fx->type);
    STRNCPY(nfx->name, fx->name);
    BKE_shaderfx_copydata_ex(fx, nfx, flag_subdata);
    BLI_addtail(&ob_dst->shader_fx, nfx);
  }

  /* UPBGE */
  if (ob_src->custom_object) {
    ob_dst->custom_object = BKE_python_proxy_copy(ob_src->custom_object);
  }

  BLI_listbase_clear(&ob_dst->prop);
  BKE_bproperty_copy_list(&ob_dst->prop, &ob_src->prop);

  BKE_sca_copy_logicbricks(ob_dst, ob_src, flag_subdata);
  BKE_python_proxy_copy_list(&ob_dst->components, &ob_src->components);
  if (ob_src->bsoft) {
    ob_dst->bsoft = copy_bulletsoftbody(ob_src->bsoft, 0);
  }
  copy_object_lod(ob_dst, ob_src, flag_subdata);
  /**************/

  if (ob_src->pose) {
    copy_object_pose(ob_dst, ob_src, flag_subdata);
    /* backwards compat... non-armatures can get poses in older files? */
    if (ob_src->type == OB_ARMATURE) {
      const bool do_pose_id_user = (flag & LIB_ID_CREATE_NO_USER_REFCOUNT) == 0;
      BKE_pose_rebuild(bmain, ob_dst, (bArmature *)ob_dst->data, do_pose_id_user);
    }
  }

  BKE_constraints_copy_ex(&ob_dst->constraints, &ob_src->constraints, flag_subdata, true);

  ob_dst->mode = ob_dst->type != OB_GPENCIL_LEGACY ? OB_MODE_OBJECT : ob_dst->mode;
  ob_dst->sculpt = nullptr;

  if (ob_src->pd) {
    ob_dst->pd = (PartDeflect *)MEM_dupallocN(ob_src->pd);
    if (ob_dst->pd->rng) {
      ob_dst->pd->rng = (RNG *)MEM_dupallocN(ob_src->pd->rng);
    }
  }
  BKE_rigidbody_object_copy(bmain, ob_dst, ob_src, flag_subdata);

  BLI_listbase_clear(&ob_dst->modifiers);
  BLI_listbase_clear(&ob_dst->greasepencil_modifiers);
  /* NOTE: Also takes care of soft-body and particle systems copying. */
  BKE_object_modifier_stack_copy(ob_dst, ob_src, true, flag_subdata);

  BLI_listbase_clear((ListBase *)&ob_dst->drawdata);
  BLI_listbase_clear(&ob_dst->pc_ids);

  ob_dst->avs = ob_src->avs;
  ob_dst->mpath = animviz_copy_motionpath(ob_src->mpath);

  /* Do not copy object's preview
   * (mostly due to the fact renderers create temp copy of objects). */
  if ((flag & LIB_ID_COPY_NO_PREVIEW) == 0 && false) { /* XXX TODO: temp hack. */
    BKE_previewimg_id_copy(&ob_dst->id, &ob_src->id);
  }
  else {
    ob_dst->preview = nullptr;
  }

  if (ob_src->lightgroup) {
    ob_dst->lightgroup = (LightgroupMembership *)MEM_dupallocN(ob_src->lightgroup);
  }
  if (ob_src->light_linking) {
    ob_dst->light_linking = (LightLinking *)MEM_dupallocN(ob_src->light_linking);
  }

  if ((flag & LIB_ID_COPY_SET_COPIED_ON_WRITE) != 0) {
    if (ob_src->lightprobe_cache) {
      /* Reference the original object data. */
      ob_dst->lightprobe_cache = (LightProbeObjectCache *)MEM_dupallocN(ob_src->lightprobe_cache);
      ob_dst->lightprobe_cache->shared = true;
    }
  }
  else {
    /* Do not copy lightprobe's cache. */
    ob_dst->lightprobe_cache = nullptr;
  }
}

static void object_free_data(ID *id)
{
  Object *ob = (Object *)id;

  DRW_drawdata_free((ID *)ob);

  /* BKE_<id>_free shall never touch to ID->us. Never ever. */
  BKE_object_free_modifiers(ob, LIB_ID_CREATE_NO_USER_REFCOUNT);
  BKE_object_free_shaderfx(ob, LIB_ID_CREATE_NO_USER_REFCOUNT);

  MEM_SAFE_FREE(ob->mat);
  MEM_SAFE_FREE(ob->matbits);
  MEM_SAFE_FREE(ob->iuser);
  MEM_SAFE_FREE(ob->runtime.bb);

  if (ob->pose) {
    BKE_pose_free_ex(ob->pose, false);
    ob->pose = nullptr;
  }
  if (ob->mpath) {
    animviz_free_motionpath(ob->mpath);
    ob->mpath = nullptr;
  }

  /* UPBGE */
  if (ob->custom_object) {
    BKE_python_proxy_free(ob->custom_object);
  }

  BKE_bproperty_free_list(&ob->prop);

  BKE_sca_free_sensors(&ob->sensors);
  BKE_sca_free_controllers(&ob->controllers);
  BKE_sca_free_actuators(&ob->actuators);
  BKE_python_proxy_free_list(&ob->components);
  BKE_object_free_bulletsoftbody(ob);
  BLI_freelistN(&ob->lodlevels);
  /****************/

  BKE_constraints_free_ex(&ob->constraints, false);

  BKE_partdeflect_free(ob->pd);
  BKE_rigidbody_free_object(ob, nullptr);
  BKE_rigidbody_free_constraint(ob);

  sbFree(ob);

  BKE_sculptsession_free(ob);

  BLI_freelistN(&ob->pc_ids);

  /* Free runtime curves data. */
  if (ob->runtime.curve_cache) {
    BKE_curve_bevelList_free(&ob->runtime.curve_cache->bev);
    if (ob->runtime.curve_cache->anim_path_accum_length) {
      MEM_freeN((void *)ob->runtime.curve_cache->anim_path_accum_length);
    }
    MEM_freeN(ob->runtime.curve_cache);
    ob->runtime.curve_cache = nullptr;
  }

  BKE_previewimg_free(&ob->preview);

  MEM_SAFE_FREE(ob->lightgroup);
  MEM_SAFE_FREE(ob->light_linking);

  BKE_lightprobe_cache_free(ob);
}

static void library_foreach_sensorsObjectLooper(bSensor */*sensor*/,
                                                ID **id_pointer,
                                                void *user_data,
                                                int cb_flag)
{
  LibraryForeachIDData *data = (LibraryForeachIDData *)user_data;
  BKE_lib_query_foreachid_process(data, id_pointer, cb_flag);
}

static void library_foreach_controllersObjectLooper(bController */*controller*/,
                                                    ID **id_pointer,
                                                    void *user_data,
                                                    int cb_flag)
{
  LibraryForeachIDData *data = (LibraryForeachIDData *)user_data;
  BKE_lib_query_foreachid_process(data, id_pointer, cb_flag);
}

static void library_foreach_actuatorsObjectLooper(bActuator */*actuator*/,
                                                  ID **id_pointer,
                                                  void *user_data,
                                                  int cb_flag)
{
  LibraryForeachIDData *data = (LibraryForeachIDData *)user_data;
  BKE_lib_query_foreachid_process(data, id_pointer, cb_flag);
}

static void library_foreach_proxiesObjectLooper(PythonProxy */*proxy*/,
                                                ID **id_pointer,
                                                void *user_data,
                                                int cb_flag)
{
  LibraryForeachIDData *data = (LibraryForeachIDData *)user_data;
  BKE_lib_query_foreachid_process(data, id_pointer, cb_flag);
}

static void library_foreach_modifiersForeachIDLink(void *user_data,
                                                   Object * /*object*/,
                                                   ID **id_pointer,
                                                   int cb_flag)
{
  LibraryForeachIDData *data = (LibraryForeachIDData *)user_data;
  BKE_LIB_FOREACHID_PROCESS_FUNCTION_CALL(
      data, BKE_lib_query_foreachid_process(data, id_pointer, cb_flag));
}

static void library_foreach_gpencil_modifiersForeachIDLink(void *user_data,
                                                           Object * /*object*/,
                                                           ID **id_pointer,
                                                           int cb_flag)
{
  LibraryForeachIDData *data = (LibraryForeachIDData *)user_data;
  BKE_LIB_FOREACHID_PROCESS_FUNCTION_CALL(
      data, BKE_lib_query_foreachid_process(data, id_pointer, cb_flag));
}

static void library_foreach_shaderfxForeachIDLink(void *user_data,
                                                  Object * /*object*/,
                                                  ID **id_pointer,
                                                  int cb_flag)
{
  LibraryForeachIDData *data = (LibraryForeachIDData *)user_data;
  BKE_LIB_FOREACHID_PROCESS_FUNCTION_CALL(
      data, BKE_lib_query_foreachid_process(data, id_pointer, cb_flag));
}

static void library_foreach_constraintObjectLooper(bConstraint * /*con*/,
                                                   ID **id_pointer,
                                                   bool is_reference,
                                                   void *user_data)
{
  LibraryForeachIDData *data = (LibraryForeachIDData *)user_data;
  const int cb_flag = is_reference ? IDWALK_CB_USER : IDWALK_CB_NOP;
  BKE_LIB_FOREACHID_PROCESS_FUNCTION_CALL(
      data, BKE_lib_query_foreachid_process(data, id_pointer, cb_flag));
}

static void library_foreach_particlesystemsObjectLooper(ParticleSystem * /*psys*/,
                                                        ID **id_pointer,
                                                        void *user_data,
                                                        int cb_flag)
{
  LibraryForeachIDData *data = (LibraryForeachIDData *)user_data;
  BKE_LIB_FOREACHID_PROCESS_FUNCTION_CALL(
      data, BKE_lib_query_foreachid_process(data, id_pointer, cb_flag));
}

static void object_foreach_id(ID *id, LibraryForeachIDData *data)
{
  Object *object = (Object *)id;

  /* object data special case */
  if (object->type == OB_EMPTY) {
    /* empty can have nullptr or Image */
    BKE_LIB_FOREACHID_PROCESS_ID(data, object->data, IDWALK_CB_USER);
  }
  else {
    /* when set, this can't be nullptr */
    if (object->data) {
      BKE_LIB_FOREACHID_PROCESS_ID(data, object->data, IDWALK_CB_USER | IDWALK_CB_NEVER_NULL);
    }
  }

  BKE_LIB_FOREACHID_PROCESS_IDSUPER(data, object->parent, IDWALK_CB_NEVER_SELF);
  BKE_LIB_FOREACHID_PROCESS_IDSUPER(data, object->track, IDWALK_CB_NEVER_SELF);

  BKE_LIB_FOREACHID_PROCESS_IDSUPER(data, object->poselib, IDWALK_CB_USER);

  for (int i = 0; i < object->totcol; i++) {
    BKE_LIB_FOREACHID_PROCESS_IDSUPER(data, object->mat[i], IDWALK_CB_USER);
  }

  /* Note that `ob->gpd` is deprecated, so no need to handle it here. */
  BKE_LIB_FOREACHID_PROCESS_IDSUPER(data, object->instance_collection, IDWALK_CB_USER);

  if (object->pd) {
    BKE_LIB_FOREACHID_PROCESS_IDSUPER(data, object->pd->tex, IDWALK_CB_USER);
    BKE_LIB_FOREACHID_PROCESS_IDSUPER(data, object->pd->f_source, IDWALK_CB_NOP);
  }
  /* Note that ob->effect is deprecated, so no need to handle it here. */

  if (object->pose) {
    LISTBASE_FOREACH (bPoseChannel *, pchan, &object->pose->chanbase) {
      BKE_LIB_FOREACHID_PROCESS_FUNCTION_CALL(
          data,
          IDP_foreach_property(pchan->prop,
                               IDP_TYPE_FILTER_ID,
                               BKE_lib_query_idpropertiesForeachIDLink_callback,
                               data));

      BKE_LIB_FOREACHID_PROCESS_IDSUPER(data, pchan->custom, IDWALK_CB_USER);
      BKE_LIB_FOREACHID_PROCESS_FUNCTION_CALL(
          data,
          BKE_constraints_id_loop(
              &pchan->constraints, library_foreach_constraintObjectLooper, data));
    }
  }

  if (object->rigidbody_constraint) {
    BKE_LIB_FOREACHID_PROCESS_IDSUPER(
        data, object->rigidbody_constraint->ob1, IDWALK_CB_NEVER_SELF);
    BKE_LIB_FOREACHID_PROCESS_IDSUPER(
        data, object->rigidbody_constraint->ob2, IDWALK_CB_NEVER_SELF);
  }

  BKE_LIB_FOREACHID_PROCESS_FUNCTION_CALL(
      data, BKE_modifiers_foreach_ID_link(object, library_foreach_modifiersForeachIDLink, data));
  BKE_LIB_FOREACHID_PROCESS_FUNCTION_CALL(
      data,
      BKE_gpencil_modifiers_foreach_ID_link(
          object, library_foreach_gpencil_modifiersForeachIDLink, data));
  BKE_LIB_FOREACHID_PROCESS_FUNCTION_CALL(
      data,
      BKE_constraints_id_loop(&object->constraints, library_foreach_constraintObjectLooper, data));
  BKE_LIB_FOREACHID_PROCESS_FUNCTION_CALL(
      data, BKE_shaderfx_foreach_ID_link(object, library_foreach_shaderfxForeachIDLink, data));

  /* UPBGE */
  BKE_sca_sensors_id_loop(&object->sensors, library_foreach_sensorsObjectLooper, data);
  BKE_sca_controllers_id_loop(&object->controllers, library_foreach_controllersObjectLooper, data);
  BKE_sca_actuators_id_loop(&object->actuators, library_foreach_actuatorsObjectLooper, data);
  BKE_python_proxies_id_loop(&object->components, library_foreach_proxiesObjectLooper, data);

  if (object->custom_object) {
    BKE_python_proxy_id_loop(object->custom_object, library_foreach_proxiesObjectLooper, data);
  }

  if (object->lodlevels.first) {
    LISTBASE_FOREACH (LodLevel *, level, &object->lodlevels) {
      BKE_LIB_FOREACHID_PROCESS_IDSUPER(data, level->source, IDWALK_CB_NEVER_SELF);
    }
  }
  /****************/

  LISTBASE_FOREACH (ParticleSystem *, psys, &object->particlesystem) {
    BKE_LIB_FOREACHID_PROCESS_FUNCTION_CALL(
        data, BKE_particlesystem_id_loop(psys, library_foreach_particlesystemsObjectLooper, data));
  }

  if (object->soft) {
    BKE_LIB_FOREACHID_PROCESS_IDSUPER(data, object->soft->collision_group, IDWALK_CB_NOP);

    if (object->soft->effector_weights) {
      BKE_LIB_FOREACHID_PROCESS_IDSUPER(
          data, object->soft->effector_weights->group, IDWALK_CB_USER);
    }
  }

  if (object->light_linking) {
    BKE_LIB_FOREACHID_PROCESS_IDSUPER(
        data, object->light_linking->receiver_collection, IDWALK_CB_USER);
    BKE_LIB_FOREACHID_PROCESS_IDSUPER(
        data, object->light_linking->blocker_collection, IDWALK_CB_USER);
  }
}

static void object_foreach_path_pointcache(ListBase *ptcache_list,
                                           BPathForeachPathData *bpath_data)
{
  for (PointCache *cache = (PointCache *)ptcache_list->first; cache != nullptr;
       cache = cache->next) {
    if (cache->flag & PTCACHE_DISK_CACHE) {
      BKE_bpath_foreach_path_fixed_process(bpath_data, cache->path);
    }
  }
}

static void object_foreach_path(ID *id, BPathForeachPathData *bpath_data)
{
  Object *ob = reinterpret_cast<Object *>(id);

  LISTBASE_FOREACH (ModifierData *, md, &ob->modifiers) {
    /* TODO: Move that to #ModifierTypeInfo. */
    switch (md->type) {
      case eModifierType_Fluidsim: {
        FluidsimModifierData *fluidmd = reinterpret_cast<FluidsimModifierData *>(md);
        if (fluidmd->fss) {
          BKE_bpath_foreach_path_fixed_process(bpath_data, fluidmd->fss->surfdataPath);
        }
        break;
      }
      case eModifierType_Fluid: {
        FluidModifierData *fmd = reinterpret_cast<FluidModifierData *>(md);
        if (fmd->type & MOD_FLUID_TYPE_DOMAIN && fmd->domain) {
          BKE_bpath_foreach_path_fixed_process(bpath_data, fmd->domain->cache_directory);
        }
        break;
      }
      case eModifierType_Cloth: {
        ClothModifierData *clmd = reinterpret_cast<ClothModifierData *>(md);
        object_foreach_path_pointcache(&clmd->ptcaches, bpath_data);
        break;
      }
      case eModifierType_Ocean: {
        OceanModifierData *omd = reinterpret_cast<OceanModifierData *>(md);
        BKE_bpath_foreach_path_fixed_process(bpath_data, omd->cachepath);
        break;
      }
      case eModifierType_MeshCache: {
        MeshCacheModifierData *mcmd = reinterpret_cast<MeshCacheModifierData *>(md);
        BKE_bpath_foreach_path_fixed_process(bpath_data, mcmd->filepath);
        break;
      }
      default:
        break;
    }
  }

  if (ob->soft != nullptr) {
    object_foreach_path_pointcache(&ob->soft->shared->ptcaches, bpath_data);
  }

  LISTBASE_FOREACH (ParticleSystem *, psys, &ob->particlesystem) {
    object_foreach_path_pointcache(&psys->ptcaches, bpath_data);
  }
}

<<<<<<< HEAD
static void write_fmaps(BlendWriter *writer, ListBase *fbase)
{
  LISTBASE_FOREACH (bFaceMap *, fmap, fbase) {
    BLO_write_struct(writer, bFaceMap, fmap);
  }
}

static void write_properties(BlendWriter *writer, ListBase *lb)
{
  bProperty *prop;

  prop = (bProperty *)lb->first;
  while (prop) {
    BLO_write_struct(writer, bProperty, prop);

    if (prop->poin && prop->poin != &prop->data) {
      BLO_write_raw(writer, MEM_allocN_len(prop->poin), prop->poin);
    }

    prop = prop->next;
  }
}

static void write_sensors(BlendWriter *writer, ListBase *lb)
{
  bSensor *sens;

  sens = (bSensor *)lb->first;
  while (sens) {
    BLO_write_struct(writer, bSensor, sens);

    BLO_write_pointer_array(writer, sens->totlinks, sens->links);

    switch (sens->type) {
      case SENS_NEAR:
        BLO_write_struct(writer, bNearSensor, sens->data);
        break;
      case SENS_MOUSE:
        BLO_write_struct(writer, bMouseSensor, sens->data);
        break;
      case SENS_KEYBOARD:
        BLO_write_struct(writer, bKeyboardSensor, sens->data);
        break;
      case SENS_PROPERTY:
        BLO_write_struct(writer, bPropertySensor, sens->data);
        break;
      case SENS_ARMATURE:
        BLO_write_struct(writer, bArmatureSensor, sens->data);
        break;
      case SENS_ACTUATOR:
        BLO_write_struct(writer, bActuatorSensor, sens->data);
        break;
      case SENS_DELAY:
        BLO_write_struct(writer, bDelaySensor, sens->data);
        break;
      case SENS_COLLISION:
        BLO_write_struct(writer, bCollisionSensor, sens->data);
        break;
      case SENS_RADAR:
        BLO_write_struct(writer, bRadarSensor, sens->data);
        break;
      case SENS_RANDOM:
        BLO_write_struct(writer, bRandomSensor, sens->data);
        break;
      case SENS_RAY:
        BLO_write_struct(writer, bRaySensor, sens->data);
        break;
      case SENS_MOVEMENT:
        BLO_write_struct(writer, bMovementSensor, sens->data);
        break;
      case SENS_MESSAGE:
        BLO_write_struct(writer, bMessageSensor, sens->data);
        break;
      case SENS_JOYSTICK:
        BLO_write_struct(writer, bJoystickSensor, sens->data);
        break;
      default:; /* error: don't know how to write this file */
    }

    sens = sens->next;
  }
}

static void write_controllers(BlendWriter *writer, ListBase *lb)
{
  bController *cont;

  cont = (bController *)lb->first;
  while (cont) {
    BLO_write_struct(writer, bController, cont);

    BLO_write_pointer_array(writer, cont->totlinks, cont->links);

    switch (cont->type) {
      case CONT_EXPRESSION:
        BLO_write_struct(writer, bExpressionCont, cont->data);
        break;
      case CONT_PYTHON:
        BLO_write_struct(writer, bPythonCont, cont->data);
        break;
      default:; /* error: don't know how to write this file */
    }

    cont = cont->next;
  }
}

static void write_actuators(BlendWriter *writer, ListBase *lb)
{
  bActuator *act;

  act = (bActuator *)lb->first;
  while (act) {
    BLO_write_struct(writer, bActuator, act);

    switch (act->type) {
      case ACT_ACTION:
        BLO_write_struct(writer, bActionActuator, act->data);
        break;
      case ACT_SOUND:
        BLO_write_struct(writer, bSoundActuator, act->data);
        break;
      case ACT_OBJECT:
        BLO_write_struct(writer, bObjectActuator, act->data);
        break;
      case ACT_PROPERTY:
        BLO_write_struct(writer, bPropertyActuator, act->data);
        break;
      case ACT_CAMERA:
        BLO_write_struct(writer, bCameraActuator, act->data);
        break;
      case ACT_CONSTRAINT:
        BLO_write_struct(writer, bConstraintActuator, act->data);
        break;
      case ACT_EDIT_OBJECT:
        BLO_write_struct(writer, bEditObjectActuator, act->data);
        break;
      case ACT_SCENE:
        BLO_write_struct(writer, bSceneActuator, act->data);
        break;
      case ACT_COLLECTION:
        BLO_write_struct(writer, bCollectionActuator, act->data);
        break;
      case ACT_GROUP:
        BLO_write_struct(writer, bGroupActuator, act->data);
        break;
      case ACT_RANDOM:
        BLO_write_struct(writer, bRandomActuator, act->data);
        break;
      case ACT_MESSAGE:
        BLO_write_struct(writer, bMessageActuator, act->data);
        break;
      case ACT_GAME:
        BLO_write_struct(writer, bGameActuator, act->data);
        break;
      case ACT_VIBRATION:
        BLO_write_struct(writer, bVibrationActuator, act->data);
        break;
      case ACT_VISIBILITY:
        BLO_write_struct(writer, bVisibilityActuator, act->data);
        break;
      case ACT_2DFILTER:
        BLO_write_struct(writer, bTwoDFilterActuator, act->data);
        break;
      case ACT_PARENT:
        BLO_write_struct(writer, bParentActuator, act->data);
        break;
      case ACT_STATE:
        BLO_write_struct(writer, bStateActuator, act->data);
        break;
      case ACT_ARMATURE:
        BLO_write_struct(writer, bArmatureActuator, act->data);
        break;
      case ACT_STEERING:
        BLO_write_struct(writer, bSteeringActuator, act->data);
        break;
      case ACT_MOUSE:
        BLO_write_struct(writer, bMouseActuator, act->data);
        break;
      default:; /* error: don't know how to write this file */
    }

    act = act->next;
  }
}

static void write_proxy_properties(BlendWriter *writer, ListBase *lb)
{
  PythonProxyProperty *pprop;

  pprop = (PythonProxyProperty *)lb->first;

  while (pprop) {
    LinkData *link;
    BLO_write_struct(writer, PythonProxyProperty, pprop);
    BLO_write_struct_list(writer, LinkData, &pprop->enumval);
    for (link = (LinkData *)pprop->enumval.first; link; link = link->next) {
      BLO_write_string(writer, (const char *)link->data);
    }
    pprop = pprop->next;
  }
}

static void write_proxy(BlendWriter *writer, PythonProxy *pp)
{
  BLO_write_struct(writer, PythonProxy, pp);
  write_proxy_properties(writer, &pp->properties);
}

static void write_proxies(BlendWriter *writer, ListBase *lb)
{
  PythonProxy *pp;

  pp = (PythonProxy *)lb->first;

  while (pp) {
    write_proxy(writer, pp);

    pp = pp->next;
  }
}

=======
>>>>>>> 823514fd
static void object_blend_write(BlendWriter *writer, ID *id, const void *id_address)
{
  Object *ob = (Object *)id;

  const bool is_undo = BLO_write_is_undo(writer);

  /* Clean up, important in undo case to reduce false detection of changed data-blocks. */
  BKE_object_runtime_reset(ob);

  if (is_undo) {
    /* For undo we stay in object mode during undo presses, so keep edit-mode disabled on save as
     * well, can help reducing false detection of changed data-blocks. */
    ob->mode &= ~OB_MODE_EDIT;
  }

  /* write LibData */
  BLO_write_id_struct(writer, Object, id_address, &ob->id);
  BKE_id_blend_write(writer, &ob->id);

  if (ob->adt) {
    BKE_animdata_blend_write(writer, ob->adt);
  }

  /* direct data */
  BLO_write_pointer_array(writer, ob->totcol, ob->mat);
  BLO_write_raw(writer, sizeof(char) * ob->totcol, ob->matbits);

  bArmature *arm = nullptr;
  if (ob->type == OB_ARMATURE) {
    arm = (bArmature *)ob->data;
  }

  /* UPBGE */
  write_properties(writer, &ob->prop);
  write_sensors(writer, &ob->sensors);
  write_controllers(writer, &ob->controllers);
  write_actuators(writer, &ob->actuators);
  write_proxies(writer, &ob->components);

  if (ob->custom_object) {
    write_proxy(writer, ob->custom_object);
  }

  if (ob->bsoft) {
    BLO_write_struct(writer, BulletSoftBody, ob->bsoft);
  }
  BLO_write_struct_list(writer, LodLevel, &ob->lodlevels);
  /***************/

  BKE_pose_blend_write(writer, ob->pose, arm);
  BKE_constraint_blend_write(writer, &ob->constraints);
  animviz_motionpath_blend_write(writer, ob->mpath);

  BLO_write_struct(writer, PartDeflect, ob->pd);
  if (ob->soft) {
    /* Set deprecated pointers to prevent crashes of older Blenders */
    ob->soft->pointcache = ob->soft->shared->pointcache;
    ob->soft->ptcaches = ob->soft->shared->ptcaches;
    BLO_write_struct(writer, SoftBody, ob->soft);
    BLO_write_struct(writer, SoftBody_Shared, ob->soft->shared);
    BKE_ptcache_blend_write(writer, &(ob->soft->shared->ptcaches));
    BLO_write_struct(writer, EffectorWeights, ob->soft->effector_weights);
  }

  if (ob->rigidbody_object) {
    /* TODO: if any extra data is added to handle duplis, will need separate function then */
    BLO_write_struct(writer, RigidBodyOb, ob->rigidbody_object);
  }
  if (ob->rigidbody_constraint) {
    BLO_write_struct(writer, RigidBodyCon, ob->rigidbody_constraint);
  }

  if (ob->type == OB_EMPTY && ob->empty_drawtype == OB_EMPTY_IMAGE) {
    BLO_write_struct(writer, ImageUser, ob->iuser);
  }

  BKE_particle_system_blend_write(writer, &ob->particlesystem);
  BKE_modifier_blend_write(writer, &ob->id, &ob->modifiers);
  BKE_gpencil_modifier_blend_write(writer, &ob->greasepencil_modifiers);
  BKE_shaderfx_blend_write(writer, &ob->shader_fx);

  BLO_write_struct_list(writer, LinkData, &ob->pc_ids);

  BKE_previewimg_blend_write(writer, ob->preview);

  if (ob->lightgroup) {
    BLO_write_struct(writer, LightgroupMembership, ob->lightgroup);
  }
  if (ob->light_linking) {
    BLO_write_struct(writer, LightgroupMembership, ob->light_linking);
  }

  if (ob->lightprobe_cache) {
    BLO_write_struct(writer, LightProbeObjectCache, ob->lightprobe_cache);
    BKE_lightprobe_cache_blend_write(writer, ob->lightprobe_cache);
  }
}

/* XXX deprecated - old animation system */
static void direct_link_nlastrips(BlendDataReader *reader, ListBase *strips)
{
  BLO_read_list(reader, strips);

  LISTBASE_FOREACH (bActionStrip *, strip, strips) {
    BLO_read_list(reader, &strip->modifiers);
  }
}

static void object_blend_read_data(BlendDataReader *reader, ID *id)
{
  Object *ob = (Object *)id;

  PartEff *paf;

  /* XXX This should not be needed - but seems like it can happen in some cases,
   * so for now play safe. */
  ob->proxy_from = nullptr;

  const bool is_undo = BLO_read_data_is_undo(reader);
  if (ob->id.tag & (LIB_TAG_EXTERN | LIB_TAG_INDIRECT)) {
    /* Do not allow any non-object mode for linked data.
     * See #34776, #42780, #81027 for more information. */
    ob->mode &= ~OB_MODE_ALL_MODE_DATA;
  }
  else if (is_undo) {
    /* For undo we want to stay in object mode during undo presses, so keep some edit modes
     * disabled.
     * TODO: Check if we should not disable more edit modes here? */
    ob->mode &= ~(OB_MODE_EDIT | OB_MODE_PARTICLE_EDIT);
  }

  BLO_read_data_address(reader, &ob->adt);
  BKE_animdata_blend_read_data(reader, ob->adt);

  BLO_read_data_address(reader, &ob->pose);
  BKE_pose_blend_read_data(reader, ob->pose);

  BLO_read_data_address(reader, &ob->mpath);
  if (ob->mpath) {
    animviz_motionpath_blend_read_data(reader, ob->mpath);
  }

  /* Only for versioning, vertex group names are now stored on object data. */
  BLO_read_list(reader, &ob->defbase);

  /* XXX deprecated - old animation system <<< */
  direct_link_nlastrips(reader, &ob->nlastrips);
  BLO_read_list(reader, &ob->constraintChannels);
  /* >>> XXX deprecated - old animation system */

  BLO_read_pointer_array(reader, (void **)&ob->mat);
  BLO_read_data_address(reader, &ob->matbits);

  /* do it here, below old data gets converted */
  BKE_modifier_blend_read_data(reader, &ob->modifiers, ob);
  BKE_gpencil_modifier_blend_read_data(reader, &ob->greasepencil_modifiers);
  BKE_shaderfx_blend_read_data(reader, &ob->shader_fx);

  BLO_read_list(reader, &ob->effect);
  paf = (PartEff *)ob->effect.first;
  while (paf) {
    if (paf->type == EFF_PARTICLE) {
      paf->keys = nullptr;
    }
    if (paf->type == EFF_WAVE) {
      WaveEff *wav = (WaveEff *)paf;
      PartEff *next = paf->next;
      WaveModifierData *wmd = (WaveModifierData *)BKE_modifier_new(eModifierType_Wave);

      wmd->damp = wav->damp;
      wmd->flag = wav->flag;
      wmd->height = wav->height;
      wmd->lifetime = wav->lifetime;
      wmd->narrow = wav->narrow;
      wmd->speed = wav->speed;
      wmd->startx = wav->startx;
      wmd->starty = wav->startx;
      wmd->timeoffs = wav->timeoffs;
      wmd->width = wav->width;

      BLI_addtail(&ob->modifiers, wmd);

      BLI_remlink(&ob->effect, paf);
      MEM_freeN(paf);

      paf = next;
      continue;
    }
    if (paf->type == EFF_BUILD) {
      BuildEff *baf = (BuildEff *)paf;
      PartEff *next = paf->next;
      BuildModifierData *bmd = (BuildModifierData *)BKE_modifier_new(eModifierType_Build);

      bmd->start = baf->sfra;
      bmd->length = baf->len;
      bmd->randomize = 0;
      bmd->seed = 1;

      BLI_addtail(&ob->modifiers, bmd);

      BLI_remlink(&ob->effect, paf);
      MEM_freeN(paf);

      paf = next;
      continue;
    }
    paf = paf->next;
  }

  BLO_read_data_address(reader, &ob->pd);
  BKE_particle_partdeflect_blend_read_data(reader, ob->pd);
  BLO_read_data_address(reader, &ob->soft);
  if (ob->soft) {
    SoftBody *sb = ob->soft;

    sb->bpoint = nullptr; /* init pointers so it gets rebuilt nicely */
    sb->bspring = nullptr;
    sb->scratch = nullptr;
    /* although not used anymore */
    /* still have to be loaded to be compatible with old files */
    BLO_read_pointer_array(reader, (void **)&sb->keys);
    if (sb->keys) {
      for (int a = 0; a < sb->totkey; a++) {
        BLO_read_data_address(reader, &sb->keys[a]);
      }
    }

    BLO_read_data_address(reader, &sb->effector_weights);
    if (!sb->effector_weights) {
      sb->effector_weights = BKE_effector_add_weights(nullptr);
    }

    BLO_read_data_address(reader, &sb->shared);
    if (sb->shared == nullptr) {
      /* Link deprecated caches if they exist, so we can use them for versioning.
       * We should only do this when `sb->shared == nullptr`, because those pointers
       * are always set (for compatibility with older Blenders). We mustn't link
       * the same point-cache twice. */
      BKE_ptcache_blend_read_data(reader, &sb->ptcaches, &sb->pointcache, false);
    }
    else {
      /* link caches */
      BKE_ptcache_blend_read_data(reader, &sb->shared->ptcaches, &sb->shared->pointcache, false);
    }
  }

  /* UPBGE */
  bProperty *prop;
  bSensor *sens;
  bController *cont;
  bActuator *act;
  PythonProxy *pp;
  PythonProxyProperty *pprop;

  BLO_read_list(reader, &ob->prop);
  for (prop = (bProperty *)ob->prop.first; prop; prop = prop->next) {
    BLO_read_data_address(reader, &prop->poin);
    if (prop->poin == nullptr)
      prop->poin = &prop->data;
  }

  BLO_read_list(reader, &ob->sensors);
  for (sens = (bSensor *)ob->sensors.first; sens; sens = sens->next) {
    BLO_read_data_address(reader, &sens->data);
    BLO_read_pointer_array(reader, (void **)&sens->links);
  }

  BLO_read_glob_list(reader, &ob->controllers);
  if (ob->init_state) {
    if (!is_undo) {
      /* if a known first state is specified, set it so that the game will start ok */
      ob->state = ob->init_state;
    }
  }
  else if (!ob->state) {
    ob->state = 1;
  }
  else if (!ob->init_state) {
    ob->init_state = 1;
  }
  for (cont = (bController *)ob->controllers.first; cont; cont = cont->next) {
    BLO_read_data_address(reader, &cont->data);
    BLO_read_pointer_array(reader, (void **)&cont->links);
    if (cont->state_mask == 0)
      cont->state_mask = 1;
  }

  BLO_read_glob_list(reader, &ob->actuators);
  for (act = (bActuator *)ob->actuators.first; act; act = act->next) {
    BLO_read_data_address(reader, &act->data);
  }

  BLO_read_glob_list(reader, &ob->components);
  pp = (PythonProxy *)ob->components.first;
  while (pp) {
    BLO_read_glob_list(reader, &pp->properties);
    pprop = (PythonProxyProperty *)pp->properties.first;
    while (pprop) {
      BLO_read_list(reader, &pprop->enumval);
      for (LinkData *link = (LinkData *)pprop->enumval.first; link; link = link->next) {
        BLO_read_data_address(reader, &link->data);
      }
      pprop = pprop->next;
    }
    pp = pp->next;
  }

  BLO_read_data_address(reader, &ob->custom_object);
  pp = ob->custom_object;

  if (pp) {
    BLO_read_glob_list(reader, &pp->properties);
    pprop = (PythonProxyProperty *)pp->properties.first;
    while (pprop) {
      BLO_read_list(reader, &pprop->enumval);
      for (LinkData *link = (LinkData *)pprop->enumval.first; link; link = link->next) {
        BLO_read_data_address(reader, &link->data);
      }
      pprop = pprop->next;
    }
  }

  BLO_read_data_address(reader, &ob->bsoft);

  BLO_read_list(reader, &ob->lodlevels);
  ob->currentlod = (LodLevel *)ob->lodlevels.first;
  /* End of UPBGE */

  BLO_read_data_address(reader, &ob->fluidsimSettings); /* NT */

  BLO_read_data_address(reader, &ob->rigidbody_object);
  if (ob->rigidbody_object) {
    RigidBodyOb *rbo = ob->rigidbody_object;
    /* Allocate runtime-only struct */
    rbo->shared = (RigidBodyOb_Shared *)MEM_callocN(sizeof(*rbo->shared), "RigidBodyObShared");
  }
  BLO_read_data_address(reader, &ob->rigidbody_constraint);
  if (ob->rigidbody_constraint) {
    ob->rigidbody_constraint->physics_constraint = nullptr;
  }

  BLO_read_list(reader, &ob->particlesystem);
  BKE_particle_system_blend_read_data(reader, &ob->particlesystem);

  BKE_constraint_blend_read_data(reader, &ob->constraints);

  BLO_read_list(reader, &ob->hooks);
  while (ob->hooks.first) {
    ObHook *hook = (ObHook *)ob->hooks.first;
    HookModifierData *hmd = (HookModifierData *)BKE_modifier_new(eModifierType_Hook);

    BLO_read_int32_array(reader, hook->totindex, &hook->indexar);

    /* Do conversion here because if we have loaded
     * a hook we need to make sure it gets converted
     * and freed, regardless of version.
     */
    copy_v3_v3(hmd->cent, hook->cent);
    hmd->falloff = hook->falloff;
    hmd->force = hook->force;
    hmd->indexar = hook->indexar;
    hmd->object = hook->parent;
    memcpy(hmd->parentinv, hook->parentinv, sizeof(hmd->parentinv));
    hmd->indexar_num = hook->totindex;

    BLI_addhead(&ob->modifiers, hmd);
    BLI_remlink(&ob->hooks, hook);

    BKE_modifier_unique_name(&ob->modifiers, (ModifierData *)hmd);

    MEM_freeN(hook);
  }

  BLO_read_data_address(reader, &ob->iuser);
  if (ob->type == OB_EMPTY && ob->empty_drawtype == OB_EMPTY_IMAGE && !ob->iuser) {
    BKE_object_empty_draw_type_set(ob, ob->empty_drawtype);
  }

  BKE_object_runtime_reset(ob);
  BLO_read_list(reader, &ob->pc_ids);

  /* in case this value changes in future, clamp else we get undefined behavior */
  CLAMP(ob->rotmode, ROT_MODE_MIN, ROT_MODE_MAX);

  if (ob->sculpt) {
    ob->sculpt = nullptr;
    /* Only create data on undo, otherwise rely on editor mode switching. */
    if (BLO_read_data_is_undo(reader) && (ob->mode & OB_MODE_ALL_SCULPT)) {
      BKE_object_sculpt_data_create(ob);
    }
  }

  BLO_read_data_address(reader, &ob->preview);
  BKE_previewimg_blend_read(reader, ob->preview);

  BLO_read_data_address(reader, &ob->lightgroup);
  BLO_read_data_address(reader, &ob->light_linking);

  BLO_read_data_address(reader, &ob->lightprobe_cache);
  if (ob->lightprobe_cache) {
    BKE_lightprobe_cache_blend_read(reader, ob->lightprobe_cache);
  }
}

/* XXX deprecated - old animation system */
static void lib_link_nlastrips(BlendLibReader *reader, ID *id, ListBase *striplist)
{
  LISTBASE_FOREACH (bActionStrip *, strip, striplist) {
    BLO_read_id_address(reader, id, &strip->object);
    BLO_read_id_address(reader, id, &strip->act);
    BLO_read_id_address(reader, id, &strip->ipo);
    LISTBASE_FOREACH (bActionModifier *, amod, &strip->modifiers) {
      BLO_read_id_address(reader, id, &amod->ob);
    }
  }
}

/* XXX deprecated - old animation system */
static void lib_link_constraint_channels(BlendLibReader *reader, ID *id, ListBase *chanbase)
{
  LISTBASE_FOREACH (bConstraintChannel *, chan, chanbase) {
    BLO_read_id_address(reader, id, &chan->ipo);
  }
}

static void object_blend_read_lib(BlendLibReader *reader, ID *id)
{
  Object *ob = (Object *)id;

  Main *bmain = BLO_read_lib_get_main(reader);
  BlendFileReadReport *reports = BLO_read_lib_reports(reader);

  /* XXX deprecated - old animation system <<< */
  BLO_read_id_address(reader, id, &ob->ipo);
  BLO_read_id_address(reader, id, &ob->action);
  /* >>> XXX deprecated - old animation system */

  BLO_read_id_address(reader, id, &ob->parent);
  BLO_read_id_address(reader, id, &ob->track);

  /* XXX deprecated - old pose library, deprecated in Blender 3.5. */
  BLO_read_id_address(reader, id, &ob->poselib);

  /* 2.8x drops support for non-empty dupli instances. */
  if (ob->type == OB_EMPTY) {
    BLO_read_id_address(reader, id, &ob->instance_collection);
  }
  else {
    if (ob->instance_collection != nullptr) {
      ID *new_id = BLO_read_get_new_id_address(
          reader, id, ID_IS_LINKED(id), &ob->instance_collection->id);
      BLO_reportf_wrap(reports,
                       RPT_INFO,
                       TIP_("Non-Empty object '%s' cannot duplicate collection '%s' "
                            "anymore in Blender 2.80, removed instancing"),
                       ob->id.name + 2,
                       new_id->name + 2);
    }
    ob->instance_collection = nullptr;
    ob->transflag &= ~OB_DUPLICOLLECTION;
  }

  BLO_read_id_address(reader, id, &ob->proxy);
  if (ob->proxy) {
    /* paranoia check, actually a proxy_from pointer should never be written... */
    if (!ID_IS_LINKED(ob->proxy)) {
      ob->proxy->proxy_from = nullptr;
      ob->proxy = nullptr;

      if (ob->id.lib) {
        BLO_reportf_wrap(reports,
                         RPT_INFO,
                         TIP_("Proxy lost from object %s lib %s\n"),
                         ob->id.name + 2,
                         ob->id.lib->filepath);
      }
      else {
        BLO_reportf_wrap(
            reports, RPT_INFO, TIP_("Proxy lost from object %s lib <NONE>\n"), ob->id.name + 2);
      }
      reports->count.missing_obproxies++;
    }
    else {
      /* this triggers object_update to always use a copy */
      ob->proxy->proxy_from = ob;
    }
  }
  BLO_read_id_address(reader, id, &ob->proxy_group);

  void *poin = ob->data;
  BLO_read_id_address(reader, id, &ob->data);

  if (ob->data == nullptr && poin != nullptr) {
    ob->type = OB_EMPTY;

    if (ob->pose) {
      /* we can't call #BKE_pose_free() here because of library linking
       * freeing will recurse down into every pose constraints ID pointers
       * which are not always valid, so for now free directly and suffer
       * some leaked memory rather than crashing immediately
       * while bad this _is_ an exceptional case - campbell */
#if 0
      BKE_pose_free(ob->pose);
#else
      MEM_freeN(ob->pose);
#endif
      ob->pose = nullptr;
      ob->mode &= ~OB_MODE_POSE;
    }

    if (ob->id.lib) {
      BLO_reportf_wrap(reports,
                       RPT_INFO,
                       TIP_("Can't find object data of %s lib %s"),
                       ob->id.name + 2,
                       ob->id.lib->filepath);
    }
    else {
      BLO_reportf_wrap(reports, RPT_INFO, TIP_("Object %s lost data"), ob->id.name + 2);
    }
    reports->count.missing_obdata++;
  }
  for (int a = 0; a < ob->totcol; a++) {
    BLO_read_id_address(reader, id, &ob->mat[a]);
  }

  /* When the object is local and the data is library its possible
   * the material list size gets out of sync. #22663. */
  if (ob->data && ob->id.lib != ((ID *)ob->data)->lib) {
    BKE_object_materials_test(bmain, ob, (ID *)ob->data);
  }

  BLO_read_id_address(reader, id, &ob->gpd);

  /* if id.us==0 a new base will be created later on */

  /* WARNING! Also check expand_object(), should reflect the stuff below. */
  BKE_pose_blend_read_lib(reader, ob, ob->pose);
  BKE_constraint_blend_read_lib(reader, &ob->id, &ob->constraints);

  /* XXX deprecated - old animation system <<< */
  lib_link_constraint_channels(reader, &ob->id, &ob->constraintChannels);
  lib_link_nlastrips(reader, &ob->id, &ob->nlastrips);
  /* >>> XXX deprecated - old animation system */

  LISTBASE_FOREACH (PartEff *, paf, &ob->effect) {
    if (paf->type == EFF_PARTICLE) {
      BLO_read_id_address(reader, id, &paf->group);
    }
  }

  /* UPBGE */
  for (bSensor *sens = (bSensor *)ob->sensors.first; sens; sens = sens->next) {
    for (int a = 0; a < sens->totlinks; a++)
      sens->links[a] = (bController *)BLO_read_get_new_globaldata_address(reader, sens->links[a]);

    if (sens->type == SENS_MESSAGE) {
      bMessageSensor *ms = (bMessageSensor *)sens->data;
      BLO_read_id_address(reader, &ob->id, &ms->fromObject);
    }
  }

  for (bController *cont = (bController *)ob->controllers.first; cont; cont = cont->next) {
    for (int a = 0; a < cont->totlinks; a++)
      cont->links[a] = (bActuator *)BLO_read_get_new_globaldata_address(reader, cont->links[a]);

    if (cont->type == CONT_PYTHON) {
      bPythonCont *pc = (bPythonCont *)cont->data;
      BLO_read_id_address(reader, &ob->id, &pc->text);
      BLO_read_id_address(reader, &ob->id, &pc->module_script);
    }
    cont->slinks = nullptr;
    cont->totslinks = 0;
  }

  for (bActuator *act = (bActuator *)ob->actuators.first; act; act = act->next) {
    switch (act->type) {
      case ACT_SOUND: {
        bSoundActuator *sa = (bSoundActuator *)act->data;
        BLO_read_id_address(reader, &ob->id, &sa->sound);
        break;
      }
      case ACT_GAME:
        /* bGameActuator *ga= act->data; */
        break;
      case ACT_CAMERA: {
        bCameraActuator *ca = (bCameraActuator *)act->data;
        BLO_read_id_address(reader, &ob->id, &ca->ob);
        break;
      }
      /* leave this one, it's obsolete but necessary to read for conversion */
      case ACT_ADD_OBJECT: {
        bAddObjectActuator *eoa = (bAddObjectActuator *)act->data;
        if (eoa)
          BLO_read_id_address(reader, &ob->id, &eoa->ob);
        break;
      }
      case ACT_OBJECT: {
        bObjectActuator *oa = (bObjectActuator *)act->data;
        if (oa == nullptr) {
          BKE_sca_init_actuator(act);
        }
        else {
          BLO_read_id_address(reader, &ob->id, &oa->reference);
        }
        break;
      }
      case ACT_EDIT_OBJECT: {
        bEditObjectActuator *eoa = (bEditObjectActuator *)act->data;
        if (eoa == nullptr) {
          BKE_sca_init_actuator(act);
        }
        else {
          BLO_read_id_address(reader, &ob->id, &eoa->ob);
          BLO_read_id_address(reader, &ob->id, &eoa->me);
        }
        break;
      }
      case ACT_SCENE: {
        bSceneActuator *sa = (bSceneActuator *)act->data;
        BLO_read_id_address(reader, &ob->id, &sa->camera);
        BLO_read_id_address(reader, &ob->id, &sa->scene);
        break;
      }
      case ACT_COLLECTION: {
        bCollectionActuator *ca = (bCollectionActuator *)act->data;
        BLO_read_id_address(reader, &ob->id, &ca->collection);
        BLO_read_id_address(reader, &ob->id, &ca->camera);
        break;
      }
      case ACT_ACTION: {
        bActionActuator *aa = (bActionActuator *)act->data;
        BLO_read_id_address(reader, &ob->id, &aa->act);
        break;
      }
      case ACT_SHAPEACTION: {
        bActionActuator *aa = (bActionActuator *)act->data;
        BLO_read_id_address(reader, &ob->id, &aa->act);
        break;
      }
      case ACT_PROPERTY: {
        bPropertyActuator *pa = (bPropertyActuator *)act->data;
        BLO_read_id_address(reader, &ob->id, &pa->ob);
        break;
      }
      case ACT_MESSAGE: {
        bMessageActuator *ma = (bMessageActuator *)act->data;
        BLO_read_id_address(reader, &ob->id, &ma->toObject);
        break;
      }
      case ACT_2DFILTER: {
        bTwoDFilterActuator *_2dfa = (bTwoDFilterActuator *)act->data;
        BLO_read_id_address(reader, &ob->id, &_2dfa->text);
        break;
      }
      case ACT_PARENT: {
        bParentActuator *parenta = (bParentActuator *)act->data;
        BLO_read_id_address(reader, &ob->id, &parenta->ob);
        break;
      }
      case ACT_STATE:
        /* bStateActuator *statea = act->data; */
        break;
      case ACT_ARMATURE: {
        bArmatureActuator *arma = (bArmatureActuator *)act->data;
        BLO_read_id_address(reader, &ob->id, &arma->target);
        BLO_read_id_address(reader, &ob->id, &arma->subtarget);
        break;
      }
      case ACT_STEERING: {
        bSteeringActuator *steeringa = (bSteeringActuator *)act->data;
        BLO_read_id_address(reader, &ob->id, &steeringa->target);
        BLO_read_id_address(reader, &ob->id, &steeringa->navmesh);
        break;
      }
      case ACT_MOUSE:
        /* bMouseActuator *moa = act->data; */
        break;
    }
  }

  LISTBASE_FOREACH (PythonProxy *, proxy, &ob->components) {
    LISTBASE_FOREACH (PythonProxyProperty *, prop, &proxy->properties) {
#define PT_DEF(name, lower, upper) BLO_read_id_address(reader, &ob->id, &prop->lower);
      POINTER_TYPES
#undef PT_DEF
    }
  }

  if (ob->custom_object) {
    LISTBASE_FOREACH (PythonProxyProperty *, prop, &ob->custom_object->properties) {
#define PT_DEF(name, lower, upper) BLO_read_id_address(reader, &ob->id, &prop->lower);
      POINTER_TYPES
#undef PT_DEF
    }
  }

  LISTBASE_FOREACH (LodLevel *, level, &ob->lodlevels) {
    BLO_read_id_address(reader, &ob->id, &level->source);
    if (!level->source && level == ob->lodlevels.first) {
      level->source = ob;
    }
  }
  /* End of UPBGE */

  {
    FluidsimModifierData *fluidmd = (FluidsimModifierData *)BKE_modifiers_findby_type(
        ob, eModifierType_Fluidsim);

    if (fluidmd && fluidmd->fss) {
      /* XXX: deprecated - old animation system. */
      BLO_read_id_address(reader, id, &fluidmd->fss->ipo);
    }
  }

  {
    FluidModifierData *fmd = (FluidModifierData *)BKE_modifiers_findby_type(ob,
                                                                            eModifierType_Fluid);

    if (fmd && (fmd->type == MOD_FLUID_TYPE_DOMAIN) && fmd->domain) {
      /* Flag for refreshing the simulation after loading */
      fmd->domain->flags |= FLUID_DOMAIN_FILE_LOAD;
    }
    else if (fmd && (fmd->type == MOD_FLUID_TYPE_FLOW) && fmd->flow) {
      fmd->flow->flags &= ~FLUID_FLOW_NEEDS_UPDATE;
    }
    else if (fmd && (fmd->type == MOD_FLUID_TYPE_EFFEC) && fmd->effector) {
      fmd->effector->flags &= ~FLUID_EFFECTOR_NEEDS_UPDATE;
    }
  }

  /* texture field */
  if (ob->pd) {
    BKE_particle_partdeflect_blend_read_lib(reader, &ob->id, ob->pd);
  }

  if (ob->soft) {
    BLO_read_id_address(reader, id, &ob->soft->collision_group);

    BLO_read_id_address(reader, id, &ob->soft->effector_weights->group);
  }

  BKE_particle_system_blend_read_lib(reader, ob, &ob->id, &ob->particlesystem);
  BKE_modifier_blend_read_lib(reader, ob);
  BKE_gpencil_modifier_blend_read_lib(reader, ob);
  BKE_shaderfx_blend_read_lib(reader, ob);

  if (ob->rigidbody_constraint) {
    BLO_read_id_address(reader, id, &ob->rigidbody_constraint->ob1);
    BLO_read_id_address(reader, id, &ob->rigidbody_constraint->ob2);
  }

  if (ob->light_linking) {
    BLO_read_id_address(reader, id, &ob->light_linking->receiver_collection);
    BLO_read_id_address(reader, id, &ob->light_linking->blocker_collection);
  }
}

/* XXX deprecated - old animation system */
static void expand_constraint_channels(BlendExpander *expander, ListBase *chanbase)
{
  LISTBASE_FOREACH (bConstraintChannel *, chan, chanbase) {
    BLO_expand(expander, chan->ipo);
  }
}

static void expand_object_expandModifiers(void *userData,
                                          Object * /*ob*/,
                                          ID **idpoin,
                                          int /*cb_flag*/)
{
  BlendExpander *expander = (BlendExpander *)userData;
  BLO_expand(expander, *idpoin);
}

PartEff *BKE_object_do_version_give_parteff_245(Object *ob)
{
  PartEff *paf;

  paf = (PartEff *)ob->effect.first;
  while (paf) {
    if (paf->type == EFF_PARTICLE) {
      return paf;
    }
    paf = paf->next;
  }
  return nullptr;
}

static void object_blend_read_expand(BlendExpander *expander, ID *id)
{
  Object *ob = (Object *)id;

  BLO_expand(expander, ob->data);

  BLO_expand(expander, ob->parent);

  /* expand_object_expandModifier() */
  if (ob->modifiers.first) {
    BKE_modifiers_foreach_ID_link(ob, expand_object_expandModifiers, expander);
  }

  /* expand_object_expandModifier() */
  if (ob->greasepencil_modifiers.first) {
    BKE_gpencil_modifiers_foreach_ID_link(ob, expand_object_expandModifiers, expander);
  }

  /* expand_object_expandShaderFx() */
  if (ob->shader_fx.first) {
    BKE_shaderfx_foreach_ID_link(ob, expand_object_expandModifiers, expander);
  }

  BKE_pose_blend_read_expand(expander, ob->pose);
  BLO_expand(expander, ob->poselib);
  BKE_constraint_blend_read_expand(expander, &ob->constraints);

  BLO_expand(expander, ob->gpd);

  /* XXX deprecated - old animation system (for version patching only) */
  BLO_expand(expander, ob->ipo);
  BLO_expand(expander, ob->action);

  expand_constraint_channels(expander, &ob->constraintChannels);

  LISTBASE_FOREACH (bActionStrip *, strip, &ob->nlastrips) {
    BLO_expand(expander, strip->object);
    BLO_expand(expander, strip->act);
    BLO_expand(expander, strip->ipo);
  }
  /* XXX deprecated - old animation system (for version patching only) */

  for (int a = 0; a < ob->totcol; a++) {
    BLO_expand(expander, ob->mat[a]);
  }

  PartEff *paf = BKE_object_do_version_give_parteff_245(ob);
  if (paf && paf->group) {
    BLO_expand(expander, paf->group);
  }

  if (ob->instance_collection) {
    BLO_expand(expander, ob->instance_collection);
  }

  if (ob->proxy) {
    BLO_expand(expander, ob->proxy);
  }
  if (ob->proxy_group) {
    BLO_expand(expander, ob->proxy_group);
  }

  LISTBASE_FOREACH (ParticleSystem *, psys, &ob->particlesystem) {
    BLO_expand(expander, psys->part);
  }

  /* UPBGE */
  bSensor *sens;
  bController *cont;
  bActuator *act;

  for (sens = (bSensor *)ob->sensors.first; sens; sens = sens->next) {
    if (sens->type == SENS_MESSAGE) {
      bMessageSensor *ms = (bMessageSensor *)sens->data;
      BLO_expand(expander, ms->fromObject);
    }
  }

  for (cont = (bController *)ob->controllers.first; cont; cont = cont->next) {
    if (cont->type == CONT_PYTHON) {
      bPythonCont *pc = (bPythonCont *)cont->data;
      BLO_expand(expander, pc->text);
      BLO_expand(expander, pc->module_script);
    }
  }

  for (act = (bActuator *)ob->actuators.first; act; act = act->next) {
    if (act->type == ACT_SOUND) {
      bSoundActuator *sa = (bSoundActuator *)act->data;
      BLO_expand(expander, sa->sound);
    }
    else if (act->type == ACT_CAMERA) {
      bCameraActuator *ca = (bCameraActuator *)act->data;
      BLO_expand(expander, ca->ob);
    }
    else if (act->type == ACT_EDIT_OBJECT) {
      bEditObjectActuator *eoa = (bEditObjectActuator *)act->data;
      if (eoa) {
        BLO_expand(expander, eoa->ob);
        BLO_expand(expander, eoa->me);
      }
    }
    else if (act->type == ACT_OBJECT) {
      bObjectActuator *oa = (bObjectActuator *)act->data;
      BLO_expand(expander, oa->reference);
    }
    else if (act->type == ACT_ADD_OBJECT) {
      bAddObjectActuator *aoa = (bAddObjectActuator *)act->data;
      BLO_expand(expander, aoa->ob);
    }
    else if (act->type == ACT_SCENE) {
      bSceneActuator *sa = (bSceneActuator *)act->data;
      BLO_expand(expander, sa->camera);
      BLO_expand(expander, sa->scene);
    }
    else if (act->type == ACT_COLLECTION) {
      bCollectionActuator *ca = (bCollectionActuator *)act->data;
      BLO_expand(expander, ca->collection);
      BLO_expand(expander, ca->camera);
    }
    else if (act->type == ACT_2DFILTER) {
      bTwoDFilterActuator *tdfa = (bTwoDFilterActuator *)act->data;
      BLO_expand(expander, tdfa->text);
    }
    else if (act->type == ACT_ACTION) {
      bActionActuator *aa = (bActionActuator *)act->data;
      BLO_expand(expander, aa->act);
    }
    else if (act->type == ACT_SHAPEACTION) {
      bActionActuator *aa = (bActionActuator *)act->data;
      BLO_expand(expander, aa->act);
    }
    else if (act->type == ACT_PROPERTY) {
      bPropertyActuator *pa = (bPropertyActuator *)act->data;
      BLO_expand(expander, pa->ob);
    }
    else if (act->type == ACT_MESSAGE) {
      bMessageActuator *ma = (bMessageActuator *)act->data;
      BLO_expand(expander, ma->toObject);
    }
    else if (act->type == ACT_PARENT) {
      bParentActuator *pa = (bParentActuator *)act->data;
      BLO_expand(expander, pa->ob);
    }
    else if (act->type == ACT_ARMATURE) {
      bArmatureActuator *arma = (bArmatureActuator *)act->data;
      BLO_expand(expander, arma->target);
    }
    else if (act->type == ACT_STEERING) {
      bSteeringActuator *sta = (bSteeringActuator *)act->data;
      BLO_expand(expander, sta->target);
      BLO_expand(expander, sta->navmesh);
    }
  }

  LISTBASE_FOREACH (PythonProxy *, proxy, &ob->components) {
    LISTBASE_FOREACH (PythonProxyProperty *, prop, &proxy->properties) {
#define PT_DEF(name, lower, upper) BLO_expand(expander, prop->lower);
      POINTER_TYPES
#undef PT_DEF
    }
  }

  if (ob->currentlod) {
    LISTBASE_FOREACH (LodLevel *, level, &ob->lodlevels) {
      BLO_expand(expander, level->source);
    }
  }
  /* End of UPBGE */

  if (ob->pd) {
    BLO_expand(expander, ob->pd->tex);
    BLO_expand(expander, ob->pd->f_source);
  }

  if (ob->soft) {
    BLO_expand(expander, ob->soft->collision_group);

    if (ob->soft->effector_weights) {
      BLO_expand(expander, ob->soft->effector_weights->group);
    }
  }

  if (ob->rigidbody_constraint) {
    BLO_expand(expander, ob->rigidbody_constraint->ob1);
    BLO_expand(expander, ob->rigidbody_constraint->ob2);
  }

  /* Light and shadow linking. */
  if (ob->light_linking) {
    BLO_expand(expander, ob->light_linking->receiver_collection);
    BLO_expand(expander, ob->light_linking->blocker_collection);
  }
}

static void object_lib_override_apply_post(ID *id_dst, ID *id_src)
{
  /* id_dst is the new local override copy of the linked reference data. id_src is the old override
   * data stored on disk, used as source data for override operations. */
  Object *object_dst = (Object *)id_dst;
  Object *object_src = (Object *)id_src;

  ListBase pidlist_dst, pidlist_src;
  BKE_ptcache_ids_from_object(&pidlist_dst, object_dst, nullptr, 0);
  BKE_ptcache_ids_from_object(&pidlist_src, object_src, nullptr, 0);

  /* Problem with point caches is that several status flags (like OUTDATED or BAKED) are read-only
   * at RNA level, and therefore not overridable per-se.
   *
   * This code is a workaround this to check all point-caches from both source and destination
   * objects in parallel, and transfer those flags when it makes sense.
   *
   * This allows to keep baked caches across lib-overrides applies.
   *
   * NOTE: This is fairly hackish and weak, but so is the point-cache system as its whole. A more
   * robust solution would be e.g. to have a specific RNA entry point to deal with such cases
   * (maybe a new flag to allow override code to set values of some read-only properties?).
   */
  PTCacheID *pid_src, *pid_dst;
  for (pid_dst = (PTCacheID *)pidlist_dst.first, pid_src = (PTCacheID *)pidlist_src.first;
       pid_dst != nullptr;
       pid_dst = pid_dst->next, pid_src = (pid_src != nullptr) ? pid_src->next : nullptr)
  {
    /* If pid's do not match, just tag info of caches in dst as dirty and continue. */
    if (pid_src == nullptr) {
      continue;
    }
    if (pid_dst->type != pid_src->type || pid_dst->file_type != pid_src->file_type ||
        pid_dst->default_step != pid_src->default_step || pid_dst->max_step != pid_src->max_step ||
        pid_dst->data_types != pid_src->data_types || pid_dst->info_types != pid_src->info_types)
    {
      LISTBASE_FOREACH (PointCache *, point_cache_src, pid_src->ptcaches) {
        point_cache_src->flag |= PTCACHE_FLAG_INFO_DIRTY;
      }
      continue;
    }

    PointCache *point_cache_dst, *point_cache_src;
    for (point_cache_dst = (PointCache *)pid_dst->ptcaches->first,
        point_cache_src = (PointCache *)pid_src->ptcaches->first;
         point_cache_dst != nullptr;
         point_cache_dst = point_cache_dst->next,
        point_cache_src = (point_cache_src != nullptr) ? point_cache_src->next : nullptr)
    {
      /* Always force updating info about caches of applied lib-overrides. */
      point_cache_dst->flag |= PTCACHE_FLAG_INFO_DIRTY;
      if (point_cache_src == nullptr || !STREQ(point_cache_dst->name, point_cache_src->name)) {
        continue;
      }
      if ((point_cache_src->flag & PTCACHE_BAKED) != 0) {
        point_cache_dst->flag |= PTCACHE_BAKED;
      }
      if ((point_cache_src->flag & PTCACHE_OUTDATED) == 0) {
        point_cache_dst->flag &= ~PTCACHE_OUTDATED;
      }
    }
  }
  BLI_freelistN(&pidlist_dst);
  BLI_freelistN(&pidlist_src);
}

static IDProperty *object_asset_dimensions_property(Object *ob)
{
  float3 dimensions;
  BKE_object_dimensions_get(ob, dimensions);
  if (is_zero_v3(dimensions)) {
    return nullptr;
  }

  IDPropertyTemplate idprop{};
  idprop.array.len = 3;
  idprop.array.type = IDP_FLOAT;

  IDProperty *property = IDP_New(IDP_ARRAY, &idprop, "dimensions");
  memcpy(IDP_Array(property), dimensions, sizeof(dimensions));

  return property;
}

static void object_asset_pre_save(void *asset_ptr, AssetMetaData *asset_data)
{
  Object *ob = (Object *)asset_ptr;
  BLI_assert(GS(ob->id.name) == ID_OB);

  /* Update dimensions hint for the asset. */
  IDProperty *dimensions_prop = object_asset_dimensions_property(ob);
  if (dimensions_prop) {
    BKE_asset_metadata_idprop_ensure(asset_data, dimensions_prop);
  }
}

static AssetTypeInfo AssetType_OB = {
    /*pre_save_fn*/ object_asset_pre_save,
};

IDTypeInfo IDType_ID_OB = {
    /*id_code*/ ID_OB,
    /*id_filter*/ FILTER_ID_OB,
    /*main_listbase_index*/ INDEX_ID_OB,
    /*struct_size*/ sizeof(Object),
    /*name*/ "Object",
    /*name_plural*/ "objects",
    /*translation_context*/ BLT_I18NCONTEXT_ID_OBJECT,
    /*flags*/ 0,
    /*asset_type_info*/ &AssetType_OB,

    /*init_data*/ object_init_data,
    /*copy_data*/ object_copy_data,
    /*free_data*/ object_free_data,
    /*make_local*/ nullptr,
    /*foreach_id*/ object_foreach_id,
    /*foreach_cache*/ nullptr,
    /*foreach_path*/ object_foreach_path,
    /*owner_pointer_get*/ nullptr,

    /*blend_write*/ object_blend_write,
    /*blend_read_data*/ object_blend_read_data,
    /*blend_read_lib*/ object_blend_read_lib,
    /*blend_read_expand*/ object_blend_read_expand,

    /*blend_read_undo_preserve*/ nullptr,

    /*lib_override_apply_post*/ object_lib_override_apply_post,
};

void BKE_object_workob_clear(Object *workob)
{
  *workob = blender::dna::shallow_zero_initialize();

  workob->scale[0] = workob->scale[1] = workob->scale[2] = 1.0f;
  workob->dscale[0] = workob->dscale[1] = workob->dscale[2] = 1.0f;
  workob->rotmode = ROT_MODE_EUL;
}

void BKE_object_free_particlesystems(Object *ob)
{
  ParticleSystem *psys;

  while ((psys = (ParticleSystem *)BLI_pophead(&ob->particlesystem))) {
    psys_free(ob, psys);
  }
}

void BKE_object_free_softbody(Object *ob)
{
  sbFree(ob);
}

void BKE_object_free_bulletsoftbody(Object *ob)
{
  if (ob->bsoft) {
    bsbFree(ob->bsoft);
    ob->bsoft = nullptr;
  }
}

void BKE_object_free_curve_cache(Object *ob)
{
  if (ob->runtime.curve_cache) {
    BKE_displist_free(&ob->runtime.curve_cache->disp);
    BKE_curve_bevelList_free(&ob->runtime.curve_cache->bev);
    if (ob->runtime.curve_cache->anim_path_accum_length) {
      MEM_freeN((void *)ob->runtime.curve_cache->anim_path_accum_length);
    }
    BKE_nurbList_free(&ob->runtime.curve_cache->deformed_nurbs);
    MEM_freeN(ob->runtime.curve_cache);
    ob->runtime.curve_cache = nullptr;
  }
}

void BKE_object_free_modifiers(Object *ob, const int flag)
{
  ModifierData *md;
  GpencilModifierData *gp_md;

  while ((md = (ModifierData *)BLI_pophead(&ob->modifiers))) {
    BKE_modifier_free_ex(md, flag);
  }

  while ((gp_md = (GpencilModifierData *)BLI_pophead(&ob->greasepencil_modifiers))) {
    BKE_gpencil_modifier_free_ex(gp_md, flag);
  }
  /* Particle modifiers were freed, so free the particle-systems as well. */
  BKE_object_free_particlesystems(ob);

  /* Same for soft-body */
  BKE_object_free_softbody(ob);

  /* modifiers may have stored data in the DM cache */
  BKE_object_free_derived_caches(ob);
}

void BKE_object_free_shaderfx(Object *ob, const int flag)
{
  ShaderFxData *fx;

  while ((fx = (ShaderFxData *)BLI_pophead(&ob->shader_fx))) {
    BKE_shaderfx_free_ex(fx, flag);
  }
}

void BKE_object_modifier_hook_reset(Object *ob, HookModifierData *hmd)
{
  /* reset functionality */
  if (hmd->object) {
    bPoseChannel *pchan = BKE_pose_channel_find_name(hmd->object->pose, hmd->subtarget);

    if (hmd->subtarget[0] && pchan) {
      float imat[4][4], mat[4][4];

      /* Calculate the world-space matrix for the pose-channel target first,
       * then carry on as usual. */
      mul_m4_m4m4(mat, hmd->object->object_to_world, pchan->pose_mat);

      invert_m4_m4(imat, mat);
      mul_m4_m4m4(hmd->parentinv, imat, ob->object_to_world);
    }
    else {
      invert_m4_m4(hmd->object->world_to_object, hmd->object->object_to_world);
      mul_m4_m4m4(hmd->parentinv, hmd->object->world_to_object, ob->object_to_world);
    }
  }
}

void BKE_object_modifier_gpencil_hook_reset(Object *ob, HookGpencilModifierData *hmd)
{
  if (hmd->object == nullptr) {
    return;
  }
  /* reset functionality */
  bPoseChannel *pchan = BKE_pose_channel_find_name(hmd->object->pose, hmd->subtarget);

  if (hmd->subtarget[0] && pchan) {
    float imat[4][4], mat[4][4];

    /* Calculate the world-space matrix for the pose-channel target first,
     * then carry on as usual. */
    mul_m4_m4m4(mat, hmd->object->object_to_world, pchan->pose_mat);

    invert_m4_m4(imat, mat);
    mul_m4_m4m4(hmd->parentinv, imat, ob->object_to_world);
  }
  else {
    invert_m4_m4(hmd->object->world_to_object, hmd->object->object_to_world);
    mul_m4_m4m4(hmd->parentinv, hmd->object->world_to_object, ob->object_to_world);
  }
}

void BKE_object_modifier_set_active(Object *ob, ModifierData *md)
{
  LISTBASE_FOREACH (ModifierData *, md_iter, &ob->modifiers) {
    md_iter->flag &= ~eModifierFlag_Active;
  }

  if (md != nullptr) {
    BLI_assert(BLI_findindex(&ob->modifiers, md) != -1);
    md->flag |= eModifierFlag_Active;
  }
}

ModifierData *BKE_object_active_modifier(const Object *ob)
{
  /* In debug mode, check for only one active modifier. */
#ifndef NDEBUG
  int active_count = 0;
  LISTBASE_FOREACH (ModifierData *, md, &ob->modifiers) {
    if (md->flag & eModifierFlag_Active) {
      active_count++;
    }
  }
  BLI_assert(ELEM(active_count, 0, 1));
#endif

  LISTBASE_FOREACH (ModifierData *, md, &ob->modifiers) {
    if (md->flag & eModifierFlag_Active) {
      return md;
    }
  }

  return nullptr;
}

bool BKE_object_supports_modifiers(const Object *ob)
{
  return ELEM(ob->type,
              OB_MESH,
              OB_CURVES,
              OB_CURVES_LEGACY,
              OB_SURF,
              OB_FONT,
              OB_LATTICE,
              OB_POINTCLOUD,
              OB_VOLUME,
              OB_GREASE_PENCIL);
}

bool BKE_object_support_modifier_type_check(const Object *ob, int modifier_type)
{
  const ModifierTypeInfo *mti = BKE_modifier_get_info((ModifierType)modifier_type);

  /* Surface and lattice objects don't output geometry sets. */
  if (mti->modifyGeometrySet != nullptr && ELEM(ob->type, OB_SURF, OB_LATTICE)) {
    return false;
  }

  if (ELEM(ob->type, OB_POINTCLOUD, OB_CURVES)) {
    return modifier_type == eModifierType_Nodes;
  }
  if (ob->type == OB_VOLUME) {
    return mti->modifyGeometrySet != nullptr;
  }
  if (ELEM(ob->type, OB_MESH, OB_CURVES_LEGACY, OB_SURF, OB_FONT, OB_LATTICE)) {
    if (ob->type == OB_LATTICE && (mti->flags & eModifierTypeFlag_AcceptsVertexCosOnly) == 0) {
      return false;
    }

    if (!((mti->flags & eModifierTypeFlag_AcceptsCVs) ||
          (ob->type == OB_MESH && (mti->flags & eModifierTypeFlag_AcceptsMesh))))
    {
      return false;
    }

    return true;
  }

  return false;
}

static bool object_modifier_type_copy_check(ModifierType md_type)
{
  return !ELEM(md_type, eModifierType_Hook, eModifierType_Collision);
}

/**
 * Find a `psys` matching given `psys_src` in `ob_dst`
 * (i.e. sharing the same #ParticleSettings ID), or add one, and return valid `psys` from `ob_dst`.
 *
 * \note Order handling is fairly weak here. This code assumes that it is called **before** the
 * modifier using the `psys` is actually copied, and that this copied modifier will be added at the
 * end of the stack. That way we can be sure that the particle modifier will be before the one
 * using its particle system in the stack.
 */
static ParticleSystem *object_copy_modifier_particle_system_ensure(Main *bmain,
                                                                   Scene *scene,
                                                                   Object *ob_dst,
                                                                   ParticleSystem *psys_src)
{
  ParticleSystem *psys_dst = nullptr;

  /* Check if a particle system with the same particle settings
   * already exists on the destination object. */
  LISTBASE_FOREACH (ParticleSystem *, psys, &ob_dst->particlesystem) {
    if (psys->part == psys_src->part) {
      psys_dst = psys;
      break;
    }
  }

  /* If it does not exist, copy the particle system to the destination object. */
  if (psys_dst == nullptr) {
    ModifierData *md = object_copy_particle_system(bmain, scene, ob_dst, psys_src);
    psys_dst = ((ParticleSystemModifierData *)md)->psys;
  }

  return psys_dst;
}

bool BKE_object_copy_modifier(
    Main *bmain, Scene *scene, Object *ob_dst, const Object *ob_src, ModifierData *md_src)
{
  BLI_assert(ob_dst->type != OB_GPENCIL_LEGACY);

  const ModifierTypeInfo *mti = BKE_modifier_get_info((ModifierType)md_src->type);
  if (!object_modifier_type_copy_check((ModifierType)md_src->type)) {
    /* We never allow copying those modifiers here. */
    return false;
  }
  if (!BKE_object_support_modifier_type_check(ob_dst, md_src->type)) {
    return false;
  }
  if (mti->flags & eModifierTypeFlag_Single) {
    if (BKE_modifiers_findby_type(ob_dst, (ModifierType)md_src->type) != nullptr) {
      return false;
    }
  }

  ParticleSystem *psys_src = nullptr;
  ParticleSystem *psys_dst = nullptr;

  switch (md_src->type) {
    case eModifierType_Softbody:
      BKE_object_copy_softbody(ob_dst, ob_src, 0);
      break;
    case eModifierType_Skin:
      /* ensure skin-node customdata exists */
      BKE_mesh_ensure_skin_customdata((Mesh *)ob_dst->data);
      break;
    case eModifierType_Fluid: {
      FluidModifierData *fmd = (FluidModifierData *)md_src;
      if (fmd->type == MOD_FLUID_TYPE_FLOW) {
        if (fmd->flow != nullptr && fmd->flow->psys != nullptr) {
          psys_src = fmd->flow->psys;
          psys_dst = object_copy_modifier_particle_system_ensure(bmain, scene, ob_dst, psys_src);
        }
      }
      break;
    }
    case eModifierType_DynamicPaint: {
      DynamicPaintModifierData *dpmd = (DynamicPaintModifierData *)md_src;
      if (dpmd->brush != nullptr && dpmd->brush->psys != nullptr) {
        psys_src = dpmd->brush->psys;
        psys_dst = object_copy_modifier_particle_system_ensure(bmain, scene, ob_dst, psys_src);
      }
      break;
    }
    default:
      break;
  }

  ModifierData *md_dst;
  if (md_src->type == eModifierType_ParticleSystem) {
    md_dst = object_copy_particle_system(
        bmain, scene, ob_dst, ((ParticleSystemModifierData *)md_src)->psys);
  }
  else {
    md_dst = BKE_modifier_new(md_src->type);

    STRNCPY(md_dst->name, md_src->name);

    if (md_src->type == eModifierType_Multires) {
      /* Has to be done after mod creation, but *before* we actually copy its settings! */
      multiresModifier_sync_levels_ex(
          ob_dst, (MultiresModifierData *)md_src, (MultiresModifierData *)md_dst);
    }

    BKE_modifier_copydata(md_src, md_dst);

    switch (md_dst->type) {
      case eModifierType_Fluid:
        if (psys_dst != nullptr) {
          FluidModifierData *fmd_dst = (FluidModifierData *)md_dst;
          BLI_assert(fmd_dst->type == MOD_FLUID_TYPE_FLOW && fmd_dst->flow != nullptr &&
                     fmd_dst->flow->psys != nullptr);
          fmd_dst->flow->psys = psys_dst;
        }
        break;
      case eModifierType_DynamicPaint:
        if (psys_dst != nullptr) {
          DynamicPaintModifierData *dpmd_dst = (DynamicPaintModifierData *)md_dst;
          BLI_assert(dpmd_dst->brush != nullptr && dpmd_dst->brush->psys != nullptr);
          dpmd_dst->brush->psys = psys_dst;
        }
        break;
      default:
        break;
    }

    BLI_addtail(&ob_dst->modifiers, md_dst);
    BKE_modifier_unique_name(&ob_dst->modifiers, md_dst);
  }

  BKE_object_modifier_set_active(ob_dst, md_dst);

  return true;
}

bool BKE_object_copy_gpencil_modifier(Object *ob_dst, GpencilModifierData *gmd_src)
{
  BLI_assert(ob_dst->type == OB_GPENCIL_LEGACY);

  GpencilModifierData *gmd_dst = BKE_gpencil_modifier_new(gmd_src->type);
  STRNCPY(gmd_dst->name, gmd_src->name);

  const GpencilModifierTypeInfo *mti = BKE_gpencil_modifier_get_info(
      (GpencilModifierType)gmd_src->type);
  mti->copyData(gmd_src, gmd_dst);

  BLI_addtail(&ob_dst->greasepencil_modifiers, gmd_dst);
  BKE_gpencil_modifier_unique_name(&ob_dst->greasepencil_modifiers, gmd_dst);

  return true;
}

bool BKE_object_modifier_stack_copy(Object *ob_dst,
                                    const Object *ob_src,
                                    const bool do_copy_all,
                                    const int flag_subdata)
{
  if ((ob_dst->type == OB_GPENCIL_LEGACY) != (ob_src->type == OB_GPENCIL_LEGACY)) {
    BLI_assert_msg(0,
                   "Trying to copy a modifier stack between a GPencil object and another type.");
    return false;
  }

  if (!BLI_listbase_is_empty(&ob_dst->modifiers) ||
      !BLI_listbase_is_empty(&ob_dst->greasepencil_modifiers))
  {
    BLI_assert(
        !"Trying to copy a modifier stack into an object having a non-empty modifier stack.");
    return false;
  }

  LISTBASE_FOREACH (ModifierData *, md_src, &ob_src->modifiers) {
    if (!do_copy_all && !object_modifier_type_copy_check((ModifierType)md_src->type)) {
      continue;
    }
    if (!BKE_object_support_modifier_type_check(ob_dst, md_src->type)) {
      continue;
    }

    ModifierData *md_dst = BKE_modifier_copy_ex(md_src, flag_subdata);
    BLI_addtail(&ob_dst->modifiers, md_dst);
  }

  LISTBASE_FOREACH (GpencilModifierData *, gmd_src, &ob_src->greasepencil_modifiers) {
    GpencilModifierData *gmd_dst = BKE_gpencil_modifier_new(gmd_src->type);
    STRNCPY(gmd_dst->name, gmd_src->name);
    BKE_gpencil_modifier_copydata_ex(gmd_src, gmd_dst, flag_subdata);
    BLI_addtail(&ob_dst->greasepencil_modifiers, gmd_dst);
  }

  /* This could be copied from anywhere, since no other modifier actually use this data. But for
   * consistency do it together with particle systems. */
  BKE_object_copy_softbody(ob_dst, ob_src, flag_subdata);

  /* It is mandatory that this happens after copying modifiers, as it will update their `psys`
   * pointers accordingly. */
  BKE_object_copy_particlesystems(ob_dst, ob_src, flag_subdata);

  return true;
}

void BKE_object_link_modifiers(Object *ob_dst, const Object *ob_src)
{
  BKE_object_free_modifiers(ob_dst, 0);

  BKE_object_modifier_stack_copy(ob_dst, ob_src, false, 0);
}

/**
 * Copy CCG related data. Used to sync copy of mesh with reshaped original mesh.
 */
static void copy_ccg_data(Mesh *mesh_destination,
                          Mesh *mesh_source,
                          const eCustomDataType layer_type)
{
  BLI_assert(mesh_destination->totloop == mesh_source->totloop);
  CustomData *data_destination = &mesh_destination->ldata;
  CustomData *data_source = &mesh_source->ldata;
  const int num_elements = mesh_source->totloop;
  if (!CustomData_has_layer(data_source, layer_type)) {
    return;
  }
  const int layer_index = CustomData_get_layer_index(data_destination, layer_type);
  CustomData_free_layer(data_destination, layer_type, num_elements, layer_index);
  BLI_assert(!CustomData_has_layer(data_destination, layer_type));
  CustomData_add_layer(
      data_destination, eCustomDataType(layer_type), CD_SET_DEFAULT, num_elements);
  BLI_assert(CustomData_has_layer(data_destination, layer_type));
  CustomData_copy_layer_type_data(data_source, data_destination, layer_type, 0, 0, num_elements);
}

static void object_update_from_subsurf_ccg(Object *object)
{
  /* Currently CCG is only created for Mesh objects. */
  if (object->type != OB_MESH) {
    return;
  }
  /* If object does not own evaluated mesh we can not access it since it might be freed already
   * (happens on dependency graph free where order of CoW-ed IDs free is undefined).
   *
   * Good news is: such mesh does not have modifiers applied, so no need to worry about CCG. */
  if (!object->runtime.is_data_eval_owned) {
    return;
  }
  /* Object was never evaluated, so can not have CCG subdivision surface. If it were evaluated, do
   * not try to compute OpenSubDiv on the CPU as it is not needed here. */
  Mesh *mesh_eval = BKE_object_get_evaluated_mesh_no_subsurf(object);
  if (mesh_eval == nullptr) {
    return;
  }
  SubdivCCG *subdiv_ccg = mesh_eval->runtime->subdiv_ccg;
  if (subdiv_ccg == nullptr) {
    return;
  }
  /* Check whether there is anything to be reshaped. */
  if (!subdiv_ccg->dirty.coords && !subdiv_ccg->dirty.hidden) {
    return;
  }
  const int tot_level = mesh_eval->runtime->subdiv_ccg_tot_level;
  Object *object_orig = DEG_get_original_object(object);
  Mesh *mesh_orig = (Mesh *)object_orig->data;
  multiresModifier_reshapeFromCCG(tot_level, mesh_orig, subdiv_ccg);
  /* NOTE: we need to reshape into an original mesh from main database,
   * allowing:
   *
   * - Update copies of that mesh at any moment.
   * - Save the file without doing extra reshape.
   * - All the users of the mesh have updated displacement.
   *
   * However, the tricky part here is that we only know about sculpted
   * state of a mesh on an object level, and object is being updated after
   * mesh data-block is updated. This forces us to:
   *
   * - Update mesh data-block from object evaluation, which is technically
   *   forbidden, but there is no other place for this yet.
   * - Reshape to the original mesh from main database, and then copy updated
   *   layer to copy of that mesh (since copy of the mesh has decoupled
   *   custom data layers).
   *
   * All this is defeating all the designs we need to follow to allow safe
   * threaded evaluation, but this is as good as we can make it within the
   * current sculpt/evaluated mesh design. This is also how we've survived
   * with old #DerivedMesh based solutions. So, while this is all wrong and
   * needs reconsideration, doesn't seem to be a big stopper for real
   * production artists.
   */
  /* TODO(sergey): Solve this somehow, to be fully stable for threaded
   * evaluation environment.
   */
  /* NOTE: runtime.data_orig is what was before assigning mesh_eval,
   * it is orig as in what was in object_eval->data before evaluating
   * modifier stack.
   *
   * mesh_cow is a copy-on-written version of `object_orig->data`.
   */
  Mesh *mesh_cow = (Mesh *)object->runtime.data_orig;
  copy_ccg_data(mesh_cow, mesh_orig, CD_MDISPS);
  copy_ccg_data(mesh_cow, mesh_orig, CD_GRID_PAINT_MASK);
  /* Everything is now up-to-date. */
  subdiv_ccg->dirty.coords = false;
  subdiv_ccg->dirty.hidden = false;
}

void BKE_object_eval_assign_data(Object *object_eval, ID *data_eval, bool is_owned)
{
  BLI_assert(object_eval->id.tag & LIB_TAG_COPIED_ON_WRITE);
  BLI_assert(object_eval->runtime.data_eval == nullptr);
  BLI_assert(data_eval->tag & LIB_TAG_NO_MAIN);

  if (is_owned) {
    /* Set flag for debugging. */
    data_eval->tag |= LIB_TAG_COPIED_ON_WRITE_EVAL_RESULT;
  }

  /* Assigned evaluated data. */
  object_eval->runtime.data_eval = data_eval;
  object_eval->runtime.is_data_eval_owned = is_owned;

  /* Overwrite data of evaluated object, if the data-block types match. */
  ID *data = (ID *)object_eval->data;
  if (GS(data->name) == GS(data_eval->name)) {
    /* NOTE: we are not supposed to invoke evaluation for original objects,
     * but some areas are still being ported, so we play safe here. */
    if (object_eval->id.tag & LIB_TAG_COPIED_ON_WRITE) {
      object_eval->data = data_eval;
    }
  }

  /* Is set separately currently. */
  object_eval->runtime.geometry_set_eval = nullptr;
}

void BKE_object_free_derived_caches(Object *ob)
{
  MEM_SAFE_FREE(ob->runtime.bb);

  object_update_from_subsurf_ccg(ob);

  if (ob->runtime.editmesh_eval_cage &&
      ob->runtime.editmesh_eval_cage != reinterpret_cast<Mesh *>(ob->runtime.data_eval))
  {
    BKE_mesh_eval_delete(ob->runtime.editmesh_eval_cage);
  }
  ob->runtime.editmesh_eval_cage = nullptr;

  if (ob->runtime.data_eval != nullptr) {
    if (ob->runtime.is_data_eval_owned) {
      ID *data_eval = ob->runtime.data_eval;
      if (GS(data_eval->name) == ID_ME) {
        BKE_mesh_eval_delete((Mesh *)data_eval);
      }
      else {
        BKE_libblock_free_data(data_eval, false);
        BKE_libblock_free_datablock(data_eval, 0);
        MEM_freeN(data_eval);
      }
    }
    ob->runtime.data_eval = nullptr;
  }
  if (ob->runtime.mesh_deform_eval != nullptr) {
    Mesh *mesh_deform_eval = ob->runtime.mesh_deform_eval;
    BKE_mesh_eval_delete(mesh_deform_eval);
    ob->runtime.mesh_deform_eval = nullptr;
  }

  /* Restore initial pointer for copy-on-write data-blocks, object->data
   * might be pointing to an evaluated data-block data was just freed above. */
  if (ob->runtime.data_orig != nullptr) {
    ob->data = ob->runtime.data_orig;
  }

  BKE_object_to_mesh_clear(ob);
  BKE_pose_backup_clear(ob);
  BKE_object_to_curve_clear(ob);
  BKE_object_free_curve_cache(ob);

  BKE_crazyspace_api_eval_clear(ob);

  /* Clear grease pencil data. */
  if (ob->runtime.gpd_eval != nullptr) {
    BKE_gpencil_eval_delete(ob->runtime.gpd_eval);
    ob->runtime.gpd_eval = nullptr;
  }

  if (ob->runtime.geometry_set_eval != nullptr) {
    BKE_geometry_set_free(ob->runtime.geometry_set_eval);
    ob->runtime.geometry_set_eval = nullptr;
  }

  MEM_SAFE_FREE(ob->runtime.editmesh_bb_cage);
}

void BKE_object_free_caches(Object *object)
{
  short update_flag = 0;

  /* Free particle system caches holding paths. */
  if (object->particlesystem.first) {
    LISTBASE_FOREACH (ParticleSystem *, psys, &object->particlesystem) {
      psys_free_path_cache(psys, psys->edit);
      update_flag |= ID_RECALC_PSYS_REDO;
    }
  }

  /* Free memory used by cached derived meshes in the particle system modifiers. */
  LISTBASE_FOREACH (ModifierData *, md, &object->modifiers) {
    if (md->type == eModifierType_ParticleSystem) {
      ParticleSystemModifierData *psmd = (ParticleSystemModifierData *)md;
      if (psmd->mesh_final) {
        BKE_id_free(nullptr, psmd->mesh_final);
        psmd->mesh_final = nullptr;
        if (psmd->mesh_original) {
          BKE_id_free(nullptr, psmd->mesh_original);
          psmd->mesh_original = nullptr;
        }
        psmd->flag |= eParticleSystemFlag_file_loaded;
        update_flag |= ID_RECALC_GEOMETRY;
      }
    }
  }

  /* NOTE: If object is coming from a duplicator, it might be a temporary
   * object created by dependency graph, which shares pointers with original
   * object. In this case we can not free anything.
   */
  if ((object->base_flag & BASE_FROM_DUPLI) == 0) {
    BKE_object_free_derived_caches(object);
    update_flag |= ID_RECALC_GEOMETRY;
  }

  /* Tag object for update, so once memory critical operation is over and
   * scene update routines are back to its business the object will be
   * guaranteed to be in a known state.
   */
  if (update_flag != 0) {
    DEG_id_tag_update(&object->id, update_flag);
  }
}

bool BKE_object_is_in_editmode(const Object *ob)
{
  if (ob->data == nullptr) {
    return false;
  }

  switch (ob->type) {
    case OB_MESH:
      return ((Mesh *)ob->data)->edit_mesh != nullptr;
    case OB_ARMATURE:
      return ((bArmature *)ob->data)->edbo != nullptr;
    case OB_FONT:
      return ((Curve *)ob->data)->editfont != nullptr;
    case OB_MBALL:
      return ((MetaBall *)ob->data)->editelems != nullptr;
    case OB_LATTICE:
      return ((Lattice *)ob->data)->editlatt != nullptr;
    case OB_SURF:
    case OB_CURVES_LEGACY:
      return ((Curve *)ob->data)->editnurb != nullptr;
    case OB_GPENCIL_LEGACY:
      /* Grease Pencil object has no edit mode data. */
      return GPENCIL_EDIT_MODE((bGPdata *)ob->data);
    case OB_CURVES:
      /* Curves object has no edit mode data. */
      return ob->mode == OB_MODE_EDIT;
    case OB_GREASE_PENCIL:
      return ob->mode == OB_MODE_EDIT;
    default:
      return false;
  }
}

bool BKE_object_is_in_editmode_vgroup(const Object *ob)
{
  return (OB_TYPE_SUPPORT_VGROUP(ob->type) && BKE_object_is_in_editmode(ob));
}

bool BKE_object_data_is_in_editmode(const Object *ob, const ID *id)
{
  const short type = GS(id->name);
  BLI_assert(OB_DATA_SUPPORT_EDITMODE(type));
  switch (type) {
    case ID_ME:
      return ((const Mesh *)id)->edit_mesh != nullptr;
    case ID_CU_LEGACY:
      return ((((const Curve *)id)->editnurb != nullptr) ||
              (((const Curve *)id)->editfont != nullptr));
    case ID_MB:
      return ((const MetaBall *)id)->editelems != nullptr;
    case ID_LT:
      return ((const Lattice *)id)->editlatt != nullptr;
    case ID_AR:
      return ((const bArmature *)id)->edbo != nullptr;
    case ID_CV:
    case ID_GP:
      if (ob) {
        return BKE_object_is_in_editmode(ob);
      }
      return false;
    default:
      BLI_assert_unreachable();
      return false;
  }
}

char *BKE_object_data_editmode_flush_ptr_get(ID *id)
{
  const short type = GS(id->name);
  switch (type) {
    case ID_ME: {
      BMEditMesh *em = ((Mesh *)id)->edit_mesh;
      if (em != nullptr) {
        return &em->needs_flush_to_id;
      }
      break;
    }
    case ID_CU_LEGACY: {
      if (((Curve *)id)->vfont != nullptr) {
        EditFont *ef = ((Curve *)id)->editfont;
        if (ef != nullptr) {
          return &ef->needs_flush_to_id;
        }
      }
      else {
        EditNurb *editnurb = ((Curve *)id)->editnurb;
        if (editnurb) {
          return &editnurb->needs_flush_to_id;
        }
      }
      break;
    }
    case ID_MB: {
      MetaBall *mb = (MetaBall *)id;
      return &mb->needs_flush_to_id;
    }
    case ID_LT: {
      EditLatt *editlatt = ((Lattice *)id)->editlatt;
      if (editlatt) {
        return &editlatt->needs_flush_to_id;
      }
      break;
    }
    case ID_AR: {
      bArmature *arm = (bArmature *)id;
      return &arm->needs_flush_to_id;
    }
    case ID_CV: {
      /* Curves have no edit mode data. */
      return nullptr;
    }
    case ID_GP: {
      /* Grease Pencil has no edit mode data. */
      return nullptr;
    }
    default:
      BLI_assert_unreachable();
      return nullptr;
  }
  return nullptr;
}

bool BKE_object_is_in_wpaint_select_vert(const Object *ob)
{
  if (ob->type == OB_MESH) {
    Mesh *me = (Mesh *)ob->data;
    return ((ob->mode & OB_MODE_WEIGHT_PAINT) && (me->edit_mesh == nullptr) &&
            (ME_EDIT_PAINT_SEL_MODE(me) == SCE_SELECT_VERTEX));
  }

  return false;
}

bool BKE_object_has_mode_data(const Object *ob, eObjectMode object_mode)
{
  if (object_mode & OB_MODE_EDIT) {
    if (BKE_object_is_in_editmode(ob)) {
      return true;
    }
  }
  else if (object_mode & OB_MODE_VERTEX_PAINT) {
    if (ob->sculpt && (ob->sculpt->mode_type == OB_MODE_VERTEX_PAINT)) {
      return true;
    }
  }
  else if (object_mode & OB_MODE_WEIGHT_PAINT) {
    if (ob->sculpt && (ob->sculpt->mode_type == OB_MODE_WEIGHT_PAINT)) {
      return true;
    }
  }
  else if (object_mode & OB_MODE_SCULPT) {
    if (ob->sculpt && (ob->sculpt->mode_type == OB_MODE_SCULPT)) {
      return true;
    }
  }
  else if (object_mode & OB_MODE_POSE) {
    if (ob->pose != nullptr) {
      return true;
    }
  }
  return false;
}

bool BKE_object_is_mode_compat(const Object *ob, eObjectMode object_mode)
{
  return ((ob->mode == object_mode) || (ob->mode & object_mode) != 0);
}

int BKE_object_visibility(const Object *ob, const int dag_eval_mode)
{
  if ((ob->base_flag & BASE_ENABLED_AND_MAYBE_VISIBLE_IN_VIEWPORT) == 0) {
    return 0;
  }

  /* Test which components the object has. */
  int visibility = OB_VISIBLE_SELF;
  if (ob->particlesystem.first) {
    visibility |= OB_VISIBLE_INSTANCES | OB_VISIBLE_PARTICLES;
  }
  else if (ob->transflag & OB_DUPLI) {
    visibility |= OB_VISIBLE_INSTANCES;
  }

  if (BKE_object_has_geometry_set_instances(ob)) {
    visibility |= OB_VISIBLE_INSTANCES;
  }

  /* Optional hiding of self if there are particles or instancers. */
  if (visibility & (OB_VISIBLE_PARTICLES | OB_VISIBLE_INSTANCES)) {
    switch ((eEvaluationMode)dag_eval_mode) {
      case DAG_EVAL_VIEWPORT:
        if (!(ob->duplicator_visibility_flag & OB_DUPLI_FLAG_VIEWPORT)) {
          visibility &= ~OB_VISIBLE_SELF;
        }
        break;
      case DAG_EVAL_RENDER:
        if (!(ob->duplicator_visibility_flag & OB_DUPLI_FLAG_RENDER)) {
          visibility &= ~OB_VISIBLE_SELF;
        }
        break;
    }
  }

  return visibility;
}

bool BKE_object_exists_check(Main *bmain, const Object *obtest)
{
  if (obtest == nullptr) {
    return false;
  }

  LISTBASE_FOREACH (Object *, ob, &bmain->objects) {
    if (ob == obtest) {
      return true;
    }
  }

  return false;
}

/* *************************************************** */

static const char *get_obdata_defname(int type)
{
  switch (type) {
    case OB_MESH:
      return DATA_("Mesh");
    case OB_CURVES_LEGACY:
      return DATA_("Curve");
    case OB_SURF:
      return DATA_("Surf");
    case OB_FONT:
      return DATA_("Text");
    case OB_MBALL:
      return DATA_("Mball");
    case OB_CAMERA:
      return DATA_("Camera");
    case OB_LAMP:
      return CTX_DATA_(BLT_I18NCONTEXT_ID_LIGHT, "Light");
    case OB_LATTICE:
      return DATA_("Lattice");
    case OB_ARMATURE:
      return DATA_("Armature");
    case OB_SPEAKER:
      return DATA_("Speaker");
    case OB_CURVES:
      return DATA_("Curves");
    case OB_POINTCLOUD:
      return DATA_("PointCloud");
    case OB_VOLUME:
      return CTX_DATA_(BLT_I18NCONTEXT_ID_ID, "Volume");
    case OB_EMPTY:
      return CTX_DATA_(BLT_I18NCONTEXT_ID_ID, "Empty");
    case OB_GPENCIL_LEGACY:
      return DATA_("GPencil");
    case OB_LIGHTPROBE:
      return DATA_("LightProbe");
    case OB_GREASE_PENCIL:
      return DATA_("GreasePencil");
    default:
      CLOG_ERROR(&LOG, "Internal error, bad type: %d", type);
      return CTX_DATA_(BLT_I18NCONTEXT_ID_ID, "Empty");
  }
}

static void object_init(Object *ob, const short ob_type)
{
  object_init_data(&ob->id);

  ob->type = ob_type;

  if (ob->type != OB_EMPTY) {
    zero_v2(ob->ima_ofs);
  }

  if (ELEM(ob->type, OB_LAMP, OB_CAMERA, OB_SPEAKER)) {
    ob->trackflag = OB_NEGZ;
    ob->upflag = OB_POSY;
  }

  if (ob->type == OB_GPENCIL_LEGACY) {
    ob->dtx |= OB_USE_GPENCIL_LIGHTS;
  }

  if (ob->type == OB_LAMP) {
    /* Lights are invisible to camera rays and are assumed to be a
     * shadow catcher by default. */
    ob->visibility_flag |= OB_HIDE_CAMERA | OB_SHADOW_CATCHER;
  }
}

void *BKE_object_obdata_add_from_type(Main *bmain, int type, const char *name)
{
  if (name == nullptr) {
    name = get_obdata_defname(type);
  }

  switch (type) {
    case OB_MESH:
      return BKE_mesh_add(bmain, name);
    case OB_CURVES_LEGACY:
      return BKE_curve_add(bmain, name, OB_CURVES_LEGACY);
    case OB_SURF:
      return BKE_curve_add(bmain, name, OB_SURF);
    case OB_FONT:
      return BKE_curve_add(bmain, name, OB_FONT);
    case OB_MBALL:
      return BKE_mball_add(bmain, name);
    case OB_CAMERA:
      return BKE_camera_add(bmain, name);
    case OB_LAMP:
      return BKE_light_add(bmain, name);
    case OB_LATTICE:
      return BKE_lattice_add(bmain, name);
    case OB_ARMATURE:
      return BKE_armature_add(bmain, name);
    case OB_SPEAKER:
      return BKE_speaker_add(bmain, name);
    case OB_LIGHTPROBE:
      return BKE_lightprobe_add(bmain, name);
    case OB_GPENCIL_LEGACY:
      return BKE_gpencil_data_addnew(bmain, name);
    case OB_CURVES:
      return BKE_curves_add(bmain, name);
    case OB_POINTCLOUD:
      return BKE_pointcloud_add_default(bmain, name);
    case OB_VOLUME:
      return BKE_volume_add(bmain, name);
    case OB_GREASE_PENCIL:
      return BKE_grease_pencil_add(bmain, name);
    case OB_EMPTY:
      return nullptr;
    default:
      CLOG_ERROR(&LOG, "Internal error, bad type: %d", type);
      return nullptr;
  }
}

int BKE_object_obdata_to_type(const ID *id)
{
  /* Keep in sync with #OB_DATA_SUPPORT_ID macro. */
  switch (GS(id->name)) {
    case ID_ME:
      return OB_MESH;
    case ID_CU_LEGACY:
      return BKE_curve_type_get((const Curve *)id);
    case ID_MB:
      return OB_MBALL;
    case ID_LA:
      return OB_LAMP;
    case ID_SPK:
      return OB_SPEAKER;
    case ID_CA:
      return OB_CAMERA;
    case ID_LT:
      return OB_LATTICE;
    case ID_GD_LEGACY:
      return OB_GPENCIL_LEGACY;
    case ID_AR:
      return OB_ARMATURE;
    case ID_LP:
      return OB_LIGHTPROBE;
    case ID_CV:
      return OB_CURVES;
    case ID_PT:
      return OB_POINTCLOUD;
    case ID_VO:
      return OB_VOLUME;
    case ID_GP:
      return OB_GREASE_PENCIL;
    default:
      return -1;
  }
}

Object *BKE_object_add_only_object(Main *bmain, int type, const char *name)
{
  if (!name) {
    name = get_obdata_defname(type);
  }

  /* We cannot use #BKE_id_new here as we need some custom initialization code. */
  Object *ob = (Object *)BKE_libblock_alloc(bmain, ID_OB, name, bmain ? 0 : LIB_ID_CREATE_NO_MAIN);

  /* We increase object user count when linking to Collections. */
  id_us_min(&ob->id);

  /* default object vars */
  object_init(ob, type);

  return ob;
}

static Object *object_add_common(
    Main *bmain, const Scene *scene, ViewLayer *view_layer, int type, const char *name)
{
  Object *ob = BKE_object_add_only_object(bmain, type, name);
  ob->data = BKE_object_obdata_add_from_type(bmain, type, name);
  BKE_view_layer_base_deselect_all(scene, view_layer);

  DEG_id_tag_update_ex(
      bmain, &ob->id, ID_RECALC_TRANSFORM | ID_RECALC_GEOMETRY | ID_RECALC_ANIMATION);
  return ob;
}

Object *BKE_object_add(
    Main *bmain, Scene *scene, ViewLayer *view_layer, int type, const char *name)
{
  Object *ob = object_add_common(bmain, scene, view_layer, type, name);

  LayerCollection *layer_collection = BKE_layer_collection_get_active(view_layer);
  BKE_collection_viewlayer_object_add(bmain, view_layer, layer_collection->collection, ob);

  /* NOTE: There is no way to be sure that #BKE_collection_viewlayer_object_add will actually
   * manage to find a valid collection in given `view_layer` to add the new object to. */
  BKE_view_layer_synced_ensure(scene, view_layer);
  Base *base = BKE_view_layer_base_find(view_layer, ob);
  if (base != nullptr) {
    BKE_view_layer_base_select_and_set_active(view_layer, base);
  }

  return ob;
}

Object *BKE_object_add_from(
    Main *bmain, Scene *scene, ViewLayer *view_layer, int type, const char *name, Object *ob_src)
{
  Object *ob = object_add_common(bmain, scene, view_layer, type, name);
  BKE_collection_object_add_from(bmain, scene, ob_src, ob);

  BKE_view_layer_synced_ensure(scene, view_layer);
  Base *base = BKE_view_layer_base_find(view_layer, ob);
  BKE_view_layer_base_select_and_set_active(view_layer, base);

  return ob;
}

Object *BKE_object_add_for_data(Main *bmain,
                                const Scene *scene,
                                ViewLayer *view_layer,
                                int type,
                                const char *name,
                                ID *data,
                                bool do_id_user)
{
  /* same as object_add_common, except we don't create new ob->data */
  Object *ob = BKE_object_add_only_object(bmain, type, name);
  ob->data = (void *)data;
  if (do_id_user) {
    id_us_plus(data);
  }

  BKE_view_layer_base_deselect_all(scene, view_layer);
  DEG_id_tag_update_ex(
      bmain, &ob->id, ID_RECALC_TRANSFORM | ID_RECALC_GEOMETRY | ID_RECALC_ANIMATION);

  LayerCollection *layer_collection = BKE_layer_collection_get_active(view_layer);
  BKE_collection_object_add(bmain, layer_collection->collection, ob);

  BKE_view_layer_synced_ensure(scene, view_layer);
  Base *base = BKE_view_layer_base_find(view_layer, ob);
  BKE_view_layer_base_select_and_set_active(view_layer, base);

  return ob;
}

void BKE_object_copy_softbody(Object *ob_dst, const Object *ob_src, const int flag)
{
  SoftBody *sb = ob_src->soft;
  const bool is_orig = (flag & LIB_ID_COPY_SET_COPIED_ON_WRITE) == 0;

  ob_dst->softflag = ob_src->softflag;
  if (sb == nullptr) {
    ob_dst->soft = nullptr;
    return;
  }

  SoftBody *sbn = (SoftBody *)MEM_dupallocN(sb);

  if ((flag & LIB_ID_COPY_CACHES) == 0) {
    sbn->totspring = sbn->totpoint = 0;
    sbn->bpoint = nullptr;
    sbn->bspring = nullptr;
  }
  else {
    sbn->totspring = sb->totspring;
    sbn->totpoint = sb->totpoint;

    if (sbn->bpoint) {
      int i;

      sbn->bpoint = (BodyPoint *)MEM_dupallocN(sbn->bpoint);

      for (i = 0; i < sbn->totpoint; i++) {
        if (sbn->bpoint[i].springs) {
          sbn->bpoint[i].springs = (int *)MEM_dupallocN(sbn->bpoint[i].springs);
        }
      }
    }

    if (sb->bspring) {
      sbn->bspring = (BodySpring *)MEM_dupallocN(sb->bspring);
    }
  }

  sbn->keys = nullptr;
  sbn->totkey = sbn->totpointkey = 0;

  sbn->scratch = nullptr;

  if (is_orig) {
    sbn->shared = (SoftBody_Shared *)MEM_dupallocN(sb->shared);
    sbn->shared->pointcache = BKE_ptcache_copy_list(
        &sbn->shared->ptcaches, &sb->shared->ptcaches, flag);
  }

  if (sb->effector_weights) {
    sbn->effector_weights = (EffectorWeights *)MEM_dupallocN(sb->effector_weights);
  }

  ob_dst->soft = sbn;
}

#ifdef WITH_GAMEENGINE

void BKE_object_lod_add(Object *ob)
{
  LodLevel *lod = (LodLevel *)MEM_callocN(sizeof(LodLevel), "LoD Level");
  LodLevel *last = (LodLevel *)ob->lodlevels.last;

  /* If the lod list is empty, initialize it with the base lod level */
  if (!last) {
    LodLevel *base = (LodLevel *)MEM_callocN(sizeof(LodLevel), "Base LoD Level");
    BLI_addtail(&ob->lodlevels, base);
    base->flags = OB_LOD_USE_MESH | OB_LOD_USE_MAT;
    base->source = ob;
    base->obhysteresis = 10;
    last = ob->currentlod = base;
  }

  lod->distance = last->distance + 25.0f;
  lod->obhysteresis = 10;
  lod->flags = OB_LOD_USE_MESH | OB_LOD_USE_MAT;

  BLI_addtail(&ob->lodlevels, lod);
}

static int lod_cmp(const void *a, const void *b)
{
  const LodLevel *loda = (LodLevel *)a;
  const LodLevel *lodb = (LodLevel *)b;

  if (loda->distance < lodb->distance)
    return -1;
  return loda->distance > lodb->distance;
}

void BKE_object_lod_sort(Object *ob)
{
  BLI_listbase_sort(&ob->lodlevels, lod_cmp);
}

bool BKE_object_lod_remove(Object *ob, int level)
{
  LodLevel *rem;

  if (level < 1 || level > BLI_listbase_count(&ob->lodlevels) - 1)
    return false;

  rem = (LodLevel *)BLI_findlink(&ob->lodlevels, level);

  if (rem == ob->currentlod) {
    ob->currentlod = rem->prev;
  }

  BLI_remlink(&ob->lodlevels, rem);
  MEM_freeN(rem);

  /* If there are no user defined lods, remove the base lod as well */
  if (BLI_listbase_is_single(&ob->lodlevels)) {
    LodLevel *base = (LodLevel *)ob->lodlevels.first;
    BLI_remlink(&ob->lodlevels, base);
    MEM_freeN(base);
    ob->currentlod = NULL;
  }

  return true;
}

static LodLevel *lod_level_select(Object *ob, const float camera_position[3])
{
  LodLevel *current = ob->currentlod;
  float dist_sq;

  if (!current)
    return NULL;

  dist_sq = len_squared_v3v3(ob->object_to_world[3], camera_position);

  if (dist_sq < square_f(current->distance)) {
    /* check for higher LoD */
    while (current->prev && dist_sq < square_f(current->distance)) {
      current = current->prev;
    }
  }
  else {
    /* check for lower LoD */
    while (current->next && dist_sq > square_f(current->next->distance)) {
      current = current->next;
    }
  }

  return current;
}

bool BKE_object_lod_is_usable(Object *ob)
{
  return (ob->mode == OB_MODE_OBJECT);
}

void BKE_object_lod_update(Object *ob, const float camera_position[3])
{
  LodLevel *cur_level = ob->currentlod;
  LodLevel *new_level = lod_level_select(ob, camera_position);

  if (new_level != cur_level) {
    ob->currentlod = new_level;
    DEG_id_tag_update(&ob->id, ID_RECALC_GEOMETRY);
  }
}

static Object *lod_ob_get(Object *ob)
{
  LodLevel *current = ob->currentlod;

  if (!current || !BKE_object_lod_is_usable(ob))
    return ob;

  while (current->prev &&
         (/*!(current->flags & flag) ||*/ !current->source || current->source->type != OB_MESH)) {
    current = current->prev;
  }

  return current->source;
}

struct Object *BKE_object_lod_meshob_get(Object *ob)
{
  return lod_ob_get(ob /*, OB_LOD_USE_MESH*/);
}

// struct Object *BKE_object_lod_matob_get(Object *ob, ViewLayer *view_layer)
//{
//	return lod_ob_get(ob, view_layer, OB_LOD_USE_MAT);
//}

BulletSoftBody *copy_bulletsoftbody(const BulletSoftBody *bsb, const int /*flag*/)
{
  BulletSoftBody *bsbn;

  if (bsb == nullptr)
    return nullptr;
  bsbn = (BulletSoftBody *)MEM_dupallocN(bsb);
  /* no pointer in this structure yet */
  return bsbn;
}

#endif /* WITH_GAMEENGINE */

ParticleSystem *BKE_object_copy_particlesystem(ParticleSystem *psys, const int flag)
{
  ParticleSystem *psysn = (ParticleSystem *)MEM_dupallocN(psys);

  psys_copy_particles(psysn, psys);

  if (psys->clmd) {
    psysn->clmd = (ClothModifierData *)BKE_modifier_new(eModifierType_Cloth);
    BKE_modifier_copydata_ex((ModifierData *)psys->clmd, (ModifierData *)psysn->clmd, flag);
    psys->hair_in_mesh = psys->hair_out_mesh = nullptr;
  }

  BLI_duplicatelist(&psysn->targets, &psys->targets);

  psysn->pathcache = nullptr;
  psysn->childcache = nullptr;
  psysn->edit = nullptr;
  psysn->pdd = nullptr;
  psysn->effectors = nullptr;
  psysn->tree = nullptr;
  psysn->bvhtree = nullptr;
  psysn->batch_cache = nullptr;

  BLI_listbase_clear(&psysn->pathcachebufs);
  BLI_listbase_clear(&psysn->childcachebufs);

  if (flag & LIB_ID_COPY_SET_COPIED_ON_WRITE) {
    /* XXX Disabled, fails when evaluating depsgraph after copying ID with no main for preview
     * creation. */
    // BLI_assert((psys->flag & PSYS_SHARED_CACHES) == 0);
    psysn->flag |= PSYS_SHARED_CACHES;
    BLI_assert(psysn->pointcache != nullptr);
  }
  else {
    psysn->pointcache = BKE_ptcache_copy_list(&psysn->ptcaches, &psys->ptcaches, flag);
  }

  /* XXX(@ideasman42): from reading existing code this seems correct but intended usage of
   * point-cache should with cloth should be added in 'ParticleSystem'. */
  if (psysn->clmd) {
    psysn->clmd->point_cache = psysn->pointcache;
  }

  if ((flag & LIB_ID_CREATE_NO_USER_REFCOUNT) == 0) {
    id_us_plus((ID *)psysn->part);
  }

  return psysn;
}

void BKE_object_copy_particlesystems(Object *ob_dst, const Object *ob_src, const int flag)
{
  if (ob_dst->type != OB_MESH) {
    /* currently only mesh objects can have soft body */
    return;
  }

  BLI_listbase_clear(&ob_dst->particlesystem);
  LISTBASE_FOREACH (ParticleSystem *, psys, &ob_src->particlesystem) {
    ParticleSystem *npsys = BKE_object_copy_particlesystem(psys, flag);

    BLI_addtail(&ob_dst->particlesystem, npsys);

    /* need to update particle modifiers too */
    LISTBASE_FOREACH (ModifierData *, md, &ob_dst->modifiers) {
      if (md->type == eModifierType_ParticleSystem) {
        ParticleSystemModifierData *psmd = (ParticleSystemModifierData *)md;
        if (psmd->psys == psys) {
          psmd->psys = npsys;
        }
      }
      else if (md->type == eModifierType_DynamicPaint) {
        DynamicPaintModifierData *pmd = (DynamicPaintModifierData *)md;
        if (pmd->brush) {
          if (pmd->brush->psys == psys) {
            pmd->brush->psys = npsys;
          }
        }
      }
      else if (md->type == eModifierType_Fluid) {
        FluidModifierData *fmd = (FluidModifierData *)md;

        if (fmd->type == MOD_FLUID_TYPE_FLOW) {
          if (fmd->flow) {
            if (fmd->flow->psys == psys) {
              fmd->flow->psys = npsys;
            }
          }
        }
      }
    }
  }
}

static void copy_object_pose(Object *obn, const Object *ob, const int flag)
{
  /* NOTE: need to clear `obn->pose` pointer first,
   * so that #BKE_pose_copy_data works (otherwise there's a crash) */
  obn->pose = nullptr;
  BKE_pose_copy_data_ex(&obn->pose, ob->pose, flag, true); /* true = copy constraints */

  LISTBASE_FOREACH (bPoseChannel *, chan, &obn->pose->chanbase) {
    chan->flag &= ~(POSE_LOC | POSE_ROT | POSE_SIZE);

    /* XXX Remapping object pointing onto itself should be handled by generic
     *     BKE_library_remap stuff, but...
     *     the flush_constraint_targets callback am not sure about, so will delay that for now. */
    LISTBASE_FOREACH (bConstraint *, con, &chan->constraints) {
      ListBase targets = {nullptr, nullptr};

      if (BKE_constraint_targets_get(con, &targets)) {
        LISTBASE_FOREACH (bConstraintTarget *, ct, &targets) {
          if (ct->tar == ob) {
            ct->tar = obn;
          }
        }

        BKE_constraint_targets_flush(con, &targets, false);
      }
    }
  }
}

static void copy_object_lod(Object *obn, const Object *ob, const int /*flag*/)
{
  BLI_duplicatelist(&obn->lodlevels, &ob->lodlevels);
  obn->currentlod = (LodLevel *)obn->lodlevels.first;
}

bool BKE_object_pose_context_check(const Object *ob)
{
  if ((ob) && (ob->type == OB_ARMATURE) && (ob->pose) && (ob->mode & OB_MODE_POSE)) {
    return true;
  }

  return false;
}

Object *BKE_object_pose_armature_get(Object *ob)
{
  if (ob == nullptr) {
    return nullptr;
  }

  if (BKE_object_pose_context_check(ob)) {
    return ob;
  }

  ob = BKE_modifiers_is_deformed_by_armature(ob);

  /* Only use selected check when non-active. */
  if (BKE_object_pose_context_check(ob)) {
    return ob;
  }

  return nullptr;
}

Object *BKE_object_pose_armature_get_with_wpaint_check(Object *ob)
{
  /* When not in weight paint mode. */
  if (ob) {
    switch (ob->type) {
      case OB_MESH: {
        if ((ob->mode & OB_MODE_WEIGHT_PAINT) == 0) {
          return nullptr;
        }
        break;
      }
      case OB_GPENCIL_LEGACY: {
        if ((ob->mode & OB_MODE_WEIGHT_GPENCIL) == 0) {
          return nullptr;
        }
        break;
      }
    }
  }
  return BKE_object_pose_armature_get(ob);
}

Object *BKE_object_pose_armature_get_visible(Object *ob,
                                             const Scene *scene,
                                             ViewLayer *view_layer,
                                             View3D *v3d)
{
  Object *ob_armature = BKE_object_pose_armature_get(ob);
  if (ob_armature) {
    BKE_view_layer_synced_ensure(scene, view_layer);
    Base *base = BKE_view_layer_base_find(view_layer, ob_armature);
    if (base) {
      if (BASE_VISIBLE(v3d, base)) {
        return ob_armature;
      }
    }
  }
  return nullptr;
}

Object **BKE_object_pose_array_get_ex(
    const Scene *scene, ViewLayer *view_layer, View3D *v3d, uint *r_objects_len, bool unique)
{
  BKE_view_layer_synced_ensure(scene, view_layer);
  Object *ob_active = BKE_view_layer_active_object_get(view_layer);
  Object *ob_pose = BKE_object_pose_armature_get(ob_active);
  Object **objects = nullptr;
  if (ob_pose == ob_active) {
    ObjectsInModeParams ob_params{};
    ob_params.object_mode = OB_MODE_POSE;
    ob_params.no_dup_data = unique;

    objects = BKE_view_layer_array_from_objects_in_mode_params(
        scene, view_layer, v3d, r_objects_len, &ob_params);
  }
  else if (ob_pose != nullptr) {
    *r_objects_len = 1;
    objects = (Object **)MEM_mallocN(sizeof(*objects), __func__);
    objects[0] = ob_pose;
  }
  else {
    *r_objects_len = 0;
    objects = (Object **)MEM_mallocN(0, __func__);
  }
  return objects;
}
Object **BKE_object_pose_array_get_unique(const Scene *scene,
                                          ViewLayer *view_layer,
                                          View3D *v3d,
                                          uint *r_objects_len)
{
  return BKE_object_pose_array_get_ex(scene, view_layer, v3d, r_objects_len, true);
}
Object **BKE_object_pose_array_get(const Scene *scene,
                                   ViewLayer *view_layer,
                                   View3D *v3d,
                                   uint *r_objects_len)
{
  return BKE_object_pose_array_get_ex(scene, view_layer, v3d, r_objects_len, false);
}

Base **BKE_object_pose_base_array_get_ex(
    const Scene *scene, ViewLayer *view_layer, View3D *v3d, uint *r_bases_len, bool unique)
{
  BKE_view_layer_synced_ensure(scene, view_layer);
  Base *base_active = BKE_view_layer_active_base_get(view_layer);
  Object *ob_pose = base_active ? BKE_object_pose_armature_get(base_active->object) : nullptr;
  Base *base_pose = nullptr;
  Base **bases = nullptr;

  if (base_active) {
    if (ob_pose == base_active->object) {
      base_pose = base_active;
    }
    else {
      base_pose = BKE_view_layer_base_find(view_layer, ob_pose);
    }
  }

  if (base_active && (base_pose == base_active)) {
    ObjectsInModeParams ob_params{};
    ob_params.object_mode = OB_MODE_POSE;
    ob_params.no_dup_data = unique;

    bases = BKE_view_layer_array_from_bases_in_mode_params(
        scene, view_layer, v3d, r_bases_len, &ob_params);
  }
  else if (base_pose != nullptr) {
    *r_bases_len = 1;
    bases = (Base **)MEM_mallocN(sizeof(*bases), __func__);
    bases[0] = base_pose;
  }
  else {
    *r_bases_len = 0;
    bases = (Base **)MEM_mallocN(0, __func__);
  }
  return bases;
}
Base **BKE_object_pose_base_array_get_unique(const Scene *scene,
                                             ViewLayer *view_layer,
                                             View3D *v3d,
                                             uint *r_bases_len)
{
  return BKE_object_pose_base_array_get_ex(scene, view_layer, v3d, r_bases_len, true);
}
Base **BKE_object_pose_base_array_get(const Scene *scene,
                                      ViewLayer *view_layer,
                                      View3D *v3d,
                                      uint *r_bases_len)
{
  return BKE_object_pose_base_array_get_ex(scene, view_layer, v3d, r_bases_len, false);
}

void BKE_object_transform_copy(Object *ob_tar, const Object *ob_src)
{
  copy_v3_v3(ob_tar->loc, ob_src->loc);
  copy_v3_v3(ob_tar->rot, ob_src->rot);
  copy_v4_v4(ob_tar->quat, ob_src->quat);
  copy_v3_v3(ob_tar->rotAxis, ob_src->rotAxis);
  ob_tar->rotAngle = ob_src->rotAngle;
  ob_tar->rotmode = ob_src->rotmode;
  copy_v3_v3(ob_tar->scale, ob_src->scale);
}

Object *BKE_object_duplicate(Main *bmain,
                             Object *ob,
                             eDupli_ID_Flags dupflag,
                             uint duplicate_options)
{
  const bool is_subprocess = (duplicate_options & LIB_ID_DUPLICATE_IS_SUBPROCESS) != 0;
  const bool is_root_id = (duplicate_options & LIB_ID_DUPLICATE_IS_ROOT_ID) != 0;
  int copy_flags = LIB_ID_COPY_DEFAULT;

  if (!is_subprocess) {
    BKE_main_id_newptr_and_tag_clear(bmain);
  }
  else {
    /* In case copying object is a sub-process of collection (or scene) copying, do not try to
     * re-assign RB objects to existing RBW collections. */
    copy_flags |= LIB_ID_COPY_RIGID_BODY_NO_COLLECTION_HANDLING;
  }
  if (is_root_id) {
    /* In case root duplicated ID is linked, assume we want to get a local copy of it and duplicate
     * all expected linked data. */
    if (ID_IS_LINKED(ob)) {
      dupflag |= USER_DUP_LINKED_ID;
    }
    duplicate_options &= ~LIB_ID_DUPLICATE_IS_ROOT_ID;
  }

  Material ***matarar;

  Object *obn = (Object *)BKE_id_copy_for_duplicate(bmain, &ob->id, dupflag, copy_flags);

  /* 0 == full linked. */
  if (dupflag == 0) {
    return obn;
  }

  if (dupflag & USER_DUP_MAT) {
    for (int i = 0; i < obn->totcol; i++) {
      BKE_id_copy_for_duplicate(bmain, (ID *)obn->mat[i], dupflag, copy_flags);
    }
  }
  if (dupflag & USER_DUP_PSYS) {
    LISTBASE_FOREACH (ParticleSystem *, psys, &obn->particlesystem) {
      BKE_id_copy_for_duplicate(bmain, (ID *)psys->part, dupflag, copy_flags);
    }
  }

  ID *id_old = (ID *)obn->data;
  ID *id_new = nullptr;
  const bool need_to_duplicate_obdata = (id_old != nullptr) && (id_old->newid == nullptr);

  switch (obn->type) {
    case OB_MESH:
      if (dupflag & USER_DUP_MESH) {
        id_new = BKE_id_copy_for_duplicate(bmain, id_old, dupflag, copy_flags);
      }
      break;
    case OB_CURVES_LEGACY:
      if (dupflag & USER_DUP_CURVE) {
        id_new = BKE_id_copy_for_duplicate(bmain, id_old, dupflag, copy_flags);
      }
      break;
    case OB_SURF:
      if (dupflag & USER_DUP_SURF) {
        id_new = BKE_id_copy_for_duplicate(bmain, id_old, dupflag, copy_flags);
      }
      break;
    case OB_FONT:
      if (dupflag & USER_DUP_FONT) {
        id_new = BKE_id_copy_for_duplicate(bmain, id_old, dupflag, copy_flags);
      }
      break;
    case OB_MBALL:
      if (dupflag & USER_DUP_MBALL) {
        id_new = BKE_id_copy_for_duplicate(bmain, id_old, dupflag, copy_flags);
      }
      break;
    case OB_LAMP:
      if (dupflag & USER_DUP_LAMP) {
        id_new = BKE_id_copy_for_duplicate(bmain, id_old, dupflag, copy_flags);
      }
      break;
    case OB_ARMATURE:
      if (dupflag & USER_DUP_ARM) {
        id_new = BKE_id_copy_for_duplicate(bmain, id_old, dupflag, copy_flags);
      }
      break;
    case OB_LATTICE:
      if (dupflag & USER_DUP_LATTICE) {
        id_new = BKE_id_copy_for_duplicate(bmain, id_old, dupflag, copy_flags);
      }
      break;
    case OB_CAMERA:
      if (dupflag & USER_DUP_CAMERA) {
        id_new = BKE_id_copy_for_duplicate(bmain, id_old, dupflag, copy_flags);
      }
      break;
    case OB_LIGHTPROBE:
      if (dupflag & USER_DUP_LIGHTPROBE) {
        id_new = BKE_id_copy_for_duplicate(bmain, id_old, dupflag, copy_flags);
      }
      break;
    case OB_SPEAKER:
      if (dupflag & USER_DUP_SPEAKER) {
        id_new = BKE_id_copy_for_duplicate(bmain, id_old, dupflag, copy_flags);
      }
      break;
    case OB_GPENCIL_LEGACY:
      if (dupflag & USER_DUP_GPENCIL) {
        id_new = BKE_id_copy_for_duplicate(bmain, id_old, dupflag, copy_flags);
      }
      break;
    case OB_CURVES:
      if (dupflag & USER_DUP_CURVES) {
        id_new = BKE_id_copy_for_duplicate(bmain, id_old, dupflag, copy_flags);
      }
      break;
    case OB_POINTCLOUD:
      if (dupflag & USER_DUP_POINTCLOUD) {
        id_new = BKE_id_copy_for_duplicate(bmain, id_old, dupflag, copy_flags);
      }
      break;
    case OB_VOLUME:
      if (dupflag & USER_DUP_VOLUME) {
        id_new = BKE_id_copy_for_duplicate(bmain, id_old, dupflag, copy_flags);
      }
      break;
  }

  /* If obdata has been copied, we may also have to duplicate the materials assigned to it. */
  if (need_to_duplicate_obdata && !ELEM(id_new, nullptr, id_old)) {
    if (dupflag & USER_DUP_MAT) {
      matarar = BKE_object_material_array_p(obn);
      if (matarar) {
        for (int i = 0; i < obn->totcol; i++) {
          BKE_id_copy_for_duplicate(bmain, (ID *)(*matarar)[i], dupflag, copy_flags);
        }
      }
    }
  }

  if (!is_subprocess) {
    /* This code will follow into all ID links using an ID tagged with LIB_TAG_NEW. */
    BKE_libblock_relink_to_newid(bmain, &obn->id, 0);

#ifndef NDEBUG
    /* Call to `BKE_libblock_relink_to_newid` above is supposed to have cleared all those flags. */
    ID *id_iter;
    FOREACH_MAIN_ID_BEGIN (bmain, id_iter) {
      BLI_assert((id_iter->tag & LIB_TAG_NEW) == 0);
    }
    FOREACH_MAIN_ID_END;
#endif

    /* Cleanup. */
    BKE_main_id_newptr_and_tag_clear(bmain);
  }

  if (obn->type == OB_ARMATURE) {
    DEG_id_tag_update(&obn->id, ID_RECALC_GEOMETRY);
    if (obn->pose) {
      BKE_pose_tag_recalc(bmain, obn->pose);
    }
    //    BKE_pose_rebuild(bmain, obn, obn->data, true);
  }

  if (obn->data != nullptr) {
    DEG_id_tag_update_ex(bmain, (ID *)obn->data, ID_RECALC_EDITORS);
  }

  return obn;
}

bool BKE_object_is_libdata(const Object *ob)
{
  return (ob && ID_IS_LINKED(ob));
}

bool BKE_object_obdata_is_libdata(const Object *ob)
{
  /* Linked objects with local obdata are forbidden! */
  BLI_assert(!ob || !ob->data || (ID_IS_LINKED(ob) ? ID_IS_LINKED(ob->data) : true));
  return (ob && ob->data && ID_IS_LINKED(ob->data));
}

void BKE_object_obdata_size_init(Object *ob, const float size)
{
  /* apply radius as a scale to types that support it */
  switch (ob->type) {
    case OB_EMPTY: {
      ob->empty_drawsize *= size;
      break;
    }
    case OB_FONT: {
      Curve *cu = (Curve *)ob->data;
      cu->fsize *= size;
      break;
    }
    case OB_CAMERA: {
      Camera *cam = (Camera *)ob->data;
      cam->drawsize *= size;
      break;
    }
    case OB_LAMP: {
      Light *lamp = (Light *)ob->data;
      lamp->dist *= size;
      lamp->radius *= size;
      lamp->area_size *= size;
      lamp->area_sizey *= size;
      lamp->area_sizez *= size;
      break;
    }
    /* Only lattice (not mesh, curve, mball...),
     * because its got data when newly added */
    case OB_LATTICE: {
      Lattice *lt = (Lattice *)ob->data;
      float mat[4][4];

      unit_m4(mat);
      scale_m4_fl(mat, size);

      BKE_lattice_transform(lt, (float(*)[4])mat, false);
      break;
    }
  }
}

/* -------------------------------------------------------------------- */
/** \name Object Matrix Get/Set API
 * \{ */

void BKE_object_scale_to_mat3(Object *ob, float mat[3][3])
{
  float3 vec;
  mul_v3_v3v3(vec, ob->scale, ob->dscale);
  size_to_mat3(mat, vec);
}

void BKE_object_rot_to_mat3(const Object *ob, float mat[3][3], bool use_drot)
{
  float rmat[3][3], dmat[3][3];

  /* 'dmat' is the delta-rotation matrix, which will get (pre)multiplied
   * with the rotation matrix to yield the appropriate rotation
   */

  /* rotations may either be quats, eulers (with various rotation orders), or axis-angle */
  if (ob->rotmode > 0) {
    /* Euler rotations
     * (will cause gimbal lock, but this can be alleviated a bit with rotation orders). */
    eulO_to_mat3(rmat, ob->rot, ob->rotmode);
    eulO_to_mat3(dmat, ob->drot, ob->rotmode);
  }
  else if (ob->rotmode == ROT_MODE_AXISANGLE) {
    /* axis-angle - not really that great for 3D-changing orientations */
    axis_angle_to_mat3(rmat, ob->rotAxis, ob->rotAngle);
    axis_angle_to_mat3(dmat, ob->drotAxis, ob->drotAngle);
  }
  else {
    /* Quaternions are normalized before use to eliminate scaling issues. */
    float tquat[4];

    normalize_qt_qt(tquat, ob->quat);
    quat_to_mat3(rmat, tquat);

    normalize_qt_qt(tquat, ob->dquat);
    quat_to_mat3(dmat, tquat);
  }

  /* combine these rotations */
  if (use_drot) {
    mul_m3_m3m3(mat, dmat, rmat);
  }
  else {
    copy_m3_m3(mat, rmat);
  }
}

void BKE_object_mat3_to_rot(Object *ob, float mat[3][3], bool use_compat)
{
  BLI_ASSERT_UNIT_M3(mat);

  switch (ob->rotmode) {
    case ROT_MODE_QUAT: {
      float dquat[4];
      mat3_normalized_to_quat(ob->quat, mat);
      normalize_qt_qt(dquat, ob->dquat);
      invert_qt_normalized(dquat);
      mul_qt_qtqt(ob->quat, dquat, ob->quat);
      break;
    }
    case ROT_MODE_AXISANGLE: {
      float quat[4];
      float dquat[4];

      /* Without `drot` we could apply 'mat' directly. */
      mat3_normalized_to_quat(quat, mat);
      axis_angle_to_quat(dquat, ob->drotAxis, ob->drotAngle);
      invert_qt_normalized(dquat);
      mul_qt_qtqt(quat, dquat, quat);
      quat_to_axis_angle(ob->rotAxis, &ob->rotAngle, quat);
      break;
    }
    default: /* euler */
    {
      float quat[4];
      float dquat[4];

      /* Without `drot` we could apply 'mat' directly. */
      mat3_normalized_to_quat(quat, mat);
      eulO_to_quat(dquat, ob->drot, ob->rotmode);
      invert_qt_normalized(dquat);
      mul_qt_qtqt(quat, dquat, quat);
      /* End `drot` correction. */

      if (use_compat) {
        quat_to_compatible_eulO(ob->rot, ob->rot, ob->rotmode, quat);
      }
      else {
        quat_to_eulO(ob->rot, ob->rotmode, quat);
      }
      break;
    }
  }
}

void BKE_object_tfm_protected_backup(const Object *ob, ObjectTfmProtectedChannels *obtfm)
{

#define TFMCPY(_v) (obtfm->_v = ob->_v)
#define TFMCPY3D(_v) copy_v3_v3(obtfm->_v, ob->_v)
#define TFMCPY4D(_v) copy_v4_v4(obtfm->_v, ob->_v)

  TFMCPY3D(loc);
  TFMCPY3D(dloc);
  TFMCPY3D(scale);
  TFMCPY3D(dscale);
  TFMCPY3D(rot);
  TFMCPY3D(drot);
  TFMCPY4D(quat);
  TFMCPY4D(dquat);
  TFMCPY3D(rotAxis);
  TFMCPY3D(drotAxis);
  TFMCPY(rotAngle);
  TFMCPY(drotAngle);

#undef TFMCPY
#undef TFMCPY3D
#undef TFMCPY4D
}

void BKE_object_tfm_protected_restore(Object *ob,
                                      const ObjectTfmProtectedChannels *obtfm,
                                      const short protectflag)
{
  uint i;

  for (i = 0; i < 3; i++) {
    if (protectflag & (OB_LOCK_LOCX << i)) {
      ob->loc[i] = obtfm->loc[i];
      ob->dloc[i] = obtfm->dloc[i];
    }

    if (protectflag & (OB_LOCK_SCALEX << i)) {
      ob->scale[i] = obtfm->scale[i];
      ob->dscale[i] = obtfm->dscale[i];
    }

    if (protectflag & (OB_LOCK_ROTX << i)) {
      ob->rot[i] = obtfm->rot[i];
      ob->drot[i] = obtfm->drot[i];

      ob->quat[i + 1] = obtfm->quat[i + 1];
      ob->dquat[i + 1] = obtfm->dquat[i + 1];

      ob->rotAxis[i] = obtfm->rotAxis[i];
      ob->drotAxis[i] = obtfm->drotAxis[i];
    }
  }

  if ((protectflag & OB_LOCK_ROT4D) && (protectflag & OB_LOCK_ROTW)) {
    ob->quat[0] = obtfm->quat[0];
    ob->dquat[0] = obtfm->dquat[0];

    ob->rotAngle = obtfm->rotAngle;
    ob->drotAngle = obtfm->drotAngle;
  }
}

void BKE_object_tfm_copy(Object *object_dst, const Object *object_src)
{
#define TFMCPY(_v) (object_dst->_v = object_src->_v)
#define TFMCPY3D(_v) copy_v3_v3(object_dst->_v, object_src->_v)
#define TFMCPY4D(_v) copy_v4_v4(object_dst->_v, object_src->_v)

  TFMCPY3D(loc);
  TFMCPY3D(dloc);
  TFMCPY3D(scale);
  TFMCPY3D(dscale);
  TFMCPY3D(rot);
  TFMCPY3D(drot);
  TFMCPY4D(quat);
  TFMCPY4D(dquat);
  TFMCPY3D(rotAxis);
  TFMCPY3D(drotAxis);
  TFMCPY(rotAngle);
  TFMCPY(drotAngle);

#undef TFMCPY
#undef TFMCPY3D
#undef TFMCPY4D
}

void BKE_object_to_mat3(Object *ob, float r_mat[3][3]) /* no parent */
{
  float smat[3][3];
  float rmat[3][3];

  /* Scale. */
  BKE_object_scale_to_mat3(ob, smat);

  /* Rotation. */
  BKE_object_rot_to_mat3(ob, rmat, true);
  mul_m3_m3m3(r_mat, rmat, smat);
}

void BKE_object_to_mat4(Object *ob, float r_mat[4][4])
{
  float tmat[3][3];

  BKE_object_to_mat3(ob, tmat);

  copy_m4_m3(r_mat, tmat);

  add_v3_v3v3(r_mat[3], ob->loc, ob->dloc);
}

void BKE_object_matrix_local_get(Object *ob, float r_mat[4][4])
{
  if (ob->parent) {
    float par_imat[4][4];

    BKE_object_get_parent_matrix(ob, ob->parent, par_imat);
    invert_m4(par_imat);
    mul_m4_m4m4(r_mat, par_imat, ob->object_to_world);
  }
  else {
    copy_m4_m4(r_mat, ob->object_to_world);
  }
}

/**
 * \return success if \a mat is set.
 */
static bool ob_parcurve(Object *ob, Object *par, float r_mat[4][4])
{
  Curve *cu = (Curve *)par->data;
  float vec[4], quat[4], radius, ctime;

  /* NOTE: Curve cache is supposed to be evaluated here already, however there
   * are cases where we can not guarantee that. This includes, for example,
   * dependency cycles. We can't correct anything from here, since that would
   * cause threading conflicts.
   *
   * TODO(sergey): Some of the legit looking cases like #56619 need to be
   * looked into, and maybe curve cache (and other dependencies) are to be
   * evaluated prior to conversion. */
  if (par->runtime.curve_cache == nullptr) {
    return false;
  }
  if (par->runtime.curve_cache->anim_path_accum_length == nullptr) {
    return false;
  }

  /* `ctime` is now a proper var setting of Curve which gets set by Animato like any other var
   * that's animated, but this will only work if it actually is animated.
   *
   * We divide the curve-time calculated in the previous step by the length of the path,
   * to get a time factor, which then gets clamped to lie within 0.0 - 1.0 range. */
  if (cu->pathlen) {
    ctime = cu->ctime / cu->pathlen;
  }
  else {
    ctime = cu->ctime;
  }

  if (cu->flag & CU_PATH_CLAMP) {
    CLAMP(ctime, 0.0f, 1.0f);
  }

  unit_m4(r_mat);

  /* vec: 4 items! */
  if (BKE_where_on_path(
          par, ctime, vec, nullptr, (cu->flag & CU_FOLLOW) ? quat : nullptr, &radius, nullptr))
  {
    if (cu->flag & CU_FOLLOW) {
      quat_apply_track(quat, ob->trackflag, ob->upflag);
      normalize_qt(quat);
      quat_to_mat4(r_mat, quat);
    }
    if (cu->flag & CU_PATH_RADIUS) {
      float tmat[4][4], rmat[4][4];
      scale_m4_fl(tmat, radius);
      mul_m4_m4m4(rmat, tmat, r_mat);
      copy_m4_m4(r_mat, rmat);
    }
    copy_v3_v3(r_mat[3], vec);
  }

  return true;
}

static void ob_parbone(Object *ob, Object *par, float r_mat[4][4])
{
  float3 vec;

  if (par->type != OB_ARMATURE) {
    unit_m4(r_mat);
    return;
  }

  /* Make sure the bone is still valid */
  bPoseChannel *pchan = BKE_pose_channel_find_name(par->pose, ob->parsubstr);
  if (!pchan || !pchan->bone) {
    CLOG_WARN(
        &LOG, "Parent Bone: '%s' for Object: '%s' doesn't exist", ob->parsubstr, ob->id.name + 2);
    unit_m4(r_mat);
    return;
  }

  /* get bone transform */
  if (pchan->bone->flag & BONE_RELATIVE_PARENTING) {
    /* the new option uses the root - expected behavior, but differs from old... */
    /* XXX check on version patching? */
    copy_m4_m4(r_mat, pchan->chan_mat);
  }
  else {
    copy_m4_m4(r_mat, pchan->pose_mat);

    /* but for backwards compatibility, the child has to move to the tail */
    copy_v3_v3(vec, r_mat[1]);
    mul_v3_fl(vec, pchan->bone->length);
    add_v3_v3(r_mat[3], vec);
  }
}

static void give_parvert(Object *par, int nr, float vec[3])
{
  zero_v3(vec);

  if (par->type == OB_MESH) {
    Mesh *me = (Mesh *)par->data;
    BMEditMesh *em = me->edit_mesh;
    Mesh *me_eval = (em) ? BKE_object_get_editmesh_eval_final(par) :
                           BKE_object_get_evaluated_mesh(par);

    if (me_eval) {
      const Span<float3> positions = me_eval->vert_positions();
      int count = 0;
      int numVerts = me_eval->totvert;

      if (em && me_eval->runtime->wrapper_type == ME_WRAPPER_TYPE_BMESH) {
        numVerts = em->bm->totvert;
        if (em->bm->elem_table_dirty & BM_VERT) {
#ifdef VPARENT_THREADING_HACK
          BLI_mutex_lock(&vparent_lock);
          if (em->bm->elem_table_dirty & BM_VERT) {
            BM_mesh_elem_table_ensure(em->bm, BM_VERT);
          }
          BLI_mutex_unlock(&vparent_lock);
#else
          BLI_assert_msg(0, "Not safe for threading");
          BM_mesh_elem_table_ensure(em->bm, BM_VERT);
#endif
        }
        if (nr < numVerts) {
          if (me_eval && me_eval->runtime->edit_data && me_eval->runtime->edit_data->vertexCos) {
            add_v3_v3(vec, me_eval->runtime->edit_data->vertexCos[nr]);
          }
          else {
            const BMVert *v = BM_vert_at_index(em->bm, nr);
            add_v3_v3(vec, v->co);
          }
          count++;
        }
      }
      else if (CustomData_has_layer(&me_eval->vdata, CD_ORIGINDEX)) {
        const int *index = (const int *)CustomData_get_layer(&me_eval->vdata, CD_ORIGINDEX);
        /* Get the average of all verts with (original index == nr). */
        for (int i = 0; i < numVerts; i++) {
          if (index[i] == nr) {
            add_v3_v3(vec, positions[i]);
            count++;
          }
        }
      }
      else {
        if (nr < numVerts) {
          add_v3_v3(vec, positions[nr]);
          count++;
        }
      }

      if (count == 0) {
        /* keep as 0, 0, 0 */
      }
      else if (count > 0) {
        mul_v3_fl(vec, 1.0f / count);
      }
      else {
        /* use first index if its out of range */
        if (me_eval->totvert) {
          copy_v3_v3(vec, positions[0]);
        }
      }
    }
    else {
      CLOG_ERROR(&LOG,
                 "Evaluated mesh is needed to solve parenting, "
                 "object position can be wrong now");
    }
  }
  else if (ELEM(par->type, OB_CURVES_LEGACY, OB_SURF)) {
    ListBase *nurb;

    /* It is possible that a cycle in the dependency graph was resolved in a way that caused this
     * object to be evaluated before its dependencies. In this case the curve cache may be null. */
    if (par->runtime.curve_cache && par->runtime.curve_cache->deformed_nurbs.first != nullptr) {
      nurb = &par->runtime.curve_cache->deformed_nurbs;
    }
    else {
      Curve *cu = (Curve *)par->data;
      nurb = BKE_curve_nurbs_get(cu);
    }

    BKE_nurbList_index_get_co(nurb, nr, vec);
  }
  else if (par->type == OB_LATTICE) {
    Lattice *latt = (Lattice *)par->data;
    DispList *dl = par->runtime.curve_cache ?
                       BKE_displist_find(&par->runtime.curve_cache->disp, DL_VERTS) :
                       nullptr;
    float(*co)[3] = dl ? (float(*)[3])dl->verts : nullptr;
    int tot;

    if (latt->editlatt) {
      latt = latt->editlatt->latt;
    }

    tot = latt->pntsu * latt->pntsv * latt->pntsw;

    /* ensure dl is correct size */
    BLI_assert(dl == nullptr || dl->nr == tot);

    if (nr < tot) {
      if (co) {
        copy_v3_v3(vec, co[nr]);
      }
      else {
        copy_v3_v3(vec, latt->def[nr].vec);
      }
    }
  }
}

static void ob_parvert3(Object *ob, Object *par, float r_mat[4][4])
{
  /* in local ob space */
  if (OB_TYPE_SUPPORT_PARVERT(par->type)) {
    float cmat[3][3], v1[3], v2[3], v3[3], q[4];

    give_parvert(par, ob->par1, v1);
    give_parvert(par, ob->par2, v2);
    give_parvert(par, ob->par3, v3);

    tri_to_quat(q, v1, v2, v3);
    quat_to_mat3(cmat, q);
    copy_m4_m3(r_mat, cmat);

    mid_v3_v3v3v3(r_mat[3], v1, v2, v3);
  }
  else {
    unit_m4(r_mat);
  }
}

void BKE_object_get_parent_matrix(Object *ob, Object *par, float r_parentmat[4][4])
{
  float tmat[4][4];
  float vec[3];

  switch (ob->partype & PARTYPE) {
    case PAROBJECT: {
      bool ok = false;
      if (par->type == OB_CURVES_LEGACY) {
        if ((((Curve *)par->data)->flag & CU_PATH) && ob_parcurve(ob, par, tmat)) {
          ok = true;
        }
      }

      if (ok) {
        mul_m4_m4m4(r_parentmat, par->object_to_world, tmat);
      }
      else {
        copy_m4_m4(r_parentmat, par->object_to_world);
      }

      break;
    }
    case PARBONE:
      ob_parbone(ob, par, tmat);
      mul_m4_m4m4(r_parentmat, par->object_to_world, tmat);
      break;

    case PARVERT1:
      unit_m4(r_parentmat);
      give_parvert(par, ob->par1, vec);
      mul_v3_m4v3(r_parentmat[3], par->object_to_world, vec);
      break;
    case PARVERT3:
      ob_parvert3(ob, par, tmat);

      mul_m4_m4m4(r_parentmat, par->object_to_world, tmat);
      break;

    case PARSKEL:
      copy_m4_m4(r_parentmat, par->object_to_world);
      break;
  }
}

/** \} */

/* -------------------------------------------------------------------- */
/** \name Object Matrix Evaluation API
 * \{ */

/**
 * \param r_originmat: Optional matrix that stores the space the object is in
 * (without its own matrix applied)
 */
static void solve_parenting(
    Object *ob, Object *par, const bool set_origin, float r_obmat[4][4], float r_originmat[3][3])
{
  float totmat[4][4];
  float tmat[4][4];
  float locmat[4][4];

  BKE_object_to_mat4(ob, locmat);

  BKE_object_get_parent_matrix(ob, par, totmat);

  /* total */
  mul_m4_m4m4(tmat, totmat, ob->parentinv);
  mul_m4_m4m4(r_obmat, tmat, locmat);

  if (r_originmat) {
    /* Usable `r_originmat`. */
    copy_m3_m4(r_originmat, tmat);
  }

  /* origin, for help line */
  if (set_origin) {
    if ((ob->partype & PARTYPE) == PARSKEL) {
      copy_v3_v3(ob->runtime.parent_display_origin, par->object_to_world[3]);
    }
    else {
      copy_v3_v3(ob->runtime.parent_display_origin, totmat[3]);
    }
  }
}

static void object_where_is_calc_ex(Depsgraph *depsgraph,
                                    Scene *scene,
                                    Object *ob,
                                    float ctime,
                                    RigidBodyWorld *rbw,
                                    float r_originmat[3][3])
{
  if (ob->parent) {
    Object *par = ob->parent;

    /* calculate parent matrix */
    solve_parenting(ob, par, true, ob->object_to_world, r_originmat);
  }
  else {
    BKE_object_to_mat4(ob, ob->object_to_world);
  }

  /* try to fall back to the scene rigid body world if none given */
  rbw = rbw ? rbw : scene->rigidbody_world;
  /* read values pushed into RBO from sim/cache... */
  BKE_rigidbody_sync_transforms(rbw, ob, ctime);

  /* solve constraints */
  if (ob->constraints.first && !(ob->transflag & OB_NO_CONSTRAINTS)) {
    bConstraintOb *cob;
    cob = BKE_constraints_make_evalob(depsgraph, scene, ob, nullptr, CONSTRAINT_OBTYPE_OBJECT);
    BKE_constraints_solve(depsgraph, &ob->constraints, cob, ctime);
    BKE_constraints_clear_evalob(cob);
  }

  /* set negative scale flag in object */
  if (is_negative_m4(ob->object_to_world)) {
    ob->transflag |= OB_NEG_SCALE;
  }
  else {
    ob->transflag &= ~OB_NEG_SCALE;
  }
}

void BKE_object_where_is_calc_time(Depsgraph *depsgraph, Scene *scene, Object *ob, float ctime)
{
  /* Execute drivers and animation. */
  const bool flush_to_original = DEG_is_active(depsgraph);
  const AnimationEvalContext anim_eval_context = BKE_animsys_eval_context_construct(depsgraph,
                                                                                    ctime);
  BKE_animsys_evaluate_animdata(
      &ob->id, ob->adt, &anim_eval_context, ADT_RECALC_ALL, flush_to_original);
  object_where_is_calc_ex(depsgraph, scene, ob, ctime, nullptr, nullptr);
}

void BKE_object_where_is_calc_mat4(Object *ob, float r_obmat[4][4])
{
  if (ob->parent) {
    Object *par = ob->parent;
    solve_parenting(ob, par, false, r_obmat, nullptr);
  }
  else {
    BKE_object_to_mat4(ob, r_obmat);
  }
}

void BKE_object_where_is_calc_ex(
    Depsgraph *depsgraph, Scene *scene, RigidBodyWorld *rbw, Object *ob, float r_originmat[3][3])
{
  float ctime = DEG_get_ctime(depsgraph);
  object_where_is_calc_ex(depsgraph, scene, ob, ctime, rbw, r_originmat);
}
void BKE_object_where_is_calc(Depsgraph *depsgraph, Scene *scene, Object *ob)
{
  float ctime = DEG_get_ctime(depsgraph);
  object_where_is_calc_ex(depsgraph, scene, ob, ctime, nullptr, nullptr);
}

void BKE_object_workob_calc_parent(Depsgraph *depsgraph, Scene *scene, Object *ob, Object *workob)
{
  BKE_object_workob_clear(workob);

  unit_m4(workob->object_to_world);
  unit_m4(workob->parentinv);
  unit_m4(workob->constinv);

  /* Since this is used while calculating parenting,
   * at this moment ob_eval->parent is still nullptr. */
  workob->parent = DEG_get_evaluated_object(depsgraph, ob->parent);

  workob->trackflag = ob->trackflag;
  workob->upflag = ob->upflag;

  workob->partype = ob->partype;
  workob->par1 = ob->par1;
  workob->par2 = ob->par2;
  workob->par3 = ob->par3;

  /* The effects of constraints should NOT be included in the parent-inverse matrix. Constraints
   * are supposed to be applied after the object's local loc/rot/scale. If the (inverted) effect of
   * constraints would be included in the parent inverse matrix, these would be applied before the
   * object's local loc/rot/scale instead of after. For example, a "Copy Rotation" constraint would
   * rotate the object's local translation as well. See #82156. */

  STRNCPY(workob->parsubstr, ob->parsubstr);

  BKE_object_where_is_calc(depsgraph, scene, workob);
}

void BKE_object_apply_mat4_ex(Object *ob,
                              const float mat[4][4],
                              Object *parent,
                              const float parentinv[4][4],
                              const bool use_compat)
{
  /* see BKE_pchan_apply_mat4() for the equivalent 'pchan' function */

  float rot[3][3];

  if (parent != nullptr) {
    float rmat[4][4], diff_mat[4][4], imat[4][4], parent_mat[4][4];

    BKE_object_get_parent_matrix(ob, parent, parent_mat);

    mul_m4_m4m4(diff_mat, parent_mat, parentinv);
    invert_m4_m4(imat, diff_mat);
    mul_m4_m4m4(rmat, imat, mat); /* get the parent relative matrix */

    /* same as below, use rmat rather than mat */
    mat4_to_loc_rot_size(ob->loc, rot, ob->scale, rmat);
  }
  else {
    mat4_to_loc_rot_size(ob->loc, rot, ob->scale, mat);
  }

  BKE_object_mat3_to_rot(ob, rot, use_compat);

  sub_v3_v3(ob->loc, ob->dloc);

  if (ob->dscale[0] != 0.0f) {
    ob->scale[0] /= ob->dscale[0];
  }
  if (ob->dscale[1] != 0.0f) {
    ob->scale[1] /= ob->dscale[1];
  }
  if (ob->dscale[2] != 0.0f) {
    ob->scale[2] /= ob->dscale[2];
  }

  /* BKE_object_mat3_to_rot handles delta rotations */
}

void BKE_object_apply_mat4(Object *ob,
                           const float mat[4][4],
                           const bool use_compat,
                           const bool use_parent)
{
  BKE_object_apply_mat4_ex(ob, mat, use_parent ? ob->parent : nullptr, ob->parentinv, use_compat);
}

void BKE_object_apply_parent_inverse(Object *ob)
{
  /*
   * Use parent's world transform as the child's origin.
   *
   * Let:
   *    `local = identity`
   *    `world = orthonormalized(parent)`
   *
   * Then:
   *    `world = parent @ parentinv @ local`
   *    `inv(parent) @ world = parentinv`
   *    `parentinv = inv(parent) @ world`
   *
   * NOTE: If `ob->object_to_world` has shear, then this `parentinv` is insufficient because
   *    `parent @ parentinv => shearless result`
   *
   *    Thus, local will have shear which cannot be decomposed into TRS:
   *    `local = inv(parent @ parentinv) @ world`
   *
   *    This is currently not supported for consistency in the handling of shear during the other
   *    parenting ops: Parent (Keep Transform), Clear [Parent] and Keep Transform.
   */
  float par_locrot[4][4], par_imat[4][4];
  BKE_object_get_parent_matrix(ob, ob->parent, par_locrot);
  invert_m4_m4(par_imat, par_locrot);

  orthogonalize_m4_stable(par_locrot, 0, true);

  mul_m4_m4m4(ob->parentinv, par_imat, par_locrot);

  /* Now, preserve `world` given the new `parentinv`.
   *
   * `world = parent @ parentinv @ local`
   * `inv(parent) @ world = parentinv @ local`
   * `inv(parentinv) @ inv(parent) @ world = local`
   *
   * `local = inv(parentinv) @ inv(parent) @ world`
   */
  float ob_local[4][4];
  copy_m4_m4(ob_local, ob->parentinv);
  invert_m4(ob_local);
  mul_m4_m4_post(ob_local, par_imat);
  mul_m4_m4_post(ob_local, ob->object_to_world);

  /* Send use_compat=False so the rotation is predictable. */
  BKE_object_apply_mat4(ob, ob_local, false, false);
}

/** \} */

/* -------------------------------------------------------------------- */
/** \name Object Bounding Box API
 * \{ */

BoundBox *BKE_boundbox_alloc_unit()
{
  BoundBox *bb = MEM_cnew<BoundBox>(__func__);
  BKE_boundbox_init_from_minmax(bb, float3(-1), float3(1));
  return bb;
}

void BKE_boundbox_init_from_minmax(BoundBox *bb, const float min[3], const float max[3])
{
  bb->vec[0][0] = bb->vec[1][0] = bb->vec[2][0] = bb->vec[3][0] = min[0];
  bb->vec[4][0] = bb->vec[5][0] = bb->vec[6][0] = bb->vec[7][0] = max[0];

  bb->vec[0][1] = bb->vec[1][1] = bb->vec[4][1] = bb->vec[5][1] = min[1];
  bb->vec[2][1] = bb->vec[3][1] = bb->vec[6][1] = bb->vec[7][1] = max[1];

  bb->vec[0][2] = bb->vec[3][2] = bb->vec[4][2] = bb->vec[7][2] = min[2];
  bb->vec[1][2] = bb->vec[2][2] = bb->vec[5][2] = bb->vec[6][2] = max[2];
}

void BKE_boundbox_calc_center_aabb(const BoundBox *bb, float r_cent[3])
{
  r_cent[0] = 0.5f * (bb->vec[0][0] + bb->vec[4][0]);
  r_cent[1] = 0.5f * (bb->vec[0][1] + bb->vec[2][1]);
  r_cent[2] = 0.5f * (bb->vec[0][2] + bb->vec[1][2]);
}

void BKE_boundbox_calc_size_aabb(const BoundBox *bb, float r_size[3])
{
  r_size[0] = 0.5f * fabsf(bb->vec[0][0] - bb->vec[4][0]);
  r_size[1] = 0.5f * fabsf(bb->vec[0][1] - bb->vec[2][1]);
  r_size[2] = 0.5f * fabsf(bb->vec[0][2] - bb->vec[1][2]);
}

void BKE_boundbox_minmax(const BoundBox *bb,
                         const float obmat[4][4],
                         float r_min[3],
                         float r_max[3])
{
  int i;
  for (i = 0; i < 8; i++) {
    float vec[3];
    mul_v3_m4v3(vec, obmat, bb->vec[i]);
    minmax_v3v3_v3(r_min, r_max, vec);
  }
}

const BoundBox *BKE_object_boundbox_get(Object *ob)
{
  BoundBox *bb = nullptr;

  switch (ob->type) {
    case OB_MESH:
      bb = BKE_mesh_boundbox_get(ob);
      break;
    case OB_CURVES_LEGACY:
    case OB_SURF:
    case OB_FONT:
      bb = BKE_curve_boundbox_get(ob);
      break;
    case OB_MBALL:
      bb = BKE_mball_boundbox_get(ob);
      break;
    case OB_LATTICE:
      bb = BKE_lattice_boundbox_get(ob);
      break;
    case OB_ARMATURE:
      bb = BKE_armature_boundbox_get(ob);
      break;
    case OB_GPENCIL_LEGACY:
      bb = BKE_gpencil_boundbox_get(ob);
      break;
    case OB_CURVES:
      bb = BKE_curves_boundbox_get(ob);
      break;
    case OB_POINTCLOUD:
      bb = BKE_pointcloud_boundbox_get(ob);
      break;
    case OB_VOLUME:
      bb = BKE_volume_boundbox_get(ob);
      break;
    case OB_GREASE_PENCIL:
      bb = BKE_grease_pencil_boundbox_get(ob);
    default:
      break;
  }
  return bb;
}

void BKE_object_boundbox_calc_from_mesh(Object *ob, const Mesh *me_eval)
{
  float3 min(FLT_MAX);
  float3 max(-FLT_MAX);

  if (!BKE_mesh_wrapper_minmax(me_eval, min, max)) {
    min = float3(0);
    max = float3(0);
  }

  if (ob->runtime.bb == nullptr) {
    ob->runtime.bb = MEM_cnew<BoundBox>("DM-BoundBox");
  }

  BKE_boundbox_init_from_minmax(ob->runtime.bb, min, max);

  ob->runtime.bb->flag &= ~BOUNDBOX_DIRTY;
}

bool BKE_object_boundbox_calc_from_evaluated_geometry(Object *ob)
{
  float3 min(FLT_MAX);
  float3 max(-FLT_MAX);

  if (ob->runtime.geometry_set_eval) {
    if (!ob->runtime.geometry_set_eval->compute_boundbox_without_instances(&min, &max)) {
      min = float3(0);
      max = float3(0);
    }
  }
  else if (const Mesh *mesh_eval = BKE_object_get_evaluated_mesh(ob)) {
    if (!BKE_mesh_wrapper_minmax(mesh_eval, min, max)) {
      min = float3(0);
      max = float3(0);
    }
  }
  else if (ob->runtime.curve_cache) {
    BKE_displist_minmax(&ob->runtime.curve_cache->disp, min, max);
  }
  else {
    return false;
  }

  if (ob->runtime.bb == nullptr) {
    ob->runtime.bb = MEM_cnew<BoundBox>(__func__);
  }

  BKE_boundbox_init_from_minmax(ob->runtime.bb, min, max);

  ob->runtime.bb->flag &= ~BOUNDBOX_DIRTY;

  return true;
}

/** \} */

/* -------------------------------------------------------------------- */
/** \name Object Dimension Get/Set
 *
 * \warning Setting dimensions is prone to feedback loops in evaluation.
 * \{ */

void BKE_object_dimensions_get(Object *ob, float r_vec[3])
{
  const BoundBox *bb = BKE_object_boundbox_get(ob);
  if (bb) {
    float3 scale;
    mat4_to_size(scale, ob->object_to_world);

    r_vec[0] = fabsf(scale[0]) * (bb->vec[4][0] - bb->vec[0][0]);
    r_vec[1] = fabsf(scale[1]) * (bb->vec[2][1] - bb->vec[0][1]);
    r_vec[2] = fabsf(scale[2]) * (bb->vec[1][2] - bb->vec[0][2]);
  }
  else {
    zero_v3(r_vec);
  }
}

void BKE_object_dimensions_set_ex(Object *ob,
                                  const float value[3],
                                  int axis_mask,
                                  const float ob_scale_orig[3],
                                  const float ob_obmat_orig[4][4])
{
  const BoundBox *bb = BKE_object_boundbox_get(ob);
  if (bb) {
    float3 len;
    len.x = bb->vec[4][0] - bb->vec[0][0];
    len.y = bb->vec[2][1] - bb->vec[0][1];
    len.z = bb->vec[1][2] - bb->vec[0][2];

    for (int i = 0; i < 3; i++) {
      if (((1 << i) & axis_mask) == 0) {

        if (ob_scale_orig != nullptr) {
          const float scale_delta = len_v3(ob_obmat_orig[i]) / ob_scale_orig[i];
          if (isfinite(scale_delta)) {
            len[i] *= scale_delta;
          }
        }

        const float scale = copysignf(value[i] / len[i], ob->scale[i]);
        if (isfinite(scale)) {
          ob->scale[i] = scale;
        }
      }
    }
  }
}

void BKE_object_dimensions_set(Object *ob, const float value[3], int axis_mask)
{
  BKE_object_dimensions_set_ex(ob, value, axis_mask, nullptr, nullptr);
}

void BKE_object_minmax(Object *ob, float r_min[3], float r_max[3], const bool use_hidden)
{
  bool changed = false;

  switch (ob->type) {
    case OB_CURVES_LEGACY:
    case OB_FONT:
    case OB_SURF: {
      const BoundBox bb = *BKE_curve_boundbox_get(ob);
      BKE_boundbox_minmax(&bb, ob->object_to_world, r_min, r_max);
      changed = true;
      break;
    }
    case OB_MESH: {
      const BoundBox bb = *BKE_mesh_boundbox_get(ob);
      BKE_boundbox_minmax(&bb, ob->object_to_world, r_min, r_max);
      changed = true;
      break;
    }
    case OB_GPENCIL_LEGACY: {
      const BoundBox bb = *BKE_gpencil_boundbox_get(ob);
      BKE_boundbox_minmax(&bb, ob->object_to_world, r_min, r_max);
      changed = true;
      break;
    }
    case OB_LATTICE: {
      Lattice *lt = (Lattice *)ob->data;
      BPoint *bp = lt->def;
      int u, v, w;

      for (w = 0; w < lt->pntsw; w++) {
        for (v = 0; v < lt->pntsv; v++) {
          for (u = 0; u < lt->pntsu; u++, bp++) {
            float3 vec;
            mul_v3_m4v3(vec, ob->object_to_world, bp->vec);
            minmax_v3v3_v3(r_min, r_max, vec);
          }
        }
      }
      changed = true;
      break;
    }
    case OB_ARMATURE: {
      changed = BKE_pose_minmax(ob, r_min, r_max, use_hidden, false);
      break;
    }
    case OB_MBALL: {
      float ob_min[3], ob_max[3];

      changed = BKE_mball_minmax_ex(
          (const MetaBall *)ob->data, ob_min, ob_max, ob->object_to_world, 0);
      if (changed) {
        minmax_v3v3_v3(r_min, r_max, ob_min);
        minmax_v3v3_v3(r_min, r_max, ob_max);
      }
      break;
    }
    case OB_CURVES: {
      const BoundBox bb = *BKE_curves_boundbox_get(ob);
      BKE_boundbox_minmax(&bb, ob->object_to_world, r_min, r_max);
      changed = true;
      break;
    }
    case OB_POINTCLOUD: {
      const BoundBox bb = *BKE_pointcloud_boundbox_get(ob);
      BKE_boundbox_minmax(&bb, ob->object_to_world, r_min, r_max);
      changed = true;
      break;
    }
    case OB_VOLUME: {
      const BoundBox bb = *BKE_volume_boundbox_get(ob);
      BKE_boundbox_minmax(&bb, ob->object_to_world, r_min, r_max);
      changed = true;
      break;
    }
    case OB_GREASE_PENCIL: {
      const BoundBox bb = *BKE_grease_pencil_boundbox_get(ob);
      BKE_boundbox_minmax(&bb, ob->object_to_world, r_min, r_max);
      changed = true;
      break;
    }
  }

  if (changed == false) {
    float3 size = ob->scale;

    copy_v3_v3(size, ob->scale);
    if (ob->type == OB_EMPTY) {
      size *= ob->empty_drawsize;
    }

    minmax_v3v3_v3(r_min, r_max, ob->object_to_world[3]);

    float3 vec;
    copy_v3_v3(vec, ob->object_to_world[3]);
    add_v3_v3(vec, size);
    minmax_v3v3_v3(r_min, r_max, vec);

    copy_v3_v3(vec, ob->object_to_world[3]);
    sub_v3_v3(vec, size);
    minmax_v3v3_v3(r_min, r_max, vec);
  }
}

void BKE_object_empty_draw_type_set(Object *ob, const int value)
{
  ob->empty_drawtype = value;

  if (ob->type == OB_EMPTY && ob->empty_drawtype == OB_EMPTY_IMAGE) {
    if (!ob->iuser) {
      ob->iuser = MEM_cnew<ImageUser>("image user");
      ob->iuser->flag |= IMA_ANIM_ALWAYS;
      ob->iuser->frames = 100;
      ob->iuser->sfra = 1;
    }
  }
  else {
    MEM_SAFE_FREE(ob->iuser);
  }
}

bool BKE_object_empty_image_frame_is_visible_in_view3d(const Object *ob, const RegionView3D *rv3d)
{
  const char visibility_flag = ob->empty_image_visibility_flag;
  if (rv3d->is_persp) {
    return (visibility_flag & OB_EMPTY_IMAGE_HIDE_PERSPECTIVE) == 0;
  }

  return (visibility_flag & OB_EMPTY_IMAGE_HIDE_ORTHOGRAPHIC) == 0;
}

bool BKE_object_empty_image_data_is_visible_in_view3d(const Object *ob, const RegionView3D *rv3d)
{
  /* Caller is expected to check this. */
  BLI_assert(BKE_object_empty_image_frame_is_visible_in_view3d(ob, rv3d));

  const char visibility_flag = ob->empty_image_visibility_flag;

  if ((visibility_flag & (OB_EMPTY_IMAGE_HIDE_BACK | OB_EMPTY_IMAGE_HIDE_FRONT)) != 0) {
    float eps, dot;
    if (rv3d->is_persp) {
      /* NOTE: we could normalize the 'view_dir' then use 'eps'
       * however the issue with empty objects being visible when viewed from the side
       * is only noticeable in orthographic views. */
      float3 view_dir;
      sub_v3_v3v3(view_dir, rv3d->viewinv[3], ob->object_to_world[3]);
      dot = dot_v3v3(ob->object_to_world[2], view_dir);
      eps = 0.0f;
    }
    else {
      dot = dot_v3v3(ob->object_to_world[2], rv3d->viewinv[2]);
      eps = 1e-5f;
    }
    if (visibility_flag & OB_EMPTY_IMAGE_HIDE_BACK) {
      if (dot < eps) {
        return false;
      }
    }
    if (visibility_flag & OB_EMPTY_IMAGE_HIDE_FRONT) {
      if (dot > -eps) {
        return false;
      }
    }
  }

  if (visibility_flag & OB_EMPTY_IMAGE_HIDE_NON_AXIS_ALIGNED) {
    float3 proj, ob_z_axis;
    normalize_v3_v3(ob_z_axis, ob->object_to_world[2]);
    project_plane_v3_v3v3(proj, ob_z_axis, rv3d->viewinv[2]);
    const float proj_length_sq = len_squared_v3(proj);
    if (proj_length_sq > 1e-5f) {
      return false;
    }
  }

  return true;
}

bool BKE_object_minmax_empty_drawtype(const Object *ob, float r_min[3], float r_max[3])
{
  BLI_assert(ob->type == OB_EMPTY);
  float3 min(0), max(0);

  bool ok = false;
  const float radius = ob->empty_drawsize;

  switch (ob->empty_drawtype) {
    case OB_ARROWS: {
      max = float3(radius);
      ok = true;
      break;
    }
    case OB_PLAINAXES:
    case OB_CUBE:
    case OB_EMPTY_SPHERE: {
      min = float3(-radius);
      max = float3(radius);
      ok = true;
      break;
    }
    case OB_CIRCLE: {
      max[0] = max[2] = radius;
      min[0] = min[2] = -radius;
      ok = true;
      break;
    }
    case OB_SINGLE_ARROW: {
      max[2] = radius;
      ok = true;
      break;
    }
    case OB_EMPTY_CONE: {
      min = float3(-radius, 0.0f, -radius);
      max = float3(radius, radius * 2.0f, radius);
      ok = true;
      break;
    }
    case OB_EMPTY_IMAGE: {
      const float *ofs = ob->ima_ofs;
      /* NOTE: this is the best approximation that can be calculated without loading the image. */
      min[0] = ofs[0] * radius;
      min[1] = ofs[1] * radius;
      max[0] = radius + (ofs[0] * radius);
      max[1] = radius + (ofs[1] * radius);
      /* Since the image aspect can shrink the bounds towards the object origin,
       * adjust the min/max to account for that. */
      for (int i = 0; i < 2; i++) {
        CLAMP_MAX(min[i], 0.0f);
        CLAMP_MIN(max[i], 0.0f);
      }
      ok = true;
      break;
    }
  }

  if (ok) {
    copy_v3_v3(r_min, min);
    copy_v3_v3(r_max, max);
  }
  return ok;
}

bool BKE_object_minmax_dupli(Depsgraph *depsgraph,
                             Scene *scene,
                             Object *ob,
                             float r_min[3],
                             float r_max[3],
                             const bool use_hidden)
{
  bool ok = false;
  if ((ob->transflag & OB_DUPLI) == 0 && ob->runtime.geometry_set_eval == nullptr) {
    return ok;
  }

  ListBase *lb = object_duplilist(depsgraph, scene, ob);
  LISTBASE_FOREACH (DupliObject *, dob, lb) {
    if (((use_hidden == false) && (dob->no_draw != 0)) || dob->ob_data == nullptr) {
      /* pass */
    }
    else {
      Object temp_ob = blender::dna::shallow_copy(*dob->ob);
      /* Do not modify the original bounding-box. */
      temp_ob.runtime.bb = nullptr;
      BKE_object_replace_data_on_shallow_copy(&temp_ob, dob->ob_data);
      const BoundBox *bb = BKE_object_boundbox_get(&temp_ob);

      if (bb) {
        int i;
        for (i = 0; i < 8; i++) {
          float3 vec;
          mul_v3_m4v3(vec, dob->mat, bb->vec[i]);
          minmax_v3v3_v3(r_min, r_max, vec);
        }

        ok = true;
      }

      MEM_SAFE_FREE(temp_ob.runtime.bb);
    }
  }
  free_object_duplilist(lb); /* does restore */

  return ok;
}

struct GPencilStrokePointIterData {
  const float (*obmat)[4];

  void (*point_func_cb)(const float co[3], void *user_data);
  void *user_data;
};

static void foreach_display_point_gpencil_stroke_fn(bGPDlayer * /*layer*/,
                                                    bGPDframe * /*frame*/,
                                                    bGPDstroke *stroke,
                                                    void *thunk)
{
  GPencilStrokePointIterData *iter_data = (GPencilStrokePointIterData *)thunk;
  {
    bGPDspoint *pt;
    int i;
    for (i = 0, pt = stroke->points; i < stroke->totpoints; i++, pt++) {
      float3 co;
      mul_v3_m4v3(co, iter_data->obmat, &pt->x);
      iter_data->point_func_cb(co, iter_data->user_data);
    }
  }
}

void BKE_object_foreach_display_point(Object *ob,
                                      const float obmat[4][4],
                                      void (*func_cb)(const float[3], void *),
                                      void *user_data)
{
  /* TODO: point-cloud and curves object support. */
  const Mesh *mesh_eval = BKE_object_get_evaluated_mesh(ob);
  float3 co;

  if (mesh_eval != nullptr) {
    const Span<float3> positions = mesh_eval->vert_positions();
    for (const int i : positions.index_range()) {
      mul_v3_m4v3(co, obmat, positions[i]);
      func_cb(co, user_data);
    }
  }
  else if (ob->type == OB_GPENCIL_LEGACY) {
    GPencilStrokePointIterData iter_data{};
    iter_data.obmat = obmat;
    iter_data.point_func_cb = func_cb;
    iter_data.user_data = user_data;

    BKE_gpencil_visible_stroke_iter(
        (bGPdata *)ob->data, nullptr, foreach_display_point_gpencil_stroke_fn, &iter_data);
  }
  else if (ob->runtime.curve_cache && ob->runtime.curve_cache->disp.first) {
    LISTBASE_FOREACH (DispList *, dl, &ob->runtime.curve_cache->disp) {
      const float *v3 = dl->verts;
      int totvert = dl->nr;
      int i;

      for (i = 0; i < totvert; i++, v3 += 3) {
        mul_v3_m4v3(co, obmat, v3);
        func_cb(co, user_data);
      }
    }
  }
}

void BKE_scene_foreach_display_point(Depsgraph *depsgraph,
                                     void (*func_cb)(const float[3], void *),
                                     void *user_data)
{
  DEGObjectIterSettings deg_iter_settings{};
  deg_iter_settings.depsgraph = depsgraph;
  deg_iter_settings.flags = DEG_ITER_OBJECT_FLAG_LINKED_DIRECTLY | DEG_ITER_OBJECT_FLAG_VISIBLE |
                            DEG_ITER_OBJECT_FLAG_DUPLI;
  DEG_OBJECT_ITER_BEGIN (&deg_iter_settings, ob) {
    if ((ob->base_flag & BASE_SELECTED) != 0) {
      BKE_object_foreach_display_point(ob, ob->object_to_world, func_cb, user_data);
    }
  }
  DEG_OBJECT_ITER_END;
}

/** \} */

/* -------------------------------------------------------------------- */
/** \name Object Transform Channels (Backup/Restore)
 * \{ */

/**
 * See struct members from #Object in DNA_object_types.h
 */
struct ObTfmBack {
  float loc[3], dloc[3];
  float scale[3], dscale[3];
  float rot[3], drot[3];
  float quat[4], dquat[4];
  float rotAxis[3], drotAxis[3];
  float rotAngle, drotAngle;
  float obmat[4][4];
  float parentinv[4][4];
  float constinv[4][4];
  float imat[4][4];
};

void *BKE_object_tfm_backup(Object *ob)
{
  ObTfmBack *obtfm = (ObTfmBack *)MEM_mallocN(sizeof(ObTfmBack), "ObTfmBack");
  copy_v3_v3(obtfm->loc, ob->loc);
  copy_v3_v3(obtfm->dloc, ob->dloc);
  copy_v3_v3(obtfm->scale, ob->scale);
  copy_v3_v3(obtfm->dscale, ob->dscale);
  copy_v3_v3(obtfm->rot, ob->rot);
  copy_v3_v3(obtfm->drot, ob->drot);
  copy_qt_qt(obtfm->quat, ob->quat);
  copy_qt_qt(obtfm->dquat, ob->dquat);
  copy_v3_v3(obtfm->rotAxis, ob->rotAxis);
  copy_v3_v3(obtfm->drotAxis, ob->drotAxis);
  obtfm->rotAngle = ob->rotAngle;
  obtfm->drotAngle = ob->drotAngle;
  copy_m4_m4(obtfm->obmat, ob->object_to_world);
  copy_m4_m4(obtfm->parentinv, ob->parentinv);
  copy_m4_m4(obtfm->constinv, ob->constinv);
  copy_m4_m4(obtfm->imat, ob->world_to_object);

  return (void *)obtfm;
}

void BKE_object_tfm_restore(Object *ob, void *obtfm_pt)
{
  ObTfmBack *obtfm = (ObTfmBack *)obtfm_pt;
  copy_v3_v3(ob->loc, obtfm->loc);
  copy_v3_v3(ob->dloc, obtfm->dloc);
  copy_v3_v3(ob->scale, obtfm->scale);
  copy_v3_v3(ob->dscale, obtfm->dscale);
  copy_v3_v3(ob->rot, obtfm->rot);
  copy_v3_v3(ob->drot, obtfm->drot);
  copy_qt_qt(ob->quat, obtfm->quat);
  copy_qt_qt(ob->dquat, obtfm->dquat);
  copy_v3_v3(ob->rotAxis, obtfm->rotAxis);
  copy_v3_v3(ob->drotAxis, obtfm->drotAxis);
  ob->rotAngle = obtfm->rotAngle;
  ob->drotAngle = obtfm->drotAngle;
  copy_m4_m4(ob->object_to_world, obtfm->obmat);
  copy_m4_m4(ob->parentinv, obtfm->parentinv);
  copy_m4_m4(ob->constinv, obtfm->constinv);
  copy_m4_m4(ob->world_to_object, obtfm->imat);
}

/** \} */

/* -------------------------------------------------------------------- */
/** \name Object Evaluation/Update API
 * \{ */

void BKE_object_handle_update_ex(Depsgraph *depsgraph,
                                 Scene *scene,
                                 Object *ob,
                                 RigidBodyWorld *rbw)
{
  const ID *object_data = (ID *)ob->data;
  const bool recalc_object = (ob->id.recalc & ID_RECALC_ALL) != 0;
  const bool recalc_data = (object_data != nullptr) ?
                               ((object_data->recalc & ID_RECALC_ALL) != 0) :
                               false;
  if (!recalc_object && !recalc_data) {
    return;
  }
  /* Speed optimization for animation lookups. */
  if (ob->pose != nullptr) {
    BKE_pose_channels_hash_ensure(ob->pose);
    if (ob->pose->flag & POSE_CONSTRAINTS_NEED_UPDATE_FLAGS) {
      BKE_pose_update_constraint_flags(ob->pose);
    }
  }
  if (recalc_data) {
    if (ob->type == OB_ARMATURE) {
      /* this happens for reading old files and to match library armatures
       * with poses we do it ahead of BKE_object_where_is_calc to ensure animation
       * is evaluated on the rebuilt pose, otherwise we get incorrect poses
       * on file load */
      if (ob->pose == nullptr || (ob->pose->flag & POSE_RECALC)) {
        /* No need to pass `bmain` here, we assume we do not need to rebuild DEG from here. */
        BKE_pose_rebuild(nullptr, ob, (bArmature *)ob->data, true);
      }
    }
  }
  /* XXX new animsys warning: depsgraph tag ID_RECALC_GEOMETRY should not skip drivers,
   * which is only in BKE_object_where_is_calc now */
  /* XXX: should this case be ID_RECALC_TRANSFORM instead? */
  if (recalc_object || recalc_data) {
    if (G.debug & G_DEBUG_DEPSGRAPH_EVAL) {
      printf("recalcob %s\n", ob->id.name + 2);
    }
    BKE_object_where_is_calc_ex(depsgraph, scene, rbw, ob, nullptr);
  }

  if (recalc_data) {
    BKE_object_handle_data_update(depsgraph, scene, ob);
  }
}

void BKE_object_handle_update(Depsgraph *depsgraph, Scene *scene, Object *ob)
{
  BKE_object_handle_update_ex(depsgraph, scene, ob, nullptr);
}

void BKE_object_sculpt_data_create(Object *ob)
{
  BLI_assert((ob->sculpt == nullptr) && (ob->mode & OB_MODE_ALL_SCULPT));
  ob->sculpt = MEM_new<SculptSession>(__func__);
  ob->sculpt->mode_type = (eObjectMode)ob->mode;
}

bool BKE_object_obdata_texspace_get(Object *ob,
                                    char **r_texspace_flag,
                                    float **r_texspace_location,
                                    float **r_texspace_size)
{
  if (ob->data == nullptr) {
    return false;
  }

  switch (GS(((ID *)ob->data)->name)) {
    case ID_ME: {
      BKE_mesh_texspace_get_reference(
          (Mesh *)ob->data, r_texspace_flag, r_texspace_location, r_texspace_size);
      break;
    }
    case ID_CU_LEGACY: {
      Curve *cu = (Curve *)ob->data;
      BKE_curve_texspace_ensure(cu);
      if (r_texspace_flag) {
        *r_texspace_flag = &cu->texspace_flag;
      }
      if (r_texspace_location) {
        *r_texspace_location = cu->texspace_location;
      }
      if (r_texspace_size) {
        *r_texspace_size = cu->texspace_size;
      }
      break;
    }
    case ID_MB: {
      MetaBall *mb = (MetaBall *)ob->data;
      if (r_texspace_flag) {
        *r_texspace_flag = &mb->texspace_flag;
      }
      if (r_texspace_location) {
        *r_texspace_location = mb->texspace_location;
      }
      if (r_texspace_size) {
        *r_texspace_size = mb->texspace_size;
      }
      break;
    }
    default:
      return false;
  }
  return true;
}

Mesh *BKE_object_get_evaluated_mesh_no_subsurf(const Object *object)
{
  /* First attempt to retrieve the evaluated mesh from the evaluated geometry set. Most
   * object types either store it there or add a reference to it if it's owned elsewhere. */
  GeometrySet *geometry_set_eval = object->runtime.geometry_set_eval;
  if (geometry_set_eval) {
    /* Some areas expect to be able to modify the evaluated mesh in limited ways. Theoretically
     * this should be avoided, or at least protected with a lock, so a const mesh could be returned
     * from this function. We use a const_cast instead of #get_mesh_for_write, because that might
     * result in a copy of the mesh when it is shared. */
    Mesh *mesh = const_cast<Mesh *>(geometry_set_eval->get_mesh_for_read());
    if (mesh) {
      return mesh;
    }
  }

  /* Some object types do not yet add the evaluated mesh to an evaluated geometry set, if they do
   * not support evaluating to multiple data types. Eventually this should be removed, when all
   * object types use #geometry_set_eval. */
  ID *data_eval = object->runtime.data_eval;
  if (data_eval && GS(data_eval->name) == ID_ME) {
    return reinterpret_cast<Mesh *>(data_eval);
  }

  return nullptr;
}

Mesh *BKE_object_get_evaluated_mesh(const Object *object)
{
  Mesh *mesh = BKE_object_get_evaluated_mesh_no_subsurf(object);
  if (!mesh) {
    return nullptr;
  }

  if (object->data && GS(((const ID *)object->data)->name) == ID_ME) {
    mesh = BKE_mesh_wrapper_ensure_subdivision(mesh);
  }

  return mesh;
}

Mesh *BKE_object_get_pre_modified_mesh(const Object *object)
{
  if (object->type == OB_MESH && object->runtime.data_orig != nullptr) {
    BLI_assert(object->id.tag & LIB_TAG_COPIED_ON_WRITE);
    BLI_assert(object->id.orig_id != nullptr);
    BLI_assert(object->runtime.data_orig->orig_id == ((Object *)object->id.orig_id)->data);
    Mesh *result = (Mesh *)object->runtime.data_orig;
    BLI_assert((result->id.tag & LIB_TAG_COPIED_ON_WRITE) != 0);
    BLI_assert((result->id.tag & LIB_TAG_COPIED_ON_WRITE_EVAL_RESULT) == 0);
    return result;
  }
  BLI_assert((object->id.tag & LIB_TAG_COPIED_ON_WRITE) == 0);
  return (Mesh *)object->data;
}

Mesh *BKE_object_get_original_mesh(const Object *object)
{
  Mesh *result = nullptr;
  if (object->id.orig_id == nullptr) {
    BLI_assert((object->id.tag & LIB_TAG_COPIED_ON_WRITE) == 0);
    result = (Mesh *)object->data;
  }
  else {
    BLI_assert((object->id.tag & LIB_TAG_COPIED_ON_WRITE) != 0);
    result = (Mesh *)((Object *)object->id.orig_id)->data;
  }
  BLI_assert(result != nullptr);
  BLI_assert((result->id.tag & (LIB_TAG_COPIED_ON_WRITE | LIB_TAG_COPIED_ON_WRITE_EVAL_RESULT)) ==
             0);
  return result;
}

Mesh *BKE_object_get_editmesh_eval_final(const Object *object)
{
  BLI_assert(!DEG_is_original_id(&object->id));
  BLI_assert(object->type == OB_MESH);

  const Mesh *mesh = static_cast<const Mesh *>(object->data);
  if (mesh->edit_mesh == nullptr) {
    /* Happens when requesting material of evaluated 3d font object: the evaluated object get
     * converted to mesh, and it does not have edit mesh. */
    return nullptr;
  }

  return reinterpret_cast<Mesh *>(object->runtime.data_eval);
}

Mesh *BKE_object_get_editmesh_eval_cage(const Object *object)
{
  BLI_assert(!DEG_is_original_id(&object->id));
  BLI_assert(object->type == OB_MESH);

  const Mesh *mesh = static_cast<const Mesh *>(object->data);
  BLI_assert(mesh->edit_mesh != nullptr);
  UNUSED_VARS_NDEBUG(mesh);

  return object->runtime.editmesh_eval_cage;
}

Lattice *BKE_object_get_lattice(const Object *object)
{
  ID *data = (ID *)object->data;
  if (data == nullptr || GS(data->name) != ID_LT) {
    return nullptr;
  }

  Lattice *lt = (Lattice *)data;
  if (lt->editlatt) {
    return lt->editlatt->latt;
  }

  return lt;
}

Lattice *BKE_object_get_evaluated_lattice(const Object *object)
{
  ID *data_eval = object->runtime.data_eval;

  if (data_eval == nullptr || GS(data_eval->name) != ID_LT) {
    return nullptr;
  }

  Lattice *lt_eval = (Lattice *)data_eval;
  if (lt_eval->editlatt) {
    return lt_eval->editlatt->latt;
  }

  return lt_eval;
}

/** \} */

/* -------------------------------------------------------------------- */
/** \name Object Point Cache
 * \{ */

static int pc_cmp(const void *a, const void *b)
{
  const LinkData *ad = (const LinkData *)a, *bd = (const LinkData *)b;
  if (POINTER_AS_INT(ad->data) > POINTER_AS_INT(bd->data)) {
    return 1;
  }

  return 0;
}

/* TODO: Review the usages of this function, currently with COW it will be called for orig object
 * and then again for COW copies of it, think this is bad since there is no guarantee that we get
 * the same stack index in both cases? Order is important since this index is used for filenames on
 * disk. */
int BKE_object_insert_ptcache(Object *ob)
{
  LinkData *link = nullptr;
  int i = 0;

  BLI_listbase_sort(&ob->pc_ids, pc_cmp);

  for (link = (LinkData *)ob->pc_ids.first, i = 0; link; link = link->next, i++) {
    int index = POINTER_AS_INT(link->data);

    if (i < index) {
      break;
    }
  }

  link = MEM_cnew<LinkData>("PCLink");
  link->data = POINTER_FROM_INT(i);
  BLI_addtail(&ob->pc_ids, link);

  return i;
}

static int pc_findindex(ListBase *listbase, int index)
{
  int number = 0;

  if (listbase == nullptr) {
    return -1;
  }

  LinkData *link = (LinkData *)listbase->first;
  while (link) {
    if (POINTER_AS_INT(link->data) == index) {
      return number;
    }

    number++;
    link = link->next;
  }

  return -1;
}

void BKE_object_delete_ptcache(Object *ob, int index)
{
  int list_index = pc_findindex(&ob->pc_ids, index);
  LinkData *link = (LinkData *)BLI_findlink(&ob->pc_ids, list_index);
  BLI_freelinkN(&ob->pc_ids, link);
}

/** \} */

/* -------------------------------------------------------------------- */
/** \name Object Data Shape Key Insert
 * \{ */

/** Mesh */
static KeyBlock *insert_meshkey(Main *bmain, Object *ob, const char *name, const bool from_mix)
{
  Mesh *me = (Mesh *)ob->data;
  Key *key = me->key;
  KeyBlock *kb;
  int newkey = 0;

  if (key == nullptr) {
    key = me->key = BKE_key_add(bmain, (ID *)me);
    key->type = KEY_RELATIVE;
    newkey = 1;
  }

  if (newkey || from_mix == false) {
    /* create from mesh */
    kb = BKE_keyblock_add_ctime(key, name, false);
    BKE_keyblock_convert_from_mesh(me, key, kb);
  }
  else {
    /* copy from current values */
    int totelem;
    float *data = BKE_key_evaluate_object(ob, &totelem);

    /* create new block with prepared data */
    kb = BKE_keyblock_add_ctime(key, name, false);
    kb->data = data;
    kb->totelem = totelem;
  }

  return kb;
}
/** Lattice */
static KeyBlock *insert_lattkey(Main *bmain, Object *ob, const char *name, const bool from_mix)
{
  Lattice *lt = (Lattice *)ob->data;
  Key *key = lt->key;
  KeyBlock *kb;
  int newkey = 0;

  if (key == nullptr) {
    key = lt->key = BKE_key_add(bmain, (ID *)lt);
    key->type = KEY_RELATIVE;
    newkey = 1;
  }

  if (newkey || from_mix == false) {
    kb = BKE_keyblock_add_ctime(key, name, false);
    if (!newkey) {
      KeyBlock *basekb = (KeyBlock *)key->block.first;
      kb->data = MEM_dupallocN(basekb->data);
      kb->totelem = basekb->totelem;
    }
    else {
      BKE_keyblock_convert_from_lattice(lt, kb);
    }
  }
  else {
    /* copy from current values */
    int totelem;
    float *data = BKE_key_evaluate_object(ob, &totelem);

    /* create new block with prepared data */
    kb = BKE_keyblock_add_ctime(key, name, false);
    kb->totelem = totelem;
    kb->data = data;
  }

  return kb;
}
/** Curve */
static KeyBlock *insert_curvekey(Main *bmain, Object *ob, const char *name, const bool from_mix)
{
  Curve *cu = (Curve *)ob->data;
  Key *key = cu->key;
  KeyBlock *kb;
  ListBase *lb = BKE_curve_nurbs_get(cu);
  int newkey = 0;

  if (key == nullptr) {
    key = cu->key = BKE_key_add(bmain, (ID *)cu);
    key->type = KEY_RELATIVE;
    newkey = 1;
  }

  if (newkey || from_mix == false) {
    /* create from curve */
    kb = BKE_keyblock_add_ctime(key, name, false);
    if (!newkey) {
      KeyBlock *basekb = (KeyBlock *)key->block.first;
      kb->data = MEM_dupallocN(basekb->data);
      kb->totelem = basekb->totelem;
    }
    else {
      BKE_keyblock_convert_from_curve(cu, kb, lb);
    }
  }
  else {
    /* copy from current values */
    int totelem;
    float *data = BKE_key_evaluate_object(ob, &totelem);

    /* create new block with prepared data */
    kb = BKE_keyblock_add_ctime(key, name, false);
    kb->totelem = totelem;
    kb->data = data;
  }

  return kb;
}

/** \} */

/* -------------------------------------------------------------------- */
/** \name Object Shape Key API
 * \{ */

KeyBlock *BKE_object_shapekey_insert(Main *bmain,
                                     Object *ob,
                                     const char *name,
                                     const bool from_mix)
{
  KeyBlock *key = nullptr;

  switch (ob->type) {
    case OB_MESH:
      key = insert_meshkey(bmain, ob, name, from_mix);
      break;
    case OB_CURVES_LEGACY:
    case OB_SURF:
      key = insert_curvekey(bmain, ob, name, from_mix);
      break;
    case OB_LATTICE:
      key = insert_lattkey(bmain, ob, name, from_mix);
      break;
    default:
      break;
  }

  /* Set the first active when none is set when called from RNA. */
  if (key != nullptr) {
    if (ob->shapenr <= 0) {
      ob->shapenr = 1;
    }
  }

  return key;
}

bool BKE_object_shapekey_free(Main *bmain, Object *ob)
{
  Key **key_p, *key;

  key_p = BKE_key_from_object_p(ob);
  if (ELEM(nullptr, key_p, *key_p)) {
    return false;
  }

  key = *key_p;
  *key_p = nullptr;

  BKE_id_free_us(bmain, key);

  return true;
}

bool BKE_object_shapekey_remove(Main *bmain, Object *ob, KeyBlock *kb)
{
  Key *key = BKE_key_from_object(ob);
  short kb_index;

  if (key == nullptr) {
    return false;
  }

  kb_index = BLI_findindex(&key->block, kb);
  BLI_assert(kb_index != -1);

  LISTBASE_FOREACH (KeyBlock *, rkb, &key->block) {
    if (rkb->relative == kb_index) {
      /* remap to the 'Basis' */
      rkb->relative = 0;
    }
    else if (rkb->relative >= kb_index) {
      /* Fix positional shift of the keys when kb is deleted from the list */
      rkb->relative -= 1;
    }
  }

  BLI_remlink(&key->block, kb);
  key->totkey--;
  if (key->refkey == kb) {
    key->refkey = (KeyBlock *)key->block.first;

    if (key->refkey) {
      /* apply new basis key on original data */
      switch (ob->type) {
        case OB_MESH: {
          Mesh *mesh = (Mesh *)ob->data;
          MutableSpan<float3> positions = mesh->vert_positions_for_write();
          BKE_keyblock_convert_to_mesh(
              key->refkey, reinterpret_cast<float(*)[3]>(positions.data()), mesh->totvert);
          break;
        }
        case OB_CURVES_LEGACY:
        case OB_SURF:
          BKE_keyblock_convert_to_curve(
              key->refkey, (Curve *)ob->data, BKE_curve_nurbs_get((Curve *)ob->data));
          break;
        case OB_LATTICE:
          BKE_keyblock_convert_to_lattice(key->refkey, (Lattice *)ob->data);
          break;
      }
    }
  }

  if (kb->data) {
    MEM_freeN(kb->data);
  }
  MEM_freeN(kb);

  /* Unset active when all are freed. */
  if (BLI_listbase_is_empty(&key->block)) {
    ob->shapenr = 0;
  }
  else if (ob->shapenr > 1) {
    ob->shapenr--;
  }

  if (key->totkey == 0) {
    BKE_object_shapekey_free(bmain, ob);
  }

  return true;
}

/** \} */

/* -------------------------------------------------------------------- */
/** \name Object Query API
 * \{ */

bool BKE_object_parent_loop_check(const Object *par, const Object *ob)
{
  /* test if 'ob' is a parent somewhere in par's parents */
  if (par == nullptr) {
    return false;
  }
  if (ob == par) {
    return true;
  }
  return BKE_object_parent_loop_check(par->parent, ob);
}

bool BKE_object_flag_test_recursive(const Object *ob, short flag)
{
  if (ob->flag & flag) {
    return true;
  }
  if (ob->parent) {
    return BKE_object_flag_test_recursive(ob->parent, flag);
  }

  return false;
}

bool BKE_object_is_child_recursive(const Object *ob_parent, const Object *ob_child)
{
  for (ob_child = ob_child->parent; ob_child; ob_child = ob_child->parent) {
    if (ob_child == ob_parent) {
      return true;
    }
  }
  return false;
}

int BKE_object_is_modified(Scene *scene, Object *ob)
{
  /* Always test on original object since evaluated object may no longer
   * have shape keys or modifiers that were used to evaluate it. */
  ob = DEG_get_original_object(ob);

  int flag = 0;

  if (BKE_key_from_object(ob)) {
    flag |= eModifierMode_Render | eModifierMode_Realtime;
  }
  else {
    ModifierData *md;
    VirtualModifierData virtualModifierData;
    /* cloth */
    for (md = BKE_modifiers_get_virtual_modifierlist(ob, &virtualModifierData);
         md && (flag != (eModifierMode_Render | eModifierMode_Realtime));
         md = md->next)
    {
      if ((flag & eModifierMode_Render) == 0 &&
          BKE_modifier_is_enabled(scene, md, eModifierMode_Render)) {
        flag |= eModifierMode_Render;
      }

      if ((flag & eModifierMode_Realtime) == 0 &&
          BKE_modifier_is_enabled(scene, md, eModifierMode_Realtime))
      {
        flag |= eModifierMode_Realtime;
      }
    }
  }

  return flag;
}

bool BKE_object_moves_in_time(const Object *object, bool recurse_parent)
{
  /* If object has any sort of animation data assume it is moving. */
  if (BKE_animdata_id_is_animated(&object->id)) {
    return true;
  }
  if (!BLI_listbase_is_empty(&object->constraints)) {
    return true;
  }
  if (recurse_parent && object->parent != nullptr) {
    return BKE_object_moves_in_time(object->parent, true);
  }
  return false;
}

static bool object_moves_in_time(const Object *object)
{
  return BKE_object_moves_in_time(object, true);
}

static bool object_deforms_in_time(Object *object)
{
  if (BKE_key_from_object(object) != nullptr) {
    return true;
  }
  if (!BLI_listbase_is_empty(&object->modifiers)) {
    return true;
  }
  return object_moves_in_time(object);
}

static bool constructive_modifier_is_deform_modified(Object *ob, ModifierData *md)
{
  /* TODO(sergey): Consider generalizing this a bit so all modifier logic
   * is concentrated in MOD_{modifier}.c file,
   */
  if (md->type == eModifierType_Array) {
    ArrayModifierData *amd = (ArrayModifierData *)md;
    /* TODO(sergey): Check if curve is deformed. */
    return (amd->start_cap != nullptr && object_moves_in_time(amd->start_cap)) ||
           (amd->end_cap != nullptr && object_moves_in_time(amd->end_cap)) ||
           (amd->curve_ob != nullptr && object_moves_in_time(amd->curve_ob)) ||
           (amd->offset_ob != nullptr && object_moves_in_time(amd->offset_ob));
  }
  if (md->type == eModifierType_Mirror) {
    MirrorModifierData *mmd = (MirrorModifierData *)md;
    return mmd->mirror_ob != nullptr &&
           (object_moves_in_time(mmd->mirror_ob) || object_moves_in_time(ob));
  }
  if (md->type == eModifierType_Screw) {
    ScrewModifierData *smd = (ScrewModifierData *)md;
    return smd->ob_axis != nullptr && object_moves_in_time(smd->ob_axis);
  }
  if (md->type == eModifierType_MeshSequenceCache) {
    /* NOTE: Not ideal because it's unknown whether topology changes or not.
     * This will be detected later, so by assuming it's only deformation
     * going on here we allow baking deform-only mesh to Alembic and have
     * proper motion blur after that.
     */
    return true;
  }
  if (md->type == eModifierType_Nodes) {
    /* Not ideal for performance to always assume this is animated,
     * but hard to detect in general. The better long term solution is likely
     * to replace BKE_object_is_deform_modified by a test if the object was
     * modified by the depsgraph when changing frames. */
    return true;
  }
  return false;
}

static bool modifiers_has_animation_check(const Object *ob)
{
  /* TODO(sergey): This is a bit code duplication with depsgraph, but
   * would be nicer to solve this as a part of new dependency graph
   * work, so we avoid conflicts and so.
   */
  if (ob->adt != nullptr) {
    AnimData *adt = ob->adt;
    if (adt->action != nullptr) {
      LISTBASE_FOREACH (FCurve *, fcu, &adt->action->curves) {
        if (fcu->rna_path && strstr(fcu->rna_path, "modifiers[")) {
          return true;
        }
      }
    }
    LISTBASE_FOREACH (FCurve *, fcu, &adt->drivers) {
      if (fcu->rna_path && strstr(fcu->rna_path, "modifiers[")) {
        return true;
      }
    }
  }
  return false;
}

int BKE_object_is_deform_modified(Scene *scene, Object *ob)
{
  /* Always test on original object since evaluated object may no longer
   * have shape keys or modifiers that were used to evaluate it. */
  ob = DEG_get_original_object(ob);

  ModifierData *md;
  VirtualModifierData virtualModifierData;
  int flag = 0;
  const bool is_modifier_animated = modifiers_has_animation_check(ob);

  if (BKE_key_from_object(ob)) {
    flag |= eModifierMode_Realtime | eModifierMode_Render;
  }

  if (ob->type == OB_CURVES_LEGACY) {
    Curve *cu = (Curve *)ob->data;
    if (cu->taperobj != nullptr && object_deforms_in_time(cu->taperobj)) {
      flag |= eModifierMode_Realtime | eModifierMode_Render;
    }
  }

  /* cloth */
  for (md = BKE_modifiers_get_virtual_modifierlist(ob, &virtualModifierData);
       md && (flag != (eModifierMode_Render | eModifierMode_Realtime));
       md = md->next)
  {
    const ModifierTypeInfo *mti = BKE_modifier_get_info((const ModifierType)md->type);
    bool can_deform = mti->type == eModifierTypeType_OnlyDeform || is_modifier_animated;

    if (!can_deform) {
      can_deform = constructive_modifier_is_deform_modified(ob, md);
    }

    if (can_deform) {
      if (!(flag & eModifierMode_Render) &&
          BKE_modifier_is_enabled(scene, md, eModifierMode_Render)) {
        flag |= eModifierMode_Render;
      }

      if (!(flag & eModifierMode_Realtime) &&
          BKE_modifier_is_enabled(scene, md, eModifierMode_Realtime)) {
        flag |= eModifierMode_Realtime;
      }
    }
  }

  return flag;
}

int BKE_object_scenes_users_get(Main *bmain, Object *ob)
{
  int num_scenes = 0;
  LISTBASE_FOREACH (Scene *, scene, &bmain->scenes) {
    if (BKE_collection_has_object_recursive(scene->master_collection, ob)) {
      num_scenes++;
    }
  }
  return num_scenes;
}

MovieClip *BKE_object_movieclip_get(Scene *scene, Object *ob, bool use_default)
{
  MovieClip *clip = use_default ? scene->clip : nullptr;
  bConstraint *con = (bConstraint *)ob->constraints.first, *scon = nullptr;

  while (con) {
    if (con->type == CONSTRAINT_TYPE_CAMERASOLVER) {
      if (scon == nullptr || (scon->flag & CONSTRAINT_OFF)) {
        scon = con;
      }
    }

    con = con->next;
  }

  if (scon) {
    bCameraSolverConstraint *solver = (bCameraSolverConstraint *)scon->data;
    if ((solver->flag & CAMERASOLVER_ACTIVECLIP) == 0) {
      clip = solver->clip;
    }
    else {
      clip = scene->clip;
    }
  }

  return clip;
}

bool BKE_object_supports_material_slots(Object *ob)
{
  return ELEM(ob->type,
              OB_MESH,
              OB_CURVES_LEGACY,
              OB_SURF,
              OB_FONT,
              OB_MBALL,
              OB_CURVES,
              OB_POINTCLOUD,
              OB_VOLUME,
              OB_GPENCIL_LEGACY,
              OB_GREASE_PENCIL);
}

/** \} */

/* -------------------------------------------------------------------- */
/** \name Object Runtime
 * \{ */

void BKE_object_runtime_reset(Object *object)
{
  memset(&object->runtime, 0, sizeof(object->runtime));
}

void BKE_object_runtime_reset_on_copy(Object *object, const int /*flag*/)
{
  Object_Runtime *runtime = &object->runtime;
  runtime->data_eval = nullptr;
  runtime->gpd_eval = nullptr;
  runtime->mesh_deform_eval = nullptr;
  runtime->curve_cache = nullptr;
  runtime->object_as_temp_mesh = nullptr;
  runtime->pose_backup = nullptr;
  runtime->object_as_temp_curve = nullptr;
  runtime->geometry_set_eval = nullptr;

  runtime->crazyspace_deform_imats = nullptr;
  runtime->crazyspace_deform_cos = nullptr;
}

void BKE_object_runtime_free_data(Object *object)
{
  /* Currently this is all that's needed. */
  BKE_object_free_derived_caches(object);

  BKE_object_runtime_reset(object);
}

/** \} */

/* -------------------------------------------------------------------- */
/** \name Object Relationships
 * \{ */

/**
 * Find an associated armature object.
 */
static Object *obrel_armature_find(Object *ob)
{
  Object *ob_arm = nullptr;

  if (ob->parent && ob->partype == PARSKEL && ob->parent->type == OB_ARMATURE) {
    ob_arm = ob->parent;
  }
  else {
    ModifierData *mod;
    for (mod = (ModifierData *)ob->modifiers.first; mod; mod = mod->next) {
      if (mod->type == eModifierType_Armature) {
        ob_arm = ((ArmatureModifierData *)mod)->object;
      }
    }
  }

  return ob_arm;
}

static bool obrel_list_test(Object *ob)
{
  return ob && !(ob->id.tag & LIB_TAG_DOIT);
}

static void obrel_list_add(LinkNode **links, Object *ob)
{
  BLI_linklist_prepend(links, ob);
  ob->id.tag |= LIB_TAG_DOIT;
}

LinkNode *BKE_object_relational_superset(const Scene *scene,
                                         ViewLayer *view_layer,
                                         eObjectSet objectSet,
                                         eObRelationTypes includeFilter)
{
  LinkNode *links = nullptr;

  /* Remove markers from all objects */
  BKE_view_layer_synced_ensure(scene, view_layer);
  LISTBASE_FOREACH (Base *, base, BKE_view_layer_object_bases_get(view_layer)) {
    base->object->id.tag &= ~LIB_TAG_DOIT;
  }

  /* iterate over all selected and visible objects */
  LISTBASE_FOREACH (Base *, base, BKE_view_layer_object_bases_get(view_layer)) {
    if (objectSet == OB_SET_ALL) {
      /* as we get all anyways just add it */
      Object *ob = base->object;
      obrel_list_add(&links, ob);
    }
    else {
      if ((objectSet == OB_SET_SELECTED && BASE_SELECTED_EDITABLE(((View3D *)nullptr), base)) ||
          (objectSet == OB_SET_VISIBLE && BASE_EDITABLE(((View3D *)nullptr), base)))
      {
        Object *ob = base->object;

        if (obrel_list_test(ob)) {
          obrel_list_add(&links, ob);
        }

        /* parent relationship */
        if (includeFilter & (OB_REL_PARENT | OB_REL_PARENT_RECURSIVE)) {
          Object *parent = ob->parent;
          if (obrel_list_test(parent)) {

            obrel_list_add(&links, parent);

            /* recursive parent relationship */
            if (includeFilter & OB_REL_PARENT_RECURSIVE) {
              parent = parent->parent;
              while (obrel_list_test(parent)) {

                obrel_list_add(&links, parent);
                parent = parent->parent;
              }
            }
          }
        }

        /* child relationship */
        if (includeFilter & (OB_REL_CHILDREN | OB_REL_CHILDREN_RECURSIVE)) {
          LISTBASE_FOREACH (Base *, local_base, BKE_view_layer_object_bases_get(view_layer)) {
            if (BASE_EDITABLE(((View3D *)nullptr), local_base)) {

              Object *child = local_base->object;
              if (obrel_list_test(child)) {
                if ((includeFilter & OB_REL_CHILDREN_RECURSIVE &&
                     BKE_object_is_child_recursive(ob, child)) ||
                    (includeFilter & OB_REL_CHILDREN && child->parent && child->parent == ob))
                {
                  obrel_list_add(&links, child);
                }
              }
            }
          }
        }

        /* include related armatures */
        if (includeFilter & OB_REL_MOD_ARMATURE) {
          Object *arm = obrel_armature_find(ob);
          if (obrel_list_test(arm)) {
            obrel_list_add(&links, arm);
          }
        }
      }
    }
  }

  return links;
}

LinkNode *BKE_object_groups(Main *bmain, Scene *scene, Object *ob)
{
  LinkNode *collection_linknode = nullptr;
  Collection *collection = nullptr;
  while ((collection = BKE_collection_object_find(bmain, scene, collection, ob))) {
    BLI_linklist_prepend(&collection_linknode, collection);
  }

  return collection_linknode;
}

void BKE_object_groups_clear(Main *bmain, Scene *scene, Object *ob)
{
  Collection *collection = nullptr;
  while ((collection = BKE_collection_object_find(bmain, scene, collection, ob))) {
    BKE_collection_object_remove(bmain, collection, ob, false);
    DEG_id_tag_update(&collection->id, ID_RECALC_COPY_ON_WRITE);
  }
}

/** \} */

/* -------------------------------------------------------------------- */
/** \name Object KD-Tree
 * \{ */

KDTree_3d *BKE_object_as_kdtree(Object *ob, int *r_tot)
{
  KDTree_3d *tree = nullptr;
  uint tot = 0;

  switch (ob->type) {
    case OB_MESH: {
      Mesh *me = (Mesh *)ob->data;
      uint i;

      Mesh *me_eval = ob->runtime.mesh_deform_eval ? ob->runtime.mesh_deform_eval :
                                                     BKE_object_get_evaluated_mesh(ob);
      const int *index;

      if (me_eval && (index = (const int *)CustomData_get_layer(&me_eval->vdata, CD_ORIGINDEX))) {
        const Span<float3> positions = me->vert_positions();

        /* Tree over-allocates in case where some verts have #ORIGINDEX_NONE. */
        tot = 0;
        tree = BLI_kdtree_3d_new(positions.size());

        /* We don't how many verts from the DM we can use. */
        for (i = 0; i < positions.size(); i++) {
          if (index[i] != ORIGINDEX_NONE) {
            float co[3];
            mul_v3_m4v3(co, ob->object_to_world, positions[i]);
            BLI_kdtree_3d_insert(tree, index[i], co);
            tot++;
          }
        }
      }
      else {
        const Span<float3> positions = me->vert_positions();

        tot = positions.size();
        tree = BLI_kdtree_3d_new(tot);

        for (i = 0; i < tot; i++) {
          float co[3];
          mul_v3_m4v3(co, ob->object_to_world, positions[i]);
          BLI_kdtree_3d_insert(tree, i, co);
        }
      }

      BLI_kdtree_3d_balance(tree);
      break;
    }
    case OB_CURVES_LEGACY:
    case OB_SURF: {
      /* TODO: take deformation into account */
      Curve *cu = (Curve *)ob->data;
      uint i, a;

      Nurb *nu;

      tot = BKE_nurbList_verts_count_without_handles(&cu->nurb);
      tree = BLI_kdtree_3d_new(tot);
      i = 0;

      nu = (Nurb *)cu->nurb.first;
      while (nu) {
        if (nu->bezt) {
          BezTriple *bezt;

          bezt = nu->bezt;
          a = nu->pntsu;
          while (a--) {
            float co[3];
            mul_v3_m4v3(co, ob->object_to_world, bezt->vec[1]);
            BLI_kdtree_3d_insert(tree, i++, co);
            bezt++;
          }
        }
        else {
          BPoint *bp;

          bp = nu->bp;
          a = nu->pntsu * nu->pntsv;
          while (a--) {
            float co[3];
            mul_v3_m4v3(co, ob->object_to_world, bp->vec);
            BLI_kdtree_3d_insert(tree, i++, co);
            bp++;
          }
        }
        nu = nu->next;
      }

      BLI_kdtree_3d_balance(tree);
      break;
    }
    case OB_LATTICE: {
      /* TODO: take deformation into account */
      Lattice *lt = (Lattice *)ob->data;
      BPoint *bp;
      uint i;

      tot = lt->pntsu * lt->pntsv * lt->pntsw;
      tree = BLI_kdtree_3d_new(tot);
      i = 0;

      for (bp = lt->def; i < tot; bp++) {
        float co[3];
        mul_v3_m4v3(co, ob->object_to_world, bp->vec);
        BLI_kdtree_3d_insert(tree, i++, co);
      }

      BLI_kdtree_3d_balance(tree);
      break;
    }
  }

  *r_tot = tot;
  return tree;
}

/** \} */

/* -------------------------------------------------------------------- */
/** \name Object Modifier Utilities
 * \{ */

/**
 * Set "ignore cache" flag for all caches on this object.
 */
static void object_cacheIgnoreClear(Object *ob, int state)
{
  ListBase pidlist;
  BKE_ptcache_ids_from_object(&pidlist, ob, nullptr, 0);

  LISTBASE_FOREACH (PTCacheID *, pid, &pidlist) {
    if (pid->cache) {
      if (state) {
        pid->cache->flag |= PTCACHE_IGNORE_CLEAR;
      }
      else {
        pid->cache->flag &= ~PTCACHE_IGNORE_CLEAR;
      }
    }
  }

  BLI_freelistN(&pidlist);
}

bool BKE_object_modifier_update_subframe(Depsgraph *depsgraph,
                                         Scene *scene,
                                         Object *ob,
                                         bool update_mesh,
                                         int parent_recursion,
                                         float frame,
                                         int type)
{
  const bool flush_to_original = DEG_is_active(depsgraph);
  ModifierData *md = BKE_modifiers_findby_type(ob, (ModifierType)type);

  if (type == eModifierType_DynamicPaint) {
    DynamicPaintModifierData *pmd = (DynamicPaintModifierData *)md;

    /* if other is dynamic paint canvas, don't update */
    if (pmd && pmd->canvas) {
      return true;
    }
  }
  else if (type == eModifierType_Fluid) {
    FluidModifierData *fmd = (FluidModifierData *)md;

    if (fmd && (fmd->type & MOD_FLUID_TYPE_DOMAIN) != 0) {
      return true;
    }
  }

  /* if object has parents, update them too */
  if (parent_recursion) {
    int recursion = parent_recursion - 1;
    bool no_update = false;
    if (ob->parent) {
      no_update |= BKE_object_modifier_update_subframe(
          depsgraph, scene, ob->parent, false, recursion, frame, type);
    }
    if (ob->track) {
      no_update |= BKE_object_modifier_update_subframe(
          depsgraph, scene, ob->track, false, recursion, frame, type);
    }

    /* Skip sub-frame if object is parented to vertex of a dynamic paint canvas. */
    if (no_update && ELEM(ob->partype, PARVERT1, PARVERT3)) {
      return false;
    }

    /* also update constraint targets */
    LISTBASE_FOREACH (bConstraint *, con, &ob->constraints) {
      ListBase targets = {nullptr, nullptr};

      if (BKE_constraint_targets_get(con, &targets)) {
        LISTBASE_FOREACH (bConstraintTarget *, ct, &targets) {
          if (ct->tar) {
            BKE_object_modifier_update_subframe(
                depsgraph, scene, ct->tar, false, recursion, frame, type);
          }
        }
        /* free temp targets */
        BKE_constraint_targets_flush(con, &targets, false);
      }
    }
  }

  /* was originally ID_RECALC_ALL - TODO: which flags are really needed??? */
  /* TODO(sergey): What about animation? */
  const AnimationEvalContext anim_eval_context = BKE_animsys_eval_context_construct(depsgraph,
                                                                                    frame);

  ob->id.recalc |= ID_RECALC_ALL;
  if (update_mesh) {
    BKE_animsys_evaluate_animdata(
        &ob->id, ob->adt, &anim_eval_context, ADT_RECALC_ANIM, flush_to_original);
    /* Ignore cache clear during sub-frame updates to not mess up cache validity. */
    object_cacheIgnoreClear(ob, 1);
    BKE_object_handle_update(depsgraph, scene, ob);
    object_cacheIgnoreClear(ob, 0);
  }
  else {
    BKE_object_where_is_calc_time(depsgraph, scene, ob, frame);
  }

  /* for curve following objects, parented curve has to be updated too */
  if (ob->type == OB_CURVES_LEGACY) {
    Curve *cu = (Curve *)ob->data;
    BKE_animsys_evaluate_animdata(
        &cu->id, cu->adt, &anim_eval_context, ADT_RECALC_ANIM, flush_to_original);
  }
  /* and armatures... */
  if (ob->type == OB_ARMATURE) {
    bArmature *arm = (bArmature *)ob->data;
    BKE_animsys_evaluate_animdata(
        &arm->id, arm->adt, &anim_eval_context, ADT_RECALC_ANIM, flush_to_original);
    BKE_pose_where_is(depsgraph, scene, ob);
  }

  return false;
}

void BKE_object_update_select_id(Main *bmain)
{
  Object *ob = (Object *)bmain->objects.first;
  int select_id = 1;
  while (ob) {
    ob->runtime.select_id = select_id++;
    ob = (Object *)ob->id.next;
  }
}

/** \} */

/* -------------------------------------------------------------------- */
/** \name Object Conversion
 * \{ */

Mesh *BKE_object_to_mesh(Depsgraph *depsgraph, Object *object, bool preserve_all_data_layers)
{
  BKE_object_to_mesh_clear(object);

  Mesh *mesh = BKE_mesh_new_from_object(depsgraph, object, preserve_all_data_layers, false);
  object->runtime.object_as_temp_mesh = mesh;
  return mesh;
}

void BKE_object_to_mesh_clear(Object *object)
{
  if (object->runtime.object_as_temp_mesh == nullptr) {
    return;
  }
  BKE_id_free(nullptr, object->runtime.object_as_temp_mesh);
  object->runtime.object_as_temp_mesh = nullptr;
}

Curve *BKE_object_to_curve(Object *object, Depsgraph *depsgraph, bool apply_modifiers)
{
  BKE_object_to_curve_clear(object);

  Curve *curve = BKE_curve_new_from_object(object, depsgraph, apply_modifiers);
  object->runtime.object_as_temp_curve = curve;
  return curve;
}

void BKE_object_to_curve_clear(Object *object)
{
  if (object->runtime.object_as_temp_curve == nullptr) {
    return;
  }
  BKE_id_free(nullptr, object->runtime.object_as_temp_curve);
  object->runtime.object_as_temp_curve = nullptr;
}

void BKE_object_check_uuids_unique_and_report(const Object *object)
{
  BKE_pose_check_uuids_unique_and_report(object->pose);
  BKE_modifier_check_uuids_unique_and_report(object);
}

void BKE_object_modifiers_lib_link_common(void *userData, Object *ob, ID **idpoin, int cb_flag)
{
  BlendLibReader *reader = (BlendLibReader *)userData;

  BLO_read_id_address(reader, &ob->id, idpoin);
  if (*idpoin != nullptr && (cb_flag & IDWALK_CB_USER) != 0) {
    id_us_plus_no_lib(*idpoin);
  }
}

SubsurfModifierData *BKE_object_get_last_subsurf_modifier(const Object *ob)
{
  ModifierData *md = (ModifierData *)(ob->modifiers.last);

  while (md) {
    if (md->type == eModifierType_Subsurf) {
      break;
    }

    md = md->prev;
  }

  return (SubsurfModifierData *)(md);
}

void BKE_object_replace_data_on_shallow_copy(Object *ob, ID *new_data)
{
  ob->type = BKE_object_obdata_to_type(new_data);
  ob->data = (void *)new_data;
  ob->runtime.geometry_set_eval = nullptr;
  ob->runtime.data_eval = new_data;
  if (ob->runtime.bb != nullptr) {
    ob->runtime.bb->flag |= BOUNDBOX_DIRTY;
  }
  ob->id.py_instance = nullptr;
}

/** \} */<|MERGE_RESOLUTION|>--- conflicted
+++ resolved
@@ -637,13 +637,6 @@
   }
 }
 
-<<<<<<< HEAD
-static void write_fmaps(BlendWriter *writer, ListBase *fbase)
-{
-  LISTBASE_FOREACH (bFaceMap *, fmap, fbase) {
-    BLO_write_struct(writer, bFaceMap, fmap);
-  }
-}
 
 static void write_properties(BlendWriter *writer, ListBase *lb)
 {
@@ -860,8 +853,6 @@
   }
 }
 
-=======
->>>>>>> 823514fd
 static void object_blend_write(BlendWriter *writer, ID *id, const void *id_address)
 {
   Object *ob = (Object *)id;
