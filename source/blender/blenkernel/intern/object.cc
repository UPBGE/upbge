--- conflicted
+++ resolved
@@ -4723,16 +4723,9 @@
 
 Mesh *BKE_object_get_evaluated_mesh_no_subsurf_unchecked(const Object *object)
 {
-<<<<<<< HEAD
  if (object->currentlod) { //UPBGE: hack to have LOD working in eevee-next
     return (Mesh *)object->data;
   }
-
-  if (!DEG_object_geometry_is_evaluated(*object)) {
-    return nullptr;
-  }
-=======
->>>>>>> cc1f7ef9
   /* First attempt to retrieve the evaluated mesh from the evaluated geometry set. Most
    * object types either store it there or add a reference to it if it's owned elsewhere. */
   blender::bke::GeometrySet *geometry_set_eval = object->runtime->geometry_set_eval;
