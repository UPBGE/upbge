/*
 * This program is free software; you can redistribute it and/or
 * modify it under the terms of the GNU General Public License
 * as published by the Free Software Foundation; either version 2
 * of the License, or (at your option) any later version.
 *
 * This program is distributed in the hope that it will be useful,
 * but WITHOUT ANY WARRANTY; without even the implied warranty of
 * MERCHANTABILITY or FITNESS FOR A PARTICULAR PURPOSE.  See the
 * GNU General Public License for more details.
 *
 * You should have received a copy of the GNU General Public License
 * along with this program; if not, write to the Free Software Foundation,
 * Inc., 51 Franklin Street, Fifth Floor, Boston, MA 02110-1301, USA.
 *
 * The Original Code is Copyright (C) 2001-2002 by NaN Holding BV.
 * All rights reserved.
 */

/** \file
 * \ingroup bke
 */

/* Allow using deprecated functionality for .blend file I/O. */
#define DNA_DEPRECATED_ALLOW

#include <cmath>
#include <cstdio>
#include <cstring>

#include "CLG_log.h"

#include "MEM_guardedalloc.h"

#include "DNA_actuator_types.h"
#include "DNA_anim_types.h"
#include "DNA_armature_types.h"
#include "DNA_camera_types.h"
#include "DNA_collection_types.h"
#include "DNA_constraint_types.h"
#include "DNA_controller_types.h"
#include "DNA_defaults.h"
#include "DNA_dynamicpaint_types.h"
#include "DNA_effect_types.h"
#include "DNA_fluid_types.h"
#include "DNA_gpencil_modifier_types.h"
#include "DNA_gpencil_types.h"
#include "DNA_key_types.h"
#include "DNA_lattice_types.h"
#include "DNA_light_types.h"
#include "DNA_lightprobe_types.h"
#include "DNA_material_types.h"
#include "DNA_mesh_types.h"
#include "DNA_meshdata_types.h"
#include "DNA_meta_types.h"
#include "DNA_movieclip_types.h"
#include "DNA_nla_types.h"
#include "DNA_object_fluidsim_types.h"
#include "DNA_object_types.h"
#include "DNA_pointcloud_types.h"
#include "DNA_property_types.h"
#include "DNA_python_proxy_types.h"
#include "DNA_rigidbody_types.h"
#include "DNA_scene_types.h"
#include "DNA_screen_types.h"
#include "DNA_sensor_types.h"
#include "DNA_sequence_types.h"
#include "DNA_shader_fx_types.h"
#include "DNA_space_types.h"
#include "DNA_view3d_types.h"
#include "DNA_world_types.h"

#include "BLI_blenlib.h"
#include "BLI_kdtree.h"
#include "BLI_linklist.h"
#include "BLI_listbase.h"
#include "BLI_math.h"
#include "BLI_threads.h"
#include "BLI_utildefines.h"

#include "BLT_translation.h"

#include "BKE_DerivedMesh.h"
#include "BKE_action.h"
#include "BKE_anim_data.h"
#include "BKE_anim_path.h"
#include "BKE_anim_visualization.h"
#include "BKE_animsys.h"
#include "BKE_armature.h"
#include "BKE_asset.h"
#include "BKE_bpath.h"
#include "BKE_bullet.h"
#include "BKE_camera.h"
#include "BKE_collection.h"
#include "BKE_constraint.h"
#include "BKE_crazyspace.h"
#include "BKE_curve.h"
#include "BKE_deform.h"
#include "BKE_displist.h"
#include "BKE_duplilist.h"
#include "BKE_editmesh.h"
#include "BKE_editmesh_cache.h"
#include "BKE_effect.h"
#include "BKE_fcurve.h"
#include "BKE_fcurve_driver.h"
#include "BKE_geometry_set.h"
#include "BKE_geometry_set.hh"
#include "BKE_global.h"
#include "BKE_gpencil.h"
#include "BKE_gpencil_geom.h"
#include "BKE_gpencil_modifier.h"
#include "BKE_hair.h"
#include "BKE_icons.h"
#include "BKE_idprop.h"
#include "BKE_idtype.h"
#include "BKE_image.h"
#include "BKE_key.h"
#include "BKE_lattice.h"
#include "BKE_layer.h"
#include "BKE_lib_id.h"
#include "BKE_lib_query.h"
#include "BKE_lib_remap.h"
#include "BKE_light.h"
#include "BKE_lightprobe.h"
#include "BKE_linestyle.h"
#include "BKE_main.h"
#include "BKE_material.h"
#include "BKE_mball.h"
#include "BKE_mesh.h"
#include "BKE_mesh_wrapper.h"
#include "BKE_modifier.h"
#include "BKE_multires.h"
#include "BKE_node.h"
#include "BKE_object.h"
#include "BKE_object_facemap.h"
#include "BKE_paint.h"
#include "BKE_particle.h"
#include "BKE_pbvh.h"
#include "BKE_pointcache.h"
#include "BKE_pointcloud.h"
#include "BKE_property.h"
#include "BKE_python_proxy.h"
#include "BKE_rigidbody.h"
#include "BKE_sca.h"
#include "BKE_scene.h"
#include "BKE_shader_fx.h"
#include "BKE_softbody.h"
#include "BKE_speaker.h"
#include "BKE_subdiv_ccg.h"
#include "BKE_subsurf.h"
#include "BKE_vfont.h"
#include "BKE_volume.h"

#include "DEG_depsgraph.h"
#include "DEG_depsgraph_query.h"

#include "DRW_engine.h"

#include "BLO_read_write.h"
#include "BLO_readfile.h"

#include "SEQ_sequencer.h"

#ifdef WITH_PYTHON
#  include "BPY_extern.h"
#endif

#include "CCGSubSurf.h"
#include "atomic_ops.h"

static CLG_LogRef LOG = {"bke.object"};

/**
 * NOTE(@sergey): Vertex parent modifies original #BMesh which is not safe for threading.
 * Ideally such a modification should be handled as a separate DAG update
 * callback for mesh data-block, but for until it is actually supported use
 * simpler solution with a mutex lock.
 */
#define VPARENT_THREADING_HACK

#ifdef VPARENT_THREADING_HACK
static ThreadMutex vparent_lock = BLI_MUTEX_INITIALIZER;
#endif

static void copy_object_pose(Object *obn, const Object *ob, const int flag);
static void copy_object_lod(Object *obn, const Object *ob, const int flag);

static void object_init_data(ID *id)
{
  Object *ob = (Object *)id;
  BLI_assert(MEMCMP_STRUCT_AFTER_IS_ZERO(ob, id));

  MEMCPY_STRUCT_AFTER(ob, DNA_struct_default_get(Object), id);

  ob->type = OB_EMPTY;

  ob->trackflag = OB_POSY;
  ob->upflag = OB_POSZ;

  /* Animation Visualization defaults */
  animviz_settings_init(&ob->avs);
}

static void object_copy_data(Main *bmain, ID *id_dst, const ID *id_src, const int flag)
{
  Object *ob_dst = (Object *)id_dst;
  const Object *ob_src = (const Object *)id_src;

  /* Do not copy runtime data. */
  BKE_object_runtime_reset_on_copy(ob_dst, flag);

  /* We never handle usercount here for own data. */
  const int flag_subdata = flag | LIB_ID_CREATE_NO_USER_REFCOUNT;

  if (ob_src->totcol) {
    ob_dst->mat = (Material **)MEM_dupallocN(ob_src->mat);
    ob_dst->matbits = (char *)MEM_dupallocN(ob_src->matbits);
    ob_dst->totcol = ob_src->totcol;
  }
  else if (ob_dst->mat != nullptr || ob_dst->matbits != nullptr) {
    /* This shall not be needed, but better be safe than sorry. */
    BLI_assert_msg(
        0, "Object copy: non-nullptr material pointers with zero counter, should not happen.");
    ob_dst->mat = nullptr;
    ob_dst->matbits = nullptr;
  }

  if (ob_src->iuser) {
    ob_dst->iuser = (ImageUser *)MEM_dupallocN(ob_src->iuser);
  }

  if (ob_src->runtime.bb) {
    ob_dst->runtime.bb = (BoundBox *)MEM_dupallocN(ob_src->runtime.bb);
  }

  BLI_listbase_clear(&ob_dst->shader_fx);
  LISTBASE_FOREACH (ShaderFxData *, fx, &ob_src->shader_fx) {
    ShaderFxData *nfx = BKE_shaderfx_new(fx->type);
    BLI_strncpy(nfx->name, fx->name, sizeof(nfx->name));
    BKE_shaderfx_copydata_ex(fx, nfx, flag_subdata);
    BLI_addtail(&ob_dst->shader_fx, nfx);
  }

  /* UPBGE */
  if (ob_src->custom_object) {
    ob_dst->custom_object = BKE_python_proxy_copy(ob_src->custom_object);
  }

  BLI_listbase_clear(&ob_dst->prop);
  BKE_bproperty_copy_list(&ob_dst->prop, &ob_src->prop);

  BKE_sca_copy_logicbricks(ob_dst, ob_src, flag_subdata);
  BKE_python_proxy_copy_list(&ob_dst->components, &ob_src->components);
  if (ob_src->bsoft) {
    ob_dst->bsoft = copy_bulletsoftbody(ob_src->bsoft, 0);
  }
  copy_object_lod(ob_dst, ob_src, flag_subdata);
  /**************/

  if (ob_src->pose) {
    copy_object_pose(ob_dst, ob_src, flag_subdata);
    /* backwards compat... non-armatures can get poses in older files? */
    if (ob_src->type == OB_ARMATURE) {
      const bool do_pose_id_user = (flag & LIB_ID_CREATE_NO_USER_REFCOUNT) == 0;
      BKE_pose_rebuild(bmain, ob_dst, (bArmature *)ob_dst->data, do_pose_id_user);
    }
  }

  BKE_object_facemap_copy_list(&ob_dst->fmaps, &ob_src->fmaps);
  BKE_constraints_copy_ex(&ob_dst->constraints, &ob_src->constraints, flag_subdata, true);

  ob_dst->mode = ob_dst->type != OB_GPENCIL ? OB_MODE_OBJECT : ob_dst->mode;
  ob_dst->sculpt = nullptr;

  if (ob_src->pd) {
    ob_dst->pd = (PartDeflect *)MEM_dupallocN(ob_src->pd);
    if (ob_dst->pd->rng) {
      ob_dst->pd->rng = (RNG *)MEM_dupallocN(ob_src->pd->rng);
    }
  }
  BKE_rigidbody_object_copy(bmain, ob_dst, ob_src, flag_subdata);

  BLI_listbase_clear(&ob_dst->modifiers);
  BLI_listbase_clear(&ob_dst->greasepencil_modifiers);
  /* NOTE: Also takes care of softbody and particle systems copying. */
  BKE_object_modifier_stack_copy(ob_dst, ob_src, true, flag_subdata);

  BLI_listbase_clear((ListBase *)&ob_dst->drawdata);
  BLI_listbase_clear(&ob_dst->pc_ids);

  ob_dst->avs = ob_src->avs;
  ob_dst->mpath = animviz_copy_motionpath(ob_src->mpath);

  /* Do not copy object's preview
   * (mostly due to the fact renderers create temp copy of objects). */
  if ((flag & LIB_ID_COPY_NO_PREVIEW) == 0 && false) { /* XXX TODO: temp hack. */
    BKE_previewimg_id_copy(&ob_dst->id, &ob_src->id);
  }
  else {
    ob_dst->preview = nullptr;
  }
}

static void object_free_data(ID *id)
{
  Object *ob = (Object *)id;

  DRW_drawdata_free((ID *)ob);

  /* BKE_<id>_free shall never touch to ID->us. Never ever. */
  BKE_object_free_modifiers(ob, LIB_ID_CREATE_NO_USER_REFCOUNT);
  BKE_object_free_shaderfx(ob, LIB_ID_CREATE_NO_USER_REFCOUNT);

  MEM_SAFE_FREE(ob->mat);
  MEM_SAFE_FREE(ob->matbits);
  MEM_SAFE_FREE(ob->iuser);
  MEM_SAFE_FREE(ob->runtime.bb);

  BLI_freelistN(&ob->fmaps);
  if (ob->pose) {
    BKE_pose_free_ex(ob->pose, false);
    ob->pose = nullptr;
  }
  if (ob->mpath) {
    animviz_free_motionpath(ob->mpath);
    ob->mpath = nullptr;
  }

  /* UPBGE */
  if (ob->custom_object) {
    BKE_python_proxy_free(ob->custom_object);
  }

  BKE_bproperty_free_list(&ob->prop);

  BKE_sca_free_sensors(&ob->sensors);
  BKE_sca_free_controllers(&ob->controllers);
  BKE_sca_free_actuators(&ob->actuators);
  BKE_python_proxy_free_list(&ob->components);
  BKE_object_free_bulletsoftbody(ob);
  BLI_freelistN(&ob->lodlevels);
  /****************/

  BKE_constraints_free_ex(&ob->constraints, false);

  BKE_partdeflect_free(ob->pd);
  BKE_rigidbody_free_object(ob, nullptr);
  BKE_rigidbody_free_constraint(ob);

  sbFree(ob);

  BKE_sculptsession_free(ob);

  BLI_freelistN(&ob->pc_ids);

  /* Free runtime curves data. */
  if (ob->runtime.curve_cache) {
    BKE_curve_bevelList_free(&ob->runtime.curve_cache->bev);
    if (ob->runtime.curve_cache->anim_path_accum_length) {
      MEM_freeN((void *)ob->runtime.curve_cache->anim_path_accum_length);
    }
    MEM_freeN(ob->runtime.curve_cache);
    ob->runtime.curve_cache = nullptr;
  }

  BKE_previewimg_free(&ob->preview);
}

<<<<<<< HEAD
static void object_make_local(Main *bmain, ID *id, const int flags)
{
  if (!ID_IS_LINKED(id)) {
    return;
  }

  Object *ob = (Object *)id;
  const bool lib_local = (flags & LIB_ID_MAKELOCAL_FULL_LIBRARY) != 0;
  const bool clear_proxy = (flags & LIB_ID_MAKELOCAL_OBJECT_NO_PROXY_CLEARING) == 0;

  bool force_local, force_copy;
  BKE_lib_id_make_local_generic_action_define(bmain, id, flags, &force_local, &force_copy);

  if (force_local) {
    BKE_lib_id_clear_library_data(bmain, &ob->id, flags);
    BKE_lib_id_expand_local(bmain, &ob->id, flags);
    if (clear_proxy) {
      if (ob->proxy_from != nullptr) {
        ob->proxy_from->proxy = nullptr;
        ob->proxy_from->proxy_group = nullptr;
      }
      ob->proxy = ob->proxy_from = ob->proxy_group = nullptr;
    }
  }
  else if (force_copy) {
    Object *ob_new = (Object *)BKE_id_copy(bmain, &ob->id);
    id_us_min(&ob_new->id);

    ob_new->proxy = ob_new->proxy_from = ob_new->proxy_group = nullptr;

    /* setting newid is mandatory for complex make_lib_local logic... */
    ID_NEW_SET(ob, ob_new);

    if (!lib_local) {
      BKE_libblock_remap(bmain, ob, ob_new, ID_REMAP_SKIP_INDIRECT_USAGE);
    }
  }
}

static void library_foreach_sensorsObjectLooper(bSensor *UNUSED(sensor),
                                                ID **id_pointer,
                                                void *user_data,
                                                int cb_flag)
{
  LibraryForeachIDData *data = (LibraryForeachIDData *)user_data;
  BKE_lib_query_foreachid_process(data, id_pointer, cb_flag);
}

static void library_foreach_controllersObjectLooper(bController *UNUSED(controller),
                                                    ID **id_pointer,
                                                    void *user_data,
                                                    int cb_flag)
{
  LibraryForeachIDData *data = (LibraryForeachIDData *)user_data;
  BKE_lib_query_foreachid_process(data, id_pointer, cb_flag);
}

static void library_foreach_actuatorsObjectLooper(bActuator *UNUSED(actuator),
                                                  ID **id_pointer,
                                                  void *user_data,
                                                  int cb_flag)
{
  LibraryForeachIDData *data = (LibraryForeachIDData *)user_data;
  BKE_lib_query_foreachid_process(data, id_pointer, cb_flag);
}

static void library_foreach_proxiesObjectLooper(PythonProxy *UNUSED(proxy),
                                                ID **id_pointer,
                                                void *user_data,
                                                int cb_flag)
{
  LibraryForeachIDData *data = (LibraryForeachIDData *)user_data;
  BKE_lib_query_foreachid_process(data, id_pointer, cb_flag);
}

=======
>>>>>>> cbd23a73
static void library_foreach_modifiersForeachIDLink(void *user_data,
                                                   Object *UNUSED(object),
                                                   ID **id_pointer,
                                                   int cb_flag)
{
  LibraryForeachIDData *data = (LibraryForeachIDData *)user_data;
  BKE_LIB_FOREACHID_PROCESS_FUNCTION_CALL(
      data, BKE_lib_query_foreachid_process(data, id_pointer, cb_flag));
}

static void library_foreach_gpencil_modifiersForeachIDLink(void *user_data,
                                                           Object *UNUSED(object),
                                                           ID **id_pointer,
                                                           int cb_flag)
{
  LibraryForeachIDData *data = (LibraryForeachIDData *)user_data;
  BKE_LIB_FOREACHID_PROCESS_FUNCTION_CALL(
      data, BKE_lib_query_foreachid_process(data, id_pointer, cb_flag));
}

static void library_foreach_shaderfxForeachIDLink(void *user_data,
                                                  Object *UNUSED(object),
                                                  ID **id_pointer,
                                                  int cb_flag)
{
  LibraryForeachIDData *data = (LibraryForeachIDData *)user_data;
  BKE_LIB_FOREACHID_PROCESS_FUNCTION_CALL(
      data, BKE_lib_query_foreachid_process(data, id_pointer, cb_flag));
}

static void library_foreach_constraintObjectLooper(bConstraint *UNUSED(con),
                                                   ID **id_pointer,
                                                   bool is_reference,
                                                   void *user_data)
{
  LibraryForeachIDData *data = (LibraryForeachIDData *)user_data;
  const int cb_flag = is_reference ? IDWALK_CB_USER : IDWALK_CB_NOP;
  BKE_LIB_FOREACHID_PROCESS_FUNCTION_CALL(
      data, BKE_lib_query_foreachid_process(data, id_pointer, cb_flag));
}

static void library_foreach_particlesystemsObjectLooper(ParticleSystem *UNUSED(psys),
                                                        ID **id_pointer,
                                                        void *user_data,
                                                        int cb_flag)
{
  LibraryForeachIDData *data = (LibraryForeachIDData *)user_data;
  BKE_LIB_FOREACHID_PROCESS_FUNCTION_CALL(
      data, BKE_lib_query_foreachid_process(data, id_pointer, cb_flag));
}

static void object_foreach_id(ID *id, LibraryForeachIDData *data)
{
  Object *object = (Object *)id;

  /* object data special case */
  if (object->type == OB_EMPTY) {
    /* empty can have nullptr or Image */
    BKE_LIB_FOREACHID_PROCESS_ID(data, object->data, IDWALK_CB_USER);
  }
  else {
    /* when set, this can't be nullptr */
    if (object->data) {
      BKE_LIB_FOREACHID_PROCESS_ID(data, object->data, IDWALK_CB_USER | IDWALK_CB_NEVER_NULL);
    }
  }

  BKE_LIB_FOREACHID_PROCESS_IDSUPER(data, object->parent, IDWALK_CB_NEVER_SELF);
  BKE_LIB_FOREACHID_PROCESS_IDSUPER(data, object->track, IDWALK_CB_NEVER_SELF);

  BKE_LIB_FOREACHID_PROCESS_IDSUPER(data, object->poselib, IDWALK_CB_USER);

  for (int i = 0; i < object->totcol; i++) {
    BKE_LIB_FOREACHID_PROCESS_IDSUPER(data, object->mat[i], IDWALK_CB_USER);
  }

  /* Note that ob->gpd is deprecated, so no need to handle it here. */
  BKE_LIB_FOREACHID_PROCESS_IDSUPER(data, object->instance_collection, IDWALK_CB_USER);

  if (object->pd) {
    BKE_LIB_FOREACHID_PROCESS_IDSUPER(data, object->pd->tex, IDWALK_CB_USER);
    BKE_LIB_FOREACHID_PROCESS_IDSUPER(data, object->pd->f_source, IDWALK_CB_NOP);
  }
  /* Note that ob->effect is deprecated, so no need to handle it here. */

  if (object->pose) {
    LISTBASE_FOREACH (bPoseChannel *, pchan, &object->pose->chanbase) {
      BKE_LIB_FOREACHID_PROCESS_FUNCTION_CALL(
          data,
          IDP_foreach_property(pchan->prop,
                               IDP_TYPE_FILTER_ID,
                               BKE_lib_query_idpropertiesForeachIDLink_callback,
                               data));

      BKE_LIB_FOREACHID_PROCESS_IDSUPER(data, pchan->custom, IDWALK_CB_USER);
      BKE_LIB_FOREACHID_PROCESS_FUNCTION_CALL(
          data,
          BKE_constraints_id_loop(
              &pchan->constraints, library_foreach_constraintObjectLooper, data));
    }
  }

  if (object->rigidbody_constraint) {
    BKE_LIB_FOREACHID_PROCESS_IDSUPER(
        data, object->rigidbody_constraint->ob1, IDWALK_CB_NEVER_SELF);
    BKE_LIB_FOREACHID_PROCESS_IDSUPER(
        data, object->rigidbody_constraint->ob2, IDWALK_CB_NEVER_SELF);
  }

  BKE_LIB_FOREACHID_PROCESS_FUNCTION_CALL(
      data, BKE_modifiers_foreach_ID_link(object, library_foreach_modifiersForeachIDLink, data));
  BKE_LIB_FOREACHID_PROCESS_FUNCTION_CALL(
      data,
      BKE_gpencil_modifiers_foreach_ID_link(
          object, library_foreach_gpencil_modifiersForeachIDLink, data));
  BKE_LIB_FOREACHID_PROCESS_FUNCTION_CALL(
      data,
      BKE_constraints_id_loop(&object->constraints, library_foreach_constraintObjectLooper, data));
  BKE_LIB_FOREACHID_PROCESS_FUNCTION_CALL(
      data, BKE_shaderfx_foreach_ID_link(object, library_foreach_shaderfxForeachIDLink, data));

  /* UPBGE */
  BKE_sca_sensors_id_loop(&object->sensors, library_foreach_sensorsObjectLooper, data);
  BKE_sca_controllers_id_loop(&object->controllers, library_foreach_controllersObjectLooper, data);
  BKE_sca_actuators_id_loop(&object->actuators, library_foreach_actuatorsObjectLooper, data);
  BKE_python_proxies_id_loop(&object->components, library_foreach_proxiesObjectLooper, data);

  if (object->custom_object) {
    BKE_python_proxy_id_loop(object->custom_object, library_foreach_proxiesObjectLooper, data);
  }

  if (object->lodlevels.first) {
    LISTBASE_FOREACH (LodLevel *, level, &object->lodlevels) {
      BKE_LIB_FOREACHID_PROCESS_IDSUPER(data, level->source, IDWALK_CB_NEVER_SELF);
    }
  }
  /****************/

  LISTBASE_FOREACH (ParticleSystem *, psys, &object->particlesystem) {
    BKE_LIB_FOREACHID_PROCESS_FUNCTION_CALL(
        data, BKE_particlesystem_id_loop(psys, library_foreach_particlesystemsObjectLooper, data));
  }

  if (object->soft) {
    BKE_LIB_FOREACHID_PROCESS_IDSUPER(data, object->soft->collision_group, IDWALK_CB_NOP);

    if (object->soft->effector_weights) {
      BKE_LIB_FOREACHID_PROCESS_IDSUPER(
          data, object->soft->effector_weights->group, IDWALK_CB_NOP);
    }
  }
}

static void object_foreach_path_pointcache(ListBase *ptcache_list,
                                           BPathForeachPathData *bpath_data)
{
  for (PointCache *cache = (PointCache *)ptcache_list->first; cache != nullptr;
       cache = cache->next) {
    if (cache->flag & PTCACHE_DISK_CACHE) {
      BKE_bpath_foreach_path_fixed_process(bpath_data, cache->path);
    }
  }
}

static void object_foreach_path(ID *id, BPathForeachPathData *bpath_data)
{
  Object *ob = reinterpret_cast<Object *>(id);

  LISTBASE_FOREACH (ModifierData *, md, &ob->modifiers) {
    /* TODO: Move that to #ModifierTypeInfo. */
    switch (md->type) {
      case eModifierType_Fluidsim: {
        FluidsimModifierData *fluidmd = reinterpret_cast<FluidsimModifierData *>(md);
        if (fluidmd->fss) {
          BKE_bpath_foreach_path_fixed_process(bpath_data, fluidmd->fss->surfdataPath);
        }
        break;
      }
      case eModifierType_Fluid: {
        FluidModifierData *fmd = reinterpret_cast<FluidModifierData *>(md);
        if (fmd->type & MOD_FLUID_TYPE_DOMAIN && fmd->domain) {
          BKE_bpath_foreach_path_fixed_process(bpath_data, fmd->domain->cache_directory);
        }
        break;
      }
      case eModifierType_Cloth: {
        ClothModifierData *clmd = reinterpret_cast<ClothModifierData *>(md);
        object_foreach_path_pointcache(&clmd->ptcaches, bpath_data);
        break;
      }
      case eModifierType_Ocean: {
        OceanModifierData *omd = reinterpret_cast<OceanModifierData *>(md);
        BKE_bpath_foreach_path_fixed_process(bpath_data, omd->cachepath);
        break;
      }
      case eModifierType_MeshCache: {
        MeshCacheModifierData *mcmd = reinterpret_cast<MeshCacheModifierData *>(md);
        BKE_bpath_foreach_path_fixed_process(bpath_data, mcmd->filepath);
        break;
      }
      default:
        break;
    }
  }

  if (ob->soft != nullptr) {
    object_foreach_path_pointcache(&ob->soft->shared->ptcaches, bpath_data);
  }

  LISTBASE_FOREACH (ParticleSystem *, psys, &ob->particlesystem) {
    object_foreach_path_pointcache(&psys->ptcaches, bpath_data);
  }
}

static void write_fmaps(BlendWriter *writer, ListBase *fbase)
{
  LISTBASE_FOREACH (bFaceMap *, fmap, fbase) {
    BLO_write_struct(writer, bFaceMap, fmap);
  }
}

static void write_properties(BlendWriter *writer, ListBase *lb)
{
  bProperty *prop;

  prop = (bProperty *)lb->first;
  while (prop) {
    BLO_write_struct(writer, bProperty, prop);

    if (prop->poin && prop->poin != &prop->data) {
      BLO_write_raw(writer, MEM_allocN_len(prop->poin), prop->poin);
    }

    prop = prop->next;
  }
}

static void write_sensors(BlendWriter *writer, ListBase *lb)
{
  bSensor *sens;

  sens = (bSensor *)lb->first;
  while (sens) {
    BLO_write_struct(writer, bSensor, sens);

    BLO_write_pointer_array(writer, sens->totlinks, sens->links);

    switch (sens->type) {
      case SENS_NEAR:
        BLO_write_struct(writer, bNearSensor, sens->data);
        break;
      case SENS_MOUSE:
        BLO_write_struct(writer, bMouseSensor, sens->data);
        break;
      case SENS_KEYBOARD:
        BLO_write_struct(writer, bKeyboardSensor, sens->data);
        break;
      case SENS_PROPERTY:
        BLO_write_struct(writer, bPropertySensor, sens->data);
        break;
      case SENS_ARMATURE:
        BLO_write_struct(writer, bArmatureSensor, sens->data);
        break;
      case SENS_ACTUATOR:
        BLO_write_struct(writer, bActuatorSensor, sens->data);
        break;
      case SENS_DELAY:
        BLO_write_struct(writer, bDelaySensor, sens->data);
        break;
      case SENS_COLLISION:
        BLO_write_struct(writer, bCollisionSensor, sens->data);
        break;
      case SENS_RADAR:
        BLO_write_struct(writer, bRadarSensor, sens->data);
        break;
      case SENS_RANDOM:
        BLO_write_struct(writer, bRandomSensor, sens->data);
        break;
      case SENS_RAY:
        BLO_write_struct(writer, bRaySensor, sens->data);
        break;
      case SENS_MOVEMENT:
        BLO_write_struct(writer, bMovementSensor, sens->data);
        break;
      case SENS_MESSAGE:
        BLO_write_struct(writer, bMessageSensor, sens->data);
        break;
      case SENS_JOYSTICK:
        BLO_write_struct(writer, bJoystickSensor, sens->data);
        break;
      default:; /* error: don't know how to write this file */
    }

    sens = sens->next;
  }
}

static void write_controllers(BlendWriter *writer, ListBase *lb)
{
  bController *cont;

  cont = (bController *)lb->first;
  while (cont) {
    BLO_write_struct(writer, bController, cont);

    BLO_write_pointer_array(writer, cont->totlinks, cont->links);

    switch (cont->type) {
      case CONT_EXPRESSION:
        BLO_write_struct(writer, bExpressionCont, cont->data);
        break;
      case CONT_PYTHON:
        BLO_write_struct(writer, bPythonCont, cont->data);
        break;
      default:; /* error: don't know how to write this file */
    }

    cont = cont->next;
  }
}

static void write_actuators(BlendWriter *writer, ListBase *lb)
{
  bActuator *act;

  act = (bActuator *)lb->first;
  while (act) {
    BLO_write_struct(writer, bActuator, act);

    switch (act->type) {
      case ACT_ACTION:
        BLO_write_struct(writer, bActionActuator, act->data);
        break;
      case ACT_SOUND:
        BLO_write_struct(writer, bSoundActuator, act->data);
        break;
      case ACT_OBJECT:
        BLO_write_struct(writer, bObjectActuator, act->data);
        break;
      case ACT_PROPERTY:
        BLO_write_struct(writer, bPropertyActuator, act->data);
        break;
      case ACT_CAMERA:
        BLO_write_struct(writer, bCameraActuator, act->data);
        break;
      case ACT_CONSTRAINT:
        BLO_write_struct(writer, bConstraintActuator, act->data);
        break;
      case ACT_EDIT_OBJECT:
        BLO_write_struct(writer, bEditObjectActuator, act->data);
        break;
      case ACT_SCENE:
        BLO_write_struct(writer, bSceneActuator, act->data);
        break;
      case ACT_COLLECTION:
        BLO_write_struct(writer, bCollectionActuator, act->data);
        break;
      case ACT_GROUP:
        BLO_write_struct(writer, bGroupActuator, act->data);
        break;
      case ACT_RANDOM:
        BLO_write_struct(writer, bRandomActuator, act->data);
        break;
      case ACT_MESSAGE:
        BLO_write_struct(writer, bMessageActuator, act->data);
        break;
      case ACT_GAME:
        BLO_write_struct(writer, bGameActuator, act->data);
        break;
      case ACT_VIBRATION:
        BLO_write_struct(writer, bVibrationActuator, act->data);
        break;
      case ACT_VISIBILITY:
        BLO_write_struct(writer, bVisibilityActuator, act->data);
        break;
      case ACT_2DFILTER:
        BLO_write_struct(writer, bTwoDFilterActuator, act->data);
        break;
      case ACT_PARENT:
        BLO_write_struct(writer, bParentActuator, act->data);
        break;
      case ACT_STATE:
        BLO_write_struct(writer, bStateActuator, act->data);
        break;
      case ACT_ARMATURE:
        BLO_write_struct(writer, bArmatureActuator, act->data);
        break;
      case ACT_STEERING:
        BLO_write_struct(writer, bSteeringActuator, act->data);
        break;
      case ACT_MOUSE:
        BLO_write_struct(writer, bMouseActuator, act->data);
        break;
      default:; /* error: don't know how to write this file */
    }

    act = act->next;
  }
}

static void write_proxy_properties(BlendWriter *writer, ListBase *lb)
{
  PythonProxyProperty *pprop;

  pprop = (PythonProxyProperty *)lb->first;

  while (pprop) {
    LinkData *link;
    BLO_write_struct(writer, PythonProxyProperty, pprop);
    BLO_write_struct_list(writer, LinkData, &pprop->enumval);
    for (link = (LinkData *)pprop->enumval.first; link; link = link->next) {
      BLO_write_string(writer, (const char *)link->data);
    }
    pprop = pprop->next;
  }
}

static void write_proxy(BlendWriter *writer, PythonProxy *pp)
{
  BLO_write_struct(writer, PythonProxy, pp);
  write_proxy_properties(writer, &pp->properties);
}

static void write_proxies(BlendWriter *writer, ListBase *lb)
{
  PythonProxy *pp;

  pp = (PythonProxy *)lb->first;

  while (pp) {
    write_proxy(writer, pp);

    pp = pp->next;
  }
}

static void object_blend_write(BlendWriter *writer, ID *id, const void *id_address)
{
  Object *ob = (Object *)id;

  const bool is_undo = BLO_write_is_undo(writer);

  /* Clean up, important in undo case to reduce false detection of changed data-blocks. */
  BKE_object_runtime_reset(ob);

  if (is_undo) {
    /* For undo we stay in object mode during undo presses, so keep edit-mode disabled on save as
     * well, can help reducing false detection of changed data-blocks. */
    ob->mode &= ~OB_MODE_EDIT;
  }

  /* write LibData */
  BLO_write_id_struct(writer, Object, id_address, &ob->id);
  BKE_id_blend_write(writer, &ob->id);

  if (ob->adt) {
    BKE_animdata_blend_write(writer, ob->adt);
  }

  /* direct data */
  BLO_write_pointer_array(writer, ob->totcol, ob->mat);
  BLO_write_raw(writer, sizeof(char) * ob->totcol, ob->matbits);

  bArmature *arm = nullptr;
  if (ob->type == OB_ARMATURE) {
    arm = (bArmature *)ob->data;
  }

  /* UPBGE */
  write_properties(writer, &ob->prop);
  write_sensors(writer, &ob->sensors);
  write_controllers(writer, &ob->controllers);
  write_actuators(writer, &ob->actuators);
  write_proxies(writer, &ob->components);

  if (ob->custom_object) {
    write_proxy(writer, ob->custom_object);
  }

  if (ob->bsoft) {
    BLO_write_struct(writer, BulletSoftBody, ob->bsoft);
  }
  BLO_write_struct_list(writer, LodLevel, &ob->lodlevels);
  /***************/

  BKE_pose_blend_write(writer, ob->pose, arm);
  write_fmaps(writer, &ob->fmaps);
  BKE_constraint_blend_write(writer, &ob->constraints);
  animviz_motionpath_blend_write(writer, ob->mpath);

  BLO_write_struct(writer, PartDeflect, ob->pd);
  if (ob->soft) {
    /* Set deprecated pointers to prevent crashes of older Blenders */
    ob->soft->pointcache = ob->soft->shared->pointcache;
    ob->soft->ptcaches = ob->soft->shared->ptcaches;
    BLO_write_struct(writer, SoftBody, ob->soft);
    BLO_write_struct(writer, SoftBody_Shared, ob->soft->shared);
    BKE_ptcache_blend_write(writer, &(ob->soft->shared->ptcaches));
    BLO_write_struct(writer, EffectorWeights, ob->soft->effector_weights);
  }

  if (ob->rigidbody_object) {
    /* TODO: if any extra data is added to handle duplis, will need separate function then */
    BLO_write_struct(writer, RigidBodyOb, ob->rigidbody_object);
  }
  if (ob->rigidbody_constraint) {
    BLO_write_struct(writer, RigidBodyCon, ob->rigidbody_constraint);
  }

  if (ob->type == OB_EMPTY && ob->empty_drawtype == OB_EMPTY_IMAGE) {
    BLO_write_struct(writer, ImageUser, ob->iuser);
  }

  BKE_particle_system_blend_write(writer, &ob->particlesystem);
  BKE_modifier_blend_write(writer, &ob->modifiers);
  BKE_gpencil_modifier_blend_write(writer, &ob->greasepencil_modifiers);
  BKE_shaderfx_blend_write(writer, &ob->shader_fx);

  BLO_write_struct_list(writer, LinkData, &ob->pc_ids);

  BKE_previewimg_blend_write(writer, ob->preview);
}

/* XXX deprecated - old animation system */
static void direct_link_nlastrips(BlendDataReader *reader, ListBase *strips)
{
  BLO_read_list(reader, strips);

  LISTBASE_FOREACH (bActionStrip *, strip, strips) {
    BLO_read_list(reader, &strip->modifiers);
  }
}

static void object_blend_read_data(BlendDataReader *reader, ID *id)
{
  Object *ob = (Object *)id;

  PartEff *paf;

  /* XXX This should not be needed - but seems like it can happen in some cases,
   * so for now play safe. */
  ob->proxy_from = nullptr;

  const bool is_undo = BLO_read_data_is_undo(reader);
  if (ob->id.tag & (LIB_TAG_EXTERN | LIB_TAG_INDIRECT)) {
    /* Do not allow any non-object mode for linked data.
     * See T34776, T42780, T81027 for more information. */
    ob->mode &= ~OB_MODE_ALL_MODE_DATA;
  }
  else if (is_undo) {
    /* For undo we want to stay in object mode during undo presses, so keep some edit modes
     * disabled.
     * TODO: Check if we should not disable more edit modes here? */
    ob->mode &= ~(OB_MODE_EDIT | OB_MODE_PARTICLE_EDIT);
  }

  BLO_read_data_address(reader, &ob->adt);
  BKE_animdata_blend_read_data(reader, ob->adt);

  BLO_read_data_address(reader, &ob->pose);
  BKE_pose_blend_read_data(reader, ob->pose);

  BLO_read_data_address(reader, &ob->mpath);
  if (ob->mpath) {
    animviz_motionpath_blend_read_data(reader, ob->mpath);
  }

  /* Only for versioning, vertex group names are now stored on object data. */
  BLO_read_list(reader, &ob->defbase);

  BLO_read_list(reader, &ob->fmaps);
  /* XXX deprecated - old animation system <<< */
  direct_link_nlastrips(reader, &ob->nlastrips);
  BLO_read_list(reader, &ob->constraintChannels);
  /* >>> XXX deprecated - old animation system */

  BLO_read_pointer_array(reader, (void **)&ob->mat);
  BLO_read_data_address(reader, &ob->matbits);

  /* do it here, below old data gets converted */
  BKE_modifier_blend_read_data(reader, &ob->modifiers, ob);
  BKE_gpencil_modifier_blend_read_data(reader, &ob->greasepencil_modifiers);
  BKE_shaderfx_blend_read_data(reader, &ob->shader_fx);

  BLO_read_list(reader, &ob->effect);
  paf = (PartEff *)ob->effect.first;
  while (paf) {
    if (paf->type == EFF_PARTICLE) {
      paf->keys = nullptr;
    }
    if (paf->type == EFF_WAVE) {
      WaveEff *wav = (WaveEff *)paf;
      PartEff *next = paf->next;
      WaveModifierData *wmd = (WaveModifierData *)BKE_modifier_new(eModifierType_Wave);

      wmd->damp = wav->damp;
      wmd->flag = wav->flag;
      wmd->height = wav->height;
      wmd->lifetime = wav->lifetime;
      wmd->narrow = wav->narrow;
      wmd->speed = wav->speed;
      wmd->startx = wav->startx;
      wmd->starty = wav->startx;
      wmd->timeoffs = wav->timeoffs;
      wmd->width = wav->width;

      BLI_addtail(&ob->modifiers, wmd);

      BLI_remlink(&ob->effect, paf);
      MEM_freeN(paf);

      paf = next;
      continue;
    }
    if (paf->type == EFF_BUILD) {
      BuildEff *baf = (BuildEff *)paf;
      PartEff *next = paf->next;
      BuildModifierData *bmd = (BuildModifierData *)BKE_modifier_new(eModifierType_Build);

      bmd->start = baf->sfra;
      bmd->length = baf->len;
      bmd->randomize = 0;
      bmd->seed = 1;

      BLI_addtail(&ob->modifiers, bmd);

      BLI_remlink(&ob->effect, paf);
      MEM_freeN(paf);

      paf = next;
      continue;
    }
    paf = paf->next;
  }

  BLO_read_data_address(reader, &ob->pd);
  BKE_particle_partdeflect_blend_read_data(reader, ob->pd);
  BLO_read_data_address(reader, &ob->soft);
  if (ob->soft) {
    SoftBody *sb = ob->soft;

    sb->bpoint = nullptr; /* init pointers so it gets rebuilt nicely */
    sb->bspring = nullptr;
    sb->scratch = nullptr;
    /* although not used anymore */
    /* still have to be loaded to be compatible with old files */
    BLO_read_pointer_array(reader, (void **)&sb->keys);
    if (sb->keys) {
      for (int a = 0; a < sb->totkey; a++) {
        BLO_read_data_address(reader, &sb->keys[a]);
      }
    }

    BLO_read_data_address(reader, &sb->effector_weights);
    if (!sb->effector_weights) {
      sb->effector_weights = BKE_effector_add_weights(nullptr);
    }

    BLO_read_data_address(reader, &sb->shared);
    if (sb->shared == nullptr) {
      /* Link deprecated caches if they exist, so we can use them for versioning.
       * We should only do this when sb->shared == nullptr, because those pointers
       * are always set (for compatibility with older Blenders). We mustn't link
       * the same pointcache twice. */
      BKE_ptcache_blend_read_data(reader, &sb->ptcaches, &sb->pointcache, false);
    }
    else {
      /* link caches */
      BKE_ptcache_blend_read_data(reader, &sb->shared->ptcaches, &sb->shared->pointcache, false);
    }
  }

  /* UPBGE */
  bProperty *prop;
  bSensor *sens;
  bController *cont;
  bActuator *act;
  PythonProxy *pp;
  PythonProxyProperty *pprop;

  BLO_read_list(reader, &ob->prop);
  for (prop = (bProperty *)ob->prop.first; prop; prop = prop->next) {
    BLO_read_data_address(reader, &prop->poin);
    if (prop->poin == nullptr)
      prop->poin = &prop->data;
  }

  BLO_read_list(reader, &ob->sensors);
  for (sens = (bSensor *)ob->sensors.first; sens; sens = sens->next) {
    BLO_read_data_address(reader, &sens->data);
    BLO_read_pointer_array(reader, (void **)&sens->links);
  }

  BLO_read_glob_list(reader, &ob->controllers);
  if (ob->init_state) {
    if (!is_undo) {
      /* if a known first state is specified, set it so that the game will start ok */
      ob->state = ob->init_state;
    }
  }
  else if (!ob->state) {
    ob->state = 1;
  }
  else if (!ob->init_state) {
    ob->init_state = 1;
  }
  for (cont = (bController *)ob->controllers.first; cont; cont = cont->next) {
    BLO_read_data_address(reader, &cont->data);
    BLO_read_pointer_array(reader, (void **)&cont->links);
    if (cont->state_mask == 0)
      cont->state_mask = 1;
  }

  BLO_read_glob_list(reader, &ob->actuators);
  for (act = (bActuator *)ob->actuators.first; act; act = act->next) {
    BLO_read_data_address(reader, &act->data);
  }

  BLO_read_glob_list(reader, &ob->components);
  pp = (PythonProxy *)ob->components.first;
  while (pp) {
    BLO_read_glob_list(reader, &pp->properties);
    pprop = (PythonProxyProperty *)pp->properties.first;
    while (pprop) {
      BLO_read_list(reader, &pprop->enumval);
      for (LinkData *link = (LinkData *)pprop->enumval.first; link; link = link->next) {
        BLO_read_data_address(reader, &link->data);
      }
      pprop = pprop->next;
    }
    pp = pp->next;
  }

  BLO_read_data_address(reader, &ob->custom_object);
  pp = ob->custom_object;

  if (pp) {
    BLO_read_glob_list(reader, &pp->properties);
    pprop = (PythonProxyProperty *)pp->properties.first;
    while (pprop) {
      BLO_read_list(reader, &pprop->enumval);
      for (LinkData *link = (LinkData *)pprop->enumval.first; link; link = link->next) {
        BLO_read_data_address(reader, &link->data);
      }
      pprop = pprop->next;
    }
  }

  BLO_read_data_address(reader, &ob->bsoft);

  BLO_read_list(reader, &ob->lodlevels);
  ob->currentlod = (LodLevel *)ob->lodlevels.first;
  /* End of UPBGE */

  BLO_read_data_address(reader, &ob->fluidsimSettings); /* NT */

  BLO_read_data_address(reader, &ob->rigidbody_object);
  if (ob->rigidbody_object) {
    RigidBodyOb *rbo = ob->rigidbody_object;
    /* Allocate runtime-only struct */
    rbo->shared = (RigidBodyOb_Shared *)MEM_callocN(sizeof(*rbo->shared), "RigidBodyObShared");
  }
  BLO_read_data_address(reader, &ob->rigidbody_constraint);
  if (ob->rigidbody_constraint) {
    ob->rigidbody_constraint->physics_constraint = nullptr;
  }

  BLO_read_list(reader, &ob->particlesystem);
  BKE_particle_system_blend_read_data(reader, &ob->particlesystem);

  BKE_constraint_blend_read_data(reader, &ob->constraints);

  BLO_read_list(reader, &ob->hooks);
  while (ob->hooks.first) {
    ObHook *hook = (ObHook *)ob->hooks.first;
    HookModifierData *hmd = (HookModifierData *)BKE_modifier_new(eModifierType_Hook);

    BLO_read_int32_array(reader, hook->totindex, &hook->indexar);

    /* Do conversion here because if we have loaded
     * a hook we need to make sure it gets converted
     * and freed, regardless of version.
     */
    copy_v3_v3(hmd->cent, hook->cent);
    hmd->falloff = hook->falloff;
    hmd->force = hook->force;
    hmd->indexar = hook->indexar;
    hmd->object = hook->parent;
    memcpy(hmd->parentinv, hook->parentinv, sizeof(hmd->parentinv));
    hmd->totindex = hook->totindex;

    BLI_addhead(&ob->modifiers, hmd);
    BLI_remlink(&ob->hooks, hook);

    BKE_modifier_unique_name(&ob->modifiers, (ModifierData *)hmd);

    MEM_freeN(hook);
  }

  BLO_read_data_address(reader, &ob->iuser);
  if (ob->type == OB_EMPTY && ob->empty_drawtype == OB_EMPTY_IMAGE && !ob->iuser) {
    BKE_object_empty_draw_type_set(ob, ob->empty_drawtype);
  }

  BKE_object_runtime_reset(ob);
  BLO_read_list(reader, &ob->pc_ids);

  /* in case this value changes in future, clamp else we get undefined behavior */
  CLAMP(ob->rotmode, ROT_MODE_MIN, ROT_MODE_MAX);

  if (ob->sculpt) {
    ob->sculpt = nullptr;
    /* Only create data on undo, otherwise rely on editor mode switching. */
    if (BLO_read_data_is_undo(reader) && (ob->mode & OB_MODE_ALL_SCULPT)) {
      BKE_object_sculpt_data_create(ob);
    }
  }

  BLO_read_data_address(reader, &ob->preview);
  BKE_previewimg_blend_read(reader, ob->preview);
}

/* XXX deprecated - old animation system */
static void lib_link_nlastrips(BlendLibReader *reader, ID *id, ListBase *striplist)
{
  LISTBASE_FOREACH (bActionStrip *, strip, striplist) {
    BLO_read_id_address(reader, id->lib, &strip->object);
    BLO_read_id_address(reader, id->lib, &strip->act);
    BLO_read_id_address(reader, id->lib, &strip->ipo);
    LISTBASE_FOREACH (bActionModifier *, amod, &strip->modifiers) {
      BLO_read_id_address(reader, id->lib, &amod->ob);
    }
  }
}

/* XXX deprecated - old animation system */
static void lib_link_constraint_channels(BlendLibReader *reader, ID *id, ListBase *chanbase)
{
  LISTBASE_FOREACH (bConstraintChannel *, chan, chanbase) {
    BLO_read_id_address(reader, id->lib, &chan->ipo);
  }
}

static void object_blend_read_lib(BlendLibReader *reader, ID *id)
{
  Object *ob = (Object *)id;

  Main *bmain = BLO_read_lib_get_main(reader);
  BlendFileReadReport *reports = BLO_read_lib_reports(reader);

  /* XXX deprecated - old animation system <<< */
  BLO_read_id_address(reader, ob->id.lib, &ob->ipo);
  BLO_read_id_address(reader, ob->id.lib, &ob->action);
  /* >>> XXX deprecated - old animation system */

  BLO_read_id_address(reader, ob->id.lib, &ob->parent);
  BLO_read_id_address(reader, ob->id.lib, &ob->track);
  BLO_read_id_address(reader, ob->id.lib, &ob->poselib);

  /* 2.8x drops support for non-empty dupli instances. */
  if (ob->type == OB_EMPTY) {
    BLO_read_id_address(reader, ob->id.lib, &ob->instance_collection);
  }
  else {
    if (ob->instance_collection != nullptr) {
      ID *new_id = BLO_read_get_new_id_address(reader, ob->id.lib, &ob->instance_collection->id);
      BLO_reportf_wrap(reports,
                       RPT_INFO,
                       TIP_("Non-Empty object '%s' cannot duplicate collection '%s' "
                            "anymore in Blender 2.80, removed instancing"),
                       ob->id.name + 2,
                       new_id->name + 2);
    }
    ob->instance_collection = nullptr;
    ob->transflag &= ~OB_DUPLICOLLECTION;
  }

  BLO_read_id_address(reader, ob->id.lib, &ob->proxy);
  if (ob->proxy) {
    /* paranoia check, actually a proxy_from pointer should never be written... */
    if (!ID_IS_LINKED(ob->proxy)) {
      ob->proxy->proxy_from = nullptr;
      ob->proxy = nullptr;

      if (ob->id.lib) {
        BLO_reportf_wrap(reports,
                         RPT_INFO,
                         TIP_("Proxy lost from  object %s lib %s\n"),
                         ob->id.name + 2,
                         ob->id.lib->filepath);
      }
      else {
        BLO_reportf_wrap(
            reports, RPT_INFO, TIP_("Proxy lost from  object %s lib <NONE>\n"), ob->id.name + 2);
      }
      reports->count.missing_obproxies++;
    }
    else {
      /* this triggers object_update to always use a copy */
      ob->proxy->proxy_from = ob;
    }
  }
  BLO_read_id_address(reader, ob->id.lib, &ob->proxy_group);

  void *poin = ob->data;
  BLO_read_id_address(reader, ob->id.lib, &ob->data);

  if (ob->data == nullptr && poin != nullptr) {
    ob->type = OB_EMPTY;

    if (ob->pose) {
      /* we can't call #BKE_pose_free() here because of library linking
       * freeing will recurse down into every pose constraints ID pointers
       * which are not always valid, so for now free directly and suffer
       * some leaked memory rather than crashing immediately
       * while bad this _is_ an exceptional case - campbell */
#if 0
      BKE_pose_free(ob->pose);
#else
      MEM_freeN(ob->pose);
#endif
      ob->pose = nullptr;
      ob->mode &= ~OB_MODE_POSE;
    }

    if (ob->id.lib) {
      BLO_reportf_wrap(reports,
                       RPT_INFO,
                       TIP_("Can't find object data of %s lib %s\n"),
                       ob->id.name + 2,
                       ob->id.lib->filepath);
    }
    else {
      BLO_reportf_wrap(reports, RPT_INFO, TIP_("Object %s lost data\n"), ob->id.name + 2);
    }
    reports->count.missing_obdata++;
  }
  for (int a = 0; a < ob->totcol; a++) {
    BLO_read_id_address(reader, ob->id.lib, &ob->mat[a]);
  }

  /* When the object is local and the data is library its possible
   * the material list size gets out of sync. T22663. */
  if (ob->data && ob->id.lib != ((ID *)ob->data)->lib) {
    BKE_object_materials_test(bmain, ob, (ID *)ob->data);
  }

  BLO_read_id_address(reader, ob->id.lib, &ob->gpd);

  /* if id.us==0 a new base will be created later on */

  /* WARNING! Also check expand_object(), should reflect the stuff below. */
  BKE_pose_blend_read_lib(reader, ob, ob->pose);
  BKE_constraint_blend_read_lib(reader, &ob->id, &ob->constraints);

  /* XXX deprecated - old animation system <<< */
  lib_link_constraint_channels(reader, &ob->id, &ob->constraintChannels);
  lib_link_nlastrips(reader, &ob->id, &ob->nlastrips);
  /* >>> XXX deprecated - old animation system */

  LISTBASE_FOREACH (PartEff *, paf, &ob->effect) {
    if (paf->type == EFF_PARTICLE) {
      BLO_read_id_address(reader, ob->id.lib, &paf->group);
    }
  }

  /* UPBGE */
  for (bSensor *sens = (bSensor *)ob->sensors.first; sens; sens = sens->next) {
    for (int a = 0; a < sens->totlinks; a++)
      sens->links[a] = (bController *)BLO_read_get_new_globaldata_address(reader, sens->links[a]);

    if (sens->type == SENS_MESSAGE) {
      bMessageSensor *ms = (bMessageSensor *)sens->data;
      BLO_read_id_address(reader, ob->id.lib, &ms->fromObject);
    }
  }

  for (bController *cont = (bController *)ob->controllers.first; cont; cont = cont->next) {
    for (int a = 0; a < cont->totlinks; a++)
      cont->links[a] = (bActuator *)BLO_read_get_new_globaldata_address(reader, cont->links[a]);

    if (cont->type == CONT_PYTHON) {
      bPythonCont *pc = (bPythonCont *)cont->data;
      BLO_read_id_address(reader, ob->id.lib, &pc->text);
      BLO_read_id_address(reader, ob->id.lib, &pc->module_script);
    }
    cont->slinks = nullptr;
    cont->totslinks = 0;
  }

  for (bActuator *act = (bActuator *)ob->actuators.first; act; act = act->next) {
    switch (act->type) {
      case ACT_SOUND: {
        bSoundActuator *sa = (bSoundActuator *)act->data;
        BLO_read_id_address(reader, ob->id.lib, &sa->sound);
        break;
      }
      case ACT_GAME:
        /* bGameActuator *ga= act->data; */
        break;
      case ACT_CAMERA: {
        bCameraActuator *ca = (bCameraActuator *)act->data;
        BLO_read_id_address(reader, ob->id.lib, &ca->ob);
        break;
      }
      /* leave this one, it's obsolete but necessary to read for conversion */
      case ACT_ADD_OBJECT: {
        bAddObjectActuator *eoa = (bAddObjectActuator *)act->data;
        if (eoa)
          BLO_read_id_address(reader, ob->id.lib, &eoa->ob);
        break;
      }
      case ACT_OBJECT: {
        bObjectActuator *oa = (bObjectActuator *)act->data;
        if (oa == nullptr) {
          BKE_sca_init_actuator(act);
        }
        else {
          BLO_read_id_address(reader, ob->id.lib, &oa->reference);
        }
        break;
      }
      case ACT_EDIT_OBJECT: {
        bEditObjectActuator *eoa = (bEditObjectActuator *)act->data;
        if (eoa == nullptr) {
          BKE_sca_init_actuator(act);
        }
        else {
          BLO_read_id_address(reader, ob->id.lib, &eoa->ob);
          BLO_read_id_address(reader, ob->id.lib, &eoa->me);
        }
        break;
      }
      case ACT_SCENE: {
        bSceneActuator *sa = (bSceneActuator *)act->data;
        BLO_read_id_address(reader, ob->id.lib, &sa->camera);
        BLO_read_id_address(reader, ob->id.lib, &sa->scene);
        break;
      }
      case ACT_COLLECTION: {
        bCollectionActuator *ca = (bCollectionActuator *)act->data;
        BLO_read_id_address(reader, ob->id.lib, &ca->collection);
        BLO_read_id_address(reader, ob->id.lib, &ca->camera);
        break;
      }
      case ACT_ACTION: {
        bActionActuator *aa = (bActionActuator *)act->data;
        BLO_read_id_address(reader, ob->id.lib, &aa->act);
        break;
      }
      case ACT_SHAPEACTION: {
        bActionActuator *aa = (bActionActuator *)act->data;
        BLO_read_id_address(reader, ob->id.lib, &aa->act);
        break;
      }
      case ACT_PROPERTY: {
        bPropertyActuator *pa = (bPropertyActuator *)act->data;
        BLO_read_id_address(reader, ob->id.lib, &pa->ob);
        break;
      }
      case ACT_MESSAGE: {
        bMessageActuator *ma = (bMessageActuator *)act->data;
        BLO_read_id_address(reader, ob->id.lib, &ma->toObject);
        break;
      }
      case ACT_2DFILTER: {
        bTwoDFilterActuator *_2dfa = (bTwoDFilterActuator *)act->data;
        BLO_read_id_address(reader, ob->id.lib, &_2dfa->text);
        break;
      }
      case ACT_PARENT: {
        bParentActuator *parenta = (bParentActuator *)act->data;
        BLO_read_id_address(reader, ob->id.lib, &parenta->ob);
        break;
      }
      case ACT_STATE:
        /* bStateActuator *statea = act->data; */
        break;
      case ACT_ARMATURE: {
        bArmatureActuator *arma = (bArmatureActuator *)act->data;
        BLO_read_id_address(reader, ob->id.lib, &arma->target);
        BLO_read_id_address(reader, ob->id.lib, &arma->subtarget);
        break;
      }
      case ACT_STEERING: {
        bSteeringActuator *steeringa = (bSteeringActuator *)act->data;
        BLO_read_id_address(reader, ob->id.lib, &steeringa->target);
        BLO_read_id_address(reader, ob->id.lib, &steeringa->navmesh);
        break;
      }
      case ACT_MOUSE:
        /* bMouseActuator *moa = act->data; */
        break;
    }
  }

  LISTBASE_FOREACH (PythonProxy *, proxy, &ob->components) {
    LISTBASE_FOREACH (PythonProxyProperty *, prop, &proxy->properties) {
#define PT_DEF(name, lower, upper) BLO_read_id_address(reader, ob->id.lib, &prop->lower);
      POINTER_TYPES
#undef PT_DEF
    }
  }

  if (ob->custom_object) {
    LISTBASE_FOREACH (PythonProxyProperty *, prop, &ob->custom_object->properties) {
#define PT_DEF(name, lower, upper) BLO_read_id_address(reader, ob->id.lib, &prop->lower);
      POINTER_TYPES
#undef PT_DEF
    }
  }

  LISTBASE_FOREACH (LodLevel *, level, &ob->lodlevels) {
    BLO_read_id_address(reader, ob->id.lib, &level->source);
    if (!level->source && level == ob->lodlevels.first) {
      level->source = ob;
    }
  }
  /* End of UPBGE */

  {
    FluidsimModifierData *fluidmd = (FluidsimModifierData *)BKE_modifiers_findby_type(
        ob, eModifierType_Fluidsim);

    if (fluidmd && fluidmd->fss) {
      /* XXX: deprecated - old animation system. */
      BLO_read_id_address(reader, ob->id.lib, &fluidmd->fss->ipo);
    }
  }

  {
    FluidModifierData *fmd = (FluidModifierData *)BKE_modifiers_findby_type(ob,
                                                                            eModifierType_Fluid);

    if (fmd && (fmd->type == MOD_FLUID_TYPE_DOMAIN) && fmd->domain) {
      /* Flag for refreshing the simulation after loading */
      fmd->domain->flags |= FLUID_DOMAIN_FILE_LOAD;
    }
    else if (fmd && (fmd->type == MOD_FLUID_TYPE_FLOW) && fmd->flow) {
      fmd->flow->flags &= ~FLUID_FLOW_NEEDS_UPDATE;
    }
    else if (fmd && (fmd->type == MOD_FLUID_TYPE_EFFEC) && fmd->effector) {
      fmd->effector->flags &= ~FLUID_EFFECTOR_NEEDS_UPDATE;
    }
  }

  /* texture field */
  if (ob->pd) {
    BKE_particle_partdeflect_blend_read_lib(reader, &ob->id, ob->pd);
  }

  if (ob->soft) {
    BLO_read_id_address(reader, ob->id.lib, &ob->soft->collision_group);

    BLO_read_id_address(reader, ob->id.lib, &ob->soft->effector_weights->group);
  }

  BKE_particle_system_blend_read_lib(reader, ob, &ob->id, &ob->particlesystem);
  BKE_modifier_blend_read_lib(reader, ob);
  BKE_gpencil_modifier_blend_read_lib(reader, ob);
  BKE_shaderfx_blend_read_lib(reader, ob);

  if (ob->rigidbody_constraint) {
    BLO_read_id_address(reader, ob->id.lib, &ob->rigidbody_constraint->ob1);
    BLO_read_id_address(reader, ob->id.lib, &ob->rigidbody_constraint->ob2);
  }
}

/* XXX deprecated - old animation system */
static void expand_constraint_channels(BlendExpander *expander, ListBase *chanbase)
{
  LISTBASE_FOREACH (bConstraintChannel *, chan, chanbase) {
    BLO_expand(expander, chan->ipo);
  }
}

static void expand_object_expandModifiers(void *userData,
                                          Object *UNUSED(ob),
                                          ID **idpoin,
                                          int UNUSED(cb_flag))
{
  BlendExpander *expander = (BlendExpander *)userData;
  BLO_expand(expander, *idpoin);
}

PartEff *BKE_object_do_version_give_parteff_245(Object *ob)
{
  PartEff *paf;

  paf = (PartEff *)ob->effect.first;
  while (paf) {
    if (paf->type == EFF_PARTICLE) {
      return paf;
    }
    paf = paf->next;
  }
  return nullptr;
}

static void object_blend_read_expand(BlendExpander *expander, ID *id)
{
  Object *ob = (Object *)id;

  BLO_expand(expander, ob->data);

  BLO_expand(expander, ob->parent);

  /* expand_object_expandModifier() */
  if (ob->modifiers.first) {
    BKE_modifiers_foreach_ID_link(ob, expand_object_expandModifiers, expander);
  }

  /* expand_object_expandModifier() */
  if (ob->greasepencil_modifiers.first) {
    BKE_gpencil_modifiers_foreach_ID_link(ob, expand_object_expandModifiers, expander);
  }

  /* expand_object_expandShaderFx() */
  if (ob->shader_fx.first) {
    BKE_shaderfx_foreach_ID_link(ob, expand_object_expandModifiers, expander);
  }

  BKE_pose_blend_read_expand(expander, ob->pose);
  BLO_expand(expander, ob->poselib);
  BKE_constraint_blend_read_expand(expander, &ob->constraints);

  BLO_expand(expander, ob->gpd);

  /* XXX deprecated - old animation system (for version patching only) */
  BLO_expand(expander, ob->ipo);
  BLO_expand(expander, ob->action);

  expand_constraint_channels(expander, &ob->constraintChannels);

  LISTBASE_FOREACH (bActionStrip *, strip, &ob->nlastrips) {
    BLO_expand(expander, strip->object);
    BLO_expand(expander, strip->act);
    BLO_expand(expander, strip->ipo);
  }
  /* XXX deprecated - old animation system (for version patching only) */

  for (int a = 0; a < ob->totcol; a++) {
    BLO_expand(expander, ob->mat[a]);
  }

  PartEff *paf = BKE_object_do_version_give_parteff_245(ob);
  if (paf && paf->group) {
    BLO_expand(expander, paf->group);
  }

  if (ob->instance_collection) {
    BLO_expand(expander, ob->instance_collection);
  }

  if (ob->proxy) {
    BLO_expand(expander, ob->proxy);
  }
  if (ob->proxy_group) {
    BLO_expand(expander, ob->proxy_group);
  }

  LISTBASE_FOREACH (ParticleSystem *, psys, &ob->particlesystem) {
    BLO_expand(expander, psys->part);
  }

  /* UPBGE */
  bSensor *sens;
  bController *cont;
  bActuator *act;

  for (sens = (bSensor *)ob->sensors.first; sens; sens = sens->next) {
    if (sens->type == SENS_MESSAGE) {
      bMessageSensor *ms = (bMessageSensor *)sens->data;
      BLO_expand(expander, ms->fromObject);
    }
  }

  for (cont = (bController *)ob->controllers.first; cont; cont = cont->next) {
    if (cont->type == CONT_PYTHON) {
      bPythonCont *pc = (bPythonCont *)cont->data;
      BLO_expand(expander, pc->text);
      BLO_expand(expander, pc->module_script);
    }
  }

  for (act = (bActuator *)ob->actuators.first; act; act = act->next) {
    if (act->type == ACT_SOUND) {
      bSoundActuator *sa = (bSoundActuator *)act->data;
      BLO_expand(expander, sa->sound);
    }
    else if (act->type == ACT_CAMERA) {
      bCameraActuator *ca = (bCameraActuator *)act->data;
      BLO_expand(expander, ca->ob);
    }
    else if (act->type == ACT_EDIT_OBJECT) {
      bEditObjectActuator *eoa = (bEditObjectActuator *)act->data;
      if (eoa) {
        BLO_expand(expander, eoa->ob);
        BLO_expand(expander, eoa->me);
      }
    }
    else if (act->type == ACT_OBJECT) {
      bObjectActuator *oa = (bObjectActuator *)act->data;
      BLO_expand(expander, oa->reference);
    }
    else if (act->type == ACT_ADD_OBJECT) {
      bAddObjectActuator *aoa = (bAddObjectActuator *)act->data;
      BLO_expand(expander, aoa->ob);
    }
    else if (act->type == ACT_SCENE) {
      bSceneActuator *sa = (bSceneActuator *)act->data;
      BLO_expand(expander, sa->camera);
      BLO_expand(expander, sa->scene);
    }
    else if (act->type == ACT_COLLECTION) {
      bCollectionActuator *ca = (bCollectionActuator *)act->data;
      BLO_expand(expander, ca->collection);
      BLO_expand(expander, ca->camera);
    }
    else if (act->type == ACT_2DFILTER) {
      bTwoDFilterActuator *tdfa = (bTwoDFilterActuator *)act->data;
      BLO_expand(expander, tdfa->text);
    }
    else if (act->type == ACT_ACTION) {
      bActionActuator *aa = (bActionActuator *)act->data;
      BLO_expand(expander, aa->act);
    }
    else if (act->type == ACT_SHAPEACTION) {
      bActionActuator *aa = (bActionActuator *)act->data;
      BLO_expand(expander, aa->act);
    }
    else if (act->type == ACT_PROPERTY) {
      bPropertyActuator *pa = (bPropertyActuator *)act->data;
      BLO_expand(expander, pa->ob);
    }
    else if (act->type == ACT_MESSAGE) {
      bMessageActuator *ma = (bMessageActuator *)act->data;
      BLO_expand(expander, ma->toObject);
    }
    else if (act->type == ACT_PARENT) {
      bParentActuator *pa = (bParentActuator *)act->data;
      BLO_expand(expander, pa->ob);
    }
    else if (act->type == ACT_ARMATURE) {
      bArmatureActuator *arma = (bArmatureActuator *)act->data;
      BLO_expand(expander, arma->target);
    }
    else if (act->type == ACT_STEERING) {
      bSteeringActuator *sta = (bSteeringActuator *)act->data;
      BLO_expand(expander, sta->target);
      BLO_expand(expander, sta->navmesh);
    }
  }

  LISTBASE_FOREACH (PythonProxy *, proxy, &ob->components) {
    LISTBASE_FOREACH (PythonProxyProperty *, prop, &proxy->properties) {
#define PT_DEF(name, lower, upper) BLO_expand(expander, prop->lower);
      POINTER_TYPES
#undef PT_DEF
    }
  }

  if (ob->currentlod) {
    LISTBASE_FOREACH (LodLevel *, level, &ob->lodlevels) {
      BLO_expand(expander, level->source);
    }
  }
  /* End of UPBGE */

  if (ob->pd) {
    BLO_expand(expander, ob->pd->tex);
    BLO_expand(expander, ob->pd->f_source);
  }

  if (ob->soft) {
    BLO_expand(expander, ob->soft->collision_group);

    if (ob->soft->effector_weights) {
      BLO_expand(expander, ob->soft->effector_weights->group);
    }
  }

  if (ob->rigidbody_constraint) {
    BLO_expand(expander, ob->rigidbody_constraint->ob1);
    BLO_expand(expander, ob->rigidbody_constraint->ob2);
  }
}

static void object_lib_override_apply_post(ID *id_dst, ID *id_src)
{
  /* id_dst is the new local override copy of the linked reference data. id_src is the old override
   * data stored on disk, used as source data for override operations. */
  Object *object_dst = (Object *)id_dst;
  Object *object_src = (Object *)id_src;

  ListBase pidlist_dst, pidlist_src;
  BKE_ptcache_ids_from_object(&pidlist_dst, object_dst, nullptr, 0);
  BKE_ptcache_ids_from_object(&pidlist_src, object_src, nullptr, 0);

  /* Problem with point caches is that several status flags (like OUTDATED or BAKED) are read-only
   * at RNA level, and therefore not overridable per-se.
   *
   * This code is a workaround this to check all point-caches from both source and destination
   * objects in parallel, and transfer those flags when it makes sense.
   *
   * This allows to keep baked caches across liboverrides applies.
   *
   * NOTE: This is fairly hackish and weak, but so is the point-cache system as its whole. A more
   * robust solution would be e.g. to have a specific RNA entry point to deal with such cases
   * (maybe a new flag to allow override code to set values of some read-only properties?).
   */
  PTCacheID *pid_src, *pid_dst;
  for (pid_dst = (PTCacheID *)pidlist_dst.first, pid_src = (PTCacheID *)pidlist_src.first;
       pid_dst != nullptr;
       pid_dst = pid_dst->next, pid_src = (pid_src != nullptr) ? pid_src->next : nullptr) {
    /* If pid's do not match, just tag info of caches in dst as dirty and continue. */
    if (pid_src == nullptr) {
      continue;
    }
    if (pid_dst->type != pid_src->type || pid_dst->file_type != pid_src->file_type ||
        pid_dst->default_step != pid_src->default_step || pid_dst->max_step != pid_src->max_step ||
        pid_dst->data_types != pid_src->data_types || pid_dst->info_types != pid_src->info_types) {
      LISTBASE_FOREACH (PointCache *, point_cache_src, pid_src->ptcaches) {
        point_cache_src->flag |= PTCACHE_FLAG_INFO_DIRTY;
      }
      continue;
    }

    PointCache *point_cache_dst, *point_cache_src;
    for (point_cache_dst = (PointCache *)pid_dst->ptcaches->first,
        point_cache_src = (PointCache *)pid_src->ptcaches->first;
         point_cache_dst != nullptr;
         point_cache_dst = point_cache_dst->next,
        point_cache_src = (point_cache_src != nullptr) ? point_cache_src->next : nullptr) {
      /* Always force updating info about caches of applied liboverrides. */
      point_cache_dst->flag |= PTCACHE_FLAG_INFO_DIRTY;
      if (point_cache_src == nullptr || !STREQ(point_cache_dst->name, point_cache_src->name)) {
        continue;
      }
      if ((point_cache_src->flag & PTCACHE_BAKED) != 0) {
        point_cache_dst->flag |= PTCACHE_BAKED;
      }
      if ((point_cache_src->flag & PTCACHE_OUTDATED) == 0) {
        point_cache_dst->flag &= ~PTCACHE_OUTDATED;
      }
    }
  }
  BLI_freelistN(&pidlist_dst);
  BLI_freelistN(&pidlist_src);
}

static IDProperty *object_asset_dimensions_property(Object *ob)
{
  float dimensions[3];
  BKE_object_dimensions_get(ob, dimensions);
  if (is_zero_v3(dimensions)) {
    return nullptr;
  }

  IDPropertyTemplate idprop{};
  idprop.array.len = ARRAY_SIZE(dimensions);
  idprop.array.type = IDP_FLOAT;

  IDProperty *property = IDP_New(IDP_ARRAY, &idprop, "dimensions");
  memcpy(IDP_Array(property), dimensions, sizeof(dimensions));

  return property;
}

static void object_asset_pre_save(void *asset_ptr, struct AssetMetaData *asset_data)
{
  Object *ob = (Object *)asset_ptr;
  BLI_assert(GS(ob->id.name) == ID_OB);

  /* Update dimensions hint for the asset. */
  IDProperty *dimensions_prop = object_asset_dimensions_property(ob);
  if (dimensions_prop) {
    BKE_asset_metadata_idprop_ensure(asset_data, dimensions_prop);
  }
}

AssetTypeInfo AssetType_OB = {
    /* pre_save_fn */ object_asset_pre_save,
};

IDTypeInfo IDType_ID_OB = {
    /* id_code */ ID_OB,
    /* id_filter */ FILTER_ID_OB,
    /* main_listbase_index */ INDEX_ID_OB,
    /* struct_size */ sizeof(Object),
    /* name */ "Object",
    /* name_plural */ "objects",
    /* translation_context */ BLT_I18NCONTEXT_ID_OBJECT,
    /* flags */ 0,
    /* asset_type_info */ &AssetType_OB,

    /* init_data */ object_init_data,
    /* copy_data */ object_copy_data,
    /* free_data */ object_free_data,
    /* make_local */ nullptr,
    /* foreach_id */ object_foreach_id,
    /* foreach_cache */ nullptr,
    /* foreach_path */ object_foreach_path,
    /* owner_get */ nullptr,

    /* blend_write */ object_blend_write,
    /* blend_read_data */ object_blend_read_data,
    /* blend_read_lib */ object_blend_read_lib,
    /* blend_read_expand */ object_blend_read_expand,

    /* blend_read_undo_preserve */ nullptr,

    /* lib_override_apply_post */ object_lib_override_apply_post,
};

void BKE_object_workob_clear(Object *workob)
{
  memset(workob, 0, sizeof(Object));

  workob->scale[0] = workob->scale[1] = workob->scale[2] = 1.0f;
  workob->dscale[0] = workob->dscale[1] = workob->dscale[2] = 1.0f;
  workob->rotmode = ROT_MODE_EUL;
}

void BKE_object_free_particlesystems(Object *ob)
{
  ParticleSystem *psys;

  while ((psys = (ParticleSystem *)BLI_pophead(&ob->particlesystem))) {
    psys_free(ob, psys);
  }
}

void BKE_object_free_softbody(Object *ob)
{
  sbFree(ob);
}

void BKE_object_free_bulletsoftbody(Object *ob)
{
  if (ob->bsoft) {
    bsbFree(ob->bsoft);
    ob->bsoft = nullptr;
  }
}

void BKE_object_free_curve_cache(Object *ob)
{
  if (ob->runtime.curve_cache) {
    BKE_displist_free(&ob->runtime.curve_cache->disp);
    BKE_curve_bevelList_free(&ob->runtime.curve_cache->bev);
    if (ob->runtime.curve_cache->anim_path_accum_length) {
      MEM_freeN((void *)ob->runtime.curve_cache->anim_path_accum_length);
    }
    BKE_nurbList_free(&ob->runtime.curve_cache->deformed_nurbs);
    MEM_freeN(ob->runtime.curve_cache);
    ob->runtime.curve_cache = nullptr;
  }
}

void BKE_object_free_modifiers(Object *ob, const int flag)
{
  ModifierData *md;
  GpencilModifierData *gp_md;

  while ((md = (ModifierData *)BLI_pophead(&ob->modifiers))) {
    BKE_modifier_free_ex(md, flag);
  }

  while ((gp_md = (GpencilModifierData *)BLI_pophead(&ob->greasepencil_modifiers))) {
    BKE_gpencil_modifier_free_ex(gp_md, flag);
  }
  /* particle modifiers were freed, so free the particlesystems as well */
  BKE_object_free_particlesystems(ob);

  /* same for softbody */
  BKE_object_free_softbody(ob);

  /* modifiers may have stored data in the DM cache */
  BKE_object_free_derived_caches(ob);
}

void BKE_object_free_shaderfx(Object *ob, const int flag)
{
  ShaderFxData *fx;

  while ((fx = (ShaderFxData *)BLI_pophead(&ob->shader_fx))) {
    BKE_shaderfx_free_ex(fx, flag);
  }
}

void BKE_object_modifier_hook_reset(Object *ob, HookModifierData *hmd)
{
  /* reset functionality */
  if (hmd->object) {
    bPoseChannel *pchan = BKE_pose_channel_find_name(hmd->object->pose, hmd->subtarget);

    if (hmd->subtarget[0] && pchan) {
      float imat[4][4], mat[4][4];

      /* Calculate the world-space matrix for the pose-channel target first,
       * then carry on as usual. */
      mul_m4_m4m4(mat, hmd->object->obmat, pchan->pose_mat);

      invert_m4_m4(imat, mat);
      mul_m4_m4m4(hmd->parentinv, imat, ob->obmat);
    }
    else {
      invert_m4_m4(hmd->object->imat, hmd->object->obmat);
      mul_m4_m4m4(hmd->parentinv, hmd->object->imat, ob->obmat);
    }
  }
}

void BKE_object_modifier_gpencil_hook_reset(Object *ob, HookGpencilModifierData *hmd)
{
  if (hmd->object == nullptr) {
    return;
  }
  /* reset functionality */
  bPoseChannel *pchan = BKE_pose_channel_find_name(hmd->object->pose, hmd->subtarget);

  if (hmd->subtarget[0] && pchan) {
    float imat[4][4], mat[4][4];

    /* Calculate the world-space matrix for the pose-channel target first,
     * then carry on as usual. */
    mul_m4_m4m4(mat, hmd->object->obmat, pchan->pose_mat);

    invert_m4_m4(imat, mat);
    mul_m4_m4m4(hmd->parentinv, imat, ob->obmat);
  }
  else {
    invert_m4_m4(hmd->object->imat, hmd->object->obmat);
    mul_m4_m4m4(hmd->parentinv, hmd->object->imat, ob->obmat);
  }
}

void BKE_object_modifier_set_active(Object *ob, ModifierData *md)
{
  LISTBASE_FOREACH (ModifierData *, md_iter, &ob->modifiers) {
    md_iter->flag &= ~eModifierFlag_Active;
  }

  if (md != nullptr) {
    BLI_assert(BLI_findindex(&ob->modifiers, md) != -1);
    md->flag |= eModifierFlag_Active;
  }
}

ModifierData *BKE_object_active_modifier(const Object *ob)
{
  /* In debug mode, check for only one active modifier. */
#ifndef NDEBUG
  int active_count = 0;
  LISTBASE_FOREACH (ModifierData *, md, &ob->modifiers) {
    if (md->flag & eModifierFlag_Active) {
      active_count++;
    }
  }
  BLI_assert(ELEM(active_count, 0, 1));
#endif

  LISTBASE_FOREACH (ModifierData *, md, &ob->modifiers) {
    if (md->flag & eModifierFlag_Active) {
      return md;
    }
  }

  return nullptr;
}

bool BKE_object_supports_modifiers(const Object *ob)
{
  return (
      ELEM(ob->type, OB_MESH, OB_CURVE, OB_SURF, OB_FONT, OB_LATTICE, OB_POINTCLOUD, OB_VOLUME));
}

bool BKE_object_support_modifier_type_check(const Object *ob, int modifier_type)
{
  const ModifierTypeInfo *mti = BKE_modifier_get_info((ModifierType)modifier_type);

  /* Surface and lattice objects don't output geometry sets. */
  if (mti->modifyGeometrySet != nullptr && ELEM(ob->type, OB_SURF, OB_LATTICE)) {
    return false;
  }

  /* Only geometry objects should be able to get modifiers T25291. */
  if (ELEM(ob->type, OB_POINTCLOUD, OB_VOLUME, OB_HAIR)) {
    return (mti->modifyGeometrySet != nullptr);
  }
  if (ELEM(ob->type, OB_MESH, OB_CURVE, OB_SURF, OB_FONT, OB_LATTICE)) {
    if (ob->type == OB_LATTICE && (mti->flags & eModifierTypeFlag_AcceptsVertexCosOnly) == 0) {
      return false;
    }

    if (!((mti->flags & eModifierTypeFlag_AcceptsCVs) ||
          (ob->type == OB_MESH && (mti->flags & eModifierTypeFlag_AcceptsMesh)))) {
      return false;
    }

    return true;
  }

  return false;
}

static bool object_modifier_type_copy_check(ModifierType md_type)
{
  return !ELEM(md_type, eModifierType_Hook, eModifierType_Collision);
}

/**
 * Find a `psys` matching given `psys_src` in `ob_dst` (i.e. sharing the same ParticleSettings ID),
 * or add one, and return valid `psys` from `ob_dst`.
 *
 * \note Order handling is fairly weak here. This code assumes that it is called **before** the
 * modifier using the psys is actually copied, and that this copied modifier will be added at the
 * end of the stack. That way we can be sure that the particle modifier will be before the one
 * using its particle system in the stack.
 */
static ParticleSystem *object_copy_modifier_particle_system_ensure(Main *bmain,
                                                                   Scene *scene,
                                                                   Object *ob_dst,
                                                                   ParticleSystem *psys_src)
{
  ParticleSystem *psys_dst = nullptr;

  /* Check if a particle system with the same particle settings
   * already exists on the destination object. */
  LISTBASE_FOREACH (ParticleSystem *, psys, &ob_dst->particlesystem) {
    if (psys->part == psys_src->part) {
      psys_dst = psys;
      break;
    }
  }

  /* If it does not exist, copy the particle system to the destination object. */
  if (psys_dst == nullptr) {
    ModifierData *md = object_copy_particle_system(bmain, scene, ob_dst, psys_src);
    psys_dst = ((ParticleSystemModifierData *)md)->psys;
  }

  return psys_dst;
}

bool BKE_object_copy_modifier(
    Main *bmain, Scene *scene, Object *ob_dst, const Object *ob_src, ModifierData *md_src)
{
  BLI_assert(ob_dst->type != OB_GPENCIL);

  const ModifierTypeInfo *mti = BKE_modifier_get_info((ModifierType)md_src->type);
  if (!object_modifier_type_copy_check((ModifierType)md_src->type)) {
    /* We never allow copying those modifiers here. */
    return false;
  }
  if (!BKE_object_support_modifier_type_check(ob_dst, md_src->type)) {
    return false;
  }
  if (mti->flags & eModifierTypeFlag_Single) {
    if (BKE_modifiers_findby_type(ob_dst, (ModifierType)md_src->type) != nullptr) {
      return false;
    }
  }

  ParticleSystem *psys_src = nullptr;
  ParticleSystem *psys_dst = nullptr;

  switch (md_src->type) {
    case eModifierType_Softbody:
      BKE_object_copy_softbody(ob_dst, ob_src, 0);
      break;
    case eModifierType_Skin:
      /* ensure skin-node customdata exists */
      BKE_mesh_ensure_skin_customdata((Mesh *)ob_dst->data);
      break;
    case eModifierType_Fluid: {
      FluidModifierData *fmd = (FluidModifierData *)md_src;
      if (fmd->type == MOD_FLUID_TYPE_FLOW) {
        if (fmd->flow != nullptr && fmd->flow->psys != nullptr) {
          psys_src = fmd->flow->psys;
          psys_dst = object_copy_modifier_particle_system_ensure(bmain, scene, ob_dst, psys_src);
        }
      }
      break;
    }
    case eModifierType_DynamicPaint: {
      DynamicPaintModifierData *dpmd = (DynamicPaintModifierData *)md_src;
      if (dpmd->brush != nullptr && dpmd->brush->psys != nullptr) {
        psys_src = dpmd->brush->psys;
        psys_dst = object_copy_modifier_particle_system_ensure(bmain, scene, ob_dst, psys_src);
      }
      break;
    }
    default:
      break;
  }

  ModifierData *md_dst;
  if (md_src->type == eModifierType_ParticleSystem) {
    md_dst = object_copy_particle_system(
        bmain, scene, ob_dst, ((ParticleSystemModifierData *)md_src)->psys);
  }
  else {
    md_dst = BKE_modifier_new(md_src->type);

    BLI_strncpy(md_dst->name, md_src->name, sizeof(md_dst->name));

    if (md_src->type == eModifierType_Multires) {
      /* Has to be done after mod creation, but *before* we actually copy its settings! */
      multiresModifier_sync_levels_ex(
          ob_dst, (MultiresModifierData *)md_src, (MultiresModifierData *)md_dst);
    }

    BKE_modifier_copydata(md_src, md_dst);

    switch (md_dst->type) {
      case eModifierType_Fluid:
        if (psys_dst != nullptr) {
          FluidModifierData *fmd_dst = (FluidModifierData *)md_dst;
          BLI_assert(fmd_dst->type == MOD_FLUID_TYPE_FLOW && fmd_dst->flow != nullptr &&
                     fmd_dst->flow->psys != nullptr);
          fmd_dst->flow->psys = psys_dst;
        }
        break;
      case eModifierType_DynamicPaint:
        if (psys_dst != nullptr) {
          DynamicPaintModifierData *dpmd_dst = (DynamicPaintModifierData *)md_dst;
          BLI_assert(dpmd_dst->brush != nullptr && dpmd_dst->brush->psys != nullptr);
          dpmd_dst->brush->psys = psys_dst;
        }
        break;
      default:
        break;
    }

    BLI_addtail(&ob_dst->modifiers, md_dst);
    BKE_modifier_unique_name(&ob_dst->modifiers, md_dst);
  }

  BKE_object_modifier_set_active(ob_dst, md_dst);

  return true;
}

bool BKE_object_copy_gpencil_modifier(struct Object *ob_dst, GpencilModifierData *gmd_src)
{
  BLI_assert(ob_dst->type == OB_GPENCIL);

  GpencilModifierData *gmd_dst = BKE_gpencil_modifier_new(gmd_src->type);
  BLI_strncpy(gmd_dst->name, gmd_src->name, sizeof(gmd_dst->name));

  const GpencilModifierTypeInfo *mti = BKE_gpencil_modifier_get_info(
      (GpencilModifierType)gmd_src->type);
  mti->copyData(gmd_src, gmd_dst);

  BLI_addtail(&ob_dst->greasepencil_modifiers, gmd_dst);
  BKE_gpencil_modifier_unique_name(&ob_dst->greasepencil_modifiers, gmd_dst);

  return true;
}

bool BKE_object_modifier_stack_copy(Object *ob_dst,
                                    const Object *ob_src,
                                    const bool do_copy_all,
                                    const int flag_subdata)
{
  if ((ob_dst->type == OB_GPENCIL) != (ob_src->type == OB_GPENCIL)) {
    BLI_assert_msg(0,
                   "Trying to copy a modifier stack between a GPencil object and another type.");
    return false;
  }

  if (!BLI_listbase_is_empty(&ob_dst->modifiers) ||
      !BLI_listbase_is_empty(&ob_dst->greasepencil_modifiers)) {
    BLI_assert(
        !"Trying to copy a modifier stack into an object having a non-empty modifier stack.");
    return false;
  }

  LISTBASE_FOREACH (ModifierData *, md_src, &ob_src->modifiers) {
    if (!do_copy_all && !object_modifier_type_copy_check((ModifierType)md_src->type)) {
      continue;
    }
    if (!BKE_object_support_modifier_type_check(ob_dst, md_src->type)) {
      continue;
    }

    ModifierData *md_dst = BKE_modifier_new(md_src->type);
    BLI_strncpy(md_dst->name, md_src->name, sizeof(md_dst->name));
    BKE_modifier_copydata_ex(md_src, md_dst, flag_subdata);
    BLI_addtail(&ob_dst->modifiers, md_dst);
  }

  LISTBASE_FOREACH (GpencilModifierData *, gmd_src, &ob_src->greasepencil_modifiers) {
    GpencilModifierData *gmd_dst = BKE_gpencil_modifier_new(gmd_src->type);
    BLI_strncpy(gmd_dst->name, gmd_src->name, sizeof(gmd_dst->name));
    BKE_gpencil_modifier_copydata_ex(gmd_src, gmd_dst, flag_subdata);
    BLI_addtail(&ob_dst->greasepencil_modifiers, gmd_dst);
  }

  /* This could be copied from anywhere, since no other modifier actually use this data. But for
   * consistency do it together with particle systems. */
  BKE_object_copy_softbody(ob_dst, ob_src, flag_subdata);

  /* It is mandatory that this happens after copying modifiers, as it will update their `psys`
   * pointers accordingly. */
  BKE_object_copy_particlesystems(ob_dst, ob_src, flag_subdata);

  return true;
}

void BKE_object_link_modifiers(Object *ob_dst, const Object *ob_src)
{
  BKE_object_free_modifiers(ob_dst, 0);

  BKE_object_modifier_stack_copy(ob_dst, ob_src, false, 0);
}

/**
 * Copy CCG related data. Used to sync copy of mesh with reshaped original mesh.
 */
static void copy_ccg_data(Mesh *mesh_destination, Mesh *mesh_source, int layer_type)
{
  BLI_assert(mesh_destination->totloop == mesh_source->totloop);
  CustomData *data_destination = &mesh_destination->ldata;
  CustomData *data_source = &mesh_source->ldata;
  const int num_elements = mesh_source->totloop;
  if (!CustomData_has_layer(data_source, layer_type)) {
    return;
  }
  const int layer_index = CustomData_get_layer_index(data_destination, layer_type);
  CustomData_free_layer(data_destination, layer_type, num_elements, layer_index);
  BLI_assert(!CustomData_has_layer(data_destination, layer_type));
  CustomData_add_layer(data_destination, layer_type, CD_CALLOC, nullptr, num_elements);
  BLI_assert(CustomData_has_layer(data_destination, layer_type));
  CustomData_copy_layer_type_data(data_source, data_destination, layer_type, 0, 0, num_elements);
}

static void object_update_from_subsurf_ccg(Object *object)
{
  /* Currently CCG is only created for Mesh objects. */
  if (object->type != OB_MESH) {
    return;
  }
  /* If object does not own evaluated mesh we can not access it since it might be freed already
   * (happens on dependency graph free where order of CoW-ed IDs free is undefined).
   *
   * Good news is: such mesh does not have modifiers applied, so no need to worry about CCG. */
  if (!object->runtime.is_data_eval_owned) {
    return;
  }
  /* Object was never evaluated, so can not have CCG subdivision surface. If it were evaluated, do
   * not try to compute OpenSubDiv on the CPU as it is not needed here. */
  Mesh *mesh_eval = BKE_object_get_evaluated_mesh_no_subsurf(object);
  if (mesh_eval == nullptr) {
    return;
  }
  SubdivCCG *subdiv_ccg = mesh_eval->runtime.subdiv_ccg;
  if (subdiv_ccg == nullptr) {
    return;
  }
  /* Check whether there is anything to be reshaped. */
  if (!subdiv_ccg->dirty.coords && !subdiv_ccg->dirty.hidden) {
    return;
  }
  const int tot_level = mesh_eval->runtime.subdiv_ccg_tot_level;
  Object *object_orig = DEG_get_original_object(object);
  Mesh *mesh_orig = (Mesh *)object_orig->data;
  multiresModifier_reshapeFromCCG(tot_level, mesh_orig, subdiv_ccg);
  /* NOTE: we need to reshape into an original mesh from main database,
   * allowing:
   *
   * - Update copies of that mesh at any moment.
   * - Save the file without doing extra reshape.
   * - All the users of the mesh have updated displacement.
   *
   * However, the tricky part here is that we only know about sculpted
   * state of a mesh on an object level, and object is being updated after
   * mesh data-block is updated. This forces us to:
   *
   * - Update mesh data-block from object evaluation, which is technically
   *   forbidden, but there is no other place for this yet.
   * - Reshape to the original mesh from main database, and then copy updated
   *   layer to copy of that mesh (since copy of the mesh has decoupled
   *   custom data layers).
   *
   * All this is defeating all the designs we need to follow to allow safe
   * threaded evaluation, but this is as good as we can make it within the
   * current sculpt/evaluated mesh design. This is also how we've survived
   * with old #DerivedMesh based solutions. So, while this is all wrong and
   * needs reconsideration, doesn't seem to be a big stopper for real
   * production artists.
   */
  /* TODO(sergey): Solve this somehow, to be fully stable for threaded
   * evaluation environment.
   */
  /* NOTE: runtime.data_orig is what was before assigning mesh_eval,
   * it is orig as in what was in object_eval->data before evaluating
   * modifier stack.
   *
   * mesh_cow is a copy-on-written version of `object_orig->data`.
   */
  Mesh *mesh_cow = (Mesh *)object->runtime.data_orig;
  copy_ccg_data(mesh_cow, mesh_orig, CD_MDISPS);
  copy_ccg_data(mesh_cow, mesh_orig, CD_GRID_PAINT_MASK);
  /* Everything is now up-to-date. */
  subdiv_ccg->dirty.coords = false;
  subdiv_ccg->dirty.hidden = false;
}

void BKE_object_eval_assign_data(Object *object_eval, ID *data_eval, bool is_owned)
{
  BLI_assert(object_eval->id.tag & LIB_TAG_COPIED_ON_WRITE);
  BLI_assert(object_eval->runtime.data_eval == nullptr);
  BLI_assert(data_eval->tag & LIB_TAG_NO_MAIN);

  if (is_owned) {
    /* Set flag for debugging. */
    data_eval->tag |= LIB_TAG_COPIED_ON_WRITE_EVAL_RESULT;
  }

  /* Assigned evaluated data. */
  object_eval->runtime.data_eval = data_eval;
  object_eval->runtime.is_data_eval_owned = is_owned;

  /* Overwrite data of evaluated object, if the data-block types match. */
  ID *data = (ID *)object_eval->data;
  if (GS(data->name) == GS(data_eval->name)) {
    /* NOTE: we are not supposed to invoke evaluation for original objects,
     * but some areas are still being ported, so we play safe here. */
    if (object_eval->id.tag & LIB_TAG_COPIED_ON_WRITE) {
      object_eval->data = data_eval;
    }
  }

  /* Is set separately currently. */
  object_eval->runtime.geometry_set_eval = nullptr;
}

void BKE_object_free_derived_caches(Object *ob)
{
  MEM_SAFE_FREE(ob->runtime.bb);

  object_update_from_subsurf_ccg(ob);

  if (ob->runtime.editmesh_eval_cage &&
      ob->runtime.editmesh_eval_cage != reinterpret_cast<Mesh *>(ob->runtime.data_eval)) {
    BKE_mesh_eval_delete(ob->runtime.editmesh_eval_cage);
  }
  ob->runtime.editmesh_eval_cage = nullptr;

  if (ob->runtime.data_eval != nullptr) {
    if (ob->runtime.is_data_eval_owned) {
      ID *data_eval = ob->runtime.data_eval;
      if (GS(data_eval->name) == ID_ME) {
        BKE_mesh_eval_delete((Mesh *)data_eval);
      }
      else {
        BKE_libblock_free_datablock(data_eval, 0);
        MEM_freeN(data_eval);
      }
    }
    ob->runtime.data_eval = nullptr;
  }
  if (ob->runtime.mesh_deform_eval != nullptr) {
    Mesh *mesh_deform_eval = ob->runtime.mesh_deform_eval;
    BKE_mesh_eval_delete(mesh_deform_eval);
    ob->runtime.mesh_deform_eval = nullptr;
  }

  /* Restore initial pointer for copy-on-write data-blocks, object->data
   * might be pointing to an evaluated data-block data was just freed above. */
  if (ob->runtime.data_orig != nullptr) {
    ob->data = ob->runtime.data_orig;
  }

  BKE_object_to_mesh_clear(ob);
  BKE_object_to_curve_clear(ob);
  BKE_object_free_curve_cache(ob);

  BKE_crazyspace_api_eval_clear(ob);

  /* Clear grease pencil data. */
  if (ob->runtime.gpd_eval != nullptr) {
    BKE_gpencil_eval_delete(ob->runtime.gpd_eval);
    ob->runtime.gpd_eval = nullptr;
  }

  if (ob->runtime.geometry_set_eval != nullptr) {
    BKE_geometry_set_free(ob->runtime.geometry_set_eval);
    ob->runtime.geometry_set_eval = nullptr;
  }

  MEM_SAFE_FREE(ob->runtime.editmesh_bb_cage);
}

void BKE_object_free_caches(Object *object)
{
  short update_flag = 0;

  /* Free particle system caches holding paths. */
  if (object->particlesystem.first) {
    LISTBASE_FOREACH (ParticleSystem *, psys, &object->particlesystem) {
      psys_free_path_cache(psys, psys->edit);
      update_flag |= ID_RECALC_PSYS_REDO;
    }
  }

  /* Free memory used by cached derived meshes in the particle system modifiers. */
  LISTBASE_FOREACH (ModifierData *, md, &object->modifiers) {
    if (md->type == eModifierType_ParticleSystem) {
      ParticleSystemModifierData *psmd = (ParticleSystemModifierData *)md;
      if (psmd->mesh_final) {
        BKE_id_free(nullptr, psmd->mesh_final);
        psmd->mesh_final = nullptr;
        if (psmd->mesh_original) {
          BKE_id_free(nullptr, psmd->mesh_original);
          psmd->mesh_original = nullptr;
        }
        psmd->flag |= eParticleSystemFlag_file_loaded;
        update_flag |= ID_RECALC_GEOMETRY;
      }
    }
  }

  /* NOTE: If object is coming from a duplicator, it might be a temporary
   * object created by dependency graph, which shares pointers with original
   * object. In this case we can not free anything.
   */
  if ((object->base_flag & BASE_FROM_DUPLI) == 0) {
    BKE_object_free_derived_caches(object);
    update_flag |= ID_RECALC_GEOMETRY;
  }

  /* Tag object for update, so once memory critical operation is over and
   * scene update routines are back to its business the object will be
   * guaranteed to be in a known state.
   */
  if (update_flag != 0) {
    DEG_id_tag_update(&object->id, update_flag);
  }
}

bool BKE_object_is_in_editmode(const Object *ob)
{
  if (ob->data == nullptr) {
    return false;
  }

  switch (ob->type) {
    case OB_MESH:
      return ((Mesh *)ob->data)->edit_mesh != nullptr;
    case OB_ARMATURE:
      return ((bArmature *)ob->data)->edbo != nullptr;
    case OB_FONT:
      return ((Curve *)ob->data)->editfont != nullptr;
    case OB_MBALL:
      return ((MetaBall *)ob->data)->editelems != nullptr;
    case OB_LATTICE:
      return ((Lattice *)ob->data)->editlatt != nullptr;
    case OB_SURF:
    case OB_CURVE:
      return ((Curve *)ob->data)->editnurb != nullptr;
    case OB_GPENCIL:
      /* Grease Pencil object has no edit mode data. */
      return GPENCIL_EDIT_MODE((bGPdata *)ob->data);
    default:
      return false;
  }
}

bool BKE_object_is_in_editmode_vgroup(const Object *ob)
{
  return (OB_TYPE_SUPPORT_VGROUP(ob->type) && BKE_object_is_in_editmode(ob));
}

bool BKE_object_data_is_in_editmode(const ID *id)
{
  const short type = GS(id->name);
  BLI_assert(OB_DATA_SUPPORT_EDITMODE(type));
  switch (type) {
    case ID_ME:
      return ((const Mesh *)id)->edit_mesh != nullptr;
    case ID_CU:
      return ((((const Curve *)id)->editnurb != nullptr) ||
              (((const Curve *)id)->editfont != nullptr));
    case ID_MB:
      return ((const MetaBall *)id)->editelems != nullptr;
    case ID_LT:
      return ((const Lattice *)id)->editlatt != nullptr;
    case ID_AR:
      return ((const bArmature *)id)->edbo != nullptr;
    default:
      BLI_assert_unreachable();
      return false;
  }
}

char *BKE_object_data_editmode_flush_ptr_get(struct ID *id)
{
  const short type = GS(id->name);
  switch (type) {
    case ID_ME: {
      BMEditMesh *em = ((Mesh *)id)->edit_mesh;
      if (em != nullptr) {
        return &em->needs_flush_to_id;
      }
      break;
    }
    case ID_CU: {
      if (((Curve *)id)->vfont != nullptr) {
        EditFont *ef = ((Curve *)id)->editfont;
        if (ef != nullptr) {
          return &ef->needs_flush_to_id;
        }
      }
      else {
        EditNurb *editnurb = ((Curve *)id)->editnurb;
        if (editnurb) {
          return &editnurb->needs_flush_to_id;
        }
      }
      break;
    }
    case ID_MB: {
      MetaBall *mb = (MetaBall *)id;
      return &mb->needs_flush_to_id;
    }
    case ID_LT: {
      EditLatt *editlatt = ((Lattice *)id)->editlatt;
      if (editlatt) {
        return &editlatt->needs_flush_to_id;
      }
      break;
    }
    case ID_AR: {
      bArmature *arm = (bArmature *)id;
      return &arm->needs_flush_to_id;
    }
    default:
      BLI_assert_unreachable();
      return nullptr;
  }
  return nullptr;
}

bool BKE_object_is_in_wpaint_select_vert(const Object *ob)
{
  if (ob->type == OB_MESH) {
    Mesh *me = (Mesh *)ob->data;
    return ((ob->mode & OB_MODE_WEIGHT_PAINT) && (me->edit_mesh == nullptr) &&
            (ME_EDIT_PAINT_SEL_MODE(me) == SCE_SELECT_VERTEX));
  }

  return false;
}

bool BKE_object_has_mode_data(const struct Object *ob, eObjectMode object_mode)
{
  if (object_mode & OB_MODE_EDIT) {
    if (BKE_object_is_in_editmode(ob)) {
      return true;
    }
  }
  else if (object_mode & OB_MODE_VERTEX_PAINT) {
    if (ob->sculpt && (ob->sculpt->mode_type == OB_MODE_VERTEX_PAINT)) {
      return true;
    }
  }
  else if (object_mode & OB_MODE_WEIGHT_PAINT) {
    if (ob->sculpt && (ob->sculpt->mode_type == OB_MODE_WEIGHT_PAINT)) {
      return true;
    }
  }
  else if (object_mode & OB_MODE_SCULPT) {
    if (ob->sculpt && (ob->sculpt->mode_type == OB_MODE_SCULPT)) {
      return true;
    }
  }
  else if (object_mode & OB_MODE_POSE) {
    if (ob->pose != nullptr) {
      return true;
    }
  }
  return false;
}

bool BKE_object_is_mode_compat(const struct Object *ob, eObjectMode object_mode)
{
  return ((ob->mode == object_mode) || (ob->mode & object_mode) != 0);
}

int BKE_object_visibility(const Object *ob, const int dag_eval_mode)
{
  if ((ob->base_flag & BASE_VISIBLE_DEPSGRAPH) == 0) {
    return 0;
  }

  /* Test which components the object has. */
  int visibility = OB_VISIBLE_SELF;
  if (ob->particlesystem.first) {
    visibility |= OB_VISIBLE_INSTANCES | OB_VISIBLE_PARTICLES;
  }
  else if (ob->transflag & OB_DUPLI) {
    visibility |= OB_VISIBLE_INSTANCES;
  }

  if (BKE_object_has_geometry_set_instances(ob)) {
    visibility |= OB_VISIBLE_INSTANCES;
  }

  /* Optional hiding of self if there are particles or instancers. */
  if (visibility & (OB_VISIBLE_PARTICLES | OB_VISIBLE_INSTANCES)) {
    switch ((eEvaluationMode)dag_eval_mode) {
      case DAG_EVAL_VIEWPORT:
        if (!(ob->duplicator_visibility_flag & OB_DUPLI_FLAG_VIEWPORT)) {
          visibility &= ~OB_VISIBLE_SELF;
        }
        break;
      case DAG_EVAL_RENDER:
        if (!(ob->duplicator_visibility_flag & OB_DUPLI_FLAG_RENDER)) {
          visibility &= ~OB_VISIBLE_SELF;
        }
        break;
    }
  }

  return visibility;
}

bool BKE_object_exists_check(Main *bmain, const Object *obtest)
{
  if (obtest == nullptr) {
    return false;
  }

  LISTBASE_FOREACH (Object *, ob, &bmain->objects) {
    if (ob == obtest) {
      return true;
    }
  }

  return false;
}

/* *************************************************** */

static const char *get_obdata_defname(int type)
{
  switch (type) {
    case OB_MESH:
      return DATA_("Mesh");
    case OB_CURVE:
      return DATA_("Curve");
    case OB_SURF:
      return DATA_("Surf");
    case OB_FONT:
      return DATA_("Text");
    case OB_MBALL:
      return DATA_("Mball");
    case OB_CAMERA:
      return DATA_("Camera");
    case OB_LAMP:
      return CTX_DATA_(BLT_I18NCONTEXT_ID_LIGHT, "Light");
    case OB_LATTICE:
      return DATA_("Lattice");
    case OB_ARMATURE:
      return DATA_("Armature");
    case OB_SPEAKER:
      return DATA_("Speaker");
    case OB_HAIR:
      return DATA_("Hair");
    case OB_POINTCLOUD:
      return DATA_("PointCloud");
    case OB_VOLUME:
      return DATA_("Volume");
    case OB_EMPTY:
      return DATA_("Empty");
    case OB_GPENCIL:
      return DATA_("GPencil");
    case OB_LIGHTPROBE:
      return DATA_("LightProbe");
    default:
      CLOG_ERROR(&LOG, "Internal error, bad type: %d", type);
      return DATA_("Empty");
  }
}

static void object_init(Object *ob, const short ob_type)
{
  object_init_data(&ob->id);

  ob->type = ob_type;

  if (ob->type != OB_EMPTY) {
    zero_v2(ob->ima_ofs);
  }

  if (ELEM(ob->type, OB_LAMP, OB_CAMERA, OB_SPEAKER)) {
    ob->trackflag = OB_NEGZ;
    ob->upflag = OB_POSY;
  }

  if (ob->type == OB_GPENCIL) {
    ob->dtx |= OB_USE_GPENCIL_LIGHTS;
  }

  if (ob->type == OB_LAMP) {
    /* Lights are invisible to camera rays and are assumed to be a
     * shadow catcher by default. */
    ob->visibility_flag |= OB_HIDE_CAMERA | OB_SHADOW_CATCHER;
  }
}

void *BKE_object_obdata_add_from_type(Main *bmain, int type, const char *name)
{
  if (name == nullptr) {
    name = get_obdata_defname(type);
  }

  switch (type) {
    case OB_MESH:
      return BKE_mesh_add(bmain, name);
    case OB_CURVE:
      return BKE_curve_add(bmain, name, OB_CURVE);
    case OB_SURF:
      return BKE_curve_add(bmain, name, OB_SURF);
    case OB_FONT:
      return BKE_curve_add(bmain, name, OB_FONT);
    case OB_MBALL:
      return BKE_mball_add(bmain, name);
    case OB_CAMERA:
      return BKE_camera_add(bmain, name);
    case OB_LAMP:
      return BKE_light_add(bmain, name);
    case OB_LATTICE:
      return BKE_lattice_add(bmain, name);
    case OB_ARMATURE:
      return BKE_armature_add(bmain, name);
    case OB_SPEAKER:
      return BKE_speaker_add(bmain, name);
    case OB_LIGHTPROBE:
      return BKE_lightprobe_add(bmain, name);
    case OB_GPENCIL:
      return BKE_gpencil_data_addnew(bmain, name);
    case OB_HAIR:
      return BKE_hair_add(bmain, name);
    case OB_POINTCLOUD:
      return BKE_pointcloud_add_default(bmain, name);
    case OB_VOLUME:
      return BKE_volume_add(bmain, name);
    case OB_EMPTY:
      return nullptr;
    default:
      CLOG_ERROR(&LOG, "Internal error, bad type: %d", type);
      return nullptr;
  }
}

int BKE_object_obdata_to_type(const ID *id)
{
  /* Keep in sync with #OB_DATA_SUPPORT_ID macro. */
  switch (GS(id->name)) {
    case ID_ME:
      return OB_MESH;
    case ID_CU:
      return BKE_curve_type_get((const Curve *)id);
    case ID_MB:
      return OB_MBALL;
    case ID_LA:
      return OB_LAMP;
    case ID_SPK:
      return OB_SPEAKER;
    case ID_CA:
      return OB_CAMERA;
    case ID_LT:
      return OB_LATTICE;
    case ID_GD:
      return OB_GPENCIL;
    case ID_AR:
      return OB_ARMATURE;
    case ID_LP:
      return OB_LIGHTPROBE;
    case ID_HA:
      return OB_HAIR;
    case ID_PT:
      return OB_POINTCLOUD;
    case ID_VO:
      return OB_VOLUME;
    default:
      return -1;
  }
}

Object *BKE_object_add_only_object(Main *bmain, int type, const char *name)
{
  if (!name) {
    name = get_obdata_defname(type);
  }

  /* We cannot use #BKE_id_new here as we need some custom initialization code. */
  Object *ob = (Object *)BKE_libblock_alloc(bmain, ID_OB, name, 0);

  /* We increase object user count when linking to Collections. */
  id_us_min(&ob->id);

  /* default object vars */
  object_init(ob, type);

  return ob;
}

static Object *object_add_common(Main *bmain, ViewLayer *view_layer, int type, const char *name)
{
  Object *ob = BKE_object_add_only_object(bmain, type, name);
  ob->data = BKE_object_obdata_add_from_type(bmain, type, name);
  BKE_view_layer_base_deselect_all(view_layer);

  DEG_id_tag_update_ex(
      bmain, &ob->id, ID_RECALC_TRANSFORM | ID_RECALC_GEOMETRY | ID_RECALC_ANIMATION);
  return ob;
}

Object *BKE_object_add(Main *bmain, ViewLayer *view_layer, int type, const char *name)
{
  Object *ob = object_add_common(bmain, view_layer, type, name);

  LayerCollection *layer_collection = BKE_layer_collection_get_active(view_layer);
  BKE_collection_object_add(bmain, layer_collection->collection, ob);

  Base *base = BKE_view_layer_base_find(view_layer, ob);
  BKE_view_layer_base_select_and_set_active(view_layer, base);

  return ob;
}

Object *BKE_object_add_from(
    Main *bmain, Scene *scene, ViewLayer *view_layer, int type, const char *name, Object *ob_src)
{
  Object *ob = object_add_common(bmain, view_layer, type, name);
  BKE_collection_object_add_from(bmain, scene, ob_src, ob);

  Base *base = BKE_view_layer_base_find(view_layer, ob);
  BKE_view_layer_base_select_and_set_active(view_layer, base);

  return ob;
}

Object *BKE_object_add_for_data(
    Main *bmain, ViewLayer *view_layer, int type, const char *name, ID *data, bool do_id_user)
{
  /* same as object_add_common, except we don't create new ob->data */
  Object *ob = BKE_object_add_only_object(bmain, type, name);
  ob->data = (void *)data;
  if (do_id_user) {
    id_us_plus(data);
  }

  BKE_view_layer_base_deselect_all(view_layer);
  DEG_id_tag_update_ex(
      bmain, &ob->id, ID_RECALC_TRANSFORM | ID_RECALC_GEOMETRY | ID_RECALC_ANIMATION);

  LayerCollection *layer_collection = BKE_layer_collection_get_active(view_layer);
  BKE_collection_object_add(bmain, layer_collection->collection, ob);

  Base *base = BKE_view_layer_base_find(view_layer, ob);
  BKE_view_layer_base_select_and_set_active(view_layer, base);

  return ob;
}

void BKE_object_copy_softbody(Object *ob_dst, const Object *ob_src, const int flag)
{
  SoftBody *sb = ob_src->soft;
  const bool is_orig = (flag & LIB_ID_COPY_SET_COPIED_ON_WRITE) == 0;

  ob_dst->softflag = ob_src->softflag;
  if (sb == nullptr) {
    ob_dst->soft = nullptr;
    return;
  }

  SoftBody *sbn = (SoftBody *)MEM_dupallocN(sb);

  if ((flag & LIB_ID_COPY_CACHES) == 0) {
    sbn->totspring = sbn->totpoint = 0;
    sbn->bpoint = nullptr;
    sbn->bspring = nullptr;
  }
  else {
    sbn->totspring = sb->totspring;
    sbn->totpoint = sb->totpoint;

    if (sbn->bpoint) {
      int i;

      sbn->bpoint = (BodyPoint *)MEM_dupallocN(sbn->bpoint);

      for (i = 0; i < sbn->totpoint; i++) {
        if (sbn->bpoint[i].springs) {
          sbn->bpoint[i].springs = (int *)MEM_dupallocN(sbn->bpoint[i].springs);
        }
      }
    }

    if (sb->bspring) {
      sbn->bspring = (struct BodySpring *)MEM_dupallocN(sb->bspring);
    }
  }

  sbn->keys = nullptr;
  sbn->totkey = sbn->totpointkey = 0;

  sbn->scratch = nullptr;

  if (is_orig) {
    sbn->shared = (SoftBody_Shared *)MEM_dupallocN(sb->shared);
    sbn->shared->pointcache = BKE_ptcache_copy_list(
        &sbn->shared->ptcaches, &sb->shared->ptcaches, flag);
  }

  if (sb->effector_weights) {
    sbn->effector_weights = (EffectorWeights *)MEM_dupallocN(sb->effector_weights);
  }

  ob_dst->soft = sbn;
}

#ifdef WITH_GAMEENGINE

void BKE_object_lod_add(Object *ob)
{
  LodLevel *lod = (LodLevel *)MEM_callocN(sizeof(LodLevel), "LoD Level");
  LodLevel *last = (LodLevel *)ob->lodlevels.last;

  /* If the lod list is empty, initialize it with the base lod level */
  if (!last) {
    LodLevel *base = (LodLevel *)MEM_callocN(sizeof(LodLevel), "Base LoD Level");
    BLI_addtail(&ob->lodlevels, base);
    base->flags = OB_LOD_USE_MESH | OB_LOD_USE_MAT;
    base->source = ob;
    base->obhysteresis = 10;
    last = ob->currentlod = base;
  }

  lod->distance = last->distance + 25.0f;
  lod->obhysteresis = 10;
  lod->flags = OB_LOD_USE_MESH | OB_LOD_USE_MAT;

  BLI_addtail(&ob->lodlevels, lod);
}

static int lod_cmp(const void *a, const void *b)
{
  const LodLevel *loda = (LodLevel *)a;
  const LodLevel *lodb = (LodLevel *)b;

  if (loda->distance < lodb->distance)
    return -1;
  return loda->distance > lodb->distance;
}

void BKE_object_lod_sort(Object *ob)
{
  BLI_listbase_sort(&ob->lodlevels, lod_cmp);
}

bool BKE_object_lod_remove(Object *ob, int level)
{
  LodLevel *rem;

  if (level < 1 || level > BLI_listbase_count(&ob->lodlevels) - 1)
    return false;

  rem = (LodLevel *)BLI_findlink(&ob->lodlevels, level);

  if (rem == ob->currentlod) {
    ob->currentlod = rem->prev;
  }

  BLI_remlink(&ob->lodlevels, rem);
  MEM_freeN(rem);

  /* If there are no user defined lods, remove the base lod as well */
  if (BLI_listbase_is_single(&ob->lodlevels)) {
    LodLevel *base = (LodLevel *)ob->lodlevels.first;
    BLI_remlink(&ob->lodlevels, base);
    MEM_freeN(base);
    ob->currentlod = NULL;
  }

  return true;
}

static LodLevel *lod_level_select(Object *ob, const float camera_position[3])
{
  LodLevel *current = ob->currentlod;
  float dist_sq;

  if (!current)
    return NULL;

  dist_sq = len_squared_v3v3(ob->obmat[3], camera_position);

  if (dist_sq < square_f(current->distance)) {
    /* check for higher LoD */
    while (current->prev && dist_sq < square_f(current->distance)) {
      current = current->prev;
    }
  }
  else {
    /* check for lower LoD */
    while (current->next && dist_sq > square_f(current->next->distance)) {
      current = current->next;
    }
  }

  return current;
}

bool BKE_object_lod_is_usable(Object *ob)
{
  return (ob->mode == OB_MODE_OBJECT);
}

void BKE_object_lod_update(Object *ob, const float camera_position[3])
{
  LodLevel *cur_level = ob->currentlod;
  LodLevel *new_level = lod_level_select(ob, camera_position);

  if (new_level != cur_level) {
    ob->currentlod = new_level;
    DEG_id_tag_update(&ob->id, ID_RECALC_GEOMETRY);
  }
}

static Object *lod_ob_get(Object *ob)
{
  LodLevel *current = ob->currentlod;

  if (!current || !BKE_object_lod_is_usable(ob))
    return ob;

  while (current->prev &&
         (/*!(current->flags & flag) ||*/ !current->source || current->source->type != OB_MESH)) {
    current = current->prev;
  }

  return current->source;
}

struct Object *BKE_object_lod_meshob_get(Object *ob)
{
  return lod_ob_get(ob /*, OB_LOD_USE_MESH*/);
}

// struct Object *BKE_object_lod_matob_get(Object *ob, ViewLayer *view_layer)
//{
//	return lod_ob_get(ob, view_layer, OB_LOD_USE_MAT);
//}

BulletSoftBody *copy_bulletsoftbody(const BulletSoftBody *bsb, const int UNUSED(flag))
{
  BulletSoftBody *bsbn;

  if (bsb == nullptr)
    return nullptr;
  bsbn = (BulletSoftBody *)MEM_dupallocN(bsb);
  /* no pointer in this structure yet */
  return bsbn;
}

#endif /* WITH_GAMEENGINE */

ParticleSystem *BKE_object_copy_particlesystem(ParticleSystem *psys, const int flag)
{
  ParticleSystem *psysn = (ParticleSystem *)MEM_dupallocN(psys);

  psys_copy_particles(psysn, psys);

  if (psys->clmd) {
    psysn->clmd = (ClothModifierData *)BKE_modifier_new(eModifierType_Cloth);
    BKE_modifier_copydata_ex((ModifierData *)psys->clmd, (ModifierData *)psysn->clmd, flag);
    psys->hair_in_mesh = psys->hair_out_mesh = nullptr;
  }

  BLI_duplicatelist(&psysn->targets, &psys->targets);

  psysn->pathcache = nullptr;
  psysn->childcache = nullptr;
  psysn->edit = nullptr;
  psysn->pdd = nullptr;
  psysn->effectors = nullptr;
  psysn->tree = nullptr;
  psysn->bvhtree = nullptr;
  psysn->batch_cache = nullptr;

  BLI_listbase_clear(&psysn->pathcachebufs);
  BLI_listbase_clear(&psysn->childcachebufs);

  if (flag & LIB_ID_COPY_SET_COPIED_ON_WRITE) {
    /* XXX Disabled, fails when evaluating depsgraph after copying ID with no main for preview
     * creation. */
    // BLI_assert((psys->flag & PSYS_SHARED_CACHES) == 0);
    psysn->flag |= PSYS_SHARED_CACHES;
    BLI_assert(psysn->pointcache != nullptr);
  }
  else {
    psysn->pointcache = BKE_ptcache_copy_list(&psysn->ptcaches, &psys->ptcaches, flag);
  }

  /* XXX(@campbellbarton): from reading existing code this seems correct but intended usage of
   * point-cache should /w cloth should be added in 'ParticleSystem'. */
  if (psysn->clmd) {
    psysn->clmd->point_cache = psysn->pointcache;
  }

  if ((flag & LIB_ID_CREATE_NO_USER_REFCOUNT) == 0) {
    id_us_plus((ID *)psysn->part);
  }

  return psysn;
}

void BKE_object_copy_particlesystems(Object *ob_dst, const Object *ob_src, const int flag)
{
  if (ob_dst->type != OB_MESH) {
    /* currently only mesh objects can have soft body */
    return;
  }

  BLI_listbase_clear(&ob_dst->particlesystem);
  LISTBASE_FOREACH (ParticleSystem *, psys, &ob_src->particlesystem) {
    ParticleSystem *npsys = BKE_object_copy_particlesystem(psys, flag);

    BLI_addtail(&ob_dst->particlesystem, npsys);

    /* need to update particle modifiers too */
    LISTBASE_FOREACH (ModifierData *, md, &ob_dst->modifiers) {
      if (md->type == eModifierType_ParticleSystem) {
        ParticleSystemModifierData *psmd = (ParticleSystemModifierData *)md;
        if (psmd->psys == psys) {
          psmd->psys = npsys;
        }
      }
      else if (md->type == eModifierType_DynamicPaint) {
        DynamicPaintModifierData *pmd = (DynamicPaintModifierData *)md;
        if (pmd->brush) {
          if (pmd->brush->psys == psys) {
            pmd->brush->psys = npsys;
          }
        }
      }
      else if (md->type == eModifierType_Fluid) {
        FluidModifierData *fmd = (FluidModifierData *)md;

        if (fmd->type == MOD_FLUID_TYPE_FLOW) {
          if (fmd->flow) {
            if (fmd->flow->psys == psys) {
              fmd->flow->psys = npsys;
            }
          }
        }
      }
    }
  }
}

static void copy_object_pose(Object *obn, const Object *ob, const int flag)
{
  /* NOTE: need to clear obn->pose pointer first,
   * so that BKE_pose_copy_data works (otherwise there's a crash) */
  obn->pose = nullptr;
  BKE_pose_copy_data_ex(&obn->pose, ob->pose, flag, true); /* true = copy constraints */

  LISTBASE_FOREACH (bPoseChannel *, chan, &obn->pose->chanbase) {
    chan->flag &= ~(POSE_LOC | POSE_ROT | POSE_SIZE);

    /* XXX Remapping object pointing onto itself should be handled by generic
     *     BKE_library_remap stuff, but...
     *     the flush_constraint_targets callback am not sure about, so will delay that for now. */
    LISTBASE_FOREACH (bConstraint *, con, &chan->constraints) {
      const bConstraintTypeInfo *cti = BKE_constraint_typeinfo_get(con);
      ListBase targets = {nullptr, nullptr};

      if (cti && cti->get_constraint_targets) {
        cti->get_constraint_targets(con, &targets);

        LISTBASE_FOREACH (bConstraintTarget *, ct, &targets) {
          if (ct->tar == ob) {
            ct->tar = obn;
          }
        }

        if (cti->flush_constraint_targets) {
          cti->flush_constraint_targets(con, &targets, false);
        }
      }
    }
  }
}

static void copy_object_lod(Object *obn, const Object *ob, const int UNUSED(flag))
{
  BLI_duplicatelist(&obn->lodlevels, &ob->lodlevels);
  obn->currentlod = (LodLevel *)obn->lodlevels.first;
}

bool BKE_object_pose_context_check(const Object *ob)
{
  if ((ob) && (ob->type == OB_ARMATURE) && (ob->pose) && (ob->mode & OB_MODE_POSE)) {
    return true;
  }

  return false;
}

Object *BKE_object_pose_armature_get(Object *ob)
{
  if (ob == nullptr) {
    return nullptr;
  }

  if (BKE_object_pose_context_check(ob)) {
    return ob;
  }

  ob = BKE_modifiers_is_deformed_by_armature(ob);

  /* Only use selected check when non-active. */
  if (BKE_object_pose_context_check(ob)) {
    return ob;
  }

  return nullptr;
}

Object *BKE_object_pose_armature_get_visible(Object *ob, ViewLayer *view_layer, View3D *v3d)
{
  Object *ob_armature = BKE_object_pose_armature_get(ob);
  if (ob_armature) {
    Base *base = BKE_view_layer_base_find(view_layer, ob_armature);
    if (base) {
      if (BASE_VISIBLE(v3d, base)) {
        return ob_armature;
      }
    }
  }
  return nullptr;
}

Object **BKE_object_pose_array_get_ex(ViewLayer *view_layer,
                                      View3D *v3d,
                                      uint *r_objects_len,
                                      bool unique)
{
  Object *ob_active = OBACT(view_layer);
  Object *ob_pose = BKE_object_pose_armature_get(ob_active);
  Object **objects = nullptr;
  if (ob_pose == ob_active) {
    ObjectsInModeParams ob_params{};
    ob_params.object_mode = OB_MODE_POSE;
    ob_params.no_dup_data = unique;

    objects = BKE_view_layer_array_from_objects_in_mode_params(
        view_layer, v3d, r_objects_len, &ob_params);
  }
  else if (ob_pose != nullptr) {
    *r_objects_len = 1;
    objects = (Object **)MEM_mallocN(sizeof(*objects), __func__);
    objects[0] = ob_pose;
  }
  else {
    *r_objects_len = 0;
    objects = (Object **)MEM_mallocN(0, __func__);
  }
  return objects;
}
Object **BKE_object_pose_array_get_unique(ViewLayer *view_layer, View3D *v3d, uint *r_objects_len)
{
  return BKE_object_pose_array_get_ex(view_layer, v3d, r_objects_len, true);
}
Object **BKE_object_pose_array_get(ViewLayer *view_layer, View3D *v3d, uint *r_objects_len)
{
  return BKE_object_pose_array_get_ex(view_layer, v3d, r_objects_len, false);
}

Base **BKE_object_pose_base_array_get_ex(ViewLayer *view_layer,
                                         View3D *v3d,
                                         uint *r_bases_len,
                                         bool unique)
{
  Base *base_active = BASACT(view_layer);
  Object *ob_pose = base_active ? BKE_object_pose_armature_get(base_active->object) : nullptr;
  Base *base_pose = nullptr;
  Base **bases = nullptr;

  if (base_active) {
    if (ob_pose == base_active->object) {
      base_pose = base_active;
    }
    else {
      base_pose = BKE_view_layer_base_find(view_layer, ob_pose);
    }
  }

  if (base_active && (base_pose == base_active)) {
    ObjectsInModeParams ob_params{};
    ob_params.object_mode = OB_MODE_POSE;
    ob_params.no_dup_data = unique;

    bases = BKE_view_layer_array_from_bases_in_mode_params(
        view_layer, v3d, r_bases_len, &ob_params);
  }
  else if (base_pose != nullptr) {
    *r_bases_len = 1;
    bases = (Base **)MEM_mallocN(sizeof(*bases), __func__);
    bases[0] = base_pose;
  }
  else {
    *r_bases_len = 0;
    bases = (Base **)MEM_mallocN(0, __func__);
  }
  return bases;
}
Base **BKE_object_pose_base_array_get_unique(ViewLayer *view_layer, View3D *v3d, uint *r_bases_len)
{
  return BKE_object_pose_base_array_get_ex(view_layer, v3d, r_bases_len, true);
}
Base **BKE_object_pose_base_array_get(ViewLayer *view_layer, View3D *v3d, uint *r_bases_len)
{
  return BKE_object_pose_base_array_get_ex(view_layer, v3d, r_bases_len, false);
}

void BKE_object_transform_copy(Object *ob_tar, const Object *ob_src)
{
  copy_v3_v3(ob_tar->loc, ob_src->loc);
  copy_v3_v3(ob_tar->rot, ob_src->rot);
  copy_v4_v4(ob_tar->quat, ob_src->quat);
  copy_v3_v3(ob_tar->rotAxis, ob_src->rotAxis);
  ob_tar->rotAngle = ob_src->rotAngle;
  ob_tar->rotmode = ob_src->rotmode;
  copy_v3_v3(ob_tar->scale, ob_src->scale);
}

Object *BKE_object_duplicate(Main *bmain, Object *ob, uint dupflag, uint duplicate_options)
{
  const bool is_subprocess = (duplicate_options & LIB_ID_DUPLICATE_IS_SUBPROCESS) != 0;
  const bool is_root_id = (duplicate_options & LIB_ID_DUPLICATE_IS_ROOT_ID) != 0;
  int copy_flags = LIB_ID_COPY_DEFAULT;

  if (!is_subprocess) {
    BKE_main_id_newptr_and_tag_clear(bmain);
  }
  else {
    /* In case copying object is a sub-process of collection (or scene) copying, do not try to
     * re-assign RB objects to existing RBW collections. */
    copy_flags |= LIB_ID_COPY_RIGID_BODY_NO_COLLECTION_HANDLING;
  }
  if (is_root_id) {
    /* In case root duplicated ID is linked, assume we want to get a local copy of it and duplicate
     * all expected linked data. */
    if (ID_IS_LINKED(ob)) {
      dupflag |= USER_DUP_LINKED_ID;
    }
    duplicate_options &= ~LIB_ID_DUPLICATE_IS_ROOT_ID;
  }

  Material ***matarar;

  Object *obn = (Object *)BKE_id_copy_for_duplicate(bmain, &ob->id, dupflag, copy_flags);

  /* 0 == full linked. */
  if (dupflag == 0) {
    return obn;
  }

  if (dupflag & USER_DUP_MAT) {
    for (int i = 0; i < obn->totcol; i++) {
      BKE_id_copy_for_duplicate(bmain, (ID *)obn->mat[i], dupflag, copy_flags);
    }
  }
  if (dupflag & USER_DUP_PSYS) {
    LISTBASE_FOREACH (ParticleSystem *, psys, &obn->particlesystem) {
      BKE_id_copy_for_duplicate(bmain, (ID *)psys->part, dupflag, copy_flags);
    }
  }

  ID *id_old = (ID *)obn->data;
  ID *id_new = nullptr;
  const bool need_to_duplicate_obdata = (id_old != nullptr) && (id_old->newid == nullptr);

  switch (obn->type) {
    case OB_MESH:
      if (dupflag & USER_DUP_MESH) {
        id_new = BKE_id_copy_for_duplicate(bmain, id_old, dupflag, copy_flags);
      }
      break;
    case OB_CURVE:
      if (dupflag & USER_DUP_CURVE) {
        id_new = BKE_id_copy_for_duplicate(bmain, id_old, dupflag, copy_flags);
      }
      break;
    case OB_SURF:
      if (dupflag & USER_DUP_SURF) {
        id_new = BKE_id_copy_for_duplicate(bmain, id_old, dupflag, copy_flags);
      }
      break;
    case OB_FONT:
      if (dupflag & USER_DUP_FONT) {
        id_new = BKE_id_copy_for_duplicate(bmain, id_old, dupflag, copy_flags);
      }
      break;
    case OB_MBALL:
      if (dupflag & USER_DUP_MBALL) {
        id_new = BKE_id_copy_for_duplicate(bmain, id_old, dupflag, copy_flags);
      }
      break;
    case OB_LAMP:
      if (dupflag & USER_DUP_LAMP) {
        id_new = BKE_id_copy_for_duplicate(bmain, id_old, dupflag, copy_flags);
      }
      break;
    case OB_ARMATURE:
      if (dupflag & USER_DUP_ARM) {
        id_new = BKE_id_copy_for_duplicate(bmain, id_old, dupflag, copy_flags);
      }
      break;
    case OB_LATTICE:
      if (dupflag & USER_DUP_LATTICE) {
        id_new = BKE_id_copy_for_duplicate(bmain, id_old, dupflag, copy_flags);
      }
      break;
    case OB_CAMERA:
      if (dupflag & USER_DUP_CAMERA) {
        id_new = BKE_id_copy_for_duplicate(bmain, id_old, dupflag, copy_flags);
      }
      break;
    case OB_LIGHTPROBE:
      if (dupflag & USER_DUP_LIGHTPROBE) {
        id_new = BKE_id_copy_for_duplicate(bmain, id_old, dupflag, copy_flags);
      }
      break;
    case OB_SPEAKER:
      if (dupflag & USER_DUP_SPEAKER) {
        id_new = BKE_id_copy_for_duplicate(bmain, id_old, dupflag, copy_flags);
      }
      break;
    case OB_GPENCIL:
      if (dupflag & USER_DUP_GPENCIL) {
        id_new = BKE_id_copy_for_duplicate(bmain, id_old, dupflag, copy_flags);
      }
      break;
    case OB_HAIR:
      if (dupflag & USER_DUP_HAIR) {
        id_new = BKE_id_copy_for_duplicate(bmain, id_old, dupflag, copy_flags);
      }
      break;
    case OB_POINTCLOUD:
      if (dupflag & USER_DUP_POINTCLOUD) {
        id_new = BKE_id_copy_for_duplicate(bmain, id_old, dupflag, copy_flags);
      }
      break;
    case OB_VOLUME:
      if (dupflag & USER_DUP_VOLUME) {
        id_new = BKE_id_copy_for_duplicate(bmain, id_old, dupflag, copy_flags);
      }
      break;
  }

  /* If obdata has been copied, we may also have to duplicate the materials assigned to it. */
  if (need_to_duplicate_obdata && !ELEM(id_new, nullptr, id_old)) {
    if (dupflag & USER_DUP_MAT) {
      matarar = BKE_object_material_array_p(obn);
      if (matarar) {
        for (int i = 0; i < obn->totcol; i++) {
          BKE_id_copy_for_duplicate(bmain, (ID *)(*matarar)[i], dupflag, copy_flags);
        }
      }
    }
  }

  if (!is_subprocess) {
    /* This code will follow into all ID links using an ID tagged with LIB_TAG_NEW. */
    BKE_libblock_relink_to_newid(bmain, &obn->id, 0);

#ifndef NDEBUG
    /* Call to `BKE_libblock_relink_to_newid` above is supposed to have cleared all those flags. */
    ID *id_iter;
    FOREACH_MAIN_ID_BEGIN (bmain, id_iter) {
      BLI_assert((id_iter->tag & LIB_TAG_NEW) == 0);
    }
    FOREACH_MAIN_ID_END;
#endif

    /* Cleanup. */
    BKE_main_id_newptr_and_tag_clear(bmain);
  }

  if (obn->type == OB_ARMATURE) {
    DEG_id_tag_update(&obn->id, ID_RECALC_GEOMETRY);
    if (obn->pose) {
      BKE_pose_tag_recalc(bmain, obn->pose);
    }
    //    BKE_pose_rebuild(bmain, obn, obn->data, true);
  }

  if (obn->data != nullptr) {
    DEG_id_tag_update_ex(bmain, (ID *)obn->data, ID_RECALC_EDITORS);
  }

  return obn;
}

bool BKE_object_is_libdata(const Object *ob)
{
  return (ob && ID_IS_LINKED(ob));
}

bool BKE_object_obdata_is_libdata(const Object *ob)
{
  /* Linked objects with local obdata are forbidden! */
  BLI_assert(!ob || !ob->data || (ID_IS_LINKED(ob) ? ID_IS_LINKED(ob->data) : true));
  return (ob && ob->data && ID_IS_LINKED(ob->data));
}

void BKE_object_obdata_size_init(struct Object *ob, const float size)
{
  /* apply radius as a scale to types that support it */
  switch (ob->type) {
    case OB_EMPTY: {
      ob->empty_drawsize *= size;
      break;
    }
    case OB_FONT: {
      Curve *cu = (Curve *)ob->data;
      cu->fsize *= size;
      break;
    }
    case OB_CAMERA: {
      Camera *cam = (Camera *)ob->data;
      cam->drawsize *= size;
      break;
    }
    case OB_LAMP: {
      Light *lamp = (Light *)ob->data;
      lamp->dist *= size;
      lamp->area_size *= size;
      lamp->area_sizey *= size;
      lamp->area_sizez *= size;
      break;
    }
    /* Only lattice (not mesh, curve, mball...),
     * because its got data when newly added */
    case OB_LATTICE: {
      Lattice *lt = (Lattice *)ob->data;
      float mat[4][4];

      unit_m4(mat);
      scale_m4_fl(mat, size);

      BKE_lattice_transform(lt, (float(*)[4])mat, false);
      break;
    }
  }
}

/* -------------------------------------------------------------------- */
/** \name Object Matrix Get/Set API
 * \{ */

void BKE_object_scale_to_mat3(Object *ob, float mat[3][3])
{
  float vec[3];
  mul_v3_v3v3(vec, ob->scale, ob->dscale);
  size_to_mat3(mat, vec);
}

void BKE_object_rot_to_mat3(const Object *ob, float mat[3][3], bool use_drot)
{
  float rmat[3][3], dmat[3][3];

  /* 'dmat' is the delta-rotation matrix, which will get (pre)multiplied
   * with the rotation matrix to yield the appropriate rotation
   */

  /* rotations may either be quats, eulers (with various rotation orders), or axis-angle */
  if (ob->rotmode > 0) {
    /* Euler rotations
     * (will cause gimbal lock, but this can be alleviated a bit with rotation orders). */
    eulO_to_mat3(rmat, ob->rot, ob->rotmode);
    eulO_to_mat3(dmat, ob->drot, ob->rotmode);
  }
  else if (ob->rotmode == ROT_MODE_AXISANGLE) {
    /* axis-angle - not really that great for 3D-changing orientations */
    axis_angle_to_mat3(rmat, ob->rotAxis, ob->rotAngle);
    axis_angle_to_mat3(dmat, ob->drotAxis, ob->drotAngle);
  }
  else {
    /* quats are normalized before use to eliminate scaling issues */
    float tquat[4];

    normalize_qt_qt(tquat, ob->quat);
    quat_to_mat3(rmat, tquat);

    normalize_qt_qt(tquat, ob->dquat);
    quat_to_mat3(dmat, tquat);
  }

  /* combine these rotations */
  if (use_drot) {
    mul_m3_m3m3(mat, dmat, rmat);
  }
  else {
    copy_m3_m3(mat, rmat);
  }
}

void BKE_object_mat3_to_rot(Object *ob, float mat[3][3], bool use_compat)
{
  BLI_ASSERT_UNIT_M3(mat);

  switch (ob->rotmode) {
    case ROT_MODE_QUAT: {
      float dquat[4];
      mat3_normalized_to_quat(ob->quat, mat);
      normalize_qt_qt(dquat, ob->dquat);
      invert_qt_normalized(dquat);
      mul_qt_qtqt(ob->quat, dquat, ob->quat);
      break;
    }
    case ROT_MODE_AXISANGLE: {
      float quat[4];
      float dquat[4];

      /* without drot we could apply 'mat' directly */
      mat3_normalized_to_quat(quat, mat);
      axis_angle_to_quat(dquat, ob->drotAxis, ob->drotAngle);
      invert_qt_normalized(dquat);
      mul_qt_qtqt(quat, dquat, quat);
      quat_to_axis_angle(ob->rotAxis, &ob->rotAngle, quat);
      break;
    }
    default: /* euler */
    {
      float quat[4];
      float dquat[4];

      /* without drot we could apply 'mat' directly */
      mat3_normalized_to_quat(quat, mat);
      eulO_to_quat(dquat, ob->drot, ob->rotmode);
      invert_qt_normalized(dquat);
      mul_qt_qtqt(quat, dquat, quat);
      /* end drot correction */

      if (use_compat) {
        quat_to_compatible_eulO(ob->rot, ob->rot, ob->rotmode, quat);
      }
      else {
        quat_to_eulO(ob->rot, ob->rotmode, quat);
      }
      break;
    }
  }
}

void BKE_object_tfm_protected_backup(const Object *ob, ObjectTfmProtectedChannels *obtfm)
{

#define TFMCPY(_v) (obtfm->_v = ob->_v)
#define TFMCPY3D(_v) copy_v3_v3(obtfm->_v, ob->_v)
#define TFMCPY4D(_v) copy_v4_v4(obtfm->_v, ob->_v)

  TFMCPY3D(loc);
  TFMCPY3D(dloc);
  TFMCPY3D(scale);
  TFMCPY3D(dscale);
  TFMCPY3D(rot);
  TFMCPY3D(drot);
  TFMCPY4D(quat);
  TFMCPY4D(dquat);
  TFMCPY3D(rotAxis);
  TFMCPY3D(drotAxis);
  TFMCPY(rotAngle);
  TFMCPY(drotAngle);

#undef TFMCPY
#undef TFMCPY3D
#undef TFMCPY4D
}

void BKE_object_tfm_protected_restore(Object *ob,
                                      const ObjectTfmProtectedChannels *obtfm,
                                      const short protectflag)
{
  unsigned int i;

  for (i = 0; i < 3; i++) {
    if (protectflag & (OB_LOCK_LOCX << i)) {
      ob->loc[i] = obtfm->loc[i];
      ob->dloc[i] = obtfm->dloc[i];
    }

    if (protectflag & (OB_LOCK_SCALEX << i)) {
      ob->scale[i] = obtfm->scale[i];
      ob->dscale[i] = obtfm->dscale[i];
    }

    if (protectflag & (OB_LOCK_ROTX << i)) {
      ob->rot[i] = obtfm->rot[i];
      ob->drot[i] = obtfm->drot[i];

      ob->quat[i + 1] = obtfm->quat[i + 1];
      ob->dquat[i + 1] = obtfm->dquat[i + 1];

      ob->rotAxis[i] = obtfm->rotAxis[i];
      ob->drotAxis[i] = obtfm->drotAxis[i];
    }
  }

  if ((protectflag & OB_LOCK_ROT4D) && (protectflag & OB_LOCK_ROTW)) {
    ob->quat[0] = obtfm->quat[0];
    ob->dquat[0] = obtfm->dquat[0];

    ob->rotAngle = obtfm->rotAngle;
    ob->drotAngle = obtfm->drotAngle;
  }
}

void BKE_object_tfm_copy(Object *object_dst, const Object *object_src)
{
#define TFMCPY(_v) (object_dst->_v = object_src->_v)
#define TFMCPY3D(_v) copy_v3_v3(object_dst->_v, object_src->_v)
#define TFMCPY4D(_v) copy_v4_v4(object_dst->_v, object_src->_v)

  TFMCPY3D(loc);
  TFMCPY3D(dloc);
  TFMCPY3D(scale);
  TFMCPY3D(dscale);
  TFMCPY3D(rot);
  TFMCPY3D(drot);
  TFMCPY4D(quat);
  TFMCPY4D(dquat);
  TFMCPY3D(rotAxis);
  TFMCPY3D(drotAxis);
  TFMCPY(rotAngle);
  TFMCPY(drotAngle);

#undef TFMCPY
#undef TFMCPY3D
#undef TFMCPY4D
}

void BKE_object_to_mat3(Object *ob, float r_mat[3][3]) /* no parent */
{
  float smat[3][3];
  float rmat[3][3];

  /* Scale. */
  BKE_object_scale_to_mat3(ob, smat);

  /* Rotation. */
  BKE_object_rot_to_mat3(ob, rmat, true);
  mul_m3_m3m3(r_mat, rmat, smat);
}

void BKE_object_to_mat4(Object *ob, float r_mat[4][4])
{
  float tmat[3][3];

  BKE_object_to_mat3(ob, tmat);

  copy_m4_m3(r_mat, tmat);

  add_v3_v3v3(r_mat[3], ob->loc, ob->dloc);
}

void BKE_object_matrix_local_get(struct Object *ob, float r_mat[4][4])
{
  if (ob->parent) {
    float par_imat[4][4];

    BKE_object_get_parent_matrix(ob, ob->parent, par_imat);
    invert_m4(par_imat);
    mul_m4_m4m4(r_mat, par_imat, ob->obmat);
  }
  else {
    copy_m4_m4(r_mat, ob->obmat);
  }
}

/**
 * \return success if \a mat is set.
 */
static bool ob_parcurve(Object *ob, Object *par, float r_mat[4][4])
{
  Curve *cu = (Curve *)par->data;
  float vec[4], dir[3], quat[4], radius, ctime;

  /* NOTE: Curve cache is supposed to be evaluated here already, however there
   * are cases where we can not guarantee that. This includes, for example,
   * dependency cycles. We can't correct anything from here, since that would
   * cause a threading conflicts.
   *
   * TODO(sergey): Some of the legit looking cases like T56619 need to be
   * looked into, and maybe curve cache (and other dependencies) are to be
   * evaluated prior to conversion. */
  if (par->runtime.curve_cache == nullptr) {
    return false;
  }
  if (par->runtime.curve_cache->anim_path_accum_length == nullptr) {
    return false;
  }

  /* ctime is now a proper var setting of Curve which gets set by Animato like any other var
   * that's animated, but this will only work if it actually is animated.
   *
   * We divide the curve-time calculated in the previous step by the length of the path,
   * to get a time factor, which then gets clamped to lie within 0.0 - 1.0 range.
   */
  if (cu->pathlen) {
    ctime = cu->ctime / cu->pathlen;
  }
  else {
    ctime = cu->ctime;
  }

  if (cu->flag & CU_PATH_CLAMP) {
    CLAMP(ctime, 0.0f, 1.0f);
  }

  unit_m4(r_mat);

  /* vec: 4 items! */
  if (BKE_where_on_path(
          par, ctime, vec, dir, (cu->flag & CU_FOLLOW) ? quat : nullptr, &radius, nullptr)) {
    if (cu->flag & CU_FOLLOW) {
      quat_apply_track(quat, ob->trackflag, ob->upflag);
      normalize_qt(quat);
      quat_to_mat4(r_mat, quat);
    }
    if (cu->flag & CU_PATH_RADIUS) {
      float tmat[4][4], rmat[4][4];
      scale_m4_fl(tmat, radius);
      mul_m4_m4m4(rmat, tmat, r_mat);
      copy_m4_m4(r_mat, rmat);
    }
    copy_v3_v3(r_mat[3], vec);
  }

  return true;
}

static void ob_parbone(Object *ob, Object *par, float r_mat[4][4])
{
  float vec[3];

  if (par->type != OB_ARMATURE) {
    unit_m4(r_mat);
    return;
  }

  /* Make sure the bone is still valid */
  bPoseChannel *pchan = BKE_pose_channel_find_name(par->pose, ob->parsubstr);
  if (!pchan || !pchan->bone) {
    CLOG_WARN(
        &LOG, "Parent Bone: '%s' for Object: '%s' doesn't exist", ob->parsubstr, ob->id.name + 2);
    unit_m4(r_mat);
    return;
  }

  /* get bone transform */
  if (pchan->bone->flag & BONE_RELATIVE_PARENTING) {
    /* the new option uses the root - expected behavior, but differs from old... */
    /* XXX check on version patching? */
    copy_m4_m4(r_mat, pchan->chan_mat);
  }
  else {
    copy_m4_m4(r_mat, pchan->pose_mat);

    /* but for backwards compatibility, the child has to move to the tail */
    copy_v3_v3(vec, r_mat[1]);
    mul_v3_fl(vec, pchan->bone->length);
    add_v3_v3(r_mat[3], vec);
  }
}

static void give_parvert(Object *par, int nr, float vec[3])
{
  zero_v3(vec);

  if (par->type == OB_MESH) {
    Mesh *me = (Mesh *)par->data;
    BMEditMesh *em = me->edit_mesh;
    Mesh *me_eval = (em) ? BKE_object_get_editmesh_eval_final(par) :
                           BKE_object_get_evaluated_mesh(par);

    if (me_eval) {
      int count = 0;
      int numVerts = me_eval->totvert;

      if (em && me_eval->runtime.wrapper_type == ME_WRAPPER_TYPE_BMESH) {
        numVerts = em->bm->totvert;
        if (em->bm->elem_table_dirty & BM_VERT) {
#ifdef VPARENT_THREADING_HACK
          BLI_mutex_lock(&vparent_lock);
          if (em->bm->elem_table_dirty & BM_VERT) {
            BM_mesh_elem_table_ensure(em->bm, BM_VERT);
          }
          BLI_mutex_unlock(&vparent_lock);
#else
          BLI_assert_msg(0, "Not safe for threading");
          BM_mesh_elem_table_ensure(em->bm, BM_VERT);
#endif
        }
        if (nr < numVerts) {
          if (me_eval && me_eval->runtime.edit_data && me_eval->runtime.edit_data->vertexCos) {
            add_v3_v3(vec, me_eval->runtime.edit_data->vertexCos[nr]);
          }
          else {
            const BMVert *v = BM_vert_at_index(em->bm, nr);
            add_v3_v3(vec, v->co);
          }
          count++;
        }
      }
      else if (CustomData_has_layer(&me_eval->vdata, CD_ORIGINDEX)) {
        const int *index = (const int *)CustomData_get_layer(&me_eval->vdata, CD_ORIGINDEX);
        /* Get the average of all verts with (original index == nr). */
        for (int i = 0; i < numVerts; i++) {
          if (index[i] == nr) {
            add_v3_v3(vec, me_eval->mvert[i].co);
            count++;
          }
        }
      }
      else {
        if (nr < numVerts) {
          add_v3_v3(vec, me_eval->mvert[nr].co);
          count++;
        }
      }

      if (count == 0) {
        /* keep as 0, 0, 0 */
      }
      else if (count > 0) {
        mul_v3_fl(vec, 1.0f / count);
      }
      else {
        /* use first index if its out of range */
        if (me_eval->totvert) {
          copy_v3_v3(vec, me_eval->mvert[0].co);
        }
      }
    }
    else {
      CLOG_ERROR(&LOG,
                 "Evaluated mesh is needed to solve parenting, "
                 "object position can be wrong now");
    }
  }
  else if (ELEM(par->type, OB_CURVE, OB_SURF)) {
    ListBase *nurb;

    /* Unless there's some weird depsgraph failure the cache should exist. */
    BLI_assert(par->runtime.curve_cache != nullptr);

    if (par->runtime.curve_cache->deformed_nurbs.first != nullptr) {
      nurb = &par->runtime.curve_cache->deformed_nurbs;
    }
    else {
      Curve *cu = (Curve *)par->data;
      nurb = BKE_curve_nurbs_get(cu);
    }

    BKE_nurbList_index_get_co(nurb, nr, vec);
  }
  else if (par->type == OB_LATTICE) {
    Lattice *latt = (Lattice *)par->data;
    DispList *dl = par->runtime.curve_cache ?
                       BKE_displist_find(&par->runtime.curve_cache->disp, DL_VERTS) :
                       nullptr;
    float(*co)[3] = dl ? (float(*)[3])dl->verts : nullptr;
    int tot;

    if (latt->editlatt) {
      latt = latt->editlatt->latt;
    }

    tot = latt->pntsu * latt->pntsv * latt->pntsw;

    /* ensure dl is correct size */
    BLI_assert(dl == nullptr || dl->nr == tot);

    if (nr < tot) {
      if (co) {
        copy_v3_v3(vec, co[nr]);
      }
      else {
        copy_v3_v3(vec, latt->def[nr].vec);
      }
    }
  }
}

static void ob_parvert3(Object *ob, Object *par, float r_mat[4][4])
{
  /* in local ob space */
  if (OB_TYPE_SUPPORT_PARVERT(par->type)) {
    float cmat[3][3], v1[3], v2[3], v3[3], q[4];

    give_parvert(par, ob->par1, v1);
    give_parvert(par, ob->par2, v2);
    give_parvert(par, ob->par3, v3);

    tri_to_quat(q, v1, v2, v3);
    quat_to_mat3(cmat, q);
    copy_m4_m3(r_mat, cmat);

    mid_v3_v3v3v3(r_mat[3], v1, v2, v3);
  }
  else {
    unit_m4(r_mat);
  }
}

void BKE_object_get_parent_matrix(Object *ob, Object *par, float r_parentmat[4][4])
{
  float tmat[4][4];
  float vec[3];

  switch (ob->partype & PARTYPE) {
    case PAROBJECT: {
      bool ok = false;
      if (par->type == OB_CURVE) {
        if ((((Curve *)par->data)->flag & CU_PATH) && (ob_parcurve(ob, par, tmat))) {
          ok = true;
        }
      }

      if (ok) {
        mul_m4_m4m4(r_parentmat, par->obmat, tmat);
      }
      else {
        copy_m4_m4(r_parentmat, par->obmat);
      }

      break;
    }
    case PARBONE:
      ob_parbone(ob, par, tmat);
      mul_m4_m4m4(r_parentmat, par->obmat, tmat);
      break;

    case PARVERT1:
      unit_m4(r_parentmat);
      give_parvert(par, ob->par1, vec);
      mul_v3_m4v3(r_parentmat[3], par->obmat, vec);
      break;
    case PARVERT3:
      ob_parvert3(ob, par, tmat);

      mul_m4_m4m4(r_parentmat, par->obmat, tmat);
      break;

    case PARSKEL:
      copy_m4_m4(r_parentmat, par->obmat);
      break;
  }
}

/** \} */

/* -------------------------------------------------------------------- */
/** \name Object Matrix Evaluation API
 * \{ */

/**
 * \param r_originmat: Optional matrix that stores the space the object is in
 * (without its own matrix applied)
 */
static void solve_parenting(
    Object *ob, Object *par, const bool set_origin, float r_obmat[4][4], float r_originmat[3][3])
{
  float totmat[4][4];
  float tmat[4][4];
  float locmat[4][4];

  BKE_object_to_mat4(ob, locmat);

  BKE_object_get_parent_matrix(ob, par, totmat);

  /* total */
  mul_m4_m4m4(tmat, totmat, ob->parentinv);
  mul_m4_m4m4(r_obmat, tmat, locmat);

  if (r_originmat) {
    /* usable originmat */
    copy_m3_m4(r_originmat, tmat);
  }

  /* origin, for help line */
  if (set_origin) {
    if ((ob->partype & PARTYPE) == PARSKEL) {
      copy_v3_v3(ob->runtime.parent_display_origin, par->obmat[3]);
    }
    else {
      copy_v3_v3(ob->runtime.parent_display_origin, totmat[3]);
    }
  }
}

static void object_where_is_calc_ex(Depsgraph *depsgraph,
                                    Scene *scene,
                                    Object *ob,
                                    float ctime,
                                    RigidBodyWorld *rbw,
                                    float r_originmat[3][3])
{
  if (ob->parent) {
    Object *par = ob->parent;

    /* calculate parent matrix */
    solve_parenting(ob, par, true, ob->obmat, r_originmat);
  }
  else {
    BKE_object_to_mat4(ob, ob->obmat);
  }

  /* try to fall back to the scene rigid body world if none given */
  rbw = rbw ? rbw : scene->rigidbody_world;
  /* read values pushed into RBO from sim/cache... */
  BKE_rigidbody_sync_transforms(rbw, ob, ctime);

  /* solve constraints */
  if (ob->constraints.first && !(ob->transflag & OB_NO_CONSTRAINTS)) {
    bConstraintOb *cob;
    cob = BKE_constraints_make_evalob(depsgraph, scene, ob, nullptr, CONSTRAINT_OBTYPE_OBJECT);
    BKE_constraints_solve(depsgraph, &ob->constraints, cob, ctime);
    BKE_constraints_clear_evalob(cob);
  }

  /* set negative scale flag in object */
  if (is_negative_m4(ob->obmat)) {
    ob->transflag |= OB_NEG_SCALE;
  }
  else {
    ob->transflag &= ~OB_NEG_SCALE;
  }
}

void BKE_object_where_is_calc_time(Depsgraph *depsgraph, Scene *scene, Object *ob, float ctime)
{
  /* Execute drivers and animation. */
  const bool flush_to_original = DEG_is_active(depsgraph);
  const AnimationEvalContext anim_eval_context = BKE_animsys_eval_context_construct(depsgraph,
                                                                                    ctime);
  BKE_animsys_evaluate_animdata(
      &ob->id, ob->adt, &anim_eval_context, ADT_RECALC_ALL, flush_to_original);
  object_where_is_calc_ex(depsgraph, scene, ob, ctime, nullptr, nullptr);
}

void BKE_object_where_is_calc_mat4(Object *ob, float r_obmat[4][4])
{
  if (ob->parent) {
    Object *par = ob->parent;
    solve_parenting(ob, par, false, r_obmat, nullptr);
  }
  else {
    BKE_object_to_mat4(ob, r_obmat);
  }
}

void BKE_object_where_is_calc_ex(
    Depsgraph *depsgraph, Scene *scene, RigidBodyWorld *rbw, Object *ob, float r_originmat[3][3])
{
  float ctime = DEG_get_ctime(depsgraph);
  object_where_is_calc_ex(depsgraph, scene, ob, ctime, rbw, r_originmat);
}
void BKE_object_where_is_calc(Depsgraph *depsgraph, Scene *scene, Object *ob)
{
  float ctime = DEG_get_ctime(depsgraph);
  object_where_is_calc_ex(depsgraph, scene, ob, ctime, nullptr, nullptr);
}

void BKE_object_workob_calc_parent(Depsgraph *depsgraph, Scene *scene, Object *ob, Object *workob)
{
  BKE_object_workob_clear(workob);

  unit_m4(workob->obmat);
  unit_m4(workob->parentinv);
  unit_m4(workob->constinv);

  /* Since this is used while calculating parenting,
   * at this moment ob_eval->parent is still nullptr. */
  workob->parent = DEG_get_evaluated_object(depsgraph, ob->parent);

  workob->trackflag = ob->trackflag;
  workob->upflag = ob->upflag;

  workob->partype = ob->partype;
  workob->par1 = ob->par1;
  workob->par2 = ob->par2;
  workob->par3 = ob->par3;

  /* The effects of constraints should NOT be included in the parent-inverse matrix. Constraints
   * are supposed to be applied after the object's local loc/rot/scale. If the (inverted) effect of
   * constraints would be included in the parent inverse matrix, these would be applied before the
   * object's local loc/rot/scale instead of after. For example, a "Copy Rotation" constraint would
   * rotate the object's local translation as well. See T82156. */

  BLI_strncpy(workob->parsubstr, ob->parsubstr, sizeof(workob->parsubstr));

  BKE_object_where_is_calc(depsgraph, scene, workob);
}

void BKE_object_apply_mat4_ex(Object *ob,
                              const float mat[4][4],
                              Object *parent,
                              const float parentinv[4][4],
                              const bool use_compat)
{
  /* see BKE_pchan_apply_mat4() for the equivalent 'pchan' function */

  float rot[3][3];

  if (parent != nullptr) {
    float rmat[4][4], diff_mat[4][4], imat[4][4], parent_mat[4][4];

    BKE_object_get_parent_matrix(ob, parent, parent_mat);

    mul_m4_m4m4(diff_mat, parent_mat, parentinv);
    invert_m4_m4(imat, diff_mat);
    mul_m4_m4m4(rmat, imat, mat); /* get the parent relative matrix */

    /* same as below, use rmat rather than mat */
    mat4_to_loc_rot_size(ob->loc, rot, ob->scale, rmat);
  }
  else {
    mat4_to_loc_rot_size(ob->loc, rot, ob->scale, mat);
  }

  BKE_object_mat3_to_rot(ob, rot, use_compat);

  sub_v3_v3(ob->loc, ob->dloc);

  if (ob->dscale[0] != 0.0f) {
    ob->scale[0] /= ob->dscale[0];
  }
  if (ob->dscale[1] != 0.0f) {
    ob->scale[1] /= ob->dscale[1];
  }
  if (ob->dscale[2] != 0.0f) {
    ob->scale[2] /= ob->dscale[2];
  }

  /* BKE_object_mat3_to_rot handles delta rotations */
}

void BKE_object_apply_mat4(Object *ob,
                           const float mat[4][4],
                           const bool use_compat,
                           const bool use_parent)
{
  BKE_object_apply_mat4_ex(ob, mat, use_parent ? ob->parent : nullptr, ob->parentinv, use_compat);
}

/** \} */

/* -------------------------------------------------------------------- */
/** \name Object Bounding Box API
 * \{ */

BoundBox *BKE_boundbox_alloc_unit()
{
  const float min[3] = {-1.0f, -1.0f, -1.0f}, max[3] = {1.0f, 1.0f, 1.0f};

  BoundBox *bb = MEM_cnew<BoundBox>("OB-BoundBox");
  BKE_boundbox_init_from_minmax(bb, min, max);

  return bb;
}

void BKE_boundbox_init_from_minmax(BoundBox *bb, const float min[3], const float max[3])
{
  bb->vec[0][0] = bb->vec[1][0] = bb->vec[2][0] = bb->vec[3][0] = min[0];
  bb->vec[4][0] = bb->vec[5][0] = bb->vec[6][0] = bb->vec[7][0] = max[0];

  bb->vec[0][1] = bb->vec[1][1] = bb->vec[4][1] = bb->vec[5][1] = min[1];
  bb->vec[2][1] = bb->vec[3][1] = bb->vec[6][1] = bb->vec[7][1] = max[1];

  bb->vec[0][2] = bb->vec[3][2] = bb->vec[4][2] = bb->vec[7][2] = min[2];
  bb->vec[1][2] = bb->vec[2][2] = bb->vec[5][2] = bb->vec[6][2] = max[2];
}

void BKE_boundbox_calc_center_aabb(const BoundBox *bb, float r_cent[3])
{
  r_cent[0] = 0.5f * (bb->vec[0][0] + bb->vec[4][0]);
  r_cent[1] = 0.5f * (bb->vec[0][1] + bb->vec[2][1]);
  r_cent[2] = 0.5f * (bb->vec[0][2] + bb->vec[1][2]);
}

void BKE_boundbox_calc_size_aabb(const BoundBox *bb, float r_size[3])
{
  r_size[0] = 0.5f * fabsf(bb->vec[0][0] - bb->vec[4][0]);
  r_size[1] = 0.5f * fabsf(bb->vec[0][1] - bb->vec[2][1]);
  r_size[2] = 0.5f * fabsf(bb->vec[0][2] - bb->vec[1][2]);
}

void BKE_boundbox_minmax(const BoundBox *bb,
                         const float obmat[4][4],
                         float r_min[3],
                         float r_max[3])
{
  int i;
  for (i = 0; i < 8; i++) {
    float vec[3];
    mul_v3_m4v3(vec, obmat, bb->vec[i]);
    minmax_v3v3_v3(r_min, r_max, vec);
  }
}

BoundBox *BKE_object_boundbox_get(Object *ob)
{
  BoundBox *bb = nullptr;

  switch (ob->type) {
    case OB_MESH:
      bb = BKE_mesh_boundbox_get(ob);
      break;
    case OB_CURVE:
    case OB_SURF:
    case OB_FONT:
      bb = BKE_curve_boundbox_get(ob);
      break;
    case OB_MBALL:
      bb = BKE_mball_boundbox_get(ob);
      break;
    case OB_LATTICE:
      bb = BKE_lattice_boundbox_get(ob);
      break;
    case OB_ARMATURE:
      bb = BKE_armature_boundbox_get(ob);
      break;
    case OB_GPENCIL:
      bb = BKE_gpencil_boundbox_get(ob);
      break;
    case OB_HAIR:
      bb = BKE_hair_boundbox_get(ob);
      break;
    case OB_POINTCLOUD:
      bb = BKE_pointcloud_boundbox_get(ob);
      break;
    case OB_VOLUME:
      bb = BKE_volume_boundbox_get(ob);
      break;
    default:
      break;
  }
  return bb;
}

void BKE_object_boundbox_flag(Object *ob, int flag, const bool set)
{
  BoundBox *bb = BKE_object_boundbox_get(ob);
  if (bb) {
    if (set) {
      bb->flag |= flag;
    }
    else {
      bb->flag &= ~flag;
    }
  }
}

void BKE_object_boundbox_calc_from_mesh(Object *ob, const Mesh *me_eval)
{
  float min[3], max[3];

  INIT_MINMAX(min, max);

  if (!BKE_mesh_wrapper_minmax(me_eval, min, max)) {
    zero_v3(min);
    zero_v3(max);
  }

  if (ob->runtime.bb == nullptr) {
    ob->runtime.bb = MEM_cnew<BoundBox>("DM-BoundBox");
  }

  BKE_boundbox_init_from_minmax(ob->runtime.bb, min, max);

  ob->runtime.bb->flag &= ~BOUNDBOX_DIRTY;
}

bool BKE_object_boundbox_calc_from_evaluated_geometry(Object *ob)
{
  blender::float3 min, max;
  INIT_MINMAX(min, max);

  if (ob->runtime.geometry_set_eval) {
    if (!ob->runtime.geometry_set_eval->compute_boundbox_without_instances(&min, &max)) {
      zero_v3(min);
      zero_v3(max);
    }
  }
  else if (const Mesh *mesh_eval = BKE_object_get_evaluated_mesh(ob)) {
    if (!BKE_mesh_wrapper_minmax(mesh_eval, min, max)) {
      zero_v3(min);
      zero_v3(max);
    }
  }
  else if (ob->runtime.curve_cache) {
    BKE_displist_minmax(&ob->runtime.curve_cache->disp, min, max);
  }
  else {
    return false;
  }

  if (ob->runtime.bb == nullptr) {
    ob->runtime.bb = MEM_cnew<BoundBox>(__func__);
  }

  BKE_boundbox_init_from_minmax(ob->runtime.bb, min, max);

  ob->runtime.bb->flag &= ~BOUNDBOX_DIRTY;

  return true;
}

/** \} */

/* -------------------------------------------------------------------- */
/** \name Object Dimension Get/Set
 *
 * \warning Setting dimensions is prone to feedback loops in evaluation.
 * \{ */

void BKE_object_dimensions_get(Object *ob, float r_vec[3])
{
  BoundBox *bb = BKE_object_boundbox_get(ob);
  if (bb) {
    float scale[3];

    mat4_to_size(scale, ob->obmat);

    r_vec[0] = fabsf(scale[0]) * (bb->vec[4][0] - bb->vec[0][0]);
    r_vec[1] = fabsf(scale[1]) * (bb->vec[2][1] - bb->vec[0][1]);
    r_vec[2] = fabsf(scale[2]) * (bb->vec[1][2] - bb->vec[0][2]);
  }
  else {
    zero_v3(r_vec);
  }
}

void BKE_object_dimensions_set_ex(Object *ob,
                                  const float value[3],
                                  int axis_mask,
                                  const float ob_scale_orig[3],
                                  const float ob_obmat_orig[4][4])
{
  BoundBox *bb = BKE_object_boundbox_get(ob);
  if (bb) {
    float len[3];

    len[0] = bb->vec[4][0] - bb->vec[0][0];
    len[1] = bb->vec[2][1] - bb->vec[0][1];
    len[2] = bb->vec[1][2] - bb->vec[0][2];

    for (int i = 0; i < 3; i++) {
      if (((1 << i) & axis_mask) == 0) {

        if (ob_scale_orig != nullptr) {
          const float scale_delta = len_v3(ob_obmat_orig[i]) / ob_scale_orig[i];
          if (isfinite(scale_delta)) {
            len[i] *= scale_delta;
          }
        }

        const float scale = copysignf(value[i] / len[i], ob->scale[i]);
        if (isfinite(scale)) {
          ob->scale[i] = scale;
        }
      }
    }
  }
}

void BKE_object_dimensions_set(Object *ob, const float value[3], int axis_mask)
{
  BKE_object_dimensions_set_ex(ob, value, axis_mask, nullptr, nullptr);
}

void BKE_object_minmax(Object *ob, float r_min[3], float r_max[3], const bool use_hidden)
{
  float vec[3];
  bool changed = false;

  switch (ob->type) {
    case OB_CURVE:
    case OB_FONT:
    case OB_SURF: {
      BoundBox bb = *BKE_curve_boundbox_get(ob);
      BKE_boundbox_minmax(&bb, ob->obmat, r_min, r_max);
      changed = true;
      break;
    }
    case OB_MESH: {
      BoundBox bb = *BKE_mesh_boundbox_get(ob);
      BKE_boundbox_minmax(&bb, ob->obmat, r_min, r_max);
      changed = true;
      break;
    }
    case OB_GPENCIL: {
      BoundBox bb = *BKE_gpencil_boundbox_get(ob);
      BKE_boundbox_minmax(&bb, ob->obmat, r_min, r_max);
      changed = true;
      break;
    }
    case OB_LATTICE: {
      Lattice *lt = (Lattice *)ob->data;
      BPoint *bp = lt->def;
      int u, v, w;

      for (w = 0; w < lt->pntsw; w++) {
        for (v = 0; v < lt->pntsv; v++) {
          for (u = 0; u < lt->pntsu; u++, bp++) {
            mul_v3_m4v3(vec, ob->obmat, bp->vec);
            minmax_v3v3_v3(r_min, r_max, vec);
          }
        }
      }
      changed = true;
      break;
    }
    case OB_ARMATURE: {
      changed = BKE_pose_minmax(ob, r_min, r_max, use_hidden, false);
      break;
    }
    case OB_MBALL: {
      float ob_min[3], ob_max[3];

      changed = BKE_mball_minmax_ex((const MetaBall *)ob->data, ob_min, ob_max, ob->obmat, 0);
      if (changed) {
        minmax_v3v3_v3(r_min, r_max, ob_min);
        minmax_v3v3_v3(r_min, r_max, ob_max);
      }
      break;
    }
    case OB_HAIR: {
      BoundBox bb = *BKE_hair_boundbox_get(ob);
      BKE_boundbox_minmax(&bb, ob->obmat, r_min, r_max);
      changed = true;
      break;
    }

    case OB_POINTCLOUD: {
      BoundBox bb = *BKE_pointcloud_boundbox_get(ob);
      BKE_boundbox_minmax(&bb, ob->obmat, r_min, r_max);
      changed = true;
      break;
    }
    case OB_VOLUME: {
      BoundBox bb = *BKE_volume_boundbox_get(ob);
      BKE_boundbox_minmax(&bb, ob->obmat, r_min, r_max);
      changed = true;
      break;
    }
  }

  if (changed == false) {
    float size[3];

    copy_v3_v3(size, ob->scale);
    if (ob->type == OB_EMPTY) {
      mul_v3_fl(size, ob->empty_drawsize);
    }

    minmax_v3v3_v3(r_min, r_max, ob->obmat[3]);

    copy_v3_v3(vec, ob->obmat[3]);
    add_v3_v3(vec, size);
    minmax_v3v3_v3(r_min, r_max, vec);

    copy_v3_v3(vec, ob->obmat[3]);
    sub_v3_v3(vec, size);
    minmax_v3v3_v3(r_min, r_max, vec);
  }
}

void BKE_object_empty_draw_type_set(Object *ob, const int value)
{
  ob->empty_drawtype = value;

  if (ob->type == OB_EMPTY && ob->empty_drawtype == OB_EMPTY_IMAGE) {
    if (!ob->iuser) {
      ob->iuser = MEM_cnew<ImageUser>("image user");
      ob->iuser->flag |= IMA_ANIM_ALWAYS;
      ob->iuser->frames = 100;
      ob->iuser->sfra = 1;
    }
  }
  else {
    MEM_SAFE_FREE(ob->iuser);
  }
}

bool BKE_object_empty_image_frame_is_visible_in_view3d(const Object *ob, const RegionView3D *rv3d)
{
  const char visibility_flag = ob->empty_image_visibility_flag;
  if (rv3d->is_persp) {
    return (visibility_flag & OB_EMPTY_IMAGE_HIDE_PERSPECTIVE) == 0;
  }

  return (visibility_flag & OB_EMPTY_IMAGE_HIDE_ORTHOGRAPHIC) == 0;
}

bool BKE_object_empty_image_data_is_visible_in_view3d(const Object *ob, const RegionView3D *rv3d)
{
  /* Caller is expected to check this. */
  BLI_assert(BKE_object_empty_image_frame_is_visible_in_view3d(ob, rv3d));

  const char visibility_flag = ob->empty_image_visibility_flag;

  if ((visibility_flag & (OB_EMPTY_IMAGE_HIDE_BACK | OB_EMPTY_IMAGE_HIDE_FRONT)) != 0) {
    float eps, dot;
    if (rv3d->is_persp) {
      /* NOTE: we could normalize the 'view_dir' then use 'eps'
       * however the issue with empty objects being visible when viewed from the side
       * is only noticeable in orthographic views. */
      float view_dir[3];
      sub_v3_v3v3(view_dir, rv3d->viewinv[3], ob->obmat[3]);
      dot = dot_v3v3(ob->obmat[2], view_dir);
      eps = 0.0f;
    }
    else {
      dot = dot_v3v3(ob->obmat[2], rv3d->viewinv[2]);
      eps = 1e-5f;
    }
    if (visibility_flag & OB_EMPTY_IMAGE_HIDE_BACK) {
      if (dot < eps) {
        return false;
      }
    }
    if (visibility_flag & OB_EMPTY_IMAGE_HIDE_FRONT) {
      if (dot > -eps) {
        return false;
      }
    }
  }

  if (visibility_flag & OB_EMPTY_IMAGE_HIDE_NON_AXIS_ALIGNED) {
    float proj[3];
    project_plane_v3_v3v3(proj, ob->obmat[2], rv3d->viewinv[2]);
    const float proj_length_sq = len_squared_v3(proj);
    if (proj_length_sq > 1e-5f) {
      return false;
    }
  }

  return true;
}

bool BKE_object_minmax_dupli(Depsgraph *depsgraph,
                             Scene *scene,
                             Object *ob,
                             float r_min[3],
                             float r_max[3],
                             const bool use_hidden)
{
  bool ok = false;
  if ((ob->transflag & OB_DUPLI) == 0 && ob->runtime.geometry_set_eval == nullptr) {
    return ok;
  }

  ListBase *lb = object_duplilist(depsgraph, scene, ob);
  LISTBASE_FOREACH (DupliObject *, dob, lb) {
    if ((use_hidden == false) && (dob->no_draw != 0)) {
      /* pass */
    }
    else {
      Object temp_ob = *dob->ob;
      /* Do not modify the original boundbox. */
      temp_ob.runtime.bb = nullptr;
      BKE_object_replace_data_on_shallow_copy(&temp_ob, dob->ob_data);
      BoundBox *bb = BKE_object_boundbox_get(&temp_ob);

      if (bb) {
        int i;
        for (i = 0; i < 8; i++) {
          float vec[3];
          mul_v3_m4v3(vec, dob->mat, bb->vec[i]);
          minmax_v3v3_v3(r_min, r_max, vec);
        }

        ok = true;
      }

      MEM_SAFE_FREE(temp_ob.runtime.bb);
    }
  }
  free_object_duplilist(lb); /* does restore */

  return ok;
}

struct GPencilStrokePointIterData {
  const float (*obmat)[4];

  void (*point_func_cb)(const float co[3], void *user_data);
  void *user_data;
};

static void foreach_display_point_gpencil_stroke_fn(bGPDlayer *UNUSED(layer),
                                                    bGPDframe *UNUSED(frame),
                                                    bGPDstroke *stroke,
                                                    void *thunk)
{
  GPencilStrokePointIterData *iter_data = (GPencilStrokePointIterData *)thunk;
  {
    bGPDspoint *pt;
    int i;
    for (i = 0, pt = stroke->points; i < stroke->totpoints; i++, pt++) {
      float co[3];
      mul_v3_m4v3(co, iter_data->obmat, &pt->x);
      iter_data->point_func_cb(co, iter_data->user_data);
    }
  }
}

void BKE_object_foreach_display_point(Object *ob,
                                      const float obmat[4][4],
                                      void (*func_cb)(const float[3], void *),
                                      void *user_data)
{
  /* TODO: pointcloud and hair objects support */
  const Mesh *mesh_eval = BKE_object_get_evaluated_mesh(ob);
  float co[3];

  if (mesh_eval != nullptr) {
    const MVert *mv = mesh_eval->mvert;
    const int totvert = mesh_eval->totvert;
    for (int i = 0; i < totvert; i++, mv++) {
      mul_v3_m4v3(co, obmat, mv->co);
      func_cb(co, user_data);
    }
  }
  else if (ob->type == OB_GPENCIL) {
    GPencilStrokePointIterData iter_data{};
    iter_data.obmat = obmat;
    iter_data.point_func_cb = func_cb;
    iter_data.user_data = user_data;

    BKE_gpencil_visible_stroke_iter(
        (bGPdata *)ob->data, nullptr, foreach_display_point_gpencil_stroke_fn, &iter_data);
  }
  else if (ob->runtime.curve_cache && ob->runtime.curve_cache->disp.first) {
    LISTBASE_FOREACH (DispList *, dl, &ob->runtime.curve_cache->disp) {
      const float *v3 = dl->verts;
      int totvert = dl->nr;
      int i;

      for (i = 0; i < totvert; i++, v3 += 3) {
        mul_v3_m4v3(co, obmat, v3);
        func_cb(co, user_data);
      }
    }
  }
}

void BKE_scene_foreach_display_point(Depsgraph *depsgraph,
                                     void (*func_cb)(const float[3], void *),
                                     void *user_data)
{
  DEG_OBJECT_ITER_BEGIN (depsgraph,
                         ob,
                         DEG_ITER_OBJECT_FLAG_LINKED_DIRECTLY | DEG_ITER_OBJECT_FLAG_VISIBLE |
                             DEG_ITER_OBJECT_FLAG_DUPLI) {
    if ((ob->base_flag & BASE_SELECTED) != 0) {
      BKE_object_foreach_display_point(ob, ob->obmat, func_cb, user_data);
    }
  }
  DEG_OBJECT_ITER_END;
}

/** \} */

/* -------------------------------------------------------------------- */
/** \name Object Transform Channels (Backup/Restore)
 * \{ */

/**
 * See struct members from #Object in DNA_object_types.h
 */
struct ObTfmBack {
  float loc[3], dloc[3];
  float scale[3], dscale[3];
  float rot[3], drot[3];
  float quat[4], dquat[4];
  float rotAxis[3], drotAxis[3];
  float rotAngle, drotAngle;
  float obmat[4][4];
  float parentinv[4][4];
  float constinv[4][4];
  float imat[4][4];
};

void *BKE_object_tfm_backup(Object *ob)
{
  ObTfmBack *obtfm = (ObTfmBack *)MEM_mallocN(sizeof(ObTfmBack), "ObTfmBack");
  copy_v3_v3(obtfm->loc, ob->loc);
  copy_v3_v3(obtfm->dloc, ob->dloc);
  copy_v3_v3(obtfm->scale, ob->scale);
  copy_v3_v3(obtfm->dscale, ob->dscale);
  copy_v3_v3(obtfm->rot, ob->rot);
  copy_v3_v3(obtfm->drot, ob->drot);
  copy_qt_qt(obtfm->quat, ob->quat);
  copy_qt_qt(obtfm->dquat, ob->dquat);
  copy_v3_v3(obtfm->rotAxis, ob->rotAxis);
  copy_v3_v3(obtfm->drotAxis, ob->drotAxis);
  obtfm->rotAngle = ob->rotAngle;
  obtfm->drotAngle = ob->drotAngle;
  copy_m4_m4(obtfm->obmat, ob->obmat);
  copy_m4_m4(obtfm->parentinv, ob->parentinv);
  copy_m4_m4(obtfm->constinv, ob->constinv);
  copy_m4_m4(obtfm->imat, ob->imat);

  return (void *)obtfm;
}

void BKE_object_tfm_restore(Object *ob, void *obtfm_pt)
{
  ObTfmBack *obtfm = (ObTfmBack *)obtfm_pt;
  copy_v3_v3(ob->loc, obtfm->loc);
  copy_v3_v3(ob->dloc, obtfm->dloc);
  copy_v3_v3(ob->scale, obtfm->scale);
  copy_v3_v3(ob->dscale, obtfm->dscale);
  copy_v3_v3(ob->rot, obtfm->rot);
  copy_v3_v3(ob->drot, obtfm->drot);
  copy_qt_qt(ob->quat, obtfm->quat);
  copy_qt_qt(ob->dquat, obtfm->dquat);
  copy_v3_v3(ob->rotAxis, obtfm->rotAxis);
  copy_v3_v3(ob->drotAxis, obtfm->drotAxis);
  ob->rotAngle = obtfm->rotAngle;
  ob->drotAngle = obtfm->drotAngle;
  copy_m4_m4(ob->obmat, obtfm->obmat);
  copy_m4_m4(ob->parentinv, obtfm->parentinv);
  copy_m4_m4(ob->constinv, obtfm->constinv);
  copy_m4_m4(ob->imat, obtfm->imat);
}

/** \} */

/* -------------------------------------------------------------------- */
/** \name Object Evaluation/Update API
 * \{ */

void BKE_object_handle_update_ex(Depsgraph *depsgraph,
                                 Scene *scene,
                                 Object *ob,
                                 RigidBodyWorld *rbw)
{
  const ID *object_data = (ID *)ob->data;
  const bool recalc_object = (ob->id.recalc & ID_RECALC_ALL) != 0;
  const bool recalc_data = (object_data != nullptr) ?
                               ((object_data->recalc & ID_RECALC_ALL) != 0) :
                               false;
  if (!recalc_object && !recalc_data) {
    return;
  }
  /* Speed optimization for animation lookups. */
  if (ob->pose != nullptr) {
    BKE_pose_channels_hash_ensure(ob->pose);
    if (ob->pose->flag & POSE_CONSTRAINTS_NEED_UPDATE_FLAGS) {
      BKE_pose_update_constraint_flags(ob->pose);
    }
  }
  if (recalc_data) {
    if (ob->type == OB_ARMATURE) {
      /* this happens for reading old files and to match library armatures
       * with poses we do it ahead of BKE_object_where_is_calc to ensure animation
       * is evaluated on the rebuilt pose, otherwise we get incorrect poses
       * on file load */
      if (ob->pose == nullptr || (ob->pose->flag & POSE_RECALC)) {
        /* No need to pass bmain here, we assume we do not need to rebuild DEG from here... */
        BKE_pose_rebuild(nullptr, ob, (bArmature *)ob->data, true);
      }
    }
  }
  /* XXX new animsys warning: depsgraph tag ID_RECALC_GEOMETRY should not skip drivers,
   * which is only in BKE_object_where_is_calc now */
  /* XXX: should this case be ID_RECALC_TRANSFORM instead? */
  if (recalc_object || recalc_data) {
    if (G.debug & G_DEBUG_DEPSGRAPH_EVAL) {
      printf("recalcob %s\n", ob->id.name + 2);
    }
    BKE_object_where_is_calc_ex(depsgraph, scene, rbw, ob, nullptr);
  }

  if (recalc_data) {
    BKE_object_handle_data_update(depsgraph, scene, ob);
  }
}

void BKE_object_handle_update(Depsgraph *depsgraph, Scene *scene, Object *ob)
{
  BKE_object_handle_update_ex(depsgraph, scene, ob, nullptr);
}

void BKE_object_sculpt_data_create(Object *ob)
{
  BLI_assert((ob->sculpt == nullptr) && (ob->mode & OB_MODE_ALL_SCULPT));
  ob->sculpt = MEM_cnew<SculptSession>(__func__);
  ob->sculpt->mode_type = (eObjectMode)ob->mode;
}

bool BKE_object_obdata_texspace_get(Object *ob, char **r_texflag, float **r_loc, float **r_size)
{

  if (ob->data == nullptr) {
    return false;
  }

  switch (GS(((ID *)ob->data)->name)) {
    case ID_ME: {
      BKE_mesh_texspace_get_reference((Mesh *)ob->data, r_texflag, r_loc, r_size);
      break;
    }
    case ID_CU: {
      Curve *cu = (Curve *)ob->data;
      BKE_curve_texspace_ensure(cu);
      if (r_texflag) {
        *r_texflag = &cu->texflag;
      }
      if (r_loc) {
        *r_loc = cu->loc;
      }
      if (r_size) {
        *r_size = cu->size;
      }
      break;
    }
    case ID_MB: {
      MetaBall *mb = (MetaBall *)ob->data;
      if (r_texflag) {
        *r_texflag = &mb->texflag;
      }
      if (r_loc) {
        *r_loc = mb->loc;
      }
      if (r_size) {
        *r_size = mb->size;
      }
      break;
    }
    default:
      return false;
  }
  return true;
}

Mesh *BKE_object_get_evaluated_mesh_no_subsurf(const Object *object)
{
  /* First attempt to retrieve the evaluated mesh from the evaluated geometry set. Most
   * object types either store it there or add a reference to it if it's owned elsewhere. */
  GeometrySet *geometry_set_eval = object->runtime.geometry_set_eval;
  if (geometry_set_eval) {
    /* Some areas expect to be able to modify the evaluated mesh in limited ways. Theoretically
     * this should be avoided, or at least protected with a lock, so a const mesh could be returned
     * from this function. We use a const_cast instead of #get_mesh_for_write, because that might
     * result in a copy of the mesh when it is shared. */
    Mesh *mesh = const_cast<Mesh *>(geometry_set_eval->get_mesh_for_read());
    if (mesh) {
      return mesh;
    }
  }

  /* Some object types do not yet add the evaluated mesh to an evaluated geometry set, if they do
   * not support evaluating to multiple data types. Eventually this should be removed, when all
   * object types use #geometry_set_eval. */
  ID *data_eval = object->runtime.data_eval;
  if (data_eval && GS(data_eval->name) == ID_ME) {
    return reinterpret_cast<Mesh *>(data_eval);
  }

  return nullptr;
}

Mesh *BKE_object_get_evaluated_mesh(const Object *object)
{
  Mesh *mesh = BKE_object_get_evaluated_mesh_no_subsurf(object);
  if (!mesh) {
    return nullptr;
  }

  if (object->data && GS(((const ID *)object->data)->name) == ID_ME) {
    mesh = BKE_mesh_wrapper_ensure_subdivision(object, mesh);
  }

  return mesh;
}

Mesh *BKE_object_get_pre_modified_mesh(const Object *object)
{
  if (object->type == OB_MESH && object->runtime.data_orig != nullptr) {
    BLI_assert(object->id.tag & LIB_TAG_COPIED_ON_WRITE);
    BLI_assert(object->id.orig_id != nullptr);
    BLI_assert(object->runtime.data_orig->orig_id == ((Object *)object->id.orig_id)->data);
    Mesh *result = (Mesh *)object->runtime.data_orig;
    BLI_assert((result->id.tag & LIB_TAG_COPIED_ON_WRITE) != 0);
    BLI_assert((result->id.tag & LIB_TAG_COPIED_ON_WRITE_EVAL_RESULT) == 0);
    return result;
  }
  BLI_assert((object->id.tag & LIB_TAG_COPIED_ON_WRITE) == 0);
  return (Mesh *)object->data;
}

Mesh *BKE_object_get_original_mesh(const Object *object)
{
  Mesh *result = nullptr;
  if (object->id.orig_id == nullptr) {
    BLI_assert((object->id.tag & LIB_TAG_COPIED_ON_WRITE) == 0);
    result = (Mesh *)object->data;
  }
  else {
    BLI_assert((object->id.tag & LIB_TAG_COPIED_ON_WRITE) != 0);
    result = (Mesh *)((Object *)object->id.orig_id)->data;
  }
  BLI_assert(result != nullptr);
  BLI_assert((result->id.tag & (LIB_TAG_COPIED_ON_WRITE | LIB_TAG_COPIED_ON_WRITE_EVAL_RESULT)) ==
             0);
  return result;
}

Mesh *BKE_object_get_editmesh_eval_final(const Object *object)
{
  BLI_assert(!DEG_is_original_id(&object->id));
  BLI_assert(object->type == OB_MESH);

  const Mesh *mesh = static_cast<const Mesh *>(object->data);
  if (mesh->edit_mesh == nullptr) {
    /* Happens when requesting material of evaluated 3d font object: the evaluated object get
     * converted to mesh, and it does not have edit mesh. */
    return nullptr;
  }

  return reinterpret_cast<Mesh *>(object->runtime.data_eval);
}

Mesh *BKE_object_get_editmesh_eval_cage(const Object *object)
{
  BLI_assert(!DEG_is_original_id(&object->id));
  BLI_assert(object->type == OB_MESH);

  const Mesh *mesh = static_cast<const Mesh *>(object->data);
  BLI_assert(mesh->edit_mesh != nullptr);
  UNUSED_VARS_NDEBUG(mesh);

  return object->runtime.editmesh_eval_cage;
}

Lattice *BKE_object_get_lattice(const Object *object)
{
  ID *data = (ID *)object->data;
  if (data == nullptr || GS(data->name) != ID_LT) {
    return nullptr;
  }

  Lattice *lt = (Lattice *)data;
  if (lt->editlatt) {
    return lt->editlatt->latt;
  }

  return lt;
}

Lattice *BKE_object_get_evaluated_lattice(const Object *object)
{
  ID *data_eval = object->runtime.data_eval;

  if (data_eval == nullptr || GS(data_eval->name) != ID_LT) {
    return nullptr;
  }

  Lattice *lt_eval = (Lattice *)data_eval;
  if (lt_eval->editlatt) {
    return lt_eval->editlatt->latt;
  }

  return lt_eval;
}

/** \} */

/* -------------------------------------------------------------------- */
/** \name Object Point Cache
 * \{ */

static int pc_cmp(const void *a, const void *b)
{
  const LinkData *ad = (const LinkData *)a, *bd = (const LinkData *)b;
  if (POINTER_AS_INT(ad->data) > POINTER_AS_INT(bd->data)) {
    return 1;
  }

  return 0;
}

/* TODO: Review the usages of this function, currently with COW it will be called for orig object
 * and then again for COW copies of it, think this is bad since there is no guarantee that we get
 * the same stack index in both cases? Order is important since this index is used for filenames on
 * disk. */
int BKE_object_insert_ptcache(Object *ob)
{
  LinkData *link = nullptr;
  int i = 0;

  BLI_listbase_sort(&ob->pc_ids, pc_cmp);

  for (link = (LinkData *)ob->pc_ids.first, i = 0; link; link = link->next, i++) {
    int index = POINTER_AS_INT(link->data);

    if (i < index) {
      break;
    }
  }

  link = MEM_cnew<LinkData>("PCLink");
  link->data = POINTER_FROM_INT(i);
  BLI_addtail(&ob->pc_ids, link);

  return i;
}

static int pc_findindex(ListBase *listbase, int index)
{
  int number = 0;

  if (listbase == nullptr) {
    return -1;
  }

  LinkData *link = (LinkData *)listbase->first;
  while (link) {
    if (POINTER_AS_INT(link->data) == index) {
      return number;
    }

    number++;
    link = link->next;
  }

  return -1;
}

void BKE_object_delete_ptcache(Object *ob, int index)
{
  int list_index = pc_findindex(&ob->pc_ids, index);
  LinkData *link = (LinkData *)BLI_findlink(&ob->pc_ids, list_index);
  BLI_freelinkN(&ob->pc_ids, link);
}

/** \} */

/* -------------------------------------------------------------------- */
/** \name Object Data Shape Key Insert
 * \{ */

/** Mesh */
static KeyBlock *insert_meshkey(Main *bmain, Object *ob, const char *name, const bool from_mix)
{
  Mesh *me = (Mesh *)ob->data;
  Key *key = me->key;
  KeyBlock *kb;
  int newkey = 0;

  if (key == nullptr) {
    key = me->key = BKE_key_add(bmain, (ID *)me);
    key->type = KEY_RELATIVE;
    newkey = 1;
  }

  if (newkey || from_mix == false) {
    /* create from mesh */
    kb = BKE_keyblock_add_ctime(key, name, false);
    BKE_keyblock_convert_from_mesh(me, key, kb);
  }
  else {
    /* copy from current values */
    int totelem;
    float *data = BKE_key_evaluate_object(ob, &totelem);

    /* create new block with prepared data */
    kb = BKE_keyblock_add_ctime(key, name, false);
    kb->data = data;
    kb->totelem = totelem;
  }

  return kb;
}
/** Lattice */
static KeyBlock *insert_lattkey(Main *bmain, Object *ob, const char *name, const bool from_mix)
{
  Lattice *lt = (Lattice *)ob->data;
  Key *key = lt->key;
  KeyBlock *kb;
  int newkey = 0;

  if (key == nullptr) {
    key = lt->key = BKE_key_add(bmain, (ID *)lt);
    key->type = KEY_RELATIVE;
    newkey = 1;
  }

  if (newkey || from_mix == false) {
    kb = BKE_keyblock_add_ctime(key, name, false);
    if (!newkey) {
      KeyBlock *basekb = (KeyBlock *)key->block.first;
      kb->data = MEM_dupallocN(basekb->data);
      kb->totelem = basekb->totelem;
    }
    else {
      BKE_keyblock_convert_from_lattice(lt, kb);
    }
  }
  else {
    /* copy from current values */
    int totelem;
    float *data = BKE_key_evaluate_object(ob, &totelem);

    /* create new block with prepared data */
    kb = BKE_keyblock_add_ctime(key, name, false);
    kb->totelem = totelem;
    kb->data = data;
  }

  return kb;
}
/** Curve */
static KeyBlock *insert_curvekey(Main *bmain, Object *ob, const char *name, const bool from_mix)
{
  Curve *cu = (Curve *)ob->data;
  Key *key = cu->key;
  KeyBlock *kb;
  ListBase *lb = BKE_curve_nurbs_get(cu);
  int newkey = 0;

  if (key == nullptr) {
    key = cu->key = BKE_key_add(bmain, (ID *)cu);
    key->type = KEY_RELATIVE;
    newkey = 1;
  }

  if (newkey || from_mix == false) {
    /* create from curve */
    kb = BKE_keyblock_add_ctime(key, name, false);
    if (!newkey) {
      KeyBlock *basekb = (KeyBlock *)key->block.first;
      kb->data = MEM_dupallocN(basekb->data);
      kb->totelem = basekb->totelem;
    }
    else {
      BKE_keyblock_convert_from_curve(cu, kb, lb);
    }
  }
  else {
    /* copy from current values */
    int totelem;
    float *data = BKE_key_evaluate_object(ob, &totelem);

    /* create new block with prepared data */
    kb = BKE_keyblock_add_ctime(key, name, false);
    kb->totelem = totelem;
    kb->data = data;
  }

  return kb;
}

/** \} */

/* -------------------------------------------------------------------- */
/** \name Object Shape Key API
 * \{ */

KeyBlock *BKE_object_shapekey_insert(Main *bmain,
                                     Object *ob,
                                     const char *name,
                                     const bool from_mix)
{
  KeyBlock *key = nullptr;

  switch (ob->type) {
    case OB_MESH:
      key = insert_meshkey(bmain, ob, name, from_mix);
      break;
    case OB_CURVE:
    case OB_SURF:
      key = insert_curvekey(bmain, ob, name, from_mix);
      break;
    case OB_LATTICE:
      key = insert_lattkey(bmain, ob, name, from_mix);
      break;
    default:
      break;
  }

  /* Set the first active when none is set when called from RNA. */
  if (key != nullptr) {
    if (ob->shapenr <= 0) {
      ob->shapenr = 1;
    }
  }

  return key;
}

bool BKE_object_shapekey_free(Main *bmain, Object *ob)
{
  Key **key_p, *key;

  key_p = BKE_key_from_object_p(ob);
  if (ELEM(nullptr, key_p, *key_p)) {
    return false;
  }

  key = *key_p;
  *key_p = nullptr;

  BKE_id_free_us(bmain, key);

  return true;
}

bool BKE_object_shapekey_remove(Main *bmain, Object *ob, KeyBlock *kb)
{
  Key *key = BKE_key_from_object(ob);
  short kb_index;

  if (key == nullptr) {
    return false;
  }

  kb_index = BLI_findindex(&key->block, kb);
  BLI_assert(kb_index != -1);

  LISTBASE_FOREACH (KeyBlock *, rkb, &key->block) {
    if (rkb->relative == kb_index) {
      /* remap to the 'Basis' */
      rkb->relative = 0;
    }
    else if (rkb->relative >= kb_index) {
      /* Fix positional shift of the keys when kb is deleted from the list */
      rkb->relative -= 1;
    }
  }

  BLI_remlink(&key->block, kb);
  key->totkey--;
  if (key->refkey == kb) {
    key->refkey = (KeyBlock *)key->block.first;

    if (key->refkey) {
      /* apply new basis key on original data */
      switch (ob->type) {
        case OB_MESH:
          BKE_keyblock_convert_to_mesh(key->refkey, (Mesh *)ob->data);
          break;
        case OB_CURVE:
        case OB_SURF:
          BKE_keyblock_convert_to_curve(
              key->refkey, (Curve *)ob->data, BKE_curve_nurbs_get((Curve *)ob->data));
          break;
        case OB_LATTICE:
          BKE_keyblock_convert_to_lattice(key->refkey, (Lattice *)ob->data);
          break;
      }
    }
  }

  if (kb->data) {
    MEM_freeN(kb->data);
  }
  MEM_freeN(kb);

  /* Unset active when all are freed. */
  if (BLI_listbase_is_empty(&key->block)) {
    ob->shapenr = 0;
  }
  else if (ob->shapenr > 1) {
    ob->shapenr--;
  }

  if (key->totkey == 0) {
    BKE_object_shapekey_free(bmain, ob);
  }

  return true;
}

/** \} */

/* -------------------------------------------------------------------- */
/** \name Object Query API
 * \{ */

bool BKE_object_parent_loop_check(const Object *par, const Object *ob)
{
  /* test if 'ob' is a parent somewhere in par's parents */
  if (par == nullptr) {
    return false;
  }
  if (ob == par) {
    return true;
  }
  return BKE_object_parent_loop_check(par->parent, ob);
}

bool BKE_object_flag_test_recursive(const Object *ob, short flag)
{
  if (ob->flag & flag) {
    return true;
  }
  if (ob->parent) {
    return BKE_object_flag_test_recursive(ob->parent, flag);
  }

  return false;
}

bool BKE_object_is_child_recursive(const Object *ob_parent, const Object *ob_child)
{
  for (ob_child = ob_child->parent; ob_child; ob_child = ob_child->parent) {
    if (ob_child == ob_parent) {
      return true;
    }
  }
  return false;
}

int BKE_object_is_modified(Scene *scene, Object *ob)
{
  /* Always test on original object since evaluated object may no longer
   * have shape keys or modifiers that were used to evaluate it. */
  ob = DEG_get_original_object(ob);

  int flag = 0;

  if (BKE_key_from_object(ob)) {
    flag |= eModifierMode_Render | eModifierMode_Realtime;
  }
  else {
    ModifierData *md;
    VirtualModifierData virtualModifierData;
    /* cloth */
    for (md = BKE_modifiers_get_virtual_modifierlist(ob, &virtualModifierData);
         md && (flag != (eModifierMode_Render | eModifierMode_Realtime));
         md = md->next) {
      if ((flag & eModifierMode_Render) == 0 &&
          BKE_modifier_is_enabled(scene, md, eModifierMode_Render)) {
        flag |= eModifierMode_Render;
      }

      if ((flag & eModifierMode_Realtime) == 0 &&
          BKE_modifier_is_enabled(scene, md, eModifierMode_Realtime)) {
        flag |= eModifierMode_Realtime;
      }
    }
  }

  return flag;
}

bool BKE_object_moves_in_time(const Object *object, bool recurse_parent)
{
  /* If object has any sort of animation data assume it is moving. */
  if (BKE_animdata_id_is_animated(&object->id)) {
    return true;
  }
  if (!BLI_listbase_is_empty(&object->constraints)) {
    return true;
  }
  if (recurse_parent && object->parent != nullptr) {
    return BKE_object_moves_in_time(object->parent, true);
  }
  return false;
}

static bool object_moves_in_time(const Object *object)
{
  return BKE_object_moves_in_time(object, true);
}

static bool object_deforms_in_time(Object *object)
{
  if (BKE_key_from_object(object) != nullptr) {
    return true;
  }
  if (!BLI_listbase_is_empty(&object->modifiers)) {
    return true;
  }
  return object_moves_in_time(object);
}

static bool constructive_modifier_is_deform_modified(Object *ob, ModifierData *md)
{
  /* TODO(sergey): Consider generalizing this a bit so all modifier logic
   * is concentrated in MOD_{modifier}.c file,
   */
  if (md->type == eModifierType_Array) {
    ArrayModifierData *amd = (ArrayModifierData *)md;
    /* TODO(sergey): Check if curve is deformed. */
    return (amd->start_cap != nullptr && object_moves_in_time(amd->start_cap)) ||
           (amd->end_cap != nullptr && object_moves_in_time(amd->end_cap)) ||
           (amd->curve_ob != nullptr && object_moves_in_time(amd->curve_ob)) ||
           (amd->offset_ob != nullptr && object_moves_in_time(amd->offset_ob));
  }
  if (md->type == eModifierType_Mirror) {
    MirrorModifierData *mmd = (MirrorModifierData *)md;
    return mmd->mirror_ob != nullptr &&
           (object_moves_in_time(mmd->mirror_ob) || object_moves_in_time(ob));
  }
  if (md->type == eModifierType_Screw) {
    ScrewModifierData *smd = (ScrewModifierData *)md;
    return smd->ob_axis != nullptr && object_moves_in_time(smd->ob_axis);
  }
  if (md->type == eModifierType_MeshSequenceCache) {
    /* NOTE: Not ideal because it's unknown whether topology changes or not.
     * This will be detected later, so by assuming it's only deformation
     * going on here we allow baking deform-only mesh to Alembic and have
     * proper motion blur after that.
     */
    return true;
  }
  if (md->type == eModifierType_Nodes) {
    /* Not ideal for performance to always assume this is animated,
     * but hard to detect in general. The better long term solution is likely
     * to replace BKE_object_is_deform_modified by a test if the object was
     * modified by the depsgraph when changing frames. */
    return true;
  }
  return false;
}

static bool modifiers_has_animation_check(const Object *ob)
{
  /* TODO(sergey): This is a bit code duplication with depsgraph, but
   * would be nicer to solve this as a part of new dependency graph
   * work, so we avoid conflicts and so.
   */
  if (ob->adt != nullptr) {
    AnimData *adt = ob->adt;
    if (adt->action != nullptr) {
      LISTBASE_FOREACH (FCurve *, fcu, &adt->action->curves) {
        if (fcu->rna_path && strstr(fcu->rna_path, "modifiers[")) {
          return true;
        }
      }
    }
    LISTBASE_FOREACH (FCurve *, fcu, &adt->drivers) {
      if (fcu->rna_path && strstr(fcu->rna_path, "modifiers[")) {
        return true;
      }
    }
  }
  return false;
}

int BKE_object_is_deform_modified(Scene *scene, Object *ob)
{
  /* Always test on original object since evaluated object may no longer
   * have shape keys or modifiers that were used to evaluate it. */
  ob = DEG_get_original_object(ob);

  ModifierData *md;
  VirtualModifierData virtualModifierData;
  int flag = 0;
  const bool is_modifier_animated = modifiers_has_animation_check(ob);

  if (BKE_key_from_object(ob)) {
    flag |= eModifierMode_Realtime | eModifierMode_Render;
  }

  if (ob->type == OB_CURVE) {
    Curve *cu = (Curve *)ob->data;
    if (cu->taperobj != nullptr && object_deforms_in_time(cu->taperobj)) {
      flag |= eModifierMode_Realtime | eModifierMode_Render;
    }
  }

  /* cloth */
  for (md = BKE_modifiers_get_virtual_modifierlist(ob, &virtualModifierData);
       md && (flag != (eModifierMode_Render | eModifierMode_Realtime));
       md = md->next) {
    const ModifierTypeInfo *mti = BKE_modifier_get_info((const ModifierType)md->type);
    bool can_deform = mti->type == eModifierTypeType_OnlyDeform || is_modifier_animated;

    if (!can_deform) {
      can_deform = constructive_modifier_is_deform_modified(ob, md);
    }

    if (can_deform) {
      if (!(flag & eModifierMode_Render) &&
          BKE_modifier_is_enabled(scene, md, eModifierMode_Render)) {
        flag |= eModifierMode_Render;
      }

      if (!(flag & eModifierMode_Realtime) &&
          BKE_modifier_is_enabled(scene, md, eModifierMode_Realtime)) {
        flag |= eModifierMode_Realtime;
      }
    }
  }

  return flag;
}

int BKE_object_scenes_users_get(Main *bmain, Object *ob)
{
  int num_scenes = 0;
  LISTBASE_FOREACH (Scene *, scene, &bmain->scenes) {
    if (BKE_collection_has_object_recursive(scene->master_collection, ob)) {
      num_scenes++;
    }
  }
  return num_scenes;
}

MovieClip *BKE_object_movieclip_get(Scene *scene, Object *ob, bool use_default)
{
  MovieClip *clip = use_default ? scene->clip : nullptr;
  bConstraint *con = (bConstraint *)ob->constraints.first, *scon = nullptr;

  while (con) {
    if (con->type == CONSTRAINT_TYPE_CAMERASOLVER) {
      if (scon == nullptr || (scon->flag & CONSTRAINT_OFF)) {
        scon = con;
      }
    }

    con = con->next;
  }

  if (scon) {
    bCameraSolverConstraint *solver = (bCameraSolverConstraint *)scon->data;
    if ((solver->flag & CAMERASOLVER_ACTIVECLIP) == 0) {
      clip = solver->clip;
    }
    else {
      clip = scene->clip;
    }
  }

  return clip;
}

bool BKE_object_supports_material_slots(struct Object *ob)
{
  return ELEM(ob->type,
              OB_MESH,
              OB_CURVE,
              OB_SURF,
              OB_FONT,
              OB_MBALL,
              OB_HAIR,
              OB_POINTCLOUD,
              OB_VOLUME,
              OB_GPENCIL);
}

/** \} */

/* -------------------------------------------------------------------- */
/** \name Object Runtime
 * \{ */

void BKE_object_runtime_reset(Object *object)
{
  memset(&object->runtime, 0, sizeof(object->runtime));
}

void BKE_object_runtime_reset_on_copy(Object *object, const int UNUSED(flag))
{
  Object_Runtime *runtime = &object->runtime;
  runtime->data_eval = nullptr;
  runtime->gpd_eval = nullptr;
  runtime->mesh_deform_eval = nullptr;
  runtime->curve_cache = nullptr;
  runtime->object_as_temp_mesh = nullptr;
  runtime->object_as_temp_curve = nullptr;
  runtime->geometry_set_eval = nullptr;

  runtime->crazyspace_deform_imats = nullptr;
  runtime->crazyspace_deform_cos = nullptr;
}

void BKE_object_runtime_free_data(Object *object)
{
  /* Currently this is all that's needed. */
  BKE_object_free_derived_caches(object);

  BKE_object_runtime_reset(object);
}

/** \} */

/* -------------------------------------------------------------------- */
/** \name Object Relationships
 * \{ */

/**
 * Find an associated armature object.
 */
static Object *obrel_armature_find(Object *ob)
{
  Object *ob_arm = nullptr;

  if (ob->parent && ob->partype == PARSKEL && ob->parent->type == OB_ARMATURE) {
    ob_arm = ob->parent;
  }
  else {
    ModifierData *mod;
    for (mod = (ModifierData *)ob->modifiers.first; mod; mod = mod->next) {
      if (mod->type == eModifierType_Armature) {
        ob_arm = ((ArmatureModifierData *)mod)->object;
      }
    }
  }

  return ob_arm;
}

static bool obrel_list_test(Object *ob)
{
  return ob && !(ob->id.tag & LIB_TAG_DOIT);
}

static void obrel_list_add(LinkNode **links, Object *ob)
{
  BLI_linklist_prepend(links, ob);
  ob->id.tag |= LIB_TAG_DOIT;
}

LinkNode *BKE_object_relational_superset(struct ViewLayer *view_layer,
                                         eObjectSet objectSet,
                                         eObRelationTypes includeFilter)
{
  LinkNode *links = nullptr;

  /* Remove markers from all objects */
  LISTBASE_FOREACH (Base *, base, &view_layer->object_bases) {
    base->object->id.tag &= ~LIB_TAG_DOIT;
  }

  /* iterate over all selected and visible objects */
  LISTBASE_FOREACH (Base *, base, &view_layer->object_bases) {
    if (objectSet == OB_SET_ALL) {
      /* as we get all anyways just add it */
      Object *ob = base->object;
      obrel_list_add(&links, ob);
    }
    else {
      if ((objectSet == OB_SET_SELECTED && BASE_SELECTED_EDITABLE(((View3D *)nullptr), base)) ||
          (objectSet == OB_SET_VISIBLE && BASE_EDITABLE(((View3D *)nullptr), base))) {
        Object *ob = base->object;

        if (obrel_list_test(ob)) {
          obrel_list_add(&links, ob);
        }

        /* parent relationship */
        if (includeFilter & (OB_REL_PARENT | OB_REL_PARENT_RECURSIVE)) {
          Object *parent = ob->parent;
          if (obrel_list_test(parent)) {

            obrel_list_add(&links, parent);

            /* recursive parent relationship */
            if (includeFilter & OB_REL_PARENT_RECURSIVE) {
              parent = parent->parent;
              while (obrel_list_test(parent)) {

                obrel_list_add(&links, parent);
                parent = parent->parent;
              }
            }
          }
        }

        /* child relationship */
        if (includeFilter & (OB_REL_CHILDREN | OB_REL_CHILDREN_RECURSIVE)) {
          LISTBASE_FOREACH (Base *, local_base, &view_layer->object_bases) {
            if (BASE_EDITABLE(((View3D *)nullptr), local_base)) {

              Object *child = local_base->object;
              if (obrel_list_test(child)) {
                if ((includeFilter & OB_REL_CHILDREN_RECURSIVE &&
                     BKE_object_is_child_recursive(ob, child)) ||
                    (includeFilter & OB_REL_CHILDREN && child->parent && child->parent == ob)) {
                  obrel_list_add(&links, child);
                }
              }
            }
          }
        }

        /* include related armatures */
        if (includeFilter & OB_REL_MOD_ARMATURE) {
          Object *arm = obrel_armature_find(ob);
          if (obrel_list_test(arm)) {
            obrel_list_add(&links, arm);
          }
        }
      }
    }
  }

  return links;
}

struct LinkNode *BKE_object_groups(Main *bmain, Scene *scene, Object *ob)
{
  LinkNode *collection_linknode = nullptr;
  Collection *collection = nullptr;
  while ((collection = BKE_collection_object_find(bmain, scene, collection, ob))) {
    BLI_linklist_prepend(&collection_linknode, collection);
  }

  return collection_linknode;
}

void BKE_object_groups_clear(Main *bmain, Scene *scene, Object *ob)
{
  Collection *collection = nullptr;
  while ((collection = BKE_collection_object_find(bmain, scene, collection, ob))) {
    BKE_collection_object_remove(bmain, collection, ob, false);
    DEG_id_tag_update(&collection->id, ID_RECALC_COPY_ON_WRITE);
  }
}

/** \} */

/* -------------------------------------------------------------------- */
/** \name Object KD-Tree
 * \{ */

KDTree_3d *BKE_object_as_kdtree(Object *ob, int *r_tot)
{
  KDTree_3d *tree = nullptr;
  unsigned int tot = 0;

  switch (ob->type) {
    case OB_MESH: {
      Mesh *me = (Mesh *)ob->data;
      unsigned int i;

      Mesh *me_eval = ob->runtime.mesh_deform_eval ? ob->runtime.mesh_deform_eval :
                                                     BKE_object_get_evaluated_mesh(ob);
      const int *index;

      if (me_eval && (index = (const int *)CustomData_get_layer(&me_eval->vdata, CD_ORIGINDEX))) {
        MVert *mvert = me_eval->mvert;
        uint totvert = me_eval->totvert;

        /* Tree over-allocates in case where some verts have #ORIGINDEX_NONE. */
        tot = 0;
        tree = BLI_kdtree_3d_new(totvert);

        /* We don't how many verts from the DM we can use. */
        for (i = 0; i < totvert; i++) {
          if (index[i] != ORIGINDEX_NONE) {
            float co[3];
            mul_v3_m4v3(co, ob->obmat, mvert[i].co);
            BLI_kdtree_3d_insert(tree, index[i], co);
            tot++;
          }
        }
      }
      else {
        MVert *mvert = me->mvert;

        tot = me->totvert;
        tree = BLI_kdtree_3d_new(tot);

        for (i = 0; i < tot; i++) {
          float co[3];
          mul_v3_m4v3(co, ob->obmat, mvert[i].co);
          BLI_kdtree_3d_insert(tree, i, co);
        }
      }

      BLI_kdtree_3d_balance(tree);
      break;
    }
    case OB_CURVE:
    case OB_SURF: {
      /* TODO: take deformation into account */
      Curve *cu = (Curve *)ob->data;
      unsigned int i, a;

      Nurb *nu;

      tot = BKE_nurbList_verts_count_without_handles(&cu->nurb);
      tree = BLI_kdtree_3d_new(tot);
      i = 0;

      nu = (Nurb *)cu->nurb.first;
      while (nu) {
        if (nu->bezt) {
          BezTriple *bezt;

          bezt = nu->bezt;
          a = nu->pntsu;
          while (a--) {
            float co[3];
            mul_v3_m4v3(co, ob->obmat, bezt->vec[1]);
            BLI_kdtree_3d_insert(tree, i++, co);
            bezt++;
          }
        }
        else {
          BPoint *bp;

          bp = nu->bp;
          a = nu->pntsu * nu->pntsv;
          while (a--) {
            float co[3];
            mul_v3_m4v3(co, ob->obmat, bp->vec);
            BLI_kdtree_3d_insert(tree, i++, co);
            bp++;
          }
        }
        nu = nu->next;
      }

      BLI_kdtree_3d_balance(tree);
      break;
    }
    case OB_LATTICE: {
      /* TODO: take deformation into account */
      Lattice *lt = (Lattice *)ob->data;
      BPoint *bp;
      unsigned int i;

      tot = lt->pntsu * lt->pntsv * lt->pntsw;
      tree = BLI_kdtree_3d_new(tot);
      i = 0;

      for (bp = lt->def; i < tot; bp++) {
        float co[3];
        mul_v3_m4v3(co, ob->obmat, bp->vec);
        BLI_kdtree_3d_insert(tree, i++, co);
      }

      BLI_kdtree_3d_balance(tree);
      break;
    }
  }

  *r_tot = tot;
  return tree;
}

/** \} */

/* -------------------------------------------------------------------- */
/** \name Object Modifier Utilities
 * \{ */

bool BKE_object_modifier_use_time(Scene *scene,
                                  Object *ob,
                                  ModifierData *md,
                                  const int dag_eval_mode)
{
  if (BKE_modifier_depends_ontime(scene, md, dag_eval_mode)) {
    return true;
  }

  /* Check whether modifier is animated. */
  /* TODO: this should be handled as part of build_animdata() -- Aligorith */
  if (ob->adt) {
    AnimData *adt = ob->adt;
    FCurve *fcu;

    char md_name_esc[sizeof(md->name) * 2];
    BLI_str_escape(md_name_esc, md->name, sizeof(md_name_esc));

    char pattern[sizeof(md_name_esc) + 16];
    BLI_snprintf(pattern, sizeof(pattern), "modifiers[\"%s\"]", md_name_esc);

    /* action - check for F-Curves with paths containing 'modifiers[' */
    if (adt->action) {
      for (fcu = (FCurve *)adt->action->curves.first; fcu != nullptr; fcu = (FCurve *)fcu->next) {
        if (fcu->rna_path && strstr(fcu->rna_path, pattern)) {
          return true;
        }
      }
    }

    /* This here allows modifier properties to get driven and still update properly
     *
     * Workaround to get T26764 (e.g. subsurf levels not updating when animated/driven)
     * working, without the updating problems (T28525 T28690 T28774 T28777) caused
     * by the RNA updates cache introduced in r.38649
     */
    for (fcu = (FCurve *)adt->drivers.first; fcu != nullptr; fcu = (FCurve *)fcu->next) {
      if (fcu->rna_path && strstr(fcu->rna_path, pattern)) {
        return true;
      }
    }

    /* XXX: also, should check NLA strips, though for now assume that nobody uses
     * that and we can omit that for performance reasons... */
  }

  return false;
}

bool BKE_object_modifier_gpencil_use_time(Object *ob, GpencilModifierData *md)
{
  if (BKE_gpencil_modifier_depends_ontime(md)) {
    return true;
  }

  /* Check whether modifier is animated. */
  /* TODO(Aligorith): this should be handled as part of build_animdata() */
  if (ob->adt) {
    AnimData *adt = ob->adt;

    char md_name_esc[sizeof(md->name) * 2];
    BLI_str_escape(md_name_esc, md->name, sizeof(md_name_esc));

    char pattern[sizeof(md_name_esc) + 32];
    BLI_snprintf(pattern, sizeof(pattern), "grease_pencil_modifiers[\"%s\"]", md_name_esc);

    /* action - check for F-Curves with paths containing 'grease_pencil_modifiers[' */
    if (adt->action) {
      LISTBASE_FOREACH (FCurve *, fcu, &adt->action->curves) {
        if (fcu->rna_path && strstr(fcu->rna_path, pattern)) {
          return true;
        }
      }
    }

    /* This here allows modifier properties to get driven and still update properly */
    LISTBASE_FOREACH (FCurve *, fcu, &adt->drivers) {
      if (fcu->rna_path && strstr(fcu->rna_path, pattern)) {
        return true;
      }
    }
  }

  return false;
}

bool BKE_object_shaderfx_use_time(Object *ob, ShaderFxData *fx)
{
  if (BKE_shaderfx_depends_ontime(fx)) {
    return true;
  }

  /* Check whether effect is animated. */
  /* TODO(Aligorith): this should be handled as part of build_animdata() */
  if (ob->adt) {
    AnimData *adt = ob->adt;

    char fx_name_esc[sizeof(fx->name) * 2];
    BLI_str_escape(fx_name_esc, fx->name, sizeof(fx_name_esc));

    char pattern[sizeof(fx_name_esc) + 32];
    BLI_snprintf(pattern, sizeof(pattern), "shader_effects[\"%s\"]", fx_name_esc);

    /* action - check for F-Curves with paths containing string[' */
    if (adt->action) {
      LISTBASE_FOREACH (FCurve *, fcu, &adt->action->curves) {
        if (fcu->rna_path && strstr(fcu->rna_path, pattern)) {
          return true;
        }
      }
    }

    /* This here allows properties to get driven and still update properly */
    LISTBASE_FOREACH (FCurve *, fcu, &adt->drivers) {
      if (fcu->rna_path && strstr(fcu->rna_path, pattern)) {
        return true;
      }
    }
  }

  return false;
}

/**
 * Set "ignore cache" flag for all caches on this object.
 */
static void object_cacheIgnoreClear(Object *ob, int state)
{
  ListBase pidlist;
  BKE_ptcache_ids_from_object(&pidlist, ob, nullptr, 0);

  LISTBASE_FOREACH (PTCacheID *, pid, &pidlist) {
    if (pid->cache) {
      if (state) {
        pid->cache->flag |= PTCACHE_IGNORE_CLEAR;
      }
      else {
        pid->cache->flag &= ~PTCACHE_IGNORE_CLEAR;
      }
    }
  }

  BLI_freelistN(&pidlist);
}

bool BKE_object_modifier_update_subframe(Depsgraph *depsgraph,
                                         Scene *scene,
                                         Object *ob,
                                         bool update_mesh,
                                         int parent_recursion,
                                         float frame,
                                         int type)
{
  const bool flush_to_original = DEG_is_active(depsgraph);
  ModifierData *md = BKE_modifiers_findby_type(ob, (ModifierType)type);

  if (type == eModifierType_DynamicPaint) {
    DynamicPaintModifierData *pmd = (DynamicPaintModifierData *)md;

    /* if other is dynamic paint canvas, don't update */
    if (pmd && pmd->canvas) {
      return true;
    }
  }
  else if (type == eModifierType_Fluid) {
    FluidModifierData *fmd = (FluidModifierData *)md;

    if (fmd && (fmd->type & MOD_FLUID_TYPE_DOMAIN) != 0) {
      return true;
    }
  }

  /* if object has parents, update them too */
  if (parent_recursion) {
    int recursion = parent_recursion - 1;
    bool no_update = false;
    if (ob->parent) {
      no_update |= BKE_object_modifier_update_subframe(
          depsgraph, scene, ob->parent, false, recursion, frame, type);
    }
    if (ob->track) {
      no_update |= BKE_object_modifier_update_subframe(
          depsgraph, scene, ob->track, false, recursion, frame, type);
    }

    /* skip subframe if object is parented
     * to vertex of a dynamic paint canvas */
    if (no_update && (ELEM(ob->partype, PARVERT1, PARVERT3))) {
      return false;
    }

    /* also update constraint targets */
    LISTBASE_FOREACH (bConstraint *, con, &ob->constraints) {
      const bConstraintTypeInfo *cti = BKE_constraint_typeinfo_get(con);
      ListBase targets = {nullptr, nullptr};

      if (cti && cti->get_constraint_targets) {
        cti->get_constraint_targets(con, &targets);
        LISTBASE_FOREACH (bConstraintTarget *, ct, &targets) {
          if (ct->tar) {
            BKE_object_modifier_update_subframe(
                depsgraph, scene, ct->tar, false, recursion, frame, type);
          }
        }
        /* free temp targets */
        if (cti->flush_constraint_targets) {
          cti->flush_constraint_targets(con, &targets, false);
        }
      }
    }
  }

  /* was originally ID_RECALC_ALL - TODO: which flags are really needed??? */
  /* TODO(sergey): What about animation? */
  const AnimationEvalContext anim_eval_context = BKE_animsys_eval_context_construct(depsgraph,
                                                                                    frame);

  ob->id.recalc |= ID_RECALC_ALL;
  if (update_mesh) {
    BKE_animsys_evaluate_animdata(
        &ob->id, ob->adt, &anim_eval_context, ADT_RECALC_ANIM, flush_to_original);
    /* ignore cache clear during subframe updates
     * to not mess up cache validity */
    object_cacheIgnoreClear(ob, 1);
    BKE_object_handle_update(depsgraph, scene, ob);
    object_cacheIgnoreClear(ob, 0);
  }
  else {
    BKE_object_where_is_calc_time(depsgraph, scene, ob, frame);
  }

  /* for curve following objects, parented curve has to be updated too */
  if (ob->type == OB_CURVE) {
    Curve *cu = (Curve *)ob->data;
    BKE_animsys_evaluate_animdata(
        &cu->id, cu->adt, &anim_eval_context, ADT_RECALC_ANIM, flush_to_original);
  }
  /* and armatures... */
  if (ob->type == OB_ARMATURE) {
    bArmature *arm = (bArmature *)ob->data;
    BKE_animsys_evaluate_animdata(
        &arm->id, arm->adt, &anim_eval_context, ADT_RECALC_ANIM, flush_to_original);
    BKE_pose_where_is(depsgraph, scene, ob);
  }

  return false;
}

void BKE_object_update_select_id(struct Main *bmain)
{
  Object *ob = (Object *)bmain->objects.first;
  int select_id = 1;
  while (ob) {
    ob->runtime.select_id = select_id++;
    ob = (Object *)ob->id.next;
  }
}

/** \} */

/* -------------------------------------------------------------------- */
/** \name Object Conversion
 * \{ */

Mesh *BKE_object_to_mesh(Depsgraph *depsgraph, Object *object, bool preserve_all_data_layers)
{
  BKE_object_to_mesh_clear(object);

  Mesh *mesh = BKE_mesh_new_from_object(depsgraph, object, preserve_all_data_layers, false);
  object->runtime.object_as_temp_mesh = mesh;
  return mesh;
}

void BKE_object_to_mesh_clear(Object *object)
{
  if (object->runtime.object_as_temp_mesh == nullptr) {
    return;
  }
  BKE_id_free(nullptr, object->runtime.object_as_temp_mesh);
  object->runtime.object_as_temp_mesh = nullptr;
}

Curve *BKE_object_to_curve(Object *object, Depsgraph *depsgraph, bool apply_modifiers)
{
  BKE_object_to_curve_clear(object);

  Curve *curve = BKE_curve_new_from_object(object, depsgraph, apply_modifiers);
  object->runtime.object_as_temp_curve = curve;
  return curve;
}

void BKE_object_to_curve_clear(Object *object)
{
  if (object->runtime.object_as_temp_curve == nullptr) {
    return;
  }
  BKE_id_free(nullptr, object->runtime.object_as_temp_curve);
  object->runtime.object_as_temp_curve = nullptr;
}

void BKE_object_check_uuids_unique_and_report(const Object *object)
{
  BKE_pose_check_uuids_unique_and_report(object->pose);
  BKE_modifier_check_uuids_unique_and_report(object);
}

void BKE_object_modifiers_lib_link_common(void *userData,
                                          struct Object *ob,
                                          struct ID **idpoin,
                                          int cb_flag)
{
  BlendLibReader *reader = (BlendLibReader *)userData;

  BLO_read_id_address(reader, ob->id.lib, idpoin);
  if (*idpoin != nullptr && (cb_flag & IDWALK_CB_USER) != 0) {
    id_us_plus_no_lib(*idpoin);
  }
}

SubsurfModifierData *BKE_object_get_last_subsurf_modifier(const Object *ob)
{
  ModifierData *md = (ModifierData *)(ob->modifiers.last);

  while (md) {
    if (md->type == eModifierType_Subsurf) {
      break;
    }

    md = md->prev;
  }

  return (SubsurfModifierData *)(md);
}

void BKE_object_replace_data_on_shallow_copy(Object *ob, ID *new_data)
{
  ob->type = BKE_object_obdata_to_type(new_data);
  ob->data = (void *)new_data;
  ob->runtime.geometry_set_eval = nullptr;
  ob->runtime.data_eval = new_data;
  if (ob->runtime.bb != nullptr) {
    ob->runtime.bb->flag |= BOUNDBOX_DIRTY;
  }
  ob->id.py_instance = nullptr;
}

/** \} */<|MERGE_RESOLUTION|>--- conflicted
+++ resolved
@@ -366,46 +366,6 @@
   BKE_previewimg_free(&ob->preview);
 }
 
-<<<<<<< HEAD
-static void object_make_local(Main *bmain, ID *id, const int flags)
-{
-  if (!ID_IS_LINKED(id)) {
-    return;
-  }
-
-  Object *ob = (Object *)id;
-  const bool lib_local = (flags & LIB_ID_MAKELOCAL_FULL_LIBRARY) != 0;
-  const bool clear_proxy = (flags & LIB_ID_MAKELOCAL_OBJECT_NO_PROXY_CLEARING) == 0;
-
-  bool force_local, force_copy;
-  BKE_lib_id_make_local_generic_action_define(bmain, id, flags, &force_local, &force_copy);
-
-  if (force_local) {
-    BKE_lib_id_clear_library_data(bmain, &ob->id, flags);
-    BKE_lib_id_expand_local(bmain, &ob->id, flags);
-    if (clear_proxy) {
-      if (ob->proxy_from != nullptr) {
-        ob->proxy_from->proxy = nullptr;
-        ob->proxy_from->proxy_group = nullptr;
-      }
-      ob->proxy = ob->proxy_from = ob->proxy_group = nullptr;
-    }
-  }
-  else if (force_copy) {
-    Object *ob_new = (Object *)BKE_id_copy(bmain, &ob->id);
-    id_us_min(&ob_new->id);
-
-    ob_new->proxy = ob_new->proxy_from = ob_new->proxy_group = nullptr;
-
-    /* setting newid is mandatory for complex make_lib_local logic... */
-    ID_NEW_SET(ob, ob_new);
-
-    if (!lib_local) {
-      BKE_libblock_remap(bmain, ob, ob_new, ID_REMAP_SKIP_INDIRECT_USAGE);
-    }
-  }
-}
-
 static void library_foreach_sensorsObjectLooper(bSensor *UNUSED(sensor),
                                                 ID **id_pointer,
                                                 void *user_data,
@@ -442,8 +402,6 @@
   BKE_lib_query_foreachid_process(data, id_pointer, cb_flag);
 }
 
-=======
->>>>>>> cbd23a73
 static void library_foreach_modifiersForeachIDLink(void *user_data,
                                                    Object *UNUSED(object),
                                                    ID **id_pointer,
