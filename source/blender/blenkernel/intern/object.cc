--- conflicted
+++ resolved
@@ -681,8 +681,6 @@
   }
 }
 
-<<<<<<< HEAD
-
 static void write_properties(BlendWriter *writer, ListBase *lb)
 {
   bProperty *prop;
@@ -895,7 +893,9 @@
     write_proxy(writer, pp);
 
     pp = pp->next;
-=======
+  }
+}
+
 static void object_foreach_cache(ID *id,
                                  IDTypeForeachCacheFunctionCallback function_callback,
                                  void *user_data)
@@ -909,7 +909,6 @@
         });
       }
     }
->>>>>>> 7daf9001
   }
 }
 
