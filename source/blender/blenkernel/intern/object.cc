--- conflicted
+++ resolved
@@ -887,7 +887,10 @@
     arm = (bArmature *)ob->data;
   }
 
-<<<<<<< HEAD
+  if (ob->pose) {
+    BKE_pose_blend_write(writer, ob->pose, arm);
+  }
+
   /* UPBGE */
   write_properties(writer, &ob->prop);
   write_sensors(writer, &ob->sensors);
@@ -905,12 +908,6 @@
   BLO_write_struct_list(writer, LodLevel, &ob->lodlevels);
   /***************/
 
-  BKE_pose_blend_write(writer, ob->pose, arm);
-=======
-  if (ob->pose) {
-    BKE_pose_blend_write(writer, ob->pose, arm);
-  }
->>>>>>> 565436bf
   BKE_constraint_blend_write(writer, &ob->constraints);
   animviz_motionpath_blend_write(writer, ob->mpath);
 
