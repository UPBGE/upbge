--- conflicted
+++ resolved
@@ -1342,205 +1342,7 @@
    * obdata. */
   BKE_pose_blend_read_after_liblink(reader, ob, ob->pose);
 
-<<<<<<< HEAD
-  LISTBASE_FOREACH (PartEff *, paf, &ob->effect) {
-    if (paf->type == EFF_PARTICLE) {
-      BLO_read_id_address(reader, id, &paf->group);
-    }
-  }
-
-  /* UPBGE */
-  for (bSensor *sens = (bSensor *)ob->sensors.first; sens; sens = sens->next) {
-    for (int a = 0; a < sens->totlinks; a++)
-      sens->links[a] = (bController *)BLO_read_get_new_globaldata_address(reader, sens->links[a]);
-
-    if (sens->type == SENS_MESSAGE) {
-      bMessageSensor *ms = (bMessageSensor *)sens->data;
-      BLO_read_id_address(reader, &ob->id, &ms->fromObject);
-    }
-  }
-
-  for (bController *cont = (bController *)ob->controllers.first; cont; cont = cont->next) {
-    for (int a = 0; a < cont->totlinks; a++)
-      cont->links[a] = (bActuator *)BLO_read_get_new_globaldata_address(reader, cont->links[a]);
-
-    if (cont->type == CONT_PYTHON) {
-      bPythonCont *pc = (bPythonCont *)cont->data;
-      BLO_read_id_address(reader, &ob->id, &pc->text);
-      BLO_read_id_address(reader, &ob->id, &pc->module_script);
-    }
-    cont->slinks = nullptr;
-    cont->totslinks = 0;
-  }
-
-  for (bActuator *act = (bActuator *)ob->actuators.first; act; act = act->next) {
-    switch (act->type) {
-      case ACT_SOUND: {
-        bSoundActuator *sa = (bSoundActuator *)act->data;
-        BLO_read_id_address(reader, &ob->id, &sa->sound);
-        break;
-      }
-      case ACT_GAME:
-        /* bGameActuator *ga= act->data; */
-        break;
-      case ACT_CAMERA: {
-        bCameraActuator *ca = (bCameraActuator *)act->data;
-        BLO_read_id_address(reader, &ob->id, &ca->ob);
-        break;
-      }
-      /* leave this one, it's obsolete but necessary to read for conversion */
-      case ACT_ADD_OBJECT: {
-        bAddObjectActuator *eoa = (bAddObjectActuator *)act->data;
-        if (eoa)
-          BLO_read_id_address(reader, &ob->id, &eoa->ob);
-        break;
-      }
-      case ACT_OBJECT: {
-        bObjectActuator *oa = (bObjectActuator *)act->data;
-        if (oa == nullptr) {
-          BKE_sca_init_actuator(act);
-        }
-        else {
-          BLO_read_id_address(reader, &ob->id, &oa->reference);
-        }
-        break;
-      }
-      case ACT_EDIT_OBJECT: {
-        bEditObjectActuator *eoa = (bEditObjectActuator *)act->data;
-        if (eoa == nullptr) {
-          BKE_sca_init_actuator(act);
-        }
-        else {
-          BLO_read_id_address(reader, &ob->id, &eoa->ob);
-          BLO_read_id_address(reader, &ob->id, &eoa->me);
-        }
-        break;
-      }
-      case ACT_SCENE: {
-        bSceneActuator *sa = (bSceneActuator *)act->data;
-        BLO_read_id_address(reader, &ob->id, &sa->camera);
-        BLO_read_id_address(reader, &ob->id, &sa->scene);
-        break;
-      }
-      case ACT_COLLECTION: {
-        bCollectionActuator *ca = (bCollectionActuator *)act->data;
-        BLO_read_id_address(reader, &ob->id, &ca->collection);
-        BLO_read_id_address(reader, &ob->id, &ca->camera);
-        break;
-      }
-      case ACT_ACTION: {
-        bActionActuator *aa = (bActionActuator *)act->data;
-        BLO_read_id_address(reader, &ob->id, &aa->act);
-        break;
-      }
-      case ACT_SHAPEACTION: {
-        bActionActuator *aa = (bActionActuator *)act->data;
-        BLO_read_id_address(reader, &ob->id, &aa->act);
-        break;
-      }
-      case ACT_PROPERTY: {
-        bPropertyActuator *pa = (bPropertyActuator *)act->data;
-        BLO_read_id_address(reader, &ob->id, &pa->ob);
-        break;
-      }
-      case ACT_MESSAGE: {
-        bMessageActuator *ma = (bMessageActuator *)act->data;
-        BLO_read_id_address(reader, &ob->id, &ma->toObject);
-        break;
-      }
-      case ACT_2DFILTER: {
-        bTwoDFilterActuator *_2dfa = (bTwoDFilterActuator *)act->data;
-        BLO_read_id_address(reader, &ob->id, &_2dfa->text);
-        break;
-      }
-      case ACT_PARENT: {
-        bParentActuator *parenta = (bParentActuator *)act->data;
-        BLO_read_id_address(reader, &ob->id, &parenta->ob);
-        break;
-      }
-      case ACT_STATE:
-        /* bStateActuator *statea = act->data; */
-        break;
-      case ACT_ARMATURE: {
-        bArmatureActuator *arma = (bArmatureActuator *)act->data;
-        BLO_read_id_address(reader, &ob->id, &arma->target);
-        BLO_read_id_address(reader, &ob->id, &arma->subtarget);
-        break;
-      }
-      case ACT_STEERING: {
-        bSteeringActuator *steeringa = (bSteeringActuator *)act->data;
-        BLO_read_id_address(reader, &ob->id, &steeringa->target);
-        BLO_read_id_address(reader, &ob->id, &steeringa->navmesh);
-        break;
-      }
-      case ACT_MOUSE:
-        /* bMouseActuator *moa = act->data; */
-        break;
-    }
-  }
-
-  LISTBASE_FOREACH (PythonProxy *, proxy, &ob->components) {
-    LISTBASE_FOREACH (PythonProxyProperty *, prop, &proxy->properties) {
-#define PT_DEF(name, lower, upper) BLO_read_id_address(reader, &ob->id, &prop->lower);
-      POINTER_TYPES
-#undef PT_DEF
-    }
-  }
-
-  if (ob->custom_object) {
-    LISTBASE_FOREACH (PythonProxyProperty *, prop, &ob->custom_object->properties) {
-#define PT_DEF(name, lower, upper) BLO_read_id_address(reader, &ob->id, &prop->lower);
-      POINTER_TYPES
-#undef PT_DEF
-    }
-  }
-
-  LISTBASE_FOREACH (LodLevel *, level, &ob->lodlevels) {
-    BLO_read_id_address(reader, &ob->id, &level->source);
-    if (!level->source && level == ob->lodlevels.first) {
-      level->source = ob;
-    }
-  }
-  /* End of UPBGE */
-
-  {
-    FluidsimModifierData *fluidmd = (FluidsimModifierData *)BKE_modifiers_findby_type(
-        ob, eModifierType_Fluidsim);
-
-    if (fluidmd && fluidmd->fss) {
-      /* XXX: deprecated - old animation system. */
-      BLO_read_id_address(reader, id, &fluidmd->fss->ipo);
-    }
-  }
-
-  /* texture field */
-  if (ob->pd) {
-    BKE_particle_partdeflect_blend_read_lib(reader, &ob->id, ob->pd);
-  }
-
-  if (ob->soft) {
-    BLO_read_id_address(reader, id, &ob->soft->collision_group);
-
-    BLO_read_id_address(reader, id, &ob->soft->effector_weights->group);
-  }
-
-  BKE_particle_system_blend_read_lib(reader, ob, &ob->id, &ob->particlesystem);
-  BKE_modifier_blend_read_lib(reader, ob);
-  BKE_gpencil_modifier_blend_read_lib(reader, ob);
-  BKE_shaderfx_blend_read_lib(reader, ob);
-
-  if (ob->rigidbody_constraint) {
-    BLO_read_id_address(reader, id, &ob->rigidbody_constraint->ob1);
-    BLO_read_id_address(reader, id, &ob->rigidbody_constraint->ob2);
-  }
-
-  if (ob->light_linking) {
-    BLO_read_id_address(reader, id, &ob->light_linking->receiver_collection);
-    BLO_read_id_address(reader, id, &ob->light_linking->blocker_collection);
-  }
-=======
   BKE_particle_system_blend_read_after_liblink(reader, ob, &ob->id, &ob->particlesystem);
->>>>>>> 4d757510
 }
 
 PartEff *BKE_object_do_version_give_parteff_245(Object *ob)
