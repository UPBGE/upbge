--- conflicted
+++ resolved
@@ -382,21 +382,10 @@
   blender::threading::isolate_task([&]() {
     Mesh &mesh_mutable = *const_cast<Mesh *>(mesh);
 
-<<<<<<< HEAD
-  BKE_mesh_calc_normals_poly_and_vertex(mesh_mutable.mvert,
-                                    mesh_mutable.totvert,
-                                    mesh_mutable.mloop,
-                                    mesh_mutable.totloop,
-                                    mesh_mutable.mpoly,
-                                    mesh_mutable.totpoly,
-                                    poly_normals,
-                                    vert_normals);
-=======
     vert_normals = BKE_mesh_vertex_normals_for_write(&mesh_mutable);
     poly_normals = BKE_mesh_poly_normals_for_write(&mesh_mutable);
->>>>>>> e4205148
-
-    mesh_calc_normals_poly_and_vertex(mesh_mutable.mvert,
+
+    BKE_mesh_calc_normals_poly_and_vertex(mesh_mutable.mvert,
                                       mesh_mutable.totvert,
                                       mesh_mutable.mloop,
                                       mesh_mutable.totloop,
