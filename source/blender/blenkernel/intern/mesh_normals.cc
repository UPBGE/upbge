--- conflicted
+++ resolved
@@ -306,17 +306,6 @@
   }
 }
 
-<<<<<<< HEAD
-/* UPBGE - we need this function to be accesible through BKE API instead of static */
-void BKE_mesh_calc_normals_poly_and_vertex(const MVert *mvert,
-                                              const int mvert_len,
-                                              const MLoop *mloop,
-                                              const int UNUSED(mloop_len),
-                                              const MPoly *mpoly,
-                                              const int mpoly_len,
-                                              float (*r_poly_normals)[3],
-                                              float (*r_vert_normals)[3])
-=======
 void BKE_mesh_calc_normals_poly_and_vertex(const MVert *mvert,
                                            const int mvert_len,
                                            const MLoop *mloop,
@@ -325,7 +314,6 @@
                                            const int mpoly_len,
                                            float (*r_poly_normals)[3],
                                            float (*r_vert_normals)[3])
->>>>>>> d356edf4
 {
   TaskParallelSettings settings;
   BLI_parallel_range_settings_defaults(&settings);
@@ -385,15 +373,6 @@
     poly_normals = BKE_mesh_poly_normals_for_write(&mesh_mutable);
 
     BKE_mesh_calc_normals_poly_and_vertex(mesh_mutable.mvert,
-<<<<<<< HEAD
-                                      mesh_mutable.totvert,
-                                      mesh_mutable.mloop,
-                                      mesh_mutable.totloop,
-                                      mesh_mutable.mpoly,
-                                      mesh_mutable.totpoly,
-                                      poly_normals,
-                                      vert_normals);
-=======
                                           mesh_mutable.totvert,
                                           mesh_mutable.mloop,
                                           mesh_mutable.totloop,
@@ -401,7 +380,6 @@
                                           mesh_mutable.totpoly,
                                           poly_normals,
                                           vert_normals);
->>>>>>> d356edf4
 
     BKE_mesh_vertex_normals_clear_dirty(&mesh_mutable);
     BKE_mesh_poly_normals_clear_dirty(&mesh_mutable);
