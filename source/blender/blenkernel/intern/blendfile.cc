--- conflicted
+++ resolved
@@ -1642,32 +1642,6 @@
   return workspace_config;
 }
 
-<<<<<<< HEAD
-bool BKE_blendfile_workspace_config_write(Main *bmain, const char *filepath, ReportList *reports)
-{
-  const int fileflags = G.fileflags & ~(G_FILE_NO_UI | G_FILE_AUTOPLAY);
-  bool retval = false;
-
-  BKE_blendfile_write_partial_begin(bmain);
-
-  for (WorkSpace *workspace = static_cast<WorkSpace *>(bmain->workspaces.first); workspace;
-       workspace = static_cast<WorkSpace *>(workspace->id.next))
-  {
-    BKE_blendfile_write_partial_tag_ID(&workspace->id, true);
-  }
-
-  if (BKE_blendfile_write_partial(bmain, filepath, fileflags, BLO_WRITE_PATH_REMAP_NONE, reports))
-  {
-    retval = true;
-  }
-
-  BKE_blendfile_write_partial_end(bmain);
-
-  return retval;
-}
-
-=======
->>>>>>> 41430ed4
 void BKE_blendfile_workspace_config_data_free(WorkspaceConfigFileData *workspace_config)
 {
   BKE_main_free(workspace_config->main);
