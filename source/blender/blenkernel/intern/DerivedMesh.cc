/* SPDX-License-Identifier: GPL-2.0-or-later
 * Copyright 2005 Blender Foundation. All rights reserved. */

/** \file
 * \ingroup bke
 */

#include <climits>
#include <cstring>

#include "MEM_guardedalloc.h"

#include "DNA_cloth_types.h"
#include "DNA_customdata_types.h"
#include "DNA_key_types.h"
#include "DNA_material_types.h"
#include "DNA_mesh_types.h"
#include "DNA_meshdata_types.h"
#include "DNA_object_types.h"
#include "DNA_scene_types.h"

#include "BLI_array.h"
#include "BLI_bitmap.h"
#include "BLI_blenlib.h"
#include "BLI_linklist.h"
#include "BLI_math.h"
#include "BLI_math_vec_types.hh"
#include "BLI_task.h"
#include "BLI_task.hh"
#include "BLI_utildefines.h"
#include "BLI_vector.hh"

#include "BKE_DerivedMesh.h"
#include "BKE_bvhutils.h"
#include "BKE_cdderivedmesh.h" // UPBGE
#include "BKE_colorband.h"
#include "BKE_deform.h"
#include "BKE_editmesh.h"
#include "BKE_geometry_set.hh"
#include "BKE_geometry_set_instances.hh"
#include "BKE_global.h" /* For debug flag, DM_update_tessface_data() func. */ // UPBGE
#include "BKE_key.h"
#include "BKE_layer.h"
#include "BKE_lib_id.h"
#include "BKE_material.h"
#include "BKE_mesh.h"
#include "BKE_mesh_iterators.h"
#include "BKE_mesh_legacy_convert.h" //UPBGE
#include "BKE_mesh_mapping.h"
#include "BKE_mesh_runtime.h"
#include "BKE_mesh_tangent.h"
#include "BKE_mesh_wrapper.h"
#include "BKE_modifier.h"
#include "BKE_multires.h"
#include "BKE_object.h"
#include "BKE_object_deform.h"
#include "BKE_paint.h"
#include "BKE_subdiv_modifier.h"

#include "BLI_sys_types.h" /* for intptr_t support */

#include "BKE_shrinkwrap.h"
#include "DEG_depsgraph.h"
#include "DEG_depsgraph_query.h"

#include "CLG_log.h"

#ifdef WITH_OPENSUBDIV
#  include "DNA_userdef_types.h"
#endif

using blender::float3;
using blender::IndexRange;
using blender::Span;
using blender::VArray;

/* very slow! enable for testing only! */
//#define USE_MODIFIER_VALIDATE

#ifdef USE_MODIFIER_VALIDATE
#  define ASSERT_IS_VALID_MESH(mesh) \
    (BLI_assert((mesh == nullptr) || (BKE_mesh_is_valid(mesh) == true)))
#else
#  define ASSERT_IS_VALID_MESH(mesh)
#endif

static CLG_LogRef LOG = {"bke.derivedmesh"};
static ThreadRWMutex loops_cache_lock = PTHREAD_RWLOCK_INITIALIZER;

static void mesh_init_origspace(Mesh *mesh);
static void editbmesh_calc_modifier_final_normals(Mesh *mesh_final,
                                                  const CustomData_MeshMasks *final_datamask);
static void editbmesh_calc_modifier_final_normals_or_defer(
    Mesh *mesh_final, const CustomData_MeshMasks *final_datamask);

/* -------------------------------------------------------------------- */

static MVert *dm_getVertArray(DerivedMesh *dm)
{
  MVert *mvert = (MVert *)CustomData_get_layer(&dm->vertData, CD_MVERT);

  if (!mvert) {
    mvert = (MVert *)CustomData_add_layer(
        &dm->vertData, CD_MVERT, CD_SET_DEFAULT, nullptr, dm->getNumVerts(dm));
    CustomData_set_layer_flag(&dm->vertData, CD_MVERT, CD_FLAG_TEMPORARY);
    dm->copyVertArray(dm, mvert);
  }

  return mvert;
}

static MEdge *dm_getEdgeArray(DerivedMesh *dm)
{
  MEdge *medge = (MEdge *)CustomData_get_layer(&dm->edgeData, CD_MEDGE);

  if (!medge) {
    medge = (MEdge *)CustomData_add_layer(
        &dm->edgeData, CD_MEDGE, CD_SET_DEFAULT, nullptr, dm->getNumEdges(dm));
    CustomData_set_layer_flag(&dm->edgeData, CD_MEDGE, CD_FLAG_TEMPORARY);
    dm->copyEdgeArray(dm, medge);
  }

  return medge;
}

static MFace *dm_getTessFaceArray(DerivedMesh *dm)
{
  MFace *mface = (MFace *)CustomData_get_layer(&dm->faceData, CD_MFACE);

  if (!mface) {
    int numTessFaces = dm->getNumTessFaces(dm);

    if (!numTessFaces) {
      /* Do not add layer if there's no elements in it, this leads to issues later when
       * this layer is needed with non-zero size, but currently CD stuff does not check
       * for requested layer size on creation and just returns layer which was previously
       * added (sergey) */
      return nullptr;
    }

    mface = (MFace *)CustomData_add_layer(
        &dm->faceData, CD_MFACE, CD_SET_DEFAULT, nullptr, numTessFaces);
    CustomData_set_layer_flag(&dm->faceData, CD_MFACE, CD_FLAG_TEMPORARY);
    dm->copyTessFaceArray(dm, mface);
  }

  return mface;
}

static MLoop *dm_getLoopArray(DerivedMesh *dm)
{
  MLoop *mloop = (MLoop *)CustomData_get_layer(&dm->loopData, CD_MLOOP);

  if (!mloop) {
    mloop = (MLoop *)CustomData_add_layer(
        &dm->loopData, CD_MLOOP, CD_SET_DEFAULT, nullptr, dm->getNumLoops(dm));
    CustomData_set_layer_flag(&dm->loopData, CD_MLOOP, CD_FLAG_TEMPORARY);
    dm->copyLoopArray(dm, mloop);
  }

  return mloop;
}

static MPoly *dm_getPolyArray(DerivedMesh *dm)
{
  MPoly *mpoly = (MPoly *)CustomData_get_layer(&dm->polyData, CD_MPOLY);

  if (!mpoly) {
    mpoly = (MPoly *)CustomData_add_layer(
        &dm->polyData, CD_MPOLY, CD_SET_DEFAULT, nullptr, dm->getNumPolys(dm));
    CustomData_set_layer_flag(&dm->polyData, CD_MPOLY, CD_FLAG_TEMPORARY);
    dm->copyPolyArray(dm, mpoly);
  }

  return mpoly;
}

<<<<<<< HEAD
static MVert *dm_dupVertArray(DerivedMesh *dm)
{
  MVert *tmp = (MVert *)MEM_malloc_arrayN(
      dm->getNumVerts(dm), sizeof(*tmp), "dm_dupVertArray tmp");

  if (tmp) {
    dm->copyVertArray(dm, tmp);
  }

  return tmp;
}

static MEdge *dm_dupEdgeArray(DerivedMesh *dm)
{
  MEdge *tmp = (MEdge *)MEM_malloc_arrayN(
      dm->getNumEdges(dm), sizeof(*tmp), "dm_dupEdgeArray tmp");

  if (tmp) {
    dm->copyEdgeArray(dm, tmp);
  }

  return tmp;
}

static MFace *dm_dupFaceArray(DerivedMesh *dm)
{
  MFace *tmp = (MFace *)MEM_malloc_arrayN(
      dm->getNumTessFaces(dm), sizeof(*tmp), "dm_dupFaceArray tmp");

  if (tmp) {
    dm->copyTessFaceArray(dm, tmp);
  }

  return tmp;
}

static MLoop *dm_dupLoopArray(DerivedMesh *dm)
{
  MLoop *tmp = (MLoop *)MEM_malloc_arrayN(
      dm->getNumLoops(dm), sizeof(*tmp), "dm_dupLoopArray tmp");

  if (tmp) {
    dm->copyLoopArray(dm, tmp);
  }

  return tmp;
}

static MPoly *dm_dupPolyArray(DerivedMesh *dm)
{
  MPoly *tmp = (MPoly *)MEM_malloc_arrayN(
      dm->getNumPolys(dm), sizeof(*tmp), "dm_dupPolyArray tmp");

  if (tmp) {
    dm->copyPolyArray(dm, tmp);
  }

  return tmp;
}

=======
>>>>>>> c8b6062d
static int dm_getNumLoopTri(DerivedMesh *dm)
{
  const int numlooptris = poly_to_tri_count(dm->getNumPolys(dm), dm->getNumLoops(dm));
  BLI_assert(ELEM(dm->looptris.num, 0, numlooptris));
  return numlooptris;
}

static const MLoopTri *dm_getLoopTriArray(DerivedMesh *dm)
{
  MLoopTri *looptri;

  BLI_rw_mutex_lock(&loops_cache_lock, THREAD_LOCK_READ);
  looptri = dm->looptris.array;
  BLI_rw_mutex_unlock(&loops_cache_lock);

  if (looptri != nullptr) {
    BLI_assert(dm->getNumLoopTri(dm) == dm->looptris.num);
  }
  else {
    BLI_rw_mutex_lock(&loops_cache_lock, THREAD_LOCK_WRITE);
    /* We need to ensure array is still nullptr inside mutex-protected code,
     * some other thread might have already recomputed those looptris. */
    if (dm->looptris.array == nullptr) {
      dm->recalcLoopTri(dm);
    }
    looptri = dm->looptris.array;
    BLI_rw_mutex_unlock(&loops_cache_lock);
  }
  return looptri;
}

static CustomData *dm_getVertCData(DerivedMesh *dm)
{
  return &dm->vertData;
}

static CustomData *dm_getEdgeCData(DerivedMesh *dm)
{
  return &dm->edgeData;
}

static CustomData *dm_getTessFaceCData(DerivedMesh *dm)
{
  return &dm->faceData;
}

static CustomData *dm_getLoopCData(DerivedMesh *dm)
{
  return &dm->loopData;
}

static CustomData *dm_getPolyCData(DerivedMesh *dm)
{
  return &dm->polyData;
}

void DM_init_funcs(DerivedMesh *dm)
{
  /* default function implementations */
  dm->getVertArray = dm_getVertArray;
  dm->getEdgeArray = dm_getEdgeArray;
  dm->getTessFaceArray = dm_getTessFaceArray;
  dm->getLoopArray = dm_getLoopArray;
  dm->getPolyArray = dm_getPolyArray;
<<<<<<< HEAD
  dm->dupVertArray = dm_dupVertArray;
  dm->dupEdgeArray = dm_dupEdgeArray;
  dm->dupTessFaceArray = dm_dupFaceArray;
  dm->dupLoopArray = dm_dupLoopArray;
  dm->dupPolyArray = dm_dupPolyArray;
=======
>>>>>>> c8b6062d

  dm->getLoopTriArray = dm_getLoopTriArray;

  /* subtypes handle getting actual data */
  dm->getNumLoopTri = dm_getNumLoopTri;

  dm->getVertDataLayout = dm_getVertCData;
  dm->getEdgeDataLayout = dm_getEdgeCData;
  dm->getTessFaceDataLayout = dm_getTessFaceCData;
  dm->getLoopDataLayout = dm_getLoopCData;
  dm->getPolyDataLayout = dm_getPolyCData;

  dm->getVertData = DM_get_vert_data;
  dm->getEdgeData = DM_get_edge_data;
  dm->getTessFaceData = DM_get_tessface_data;
  dm->getPolyData = DM_get_poly_data;
  dm->getVertDataArray = DM_get_vert_data_layer;
  dm->getEdgeDataArray = DM_get_edge_data_layer;
  dm->getTessFaceDataArray = DM_get_tessface_data_layer;
  dm->getPolyDataArray = DM_get_poly_data_layer;
  dm->getLoopDataArray = DM_get_loop_data_layer;
}

void DM_init(DerivedMesh *dm,
             DerivedMeshType type,
             int numVerts,
             int numEdges,
             int numTessFaces,
             int numLoops,
             int numPolys)
{
  dm->type = type;
  dm->numVertData = numVerts;
  dm->numEdgeData = numEdges;
  dm->numTessFaceData = numTessFaces;
  dm->numLoopData = numLoops;
  dm->numPolyData = numPolys;

  DM_init_funcs(dm);

  dm->needsFree = 1;
  dm->dirty = (DMDirtyFlag)0;

  /* Don't use #CustomData_reset because we don't want to touch custom-data. */
  copy_vn_i(dm->vertData.typemap, CD_NUMTYPES, -1);
  copy_vn_i(dm->edgeData.typemap, CD_NUMTYPES, -1);
  copy_vn_i(dm->faceData.typemap, CD_NUMTYPES, -1);
  copy_vn_i(dm->loopData.typemap, CD_NUMTYPES, -1);
  copy_vn_i(dm->polyData.typemap, CD_NUMTYPES, -1);
}

void DM_from_template(DerivedMesh *dm,
                      DerivedMesh *source,
                      DerivedMeshType type,
                      int numVerts,
                      int numEdges,
                      int numTessFaces,
                      int numLoops,
                      int numPolys)
{
  const CustomData_MeshMasks *mask = &CD_MASK_DERIVEDMESH;
  CustomData_copy(&source->vertData, &dm->vertData, mask->vmask, CD_SET_DEFAULT, numVerts);
  CustomData_copy(&source->edgeData, &dm->edgeData, mask->emask, CD_SET_DEFAULT, numEdges);
  CustomData_copy(&source->faceData, &dm->faceData, mask->fmask, CD_SET_DEFAULT, numTessFaces);
  CustomData_copy(&source->loopData, &dm->loopData, mask->lmask, CD_SET_DEFAULT, numLoops);
  CustomData_copy(&source->polyData, &dm->polyData, mask->pmask, CD_SET_DEFAULT, numPolys);

  dm->cd_flag = source->cd_flag;

  dm->type = type;
  dm->numVertData = numVerts;
  dm->numEdgeData = numEdges;
  dm->numTessFaceData = numTessFaces;
  dm->numLoopData = numLoops;
  dm->numPolyData = numPolys;

  DM_init_funcs(dm);

  dm->needsFree = 1;
  dm->dirty = (DMDirtyFlag)0;
}

bool DM_release(DerivedMesh *dm)
{
  if (dm->needsFree) {
    CustomData_free(&dm->vertData, dm->numVertData);
    CustomData_free(&dm->edgeData, dm->numEdgeData);
    CustomData_free(&dm->faceData, dm->numTessFaceData);
    CustomData_free(&dm->loopData, dm->numLoopData);
    CustomData_free(&dm->polyData, dm->numPolyData);

    MEM_SAFE_FREE(dm->looptris.array);
    dm->looptris.num = 0;
    dm->looptris.num_alloc = 0;

    return true;
  }

  CustomData_free_temporary(&dm->vertData, dm->numVertData);
  CustomData_free_temporary(&dm->edgeData, dm->numEdgeData);
  CustomData_free_temporary(&dm->faceData, dm->numTessFaceData);
  CustomData_free_temporary(&dm->loopData, dm->numLoopData);
  CustomData_free_temporary(&dm->polyData, dm->numPolyData);

  return false;
}

void DM_ensure_looptri_data(DerivedMesh *dm)
{
  const unsigned int totpoly = dm->numPolyData;
  const unsigned int totloop = dm->numLoopData;
  const int looptris_num = poly_to_tri_count(totpoly, totloop);

  BLI_assert(dm->looptris.array_wip == nullptr);

  SWAP(MLoopTri *, dm->looptris.array, dm->looptris.array_wip);

  if ((looptris_num > dm->looptris.num_alloc) || (looptris_num < dm->looptris.num_alloc * 2) ||
      (totpoly == 0)) {
    MEM_SAFE_FREE(dm->looptris.array_wip);
    dm->looptris.num_alloc = 0;
    dm->looptris.num = 0;
  }

  if (totpoly) {
    if (dm->looptris.array_wip == nullptr) {
      dm->looptris.array_wip = (MLoopTri *)MEM_malloc_arrayN(
          looptris_num, sizeof(*dm->looptris.array_wip), __func__);
      dm->looptris.num_alloc = looptris_num;
    }

    dm->looptris.num = looptris_num;
  }
}

void BKE_mesh_runtime_eval_to_meshkey(Mesh *me_deformed, Mesh *me, KeyBlock *kb)
{
  /* Just a shallow wrapper around #BKE_keyblock_convert_from_mesh,
   * that ensures both evaluated mesh and original one has same number of vertices. */

  const int totvert = me_deformed->totvert;

  if (totvert == 0 || me->totvert == 0 || me->totvert != totvert) {
    return;
  }

  BKE_keyblock_convert_from_mesh(me_deformed, me->key, kb);
}

void DM_set_only_copy(DerivedMesh *dm, const CustomData_MeshMasks *mask)
{
  CustomData_set_only_copy(&dm->vertData, mask->vmask);
  CustomData_set_only_copy(&dm->edgeData, mask->emask);
  CustomData_set_only_copy(&dm->faceData, mask->fmask);
  /* this wasn't in 2.63 and is disabled for 2.64 because it gives problems with
   * weight paint mode when there are modifiers applied, needs further investigation,
   * see replies to r50969, Campbell */
#if 0
  CustomData_set_only_copy(&dm->loopData, mask->lmask);
  Custom(&dm->polyData, mask->pmask);
#endif
}

static void mesh_set_only_copy(Mesh *mesh, const CustomData_MeshMasks *mask)
{
  CustomData_set_only_copy(&mesh->vdata, mask->vmask);
  CustomData_set_only_copy(&mesh->edata, mask->emask);
  CustomData_set_only_copy(&mesh->fdata, mask->fmask);
  /* this wasn't in 2.63 and is disabled for 2.64 because it gives problems with
   * weight paint mode when there are modifiers applied, needs further investigation,
   * see replies to r50969, Campbell */
#if 0
  CustomData_set_only_copy(&mesh->ldata, mask->lmask);
  CustomData_set_only_copy(&mesh->pdata, mask->pmask);
#endif
}

void DM_add_vert_layer(DerivedMesh *dm, int type, eCDAllocType alloctype, void *layer)
{
  CustomData_add_layer(&dm->vertData, type, alloctype, layer, dm->numVertData);
}

void DM_add_edge_layer(DerivedMesh *dm, int type, eCDAllocType alloctype, void *layer)
{
  CustomData_add_layer(&dm->edgeData, type, alloctype, layer, dm->numEdgeData);
}

void DM_add_tessface_layer(DerivedMesh *dm, int type, eCDAllocType alloctype, void *layer)
{
  CustomData_add_layer(&dm->faceData, type, alloctype, layer, dm->numTessFaceData);
}

void DM_add_loop_layer(DerivedMesh *dm, int type, eCDAllocType alloctype, void *layer)
{
  CustomData_add_layer(&dm->loopData, type, alloctype, layer, dm->numLoopData);
}

void DM_add_poly_layer(DerivedMesh *dm, int type, eCDAllocType alloctype, void *layer)
{
  CustomData_add_layer(&dm->polyData, type, alloctype, layer, dm->numPolyData);
}

void *DM_get_vert_data(DerivedMesh *dm, int index, int type)
{
  BLI_assert(index >= 0 && index < dm->getNumVerts(dm));
  return CustomData_get(&dm->vertData, index, type);
}

void *DM_get_edge_data(DerivedMesh *dm, int index, int type)
{
  BLI_assert(index >= 0 && index < dm->getNumEdges(dm));
  return CustomData_get(&dm->edgeData, index, type);
}

void *DM_get_tessface_data(DerivedMesh *dm, int index, int type)
{
  BLI_assert(index >= 0 && index < dm->getNumTessFaces(dm));
  return CustomData_get(&dm->faceData, index, type);
}

void *DM_get_poly_data(DerivedMesh *dm, int index, int type)
{
  BLI_assert(index >= 0 && index < dm->getNumPolys(dm));
  return CustomData_get(&dm->polyData, index, type);
}

void *DM_get_vert_data_layer(DerivedMesh *dm, int type)
{
  if (type == CD_MVERT) {
    return dm->getVertArray(dm);
  }

  return CustomData_get_layer(&dm->vertData, type);
}

void *DM_get_edge_data_layer(DerivedMesh *dm, int type)
{
  if (type == CD_MEDGE) {
    return dm->getEdgeArray(dm);
  }

  return CustomData_get_layer(&dm->edgeData, type);
}

void *DM_get_tessface_data_layer(DerivedMesh *dm, int type)
{
  if (type == CD_MFACE) {
    return dm->getTessFaceArray(dm);
  }

  return CustomData_get_layer(&dm->faceData, type);
}

void *DM_get_poly_data_layer(DerivedMesh *dm, int type)
{
  return CustomData_get_layer(&dm->polyData, type);
}

void *DM_get_loop_data_layer(DerivedMesh *dm, int type)
{
  return CustomData_get_layer(&dm->loopData, type);
}

void DM_copy_vert_data(
    DerivedMesh *source, DerivedMesh *dest, int source_index, int dest_index, int count)
{
  CustomData_copy_data(&source->vertData, &dest->vertData, source_index, dest_index, count);
}

void DM_interp_vert_data(DerivedMesh *source,
                         DerivedMesh *dest,
                         int *src_indices,
                         float *weights,
                         int count,
                         int dest_index)
{
  CustomData_interp(
      &source->vertData, &dest->vertData, src_indices, weights, nullptr, count, dest_index);
}

static float (*get_editbmesh_orco_verts(BMEditMesh *em))[3]
{
  BMIter iter;
  BMVert *eve;
  float(*orco)[3];
  int i;

  /* these may not really be the orco's, but it's only for preview.
   * could be solver better once, but isn't simple */

  orco = (float(*)[3])MEM_malloc_arrayN(em->bm->totvert, sizeof(float[3]), "BMEditMesh Orco");

  BM_ITER_MESH_INDEX (eve, &iter, em->bm, BM_VERTS_OF_MESH, i) {
    copy_v3_v3(orco[i], eve->co);
  }

  return orco;
}

/* orco custom data layer */
static float (*get_orco_coords(Object *ob, BMEditMesh *em, int layer, int *free))[3]
{
  *free = 0;

  if (layer == CD_ORCO) {
    /* get original coordinates */
    *free = 1;

    if (em) {
      return get_editbmesh_orco_verts(em);
    }
    return BKE_mesh_orco_verts_get(ob);
  }
  if (layer == CD_CLOTH_ORCO) {
    /* apply shape key for cloth, this should really be solved
     * by a more flexible customdata system, but not simple */
    if (!em) {
      ClothModifierData *clmd = (ClothModifierData *)BKE_modifiers_findby_type(
          ob, eModifierType_Cloth);
      if (clmd) {
        KeyBlock *kb = BKE_keyblock_from_key(BKE_key_from_object(ob),
                                             clmd->sim_parms->shapekey_rest);

        if (kb && kb->data) {
          return (float(*)[3])kb->data;
        }
      }
    }

    return nullptr;
  }

  return nullptr;
}

static Mesh *create_orco_mesh(Object *ob, Mesh *me, BMEditMesh *em, int layer)
{
  Mesh *mesh;
  float(*orco)[3];
  int free;

  if (em) {
    mesh = BKE_mesh_from_bmesh_for_eval_nomain(em->bm, nullptr, me);
    BKE_mesh_ensure_default_orig_index_customdata(mesh);
  }
  else {
    mesh = BKE_mesh_copy_for_eval(me, true);
  }

  orco = get_orco_coords(ob, em, layer, &free);

  if (orco) {
    BKE_mesh_vert_coords_apply(mesh, orco);
    if (free) {
      MEM_freeN(orco);
    }
  }

  return mesh;
}

static void add_orco_mesh(Object *ob, BMEditMesh *em, Mesh *mesh, Mesh *mesh_orco, int layer)
{
  float(*orco)[3], (*layerorco)[3];
  int totvert, free;

  totvert = mesh->totvert;

  if (mesh_orco) {
    free = 1;

    if (mesh_orco->totvert == totvert) {
      orco = BKE_mesh_vert_coords_alloc(mesh_orco, nullptr);
    }
    else {
      orco = BKE_mesh_vert_coords_alloc(mesh, nullptr);
    }
  }
  else {
    /* TODO(sybren): totvert should potentially change here, as ob->data
     * or em may have a different number of vertices than dm. */
    orco = get_orco_coords(ob, em, layer, &free);
  }

  if (orco) {
    if (layer == CD_ORCO) {
      BKE_mesh_orco_verts_transform((Mesh *)ob->data, orco, totvert, 0);
    }

    if (!(layerorco = (float(*)[3])CustomData_get_layer(&mesh->vdata, layer))) {
      CustomData_add_layer(&mesh->vdata, layer, CD_SET_DEFAULT, nullptr, mesh->totvert);

      layerorco = (float(*)[3])CustomData_get_layer(&mesh->vdata, layer);
    }

    memcpy(layerorco, orco, sizeof(float[3]) * totvert);
    if (free) {
      MEM_freeN(orco);
    }
  }
}

static bool mesh_has_modifier_final_normals(const Mesh *mesh_input,
                                            const CustomData_MeshMasks *final_datamask,
                                            Mesh *mesh_final)
{
  /* Test if mesh has the required loop normals, in case an additional modifier
   * evaluation from another instance or from an operator requests it but the
   * initial normals were not loop normals. */
  const bool calc_loop_normals = ((mesh_input->flag & ME_AUTOSMOOTH) != 0 ||
                                  (final_datamask->lmask & CD_MASK_NORMAL) != 0);

  return (!calc_loop_normals || CustomData_has_layer(&mesh_final->ldata, CD_NORMAL));
}

static void mesh_calc_modifier_final_normals(const Mesh *mesh_input,
                                             const CustomData_MeshMasks *final_datamask,
                                             const bool sculpt_dyntopo,
                                             Mesh *mesh_final)
{
  /* Compute normals. */
  const bool calc_loop_normals = ((mesh_input->flag & ME_AUTOSMOOTH) != 0 ||
                                  (final_datamask->lmask & CD_MASK_NORMAL) != 0);

  /* Needed as `final_datamask` is not preserved outside modifier stack evaluation. */
  SubsurfRuntimeData *subsurf_runtime_data = mesh_final->runtime.subsurf_runtime_data;
  if (subsurf_runtime_data) {
    subsurf_runtime_data->calc_loop_normals = calc_loop_normals;
  }

  if (calc_loop_normals) {
    /* Compute loop normals (NOTE: will compute poly and vert normals as well, if needed!). In case
     * of deferred CPU subdivision, this will be computed when the wrapper is generated. */
    if (!subsurf_runtime_data || subsurf_runtime_data->resolution == 0) {
      BKE_mesh_calc_normals_split(mesh_final);
    }
  }
  else {
    if (sculpt_dyntopo == false) {
      /* without this, drawing ngon tri's faces will show ugly tessellated face
       * normals and will also have to calculate normals on the fly, try avoid
       * this where possible since calculating polygon normals isn't fast,
       * note that this isn't a problem for subsurf (only quads) or edit-mode
       * which deals with drawing differently. */
      BKE_mesh_ensure_normals_for_display(mesh_final);
    }

    /* Some modifiers, like data-transfer, may generate those data as temp layer,
     * we do not want to keep them, as they are used by display code when available
     * (i.e. even if auto-smooth is disabled). */
    if (CustomData_has_layer(&mesh_final->ldata, CD_NORMAL)) {
      CustomData_free_layers(&mesh_final->ldata, CD_NORMAL, mesh_final->totloop);
    }
  }
}

/* Does final touches to the final evaluated mesh, making sure it is perfectly usable.
 *
 * This is needed because certain information is not passed along intermediate meshes allocated
 * during stack evaluation.
 */
static void mesh_calc_finalize(const Mesh *mesh_input, Mesh *mesh_eval)
{
  /* Make sure the name is the same. This is because mesh allocation from template does not
   * take care of naming. */
  BLI_strncpy(mesh_eval->id.name, mesh_input->id.name, sizeof(mesh_eval->id.name));
  /* Make evaluated mesh to share same edit mesh pointer as original and copied meshes. */
  mesh_eval->edit_mesh = mesh_input->edit_mesh;
}

void BKE_mesh_wrapper_deferred_finalize_mdata(Mesh *me_eval,
                                              const CustomData_MeshMasks *cd_mask_finalize)
{
  if (me_eval->runtime.wrapper_type_finalize & (1 << ME_WRAPPER_TYPE_BMESH)) {
    editbmesh_calc_modifier_final_normals(me_eval, cd_mask_finalize);
    me_eval->runtime.wrapper_type_finalize &= ~(1 << ME_WRAPPER_TYPE_BMESH);
  }
  BLI_assert(me_eval->runtime.wrapper_type_finalize == 0);
}

/**
 * Modifies the given mesh and geometry set. The mesh is not passed as part of the mesh component
 * in the \a geometry_set input, it is only passed in \a input_mesh and returned in the return
 * value.
 *
 * The purpose of the geometry set is to store all geometry components that are generated
 * by modifiers to allow outputting non-mesh data from modifiers.
 */
static Mesh *modifier_modify_mesh_and_geometry_set(ModifierData *md,
                                                   const ModifierEvalContext &mectx,
                                                   Mesh *input_mesh,
                                                   GeometrySet &geometry_set)
{
  Mesh *mesh_output = nullptr;
  const ModifierTypeInfo *mti = BKE_modifier_get_info((ModifierType)md->type);
  if (mti->modifyGeometrySet == nullptr) {
    mesh_output = BKE_modifier_modify_mesh(md, &mectx, input_mesh);
  }
  else {
    /* For performance reasons, this should be called by the modifier and/or nodes themselves at
     * some point. */
    BKE_mesh_wrapper_ensure_mdata(input_mesh);

    /* Adds a new mesh component to the geometry set based on the #input_mesh. */
    MeshComponent &mesh_component = geometry_set.get_component_for_write<MeshComponent>();
    /* Replace only the mesh rather than the whole component, because the entire #MeshComponent
     * might have been replaced by data from a different object in the node tree, which means the
     * component contains vertex group name data for that object that should not be removed. */
    mesh_component.replace(input_mesh, GeometryOwnershipType::Editable);

    /* Let the modifier change the geometry set. */
    mti->modifyGeometrySet(md, &mectx, &geometry_set);

    /* Release the mesh from the geometry set again. */
    if (geometry_set.has<MeshComponent>()) {
      MeshComponent &mesh_component = geometry_set.get_component_for_write<MeshComponent>();
      if (mesh_component.get_for_read() != input_mesh) {
        /* Make sure the mesh component actually owns the mesh before taking over ownership. */
        mesh_component.ensure_owns_direct_data();
      }
      mesh_output = mesh_component.release();
    }

    /* Return an empty mesh instead of null. */
    if (mesh_output == nullptr) {
      mesh_output = BKE_mesh_new_nomain(0, 0, 0, 0, 0);
      BKE_mesh_copy_parameters_for_eval(mesh_output, input_mesh);
    }
  }

  return mesh_output;
}

static void mesh_calc_modifiers(struct Depsgraph *depsgraph,
                                const Scene *scene,
                                Object *ob,
                                const bool use_deform,
                                const bool need_mapping,
                                const CustomData_MeshMasks *dataMask,
                                const bool use_cache,
                                const bool allow_shared_mesh,
                                /* return args */
                                Mesh **r_deform,
                                Mesh **r_final,
                                GeometrySet **r_geometry_set)
{
  using namespace blender::bke;
  /* Input and final mesh. Final mesh is only created the moment the first
   * constructive modifier is executed, or a deform modifier needs normals
   * or certain data layers. */
  Mesh *mesh_input = (Mesh *)ob->data;
  BKE_mesh_assert_normals_dirty_or_calculated(mesh_input);
  Mesh *mesh_final = nullptr;
  Mesh *mesh_deform = nullptr;
  /* This geometry set contains the non-mesh data that might be generated by modifiers. */
  GeometrySet geometry_set_final;

  BLI_assert((mesh_input->id.tag & LIB_TAG_COPIED_ON_WRITE_EVAL_RESULT) == 0);

  /* Deformed vertex locations array. Deform only modifier need this type of
   * float array rather than MVert*. Tracked along with mesh_final as an
   * optimization to avoid copying coordinates back and forth if there are
   * multiple sequential deform only modifiers. */
  float(*deformed_verts)[3] = nullptr;
  int num_deformed_verts = mesh_input->totvert;
  bool isPrevDeform = false;

  /* Mesh with constructive modifiers but no deformation applied. Tracked
   * along with final mesh if undeformed / orco coordinates are requested
   * for texturing. */
  Mesh *mesh_orco = nullptr;
  Mesh *mesh_orco_cloth = nullptr;

  /* Modifier evaluation modes. */
  const bool use_render = (DEG_get_mode(depsgraph) == DAG_EVAL_RENDER);
  const int required_mode = use_render ? eModifierMode_Render : eModifierMode_Realtime;

  /* Sculpt can skip certain modifiers. */
  const bool has_multires = BKE_sculpt_multires_active(scene, ob) != nullptr;
  bool multires_applied = false;
  const bool sculpt_mode = ob->mode & OB_MODE_SCULPT && ob->sculpt && !use_render;
  const bool sculpt_dyntopo = (sculpt_mode && ob->sculpt->bm) && !use_render;

  /* Modifier evaluation contexts for different types of modifiers. */
  ModifierApplyFlag apply_render = use_render ? MOD_APPLY_RENDER : (ModifierApplyFlag)0;
  ModifierApplyFlag apply_cache = use_cache ? MOD_APPLY_USECACHE : (ModifierApplyFlag)0;
  const ModifierEvalContext mectx = {
      depsgraph, ob, (ModifierApplyFlag)(apply_render | apply_cache)};
  const ModifierEvalContext mectx_orco = {
      depsgraph, ob, (ModifierApplyFlag)(apply_render | MOD_APPLY_ORCO)};

  /* Get effective list of modifiers to execute. Some effects like shape keys
   * are added as virtual modifiers before the user created modifiers. */
  VirtualModifierData virtualModifierData;
  ModifierData *firstmd = BKE_modifiers_get_virtual_modifierlist(ob, &virtualModifierData);
  ModifierData *md = firstmd;

  /* Preview colors by modifiers such as dynamic paint, to show the results
   * even if the resulting data is not used in a material. Only in object mode.
   * TODO: this is broken, not drawn by the drawn manager. */
  const bool do_mod_mcol = (ob->mode == OB_MODE_OBJECT);
  ModifierData *previewmd = nullptr;
  CustomData_MeshMasks previewmask = {0};
  if (do_mod_mcol) {
    /* Find the last active modifier generating a preview, or nullptr if none. */
    /* XXX Currently, DPaint modifier just ignores this.
     *     Needs a stupid hack...
     *     The whole "modifier preview" thing has to be (re?)designed, anyway! */
    previewmd = BKE_modifier_get_last_preview(scene, md, required_mode);
  }

  /* Compute accumulated datamasks needed by each modifier. It helps to do
   * this fine grained so that for example vertex groups are preserved up to
   * an armature modifier, but not through a following subsurf modifier where
   * subdividing them is expensive. */
  CustomData_MeshMasks final_datamask = *dataMask;
  CDMaskLink *datamasks = BKE_modifier_calc_data_masks(
      scene, ob, md, &final_datamask, required_mode, previewmd, &previewmask);
  CDMaskLink *md_datamask = datamasks;
  /* XXX Always copying POLYINDEX, else tessellated data are no more valid! */
  CustomData_MeshMasks append_mask = CD_MASK_BAREMESH_ORIGINDEX;

  /* Clear errors before evaluation. */
  BKE_modifiers_clear_errors(ob);

  if (ob->modifier_flag & OB_MODIFIER_FLAG_ADD_REST_POSITION) {
    if (mesh_final == nullptr) {
      mesh_final = BKE_mesh_copy_for_eval(mesh_input, true);
      ASSERT_IS_VALID_MESH(mesh_final);
    }
    MutableAttributeAccessor attributes = mesh_final->attributes_for_write();
    SpanAttributeWriter<float3> rest_positions =
        attributes.lookup_or_add_for_write_only_span<float3>("rest_position", ATTR_DOMAIN_POINT);
    if (rest_positions) {
      attributes.lookup<float3>("position").materialize(rest_positions.span);
      rest_positions.finish();
    }
  }

  /* Apply all leading deform modifiers. */
  if (use_deform) {
    for (; md; md = md->next, md_datamask = md_datamask->next) {
      const ModifierTypeInfo *mti = BKE_modifier_get_info((ModifierType)md->type);

      if (!BKE_modifier_is_enabled(scene, md, required_mode)) {
        continue;
      }

      if (mti->type == eModifierTypeType_OnlyDeform && !sculpt_dyntopo) {
        if (!deformed_verts) {
          deformed_verts = BKE_mesh_vert_coords_alloc(mesh_input, &num_deformed_verts);
        }
        else if (isPrevDeform && mti->dependsOnNormals && mti->dependsOnNormals(md)) {
          if (mesh_final == nullptr) {
            mesh_final = BKE_mesh_copy_for_eval(mesh_input, true);
            ASSERT_IS_VALID_MESH(mesh_final);
          }
          BKE_mesh_vert_coords_apply(mesh_final, deformed_verts);
        }

        BKE_modifier_deform_verts(md, &mectx, mesh_final, deformed_verts, num_deformed_verts);

        isPrevDeform = true;
      }
      else {
        break;
      }
    }

    /* Result of all leading deforming modifiers is cached for
     * places that wish to use the original mesh but with deformed
     * coordinates (like vertex paint). */
    if (r_deform) {
      mesh_deform = BKE_mesh_copy_for_eval(mesh_input, true);

      if (deformed_verts) {
        BKE_mesh_vert_coords_apply(mesh_deform, deformed_verts);
      }
    }
  }

  /* Apply all remaining constructive and deforming modifiers. */
  bool have_non_onlydeform_modifiers_appled = false;
  for (; md; md = md->next, md_datamask = md_datamask->next) {
    const ModifierTypeInfo *mti = BKE_modifier_get_info((ModifierType)md->type);

    if (!BKE_modifier_is_enabled(scene, md, required_mode)) {
      continue;
    }

    if (mti->type == eModifierTypeType_OnlyDeform && !use_deform) {
      continue;
    }

    if ((mti->flags & eModifierTypeFlag_RequiresOriginalData) &&
        have_non_onlydeform_modifiers_appled) {
      BKE_modifier_set_error(ob, md, "Modifier requires original data, bad stack position");
      continue;
    }

    if (sculpt_mode && (!has_multires || multires_applied || sculpt_dyntopo)) {
      bool unsupported = false;

      if (md->type == eModifierType_Multires && ((MultiresModifierData *)md)->sculptlvl == 0) {
        /* If multires is on level 0 skip it silently without warning message. */
        if (!sculpt_dyntopo) {
          continue;
        }
      }

      if (sculpt_dyntopo) {
        unsupported = true;
      }

      if (scene->toolsettings->sculpt->flags & SCULPT_ONLY_DEFORM) {
        unsupported |= (mti->type != eModifierTypeType_OnlyDeform);
      }

      unsupported |= multires_applied;

      if (unsupported) {
        if (sculpt_dyntopo) {
          BKE_modifier_set_error(ob, md, "Not supported in dyntopo");
        }
        else {
          BKE_modifier_set_error(ob, md, "Not supported in sculpt mode");
        }
        continue;
      }
    }

    if (need_mapping && !BKE_modifier_supports_mapping(md)) {
      continue;
    }

    /* Add orco mesh as layer if needed by this modifier. */
    if (mesh_final && mesh_orco && mti->requiredDataMask) {
      CustomData_MeshMasks mask = {0};
      mti->requiredDataMask(ob, md, &mask);
      if (mask.vmask & CD_MASK_ORCO) {
        add_orco_mesh(ob, nullptr, mesh_final, mesh_orco, CD_ORCO);
      }
    }

    /* How to apply modifier depends on (a) what we already have as
     * a result of previous modifiers (could be a Mesh or just
     * deformed vertices) and (b) what type the modifier is. */
    if (mti->type == eModifierTypeType_OnlyDeform) {
      /* No existing verts to deform, need to build them. */
      if (!deformed_verts) {
        if (mesh_final) {
          /* Deforming a mesh, read the vertex locations
           * out of the mesh and deform them. Once done with this
           * run of deformers verts will be written back. */
          deformed_verts = BKE_mesh_vert_coords_alloc(mesh_final, &num_deformed_verts);
        }
        else {
          deformed_verts = BKE_mesh_vert_coords_alloc(mesh_input, &num_deformed_verts);
        }
      }
      /* if this is not the last modifier in the stack then recalculate the normals
       * to avoid giving bogus normals to the next modifier see: T23673. */
      else if (isPrevDeform && mti->dependsOnNormals && mti->dependsOnNormals(md)) {
        if (mesh_final == nullptr) {
          mesh_final = BKE_mesh_copy_for_eval(mesh_input, true);
          ASSERT_IS_VALID_MESH(mesh_final);
        }
        BKE_mesh_vert_coords_apply(mesh_final, deformed_verts);
      }
      BKE_modifier_deform_verts(md, &mectx, mesh_final, deformed_verts, num_deformed_verts);
    }
    else {
      bool check_for_needs_mapping = false;
      /* apply vertex coordinates or build a Mesh as necessary */
      if (mesh_final != nullptr) {
        if (have_non_onlydeform_modifiers_appled == false) {
          /* If we only deformed, we won't have initialized #CD_ORIGINDEX.
           * as this is the only part of the function that initializes mapping. */
          check_for_needs_mapping = true;
        }
      }
      else {
        mesh_final = BKE_mesh_copy_for_eval(mesh_input, true);
        ASSERT_IS_VALID_MESH(mesh_final);
        check_for_needs_mapping = true;
      }

      if (deformed_verts) {
        BKE_mesh_vert_coords_apply(mesh_final, deformed_verts);
      }

      have_non_onlydeform_modifiers_appled = true;

      /* determine which data layers are needed by following modifiers */
      CustomData_MeshMasks nextmask = md_datamask->next ? md_datamask->next->mask : final_datamask;

      if (check_for_needs_mapping) {
        /* Initialize original indices the first time we evaluate a
         * constructive modifier. Modifiers will then do mapping mostly
         * automatic by copying them through CustomData_copy_data along
         * with other data.
         *
         * These are created when either requested by evaluation, or if
         * following modifiers requested them. */
        if (need_mapping ||
            ((nextmask.vmask | nextmask.emask | nextmask.pmask) & CD_MASK_ORIGINDEX)) {
          /* calc */
          CustomData_add_layer(
              &mesh_final->vdata, CD_ORIGINDEX, CD_CONSTRUCT, nullptr, mesh_final->totvert);
          CustomData_add_layer(
              &mesh_final->edata, CD_ORIGINDEX, CD_CONSTRUCT, nullptr, mesh_final->totedge);
          CustomData_add_layer(
              &mesh_final->pdata, CD_ORIGINDEX, CD_CONSTRUCT, nullptr, mesh_final->totpoly);

          /* Not worth parallelizing this,
           * gives less than 0.1% overall speedup in best of best cases... */
          range_vn_i((int *)CustomData_get_layer(&mesh_final->vdata, CD_ORIGINDEX),
                     mesh_final->totvert,
                     0);
          range_vn_i((int *)CustomData_get_layer(&mesh_final->edata, CD_ORIGINDEX),
                     mesh_final->totedge,
                     0);
          range_vn_i((int *)CustomData_get_layer(&mesh_final->pdata, CD_ORIGINDEX),
                     mesh_final->totpoly,
                     0);
        }
      }

      /* set the Mesh to only copy needed data */
      CustomData_MeshMasks mask = md_datamask->mask;
      /* needMapping check here fixes bug T28112, otherwise it's
       * possible that it won't be copied */
      CustomData_MeshMasks_update(&mask, &append_mask);
      if (need_mapping) {
        mask.vmask |= CD_MASK_ORIGINDEX;
        mask.emask |= CD_MASK_ORIGINDEX;
        mask.pmask |= CD_MASK_ORIGINDEX;
      }
      mesh_set_only_copy(mesh_final, &mask);

      /* add cloth rest shape key if needed */
      if (mask.vmask & CD_MASK_CLOTH_ORCO) {
        add_orco_mesh(ob, nullptr, mesh_final, mesh_orco, CD_CLOTH_ORCO);
      }

      /* add an origspace layer if needed */
      if ((md_datamask->mask.lmask) & CD_MASK_ORIGSPACE_MLOOP) {
        if (!CustomData_has_layer(&mesh_final->ldata, CD_ORIGSPACE_MLOOP)) {
          CustomData_add_layer(&mesh_final->ldata,
                               CD_ORIGSPACE_MLOOP,
                               CD_SET_DEFAULT,
                               nullptr,
                               mesh_final->totloop);
          mesh_init_origspace(mesh_final);
        }
      }

      Mesh *mesh_next = modifier_modify_mesh_and_geometry_set(
          md, mectx, mesh_final, geometry_set_final);
      ASSERT_IS_VALID_MESH(mesh_next);

      if (mesh_next) {
        /* if the modifier returned a new mesh, release the old one */
        if (mesh_final != mesh_next) {
          BLI_assert(mesh_final != mesh_input);
          BKE_id_free(nullptr, mesh_final);
        }
        mesh_final = mesh_next;

        if (deformed_verts) {
          MEM_freeN(deformed_verts);
          deformed_verts = nullptr;
        }
      }

      /* create an orco mesh in parallel */
      if (nextmask.vmask & CD_MASK_ORCO) {
        if (!mesh_orco) {
          mesh_orco = create_orco_mesh(ob, mesh_input, nullptr, CD_ORCO);
        }

        nextmask.vmask &= ~CD_MASK_ORCO;
        CustomData_MeshMasks temp_cddata_masks = {0};
        temp_cddata_masks.vmask = CD_MASK_ORIGINDEX;
        temp_cddata_masks.emask = CD_MASK_ORIGINDEX;
        temp_cddata_masks.fmask = CD_MASK_ORIGINDEX;
        temp_cddata_masks.pmask = CD_MASK_ORIGINDEX;

        if (mti->requiredDataMask != nullptr) {
          mti->requiredDataMask(ob, md, &temp_cddata_masks);
        }
        CustomData_MeshMasks_update(&temp_cddata_masks, &nextmask);
        mesh_set_only_copy(mesh_orco, &temp_cddata_masks);

        mesh_next = BKE_modifier_modify_mesh(md, &mectx_orco, mesh_orco);
        ASSERT_IS_VALID_MESH(mesh_next);

        if (mesh_next) {
          /* if the modifier returned a new mesh, release the old one */
          if (mesh_orco != mesh_next) {
            BLI_assert(mesh_orco != mesh_input);
            BKE_id_free(nullptr, mesh_orco);
          }

          mesh_orco = mesh_next;
        }
      }

      /* create cloth orco mesh in parallel */
      if (nextmask.vmask & CD_MASK_CLOTH_ORCO) {
        if (!mesh_orco_cloth) {
          mesh_orco_cloth = create_orco_mesh(ob, mesh_input, nullptr, CD_CLOTH_ORCO);
        }

        nextmask.vmask &= ~CD_MASK_CLOTH_ORCO;
        nextmask.vmask |= CD_MASK_ORIGINDEX;
        nextmask.emask |= CD_MASK_ORIGINDEX;
        nextmask.pmask |= CD_MASK_ORIGINDEX;
        mesh_set_only_copy(mesh_orco_cloth, &nextmask);

        mesh_next = BKE_modifier_modify_mesh(md, &mectx_orco, mesh_orco_cloth);
        ASSERT_IS_VALID_MESH(mesh_next);

        if (mesh_next) {
          /* if the modifier returned a new mesh, release the old one */
          if (mesh_orco_cloth != mesh_next) {
            BLI_assert(mesh_orco != mesh_input);
            BKE_id_free(nullptr, mesh_orco_cloth);
          }

          mesh_orco_cloth = mesh_next;
        }
      }

      /* in case of dynamic paint, make sure preview mask remains for following modifiers */
      /* XXX Temp and hackish solution! */
      if (md->type == eModifierType_DynamicPaint) {
        append_mask.lmask |= CD_MASK_PREVIEW_MLOOPCOL;
      }

      mesh_final->runtime.deformed_only = false;
    }

    isPrevDeform = (mti->type == eModifierTypeType_OnlyDeform);

    if (sculpt_mode && md->type == eModifierType_Multires) {
      multires_applied = true;
    }
  }

  BLI_linklist_free((LinkNode *)datamasks, nullptr);

  for (md = firstmd; md; md = md->next) {
    BKE_modifier_free_temporary_data(md);
  }

  /* Yay, we are done. If we have a Mesh and deformed vertices,
   * we need to apply these back onto the Mesh. If we have no
   * Mesh then we need to build one. */
  if (mesh_final == nullptr) {
    if (deformed_verts == nullptr && allow_shared_mesh) {
      mesh_final = mesh_input;
    }
    else {
      mesh_final = BKE_mesh_copy_for_eval(mesh_input, true);
    }
  }
  if (deformed_verts) {
    BKE_mesh_vert_coords_apply(mesh_final, deformed_verts);
    MEM_freeN(deformed_verts);
    deformed_verts = nullptr;
  }

  /* Denotes whether the object which the modifier stack came from owns the mesh or whether the
   * mesh is shared across multiple objects since there are no effective modifiers. */
  const bool is_own_mesh = (mesh_final != mesh_input);

  /* Add orco coordinates to final and deformed mesh if requested. */
  if (final_datamask.vmask & CD_MASK_ORCO) {
    /* No need in ORCO layer if the mesh was not deformed or modified: undeformed mesh in this case
     * matches input mesh. */
    if (is_own_mesh) {
      add_orco_mesh(ob, nullptr, mesh_final, mesh_orco, CD_ORCO);
    }

    if (mesh_deform) {
      add_orco_mesh(ob, nullptr, mesh_deform, nullptr, CD_ORCO);
    }
  }

  if (mesh_orco) {
    BKE_id_free(nullptr, mesh_orco);
  }
  if (mesh_orco_cloth) {
    BKE_id_free(nullptr, mesh_orco_cloth);
  }

  /* Remove temporary data layer only needed for modifier evaluation.
   * Save some memory, and ensure GPU subdivision does not need to deal with this. */
  CustomData_free_layers(&mesh_final->vdata, CD_CLOTH_ORCO, mesh_final->totvert);

  /* Compute normals. */
  if (is_own_mesh) {
    mesh_calc_modifier_final_normals(mesh_input, &final_datamask, sculpt_dyntopo, mesh_final);
    mesh_calc_finalize(mesh_input, mesh_final);
  }
  else {
    Mesh_Runtime *runtime = &mesh_input->runtime;
    if (runtime->mesh_eval == nullptr) {
      BLI_assert(runtime->eval_mutex != nullptr);
      BLI_mutex_lock((ThreadMutex *)runtime->eval_mutex);
      if (runtime->mesh_eval == nullptr) {
        /* Not yet finalized by any instance, do it now
         * Isolate since computing normals is multithreaded and we are holding a lock. */
        blender::threading::isolate_task([&] {
          mesh_final = BKE_mesh_copy_for_eval(mesh_input, true);
          mesh_calc_modifier_final_normals(
              mesh_input, &final_datamask, sculpt_dyntopo, mesh_final);
          mesh_calc_finalize(mesh_input, mesh_final);
          runtime->mesh_eval = mesh_final;
        });
      }
      else {
        /* Already finalized by another instance, reuse. */
        mesh_final = runtime->mesh_eval;
      }
      BLI_mutex_unlock((ThreadMutex *)runtime->eval_mutex);
    }
    else if (!mesh_has_modifier_final_normals(mesh_input, &final_datamask, runtime->mesh_eval)) {
      /* Modifier stack was (re-)evaluated with a request for additional normals
       * different than the instanced mesh, can't instance anymore now. */
      mesh_final = BKE_mesh_copy_for_eval(mesh_input, true);
      mesh_calc_modifier_final_normals(mesh_input, &final_datamask, sculpt_dyntopo, mesh_final);
      mesh_calc_finalize(mesh_input, mesh_final);
    }
    else {
      /* Already finalized by another instance, reuse. */
      mesh_final = runtime->mesh_eval;
    }
  }

  /* Return final mesh */
  *r_final = mesh_final;
  if (r_deform) {
    *r_deform = mesh_deform;
  }
  if (r_geometry_set) {
    *r_geometry_set = new GeometrySet(std::move(geometry_set_final));
  }
}

//#ifdef USE_DERIVEDMESH
static void mesh_calc_modifiers_dm(struct Depsgraph *depsgraph,
                                   Scene *scene,
                                   Object *ob,
                                   float (*inputVertexCos)[3],
                                   int useDeform,
                                   const bool need_mapping,
                                   const CustomData_MeshMasks *dataMask,
                                   const bool useCache,
                                   const bool build_shapekey_layers,
                                   /* return args */
                                   DerivedMesh **r_deformdm,
                                   DerivedMesh **r_finaldm)
{
  Mesh *deform_mesh = nullptr, *final_mesh = nullptr;

  mesh_calc_modifiers(depsgraph,
                      scene,
                      ob,
                      useDeform,
                      need_mapping,
                      dataMask,
                      useCache,
                      true,
                      (r_deformdm ? &deform_mesh : nullptr),
                      &final_mesh,
                      nullptr);

  if (deform_mesh) {
    *r_deformdm = cdDM_from_mesh_ex(deform_mesh, CD_DUPLICATE, &CD_MASK_MESH);
    BKE_id_free(nullptr, deform_mesh);
  }

  *r_finaldm = cdDM_from_mesh_ex(final_mesh, CD_DUPLICATE, &CD_MASK_MESH);
  BKE_id_free(nullptr, final_mesh);
}
//#endif

float (*editbmesh_vert_coords_alloc(BMEditMesh *em, int *r_vert_len))[3]
{
  BMIter iter;
  BMVert *eve;
  float(*cos)[3];
  int i;

  *r_vert_len = em->bm->totvert;

  cos = (float(*)[3])MEM_malloc_arrayN(em->bm->totvert, sizeof(float[3]), "vertexcos");

  BM_ITER_MESH_INDEX (eve, &iter, em->bm, BM_VERTS_OF_MESH, i) {
    copy_v3_v3(cos[i], eve->co);
  }

  return cos;
}

bool editbmesh_modifier_is_enabled(const Scene *scene,
                                   const Object *ob,
                                   ModifierData *md,
                                   bool has_prev_mesh)
{
  const ModifierTypeInfo *mti = BKE_modifier_get_info((ModifierType)md->type);
  const int required_mode = eModifierMode_Realtime | eModifierMode_Editmode;

  if (!BKE_modifier_is_enabled(scene, md, required_mode)) {
    return false;
  }

  if ((mti->flags & eModifierTypeFlag_RequiresOriginalData) && has_prev_mesh) {
    BKE_modifier_set_error(ob, md, "Modifier requires original data, bad stack position");
    return false;
  }

  return true;
}

static void editbmesh_calc_modifier_final_normals(Mesh *mesh_final,
                                                  const CustomData_MeshMasks *final_datamask)
{
  const bool calc_loop_normals = ((mesh_final->flag & ME_AUTOSMOOTH) != 0 ||
                                  (final_datamask->lmask & CD_MASK_NORMAL) != 0);

  SubsurfRuntimeData *subsurf_runtime_data = mesh_final->runtime.subsurf_runtime_data;
  if (subsurf_runtime_data) {
    subsurf_runtime_data->calc_loop_normals = calc_loop_normals;
  }

  if (calc_loop_normals) {
    /* Compute loop normals. In case of deferred CPU subdivision, this will be computed when the
     * wrapper is generated. */
    if (!subsurf_runtime_data || subsurf_runtime_data->resolution == 0) {
      BKE_mesh_calc_normals_split(mesh_final);
    }
  }
  else {
    /* Same as mesh_calc_modifiers. If using loop normals, poly nors have already been computed. */
    BKE_mesh_ensure_normals_for_display(mesh_final);

    /* Some modifiers, like data-transfer, may generate those data, we do not want to keep them,
     * as they are used by display code when available (i.e. even if autosmooth is disabled). */
    if (CustomData_has_layer(&mesh_final->ldata, CD_NORMAL)) {
      CustomData_free_layers(&mesh_final->ldata, CD_NORMAL, mesh_final->totloop);
    }
  }
}

static void editbmesh_calc_modifier_final_normals_or_defer(
    Mesh *mesh_final, const CustomData_MeshMasks *final_datamask)
{
  if (mesh_final->runtime.wrapper_type != ME_WRAPPER_TYPE_MDATA) {
    /* Generated at draw time. */
    mesh_final->runtime.wrapper_type_finalize = (1 << mesh_final->runtime.wrapper_type);
    return;
  }

  editbmesh_calc_modifier_final_normals(mesh_final, final_datamask);
}

static void editbmesh_calc_modifiers(struct Depsgraph *depsgraph,
                                     const Scene *scene,
                                     Object *ob,
                                     BMEditMesh *em_input,
                                     const CustomData_MeshMasks *dataMask,
                                     /* return args */
                                     Mesh **r_cage,
                                     Mesh **r_final,
                                     GeometrySet **r_geometry_set)
{
  /* Input and final mesh. Final mesh is only created the moment the first
   * constructive modifier is executed, or a deform modifier needs normals
   * or certain data layers. */
  Mesh *mesh_input = (Mesh *)ob->data;
  Mesh *mesh_final = nullptr;
  Mesh *mesh_cage = nullptr;
  /* This geometry set contains the non-mesh data that might be generated by modifiers. */
  GeometrySet geometry_set_final;

  /* Deformed vertex locations array. Deform only modifier need this type of
   * float array rather than MVert*. Tracked along with mesh_final as an
   * optimization to avoid copying coordinates back and forth if there are
   * multiple sequential deform only modifiers. */
  float(*deformed_verts)[3] = nullptr;
  int num_deformed_verts = 0;
  bool isPrevDeform = false;

  /* Mesh with constructive modifiers but no deformation applied. Tracked
   * along with final mesh if undeformed / orco coordinates are requested
   * for texturing. */
  Mesh *mesh_orco = nullptr;

  /* Modifier evaluation modes. */
  const int required_mode = eModifierMode_Realtime | eModifierMode_Editmode;

  const bool use_render = (DEG_get_mode(depsgraph) == DAG_EVAL_RENDER);
  /* Modifier evaluation contexts for different types of modifiers. */
  ModifierApplyFlag apply_render = use_render ? MOD_APPLY_RENDER : (ModifierApplyFlag)0;
  const ModifierEvalContext mectx = {
      depsgraph, ob, (ModifierApplyFlag)(MOD_APPLY_USECACHE | apply_render)};
  const ModifierEvalContext mectx_orco = {depsgraph, ob, MOD_APPLY_ORCO};

  /* Get effective list of modifiers to execute. Some effects like shape keys
   * are added as virtual modifiers before the user created modifiers. */
  VirtualModifierData virtualModifierData;
  ModifierData *md = BKE_modifiers_get_virtual_modifierlist(ob, &virtualModifierData);

  /* Compute accumulated datamasks needed by each modifier. It helps to do
   * this fine grained so that for example vertex groups are preserved up to
   * an armature modifier, but not through a following subsurf modifier where
   * subdividing them is expensive. */
  CustomData_MeshMasks final_datamask = *dataMask;
  CDMaskLink *datamasks = BKE_modifier_calc_data_masks(
      scene, ob, md, &final_datamask, required_mode, nullptr, nullptr);
  CDMaskLink *md_datamask = datamasks;
  CustomData_MeshMasks append_mask = CD_MASK_BAREMESH;

  /* Evaluate modifiers up to certain index to get the mesh cage. */
  int cageIndex = BKE_modifiers_get_cage_index(scene, ob, nullptr, true);
  if (r_cage && cageIndex == -1) {
    mesh_cage = BKE_mesh_wrapper_from_editmesh_with_coords(
        em_input, &final_datamask, nullptr, mesh_input);
  }

  /* The mesh from edit mode should not have any original index layers already, since those
   * are added during evaluation when necessary and are redundant on an original mesh. */
  BLI_assert(CustomData_get_layer(&em_input->bm->pdata, CD_ORIGINDEX) == nullptr &&
             CustomData_get_layer(&em_input->bm->edata, CD_ORIGINDEX) == nullptr &&
             CustomData_get_layer(&em_input->bm->pdata, CD_ORIGINDEX) == nullptr);

  /* Clear errors before evaluation. */
  BKE_modifiers_clear_errors(ob);

  for (int i = 0; md; i++, md = md->next, md_datamask = md_datamask->next) {
    const ModifierTypeInfo *mti = BKE_modifier_get_info((ModifierType)md->type);

    if (!editbmesh_modifier_is_enabled(scene, ob, md, mesh_final != nullptr)) {
      continue;
    }

    /* Add an orco mesh as layer if needed by this modifier. */
    if (mesh_final && mesh_orco && mti->requiredDataMask) {
      CustomData_MeshMasks mask = {0};
      mti->requiredDataMask(ob, md, &mask);
      if (mask.vmask & CD_MASK_ORCO) {
        add_orco_mesh(ob, em_input, mesh_final, mesh_orco, CD_ORCO);
      }
    }

    /* How to apply modifier depends on (a) what we already have as
     * a result of previous modifiers (could be a mesh or just
     * deformed vertices) and (b) what type the modifier is. */
    if (mti->type == eModifierTypeType_OnlyDeform) {
      /* No existing verts to deform, need to build them. */
      if (!deformed_verts) {
        if (mesh_final) {
          /* Deforming a derived mesh, read the vertex locations
           * out of the mesh and deform them. Once done with this
           * run of deformers verts will be written back. */
          deformed_verts = BKE_mesh_vert_coords_alloc(mesh_final, &num_deformed_verts);
        }
        else {
          deformed_verts = editbmesh_vert_coords_alloc(em_input, &num_deformed_verts);
        }
      }
      else if (isPrevDeform && mti->dependsOnNormals && mti->dependsOnNormals(md)) {
        if (mesh_final == nullptr) {
          mesh_final = BKE_mesh_from_bmesh_for_eval_nomain(em_input->bm, nullptr, mesh_input);
          BKE_mesh_ensure_default_orig_index_customdata(mesh_final);
          ASSERT_IS_VALID_MESH(mesh_final);
        }
        BLI_assert(deformed_verts != nullptr);
        BKE_mesh_vert_coords_apply(mesh_final, deformed_verts);
      }

      if (mti->deformVertsEM) {
        BKE_modifier_deform_vertsEM(
            md, &mectx, em_input, mesh_final, deformed_verts, num_deformed_verts);
      }
      else {
        BKE_modifier_deform_verts(md, &mectx, mesh_final, deformed_verts, num_deformed_verts);
      }
    }
    else {
      /* apply vertex coordinates or build a DerivedMesh as necessary */
      if (mesh_final) {
        if (deformed_verts) {
          Mesh *mesh_tmp = BKE_mesh_copy_for_eval(mesh_final, false);
          if (mesh_final != mesh_cage) {
            BKE_id_free(nullptr, mesh_final);
          }
          mesh_final = mesh_tmp;
          BKE_mesh_vert_coords_apply(mesh_final, deformed_verts);
        }
        else if (mesh_final == mesh_cage) {
          /* 'me' may be changed by this modifier, so we need to copy it. */
          mesh_final = BKE_mesh_copy_for_eval(mesh_final, false);
        }
      }
      else {
        mesh_final = BKE_mesh_wrapper_from_editmesh_with_coords(
            em_input, nullptr, deformed_verts, mesh_input);
        deformed_verts = nullptr;
      }

      /* create an orco derivedmesh in parallel */
      CustomData_MeshMasks mask = md_datamask->mask;
      if (mask.vmask & CD_MASK_ORCO) {
        if (!mesh_orco) {
          mesh_orco = create_orco_mesh(ob, mesh_input, em_input, CD_ORCO);
        }

        mask.vmask &= ~CD_MASK_ORCO;
        mask.vmask |= CD_MASK_ORIGINDEX;
        mask.emask |= CD_MASK_ORIGINDEX;
        mask.pmask |= CD_MASK_ORIGINDEX;
        mesh_set_only_copy(mesh_orco, &mask);

        Mesh *mesh_next = BKE_modifier_modify_mesh(md, &mectx_orco, mesh_orco);
        ASSERT_IS_VALID_MESH(mesh_next);

        if (mesh_next) {
          /* if the modifier returned a new dm, release the old one */
          if (mesh_orco && mesh_orco != mesh_next) {
            BKE_id_free(nullptr, mesh_orco);
          }
          mesh_orco = mesh_next;
        }
      }

      /* set the DerivedMesh to only copy needed data */
      CustomData_MeshMasks_update(&mask, &append_mask);
      /* XXX WHAT? overwrites mask ??? */
      /* CD_MASK_ORCO may have been cleared above */
      mask = md_datamask->mask;
      mask.vmask |= CD_MASK_ORIGINDEX;
      mask.emask |= CD_MASK_ORIGINDEX;
      mask.pmask |= CD_MASK_ORIGINDEX;

      mesh_set_only_copy(mesh_final, &mask);

      if (mask.lmask & CD_MASK_ORIGSPACE_MLOOP) {
        if (!CustomData_has_layer(&mesh_final->ldata, CD_ORIGSPACE_MLOOP)) {
          CustomData_add_layer(&mesh_final->ldata,
                               CD_ORIGSPACE_MLOOP,
                               CD_SET_DEFAULT,
                               nullptr,
                               mesh_final->totloop);
          mesh_init_origspace(mesh_final);
        }
      }

      Mesh *mesh_next = modifier_modify_mesh_and_geometry_set(
          md, mectx, mesh_final, geometry_set_final);
      ASSERT_IS_VALID_MESH(mesh_next);

      if (mesh_next) {
        if (mesh_final && mesh_final != mesh_next) {
          BKE_id_free(nullptr, mesh_final);
        }
        mesh_final = mesh_next;

        if (deformed_verts) {
          MEM_freeN(deformed_verts);
          deformed_verts = nullptr;
        }
      }
      mesh_final->runtime.deformed_only = false;
    }

    if (r_cage && i == cageIndex) {
      if (mesh_final && deformed_verts) {
        mesh_cage = BKE_mesh_copy_for_eval(mesh_final, false);
        BKE_mesh_vert_coords_apply(mesh_cage, deformed_verts);
      }
      else if (mesh_final) {
        mesh_cage = mesh_final;
      }
      else {
        Mesh *me_orig = mesh_input;
        /* Modifying the input mesh is weak, however as there can only be one object in edit mode
         * even if multiple are sharing the same mesh this should be thread safe. */
        if ((me_orig->id.tag & LIB_TAG_COPIED_ON_WRITE) && (ob->mode & OB_MODE_EDIT)) {
          if (!BKE_mesh_runtime_ensure_edit_data(me_orig)) {
            BKE_mesh_runtime_reset_edit_data(me_orig);
          }
          me_orig->runtime.edit_data->vertexCos = (const float(*)[3])MEM_dupallocN(deformed_verts);
        }
        mesh_cage = BKE_mesh_wrapper_from_editmesh_with_coords(
            em_input,
            &final_datamask,
            deformed_verts ? (const float(*)[3])MEM_dupallocN(deformed_verts) : nullptr,
            mesh_input);
      }
    }

    isPrevDeform = (mti->type == eModifierTypeType_OnlyDeform);
  }

  BLI_linklist_free((LinkNode *)datamasks, nullptr);

  /* Yay, we are done. If we have a DerivedMesh and deformed vertices need
   * to apply these back onto the DerivedMesh. If we have no DerivedMesh
   * then we need to build one. */
  if (mesh_final) {
    if (deformed_verts) {
      if (mesh_final == mesh_cage) {
        mesh_final = BKE_mesh_copy_for_eval(mesh_final, false);
      }
      BKE_mesh_vert_coords_apply(mesh_final, deformed_verts);
    }
  }
  else if (!deformed_verts && mesh_cage) {
    /* cage should already have up to date normals */
    mesh_final = mesh_cage;
  }
  else {
    /* this is just a copy of the editmesh, no need to calc normals */
    mesh_final = BKE_mesh_wrapper_from_editmesh_with_coords(
        em_input, &final_datamask, deformed_verts, mesh_input);
    deformed_verts = nullptr;
  }

  if (deformed_verts) {
    MEM_freeN(deformed_verts);
  }

  /* Add orco coordinates to final and deformed mesh if requested. */
  if (final_datamask.vmask & CD_MASK_ORCO) {
    /* FIXME(@campbellbarton): avoid the need to convert to mesh data just to add an orco layer. */
    BKE_mesh_wrapper_ensure_mdata(mesh_final);

    add_orco_mesh(ob, em_input, mesh_final, mesh_orco, CD_ORCO);
  }

  if (mesh_orco) {
    BKE_id_free(nullptr, mesh_orco);
  }

  /* Compute normals. */
  editbmesh_calc_modifier_final_normals_or_defer(mesh_final, &final_datamask);
  if (mesh_cage && (mesh_cage != mesh_final)) {
    editbmesh_calc_modifier_final_normals_or_defer(mesh_cage, &final_datamask);
  }

  /* Return final mesh. */
  *r_final = mesh_final;
  if (r_cage) {
    *r_cage = mesh_cage;
  }
  if (r_geometry_set) {
    *r_geometry_set = new GeometrySet(std::move(geometry_set_final));
  }
}

static void mesh_build_extra_data(struct Depsgraph *depsgraph, Object *ob, Mesh *mesh_eval)
{
  uint32_t eval_flags = DEG_get_eval_flags_for_id(depsgraph, &ob->id);

  if (eval_flags & DAG_EVAL_NEED_SHRINKWRAP_BOUNDARY) {
    BKE_shrinkwrap_compute_boundary_data(mesh_eval);
  }
}

static void mesh_build_data(struct Depsgraph *depsgraph,
                            const Scene *scene,
                            Object *ob,
                            const CustomData_MeshMasks *dataMask,
                            const bool need_mapping)
{
#if 0 /* XXX This is already taken care of in #mesh_calc_modifiers... */
  if (need_mapping) {
    /* Also add the flag so that it is recorded in lastDataMask. */
    dataMask->vmask |= CD_MASK_ORIGINDEX;
    dataMask->emask |= CD_MASK_ORIGINDEX;
    dataMask->pmask |= CD_MASK_ORIGINDEX;
  }
#endif

  Mesh *mesh_eval = nullptr, *mesh_deform_eval = nullptr;
  GeometrySet *geometry_set_eval = nullptr;
  mesh_calc_modifiers(depsgraph,
                      scene,
                      ob,
                      true,
                      need_mapping,
                      dataMask,
                      true,
                      true,
                      &mesh_deform_eval,
                      &mesh_eval,
                      &geometry_set_eval);

  /* The modifier stack evaluation is storing result in mesh->runtime.mesh_eval, but this result
   * is not guaranteed to be owned by object.
   *
   * Check ownership now, since later on we can not go to a mesh owned by someone else via
   * object's runtime: this could cause access freed data on depsgraph destruction (mesh who owns
   * the final result might be freed prior to object). */
  Mesh *mesh = (Mesh *)ob->data;
  const bool is_mesh_eval_owned = (mesh_eval != mesh->runtime.mesh_eval);
  BKE_object_eval_assign_data(ob, &mesh_eval->id, is_mesh_eval_owned);

  /* Add the final mesh as a non-owning component to the geometry set. */
  MeshComponent &mesh_component = geometry_set_eval->get_component_for_write<MeshComponent>();
  mesh_component.replace(mesh_eval, GeometryOwnershipType::Editable);
  ob->runtime.geometry_set_eval = geometry_set_eval;

  ob->runtime.mesh_deform_eval = mesh_deform_eval;
  ob->runtime.last_data_mask = *dataMask;
  ob->runtime.last_need_mapping = need_mapping;

  BKE_object_boundbox_calc_from_mesh(ob, mesh_eval);

  /* Make sure that drivers can target shapekey properties.
   * Note that this causes a potential inconsistency, as the shapekey may have a
   * different topology than the evaluated mesh. */
  BLI_assert(mesh->key == nullptr || DEG_is_evaluated_id(&mesh->key->id));
  mesh_eval->key = mesh->key;

  if ((ob->mode & OB_MODE_ALL_SCULPT) && ob->sculpt) {
    if (DEG_is_active(depsgraph)) {
      BKE_sculpt_update_object_after_eval(depsgraph, ob);
    }
  }

  mesh_build_extra_data(depsgraph, ob, mesh_eval);
}

static void editbmesh_build_data(struct Depsgraph *depsgraph,
                                 const Scene *scene,
                                 Object *obedit,
                                 BMEditMesh *em,
                                 CustomData_MeshMasks *dataMask)
{
  Mesh *mesh = static_cast<Mesh *>(obedit->data);
  Mesh *me_cage;
  Mesh *me_final;
  GeometrySet *non_mesh_components;

  editbmesh_calc_modifiers(
      depsgraph, scene, obedit, em, dataMask, &me_cage, &me_final, &non_mesh_components);

  /* The modifier stack result is expected to share edit mesh pointer with the input.
   * This is similar `mesh_calc_finalize()`. */
  BKE_mesh_free_editmesh(me_final);
  BKE_mesh_free_editmesh(me_cage);
  me_final->edit_mesh = me_cage->edit_mesh = em;

  /* Object has edit_mesh but is not in edit mode (object shares mesh datablock with another object
   * with is in edit mode).
   * Convert edit mesh to mesh until the draw manager can draw mesh wrapper which is not in the
   * edit mode. */
  if (!(obedit->mode & OB_MODE_EDIT)) {
    BKE_mesh_wrapper_ensure_mdata(me_final);
    if (me_final != me_cage) {
      BKE_mesh_wrapper_ensure_mdata(me_cage);
    }
  }

  const bool is_mesh_eval_owned = (me_final != mesh->runtime.mesh_eval);
  BKE_object_eval_assign_data(obedit, &me_final->id, is_mesh_eval_owned);

  obedit->runtime.editmesh_eval_cage = me_cage;

  obedit->runtime.geometry_set_eval = non_mesh_components;

  BKE_object_boundbox_calc_from_mesh(obedit, me_final);

  obedit->runtime.last_data_mask = *dataMask;
}

static void object_get_datamask(const Depsgraph *depsgraph,
                                Object *ob,
                                CustomData_MeshMasks *r_mask,
                                bool *r_need_mapping)
{
  ViewLayer *view_layer = DEG_get_evaluated_view_layer(depsgraph);

  DEG_get_customdata_mask_for_object(depsgraph, ob, r_mask);

  if (r_need_mapping) {
    *r_need_mapping = false;
  }

  /* Must never access original objects when dependency graph is not active: it might be already
   * freed. */
  if (!DEG_is_active(depsgraph)) {
    return;
  }

  Object *actob = view_layer->basact ? DEG_get_original_object(view_layer->basact->object) :
                                       nullptr;
  if (DEG_get_original_object(ob) == actob) {
    bool editing = BKE_paint_select_face_test(actob);

    /* weight paint and face select need original indices because of selection buffer drawing */
    if (r_need_mapping) {
      *r_need_mapping = (editing || (ob->mode & (OB_MODE_WEIGHT_PAINT | OB_MODE_VERTEX_PAINT)));
    }

    /* check if we need tfaces & mcols due to face select or texture paint */
    if ((ob->mode & OB_MODE_TEXTURE_PAINT) || editing) {
      r_mask->lmask |= CD_MASK_MLOOPUV | CD_MASK_PROP_BYTE_COLOR;
      r_mask->fmask |= CD_MASK_MTFACE;
    }

    /* check if we need mcols due to vertex paint or weightpaint */
    if (ob->mode & OB_MODE_VERTEX_PAINT) {
      r_mask->lmask |= CD_MASK_PROP_BYTE_COLOR;
    }

    if (ob->mode & OB_MODE_WEIGHT_PAINT) {
      r_mask->vmask |= CD_MASK_MDEFORMVERT;
    }

    if (ob->mode & OB_MODE_EDIT) {
      r_mask->vmask |= CD_MASK_MVERT_SKIN;
    }
  }
}

void makeDerivedMesh(struct Depsgraph *depsgraph,
                     const Scene *scene,
                     Object *ob,
                     const CustomData_MeshMasks *dataMask)
{
  BLI_assert(ob->type == OB_MESH);

  /* Evaluated meshes aren't supposed to be created on original instances. If you do,
   * they aren't cleaned up properly on mode switch, causing crashes, e.g T58150. */
  BLI_assert(ob->id.tag & LIB_TAG_COPIED_ON_WRITE);

  BKE_object_free_derived_caches(ob);
  if (DEG_is_active(depsgraph)) {
    BKE_sculpt_update_object_before_eval(ob);
  }

  /* NOTE: Access the `edit_mesh` after freeing the derived caches, so that `ob->data` is restored
   * to the pre-evaluated state. This is because the evaluated state is not necessarily sharing the
   * `edit_mesh` pointer with the input. For example, if the object is first evaluated in the
   * object mode, and then user in another scene moves object to edit mode. */
  BMEditMesh *em = ((Mesh *)ob->data)->edit_mesh;

  bool need_mapping;
  CustomData_MeshMasks cddata_masks = *dataMask;
  object_get_datamask(depsgraph, ob, &cddata_masks, &need_mapping);

  if (em) {
    editbmesh_build_data(depsgraph, scene, ob, em, &cddata_masks);
  }
  else {
    mesh_build_data(depsgraph, scene, ob, &cddata_masks, need_mapping);
  }
}

/***/

Mesh *mesh_get_eval_final(struct Depsgraph *depsgraph,
                          const Scene *scene,
                          Object *ob,
                          const CustomData_MeshMasks *dataMask)
{
  /* This function isn't thread-safe and can't be used during evaluation. */
  BLI_assert(DEG_is_evaluating(depsgraph) == false);

  /* Evaluated meshes aren't supposed to be created on original instances. If you do,
   * they aren't cleaned up properly on mode switch, causing crashes, e.g T58150. */
  BLI_assert(ob->id.tag & LIB_TAG_COPIED_ON_WRITE);

  /* if there's no evaluated mesh or the last data mask used doesn't include
   * the data we need, rebuild the derived mesh
   */
  bool need_mapping;
  CustomData_MeshMasks cddata_masks = *dataMask;
  object_get_datamask(depsgraph, ob, &cddata_masks, &need_mapping);

  Mesh *mesh_eval = BKE_object_get_evaluated_mesh(ob);
  if ((mesh_eval == nullptr) ||
      !CustomData_MeshMasks_are_matching(&(ob->runtime.last_data_mask), &cddata_masks) ||
      (need_mapping && !ob->runtime.last_need_mapping)) {
    CustomData_MeshMasks_update(&cddata_masks, &ob->runtime.last_data_mask);

    makeDerivedMesh(depsgraph, scene, ob, dataMask);

    mesh_eval = BKE_object_get_evaluated_mesh(ob);
  }

  BKE_mesh_assert_normals_dirty_or_calculated(mesh_eval);

  return mesh_eval;
}

Mesh *mesh_get_eval_deform(struct Depsgraph *depsgraph,
                           const Scene *scene,
                           Object *ob,
                           const CustomData_MeshMasks *dataMask)
{
  BMEditMesh *em = ((Mesh *)ob->data)->edit_mesh;
  if (em != nullptr) {
    /* There is no such a concept as deformed mesh in edit mode.
     * Explicitly disallow this request so that the evaluated result is not modified with evaluated
     * result from the wrong mode. */
    BLI_assert_msg(0, "Request of derformed mesh of object which is in edit mode");
    return nullptr;
  }

  /* This function isn't thread-safe and can't be used during evaluation. */
  BLI_assert(DEG_is_evaluating(depsgraph) == false);

  /* Evaluated meshes aren't supposed to be created on original instances. If you do,
   * they aren't cleaned up properly on mode switch, causing crashes, e.g T58150. */
  BLI_assert(ob->id.tag & LIB_TAG_COPIED_ON_WRITE);

  /* if there's no derived mesh or the last data mask used doesn't include
   * the data we need, rebuild the derived mesh
   */
  bool need_mapping;

  CustomData_MeshMasks cddata_masks = *dataMask;
  object_get_datamask(depsgraph, ob, &cddata_masks, &need_mapping);

  if (!ob->runtime.mesh_deform_eval ||
      !CustomData_MeshMasks_are_matching(&(ob->runtime.last_data_mask), &cddata_masks) ||
      (need_mapping && !ob->runtime.last_need_mapping)) {
    CustomData_MeshMasks_update(&cddata_masks, &ob->runtime.last_data_mask);
    mesh_build_data(
        depsgraph, scene, ob, &cddata_masks, need_mapping || ob->runtime.last_need_mapping);
  }

  return ob->runtime.mesh_deform_eval;
}

Mesh *mesh_create_eval_final(Depsgraph *depsgraph,
                             const Scene *scene,
                             Object *ob,
                             const CustomData_MeshMasks *dataMask)
{
  Mesh *result;
  mesh_calc_modifiers(
      depsgraph, scene, ob, true, false, dataMask, false, false, nullptr, &result, nullptr);
  return result;
}

Mesh *mesh_create_eval_no_deform(Depsgraph *depsgraph,
                                 const Scene *scene,
                                 Object *ob,
                                 const CustomData_MeshMasks *dataMask)
{
  Mesh *result;
  mesh_calc_modifiers(
      depsgraph, scene, ob, false, false, dataMask, false, false, nullptr, &result, nullptr);
  return result;
}

Mesh *mesh_create_eval_no_deform_render(Depsgraph *depsgraph,
                                        const Scene *scene,
                                        Object *ob,
                                        const CustomData_MeshMasks *dataMask)
{
  Mesh *result;
  mesh_calc_modifiers(
      depsgraph, scene, ob, false, false, dataMask, false, false, nullptr, &result, nullptr);
  return result;
}

/***/

Mesh *editbmesh_get_eval_cage(struct Depsgraph *depsgraph,
                              const Scene *scene,
                              Object *obedit,
                              BMEditMesh *em,
                              const CustomData_MeshMasks *dataMask)
{
  CustomData_MeshMasks cddata_masks = *dataMask;

  /* if there's no derived mesh or the last data mask used doesn't include
   * the data we need, rebuild the derived mesh
   */
  object_get_datamask(depsgraph, obedit, &cddata_masks, nullptr);

  if (!obedit->runtime.editmesh_eval_cage ||
      !CustomData_MeshMasks_are_matching(&(obedit->runtime.last_data_mask), &cddata_masks)) {
    editbmesh_build_data(depsgraph, scene, obedit, em, &cddata_masks);
  }

  return obedit->runtime.editmesh_eval_cage;
}

Mesh *editbmesh_get_eval_cage_from_orig(struct Depsgraph *depsgraph,
                                        const Scene *scene,
                                        Object *obedit,
                                        const CustomData_MeshMasks *dataMask)
{
  BLI_assert((obedit->id.tag & LIB_TAG_COPIED_ON_WRITE) == 0);
  const Scene *scene_eval = (const Scene *)DEG_get_evaluated_id(depsgraph, (ID *)&scene->id);
  Object *obedit_eval = (Object *)DEG_get_evaluated_id(depsgraph, &obedit->id);
  BMEditMesh *em_eval = BKE_editmesh_from_object(obedit_eval);
  return editbmesh_get_eval_cage(depsgraph, scene_eval, obedit_eval, em_eval, dataMask);
}

/***/

/* same as above but for vert coords */
struct MappedUserData {
  float (*vertexcos)[3];
  BLI_bitmap *vertex_visit;
};

static void make_vertexcos__mapFunc(void *userData,
                                    int index,
                                    const float co[3],
                                    const float UNUSED(no[3]))
{
  MappedUserData *mappedData = (MappedUserData *)userData;

  if (BLI_BITMAP_TEST(mappedData->vertex_visit, index) == 0) {
    /* we need coord from prototype vertex, not from copies,
     * assume they stored in the beginning of vertex array stored in DM
     * (mirror modifier for eg does this) */
    copy_v3_v3(mappedData->vertexcos[index], co);
    BLI_BITMAP_ENABLE(mappedData->vertex_visit, index);
  }
}

void mesh_get_mapped_verts_coords(Mesh *me_eval, float (*r_cos)[3], const int totcos)
{
  if (me_eval->runtime.deformed_only == false) {
    MappedUserData userData;
    memset(r_cos, 0, sizeof(*r_cos) * totcos);
    userData.vertexcos = r_cos;
    userData.vertex_visit = BLI_BITMAP_NEW(totcos, "vertexcos flags");
    BKE_mesh_foreach_mapped_vert(me_eval, make_vertexcos__mapFunc, &userData, MESH_FOREACH_NOP);
    MEM_freeN(userData.vertex_visit);
  }
  else {
    const Span<MVert> verts = me_eval->verts();
    for (int i = 0; i < totcos; i++) {
      copy_v3_v3(r_cos[i], verts[i].co);
    }
  }
}

static void mesh_init_origspace(Mesh *mesh)
{
  const float default_osf[4][2] = {{0, 0}, {1, 0}, {1, 1}, {0, 1}};

  OrigSpaceLoop *lof_array = (OrigSpaceLoop *)CustomData_get_layer(&mesh->ldata,
                                                                   CD_ORIGSPACE_MLOOP);
  const int numpoly = mesh->totpoly;
  // const int numloop = mesh->totloop;
  const Span<MVert> verts = mesh->verts();
  const Span<MPoly> polys = mesh->polys();
  const Span<MLoop> loops = mesh->loops();

  const MPoly *mp = polys.data();
  int i, j, k;

  blender::Vector<blender::float2, 64> vcos_2d;

  for (i = 0; i < numpoly; i++, mp++) {
    OrigSpaceLoop *lof = lof_array + mp->loopstart;

    if (ELEM(mp->totloop, 3, 4)) {
      for (j = 0; j < mp->totloop; j++, lof++) {
        copy_v2_v2(lof->uv, default_osf[j]);
      }
    }
    else {
      const MLoop *l = &loops[mp->loopstart];
      float p_nor[3], co[3];
      float mat[3][3];

      float min[2] = {FLT_MAX, FLT_MAX}, max[2] = {-FLT_MAX, -FLT_MAX};
      float translate[2], scale[2];

      BKE_mesh_calc_poly_normal(mp, l, verts.data(), p_nor);
      axis_dominant_v3_to_m3(mat, p_nor);

      vcos_2d.resize(mp->totloop);
      for (j = 0; j < mp->totloop; j++, l++) {
        mul_v3_m3v3(co, mat, verts[l->v].co);
        copy_v2_v2(vcos_2d[j], co);

        for (k = 0; k < 2; k++) {
          if (co[k] > max[k]) {
            max[k] = co[k];
          }
          else if (co[k] < min[k]) {
            min[k] = co[k];
          }
        }
      }

      /* Brings min to (0, 0). */
      negate_v2_v2(translate, min);

      /* Scale will bring max to (1, 1). */
      sub_v2_v2v2(scale, max, min);
      if (scale[0] == 0.0f) {
        scale[0] = 1e-9f;
      }
      if (scale[1] == 0.0f) {
        scale[1] = 1e-9f;
      }
      invert_v2(scale);

      /* Finally, transform all vcos_2d into ((0, 0), (1, 1))
       * square and assign them as origspace. */
      for (j = 0; j < mp->totloop; j++, lof++) {
        add_v2_v2v2(lof->uv, vcos_2d[j], translate);
        mul_v2_v2(lof->uv, scale);
      }
    }
  }

  BKE_mesh_tessface_clear(mesh);
}

/* UPBGE */

/* See 2f591adc1a95, df754fbfedf5418 and following fix commit if we want to remove
 * DM_calc_loop_tangents totally but we would sacrifice some performance
 * as we would need to create a temporal mesh */
void DM_calc_loop_tangents(DerivedMesh *dm,
                           bool calc_active_tangent,
                           const char (*tangent_names)[MAX_NAME],
                           int tangent_names_len)
{
  BKE_mesh_calc_loop_tangent_ex(
      dm->getVertArray(dm),
      dm->getPolyArray(dm),
      dm->getNumPolys(dm),
      dm->getLoopArray(dm),
      dm->getLoopTriArray(dm),
      dm->getNumLoopTri(dm),
      &dm->loopData,
      calc_active_tangent,
      tangent_names,
      tangent_names_len,
      (const float(*)[3])CustomData_get_layer(&dm->vertData, CD_NORMAL),
      (const float(*)[3])CustomData_get_layer(&dm->polyData, CD_NORMAL),
      (const float(*)[3])dm->getLoopDataArray(dm, CD_NORMAL),
      (const float(*)[3])dm->getVertDataArray(dm, CD_ORCO), /* may be nullptr */
      /* result */
      &dm->loopData,
      dm->getNumLoops(dm),
      &dm->tangent_mask);
}

/* note: until all modifiers can take MPoly's as input,
 * use this at the start of modifiers  */
void DM_ensure_tessface(DerivedMesh *dm)
{
  const int numTessFaces = dm->getNumTessFaces(dm);
  const int numPolys = dm->getNumPolys(dm);

  if ((numTessFaces == 0) && (numPolys != 0)) {
    dm->recalcTessellation(dm);

    if (dm->getNumTessFaces(dm) != 0) {
      /* printf("info %s: polys -> ngons calculated\n", __func__); */
    }
    else {
      printf("warning %s: could not create tessfaces from %d polygons, dm->type=%u\n",
             __func__,
             numPolys,
             dm->type);
    }
  }

  else if (dm->dirty & DM_DIRTY_TESS_CDLAYERS) {
    BLI_assert(CustomData_has_layer(&dm->faceData, CD_ORIGINDEX) || numTessFaces == 0);
    DM_update_tessface_data(dm);
  }

  dm->dirty &= ~DM_DIRTY_TESS_CDLAYERS;
}

void DM_verttri_from_looptri(MVertTri *verttri,
                             const MLoop *mloop,
                             const MLoopTri *looptri,
                             int looptri_num)
{
  int i;
  for (i = 0; i < looptri_num; i++) {
    verttri[i].tri[0] = mloop[looptri[i].tri[0]].v;
    verttri[i].tri[1] = mloop[looptri[i].tri[1]].v;
    verttri[i].tri[2] = mloop[looptri[i].tri[2]].v;
  }
}

/* Update tessface CD data from loop/poly ones. Needed when not retessellating after modstack
 * evaluation. */
/* NOTE: Assumes dm has valid tessellated data! */
void DM_update_tessface_data(DerivedMesh *dm)
{
  MFace *mf, *mface = dm->getTessFaceArray(dm);
  MPoly *mp = dm->getPolyArray(dm);
  MLoop *ml = dm->getLoopArray(dm);

  CustomData *fdata = dm->getTessFaceDataLayout(dm);
  CustomData *ldata = dm->getLoopDataLayout(dm);

  const int totface = dm->getNumTessFaces(dm);
  int mf_idx;

  int *polyindex = (int *)CustomData_get_layer(fdata, CD_ORIGINDEX);
  unsigned int(*loopindex)[4];

  /* Should never occur, but better abort than segfault! */
  if (!polyindex)
    return;

  CustomData_from_bmeshpoly(fdata, ldata, totface);

  if (CustomData_has_layer(fdata, CD_MTFACE) || CustomData_has_layer(fdata, CD_MCOL) ||
      CustomData_has_layer(fdata, CD_PREVIEW_MCOL) || CustomData_has_layer(fdata, CD_ORIGSPACE) ||
      CustomData_has_layer(fdata, CD_TESSLOOPNORMAL) || CustomData_has_layer(fdata, CD_TANGENT)) {
    loopindex = (unsigned int(*)[4])MEM_malloc_arrayN(totface, sizeof(*loopindex), __func__);

    for (mf_idx = 0, mf = mface; mf_idx < totface; mf_idx++, mf++) {
      const int mf_len = mf->v4 ? 4 : 3;
      unsigned int *ml_idx = loopindex[mf_idx];
      int i, not_done;

      /* Find out loop indices. */
      /* NOTE: This assumes tessface are valid and in sync with loop/poly... Else, most likely,
       * segfault! */
      for (i = mp[polyindex[mf_idx]].loopstart, not_done = mf_len; not_done; i++) {
        const int tf_v = BKE_MESH_TESSFACE_VINDEX_ORDER(mf, ml[i].v);
        if (tf_v != -1) {
          ml_idx[tf_v] = i;
          not_done--;
        }
      }
    }

    /* NOTE: quad detection issue - fourth vertidx vs fourth loopidx:
     * Here, our tfaces' fourth vertex index is never 0 for a quad. However, we know our fourth
     * loop index may be 0 for quads (because our quads may have been rotated compared to their org
     * poly, see tessellation code). So we pass the MFace's, and BKE_mesh_loops_to_tessdata will
     * use MFace->v4 index as quad test.
     */
    mesh_loops_to_tessdata(fdata, ldata, mface, polyindex, loopindex, totface);

    MEM_freeN(loopindex);
  }

  if (G.debug & G_DEBUG)
    printf("%s: Updated tessellated customdata of dm %p\n", __func__, dm);

  dm->dirty &= ~DM_DIRTY_TESS_CDLAYERS;
}

void DM_update_materials(DerivedMesh *dm, Object *ob)
{
  int i, totmat = ob->totcol + 1; /* materials start from 1, default material is 0 */

  if (dm->totmat != totmat) {
    dm->totmat = totmat;
    /* invalidate old materials */
    if (dm->mat)
      MEM_freeN(dm->mat);

    dm->mat = (Material **)MEM_malloc_arrayN(totmat, sizeof(*dm->mat), "DerivedMesh.mat");
  }

  /* we leave last material as empty - rationale here is being able to index
   * the materials by using the mf->mat_nr directly and leaving the last
   * material as nullptr in case no materials exist on mesh, so indexing will not fail */
  for (i = 0; i < totmat - 1; i++) {
    dm->mat[i] = BKE_object_material_get(ob, i + 1);
  }
  dm->mat[i] = nullptr;
}

MLoopUV *DM_paint_uvlayer_active_get(DerivedMesh *dm, int mat_nr)
{
  MLoopUV *uv_base;

  BLI_assert(mat_nr < dm->totmat);

  if (dm->mat[mat_nr] && dm->mat[mat_nr]->texpaintslot &&
      dm->mat[mat_nr]->texpaintslot[dm->mat[mat_nr]->paint_active_slot].uvname) {
    uv_base = (MLoopUV *)CustomData_get_layer_named(
        &dm->loopData,
        CD_MLOOPUV,
        dm->mat[mat_nr]->texpaintslot[dm->mat[mat_nr]->paint_active_slot].uvname);
    /* This can fail if we have changed the name in the UV layer list and have assigned the old
     * name in the material texture slot.*/
    if (!uv_base)
      uv_base = (MLoopUV *)CustomData_get_layer(&dm->loopData, CD_MLOOPUV);
  }
  else {
    uv_base = (MLoopUV *)CustomData_get_layer(&dm->loopData, CD_MLOOPUV);
  }

  return uv_base;
}

static void shapekey_layers_to_keyblocks(DerivedMesh *dm, Mesh *me, int actshape_uid)
{
  KeyBlock *kb;
  int i, j, tot;
  if (!me->key) {
    return;
  }
  tot = CustomData_number_of_layers(&dm->vertData, CD_SHAPEKEY);
  for (i = 0; i < tot; i++) {
    CustomDataLayer *layer =
        &dm->vertData.layers[CustomData_get_layer_index_n(&dm->vertData, CD_SHAPEKEY, i)];
    float(*cos)[3], (*kbcos)[3];
    for (kb = (KeyBlock *)me->key->block.first; kb; kb = kb->next) {
      if (kb->uid == layer->uid) {
        break;
      }
    }
    if (!kb) {
      kb = BKE_keyblock_add(me->key, layer->name);
      kb->uid = layer->uid;
    }
    if (kb->data) {
      MEM_freeN(kb->data);
    }
    cos = (float(*)[3])CustomData_get_layer_n(&dm->vertData, CD_SHAPEKEY, i);
    kb->totelem = (int)dm->numVertData;
    kb->data = kbcos = (float(*)[3])MEM_malloc_arrayN(
        kb->totelem, 3 * sizeof(float), "kbcos DerivedMesh.c");
    if (kb->uid == actshape_uid) {
      MVert *mvert = dm->getVertArray(dm);
      for (j = 0; j < dm->numVertData; j++, kbcos++, mvert++) {
        copy_v3_v3(*kbcos, mvert->co);
      }
    }
    else {
      for (j = 0; j < kb->totelem; j++, cos++, kbcos++) {
        copy_v3_v3(*kbcos, *cos);
      }
    }
  }
  for (kb = (KeyBlock *)me->key->block.first; kb; kb = kb->next) {
    if (kb->totelem != dm->numVertData) {
      if (kb->data) {
        MEM_freeN(kb->data);
      }
      kb->totelem = dm->numVertData;
      kb->data = MEM_calloc_arrayN(kb->totelem, 3 * sizeof(float), "kb->data derivedmesh.c");
      CLOG_ERROR(&LOG, "lost a shapekey layer: '%s'! (bmesh internal error)", kb->name);
    }
  }
}

void DM_to_mesh(
    DerivedMesh *dm, Mesh *me, Object *ob, const CustomData_MeshMasks *mask, bool take_ownership)
{
  /* dm might depend on me, so we need to do everything with a local copy */
  Mesh tmp = blender::dna::shallow_copy(*me);
  int totvert, totedge /*, totface */ /* UNUSED */, totloop, totpoly;
  int did_shapekeys = 0;
  eCDAllocType alloctype = CD_DUPLICATE;

  if (take_ownership && dm->type == DM_TYPE_CDDM && dm->needsFree) {
    bool has_any_referenced_layers = CustomData_has_referenced(&dm->vertData) ||
                                     CustomData_has_referenced(&dm->edgeData) ||
                                     CustomData_has_referenced(&dm->loopData) ||
                                     CustomData_has_referenced(&dm->faceData) ||
                                     CustomData_has_referenced(&dm->polyData);
    if (!has_any_referenced_layers) {
      alloctype = CD_ASSIGN;
    }
  }

  CustomData_reset(&tmp.vdata);
  CustomData_reset(&tmp.edata);
  CustomData_reset(&tmp.fdata);
  CustomData_reset(&tmp.ldata);
  CustomData_reset(&tmp.pdata);

  /* First ensure normals and after set the flags */
  BKE_mesh_vertex_normals_ensure(&tmp);
  if (dm->dirty & DM_DIRTY_NORMALS) {
    dm->dirty &= ~DM_DIRTY_NORMALS;
  }

  totvert = tmp.totvert = dm->getNumVerts(dm);
  totedge = tmp.totedge = dm->getNumEdges(dm);
  totloop = tmp.totloop = dm->getNumLoops(dm);
  totpoly = tmp.totpoly = dm->getNumPolys(dm);
  tmp.totface = 0;

  CustomData_copy(&dm->vertData, &tmp.vdata, mask->vmask, alloctype, totvert);
  CustomData_copy(&dm->edgeData, &tmp.edata, mask->emask, alloctype, totedge);
  CustomData_copy(&dm->loopData, &tmp.ldata, mask->lmask, alloctype, totloop);
  CustomData_copy(&dm->polyData, &tmp.pdata, mask->pmask, alloctype, totpoly);
  tmp.cd_flag = dm->cd_flag;
  tmp.runtime.deformed_only = dm->deformedOnly;

  if (CustomData_has_layer(&dm->vertData, CD_SHAPEKEY)) {
    KeyBlock *kb;
    int uid;

    if (ob) {
      kb = (KeyBlock *)BLI_findlink(&me->key->block, ob->shapenr - 1);
      if (kb) {
        uid = kb->uid;
      }
      else {
        CLOG_ERROR(&LOG, "could not find active shapekey %d!", ob->shapenr - 1);
        uid = INT_MAX;
      }
    }
    else {
      /* if no object, set to INT_MAX so we don't mess up any shapekey layers */
      uid = INT_MAX;
    }

    shapekey_layers_to_keyblocks(dm, me, uid);
    did_shapekeys = 1;
  }

  /* copy texture space */
  if (ob) {
    BKE_mesh_texspace_copy_from_object(&tmp, ob);
  }

  /* not all DerivedMeshes store their verts/edges/faces in CustomData, so
   * we set them here in case they are missing */
  if (!CustomData_has_layer(&tmp.vdata, CD_MVERT)) {
    CustomData_add_layer(&tmp.vdata,
                         CD_MVERT,
                         CD_ASSIGN,
                         (alloctype == CD_ASSIGN) ? dm->getVertArray(dm) : dm->dupVertArray(dm),
                         totvert);
  }
  if (!CustomData_has_layer(&tmp.edata, CD_MEDGE)) {
    CustomData_add_layer(&tmp.edata,
                         CD_MEDGE,
                         CD_ASSIGN,
                         (alloctype == CD_ASSIGN) ? dm->getEdgeArray(dm) : dm->dupEdgeArray(dm),
                         totedge);
  }
  if (!CustomData_has_layer(&tmp.pdata, CD_MPOLY)) {
    tmp.mloop = (alloctype == CD_ASSIGN) ? dm->getLoopArray(dm) : dm->dupLoopArray(dm);
    tmp.mpoly = (alloctype == CD_ASSIGN) ? dm->getPolyArray(dm) : dm->dupPolyArray(dm);

    CustomData_add_layer(&tmp.ldata, CD_MLOOP, CD_ASSIGN, tmp.mloop, tmp.totloop);
    CustomData_add_layer(&tmp.pdata, CD_MPOLY, CD_ASSIGN, tmp.mpoly, tmp.totpoly);
  }

  /* object had got displacement layer, should copy this layer to save sculpted data */
  /* NOTE: maybe some other layers should be copied? nazgul */
  if (CustomData_has_layer(&me->ldata, CD_MDISPS)) {
    if (totloop == me->totloop) {
      MDisps *mdisps = (MDisps *)CustomData_get_layer(&me->ldata, CD_MDISPS);
      CustomData_add_layer(&tmp.ldata, CD_MDISPS, alloctype, mdisps, totloop);
    }
  }

  /* yes, must be before _and_ after tessellate */
  //BKE_mesh_update_customdata_pointers(&tmp, false);
  /* See: 05952aa94d33eeb504fa63618ba35c2bcc8bd19b */

  /* since 2.65 caller must do! */
  // BKE_mesh_tessface_calc(&tmp);

  CustomData_free(&me->vdata, me->totvert);
  CustomData_free(&me->edata, me->totedge);
  CustomData_free(&me->fdata, me->totface);
  CustomData_free(&me->ldata, me->totloop);
  CustomData_free(&me->pdata, me->totpoly);

  /* ok, this should now use new CD shapekey data,
   * which should be fed through the modifier
   * stack */
  if (tmp.totvert != me->totvert && !did_shapekeys && me->key) {
    CLOG_WARN(&LOG, "YEEK! this should be recoded! Shape key loss!: ID '%s'", tmp.id.name);
    if (tmp.key && !(tmp.id.tag & LIB_TAG_NO_MAIN)) {
      id_us_min(&tmp.key->id);
    }
    tmp.key = nullptr;
  }

  /* Clear selection history */
  MEM_SAFE_FREE(tmp.mselect);
  tmp.totselect = 0;
  /*BLI_assert(ELEM(tmp.bb, nullptr, me->bb));
  if (me->bb) {
    MEM_freeN(me->bb);
    tmp.bb = nullptr;
  }*/

  /* skip the listbase */
  MEMCPY_STRUCT_AFTER(me, &tmp, id.prev);

  if (take_ownership) {
    if (alloctype == CD_ASSIGN) {
      CustomData_free_typemask(&dm->vertData, dm->numVertData, ~mask->vmask);
      CustomData_free_typemask(&dm->edgeData, dm->numEdgeData, ~mask->emask);
      CustomData_free_typemask(&dm->loopData, dm->numLoopData, ~mask->lmask);
      CustomData_free_typemask(&dm->polyData, dm->numPolyData, ~mask->pmask);
    }
    dm->release(dm);
  }
}

DerivedMesh *mesh_create_derived_no_virtual(struct Depsgraph *depsgraph,
                                            Scene *scene,
                                            Object *ob,
                                            float (*vertCos)[3],
                                            const CustomData_MeshMasks *dataMask)
{
  DerivedMesh *result;

  mesh_calc_modifiers_dm(
      depsgraph, scene, ob, vertCos, -1, false, dataMask, false, false, nullptr, &result);

  return result;
}

DerivedMesh *mesh_create_derived_physics(struct Depsgraph *depsgraph,
                                         Scene *scene,
                                         Object *ob,
                                         float (*vertCos)[3],
                                         const CustomData_MeshMasks *dataMask)
{
  DerivedMesh *result;

  mesh_calc_modifiers_dm(
      depsgraph, scene, ob, vertCos, -1, true, dataMask, false, false, nullptr, &result);

  return result;
}

/* derivedmesh info printing function,
 * to help track down differences DM output */

#ifndef NDEBUG
#  include "BLI_dynstr.h"

static void dm_debug_info_layers(DynStr *dynstr,
                                 DerivedMesh *dm,
                                 CustomData *cd,
                                 void *(*getElemDataArray)(DerivedMesh *, int))
{
  int type;

  for (type = 0; type < CD_NUMTYPES; type++) {
    if (CustomData_has_layer(cd, type)) {
      /* NOTE: doesn't account for multiple layers. */
      const char *name = CustomData_layertype_name(type);
      const int size = CustomData_sizeof(type);
      const void *pt = getElemDataArray(dm, type);
      const int pt_size = pt ? (int)(MEM_allocN_len(pt) / size) : 0;
      const char *structname;
      int structnum;
      CustomData_file_write_info(type, &structname, &structnum);
      BLI_dynstr_appendf(
          dynstr,
          "        dict(name='%s', struct='%s', type=%d, ptr='%p', elem=%d, length=%d),\n",
          name,
          structname,
          type,
          (const void *)pt,
          size,
          pt_size);
    }
  }
}

char *DM_debug_info(DerivedMesh *dm)
{
  DynStr *dynstr = BLI_dynstr_new();
  char *ret;
  const char *tstr;

  BLI_dynstr_append(dynstr, "{\n");
  BLI_dynstr_appendf(dynstr, "    'ptr': '%p',\n", (void *)dm);
  switch (dm->type) {
    case DM_TYPE_CDDM:
      tstr = "DM_TYPE_CDDM";
      break;
    case DM_TYPE_CCGDM:
      tstr = "DM_TYPE_CCGDM";
      break;
    default:
      tstr = "UNKNOWN";
      break;
  }
  BLI_dynstr_appendf(dynstr, "    'type': '%s',\n", tstr);
  BLI_dynstr_appendf(dynstr, "    'numVertData': %d,\n", dm->numVertData);
  BLI_dynstr_appendf(dynstr, "    'numEdgeData': %d,\n", dm->numEdgeData);
  BLI_dynstr_appendf(dynstr, "    'numTessFaceData': %d,\n", dm->numTessFaceData);
  BLI_dynstr_appendf(dynstr, "    'numPolyData': %d,\n", dm->numPolyData);
  BLI_dynstr_appendf(dynstr, "    'deformedOnly': %d,\n", dm->deformedOnly);

  BLI_dynstr_append(dynstr, "    'vertexLayers': (\n");
  dm_debug_info_layers(dynstr, dm, &dm->vertData, dm->getVertDataArray);
  BLI_dynstr_append(dynstr, "    ),\n");

  BLI_dynstr_append(dynstr, "    'edgeLayers': (\n");
  dm_debug_info_layers(dynstr, dm, &dm->edgeData, dm->getEdgeDataArray);
  BLI_dynstr_append(dynstr, "    ),\n");

  BLI_dynstr_append(dynstr, "    'loopLayers': (\n");
  dm_debug_info_layers(dynstr, dm, &dm->loopData, dm->getLoopDataArray);
  BLI_dynstr_append(dynstr, "    ),\n");

  BLI_dynstr_append(dynstr, "    'polyLayers': (\n");
  dm_debug_info_layers(dynstr, dm, &dm->polyData, dm->getPolyDataArray);
  BLI_dynstr_append(dynstr, "    ),\n");

  BLI_dynstr_append(dynstr, "    'tessFaceLayers': (\n");
  dm_debug_info_layers(dynstr, dm, &dm->faceData, dm->getTessFaceDataArray);
  BLI_dynstr_append(dynstr, "    ),\n");

  BLI_dynstr_append(dynstr, "}\n");

  ret = BLI_dynstr_get_cstring(dynstr);
  BLI_dynstr_free(dynstr);
  return ret;
}

void DM_debug_print(DerivedMesh *dm)
{
  char *str = DM_debug_info(dm);
  puts(str);
  fflush(stdout);
  MEM_freeN(str);
}

bool DM_is_valid(DerivedMesh *dm)
{
  const bool do_verbose = true;
  const bool do_fixes = false;

  bool is_valid = true;
  bool changed = true;

  is_valid &= BKE_mesh_validate_all_customdata(
      dm->getVertDataLayout(dm),
      dm->getNumVerts(dm),
      dm->getEdgeDataLayout(dm),
      dm->getNumEdges(dm),
      dm->getLoopDataLayout(dm),
      dm->getNumLoops(dm),
      dm->getPolyDataLayout(dm),
      dm->getNumPolys(dm),
      false, /* setting mask here isn't useful, gives false positives */
      do_verbose,
      do_fixes,
      &changed);

  is_valid &= BKE_mesh_validate_arrays(nullptr,
                                       dm->getVertArray(dm),
                                       dm->getNumVerts(dm),
                                       dm->getEdgeArray(dm),
                                       dm->getNumEdges(dm),
                                       dm->getTessFaceArray(dm),
                                       dm->getNumTessFaces(dm),
                                       dm->getLoopArray(dm),
                                       dm->getNumLoops(dm),
                                       dm->getPolyArray(dm),
                                       dm->getNumPolys(dm),
                                       (MDeformVert *)dm->getVertDataArray(dm, CD_MDEFORMVERT),
                                       do_verbose,
                                       do_fixes,
                                       &changed);

  BLI_assert(changed == false);

  return is_valid;
}

#endif /* NDEBUG */

/* -------------------------------------------------------------------- */

MVert *DM_get_vert_array(DerivedMesh *dm, bool *allocated)
{
  CustomData *vert_data = dm->getVertDataLayout(dm);
  MVert *mvert = (MVert *)CustomData_get_layer(vert_data, CD_MVERT);
  *allocated = false;

  if (mvert == nullptr) {
    mvert = (MVert *)MEM_malloc_arrayN(dm->getNumVerts(dm), sizeof(MVert), "dmvh vert data array");
    dm->copyVertArray(dm, mvert);
    *allocated = true;
  }

  return mvert;
}

MEdge *DM_get_edge_array(DerivedMesh *dm, bool *allocated)
{
  CustomData *edge_data = dm->getEdgeDataLayout(dm);
  MEdge *medge = (MEdge *)CustomData_get_layer(edge_data, CD_MEDGE);
  *allocated = false;

  if (medge == nullptr) {
    medge = (MEdge *)MEM_malloc_arrayN(dm->getNumEdges(dm), sizeof(MEdge), "dm medge data array");
    dm->copyEdgeArray(dm, medge);
    *allocated = true;
  }

  return medge;
}

MLoop *DM_get_loop_array(DerivedMesh *dm, bool *r_allocated)
{
  CustomData *loop_data = dm->getLoopDataLayout(dm);
  MLoop *mloop = (MLoop *)CustomData_get_layer(loop_data, CD_MLOOP);
  *r_allocated = false;

  if (mloop == nullptr) {
    mloop = (MLoop *)MEM_malloc_arrayN(dm->getNumLoops(dm), sizeof(MLoop), "dm loop data array");
    dm->copyLoopArray(dm, mloop);
    *r_allocated = true;
  }

  return mloop;
}

MPoly *DM_get_poly_array(DerivedMesh *dm, bool *r_allocated)
{
  CustomData *poly_data = dm->getPolyDataLayout(dm);
  MPoly *mpoly = (MPoly *)CustomData_get_layer(poly_data, CD_MPOLY);
  *r_allocated = false;

  if (mpoly == nullptr) {
    mpoly = (MPoly *)MEM_malloc_arrayN(dm->getNumPolys(dm), sizeof(MPoly), "dm poly data array");
    dm->copyPolyArray(dm, mpoly);
    *r_allocated = true;
  }

  return mpoly;
}

MFace *DM_get_tessface_array(DerivedMesh *dm, bool *r_allocated)
{
  CustomData *tessface_data = dm->getTessFaceDataLayout(dm);
  MFace *mface = (MFace *)CustomData_get_layer(tessface_data, CD_MFACE);
  *r_allocated = false;

  if (mface == nullptr) {
    int numTessFaces = dm->getNumTessFaces(dm);

    if (numTessFaces > 0) {
      mface = (MFace *)MEM_malloc_arrayN(numTessFaces, sizeof(MFace), "bvh mface data array");
      dm->copyTessFaceArray(dm, mface);
      *r_allocated = true;
    }
  }

  return mface;
}

static void mesh_build_derived_data(struct Depsgraph *depsgraph,
                                    Scene *scene,
                                    Object *ob,
                                    const CustomData_MeshMasks *dataMask,
                                    const bool need_mapping)
{
  BLI_assert(ob->type == OB_MESH);

  /* Evaluated meshes aren't supposed to be created on original instances. If you do,
   * they aren't cleaned up properly on mode switch, causing crashes, e.g T58150. */
  BLI_assert(ob->id.tag & LIB_TAG_COPIED_ON_WRITE);

  BKE_object_free_derived_caches(ob);
  if (DEG_is_active(depsgraph)) {
    BKE_sculpt_update_object_before_eval(scene, ob);
  }

#if 0 /* XXX This is already taken care of in mesh_calc_modifiers()... */
  if (need_mapping) {
    /* Also add the flag so that it is recorded in lastDataMask. */
    dataMask->vmask |= CD_MASK_ORIGINDEX;
    dataMask->emask |= CD_MASK_ORIGINDEX;
    dataMask->pmask |= CD_MASK_ORIGINDEX;
  }
#endif
  Mesh *mesh_eval = nullptr, *mesh_deform_eval = nullptr;
  mesh_calc_modifiers(depsgraph,
                      scene,
                      ob,
                      1,
                      need_mapping,
                      dataMask,
                      true,
                      true,
                      &mesh_deform_eval,
                      &mesh_eval,
                      nullptr);

  Mesh *mesh = (Mesh *)ob->data;
  const bool is_mesh_eval_owned = (mesh_eval != mesh->runtime.mesh_eval);
  BKE_object_eval_assign_data(ob, &mesh_eval->id, is_mesh_eval_owned);
  ob->runtime.mesh_deform_eval = mesh_deform_eval;
  BKE_object_boundbox_calc_from_mesh(ob, mesh_eval);

  /* Only copy texspace from orig mesh if some modifier (hint: smoke sim, see T58492)
   * did not re-enable that flag (which always get disabled for eval mesh as a start). */
  if (!(mesh_eval->texflag & ME_AUTOSPACE)) {
    BKE_mesh_texspace_copy_from_object(mesh_eval, ob);
  }

  ob->runtime.last_data_mask = *dataMask;
  ob->runtime.last_need_mapping = need_mapping;

  if ((ob->mode & OB_MODE_ALL_SCULPT) && ob->sculpt) {
    if (DEG_is_active(depsgraph)) {
      BKE_sculpt_update_object_after_eval(depsgraph, ob);
    }
  }

  mesh_build_extra_data(depsgraph, ob, mesh_eval);
}

DerivedMesh *mesh_get_derived_final(struct Depsgraph *depsgraph,
                                    Scene *scene,
                                    Object *ob,
                                    const CustomData_MeshMasks *dataMask)
{
  /* This function isn't thread-safe and can't be used during evaluation. */
  BLI_assert(DEG_is_evaluating(depsgraph) == false);

  /* Evaluated meshes aren't supposed to be created on original instances. If you do,
   * they aren't cleaned up properly on mode switch, causing crashes, e.g T58150. */
  BLI_assert(ob->id.tag & LIB_TAG_COPIED_ON_WRITE);

  /* if there's no evaluated mesh or the last data mask used doesn't include
   * the data we need, rebuild the derived mesh
   */
  bool need_mapping;
  CustomData_MeshMasks cddata_masks = *dataMask;
  object_get_datamask(depsgraph, ob, &cddata_masks, &need_mapping);
  CustomData_MeshMasks_update(&cddata_masks, &ob->runtime.last_data_mask);
  mesh_build_derived_data(
      depsgraph, scene, ob, &cddata_masks, need_mapping || ob->runtime.last_need_mapping);

  return cdDM_from_mesh_ex(BKE_object_get_evaluated_mesh(ob), CD_REFERENCE, &CD_MASK_MESH);
}

/* End of UPBGE */<|MERGE_RESOLUTION|>--- conflicted
+++ resolved
@@ -175,7 +175,6 @@
   return mpoly;
 }
 
-<<<<<<< HEAD
 static MVert *dm_dupVertArray(DerivedMesh *dm)
 {
   MVert *tmp = (MVert *)MEM_malloc_arrayN(
@@ -236,8 +235,6 @@
   return tmp;
 }
 
-=======
->>>>>>> c8b6062d
 static int dm_getNumLoopTri(DerivedMesh *dm)
 {
   const int numlooptris = poly_to_tri_count(dm->getNumPolys(dm), dm->getNumLoops(dm));
@@ -302,14 +299,11 @@
   dm->getTessFaceArray = dm_getTessFaceArray;
   dm->getLoopArray = dm_getLoopArray;
   dm->getPolyArray = dm_getPolyArray;
-<<<<<<< HEAD
   dm->dupVertArray = dm_dupVertArray;
   dm->dupEdgeArray = dm_dupEdgeArray;
   dm->dupTessFaceArray = dm_dupFaceArray;
   dm->dupLoopArray = dm_dupLoopArray;
   dm->dupPolyArray = dm_dupPolyArray;
-=======
->>>>>>> c8b6062d
 
   dm->getLoopTriArray = dm_getLoopTriArray;
 
@@ -415,6 +409,36 @@
   CustomData_free_temporary(&dm->polyData, dm->numPolyData);
 
   return false;
+}
+
+void DM_DupPolys(DerivedMesh *source, DerivedMesh *target)
+{
+  CustomData_free(&target->loopData, source->numLoopData);
+  CustomData_free(&target->polyData, source->numPolyData);
+
+  CustomData_copy(&source->loopData,
+                  &target->loopData,
+                  CD_MASK_DERIVEDMESH.lmask,
+                  CD_DUPLICATE,
+                  source->numLoopData);
+  CustomData_copy(&source->polyData,
+                  &target->polyData,
+                  CD_MASK_DERIVEDMESH.pmask,
+                  CD_DUPLICATE,
+                  source->numPolyData);
+
+  target->numLoopData = source->numLoopData;
+  target->numPolyData = source->numPolyData;
+
+  if (!CustomData_has_layer(&target->polyData, CD_MPOLY)) {
+    MPoly *mpoly;
+    MLoop *mloop;
+
+    mloop = source->dupLoopArray(source);
+    mpoly = source->dupPolyArray(source);
+    CustomData_add_layer(&target->loopData, CD_MLOOP, CD_ASSIGN, mloop, source->numLoopData);
+    CustomData_add_layer(&target->polyData, CD_MPOLY, CD_ASSIGN, mpoly, source->numPolyData);
+  }
 }
 
 void DM_ensure_looptri_data(DerivedMesh *dm)
