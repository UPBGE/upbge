--- conflicted
+++ resolved
@@ -477,7 +477,6 @@
   BLI_assert((dm->dirty & DM_DIRTY_NORMALS) == 0);
 }
 
-<<<<<<< HEAD
 /* note: until all modifiers can take MPoly's as input,
  * use this at the start of modifiers  */
 void DM_ensure_tessface(DerivedMesh *dm)
@@ -513,8 +512,6 @@
  * \note This function must always be thread-protected by caller.
  * It should only be used by internal code.
  */
-=======
->>>>>>> b8150884
 void DM_ensure_looptri_data(DerivedMesh *dm)
 {
   const unsigned int totpoly = dm->numPolyData;
@@ -543,7 +540,6 @@
   }
 }
 
-<<<<<<< HEAD
 void DM_verttri_from_looptri(MVertTri *verttri,
                              const MLoop *mloop,
                              const MLoopTri *looptri,
@@ -817,8 +813,6 @@
 /** Utility function to convert an (evaluated) Mesh to a shape key block. */
 /* Just a shallow wrapper around BKE_keyblock_convert_from_mesh,
  * that ensures both evaluated mesh and original one has same number of vertices. */
-=======
->>>>>>> b8150884
 void BKE_mesh_runtime_eval_to_meshkey(Mesh *me_deformed, Mesh *me, KeyBlock *kb)
 {
   /* Just a shallow wrapper around #BKE_keyblock_convert_from_mesh,
