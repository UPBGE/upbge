--- conflicted
+++ resolved
@@ -1178,11 +1178,8 @@
 #define SH_NODE_OUTPUT_AOV 707
 #define SH_NODE_VECTOR_ROTATE 708
 #define SH_NODE_CURVE_FLOAT 709
-<<<<<<< HEAD
+#define SH_NODE_POINT_INFO 710
 #define SH_NODE_SPRITES_ANIMATION 800
-=======
-#define SH_NODE_POINT_INFO 710
->>>>>>> 0cb5eae9
 
 /** \} */
 
