/*
 * This program is free software; you can redistribute it and/or
 * modify it under the terms of the GNU General Public License
 * as published by the Free Software Foundation; either version 2
 * of the License, or (at your option) any later version.
 *
 * This program is distributed in the hope that it will be useful,
 * but WITHOUT ANY WARRANTY; without even the implied warranty of
 * MERCHANTABILITY or FITNESS FOR A PARTICULAR PURPOSE.  See the
 * GNU General Public License for more details.
 *
 * You should have received a copy of the GNU General Public License
 * along with this program; if not, write to the Free Software Foundation,
 * Inc., 51 Franklin Street, Fifth Floor, Boston, MA 02110-1301, USA.
 *
 * The Original Code is Copyright (C) 2005 Blender Foundation.
 * All rights reserved.
 */

#pragma once

/** \file
 * \ingroup bke
 */

#include "BLI_compiler_compat.h"
#include "BLI_ghash.h"

#include "DNA_listBase.h"

/* for FOREACH_NODETREE_BEGIN */
#include "DNA_node_types.h"

#include "RNA_types.h"

#ifdef __cplusplus
extern "C" {
#endif

/* not very important, but the stack solver likes to know a maximum */
#define MAX_SOCKET 512

struct ARegion;
struct BlendDataReader;
struct BlendExpander;
struct BlendLibReader;
struct BlendWriter;
struct ColorManagedDisplaySettings;
struct ColorManagedViewSettings;
struct CryptomatteSession;
struct FreestyleLineStyle;
struct GPUMaterial;
struct GPUNodeStack;
struct ID;
struct ImBuf;
struct ImageFormatData;
struct Light;
struct ListBase;
struct MTex;
struct Main;
struct Material;
struct PointerRNA;
struct RenderData;
struct Scene;
struct SpaceNode;
struct Tex;
struct World;
struct bContext;
struct bNode;
struct bNodeExecContext;
struct bNodeExecData;
struct bNodeInstanceHash;
struct bNodeLink;
struct bNodeSocket;
struct bNodeStack;
struct bNodeTree;
struct bNodeTreeExec;
struct bNodeTreeType;
struct uiLayout;

/* -------------------------------------------------------------------- */
/** \name Node Type Definitions
 * \{ */

/**
 * \brief Compact definition of a node socket.
 *
 * Can be used to quickly define a list of static sockets for a node,
 * which are added to each new node of that type.
 *
 * \deprecated This struct is used by C nodes to define templates as simple
 * static struct lists. These are converted to the new template collections
 * in RNA types automatically.
 */
typedef struct bNodeSocketTemplate {
  int type;
  char name[64];                /* MAX_NAME */
  float val1, val2, val3, val4; /* default alloc value for inputs */
  float min, max;
  int subtype; /* would use PropertySubType but this is a bad level include to use RNA */
  int flag;

  /* after this line is used internal only */
  struct bNodeSocket *sock; /* used to hold verified socket */
  char identifier[64];      /* generated from name */
} bNodeSocketTemplate;

/* Use `void *` for callbacks that require C++. This is rather ugly, but works well for now. This
 * would not be necessary if we would use bNodeSocketType and bNodeType only in C++ code.
 * However, achieving this requires quite a few changes currently. */
#ifdef __cplusplus
namespace blender {
namespace nodes {
class NodeMultiFunctionBuilder;
class GeoNodeExecParams;
class NodeDeclarationBuilder;
}  // namespace nodes
namespace fn {
class CPPType;
class MFDataType;
}  // namespace fn
}  // namespace blender

using NodeMultiFunctionBuildFunction = void (*)(blender::nodes::NodeMultiFunctionBuilder &builder);
using NodeGeometryExecFunction = void (*)(blender::nodes::GeoNodeExecParams params);
using NodeDeclareFunction = void (*)(blender::nodes::NodeDeclarationBuilder &builder);
using SocketGetCPPTypeFunction = const blender::fn::CPPType *(*)();
using SocketGetCPPValueFunction = void (*)(const struct bNodeSocket &socket, void *r_value);
using SocketGetGeometryNodesCPPTypeFunction = const blender::fn::CPPType *(*)();
using SocketGetGeometryNodesCPPValueFunction = void (*)(const struct bNodeSocket &socket,
                                                        void *r_value);

#else
typedef void *NodeMultiFunctionBuildFunction;
typedef void *NodeGeometryExecFunction;
typedef void *NodeDeclareFunction;
typedef void *SocketGetCPPTypeFunction;
typedef void *SocketGetGeometryNodesCPPTypeFunction;
typedef void *SocketGetGeometryNodesCPPValueFunction;
typedef void *SocketGetCPPValueFunction;
#endif

/**
 * \brief Defines a socket type.
 *
 * Defines the appearance and behavior of a socket in the UI.
 */
typedef struct bNodeSocketType {
  /* Identifier name */
  char idname[64];
  /* Type label */
  char label[64];

  void (*draw)(struct bContext *C,
               struct uiLayout *layout,
               struct PointerRNA *ptr,
               struct PointerRNA *node_ptr,
               const char *text);
  void (*draw_color)(struct bContext *C,
                     struct PointerRNA *ptr,
                     struct PointerRNA *node_ptr,
                     float *r_color);

  void (*interface_draw)(struct bContext *C, struct uiLayout *layout, struct PointerRNA *ptr);
  void (*interface_draw_color)(struct bContext *C, struct PointerRNA *ptr, float *r_color);
  void (*interface_register_properties)(struct bNodeTree *ntree,
                                        struct bNodeSocket *stemp,
                                        struct StructRNA *data_srna);
  void (*interface_init_socket)(struct bNodeTree *ntree,
                                struct bNodeSocket *stemp,
                                struct bNode *node,
                                struct bNodeSocket *sock,
                                const char *data_path);
  void (*interface_verify_socket)(struct bNodeTree *ntree,
                                  struct bNodeSocket *stemp,
                                  struct bNode *node,
                                  struct bNodeSocket *sock,
                                  const char *data_path);
  void (*interface_from_socket)(struct bNodeTree *ntree,
                                struct bNodeSocket *stemp,
                                struct bNode *node,
                                struct bNodeSocket *sock);

  /* RNA integration */
  ExtensionRNA ext_socket;
  ExtensionRNA ext_interface;

  /* for standard socket types in C */
  int type, subtype;

  /* When set, bNodeSocket->limit does not have any effect anymore. */
  bool use_link_limits_of_type;
  int input_link_limit;
  int output_link_limit;

  /* Callback to free the socket type. */
  void (*free_self)(struct bNodeSocketType *stype);

  /* Return the CPPType of this socket. */
  SocketGetCPPTypeFunction get_base_cpp_type;
  /* Get the value of this socket in a generic way. */
  SocketGetCPPValueFunction get_base_cpp_value;
  /* Get geometry nodes cpp type. */
  SocketGetGeometryNodesCPPTypeFunction get_geometry_nodes_cpp_type;
  /* Get geometry nodes cpp value. */
  SocketGetGeometryNodesCPPValueFunction get_geometry_nodes_cpp_value;
} bNodeSocketType;

typedef void *(*NodeInitExecFunction)(struct bNodeExecContext *context,
                                      struct bNode *node,
                                      bNodeInstanceKey key);
typedef void (*NodeFreeExecFunction)(void *nodedata);
typedef void (*NodeExecFunction)(void *data,
                                 int thread,
                                 struct bNode *,
                                 struct bNodeExecData *execdata,
                                 struct bNodeStack **in,
                                 struct bNodeStack **out);
typedef int (*NodeGPUExecFunction)(struct GPUMaterial *mat,
                                   struct bNode *node,
                                   struct bNodeExecData *execdata,
                                   struct GPUNodeStack *in,
                                   struct GPUNodeStack *out);

/**
 * \brief Defines a node type.
 *
 * Initial attributes and constants for a node as well as callback functions
 * implementing the node behavior.
 */
typedef struct bNodeType {
  void *next, *prev;

  char idname[64]; /* identifier name */
  int type;

  char ui_name[64]; /* MAX_NAME */
  char ui_description[256];
  int ui_icon;

  float width, minwidth, maxwidth;
  float height, minheight, maxheight;
  short nclass, flag;

  /* templates for static sockets */
  bNodeSocketTemplate *inputs, *outputs;

  char storagename[64]; /* struct name for DNA */

  /* Main draw function for the node */
  void (*draw_nodetype)(const struct bContext *C,
                        struct ARegion *region,
                        struct SpaceNode *snode,
                        struct bNodeTree *ntree,
                        struct bNode *node,
                        bNodeInstanceKey key);
  /* Updates the node geometry attributes according to internal state before actual drawing */
  void (*draw_nodetype_prepare)(const struct bContext *C,
                                struct bNodeTree *ntree,
                                struct bNode *node);

  /* Draw the option buttons on the node */
  void (*draw_buttons)(struct uiLayout *, struct bContext *C, struct PointerRNA *ptr);
  /* Additional parameters in the side panel */
  void (*draw_buttons_ex)(struct uiLayout *, struct bContext *C, struct PointerRNA *ptr);

  /* Additional drawing on backdrop */
  void (*draw_backdrop)(
      struct SpaceNode *snode, struct ImBuf *backdrop, struct bNode *node, int x, int y);

  /**
   * Optional custom label function for the node header.
   * \note Used as a fallback when #bNode.label isn't set.
   */
  void (*labelfunc)(struct bNodeTree *ntree, struct bNode *node, char *label, int maxlen);
  /** Optional custom resize handle polling. */
  int (*resize_area_func)(struct bNode *node, int x, int y);
  /** Optional selection area polling. */
  int (*select_area_func)(struct bNode *node, int x, int y);
  /** Optional tweak area polling (for grabbing). */
  int (*tweak_area_func)(struct bNode *node, int x, int y);

  /** Called when the node is updated in the editor. */
  void (*updatefunc)(struct bNodeTree *ntree, struct bNode *node);
  /** Check and update if internal ID data has changed. */
  void (*group_update_func)(struct bNodeTree *ntree, struct bNode *node);

  /** Initialize a new node instance of this type after creation. */
  void (*initfunc)(struct bNodeTree *ntree, struct bNode *node);
  /** Free the node instance. */
  void (*freefunc)(struct bNode *node);
  /** Make a copy of the node instance. */
  void (*copyfunc)(struct bNodeTree *dest_ntree,
                   struct bNode *dest_node,
                   const struct bNode *src_node);

  /* Registerable API callback versions, called in addition to C callbacks */
  void (*initfunc_api)(const struct bContext *C, struct PointerRNA *ptr);
  void (*freefunc_api)(struct PointerRNA *ptr);
  void (*copyfunc_api)(struct PointerRNA *ptr, const struct bNode *src_node);

  /**
   * Can this node type be added to a node tree?
   * \param r_disabled_hint: Optional hint to display in the UI when the poll fails.
   *                         The callback can set this to a static string without having to
   *                         null-check it (or without setting it to null if it's not used).
   *                         The caller must pass a valid `const char **` and null-initialize it
   *                         when it's not just a dummy, that is, if it actually wants to access
   *                         the returned disabled-hint (null-check needed!).
   */
  bool (*poll)(struct bNodeType *ntype, struct bNodeTree *nodetree, const char **r_disabled_hint);
  /** Can this node be added to a node tree?
   * \param r_disabled_hint: See `poll()`.
   */
  bool (*poll_instance)(struct bNode *node,
                        struct bNodeTree *nodetree,
                        const char **r_disabled_hint);

  /* optional handling of link insertion */
  void (*insert_link)(struct bNodeTree *ntree, struct bNode *node, struct bNodeLink *link);
  /* Update the internal links list, for muting and disconnect operators. */
  void (*update_internal_links)(struct bNodeTree *, struct bNode *node);

  void (*free_self)(struct bNodeType *ntype);

  /* **** execution callbacks **** */
  NodeInitExecFunction init_exec_fn;
  NodeFreeExecFunction free_exec_fn;
  NodeExecFunction exec_fn;
  /* gpu */
  NodeGPUExecFunction gpu_fn;

  /* Build a multi-function for this node. */
  NodeMultiFunctionBuildFunction build_multi_function;

  /* Execute a geometry node. */
  NodeGeometryExecFunction geometry_node_execute;
  bool geometry_node_execute_supports_laziness;

  /* Declares which sockets the node has. */
  NodeDeclareFunction declare;

  /* RNA integration */
  ExtensionRNA rna_ext;
} bNodeType;

/* nodetype->nclass, for add-menu and themes */
#define NODE_CLASS_INPUT 0
#define NODE_CLASS_OUTPUT 1
#define NODE_CLASS_OP_COLOR 3
#define NODE_CLASS_OP_VECTOR 4
#define NODE_CLASS_OP_FILTER 5
#define NODE_CLASS_GROUP 6
// #define NODE_CLASS_FILE              7
#define NODE_CLASS_CONVERTER 8
#define NODE_CLASS_MATTE 9
#define NODE_CLASS_DISTORT 10
// #define NODE_CLASS_OP_DYNAMIC        11 /* deprecated */
#define NODE_CLASS_PATTERN 12
#define NODE_CLASS_TEXTURE 13
// #define NODE_CLASS_EXECUTION     14
// #define NODE_CLASS_GETDATA           15
// #define NODE_CLASS_SETDATA           16
// #define NODE_CLASS_MATH              17
// #define NODE_CLASS_MATH_VECTOR       18
// #define NODE_CLASS_MATH_ROTATION 19
// #define NODE_CLASS_PARTICLES     25
// #define NODE_CLASS_TRANSFORM     30
// #define NODE_CLASS_COMBINE           31
#define NODE_CLASS_SCRIPT 32
#define NODE_CLASS_INTERFACE 33
#define NODE_CLASS_SHADER 40
#define NODE_CLASS_GEOMETRY 41
#define NODE_CLASS_ATTRIBUTE 42
#define NODE_CLASS_LAYOUT 100

/* node resize directions */
#define NODE_RESIZE_TOP 1
#define NODE_RESIZE_BOTTOM 2
#define NODE_RESIZE_RIGHT 4
#define NODE_RESIZE_LEFT 8

typedef enum eNodeSizePreset {
  NODE_SIZE_DEFAULT,
  NODE_SIZE_SMALL,
  NODE_SIZE_MIDDLE,
  NODE_SIZE_LARGE,
} eNodeSizePreset;

struct bNodeTreeExec;

typedef void (*bNodeClassCallback)(void *calldata, int nclass, const char *name);
typedef struct bNodeTreeType {
  int type;        /* type identifier */
  char idname[64]; /* identifier name */

  char ui_name[64];
  char ui_description[256];
  int ui_icon;

  /* callbacks */
  void (*free_cache)(struct bNodeTree *ntree);
  void (*free_node_cache)(struct bNodeTree *ntree, struct bNode *node);
  /* Iteration over all node classes. */
  void (*foreach_nodeclass)(struct Scene *scene, void *calldata, bNodeClassCallback func);
  /* Check visibility in the node editor */
  bool (*poll)(const struct bContext *C, struct bNodeTreeType *ntreetype);
  /* Select a node tree from the context */
  void (*get_from_context)(const struct bContext *C,
                           struct bNodeTreeType *ntreetype,
                           struct bNodeTree **r_ntree,
                           struct ID **r_id,
                           struct ID **r_from);

  /* calls allowing threaded composite */
  void (*localize)(struct bNodeTree *localtree, struct bNodeTree *ntree);
  void (*local_sync)(struct bNodeTree *localtree, struct bNodeTree *ntree);
  void (*local_merge)(struct Main *bmain, struct bNodeTree *localtree, struct bNodeTree *ntree);

  /* Tree update. Overrides nodetype->updatetreefunc! */
  void (*update)(struct bNodeTree *ntree);

  bool (*validate_link)(struct bNodeTree *ntree, struct bNodeLink *link);

  void (*node_add_init)(struct bNodeTree *ntree, struct bNode *bnode);

  /* Check if the socket type is valid for this tree type. */
  bool (*valid_socket_type)(struct bNodeTreeType *ntreetype, struct bNodeSocketType *socket_type);

  /* RNA integration */
  ExtensionRNA rna_ext;
} bNodeTreeType;

/** \} */

/* -------------------------------------------------------------------- */
/** \name Generic API, Trees
 * \{ */

struct bNodeTreeType *ntreeTypeFind(const char *idname);
void ntreeTypeAdd(struct bNodeTreeType *nt);
void ntreeTypeFreeLink(const struct bNodeTreeType *nt);
bool ntreeIsRegistered(struct bNodeTree *ntree);
struct GHashIterator *ntreeTypeGetIterator(void);

/* helper macros for iterating over tree types */
#define NODE_TREE_TYPES_BEGIN(ntype) \
  { \
    GHashIterator *__node_tree_type_iter__ = ntreeTypeGetIterator(); \
    for (; !BLI_ghashIterator_done(__node_tree_type_iter__); \
         BLI_ghashIterator_step(__node_tree_type_iter__)) { \
      bNodeTreeType *ntype = (bNodeTreeType *)BLI_ghashIterator_getValue(__node_tree_type_iter__);

#define NODE_TREE_TYPES_END \
  } \
  BLI_ghashIterator_free(__node_tree_type_iter__); \
  } \
  (void)0

void ntreeSetTypes(const struct bContext *C, struct bNodeTree *ntree);

struct bNodeTree *ntreeAddTree(struct Main *bmain, const char *name, const char *idname);

/* copy/free funcs, need to manage ID users */
void ntreeFreeTree(struct bNodeTree *ntree);
/* Free tree which is embedded into another datablock. */
void ntreeFreeEmbeddedTree(struct bNodeTree *ntree);
struct bNodeTree *ntreeCopyTree_ex(const struct bNodeTree *ntree,
                                   struct Main *bmain,
                                   const bool do_id_user);
struct bNodeTree *ntreeCopyTree(struct Main *bmain, const struct bNodeTree *ntree);

struct bNodeTree **BKE_ntree_ptr_from_id(struct ID *id);
struct bNodeTree *ntreeFromID(struct ID *id);

void ntreeFreeLocalNode(struct bNodeTree *ntree, struct bNode *node);
void ntreeFreeLocalTree(struct bNodeTree *ntree);
struct bNode *ntreeFindType(const struct bNodeTree *ntree, int type);
bool ntreeHasType(const struct bNodeTree *ntree, int type);
bool ntreeHasTree(const struct bNodeTree *ntree, const struct bNodeTree *lookup);
void ntreeUpdateTree(struct Main *main, struct bNodeTree *ntree);
void ntreeUpdateAllNew(struct Main *main);
void ntreeUpdateAllUsers(struct Main *main, struct ID *id, int tree_update_flag);

void ntreeGetDependencyList(struct bNodeTree *ntree,
                            struct bNode ***r_deplist,
                            int *r_deplist_len);

/* XXX old trees handle output flags automatically based on special output
 * node types and last active selection.
 * New tree types have a per-output socket flag to indicate the final output to use explicitly.
 */
void ntreeSetOutput(struct bNodeTree *ntree);

void ntreeFreeCache(struct bNodeTree *ntree);

bool ntreeNodeExists(const struct bNodeTree *ntree, const struct bNode *testnode);
bool ntreeOutputExists(const struct bNode *node, const struct bNodeSocket *testsock);
void ntreeNodeFlagSet(const bNodeTree *ntree, const int flag, const bool enable);
struct bNodeTree *ntreeLocalize(struct bNodeTree *ntree);
void ntreeLocalSync(struct bNodeTree *localtree, struct bNodeTree *ntree);
void ntreeLocalMerge(struct Main *bmain, struct bNodeTree *localtree, struct bNodeTree *ntree);

void ntreeBlendWrite(struct BlendWriter *writer, struct bNodeTree *ntree);
void ntreeBlendReadData(struct BlendDataReader *reader, struct bNodeTree *ntree);
void ntreeBlendReadLib(struct BlendLibReader *reader, struct bNodeTree *ntree);
void ntreeBlendReadExpand(struct BlendExpander *expander, struct bNodeTree *ntree);

/** \} */

/* -------------------------------------------------------------------- */
/** \name Node Tree Interface
 * \{ */
struct bNodeSocket *ntreeFindSocketInterface(struct bNodeTree *ntree,
                                             eNodeSocketInOut in_out,
                                             const char *identifier);
struct bNodeSocket *ntreeAddSocketInterface(struct bNodeTree *ntree,
                                            eNodeSocketInOut in_out,
                                            const char *idname,
                                            const char *name);
struct bNodeSocket *ntreeInsertSocketInterface(struct bNodeTree *ntree,
                                               eNodeSocketInOut in_out,
                                               const char *idname,
                                               struct bNodeSocket *next_sock,
                                               const char *name);
struct bNodeSocket *ntreeAddSocketInterfaceFromSocket(struct bNodeTree *ntree,
                                                      struct bNode *from_node,
                                                      struct bNodeSocket *from_sock);
struct bNodeSocket *ntreeInsertSocketInterfaceFromSocket(struct bNodeTree *ntree,
                                                         struct bNodeSocket *next_sock,
                                                         struct bNode *from_node,
                                                         struct bNodeSocket *from_sock);
void ntreeRemoveSocketInterface(struct bNodeTree *ntree, struct bNodeSocket *sock);

struct StructRNA *ntreeInterfaceTypeGet(struct bNodeTree *ntree, bool create);
void ntreeInterfaceTypeFree(struct bNodeTree *ntree);
void ntreeInterfaceTypeUpdate(struct bNodeTree *ntree);

/** \} */

/* -------------------------------------------------------------------- */
/** \name Generic API, Nodes
 * \{ */

struct bNodeType *nodeTypeFind(const char *idname);
void nodeRegisterType(struct bNodeType *ntype);
void nodeUnregisterType(struct bNodeType *ntype);
bool nodeTypeUndefined(struct bNode *node);
struct GHashIterator *nodeTypeGetIterator(void);

/* helper macros for iterating over node types */
#define NODE_TYPES_BEGIN(ntype) \
  { \
    GHashIterator *__node_type_iter__ = nodeTypeGetIterator(); \
    for (; !BLI_ghashIterator_done(__node_type_iter__); \
         BLI_ghashIterator_step(__node_type_iter__)) { \
      bNodeType *ntype = (bNodeType *)BLI_ghashIterator_getValue(__node_type_iter__);

#define NODE_TYPES_END \
  } \
  BLI_ghashIterator_free(__node_type_iter__); \
  } \
  ((void)0)

struct bNodeSocketType *nodeSocketTypeFind(const char *idname);
void nodeRegisterSocketType(struct bNodeSocketType *stype);
void nodeUnregisterSocketType(struct bNodeSocketType *stype);
bool nodeSocketIsRegistered(struct bNodeSocket *sock);
struct GHashIterator *nodeSocketTypeGetIterator(void);
const char *nodeSocketTypeLabel(const bNodeSocketType *stype);

bool nodeIsStaticSocketType(const struct bNodeSocketType *stype);
const char *nodeStaticSocketType(int type, int subtype);
const char *nodeStaticSocketInterfaceType(int type, int subtype);
const char *nodeStaticSocketLabel(int type, int subtype);

/* helper macros for iterating over node types */
#define NODE_SOCKET_TYPES_BEGIN(stype) \
  { \
    GHashIterator *__node_socket_type_iter__ = nodeSocketTypeGetIterator(); \
    for (; !BLI_ghashIterator_done(__node_socket_type_iter__); \
         BLI_ghashIterator_step(__node_socket_type_iter__)) { \
      bNodeSocketType *stype = (bNodeSocketType *)BLI_ghashIterator_getValue( \
          __node_socket_type_iter__);

#define NODE_SOCKET_TYPES_END \
  } \
  BLI_ghashIterator_free(__node_socket_type_iter__); \
  } \
  ((void)0)

struct bNodeSocket *nodeFindSocket(const struct bNode *node,
                                   eNodeSocketInOut in_out,
                                   const char *identifier);
struct bNodeSocket *nodeAddSocket(struct bNodeTree *ntree,
                                  struct bNode *node,
                                  eNodeSocketInOut in_out,
                                  const char *idname,
                                  const char *identifier,
                                  const char *name);
struct bNodeSocket *nodeInsertSocket(struct bNodeTree *ntree,
                                     struct bNode *node,
                                     eNodeSocketInOut in_out,
                                     const char *idname,
                                     struct bNodeSocket *next_sock,
                                     const char *identifier,
                                     const char *name);
struct bNodeSocket *nodeAddStaticSocket(struct bNodeTree *ntree,
                                        struct bNode *node,
                                        eNodeSocketInOut in_out,
                                        int type,
                                        int subtype,
                                        const char *identifier,
                                        const char *name);
struct bNodeSocket *nodeInsertStaticSocket(struct bNodeTree *ntree,
                                           struct bNode *node,
                                           eNodeSocketInOut in_out,
                                           int type,
                                           int subtype,
                                           struct bNodeSocket *next_sock,
                                           const char *identifier,
                                           const char *name);
void nodeRemoveSocket(struct bNodeTree *ntree, struct bNode *node, struct bNodeSocket *sock);
void nodeRemoveSocketEx(struct bNodeTree *ntree,
                        struct bNode *node,
                        struct bNodeSocket *sock,
                        bool do_id_user);
void nodeRemoveAllSockets(struct bNodeTree *ntree, struct bNode *node);
void nodeModifySocketType(struct bNodeTree *ntree,
                          struct bNode *node,
                          struct bNodeSocket *sock,
                          const char *idname);
void nodeModifySocketTypeStatic(
    struct bNodeTree *ntree, struct bNode *node, struct bNodeSocket *sock, int type, int subtype);

struct bNode *nodeAddNode(const struct bContext *C, struct bNodeTree *ntree, const char *idname);
struct bNode *nodeAddStaticNode(const struct bContext *C, struct bNodeTree *ntree, int type);
void nodeUnlinkNode(struct bNodeTree *ntree, struct bNode *node);
void nodeUniqueName(struct bNodeTree *ntree, struct bNode *node);

/* Delete node, associated animation data and ID user count. */
void nodeRemoveNode(struct Main *bmain,
                    struct bNodeTree *ntree,
                    struct bNode *node,
                    bool do_id_user);

struct bNode *BKE_node_copy_ex(struct bNodeTree *ntree,
                               const struct bNode *node_src,
                               const int flag,
                               const bool unique_name);

/* Same as BKE_node_copy_ex() but stores pointers to a new node and its sockets in the source
 * node.
 *
 * NOTE: DANGER ZONE!
 *
 * TODO(sergey): Maybe it's better to make BKE_node_copy_ex() return a mapping from old node and
 * sockets to new one. */
struct bNode *BKE_node_copy_store_new_pointers(struct bNodeTree *ntree,
                                               struct bNode *node_src,
                                               const int flag);
struct bNodeTree *ntreeCopyTree_ex_new_pointers(const struct bNodeTree *ntree,
                                                struct Main *bmain,
                                                const bool do_id_user);

struct bNodeLink *nodeAddLink(struct bNodeTree *ntree,
                              struct bNode *fromnode,
                              struct bNodeSocket *fromsock,
                              struct bNode *tonode,
                              struct bNodeSocket *tosock);
void nodeRemLink(struct bNodeTree *ntree, struct bNodeLink *link);
void nodeRemSocketLinks(struct bNodeTree *ntree, struct bNodeSocket *sock);
void nodeMuteLinkToggle(struct bNodeTree *ntree, struct bNodeLink *link);
bool nodeLinkIsHidden(const struct bNodeLink *link);
void nodeInternalRelink(struct bNodeTree *ntree, struct bNode *node);

void nodeToView(const struct bNode *node, float x, float y, float *rx, float *ry);
void nodeFromView(const struct bNode *node, float x, float y, float *rx, float *ry);
bool nodeAttachNodeCheck(const struct bNode *node, const struct bNode *parent);
void nodeAttachNode(struct bNode *node, struct bNode *parent);
void nodeDetachNode(struct bNode *node);

void nodePositionRelative(struct bNode *from_node,
                          struct bNode *to_node,
                          struct bNodeSocket *from_sock,
                          struct bNodeSocket *to_sock);
void nodePositionPropagate(struct bNode *node);

struct bNode *nodeFindNodebyName(struct bNodeTree *ntree, const char *name);
bool nodeFindNode(struct bNodeTree *ntree,
                  struct bNodeSocket *sock,
                  struct bNode **r_node,
                  int *r_sockindex);
struct bNode *nodeFindRootParent(bNode *node);

bool nodeIsChildOf(const bNode *parent, const bNode *child);

void nodeChainIter(const bNodeTree *ntree,
                   const bNode *node_start,
                   bool (*callback)(bNode *, bNode *, void *, const bool),
                   void *userdata,
                   const bool reversed);
void nodeChainIterBackwards(const bNodeTree *ntree,
                            const bNode *node_start,
                            bool (*callback)(bNode *, bNode *, void *),
                            void *userdata,
                            int recursion_lvl);
void nodeParentsIter(bNode *node, bool (*callback)(bNode *, void *), void *userdata);

struct bNodeLink *nodeFindLink(struct bNodeTree *ntree,
                               const struct bNodeSocket *from,
                               const struct bNodeSocket *to);
int nodeCountSocketLinks(const struct bNodeTree *ntree, const struct bNodeSocket *sock);

void nodeSetSelected(struct bNode *node, bool select);
void nodeSetActive(struct bNodeTree *ntree, struct bNode *node);
struct bNode *nodeGetActive(struct bNodeTree *ntree);
struct bNode *nodeGetActiveID(struct bNodeTree *ntree, short idtype);
bool nodeSetActiveID(struct bNodeTree *ntree, short idtype, struct ID *id);
void nodeClearActive(struct bNodeTree *ntree);
void nodeClearActiveID(struct bNodeTree *ntree, short idtype);
struct bNode *nodeGetActiveTexture(struct bNodeTree *ntree);

void nodeUpdate(struct bNodeTree *ntree, struct bNode *node);
bool nodeUpdateID(struct bNodeTree *ntree, struct ID *id);
void nodeUpdateInternalLinks(struct bNodeTree *ntree, struct bNode *node);

int nodeSocketIsHidden(const struct bNodeSocket *sock);
void ntreeTagUsedSockets(struct bNodeTree *ntree);
void nodeSetSocketAvailability(struct bNodeSocket *sock, bool is_available);

int nodeSocketLinkLimit(const struct bNodeSocket *sock);

void nodeDeclarationEnsure(struct bNodeTree *ntree, struct bNode *node);

/* Node Clipboard */
void BKE_node_clipboard_init(const struct bNodeTree *ntree);
void BKE_node_clipboard_clear(void);
void BKE_node_clipboard_free(void);
bool BKE_node_clipboard_validate(void);
void BKE_node_clipboard_add_node(struct bNode *node);
void BKE_node_clipboard_add_link(struct bNodeLink *link);
const struct ListBase *BKE_node_clipboard_get_nodes(void);
const struct ListBase *BKE_node_clipboard_get_links(void);
int BKE_node_clipboard_get_type(void);

/* Node Instance Hash */
typedef struct bNodeInstanceHash {
  GHash *ghash; /* XXX should be made a direct member, GHash allocation needs to support it */
} bNodeInstanceHash;

typedef void (*bNodeInstanceValueFP)(void *value);

extern const bNodeInstanceKey NODE_INSTANCE_KEY_BASE;
extern const bNodeInstanceKey NODE_INSTANCE_KEY_NONE;

bNodeInstanceKey BKE_node_instance_key(bNodeInstanceKey parent_key,
                                       const struct bNodeTree *ntree,
                                       const struct bNode *node);

bNodeInstanceHash *BKE_node_instance_hash_new(const char *info);
void BKE_node_instance_hash_free(bNodeInstanceHash *hash, bNodeInstanceValueFP valfreefp);
void BKE_node_instance_hash_insert(bNodeInstanceHash *hash, bNodeInstanceKey key, void *value);
void *BKE_node_instance_hash_lookup(bNodeInstanceHash *hash, bNodeInstanceKey key);
int BKE_node_instance_hash_remove(bNodeInstanceHash *hash,
                                  bNodeInstanceKey key,
                                  bNodeInstanceValueFP valfreefp);
void BKE_node_instance_hash_clear(bNodeInstanceHash *hash, bNodeInstanceValueFP valfreefp);
void *BKE_node_instance_hash_pop(bNodeInstanceHash *hash, bNodeInstanceKey key);
int BKE_node_instance_hash_haskey(bNodeInstanceHash *hash, bNodeInstanceKey key);
int BKE_node_instance_hash_size(bNodeInstanceHash *hash);

void BKE_node_instance_hash_clear_tags(bNodeInstanceHash *hash);
void BKE_node_instance_hash_tag(bNodeInstanceHash *hash, void *value);
bool BKE_node_instance_hash_tag_key(bNodeInstanceHash *hash, bNodeInstanceKey key);
void BKE_node_instance_hash_remove_untagged(bNodeInstanceHash *hash,
                                            bNodeInstanceValueFP valfreefp);

typedef GHashIterator bNodeInstanceHashIterator;

BLI_INLINE bNodeInstanceHashIterator *BKE_node_instance_hash_iterator_new(bNodeInstanceHash *hash)
{
  return BLI_ghashIterator_new(hash->ghash);
}
BLI_INLINE void BKE_node_instance_hash_iterator_init(bNodeInstanceHashIterator *iter,
                                                     bNodeInstanceHash *hash)
{
  BLI_ghashIterator_init(iter, hash->ghash);
}
BLI_INLINE void BKE_node_instance_hash_iterator_free(bNodeInstanceHashIterator *iter)
{
  BLI_ghashIterator_free(iter);
}
BLI_INLINE bNodeInstanceKey
BKE_node_instance_hash_iterator_get_key(bNodeInstanceHashIterator *iter)
{
  return *(bNodeInstanceKey *)BLI_ghashIterator_getKey(iter);
}
BLI_INLINE void *BKE_node_instance_hash_iterator_get_value(bNodeInstanceHashIterator *iter)
{
  return BLI_ghashIterator_getValue(iter);
}
BLI_INLINE void BKE_node_instance_hash_iterator_step(bNodeInstanceHashIterator *iter)
{
  BLI_ghashIterator_step(iter);
}
BLI_INLINE bool BKE_node_instance_hash_iterator_done(bNodeInstanceHashIterator *iter)
{
  return BLI_ghashIterator_done(iter);
}

#define NODE_INSTANCE_HASH_ITER(iter_, hash_) \
  for (BKE_node_instance_hash_iterator_init(&iter_, hash_); \
       BKE_node_instance_hash_iterator_done(&iter_) == false; \
       BKE_node_instance_hash_iterator_step(&iter_))

/* Node Previews */

bool BKE_node_preview_used(const struct bNode *node);
bNodePreview *BKE_node_preview_verify(
    struct bNodeInstanceHash *previews, bNodeInstanceKey key, int xsize, int ysize, bool create);
bNodePreview *BKE_node_preview_copy(struct bNodePreview *preview);
void BKE_node_preview_free(struct bNodePreview *preview);
void BKE_node_preview_init_tree(struct bNodeTree *ntree,
                                int xsize,
                                int ysize,
                                bool create_previews);
void BKE_node_preview_free_tree(struct bNodeTree *ntree);
void BKE_node_preview_remove_unused(struct bNodeTree *ntree);
void BKE_node_preview_clear(struct bNodePreview *preview);
void BKE_node_preview_clear_tree(struct bNodeTree *ntree);

void BKE_node_preview_sync_tree(struct bNodeTree *to_ntree, struct bNodeTree *from_ntree);
void BKE_node_preview_merge_tree(struct bNodeTree *to_ntree,
                                 struct bNodeTree *from_ntree,
                                 bool remove_old);

void BKE_node_preview_set_pixel(
    struct bNodePreview *preview, const float col[4], int x, int y, bool do_manage);

/** \} */

/* -------------------------------------------------------------------- */
/** \name Node Type Access
 * \{ */

void nodeLabel(struct bNodeTree *ntree, struct bNode *node, char *label, int maxlen);
const char *nodeSocketLabel(const struct bNodeSocket *sock);

bool nodeGroupPoll(struct bNodeTree *nodetree,
                   struct bNodeTree *grouptree,
                   const char **r_disabled_hint);

/* Init a new node type struct with default values and callbacks */
void node_type_base(struct bNodeType *ntype, int type, const char *name, short nclass, short flag);
void node_type_base_custom(
    struct bNodeType *ntype, const char *idname, const char *name, short nclass, short flag);
void node_type_socket_templates(struct bNodeType *ntype,
                                struct bNodeSocketTemplate *inputs,
                                struct bNodeSocketTemplate *outputs);
void node_type_size(struct bNodeType *ntype, int width, int minwidth, int maxwidth);
void node_type_size_preset(struct bNodeType *ntype, eNodeSizePreset size);
void node_type_init(struct bNodeType *ntype,
                    void (*initfunc)(struct bNodeTree *ntree, struct bNode *node));
void node_type_storage(struct bNodeType *ntype,
                       const char *storagename,
                       void (*freefunc)(struct bNode *node),
                       void (*copyfunc)(struct bNodeTree *dest_ntree,
                                        struct bNode *dest_node,
                                        const struct bNode *src_node));
void node_type_label(
    struct bNodeType *ntype,
    void (*labelfunc)(struct bNodeTree *ntree, struct bNode *, char *label, int maxlen));
void node_type_update(struct bNodeType *ntype,
                      void (*updatefunc)(struct bNodeTree *ntree, struct bNode *node));
void node_type_group_update(struct bNodeType *ntype,
                            void (*group_update_func)(struct bNodeTree *ntree,
                                                      struct bNode *node));

void node_type_exec(struct bNodeType *ntype,
                    NodeInitExecFunction init_exec_fn,
                    NodeFreeExecFunction free_exec_fn,
                    NodeExecFunction exec_fn);
void node_type_gpu(struct bNodeType *ntype, NodeGPUExecFunction gpu_fn);
void node_type_internal_links(struct bNodeType *ntype,
                              void (*update_internal_links)(struct bNodeTree *, struct bNode *));

/** \} */

/* -------------------------------------------------------------------- */
/** \name Node Generic Functions
 * \{ */

bool BKE_node_is_connected_to_output(struct bNodeTree *ntree, struct bNode *node);

/* ************** COMMON NODES *************** */

#define NODE_UNDEFINED -2 /* node type is not registered */
#define NODE_CUSTOM -1    /* for dynamically registered custom types */
#define NODE_GROUP 2
// #define NODE_FORLOOP 3       /* deprecated */
// #define NODE_WHILELOOP   4   /* deprecated */
#define NODE_FRAME 5
#define NODE_REROUTE 6
#define NODE_GROUP_INPUT 7
#define NODE_GROUP_OUTPUT 8
#define NODE_CUSTOM_GROUP 9

void BKE_node_tree_unlink_id(ID *id, struct bNodeTree *ntree);

/** \} */

/* -------------------------------------------------------------------- */
/** \name Node Tree Iterator
 *
 * Utility macro for visiting every node tree in the library data,
 * including local bNodeTree blocks in other IDs.
 * This avoids the need for callback functions and allows executing code
 * in a single inner code block.
 *
 * Variables:
 *
 * - nodetree:
 *   The actual bNodeTree data block.
 *   Check nodetree->idname or nodetree->typeinfo to use only specific types.
 *
 * - id:
 *   The owner of the bNodeTree data block.
 *   Same as nodetree if it's a linkable node tree from the library.
 *
 * Examples:
 *
 * \code{.c}
 * FOREACH_NODETREE_BEGIN(bmain, nodetree, id) {
 *     if (id == nodetree)
 *         printf("This is a linkable node tree");
 * } FOREACH_NODETREE_END;
 *
 * FOREACH_NODETREE_BEGIN(bmain, nodetree, id) {
 *     if (nodetree->idname == "ShaderNodeTree")
 *         printf("This is a shader node tree);
 *     if (GS(id) == ID_MA)
 *         printf(" and it's owned by a material");
 * } FOREACH_NODETREE_END;
 * \endcode
 *
 * \{ */

/* should be an opaque type, only for internal use by BKE_node_tree_iter_*** */
struct NodeTreeIterStore {
  bNodeTree *ngroup;
  Scene *scene;
  struct Material *mat;
  Tex *tex;
  struct Light *light;
  struct World *world;
  struct FreestyleLineStyle *linestyle;
  struct Simulation *simulation;
};

void BKE_node_tree_iter_init(struct NodeTreeIterStore *ntreeiter, struct Main *bmain);
bool BKE_node_tree_iter_step(struct NodeTreeIterStore *ntreeiter,
                             struct bNodeTree **r_nodetree,
                             struct ID **r_id);

#define FOREACH_NODETREE_BEGIN(bmain, _nodetree, _id) \
  { \
    struct NodeTreeIterStore _nstore; \
    bNodeTree *_nodetree; \
    ID *_id; \
    /* avoid compiler warning about unused variables */ \
    BKE_node_tree_iter_init(&_nstore, bmain); \
    while (BKE_node_tree_iter_step(&_nstore, &_nodetree, &_id) == true) { \
      if (_nodetree) {

#define FOREACH_NODETREE_END \
  } \
  } \
  } \
  ((void)0)
/** \} */

/* -------------------------------------------------------------------- */
/** \name Node Tree
 */

void BKE_nodetree_remove_layer_n(struct bNodeTree *ntree,
                                 struct Scene *scene,
                                 const int layer_index);

/* -------------------------------------------------------------------- */
/** \name Shader Nodes
 * \{ */

/* NOTE: types are needed to restore callbacks, don't change values. */
/* range 1 - 100 is reserved for common nodes */
/* using toolbox, we add node groups by assuming the values below
 * don't exceed NODE_GROUP_MENU for now. */

//#define SH_NODE_OUTPUT        1

//#define SH_NODE_MATERIAL  100
#define SH_NODE_RGB 101
#define SH_NODE_VALUE 102
#define SH_NODE_MIX_RGB 103
#define SH_NODE_VALTORGB 104
#define SH_NODE_RGBTOBW 105
#define SH_NODE_SHADERTORGB 106
//#define SH_NODE_TEXTURE       106
#define SH_NODE_NORMAL 107
//#define SH_NODE_GEOMETRY  108
#define SH_NODE_MAPPING 109
#define SH_NODE_CURVE_VEC 110
#define SH_NODE_CURVE_RGB 111
#define SH_NODE_CAMERA 114
#define SH_NODE_MATH 115
#define SH_NODE_VECTOR_MATH 116
#define SH_NODE_SQUEEZE 117
//#define SH_NODE_MATERIAL_EXT  118
#define SH_NODE_INVERT 119
#define SH_NODE_SEPRGB 120
#define SH_NODE_COMBRGB 121
#define SH_NODE_HUE_SAT 122
#define NODE_DYNAMIC 123

#define SH_NODE_OUTPUT_MATERIAL 124
#define SH_NODE_OUTPUT_WORLD 125
#define SH_NODE_OUTPUT_LIGHT 126
#define SH_NODE_FRESNEL 127
#define SH_NODE_MIX_SHADER 128
#define SH_NODE_ATTRIBUTE 129
#define SH_NODE_BACKGROUND 130
#define SH_NODE_BSDF_ANISOTROPIC 131
#define SH_NODE_BSDF_DIFFUSE 132
#define SH_NODE_BSDF_GLOSSY 133
#define SH_NODE_BSDF_GLASS 134
#define SH_NODE_BSDF_TRANSLUCENT 137
#define SH_NODE_BSDF_TRANSPARENT 138
#define SH_NODE_BSDF_VELVET 139
#define SH_NODE_EMISSION 140
#define SH_NODE_NEW_GEOMETRY 141
#define SH_NODE_LIGHT_PATH 142
#define SH_NODE_TEX_IMAGE 143
#define SH_NODE_TEX_SKY 145
#define SH_NODE_TEX_GRADIENT 146
#define SH_NODE_TEX_VORONOI 147
#define SH_NODE_TEX_MAGIC 148
#define SH_NODE_TEX_WAVE 149
#define SH_NODE_TEX_NOISE 150
#define SH_NODE_TEX_MUSGRAVE 152
#define SH_NODE_TEX_COORD 155
#define SH_NODE_ADD_SHADER 156
#define SH_NODE_TEX_ENVIRONMENT 157
// #define SH_NODE_OUTPUT_TEXTURE 158
#define SH_NODE_HOLDOUT 159
#define SH_NODE_LAYER_WEIGHT 160
#define SH_NODE_VOLUME_ABSORPTION 161
#define SH_NODE_VOLUME_SCATTER 162
#define SH_NODE_GAMMA 163
#define SH_NODE_TEX_CHECKER 164
#define SH_NODE_BRIGHTCONTRAST 165
#define SH_NODE_LIGHT_FALLOFF 166
#define SH_NODE_OBJECT_INFO 167
#define SH_NODE_PARTICLE_INFO 168
#define SH_NODE_TEX_BRICK 169
#define SH_NODE_BUMP 170
#define SH_NODE_SCRIPT 171
#define SH_NODE_AMBIENT_OCCLUSION 172
#define SH_NODE_BSDF_REFRACTION 173
#define SH_NODE_TANGENT 174
#define SH_NODE_NORMAL_MAP 175
#define SH_NODE_HAIR_INFO 176
#define SH_NODE_SUBSURFACE_SCATTERING 177
#define SH_NODE_WIREFRAME 178
#define SH_NODE_BSDF_TOON 179
#define SH_NODE_WAVELENGTH 180
#define SH_NODE_BLACKBODY 181
#define SH_NODE_VECT_TRANSFORM 182
#define SH_NODE_SEPHSV 183
#define SH_NODE_COMBHSV 184
#define SH_NODE_BSDF_HAIR 185
// #define SH_NODE_LAMP 186
#define SH_NODE_UVMAP 187
#define SH_NODE_SEPXYZ 188
#define SH_NODE_COMBXYZ 189
#define SH_NODE_OUTPUT_LINESTYLE 190
#define SH_NODE_UVALONGSTROKE 191
#define SH_NODE_TEX_POINTDENSITY 192
#define SH_NODE_BSDF_PRINCIPLED 193
#define SH_NODE_TEX_IES 194
#define SH_NODE_EEVEE_SPECULAR 195
#define SH_NODE_BEVEL 197
#define SH_NODE_DISPLACEMENT 198
#define SH_NODE_VECTOR_DISPLACEMENT 199
#define SH_NODE_VOLUME_PRINCIPLED 200
/* 201..700 occupied by other node types, continue from 701 */
#define SH_NODE_BSDF_HAIR_PRINCIPLED 701
#define SH_NODE_MAP_RANGE 702
#define SH_NODE_CLAMP 703
#define SH_NODE_TEX_WHITE_NOISE 704
#define SH_NODE_VOLUME_INFO 705
#define SH_NODE_VERTEX_COLOR 706
#define SH_NODE_OUTPUT_AOV 707
#define SH_NODE_VECTOR_ROTATE 708
<<<<<<< HEAD
#define SH_NODE_SPRITES_ANIMATION 800
=======
#define SH_NODE_CURVE_FLOAT 709
>>>>>>> 33dc584b

/* custom defines options for Material node */
// #define SH_NODE_MAT_DIFF 1
// #define SH_NODE_MAT_SPEC 2
// #define SH_NODE_MAT_NEG 4

/* API */

struct bNodeTreeExec *ntreeShaderBeginExecTree(struct bNodeTree *ntree);
void ntreeShaderEndExecTree(struct bNodeTreeExec *exec);
struct bNode *ntreeShaderOutputNode(struct bNodeTree *ntree, int target);

void ntreeGPUMaterialNodes(struct bNodeTree *localtree,
                           struct GPUMaterial *mat,
                           bool *has_surface_output,
                           bool *has_volume_output);

/** \} */

/* -------------------------------------------------------------------- */
/** \name Composite Nodes
 * \{ */

/* output socket defines */
#define RRES_OUT_IMAGE 0
#define RRES_OUT_ALPHA 1
// #define RRES_OUT_Z 2
// #define RRES_OUT_NORMAL 3
// #define RRES_OUT_UV 4
// #define RRES_OUT_VEC 5
// #define RRES_OUT_RGBA 6
#define RRES_OUT_DIFF 7
// #define RRES_OUT_SPEC 8
// #define RRES_OUT_SHADOW 9
// #define RRES_OUT_AO 10
// #define RRES_OUT_REFLECT 11
// #define RRES_OUT_REFRACT 12
// #define RRES_OUT_INDIRECT 13
// #define RRES_OUT_INDEXOB 14
// #define RRES_OUT_INDEXMA 15
// #define RRES_OUT_MIST 16
// #define RRES_OUT_EMIT 17
// #define RRES_OUT_ENV 18
// #define RRES_OUT_DIFF_DIRECT 19
// #define RRES_OUT_DIFF_INDIRECT 20
// #define RRES_OUT_DIFF_COLOR 21
// #define RRES_OUT_GLOSSY_DIRECT 22
// #define RRES_OUT_GLOSSY_INDIRECT 23
// #define RRES_OUT_GLOSSY_COLOR 24
// #define RRES_OUT_TRANSM_DIRECT 25
// #define RRES_OUT_TRANSM_INDIRECT 26
// #define RRES_OUT_TRANSM_COLOR 27
// #define RRES_OUT_SUBSURFACE_DIRECT 28
// #define RRES_OUT_SUBSURFACE_INDIRECT 29
// #define RRES_OUT_SUBSURFACE_COLOR 30
// #define RRES_OUT_DEBUG 31

/* NOTE: types are needed to restore callbacks, don't change values. */
#define CMP_NODE_VIEWER 201
#define CMP_NODE_RGB 202
#define CMP_NODE_VALUE 203
#define CMP_NODE_MIX_RGB 204
#define CMP_NODE_VALTORGB 205
#define CMP_NODE_RGBTOBW 206
#define CMP_NODE_NORMAL 207
#define CMP_NODE_CURVE_VEC 208
#define CMP_NODE_CURVE_RGB 209
#define CMP_NODE_ALPHAOVER 210
#define CMP_NODE_BLUR 211
#define CMP_NODE_FILTER 212
#define CMP_NODE_MAP_VALUE 213
#define CMP_NODE_TIME 214
#define CMP_NODE_VECBLUR 215
#define CMP_NODE_SEPRGBA 216
#define CMP_NODE_SEPHSVA 217
#define CMP_NODE_SETALPHA 218
#define CMP_NODE_HUE_SAT 219
#define CMP_NODE_IMAGE 220
#define CMP_NODE_R_LAYERS 221
#define CMP_NODE_COMPOSITE 222
#define CMP_NODE_OUTPUT_FILE 223
#define CMP_NODE_TEXTURE 224
#define CMP_NODE_TRANSLATE 225
#define CMP_NODE_ZCOMBINE 226
#define CMP_NODE_COMBRGBA 227
#define CMP_NODE_DILATEERODE 228
#define CMP_NODE_ROTATE 229
#define CMP_NODE_SCALE 230
#define CMP_NODE_SEPYCCA 231
#define CMP_NODE_COMBYCCA 232
#define CMP_NODE_SEPYUVA 233
#define CMP_NODE_COMBYUVA 234
#define CMP_NODE_DIFF_MATTE 235
#define CMP_NODE_COLOR_SPILL 236
#define CMP_NODE_CHROMA_MATTE 237
#define CMP_NODE_CHANNEL_MATTE 238
#define CMP_NODE_FLIP 239
#define CMP_NODE_SPLITVIEWER 240
// #define CMP_NODE_INDEX_MASK  241
#define CMP_NODE_MAP_UV 242
#define CMP_NODE_ID_MASK 243
#define CMP_NODE_DEFOCUS 244
#define CMP_NODE_DISPLACE 245
#define CMP_NODE_COMBHSVA 246
#define CMP_NODE_MATH 247
#define CMP_NODE_LUMA_MATTE 248
#define CMP_NODE_BRIGHTCONTRAST 249
#define CMP_NODE_GAMMA 250
#define CMP_NODE_INVERT 251
#define CMP_NODE_NORMALIZE 252
#define CMP_NODE_CROP 253
#define CMP_NODE_DBLUR 254
#define CMP_NODE_BILATERALBLUR 255
#define CMP_NODE_PREMULKEY 256
#define CMP_NODE_DIST_MATTE 257
#define CMP_NODE_VIEW_LEVELS 258
#define CMP_NODE_COLOR_MATTE 259
#define CMP_NODE_COLORBALANCE 260
#define CMP_NODE_HUECORRECT 261
#define CMP_NODE_MOVIECLIP 262
#define CMP_NODE_STABILIZE2D 263
#define CMP_NODE_TRANSFORM 264
#define CMP_NODE_MOVIEDISTORTION 265
#define CMP_NODE_DOUBLEEDGEMASK 266
#define CMP_NODE_OUTPUT_MULTI_FILE__DEPRECATED \
  267 /* DEPRECATED multi file node has been merged into regular CMP_NODE_OUTPUT_FILE */
#define CMP_NODE_MASK 268
#define CMP_NODE_KEYINGSCREEN 269
#define CMP_NODE_KEYING 270
#define CMP_NODE_TRACKPOS 271
#define CMP_NODE_INPAINT 272
#define CMP_NODE_DESPECKLE 273
#define CMP_NODE_ANTIALIASING 274

#define CMP_NODE_GLARE 301
#define CMP_NODE_TONEMAP 302
#define CMP_NODE_LENSDIST 303
#define CMP_NODE_SUNBEAMS 304

#define CMP_NODE_COLORCORRECTION 312
#define CMP_NODE_MASK_BOX 313
#define CMP_NODE_MASK_ELLIPSE 314
#define CMP_NODE_BOKEHIMAGE 315
#define CMP_NODE_BOKEHBLUR 316
#define CMP_NODE_SWITCH 317
#define CMP_NODE_PIXELATE 318

#define CMP_NODE_MAP_RANGE 319
#define CMP_NODE_PLANETRACKDEFORM 320
#define CMP_NODE_CORNERPIN 321
#define CMP_NODE_SWITCH_VIEW 322
#define CMP_NODE_CRYPTOMATTE_LEGACY 323
#define CMP_NODE_DENOISE 324
#define CMP_NODE_EXPOSURE 325
#define CMP_NODE_CRYPTOMATTE 326
#define CMP_NODE_POSTERIZE 327

/* channel toggles */
#define CMP_CHAN_RGB 1
#define CMP_CHAN_A 2

/* filter types */
#define CMP_FILT_SOFT 0
#define CMP_FILT_SHARP 1
#define CMP_FILT_LAPLACE 2
#define CMP_FILT_SOBEL 3
#define CMP_FILT_PREWITT 4
#define CMP_FILT_KIRSCH 5
#define CMP_FILT_SHADOW 6

/* scale node type, in custom1 */
#define CMP_SCALE_RELATIVE 0
#define CMP_SCALE_ABSOLUTE 1
#define CMP_SCALE_SCENEPERCENT 2
#define CMP_SCALE_RENDERPERCENT 3
/* custom2 */
#define CMP_SCALE_RENDERSIZE_FRAME_ASPECT (1 << 0)
#define CMP_SCALE_RENDERSIZE_FRAME_CROP (1 << 1)

/* track position node, in custom1 */
#define CMP_TRACKPOS_ABSOLUTE 0
#define CMP_TRACKPOS_RELATIVE_START 1
#define CMP_TRACKPOS_RELATIVE_FRAME 2
#define CMP_TRACKPOS_ABSOLUTE_FRAME 3

/* Cryptomatte source. */
#define CMP_CRYPTOMATTE_SRC_RENDER 0
#define CMP_CRYPTOMATTE_SRC_IMAGE 1

/* Default SMAA configuration values. */
#define CMP_DEFAULT_SMAA_THRESHOLD 1.0f
#define CMP_DEFAULT_SMAA_CONTRAST_LIMIT 0.2f
#define CMP_DEFAULT_SMAA_CORNER_ROUNDING 0.25f

/* API */
void ntreeCompositExecTree(struct Scene *scene,
                           struct bNodeTree *ntree,
                           struct RenderData *rd,
                           int rendering,
                           int do_previews,
                           const struct ColorManagedViewSettings *view_settings,
                           const struct ColorManagedDisplaySettings *display_settings,
                           const char *view_name);
void ntreeCompositTagRender(struct Scene *scene);
void ntreeCompositUpdateRLayers(struct bNodeTree *ntree);
void ntreeCompositRegisterPass(struct bNodeTree *ntree,
                               struct Scene *scene,
                               struct ViewLayer *view_layer,
                               const char *name,
                               eNodeSocketDatatype type);
void ntreeCompositClearTags(struct bNodeTree *ntree);

struct bNodeSocket *ntreeCompositOutputFileAddSocket(struct bNodeTree *ntree,
                                                     struct bNode *node,
                                                     const char *name,
                                                     struct ImageFormatData *im_format);
int ntreeCompositOutputFileRemoveActiveSocket(struct bNodeTree *ntree, struct bNode *node);
void ntreeCompositOutputFileSetPath(struct bNode *node,
                                    struct bNodeSocket *sock,
                                    const char *name);
void ntreeCompositOutputFileSetLayer(struct bNode *node,
                                     struct bNodeSocket *sock,
                                     const char *name);
/* needed in do_versions */
void ntreeCompositOutputFileUniquePath(struct ListBase *list,
                                       struct bNodeSocket *sock,
                                       const char defname[],
                                       char delim);
void ntreeCompositOutputFileUniqueLayer(struct ListBase *list,
                                        struct bNodeSocket *sock,
                                        const char defname[],
                                        char delim);

void ntreeCompositColorBalanceSyncFromLGG(bNodeTree *ntree, bNode *node);
void ntreeCompositColorBalanceSyncFromCDL(bNodeTree *ntree, bNode *node);

void ntreeCompositCryptomatteSyncFromAdd(const Scene *scene, bNode *node);
void ntreeCompositCryptomatteSyncFromRemove(bNode *node);
bNodeSocket *ntreeCompositCryptomatteAddSocket(bNodeTree *ntree, bNode *node);
int ntreeCompositCryptomatteRemoveSocket(bNodeTree *ntree, bNode *node);
void ntreeCompositCryptomatteLayerPrefix(const Scene *scene,
                                         const bNode *node,
                                         char *r_prefix,
                                         size_t prefix_len);
/* Update the runtime layer names with the cryptomatte layer names of the references
 * render layer or image. */
void ntreeCompositCryptomatteUpdateLayerNames(const Scene *scene, bNode *node);
struct CryptomatteSession *ntreeCompositCryptomatteSession(const Scene *scene, bNode *node);

/** \} */

/* -------------------------------------------------------------------- */
/** \name Texture Nodes
 * \{ */

struct TexResult;

#define TEX_NODE_OUTPUT 401
#define TEX_NODE_CHECKER 402
#define TEX_NODE_TEXTURE 403
#define TEX_NODE_BRICKS 404
#define TEX_NODE_MATH 405
#define TEX_NODE_MIX_RGB 406
#define TEX_NODE_RGBTOBW 407
#define TEX_NODE_VALTORGB 408
#define TEX_NODE_IMAGE 409
#define TEX_NODE_CURVE_RGB 410
#define TEX_NODE_INVERT 411
#define TEX_NODE_HUE_SAT 412
#define TEX_NODE_CURVE_TIME 413
#define TEX_NODE_ROTATE 414
#define TEX_NODE_VIEWER 415
#define TEX_NODE_TRANSLATE 416
#define TEX_NODE_COORD 417
#define TEX_NODE_DISTANCE 418
#define TEX_NODE_COMPOSE 419
#define TEX_NODE_DECOMPOSE 420
#define TEX_NODE_VALTONOR 421
#define TEX_NODE_SCALE 422
#define TEX_NODE_AT 423

/* 501-599 reserved. Use like this: TEX_NODE_PROC + TEX_CLOUDS, etc */
#define TEX_NODE_PROC 500
#define TEX_NODE_PROC_MAX 600

/* API */
void ntreeTexCheckCyclics(struct bNodeTree *ntree);

struct bNodeTreeExec *ntreeTexBeginExecTree(struct bNodeTree *ntree);
void ntreeTexEndExecTree(struct bNodeTreeExec *exec);
int ntreeTexExecTree(struct bNodeTree *ntree,
                     struct TexResult *target,
                     const float co[3],
                     float dxt[3],
                     float dyt[3],
                     int osatex,
                     const short thread,
                     const struct Tex *tex,
                     short which_output,
                     int cfra,
                     int preview,
                     struct MTex *mtex);
/** \} */

/* -------------------------------------------------------------------- */
/** \name Geometry Nodes
 * \{ */

#define GEO_NODE_TRIANGULATE 1000
#define GEO_NODE_LEGACY_EDGE_SPLIT 1001
#define GEO_NODE_TRANSFORM 1002
#define GEO_NODE_BOOLEAN 1003
#define GEO_NODE_LEGACY_POINT_DISTRIBUTE 1004
#define GEO_NODE_LEGACY_POINT_INSTANCE 1005
#define GEO_NODE_LEGACY_SUBDIVISION_SURFACE 1006
#define GEO_NODE_OBJECT_INFO 1007
#define GEO_NODE_LEGACY_ATTRIBUTE_RANDOMIZE 1008
#define GEO_NODE_LEGACY_ATTRIBUTE_MATH 1009
#define GEO_NODE_JOIN_GEOMETRY 1010
#define GEO_NODE_LEGACY_ATTRIBUTE_FILL 1011
#define GEO_NODE_LEGACY_ATTRIBUTE_MIX 1012
#define GEO_NODE_LEGACY_ATTRIBUTE_COLOR_RAMP 1013
#define GEO_NODE_LEGACY_POINT_SEPARATE 1014
#define GEO_NODE_LEGACY_ATTRIBUTE_COMPARE 1015
#define GEO_NODE_LEGACY_POINT_ROTATE 1016
#define GEO_NODE_LEGACY_ATTRIBUTE_VECTOR_MATH 1017
#define GEO_NODE_LEGACY_ALIGN_ROTATION_TO_VECTOR 1018
#define GEO_NODE_LEGACY_POINT_TRANSLATE 1019
#define GEO_NODE_LEGACY_POINT_SCALE 1020
#define GEO_NODE_LEGACY_ATTRIBUTE_SAMPLE_TEXTURE 1021
#define GEO_NODE_LEGACY_POINTS_TO_VOLUME 1022
#define GEO_NODE_COLLECTION_INFO 1023
#define GEO_NODE_IS_VIEWPORT 1024
#define GEO_NODE_LEGACY_ATTRIBUTE_PROXIMITY 1025
#define GEO_NODE_VOLUME_TO_MESH 1026
#define GEO_NODE_LEGACY_ATTRIBUTE_COMBINE_XYZ 1027
#define GEO_NODE_LEGACY_ATTRIBUTE_SEPARATE_XYZ 1028
#define GEO_NODE_MESH_SUBDIVIDE 1029
#define GEO_NODE_ATTRIBUTE_REMOVE 1030
#define GEO_NODE_LEGACY_ATTRIBUTE_CONVERT 1031
#define GEO_NODE_MESH_PRIMITIVE_CUBE 1032
#define GEO_NODE_MESH_PRIMITIVE_CIRCLE 1033
#define GEO_NODE_MESH_PRIMITIVE_UV_SPHERE 1034
#define GEO_NODE_MESH_PRIMITIVE_CYLINDER 1035
#define GEO_NODE_MESH_PRIMITIVE_ICO_SPHERE 1036
#define GEO_NODE_MESH_PRIMITIVE_CONE 1037
#define GEO_NODE_MESH_PRIMITIVE_LINE 1038
#define GEO_NODE_MESH_PRIMITIVE_GRID 1039
#define GEO_NODE_LEGACY_ATTRIBUTE_MAP_RANGE 1040
#define GEO_NODE_LEGACY_ATTRIBUTE_CLAMP 1041
#define GEO_NODE_BOUNDING_BOX 1042
#define GEO_NODE_SWITCH 1043
#define GEO_NODE_LEGACY_ATTRIBUTE_TRANSFER 1044
#define GEO_NODE_CURVE_TO_MESH 1045
#define GEO_NODE_LEGACY_ATTRIBUTE_CURVE_MAP 1046
#define GEO_NODE_CURVE_RESAMPLE 1047
#define GEO_NODE_LEGACY_ATTRIBUTE_VECTOR_ROTATE 1048
#define GEO_NODE_LEGACY_MATERIAL_ASSIGN 1049
#define GEO_NODE_INPUT_MATERIAL 1050
#define GEO_NODE_MATERIAL_REPLACE 1051
#define GEO_NODE_LEGACY_MESH_TO_CURVE 1052
#define GEO_NODE_LEGACY_DELETE_GEOMETRY 1053
#define GEO_NODE_CURVE_LENGTH 1054
#define GEO_NODE_LEGACY_SELECT_BY_MATERIAL 1055
#define GEO_NODE_CONVEX_HULL 1056
#define GEO_NODE_LEGACY_CURVE_TO_POINTS 1057
#define GEO_NODE_LEGACY_CURVE_REVERSE 1058
#define GEO_NODE_SEPARATE_COMPONENTS 1059
#define GEO_NODE_LEGACY_CURVE_SUBDIVIDE 1060
#define GEO_NODE_LEGACY_RAYCAST 1061
#define GEO_NODE_CURVE_PRIMITIVE_STAR 1062
#define GEO_NODE_CURVE_PRIMITIVE_SPIRAL 1063
#define GEO_NODE_CURVE_PRIMITIVE_QUADRATIC_BEZIER 1064
#define GEO_NODE_CURVE_PRIMITIVE_BEZIER_SEGMENT 1065
#define GEO_NODE_CURVE_PRIMITIVE_CIRCLE 1066
#define GEO_NODE_VIEWER 1067
#define GEO_NODE_CURVE_PRIMITIVE_LINE 1068
#define GEO_NODE_LEGACY_CURVE_ENDPOINTS 1069
#define GEO_NODE_CURVE_PRIMITIVE_QUADRILATERAL 1070
#define GEO_NODE_CURVE_TRIM 1071
#define GEO_NODE_LEGACY_CURVE_SET_HANDLES 1072
#define GEO_NODE_LEGACY_CURVE_SPLINE_TYPE 1073
#define GEO_NODE_LEGACY_CURVE_SELECT_HANDLES 1074
#define GEO_NODE_CURVE_FILL 1075
#define GEO_NODE_INPUT_POSITION 1076
#define GEO_NODE_SET_POSITION 1077
#define GEO_NODE_INPUT_INDEX 1078
#define GEO_NODE_INPUT_NORMAL 1079
#define GEO_NODE_ATTRIBUTE_CAPTURE 1080
#define GEO_NODE_MATERIAL_SELECTION 1081
#define GEO_NODE_MATERIAL_ASSIGN 1082
#define GEO_NODE_REALIZE_INSTANCES 1083
#define GEO_NODE_ATTRIBUTE_STATISTIC 1084
#define GEO_NODE_CURVE_SAMPLE 1085
#define GEO_NODE_INPUT_TANGENT 1086
#define GEO_NODE_STRING_JOIN 1087
#define GEO_NODE_CURVE_PARAMETER 1088
#define GEO_NODE_CURVE_FILLET 1089
#define GEO_NODE_DISTRIBUTE_POINTS_ON_FACES 1090
#define GEO_NODE_STRING_TO_CURVES 1091
#define GEO_NODE_INSTANCE_ON_POINTS 1092
#define GEO_NODE_MESH_TO_POINTS 1093
#define GEO_NODE_POINTS_TO_VERTICES 1094
#define GEO_NODE_CURVE_REVERSE 1095
#define GEO_NODE_PROXIMITY 1096

/** \} */

/* -------------------------------------------------------------------- */
/** \name Function Nodes
 * \{ */

#define FN_NODE_BOOLEAN_MATH 1200
#define FN_NODE_FLOAT_COMPARE 1202
#define FN_NODE_LEGACY_RANDOM_FLOAT 1206
#define FN_NODE_INPUT_VECTOR 1207
#define FN_NODE_INPUT_STRING 1208
#define FN_NODE_FLOAT_TO_INT 1209
#define FN_NODE_VALUE_TO_STRING 1210
#define FN_NODE_STRING_LENGTH 1211
#define FN_NODE_STRING_SUBSTRING 1212
#define FN_NODE_INPUT_SPECIAL_CHARACTERS 1213
#define FN_NODE_RANDOM_VALUE 1214

/** \} */

void BKE_node_system_init(void);
void BKE_node_system_exit(void);

/* -------------------------------------------------------------------- */
/* evaluation support, */

struct Depsgraph;

void BKE_nodetree_shading_params_eval(struct Depsgraph *depsgraph,
                                      struct bNodeTree *ntree_dst,
                                      const struct bNodeTree *ntree_src);

extern struct bNodeType NodeTypeUndefined;
extern struct bNodeSocketType NodeSocketTypeUndefined;

#ifdef __cplusplus
}
#endif<|MERGE_RESOLUTION|>--- conflicted
+++ resolved
@@ -1102,11 +1102,8 @@
 #define SH_NODE_VERTEX_COLOR 706
 #define SH_NODE_OUTPUT_AOV 707
 #define SH_NODE_VECTOR_ROTATE 708
-<<<<<<< HEAD
+#define SH_NODE_CURVE_FLOAT 709
 #define SH_NODE_SPRITES_ANIMATION 800
-=======
-#define SH_NODE_CURVE_FLOAT 709
->>>>>>> 33dc584b
 
 /* custom defines options for Material node */
 // #define SH_NODE_MAT_DIFF 1
