/* SPDX-FileCopyrightText: 2001-2002 NaN Holding BV. All rights reserved.
 *
 * SPDX-License-Identifier: GPL-2.0-or-later */
#pragma once

/** \file
 * \ingroup bke
 * \section aboutmain Main struct
 * Main is the root of the 'data-base' of a Blender context. All data is put into lists, and all
 * these lists are stored here.
 *
 * \note A Blender file is not much more than a binary dump of these lists. This list of lists is
 * not serialized itself.
 *
 * \note `BKE_main` files are for operations over the Main database itself, or generating extra
 * temp data to help working with it. Those should typically not affect the data-blocks themselves.
 *
 * \section Function Names
 *
 * - `BKE_main_` should be used for functions in that file.
 */

#include <array>

#include "DNA_listBase.h"

#include "BLI_compiler_attrs.h"
#include "BLI_math_matrix_types.hh"
#include "BLI_sys_types.h"
#include "BLI_utility_mixins.hh"
#include "BLI_vector_set.hh"

#include "BKE_lib_query.hh" /* For LibraryForeachIDCallbackFlag. */

struct BLI_mempool;
struct BlendThumbnail;
struct GHash;
struct GSet;
struct ID;
struct IDNameLib_Map;
struct ImBuf;
struct Library;
struct MainLock;
struct ReportList;
struct UniqueName_Map;

/**
 * Blender thumbnail, as written to the `.blend` file (width, height, and data as char RGBA).
 */
struct BlendThumbnail {
  int width, height;
  /** Pixel data, RGBA (repeated): `sizeof(char[4]) * width * height`. */
  char rect[0];
};

/** Structs caching relations between data-blocks in a given Main. */
struct MainIDRelationsEntryItem {
  MainIDRelationsEntryItem *next;

  union {
    /** For `from_ids` list, a user of the hashed ID. */
    ID *from;
    /** For `to_ids` list, an ID used by the hashed ID. */
    ID **to;
  } id_pointer;
  /** Session uid of the `id_pointer`. */
  uint session_uid;

  /** Using IDWALK_ enums, defined in BKE_lib_query.hh */
  LibraryForeachIDCallbackFlag usage_flag;
};

struct MainIDRelationsEntry {
  /** Linked list of IDs using that ID. */
  MainIDRelationsEntryItem *from_ids;
  /** Linked list of IDs used by that ID. */
  MainIDRelationsEntryItem *to_ids;

  /** Session UID of the ID matching that entry. */
  uint session_uid;

  /** Runtime tags, users should ensure those are reset after usage. */
  uint tags;
};

/** #MainIDRelationsEntry.tags */
enum eMainIDRelationsEntryTags {
  /** Generic tag marking the entry as to be processed. */
  MAINIDRELATIONS_ENTRY_TAGS_DOIT = 1 << 0,

  /**
   * Generic tag marking the entry as processed in the `to` direction
   * (i.e. the IDs used by this item have been processed).
   */
  MAINIDRELATIONS_ENTRY_TAGS_PROCESSED_TO = 1 << 4,
  /**
   * Generic tag marking the entry as processed in the `from` direction
   * (i.e. the IDs using this item have been processed).
   */
  MAINIDRELATIONS_ENTRY_TAGS_PROCESSED_FROM = 1 << 5,
  /** Generic tag marking the entry as processed. */
  MAINIDRELATIONS_ENTRY_TAGS_PROCESSED = MAINIDRELATIONS_ENTRY_TAGS_PROCESSED_TO |
                                         MAINIDRELATIONS_ENTRY_TAGS_PROCESSED_FROM,

  /**
   * Generic tag marking the entry as being processed in the `to` direction
   * (i.e. the IDs used by this item are being processed).
   * Useful for dependency loops detection and handling.
   */
  MAINIDRELATIONS_ENTRY_TAGS_INPROGRESS_TO = 1 << 8,
  /**
   * Generic tag marking the entry as being processed in the `from` direction
   * (i.e. the IDs using this item are being processed).
   * Useful for dependency loops detection and handling.
   */
  MAINIDRELATIONS_ENTRY_TAGS_INPROGRESS_FROM = 1 << 9,
  /**
   * Generic tag marking the entry as being processed.
   * Useful for dependency loops detection and handling.
   */
  MAINIDRELATIONS_ENTRY_TAGS_INPROGRESS = MAINIDRELATIONS_ENTRY_TAGS_INPROGRESS_TO |
                                          MAINIDRELATIONS_ENTRY_TAGS_INPROGRESS_FROM,
};

struct MainIDRelations {
  /**
   * Mapping from an ID pointer to all of its parents (IDs using it) and children (IDs it uses).
   * Values are `MainIDRelationsEntry` pointers.
   */
  GHash *relations_from_pointers;
  /* NOTE: we could add more mappings when needed (e.g. from session uid?). */

  short flag;

  /* Private... */
  BLI_mempool *entry_items_pool;
};

enum {
  /** Those bmain relations include pointers/usages from editors. */
  MAINIDRELATIONS_INCLUDE_UI = 1 << 0,
};

struct MainColorspace {
  /*
   * File working colorspace for all scene linear colors.
   * The name is only for the user interface and is not a unique identifier, the matrix is
   * the XYZ colorspace is the source of truth.
   * */
  char scene_linear_name[64 /*MAX_COLORSPACE_NAME*/] = "";
  blender::float3x3 scene_linear_to_xyz = blender::float3x3::zero();

  /*
   * A colorspace, view or display was not found, which likely means the OpenColorIO config
   * used to create this blend file is missing.
   */
  bool is_missing_opencolorio_config = false;
};

struct Main : blender::NonCopyable, blender::NonMovable {
  /**
   * Runtime vector storing all split Mains (one Main for each library data), during readfile or
   * linking process.
   * Shared across all of the split mains when defined.
   */
  std::shared_ptr<blender::VectorSet<Main *>> split_mains = {};
  /**
   * The file-path of this blend file, an empty string indicates an unsaved file.
   *
   * \note For the current loaded blend file this path must be absolute & normalized.
   * This prevents redundant leading slashes or current-working-directory relative paths
   * from causing problems with absolute/relative conversion which relies on this `filepath`
   * being absolute. See #BLI_path_canonicalize_native.
   *
   * This rule is not strictly enforced as in some cases loading a #Main is performed
   * to read data temporarily (preferences & startup) for example
   * where the `filepath` is not persistent or used as a basis for other paths.
   */
  char filepath[/*FILE_MAX*/ 1024] = "";
  /* See BLENDER_FILE_VERSION, BLENDER_FILE_SUBVERSION. */
  short versionfile = 0;
  short subversionfile = 0;
  /* See BLENDER_FILE_MIN_VERSION, BLENDER_FILE_MIN_SUBVERSION. */
  short minversionfile = 0;
  short minsubversionfile = 0;
/* see UPBGE_FILE_VERSION, UPBGE_FILE_SUBVERSION. */
  short upbgeversionfile = 0;
  short upbgesubversionfile = 0;
  /**
   * The currently opened .blend file was written from a newer version of Blender, and has forward
   * compatibility issues (data loss).
   *
   * \note In practice currently this is only based on the version numbers, in the future it
   * could try to use more refined detection on load. */
  bool has_forward_compatibility_issues = false;

  /**
   * This file was written by the asset system with the #G_FILE_ASSET_EDIT_FILE flag (now cleared).
   * It must not be overwritten, except by the asset system itself. Otherwise the file could end up
   * with user created data that would be lost when the asset system regenerates the file.
   */
  bool is_asset_edit_file = false;

  /** Commit timestamp from `buildinfo`. */
  uint64_t build_commit_timestamp = 0;
  /** Commit Hash from `buildinfo`. */
  char build_hash[16] = {};
  /** Indicate the #Main.filepath (file) is the recovered one. */
  bool recovered = false;
  /** All current ID's exist in the last memfile undo step. */
  bool is_memfile_undo_written = false;
  /**
   * An ID needs its data to be flushed back.
   * use "needs_flush_to_id" in edit data to flag data which needs updating.
   */
  bool is_memfile_undo_flush_needed = false;
  /**
   * Indicates that next memfile undo step should not allow reusing old bmain when re-read, but
   * instead do a complete full re-read/update from stored memfile.
   */
  bool use_memfile_full_barrier = false;

  /**
   * When linking, disallow creation of new data-blocks.
   * Make sure we don't do this by accident, see #76738.
   */
  bool is_locked_for_linking = false;

  /**
   * When set, indicates that an unrecoverable error/data corruption was detected.
   * Should only be set by readfile code, and used by upper-level code (typically #setup_app_data)
   * to cancel a file reading operation.
   */
  bool is_read_invalid = false;

  /**
   * True if this main is the 'GMAIN' of current Blender.
   *
   * \note There should always be only one global main, all others generated temporarily for
   * various data management process must have this property set to false..
   */
  bool is_global_main = false;

  /**
   * True if the Action Slot-to-ID mapping is dirty.
   *
   * If this flag is set, the next call to `animrig::Slot::users(bmain)` and related functions
   * will trigger a rebuild of the Slot-to-ID mapping. Since constructing this mapping requires
   * a full scan of the animatable IDs in this `Main` anyway, it is kept as a flag here.
   *
   * \note This flag should not be set directly. Use #animrig::Slot::users_invalidate() instead.
   * That way the handling of this flag is limited to the code in #animrig::Slot.
   *
   * \see `blender::animrig::Slot::users_invalidate(Main &bmain)`
   */
  bool is_action_slot_to_id_map_dirty = false;

  /**
   * The blend-file thumbnail. If set, it will show as image preview of the blend-file in the
   * system's file-browser.
   */
  BlendThumbnail *blen_thumb = nullptr;

  /**
   * The library matching the current Main.
   *
   * Typically `nullptr` (for the `G_MAIN` representing the currently opened blend-file).
   *
   * Mainly set and used during the blend-file read/write process when 'split' Mains are used to
   * isolate and process all linked IDs from a single library.
   */
  Library *curlib = nullptr;

  /*
   * Colorspace information for this file.
   */
  MainColorspace colorspace;

  /* List bases for all ID types, containing all IDs for the current #Main. */

  ListBase scenes = {};
  ListBase libraries = {};
  ListBase objects = {};
  ListBase meshes = {};
  ListBase curves = {};
  ListBase metaballs = {};
  ListBase materials = {};
  ListBase textures = {};
  ListBase images = {};
  ListBase lattices = {};
  ListBase lights = {};
  ListBase cameras = {};
  ListBase shapekeys = {};
  ListBase worlds = {};
  ListBase screens = {};
  ListBase fonts = {};
  ListBase texts = {};
  ListBase speakers = {};
  ListBase lightprobes = {};
  ListBase sounds = {};
  ListBase collections = {};
  ListBase armatures = {};
  ListBase actions = {};
  ListBase nodetrees = {};
  ListBase brushes = {};
  ListBase particles = {};
  ListBase palettes = {};
  ListBase paintcurves = {};
  /** Singleton (exception). */
  ListBase wm = {};
  /** Legacy Grease Pencil. */
  ListBase gpencils = {};
  ListBase grease_pencils = {};
  ListBase movieclips = {};
  ListBase masks = {};
  ListBase linestyles = {};
  ListBase cachefiles = {};
  ListBase workspaces = {};
  /**
   * \note The name `hair_curves` is chosen to be different than `curves`,
   * but they are generic curve data-blocks, not just for hair.
   */
  ListBase hair_curves = {};
  ListBase pointclouds = {};
  ListBase volumes = {};

  /**
   * Must be generated, used and freed by same code - never assume this is valid data unless you
   * know when, who and how it was created.
   * Used by code doing a lot of remapping etc. at once to speed things up.
   */
  MainIDRelations *relations = nullptr;

  /** IDMap of IDs. Currently used when reading (expanding) libraries. */
  IDNameLib_Map *id_map = nullptr;

  /** Used for efficient calculations of unique names. */
  UniqueName_Map *name_map = nullptr;

  /**
   * Used for efficient calculations of unique names. Covers all names in current Main, including
   * linked data ones.
   */
  UniqueName_Map *name_map_global = nullptr;

  MainLock *lock = nullptr;

  /* Constructors and destructors. */
  Main();
  ~Main();
};

/**
 * Create a new Main data-base.
 *
 * \note Always generate a non-global Main, use #BKE_blender_globals_main_replace to put a newly
 * created one in `G_MAIN`.
 */
Main *BKE_main_new();
/**
 * Make given \a bmain empty again, and free all runtime mappings.
 *
 * This is similar to deleting and re-creating the Main, however the internal #Main::lock is kept
 * unchanged, and the #Main::is_global_main flag is not reset to `true` either.
 *
 * \note Unlike #BKE_main_free, only process the given \a bmain, without handling any potential
 * other linked Main.
 */
void BKE_main_clear(Main &bmain);
/**
 * Completely destroy the given \a bmain, and all its linked 'libraries' ones if any (all other
 * bmains, following the #Main.next chained list).
 */
void BKE_main_free(Main *bmain);

/** Struct packaging log/report info about a Main merge result. */
struct MainMergeReport {
  ReportList *reports = nullptr;

  /** Number of IDs from source Main that have been moved into destination Main. */
  int num_merged_ids = 0;
  /**
   * Number of (non-library) IDs from source Main that were expected
   * to have a matching ID in destination Main, but did not.
   * These have not been moved, and their usages have been remapped to null.
   */
  int num_unknown_ids = 0;
  /**
   * Number of (non-library) IDs from source Main that already had a matching ID
   * in destination Main.
   */
  int num_remapped_ids = 0;
  /**
   * Number of Library IDs from source Main that already had a matching Library ID
   * in destination Main.
   */
  int num_remapped_libraries = 0;
};

/**
 * Merge the content of `bmain_src` into `bmain_dst`.
 *
 * In case of collision (ID from same library with same name), the existing ID in `bmain_dst` is
 * kept, the one from `bmain_src` is left in its original Main, and its usages in `bmain_dst` (from
 * newly moved-in IDs) are remapped to its matching counterpart already in `bmain_dst`.
 *
 * Libraries are also de-duplicated, based on their absolute filepath, and remapped accordingly.
 * Note that local IDs in source Main always remain local IDs in destination Main.
 *
 * In case some source IDs are linked data from the blendfile of `bmain_dst`, they are never moved.
 * If a matching destination local ID is found, their usage get remapped as expected, otherwise
 * they are dropped, their usages are remapped to null, and a warning is printed.
 *
 * Since `bmain_src` is either empty or contains left-over IDs with (likely) invalid ID
 * relationships and other potential issues after the merge, it is always freed.
 */
void BKE_main_merge(Main *bmain_dst, Main **r_bmain_src, MainMergeReport &reports);

/**
 * Check whether given `bmain` is empty or contains some IDs.
 */
bool BKE_main_is_empty(Main *bmain);

/**
 * Check whether the bmain has issues, e.g. for reporting in the status bar.
 */
bool BKE_main_has_issues(const Main *bmain);

/**
 * Check whether user confirmation should be required when overwriting this `bmain` into its source
 * blendfile.
 */
bool BKE_main_needs_overwrite_confirm(const Main *bmain);

void BKE_main_lock(Main *bmain);
void BKE_main_unlock(Main *bmain);

/** Generate the mappings between used IDs and their users, and vice-versa. */
void BKE_main_relations_create(Main *bmain, short flag);
void BKE_main_relations_free(Main *bmain);
/** Set or clear given `tag` in all relation entries of given `bmain`. */
void BKE_main_relations_tag_set(Main *bmain, eMainIDRelationsEntryTags tag, bool value);

/**
 * Create a #GSet storing all IDs present in given \a bmain, by their pointers.
 *
 * \param gset: If not NULL, given GSet will be extended with IDs from given \a bmain,
 * instead of creating a new one.
 */
GSet *BKE_main_gset_create(Main *bmain, GSet *gset);

/* Temporary runtime API to allow re-using local (already appended)
 * IDs instead of appending a new copy again. */

struct MainLibraryWeakReferenceMap;

/**
 * Generate a mapping between 'library path' of an ID
 * (as a pair (relative blend file path, id name)), and a current local ID, if any.
 *
 * This uses the information stored in `ID.library_weak_reference`.
 */
MainLibraryWeakReferenceMap *BKE_main_library_weak_reference_create(Main *bmain) ATTR_NONNULL();
/**
 * Destroy the data generated by #BKE_main_library_weak_reference_create.
 */
void BKE_main_library_weak_reference_destroy(
    MainLibraryWeakReferenceMap *library_weak_reference_mapping) ATTR_NONNULL();
/**
 * Search for a local ID matching the given linked ID reference.
 *
 * \param library_weak_reference_mapping: the mapping data generated by
 * #BKE_main_library_weak_reference_create.
 * \param library_filepath: the path of a blend file library (relative to current working one).
 * \param library_id_name: the full ID name, including the leading two chars encoding the ID
 * type.
 */
ID *BKE_main_library_weak_reference_search_item(
    MainLibraryWeakReferenceMap *library_weak_reference_mapping,
    const char *library_filepath,
    const char *library_id_name) ATTR_NONNULL();
/**
 * Add the given ID weak library reference to given local ID and the runtime mapping.
 *
 * \param library_weak_reference_mapping: the mapping data generated by
 * #BKE_main_library_weak_reference_create.
 * \param library_filepath: the path of a blend file library (relative to current working one).
 * \param library_id_name: the full ID name, including the leading two chars encoding the ID type.
 * \param new_id: New local ID matching given weak reference.
 */
void BKE_main_library_weak_reference_add_item(
    MainLibraryWeakReferenceMap *library_weak_reference_mapping,
    const char *library_filepath,
    const char *library_id_name,
    ID *new_id) ATTR_NONNULL();
/**
 * Update the status of the given ID weak library reference in current local IDs and the runtime
 * mapping.
 *
 * This effectively transfers the 'ownership' of the given weak reference from `old_id` to
 * `new_id`.
 *
 * \param library_weak_reference_mapping: the mapping data generated by
 * #BKE_main_library_weak_reference_create.
 * \param library_filepath: the path of a blend file library (relative to current working one).
 * \param library_id_name: the full ID name, including the leading two chars encoding the ID type.
 * \param old_id: Existing local ID matching given weak reference.
 * \param new_id: New local ID matching given weak reference.
 */
void BKE_main_library_weak_reference_update_item(
    MainLibraryWeakReferenceMap *library_weak_reference_mapping,
    const char *library_filepath,
    const char *library_id_name,
    ID *old_id,
    ID *new_id) ATTR_NONNULL();
/**
 * Remove the given ID weak library reference from the given local ID and the runtime mapping.
 *
 * \param library_weak_reference_mapping: the mapping data generated by
 * #BKE_main_library_weak_reference_create.
 * \param library_filepath: the path of a blend file library (relative to current working one).
 * \param library_id_name: the full ID name, including the leading two chars encoding the ID type.
 * \param old_id: Existing local ID matching given weak reference.
 */
void BKE_main_library_weak_reference_remove_item(
    MainLibraryWeakReferenceMap *library_weak_reference_mapping,
    const char *library_filepath,
    const char *library_id_name,
    ID *old_id) ATTR_NONNULL();

/**
 * Find local ID with weak library reference matching library and ID name.
 * For cases where creating a full MainLibraryWeakReferenceMap is unnecessary.
 */
ID *BKE_main_library_weak_reference_find(Main *bmain,
                                         const char *library_filepath,
                                         const char *library_id_name);

/**
 * Add library weak reference to ID, referencing the specified library and ID name.
 * For cases where creating a full MainLibraryWeakReferenceMap is unnecessary.
 */
void BKE_main_library_weak_reference_add(ID *local_id,
                                         const char *library_filepath,
                                         const char *library_id_name);

/* *** Generic utils to loop over whole Main database. *** */

#define FOREACH_MAIN_LISTBASE_ID_BEGIN(_lb, _id) \
  { \
    ID *_id_next = static_cast<ID *>((_lb)->first); \
    for ((_id) = _id_next; (_id) != nullptr; (_id) = _id_next) { \
      _id_next = static_cast<ID *>((_id)->next);

#define FOREACH_MAIN_LISTBASE_ID_END \
  } \
  } \
  ((void)0)

#define FOREACH_MAIN_LISTBASE_BEGIN(_bmain, _lb) \
  { \
    MainListsArray _lbarray = BKE_main_lists_get(*(_bmain)); \
    size_t _i = _lbarray.size(); \
    while (_i--) { \
      (_lb) = _lbarray[_i];

#define FOREACH_MAIN_LISTBASE_END \
  } \
  } \
  ((void)0)

/**
 * Top level `foreach`-like macro allowing to loop over all IDs in a given #Main data-base.
 *
 * NOTE: Order tries to go from 'user IDs' to 'used IDs' (e.g. collections will be processed
 * before objects, which will be processed before obdata types, etc.).
 *
 * WARNING: DO NOT use break statement with that macro, use #FOREACH_MAIN_LISTBASE and
 * #FOREACH_MAIN_LISTBASE_ID instead if you need that kind of control flow. */
#define FOREACH_MAIN_ID_BEGIN(_bmain, _id) \
  { \
    ListBase *_lb; \
    FOREACH_MAIN_LISTBASE_BEGIN ((_bmain), _lb) { \
      FOREACH_MAIN_LISTBASE_ID_BEGIN (_lb, (_id))

#define FOREACH_MAIN_ID_END \
  FOREACH_MAIN_LISTBASE_ID_END; \
  } \
  FOREACH_MAIN_LISTBASE_END; \
  } \
  ((void)0)

/**
 * Generates a raw .blend file thumbnail data from a raw image buffer.
 *
 * \param bmain: If not NULL, also store generated data in this Main.
 * \param rect: RGBA image buffer.
 * \param size: The size of `rect`.
 * \return The generated .blend file raw thumbnail data.
 */
BlendThumbnail *BKE_main_thumbnail_from_buffer(Main *bmain,
                                               const uint8_t *rect,
                                               const int size[2]);

/**
 * Generates a raw .blend file thumbnail data from given image.
 *
 * \param bmain: If not NULL, also store generated data in this Main.
 * \param img: ImBuf image to generate thumbnail data from.
 * \return The generated .blend file raw thumbnail data.
 */
BlendThumbnail *BKE_main_thumbnail_from_imbuf(Main *bmain, ImBuf *img);
/**
 * Generates an image from raw .blend file thumbnail \a data.
 *
 * \param bmain: Use this bmain->blen_thumb data if given \a data is NULL.
 * \param data: Raw .blend file thumbnail data.
 * \return An ImBuf from given data, or NULL if invalid.
 */
ImBuf *BKE_main_thumbnail_to_imbuf(Main *bmain, BlendThumbnail *data);
/**
 * Generates an empty (black) thumbnail for given Main.
 */
void BKE_main_thumbnail_create(Main *bmain);

/**
 * Return file-path of given \a main.
 */
const char *BKE_main_blendfile_path(const Main *bmain) ATTR_NONNULL();
/**
 * Return file-path of global main #G_MAIN.
 *
 * \warning Usage is not recommended,
 * you should always try to get a valid Main pointer from context.
 */
const char *BKE_main_blendfile_path_from_global();

/**
 * \return A pointer to the \a ListBase of given \a bmain for requested \a type ID type.
 */
ListBase *which_libbase(Main *bmain, short type);

/** Subtracting 1, because #INDEX_ID_NULL is ignored here. */
using MainListsArray = std::array<ListBase *, INDEX_ID_MAX - 1>;

/**
 * Returns the pointers to all the #ListBase structs in given `bmain`.
 *
 * This is useful for generic traversal of all the blocks in a #Main (by traversing all the lists
 * in turn), without worrying about block types.
 *
 * \note The order of each ID type #ListBase in the array is determined by the `INDEX_ID_<IDTYPE>`
 * enum definitions in `DNA_ID.h`. See also the #FOREACH_MAIN_ID_BEGIN macro in `BKE_main.hh`
 */
MainListsArray BKE_main_lists_get(Main &bmain);

#define MAIN_VERSION_FILE_ATLEAST(main, ver, subver) \
  ((main)->versionfile > (ver) || \
   ((main)->versionfile == (ver) && (main)->subversionfile >= (subver)))

#define MAIN_VERSION_FILE_OLDER(main, ver, subver) \
  ((main)->versionfile < (ver) || \
   ((main)->versionfile == (ver) && (main)->subversionfile < (subver)))

#define MAIN_VERSION_FILE_OLDER_OR_EQUAL(main, ver, subver) \
  ((main)->versionfile < (ver) || \
   ((main)->versionfile == (ver) && (main)->subversionfile <= (subver)))

<<<<<<< HEAD
#define MAIN_VERSION_UPBGE_ATLEAST(main, ver, subver) \
  ((main)->upbgeversionfile > (ver) || \
   (main->upbgeversionfile == (ver) && (main)->upbgesubversionfile >= (subver)))

=======
/* NOTE: in case versionfile is 0, this check is invalid, always return false then. This happens
 * typically when a library is missing, by definition its data (placeholder IDs) does not need
 * versionning anyway then. */
>>>>>>> 264231e6
#define LIBRARY_VERSION_FILE_ATLEAST(lib, ver, subver) \
  (((lib)->runtime->versionfile != 0) && \
   ((lib)->runtime->versionfile > (ver) || \
    ((lib)->runtime->versionfile == (ver) && (lib)->runtime->subversionfile >= (subver))))

/**
 * The size of thumbnails (optionally) stored in the `.blend` files header.
 *
 * NOTE(@ideasman42): This is kept small as it's stored uncompressed in the `.blend` file,
 * where a larger size would increase the size of every `.blend` file unreasonably.
 * If we wanted to increase the size, we'd want to use compression (JPEG or similar).
 */
#define BLEN_THUMB_SIZE 128

#define BLEN_THUMB_MEMSIZE(_x, _y) \
  (sizeof(BlendThumbnail) + ((size_t)(_x) * (size_t)(_y)) * sizeof(int))
/** Protect against buffer overflow vulnerability & negative sizes. */
#define BLEN_THUMB_MEMSIZE_IS_VALID(_x, _y) \
  (((_x) > 0 && (_y) > 0) && ((uint64_t)(_x) * (uint64_t)(_y) < (SIZE_MAX / (sizeof(int) * 4))))<|MERGE_RESOLUTION|>--- conflicted
+++ resolved
@@ -666,16 +666,14 @@
   ((main)->versionfile < (ver) || \
    ((main)->versionfile == (ver) && (main)->subversionfile <= (subver)))
 
-<<<<<<< HEAD
 #define MAIN_VERSION_UPBGE_ATLEAST(main, ver, subver) \
   ((main)->upbgeversionfile > (ver) || \
    (main->upbgeversionfile == (ver) && (main)->upbgesubversionfile >= (subver)))
 
-=======
+
 /* NOTE: in case versionfile is 0, this check is invalid, always return false then. This happens
  * typically when a library is missing, by definition its data (placeholder IDs) does not need
  * versionning anyway then. */
->>>>>>> 264231e6
 #define LIBRARY_VERSION_FILE_ATLEAST(lib, ver, subver) \
   (((lib)->runtime->versionfile != 0) && \
    ((lib)->runtime->versionfile > (ver) || \
