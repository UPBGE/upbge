--- conflicted
+++ resolved
@@ -502,15 +502,13 @@
   ((main)->versionfile < (ver) || \
    ((main)->versionfile == (ver) && (main)->subversionfile <= (subver)))
 
-<<<<<<< HEAD
 #define MAIN_VERSION_UPBGE_ATLEAST(main, ver, subver) \
   ((main)->upbgeversionfile > (ver) || \
    (main->upbgeversionfile == (ver) && (main)->upbgesubversionfile >= (subver)))
-=======
+
 #define LIBRARY_VERSION_FILE_ATLEAST(lib, ver, subver) \
   ((lib)->runtime.versionfile > (ver) || \
    ((lib)->runtime.versionfile == (ver) && (lib)->runtime.subversionfile >= (subver)))
->>>>>>> 2d3368f5
 
 /**
  * The size of thumbnails (optionally) stored in the `.blend` files header.
