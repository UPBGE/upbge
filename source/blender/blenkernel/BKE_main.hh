/* SPDX-FileCopyrightText: 2001-2002 NaN Holding BV. All rights reserved.
 *
 * SPDX-License-Identifier: GPL-2.0-or-later */
#pragma once

/** \file
 * \ingroup bke
 * \section aboutmain Main struct
 * Main is the root of the 'data-base' of a Blender context. All data is put into lists, and all
 * these lists are stored here.
 *
 * \note A Blender file is not much more than a binary dump of these lists. This list of lists is
 * not serialized itself.
 *
 * \note `BKE_main` files are for operations over the Main database itself, or generating extra
 * temp data to help working with it. Those should typically not affect the data-blocks themselves.
 *
 * \section Function Names
 *
 * - `BKE_main_` should be used for functions in that file.
 */

#include <array>

#include "DNA_listBase.h"

#include "BLI_compiler_attrs.h"
#include "BLI_sys_types.h"
#include "BLI_utility_mixins.hh"
#include "BLI_vector_set.hh"

#include "BKE_lib_query.hh" /* For LibraryForeachIDCallbackFlag. */

struct BLI_mempool;
struct BlendThumbnail;
struct GHash;
struct GSet;
struct ID;
struct IDNameLib_Map;
struct ImBuf;
struct Library;
struct MainLock;
struct ReportList;
struct UniqueName_Map;

/**
 * Blender thumbnail, as written to the `.blend` file (width, height, and data as char RGBA).
 */
struct BlendThumbnail {
  int width, height;
  /** Pixel data, RGBA (repeated): `sizeof(char[4]) * width * height`. */
  char rect[0];
};

/** Structs caching relations between data-blocks in a given Main. */
struct MainIDRelationsEntryItem {
  MainIDRelationsEntryItem *next;

  union {
    /** For `from_ids` list, a user of the hashed ID. */
    ID *from;
    /** For `to_ids` list, an ID used by the hashed ID. */
    ID **to;
  } id_pointer;
  /** Session uid of the `id_pointer`. */
  uint session_uid;

  /** Using IDWALK_ enums, defined in BKE_lib_query.hh */
  LibraryForeachIDCallbackFlag usage_flag;
};

struct MainIDRelationsEntry {
  /** Linked list of IDs using that ID. */
  MainIDRelationsEntryItem *from_ids;
  /** Linked list of IDs used by that ID. */
  MainIDRelationsEntryItem *to_ids;

  /** Session UID of the ID matching that entry. */
  uint session_uid;

  /** Runtime tags, users should ensure those are reset after usage. */
  uint tags;
};

/** #MainIDRelationsEntry.tags */
enum eMainIDRelationsEntryTags {
  /** Generic tag marking the entry as to be processed. */
  MAINIDRELATIONS_ENTRY_TAGS_DOIT = 1 << 0,

  /**
   * Generic tag marking the entry as processed in the `to` direction
   * (i.e. the IDs used by this item have been processed).
   */
  MAINIDRELATIONS_ENTRY_TAGS_PROCESSED_TO = 1 << 4,
  /**
   * Generic tag marking the entry as processed in the `from` direction
   * (i.e. the IDs using this item have been processed).
   */
  MAINIDRELATIONS_ENTRY_TAGS_PROCESSED_FROM = 1 << 5,
  /** Generic tag marking the entry as processed. */
  MAINIDRELATIONS_ENTRY_TAGS_PROCESSED = MAINIDRELATIONS_ENTRY_TAGS_PROCESSED_TO |
                                         MAINIDRELATIONS_ENTRY_TAGS_PROCESSED_FROM,

  /**
   * Generic tag marking the entry as being processed in the `to` direction
   * (i.e. the IDs used by this item are being processed).
   * Useful for dependency loops detection and handling.
   */
  MAINIDRELATIONS_ENTRY_TAGS_INPROGRESS_TO = 1 << 8,
  /**
   * Generic tag marking the entry as being processed in the `from` direction
   * (i.e. the IDs using this item are being processed).
   * Useful for dependency loops detection and handling.
   */
  MAINIDRELATIONS_ENTRY_TAGS_INPROGRESS_FROM = 1 << 9,
  /**
   * Generic tag marking the entry as being processed.
   * Useful for dependency loops detection and handling.
   */
  MAINIDRELATIONS_ENTRY_TAGS_INPROGRESS = MAINIDRELATIONS_ENTRY_TAGS_INPROGRESS_TO |
                                          MAINIDRELATIONS_ENTRY_TAGS_INPROGRESS_FROM,
};

struct MainIDRelations {
  /**
   * Mapping from an ID pointer to all of its parents (IDs using it) and children (IDs it uses).
   * Values are `MainIDRelationsEntry` pointers.
   */
  GHash *relations_from_pointers;
  /* NOTE: we could add more mappings when needed (e.g. from session uid?). */

  short flag;

  /* Private... */
  BLI_mempool *entry_items_pool;
};

enum {
  /** Those bmain relations include pointers/usages from editors. */
  MAINIDRELATIONS_INCLUDE_UI = 1 << 0,
};

struct Main : blender::NonCopyable, blender::NonMovable {
  /**
   * Runtime vector storing all split Mains (one Main for each library data), during readfile or
   * linking process.
   * Shared accross all of the split mains when defined.
   */
  std::shared_ptr<blender::VectorSet<Main *>> split_mains = {};
  /**
   * The file-path of this blend file, an empty string indicates an unsaved file.
   *
   * \note For the current loaded blend file this path must be absolute & normalized.
   * This prevents redundant leading slashes or current-working-directory relative paths
   * from causing problems with absolute/relative conversion which relies on this `filepath`
   * being absolute. See #BLI_path_canonicalize_native.
   *
   * This rule is not strictly enforced as in some cases loading a #Main is performed
   * to read data temporarily (preferences & startup) for example
   * where the `filepath` is not persistent or used as a basis for other paths.
   */
<<<<<<< HEAD
  char filepath[/*FILE_MAX*/ 1024];
  short versionfile, subversionfile; /* see BLENDER_FILE_VERSION, BLENDER_FILE_SUBVERSION */
  short upbgeversionfile, upbgesubversionfile; /* see UPBGE_FILE_VERSION, UPBGE_FILE_SUBVERSION */
  short minversionfile, minsubversionfile;
=======
  char filepath[/*FILE_MAX*/ 1024] = "";
  /* See BLENDER_FILE_VERSION, BLENDER_FILE_SUBVERSION. */
  short versionfile = 0;
  short subversionfile = 0;
  /* See BLENDER_FILE_MIN_VERSION, BLENDER_FILE_MIN_SUBVERSION. */
  short minversionfile = 0;
  short minsubversionfile = 0;
>>>>>>> 34ce4632
  /**
   * The currently opened .blend file was written from a newer version of Blender, and has forward
   * compatibility issues (data loss).
   *
   * \note In practice currently this is only based on the version numbers, in the future it
   * could try to use more refined detection on load. */
  bool has_forward_compatibility_issues = false;

  /**
   * This file was written by the asset system with the #G_FILE_ASSET_EDIT_FILE flag (now cleared).
   * It must not be overwritten, except by the asset system itself. Otherwise the file could end up
   * with user created data that would be lost when the asset system regenerates the file.
   */
  bool is_asset_edit_file = false;

  /** Commit timestamp from `buildinfo`. */
  uint64_t build_commit_timestamp = 0;
  /** Commit Hash from `buildinfo`. */
  char build_hash[16] = {};
  /** Indicate the #Main.filepath (file) is the recovered one. */
  bool recovered = false;
  /** All current ID's exist in the last memfile undo step. */
  bool is_memfile_undo_written = false;
  /**
   * An ID needs its data to be flushed back.
   * use "needs_flush_to_id" in edit data to flag data which needs updating.
   */
  bool is_memfile_undo_flush_needed = false;
  /**
   * Indicates that next memfile undo step should not allow reusing old bmain when re-read, but
   * instead do a complete full re-read/update from stored memfile.
   */
  bool use_memfile_full_barrier = false;

  /**
   * When linking, disallow creation of new data-blocks.
   * Make sure we don't do this by accident, see #76738.
   */
  bool is_locked_for_linking = false;

  /**
   * When set, indicates that an unrecoverable error/data corruption was detected.
   * Should only be set by readfile code, and used by upper-level code (typically #setup_app_data)
   * to cancel a file reading operation.
   */
  bool is_read_invalid = false;

  /**
   * True if this main is the 'GMAIN' of current Blender.
   *
   * \note There should always be only one global main, all others generated temporarily for
   * various data management process must have this property set to false..
   */
  bool is_global_main = false;

  /**
   * True if the Action Slot-to-ID mapping is dirty.
   *
   * If this flag is set, the next call to `animrig::Slot::users(bmain)` and related functions
   * will trigger a rebuild of the Slot-to-ID mapping. Since constructing this mapping requires
   * a full scan of the animatable IDs in this `Main` anyway, it is kept as a flag here.
   *
   * \note This flag should not be set directly. Use #animrig::Slot::users_invalidate() instead.
   * That way the handling of this flag is limited to the code in #animrig::Slot.
   *
   * \see `blender::animrig::Slot::users_invalidate(Main &bmain)`
   */
  bool is_action_slot_to_id_map_dirty = false;

  /**
   * The blend-file thumbnail. If set, it will show as image preview of the blend-file in the
   * system's file-browser.
   */
  BlendThumbnail *blen_thumb = nullptr;

  /**
   * The library matching the current Main.
   *
   * Typically `nullptr` (for the `G_MAIN` representing the currently opened blend-file).
   *
   * Mainly set and used during the blend-file read/write process when 'split' Mains are used to
   * isolate and process all linked IDs from a single library.
   */
  Library *curlib = nullptr;

  /* List bases for all ID types, containing all IDs for the current #Main. */

  ListBase scenes = {};
  ListBase libraries = {};
  ListBase objects = {};
  ListBase meshes = {};
  ListBase curves = {};
  ListBase metaballs = {};
  ListBase materials = {};
  ListBase textures = {};
  ListBase images = {};
  ListBase lattices = {};
  ListBase lights = {};
  ListBase cameras = {};
  /** Deprecated (only for versioning). */
  ListBase ipo = {};
  ListBase shapekeys = {};
  ListBase worlds = {};
  ListBase screens = {};
  ListBase fonts = {};
  ListBase texts = {};
  ListBase speakers = {};
  ListBase lightprobes = {};
  ListBase sounds = {};
  ListBase collections = {};
  ListBase armatures = {};
  ListBase actions = {};
  ListBase nodetrees = {};
  ListBase brushes = {};
  ListBase particles = {};
  ListBase palettes = {};
  ListBase paintcurves = {};
  /** Singleton (exception). */
  ListBase wm = {};
  /** Legacy Grease Pencil. */
  ListBase gpencils = {};
  ListBase grease_pencils = {};
  ListBase movieclips = {};
  ListBase masks = {};
  ListBase linestyles = {};
  ListBase cachefiles = {};
  ListBase workspaces = {};
  /**
   * \note The name `hair_curves` is chosen to be different than `curves`,
   * but they are generic curve data-blocks, not just for hair.
   */
  ListBase hair_curves = {};
  ListBase pointclouds = {};
  ListBase volumes = {};

  /**
   * Must be generated, used and freed by same code - never assume this is valid data unless you
   * know when, who and how it was created.
   * Used by code doing a lot of remapping etc. at once to speed things up.
   */
  MainIDRelations *relations = nullptr;

  /** IDMap of IDs. Currently used when reading (expanding) libraries. */
  IDNameLib_Map *id_map = nullptr;

  /** Used for efficient calculations of unique names. */
  UniqueName_Map *name_map = nullptr;

  /**
   * Used for efficient calculations of unique names. Covers all names in current Main, including
   * linked data ones.
   */
  UniqueName_Map *name_map_global = nullptr;

  MainLock *lock = nullptr;

  /* Constructors and destructors. */
  Main();
  ~Main();
};

/**
 * Create a new Main data-base.
 *
 * \note Always generate a non-global Main, use #BKE_blender_globals_main_replace to put a newly
 * created one in `G_MAIN`.
 */
Main *BKE_main_new();
/**
 * Make given \a bmain empty again, and free all runtime mappings.
 *
 * This is similar to deleting and re-creating the Main, however the internal #Main::lock is kept
 * unchanged, and the #Main::is_global_main flag is not reset to `true` either.
 *
 * \note Unlike #BKE_main_free, only process the given \a bmain, without handling any potential
 * other linked Main.
 */
void BKE_main_clear(Main &bmain);
/**
 * Completely destroy the given \a bmain, and all its linked 'libraries' ones if any (all other
 * bmains, following the #Main.next chained list).
 */
void BKE_main_free(Main *bmain);

/** Struct packaging log/report info about a Main merge result. */
struct MainMergeReport {
  ReportList *reports = nullptr;

  /** Number of IDs from source Main that have been moved into destination Main. */
  int num_merged_ids = 0;
  /**
   * Number of (non-library) IDs from source Main that were expected
   * to have a matching ID in destination Main, but did not.
   * These have not been moved, and their usages have been remapped to null.
   */
  int num_unknown_ids = 0;
  /**
   * Number of (non-library) IDs from source Main that already had a matching ID
   * in destination Main.
   */
  int num_remapped_ids = 0;
  /**
   * Number of Library IDs from source Main that already had a matching Library ID
   * in destination Main.
   */
  int num_remapped_libraries = 0;
};

/**
 * Merge the content of `bmain_src` into `bmain_dst`.
 *
 * In case of collision (ID from same library with same name), the existing ID in `bmain_dst` is
 * kept, the one from `bmain_src` is left in its original Main, and its usages in `bmain_dst` (from
 * newly moved-in IDs) are remapped to its matching counterpart already in `bmain_dst`.
 *
 * Libraries are also de-duplicated, based on their absolute filepath, and remapped accordingly.
 * Note that local IDs in source Main always remain local IDs in destination Main.
 *
 * In case some source IDs are linked data from the blendfile of `bmain_dst`, they are never moved.
 * If a matching destination local ID is found, their usage get remapped as expected, otherwise
 * they are dropped, their usages are remapped to null, and a warning is printed.
 *
 * Since `bmain_src` is either empty or contains left-over IDs with (likely) invalid ID
 * relationships and other potential issues after the merge, it is always freed.
 */
void BKE_main_merge(Main *bmain_dst, Main **r_bmain_src, MainMergeReport &reports);

/**
 * Check whether given `bmain` is empty or contains some IDs.
 */
bool BKE_main_is_empty(Main *bmain);

/**
 * Check whether the bmain has issues, e.g. for reporting in the status bar.
 */
bool BKE_main_has_issues(const Main *bmain);

/**
 * Check whether user confirmation should be required when overwriting this `bmain` into its source
 * blendfile.
 */
bool BKE_main_needs_overwrite_confirm(const Main *bmain);

void BKE_main_lock(Main *bmain);
void BKE_main_unlock(Main *bmain);

/** Generate the mappings between used IDs and their users, and vice-versa. */
void BKE_main_relations_create(Main *bmain, short flag);
void BKE_main_relations_free(Main *bmain);
/** Set or clear given `tag` in all relation entries of given `bmain`. */
void BKE_main_relations_tag_set(Main *bmain, eMainIDRelationsEntryTags tag, bool value);

/**
 * Create a #GSet storing all IDs present in given \a bmain, by their pointers.
 *
 * \param gset: If not NULL, given GSet will be extended with IDs from given \a bmain,
 * instead of creating a new one.
 */
GSet *BKE_main_gset_create(Main *bmain, GSet *gset);

/* Temporary runtime API to allow re-using local (already appended)
 * IDs instead of appending a new copy again. */

struct MainLibraryWeakReferenceMap;

/**
 * Generate a mapping between 'library path' of an ID
 * (as a pair (relative blend file path, id name)), and a current local ID, if any.
 *
 * This uses the information stored in `ID.library_weak_reference`.
 */
MainLibraryWeakReferenceMap *BKE_main_library_weak_reference_create(Main *bmain) ATTR_NONNULL();
/**
 * Destroy the data generated by #BKE_main_library_weak_reference_create.
 */
void BKE_main_library_weak_reference_destroy(
    MainLibraryWeakReferenceMap *library_weak_reference_mapping) ATTR_NONNULL();
/**
 * Search for a local ID matching the given linked ID reference.
 *
 * \param library_weak_reference_mapping: the mapping data generated by
 * #BKE_main_library_weak_reference_create.
 * \param library_filepath: the path of a blend file library (relative to current working one).
 * \param library_id_name: the full ID name, including the leading two chars encoding the ID
 * type.
 */
ID *BKE_main_library_weak_reference_search_item(
    MainLibraryWeakReferenceMap *library_weak_reference_mapping,
    const char *library_filepath,
    const char *library_id_name) ATTR_NONNULL();
/**
 * Add the given ID weak library reference to given local ID and the runtime mapping.
 *
 * \param library_weak_reference_mapping: the mapping data generated by
 * #BKE_main_library_weak_reference_create.
 * \param library_filepath: the path of a blend file library (relative to current working one).
 * \param library_id_name: the full ID name, including the leading two chars encoding the ID type.
 * \param new_id: New local ID matching given weak reference.
 */
void BKE_main_library_weak_reference_add_item(
    MainLibraryWeakReferenceMap *library_weak_reference_mapping,
    const char *library_filepath,
    const char *library_id_name,
    ID *new_id) ATTR_NONNULL();
/**
 * Update the status of the given ID weak library reference in current local IDs and the runtime
 * mapping.
 *
 * This effectively transfers the 'ownership' of the given weak reference from `old_id` to
 * `new_id`.
 *
 * \param library_weak_reference_mapping: the mapping data generated by
 * #BKE_main_library_weak_reference_create.
 * \param library_filepath: the path of a blend file library (relative to current working one).
 * \param library_id_name: the full ID name, including the leading two chars encoding the ID type.
 * \param old_id: Existing local ID matching given weak reference.
 * \param new_id: New local ID matching given weak reference.
 */
void BKE_main_library_weak_reference_update_item(
    MainLibraryWeakReferenceMap *library_weak_reference_mapping,
    const char *library_filepath,
    const char *library_id_name,
    ID *old_id,
    ID *new_id) ATTR_NONNULL();
/**
 * Remove the given ID weak library reference from the given local ID and the runtime mapping.
 *
 * \param library_weak_reference_mapping: the mapping data generated by
 * #BKE_main_library_weak_reference_create.
 * \param library_filepath: the path of a blend file library (relative to current working one).
 * \param library_id_name: the full ID name, including the leading two chars encoding the ID type.
 * \param old_id: Existing local ID matching given weak reference.
 */
void BKE_main_library_weak_reference_remove_item(
    MainLibraryWeakReferenceMap *library_weak_reference_mapping,
    const char *library_filepath,
    const char *library_id_name,
    ID *old_id) ATTR_NONNULL();

/**
 * Find local ID with weak library reference matching library and ID name.
 * For cases where creating a full MainLibraryWeakReferenceMap is unnecessary.
 */
ID *BKE_main_library_weak_reference_find(Main *bmain,
                                         const char *library_filepath,
                                         const char *library_id_name);

/**
 * Add library weak reference to ID, referencing the specified library and ID name.
 * For cases where creating a full MainLibraryWeakReferenceMap is unnecessary.*/
void BKE_main_library_weak_reference_add(ID *local_id,
                                         const char *library_filepath,
                                         const char *library_id_name);

/* *** Generic utils to loop over whole Main database. *** */

#define FOREACH_MAIN_LISTBASE_ID_BEGIN(_lb, _id) \
  { \
    ID *_id_next = static_cast<ID *>((_lb)->first); \
    for ((_id) = _id_next; (_id) != nullptr; (_id) = _id_next) { \
      _id_next = static_cast<ID *>((_id)->next);

#define FOREACH_MAIN_LISTBASE_ID_END \
  } \
  } \
  ((void)0)

#define FOREACH_MAIN_LISTBASE_BEGIN(_bmain, _lb) \
  { \
    MainListsArray _lbarray = BKE_main_lists_get(*(_bmain)); \
    size_t _i = _lbarray.size(); \
    while (_i--) { \
      (_lb) = _lbarray[_i];

#define FOREACH_MAIN_LISTBASE_END \
  } \
  } \
  ((void)0)

/**
 * Top level `foreach`-like macro allowing to loop over all IDs in a given #Main data-base.
 *
 * NOTE: Order tries to go from 'user IDs' to 'used IDs' (e.g. collections will be processed
 * before objects, which will be processed before obdata types, etc.).
 *
 * WARNING: DO NOT use break statement with that macro, use #FOREACH_MAIN_LISTBASE and
 * #FOREACH_MAIN_LISTBASE_ID instead if you need that kind of control flow. */
#define FOREACH_MAIN_ID_BEGIN(_bmain, _id) \
  { \
    ListBase *_lb; \
    FOREACH_MAIN_LISTBASE_BEGIN ((_bmain), _lb) { \
      FOREACH_MAIN_LISTBASE_ID_BEGIN (_lb, (_id))

#define FOREACH_MAIN_ID_END \
  FOREACH_MAIN_LISTBASE_ID_END; \
  } \
  FOREACH_MAIN_LISTBASE_END; \
  } \
  ((void)0)

/**
 * Generates a raw .blend file thumbnail data from a raw image buffer.
 *
 * \param bmain: If not NULL, also store generated data in this Main.
 * \param rect: RGBA image buffer.
 * \param size: The size of `rect`.
 * \return The generated .blend file raw thumbnail data.
 */
BlendThumbnail *BKE_main_thumbnail_from_buffer(Main *bmain,
                                               const uint8_t *rect,
                                               const int size[2]);

/**
 * Generates a raw .blend file thumbnail data from given image.
 *
 * \param bmain: If not NULL, also store generated data in this Main.
 * \param img: ImBuf image to generate thumbnail data from.
 * \return The generated .blend file raw thumbnail data.
 */
BlendThumbnail *BKE_main_thumbnail_from_imbuf(Main *bmain, ImBuf *img);
/**
 * Generates an image from raw .blend file thumbnail \a data.
 *
 * \param bmain: Use this bmain->blen_thumb data if given \a data is NULL.
 * \param data: Raw .blend file thumbnail data.
 * \return An ImBuf from given data, or NULL if invalid.
 */
ImBuf *BKE_main_thumbnail_to_imbuf(Main *bmain, BlendThumbnail *data);
/**
 * Generates an empty (black) thumbnail for given Main.
 */
void BKE_main_thumbnail_create(Main *bmain);

/**
 * Return file-path of given \a main.
 */
const char *BKE_main_blendfile_path(const Main *bmain) ATTR_NONNULL();
/**
 * Return file-path of global main #G_MAIN.
 *
 * \warning Usage is not recommended,
 * you should always try to get a valid Main pointer from context.
 */
const char *BKE_main_blendfile_path_from_global();

/**
 * \return A pointer to the \a ListBase of given \a bmain for requested \a type ID type.
 */
ListBase *which_libbase(Main *bmain, short type);

/** Subtracting 1, because #INDEX_ID_NULL is ignored here. */
using MainListsArray = std::array<ListBase *, INDEX_ID_MAX - 1>;

/**
 * Returns the pointers to all the #ListBase structs in given `bmain`.
 *
 * This is useful for generic traversal of all the blocks in a #Main (by traversing all the lists
 * in turn), without worrying about block types.
 *
 * \note The order of each ID type #ListBase in the array is determined by the `INDEX_ID_<IDTYPE>`
 * enum definitions in `DNA_ID.h`. See also the #FOREACH_MAIN_ID_BEGIN macro in `BKE_main.hh`
 */
MainListsArray BKE_main_lists_get(Main &bmain);

#define MAIN_VERSION_FILE_ATLEAST(main, ver, subver) \
  ((main)->versionfile > (ver) || \
   ((main)->versionfile == (ver) && (main)->subversionfile >= (subver)))

#define MAIN_VERSION_FILE_OLDER(main, ver, subver) \
  ((main)->versionfile < (ver) || \
   ((main)->versionfile == (ver) && (main)->subversionfile < (subver)))

#define MAIN_VERSION_FILE_OLDER_OR_EQUAL(main, ver, subver) \
  ((main)->versionfile < (ver) || \
   ((main)->versionfile == (ver) && (main)->subversionfile <= (subver)))

#define MAIN_VERSION_UPBGE_ATLEAST(main, ver, subver) \
  ((main)->upbgeversionfile > (ver) || \
   (main->upbgeversionfile == (ver) && (main)->upbgesubversionfile >= (subver)))

#define LIBRARY_VERSION_FILE_ATLEAST(lib, ver, subver) \
  ((lib)->runtime->versionfile > (ver) || \
   ((lib)->runtime->versionfile == (ver) && (lib)->runtime->subversionfile >= (subver)))

/**
 * The size of thumbnails (optionally) stored in the `.blend` files header.
 *
 * NOTE(@ideasman42): This is kept small as it's stored uncompressed in the `.blend` file,
 * where a larger size would increase the size of every `.blend` file unreasonably.
 * If we wanted to increase the size, we'd want to use compression (JPEG or similar).
 */
#define BLEN_THUMB_SIZE 128

#define BLEN_THUMB_MEMSIZE(_x, _y) \
  (sizeof(BlendThumbnail) + ((size_t)(_x) * (size_t)(_y)) * sizeof(int))
/** Protect against buffer overflow vulnerability & negative sizes. */
#define BLEN_THUMB_MEMSIZE_IS_VALID(_x, _y) \
  (((_x) > 0 && (_y) > 0) && ((uint64_t)(_x) * (uint64_t)(_y) < (SIZE_MAX / (sizeof(int) * 4))))<|MERGE_RESOLUTION|>--- conflicted
+++ resolved
@@ -159,12 +159,6 @@
    * to read data temporarily (preferences & startup) for example
    * where the `filepath` is not persistent or used as a basis for other paths.
    */
-<<<<<<< HEAD
-  char filepath[/*FILE_MAX*/ 1024];
-  short versionfile, subversionfile; /* see BLENDER_FILE_VERSION, BLENDER_FILE_SUBVERSION */
-  short upbgeversionfile, upbgesubversionfile; /* see UPBGE_FILE_VERSION, UPBGE_FILE_SUBVERSION */
-  short minversionfile, minsubversionfile;
-=======
   char filepath[/*FILE_MAX*/ 1024] = "";
   /* See BLENDER_FILE_VERSION, BLENDER_FILE_SUBVERSION. */
   short versionfile = 0;
@@ -172,7 +166,9 @@
   /* See BLENDER_FILE_MIN_VERSION, BLENDER_FILE_MIN_SUBVERSION. */
   short minversionfile = 0;
   short minsubversionfile = 0;
->>>>>>> 34ce4632
+/* see UPBGE_FILE_VERSION, UPBGE_FILE_SUBVERSION. */
+  short upbgeversionfile = 0;
+  short upbgesubversionfile = 0;
   /**
    * The currently opened .blend file was written from a newer version of Blender, and has forward
    * compatibility issues (data loss).
