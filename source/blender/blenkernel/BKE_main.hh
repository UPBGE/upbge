/* SPDX-FileCopyrightText: 2001-2002 NaN Holding BV. All rights reserved.
 *
 * SPDX-License-Identifier: GPL-2.0-or-later */
#pragma once

/** \file
 * \ingroup bke
 * \section aboutmain Main struct
 * Main is the root of the 'data-base' of a Blender context. All data is put into lists, and all
 * these lists are stored here.
 *
 * \note A Blender file is not much more than a binary dump of these lists. This list of lists is
 * not serialized itself.
 *
 * \note `BKE_main` files are for operations over the Main database itself, or generating extra
 * temp data to help working with it. Those should typically not affect the data-blocks themselves.
 *
 * \section Function Names
 *
 * - `BKE_main_` should be used for functions in that file.
 */

#include <array>

#include "DNA_listBase.h"

#include "BLI_compiler_attrs.h"
#include "BLI_map.hh"
#include "BLI_math_matrix_types.hh"
#include "BLI_set.hh"
#include "BLI_sys_types.h"
#include "BLI_utility_mixins.hh"
#include "BLI_vector_set.hh"

#include "BKE_lib_query.hh" /* For LibraryForeachIDCallbackFlag. */

struct BLI_mempool;
struct BlendThumbnail;
struct GHash;
struct ID;
struct IDNameLib_Map;
struct ImBuf;
struct Library;
struct MainLock;
struct ReportList;
struct UniqueName_Map;

/**
 * Blender thumbnail, as written to the `.blend` file (width, height, and data as char RGBA).
 */
struct BlendThumbnail {
  int width, height;
  /** Pixel data, RGBA (repeated): `sizeof(char[4]) * width * height`. */
  char rect[0];
};

/** Structs caching relations between data-blocks in a given Main. */
struct MainIDRelationsEntryItem {
  MainIDRelationsEntryItem *next;

  union {
    /** For `from_ids` list, a user of the hashed ID. */
    ID *from;
    /** For `to_ids` list, an ID used by the hashed ID. */
    ID **to;
  } id_pointer;
  /** Session uid of the `id_pointer`. */
  uint session_uid;

  /** Using IDWALK_ enums, defined in BKE_lib_query.hh */
  LibraryForeachIDCallbackFlag usage_flag;
};

struct MainIDRelationsEntry {
  /** Linked list of IDs using that ID. */
  MainIDRelationsEntryItem *from_ids;
  /** Linked list of IDs used by that ID. */
  MainIDRelationsEntryItem *to_ids;

  /** Session UID of the ID matching that entry. */
  uint session_uid;

  /** Runtime tags, users should ensure those are reset after usage. */
  uint tags;
};

/** #MainIDRelationsEntry.tags */
enum eMainIDRelationsEntryTags {
  /** Generic tag marking the entry as to be processed. */
  MAINIDRELATIONS_ENTRY_TAGS_DOIT = 1 << 0,

  /**
   * Generic tag marking the entry as processed in the `to` direction
   * (i.e. the IDs used by this item have been processed).
   */
  MAINIDRELATIONS_ENTRY_TAGS_PROCESSED_TO = 1 << 4,
  /**
   * Generic tag marking the entry as processed in the `from` direction
   * (i.e. the IDs using this item have been processed).
   */
  MAINIDRELATIONS_ENTRY_TAGS_PROCESSED_FROM = 1 << 5,
  /** Generic tag marking the entry as processed. */
  MAINIDRELATIONS_ENTRY_TAGS_PROCESSED = MAINIDRELATIONS_ENTRY_TAGS_PROCESSED_TO |
                                         MAINIDRELATIONS_ENTRY_TAGS_PROCESSED_FROM,

  /**
   * Generic tag marking the entry as being processed in the `to` direction
   * (i.e. the IDs used by this item are being processed).
   * Useful for dependency loops detection and handling.
   */
  MAINIDRELATIONS_ENTRY_TAGS_INPROGRESS_TO = 1 << 8,
  /**
   * Generic tag marking the entry as being processed in the `from` direction
   * (i.e. the IDs using this item are being processed).
   * Useful for dependency loops detection and handling.
   */
  MAINIDRELATIONS_ENTRY_TAGS_INPROGRESS_FROM = 1 << 9,
  /**
   * Generic tag marking the entry as being processed.
   * Useful for dependency loops detection and handling.
   */
  MAINIDRELATIONS_ENTRY_TAGS_INPROGRESS = MAINIDRELATIONS_ENTRY_TAGS_INPROGRESS_TO |
                                          MAINIDRELATIONS_ENTRY_TAGS_INPROGRESS_FROM,
};

struct MainIDRelations {
  /**
   * Mapping from an ID pointer to all of its parents (IDs using it) and children (IDs it uses).
   * Values are `MainIDRelationsEntry` pointers.
   */
  blender::Map<const ID *, MainIDRelationsEntry *> *relations_from_pointers;
  /* NOTE: we could add more mappings when needed (e.g. from session uid?). */

  short flag;

  /* Private... */
  BLI_mempool *entry_items_pool;
};

enum {
  /** Those bmain relations include pointers/usages from editors. */
  MAINIDRELATIONS_INCLUDE_UI = 1 << 0,
};

struct MainColorspace {
  /**
   * File working color-space for all scene linear colors.
   * The name is only for the user interface and is not a unique identifier, the matrix is
   * the XYZ color-space is the source of truth.
   * */
  char scene_linear_name[64 /*MAX_COLORSPACE_NAME*/] = "";
  blender::float3x3 scene_linear_to_xyz = blender::float3x3::zero();

  /**
   * A color-space, view or display was not found, which likely means the OpenColorIO config
   * used to create this blend file is missing.
   */
  bool is_missing_opencolorio_config = false;
};

struct Main : blender::NonCopyable, blender::NonMovable {
  /**
   * Runtime vector storing all split Mains (one Main for each library data), during readfile or
   * linking process.
   * Shared across all of the split mains when defined.
   */
  std::shared_ptr<blender::VectorSet<Main *>> split_mains = {};
  /**
   * The file-path of this blend file, an empty string indicates an unsaved file.
   *
   * \note For the current loaded blend file this path must be absolute & normalized.
   * This prevents redundant leading slashes or current-working-directory relative paths
   * from causing problems with absolute/relative conversion which relies on this `filepath`
   * being absolute. See #BLI_path_canonicalize_native.
   *
   * This rule is not strictly enforced as in some cases loading a #Main is performed
   * to read data temporarily (preferences & startup) for example
   * where the `filepath` is not persistent or used as a basis for other paths.
   */
  char filepath[/*FILE_MAX*/ 1024] = "";
  /* See BLENDER_FILE_VERSION, BLENDER_FILE_SUBVERSION. */
  short versionfile = 0;
  short subversionfile = 0;
  /* See BLENDER_FILE_MIN_VERSION, BLENDER_FILE_MIN_SUBVERSION. */
  short minversionfile = 0;
  short minsubversionfile = 0;
/* see UPBGE_FILE_VERSION, UPBGE_FILE_SUBVERSION. */
  short upbgeversionfile = 0;
  short upbgesubversionfile = 0;
  /**
   * The currently opened .blend file was written from a newer version of Blender, and has forward
   * compatibility issues (data loss).
   *
   * \note In practice currently this is only based on the version numbers, in the future it
   * could try to use more refined detection on load. */
  bool has_forward_compatibility_issues = false;

  /**
   * This file was written by the asset system with the #G_FILE_ASSET_EDIT_FILE flag (now cleared).
   * It must not be overwritten, except by the asset system itself. Otherwise the file could end up
   * with user created data that would be lost when the asset system regenerates the file.
   */
  bool is_asset_edit_file = false;

  /** Commit timestamp from `buildinfo`. */
  uint64_t build_commit_timestamp = 0;
  /** Commit Hash from `buildinfo`. */
  char build_hash[16] = {};
  /** Indicate the #Main.filepath (file) is the recovered one. */
  bool recovered = false;
  /** All current ID's exist in the last memfile undo step. */
  bool is_memfile_undo_written = false;
  /**
   * An ID needs its data to be flushed back.
   * use "needs_flush_to_id" in edit data to flag data which needs updating.
   */
  bool is_memfile_undo_flush_needed = false;
  /**
   * Indicates that next memfile undo step should not allow reusing old bmain when re-read, but
   * instead do a complete full re-read/update from stored memfile.
   */
  bool use_memfile_full_barrier = false;

  /**
   * When linking, disallow creation of new data-blocks.
   * Make sure we don't do this by accident, see #76738.
   */
  bool is_locked_for_linking = false;

  /**
   * When set, indicates that an unrecoverable error/data corruption was detected.
   * Should only be set by readfile code, and used by upper-level code (typically #setup_app_data)
   * to cancel a file reading operation.
   */
  bool is_read_invalid = false;

  /**
   * True if this main is the 'GMAIN' of current Blender.
   *
   * \note There should always be only one global main, all others generated temporarily for
   * various data management process must have this property set to false..
   */
  bool is_global_main = false;

  /**
   * True if the Action Slot-to-ID mapping is dirty.
   *
   * If this flag is set, the next call to `animrig::Slot::users(bmain)` and related functions
   * will trigger a rebuild of the Slot-to-ID mapping. Since constructing this mapping requires
   * a full scan of the animatable IDs in this `Main` anyway, it is kept as a flag here.
   *
   * \note This flag should not be set directly. Use #animrig::Slot::users_invalidate() instead.
   * That way the handling of this flag is limited to the code in #animrig::Slot.
   *
   * \see `blender::animrig::Slot::users_invalidate(Main &bmain)`
   */
  bool is_action_slot_to_id_map_dirty = false;

  /**
   * The blend-file thumbnail. If set, it will show as image preview of the blend-file in the
   * system's file-browser.
   */
  BlendThumbnail *blen_thumb = nullptr;

  /**
   * The library matching the current Main.
   *
   * Typically `nullptr` (for the `G_MAIN` representing the currently opened blend-file).
   *
   * Mainly set and used during the blend-file read/write process when 'split' Mains are used to
   * isolate and process all linked IDs from a single library.
   */
  Library *curlib = nullptr;

  /**
   * Color-space information for this file.
   */
  MainColorspace colorspace;

  /* List bases for all ID types, containing all IDs for the current #Main. */

  ListBase scenes = {};
  ListBase libraries = {};
  ListBase objects = {};
  ListBase meshes = {};
  ListBase curves = {};
  ListBase metaballs = {};
  ListBase materials = {};
  ListBase textures = {};
  ListBase images = {};
  ListBase lattices = {};
  ListBase lights = {};
  ListBase cameras = {};
  ListBase shapekeys = {};
  ListBase worlds = {};
  ListBase screens = {};
  ListBase fonts = {};
  ListBase texts = {};
  ListBase speakers = {};
  ListBase lightprobes = {};
  ListBase sounds = {};
  ListBase collections = {};
  ListBase armatures = {};
  ListBase actions = {};
  ListBase nodetrees = {};
  ListBase brushes = {};
  ListBase particles = {};
  ListBase palettes = {};
  ListBase paintcurves = {};
  /** Singleton (exception). */
  ListBase wm = {};
  /** Legacy Grease Pencil. */
  ListBase gpencils = {};
  ListBase grease_pencils = {};
  ListBase movieclips = {};
  ListBase masks = {};
  ListBase linestyles = {};
  ListBase cachefiles = {};
  ListBase workspaces = {};
  /**
   * \note The name `hair_curves` is chosen to be different than `curves`,
   * but they are generic curve data-blocks, not just for hair.
   */
  ListBase hair_curves = {};
  ListBase pointclouds = {};
  ListBase volumes = {};

  /**
   * Must be generated, used and freed by same code - never assume this is valid data unless you
   * know when, who and how it was created.
   * Used by code doing a lot of remapping etc. at once to speed things up.
   */
  MainIDRelations *relations = nullptr;

  /** IDMap of IDs. Currently used when reading (expanding) libraries. */
  IDNameLib_Map *id_map = nullptr;

  /** Used for efficient calculations of unique names. */
  UniqueName_Map *name_map = nullptr;

  /**
   * Used for efficient calculations of unique names. Covers all names in current Main, including
   * linked data ones.
   */
  UniqueName_Map *name_map_global = nullptr;

  MainLock *lock = nullptr;

  /* Constructors and destructors. */
  Main();
  ~Main();
};

/**
 * Create a new Main data-base.
 *
 * \note Always generate a non-global Main, use #BKE_blender_globals_main_replace to put a newly
 * created one in `G_MAIN`.
 */
Main *BKE_main_new();
/**
 * Make given \a bmain empty again, and free all runtime mappings.
 *
 * This is similar to deleting and re-creating the Main, however the internal #Main::lock is kept
 * unchanged, and the #Main::is_global_main flag is not reset to `true` either.
 *
 * \note Unlike #BKE_main_free, only process the given \a bmain, without handling any potential
 * other linked Main.
 */
void BKE_main_clear(Main &bmain);
/**
 * Completely destroy the given \a bmain, and all its linked 'libraries' ones if any (all other
 * bmains, following the #Main.next chained list).
 */
void BKE_main_free(Main *bmain);

/** Struct packaging log/report info about a Main merge result. */
struct MainMergeReport {
  ReportList *reports = nullptr;

  /** Number of IDs from source Main that have been moved into destination Main. */
  int num_merged_ids = 0;
  /**
   * Number of (non-library) IDs from source Main that were expected
   * to have a matching ID in destination Main, but did not.
   * These have not been moved, and their usages have been remapped to null.
   */
  int num_unknown_ids = 0;
  /**
   * Number of (non-library) IDs from source Main that already had a matching ID
   * in destination Main.
   */
  int num_remapped_ids = 0;
  /**
   * Number of Library IDs from source Main that already had a matching Library ID
   * in destination Main.
   */
  int num_remapped_libraries = 0;
};

/**
 * Merge the content of `bmain_src` into `bmain_dst`.
 *
 * In case of collision (ID from same library with same name), the existing ID in `bmain_dst` is
 * kept, the one from `bmain_src` is left in its original Main, and its usages in `bmain_dst` (from
 * newly moved-in IDs) are remapped to its matching counterpart already in `bmain_dst`.
 *
 * Libraries are also de-duplicated, based on their absolute filepath, and remapped accordingly.
 * Note that local IDs in source Main always remain local IDs in destination Main.
 *
 * In case some source IDs are linked data from the blendfile of `bmain_dst`, they are never moved.
 * If a matching destination local ID is found, their usage get remapped as expected, otherwise
 * they are dropped, their usages are remapped to null, and a warning is printed.
 *
 * Since `bmain_src` is either empty or contains left-over IDs with (likely) invalid ID
 * relationships and other potential issues after the merge, it is always freed.
 */
void BKE_main_merge(Main *bmain_dst, Main **r_bmain_src, MainMergeReport &reports);

/**
 * Check whether given `bmain` is empty or contains some IDs.
 */
bool BKE_main_is_empty(Main *bmain);

/**
 * Check whether the bmain has issues, e.g. for reporting in the status bar.
 */
bool BKE_main_has_issues(const Main *bmain);

/**
 * Check whether user confirmation should be required when overwriting this `bmain` into its source
 * blendfile.
 */
bool BKE_main_needs_overwrite_confirm(const Main *bmain);

void BKE_main_lock(Main *bmain);
void BKE_main_unlock(Main *bmain);

/** Generate the mappings between used IDs and their users, and vice-versa. */
void BKE_main_relations_create(Main *bmain, short flag);
void BKE_main_relations_free(Main *bmain);
/** Set or clear given `tag` in all relation entries of given `bmain`. */
void BKE_main_relations_tag_set(Main *bmain, eMainIDRelationsEntryTags tag, bool value);

/**
 * Create a #Set storing all IDs present in given \a bmain, by their pointers.
 *
 * \param set: If not NULL, given Set will be extended with IDs from given \a bmain,
 * instead of creating a new one.
 */
blender::Set<const ID *> *BKE_main_set_create(Main *bmain, blender::Set<const ID *> *set);

/* Temporary runtime API to allow re-using local (already appended)
 * IDs instead of appending a new copy again. */

struct MainLibraryWeakReferenceMap;

/**
 * Generate a mapping between 'library path' of an ID
 * (as a pair (relative blend file path, id name)), and a current local ID, if any.
 *
 * This uses the information stored in `ID.library_weak_reference`.
 */
MainLibraryWeakReferenceMap *BKE_main_library_weak_reference_create(Main *bmain) ATTR_NONNULL();
/**
 * Destroy the data generated by #BKE_main_library_weak_reference_create.
 */
void BKE_main_library_weak_reference_destroy(
    MainLibraryWeakReferenceMap *library_weak_reference_mapping) ATTR_NONNULL();
/**
 * Search for a local ID matching the given linked ID reference.
 *
 * \param library_weak_reference_mapping: the mapping data generated by
 * #BKE_main_library_weak_reference_create.
 * \param library_filepath: the path of a blend file library (relative to current working one).
 * \param library_id_name: the full ID name, including the leading two chars encoding the ID
 * type.
 */
ID *BKE_main_library_weak_reference_search_item(
    MainLibraryWeakReferenceMap *library_weak_reference_mapping,
    const char *library_filepath,
    const char *library_id_name) ATTR_NONNULL();
/**
 * Add the given ID weak library reference to given local ID and the runtime mapping.
 *
 * \param library_weak_reference_mapping: the mapping data generated by
 * #BKE_main_library_weak_reference_create.
 * \param library_filepath: the path of a blend file library (relative to current working one).
 * \param library_id_name: the full ID name, including the leading two chars encoding the ID type.
 * \param new_id: New local ID matching given weak reference.
 */
void BKE_main_library_weak_reference_add_item(
    MainLibraryWeakReferenceMap *library_weak_reference_mapping,
    const char *library_filepath,
    const char *library_id_name,
    ID *new_id) ATTR_NONNULL();
/**
 * Update the status of the given ID weak library reference in current local IDs and the runtime
 * mapping.
 *
 * This effectively transfers the 'ownership' of the given weak reference from `old_id` to
 * `new_id`.
 *
 * \param library_weak_reference_mapping: the mapping data generated by
 * #BKE_main_library_weak_reference_create.
 * \param library_filepath: the path of a blend file library (relative to current working one).
 * \param library_id_name: the full ID name, including the leading two chars encoding the ID type.
 * \param old_id: Existing local ID matching given weak reference.
 * \param new_id: New local ID matching given weak reference.
 */
void BKE_main_library_weak_reference_update_item(
    MainLibraryWeakReferenceMap *library_weak_reference_mapping,
    const char *library_filepath,
    const char *library_id_name,
    ID *old_id,
    ID *new_id) ATTR_NONNULL();
/**
 * Remove the given ID weak library reference from the given local ID and the runtime mapping.
 *
 * \param library_weak_reference_mapping: the mapping data generated by
 * #BKE_main_library_weak_reference_create.
 * \param library_filepath: the path of a blend file library (relative to current working one).
 * \param library_id_name: the full ID name, including the leading two chars encoding the ID type.
 * \param old_id: Existing local ID matching given weak reference.
 */
void BKE_main_library_weak_reference_remove_item(
    MainLibraryWeakReferenceMap *library_weak_reference_mapping,
    const char *library_filepath,
    const char *library_id_name,
    ID *old_id) ATTR_NONNULL();

/**
 * Find local ID with weak library reference matching library and ID name.
 * For cases where creating a full MainLibraryWeakReferenceMap is unnecessary.
 */
ID *BKE_main_library_weak_reference_find(Main *bmain,
                                         const char *library_filepath,
                                         const char *library_id_name);

/**
 * Add library weak reference to ID, referencing the specified library and ID name.
 * For cases where creating a full MainLibraryWeakReferenceMap is unnecessary.
 */
void BKE_main_library_weak_reference_add(ID *local_id,
                                         const char *library_filepath,
                                         const char *library_id_name);

/* *** Generic utils to loop over whole Main database. *** */

#define FOREACH_MAIN_LISTBASE_ID_BEGIN(_lb, _id) \
  { \
    ID *_id_next = static_cast<ID *>((_lb)->first); \
    for ((_id) = _id_next; (_id) != nullptr; (_id) = _id_next) { \
      _id_next = static_cast<ID *>((_id)->next);

#define FOREACH_MAIN_LISTBASE_ID_END \
  } \
  } \
  ((void)0)

#define FOREACH_MAIN_LISTBASE_BEGIN(_bmain, _lb) \
  { \
    MainListsArray _lbarray = BKE_main_lists_get(*(_bmain)); \
    size_t _i = _lbarray.size(); \
    while (_i--) { \
      (_lb) = _lbarray[_i];

#define FOREACH_MAIN_LISTBASE_END \
  } \
  } \
  ((void)0)

/**
 * Top level `foreach`-like macro allowing to loop over all IDs in a given #Main data-base.
 *
 * NOTE: Order tries to go from 'user IDs' to 'used IDs' (e.g. collections will be processed
 * before objects, which will be processed before obdata types, etc.).
 *
 * WARNING: DO NOT use break statement with that macro, use #FOREACH_MAIN_LISTBASE and
 * #FOREACH_MAIN_LISTBASE_ID instead if you need that kind of control flow. */
#define FOREACH_MAIN_ID_BEGIN(_bmain, _id) \
  { \
    ListBase *_lb; \
    FOREACH_MAIN_LISTBASE_BEGIN ((_bmain), _lb) { \
      FOREACH_MAIN_LISTBASE_ID_BEGIN (_lb, (_id))

#define FOREACH_MAIN_ID_END \
  FOREACH_MAIN_LISTBASE_ID_END; \
  } \
  FOREACH_MAIN_LISTBASE_END; \
  } \
  ((void)0)

/**
 * Generates a raw .blend file thumbnail data from a raw image buffer.
 *
 * \param bmain: If not NULL, also store generated data in this Main.
 * \param rect: RGBA image buffer.
 * \param size: The size of `rect`.
 * \return The generated .blend file raw thumbnail data.
 */
BlendThumbnail *BKE_main_thumbnail_from_buffer(Main *bmain,
                                               const uint8_t *rect,
                                               const int size[2]);

/**
 * Generates a raw .blend file thumbnail data from given image.
 *
 * \param bmain: If not NULL, also store generated data in this Main.
 * \param img: ImBuf image to generate thumbnail data from.
 * \return The generated .blend file raw thumbnail data.
 */
BlendThumbnail *BKE_main_thumbnail_from_imbuf(Main *bmain, ImBuf *img);
/**
 * Generates an image from raw .blend file thumbnail \a data.
 *
 * \param bmain: Use this bmain->blen_thumb data if given \a data is NULL.
 * \param data: Raw .blend file thumbnail data.
 * \return An ImBuf from given data, or NULL if invalid.
 */
ImBuf *BKE_main_thumbnail_to_imbuf(Main *bmain, BlendThumbnail *data);
/**
 * Generates an empty (black) thumbnail for given Main.
 */
void BKE_main_thumbnail_create(Main *bmain);

/**
 * Return file-path of given \a main.
 */
const char *BKE_main_blendfile_path(const Main *bmain) ATTR_NONNULL();
/**
 * Return file-path of global main #G_MAIN.
 *
 * \warning Usage is not recommended,
 * you should always try to get a valid Main pointer from context.
 */
const char *BKE_main_blendfile_path_from_global();
/**
 * Return the absolute file-path of a library.
 */
const char *BKE_main_blendfile_path_from_library(const Library &library);

/**
 * \return A pointer to the \a ListBase of given \a bmain for requested \a type ID type.
 */
ListBase *which_libbase(Main *bmain, short type);

/** Subtracting 1, because #INDEX_ID_NULL is ignored here. */
using MainListsArray = std::array<ListBase *, INDEX_ID_MAX - 1>;

/**
 * Returns the pointers to all the #ListBase structs in given `bmain`.
 *
 * This is useful for generic traversal of all the blocks in a #Main (by traversing all the lists
 * in turn), without worrying about block types.
 *
 * \note The order of each ID type #ListBase in the array is determined by the `INDEX_ID_<IDTYPE>`
 * enum definitions in `DNA_ID.h`. See also the #FOREACH_MAIN_ID_BEGIN macro in `BKE_main.hh`
 */
MainListsArray BKE_main_lists_get(Main &bmain);

#define MAIN_VERSION_FILE_ATLEAST(main, ver, subver) \
  ((main)->versionfile > (ver) || \
   ((main)->versionfile == (ver) && (main)->subversionfile >= (subver)))

#define MAIN_VERSION_FILE_OLDER(main, ver, subver) \
  ((main)->versionfile < (ver) || \
   ((main)->versionfile == (ver) && (main)->subversionfile < (subver)))

#define MAIN_VERSION_FILE_OLDER_OR_EQUAL(main, ver, subver) \
  ((main)->versionfile < (ver) || \
   ((main)->versionfile == (ver) && (main)->subversionfile <= (subver)))

<<<<<<< HEAD
#define MAIN_VERSION_UPBGE_ATLEAST(main, ver, subver) \
  ((main)->upbgeversionfile > (ver) || \
   (main->upbgeversionfile == (ver) && (main)->upbgesubversionfile >= (subver)))


/* NOTE: in case versionfile is 0, this check is invalid, always return false then. This happens
=======
/**
 * \note in case `versionfile` is 0, this check is invalid, always return false then. This happens
>>>>>>> d4b32b82
 * typically when a library is missing, by definition its data (placeholder IDs) does not need
 * versioning anyway then.
 */
#define LIBRARY_VERSION_FILE_ATLEAST(lib, ver, subver) \
  ((lib)->runtime->versionfile == 0 || (lib)->runtime->versionfile > (ver) || \
   ((lib)->runtime->versionfile == (ver) && (lib)->runtime->subversionfile >= (subver)))

/**
 * The size of thumbnails (optionally) stored in the `.blend` files header.
 *
 * NOTE(@ideasman42): This is kept small as it's stored uncompressed in the `.blend` file,
 * where a larger size would increase the size of every `.blend` file unreasonably.
 * If we wanted to increase the size, we'd want to use compression (JPEG or similar).
 */
#define BLEN_THUMB_SIZE 128

#define BLEN_THUMB_MEMSIZE(_x, _y) \
  (sizeof(BlendThumbnail) + ((size_t)(_x) * (size_t)(_y)) * sizeof(int))
/** Protect against buffer overflow vulnerability & negative sizes. */
#define BLEN_THUMB_MEMSIZE_IS_VALID(_x, _y) \
  (((_x) > 0 && (_y) > 0) && ((uint64_t)(_x) * (uint64_t)(_y) < (SIZE_MAX / (sizeof(int) * 4))))<|MERGE_RESOLUTION|>--- conflicted
+++ resolved
@@ -671,17 +671,12 @@
   ((main)->versionfile < (ver) || \
    ((main)->versionfile == (ver) && (main)->subversionfile <= (subver)))
 
-<<<<<<< HEAD
 #define MAIN_VERSION_UPBGE_ATLEAST(main, ver, subver) \
   ((main)->upbgeversionfile > (ver) || \
    (main->upbgeversionfile == (ver) && (main)->upbgesubversionfile >= (subver)))
 
-
-/* NOTE: in case versionfile is 0, this check is invalid, always return false then. This happens
-=======
 /**
  * \note in case `versionfile` is 0, this check is invalid, always return false then. This happens
->>>>>>> d4b32b82
  * typically when a library is missing, by definition its data (placeholder IDs) does not need
  * versioning anyway then.
  */
