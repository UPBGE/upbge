--- conflicted
+++ resolved
@@ -965,11 +965,8 @@
 #define SH_NODE_SEPARATE_COLOR 712
 #define SH_NODE_MIX 713
 #define SH_NODE_BSDF_RAY_PORTAL 714
-<<<<<<< HEAD
+#define SH_NODE_TEX_GABOR 715
 #define SH_NODE_SPRITES_ANIMATION 800
-=======
-#define SH_NODE_TEX_GABOR 715
->>>>>>> cbc61705
 
 /** \} */
 
