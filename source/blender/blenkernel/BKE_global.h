--- conflicted
+++ resolved
@@ -105,21 +105,6 @@
 /* **************** GLOBAL ********************* */
 
 /** #Global.f */
-<<<<<<< HEAD
-#define G_RENDER_OGL    (1 <<  0)
-#define G_SWAP_EXCHANGE (1 <<  1)
-/* also uses G_FILE_AUTOPLAY */
-/* #define G_RENDER_SHADOW	(1 <<  3) */ /* temp flag, removed */
-#define G_BACKBUFSEL    (1 <<  4)
-#define G_PICKSEL       (1 <<  5)
-
-/* #define G_FACESELECT	(1 <<  8) use (mesh->editflag & ME_EDIT_PAINT_FACE_SEL) */
-
-#define G_SCRIPT_AUTOEXEC (1 << 13)
-#define G_SCRIPT_OVERRIDE_PREF (1 << 14) /* when this flag is set ignore the userprefs */
-#define G_SCRIPT_AUTOEXEC_FAIL (1 << 15)
-#define G_SCRIPT_AUTOEXEC_FAIL_QUIET (1 << 16)
-=======
 enum {
 	G_FLAG_RENDER_VIEWPORT = (1 << 0),
 	G_FLAG_BACKBUFSEL = (1 << 1),
@@ -133,7 +118,6 @@
 	G_FLAG_SCRIPT_AUTOEXEC_FAIL = (1 << 15),
 	G_FLAG_SCRIPT_AUTOEXEC_FAIL_QUIET = (1 << 16),
 };
->>>>>>> 141c6073
 
 /** Don't overwrite these flags when reading a file. */
 #define G_FLAG_ALL_RUNTIME \
@@ -176,38 +160,16 @@
 
 
 /** #Global.fileflags */
-<<<<<<< HEAD
-
-#define G_AUTOPACK               (1 << 0)
-#define G_FILE_COMPRESS          (1 << 1)
-#define G_FILE_AUTOPLAY          (1 << 2)
-
-#ifdef DNA_DEPRECATED_ALLOW
-#define G_FILE_ENABLE_ALL_FRAMES (1 << 3)               /* deprecated */
-#define G_FILE_SHOW_DEBUG_PROPS  (1 << 4)               /* deprecated */
-#define G_FILE_SHOW_FRAMERATE    (1 << 5)               /* deprecated */
-/* #define G_FILE_SHOW_PROFILE   (1 << 6) */            /* deprecated */
-/* #define G_FILE_LOCK           (1 << 7) */            /* deprecated */
-/* #define G_FILE_SIGN           (1 << 8) */            /* deprecated */
-#endif  /* DNA_DEPRECATED_ALLOW */
-
-#define G_FILE_USERPREFS         (1 << 9)
-#define G_FILE_NO_UI             (1 << 10)
-
-/* Bits 11 to 22 (inclusive) are deprecated & need to be cleared */
-
-/** On read, use #FileGlobal.filename instead of the real location on-disk,
- * needed for recovering temp files so relative paths resolve */
-#define G_FILE_RECOVER           (1 << 23)
-/** On write, remap relative file paths to the new file location. */
-#define G_FILE_RELATIVE_REMAP    (1 << 24)
-/** On write, make backup `.blend1`, `.blend2` ... files, when the users preference is enabled */
-#define G_FILE_HISTORY           (1 << 25)
-/** BMesh option to save as older mesh format */
-=======
 enum {
 	G_FILE_AUTOPACK          = (1 << 0),
 	G_FILE_COMPRESS          = (1 << 1),
+	G_FILE_AUTOPLAY          = (1 << 2),
+	G_FILE_ENABLE_ALL_FRAMES = (1 << 3),              /* deprecated */
+	G_FILE_SHOW_DEBUG_PROPS  = (1 << 4),              /* deprecated */
+	G_FILE_SHOW_FRAMERATE    = (1 << 5),              /* deprecated */
+	G_FILE_SHOW_PROFILE      = (1 << 6),              /* deprecated */
+	G_FILE_LOCK              = (1 << 7),              /* deprecated */
+	G_FILE_SIGN              = (1 << 8),              /* deprecated */
 
 	G_FILE_USERPREFS         = (1 << 9),
 	G_FILE_NO_UI             = (1 << 10),
@@ -222,7 +184,6 @@
 	/** On write, make backup `.blend1`, `.blend2` ... files, when the users preference is enabled */
 	G_FILE_HISTORY           = (1 << 25),
 	/** BMesh option to save as older mesh format */
->>>>>>> 141c6073
 /* #define G_FILE_MESH_COMPAT       (1 << 26) */
 	/** On write, restore paths after editing them (G_FILE_RELATIVE_REMAP) */
 	G_FILE_SAVE_COPY         = (1 << 27),
