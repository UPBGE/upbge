--- conflicted
+++ resolved
@@ -237,22 +237,11 @@
   void *(*getLoopDataArray)(DerivedMesh *dm, int type);
   void *(*getPolyDataArray)(DerivedMesh *dm, int type);
 
-<<<<<<< HEAD
-  /** Retrieves the base CustomData structures for
-   * verts/edges/tessfaces/loops/faces. */
-  CustomData *(*getVertDataLayout)(DerivedMesh *dm);
-  CustomData *(*getEdgeDataLayout)(DerivedMesh *dm);
-  CustomData *(*getTessFaceDataLayout)(DerivedMesh *dm);
-  CustomData *(*getLoopDataLayout)(DerivedMesh *dm);
-  CustomData *(*getPolyDataLayout)(DerivedMesh *dm);
-
   /** Copies all customdata for an element source into dst at index dest */
   void (*copyFromVertCData)(DerivedMesh *dm, int source, CustomData *dst, int dest);
   void (*copyFromEdgeCData)(DerivedMesh *dm, int source, CustomData *dst, int dest);
   void (*copyFromFaceCData)(DerivedMesh *dm, int source, CustomData *dst, int dest);
 
-=======
->>>>>>> 23775f39
   /** Optional grid access for subsurf */
   int (*getNumGrids)(DerivedMesh *dm);
   int (*getGridSize)(DerivedMesh *dm);
