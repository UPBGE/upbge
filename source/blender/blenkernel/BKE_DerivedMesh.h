--- conflicted
+++ resolved
@@ -113,7 +113,6 @@
   DM_TYPE_CCGDM,
 } DerivedMeshType;
 
-<<<<<<< HEAD
 typedef enum DMForeachFlag {
   DM_FOREACH_NOP = 0,
   /* foreachMappedVert, foreachMappedLoop, foreachMappedFaceCenter */
@@ -130,8 +129,6 @@
 
 ENUM_OPERATORS(DMDirtyFlag, DM_DIRTY_NORMALS)
 
-=======
->>>>>>> 57f6aa4d
 typedef struct DerivedMesh DerivedMesh;
 struct DerivedMesh {
   /** Private DerivedMesh data, only for internal DerivedMesh use */
@@ -140,12 +137,9 @@
   int needsFree;    /* checked on ->release, is set to 0 for cached results */
   int deformedOnly; /* set by modifier stack if only deformed from original */
   DerivedMeshType type;
-<<<<<<< HEAD
   DMDirtyFlag dirty;
   int totmat;            /* total materials. Will be valid only before object drawing. */
   struct Material **mat; /* material array. Will be valid only before object drawing */
-=======
->>>>>>> 57f6aa4d
 
   /**
    * \warning Typical access is done via #getLoopTriArray, #getNumLoopTri.
