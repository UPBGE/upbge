/* SPDX-FileCopyrightText: 2023 Blender Authors
 *
 * SPDX-License-Identifier: GPL-2.0-or-later */
#pragma once

#include <stddef.h>

/** \file
 * \ingroup bke
 */

/**
 * The lines below use regex from scripts to extract their values,
 * Keep this in mind when modifying this file and keep this comment above the defines.
 *
 * \note Use #STRINGIFY() rather than defining with quotes.
 */

/** Blender major and minor version. */
<<<<<<< HEAD
#define BLENDER_VERSION 405

#define UPBGE_VERSION 45

=======
#define BLENDER_VERSION 500
>>>>>>> 653601a4
/** Blender patch version for bug-fix releases. */
#define BLENDER_VERSION_PATCH 0
/** Blender release cycle stage: alpha/beta/rc/release. */
#define BLENDER_VERSION_CYCLE alpha
/** Blender release type suffix. LTS or blank. */
#define BLENDER_VERSION_SUFFIX

#define UPBGE_VERSION_PATCH 0
/** alpha/beta/rc/release, docs use this. */
#define UPBGE_VERSION_CYCLE alpha

/* Blender file format version. */
#define BLENDER_FILE_VERSION BLENDER_VERSION
#define BLENDER_FILE_SUBVERSION 1

/* UPBGE file format version. */
#define UPBGE_FILE_VERSION UPBGE_VERSION
#define UPBGE_FILE_SUBVERSION 1

/* Minimum Blender version that supports reading file written with the current
 * version. Older Blender versions will test this and cancel loading the file, showing a warning to
 * the user.
 *
 * See
 * https://developer.blender.org/docs/handbook/guidelines/compatibility_handling_for_blend_files/
 * for details. */
#define BLENDER_FILE_MIN_VERSION 306
#define BLENDER_FILE_MIN_SUBVERSION 13

/** User readable version string. */
const char *BKE_blender_version_string(void);
const char *BKE_upbge_version_string(void);

/** As above but does not show patch version. */
const char *BKE_blender_version_string_compact(void);
const char *BKE_upbge_version_string_compact(void);

/** Returns true when version cycle is alpha, otherwise (beta, rc) returns false. */
bool BKE_blender_version_is_alpha(void);

/** Returns true when version suffix is LTS, otherwise returns false. */
bool BKE_blender_version_is_lts(void);

/**
 * Fill in given string buffer with user-readable formatted file version and subversion (if
 * provided).
 *
 * \param str_buff: a char buffer where the formatted string is written,
 * minimal recommended size is 8, or 16 if subversion is provided.
 *
 * \param file_subversion: the file subversion, if given value < 0, it is ignored, and only the
 * `file_version` is used.
 */
void BKE_blender_version_blendfile_string_from_values(char *str_buff,
                                                      const size_t str_buff_maxncpy,
                                                      const short file_version,
                                                      const short file_subversion);<|MERGE_RESOLUTION|>--- conflicted
+++ resolved
@@ -17,14 +17,10 @@
  */
 
 /** Blender major and minor version. */
-<<<<<<< HEAD
-#define BLENDER_VERSION 405
+#define BLENDER_VERSION 500
 
-#define UPBGE_VERSION 45
+#define UPBGE_VERSION 50
 
-=======
-#define BLENDER_VERSION 500
->>>>>>> 653601a4
 /** Blender patch version for bug-fix releases. */
 #define BLENDER_VERSION_PATCH 0
 /** Blender release cycle stage: alpha/beta/rc/release. */
@@ -42,7 +38,7 @@
 
 /* UPBGE file format version. */
 #define UPBGE_FILE_VERSION UPBGE_VERSION
-#define UPBGE_FILE_SUBVERSION 1
+#define UPBGE_FILE_SUBVERSION 0
 
 /* Minimum Blender version that supports reading file written with the current
  * version. Older Blender versions will test this and cancel loading the file, showing a warning to
