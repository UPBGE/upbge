/*
 * This program is free software; you can redistribute it and/or
 * modify it under the terms of the GNU General Public License
 * as published by the Free Software Foundation; either version 2
 * of the License, or (at your option) any later version.
 *
 * This program is distributed in the hope that it will be useful,
 * but WITHOUT ANY WARRANTY; without even the implied warranty of
 * MERCHANTABILITY or FITNESS FOR A PARTICULAR PURPOSE.  See the
 * GNU General Public License for more details.
 *
 * You should have received a copy of the GNU General Public License
 * along with this program; if not, write to the Free Software Foundation,
 * Inc., 51 Franklin Street, Fifth Floor, Boston, MA 02110-1301, USA.
 */
#pragma once

#ifdef __cplusplus
extern "C" {
#endif

/** \file
 * \ingroup bke
 */

/**
 * The lines below use regex from scripts to extract their values,
 * Keep this in mind when modifying this file and keep this comment above the defines.
 *
 * \note Use #STRINGIFY() rather than defining with quotes.
 */

/* Blender major and minor version. */
<<<<<<< HEAD
#define BLENDER_VERSION 300

#define UPBGE_VERSION 30

=======
#define BLENDER_VERSION 301
>>>>>>> 7d2c7590
/* Blender patch version for bugfix releases. */
#define BLENDER_VERSION_PATCH 0
/** Blender release cycle stage: alpha/beta/rc/release. */
#define BLENDER_VERSION_CYCLE alpha

#define UPBGE_VERSION_PATCH 0
/** alpha/beta/rc/release, docs use this. */
#define UPBGE_VERSION_CYCLE alpha

/* Blender file format version. */
#define BLENDER_FILE_VERSION BLENDER_VERSION
#define BLENDER_FILE_SUBVERSION 0

/* UPBGE file format version. */
#define UPBGE_FILE_VERSION UPBGE_VERSION
#define UPBGE_FILE_SUBVERSION 13

/* Minimum Blender version that supports reading file written with the current
 * version. Older Blender versions will test this and show a warning if the file
 * was written with too new a version. */
#define BLENDER_FILE_MIN_VERSION 300
#define BLENDER_FILE_MIN_SUBVERSION 36

/** User readable version string. */
const char *BKE_blender_version_string(void);
const char *BKE_upbge_version_string(void);

/* Returns true when version cycle is alpha, otherwise (beta, rc) returns false. */
bool BKE_blender_version_is_alpha(void);

#ifdef __cplusplus
}
#endif<|MERGE_RESOLUTION|>--- conflicted
+++ resolved
@@ -31,14 +31,9 @@
  */
 
 /* Blender major and minor version. */
-<<<<<<< HEAD
-#define BLENDER_VERSION 300
+#define BLENDER_VERSION 301
 
-#define UPBGE_VERSION 30
-
-=======
-#define BLENDER_VERSION 301
->>>>>>> 7d2c7590
+#define UPBGE_VERSION 31
 /* Blender patch version for bugfix releases. */
 #define BLENDER_VERSION_PATCH 0
 /** Blender release cycle stage: alpha/beta/rc/release. */
@@ -54,7 +49,7 @@
 
 /* UPBGE file format version. */
 #define UPBGE_FILE_VERSION UPBGE_VERSION
-#define UPBGE_FILE_SUBVERSION 13
+#define UPBGE_FILE_SUBVERSION 0
 
 /* Minimum Blender version that supports reading file written with the current
  * version. Older Blender versions will test this and show a warning if the file
