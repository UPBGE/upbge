--- conflicted
+++ resolved
@@ -17,26 +17,20 @@
  */
 
 /* Blender major and minor version. */
-<<<<<<< HEAD
-#define BLENDER_VERSION 305
+#define BLENDER_VERSION 306
 
-#define UPBGE_VERSION 35
+#define UPBGE_VERSION 36
 
-=======
-#define BLENDER_VERSION 306
->>>>>>> 6e7242f0
 /* Blender patch version for bugfix releases. */
 #define BLENDER_VERSION_PATCH 0
 /** Blender release cycle stage: alpha/beta/rc/release. */
 #define BLENDER_VERSION_CYCLE alpha
 
-<<<<<<< HEAD
 #define UPBGE_VERSION_PATCH 0
 /** alpha/beta/rc/release, docs use this. */
 #define UPBGE_VERSION_CYCLE alpha
-=======
+
 /* TODO proper version bump. */
->>>>>>> 6e7242f0
 
 /* Blender file format version. */
 #define BLENDER_FILE_VERSION BLENDER_VERSION
