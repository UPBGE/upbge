--- conflicted
+++ resolved
@@ -31,13 +31,10 @@
  */
 
 /* Blender major and minor version. */
-<<<<<<< HEAD
-#define BLENDER_VERSION 301
+#define BLENDER_VERSION 302
 
 #define UPBGE_VERSION 31
-=======
-#define BLENDER_VERSION 302
->>>>>>> 90a23dec
+
 /* Blender patch version for bugfix releases. */
 #define BLENDER_VERSION_PATCH 0
 /** Blender release cycle stage: alpha/beta/rc/release. */
