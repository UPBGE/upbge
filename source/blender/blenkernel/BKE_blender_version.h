/* SPDX-License-Identifier: GPL-2.0-or-later */
#pragma once

#ifdef __cplusplus
extern "C" {
#endif

/** \file
 * \ingroup bke
 */

/**
 * The lines below use regex from scripts to extract their values,
 * Keep this in mind when modifying this file and keep this comment above the defines.
 *
 * \note Use #STRINGIFY() rather than defining with quotes.
 */

/* Blender major and minor version. */
<<<<<<< HEAD
#define BLENDER_VERSION 306

#define UPBGE_VERSION 36

=======
#define BLENDER_VERSION 400
>>>>>>> 9bdfb15e
/* Blender patch version for bugfix releases. */
#define BLENDER_VERSION_PATCH 0
/** Blender release cycle stage: alpha/beta/rc/release. */
#define BLENDER_VERSION_CYCLE alpha

#define UPBGE_VERSION_PATCH 0
/** alpha/beta/rc/release, docs use this. */
#define UPBGE_VERSION_CYCLE alpha

/* Blender file format version. */
#define BLENDER_FILE_VERSION BLENDER_VERSION
#define BLENDER_FILE_SUBVERSION 1

/* UPBGE file format version. */
#define UPBGE_FILE_VERSION UPBGE_VERSION
#define UPBGE_FILE_SUBVERSION 0

/* Minimum Blender version that supports reading file written with the current
 * version. Older Blender versions will test this and show a warning if the file
 * was written with too new a version. */
#define BLENDER_FILE_MIN_VERSION 306
#define BLENDER_FILE_MIN_SUBVERSION 9

/** User readable version string. */
const char *BKE_blender_version_string(void);
const char *BKE_upbge_version_string(void);

/* Returns true when version cycle is alpha, otherwise (beta, rc) returns false. */
bool BKE_blender_version_is_alpha(void);

#ifdef __cplusplus
}
#endif<|MERGE_RESOLUTION|>--- conflicted
+++ resolved
@@ -17,14 +17,10 @@
  */
 
 /* Blender major and minor version. */
-<<<<<<< HEAD
-#define BLENDER_VERSION 306
+#define BLENDER_VERSION 400
 
-#define UPBGE_VERSION 36
+#define UPBGE_VERSION 40
 
-=======
-#define BLENDER_VERSION 400
->>>>>>> 9bdfb15e
 /* Blender patch version for bugfix releases. */
 #define BLENDER_VERSION_PATCH 0
 /** Blender release cycle stage: alpha/beta/rc/release. */
