--- conflicted
+++ resolved
@@ -26,15 +26,10 @@
 /** Blender release cycle stage: alpha/beta/rc/release. */
 #define BLENDER_VERSION_CYCLE alpha
 
-<<<<<<< HEAD
 #define UPBGE_VERSION_PATCH 0
 /** alpha/beta/rc/release, docs use this. */
 #define UPBGE_VERSION_CYCLE alpha
 
-/* TODO proper version bump. */
-
-=======
->>>>>>> d9398bb5
 /* Blender file format version. */
 #define BLENDER_FILE_VERSION BLENDER_VERSION
 #define BLENDER_FILE_SUBVERSION 0
