--- conflicted
+++ resolved
@@ -31,12 +31,9 @@
  */
 
 /* Blender major and minor version. */
-<<<<<<< HEAD
-#define BLENDER_VERSION 291
+#define BLENDER_VERSION 292
+
 #define UPBGE_VERSION 30
-=======
-#define BLENDER_VERSION 292
->>>>>>> f5080c82
 /* Blender patch version for bugfix releases. */
 #define BLENDER_VERSION_PATCH 0
 /** Blender release cycle stage: alpha/beta/rc/release. */
