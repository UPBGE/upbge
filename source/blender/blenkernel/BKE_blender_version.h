--- conflicted
+++ resolved
@@ -17,14 +17,10 @@
  */
 
 /* Blender major and minor version. */
-<<<<<<< HEAD
-#define BLENDER_VERSION 303
+#define BLENDER_VERSION 304
 
-#define UPBGE_VERSION 33
+#define UPBGE_VERSION 34
 
-=======
-#define BLENDER_VERSION 304
->>>>>>> ff048f5d
 /* Blender patch version for bugfix releases. */
 #define BLENDER_VERSION_PATCH 0
 /** Blender release cycle stage: alpha/beta/rc/release. */
