--- conflicted
+++ resolved
@@ -452,75 +452,61 @@
 
 void *BLO_library_read_struct(struct FileData *fd, struct BHead *bh, const char *blockname);
 
-<<<<<<< HEAD
+typedef void (*BLOExpandDoitCallback)(void *fdhandle, struct Main *mainvar, void *idv);
+
+/**
+ * Set the callback func used over all ID data found by \a BLO_expand_main func.
+ *
+ * \param expand_doit_func: Called for each ID block it finds.
+ */
+void BLO_main_expander(BLOExpandDoitCallback expand_doit_func);
+/**
+ * Loop over all ID data in Main to mark relations.
+ * Set (id->tag & LIB_TAG_NEED_EXPAND) to mark expanding. Flags get cleared after expanding.
+ *
+ * \param fdhandle: usually file-data, or own handle.
+ * \param mainvar: the Main database to expand.
+ */
+void BLO_expand_main(void *fdhandle, struct Main *mainvar);
+
+/**
+ * Update defaults in startup.blend, without having to save and embed it.
+ * \note defaults for preferences are stored in `userdef_default.c` and can be updated there.
+ */
+/**
+ * Update defaults in startup.blend, without having to save and embed the file.
+ * This function can be emptied each time the startup.blend is updated.
+ *
+ * \note Screen data may be cleared at this point, this will happen in the case
+ * an app-template's data needs to be versioned when read-file is called with "Load UI" disabled.
+ * Versioning the screen data can be safely skipped without "Load UI" since the screen data
+ * will have been versioned when it was first loaded.
+ */
+void BLO_update_defaults_startup_blend(struct Main *bmain, const char *app_template);
+void BLO_update_defaults_workspace(struct WorkSpace *workspace, const char *app_template);
+
+/* Disable unwanted experimental feature settings on startup. */
+void BLO_sanitize_experimental_features_userpref_blend(struct UserDef *userdef);
+
+/**
+ * Does a very light reading of given .blend file to extract its stored thumbnail.
+ *
+ * \param filepath: The path of the file to extract thumbnail from.
+ * \return The raw thumbnail
+ * (MEM-allocated, as stored in file, use #BKE_main_thumbnail_to_imbuf()
+ * to convert it to ImBuf image).
+ */
+struct BlendThumbnail *BLO_thumbnail_from_file(const char *filepath);
+
+/* datafiles (generated theme) */
+extern const struct bTheme U_theme_default;
+extern const struct UserDef U_default;
+
 BlendFileData *blo_read_blendafterruntime(int file,
                                           const char *name,
                                           int datastart,
                                           struct BlendFileReadReport *reports);
 
-/* internal function but we need to expose it */
-/**
- * Used to link a file (without UI) to the current UI.
- * Note that it assumes the old pointers in UI are still valid, so old Main is not freed.
- */
-void blo_lib_link_restore(struct Main *oldmain,
-                          struct Main *newmain,
-                          struct wmWindowManager *curwm,
-                          struct Scene *curscene,
-                          struct ViewLayer *cur_view_layer);
-
-=======
->>>>>>> 0824ef7e
-typedef void (*BLOExpandDoitCallback)(void *fdhandle, struct Main *mainvar, void *idv);
-
-/**
- * Set the callback func used over all ID data found by \a BLO_expand_main func.
- *
- * \param expand_doit_func: Called for each ID block it finds.
- */
-void BLO_main_expander(BLOExpandDoitCallback expand_doit_func);
-/**
- * Loop over all ID data in Main to mark relations.
- * Set (id->tag & LIB_TAG_NEED_EXPAND) to mark expanding. Flags get cleared after expanding.
- *
- * \param fdhandle: usually file-data, or own handle.
- * \param mainvar: the Main database to expand.
- */
-void BLO_expand_main(void *fdhandle, struct Main *mainvar);
-
-/**
- * Update defaults in startup.blend, without having to save and embed it.
- * \note defaults for preferences are stored in `userdef_default.c` and can be updated there.
- */
-/**
- * Update defaults in startup.blend, without having to save and embed the file.
- * This function can be emptied each time the startup.blend is updated.
- *
- * \note Screen data may be cleared at this point, this will happen in the case
- * an app-template's data needs to be versioned when read-file is called with "Load UI" disabled.
- * Versioning the screen data can be safely skipped without "Load UI" since the screen data
- * will have been versioned when it was first loaded.
- */
-void BLO_update_defaults_startup_blend(struct Main *bmain, const char *app_template);
-void BLO_update_defaults_workspace(struct WorkSpace *workspace, const char *app_template);
-
-/* Disable unwanted experimental feature settings on startup. */
-void BLO_sanitize_experimental_features_userpref_blend(struct UserDef *userdef);
-
-/**
- * Does a very light reading of given .blend file to extract its stored thumbnail.
- *
- * \param filepath: The path of the file to extract thumbnail from.
- * \return The raw thumbnail
- * (MEM-allocated, as stored in file, use #BKE_main_thumbnail_to_imbuf()
- * to convert it to ImBuf image).
- */
-struct BlendThumbnail *BLO_thumbnail_from_file(const char *filepath);
-
-/* datafiles (generated theme) */
-extern const struct bTheme U_theme_default;
-extern const struct UserDef U_default;
-
 #ifdef __cplusplus
 }
 #endif