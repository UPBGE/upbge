--- conflicted
+++ resolved
@@ -355,7 +355,10 @@
     copy_v2_fl2(scene->safe_areas.action, 0.035f, 0.035f);
   }
 
-<<<<<<< HEAD
+  for (Brush *brush = bmain->brushes.first; brush; brush = brush->id.next) {
+    brush->blur_kernel_radius = 2;
+  }
+
   /*********************Game engine transition*********************/
   // WARNING: ALWAYS KEEP THIS IN BLO_update_defaults_startup_blend
   for (Scene *sce = bmain->scenes.first; sce; sce = sce->id.next) {
@@ -431,9 +434,4 @@
     ob->duplicator_visibility_flag = OB_DUPLI_FLAG_VIEWPORT | OB_DUPLI_FLAG_RENDER;
   }
   /***********************End of Game engine transition**********************/
-=======
-  for (Brush *brush = bmain->brushes.first; brush; brush = brush->id.next) {
-    brush->blur_kernel_radius = 2;
-  }
->>>>>>> f32902e6
 }