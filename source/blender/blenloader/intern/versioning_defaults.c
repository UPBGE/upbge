--- conflicted
+++ resolved
@@ -105,21 +105,12 @@
 	/* Auto perspective. */
 	U.uiflag |= USER_AUTOPERSP;
 
-<<<<<<< HEAD
-	/* Translate both tooltips and interface. */
-	U.transopts |= USER_TR_TOOLTIPS | USER_TR_IFACE;
-
 	/* Init weight paint range. */
 	BKE_colorband_init(&U.coba_weight, true);
 
-=======
-	/* Init weight paint range. */
-	BKE_colorband_init(&U.coba_weight, true);
-
 	/* Default visible section. */
 	U.userpref = USER_SECTION_INTERFACE;
 
->>>>>>> 938b08b3
 	/* Default to left click select. */
 	BKE_keyconfig_pref_set_select_mouse(&U, 0, true);
 }
