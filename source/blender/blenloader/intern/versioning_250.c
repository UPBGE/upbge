--- conflicted
+++ resolved
@@ -511,10 +511,7 @@
 
 static void do_version_constraints_radians_degrees_250(ListBase *lb)
 {
-<<<<<<< HEAD
-  bConstraint *con;
-
-  for (con = lb->first; con; con = con->next) {
+  LISTBASE_FOREACH (bConstraint *, con, lb) {
     if (con->type == CONSTRAINT_TYPE_RIGIDBODYJOINT) {
       bRigidBodyJointConstraint *data = con->data;
       data->axX *= (float)(M_PI / 180.0);
@@ -522,10 +519,6 @@
       data->axZ *= (float)(M_PI / 180.0);
     }
     else if (con->type == CONSTRAINT_TYPE_KINEMATIC) {
-=======
-  LISTBASE_FOREACH (bConstraint *, con, lb) {
-    if (con->type == CONSTRAINT_TYPE_KINEMATIC) {
->>>>>>> 8191b152
       bKinematicConstraint *data = con->data;
       data->poleangle *= (float)(M_PI / 180.0);
     }
@@ -682,23 +675,15 @@
     ListBase pidlist;
 #endif
 
-<<<<<<< HEAD
-    bSound *sound;
-    bActuator *act;
-
-    for (sound = bmain->sounds.first; sound; sound = sound->id.next) {
-=======
     LISTBASE_FOREACH (bSound *, sound, &bmain->sounds) {
->>>>>>> 8191b152
       if (sound->newpackedfile) {
         sound->packedfile = sound->newpackedfile;
         sound->newpackedfile = NULL;
       }
     }
 
-<<<<<<< HEAD
-    for (ob = bmain->objects.first; ob; ob = ob->id.next) {
-      for (act = ob->actuators.first; act; act = act->next) {
+    LISTBASE_FOREACH (Object *, ob, &bmain->objects) {
+      LISTBASE_FOREACH (bActuator *, act, &ob->actuators) {
         if (act->type == ACT_SOUND) {
           bSoundActuator *sAct = (bSoundActuator *)act->data;
           if (sAct->sound) {
@@ -724,10 +709,7 @@
       }
     }
 
-    for (scene = bmain->scenes.first; scene; scene = scene->id.next) {
-=======
     LISTBASE_FOREACH (Scene *, scene, &bmain->scenes) {
->>>>>>> 8191b152
       if (scene->ed && scene->ed->seqbasep) {
         SEQ_for_each_callback(&scene->ed->seqbase, seq_sound_proxy_update_cb, bmain);
       }
