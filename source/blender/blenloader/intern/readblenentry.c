--- conflicted
+++ resolved
@@ -405,13 +405,9 @@
 
   fd = blo_filedata_from_memory(mem, memsize, &(BlendFileReadReport){.reports = reports});
   if (fd) {
-<<<<<<< HEAD
 #ifdef WITH_GAMEENGINE_BPPLAYER
     BLI_strncpy(fd->relabase, SPINDLE_GetFilePath(), sizeof(fd->relabase));
 #endif
-    fd->reports = reports;
-=======
->>>>>>> f7fbb518
     fd->skip_flags = skip_flags;
 #ifdef WITH_GAMEENGINE_BPPLAYER
     bfd = blo_read_file_internal(fd, SPINDLE_GetFilePath());
