/*
 * ***** BEGIN GPL LICENSE BLOCK *****
 *
 * This program is free software; you can redistribute it and/or
 * modify it under the terms of the GNU General Public License
 * as published by the Free Software Foundation; either version 2
 * of the License, or (at your option) any later version.
 *
 * This program is distributed in the hope that it will be useful,
 * but WITHOUT ANY WARRANTY; without even the implied warranty of
 * MERCHANTABILITY or FITNESS FOR A PARTICULAR PURPOSE.  See the
 * GNU General Public License for more details.
 *
 * You should have received a copy of the GNU General Public License
 * along with this program; if not, write to the Free Software Foundation,
 * Inc., 51 Franklin Street, Fifth Floor, Boston, MA 02110-1301, USA.
 *
 * Contributor(s): Blender Foundation
 *
 * ***** END GPL LICENSE BLOCK *****
 *
 */

/** \file blender/blenloader/intern/versioning_upbge.c
 *  \ingroup blenloader
 */

#include "BLI_compiler_attrs.h"
#include "BLI_utildefines.h"

#include <stdio.h>

/* allow readfile to use deprecated functionality */
#define DNA_DEPRECATED_ALLOW

#include "DNA_camera_types.h"
#include "DNA_collection_types.h"
#include "DNA_genfile.h"
#include "DNA_light_types.h"
#include "DNA_material_types.h"
#include "DNA_mesh_types.h"
#include "DNA_object_force_types.h"
#include "DNA_object_types.h"
#include "DNA_screen_types.h"
#include "DNA_sdna_types.h"
#include "DNA_sensor_types.h"
#include "DNA_space_types.h"
#include "DNA_view3d_types.h"
#include "DNA_world_types.h"

#include "BKE_main.h"
#include "BKE_node.h"

#include "BLI_listbase.h"
#include "BLI_math_base.h"

#include "BLO_readfile.h"

#include "wm_event_types.h"

#include "readfile.h"

#include "MEM_guardedalloc.h"

void blo_do_versions_upbge(FileData *fd, Library *lib, Main *main)
{
  // printf("UPBGE: open file from versionfile: %i, subversionfile: %i\n", main->upbgeversionfile,
  // main->upbgesubversionfile);
  if (!MAIN_VERSION_UPBGE_ATLEAST(main, 0, 1)) {
    if (!DNA_struct_elem_find(fd->filesdna, "bRaySensor", "int", "mask")) {
      bRaySensor *raySensor;

      for (Object *ob = main->objects.first; ob; ob = ob->id.next) {
        for (bSensor *sensor = ob->sensors.first; sensor != NULL;
             sensor = (bSensor *)sensor->next) {
          if (sensor->type == SENS_RAY) {
            raySensor = (bRaySensor *)sensor->data;
            /* All one, because this was the previous behavior */
            raySensor->mask = 0xFFFF;
          }
        }
      }
    }
  }

#if 0 /* XXX UPBGE | we need to increase upbge version and translate from do_versions_280 */
    if (!MAIN_VERSION_UPBGE_ATLEAST(main, 1, 2)) {
        if (!DNA_struct_elem_find(fd->filesdna, "Object", "float", "friction")) {
            for (Object *ob = main->object.first; ob; ob = ob->id.next) {
                if (ob->type == OB_MESH) {
                    Mesh *me = blo_do_versions_newlibadr(fd, lib, ob->data);
                    bool converted = false;
                    for (unsigned short i = 0; i < me->totcol; ++i) {
                        Material *ma = blo_do_versions_newlibadr(fd, lib, me->mat[i]);
                        if (ma) {
                            ob->friction = ma->friction;
                            ob->rolling_friction = ma->rolling_friction;
                            ob->fh = ma->fh;
                            ob->reflect = ma->reflect;
                            ob->fhdist = ma->fhdist;
                            ob->xyfrict = ma->xyfrict;
                            if (ma->dynamode & MA_FH_NOR) {
                                ob->dynamode |= OB_FH_NOR;
                            }
                            converted = true;
                            break;
                        }
                    }
                    /* There's no valid material, we use the settings from BKE_object_init. */
                    if (!converted) {
                        ob->friction = 0.5f;
                    }
                }
            }
        }
    }
#endif
#if 0 /* XXX UPBGE Pending clean-up of GameData */
    if (!MAIN_VERSION_UPBGE_ATLEAST(main, 1, 6)) {
        if (!DNA_struct_elem_find(fd->filesdna, "GameData", "short", "showBoundingBox")) {
            for (Scene *scene = main->scene.first; scene; scene = scene->id.next) {
                scene->gm.showBoundingBox = (scene->gm.flag & GAME_SHOW_BOUNDING_BOX) ? GAME_DEBUG_FORCE : GAME_DEBUG_DISABLE;
            }
        }
        if (!DNA_struct_elem_find(fd->filesdna, "GameData", "short", "showArmatures")) {
            for (Scene *scene = main->scene.first; scene; scene = scene->id.next) {
                scene->gm.showArmatures = (scene->gm.flag & GAME_SHOW_ARMATURES) ? GAME_DEBUG_ALLOW : GAME_DEBUG_DISABLE;
            }
        }
        if (!DNA_struct_elem_find(fd->filesdna, "GameData", "short", "showCameraFrustum")) {
            for (Scene *scene = main->scene.first; scene; scene = scene->id.next) {
                scene->gm.showCameraFrustum = GAME_DEBUG_ALLOW;
            }
        }
    }
#endif
  if (!MAIN_VERSION_UPBGE_ATLEAST(main, 1, 7)) {
#if 0 /* XXX UPBGE Pending recoveries */
        if (!DNA_struct_elem_find(fd->filesdna, "Camera", "short", "gameflag")) {
            for (Camera *camera = main->camera.first; camera; camera = camera->id.next) {
                /* Previous value of GAME_CAM_SHOW_FRUSTUM was 1 << 10, it was possibly conflicting
                 * with new flags. To fix this issue we use a separate flag value: gameflag.
                 */
                if (camera->flag & (1 << 10)) {
                    camera->gameflag |= GAME_CAM_SHOW_FRUSTUM;
                    /* Disable bit 10 */
                    camera->flag &= ~(1 << 10);
                }
            }
        }
#endif
    if (!DNA_struct_elem_find(fd->filesdna, "bMouseSensor", "int", "mask")) {
      for (Object *ob = main->objects.first; ob; ob = ob->id.next) {
        for (bSensor *sensor = ob->sensors.first; sensor; sensor = (bSensor *)sensor->next) {
          if (sensor->type == SENS_MOUSE) {
            bMouseSensor *mouseSensor = (bMouseSensor *)sensor->data;
            /* All one, because this was the previous behavior */
            mouseSensor->mask = 0xFFFF;
          }
        }
      }
    }
  }

  if (!MAIN_VERSION_UPBGE_ATLEAST(main, 3, 0)) {
    /* In this case we check against GameData to maintain previous behaviour */
    if (DNA_struct_elem_find(fd->filesdna, "Scene", "GameData", "gm")) {
      for (Scene *sce = main->scenes.first; sce; sce = sce->id.next) {
        sce->gm.flag |= GAME_USE_UNDO;
      }
    }
  }

  if (!MAIN_VERSION_UPBGE_ATLEAST(main, 30, 0)) {
    if (!DNA_struct_elem_find(fd->filesdna, "GameData", "float", "timeScale")) {
      for (Scene *scene = main->scenes.first; scene; scene = scene->id.next) {
        scene->gm.timeScale = 1.0f;
      }
    }
    if (!DNA_struct_elem_find(fd->filesdna, "GameData", "short", "pythonkeys[4]")) {
      for (Scene *scene = main->scenes.first; scene; scene = scene->id.next) {
        scene->gm.pythonkeys[0] = EVT_LEFTCTRLKEY;
        scene->gm.pythonkeys[1] = EVT_LEFTSHIFTKEY;
        scene->gm.pythonkeys[2] = EVT_LEFTALTKEY;
        scene->gm.pythonkeys[3] = EVT_TKEY;
      }
    }
    if (!DNA_struct_elem_find(fd->filesdna, "BulletSoftBody", "int", "bending_dist")) {
      for (Object *ob = main->objects.first; ob; ob = ob->id.next) {
        if (ob->bsoft) {
          ob->bsoft->bending_dist = 2;
        }
      }
    }

    LISTBASE_FOREACH (Collection *, collection, &main->collections) {
      collection->flag |= COLLECTION_IS_SPAWNED;
    }
    LISTBASE_FOREACH (Scene *, scene, &main->scenes) {
      /* Old files do not have a master collection, but it will be created by
       * `BKE_collection_master_add()`. */
      if (scene->master_collection) {
        scene->master_collection->flag |= COLLECTION_IS_SPAWNED;
      }
    }
  }

  if (!MAIN_VERSION_UPBGE_ATLEAST(main, 30, 1)) {
    if (!DNA_struct_elem_find(fd->filesdna, "Object", "float", "ccd_motion_threshold")) {
      for (Object *ob = main->objects.first; ob; ob = ob->id.next) {
        ob->ccd_motion_threshold = 1.0f;
        ob->ccd_swept_sphere_radius = 0.9f;
      }
    }
  }
  if (!MAIN_VERSION_UPBGE_ATLEAST(main, 30, 2)) {
    if (!DNA_struct_elem_find(fd->filesdna, "GameData", "float", "erp")) {
      for (Scene *scene = main->scenes.first; scene; scene = scene->id.next) {
        scene->gm.erp = 0.2f;
        scene->gm.erp2 = 0.8f;
        scene->gm.cfm = 0.0f;
      }
    }
  }

  if (!MAIN_VERSION_UPBGE_ATLEAST(main, 30, 3)) {
    LISTBASE_FOREACH (Light *, light, &main->lights) {
      light->mode |= LA_SOFT_SHADOWS;
    }
  }

  if (!MAIN_VERSION_UPBGE_ATLEAST(main, 30, 4)) {
    if (!DNA_struct_elem_find(fd->filesdna, "Object", "float", "lodfactor")) {
      LISTBASE_FOREACH (Object *, object, &main->objects) {
        object->lodfactor = 1.0f;
      }
    }
    if (!DNA_struct_elem_find(fd->filesdna, "Camera", "float", "lodfactor")) {
      LISTBASE_FOREACH (Camera *, camera, &main->cameras) {
        camera->lodfactor = 1.0f;
      }
    }
  }
<<<<<<< HEAD

  if (!MAIN_VERSION_UPBGE_ATLEAST(main, 30, 5)) {
    LISTBASE_FOREACH (Scene *, scene, &main->scenes) {
      scene->eevee.smaa_quality = SCE_EEVEE_SMAA_PRESET_HIGH;
    }
  }
=======
>>>>>>> 53ddb517
}<|MERGE_RESOLUTION|>--- conflicted
+++ resolved
@@ -241,13 +241,10 @@
       }
     }
   }
-<<<<<<< HEAD
 
   if (!MAIN_VERSION_UPBGE_ATLEAST(main, 30, 5)) {
     LISTBASE_FOREACH (Scene *, scene, &main->scenes) {
       scene->eevee.smaa_quality = SCE_EEVEE_SMAA_PRESET_HIGH;
     }
   }
-=======
->>>>>>> 53ddb517
 }