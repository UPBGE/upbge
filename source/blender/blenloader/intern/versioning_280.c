/*
 * This program is free software; you can redistribute it and/or
 * modify it under the terms of the GNU General Public License
 * as published by the Free Software Foundation; either version 2
 * of the License, or (at your option) any later version.
 *
 * This program is distributed in the hope that it will be useful,
 * but WITHOUT ANY WARRANTY; without even the implied warranty of
 * MERCHANTABILITY or FITNESS FOR A PARTICULAR PURPOSE.  See the
 * GNU General Public License for more details.
 *
 * You should have received a copy of the GNU General Public License
 * along with this program; if not, write to the Free Software Foundation,
 * Inc., 51 Franklin Street, Fifth Floor, Boston, MA 02110-1301, USA.
 */

/** \file
 * \ingroup blenloader
 */

/* allow readfile to use deprecated functionality */
#define DNA_DEPRECATED_ALLOW

#include <string.h>
#include <float.h>

#include "BLI_listbase.h"
#include "BLI_math.h"
#include "BLI_mempool.h"
#include "BLI_string.h"
#include "BLI_utildefines.h"

#include "DNA_object_types.h"
#include "DNA_camera_types.h"
#include "DNA_cloth_types.h"
#include "DNA_collection_types.h"
#include "DNA_constraint_types.h"
#include "DNA_gpu_types.h"
#include "DNA_light_types.h"
#include "DNA_layer_types.h"
#include "DNA_lightprobe_types.h"
#include "DNA_material_types.h"
#include "DNA_mesh_types.h"
#include "DNA_modifier_types.h"
#include "DNA_particle_types.h"
#include "DNA_rigidbody_types.h"
#include "DNA_scene_types.h"
#include "DNA_screen_types.h"
#include "DNA_view3d_types.h"
#include "DNA_genfile.h"
#include "DNA_gpencil_types.h"
#include "DNA_workspace_types.h"
#include "DNA_key_types.h"
#include "DNA_curve_types.h"
#include "DNA_armature_types.h"
#include "DNA_text_types.h"

#include "BKE_action.h"
#include "BKE_cloth.h"
#include "BKE_collection.h"
#include "BKE_constraint.h"
#include "BKE_colortools.h"
#include "BKE_customdata.h"
#include "BKE_freestyle.h"
#include "BKE_gpencil.h"
#include "BKE_idprop.h"
#include "BKE_image.h"
#include "BKE_key.h"
#include "BKE_library.h"
#include "BKE_layer.h"
#include "BKE_main.h"
#include "BKE_material.h"
#include "BKE_mesh.h"
#include "BKE_node.h"
#include "BKE_object.h"
#include "BKE_paint.h"
#include "BKE_pointcache.h"
#include "BKE_report.h"
#include "BKE_rigidbody.h"
#include "BKE_scene.h"
#include "BKE_screen.h"
#include "BKE_sequencer.h"
#include "BKE_studiolight.h"
#include "BKE_unit.h"
#include "BKE_workspace.h"

/* Only for IMB_BlendMode */
#include "IMB_imbuf.h"

#include "DEG_depsgraph.h"

#include "BLT_translation.h"

#include "BLO_readfile.h"
#include "readfile.h"

#include "MEM_guardedalloc.h"

static bScreen *screen_parent_find(const bScreen *screen)
{
	/* can avoid lookup if screen state isn't maximized/full (parent and child store the same state) */
	if (ELEM(screen->state, SCREENMAXIMIZED, SCREENFULL)) {
		for (const ScrArea *sa = screen->areabase.first; sa; sa = sa->next) {
			if (sa->full && sa->full != screen) {
				BLI_assert(sa->full->state == screen->state);
				return sa->full;
			}
		}
	}

	return NULL;
}

static void do_version_workspaces_create_from_screens(Main *bmain)
{
	for (bScreen *screen = bmain->screens.first; screen; screen = screen->id.next) {
		const bScreen *screen_parent = screen_parent_find(screen);
		WorkSpace *workspace;
		if (screen->temp) {
			continue;
		}

		if (screen_parent) {
			/* fullscreen with "Back to Previous" option, don't create
			 * a new workspace, add layout workspace containing parent */
			workspace = BLI_findstring(
			        &bmain->workspaces, screen_parent->id.name + 2, offsetof(ID, name) + 2);
		}
		else {
			workspace = BKE_workspace_add(bmain, screen->id.name + 2);
		}
		if (workspace == NULL) {
			continue;  /* Not much we can do.. */
		}
		BKE_workspace_layout_add(bmain, workspace, screen, screen->id.name + 2);
	}
}

static void do_version_area_change_space_to_space_action(ScrArea *area, const Scene *scene)
{
	SpaceType *stype = BKE_spacetype_from_id(SPACE_ACTION);
	SpaceAction *saction = (SpaceAction *)stype->new(area, scene);
	ARegion *region_channels;

	/* Properly free current regions */
	for (ARegion *region = area->regionbase.first; region; region = region->next) {
		BKE_area_region_free(area->type, region);
	}
	BLI_freelistN(&area->regionbase);

	area->type = stype;
	area->spacetype = stype->spaceid;

	BLI_addhead(&area->spacedata, saction);
	area->regionbase = saction->regionbase;
	BLI_listbase_clear(&saction->regionbase);

	/* Different defaults for timeline */
	region_channels = BKE_area_find_region_type(area, RGN_TYPE_CHANNELS);
	region_channels->flag |= RGN_FLAG_HIDDEN;

	saction->mode = SACTCONT_TIMELINE;
	saction->ads.flag |= ADS_FLAG_SUMMARY_COLLAPSED;
	saction->ads.filterflag |= ADS_FILTER_SUMMARY;
}

/**
 * \brief After lib-link versioning for new workspace design.
 *
 * - Adds a workspace for (almost) each screen of the old file
 *   and adds the needed workspace-layout to wrap the screen.
 * - Active screen isn't stored directly in window anymore, but in the active workspace.
 * - Active scene isn't stored in screen anymore, but in window.
 * - Create workspace instance hook for each window.
 *
 * \note Some of the created workspaces might be deleted again in case of reading the default startup.blend.
 */
static void do_version_workspaces_after_lib_link(Main *bmain)
{
	BLI_assert(BLI_listbase_is_empty(&bmain->workspaces));

	do_version_workspaces_create_from_screens(bmain);

	for (wmWindowManager *wm = bmain->wm.first; wm; wm = wm->id.next) {
		for (wmWindow *win = wm->windows.first; win; win = win->next) {
			bScreen *screen_parent = screen_parent_find(win->screen);
			bScreen *screen = screen_parent ? screen_parent : win->screen;

			if (screen->temp) {
				/* We do not generate a new workspace for those screens... still need to set some data in win. */
				win->workspace_hook = BKE_workspace_instance_hook_create(bmain);
				win->scene = screen->scene;
				/* Deprecated from now on! */
				win->screen = NULL;
				continue;
			}

			WorkSpace *workspace = BLI_findstring(&bmain->workspaces, screen->id.name + 2, offsetof(ID, name) + 2);
			BLI_assert(workspace != NULL);
			WorkSpaceLayout *layout = BKE_workspace_layout_find(workspace, win->screen);
			BLI_assert(layout != NULL);

			win->workspace_hook = BKE_workspace_instance_hook_create(bmain);

			BKE_workspace_active_set(win->workspace_hook, workspace);
			BKE_workspace_active_layout_set(win->workspace_hook, layout);

			/* Move scene and view layer to window. */
			Scene *scene = screen->scene;
			ViewLayer *layer = BLI_findlink(&scene->view_layers, scene->r.actlay);
			if (!layer) {
				layer = BKE_view_layer_default_view(scene);
			}

			win->scene = scene;
			STRNCPY(win->view_layer_name, layer->name);

			/* Deprecated from now on! */
			win->screen = NULL;
		}
	}

	for (bScreen *screen = bmain->screens.first; screen; screen = screen->id.next) {
		/* Deprecated from now on! */
		BLI_freelistN(&screen->scene->transform_spaces);
		screen->scene = NULL;
	}
}

#ifdef USE_COLLECTION_COMPAT_28
enum {
	COLLECTION_DEPRECATED_VISIBLE    = (1 << 0),
	COLLECTION_DEPRECATED_VIEWPORT   = (1 << 0),
	COLLECTION_DEPRECATED_SELECTABLE = (1 << 1),
	COLLECTION_DEPRECATED_DISABLED   = (1 << 2),
	COLLECTION_DEPRECATED_RENDER     = (1 << 3),
};

static void do_version_view_layer_visibility(ViewLayer *view_layer)
{
	/* Convert from deprecated VISIBLE flag to DISABLED */
	LayerCollection *lc;
	for (lc = view_layer->layer_collections.first;
	     lc;
	     lc = lc->next)
	{
		if (lc->flag & COLLECTION_DEPRECATED_DISABLED) {
			lc->flag &= ~COLLECTION_DEPRECATED_DISABLED;
		}

		if ((lc->flag & COLLECTION_DEPRECATED_VISIBLE) == 0) {
			lc->flag |= COLLECTION_DEPRECATED_DISABLED;
		}

		lc->flag |= COLLECTION_DEPRECATED_VIEWPORT | COLLECTION_DEPRECATED_RENDER;
	}
}

static void do_version_layer_collection_pre(
        ViewLayer *view_layer,
        ListBase *lb,
        GSet *enabled_set,
        GSet *selectable_set)
{
	/* Convert from deprecated DISABLED to new layer collection and collection flags */
	for (LayerCollection *lc = lb->first; lc; lc = lc->next) {
		if (lc->scene_collection) {
			if (!(lc->flag & COLLECTION_DEPRECATED_DISABLED)) {
				BLI_gset_insert(enabled_set, lc->scene_collection);
			}
			if (lc->flag & COLLECTION_DEPRECATED_SELECTABLE) {
				BLI_gset_insert(selectable_set, lc->scene_collection);
			}
		}

		do_version_layer_collection_pre(view_layer, &lc->layer_collections, enabled_set, selectable_set);
	}
}

static void do_version_layer_collection_post(
        ViewLayer *view_layer,
        ListBase *lb,
        GSet *enabled_set,
        GSet *selectable_set,
        GHash *collection_map)
{
	/* Apply layer collection exclude flags. */
	for (LayerCollection *lc = lb->first; lc; lc = lc->next) {
		if (!(lc->collection->flag & COLLECTION_IS_MASTER)) {
			SceneCollection *sc = BLI_ghash_lookup(collection_map, lc->collection);
			const bool enabled = (sc && BLI_gset_haskey(enabled_set, sc));
			const bool selectable = (sc && BLI_gset_haskey(selectable_set, sc));

			if (!enabled) {
				lc->flag |= LAYER_COLLECTION_EXCLUDE;
			}
			if (enabled && !selectable) {
				lc->collection->flag |= COLLECTION_RESTRICT_SELECT;
			}
		}

		do_version_layer_collection_post(
		        view_layer, &lc->layer_collections, enabled_set, selectable_set, collection_map);
	}
}

static void do_version_scene_collection_convert(
        Main *bmain,
        ID *id,
        SceneCollection *sc,
        Collection *collection,
        GHash *collection_map)
{
	if (collection_map) {
		BLI_ghash_insert(collection_map, collection, sc);
	}

	for (SceneCollection *nsc = sc->scene_collections.first; nsc;) {
		SceneCollection *nsc_next = nsc->next;
		Collection *ncollection = BKE_collection_add(bmain, collection, nsc->name);
		ncollection->id.lib = id->lib;
		do_version_scene_collection_convert(bmain, id, nsc, ncollection, collection_map);
		nsc = nsc_next;
	}

	for (LinkData *link = sc->objects.first; link; link = link->next) {
		Object *ob = link->data;
		if (ob) {
			BKE_collection_object_add(bmain, collection, ob);
			id_us_min(&ob->id);
		}
	}

	BLI_freelistN(&sc->objects);
	MEM_freeN(sc);
}

static void do_version_group_collection_to_collection(Main *bmain, Collection *group)
{
	/* Convert old 2.8 group collections to new unified collections. */
	if (group->collection) {
		do_version_scene_collection_convert(bmain, &group->id, group->collection, group, NULL);
	}

	group->collection = NULL;
	group->view_layer = NULL;
	id_fake_user_set(&group->id);
}

static void do_version_scene_collection_to_collection(Main *bmain, Scene *scene)
{
	/* Convert old 2.8 scene collections to new unified collections. */

	/* Temporarily clear view layers so we don't do any layer collection syncing
	 * and destroy old flags that we want to restore. */
	ListBase view_layers = scene->view_layers;
	BLI_listbase_clear(&scene->view_layers);

	if (!scene->master_collection) {
		scene->master_collection = BKE_collection_master_add();
	}

	/* Convert scene collections. */
	GHash *collection_map = BLI_ghash_new(BLI_ghashutil_ptrhash, BLI_ghashutil_ptrcmp, __func__);
	if (scene->collection) {
		do_version_scene_collection_convert(bmain, &scene->id, scene->collection, scene->master_collection, collection_map);
		scene->collection = NULL;
	}

	scene->view_layers = view_layers;

	/* Convert layer collections. */
	ViewLayer *view_layer;
	for (view_layer = scene->view_layers.first; view_layer; view_layer = view_layer->next) {
		GSet *enabled_set = BLI_gset_new(BLI_ghashutil_ptrhash, BLI_ghashutil_ptrcmp, __func__);
		GSet *selectable_set = BLI_gset_new(BLI_ghashutil_ptrhash, BLI_ghashutil_ptrcmp, __func__);

		do_version_layer_collection_pre(
		        view_layer, &view_layer->layer_collections, enabled_set, selectable_set);

		BKE_layer_collection_sync(scene, view_layer);

		do_version_layer_collection_post(
		        view_layer, &view_layer->layer_collections, enabled_set, selectable_set, collection_map);

		BLI_gset_free(enabled_set, NULL);
		BLI_gset_free(selectable_set, NULL);

		BKE_layer_collection_sync(scene, view_layer);
	}

	BLI_ghash_free(collection_map, NULL, NULL);
}
#endif


static void do_version_layers_to_collections(Main *bmain, Scene *scene)
{
	/* Since we don't have access to FileData we check the (always valid) first
	 * render layer instead. */
	if (!scene->master_collection) {
		scene->master_collection = BKE_collection_master_add();
	}

	if (scene->view_layers.first) {
		return;
	}

	/* Create collections from layers. */
	Collection *collection_master = BKE_collection_master(scene);
	Collection *collections[20] = {NULL};

	for (int layer = 0; layer < 20; layer++) {
		for (Base *base = scene->base.first; base; base = base->next) {
			if (base->lay & (1 << layer)) {
				/* Create collections when needed only. */
				if (collections[layer] == NULL) {
					char name[MAX_NAME];

					BLI_snprintf(name,
					             sizeof(collection_master->id.name),
					             DATA_("Collection %d"),
					             layer + 1);

					Collection *collection = BKE_collection_add(bmain, collection_master, name);
					collection->id.lib = scene->id.lib;
					collections[layer] = collection;

					if (!(scene->lay & (1 << layer))) {
						collection->flag |= COLLECTION_RESTRICT_VIEW | COLLECTION_RESTRICT_RENDER;
					}
				}

				/* Note usually this would do slow collection syncing for view layers,
				 * but since no view layers exists yet at this point it's fast. */
				BKE_collection_object_add(
				        bmain,
				        collections[layer], base->object);
			}

			if (base->flag & SELECT) {
				base->object->flag |= SELECT;
			}
			else {
				base->object->flag &= ~SELECT;
			}
		}
	}

	/* Handle legacy render layers. */
	bool have_override = false;
	const bool need_default_renderlayer = scene->r.layers.first == NULL;

	for (SceneRenderLayer *srl = scene->r.layers.first; srl; srl = srl->next) {
		ViewLayer *view_layer = BKE_view_layer_add(scene, srl->name);

		if (srl->layflag & SCE_LAY_DISABLE) {
			view_layer->flag &= ~VIEW_LAYER_RENDER;
		}

		if ((srl->layflag & SCE_LAY_FRS) == 0) {
			view_layer->flag &= ~VIEW_LAYER_FREESTYLE;
		}

		view_layer->layflag = srl->layflag;
		view_layer->passflag = srl->passflag;
		view_layer->pass_alpha_threshold = srl->pass_alpha_threshold;
		view_layer->samples = srl->samples;
		view_layer->mat_override = srl->mat_override;

		BKE_freestyle_config_free(&view_layer->freestyle_config, true);
		view_layer->freestyle_config = srl->freestyleConfig;
		view_layer->id_properties = srl->prop;

		/* Set exclusion and overrides. */
		for (int layer = 0; layer < 20; layer++) {
			Collection *collection = collections[layer];
			if (collection) {
				LayerCollection *lc = BKE_layer_collection_first_from_scene_collection(view_layer, collection);

				if (srl->lay_exclude & (1 << layer)) {
					/* Disable excluded layer. */
					have_override = true;
					lc->flag |= LAYER_COLLECTION_EXCLUDE;
					for (LayerCollection *nlc = lc->layer_collections.first; nlc; nlc = nlc->next) {
						nlc->flag |= LAYER_COLLECTION_EXCLUDE;
					}
				}
				else {
					if (srl->lay_zmask & (1 << layer)) {
						have_override = true;
						lc->flag |= LAYER_COLLECTION_HOLDOUT;
					}

					if ((srl->lay & (1 << layer)) == 0) {
						have_override = true;
						lc->flag |= LAYER_COLLECTION_INDIRECT_ONLY;
					}
				}
			}
		}

		/* for convenience set the same active object in all the layers */
		if (scene->basact) {
			view_layer->basact = BKE_view_layer_base_find(view_layer, scene->basact->object);
		}

		for (Base *base = view_layer->object_bases.first; base; base = base->next) {
			if ((base->flag & BASE_SELECTABLE) && (base->object->flag & SELECT)) {
				base->flag |= BASE_SELECTED;
			}
		}
	}

	BLI_freelistN(&scene->r.layers);

	/* If render layers included overrides, or there are no render layers,
	 * we also create a vanilla viewport layer. */
	if (have_override || need_default_renderlayer) {
		ViewLayer *view_layer = BKE_view_layer_add(scene, "Viewport");

		/* If we ported all the original render layers, we don't need to make the viewport layer renderable. */
		if (!BLI_listbase_is_single(&scene->view_layers)) {
			view_layer->flag &= ~VIEW_LAYER_RENDER;
		}

		/* convert active base */
		if (scene->basact) {
			view_layer->basact = BKE_view_layer_base_find(view_layer, scene->basact->object);
		}

		/* convert selected bases */
		for (Base *base = view_layer->object_bases.first; base; base = base->next) {
			if ((base->flag & BASE_SELECTABLE) && (base->object->flag & SELECT)) {
				base->flag |= BASE_SELECTED;
			}

			/* keep lay around for forward compatibility (open those files in 2.79) */
			base->lay = base->object->lay;
		}
	}

	/* remove bases once and for all */
	for (Base *base = scene->base.first; base; base = base->next) {
		id_us_min(&base->object->id);
	}

	BLI_freelistN(&scene->base);
	scene->basact = NULL;
}

static void do_version_collection_propagate_lib_to_children(Collection *collection)
{
	if (collection->id.lib != NULL) {
		for (CollectionChild *collection_child = collection->children.first;
		     collection_child != NULL;
		     collection_child = collection_child->next)
		{
			if (collection_child->collection->id.lib == NULL) {
				collection_child->collection->id.lib = collection->id.lib;
			}
			do_version_collection_propagate_lib_to_children(collection_child->collection);
		}
	}
}

/** convert old annotations colors */
static void do_versions_fix_annotations(bGPdata *gpd)
{
	for (const bGPDpalette *palette = gpd->palettes.first; palette; palette = palette->next) {
		for (bGPDpalettecolor *palcolor = palette->colors.first; palcolor; palcolor = palcolor->next) {
			/* fix layers */
			for (bGPDlayer *gpl = gpd->layers.first; gpl; gpl = gpl->next) {
				for (bGPDframe *gpf = gpl->frames.first; gpf; gpf = gpf->next) {
					for (bGPDstroke *gps = gpf->strokes.first; gps; gps = gps->next) {
						if ((gps->colorname[0] != '\0') &&
							(STREQ(gps->colorname, palcolor->info)))
						{
							/* copy color settings */
							copy_v4_v4(gpl->color, palcolor->color);
						}
					}
				}
			}
		}
	}
}

void do_versions_after_linking_280(Main *bmain)
{
	bool use_collection_compat_28 = true;

	if (!MAIN_VERSION_ATLEAST(bmain, 280, 0)) {
		use_collection_compat_28 = false;

		/* Convert group layer visibility flags to hidden nested collection. */
		for (Collection *collection = bmain->collections.first; collection; collection = collection->id.next) {
			/* Add fake user for all existing groups. */
			id_fake_user_set(&collection->id);

			if (collection->flag & (COLLECTION_RESTRICT_VIEW | COLLECTION_RESTRICT_RENDER)) {
				continue;
			}

			Collection *hidden_collection_array[20] = {NULL};
			for (CollectionObject *cob = collection->gobject.first, *cob_next = NULL; cob; cob = cob_next) {
				cob_next = cob->next;
				Object *ob = cob->ob;

				if (!(ob->lay & collection->layer)) {
					/* Find or create hidden collection matching object's first layer. */
					Collection **collection_hidden = NULL;
					int coll_idx = 0;
					for (; coll_idx < 20; coll_idx++) {
						if (ob->lay & (1 << coll_idx)) {
							collection_hidden = &hidden_collection_array[coll_idx];
							break;
						}
					}
					BLI_assert(collection_hidden != NULL);

					if (*collection_hidden == NULL) {
						char name[MAX_ID_NAME];
						BLI_snprintf(name, sizeof(name), DATA_("Hidden %d"), coll_idx + 1);
						*collection_hidden = BKE_collection_add(bmain, collection, name);
						(*collection_hidden)->flag |= COLLECTION_RESTRICT_VIEW | COLLECTION_RESTRICT_RENDER;
					}

					BKE_collection_object_add(bmain, *collection_hidden, ob);
					BKE_collection_object_remove(bmain, collection, ob, true);
				}
			}
		}

		/* We need to assign lib pointer to generated hidden collections *after* all have been created, otherwise we'll
		 * end up with several datablocks sharing same name/library, which is FORBIDDEN!
		 * Note: we need this to be recursive, since a child collection may be sorted before its parent in bmain... */
		for (Collection *collection = bmain->collections.first; collection != NULL; collection = collection->id.next) {
			do_version_collection_propagate_lib_to_children(collection);
		}

		/* Convert layers to collections. */
		for (Scene *scene = bmain->scenes.first; scene; scene = scene->id.next) {
			do_version_layers_to_collections(bmain, scene);
		}
	}

	if (!MAIN_VERSION_ATLEAST(bmain, 280, 0)) {
		for (bScreen *screen = bmain->screens.first; screen; screen = screen->id.next) {
			/* same render-layer as do_version_workspaces_after_lib_link will activate,
			 * so same layer as BKE_view_layer_default_view would return */
			ViewLayer *layer = screen->scene->view_layers.first;

			for (ScrArea *sa = screen->areabase.first; sa; sa = sa->next) {
				for (SpaceLink *space = sa->spacedata.first; space; space = space->next) {
					if (space->spacetype == SPACE_OUTLINER) {
						SpaceOutliner *soutliner = (SpaceOutliner *)space;

						soutliner->outlinevis = SO_VIEW_LAYER;

						if (BLI_listbase_count_at_most(&layer->layer_collections, 2) == 1) {
							if (soutliner->treestore == NULL) {
								soutliner->treestore = BLI_mempool_create(
								        sizeof(TreeStoreElem), 1, 512, BLI_MEMPOOL_ALLOW_ITER);
							}

							/* Create a tree store element for the collection. This is normally
							 * done in check_persistent (outliner_tree.c), but we need to access
							 * it here :/ (expand element if it's the only one) */
							TreeStoreElem *tselem = BLI_mempool_calloc(soutliner->treestore);
							tselem->type = TSE_LAYER_COLLECTION;
							tselem->id = layer->layer_collections.first;
							tselem->nr = tselem->used = 0;
							tselem->flag &= ~TSE_CLOSED;
						}
					}
				}
			}
		}
	}

	if (!MAIN_VERSION_ATLEAST(bmain, 280, 0)) {
		for (bScreen *screen = bmain->screens.first; screen; screen = screen->id.next) {
			for (ScrArea *sa = screen->areabase.first; sa; sa = sa->next) {
				for (SpaceLink *space = sa->spacedata.first; space; space = space->next) {
					if (space->spacetype == SPACE_IMAGE) {
						SpaceImage *sima = (SpaceImage *)space;
						if ((sima) && (sima->gpd)) {
							sima->gpd->flag |= GP_DATA_ANNOTATIONS;
							do_versions_fix_annotations(sima->gpd);
						}
					}
					if (space->spacetype == SPACE_CLIP) {
						SpaceClip *spclip = (SpaceClip *)space;
						MovieClip *clip = spclip->clip;
						if ((clip) && (clip->gpd)) {
							clip->gpd->flag |= GP_DATA_ANNOTATIONS;
							do_versions_fix_annotations(clip->gpd);
						}
					}
				}
			}
		}
	}

	/* New workspace design */
	if (!MAIN_VERSION_ATLEAST(bmain, 280, 1)) {
		do_version_workspaces_after_lib_link(bmain);
	}

	if (!MAIN_VERSION_ATLEAST(bmain, 280, 2)) {
		/* Cleanup any remaining SceneRenderLayer data for files that were created
		 * with Blender 2.8 before the SceneRenderLayer > RenderLayer refactor. */
		for (Scene *scene = bmain->scenes.first; scene; scene = scene->id.next) {
			for (SceneRenderLayer *srl = scene->r.layers.first; srl; srl = srl->next) {
				if (srl->prop) {
					IDP_FreeProperty(srl->prop);
					MEM_freeN(srl->prop);
				}
				BKE_freestyle_config_free(&srl->freestyleConfig, true);
			}
			BLI_freelistN(&scene->r.layers);
		}
	}

	if (!MAIN_VERSION_ATLEAST(bmain, 280, 3)) {
		/* Due to several changes to particle RNA and draw code particles from older files may no longer
		 * be visible. Here we correct this by setting a default draw size for those files. */
		for (Object *object = bmain->objects.first; object; object = object->id.next) {
			for (ParticleSystem *psys = object->particlesystem.first; psys; psys = psys->next) {
				if (psys->part->draw_size == 0.0f) {
					psys->part->draw_size = 0.1f;
				}
			}
		}
	}

	if (!MAIN_VERSION_ATLEAST(bmain, 280, 4)) {
		for (Object *object = bmain->objects.first; object; object = object->id.next) {
			if (object->particlesystem.first) {
				object->duplicator_visibility_flag = OB_DUPLI_FLAG_VIEWPORT;
				for (ParticleSystem *psys = object->particlesystem.first; psys; psys = psys->next) {
					if (psys->part->draw & PART_DRAW_EMITTER) {
						object->duplicator_visibility_flag |= OB_DUPLI_FLAG_RENDER;
						break;
					}
				}
			}
			else if (object->transflag & OB_DUPLI) {
				object->duplicator_visibility_flag = OB_DUPLI_FLAG_VIEWPORT;
			}
			else {
				object->duplicator_visibility_flag = OB_DUPLI_FLAG_VIEWPORT | OB_DUPLI_FLAG_RENDER;
			}
		}

		/* Cleanup deprecated flag from particlesettings data-blocks. */
		for (ParticleSettings *part = bmain->particles.first; part; part = part->id.next) {
			part->draw &= ~PART_DRAW_EMITTER;
		}
	}

	/* SpaceTime & SpaceLogic removal/replacing */
	if (!MAIN_VERSION_ATLEAST(bmain, 280, 9)) {
		const wmWindowManager *wm = bmain->wm.first;
		const Scene *scene = bmain->scenes.first;

		if (wm != NULL) {
			/* Action editors need a scene for creation. First, update active
			 * screens using the active scene of the window they're displayed in.
			 * Next, update remaining screens using first scene in main listbase. */

			for (wmWindow *win = wm->windows.first; win; win = win->next) {
				const bScreen *screen = BKE_workspace_active_screen_get(win->workspace_hook);
				for (ScrArea *area = screen->areabase.first; area; area = area->next) {
					if (ELEM(area->butspacetype, SPACE_TIME, SPACE_LOGIC)) {
						do_version_area_change_space_to_space_action(area, win->scene);

						/* Don't forget to unset! */
						area->butspacetype = SPACE_EMPTY;
					}
				}
			}
		}
		if (scene != NULL) {
			for (bScreen *screen = bmain->screens.first; screen; screen = screen->id.next) {
				for (ScrArea *area = screen->areabase.first; area; area = area->next) {
					if (ELEM(area->butspacetype, SPACE_TIME, SPACE_LOGIC)) {
						/* Areas that were already handled won't be handled again */
						do_version_area_change_space_to_space_action(area, scene);

						/* Don't forget to unset! */
						area->butspacetype = SPACE_EMPTY;
					}
				}
			}
		}
	}

#ifdef USE_COLLECTION_COMPAT_28
	if (use_collection_compat_28 && !MAIN_VERSION_ATLEAST(bmain, 280, 14)) {
		for (Collection *group = bmain->collections.first; group; group = group->id.next) {
			do_version_group_collection_to_collection(bmain, group);
		}

		for (Scene *scene = bmain->scenes.first; scene; scene = scene->id.next) {
			do_version_scene_collection_to_collection(bmain, scene);
		}
	}
#endif

	/* Update Curve object Shape Key data layout to include the Radius property */
	if (!MAIN_VERSION_ATLEAST(bmain, 280, 23)) {
		for (Curve *cu = bmain->curves.first; cu; cu = cu->id.next) {
			if (!cu->key || cu->key->elemsize != sizeof(float[4]))
				continue;

			cu->key->elemstr[0] = 3; /*KEYELEM_ELEM_SIZE_CURVE*/
			cu->key->elemsize = sizeof(float[3]);

			int new_count = BKE_keyblock_curve_element_count(&cu->nurb);

			for (KeyBlock *block = cu->key->block.first; block; block = block->next) {
				int old_count = block->totelem;
				void *old_data = block->data;

				if (!old_data || old_count <= 0)
					continue;

				block->totelem = new_count;
				block->data = MEM_callocN(sizeof(float[3]) * new_count, __func__);

				float *oldptr = old_data;
				float (*newptr)[3] = block->data;

				for (Nurb *nu = cu->nurb.first; nu; nu = nu->next) {
					if (nu->bezt) {
						BezTriple *bezt = nu->bezt;

						for (int a = 0; a < nu->pntsu; a++, bezt++) {
							if ((old_count -= 3) < 0) {
								memcpy(newptr, bezt->vec, sizeof(float[3][3]));
								newptr[3][0] = bezt->tilt;
							}
							else {
								memcpy(newptr, oldptr, sizeof(float[3][4]));
							}

							newptr[3][1] = bezt->radius;

							oldptr += 3 * 4;
							newptr += 4; /*KEYELEM_ELEM_LEN_BEZTRIPLE*/
						}
					}
					else if (nu->bp) {
						BPoint *bp = nu->bp;

						for (int a = 0; a < nu->pntsu * nu->pntsv; a++, bp++) {
							if (--old_count < 0) {
								copy_v3_v3(newptr[0], bp->vec);
								newptr[1][0] = bp->tilt;
							}
							else {
								memcpy(newptr, oldptr, sizeof(float[4]));
							}

							newptr[1][1] = bp->radius;

							oldptr += 4;
							newptr += 2; /*KEYELEM_ELEM_LEN_BPOINT*/
						}
					}
				}

				MEM_freeN(old_data);
			}
		}
	}

	/* Move B-Bone custom handle settings from bPoseChannel to Bone. */
	if (!MAIN_VERSION_ATLEAST(bmain, 280, 25)) {
		for (Object *ob = bmain->objects.first; ob; ob = ob->id.next) {
			bArmature *arm = ob->data;

			/* If it is an armature from the same file. */
			if (ob->pose && arm && arm->id.lib == ob->id.lib) {
				bool rebuild = false;

				for (bPoseChannel *pchan = ob->pose->chanbase.first; pchan; pchan = pchan->next) {
					/* If the 2.7 flag is enabled, processing is needed. */
					if (pchan->bone && (pchan->bboneflag & PCHAN_BBONE_CUSTOM_HANDLES)) {
						/* If the settings in the Bone are not set, copy. */
						if (pchan->bone->bbone_prev_type == BBONE_HANDLE_AUTO &&
						    pchan->bone->bbone_next_type == BBONE_HANDLE_AUTO &&
						    pchan->bone->bbone_prev == NULL && pchan->bone->bbone_next == NULL)
						{
							pchan->bone->bbone_prev_type = (pchan->bboneflag & PCHAN_BBONE_CUSTOM_START_REL) ? BBONE_HANDLE_RELATIVE : BBONE_HANDLE_ABSOLUTE;
							pchan->bone->bbone_next_type = (pchan->bboneflag & PCHAN_BBONE_CUSTOM_END_REL) ? BBONE_HANDLE_RELATIVE : BBONE_HANDLE_ABSOLUTE;

							if (pchan->bbone_prev) {
								pchan->bone->bbone_prev = pchan->bbone_prev->bone;
							}
							if (pchan->bbone_next) {
								pchan->bone->bbone_next = pchan->bbone_next->bone;
							}
						}

						rebuild = true;
						pchan->bboneflag = 0;
					}
				}

				/* Tag pose rebuild for all objects that use this armature. */
				if (rebuild) {
					for (Object *ob2 = bmain->objects.first; ob2; ob2 = ob2->id.next) {
						if (ob2->pose && ob2->data == arm) {
							ob2->pose->flag |= POSE_RECALC;
						}
					}
				}
			}
		}
	}

	if (!MAIN_VERSION_ATLEAST(bmain, 280, 30)) {
		for (Brush *brush = bmain->brushes.first; brush; brush = brush->id.next) {
			if (brush->gpencil_settings != NULL) {
				brush->gpencil_tool = brush->gpencil_settings->brush_type;
			}
		}
		BKE_paint_toolslots_init_from_main(bmain);
	}

	if (!MAIN_VERSION_ATLEAST(bmain, 280, 38)) {
		/* Ensure we get valid rigidbody object/constraint data in relevant collections' objects. */
		for (Scene *scene = bmain->scenes.first; scene; scene = scene->id.next) {
			RigidBodyWorld *rbw = scene->rigidbody_world;

			if (rbw == NULL) {
				continue;
			}

			BKE_rigidbody_objects_collection_validate(scene, rbw);
			BKE_rigidbody_constraints_collection_validate(scene, rbw);
		}
	}
}

/* NOTE: this version patch is intended for versions < 2.52.2, but was initially introduced in 2.27 already.
 *       But in 2.79 another case generating non-unique names was discovered (see T55668, involving Meta strips)... */
static void do_versions_seq_unique_name_all_strips(Scene *sce, ListBase *seqbasep)
{
	for (Sequence *seq = seqbasep->first; seq != NULL; seq = seq->next) {
		BKE_sequence_base_unique_name_recursive(&sce->ed->seqbase, seq);
		if (seq->seqbase.first != NULL) {
			do_versions_seq_unique_name_all_strips(sce, &seq->seqbase);
		}
	}
}

void blo_do_versions_280(FileData *fd, Library *lib, Main *bmain)
{
	bool use_collection_compat_28 = true;

	if (!MAIN_VERSION_ATLEAST(bmain, 280, 0)) {
		use_collection_compat_28 = false;

		for (Scene *scene = bmain->scenes.first; scene; scene = scene->id.next) {
			scene->r.gauss = 1.5f;
		}
	}

	if (!MAIN_VERSION_ATLEAST(bmain, 280, 1)) {
		if (!DNA_struct_elem_find(fd->filesdna, "Light", "float", "bleedexp")) {
			for (Light *la = bmain->lights.first; la; la = la->id.next) {
				la->bleedexp = 2.5f;
			}
		}

		if (!DNA_struct_elem_find(fd->filesdna, "GPUDOFSettings", "float", "ratio")) {
			for (Camera *ca = bmain->cameras.first; ca; ca = ca->id.next) {
				ca->gpu_dof.ratio = 1.0f;
			}
		}

		/* MTexPoly now removed. */
		if (DNA_struct_find(fd->filesdna, "MTexPoly")) {
			const int cd_mtexpoly = 15;  /* CD_MTEXPOLY, deprecated */
			for (Mesh *me = bmain->meshes.first; me; me = me->id.next) {
				/* If we have UV's, so this file will have MTexPoly layers too! */
				if (me->mloopuv != NULL) {
					CustomData_update_typemap(&me->pdata);
					CustomData_free_layers(&me->pdata, cd_mtexpoly, me->totpoly);
					BKE_mesh_update_customdata_pointers(me, false);
				}
			}
		}
	}

	if (!MAIN_VERSION_ATLEAST(bmain, 280, 2)) {
		if (!DNA_struct_elem_find(fd->filesdna, "Light", "float", "cascade_max_dist")) {
			for (Light *la = bmain->lights.first; la; la = la->id.next) {
				la->cascade_max_dist = 1000.0f;
				la->cascade_count = 4;
				la->cascade_exponent = 0.8f;
				la->cascade_fade = 0.1f;
			}
		}

		if (!DNA_struct_elem_find(fd->filesdna, "Light", "float", "contact_dist")) {
			for (Light *la = bmain->lights.first; la; la = la->id.next) {
				la->contact_dist = 0.2f;
				la->contact_bias = 0.03f;
				la->contact_spread = 0.2f;
				la->contact_thickness = 0.2f;
			}
		}

		if (!DNA_struct_elem_find(fd->filesdna, "LightProbe", "float", "vis_bias")) {
			for (LightProbe *probe = bmain->lightprobes.first; probe; probe = probe->id.next) {
				probe->vis_bias = 1.0f;
				probe->vis_blur = 0.2f;
			}
		}

		typedef enum eNTreeDoVersionErrors {
			NTREE_DOVERSION_NO_ERROR = 0,
			NTREE_DOVERSION_NEED_OUTPUT = (1 << 0),
			NTREE_DOVERSION_TRANSPARENCY_EMISSION = (1 << 1),
		} eNTreeDoVersionErrors;

		/* Eevee shader nodes renamed because of the output node system.
		 * Note that a new output node is not being added here, because it would be overkill
		 * to handle this case in lib_verify_nodetree.
		 *
		 * Also, metallic node is now unified into the principled node. */
		eNTreeDoVersionErrors error = NTREE_DOVERSION_NO_ERROR;

		FOREACH_NODETREE_BEGIN(bmain, ntree, id) {
			if (ntree->type == NTREE_SHADER) {
				for (bNode *node = ntree->nodes.first; node; node = node->next) {
					if (node->type == 194 /* SH_NODE_EEVEE_METALLIC */ &&
					    STREQ(node->idname, "ShaderNodeOutputMetallic"))
					{
						BLI_strncpy(node->idname, "ShaderNodeEeveeMetallic", sizeof(node->idname));
						error |= NTREE_DOVERSION_NEED_OUTPUT;
					}

					else if (node->type == SH_NODE_EEVEE_SPECULAR && STREQ(node->idname, "ShaderNodeOutputSpecular")) {
						BLI_strncpy(node->idname, "ShaderNodeEeveeSpecular", sizeof(node->idname));
						error |= NTREE_DOVERSION_NEED_OUTPUT;
					}

					else if (node->type == 196 /* SH_NODE_OUTPUT_EEVEE_MATERIAL */ &&
					         STREQ(node->idname, "ShaderNodeOutputEeveeMaterial"))
					{
						node->type = SH_NODE_OUTPUT_MATERIAL;
						BLI_strncpy(node->idname, "ShaderNodeOutputMaterial", sizeof(node->idname));
					}

					else if (node->type == 194 /* SH_NODE_EEVEE_METALLIC */ &&
					         STREQ(node->idname, "ShaderNodeEeveeMetallic"))
					{
						node->type = SH_NODE_BSDF_PRINCIPLED;
						BLI_strncpy(node->idname, "ShaderNodeBsdfPrincipled", sizeof(node->idname));
						node->custom1 = SHD_GLOSSY_MULTI_GGX;
						error |= NTREE_DOVERSION_TRANSPARENCY_EMISSION;
					}
				}
			}
		} FOREACH_NODETREE_END;

		if (error & NTREE_DOVERSION_NEED_OUTPUT) {
			BKE_report(fd->reports, RPT_ERROR, "Eevee material conversion problem. Error in console");
			printf("You need to connect Principled and Eevee Specular shader nodes to new material output nodes.\n");
		}

		if (error & NTREE_DOVERSION_TRANSPARENCY_EMISSION) {
			BKE_report(fd->reports, RPT_ERROR, "Eevee material conversion problem. Error in console");
			printf("You need to combine transparency and emission shaders to the converted Principled shader nodes.\n");
		}

#ifdef USE_COLLECTION_COMPAT_28
		if (use_collection_compat_28 &&
		    (DNA_struct_elem_find(fd->filesdna, "ViewLayer", "FreestyleConfig", "freestyle_config") == false) &&
		    DNA_struct_elem_find(fd->filesdna, "Scene", "ListBase", "view_layers"))
		{
			for (Scene *scene = bmain->scenes.first; scene; scene = scene->id.next) {
				ViewLayer *view_layer;
				for (view_layer = scene->view_layers.first; view_layer; view_layer = view_layer->next) {
					view_layer->flag |= VIEW_LAYER_FREESTYLE;
					view_layer->layflag = 0x7FFF;   /* solid ztra halo edge strand */
					view_layer->passflag = SCE_PASS_COMBINED | SCE_PASS_Z;
					view_layer->pass_alpha_threshold = 0.5f;
					BKE_freestyle_config_init(&view_layer->freestyle_config);
				}
			}
		}
#endif

		{
			/* Grease pencil sculpt and paint cursors */
			if (!DNA_struct_elem_find(fd->filesdna, "GP_Sculpt_Settings", "int", "weighttype")) {
				for (Scene *scene = bmain->scenes.first; scene; scene = scene->id.next) {
					/* sculpt brushes */
					GP_Sculpt_Settings *gset = &scene->toolsettings->gp_sculpt;
					if (gset) {
						gset->weighttype = GP_SCULPT_TYPE_WEIGHT;
					}
				}
			}

			{
				float curcolor_add[3], curcolor_sub[3];
				ARRAY_SET_ITEMS(curcolor_add, 1.0f, 0.6f, 0.6f);
				ARRAY_SET_ITEMS(curcolor_sub, 0.6f, 0.6f, 1.0f);
				GP_Sculpt_Data *gp_brush;

				for (Scene *scene = bmain->scenes.first; scene; scene = scene->id.next) {
					ToolSettings *ts = scene->toolsettings;
					/* sculpt brushes */
					GP_Sculpt_Settings *gset = &ts->gp_sculpt;
					for (int i = 0; i < GP_SCULPT_TYPE_MAX; ++i) {
						gp_brush = &gset->brush[i];
						gp_brush->flag |= GP_SCULPT_FLAG_ENABLE_CURSOR;
						copy_v3_v3(gp_brush->curcolor_add, curcolor_add);
						copy_v3_v3(gp_brush->curcolor_sub, curcolor_sub);
					}
				}
			}

			/* Init grease pencil edit line color */
			if (!DNA_struct_elem_find(fd->filesdna, "bGPdata", "float", "line_color[4]")) {
				for (bGPdata *gpd = bmain->gpencils.first; gpd; gpd = gpd->id.next) {
					ARRAY_SET_ITEMS(gpd->line_color, 0.6f, 0.6f, 0.6f, 0.5f);
				}
			}

			/* Init grease pencil pixel size factor */
			if (!DNA_struct_elem_find(fd->filesdna, "bGPdata", "float", "pixfactor")) {
				for (bGPdata *gpd = bmain->gpencils.first; gpd; gpd = gpd->id.next) {
					gpd->pixfactor = GP_DEFAULT_PIX_FACTOR;
				}
			}

			/* Grease pencil multiframe falloff curve */
			if (!DNA_struct_elem_find(fd->filesdna, "GP_Sculpt_Settings", "CurveMapping", "cur_falloff")) {
				for (Scene *scene = bmain->scenes.first; scene; scene = scene->id.next) {
					/* sculpt brushes */
					GP_Sculpt_Settings *gset = &scene->toolsettings->gp_sculpt;
					if ((gset) && (gset->cur_falloff == NULL)) {
						gset->cur_falloff = curvemapping_add(1, 0.0f, 0.0f, 1.0f, 1.0f);
						curvemapping_initialize(gset->cur_falloff);
						curvemap_reset(gset->cur_falloff->cm,
						               &gset->cur_falloff->clipr,
						               CURVE_PRESET_GAUSS,
						               CURVEMAP_SLOPE_POSITIVE);
					}
				}
			}
		}
	}

#ifdef USE_COLLECTION_COMPAT_28
	if (use_collection_compat_28 && !MAIN_VERSION_ATLEAST(bmain, 280, 3)) {
		for (Scene *scene = bmain->scenes.first; scene; scene = scene->id.next) {
			ViewLayer *view_layer;
			for (view_layer = scene->view_layers.first; view_layer; view_layer = view_layer->next) {
				do_version_view_layer_visibility(view_layer);
			}
		}

		for (Collection *group = bmain->collections.first; group; group = group->id.next) {
			if (group->view_layer != NULL) {
				do_version_view_layer_visibility(group->view_layer);
			}
		}
	}
#endif

	if (!MAIN_VERSION_ATLEAST(bmain, 280, 3)) {
		/* init grease pencil grids and paper */
		if (!DNA_struct_elem_find(fd->filesdna, "gp_paper_opacity", "float", "gpencil_paper_color[3]")) {
			for (bScreen *screen = bmain->screens.first; screen; screen = screen->id.next) {
				for (ScrArea *area = screen->areabase.first; area; area = area->next) {
					for (SpaceLink *sl = area->spacedata.first; sl; sl = sl->next) {
						if (sl->spacetype == SPACE_VIEW3D) {
							View3D *v3d = (View3D *)sl;
							v3d->overlay.gpencil_paper_opacity = 0.5f;
							v3d->overlay.gpencil_grid_opacity = 0.9f;
						}
					}
				}
			}
		}
	}

	if (!MAIN_VERSION_ATLEAST(bmain, 280, 6)) {
		if (DNA_struct_elem_find(fd->filesdna, "SpaceOutliner", "int", "filter") == false) {
			bScreen *sc;
			ScrArea *sa;
			SpaceLink *sl;

			/* Update files using invalid (outdated) outlinevis Outliner values. */
			for (sc = bmain->screens.first; sc; sc = sc->id.next) {
				for (sa = sc->areabase.first; sa; sa = sa->next) {
					for (sl = sa->spacedata.first; sl; sl = sl->next) {
						if (sl->spacetype == SPACE_OUTLINER) {
							SpaceOutliner *so = (SpaceOutliner *)sl;

							if (!ELEM(so->outlinevis,
							          SO_SCENES,
							          SO_LIBRARIES,
							          SO_SEQUENCE,
							          SO_DATA_API,
							          SO_ID_ORPHANS))
							{
								so->outlinevis = SO_VIEW_LAYER;
							}
						}
					}
				}
			}
		}

		if (!DNA_struct_elem_find(fd->filesdna, "LightProbe", "float", "intensity")) {
			for (LightProbe *probe = bmain->lightprobes.first; probe; probe = probe->id.next) {
				probe->intensity = 1.0f;
			}
		}

		for (Object *ob = bmain->objects.first; ob; ob = ob->id.next) {
			bConstraint *con, *con_next;
			con = ob->constraints.first;
			while (con) {
				con_next = con->next;
				if (con->type == 17) { /* CONSTRAINT_TYPE_RIGIDBODYJOINT */
					BLI_remlink(&ob->constraints, con);
					BKE_constraint_free_data(con);
					MEM_freeN(con);
				}
				con = con_next;
			}
		}

		for (bScreen *sc = bmain->screens.first; sc; sc = sc->id.next) {
			for (ScrArea *sa = sc->areabase.first; sa; sa = sa->next) {
				for (SpaceLink *sl = sa->spacedata.first; sl; sl = sl->next) {
					if (sl->spacetype == SPACE_VIEW3D) {
						View3D *v3d = (View3D *)sl;
						v3d->shading.light = V3D_LIGHTING_STUDIO;
						v3d->shading.flag |= V3D_SHADING_OBJECT_OUTLINE;

						/* Assume (demo) files written with 2.8 want to show
						 * Eevee renders in the viewport. */
						if (MAIN_VERSION_ATLEAST(bmain, 280, 0)) {
							v3d->drawtype = OB_MATERIAL;
						}
					}
				}
			}
		}
	}

	if (!MAIN_VERSION_ATLEAST(bmain, 280, 7)) {
		/* Render engine storage moved elsewhere and back during 2.8
		 * development, we assume any files saved in 2.8 had Eevee set
		 * as scene render engine. */
		if (MAIN_VERSION_ATLEAST(bmain, 280, 0)) {
			for (Scene *scene = bmain->scenes.first; scene; scene = scene->id.next) {
				BLI_strncpy(scene->r.engine, RE_engine_id_BLENDER_EEVEE, sizeof(scene->r.engine));
			}
		}
	}

	if (!MAIN_VERSION_ATLEAST(bmain, 280, 8)) {
		/* Blender Internal removal */
		for (Scene *scene = bmain->scenes.first; scene; scene = scene->id.next) {
			if (STREQ(scene->r.engine, "BLENDER_RENDER") ||
			    STREQ(scene->r.engine, "BLENDER_GAME"))
			{
				BLI_strncpy(scene->r.engine, RE_engine_id_BLENDER_EEVEE, sizeof(scene->r.engine));
			}

			scene->r.bake_mode = 0;
		}

		for (Tex *tex = bmain->textures.first; tex; tex = tex->id.next) {
			/* Removed envmap, pointdensity, voxeldata, ocean textures. */
			if (ELEM(tex->type, 10, 14, 15, 16)) {
				tex->type = 0;
			}
		}

	}

	if (!MAIN_VERSION_ATLEAST(bmain, 280, 11)) {

		/* Remove info editor, but only if at the top of the window. */
		for (bScreen *screen = bmain->screens.first; screen; screen = screen->id.next) {
			/* Calculate window width/height from screen vertices */
			int win_width = 0, win_height = 0;
			for (ScrVert *vert = screen->vertbase.first; vert; vert = vert->next) {
				win_width  = MAX2(win_width, vert->vec.x);
				win_height = MAX2(win_height, vert->vec.y);
			}

			for (ScrArea *area = screen->areabase.first, *area_next; area; area = area_next) {
				area_next = area->next;

				if (area->spacetype == SPACE_INFO) {
					if ((area->v2->vec.y == win_height) && (area->v1->vec.x == 0) && (area->v4->vec.x == win_width)) {
						BKE_screen_area_free(area);

						BLI_remlink(&screen->areabase, area);

						BKE_screen_remove_double_scredges(screen);
						BKE_screen_remove_unused_scredges(screen);
						BKE_screen_remove_unused_scrverts(screen);

						MEM_freeN(area);
					}
				}
				/* AREA_TEMP_INFO is deprecated from now on, it should only be set for info areas
				 * which are deleted above, so don't need to unset it. Its slot/bit can be reused */
			}
		}
	}

	if (!MAIN_VERSION_ATLEAST(bmain, 280, 11)) {
		for (Light *la = bmain->lights.first; la; la = la->id.next) {
			if (la->mode & (1 << 13)) { /* LA_SHAD_RAY */
				la->mode |= LA_SHADOW;
				la->mode &= ~(1 << 13);
			}
		}
	}

	if (!MAIN_VERSION_ATLEAST(bmain, 280, 12)) {
		/* Remove tool property regions. */
		for (bScreen *screen = bmain->screens.first; screen; screen = screen->id.next) {
			for (ScrArea *sa = screen->areabase.first; sa; sa = sa->next) {
				for (SpaceLink *sl = sa->spacedata.first; sl; sl = sl->next) {
					if (ELEM(sl->spacetype, SPACE_VIEW3D, SPACE_CLIP)) {
						ListBase *regionbase = (sl == sa->spacedata.first) ? &sa->regionbase : &sl->regionbase;

						for (ARegion *region = regionbase->first, *region_next; region; region = region_next) {
							region_next = region->next;

							if (region->regiontype == RGN_TYPE_TOOL_PROPS) {
								BKE_area_region_free(NULL, region);
								BLI_freelinkN(regionbase, region);
							}
						}
					}
				}
			}
		}
	}

	if (!MAIN_VERSION_ATLEAST(bmain, 280, 13)) {
		/* Initialize specular factor. */
		if (!DNA_struct_elem_find(fd->filesdna, "Light", "float", "spec_fac")) {
			for (Light *la = bmain->lights.first; la; la = la->id.next) {
				la->spec_fac = 1.0f;
			}
		}

		/* Initialize new view3D options. */
		for (bScreen *screen = bmain->screens.first; screen; screen = screen->id.next) {
			for (ScrArea *sa = screen->areabase.first; sa; sa = sa->next) {
				for (SpaceLink *sl = sa->spacedata.first; sl; sl = sl->next) {
					if (sl->spacetype == SPACE_VIEW3D) {
						View3D *v3d = (View3D *)sl;
						v3d->shading.light = V3D_LIGHTING_STUDIO;
						v3d->shading.color_type = V3D_SHADING_MATERIAL_COLOR;
						copy_v3_fl(v3d->shading.single_color, 0.8f);
						v3d->shading.shadow_intensity = 0.5;

						v3d->overlay.backwire_opacity = 0.5f;
						v3d->overlay.normals_length = 0.1f;
						v3d->overlay.flag = 0;
					}
				}
			}
		}
	}

	if (!MAIN_VERSION_ATLEAST(bmain, 280, 14)) {
		if (!DNA_struct_elem_find(fd->filesdna, "Scene", "SceneDisplay", "display")) {
			/* Initialize new scene.SceneDisplay */
			for (Scene *scene = bmain->scenes.first; scene; scene = scene->id.next) {
				copy_v3_v3(scene->display.light_direction, (float[3]){-M_SQRT1_3, -M_SQRT1_3, M_SQRT1_3});
			}
		}
		if (!DNA_struct_elem_find(fd->filesdna, "SceneDisplay", "float", "shadow_shift")) {
			for (Scene *scene = bmain->scenes.first; scene; scene = scene->id.next) {
				scene->display.shadow_shift = 0.1;
			}
		}

		if (!DNA_struct_elem_find(fd->filesdna, "ToolSettings", "char", "transform_pivot_point")) {
			for (Scene *scene = bmain->scenes.first; scene; scene = scene->id.next) {
				scene->toolsettings->transform_pivot_point = V3D_AROUND_CENTER_MEDIAN;
			}
		}

		if (!DNA_struct_find(fd->filesdna, "SceneEEVEE")) {
			for (Scene *scene = bmain->scenes.first; scene; scene = scene->id.next) {
				/* First set the default for all the properties. */

				scene->eevee.gi_diffuse_bounces = 3;
				scene->eevee.gi_cubemap_resolution = 512;
				scene->eevee.gi_visibility_resolution = 32;

				scene->eevee.taa_samples = 16;
				scene->eevee.taa_render_samples = 64;

				scene->eevee.sss_samples = 7;
				scene->eevee.sss_jitter_threshold = 0.3f;

				scene->eevee.ssr_quality = 0.25f;
				scene->eevee.ssr_max_roughness = 0.5f;
				scene->eevee.ssr_thickness = 0.2f;
				scene->eevee.ssr_border_fade = 0.075f;
				scene->eevee.ssr_firefly_fac = 10.0f;

				scene->eevee.volumetric_start = 0.1f;
				scene->eevee.volumetric_end = 100.0f;
				scene->eevee.volumetric_tile_size = 8;
				scene->eevee.volumetric_samples = 64;
				scene->eevee.volumetric_sample_distribution = 0.8f;
				scene->eevee.volumetric_light_clamp = 0.0f;
				scene->eevee.volumetric_shadow_samples = 16;

				scene->eevee.gtao_distance = 0.2f;
				scene->eevee.gtao_factor = 1.0f;
				scene->eevee.gtao_quality = 0.25f;

				scene->eevee.bokeh_max_size = 100.0f;
				scene->eevee.bokeh_threshold = 1.0f;

				copy_v3_fl(scene->eevee.bloom_color, 1.0f);
				scene->eevee.bloom_threshold = 0.8f;
				scene->eevee.bloom_knee = 0.5f;
				scene->eevee.bloom_intensity = 0.05f;
				scene->eevee.bloom_radius = 6.5f;
				scene->eevee.bloom_clamp = 0.0f;

				scene->eevee.motion_blur_samples = 8;
				scene->eevee.motion_blur_shutter = 0.5f;

				scene->eevee.shadow_method = SHADOW_ESM;
				scene->eevee.shadow_cube_size = 512;
				scene->eevee.shadow_cascade_size = 1024;

				scene->eevee.flag =
					SCE_EEVEE_VOLUMETRIC_LIGHTS |
					SCE_EEVEE_GTAO_BENT_NORMALS |
					SCE_EEVEE_GTAO_BOUNCE |
					SCE_EEVEE_TAA_REPROJECTION |
					SCE_EEVEE_SSR_HALF_RESOLUTION;


				/* If the file is pre-2.80 move on. */
				if (scene->layer_properties == NULL) {
					continue;
				}

				/* Now we handle eventual properties that may be set in the file. */
#define EEVEE_GET_BOOL(_props, _name, _flag) \
				{ \
					IDProperty *_idprop = IDP_GetPropertyFromGroup(_props, #_name); \
					if (_idprop != NULL) { \
						const int _value = IDP_Int(_idprop); \
						if (_value) { \
							scene->eevee.flag |= _flag; \
						} \
						else { \
							scene->eevee.flag &= ~_flag; \
						} \
					} \
				} ((void)0)

#define EEVEE_GET_INT(_props, _name) \
				{ \
					IDProperty *_idprop = IDP_GetPropertyFromGroup(_props, #_name); \
					if (_idprop != NULL) { \
						scene->eevee._name = IDP_Int(_idprop); \
					} \
				} ((void)0)

#define EEVEE_GET_FLOAT(_props, _name) \
				{ \
					IDProperty *_idprop = IDP_GetPropertyFromGroup(_props, #_name); \
					if (_idprop != NULL) { \
						scene->eevee._name = IDP_Float(_idprop); \
					} \
				} ((void)0)

#define EEVEE_GET_FLOAT_ARRAY(_props, _name, _length) \
				{ \
					IDProperty *_idprop = IDP_GetPropertyFromGroup(_props, #_name); \
					if (_idprop != NULL) { \
						const float *_values = IDP_Array(_idprop); \
						for (int _i = 0; _i < _length; _i++) { \
							scene->eevee._name [_i] = _values[_i]; \
						} \
					} \
				} ((void)0)

				IDProperty *props = IDP_GetPropertyFromGroup(scene->layer_properties, RE_engine_id_BLENDER_EEVEE);
				EEVEE_GET_BOOL(props, volumetric_enable, SCE_EEVEE_VOLUMETRIC_ENABLED);
				EEVEE_GET_BOOL(props, volumetric_lights, SCE_EEVEE_VOLUMETRIC_LIGHTS);
				EEVEE_GET_BOOL(props, volumetric_shadows, SCE_EEVEE_VOLUMETRIC_SHADOWS);
				EEVEE_GET_BOOL(props, gtao_enable, SCE_EEVEE_GTAO_ENABLED);
				EEVEE_GET_BOOL(props, gtao_use_bent_normals, SCE_EEVEE_GTAO_BENT_NORMALS);
				EEVEE_GET_BOOL(props, gtao_bounce, SCE_EEVEE_GTAO_BOUNCE);
				EEVEE_GET_BOOL(props, dof_enable, SCE_EEVEE_DOF_ENABLED);
				EEVEE_GET_BOOL(props, bloom_enable, SCE_EEVEE_BLOOM_ENABLED);
				EEVEE_GET_BOOL(props, motion_blur_enable, SCE_EEVEE_MOTION_BLUR_ENABLED);
				EEVEE_GET_BOOL(props, shadow_high_bitdepth, SCE_EEVEE_SHADOW_HIGH_BITDEPTH);
				EEVEE_GET_BOOL(props, taa_reprojection, SCE_EEVEE_TAA_REPROJECTION);
				EEVEE_GET_BOOL(props, sss_enable, SCE_EEVEE_SSS_ENABLED);
				EEVEE_GET_BOOL(props, sss_separate_albedo, SCE_EEVEE_SSS_SEPARATE_ALBEDO);
				EEVEE_GET_BOOL(props, ssr_enable, SCE_EEVEE_SSR_ENABLED);
				EEVEE_GET_BOOL(props, ssr_refraction, SCE_EEVEE_SSR_REFRACTION);
				EEVEE_GET_BOOL(props, ssr_halfres, SCE_EEVEE_SSR_HALF_RESOLUTION);

				EEVEE_GET_INT(props, gi_diffuse_bounces);
				EEVEE_GET_INT(props, gi_diffuse_bounces);
				EEVEE_GET_INT(props, gi_cubemap_resolution);
				EEVEE_GET_INT(props, gi_visibility_resolution);

				EEVEE_GET_INT(props, taa_samples);
				EEVEE_GET_INT(props, taa_render_samples);

				EEVEE_GET_INT(props, sss_samples);
				EEVEE_GET_FLOAT(props, sss_jitter_threshold);

				EEVEE_GET_FLOAT(props, ssr_quality);
				EEVEE_GET_FLOAT(props, ssr_max_roughness);
				EEVEE_GET_FLOAT(props, ssr_thickness);
				EEVEE_GET_FLOAT(props, ssr_border_fade);
				EEVEE_GET_FLOAT(props, ssr_firefly_fac);

				EEVEE_GET_FLOAT(props, volumetric_start);
				EEVEE_GET_FLOAT(props, volumetric_end);
				EEVEE_GET_INT(props, volumetric_tile_size);
				EEVEE_GET_INT(props, volumetric_samples);
				EEVEE_GET_FLOAT(props, volumetric_sample_distribution);
				EEVEE_GET_FLOAT(props, volumetric_light_clamp);
				EEVEE_GET_INT(props, volumetric_shadow_samples);

				EEVEE_GET_FLOAT(props, gtao_distance);
				EEVEE_GET_FLOAT(props, gtao_factor);
				EEVEE_GET_FLOAT(props, gtao_quality);

				EEVEE_GET_FLOAT(props, bokeh_max_size);
				EEVEE_GET_FLOAT(props, bokeh_threshold);

				EEVEE_GET_FLOAT_ARRAY(props, bloom_color, 3);
				EEVEE_GET_FLOAT(props, bloom_threshold);
				EEVEE_GET_FLOAT(props, bloom_knee);
				EEVEE_GET_FLOAT(props, bloom_intensity);
				EEVEE_GET_FLOAT(props, bloom_radius);
				EEVEE_GET_FLOAT(props, bloom_clamp);

				EEVEE_GET_INT(props, motion_blur_samples);
				EEVEE_GET_FLOAT(props, motion_blur_shutter);

				EEVEE_GET_INT(props, shadow_method);
				EEVEE_GET_INT(props, shadow_cube_size);
				EEVEE_GET_INT(props, shadow_cascade_size);

				/* Cleanup. */
				IDP_FreeProperty(scene->layer_properties);
				MEM_freeN(scene->layer_properties);
				scene->layer_properties = NULL;

#undef EEVEE_GET_FLOAT_ARRAY
#undef EEVEE_GET_FLOAT
#undef EEVEE_GET_INT
#undef EEVEE_GET_BOOL
			}
		}


		if (!MAIN_VERSION_ATLEAST(bmain, 280, 15)) {
			for (Scene *scene = bmain->scenes.first; scene; scene = scene->id.next) {
				scene->display.matcap_ssao_distance = 0.2f;
				scene->display.matcap_ssao_attenuation = 1.0f;
				scene->display.matcap_ssao_samples = 16;
			}

			for (bScreen *screen = bmain->screens.first; screen; screen = screen->id.next) {
				for (ScrArea *sa = screen->areabase.first; sa; sa = sa->next) {
					for (SpaceLink *sl = sa->spacedata.first; sl; sl = sl->next) {
						if (sl->spacetype == SPACE_OUTLINER) {
							SpaceOutliner *soops = (SpaceOutliner *)sl;
							soops->filter_id_type = ID_GR;
							soops->outlinevis = SO_VIEW_LAYER;
						}
					}
				}
			}

			for (Scene *scene = bmain->scenes.first; scene; scene = scene->id.next) {
				switch (scene->toolsettings->snap_mode) {
					case 0: scene->toolsettings->snap_mode = SCE_SNAP_MODE_INCREMENT; break;
					case 1: scene->toolsettings->snap_mode = SCE_SNAP_MODE_VERTEX   ; break;
					case 2: scene->toolsettings->snap_mode = SCE_SNAP_MODE_EDGE     ; break;
					case 3: scene->toolsettings->snap_mode = SCE_SNAP_MODE_FACE     ; break;
					case 4: scene->toolsettings->snap_mode = SCE_SNAP_MODE_VOLUME   ; break;
				}
				switch (scene->toolsettings->snap_node_mode) {
					case 5: scene->toolsettings->snap_node_mode = SCE_SNAP_MODE_NODE_X; break;
					case 6: scene->toolsettings->snap_node_mode = SCE_SNAP_MODE_NODE_Y; break;
					case 7: scene->toolsettings->snap_node_mode = SCE_SNAP_MODE_NODE_X | SCE_SNAP_MODE_NODE_Y; break;
					case 8: scene->toolsettings->snap_node_mode = SCE_SNAP_MODE_GRID  ; break;
				}
				switch (scene->toolsettings->snap_uv_mode) {
					case 0: scene->toolsettings->snap_uv_mode = SCE_SNAP_MODE_INCREMENT; break;
					case 1: scene->toolsettings->snap_uv_mode = SCE_SNAP_MODE_VERTEX   ; break;
				}
			}

			ParticleSettings *part;
			for (part = bmain->particles.first; part; part = part->id.next) {
				part->shape_flag = PART_SHAPE_CLOSE_TIP;
				part->shape = 0.0f;
				part->rad_root = 1.0f;
				part->rad_tip = 0.0f;
				part->rad_scale = 0.01f;
			}
		}

	}

	if (!MAIN_VERSION_ATLEAST(bmain, 280, 18)) {
		if (!DNA_struct_elem_find(fd->filesdna, "Material", "float", "roughness")) {
			for (Material *mat = bmain->materials.first; mat; mat = mat->id.next) {
				if (mat->use_nodes) {
					if (MAIN_VERSION_ATLEAST(bmain, 280, 0)) {
						mat->roughness = mat->gloss_mir;
					}
					else {
						mat->roughness = 0.25f;
					}
				}
				else {
					mat->roughness = 1.0f - mat->gloss_mir;
				}
				mat->metallic = mat->ray_mirror;
			}

			for (bScreen *screen = bmain->screens.first; screen; screen = screen->id.next) {
				for (ScrArea *sa = screen->areabase.first; sa; sa = sa->next) {
					for (SpaceLink *sl = sa->spacedata.first; sl; sl = sl->next) {
						if (sl->spacetype == SPACE_VIEW3D) {
							View3D *v3d = (View3D *)sl;
							v3d->shading.flag |= V3D_SHADING_SPECULAR_HIGHLIGHT;
						}
					}
				}
			}
		}

		if (!DNA_struct_elem_find(fd->filesdna, "View3DShading", "float", "xray_alpha")) {
			for (bScreen *screen = bmain->screens.first; screen; screen = screen->id.next) {
				for (ScrArea *sa = screen->areabase.first; sa; sa = sa->next) {
					for (SpaceLink *sl = sa->spacedata.first; sl; sl = sl->next) {
						if (sl->spacetype == SPACE_VIEW3D) {
							View3D *v3d = (View3D *)sl;
							v3d->shading.xray_alpha = 0.5f;
						}
					}
				}
			}
		}
		if (!DNA_struct_elem_find(fd->filesdna, "View3DShading", "char", "matcap[256]")) {
			StudioLight *default_matcap = BKE_studiolight_find_default(STUDIOLIGHT_TYPE_MATCAP);
			/* when loading the internal file is loaded before the matcaps */
			if (default_matcap) {
				for (bScreen *screen = bmain->screens.first; screen; screen = screen->id.next) {
					for (ScrArea *sa = screen->areabase.first; sa; sa = sa->next) {
						for (SpaceLink *sl = sa->spacedata.first; sl; sl = sl->next) {
							if (sl->spacetype == SPACE_VIEW3D) {
								View3D *v3d = (View3D *)sl;
								BLI_strncpy(v3d->shading.matcap, default_matcap->name, FILE_MAXFILE);
							}
						}
					}
				}
			}
		}
		if (!DNA_struct_elem_find(fd->filesdna, "View3DOverlay", "float", "wireframe_threshold")) {
			for (bScreen *screen = bmain->screens.first; screen; screen = screen->id.next) {
				for (ScrArea *sa = screen->areabase.first; sa; sa = sa->next) {
					for (SpaceLink *sl = sa->spacedata.first; sl; sl = sl->next) {
						if (sl->spacetype == SPACE_VIEW3D) {
							View3D *v3d = (View3D *)sl;
							v3d->overlay.wireframe_threshold = 0.5f;
						}
					}
				}
			}
		}
		if (!DNA_struct_elem_find(fd->filesdna, "View3DShading", "float", "cavity_valley_factor")) {
			for (bScreen *screen = bmain->screens.first; screen; screen = screen->id.next) {
				for (ScrArea *sa = screen->areabase.first; sa; sa = sa->next) {
					for (SpaceLink *sl = sa->spacedata.first; sl; sl = sl->next) {
						if (sl->spacetype == SPACE_VIEW3D) {
							View3D *v3d = (View3D *)sl;
							v3d->shading.cavity_valley_factor = 1.0f;
							v3d->shading.cavity_ridge_factor = 1.0f;
						}
					}
				}
			}
		}
		if (!DNA_struct_elem_find(fd->filesdna, "View3DOverlay", "float", "xray_alpha_bone")) {
			for (bScreen *screen = bmain->screens.first; screen; screen = screen->id.next) {
				for (ScrArea *sa = screen->areabase.first; sa; sa = sa->next) {
					for (SpaceLink *sl = sa->spacedata.first; sl; sl = sl->next) {
						if (sl->spacetype == SPACE_VIEW3D) {
							View3D *v3d = (View3D *)sl;
							v3d->overlay.xray_alpha_bone = 0.5f;
						}
					}
				}
			}
		}
	}

	if (!MAIN_VERSION_ATLEAST(bmain, 280, 19)) {
		if (!DNA_struct_elem_find(fd->filesdna, "Image", "ListBase", "renderslot")) {
			for (Image *ima = bmain->images.first; ima; ima = ima->id.next) {
				if (ima->type == IMA_TYPE_R_RESULT) {
					for (int i = 0; i < 8; i++) {
						RenderSlot *slot = MEM_callocN(sizeof(RenderSlot), "Image Render Slot Init");
						BLI_snprintf(slot->name, sizeof(slot->name), "Slot %d", i + 1);
						BLI_addtail(&ima->renderslots, slot);
					}
				}
			}
		}
		if (!DNA_struct_elem_find(fd->filesdna, "SpaceAction", "char", "mode_prev")) {
			for (bScreen *screen = bmain->screens.first; screen; screen = screen->id.next) {
				for (ScrArea *sa = screen->areabase.first; sa; sa = sa->next) {
					for (SpaceLink *sl = sa->spacedata.first; sl; sl = sl->next) {
						if (sl->spacetype == SPACE_ACTION) {
							SpaceAction *saction = (SpaceAction *)sl;
							/* "Dopesheet" should be default here, unless it looks like the Action Editor was active instead */
							if ((saction->mode_prev == 0) && (saction->action == NULL)) {
								saction->mode_prev = SACTCONT_DOPESHEET;
							}
						}
					}
				}
			}
		}

		for (bScreen *screen = bmain->screens.first; screen; screen = screen->id.next) {
			for (ScrArea *sa = screen->areabase.first; sa; sa = sa->next) {
				for (SpaceLink *sl = sa->spacedata.first; sl; sl = sl->next) {
					if (sl->spacetype == SPACE_VIEW3D) {
						View3D *v3d = (View3D *)sl;
						if (v3d->drawtype == OB_TEXTURE) {
							v3d->drawtype = OB_SOLID;
							v3d->shading.light = V3D_LIGHTING_STUDIO;
							v3d->shading.color_type = V3D_SHADING_TEXTURE_COLOR;
						}
					}
				}
			}
		}

	}

	if (!MAIN_VERSION_ATLEAST(bmain, 280, 21)) {
		for (Scene *sce = bmain->scenes.first; sce != NULL; sce = sce->id.next) {
			if (sce->ed != NULL && sce->ed->seqbase.first != NULL) {
				do_versions_seq_unique_name_all_strips(sce, &sce->ed->seqbase);
			}
		}

		if (!DNA_struct_elem_find(fd->filesdna, "View3DOverlay", "float", "texture_paint_mode_opacity")) {
			for (bScreen *screen = bmain->screens.first; screen; screen = screen->id.next) {
				for (ScrArea *sa = screen->areabase.first; sa; sa = sa->next) {
					for (SpaceLink *sl = sa->spacedata.first; sl; sl = sl->next) {
						if (sl->spacetype == SPACE_VIEW3D) {
							enum { V3D_SHOW_MODE_SHADE_OVERRIDE = (1 << 15), };
							View3D *v3d = (View3D *)sl;
							float alpha = v3d->flag2 & V3D_SHOW_MODE_SHADE_OVERRIDE ? 0.0f : 1.0f;
							v3d->overlay.texture_paint_mode_opacity = alpha;
							v3d->overlay.vertex_paint_mode_opacity = alpha;
							v3d->overlay.weight_paint_mode_opacity = alpha;
						}
					}
				}
			}
		}

		if (!DNA_struct_elem_find(fd->filesdna, "View3DShading", "char", "background_type")) {
			for (bScreen *screen = bmain->screens.first; screen; screen = screen->id.next) {
				for (ScrArea *sa = screen->areabase.first; sa; sa = sa->next) {
					for (SpaceLink *sl = sa->spacedata.first; sl; sl = sl->next) {
						if (sl->spacetype == SPACE_VIEW3D) {
							View3D *v3d = (View3D *)sl;
							copy_v3_fl(v3d->shading.background_color, 0.05f);
						}
					}
				}
			}
		}

		if (!DNA_struct_elem_find(fd->filesdna, "SceneEEVEE", "float", "gi_cubemap_draw_size")) {
			for (Scene *scene = bmain->scenes.first; scene; scene = scene->id.next) {
				scene->eevee.gi_irradiance_draw_size = 0.1f;
				scene->eevee.gi_cubemap_draw_size = 0.3f;
			}
		}

		for (Scene *scene = bmain->scenes.first; scene; scene = scene->id.next) {
			if (scene->toolsettings->gizmo_flag == 0) {
				scene->toolsettings->gizmo_flag = SCE_GIZMO_SHOW_TRANSLATE | SCE_GIZMO_SHOW_ROTATE | SCE_GIZMO_SHOW_SCALE;
			}
		}

		if (!DNA_struct_elem_find(fd->filesdna, "RigidBodyWorld", "RigidBodyWorld_Shared", "*shared")) {
			for (Scene *scene = bmain->scenes.first; scene; scene = scene->id.next) {
				RigidBodyWorld *rbw = scene->rigidbody_world;

				if (rbw == NULL) {
					continue;
				}

				if (rbw->shared == NULL) {
					rbw->shared = MEM_callocN(sizeof(*rbw->shared), "RigidBodyWorld_Shared");
				}

				/* Move shared pointers from deprecated location to current location */
				rbw->shared->pointcache = rbw->pointcache;
				rbw->shared->ptcaches = rbw->ptcaches;

				rbw->pointcache = NULL;
				BLI_listbase_clear(&rbw->ptcaches);

				if (rbw->shared->pointcache == NULL) {
					rbw->shared->pointcache = BKE_ptcache_add(&(rbw->shared->ptcaches));
				}

			}
		}

		if (!DNA_struct_elem_find(fd->filesdna, "SoftBody", "SoftBody_Shared", "*shared")) {
			for (Object *ob = bmain->objects.first; ob; ob = ob->id.next) {
				SoftBody *sb = ob->soft;
				if (sb == NULL) {
					continue;
				}
				if (sb->shared == NULL) {
					sb->shared = MEM_callocN(sizeof(*sb->shared), "SoftBody_Shared");
				}

				/* Move shared pointers from deprecated location to current location */
				sb->shared->pointcache = sb->pointcache;
				sb->shared->ptcaches = sb->ptcaches;

				sb->pointcache = NULL;
				BLI_listbase_clear(&sb->ptcaches);
			}
		}

		if (!DNA_struct_elem_find(fd->filesdna, "View3DShading", "short", "type")) {
			for (bScreen *screen = bmain->screens.first; screen; screen = screen->id.next) {
				for (ScrArea *sa = screen->areabase.first; sa; sa = sa->next) {
					for (SpaceLink *sl = sa->spacedata.first; sl; sl = sl->next) {
						if (sl->spacetype == SPACE_VIEW3D) {
							View3D *v3d = (View3D *)sl;
							if (v3d->drawtype == OB_RENDER) {
								v3d->drawtype = OB_SOLID;
							}
							v3d->shading.type = v3d->drawtype;
							v3d->shading.prev_type = OB_SOLID;
						}
					}
				}
			}
		}

		if (!DNA_struct_elem_find(fd->filesdna, "SceneDisplay", "View3DShading", "shading")) {
			for (Scene *scene = bmain->scenes.first; scene; scene = scene->id.next) {
				BKE_screen_view3d_shading_init(&scene->display.shading);
			}
		}
		/* initialize grease pencil view data */
		if (!DNA_struct_elem_find(fd->filesdna, "SpaceView3D", "float", "vertex_opacity")) {
			for (bScreen *sc = bmain->screens.first; sc; sc = sc->id.next) {
				for (ScrArea *sa = sc->areabase.first; sa; sa = sa->next) {
					for (SpaceLink *sl = sa->spacedata.first; sl; sl = sl->next) {
						if (sl->spacetype == SPACE_VIEW3D) {
							View3D *v3d = (View3D *)sl;
							v3d->vertex_opacity = 1.0f;
							v3d->gp_flag |= V3D_GP_SHOW_EDIT_LINES;
						}
					}
				}
			}
		}

	}

	if (!MAIN_VERSION_ATLEAST(bmain, 280, 22)) {
		if (!DNA_struct_elem_find(fd->filesdna, "ToolSettings", "char", "annotate_v3d_align")) {
			for (Scene *scene = bmain->scenes.first; scene; scene = scene->id.next) {
				scene->toolsettings->annotate_v3d_align = GP_PROJECT_VIEWSPACE | GP_PROJECT_CURSOR;
				scene->toolsettings->annotate_thickness = 3;
			}
		}
		if (!DNA_struct_elem_find(fd->filesdna, "bGPDlayer", "short", "line_change")) {
			for (bGPdata *gpd = bmain->gpencils.first; gpd; gpd = gpd->id.next) {
				for (bGPDlayer *gpl = gpd->layers.first; gpl; gpl = gpl->next) {
					gpl->line_change = gpl->thickness;
					if ((gpl->thickness < 1) || (gpl->thickness > 10)) {
						gpl->thickness = 3;
					}
				}
			}
		}
		if (!DNA_struct_elem_find(fd->filesdna, "View3DOverlay", "float", "gpencil_paper_opacity")) {
			for (bScreen *screen = bmain->screens.first; screen; screen = screen->id.next) {
				for (ScrArea *sa = screen->areabase.first; sa; sa = sa->next) {
					for (SpaceLink *sl = sa->spacedata.first; sl; sl = sl->next) {
						if (sl->spacetype == SPACE_VIEW3D) {
							View3D *v3d = (View3D *)sl;
							v3d->overlay.gpencil_paper_opacity = 0.5f;
						}
					}
				}
			}
		}
		if (!DNA_struct_elem_find(fd->filesdna, "View3DOverlay", "float", "gpencil_grid_opacity")) {
			for (bScreen *screen = bmain->screens.first; screen; screen = screen->id.next) {
				for (ScrArea *sa = screen->areabase.first; sa; sa = sa->next) {
					for (SpaceLink *sl = sa->spacedata.first; sl; sl = sl->next) {
						if (sl->spacetype == SPACE_VIEW3D) {
							View3D *v3d = (View3D *)sl;
							v3d->overlay.gpencil_grid_opacity = 0.5f;
						}
					}
				}
			}
		}

		/* default loc axis */
		if (!DNA_struct_elem_find(fd->filesdna, "GP_Sculpt_Settings", "int", "lock_axis")) {
			for (Scene *scene = bmain->scenes.first; scene; scene = scene->id.next) {
				/* lock axis */
				GP_Sculpt_Settings *gset = &scene->toolsettings->gp_sculpt;
				if (gset) {
					gset->lock_axis = GP_LOCKAXIS_Y;
				}
			}
		}

		/* Versioning code for Subsurf modifier. */
		if (!DNA_struct_elem_find(fd->filesdna, "SubsurfModifier", "short", "uv_smooth")) {
			for (Object *object = bmain->objects.first; object != NULL; object = object->id.next) {
				for (ModifierData *md = object->modifiers.first; md; md = md->next) {
					if (md->type == eModifierType_Subsurf) {
						SubsurfModifierData *smd = (SubsurfModifierData *)md;
						if (smd->flags & eSubsurfModifierFlag_SubsurfUv_DEPRECATED) {
							smd->uv_smooth = SUBSURF_UV_SMOOTH_PRESERVE_CORNERS;
						}
						else {
							smd->uv_smooth = SUBSURF_UV_SMOOTH_NONE;
						}
					}
				}
			}
		}

		if (!DNA_struct_elem_find(fd->filesdna, "SubsurfModifier", "short", "quality")) {
			for (Object *object = bmain->objects.first; object != NULL; object = object->id.next) {
				for (ModifierData *md = object->modifiers.first; md; md = md->next) {
					if (md->type == eModifierType_Subsurf) {
						SubsurfModifierData *smd = (SubsurfModifierData *)md;
						smd->quality = min_ii(smd->renderLevels, 3);
					}
				}
			}
		}
		/* Versioning code for Multires modifier. */
		if (!DNA_struct_elem_find(fd->filesdna, "MultiresModifier", "short", "quality")) {
			for (Object *object = bmain->objects.first; object != NULL; object = object->id.next) {
				for (ModifierData *md = object->modifiers.first; md; md = md->next) {
					if (md->type == eModifierType_Multires) {
						MultiresModifierData *mmd = (MultiresModifierData *)md;
						mmd->quality = 3;
						if (mmd->flags & eMultiresModifierFlag_PlainUv_DEPRECATED) {
							mmd->uv_smooth = SUBSURF_UV_SMOOTH_NONE;
						}
						else {
							mmd->uv_smooth = SUBSURF_UV_SMOOTH_PRESERVE_CORNERS;
						}
					}
				}
			}
		}

		if (!DNA_struct_elem_find(fd->filesdna, "ClothSimSettings", "short", "bending_model")) {
			for (Object *ob = bmain->objects.first; ob; ob = ob->id.next) {
				for (ModifierData *md = ob->modifiers.first; md; md = md->next) {
					ClothModifierData *clmd = NULL;
					if (md->type == eModifierType_Cloth) {
						clmd = (ClothModifierData *)md;
					}
					else if (md->type == eModifierType_ParticleSystem) {
						ParticleSystemModifierData *psmd = (ParticleSystemModifierData *)md;
						ParticleSystem *psys = psmd->psys;
						clmd = psys->clmd;
					}
					if (clmd != NULL) {
						clmd->sim_parms->bending_model = CLOTH_BENDING_LINEAR;
						clmd->sim_parms->tension = clmd->sim_parms->structural;
						clmd->sim_parms->compression = clmd->sim_parms->structural;
						clmd->sim_parms->shear = clmd->sim_parms->structural;
						clmd->sim_parms->max_tension = clmd->sim_parms->max_struct;
						clmd->sim_parms->max_compression = clmd->sim_parms->max_struct;
						clmd->sim_parms->max_shear = clmd->sim_parms->max_struct;
						clmd->sim_parms->vgroup_shear = clmd->sim_parms->vgroup_struct;
						clmd->sim_parms->tension_damp = clmd->sim_parms->Cdis;
						clmd->sim_parms->compression_damp = clmd->sim_parms->Cdis;
						clmd->sim_parms->shear_damp = clmd->sim_parms->Cdis;
					}
				}
			}
		}

		if (!DNA_struct_elem_find(fd->filesdna, "BrushGpencilSettings", "float", "era_strength_f")) {
			for (Brush *brush = bmain->brushes.first; brush; brush = brush->id.next) {
				if (brush->gpencil_settings != NULL) {
					BrushGpencilSettings *gp = brush->gpencil_settings;
					if (gp->brush_type == GPAINT_TOOL_ERASE) {
						gp->era_strength_f = 100.0f;
						gp->era_thickness_f = 10.0f;
					}
				}
			}
		}

		for (Object *ob = bmain->objects.first; ob; ob = ob->id.next) {
			for (ModifierData *md = ob->modifiers.first; md; md = md->next) {
				if (md->type == eModifierType_Cloth) {
					ClothModifierData *clmd = (ClothModifierData *)md;

					if (!(clmd->sim_parms->flags & CLOTH_SIMSETTINGS_FLAG_GOAL)) {
						clmd->sim_parms->vgroup_mass = 0;
					}

					if (!(clmd->sim_parms->flags & CLOTH_SIMSETTINGS_FLAG_SCALING)) {
						clmd->sim_parms->vgroup_struct = 0;
						clmd->sim_parms->vgroup_shear = 0;
						clmd->sim_parms->vgroup_bend = 0;
					}

					if (!(clmd->sim_parms->flags & CLOTH_SIMSETTINGS_FLAG_SEW)) {
						clmd->sim_parms->shrink_min = 0.0f;
						clmd->sim_parms->vgroup_shrink = 0;
					}

					if (!(clmd->coll_parms->flags & CLOTH_COLLSETTINGS_FLAG_ENABLED)) {
						clmd->coll_parms->flags &= ~CLOTH_COLLSETTINGS_FLAG_SELF;
					}
				}
			}
		}
	}

	if (!MAIN_VERSION_ATLEAST(bmain, 280, 24)) {
		for (bScreen *screen = bmain->screens.first; screen; screen = screen->id.next) {
			for (ScrArea *sa = screen->areabase.first; sa; sa = sa->next) {
				for (SpaceLink *sl = sa->spacedata.first; sl; sl = sl->next) {
					if (sl->spacetype == SPACE_VIEW3D) {
						View3D *v3d = (View3D *)sl;
						v3d->overlay.edit_flag |= V3D_OVERLAY_EDIT_FACES |
						                          V3D_OVERLAY_EDIT_SEAMS |
						                          V3D_OVERLAY_EDIT_SHARP |
						                          V3D_OVERLAY_EDIT_FREESTYLE_EDGE |
						                          V3D_OVERLAY_EDIT_FREESTYLE_FACE |
						                          V3D_OVERLAY_EDIT_EDGES |
						                          V3D_OVERLAY_EDIT_CREASES |
						                          V3D_OVERLAY_EDIT_BWEIGHTS |
						                          V3D_OVERLAY_EDIT_CU_HANDLES |
						                          V3D_OVERLAY_EDIT_CU_NORMALS;
					}
				}
			}
		}

		if (!DNA_struct_elem_find(fd->filesdna, "ShrinkwrapModifierData", "char", "shrinkMode")) {
			for (Object *ob = bmain->objects.first; ob; ob = ob->id.next) {
				for (ModifierData *md = ob->modifiers.first; md; md = md->next) {
					if (md->type == eModifierType_Shrinkwrap) {
						ShrinkwrapModifierData *smd = (ShrinkwrapModifierData *)md;
						if (smd->shrinkOpts & MOD_SHRINKWRAP_KEEP_ABOVE_SURFACE) {
							smd->shrinkMode = MOD_SHRINKWRAP_ABOVE_SURFACE;
							smd->shrinkOpts &= ~MOD_SHRINKWRAP_KEEP_ABOVE_SURFACE;
						}
					}
				}
			}
		}

		if (!DNA_struct_elem_find(fd->filesdna, "PartDeflect", "float", "pdef_cfrict")) {
			for (Object *ob = bmain->objects.first; ob; ob = ob->id.next) {
				if (ob->pd) {
					ob->pd->pdef_cfrict = 5.0f;
				}

				for (ModifierData *md = ob->modifiers.first; md; md = md->next) {
					if (md->type == eModifierType_Cloth) {
						ClothModifierData *clmd = (ClothModifierData *)md;

						clmd->coll_parms->selfepsilon = 0.015f;
					}
				}
			}
		}

		if (!DNA_struct_elem_find(fd->filesdna, "View3DShading", "float", "xray_alpha_wire")) {
			for (bScreen *screen = bmain->screens.first; screen; screen = screen->id.next) {
				for (ScrArea *sa = screen->areabase.first; sa; sa = sa->next) {
					for (SpaceLink *sl = sa->spacedata.first; sl; sl = sl->next) {
						if (sl->spacetype == SPACE_VIEW3D) {
							View3D *v3d = (View3D *)sl;
							v3d->shading.xray_alpha_wire = 0.5f;
						}
					}
				}
			}

			for (bScreen *screen = bmain->screens.first; screen; screen = screen->id.next) {
				for (ScrArea *sa = screen->areabase.first; sa; sa = sa->next) {
					for (SpaceLink *sl = sa->spacedata.first; sl; sl = sl->next) {
						if (sl->spacetype == SPACE_VIEW3D) {
							View3D *v3d = (View3D *)sl;
							v3d->shading.flag |= V3D_SHADING_XRAY_BONE;
						}
					}
				}
			}
		}
	}

	if (!MAIN_VERSION_ATLEAST(bmain, 280, 25)) {
		for (Scene *scene = bmain->scenes.first; scene; scene = scene->id.next) {
			UnitSettings *unit = &scene->unit;
			if (unit->system != USER_UNIT_NONE) {
				unit->length_unit = bUnit_GetBaseUnitOfType(scene->unit.system, B_UNIT_LENGTH);
				unit->mass_unit = bUnit_GetBaseUnitOfType(scene->unit.system, B_UNIT_MASS);
			}
			unit->time_unit = bUnit_GetBaseUnitOfType(USER_UNIT_NONE, B_UNIT_TIME);
		}

		/* gpencil grid settings */
		for (bGPdata *gpd = bmain->gpencils.first; gpd; gpd = gpd->id.next) {
			ARRAY_SET_ITEMS(gpd->grid.color, 0.5f, 0.5f, 0.5f); // Color
			ARRAY_SET_ITEMS(gpd->grid.scale, 1.0f, 1.0f); // Scale
			gpd->grid.lines = GP_DEFAULT_GRID_LINES; // Number of lines
		}
	}

	if (!MAIN_VERSION_ATLEAST(bmain, 280, 28)) {
		for (Mesh *mesh = bmain->meshes.first; mesh; mesh = mesh->id.next) {
			BKE_mesh_calc_edges_loose(mesh);
		}
	}

	if (!MAIN_VERSION_ATLEAST(bmain, 280, 29)) {
		for (bScreen *screen = bmain->screens.first; screen; screen = screen->id.next) {
			for (ScrArea *sa = screen->areabase.first; sa; sa = sa->next) {
				for (SpaceLink *sl = sa->spacedata.first; sl; sl = sl->next) {
					if (sl->spacetype == SPACE_VIEW3D) {
						enum { V3D_OCCLUDE_WIRE = (1 << 14) };
						View3D *v3d = (View3D *)sl;
						if (v3d->flag2 & V3D_OCCLUDE_WIRE) {
							v3d->overlay.edit_flag |= V3D_OVERLAY_EDIT_OCCLUDE_WIRE;
							v3d->flag2 &= ~V3D_OCCLUDE_WIRE;
						}
					}
				}
			}
		}

		for (bScreen *screen = bmain->screens.first; screen; screen = screen->id.next) {
			for (ScrArea *sa = screen->areabase.first; sa; sa = sa->next) {
				for (SpaceLink *sl = sa->spacedata.first; sl; sl = sl->next) {
					if (sl->spacetype == SPACE_PROPERTIES) {
						ListBase *regionbase = (sl == sa->spacedata.first) ? &sa->regionbase : &sl->regionbase;
						ARegion *ar = MEM_callocN(sizeof(ARegion), "navigation bar for properties");
						ARegion *ar_header = NULL;

						for (ar_header = regionbase->first; ar_header; ar_header = ar_header->next) {
							if (ar_header->regiontype == RGN_TYPE_HEADER) {
								break;
							}
						}
						BLI_assert(ar_header);

						BLI_insertlinkafter(regionbase, ar_header, ar);

						ar->regiontype = RGN_TYPE_NAV_BAR;
						ar->alignment = RGN_ALIGN_LEFT;
					}
				}
			}
		}

		/* grease pencil fade layer opacity */
		if (!DNA_struct_elem_find(fd->filesdna, "View3DOverlay", "float", "gpencil_fade_layer")) {
			for (bScreen *screen = bmain->screens.first; screen; screen = screen->id.next) {
				for (ScrArea *sa = screen->areabase.first; sa; sa = sa->next) {
					for (SpaceLink *sl = sa->spacedata.first; sl; sl = sl->next) {
						if (sl->spacetype == SPACE_VIEW3D) {
							View3D *v3d = (View3D *)sl;
							v3d->overlay.gpencil_fade_layer = 0.5f;
						}
					}
				}
			}
		}
	}

	if (!MAIN_VERSION_ATLEAST(bmain, 280, 30)) {
		/* grease pencil main material show switches */
		for (Material *mat = bmain->materials.first; mat; mat = mat->id.next) {
			if (mat->gp_style) {
				mat->gp_style->flag |= GP_STYLE_STROKE_SHOW;
				mat->gp_style->flag |= GP_STYLE_FILL_SHOW;
			}
		}
	}

	if (!MAIN_VERSION_ATLEAST(bmain, 280, 33)) {
		/* Grease pencil reset sculpt brushes after struct rename  */
		if (!DNA_struct_elem_find(fd->filesdna, "GP_Sculpt_Settings", "int", "weighttype")) {
			float curcolor_add[3], curcolor_sub[3];
			ARRAY_SET_ITEMS(curcolor_add, 1.0f, 0.6f, 0.6f);
			ARRAY_SET_ITEMS(curcolor_sub, 0.6f, 0.6f, 1.0f);

			for (Scene *scene = bmain->scenes.first; scene; scene = scene->id.next) {
				/* sculpt brushes */
				GP_Sculpt_Settings *gset = &scene->toolsettings->gp_sculpt;
				if (gset) {
					for (int i = 0; i < GP_SCULPT_TYPE_MAX; i++) {
						GP_Sculpt_Data *gp_brush = &gset->brush[i];
						gp_brush->size = 30;
						gp_brush->strength = 0.5f;
						gp_brush->flag = GP_SCULPT_FLAG_USE_FALLOFF | GP_SCULPT_FLAG_ENABLE_CURSOR;
						copy_v3_v3(gp_brush->curcolor_add, curcolor_add);
						copy_v3_v3(gp_brush->curcolor_sub, curcolor_sub);
					}
				}
			}
		}

		if (!DNA_struct_elem_find(fd->filesdna, "SceneEEVEE", "float", "overscan")) {
			for (Scene *scene = bmain->scenes.first; scene; scene = scene->id.next) {
				scene->eevee.overscan = 3.0f;
			}
		}

		for (Light *la = bmain->lights.first; la; la = la->id.next) {
			/* Removed Hemi lights. */
			if (!ELEM(la->type, LA_LOCAL, LA_SUN, LA_SPOT, LA_AREA)) {
				la->type = LA_SUN;
			}
		}

		if (!DNA_struct_elem_find(fd->filesdna, "SceneEEVEE", "float", "light_threshold")) {
			for (Scene *scene = bmain->scenes.first; scene; scene = scene->id.next) {
				scene->eevee.light_threshold = 0.01f;
			}
		}

		if (!DNA_struct_elem_find(fd->filesdna, "SceneEEVEE", "float", "gi_irradiance_smoothing")) {
			for (Scene *scene = bmain->scenes.first; scene; scene = scene->id.next) {
				scene->eevee.gi_irradiance_smoothing = 0.1f;
			}
		}

		if (!DNA_struct_elem_find(fd->filesdna, "SceneEEVEE", "float", "gi_filter_quality")) {
			for (Scene *scene = bmain->scenes.first; scene; scene = scene->id.next) {
				scene->eevee.gi_filter_quality = 1.0f;
			}
		}

		if (!DNA_struct_elem_find(fd->filesdna, "Light", "float", "att_dist")) {
			for (Light *la = bmain->lights.first; la; la = la->id.next) {
				la->att_dist = la->clipend;
			}
		}

		if (!DNA_struct_elem_find(fd->filesdna, "Brush", "char", "weightpaint_tool")) {
			/* Magic defines from old files (2.7x) */

#define PAINT_BLEND_MIX 0
#define PAINT_BLEND_ADD 1
#define PAINT_BLEND_SUB 2
#define PAINT_BLEND_MUL 3
#define PAINT_BLEND_BLUR 4
#define PAINT_BLEND_LIGHTEN 5
#define PAINT_BLEND_DARKEN 6
#define PAINT_BLEND_AVERAGE 7
#define PAINT_BLEND_SMEAR 8
#define PAINT_BLEND_COLORDODGE 9
#define PAINT_BLEND_DIFFERENCE 10
#define PAINT_BLEND_SCREEN 11
#define PAINT_BLEND_HARDLIGHT 12
#define PAINT_BLEND_OVERLAY 13
#define PAINT_BLEND_SOFTLIGHT 14
#define PAINT_BLEND_EXCLUSION 15
#define PAINT_BLEND_LUMINOSITY 16
#define PAINT_BLEND_SATURATION 17
#define PAINT_BLEND_HUE 18
#define PAINT_BLEND_ALPHA_SUB 19
#define PAINT_BLEND_ALPHA_ADD 20

			for (Brush *brush = bmain->brushes.first; brush; brush = brush->id.next) {
				if (brush->ob_mode & (OB_MODE_VERTEX_PAINT | OB_MODE_WEIGHT_PAINT)) {
					const char tool_init = brush->vertexpaint_tool;
					bool is_blend = false;

					{
						char tool = tool_init;
						switch (tool_init) {
							case PAINT_BLEND_MIX: tool = VPAINT_TOOL_DRAW; break;
							case PAINT_BLEND_BLUR: tool = VPAINT_TOOL_BLUR; break;
							case PAINT_BLEND_AVERAGE: tool = VPAINT_TOOL_AVERAGE; break;
							case PAINT_BLEND_SMEAR: tool = VPAINT_TOOL_SMEAR; break;
							default:
								tool = VPAINT_TOOL_DRAW;
								is_blend = true;
								break;
						}
						brush->vertexpaint_tool = tool;
					}

					if (is_blend == false) {
						brush->blend = IMB_BLEND_MIX;
					}
					else {
						short blend = IMB_BLEND_MIX;
						switch (tool_init) {
							case PAINT_BLEND_ADD: blend = IMB_BLEND_ADD; break;
							case PAINT_BLEND_SUB: blend = IMB_BLEND_SUB; break;
							case PAINT_BLEND_MUL: blend = IMB_BLEND_MUL; break;
							case PAINT_BLEND_LIGHTEN: blend = IMB_BLEND_LIGHTEN; break;
							case PAINT_BLEND_DARKEN: blend = IMB_BLEND_DARKEN; break;
							case PAINT_BLEND_COLORDODGE: blend = IMB_BLEND_COLORDODGE; break;
							case PAINT_BLEND_DIFFERENCE: blend = IMB_BLEND_DIFFERENCE; break;
							case PAINT_BLEND_SCREEN: blend = IMB_BLEND_SCREEN; break;
							case PAINT_BLEND_HARDLIGHT: blend = IMB_BLEND_HARDLIGHT; break;
							case PAINT_BLEND_OVERLAY: blend = IMB_BLEND_OVERLAY; break;
							case PAINT_BLEND_SOFTLIGHT: blend = IMB_BLEND_SOFTLIGHT; break;
							case PAINT_BLEND_EXCLUSION: blend = IMB_BLEND_EXCLUSION; break;
							case PAINT_BLEND_LUMINOSITY: blend = IMB_BLEND_LUMINOSITY; break;
							case PAINT_BLEND_SATURATION: blend = IMB_BLEND_SATURATION; break;
							case PAINT_BLEND_HUE: blend = IMB_BLEND_HUE; break;
							case PAINT_BLEND_ALPHA_SUB: blend = IMB_BLEND_ERASE_ALPHA; break;
							case PAINT_BLEND_ALPHA_ADD: blend = IMB_BLEND_ADD_ALPHA; break;
						}
						brush->blend = blend;
					}
				}
				/* For now these match, in the future new items may not. */
				brush->weightpaint_tool = brush->vertexpaint_tool;
			}

#undef PAINT_BLEND_MIX
#undef PAINT_BLEND_ADD
#undef PAINT_BLEND_SUB
#undef PAINT_BLEND_MUL
#undef PAINT_BLEND_BLUR
#undef PAINT_BLEND_LIGHTEN
#undef PAINT_BLEND_DARKEN
#undef PAINT_BLEND_AVERAGE
#undef PAINT_BLEND_SMEAR
#undef PAINT_BLEND_COLORDODGE
#undef PAINT_BLEND_DIFFERENCE
#undef PAINT_BLEND_SCREEN
#undef PAINT_BLEND_HARDLIGHT
#undef PAINT_BLEND_OVERLAY
#undef PAINT_BLEND_SOFTLIGHT
#undef PAINT_BLEND_EXCLUSION
#undef PAINT_BLEND_LUMINOSITY
#undef PAINT_BLEND_SATURATION
#undef PAINT_BLEND_HUE
#undef PAINT_BLEND_ALPHA_SUB
#undef PAINT_BLEND_ALPHA_ADD
		}
	}

	if (!MAIN_VERSION_ATLEAST(bmain, 280, 34)) {
		for (bScreen *screen = bmain->screens.first; screen; screen = screen->id.next) {
			for (ScrArea *area = screen->areabase.first; area; area = area->next) {
				for (SpaceLink *slink = area->spacedata.first; slink; slink = slink->next) {
					if (slink->spacetype == SPACE_USERPREF) {
						ARegion *navigation_region = BKE_spacedata_find_region_type(slink, area, RGN_TYPE_NAV_BAR);

						if (!navigation_region) {
							ARegion *main_region = BKE_spacedata_find_region_type(slink, area, RGN_TYPE_WINDOW);
							ListBase *regionbase = (slink == area->spacedata.first) ?
							                       &area->regionbase : &slink->regionbase;

							navigation_region = MEM_callocN(sizeof(ARegion), "userpref navigation-region do_versions");

							BLI_insertlinkbefore(regionbase, main_region, navigation_region); /* order matters, addhead not addtail! */
							navigation_region->regiontype = RGN_TYPE_NAV_BAR;
							navigation_region->alignment = RGN_ALIGN_LEFT;
						}
					}
				}
			}
		}
	}

	if (!MAIN_VERSION_ATLEAST(bmain, 280, 36)) {
		if (!DNA_struct_elem_find(fd->filesdna, "View3DShading", "float", "curvature_ridge_factor")) {
			for (bScreen *screen = bmain->screens.first; screen; screen = screen->id.next) {
				for (ScrArea *sa = screen->areabase.first; sa; sa = sa->next) {
					for (SpaceLink *sl = sa->spacedata.first; sl; sl = sl->next) {
						if (sl->spacetype == SPACE_VIEW3D) {
							View3D *v3d = (View3D *)sl;
							v3d->shading.curvature_ridge_factor = 1.0f;
							v3d->shading.curvature_valley_factor = 1.0f;
						}
					}
				}
			}
		}

		/* Rename OpenGL to Workbench. */
		for (Scene *scene = bmain->scenes.first; scene; scene = scene->id.next) {
			if (STREQ(scene->r.engine, "BLENDER_OPENGL")) {
				STRNCPY(scene->r.engine, RE_engine_id_BLENDER_WORKBENCH);
			}
		}

		/* init Annotations onion skin */
		if (!DNA_struct_elem_find(fd->filesdna, "bGPDlayer", "int", "gstep")) {
			for (bGPdata *gpd = bmain->gpencils.first; gpd; gpd = gpd->id.next) {
				for (bGPDlayer *gpl = gpd->layers.first; gpl; gpl = gpl->next) {
					ARRAY_SET_ITEMS(gpl->gcolor_prev, 0.302f, 0.851f, 0.302f);
					ARRAY_SET_ITEMS(gpl->gcolor_next, 0.250f, 0.1f, 1.0f);
				}
			}
		}

		/* Move studio_light selection to lookdev_light. */
		if (!DNA_struct_elem_find(fd->filesdna, "View3DShading", "char", "lookdev_light[256]")) {
			for (bScreen *screen = bmain->screens.first; screen; screen = screen->id.next) {
				for (ScrArea *sa = screen->areabase.first; sa; sa = sa->next) {
					for (SpaceLink *sl = sa->spacedata.first; sl; sl = sl->next) {
						if (sl->spacetype == SPACE_VIEW3D) {
							View3D *v3d = (View3D *)sl;
							memcpy(v3d->shading.lookdev_light, v3d->shading.studio_light, sizeof(char) * 256);
						}
					}
				}
			}
		}

		/* Change Solid mode shadow orientation. */
		if (!DNA_struct_elem_find(fd->filesdna, "SceneDisplay", "float", "shadow_focus")) {
			for (Scene *scene = bmain->scenes.first; scene; scene = scene->id.next) {
				float *dir = scene->display.light_direction;
				SWAP(float, dir[2], dir[1]);
				dir[2] = -dir[2];
				dir[0] = -dir[0];
			}
		}
	}

	if (!MAIN_VERSION_ATLEAST(bmain, 280, 37)) {
		for (Camera *ca = bmain->cameras.first; ca; ca = ca->id.next) {
			ca->drawsize *= 2.0f;
		}
		for (Object *ob = bmain->objects.first; ob; ob = ob->id.next) {
			if (ob->type != OB_EMPTY) {
				if (UNLIKELY(ob->transflag & OB_DUPLICOLLECTION)) {
					BKE_object_type_set_empty_for_versioning(ob);
				}
			}
		}

		/* Grease pencil primitive curve */
		if (!DNA_struct_elem_find(fd->filesdna, "GP_Sculpt_Settings", "CurveMapping", "cur_primitive")) {
			for (Scene *scene = bmain->scenes.first; scene; scene = scene->id.next) {
				GP_Sculpt_Settings *gset = &scene->toolsettings->gp_sculpt;
				if ((gset) && (gset->cur_primitive == NULL)) {
					gset->cur_primitive = curvemapping_add(1, 0.0f, 0.0f, 1.0f, 1.0f);
					curvemapping_initialize(gset->cur_primitive);
					curvemap_reset(
					        gset->cur_primitive->cm,
					        &gset->cur_primitive->clipr,
					        CURVE_PRESET_BELL,
					        CURVEMAP_SLOPE_POSITIVE);
				}
			}
		}
	}


	if (!MAIN_VERSION_ATLEAST(bmain, 280, 38)) {
		if (DNA_struct_elem_find(fd->filesdna, "Object", "char", "empty_image_visibility_flag")) {
			for (Object *ob = bmain->objects.first; ob; ob = ob->id.next) {
				ob->empty_image_visibility_flag ^= (
				        OB_EMPTY_IMAGE_HIDE_PERSPECTIVE |
				        OB_EMPTY_IMAGE_HIDE_ORTHOGRAPHIC |
				        OB_EMPTY_IMAGE_HIDE_BACK);
			}
		}

		for (bScreen *screen = bmain->screens.first; screen; screen = screen->id.next) {
			for (ScrArea *area = screen->areabase.first; area; area = area->next) {
				for (SpaceLink *sl = area->spacedata.first; sl; sl = sl->next) {
					switch (sl->spacetype) {
						case SPACE_IMAGE:
						{
							SpaceImage *sima = (SpaceImage *)sl;
							sima->flag &= ~(
							        SI_FLAG_UNUSED_0 |
							        SI_FLAG_UNUSED_1 |
							        SI_FLAG_UNUSED_3 |
							        SI_FLAG_UNUSED_6 |
							        SI_FLAG_UNUSED_7 |
							        SI_FLAG_UNUSED_8 |
							        SI_FLAG_UNUSED_17 |
							        SI_FLAG_UNUSED_18 |
							        SI_FLAG_UNUSED_23 |
							        SI_FLAG_UNUSED_24);
							break;
						}
						case SPACE_VIEW3D:
						{
							View3D *v3d = (View3D *)sl;
							v3d->flag &= ~(
							        V3D_FLAG_UNUSED_0 |
							        V3D_FLAG_UNUSED_1 |
							        V3D_FLAG_UNUSED_10 |
							        V3D_FLAG_UNUSED_12);
							v3d->flag2 &= ~(
							        V3D_FLAG2_UNUSED_3 |
							        V3D_FLAG2_UNUSED_6 |
							        V3D_FLAG2_UNUSED_12 |
							        V3D_FLAG2_UNUSED_13 |
							        V3D_FLAG2_UNUSED_14 |
							        V3D_FLAG2_UNUSED_15);
							break;
						}
						case SPACE_OUTLINER:
						{
							SpaceOutliner *so = (SpaceOutliner *)sl;
							so->filter &= ~(
							        SO_FILTER_UNUSED_1 |
							        SO_FILTER_UNUSED_5 |
							        SO_FILTER_UNUSED_12);
							so->storeflag &= ~(
							        SO_TREESTORE_UNUSED_1);
							break;
						}
						case SPACE_FILE:
						{
							SpaceFile *sfile = (SpaceFile *)sl;
							if (sfile->params) {
								sfile->params->flag &= ~(
								        FILE_PARAMS_FLAG_UNUSED_1 |
								        FILE_PARAMS_FLAG_UNUSED_6 |
								        FILE_PARAMS_FLAG_UNUSED_9);
							}
							break;
						}
						case SPACE_NODE:
						{
							SpaceNode *snode = (SpaceNode *)sl;
							snode->flag &= ~(
							        SNODE_FLAG_UNUSED_6 |
							        SNODE_FLAG_UNUSED_10 |
							        SNODE_FLAG_UNUSED_11);
							break;
						}
						case SPACE_PROPERTIES:
						{
							SpaceProperties *sbuts = (SpaceProperties *)sl;
							sbuts->flag &= ~(
							        SB_FLAG_UNUSED_2 |
							        SB_FLAG_UNUSED_3);
							break;
						}
						case SPACE_NLA:
						{
							SpaceNla *snla = (SpaceNla *)sl;
							snla->flag &= ~(
							        SNLA_FLAG_UNUSED_0 |
							        SNLA_FLAG_UNUSED_1 |
							        SNLA_FLAG_UNUSED_3);
							break;
						}
					}
				}
			}
		}

		for (Scene *scene = bmain->scenes.first; scene; scene = scene->id.next) {
			scene->r.mode &= ~(
			        R_MODE_UNUSED_1 |
			        R_MODE_UNUSED_2 |
			        R_MODE_UNUSED_3 |
			        R_MODE_UNUSED_4 |
			        R_MODE_UNUSED_5 |
			        R_MODE_UNUSED_6 |
			        R_MODE_UNUSED_7 |
			        R_MODE_UNUSED_8 |
			        R_MODE_UNUSED_10 |
			        R_MODE_UNUSED_13 |
			        R_MODE_UNUSED_16 |
			        R_MODE_UNUSED_17 |
			        R_MODE_UNUSED_18 |
			        R_MODE_UNUSED_19 |
			        R_MODE_UNUSED_20 |
			        R_MODE_UNUSED_21 |
			        R_MODE_UNUSED_27);

			scene->r.scemode &= ~(
			        R_SCEMODE_UNUSED_8 |
			        R_SCEMODE_UNUSED_11 |
			        R_SCEMODE_UNUSED_13 |
			        R_SCEMODE_UNUSED_16 |
			        R_SCEMODE_UNUSED_17 |
			        R_SCEMODE_UNUSED_19);

			if (scene->toolsettings->sculpt) {
				scene->toolsettings->sculpt->flags &= ~(
				        SCULPT_FLAG_UNUSED_0 |
				        SCULPT_FLAG_UNUSED_1 |
				        SCULPT_FLAG_UNUSED_2);
			}

			if (scene->ed) {
				Sequence *seq;
				SEQ_BEGIN (scene->ed, seq)
				{
					seq->flag &= ~(
					        SEQ_FLAG_UNUSED_6 |
					        SEQ_FLAG_UNUSED_18 |
					        SEQ_FLAG_UNUSED_19 |
					        SEQ_FLAG_UNUSED_21);
					if (seq->type == SEQ_TYPE_SPEED) {
						SpeedControlVars *s = (SpeedControlVars *)seq->effectdata;
						s->flags &= ~(
						        SEQ_SPEED_UNUSED_1);
					}
				} SEQ_END;
			}
		}

		for (World *world = bmain->worlds.first; world; world = world->id.next) {
			world->flag &= ~(
			        WO_MODE_UNUSED_1 |
			        WO_MODE_UNUSED_2 |
			        WO_MODE_UNUSED_3 |
			        WO_MODE_UNUSED_4 |
			        WO_MODE_UNUSED_5 |
			        WO_MODE_UNUSED_7);
		}

		for (Image *image = bmain->images.first; image; image = image->id.next) {
			image->flag &= ~(
			        IMA_FLAG_UNUSED_0 |
			        IMA_FLAG_UNUSED_1 |
			        IMA_FLAG_UNUSED_4 |
			        IMA_FLAG_UNUSED_6 |
			        IMA_FLAG_UNUSED_8 |
			        IMA_FLAG_UNUSED_15 |
			        IMA_FLAG_UNUSED_16);
		}

		for (Object *ob = bmain->objects.first; ob; ob = ob->id.next) {
			ob->flag &= ~(
			        OB_FLAG_UNUSED_11 |
			        OB_FLAG_UNUSED_12);
			ob->transflag &= ~(
			        OB_TRANSFLAG_UNUSED_0 |
			        OB_TRANSFLAG_UNUSED_1);
			ob->shapeflag &= ~OB_SHAPE_FLAG_UNUSED_1;
		}

		for (Mesh *me = bmain->meshes.first; me; me = me->id.next) {
			me->flag &= ~(
			        ME_FLAG_UNUSED_0 |
			        ME_FLAG_UNUSED_1 |
			        ME_FLAG_UNUSED_3 |
			        ME_FLAG_UNUSED_4 |
			        ME_FLAG_UNUSED_6 |
			        ME_FLAG_UNUSED_7 |
			        ME_FLAG_UNUSED_8);
		}

		for (Material *mat = bmain->materials.first; mat; mat = mat->id.next) {
			mat->blend_flag &= ~(
			        MA_BL_FLAG_UNUSED_2);
		}
	}

	if (!MAIN_VERSION_ATLEAST(bmain, 280, 40)) {
		if (!DNA_struct_elem_find(fd->filesdna, "ToolSettings", "char", "snap_transform_mode_flag")) {
			for (Scene *scene = bmain->scenes.first; scene; scene = scene->id.next) {
				scene->toolsettings->snap_transform_mode_flag =
					SCE_SNAP_TRANSFORM_MODE_TRANSLATE;
			}
		}

		for (bScreen *screen = bmain->screens.first; screen; screen = screen->id.next) {
			for (ScrArea *area = screen->areabase.first; area; area = area->next) {
				for (SpaceLink *sl = area->spacedata.first; sl; sl = sl->next) {
					switch (sl->spacetype) {
						case SPACE_VIEW3D:
						{
							enum { V3D_BACKFACE_CULLING = (1 << 10) };
							View3D *v3d = (View3D *)sl;
							if (v3d->flag2 & V3D_BACKFACE_CULLING) {
								v3d->flag2 &= ~V3D_BACKFACE_CULLING;
								v3d->shading.flag |= V3D_SHADING_BACKFACE_CULLING;
							}
							break;
						}
					}
				}
			}
		}

		if (!DNA_struct_find(fd->filesdna, "TransformOrientationSlot")) {
			for (Scene *scene = bmain->scenes.first; scene; scene = scene->id.next) {
				for (int i = 0; i < ARRAY_SIZE(scene->orientation_slots); i++) {
					scene->orientation_slots[i].index_custom = -1;
				}
			}
		}

		/* Grease pencil target weight  */
		if (!DNA_struct_elem_find(fd->filesdna, "GP_Sculpt_Settings", "float", "weight")) {
			for (Scene *scene = bmain->scenes.first; scene; scene = scene->id.next) {
				/* sculpt brushes */
				GP_Sculpt_Settings *gset = &scene->toolsettings->gp_sculpt;
				if (gset) {
					for (int i = 0; i < GP_SCULPT_TYPE_MAX; i++) {
						GP_Sculpt_Data *gp_brush = &gset->brush[i];
						gp_brush->weight = 1.0f;
					}
				}
			}
		}

		/* Grease pencil cutter/select segment intersection threshold  */
		if (!DNA_struct_elem_find(fd->filesdna, "GP_Sculpt_Settings", "float", "isect_threshold")) {
			for (Scene *scene = bmain->scenes.first; scene; scene = scene->id.next) {
				GP_Sculpt_Settings *gset = &scene->toolsettings->gp_sculpt;
				if (gset) {
					gset->isect_threshold = 0.1f;
				}
			}
		}

		/* Fix anamorphic bokeh eevee rna limits.*/
		for (Camera *ca = bmain->cameras.first; ca; ca = ca->id.next) {
			if (ca->gpu_dof.ratio < 0.01f) {
				ca->gpu_dof.ratio = 0.01f;
			}
		}

		for (bScreen *screen = bmain->screens.first; screen; screen = screen->id.next) {
			for (ScrArea *area = screen->areabase.first; area; area = area->next) {
				for (SpaceLink *sl = area->spacedata.first; sl; sl = sl->next) {
					if (sl->spacetype == SPACE_USERPREF) {
						ARegion *execute_region = BKE_spacedata_find_region_type(sl, area, RGN_TYPE_EXECUTE);

						if (!execute_region) {
							ListBase *regionbase = (sl == area->spacedata.first) ? &area->regionbase : &sl->regionbase;
							ARegion *ar_navbar = BKE_spacedata_find_region_type(sl, area, RGN_TYPE_NAV_BAR);

							execute_region = MEM_callocN(sizeof(ARegion), "execute region for properties");

							BLI_assert(ar_navbar);

							BLI_insertlinkafter(regionbase, ar_navbar, execute_region);

							execute_region->regiontype = RGN_TYPE_EXECUTE;
							execute_region->alignment = RGN_ALIGN_BOTTOM | RGN_SPLIT_PREV;
							execute_region->flag |= RGN_FLAG_DYNAMIC_SIZE;
						}
					}
				}
			}
		}
	}

	if (!MAIN_VERSION_ATLEAST(bmain, 280, 43)) {
		ListBase *lb = which_libbase(bmain, ID_BR);
		BKE_main_id_repair_duplicate_names_listbase(lb);
	}

	if (!MAIN_VERSION_ATLEAST(bmain, 280, 44)) {
		if (!DNA_struct_elem_find(fd->filesdna, "Material", "float", "a")) {
			for (Material *mat = bmain->materials.first; mat; mat = mat->id.next) {
				mat->a = 1.0f;
			}
		}

		for (Scene *scene = bmain->scenes.first; scene; scene = scene->id.next) {
			enum {
				R_ALPHAKEY = 2,
			};
			scene->r.seq_flag &= ~(
			        R_SEQ_UNUSED_0 |
			        R_SEQ_UNUSED_1 |
			        R_SEQ_UNUSED_2);
			scene->r.color_mgt_flag &= ~R_COLOR_MANAGEMENT_UNUSED_1;
			if (scene->r.alphamode == R_ALPHAKEY) {
				scene->r.alphamode = R_ADDSKY;
			}
			ToolSettings *ts = scene->toolsettings;
			ts->particle.flag &= ~PE_UNUSED_6;
			if (ts->sculpt != NULL) {
				ts->sculpt->flags &= ~SCULPT_FLAG_UNUSED_6;
			}
		}
	}

	if (!MAIN_VERSION_ATLEAST(bmain, 280, 45)) {
		for (bScreen *screen = bmain->screens.first; screen; screen = screen->id.next) {
			for (ScrArea *area = screen->areabase.first; area; area = area->next) {
				for (SpaceLink *sl = area->spacedata.first; sl; sl = sl->next) {
					if (sl->spacetype == SPACE_SEQ) {
						SpaceSeq *sseq = (SpaceSeq *)sl;
						sseq->flag |= SEQ_SHOW_MARKER_LINES;
					}
				}
			}
		}
	}

	if (!MAIN_VERSION_ATLEAST(bmain, 280, 46)) {
		/* Add wireframe color. */
		if (!DNA_struct_elem_find(fd->filesdna, "View3DShading", "char", "wire_color_type")) {
			for (bScreen *screen = bmain->screens.first; screen; screen = screen->id.next) {
				for (ScrArea *sa = screen->areabase.first; sa; sa = sa->next) {
					for (SpaceLink *sl = sa->spacedata.first; sl; sl = sl->next) {
						if (sl->spacetype == SPACE_VIEW3D) {
							View3D *v3d = (View3D *)sl;
							v3d->shading.wire_color_type = V3D_SHADING_SINGLE_COLOR;
						}
					}
				}
			}
		}

		if (!DNA_struct_elem_find(fd->filesdna, "View3DCursor", "short", "rotation_mode")) {
			for (Scene *scene = bmain->scenes.first; scene; scene = scene->id.next) {
				if (is_zero_v3(scene->cursor.rotation_axis)) {
					scene->cursor.rotation_mode = ROT_MODE_XYZ;
					scene->cursor.rotation_quaternion[0] = 1.0f;
					scene->cursor.rotation_axis[1] = 1.0f;
				}
			}
		}
	}

	if (!MAIN_VERSION_ATLEAST(bmain, 280, 47)) {
		LISTBASE_FOREACH (Scene *, scene, &bmain->scenes) {
			ParticleEditSettings *pset = &scene->toolsettings->particle;
			if (pset->brushtype < 0) {
				pset->brushtype = PE_BRUSH_COMB;
			}
		}

		LISTBASE_FOREACH (Object *, ob, &bmain->objects) {
			{
				enum { PARCURVE = 1, PARKEY = 2, PAR_DEPRECATED = 16};
				if (ELEM(ob->partype, PARCURVE, PARKEY, PAR_DEPRECATED)) {
					ob->partype = PAROBJECT;
				}
			}

			{
				enum { OB_WAVE = 21, OB_LIFE = 23, OB_SECTOR = 24};
				if (ELEM(ob->type, OB_WAVE, OB_LIFE, OB_SECTOR)) {
					ob->type = OB_EMPTY;
				}
			}

			ob->transflag &= ~(
			        OB_TRANSFLAG_UNUSED_0 |
			        OB_TRANSFLAG_UNUSED_1 |
			        OB_TRANSFLAG_UNUSED_3 |
			        OB_TRANSFLAG_UNUSED_6 |
			        OB_TRANSFLAG_UNUSED_12);

			ob->nlaflag &= ~(OB_ADS_UNUSED_1 | OB_ADS_UNUSED_2);
		}

		LISTBASE_FOREACH (bArmature *, arm, &bmain->armatures) {
			arm->flag &= ~(
			        ARM_FLAG_UNUSED_1 |
			        ARM_FLAG_UNUSED_5 |
			        ARM_FLAG_UNUSED_7 |
			        ARM_FLAG_UNUSED_12);
		}

		LISTBASE_FOREACH (Text *, text, &bmain->texts) {
			text->flags &= ~(TXT_FLAG_UNUSED_8 | TXT_FLAG_UNUSED_9);
		}
	}

	if (!MAIN_VERSION_ATLEAST(bmain, 280, 48)) {
		for (Scene *scene = bmain->scenes.first; scene; scene = scene->id.next) {
			/* Those are not currently used, but are accessible through RNA API and were not
			 * properly initialized previously. This is mere copy of BKE_init_scene() code. */
			if (scene->r.im_format.view_settings.look[0] == '\0') {
				BKE_color_managed_display_settings_init(&scene->r.im_format.display_settings);
				BKE_color_managed_view_settings_init_render(&scene->r.im_format.view_settings,
				                                            &scene->r.im_format.display_settings,
				                                            "Filmic");
			}

			if (scene->r.bake.im_format.view_settings.look[0] == '\0') {
				BKE_color_managed_display_settings_init(&scene->r.bake.im_format.display_settings);
				BKE_color_managed_view_settings_init_render(&scene->r.bake.im_format.view_settings,
				                                            &scene->r.bake.im_format.display_settings,
				                                            "Filmic");
			}
		}
	}

	if (!MAIN_VERSION_ATLEAST(bmain, 280, 49)) {
		/* All tool names changed, reset to defaults. */
		for (WorkSpace *workspace = bmain->workspaces.first; workspace; workspace = workspace->id.next) {
			while (!BLI_listbase_is_empty(&workspace->tools)) {
				BKE_workspace_tool_remove(workspace, workspace->tools.first);
			}
		}
	}

	if (!MAIN_VERSION_ATLEAST(bmain, 280, 52)) {
		LISTBASE_FOREACH (ParticleSettings *, part, &bmain->particles) {
			/* Replace deprecated PART_DRAW_BB by PART_DRAW_NOT */
			if (part->ren_as == PART_DRAW_BB) {
				part->ren_as = PART_DRAW_NOT;
			}
			if (part->draw_as == PART_DRAW_BB) {
				part->draw_as = PART_DRAW_NOT;
			}
		}

		if (!DNA_struct_elem_find(fd->filesdna, "TriangulateModifierData", "int", "min_vertices")) {
			for (Object *ob = bmain->objects.first; ob; ob = ob->id.next) {
				for (ModifierData *md = ob->modifiers.first; md; md = md->next) {
					if (md->type == eModifierType_Triangulate) {
						TriangulateModifierData *smd = (TriangulateModifierData *)md;
						smd->min_vertices = 4;
					}
				}
			}
		}

		FOREACH_NODETREE_BEGIN(bmain, ntree, id) {
			if (ntree->type == NTREE_SHADER) {
				for (bNode *node = ntree->nodes.first; node; node = node->next) {
					/* Fix missing version patching from earlier changes. */
					if (STREQ(node->idname, "ShaderNodeOutputLamp")) {
						STRNCPY(node->idname, "ShaderNodeOutputLight");
					}
					if (node->type == SH_NODE_BSDF_PRINCIPLED && node->custom2 == 0) {
						node->custom2 = SHD_SUBSURFACE_BURLEY;
					}
				}
			}
		} FOREACH_NODETREE_END;
	}

	if (!MAIN_VERSION_ATLEAST(bmain, 280, 53)) {
		for (Material *mat = bmain->materials.first; mat; mat = mat->id.next) {
			/* Eevee: Keep material appearance consistent with previous behavior. */
			if (!mat->use_nodes || !mat->nodetree || mat->blend_method == MA_BM_SOLID) {
				mat->blend_shadow = MA_BS_SOLID;
			}
		}

		/* grease pencil default animation channel color */
		{
			for (bGPdata *gpd = bmain->gpencils.first; gpd; gpd = gpd->id.next) {
				if (gpd->flag & GP_DATA_ANNOTATIONS) {
					continue;
				}
				for (bGPDlayer *gpl = gpd->layers.first; gpl; gpl = gpl->next) {
					/* default channel color */
					ARRAY_SET_ITEMS(gpl->color, 0.2f, 0.2f, 0.2f);
				}
			}
		}
	}

	if (!MAIN_VERSION_ATLEAST(bmain, 280, 54)) {
		for (Object *ob = bmain->objects.first; ob; ob = ob->id.next) {
			bool is_first_subdiv = true;
			for (ModifierData *md = ob->modifiers.first; md; md = md->next) {
				if (md->type == eModifierType_Subsurf) {
					SubsurfModifierData *smd = (SubsurfModifierData *)md;
					if (is_first_subdiv) {
						smd->flags |= eSubsurfModifierFlag_UseCrease;
					}
					else {
						smd->flags &= ~eSubsurfModifierFlag_UseCrease;
					}
					is_first_subdiv = false;
				}
				else if (md->type == eModifierType_Multires) {
					MultiresModifierData *mmd = (MultiresModifierData *)md;
					if (is_first_subdiv) {
						mmd->flags |= eMultiresModifierFlag_UseCrease;
					}
					else {
						mmd->flags &= ~eMultiresModifierFlag_UseCrease;
					}
					is_first_subdiv = false;
				}
			}
		}
	}

	if (!MAIN_VERSION_ATLEAST(bmain, 280, 55)) {
		for (bScreen *screen = bmain->screens.first; screen; screen = screen->id.next) {
			for (ScrArea *sa = screen->areabase.first; sa; sa = sa->next) {
				for (SpaceLink *sl = sa->spacedata.first; sl; sl = sl->next) {
					if (sl->spacetype == SPACE_TEXT) {
						ListBase *regionbase = (sl == sa->spacedata.first) ? &sa->regionbase : &sl->regionbase;
						ARegion *ar = MEM_callocN(sizeof(ARegion), "footer for text");

						/* Remove multiple footers that were added by mistake. */
						ARegion *ar_footer, *ar_next;
						for (ar_footer = regionbase->first; ar_footer; ar_footer = ar_next) {
							ar_next = ar_footer->next;
							if (ar_footer->regiontype == RGN_TYPE_FOOTER) {
								BLI_freelinkN(regionbase, ar_footer);
							}
						}

						/* Add footer. */
						ARegion *ar_header = NULL;

						for (ar_header = regionbase->first; ar_header; ar_header = ar_header->next) {
							if (ar_header->regiontype == RGN_TYPE_HEADER) {
								break;
							}
						}
						BLI_assert(ar_header);

						BLI_insertlinkafter(regionbase, ar_header, ar);

						ar->regiontype = RGN_TYPE_FOOTER;
						ar->alignment = (U.uiflag & USER_HEADER_BOTTOM) ? RGN_ALIGN_TOP : RGN_ALIGN_BOTTOM;
					}
				}
			}
		}
	}
<<<<<<< HEAD
	
	/* Game engine hack to force defaults in files saved in normal blender2.8 */
	if (!DNA_struct_elem_find(fd->filesdna, "Scene", "GameData", "gm")) {
		for (Scene *sce = bmain->scenes.first; sce; sce = sce->id.next) {
			/* game data */
			sce->gm.stereoflag = STEREO_NOSTEREO;
			sce->gm.stereomode = STEREO_ANAGLYPH;
			sce->gm.eyeseparation = 0.10;

			sce->gm.xplay = 640;
			sce->gm.yplay = 480;
			sce->gm.freqplay = 60;
			sce->gm.depth = 32;

			sce->gm.gravity = 9.8f;
			sce->gm.physicsEngine = WOPHY_BULLET;
			//sce->gm.mode = WO_ACTIVITY_CULLING | WO_DBVT_CULLING;
			sce->gm.occlusionRes = 128;
			sce->gm.ticrate = 60;
			sce->gm.maxlogicstep = 5;
			sce->gm.physubstep = 1;
			sce->gm.maxphystep = 5;
			//sce->gm.timeScale = 1.0f;
			sce->gm.lineardeactthreshold = 0.8f;
			sce->gm.angulardeactthreshold = 1.0f;
			sce->gm.deactivationtime = 0.0f;

			sce->gm.obstacleSimulation = OBSTSIMULATION_NONE;
			sce->gm.levelHeight = 2.f;

			sce->gm.recastData.cellsize = 0.3f;
			sce->gm.recastData.cellheight = 0.2f;
			sce->gm.recastData.agentmaxslope = M_PI_4;
			sce->gm.recastData.agentmaxclimb = 0.9f;
			sce->gm.recastData.agentheight = 2.0f;
			sce->gm.recastData.agentradius = 0.6f;
			sce->gm.recastData.edgemaxlen = 12.0f;
			sce->gm.recastData.edgemaxerror = 1.3f;
			sce->gm.recastData.regionminsize = 8.f;
			sce->gm.recastData.regionmergesize = 20.f;
			sce->gm.recastData.vertsperpoly = 6;
			sce->gm.recastData.detailsampledist = 6.0f;
			sce->gm.recastData.detailsamplemaxerror = 1.0f;

			sce->gm.exitkey = 218; // Blender key code for ESC

			//sce->gm.pythonkeys[0] = LEFTCTRLKEY;
			//sce->gm.pythonkeys[1] = LEFTSHIFTKEY;
			//sce->gm.pythonkeys[2] = LEFTALTKEY;
			//sce->gm.pythonkeys[3] = TKEY;
		}

		for (Object *ob = bmain->objects.first; ob; ob = ob->id.next) {
			/* Game engine defaults*/
			ob->mass = ob->inertia = 1.0f;
			ob->formfactor = 0.4f;
			ob->damping = 0.04f;
			ob->rdamping = 0.1f;
			ob->anisotropicFriction[0] = 1.0f;
			ob->anisotropicFriction[1] = 1.0f;
			ob->anisotropicFriction[2] = 1.0f;
			ob->gameflag = OB_PROP | OB_COLLISION;
			ob->gameflag2 = 0;
			ob->margin = 0.04f;
			ob->friction = 0.5;
			ob->init_state = 1;
			ob->state = 1;
			ob->obstacleRad = 1.0f;
			ob->step_height = 0.15f;
			ob->jump_speed = 10.0f;
			ob->fall_speed = 55.0f;
			ob->max_jumps = 1;
			//ob->max_slope = M_PI_2;
			ob->col_group = 0x01;
			ob->col_mask = 0xffff;
			ob->preview = NULL;
			ob->duplicator_visibility_flag = OB_DUPLI_FLAG_VIEWPORT | OB_DUPLI_FLAG_RENDER;
		}
	}
	/* Game engine hack to force defaults in files saved in normal blender2.8 END */
=======

	{
		/* Versioning code until next subversion bump goes here. */
	}
>>>>>>> 009dbc2b
}<|MERGE_RESOLUTION|>--- conflicted
+++ resolved
@@ -3077,7 +3077,6 @@
 			}
 		}
 	}
-<<<<<<< HEAD
 	
 	/* Game engine hack to force defaults in files saved in normal blender2.8 */
 	if (!DNA_struct_elem_find(fd->filesdna, "Scene", "GameData", "gm")) {
@@ -3158,10 +3157,4 @@
 		}
 	}
 	/* Game engine hack to force defaults in files saved in normal blender2.8 END */
-=======
-
-	{
-		/* Versioning code until next subversion bump goes here. */
-	}
->>>>>>> 009dbc2b
 }