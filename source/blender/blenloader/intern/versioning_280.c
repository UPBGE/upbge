/*
 * ***** BEGIN GPL LICENSE BLOCK *****
 *
 * This program is free software; you can redistribute it and/or
 * modify it under the terms of the GNU General Public License
 * as published by the Free Software Foundation; either version 2
 * of the License, or (at your option) any later version.
 *
 * This program is distributed in the hope that it will be useful,
 * but WITHOUT ANY WARRANTY; without even the implied warranty of
 * MERCHANTABILITY or FITNESS FOR A PARTICULAR PURPOSE.  See the
 * GNU General Public License for more details.
 *
 * You should have received a copy of the GNU General Public License
 * along with this program; if not, write to the Free Software Foundation,
 * Inc., 51 Franklin Street, Fifth Floor, Boston, MA 02110-1301, USA.
 *
 * Contributor(s): Dalai Felinto
 *
 * ***** END GPL LICENSE BLOCK *****
 *
 */

/** \file blender/blenloader/intern/versioning_280.c
 *  \ingroup blenloader
 */

/* allow readfile to use deprecated functionality */
#define DNA_DEPRECATED_ALLOW

#include <string.h>

#include "DNA_object_types.h"
#include "DNA_camera_types.h"
#include "DNA_gpu_types.h"
#include "DNA_lamp_types.h"
#include "DNA_layer_types.h"
#include "DNA_material_types.h"
#include "DNA_mesh_types.h"
#include "DNA_scene_types.h"
#include "DNA_screen_types.h"
#include "DNA_view3d_types.h"
#include "DNA_genfile.h"
#include "DNA_workspace_types.h"

#include "BKE_collection.h"
#include "BKE_customdata.h"
#include "BKE_idprop.h"
#include "BKE_layer.h"
#include "BKE_main.h"
#include "BKE_mesh.h"
#include "BKE_node.h"
#include "BKE_report.h"
#include "BKE_scene.h"
#include "BKE_workspace.h"

#include "BLI_listbase.h"
#include "BLI_mempool.h"
#include "BLI_string.h"
#include "BLI_utildefines.h"

#include "BLO_readfile.h"
#include "readfile.h"

#include "MEM_guardedalloc.h"


static bScreen *screen_parent_find(const bScreen *screen)
{
	/* can avoid lookup if screen state isn't maximized/full (parent and child store the same state) */
	if (ELEM(screen->state, SCREENMAXIMIZED, SCREENFULL)) {
		for (const ScrArea *sa = screen->areabase.first; sa; sa = sa->next) {
			if (sa->full && sa->full != screen) {
				BLI_assert(sa->full->state == screen->state);
				return sa->full;
			}
		}
	}

	return NULL;
}

static void do_version_workspaces_create_from_screens(Main *bmain)
{
	for (bScreen *screen = bmain->screen.first; screen; screen = screen->id.next) {
		const bScreen *screen_parent = screen_parent_find(screen);
		WorkSpace *workspace;
		SceneLayer *layer = BKE_scene_layer_from_scene_get(screen->scene);
		ListBase *transform_orientations;

		if (screen_parent) {
			/* fullscreen with "Back to Previous" option, don't create
			 * a new workspace, add layout workspace containing parent */
			workspace = BLI_findstring(
			        &bmain->workspaces, screen_parent->id.name + 2, offsetof(ID, name) + 2);
		}
		else {
			workspace = BKE_workspace_add(bmain, screen->id.name + 2);
		}
		BKE_workspace_layout_add(workspace, screen, screen->id.name + 2);
		BKE_workspace_render_layer_set(workspace, layer);

#ifdef WITH_CLAY_ENGINE
		BLI_strncpy(workspace->view_render.engine_id, RE_engine_id_BLENDER_CLAY,
		            sizeof(workspace->view_render.engine_id));
#else
		BLI_strncpy(workspace->view_render.engine_id, RE_engine_id_BLENDER_EEVEE,
		            sizeof(workspace->view_render.engine_id));
#endif

		transform_orientations = BKE_workspace_transform_orientations_get(workspace);
		BLI_duplicatelist(transform_orientations, &screen->scene->transform_spaces);
	}
}

/**
 * \brief After lib-link versioning for new workspace design.
 *
 *  *  Adds a workspace for (almost) each screen of the old file
 *     and adds the needed workspace-layout to wrap the screen.
 *  *  Active screen isn't stored directly in window anymore, but in the active workspace.
 *  *  Active scene isn't stored in screen anymore, but in window.
 *  *  Create workspace instance hook for each window.
 *
 * \note Some of the created workspaces might be deleted again in case of reading the default startup.blend.
 */
static void do_version_workspaces_after_lib_link(Main *bmain)
{
	BLI_assert(BLI_listbase_is_empty(&bmain->workspaces));

	do_version_workspaces_create_from_screens(bmain);

	for (wmWindowManager *wm = bmain->wm.first; wm; wm = wm->id.next) {
		for (wmWindow *win = wm->windows.first; win; win = win->next) {
			bScreen *screen_parent = screen_parent_find(win->screen);
			bScreen *screen = screen_parent ? screen_parent : win->screen;
			WorkSpace *workspace = BLI_findstring(&bmain->workspaces, screen->id.name + 2, offsetof(ID, name) + 2);
			ListBase *layouts = BKE_workspace_layouts_get(workspace);

			win->workspace_hook = BKE_workspace_instance_hook_create(bmain);

			BKE_workspace_active_set(win->workspace_hook, workspace);
			BKE_workspace_active_layout_set(win->workspace_hook, layouts->first);

			win->scene = screen->scene;
			/* Deprecated from now on! */
			win->screen = NULL;
		}
	}

	for (bScreen *screen = bmain->screen.first; screen; screen = screen->id.next) {
		/* Deprecated from now on! */
		BLI_freelistN(&screen->scene->transform_spaces);
		screen->scene = NULL;
	}
}

void do_versions_after_linking_280(Main *main)
{
	if (!MAIN_VERSION_ATLEAST(main, 280, 0)) {
		for (Scene *scene = main->scene.first; scene; scene = scene->id.next) {
			/* since we don't have access to FileData we check the (always valid) first render layer instead */
			if (scene->render_layers.first == NULL) {
				SceneCollection *sc_master = BKE_collection_master(scene);
				BLI_strncpy(sc_master->name, "Master Collection", sizeof(sc_master->name));

				SceneCollection *collections[20] = {NULL};
				bool is_visible[20];

				int lay_used = 0;
				for (int i = 0; i < 20; i++) {
					char name[MAX_NAME];

					BLI_snprintf(name, sizeof(collections[i]->name), "Collection %d", i + 1);
					collections[i] = BKE_collection_add(scene, sc_master, name);

					is_visible[i] = (scene->lay & (1 << i));
				}

				for (Base *base = scene->base.first; base; base = base->next) {
					lay_used |= base->lay & ((1 << 20) - 1); /* ignore localview */

					for (int i = 0; i < 20; i++) {
						if ((base->lay & (1 << i)) != 0) {
							BKE_collection_object_add(scene, collections[i], base->object);
						}
					}

					if (base->flag & SELECT) {
						base->object->flag |= SELECT;
					}
					else {
						base->object->flag &= ~SELECT;
					}
				}

				scene->active_layer = 0;

				if (!BKE_scene_uses_blender_game(scene)) {
					for (SceneRenderLayer *srl = scene->r.layers.first; srl; srl = srl->next) {

						SceneLayer *sl = BKE_scene_layer_add(scene, srl->name);

						if (srl->mat_override) {
							BKE_collection_override_datablock_add((LayerCollection *)sl->layer_collections.first, "material", (ID *)srl->mat_override);
						}

						if (srl->light_override && BKE_scene_uses_blender_internal(scene)) {
							/* not sure how we handle this, pending until we design the override system */
							TODO_LAYER_OVERRIDE;
						}

						if (srl->lay != scene->lay) {
							/* unlink master collection  */
							BKE_collection_unlink(sl, sl->layer_collections.first);

							/* add new collection bases */
							for (int i = 0; i < 20; i++) {
								if ((srl->lay & (1 << i)) != 0) {
									BKE_collection_link(sl, collections[i]);
								}
							}
						}

						/* for convenience set the same active object in all the layers */
						if (scene->basact) {
							sl->basact = BKE_scene_layer_base_find(sl, scene->basact->object);
						}

						for (Base *base = sl->object_bases.first; base; base = base->next) {
							if ((base->flag & BASE_SELECTABLED) && (base->object->flag & SELECT)) {
								base->flag |= BASE_SELECTED;
							}
						}

						/* TODO: passes, samples, mask_layesr, exclude, ... */
					}

					if (BLI_findlink(&scene->render_layers, scene->r.actlay)) {
						scene->active_layer = scene->r.actlay;
					}
				}

				SceneLayer *sl = BKE_scene_layer_add(scene, "Viewport");

				/* In this particular case we can safely assume the data struct */
				LayerCollection *lc = ((LayerCollection *)sl->layer_collections.first)->layer_collections.first;
				for (int i = 0; i < 20; i++) {
					if (!is_visible[i]) {
						lc->flag &= ~COLLECTION_VISIBLE;
					}
					lc = lc->next;
				}

				/* convert active base */
				if (scene->basact) {
					sl->basact = BKE_scene_layer_base_find(sl, scene->basact->object);
				}

				/* convert selected bases */
				for (Base *base = scene->base.first; base; base = base->next) {
					if ((base->flag & BASE_SELECTABLED) && (base->object->flag & SELECT)) {
						base->flag |= BASE_SELECTED;
					}

					/* keep lay around for forward compatibility (open those files in 2.79) */
					base->lay = base->object->lay;
				}

				/* TODO: copy scene render data to layer */

				/* Cleanup */
				for (int i = 0; i < 20; i++) {
					if ((lay_used & (1 << i)) == 0) {
						BKE_collection_remove(scene, collections[i]);
					}
				}

				/* Fallback name if only one layer was found in the original file */
				if (BLI_listbase_count_ex(&sc_master->scene_collections, 2) == 1) {
					BKE_collection_rename(scene, sc_master->scene_collections.first, "Default Collection");
				}

				/* remove bases once and for all */
				for (Base *base = scene->base.first; base; base = base->next) {
					id_us_min(&base->object->id);
				}
				BLI_freelistN(&scene->base);
				scene->basact = NULL;
			}
		}
	}

	if (!MAIN_VERSION_ATLEAST(main, 280, 0)) {
		for (bScreen *screen = main->screen.first; screen; screen = screen->id.next) {
			/* same render-layer as do_version_workspaces_after_lib_link will activate,
			 * so same layer as BKE_scene_layer_from_workspace_get would return */
			SceneLayer *layer = screen->scene->render_layers.first;

			for (ScrArea *sa = screen->areabase.first; sa; sa = sa->next) {
				for (SpaceLink *sl = sa->spacedata.first; sl; sl = sl->next) {
					if (sl->spacetype == SPACE_OUTLINER) {
						SpaceOops *soutliner = (SpaceOops *)sl;

						soutliner->outlinevis = SO_ACT_LAYER;

						if (BLI_listbase_count_ex(&layer->layer_collections, 2) == 1) {
							if (soutliner->treestore == NULL) {
								soutliner->treestore = BLI_mempool_create(
								        sizeof(TreeStoreElem), 1, 512, BLI_MEMPOOL_ALLOW_ITER);
							}

							/* Create a tree store element for the collection. This is normally
							 * done in check_persistent (outliner_tree.c), but we need to access
							 * it here :/ (expand element if it's the only one) */
							TreeStoreElem *tselem = BLI_mempool_calloc(soutliner->treestore);
							tselem->type = TSE_LAYER_COLLECTION;
							tselem->id = layer->layer_collections.first;
							tselem->nr = tselem->used = 0;
							tselem->flag &= ~TSE_CLOSED;
						}
					}
				}
			}
		}
	}

	/* New workspace design */
	if (!MAIN_VERSION_ATLEAST(main, 280, 1)) {
		do_version_workspaces_after_lib_link(main);
	}
}

static void do_version_layer_collections_idproperties(ListBase *lb)
{
	IDPropertyTemplate val = {0};
	for (LayerCollection *lc = lb->first; lc; lc = lc->next) {
		lc->properties = IDP_New(IDP_GROUP, &val, ROOT_PROP);
		BKE_layer_collection_engine_settings_create(lc->properties);

		/* No overrides at first */
		for (IDProperty *prop = lc->properties->data.group.first; prop; prop = prop->next) {
			while (prop->data.group.first) {
				IDP_FreeFromGroup(prop, prop->data.group.first);
			}
		}

		/* Do it recursively */
		do_version_layer_collections_idproperties(&lc->layer_collections);
	}
}

void blo_do_versions_280(FileData *fd, Library *lib, Main *main)
{

	if (!MAIN_VERSION_ATLEAST(main, 280, 0)) {
		for (Scene *scene = main->scene.first; scene; scene = scene->id.next) {
			if (STREQ(scene->r.engine, RE_engine_id_BLENDER_RENDER)) {
#ifdef WITH_CLAY_ENGINE
				BLI_strncpy(scene->r.engine, RE_engine_id_BLENDER_CLAY, sizeof(scene->r.engine));
#else
				BLI_strncpy(scene->r.engine, RE_engine_id_BLENDER_EEVEE, sizeof(scene->r.engine));
#endif
			}
		}

		if (!DNA_struct_elem_find(fd->filesdna, "Scene", "ListBase", "render_layers")) {
			for (Scene *scene = main->scene.first; scene; scene = scene->id.next) {
				/* Master Collection */
				scene->collection = MEM_callocN(sizeof(SceneCollection), "Master Collection");
				BLI_strncpy(scene->collection->name, "Master Collection", sizeof(scene->collection->name));
			}
		}

		if (DNA_struct_elem_find(fd->filesdna, "LayerCollection", "ListBase", "engine_settings") &&
		    !DNA_struct_elem_find(fd->filesdna, "LayerCollection", "IDProperty", "properties"))
		{
			for (Scene *scene = main->scene.first; scene; scene = scene->id.next) {
				for (SceneLayer *sl = scene->render_layers.first; sl; sl = sl->next) {
					do_version_layer_collections_idproperties(&sl->layer_collections);
				}
			}
		}
	}

	if (!MAIN_VERSION_ATLEAST(main, 280, 1)) {
		if (!DNA_struct_elem_find(fd->filesdna, "Lamp", "float", "bleedexp")) {
			for (Lamp *la = main->lamp.first; la; la = la->id.next) {
				la->bleedexp = 120.0f;
			}
		}

		if (!DNA_struct_elem_find(fd->filesdna, "GPUDOFSettings", "float", "ratio")) {
			for (Camera *ca = main->camera.first; ca; ca = ca->id.next) {
				ca->gpu_dof.ratio = 1.0f;
			}
		}

		if (!DNA_struct_elem_find(fd->filesdna, "SceneLayer", "IDProperty", "*properties")) {
			for (Scene *scene = main->scene.first; scene; scene = scene->id.next) {
				for (SceneLayer *sl = scene->render_layers.first; sl; sl = sl->next) {
					IDPropertyTemplate val = {0};
					sl->properties = IDP_New(IDP_GROUP, &val, ROOT_PROP);
					BKE_scene_layer_engine_settings_create(sl->properties);
				}
			}
		}

		/* MTexPoly now removed. */
		if (DNA_struct_find(fd->filesdna, "MTexPoly")) {
			const int cd_mtexpoly = 15;  /* CD_MTEXPOLY, deprecated */
			for (Mesh *me = main->mesh.first; me; me = me->id.next) {
				/* If we have UV's, so this file will have MTexPoly layers too! */
				if (me->mloopuv != NULL) {
					CustomData_update_typemap(&me->pdata);
					CustomData_free_layers(&me->pdata, cd_mtexpoly, me->totpoly);
					BKE_mesh_update_customdata_pointers(me, false);
				}
			}
		}
	}

	{
		if (!DNA_struct_elem_find(fd->filesdna, "View3D", "short", "custom_orientation_index")) {
			for (bScreen *screen = main->screen.first; screen; screen = screen->id.next) {
				for (ScrArea *area = screen->areabase.first; area; area = area->next) {
					for (SpaceLink *sl = area->spacedata.first; sl; sl = sl->next) {
						if (sl->spacetype == SPACE_VIEW3D) {
							View3D *v3d = (View3D *)sl;
							if (v3d->twmode >= V3D_MANIP_CUSTOM) {
								v3d->custom_orientation_index = v3d->twmode - V3D_MANIP_CUSTOM;
								v3d->twmode = V3D_MANIP_CUSTOM;
							}
							else {
								v3d->custom_orientation_index = -1;
							}
						}
					}
				}
			}
		}
<<<<<<< HEAD

		/*********************************Game engine**********************************/

		for (Scene *scene = main->scene.first; scene; scene = scene->id.next) {
			/* Previous value of GAME_GLSL_NO_ENV_LIGHTING was 1 << 18, it was conflicting
			* with GAME_SHOW_BOUNDING_BOX. To fix this issue, we replace 1 << 18 by
			* 1 << 21 (the new value) when the file come from blender not UPBGE.
			*/
			if (scene->gm.flag & (1 << 18)) {
				scene->gm.flag |= GAME_GLSL_NO_ENV_LIGHTING;
				/* Disable bit 18 */
				scene->gm.flag &= ~(1 << 18);
			}
		}

		if (!DNA_struct_elem_find(fd->filesdna, "Object", "float", "friction")) {
			for (Object *ob = main->object.first; ob; ob = ob->id.next) {
				if (ob->type == OB_MESH) {
					Mesh *me = blo_do_versions_newlibadr(fd, lib, ob->data);
					bool converted = false;
					for (unsigned short i = 0; i < me->totcol; ++i) {
						Material *ma = blo_do_versions_newlibadr(fd, lib, me->mat[i]);
						if (ma) {
							ob->friction = ma->friction;
							ob->rolling_friction = 0.0f;
							ob->fh = ma->fh;
							ob->reflect = ma->reflect;
							ob->fhdist = ma->fhdist;
							ob->xyfrict = ma->xyfrict;
							if (ma->dynamode & MA_FH_NOR) {
								ob->dynamode |= OB_FH_NOR;
							}
							converted = true;
							break;
						}
					}
					/* There's no valid material, we use the settings from BKE_object_init. */
					if (!converted) {
						ob->friction = 0.5f;
					}
				}
			}
		}
	}
	/****************************End of Game engine*********************************/
=======
>>>>>>> 86899c1a

		if (!DNA_struct_elem_find(fd->filesdna, "Lamp", "float", "cascade_max_dist")) {
			for (Lamp *la = main->lamp.first; la; la = la->id.next) {
				la->cascade_max_dist = 1000.0f;
				la->cascade_count = 4;
				la->cascade_exponent = 0.8f;
				la->cascade_fade = 0.1f;
			}
		}

		if (!DNA_struct_elem_find(fd->filesdna, "Lamp", "float", "contact_dist")) {
			for (Lamp *la = main->lamp.first; la; la = la->id.next) {
				la->contact_dist = 1.0f;
				la->contact_bias = 0.03f;
				la->contact_spread = 0.2f;
				la->contact_thickness = 0.5f;
			}
		}
	}

	{
		typedef enum eNTreeDoVersionErrors {
			NTREE_DOVERSION_NO_ERROR = 0,
			NTREE_DOVERSION_NEED_OUTPUT = (1 << 0),
			NTREE_DOVERSION_TRANSPARENCY_EMISSION = (1 << 1),
		} eNTreeDoVersionErrors;

		/* Eevee shader nodes renamed because of the output node system.
		 * Note that a new output node is not being added here, because it would be overkill
		 * to handle this case in lib_verify_nodetree.
		 *
		 * Also, metallic node is now unified into the principled node. */
		eNTreeDoVersionErrors error = NTREE_DOVERSION_NO_ERROR;

		FOREACH_NODETREE(main, ntree, id) {
			if (ntree->type == NTREE_SHADER) {
				for (bNode *node = ntree->nodes.first; node; node = node->next) {
					if (node->type == 194 /* SH_NODE_EEVEE_METALLIC */ &&
					    STREQ(node->idname, "ShaderNodeOutputMetallic"))
					{
						BLI_strncpy(node->idname, "ShaderNodeEeveeMetallic", sizeof(node->idname));
						error |= NTREE_DOVERSION_NEED_OUTPUT;
					}

					else if (node->type == SH_NODE_EEVEE_SPECULAR && STREQ(node->idname, "ShaderNodeOutputSpecular")) {
						BLI_strncpy(node->idname, "ShaderNodeEeveeSpecular", sizeof(node->idname));
						error |= NTREE_DOVERSION_NEED_OUTPUT;
					}

					else if (node->type == 196 /* SH_NODE_OUTPUT_EEVEE_MATERIAL */ &&
					         STREQ(node->idname, "ShaderNodeOutputEeveeMaterial"))
					{
						node->type = SH_NODE_OUTPUT_MATERIAL;
						BLI_strncpy(node->idname, "ShaderNodeOutputMaterial", sizeof(node->idname));
					}

					else if (node->type == 194 /* SH_NODE_EEVEE_METALLIC */ &&
					         STREQ(node->idname, "ShaderNodeEeveeMetallic"))
					{
						node->type = SH_NODE_BSDF_PRINCIPLED;
						BLI_strncpy(node->idname, "ShaderNodeBsdfPrincipled", sizeof(node->idname));
						node->custom1 = SHD_GLOSSY_MULTI_GGX;
						error |= NTREE_DOVERSION_TRANSPARENCY_EMISSION;
					}
				}
			}
		} FOREACH_NODETREE_END

		if (error & NTREE_DOVERSION_NEED_OUTPUT) {
			BKE_report(fd->reports, RPT_ERROR, "Eevee material conversion problem. Error in console");
			printf("You need to connect Principled and Eevee Specular shader nodes to new material output nodes.\n");
		}

		if (error & NTREE_DOVERSION_TRANSPARENCY_EMISSION) {
			BKE_report(fd->reports, RPT_ERROR, "Eevee material conversion problem. Error in console");
			printf("You need to combine transparency and emission shaders to the converted Principled shader nodes.\n");
		}
	}

	{
		if (!DNA_struct_elem_find(fd->filesdna, "Scene", "ViewRender", "view_render")) {
			for (Scene *scene = main->scene.first; scene; scene = scene->id.next) {
				BLI_strncpy_utf8(scene->view_render.engine_id, scene->r.engine,
				                 sizeof(scene->view_render.engine_id));
			}

			for (WorkSpace *workspace = main->workspaces.first; workspace; workspace = workspace->id.next) {
				BKE_viewrender_init(&workspace->view_render);
			}
		}
	}
}<|MERGE_RESOLUTION|>--- conflicted
+++ resolved
@@ -439,7 +439,6 @@
 				}
 			}
 		}
-<<<<<<< HEAD
 
 		/*********************************Game engine**********************************/
 
@@ -483,10 +482,7 @@
 				}
 			}
 		}
-	}
-	/****************************End of Game engine*********************************/
-=======
->>>>>>> 86899c1a
+		/****************************End of Game engine*********************************/
 
 		if (!DNA_struct_elem_find(fd->filesdna, "Lamp", "float", "cascade_max_dist")) {
 			for (Lamp *la = main->lamp.first; la; la = la->id.next) {
