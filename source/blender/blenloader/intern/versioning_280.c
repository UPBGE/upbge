--- conflicted
+++ resolved
@@ -3450,7 +3450,21 @@
     }
   }
 
-<<<<<<< HEAD
+  if (!MAIN_VERSION_ATLEAST(bmain, 280, 70)) {
+    /* New image alpha modes. */
+    LISTBASE_FOREACH (Image *, image, &bmain->images) {
+      const int IMA_IGNORE_ALPHA = (1 << 12);
+      if (image->flag & IMA_IGNORE_ALPHA) {
+        image->alpha_mode = IMA_ALPHA_IGNORE;
+        image->flag &= ~IMA_IGNORE_ALPHA;
+      }
+    }
+  }
+
+  {
+    /* Versioning code until next subversion bump goes here. */
+  }
+
   /* Game engine hack to force defaults in files saved in normal blender2.8 */
   if (!DNA_struct_elem_find(fd->filesdna, "Scene", "GameData", "gm")) {
     for (Scene *sce = bmain->scenes.first; sce; sce = sce->id.next) {
@@ -3548,21 +3562,6 @@
         }
       }
     }
-=======
-  if (!MAIN_VERSION_ATLEAST(bmain, 280, 70)) {
-    /* New image alpha modes. */
-    LISTBASE_FOREACH (Image *, image, &bmain->images) {
-      const int IMA_IGNORE_ALPHA = (1 << 12);
-      if (image->flag & IMA_IGNORE_ALPHA) {
-        image->alpha_mode = IMA_ALPHA_IGNORE;
-        image->flag &= ~IMA_IGNORE_ALPHA;
-      }
-    }
-  }
-
-  {
-    /* Versioning code until next subversion bump goes here. */
->>>>>>> 7aaa7aa9
   }
   /* Game engine hack to force defaults in files saved in normal blender2.8 END */
 }