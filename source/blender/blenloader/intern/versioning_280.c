/*
 * This program is free software; you can redistribute it and/or
 * modify it under the terms of the GNU General Public License
 * as published by the Free Software Foundation; either version 2
 * of the License, or (at your option) any later version.
 *
 * This program is distributed in the hope that it will be useful,
 * but WITHOUT ANY WARRANTY; without even the implied warranty of
 * MERCHANTABILITY or FITNESS FOR A PARTICULAR PURPOSE.  See the
 * GNU General Public License for more details.
 *
 * You should have received a copy of the GNU General Public License
 * along with this program; if not, write to the Free Software Foundation,
 * Inc., 51 Franklin Street, Fifth Floor, Boston, MA 02110-1301, USA.
 */

/** \file
 * \ingroup blenloader
 */

/* allow readfile to use deprecated functionality */
#define DNA_DEPRECATED_ALLOW

#include <string.h>
#include <float.h>

#include "BLI_listbase.h"
#include "BLI_math.h"
#include "BLI_mempool.h"
#include "BLI_string.h"
#include "BLI_utildefines.h"

#include "DNA_object_types.h"
#include "DNA_camera_types.h"
#include "DNA_cloth_types.h"
#include "DNA_collection_types.h"
#include "DNA_constraint_types.h"
#include "DNA_gpu_types.h"
#include "DNA_light_types.h"
#include "DNA_layer_types.h"
#include "DNA_lightprobe_types.h"
#include "DNA_material_types.h"
#include "DNA_mesh_types.h"
#include "DNA_modifier_types.h"
#include "DNA_particle_types.h"
#include "DNA_rigidbody_types.h"
#include "DNA_scene_types.h"
#include "DNA_screen_types.h"
#include "DNA_view3d_types.h"
#include "DNA_genfile.h"
#include "DNA_gpencil_types.h"
#include "DNA_workspace_types.h"
#include "DNA_key_types.h"
#include "DNA_curve_types.h"
#include "DNA_armature_types.h"
#include "DNA_text_types.h"

#include "BKE_action.h"
#include "BKE_cloth.h"
#include "BKE_collection.h"
#include "BKE_constraint.h"
#include "BKE_colortools.h"
#include "BKE_customdata.h"
#include "BKE_freestyle.h"
#include "BKE_gpencil.h"
#include "BKE_idprop.h"
#include "BKE_image.h"
#include "BKE_key.h"
#include "BKE_library.h"
#include "BKE_layer.h"
#include "BKE_main.h"
#include "BKE_material.h"
#include "BKE_mesh.h"
#include "BKE_node.h"
#include "BKE_object.h"
#include "BKE_paint.h"
#include "BKE_pointcache.h"
#include "BKE_report.h"
#include "BKE_rigidbody.h"
#include "BKE_scene.h"
#include "BKE_screen.h"
#include "BKE_sequencer.h"
#include "BKE_studiolight.h"
#include "BKE_unit.h"
#include "BKE_workspace.h"

/* Only for IMB_BlendMode */
#include "IMB_imbuf.h"

#include "DEG_depsgraph.h"

#include "BLT_translation.h"

#include "BLO_readfile.h"
#include "readfile.h"

#include "MEM_guardedalloc.h"

static bScreen *screen_parent_find(const bScreen *screen)
{
	/* can avoid lookup if screen state isn't maximized/full (parent and child store the same state) */
	if (ELEM(screen->state, SCREENMAXIMIZED, SCREENFULL)) {
		for (const ScrArea *sa = screen->areabase.first; sa; sa = sa->next) {
			if (sa->full && sa->full != screen) {
				BLI_assert(sa->full->state == screen->state);
				return sa->full;
			}
		}
	}

	return NULL;
}

static void do_version_workspaces_create_from_screens(Main *bmain)
{
	for (bScreen *screen = bmain->screens.first; screen; screen = screen->id.next) {
		const bScreen *screen_parent = screen_parent_find(screen);
		WorkSpace *workspace;
		if (screen->temp) {
			continue;
		}

		if (screen_parent) {
			/* fullscreen with "Back to Previous" option, don't create
			 * a new workspace, add layout workspace containing parent */
			workspace = BLI_findstring(
			        &bmain->workspaces, screen_parent->id.name + 2, offsetof(ID, name) + 2);
		}
		else {
			workspace = BKE_workspace_add(bmain, screen->id.name + 2);
		}
		if (workspace == NULL) {
			continue;  /* Not much we can do.. */
		}
		BKE_workspace_layout_add(bmain, workspace, screen, screen->id.name + 2);
	}
}

static void do_version_area_change_space_to_space_action(ScrArea *area, const Scene *scene)
{
	SpaceType *stype = BKE_spacetype_from_id(SPACE_ACTION);
	SpaceAction *saction = (SpaceAction *)stype->new(area, scene);
	ARegion *region_channels;

	/* Properly free current regions */
	for (ARegion *region = area->regionbase.first; region; region = region->next) {
		BKE_area_region_free(area->type, region);
	}
	BLI_freelistN(&area->regionbase);

	area->type = stype;
	area->spacetype = stype->spaceid;

	BLI_addhead(&area->spacedata, saction);
	area->regionbase = saction->regionbase;
	BLI_listbase_clear(&saction->regionbase);

	/* Different defaults for timeline */
	region_channels = BKE_area_find_region_type(area, RGN_TYPE_CHANNELS);
	region_channels->flag |= RGN_FLAG_HIDDEN;

	saction->mode = SACTCONT_TIMELINE;
	saction->ads.flag |= ADS_FLAG_SUMMARY_COLLAPSED;
	saction->ads.filterflag |= ADS_FILTER_SUMMARY;
}

/**
 * \brief After lib-link versioning for new workspace design.
 *
 * - Adds a workspace for (almost) each screen of the old file
 *   and adds the needed workspace-layout to wrap the screen.
 * - Active screen isn't stored directly in window anymore, but in the active workspace.
 * - Active scene isn't stored in screen anymore, but in window.
 * - Create workspace instance hook for each window.
 *
 * \note Some of the created workspaces might be deleted again in case of reading the default startup.blend.
 */
static void do_version_workspaces_after_lib_link(Main *bmain)
{
	BLI_assert(BLI_listbase_is_empty(&bmain->workspaces));

	do_version_workspaces_create_from_screens(bmain);

	for (wmWindowManager *wm = bmain->wm.first; wm; wm = wm->id.next) {
		for (wmWindow *win = wm->windows.first; win; win = win->next) {
			bScreen *screen_parent = screen_parent_find(win->screen);
			bScreen *screen = screen_parent ? screen_parent : win->screen;

			if (screen->temp) {
				/* We do not generate a new workspace for those screens... still need to set some data in win. */
				win->workspace_hook = BKE_workspace_instance_hook_create(bmain);
				win->scene = screen->scene;
				/* Deprecated from now on! */
				win->screen = NULL;
				continue;
			}

			WorkSpace *workspace = BLI_findstring(&bmain->workspaces, screen->id.name + 2, offsetof(ID, name) + 2);
			BLI_assert(workspace != NULL);
			WorkSpaceLayout *layout = BKE_workspace_layout_find(workspace, win->screen);
			BLI_assert(layout != NULL);

			win->workspace_hook = BKE_workspace_instance_hook_create(bmain);

			BKE_workspace_active_set(win->workspace_hook, workspace);
			BKE_workspace_active_layout_set(win->workspace_hook, layout);

			/* Move scene and view layer to window. */
			Scene *scene = screen->scene;
			ViewLayer *layer = BLI_findlink(&scene->view_layers, scene->r.actlay);
			if (!layer) {
				layer = BKE_view_layer_default_view(scene);
			}

			win->scene = scene;
			STRNCPY(win->view_layer_name, layer->name);

			/* Deprecated from now on! */
			win->screen = NULL;
		}
	}

	for (bScreen *screen = bmain->screens.first; screen; screen = screen->id.next) {
		/* Deprecated from now on! */
		BLI_freelistN(&screen->scene->transform_spaces);
		screen->scene = NULL;
	}
}

#ifdef USE_COLLECTION_COMPAT_28
enum {
	COLLECTION_DEPRECATED_VISIBLE    = (1 << 0),
	COLLECTION_DEPRECATED_VIEWPORT   = (1 << 0),
	COLLECTION_DEPRECATED_SELECTABLE = (1 << 1),
	COLLECTION_DEPRECATED_DISABLED   = (1 << 2),
	COLLECTION_DEPRECATED_RENDER     = (1 << 3),
};

static void do_version_view_layer_visibility(ViewLayer *view_layer)
{
	/* Convert from deprecated VISIBLE flag to DISABLED */
	LayerCollection *lc;
	for (lc = view_layer->layer_collections.first;
	     lc;
	     lc = lc->next)
	{
		if (lc->flag & COLLECTION_DEPRECATED_DISABLED) {
			lc->flag &= ~COLLECTION_DEPRECATED_DISABLED;
		}

		if ((lc->flag & COLLECTION_DEPRECATED_VISIBLE) == 0) {
			lc->flag |= COLLECTION_DEPRECATED_DISABLED;
		}

		lc->flag |= COLLECTION_DEPRECATED_VIEWPORT | COLLECTION_DEPRECATED_RENDER;
	}
}

static void do_version_layer_collection_pre(
        ViewLayer *view_layer,
        ListBase *lb,
        GSet *enabled_set,
        GSet *selectable_set)
{
	/* Convert from deprecated DISABLED to new layer collection and collection flags */
	for (LayerCollection *lc = lb->first; lc; lc = lc->next) {
		if (lc->scene_collection) {
			if (!(lc->flag & COLLECTION_DEPRECATED_DISABLED)) {
				BLI_gset_insert(enabled_set, lc->scene_collection);
			}
			if (lc->flag & COLLECTION_DEPRECATED_SELECTABLE) {
				BLI_gset_insert(selectable_set, lc->scene_collection);
			}
		}

		do_version_layer_collection_pre(view_layer, &lc->layer_collections, enabled_set, selectable_set);
	}
}

static void do_version_layer_collection_post(
        ViewLayer *view_layer,
        ListBase *lb,
        GSet *enabled_set,
        GSet *selectable_set,
        GHash *collection_map)
{
	/* Apply layer collection exclude flags. */
	for (LayerCollection *lc = lb->first; lc; lc = lc->next) {
		if (!(lc->collection->flag & COLLECTION_IS_MASTER)) {
			SceneCollection *sc = BLI_ghash_lookup(collection_map, lc->collection);
			const bool enabled = (sc && BLI_gset_haskey(enabled_set, sc));
			const bool selectable = (sc && BLI_gset_haskey(selectable_set, sc));

			if (!enabled) {
				lc->flag |= LAYER_COLLECTION_EXCLUDE;
			}
			if (enabled && !selectable) {
				lc->collection->flag |= COLLECTION_RESTRICT_SELECT;
			}
		}

		do_version_layer_collection_post(
		        view_layer, &lc->layer_collections, enabled_set, selectable_set, collection_map);
	}
}

static void do_version_scene_collection_convert(
        Main *bmain,
        ID *id,
        SceneCollection *sc,
        Collection *collection,
        GHash *collection_map)
{
	if (collection_map) {
		BLI_ghash_insert(collection_map, collection, sc);
	}

	for (SceneCollection *nsc = sc->scene_collections.first; nsc;) {
		SceneCollection *nsc_next = nsc->next;
		Collection *ncollection = BKE_collection_add(bmain, collection, nsc->name);
		ncollection->id.lib = id->lib;
		do_version_scene_collection_convert(bmain, id, nsc, ncollection, collection_map);
		nsc = nsc_next;
	}

	for (LinkData *link = sc->objects.first; link; link = link->next) {
		Object *ob = link->data;
		if (ob) {
			BKE_collection_object_add(bmain, collection, ob);
			id_us_min(&ob->id);
		}
	}

	BLI_freelistN(&sc->objects);
	MEM_freeN(sc);
}

static void do_version_group_collection_to_collection(Main *bmain, Collection *group)
{
	/* Convert old 2.8 group collections to new unified collections. */
	if (group->collection) {
		do_version_scene_collection_convert(bmain, &group->id, group->collection, group, NULL);
	}

	group->collection = NULL;
	group->view_layer = NULL;
	id_fake_user_set(&group->id);
}

static void do_version_scene_collection_to_collection(Main *bmain, Scene *scene)
{
	/* Convert old 2.8 scene collections to new unified collections. */

	/* Temporarily clear view layers so we don't do any layer collection syncing
	 * and destroy old flags that we want to restore. */
	ListBase view_layers = scene->view_layers;
	BLI_listbase_clear(&scene->view_layers);

	if (!scene->master_collection) {
		scene->master_collection = BKE_collection_master_add();
	}

	/* Convert scene collections. */
	GHash *collection_map = BLI_ghash_new(BLI_ghashutil_ptrhash, BLI_ghashutil_ptrcmp, __func__);
	if (scene->collection) {
		do_version_scene_collection_convert(bmain, &scene->id, scene->collection, scene->master_collection, collection_map);
		scene->collection = NULL;
	}

	scene->view_layers = view_layers;

	/* Convert layer collections. */
	ViewLayer *view_layer;
	for (view_layer = scene->view_layers.first; view_layer; view_layer = view_layer->next) {
		GSet *enabled_set = BLI_gset_new(BLI_ghashutil_ptrhash, BLI_ghashutil_ptrcmp, __func__);
		GSet *selectable_set = BLI_gset_new(BLI_ghashutil_ptrhash, BLI_ghashutil_ptrcmp, __func__);

		do_version_layer_collection_pre(
		        view_layer, &view_layer->layer_collections, enabled_set, selectable_set);

		BKE_layer_collection_sync(scene, view_layer);

		do_version_layer_collection_post(
		        view_layer, &view_layer->layer_collections, enabled_set, selectable_set, collection_map);

		BLI_gset_free(enabled_set, NULL);
		BLI_gset_free(selectable_set, NULL);

		BKE_layer_collection_sync(scene, view_layer);
	}

	BLI_ghash_free(collection_map, NULL, NULL);
}
#endif


static void do_version_layers_to_collections(Main *bmain, Scene *scene)
{
	/* Since we don't have access to FileData we check the (always valid) first
	 * render layer instead. */
	if (!scene->master_collection) {
		scene->master_collection = BKE_collection_master_add();
	}

	if (scene->view_layers.first) {
		return;
	}

	/* Create collections from layers. */
	Collection *collection_master = BKE_collection_master(scene);
	Collection *collections[20] = {NULL};

	for (int layer = 0; layer < 20; layer++) {
		for (Base *base = scene->base.first; base; base = base->next) {
			if (base->lay & (1 << layer)) {
				/* Create collections when needed only. */
				if (collections[layer] == NULL) {
					char name[MAX_NAME];

					BLI_snprintf(name,
					             sizeof(collection_master->id.name),
					             DATA_("Collection %d"),
					             layer + 1);

					Collection *collection = BKE_collection_add(bmain, collection_master, name);
					collection->id.lib = scene->id.lib;
					collections[layer] = collection;

					if (!(scene->lay & (1 << layer))) {
						collection->flag |= COLLECTION_RESTRICT_VIEW | COLLECTION_RESTRICT_RENDER;
					}
				}

				/* Note usually this would do slow collection syncing for view layers,
				 * but since no view layers exists yet at this point it's fast. */
				BKE_collection_object_add(
				        bmain,
				        collections[layer], base->object);
			}

			if (base->flag & SELECT) {
				base->object->flag |= SELECT;
			}
			else {
				base->object->flag &= ~SELECT;
			}
		}
	}

	/* Handle legacy render layers. */
	bool have_override = false;
	const bool need_default_renderlayer = scene->r.layers.first == NULL;

	for (SceneRenderLayer *srl = scene->r.layers.first; srl; srl = srl->next) {
		ViewLayer *view_layer = BKE_view_layer_add(scene, srl->name);

		if (srl->layflag & SCE_LAY_DISABLE) {
			view_layer->flag &= ~VIEW_LAYER_RENDER;
		}

		if ((srl->layflag & SCE_LAY_FRS) == 0) {
			view_layer->flag &= ~VIEW_LAYER_FREESTYLE;
		}

		view_layer->layflag = srl->layflag;
		view_layer->passflag = srl->passflag;
		view_layer->pass_alpha_threshold = srl->pass_alpha_threshold;
		view_layer->samples = srl->samples;
		view_layer->mat_override = srl->mat_override;

		BKE_freestyle_config_free(&view_layer->freestyle_config, true);
		view_layer->freestyle_config = srl->freestyleConfig;
		view_layer->id_properties = srl->prop;

		/* Set exclusion and overrides. */
		for (int layer = 0; layer < 20; layer++) {
			Collection *collection = collections[layer];
			if (collection) {
				LayerCollection *lc = BKE_layer_collection_first_from_scene_collection(view_layer, collection);

				if (srl->lay_exclude & (1 << layer)) {
					/* Disable excluded layer. */
					have_override = true;
					lc->flag |= LAYER_COLLECTION_EXCLUDE;
					for (LayerCollection *nlc = lc->layer_collections.first; nlc; nlc = nlc->next) {
						nlc->flag |= LAYER_COLLECTION_EXCLUDE;
					}
				}
				else {
					if (srl->lay_zmask & (1 << layer)) {
						have_override = true;
						lc->flag |= LAYER_COLLECTION_HOLDOUT;
					}

					if ((srl->lay & (1 << layer)) == 0) {
						have_override = true;
						lc->flag |= LAYER_COLLECTION_INDIRECT_ONLY;
					}
				}
			}
		}

		/* for convenience set the same active object in all the layers */
		if (scene->basact) {
			view_layer->basact = BKE_view_layer_base_find(view_layer, scene->basact->object);
		}

		for (Base *base = view_layer->object_bases.first; base; base = base->next) {
			if ((base->flag & BASE_SELECTABLE) && (base->object->flag & SELECT)) {
				base->flag |= BASE_SELECTED;
			}
		}
	}

	BLI_freelistN(&scene->r.layers);

	/* If render layers included overrides, or there are no render layers,
	 * we also create a vanilla viewport layer. */
	if (have_override || need_default_renderlayer) {
		ViewLayer *view_layer = BKE_view_layer_add(scene, "Viewport");

		/* If we ported all the original render layers, we don't need to make the viewport layer renderable. */
		if (!BLI_listbase_is_single(&scene->view_layers)) {
			view_layer->flag &= ~VIEW_LAYER_RENDER;
		}

		/* convert active base */
		if (scene->basact) {
			view_layer->basact = BKE_view_layer_base_find(view_layer, scene->basact->object);
		}

		/* convert selected bases */
		for (Base *base = view_layer->object_bases.first; base; base = base->next) {
			if ((base->flag & BASE_SELECTABLE) && (base->object->flag & SELECT)) {
				base->flag |= BASE_SELECTED;
			}

			/* keep lay around for forward compatibility (open those files in 2.79) */
			base->lay = base->object->lay;
		}
	}

	/* remove bases once and for all */
	for (Base *base = scene->base.first; base; base = base->next) {
		id_us_min(&base->object->id);
	}

	BLI_freelistN(&scene->base);
	scene->basact = NULL;
}

static void do_version_collection_propagate_lib_to_children(Collection *collection)
{
	if (collection->id.lib != NULL) {
		for (CollectionChild *collection_child = collection->children.first;
		     collection_child != NULL;
		     collection_child = collection_child->next)
		{
			if (collection_child->collection->id.lib == NULL) {
				collection_child->collection->id.lib = collection->id.lib;
			}
			do_version_collection_propagate_lib_to_children(collection_child->collection);
		}
	}
}

void do_versions_after_linking_280(Main *bmain)
{
	bool use_collection_compat_28 = true;

	if (!MAIN_VERSION_ATLEAST(bmain, 280, 0)) {
		use_collection_compat_28 = false;

		/* Convert group layer visibility flags to hidden nested collection. */
		for (Collection *collection = bmain->collections.first; collection; collection = collection->id.next) {
			/* Add fake user for all existing groups. */
			id_fake_user_set(&collection->id);

			if (collection->flag & (COLLECTION_RESTRICT_VIEW | COLLECTION_RESTRICT_RENDER)) {
				continue;
			}

			Collection *hidden_collection_array[20] = {NULL};
			for (CollectionObject *cob = collection->gobject.first, *cob_next = NULL; cob; cob = cob_next) {
				cob_next = cob->next;
				Object *ob = cob->ob;

				if (!(ob->lay & collection->layer)) {
					/* Find or create hidden collection matching object's first layer. */
					Collection **collection_hidden = NULL;
					int coll_idx = 0;
					for (; coll_idx < 20; coll_idx++) {
						if (ob->lay & (1 << coll_idx)) {
							collection_hidden = &hidden_collection_array[coll_idx];
							break;
						}
					}
					BLI_assert(collection_hidden != NULL);

					if (*collection_hidden == NULL) {
						char name[MAX_ID_NAME];
						BLI_snprintf(name, sizeof(name), DATA_("Hidden %d"), coll_idx + 1);
						*collection_hidden = BKE_collection_add(bmain, collection, name);
						(*collection_hidden)->flag |= COLLECTION_RESTRICT_VIEW | COLLECTION_RESTRICT_RENDER;
					}

					BKE_collection_object_add(bmain, *collection_hidden, ob);
					BKE_collection_object_remove(bmain, collection, ob, true);
				}
			}
		}

		/* We need to assign lib pointer to generated hidden collections *after* all have been created, otherwise we'll
		 * end up with several datablocks sharing same name/library, which is FORBIDDEN!
		 * Note: we need this to be recursive, since a child collection may be sorted before its parent in bmain... */
		for (Collection *collection = bmain->collections.first; collection != NULL; collection = collection->id.next) {
			do_version_collection_propagate_lib_to_children(collection);
		}

		/* Convert layers to collections. */
		for (Scene *scene = bmain->scenes.first; scene; scene = scene->id.next) {
			do_version_layers_to_collections(bmain, scene);
		}
	}

	if (!MAIN_VERSION_ATLEAST(bmain, 280, 0)) {
		for (bScreen *screen = bmain->screens.first; screen; screen = screen->id.next) {
			/* same render-layer as do_version_workspaces_after_lib_link will activate,
			 * so same layer as BKE_view_layer_default_view would return */
			ViewLayer *layer = screen->scene->view_layers.first;

			for (ScrArea *sa = screen->areabase.first; sa; sa = sa->next) {
				for (SpaceLink *space = sa->spacedata.first; space; space = space->next) {
					if (space->spacetype == SPACE_OUTLINER) {
						SpaceOutliner *soutliner = (SpaceOutliner *)space;

						soutliner->outlinevis = SO_VIEW_LAYER;

						if (BLI_listbase_count_at_most(&layer->layer_collections, 2) == 1) {
							if (soutliner->treestore == NULL) {
								soutliner->treestore = BLI_mempool_create(
								        sizeof(TreeStoreElem), 1, 512, BLI_MEMPOOL_ALLOW_ITER);
							}

							/* Create a tree store element for the collection. This is normally
							 * done in check_persistent (outliner_tree.c), but we need to access
							 * it here :/ (expand element if it's the only one) */
							TreeStoreElem *tselem = BLI_mempool_calloc(soutliner->treestore);
							tselem->type = TSE_LAYER_COLLECTION;
							tselem->id = layer->layer_collections.first;
							tselem->nr = tselem->used = 0;
							tselem->flag &= ~TSE_CLOSED;
						}
					}
				}
			}
		}
	}

	/* New workspace design */
	if (!MAIN_VERSION_ATLEAST(bmain, 280, 1)) {
		do_version_workspaces_after_lib_link(bmain);
	}

	if (!MAIN_VERSION_ATLEAST(bmain, 280, 2)) {
		/* Cleanup any remaining SceneRenderLayer data for files that were created
		 * with Blender 2.8 before the SceneRenderLayer > RenderLayer refactor. */
		for (Scene *scene = bmain->scenes.first; scene; scene = scene->id.next) {
			for (SceneRenderLayer *srl = scene->r.layers.first; srl; srl = srl->next) {
				if (srl->prop) {
					IDP_FreeProperty(srl->prop);
					MEM_freeN(srl->prop);
				}
				BKE_freestyle_config_free(&srl->freestyleConfig, true);
			}
			BLI_freelistN(&scene->r.layers);
		}
	}

	if (!MAIN_VERSION_ATLEAST(bmain, 280, 3)) {
		/* Due to several changes to particle RNA and draw code particles from older files may no longer
		 * be visible. Here we correct this by setting a default draw size for those files. */
		for (Object *object = bmain->objects.first; object; object = object->id.next) {
			for (ParticleSystem *psys = object->particlesystem.first; psys; psys = psys->next) {
				if (psys->part->draw_size == 0.0f) {
					psys->part->draw_size = 0.1f;
				}
			}
		}
	}

	if (!MAIN_VERSION_ATLEAST(bmain, 280, 4)) {
		for (Object *object = bmain->objects.first; object; object = object->id.next) {
			if (object->particlesystem.first) {
				object->duplicator_visibility_flag = OB_DUPLI_FLAG_VIEWPORT;
				for (ParticleSystem *psys = object->particlesystem.first; psys; psys = psys->next) {
					if (psys->part->draw & PART_DRAW_EMITTER) {
						object->duplicator_visibility_flag |= OB_DUPLI_FLAG_RENDER;
						break;
					}
				}
			}
			else if (object->transflag & OB_DUPLI) {
				object->duplicator_visibility_flag = OB_DUPLI_FLAG_VIEWPORT;
			}
			else {
				object->duplicator_visibility_flag = OB_DUPLI_FLAG_VIEWPORT | OB_DUPLI_FLAG_RENDER;
			}
		}

		/* Cleanup deprecated flag from particlesettings data-blocks. */
		for (ParticleSettings *part = bmain->particles.first; part; part = part->id.next) {
			part->draw &= ~PART_DRAW_EMITTER;
		}
	}

	/* SpaceTime & SpaceLogic removal/replacing */
	if (!MAIN_VERSION_ATLEAST(bmain, 280, 9)) {
		const wmWindowManager *wm = bmain->wm.first;
		const Scene *scene = bmain->scenes.first;

		if (wm != NULL) {
			/* Action editors need a scene for creation. First, update active
			 * screens using the active scene of the window they're displayed in.
			 * Next, update remaining screens using first scene in main listbase. */

			for (wmWindow *win = wm->windows.first; win; win = win->next) {
				const bScreen *screen = BKE_workspace_active_screen_get(win->workspace_hook);
				for (ScrArea *area = screen->areabase.first; area; area = area->next) {
					if (ELEM(area->butspacetype, SPACE_TIME, SPACE_LOGIC)) {
						do_version_area_change_space_to_space_action(area, win->scene);

						/* Don't forget to unset! */
						area->butspacetype = SPACE_EMPTY;
					}
				}
			}
		}
		if (scene != NULL) {
			for (bScreen *screen = bmain->screens.first; screen; screen = screen->id.next) {
				for (ScrArea *area = screen->areabase.first; area; area = area->next) {
					if (ELEM(area->butspacetype, SPACE_TIME, SPACE_LOGIC)) {
						/* Areas that were already handled won't be handled again */
						do_version_area_change_space_to_space_action(area, scene);

						/* Don't forget to unset! */
						area->butspacetype = SPACE_EMPTY;
					}
				}
			}
		}
	}

#ifdef USE_COLLECTION_COMPAT_28
	if (use_collection_compat_28 && !MAIN_VERSION_ATLEAST(bmain, 280, 14)) {
		for (Collection *group = bmain->collections.first; group; group = group->id.next) {
			do_version_group_collection_to_collection(bmain, group);
		}

		for (Scene *scene = bmain->scenes.first; scene; scene = scene->id.next) {
			do_version_scene_collection_to_collection(bmain, scene);
		}
	}
#endif

	/* Update Curve object Shape Key data layout to include the Radius property */
	if (!MAIN_VERSION_ATLEAST(bmain, 280, 23)) {
		for (Curve *cu = bmain->curves.first; cu; cu = cu->id.next) {
			if (!cu->key || cu->key->elemsize != sizeof(float[4]))
				continue;

			cu->key->elemstr[0] = 3; /*KEYELEM_ELEM_SIZE_CURVE*/
			cu->key->elemsize = sizeof(float[3]);

			int new_count = BKE_keyblock_curve_element_count(&cu->nurb);

			for (KeyBlock *block = cu->key->block.first; block; block = block->next) {
				int old_count = block->totelem;
				void *old_data = block->data;

				if (!old_data || old_count <= 0)
					continue;

				block->totelem = new_count;
				block->data = MEM_callocN(sizeof(float[3]) * new_count, __func__);

				float *oldptr = old_data;
				float (*newptr)[3] = block->data;

				for (Nurb *nu = cu->nurb.first; nu; nu = nu->next) {
					if (nu->bezt) {
						BezTriple *bezt = nu->bezt;

						for (int a = 0; a < nu->pntsu; a++, bezt++) {
							if ((old_count -= 3) < 0) {
								memcpy(newptr, bezt->vec, sizeof(float[3][3]));
								newptr[3][0] = bezt->tilt;
							}
							else {
								memcpy(newptr, oldptr, sizeof(float[3][4]));
							}

							newptr[3][1] = bezt->radius;

							oldptr += 3 * 4;
							newptr += 4; /*KEYELEM_ELEM_LEN_BEZTRIPLE*/
						}
					}
					else if (nu->bp) {
						BPoint *bp = nu->bp;

						for (int a = 0; a < nu->pntsu * nu->pntsv; a++, bp++) {
							if (--old_count < 0) {
								copy_v3_v3(newptr[0], bp->vec);
								newptr[1][0] = bp->tilt;
							}
							else {
								memcpy(newptr, oldptr, sizeof(float[4]));
							}

							newptr[1][1] = bp->radius;

							oldptr += 4;
							newptr += 2; /*KEYELEM_ELEM_LEN_BPOINT*/
						}
					}
				}

				MEM_freeN(old_data);
			}
		}
	}

	/* Move B-Bone custom handle settings from bPoseChannel to Bone. */
	if (!MAIN_VERSION_ATLEAST(bmain, 280, 25)) {
		for (Object *ob = bmain->objects.first; ob; ob = ob->id.next) {
			bArmature *arm = ob->data;

			/* If it is an armature from the same file. */
			if (ob->pose && arm && arm->id.lib == ob->id.lib) {
				bool rebuild = false;

				for (bPoseChannel *pchan = ob->pose->chanbase.first; pchan; pchan = pchan->next) {
					/* If the 2.7 flag is enabled, processing is needed. */
					if (pchan->bone && (pchan->bboneflag & PCHAN_BBONE_CUSTOM_HANDLES)) {
						/* If the settings in the Bone are not set, copy. */
						if (pchan->bone->bbone_prev_type == BBONE_HANDLE_AUTO &&
						    pchan->bone->bbone_next_type == BBONE_HANDLE_AUTO &&
						    pchan->bone->bbone_prev == NULL && pchan->bone->bbone_next == NULL)
						{
							pchan->bone->bbone_prev_type = (pchan->bboneflag & PCHAN_BBONE_CUSTOM_START_REL) ? BBONE_HANDLE_RELATIVE : BBONE_HANDLE_ABSOLUTE;
							pchan->bone->bbone_next_type = (pchan->bboneflag & PCHAN_BBONE_CUSTOM_END_REL) ? BBONE_HANDLE_RELATIVE : BBONE_HANDLE_ABSOLUTE;

							if (pchan->bbone_prev) {
								pchan->bone->bbone_prev = pchan->bbone_prev->bone;
							}
							if (pchan->bbone_next) {
								pchan->bone->bbone_next = pchan->bbone_next->bone;
							}
						}

						rebuild = true;
						pchan->bboneflag = 0;
					}
				}

				/* Tag pose rebuild for all objects that use this armature. */
				if (rebuild) {
					for (Object *ob2 = bmain->objects.first; ob2; ob2 = ob2->id.next) {
						if (ob2->pose && ob2->data == arm) {
							ob2->pose->flag |= POSE_RECALC;
						}
					}
				}
			}
		}
	}

	if (!MAIN_VERSION_ATLEAST(bmain, 280, 30)) {
		for (Brush *brush = bmain->brushes.first; brush; brush = brush->id.next) {
			if (brush->gpencil_settings != NULL) {
				brush->gpencil_tool = brush->gpencil_settings->brush_type;
			}
		}
		BKE_paint_toolslots_init_from_main(bmain);
	}

	if (!MAIN_VERSION_ATLEAST(bmain, 280, 38)) {
		/* Ensure we get valid rigidbody object/constraint data in relevant collections' objects. */
		for (Scene *scene = bmain->scenes.first; scene; scene = scene->id.next) {
			RigidBodyWorld *rbw = scene->rigidbody_world;

			if (rbw == NULL) {
				continue;
			}

			BKE_rigidbody_objects_collection_validate(scene, rbw);
			BKE_rigidbody_constraints_collection_validate(scene, rbw);
		}
	}
}

/* NOTE: this version patch is intended for versions < 2.52.2, but was initially introduced in 2.27 already.
 *       But in 2.79 another case generating non-unique names was discovered (see T55668, involving Meta strips)... */
static void do_versions_seq_unique_name_all_strips(Scene *sce, ListBase *seqbasep)
{
	for (Sequence *seq = seqbasep->first; seq != NULL; seq = seq->next) {
		BKE_sequence_base_unique_name_recursive(&sce->ed->seqbase, seq);
		if (seq->seqbase.first != NULL) {
			do_versions_seq_unique_name_all_strips(sce, &seq->seqbase);
		}
	}
}

void blo_do_versions_280(FileData *fd, Library *lib, Main *bmain)
{
	bool use_collection_compat_28 = true;

	if (!MAIN_VERSION_ATLEAST(bmain, 280, 0)) {
		use_collection_compat_28 = false;

		for (Scene *scene = bmain->scenes.first; scene; scene = scene->id.next) {
			scene->r.gauss = 1.5f;
		}
	}

	if (!MAIN_VERSION_ATLEAST(bmain, 280, 1)) {
		if (!DNA_struct_elem_find(fd->filesdna, "Light", "float", "bleedexp")) {
			for (Light *la = bmain->lights.first; la; la = la->id.next) {
				la->bleedexp = 2.5f;
			}
		}

		if (!DNA_struct_elem_find(fd->filesdna, "GPUDOFSettings", "float", "ratio")) {
			for (Camera *ca = bmain->cameras.first; ca; ca = ca->id.next) {
				ca->gpu_dof.ratio = 1.0f;
			}
		}

		/* MTexPoly now removed. */
		if (DNA_struct_find(fd->filesdna, "MTexPoly")) {
			const int cd_mtexpoly = 15;  /* CD_MTEXPOLY, deprecated */
			for (Mesh *me = bmain->meshes.first; me; me = me->id.next) {
				/* If we have UV's, so this file will have MTexPoly layers too! */
				if (me->mloopuv != NULL) {
					CustomData_update_typemap(&me->pdata);
					CustomData_free_layers(&me->pdata, cd_mtexpoly, me->totpoly);
					BKE_mesh_update_customdata_pointers(me, false);
				}
			}
		}
	}

	if (!MAIN_VERSION_ATLEAST(bmain, 280, 2)) {
		if (!DNA_struct_elem_find(fd->filesdna, "Light", "float", "cascade_max_dist")) {
			for (Light *la = bmain->lights.first; la; la = la->id.next) {
				la->cascade_max_dist = 1000.0f;
				la->cascade_count = 4;
				la->cascade_exponent = 0.8f;
				la->cascade_fade = 0.1f;
			}
		}

		if (!DNA_struct_elem_find(fd->filesdna, "Light", "float", "contact_dist")) {
			for (Light *la = bmain->lights.first; la; la = la->id.next) {
				la->contact_dist = 0.2f;
				la->contact_bias = 0.03f;
				la->contact_spread = 0.2f;
				la->contact_thickness = 0.2f;
			}
		}

		if (!DNA_struct_elem_find(fd->filesdna, "LightProbe", "float", "vis_bias")) {
			for (LightProbe *probe = bmain->lightprobes.first; probe; probe = probe->id.next) {
				probe->vis_bias = 1.0f;
				probe->vis_blur = 0.2f;
			}
		}

		typedef enum eNTreeDoVersionErrors {
			NTREE_DOVERSION_NO_ERROR = 0,
			NTREE_DOVERSION_NEED_OUTPUT = (1 << 0),
			NTREE_DOVERSION_TRANSPARENCY_EMISSION = (1 << 1),
		} eNTreeDoVersionErrors;

		/* Eevee shader nodes renamed because of the output node system.
		 * Note that a new output node is not being added here, because it would be overkill
		 * to handle this case in lib_verify_nodetree.
		 *
		 * Also, metallic node is now unified into the principled node. */
		eNTreeDoVersionErrors error = NTREE_DOVERSION_NO_ERROR;

		FOREACH_NODETREE_BEGIN(bmain, ntree, id) {
			if (ntree->type == NTREE_SHADER) {
				for (bNode *node = ntree->nodes.first; node; node = node->next) {
					if (node->type == 194 /* SH_NODE_EEVEE_METALLIC */ &&
					    STREQ(node->idname, "ShaderNodeOutputMetallic"))
					{
						BLI_strncpy(node->idname, "ShaderNodeEeveeMetallic", sizeof(node->idname));
						error |= NTREE_DOVERSION_NEED_OUTPUT;
					}

					else if (node->type == SH_NODE_EEVEE_SPECULAR && STREQ(node->idname, "ShaderNodeOutputSpecular")) {
						BLI_strncpy(node->idname, "ShaderNodeEeveeSpecular", sizeof(node->idname));
						error |= NTREE_DOVERSION_NEED_OUTPUT;
					}

					else if (node->type == 196 /* SH_NODE_OUTPUT_EEVEE_MATERIAL */ &&
					         STREQ(node->idname, "ShaderNodeOutputEeveeMaterial"))
					{
						node->type = SH_NODE_OUTPUT_MATERIAL;
						BLI_strncpy(node->idname, "ShaderNodeOutputMaterial", sizeof(node->idname));
					}

					else if (node->type == 194 /* SH_NODE_EEVEE_METALLIC */ &&
					         STREQ(node->idname, "ShaderNodeEeveeMetallic"))
					{
						node->type = SH_NODE_BSDF_PRINCIPLED;
						BLI_strncpy(node->idname, "ShaderNodeBsdfPrincipled", sizeof(node->idname));
						node->custom1 = SHD_GLOSSY_MULTI_GGX;
						error |= NTREE_DOVERSION_TRANSPARENCY_EMISSION;
					}
				}
			}
		} FOREACH_NODETREE_END;

		if (error & NTREE_DOVERSION_NEED_OUTPUT) {
			BKE_report(fd->reports, RPT_ERROR, "Eevee material conversion problem. Error in console");
			printf("You need to connect Principled and Eevee Specular shader nodes to new material output nodes.\n");
		}

		if (error & NTREE_DOVERSION_TRANSPARENCY_EMISSION) {
			BKE_report(fd->reports, RPT_ERROR, "Eevee material conversion problem. Error in console");
			printf("You need to combine transparency and emission shaders to the converted Principled shader nodes.\n");
		}

#ifdef USE_COLLECTION_COMPAT_28
		if (use_collection_compat_28 &&
		    (DNA_struct_elem_find(fd->filesdna, "ViewLayer", "FreestyleConfig", "freestyle_config") == false) &&
		    DNA_struct_elem_find(fd->filesdna, "Scene", "ListBase", "view_layers"))
		{
			for (Scene *scene = bmain->scenes.first; scene; scene = scene->id.next) {
				ViewLayer *view_layer;
				for (view_layer = scene->view_layers.first; view_layer; view_layer = view_layer->next) {
					view_layer->flag |= VIEW_LAYER_FREESTYLE;
					view_layer->layflag = 0x7FFF;   /* solid ztra halo edge strand */
					view_layer->passflag = SCE_PASS_COMBINED | SCE_PASS_Z;
					view_layer->pass_alpha_threshold = 0.5f;
					BKE_freestyle_config_init(&view_layer->freestyle_config);
				}
			}
		}
#endif

		{
			/* Grease pencil sculpt and paint cursors */
			if (!DNA_struct_elem_find(fd->filesdna, "GP_Sculpt_Settings", "int", "weighttype")) {
				for (Scene *scene = bmain->scenes.first; scene; scene = scene->id.next) {
					/* sculpt brushes */
					GP_Sculpt_Settings *gset = &scene->toolsettings->gp_sculpt;
					if (gset) {
						gset->weighttype = GP_SCULPT_TYPE_WEIGHT;
					}
				}
			}

			{
				float curcolor_add[3], curcolor_sub[3];
				ARRAY_SET_ITEMS(curcolor_add, 1.0f, 0.6f, 0.6f);
				ARRAY_SET_ITEMS(curcolor_sub, 0.6f, 0.6f, 1.0f);
				GP_Sculpt_Data *gp_brush;

				for (Scene *scene = bmain->scenes.first; scene; scene = scene->id.next) {
					ToolSettings *ts = scene->toolsettings;
					/* sculpt brushes */
					GP_Sculpt_Settings *gset = &ts->gp_sculpt;
					for (int i = 0; i < GP_SCULPT_TYPE_MAX; ++i) {
						gp_brush = &gset->brush[i];
						gp_brush->flag |= GP_SCULPT_FLAG_ENABLE_CURSOR;
						copy_v3_v3(gp_brush->curcolor_add, curcolor_add);
						copy_v3_v3(gp_brush->curcolor_sub, curcolor_sub);
					}
				}
			}

			/* Init grease pencil edit line color */
			if (!DNA_struct_elem_find(fd->filesdna, "bGPdata", "float", "line_color[4]")) {
				for (bGPdata *gpd = bmain->gpencils.first; gpd; gpd = gpd->id.next) {
					ARRAY_SET_ITEMS(gpd->line_color, 0.6f, 0.6f, 0.6f, 0.5f);
				}
			}

			/* Init grease pencil pixel size factor */
			if (!DNA_struct_elem_find(fd->filesdna, "bGPdata", "float", "pixfactor")) {
				for (bGPdata *gpd = bmain->gpencils.first; gpd; gpd = gpd->id.next) {
					gpd->pixfactor = GP_DEFAULT_PIX_FACTOR;
				}
			}

			/* Grease pencil multiframe falloff curve */
			if (!DNA_struct_elem_find(fd->filesdna, "GP_Sculpt_Settings", "CurveMapping", "cur_falloff")) {
				for (Scene *scene = bmain->scenes.first; scene; scene = scene->id.next) {
					/* sculpt brushes */
					GP_Sculpt_Settings *gset = &scene->toolsettings->gp_sculpt;
					if ((gset) && (gset->cur_falloff == NULL)) {
						gset->cur_falloff = curvemapping_add(1, 0.0f, 0.0f, 1.0f, 1.0f);
						curvemapping_initialize(gset->cur_falloff);
						curvemap_reset(gset->cur_falloff->cm,
						               &gset->cur_falloff->clipr,
						               CURVE_PRESET_GAUSS,
						               CURVEMAP_SLOPE_POSITIVE);
					}
				}
			}
		}
	}

#ifdef USE_COLLECTION_COMPAT_28
	if (use_collection_compat_28 && !MAIN_VERSION_ATLEAST(bmain, 280, 3)) {
		for (Scene *scene = bmain->scenes.first; scene; scene = scene->id.next) {
			ViewLayer *view_layer;
			for (view_layer = scene->view_layers.first; view_layer; view_layer = view_layer->next) {
				do_version_view_layer_visibility(view_layer);
			}
		}

		for (Collection *group = bmain->collections.first; group; group = group->id.next) {
			if (group->view_layer != NULL) {
				do_version_view_layer_visibility(group->view_layer);
			}
		}
	}
#endif

	if (!MAIN_VERSION_ATLEAST(bmain, 280, 3)) {
		/* init grease pencil grids and paper */
		if (!DNA_struct_elem_find(fd->filesdna, "gp_paper_opacity", "float", "gpencil_paper_color[3]")) {
			for (bScreen *screen = bmain->screens.first; screen; screen = screen->id.next) {
				for (ScrArea *area = screen->areabase.first; area; area = area->next) {
					for (SpaceLink *sl = area->spacedata.first; sl; sl = sl->next) {
						if (sl->spacetype == SPACE_VIEW3D) {
							View3D *v3d = (View3D *)sl;
							v3d->overlay.gpencil_paper_opacity = 0.5f;
							v3d->overlay.gpencil_grid_opacity = 0.9f;
						}
					}
				}
			}
		}
	}

	if (!MAIN_VERSION_ATLEAST(bmain, 280, 6)) {
		if (DNA_struct_elem_find(fd->filesdna, "SpaceOutliner", "int", "filter") == false) {
			bScreen *sc;
			ScrArea *sa;
			SpaceLink *sl;

			/* Update files using invalid (outdated) outlinevis Outliner values. */
			for (sc = bmain->screens.first; sc; sc = sc->id.next) {
				for (sa = sc->areabase.first; sa; sa = sa->next) {
					for (sl = sa->spacedata.first; sl; sl = sl->next) {
						if (sl->spacetype == SPACE_OUTLINER) {
							SpaceOutliner *so = (SpaceOutliner *)sl;

							if (!ELEM(so->outlinevis,
							          SO_SCENES,
							          SO_LIBRARIES,
							          SO_SEQUENCE,
							          SO_DATA_API,
							          SO_ID_ORPHANS))
							{
								so->outlinevis = SO_VIEW_LAYER;
							}
						}
					}
				}
			}
		}

		if (!DNA_struct_elem_find(fd->filesdna, "LightProbe", "float", "intensity")) {
			for (LightProbe *probe = bmain->lightprobes.first; probe; probe = probe->id.next) {
				probe->intensity = 1.0f;
			}
		}

		for (Object *ob = bmain->objects.first; ob; ob = ob->id.next) {
			bConstraint *con, *con_next;
			con = ob->constraints.first;
			while (con) {
				con_next = con->next;
				if (con->type == 17) { /* CONSTRAINT_TYPE_RIGIDBODYJOINT */
					BLI_remlink(&ob->constraints, con);
					BKE_constraint_free_data(con);
					MEM_freeN(con);
				}
				con = con_next;
			}
		}

		for (bScreen *sc = bmain->screens.first; sc; sc = sc->id.next) {
			for (ScrArea *sa = sc->areabase.first; sa; sa = sa->next) {
				for (SpaceLink *sl = sa->spacedata.first; sl; sl = sl->next) {
					if (sl->spacetype == SPACE_VIEW3D) {
						View3D *v3d = (View3D *)sl;
						v3d->shading.light = V3D_LIGHTING_STUDIO;
						v3d->shading.flag |= V3D_SHADING_OBJECT_OUTLINE;

						/* Assume (demo) files written with 2.8 want to show
						 * Eevee renders in the viewport. */
						if (MAIN_VERSION_ATLEAST(bmain, 280, 0)) {
							v3d->drawtype = OB_MATERIAL;
						}
					}
				}
			}
		}
	}

	if (!MAIN_VERSION_ATLEAST(bmain, 280, 7)) {
		/* Render engine storage moved elsewhere and back during 2.8
		 * development, we assume any files saved in 2.8 had Eevee set
		 * as scene render engine. */
		if (MAIN_VERSION_ATLEAST(bmain, 280, 0)) {
			for (Scene *scene = bmain->scenes.first; scene; scene = scene->id.next) {
				BLI_strncpy(scene->r.engine, RE_engine_id_BLENDER_EEVEE, sizeof(scene->r.engine));
			}
		}
	}

	if (!MAIN_VERSION_ATLEAST(bmain, 280, 8)) {
		/* Blender Internal removal */
		for (Scene *scene = bmain->scenes.first; scene; scene = scene->id.next) {
			if (STREQ(scene->r.engine, "BLENDER_RENDER") ||
			    STREQ(scene->r.engine, "BLENDER_GAME"))
			{
				BLI_strncpy(scene->r.engine, RE_engine_id_BLENDER_EEVEE, sizeof(scene->r.engine));
			}

			scene->r.bake_mode = 0;
		}

		for (Tex *tex = bmain->textures.first; tex; tex = tex->id.next) {
			/* Removed envmap, pointdensity, voxeldata, ocean textures. */
			if (ELEM(tex->type, 10, 14, 15, 16)) {
				tex->type = 0;
			}
		}

	}

	if (!MAIN_VERSION_ATLEAST(bmain, 280, 11)) {

		/* Remove info editor, but only if at the top of the window. */
		for (bScreen *screen = bmain->screens.first; screen; screen = screen->id.next) {
			/* Calculate window width/height from screen vertices */
			int win_width = 0, win_height = 0;
			for (ScrVert *vert = screen->vertbase.first; vert; vert = vert->next) {
				win_width  = MAX2(win_width, vert->vec.x);
				win_height = MAX2(win_height, vert->vec.y);
			}

			for (ScrArea *area = screen->areabase.first, *area_next; area; area = area_next) {
				area_next = area->next;

				if (area->spacetype == SPACE_INFO) {
					if ((area->v2->vec.y == win_height) && (area->v1->vec.x == 0) && (area->v4->vec.x == win_width)) {
						BKE_screen_area_free(area);

						BLI_remlink(&screen->areabase, area);

						BKE_screen_remove_double_scredges(screen);
						BKE_screen_remove_unused_scredges(screen);
						BKE_screen_remove_unused_scrverts(screen);

						MEM_freeN(area);
					}
				}
				/* AREA_TEMP_INFO is deprecated from now on, it should only be set for info areas
				 * which are deleted above, so don't need to unset it. Its slot/bit can be reused */
			}
		}
	}

	if (!MAIN_VERSION_ATLEAST(bmain, 280, 11)) {
		for (Light *la = bmain->lights.first; la; la = la->id.next) {
			if (la->mode & (1 << 13)) { /* LA_SHAD_RAY */
				la->mode |= LA_SHADOW;
				la->mode &= ~(1 << 13);
			}
		}
	}

	if (!MAIN_VERSION_ATLEAST(bmain, 280, 12)) {
		/* Remove tool property regions. */
		for (bScreen *screen = bmain->screens.first; screen; screen = screen->id.next) {
			for (ScrArea *sa = screen->areabase.first; sa; sa = sa->next) {
				for (SpaceLink *sl = sa->spacedata.first; sl; sl = sl->next) {
					if (ELEM(sl->spacetype, SPACE_VIEW3D, SPACE_CLIP)) {
						ListBase *regionbase = (sl == sa->spacedata.first) ? &sa->regionbase : &sl->regionbase;

						for (ARegion *region = regionbase->first, *region_next; region; region = region_next) {
							region_next = region->next;

							if (region->regiontype == RGN_TYPE_TOOL_PROPS) {
								BKE_area_region_free(NULL, region);
								BLI_freelinkN(regionbase, region);
							}
						}
					}
				}
			}
		}
	}

	if (!MAIN_VERSION_ATLEAST(bmain, 280, 13)) {
		/* Initialize specular factor. */
		if (!DNA_struct_elem_find(fd->filesdna, "Light", "float", "spec_fac")) {
			for (Light *la = bmain->lights.first; la; la = la->id.next) {
				la->spec_fac = 1.0f;
			}
		}

		/* Initialize new view3D options. */
		for (bScreen *screen = bmain->screens.first; screen; screen = screen->id.next) {
			for (ScrArea *sa = screen->areabase.first; sa; sa = sa->next) {
				for (SpaceLink *sl = sa->spacedata.first; sl; sl = sl->next) {
					if (sl->spacetype == SPACE_VIEW3D) {
						View3D *v3d = (View3D *)sl;
						v3d->shading.light = V3D_LIGHTING_STUDIO;
						v3d->shading.color_type = V3D_SHADING_MATERIAL_COLOR;
						copy_v3_fl(v3d->shading.single_color, 0.8f);
						v3d->shading.shadow_intensity = 0.5;

						v3d->overlay.backwire_opacity = 0.5f;
						v3d->overlay.normals_length = 0.1f;
						v3d->overlay.flag = 0;
					}
				}
			}
		}
	}

	if (!MAIN_VERSION_ATLEAST(bmain, 280, 14)) {
		if (!DNA_struct_elem_find(fd->filesdna, "Scene", "SceneDisplay", "display")) {
			/* Initialize new scene.SceneDisplay */
			for (Scene *scene = bmain->scenes.first; scene; scene = scene->id.next) {
				copy_v3_v3(scene->display.light_direction, (float[3]){-M_SQRT1_3, -M_SQRT1_3, M_SQRT1_3});
			}
		}
		if (!DNA_struct_elem_find(fd->filesdna, "SceneDisplay", "float", "shadow_shift")) {
			for (Scene *scene = bmain->scenes.first; scene; scene = scene->id.next) {
				scene->display.shadow_shift = 0.1;
			}
		}

		if (!DNA_struct_elem_find(fd->filesdna, "ToolSettings", "char", "transform_pivot_point")) {
			for (Scene *scene = bmain->scenes.first; scene; scene = scene->id.next) {
				scene->toolsettings->transform_pivot_point = V3D_AROUND_CENTER_MEDIAN;
			}
		}

		if (!DNA_struct_find(fd->filesdna, "SceneEEVEE")) {
			for (Scene *scene = bmain->scenes.first; scene; scene = scene->id.next) {
				/* First set the default for all the properties. */

				scene->eevee.gi_diffuse_bounces = 3;
				scene->eevee.gi_cubemap_resolution = 512;
				scene->eevee.gi_visibility_resolution = 32;

				scene->eevee.taa_samples = 16;
				scene->eevee.taa_render_samples = 64;

				scene->eevee.sss_samples = 7;
				scene->eevee.sss_jitter_threshold = 0.3f;

				scene->eevee.ssr_quality = 0.25f;
				scene->eevee.ssr_max_roughness = 0.5f;
				scene->eevee.ssr_thickness = 0.2f;
				scene->eevee.ssr_border_fade = 0.075f;
				scene->eevee.ssr_firefly_fac = 10.0f;

				scene->eevee.volumetric_start = 0.1f;
				scene->eevee.volumetric_end = 100.0f;
				scene->eevee.volumetric_tile_size = 8;
				scene->eevee.volumetric_samples = 64;
				scene->eevee.volumetric_sample_distribution = 0.8f;
				scene->eevee.volumetric_light_clamp = 0.0f;
				scene->eevee.volumetric_shadow_samples = 16;

				scene->eevee.gtao_distance = 0.2f;
				scene->eevee.gtao_factor = 1.0f;
				scene->eevee.gtao_quality = 0.25f;

				scene->eevee.bokeh_max_size = 100.0f;
				scene->eevee.bokeh_threshold = 1.0f;

				copy_v3_fl(scene->eevee.bloom_color, 1.0f);
				scene->eevee.bloom_threshold = 0.8f;
				scene->eevee.bloom_knee = 0.5f;
				scene->eevee.bloom_intensity = 0.05f;
				scene->eevee.bloom_radius = 6.5f;
				scene->eevee.bloom_clamp = 0.0f;

				scene->eevee.motion_blur_samples = 8;
				scene->eevee.motion_blur_shutter = 0.5f;

				scene->eevee.shadow_method = SHADOW_ESM;
				scene->eevee.shadow_cube_size = 512;
				scene->eevee.shadow_cascade_size = 1024;

				scene->eevee.flag =
					SCE_EEVEE_VOLUMETRIC_LIGHTS |
					SCE_EEVEE_GTAO_BENT_NORMALS |
					SCE_EEVEE_GTAO_BOUNCE |
					SCE_EEVEE_TAA_REPROJECTION |
					SCE_EEVEE_SSR_HALF_RESOLUTION;


				/* If the file is pre-2.80 move on. */
				if (scene->layer_properties == NULL) {
					continue;
				}

				/* Now we handle eventual properties that may be set in the file. */
#define EEVEE_GET_BOOL(_props, _name, _flag) \
				{ \
					IDProperty *_idprop = IDP_GetPropertyFromGroup(_props, #_name); \
					if (_idprop != NULL) { \
						const int _value = IDP_Int(_idprop); \
						if (_value) { \
							scene->eevee.flag |= _flag; \
						} \
						else { \
							scene->eevee.flag &= ~_flag; \
						} \
					} \
				}

#define EEVEE_GET_INT(_props, _name) \
				{ \
					IDProperty *_idprop = IDP_GetPropertyFromGroup(_props, #_name); \
					if (_idprop != NULL) { \
						scene->eevee._name = IDP_Int(_idprop); \
					} \
				}

#define EEVEE_GET_FLOAT(_props, _name) \
				{ \
					IDProperty *_idprop = IDP_GetPropertyFromGroup(_props, #_name); \
					if (_idprop != NULL) { \
						scene->eevee._name = IDP_Float(_idprop); \
					} \
				}

#define EEVEE_GET_FLOAT_ARRAY(_props, _name, _length) \
				{ \
					IDProperty *_idprop = IDP_GetPropertyFromGroup(_props, #_name); \
					if (_idprop != NULL) { \
						const float *_values = IDP_Array(_idprop); \
						for (int _i = 0; _i < _length; _i++) { \
							scene->eevee._name [_i] = _values[_i]; \
						} \
					} \
				}

				IDProperty *props = IDP_GetPropertyFromGroup(scene->layer_properties, RE_engine_id_BLENDER_EEVEE);
				EEVEE_GET_BOOL(props, volumetric_enable, SCE_EEVEE_VOLUMETRIC_ENABLED);
				EEVEE_GET_BOOL(props, volumetric_lights, SCE_EEVEE_VOLUMETRIC_LIGHTS);
				EEVEE_GET_BOOL(props, volumetric_shadows, SCE_EEVEE_VOLUMETRIC_SHADOWS);
				EEVEE_GET_BOOL(props, gtao_enable, SCE_EEVEE_GTAO_ENABLED);
				EEVEE_GET_BOOL(props, gtao_use_bent_normals, SCE_EEVEE_GTAO_BENT_NORMALS);
				EEVEE_GET_BOOL(props, gtao_bounce, SCE_EEVEE_GTAO_BOUNCE);
				EEVEE_GET_BOOL(props, dof_enable, SCE_EEVEE_DOF_ENABLED);
				EEVEE_GET_BOOL(props, bloom_enable, SCE_EEVEE_BLOOM_ENABLED);
				EEVEE_GET_BOOL(props, motion_blur_enable, SCE_EEVEE_MOTION_BLUR_ENABLED);
				EEVEE_GET_BOOL(props, shadow_high_bitdepth, SCE_EEVEE_SHADOW_HIGH_BITDEPTH);
				EEVEE_GET_BOOL(props, taa_reprojection, SCE_EEVEE_TAA_REPROJECTION);
				EEVEE_GET_BOOL(props, sss_enable, SCE_EEVEE_SSS_ENABLED);
				EEVEE_GET_BOOL(props, sss_separate_albedo, SCE_EEVEE_SSS_SEPARATE_ALBEDO);
				EEVEE_GET_BOOL(props, ssr_enable, SCE_EEVEE_SSR_ENABLED);
				EEVEE_GET_BOOL(props, ssr_refraction, SCE_EEVEE_SSR_REFRACTION);
				EEVEE_GET_BOOL(props, ssr_halfres, SCE_EEVEE_SSR_HALF_RESOLUTION);

				EEVEE_GET_INT(props, gi_diffuse_bounces);
				EEVEE_GET_INT(props, gi_diffuse_bounces);
				EEVEE_GET_INT(props, gi_cubemap_resolution);
				EEVEE_GET_INT(props, gi_visibility_resolution);

				EEVEE_GET_INT(props, taa_samples);
				EEVEE_GET_INT(props, taa_render_samples);

				EEVEE_GET_INT(props, sss_samples);
				EEVEE_GET_FLOAT(props, sss_jitter_threshold);

				EEVEE_GET_FLOAT(props, ssr_quality);
				EEVEE_GET_FLOAT(props, ssr_max_roughness);
				EEVEE_GET_FLOAT(props, ssr_thickness);
				EEVEE_GET_FLOAT(props, ssr_border_fade);
				EEVEE_GET_FLOAT(props, ssr_firefly_fac);

				EEVEE_GET_FLOAT(props, volumetric_start);
				EEVEE_GET_FLOAT(props, volumetric_end);
				EEVEE_GET_INT(props, volumetric_tile_size);
				EEVEE_GET_INT(props, volumetric_samples);
				EEVEE_GET_FLOAT(props, volumetric_sample_distribution);
				EEVEE_GET_FLOAT(props, volumetric_light_clamp);
				EEVEE_GET_INT(props, volumetric_shadow_samples);

				EEVEE_GET_FLOAT(props, gtao_distance);
				EEVEE_GET_FLOAT(props, gtao_factor);
				EEVEE_GET_FLOAT(props, gtao_quality);

				EEVEE_GET_FLOAT(props, bokeh_max_size);
				EEVEE_GET_FLOAT(props, bokeh_threshold);

				EEVEE_GET_FLOAT_ARRAY(props, bloom_color, 3);
				EEVEE_GET_FLOAT(props, bloom_threshold);
				EEVEE_GET_FLOAT(props, bloom_knee);
				EEVEE_GET_FLOAT(props, bloom_intensity);
				EEVEE_GET_FLOAT(props, bloom_radius);
				EEVEE_GET_FLOAT(props, bloom_clamp);

				EEVEE_GET_INT(props, motion_blur_samples);
				EEVEE_GET_FLOAT(props, motion_blur_shutter);

				EEVEE_GET_INT(props, shadow_method);
				EEVEE_GET_INT(props, shadow_cube_size);
				EEVEE_GET_INT(props, shadow_cascade_size);

				/* Cleanup. */
				IDP_FreeProperty(scene->layer_properties);
				MEM_freeN(scene->layer_properties);
				scene->layer_properties = NULL;

#undef EEVEE_GET_FLOAT_ARRAY
#undef EEVEE_GET_FLOAT
#undef EEVEE_GET_INT
#undef EEVEE_GET_BOOL
			}
		}


		if (!MAIN_VERSION_ATLEAST(bmain, 280, 15)) {
			for (Scene *scene = bmain->scenes.first; scene; scene = scene->id.next) {
				scene->display.matcap_ssao_distance = 0.2f;
				scene->display.matcap_ssao_attenuation = 1.0f;
				scene->display.matcap_ssao_samples = 16;
			}

			for (bScreen *screen = bmain->screens.first; screen; screen = screen->id.next) {
				for (ScrArea *sa = screen->areabase.first; sa; sa = sa->next) {
					for (SpaceLink *sl = sa->spacedata.first; sl; sl = sl->next) {
						if (sl->spacetype == SPACE_OUTLINER) {
							SpaceOutliner *soops = (SpaceOutliner *)sl;
							soops->filter_id_type = ID_GR;
							soops->outlinevis = SO_VIEW_LAYER;
						}
					}
				}
			}

			for (Scene *scene = bmain->scenes.first; scene; scene = scene->id.next) {
				switch (scene->toolsettings->snap_mode) {
					case 0: scene->toolsettings->snap_mode = SCE_SNAP_MODE_INCREMENT; break;
					case 1: scene->toolsettings->snap_mode = SCE_SNAP_MODE_VERTEX   ; break;
					case 2: scene->toolsettings->snap_mode = SCE_SNAP_MODE_EDGE     ; break;
					case 3: scene->toolsettings->snap_mode = SCE_SNAP_MODE_FACE     ; break;
					case 4: scene->toolsettings->snap_mode = SCE_SNAP_MODE_VOLUME   ; break;
				}
				switch (scene->toolsettings->snap_node_mode) {
					case 5: scene->toolsettings->snap_node_mode = SCE_SNAP_MODE_NODE_X; break;
					case 6: scene->toolsettings->snap_node_mode = SCE_SNAP_MODE_NODE_Y; break;
					case 7: scene->toolsettings->snap_node_mode = SCE_SNAP_MODE_NODE_X | SCE_SNAP_MODE_NODE_Y; break;
					case 8: scene->toolsettings->snap_node_mode = SCE_SNAP_MODE_GRID  ; break;
				}
				switch (scene->toolsettings->snap_uv_mode) {
					case 0: scene->toolsettings->snap_uv_mode = SCE_SNAP_MODE_INCREMENT; break;
					case 1: scene->toolsettings->snap_uv_mode = SCE_SNAP_MODE_VERTEX   ; break;
				}
			}

			ParticleSettings *part;
			for (part = bmain->particles.first; part; part = part->id.next) {
				part->shape_flag = PART_SHAPE_CLOSE_TIP;
				part->shape = 0.0f;
				part->rad_root = 1.0f;
				part->rad_tip = 0.0f;
				part->rad_scale = 0.01f;
			}
		}

	}

	if (!MAIN_VERSION_ATLEAST(bmain, 280, 18)) {
		if (!DNA_struct_elem_find(fd->filesdna, "Material", "float", "roughness")) {
			for (Material *mat = bmain->materials.first; mat; mat = mat->id.next) {
				if (mat->use_nodes) {
					if (MAIN_VERSION_ATLEAST(bmain, 280, 0)) {
						mat->roughness = mat->gloss_mir;
					}
					else {
						mat->roughness = 0.25f;
					}
				}
				else {
					mat->roughness = 1.0f - mat->gloss_mir;
				}
				mat->metallic = mat->ray_mirror;
			}

			for (bScreen *screen = bmain->screens.first; screen; screen = screen->id.next) {
				for (ScrArea *sa = screen->areabase.first; sa; sa = sa->next) {
					for (SpaceLink *sl = sa->spacedata.first; sl; sl = sl->next) {
						if (sl->spacetype == SPACE_VIEW3D) {
							View3D *v3d = (View3D *)sl;
							v3d->shading.flag |= V3D_SHADING_SPECULAR_HIGHLIGHT;
						}
					}
				}
			}
		}

		if (!DNA_struct_elem_find(fd->filesdna, "View3DShading", "float", "xray_alpha")) {
			for (bScreen *screen = bmain->screens.first; screen; screen = screen->id.next) {
				for (ScrArea *sa = screen->areabase.first; sa; sa = sa->next) {
					for (SpaceLink *sl = sa->spacedata.first; sl; sl = sl->next) {
						if (sl->spacetype == SPACE_VIEW3D) {
							View3D *v3d = (View3D *)sl;
							v3d->shading.xray_alpha = 0.5f;
						}
					}
				}
			}
		}
		if (!DNA_struct_elem_find(fd->filesdna, "View3DShading", "char", "matcap[256]")) {
			StudioLight *default_matcap = BKE_studiolight_find_default(STUDIOLIGHT_TYPE_MATCAP);
			/* when loading the internal file is loaded before the matcaps */
			if (default_matcap) {
				for (bScreen *screen = bmain->screens.first; screen; screen = screen->id.next) {
					for (ScrArea *sa = screen->areabase.first; sa; sa = sa->next) {
						for (SpaceLink *sl = sa->spacedata.first; sl; sl = sl->next) {
							if (sl->spacetype == SPACE_VIEW3D) {
								View3D *v3d = (View3D *)sl;
								BLI_strncpy(v3d->shading.matcap, default_matcap->name, FILE_MAXFILE);
							}
						}
					}
				}
			}
		}
		if (!DNA_struct_elem_find(fd->filesdna, "View3DOverlay", "float", "wireframe_threshold")) {
			for (bScreen *screen = bmain->screens.first; screen; screen = screen->id.next) {
				for (ScrArea *sa = screen->areabase.first; sa; sa = sa->next) {
					for (SpaceLink *sl = sa->spacedata.first; sl; sl = sl->next) {
						if (sl->spacetype == SPACE_VIEW3D) {
							View3D *v3d = (View3D *)sl;
							v3d->overlay.wireframe_threshold = 0.5f;
						}
					}
				}
			}
		}
		if (!DNA_struct_elem_find(fd->filesdna, "View3DShading", "float", "cavity_valley_factor")) {
			for (bScreen *screen = bmain->screens.first; screen; screen = screen->id.next) {
				for (ScrArea *sa = screen->areabase.first; sa; sa = sa->next) {
					for (SpaceLink *sl = sa->spacedata.first; sl; sl = sl->next) {
						if (sl->spacetype == SPACE_VIEW3D) {
							View3D *v3d = (View3D *)sl;
							v3d->shading.cavity_valley_factor = 1.0f;
							v3d->shading.cavity_ridge_factor = 1.0f;
						}
					}
				}
			}
		}
		if (!DNA_struct_elem_find(fd->filesdna, "View3DOverlay", "float", "xray_alpha_bone")) {
			for (bScreen *screen = bmain->screens.first; screen; screen = screen->id.next) {
				for (ScrArea *sa = screen->areabase.first; sa; sa = sa->next) {
					for (SpaceLink *sl = sa->spacedata.first; sl; sl = sl->next) {
						if (sl->spacetype == SPACE_VIEW3D) {
							View3D *v3d = (View3D *)sl;
							v3d->overlay.xray_alpha_bone = 0.5f;
						}
					}
				}
			}
		}
	}

	if (!MAIN_VERSION_ATLEAST(bmain, 280, 19)) {
		if (!DNA_struct_elem_find(fd->filesdna, "Image", "ListBase", "renderslot")) {
			for (Image *ima = bmain->images.first; ima; ima = ima->id.next) {
				if (ima->type == IMA_TYPE_R_RESULT) {
					for (int i = 0; i < 8; i++) {
						RenderSlot *slot = MEM_callocN(sizeof(RenderSlot), "Image Render Slot Init");
						BLI_snprintf(slot->name, sizeof(slot->name), "Slot %d", i + 1);
						BLI_addtail(&ima->renderslots, slot);
					}
				}
			}
		}
		if (!DNA_struct_elem_find(fd->filesdna, "SpaceAction", "char", "mode_prev")) {
			for (bScreen *screen = bmain->screens.first; screen; screen = screen->id.next) {
				for (ScrArea *sa = screen->areabase.first; sa; sa = sa->next) {
					for (SpaceLink *sl = sa->spacedata.first; sl; sl = sl->next) {
						if (sl->spacetype == SPACE_ACTION) {
							SpaceAction *saction = (SpaceAction *)sl;
							/* "Dopesheet" should be default here, unless it looks like the Action Editor was active instead */
							if ((saction->mode_prev == 0) && (saction->action == NULL)) {
								saction->mode_prev = SACTCONT_DOPESHEET;
							}
						}
					}
				}
			}
		}

		for (bScreen *screen = bmain->screens.first; screen; screen = screen->id.next) {
			for (ScrArea *sa = screen->areabase.first; sa; sa = sa->next) {
				for (SpaceLink *sl = sa->spacedata.first; sl; sl = sl->next) {
					if (sl->spacetype == SPACE_VIEW3D) {
						View3D *v3d = (View3D *)sl;
						if (v3d->drawtype == OB_TEXTURE) {
							v3d->drawtype = OB_SOLID;
							v3d->shading.light = V3D_LIGHTING_STUDIO;
							v3d->shading.color_type = V3D_SHADING_TEXTURE_COLOR;
						}
					}
				}
			}
		}

	}

	if (!MAIN_VERSION_ATLEAST(bmain, 280, 21)) {
		for (Scene *sce = bmain->scenes.first; sce != NULL; sce = sce->id.next) {
			if (sce->ed != NULL && sce->ed->seqbase.first != NULL) {
				do_versions_seq_unique_name_all_strips(sce, &sce->ed->seqbase);
			}
		}

		if (!DNA_struct_elem_find(fd->filesdna, "View3DOverlay", "float", "texture_paint_mode_opacity")) {
			for (bScreen *screen = bmain->screens.first; screen; screen = screen->id.next) {
				for (ScrArea *sa = screen->areabase.first; sa; sa = sa->next) {
					for (SpaceLink *sl = sa->spacedata.first; sl; sl = sl->next) {
						if (sl->spacetype == SPACE_VIEW3D) {
							enum { V3D_SHOW_MODE_SHADE_OVERRIDE = (1 << 15), };
							View3D *v3d = (View3D *)sl;
							float alpha = v3d->flag2 & V3D_SHOW_MODE_SHADE_OVERRIDE ? 0.0f : 1.0f;
							v3d->overlay.texture_paint_mode_opacity = alpha;
							v3d->overlay.vertex_paint_mode_opacity = alpha;
							v3d->overlay.weight_paint_mode_opacity = alpha;
						}
					}
				}
			}
		}

		if (!DNA_struct_elem_find(fd->filesdna, "View3DShading", "char", "background_type")) {
			for (bScreen *screen = bmain->screens.first; screen; screen = screen->id.next) {
				for (ScrArea *sa = screen->areabase.first; sa; sa = sa->next) {
					for (SpaceLink *sl = sa->spacedata.first; sl; sl = sl->next) {
						if (sl->spacetype == SPACE_VIEW3D) {
							View3D *v3d = (View3D *)sl;
							copy_v3_fl(v3d->shading.background_color, 0.05f);
						}
					}
				}
			}
		}

		if (!DNA_struct_elem_find(fd->filesdna, "SceneEEVEE", "float", "gi_cubemap_draw_size")) {
			for (Scene *scene = bmain->scenes.first; scene; scene = scene->id.next) {
				scene->eevee.gi_irradiance_draw_size = 0.1f;
				scene->eevee.gi_cubemap_draw_size = 0.3f;
			}
		}

		for (Scene *scene = bmain->scenes.first; scene; scene = scene->id.next) {
			if (scene->toolsettings->gizmo_flag == 0) {
				scene->toolsettings->gizmo_flag = SCE_GIZMO_SHOW_TRANSLATE | SCE_GIZMO_SHOW_ROTATE | SCE_GIZMO_SHOW_SCALE;
			}
		}

		if (!DNA_struct_elem_find(fd->filesdna, "RigidBodyWorld", "RigidBodyWorld_Shared", "*shared")) {
			for (Scene *scene = bmain->scenes.first; scene; scene = scene->id.next) {
				RigidBodyWorld *rbw = scene->rigidbody_world;

				if (rbw == NULL) {
					continue;
				}

				if (rbw->shared == NULL) {
					rbw->shared = MEM_callocN(sizeof(*rbw->shared), "RigidBodyWorld_Shared");
				}

				/* Move shared pointers from deprecated location to current location */
				rbw->shared->pointcache = rbw->pointcache;
				rbw->shared->ptcaches = rbw->ptcaches;

				rbw->pointcache = NULL;
				BLI_listbase_clear(&rbw->ptcaches);

				if (rbw->shared->pointcache == NULL) {
					rbw->shared->pointcache = BKE_ptcache_add(&(rbw->shared->ptcaches));
				}

			}
		}

		if (!DNA_struct_elem_find(fd->filesdna, "SoftBody", "SoftBody_Shared", "*shared")) {
			for (Object *ob = bmain->objects.first; ob; ob = ob->id.next) {
				SoftBody *sb = ob->soft;
				if (sb == NULL) {
					continue;
				}
				if (sb->shared == NULL) {
					sb->shared = MEM_callocN(sizeof(*sb->shared), "SoftBody_Shared");
				}

				/* Move shared pointers from deprecated location to current location */
				sb->shared->pointcache = sb->pointcache;
				sb->shared->ptcaches = sb->ptcaches;

				sb->pointcache = NULL;
				BLI_listbase_clear(&sb->ptcaches);
			}
		}

		if (!DNA_struct_elem_find(fd->filesdna, "View3DShading", "short", "type")) {
			for (bScreen *screen = bmain->screens.first; screen; screen = screen->id.next) {
				for (ScrArea *sa = screen->areabase.first; sa; sa = sa->next) {
					for (SpaceLink *sl = sa->spacedata.first; sl; sl = sl->next) {
						if (sl->spacetype == SPACE_VIEW3D) {
							View3D *v3d = (View3D *)sl;
							if (v3d->drawtype == OB_RENDER) {
								v3d->drawtype = OB_SOLID;
							}
							v3d->shading.type = v3d->drawtype;
							v3d->shading.prev_type = OB_SOLID;
						}
					}
				}
			}
		}

		if (!DNA_struct_elem_find(fd->filesdna, "SceneDisplay", "View3DShading", "shading")) {
			for (Scene *scene = bmain->scenes.first; scene; scene = scene->id.next) {
				BKE_screen_view3d_shading_init(&scene->display.shading);
			}
		}
		/* initialize grease pencil view data */
		if (!DNA_struct_elem_find(fd->filesdna, "SpaceView3D", "float", "vertex_opacity")) {
			for (bScreen *sc = bmain->screens.first; sc; sc = sc->id.next) {
				for (ScrArea *sa = sc->areabase.first; sa; sa = sa->next) {
					for (SpaceLink *sl = sa->spacedata.first; sl; sl = sl->next) {
						if (sl->spacetype == SPACE_VIEW3D) {
							View3D *v3d = (View3D *)sl;
							v3d->vertex_opacity = 1.0f;
							v3d->gp_flag |= V3D_GP_SHOW_EDIT_LINES;
						}
					}
				}
			}
		}

	}

	if (!MAIN_VERSION_ATLEAST(bmain, 280, 22)) {
		if (!DNA_struct_elem_find(fd->filesdna, "ToolSettings", "char", "annotate_v3d_align")) {
			for (Scene *scene = bmain->scenes.first; scene; scene = scene->id.next) {
				scene->toolsettings->annotate_v3d_align = GP_PROJECT_VIEWSPACE | GP_PROJECT_CURSOR;
				scene->toolsettings->annotate_thickness = 3;
			}
		}
		if (!DNA_struct_elem_find(fd->filesdna, "bGPDlayer", "short", "line_change")) {
			for (bGPdata *gpd = bmain->gpencils.first; gpd; gpd = gpd->id.next) {
				for (bGPDlayer *gpl = gpd->layers.first; gpl; gpl = gpl->next) {
					gpl->line_change = gpl->thickness;
					if ((gpl->thickness < 1) || (gpl->thickness > 10)) {
						gpl->thickness = 3;
					}
				}
			}
		}
		if (!DNA_struct_elem_find(fd->filesdna, "View3DOverlay", "float", "gpencil_paper_opacity")) {
			for (bScreen *screen = bmain->screens.first; screen; screen = screen->id.next) {
				for (ScrArea *sa = screen->areabase.first; sa; sa = sa->next) {
					for (SpaceLink *sl = sa->spacedata.first; sl; sl = sl->next) {
						if (sl->spacetype == SPACE_VIEW3D) {
							View3D *v3d = (View3D *)sl;
							v3d->overlay.gpencil_paper_opacity = 0.5f;
						}
					}
				}
			}
		}
		if (!DNA_struct_elem_find(fd->filesdna, "View3DOverlay", "float", "gpencil_grid_opacity")) {
			for (bScreen *screen = bmain->screens.first; screen; screen = screen->id.next) {
				for (ScrArea *sa = screen->areabase.first; sa; sa = sa->next) {
					for (SpaceLink *sl = sa->spacedata.first; sl; sl = sl->next) {
						if (sl->spacetype == SPACE_VIEW3D) {
							View3D *v3d = (View3D *)sl;
							v3d->overlay.gpencil_grid_opacity = 0.5f;
						}
					}
				}
			}
		}

		/* default loc axis */
		if (!DNA_struct_elem_find(fd->filesdna, "GP_Sculpt_Settings", "int", "lock_axis")) {
			for (Scene *scene = bmain->scenes.first; scene; scene = scene->id.next) {
				/* lock axis */
				GP_Sculpt_Settings *gset = &scene->toolsettings->gp_sculpt;
				if (gset) {
					gset->lock_axis = GP_LOCKAXIS_Y;
				}
			}
		}

		/* Versioning code for Subsurf modifier. */
		if (!DNA_struct_elem_find(fd->filesdna, "SubsurfModifier", "short", "uv_smooth")) {
			for (Object *object = bmain->objects.first; object != NULL; object = object->id.next) {
				for (ModifierData *md = object->modifiers.first; md; md = md->next) {
					if (md->type == eModifierType_Subsurf) {
						SubsurfModifierData *smd = (SubsurfModifierData *)md;
						if (smd->flags & eSubsurfModifierFlag_SubsurfUv_DEPRECATED) {
							smd->uv_smooth = SUBSURF_UV_SMOOTH_PRESERVE_CORNERS;
						}
						else {
							smd->uv_smooth = SUBSURF_UV_SMOOTH_NONE;
						}
					}
				}
			}
		}

		if (!DNA_struct_elem_find(fd->filesdna, "SubsurfModifier", "short", "quality")) {
			for (Object *object = bmain->objects.first; object != NULL; object = object->id.next) {
				for (ModifierData *md = object->modifiers.first; md; md = md->next) {
					if (md->type == eModifierType_Subsurf) {
						SubsurfModifierData *smd = (SubsurfModifierData *)md;
						smd->quality = min_ii(smd->renderLevels, 3);
					}
				}
			}
		}
		/* Versioning code for Multires modifier. */
		if (!DNA_struct_elem_find(fd->filesdna, "MultiresModifier", "short", "quality")) {
			for (Object *object = bmain->objects.first; object != NULL; object = object->id.next) {
				for (ModifierData *md = object->modifiers.first; md; md = md->next) {
					if (md->type == eModifierType_Multires) {
						MultiresModifierData *mmd = (MultiresModifierData *)md;
						mmd->quality = 3;
						if (mmd->flags & eMultiresModifierFlag_PlainUv_DEPRECATED) {
							mmd->uv_smooth = SUBSURF_UV_SMOOTH_NONE;
						}
						else {
							mmd->uv_smooth = SUBSURF_UV_SMOOTH_PRESERVE_CORNERS;
						}
					}
				}
			}
		}

		if (!DNA_struct_elem_find(fd->filesdna, "ClothSimSettings", "short", "bending_model")) {
			for (Object *ob = bmain->objects.first; ob; ob = ob->id.next) {
				for (ModifierData *md = ob->modifiers.first; md; md = md->next) {
					ClothModifierData *clmd = NULL;
					if (md->type == eModifierType_Cloth) {
						clmd = (ClothModifierData *)md;
					}
					else if (md->type == eModifierType_ParticleSystem) {
						ParticleSystemModifierData *psmd = (ParticleSystemModifierData *)md;
						ParticleSystem *psys = psmd->psys;
						clmd = psys->clmd;
					}
					if (clmd != NULL) {
						clmd->sim_parms->bending_model = CLOTH_BENDING_LINEAR;
						clmd->sim_parms->tension = clmd->sim_parms->structural;
						clmd->sim_parms->compression = clmd->sim_parms->structural;
						clmd->sim_parms->shear = clmd->sim_parms->structural;
						clmd->sim_parms->max_tension = clmd->sim_parms->max_struct;
						clmd->sim_parms->max_compression = clmd->sim_parms->max_struct;
						clmd->sim_parms->max_shear = clmd->sim_parms->max_struct;
						clmd->sim_parms->vgroup_shear = clmd->sim_parms->vgroup_struct;
						clmd->sim_parms->tension_damp = clmd->sim_parms->Cdis;
						clmd->sim_parms->compression_damp = clmd->sim_parms->Cdis;
						clmd->sim_parms->shear_damp = clmd->sim_parms->Cdis;
					}
				}
			}
		}

		if (!DNA_struct_elem_find(fd->filesdna, "BrushGpencilSettings", "float", "era_strength_f")) {
			for (Brush *brush = bmain->brushes.first; brush; brush = brush->id.next) {
				if (brush->gpencil_settings != NULL) {
					BrushGpencilSettings *gp = brush->gpencil_settings;
					if (gp->brush_type == GPAINT_TOOL_ERASE) {
						gp->era_strength_f = 100.0f;
						gp->era_thickness_f = 10.0f;
					}
				}
			}
		}

		for (Object *ob = bmain->objects.first; ob; ob = ob->id.next) {
			for (ModifierData *md = ob->modifiers.first; md; md = md->next) {
				if (md->type == eModifierType_Cloth) {
					ClothModifierData *clmd = (ClothModifierData *)md;

					if (!(clmd->sim_parms->flags & CLOTH_SIMSETTINGS_FLAG_GOAL)) {
						clmd->sim_parms->vgroup_mass = 0;
					}

					if (!(clmd->sim_parms->flags & CLOTH_SIMSETTINGS_FLAG_SCALING)) {
						clmd->sim_parms->vgroup_struct = 0;
						clmd->sim_parms->vgroup_shear = 0;
						clmd->sim_parms->vgroup_bend = 0;
					}

					if (!(clmd->sim_parms->flags & CLOTH_SIMSETTINGS_FLAG_SEW)) {
						clmd->sim_parms->shrink_min = 0.0f;
						clmd->sim_parms->vgroup_shrink = 0;
					}

					if (!(clmd->coll_parms->flags & CLOTH_COLLSETTINGS_FLAG_ENABLED)) {
						clmd->coll_parms->flags &= ~CLOTH_COLLSETTINGS_FLAG_SELF;
					}
				}
			}
		}
	}

	if (!MAIN_VERSION_ATLEAST(bmain, 280, 24)) {
		for (bScreen *screen = bmain->screens.first; screen; screen = screen->id.next) {
			for (ScrArea *sa = screen->areabase.first; sa; sa = sa->next) {
				for (SpaceLink *sl = sa->spacedata.first; sl; sl = sl->next) {
					if (sl->spacetype == SPACE_VIEW3D) {
						View3D *v3d = (View3D *)sl;
						v3d->overlay.edit_flag |= V3D_OVERLAY_EDIT_FACES |
						                          V3D_OVERLAY_EDIT_SEAMS |
						                          V3D_OVERLAY_EDIT_SHARP |
						                          V3D_OVERLAY_EDIT_FREESTYLE_EDGE |
						                          V3D_OVERLAY_EDIT_FREESTYLE_FACE |
						                          V3D_OVERLAY_EDIT_EDGES |
						                          V3D_OVERLAY_EDIT_CREASES |
						                          V3D_OVERLAY_EDIT_BWEIGHTS |
						                          V3D_OVERLAY_EDIT_CU_HANDLES |
						                          V3D_OVERLAY_EDIT_CU_NORMALS;
					}
				}
			}
		}

		if (!DNA_struct_elem_find(fd->filesdna, "ShrinkwrapModifierData", "char", "shrinkMode")) {
			for (Object *ob = bmain->objects.first; ob; ob = ob->id.next) {
				for (ModifierData *md = ob->modifiers.first; md; md = md->next) {
					if (md->type == eModifierType_Shrinkwrap) {
						ShrinkwrapModifierData *smd = (ShrinkwrapModifierData *)md;
						if (smd->shrinkOpts & MOD_SHRINKWRAP_KEEP_ABOVE_SURFACE) {
							smd->shrinkMode = MOD_SHRINKWRAP_ABOVE_SURFACE;
							smd->shrinkOpts &= ~MOD_SHRINKWRAP_KEEP_ABOVE_SURFACE;
						}
					}
				}
			}
		}

		if (!DNA_struct_elem_find(fd->filesdna, "PartDeflect", "float", "pdef_cfrict")) {
			for (Object *ob = bmain->objects.first; ob; ob = ob->id.next) {
				if (ob->pd) {
					ob->pd->pdef_cfrict = 5.0f;
				}

				for (ModifierData *md = ob->modifiers.first; md; md = md->next) {
					if (md->type == eModifierType_Cloth) {
						ClothModifierData *clmd = (ClothModifierData *)md;

						clmd->coll_parms->selfepsilon = 0.015f;
					}
				}
			}
		}

		if (!DNA_struct_elem_find(fd->filesdna, "View3DShading", "float", "xray_alpha_wire")) {
			for (bScreen *screen = bmain->screens.first; screen; screen = screen->id.next) {
				for (ScrArea *sa = screen->areabase.first; sa; sa = sa->next) {
					for (SpaceLink *sl = sa->spacedata.first; sl; sl = sl->next) {
						if (sl->spacetype == SPACE_VIEW3D) {
							View3D *v3d = (View3D *)sl;
							v3d->shading.xray_alpha_wire = 0.5f;
						}
					}
				}
			}

			for (bScreen *screen = bmain->screens.first; screen; screen = screen->id.next) {
				for (ScrArea *sa = screen->areabase.first; sa; sa = sa->next) {
					for (SpaceLink *sl = sa->spacedata.first; sl; sl = sl->next) {
						if (sl->spacetype == SPACE_VIEW3D) {
							View3D *v3d = (View3D *)sl;
							v3d->shading.flag |= V3D_SHADING_XRAY_BONE;
						}
					}
				}
			}
		}
	}

	if (!MAIN_VERSION_ATLEAST(bmain, 280, 25)) {
		for (Scene *scene = bmain->scenes.first; scene; scene = scene->id.next) {
			UnitSettings *unit = &scene->unit;
			if (unit->system != USER_UNIT_NONE) {
				unit->length_unit = bUnit_GetBaseUnitOfType(scene->unit.system, B_UNIT_LENGTH);
				unit->mass_unit = bUnit_GetBaseUnitOfType(scene->unit.system, B_UNIT_MASS);
			}
			unit->time_unit = bUnit_GetBaseUnitOfType(USER_UNIT_NONE, B_UNIT_TIME);
		}

		/* gpencil grid settings */
		for (bGPdata *gpd = bmain->gpencils.first; gpd; gpd = gpd->id.next) {
			ARRAY_SET_ITEMS(gpd->grid.color, 0.5f, 0.5f, 0.5f); // Color
			ARRAY_SET_ITEMS(gpd->grid.scale, 1.0f, 1.0f); // Scale
			gpd->grid.lines = GP_DEFAULT_GRID_LINES; // Number of lines
		}
	}

	if (!MAIN_VERSION_ATLEAST(bmain, 280, 28)) {
		for (Mesh *mesh = bmain->meshes.first; mesh; mesh = mesh->id.next) {
			BKE_mesh_calc_edges_loose(mesh);
		}
	}

	if (!MAIN_VERSION_ATLEAST(bmain, 280, 29)) {
		for (bScreen *screen = bmain->screens.first; screen; screen = screen->id.next) {
			for (ScrArea *sa = screen->areabase.first; sa; sa = sa->next) {
				for (SpaceLink *sl = sa->spacedata.first; sl; sl = sl->next) {
					if (sl->spacetype == SPACE_VIEW3D) {
						enum { V3D_OCCLUDE_WIRE = (1 << 14) };
						View3D *v3d = (View3D *)sl;
						if (v3d->flag2 & V3D_OCCLUDE_WIRE) {
							v3d->overlay.edit_flag |= V3D_OVERLAY_EDIT_OCCLUDE_WIRE;
							v3d->flag2 &= ~V3D_OCCLUDE_WIRE;
						}
					}
				}
			}
		}

		for (bScreen *screen = bmain->screens.first; screen; screen = screen->id.next) {
			for (ScrArea *sa = screen->areabase.first; sa; sa = sa->next) {
				for (SpaceLink *sl = sa->spacedata.first; sl; sl = sl->next) {
					if (sl->spacetype == SPACE_PROPERTIES) {
						ListBase *regionbase = (sl == sa->spacedata.first) ? &sa->regionbase : &sl->regionbase;
						ARegion *ar = MEM_callocN(sizeof(ARegion), "navigation bar for properties");
						ARegion *ar_header = NULL;

						for (ar_header = regionbase->first; ar_header; ar_header = ar_header->next) {
							if (ar_header->regiontype == RGN_TYPE_HEADER) {
								break;
							}
						}
						BLI_assert(ar_header);

						BLI_insertlinkafter(regionbase, ar_header, ar);

						ar->regiontype = RGN_TYPE_NAV_BAR;
						ar->alignment = RGN_ALIGN_LEFT;
					}
				}
			}
		}

		/* grease pencil fade layer opacity */
		if (!DNA_struct_elem_find(fd->filesdna, "View3DOverlay", "float", "gpencil_fade_layer")) {
			for (bScreen *screen = bmain->screens.first; screen; screen = screen->id.next) {
				for (ScrArea *sa = screen->areabase.first; sa; sa = sa->next) {
					for (SpaceLink *sl = sa->spacedata.first; sl; sl = sl->next) {
						if (sl->spacetype == SPACE_VIEW3D) {
							View3D *v3d = (View3D *)sl;
							v3d->overlay.gpencil_fade_layer = 0.5f;
						}
					}
				}
			}
		}
	}

	if (!MAIN_VERSION_ATLEAST(bmain, 280, 30)) {
		/* grease pencil main material show switches */
		for (Material *mat = bmain->materials.first; mat; mat = mat->id.next) {
			if (mat->gp_style) {
				mat->gp_style->flag |= GP_STYLE_STROKE_SHOW;
				mat->gp_style->flag |= GP_STYLE_FILL_SHOW;
			}
		}
	}

	if (!MAIN_VERSION_ATLEAST(bmain, 280, 33)) {
		/* Grease pencil reset sculpt brushes after struct rename  */
		if (!DNA_struct_elem_find(fd->filesdna, "GP_Sculpt_Settings", "int", "weighttype")) {
			float curcolor_add[3], curcolor_sub[3];
			ARRAY_SET_ITEMS(curcolor_add, 1.0f, 0.6f, 0.6f);
			ARRAY_SET_ITEMS(curcolor_sub, 0.6f, 0.6f, 1.0f);

			for (Scene *scene = bmain->scenes.first; scene; scene = scene->id.next) {
				/* sculpt brushes */
				GP_Sculpt_Settings *gset = &scene->toolsettings->gp_sculpt;
				if (gset) {
					for (int i = 0; i < GP_SCULPT_TYPE_MAX; i++) {
						GP_Sculpt_Data *gp_brush = &gset->brush[i];
						gp_brush->size = 30;
						gp_brush->strength = 0.5f;
						gp_brush->flag = GP_SCULPT_FLAG_USE_FALLOFF | GP_SCULPT_FLAG_ENABLE_CURSOR;
						copy_v3_v3(gp_brush->curcolor_add, curcolor_add);
						copy_v3_v3(gp_brush->curcolor_sub, curcolor_sub);
					}
				}
			}
		}

		if (!DNA_struct_elem_find(fd->filesdna, "SceneEEVEE", "float", "overscan")) {
			for (Scene *scene = bmain->scenes.first; scene; scene = scene->id.next) {
				scene->eevee.overscan = 3.0f;
			}
		}

		for (Light *la = bmain->lights.first; la; la = la->id.next) {
			/* Removed Hemi lights. */
			if (!ELEM(la->type, LA_LOCAL, LA_SUN, LA_SPOT, LA_AREA)) {
				la->type = LA_SUN;
			}
		}

		if (!DNA_struct_elem_find(fd->filesdna, "SceneEEVEE", "float", "light_threshold")) {
			for (Scene *scene = bmain->scenes.first; scene; scene = scene->id.next) {
				scene->eevee.light_threshold = 0.01f;
			}
		}

		if (!DNA_struct_elem_find(fd->filesdna, "SceneEEVEE", "float", "gi_irradiance_smoothing")) {
			for (Scene *scene = bmain->scenes.first; scene; scene = scene->id.next) {
				scene->eevee.gi_irradiance_smoothing = 0.1f;
			}
		}

		if (!DNA_struct_elem_find(fd->filesdna, "SceneEEVEE", "float", "gi_filter_quality")) {
			for (Scene *scene = bmain->scenes.first; scene; scene = scene->id.next) {
				scene->eevee.gi_filter_quality = 1.0f;
			}
		}

		if (!DNA_struct_elem_find(fd->filesdna, "Light", "float", "att_dist")) {
			for (Light *la = bmain->lights.first; la; la = la->id.next) {
				la->att_dist = la->clipend;
			}
		}

		if (!DNA_struct_elem_find(fd->filesdna, "Brush", "char", "weightpaint_tool")) {
			/* Magic defines from old files (2.7x) */

#define PAINT_BLEND_MIX 0
#define PAINT_BLEND_ADD 1
#define PAINT_BLEND_SUB 2
#define PAINT_BLEND_MUL 3
#define PAINT_BLEND_BLUR 4
#define PAINT_BLEND_LIGHTEN 5
#define PAINT_BLEND_DARKEN 6
#define PAINT_BLEND_AVERAGE 7
#define PAINT_BLEND_SMEAR 8
#define PAINT_BLEND_COLORDODGE 9
#define PAINT_BLEND_DIFFERENCE 10
#define PAINT_BLEND_SCREEN 11
#define PAINT_BLEND_HARDLIGHT 12
#define PAINT_BLEND_OVERLAY 13
#define PAINT_BLEND_SOFTLIGHT 14
#define PAINT_BLEND_EXCLUSION 15
#define PAINT_BLEND_LUMINOSITY 16
#define PAINT_BLEND_SATURATION 17
#define PAINT_BLEND_HUE 18
#define PAINT_BLEND_ALPHA_SUB 19
#define PAINT_BLEND_ALPHA_ADD 20

			for (Brush *brush = bmain->brushes.first; brush; brush = brush->id.next) {
				if (brush->ob_mode & (OB_MODE_VERTEX_PAINT | OB_MODE_WEIGHT_PAINT)) {
					const char tool_init = brush->vertexpaint_tool;
					bool is_blend = false;

					{
						char tool = tool_init;
						switch (tool_init) {
							case PAINT_BLEND_MIX: tool = VPAINT_TOOL_DRAW; break;
							case PAINT_BLEND_BLUR: tool = VPAINT_TOOL_BLUR; break;
							case PAINT_BLEND_AVERAGE: tool = VPAINT_TOOL_AVERAGE; break;
							case PAINT_BLEND_SMEAR: tool = VPAINT_TOOL_SMEAR; break;
							default:
								tool = VPAINT_TOOL_DRAW;
								is_blend = true;
								break;
						}
						brush->vertexpaint_tool = tool;
					}

					if (is_blend == false) {
						brush->blend = IMB_BLEND_MIX;
					}
					else {
						short blend = IMB_BLEND_MIX;
						switch (tool_init) {
							case PAINT_BLEND_ADD: blend = IMB_BLEND_ADD; break;
							case PAINT_BLEND_SUB: blend = IMB_BLEND_SUB; break;
							case PAINT_BLEND_MUL: blend = IMB_BLEND_MUL; break;
							case PAINT_BLEND_LIGHTEN: blend = IMB_BLEND_LIGHTEN; break;
							case PAINT_BLEND_DARKEN: blend = IMB_BLEND_DARKEN; break;
							case PAINT_BLEND_COLORDODGE: blend = IMB_BLEND_COLORDODGE; break;
							case PAINT_BLEND_DIFFERENCE: blend = IMB_BLEND_DIFFERENCE; break;
							case PAINT_BLEND_SCREEN: blend = IMB_BLEND_SCREEN; break;
							case PAINT_BLEND_HARDLIGHT: blend = IMB_BLEND_HARDLIGHT; break;
							case PAINT_BLEND_OVERLAY: blend = IMB_BLEND_OVERLAY; break;
							case PAINT_BLEND_SOFTLIGHT: blend = IMB_BLEND_SOFTLIGHT; break;
							case PAINT_BLEND_EXCLUSION: blend = IMB_BLEND_EXCLUSION; break;
							case PAINT_BLEND_LUMINOSITY: blend = IMB_BLEND_LUMINOSITY; break;
							case PAINT_BLEND_SATURATION: blend = IMB_BLEND_SATURATION; break;
							case PAINT_BLEND_HUE: blend = IMB_BLEND_HUE; break;
							case PAINT_BLEND_ALPHA_SUB: blend = IMB_BLEND_ERASE_ALPHA; break;
							case PAINT_BLEND_ALPHA_ADD: blend = IMB_BLEND_ADD_ALPHA; break;
						}
						brush->blend = blend;
					}
				}
				/* For now these match, in the future new items may not. */
				brush->weightpaint_tool = brush->vertexpaint_tool;
			}

#undef PAINT_BLEND_MIX
#undef PAINT_BLEND_ADD
#undef PAINT_BLEND_SUB
#undef PAINT_BLEND_MUL
#undef PAINT_BLEND_BLUR
#undef PAINT_BLEND_LIGHTEN
#undef PAINT_BLEND_DARKEN
#undef PAINT_BLEND_AVERAGE
#undef PAINT_BLEND_SMEAR
#undef PAINT_BLEND_COLORDODGE
#undef PAINT_BLEND_DIFFERENCE
#undef PAINT_BLEND_SCREEN
#undef PAINT_BLEND_HARDLIGHT
#undef PAINT_BLEND_OVERLAY
#undef PAINT_BLEND_SOFTLIGHT
#undef PAINT_BLEND_EXCLUSION
#undef PAINT_BLEND_LUMINOSITY
#undef PAINT_BLEND_SATURATION
#undef PAINT_BLEND_HUE
#undef PAINT_BLEND_ALPHA_SUB
#undef PAINT_BLEND_ALPHA_ADD
		}
	}

	if (!MAIN_VERSION_ATLEAST(bmain, 280, 34)) {
		for (bScreen *screen = bmain->screens.first; screen; screen = screen->id.next) {
			for (ScrArea *area = screen->areabase.first; area; area = area->next) {
				for (SpaceLink *slink = area->spacedata.first; slink; slink = slink->next) {
					if (slink->spacetype == SPACE_USERPREF) {
						ARegion *navigation_region = BKE_spacedata_find_region_type(slink, area, RGN_TYPE_NAV_BAR);

						if (!navigation_region) {
							ARegion *main_region = BKE_spacedata_find_region_type(slink, area, RGN_TYPE_WINDOW);
							ListBase *regionbase = (slink == area->spacedata.first) ?
							                       &area->regionbase : &slink->regionbase;

							navigation_region = MEM_callocN(sizeof(ARegion), "userpref navigation-region do_versions");

							BLI_insertlinkbefore(regionbase, main_region, navigation_region); /* order matters, addhead not addtail! */
							navigation_region->regiontype = RGN_TYPE_NAV_BAR;
							navigation_region->alignment = RGN_ALIGN_LEFT;
						}
					}
				}
			}
		}
	}

	if (!MAIN_VERSION_ATLEAST(bmain, 280, 36)) {
		if (!DNA_struct_elem_find(fd->filesdna, "View3DShading", "float", "curvature_ridge_factor")) {
			for (bScreen *screen = bmain->screens.first; screen; screen = screen->id.next) {
				for (ScrArea *sa = screen->areabase.first; sa; sa = sa->next) {
					for (SpaceLink *sl = sa->spacedata.first; sl; sl = sl->next) {
						if (sl->spacetype == SPACE_VIEW3D) {
							View3D *v3d = (View3D *)sl;
							v3d->shading.curvature_ridge_factor = 1.0f;
							v3d->shading.curvature_valley_factor = 1.0f;
						}
					}
				}
			}
		}

		/* Rename OpenGL to Workbench. */
		for (Scene *scene = bmain->scenes.first; scene; scene = scene->id.next) {
			if (STREQ(scene->r.engine, "BLENDER_OPENGL")) {
				STRNCPY(scene->r.engine, RE_engine_id_BLENDER_WORKBENCH);
			}
		}

		/* init Annotations onion skin */
		if (!DNA_struct_elem_find(fd->filesdna, "bGPDlayer", "int", "gstep")) {
			for (bGPdata *gpd = bmain->gpencils.first; gpd; gpd = gpd->id.next) {
				for (bGPDlayer *gpl = gpd->layers.first; gpl; gpl = gpl->next) {
					ARRAY_SET_ITEMS(gpl->gcolor_prev, 0.302f, 0.851f, 0.302f);
					ARRAY_SET_ITEMS(gpl->gcolor_next, 0.250f, 0.1f, 1.0f);
				}
			}
		}

		/* Move studio_light selection to lookdev_light. */
		if (!DNA_struct_elem_find(fd->filesdna, "View3DShading", "char", "lookdev_light[256]")) {
			for (bScreen *screen = bmain->screens.first; screen; screen = screen->id.next) {
				for (ScrArea *sa = screen->areabase.first; sa; sa = sa->next) {
					for (SpaceLink *sl = sa->spacedata.first; sl; sl = sl->next) {
						if (sl->spacetype == SPACE_VIEW3D) {
							View3D *v3d = (View3D *)sl;
							memcpy(v3d->shading.lookdev_light, v3d->shading.studio_light, sizeof(char) * 256);
						}
					}
				}
			}
		}

		/* Change Solid mode shadow orientation. */
		if (!DNA_struct_elem_find(fd->filesdna, "SceneDisplay", "float", "shadow_focus")) {
			for (Scene *scene = bmain->scenes.first; scene; scene = scene->id.next) {
				float *dir = scene->display.light_direction;
				SWAP(float, dir[2], dir[1]);
				dir[2] = -dir[2];
				dir[0] = -dir[0];
			}
		}
	}

	if (!MAIN_VERSION_ATLEAST(bmain, 280, 37)) {
		for (Camera *ca = bmain->cameras.first; ca; ca = ca->id.next) {
			ca->drawsize *= 2.0f;
		}
		for (Object *ob = bmain->objects.first; ob; ob = ob->id.next) {
			if (ob->type != OB_EMPTY) {
				if (UNLIKELY(ob->transflag & OB_DUPLICOLLECTION)) {
					BKE_object_type_set_empty_for_versioning(ob);
				}
			}
		}

		/* Grease pencil primitive curve */
		if (!DNA_struct_elem_find(fd->filesdna, "GP_Sculpt_Settings", "CurveMapping", "cur_primitive")) {
			for (Scene *scene = bmain->scenes.first; scene; scene = scene->id.next) {
				GP_Sculpt_Settings *gset = &scene->toolsettings->gp_sculpt;
				if ((gset) && (gset->cur_primitive == NULL)) {
					gset->cur_primitive = curvemapping_add(1, 0.0f, 0.0f, 1.0f, 1.0f);
					curvemapping_initialize(gset->cur_primitive);
					curvemap_reset(
					        gset->cur_primitive->cm,
					        &gset->cur_primitive->clipr,
					        CURVE_PRESET_BELL,
					        CURVEMAP_SLOPE_POSITIVE);
				}
			}
		}
	}


	if (!MAIN_VERSION_ATLEAST(bmain, 280, 38)) {
		if (DNA_struct_elem_find(fd->filesdna, "Object", "char", "empty_image_visibility_flag")) {
			for (Object *ob = bmain->objects.first; ob; ob = ob->id.next) {
				ob->empty_image_visibility_flag ^= (
				        OB_EMPTY_IMAGE_HIDE_PERSPECTIVE |
				        OB_EMPTY_IMAGE_HIDE_ORTHOGRAPHIC |
				        OB_EMPTY_IMAGE_HIDE_BACK);
			}
		}

		for (bScreen *screen = bmain->screens.first; screen; screen = screen->id.next) {
			for (ScrArea *area = screen->areabase.first; area; area = area->next) {
				for (SpaceLink *sl = area->spacedata.first; sl; sl = sl->next) {
					switch (sl->spacetype) {
						case SPACE_IMAGE:
						{
							SpaceImage *sima = (SpaceImage *)sl;
							sima->flag &= ~(
							        SI_FLAG_UNUSED_0 |
							        SI_FLAG_UNUSED_1 |
							        SI_FLAG_UNUSED_3 |
							        SI_FLAG_UNUSED_6 |
							        SI_FLAG_UNUSED_7 |
							        SI_FLAG_UNUSED_8 |
							        SI_FLAG_UNUSED_17 |
							        SI_FLAG_UNUSED_18 |
							        SI_FLAG_UNUSED_23 |
							        SI_FLAG_UNUSED_24);
							break;
						}
						case SPACE_VIEW3D:
						{
							View3D *v3d = (View3D *)sl;
							v3d->flag &= ~(
							        V3D_FLAG_UNUSED_0 |
							        V3D_FLAG_UNUSED_1 |
							        V3D_FLAG_UNUSED_10 |
							        V3D_FLAG_UNUSED_12);
							v3d->flag2 &= ~(
							        V3D_FLAG2_UNUSED_3 |
							        V3D_FLAG2_UNUSED_6 |
							        V3D_FLAG2_UNUSED_12 |
							        V3D_FLAG2_UNUSED_13 |
							        V3D_FLAG2_UNUSED_14 |
							        V3D_FLAG2_UNUSED_15);
							break;
						}
						case SPACE_OUTLINER:
						{
							SpaceOutliner *so = (SpaceOutliner *)sl;
							so->filter &= ~(
							        SO_FILTER_UNUSED_1 |
							        SO_FILTER_UNUSED_5 |
							        SO_FILTER_UNUSED_12);
							so->storeflag &= ~(
							        SO_TREESTORE_UNUSED_1);
							break;
						}
						case SPACE_FILE:
						{
							SpaceFile *sfile = (SpaceFile *)sl;
							if (sfile->params) {
								sfile->params->flag &= ~(
								        FILE_PARAMS_FLAG_UNUSED_1 |
								        FILE_PARAMS_FLAG_UNUSED_6 |
								        FILE_PARAMS_FLAG_UNUSED_9);
							}
							break;
						}
						case SPACE_NODE:
						{
							SpaceNode *snode = (SpaceNode *)sl;
							snode->flag &= ~(
							        SNODE_FLAG_UNUSED_6 |
							        SNODE_FLAG_UNUSED_10 |
							        SNODE_FLAG_UNUSED_11);
							break;
						}
						case SPACE_PROPERTIES:
						{
							SpaceProperties *sbuts = (SpaceProperties *)sl;
							sbuts->flag &= ~(
							        SB_FLAG_UNUSED_2 |
							        SB_FLAG_UNUSED_3);
							break;
						}
						case SPACE_NLA:
						{
							SpaceNla *snla = (SpaceNla *)sl;
							snla->flag &= ~(
							        SNLA_FLAG_UNUSED_0 |
							        SNLA_FLAG_UNUSED_1 |
							        SNLA_FLAG_UNUSED_3);
							break;
						}
					}
				}
			}
		}

		for (Scene *scene = bmain->scenes.first; scene; scene = scene->id.next) {
			scene->r.mode &= ~(
			        R_MODE_UNUSED_1 |
			        R_MODE_UNUSED_2 |
			        R_MODE_UNUSED_3 |
			        R_MODE_UNUSED_4 |
			        R_MODE_UNUSED_5 |
			        R_MODE_UNUSED_6 |
			        R_MODE_UNUSED_7 |
			        R_MODE_UNUSED_8 |
			        R_MODE_UNUSED_10 |
			        R_MODE_UNUSED_13 |
			        R_MODE_UNUSED_16 |
			        R_MODE_UNUSED_17 |
			        R_MODE_UNUSED_18 |
			        R_MODE_UNUSED_19 |
			        R_MODE_UNUSED_20 |
			        R_MODE_UNUSED_21 |
			        R_MODE_UNUSED_27);

			scene->r.scemode &= ~(
			        R_SCEMODE_UNUSED_8 |
			        R_SCEMODE_UNUSED_11 |
			        R_SCEMODE_UNUSED_13 |
			        R_SCEMODE_UNUSED_16 |
			        R_SCEMODE_UNUSED_17 |
			        R_SCEMODE_UNUSED_19);

			if (scene->toolsettings->sculpt) {
				scene->toolsettings->sculpt->flags &= ~(
				        SCULPT_FLAG_UNUSED_0 |
				        SCULPT_FLAG_UNUSED_1 |
				        SCULPT_FLAG_UNUSED_2);
			}

			if (scene->ed) {
				Sequence *seq;
				SEQ_BEGIN (scene->ed, seq)
				{
					seq->flag &= ~(
					        SEQ_FLAG_UNUSED_6 |
					        SEQ_FLAG_UNUSED_18 |
					        SEQ_FLAG_UNUSED_19 |
					        SEQ_FLAG_UNUSED_21);
					if (seq->type == SEQ_TYPE_SPEED) {
						SpeedControlVars *s = (SpeedControlVars *)seq->effectdata;
						s->flags &= ~(
						        SEQ_SPEED_UNUSED_1);
					}
				} SEQ_END;
			}
		}

		for (World *world = bmain->worlds.first; world; world = world->id.next) {
			world->flag &= ~(
			        WO_MODE_UNUSED_1 |
			        WO_MODE_UNUSED_2 |
			        WO_MODE_UNUSED_3 |
			        WO_MODE_UNUSED_4 |
			        WO_MODE_UNUSED_5 |
			        WO_MODE_UNUSED_7);
		}

		for (Image *image = bmain->images.first; image; image = image->id.next) {
			image->flag &= ~(
			        IMA_FLAG_UNUSED_0 |
			        IMA_FLAG_UNUSED_1 |
			        IMA_FLAG_UNUSED_4 |
			        IMA_FLAG_UNUSED_6 |
			        IMA_FLAG_UNUSED_8 |
			        IMA_FLAG_UNUSED_15 |
			        IMA_FLAG_UNUSED_16);
		}

		for (Object *ob = bmain->objects.first; ob; ob = ob->id.next) {
			ob->flag &= ~(
			        OB_FLAG_UNUSED_11 |
			        OB_FLAG_UNUSED_12);
			ob->transflag &= ~(
			        OB_TRANSFLAG_UNUSED_0 |
			        OB_TRANSFLAG_UNUSED_1);
			ob->shapeflag &= ~OB_SHAPE_FLAG_UNUSED_1;
		}

		for (Mesh *me = bmain->meshes.first; me; me = me->id.next) {
			me->flag &= ~(
			        ME_FLAG_UNUSED_0 |
			        ME_FLAG_UNUSED_1 |
			        ME_FLAG_UNUSED_3 |
			        ME_FLAG_UNUSED_4 |
			        ME_FLAG_UNUSED_6 |
			        ME_FLAG_UNUSED_7 |
			        ME_FLAG_UNUSED_8);
		}

		for (Material *mat = bmain->materials.first; mat; mat = mat->id.next) {
			mat->blend_flag &= ~(
			        MA_BL_FLAG_UNUSED_2);
		}
	}

	if (!MAIN_VERSION_ATLEAST(bmain, 280, 40)) {
		if (!DNA_struct_elem_find(fd->filesdna, "ToolSettings", "char", "snap_transform_mode_flag")) {
			for (Scene *scene = bmain->scenes.first; scene; scene = scene->id.next) {
				scene->toolsettings->snap_transform_mode_flag =
					SCE_SNAP_TRANSFORM_MODE_TRANSLATE;
			}
		}

		for (bScreen *screen = bmain->screens.first; screen; screen = screen->id.next) {
			for (ScrArea *area = screen->areabase.first; area; area = area->next) {
				for (SpaceLink *sl = area->spacedata.first; sl; sl = sl->next) {
					switch (sl->spacetype) {
						case SPACE_VIEW3D:
						{
							enum { V3D_BACKFACE_CULLING = (1 << 10) };
							View3D *v3d = (View3D *)sl;
							if (v3d->flag2 & V3D_BACKFACE_CULLING) {
								v3d->flag2 &= ~V3D_BACKFACE_CULLING;
								v3d->shading.flag |= V3D_SHADING_BACKFACE_CULLING;
							}
							break;
						}
					}
				}
			}
		}

		if (!DNA_struct_find(fd->filesdna, "TransformOrientationSlot")) {
			for (Scene *scene = bmain->scenes.first; scene; scene = scene->id.next) {
				for (int i = 0; i < ARRAY_SIZE(scene->orientation_slots); i++) {
					scene->orientation_slots[i].index_custom = -1;
				}
			}
		}

		/* Grease pencil target weight  */
		if (!DNA_struct_elem_find(fd->filesdna, "GP_Sculpt_Settings", "float", "weight")) {
			for (Scene *scene = bmain->scenes.first; scene; scene = scene->id.next) {
				/* sculpt brushes */
				GP_Sculpt_Settings *gset = &scene->toolsettings->gp_sculpt;
				if (gset) {
					for (int i = 0; i < GP_SCULPT_TYPE_MAX; i++) {
						GP_Sculpt_Data *gp_brush = &gset->brush[i];
						gp_brush->weight = 1.0f;
					}
				}
			}
		}

		/* Grease pencil cutter/select segment intersection threshold  */
		if (!DNA_struct_elem_find(fd->filesdna, "GP_Sculpt_Settings", "float", "isect_threshold")) {
			for (Scene *scene = bmain->scenes.first; scene; scene = scene->id.next) {
				GP_Sculpt_Settings *gset = &scene->toolsettings->gp_sculpt;
				if (gset) {
					gset->isect_threshold = 0.1f;
				}
			}
		}

		/* Fix anamorphic bokeh eevee rna limits.*/
		for (Camera *ca = bmain->cameras.first; ca; ca = ca->id.next) {
			if (ca->gpu_dof.ratio < 0.01f) {
				ca->gpu_dof.ratio = 0.01f;
			}
		}

		for (bScreen *screen = bmain->screens.first; screen; screen = screen->id.next) {
			for (ScrArea *area = screen->areabase.first; area; area = area->next) {
				for (SpaceLink *sl = area->spacedata.first; sl; sl = sl->next) {
					if (sl->spacetype == SPACE_USERPREF) {
						ARegion *execute_region = BKE_spacedata_find_region_type(sl, area, RGN_TYPE_EXECUTE);

						if (!execute_region) {
							ListBase *regionbase = (sl == area->spacedata.first) ? &area->regionbase : &sl->regionbase;
							ARegion *ar_navbar = BKE_spacedata_find_region_type(sl, area, RGN_TYPE_NAV_BAR);

							execute_region = MEM_callocN(sizeof(ARegion), "execute region for properties");

							BLI_assert(ar_navbar);

							BLI_insertlinkafter(regionbase, ar_navbar, execute_region);

							execute_region->regiontype = RGN_TYPE_EXECUTE;
							execute_region->alignment = RGN_ALIGN_BOTTOM | RGN_SPLIT_PREV;
							execute_region->flag |= RGN_FLAG_DYNAMIC_SIZE;
						}
					}
				}
			}
		}
	}

	if (!MAIN_VERSION_ATLEAST(bmain, 280, 43)) {
		ListBase *lb = which_libbase(bmain, ID_BR);
		BKE_main_id_repair_duplicate_names_listbase(lb);
	}

	if (!MAIN_VERSION_ATLEAST(bmain, 280, 44)) {
		if (!DNA_struct_elem_find(fd->filesdna, "Material", "float", "a")) {
			for (Material *mat = bmain->materials.first; mat; mat = mat->id.next) {
				mat->a = 1.0f;
			}
		}

		for (Scene *scene = bmain->scenes.first; scene; scene = scene->id.next) {
			enum {
				R_ALPHAKEY = 2,
			};
			scene->r.seq_flag &= ~(
			        R_SEQ_UNUSED_0 |
			        R_SEQ_UNUSED_1 |
			        R_SEQ_UNUSED_2);
			scene->r.color_mgt_flag &= ~R_COLOR_MANAGEMENT_UNUSED_1;
			if (scene->r.alphamode == R_ALPHAKEY) {
				scene->r.alphamode = R_ADDSKY;
			}
			ToolSettings *ts = scene->toolsettings;
			ts->particle.flag &= ~PE_UNUSED_6;
			if (ts->sculpt != NULL) {
				ts->sculpt->flags &= ~SCULPT_FLAG_UNUSED_6;
			}
		}
	}

	if (!MAIN_VERSION_ATLEAST(bmain, 280, 45)) {
		for (bScreen *screen = bmain->screens.first; screen; screen = screen->id.next) {
			for (ScrArea *area = screen->areabase.first; area; area = area->next) {
				for (SpaceLink *sl = area->spacedata.first; sl; sl = sl->next) {
					if (sl->spacetype == SPACE_SEQ) {
						SpaceSeq *sseq = (SpaceSeq *)sl;
						sseq->flag |= SEQ_SHOW_MARKER_LINES;
					}
				}
			}
		}
	}

	if (!MAIN_VERSION_ATLEAST(bmain, 280, 46)) {
		/* Add wireframe color. */
		if (!DNA_struct_elem_find(fd->filesdna, "View3DShading", "char", "wire_color_type")) {
			for (bScreen *screen = bmain->screens.first; screen; screen = screen->id.next) {
				for (ScrArea *sa = screen->areabase.first; sa; sa = sa->next) {
					for (SpaceLink *sl = sa->spacedata.first; sl; sl = sl->next) {
						if (sl->spacetype == SPACE_VIEW3D) {
							View3D *v3d = (View3D *)sl;
							v3d->shading.wire_color_type = V3D_SHADING_SINGLE_COLOR;
						}
					}
				}
			}
		}

		if (!DNA_struct_elem_find(fd->filesdna, "View3DCursor", "short", "rotation_mode")) {
			for (Scene *scene = bmain->scenes.first; scene; scene = scene->id.next) {
				if (is_zero_v3(scene->cursor.rotation_axis)) {
					scene->cursor.rotation_mode = ROT_MODE_XYZ;
					scene->cursor.rotation_quaternion[0] = 1.0f;
					scene->cursor.rotation_axis[1] = 1.0f;
				}
			}
		}
	}

	if (!MAIN_VERSION_ATLEAST(bmain, 280, 47)) {
		LISTBASE_FOREACH (Scene *, scene, &bmain->scenes) {
			ParticleEditSettings *pset = &scene->toolsettings->particle;
			if (pset->brushtype < 0) {
				pset->brushtype = PE_BRUSH_COMB;
			}
		}

		LISTBASE_FOREACH (Object *, ob, &bmain->objects) {
			{
				enum { PARCURVE = 1, PARKEY = 2, PAR_DEPRECATED = 16};
				if (ELEM(ob->partype, PARCURVE, PARKEY, PAR_DEPRECATED)) {
					ob->partype = PAROBJECT;
				}
			}

			{
				enum { OB_WAVE = 21, OB_LIFE = 23, OB_SECTOR = 24};
				if (ELEM(ob->type, OB_WAVE, OB_LIFE, OB_SECTOR)) {
					ob->type = OB_EMPTY;
				}
			}

			ob->transflag &= ~(
			        OB_TRANSFLAG_UNUSED_0 |
			        OB_TRANSFLAG_UNUSED_1 |
			        OB_TRANSFLAG_UNUSED_3 |
			        OB_TRANSFLAG_UNUSED_6 |
			        OB_TRANSFLAG_UNUSED_12);

			ob->nlaflag &= ~(OB_ADS_UNUSED_1 | OB_ADS_UNUSED_2);
		}

		LISTBASE_FOREACH (bArmature *, arm, &bmain->armatures) {
			arm->flag &= ~(
			        ARM_FLAG_UNUSED_1 |
			        ARM_FLAG_UNUSED_5 |
			        ARM_FLAG_UNUSED_7 |
			        ARM_FLAG_UNUSED_12);
		}

		LISTBASE_FOREACH (Text *, text, &bmain->texts) {
			text->flags &= ~(TXT_FLAG_UNUSED_8 | TXT_FLAG_UNUSED_9);
		}
	}

	if (!MAIN_VERSION_ATLEAST(bmain, 280, 48)) {
		for (Scene *scene = bmain->scenes.first; scene; scene = scene->id.next) {
			/* Those are not currently used, but are accessible through RNA API and were not
			 * properly initialized previously. This is mere copy of BKE_init_scene() code. */
			if (scene->r.im_format.view_settings.look[0] == '\0') {
				BKE_color_managed_display_settings_init(&scene->r.im_format.display_settings);
				BKE_color_managed_view_settings_init_render(&scene->r.im_format.view_settings,
				                                            &scene->r.im_format.display_settings,
				                                            "Filmic");
			}

			if (scene->r.bake.im_format.view_settings.look[0] == '\0') {
				BKE_color_managed_display_settings_init(&scene->r.bake.im_format.display_settings);
				BKE_color_managed_view_settings_init_render(&scene->r.bake.im_format.view_settings,
				                                            &scene->r.bake.im_format.display_settings,
				                                            "Filmic");
			}
		}
	}

	if (!MAIN_VERSION_ATLEAST(bmain, 280, 49)) {
		/* All tool names changed, reset to defaults. */
		for (WorkSpace *workspace = bmain->workspaces.first; workspace; workspace = workspace->id.next) {
			while (!BLI_listbase_is_empty(&workspace->tools)) {
				BKE_workspace_tool_remove(workspace, workspace->tools.first);
			}
		}
	}

	if (!MAIN_VERSION_ATLEAST(bmain, 280, 52)) {
		LISTBASE_FOREACH (ParticleSettings *, part, &bmain->particles) {
			/* Replace deprecated PART_DRAW_BB by PART_DRAW_NOT */
			if (part->ren_as == PART_DRAW_BB) {
				part->ren_as = PART_DRAW_NOT;
			}
			if (part->draw_as == PART_DRAW_BB) {
				part->draw_as = PART_DRAW_NOT;
			}
		}

		if (!DNA_struct_elem_find(fd->filesdna, "TriangulateModifierData", "int", "min_vertices")) {
			for (Object *ob = bmain->objects.first; ob; ob = ob->id.next) {
				for (ModifierData *md = ob->modifiers.first; md; md = md->next) {
					if (md->type == eModifierType_Triangulate) {
						TriangulateModifierData *smd = (TriangulateModifierData *)md;
						smd->min_vertices = 4;
					}
				}
			}
		}

		FOREACH_NODETREE_BEGIN(bmain, ntree, id) {
			if (ntree->type == NTREE_SHADER) {
				for (bNode *node = ntree->nodes.first; node; node = node->next) {
					/* Fix missing version patching from earlier changes. */
					if (STREQ(node->idname, "ShaderNodeOutputLamp")) {
						STRNCPY(node->idname, "ShaderNodeOutputLight");
					}
					if (node->type == SH_NODE_BSDF_PRINCIPLED && node->custom2 == 0) {
						node->custom2 = SHD_SUBSURFACE_BURLEY;
					}
				}
			}
		} FOREACH_NODETREE_END;
	}
<<<<<<< HEAD
	/* Game engine hack to force defaults in files saved in normal blender2.8 */
	if (!DNA_struct_elem_find(fd->filesdna, "Scene", "GameData", "gm")) {
		for (Scene *sce = bmain->scenes.first; sce; sce = sce->id.next) {
			/* game data */
			sce->gm.stereoflag = STEREO_NOSTEREO;
			sce->gm.stereomode = STEREO_ANAGLYPH;
			sce->gm.eyeseparation = 0.10;

			sce->gm.xplay = 640;
			sce->gm.yplay = 480;
			sce->gm.freqplay = 60;
			sce->gm.depth = 32;

			sce->gm.gravity = 9.8f;
			sce->gm.physicsEngine = WOPHY_BULLET;
			//sce->gm.mode = WO_ACTIVITY_CULLING | WO_DBVT_CULLING;
			sce->gm.occlusionRes = 128;
			sce->gm.ticrate = 60;
			sce->gm.maxlogicstep = 5;
			sce->gm.physubstep = 1;
			sce->gm.maxphystep = 5;
			//sce->gm.timeScale = 1.0f;
			sce->gm.lineardeactthreshold = 0.8f;
			sce->gm.angulardeactthreshold = 1.0f;
			sce->gm.deactivationtime = 0.0f;

			sce->gm.obstacleSimulation = OBSTSIMULATION_NONE;
			sce->gm.levelHeight = 2.f;

			sce->gm.recastData.cellsize = 0.3f;
			sce->gm.recastData.cellheight = 0.2f;
			sce->gm.recastData.agentmaxslope = M_PI_4;
			sce->gm.recastData.agentmaxclimb = 0.9f;
			sce->gm.recastData.agentheight = 2.0f;
			sce->gm.recastData.agentradius = 0.6f;
			sce->gm.recastData.edgemaxlen = 12.0f;
			sce->gm.recastData.edgemaxerror = 1.3f;
			sce->gm.recastData.regionminsize = 8.f;
			sce->gm.recastData.regionmergesize = 20.f;
			sce->gm.recastData.vertsperpoly = 6;
			sce->gm.recastData.detailsampledist = 6.0f;
			sce->gm.recastData.detailsamplemaxerror = 1.0f;

			sce->gm.exitkey = 218; // Blender key code for ESC

			//sce->gm.pythonkeys[0] = LEFTCTRLKEY;
			//sce->gm.pythonkeys[1] = LEFTSHIFTKEY;
			//sce->gm.pythonkeys[2] = LEFTALTKEY;
			//sce->gm.pythonkeys[3] = TKEY;
		}

		for (Object *ob = bmain->objects.first; ob; ob = ob->id.next) {
			/* Game engine defaults*/
			ob->mass = ob->inertia = 1.0f;
			ob->formfactor = 0.4f;
			ob->damping = 0.04f;
			ob->rdamping = 0.1f;
			ob->anisotropicFriction[0] = 1.0f;
			ob->anisotropicFriction[1] = 1.0f;
			ob->anisotropicFriction[2] = 1.0f;
			ob->gameflag = OB_PROP | OB_COLLISION;
			ob->gameflag2 = 0;
			ob->margin = 0.04f;
			ob->friction = 0.5;
			ob->init_state = 1;
			ob->state = 1;
			ob->obstacleRad = 1.0f;
			ob->step_height = 0.15f;
			ob->jump_speed = 10.0f;
			ob->fall_speed = 55.0f;
			ob->max_jumps = 1;
			//ob->max_slope = M_PI_2;
			ob->col_group = 0x01;
			ob->col_mask = 0xffff;
			ob->preview = NULL;
			ob->duplicator_visibility_flag = OB_DUPLI_FLAG_VIEWPORT | OB_DUPLI_FLAG_RENDER;
		}
	}
	/* Game engine hack to force defaults in files saved in normal blender2.8 END */
=======

	if (!MAIN_VERSION_ATLEAST(bmain, 280, 53)) {
		for (Material *mat = bmain->materials.first; mat; mat = mat->id.next) {
			/* Eevee: Keep material appearance consistent with previous behavior. */
			if (!mat->use_nodes || !mat->nodetree || mat->blend_method == MA_BM_SOLID) {
				mat->blend_shadow = MA_BS_SOLID;
			}
		}
	}

	{
		/* Versioning code until next subversion bump goes here. */
	}
>>>>>>> 25ec4b43
}<|MERGE_RESOLUTION|>--- conflicted
+++ resolved
@@ -2944,7 +2944,20 @@
 			}
 		} FOREACH_NODETREE_END;
 	}
-<<<<<<< HEAD
+
+	if (!MAIN_VERSION_ATLEAST(bmain, 280, 53)) {
+		for (Material *mat = bmain->materials.first; mat; mat = mat->id.next) {
+			/* Eevee: Keep material appearance consistent with previous behavior. */
+			if (!mat->use_nodes || !mat->nodetree || mat->blend_method == MA_BM_SOLID) {
+				mat->blend_shadow = MA_BS_SOLID;
+			}
+		}
+	}
+
+	{
+		/* Versioning code until next subversion bump goes here. */
+	}
+	
 	/* Game engine hack to force defaults in files saved in normal blender2.8 */
 	if (!DNA_struct_elem_find(fd->filesdna, "Scene", "GameData", "gm")) {
 		for (Scene *sce = bmain->scenes.first; sce; sce = sce->id.next) {
@@ -3024,19 +3037,4 @@
 		}
 	}
 	/* Game engine hack to force defaults in files saved in normal blender2.8 END */
-=======
-
-	if (!MAIN_VERSION_ATLEAST(bmain, 280, 53)) {
-		for (Material *mat = bmain->materials.first; mat; mat = mat->id.next) {
-			/* Eevee: Keep material appearance consistent with previous behavior. */
-			if (!mat->use_nodes || !mat->nodetree || mat->blend_method == MA_BM_SOLID) {
-				mat->blend_shadow = MA_BS_SOLID;
-			}
-		}
-	}
-
-	{
-		/* Versioning code until next subversion bump goes here. */
-	}
->>>>>>> 25ec4b43
 }