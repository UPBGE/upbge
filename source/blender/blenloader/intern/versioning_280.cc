--- conflicted
+++ resolved
@@ -329,13 +329,9 @@
     BLI_ghash_insert(collection_map, collection, sc);
   }
 
-<<<<<<< HEAD
-  for (SceneCollection *nsc = (SceneCollection *)sc->scene_collections.first; nsc;) {
-=======
   for (SceneCollection *nsc = static_cast<SceneCollection *>(sc->scene_collections.first);
        nsc != nullptr;)
   {
->>>>>>> 0ec8599d
     SceneCollection *nsc_next = nsc->next;
     Collection *ncollection = BKE_collection_add(bmain, collection, nsc->name);
     ncollection->id.lib = id->lib;
