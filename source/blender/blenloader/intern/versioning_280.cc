/* SPDX-FileCopyrightText: 2023 Blender Authors
 *
 * SPDX-License-Identifier: GPL-2.0-or-later */

/** \file
 * \ingroup blenloader
 */

/* allow readfile to use deprecated functionality */
#define DNA_DEPRECATED_ALLOW

#include <algorithm>
#include <cfloat>
#include <cstring>

#include "BLI_enum_flags.hh"
#include "BLI_listbase.h"
#include "BLI_math_rotation.h"
#include "BLI_mempool.h"
#include "BLI_string.h"
#include "BLI_string_utf8.h"

/* Define macros in `DNA_genfile.h`. */
#define DNA_GENFILE_VERSIONING_MACROS

#include "DNA_anim_types.h"
#include "DNA_armature_types.h"
#include "DNA_brush_types.h"
#include "DNA_camera_types.h"
#include "DNA_cloth_types.h"
#include "DNA_collection_types.h"
#include "DNA_constraint_types.h"
#include "DNA_curve_types.h"
#include "DNA_curveprofile_types.h"
#include "DNA_fluid_types.h"
#include "DNA_freestyle_types.h"
#include "DNA_genfile.h"
#include "DNA_gpencil_legacy_types.h"
#include "DNA_gpencil_modifier_types.h"
#include "DNA_gpu_types.h"
#include "DNA_key_types.h"
#include "DNA_layer_types.h"
#include "DNA_light_types.h"
#include "DNA_lightprobe_types.h"
#include "DNA_linestyle_types.h"
#include "DNA_material_types.h"
#include "DNA_mesh_types.h"
#include "DNA_modifier_types.h"
#include "DNA_object_types.h"
#include "DNA_particle_types.h"
#include "DNA_rigidbody_types.h"
#include "DNA_scene_types.h"
#include "DNA_screen_types.h"
#include "DNA_sequence_types.h"
#include "DNA_shader_fx_types.h"
#include "DNA_text_types.h"
#include "DNA_texture_types.h"
#include "DNA_view3d_types.h"
#include "DNA_windowmanager_types.h"
#include "DNA_workspace_types.h"
#include "DNA_world_types.h"

#undef DNA_GENFILE_VERSIONING_MACROS

#include "BKE_anim_data.hh"
#include "BKE_blender.hh"
#include "BKE_collection.hh"
#include "BKE_colortools.hh"
#include "BKE_constraint.h"
#include "BKE_curveprofile.h"
#include "BKE_customdata.hh"
#include "BKE_fcurve.hh"
#include "BKE_fcurve_driver.h"
#include "BKE_freestyle.h"
#include "BKE_gpencil_geom_legacy.h"
#include "BKE_idprop.hh"
#include "BKE_key.hh"
#include "BKE_layer.hh"
#include "BKE_lib_id.hh"
#include "BKE_main.hh"
#include "BKE_mesh.hh"
#include "BKE_mesh_legacy_convert.hh"
#include "BKE_node.hh"
#include "BKE_node_legacy_types.hh"
#include "BKE_paint.hh"
#include "BKE_paint_types.hh"
#include "BKE_pointcache.h"
#include "BKE_report.hh"
#include "BKE_rigidbody.h"
#include "BKE_screen.hh"
#include "BKE_studiolight.h"
#include "BKE_unit.hh"
#include "BKE_workspace.hh"

#include "SEQ_iterator.hh"
#include "SEQ_modifier.hh"
#include "SEQ_utils.hh"

#include "NOD_shader.h"

#include "IMB_colormanagement.hh"
#include "IMB_imbuf.hh"

#include "BLT_translation.hh"

#include "BLO_read_write.hh"
#include "BLO_readfile.hh"
#include "readfile.hh"

#include "versioning_common.hh"

#include "MEM_guardedalloc.h"

/* Make preferences read-only, use `versioning_userdef.cc`. */
#define U (*((const UserDef *)&U))

static bScreen *screen_parent_find(const bScreen *screen)
{
  /* Can avoid lookup if screen state isn't maximized/full
   * (parent and child store the same state). */
  if (ELEM(screen->state, SCREENMAXIMIZED, SCREENFULL)) {
    for (const ScrArea &area : screen->areabase) {
      if (area.full && area.full != screen) {
        BLI_assert(area.full->state == screen->state);
        return area.full;
      }
    }
  }

  return nullptr;
}

static void do_version_workspaces_create_from_screens(Main *bmain)
{
  bmain->is_locked_for_linking = false;

  for (bScreen &screen : bmain->screens) {
    const bScreen *screen_parent = screen_parent_find(&screen);
    WorkSpace *workspace;
    if (screen.temp) {
      continue;
    }

    if (screen_parent) {
      /* Full-screen with "Back to Previous" option, don't create
       * a new workspace, add layout workspace containing parent. */
      workspace = static_cast<WorkSpace *>(
          BLI_findstring(&bmain->workspaces, screen_parent->id.name + 2, offsetof(ID, name) + 2));
    }
    else {
      workspace = BKE_workspace_add(bmain, screen.id.name + 2);
    }
    if (workspace == nullptr) {
      continue; /* Not much we can do. */
    }
    BKE_workspace_layout_add(bmain, *workspace, screen, screen.id.name + 2);
  }

  bmain->is_locked_for_linking = true;
}

static void do_version_area_change_space_to_space_action(ScrArea *area, const Scene *scene)
{
  SpaceType *stype = BKE_spacetype_from_id(SPACE_ACTION);
  SpaceAction *saction = (SpaceAction *)stype->create(area, scene);
  ARegion *region_channels;

  /* Properly free current regions */
  for (ARegion &region : area->regionbase) {
    BKE_area_region_free(area->type, &region);
  }
  BLI_freelistN(&area->regionbase);

  area->type = stype;
  area->spacetype = stype->spaceid;

  BLI_addhead(&area->spacedata, saction);
  area->regionbase = saction->regionbase;
  BLI_listbase_clear(&saction->regionbase);

  /* Different defaults for timeline */
  region_channels = BKE_area_find_region_type(area, RGN_TYPE_CHANNELS);
  region_channels->flag |= RGN_FLAG_HIDDEN;

  saction->mode = SACTCONT_TIMELINE;
  saction->ads.flag |= ADS_FLAG_SUMMARY_COLLAPSED;
  saction->ads.filterflag |= ADS_FILTER_SUMMARY;
}

/**
 * \brief After lib-link versioning for new workspace design.
 *
 * - Adds a workspace for (almost) each screen of the old file
 *   and adds the needed workspace-layout to wrap the screen.
 * - Active screen isn't stored directly in window anymore, but in the active workspace.
 * - Active scene isn't stored in screen anymore, but in window.
 * - Create workspace instance hook for each window.
 *
 * \note Some of the created workspaces might be deleted again
 * in case of reading the default `startup.blend`.
 */
static void do_version_workspaces_after_lib_link(Main *bmain)
{
  BLI_assert(BLI_listbase_is_empty(&bmain->workspaces));

  do_version_workspaces_create_from_screens(bmain);

  for (wmWindowManager &wm : bmain->wm) {
    for (wmWindow &win : wm.windows) {
      bScreen *screen_parent = screen_parent_find(win.screen);
      bScreen *screen = screen_parent ? screen_parent : win.screen;

      if (screen->temp) {
        /* We do not generate a new workspace for those screens...
         * still need to set some data in win. */
        win.workspace_hook = BKE_workspace_instance_hook_create(bmain, win.winid);
        win.scene = screen->scene;
        /* Deprecated from now on! */
        win.screen = nullptr;
        continue;
      }

      WorkSpace *workspace = static_cast<WorkSpace *>(
          BLI_findstring(&bmain->workspaces, screen->id.name + 2, offsetof(ID, name) + 2));
      BLI_assert(workspace != nullptr);
      WorkSpaceLayout *layout = BKE_workspace_layout_find(workspace, win.screen);
      BLI_assert(layout != nullptr);

      win.workspace_hook = BKE_workspace_instance_hook_create(bmain, win.winid);

      BKE_workspace_active_set(win.workspace_hook, workspace);
      BKE_workspace_active_layout_set(win.workspace_hook, win.winid, workspace, layout);

      /* Move scene and view layer to window. */
      Scene *scene = screen->scene;
      ViewLayer *layer = static_cast<ViewLayer *>(
          BLI_findlink(&scene->view_layers, scene->r.actlay));
      if (!layer) {
        layer = BKE_view_layer_default_view(scene);
      }

      win.scene = scene;
      STRNCPY_UTF8(win.view_layer_name, layer->name);

      /* Deprecated from now on! */
      win.screen = nullptr;
    }
  }

  for (bScreen &screen : bmain->screens) {
    /* Deprecated from now on! */
    BLI_freelistN(&screen.scene->transform_spaces);
    screen.scene = nullptr;
  }
}

static void do_version_layers_to_collections(Main *bmain, Scene *scene)
{
  /* Since we don't have access to FileData we check the (always valid) first
   * render layer instead. */
  if (!scene->master_collection) {
    scene->master_collection = BKE_collection_master_add(scene);
  }

  if (scene->view_layers.first) {
    return;
  }

  /* Create collections from layers. */
  Collection *collection_master = scene->master_collection;
  Collection *collections[20] = {nullptr};

  for (int layer = 0; layer < 20; layer++) {
    for (Base &base : scene->base) {
      if (base.lay & (1 << layer)) {
        /* Create collections when needed only. */
        if (collections[layer] == nullptr) {
          char name[MAX_ID_NAME - 2];

          SNPRINTF_UTF8(name, DATA_("Collection %d"), layer + 1);

          Collection *collection = BKE_collection_add(bmain, collection_master, name);
          collection->id.lib = scene->id.lib;
          if (ID_IS_LINKED(collection)) {
            collection->id.tag |= ID_TAG_INDIRECT;
          }
          collections[layer] = collection;

          if (!(scene->lay & (1 << layer))) {
            collection->flag |= COLLECTION_HIDE_VIEWPORT | COLLECTION_HIDE_RENDER;
          }
        }

        /* Note usually this would do slow collection syncing for view layers,
         * but since no view layers exists yet at this point it's fast. */
        BKE_collection_object_add_notest(bmain, collections[layer], base.object);
      }

      if (base.flag & SELECT) {
        base.object->flag |= SELECT;
      }
      else {
        base.object->flag &= ~SELECT;
      }
    }
  }

  /* Handle legacy render layers. */
  bool have_override = false;
  const bool need_default_renderlayer = scene->r.layers.first == nullptr;

  for (SceneRenderLayer &srl : scene->r.layers) {
    ViewLayer *view_layer = BKE_view_layer_add(scene, srl.name, nullptr, VIEWLAYER_ADD_NEW);

    if (srl.layflag & SCE_LAY_DISABLE) {
      view_layer->flag &= ~VIEW_LAYER_RENDER;
    }

    if ((srl.layflag & SCE_LAY_FRS) == 0) {
      view_layer->flag &= ~VIEW_LAYER_FREESTYLE;
    }

    view_layer->layflag = srl.layflag;
    view_layer->passflag = srl.passflag;
    view_layer->pass_alpha_threshold = srl.pass_alpha_threshold;
    view_layer->samples = srl.samples;
    view_layer->mat_override = srl.mat_override;
    view_layer->world_override = srl.world_override;

    BKE_freestyle_config_free(&view_layer->freestyle_config, true);
    view_layer->freestyle_config = srl.freestyleConfig;
    view_layer->id_properties = srl.prop;

    /* Set exclusion and overrides. */
    for (int layer = 0; layer < 20; layer++) {
      Collection *collection = collections[layer];
      if (collection) {
        LayerCollection *lc = BKE_layer_collection_first_from_scene_collection(view_layer,
                                                                               collection);

        if (srl.lay_exclude & (1 << layer)) {
          /* Disable excluded layer. */
          have_override = true;
          lc->flag |= LAYER_COLLECTION_EXCLUDE;
          for (LayerCollection &nlc : lc->layer_collections) {
            nlc.flag |= LAYER_COLLECTION_EXCLUDE;
          }
        }
        else {
          if (srl.lay_zmask & (1 << layer)) {
            have_override = true;
            lc->flag |= LAYER_COLLECTION_HOLDOUT;
          }

          if ((srl.lay & (1 << layer)) == 0) {
            have_override = true;
            lc->flag |= LAYER_COLLECTION_INDIRECT_ONLY;
          }
        }
      }
    }

    BKE_view_layer_synced_ensure(scene, view_layer);
    /* for convenience set the same active object in all the layers */
    if (scene->basact) {
      view_layer->basact = BKE_view_layer_base_find(view_layer, scene->basact->object);
    }

    for (Base &base : *BKE_view_layer_object_bases_get(view_layer)) {
      if ((base.flag & BASE_SELECTABLE) && (base.object->flag & SELECT)) {
        base.flag |= BASE_SELECTED;
      }
    }
  }

  BLI_freelistN(&scene->r.layers);

  /* If render layers included overrides, or there are no render layers,
   * we also create a vanilla viewport layer. */
  if (have_override || need_default_renderlayer) {
    ViewLayer *view_layer = BKE_view_layer_add(scene, "Viewport", nullptr, VIEWLAYER_ADD_NEW);

    /* If we ported all the original render layers,
     * we don't need to make the viewport layer renderable. */
    if (!BLI_listbase_is_single(&scene->view_layers)) {
      view_layer->flag &= ~VIEW_LAYER_RENDER;
    }

    BKE_view_layer_synced_ensure(scene, view_layer);
    /* convert active base */
    if (scene->basact) {
      view_layer->basact = BKE_view_layer_base_find(view_layer, scene->basact->object);
    }

    /* convert selected bases */
    for (Base &base : *BKE_view_layer_object_bases_get(view_layer)) {
      if ((base.flag & BASE_SELECTABLE) && (base.object->flag & SELECT)) {
        base.flag |= BASE_SELECTED;
      }

      /* keep lay around for forward compatibility (open those files in 2.79) */
      base.lay = base.object->lay;
    }
  }

  /* remove bases once and for all */
  for (Base &base : scene->base) {
    id_us_min(&base.object->id);
  }

  BLI_freelistN(&scene->base);
  scene->basact = nullptr;
}

static void do_version_collection_propagate_lib_to_children(Collection *collection)
{
  if (ID_IS_LINKED(collection)) {
    for (CollectionChild &collection_child : collection->children) {
      if (!ID_IS_LINKED(collection_child.collection)) {
        collection_child.collection->id.lib = collection->id.lib;
      }
      do_version_collection_propagate_lib_to_children(collection_child.collection);
    }
  }
}

/** convert old annotations colors */
static void do_versions_fix_annotations(bGPdata *gpd)
{
  for (const bGPDpalette &palette : gpd->palettes) {
    for (bGPDpalettecolor &palcolor : palette.colors) {
      /* fix layers */
      for (bGPDlayer &gpl : gpd->layers) {
        /* unlock/unhide layer */
        gpl.flag &= ~GP_LAYER_LOCKED;
        gpl.flag &= ~GP_LAYER_HIDE;
        /* set opacity to 1 */
        gpl.opacity = 1.0f;
        /* disable tint */
        gpl.tintcolor[3] = 0.0f;

        for (bGPDframe &gpf : gpl.frames) {
          for (bGPDstroke &gps : gpf.strokes) {
            if ((gps.colorname[0] != '\0') && STREQ(gps.colorname, palcolor.info)) {
              /* copy color settings */
              copy_v4_v4(gpl.color, palcolor.color);
            }
          }
        }
      }
    }
  }
}

static void do_versions_remove_region(ListBaseT<ARegion> *regionbase, ARegion *region)
{
  MEM_delete(region->runtime);
  BLI_freelinkN(regionbase, region);
}

static void do_versions_remove_regions_by_type(ListBaseT<ARegion> *regionbase, int regiontype)
{
  ARegion *region, *region_next;
  for (region = static_cast<ARegion *>(regionbase->first); region; region = region_next) {
    region_next = static_cast<ARegion *>(region->next);
    if (region->regiontype == regiontype) {
      do_versions_remove_region(regionbase, region);
    }
  }
}

static ARegion *do_versions_find_region_or_null(ListBaseT<ARegion> *regionbase, int regiontype)
{
  for (ARegion &region : *regionbase) {
    if (region.regiontype == regiontype) {
      return &region;
    }
  }
  return nullptr;
}

static ARegion *do_versions_find_region(ListBaseT<ARegion> *regionbase, int regiontype)
{
  ARegion *region = do_versions_find_region_or_null(regionbase, regiontype);
  if (region == nullptr) {
    BLI_assert_msg(0, "Did not find expected region in versioning");
  }
  return region;
}

static void do_versions_area_ensure_tool_region(Main *bmain,
                                                const short space_type,
                                                const short region_flag)
{
  for (bScreen &screen : bmain->screens) {
    for (ScrArea &area : screen.areabase) {
      for (SpaceLink &sl : area.spacedata) {
        if (sl.spacetype == space_type) {
          ListBaseT<ARegion> *regionbase = (&sl == area.spacedata.first) ? &area.regionbase :
                                                                           &sl.regionbase;
          ARegion *region = BKE_area_find_region_type(&area, RGN_TYPE_TOOLS);
          if (!region) {
            ARegion *header = BKE_area_find_region_type(&area, RGN_TYPE_HEADER);
            region = do_versions_add_region(RGN_TYPE_TOOLS, "tools region");
            BLI_insertlinkafter(regionbase, header, region);
            region->alignment = RGN_ALIGN_LEFT;
            region->flag = region_flag;
          }
        }
      }
    }
  }
}

static void do_version_bones_split_bbone_scale(ListBaseT<Bone> *lb)
{
  for (Bone &bone : *lb) {
    bone.scale_in_z = bone.scale_in_x;
    bone.scale_out_z = bone.scale_out_x;

    do_version_bones_split_bbone_scale(&bone.childbase);
  }
}

static void do_version_bones_inherit_scale(ListBaseT<Bone> *lb)
{
  for (Bone &bone : *lb) {
    if (bone.flag & BONE_NO_SCALE) {
      bone.inherit_scale_mode = BONE_INHERIT_SCALE_NONE_LEGACY;
      bone.flag &= ~BONE_NO_SCALE;
    }

    do_version_bones_inherit_scale(&bone.childbase);
  }
}

static bool replace_bbone_scale_rnapath(char **p_old_path)
{
  char *old_path = *p_old_path;

  if (old_path == nullptr) {
    return false;
  }

  if (BLI_str_endswith(old_path, "bbone_scalein") || BLI_str_endswith(old_path, "bbone_scaleout"))
  {
    *p_old_path = BLI_strdupcat(old_path, "x");

    MEM_freeN(old_path);
    return true;
  }

  return false;
}

static void do_version_bbone_scale_fcurve_fix(ListBaseT<FCurve> *curves, FCurve *fcu)
{
  /* Update driver variable paths. */
  if (fcu->driver) {
    for (DriverVar &dvar : fcu->driver->variables) {
      DRIVER_TARGETS_LOOPER_BEGIN (&dvar) {
        replace_bbone_scale_rnapath(&dtar->rna_path);
      }
      DRIVER_TARGETS_LOOPER_END;
    }
  }

  /* Update F-Curve's path. */
  if (replace_bbone_scale_rnapath(&fcu->rna_path)) {
    /* If matched, duplicate the curve and tweak name. */
    FCurve *second = BKE_fcurve_copy(fcu);

    second->rna_path[strlen(second->rna_path) - 1] = 'y';

    BLI_insertlinkafter(curves, fcu, second);

    /* Add to the curve group. */
    second->grp = fcu->grp;

    if (fcu->grp != nullptr && fcu->grp->channels.last == fcu) {
      fcu->grp->channels.last = second;
    }
  }
}

static void do_version_constraints_maintain_volume_mode_uniform(ListBaseT<bConstraint> *lb)
{
  for (bConstraint &con : *lb) {
    if (con.type == CONSTRAINT_TYPE_SAMEVOL) {
      bSameVolumeConstraint *data = (bSameVolumeConstraint *)con.data;
      data->mode = SAMEVOL_UNIFORM;
    }
  }
}

static void do_version_constraints_copy_scale_power(ListBaseT<bConstraint> *lb)
{
  for (bConstraint &con : *lb) {
    if (con.type == CONSTRAINT_TYPE_SIZELIKE) {
      bSizeLikeConstraint *data = (bSizeLikeConstraint *)con.data;
      data->power = 1.0f;
    }
  }
}

static void do_version_constraints_copy_rotation_mix_mode(ListBaseT<bConstraint> *lb)
{
  for (bConstraint &con : *lb) {
    if (con.type == CONSTRAINT_TYPE_ROTLIKE) {
      bRotateLikeConstraint *data = (bRotateLikeConstraint *)con.data;
      data->mix_mode = (data->flag & ROTLIKE_OFFSET) ? ROTLIKE_MIX_OFFSET : ROTLIKE_MIX_REPLACE;
      data->flag &= ~ROTLIKE_OFFSET;
    }
  }
}

static void do_versions_seq_alloc_transform_and_crop(ListBaseT<Strip> *seqbase)
{
  for (Strip &strip : *seqbase) {
    if (ELEM(strip.type, STRIP_TYPE_SOUND, STRIP_TYPE_SOUND_HD) == 0) {
      if (strip.data->transform == nullptr) {
        strip.data->transform = MEM_new_for_free<StripTransform>("StripTransform");
      }

      if (strip.data->crop == nullptr) {
        strip.data->crop = MEM_new_for_free<StripCrop>("StripCrop");
      }

      if (strip.seqbase.first != nullptr) {
        do_versions_seq_alloc_transform_and_crop(&strip.seqbase);
      }
    }
  }
}

/* Return true if there is something to convert. */
static void do_versions_material_convert_legacy_blend_mode(bNodeTree *ntree, char blend_method)
{
  bool need_update = false;

  /* Iterate backwards from end so we don't encounter newly added links. */
  bNodeLink *prevlink;
  for (bNodeLink *link = static_cast<bNodeLink *>(ntree->links.last); link; link = prevlink) {
    prevlink = static_cast<bNodeLink *>(link->prev);

    /* Detect link to replace. */
    bNode *fromnode = link->fromnode;
    bNodeSocket *fromsock = link->fromsock;
    bNode *tonode = link->tonode;
    bNodeSocket *tosock = link->tosock;

    if (!(tonode->type_legacy == SH_NODE_OUTPUT_MATERIAL && STREQ(tosock->identifier, "Surface")))
    {
      continue;
    }

    /* Only do outputs that are enabled for EEVEE */
    if (!ELEM(tonode->custom1, SHD_OUTPUT_ALL, SHD_OUTPUT_EEVEE)) {
      continue;
    }

    enum {
      MA_BM_ADD = 1,
      MA_BM_MULTIPLY = 2,
    };
    if (blend_method == MA_BM_ADD) {
      blender::bke::node_remove_link(ntree, *link);

      bNode *add_node = blender::bke::node_add_static_node(nullptr, *ntree, SH_NODE_ADD_SHADER);
      add_node->locx_legacy = 0.5f * (fromnode->locx_legacy + tonode->locx_legacy);
      add_node->locy_legacy = 0.5f * (fromnode->locy_legacy + tonode->locy_legacy);

      bNodeSocket *shader1_socket = static_cast<bNodeSocket *>(add_node->inputs.first);
      bNodeSocket *shader2_socket = static_cast<bNodeSocket *>(add_node->inputs.last);
      bNodeSocket *add_socket = blender::bke::node_find_socket(*add_node, SOCK_OUT, "Shader");

      bNode *transp_node = blender::bke::node_add_static_node(
          nullptr, *ntree, SH_NODE_BSDF_TRANSPARENT);
      transp_node->locx_legacy = add_node->locx_legacy;
      transp_node->locy_legacy = add_node->locy_legacy - 110.0f;

      bNodeSocket *transp_socket = blender::bke::node_find_socket(*transp_node, SOCK_OUT, "BSDF");

      /* Link to input and material output node. */
      blender::bke::node_add_link(*ntree, *fromnode, *fromsock, *add_node, *shader1_socket);
      blender::bke::node_add_link(
          *ntree, *transp_node, *transp_socket, *add_node, *shader2_socket);
      blender::bke::node_add_link(*ntree, *add_node, *add_socket, *tonode, *tosock);

      need_update = true;
    }
    else if (blend_method == MA_BM_MULTIPLY) {
      blender::bke::node_remove_link(ntree, *link);

      bNode *transp_node = blender::bke::node_add_static_node(
          nullptr, *ntree, SH_NODE_BSDF_TRANSPARENT);

      bNodeSocket *color_socket = blender::bke::node_find_socket(*transp_node, SOCK_IN, "Color");
      bNodeSocket *transp_socket = blender::bke::node_find_socket(*transp_node, SOCK_OUT, "BSDF");

      /* If incoming link is from a closure socket, we need to convert it. */
      if (fromsock->type == SOCK_SHADER) {
        transp_node->locx_legacy = 0.33f * fromnode->locx_legacy + 0.66f * tonode->locx_legacy;
        transp_node->locy_legacy = 0.33f * fromnode->locy_legacy + 0.66f * tonode->locy_legacy;

        bNode *shtorgb_node = blender::bke::node_add_static_node(
            nullptr, *ntree, SH_NODE_SHADERTORGB);
        shtorgb_node->locx_legacy = 0.66f * fromnode->locx_legacy + 0.33f * tonode->locx_legacy;
        shtorgb_node->locy_legacy = 0.66f * fromnode->locy_legacy + 0.33f * tonode->locy_legacy;

        bNodeSocket *shader_socket = blender::bke::node_find_socket(
            *shtorgb_node, SOCK_IN, "Shader");
        bNodeSocket *rgba_socket = blender::bke::node_find_socket(
            *shtorgb_node, SOCK_OUT, "Color");

        blender::bke::node_add_link(*ntree, *fromnode, *fromsock, *shtorgb_node, *shader_socket);
        blender::bke::node_add_link(
            *ntree, *shtorgb_node, *rgba_socket, *transp_node, *color_socket);
      }
      else {
        transp_node->locx_legacy = 0.5f * (fromnode->locx_legacy + tonode->locx_legacy);
        transp_node->locy_legacy = 0.5f * (fromnode->locy_legacy + tonode->locy_legacy);

        blender::bke::node_add_link(*ntree, *fromnode, *fromsock, *transp_node, *color_socket);
      }

      /* Link to input and material output node. */
      blender::bke::node_add_link(*ntree, *transp_node, *transp_socket, *tonode, *tosock);

      need_update = true;
    }
  }

  if (need_update) {
    version_socket_update_is_used(ntree);
  }
}

static void do_versions_local_collection_bits_set(LayerCollection *layer_collection)
{
  layer_collection->local_collections_bits = ~0;
  for (LayerCollection &child : layer_collection->layer_collections) {
    do_versions_local_collection_bits_set(&child);
  }
}

static void do_version_curvemapping_flag_extend_extrapolate(CurveMapping *cumap)
{
  if (cumap == nullptr) {
    return;
  }

#define CUMA_EXTEND_EXTRAPOLATE_OLD 1
  for (int curve_map_index = 0; curve_map_index < 4; curve_map_index++) {
    CurveMap *cuma = &cumap->cm[curve_map_index];
    if (cuma->flag & CUMA_EXTEND_EXTRAPOLATE_OLD) {
      cumap->flag |= CUMA_EXTEND_EXTRAPOLATE;
      return;
    }
  }
#undef CUMA_EXTEND_EXTRAPOLATE_OLD
}

/* Util version to walk over all CurveMappings in the given `bmain` */
static void do_version_curvemapping_walker(Main *bmain, void (*callback)(CurveMapping *cumap))
{
  for (Scene &scene : bmain->scenes) {
    callback(&scene.r.mblur_shutter_curve);

    if (scene.view_settings.curve_mapping) {
      callback(scene.view_settings.curve_mapping);
    }

    if (scene.ed != nullptr) {
      for (Strip &strip : scene.ed->seqbase) {
        for (StripModifierData &smd : strip.modifiers) {
          const blender::seq::StripModifierTypeInfo *smti = blender::seq::modifier_type_info_get(
              smd.type);

          if (smti) {
            if (smd.type == eSeqModifierType_Curves) {
              CurvesModifierData *cmd = (CurvesModifierData *)&smd;
              callback(&cmd->curve_mapping);
            }
            else if (smd.type == eSeqModifierType_HueCorrect) {
              HueCorrectModifierData *hcmd = (HueCorrectModifierData *)&smd;
              callback(&hcmd->curve_mapping);
            }
          }
        }
      }
    }

    /* toolsettings */
    ToolSettings *ts = scene.toolsettings;
    if (ts->vpaint) {
      callback(ts->vpaint->paint.cavity_curve);
    }
    if (ts->wpaint) {
      callback(ts->wpaint->paint.cavity_curve);
    }
    if (ts->sculpt) {
      callback(ts->sculpt->paint.cavity_curve);
    }
    if (ts->gp_paint) {
      callback(ts->gp_paint->paint.cavity_curve);
    }
    if (ts->gp_interpolate.custom_ipo) {
      callback(ts->gp_interpolate.custom_ipo);
    }
    if (ts->gp_sculpt.cur_falloff) {
      callback(ts->gp_sculpt.cur_falloff);
    }
    if (ts->gp_sculpt.cur_primitive) {
      callback(ts->gp_sculpt.cur_primitive);
    }
    callback(ts->imapaint.paint.cavity_curve);
  }

  FOREACH_NODETREE_BEGIN (bmain, node_tree, id) {
    for (bNode &node : node_tree->nodes) {
      if (ELEM(node.type_legacy,
               SH_NODE_CURVE_VEC,
               SH_NODE_CURVE_RGB,
               CMP_NODE_CURVE_VEC_DEPRECATED,
               CMP_NODE_CURVE_RGB,
               CMP_NODE_TIME,
               CMP_NODE_HUECORRECT,
               TEX_NODE_CURVE_RGB,
               TEX_NODE_CURVE_TIME))
      {
        callback((CurveMapping *)node.storage);
      }
    }
  }
  FOREACH_NODETREE_END;

  for (Brush &brush : bmain->brushes) {
    if (brush.curve_distance_falloff) {
      callback(brush.curve_distance_falloff);
    }
    if (brush.gpencil_settings) {
      if (brush.gpencil_settings->curve_sensitivity) {
        callback(brush.gpencil_settings->curve_sensitivity);
      }
      if (brush.gpencil_settings->curve_strength) {
        callback(brush.gpencil_settings->curve_strength);
      }
      if (brush.gpencil_settings->curve_jitter) {
        callback(brush.gpencil_settings->curve_jitter);
      }
    }
  }

  for (ParticleSettings &part : bmain->particles) {
    if (part.clumpcurve) {
      callback(part.clumpcurve);
    }
    if (part.roughcurve) {
      callback(part.roughcurve);
    }
    if (part.twistcurve) {
      callback(part.twistcurve);
    }
  }

  /* Object */
  for (Object &ob : bmain->objects) {
    /* Object modifiers */
    for (ModifierData &md : ob.modifiers) {
      if (md.type == eModifierType_Hook) {
        HookModifierData *hmd = (HookModifierData *)&md;

        if (hmd->curfalloff) {
          callback(hmd->curfalloff);
        }
      }
      else if (md.type == eModifierType_Warp) {
        WarpModifierData *tmd = (WarpModifierData *)&md;
        if (tmd->curfalloff) {
          callback(tmd->curfalloff);
        }
      }
      else if (md.type == eModifierType_WeightVGEdit) {
        WeightVGEditModifierData *wmd = (WeightVGEditModifierData *)&md;

        if (wmd->cmap_curve) {
          callback(wmd->cmap_curve);
        }
      }
    }
    /* Grease pencil modifiers.
     * No ListBaseT iterator because the type does not match current DNA. */
    for (ModifierData *md = static_cast<ModifierData *>(ob.greasepencil_modifiers.first); md;
         md = md->next)
    {
      if (md->type == eGpencilModifierType_Thick) {
        ThickGpencilModifierData *gpmd = (ThickGpencilModifierData *)md;

        if (gpmd->curve_thickness) {
          callback(gpmd->curve_thickness);
        }
      }
      else if (md->type == eGpencilModifierType_Hook) {
        HookGpencilModifierData *gpmd = (HookGpencilModifierData *)md;

        if (gpmd->curfalloff) {
          callback(gpmd->curfalloff);
        }
      }
      else if (md->type == eGpencilModifierType_Noise) {
        NoiseGpencilModifierData *gpmd = (NoiseGpencilModifierData *)md;

        if (gpmd->curve_intensity) {
          callback(gpmd->curve_intensity);
        }
      }
      else if (md->type == eGpencilModifierType_Tint) {
        TintGpencilModifierData *gpmd = (TintGpencilModifierData *)md;

        if (gpmd->curve_intensity) {
          callback(gpmd->curve_intensity);
        }
      }
      else if (md->type == eGpencilModifierType_Smooth) {
        SmoothGpencilModifierData *gpmd = (SmoothGpencilModifierData *)md;

        if (gpmd->curve_intensity) {
          callback(gpmd->curve_intensity);
        }
      }
      else if (md->type == eGpencilModifierType_Color) {
        ColorGpencilModifierData *gpmd = (ColorGpencilModifierData *)md;

        if (gpmd->curve_intensity) {
          callback(gpmd->curve_intensity);
        }
      }
      else if (md->type == eGpencilModifierType_Opacity) {
        OpacityGpencilModifierData *gpmd = (OpacityGpencilModifierData *)md;

        if (gpmd->curve_intensity) {
          callback(gpmd->curve_intensity);
        }
      }
    }
  }

  /* Free Style */
  for (FreestyleLineStyle &linestyle : bmain->linestyles) {
    for (LineStyleModifier &m : linestyle.alpha_modifiers) {
      switch (m.type) {
        case LS_MODIFIER_ALONG_STROKE:
          callback(((LineStyleAlphaModifier_AlongStroke *)&m)->curve);
          break;
        case LS_MODIFIER_DISTANCE_FROM_CAMERA:
          callback(((LineStyleAlphaModifier_DistanceFromCamera *)&m)->curve);
          break;
        case LS_MODIFIER_DISTANCE_FROM_OBJECT:
          callback(((LineStyleAlphaModifier_DistanceFromObject *)&m)->curve);
          break;
        case LS_MODIFIER_MATERIAL:
          callback(((LineStyleAlphaModifier_Material *)&m)->curve);
          break;
        case LS_MODIFIER_TANGENT:
          callback(((LineStyleAlphaModifier_Tangent *)&m)->curve);
          break;
        case LS_MODIFIER_NOISE:
          callback(((LineStyleAlphaModifier_Noise *)&m)->curve);
          break;
        case LS_MODIFIER_CREASE_ANGLE:
          callback(((LineStyleAlphaModifier_CreaseAngle *)&m)->curve);
          break;
        case LS_MODIFIER_CURVATURE_3D:
          callback(((LineStyleAlphaModifier_Curvature_3D *)&m)->curve);
          break;
      }
    }

    for (LineStyleModifier &m : linestyle.thickness_modifiers) {
      switch (m.type) {
        case LS_MODIFIER_ALONG_STROKE:
          callback(((LineStyleThicknessModifier_AlongStroke *)&m)->curve);
          break;
        case LS_MODIFIER_DISTANCE_FROM_CAMERA:
          callback(((LineStyleThicknessModifier_DistanceFromCamera *)&m)->curve);
          break;
        case LS_MODIFIER_DISTANCE_FROM_OBJECT:
          callback(((LineStyleThicknessModifier_DistanceFromObject *)&m)->curve);
          break;
        case LS_MODIFIER_MATERIAL:
          callback(((LineStyleThicknessModifier_Material *)&m)->curve);
          break;
        case LS_MODIFIER_TANGENT:
          callback(((LineStyleThicknessModifier_Tangent *)&m)->curve);
          break;
        case LS_MODIFIER_CREASE_ANGLE:
          callback(((LineStyleThicknessModifier_CreaseAngle *)&m)->curve);
          break;
        case LS_MODIFIER_CURVATURE_3D:
          callback(((LineStyleThicknessModifier_Curvature_3D *)&m)->curve);
          break;
      }
    }
  }
}

static void displacement_node_insert(bNodeTree *ntree)
{
  bool need_update = false;

  /* Iterate backwards from end so we don't encounter newly added links. */
  for (bNodeLink &link : ntree->links.items_reversed_mutable()) {
    /* Detect link to replace. */
    bNode *fromnode = link.fromnode;
    bNodeSocket *fromsock = link.fromsock;
    bNode *tonode = link.tonode;
    bNodeSocket *tosock = link.tosock;

    if (!(tonode->type_legacy == SH_NODE_OUTPUT_MATERIAL &&
          fromnode->type_legacy != SH_NODE_DISPLACEMENT &&
          STREQ(tosock->identifier, "Displacement")))
    {
      continue;
    }

    /* Replace link with displacement node. */
    blender::bke::node_remove_link(ntree, link);

    /* Add displacement node. */
    bNode *node = blender::bke::node_add_static_node(nullptr, *ntree, SH_NODE_DISPLACEMENT);
    node->locx_legacy = 0.5f * (fromnode->locx_legacy + tonode->locx_legacy);
    node->locy_legacy = 0.5f * (fromnode->locy_legacy + tonode->locy_legacy);

    bNodeSocket *scale_socket = blender::bke::node_find_socket(*node, SOCK_IN, "Scale");
    bNodeSocket *midlevel_socket = blender::bke::node_find_socket(*node, SOCK_IN, "Midlevel");
    bNodeSocket *height_socket = blender::bke::node_find_socket(*node, SOCK_IN, "Height");
    bNodeSocket *displacement_socket = blender::bke::node_find_socket(
        *node, SOCK_OUT, "Displacement");

    /* Set default values for compatibility. */
    *version_cycles_node_socket_float_value(scale_socket) = 0.1f;
    *version_cycles_node_socket_float_value(midlevel_socket) = 0.0f;

    /* Link to input and material output node. */
    blender::bke::node_add_link(*ntree, *fromnode, *fromsock, *node, *height_socket);
    blender::bke::node_add_link(*ntree, *node, *displacement_socket, *tonode, *tosock);

    need_update = true;
  }

  if (need_update) {
    version_socket_update_is_used(ntree);
  }
}

static void displacement_principled_nodes(bNode *node)
{
  if (node->type_legacy == SH_NODE_DISPLACEMENT) {
    if (node->custom1 != SHD_SPACE_WORLD) {
      node->custom1 = SHD_SPACE_OBJECT;
    }
  }
  else if (node->type_legacy == SH_NODE_BSDF_PRINCIPLED) {
    if (node->custom2 != SHD_SUBSURFACE_RANDOM_WALK_SKIN) {
      node->custom2 = SHD_SUBSURFACE_BURLEY;
    }
  }
}

static void square_roughness_node_insert(bNodeTree *ntree)
{
  auto check_node = [](const bNode *node) {
    return ELEM(node->type_legacy,
                SH_NODE_BSDF_GLASS,
                SH_NODE_BSDF_GLOSSY_LEGACY,
                SH_NODE_BSDF_GLOSSY,
                SH_NODE_BSDF_REFRACTION);
  };
  auto update_input = [](const bNode *, bNodeSocket *input) {
    float *value = version_cycles_node_socket_float_value(input);
    *value = sqrtf(max_ff(*value, 0.0f));
  };
  auto update_input_link = [ntree](bNode *fromnode,
                                   bNodeSocket *fromsock,
                                   bNode *tonode,
                                   bNodeSocket *tosock) {
    /* Add `sqrt` node. */
    bNode *node = blender::bke::node_add_static_node(nullptr, *ntree, SH_NODE_MATH);
    node->custom1 = NODE_MATH_POWER;
    node->locx_legacy = 0.5f * (fromnode->locx_legacy + tonode->locx_legacy);
    node->locy_legacy = 0.5f * (fromnode->locy_legacy + tonode->locy_legacy);

    /* Link to input and material output node. */
    *version_cycles_node_socket_float_value(static_cast<bNodeSocket *>(node->inputs.last)) = 0.5f;
    blender::bke::node_add_link(
        *ntree, *fromnode, *fromsock, *node, *static_cast<bNodeSocket *>(node->inputs.first));
    blender::bke::node_add_link(
        *ntree, *node, *static_cast<bNodeSocket *>(node->outputs.first), *tonode, *tosock);
  };

  version_update_node_input(ntree, check_node, "Roughness", update_input, update_input_link);
}

static void mapping_node_order_flip(bNode *node)
{
  /* Flip euler order of mapping shader node */
  if (node->type_legacy == SH_NODE_MAPPING && node->storage) {
    TexMapping *texmap = static_cast<TexMapping *>(node->storage);

    float quat[4];
    eulO_to_quat(quat, texmap->rot, EULER_ORDER_ZYX);
    quat_to_eulO(texmap->rot, EULER_ORDER_XYZ, quat);
  }
}

static void vector_curve_node_remap(bNode *node)
{
  /* Remap values of vector curve node from normalized to absolute values */
  if (node->type_legacy == SH_NODE_CURVE_VEC && node->storage) {
    CurveMapping *mapping = static_cast<CurveMapping *>(node->storage);
    mapping->flag &= ~CUMA_DO_CLIP;

    for (int curve_index = 0; curve_index < CM_TOT; curve_index++) {
      CurveMap *cm = &mapping->cm[curve_index];
      if (cm->curve) {
        for (int i = 0; i < cm->totpoint; i++) {
          cm->curve[i].x = (cm->curve[i].x * 2.0f) - 1.0f;
          cm->curve[i].y = (cm->curve[i].y - 0.5f) * 2.0f;
        }
      }
    }

    BKE_curvemapping_changed_all(mapping);
  }
}

static void ambient_occlusion_node_relink(bNodeTree *ntree)
{
  bool need_update = false;

  /* Set default values. */
  for (bNode &node : ntree->nodes) {
    if (node.type_legacy == SH_NODE_AMBIENT_OCCLUSION) {
      node.custom1 = 1; /* samples */
      node.custom2 &= ~SHD_AO_LOCAL;

      bNodeSocket *distance_socket = blender::bke::node_find_socket(node, SOCK_IN, "Distance");
      *version_cycles_node_socket_float_value(distance_socket) = 0.0f;
    }
  }

  /* Iterate backwards from end so we don't encounter newly added links. */
  for (bNodeLink &link : ntree->links.items_reversed_mutable()) {
    /* Detect link to replace. */
    bNode *fromnode = link.fromnode;
    bNode *tonode = link.tonode;
    bNodeSocket *tosock = link.tosock;

    if (!(fromnode->type_legacy == SH_NODE_AMBIENT_OCCLUSION)) {
      continue;
    }

    /* Replace links with color socket. */
    blender::bke::node_remove_link(ntree, link);
    bNodeSocket *color_socket = blender::bke::node_find_socket(*fromnode, SOCK_OUT, "Color");
    blender::bke::node_add_link(*ntree, *fromnode, *color_socket, *tonode, *tosock);

    need_update = true;
  }

  if (need_update) {
    version_socket_update_is_used(ntree);
  }
}

static void image_node_colorspace(bNode *node)
{
  if (node->id == nullptr) {
    return;
  }

  int color_space;
  if (node->type_legacy == SH_NODE_TEX_IMAGE && node->storage) {
    NodeTexImage *tex = static_cast<NodeTexImage *>(node->storage);
    color_space = tex->color_space;
  }
  else if (node->type_legacy == SH_NODE_TEX_ENVIRONMENT && node->storage) {
    NodeTexEnvironment *tex = static_cast<NodeTexEnvironment *>(node->storage);
    color_space = tex->color_space;
  }
  else {
    return;
  }

  enum { SHD_COLORSPACE_NONE = 0 };
  Image *image = (Image *)node->id;
  if (color_space == SHD_COLORSPACE_NONE) {
    STRNCPY_UTF8(image->colorspace_settings.name,
                 IMB_colormanagement_role_colorspace_name_get(COLOR_ROLE_DATA));
  }
}

static void light_emission_node_to_energy(Light *light, float *energy, float color[3])
{
  *energy = 1.0;
  copy_v3_fl(color, 1.0f);

  /* If nodetree has animation or drivers, don't try to convert. */
  bNodeTree *ntree = light->nodetree;
  if (ntree == nullptr || ntree->adt) {
    return;
  }

  /* Find emission node */
  bNode *output_node = ntreeShaderOutputNode(ntree, SHD_OUTPUT_CYCLES);
  if (output_node == nullptr) {
    return;
  }

  bNode *emission_node = nullptr;
  for (bNodeLink &link : ntree->links) {
    if (link.tonode == output_node && link.fromnode->type_legacy == SH_NODE_EMISSION) {
      emission_node = link.fromnode;
      break;
    }
  }

  if (emission_node == nullptr) {
    return;
  }

  /* Don't convert if anything is linked */
  bNodeSocket *strength_socket = blender::bke::node_find_socket(
      *emission_node, SOCK_IN, "Strength");
  bNodeSocket *color_socket = blender::bke::node_find_socket(*emission_node, SOCK_IN, "Color");

  if ((strength_socket->flag & SOCK_IS_LINKED) || (color_socket->flag & SOCK_IS_LINKED)) {
    return;
  }

  float *strength_value = version_cycles_node_socket_float_value(strength_socket);
  float *color_value = version_cycles_node_socket_rgba_value(color_socket);

  *energy = *strength_value;
  copy_v3_v3(color, color_value);

  *strength_value = 1.0f;
  copy_v4_fl(color_value, 1.0f);
  light->use_nodes = false;
}

static void light_emission_unify(Light *light, const char *engine)
{
  if (light->type != LA_SUN) {
    light->energy_deprecated *= 100.0f;
  }

  /* Attempt to extract constant energy and color from nodes. */
  bool use_nodes = light->use_nodes;
  float energy, color[3];
  light_emission_node_to_energy(light, &energy, color);

  if (STREQ(engine, "CYCLES")) {
    if (use_nodes) {
      /* Energy extracted from nodes */
      light->energy_deprecated = energy;
      copy_v3_v3(&light->r, color);
    }
    else {
      /* Default cycles multipliers if there are no nodes */
      if (light->type == LA_SUN) {
        light->energy_deprecated = 1.0f;
      }
      else {
        light->energy_deprecated = 100.0f;
      }
    }
  }
  else {
    /* Disable nodes if scene was configured for Eevee */
    light->use_nodes = false;
  }
}

/* The B input of the Math node is no longer used for single-operand operators.
 * Previously, if the B input was linked and the A input was not, the B input
 * was used as the input of the operator. To correct this, we move the link
 * from B to A if B is linked and A is not.
 */
static void update_math_node_single_operand_operators(bNodeTree *ntree)
{
  bool need_update = false;

  for (bNode &node : ntree->nodes) {
    if (node.type_legacy == SH_NODE_MATH) {
      if (ELEM(node.custom1,
               NODE_MATH_SQRT,
               NODE_MATH_CEIL,
               NODE_MATH_SINE,
               NODE_MATH_ROUND,
               NODE_MATH_FLOOR,
               NODE_MATH_COSINE,
               NODE_MATH_ARCSINE,
               NODE_MATH_TANGENT,
               NODE_MATH_ABSOLUTE,
               NODE_MATH_FRACTION,
               NODE_MATH_ARCCOSINE,
               NODE_MATH_ARCTANGENT))
      {
        bNodeSocket *sockA = static_cast<bNodeSocket *>(BLI_findlink(&node.inputs, 0));
        bNodeSocket *sockB = static_cast<bNodeSocket *>(BLI_findlink(&node.inputs, 1));
        if (!sockA->link && sockB->link) {
          blender::bke::node_add_link(
              *ntree, *sockB->link->fromnode, *sockB->link->fromsock, node, *sockA);
          blender::bke::node_remove_link(ntree, *sockB->link);
          need_update = true;
        }
      }
    }
  }

  if (need_update) {
    version_socket_update_is_used(ntree);
  }
}

/* The Value output of the Vector Math node is no longer available in the Add
 * and Subtract operators. Previously, this Value output was computed from the
 * Vector output V as follows:
 *
 *   Value = (abs(V.x) + abs(V.y) + abs(V.z)) / 3
 *
 * Or more compactly using vector operators:
 *
 *   Value = dot(abs(V), (1 / 3, 1 / 3, 1 / 3))
 *
 * To correct this, if the Value output was used, we are going to compute
 * it using the second equation by adding an absolute and a dot node, and
 * then connect them appropriately.
 */
static void update_vector_math_node_add_and_subtract_operators(bNodeTree *ntree)
{
  bool need_update = false;

  for (bNode &node : ntree->nodes) {
    if (node.type_legacy == SH_NODE_VECTOR_MATH) {
      bNodeSocket *sockOutValue = blender::bke::node_find_socket(node, SOCK_OUT, "Value");
      if (version_node_socket_is_used(sockOutValue) &&
          ELEM(node.custom1, NODE_VECTOR_MATH_ADD, NODE_VECTOR_MATH_SUBTRACT))
      {

        bNode *absNode = blender::bke::node_add_static_node(nullptr, *ntree, SH_NODE_VECTOR_MATH);
        absNode->custom1 = NODE_VECTOR_MATH_ABSOLUTE;
        absNode->locx_legacy = node.locx_legacy + node.width + 20.0f;
        absNode->locy_legacy = node.locy_legacy;

        bNode *dotNode = blender::bke::node_add_static_node(nullptr, *ntree, SH_NODE_VECTOR_MATH);
        dotNode->custom1 = NODE_VECTOR_MATH_DOT_PRODUCT;
        dotNode->locx_legacy = absNode->locx_legacy + absNode->width + 20.0f;
        dotNode->locy_legacy = absNode->locy_legacy;
        bNodeSocket *sockDotB = static_cast<bNodeSocket *>(BLI_findlink(&dotNode->inputs, 1));
        bNodeSocket *sockDotOutValue = blender::bke::node_find_socket(*dotNode, SOCK_OUT, "Value");
        copy_v3_fl(version_cycles_node_socket_vector_value(sockDotB), 1 / 3.0f);

        for (bNodeLink &link : ntree->links.items_reversed_mutable()) {
          if (link.fromsock == sockOutValue) {
            blender::bke::node_add_link(
                *ntree, *dotNode, *sockDotOutValue, *link.tonode, *link.tosock);
            blender::bke::node_remove_link(ntree, link);
          }
        }

        bNodeSocket *sockAbsA = static_cast<bNodeSocket *>(BLI_findlink(&absNode->inputs, 0));
        bNodeSocket *sockDotA = static_cast<bNodeSocket *>(BLI_findlink(&dotNode->inputs, 0));
        bNodeSocket *sockOutVector = blender::bke::node_find_socket(node, SOCK_OUT, "Vector");
        bNodeSocket *sockAbsOutVector = blender::bke::node_find_socket(
            *absNode, SOCK_OUT, "Vector");

        blender::bke::node_add_link(*ntree, node, *sockOutVector, *absNode, *sockAbsA);
        blender::bke::node_add_link(*ntree, *absNode, *sockAbsOutVector, *dotNode, *sockDotA);

        need_update = true;
      }
    }
  }

  if (need_update) {
    version_socket_update_is_used(ntree);
  }
}

/* The Vector output of the Vector Math node is no longer available in the Dot
 * Product operator. Previously, this Vector was always zero initialized. To
 * correct this, we zero out any socket the Vector Output was connected to.
 */
static void update_vector_math_node_dot_product_operator(bNodeTree *ntree)
{
  bool need_update = false;

  for (bNode &node : ntree->nodes) {
    if (node.type_legacy == SH_NODE_VECTOR_MATH) {
      bNodeSocket *sockOutVector = blender::bke::node_find_socket(node, SOCK_OUT, "Vector");
      if (version_node_socket_is_used(sockOutVector) &&
          node.custom1 == NODE_VECTOR_MATH_DOT_PRODUCT)
      {
        for (bNodeLink &link : ntree->links.items_mutable()) {
          if (link.fromsock == sockOutVector) {
            switch (link.tosock->type) {
              case SOCK_FLOAT:
                *version_cycles_node_socket_float_value(link.tosock) = 0.0f;
                break;
              case SOCK_VECTOR:
                copy_v3_fl(version_cycles_node_socket_vector_value(link.tosock), 0.0f);
                break;
              case SOCK_RGBA:
                copy_v4_fl(version_cycles_node_socket_rgba_value(link.tosock), 0.0f);
                break;
            }
            blender::bke::node_remove_link(ntree, link);
          }
        }
        need_update = true;
      }
    }
  }

  if (need_update) {
    version_socket_update_is_used(ntree);
  }
}

/* Previously, the Vector output of the cross product operator was normalized.
 * To correct this, a Normalize node is added to normalize the output if used.
 * Moreover, the Value output was removed. This Value was equal to the length
 * of the cross product. To correct this, a Length node is added if needed.
 */
static void update_vector_math_node_cross_product_operator(bNodeTree *ntree)
{
  bool need_update = false;

  for (bNode &node : ntree->nodes) {
    if (node.type_legacy == SH_NODE_VECTOR_MATH) {
      if (node.custom1 == NODE_VECTOR_MATH_CROSS_PRODUCT) {
        bNodeSocket *sockOutVector = blender::bke::node_find_socket(node, SOCK_OUT, "Vector");
        if (version_node_socket_is_used(sockOutVector)) {
          bNode *normalizeNode = blender::bke::node_add_static_node(
              nullptr, *ntree, SH_NODE_VECTOR_MATH);
          normalizeNode->custom1 = NODE_VECTOR_MATH_NORMALIZE;
          normalizeNode->locx_legacy = node.locx_legacy + node.width + 20.0f;
          normalizeNode->locy_legacy = node.locy_legacy;
          bNodeSocket *sockNormalizeOut = blender::bke::node_find_socket(
              *normalizeNode, SOCK_OUT, "Vector");

          for (bNodeLink &link : ntree->links.items_reversed_mutable()) {
            if (link.fromsock == sockOutVector) {
              blender::bke::node_add_link(
                  *ntree, *normalizeNode, *sockNormalizeOut, *link.tonode, *link.tosock);
              blender::bke::node_remove_link(ntree, link);
            }
          }
          bNodeSocket *sockNormalizeA = static_cast<bNodeSocket *>(
              BLI_findlink(&normalizeNode->inputs, 0));
          blender::bke::node_add_link(
              *ntree, node, *sockOutVector, *normalizeNode, *sockNormalizeA);

          need_update = true;
        }

        bNodeSocket *sockOutValue = blender::bke::node_find_socket(node, SOCK_OUT, "Value");
        if (version_node_socket_is_used(sockOutValue)) {
          bNode *lengthNode = blender::bke::node_add_static_node(
              nullptr, *ntree, SH_NODE_VECTOR_MATH);
          lengthNode->custom1 = NODE_VECTOR_MATH_LENGTH;
          lengthNode->locx_legacy = node.locx_legacy + node.width + 20.0f;
          if (version_node_socket_is_used(sockOutVector)) {
            lengthNode->locy_legacy = node.locy_legacy - lengthNode->height - 20.0f;
          }
          else {
            lengthNode->locy_legacy = node.locy_legacy;
          }
          bNodeSocket *sockLengthOut = blender::bke::node_find_socket(
              *lengthNode, SOCK_OUT, "Value");

          for (bNodeLink &link : ntree->links.items_reversed_mutable()) {
            if (link.fromsock == sockOutValue) {
              blender::bke::node_add_link(
                  *ntree, *lengthNode, *sockLengthOut, *link.tonode, *link.tosock);
              blender::bke::node_remove_link(ntree, link);
            }
          }
          bNodeSocket *sockLengthA = static_cast<bNodeSocket *>(
              BLI_findlink(&lengthNode->inputs, 0));
          blender::bke::node_add_link(*ntree, node, *sockOutVector, *lengthNode, *sockLengthA);

          need_update = true;
        }
      }
    }
  }

  if (need_update) {
    version_socket_update_is_used(ntree);
  }
}

/* The Value output of the Vector Math node is no longer available in the
 * Normalize operator. This Value output was equal to the length of the
 * the input vector A. To correct this, we either add a Length node or
 * convert the Normalize node into a Length node, depending on if the
 * Vector output is needed.
 */
static void update_vector_math_node_normalize_operator(bNodeTree *ntree)
{
  bool need_update = false;

  for (bNode &node : ntree->nodes) {
    if (node.type_legacy == SH_NODE_VECTOR_MATH) {
      bNodeSocket *sockOutValue = blender::bke::node_find_socket(node, SOCK_OUT, "Value");
      if (node.custom1 == NODE_VECTOR_MATH_NORMALIZE && version_node_socket_is_used(sockOutValue))
      {
        bNodeSocket *sockOutVector = blender::bke::node_find_socket(node, SOCK_OUT, "Vector");
        if (version_node_socket_is_used(sockOutVector)) {
          bNode *lengthNode = blender::bke::node_add_static_node(
              nullptr, *ntree, SH_NODE_VECTOR_MATH);
          lengthNode->custom1 = NODE_VECTOR_MATH_LENGTH;
          lengthNode->locx_legacy = node.locx_legacy + node.width + 20.0f;
          lengthNode->locy_legacy = node.locy_legacy;
          bNodeSocket *sockLengthValue = blender::bke::node_find_socket(
              *lengthNode, SOCK_OUT, "Value");

          for (bNodeLink &link : ntree->links.items_reversed_mutable()) {
            if (link.fromsock == sockOutValue) {
              blender::bke::node_add_link(
                  *ntree, *lengthNode, *sockLengthValue, *link.tonode, *link.tosock);
              blender::bke::node_remove_link(ntree, link);
            }
          }
          bNodeSocket *sockA = static_cast<bNodeSocket *>(BLI_findlink(&node.inputs, 0));
          bNodeSocket *sockLengthA = static_cast<bNodeSocket *>(
              BLI_findlink(&lengthNode->inputs, 0));
          if (sockA->link) {
            bNodeLink *link = sockA->link;
            blender::bke::node_add_link(
                *ntree, *link->fromnode, *link->fromsock, *lengthNode, *sockLengthA);
          }
          else {
            copy_v3_v3(version_cycles_node_socket_vector_value(sockLengthA),
                       version_cycles_node_socket_vector_value(sockA));
          }

          need_update = true;
        }
        else {
          node.custom1 = NODE_VECTOR_MATH_LENGTH;
        }
      }
    }
  }
  if (need_update) {
    version_socket_update_is_used(ntree);
  }
}

/* The Vector Math operator types didn't have an enum, but rather, their
 * values were hard coded into the code. After the enum was created and
 * after more vector operators were added, the hard coded values needs
 * to be remapped to their correct enum values. To fix this, we remap
 * the values according to the following rules:
 *
 * Dot Product Operator : 3 -> 7
 * Normalize Operator   : 5 -> 11
 *
 * Additionally, since the Average operator was removed, it is assigned
 * a value of -1 just to be identified later in the versioning code:
 *
 * Average Operator : 2 -> -1
 */
static void update_vector_math_node_operators_enum_mapping(bNodeTree *ntree)
{
  for (bNode &node : ntree->nodes) {
    if (node.type_legacy == SH_NODE_VECTOR_MATH) {
      switch (node.custom1) {
        case 2:
          node.custom1 = -1;
          break;
        case 3:
          node.custom1 = 7;
          break;
        case 5:
          node.custom1 = 11;
          break;
      }
    }
  }
}

/* The Average operator is no longer available in the Vector Math node.
 * The Vector output was equal to the normalized sum of input vectors while
 * the Value output was equal to the length of the sum of input vectors.
 * To correct this, we convert the node into an Add node and add a length
 * node or a normalize node if needed.
 */
static void update_vector_math_node_average_operator(bNodeTree *ntree)
{
  bool need_update = false;

  for (bNode &node : ntree->nodes) {
    if (node.type_legacy == SH_NODE_VECTOR_MATH) {
      /* See update_vector_math_node_operators_enum_mapping. */
      if (node.custom1 == -1) {
        node.custom1 = NODE_VECTOR_MATH_ADD;
        bNodeSocket *sockOutVector = blender::bke::node_find_socket(node, SOCK_OUT, "Vector");
        if (version_node_socket_is_used(sockOutVector)) {
          bNode *normalizeNode = blender::bke::node_add_static_node(
              nullptr, *ntree, SH_NODE_VECTOR_MATH);
          normalizeNode->custom1 = NODE_VECTOR_MATH_NORMALIZE;
          normalizeNode->locx_legacy = node.locx_legacy + node.width + 20.0f;
          normalizeNode->locy_legacy = node.locy_legacy;
          bNodeSocket *sockNormalizeOut = blender::bke::node_find_socket(
              *normalizeNode, SOCK_OUT, "Vector");

          for (bNodeLink &link : ntree->links.items_reversed_mutable()) {
            if (link.fromsock == sockOutVector) {
              blender::bke::node_add_link(
                  *ntree, *normalizeNode, *sockNormalizeOut, *link.tonode, *link.tosock);
              blender::bke::node_remove_link(ntree, link);
            }
          }
          bNodeSocket *sockNormalizeA = static_cast<bNodeSocket *>(
              BLI_findlink(&normalizeNode->inputs, 0));
          blender::bke::node_add_link(
              *ntree, node, *sockOutVector, *normalizeNode, *sockNormalizeA);

          need_update = true;
        }

        bNodeSocket *sockOutValue = blender::bke::node_find_socket(node, SOCK_OUT, "Value");
        if (version_node_socket_is_used(sockOutValue)) {
          bNode *lengthNode = blender::bke::node_add_static_node(
              nullptr, *ntree, SH_NODE_VECTOR_MATH);
          lengthNode->custom1 = NODE_VECTOR_MATH_LENGTH;
          lengthNode->locx_legacy = node.locx_legacy + node.width + 20.0f;
          if (version_node_socket_is_used(sockOutVector)) {
            lengthNode->locy_legacy = node.locy_legacy - lengthNode->height - 20.0f;
          }
          else {
            lengthNode->locy_legacy = node.locy_legacy;
          }
          bNodeSocket *sockLengthOut = blender::bke::node_find_socket(
              *lengthNode, SOCK_OUT, "Value");

          for (bNodeLink &link : ntree->links.items_reversed_mutable()) {
            if (link.fromsock == sockOutValue) {
              blender::bke::node_add_link(
                  *ntree, *lengthNode, *sockLengthOut, *link.tonode, *link.tosock);
              blender::bke::node_remove_link(ntree, link);
            }
          }
          bNodeSocket *sockLengthA = static_cast<bNodeSocket *>(
              BLI_findlink(&lengthNode->inputs, 0));
          blender::bke::node_add_link(*ntree, node, *sockOutVector, *lengthNode, *sockLengthA);

          need_update = true;
        }
      }
    }
  }

  if (need_update) {
    version_socket_update_is_used(ntree);
  }
}

/* The Noise node now have a dimension property. This property should be
 * initialized to 3 by default.
 */
static void update_noise_node_dimensions(bNodeTree *ntree)
{
  for (bNode &node : ntree->nodes) {
    if (node.type_legacy == SH_NODE_TEX_NOISE && node.storage) {
      NodeTexNoise *tex = (NodeTexNoise *)node.storage;
      tex->dimensions = 3;
    }
  }
}

/* This callback function is used by update_mapping_node_inputs_and_properties.
 * It is executed on every fcurve in the nodetree id updating its RNA paths. The
 * paths needs to be updated because the node properties became inputs.
 *
 * nodes["Mapping"].translation --> nodes["Mapping"].inputs[1].default_value
 * nodes["Mapping"].rotation --> nodes["Mapping"].inputs[2].default_value
 * nodes["Mapping"].scale --> nodes["Mapping"].inputs[3].default_value
 * nodes["Mapping"].max --> nodes["Maximum"].inputs[1].default_value
 * nodes["Mapping"].min --> nodes["Minimum"].inputs[1].default_value
 *
 * The fcurve can be that of any node or property in the nodetree, so we only
 * update if the rna path starts with the rna path of the mapping node and
 * doesn't end with "default_value", that is, not the Vector input.
 */
static void update_mapping_node_fcurve_rna_path_callback(FCurve *fcurve,
                                                         const char *nodePath,
                                                         const bNode *minimumNode,
                                                         const bNode *maximumNode)
{
  if (!STRPREFIX(fcurve->rna_path, nodePath) ||
      BLI_str_endswith(fcurve->rna_path, "default_value"))
  {
    return;
  }
  char *old_fcurve_rna_path = fcurve->rna_path;

  if (BLI_str_endswith(old_fcurve_rna_path, "translation")) {
    fcurve->rna_path = BLI_sprintfN("%s.%s", nodePath, "inputs[1].default_value");
  }
  else if (BLI_str_endswith(old_fcurve_rna_path, "rotation")) {
    fcurve->rna_path = BLI_sprintfN("%s.%s", nodePath, "inputs[2].default_value");
  }
  else if (BLI_str_endswith(old_fcurve_rna_path, "scale")) {
    fcurve->rna_path = BLI_sprintfN("%s.%s", nodePath, "inputs[3].default_value");
  }
  else if (minimumNode && BLI_str_endswith(old_fcurve_rna_path, "max")) {
    char node_name_esc[sizeof(minimumNode->name) * 2];
    BLI_str_escape(node_name_esc, minimumNode->name, sizeof(node_name_esc));
    fcurve->rna_path = BLI_sprintfN("nodes[\"%s\"].%s", node_name_esc, "inputs[1].default_value");
  }
  else if (maximumNode && BLI_str_endswith(old_fcurve_rna_path, "min")) {
    char node_name_esc[sizeof(maximumNode->name) * 2];
    BLI_str_escape(node_name_esc, maximumNode->name, sizeof(node_name_esc));
    fcurve->rna_path = BLI_sprintfN("nodes[\"%s\"].%s", node_name_esc, "inputs[1].default_value");
  }

  if (fcurve->rna_path != old_fcurve_rna_path) {
    MEM_freeN(old_fcurve_rna_path);
  }
}

/* The Mapping node has been rewritten to support dynamic inputs. Previously,
 * the transformation information was stored in a TexMapping struct in the
 * node->storage member of bNode. Currently, the transformation information
 * is stored in input sockets. To correct this, we transfer the information
 * from the TexMapping struct to the input sockets.
 *
 * Additionally, the Minimum and Maximum properties are no longer available
 * in the node. To correct this, a Vector Minimum and/or a Vector Maximum
 * nodes are added if needed.
 *
 * Finally, the #TexMapping struct is freed and `node->storage` is set to null.
 *
 * Since the RNA paths of the properties changed, we also have to update the
 * rna_path of the FCurves if they exist. To do that, we loop over FCurves
 * and check if they control a property of the node, if they do, we update
 * the path to be that of the corresponding socket in the node or the added
 * minimum/maximum node.
 */
static void update_mapping_node_inputs_and_properties(bNodeTree *ntree)
{
  bool need_update = false;

  for (bNode &node : ntree->nodes) {
    /* If `node->storage` is null, then conversion has already taken place.
     * This can happen if a file with the new mapping node [saved from (2, 81, 8) or newer]
     * is opened in a blender version prior to (2, 81, 8) and saved from there again. */
    if (node.type_legacy == SH_NODE_MAPPING && node.storage) {
      TexMapping *mapping = (TexMapping *)node.storage;
      node.custom1 = mapping->type;
      node.width = 140.0f;

      bNodeSocket *sockLocation = blender::bke::node_find_socket(node, SOCK_IN, "Location");
      copy_v3_v3(version_cycles_node_socket_vector_value(sockLocation), mapping->loc);
      bNodeSocket *sockRotation = blender::bke::node_find_socket(node, SOCK_IN, "Rotation");
      copy_v3_v3(version_cycles_node_socket_vector_value(sockRotation), mapping->rot);
      bNodeSocket *sockScale = blender::bke::node_find_socket(node, SOCK_IN, "Scale");
      copy_v3_v3(version_cycles_node_socket_vector_value(sockScale), mapping->size);

      bNode *maximumNode = nullptr;
      if (mapping->flag & TEXMAP_CLIP_MIN) {
        maximumNode = blender::bke::node_add_static_node(nullptr, *ntree, SH_NODE_VECTOR_MATH);
        maximumNode->custom1 = NODE_VECTOR_MATH_MAXIMUM;
        if (mapping->flag & TEXMAP_CLIP_MAX) {
          maximumNode->locx_legacy = node.locx_legacy + (node.width + 20.0f) * 2.0f;
        }
        else {
          maximumNode->locx_legacy = node.locx_legacy + node.width + 20.0f;
        }
        maximumNode->locy_legacy = node.locy_legacy;
        bNodeSocket *sockMaximumB = static_cast<bNodeSocket *>(
            BLI_findlink(&maximumNode->inputs, 1));
        copy_v3_v3(version_cycles_node_socket_vector_value(sockMaximumB), mapping->min);
        bNodeSocket *sockMappingResult = blender::bke::node_find_socket(node, SOCK_OUT, "Vector");

        for (bNodeLink &link : ntree->links.items_reversed_mutable()) {
          if (link.fromsock == sockMappingResult) {
            bNodeSocket *sockMaximumResult = blender::bke::node_find_socket(
                *maximumNode, SOCK_OUT, "Vector");
            blender::bke::node_add_link(
                *ntree, *maximumNode, *sockMaximumResult, *link.tonode, *link.tosock);
            blender::bke::node_remove_link(ntree, link);
          }
        }
        if (!(mapping->flag & TEXMAP_CLIP_MAX)) {
          bNodeSocket *sockMaximumA = static_cast<bNodeSocket *>(
              BLI_findlink(&maximumNode->inputs, 0));
          blender::bke::node_add_link(
              *ntree, node, *sockMappingResult, *maximumNode, *sockMaximumA);
        }

        need_update = true;
      }

      bNode *minimumNode = nullptr;
      if (mapping->flag & TEXMAP_CLIP_MAX) {
        minimumNode = blender::bke::node_add_static_node(nullptr, *ntree, SH_NODE_VECTOR_MATH);
        minimumNode->custom1 = NODE_VECTOR_MATH_MINIMUM;
        minimumNode->locx_legacy = node.locx_legacy + node.width + 20.0f;
        minimumNode->locy_legacy = node.locy_legacy;
        bNodeSocket *sockMinimumB = static_cast<bNodeSocket *>(
            BLI_findlink(&minimumNode->inputs, 1));
        copy_v3_v3(version_cycles_node_socket_vector_value(sockMinimumB), mapping->max);

        bNodeSocket *sockMinimumResult = blender::bke::node_find_socket(
            *minimumNode, SOCK_OUT, "Vector");
        bNodeSocket *sockMappingResult = blender::bke::node_find_socket(node, SOCK_OUT, "Vector");

        if (maximumNode) {
          bNodeSocket *sockMaximumA = static_cast<bNodeSocket *>(
              BLI_findlink(&maximumNode->inputs, 0));
          blender::bke::node_add_link(
              *ntree, *minimumNode, *sockMinimumResult, *maximumNode, *sockMaximumA);
        }
        else {
          for (bNodeLink &link : ntree->links.items_reversed_mutable()) {
            if (link.fromsock == sockMappingResult) {
              blender::bke::node_add_link(
                  *ntree, *minimumNode, *sockMinimumResult, *link.tonode, *link.tosock);
              blender::bke::node_remove_link(ntree, link);
            }
          }
        }
        bNodeSocket *sockMinimumA = static_cast<bNodeSocket *>(
            BLI_findlink(&minimumNode->inputs, 0));
        blender::bke::node_add_link(*ntree, node, *sockMappingResult, *minimumNode, *sockMinimumA);

        need_update = true;
      }

      MEM_freeN(node.storage);
      node.storage = nullptr;

      char node_name_esc[sizeof(node.name) * 2];
      BLI_str_escape(node_name_esc, node.name, sizeof(node_name_esc));

      char *nodePath = BLI_sprintfN("nodes[\"%s\"]", node_name_esc);
      BKE_fcurves_id_cb(&ntree->id, [&](ID * /*id*/, FCurve *fcu) {
        update_mapping_node_fcurve_rna_path_callback(fcu, nodePath, minimumNode, maximumNode);
      });
      MEM_freeN(nodePath);
    }
  }

  if (need_update) {
    version_socket_update_is_used(ntree);
  }
}

/* The Musgrave node now has a dimension property. This property should
 * be initialized to 3 by default.
 */
static void update_musgrave_node_dimensions(bNodeTree *ntree)
{
  for (bNode &node : ntree->nodes) {
    if (node.type_legacy == SH_NODE_TEX_MUSGRAVE_DEPRECATED && node.storage) {
      NodeTexMusgrave *tex = (NodeTexMusgrave *)node.storage;
      tex->dimensions = 3;
    }
  }
}

/* The Color output of the Musgrave node has been removed. Previously, this
 * output was just equal to the `Fac` output. To correct this, we move links
 * from the Color output to the `Fac` output if they exist.
 */
static void update_musgrave_node_color_output(bNodeTree *ntree)
{
  for (bNodeLink &link : ntree->links) {
    if (link.fromnode && link.fromnode->type_legacy == SH_NODE_TEX_MUSGRAVE_DEPRECATED) {
      if (link.fromsock->type == SOCK_RGBA) {
        link.fromsock = link.fromsock->next;
      }
    }
  }
}

/* The Voronoi node now have a dimension property. This property should be
 * initialized to 3 by default.
 */
static void update_voronoi_node_dimensions(bNodeTree *ntree)
{
  for (bNode &node : ntree->nodes) {
    if (node.type_legacy == SH_NODE_TEX_VORONOI && node.storage) {
      NodeTexVoronoi *tex = (NodeTexVoronoi *)node.storage;
      tex->dimensions = 3;
    }
  }
}

/* The F3 and F4 features of the Voronoi node have been removed.
 * To correct this, we set the feature type to be F2 if it is F3
 * or F4. The SHD_VORONOI_F3 and SHD_VORONOI_F4 enum values were
 * 2 and 3 respectively.
 */
static void update_voronoi_node_f3_and_f4(bNodeTree *ntree)
{
  for (bNode &node : ntree->nodes) {
    if (node.type_legacy == SH_NODE_TEX_VORONOI && node.storage) {
      NodeTexVoronoi *tex = (NodeTexVoronoi *)node.storage;
      if (ELEM(tex->feature, 2, 3)) {
        tex->feature = SHD_VORONOI_F2;
      }
    }
  }
}

/* The `Fac` output of the Voronoi node has been removed. Previously, this
 * output was the voronoi distance in the Intensity mode and the Cell ID
 * in the Cell mode. To correct this, we update the identifier and name
 * of the `Fac` socket such that it gets mapped to the Distance socket.
 * This is supposed to work with update_voronoi_node_coloring.
 */
static void update_voronoi_node_fac_output(bNodeTree *ntree)
{
  for (bNode &node : ntree->nodes) {
    if (node.type_legacy == SH_NODE_TEX_VORONOI) {
      bNodeSocket *facOutput = static_cast<bNodeSocket *>(BLI_findlink(&node.outputs, 1));
      STRNCPY_UTF8(facOutput->identifier, "Distance");
      STRNCPY_UTF8(facOutput->name, "Distance");
    }
  }
}

/* The Crackle feature of the Voronoi node has been removed. Previously,
 * this feature returned the F2 distance minus the F1 distance. The
 * crackle feature had an enum value of 4. To fix this we do the
 * following:
 *
 * 1. The node feature is set to F1.
 * 2. A new Voronoi node is added and its feature is set to F2.
 * 3. The properties, input values, and connections are copied
 *    from the node to the new Voronoi node so that they match
 *    exactly.
 * 4. A Subtract node is added.
 * 5. The outputs of the F1 and F2 voronoi are connected to
 *    the inputs of the subtract node.
 * 6. The output of the subtract node is connected to the
 *    appropriate sockets.
 */
static void update_voronoi_node_crackle(bNodeTree *ntree)
{
  bool need_update = false;

  for (bNode &node : ntree->nodes) {
    if (node.type_legacy == SH_NODE_TEX_VORONOI && node.storage) {
      NodeTexVoronoi *tex = (NodeTexVoronoi *)node.storage;
      bNodeSocket *sockDistance = blender::bke::node_find_socket(node, SOCK_OUT, "Distance");
      bNodeSocket *sockColor = blender::bke::node_find_socket(node, SOCK_OUT, "Color");
      if (tex->feature == 4 &&
          (version_node_socket_is_used(sockDistance) || version_node_socket_is_used(sockColor)))
      {
        tex->feature = SHD_VORONOI_F1;

        bNode *voronoiNode = blender::bke::node_add_static_node(
            nullptr, *ntree, SH_NODE_TEX_VORONOI);
        NodeTexVoronoi *texVoronoi = (NodeTexVoronoi *)voronoiNode->storage;
        texVoronoi->feature = SHD_VORONOI_F2;
        texVoronoi->distance = tex->distance;
        texVoronoi->dimensions = 3;
        voronoiNode->locx_legacy = node.locx_legacy + node.width + 20.0f;
        voronoiNode->locy_legacy = node.locy_legacy;

        bNodeSocket *sockVector = blender::bke::node_find_socket(node, SOCK_IN, "Vector");
        bNodeSocket *sockScale = blender::bke::node_find_socket(node, SOCK_IN, "Scale");
        bNodeSocket *sockExponent = blender::bke::node_find_socket(node, SOCK_IN, "Exponent");
        bNodeSocket *sockVoronoiVector = blender::bke::node_find_socket(
            *voronoiNode, SOCK_IN, "Vector");
        bNodeSocket *sockVoronoiScale = blender::bke::node_find_socket(
            *voronoiNode, SOCK_IN, "Scale");
        bNodeSocket *sockVoronoiExponent = blender::bke::node_find_socket(
            *voronoiNode, SOCK_IN, "Exponent");
        if (sockVector->link) {
          blender::bke::node_add_link(*ntree,
                                      *sockVector->link->fromnode,
                                      *sockVector->link->fromsock,
                                      *voronoiNode,
                                      *sockVoronoiVector);
        }
        *version_cycles_node_socket_float_value(
            sockVoronoiScale) = *version_cycles_node_socket_float_value(sockScale);
        if (sockScale->link) {
          blender::bke::node_add_link(*ntree,
                                      *sockScale->link->fromnode,
                                      *sockScale->link->fromsock,
                                      *voronoiNode,
                                      *sockVoronoiScale);
        }
        *version_cycles_node_socket_float_value(
            sockVoronoiExponent) = *version_cycles_node_socket_float_value(sockExponent);
        if (sockExponent->link) {
          blender::bke::node_add_link(*ntree,
                                      *sockExponent->link->fromnode,
                                      *sockExponent->link->fromsock,
                                      *voronoiNode,
                                      *sockVoronoiExponent);
        }

        bNode *subtractNode = blender::bke::node_add_static_node(nullptr, *ntree, SH_NODE_MATH);
        subtractNode->custom1 = NODE_MATH_SUBTRACT;
        subtractNode->locx_legacy = voronoiNode->locx_legacy + voronoiNode->width + 20.0f;
        subtractNode->locy_legacy = voronoiNode->locy_legacy;
        bNodeSocket *sockSubtractOutValue = blender::bke::node_find_socket(
            *subtractNode, SOCK_OUT, "Value");

        for (bNodeLink &link : ntree->links.items_reversed_mutable()) {
          if (link.fromnode == &node) {
            blender::bke::node_add_link(
                *ntree, *subtractNode, *sockSubtractOutValue, *link.tonode, *link.tosock);
            blender::bke::node_remove_link(ntree, link);
          }
        }

        bNodeSocket *sockDistanceF1 = blender::bke::node_find_socket(node, SOCK_OUT, "Distance");
        bNodeSocket *sockDistanceF2 = blender::bke::node_find_socket(
            *voronoiNode, SOCK_OUT, "Distance");
        bNodeSocket *sockSubtractA = static_cast<bNodeSocket *>(
            BLI_findlink(&subtractNode->inputs, 0));
        bNodeSocket *sockSubtractB = static_cast<bNodeSocket *>(
            BLI_findlink(&subtractNode->inputs, 1));

        blender::bke::node_add_link(*ntree, node, *sockDistanceF1, *subtractNode, *sockSubtractB);
        blender::bke::node_add_link(
            *ntree, *voronoiNode, *sockDistanceF2, *subtractNode, *sockSubtractA);

        need_update = true;
      }
    }
  }

  if (need_update) {
    version_socket_update_is_used(ntree);
  }
}

/**
 * The coloring property of the Voronoi node was removed. Previously,
 * if the coloring enum was set to Intensity (0), the voronoi distance
 * was returned in all outputs, otherwise, the Cell ID was returned.
 * Since we remapped the `Fac` output in update_voronoi_node_fac_output,
 * then to fix this, we relink the Color output to the Distance
 * output if coloring was set to 0, and the other way around otherwise.
 */
static void update_voronoi_node_coloring(bNodeTree *ntree)
{
  bool need_update = false;

  for (bNodeLink &link : ntree->links.items_reversed_mutable()) {
    bNode *node = link.fromnode;
    if (node && node->type_legacy == SH_NODE_TEX_VORONOI && node->storage) {
      NodeTexVoronoi *tex = (NodeTexVoronoi *)node->storage;
      if (tex->coloring == 0) {
        bNodeSocket *sockColor = blender::bke::node_find_socket(*node, SOCK_OUT, "Color");
        if (link.fromsock == sockColor) {
          bNodeSocket *sockDistance = blender::bke::node_find_socket(*node, SOCK_OUT, "Distance");
          blender::bke::node_add_link(*ntree, *node, *sockDistance, *link.tonode, *link.tosock);
          blender::bke::node_remove_link(ntree, link);
          need_update = true;
        }
      }
      else {
        bNodeSocket *sockDistance = blender::bke::node_find_socket(*node, SOCK_OUT, "Distance");
        if (link.fromsock == sockDistance) {
          bNodeSocket *sockColor = blender::bke::node_find_socket(*node, SOCK_OUT, "Color");
          blender::bke::node_add_link(*ntree, *node, *sockColor, *link.tonode, *link.tosock);
          blender::bke::node_remove_link(ntree, link);
          need_update = true;
        }
      }
    }
  }

  if (need_update) {
    version_socket_update_is_used(ntree);
  }
}

/* Previously, the output euclidean distance was actually the squared
 * euclidean distance. To fix this, we square the output distance
 * socket if the distance metric is set to SHD_VORONOI_EUCLIDEAN.
 */
static void update_voronoi_node_square_distance(bNodeTree *ntree)
{
  bool need_update = false;

  for (bNode &node : ntree->nodes) {
    if (node.type_legacy == SH_NODE_TEX_VORONOI && node.storage) {
      NodeTexVoronoi *tex = (NodeTexVoronoi *)node.storage;
      bNodeSocket *sockDistance = blender::bke::node_find_socket(node, SOCK_OUT, "Distance");
      if (tex->distance == SHD_VORONOI_EUCLIDEAN &&
          ELEM(tex->feature, SHD_VORONOI_F1, SHD_VORONOI_F2) &&
          version_node_socket_is_used(sockDistance))
      {
        bNode *multiplyNode = blender::bke::node_add_static_node(nullptr, *ntree, SH_NODE_MATH);
        multiplyNode->custom1 = NODE_MATH_MULTIPLY;
        multiplyNode->locx_legacy = node.locx_legacy + node.width + 20.0f;
        multiplyNode->locy_legacy = node.locy_legacy;

        bNodeSocket *sockValue = blender::bke::node_find_socket(*multiplyNode, SOCK_OUT, "Value");
        for (bNodeLink &link : ntree->links.items_reversed_mutable()) {
          if (link.fromsock == sockDistance) {
            blender::bke::node_add_link(
                *ntree, *multiplyNode, *sockValue, *link.tonode, *link.tosock);
            blender::bke::node_remove_link(ntree, link);
          }
        }

        bNodeSocket *sockMultiplyA = static_cast<bNodeSocket *>(
            BLI_findlink(&multiplyNode->inputs, 0));
        bNodeSocket *sockMultiplyB = static_cast<bNodeSocket *>(
            BLI_findlink(&multiplyNode->inputs, 1));

        blender::bke::node_add_link(*ntree, node, *sockDistance, *multiplyNode, *sockMultiplyA);
        blender::bke::node_add_link(*ntree, node, *sockDistance, *multiplyNode, *sockMultiplyB);

        need_update = true;
      }
    }
  }

  if (need_update) {
    version_socket_update_is_used(ntree);
  }
}

/**
 * Noise and Wave Texture nodes: Restore previous Distortion range.
 * In 2.81 we used `noise()` for distortion, now we use `snoise()` which has twice the range.
 * To fix this we halve distortion value, directly or by adding multiply node for used sockets.
 */
static void update_noise_and_wave_distortion(bNodeTree *ntree)
{
  bool need_update = false;

  for (bNode &node : ntree->nodes) {
    if (ELEM(node.type_legacy, SH_NODE_TEX_NOISE, SH_NODE_TEX_WAVE)) {

      bNodeSocket *sockDistortion = blender::bke::node_find_socket(node, SOCK_IN, "Distortion");
      float *distortion = version_cycles_node_socket_float_value(sockDistortion);

      if (version_node_socket_is_used(sockDistortion) && sockDistortion->link != nullptr) {
        bNode *distortionInputNode = sockDistortion->link->fromnode;
        bNodeSocket *distortionInputSock = sockDistortion->link->fromsock;

        bNode *mulNode = blender::bke::node_add_static_node(nullptr, *ntree, SH_NODE_MATH);
        mulNode->custom1 = NODE_MATH_MULTIPLY;
        mulNode->locx_legacy = node.locx_legacy;
        mulNode->locy_legacy = node.locy_legacy - 240.0f;
        mulNode->flag |= NODE_COLLAPSED;
        bNodeSocket *mulSockA = static_cast<bNodeSocket *>(BLI_findlink(&mulNode->inputs, 0));
        bNodeSocket *mulSockB = static_cast<bNodeSocket *>(BLI_findlink(&mulNode->inputs, 1));
        *version_cycles_node_socket_float_value(mulSockB) = 0.5f;
        bNodeSocket *mulSockOut = blender::bke::node_find_socket(*mulNode, SOCK_OUT, "Value");

        blender::bke::node_remove_link(ntree, *sockDistortion->link);
        blender::bke::node_add_link(
            *ntree, *distortionInputNode, *distortionInputSock, *mulNode, *mulSockA);
        blender::bke::node_add_link(*ntree, *mulNode, *mulSockOut, node, *sockDistortion);

        need_update = true;
      }
      else if (*distortion != 0.0f) {
        *distortion = *distortion * 0.5f;
      }
    }
  }

  if (need_update) {
    version_socket_update_is_used(ntree);
  }
}

/**
 * Wave Texture node: Restore previous texture directions and offset.
 * 1. In 2.81, Wave texture had fixed diagonal direction (Bands) or
 *    mapping along distance (Rings). Now, directions are customizable
 *    properties, with X axis being new default. To fix this we set new
 *    direction options to Diagonal and Spherical.
 * 2. Sine profile is now negatively offset by PI/2 to better match
 *    other profiles. To fix this we set new Phase Offset input to PI/2
 *    in nodes with Sine profile.
 */
static void update_wave_node_directions_and_offset(bNodeTree *ntree)
{
  for (bNode &node : ntree->nodes) {
    if (node.type_legacy == SH_NODE_TEX_WAVE) {
      NodeTexWave *tex = (NodeTexWave *)node.storage;
      tex->bands_direction = SHD_WAVE_BANDS_DIRECTION_DIAGONAL;
      tex->rings_direction = SHD_WAVE_RINGS_DIRECTION_SPHERICAL;

      if (tex->wave_profile == SHD_WAVE_PROFILE_SIN) {
        bNodeSocket *sockPhaseOffset = blender::bke::node_find_socket(
            node, SOCK_IN, "Phase Offset");
        *version_cycles_node_socket_float_value(sockPhaseOffset) = M_PI_2;
      }
    }
  }
}

void do_versions_after_linking_280(FileData *fd, Main *bmain)
{
  if (!MAIN_VERSION_FILE_ATLEAST(bmain, 280, 0)) {
    /* Convert group layer visibility flags to hidden nested collection. */
    for (Collection &collection : bmain->collections) {
      /* Add fake user for all existing groups. */
      id_fake_user_set(&collection.id);

      if (collection.flag & (COLLECTION_HIDE_VIEWPORT | COLLECTION_HIDE_RENDER)) {
        continue;
      }

      Collection *hidden_collection_array[20] = {nullptr};
      for (CollectionObject *cob = static_cast<CollectionObject *>(collection.gobject.first),
                            *cob_next = nullptr;
           cob;
           cob = cob_next)
      {
        cob_next = cob->next;
        Object *ob = cob->ob;

        if (!(ob->lay & collection.layer)) {
          /* Find or create hidden collection matching object's first layer. */
          Collection **collection_hidden = nullptr;
          int coll_idx = 0;
          for (; coll_idx < 20; coll_idx++) {
            if (ob->lay & (1 << coll_idx)) {
              collection_hidden = &hidden_collection_array[coll_idx];
              break;
            }
          }
          if (collection_hidden == nullptr) {
            /* This should never happen (objects are always supposed to be instantiated in a
             * scene), but it does sometimes, see e.g. #81168.
             * Just put them in first hidden collection in those cases. */
            collection_hidden = &hidden_collection_array[0];
          }

          if (*collection_hidden == nullptr) {
            char name[MAX_ID_NAME];
            SNPRINTF_UTF8(name, DATA_("Hidden %d"), coll_idx + 1);
            *collection_hidden = BKE_collection_add(bmain, &collection, name);
            (*collection_hidden)->flag |= COLLECTION_HIDE_VIEWPORT | COLLECTION_HIDE_RENDER;
          }

          BKE_collection_object_add_notest(bmain, *collection_hidden, ob);
          BKE_collection_object_remove(bmain, &collection, ob, true);
        }
      }
    }

    /* We need to assign lib pointer to generated hidden collections *after* all have been
     * created, otherwise we'll end up with several data-blocks sharing same name/library,
     * which is FORBIDDEN! NOTE: we need this to be recursive, since a child collection may be
     * sorted before its parent in bmain. */
    for (Collection &collection : bmain->collections) {
      do_version_collection_propagate_lib_to_children(&collection);
    }

    /* Convert layers to collections. */
    for (Scene &scene : bmain->scenes) {
      do_version_layers_to_collections(bmain, &scene);
    }
  }

  if (!MAIN_VERSION_FILE_ATLEAST(bmain, 280, 0)) {
    for (bScreen &screen : bmain->screens) {
      BLO_read_assert_message(screen.scene == nullptr,
                              ,
                              (BlendHandle *)fd,
                              bmain,
                              "No Screen data-block should ever have a nullptr `scene` pointer");

      /* same render-layer as do_version_workspaces_after_lib_link will activate,
       * so same layer as BKE_view_layer_default_view would return */
      ViewLayer *layer = static_cast<ViewLayer *>(screen.scene->view_layers.first);

      for (ScrArea &area : screen.areabase) {
        for (SpaceLink &space : area.spacedata) {
          if (space.spacetype == SPACE_OUTLINER) {
            SpaceOutliner *space_outliner = (SpaceOutliner *)&space;

            space_outliner->outlinevis = SO_VIEW_LAYER;

            if (BLI_listbase_is_single(&layer->layer_collections)) {
              if (space_outliner->treestore == nullptr) {
                space_outliner->treestore = BLI_mempool_create(
                    sizeof(TreeStoreElem), 1, 512, BLI_MEMPOOL_ALLOW_ITER);
              }

              /* Create a tree store element for the collection. This is normally
               * done in check_persistent `outliner_tree.cc`, but we need to access
               * it here :/ (expand element if it's the only one) */
              TreeStoreElem *tselem = static_cast<TreeStoreElem *>(
                  BLI_mempool_calloc(space_outliner->treestore));
              tselem->type = TSE_LAYER_COLLECTION;
              tselem->id = &((LayerCollection *)(layer->layer_collections.first))->collection->id;
              tselem->nr = tselem->used = 0;
              tselem->flag &= ~TSE_CLOSED;
            }
          }
        }
      }
    }
  }

  if (!MAIN_VERSION_FILE_ATLEAST(bmain, 280, 0)) {
    for (bScreen &screen : bmain->screens) {
      for (ScrArea &area : screen.areabase) {
        for (SpaceLink &space : area.spacedata) {
          if (space.spacetype == SPACE_IMAGE) {
            SpaceImage *sima = (SpaceImage *)&space;
            if ((sima) && (sima->gpd)) {
              sima->gpd->flag |= GP_DATA_ANNOTATIONS;
              do_versions_fix_annotations(sima->gpd);
            }
          }
          if (space.spacetype == SPACE_CLIP) {
            SpaceClip *spclip = (SpaceClip *)&space;
            MovieClip *clip = spclip->clip;
            if ((clip) && (clip->gpd)) {
              clip->gpd->flag |= GP_DATA_ANNOTATIONS;
              do_versions_fix_annotations(clip->gpd);
            }
          }
        }
      }
    }
  }

  /* New workspace design. */
  if (!MAIN_VERSION_FILE_ATLEAST(bmain, 280, 1)) {
    do_version_workspaces_after_lib_link(bmain);
  }

  if (!MAIN_VERSION_FILE_ATLEAST(bmain, 280, 2)) {
    /* Cleanup any remaining SceneRenderLayer data for files that were created
     * with Blender 2.8 before the SceneRenderLayer > RenderLayer refactor. */
    for (Scene &scene : bmain->scenes) {
      for (SceneRenderLayer &srl : scene.r.layers) {
        if (srl.prop) {
          IDP_FreeProperty(srl.prop);
        }
        BKE_freestyle_config_free(&srl.freestyleConfig, true);
      }
      BLI_freelistN(&scene.r.layers);
    }
  }

  if (!MAIN_VERSION_FILE_ATLEAST(bmain, 280, 3)) {
    /* Due to several changes to particle RNA and draw code particles from older files may
     * no longer be visible.
     * Here we correct this by setting a default draw size for those files. */
    for (Object &object : bmain->objects) {
      for (ParticleSystem &psys : object.particlesystem) {
        if (psys.part->draw_size == 0.0f) {
          psys.part->draw_size = 0.1f;
        }
      }
    }
  }

  if (!MAIN_VERSION_FILE_ATLEAST(bmain, 280, 4)) {
    for (Object &object : bmain->objects) {
      if (object.particlesystem.first) {
        object.duplicator_visibility_flag = OB_DUPLI_FLAG_VIEWPORT;
        for (ParticleSystem &psys : object.particlesystem) {
          if (psys.part->draw & PART_DRAW_EMITTER) {
            object.duplicator_visibility_flag |= OB_DUPLI_FLAG_RENDER;
            break;
          }
        }
      }
      else if (object.transflag & OB_DUPLI) {
        object.duplicator_visibility_flag = OB_DUPLI_FLAG_VIEWPORT;
      }
      else {
        object.duplicator_visibility_flag = OB_DUPLI_FLAG_VIEWPORT | OB_DUPLI_FLAG_RENDER;
      }
    }

    /* Cleanup deprecated flag from particle-settings data-blocks. */
    for (ParticleSettings &part : bmain->particles) {
      part.draw &= ~PART_DRAW_EMITTER;
    }
  }

  /* SpaceTime & SpaceLogic removal/replacing */
  if (!MAIN_VERSION_FILE_ATLEAST(bmain, 280, 9)) {
    const wmWindowManager *wm = static_cast<wmWindowManager *>(bmain->wm.first);
    const Scene *scene = static_cast<Scene *>(bmain->scenes.first);

    if (wm != nullptr) {
      /* Action editors need a scene for creation. First, update active
       * screens using the active scene of the window they're displayed in.
       * Next, update remaining screens using first scene in main listbase. */

      for (wmWindow &win : wm->windows) {
        const bScreen *screen = BKE_workspace_active_screen_get(win.workspace_hook);
        for (ScrArea &area : screen->areabase) {
          if (ELEM(area.butspacetype, SPACE_TIME, SPACE_LOGIC)) {
            do_version_area_change_space_to_space_action(&area, win.scene);

            /* Don't forget to unset! */
            area.butspacetype = SPACE_EMPTY;
          }
        }
      }
    }
    if (scene != nullptr) {
      for (bScreen &screen : bmain->screens) {
        for (ScrArea &area : screen.areabase) {
          if (ELEM(area.butspacetype, SPACE_TIME, SPACE_LOGIC)) {
            /* Areas that were already handled won't be handled again */
            do_version_area_change_space_to_space_action(&area, scene);

            /* Don't forget to unset! */
            area.butspacetype = SPACE_EMPTY;
          }
        }
      }
    }
  }

  if (!MAIN_VERSION_FILE_ATLEAST(bmain, 280, 14)) {
    /* This code fixes crashes when loading early 2.80 development files, due to the lack of a
     * master collection after removal of the versioning code handling the 'SceneCollection' data
     * that was part of the very early 2.80 development (commit 23835a393c).
     *
     * NOTE: This code only ensures that there is no crash, since the whole collection hierarchy
     * from these files remain lost, these files will still need a lot of manual work if one want
     * to get them working properly again. Or just open and save them with an older release of
     * Blender (up to 3.6 included). */
    for (Scene &scene : bmain->scenes) {
      if (scene.master_collection == nullptr) {
        scene.master_collection = BKE_collection_master_add(&scene);
        /* #BKE_layer_collection_sync accepts missing view-layer in a scene, but not invalid ones
         * where the first view-layer's layer-collection would not be for the Scene's master
         * collection. */
        for (ViewLayer &view_layer : scene.view_layers) {
          if (LayerCollection *first_layer_collection = static_cast<LayerCollection *>(
                  view_layer.layer_collections.first))
          {
            first_layer_collection->collection = scene.master_collection;
          }
        }
      }
    }
  }

  /* Update Curve object Shape Key data layout to include the Radius property */
  if (!MAIN_VERSION_FILE_ATLEAST(bmain, 280, 23)) {
    for (Curve &cu : bmain->curves) {
      if (!cu.key || cu.key->elemsize != sizeof(float[4])) {
        continue;
      }

      cu.key->elemstr[0] = 3; /*KEYELEM_ELEM_SIZE_CURVE*/
      cu.key->elemsize = sizeof(float[3]);

      int new_count = BKE_keyblock_curve_element_count(&cu.nurb);

      for (KeyBlock &block : cu.key->block) {
        int old_count = block.totelem;
        void *old_data = block.data;

        if (!old_data || old_count <= 0) {
          continue;
        }

        block.totelem = new_count;
        block.data = MEM_calloc_arrayN<float[3]>(new_count, __func__);

        float *oldptr = static_cast<float *>(old_data);
        float (*newptr)[3] = static_cast<float (*)[3]>(block.data);

        for (Nurb &nu : cu.nurb) {
          if (nu.bezt) {
            BezTriple *bezt = nu.bezt;

            for (int a = 0; a < nu.pntsu; a++, bezt++) {
              if ((old_count -= 3) < 0) {
                memcpy(newptr, bezt->vec, sizeof(float[3][3]));
                newptr[3][0] = bezt->tilt;
              }
              else {
                memcpy(newptr, oldptr, sizeof(float[3][4]));
              }

              newptr[3][1] = bezt->radius;

              oldptr += 3 * 4;
              newptr += 4; /*KEYELEM_ELEM_LEN_BEZTRIPLE*/
            }
          }
          else if (nu.bp) {
            BPoint *bp = nu.bp;

            for (int a = 0; a < nu.pntsu * nu.pntsv; a++, bp++) {
              if (--old_count < 0) {
                copy_v3_v3(newptr[0], bp->vec);
                newptr[1][0] = bp->tilt;
              }
              else {
                memcpy(newptr, oldptr, sizeof(float[4]));
              }

              newptr[1][1] = bp->radius;

              oldptr += 4;
              newptr += 2; /*KEYELEM_ELEM_LEN_BPOINT*/
            }
          }
        }

        MEM_freeN(old_data);
      }
    }
  }

  /* Move B-Bone custom handle settings from bPoseChannel to Bone. */
  if (!MAIN_VERSION_FILE_ATLEAST(bmain, 280, 25)) {
    for (Object &ob : bmain->objects) {
      bArmature *arm = static_cast<bArmature *>(ob.data);

      /* If it is an armature from the same file. */
      if (ob.pose && arm && arm->id.lib == ob.id.lib) {
        bool rebuild = false;

        for (bPoseChannel &pchan : ob.pose->chanbase) {
          /* If the 2.7 flag is enabled, processing is needed. */
          if (pchan.bone && (pchan.bboneflag & PCHAN_BBONE_CUSTOM_HANDLES)) {
            /* If the settings in the Bone are not set, copy. */
            if (pchan.bone->bbone_prev_type == BBONE_HANDLE_AUTO &&
                pchan.bone->bbone_next_type == BBONE_HANDLE_AUTO &&
                pchan.bone->bbone_prev == nullptr && pchan.bone->bbone_next == nullptr)
            {
              pchan.bone->bbone_prev_type = (pchan.bboneflag & PCHAN_BBONE_CUSTOM_START_REL) ?
                                                BBONE_HANDLE_RELATIVE :
                                                BBONE_HANDLE_ABSOLUTE;
              pchan.bone->bbone_next_type = (pchan.bboneflag & PCHAN_BBONE_CUSTOM_END_REL) ?
                                                BBONE_HANDLE_RELATIVE :
                                                BBONE_HANDLE_ABSOLUTE;

              if (pchan.bbone_prev) {
                pchan.bone->bbone_prev = pchan.bbone_prev->bone;
              }
              if (pchan.bbone_next) {
                pchan.bone->bbone_next = pchan.bbone_next->bone;
              }
            }

            rebuild = true;
            pchan.bboneflag = 0;
          }
        }

        /* Tag pose rebuild for all objects that use this armature. */
        if (rebuild) {
          for (Object &ob2 : bmain->objects) {
            if (ob2.pose && ob2.data == arm) {
              ob2.pose->flag |= POSE_RECALC;
            }
          }
        }
      }
    }
  }

  if (!MAIN_VERSION_FILE_ATLEAST(bmain, 280, 30)) {
    for (Brush &brush : bmain->brushes) {
      if (brush.gpencil_settings != nullptr) {
        brush.gpencil_brush_type = brush.gpencil_settings->brush_type;
      }
    }
  }

  if (!MAIN_VERSION_FILE_ATLEAST(bmain, 280, 38)) {
    /* Ensure we get valid rigidbody object/constraint data in relevant collections' objects.
     */
    for (Scene &scene : bmain->scenes) {
      RigidBodyWorld *rbw = scene.rigidbody_world;

      if (rbw == nullptr) {
        continue;
      }

      BKE_rigidbody_objects_collection_validate(bmain, &scene, rbw);
      BKE_rigidbody_constraints_collection_validate(&scene, rbw);
    }
  }

  if (!MAIN_VERSION_FILE_ATLEAST(bmain, 280, 69)) {
    /* Unify DOF settings (EEVEE part only) */
    enum { SCE_EEVEE_DOF_ENABLED = (1 << 7) };
    for (Scene &scene : bmain->scenes) {
      if (STREQ(scene.r.engine, RE_engine_id_BLENDER_EEVEE)) {
        if (scene.eevee.flag & SCE_EEVEE_DOF_ENABLED) {
          Object *cam_ob = scene.camera;
          if (cam_ob && cam_ob->type == OB_CAMERA) {
            Camera *cam = static_cast<Camera *>(cam_ob->data);
            cam->dof.flag |= CAM_DOF_ENABLED;
          }
        }
      }
    }

    for (Camera &camera : bmain->cameras) {
      camera.dof.focus_object = camera.dof_ob;
      camera.dof.focus_distance = camera.dof_distance;
      camera.dof.aperture_fstop = camera.gpu_dof.fstop;
      camera.dof.aperture_rotation = camera.gpu_dof.rotation;
      camera.dof.aperture_ratio = camera.gpu_dof.ratio;
      camera.dof.aperture_blades = camera.gpu_dof.num_blades;
      camera.dof_ob = nullptr;
    }
  }

  if (!MAIN_VERSION_FILE_ATLEAST(bmain, 280, 66)) {
    /* Shader node tree changes. After lib linking so we have all the type-info
     * pointers and updated sockets and we can use the high level node API to
     * manipulate nodes. */
    FOREACH_NODETREE_BEGIN (bmain, ntree, id) {
      if (ntree->type != NTREE_SHADER) {
        continue;
      }

      if (!MAIN_VERSION_FILE_ATLEAST(bmain, 273, 5)) {
        /* Euler order was ZYX in previous versions. */
        for (bNode &node : ntree->nodes) {
          mapping_node_order_flip(&node);
        }
      }

      if (!MAIN_VERSION_FILE_ATLEAST(bmain, 276, 6)) {
        for (bNode &node : ntree->nodes) {
          vector_curve_node_remap(&node);
        }
      }

      if (!MAIN_VERSION_FILE_ATLEAST(bmain, 279, 2) ||
          (MAIN_VERSION_FILE_ATLEAST(bmain, 280, 0) && !MAIN_VERSION_FILE_ATLEAST(bmain, 280, 4)))
      {
        displacement_node_insert(ntree);
      }

      if (!MAIN_VERSION_FILE_ATLEAST(bmain, 279, 3)) {
        for (bNode &node : ntree->nodes) {
          displacement_principled_nodes(&node);
        }
      }

      if (!MAIN_VERSION_FILE_ATLEAST(bmain, 279, 4) ||
          (MAIN_VERSION_FILE_ATLEAST(bmain, 280, 0) && !MAIN_VERSION_FILE_ATLEAST(bmain, 280, 5)))
      {
        /* Switch to squared roughness convention */
        square_roughness_node_insert(ntree);
      }

      if (!MAIN_VERSION_FILE_ATLEAST(bmain, 279, 5)) {
        ambient_occlusion_node_relink(ntree);
      }

      if (!MAIN_VERSION_FILE_ATLEAST(bmain, 280, 66)) {
        for (bNode &node : ntree->nodes) {
          image_node_colorspace(&node);
        }
      }
    }
    FOREACH_NODETREE_END;
  }

  if (!MAIN_VERSION_FILE_ATLEAST(bmain, 280, 64)) {
    /* Unify Cycles and Eevee settings. */
    Scene *scene = static_cast<Scene *>(bmain->scenes.first);
    const char *engine = (scene) ? scene->r.engine : "CYCLES";

    for (Light &light : bmain->lights) {
      light_emission_unify(&light, engine);
    }
  }

  if (!MAIN_VERSION_FILE_ATLEAST(bmain, 280, 69)) {
    /* Unify Cycles and Eevee depth of field. */
    Scene *scene = static_cast<Scene *>(bmain->scenes.first);
    const char *engine = (scene) ? scene->r.engine : "CYCLES";

    if (STREQ(engine, RE_engine_id_CYCLES)) {
      for (Camera &camera : bmain->cameras) {
        IDProperty *ccamera = version_cycles_properties_from_ID(&camera.id);
        if (ccamera) {
          const bool is_fstop = version_cycles_property_int(ccamera, "aperture_type", 0) == 1;

          camera.dof.aperture_fstop = version_cycles_property_float(
              ccamera, "aperture_fstop", 5.6f);
          camera.dof.aperture_blades = version_cycles_property_int(ccamera, "aperture_blades", 0);
          camera.dof.aperture_rotation = version_cycles_property_float(
              ccamera, "aperture_rotation", 0.0);
          camera.dof.aperture_ratio = version_cycles_property_float(
              ccamera, "aperture_ratio", 1.0f);
          camera.dof.flag |= CAM_DOF_ENABLED;

          float aperture_size = version_cycles_property_float(ccamera, "aperture_size", 0.0f);

          if (is_fstop) {
            continue;
          }
          if (aperture_size > 0.0f) {
            if (camera.type == CAM_ORTHO) {
              camera.dof.aperture_fstop = 1.0f / (2.0f * aperture_size);
            }
            else {
              camera.dof.aperture_fstop = (camera.lens * 1e-3f) / (2.0f * aperture_size);
            }

            continue;
          }
        }

        /* No depth of field, set default settings. */
        camera.dof.aperture_fstop = 2.8f;
        camera.dof.aperture_blades = 0;
        camera.dof.aperture_rotation = 0.0f;
        camera.dof.aperture_ratio = 1.0f;
        camera.dof.flag &= ~CAM_DOF_ENABLED;
      }
    }
  }

  if (!MAIN_VERSION_FILE_ATLEAST(bmain, 281, 2)) {
    /* Replace Multiply and Additive blend mode by Alpha Blend
     * now that we use dual-source blending. */
    /* We take care of doing only node-trees that are always part of materials
     * with old blending modes. */
    enum {
      MA_BM_ADD = 1,
      MA_BM_MULTIPLY = 2,
    };
    for (Material &ma : bmain->materials) {
      bNodeTree *ntree = ma.nodetree;
      if (ma.blend_method == MA_BM_ADD) {
        if (ma.use_nodes) {
          do_versions_material_convert_legacy_blend_mode(ntree, MA_BM_ADD);
        }
        ma.blend_method = MA_BM_BLEND;
      }
      else if (ma.blend_method == MA_BM_MULTIPLY) {
        if (ma.use_nodes) {
          do_versions_material_convert_legacy_blend_mode(ntree, MA_BM_MULTIPLY);
        }
        ma.blend_method = MA_BM_BLEND;
      }
    }

    /* Update all ruler layers to set new flag. */
    for (Scene &scene : bmain->scenes) {
      bGPdata *gpd = scene.gpd;
      if (gpd == nullptr) {
        continue;
      }
      for (bGPDlayer &gpl : gpd->layers) {
        if (STREQ(gpl.info, "RulerData3D")) {
          gpl.flag |= GP_LAYER_IS_RULER;
          break;
        }
      }
    }

    /* This versioning could probably be done only on earlier versions, not sure however
     * which exact version fully deprecated tessfaces, so think we can keep that one here, no
     * harm to be expected anyway for being over-conservative. */
    for (Mesh &me : bmain->meshes) {
      /* Check if we need to convert mfaces to polys. */
      if (me.totface_legacy && !me.faces_num) {
        /* temporarily switch main so that reading from
         * external CustomData works */
        Main *orig_gmain = BKE_blender_globals_main_swap(bmain);

        BKE_mesh_do_versions_convert_mfaces_to_mpolys(&me);

        Main *tmp_gmain = BKE_blender_globals_main_swap(orig_gmain);
        BLI_assert(tmp_gmain == bmain);
        UNUSED_VARS_NDEBUG(tmp_gmain);
      }

      /* Deprecated, only kept for conversion. */
      BKE_mesh_tessface_clear(&me);
    }
  }

  if (!MAIN_VERSION_FILE_ATLEAST(bmain, 281, 2)) {
    FOREACH_NODETREE_BEGIN (bmain, ntree, id) {
      if (ntree->type == NTREE_SHADER) {
        update_math_node_single_operand_operators(ntree);
      }
    }
    FOREACH_NODETREE_END;
  }

  if (!MAIN_VERSION_FILE_ATLEAST(bmain, 281, 3)) {
    FOREACH_NODETREE_BEGIN (bmain, ntree, id) {
      if (ntree->type == NTREE_SHADER) {
        update_vector_math_node_add_and_subtract_operators(ntree);
        update_vector_math_node_dot_product_operator(ntree);
        update_vector_math_node_cross_product_operator(ntree);
        update_vector_math_node_normalize_operator(ntree);
        update_vector_math_node_average_operator(ntree);
      }
    }
    FOREACH_NODETREE_END;
  }

  if (!MAIN_VERSION_FILE_ATLEAST(bmain, 281, 7)) {
    FOREACH_NODETREE_BEGIN (bmain, ntree, id) {
      if (ntree->type == NTREE_SHADER) {
        update_noise_node_dimensions(ntree);
      }
    }
    FOREACH_NODETREE_END;
  }

  if (!MAIN_VERSION_FILE_ATLEAST(bmain, 281, 8)) {
    FOREACH_NODETREE_BEGIN (bmain, ntree, id) {
      if (ntree->type == NTREE_SHADER) {
        update_mapping_node_inputs_and_properties(ntree);
      }
    }
    FOREACH_NODETREE_END;
  }

  if (!MAIN_VERSION_FILE_ATLEAST(bmain, 281, 10)) {
    FOREACH_NODETREE_BEGIN (bmain, ntree, id) {
      if (ntree->type == NTREE_SHADER) {
        update_musgrave_node_dimensions(ntree);
      }
    }
    FOREACH_NODETREE_END;
  }

  if (!MAIN_VERSION_FILE_ATLEAST(bmain, 281, 11)) {
    FOREACH_NODETREE_BEGIN (bmain, ntree, id) {
      if (ntree->type == NTREE_SHADER) {
        update_voronoi_node_dimensions(ntree);
        update_voronoi_node_crackle(ntree);
        update_voronoi_node_coloring(ntree);
        update_voronoi_node_square_distance(ntree);
      }
    }
    FOREACH_NODETREE_END;
  }

  if (!MAIN_VERSION_FILE_ATLEAST(bmain, 282, 2)) {
    /* Init all Vertex/Sculpt and Weight Paint brushes. */
    Material *ma;
    /* Pen Soft brush. */
    do_versions_rename_id(bmain, ID_BR, "Draw Soft", "Pencil Soft");
    do_versions_rename_id(bmain, ID_BR, "Draw Pencil", "Pencil");
    do_versions_rename_id(bmain, ID_BR, "Draw Pen", "Pen");
    do_versions_rename_id(bmain, ID_BR, "Draw Ink", "Ink Pen");
    do_versions_rename_id(bmain, ID_BR, "Draw Noise", "Ink Pen Rough");
    do_versions_rename_id(bmain, ID_BR, "Draw Marker", "Marker Bold");
    do_versions_rename_id(bmain, ID_BR, "Draw Block", "Marker Chisel");

    ma = static_cast<Material *>(
        BLI_findstring(&bmain->materials, "Black", offsetof(ID, name) + 2));
    if (ma && ma->gp_style) {
      do_versions_rename_id(bmain, ID_MA, "Black", "Solid Stroke");
    }
    ma = static_cast<Material *>(BLI_findstring(&bmain->materials, "Red", offsetof(ID, name) + 2));
    if (ma && ma->gp_style) {
      do_versions_rename_id(bmain, ID_MA, "Red", "Squares Stroke");
    }
    ma = static_cast<Material *>(
        BLI_findstring(&bmain->materials, "Grey", offsetof(ID, name) + 2));
    if (ma && ma->gp_style) {
      do_versions_rename_id(bmain, ID_MA, "Grey", "Solid Fill");
    }
    ma = static_cast<Material *>(
        BLI_findstring(&bmain->materials, "Black Dots", offsetof(ID, name) + 2));
    if (ma && ma->gp_style) {
      do_versions_rename_id(bmain, ID_MA, "Black Dots", "Dots Stroke");
    }

    for (Scene &scene : bmain->scenes) {
      ToolSettings *ts = scene.toolsettings;

      /* Ensure new Paint modes. */
      BKE_paint_ensure_from_paintmode(&scene, PaintMode::GPencil);
      BKE_paint_ensure_from_paintmode(&scene, PaintMode::VertexGPencil);
      BKE_paint_ensure_from_paintmode(&scene, PaintMode::SculptGPencil);
      BKE_paint_ensure_from_paintmode(&scene, PaintMode::WeightGPencil);

      /* Enable cursor by default. */
      Paint *paint = &ts->gp_paint->paint;
      paint->flags |= PAINT_SHOW_BRUSH;
    }
  }

  if (!MAIN_VERSION_FILE_ATLEAST(bmain, 282, 4)) {
    FOREACH_NODETREE_BEGIN (bmain, ntree, id) {
      if (ntree->type == NTREE_SHADER) {
        update_noise_and_wave_distortion(ntree);
      }
    }
    FOREACH_NODETREE_END;
  }

  if (!MAIN_VERSION_FILE_ATLEAST(bmain, 283, 4)) {
    FOREACH_NODETREE_BEGIN (bmain, ntree, id) {
      if (ntree->type == NTREE_SHADER) {
        update_wave_node_directions_and_offset(ntree);
      }
    }
    FOREACH_NODETREE_END;
  }

  if (!MAIN_VERSION_FILE_ATLEAST(bmain, 283, 8)) {

    /* During development of Blender 2.80 the "Object.hide" property was
     * removed, and reintroduced in 5e968a996a53 as "Object.hide_viewport". */
    for (Object &ob : bmain->objects) {
      BKE_fcurves_id_cb(&ob.id, [&](ID * /*id*/, FCurve *fcu) {
        if (fcu->rna_path == nullptr || !STREQ(fcu->rna_path, "hide")) {
          return;
        }

        MEM_freeN(fcu->rna_path);
        fcu->rna_path = BLI_strdupn("hide_viewport", 13);
      });
    }

    /* Reset all grease pencil brushes. */
    for (Scene &scene : bmain->scenes) {
      /* Ensure new Paint modes. */
      BKE_paint_ensure_from_paintmode(&scene, PaintMode::VertexGPencil);
      BKE_paint_ensure_from_paintmode(&scene, PaintMode::SculptGPencil);
      BKE_paint_ensure_from_paintmode(&scene, PaintMode::WeightGPencil);
    }
  }

  /* Old forgotten versioning code. */
  if (!MAIN_VERSION_FILE_ATLEAST(bmain, 300, 39)) {
    /* Paint Brush. This ensure that the brush paints by default. Used during the development and
     * patch review of the initial Sculpt Vertex Colors implementation (D5975) */
    for (Brush &brush : bmain->brushes) {
      if (brush.ob_mode & OB_MODE_SCULPT && brush.sculpt_brush_type == SCULPT_BRUSH_TYPE_PAINT) {
        brush.tip_roundness = 1.0f;
        brush.flow = 1.0f;
        brush.density = 1.0f;
        brush.tip_scale_x = 1.0f;
      }
    }

    /* Pose Brush with support for loose parts. */
    for (Brush &brush : bmain->brushes) {
      if (brush.sculpt_brush_type == SCULPT_BRUSH_TYPE_POSE &&
          brush.disconnected_distance_max == 0.0f)
      {
        brush.flag2 |= BRUSH_USE_CONNECTED_ONLY;
        brush.disconnected_distance_max = 0.1f;
      }
    }

    /* 2.8x dropped support for non-empty dupli instances. but proper do-versioning was never
     * done correctly. So added here as a 'safe' place version wise, always better than in
     * readfile lib-linking code! */
    for (Object &ob : bmain->objects) {
      if (ob.type != OB_EMPTY && ob.instance_collection != nullptr) {
        BLO_reportf_wrap(fd->reports,
                         RPT_INFO,
                         RPT_("Non-Empty object '%s' cannot duplicate collection '%s' "
                              "anymore in Blender 2.80 and later, removed instancing"),
                         ob.id.name + 2,
                         ob.instance_collection->id.name + 2);
        ob.instance_collection = nullptr;
        ob.transflag &= ~OB_DUPLICOLLECTION;
      }
    }
  }

  /**
   * Always bump subversion in BKE_blender_version.h when adding versioning
   * code here, and wrap it inside a MAIN_VERSION_FILE_ATLEAST check.
   *
   * \note Keep this message at the bottom of the function.
   */
}

/* NOTE: This version patch is intended for versions < 2.52.2,
 * but was initially introduced in 2.27 already.
 * But in 2.79 another case generating non-unique names was discovered
 * (see #55668, involving Meta strips). */
static void do_versions_seq_unique_name_all_strips(Scene *sce, ListBaseT<Strip> *seqbasep)
{
  for (Strip &strip : *seqbasep) {
    blender::seq::strip_unique_name_set(sce, &sce->ed->seqbase, &strip);
    if (strip.seqbase.first != nullptr) {
      do_versions_seq_unique_name_all_strips(sce, &strip.seqbase);
    }
  }
}

static void do_versions_seq_set_cache_defaults(Editing *ed)
{
  ed->cache_flag = SEQ_CACHE_STORE_FINAL_OUT;
}

static bool strip_update_flags_cb(Strip *strip, void * /*user_data*/)
{
  strip->flag &= ~((1 << 6) | (1 << 18) | (1 << 19) | (1 << 21));
  if (strip->type == STRIP_TYPE_SPEED) {
    SpeedControlVars *s = (SpeedControlVars *)strip->effectdata;
    s->flags &= ~SEQ_SPEED_UNUSED_1;
  }
  return true;
}

enum class eNTreeDoVersionErrors : int8_t {
  NTREE_DOVERSION_NO_ERROR = 0,
  NTREE_DOVERSION_NEED_OUTPUT = (1 << 0),
  NTREE_DOVERSION_TRANSPARENCY_EMISSION = (1 << 1),
};
ENUM_OPERATORS(eNTreeDoVersionErrors);

/* NOLINTNEXTLINE: readability-function-size */
void blo_do_versions_280(FileData *fd, Library * /*lib*/, Main *bmain)
{
  if (!MAIN_VERSION_FILE_ATLEAST(bmain, 280, 0)) {
    for (Scene &scene : bmain->scenes) {
      scene.r.gauss = 1.5f;
    }
  }

  if (!MAIN_VERSION_FILE_ATLEAST(bmain, 280, 1)) {
    if (!DNA_struct_member_exists(fd->filesdna, "GPUDOFSettings", "float", "ratio")) {
      for (Camera &ca : bmain->cameras) {
        ca.gpu_dof.ratio = 1.0f;
      }
    }

    /* MTexPoly now removed. */
    if (DNA_struct_exists(fd->filesdna, "MTexPoly")) {
      for (Mesh &me : bmain->meshes) {
        /* If we have UVs, so this file will have MTexPoly layers too! */
        if (CustomData_has_layer(&me.corner_data, CD_MLOOPUV) ||
            CustomData_has_layer(&me.corner_data, CD_PROP_FLOAT2))
        {
          CustomData_update_typemap(&me.face_data);
          CustomData_free_layers(&me.face_data, CD_MTEXPOLY);
        }
      }
    }
  }

  if (!MAIN_VERSION_FILE_ATLEAST(bmain, 280, 2)) {
    if (!DNA_struct_member_exists(fd->filesdna, "Light", "float", "cascade_max_dist")) {
      for (Light &la : bmain->lights) {
        la.cascade_max_dist = 1000.0f;
        la.cascade_count = 4;
        la.cascade_exponent = 0.8f;
        la.cascade_fade = 0.1f;
      }
    }

    if (!DNA_struct_member_exists(fd->filesdna, "LightProbe", "float", "vis_bias")) {
      for (LightProbe &probe : bmain->lightprobes) {
        probe.vis_bias = 1.0f;
        probe.vis_blur = 0.2f;
      }
    }

    /* Eevee shader nodes renamed because of the output node system.
     * Note that a new output node is not being added here, because it would be overkill
     * to handle this case in lib_verify_nodetree.
     *
     * Also, metallic node is now unified into the principled node. */
    eNTreeDoVersionErrors error = eNTreeDoVersionErrors::NTREE_DOVERSION_NO_ERROR;

    FOREACH_NODETREE_BEGIN (bmain, ntree, id) {
      if (ntree->type == NTREE_SHADER) {
        for (bNode &node : ntree->nodes) {
          if (node.type_legacy == 194 /* SH_NODE_EEVEE_METALLIC */ &&
              STREQ(node.idname, "ShaderNodeOutputMetallic"))
          {
            STRNCPY_UTF8(node.idname, "ShaderNodeEeveeMetallic");
            error |= eNTreeDoVersionErrors::NTREE_DOVERSION_NEED_OUTPUT;
          }

          else if (node.type_legacy == SH_NODE_EEVEE_SPECULAR &&
                   STREQ(node.idname, "ShaderNodeOutputSpecular"))
          {
            STRNCPY_UTF8(node.idname, "ShaderNodeEeveeSpecular");
            error |= eNTreeDoVersionErrors::NTREE_DOVERSION_NEED_OUTPUT;
          }

          else if (node.type_legacy == 196 /* SH_NODE_OUTPUT_EEVEE_MATERIAL */ &&
                   STREQ(node.idname, "ShaderNodeOutputEeveeMaterial"))
          {
            node.type_legacy = SH_NODE_OUTPUT_MATERIAL;
            STRNCPY_UTF8(node.idname, "ShaderNodeOutputMaterial");
          }

          else if (node.type_legacy == 194 /* SH_NODE_EEVEE_METALLIC */ &&
                   STREQ(node.idname, "ShaderNodeEeveeMetallic"))
          {
            node.type_legacy = SH_NODE_BSDF_PRINCIPLED;
            STRNCPY_UTF8(node.idname, "ShaderNodeBsdfPrincipled");
            node.custom1 = SHD_GLOSSY_MULTI_GGX;
            error |= eNTreeDoVersionErrors::NTREE_DOVERSION_TRANSPARENCY_EMISSION;
          }
        }
      }
    }
    FOREACH_NODETREE_END;

    if (flag_is_set(error, eNTreeDoVersionErrors::NTREE_DOVERSION_NEED_OUTPUT)) {
      BKE_report(fd->reports != nullptr ? fd->reports->reports : nullptr,
                 RPT_ERROR,
                 "Eevee material conversion problem. Error in console");
      printf(
          "You need to connect Principled and Eevee Specular shader nodes to new material "
          "output "
          "nodes.\n");
    }

    if (flag_is_set(error, eNTreeDoVersionErrors::NTREE_DOVERSION_TRANSPARENCY_EMISSION)) {
      BKE_report(fd->reports != nullptr ? fd->reports->reports : nullptr,
                 RPT_ERROR,
                 "Eevee material conversion problem. Error in console");
      printf(
          "You need to combine transparency and emission shaders to the converted Principled "
          "shader nodes.\n");
    }

    {
      /* Init grease pencil edit line color */
      if (!DNA_struct_member_exists(fd->filesdna, "bGPdata", "float", "line_color[4]")) {
        for (bGPdata &gpd : bmain->gpencils) {
          ARRAY_SET_ITEMS(gpd.line_color, 0.6f, 0.6f, 0.6f, 0.5f);
        }
      }

      /* Init grease pencil pixel size factor */
      if (!DNA_struct_member_exists(fd->filesdna, "bGPdata", "float", "pixfactor")) {
        for (bGPdata &gpd : bmain->gpencils) {
          gpd.pixfactor = GP_DEFAULT_PIX_FACTOR;
        }
      }

      /* Grease pencil multi-frame falloff curve. */
      if (!DNA_struct_member_exists(
              fd->filesdna, "GP_Sculpt_Settings", "CurveMapping", "cur_falloff"))
      {
        for (Scene &scene : bmain->scenes) {
          /* sculpt brushes */
          GP_Sculpt_Settings &gset = scene.toolsettings->gp_sculpt;
          if (gset.cur_falloff == nullptr) {
            gset.cur_falloff = BKE_curvemapping_add(1, 0.0f, 0.0f, 1.0f, 1.0f);
            BKE_curvemapping_init(gset.cur_falloff);
            BKE_curvemap_reset(gset.cur_falloff->cm,
                               &gset.cur_falloff->clipr,
                               CURVE_PRESET_GAUSS,
                               CurveMapSlopeType::Positive);
          }
        }
      }
    }

    /* 2.79 style Maintain Volume mode. */
    for (Object &ob : bmain->objects) {
      do_version_constraints_maintain_volume_mode_uniform(&ob.constraints);
      if (ob.pose) {
        for (bPoseChannel &pchan : ob.pose->chanbase) {
          do_version_constraints_maintain_volume_mode_uniform(&pchan.constraints);
        }
      }
    }
  }

  /* Files from this version included do get a valid `win->screen` pointer written for backward
   * compatibility, however this should never be used nor needed, so clear these pointers here. */
  if (MAIN_VERSION_FILE_ATLEAST(bmain, 280, 1)) {
    for (wmWindowManager &wm : bmain->wm) {
      for (wmWindow &win : wm.windows) {
        win.screen = nullptr;
      }
    }
  }

  if (!MAIN_VERSION_FILE_ATLEAST(bmain, 280, 3)) {
    /* init grease pencil grids and paper */
    if (!DNA_struct_member_exists(
            fd->filesdna, "View3DOverlay", "float", "gpencil_paper_color[3]"))
    {
      for (bScreen &screen : bmain->screens) {
        for (ScrArea &area : screen.areabase) {
          for (SpaceLink &sl : area.spacedata) {
            if (sl.spacetype == SPACE_VIEW3D) {
              View3D *v3d = reinterpret_cast<View3D *>(&sl);
              v3d->overlay.gpencil_paper_opacity = 0.5f;
              v3d->overlay.gpencil_grid_opacity = 0.9f;
            }
          }
        }
      }
    }
  }

  if (!MAIN_VERSION_FILE_ATLEAST(bmain, 280, 6)) {
    if (DNA_struct_member_exists(fd->filesdna, "SpaceOutliner", "int", "filter") == false) {
      /* Update files using invalid (outdated) outlinevis Outliner values. */
      for (bScreen &screen : bmain->screens) {
        for (ScrArea &area : screen.areabase) {
          for (SpaceLink &sl : area.spacedata) {
            if (sl.spacetype == SPACE_OUTLINER) {
              SpaceOutliner *space_outliner = (SpaceOutliner *)&sl;

              if (!ELEM(space_outliner->outlinevis,
                        SO_SCENES,
                        SO_LIBRARIES,
                        SO_SEQUENCE,
                        SO_DATA_API,
                        SO_ID_ORPHANS))
              {
                space_outliner->outlinevis = SO_VIEW_LAYER;
              }
            }
          }
        }
      }
    }

    if (!DNA_struct_member_exists(fd->filesdna, "LightProbe", "float", "intensity")) {
      for (LightProbe &probe : bmain->lightprobes) {
        probe.intensity = 1.0f;
      }
    }

    for (bScreen &screen : bmain->screens) {
      for (ScrArea &area : screen.areabase) {
        for (SpaceLink &sl : area.spacedata) {
          if (sl.spacetype == SPACE_VIEW3D) {
            View3D *v3d = (View3D *)&sl;
            v3d->shading.light = V3D_LIGHTING_STUDIO;
            v3d->shading.flag |= V3D_SHADING_OBJECT_OUTLINE;

            /* Assume (demo) files written with 2.8 want to show
             * Eevee renders in the viewport. */
            if (MAIN_VERSION_FILE_ATLEAST(bmain, 280, 0)) {
              v3d->drawtype = OB_MATERIAL;
            }
          }
        }
      }
    }
  }

  if (!MAIN_VERSION_FILE_ATLEAST(bmain, 280, 7)) {
    /* Render engine storage moved elsewhere and back during 2.8
     * development, we assume any files saved in 2.8 had Eevee set
     * as scene render engine. */
    if (MAIN_VERSION_FILE_ATLEAST(bmain, 280, 0)) {
      for (Scene &scene : bmain->scenes) {
        STRNCPY_UTF8(scene.r.engine, RE_engine_id_BLENDER_EEVEE);
      }
    }
  }

  if (!MAIN_VERSION_FILE_ATLEAST(bmain, 280, 8)) {
    /* Blender Internal removal */
    for (Scene &scene : bmain->scenes) {
      if (STR_ELEM(scene.r.engine, "BLENDER_RENDER", "BLENDER_GAME")) {
        STRNCPY_UTF8(scene.r.engine, RE_engine_id_BLENDER_EEVEE);
      }
    }

    for (Tex &tex : bmain->textures) {
      /* Removed environment map, point-density, voxel-data, ocean textures. */
      if (ELEM(tex.type, 10, 14, 15, 16)) {
        tex.type = 0;
      }
    }
  }

  if (!MAIN_VERSION_FILE_ATLEAST(bmain, 280, 11)) {

    /* Remove info editor, but only if at the top of the window. */
    for (bScreen &screen : bmain->screens) {
      /* Calculate window width/height from screen vertices */
      int win_width = 0, win_height = 0;
      for (ScrVert &vert : screen.vertbase) {
        win_width = std::max<int>(win_width, vert.vec.x);
        win_height = std::max<int>(win_height, vert.vec.y);
      }

      for (ScrArea *area = static_cast<ScrArea *>(screen.areabase.first), *area_next; area;
           area = area_next)
      {
        area_next = static_cast<ScrArea *>(area->next);

        if (area->spacetype == SPACE_INFO) {
          if ((area->v2->vec.y == win_height) && (area->v1->vec.x == 0) &&
              (area->v4->vec.x == win_width))
          {
            BKE_screen_area_free(area);

            BLI_remlink(&screen.areabase, area);

            BKE_screen_remove_double_scredges(&screen);
            BKE_screen_remove_unused_scredges(&screen);
            BKE_screen_remove_unused_scrverts(&screen);

            MEM_freeN(area);
          }
        }
        /* AREA_TEMP_INFO is deprecated from now on, it should only be set for info areas
         * which are deleted above, so don't need to unset it. Its slot/bit can be reused */
      }
    }
  }

  if (!MAIN_VERSION_FILE_ATLEAST(bmain, 280, 11)) {
    for (Light &la : bmain->lights) {
      if (la.mode & (1 << 13)) { /* LA_SHAD_RAY */
        la.mode |= LA_SHADOW;
        la.mode &= ~(1 << 13);
      }
    }
  }

  if (!MAIN_VERSION_FILE_ATLEAST(bmain, 280, 12)) {
    /* Remove tool property regions. */
    for (bScreen &screen : bmain->screens) {
      for (ScrArea &area : screen.areabase) {
        for (SpaceLink &sl : area.spacedata) {
          if (ELEM(sl.spacetype, SPACE_VIEW3D, SPACE_CLIP)) {
            ListBaseT<ARegion> *regionbase = (&sl == area.spacedata.first) ? &area.regionbase :
                                                                             &sl.regionbase;

            for (ARegion *region = static_cast<ARegion *>(regionbase->first), *region_next; region;
                 region = region_next)
            {
              region_next = static_cast<ARegion *>(region->next);

              if (region->regiontype == RGN_TYPE_TOOL_PROPS) {
                BKE_area_region_free(nullptr, region);
                BLI_freelinkN(regionbase, region);
              }
            }
          }
        }
      }
    }
  }

  if (!MAIN_VERSION_FILE_ATLEAST(bmain, 280, 13)) {
    /* Initialize specular factor. */
    if (!DNA_struct_member_exists(fd->filesdna, "Light", "float", "spec_fac")) {
      for (Light &la : bmain->lights) {
        la.spec_fac = 1.0f;
      }
    }

    /* Initialize new view3D options. */
    for (bScreen &screen : bmain->screens) {
      for (ScrArea &area : screen.areabase) {
        for (SpaceLink &sl : area.spacedata) {
          if (sl.spacetype == SPACE_VIEW3D) {
            View3D *v3d = (View3D *)&sl;
            v3d->shading.light = V3D_LIGHTING_STUDIO;
            v3d->shading.color_type = V3D_SHADING_MATERIAL_COLOR;
            copy_v3_fl(v3d->shading.single_color, 0.8f);
            v3d->shading.shadow_intensity = 0.5;

            v3d->overlay.normals_length = 0.1f;
            v3d->overlay.flag = 0;
          }
        }
      }
    }
  }

  if (!MAIN_VERSION_FILE_ATLEAST(bmain, 280, 14)) {
    if (!DNA_struct_member_exists(fd->filesdna, "Scene", "SceneDisplay", "display")) {
      /* Initialize new scene.SceneDisplay */
      for (Scene &scene : bmain->scenes) {
        const float vector[3] = {-M_SQRT1_3, -M_SQRT1_3, M_SQRT1_3};
        copy_v3_v3(scene.display.light_direction, vector);
      }
    }
    if (!DNA_struct_member_exists(fd->filesdna, "SceneDisplay", "float", "shadow_shift")) {
      for (Scene &scene : bmain->scenes) {
        scene.display.shadow_shift = 0.1;
      }
    }

    if (!DNA_struct_member_exists(fd->filesdna, "ToolSettings", "char", "transform_pivot_point")) {
      for (Scene &scene : bmain->scenes) {
        scene.toolsettings->transform_pivot_point = V3D_AROUND_CENTER_MEDIAN;
      }
    }

    if (!DNA_struct_exists(fd->filesdna, "SceneEEVEE")) {
      for (Scene &scene : bmain->scenes) {
        /* First set the default for all the properties. */

        scene.eevee.gi_diffuse_bounces = 3;
        scene.eevee.gi_cubemap_resolution = 512;
        scene.eevee.gi_visibility_resolution = 32;

        scene.eevee.taa_samples = 16;
        scene.eevee.taa_render_samples = 64;

        scene.eevee.volumetric_start = 0.1f;
        scene.eevee.volumetric_end = 100.0f;
        scene.eevee.volumetric_tile_size = 8;
        scene.eevee.volumetric_samples = 64;
        scene.eevee.volumetric_sample_distribution = 0.8f;
        scene.eevee.volumetric_light_clamp = 0.0f;
        scene.eevee.volumetric_shadow_samples = 16;

        scene.eevee.gtao_distance = 0.2f;
        scene.eevee.fast_gi_quality = 0.25f;

        scene.eevee.bokeh_max_size = 100.0f;
        scene.eevee.bokeh_threshold = 1.0f;

        scene.eevee.motion_blur_samples = 8;
        scene.eevee.motion_blur_shutter_deprecated = 0.5f;

        scene.eevee.shadow_cube_size_deprecated = 512;

        scene.eevee.flag = SCE_EEVEE_TAA_REPROJECTION;

        /* If the file is pre-2.80 move on. */
        if (scene.layer_properties == nullptr) {
          continue;
        }

        /* Now we handle eventual properties that may be set in the file. */
#define EEVEE_GET_BOOL(_props, _name, _flag) \
  { \
    IDProperty *_idprop = IDP_GetPropertyFromGroup(_props, #_name); \
    if (_idprop != nullptr) { \
      const int _value = IDP_int_get(_idprop); \
      if (_value) { \
        scene.eevee.flag |= _flag; \
      } \
      else { \
        scene.eevee.flag &= ~_flag; \
      } \
    } \
  } \
  ((void)0)

#define EEVEE_GET_INT(_props, _name) \
  { \
    IDProperty *_idprop = IDP_GetPropertyFromGroup(_props, #_name); \
    if (_idprop != nullptr) { \
      scene.eevee._name = IDP_int_get(_idprop); \
    } \
  } \
  ((void)0)

#define EEVEE_GET_FLOAT(_props, _name) \
  { \
    IDProperty *_idprop = IDP_GetPropertyFromGroup(_props, #_name); \
    if (_idprop != nullptr) { \
      scene.eevee._name = IDP_float_get(_idprop); \
    } \
  } \
  ((void)0)

#define EEVEE_GET_FLOAT_ARRAY(_props, _name, _length) \
  { \
    IDProperty *_idprop = IDP_GetPropertyFromGroup(_props, #_name); \
    if (_idprop != nullptr) { \
      const float *_values = static_cast<float *>(IDP_Array(_idprop)); \
      for (int _i = 0; _i < _length; _i++) { \
        scene.eevee._name[_i] = _values[_i]; \
      } \
    } \
  } \
  ((void)0)
        enum { SCE_EEVEE_DOF_ENABLED = (1 << 7) };
        IDProperty *props = IDP_GetPropertyFromGroup(scene.layer_properties,
                                                     RE_engine_id_BLENDER_EEVEE);
        // EEVEE_GET_BOOL(props, volumetric_enable, SCE_EEVEE_VOLUMETRIC_ENABLED);
        // EEVEE_GET_BOOL(props, volumetric_lights, SCE_EEVEE_VOLUMETRIC_LIGHTS);
        // EEVEE_GET_BOOL(props, volumetric_shadows, SCE_EEVEE_VOLUMETRIC_SHADOWS);
        EEVEE_GET_BOOL(props, gtao_enable, SCE_EEVEE_GTAO_ENABLED);
        // EEVEE_GET_BOOL(props, gtao_use_bent_normals, SCE_EEVEE_GTAO_BENT_NORMALS);
        // EEVEE_GET_BOOL(props, gtao_bounce, SCE_EEVEE_GTAO_BOUNCE);
        EEVEE_GET_BOOL(props, dof_enable, SCE_EEVEE_DOF_ENABLED);
        // EEVEE_GET_BOOL(props, bloom_enable, SCE_EEVEE_BLOOM_ENABLED);
        EEVEE_GET_BOOL(props, motion_blur_enable, SCE_EEVEE_MOTION_BLUR_ENABLED_DEPRECATED);
        // EEVEE_GET_BOOL(props, shadow_high_bitdepth, SCE_EEVEE_SHADOW_HIGH_BITDEPTH);
        EEVEE_GET_BOOL(props, taa_reprojection, SCE_EEVEE_TAA_REPROJECTION);
        // EEVEE_GET_BOOL(props, sss_enable, SCE_EEVEE_SSS_ENABLED);
        // EEVEE_GET_BOOL(props, sss_separate_albedo, SCE_EEVEE_SSS_SEPARATE_ALBEDO);
        EEVEE_GET_BOOL(props, ssr_enable, SCE_EEVEE_SSR_ENABLED);
        // EEVEE_GET_BOOL(props, ssr_refraction, SCE_EEVEE_SSR_REFRACTION);
        // EEVEE_GET_BOOL(props, ssr_halfres, SCE_EEVEE_SSR_HALF_RESOLUTION);

        EEVEE_GET_INT(props, gi_diffuse_bounces);
        EEVEE_GET_INT(props, gi_diffuse_bounces);
        EEVEE_GET_INT(props, gi_cubemap_resolution);
        EEVEE_GET_INT(props, gi_visibility_resolution);

        EEVEE_GET_INT(props, taa_samples);
        EEVEE_GET_INT(props, taa_render_samples);

        // EEVEE_GET_INT(props, sss_samples);
        // EEVEE_GET_FLOAT(props, sss_jitter_threshold);

        // EEVEE_GET_FLOAT(props, ssr_quality);
        // EEVEE_GET_FLOAT(props, ssr_max_roughness);
        // EEVEE_GET_FLOAT(props, ssr_thickness);
        // EEVEE_GET_FLOAT(props, ssr_border_fade);
        // EEVEE_GET_FLOAT(props, ssr_firefly_fac);

        EEVEE_GET_FLOAT(props, volumetric_start);
        EEVEE_GET_FLOAT(props, volumetric_end);
        EEVEE_GET_INT(props, volumetric_tile_size);
        EEVEE_GET_INT(props, volumetric_samples);
        EEVEE_GET_FLOAT(props, volumetric_sample_distribution);
        EEVEE_GET_FLOAT(props, volumetric_light_clamp);
        EEVEE_GET_INT(props, volumetric_shadow_samples);

        // EEVEE_GET_FLOAT(props, gtao_distance);
        // EEVEE_GET_FLOAT(props, gtao_factor);
        EEVEE_GET_FLOAT(props, fast_gi_quality);

        EEVEE_GET_FLOAT(props, bokeh_max_size);
        EEVEE_GET_FLOAT(props, bokeh_threshold);

        // EEVEE_GET_FLOAT_ARRAY(props, bloom_color, 3);
        // EEVEE_GET_FLOAT(props, bloom_threshold);
        // EEVEE_GET_FLOAT(props, bloom_knee);
        // EEVEE_GET_FLOAT(props, bloom_intensity);
        // EEVEE_GET_FLOAT(props, bloom_radius);
        // EEVEE_GET_FLOAT(props, bloom_clamp);

        EEVEE_GET_INT(props, motion_blur_samples);
        EEVEE_GET_FLOAT(props, motion_blur_shutter_deprecated);

        // EEVEE_GET_INT(props, shadow_method);
        EEVEE_GET_INT(props, shadow_cube_size_deprecated);
        // EEVEE_GET_INT(props, shadow_cascade_size);

        /* Cleanup. */
        IDP_FreeProperty(scene.layer_properties);
        scene.layer_properties = nullptr;

#undef EEVEE_GET_FLOAT_ARRAY
#undef EEVEE_GET_FLOAT
#undef EEVEE_GET_INT
#undef EEVEE_GET_BOOL
      }
    }

    if (!MAIN_VERSION_FILE_ATLEAST(bmain, 280, 15)) {
      for (Scene &scene : bmain->scenes) {
        scene.display.matcap_ssao_distance = 0.2f;
        scene.display.matcap_ssao_attenuation = 1.0f;
        scene.display.matcap_ssao_samples = 16;
      }

      for (bScreen &screen : bmain->screens) {
        for (ScrArea &area : screen.areabase) {
          for (SpaceLink &sl : area.spacedata) {
            if (sl.spacetype == SPACE_OUTLINER) {
              SpaceOutliner *space_outliner = (SpaceOutliner *)&sl;
              space_outliner->filter_id_type = ID_GR;
              space_outliner->outlinevis = SO_VIEW_LAYER;
            }
          }
        }
      }

      for (Scene &scene : bmain->scenes) {
        switch (scene.toolsettings->snap_mode) {
          case 0:
            scene.toolsettings->snap_mode = (1 << 4); /* SCE_SNAP_TO_INCREMENT */
            break;
          case 1:
            scene.toolsettings->snap_mode = (1 << 0); /* SCE_SNAP_TO_VERTEX */
            break;
          case 2:
            scene.toolsettings->snap_mode = (1 << 1); /* SCE_SNAP_TO_EDGE */
            break;
          case 3:
            scene.toolsettings->snap_mode = (1 << 2); /* SCE_SNAP_INDIVIDUAL_PROJECT */
            break;
          case 4:
            scene.toolsettings->snap_mode = (1 << 3); /* SCE_SNAP_TO_VOLUME */
            break;
        }
        switch (scene.toolsettings->snap_node_mode) {
          case 5:
            scene.toolsettings->snap_node_mode = (1 << 5); /* SCE_SNAP_TO_NODE_X */
            break;
          case 6:
            scene.toolsettings->snap_node_mode = (1 << 6); /* SCE_SNAP_TO_NODE_Y */
            break;
          case 7:
            scene.toolsettings->snap_node_mode =
                (1 << 5) | (1 << 6); /* SCE_SNAP_TO_NODE_X | SCE_SNAP_TO_NODE_Y */
            break;
          case 8:
            scene.toolsettings->snap_node_mode = (1 << 7); /* SCE_SNAP_TO_GRID */
            break;
        }
        switch (scene.toolsettings->snap_uv_mode) {
          case 0:
            scene.toolsettings->snap_uv_mode = (1 << 4); /* SCE_SNAP_TO_INCREMENT */
            break;
          case 1:
            scene.toolsettings->snap_uv_mode = (1 << 0); /* SCE_SNAP_TO_VERTEX */
            break;
        }
      }

      for (ParticleSettings &part : bmain->particles) {
        part.shape_flag = PART_SHAPE_CLOSE_TIP;
        part.shape = 0.0f;
        part.rad_root = 1.0f;
        part.rad_tip = 0.0f;
        part.rad_scale = 0.01f;
      }
    }
  }

  /* Particle shape shared with Eevee. */
  if (!MAIN_VERSION_FILE_ATLEAST(bmain, 280, 16)) {
    for (ParticleSettings &part : bmain->particles) {
      IDProperty *cpart = version_cycles_properties_from_ID(&part.id);

      if (cpart) {
        part.shape = version_cycles_property_float(cpart, "shape", 0.0);
        part.rad_root = version_cycles_property_float(cpart, "root_width", 1.0);
        part.rad_tip = version_cycles_property_float(cpart, "tip_width", 0.0);
        part.rad_scale = version_cycles_property_float(cpart, "radius_scale", 0.01);
        if (version_cycles_property_boolean(cpart, "use_closetip", true)) {
          part.shape_flag |= PART_SHAPE_CLOSE_TIP;
        }
      }
    }
  }

  if (!MAIN_VERSION_FILE_ATLEAST(bmain, 280, 18)) {
    if (!DNA_struct_member_exists(fd->filesdna, "Material", "float", "roughness")) {
      for (Material &mat : bmain->materials) {
        if (mat.use_nodes) {
          if (MAIN_VERSION_FILE_ATLEAST(bmain, 280, 0)) {
            mat.roughness = mat.gloss_mir;
          }
          else {
            mat.roughness = 0.25f;
          }
        }
        else {
          mat.roughness = 1.0f - mat.gloss_mir;
        }
        mat.metallic = mat.ray_mirror;
      }

      for (bScreen &screen : bmain->screens) {
        for (ScrArea &area : screen.areabase) {
          for (SpaceLink &sl : area.spacedata) {
            if (sl.spacetype == SPACE_VIEW3D) {
              View3D *v3d = (View3D *)&sl;
              v3d->shading.flag |= V3D_SHADING_SPECULAR_HIGHLIGHT;
            }
          }
        }
      }
    }

    if (!DNA_struct_member_exists(fd->filesdna, "View3DShading", "float", "xray_alpha")) {
      for (bScreen &screen : bmain->screens) {
        for (ScrArea &area : screen.areabase) {
          for (SpaceLink &sl : area.spacedata) {
            if (sl.spacetype == SPACE_VIEW3D) {
              View3D *v3d = (View3D *)&sl;
              v3d->shading.xray_alpha = 0.5f;
            }
          }
        }
      }
    }
    if (!DNA_struct_member_exists(fd->filesdna, "View3DShading", "char", "matcap[256]")) {
      StudioLight *default_matcap = BKE_studiolight_find_default(STUDIOLIGHT_TYPE_MATCAP);
      /* when loading the internal file is loaded before the matcaps */
      if (default_matcap) {
        for (bScreen &screen : bmain->screens) {
          for (ScrArea &area : screen.areabase) {
            for (SpaceLink &sl : area.spacedata) {
              if (sl.spacetype == SPACE_VIEW3D) {
                View3D *v3d = (View3D *)&sl;
                STRNCPY(v3d->shading.matcap, default_matcap->name);
              }
            }
          }
        }
      }
    }
    if (!DNA_struct_member_exists(fd->filesdna, "View3DOverlay", "float", "wireframe_threshold")) {
      for (bScreen &screen : bmain->screens) {
        for (ScrArea &area : screen.areabase) {
          for (SpaceLink &sl : area.spacedata) {
            if (sl.spacetype == SPACE_VIEW3D) {
              View3D *v3d = (View3D *)&sl;
              v3d->overlay.wireframe_threshold = 0.5f;
            }
          }
        }
      }
    }
    if (!DNA_struct_member_exists(fd->filesdna, "View3DShading", "float", "cavity_valley_factor"))
    {
      for (bScreen &screen : bmain->screens) {
        for (ScrArea &area : screen.areabase) {
          for (SpaceLink &sl : area.spacedata) {
            if (sl.spacetype == SPACE_VIEW3D) {
              View3D *v3d = (View3D *)&sl;
              v3d->shading.cavity_valley_factor = 1.0f;
              v3d->shading.cavity_ridge_factor = 1.0f;
            }
          }
        }
      }
    }
    if (!DNA_struct_member_exists(fd->filesdna, "View3DOverlay", "float", "xray_alpha_bone")) {
      for (bScreen &screen : bmain->screens) {
        for (ScrArea &area : screen.areabase) {
          for (SpaceLink &sl : area.spacedata) {
            if (sl.spacetype == SPACE_VIEW3D) {
              View3D *v3d = (View3D *)&sl;
              v3d->overlay.xray_alpha_bone = 0.5f;
            }
          }
        }
      }
    }
  }

  if (!MAIN_VERSION_FILE_ATLEAST(bmain, 280, 19)) {
    if (!DNA_struct_member_exists(fd->filesdna, "Image", "ListBase", "renderslot")) {
      for (Image &ima : bmain->images) {
        if (ima.type == IMA_TYPE_R_RESULT) {
          for (int i = 0; i < 8; i++) {
            RenderSlot *slot = MEM_new_for_free<RenderSlot>("Image Render Slot Init");
            SNPRINTF_UTF8(slot->name, "Slot %d", i + 1);
            BLI_addtail(&ima.renderslots, slot);
          }
        }
      }
    }
    if (!DNA_struct_member_exists(fd->filesdna, "SpaceAction", "char", "mode_prev")) {
      for (bScreen &screen : bmain->screens) {
        for (ScrArea &area : screen.areabase) {
          for (SpaceLink &sl : area.spacedata) {
            if (sl.spacetype == SPACE_ACTION) {
              SpaceAction *saction = (SpaceAction *)&sl;
              /* "Dope-sheet" should be default here,
               * unless it looks like the Action Editor was active instead. */
              if ((saction->mode_prev == 0) && (saction->action == nullptr)) {
                saction->mode_prev = SACTCONT_DOPESHEET;
              }
            }
          }
        }
      }
    }

    for (bScreen &screen : bmain->screens) {
      for (ScrArea &area : screen.areabase) {
        for (SpaceLink &sl : area.spacedata) {
          if (sl.spacetype == SPACE_VIEW3D) {
            View3D *v3d = (View3D *)&sl;
            if (v3d->drawtype == OB_TEXTURE) {
              v3d->drawtype = OB_SOLID;
              v3d->shading.light = V3D_LIGHTING_STUDIO;
              v3d->shading.color_type = V3D_SHADING_TEXTURE_COLOR;
            }
          }
        }
      }
    }
  }

  if (!MAIN_VERSION_FILE_ATLEAST(bmain, 280, 21)) {
    for (Scene &sce : bmain->scenes) {
      if (sce.ed != nullptr && sce.ed->seqbase.first != nullptr) {
        do_versions_seq_unique_name_all_strips(&sce, &sce.ed->seqbase);
      }
    }

    if (!DNA_struct_member_exists(
            fd->filesdna, "View3DOverlay", "float", "texture_paint_mode_opacity"))
    {
      for (bScreen &screen : bmain->screens) {
        for (ScrArea &area : screen.areabase) {
          for (SpaceLink &sl : area.spacedata) {
            if (sl.spacetype == SPACE_VIEW3D) {
              enum {
                V3D_SHOW_MODE_SHADE_OVERRIDE = (1 << 15),
              };
              View3D *v3d = (View3D *)&sl;
              float alpha = (v3d->flag2 & V3D_SHOW_MODE_SHADE_OVERRIDE) ? 0.0f : 1.0f;
              v3d->overlay.texture_paint_mode_opacity = alpha;
              v3d->overlay.vertex_paint_mode_opacity = alpha;
              v3d->overlay.weight_paint_mode_opacity = alpha;
            }
          }
        }
      }
    }

    if (!DNA_struct_member_exists(fd->filesdna, "View3DShading", "char", "background_type")) {
      for (bScreen &screen : bmain->screens) {
        for (ScrArea &area : screen.areabase) {
          for (SpaceLink &sl : area.spacedata) {
            if (sl.spacetype == SPACE_VIEW3D) {
              View3D *v3d = (View3D *)&sl;
              copy_v3_fl(v3d->shading.background_color, 0.05f);
            }
          }
        }
      }
    }

    if (!DNA_struct_member_exists(
            fd->filesdna, "RigidBodyWorld", "RigidBodyWorld_Shared", "*shared"))
    {
      for (Scene &scene : bmain->scenes) {
        RigidBodyWorld *rbw = scene.rigidbody_world;

        if (rbw == nullptr) {
          continue;
        }

        if (rbw->shared == nullptr) {
          rbw->shared = MEM_new_for_free<RigidBodyWorld_Shared>("RigidBodyWorld_Shared");
          BKE_rigidbody_world_init_runtime(rbw);
        }

        /* Move shared pointers from deprecated location to current location */
        rbw->shared->pointcache = rbw->pointcache;
        rbw->shared->ptcaches = rbw->ptcaches;

        rbw->pointcache = nullptr;
        BLI_listbase_clear(&rbw->ptcaches);

        if (rbw->shared->pointcache == nullptr) {
          rbw->shared->pointcache = BKE_ptcache_add(&(rbw->shared->ptcaches));
        }
      }
    }

    if (!DNA_struct_member_exists(fd->filesdna, "SoftBody", "SoftBody_Shared", "*shared")) {
      for (Object &ob : bmain->objects) {
        SoftBody *sb = ob.soft;
        if (sb == nullptr) {
          continue;
        }
        if (sb->shared == nullptr) {
          sb->shared = MEM_new_for_free<SoftBody_Shared>("SoftBody_Shared");
        }

        /* Move shared pointers from deprecated location to current location */
        sb->shared->pointcache = sb->pointcache;
        sb->shared->ptcaches = sb->ptcaches;

        sb->pointcache = nullptr;
        BLI_listbase_clear(&sb->ptcaches);
      }
    }

    if (!DNA_struct_member_exists(fd->filesdna, "View3DShading", "short", "type")) {
      for (bScreen &screen : bmain->screens) {
        for (ScrArea &area : screen.areabase) {
          for (SpaceLink &sl : area.spacedata) {
            if (sl.spacetype == SPACE_VIEW3D) {
              View3D *v3d = (View3D *)&sl;
              if (v3d->drawtype == OB_RENDER) {
                v3d->drawtype = OB_SOLID;
              }
              v3d->shading.type = v3d->drawtype;
              v3d->shading.prev_type = OB_SOLID;
            }
          }
        }
      }
    }

    if (!DNA_struct_member_exists(fd->filesdna, "SceneDisplay", "View3DShading", "shading")) {
      for (Scene &scene : bmain->scenes) {
        BKE_screen_view3d_shading_init(&scene.display.shading);
      }
    }
    /* initialize grease pencil view data */
    if (!DNA_struct_member_exists(fd->filesdna, "SpaceView3D", "float", "vertex_opacity")) {
      for (bScreen &screen : bmain->screens) {
        for (ScrArea &area : screen.areabase) {
          for (SpaceLink &sl : area.spacedata) {
            if (sl.spacetype == SPACE_VIEW3D) {
              View3D *v3d = (View3D *)&sl;
              v3d->vertex_opacity = 1.0f;
              v3d->gp_flag |= V3D_GP_SHOW_EDIT_LINES;
            }
          }
        }
      }
    }
  }

  if (!MAIN_VERSION_FILE_ATLEAST(bmain, 280, 22)) {
    if (!DNA_struct_member_exists(fd->filesdna, "ToolSettings", "char", "annotate_v3d_align")) {
      for (Scene &scene : bmain->scenes) {
        scene.toolsettings->annotate_v3d_align = GP_PROJECT_VIEWSPACE | GP_PROJECT_CURSOR;
        scene.toolsettings->annotate_thickness = 3;
      }
    }
    if (!DNA_struct_member_exists(fd->filesdna, "bGPDlayer", "short", "line_change")) {
      for (bGPdata &gpd : bmain->gpencils) {
        for (bGPDlayer &gpl : gpd.layers) {
          gpl.line_change = gpl.thickness;
          if ((gpl.thickness < 1) || (gpl.thickness > 10)) {
            gpl.thickness = 3;
          }
        }
      }
    }
    if (!DNA_struct_member_exists(fd->filesdna, "View3DOverlay", "float", "gpencil_paper_opacity"))
    {
      for (bScreen &screen : bmain->screens) {
        for (ScrArea &area : screen.areabase) {
          for (SpaceLink &sl : area.spacedata) {
            if (sl.spacetype == SPACE_VIEW3D) {
              View3D *v3d = (View3D *)&sl;
              v3d->overlay.gpencil_paper_opacity = 0.5f;
            }
          }
        }
      }
    }
    if (!DNA_struct_member_exists(fd->filesdna, "View3DOverlay", "float", "gpencil_grid_opacity"))
    {
      for (bScreen &screen : bmain->screens) {
        for (ScrArea &area : screen.areabase) {
          for (SpaceLink &sl : area.spacedata) {
            if (sl.spacetype == SPACE_VIEW3D) {
              View3D *v3d = (View3D *)&sl;
              v3d->overlay.gpencil_grid_opacity = 0.5f;
            }
          }
        }
      }
    }

    /* default loc axis */
    if (!DNA_struct_member_exists(fd->filesdna, "GP_Sculpt_Settings", "int", "lock_axis")) {
      for (Scene &scene : bmain->scenes) {
        /* lock axis */
        GP_Sculpt_Settings &gset = scene.toolsettings->gp_sculpt;
        gset.lock_axis = GP_LOCKAXIS_Y;
      }
    }

    /* Versioning code for Subsurf modifier. */
    if (!DNA_struct_member_exists(fd->filesdna, "SubsurfModifier", "short", "uv_smooth")) {
      for (Object &object : bmain->objects) {
        for (ModifierData &md : object.modifiers) {
          if (md.type == eModifierType_Subsurf) {
            SubsurfModifierData *smd = (SubsurfModifierData *)&md;
            if (smd->flags & eSubsurfModifierFlag_SubsurfUv_DEPRECATED) {
              smd->uv_smooth = SUBSURF_UV_SMOOTH_PRESERVE_CORNERS;
            }
            else {
              smd->uv_smooth = SUBSURF_UV_SMOOTH_NONE;
            }
          }
        }
      }
    }

    if (!DNA_struct_member_exists(fd->filesdna, "SubsurfModifier", "short", "quality")) {
      for (Object &object : bmain->objects) {
        for (ModifierData &md : object.modifiers) {
          if (md.type == eModifierType_Subsurf) {
            SubsurfModifierData *smd = (SubsurfModifierData *)&md;
            smd->quality = min_ii(smd->renderLevels, 3);
          }
        }
      }
    }
    /* Versioning code for Multires modifier. */
    if (!DNA_struct_member_exists(fd->filesdna, "MultiresModifier", "short", "quality")) {
      for (Object &object : bmain->objects) {
        for (ModifierData &md : object.modifiers) {
          if (md.type == eModifierType_Multires) {
            MultiresModifierData *mmd = (MultiresModifierData *)&md;
            mmd->quality = 3;
            if (mmd->flags & eMultiresModifierFlag_PlainUv_DEPRECATED) {
              mmd->uv_smooth = SUBSURF_UV_SMOOTH_NONE;
            }
            else {
              mmd->uv_smooth = SUBSURF_UV_SMOOTH_PRESERVE_CORNERS;
            }
          }
        }
      }
    }

    if (!DNA_struct_member_exists(fd->filesdna, "ClothSimSettings", "short", "bending_model")) {
      for (Object &ob : bmain->objects) {
        for (ModifierData &md : ob.modifiers) {
          ClothModifierData *clmd = nullptr;
          if (md.type == eModifierType_Cloth) {
            clmd = (ClothModifierData *)&md;
          }
          else if (md.type == eModifierType_ParticleSystem) {
            ParticleSystemModifierData *psmd = (ParticleSystemModifierData *)&md;
            ParticleSystem *psys = psmd->psys;
            clmd = psys->clmd;
          }
          if (clmd != nullptr) {
            clmd->sim_parms->bending_model = CLOTH_BENDING_LINEAR;
            clmd->sim_parms->tension = clmd->sim_parms->structural;
            clmd->sim_parms->compression = clmd->sim_parms->structural;
            clmd->sim_parms->shear = clmd->sim_parms->structural;
            clmd->sim_parms->max_tension = clmd->sim_parms->max_struct;
            clmd->sim_parms->max_compression = clmd->sim_parms->max_struct;
            clmd->sim_parms->max_shear = clmd->sim_parms->max_struct;
            clmd->sim_parms->vgroup_shear = clmd->sim_parms->vgroup_struct;
            clmd->sim_parms->tension_damp = clmd->sim_parms->Cdis;
            clmd->sim_parms->compression_damp = clmd->sim_parms->Cdis;
            clmd->sim_parms->shear_damp = clmd->sim_parms->Cdis;
          }
        }
      }
    }

    if (!DNA_struct_member_exists(fd->filesdna, "BrushGpencilSettings", "float", "era_strength_f"))
    {
      for (Brush &brush : bmain->brushes) {
        if (brush.gpencil_settings != nullptr) {
          BrushGpencilSettings *gp = brush.gpencil_settings;
          if (gp->brush_type == GPAINT_BRUSH_TYPE_ERASE) {
            gp->era_strength_f = 100.0f;
            gp->era_thickness_f = 10.0f;
          }
        }
      }
    }

    for (Object &ob : bmain->objects) {
      for (ModifierData &md : ob.modifiers) {
        if (md.type == eModifierType_Cloth) {
          ClothModifierData *clmd = (ClothModifierData *)&md;

          if (!(clmd->sim_parms->flags & CLOTH_SIMSETTINGS_FLAG_GOAL)) {
            clmd->sim_parms->vgroup_mass = 0;
          }

          if (!(clmd->sim_parms->flags & CLOTH_SIMSETTINGS_FLAG_SCALING)) {
            clmd->sim_parms->vgroup_struct = 0;
            clmd->sim_parms->vgroup_shear = 0;
            clmd->sim_parms->vgroup_bend = 0;
          }

          if (!(clmd->sim_parms->flags & CLOTH_SIMSETTINGS_FLAG_SEW)) {
            clmd->sim_parms->shrink_min = 0.0f;
            clmd->sim_parms->vgroup_shrink = 0;
          }

          if (!(clmd->coll_parms->flags & CLOTH_COLLSETTINGS_FLAG_ENABLED)) {
            clmd->coll_parms->flags &= ~CLOTH_COLLSETTINGS_FLAG_SELF;
          }
        }
      }
    }
  }

  if (!MAIN_VERSION_FILE_ATLEAST(bmain, 280, 24)) {
    for (bScreen &screen : bmain->screens) {
      for (ScrArea &area : screen.areabase) {
        for (SpaceLink &sl : area.spacedata) {
          if (sl.spacetype == SPACE_VIEW3D) {
            View3D *v3d = (View3D *)&sl;
            v3d->overlay.edit_flag |= V3D_OVERLAY_EDIT_FACES | V3D_OVERLAY_EDIT_SEAMS |
                                      V3D_OVERLAY_EDIT_SHARP | V3D_OVERLAY_EDIT_FREESTYLE_EDGE |
                                      V3D_OVERLAY_EDIT_FREESTYLE_FACE | V3D_OVERLAY_EDIT_CREASES |
                                      V3D_OVERLAY_EDIT_BWEIGHTS;
          }
        }
      }
    }

    if (!DNA_struct_member_exists(fd->filesdna, "ShrinkwrapModifierData", "char", "shrinkMode")) {
      for (Object &ob : bmain->objects) {
        for (ModifierData &md : ob.modifiers) {
          if (md.type == eModifierType_Shrinkwrap) {
            ShrinkwrapModifierData *smd = (ShrinkwrapModifierData *)&md;
            if (smd->shrinkOpts & MOD_SHRINKWRAP_KEEP_ABOVE_SURFACE) {
              smd->shrinkMode = MOD_SHRINKWRAP_ABOVE_SURFACE;
              smd->shrinkOpts &= ~MOD_SHRINKWRAP_KEEP_ABOVE_SURFACE;
            }
          }
        }
      }
    }

    if (!DNA_struct_member_exists(fd->filesdna, "PartDeflect", "float", "pdef_cfrict")) {
      for (Object &ob : bmain->objects) {
        if (ob.pd) {
          ob.pd->pdef_cfrict = 5.0f;
        }

        for (ModifierData &md : ob.modifiers) {
          if (md.type == eModifierType_Cloth) {
            ClothModifierData *clmd = (ClothModifierData *)&md;

            clmd->coll_parms->selfepsilon = 0.015f;
          }
        }
      }
    }

    if (!DNA_struct_member_exists(fd->filesdna, "View3DShading", "float", "xray_alpha_wire")) {
      for (bScreen &screen : bmain->screens) {
        for (ScrArea &area : screen.areabase) {
          for (SpaceLink &sl : area.spacedata) {
            if (sl.spacetype == SPACE_VIEW3D) {
              View3D *v3d = (View3D *)&sl;
              v3d->shading.flag |= V3D_SHADING_XRAY_WIREFRAME;
            }
          }
        }
      }
    }
  }

  if (!MAIN_VERSION_FILE_ATLEAST(bmain, 280, 25)) {
    for (Scene &scene : bmain->scenes) {
      UnitSettings *unit = &scene.unit;
      if (unit->system != USER_UNIT_NONE) {
        unit->length_unit = BKE_unit_base_of_type_get(scene.unit.system, B_UNIT_LENGTH);
        unit->mass_unit = BKE_unit_base_of_type_get(scene.unit.system, B_UNIT_MASS);
      }
      unit->time_unit = BKE_unit_base_of_type_get(USER_UNIT_NONE, B_UNIT_TIME);
    }

    /* gpencil grid settings */
    for (bGPdata &gpd : bmain->gpencils) {
      ARRAY_SET_ITEMS(gpd.grid.color, 0.5f, 0.5f, 0.5f); /* Color */
      ARRAY_SET_ITEMS(gpd.grid.scale, 1.0f, 1.0f);       /* Scale */
      gpd.grid.lines = GP_DEFAULT_GRID_LINES;            /* Number of lines */
    }
  }

  if (!MAIN_VERSION_FILE_ATLEAST(bmain, 280, 29)) {
    for (bScreen &screen : bmain->screens) {
      for (ScrArea &area : screen.areabase) {
        for (SpaceLink &sl : area.spacedata) {
          if (sl.spacetype == SPACE_VIEW3D) {
            enum { V3D_OCCLUDE_WIRE = (1 << 14) };
            View3D *v3d = (View3D *)&sl;
            if (v3d->flag2 & V3D_OCCLUDE_WIRE) {
              v3d->overlay.edit_flag |= V3D_OVERLAY_EDIT_RETOPOLOGY;
              v3d->flag2 &= ~V3D_OCCLUDE_WIRE;
            }
          }
        }
      }
    }

    /* Files stored pre 2.5 (possibly re-saved with newer versions) may have non-visible
     * spaces without a header (visible/active ones are properly versioned).
     * Multiple version patches below assume there's always a header though. So inserting this
     * patch in-between older ones to add a header when needed.
     *
     * From here on it should be fine to assume there always is a header.
     */
    if (!MAIN_VERSION_FILE_ATLEAST(bmain, 283, 1)) {
      for (bScreen &screen : bmain->screens) {
        for (ScrArea &area : screen.areabase) {
          for (SpaceLink &sl : area.spacedata) {
            ListBaseT<ARegion> *regionbase = (&sl == area.spacedata.first) ? &area.regionbase :
                                                                             &sl.regionbase;
            ARegion *region_header = do_versions_find_region_or_null(regionbase, RGN_TYPE_HEADER);

            if (!region_header) {
              /* Headers should always be first in the region list, except if there's also a
               * tool-header. These were only introduced in later versions though, so should be
               * fine to always insert headers first. */
              BLI_assert(!do_versions_find_region_or_null(regionbase, RGN_TYPE_TOOL_HEADER));

              ARegion *region = do_versions_add_region(RGN_TYPE_HEADER,
                                                       "header 2.83.1 versioning");
              region->alignment = (U.uiflag & USER_HEADER_BOTTOM) ? RGN_ALIGN_BOTTOM :
                                                                    RGN_ALIGN_TOP;
              BLI_addhead(regionbase, region);
            }
          }
        }
      }
    }

    for (bScreen &screen : bmain->screens) {
      for (ScrArea &area : screen.areabase) {
        for (SpaceLink &sl : area.spacedata) {
          if (sl.spacetype == SPACE_PROPERTIES) {
            ListBaseT<ARegion> *regionbase = (&sl == area.spacedata.first) ? &area.regionbase :
                                                                             &sl.regionbase;
            ARegion *region = BKE_area_region_new();
            ARegion *region_header = nullptr;

            for (region_header = static_cast<ARegion *>(regionbase->first);
                 region_header != nullptr;
                 region_header = static_cast<ARegion *>(region_header->next))
            {
              if (region_header->regiontype == RGN_TYPE_HEADER) {
                break;
              }
            }
            BLI_assert(region_header);

            BLI_insertlinkafter(regionbase, region_header, region);

            region->regiontype = RGN_TYPE_NAV_BAR;
            region->alignment = RGN_ALIGN_LEFT;
          }
        }
      }
    }

    /* grease pencil fade layer opacity */
    if (!DNA_struct_member_exists(fd->filesdna, "View3DOverlay", "float", "gpencil_fade_layer")) {
      for (bScreen &screen : bmain->screens) {
        for (ScrArea &area : screen.areabase) {
          for (SpaceLink &sl : area.spacedata) {
            if (sl.spacetype == SPACE_VIEW3D) {
              View3D *v3d = (View3D *)&sl;
              v3d->overlay.gpencil_fade_layer = 0.5f;
            }
          }
        }
      }
    }
  }

  if (!MAIN_VERSION_FILE_ATLEAST(bmain, 280, 30)) {
    /* grease pencil main material show switches */
    for (Material &mat : bmain->materials) {
      if (mat.gp_style) {
        mat.gp_style->flag |= GP_MATERIAL_STROKE_SHOW;
        mat.gp_style->flag |= GP_MATERIAL_FILL_SHOW;
      }
    }
  }

  if (!MAIN_VERSION_FILE_ATLEAST(bmain, 280, 33)) {

    if (!DNA_struct_member_exists(fd->filesdna, "SceneEEVEE", "float", "overscan")) {
      for (Scene &scene : bmain->scenes) {
        scene.eevee.overscan = 3.0f;
      }
    }

    for (Light &la : bmain->lights) {
      /* Removed Hemi lights. */
      if (!ELEM(la.type, LA_LOCAL, LA_SUN, LA_SPOT, LA_AREA)) {
        la.type = LA_SUN;
      }
    }

    if (!DNA_struct_member_exists(fd->filesdna, "SceneEEVEE", "float", "light_threshold")) {
      for (Scene &scene : bmain->scenes) {
        scene.eevee.light_threshold = 0.01f;
      }
    }

    if (!DNA_struct_member_exists(fd->filesdna, "Light", "float", "att_dist")) {
      for (Light &la : bmain->lights) {
        la.att_dist = la.clipend_deprecated;
      }
    }

    if (!DNA_struct_member_exists(fd->filesdna, "Brush", "char", "weight_brush_type")) {
      /* Magic defines from old files (2.7x) */

#define PAINT_BLEND_MIX 0
#define PAINT_BLEND_ADD 1
#define PAINT_BLEND_SUB 2
#define PAINT_BLEND_MUL 3
#define PAINT_BLEND_BLUR 4
#define PAINT_BLEND_LIGHTEN 5
#define PAINT_BLEND_DARKEN 6
#define PAINT_BLEND_AVERAGE 7
#define PAINT_BLEND_SMEAR 8
#define PAINT_BLEND_COLORDODGE 9
#define PAINT_BLEND_DIFFERENCE 10
#define PAINT_BLEND_SCREEN 11
#define PAINT_BLEND_HARDLIGHT 12
#define PAINT_BLEND_OVERLAY 13
#define PAINT_BLEND_SOFTLIGHT 14
#define PAINT_BLEND_EXCLUSION 15
#define PAINT_BLEND_LUMINOSITY 16
#define PAINT_BLEND_SATURATION 17
#define PAINT_BLEND_HUE 18
#define PAINT_BLEND_ALPHA_SUB 19
#define PAINT_BLEND_ALPHA_ADD 20

      for (Brush &brush : bmain->brushes) {
        if (brush.ob_mode & (OB_MODE_VERTEX_PAINT | OB_MODE_WEIGHT_PAINT)) {
          const char tool_init = brush.vertex_brush_type;
          bool is_blend = false;

          {
            char tool;
            switch (tool_init) {
              case PAINT_BLEND_MIX:
                tool = VPAINT_BRUSH_TYPE_DRAW;
                break;
              case PAINT_BLEND_BLUR:
                tool = VPAINT_BRUSH_TYPE_BLUR;
                break;
              case PAINT_BLEND_AVERAGE:
                tool = VPAINT_BRUSH_TYPE_AVERAGE;
                break;
              case PAINT_BLEND_SMEAR:
                tool = VPAINT_BRUSH_TYPE_SMEAR;
                break;
              default:
                tool = VPAINT_BRUSH_TYPE_DRAW;
                is_blend = true;
                break;
            }
            brush.vertex_brush_type = tool;
          }

          if (is_blend == false) {
            brush.blend = IMB_BLEND_MIX;
          }
          else {
            short blend = IMB_BLEND_MIX;
            switch (tool_init) {
              case PAINT_BLEND_ADD:
                blend = IMB_BLEND_ADD;
                break;
              case PAINT_BLEND_SUB:
                blend = IMB_BLEND_SUB;
                break;
              case PAINT_BLEND_MUL:
                blend = IMB_BLEND_MUL;
                break;
              case PAINT_BLEND_LIGHTEN:
                blend = IMB_BLEND_LIGHTEN;
                break;
              case PAINT_BLEND_DARKEN:
                blend = IMB_BLEND_DARKEN;
                break;
              case PAINT_BLEND_COLORDODGE:
                blend = IMB_BLEND_COLORDODGE;
                break;
              case PAINT_BLEND_DIFFERENCE:
                blend = IMB_BLEND_DIFFERENCE;
                break;
              case PAINT_BLEND_SCREEN:
                blend = IMB_BLEND_SCREEN;
                break;
              case PAINT_BLEND_HARDLIGHT:
                blend = IMB_BLEND_HARDLIGHT;
                break;
              case PAINT_BLEND_OVERLAY:
                blend = IMB_BLEND_OVERLAY;
                break;
              case PAINT_BLEND_SOFTLIGHT:
                blend = IMB_BLEND_SOFTLIGHT;
                break;
              case PAINT_BLEND_EXCLUSION:
                blend = IMB_BLEND_EXCLUSION;
                break;
              case PAINT_BLEND_LUMINOSITY:
                blend = IMB_BLEND_LUMINOSITY;
                break;
              case PAINT_BLEND_SATURATION:
                blend = IMB_BLEND_SATURATION;
                break;
              case PAINT_BLEND_HUE:
                blend = IMB_BLEND_HUE;
                break;
              case PAINT_BLEND_ALPHA_SUB:
                blend = IMB_BLEND_ERASE_ALPHA;
                break;
              case PAINT_BLEND_ALPHA_ADD:
                blend = IMB_BLEND_ADD_ALPHA;
                break;
            }
            brush.blend = blend;
          }
        }
        /* For now these match, in the future new items may not. */
        brush.weight_brush_type = brush.vertex_brush_type;
      }

#undef PAINT_BLEND_MIX
#undef PAINT_BLEND_ADD
#undef PAINT_BLEND_SUB
#undef PAINT_BLEND_MUL
#undef PAINT_BLEND_BLUR
#undef PAINT_BLEND_LIGHTEN
#undef PAINT_BLEND_DARKEN
#undef PAINT_BLEND_AVERAGE
#undef PAINT_BLEND_SMEAR
#undef PAINT_BLEND_COLORDODGE
#undef PAINT_BLEND_DIFFERENCE
#undef PAINT_BLEND_SCREEN
#undef PAINT_BLEND_HARDLIGHT
#undef PAINT_BLEND_OVERLAY
#undef PAINT_BLEND_SOFTLIGHT
#undef PAINT_BLEND_EXCLUSION
#undef PAINT_BLEND_LUMINOSITY
#undef PAINT_BLEND_SATURATION
#undef PAINT_BLEND_HUE
#undef PAINT_BLEND_ALPHA_SUB
#undef PAINT_BLEND_ALPHA_ADD
    }
  }

  if (!MAIN_VERSION_FILE_ATLEAST(bmain, 280, 34)) {
    for (bScreen &screen : bmain->screens) {
      for (ScrArea &area : screen.areabase) {
        for (SpaceLink &slink : area.spacedata) {
          if (slink.spacetype == SPACE_USERPREF) {
            ARegion *navigation_region = BKE_spacedata_find_region_type(
                &slink, &area, RGN_TYPE_NAV_BAR);

            if (!navigation_region) {
              ARegion *main_region = BKE_spacedata_find_region_type(
                  &slink, &area, RGN_TYPE_WINDOW);
              ListBaseT<ARegion> *regionbase = (&slink == area.spacedata.first) ?
                                                   &area.regionbase :
                                                   &slink.regionbase;

              navigation_region = BKE_area_region_new();

              /* Order matters, addhead not addtail! */
              BLI_insertlinkbefore(regionbase, main_region, navigation_region);

              navigation_region->regiontype = RGN_TYPE_NAV_BAR;
              navigation_region->alignment = RGN_ALIGN_LEFT;
            }
          }
        }
      }
    }
  }

  if (!MAIN_VERSION_FILE_ATLEAST(bmain, 280, 36)) {
    if (!DNA_struct_member_exists(
            fd->filesdna, "View3DShading", "float", "curvature_ridge_factor"))
    {
      for (bScreen &screen : bmain->screens) {
        for (ScrArea &area : screen.areabase) {
          for (SpaceLink &sl : area.spacedata) {
            if (sl.spacetype == SPACE_VIEW3D) {
              View3D *v3d = (View3D *)&sl;
              v3d->shading.curvature_ridge_factor = 1.0f;
              v3d->shading.curvature_valley_factor = 1.0f;
            }
          }
        }
      }
    }

    /* Rename OpenGL to Workbench. */
    for (Scene &scene : bmain->scenes) {
      if (STREQ(scene.r.engine, "BLENDER_OPENGL")) {
        STRNCPY(scene.r.engine, RE_engine_id_BLENDER_WORKBENCH);
      }
    }

    /* init Annotations onion skin */
    if (!DNA_struct_member_exists(fd->filesdna, "bGPDlayer", "int", "gstep")) {
      for (bGPdata &gpd : bmain->gpencils) {
        for (bGPDlayer &gpl : gpd.layers) {
          ARRAY_SET_ITEMS(gpl.gcolor_prev, 0.302f, 0.851f, 0.302f);
          ARRAY_SET_ITEMS(gpl.gcolor_next, 0.250f, 0.1f, 1.0f);
        }
      }
    }

    /* Move studio_light selection to lookdev_light. */
    if (!DNA_struct_member_exists(fd->filesdna, "View3DShading", "char", "lookdev_light[256]")) {
      for (bScreen &screen : bmain->screens) {
        for (ScrArea &area : screen.areabase) {
          for (SpaceLink &sl : area.spacedata) {
            if (sl.spacetype == SPACE_VIEW3D) {
              View3D *v3d = (View3D *)&sl;
              memcpy(v3d->shading.lookdev_light, v3d->shading.studio_light, sizeof(char[256]));
            }
          }
        }
      }
    }

    /* Change Solid mode shadow orientation. */
    if (!DNA_struct_member_exists(fd->filesdna, "SceneDisplay", "float", "shadow_focus")) {
      for (Scene &scene : bmain->scenes) {
        float *dir = scene.display.light_direction;
        std::swap(dir[2], dir[1]);
        dir[2] = -dir[2];
        dir[0] = -dir[0];
      }
    }
  }

  if (!MAIN_VERSION_FILE_ATLEAST(bmain, 280, 37)) {
    for (Camera &ca : bmain->cameras) {
      ca.drawsize *= 2.0f;
    }

    /* Grease pencil primitive curve */
    if (!DNA_struct_member_exists(
            fd->filesdna, "GP_Sculpt_Settings", "CurveMapping", "cur_primitive"))
    {
      for (Scene &scene : bmain->scenes) {
        GP_Sculpt_Settings &gset = scene.toolsettings->gp_sculpt;
        if (gset.cur_primitive == nullptr) {
          gset.cur_primitive = BKE_curvemapping_add(1, 0.0f, 0.0f, 1.0f, 1.0f);
          BKE_curvemapping_init(gset.cur_primitive);
          BKE_curvemap_reset(gset.cur_primitive->cm,
                             &gset.cur_primitive->clipr,
                             CURVE_PRESET_BELL,
                             CurveMapSlopeType::Positive);
        }
      }
    }
  }

  if (!MAIN_VERSION_FILE_ATLEAST(bmain, 280, 38)) {
    if (DNA_struct_member_exists(fd->filesdna, "Object", "char", "empty_image_visibility_flag")) {
      for (Object &ob : bmain->objects) {
        ob.empty_image_visibility_flag ^= (OB_EMPTY_IMAGE_HIDE_PERSPECTIVE |
                                           OB_EMPTY_IMAGE_HIDE_ORTHOGRAPHIC |
                                           OB_EMPTY_IMAGE_HIDE_BACK);
      }
    }

    for (bScreen &screen : bmain->screens) {
      for (ScrArea &area : screen.areabase) {
        for (SpaceLink &sl : area.spacedata) {
          switch (sl.spacetype) {
            case SPACE_IMAGE: {
              SpaceImage *sima = (SpaceImage *)&sl;
              sima->flag &= ~(SI_FLAG_UNUSED_0 | SI_FLAG_UNUSED_1 | SI_FLAG_UNUSED_3 |
                              SI_FLAG_UNUSED_6 | SI_FLAG_UNUSED_7 | SI_FLAG_UNUSED_8 |
                              SI_FLAG_UNUSED_17 | SI_FLAG_UNUSED_18 | SI_FLAG_UNUSED_23 |
                              SI_FLAG_UNUSED_24);
              break;
            }
            case SPACE_VIEW3D: {
              View3D *v3d = (View3D *)&sl;
              v3d->flag &= ~(V3D_LOCAL_COLLECTIONS | V3D_FLAG_UNUSED_1 | V3D_FLAG_UNUSED_10 |
                             V3D_FLAG_UNUSED_12);
              v3d->flag2 &= ~((1 << 3) | V3D_FLAG2_UNUSED_6 | V3D_FLAG2_UNUSED_12 |
                              V3D_FLAG2_UNUSED_13 | V3D_FLAG2_UNUSED_14 | V3D_FLAG2_UNUSED_15);
              break;
            }
            case SPACE_OUTLINER: {
              SpaceOutliner *space_outliner = (SpaceOutliner *)&sl;
              space_outliner->filter &= ~(SO_FILTER_CLEARED_1 | SO_FILTER_UNUSED_5 |
                                          SO_FILTER_OB_STATE_SELECTABLE);
              space_outliner->storeflag &= ~SO_TREESTORE_UNUSED_1;
              break;
            }
            case SPACE_FILE: {
              SpaceFile *sfile = (SpaceFile *)&sl;
              if (sfile->params) {
                sfile->params->flag &= ~(FILE_PARAMS_FLAG_UNUSED_1 | FILE_PARAMS_FLAG_UNUSED_2 |
                                         FILE_PARAMS_FLAG_UNUSED_3);
              }
              break;
            }
            case SPACE_NODE: {
              SpaceNode *snode = (SpaceNode *)&sl;
              snode->flag &= ~(SNODE_FLAG_UNUSED_6 | SNODE_FLAG_UNUSED_10 | SNODE_FLAG_UNUSED_11);
              break;
            }
            case SPACE_PROPERTIES: {
              SpaceProperties *sbuts = (SpaceProperties *)&sl;
              sbuts->flag &= ~(SB_FLAG_UNUSED_2 | SB_FLAG_UNUSED_3);
              break;
            }
            case SPACE_NLA: {
              SpaceNla *snla = (SpaceNla *)&sl;
              snla->flag &= ~(SNLA_FLAG_UNUSED_0 | SNLA_FLAG_UNUSED_1 | SNLA_FLAG_UNUSED_3);
              break;
            }
          }
        }
      }
    }

    for (Scene &scene : bmain->scenes) {
      scene.r.mode &= ~(R_SIMPLIFY_NORMALS | R_MODE_UNUSED_2 | R_MODE_UNUSED_3 | R_MODE_UNUSED_4 |
                        R_MODE_UNUSED_5 | R_MODE_UNUSED_6 | R_MODE_UNUSED_7 | R_MODE_UNUSED_8 |
                        R_MODE_UNUSED_10 | R_MODE_UNUSED_13 | R_MODE_UNUSED_16 | R_MODE_UNUSED_17 |
                        R_MODE_UNUSED_18 | R_MODE_UNUSED_19 | R_MODE_UNUSED_20 | R_MODE_UNUSED_21 |
                        R_MODE_UNUSED_27);

      scene.r.scemode &= ~(R_SCEMODE_UNUSED_8 | R_SCEMODE_UNUSED_11 | R_SCEMODE_UNUSED_13 |
                           R_SCEMODE_UNUSED_16 | R_SCEMODE_UNUSED_17 | R_SCEMODE_UNUSED_19);

      if (scene.toolsettings->sculpt) {
        scene.toolsettings->sculpt->flags &= ~(SCULPT_FLAG_UNUSED_0 | SCULPT_FLAG_UNUSED_1 |
                                               SCULPT_FLAG_UNUSED_2);
      }

      if (scene.ed) {
        blender::seq::foreach_strip(&scene.ed->seqbase, strip_update_flags_cb, nullptr);
      }
    }

<<<<<<< HEAD
    LISTBASE_FOREACH (World *, world, &bmain->worlds) {
      world->flag &= ~(WO_MODE_UNUSED_1 | WO_MODE_UNUSED_2 | WO_MODE_UNUSED_4 |
                       WO_MODE_UNUSED_5 | WO_MODE_UNUSED_7);
=======
    for (World &world : bmain->worlds) {
      world.flag &= ~(WO_MODE_UNUSED_1 | WO_MODE_UNUSED_2 | WO_MODE_UNUSED_3 | WO_MODE_UNUSED_4 |
                      WO_MODE_UNUSED_5 | WO_MODE_UNUSED_7);
>>>>>>> 7178bae1
    }

    for (Image &image : bmain->images) {
      image.flag &= ~(IMA_HIGH_BITDEPTH | IMA_FLAG_UNUSED_1 | IMA_FLAG_UNUSED_4 |
                      IMA_FLAG_UNUSED_6 | IMA_FLAG_UNUSED_8 | IMA_FLAG_UNUSED_15 |
                      IMA_FLAG_UNUSED_16);
    }

    for (Object &ob : bmain->objects) {
      ob.flag &= ~(OB_FLAG_USE_SIMULATION_CACHE | OB_FLAG_ACTIVE_CLIPBOARD);
      ob.transflag &= ~(OB_TRANSFORM_ADJUST_ROOT_PARENT_FOR_VIEW_LOCK | OB_TRANSFLAG_UNUSED_1);
      ob.shapeflag &= ~OB_SHAPE_FLAG_UNUSED_1;
    }

    for (Mesh &me : bmain->meshes) {
      me.flag &= ~(ME_FLAG_UNUSED_0 | ME_FLAG_UNUSED_1 | ME_FLAG_UV_SELECT_SYNC_VALID |
                   ME_FLAG_UNUSED_4 | ME_FLAG_UNUSED_6 | ME_FLAG_UNUSED_7 |
                   ME_REMESH_REPROJECT_ATTRIBUTES);
    }

    for (Material &mat : bmain->materials) {
      mat.blend_flag &= ~(1 << 2); /* UNUSED */
    }
  }

  if (!MAIN_VERSION_FILE_ATLEAST(bmain, 280, 40)) {
    if (!DNA_struct_member_exists(
            fd->filesdna, "ToolSettings", "char", "snap_transform_mode_flag"))
    {
      for (Scene &scene : bmain->scenes) {
        scene.toolsettings->snap_transform_mode_flag = SCE_SNAP_TRANSFORM_MODE_TRANSLATE;
      }
    }

    for (bScreen &screen : bmain->screens) {
      for (ScrArea &area : screen.areabase) {
        for (SpaceLink &sl : area.spacedata) {
          switch (sl.spacetype) {
            case SPACE_VIEW3D: {
              enum { V3D_BACKFACE_CULLING = (1 << 10) };
              View3D *v3d = (View3D *)&sl;
              if (v3d->flag2 & V3D_BACKFACE_CULLING) {
                v3d->flag2 &= ~V3D_BACKFACE_CULLING;
                v3d->shading.flag |= V3D_SHADING_BACKFACE_CULLING;
              }
              break;
            }
          }
        }
      }
    }

    if (!DNA_struct_exists(fd->filesdna, "TransformOrientationSlot")) {
      for (Scene &scene : bmain->scenes) {
        for (int i = 0; i < ARRAY_SIZE(scene.orientation_slots); i++) {
          scene.orientation_slots[i].index_custom = -1;
        }
      }
    }

    /* Grease pencil cutter/select segment intersection threshold. */
    if (!DNA_struct_member_exists(fd->filesdna, "GP_Sculpt_Settings", "float", "isect_threshold"))
    {
      for (Scene &scene : bmain->scenes) {
        GP_Sculpt_Settings &gset = scene.toolsettings->gp_sculpt;
        gset.isect_threshold = 0.1f;
      }
    }

    /* Fix anamorphic bokeh eevee rna limits. */
    for (Camera &ca : bmain->cameras) {
      ca.gpu_dof.ratio = std::max(ca.gpu_dof.ratio, 0.01f);
    }

    for (bScreen &screen : bmain->screens) {
      for (ScrArea &area : screen.areabase) {
        for (SpaceLink &sl : area.spacedata) {
          if (sl.spacetype == SPACE_USERPREF) {
            ARegion *execute_region = BKE_spacedata_find_region_type(&sl, &area, RGN_TYPE_EXECUTE);

            if (!execute_region) {
              ListBaseT<ARegion> *regionbase = (&sl == area.spacedata.first) ? &area.regionbase :
                                                                               &sl.regionbase;
              ARegion *region_navbar = BKE_spacedata_find_region_type(
                  &sl, &area, RGN_TYPE_NAV_BAR);

              execute_region = BKE_area_region_new();

              BLI_assert(region_navbar);

              BLI_insertlinkafter(regionbase, region_navbar, execute_region);

              execute_region->regiontype = RGN_TYPE_EXECUTE;
              execute_region->alignment = RGN_ALIGN_BOTTOM | RGN_SPLIT_PREV;
              execute_region->flag |= RGN_FLAG_DYNAMIC_SIZE;
            }
          }
        }
      }
    }
  }

  if (!MAIN_VERSION_FILE_ATLEAST(bmain, 280, 43)) {
    ListBaseT<ID> *lb = which_libbase(bmain, ID_BR);
    BKE_main_id_repair_duplicate_names_listbase(bmain, lb);
  }

  if (!MAIN_VERSION_FILE_ATLEAST(bmain, 280, 44)) {
    if (!DNA_struct_member_exists(fd->filesdna, "Material", "float", "a")) {
      for (Material &mat : bmain->materials) {
        mat.a = 1.0f;
      }
    }

    for (Scene &scene : bmain->scenes) {
      enum {
        R_ALPHAKEY = 2,
      };
      scene.r.seq_flag &= ~(R_SEQ_UNUSED_0 | R_SEQ_UNUSED_1 | R_SEQ_UNUSED_2);
      scene.r.color_mgt_flag &= ~R_COLOR_MANAGEMENT_UNUSED_1;
      if (scene.r.alphamode == R_ALPHAKEY) {
        scene.r.alphamode = R_ADDSKY;
      }
      ToolSettings *ts = scene.toolsettings;
      ts->particle.flag &= ~PE_UNUSED_6;
      if (ts->sculpt != nullptr) {
        ts->sculpt->flags &= ~SCULPT_FLAG_UNUSED_6;
      }
    }
  }

  if (!MAIN_VERSION_FILE_ATLEAST(bmain, 280, 46)) {
    /* Add wireframe color. */
    if (!DNA_struct_member_exists(fd->filesdna, "View3DShading", "char", "wire_color_type")) {
      for (bScreen &screen : bmain->screens) {
        for (ScrArea &area : screen.areabase) {
          for (SpaceLink &sl : area.spacedata) {
            if (sl.spacetype == SPACE_VIEW3D) {
              View3D *v3d = (View3D *)&sl;
              v3d->shading.wire_color_type = V3D_SHADING_SINGLE_COLOR;
            }
          }
        }
      }
    }

    if (!DNA_struct_member_exists(fd->filesdna, "View3DCursor", "short", "rotation_mode")) {
      for (Scene &scene : bmain->scenes) {
        if (is_zero_v3(scene.cursor.rotation_axis)) {
          scene.cursor.rotation_mode = ROT_MODE_XYZ;
          scene.cursor.rotation_quaternion[0] = 1.0f;
          scene.cursor.rotation_axis[1] = 1.0f;
        }
      }
    }
  }

  if (!MAIN_VERSION_FILE_ATLEAST(bmain, 280, 47)) {
    for (Scene &scene : bmain->scenes) {
      ParticleEditSettings *pset = &scene.toolsettings->particle;
      if (pset->brushtype < 0) {
        pset->brushtype = PE_BRUSH_COMB;
      }
    }

    for (Object &ob : bmain->objects) {
      {
        enum { PARCURVE = 1, PARKEY = 2, PAR_DEPRECATED = 16 };
        if (ELEM(ob.partype, PARCURVE, PARKEY, PAR_DEPRECATED)) {
          ob.partype = PAROBJECT;
        }
      }

      {
        enum { OB_WAVE = 21, OB_LIFE = 23, OB_SECTOR = 24 };
        if (ELEM(ob.type, OB_WAVE, OB_LIFE, OB_SECTOR)) {
          ob.type = OB_EMPTY;
        }
      }

      ob.transflag &= ~(OB_TRANSFORM_ADJUST_ROOT_PARENT_FOR_VIEW_LOCK | OB_TRANSFLAG_UNUSED_1 |
                        OB_TRANSFLAG_UNUSED_3 | OB_TRANSFLAG_UNUSED_6 | OB_TRANSFLAG_UNUSED_12);

      ob.nlaflag &= ~(OB_ADS_UNUSED_1 | OB_ADS_UNUSED_2);
    }

    for (bArmature &arm : bmain->armatures) {
      arm.flag &= ~(ARM_FLAG_UNUSED_1 | ARM_DRAW_RELATION_FROM_HEAD | ARM_BCOLL_SOLO_ACTIVE |
                    ARM_FLAG_UNUSED_7 | ARM_FLAG_UNUSED_12);
    }

    for (Text &text : bmain->texts) {
      text.flags &= ~(TXT_FLAG_UNUSED_8 | TXT_FLAG_UNUSED_9);
    }
  }

  if (!MAIN_VERSION_FILE_ATLEAST(bmain, 280, 48)) {
    for (Scene &scene : bmain->scenes) {
      /* Those are not currently used, but are accessible through RNA API and were not
       * properly initialized previously. This is mere copy of #scene_init_data code. */
      if (scene.r.im_format.view_settings.look[0] == '\0') {
        BKE_color_managed_display_settings_init(&scene.r.im_format.display_settings);
        BKE_color_managed_view_settings_init(
            &scene.r.im_format.view_settings, &scene.r.im_format.display_settings, "Filmic");
      }

      if (scene.r.bake.im_format.view_settings.look[0] == '\0') {
        BKE_color_managed_display_settings_init(&scene.r.bake.im_format.display_settings);
        BKE_color_managed_view_settings_init(&scene.r.bake.im_format.view_settings,
                                             &scene.r.bake.im_format.display_settings,
                                             "Filmic");
      }
    }
  }

  if (!MAIN_VERSION_FILE_ATLEAST(bmain, 280, 49)) {
    /* All tool names changed, reset to defaults. */
    for (WorkSpace &workspace : bmain->workspaces) {
      while (!BLI_listbase_is_empty(&workspace.tools)) {
        BKE_workspace_tool_remove(&workspace, static_cast<bToolRef *>(workspace.tools.first));
      }
    }
  }

  if (!MAIN_VERSION_FILE_ATLEAST(bmain, 280, 52)) {
    for (ParticleSettings &part : bmain->particles) {
      /* Replace deprecated PART_DRAW_BB by PART_DRAW_NOT */
      if (part.ren_as == PART_DRAW_BB) {
        part.ren_as = PART_DRAW_NOT;
      }
      if (part.draw_as == PART_DRAW_BB) {
        part.draw_as = PART_DRAW_NOT;
      }
    }

    if (!DNA_struct_member_exists(fd->filesdna, "TriangulateModifierData", "int", "min_vertices"))
    {
      for (Object &ob : bmain->objects) {
        for (ModifierData &md : ob.modifiers) {
          if (md.type == eModifierType_Triangulate) {
            TriangulateModifierData *smd = (TriangulateModifierData *)&md;
            smd->min_vertices = 4;
          }
        }
      }
    }

    FOREACH_NODETREE_BEGIN (bmain, ntree, id) {
      if (ntree->type == NTREE_SHADER) {
        for (bNode &node : ntree->nodes) {
          /* Fix missing version patching from earlier changes. */
          if (STREQ(node.idname, "ShaderNodeOutputLamp")) {
            STRNCPY_UTF8(node.idname, "ShaderNodeOutputLight");
          }
          if (node.type_legacy == SH_NODE_BSDF_PRINCIPLED && node.custom2 == 0) {
            node.custom2 = SHD_SUBSURFACE_BURLEY;
          }
        }
      }
    }
    FOREACH_NODETREE_END;
  }

  if (!MAIN_VERSION_FILE_ATLEAST(bmain, 280, 53)) {
    for (Material &mat : bmain->materials) {
      /* Eevee: Keep material appearance consistent with previous behavior. */
      if (!mat.use_nodes || !mat.nodetree || mat.blend_method == MA_BM_SOLID) {
        mat.blend_shadow = MA_BS_SOLID;
      }
    }

    /* grease pencil default animation channel color */
    {
      for (bGPdata &gpd : bmain->gpencils) {
        if (gpd.flag & GP_DATA_ANNOTATIONS) {
          continue;
        }
        for (bGPDlayer &gpl : gpd.layers) {
          /* default channel color */
          ARRAY_SET_ITEMS(gpl.color, 0.2f, 0.2f, 0.2f);
        }
      }
    }
  }

  if (!MAIN_VERSION_FILE_ATLEAST(bmain, 280, 54)) {
    for (Object &ob : bmain->objects) {
      bool is_first_subdiv = true;
      for (ModifierData &md : ob.modifiers) {
        if (md.type == eModifierType_Subsurf) {
          SubsurfModifierData *smd = (SubsurfModifierData *)&md;
          if (is_first_subdiv) {
            smd->flags |= eSubsurfModifierFlag_UseCrease;
          }
          else {
            smd->flags &= ~eSubsurfModifierFlag_UseCrease;
          }
          is_first_subdiv = false;
        }
        else if (md.type == eModifierType_Multires) {
          MultiresModifierData *mmd = (MultiresModifierData *)&md;
          if (is_first_subdiv) {
            mmd->flags |= eMultiresModifierFlag_UseCrease;
          }
          else {
            mmd->flags &= ~eMultiresModifierFlag_UseCrease;
          }
          is_first_subdiv = false;
        }
      }
    }
  }

  if (!MAIN_VERSION_FILE_ATLEAST(bmain, 280, 55)) {
    for (bScreen &screen : bmain->screens) {
      for (ScrArea &area : screen.areabase) {
        for (SpaceLink &sl : area.spacedata) {
          if (sl.spacetype == SPACE_TEXT) {
            ListBaseT<ARegion> *regionbase = (&sl == area.spacedata.first) ? &area.regionbase :
                                                                             &sl.regionbase;

            /* Remove multiple footers that were added by mistake. */
            do_versions_remove_regions_by_type(regionbase, RGN_TYPE_FOOTER);

            /* Add footer. */
            ARegion *region = do_versions_add_region(RGN_TYPE_FOOTER, "footer for text");
            region->alignment = (U.uiflag & USER_HEADER_BOTTOM) ? RGN_ALIGN_TOP : RGN_ALIGN_BOTTOM;

            ARegion *region_header = do_versions_find_region(regionbase, RGN_TYPE_HEADER);
            BLI_insertlinkafter(regionbase, region_header, region);
          }
        }
      }
    }
  }

  if (!MAIN_VERSION_FILE_ATLEAST(bmain, 280, 56)) {
    for (bScreen &screen : bmain->screens) {
      for (ScrArea &area : screen.areabase) {
        for (SpaceLink &sl : area.spacedata) {
          if (sl.spacetype == SPACE_VIEW3D) {
            View3D *v3d = (View3D *)&sl;
            v3d->gizmo_show_armature = V3D_GIZMO_SHOW_ARMATURE_BBONE |
                                       V3D_GIZMO_SHOW_ARMATURE_ROLL;
            v3d->gizmo_show_empty = V3D_GIZMO_SHOW_EMPTY_IMAGE | V3D_GIZMO_SHOW_EMPTY_FORCE_FIELD;
            v3d->gizmo_show_light = V3D_GIZMO_SHOW_LIGHT_SIZE | V3D_GIZMO_SHOW_LIGHT_LOOK_AT;
            v3d->gizmo_show_camera = V3D_GIZMO_SHOW_CAMERA_LENS | V3D_GIZMO_SHOW_CAMERA_DOF_DIST;
          }
        }
      }
    }
  }

  if (!MAIN_VERSION_FILE_ATLEAST(bmain, 280, 57)) {
    /* Enable Show Interpolation in dope-sheet by default. */
    for (bScreen &screen : bmain->screens) {
      for (ScrArea &area : screen.areabase) {
        for (SpaceLink &sl : area.spacedata) {
          if (sl.spacetype == SPACE_ACTION) {
            SpaceAction *saction = (SpaceAction *)&sl;
            if ((saction->flag & SACTION_SHOW_EXTREMES) == 0) {
              saction->flag |= SACTION_SHOW_INTERPOLATION;
            }
          }
        }
      }
    }

    /* init grease pencil brush gradients */
    if (!DNA_struct_member_exists(fd->filesdna, "BrushGpencilSettings", "float", "hardness")) {
      for (Brush &brush : bmain->brushes) {
        if (brush.gpencil_settings != nullptr) {
          BrushGpencilSettings *gp = brush.gpencil_settings;
          gp->hardness = 1.0f;
          copy_v2_fl(gp->aspect_ratio, 1.0f);
        }
      }
    }

    /* init grease pencil stroke gradients */
    if (!DNA_struct_member_exists(fd->filesdna, "bGPDstroke", "float", "hardness")) {
      for (bGPdata &gpd : bmain->gpencils) {
        for (bGPDlayer &gpl : gpd.layers) {
          for (bGPDframe &gpf : gpl.frames) {
            for (bGPDstroke &gps : gpf.strokes) {
              gps.hardness = 1.0f;
              copy_v2_fl(gps.aspect_ratio, 1.0f);
            }
          }
        }
      }
    }

    /* enable the axis aligned ortho grid by default */
    for (bScreen &screen : bmain->screens) {
      for (ScrArea &area : screen.areabase) {
        for (SpaceLink &sl : area.spacedata) {
          if (sl.spacetype == SPACE_VIEW3D) {
            View3D *v3d = (View3D *)&sl;
            v3d->gridflag |= V3D_SHOW_ORTHO_GRID;
          }
        }
      }
    }
  }

  /* Keep un-versioned until we're finished adding space types. */
  {
    for (bScreen &screen : bmain->screens) {
      for (ScrArea &area : screen.areabase) {
        for (SpaceLink &sl : area.spacedata) {
          ListBaseT<ARegion> *regionbase = (&sl == area.spacedata.first) ? &area.regionbase :
                                                                           &sl.regionbase;
          /* All spaces that use tools must be eventually added. */
          ARegion *region = nullptr;
          if (ELEM(sl.spacetype, SPACE_VIEW3D, SPACE_IMAGE, SPACE_SEQ) &&
              ((region = do_versions_find_region_or_null(regionbase, RGN_TYPE_TOOL_HEADER)) ==
               nullptr))
          {
            /* Add tool header. */
            region = do_versions_add_region(RGN_TYPE_TOOL_HEADER, "tool header");
            region->alignment = (U.uiflag & USER_HEADER_BOTTOM) ? RGN_ALIGN_BOTTOM : RGN_ALIGN_TOP;

            ARegion *region_header = do_versions_find_region(regionbase, RGN_TYPE_HEADER);
            BLI_insertlinkbefore(regionbase, region_header, region);
            /* Hide by default, enable for painting workspaces (startup only). */
            region->flag |= RGN_FLAG_HIDDEN | RGN_FLAG_HIDDEN_BY_USER;
          }
          if (region != nullptr) {
            SET_FLAG_FROM_TEST(
                region->flag, region->flag & RGN_FLAG_HIDDEN_BY_USER, RGN_FLAG_HIDDEN);
          }
        }
      }
    }
  }

  if (!MAIN_VERSION_FILE_ATLEAST(bmain, 280, 60)) {
    if (!DNA_struct_member_exists(fd->filesdna, "bSplineIKConstraint", "short", "yScaleMode")) {
      for (Object &ob : bmain->objects) {
        if (ob.pose) {
          for (bPoseChannel &pchan : ob.pose->chanbase) {
            for (bConstraint &con : pchan.constraints) {
              if (con.type == CONSTRAINT_TYPE_SPLINEIK) {
                bSplineIKConstraint *data = (bSplineIKConstraint *)con.data;
                if ((data->flag & CONSTRAINT_SPLINEIK_SCALE_LIMITED) == 0) {
                  data->yScaleMode = CONSTRAINT_SPLINEIK_YS_FIT_CURVE;
                }
              }
            }
          }
        }
      }
    }

    if (!DNA_struct_member_exists(
            fd->filesdna, "View3DOverlay", "float", "sculpt_mode_mask_opacity"))
    {
      for (bScreen &screen : bmain->screens) {
        for (ScrArea &area : screen.areabase) {
          for (SpaceLink &sl : area.spacedata) {
            if (sl.spacetype == SPACE_VIEW3D) {
              View3D *v3d = (View3D *)&sl;
              v3d->overlay.sculpt_mode_mask_opacity = 0.75f;
            }
          }
        }
      }
    }
    if (!DNA_struct_member_exists(fd->filesdna, "SceneDisplay", "char", "render_aa")) {
      for (Scene &scene : bmain->scenes) {
        scene.display.render_aa = SCE_DISPLAY_AA_SAMPLES_8;
        scene.display.viewport_aa = SCE_DISPLAY_AA_FXAA;
      }
    }

    /* Split bbone_scalein/bbone_scaleout into x and y fields. */
    if (!DNA_struct_member_exists(fd->filesdna, "bPoseChannel", "float", "scale_out_z")) {
      /* Update armature data and pose channels. */
      for (bArmature &arm : bmain->armatures) {
        do_version_bones_split_bbone_scale(&arm.bonebase);
      }

      for (Object &ob : bmain->objects) {
        if (ob.pose) {
          for (bPoseChannel &pchan : ob.pose->chanbase) {
            pchan.scale_in_z = pchan.scale_in_x;
            pchan.scale_out_z = pchan.scale_out_x;
          }
        }
      }

      /* Update action curves and drivers. */
      for (bAction &act : bmain->actions) {
        for (FCurve &fcu : act.curves.items_mutable()) {
          do_version_bbone_scale_fcurve_fix(&act.curves, &fcu);
        }
      }

      BKE_animdata_main_cb(bmain, [](ID * /*id*/, AnimData *adt) {
        for (FCurve &fcu : adt->drivers.items_mutable()) {
          do_version_bbone_scale_fcurve_fix(&adt->drivers, &fcu);
        }
      });
    }

    for (Scene &sce : bmain->scenes) {
      if (sce.ed != nullptr) {
        do_versions_seq_set_cache_defaults(sce.ed);
      }
    }
  }

  if (!MAIN_VERSION_FILE_ATLEAST(bmain, 280, 61)) {
    /* Added a power option to Copy Scale. */
    if (!DNA_struct_member_exists(fd->filesdna, "bSizeLikeConstraint", "float", "power")) {
      for (Object &ob : bmain->objects) {
        do_version_constraints_copy_scale_power(&ob.constraints);
        if (ob.pose) {
          for (bPoseChannel &pchan : ob.pose->chanbase) {
            do_version_constraints_copy_scale_power(&pchan.constraints);
          }
        }
      }
    }

    for (bScreen &screen : bmain->screens) {
      for (ScrArea &area : screen.areabase) {
        for (SpaceLink &sl : area.spacedata) {
          if (ELEM(sl.spacetype, SPACE_CLIP, SPACE_GRAPH, SPACE_SEQ)) {
            ListBaseT<ARegion> *regionbase = (&sl == area.spacedata.first) ? &area.regionbase :
                                                                             &sl.regionbase;

            ARegion *region = nullptr;
            if (sl.spacetype == SPACE_CLIP) {
              if (((SpaceClip *)&sl)->view == SC_VIEW_GRAPH) {
                region = do_versions_find_region_or_null(regionbase, RGN_TYPE_PREVIEW);
              }
            }
            else {
              region = do_versions_find_region_or_null(regionbase, RGN_TYPE_WINDOW);
            }

            if (region != nullptr) {
              region->v2d.scroll &= ~V2D_SCROLL_LEFT;
              region->v2d.scroll |= V2D_SCROLL_RIGHT;
            }
          }
        }
      }
    }

    for (bScreen &screen : bmain->screens) {
      for (ScrArea &area : screen.areabase) {
        for (SpaceLink &sl : area.spacedata) {
          if (sl.spacetype != SPACE_OUTLINER) {
            continue;
          }
          SpaceOutliner *space_outliner = (SpaceOutliner *)&sl;
          space_outliner->filter &= ~SO_FLAG_UNUSED_1;
          space_outliner->show_restrict_flags = SO_RESTRICT_ENABLE | SO_RESTRICT_HIDE;
        }
      }
    }
  }

  if (!MAIN_VERSION_FILE_ATLEAST(bmain, 280, 68)) {
    /* Unify Cycles and Eevee film transparency. */
    for (Scene &scene : bmain->scenes) {
      if (STREQ(scene.r.engine, RE_engine_id_CYCLES)) {
        IDProperty *cscene = version_cycles_properties_from_ID(&scene.id);
        if (cscene) {
          bool cycles_film_transparency = version_cycles_property_boolean(
              cscene, "film_transparent", false);
          scene.r.alphamode = cycles_film_transparency ? R_ALPHAPREMUL : R_ADDSKY;
        }
      }
    }
  }

  if (!MAIN_VERSION_FILE_ATLEAST(bmain, 280, 69)) {
    for (bArmature &arm : bmain->armatures) {
      arm.flag &= ~(ARM_FLAG_UNUSED_7 | ARM_FLAG_UNUSED_9);
    }

    /* Initializes sun lights with the new angular diameter property */
    if (!DNA_struct_member_exists(fd->filesdna, "Light", "float", "sun_angle")) {
      for (Light &light : bmain->lights) {
        light.sun_angle = 2.0f * atanf(light.area_size);
      }
    }
  }

  if (!MAIN_VERSION_FILE_ATLEAST(bmain, 280, 70)) {
    /* New image alpha modes. */
    for (Image &image : bmain->images) {
      enum { IMA_IGNORE_ALPHA = (1 << 12) };
      if (image.flag & IMA_IGNORE_ALPHA) {
        image.alpha_mode = IMA_ALPHA_IGNORE;
        image.flag &= ~IMA_IGNORE_ALPHA;
      }
    }
  }

  if (!MAIN_VERSION_FILE_ATLEAST(bmain, 280, 71)) {
    /* This assumes the Blender builtin config. Depending on the OCIO
     * environment variable for versioning is weak, and these deprecated view
     * transforms and look names don't seem to exist in other commonly used
     * OCIO configs so .blend files created for those would be unaffected. */
    for (Scene &scene : bmain->scenes) {
      ColorManagedViewSettings *view_settings;
      view_settings = &scene.view_settings;

      if (STREQ(view_settings->view_transform, "Default")) {
        STRNCPY_UTF8(view_settings->view_transform, "Standard");
      }
      else if (STR_ELEM(view_settings->view_transform, "RRT", "Film")) {
        STRNCPY_UTF8(view_settings->view_transform, "Filmic");
      }
      else if (STREQ(view_settings->view_transform, "Log")) {
        STRNCPY_UTF8(view_settings->view_transform, "Filmic Log");
      }

      if (STREQ(view_settings->look, "Filmic - Base Contrast")) {
        STRNCPY_UTF8(view_settings->look, "None");
      }
    }
  }

  if (!MAIN_VERSION_FILE_ATLEAST(bmain, 280, 74)) {
    for (Scene &scene : bmain->scenes) {
      if (scene.ed != nullptr) {
        do_versions_seq_alloc_transform_and_crop(&scene.ed->seqbase);
      }
    }
  }

  if (!MAIN_VERSION_FILE_ATLEAST(bmain, 280, 75)) {
    for (Scene &scene : bmain->scenes) {
      if (scene.master_collection != nullptr) {
        scene.master_collection->flag &= ~(COLLECTION_HIDE_VIEWPORT | COLLECTION_HIDE_SELECT |
                                           COLLECTION_HIDE_RENDER);
      }

      UnitSettings *unit = &scene.unit;
      if (unit->system == USER_UNIT_NONE) {
        unit->length_unit = char(USER_UNIT_ADAPTIVE);
        unit->mass_unit = char(USER_UNIT_ADAPTIVE);
      }

      RenderData *render_data = &scene.r;
      switch (render_data->ffcodecdata.ffmpeg_preset) {
        case FFM_PRESET_ULTRAFAST:
        case FFM_PRESET_SUPERFAST:
          render_data->ffcodecdata.ffmpeg_preset = FFM_PRESET_REALTIME;
          break;
        case FFM_PRESET_VERYFAST:
        case FFM_PRESET_FASTER:
        case FFM_PRESET_FAST:
        case FFM_PRESET_MEDIUM:
          render_data->ffcodecdata.ffmpeg_preset = FFM_PRESET_GOOD;
          break;
        case FFM_PRESET_SLOW:
        case FFM_PRESET_SLOWER:
        case FFM_PRESET_VERYSLOW:
          render_data->ffcodecdata.ffmpeg_preset = FFM_PRESET_BEST;
      }
    }

    for (bArmature &arm : bmain->armatures) {
      arm.flag &= ~ARM_BCOLL_SOLO_ACTIVE;
    }
  }

  if (!MAIN_VERSION_FILE_ATLEAST(bmain, 281, 1)) {
    for (Object &ob : bmain->objects) {
      for (ModifierData &md : ob.modifiers) {
        if (md.type == eModifierType_DataTransfer) {
          /* Now data-transfer's mix factor is multiplied with weights when any,
           * instead of being ignored,
           * we need to take care of that to keep 'old' files compatible. */
          DataTransferModifierData *dtmd = (DataTransferModifierData *)&md;
          if (dtmd->defgrp_name[0] != '\0') {
            dtmd->mix_factor = 1.0f;
          }
        }
      }
    }
  }

  if (!MAIN_VERSION_FILE_ATLEAST(bmain, 281, 3)) {
    for (bScreen &screen : bmain->screens) {
      for (ScrArea &area : screen.areabase) {
        for (SpaceLink &sl : area.spacedata) {
          if (sl.spacetype == SPACE_TEXT) {
            ListBaseT<ARegion> *regionbase = (&sl == area.spacedata.first) ? &area.regionbase :
                                                                             &sl.regionbase;
            ARegion *region = do_versions_find_region_or_null(regionbase, RGN_TYPE_UI);
            if (region) {
              region->alignment = RGN_ALIGN_RIGHT;
            }
          }
          /* Mark outliners as dirty for syncing and enable synced selection */
          if (sl.spacetype == SPACE_OUTLINER) {
            SpaceOutliner *space_outliner = (SpaceOutliner *)&sl;
            space_outliner->sync_select_dirty |= WM_OUTLINER_SYNC_SELECT_FROM_ALL;
            space_outliner->flag |= SO_SYNC_SELECT;
          }
        }
      }
    }
    for (Mesh &mesh : bmain->meshes) {
      if (mesh.remesh_voxel_size == 0.0f) {
        mesh.remesh_voxel_size = 0.1f;
      }
    }
  }

  if (!MAIN_VERSION_FILE_ATLEAST(bmain, 281, 3)) {
    FOREACH_NODETREE_BEGIN (bmain, ntree, id) {
      if (ntree->type == NTREE_SHADER) {
        update_vector_math_node_operators_enum_mapping(ntree);
      }
    }
    FOREACH_NODETREE_END;
  }

  if (!MAIN_VERSION_FILE_ATLEAST(bmain, 281, 4)) {
    ID *id;
    FOREACH_MAIN_ID_BEGIN (bmain, id) {
      bNodeTree *ntree = blender::bke::node_tree_from_id(id);
      if (ntree) {
        ntree->id.flag |= ID_FLAG_EMBEDDED_DATA;
      }
    }
    FOREACH_MAIN_ID_END;
  }

  if (!MAIN_VERSION_FILE_ATLEAST(bmain, 281, 5)) {
    for (Brush &br : bmain->brushes) {
      if (br.ob_mode & OB_MODE_SCULPT && br.normal_radius_factor == 0.0f) {
        br.normal_radius_factor = 0.5f;
      }
    }

    for (Scene &scene : bmain->scenes) {
      /* Older files do not have a master collection, which is then added through
       * `BKE_collection_master_add()`, so everything is fine. */
      if (scene.master_collection != nullptr) {
        scene.master_collection->id.flag |= ID_FLAG_EMBEDDED_DATA;
      }
    }
  }

  if (!MAIN_VERSION_FILE_ATLEAST(bmain, 281, 6)) {
    for (bScreen &screen : bmain->screens) {
      for (ScrArea &area : screen.areabase) {
        for (SpaceLink &sl : area.spacedata) {
          if (sl.spacetype == SPACE_VIEW3D) {
            View3D *v3d = (View3D *)&sl;
            v3d->shading.flag |= V3D_SHADING_SCENE_LIGHTS_RENDER | V3D_SHADING_SCENE_WORLD_RENDER;

            /* files by default don't have studio lights selected unless interacted
             * with the shading popover. When no studio-light could be read, we will
             * select the default world one. */
            StudioLight *studio_light = BKE_studiolight_find(v3d->shading.lookdev_light,
                                                             STUDIOLIGHT_TYPE_WORLD);
            if (studio_light != nullptr) {
              STRNCPY(v3d->shading.lookdev_light, studio_light->name);
            }
          }
        }
      }
    }
  }

  if (!MAIN_VERSION_FILE_ATLEAST(bmain, 281, 9)) {
    for (bScreen &screen : bmain->screens) {
      for (ScrArea &area : screen.areabase) {
        for (SpaceLink &sl : area.spacedata) {
          if (sl.spacetype == SPACE_FILE) {
            SpaceFile *sfile = (SpaceFile *)&sl;
            ListBaseT<ARegion> *regionbase = (&sl == area.spacedata.first) ? &area.regionbase :
                                                                             &sl.regionbase;
            ARegion *region_ui = do_versions_find_region(regionbase, RGN_TYPE_UI);
            ARegion *region_header = do_versions_find_region(regionbase, RGN_TYPE_HEADER);
            ARegion *region_toolprops = do_versions_find_region_or_null(regionbase,
                                                                        RGN_TYPE_TOOL_PROPS);

            /* Check, even though this is expected to be valid. */
            if (region_ui) {
              /* Reinsert UI region so that it spawns entire area width. */
              BLI_remlink(regionbase, region_ui);
              BLI_insertlinkafter(regionbase, region_header, region_ui);

              region_ui->flag |= RGN_FLAG_DYNAMIC_SIZE;
            }

            if (region_toolprops &&
                (region_toolprops->alignment == (RGN_ALIGN_BOTTOM | RGN_SPLIT_PREV)))
            {
              SpaceType *stype = BKE_spacetype_from_id(sl.spacetype);

              /* Remove empty region at old location. */
              BLI_assert(sfile->op == nullptr);
              BKE_area_region_free(stype, region_toolprops);
              BLI_freelinkN(regionbase, region_toolprops);
            }

            if (sfile->params) {
              sfile->params->details_flags |= FILE_DETAILS_SIZE | FILE_DETAILS_DATETIME;
            }
          }
        }
      }
    }

    /* Convert the BONE_NO_SCALE flag to inherit_scale_mode enum. */
    if (!DNA_struct_member_exists(fd->filesdna, "Bone", "char", "inherit_scale_mode")) {
      for (bArmature &arm : bmain->armatures) {
        do_version_bones_inherit_scale(&arm.bonebase);
      }
    }

    /* Convert the Offset flag to the mix mode enum. */
    if (!DNA_struct_member_exists(fd->filesdna, "bRotateLikeConstraint", "char", "mix_mode")) {
      for (Object &ob : bmain->objects) {
        do_version_constraints_copy_rotation_mix_mode(&ob.constraints);
        if (ob.pose) {
          for (bPoseChannel &pchan : ob.pose->chanbase) {
            do_version_constraints_copy_rotation_mix_mode(&pchan.constraints);
          }
        }
      }
    }

    /* Added studio-light intensity. */
    if (!DNA_struct_member_exists(fd->filesdna, "View3DShading", "float", "studiolight_intensity"))
    {
      for (bScreen &screen : bmain->screens) {
        for (ScrArea &area : screen.areabase) {
          for (SpaceLink &sl : area.spacedata) {
            if (sl.spacetype == SPACE_VIEW3D) {
              View3D *v3d = (View3D *)&sl;
              v3d->shading.studiolight_intensity = 1.0f;
            }
          }
        }
      }
    }

    /* Elastic deform brush */
    for (Brush &br : bmain->brushes) {
      if (br.ob_mode & OB_MODE_SCULPT && br.elastic_deform_volume_preservation == 0.0f) {
        br.elastic_deform_volume_preservation = 0.5f;
      }
    }
  }

  if (!MAIN_VERSION_FILE_ATLEAST(bmain, 281, 10)) {
    FOREACH_NODETREE_BEGIN (bmain, ntree, id) {
      if (ntree->type == NTREE_SHADER) {
        update_musgrave_node_color_output(ntree);
      }
    }
    FOREACH_NODETREE_END;
  }

  if (!MAIN_VERSION_FILE_ATLEAST(bmain, 281, 11)) {
    FOREACH_NODETREE_BEGIN (bmain, ntree, id) {
      if (ntree->type == NTREE_SHADER) {
        update_voronoi_node_f3_and_f4(ntree);
        update_voronoi_node_fac_output(ntree);
      }
    }
    FOREACH_NODETREE_END;
  }

  if (!MAIN_VERSION_FILE_ATLEAST(bmain, 281, 15)) {
    for (Scene &scene : bmain->scenes) {
      constexpr char SCE_SNAP_TO_NODE_X = (1 << 1);
      if (scene.toolsettings->snap_node_mode == SCE_SNAP_TO_NODE_X) {
        scene.toolsettings->snap_node_mode = SCE_SNAP_TO_GRID;
      }
    }

    if (!DNA_struct_member_exists(
            fd->filesdna, "LayerCollection", "short", "local_collections_bits"))
    {
      for (Scene &scene : bmain->scenes) {
        for (ViewLayer &view_layer : scene.view_layers) {
          for (LayerCollection &layer_collection : view_layer.layer_collections) {
            do_versions_local_collection_bits_set(&layer_collection);
          }
        }
      }
    }

    for (bScreen &screen : bmain->screens) {
      for (ScrArea &area : screen.areabase) {
        for (SpaceLink &sl : area.spacedata) {
          if (sl.spacetype == SPACE_VIEW3D) {
            View3D *v3d = (View3D *)&sl;

            for (ScrArea &area_other : screen.areabase) {
              for (SpaceLink &sl_other : area_other.spacedata) {
                if (&sl != &sl_other && sl_other.spacetype == SPACE_VIEW3D) {
                  View3D *v3d_other = (View3D *)&sl_other;

                  if (v3d->shading.prop == v3d_other->shading.prop) {
                    v3d_other->shading.prop = nullptr;
                  }
                }
              }
            }
          }
          else if (sl.spacetype == SPACE_FILE) {
            ListBaseT<ARegion> *regionbase = (&sl == area.spacedata.first) ? &area.regionbase :
                                                                             &sl.regionbase;
            ARegion *region_tools = do_versions_find_region_or_null(regionbase, RGN_TYPE_TOOLS);
            ARegion *region_header = do_versions_find_region(regionbase, RGN_TYPE_HEADER);

            if (region_tools) {
              ARegion *region_next = region_tools->next;

              /* We temporarily had two tools regions, get rid of the second one. */
              if (region_next && region_next->regiontype == RGN_TYPE_TOOLS) {
                do_versions_remove_region(regionbase, region_next);
              }

              BLI_remlink(regionbase, region_tools);
              BLI_insertlinkafter(regionbase, region_header, region_tools);
            }
            else {
              region_tools = do_versions_add_region(RGN_TYPE_TOOLS,
                                                    "versioning file tools region");
              BLI_insertlinkafter(regionbase, region_header, region_tools);
              region_tools->alignment = RGN_ALIGN_LEFT;
            }
          }
        }
      }
    }

    for (Brush &br : bmain->brushes) {
      if (br.ob_mode & OB_MODE_SCULPT && br.area_radius_factor == 0.0f) {
        br.area_radius_factor = 0.5f;
      }
    }
  }

  if (!MAIN_VERSION_FILE_ATLEAST(bmain, 282, 2)) {
    do_version_curvemapping_walker(bmain, do_version_curvemapping_flag_extend_extrapolate);

    for (bScreen &screen : bmain->screens) {
      for (ScrArea &area : screen.areabase) {
        area.flag &= ~AREA_FLAG_UNUSED_6;
      }
    }

    /* Add custom curve profile to toolsettings for bevel tool */
    if (!DNA_struct_member_exists(fd->filesdna, "ToolSettings", "CurveProfile", "custom_profile"))
    {
      for (Scene &scene : bmain->scenes) {
        ToolSettings *ts = scene.toolsettings;
        if ((ts) && (ts->custom_bevel_profile_preset == nullptr)) {
          ts->custom_bevel_profile_preset = BKE_curveprofile_add(PROF_PRESET_LINE);
        }
      }
    }

    /* Add custom curve profile to bevel modifier */
    if (!DNA_struct_member_exists(fd->filesdna, "BevelModifier", "CurveProfile", "custom_profile"))
    {
      for (Object &ob : bmain->objects) {
        for (ModifierData &md : ob.modifiers) {
          if (md.type == eModifierType_Bevel) {
            BevelModifierData *bmd = (BevelModifierData *)&md;
            if (!bmd->custom_profile) {
              bmd->custom_profile = BKE_curveprofile_add(PROF_PRESET_LINE);
            }
          }
        }
      }
    }

    /* Dash Ratio and Dash Samples */
    if (!DNA_struct_member_exists(fd->filesdna, "Brush", "float", "dash_ratio")) {
      for (Brush &br : bmain->brushes) {
        br.dash_ratio = 1.0f;
        br.dash_samples = 20;
      }
    }

    /* Pose brush smooth iterations */
    if (!DNA_struct_member_exists(fd->filesdna, "Brush", "float", "pose_smooth_iterations")) {
      for (Brush &br : bmain->brushes) {
        br.pose_smooth_iterations = 4;
      }
    }

    /* Cloth pressure */
    for (Object &ob : bmain->objects) {
      for (ModifierData &md : ob.modifiers) {
        if (md.type == eModifierType_Cloth) {
          ClothModifierData *clmd = (ClothModifierData *)&md;

          clmd->sim_parms->pressure_factor = 1;
        }
      }
    }
  }

  if (!MAIN_VERSION_FILE_ATLEAST(bmain, 282, 3)) {
    /* Remove Unified pressure/size and pressure/alpha */
    for (Scene &scene : bmain->scenes) {
      ToolSettings *ts = scene.toolsettings;
      UnifiedPaintSettings *ups = &ts->unified_paint_settings;
      ups->flag &= ~(UNIFIED_PAINT_FLAG_UNUSED_0 | UNIFIED_PAINT_FLAG_UNUSED_1);
    }

    /* Set the default render pass in the viewport to Combined. */
    if (!DNA_struct_member_exists(fd->filesdna, "View3DShading", "int", "render_pass")) {
      for (Scene &scene : bmain->scenes) {
        scene.display.shading.render_pass = SCE_PASS_COMBINED;
      }

      for (bScreen &screen : bmain->screens) {
        for (ScrArea &area : screen.areabase) {
          for (SpaceLink &sl : area.spacedata) {
            if (sl.spacetype == SPACE_VIEW3D) {
              View3D *v3d = (View3D *)&sl;
              v3d->shading.render_pass = SCE_PASS_COMBINED;
            }
          }
        }
      }
    }

    /* Make markers region visible by default. */
    for (bScreen &screen : bmain->screens) {
      for (ScrArea &area : screen.areabase) {
        for (SpaceLink &sl : area.spacedata) {
          switch (sl.spacetype) {
            case SPACE_SEQ: {
              SpaceSeq *sseq = (SpaceSeq *)&sl;
              sseq->flag |= SEQ_SHOW_MARKERS;
              break;
            }
            case SPACE_ACTION: {
              SpaceAction *saction = (SpaceAction *)&sl;
              saction->flag |= SACTION_SHOW_MARKERS;
              break;
            }
            case SPACE_GRAPH: {
              SpaceGraph *sipo = (SpaceGraph *)&sl;
              sipo->flag |= SIPO_SHOW_MARKERS;
              break;
            }
            case SPACE_NLA: {
              SpaceNla *snla = (SpaceNla *)&sl;
              snla->flag |= SNLA_SHOW_MARKERS;
              break;
            }
          }
        }
      }
    }
  }

  if (!MAIN_VERSION_FILE_ATLEAST(bmain, 283, 3)) {
    /* Color Management Look. */
    for (Scene &scene : bmain->scenes) {
      ColorManagedViewSettings *view_settings;
      view_settings = &scene.view_settings;
      if (BLI_str_startswith(view_settings->look, "Filmic - ")) {
        char *src = view_settings->look + strlen("Filmic - ");
        memmove(view_settings->look, src, strlen(src) + 1);
      }
      else if (BLI_str_startswith(view_settings->look, "Standard - ")) {
        char *src = view_settings->look + strlen("Standard - ");
        memmove(view_settings->look, src, strlen(src) + 1);
      }
    }

    /* Sequencer Tool region */
    do_versions_area_ensure_tool_region(bmain, SPACE_SEQ, RGN_FLAG_HIDDEN);

    /* Cloth internal springs */
    for (Object &ob : bmain->objects) {
      for (ModifierData &md : ob.modifiers) {
        if (md.type == eModifierType_Cloth) {
          ClothModifierData *clmd = (ClothModifierData *)&md;

          clmd->sim_parms->internal_tension = 15.0f;
          clmd->sim_parms->max_internal_tension = 15.0f;
          clmd->sim_parms->internal_compression = 15.0f;
          clmd->sim_parms->max_internal_compression = 15.0f;
          clmd->sim_parms->internal_spring_max_diversion = M_PI_4;
        }
      }
    }

    /* Add primary tile to images. */
    if (!DNA_struct_member_exists(fd->filesdna, "Image", "ListBase", "tiles")) {
      for (Image &ima : bmain->images) {
        ImageTile *tile = MEM_new_for_free<ImageTile>("Image Tile");
        tile->tile_number = 1001;
        BLI_addtail(&ima.tiles, tile);
      }
    }

    /* UDIM Image Editor change. */
    if (!DNA_struct_member_exists(fd->filesdna, "SpaceImage", "int", "tile_grid_shape[2]")) {
      for (bScreen &screen : bmain->screens) {
        for (ScrArea &area : screen.areabase) {
          for (SpaceLink &sl : area.spacedata) {
            if (sl.spacetype == SPACE_IMAGE) {
              SpaceImage *sima = (SpaceImage *)&sl;
              sima->tile_grid_shape[0] = 1;
              sima->tile_grid_shape[1] = 1;
            }
          }
        }
      }
    }

    for (Brush &br : bmain->brushes) {
      br.add_col[3] = 0.9f;
      br.sub_col[3] = 0.9f;
    }

    /* Pose brush IK segments. */
    for (Brush &br : bmain->brushes) {
      if (br.pose_ik_segments == 0) {
        br.pose_ik_segments = 1;
      }
    }

    /* Pose brush keep anchor point. */
    for (Brush &br : bmain->brushes) {
      if (br.sculpt_brush_type == SCULPT_BRUSH_TYPE_POSE) {
        br.flag2 |= BRUSH_POSE_IK_ANCHORED;
      }
    }

    /* Tip Roundness. */
    if (!DNA_struct_member_exists(fd->filesdna, "Brush", "float", "tip_roundness")) {
      for (Brush &br : bmain->brushes) {
        if (br.ob_mode & OB_MODE_SCULPT && br.sculpt_brush_type == SCULPT_BRUSH_TYPE_CLAY_STRIPS) {
          br.tip_roundness = 0.18f;
        }
      }
    }
  }

  if (!MAIN_VERSION_FILE_ATLEAST(bmain, 283, 5)) {
    /* Alembic Transform Cache changed from world to local space. */
    for (Object &ob : bmain->objects) {
      for (bConstraint &con : ob.constraints) {
        if (con.type == CONSTRAINT_TYPE_TRANSFORM_CACHE) {
          con.ownspace = CONSTRAINT_SPACE_LOCAL;
        }
      }
    }

    /* Add 2D transform to UV Warp modifier. */
    if (!DNA_struct_member_exists(fd->filesdna, "UVWarpModifierData", "float", "scale[2]")) {
      for (Object &ob : bmain->objects) {
        for (ModifierData &md : ob.modifiers) {
          if (md.type == eModifierType_UVWarp) {
            UVWarpModifierData *umd = (UVWarpModifierData *)&md;
            copy_v2_fl(umd->scale, 1.0f);
          }
        }
      }
    }

    /* Add Lookdev blur property. */
    if (!DNA_struct_member_exists(fd->filesdna, "View3DShading", "float", "studiolight_blur")) {
      for (bScreen &screen : bmain->screens) {
        for (ScrArea &area : screen.areabase) {
          for (SpaceLink &sl : area.spacedata) {
            if (sl.spacetype == SPACE_VIEW3D) {
              View3D *v3d = (View3D *)&sl;
              v3d->shading.studiolight_blur = 0.5f;
            }
          }
        }
      }
    }
  }

  if (!MAIN_VERSION_FILE_ATLEAST(bmain, 283, 7)) {
    /* Init default Grease Pencil Vertex paint mix factor for Viewport. */
    if (!DNA_struct_member_exists(
            fd->filesdna, "View3DOverlay", "float", "gpencil_vertex_paint_opacity"))
    {
      for (bScreen &screen : bmain->screens) {
        for (ScrArea &area : screen.areabase) {
          for (SpaceLink &sl : area.spacedata) {
            if (sl.spacetype == SPACE_VIEW3D) {
              View3D *v3d = (View3D *)&sl;
              v3d->overlay.gpencil_vertex_paint_opacity = 1.0f;
            }
          }
        }
      }
    }

    /* Update Grease Pencil after drawing engine and code refactor.
     * It uses the seed variable of Array modifier to avoid double patching for
     * files created with a development version. */
    if (!DNA_struct_member_exists(fd->filesdna, "ArrayGpencilModifierData", "int", "seed")) {
      /* Init new Grease Pencil Paint tools. */
      {
        for (Brush &brush : bmain->brushes) {
          if (brush.gpencil_settings != nullptr) {
            brush.gpencil_vertex_brush_type = brush.gpencil_settings->brush_type;
            brush.gpencil_sculpt_brush_type = brush.gpencil_settings->brush_type;
            brush.gpencil_weight_brush_type = brush.gpencil_settings->brush_type;
          }
        }
      }

      for (Material &mat : bmain->materials) {
        MaterialGPencilStyle *gp_style = mat.gp_style;
        if (gp_style == nullptr) {
          continue;
        }
        /* Fix Grease Pencil Material colors to Linear. */
        srgb_to_linearrgb_v4(gp_style->stroke_rgba, gp_style->stroke_rgba);
        srgb_to_linearrgb_v4(gp_style->fill_rgba, gp_style->fill_rgba);

        /* Move old gradient variables to texture. */
        if (gp_style->fill_style == GP_MATERIAL_FILL_STYLE_GRADIENT) {
          gp_style->texture_angle = gp_style->gradient_angle;
          copy_v2_v2(gp_style->texture_scale, gp_style->gradient_scale);
          copy_v2_v2(gp_style->texture_offset, gp_style->gradient_shift);
        }
        /* Set Checker material as Solid. This fill mode has been removed and replaced
         * by textures. */
        if (gp_style->fill_style == GP_MATERIAL_FILL_STYLE_CHECKER) {
          gp_style->fill_style = GP_MATERIAL_FILL_STYLE_SOLID;
        }
        /* Update Alpha channel for texture opacity. */
        if (gp_style->fill_style == GP_MATERIAL_FILL_STYLE_TEXTURE) {
          gp_style->fill_rgba[3] *= gp_style->texture_opacity;
        }
        /* Stroke stencil mask to mix = 1. */
        if (gp_style->flag & GP_MATERIAL_STROKE_PATTERN) {
          gp_style->mix_stroke_factor = 1.0f;
          gp_style->flag &= ~GP_MATERIAL_STROKE_PATTERN;
        }
        /* Mix disabled, set mix factor to 0. */
        else if ((gp_style->flag & GP_MATERIAL_STROKE_TEX_MIX) == 0) {
          gp_style->mix_stroke_factor = 0.0f;
        }
      }

      /* Fix Grease Pencil VFX and modifiers. */
      for (Object &ob : bmain->objects) {
        if (ob.type != OB_GPENCIL_LEGACY) {
          continue;
        }

        /* VFX. */
        for (ShaderFxData &fx : ob.shader_fx) {
          switch (fx.type) {
            case eShaderFxType_Colorize: {
              ColorizeShaderFxData *vfx = (ColorizeShaderFxData *)&fx;
              if (ELEM(vfx->mode, eShaderFxColorizeMode_GrayScale, eShaderFxColorizeMode_Sepia)) {
                vfx->factor = 1.0f;
              }
              srgb_to_linearrgb_v4(vfx->low_color, vfx->low_color);
              srgb_to_linearrgb_v4(vfx->high_color, vfx->high_color);
              break;
            }
            case eShaderFxType_Pixel: {
              PixelShaderFxData *vfx = (PixelShaderFxData *)&fx;
              srgb_to_linearrgb_v4(vfx->rgba, vfx->rgba);
              break;
            }
            case eShaderFxType_Rim: {
              RimShaderFxData *vfx = (RimShaderFxData *)&fx;
              srgb_to_linearrgb_v3_v3(vfx->rim_rgb, vfx->rim_rgb);
              srgb_to_linearrgb_v3_v3(vfx->mask_rgb, vfx->mask_rgb);
              break;
            }
            case eShaderFxType_Shadow: {
              ShadowShaderFxData *vfx = (ShadowShaderFxData *)&fx;
              srgb_to_linearrgb_v4(vfx->shadow_rgba, vfx->shadow_rgba);
              break;
            }
            case eShaderFxType_Glow: {
              GlowShaderFxData *vfx = (GlowShaderFxData *)&fx;
              srgb_to_linearrgb_v3_v3(vfx->glow_color, vfx->glow_color);
              vfx->glow_color[3] = 1.0f;
              srgb_to_linearrgb_v3_v3(vfx->select_color, vfx->select_color);
              vfx->blur[1] = vfx->blur[0];
              break;
            }
            default:
              break;
          }
        }

        /* Modifiers. */
        for (GpencilModifierData &md : ob.greasepencil_modifiers) {
          switch ((GpencilModifierType)md.type) {
            case eGpencilModifierType_Array: {
              ArrayGpencilModifierData *mmd = (ArrayGpencilModifierData *)&md;
              mmd->seed = 1;
              if ((mmd->offset[0] != 0.0f) || (mmd->offset[1] != 0.0f) || (mmd->offset[2] != 0.0f))
              {
                mmd->flag |= GP_ARRAY_USE_OFFSET;
              }
              if ((mmd->shift[0] != 0.0f) || (mmd->shift[1] != 0.0f) || (mmd->shift[2] != 0.0f)) {
                mmd->flag |= GP_ARRAY_USE_OFFSET;
              }
              if (mmd->object != nullptr) {
                mmd->flag |= GP_ARRAY_USE_OB_OFFSET;
              }
              break;
            }
            case eGpencilModifierType_Noise: {
              NoiseGpencilModifierData *mmd = (NoiseGpencilModifierData *)&md;
              float factor = mmd->factor / 25.0f;
              mmd->factor = (mmd->flag & GP_NOISE_MOD_LOCATION) ? factor : 0.0f;
              mmd->factor_thickness = (mmd->flag & GP_NOISE_MOD_STRENGTH) ? factor : 0.0f;
              mmd->factor_strength = (mmd->flag & GP_NOISE_MOD_THICKNESS) ? factor : 0.0f;
              mmd->factor_uvs = (mmd->flag & GP_NOISE_MOD_UV) ? factor : 0.0f;

              mmd->noise_scale = (mmd->flag & GP_NOISE_FULL_STROKE) ? 0.0f : 1.0f;

              if (mmd->curve_intensity == nullptr) {
                mmd->curve_intensity = BKE_curvemapping_add(1, 0.0f, 0.0f, 1.0f, 1.0f);
                if (mmd->curve_intensity) {
                  BKE_curvemapping_init(mmd->curve_intensity);
                }
              }
              break;
            }
            case eGpencilModifierType_Tint: {
              TintGpencilModifierData *mmd = (TintGpencilModifierData *)&md;
              srgb_to_linearrgb_v3_v3(mmd->rgb, mmd->rgb);
              if (mmd->curve_intensity == nullptr) {
                mmd->curve_intensity = BKE_curvemapping_add(1, 0.0f, 0.0f, 1.0f, 1.0f);
                if (mmd->curve_intensity) {
                  BKE_curvemapping_init(mmd->curve_intensity);
                }
              }
              break;
            }
            case eGpencilModifierType_Smooth: {
              SmoothGpencilModifierData *mmd = (SmoothGpencilModifierData *)&md;
              if (mmd->curve_intensity == nullptr) {
                mmd->curve_intensity = BKE_curvemapping_add(1, 0.0f, 0.0f, 1.0f, 1.0f);
                if (mmd->curve_intensity) {
                  BKE_curvemapping_init(mmd->curve_intensity);
                }
              }
              break;
            }
            case eGpencilModifierType_Opacity: {
              OpacityGpencilModifierData *mmd = (OpacityGpencilModifierData *)&md;
              if (mmd->curve_intensity == nullptr) {
                mmd->curve_intensity = BKE_curvemapping_add(1, 0.0f, 0.0f, 1.0f, 1.0f);
                if (mmd->curve_intensity) {
                  BKE_curvemapping_init(mmd->curve_intensity);
                }
              }
              break;
            }
            case eGpencilModifierType_Color: {
              ColorGpencilModifierData *mmd = (ColorGpencilModifierData *)&md;
              if (mmd->curve_intensity == nullptr) {
                mmd->curve_intensity = BKE_curvemapping_add(1, 0.0f, 0.0f, 1.0f, 1.0f);
                if (mmd->curve_intensity) {
                  BKE_curvemapping_init(mmd->curve_intensity);
                }
              }
              break;
            }
            case eGpencilModifierType_Thick: {
              if (!DNA_struct_member_exists(
                      fd->filesdna, "ThickGpencilModifierData", "float", "thickness_fac"))
              {
                ThickGpencilModifierData *mmd = (ThickGpencilModifierData *)&md;
                mmd->thickness_fac = mmd->thickness;
              }
              break;
            }
            case eGpencilModifierType_Multiply: {
              MultiplyGpencilModifierData *mmd = (MultiplyGpencilModifierData *)&md;
              mmd->fading_opacity = 1.0 - mmd->fading_opacity;
              break;
            }
            case eGpencilModifierType_Subdiv: {
              const short simple = (1 << 0);
              SubdivGpencilModifierData *mmd = (SubdivGpencilModifierData *)&md;
              if (mmd->flag & simple) {
                mmd->flag &= ~simple;
                mmd->type = GP_SUBDIV_SIMPLE;
              }
              break;
            }
            default:
              break;
          }
        }
      }

      /* Fix Layers Colors and Vertex Colors to Linear.
       * Also set lights to on for layers. */
      for (bGPdata &gpd : bmain->gpencils) {
        if (gpd.flag & GP_DATA_ANNOTATIONS) {
          continue;
        }
        /* Onion colors. */
        srgb_to_linearrgb_v3_v3(gpd.gcolor_prev, gpd.gcolor_prev);
        srgb_to_linearrgb_v3_v3(gpd.gcolor_next, gpd.gcolor_next);
        /* Z-depth Offset. */
        gpd.zdepth_offset = 0.150f;

        for (bGPDlayer &gpl : gpd.layers) {
          gpl.flag |= GP_LAYER_USE_LIGHTS;
          srgb_to_linearrgb_v4(gpl.tintcolor, gpl.tintcolor);
          gpl.vertex_paint_opacity = 1.0f;

          for (bGPDframe &gpf : gpl.frames) {
            for (bGPDstroke &gps : gpf.strokes) {
              /* Set initial opacity for fill color. */
              gps.fill_opacity_fac = 1.0f;

              /* Calc geometry data because in old versions this data was not saved. */
              BKE_gpencil_stroke_geometry_update(&gpd, &gps);

              srgb_to_linearrgb_v4(gps.vert_color_fill, gps.vert_color_fill);
              int i;
              bGPDspoint *pt;
              for (i = 0, pt = gps.points; i < gps.totpoints; i++, pt++) {
                srgb_to_linearrgb_v4(pt->vert_color, pt->vert_color);
              }
            }
          }
        }
      }
    }
  }

  if (!MAIN_VERSION_FILE_ATLEAST(bmain, 283, 8)) {
    if (!DNA_struct_member_exists(
            fd->filesdna, "View3DOverlay", "float", "sculpt_mode_face_sets_opacity"))
    {
      for (bScreen &screen : bmain->screens) {
        for (ScrArea &area : screen.areabase) {
          for (SpaceLink &sl : area.spacedata) {
            if (sl.spacetype == SPACE_VIEW3D) {
              View3D *v3d = (View3D *)&sl;
              v3d->overlay.sculpt_mode_face_sets_opacity = 1.0f;
            }
          }
        }
      }
    }

    /* Alembic Transform Cache changed from local to world space. */
    for (Object &ob : bmain->objects) {
      for (bConstraint &con : ob.constraints) {
        if (con.type == CONSTRAINT_TYPE_TRANSFORM_CACHE) {
          con.ownspace = CONSTRAINT_SPACE_WORLD;
        }
      }
    }

    /* Boundary Edges Auto-masking. */
    if (!DNA_struct_member_exists(
            fd->filesdna, "Brush", "int", "automasking_boundary_edges_propagation_steps"))
    {
      for (Brush &br : bmain->brushes) {
        br.automasking_boundary_edges_propagation_steps = 1;
      }
    }

    /* Corrective smooth modifier scale. */
    if (!DNA_struct_member_exists(fd->filesdna, "CorrectiveSmoothModifierData", "float", "scale"))
    {
      for (Object &ob : bmain->objects) {
        for (ModifierData &md : ob.modifiers) {
          if (md.type == eModifierType_CorrectiveSmooth) {
            CorrectiveSmoothModifierData *csmd = (CorrectiveSmoothModifierData *)&md;
            csmd->scale = 1.0f;
          }
        }
      }
    }

    /* Default Face Set Color. */
    for (Mesh &me : bmain->meshes) {
      if (me.faces_num > 0) {
        const int *face_sets = static_cast<const int *>(
            CustomData_get_layer(&me.face_data, CD_SCULPT_FACE_SETS));
        if (face_sets) {
          me.face_sets_color_default = abs(face_sets[0]);
        }
      }
    }
  }

  if (!MAIN_VERSION_FILE_ATLEAST(bmain, 283, 11)) {
    if (!DNA_struct_member_exists(fd->filesdna, "OceanModifierData", "float", "fetch_jonswap")) {
      for (Object &object : bmain->objects) {
        for (ModifierData &md : object.modifiers) {
          if (md.type == eModifierType_Ocean) {
            OceanModifierData *omd = (OceanModifierData *)&md;
            omd->fetch_jonswap = 120.0f;
          }
        }
      }
    }

    if (!DNA_struct_exists(fd->filesdna, "XrSessionSettings")) {
      for (wmWindowManager &wm : bmain->wm) {
        const View3D v3d_default = {};

        wm.xr.session_settings.shading = v3d_default.shading;
        wm.xr.session_settings.draw_flags = (V3D_OFSDRAW_SHOW_GRIDFLOOR |
                                             V3D_OFSDRAW_SHOW_ANNOTATION);
        wm.xr.session_settings.clip_start = v3d_default.clip_start;
        wm.xr.session_settings.clip_end = v3d_default.clip_end;

        wm.xr.session_settings.flag = XR_SESSION_USE_POSITION_TRACKING;
      }
    }

    /* Surface deform modifier strength. */
    if (!DNA_struct_member_exists(fd->filesdna, "SurfaceDeformModifierData", "float", "strength"))
    {
      for (Object &ob : bmain->objects) {
        for (ModifierData &md : ob.modifiers) {
          if (md.type == eModifierType_SurfaceDeform) {
            SurfaceDeformModifierData *sdmd = (SurfaceDeformModifierData *)&md;
            sdmd->strength = 1.0f;
          }
        }
      }
    }
  }

  if (!MAIN_VERSION_FILE_ATLEAST(bmain, 283, 12)) {
    /* Activate f-curve drawing in the sequencer. */
    for (bScreen &screen : bmain->screens) {
      for (ScrArea &area : screen.areabase) {
        for (SpaceLink &sl : area.spacedata) {
          if (sl.spacetype == SPACE_SEQ) {
            SpaceSeq *sseq = (SpaceSeq *)&sl;
            sseq->flag |= SEQ_TIMELINE_SHOW_FCURVES;
          }
        }
      }
    }

    /* Remesh Modifier Voxel Mode. */
    if (!DNA_struct_member_exists(fd->filesdna, "RemeshModifierData", "float", "voxel_size")) {
      for (Object &ob : bmain->objects) {
        for (ModifierData &md : ob.modifiers) {
          if (md.type == eModifierType_Remesh) {
            RemeshModifierData *rmd = (RemeshModifierData *)&md;
            rmd->voxel_size = 0.1f;
            rmd->adaptivity = 0.0f;
          }
        }
      }
    }
  }

  if (!MAIN_VERSION_FILE_ATLEAST(bmain, 283, 14)) {
    /* Solidify modifier merge tolerance. */
    if (!DNA_struct_member_exists(
            fd->filesdna, "SolidifyModifierData", "float", "merge_tolerance"))
    {
      for (Object &ob : bmain->objects) {
        for (ModifierData &md : ob.modifiers) {
          if (md.type == eModifierType_Solidify) {
            SolidifyModifierData *smd = (SolidifyModifierData *)&md;
            /* set to 0.0003 since that is what was used before, default now is 0.0001 */
            smd->merge_tolerance = 0.0003f;
          }
        }
      }
    }

    /* Enumerator was incorrect for a time in 2.83 development.
     * Note that this only corrects values known to be invalid. */
    for (Object &ob : bmain->objects) {
      RigidBodyCon *rbc = ob.rigidbody_constraint;
      if (rbc != nullptr) {
        enum {
          INVALID_RBC_TYPE_SLIDER = 2,
          INVALID_RBC_TYPE_6DOF_SPRING = 4,
          INVALID_RBC_TYPE_MOTOR = 7,
        };
        switch (rbc->type) {
          case INVALID_RBC_TYPE_SLIDER:
            rbc->type = RBC_TYPE_SLIDER;
            break;
          case INVALID_RBC_TYPE_6DOF_SPRING:
            rbc->type = RBC_TYPE_6DOF_SPRING;
            break;
          case INVALID_RBC_TYPE_MOTOR:
            rbc->type = RBC_TYPE_MOTOR;
            break;
        }
      }
    }
  }

  /* Match scale of fluid modifier gravity with scene gravity. */
  if (!MAIN_VERSION_FILE_ATLEAST(bmain, 283, 15)) {
    for (Object &ob : bmain->objects) {
      for (ModifierData &md : ob.modifiers) {
        if (md.type == eModifierType_Fluid) {
          FluidModifierData *fmd = (FluidModifierData *)&md;
          if (fmd->domain != nullptr) {
            mul_v3_fl(fmd->domain->gravity, 9.81f);
          }
        }
      }
    }
  }

  if (!MAIN_VERSION_FILE_ATLEAST(bmain, 283, 16)) {
    /* Init SMAA threshold for grease pencil render. */
    for (Scene &scene : bmain->scenes) {
      scene.grease_pencil_settings.smaa_threshold = 1.0f;
    }
  }

  if (!MAIN_VERSION_FILE_ATLEAST(bmain, 283, 17)) {
    /* Reset the cloth mass to 1.0 in brushes with an invalid value. */
    for (Brush &br : bmain->brushes) {
      if (br.sculpt_brush_type == SCULPT_BRUSH_TYPE_CLOTH) {
        if (br.cloth_mass == 0.0f) {
          br.cloth_mass = 1.0f;
        }
      }
    }

    /* Set Brush default color for grease pencil. */
    for (Brush &brush : bmain->brushes) {
      if (brush.gpencil_settings) {
        brush.rgb[0] = 0.498f;
        brush.rgb[1] = 1.0f;
        brush.rgb[2] = 0.498f;
      }
    }
  }

  /* Old forgotten versioning code. */
  if (!MAIN_VERSION_FILE_ATLEAST(bmain, 300, 39)) {
    /* Set the cloth wind factor to 1 for old forces. */
    if (!DNA_struct_member_exists(fd->filesdna, "PartDeflect", "float", "f_wind_factor")) {
      for (Object &ob : bmain->objects) {
        if (ob.pd) {
          ob.pd->f_wind_factor = 1.0f;
        }
      }
      for (ParticleSettings &part : bmain->particles) {
        if (part.pd) {
          part.pd->f_wind_factor = 1.0f;
        }
        if (part.pd2) {
          part.pd2->f_wind_factor = 1.0f;
        }
      }
    }

    for (wmWindowManager &wm : bmain->wm) {
      /* Don't rotate light with the viewer by default, make it fixed. Shading settings can't be
       * edited and this flag should always be set. */
      wm.xr.session_settings.shading.flag |= V3D_SHADING_WORLD_ORIENTATION;
    }
  }

  /**
   * Always bump subversion in BKE_blender_version.h when adding versioning
   * code here, and wrap it inside a MAIN_VERSION_FILE_ATLEAST check.
   *
   * \note Keep this message at the bottom of the function.
   */
}<|MERGE_RESOLUTION|>--- conflicted
+++ resolved
@@ -4642,15 +4642,9 @@
       }
     }
 
-<<<<<<< HEAD
-    LISTBASE_FOREACH (World *, world, &bmain->worlds) {
-      world->flag &= ~(WO_MODE_UNUSED_1 | WO_MODE_UNUSED_2 | WO_MODE_UNUSED_4 |
-                       WO_MODE_UNUSED_5 | WO_MODE_UNUSED_7);
-=======
     for (World &world : bmain->worlds) {
       world.flag &= ~(WO_MODE_UNUSED_1 | WO_MODE_UNUSED_2 | WO_MODE_UNUSED_3 | WO_MODE_UNUSED_4 |
                       WO_MODE_UNUSED_5 | WO_MODE_UNUSED_7);
->>>>>>> 7178bae1
     }
 
     for (Image &image : bmain->images) {
