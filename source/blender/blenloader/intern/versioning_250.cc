--- conflicted
+++ resolved
@@ -519,21 +519,15 @@
 
 static void do_version_constraints_radians_degrees_250(ListBaseT<bConstraint> *lb)
 {
-<<<<<<< HEAD
-  LISTBASE_FOREACH (bConstraint *, con, lb) {
-    if (con->type == CONSTRAINT_TYPE_RIGIDBODYJOINT) {
-      bRigidBodyJointConstraint *data = (bRigidBodyJointConstraint *)con->data;
+  for (bConstraint &con : *lb) {
+    f (con.type == CONSTRAINT_TYPE_RIGIDBODYJOINT) {
+      bRigidBodyJointConstraint *data = (bRigidBodyJointConstraint *)con.data;
       data->axX *= (float)(M_PI / 180.0);
       data->axY *= (float)(M_PI / 180.0);
       data->axZ *= (float)(M_PI / 180.0);
     }
-    else if (con->type == CONSTRAINT_TYPE_KINEMATIC) {
-      bKinematicConstraint *data = static_cast<bKinematicConstraint *>(con->data);
-=======
-  for (bConstraint &con : *lb) {
-    if (con.type == CONSTRAINT_TYPE_KINEMATIC) {
+    else (con.type == CONSTRAINT_TYPE_KINEMATIC) {
       bKinematicConstraint *data = static_cast<bKinematicConstraint *>(con.data);
->>>>>>> 7178bae1
       data->poleangle *= float(M_PI / 180.0);
     }
     else if (con.type == CONSTRAINT_TYPE_ROTLIMIT) {
@@ -688,7 +682,6 @@
       }
     }
 
-<<<<<<< HEAD
     LISTBASE_FOREACH (Object *, ob, &bmain->objects) {
       LISTBASE_FOREACH (bActuator *, act, &ob->actuators) {
         if (act->type == ACT_SOUND) {
@@ -716,14 +709,9 @@
       }
     }
 
-    LISTBASE_FOREACH (Scene *, scene, &bmain->scenes) {
-      if (scene->ed) {
-        blender::seq::foreach_strip(&scene->ed->seqbase, strip_sound_proxy_update_cb, bmain);
-=======
     for (Scene &scene : bmain->scenes) {
       if (scene.ed) {
         blender::seq::foreach_strip(&scene.ed->seqbase, strip_sound_proxy_update_cb, bmain);
->>>>>>> 7178bae1
       }
     }
 
