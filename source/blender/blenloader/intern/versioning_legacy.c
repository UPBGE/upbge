--- conflicted
+++ resolved
@@ -45,7 +45,6 @@
 #define DNA_DEPRECATED_ALLOW
 
 #include "DNA_armature_types.h"
-#include "DNA_actuator_types.h"
 #include "DNA_camera_types.h"
 #include "DNA_constraint_types.h"
 #include "DNA_effect_types.h"
@@ -60,10 +59,8 @@
 #include "DNA_node_types.h"
 #include "DNA_object_fluidsim_types.h"
 #include "DNA_object_types.h"
-#include "DNA_property_types.h"
 #include "DNA_view3d_types.h"
 #include "DNA_screen_types.h"
-#include "DNA_sensor_types.h"
 #include "DNA_sdna_types.h"
 #include "DNA_sequence_types.h"
 #include "DNA_sound_types.h"
@@ -90,7 +87,6 @@
 #include "BKE_modifier.h"
 #include "BKE_particle.h"
 #include "BKE_pointcache.h"
-#include "BKE_property.h" // for BKE_bproperty_object_get
 #include "BKE_scene.h"
 #include "BKE_sequencer.h"
 
@@ -126,38 +122,6 @@
 
 	MEM_freeN(me->mcol);
 	me->mcol = (MCol *)mcolmain;
-}
-
-static int map_223_keybd_code_to_224_keybd_code(int code)
-{
-	switch (code) {
-		case 312:
-			return 311; /* F12KEY */
-		case 159:
-			return 161; /* PADSLASHKEY */
-		case 161:
-			return 150; /* PAD0 */
-		case 154:
-			return 151; /* PAD1 */
-		case 150:
-			return 152; /* PAD2 */
-		case 155:
-			return 153; /* PAD3 */
-		case 151:
-			return 154; /* PAD4 */
-		case 156:
-			return 155; /* PAD5 */
-		case 152:
-			return 156; /* PAD6 */
-		case 157:
-			return 157; /* PAD7 */
-		case 153:
-			return 158; /* PAD8 */
-		case 158:
-			return 159; /* PAD9 */
-		default:
-			return code;
-	}
 }
 
 static void do_version_bone_head_tail_237(Bone *bone)
@@ -833,7 +797,6 @@
 	}
 
 	if (main->versionfile <= 191) {
-		Object *ob = main->object.first;
 		Material *ma = main->mat.first;
 
 		/* let faces have default add factor of 0.0 */
@@ -842,121 +805,10 @@
 				ma->add = 0.0;
 			ma = ma->id.next;
 		}
-
-		while (ob) {
-			ob->mass = 1.0f;
-			ob->damping = 0.1f;
-			/*ob->quat[1] = 1.0f;*/ /* quats arnt used yet */
-			ob = ob->id.next;
-		}
-	}
-
-	if (main->versionfile <= 193) {
-		Object *ob = main->object.first;
-		while (ob) {
-			ob->inertia = 1.0f;
-			ob->rdamping = 0.1f;
-			ob = ob->id.next;
-		}
-	}
-
-	if (main->versionfile <= 200) {
-		Object *ob = main->object.first;
-		while (ob) {
-			ob->scaflag = ob->gameflag & (OB_DO_FH|OB_ROT_FH|OB_ANISOTROPIC_FRICTION|OB_GHOST|OB_RIGID_BODY|OB_BOUNDS);
-				/* 64 is do_fh */
-			ob->gameflag &= ~(OB_ROT_FH|OB_ANISOTROPIC_FRICTION|OB_GHOST|OB_RIGID_BODY|OB_BOUNDS);
-			ob = ob->id.next;
-		}
-	}
-
-	if (main->versionfile <= 201) {
-		/* add-object + end-object are joined to edit-object actuator */
-		Object *ob  = main->object.first;
-		bProperty *prop;
-		bActuator *act;
-		bIpoActuator *ia;
-		bEditObjectActuator *eoa;
-		bAddObjectActuator *aoa;
-		while (ob) {
-			act = ob->actuators.first;
-			while (act) {
-				if (act->type == ACT_IPO) {
-					ia = act->data;
-					prop = BKE_bproperty_object_get(ob, ia->name);
-					if (prop) {
-						ia->type = ACT_IPO_FROM_PROP;
-					}
-				}
-				else if (act->type == ACT_ADD_OBJECT) {
-					aoa = act->data;
-					eoa = MEM_callocN(sizeof(bEditObjectActuator), "edit ob act");
-					eoa->type = ACT_EDOB_ADD_OBJECT;
-					eoa->ob = aoa->ob;
-					eoa->time = aoa->time;
-					MEM_freeN(aoa);
-					act->data = eoa;
-					act->type = act->otype = ACT_EDIT_OBJECT;
-				}
-				else if (act->type == ACT_END_OBJECT) {
-					eoa = MEM_callocN(sizeof(bEditObjectActuator), "edit ob act");
-					eoa->type = ACT_EDOB_END_OBJECT;
-					act->data = eoa;
-					act->type = act->otype = ACT_EDIT_OBJECT;
-				}
-				act = act->next;
-			}
-			ob = ob->id.next;
-		}
-	}
-
-	if (main->versionfile <= 202) {
-		/* add-object and end-object are joined to edit-object
-		 * actuator */
-		Object *ob = main->object.first;
-		bActuator *act;
-		bObjectActuator *oa;
-		while (ob) {
-			act = ob->actuators.first;
-			while (act) {
-				if (act->type == ACT_OBJECT) {
-					oa = act->data;
-					oa->flag &= ~(ACT_TORQUE_LOCAL|ACT_DROT_LOCAL);		/* this actuator didn't do local/glob rot before */
-				}
-				act = act->next;
-			}
-			ob = ob->id.next;
-		}
 	}
 
 	if (main->versionfile <= 204) {
-		/* patches for new physics */
-		Object *ob = main->object.first;
-		bActuator *act;
-		bObjectActuator *oa;
 		bSound *sound;
-		while (ob) {
-
-			/* please check this for demo20 files like
-			 * original Egypt levels etc.  converted
-			 * rotation factor of 50 is not workable */
-			act = ob->actuators.first;
-			while (act) {
-				if (act->type == ACT_OBJECT) {
-					oa = act->data;
-
-					oa->forceloc[0] *= 25.0f;
-					oa->forceloc[1] *= 25.0f;
-					oa->forceloc[2] *= 25.0f;
-
-					oa->forcerot[0] *= 10.0f;
-					oa->forcerot[1] *= 10.0f;
-					oa->forcerot[2] *= 10.0f;
-				}
-				act = act->next;
-			}
-			ob = ob->id.next;
-		}
 
 		sound = main->sound.first;
 		while (sound) {
@@ -967,120 +819,8 @@
 		}
 	}
 
-	if (main->versionfile <= 205) {
-		/* patches for new physics */
-		Object *ob = main->object.first;
-		bActuator *act;
-		bSensor *sens;
-		bEditObjectActuator *oa;
-		bRaySensor *rs;
-		bCollisionSensor *cs;
-		while (ob) {
-			/* Set anisotropic friction off for old objects,
-			 * values to 1.0.  */
-			ob->gameflag &= ~OB_ANISOTROPIC_FRICTION;
-			ob->anisotropicFriction[0] = 1.0;
-			ob->anisotropicFriction[1] = 1.0;
-			ob->anisotropicFriction[2] = 1.0;
-
-			act = ob->actuators.first;
-			while (act) {
-				if (act->type == ACT_EDIT_OBJECT) {
-					/* Zero initial velocity for newly
-					 * added objects */
-					oa = act->data;
-					oa->linVelocity[0] = 0.0;
-					oa->linVelocity[1] = 0.0;
-					oa->linVelocity[2] = 0.0;
-					oa->localflag = 0;
-				}
-				act = act->next;
-			}
-
-			sens = ob->sensors.first;
-			while (sens) {
-				/* Extra fields for radar sensors. */
-				if (sens->type == SENS_RADAR) {
-					bRadarSensor *s = sens->data;
-					s->range = 10000.0;
-				}
-
-				/* Pulsing: defaults for new sensors. */
-				if (sens->type != SENS_ALWAYS) {
-					sens->pulse = 0;
-					sens->freq = 0;
-				}
-				else {
-					sens->pulse = 1;
-				}
-
-				/* Invert: off. */
-				sens->invert = 0;
-
-				/* Collision and ray: default = trigger
-				 * on property. The material field can
-				 * remain empty. */
-				if (sens->type == SENS_COLLISION) {
-					cs = (bCollisionSensor*) sens->data;
-					cs->mode = 0;
-				}
-				if (sens->type == SENS_RAY) {
-					rs = (bRaySensor*) sens->data;
-					rs->mode = 0;
-				}
-				sens = sens->next;
-			}
-			ob = ob->id.next;
-		}
-		/* have to check the exact multiplier */
-	}
-
-	if (main->versionfile <= 211) {
-		/* Render setting: per scene, the applicable gamma value
-		 * can be set. Default is 1.0, which means no
-		 * correction.  */
-		bActuator *act;
-		bObjectActuator *oa;
-		Object *ob;
-
-		/* added alpha in obcolor */
-		ob = main->object.first;
-		while (ob) {
-			ob->col[3] = 1.0;
-			ob = ob->id.next;
-		}
-
-		/* added alpha in obcolor */
-		ob = main->object.first;
-		while (ob) {
-			act = ob->actuators.first;
-			while (act) {
-				if (act->type == ACT_OBJECT) {
-					/* multiply velocity with 50 in old files */
-					oa = act->data;
-					if (fabsf(oa->linearvelocity[0]) >= 0.01f)
-						oa->linearvelocity[0] *= 50.0f;
-					if (fabsf(oa->linearvelocity[1]) >= 0.01f)
-						oa->linearvelocity[1] *= 50.0f;
-					if (fabsf(oa->linearvelocity[2]) >= 0.01f)
-						oa->linearvelocity[2] *= 50.0f;
-					if (fabsf(oa->angularvelocity[0]) >= 0.01f)
-						oa->angularvelocity[0] *= 50.0f;
-					if (fabsf(oa->angularvelocity[1]) >= 0.01f)
-						oa->angularvelocity[1] *= 50.0f;
-					if (fabsf(oa->angularvelocity[2]) >= 0.01f)
-						oa->angularvelocity[2] *= 50.0f;
-				}
-				act = act->next;
-			}
-			ob = ob->id.next;
-		}
-	}
-
 	if (main->versionfile <= 212) {
 		bSound *sound;
-		bProperty *prop;
-		Object *ob;
 		Mesh *me;
 
 		sound = main->sound.first;
@@ -1095,21 +835,6 @@
 				sound->flags &= ~SOUND_FLAGS_3D;
 
 			sound = sound->id.next;
-		}
-
-		ob = main->object.first;
-
-		while (ob) {
-			prop = ob->prop.first;
-			while (prop) {
-				if (prop->type == GPROP_TIME) {
-					// convert old GPROP_TIME values from int to float
-					*((float *)&prop->data) = (float) prop->data;
-				}
-
-				prop = prop->next;
-			}
-			ob = ob->id.next;
 		}
 
 		/* me->subdiv changed to reflect the actual reparametization
@@ -1134,28 +859,7 @@
 	}
 
 	if (main->versionfile <= 220) {
-		Object *ob;
 		Mesh *me;
-
-		ob = main->object.first;
-
-		/* adapt form factor in order to get the 'old' physics
-		 * behavior back...
-		 */
-
-		while (ob) {
-			/* in future, distinguish between different
-			 * object bounding shapes
-			 */
-			ob->formfactor = 0.4f;
-			/* patch form factor, note that inertia equiv radius
-			 * of a rotation symmetrical obj
-			 */
-			if (ob->inertia != 1.0f) {
-				ob->formfactor /= ob->inertia * ob->inertia;
-			}
-			ob = ob->id.next;
-		}
 
 		/* Began using alpha component of vertex colors, but
 		 * old file vertex colors are undefined, reset them
@@ -1213,40 +917,11 @@
 
 	if (main->versionfile <= 223) {
 		VFont *vf;
-<<<<<<< HEAD
-		Image *ima;
-		Object *ob;
-
-=======
->>>>>>> 5559abf3
 		for (vf = main->vfont.first; vf; vf = vf->id.next) {
 			if (STREQ(vf->name + strlen(vf->name) - 6, ".Bfont")) {
 				strcpy(vf->name, FO_BUILTIN_NAME);
 			}
 		}
-<<<<<<< HEAD
-
-		/* Old textures animate at 25 FPS */
-		for (ima = main->image.first; ima; ima = ima->id.next) {
-			ima->animspeed = 25;
-		}
-
-		/* Zr remapped some keyboard codes to be linear (stupid zr) */
-		for (ob = main->object.first; ob; ob = ob->id.next) {
-			bSensor *sens;
-
-			for (sens = ob->sensors.first; sens; sens = sens->next) {
-				if (sens->type == SENS_KEYBOARD) {
-					bKeyboardSensor *ks = sens->data;
-
-					ks->key = map_223_keybd_code_to_224_keybd_code(ks->key);
-					ks->qual = map_223_keybd_code_to_224_keybd_code(ks->qual);
-					ks->qual2 = map_223_keybd_code_to_224_keybd_code(ks->qual2);
-				}
-			}
-		}
-=======
->>>>>>> 5559abf3
 	}
 
 	if (main->versionfile <= 224) {
@@ -1287,14 +962,6 @@
 					}
 				}
 			}
-		}
-	}
-
-	if (main->versionfile <= 225) {
-		World *wo;
-		/* Use Sumo for old games */
-		for (wo = main->world.first; wo; wo = wo->id.next) {
-			wo->physicsEngine = 2;
 		}
 	}
 
@@ -1475,9 +1142,6 @@
 							sbuts->mainb = CONTEXT_SCENE;
 							//sbuts->tab[CONTEXT_SCENE] = TAB_SCENE_RENDER;
 						}
-						else if (sbuts->mainb == BUTS_GAME) {
-							sbuts->mainb = CONTEXT_LOGIC;
-						}
 						else if (sbuts->mainb == BUTS_FPAINT) {
 							sbuts->mainb = CONTEXT_EDITING;
 						}
@@ -1735,14 +1399,7 @@
 	}
 
 	if (main->versionfile <= 234) {
-		World *wo;
 		bScreen *sc;
-
-		/* force sumo engine to be active */
-		for (wo = main->world.first; wo; wo = wo->id.next) {
-			if (wo->physicsEngine == 0)
-				wo->physicsEngine = 2;
-		}
 
 		for (sc = main->screen.first; sc; sc = sc->id.next) {
 			ScrArea *sa;
@@ -2128,10 +1785,6 @@
 		bNodeTree *ntree;
 
 		for (wo = main->world.first; wo; wo = wo->id.next) {
-			/* Migrate to Bullet for games, except for the NaN versions */
-			/* People can still explicitly choose for Sumo (after 2.42 is out) */
-			if (main->versionfile > 225)
-				wo->physicsEngine = WOPHY_BULLET;
 			if (WO_AODIST == wo->aomode)
 				wo->aocolor = WO_AOPLAIN;
 		}
@@ -3169,25 +2822,6 @@
 		idproperties_fix_group_lengths(main->particle);
 	}
 
-	/* sun/sky */
-	if (main->versionfile < 246) {
-		Object *ob;
-		bActuator *act;
-
-		/* dRot actuator change direction in 2.46 */
-		for (ob = main->object.first; ob; ob = ob->id.next) {
-			for (act = ob->actuators.first; act; act = act->next) {
-				if (act->type == ACT_OBJECT) {
-					bObjectActuator *ba = act->data;
-
-					ba->drot[0] = -ba->drot[0];
-					ba->drot[1] = -ba->drot[1];
-					ba->drot[2] = -ba->drot[2];
-				}
-			}
-		}
-	}
-
 	/* convert fluids to modifier */
 	if (main->versionfile < 246 || (main->versionfile == 246 && main->subversionfile < 1)) {
 		Object *ob;
@@ -3214,25 +2848,6 @@
 		for (ob = main->object.first; ob; ob = ob->id.next) {
 			if (ob->pd && (ob->pd->forcefield == PFIELD_WIND))
 				ob->pd->f_noise = 0.0f;
-		}
-	}
-
-	if (main->versionfile < 247 || (main->versionfile == 247 && main->subversionfile < 2)) {
-		Object *ob;
-		for (ob = main->object.first; ob; ob = ob->id.next) {
-			ob->gameflag |= OB_COLLISION;
-			ob->margin = 0.06f;
-		}
-	}
-
-	if (main->versionfile < 247 || (main->versionfile == 247 && main->subversionfile < 3)) {
-		Object *ob;
-		for (ob = main->object.first; ob; ob = ob->id.next) {
-			/* Starting from subversion 3, ACTOR is a separate feature.
-			 * Before it was conditioning all the other dynamic flags */
-			if (!(ob->gameflag & OB_ACTOR))
-				ob->gameflag &= ~(OB_GHOST|OB_DYNAMIC|OB_RIGID_BODY|OB_SOFT_BODY|OB_COLLISION_RESPONSE);
-			/* suitable default for older files */
 		}
 	}
 
@@ -3267,49 +2882,10 @@
 		}
 	}
 
-	/* direction constraint actuators were always local in previous version */
-	if (main->versionfile < 247 || (main->versionfile == 247 && main->subversionfile < 7)) {
-		bActuator *act;
-		Object *ob;
-
-		for (ob = main->object.first; ob; ob = ob->id.next) {
-			for (act = ob->actuators.first; act; act = act->next) {
-				if (act->type == ACT_CONSTRAINT) {
-					bConstraintActuator *coa = act->data;
-					if (coa->type == ACT_CONST_TYPE_DIST) {
-						coa->flag |= ACT_CONST_LOCAL;
-					}
-				}
-			}
-		}
-	}
-
 	if (main->versionfile < 247 || (main->versionfile == 247 && main->subversionfile < 9)) {
 		Lamp *la = main->lamp.first;
 		for (; la; la = la->id.next) {
 			la->sky_exposure = 1.0f;
-		}
-	}
-
-	/* BGE message actuators needed OB prefix, very confusing */
-	if (main->versionfile < 247 || (main->versionfile == 247 && main->subversionfile < 10)) {
-		bActuator *act;
-		Object *ob;
-
-		for (ob = main->object.first; ob; ob = ob->id.next) {
-			for (act = ob->actuators.first; act; act = act->next) {
-				if (act->type == ACT_MESSAGE) {
-					bMessageActuator *msgAct = (bMessageActuator *) act->data;
-
-					if (BLI_strnlen(msgAct->toPropName, 3) > 2) {
-						/* strip first 2 chars, would have only worked if these were OB anyway */
-						memmove(msgAct->toPropName, msgAct->toPropName + 2, sizeof(msgAct->toPropName) - 2);
-					}
-					else {
-						msgAct->toPropName[0] = '\0';
-					}
-				}
-			}
 		}
 	}
 
@@ -3406,60 +2982,6 @@
 		}
 	}
 
-	if (main->versionfile < 248 || (main->versionfile == 248 && main->subversionfile < 3)) {
-		Object *ob;
-
-		/* Adjustments needed after Bullets update */
-		for (ob = main->object.first; ob; ob = ob->id.next) {
-			ob->damping *= 0.635f;
-			ob->rdamping = 0.1f + (0.8f * ob->rdamping);
-		}
-	}
-
-	if (main->versionfile < 248 || (main->versionfile == 248 && main->subversionfile < 4)) {
-		Scene *sce;
-		World *wrld;
-
-		/*  Dome (Fisheye) default parameters  */
-		for (sce = main->scene.first; sce; sce = sce->id.next) {
-			sce->r.domeangle = 180;
-			sce->r.domemode = 1;
-			sce->r.domeres = 4;
-			sce->r.domeresbuf = 1.0f;
-			sce->r.dometilt = 0;
-		}
-		/* DBVT culling by default */
-		for (wrld = main->world.first; wrld; wrld = wrld->id.next) {
-			wrld->mode |= WO_DBVT_CULLING;
-			wrld->occlusionRes = 128;
-		}
-	}
-
-	if (main->versionfile < 248 || (main->versionfile == 248 && main->subversionfile < 5)) {
-		Object *ob;
-		World *wrld;
-		for (ob = main->object.first; ob; ob = ob->id.next) {
-			if (ob->parent) {
-				/* check if top parent has compound shape set and if yes, set this object
-				 * to compound shaper as well (was the behavior before, now it's optional) */
-				Object *parent = blo_do_versions_newlibadr(fd, lib, ob->parent);
-				while (parent && parent != ob && parent->parent != NULL) {
-					parent = blo_do_versions_newlibadr(fd, lib, parent->parent);
-				}
-				if (parent) {
-					if (parent->gameflag & OB_CHILD)
-						ob->gameflag |= OB_CHILD;
-				}
-			}
-		}
-		for (wrld = main->world.first; wrld; wrld = wrld->id.next) {
-			wrld->ticrate = 60;
-			wrld->maxlogicstep = 5;
-			wrld->physubstep = 1;
-			wrld->maxphystep = 5;
-		}
-	}
-
 	/* correct introduce of seed for wind force */
 	if (main->versionfile < 249 && main->subversionfile < 1) {
 		Object *ob;
