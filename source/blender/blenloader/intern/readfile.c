--- conflicted
+++ resolved
@@ -6583,13 +6583,9 @@
 	area->type = NULL;	/* spacetype callbacks */
 	area->region_active_win = -1;
 
-<<<<<<< HEAD
+	area->global = newdataadr(fd, area->global);
+
 	/* if we do not have the spacetype registered (game player), we cannot
-=======
-	area->global = newdataadr(fd, area->global);
-
-	/* if we do not have the spacetype registered we cannot
->>>>>>> 73d2e6f2
 	 * free it, so don't allocate any new memory for such spacetypes. */
 	if (!BKE_spacetype_exists(area->spacetype)) {
 		area->spacetype = SPACE_EMPTY;
@@ -7013,7 +7009,7 @@
 			{
 				SpaceLogic *slogic = (SpaceLogic *)sl;
 
-				slogic->gpd = newlibadr_us(fd, sc->id.lib, slogic->gpd);
+				slogic->gpd = newlibadr_us(fd, parent_id->lib, slogic->gpd);
 				break;
 			}
 			default:
