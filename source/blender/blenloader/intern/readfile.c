/*
 * This program is free software; you can redistribute it and/or
 * modify it under the terms of the GNU General Public License
 * as published by the Free Software Foundation; either version 2
 * of the License, or (at your option) any later version.
 *
 * This program is distributed in the hope that it will be useful,
 * but WITHOUT ANY WARRANTY; without even the implied warranty of
 * MERCHANTABILITY or FITNESS FOR A PARTICULAR PURPOSE.  See the
 * GNU General Public License for more details.
 *
 * You should have received a copy of the GNU General Public License
 * along with this program; if not, write to the Free Software Foundation,
 * Inc., 51 Franklin Street, Fifth Floor, Boston, MA 02110-1301, USA.
 *
 * The Original Code is Copyright (C) 2001-2002 by NaN Holding BV.
 * All rights reserved.
 */

/** \file
 * \ingroup blenloader
 */

#include "zlib.h"

#include <limits.h>
#include <stdlib.h> /* for atoi. */
#include <stddef.h> /* for offsetof. */
#include <fcntl.h>  /* for open flags (O_BINARY, O_RDONLY). */
#include <stdarg.h> /* for va_start/end. */
#include <time.h>   /* for gmtime. */
#include <ctype.h>  /* for isdigit. */

#include "BLI_utildefines.h"
#ifndef WIN32
#  include <unistd.h>  // for read close
#else
#  include <io.h>  // for open close read
#  include "winsock2.h"
#  include "BLI_winstuff.h"
#endif

/* allow readfile to use deprecated functionality */
#define DNA_DEPRECATED_ALLOW

#include "DNA_anim_types.h"
#include "DNA_armature_types.h"
#include "DNA_actuator_types.h"
#include "DNA_brush_types.h"
#include "DNA_camera_types.h"
#include "DNA_cachefile_types.h"
#include "DNA_cloth_types.h"
#include "DNA_collection_types.h"
#include "DNA_constraint_types.h"
#include "DNA_controller_types.h"
#include "DNA_dynamicpaint_types.h"
#include "DNA_effect_types.h"
#include "DNA_fileglobal_types.h"
#include "DNA_genfile.h"
#include "DNA_gpencil_types.h"
#include "DNA_gpencil_modifier_types.h"
#include "DNA_shader_fx_types.h"
#include "DNA_ipo_types.h"
#include "DNA_key_types.h"
#include "DNA_lattice_types.h"
#include "DNA_layer_types.h"
#include "DNA_light_types.h"
#include "DNA_linestyle_types.h"
#include "DNA_meta_types.h"
#include "DNA_material_types.h"
#include "DNA_mesh_types.h"
#include "DNA_meshdata_types.h"
#include "DNA_nla_types.h"
#include "DNA_node_types.h"
#include "DNA_object_fluidsim_types.h"
#include "DNA_object_types.h"
#include "DNA_packedFile_types.h"
#include "DNA_particle_types.h"
#include "DNA_curveprofile_types.h"
#include "DNA_lightprobe_types.h"
#include "DNA_property_types.h"
#include "DNA_python_component_types.h"
#include "DNA_rigidbody_types.h"
#include "DNA_text_types.h"
#include "DNA_view3d_types.h"
#include "DNA_screen_types.h"
#include "DNA_sensor_types.h"
#include "DNA_sdna_types.h"
#include "DNA_scene_types.h"
#include "DNA_sequence_types.h"
#include "DNA_smoke_types.h"
#include "DNA_speaker_types.h"
#include "DNA_sound_types.h"
#include "DNA_space_types.h"
#include "DNA_vfont_types.h"
#include "DNA_workspace_types.h"
#include "DNA_world_types.h"
#include "DNA_movieclip_types.h"
#include "DNA_mask_types.h"

#include "MEM_guardedalloc.h"

#include "BLI_endian_switch.h"
#include "BLI_blenlib.h"
#include "BLI_math.h"
#include "BLI_threads.h"
#include "BLI_mempool.h"
#include "BLI_ghash.h"

#include "BLT_translation.h"

#include "BKE_action.h"
#include "BKE_armature.h"
#include "BKE_brush.h"
#include "BKE_collection.h"
#include "BKE_colortools.h"
#include "BKE_constraint.h"
#include "BKE_curve.h"
#include "BKE_effect.h"
#include "BKE_fcurve.h"
#include "BKE_global.h"  // for G
#include "BKE_gpencil_modifier.h"
#include "BKE_idcode.h"
#include "BKE_idprop.h"
#include "BKE_layer.h"
#include "BKE_library.h"
#include "BKE_library_idmap.h"
#include "BKE_library_override.h"
#include "BKE_library_query.h"
#include "BKE_main.h"  // for Main
#include "BKE_material.h"
#include "BKE_mesh.h"  // for ME_ defines (patching)
#include "BKE_mesh_runtime.h"
#include "BKE_modifier.h"
#include "BKE_multires.h"
#include "BKE_node.h"  // for tree type defines
#include "BKE_object.h"
#include "BKE_paint.h"
#include "BKE_particle.h"
#include "BKE_pointcache.h"
#include "BKE_curveprofile.h"
#include "BKE_report.h"
#include "BKE_sca.h" // for init_actuator
#include "BKE_scene.h"
#include "BKE_screen.h"
#include "BKE_sequencer.h"
#include "BKE_shader_fx.h"
#include "BKE_sound.h"
#include "BKE_workspace.h"

#include "DRW_engine.h"

#include "DEG_depsgraph.h"

#include "NOD_socket.h"

#include "BLO_blend_defs.h"
#include "BLO_blend_validate.h"
#include "BLO_readfile.h"
#include "BLO_undofile.h"

#include "RE_engine.h"

#include "readfile.h"

#include <errno.h>

<<<<<<< HEAD
#ifdef WITH_GAMEENGINE_BPPLAYER
#  include "SpindleEncryption.h"
#endif  // WITH_GAMEENGINE_BPPLAYER
=======
/* Make preferences read-only. */
#define U (*((const UserDef *)&U))
>>>>>>> bd5e3941

/**
 * READ
 * ====
 *
 * - Existing Library (#Main) push or free
 * - allocate new #Main
 * - load file
 * - read #SDNA
 * - for each LibBlock
 *   - read LibBlock
 *   - if a Library
 *     - make a new #Main
 *     - attach ID's to it
 *   - else
 *     - read associated 'direct data'
 *     - link direct data (internal and to LibBlock)
 * - read #FileGlobal
 * - read #USER data, only when indicated (file is `~/.config/blender/X.XX/config/userpref.blend`)
 * - free file
 * - per Library (per #Main)
 *   - read file
 *   - read #SDNA
 *   - find LibBlocks and attach #ID's to #Main
 *     - if external LibBlock
 *       - search all #Main's
 *         - or it's already read,
 *         - or not read yet
 *         - or make new #Main
 *   - per LibBlock
 *     - read recursive
 *     - read associated direct data
 *     - link direct data (internal and to LibBlock)
 *   - free file
 * - per Library with unread LibBlocks
 *   - read file
 *   - read #SDNA
 *   - per LibBlock
 *     - read recursive
 *     - read associated direct data
 *     - link direct data (internal and to LibBlock)
 *   - free file
 * - join all #Main's
 * - link all LibBlocks and indirect pointers to libblocks
 * - initialize #FileGlobal and copy pointers to #Global
 *
 * \note Still a weak point is the new-address function, that doesn't solve reading from
 * multiple files at the same time.
 * (added remark: oh, i thought that was solved? will look at that... (ton).
 */

/**
 * Delay reading blocks we might not use (especially applies to library linking).
 * which keeps large arrays in memory from data-blocks we may not even use.
 *
 * \note This is disabled when using compression,
 * while zlib supports seek it's unusably slow, see: T61880.
 */
#define USE_BHEAD_READ_ON_DEMAND

/* use GHash for BHead name-based lookups (speeds up linking) */
#define USE_GHASH_BHEAD

/* Use GHash for restoring pointers by name */
#define USE_GHASH_RESTORE_POINTER

/* Define this to have verbose debug prints. */
//#define USE_DEBUG_PRINT

#ifdef USE_DEBUG_PRINT
#  define DEBUG_PRINTF(...) printf(__VA_ARGS__)
#else
#  define DEBUG_PRINTF(...)
#endif

/* local prototypes */
static void read_libraries(FileData *basefd, ListBase *mainlist);
static void *read_struct(FileData *fd, BHead *bh, const char *blockname);
static void direct_link_modifiers(FileData *fd, ListBase *lb);
static BHead *find_bhead_from_code_name(FileData *fd, const short idcode, const char *name);
static BHead *find_bhead_from_idname(FileData *fd, const char *idname);

#ifdef USE_COLLECTION_COMPAT_28
static void expand_scene_collection(FileData *fd, Main *mainvar, SceneCollection *sc);
#endif
static void direct_link_animdata(FileData *fd, AnimData *adt);
static void lib_link_animdata(FileData *fd, ID *id, AnimData *adt);

typedef struct BHeadN {
  struct BHeadN *next, *prev;
#ifdef USE_BHEAD_READ_ON_DEMAND
  /** Use to read the data from the file directly into memory as needed. */
  off64_t file_offset;
  /** When set, the remainder of this allocation is the data, otherwise it needs to be read. */
  bool has_data;
#endif
  struct BHead bhead;
} BHeadN;

#define BHEADN_FROM_BHEAD(bh) ((BHeadN *)POINTER_OFFSET(bh, -offsetof(BHeadN, bhead)))

/* We could change this in the future, for now it's simplest if only data is delayed
 * because ID names are used in lookup tables. */
#define BHEAD_USE_READ_ON_DEMAND(bhead) ((bhead)->code == DATA)

/**
 * This function ensures that reports are printed,
 * in the case of library linking errors this is important!
 *
 * bit kludge but better then doubling up on prints,
 * we could alternatively have a versions of a report function which forces printing - campbell
 */
void blo_reportf_wrap(ReportList *reports, ReportType type, const char *format, ...)
{
  char fixed_buf[1024]; /* should be long enough */

  va_list args;

  va_start(args, format);
  vsnprintf(fixed_buf, sizeof(fixed_buf), format, args);
  va_end(args);

  fixed_buf[sizeof(fixed_buf) - 1] = '\0';

  BKE_report(reports, type, fixed_buf);

  if (G.background == 0) {
    printf("%s: %s\n", BKE_report_type_str(type), fixed_buf);
  }
}

/* for reporting linking messages */
static const char *library_parent_filepath(Library *lib)
{
  return lib->parent ? lib->parent->filepath : "<direct>";
}

/* -------------------------------------------------------------------- */
/** \name OldNewMap API
 * \{ */

typedef struct OldNew {
  const void *oldp;
  void *newp;
  /* `nr` is "user count" for data, and ID code for libdata. */
  int nr;
} OldNew;

typedef struct OldNewMap {
  /* Array that stores the actual entries. */
  OldNew *entries;
  int nentries;
  /* Hashmap that stores indices into the `entries` array. */
  int32_t *map;

  int capacity_exp;
} OldNewMap;

#define ENTRIES_CAPACITY(onm) (1ll << (onm)->capacity_exp)
#define MAP_CAPACITY(onm) (1ll << ((onm)->capacity_exp + 1))
#define SLOT_MASK(onm) (MAP_CAPACITY(onm) - 1)
#define DEFAULT_SIZE_EXP 6
#define PERTURB_SHIFT 5

/* based on the probing algorithm used in Python dicts. */
#define ITER_SLOTS(onm, KEY, SLOT_NAME, INDEX_NAME) \
  uint32_t hash = BLI_ghashutil_ptrhash(KEY); \
  uint32_t mask = SLOT_MASK(onm); \
  uint perturb = hash; \
  int SLOT_NAME = mask & hash; \
  int INDEX_NAME = onm->map[SLOT_NAME]; \
  for (;; SLOT_NAME = mask & ((5 * SLOT_NAME) + 1 + perturb), \
          perturb >>= PERTURB_SHIFT, \
          INDEX_NAME = onm->map[SLOT_NAME])

static void oldnewmap_insert_index_in_map(OldNewMap *onm, const void *ptr, int index)
{
  ITER_SLOTS (onm, ptr, slot, stored_index) {
    if (stored_index == -1) {
      onm->map[slot] = index;
      break;
    }
  }
}

static void oldnewmap_insert_or_replace(OldNewMap *onm, OldNew entry)
{
  ITER_SLOTS (onm, entry.oldp, slot, index) {
    if (index == -1) {
      onm->entries[onm->nentries] = entry;
      onm->map[slot] = onm->nentries;
      onm->nentries++;
      break;
    }
    else if (onm->entries[index].oldp == entry.oldp) {
      onm->entries[index] = entry;
      break;
    }
  }
}

static OldNew *oldnewmap_lookup_entry(const OldNewMap *onm, const void *addr)
{
  ITER_SLOTS (onm, addr, slot, index) {
    if (index >= 0) {
      OldNew *entry = &onm->entries[index];
      if (entry->oldp == addr) {
        return entry;
      }
    }
    else {
      return NULL;
    }
  }
}

static void oldnewmap_clear_map(OldNewMap *onm)
{
  memset(onm->map, 0xFF, MAP_CAPACITY(onm) * sizeof(*onm->map));
}

static void oldnewmap_increase_size(OldNewMap *onm)
{
  onm->capacity_exp++;
  onm->entries = MEM_reallocN(onm->entries, sizeof(*onm->entries) * ENTRIES_CAPACITY(onm));
  onm->map = MEM_reallocN(onm->map, sizeof(*onm->map) * MAP_CAPACITY(onm));
  oldnewmap_clear_map(onm);
  for (int i = 0; i < onm->nentries; i++) {
    oldnewmap_insert_index_in_map(onm, onm->entries[i].oldp, i);
  }
}

/* Public OldNewMap API */

static OldNewMap *oldnewmap_new(void)
{
  OldNewMap *onm = MEM_callocN(sizeof(*onm), "OldNewMap");

  onm->capacity_exp = DEFAULT_SIZE_EXP;
  onm->entries = MEM_malloc_arrayN(
      ENTRIES_CAPACITY(onm), sizeof(*onm->entries), "OldNewMap.entries");
  onm->map = MEM_malloc_arrayN(MAP_CAPACITY(onm), sizeof(*onm->map), "OldNewMap.map");
  oldnewmap_clear_map(onm);

  return onm;
}

static void oldnewmap_insert(OldNewMap *onm, const void *oldaddr, void *newaddr, int nr)
{
  if (oldaddr == NULL || newaddr == NULL) {
    return;
  }

  if (UNLIKELY(onm->nentries == ENTRIES_CAPACITY(onm))) {
    oldnewmap_increase_size(onm);
  }

  OldNew entry;
  entry.oldp = oldaddr;
  entry.newp = newaddr;
  entry.nr = nr;
  oldnewmap_insert_or_replace(onm, entry);
}

void blo_do_versions_oldnewmap_insert(OldNewMap *onm, const void *oldaddr, void *newaddr, int nr)
{
  oldnewmap_insert(onm, oldaddr, newaddr, nr);
}

static void *oldnewmap_lookup_and_inc(OldNewMap *onm, const void *addr, bool increase_users)
{
  OldNew *entry = oldnewmap_lookup_entry(onm, addr);
  if (entry == NULL) {
    return NULL;
  }
  if (increase_users) {
    entry->nr++;
  }
  return entry->newp;
}

/* for libdata, OldNew.nr has ID code, no increment */
static void *oldnewmap_liblookup(OldNewMap *onm, const void *addr, const void *lib)
{
  if (addr == NULL) {
    return NULL;
  }

  ID *id = oldnewmap_lookup_and_inc(onm, addr, false);
  if (id == NULL) {
    return NULL;
  }
  if (!lib || id->lib) {
    return id;
  }
  return NULL;
}

static void oldnewmap_free_unused(OldNewMap *onm)
{
  for (int i = 0; i < onm->nentries; i++) {
    OldNew *entry = &onm->entries[i];
    if (entry->nr == 0) {
      MEM_freeN(entry->newp);
      entry->newp = NULL;
    }
  }
}

static void oldnewmap_clear(OldNewMap *onm)
{
  onm->capacity_exp = DEFAULT_SIZE_EXP;
  oldnewmap_clear_map(onm);
  onm->nentries = 0;
}

static void oldnewmap_free(OldNewMap *onm)
{
  MEM_freeN(onm->entries);
  MEM_freeN(onm->map);
  MEM_freeN(onm);
}

#undef ENTRIES_CAPACITY
#undef MAP_CAPACITY
#undef SLOT_MASK
#undef DEFAULT_SIZE_EXP
#undef PERTURB_SHIFT
#undef ITER_SLOTS

/** \} */

/* -------------------------------------------------------------------- */
/** \name Helper Functions
 * \{ */

static void add_main_to_main(Main *mainvar, Main *from)
{
  ListBase *lbarray[MAX_LIBARRAY], *fromarray[MAX_LIBARRAY];
  int a;

  set_listbasepointers(mainvar, lbarray);
  a = set_listbasepointers(from, fromarray);
  while (a--) {
    BLI_movelisttolist(lbarray[a], fromarray[a]);
  }
}

void blo_join_main(ListBase *mainlist)
{
  Main *tojoin, *mainl;

  mainl = mainlist->first;
  while ((tojoin = mainl->next)) {
    add_main_to_main(mainl, tojoin);
    BLI_remlink(mainlist, tojoin);
    BKE_main_free(tojoin);
  }
}

static void split_libdata(ListBase *lb_src, Main **lib_main_array, const uint lib_main_array_len)
{
  for (ID *id = lb_src->first, *idnext; id; id = idnext) {
    idnext = id->next;

    if (id->lib) {
      if (((uint)id->lib->temp_index < lib_main_array_len) &&
          /* this check should never fail, just in case 'id->lib' is a dangling pointer. */
          (lib_main_array[id->lib->temp_index]->curlib == id->lib)) {
        Main *mainvar = lib_main_array[id->lib->temp_index];
        ListBase *lb_dst = which_libbase(mainvar, GS(id->name));
        BLI_remlink(lb_src, id);
        BLI_addtail(lb_dst, id);
      }
      else {
        printf("%s: invalid library for '%s'\n", __func__, id->name);
        BLI_assert(0);
      }
    }
  }
}

void blo_split_main(ListBase *mainlist, Main *main)
{
  mainlist->first = mainlist->last = main;
  main->next = NULL;

  if (BLI_listbase_is_empty(&main->libraries)) {
    return;
  }

  /* (Library.temp_index -> Main), lookup table */
  const uint lib_main_array_len = BLI_listbase_count(&main->libraries);
  Main **lib_main_array = MEM_malloc_arrayN(lib_main_array_len, sizeof(*lib_main_array), __func__);

  int i = 0;
  for (Library *lib = main->libraries.first; lib; lib = lib->id.next, i++) {
    Main *libmain = BKE_main_new();
    libmain->curlib = lib;
    libmain->versionfile = lib->versionfile;
    libmain->subversionfile = lib->subversionfile;
    BLI_addtail(mainlist, libmain);
    lib->temp_index = i;
    lib_main_array[i] = libmain;
  }

  ListBase *lbarray[MAX_LIBARRAY];
  i = set_listbasepointers(main, lbarray);
  while (i--) {
    ID *id = lbarray[i]->first;
    if (id == NULL || GS(id->name) == ID_LI) {
      /* No ID_LI data-lock should ever be linked anyway, but just in case, better be explicit. */
      continue;
    }
    split_libdata(lbarray[i], lib_main_array, lib_main_array_len);
  }

  MEM_freeN(lib_main_array);
}

static void read_file_version(FileData *fd, Main *main)
{
  BHead *bhead;

  for (bhead = blo_bhead_first(fd); bhead; bhead = blo_bhead_next(fd, bhead)) {
    if (bhead->code == GLOB) {
      FileGlobal *fg = read_struct(fd, bhead, "Global");
      if (fg) {
        main->subversionfile = fg->subversion;
        main->minversionfile = fg->minversion;
        main->minsubversionfile = fg->minsubversion;
        MEM_freeN(fg);
      }
      else if (bhead->code == ENDB) {
        break;
      }
    }
  }
  if (main->curlib) {
    main->curlib->versionfile = main->versionfile;
    main->curlib->subversionfile = main->subversionfile;
  }
}

#ifdef USE_GHASH_BHEAD
static void read_file_bhead_idname_map_create(FileData *fd)
{
  BHead *bhead;

  /* dummy values */
  bool is_link = false;
  int code_prev = ENDB;
  uint reserve = 0;

  for (bhead = blo_bhead_first(fd); bhead; bhead = blo_bhead_next(fd, bhead)) {
    if (code_prev != bhead->code) {
      code_prev = bhead->code;
      is_link = BKE_idcode_is_valid(code_prev) ? BKE_idcode_is_linkable(code_prev) : false;
    }

    if (is_link) {
      reserve += 1;
    }
  }

  BLI_assert(fd->bhead_idname_hash == NULL);

  fd->bhead_idname_hash = BLI_ghash_str_new_ex(__func__, reserve);

  for (bhead = blo_bhead_first(fd); bhead; bhead = blo_bhead_next(fd, bhead)) {
    if (code_prev != bhead->code) {
      code_prev = bhead->code;
      is_link = BKE_idcode_is_valid(code_prev) ? BKE_idcode_is_linkable(code_prev) : false;
    }

    if (is_link) {
      BLI_ghash_insert(fd->bhead_idname_hash, (void *)blo_bhead_id_name(fd, bhead), bhead);
    }
  }
}
#endif

static Main *blo_find_main(FileData *fd, const char *filepath, const char *relabase)
{
  ListBase *mainlist = fd->mainlist;
  Main *m;
  Library *lib;
  char name1[FILE_MAX];

  BLI_strncpy(name1, filepath, sizeof(name1));
  BLI_cleanup_path(relabase, name1);

  //  printf("blo_find_main: relabase  %s\n", relabase);
  //  printf("blo_find_main: original in  %s\n", filepath);
  //  printf("blo_find_main: converted to %s\n", name1);

  for (m = mainlist->first; m; m = m->next) {
    const char *libname = (m->curlib) ? m->curlib->filepath : m->name;

    if (BLI_path_cmp(name1, libname) == 0) {
      if (G.debug & G_DEBUG) {
        printf("blo_find_main: found library %s\n", libname);
      }
      return m;
    }
  }

  m = BKE_main_new();
  BLI_addtail(mainlist, m);

  /* Add library data-block itself to 'main' Main, since libraries are **never** linked data.
   * Fixes bug where you could end with all ID_LI data-blocks having the same name... */
  lib = BKE_libblock_alloc(mainlist->first, ID_LI, BLI_path_basename(filepath), 0);

  /* Important, consistency with main ID reading code from read_libblock(). */
  lib->id.us = ID_FAKE_USERS(lib);

  BLI_strncpy(lib->name, filepath, sizeof(lib->name));
  BLI_strncpy(lib->filepath, name1, sizeof(lib->filepath));

  m->curlib = lib;

  read_file_version(fd, m);

  if (G.debug & G_DEBUG) {
    printf("blo_find_main: added new lib %s\n", filepath);
  }
  return m;
}

/** \} */

/* -------------------------------------------------------------------- */
/** \name File Parsing
 * \{ */

static void switch_endian_bh4(BHead4 *bhead)
{
  /* the ID_.. codes */
  if ((bhead->code & 0xFFFF) == 0) {
    bhead->code >>= 16;
  }

  if (bhead->code != ENDB) {
    BLI_endian_switch_int32(&bhead->len);
    BLI_endian_switch_int32(&bhead->SDNAnr);
    BLI_endian_switch_int32(&bhead->nr);
  }
}

static void switch_endian_bh8(BHead8 *bhead)
{
  /* the ID_.. codes */
  if ((bhead->code & 0xFFFF) == 0) {
    bhead->code >>= 16;
  }

  if (bhead->code != ENDB) {
    BLI_endian_switch_int32(&bhead->len);
    BLI_endian_switch_int32(&bhead->SDNAnr);
    BLI_endian_switch_int32(&bhead->nr);
  }
}

static void bh4_from_bh8(BHead *bhead, BHead8 *bhead8, int do_endian_swap)
{
  BHead4 *bhead4 = (BHead4 *)bhead;
  int64_t old;

  bhead4->code = bhead8->code;
  bhead4->len = bhead8->len;

  if (bhead4->code != ENDB) {
    /* perform a endian swap on 64bit pointers, otherwise the pointer might map to zero
     * 0x0000000000000000000012345678 would become 0x12345678000000000000000000000000
     */
    if (do_endian_swap) {
      BLI_endian_switch_int64(&bhead8->old);
    }

    /* this patch is to avoid a long long being read from not-eight aligned positions
     * is necessary on any modern 64bit architecture) */
    memcpy(&old, &bhead8->old, 8);
    bhead4->old = (int)(old >> 3);

    bhead4->SDNAnr = bhead8->SDNAnr;
    bhead4->nr = bhead8->nr;
  }
}

static void bh8_from_bh4(BHead *bhead, BHead4 *bhead4)
{
  BHead8 *bhead8 = (BHead8 *)bhead;

  bhead8->code = bhead4->code;
  bhead8->len = bhead4->len;

  if (bhead8->code != ENDB) {
    bhead8->old = bhead4->old;
    bhead8->SDNAnr = bhead4->SDNAnr;
    bhead8->nr = bhead4->nr;
  }
}

static BHeadN *get_bhead(FileData *fd)
{
  BHeadN *new_bhead = NULL;
  int readsize;

  if (fd) {
    if (!fd->is_eof) {
      /* initializing to zero isn't strictly needed but shuts valgrind up
       * since uninitialized memory gets compared */
      BHead8 bhead8 = {0};
      BHead4 bhead4 = {0};
      BHead bhead = {0};

      /* First read the bhead structure.
       * Depending on the platform the file was written on this can
       * be a big or little endian BHead4 or BHead8 structure.
       *
       * As usual 'ENDB' (the last *partial* bhead of the file)
       * needs some special handling. We don't want to EOF just yet.
       */
      if (fd->flags & FD_FLAGS_FILE_POINTSIZE_IS_4) {
        bhead4.code = DATA;
        readsize = fd->read(fd, &bhead4, sizeof(bhead4));

        if (readsize == sizeof(bhead4) || bhead4.code == ENDB) {
          if (fd->flags & FD_FLAGS_SWITCH_ENDIAN) {
            switch_endian_bh4(&bhead4);
          }

          if (fd->flags & FD_FLAGS_POINTSIZE_DIFFERS) {
            bh8_from_bh4(&bhead, &bhead4);
          }
          else {
            /* MIN2 is only to quiet '-Warray-bounds' compiler warning. */
            BLI_assert(sizeof(bhead) == sizeof(bhead4));
            memcpy(&bhead, &bhead4, MIN2(sizeof(bhead), sizeof(bhead4)));
          }
        }
        else {
          fd->is_eof = true;
          bhead.len = 0;
        }
      }
      else {
        bhead8.code = DATA;
        readsize = fd->read(fd, &bhead8, sizeof(bhead8));

        if (readsize == sizeof(bhead8) || bhead8.code == ENDB) {
          if (fd->flags & FD_FLAGS_SWITCH_ENDIAN) {
            switch_endian_bh8(&bhead8);
          }

          if (fd->flags & FD_FLAGS_POINTSIZE_DIFFERS) {
            bh4_from_bh8(&bhead, &bhead8, (fd->flags & FD_FLAGS_SWITCH_ENDIAN));
          }
          else {
            /* MIN2 is only to quiet '-Warray-bounds' compiler warning. */
            BLI_assert(sizeof(bhead) == sizeof(bhead8));
            memcpy(&bhead, &bhead8, MIN2(sizeof(bhead), sizeof(bhead8)));
          }
        }
        else {
          fd->is_eof = true;
          bhead.len = 0;
        }
      }

      /* make sure people are not trying to pass bad blend files */
      if (bhead.len < 0) {
        fd->is_eof = true;
      }

      /* bhead now contains the (converted) bhead structure. Now read
       * the associated data and put everything in a BHeadN (creative naming !)
       */
      if (fd->is_eof) {
        /* pass */
      }
#ifdef USE_BHEAD_READ_ON_DEMAND
      else if (fd->seek != NULL && BHEAD_USE_READ_ON_DEMAND(&bhead)) {
        /* Delay reading bhead content. */
        new_bhead = MEM_mallocN(sizeof(BHeadN), "new_bhead");
        if (new_bhead) {
          new_bhead->next = new_bhead->prev = NULL;
          new_bhead->file_offset = fd->file_offset;
          new_bhead->has_data = false;
          new_bhead->bhead = bhead;
          off64_t seek_new = fd->seek(fd, bhead.len, SEEK_CUR);
          if (seek_new == -1) {
            fd->is_eof = true;
            MEM_freeN(new_bhead);
            new_bhead = NULL;
          }
          BLI_assert(fd->file_offset == seek_new);
        }
        else {
          fd->is_eof = true;
        }
      }
#endif
      else {
        new_bhead = MEM_mallocN(sizeof(BHeadN) + bhead.len, "new_bhead");
        if (new_bhead) {
          new_bhead->next = new_bhead->prev = NULL;
#ifdef USE_BHEAD_READ_ON_DEMAND
          new_bhead->file_offset = 0; /* don't seek. */
          new_bhead->has_data = true;
#endif
          new_bhead->bhead = bhead;

          readsize = fd->read(fd, new_bhead + 1, bhead.len);

          if (readsize != bhead.len) {
            fd->is_eof = true;
            MEM_freeN(new_bhead);
            new_bhead = NULL;
          }
        }
        else {
          fd->is_eof = true;
        }
      }
    }
  }

  /* We've read a new block. Now add it to the list
   * of blocks.
   */
  if (new_bhead) {
    BLI_addtail(&fd->bhead_list, new_bhead);
  }

  return new_bhead;
}

BHead *blo_bhead_first(FileData *fd)
{
  BHeadN *new_bhead;
  BHead *bhead = NULL;

  /* Rewind the file
   * Read in a new block if necessary
   */
  new_bhead = fd->bhead_list.first;
  if (new_bhead == NULL) {
    new_bhead = get_bhead(fd);
  }

  if (new_bhead) {
    bhead = &new_bhead->bhead;
  }

  return bhead;
}

BHead *blo_bhead_prev(FileData *UNUSED(fd), BHead *thisblock)
{
  BHeadN *bheadn = BHEADN_FROM_BHEAD(thisblock);
  BHeadN *prev = bheadn->prev;

  return (prev) ? &prev->bhead : NULL;
}

BHead *blo_bhead_next(FileData *fd, BHead *thisblock)
{
  BHeadN *new_bhead = NULL;
  BHead *bhead = NULL;

  if (thisblock) {
    /* bhead is actually a sub part of BHeadN
     * We calculate the BHeadN pointer from the BHead pointer below */
    new_bhead = BHEADN_FROM_BHEAD(thisblock);

    /* get the next BHeadN. If it doesn't exist we read in the next one */
    new_bhead = new_bhead->next;
    if (new_bhead == NULL) {
      new_bhead = get_bhead(fd);
    }
  }

  if (new_bhead) {
    /* here we do the reverse:
     * go from the BHeadN pointer to the BHead pointer */
    bhead = &new_bhead->bhead;
  }

  return bhead;
}

#ifdef USE_BHEAD_READ_ON_DEMAND
static bool blo_bhead_read_data(FileData *fd, BHead *thisblock, void *buf)
{
  bool success = true;
  BHeadN *new_bhead = BHEADN_FROM_BHEAD(thisblock);
  BLI_assert(new_bhead->has_data == false && new_bhead->file_offset != 0);
  off64_t offset_backup = fd->file_offset;
  if (UNLIKELY(fd->seek(fd, new_bhead->file_offset, SEEK_SET) == -1)) {
    success = false;
  }
  else {
    if (fd->read(fd, buf, new_bhead->bhead.len) != new_bhead->bhead.len) {
      success = false;
    }
  }
  if (fd->seek(fd, offset_backup, SEEK_SET) == -1) {
    success = false;
  }
  return success;
}

static BHead *blo_bhead_read_full(FileData *fd, BHead *thisblock)
{
  BHeadN *new_bhead = BHEADN_FROM_BHEAD(thisblock);
  BHeadN *new_bhead_data = MEM_mallocN(sizeof(BHeadN) + new_bhead->bhead.len, "new_bhead");
  new_bhead_data->bhead = new_bhead->bhead;
  new_bhead_data->file_offset = new_bhead->file_offset;
  new_bhead_data->has_data = true;
  if (!blo_bhead_read_data(fd, thisblock, new_bhead_data + 1)) {
    MEM_freeN(new_bhead_data);
    return NULL;
  }
  return &new_bhead_data->bhead;
}
#endif /* USE_BHEAD_READ_ON_DEMAND */

/* Warning! Caller's responsibility to ensure given bhead **is** and ID one! */
const char *blo_bhead_id_name(const FileData *fd, const BHead *bhead)
{
  return (const char *)POINTER_OFFSET(bhead, sizeof(*bhead) + fd->id_name_offs);
}

static void decode_blender_header(FileData *fd)
{
  char header[SIZEOFBLENDERHEADER], num[4];
  int readsize;

  /* read in the header data */
  readsize = fd->read(fd, header, sizeof(header));

  if (readsize == sizeof(header) && STREQLEN(header, "BLENDER", 7) && ELEM(header[7], '_', '-') &&
      ELEM(header[8], 'v', 'V') &&
      (isdigit(header[9]) && isdigit(header[10]) && isdigit(header[11]))) {
    fd->flags |= FD_FLAGS_FILE_OK;

    /* what size are pointers in the file ? */
    if (header[7] == '_') {
      fd->flags |= FD_FLAGS_FILE_POINTSIZE_IS_4;
      if (sizeof(void *) != 4) {
        fd->flags |= FD_FLAGS_POINTSIZE_DIFFERS;
      }
    }
    else {
      if (sizeof(void *) != 8) {
        fd->flags |= FD_FLAGS_POINTSIZE_DIFFERS;
      }
    }

    /* is the file saved in a different endian
     * than we need ?
     */
    if (((header[8] == 'v') ? L_ENDIAN : B_ENDIAN) != ENDIAN_ORDER) {
      fd->flags |= FD_FLAGS_SWITCH_ENDIAN;
    }

    /* get the version number */
    memcpy(num, header + 9, 3);
    num[3] = 0;
    fd->fileversion = atoi(num);
  }
}

/**
 * \return Success if the file is read correctly, else set \a r_error_message.
 */
static bool read_file_dna(FileData *fd, const char **r_error_message)
{
  BHead *bhead;
  int subversion = 0;

  for (bhead = blo_bhead_first(fd); bhead; bhead = blo_bhead_next(fd, bhead)) {
    if (bhead->code == GLOB) {
      /* Before this, the subversion didn't exist in 'FileGlobal' so the subversion
       * value isn't accessible for the purpose of DNA versioning in this case. */
      if (fd->fileversion <= 242) {
        continue;
      }
      /* We can't use read_global because this needs 'DNA1' to be decoded,
       * however the first 4 chars are _always_ the subversion. */
      FileGlobal *fg = (void *)&bhead[1];
      BLI_STATIC_ASSERT(offsetof(FileGlobal, subvstr) == 0, "Must be first: subvstr")
      char num[5];
      memcpy(num, fg->subvstr, 4);
      num[4] = 0;
      subversion = atoi(num);
    }
    else if (bhead->code == DNA1) {
      const bool do_endian_swap = (fd->flags & FD_FLAGS_SWITCH_ENDIAN) != 0;

      fd->filesdna = DNA_sdna_from_data(
          &bhead[1], bhead->len, do_endian_swap, true, r_error_message);
      if (fd->filesdna) {
        blo_do_versions_dna(fd->filesdna, fd->fileversion, subversion);
        fd->compflags = DNA_struct_get_compareflags(fd->filesdna, fd->memsdna);
        /* used to retrieve ID names from (bhead+1) */
        fd->id_name_offs = DNA_elem_offset(fd->filesdna, "ID", "char", "name[]");

        return true;
      }
      else {
        return false;
      }
    }
    else if (bhead->code == ENDB) {
      break;
    }
  }

  *r_error_message = "Missing DNA block";
  return false;
}

static int *read_file_thumbnail(FileData *fd)
{
  BHead *bhead;
  int *blend_thumb = NULL;

  for (bhead = blo_bhead_first(fd); bhead; bhead = blo_bhead_next(fd, bhead)) {
    if (bhead->code == TEST) {
      const bool do_endian_swap = (fd->flags & FD_FLAGS_SWITCH_ENDIAN) != 0;
      int *data = (int *)(bhead + 1);

      if (bhead->len < (2 * sizeof(int))) {
        break;
      }

      if (do_endian_swap) {
        BLI_endian_switch_int32(&data[0]);
        BLI_endian_switch_int32(&data[1]);
      }

      const int width = data[0];
      const int height = data[1];
      if (!BLEN_THUMB_MEMSIZE_IS_VALID(width, height)) {
        break;
      }
      if (bhead->len < BLEN_THUMB_MEMSIZE_FILE(width, height)) {
        break;
      }

      blend_thumb = data;
      break;
    }
    else if (bhead->code != REND) {
      /* Thumbnail is stored in TEST immediately after first REND... */
      break;
    }
  }

  return blend_thumb;
}

/** \} */

/* -------------------------------------------------------------------- */
/** \name File Data API
 * \{ */

/* Regular file reading. */

static int fd_read_data_from_file(FileData *filedata, void *buffer, uint size)
{
  int readsize = read(filedata->filedes, buffer, size);

  if (readsize < 0) {
    readsize = EOF;
  }
  else {
    filedata->file_offset += readsize;
  }

  return (readsize);
}

static off64_t fd_seek_data_from_file(FileData *filedata, off64_t offset, int whence)
{
  filedata->file_offset = lseek(filedata->filedes, offset, whence);
  return filedata->file_offset;
}

/* GZip file reading. */

static int fd_read_gzip_from_file(FileData *filedata, void *buffer, uint size)
{
  int readsize = gzread(filedata->gzfiledes, buffer, size);

  if (readsize < 0) {
    readsize = EOF;
  }
  else {
    filedata->file_offset += readsize;
  }

  return (readsize);
}

/* Memory reading. */

static int fd_read_from_memory(FileData *filedata, void *buffer, uint size)
{
  /* don't read more bytes then there are available in the buffer */
  int readsize = (int)MIN2(size, (uint)(filedata->buffersize - filedata->file_offset));

  memcpy(buffer, filedata->buffer + filedata->file_offset, readsize);
  filedata->file_offset += readsize;

  return (readsize);
}

/* MemFile reading. */

static int fd_read_from_memfile(FileData *filedata, void *buffer, uint size)
{
  static size_t seek = SIZE_MAX; /* the current position */
  static size_t offset = 0;      /* size of previous chunks */
  static MemFileChunk *chunk = NULL;
  size_t chunkoffset, readsize, totread;

  if (size == 0) {
    return 0;
  }

  if (seek != (size_t)filedata->file_offset) {
    chunk = filedata->memfile->chunks.first;
    seek = 0;

    while (chunk) {
      if (seek + chunk->size > (size_t)filedata->file_offset) {
        break;
      }
      seek += chunk->size;
      chunk = chunk->next;
    }
    offset = seek;
    seek = filedata->file_offset;
  }

  if (chunk) {
    totread = 0;

    do {
      /* first check if it's on the end if current chunk */
      if (seek - offset == chunk->size) {
        offset += chunk->size;
        chunk = chunk->next;
      }

      /* debug, should never happen */
      if (chunk == NULL) {
        printf("illegal read, chunk zero\n");
        return 0;
      }

      chunkoffset = seek - offset;
      readsize = size - totread;

      /* data can be spread over multiple chunks, so clamp size
       * to within this chunk, and then it will read further in
       * the next chunk */
      if (chunkoffset + readsize > chunk->size) {
        readsize = chunk->size - chunkoffset;
      }

      memcpy(POINTER_OFFSET(buffer, totread), chunk->buf + chunkoffset, readsize);
      totread += readsize;
      filedata->file_offset += readsize;
      seek += readsize;
    } while (totread < size);

    return totread;
  }

  return 0;
}

static FileData *filedata_new(void)
{
  FileData *fd = MEM_callocN(sizeof(FileData), "FileData");

  fd->filedes = -1;
  fd->gzfiledes = NULL;

  fd->memsdna = DNA_sdna_current_get();

  fd->datamap = oldnewmap_new();
  fd->globmap = oldnewmap_new();
  fd->libmap = oldnewmap_new();

  return fd;
}

static FileData *blo_decode_and_check(FileData *fd, ReportList *reports)
{
  decode_blender_header(fd);

  if (fd->flags & FD_FLAGS_FILE_OK) {
    const char *error_message = NULL;
    if (read_file_dna(fd, &error_message) == false) {
      BKE_reportf(
          reports, RPT_ERROR, "Failed to read blend file '%s': %s", fd->relabase, error_message);
      blo_filedata_free(fd);
      fd = NULL;
    }
  }
  else {
    BKE_reportf(
        reports, RPT_ERROR, "Failed to read blend file '%s', not a blend file", fd->relabase);
    blo_filedata_free(fd);
    fd = NULL;
  }

  return fd;
}

static FileData *blo_filedata_from_file_descriptor(const char *filepath,
                                                   ReportList *reports,
                                                   int file)
{
  FileDataReadFn *read_fn = NULL;
  FileDataSeekFn *seek_fn = NULL; /* Optional. */

  gzFile gzfile = (gzFile)Z_NULL;

  char header[7];

#ifdef WITH_GAMEENGINE_BPPLAYER
  const int typeencryption = SPINDLE_CheckEncryptionFromFile(filepath);
  if (typeencryption <= SPINDLE_NO_ENCRYPTION) {
#endif

    /* Regular file. */
    errno = 0;
    if (read(file, header, sizeof(header)) != sizeof(header)) {
      BKE_reportf(reports,
                  RPT_WARNING,
                  "Unable to read '%s': %s",
                  filepath,
                  errno ? strerror(errno) : TIP_("insufficient content"));
      return NULL;
    }
    else {
      lseek(file, 0, SEEK_SET);
    }

    /* Regular file. */
    if (memcmp(header, "BLENDER", sizeof(header)) == 0) {
      read_fn = fd_read_data_from_file;
      seek_fn = fd_seek_data_from_file;
    }

    /* Gzip file. */
    errno = 0;
    if ((read_fn == NULL) &&
        /* Check header magic. */
        (header[0] == 0x1f && header[1] == 0x8b)) {
      gzfile = BLI_gzopen(filepath, "rb");
      if (gzfile == (gzFile)Z_NULL) {
        BKE_reportf(reports,
                    RPT_WARNING,
                    "Unable to open '%s': %s",
                    filepath,
                    errno ? strerror(errno) : TIP_("unknown error reading file"));
        return NULL;
      }
      else {
        /* 'seek_fn' is too slow for gzip, don't set it. */
        read_fn = fd_read_gzip_from_file;
        /* Caller must close. */
        file = -1;
      }
    }

    if (read_fn == NULL) {
      BKE_reportf(reports, RPT_WARNING, "Unrecognized file format '%s'", filepath);
      return NULL;
    }

    FileData *fd = filedata_new();

    fd->filedes = file;
    fd->gzfiledes = gzfile;

    fd->read = read_fn;
    fd->seek = seek_fn;

    return fd;
#ifdef WITH_GAMEENGINE_BPPLAYER
    }
    else {
      int filesize = 0;
      const char *decrypteddata = SPINDLE_DecryptFromFile(filepath, &filesize, NULL, typeencryption);
      SPINDLE_SetFilePath(filepath);
      return blo_filedata_from_memory(decrypteddata, filesize, reports);
  }
#endif

}

static FileData *blo_filedata_from_file_open(const char *filepath, ReportList *reports)
{
  errno = 0;
  const int file = BLI_open(filepath, O_BINARY | O_RDONLY, 0);
  if (file == -1) {
    BKE_reportf(reports,
                RPT_WARNING,
                "Unable to open '%s': %s",
                filepath,
                errno ? strerror(errno) : TIP_("unknown error reading file"));
    return NULL;
  }
  FileData *fd = blo_filedata_from_file_descriptor(filepath, reports, file);
  if ((fd == NULL) || (fd->filedes == -1)) {
    close(file);
  }
  return fd;
}

/* cannot be called with relative paths anymore! */
/* on each new library added, it now checks for the current FileData and expands relativeness */
FileData *blo_filedata_from_file(const char *filepath, ReportList *reports)
{
  FileData *fd = blo_filedata_from_file_open(filepath, reports);
  if (fd != NULL) {
    /* needed for library_append and read_libraries */
    BLI_strncpy(fd->relabase, filepath, sizeof(fd->relabase));

    return blo_decode_and_check(fd, reports);
  }
  return NULL;
}

/**
 * Same as blo_filedata_from_file(), but does not reads DNA data, only header.
 * Use it for light access (e.g. thumbnail reading).
 */
static FileData *blo_filedata_from_file_minimal(const char *filepath)
{
  FileData *fd = blo_filedata_from_file_open(filepath, NULL);
  if (fd != NULL) {
    decode_blender_header(fd);
    if (fd->flags & FD_FLAGS_FILE_OK) {
      return fd;
    }
    blo_filedata_free(fd);
  }
  return NULL;
}

static int fd_read_gzip_from_memory(FileData *filedata, void *buffer, uint size)
{
  int err;

  filedata->strm.next_out = (Bytef *)buffer;
  filedata->strm.avail_out = size;

  // Inflate another chunk.
  err = inflate(&filedata->strm, Z_SYNC_FLUSH);

  if (err == Z_STREAM_END) {
    return 0;
  }
  else if (err != Z_OK) {
    printf("fd_read_gzip_from_memory: zlib error\n");
    return 0;
  }

  filedata->file_offset += size;

  return (size);
}

static int fd_read_gzip_from_memory_init(FileData *fd)
{

  fd->strm.next_in = (Bytef *)fd->buffer;
  fd->strm.avail_in = fd->buffersize;
  fd->strm.total_out = 0;
  fd->strm.zalloc = Z_NULL;
  fd->strm.zfree = Z_NULL;

  if (inflateInit2(&fd->strm, (16 + MAX_WBITS)) != Z_OK) {
    return 0;
  }

  fd->read = fd_read_gzip_from_memory;

  return 1;
}

FileData *blo_filedata_from_memory(const void *mem, int memsize, ReportList *reports)
{
  if (!mem || memsize < SIZEOFBLENDERHEADER) {
    BKE_report(reports, RPT_WARNING, (mem) ? TIP_("Unable to read") : TIP_("Unable to open"));
    return NULL;
  }
  else {
    FileData *fd = filedata_new();
    const char *cp = mem;

    fd->buffer = mem;
    fd->buffersize = memsize;

    /* test if gzip */
    if (cp[0] == 0x1f && cp[1] == 0x8b) {
      if (0 == fd_read_gzip_from_memory_init(fd)) {
        blo_filedata_free(fd);
        return NULL;
      }
    }
    else {
      fd->read = fd_read_from_memory;
    }

    fd->flags |= FD_FLAGS_NOT_MY_BUFFER;

#ifdef WITH_GAMEENGINE_BPPLAYER
    // Set local path before calling blo_decode_and_check.
    BLI_strncpy(fd->relabase, SPINDLE_GetFilePath(), sizeof(fd->relabase));
#endif

    return blo_decode_and_check(fd, reports);
  }
}

FileData *blo_filedata_from_memfile(MemFile *memfile, ReportList *reports)
{
  if (!memfile) {
    BKE_report(reports, RPT_WARNING, "Unable to open blend <memory>");
    return NULL;
  }
  else {
    FileData *fd = filedata_new();
    fd->memfile = memfile;

    fd->read = fd_read_from_memfile;
    fd->flags |= FD_FLAGS_NOT_MY_BUFFER;

    return blo_decode_and_check(fd, reports);
  }
}

void blo_filedata_free(FileData *fd)
{
  if (fd) {
    if (fd->filedes != -1) {
      close(fd->filedes);
    }

    if (fd->gzfiledes != NULL) {
      gzclose(fd->gzfiledes);
    }

    if (fd->strm.next_in) {
      if (inflateEnd(&fd->strm) != Z_OK) {
        printf("close gzip stream error\n");
      }
    }

    if (fd->buffer && !(fd->flags & FD_FLAGS_NOT_MY_BUFFER)) {
      MEM_freeN((void *)fd->buffer);
      fd->buffer = NULL;
    }

    /* Free all BHeadN data blocks */
#ifndef NDEBUG
    BLI_freelistN(&fd->bhead_list);
#else
    /* Sanity check we're not keeping memory we don't need. */
    LISTBASE_FOREACH_MUTABLE (BHeadN *, new_bhead, &fd->bhead_list) {
      if (fd->seek != NULL && BHEAD_USE_READ_ON_DEMAND(&new_bhead->bhead)) {
        BLI_assert(new_bhead->has_data == 0);
      }
      MEM_freeN(new_bhead);
    }
#endif

    if (fd->filesdna) {
      DNA_sdna_free(fd->filesdna);
    }
    if (fd->compflags) {
      MEM_freeN((void *)fd->compflags);
    }

    if (fd->datamap) {
      oldnewmap_free(fd->datamap);
    }
    if (fd->globmap) {
      oldnewmap_free(fd->globmap);
    }
    if (fd->imamap) {
      oldnewmap_free(fd->imamap);
    }
    if (fd->movieclipmap) {
      oldnewmap_free(fd->movieclipmap);
    }
    if (fd->scenemap) {
      oldnewmap_free(fd->scenemap);
    }
    if (fd->soundmap) {
      oldnewmap_free(fd->soundmap);
    }
    if (fd->packedmap) {
      oldnewmap_free(fd->packedmap);
    }
    if (fd->libmap && !(fd->flags & FD_FLAGS_NOT_MY_LIBMAP)) {
      oldnewmap_free(fd->libmap);
    }
    if (fd->bheadmap) {
      MEM_freeN(fd->bheadmap);
    }

#ifdef USE_GHASH_BHEAD
    if (fd->bhead_idname_hash) {
      BLI_ghash_free(fd->bhead_idname_hash, NULL, NULL);
    }
#endif

    MEM_freeN(fd);
  }
}

/** \} */

/* -------------------------------------------------------------------- */
/** \name Public Utilities
 * \{ */

/**
 * Check whether given path ends with a blend file compatible extension
 * (`.blend`, `.ble` or `.blend.gz`).
 *
 * \param str: The path to check.
 * \return true is this path ends with a blender file extension.
 */
bool BLO_has_bfile_extension(const char *str)
{
  const char *ext_test[4] = {".blend", ".ble", ".blend.gz", NULL};
  return BLI_path_extension_check_array(str, ext_test);
}

/**
 * Try to explode given path into its 'library components'
 * (i.e. a .blend file, id type/group, and data-block itself).
 *
 * \param path: the full path to explode.
 * \param r_dir: the string that'll contain path up to blend file itself ('library' path).
 * WARNING! Must be #FILE_MAX_LIBEXTRA long (it also stores group and name strings)!
 * \param r_group: the string that'll contain 'group' part of the path, if any. May be NULL.
 * \param r_name: the string that'll contain data's name part of the path, if any. May be NULL.
 * \return true if path contains a blend file.
 */
bool BLO_library_path_explode(const char *path, char *r_dir, char **r_group, char **r_name)
{
  /* We might get some data names with slashes,
   * so we have to go up in path until we find blend file itself,
   * then we now next path item is group, and everything else is data name. */
  char *slash = NULL, *prev_slash = NULL, c = '\0';

  r_dir[0] = '\0';
  if (r_group) {
    *r_group = NULL;
  }
  if (r_name) {
    *r_name = NULL;
  }

  /* if path leads to an existing directory, we can be sure we're not (in) a library */
  if (BLI_is_dir(path)) {
    return false;
  }

  strcpy(r_dir, path);

  while ((slash = (char *)BLI_last_slash(r_dir))) {
    char tc = *slash;
    *slash = '\0';
    if (BLO_has_bfile_extension(r_dir) && BLI_is_file(r_dir)) {
      break;
    }
    else if (STREQ(r_dir, BLO_EMBEDDED_STARTUP_BLEND)) {
      break;
    }

    if (prev_slash) {
      *prev_slash = c;
    }
    prev_slash = slash;
    c = tc;
  }

  if (!slash) {
    return false;
  }

  if (slash[1] != '\0') {
    BLI_assert(strlen(slash + 1) < BLO_GROUP_MAX);
    if (r_group) {
      *r_group = slash + 1;
    }
  }

  if (prev_slash && (prev_slash[1] != '\0')) {
    BLI_assert(strlen(prev_slash + 1) < MAX_ID_NAME - 2);
    if (r_name) {
      *r_name = prev_slash + 1;
    }
  }

  return true;
}

/**
 * Does a very light reading of given .blend file to extract its stored thumbnail.
 *
 * \param filepath: The path of the file to extract thumbnail from.
 * \return The raw thumbnail
 * (MEM-allocated, as stored in file, use #BKE_main_thumbnail_to_imbuf()
 * to convert it to ImBuf image).
 */
BlendThumbnail *BLO_thumbnail_from_file(const char *filepath)
{
  FileData *fd;
  BlendThumbnail *data = NULL;
  int *fd_data;

  fd = blo_filedata_from_file_minimal(filepath);
  fd_data = fd ? read_file_thumbnail(fd) : NULL;

  if (fd_data) {
    const int width = fd_data[0];
    const int height = fd_data[1];
    if (BLEN_THUMB_MEMSIZE_IS_VALID(width, height)) {
      const size_t sz = BLEN_THUMB_MEMSIZE(width, height);
      data = MEM_mallocN(sz, __func__);
      if (data) {
        BLI_assert((sz - sizeof(*data)) ==
                   (BLEN_THUMB_MEMSIZE_FILE(width, height) - (sizeof(*fd_data) * 2)));
        data->width = width;
        data->height = height;
        memcpy(data->rect, &fd_data[2], sz - sizeof(*data));
      }
    }
  }

  blo_filedata_free(fd);

  return data;
}

/** \} */

/* -------------------------------------------------------------------- */
/** \name Old/New Pointer Map
 * \{ */

/* only direct databocks */
static void *newdataadr(FileData *fd, const void *adr)
{
  return oldnewmap_lookup_and_inc(fd->datamap, adr, true);
}

/* only direct databocks */
static void *newdataadr_no_us(FileData *fd, const void *adr)
{
  return oldnewmap_lookup_and_inc(fd->datamap, adr, false);
}

/* direct datablocks with global linking */
static void *newglobadr(FileData *fd, const void *adr)
{
  return oldnewmap_lookup_and_inc(fd->globmap, adr, true);
}

/* used to restore image data after undo */
static void *newimaadr(FileData *fd, const void *adr)
{
  if (fd->imamap && adr) {
    return oldnewmap_lookup_and_inc(fd->imamap, adr, true);
  }
  return NULL;
}

/* used to restore scene data after undo */
static void *newsceadr(FileData *fd, const void *adr)
{
  if (fd->scenemap && adr) {
    return oldnewmap_lookup_and_inc(fd->scenemap, adr, true);
  }
  return NULL;
}

/* used to restore movie clip data after undo */
static void *newmclipadr(FileData *fd, const void *adr)
{
  if (fd->movieclipmap && adr) {
    return oldnewmap_lookup_and_inc(fd->movieclipmap, adr, true);
  }
  return NULL;
}

/* used to restore sound data after undo */
static void *newsoundadr(FileData *fd, const void *adr)
{
  if (fd->soundmap && adr) {
    return oldnewmap_lookup_and_inc(fd->soundmap, adr, true);
  }
  return NULL;
}

/* used to restore packed data after undo */
static void *newpackedadr(FileData *fd, const void *adr)
{
  if (fd->packedmap && adr) {
    return oldnewmap_lookup_and_inc(fd->packedmap, adr, true);
  }

  return oldnewmap_lookup_and_inc(fd->datamap, adr, true);
}

/* only lib data */
static void *newlibadr(FileData *fd, const void *lib, const void *adr)
{
  return oldnewmap_liblookup(fd->libmap, adr, lib);
}

/* only lib data */
void *blo_do_versions_newlibadr(FileData *fd, const void *lib, const void *adr)
{
  return newlibadr(fd, lib, adr);
}

/* increases user number */
static void *newlibadr_us(FileData *fd, const void *lib, const void *adr)
{
  ID *id = newlibadr(fd, lib, adr);

  id_us_plus_no_lib(id);

  return id;
}

/* increases user number */
void *blo_do_versions_newlibadr_us(FileData *fd, const void *lib, const void *adr)
{
  return newlibadr_us(fd, lib, adr);
}

/* ensures real user */
static void *newlibadr_real_us(FileData *fd, const void *lib, const void *adr)
{
  ID *id = newlibadr(fd, lib, adr);

  id_us_ensure_real(id);

  return id;
}

static void change_link_placeholder_to_real_ID_pointer_fd(FileData *fd, const void *old, void *new)
{
  for (int i = 0; i < fd->libmap->nentries; i++) {
    OldNew *entry = &fd->libmap->entries[i];

    if (old == entry->newp && entry->nr == ID_LINK_PLACEHOLDER) {
      entry->newp = new;
      if (new) {
        entry->nr = GS(((ID *)new)->name);
      }
    }
  }
}

static void change_link_placeholder_to_real_ID_pointer(ListBase *mainlist,
                                                       FileData *basefd,
                                                       void *old,
                                                       void *new)
{
  Main *mainptr;

  for (mainptr = mainlist->first; mainptr; mainptr = mainptr->next) {
    FileData *fd;

    if (mainptr->curlib) {
      fd = mainptr->curlib->filedata;
    }
    else {
      fd = basefd;
    }

    if (fd) {
      change_link_placeholder_to_real_ID_pointer_fd(fd, old, new);
    }
  }
}

/* lib linked proxy objects point to our local data, we need
 * to clear that pointer before reading the undo memfile since
 * the object might be removed, it is set again in reading
 * if the local object still exists.
 * This is only valid for local proxy objects though, linked ones should not be affected here.
 */
void blo_clear_proxy_pointers_from_lib(Main *oldmain)
{
  Object *ob = oldmain->objects.first;

  for (; ob; ob = ob->id.next) {
    if (ob->id.lib != NULL && ob->proxy_from != NULL && ob->proxy_from->id.lib == NULL) {
      ob->proxy_from = NULL;
    }
  }
}

void blo_make_scene_pointer_map(FileData *fd, Main *oldmain)
{
  Scene *sce = oldmain->scenes.first;

  fd->scenemap = oldnewmap_new();

  for (; sce; sce = sce->id.next) {
    if (sce->eevee.light_cache) {
      struct LightCache *light_cache = sce->eevee.light_cache;
      oldnewmap_insert(fd->scenemap, light_cache, light_cache, 0);
    }
  }
}

void blo_end_scene_pointer_map(FileData *fd, Main *oldmain)
{
  OldNew *entry = fd->scenemap->entries;
  Scene *sce = oldmain->scenes.first;
  int i;

  /* used entries were restored, so we put them to zero */
  for (i = 0; i < fd->scenemap->nentries; i++, entry++) {
    if (entry->nr > 0) {
      entry->newp = NULL;
    }
  }

  for (; sce; sce = sce->id.next) {
    sce->eevee.light_cache = newsceadr(fd, sce->eevee.light_cache);
  }
}

void blo_make_image_pointer_map(FileData *fd, Main *oldmain)
{
  Image *ima = oldmain->images.first;
  Scene *sce = oldmain->scenes.first;
  int a;

  fd->imamap = oldnewmap_new();

  for (; ima; ima = ima->id.next) {
    if (ima->cache) {
      oldnewmap_insert(fd->imamap, ima->cache, ima->cache, 0);
    }
    for (a = 0; a < TEXTARGET_COUNT; a++) {
      if (ima->gputexture[a]) {
        oldnewmap_insert(fd->imamap, ima->gputexture[a], ima->gputexture[a], 0);
      }
    }
    if (ima->rr) {
      oldnewmap_insert(fd->imamap, ima->rr, ima->rr, 0);
    }
    LISTBASE_FOREACH (RenderSlot *, slot, &ima->renderslots) {
      if (slot->render) {
        oldnewmap_insert(fd->imamap, slot->render, slot->render, 0);
      }
    }
  }
  for (; sce; sce = sce->id.next) {
    if (sce->nodetree && sce->nodetree->previews) {
      bNodeInstanceHashIterator iter;
      NODE_INSTANCE_HASH_ITER (iter, sce->nodetree->previews) {
        bNodePreview *preview = BKE_node_instance_hash_iterator_get_value(&iter);
        oldnewmap_insert(fd->imamap, preview, preview, 0);
      }
    }
  }
}

/* set old main image ibufs to zero if it has been restored */
/* this works because freeing old main only happens after this call */
void blo_end_image_pointer_map(FileData *fd, Main *oldmain)
{
  OldNew *entry = fd->imamap->entries;
  Image *ima = oldmain->images.first;
  Scene *sce = oldmain->scenes.first;
  int i;

  /* used entries were restored, so we put them to zero */
  for (i = 0; i < fd->imamap->nentries; i++, entry++) {
    if (entry->nr > 0) {
      entry->newp = NULL;
    }
  }

  for (; ima; ima = ima->id.next) {
    ima->cache = newimaadr(fd, ima->cache);
    if (ima->cache == NULL) {
      ima->gpuflag = 0;
      ima->gpuframenr = INT_MAX;
      for (i = 0; i < TEXTARGET_COUNT; i++) {
        ima->gputexture[i] = NULL;
      }
      ima->rr = NULL;
    }
    LISTBASE_FOREACH (RenderSlot *, slot, &ima->renderslots) {
      slot->render = newimaadr(fd, slot->render);
    }

    for (i = 0; i < TEXTARGET_COUNT; i++) {
      ima->gputexture[i] = newimaadr(fd, ima->gputexture[i]);
    }
    ima->rr = newimaadr(fd, ima->rr);
  }
  for (; sce; sce = sce->id.next) {
    if (sce->nodetree && sce->nodetree->previews) {
      bNodeInstanceHash *new_previews = BKE_node_instance_hash_new("node previews");
      bNodeInstanceHashIterator iter;

      /* reconstruct the preview hash, only using remaining pointers */
      NODE_INSTANCE_HASH_ITER (iter, sce->nodetree->previews) {
        bNodePreview *preview = BKE_node_instance_hash_iterator_get_value(&iter);
        if (preview) {
          bNodePreview *new_preview = newimaadr(fd, preview);
          if (new_preview) {
            bNodeInstanceKey key = BKE_node_instance_hash_iterator_get_key(&iter);
            BKE_node_instance_hash_insert(new_previews, key, new_preview);
          }
        }
      }
      BKE_node_instance_hash_free(sce->nodetree->previews, NULL);
      sce->nodetree->previews = new_previews;
    }
  }
}

void blo_make_movieclip_pointer_map(FileData *fd, Main *oldmain)
{
  MovieClip *clip = oldmain->movieclips.first;
  Scene *sce = oldmain->scenes.first;

  fd->movieclipmap = oldnewmap_new();

  for (; clip; clip = clip->id.next) {
    if (clip->cache) {
      oldnewmap_insert(fd->movieclipmap, clip->cache, clip->cache, 0);
    }

    if (clip->tracking.camera.intrinsics) {
      oldnewmap_insert(
          fd->movieclipmap, clip->tracking.camera.intrinsics, clip->tracking.camera.intrinsics, 0);
    }
  }

  for (; sce; sce = sce->id.next) {
    if (sce->nodetree) {
      bNode *node;
      for (node = sce->nodetree->nodes.first; node; node = node->next) {
        if (node->type == CMP_NODE_MOVIEDISTORTION) {
          oldnewmap_insert(fd->movieclipmap, node->storage, node->storage, 0);
        }
      }
    }
  }
}

/* set old main movie clips caches to zero if it has been restored */
/* this works because freeing old main only happens after this call */
void blo_end_movieclip_pointer_map(FileData *fd, Main *oldmain)
{
  OldNew *entry = fd->movieclipmap->entries;
  MovieClip *clip = oldmain->movieclips.first;
  Scene *sce = oldmain->scenes.first;
  int i;

  /* used entries were restored, so we put them to zero */
  for (i = 0; i < fd->movieclipmap->nentries; i++, entry++) {
    if (entry->nr > 0) {
      entry->newp = NULL;
    }
  }

  for (; clip; clip = clip->id.next) {
    clip->cache = newmclipadr(fd, clip->cache);
    clip->tracking.camera.intrinsics = newmclipadr(fd, clip->tracking.camera.intrinsics);
    BLI_freelistN(&clip->runtime.gputextures);
  }

  for (; sce; sce = sce->id.next) {
    if (sce->nodetree) {
      bNode *node;
      for (node = sce->nodetree->nodes.first; node; node = node->next) {
        if (node->type == CMP_NODE_MOVIEDISTORTION) {
          node->storage = newmclipadr(fd, node->storage);
        }
      }
    }
  }
}

void blo_make_sound_pointer_map(FileData *fd, Main *oldmain)
{
  bSound *sound = oldmain->sounds.first;

  fd->soundmap = oldnewmap_new();

  for (; sound; sound = sound->id.next) {
    if (sound->waveform) {
      oldnewmap_insert(fd->soundmap, sound->waveform, sound->waveform, 0);
    }
  }
}

/* set old main sound caches to zero if it has been restored */
/* this works because freeing old main only happens after this call */
void blo_end_sound_pointer_map(FileData *fd, Main *oldmain)
{
  OldNew *entry = fd->soundmap->entries;
  bSound *sound = oldmain->sounds.first;
  int i;

  /* used entries were restored, so we put them to zero */
  for (i = 0; i < fd->soundmap->nentries; i++, entry++) {
    if (entry->nr > 0) {
      entry->newp = NULL;
    }
  }

  for (; sound; sound = sound->id.next) {
    sound->waveform = newsoundadr(fd, sound->waveform);
  }
}

/* XXX disabled this feature - packed files also belong in temp saves and quit.blend,
 * to make restore work. */

static void insert_packedmap(FileData *fd, PackedFile *pf)
{
  oldnewmap_insert(fd->packedmap, pf, pf, 0);
  oldnewmap_insert(fd->packedmap, pf->data, pf->data, 0);
}

void blo_make_packed_pointer_map(FileData *fd, Main *oldmain)
{
  Image *ima;
  VFont *vfont;
  bSound *sound;
  Library *lib;

  fd->packedmap = oldnewmap_new();

  for (ima = oldmain->images.first; ima; ima = ima->id.next) {
    ImagePackedFile *imapf;

    if (ima->packedfile) {
      insert_packedmap(fd, ima->packedfile);
    }

    for (imapf = ima->packedfiles.first; imapf; imapf = imapf->next) {
      if (imapf->packedfile) {
        insert_packedmap(fd, imapf->packedfile);
      }
    }
  }

  for (vfont = oldmain->fonts.first; vfont; vfont = vfont->id.next) {
    if (vfont->packedfile) {
      insert_packedmap(fd, vfont->packedfile);
    }
  }

  for (sound = oldmain->sounds.first; sound; sound = sound->id.next) {
    if (sound->packedfile) {
      insert_packedmap(fd, sound->packedfile);
    }
  }

  for (lib = oldmain->libraries.first; lib; lib = lib->id.next) {
    if (lib->packedfile) {
      insert_packedmap(fd, lib->packedfile);
    }
  }
}

/* set old main packed data to zero if it has been restored */
/* this works because freeing old main only happens after this call */
void blo_end_packed_pointer_map(FileData *fd, Main *oldmain)
{
  Image *ima;
  VFont *vfont;
  bSound *sound;
  Library *lib;
  OldNew *entry = fd->packedmap->entries;
  int i;

  /* used entries were restored, so we put them to zero */
  for (i = 0; i < fd->packedmap->nentries; i++, entry++) {
    if (entry->nr > 0) {
      entry->newp = NULL;
    }
  }

  for (ima = oldmain->images.first; ima; ima = ima->id.next) {
    ImagePackedFile *imapf;

    ima->packedfile = newpackedadr(fd, ima->packedfile);

    for (imapf = ima->packedfiles.first; imapf; imapf = imapf->next) {
      imapf->packedfile = newpackedadr(fd, imapf->packedfile);
    }
  }

  for (vfont = oldmain->fonts.first; vfont; vfont = vfont->id.next) {
    vfont->packedfile = newpackedadr(fd, vfont->packedfile);
  }

  for (sound = oldmain->sounds.first; sound; sound = sound->id.next) {
    sound->packedfile = newpackedadr(fd, sound->packedfile);
  }

  for (lib = oldmain->libraries.first; lib; lib = lib->id.next) {
    lib->packedfile = newpackedadr(fd, lib->packedfile);
  }
}

/* undo file support: add all library pointers in lookup */
void blo_add_library_pointer_map(ListBase *old_mainlist, FileData *fd)
{
  Main *ptr = old_mainlist->first;
  ListBase *lbarray[MAX_LIBARRAY];

  for (ptr = ptr->next; ptr; ptr = ptr->next) {
    int i = set_listbasepointers(ptr, lbarray);
    while (i--) {
      ID *id;
      for (id = lbarray[i]->first; id; id = id->next) {
        oldnewmap_insert(fd->libmap, id, id, GS(id->name));
      }
    }
  }

  fd->old_mainlist = old_mainlist;
}

/** \} */

/* -------------------------------------------------------------------- */
/** \name DNA Struct Loading
 * \{ */

static void switch_endian_structs(const struct SDNA *filesdna, BHead *bhead)
{
  int blocksize, nblocks;
  char *data;

  data = (char *)(bhead + 1);
  blocksize = filesdna->types_size[filesdna->structs[bhead->SDNAnr][0]];

  nblocks = bhead->nr;
  while (nblocks--) {
    DNA_struct_switch_endian(filesdna, bhead->SDNAnr, data);

    data += blocksize;
  }
}

static void *read_struct(FileData *fd, BHead *bh, const char *blockname)
{
  void *temp = NULL;

  if (bh->len) {
#ifdef USE_BHEAD_READ_ON_DEMAND
    BHead *bh_orig = bh;
#endif

    /* switch is based on file dna */
    if (bh->SDNAnr && (fd->flags & FD_FLAGS_SWITCH_ENDIAN)) {
#ifdef USE_BHEAD_READ_ON_DEMAND
      if (BHEADN_FROM_BHEAD(bh)->has_data == false) {
        bh = blo_bhead_read_full(fd, bh);
        if (UNLIKELY(bh == NULL)) {
          fd->flags &= ~FD_FLAGS_FILE_OK;
          return NULL;
        }
      }
#endif
      switch_endian_structs(fd->filesdna, bh);
    }

    if (fd->compflags[bh->SDNAnr] != SDNA_CMP_REMOVED) {
      if (fd->compflags[bh->SDNAnr] == SDNA_CMP_NOT_EQUAL) {
#ifdef USE_BHEAD_READ_ON_DEMAND
        if (BHEADN_FROM_BHEAD(bh)->has_data == false) {
          bh = blo_bhead_read_full(fd, bh);
          if (UNLIKELY(bh == NULL)) {
            fd->flags &= ~FD_FLAGS_FILE_OK;
            return NULL;
          }
        }
#endif
        temp = DNA_struct_reconstruct(
            fd->memsdna, fd->filesdna, fd->compflags, bh->SDNAnr, bh->nr, (bh + 1));
      }
      else {
        /* SDNA_CMP_EQUAL */
        temp = MEM_mallocN(bh->len, blockname);
#ifdef USE_BHEAD_READ_ON_DEMAND
        if (BHEADN_FROM_BHEAD(bh)->has_data) {
          memcpy(temp, (bh + 1), bh->len);
        }
        else {
          /* Instead of allocating the bhead, then copying it,
           * read the data from the file directly into the memory. */
          if (UNLIKELY(!blo_bhead_read_data(fd, bh, temp))) {
            fd->flags &= ~FD_FLAGS_FILE_OK;
            MEM_freeN(temp);
            temp = NULL;
          }
        }
#else
        memcpy(temp, (bh + 1), bh->len);
#endif
      }
    }
#ifdef USE_BHEAD_READ_ON_DEMAND
    if (bh_orig != bh) {
      MEM_freeN(BHEADN_FROM_BHEAD(bh));
    }
#endif
  }

  return temp;
}

typedef void (*link_list_cb)(FileData *fd, void *data);

static void link_list_ex(FileData *fd, ListBase *lb, link_list_cb callback) /* only direct data */
{
  Link *ln, *prev;

  if (BLI_listbase_is_empty(lb)) {
    return;
  }

  lb->first = newdataadr(fd, lb->first);
  if (callback != NULL) {
    callback(fd, lb->first);
  }
  ln = lb->first;
  prev = NULL;
  while (ln) {
    ln->next = newdataadr(fd, ln->next);
    if (ln->next != NULL && callback != NULL) {
      callback(fd, ln->next);
    }
    ln->prev = prev;
    prev = ln;
    ln = ln->next;
  }
  lb->last = prev;
}

static void link_list(FileData *fd, ListBase *lb) /* only direct data */
{
  link_list_ex(fd, lb, NULL);
}

static void link_glob_list(FileData *fd, ListBase *lb) /* for glob data */
{
  Link *ln, *prev;
  void *poin;

  if (BLI_listbase_is_empty(lb)) {
    return;
  }
  poin = newdataadr(fd, lb->first);
  if (lb->first) {
    oldnewmap_insert(fd->globmap, lb->first, poin, 0);
  }
  lb->first = poin;

  ln = lb->first;
  prev = NULL;
  while (ln) {
    poin = newdataadr(fd, ln->next);
    if (ln->next) {
      oldnewmap_insert(fd->globmap, ln->next, poin, 0);
    }
    ln->next = poin;
    ln->prev = prev;
    prev = ln;
    ln = ln->next;
  }
  lb->last = prev;
}

static void test_pointer_array(FileData *fd, void **mat)
{
  int64_t *lpoin, *lmat;
  int *ipoin, *imat;
  size_t len;

  /* manually convert the pointer array in
   * the old dna format to a pointer array in
   * the new dna format.
   */
  if (*mat) {
    len = MEM_allocN_len(*mat) / fd->filesdna->pointer_size;

    if (fd->filesdna->pointer_size == 8 && fd->memsdna->pointer_size == 4) {
      ipoin = imat = MEM_malloc_arrayN(len, 4, "newmatar");
      lpoin = *mat;

      while (len-- > 0) {
        if ((fd->flags & FD_FLAGS_SWITCH_ENDIAN)) {
          BLI_endian_switch_int64(lpoin);
        }
        *ipoin = (int)((*lpoin) >> 3);
        ipoin++;
        lpoin++;
      }
      MEM_freeN(*mat);
      *mat = imat;
    }

    if (fd->filesdna->pointer_size == 4 && fd->memsdna->pointer_size == 8) {
      lpoin = lmat = MEM_malloc_arrayN(len, 8, "newmatar");
      ipoin = *mat;

      while (len-- > 0) {
        *lpoin = *ipoin;
        ipoin++;
        lpoin++;
      }
      MEM_freeN(*mat);
      *mat = lmat;
    }
  }
}

/** \} */

/* -------------------------------------------------------------------- */
/** \name Read ID Properties
 * \{ */

static void IDP_DirectLinkProperty(IDProperty *prop, int switch_endian, FileData *fd);
static void IDP_LibLinkProperty(IDProperty *prop, FileData *fd);

static void IDP_DirectLinkIDPArray(IDProperty *prop, int switch_endian, FileData *fd)
{
  IDProperty *array;
  int i;

  /* since we didn't save the extra buffer, set totallen to len */
  prop->totallen = prop->len;
  prop->data.pointer = newdataadr(fd, prop->data.pointer);

  array = (IDProperty *)prop->data.pointer;

  /* note!, idp-arrays didn't exist in 2.4x, so the pointer will be cleared
   * there's not really anything we can do to correct this, at least don't crash */
  if (array == NULL) {
    prop->len = 0;
    prop->totallen = 0;
  }

  for (i = 0; i < prop->len; i++) {
    IDP_DirectLinkProperty(&array[i], switch_endian, fd);
  }
}

static void IDP_DirectLinkArray(IDProperty *prop, int switch_endian, FileData *fd)
{
  IDProperty **array;
  int i;

  /* since we didn't save the extra buffer, set totallen to len */
  prop->totallen = prop->len;
  prop->data.pointer = newdataadr(fd, prop->data.pointer);

  if (prop->subtype == IDP_GROUP) {
    test_pointer_array(fd, prop->data.pointer);
    array = prop->data.pointer;

    for (i = 0; i < prop->len; i++) {
      IDP_DirectLinkProperty(array[i], switch_endian, fd);
    }
  }
  else if (prop->subtype == IDP_DOUBLE) {
    if (switch_endian) {
      BLI_endian_switch_double_array(prop->data.pointer, prop->len);
    }
  }
  else {
    if (switch_endian) {
      /* also used for floats */
      BLI_endian_switch_int32_array(prop->data.pointer, prop->len);
    }
  }
}

static void IDP_DirectLinkString(IDProperty *prop, FileData *fd)
{
  /*since we didn't save the extra string buffer, set totallen to len.*/
  prop->totallen = prop->len;
  prop->data.pointer = newdataadr(fd, prop->data.pointer);
}

static void IDP_DirectLinkGroup(IDProperty *prop, int switch_endian, FileData *fd)
{
  ListBase *lb = &prop->data.group;
  IDProperty *loop;

  link_list(fd, lb);

  /*Link child id properties now*/
  for (loop = prop->data.group.first; loop; loop = loop->next) {
    IDP_DirectLinkProperty(loop, switch_endian, fd);
  }
}

static void IDP_DirectLinkProperty(IDProperty *prop, int switch_endian, FileData *fd)
{
  switch (prop->type) {
    case IDP_GROUP:
      IDP_DirectLinkGroup(prop, switch_endian, fd);
      break;
    case IDP_STRING:
      IDP_DirectLinkString(prop, fd);
      break;
    case IDP_ARRAY:
      IDP_DirectLinkArray(prop, switch_endian, fd);
      break;
    case IDP_IDPARRAY:
      IDP_DirectLinkIDPArray(prop, switch_endian, fd);
      break;
    case IDP_DOUBLE:
      /* Workaround for doubles.
       * They are stored in the same field as `int val, val2` in the IDPropertyData struct,
       * they have to deal with endianness specifically.
       *
       * In theory, val and val2 would've already been swapped
       * if switch_endian is true, so we have to first unswap
       * them then re-swap them as a single 64-bit entity. */
      if (switch_endian) {
        BLI_endian_switch_int32(&prop->data.val);
        BLI_endian_switch_int32(&prop->data.val2);
        BLI_endian_switch_int64((int64_t *)&prop->data.val);
      }
      break;
    case IDP_INT:
    case IDP_FLOAT:
    case IDP_ID:
      break; /* Nothing special to do here. */
    default:
      /* Unknown IDP type, nuke it (we cannot handle unknown types everywhere in code,
       * IDP are way too polymorphic to do it safely. */
      printf(
          "%s: found unknown IDProperty type %d, reset to Integer one !\n", __func__, prop->type);
      /* Note: we do not attempt to free unknown prop, we have no way to know how to do that! */
      prop->type = IDP_INT;
      prop->subtype = 0;
      IDP_Int(prop) = 0;
  }
}

#define IDP_DirectLinkGroup_OrFree(prop, switch_endian, fd) \
  _IDP_DirectLinkGroup_OrFree(prop, switch_endian, fd, __func__)

static void _IDP_DirectLinkGroup_OrFree(IDProperty **prop,
                                        int switch_endian,
                                        FileData *fd,
                                        const char *caller_func_id)
{
  if (*prop) {
    if ((*prop)->type == IDP_GROUP) {
      IDP_DirectLinkGroup(*prop, switch_endian, fd);
    }
    else {
      /* corrupt file! */
      printf("%s: found non group data, freeing type %d!\n", caller_func_id, (*prop)->type);
      /* don't risk id, data's likely corrupt. */
      // IDP_FreePropertyContent(*prop);
      *prop = NULL;
    }
  }
}

static void IDP_LibLinkProperty(IDProperty *prop, FileData *fd)
{
  if (!prop) {
    return;
  }

  switch (prop->type) {
    case IDP_ID: /* PointerProperty */
    {
      void *newaddr = newlibadr_us(fd, NULL, IDP_Id(prop));
      if (IDP_Id(prop) && !newaddr && G.debug) {
        printf("Error while loading \"%s\". Data not found in file!\n", prop->name);
      }
      prop->data.pointer = newaddr;
      break;
    }
    case IDP_IDPARRAY: /* CollectionProperty */
    {
      IDProperty *idp_array = IDP_IDPArray(prop);
      for (int i = 0; i < prop->len; i++) {
        IDP_LibLinkProperty(&(idp_array[i]), fd);
      }
      break;
    }
    case IDP_GROUP: /* PointerProperty */
    {
      for (IDProperty *loop = prop->data.group.first; loop; loop = loop->next) {
        IDP_LibLinkProperty(loop, fd);
      }
      break;
    }
    default:
      break; /* Nothing to do for other IDProps. */
  }
}

/** \} */

/* -------------------------------------------------------------------- */
/** \name Read Image Preview
 * \{ */

static PreviewImage *direct_link_preview_image(FileData *fd, PreviewImage *old_prv)
{
  PreviewImage *prv = newdataadr(fd, old_prv);

  if (prv) {
    int i;
    for (i = 0; i < NUM_ICON_SIZES; i++) {
      if (prv->rect[i]) {
        prv->rect[i] = newdataadr(fd, prv->rect[i]);
      }
      prv->gputexture[i] = NULL;
    }
    prv->icon_id = 0;
    prv->tag = 0;
  }

  return prv;
}

/** \} */

/* -------------------------------------------------------------------- */
/** \name Read ID
 * \{ */

static void lib_link_id(FileData *fd, Main *main)
{
  ListBase *lbarray[MAX_LIBARRAY];
  int base_count, i;

  base_count = set_listbasepointers(main, lbarray);

  for (i = 0; i < base_count; i++) {
    ListBase *lb = lbarray[i];
    ID *id;

    for (id = lb->first; id; id = id->next) {
      if (id->tag & LIB_TAG_NEED_LINK) {
        if (id->override_library) {
          id->override_library->reference = newlibadr_us(
              fd, id->lib, id->override_library->reference);
          id->override_library->storage = newlibadr_us(fd, id->lib, id->override_library->storage);
        }
        /* DO NOT clear LIB_TAG_NEED_LINK here, it is used again by per-ID-type linkers. */
      }
    }
  }
}

static void direct_link_id_override_property_operation_cb(FileData *fd, void *data)
{
  IDOverrideLibraryPropertyOperation *opop = data;

  opop->subitem_reference_name = newdataadr(fd, opop->subitem_reference_name);
  opop->subitem_local_name = newdataadr(fd, opop->subitem_local_name);
}

static void direct_link_id_override_property_cb(FileData *fd, void *data)
{
  IDOverrideLibraryProperty *op = data;

  op->rna_path = newdataadr(fd, op->rna_path);
  link_list_ex(fd, &op->operations, direct_link_id_override_property_operation_cb);
}

static void direct_link_id(FileData *fd, ID *id)
{
  /*link direct data of ID properties*/
  if (id->properties) {
    id->properties = newdataadr(fd, id->properties);
    /* this case means the data was written incorrectly, it should not happen */
    IDP_DirectLinkGroup_OrFree(&id->properties, (fd->flags & FD_FLAGS_SWITCH_ENDIAN), fd);
  }
  id->py_instance = NULL;

  /* That way data-lock reading not going through main read_libblock()
   * function are still in a clear tag state.
   * (glowering at certain nodetree fake data-lock here...). */
  id->tag = 0;
  id->flag &= ~LIB_INDIRECT_WEAK_LINK;

  /* Link direct data of overrides. */
  if (id->override_library) {
    id->override_library = newdataadr(fd, id->override_library);
    link_list_ex(fd, &id->override_library->properties, direct_link_id_override_property_cb);
    id->override_library->runtime = NULL;
  }

  DrawDataList *drawdata = DRW_drawdatalist_from_id(id);
  if (drawdata) {
    BLI_listbase_clear((ListBase *)drawdata);
  }
}

/** \} */

/* -------------------------------------------------------------------- */
/** \name Read CurveMapping
 * \{ */

/* cuma itself has been read! */
static void direct_link_curvemapping(FileData *fd, CurveMapping *cumap)
{
  int a;

  /* flag seems to be able to hang? Maybe old files... not bad to clear anyway */
  cumap->flag &= ~CUMA_PREMULLED;

  for (a = 0; a < CM_TOT; a++) {
    cumap->cm[a].curve = newdataadr(fd, cumap->cm[a].curve);
    cumap->cm[a].table = NULL;
    cumap->cm[a].premultable = NULL;
  }
}

/** \} */

/* -------------------------------------------------------------------- */
/** \name Read CurveProfile
 * \{ */

static void direct_link_curveprofile(FileData *fd, CurveProfile *profile)
{
  profile->path = newdataadr(fd, profile->path);
  profile->table = NULL;
  profile->segments = NULL;
}

/** \} */

/* -------------------------------------------------------------------- */
/** \name Read ID: Brush
 * \{ */

/* library brush linking after fileread */
static void lib_link_brush(FileData *fd, Main *main)
{
  /* only link ID pointers */
  for (Brush *brush = main->brushes.first; brush; brush = brush->id.next) {
    if (brush->id.tag & LIB_TAG_NEED_LINK) {
      IDP_LibLinkProperty(brush->id.properties, fd);

      /* brush->(mask_)mtex.obj is ignored on purpose? */
      brush->mtex.tex = newlibadr_us(fd, brush->id.lib, brush->mtex.tex);
      brush->mask_mtex.tex = newlibadr_us(fd, brush->id.lib, brush->mask_mtex.tex);
      brush->clone.image = newlibadr(fd, brush->id.lib, brush->clone.image);
      brush->toggle_brush = newlibadr(fd, brush->id.lib, brush->toggle_brush);
      brush->paint_curve = newlibadr_us(fd, brush->id.lib, brush->paint_curve);

      /* link default grease pencil palette */
      if (brush->gpencil_settings != NULL) {
        if (brush->gpencil_settings->flag & GP_BRUSH_MATERIAL_PINNED) {
          brush->gpencil_settings->material = newlibadr_us(
              fd, brush->id.lib, brush->gpencil_settings->material);

          if (!brush->gpencil_settings->material) {
            brush->gpencil_settings->flag &= ~GP_BRUSH_MATERIAL_PINNED;
          }
        }
        else {
          brush->gpencil_settings->material = NULL;
        }
      }

      brush->id.tag &= ~LIB_TAG_NEED_LINK;
    }
  }
}

static void direct_link_brush(FileData *fd, Brush *brush)
{
  /* brush itself has been read */

  /* fallof curve */
  brush->curve = newdataadr(fd, brush->curve);

  brush->gradient = newdataadr(fd, brush->gradient);

  if (brush->curve) {
    direct_link_curvemapping(fd, brush->curve);
  }
  else {
    BKE_brush_curve_preset(brush, CURVE_PRESET_SHARP);
  }

  /* grease pencil */
  brush->gpencil_settings = newdataadr(fd, brush->gpencil_settings);
  if (brush->gpencil_settings != NULL) {
    brush->gpencil_settings->curve_sensitivity = newdataadr(
        fd, brush->gpencil_settings->curve_sensitivity);
    brush->gpencil_settings->curve_strength = newdataadr(fd,
                                                         brush->gpencil_settings->curve_strength);
    brush->gpencil_settings->curve_jitter = newdataadr(fd, brush->gpencil_settings->curve_jitter);

    if (brush->gpencil_settings->curve_sensitivity) {
      direct_link_curvemapping(fd, brush->gpencil_settings->curve_sensitivity);
    }

    if (brush->gpencil_settings->curve_strength) {
      direct_link_curvemapping(fd, brush->gpencil_settings->curve_strength);
    }

    if (brush->gpencil_settings->curve_jitter) {
      direct_link_curvemapping(fd, brush->gpencil_settings->curve_jitter);
    }
  }

  brush->preview = NULL;
  brush->icon_imbuf = NULL;
}

/** \} */

/* -------------------------------------------------------------------- */
/** \name Read ID: Palette
 * \{ */

static void lib_link_palette(FileData *fd, Main *main)
{
  /* only link ID pointers */
  for (Palette *palette = main->palettes.first; palette; palette = palette->id.next) {
    if (palette->id.tag & LIB_TAG_NEED_LINK) {
      IDP_LibLinkProperty(palette->id.properties, fd);

      palette->id.tag &= ~LIB_TAG_NEED_LINK;
    }
  }
}

static void direct_link_palette(FileData *fd, Palette *palette)
{

  /* palette itself has been read */
  link_list(fd, &palette->colors);
}

static void lib_link_paint_curve(FileData *fd, Main *main)
{
  /* only link ID pointers */
  for (PaintCurve *pc = main->paintcurves.first; pc; pc = pc->id.next) {
    if (pc->id.tag & LIB_TAG_NEED_LINK) {
      IDP_LibLinkProperty(pc->id.properties, fd);

      pc->id.tag &= ~LIB_TAG_NEED_LINK;
    }
  }
}

static void direct_link_paint_curve(FileData *fd, PaintCurve *pc)
{
  pc->points = newdataadr(fd, pc->points);
}

/** \} */

/* -------------------------------------------------------------------- */
/** \name Read PackedFile
 * \{ */

static PackedFile *direct_link_packedfile(FileData *fd, PackedFile *oldpf)
{
  PackedFile *pf = newpackedadr(fd, oldpf);

  if (pf) {
    pf->data = newpackedadr(fd, pf->data);
    if (pf->data == NULL) {
      /* We cannot allow a PackedFile with a NULL data field,
       * the whole code assumes this is not possible. See T70315. */
      printf("%s: NULL packedfile data, cleaning up...\n", __func__);
      MEM_SAFE_FREE(pf);
    }
  }

  return pf;
}

/** \} */

/* -------------------------------------------------------------------- */
/** \name Read Animation (legacy for version patching)
 * \{ */

// XXX deprecated - old animation system
static void lib_link_ipo(FileData *fd, Main *main)
{
  Ipo *ipo;

  for (ipo = main->ipo.first; ipo; ipo = ipo->id.next) {
    if (ipo->id.tag & LIB_TAG_NEED_LINK) {
      IpoCurve *icu;
      for (icu = ipo->curve.first; icu; icu = icu->next) {
        if (icu->driver) {
          icu->driver->ob = newlibadr(fd, ipo->id.lib, icu->driver->ob);
        }
      }
      ipo->id.tag &= ~LIB_TAG_NEED_LINK;
    }
  }
}

// XXX deprecated - old animation system
static void direct_link_ipo(FileData *fd, Ipo *ipo)
{
  IpoCurve *icu;

  link_list(fd, &(ipo->curve));

  for (icu = ipo->curve.first; icu; icu = icu->next) {
    icu->bezt = newdataadr(fd, icu->bezt);
    icu->bp = newdataadr(fd, icu->bp);
    icu->driver = newdataadr(fd, icu->driver);
  }
}

// XXX deprecated - old animation system
static void lib_link_nlastrips(FileData *fd, ID *id, ListBase *striplist)
{
  bActionStrip *strip;
  bActionModifier *amod;

  for (strip = striplist->first; strip; strip = strip->next) {
    strip->object = newlibadr(fd, id->lib, strip->object);
    strip->act = newlibadr_us(fd, id->lib, strip->act);
    strip->ipo = newlibadr(fd, id->lib, strip->ipo);
    for (amod = strip->modifiers.first; amod; amod = amod->next) {
      amod->ob = newlibadr(fd, id->lib, amod->ob);
    }
  }
}

// XXX deprecated - old animation system
static void direct_link_nlastrips(FileData *fd, ListBase *strips)
{
  bActionStrip *strip;

  link_list(fd, strips);

  for (strip = strips->first; strip; strip = strip->next) {
    link_list(fd, &strip->modifiers);
  }
}

// XXX deprecated - old animation system
static void lib_link_constraint_channels(FileData *fd, ID *id, ListBase *chanbase)
{
  bConstraintChannel *chan;

  for (chan = chanbase->first; chan; chan = chan->next) {
    chan->ipo = newlibadr_us(fd, id->lib, chan->ipo);
  }
}

/** \} */

/* -------------------------------------------------------------------- */
/** \name Read ID: Action
 * \{ */

static void lib_link_fmodifiers(FileData *fd, ID *id, ListBase *list)
{
  FModifier *fcm;

  for (fcm = list->first; fcm; fcm = fcm->next) {
    /* data for specific modifiers */
    switch (fcm->type) {
      case FMODIFIER_TYPE_PYTHON: {
        FMod_Python *data = (FMod_Python *)fcm->data;
        data->script = newlibadr(fd, id->lib, data->script);

        break;
      }
    }
  }
}

static void lib_link_fcurves(FileData *fd, ID *id, ListBase *list)
{
  FCurve *fcu;

  if (list == NULL) {
    return;
  }

  /* relink ID-block references... */
  for (fcu = list->first; fcu; fcu = fcu->next) {
    /* driver data */
    if (fcu->driver) {
      ChannelDriver *driver = fcu->driver;
      DriverVar *dvar;

      for (dvar = driver->variables.first; dvar; dvar = dvar->next) {
        DRIVER_TARGETS_LOOPER_BEGIN (dvar) {
          /* only relink if still used */
          if (tarIndex < dvar->num_targets) {
            dtar->id = newlibadr(fd, id->lib, dtar->id);
          }
          else {
            dtar->id = NULL;
          }
        }
        DRIVER_TARGETS_LOOPER_END;
      }
    }

    /* modifiers */
    lib_link_fmodifiers(fd, id, &fcu->modifiers);
  }
}

/* NOTE: this assumes that link_list has already been called on the list */
static void direct_link_fmodifiers(FileData *fd, ListBase *list, FCurve *curve)
{
  FModifier *fcm;

  for (fcm = list->first; fcm; fcm = fcm->next) {
    /* relink general data */
    fcm->data = newdataadr(fd, fcm->data);
    fcm->curve = curve;

    /* do relinking of data for specific types */
    switch (fcm->type) {
      case FMODIFIER_TYPE_GENERATOR: {
        FMod_Generator *data = (FMod_Generator *)fcm->data;

        data->coefficients = newdataadr(fd, data->coefficients);

        if (fd->flags & FD_FLAGS_SWITCH_ENDIAN) {
          BLI_endian_switch_float_array(data->coefficients, data->arraysize);
        }

        break;
      }
      case FMODIFIER_TYPE_ENVELOPE: {
        FMod_Envelope *data = (FMod_Envelope *)fcm->data;

        data->data = newdataadr(fd, data->data);

        break;
      }
      case FMODIFIER_TYPE_PYTHON: {
        FMod_Python *data = (FMod_Python *)fcm->data;

        data->prop = newdataadr(fd, data->prop);
        IDP_DirectLinkGroup_OrFree(&data->prop, (fd->flags & FD_FLAGS_SWITCH_ENDIAN), fd);

        break;
      }
    }
  }
}

/* NOTE: this assumes that link_list has already been called on the list */
static void direct_link_fcurves(FileData *fd, ListBase *list)
{
  FCurve *fcu;

  /* link F-Curve data to F-Curve again (non ID-libs) */
  for (fcu = list->first; fcu; fcu = fcu->next) {
    /* curve data */
    fcu->bezt = newdataadr(fd, fcu->bezt);
    fcu->fpt = newdataadr(fd, fcu->fpt);

    /* rna path */
    fcu->rna_path = newdataadr(fd, fcu->rna_path);

    /* group */
    fcu->grp = newdataadr(fd, fcu->grp);

    /* clear disabled flag - allows disabled drivers to be tried again ([#32155]),
     * but also means that another method for "reviving disabled F-Curves" exists
     */
    fcu->flag &= ~FCURVE_DISABLED;

    /* driver */
    fcu->driver = newdataadr(fd, fcu->driver);
    if (fcu->driver) {
      ChannelDriver *driver = fcu->driver;
      DriverVar *dvar;

      /* Compiled expression data will need to be regenerated
       * (old pointer may still be set here). */
      driver->expr_comp = NULL;
      driver->expr_simple = NULL;

      /* give the driver a fresh chance - the operating environment may be different now
       * (addons, etc. may be different) so the driver namespace may be sane now [#32155]
       */
      driver->flag &= ~DRIVER_FLAG_INVALID;

      /* relink variables, targets and their paths */
      link_list(fd, &driver->variables);
      for (dvar = driver->variables.first; dvar; dvar = dvar->next) {
        DRIVER_TARGETS_LOOPER_BEGIN (dvar) {
          /* only relink the targets being used */
          if (tarIndex < dvar->num_targets) {
            dtar->rna_path = newdataadr(fd, dtar->rna_path);
          }
          else {
            dtar->rna_path = NULL;
          }
        }
        DRIVER_TARGETS_LOOPER_END;
      }
    }

    /* modifiers */
    link_list(fd, &fcu->modifiers);
    direct_link_fmodifiers(fd, &fcu->modifiers, fcu);
  }
}

static void lib_link_action(FileData *fd, Main *main)
{
  for (bAction *act = main->actions.first; act; act = act->id.next) {
    if (act->id.tag & LIB_TAG_NEED_LINK) {
      IDP_LibLinkProperty(act->id.properties, fd);

      // XXX deprecated - old animation system <<<
      for (bActionChannel *chan = act->chanbase.first; chan; chan = chan->next) {
        chan->ipo = newlibadr_us(fd, act->id.lib, chan->ipo);
        lib_link_constraint_channels(fd, &act->id, &chan->constraintChannels);
      }
      // >>> XXX deprecated - old animation system

      lib_link_fcurves(fd, &act->id, &act->curves);

      for (TimeMarker *marker = act->markers.first; marker; marker = marker->next) {
        if (marker->camera) {
          marker->camera = newlibadr(fd, act->id.lib, marker->camera);
        }
      }

      act->id.tag &= ~LIB_TAG_NEED_LINK;
    }
  }
}

static void direct_link_action(FileData *fd, bAction *act)
{
  bActionChannel *achan;  // XXX deprecated - old animation system
  bActionGroup *agrp;

  link_list(fd, &act->curves);
  link_list(fd, &act->chanbase);  // XXX deprecated - old animation system
  link_list(fd, &act->groups);
  link_list(fd, &act->markers);

  // XXX deprecated - old animation system <<<
  for (achan = act->chanbase.first; achan; achan = achan->next) {
    achan->grp = newdataadr(fd, achan->grp);

    link_list(fd, &achan->constraintChannels);
  }
  // >>> XXX deprecated - old animation system

  direct_link_fcurves(fd, &act->curves);

  for (agrp = act->groups.first; agrp; agrp = agrp->next) {
    agrp->channels.first = newdataadr(fd, agrp->channels.first);
    agrp->channels.last = newdataadr(fd, agrp->channels.last);
  }
}

static void lib_link_nladata_strips(FileData *fd, ID *id, ListBase *list)
{
  NlaStrip *strip;

  for (strip = list->first; strip; strip = strip->next) {
    /* check strip's children */
    lib_link_nladata_strips(fd, id, &strip->strips);

    /* check strip's F-Curves */
    lib_link_fcurves(fd, id, &strip->fcurves);

    /* reassign the counted-reference to action */
    strip->act = newlibadr_us(fd, id->lib, strip->act);

    /* fix action id-root (i.e. if it comes from a pre 2.57 .blend file) */
    if ((strip->act) && (strip->act->idroot == 0)) {
      strip->act->idroot = GS(id->name);
    }
  }
}

static void lib_link_nladata(FileData *fd, ID *id, ListBase *list)
{
  NlaTrack *nlt;

  /* we only care about the NLA strips inside the tracks */
  for (nlt = list->first; nlt; nlt = nlt->next) {
    lib_link_nladata_strips(fd, id, &nlt->strips);
  }
}

/* This handles Animato NLA-Strips linking
 * NOTE: this assumes that link_list has already been called on the list
 */
static void direct_link_nladata_strips(FileData *fd, ListBase *list)
{
  NlaStrip *strip;

  for (strip = list->first; strip; strip = strip->next) {
    /* strip's child strips */
    link_list(fd, &strip->strips);
    direct_link_nladata_strips(fd, &strip->strips);

    /* strip's F-Curves */
    link_list(fd, &strip->fcurves);
    direct_link_fcurves(fd, &strip->fcurves);

    /* strip's F-Modifiers */
    link_list(fd, &strip->modifiers);
    direct_link_fmodifiers(fd, &strip->modifiers, NULL);
  }
}

/* NOTE: this assumes that link_list has already been called on the list */
static void direct_link_nladata(FileData *fd, ListBase *list)
{
  NlaTrack *nlt;

  for (nlt = list->first; nlt; nlt = nlt->next) {
    /* relink list of strips */
    link_list(fd, &nlt->strips);

    /* relink strip data */
    direct_link_nladata_strips(fd, &nlt->strips);
  }
}

/* ------- */

static void lib_link_keyingsets(FileData *fd, ID *id, ListBase *list)
{
  KeyingSet *ks;
  KS_Path *ksp;

  /* here, we're only interested in the ID pointer stored in some of the paths */
  for (ks = list->first; ks; ks = ks->next) {
    for (ksp = ks->paths.first; ksp; ksp = ksp->next) {
      ksp->id = newlibadr(fd, id->lib, ksp->id);
    }
  }
}

/* NOTE: this assumes that link_list has already been called on the list */
static void direct_link_keyingsets(FileData *fd, ListBase *list)
{
  KeyingSet *ks;
  KS_Path *ksp;

  /* link KeyingSet data to KeyingSet again (non ID-libs) */
  for (ks = list->first; ks; ks = ks->next) {
    /* paths */
    link_list(fd, &ks->paths);

    for (ksp = ks->paths.first; ksp; ksp = ksp->next) {
      /* rna path */
      ksp->rna_path = newdataadr(fd, ksp->rna_path);
    }
  }
}

/* ------- */

static void lib_link_animdata(FileData *fd, ID *id, AnimData *adt)
{
  if (adt == NULL) {
    return;
  }

  /* link action data */
  adt->action = newlibadr_us(fd, id->lib, adt->action);
  adt->tmpact = newlibadr_us(fd, id->lib, adt->tmpact);

  /* fix action id-roots (i.e. if they come from a pre 2.57 .blend file) */
  if ((adt->action) && (adt->action->idroot == 0)) {
    adt->action->idroot = GS(id->name);
  }
  if ((adt->tmpact) && (adt->tmpact->idroot == 0)) {
    adt->tmpact->idroot = GS(id->name);
  }

  /* link drivers */
  lib_link_fcurves(fd, id, &adt->drivers);

  /* overrides don't have lib-link for now, so no need to do anything */

  /* link NLA-data */
  lib_link_nladata(fd, id, &adt->nla_tracks);
}

static void direct_link_animdata(FileData *fd, AnimData *adt)
{
  /* NOTE: must have called newdataadr already before doing this... */
  if (adt == NULL) {
    return;
  }

  /* link drivers */
  link_list(fd, &adt->drivers);
  direct_link_fcurves(fd, &adt->drivers);
  adt->driver_array = NULL;

  /* link overrides */
  // TODO...

  /* link NLA-data */
  link_list(fd, &adt->nla_tracks);
  direct_link_nladata(fd, &adt->nla_tracks);

  /* relink active track/strip - even though strictly speaking this should only be used
   * if we're in 'tweaking mode', we need to be able to have this loaded back for
   * undo, but also since users may not exit tweakmode before saving (#24535)
   */
  // TODO: it's not really nice that anyone should be able to save the file in this
  //      state, but it's going to be too hard to enforce this single case...
  adt->act_track = newdataadr(fd, adt->act_track);
  adt->actstrip = newdataadr(fd, adt->actstrip);
}

/** \} */

/* -------------------------------------------------------------------- */
/** \name Read ID: CacheFiles
 * \{ */

static void lib_link_cachefiles(FileData *fd, Main *bmain)
{
  /* only link ID pointers */
  for (CacheFile *cache_file = bmain->cachefiles.first; cache_file;
       cache_file = cache_file->id.next) {
    if (cache_file->id.tag & LIB_TAG_NEED_LINK) {
      IDP_LibLinkProperty(cache_file->id.properties, fd);
      lib_link_animdata(fd, &cache_file->id, cache_file->adt);

      cache_file->id.tag &= ~LIB_TAG_NEED_LINK;
    }
  }
}

static void direct_link_cachefile(FileData *fd, CacheFile *cache_file)
{
  BLI_listbase_clear(&cache_file->object_paths);
  cache_file->handle = NULL;
  cache_file->handle_filepath[0] = '\0';
  cache_file->handle_readers = NULL;

  /* relink animdata */
  cache_file->adt = newdataadr(fd, cache_file->adt);
  direct_link_animdata(fd, cache_file->adt);
}

/** \} */

/* -------------------------------------------------------------------- */
/** \name Read ID: WorkSpace
 * \{ */

static void lib_link_workspaces(FileData *fd, Main *bmain)
{
  for (WorkSpace *workspace = bmain->workspaces.first; workspace; workspace = workspace->id.next) {
    ListBase *layouts = BKE_workspace_layouts_get(workspace);
    ID *id = (ID *)workspace;

    if ((id->tag & LIB_TAG_NEED_LINK) == 0) {
      continue;
    }
    IDP_LibLinkProperty(id->properties, fd);
    id_us_ensure_real(id);

    for (WorkSpaceLayout *layout = layouts->first, *layout_next; layout; layout = layout_next) {
      layout->screen = newlibadr_us(fd, id->lib, layout->screen);

      layout_next = layout->next;
      if (layout->screen) {
        if (ID_IS_LINKED(id)) {
          layout->screen->winid = 0;
          if (layout->screen->temp) {
            /* delete temp layouts when appending */
            BKE_workspace_layout_remove(bmain, workspace, layout);
          }
        }
      }
    }

    id->tag &= ~LIB_TAG_NEED_LINK;
  }
}

static void direct_link_workspace(FileData *fd, WorkSpace *workspace, const Main *main)
{
  link_list(fd, BKE_workspace_layouts_get(workspace));
  link_list(fd, &workspace->hook_layout_relations);
  link_list(fd, &workspace->owner_ids);
  link_list(fd, &workspace->tools);

  for (WorkSpaceDataRelation *relation = workspace->hook_layout_relations.first; relation;
       relation = relation->next) {

    /* data from window - need to access through global oldnew-map */
    relation->parent = newglobadr(fd, relation->parent);

    relation->value = newdataadr(fd, relation->value);
  }

  /* Same issue/fix as in direct_link_workspace_link_scene_data: Can't read workspace data
   * when reading windows, so have to update windows after/when reading workspaces. */
  for (wmWindowManager *wm = main->wm.first; wm; wm = wm->id.next) {
    for (wmWindow *win = wm->windows.first; win; win = win->next) {
      WorkSpaceLayout *act_layout = newdataadr(
          fd, BKE_workspace_active_layout_get(win->workspace_hook));
      if (act_layout) {
        BKE_workspace_active_layout_set(win->workspace_hook, act_layout);
      }
    }
  }

  for (bToolRef *tref = workspace->tools.first; tref; tref = tref->next) {
    tref->runtime = NULL;
    tref->properties = newdataadr(fd, tref->properties);
    IDP_DirectLinkGroup_OrFree(&tref->properties, (fd->flags & FD_FLAGS_SWITCH_ENDIAN), fd);
  }

  workspace->status_text = NULL;
}

static void lib_link_workspace_instance_hook(FileData *fd, WorkSpaceInstanceHook *hook, ID *id)
{
  WorkSpace *workspace = BKE_workspace_active_get(hook);
  BKE_workspace_active_set(hook, newlibadr(fd, id->lib, workspace));
}

/** \} */

/* -------------------------------------------------------------------- */
/** \name Read ID: Node Tree
 * \{ */

/* Single node tree (also used for material/scene trees), ntree is not NULL */
static void lib_link_ntree(FileData *fd, ID *id, bNodeTree *ntree)
{
  IDP_LibLinkProperty(ntree->id.properties, fd);
  lib_link_animdata(fd, &ntree->id, ntree->adt);

  ntree->gpd = newlibadr_us(fd, id->lib, ntree->gpd);

  for (bNode *node = ntree->nodes.first; node; node = node->next) {
    /* Link ID Properties -- and copy this comment EXACTLY for easy finding
     * of library blocks that implement this.*/
    IDP_LibLinkProperty(node->prop, fd);

    node->id = newlibadr_us(fd, id->lib, node->id);

    for (bNodeSocket *sock = node->inputs.first; sock; sock = sock->next) {
      IDP_LibLinkProperty(sock->prop, fd);
    }
    for (bNodeSocket *sock = node->outputs.first; sock; sock = sock->next) {
      IDP_LibLinkProperty(sock->prop, fd);
    }
  }

  for (bNodeSocket *sock = ntree->inputs.first; sock; sock = sock->next) {
    IDP_LibLinkProperty(sock->prop, fd);
  }
  for (bNodeSocket *sock = ntree->outputs.first; sock; sock = sock->next) {
    IDP_LibLinkProperty(sock->prop, fd);
  }

  /* Set node->typeinfo pointers. This is done in lib linking, after the
   * first versioning that can change types still without functions that
   * update the typeinfo pointers. Versioning after lib linking needs
   * these top be valid. */
  ntreeSetTypes(NULL, ntree);

  /* For nodes with static socket layout, add/remove sockets as needed
   * to match the static layout. */
  if (fd->memfile == NULL) {
    for (bNode *node = ntree->nodes.first; node; node = node->next) {
      node_verify_socket_templates(ntree, node);
    }
  }
}

/* library ntree linking after fileread */
static void lib_link_nodetree(FileData *fd, Main *main)
{
  /* only link ID pointers */
  for (bNodeTree *ntree = main->nodetrees.first; ntree; ntree = ntree->id.next) {
    if (ntree->id.tag & LIB_TAG_NEED_LINK) {
      lib_link_ntree(fd, &ntree->id, ntree);

      ntree->id.tag &= ~LIB_TAG_NEED_LINK;
    }
  }
}

static void direct_link_node_socket(FileData *fd, bNodeSocket *sock)
{
  sock->prop = newdataadr(fd, sock->prop);
  IDP_DirectLinkGroup_OrFree(&sock->prop, (fd->flags & FD_FLAGS_SWITCH_ENDIAN), fd);

  sock->link = newdataadr(fd, sock->link);
  sock->typeinfo = NULL;
  sock->storage = newdataadr(fd, sock->storage);
  sock->default_value = newdataadr(fd, sock->default_value);
  sock->cache = NULL;
}

/* ntree itself has been read! */
static void direct_link_nodetree(FileData *fd, bNodeTree *ntree)
{
  /* note: writing and reading goes in sync, for speed */
  bNode *node;
  bNodeSocket *sock;
  bNodeLink *link;

  ntree->init = 0; /* to set callbacks and force setting types */
  ntree->is_updating = false;
  ntree->typeinfo = NULL;
  ntree->interface_type = NULL;

  ntree->progress = NULL;
  ntree->execdata = NULL;

  ntree->adt = newdataadr(fd, ntree->adt);
  direct_link_animdata(fd, ntree->adt);

  ntree->id.recalc &= ~ID_RECALC_ALL;

  link_list(fd, &ntree->nodes);
  for (node = ntree->nodes.first; node; node = node->next) {
    node->typeinfo = NULL;

    link_list(fd, &node->inputs);
    link_list(fd, &node->outputs);

    node->prop = newdataadr(fd, node->prop);
    IDP_DirectLinkGroup_OrFree(&node->prop, (fd->flags & FD_FLAGS_SWITCH_ENDIAN), fd);

    link_list(fd, &node->internal_links);
    for (link = node->internal_links.first; link; link = link->next) {
      link->fromnode = newdataadr(fd, link->fromnode);
      link->fromsock = newdataadr(fd, link->fromsock);
      link->tonode = newdataadr(fd, link->tonode);
      link->tosock = newdataadr(fd, link->tosock);
    }

    if (node->type == CMP_NODE_MOVIEDISTORTION) {
      node->storage = newmclipadr(fd, node->storage);
    }
    else {
      node->storage = newdataadr(fd, node->storage);
    }

    if (node->storage) {
      /* could be handlerized at some point */
      switch (node->type) {
        case SH_NODE_CURVE_VEC:
        case SH_NODE_CURVE_RGB:
        case CMP_NODE_TIME:
        case CMP_NODE_CURVE_VEC:
        case CMP_NODE_CURVE_RGB:
        case CMP_NODE_HUECORRECT:
        case TEX_NODE_CURVE_RGB:
        case TEX_NODE_CURVE_TIME: {
          direct_link_curvemapping(fd, node->storage);
          break;
        }
        case SH_NODE_SCRIPT: {
          NodeShaderScript *nss = (NodeShaderScript *)node->storage;
          nss->bytecode = newdataadr(fd, nss->bytecode);
          break;
        }
        case SH_NODE_TEX_POINTDENSITY: {
          NodeShaderTexPointDensity *npd = (NodeShaderTexPointDensity *)node->storage;
          memset(&npd->pd, 0, sizeof(npd->pd));
          break;
        }
        case SH_NODE_TEX_IMAGE: {
          NodeTexImage *tex = (NodeTexImage *)node->storage;
          tex->iuser.ok = 1;
          tex->iuser.scene = NULL;
          break;
        }
        case SH_NODE_TEX_ENVIRONMENT: {
          NodeTexEnvironment *tex = (NodeTexEnvironment *)node->storage;
          tex->iuser.ok = 1;
          tex->iuser.scene = NULL;
          break;
        }
        case CMP_NODE_IMAGE:
        case CMP_NODE_R_LAYERS:
        case CMP_NODE_VIEWER:
        case CMP_NODE_SPLITVIEWER: {
          ImageUser *iuser = node->storage;
          iuser->ok = 1;
          iuser->scene = NULL;
          break;
        }
        case CMP_NODE_CRYPTOMATTE: {
          NodeCryptomatte *nc = (NodeCryptomatte *)node->storage;
          nc->matte_id = newdataadr(fd, nc->matte_id);
          break;
        }
        case TEX_NODE_IMAGE: {
          ImageUser *iuser = node->storage;
          iuser->ok = 1;
          iuser->scene = NULL;
          break;
        }
        default:
          break;
      }
    }
  }
  link_list(fd, &ntree->links);

  /* and we connect the rest */
  for (node = ntree->nodes.first; node; node = node->next) {
    node->parent = newdataadr(fd, node->parent);
    node->lasty = 0;

    for (sock = node->inputs.first; sock; sock = sock->next) {
      direct_link_node_socket(fd, sock);
    }
    for (sock = node->outputs.first; sock; sock = sock->next) {
      direct_link_node_socket(fd, sock);
    }
  }

  /* interface socket lists */
  link_list(fd, &ntree->inputs);
  link_list(fd, &ntree->outputs);
  for (sock = ntree->inputs.first; sock; sock = sock->next) {
    direct_link_node_socket(fd, sock);
  }
  for (sock = ntree->outputs.first; sock; sock = sock->next) {
    direct_link_node_socket(fd, sock);
  }

  for (link = ntree->links.first; link; link = link->next) {
    link->fromnode = newdataadr(fd, link->fromnode);
    link->tonode = newdataadr(fd, link->tonode);
    link->fromsock = newdataadr(fd, link->fromsock);
    link->tosock = newdataadr(fd, link->tosock);
  }

#if 0
  if (ntree->previews) {
    bNodeInstanceHash *new_previews = BKE_node_instance_hash_new("node previews");
    bNodeInstanceHashIterator iter;

    NODE_INSTANCE_HASH_ITER(iter, ntree->previews) {
      bNodePreview *preview = BKE_node_instance_hash_iterator_get_value(&iter);
      if (preview) {
        bNodePreview *new_preview = newimaadr(fd, preview);
        if (new_preview) {
          bNodeInstanceKey key = BKE_node_instance_hash_iterator_get_key(&iter);
          BKE_node_instance_hash_insert(new_previews, key, new_preview);
        }
      }
    }
    BKE_node_instance_hash_free(ntree->previews, NULL);
    ntree->previews = new_previews;
  }
#else
  /* XXX TODO */
  ntree->previews = NULL;
#endif

  /* type verification is in lib-link */
}

/** \} */

/* -------------------------------------------------------------------- */
/** \name Read ID: Armature
 * \{ */

/* temp struct used to transport needed info to lib_link_constraint_cb() */
typedef struct tConstraintLinkData {
  FileData *fd;
  ID *id;
} tConstraintLinkData;
/* callback function used to relink constraint ID-links */
static void lib_link_constraint_cb(bConstraint *UNUSED(con),
                                   ID **idpoin,
                                   bool is_reference,
                                   void *userdata)
{
  tConstraintLinkData *cld = (tConstraintLinkData *)userdata;

  /* for reference types, we need to increment the usercounts on load... */
  if (is_reference) {
    /* reference type - with usercount */
    *idpoin = newlibadr_us(cld->fd, cld->id->lib, *idpoin);
  }
  else {
    /* target type - no usercount needed */
    *idpoin = newlibadr(cld->fd, cld->id->lib, *idpoin);
  }
}

static void lib_link_constraints(FileData *fd, ID *id, ListBase *conlist)
{
  tConstraintLinkData cld;
  bConstraint *con;

  /* legacy fixes */
  for (con = conlist->first; con; con = con->next) {
    /* patch for error introduced by changing constraints (dunno how) */
    /* if con->data type changes, dna cannot resolve the pointer! (ton) */
    if (con->data == NULL) {
      con->type = CONSTRAINT_TYPE_NULL;
    }
    /* own ipo, all constraints have it */
    con->ipo = newlibadr_us(fd, id->lib, con->ipo);  // XXX deprecated - old animation system

    /* If linking from a library, clear 'local' library override flag. */
    if (id->lib != NULL) {
      con->flag &= ~CONSTRAINT_OVERRIDE_LIBRARY_LOCAL;
    }
  }

  /* relink all ID-blocks used by the constraints */
  cld.fd = fd;
  cld.id = id;

  BKE_constraints_id_loop(conlist, lib_link_constraint_cb, &cld);
}

static void direct_link_constraints(FileData *fd, ListBase *lb)
{
  bConstraint *con;

  link_list(fd, lb);
  for (con = lb->first; con; con = con->next) {
    con->data = newdataadr(fd, con->data);

    switch (con->type) {
      case CONSTRAINT_TYPE_PYTHON: {
        bPythonConstraint *data = con->data;

        link_list(fd, &data->targets);

        data->prop = newdataadr(fd, data->prop);
        IDP_DirectLinkGroup_OrFree(&data->prop, (fd->flags & FD_FLAGS_SWITCH_ENDIAN), fd);
        break;
      }
      case CONSTRAINT_TYPE_ARMATURE: {
        bArmatureConstraint *data = con->data;

        link_list(fd, &data->targets);

        break;
      }
      case CONSTRAINT_TYPE_SPLINEIK: {
        bSplineIKConstraint *data = con->data;

        data->points = newdataadr(fd, data->points);
        break;
      }
      case CONSTRAINT_TYPE_KINEMATIC: {
        bKinematicConstraint *data = con->data;

        con->lin_error = 0.f;
        con->rot_error = 0.f;

        /* version patch for runtime flag, was not cleared in some case */
        data->flag &= ~CONSTRAINT_IK_AUTO;
        break;
      }
      case CONSTRAINT_TYPE_CHILDOF: {
        /* XXX version patch, in older code this flag wasn't always set, and is inherent to type */
        if (con->ownspace == CONSTRAINT_SPACE_POSE) {
          con->flag |= CONSTRAINT_SPACEONCE;
        }
        break;
      }
      case CONSTRAINT_TYPE_TRANSFORM_CACHE: {
        bTransformCacheConstraint *data = con->data;
        data->reader = NULL;
        data->reader_object_path[0] = '\0';
      }
    }
  }
}

static void lib_link_pose(FileData *fd, Main *bmain, Object *ob, bPose *pose)
{
  bArmature *arm = ob->data;

  if (!pose || !arm) {
    return;
  }

  /* always rebuild to match proxy or lib changes, but on Undo */
  bool rebuild = false;

  if (fd->memfile == NULL) {
    if (ob->proxy || ob->id.lib != arm->id.lib) {
      rebuild = true;
    }
  }

  if (ob->proxy) {
    /* sync proxy layer */
    if (pose->proxy_layer) {
      arm->layer = pose->proxy_layer;
    }

    /* sync proxy active bone */
    if (pose->proxy_act_bone[0]) {
      Bone *bone = BKE_armature_find_bone_name(arm, pose->proxy_act_bone);
      if (bone) {
        arm->act_bone = bone;
      }
    }
  }

  for (bPoseChannel *pchan = pose->chanbase.first; pchan; pchan = pchan->next) {
    lib_link_constraints(fd, (ID *)ob, &pchan->constraints);

    pchan->bone = BKE_armature_find_bone_name(arm, pchan->name);

    IDP_LibLinkProperty(pchan->prop, fd);

    pchan->custom = newlibadr_us(fd, arm->id.lib, pchan->custom);
    if (UNLIKELY(pchan->bone == NULL)) {
      rebuild = true;
    }
    else if ((ob->id.lib == NULL) && arm->id.lib) {
      /* local pose selection copied to armature, bit hackish */
      pchan->bone->flag &= ~BONE_SELECTED;
      pchan->bone->flag |= pchan->selectflag;
    }
  }

  if (rebuild) {
    DEG_id_tag_update_ex(
        bmain, &ob->id, ID_RECALC_TRANSFORM | ID_RECALC_GEOMETRY | ID_RECALC_ANIMATION);
    BKE_pose_tag_recalc(bmain, pose);
  }
}

static void lib_link_bones(FileData *fd, Bone *bone)
{
  IDP_LibLinkProperty(bone->prop, fd);

  for (Bone *curbone = bone->childbase.first; curbone; curbone = curbone->next) {
    lib_link_bones(fd, curbone);
  }
}

static void lib_link_armature(FileData *fd, Main *main)
{
  for (bArmature *arm = main->armatures.first; arm; arm = arm->id.next) {
    if (arm->id.tag & LIB_TAG_NEED_LINK) {
      IDP_LibLinkProperty(arm->id.properties, fd);
      lib_link_animdata(fd, &arm->id, arm->adt);

      for (Bone *curbone = arm->bonebase.first; curbone; curbone = curbone->next) {
        lib_link_bones(fd, curbone);
      }

      arm->id.tag &= ~LIB_TAG_NEED_LINK;
    }
  }
}

static void direct_link_bones(FileData *fd, Bone *bone)
{
  Bone *child;

  bone->parent = newdataadr(fd, bone->parent);
  bone->prop = newdataadr(fd, bone->prop);
  IDP_DirectLinkGroup_OrFree(&bone->prop, (fd->flags & FD_FLAGS_SWITCH_ENDIAN), fd);

  bone->bbone_next = newdataadr(fd, bone->bbone_next);
  bone->bbone_prev = newdataadr(fd, bone->bbone_prev);

  bone->flag &= ~BONE_DRAW_ACTIVE;

  link_list(fd, &bone->childbase);

  for (child = bone->childbase.first; child; child = child->next) {
    direct_link_bones(fd, child);
  }
}

static void direct_link_armature(FileData *fd, bArmature *arm)
{
  Bone *bone;

  link_list(fd, &arm->bonebase);
  arm->bonehash = NULL;
  arm->edbo = NULL;
  /* Must always be cleared (armatures don't have their own edit-data). */
  arm->needs_flush_to_id = 0;

  arm->adt = newdataadr(fd, arm->adt);
  direct_link_animdata(fd, arm->adt);

  for (bone = arm->bonebase.first; bone; bone = bone->next) {
    direct_link_bones(fd, bone);
  }

  arm->act_bone = newdataadr(fd, arm->act_bone);
  arm->act_edbone = NULL;

  BKE_armature_bone_hash_make(arm);
}

/** \} */

/* -------------------------------------------------------------------- */
/** \name Read ID: Camera
 * \{ */

static void lib_link_camera(FileData *fd, Main *main)
{
  for (Camera *ca = main->cameras.first; ca; ca = ca->id.next) {
    if (ca->id.tag & LIB_TAG_NEED_LINK) {
      IDP_LibLinkProperty(ca->id.properties, fd);
      lib_link_animdata(fd, &ca->id, ca->adt);

      ca->ipo = newlibadr_us(fd, ca->id.lib, ca->ipo); /* deprecated, for versioning */

      ca->dof_ob = newlibadr(fd, ca->id.lib, ca->dof_ob); /* deprecated, for versioning */
      ca->dof.focus_object = newlibadr(fd, ca->id.lib, ca->dof.focus_object);

      for (CameraBGImage *bgpic = ca->bg_images.first; bgpic; bgpic = bgpic->next) {
        bgpic->ima = newlibadr_us(fd, ca->id.lib, bgpic->ima);
        bgpic->clip = newlibadr_us(fd, ca->id.lib, bgpic->clip);
      }

      ca->id.tag &= ~LIB_TAG_NEED_LINK;
    }
  }
}

static void direct_link_camera(FileData *fd, Camera *ca)
{
  ca->adt = newdataadr(fd, ca->adt);
  direct_link_animdata(fd, ca->adt);

  link_list(fd, &ca->bg_images);

  for (CameraBGImage *bgpic = ca->bg_images.first; bgpic; bgpic = bgpic->next) {
    bgpic->iuser.ok = 1;
    bgpic->iuser.scene = NULL;
  }
}

/** \} */

/* -------------------------------------------------------------------- */
/** \name Read ID: Light
 * \{ */

static void lib_link_light(FileData *fd, Main *main)
{
  for (Light *la = main->lights.first; la; la = la->id.next) {
    if (la->id.tag & LIB_TAG_NEED_LINK) {
      IDP_LibLinkProperty(la->id.properties, fd);
      lib_link_animdata(fd, &la->id, la->adt);

      la->ipo = newlibadr_us(fd, la->id.lib, la->ipo);  // XXX deprecated - old animation system

      if (la->nodetree) {
        lib_link_ntree(fd, &la->id, la->nodetree);
        la->nodetree->id.lib = la->id.lib;
      }

      la->id.tag &= ~LIB_TAG_NEED_LINK;
    }
  }
}

static void direct_link_light(FileData *fd, Light *la)
{
  la->adt = newdataadr(fd, la->adt);
  direct_link_animdata(fd, la->adt);

  la->curfalloff = newdataadr(fd, la->curfalloff);
  if (la->curfalloff) {
    direct_link_curvemapping(fd, la->curfalloff);
  }

  la->nodetree = newdataadr(fd, la->nodetree);
  if (la->nodetree) {
    direct_link_id(fd, &la->nodetree->id);
    direct_link_nodetree(fd, la->nodetree);
  }

  la->preview = direct_link_preview_image(fd, la->preview);
}

/** \} */

/* -------------------------------------------------------------------- */
/** \name Read ID: Shape Keys
 * \{ */

void blo_do_versions_key_uidgen(Key *key)
{
  KeyBlock *block;

  key->uidgen = 1;
  for (block = key->block.first; block; block = block->next) {
    block->uid = key->uidgen++;
  }
}

static void lib_link_key(FileData *fd, Main *main)
{
  for (Key *key = main->shapekeys.first; key; key = key->id.next) {
    BLI_assert((key->id.tag & LIB_TAG_EXTERN) == 0);

    if (key->id.tag & LIB_TAG_NEED_LINK) {
      IDP_LibLinkProperty(key->id.properties, fd);
      lib_link_animdata(fd, &key->id, key->adt);

      key->ipo = newlibadr_us(fd, key->id.lib, key->ipo);  // XXX deprecated - old animation system
      key->from = newlibadr(fd, key->id.lib, key->from);

      key->id.tag &= ~LIB_TAG_NEED_LINK;
    }
  }
}

static void switch_endian_keyblock(Key *key, KeyBlock *kb)
{
  int elemsize, a, b;
  char *data;

  elemsize = key->elemsize;
  data = kb->data;

  for (a = 0; a < kb->totelem; a++) {
    const char *cp = key->elemstr;
    char *poin = data;

    while (cp[0]) {    /* cp[0] == amount */
      switch (cp[1]) { /* cp[1] = type */
        case IPO_FLOAT:
        case IPO_BPOINT:
        case IPO_BEZTRIPLE:
          b = cp[0];
          BLI_endian_switch_float_array((float *)poin, b);
          poin += sizeof(float) * b;
          break;
      }

      cp += 2;
    }
    data += elemsize;
  }
}

static void direct_link_key(FileData *fd, Key *key)
{
  KeyBlock *kb;

  link_list(fd, &(key->block));

  key->adt = newdataadr(fd, key->adt);
  direct_link_animdata(fd, key->adt);

  key->refkey = newdataadr(fd, key->refkey);

  for (kb = key->block.first; kb; kb = kb->next) {
    kb->data = newdataadr(fd, kb->data);

    if (fd->flags & FD_FLAGS_SWITCH_ENDIAN) {
      switch_endian_keyblock(key, kb);
    }
  }
}

/** \} */

/* -------------------------------------------------------------------- */
/** \name Read ID: Meta Ball
 * \{ */

static void lib_link_mball(FileData *fd, Main *main)
{
  for (MetaBall *mb = main->metaballs.first; mb; mb = mb->id.next) {
    if (mb->id.tag & LIB_TAG_NEED_LINK) {
      IDP_LibLinkProperty(mb->id.properties, fd);
      lib_link_animdata(fd, &mb->id, mb->adt);

      for (int a = 0; a < mb->totcol; a++) {
        mb->mat[a] = newlibadr_us(fd, mb->id.lib, mb->mat[a]);
      }

      mb->ipo = newlibadr_us(fd, mb->id.lib, mb->ipo);  // XXX deprecated - old animation system

      mb->id.tag &= ~LIB_TAG_NEED_LINK;
    }
  }
}

static void direct_link_mball(FileData *fd, MetaBall *mb)
{
  mb->adt = newdataadr(fd, mb->adt);
  direct_link_animdata(fd, mb->adt);

  mb->mat = newdataadr(fd, mb->mat);
  test_pointer_array(fd, (void **)&mb->mat);

  link_list(fd, &(mb->elems));

  BLI_listbase_clear(&mb->disp);
  mb->editelems = NULL;
  /* Must always be cleared (meta's don't have their own edit-data). */
  mb->needs_flush_to_id = 0;
  /*  mb->edit_elems.first= mb->edit_elems.last= NULL;*/
  mb->lastelem = NULL;
  mb->batch_cache = NULL;
}

/** \} */

/* -------------------------------------------------------------------- */
/** \name Read ID: World
 * \{ */

static void lib_link_world(FileData *fd, Main *main)
{
  for (World *wrld = main->worlds.first; wrld; wrld = wrld->id.next) {
    if (wrld->id.tag & LIB_TAG_NEED_LINK) {
      IDP_LibLinkProperty(wrld->id.properties, fd);
      lib_link_animdata(fd, &wrld->id, wrld->adt);

      wrld->ipo = newlibadr_us(
          fd, wrld->id.lib, wrld->ipo);  // XXX deprecated - old animation system

      if (wrld->nodetree) {
        lib_link_ntree(fd, &wrld->id, wrld->nodetree);
        wrld->nodetree->id.lib = wrld->id.lib;
      }

      wrld->id.tag &= ~LIB_TAG_NEED_LINK;
    }
  }
}

static void direct_link_world(FileData *fd, World *wrld)
{
  wrld->adt = newdataadr(fd, wrld->adt);
  direct_link_animdata(fd, wrld->adt);

  wrld->nodetree = newdataadr(fd, wrld->nodetree);
  if (wrld->nodetree) {
    direct_link_id(fd, &wrld->nodetree->id);
    direct_link_nodetree(fd, wrld->nodetree);
  }

  wrld->preview = direct_link_preview_image(fd, wrld->preview);
  BLI_listbase_clear(&wrld->gpumaterial);
}

/** \} */

/* -------------------------------------------------------------------- */
/** \name Read ID: VFont
 * \{ */

static void lib_link_vfont(FileData *fd, Main *main)
{
  for (VFont *vf = main->fonts.first; vf; vf = vf->id.next) {
    if (vf->id.tag & LIB_TAG_NEED_LINK) {
      IDP_LibLinkProperty(vf->id.properties, fd);

      vf->id.tag &= ~LIB_TAG_NEED_LINK;
    }
  }
}

static void direct_link_vfont(FileData *fd, VFont *vf)
{
  vf->data = NULL;
  vf->temp_pf = NULL;
  vf->packedfile = direct_link_packedfile(fd, vf->packedfile);
}

/** \} */

/* -------------------------------------------------------------------- */
/** \name Read ID: Text
 * \{ */

static void lib_link_text(FileData *fd, Main *main)
{
  for (Text *text = main->texts.first; text; text = text->id.next) {
    if (text->id.tag & LIB_TAG_NEED_LINK) {
      IDP_LibLinkProperty(text->id.properties, fd);

      text->id.tag &= ~LIB_TAG_NEED_LINK;
    }
  }
}

static void direct_link_text(FileData *fd, Text *text)
{
  TextLine *ln;

  text->name = newdataadr(fd, text->name);

  text->compiled = NULL;

#if 0
  if (text->flags & TXT_ISEXT) {
    BKE_text_reload(text);
  }
  /* else { */
#endif

  link_list(fd, &text->lines);

  text->curl = newdataadr(fd, text->curl);
  text->sell = newdataadr(fd, text->sell);

  for (ln = text->lines.first; ln; ln = ln->next) {
    ln->line = newdataadr(fd, ln->line);
    ln->format = NULL;

    if (ln->len != (int)strlen(ln->line)) {
      printf("Error loading text, line lengths differ\n");
      ln->len = strlen(ln->line);
    }
  }

  text->flags = (text->flags) & ~TXT_ISEXT;

  id_us_ensure_real(&text->id);
}

/** \} */

/* -------------------------------------------------------------------- */
/** \name Read ID: Image
 * \{ */

static void lib_link_image(FileData *fd, Main *main)
{
  for (Image *ima = main->images.first; ima; ima = ima->id.next) {
    if (ima->id.tag & LIB_TAG_NEED_LINK) {
      IDP_LibLinkProperty(ima->id.properties, fd);

      ima->id.tag &= ~LIB_TAG_NEED_LINK;
    }
  }
}

static void direct_link_image(FileData *fd, Image *ima)
{
  ImagePackedFile *imapf;

  /* for undo system, pointers could be restored */
  if (fd->imamap) {
    ima->cache = newimaadr(fd, ima->cache);
  }
  else {
    ima->cache = NULL;
  }

  /* if not restored, we keep the binded opengl index */
  if (!ima->cache) {
    ima->gpuflag = 0;
    ima->gpuframenr = INT_MAX;
    for (int i = 0; i < TEXTARGET_COUNT; i++) {
      ima->gputexture[i] = NULL;
    }
    ima->rr = NULL;
  }
  else {
    for (int i = 0; i < TEXTARGET_COUNT; i++) {
      ima->gputexture[i] = newimaadr(fd, ima->gputexture[i]);
    }
    ima->rr = newimaadr(fd, ima->rr);
  }

  /* undo system, try to restore render buffers */
  link_list(fd, &(ima->renderslots));
  if (fd->imamap) {
    LISTBASE_FOREACH (RenderSlot *, slot, &ima->renderslots) {
      slot->render = newimaadr(fd, slot->render);
    }
  }
  else {
    LISTBASE_FOREACH (RenderSlot *, slot, &ima->renderslots) {
      slot->render = NULL;
    }
    ima->last_render_slot = ima->render_slot;
  }

  link_list(fd, &(ima->views));
  link_list(fd, &(ima->packedfiles));

  if (ima->packedfiles.first) {
    for (imapf = ima->packedfiles.first; imapf; imapf = imapf->next) {
      imapf->packedfile = direct_link_packedfile(fd, imapf->packedfile);
    }
    ima->packedfile = NULL;
  }
  else {
    ima->packedfile = direct_link_packedfile(fd, ima->packedfile);
  }

  BLI_listbase_clear(&ima->anims);
  ima->preview = direct_link_preview_image(fd, ima->preview);
  ima->stereo3d_format = newdataadr(fd, ima->stereo3d_format);
  ima->ok = 1;
}

/** \} */

/* -------------------------------------------------------------------- */
/** \name Read ID: Curve
 * \{ */

static void lib_link_curve(FileData *fd, Main *main)
{
  for (Curve *cu = main->curves.first; cu; cu = cu->id.next) {
    if (cu->id.tag & LIB_TAG_NEED_LINK) {
      IDP_LibLinkProperty(cu->id.properties, fd);
      lib_link_animdata(fd, &cu->id, cu->adt);

      for (int a = 0; a < cu->totcol; a++) {
        cu->mat[a] = newlibadr_us(fd, cu->id.lib, cu->mat[a]);
      }

      cu->bevobj = newlibadr(fd, cu->id.lib, cu->bevobj);
      cu->taperobj = newlibadr(fd, cu->id.lib, cu->taperobj);
      cu->textoncurve = newlibadr(fd, cu->id.lib, cu->textoncurve);
      cu->vfont = newlibadr_us(fd, cu->id.lib, cu->vfont);
      cu->vfontb = newlibadr_us(fd, cu->id.lib, cu->vfontb);
      cu->vfonti = newlibadr_us(fd, cu->id.lib, cu->vfonti);
      cu->vfontbi = newlibadr_us(fd, cu->id.lib, cu->vfontbi);

      cu->ipo = newlibadr_us(fd, cu->id.lib, cu->ipo);  // XXX deprecated - old animation system
      cu->key = newlibadr_us(fd, cu->id.lib, cu->key);

      cu->id.tag &= ~LIB_TAG_NEED_LINK;
    }
  }
}

static void switch_endian_knots(Nurb *nu)
{
  if (nu->knotsu) {
    BLI_endian_switch_float_array(nu->knotsu, KNOTSU(nu));
  }
  if (nu->knotsv) {
    BLI_endian_switch_float_array(nu->knotsv, KNOTSV(nu));
  }
}

static void direct_link_curve(FileData *fd, Curve *cu)
{
  Nurb *nu;
  TextBox *tb;

  cu->adt = newdataadr(fd, cu->adt);
  direct_link_animdata(fd, cu->adt);

  /* Protect against integer overflow vulnerability. */
  CLAMP(cu->len_wchar, 0, INT_MAX - 4);

  cu->mat = newdataadr(fd, cu->mat);
  test_pointer_array(fd, (void **)&cu->mat);
  cu->str = newdataadr(fd, cu->str);
  cu->strinfo = newdataadr(fd, cu->strinfo);
  cu->tb = newdataadr(fd, cu->tb);

  if (cu->vfont == NULL) {
    link_list(fd, &(cu->nurb));
  }
  else {
    cu->nurb.first = cu->nurb.last = NULL;

    tb = MEM_calloc_arrayN(MAXTEXTBOX, sizeof(TextBox), "TextBoxread");
    if (cu->tb) {
      memcpy(tb, cu->tb, cu->totbox * sizeof(TextBox));
      MEM_freeN(cu->tb);
      cu->tb = tb;
    }
    else {
      cu->totbox = 1;
      cu->actbox = 1;
      cu->tb = tb;
      cu->tb[0].w = cu->linewidth;
    }
    if (cu->wordspace == 0.0f) {
      cu->wordspace = 1.0f;
    }
  }

  cu->editnurb = NULL;
  cu->editfont = NULL;
  cu->batch_cache = NULL;

  for (nu = cu->nurb.first; nu; nu = nu->next) {
    nu->bezt = newdataadr(fd, nu->bezt);
    nu->bp = newdataadr(fd, nu->bp);
    nu->knotsu = newdataadr(fd, nu->knotsu);
    nu->knotsv = newdataadr(fd, nu->knotsv);
    if (cu->vfont == NULL) {
      nu->charidx = 0;
    }

    if (fd->flags & FD_FLAGS_SWITCH_ENDIAN) {
      switch_endian_knots(nu);
    }
  }
  cu->texflag &= ~CU_AUTOSPACE_EVALUATED;
}

/** \} */

/* -------------------------------------------------------------------- */
/** \name Read ID: Texture
 * \{ */

static void lib_link_texture(FileData *fd, Main *main)
{
  for (Tex *tex = main->textures.first; tex; tex = tex->id.next) {
    if (tex->id.tag & LIB_TAG_NEED_LINK) {
      IDP_LibLinkProperty(tex->id.properties, fd);
      lib_link_animdata(fd, &tex->id, tex->adt);

      tex->ima = newlibadr_us(fd, tex->id.lib, tex->ima);
      tex->ipo = newlibadr_us(fd, tex->id.lib, tex->ipo);  // XXX deprecated - old animation system

      if (tex->nodetree) {
        lib_link_ntree(fd, &tex->id, tex->nodetree);
        tex->nodetree->id.lib = tex->id.lib;
      }

      tex->id.tag &= ~LIB_TAG_NEED_LINK;
    }
  }
}

static void direct_link_texture(FileData *fd, Tex *tex)
{
  tex->adt = newdataadr(fd, tex->adt);
  direct_link_animdata(fd, tex->adt);

  tex->coba = newdataadr(fd, tex->coba);

  tex->nodetree = newdataadr(fd, tex->nodetree);
  if (tex->nodetree) {
    direct_link_id(fd, &tex->nodetree->id);
    direct_link_nodetree(fd, tex->nodetree);
  }

  tex->preview = direct_link_preview_image(fd, tex->preview);

  tex->iuser.ok = 1;
  tex->iuser.scene = NULL;
}

/** \} */

/* -------------------------------------------------------------------- */
/** \name Read ID: Material
 * \{ */

static void lib_link_material(FileData *fd, Main *main)
{
  for (Material *ma = main->materials.first; ma; ma = ma->id.next) {
    if (ma->id.tag & LIB_TAG_NEED_LINK) {
      IDP_LibLinkProperty(ma->id.properties, fd);
      lib_link_animdata(fd, &ma->id, ma->adt);

      ma->ipo = newlibadr_us(fd, ma->id.lib, ma->ipo);  // XXX deprecated - old animation system

      if (ma->nodetree) {
        lib_link_ntree(fd, &ma->id, ma->nodetree);
        ma->nodetree->id.lib = ma->id.lib;
      }

      /* relink grease pencil settings */
      if (ma->gp_style != NULL) {
        MaterialGPencilStyle *gp_style = ma->gp_style;
        if (gp_style->sima != NULL) {
          gp_style->sima = newlibadr_us(fd, ma->id.lib, gp_style->sima);
        }
        if (gp_style->ima != NULL) {
          gp_style->ima = newlibadr_us(fd, ma->id.lib, gp_style->ima);
        }
      }

      ma->id.tag &= ~LIB_TAG_NEED_LINK;
    }
  }
}

static void direct_link_material(FileData *fd, Material *ma)
{
  ma->adt = newdataadr(fd, ma->adt);
  direct_link_animdata(fd, ma->adt);

  ma->texpaintslot = NULL;

  ma->nodetree = newdataadr(fd, ma->nodetree);
  if (ma->nodetree) {
    direct_link_id(fd, &ma->nodetree->id);
    direct_link_nodetree(fd, ma->nodetree);
  }

  ma->preview = direct_link_preview_image(fd, ma->preview);
  BLI_listbase_clear(&ma->gpumaterial);

  ma->gp_style = newdataadr(fd, ma->gp_style);
}

/** \} */

/* -------------------------------------------------------------------- */
/** \name Read ID: Particle Settings
 * \{ */

/* update this also to writefile.c */
static const char *ptcache_data_struct[] = {
    "",          // BPHYS_DATA_INDEX
    "",          // BPHYS_DATA_LOCATION
    "",          // BPHYS_DATA_VELOCITY
    "",          // BPHYS_DATA_ROTATION
    "",          // BPHYS_DATA_AVELOCITY / BPHYS_DATA_XCONST */
    "",          // BPHYS_DATA_SIZE:
    "",          // BPHYS_DATA_TIMES:
    "BoidData",  // case BPHYS_DATA_BOIDS:
};

static void direct_link_pointcache_cb(FileData *fd, void *data)
{
  PTCacheMem *pm = data;
  PTCacheExtra *extra;
  int i;
  for (i = 0; i < BPHYS_TOT_DATA; i++) {
    pm->data[i] = newdataadr(fd, pm->data[i]);

    /* the cache saves non-struct data without DNA */
    if (pm->data[i] && ptcache_data_struct[i][0] == '\0' && (fd->flags & FD_FLAGS_SWITCH_ENDIAN)) {
      /* data_size returns bytes. */
      int tot = (BKE_ptcache_data_size(i) * pm->totpoint) / sizeof(int);

      int *poin = pm->data[i];

      BLI_endian_switch_int32_array(poin, tot);
    }
  }

  link_list(fd, &pm->extradata);

  for (extra = pm->extradata.first; extra; extra = extra->next) {
    extra->data = newdataadr(fd, extra->data);
  }
}

static void direct_link_pointcache(FileData *fd, PointCache *cache)
{
  if ((cache->flag & PTCACHE_DISK_CACHE) == 0) {
    link_list_ex(fd, &cache->mem_cache, direct_link_pointcache_cb);
  }
  else {
    BLI_listbase_clear(&cache->mem_cache);
  }

  cache->flag &= ~PTCACHE_SIMULATION_VALID;
  cache->simframe = 0;
  cache->edit = NULL;
  cache->free_edit = NULL;
  cache->cached_frames = NULL;
  cache->cached_frames_len = 0;
}

static void direct_link_pointcache_list(FileData *fd,
                                        ListBase *ptcaches,
                                        PointCache **ocache,
                                        int force_disk)
{
  if (ptcaches->first) {
    PointCache *cache = NULL;
    link_list(fd, ptcaches);
    for (cache = ptcaches->first; cache; cache = cache->next) {
      direct_link_pointcache(fd, cache);
      if (force_disk) {
        cache->flag |= PTCACHE_DISK_CACHE;
        cache->step = 1;
      }
    }

    *ocache = newdataadr(fd, *ocache);
  }
  else if (*ocache) {
    /* old "single" caches need to be linked too */
    *ocache = newdataadr(fd, *ocache);
    direct_link_pointcache(fd, *ocache);
    if (force_disk) {
      (*ocache)->flag |= PTCACHE_DISK_CACHE;
      (*ocache)->step = 1;
    }

    ptcaches->first = ptcaches->last = *ocache;
  }
}

static void lib_link_partdeflect(FileData *fd, ID *id, PartDeflect *pd)
{
  if (pd && pd->tex) {
    pd->tex = newlibadr_us(fd, id->lib, pd->tex);
  }
  if (pd && pd->f_source) {
    pd->f_source = newlibadr(fd, id->lib, pd->f_source);
  }
}

static void lib_link_particlesettings(FileData *fd, Main *main)
{
  for (ParticleSettings *part = main->particles.first; part; part = part->id.next) {
    if (part->id.tag & LIB_TAG_NEED_LINK) {
      IDP_LibLinkProperty(part->id.properties, fd);
      lib_link_animdata(fd, &part->id, part->adt);

      part->ipo = newlibadr_us(
          fd, part->id.lib, part->ipo);  // XXX deprecated - old animation system

      part->instance_object = newlibadr(fd, part->id.lib, part->instance_object);
      part->instance_collection = newlibadr_us(fd, part->id.lib, part->instance_collection);
      part->eff_group = newlibadr(fd, part->id.lib, part->eff_group);
      part->bb_ob = newlibadr(fd, part->id.lib, part->bb_ob);
      part->collision_group = newlibadr(fd, part->id.lib, part->collision_group);

      lib_link_partdeflect(fd, &part->id, part->pd);
      lib_link_partdeflect(fd, &part->id, part->pd2);

      if (part->effector_weights) {
        part->effector_weights->group = newlibadr(fd, part->id.lib, part->effector_weights->group);
      }
      else {
        part->effector_weights = BKE_effector_add_weights(part->eff_group);
      }

      if (part->instance_weights.first && part->instance_collection) {
        for (ParticleDupliWeight *dw = part->instance_weights.first; dw; dw = dw->next) {
          dw->ob = newlibadr(fd, part->id.lib, dw->ob);
        }
      }
      else {
        BLI_listbase_clear(&part->instance_weights);
      }

      if (part->boids) {
        BoidState *state = part->boids->states.first;
        BoidRule *rule;
        for (; state; state = state->next) {
          rule = state->rules.first;
          for (; rule; rule = rule->next) {
            switch (rule->type) {
              case eBoidRuleType_Goal:
              case eBoidRuleType_Avoid: {
                BoidRuleGoalAvoid *brga = (BoidRuleGoalAvoid *)rule;
                brga->ob = newlibadr(fd, part->id.lib, brga->ob);
                break;
              }
              case eBoidRuleType_FollowLeader: {
                BoidRuleFollowLeader *brfl = (BoidRuleFollowLeader *)rule;
                brfl->ob = newlibadr(fd, part->id.lib, brfl->ob);
                break;
              }
            }
          }
        }
      }

      for (int a = 0; a < MAX_MTEX; a++) {
        MTex *mtex = part->mtex[a];
        if (mtex) {
          mtex->tex = newlibadr_us(fd, part->id.lib, mtex->tex);
          mtex->object = newlibadr(fd, part->id.lib, mtex->object);
        }
      }

      part->id.tag &= ~LIB_TAG_NEED_LINK;
    }
  }
}

static void direct_link_partdeflect(PartDeflect *pd)
{
  if (pd) {
    pd->rng = NULL;
  }
}

static void direct_link_particlesettings(FileData *fd, ParticleSettings *part)
{
  int a;

  part->adt = newdataadr(fd, part->adt);
  part->pd = newdataadr(fd, part->pd);
  part->pd2 = newdataadr(fd, part->pd2);

  direct_link_animdata(fd, part->adt);
  direct_link_partdeflect(part->pd);
  direct_link_partdeflect(part->pd2);

  part->clumpcurve = newdataadr(fd, part->clumpcurve);
  if (part->clumpcurve) {
    direct_link_curvemapping(fd, part->clumpcurve);
  }
  part->roughcurve = newdataadr(fd, part->roughcurve);
  if (part->roughcurve) {
    direct_link_curvemapping(fd, part->roughcurve);
  }
  part->twistcurve = newdataadr(fd, part->twistcurve);
  if (part->twistcurve) {
    direct_link_curvemapping(fd, part->twistcurve);
  }

  part->effector_weights = newdataadr(fd, part->effector_weights);
  if (!part->effector_weights) {
    part->effector_weights = BKE_effector_add_weights(part->eff_group);
  }

  link_list(fd, &part->instance_weights);

  part->boids = newdataadr(fd, part->boids);
  part->fluid = newdataadr(fd, part->fluid);

  if (part->boids) {
    BoidState *state;
    link_list(fd, &part->boids->states);

    for (state = part->boids->states.first; state; state = state->next) {
      link_list(fd, &state->rules);
      link_list(fd, &state->conditions);
      link_list(fd, &state->actions);
    }
  }
  for (a = 0; a < MAX_MTEX; a++) {
    part->mtex[a] = newdataadr(fd, part->mtex[a]);
  }

  /* Protect against integer overflow vulnerability. */
  CLAMP(part->trail_count, 1, 100000);
}

static void lib_link_particlesystems(FileData *fd, Object *ob, ID *id, ListBase *particles)
{
  ParticleSystem *psys, *psysnext;

  for (psys = particles->first; psys; psys = psysnext) {
    psysnext = psys->next;

    psys->part = newlibadr_us(fd, id->lib, psys->part);
    if (psys->part) {
      ParticleTarget *pt = psys->targets.first;

      for (; pt; pt = pt->next) {
        pt->ob = newlibadr(fd, id->lib, pt->ob);
      }

      psys->parent = newlibadr(fd, id->lib, psys->parent);
      psys->target_ob = newlibadr(fd, id->lib, psys->target_ob);

      if (psys->clmd) {
        /* XXX - from reading existing code this seems correct but intended usage of
         * pointcache /w cloth should be added in 'ParticleSystem' - campbell */
        psys->clmd->point_cache = psys->pointcache;
        psys->clmd->ptcaches.first = psys->clmd->ptcaches.last = NULL;
        psys->clmd->coll_parms->group = newlibadr(fd, id->lib, psys->clmd->coll_parms->group);
        psys->clmd->modifier.error = NULL;
      }
    }
    else {
      /* particle modifier must be removed before particle system */
      ParticleSystemModifierData *psmd = psys_get_modifier(ob, psys);
      BLI_remlink(&ob->modifiers, psmd);
      modifier_free((ModifierData *)psmd);

      BLI_remlink(particles, psys);
      MEM_freeN(psys);
    }
  }
}
static void direct_link_particlesystems(FileData *fd, ListBase *particles)
{
  ParticleSystem *psys;
  ParticleData *pa;
  int a;

  for (psys = particles->first; psys; psys = psys->next) {
    psys->particles = newdataadr(fd, psys->particles);

    if (psys->particles && psys->particles->hair) {
      for (a = 0, pa = psys->particles; a < psys->totpart; a++, pa++) {
        pa->hair = newdataadr(fd, pa->hair);
      }
    }

    if (psys->particles && psys->particles->keys) {
      for (a = 0, pa = psys->particles; a < psys->totpart; a++, pa++) {
        pa->keys = NULL;
        pa->totkey = 0;
      }

      psys->flag &= ~PSYS_KEYED;
    }

    if (psys->particles && psys->particles->boid) {
      pa = psys->particles;
      pa->boid = newdataadr(fd, pa->boid);

      /* This is purely runtime data, but still can be an issue if left dangling. */
      pa->boid->ground = NULL;

      for (a = 1, pa++; a < psys->totpart; a++, pa++) {
        pa->boid = (pa - 1)->boid + 1;
        pa->boid->ground = NULL;
      }
    }
    else if (psys->particles) {
      for (a = 0, pa = psys->particles; a < psys->totpart; a++, pa++) {
        pa->boid = NULL;
      }
    }

    psys->fluid_springs = newdataadr(fd, psys->fluid_springs);

    psys->child = newdataadr(fd, psys->child);
    psys->effectors = NULL;

    link_list(fd, &psys->targets);

    psys->edit = NULL;
    psys->free_edit = NULL;
    psys->pathcache = NULL;
    psys->childcache = NULL;
    BLI_listbase_clear(&psys->pathcachebufs);
    BLI_listbase_clear(&psys->childcachebufs);
    psys->pdd = NULL;

    if (psys->clmd) {
      psys->clmd = newdataadr(fd, psys->clmd);
      psys->clmd->clothObject = NULL;
      psys->clmd->hairdata = NULL;

      psys->clmd->sim_parms = newdataadr(fd, psys->clmd->sim_parms);
      psys->clmd->coll_parms = newdataadr(fd, psys->clmd->coll_parms);

      if (psys->clmd->sim_parms) {
        psys->clmd->sim_parms->effector_weights = NULL;
        if (psys->clmd->sim_parms->presets > 10) {
          psys->clmd->sim_parms->presets = 0;
        }
      }

      psys->hair_in_mesh = psys->hair_out_mesh = NULL;
      psys->clmd->solver_result = NULL;
    }

    direct_link_pointcache_list(fd, &psys->ptcaches, &psys->pointcache, 0);
    if (psys->clmd) {
      psys->clmd->point_cache = psys->pointcache;
    }

    psys->tree = NULL;
    psys->bvhtree = NULL;

    psys->orig_psys = NULL;
    psys->batch_cache = NULL;
  }
  return;
}

/** \} */

/* -------------------------------------------------------------------- */
/** \name Read ID: Mesh
 * \{ */

static void lib_link_mesh(FileData *fd, Main *main)
{
  Mesh *me;

  for (me = main->meshes.first; me; me = me->id.next) {
    if (me->id.tag & LIB_TAG_NEED_LINK) {
      int i;

      /* Link ID Properties -- and copy this comment EXACTLY for easy finding
       * of library blocks that implement this.*/
      IDP_LibLinkProperty(me->id.properties, fd);
      lib_link_animdata(fd, &me->id, me->adt);

      /* this check added for python created meshes */
      if (me->mat) {
        for (i = 0; i < me->totcol; i++) {
          me->mat[i] = newlibadr_us(fd, me->id.lib, me->mat[i]);
        }
      }
      else {
        me->totcol = 0;
      }

      me->ipo = newlibadr_us(fd, me->id.lib, me->ipo);  // XXX: deprecated: old anim sys
      me->key = newlibadr_us(fd, me->id.lib, me->key);
      me->texcomesh = newlibadr_us(fd, me->id.lib, me->texcomesh);
    }
  }

  for (me = main->meshes.first; me; me = me->id.next) {
    if (me->id.tag & LIB_TAG_NEED_LINK) {
      /*check if we need to convert mfaces to mpolys*/
      if (me->totface && !me->totpoly) {
        /* temporarily switch main so that reading from
         * external CustomData works */
        Main *gmain = G_MAIN;
        G_MAIN = main;

        BKE_mesh_do_versions_convert_mfaces_to_mpolys(me);

        G_MAIN = gmain;
      }

      /* Deprecated, only kept for conversion. */
      BKE_mesh_tessface_clear(me);

      /* Moved from do_versions because we need updated polygons for calculating normals. */
      if (MAIN_VERSION_OLDER(main, 256, 6)) {
        BKE_mesh_calc_normals(me);
      }

      me->id.tag &= ~LIB_TAG_NEED_LINK;
    }
  }
}

static void direct_link_dverts(FileData *fd, int count, MDeformVert *mdverts)
{
  int i;

  if (mdverts == NULL) {
    return;
  }

  for (i = count; i > 0; i--, mdverts++) {
    /*convert to vgroup allocation system*/
    MDeformWeight *dw;
    if (mdverts->dw && (dw = newdataadr(fd, mdverts->dw))) {
      const ssize_t dw_len = mdverts->totweight * sizeof(MDeformWeight);
      void *dw_tmp = MEM_mallocN(dw_len, "direct_link_dverts");
      memcpy(dw_tmp, dw, dw_len);
      mdverts->dw = dw_tmp;
      MEM_freeN(dw);
    }
    else {
      mdverts->dw = NULL;
      mdverts->totweight = 0;
    }
  }
}

static void direct_link_mdisps(FileData *fd, int count, MDisps *mdisps, int external)
{
  if (mdisps) {
    int i;

    for (i = 0; i < count; i++) {
      mdisps[i].disps = newdataadr(fd, mdisps[i].disps);
      mdisps[i].hidden = newdataadr(fd, mdisps[i].hidden);

      if (mdisps[i].totdisp && !mdisps[i].level) {
        /* this calculation is only correct for loop mdisps;
         * if loading pre-BMesh face mdisps this will be
         * overwritten with the correct value in
         * bm_corners_to_loops() */
        float gridsize = sqrtf(mdisps[i].totdisp);
        mdisps[i].level = (int)(logf(gridsize - 1.0f) / (float)M_LN2) + 1;
      }

      if ((fd->flags & FD_FLAGS_SWITCH_ENDIAN) && (mdisps[i].disps)) {
        /* DNA_struct_switch_endian doesn't do endian swap for (*disps)[] */
        /* this does swap for data written at write_mdisps() - readfile.c */
        BLI_endian_switch_float_array(*mdisps[i].disps, mdisps[i].totdisp * 3);
      }
      if (!external && !mdisps[i].disps) {
        mdisps[i].totdisp = 0;
      }
    }
  }
}

static void direct_link_grid_paint_mask(FileData *fd, int count, GridPaintMask *grid_paint_mask)
{
  if (grid_paint_mask) {
    int i;

    for (i = 0; i < count; i++) {
      GridPaintMask *gpm = &grid_paint_mask[i];
      if (gpm->data) {
        gpm->data = newdataadr(fd, gpm->data);
      }
    }
  }
}

/*this isn't really a public api function, so prototyped here*/
static void direct_link_customdata(FileData *fd, CustomData *data, int count)
{
  int i = 0;

  data->layers = newdataadr(fd, data->layers);

  /* annoying workaround for bug [#31079] loading legacy files with
   * no polygons _but_ have stale customdata */
  if (UNLIKELY(count == 0 && data->layers == NULL && data->totlayer != 0)) {
    CustomData_reset(data);
    return;
  }

  data->external = newdataadr(fd, data->external);

  while (i < data->totlayer) {
    CustomDataLayer *layer = &data->layers[i];

    if (layer->flag & CD_FLAG_EXTERNAL) {
      layer->flag &= ~CD_FLAG_IN_MEMORY;
    }

    layer->flag &= ~CD_FLAG_NOFREE;

    if (CustomData_verify_versions(data, i)) {
      layer->data = newdataadr(fd, layer->data);
      if (layer->type == CD_MDISPS) {
        direct_link_mdisps(fd, count, layer->data, layer->flag & CD_FLAG_EXTERNAL);
      }
      else if (layer->type == CD_GRID_PAINT_MASK) {
        direct_link_grid_paint_mask(fd, count, layer->data);
      }
      i++;
    }
  }

  CustomData_update_typemap(data);
}

static void direct_link_mesh(FileData *fd, Mesh *mesh)
{
  mesh->mat = newdataadr(fd, mesh->mat);
  test_pointer_array(fd, (void **)&mesh->mat);

  mesh->mvert = newdataadr(fd, mesh->mvert);
  mesh->medge = newdataadr(fd, mesh->medge);
  mesh->mface = newdataadr(fd, mesh->mface);
  mesh->mloop = newdataadr(fd, mesh->mloop);
  mesh->mpoly = newdataadr(fd, mesh->mpoly);
  mesh->tface = newdataadr(fd, mesh->tface);
  mesh->mtface = newdataadr(fd, mesh->mtface);
  mesh->mcol = newdataadr(fd, mesh->mcol);
  mesh->dvert = newdataadr(fd, mesh->dvert);
  mesh->mloopcol = newdataadr(fd, mesh->mloopcol);
  mesh->mloopuv = newdataadr(fd, mesh->mloopuv);
  mesh->mselect = newdataadr(fd, mesh->mselect);

  /* animdata */
  mesh->adt = newdataadr(fd, mesh->adt);
  direct_link_animdata(fd, mesh->adt);

  /* Normally direct_link_dverts should be called in direct_link_customdata,
   * but for backwards compatibility in do_versions to work we do it here. */
  direct_link_dverts(fd, mesh->totvert, mesh->dvert);

  direct_link_customdata(fd, &mesh->vdata, mesh->totvert);
  direct_link_customdata(fd, &mesh->edata, mesh->totedge);
  direct_link_customdata(fd, &mesh->fdata, mesh->totface);
  direct_link_customdata(fd, &mesh->ldata, mesh->totloop);
  direct_link_customdata(fd, &mesh->pdata, mesh->totpoly);

  mesh->texflag &= ~ME_AUTOSPACE_EVALUATED;
  mesh->edit_mesh = NULL;
  BKE_mesh_runtime_reset(mesh);

  /* happens with old files */
  if (mesh->mselect == NULL) {
    mesh->totselect = 0;
  }

  /* Multires data */
  mesh->mr = newdataadr(fd, mesh->mr);
  if (mesh->mr) {
    MultiresLevel *lvl;

    link_list(fd, &mesh->mr->levels);
    lvl = mesh->mr->levels.first;

    direct_link_customdata(fd, &mesh->mr->vdata, lvl->totvert);
    direct_link_dverts(fd, lvl->totvert, CustomData_get(&mesh->mr->vdata, 0, CD_MDEFORMVERT));
    direct_link_customdata(fd, &mesh->mr->fdata, lvl->totface);

    mesh->mr->edge_flags = newdataadr(fd, mesh->mr->edge_flags);
    mesh->mr->edge_creases = newdataadr(fd, mesh->mr->edge_creases);

    mesh->mr->verts = newdataadr(fd, mesh->mr->verts);

    /* If mesh has the same number of vertices as the
     * highest multires level, load the current mesh verts
     * into multires and discard the old data. Needed
     * because some saved files either do not have a verts
     * array, or the verts array contains out-of-date
     * data. */
    if (mesh->totvert == ((MultiresLevel *)mesh->mr->levels.last)->totvert) {
      if (mesh->mr->verts) {
        MEM_freeN(mesh->mr->verts);
      }
      mesh->mr->verts = MEM_dupallocN(mesh->mvert);
    }

    for (; lvl; lvl = lvl->next) {
      lvl->verts = newdataadr(fd, lvl->verts);
      lvl->faces = newdataadr(fd, lvl->faces);
      lvl->edges = newdataadr(fd, lvl->edges);
      lvl->colfaces = newdataadr(fd, lvl->colfaces);
    }
  }

  /* if multires is present but has no valid vertex data,
   * there's no way to recover it; silently remove multires */
  if (mesh->mr && !mesh->mr->verts) {
    multires_free(mesh->mr);
    mesh->mr = NULL;
  }

  if ((fd->flags & FD_FLAGS_SWITCH_ENDIAN) && mesh->tface) {
    TFace *tf = mesh->tface;
    int i;

    for (i = 0; i < mesh->totface; i++, tf++) {
      BLI_endian_switch_uint32_array(tf->col, 4);
    }
  }
}

/** \} */

/* -------------------------------------------------------------------- */
/** \name Read ID: Lattice
 * \{ */

static void lib_link_latt(FileData *fd, Main *main)
{
  for (Lattice *lt = main->lattices.first; lt; lt = lt->id.next) {
    if (lt->id.tag & LIB_TAG_NEED_LINK) {
      IDP_LibLinkProperty(lt->id.properties, fd);
      lib_link_animdata(fd, &lt->id, lt->adt);

      lt->ipo = newlibadr_us(fd, lt->id.lib, lt->ipo);  // XXX deprecated - old animation system
      lt->key = newlibadr_us(fd, lt->id.lib, lt->key);

      lt->id.tag &= ~LIB_TAG_NEED_LINK;
    }
  }
}

static void direct_link_latt(FileData *fd, Lattice *lt)
{
  lt->def = newdataadr(fd, lt->def);

  lt->dvert = newdataadr(fd, lt->dvert);
  direct_link_dverts(fd, lt->pntsu * lt->pntsv * lt->pntsw, lt->dvert);

  lt->editlatt = NULL;
  lt->batch_cache = NULL;

  lt->adt = newdataadr(fd, lt->adt);
  direct_link_animdata(fd, lt->adt);
}

/** \} */

/* -------------------------------------------------------------------- */
/** \name Read ID: Object
 * \{ */

static void lib_link_modifiers_common(void *userData, Object *ob, ID **idpoin, int cb_flag)
{
  FileData *fd = userData;

  *idpoin = newlibadr(fd, ob->id.lib, *idpoin);
  if (*idpoin != NULL && (cb_flag & IDWALK_CB_USER) != 0) {
    id_us_plus_no_lib(*idpoin);
  }
}

static void lib_link_modifiers(FileData *fd, Object *ob)
{
  modifiers_foreachIDLink(ob, lib_link_modifiers_common, fd);

  /* If linking from a library, clear 'local' library override flag. */
  if (ob->id.lib != NULL) {
    for (ModifierData *mod = ob->modifiers.first; mod != NULL; mod = mod->next) {
      mod->flag &= ~eModifierFlag_OverrideLibrary_Local;
    }
  }
}

static void lib_link_gpencil_modifiers(FileData *fd, Object *ob)
{
  BKE_gpencil_modifiers_foreachIDLink(ob, lib_link_modifiers_common, fd);

  /* If linking from a library, clear 'local' library override flag. */
  if (ob->id.lib != NULL) {
    for (GpencilModifierData *mod = ob->greasepencil_modifiers.first; mod != NULL;
         mod = mod->next) {
      mod->flag &= ~eGpencilModifierFlag_OverrideLibrary_Local;
    }
  }
}

static void lib_link_shaderfxs(FileData *fd, Object *ob)
{
  BKE_shaderfx_foreachIDLink(ob, lib_link_modifiers_common, fd);

  /* If linking from a library, clear 'local' library override flag. */
  if (ob->id.lib != NULL) {
    for (ShaderFxData *fx = ob->shader_fx.first; fx != NULL; fx = fx->next) {
      fx->flag &= ~eShaderFxFlag_OverrideLibrary_Local;
    }
  }
}

static void lib_link_object(FileData *fd, Main *main)
{
  bool warn = false;

  for (Object *ob = main->objects.first; ob; ob = ob->id.next) {
    if (ob->id.tag & LIB_TAG_NEED_LINK) {
      int a;

      IDP_LibLinkProperty(ob->id.properties, fd);
      lib_link_animdata(fd, &ob->id, ob->adt);

      // XXX deprecated - old animation system <<<
      ob->ipo = newlibadr_us(fd, ob->id.lib, ob->ipo);
      ob->action = newlibadr_us(fd, ob->id.lib, ob->action);
      // >>> XXX deprecated - old animation system

      ob->parent = newlibadr(fd, ob->id.lib, ob->parent);
      ob->track = newlibadr(fd, ob->id.lib, ob->track);
      ob->poselib = newlibadr_us(fd, ob->id.lib, ob->poselib);

      /* 2.8x drops support for non-empty dupli instances. */
      if (ob->type == OB_EMPTY) {
        ob->instance_collection = newlibadr_us(fd, ob->id.lib, ob->instance_collection);
      }
      else {
        if (ob->instance_collection != NULL) {
          ID *id = newlibadr(fd, ob->id.lib, ob->instance_collection);
          blo_reportf_wrap(fd->reports,
                           RPT_WARNING,
                           TIP_("Non-Empty object '%s' cannot duplicate collection '%s' "
                                "anymore in Blender 2.80, removed instancing"),
                           ob->id.name + 2,
                           id->name + 2);
        }
        ob->instance_collection = NULL;
        ob->transflag &= ~OB_DUPLICOLLECTION;
      }

      ob->proxy = newlibadr_us(fd, ob->id.lib, ob->proxy);
      if (ob->proxy) {
        /* paranoia check, actually a proxy_from pointer should never be written... */
        if (ob->proxy->id.lib == NULL) {
          ob->proxy->proxy_from = NULL;
          ob->proxy = NULL;

          if (ob->id.lib) {
            printf("Proxy lost from  object %s lib %s\n", ob->id.name + 2, ob->id.lib->name);
          }
          else {
            printf("Proxy lost from  object %s lib <NONE>\n", ob->id.name + 2);
          }
        }
        else {
          /* this triggers object_update to always use a copy */
          ob->proxy->proxy_from = ob;
        }
      }
      ob->proxy_group = newlibadr(fd, ob->id.lib, ob->proxy_group);

      void *poin = ob->data;
      ob->data = newlibadr_us(fd, ob->id.lib, ob->data);

      if (ob->data == NULL && poin != NULL) {
        if (ob->id.lib) {
          printf("Can't find obdata of %s lib %s\n", ob->id.name + 2, ob->id.lib->name);
        }
        else {
          printf("Object %s lost data.\n", ob->id.name + 2);
        }

        ob->type = OB_EMPTY;
        warn = true;

        if (ob->pose) {
          /* we can't call #BKE_pose_free() here because of library linking
           * freeing will recurse down into every pose constraints ID pointers
           * which are not always valid, so for now free directly and suffer
           * some leaked memory rather then crashing immediately
           * while bad this _is_ an exceptional case - campbell */
#if 0
          BKE_pose_free(ob->pose);
#else
          MEM_freeN(ob->pose);
#endif
          ob->pose = NULL;
          ob->mode &= ~OB_MODE_POSE;
        }
      }
      for (a = 0; a < ob->totcol; a++) {
        ob->mat[a] = newlibadr_us(fd, ob->id.lib, ob->mat[a]);
      }

      /* When the object is local and the data is library its possible
       * the material list size gets out of sync. [#22663] */
      if (ob->data && ob->id.lib != ((ID *)ob->data)->lib) {
        const short *totcol_data = give_totcolp(ob);
        /* Only expand so as not to loose any object materials that might be set. */
        if (totcol_data && (*totcol_data > ob->totcol)) {
          /* printf("'%s' %d -> %d\n", ob->id.name, ob->totcol, *totcol_data); */
          BKE_material_resize_object(main, ob, *totcol_data, false);
        }
      }

      ob->gpd = newlibadr_us(fd, ob->id.lib, ob->gpd);

      ob->id.tag &= ~LIB_TAG_NEED_LINK;
      /* if id.us==0 a new base will be created later on */

      /* WARNING! Also check expand_object(), should reflect the stuff below. */
      lib_link_pose(fd, main, ob, ob->pose);
      lib_link_constraints(fd, &ob->id, &ob->constraints);

      // XXX deprecated - old animation system <<<
      lib_link_constraint_channels(fd, &ob->id, &ob->constraintChannels);
      lib_link_nlastrips(fd, &ob->id, &ob->nlastrips);
      // >>> XXX deprecated - old animation system

      for (bSensor *sens = ob->sensors.first; sens; sens = sens->next) {
        for (a = 0; a < sens->totlinks; a++)
          sens->links[a] = newglobadr(fd, sens->links[a]);

        if (sens->type == SENS_MESSAGE) {
          bMessageSensor *ms = sens->data;
          ms->fromObject = newlibadr(fd, ob->id.lib, ms->fromObject);
        }
      }

      for (bController *cont = ob->controllers.first; cont; cont = cont->next) {
        for (a = 0; a < cont->totlinks; a++)
          cont->links[a] = newglobadr(fd, cont->links[a]);

        if (cont->type == CONT_PYTHON) {
          bPythonCont *pc = cont->data;
          pc->text = newlibadr(fd, ob->id.lib, pc->text);
        }
        cont->slinks = NULL;
        cont->totslinks = 0;
      }

      for (bActuator *act = ob->actuators.first; act; act = act->next) {
        switch (act->type) {
          case ACT_SOUND: {
            bSoundActuator *sa = act->data;
            sa->sound = newlibadr_us(fd, ob->id.lib, sa->sound);
            break;
          }
          case ACT_GAME:
            /* bGameActuator *ga= act->data; */
            break;
          case ACT_CAMERA: {
            bCameraActuator *ca = act->data;
            ca->ob = newlibadr(fd, ob->id.lib, ca->ob);
            break;
          }
          /* leave this one, it's obsolete but necessary to read for conversion */
          case ACT_ADD_OBJECT: {
            bAddObjectActuator *eoa = act->data;
            if (eoa)
              eoa->ob = newlibadr(fd, ob->id.lib, eoa->ob);
            break;
          }
          case ACT_OBJECT: {
            bObjectActuator *oa = act->data;
            if (oa == NULL) {
              init_actuator(act);
            }
            else {
              oa->reference = newlibadr(fd, ob->id.lib, oa->reference);
            }
            break;
          }
          case ACT_EDIT_OBJECT: {
            bEditObjectActuator *eoa = act->data;
            if (eoa == NULL) {
              init_actuator(act);
            }
            else {
              eoa->ob = newlibadr(fd, ob->id.lib, eoa->ob);
              eoa->me = newlibadr(fd, ob->id.lib, eoa->me);
            }
            break;
          }
          case ACT_SCENE: {
            bSceneActuator *sa = act->data;
            sa->camera = newlibadr(fd, ob->id.lib, sa->camera);
            sa->scene = newlibadr(fd, ob->id.lib, sa->scene);
            break;
          }
          case ACT_ACTION: {
            bActionActuator *aa = act->data;
            aa->act = newlibadr_us(fd, ob->id.lib, aa->act);
            break;
          }
          case ACT_SHAPEACTION: {
            bActionActuator *aa = act->data;
            aa->act = newlibadr_us(fd, ob->id.lib, aa->act);
            break;
          }
          case ACT_PROPERTY: {
            bPropertyActuator *pa = act->data;
            pa->ob = newlibadr(fd, ob->id.lib, pa->ob);
            break;
          }
          case ACT_MESSAGE: {
            bMessageActuator *ma = act->data;
            ma->toObject = newlibadr(fd, ob->id.lib, ma->toObject);
            break;
          }
          case ACT_2DFILTER: {
            bTwoDFilterActuator *_2dfa = act->data;
            _2dfa->text = newlibadr(fd, ob->id.lib, _2dfa->text);
            break;
          }
          case ACT_PARENT: {
            bParentActuator *parenta = act->data;
            parenta->ob = newlibadr(fd, ob->id.lib, parenta->ob);
            break;
          }
          case ACT_STATE:
            /* bStateActuator *statea = act->data; */
            break;
          case ACT_ARMATURE: {
            bArmatureActuator *arma = act->data;
            arma->target = newlibadr(fd, ob->id.lib, arma->target);
            arma->subtarget = newlibadr(fd, ob->id.lib, arma->subtarget);
            break;
          }
          case ACT_STEERING: {
            bSteeringActuator *steeringa = act->data;
            steeringa->target = newlibadr(fd, ob->id.lib, steeringa->target);
            steeringa->navmesh = newlibadr(fd, ob->id.lib, steeringa->navmesh);
            break;
          }
          case ACT_MOUSE:
            /* bMouseActuator *moa = act->data; */
            break;
        }
      }

      for (PartEff *paf = ob->effect.first; paf; paf = paf->next) {
        if (paf->type == EFF_PARTICLE) {
          paf->group = newlibadr_us(fd, ob->id.lib, paf->group);
        }
      }

      {
        FluidsimModifierData *fluidmd = (FluidsimModifierData *)modifiers_findByType(
            ob, eModifierType_Fluidsim);

        if (fluidmd && fluidmd->fss) {
          fluidmd->fss->ipo = newlibadr_us(
              fd, ob->id.lib, fluidmd->fss->ipo);  // XXX deprecated - old animation system
        }
      }

      {
        SmokeModifierData *smd = (SmokeModifierData *)modifiers_findByType(ob,
                                                                           eModifierType_Smoke);

        if (smd && (smd->type == MOD_SMOKE_TYPE_DOMAIN) && smd->domain) {
          /* Flag for refreshing the simulation after loading. */
          smd->domain->flags |= MOD_SMOKE_FILE_LOAD;
        }
      }

      /* texture field */
      if (ob->pd) {
        lib_link_partdeflect(fd, &ob->id, ob->pd);
      }

      if (ob->soft) {
        ob->soft->collision_group = newlibadr(fd, ob->id.lib, ob->soft->collision_group);

        ob->soft->effector_weights->group = newlibadr(
            fd, ob->id.lib, ob->soft->effector_weights->group);
      }

      lib_link_particlesystems(fd, ob, &ob->id, &ob->particlesystem);
      lib_link_modifiers(fd, ob);
      lib_link_gpencil_modifiers(fd, ob);
      lib_link_shaderfxs(fd, ob);

      if (ob->rigidbody_constraint) {
        ob->rigidbody_constraint->ob1 = newlibadr(fd, ob->id.lib, ob->rigidbody_constraint->ob1);
        ob->rigidbody_constraint->ob2 = newlibadr(fd, ob->id.lib, ob->rigidbody_constraint->ob2);
      }
    }
  }

  if (warn) {
    BKE_report(fd->reports, RPT_WARNING, "Warning in console");
  }
}

/* direct data for cache */
static void direct_link_motionpath(FileData *fd, bMotionPath *mpath)
{
  /* sanity check */
  if (mpath == NULL) {
    return;
  }

  /* relink points cache */
  mpath->points = newdataadr(fd, mpath->points);

  mpath->points_vbo = NULL;
  mpath->batch_line = NULL;
  mpath->batch_points = NULL;
}

static void direct_link_pose(FileData *fd, bPose *pose)
{
  bPoseChannel *pchan;

  if (!pose) {
    return;
  }

  link_list(fd, &pose->chanbase);
  link_list(fd, &pose->agroups);

  pose->chanhash = NULL;
  pose->chan_array = NULL;

  for (pchan = pose->chanbase.first; pchan; pchan = pchan->next) {
    pchan->bone = NULL;
    pchan->parent = newdataadr(fd, pchan->parent);
    pchan->child = newdataadr(fd, pchan->child);
    pchan->custom_tx = newdataadr(fd, pchan->custom_tx);

    pchan->bbone_prev = newdataadr(fd, pchan->bbone_prev);
    pchan->bbone_next = newdataadr(fd, pchan->bbone_next);

    direct_link_constraints(fd, &pchan->constraints);

    pchan->prop = newdataadr(fd, pchan->prop);
    IDP_DirectLinkGroup_OrFree(&pchan->prop, (fd->flags & FD_FLAGS_SWITCH_ENDIAN), fd);

    pchan->mpath = newdataadr(fd, pchan->mpath);
    if (pchan->mpath) {
      direct_link_motionpath(fd, pchan->mpath);
    }

    BLI_listbase_clear(&pchan->iktree);
    BLI_listbase_clear(&pchan->siktree);

    /* in case this value changes in future, clamp else we get undefined behavior */
    CLAMP(pchan->rotmode, ROT_MODE_MIN, ROT_MODE_MAX);

    pchan->draw_data = NULL;
    BKE_pose_channel_runtime_reset(&pchan->runtime);
  }
  pose->ikdata = NULL;
  if (pose->ikparam != NULL) {
    pose->ikparam = newdataadr(fd, pose->ikparam);
  }
}

static void direct_link_modifiers(FileData *fd, ListBase *lb)
{
  ModifierData *md;

  link_list(fd, lb);

  for (md = lb->first; md; md = md->next) {
    md->error = NULL;
    md->runtime = NULL;

    /* if modifiers disappear, or for upward compatibility */
    if (NULL == modifierType_getInfo(md->type)) {
      md->type = eModifierType_None;
    }

    if (md->type == eModifierType_Subsurf) {
      SubsurfModifierData *smd = (SubsurfModifierData *)md;

      smd->emCache = smd->mCache = NULL;
    }
    else if (md->type == eModifierType_Armature) {
      ArmatureModifierData *amd = (ArmatureModifierData *)md;

      amd->prevCos = NULL;
    }
    else if (md->type == eModifierType_Cloth) {
      ClothModifierData *clmd = (ClothModifierData *)md;

      clmd->clothObject = NULL;
      clmd->hairdata = NULL;

      clmd->sim_parms = newdataadr(fd, clmd->sim_parms);
      clmd->coll_parms = newdataadr(fd, clmd->coll_parms);

      direct_link_pointcache_list(fd, &clmd->ptcaches, &clmd->point_cache, 0);

      if (clmd->sim_parms) {
        if (clmd->sim_parms->presets > 10) {
          clmd->sim_parms->presets = 0;
        }

        clmd->sim_parms->reset = 0;

        clmd->sim_parms->effector_weights = newdataadr(fd, clmd->sim_parms->effector_weights);

        if (!clmd->sim_parms->effector_weights) {
          clmd->sim_parms->effector_weights = BKE_effector_add_weights(NULL);
        }
      }

      clmd->solver_result = NULL;
    }
    else if (md->type == eModifierType_Fluidsim) {
      FluidsimModifierData *fluidmd = (FluidsimModifierData *)md;

      fluidmd->fss = newdataadr(fd, fluidmd->fss);
      if (fluidmd->fss) {
        fluidmd->fss->fmd = fluidmd;
        fluidmd->fss->meshVelocities = NULL;
      }
    }
    else if (md->type == eModifierType_Smoke) {
      SmokeModifierData *smd = (SmokeModifierData *)md;

      if (smd->type == MOD_SMOKE_TYPE_DOMAIN) {
        smd->flow = NULL;
        smd->coll = NULL;
        smd->domain = newdataadr(fd, smd->domain);
        smd->domain->smd = smd;

        smd->domain->fluid = NULL;
        smd->domain->fluid_mutex = BLI_rw_mutex_alloc();
        smd->domain->wt = NULL;
        smd->domain->shadow = NULL;
        smd->domain->tex = NULL;
        smd->domain->tex_shadow = NULL;
        smd->domain->tex_flame = NULL;
        smd->domain->tex_flame_coba = NULL;
        smd->domain->tex_coba = NULL;
        smd->domain->tex_field = NULL;
        smd->domain->tex_velocity_x = NULL;
        smd->domain->tex_velocity_y = NULL;
        smd->domain->tex_velocity_z = NULL;
        smd->domain->tex_wt = NULL;
        smd->domain->coba = newdataadr(fd, smd->domain->coba);

        smd->domain->effector_weights = newdataadr(fd, smd->domain->effector_weights);
        if (!smd->domain->effector_weights) {
          smd->domain->effector_weights = BKE_effector_add_weights(NULL);
        }

        direct_link_pointcache_list(
            fd, &(smd->domain->ptcaches[0]), &(smd->domain->point_cache[0]), 1);

        /* Smoke uses only one cache from now on, so store pointer convert */
        if (smd->domain->ptcaches[1].first || smd->domain->point_cache[1]) {
          if (smd->domain->point_cache[1]) {
            PointCache *cache = newdataadr(fd, smd->domain->point_cache[1]);
            if (cache->flag & PTCACHE_FAKE_SMOKE) {
              /* Smoke was already saved in "new format" and this cache is a fake one. */
            }
            else {
              printf(
                  "High resolution smoke cache not available due to pointcache update. Please "
                  "reset the simulation.\n");
            }
            BKE_ptcache_free(cache);
          }
          BLI_listbase_clear(&smd->domain->ptcaches[1]);
          smd->domain->point_cache[1] = NULL;
        }
      }
      else if (smd->type == MOD_SMOKE_TYPE_FLOW) {
        smd->domain = NULL;
        smd->coll = NULL;
        smd->flow = newdataadr(fd, smd->flow);
        smd->flow->smd = smd;
        smd->flow->mesh = NULL;
        smd->flow->verts_old = NULL;
        smd->flow->numverts = 0;
        smd->flow->psys = newdataadr(fd, smd->flow->psys);
      }
      else if (smd->type == MOD_SMOKE_TYPE_COLL) {
        smd->flow = NULL;
        smd->domain = NULL;
        smd->coll = newdataadr(fd, smd->coll);
        if (smd->coll) {
          smd->coll->smd = smd;
          smd->coll->verts_old = NULL;
          smd->coll->numverts = 0;
          smd->coll->mesh = NULL;
        }
        else {
          smd->type = 0;
          smd->flow = NULL;
          smd->domain = NULL;
          smd->coll = NULL;
        }
      }
    }
    else if (md->type == eModifierType_DynamicPaint) {
      DynamicPaintModifierData *pmd = (DynamicPaintModifierData *)md;

      if (pmd->canvas) {
        pmd->canvas = newdataadr(fd, pmd->canvas);
        pmd->canvas->pmd = pmd;
        pmd->canvas->flags &= ~MOD_DPAINT_BAKING; /* just in case */

        if (pmd->canvas->surfaces.first) {
          DynamicPaintSurface *surface;
          link_list(fd, &pmd->canvas->surfaces);

          for (surface = pmd->canvas->surfaces.first; surface; surface = surface->next) {
            surface->canvas = pmd->canvas;
            surface->data = NULL;
            direct_link_pointcache_list(fd, &(surface->ptcaches), &(surface->pointcache), 1);

            if (!(surface->effector_weights = newdataadr(fd, surface->effector_weights))) {
              surface->effector_weights = BKE_effector_add_weights(NULL);
            }
          }
        }
      }
      if (pmd->brush) {
        pmd->brush = newdataadr(fd, pmd->brush);
        pmd->brush->pmd = pmd;
        pmd->brush->psys = newdataadr(fd, pmd->brush->psys);
        pmd->brush->paint_ramp = newdataadr(fd, pmd->brush->paint_ramp);
        pmd->brush->vel_ramp = newdataadr(fd, pmd->brush->vel_ramp);
      }
    }
    else if (md->type == eModifierType_Collision) {
      CollisionModifierData *collmd = (CollisionModifierData *)md;
#if 0
      // TODO: CollisionModifier should use pointcache
      // + have proper reset events before enabling this
      collmd->x = newdataadr(fd, collmd->x);
      collmd->xnew = newdataadr(fd, collmd->xnew);
      collmd->mfaces = newdataadr(fd, collmd->mfaces);

      collmd->current_x = MEM_calloc_arrayN(collmd->numverts, sizeof(MVert), "current_x");
      collmd->current_xnew = MEM_calloc_arrayN(collmd->numverts, sizeof(MVert), "current_xnew");
      collmd->current_v = MEM_calloc_arrayN(collmd->numverts, sizeof(MVert), "current_v");
#endif

      collmd->x = NULL;
      collmd->xnew = NULL;
      collmd->current_x = NULL;
      collmd->current_xnew = NULL;
      collmd->current_v = NULL;
      collmd->time_x = collmd->time_xnew = -1000;
      collmd->mvert_num = 0;
      collmd->tri_num = 0;
      collmd->is_static = false;
      collmd->bvhtree = NULL;
      collmd->tri = NULL;
    }
    else if (md->type == eModifierType_Surface) {
      SurfaceModifierData *surmd = (SurfaceModifierData *)md;

      surmd->mesh = NULL;
      surmd->bvhtree = NULL;
      surmd->x = NULL;
      surmd->v = NULL;
      surmd->numverts = 0;
    }
    else if (md->type == eModifierType_Hook) {
      HookModifierData *hmd = (HookModifierData *)md;

      hmd->indexar = newdataadr(fd, hmd->indexar);
      if (fd->flags & FD_FLAGS_SWITCH_ENDIAN) {
        BLI_endian_switch_int32_array(hmd->indexar, hmd->totindex);
      }

      hmd->curfalloff = newdataadr(fd, hmd->curfalloff);
      if (hmd->curfalloff) {
        direct_link_curvemapping(fd, hmd->curfalloff);
      }
    }
    else if (md->type == eModifierType_ParticleSystem) {
      ParticleSystemModifierData *psmd = (ParticleSystemModifierData *)md;

      psmd->mesh_final = NULL;
      psmd->mesh_original = NULL;
      psmd->psys = newdataadr(fd, psmd->psys);
      psmd->flag &= ~eParticleSystemFlag_psys_updated;
      psmd->flag |= eParticleSystemFlag_file_loaded;
    }
    else if (md->type == eModifierType_Explode) {
      ExplodeModifierData *psmd = (ExplodeModifierData *)md;

      psmd->facepa = NULL;
    }
    else if (md->type == eModifierType_MeshDeform) {
      MeshDeformModifierData *mmd = (MeshDeformModifierData *)md;

      mmd->bindinfluences = newdataadr(fd, mmd->bindinfluences);
      mmd->bindoffsets = newdataadr(fd, mmd->bindoffsets);
      mmd->bindcagecos = newdataadr(fd, mmd->bindcagecos);
      mmd->dyngrid = newdataadr(fd, mmd->dyngrid);
      mmd->dyninfluences = newdataadr(fd, mmd->dyninfluences);
      mmd->dynverts = newdataadr(fd, mmd->dynverts);

      mmd->bindweights = newdataadr(fd, mmd->bindweights);
      mmd->bindcos = newdataadr(fd, mmd->bindcos);

      if (fd->flags & FD_FLAGS_SWITCH_ENDIAN) {
        if (mmd->bindoffsets) {
          BLI_endian_switch_int32_array(mmd->bindoffsets, mmd->totvert + 1);
        }
        if (mmd->bindcagecos) {
          BLI_endian_switch_float_array(mmd->bindcagecos, mmd->totcagevert * 3);
        }
        if (mmd->dynverts) {
          BLI_endian_switch_int32_array(mmd->dynverts, mmd->totvert);
        }
        if (mmd->bindweights) {
          BLI_endian_switch_float_array(mmd->bindweights, mmd->totvert);
        }
        if (mmd->bindcos) {
          BLI_endian_switch_float_array(mmd->bindcos, mmd->totcagevert * 3);
        }
      }
    }
    else if (md->type == eModifierType_Ocean) {
      OceanModifierData *omd = (OceanModifierData *)md;
      omd->oceancache = NULL;
      omd->ocean = NULL;
    }
    else if (md->type == eModifierType_Warp) {
      WarpModifierData *tmd = (WarpModifierData *)md;

      tmd->curfalloff = newdataadr(fd, tmd->curfalloff);
      if (tmd->curfalloff) {
        direct_link_curvemapping(fd, tmd->curfalloff);
      }
    }
    else if (md->type == eModifierType_WeightVGEdit) {
      WeightVGEditModifierData *wmd = (WeightVGEditModifierData *)md;

      wmd->cmap_curve = newdataadr(fd, wmd->cmap_curve);
      if (wmd->cmap_curve) {
        direct_link_curvemapping(fd, wmd->cmap_curve);
      }
    }
    else if (md->type == eModifierType_LaplacianDeform) {
      LaplacianDeformModifierData *lmd = (LaplacianDeformModifierData *)md;

      lmd->vertexco = newdataadr(fd, lmd->vertexco);
      if (fd->flags & FD_FLAGS_SWITCH_ENDIAN) {
        BLI_endian_switch_float_array(lmd->vertexco, lmd->total_verts * 3);
      }
      lmd->cache_system = NULL;
    }
    else if (md->type == eModifierType_CorrectiveSmooth) {
      CorrectiveSmoothModifierData *csmd = (CorrectiveSmoothModifierData *)md;

      if (csmd->bind_coords) {
        csmd->bind_coords = newdataadr(fd, csmd->bind_coords);
        if (fd->flags & FD_FLAGS_SWITCH_ENDIAN) {
          BLI_endian_switch_float_array((float *)csmd->bind_coords, csmd->bind_coords_num * 3);
        }
      }

      /* runtime only */
      csmd->delta_cache.deltas = NULL;
      csmd->delta_cache.totverts = 0;
    }
    else if (md->type == eModifierType_MeshSequenceCache) {
      MeshSeqCacheModifierData *msmcd = (MeshSeqCacheModifierData *)md;
      msmcd->reader = NULL;
      msmcd->reader_object_path[0] = '\0';
    }
    else if (md->type == eModifierType_SurfaceDeform) {
      SurfaceDeformModifierData *smd = (SurfaceDeformModifierData *)md;

      smd->verts = newdataadr(fd, smd->verts);

      if (smd->verts) {
        for (int i = 0; i < smd->numverts; i++) {
          smd->verts[i].binds = newdataadr(fd, smd->verts[i].binds);

          if (smd->verts[i].binds) {
            for (int j = 0; j < smd->verts[i].numbinds; j++) {
              smd->verts[i].binds[j].vert_inds = newdataadr(fd, smd->verts[i].binds[j].vert_inds);
              smd->verts[i].binds[j].vert_weights = newdataadr(
                  fd, smd->verts[i].binds[j].vert_weights);

              if (fd->flags & FD_FLAGS_SWITCH_ENDIAN) {
                if (smd->verts[i].binds[j].vert_inds) {
                  BLI_endian_switch_uint32_array(smd->verts[i].binds[j].vert_inds,
                                                 smd->verts[i].binds[j].numverts);
                }

                if (smd->verts[i].binds[j].vert_weights) {
                  if (smd->verts[i].binds[j].mode == MOD_SDEF_MODE_CENTROID ||
                      smd->verts[i].binds[j].mode == MOD_SDEF_MODE_LOOPTRI) {
                    BLI_endian_switch_float_array(smd->verts[i].binds[j].vert_weights, 3);
                  }
                  else {
                    BLI_endian_switch_float_array(smd->verts[i].binds[j].vert_weights,
                                                  smd->verts[i].binds[j].numverts);
                  }
                }
              }
            }
          }
        }
      }
    }
    else if (md->type == eModifierType_Bevel) {
      BevelModifierData *bmd = (BevelModifierData *)md;
      bmd->custom_profile = newdataadr(fd, bmd->custom_profile);
      if (bmd->custom_profile) {
        direct_link_curveprofile(fd, bmd->custom_profile);
      }
    }
  }
}

static void direct_link_gpencil_modifiers(FileData *fd, ListBase *lb)
{
  GpencilModifierData *md;

  link_list(fd, lb);

  for (md = lb->first; md; md = md->next) {
    md->error = NULL;

    /* if modifiers disappear, or for upward compatibility */
    if (NULL == BKE_gpencil_modifierType_getInfo(md->type)) {
      md->type = eModifierType_None;
    }

    if (md->type == eGpencilModifierType_Lattice) {
      LatticeGpencilModifierData *gpmd = (LatticeGpencilModifierData *)md;
      gpmd->cache_data = NULL;
    }
    else if (md->type == eGpencilModifierType_Hook) {
      HookGpencilModifierData *hmd = (HookGpencilModifierData *)md;

      hmd->curfalloff = newdataadr(fd, hmd->curfalloff);
      if (hmd->curfalloff) {
        direct_link_curvemapping(fd, hmd->curfalloff);
      }
    }
    else if (md->type == eGpencilModifierType_Thick) {
      ThickGpencilModifierData *gpmd = (ThickGpencilModifierData *)md;

      gpmd->curve_thickness = newdataadr(fd, gpmd->curve_thickness);
      if (gpmd->curve_thickness) {
        direct_link_curvemapping(fd, gpmd->curve_thickness);
        /* initialize the curve. Maybe this could be moved to modififer logic */
        BKE_curvemapping_initialize(gpmd->curve_thickness);
      }
    }
  }
}

static void direct_link_shaderfxs(FileData *fd, ListBase *lb)
{
  ShaderFxData *fx;

  link_list(fd, lb);

  for (fx = lb->first; fx; fx = fx->next) {
    fx->error = NULL;

    /* if shader disappear, or for upward compatibility */
    if (NULL == BKE_shaderfxType_getInfo(fx->type)) {
      fx->type = eShaderFxType_None;
    }
  }
}

static void direct_link_object(FileData *fd, Object *ob)
{
  PartEff *paf;
  bProperty *prop;
  bSensor *sens;
  bController *cont;
  bActuator *act;
  PythonComponent *pc;
  PythonComponentProperty *cprop;

  /* XXX This should not be needed - but seems like it can happen in some cases,
   * so for now play safe. */
  ob->proxy_from = NULL;

  /* loading saved files with editmode enabled works, but for undo we like
   * to stay in object mode during undo presses so keep editmode disabled.
   *
   * Also when linking in a file don't allow edit and pose modes.
   * See [#34776, #42780] for more information.
   */
  if (fd->memfile || (ob->id.tag & (LIB_TAG_EXTERN | LIB_TAG_INDIRECT))) {
    ob->mode &= ~(OB_MODE_EDIT | OB_MODE_PARTICLE_EDIT);
    if (!fd->memfile) {
      ob->mode &= ~OB_MODE_POSE;
    }
  }

  ob->adt = newdataadr(fd, ob->adt);
  direct_link_animdata(fd, ob->adt);

  ob->pose = newdataadr(fd, ob->pose);
  direct_link_pose(fd, ob->pose);

  ob->mpath = newdataadr(fd, ob->mpath);
  if (ob->mpath) {
    direct_link_motionpath(fd, ob->mpath);
  }

  link_list(fd, &ob->defbase);
  link_list(fd, &ob->fmaps);
  // XXX deprecated - old animation system <<<
  direct_link_nlastrips(fd, &ob->nlastrips);
  link_list(fd, &ob->constraintChannels);
  // >>> XXX deprecated - old animation system

  ob->mat = newdataadr(fd, ob->mat);
  test_pointer_array(fd, (void **)&ob->mat);
  ob->matbits = newdataadr(fd, ob->matbits);

  /* do it here, below old data gets converted */
  direct_link_modifiers(fd, &ob->modifiers);
  direct_link_gpencil_modifiers(fd, &ob->greasepencil_modifiers);
  direct_link_shaderfxs(fd, &ob->shader_fx);

  link_list(fd, &ob->effect);
  paf = ob->effect.first;
  while (paf) {
    if (paf->type == EFF_PARTICLE) {
      paf->keys = NULL;
    }
    if (paf->type == EFF_WAVE) {
      WaveEff *wav = (WaveEff *)paf;
      PartEff *next = paf->next;
      WaveModifierData *wmd = (WaveModifierData *)modifier_new(eModifierType_Wave);

      wmd->damp = wav->damp;
      wmd->flag = wav->flag;
      wmd->height = wav->height;
      wmd->lifetime = wav->lifetime;
      wmd->narrow = wav->narrow;
      wmd->speed = wav->speed;
      wmd->startx = wav->startx;
      wmd->starty = wav->startx;
      wmd->timeoffs = wav->timeoffs;
      wmd->width = wav->width;

      BLI_addtail(&ob->modifiers, wmd);

      BLI_remlink(&ob->effect, paf);
      MEM_freeN(paf);

      paf = next;
      continue;
    }
    if (paf->type == EFF_BUILD) {
      BuildEff *baf = (BuildEff *)paf;
      PartEff *next = paf->next;
      BuildModifierData *bmd = (BuildModifierData *)modifier_new(eModifierType_Build);

      bmd->start = baf->sfra;
      bmd->length = baf->len;
      bmd->randomize = 0;
      bmd->seed = 1;

      BLI_addtail(&ob->modifiers, bmd);

      BLI_remlink(&ob->effect, paf);
      MEM_freeN(paf);

      paf = next;
      continue;
    }
    paf = paf->next;
  }

  ob->pd = newdataadr(fd, ob->pd);
  direct_link_partdeflect(ob->pd);
  ob->soft = newdataadr(fd, ob->soft);
  if (ob->soft) {
    SoftBody *sb = ob->soft;

    sb->bpoint = NULL;  // init pointers so it gets rebuilt nicely
    sb->bspring = NULL;
    sb->scratch = NULL;
    /* although not used anymore */
    /* still have to be loaded to be compatible with old files */
    sb->keys = newdataadr(fd, sb->keys);
    test_pointer_array(fd, (void **)&sb->keys);
    if (sb->keys) {
      int a;
      for (a = 0; a < sb->totkey; a++) {
        sb->keys[a] = newdataadr(fd, sb->keys[a]);
      }
    }

    sb->effector_weights = newdataadr(fd, sb->effector_weights);
    if (!sb->effector_weights) {
      sb->effector_weights = BKE_effector_add_weights(NULL);
    }

    sb->shared = newdataadr(fd, sb->shared);
    if (sb->shared == NULL) {
      /* Link deprecated caches if they exist, so we can use them for versioning.
       * We should only do this when sb->shared == NULL, because those pointers
       * are always set (for compatibility with older Blenders). We mustn't link
       * the same pointcache twice. */
      direct_link_pointcache_list(fd, &sb->ptcaches, &sb->pointcache, false);
    }
    else {
      /* link caches */
      direct_link_pointcache_list(fd, &sb->shared->ptcaches, &sb->shared->pointcache, false);
    }
  }
  ob->bsoft = newdataadr(fd, ob->bsoft);
  ob->fluidsimSettings = newdataadr(fd, ob->fluidsimSettings); /* NT */

  ob->rigidbody_object = newdataadr(fd, ob->rigidbody_object);
  if (ob->rigidbody_object) {
    RigidBodyOb *rbo = ob->rigidbody_object;
    /* Allocate runtime-only struct */
    rbo->shared = MEM_callocN(sizeof(*rbo->shared), "RigidBodyObShared");
  }
  ob->rigidbody_constraint = newdataadr(fd, ob->rigidbody_constraint);
  if (ob->rigidbody_constraint) {
    ob->rigidbody_constraint->physics_constraint = NULL;
  }

  link_list(fd, &ob->particlesystem);
  direct_link_particlesystems(fd, &ob->particlesystem);

  direct_link_constraints(fd, &ob->constraints);

  link_list(fd, &ob->prop);
  for (prop = ob->prop.first; prop; prop = prop->next) {
    prop->poin = newdataadr(fd, prop->poin);
    if (prop->poin == NULL) 
      prop->poin = &prop->data;
  }

  link_list(fd, &ob->sensors);
  for (sens = ob->sensors.first; sens; sens = sens->next) {
    sens->data = newdataadr(fd, sens->data);
    sens->links = newdataadr(fd, sens->links);
    test_pointer_array(fd, (void **)&sens->links);
  }

  link_glob_list(fd, &ob->controllers);
  if (ob->init_state) {
    /* if a known first state is specified, set it so that the game will start ok */
    ob->state = ob->init_state;
  }
  else if (!ob->state) {
    ob->state = 1;
  }
  else if (!ob->init_state) {
      ob->init_state = 1;
  }
  for (cont = ob->controllers.first; cont; cont = cont->next) {
    cont->data = newdataadr(fd, cont->data);
    cont->links = newdataadr(fd, cont->links);
    test_pointer_array(fd, (void **)&cont->links);
    if (cont->state_mask == 0)
      cont->state_mask = 1;
  }

  link_glob_list(fd, &ob->actuators);
  for (act = ob->actuators.first; act; act = act->next) {
    act->data = newdataadr(fd, act->data);
  }

  link_glob_list(fd, &ob->components);
  pc = ob->components.first;
  while (pc) {
    link_glob_list(fd, &pc->properties);
    cprop = pc->properties.first;
    while (cprop) {
      link_list(fd, &cprop->enumval);
      for (LinkData *link = cprop->enumval.first; link; link = link->next) {
        link->data = newdataadr(fd, link->data);
      }
      cprop = cprop->next;
    }
    pc = pc->next;
  }

  link_list(fd, &ob->hooks);
  while (ob->hooks.first) {
    ObHook *hook = ob->hooks.first;
    HookModifierData *hmd = (HookModifierData *)modifier_new(eModifierType_Hook);

    hook->indexar = newdataadr(fd, hook->indexar);
    if (fd->flags & FD_FLAGS_SWITCH_ENDIAN) {
      BLI_endian_switch_int32_array(hook->indexar, hook->totindex);
    }

    /* Do conversion here because if we have loaded
     * a hook we need to make sure it gets converted
     * and freed, regardless of version.
     */
    copy_v3_v3(hmd->cent, hook->cent);
    hmd->falloff = hook->falloff;
    hmd->force = hook->force;
    hmd->indexar = hook->indexar;
    hmd->object = hook->parent;
    memcpy(hmd->parentinv, hook->parentinv, sizeof(hmd->parentinv));
    hmd->totindex = hook->totindex;

    BLI_addhead(&ob->modifiers, hmd);
    BLI_remlink(&ob->hooks, hook);

    modifier_unique_name(&ob->modifiers, (ModifierData *)hmd);

    MEM_freeN(hook);
  }

  ob->iuser = newdataadr(fd, ob->iuser);
  if (ob->type == OB_EMPTY && ob->empty_drawtype == OB_EMPTY_IMAGE && !ob->iuser) {
    BKE_object_empty_draw_type_set(ob, ob->empty_drawtype);
  }

  ob->derivedDeform = NULL;
  ob->derivedFinal = NULL;
  BKE_object_runtime_reset(ob);
  link_list(fd, &ob->pc_ids);

  /* in case this value changes in future, clamp else we get undefined behavior */
  CLAMP(ob->rotmode, ROT_MODE_MIN, ROT_MODE_MAX);

  if (ob->sculpt) {
    ob->sculpt = NULL;
    /* Only create data on undo, otherwise rely on editor mode switching. */
    if (fd->memfile && (ob->mode & OB_MODE_ALL_SCULPT)) {
      BKE_object_sculpt_data_create(ob);
    }
  }


  ob->preview = direct_link_preview_image(fd, ob->preview);
}

static void direct_link_view_settings(FileData *fd, ColorManagedViewSettings *view_settings)
{
  view_settings->curve_mapping = newdataadr(fd, view_settings->curve_mapping);

  if (view_settings->curve_mapping) {
    direct_link_curvemapping(fd, view_settings->curve_mapping);
  }
}

/** \} */

/* -------------------------------------------------------------------- */
/** \name Read View Layer (Collection Data)
 * \{ */

static void direct_link_layer_collections(FileData *fd, ListBase *lb, bool master)
{
  link_list(fd, lb);
  for (LayerCollection *lc = lb->first; lc; lc = lc->next) {
#ifdef USE_COLLECTION_COMPAT_28
    lc->scene_collection = newdataadr(fd, lc->scene_collection);
#endif

    /* Master collection is not a real data-lock. */
    if (master) {
      lc->collection = newdataadr(fd, lc->collection);
    }

    direct_link_layer_collections(fd, &lc->layer_collections, false);
  }
}

static void direct_link_view_layer(FileData *fd, ViewLayer *view_layer)
{
  view_layer->stats = NULL;
  link_list(fd, &view_layer->object_bases);
  view_layer->basact = newdataadr(fd, view_layer->basact);

  direct_link_layer_collections(fd, &view_layer->layer_collections, true);
  view_layer->active_collection = newdataadr(fd, view_layer->active_collection);

  view_layer->id_properties = newdataadr(fd, view_layer->id_properties);
  IDP_DirectLinkGroup_OrFree(&view_layer->id_properties, (fd->flags & FD_FLAGS_SWITCH_ENDIAN), fd);

  link_list(fd, &(view_layer->freestyle_config.modules));
  link_list(fd, &(view_layer->freestyle_config.linesets));

  BLI_listbase_clear(&view_layer->drawdata);
  view_layer->object_bases_array = NULL;
  view_layer->object_bases_hash = NULL;
}

static void lib_link_layer_collection(FileData *fd,
                                      Library *lib,
                                      LayerCollection *layer_collection,
                                      bool master)
{
  /* Master collection is not a real data-lock. */
  if (!master) {
    layer_collection->collection = newlibadr(fd, lib, layer_collection->collection);
  }

  for (LayerCollection *layer_collection_nested = layer_collection->layer_collections.first;
       layer_collection_nested != NULL;
       layer_collection_nested = layer_collection_nested->next) {
    lib_link_layer_collection(fd, lib, layer_collection_nested, false);
  }
}

static void lib_link_view_layer(FileData *fd, Library *lib, ViewLayer *view_layer)
{
  for (FreestyleModuleConfig *fmc = view_layer->freestyle_config.modules.first; fmc;
       fmc = fmc->next) {
    fmc->script = newlibadr(fd, lib, fmc->script);
  }

  for (FreestyleLineSet *fls = view_layer->freestyle_config.linesets.first; fls; fls = fls->next) {
    fls->linestyle = newlibadr_us(fd, lib, fls->linestyle);
    fls->group = newlibadr_us(fd, lib, fls->group);
  }

  for (Base *base = view_layer->object_bases.first, *base_next = NULL; base; base = base_next) {
    base_next = base->next;

    /* we only bump the use count for the collection objects */
    base->object = newlibadr(fd, lib, base->object);

    if (base->object == NULL) {
      /* Free in case linked object got lost. */
      BLI_freelinkN(&view_layer->object_bases, base);
      if (view_layer->basact == base) {
        view_layer->basact = NULL;
      }
    }
  }

  for (LayerCollection *layer_collection = view_layer->layer_collections.first;
       layer_collection != NULL;
       layer_collection = layer_collection->next) {
    lib_link_layer_collection(fd, lib, layer_collection, true);
  }

  view_layer->mat_override = newlibadr_us(fd, lib, view_layer->mat_override);

  IDP_LibLinkProperty(view_layer->id_properties, fd);
}

/** \} */

/* -------------------------------------------------------------------- */
/** \name Read ID: Collection
 * \{ */

#ifdef USE_COLLECTION_COMPAT_28
static void direct_link_scene_collection(FileData *fd, SceneCollection *sc)
{
  link_list(fd, &sc->objects);
  link_list(fd, &sc->scene_collections);

  for (SceneCollection *nsc = sc->scene_collections.first; nsc; nsc = nsc->next) {
    direct_link_scene_collection(fd, nsc);
  }
}

static void lib_link_scene_collection(FileData *fd, Library *lib, SceneCollection *sc)
{
  for (LinkData *link = sc->objects.first; link; link = link->next) {
    link->data = newlibadr_us(fd, lib, link->data);
    BLI_assert(link->data);
  }

  for (SceneCollection *nsc = sc->scene_collections.first; nsc; nsc = nsc->next) {
    lib_link_scene_collection(fd, lib, nsc);
  }
}
#endif

static void direct_link_collection(FileData *fd, Collection *collection)
{
  link_list(fd, &collection->gobject);
  link_list(fd, &collection->children);

  collection->preview = direct_link_preview_image(fd, collection->preview);

  collection->flag &= ~COLLECTION_HAS_OBJECT_CACHE;
  collection->tag = 0;
  BLI_listbase_clear(&collection->object_cache);
  BLI_listbase_clear(&collection->parents);

#ifdef USE_COLLECTION_COMPAT_28
  /* This runs before the very first doversion. */
  collection->collection = newdataadr(fd, collection->collection);
  if (collection->collection != NULL) {
    direct_link_scene_collection(fd, collection->collection);
  }

  collection->view_layer = newdataadr(fd, collection->view_layer);
  if (collection->view_layer != NULL) {
    direct_link_view_layer(fd, collection->view_layer);
  }
#endif
}

static void lib_link_collection_data(FileData *fd, Library *lib, Collection *collection)
{
  for (CollectionObject *cob = collection->gobject.first, *cob_next = NULL; cob; cob = cob_next) {
    cob_next = cob->next;
    cob->ob = newlibadr_us(fd, lib, cob->ob);

    if (cob->ob == NULL) {
      BLI_freelinkN(&collection->gobject, cob);
    }
  }

  for (CollectionChild *child = collection->children.first; child != NULL; child = child->next) {
    child->collection = newlibadr_us(fd, lib, child->collection);
  }

  BKE_collection_parent_relations_rebuild(collection);
}

static void lib_link_collection(FileData *fd, Main *main)
{
  for (Collection *collection = main->collections.first; collection;
       collection = collection->id.next) {
    if (collection->id.tag & LIB_TAG_NEED_LINK) {
      collection->id.tag &= ~LIB_TAG_NEED_LINK;
      IDP_LibLinkProperty(collection->id.properties, fd);

#ifdef USE_COLLECTION_COMPAT_28
      if (collection->collection) {
        lib_link_scene_collection(fd, collection->id.lib, collection->collection);
      }

      if (collection->view_layer) {
        lib_link_view_layer(fd, collection->id.lib, collection->view_layer);
      }
#endif

      lib_link_collection_data(fd, collection->id.lib, collection);
    }
  }
}

/** \} */

/* -------------------------------------------------------------------- */
/** \name Read ID: Scene
 * \{ */

/* patch for missing scene IDs, can't be in do-versions */
static void composite_patch(bNodeTree *ntree, Scene *scene)
{
  bNode *node;

  for (node = ntree->nodes.first; node; node = node->next) {
    if (node->id == NULL && node->type == CMP_NODE_R_LAYERS) {
      node->id = &scene->id;
    }
  }
}

static void link_paint(FileData *fd, Scene *sce, Paint *p)
{
  if (p) {
    p->brush = newlibadr_us(fd, sce->id.lib, p->brush);
    for (int i = 0; i < p->tool_slots_len; i++) {
      if (p->tool_slots[i].brush != NULL) {
        p->tool_slots[i].brush = newlibadr_us(fd, sce->id.lib, p->tool_slots[i].brush);
      }
    }
    p->palette = newlibadr_us(fd, sce->id.lib, p->palette);
    p->paint_cursor = NULL;

    BKE_paint_runtime_init(sce->toolsettings, p);
  }
}

static void lib_link_sequence_modifiers(FileData *fd, Scene *scene, ListBase *lb)
{
  SequenceModifierData *smd;

  for (smd = lb->first; smd; smd = smd->next) {
    if (smd->mask_id) {
      smd->mask_id = newlibadr_us(fd, scene->id.lib, smd->mask_id);
    }
  }
}

static void direct_link_lightcache_texture(FileData *fd, LightCacheTexture *lctex)
{
  lctex->tex = NULL;

  if (lctex->data) {
    lctex->data = newdataadr(fd, lctex->data);
    if (fd->flags & FD_FLAGS_SWITCH_ENDIAN) {
      int data_size = lctex->components * lctex->tex_size[0] * lctex->tex_size[1] *
                      lctex->tex_size[2];

      if (lctex->data_type == LIGHTCACHETEX_FLOAT) {
        BLI_endian_switch_float_array((float *)lctex->data, data_size * sizeof(float));
      }
      else if (lctex->data_type == LIGHTCACHETEX_UINT) {
        BLI_endian_switch_uint32_array((uint *)lctex->data, data_size * sizeof(uint));
      }
    }
  }
}

static void direct_link_lightcache(FileData *fd, LightCache *cache)
{
  direct_link_lightcache_texture(fd, &cache->cube_tx);
  direct_link_lightcache_texture(fd, &cache->grid_tx);

  if (cache->cube_mips) {
    cache->cube_mips = newdataadr(fd, cache->cube_mips);
    for (int i = 0; i < cache->mips_len; i++) {
      direct_link_lightcache_texture(fd, &cache->cube_mips[i]);
    }
  }

  cache->cube_data = newdataadr(fd, cache->cube_data);
  cache->grid_data = newdataadr(fd, cache->grid_data);
}

static void direct_link_view3dshading(FileData *fd, View3DShading *shading)
{
  if (shading->prop) {
    shading->prop = newdataadr(fd, shading->prop);
    IDP_DirectLinkGroup_OrFree(&shading->prop, (fd->flags & FD_FLAGS_SWITCH_ENDIAN), fd);
  }
}

/* check for cyclic set-scene,
 * libs can cause this case which is normally prevented, see (T#####) */
#define USE_SETSCENE_CHECK

#ifdef USE_SETSCENE_CHECK
/**
 * A version of #BKE_scene_validate_setscene with special checks for linked libs.
 */
static bool scene_validate_setscene__liblink(Scene *sce, const int totscene)
{
  Scene *sce_iter;
  int a;

  if (sce->set == NULL) {
    return 1;
  }

  for (a = 0, sce_iter = sce; sce_iter->set; sce_iter = sce_iter->set, a++) {
    if (sce_iter->id.tag & LIB_TAG_NEED_LINK) {
      return 1;
    }

    if (a > totscene) {
      sce->set = NULL;
      return 0;
    }
  }

  return 1;
}
#endif

static void lib_link_scene(FileData *fd, Main *main)
{
#ifdef USE_SETSCENE_CHECK
  bool need_check_set = false;
  int totscene = 0;
#endif

  for (Scene *sce = main->scenes.first; sce; sce = sce->id.next) {
    if (sce->id.tag & LIB_TAG_NEED_LINK) {
      /* Link ID Properties -- and copy this comment EXACTLY for easy finding
       * of library blocks that implement this.*/
      IDP_LibLinkProperty(sce->id.properties, fd);
      lib_link_animdata(fd, &sce->id, sce->adt);

      lib_link_keyingsets(fd, &sce->id, &sce->keyingsets);

      sce->camera = newlibadr(fd, sce->id.lib, sce->camera);
      sce->world = newlibadr_us(fd, sce->id.lib, sce->world);
      sce->set = newlibadr(fd, sce->id.lib, sce->set);
      sce->gpd = newlibadr_us(fd, sce->id.lib, sce->gpd);

      link_paint(fd, sce, &sce->toolsettings->imapaint.paint);
      if (sce->toolsettings->sculpt) {
        link_paint(fd, sce, &sce->toolsettings->sculpt->paint);
      }
      if (sce->toolsettings->vpaint) {
        link_paint(fd, sce, &sce->toolsettings->vpaint->paint);
      }
      if (sce->toolsettings->wpaint) {
        link_paint(fd, sce, &sce->toolsettings->wpaint->paint);
      }
      if (sce->toolsettings->uvsculpt) {
        link_paint(fd, sce, &sce->toolsettings->uvsculpt->paint);
      }
      if (sce->toolsettings->gp_paint) {
        link_paint(fd, sce, &sce->toolsettings->gp_paint->paint);
      }

      if (sce->toolsettings->sculpt) {
        sce->toolsettings->sculpt->gravity_object = newlibadr(
            fd, sce->id.lib, sce->toolsettings->sculpt->gravity_object);
      }

      if (sce->toolsettings->imapaint.stencil) {
        sce->toolsettings->imapaint.stencil = newlibadr_us(
            fd, sce->id.lib, sce->toolsettings->imapaint.stencil);
      }

      if (sce->toolsettings->imapaint.clone) {
        sce->toolsettings->imapaint.clone = newlibadr_us(
            fd, sce->id.lib, sce->toolsettings->imapaint.clone);
      }

      if (sce->toolsettings->imapaint.canvas) {
        sce->toolsettings->imapaint.canvas = newlibadr_us(
            fd, sce->id.lib, sce->toolsettings->imapaint.canvas);
      }

      sce->toolsettings->particle.shape_object = newlibadr(
          fd, sce->id.lib, sce->toolsettings->particle.shape_object);

      sce->toolsettings->gp_sculpt.guide.reference_object = newlibadr(
          fd, sce->id.lib, sce->toolsettings->gp_sculpt.guide.reference_object);

      for (Base *base_legacy_next, *base_legacy = sce->base.first; base_legacy;
           base_legacy = base_legacy_next) {
        base_legacy_next = base_legacy->next;

        base_legacy->object = newlibadr_us(fd, sce->id.lib, base_legacy->object);

        if (base_legacy->object == NULL) {
          blo_reportf_wrap(fd->reports,
                           RPT_WARNING,
                           TIP_("LIB: object lost from scene: '%s'"),
                           sce->id.name + 2);
          BLI_remlink(&sce->base, base_legacy);
          if (base_legacy == sce->basact) {
            sce->basact = NULL;
          }
          MEM_freeN(base_legacy);
        }
      }

      Sequence *seq;
      SEQ_BEGIN (sce->ed, seq) {
        IDP_LibLinkProperty(seq->prop, fd);

        if (seq->ipo) {
          seq->ipo = newlibadr_us(
              fd, sce->id.lib, seq->ipo);  // XXX deprecated - old animation system
        }
        seq->scene_sound = NULL;
        if (seq->scene) {
          seq->scene = newlibadr(fd, sce->id.lib, seq->scene);
          seq->scene_sound = NULL;
        }
        if (seq->clip) {
          seq->clip = newlibadr_us(fd, sce->id.lib, seq->clip);
        }
        if (seq->mask) {
          seq->mask = newlibadr_us(fd, sce->id.lib, seq->mask);
        }
        if (seq->scene_camera) {
          seq->scene_camera = newlibadr(fd, sce->id.lib, seq->scene_camera);
        }
        if (seq->sound) {
          seq->scene_sound = NULL;
          if (seq->type == SEQ_TYPE_SOUND_HD) {
            seq->type = SEQ_TYPE_SOUND_RAM;
          }
          else {
            seq->sound = newlibadr(fd, sce->id.lib, seq->sound);
          }
          if (seq->sound) {
            id_us_plus_no_lib((ID *)seq->sound);
            seq->scene_sound = NULL;
          }
        }
        if (seq->type == SEQ_TYPE_TEXT) {
          TextVars *t = seq->effectdata;
          t->text_font = newlibadr_us(fd, sce->id.lib, t->text_font);
        }
        BLI_listbase_clear(&seq->anims);

        lib_link_sequence_modifiers(fd, sce, &seq->modifiers);
      }
      SEQ_END;

      for (TimeMarker *marker = sce->markers.first; marker; marker = marker->next) {
        if (marker->camera) {
          marker->camera = newlibadr(fd, sce->id.lib, marker->camera);
        }
      }

      /* rigidbody world relies on it's linked collections */
      if (sce->rigidbody_world) {
        RigidBodyWorld *rbw = sce->rigidbody_world;
        if (rbw->group) {
          rbw->group = newlibadr(fd, sce->id.lib, rbw->group);
        }
        if (rbw->constraints) {
          rbw->constraints = newlibadr(fd, sce->id.lib, rbw->constraints);
        }
        if (rbw->effector_weights) {
          rbw->effector_weights->group = newlibadr(fd, sce->id.lib, rbw->effector_weights->group);
        }
      }

      if (sce->nodetree) {
        lib_link_ntree(fd, &sce->id, sce->nodetree);
        sce->nodetree->id.lib = sce->id.lib;
        composite_patch(sce->nodetree, sce);
      }

      for (SceneRenderLayer *srl = sce->r.layers.first; srl; srl = srl->next) {
        srl->mat_override = newlibadr_us(fd, sce->id.lib, srl->mat_override);
        for (FreestyleModuleConfig *fmc = srl->freestyleConfig.modules.first; fmc;
             fmc = fmc->next) {
          fmc->script = newlibadr(fd, sce->id.lib, fmc->script);
        }
        for (FreestyleLineSet *fls = srl->freestyleConfig.linesets.first; fls; fls = fls->next) {
          fls->linestyle = newlibadr_us(fd, sce->id.lib, fls->linestyle);
          fls->group = newlibadr_us(fd, sce->id.lib, fls->group);
        }
      }
      /* Motion Tracking */
      sce->clip = newlibadr_us(fd, sce->id.lib, sce->clip);

#ifdef USE_COLLECTION_COMPAT_28
      if (sce->collection) {
        lib_link_scene_collection(fd, sce->id.lib, sce->collection);
      }
#endif

      if (sce->master_collection) {
        lib_link_collection_data(fd, sce->id.lib, sce->master_collection);
      }

      for (ViewLayer *view_layer = sce->view_layers.first; view_layer;
           view_layer = view_layer->next) {
        lib_link_view_layer(fd, sce->id.lib, view_layer);
      }

      if (sce->r.bake.cage_object) {
        sce->r.bake.cage_object = newlibadr(fd, sce->id.lib, sce->r.bake.cage_object);
      }

#ifdef USE_SETSCENE_CHECK
      if (sce->set != NULL) {
        /* link flag for scenes with set would be reset later,
         * so this way we only check cyclic for newly linked scenes.
         */
        need_check_set = true;
      }
      else {
        /* postpone un-setting the flag until we've checked the set-scene */
        sce->id.tag &= ~LIB_TAG_NEED_LINK;
      }
#else
      sce->id.tag &= ~LIB_TAG_NEED_LINK;
#endif
    }

#ifdef USE_SETSCENE_CHECK
    totscene++;
#endif
  }

#ifdef USE_SETSCENE_CHECK
  if (need_check_set) {
    for (Scene *sce = main->scenes.first; sce; sce = sce->id.next) {
      if (sce->id.tag & LIB_TAG_NEED_LINK) {
        sce->id.tag &= ~LIB_TAG_NEED_LINK;
        if (!scene_validate_setscene__liblink(sce, totscene)) {
          printf("Found cyclic background scene when linking %s\n", sce->id.name + 2);
        }
      }
    }
  }
#endif
}

#undef USE_SETSCENE_CHECK

static void link_recurs_seq(FileData *fd, ListBase *lb)
{
  Sequence *seq;

  link_list(fd, lb);

  for (seq = lb->first; seq; seq = seq->next) {
    if (seq->seqbase.first) {
      link_recurs_seq(fd, &seq->seqbase);
    }
  }
}

static void direct_link_paint(FileData *fd, const Scene *scene, Paint *p)
{
  if (p->num_input_samples < 1) {
    p->num_input_samples = 1;
  }

  p->cavity_curve = newdataadr(fd, p->cavity_curve);
  if (p->cavity_curve) {
    direct_link_curvemapping(fd, p->cavity_curve);
  }
  else {
    BKE_paint_cavity_curve_preset(p, CURVE_PRESET_LINE);
  }

  p->tool_slots = newdataadr(fd, p->tool_slots);

  /* Workaround for invalid data written in older versions. */
  const size_t expected_size = sizeof(PaintToolSlot) * p->tool_slots_len;
  if (p->tool_slots && MEM_allocN_len(p->tool_slots) < expected_size) {
    MEM_freeN(p->tool_slots);
    p->tool_slots = MEM_callocN(expected_size, "PaintToolSlot");
  }

  BKE_paint_runtime_init(scene->toolsettings, p);
}

static void direct_link_paint_helper(FileData *fd, const Scene *scene, Paint **paint)
{
  /* TODO. is this needed */
  (*paint) = newdataadr(fd, (*paint));

  if (*paint) {
    direct_link_paint(fd, scene, *paint);
  }
}

static void direct_link_sequence_modifiers(FileData *fd, ListBase *lb)
{
  SequenceModifierData *smd;

  link_list(fd, lb);

  for (smd = lb->first; smd; smd = smd->next) {
    if (smd->mask_sequence) {
      smd->mask_sequence = newdataadr(fd, smd->mask_sequence);
    }

    if (smd->type == seqModifierType_Curves) {
      CurvesModifierData *cmd = (CurvesModifierData *)smd;

      direct_link_curvemapping(fd, &cmd->curve_mapping);
    }
    else if (smd->type == seqModifierType_HueCorrect) {
      HueCorrectModifierData *hcmd = (HueCorrectModifierData *)smd;

      direct_link_curvemapping(fd, &hcmd->curve_mapping);
    }
  }
}

static void direct_link_scene(FileData *fd, Scene *sce)
{
  Editing *ed;
  Sequence *seq;
  MetaStack *ms;
  RigidBodyWorld *rbw;
  ViewLayer *view_layer;
  SceneRenderLayer *srl;

  sce->depsgraph_hash = NULL;
  sce->fps_info = NULL;

  memset(&sce->customdata_mask, 0, sizeof(sce->customdata_mask));
  memset(&sce->customdata_mask_modal, 0, sizeof(sce->customdata_mask_modal));

  BKE_sound_reset_scene_runtime(sce);

  /* set users to one by default, not in lib-link, this will increase it for compo nodes */
  id_us_ensure_real(&sce->id);

  link_list(fd, &(sce->base));

  sce->adt = newdataadr(fd, sce->adt);
  direct_link_animdata(fd, sce->adt);

  link_list(fd, &sce->keyingsets);
  direct_link_keyingsets(fd, &sce->keyingsets);

  sce->basact = newdataadr(fd, sce->basact);

  sce->toolsettings = newdataadr(fd, sce->toolsettings);
  if (sce->toolsettings) {
    direct_link_paint_helper(fd, sce, (Paint **)&sce->toolsettings->sculpt);
    direct_link_paint_helper(fd, sce, (Paint **)&sce->toolsettings->vpaint);
    direct_link_paint_helper(fd, sce, (Paint **)&sce->toolsettings->wpaint);
    direct_link_paint_helper(fd, sce, (Paint **)&sce->toolsettings->uvsculpt);
    direct_link_paint_helper(fd, sce, (Paint **)&sce->toolsettings->gp_paint);

    direct_link_paint(fd, sce, &sce->toolsettings->imapaint.paint);

    sce->toolsettings->imapaint.paintcursor = NULL;
    sce->toolsettings->particle.paintcursor = NULL;
    sce->toolsettings->particle.scene = NULL;
    sce->toolsettings->particle.object = NULL;
    sce->toolsettings->gp_sculpt.paintcursor = NULL;

    /* relink grease pencil interpolation curves */
    sce->toolsettings->gp_interpolate.custom_ipo = newdataadr(
        fd, sce->toolsettings->gp_interpolate.custom_ipo);
    if (sce->toolsettings->gp_interpolate.custom_ipo) {
      direct_link_curvemapping(fd, sce->toolsettings->gp_interpolate.custom_ipo);
    }
    /* relink grease pencil multiframe falloff curve */
    sce->toolsettings->gp_sculpt.cur_falloff = newdataadr(
        fd, sce->toolsettings->gp_sculpt.cur_falloff);
    if (sce->toolsettings->gp_sculpt.cur_falloff) {
      direct_link_curvemapping(fd, sce->toolsettings->gp_sculpt.cur_falloff);
    }
    /* relink grease pencil primitive curve */
    sce->toolsettings->gp_sculpt.cur_primitive = newdataadr(
        fd, sce->toolsettings->gp_sculpt.cur_primitive);
    if (sce->toolsettings->gp_sculpt.cur_primitive) {
      direct_link_curvemapping(fd, sce->toolsettings->gp_sculpt.cur_primitive);
    }

    /* Relink toolsettings curve profile */
    sce->toolsettings->custom_bevel_profile_preset = newdataadr(
        fd, sce->toolsettings->custom_bevel_profile_preset);
    if (sce->toolsettings->custom_bevel_profile_preset) {
      direct_link_curveprofile(fd, sce->toolsettings->custom_bevel_profile_preset);
    }
  }

  if (sce->ed) {
    ListBase *old_seqbasep = &sce->ed->seqbase;

    ed = sce->ed = newdataadr(fd, sce->ed);

    ed->act_seq = newdataadr(fd, ed->act_seq);
    ed->cache = NULL;
    ed->prefetch_job = NULL;

    /* recursive link sequences, lb will be correctly initialized */
    link_recurs_seq(fd, &ed->seqbase);

    SEQ_BEGIN (ed, seq) {
      seq->seq1 = newdataadr(fd, seq->seq1);
      seq->seq2 = newdataadr(fd, seq->seq2);
      seq->seq3 = newdataadr(fd, seq->seq3);

      /* a patch: after introduction of effects with 3 input strips */
      if (seq->seq3 == NULL) {
        seq->seq3 = seq->seq2;
      }

      seq->effectdata = newdataadr(fd, seq->effectdata);
      seq->stereo3d_format = newdataadr(fd, seq->stereo3d_format);

      if (seq->type & SEQ_TYPE_EFFECT) {
        seq->flag |= SEQ_EFFECT_NOT_LOADED;
      }

      if (seq->type == SEQ_TYPE_SPEED) {
        SpeedControlVars *s = seq->effectdata;
        s->frameMap = NULL;
      }

      if (seq->type == SEQ_TYPE_TEXT) {
        TextVars *t = seq->effectdata;
        t->text_blf_id = SEQ_FONT_NOT_LOADED;
      }

      seq->prop = newdataadr(fd, seq->prop);
      IDP_DirectLinkGroup_OrFree(&seq->prop, (fd->flags & FD_FLAGS_SWITCH_ENDIAN), fd);

      seq->strip = newdataadr(fd, seq->strip);
      if (seq->strip && seq->strip->done == 0) {
        seq->strip->done = true;

        if (ELEM(seq->type,
                 SEQ_TYPE_IMAGE,
                 SEQ_TYPE_MOVIE,
                 SEQ_TYPE_SOUND_RAM,
                 SEQ_TYPE_SOUND_HD)) {
          seq->strip->stripdata = newdataadr(fd, seq->strip->stripdata);
        }
        else {
          seq->strip->stripdata = NULL;
        }
        seq->strip->crop = newdataadr(fd, seq->strip->crop);
        seq->strip->transform = newdataadr(fd, seq->strip->transform);
        seq->strip->proxy = newdataadr(fd, seq->strip->proxy);
        if (seq->strip->proxy) {
          seq->strip->proxy->anim = NULL;
        }
        else if (seq->flag & SEQ_USE_PROXY) {
          BKE_sequencer_proxy_set(seq, true);
        }

        /* need to load color balance to it could be converted to modifier */
        seq->strip->color_balance = newdataadr(fd, seq->strip->color_balance);
      }

      direct_link_sequence_modifiers(fd, &seq->modifiers);
    }
    SEQ_END;

    /* link metastack, slight abuse of structs here,
     * have to restore pointer to internal part in struct */
    {
      Sequence temp;
      void *poin;
      intptr_t offset;

      offset = ((intptr_t) & (temp.seqbase)) - ((intptr_t)&temp);

      /* root pointer */
      if (ed->seqbasep == old_seqbasep) {
        ed->seqbasep = &ed->seqbase;
      }
      else {
        poin = POINTER_OFFSET(ed->seqbasep, -offset);

        poin = newdataadr(fd, poin);
        if (poin) {
          ed->seqbasep = (ListBase *)POINTER_OFFSET(poin, offset);
        }
        else {
          ed->seqbasep = &ed->seqbase;
        }
      }
      /* stack */
      link_list(fd, &(ed->metastack));

      for (ms = ed->metastack.first; ms; ms = ms->next) {
        ms->parseq = newdataadr(fd, ms->parseq);

        if (ms->oldbasep == old_seqbasep) {
          ms->oldbasep = &ed->seqbase;
        }
        else {
          poin = POINTER_OFFSET(ms->oldbasep, -offset);
          poin = newdataadr(fd, poin);
          if (poin) {
            ms->oldbasep = (ListBase *)POINTER_OFFSET(poin, offset);
          }
          else {
            ms->oldbasep = &ed->seqbase;
          }
        }
      }
    }
  }

#ifdef DURIAN_CAMERA_SWITCH
  /* Runtime */
  sce->r.mode &= ~R_NO_CAMERA_SWITCH;
#endif

  sce->r.avicodecdata = newdataadr(fd, sce->r.avicodecdata);
  if (sce->r.avicodecdata) {
    sce->r.avicodecdata->lpFormat = newdataadr(fd, sce->r.avicodecdata->lpFormat);
    sce->r.avicodecdata->lpParms = newdataadr(fd, sce->r.avicodecdata->lpParms);
  }
  if (sce->r.ffcodecdata.properties) {
    sce->r.ffcodecdata.properties = newdataadr(fd, sce->r.ffcodecdata.properties);
    IDP_DirectLinkGroup_OrFree(
        &sce->r.ffcodecdata.properties, (fd->flags & FD_FLAGS_SWITCH_ENDIAN), fd);
  }

  link_list(fd, &(sce->markers));
  link_list(fd, &(sce->transform_spaces));
  link_list(fd, &(sce->r.layers));
  link_list(fd, &(sce->r.views));

  for (srl = sce->r.layers.first; srl; srl = srl->next) {
    srl->prop = newdataadr(fd, srl->prop);
    IDP_DirectLinkGroup_OrFree(&srl->prop, (fd->flags & FD_FLAGS_SWITCH_ENDIAN), fd);
    link_list(fd, &(srl->freestyleConfig.modules));
    link_list(fd, &(srl->freestyleConfig.linesets));
  }

  sce->nodetree = newdataadr(fd, sce->nodetree);
  if (sce->nodetree) {
    direct_link_id(fd, &sce->nodetree->id);
    direct_link_nodetree(fd, sce->nodetree);
  }

  direct_link_view_settings(fd, &sce->view_settings);

  sce->rigidbody_world = newdataadr(fd, sce->rigidbody_world);
  rbw = sce->rigidbody_world;
  if (rbw) {
    rbw->shared = newdataadr(fd, rbw->shared);

    if (rbw->shared == NULL) {
      /* Link deprecated caches if they exist, so we can use them for versioning.
       * We should only do this when rbw->shared == NULL, because those pointers
       * are always set (for compatibility with older Blenders). We mustn't link
       * the same pointcache twice. */
      direct_link_pointcache_list(fd, &rbw->ptcaches, &rbw->pointcache, false);

      /* make sure simulation starts from the beginning after loading file */
      if (rbw->pointcache) {
        rbw->ltime = (float)rbw->pointcache->startframe;
      }
    }
    else {
      /* must nullify the reference to physics sim object, since it no-longer exist
       * (and will need to be recalculated)
       */
      rbw->shared->physics_world = NULL;

      /* link caches */
      direct_link_pointcache_list(fd, &rbw->shared->ptcaches, &rbw->shared->pointcache, false);

      /* make sure simulation starts from the beginning after loading file */
      if (rbw->shared->pointcache) {
        rbw->ltime = (float)rbw->shared->pointcache->startframe;
      }
    }
    rbw->objects = NULL;
    rbw->numbodies = 0;

    /* set effector weights */
    rbw->effector_weights = newdataadr(fd, rbw->effector_weights);
    if (!rbw->effector_weights) {
      rbw->effector_weights = BKE_effector_add_weights(NULL);
    }
  }

  sce->preview = direct_link_preview_image(fd, sce->preview);

  direct_link_curvemapping(fd, &sce->r.mblur_shutter_curve);

#ifdef USE_COLLECTION_COMPAT_28
  /* this runs before the very first doversion */
  if (sce->collection) {
    sce->collection = newdataadr(fd, sce->collection);
    direct_link_scene_collection(fd, sce->collection);
  }
#endif

  if (sce->master_collection) {
    sce->master_collection = newdataadr(fd, sce->master_collection);
    /* Needed because this is an ID outside of Main. */
    direct_link_id(fd, &sce->master_collection->id);
    direct_link_collection(fd, sce->master_collection);
  }

  /* insert into global old-new map for reading without UI (link_global accesses it again) */
  link_glob_list(fd, &sce->view_layers);
  for (view_layer = sce->view_layers.first; view_layer; view_layer = view_layer->next) {
    direct_link_view_layer(fd, view_layer);
  }

  if (fd->memfile) {
    /* If it's undo try to recover the cache. */
    if (fd->scenemap) {
      sce->eevee.light_cache = newsceadr(fd, sce->eevee.light_cache);
    }
    else {
      sce->eevee.light_cache = NULL;
    }
  }
  else {
    /* else try to read the cache from file. */
    sce->eevee.light_cache = newdataadr(fd, sce->eevee.light_cache);
    if (sce->eevee.light_cache) {
      direct_link_lightcache(fd, sce->eevee.light_cache);
    }
  }

  direct_link_view3dshading(fd, &sce->display.shading);

  sce->layer_properties = newdataadr(fd, sce->layer_properties);
  IDP_DirectLinkGroup_OrFree(&sce->layer_properties, (fd->flags & FD_FLAGS_SWITCH_ENDIAN), fd);
}

/** \} */

/* -------------------------------------------------------------------- */
/** \name Read ID: Grease Pencil
 * \{ */

/* relink's grease pencil data's refs */
static void lib_link_gpencil(FileData *fd, Main *main)
{
  /* Relink all data-lock linked by GP data-lock */
  for (bGPdata *gpd = main->gpencils.first; gpd; gpd = gpd->id.next) {
    if (gpd->id.tag & LIB_TAG_NEED_LINK) {
      /* Layers */
      for (bGPDlayer *gpl = gpd->layers.first; gpl; gpl = gpl->next) {
        /* Layer -> Parent References */
        gpl->parent = newlibadr(fd, gpd->id.lib, gpl->parent);
      }

      /* Data-block Stuff */
      IDP_LibLinkProperty(gpd->id.properties, fd);
      lib_link_animdata(fd, &gpd->id, gpd->adt);

      /* materials */
      for (int a = 0; a < gpd->totcol; a++) {
        gpd->mat[a] = newlibadr_us(fd, gpd->id.lib, gpd->mat[a]);
      }

      gpd->id.tag &= ~LIB_TAG_NEED_LINK;
    }
  }
}

/* relinks grease-pencil data - used for direct_link and old file linkage */
static void direct_link_gpencil(FileData *fd, bGPdata *gpd)
{
  bGPDlayer *gpl;
  bGPDframe *gpf;
  bGPDstroke *gps;
  bGPDpalette *palette;

  /* we must firstly have some grease-pencil data to link! */
  if (gpd == NULL) {
    return;
  }

  /* relink animdata */
  gpd->adt = newdataadr(fd, gpd->adt);
  direct_link_animdata(fd, gpd->adt);

  /* init stroke buffer */
  gpd->runtime.sbuffer = NULL;
  gpd->runtime.sbuffer_used = 0;
  gpd->runtime.sbuffer_size = 0;
  gpd->runtime.tot_cp_points = 0;

  /* relink palettes (old palettes deprecated, only to convert old files) */
  link_list(fd, &gpd->palettes);
  if (gpd->palettes.first != NULL) {
    for (palette = gpd->palettes.first; palette; palette = palette->next) {
      link_list(fd, &palette->colors);
    }
  }

  /* materials */
  gpd->mat = newdataadr(fd, gpd->mat);
  test_pointer_array(fd, (void **)&gpd->mat);

  /* relink layers */
  link_list(fd, &gpd->layers);

  for (gpl = gpd->layers.first; gpl; gpl = gpl->next) {
    /* relink frames */
    link_list(fd, &gpl->frames);

    gpl->actframe = newdataadr(fd, gpl->actframe);

    gpl->runtime.icon_id = 0;

    for (gpf = gpl->frames.first; gpf; gpf = gpf->next) {
      /* relink strokes (and their points) */
      link_list(fd, &gpf->strokes);

      for (gps = gpf->strokes.first; gps; gps = gps->next) {
        /* relink stroke points array */
        gps->points = newdataadr(fd, gps->points);

        /* relink weight data */
        if (gps->dvert) {
          gps->dvert = newdataadr(fd, gps->dvert);
          direct_link_dverts(fd, gps->totpoints, gps->dvert);
        }

        /* the triangulation is not saved, so need to be recalculated */
        gps->triangles = NULL;
        gps->tot_triangles = 0;
        gps->flag |= GP_STROKE_RECALC_GEOMETRY;
      }
    }
  }
}

/** \} */

/* -------------------------------------------------------------------- */
/** \name Read Screen Area/Region (Screen Data)
 * \{ */

static void direct_link_panel_list(FileData *fd, ListBase *lb)
{
  link_list(fd, lb);

  for (Panel *pa = lb->first; pa; pa = pa->next) {
    pa->runtime_flag = 0;
    pa->activedata = NULL;
    pa->type = NULL;
    direct_link_panel_list(fd, &pa->children);
  }
}

static void direct_link_region(FileData *fd, ARegion *ar, int spacetype)
{
  uiList *ui_list;

  direct_link_panel_list(fd, &ar->panels);

  link_list(fd, &ar->panels_category_active);

  link_list(fd, &ar->ui_lists);

  for (ui_list = ar->ui_lists.first; ui_list; ui_list = ui_list->next) {
    ui_list->type = NULL;
    ui_list->dyn_data = NULL;
    ui_list->properties = newdataadr(fd, ui_list->properties);
    IDP_DirectLinkGroup_OrFree(&ui_list->properties, (fd->flags & FD_FLAGS_SWITCH_ENDIAN), fd);
  }

  link_list(fd, &ar->ui_previews);

  if (spacetype == SPACE_EMPTY) {
    /* unknown space type, don't leak regiondata */
    ar->regiondata = NULL;
  }
  else if (ar->flag & RGN_FLAG_TEMP_REGIONDATA) {
    /* Runtime data, don't use. */
    ar->regiondata = NULL;
  }
  else {
    ar->regiondata = newdataadr(fd, ar->regiondata);
    if (ar->regiondata) {
      if (spacetype == SPACE_VIEW3D) {
        RegionView3D *rv3d = ar->regiondata;

        rv3d->localvd = newdataadr(fd, rv3d->localvd);
        rv3d->clipbb = newdataadr(fd, rv3d->clipbb);

        rv3d->depths = NULL;
        rv3d->render_engine = NULL;
        rv3d->sms = NULL;
        rv3d->smooth_timer = NULL;

        rv3d->rflag &= ~(RV3D_NAVIGATING | RV3D_PAINTING);
      }
    }
  }

  ar->v2d.tab_offset = NULL;
  ar->v2d.tab_num = 0;
  ar->v2d.tab_cur = 0;
  ar->v2d.sms = NULL;
  ar->v2d.alpha_hor = ar->v2d.alpha_vert = 255; /* visible by default */
  BLI_listbase_clear(&ar->panels_category);
  BLI_listbase_clear(&ar->handlers);
  BLI_listbase_clear(&ar->uiblocks);
  ar->headerstr = NULL;
  ar->visible = 0;
  ar->type = NULL;
  ar->do_draw = 0;
  ar->gizmo_map = NULL;
  ar->regiontimer = NULL;
  ar->draw_buffer = NULL;
  memset(&ar->drawrct, 0, sizeof(ar->drawrct));
}

static void direct_link_area(FileData *fd, ScrArea *area)
{
  SpaceLink *sl;
  ARegion *ar;

  link_list(fd, &(area->spacedata));
  link_list(fd, &(area->regionbase));

  BLI_listbase_clear(&area->handlers);
  area->type = NULL; /* spacetype callbacks */

  /* Should always be unset so that rna_Area_type_get works correctly. */
  area->butspacetype = SPACE_EMPTY;

  area->region_active_win = -1;

  area->flag &= ~AREA_FLAG_ACTIVE_TOOL_UPDATE;

  area->global = newdataadr(fd, area->global);

  /* if we do not have the spacetype registered we cannot
   * free it, so don't allocate any new memory for such spacetypes. */
  if (!BKE_spacetype_exists(area->spacetype)) {
    /* Hint for versioning code to replace deprecated space types. */
    area->butspacetype = area->spacetype;

    area->spacetype = SPACE_EMPTY;
  }

  for (ar = area->regionbase.first; ar; ar = ar->next) {
    direct_link_region(fd, ar, area->spacetype);
  }

  /* accident can happen when read/save new file with older version */
  /* 2.50: we now always add spacedata for info */
  if (area->spacedata.first == NULL) {
    SpaceInfo *sinfo = MEM_callocN(sizeof(SpaceInfo), "spaceinfo");
    area->spacetype = sinfo->spacetype = SPACE_INFO;
    BLI_addtail(&area->spacedata, sinfo);
  }
  /* add local view3d too */
  else if (area->spacetype == SPACE_VIEW3D) {
    blo_do_versions_view3d_split_250(area->spacedata.first, &area->regionbase);
  }

  for (sl = area->spacedata.first; sl; sl = sl->next) {
    link_list(fd, &(sl->regionbase));

    /* if we do not have the spacetype registered we cannot
     * free it, so don't allocate any new memory for such spacetypes. */
    if (!BKE_spacetype_exists(sl->spacetype)) {
      sl->spacetype = SPACE_EMPTY;
    }

    for (ar = sl->regionbase.first; ar; ar = ar->next) {
      direct_link_region(fd, ar, sl->spacetype);
    }

    if (sl->spacetype == SPACE_VIEW3D) {
      View3D *v3d = (View3D *)sl;

      v3d->flag |= V3D_INVALID_BACKBUF;

      if (v3d->gpd) {
        v3d->gpd = newdataadr(fd, v3d->gpd);
        direct_link_gpencil(fd, v3d->gpd);
      }
      v3d->localvd = newdataadr(fd, v3d->localvd);
      v3d->runtime.properties_storage = NULL;

      /* render can be quite heavy, set to solid on load */
      if (v3d->shading.type == OB_RENDER) {
        v3d->shading.type = OB_SOLID;
      }
      v3d->shading.prev_type = OB_SOLID;

      direct_link_view3dshading(fd, &v3d->shading);

      blo_do_versions_view3d_split_250(v3d, &sl->regionbase);
    }
    else if (sl->spacetype == SPACE_GRAPH) {
      SpaceGraph *sipo = (SpaceGraph *)sl;

      sipo->ads = newdataadr(fd, sipo->ads);
      BLI_listbase_clear(&sipo->runtime.ghost_curves);
    }
    else if (sl->spacetype == SPACE_NLA) {
      SpaceNla *snla = (SpaceNla *)sl;

      snla->ads = newdataadr(fd, snla->ads);
    }
    else if (sl->spacetype == SPACE_OUTLINER) {
      SpaceOutliner *soops = (SpaceOutliner *)sl;

      /* use newdataadr_no_us and do not free old memory avoiding double
       * frees and use of freed memory. this could happen because of a
       * bug fixed in revision 58959 where the treestore memory address
       * was not unique */
      TreeStore *ts = newdataadr_no_us(fd, soops->treestore);
      soops->treestore = NULL;
      if (ts) {
        TreeStoreElem *elems = newdataadr_no_us(fd, ts->data);

        soops->treestore = BLI_mempool_create(
            sizeof(TreeStoreElem), ts->usedelem, 512, BLI_MEMPOOL_ALLOW_ITER);
        if (ts->usedelem && elems) {
          int i;
          for (i = 0; i < ts->usedelem; i++) {
            TreeStoreElem *new_elem = BLI_mempool_alloc(soops->treestore);
            *new_elem = elems[i];
          }
        }
        /* we only saved what was used */
        soops->storeflag |= SO_TREESTORE_CLEANUP;  // at first draw
      }
      soops->treehash = NULL;
      soops->tree.first = soops->tree.last = NULL;
    }
    else if (sl->spacetype == SPACE_IMAGE) {
      SpaceImage *sima = (SpaceImage *)sl;

      sima->iuser.scene = NULL;
      sima->iuser.ok = 1;
      sima->scopes.waveform_1 = NULL;
      sima->scopes.waveform_2 = NULL;
      sima->scopes.waveform_3 = NULL;
      sima->scopes.vecscope = NULL;
      sima->scopes.ok = 0;

      /* WARNING: gpencil data is no longer stored directly in sima after 2.5
       * so sacrifice a few old files for now to avoid crashes with new files!
       * committed: r28002 */
#if 0
      sima->gpd = newdataadr(fd, sima->gpd);
      if (sima->gpd) {
        direct_link_gpencil(fd, sima->gpd);
      }
#endif
    }
    else if (sl->spacetype == SPACE_NODE) {
      SpaceNode *snode = (SpaceNode *)sl;

      if (snode->gpd) {
        snode->gpd = newdataadr(fd, snode->gpd);
        direct_link_gpencil(fd, snode->gpd);
      }

      link_list(fd, &snode->treepath);
      snode->edittree = NULL;
      snode->iofsd = NULL;
      BLI_listbase_clear(&snode->linkdrag);
    }

    else if (sl->spacetype == SPACE_LOGIC) {
      SpaceLogic *slogic = (SpaceLogic *)sl;

      /* XXX: this is new stuff, which shouldn't be directly linking to gpd... */
      if (slogic->gpd) {
        slogic->gpd = newdataadr(fd, slogic->gpd);
        direct_link_gpencil(fd, slogic->gpd);
      }
    }

    else if (sl->spacetype == SPACE_TEXT) {
      SpaceText *st = (SpaceText *)sl;

      st->drawcache = NULL;
      st->scroll_ofs_px[0] = 0;
      st->scroll_ofs_px[1] = 0;
    }
    else if (sl->spacetype == SPACE_SEQ) {
      SpaceSeq *sseq = (SpaceSeq *)sl;

      /* grease pencil data is not a direct data and can't be linked from direct_link*
       * functions, it should be linked from lib_link* functions instead
       *
       * otherwise it'll lead to lost grease data on open because it'll likely be
       * read from file after all other users of grease pencil and newdataadr would
       * simple return NULL here (sergey)
       */
#if 0
      if (sseq->gpd) {
        sseq->gpd = newdataadr(fd, sseq->gpd);
        direct_link_gpencil(fd, sseq->gpd);
      }
#endif
      sseq->scopes.reference_ibuf = NULL;
      sseq->scopes.zebra_ibuf = NULL;
      sseq->scopes.waveform_ibuf = NULL;
      sseq->scopes.sep_waveform_ibuf = NULL;
      sseq->scopes.vector_ibuf = NULL;
      sseq->scopes.histogram_ibuf = NULL;
      sseq->compositor = NULL;
    }
    else if (sl->spacetype == SPACE_PROPERTIES) {
      SpaceProperties *sbuts = (SpaceProperties *)sl;

      sbuts->path = NULL;
      sbuts->texuser = NULL;
      sbuts->mainbo = sbuts->mainb;
      sbuts->mainbuser = sbuts->mainb;
    }
    else if (sl->spacetype == SPACE_CONSOLE) {
      SpaceConsole *sconsole = (SpaceConsole *)sl;
      ConsoleLine *cl, *cl_next;

      link_list(fd, &sconsole->scrollback);
      link_list(fd, &sconsole->history);

      // for (cl= sconsole->scrollback.first; cl; cl= cl->next)
      //  cl->line= newdataadr(fd, cl->line);

      /* comma expressions, (e.g. expr1, expr2, expr3) evaluate each expression,
       * from left to right.  the right-most expression sets the result of the comma
       * expression as a whole*/
      for (cl = sconsole->history.first; cl; cl = cl_next) {
        cl_next = cl->next;
        cl->line = newdataadr(fd, cl->line);
        if (cl->line) {
          /* the allocted length is not written, so reset here */
          cl->len_alloc = cl->len + 1;
        }
        else {
          BLI_remlink(&sconsole->history, cl);
          MEM_freeN(cl);
        }
      }
    }
    else if (sl->spacetype == SPACE_FILE) {
      SpaceFile *sfile = (SpaceFile *)sl;

      /* this sort of info is probably irrelevant for reloading...
       * plus, it isn't saved to files yet!
       */
      sfile->folders_prev = sfile->folders_next = NULL;
      sfile->files = NULL;
      sfile->layout = NULL;
      sfile->op = NULL;
      sfile->previews_timer = NULL;
      sfile->params = newdataadr(fd, sfile->params);
    }
    else if (sl->spacetype == SPACE_CLIP) {
      SpaceClip *sclip = (SpaceClip *)sl;

      sclip->scopes.track_search = NULL;
      sclip->scopes.track_preview = NULL;
      sclip->scopes.ok = 0;
    }
  }

  BLI_listbase_clear(&area->actionzones);

  area->v1 = newdataadr(fd, area->v1);
  area->v2 = newdataadr(fd, area->v2);
  area->v3 = newdataadr(fd, area->v3);
  area->v4 = newdataadr(fd, area->v4);
}

static void lib_link_area(FileData *fd, ID *parent_id, ScrArea *area)
{
  area->full = newlibadr(fd, parent_id->lib, area->full);

  memset(&area->runtime, 0x0, sizeof(area->runtime));

  for (SpaceLink *sl = area->spacedata.first; sl; sl = sl->next) {
    switch (sl->spacetype) {
      case SPACE_VIEW3D: {
        View3D *v3d = (View3D *)sl;

        v3d->camera = newlibadr(fd, parent_id->lib, v3d->camera);
        v3d->ob_centre = newlibadr(fd, parent_id->lib, v3d->ob_centre);

        if (v3d->localvd) {
          v3d->localvd->camera = newlibadr(fd, parent_id->lib, v3d->localvd->camera);
        }
        break;
      }
      case SPACE_GRAPH: {
        SpaceGraph *sipo = (SpaceGraph *)sl;
        bDopeSheet *ads = sipo->ads;

        if (ads) {
          ads->source = newlibadr(fd, parent_id->lib, ads->source);
          ads->filter_grp = newlibadr(fd, parent_id->lib, ads->filter_grp);
        }
        break;
      }
      case SPACE_PROPERTIES: {
        SpaceProperties *sbuts = (SpaceProperties *)sl;
        sbuts->pinid = newlibadr(fd, parent_id->lib, sbuts->pinid);
        if (sbuts->pinid == NULL) {
          sbuts->flag &= ~SB_PIN_CONTEXT;
        }
        break;
      }
      case SPACE_FILE:
        break;
      case SPACE_ACTION: {
        SpaceAction *saction = (SpaceAction *)sl;
        bDopeSheet *ads = &saction->ads;

        if (ads) {
          ads->source = newlibadr(fd, parent_id->lib, ads->source);
          ads->filter_grp = newlibadr(fd, parent_id->lib, ads->filter_grp);
        }

        saction->action = newlibadr(fd, parent_id->lib, saction->action);
        break;
      }
      case SPACE_IMAGE: {
        SpaceImage *sima = (SpaceImage *)sl;

        sima->image = newlibadr_real_us(fd, parent_id->lib, sima->image);
        sima->mask_info.mask = newlibadr_real_us(fd, parent_id->lib, sima->mask_info.mask);

        /* NOTE: pre-2.5, this was local data not lib data, but now we need this as lib data
         * so fingers crossed this works fine!
         */
        sima->gpd = newlibadr_us(fd, parent_id->lib, sima->gpd);
        break;
      }
      case SPACE_SEQ: {
        SpaceSeq *sseq = (SpaceSeq *)sl;

        /* NOTE: pre-2.5, this was local data not lib data, but now we need this as lib data
         * so fingers crossed this works fine!
         */
        sseq->gpd = newlibadr_us(fd, parent_id->lib, sseq->gpd);
        break;
      }
      case SPACE_NLA: {
        SpaceNla *snla = (SpaceNla *)sl;
        bDopeSheet *ads = snla->ads;

        if (ads) {
          ads->source = newlibadr(fd, parent_id->lib, ads->source);
          ads->filter_grp = newlibadr(fd, parent_id->lib, ads->filter_grp);
        }
        break;
      }
      case SPACE_TEXT: {
        SpaceText *st = (SpaceText *)sl;

        st->text = newlibadr(fd, parent_id->lib, st->text);
        break;
      }
      case SPACE_SCRIPT: {
        SpaceScript *scpt = (SpaceScript *)sl;
        /*scpt->script = NULL; - 2.45 set to null, better re-run the script */
        if (scpt->script) {
          scpt->script = newlibadr(fd, parent_id->lib, scpt->script);
          if (scpt->script) {
            SCRIPT_SET_NULL(scpt->script);
          }
        }
        break;
      }
      case SPACE_OUTLINER: {
        SpaceOutliner *so = (SpaceOutliner *)sl;
        so->search_tse.id = newlibadr(fd, NULL, so->search_tse.id);

        if (so->treestore) {
          TreeStoreElem *tselem;
          BLI_mempool_iter iter;

          BLI_mempool_iternew(so->treestore, &iter);
          while ((tselem = BLI_mempool_iterstep(&iter))) {
            tselem->id = newlibadr(fd, NULL, tselem->id);
          }
          if (so->treehash) {
            /* rebuild hash table, because it depends on ids too */
            so->storeflag |= SO_TREESTORE_REBUILD;
          }
        }
        break;
      }
      case SPACE_NODE: {
        SpaceNode *snode = (SpaceNode *)sl;
        bNodeTreePath *path, *path_next;
        bNodeTree *ntree;

        /* node tree can be stored locally in id too, link this first */
        snode->id = newlibadr(fd, parent_id->lib, snode->id);
        snode->from = newlibadr(fd, parent_id->lib, snode->from);

        ntree = snode->id ? ntreeFromID(snode->id) : NULL;
        snode->nodetree = ntree ? ntree : newlibadr_us(fd, parent_id->lib, snode->nodetree);

        for (path = snode->treepath.first; path; path = path->next) {
          if (path == snode->treepath.first) {
            /* first nodetree in path is same as snode->nodetree */
            path->nodetree = snode->nodetree;
          }
          else {
            path->nodetree = newlibadr_us(fd, parent_id->lib, path->nodetree);
          }

          if (!path->nodetree) {
            break;
          }
        }

        /* remaining path entries are invalid, remove */
        for (; path; path = path_next) {
          path_next = path->next;

          BLI_remlink(&snode->treepath, path);
          MEM_freeN(path);
        }

        /* edittree is just the last in the path,
         * set this directly since the path may have been shortened above */
        if (snode->treepath.last) {
          path = snode->treepath.last;
          snode->edittree = path->nodetree;
        }
        else {
          snode->edittree = NULL;
        }
        break;
      }
      case SPACE_CLIP: {
        SpaceClip *sclip = (SpaceClip *)sl;
        sclip->clip = newlibadr_real_us(fd, parent_id->lib, sclip->clip);
        sclip->mask_info.mask = newlibadr_real_us(fd, parent_id->lib, sclip->mask_info.mask);
        break;
      }
      default:
        break;
    }
  }
}

/**
 * \return false on error.
 */
static bool direct_link_area_map(FileData *fd, ScrAreaMap *area_map)
{
  link_list(fd, &area_map->vertbase);
  link_list(fd, &area_map->edgebase);
  link_list(fd, &area_map->areabase);
  for (ScrArea *area = area_map->areabase.first; area; area = area->next) {
    direct_link_area(fd, area);
  }

  /* edges */
  for (ScrEdge *se = area_map->edgebase.first; se; se = se->next) {
    se->v1 = newdataadr(fd, se->v1);
    se->v2 = newdataadr(fd, se->v2);
    BKE_screen_sort_scrvert(&se->v1, &se->v2);

    if (se->v1 == NULL) {
      BLI_remlink(&area_map->edgebase, se);

      return false;
    }
  }

  return true;
}

/** \} */

/* -------------------------------------------------------------------- */
/** \name Read ID: Window Manager
 * \{ */

static void direct_link_windowmanager(FileData *fd, wmWindowManager *wm)
{
  wmWindow *win;

  id_us_ensure_real(&wm->id);
  link_list(fd, &wm->windows);

  for (win = wm->windows.first; win; win = win->next) {
    win->parent = newdataadr(fd, win->parent);

    WorkSpaceInstanceHook *hook = win->workspace_hook;
    win->workspace_hook = newdataadr(fd, hook);

    /* we need to restore a pointer to this later when reading workspaces,
     * so store in global oldnew-map. */
    oldnewmap_insert(fd->globmap, hook, win->workspace_hook, 0);

    direct_link_area_map(fd, &win->global_areas);

    win->ghostwin = NULL;
    win->gpuctx = NULL;
    win->eventstate = NULL;
    win->cursor_keymap_status = NULL;
    win->tweak = NULL;
#ifdef WIN32
    win->ime_data = NULL;
#endif

    BLI_listbase_clear(&win->queue);
    BLI_listbase_clear(&win->handlers);
    BLI_listbase_clear(&win->modalhandlers);
    BLI_listbase_clear(&win->gesture);

    win->active = 0;

    win->cursor = 0;
    win->lastcursor = 0;
    win->modalcursor = 0;
    win->grabcursor = 0;
    win->addmousemove = true;
    win->stereo3d_format = newdataadr(fd, win->stereo3d_format);

    /* Multi-view always fallback to anaglyph at file opening
     * otherwise quad-buffer saved files can break Blender. */
    if (win->stereo3d_format) {
      win->stereo3d_format->display_mode = S3D_DISPLAY_ANAGLYPH;
    }
  }

  BLI_listbase_clear(&wm->timers);
  BLI_listbase_clear(&wm->operators);
  BLI_listbase_clear(&wm->paintcursors);
  BLI_listbase_clear(&wm->queue);
  BKE_reports_init(&wm->reports, RPT_STORE);

  BLI_listbase_clear(&wm->keyconfigs);
  wm->defaultconf = NULL;
  wm->addonconf = NULL;
  wm->userconf = NULL;
  wm->undo_stack = NULL;

  wm->message_bus = NULL;

  BLI_listbase_clear(&wm->jobs);
  BLI_listbase_clear(&wm->drags);

  wm->windrawable = NULL;
  wm->winactive = NULL;
  wm->initialized = 0;
  wm->op_undo_depth = 0;
  wm->is_interface_locked = 0;
}

static void lib_link_windowmanager(FileData *fd, Main *main)
{
  wmWindowManager *wm;
  wmWindow *win;

  for (wm = main->wm.first; wm; wm = wm->id.next) {
    if (wm->id.tag & LIB_TAG_NEED_LINK) {
      /* Note: WM IDProperties are never written to file, hence no need to read/link them here. */
      for (win = wm->windows.first; win; win = win->next) {
        if (win->workspace_hook) { /* NULL for old files */
          lib_link_workspace_instance_hook(fd, win->workspace_hook, &wm->id);
        }
        win->scene = newlibadr(fd, wm->id.lib, win->scene);
        /* deprecated, but needed for versioning (will be NULL'ed then) */
        win->screen = newlibadr(fd, NULL, win->screen);

        for (ScrArea *area = win->global_areas.areabase.first; area; area = area->next) {
          lib_link_area(fd, &wm->id, area);
        }
      }

      wm->id.tag &= ~LIB_TAG_NEED_LINK;
    }
  }
}

/** \} */

/* -------------------------------------------------------------------- */
/** \name Read ID: Screen
 * \{ */

/* note: file read without screens option G_FILE_NO_UI;
 * check lib pointers in call below */
static void lib_link_screen(FileData *fd, Main *main)
{
  for (bScreen *sc = main->screens.first; sc; sc = sc->id.next) {
    if (sc->id.tag & LIB_TAG_NEED_LINK) {
      IDP_LibLinkProperty(sc->id.properties, fd);

      /* deprecated, but needed for versioning (will be NULL'ed then) */
      sc->scene = newlibadr(fd, sc->id.lib, sc->scene);

      sc->animtimer = NULL; /* saved in rare cases */
      sc->tool_tip = NULL;
      sc->scrubbing = false;

      for (ScrArea *area = sc->areabase.first; area; area = area->next) {
        lib_link_area(fd, &sc->id, area);
      }
      sc->id.tag &= ~LIB_TAG_NEED_LINK;
    }
  }
}

/* how to handle user count on pointer restore */
typedef enum ePointerUserMode {
  USER_IGNORE = 0, /* ignore user count */
  USER_REAL = 1,   /* ensure at least one real user (fake user ignored) */
} ePointerUserMode;

static void restore_pointer_user(ID *id, ID *newid, ePointerUserMode user)
{
  BLI_assert(STREQ(newid->name + 2, id->name + 2));
  BLI_assert(newid->lib == id->lib);
  UNUSED_VARS_NDEBUG(id);

  if (user == USER_REAL) {
    id_us_ensure_real(newid);
  }
}

#ifndef USE_GHASH_RESTORE_POINTER
/**
 * A version of #restore_pointer_by_name that performs a full search (slow!).
 * Use only for limited lookups, when the overhead of
 * creating a #IDNameLib_Map for a single lookup isn't worthwhile.
 */
static void *restore_pointer_by_name_main(Main *mainp, ID *id, ePointerUserMode user)
{
  if (id) {
    ListBase *lb = which_libbase(mainp, GS(id->name));
    if (lb) { /* there's still risk of checking corrupt mem (freed Ids in oops) */
      ID *idn = lb->first;
      for (; idn; idn = idn->next) {
        if (STREQ(idn->name + 2, id->name + 2)) {
          if (idn->lib == id->lib) {
            restore_pointer_user(id, idn, user);
            break;
          }
        }
      }
      return idn;
    }
  }
  return NULL;
}
#endif

/**
 * Only for undo files, or to restore a screen after reading without UI...
 *
 * \param user:
 * - USER_IGNORE: no usercount change
 * - USER_REAL: ensure a real user (even if a fake one is set)
 * \param id_map: lookup table, use when performing many lookups.
 * this could be made an optional argument (falling back to a full lookup),
 * however at the moment it's always available.
 */
static void *restore_pointer_by_name(struct IDNameLib_Map *id_map, ID *id, ePointerUserMode user)
{
#ifdef USE_GHASH_RESTORE_POINTER
  if (id) {
    /* use fast lookup when available */
    ID *idn = BKE_main_idmap_lookup_id(id_map, id);
    if (idn) {
      restore_pointer_user(id, idn, user);
    }
    return idn;
  }
  return NULL;
#else
  Main *mainp = BKE_main_idmap_main_get(id_map);
  return restore_pointer_by_name_main(mainp, id, user);
#endif
}

static void lib_link_seq_clipboard_pt_restore(ID *id, struct IDNameLib_Map *id_map)
{
  if (id) {
    /* clipboard must ensure this */
    BLI_assert(id->newid != NULL);
    id->newid = restore_pointer_by_name(id_map, id->newid, USER_REAL);
  }
}
static int lib_link_seq_clipboard_cb(Sequence *seq, void *arg_pt)
{
  struct IDNameLib_Map *id_map = arg_pt;

  lib_link_seq_clipboard_pt_restore((ID *)seq->scene, id_map);
  lib_link_seq_clipboard_pt_restore((ID *)seq->scene_camera, id_map);
  lib_link_seq_clipboard_pt_restore((ID *)seq->clip, id_map);
  lib_link_seq_clipboard_pt_restore((ID *)seq->mask, id_map);
  lib_link_seq_clipboard_pt_restore((ID *)seq->sound, id_map);
  return 1;
}

static void lib_link_clipboard_restore(struct IDNameLib_Map *id_map)
{
  /* update IDs stored in sequencer clipboard */
  BKE_sequencer_base_recursive_apply(&seqbase_clipboard, lib_link_seq_clipboard_cb, id_map);
}

static int lib_link_main_data_restore_cb(void *user_data,
                                         ID *UNUSED(id_self),
                                         ID **id_pointer,
                                         int cb_flag)
{
  if (cb_flag & IDWALK_CB_PRIVATE || *id_pointer == NULL) {
    return IDWALK_RET_NOP;
  }

  /* Special ugly case here, thanks again for those non-IDs IDs... */
  /* We probably need to add more cases here (hint: nodetrees),
   * but will wait for changes from D5559 to get in first. */
  if (GS((*id_pointer)->name) == ID_GR) {
    Collection *collection = (Collection *)*id_pointer;
    if (collection->flag & COLLECTION_IS_MASTER) {
      return IDWALK_RET_NOP;
    }
  }

  struct IDNameLib_Map *id_map = user_data;

  /* Note: Handling of usercount here is really bad, defining its own system...
   * Will have to be refactored at some point, but that is not top priority task for now.
   * And all usercounts are properly recomputed at the end of the undo management code anyway. */
  *id_pointer = restore_pointer_by_name(
      id_map, *id_pointer, (cb_flag & IDWALK_CB_USER_ONE) ? USER_REAL : USER_IGNORE);

  return IDWALK_RET_NOP;
}

static void lib_link_main_data_restore(struct IDNameLib_Map *id_map, Main *newmain)
{
  ID *id;
  FOREACH_MAIN_ID_BEGIN (newmain, id) {
    BKE_library_foreach_ID_link(newmain, id, lib_link_main_data_restore_cb, id_map, IDWALK_NOP);
  }
  FOREACH_MAIN_ID_END;
}

static void lib_link_window_scene_data_restore(wmWindow *win, Scene *scene, ViewLayer *view_layer)
{
  bScreen *screen = BKE_workspace_active_screen_get(win->workspace_hook);

  for (ScrArea *area = screen->areabase.first; area; area = area->next) {
    for (SpaceLink *sl = area->spacedata.first; sl; sl = sl->next) {
      if (sl->spacetype == SPACE_VIEW3D) {
        View3D *v3d = (View3D *)sl;

        if (v3d->camera == NULL || v3d->scenelock) {
          v3d->camera = scene->camera;
        }

        if (v3d->localvd) {
          Base *base = NULL;

          v3d->localvd->camera = scene->camera;

          /* Localview can become invalid during undo/redo steps,
           * so we exit it when no could be found. */
          for (base = view_layer->object_bases.first; base; base = base->next) {
            if (base->local_view_bits & v3d->local_view_uuid) {
              break;
            }
          }
          if (base == NULL) {
            MEM_freeN(v3d->localvd);
            v3d->localvd = NULL;
            v3d->local_view_uuid = 0;

            /* Regionbase storage is different depending if the space is active. */
            ListBase *regionbase = (sl == area->spacedata.first) ? &area->regionbase :
                                                                   &sl->regionbase;
            for (ARegion *ar = regionbase->first; ar; ar = ar->next) {
              if (ar->regiontype == RGN_TYPE_WINDOW) {
                RegionView3D *rv3d = ar->regiondata;
                if (rv3d->localvd) {
                  MEM_freeN(rv3d->localvd);
                  rv3d->localvd = NULL;
                }
              }
            }
          }
        }
      }
    }
  }
}

static void lib_link_workspace_layout_restore(struct IDNameLib_Map *id_map,
                                              Main *newmain,
                                              WorkSpaceLayout *layout)
{
  bScreen *screen = BKE_workspace_layout_screen_get(layout);

  /* avoid conflicts with 2.8x branch */
  {
    for (ScrArea *sa = screen->areabase.first; sa; sa = sa->next) {
      for (SpaceLink *sl = sa->spacedata.first; sl; sl = sl->next) {
        if (sl->spacetype == SPACE_VIEW3D) {
          View3D *v3d = (View3D *)sl;
          ARegion *ar;

          v3d->camera = restore_pointer_by_name(id_map, (ID *)v3d->camera, USER_REAL);
          v3d->ob_centre = restore_pointer_by_name(id_map, (ID *)v3d->ob_centre, USER_REAL);

          /* Free render engines for now. */
          ListBase *regionbase = (sl == sa->spacedata.first) ? &sa->regionbase : &sl->regionbase;
          for (ar = regionbase->first; ar; ar = ar->next) {
            if (ar->regiontype == RGN_TYPE_WINDOW) {
              RegionView3D *rv3d = ar->regiondata;
              if (rv3d && rv3d->render_engine) {
                RE_engine_free(rv3d->render_engine);
                rv3d->render_engine = NULL;
              }
            }
          }
        }
        else if (sl->spacetype == SPACE_GRAPH) {
          SpaceGraph *sipo = (SpaceGraph *)sl;
          bDopeSheet *ads = sipo->ads;

          if (ads) {
            ads->source = restore_pointer_by_name(id_map, (ID *)ads->source, USER_REAL);

            if (ads->filter_grp) {
              ads->filter_grp = restore_pointer_by_name(
                  id_map, (ID *)ads->filter_grp, USER_IGNORE);
            }
          }

          /* force recalc of list of channels (i.e. includes calculating F-Curve colors)
           * thus preventing the "black curves" problem post-undo
           */
          sipo->runtime.flag |= SIPO_RUNTIME_FLAG_NEED_CHAN_SYNC_COLOR;
        }
        else if (sl->spacetype == SPACE_PROPERTIES) {
          SpaceProperties *sbuts = (SpaceProperties *)sl;
          sbuts->pinid = restore_pointer_by_name(id_map, sbuts->pinid, USER_IGNORE);
          if (sbuts->pinid == NULL) {
            sbuts->flag &= ~SB_PIN_CONTEXT;
          }

          /* TODO: restore path pointers: T40046
           * (complicated because this contains data pointers too, not just ID)*/
          MEM_SAFE_FREE(sbuts->path);
        }
        else if (sl->spacetype == SPACE_FILE) {
          SpaceFile *sfile = (SpaceFile *)sl;
          sfile->op = NULL;
          sfile->previews_timer = NULL;
        }
        else if (sl->spacetype == SPACE_ACTION) {
          SpaceAction *saction = (SpaceAction *)sl;

          saction->action = restore_pointer_by_name(id_map, (ID *)saction->action, USER_REAL);
          saction->ads.source = restore_pointer_by_name(
              id_map, (ID *)saction->ads.source, USER_REAL);

          if (saction->ads.filter_grp) {
            saction->ads.filter_grp = restore_pointer_by_name(
                id_map, (ID *)saction->ads.filter_grp, USER_IGNORE);
          }

          /* force recalc of list of channels, potentially updating the active action
           * while we're at it (as it can only be updated that way) [#28962]
           */
          saction->runtime.flag |= SACTION_RUNTIME_FLAG_NEED_CHAN_SYNC;
        }
        else if (sl->spacetype == SPACE_IMAGE) {
          SpaceImage *sima = (SpaceImage *)sl;

          sima->image = restore_pointer_by_name(id_map, (ID *)sima->image, USER_REAL);

          /* this will be freed, not worth attempting to find same scene,
           * since it gets initialized later */
          sima->iuser.scene = NULL;

#if 0
          /* Those are allocated and freed by space code, no need to handle them here. */
          MEM_SAFE_FREE(sima->scopes.waveform_1);
          MEM_SAFE_FREE(sima->scopes.waveform_2);
          MEM_SAFE_FREE(sima->scopes.waveform_3);
          MEM_SAFE_FREE(sima->scopes.vecscope);
#endif
          sima->scopes.ok = 0;

          /* NOTE: pre-2.5, this was local data not lib data, but now we need this as lib data
           * so assume that here we're doing for undo only...
           */
          sima->gpd = restore_pointer_by_name(id_map, (ID *)sima->gpd, USER_REAL);
          sima->mask_info.mask = restore_pointer_by_name(
              id_map, (ID *)sima->mask_info.mask, USER_REAL);
        }
        else if (sl->spacetype == SPACE_SEQ) {
          SpaceSeq *sseq = (SpaceSeq *)sl;

          /* NOTE: pre-2.5, this was local data not lib data, but now we need this as lib data
           * so assume that here we're doing for undo only...
           */
          sseq->gpd = restore_pointer_by_name(id_map, (ID *)sseq->gpd, USER_REAL);
        }
        else if (sl->spacetype == SPACE_NLA) {
          SpaceNla *snla = (SpaceNla *)sl;
          bDopeSheet *ads = snla->ads;

          if (ads) {
            ads->source = restore_pointer_by_name(id_map, (ID *)ads->source, USER_REAL);

            if (ads->filter_grp) {
              ads->filter_grp = restore_pointer_by_name(
                  id_map, (ID *)ads->filter_grp, USER_IGNORE);
            }
          }
        }
        else if (sl->spacetype == SPACE_TEXT) {
          SpaceText *st = (SpaceText *)sl;

          st->text = restore_pointer_by_name(id_map, (ID *)st->text, USER_REAL);
          if (st->text == NULL) {
            st->text = newmain->texts.first;
          }
        }
        else if (sl->spacetype == SPACE_SCRIPT) {
          SpaceScript *scpt = (SpaceScript *)sl;

          scpt->script = restore_pointer_by_name(id_map, (ID *)scpt->script, USER_REAL);

          /*sc->script = NULL; - 2.45 set to null, better re-run the script */
          if (scpt->script) {
            SCRIPT_SET_NULL(scpt->script);
          }
        }
        else if (sl->spacetype == SPACE_OUTLINER) {
          SpaceOutliner *so = (SpaceOutliner *)sl;

          so->search_tse.id = restore_pointer_by_name(id_map, so->search_tse.id, USER_IGNORE);

          if (so->treestore) {
            TreeStoreElem *tselem;
            BLI_mempool_iter iter;

            BLI_mempool_iternew(so->treestore, &iter);
            while ((tselem = BLI_mempool_iterstep(&iter))) {
              /* Do not try to restore pointers to drivers/sequence/etc.,
               * can crash in undo case! */
              if (TSE_IS_REAL_ID(tselem)) {
                tselem->id = restore_pointer_by_name(id_map, tselem->id, USER_IGNORE);
              }
              else {
                tselem->id = NULL;
              }
            }
            if (so->treehash) {
              /* rebuild hash table, because it depends on ids too */
              so->storeflag |= SO_TREESTORE_REBUILD;
            }
          }
        }
        else if (sl->spacetype == SPACE_NODE) {
          SpaceNode *snode = (SpaceNode *)sl;
          bNodeTreePath *path, *path_next;
          bNodeTree *ntree;

          /* node tree can be stored locally in id too, link this first */
          snode->id = restore_pointer_by_name(id_map, snode->id, USER_REAL);
          snode->from = restore_pointer_by_name(id_map, snode->from, USER_IGNORE);

          ntree = snode->id ? ntreeFromID(snode->id) : NULL;
          snode->nodetree = ntree ?
                                ntree :
                                restore_pointer_by_name(id_map, (ID *)snode->nodetree, USER_REAL);

          for (path = snode->treepath.first; path; path = path->next) {
            if (path == snode->treepath.first) {
              /* first nodetree in path is same as snode->nodetree */
              path->nodetree = snode->nodetree;
            }
            else {
              path->nodetree = restore_pointer_by_name(id_map, (ID *)path->nodetree, USER_REAL);
            }

            if (!path->nodetree) {
              break;
            }
          }

          /* remaining path entries are invalid, remove */
          for (; path; path = path_next) {
            path_next = path->next;

            BLI_remlink(&snode->treepath, path);
            MEM_freeN(path);
          }

          /* edittree is just the last in the path,
           * set this directly since the path may have been shortened above */
          if (snode->treepath.last) {
            path = snode->treepath.last;
            snode->edittree = path->nodetree;
          }
          else {
            snode->edittree = NULL;
          }
        }
        else if (sl->spacetype == SPACE_LOGIC) {
          SpaceLogic *slogic = (SpaceLogic *)sl;

          slogic->gpd = restore_pointer_by_name(id_map, (ID *)slogic->gpd, USER_REAL);
        }
        else if (sl->spacetype == SPACE_CLIP) {
          SpaceClip *sclip = (SpaceClip *)sl;

          sclip->clip = restore_pointer_by_name(id_map, (ID *)sclip->clip, USER_REAL);
          sclip->mask_info.mask = restore_pointer_by_name(
              id_map, (ID *)sclip->mask_info.mask, USER_REAL);

          sclip->scopes.ok = 0;
        }
      }
    }
  }
}

/**
 * Used to link a file (without UI) to the current UI.
 * Note that it assumes the old pointers in UI are still valid, so old Main is not freed.
 */
void blo_lib_link_restore(Main *oldmain,
                          Main *newmain,
                          wmWindowManager *curwm,
                          Scene *curscene,
                          ViewLayer *cur_view_layer)
{
  struct IDNameLib_Map *id_map = BKE_main_idmap_create(newmain, true, oldmain);

  for (WorkSpace *workspace = newmain->workspaces.first; workspace;
       workspace = workspace->id.next) {
    ListBase *layouts = BKE_workspace_layouts_get(workspace);

    for (WorkSpaceLayout *layout = layouts->first; layout; layout = layout->next) {
      lib_link_workspace_layout_restore(id_map, newmain, layout);
    }
  }

  for (wmWindow *win = curwm->windows.first; win; win = win->next) {
    WorkSpace *workspace = BKE_workspace_active_get(win->workspace_hook);
    ID *workspace_id = (ID *)workspace;
    Scene *oldscene = win->scene;

    workspace = restore_pointer_by_name(id_map, workspace_id, USER_REAL);
    BKE_workspace_active_set(win->workspace_hook, workspace);
    win->scene = restore_pointer_by_name(id_map, (ID *)win->scene, USER_REAL);
    if (win->scene == NULL) {
      win->scene = curscene;
    }
    if (BKE_view_layer_find(win->scene, win->view_layer_name) == NULL) {
      STRNCPY(win->view_layer_name, cur_view_layer->name);
    }
    BKE_workspace_active_set(win->workspace_hook, workspace);

    /* keep cursor location through undo */
    memcpy(&win->scene->cursor, &oldscene->cursor, sizeof(win->scene->cursor));

    /* Note: even though that function seems to redo part of what is done by
     * `lib_link_workspace_layout_restore()` above, it seems to have a slightly different scope:
     * while the former updates the whole UI pointers from Main db (going over all layouts of
     * all workspaces), that one only focuses one current active screen, takes care of
     * potential local view, and needs window's scene pointer to be final... */
    lib_link_window_scene_data_restore(win, win->scene, cur_view_layer);

    BLI_assert(win->screen == NULL);
  }

  /* Restore all ID pointers in Main database itself
   * (especially IDProperties might point to some word-space of other 'weirdly unchanged' ID
   * pointers, see T69146).
   * Note that this will re-apply again a few pointers in workspaces or so,
   * but since we are remapping final ones already set above,
   * that is just some minor harmless double-processing. */
  lib_link_main_data_restore(id_map, newmain);

  /* update IDs stored in all possible clipboards */
  lib_link_clipboard_restore(id_map);

  BKE_main_idmap_destroy(id_map);
}

/* for the saved 2.50 files without regiondata */
/* and as patch for 2.48 and older */
void blo_do_versions_view3d_split_250(View3D *v3d, ListBase *regions)
{
  ARegion *ar;

  for (ar = regions->first; ar; ar = ar->next) {
    if (ar->regiontype == RGN_TYPE_WINDOW && ar->regiondata == NULL) {
      RegionView3D *rv3d;

      rv3d = ar->regiondata = MEM_callocN(sizeof(RegionView3D), "region v3d patch");
      rv3d->persp = (char)v3d->persp;
      rv3d->view = (char)v3d->view;
      rv3d->dist = v3d->dist;
      copy_v3_v3(rv3d->ofs, v3d->ofs);
      copy_qt_qt(rv3d->viewquat, v3d->viewquat);
    }
  }

  /* this was not initialized correct always */
  if (v3d->gridsubdiv == 0) {
    v3d->gridsubdiv = 10;
  }
}

static bool direct_link_screen(FileData *fd, bScreen *sc)
{
  bool wrong_id = false;

  sc->regionbase.first = sc->regionbase.last = NULL;
  sc->context = NULL;
  sc->active_region = NULL;

  sc->preview = direct_link_preview_image(fd, sc->preview);

  if (!direct_link_area_map(fd, AREAMAP_FROM_SCREEN(sc))) {
    printf("Error reading Screen %s... removing it.\n", sc->id.name + 2);
    wrong_id = true;
  }

  return wrong_id;
}

/** \} */

/* -------------------------------------------------------------------- */
/** \name Read ID: Library
 * \{ */

static void direct_link_library(FileData *fd, Library *lib, Main *main)
{
  Main *newmain;

  /* check if the library was already read */
  for (newmain = fd->mainlist->first; newmain; newmain = newmain->next) {
    if (newmain->curlib) {
      if (BLI_path_cmp(newmain->curlib->filepath, lib->filepath) == 0) {
        blo_reportf_wrap(fd->reports,
                         RPT_WARNING,
                         TIP_("Library '%s', '%s' had multiple instances, save and reload!"),
                         lib->name,
                         lib->filepath);

        change_link_placeholder_to_real_ID_pointer(fd->mainlist, fd, lib, newmain->curlib);
        /*              change_link_placeholder_to_real_ID_pointer_fd(fd, lib, newmain->curlib); */

        BLI_remlink(&main->libraries, lib);
        MEM_freeN(lib);

        /* Now, since Blender always expect **latest** Main pointer from fd->mainlist
         * to be the active library Main pointer,
         * where to add all non-library data-blocks found in file next, we have to switch that
         * 'dupli' found Main to latest position in the list!
         * Otherwise, you get weird disappearing linked data on a rather inconsistent basis.
         * See also T53977 for reproducible case. */
        BLI_remlink(fd->mainlist, newmain);
        BLI_addtail(fd->mainlist, newmain);

        return;
      }
    }
  }

  /* make sure we have full path in lib->filepath */
  BLI_strncpy(lib->filepath, lib->name, sizeof(lib->name));
  BLI_cleanup_path(fd->relabase, lib->filepath);

  //  printf("direct_link_library: name %s\n", lib->name);
  //  printf("direct_link_library: filepath %s\n", lib->filepath);

  lib->packedfile = direct_link_packedfile(fd, lib->packedfile);

  /* new main */
  newmain = BKE_main_new();
  BLI_addtail(fd->mainlist, newmain);
  newmain->curlib = lib;

  lib->parent = NULL;
}

static void lib_link_library(FileData *UNUSED(fd), Main *main)
{
  Library *lib;
  for (lib = main->libraries.first; lib; lib = lib->id.next) {
    id_us_ensure_real(&lib->id);
  }
}

/* Always call this once you have loaded new library data to set the relative paths correctly
 * in relation to the blend file. */
static void fix_relpaths_library(const char *basepath, Main *main)
{
  Library *lib;
  /* BLO_read_from_memory uses a blank filename */
  if (basepath == NULL || basepath[0] == '\0') {
    for (lib = main->libraries.first; lib; lib = lib->id.next) {
      /* when loading a linked lib into a file which has not been saved,
       * there is nothing we can be relative to, so instead we need to make
       * it absolute. This can happen when appending an object with a relative
       * link into an unsaved blend file. See [#27405].
       * The remap relative option will make it relative again on save - campbell */
      if (BLI_path_is_rel(lib->name)) {
        BLI_strncpy(lib->name, lib->filepath, sizeof(lib->name));
      }
    }
  }
  else {
    for (lib = main->libraries.first; lib; lib = lib->id.next) {
      /* Libraries store both relative and abs paths, recreate relative paths,
       * relative to the blend file since indirectly linked libs will be
       * relative to their direct linked library. */
      if (BLI_path_is_rel(lib->name)) { /* if this is relative to begin with? */
        BLI_strncpy(lib->name, lib->filepath, sizeof(lib->name));
        BLI_path_rel(lib->name, basepath);
      }
    }
  }
}

/** \} */

/* -------------------------------------------------------------------- */
/** \name Read ID: Light Probe
 * \{ */

static void lib_link_lightprobe(FileData *fd, Main *main)
{
  for (LightProbe *prb = main->lightprobes.first; prb; prb = prb->id.next) {
    if (prb->id.tag & LIB_TAG_NEED_LINK) {
      IDP_LibLinkProperty(prb->id.properties, fd);
      lib_link_animdata(fd, &prb->id, prb->adt);

      prb->visibility_grp = newlibadr(fd, prb->id.lib, prb->visibility_grp);

      prb->id.tag &= ~LIB_TAG_NEED_LINK;
    }
  }
}

static void direct_link_lightprobe(FileData *fd, LightProbe *prb)
{
  prb->adt = newdataadr(fd, prb->adt);
  direct_link_animdata(fd, prb->adt);
}

/** \} */

/* -------------------------------------------------------------------- */
/** \name Read ID: Speaker
 * \{ */

static void lib_link_speaker(FileData *fd, Main *main)
{
  for (Speaker *spk = main->speakers.first; spk; spk = spk->id.next) {
    if (spk->id.tag & LIB_TAG_NEED_LINK) {
      IDP_LibLinkProperty(spk->id.properties, fd);
      lib_link_animdata(fd, &spk->id, spk->adt);

      spk->sound = newlibadr_us(fd, spk->id.lib, spk->sound);

      spk->id.tag &= ~LIB_TAG_NEED_LINK;
    }
  }
}

static void direct_link_speaker(FileData *fd, Speaker *spk)
{
  spk->adt = newdataadr(fd, spk->adt);
  direct_link_animdata(fd, spk->adt);

#if 0
  spk->sound = newdataadr(fd, spk->sound);
  direct_link_sound(fd, spk->sound);
#endif
}

/** \} */

/* -------------------------------------------------------------------- */
/** \name Read ID: Sound
 * \{ */

static void direct_link_sound(FileData *fd, bSound *sound)
{
  sound->tags = 0;
  sound->handle = NULL;
  sound->playback_handle = NULL;

  /* versioning stuff, if there was a cache, then we enable caching: */
  if (sound->cache) {
    sound->flags |= SOUND_FLAGS_CACHING;
    sound->cache = NULL;
  }

  if (fd->soundmap) {
    sound->waveform = newsoundadr(fd, sound->waveform);
    sound->tags |= SOUND_TAGS_WAVEFORM_NO_RELOAD;
  }
  else {
    sound->waveform = NULL;
  }

  sound->spinlock = MEM_mallocN(sizeof(SpinLock), "sound_spinlock");
  BLI_spin_init(sound->spinlock);

  /* clear waveform loading flag */
  sound->tags &= ~SOUND_TAGS_WAVEFORM_LOADING;

  sound->packedfile = direct_link_packedfile(fd, sound->packedfile);
  sound->newpackedfile = direct_link_packedfile(fd, sound->newpackedfile);
}

static void lib_link_sound(FileData *fd, Main *main)
{
  for (bSound *sound = main->sounds.first; sound; sound = sound->id.next) {
    if (sound->id.tag & LIB_TAG_NEED_LINK) {
      IDP_LibLinkProperty(sound->id.properties, fd);

      sound->ipo = newlibadr_us(
          fd, sound->id.lib, sound->ipo);  // XXX deprecated - old animation system

      BKE_sound_reset_runtime(sound);

      sound->id.tag &= ~LIB_TAG_NEED_LINK;
    }
  }
}

/** \} */

/* -------------------------------------------------------------------- */
/** \name Read ID: Movie Clip
 * \{ */

static void direct_link_movieReconstruction(FileData *fd,
                                            MovieTrackingReconstruction *reconstruction)
{
  reconstruction->cameras = newdataadr(fd, reconstruction->cameras);
}

static void direct_link_movieTracks(FileData *fd, ListBase *tracksbase)
{
  MovieTrackingTrack *track;

  link_list(fd, tracksbase);

  for (track = tracksbase->first; track; track = track->next) {
    track->markers = newdataadr(fd, track->markers);
  }
}

static void direct_link_moviePlaneTracks(FileData *fd, ListBase *plane_tracks_base)
{
  MovieTrackingPlaneTrack *plane_track;

  link_list(fd, plane_tracks_base);

  for (plane_track = plane_tracks_base->first; plane_track; plane_track = plane_track->next) {
    int i;

    plane_track->point_tracks = newdataadr(fd, plane_track->point_tracks);
    test_pointer_array(fd, (void **)&plane_track->point_tracks);
    for (i = 0; i < plane_track->point_tracksnr; i++) {
      plane_track->point_tracks[i] = newdataadr(fd, plane_track->point_tracks[i]);
    }

    plane_track->markers = newdataadr(fd, plane_track->markers);
  }
}

static void direct_link_movieclip(FileData *fd, MovieClip *clip)
{
  MovieTracking *tracking = &clip->tracking;
  MovieTrackingObject *object;

  clip->adt = newdataadr(fd, clip->adt);

  if (fd->movieclipmap) {
    clip->cache = newmclipadr(fd, clip->cache);
  }
  else {
    clip->cache = NULL;
  }

  if (fd->movieclipmap) {
    clip->tracking.camera.intrinsics = newmclipadr(fd, clip->tracking.camera.intrinsics);
  }
  else {
    clip->tracking.camera.intrinsics = NULL;
  }

  direct_link_movieTracks(fd, &tracking->tracks);
  direct_link_moviePlaneTracks(fd, &tracking->plane_tracks);
  direct_link_movieReconstruction(fd, &tracking->reconstruction);

  clip->tracking.act_track = newdataadr(fd, clip->tracking.act_track);
  clip->tracking.act_plane_track = newdataadr(fd, clip->tracking.act_plane_track);

  clip->anim = NULL;
  clip->tracking_context = NULL;
  clip->tracking.stats = NULL;

  /* Needed for proper versioning, will be NULL for all newer files anyway. */
  clip->tracking.stabilization.rot_track = newdataadr(fd, clip->tracking.stabilization.rot_track);

  clip->tracking.dopesheet.ok = 0;
  BLI_listbase_clear(&clip->tracking.dopesheet.channels);
  BLI_listbase_clear(&clip->tracking.dopesheet.coverage_segments);

  link_list(fd, &tracking->objects);

  for (object = tracking->objects.first; object; object = object->next) {
    direct_link_movieTracks(fd, &object->tracks);
    direct_link_moviePlaneTracks(fd, &object->plane_tracks);
    direct_link_movieReconstruction(fd, &object->reconstruction);
  }
}

static void lib_link_movieTracks(FileData *fd, MovieClip *clip, ListBase *tracksbase)
{
  MovieTrackingTrack *track;

  for (track = tracksbase->first; track; track = track->next) {
    track->gpd = newlibadr_us(fd, clip->id.lib, track->gpd);
  }
}

static void lib_link_moviePlaneTracks(FileData *fd, MovieClip *clip, ListBase *tracksbase)
{
  MovieTrackingPlaneTrack *plane_track;

  for (plane_track = tracksbase->first; plane_track; plane_track = plane_track->next) {
    plane_track->image = newlibadr_us(fd, clip->id.lib, plane_track->image);
  }
}

static void lib_link_movieclip(FileData *fd, Main *main)
{
  for (MovieClip *clip = main->movieclips.first; clip; clip = clip->id.next) {
    if (clip->id.tag & LIB_TAG_NEED_LINK) {
      MovieTracking *tracking = &clip->tracking;

      IDP_LibLinkProperty(clip->id.properties, fd);
      lib_link_animdata(fd, &clip->id, clip->adt);

      clip->gpd = newlibadr_us(fd, clip->id.lib, clip->gpd);

      lib_link_movieTracks(fd, clip, &tracking->tracks);
      lib_link_moviePlaneTracks(fd, clip, &tracking->plane_tracks);

      for (MovieTrackingObject *object = tracking->objects.first; object; object = object->next) {
        lib_link_movieTracks(fd, clip, &object->tracks);
        lib_link_moviePlaneTracks(fd, clip, &object->plane_tracks);
      }

      clip->id.tag &= ~LIB_TAG_NEED_LINK;
    }
  }
}

/** \} */

/* -------------------------------------------------------------------- */
/** \name Read ID: Masks
 * \{ */

static void direct_link_mask(FileData *fd, Mask *mask)
{
  MaskLayer *masklay;

  mask->adt = newdataadr(fd, mask->adt);

  link_list(fd, &mask->masklayers);

  for (masklay = mask->masklayers.first; masklay; masklay = masklay->next) {
    MaskSpline *spline;
    MaskLayerShape *masklay_shape;

    /* can't use newdataadr since it's a pointer within an array */
    MaskSplinePoint *act_point_search = NULL;

    link_list(fd, &masklay->splines);

    for (spline = masklay->splines.first; spline; spline = spline->next) {
      MaskSplinePoint *points_old = spline->points;
      int i;

      spline->points = newdataadr(fd, spline->points);

      for (i = 0; i < spline->tot_point; i++) {
        MaskSplinePoint *point = &spline->points[i];

        if (point->tot_uw) {
          point->uw = newdataadr(fd, point->uw);
        }
      }

      /* detect active point */
      if ((act_point_search == NULL) && (masklay->act_point >= points_old) &&
          (masklay->act_point < points_old + spline->tot_point)) {
        act_point_search = &spline->points[masklay->act_point - points_old];
      }
    }

    link_list(fd, &masklay->splines_shapes);

    for (masklay_shape = masklay->splines_shapes.first; masklay_shape;
         masklay_shape = masklay_shape->next) {
      masklay_shape->data = newdataadr(fd, masklay_shape->data);

      if (masklay_shape->tot_vert) {
        if (fd->flags & FD_FLAGS_SWITCH_ENDIAN) {
          BLI_endian_switch_float_array(masklay_shape->data,
                                        masklay_shape->tot_vert * sizeof(float) *
                                            MASK_OBJECT_SHAPE_ELEM_SIZE);
        }
      }
    }

    masklay->act_spline = newdataadr(fd, masklay->act_spline);
    masklay->act_point = act_point_search;
  }
}

static void lib_link_mask_parent(FileData *fd, Mask *mask, MaskParent *parent)
{
  parent->id = newlibadr_us(fd, mask->id.lib, parent->id);
}

static void lib_link_mask(FileData *fd, Main *main)
{
  for (Mask *mask = main->masks.first; mask; mask = mask->id.next) {
    if (mask->id.tag & LIB_TAG_NEED_LINK) {
      IDP_LibLinkProperty(mask->id.properties, fd);
      lib_link_animdata(fd, &mask->id, mask->adt);

      for (MaskLayer *masklay = mask->masklayers.first; masklay; masklay = masklay->next) {
        MaskSpline *spline;

        spline = masklay->splines.first;
        while (spline) {
          int i;

          for (i = 0; i < spline->tot_point; i++) {
            MaskSplinePoint *point = &spline->points[i];

            lib_link_mask_parent(fd, mask, &point->parent);
          }

          lib_link_mask_parent(fd, mask, &spline->parent);

          spline = spline->next;
        }
      }

      mask->id.tag &= ~LIB_TAG_NEED_LINK;
    }
  }
}

/** \} */

/* -------------------------------------------------------------------- */
/** \name Read ID: Line Style
 * \{ */

static void lib_link_linestyle(FileData *fd, Main *main)
{
  for (FreestyleLineStyle *linestyle = main->linestyles.first; linestyle;
       linestyle = linestyle->id.next) {
    if (linestyle->id.tag & LIB_TAG_NEED_LINK) {
      LineStyleModifier *m;

      IDP_LibLinkProperty(linestyle->id.properties, fd);
      lib_link_animdata(fd, &linestyle->id, linestyle->adt);

      for (m = linestyle->color_modifiers.first; m; m = m->next) {
        switch (m->type) {
          case LS_MODIFIER_DISTANCE_FROM_OBJECT: {
            LineStyleColorModifier_DistanceFromObject *cm =
                (LineStyleColorModifier_DistanceFromObject *)m;
            cm->target = newlibadr(fd, linestyle->id.lib, cm->target);
            break;
          }
        }
      }
      for (m = linestyle->alpha_modifiers.first; m; m = m->next) {
        switch (m->type) {
          case LS_MODIFIER_DISTANCE_FROM_OBJECT: {
            LineStyleAlphaModifier_DistanceFromObject *am =
                (LineStyleAlphaModifier_DistanceFromObject *)m;
            am->target = newlibadr(fd, linestyle->id.lib, am->target);
            break;
          }
        }
      }
      for (m = linestyle->thickness_modifiers.first; m; m = m->next) {
        switch (m->type) {
          case LS_MODIFIER_DISTANCE_FROM_OBJECT: {
            LineStyleThicknessModifier_DistanceFromObject *tm =
                (LineStyleThicknessModifier_DistanceFromObject *)m;
            tm->target = newlibadr(fd, linestyle->id.lib, tm->target);
            break;
          }
        }
      }
      for (int a = 0; a < MAX_MTEX; a++) {
        MTex *mtex = linestyle->mtex[a];
        if (mtex) {
          mtex->tex = newlibadr_us(fd, linestyle->id.lib, mtex->tex);
          mtex->object = newlibadr(fd, linestyle->id.lib, mtex->object);
        }
      }
      if (linestyle->nodetree) {
        lib_link_ntree(fd, &linestyle->id, linestyle->nodetree);
        linestyle->nodetree->id.lib = linestyle->id.lib;
      }

      linestyle->id.tag &= ~LIB_TAG_NEED_LINK;
    }
  }
}

static void direct_link_linestyle_color_modifier(FileData *fd, LineStyleModifier *modifier)
{
  switch (modifier->type) {
    case LS_MODIFIER_ALONG_STROKE: {
      LineStyleColorModifier_AlongStroke *m = (LineStyleColorModifier_AlongStroke *)modifier;
      m->color_ramp = newdataadr(fd, m->color_ramp);
      break;
    }
    case LS_MODIFIER_DISTANCE_FROM_CAMERA: {
      LineStyleColorModifier_DistanceFromCamera *m = (LineStyleColorModifier_DistanceFromCamera *)
          modifier;
      m->color_ramp = newdataadr(fd, m->color_ramp);
      break;
    }
    case LS_MODIFIER_DISTANCE_FROM_OBJECT: {
      LineStyleColorModifier_DistanceFromObject *m = (LineStyleColorModifier_DistanceFromObject *)
          modifier;
      m->color_ramp = newdataadr(fd, m->color_ramp);
      break;
    }
    case LS_MODIFIER_MATERIAL: {
      LineStyleColorModifier_Material *m = (LineStyleColorModifier_Material *)modifier;
      m->color_ramp = newdataadr(fd, m->color_ramp);
      break;
    }
    case LS_MODIFIER_TANGENT: {
      LineStyleColorModifier_Tangent *m = (LineStyleColorModifier_Tangent *)modifier;
      m->color_ramp = newdataadr(fd, m->color_ramp);
      break;
    }
    case LS_MODIFIER_NOISE: {
      LineStyleColorModifier_Noise *m = (LineStyleColorModifier_Noise *)modifier;
      m->color_ramp = newdataadr(fd, m->color_ramp);
      break;
    }
    case LS_MODIFIER_CREASE_ANGLE: {
      LineStyleColorModifier_CreaseAngle *m = (LineStyleColorModifier_CreaseAngle *)modifier;
      m->color_ramp = newdataadr(fd, m->color_ramp);
      break;
    }
    case LS_MODIFIER_CURVATURE_3D: {
      LineStyleColorModifier_Curvature_3D *m = (LineStyleColorModifier_Curvature_3D *)modifier;
      m->color_ramp = newdataadr(fd, m->color_ramp);
      break;
    }
  }
}

static void direct_link_linestyle_alpha_modifier(FileData *fd, LineStyleModifier *modifier)
{
  switch (modifier->type) {
    case LS_MODIFIER_ALONG_STROKE: {
      LineStyleAlphaModifier_AlongStroke *m = (LineStyleAlphaModifier_AlongStroke *)modifier;
      m->curve = newdataadr(fd, m->curve);
      direct_link_curvemapping(fd, m->curve);
      break;
    }
    case LS_MODIFIER_DISTANCE_FROM_CAMERA: {
      LineStyleAlphaModifier_DistanceFromCamera *m = (LineStyleAlphaModifier_DistanceFromCamera *)
          modifier;
      m->curve = newdataadr(fd, m->curve);
      direct_link_curvemapping(fd, m->curve);
      break;
    }
    case LS_MODIFIER_DISTANCE_FROM_OBJECT: {
      LineStyleAlphaModifier_DistanceFromObject *m = (LineStyleAlphaModifier_DistanceFromObject *)
          modifier;
      m->curve = newdataadr(fd, m->curve);
      direct_link_curvemapping(fd, m->curve);
      break;
    }
    case LS_MODIFIER_MATERIAL: {
      LineStyleAlphaModifier_Material *m = (LineStyleAlphaModifier_Material *)modifier;
      m->curve = newdataadr(fd, m->curve);
      direct_link_curvemapping(fd, m->curve);
      break;
    }
    case LS_MODIFIER_TANGENT: {
      LineStyleAlphaModifier_Tangent *m = (LineStyleAlphaModifier_Tangent *)modifier;
      m->curve = newdataadr(fd, m->curve);
      direct_link_curvemapping(fd, m->curve);
      break;
    }
    case LS_MODIFIER_NOISE: {
      LineStyleAlphaModifier_Noise *m = (LineStyleAlphaModifier_Noise *)modifier;
      m->curve = newdataadr(fd, m->curve);
      direct_link_curvemapping(fd, m->curve);
      break;
    }
    case LS_MODIFIER_CREASE_ANGLE: {
      LineStyleAlphaModifier_CreaseAngle *m = (LineStyleAlphaModifier_CreaseAngle *)modifier;
      m->curve = newdataadr(fd, m->curve);
      direct_link_curvemapping(fd, m->curve);
      break;
    }
    case LS_MODIFIER_CURVATURE_3D: {
      LineStyleAlphaModifier_Curvature_3D *m = (LineStyleAlphaModifier_Curvature_3D *)modifier;
      m->curve = newdataadr(fd, m->curve);
      direct_link_curvemapping(fd, m->curve);
      break;
    }
  }
}

static void direct_link_linestyle_thickness_modifier(FileData *fd, LineStyleModifier *modifier)
{
  switch (modifier->type) {
    case LS_MODIFIER_ALONG_STROKE: {
      LineStyleThicknessModifier_AlongStroke *m = (LineStyleThicknessModifier_AlongStroke *)
          modifier;
      m->curve = newdataadr(fd, m->curve);
      direct_link_curvemapping(fd, m->curve);
      break;
    }
    case LS_MODIFIER_DISTANCE_FROM_CAMERA: {
      LineStyleThicknessModifier_DistanceFromCamera *m =
          (LineStyleThicknessModifier_DistanceFromCamera *)modifier;
      m->curve = newdataadr(fd, m->curve);
      direct_link_curvemapping(fd, m->curve);
      break;
    }
    case LS_MODIFIER_DISTANCE_FROM_OBJECT: {
      LineStyleThicknessModifier_DistanceFromObject *m =
          (LineStyleThicknessModifier_DistanceFromObject *)modifier;
      m->curve = newdataadr(fd, m->curve);
      direct_link_curvemapping(fd, m->curve);
      break;
    }
    case LS_MODIFIER_MATERIAL: {
      LineStyleThicknessModifier_Material *m = (LineStyleThicknessModifier_Material *)modifier;
      m->curve = newdataadr(fd, m->curve);
      direct_link_curvemapping(fd, m->curve);
      break;
    }
    case LS_MODIFIER_TANGENT: {
      LineStyleThicknessModifier_Tangent *m = (LineStyleThicknessModifier_Tangent *)modifier;
      m->curve = newdataadr(fd, m->curve);
      direct_link_curvemapping(fd, m->curve);
      break;
    }
    case LS_MODIFIER_CREASE_ANGLE: {
      LineStyleThicknessModifier_CreaseAngle *m = (LineStyleThicknessModifier_CreaseAngle *)
          modifier;
      m->curve = newdataadr(fd, m->curve);
      direct_link_curvemapping(fd, m->curve);
      break;
    }
    case LS_MODIFIER_CURVATURE_3D: {
      LineStyleThicknessModifier_Curvature_3D *m = (LineStyleThicknessModifier_Curvature_3D *)
          modifier;
      m->curve = newdataadr(fd, m->curve);
      direct_link_curvemapping(fd, m->curve);
      break;
    }
  }
}

static void direct_link_linestyle_geometry_modifier(FileData *UNUSED(fd),
                                                    LineStyleModifier *UNUSED(modifier))
{
}

static void direct_link_linestyle(FileData *fd, FreestyleLineStyle *linestyle)
{
  int a;
  LineStyleModifier *modifier;

  linestyle->adt = newdataadr(fd, linestyle->adt);
  direct_link_animdata(fd, linestyle->adt);
  link_list(fd, &linestyle->color_modifiers);
  for (modifier = linestyle->color_modifiers.first; modifier; modifier = modifier->next) {
    direct_link_linestyle_color_modifier(fd, modifier);
  }
  link_list(fd, &linestyle->alpha_modifiers);
  for (modifier = linestyle->alpha_modifiers.first; modifier; modifier = modifier->next) {
    direct_link_linestyle_alpha_modifier(fd, modifier);
  }
  link_list(fd, &linestyle->thickness_modifiers);
  for (modifier = linestyle->thickness_modifiers.first; modifier; modifier = modifier->next) {
    direct_link_linestyle_thickness_modifier(fd, modifier);
  }
  link_list(fd, &linestyle->geometry_modifiers);
  for (modifier = linestyle->geometry_modifiers.first; modifier; modifier = modifier->next) {
    direct_link_linestyle_geometry_modifier(fd, modifier);
  }
  for (a = 0; a < MAX_MTEX; a++) {
    linestyle->mtex[a] = newdataadr(fd, linestyle->mtex[a]);
  }
  linestyle->nodetree = newdataadr(fd, linestyle->nodetree);
  if (linestyle->nodetree) {
    direct_link_id(fd, &linestyle->nodetree->id);
    direct_link_nodetree(fd, linestyle->nodetree);
  }
}

/** \} */

/* -------------------------------------------------------------------- */
/** \name Read Library Data Block
 * \{ */

static ID *create_placeholder(Main *mainvar, const short idcode, const char *idname, const int tag)
{
  ListBase *lb = which_libbase(mainvar, idcode);
  ID *ph_id = BKE_libblock_alloc_notest(idcode);

  *((short *)ph_id->name) = idcode;
  BLI_strncpy(ph_id->name + 2, idname, sizeof(ph_id->name) - 2);
  BKE_libblock_init_empty(ph_id);
  ph_id->lib = mainvar->curlib;
  ph_id->tag = tag | LIB_TAG_MISSING;
  ph_id->us = ID_FAKE_USERS(ph_id);
  ph_id->icon_id = 0;

  BLI_addtail(lb, ph_id);
  id_sort_by_name(lb, ph_id);

  return ph_id;
}

static void placeholders_ensure_valid(Main *bmain)
{
  /* Placeholder ObData IDs won't have any material, we have to update their objects for that,
   * otherwise the inconsistency between both will lead to crashes (especially in Eevee?). */
  for (Object *ob = bmain->objects.first; ob != NULL; ob = ob->id.next) {
    ID *obdata = ob->data;
    if (obdata != NULL && obdata->tag & LIB_TAG_MISSING) {
      test_object_materials(bmain, ob, obdata);
    }
  }
}

static const char *dataname(short id_code)
{
  switch (id_code) {
    case ID_OB:
      return "Data from OB";
    case ID_ME:
      return "Data from ME";
    case ID_IP:
      return "Data from IP";
    case ID_SCE:
      return "Data from SCE";
    case ID_MA:
      return "Data from MA";
    case ID_TE:
      return "Data from TE";
    case ID_CU:
      return "Data from CU";
    case ID_GR:
      return "Data from GR";
    case ID_AR:
      return "Data from AR";
    case ID_AC:
      return "Data from AC";
    case ID_LI:
      return "Data from LI";
    case ID_MB:
      return "Data from MB";
    case ID_IM:
      return "Data from IM";
    case ID_LT:
      return "Data from LT";
    case ID_LA:
      return "Data from LA";
    case ID_CA:
      return "Data from CA";
    case ID_KE:
      return "Data from KE";
    case ID_WO:
      return "Data from WO";
    case ID_SCR:
      return "Data from SCR";
    case ID_VF:
      return "Data from VF";
    case ID_TXT:
      return "Data from TXT";
    case ID_SPK:
      return "Data from SPK";
    case ID_LP:
      return "Data from LP";
    case ID_SO:
      return "Data from SO";
    case ID_NT:
      return "Data from NT";
    case ID_BR:
      return "Data from BR";
    case ID_PA:
      return "Data from PA";
    case ID_PAL:
      return "Data from PAL";
    case ID_PC:
      return "Data from PCRV";
    case ID_GD:
      return "Data from GD";
    case ID_WM:
      return "Data from WM";
    case ID_MC:
      return "Data from MC";
    case ID_MSK:
      return "Data from MSK";
    case ID_LS:
      return "Data from LS";
    case ID_CF:
      return "Data from CF";
    case ID_WS:
      return "Data from WS";
  }
  return "Data from Lib Block";
}

static BHead *read_data_into_oldnewmap(FileData *fd, BHead *bhead, const char *allocname)
{
  bhead = blo_bhead_next(fd, bhead);

  while (bhead && bhead->code == DATA) {
    void *data;
#if 0
    /* XXX DUMB DEBUGGING OPTION TO GIVE NAMES for guarded malloc errors */
    short *sp = fd->filesdna->structs[bhead->SDNAnr];
    char *tmp = malloc(100);
    allocname = fd->filesdna->types[sp[0]];
    strcpy(tmp, allocname);
    data = read_struct(fd, bhead, tmp);
#else
    data = read_struct(fd, bhead, allocname);
#endif

    if (data) {
      oldnewmap_insert(fd->datamap, bhead->old, data, 0);
    }

    bhead = blo_bhead_next(fd, bhead);
  }

  return bhead;
}

static BHead *read_libblock(FileData *fd,
                            Main *main,
                            BHead *bhead,
                            const int tag,
                            const bool placeholder_set_indirect_extern,
                            ID **r_id)
{
  /* this routine reads a libblock and its direct data. Use link functions to connect it all
   */
  ID *id;
  ListBase *lb;
  const char *allocname;
  bool wrong_id = false;

  /* In undo case, most libs and linked data should be kept as is from previous state
   * (see BLO_read_from_memfile).
   * However, some needed by the snapshot being read may have been removed in previous one,
   * and would go missing.
   * This leads e.g. to disappearing objects in some undo/redo case, see T34446.
   * That means we have to carefully check whether current lib or
   * libdata already exits in old main, if it does we merely copy it over into new main area,
   * otherwise we have to do a full read of that bhead... */
  if (fd->memfile && ELEM(bhead->code, ID_LI, ID_LINK_PLACEHOLDER)) {
    const char *idname = blo_bhead_id_name(fd, bhead);

    DEBUG_PRINTF("Checking %s...\n", idname);

    if (bhead->code == ID_LI) {
      Main *libmain = fd->old_mainlist->first;
      /* Skip oldmain itself... */
      for (libmain = libmain->next; libmain; libmain = libmain->next) {
        DEBUG_PRINTF("... against %s: ", libmain->curlib ? libmain->curlib->id.name : "<NULL>");
        if (libmain->curlib && STREQ(idname, libmain->curlib->id.name)) {
          Main *oldmain = fd->old_mainlist->first;
          DEBUG_PRINTF("FOUND!\n");
          /* In case of a library, we need to re-add its main to fd->mainlist,
           * because if we have later a missing ID_LINK_PLACEHOLDER,
           * we need to get the correct lib it is linked to!
           * Order is crucial, we cannot bulk-add it in BLO_read_from_memfile()
           * like it used to be. */
          BLI_remlink(fd->old_mainlist, libmain);
          BLI_remlink_safe(&oldmain->libraries, libmain->curlib);
          BLI_addtail(fd->mainlist, libmain);
          BLI_addtail(&main->libraries, libmain->curlib);

          if (r_id) {
            *r_id = NULL; /* Just in case... */
          }
          return blo_bhead_next(fd, bhead);
        }
        DEBUG_PRINTF("nothing...\n");
      }
    }
    else {
      DEBUG_PRINTF("... in %s (%s): ",
                   main->curlib ? main->curlib->id.name : "<NULL>",
                   main->curlib ? main->curlib->name : "<NULL>");
      if ((id = BKE_libblock_find_name(main, GS(idname), idname + 2))) {
        DEBUG_PRINTF("FOUND!\n");
        /* Even though we found our linked ID,
         * there is no guarantee its address is still the same. */
        if (id != bhead->old) {
          oldnewmap_insert(fd->libmap, bhead->old, id, GS(id->name));
        }

        /* No need to do anything else for ID_LINK_PLACEHOLDER,
         * it's assumed already present in its lib's main. */
        if (r_id) {
          *r_id = NULL; /* Just in case... */
        }
        return blo_bhead_next(fd, bhead);
      }
      DEBUG_PRINTF("nothing...\n");
    }
  }

  /* read libblock */
  id = read_struct(fd, bhead, "lib block");

  if (id) {
    const short idcode = GS(id->name);
    /* do after read_struct, for dna reconstruct */
    lb = which_libbase(main, idcode);
    if (lb) {
      /* for ID_LINK_PLACEHOLDER check */
      oldnewmap_insert(fd->libmap, bhead->old, id, bhead->code);

      BLI_addtail(lb, id);
    }
    else {
      /* unknown ID type */
      printf("%s: unknown id code '%c%c'\n", __func__, (idcode & 0xff), (idcode >> 8));
      MEM_freeN(id);
      id = NULL;
    }
  }

  if (r_id) {
    *r_id = id;
  }
  if (!id) {
    return blo_bhead_next(fd, bhead);
  }

  id->lib = main->curlib;
  id->us = ID_FAKE_USERS(id);
  id->icon_id = 0;
  id->newid = NULL; /* Needed because .blend may have been saved with crap value here... */
  id->orig_id = NULL;

  /* NOTE: It is important to not clear the recalc flags for undo/redo.
   * Preserving recalc flags on redo/undo is the only way to make dependency graph detect
   * that animation is to be evaluated on undo/redo. If this is not enforced by the recalc
   * flags dependency graph does not do animation update to avoid loss of unkeyed changes.,
   * which conflicts with undo/redo of changes to animation data itself.
   *
   * But for regular file load we clear the flag, since the flags might have been changed since
   * the version the file has been saved with. */
  if (!fd->memfile) {
    id->recalc = 0;
  }

  /* this case cannot be direct_linked: it's just the ID part */
  if (bhead->code == ID_LINK_PLACEHOLDER) {
    /* That way, we know which data-lock needs do_versions (required currently for linking). */
    id->tag = tag | LIB_TAG_ID_LINK_PLACEHOLDER | LIB_TAG_NEED_LINK | LIB_TAG_NEW;

    if (placeholder_set_indirect_extern) {
      if (id->flag & LIB_INDIRECT_WEAK_LINK) {
        id->tag |= LIB_TAG_INDIRECT;
      }
      else {
        id->tag |= LIB_TAG_EXTERN;
      }
    }

    return blo_bhead_next(fd, bhead);
  }

  /* need a name for the mallocN, just for debugging and sane prints on leaks */
  allocname = dataname(GS(id->name));

  /* read all data into fd->datamap */
  bhead = read_data_into_oldnewmap(fd, bhead, allocname);

  /* init pointers direct data */
  direct_link_id(fd, id);

  /* That way, we know which data-lock needs do_versions (required currently for linking). */
  /* Note: doing this after driect_link_id(), which resets that field. */
  id->tag = tag | LIB_TAG_NEED_LINK | LIB_TAG_NEW;

  switch (GS(id->name)) {
    case ID_WM:
      direct_link_windowmanager(fd, (wmWindowManager *)id);
      break;
    case ID_SCR:
      wrong_id = direct_link_screen(fd, (bScreen *)id);
      break;
    case ID_SCE:
      direct_link_scene(fd, (Scene *)id);
      break;
    case ID_OB:
      direct_link_object(fd, (Object *)id);
      break;
    case ID_ME:
      direct_link_mesh(fd, (Mesh *)id);
      break;
    case ID_CU:
      direct_link_curve(fd, (Curve *)id);
      break;
    case ID_MB:
      direct_link_mball(fd, (MetaBall *)id);
      break;
    case ID_MA:
      direct_link_material(fd, (Material *)id);
      break;
    case ID_TE:
      direct_link_texture(fd, (Tex *)id);
      break;
    case ID_IM:
      direct_link_image(fd, (Image *)id);
      break;
    case ID_LA:
      direct_link_light(fd, (Light *)id);
      break;
    case ID_VF:
      direct_link_vfont(fd, (VFont *)id);
      break;
    case ID_TXT:
      direct_link_text(fd, (Text *)id);
      break;
    case ID_IP:
      direct_link_ipo(fd, (Ipo *)id);
      break;
    case ID_KE:
      direct_link_key(fd, (Key *)id);
      break;
    case ID_LT:
      direct_link_latt(fd, (Lattice *)id);
      break;
    case ID_WO:
      direct_link_world(fd, (World *)id);
      break;
    case ID_LI:
      direct_link_library(fd, (Library *)id, main);
      break;
    case ID_CA:
      direct_link_camera(fd, (Camera *)id);
      break;
    case ID_SPK:
      direct_link_speaker(fd, (Speaker *)id);
      break;
    case ID_SO:
      direct_link_sound(fd, (bSound *)id);
      break;
    case ID_LP:
      direct_link_lightprobe(fd, (LightProbe *)id);
      break;
    case ID_GR:
      direct_link_collection(fd, (Collection *)id);
      break;
    case ID_AR:
      direct_link_armature(fd, (bArmature *)id);
      break;
    case ID_AC:
      direct_link_action(fd, (bAction *)id);
      break;
    case ID_NT:
      direct_link_nodetree(fd, (bNodeTree *)id);
      break;
    case ID_BR:
      direct_link_brush(fd, (Brush *)id);
      break;
    case ID_PA:
      direct_link_particlesettings(fd, (ParticleSettings *)id);
      break;
    case ID_GD:
      direct_link_gpencil(fd, (bGPdata *)id);
      break;
    case ID_MC:
      direct_link_movieclip(fd, (MovieClip *)id);
      break;
    case ID_MSK:
      direct_link_mask(fd, (Mask *)id);
      break;
    case ID_LS:
      direct_link_linestyle(fd, (FreestyleLineStyle *)id);
      break;
    case ID_PAL:
      direct_link_palette(fd, (Palette *)id);
      break;
    case ID_PC:
      direct_link_paint_curve(fd, (PaintCurve *)id);
      break;
    case ID_CF:
      direct_link_cachefile(fd, (CacheFile *)id);
      break;
    case ID_WS:
      direct_link_workspace(fd, (WorkSpace *)id, main);
      break;
  }

  oldnewmap_free_unused(fd->datamap);
  oldnewmap_clear(fd->datamap);

  if (wrong_id) {
    BKE_id_free(main, id);
  }

  return (bhead);
}

/** \} */

/* -------------------------------------------------------------------- */
/** \name Read Global Data
 * \{ */

/* note, this has to be kept for reading older files... */
/* also version info is written here */
static BHead *read_global(BlendFileData *bfd, FileData *fd, BHead *bhead)
{
  FileGlobal *fg = read_struct(fd, bhead, "Global");

  /* copy to bfd handle */
  bfd->main->subversionfile = fg->subversion;
  bfd->main->upbgeversionfile = fg->upbgeversion;
  bfd->main->upbgesubversionfile = fg->upbgesubversion;
  bfd->main->minversionfile = fg->minversion;
  bfd->main->minsubversionfile = fg->minsubversion;
  bfd->main->build_commit_timestamp = fg->build_commit_timestamp;
  BLI_strncpy(bfd->main->build_hash, fg->build_hash, sizeof(bfd->main->build_hash));

  bfd->fileflags = fg->fileflags;
  bfd->globalf = fg->globalf;
  BLI_strncpy(bfd->filename, fg->filename, sizeof(bfd->filename));

  /* Error in 2.65 and older: main->name was not set if you save from startup
   * (not after loading file). */
  if (bfd->filename[0] == 0) {
    if (fd->fileversion < 265 || (fd->fileversion == 265 && fg->subversion < 1)) {
      if ((G.fileflags & G_FILE_RECOVER) == 0) {
        BLI_strncpy(bfd->filename, BKE_main_blendfile_path(bfd->main), sizeof(bfd->filename));
      }
    }

    /* early 2.50 version patch - filename not in FileGlobal struct at all */
    if (fd->fileversion <= 250) {
      BLI_strncpy(bfd->filename, BKE_main_blendfile_path(bfd->main), sizeof(bfd->filename));
    }
  }

  if (G.fileflags & G_FILE_RECOVER) {
    BLI_strncpy(fd->relabase, fg->filename, sizeof(fd->relabase));
  }

  bfd->curscreen = fg->curscreen;
  bfd->curscene = fg->curscene;
  bfd->cur_view_layer = fg->cur_view_layer;

  MEM_freeN(fg);

  fd->globalf = bfd->globalf;
  fd->fileflags = bfd->fileflags;

  return blo_bhead_next(fd, bhead);
}

/* note, this has to be kept for reading older files... */
static void link_global(FileData *fd, BlendFileData *bfd)
{
  bfd->cur_view_layer = newglobadr(fd, bfd->cur_view_layer);
  bfd->curscreen = newlibadr(fd, NULL, bfd->curscreen);
  bfd->curscene = newlibadr(fd, NULL, bfd->curscene);
  // this happens in files older than 2.35
  if (bfd->curscene == NULL) {
    if (bfd->curscreen) {
      bfd->curscene = bfd->curscreen->scene;
    }
  }
}

/** \} */

/* -------------------------------------------------------------------- */
/** \name Versioning
 * \{ */

/* initialize userdef with non-UI dependency stuff */
/* other initializers (such as theme color defaults) go to resources.c */
static void do_versions_userdef(FileData *fd, BlendFileData *bfd)
{
  Main *bmain = bfd->main;
  UserDef *user = bfd->user;

  if (user == NULL) {
    return;
  }

  if (MAIN_VERSION_OLDER(bmain, 266, 4)) {
    bTheme *btheme;

    /* Themes for Node and Sequence editor were not using grid color,
     * but back. we copy this over then. */
    for (btheme = user->themes.first; btheme; btheme = btheme->next) {
      copy_v4_v4_uchar(btheme->space_node.grid, btheme->space_node.back);
      copy_v4_v4_uchar(btheme->space_sequencer.grid, btheme->space_sequencer.back);
    }
  }

  if (!DNA_struct_elem_find(fd->filesdna, "UserDef", "WalkNavigation", "walk_navigation")) {
    user->walk_navigation.mouse_speed = 1.0f;
    user->walk_navigation.walk_speed = 2.5f; /* m/s */
    user->walk_navigation.walk_speed_factor = 5.0f;
    user->walk_navigation.view_height = 1.6f;   /* m */
    user->walk_navigation.jump_height = 0.4f;   /* m */
    user->walk_navigation.teleport_time = 0.2f; /* s */
  }

  /* grease pencil multisamples */
  if (!DNA_struct_elem_find(fd->filesdna, "UserDef", "short", "gpencil_multisamples")) {
    user->gpencil_multisamples = 4;
  }

  /* tablet pressure threshold */
  if (!DNA_struct_elem_find(fd->filesdna, "UserDef", "float", "pressure_threshold_max")) {
    user->pressure_threshold_max = 1.0f;
  }
}

static void do_versions(FileData *fd, Library *lib, Main *main)
{
  /* WATCH IT!!!: pointers from libdata have not been converted */

  if (G.debug & G_DEBUG) {
    char build_commit_datetime[32];
    time_t temp_time = main->build_commit_timestamp;
    struct tm *tm = (temp_time) ? gmtime(&temp_time) : NULL;
    if (LIKELY(tm)) {
      strftime(build_commit_datetime, sizeof(build_commit_datetime), "%Y-%m-%d %H:%M", tm);
    }
    else {
      BLI_strncpy(build_commit_datetime, "unknown", sizeof(build_commit_datetime));
    }

    printf("read file %s\n  Version %d sub %d date %s hash %s\n",
           fd->relabase,
           main->versionfile,
           main->subversionfile,
           build_commit_datetime,
           main->build_hash);
  }

  blo_do_versions_pre250(fd, lib, main);
  blo_do_versions_250(fd, lib, main);
  blo_do_versions_260(fd, lib, main);
  blo_do_versions_270(fd, lib, main);
  blo_do_versions_280(fd, lib, main);
  blo_do_versions_cycles(fd, lib, main);
  blo_do_versions_upbge(fd, lib, main);

  /* WATCH IT!!!: pointers from libdata have not been converted yet here! */
  /* WATCH IT 2!: Userdef struct init see do_versions_userdef() above! */

  /* don't forget to set version number in BKE_blender_version.h! */
}

static void do_versions_after_linking(Main *main, ReportList *reports)
{
  //  printf("%s for %s (%s), %d.%d\n", __func__, main->curlib ? main->curlib->name : main->name,
  //         main->curlib ? "LIB" : "MAIN", main->versionfile, main->subversionfile);

  do_versions_after_linking_250(main);
  do_versions_after_linking_260(main);
  do_versions_after_linking_270(main);
  do_versions_after_linking_280(main, reports);
  do_versions_after_linking_cycles(main);
}

/** \} */

/* -------------------------------------------------------------------- */
/** \name Read Library Data Block (all)
 * \{ */

static void lib_link_all(FileData *fd, Main *main)
{
  lib_link_id(fd, main);

  /* No load UI for undo memfiles */
  if (fd->memfile == NULL) {
    lib_link_windowmanager(fd, main);
  }
  /* DO NOT skip screens here,
   * 3D viewport may contains pointers to other ID data (like bgpic)! See T41411. */
  lib_link_screen(fd, main);
  lib_link_scene(fd, main);
  lib_link_object(fd, main);
  lib_link_mesh(fd, main);
  lib_link_curve(fd, main);
  lib_link_mball(fd, main);
  lib_link_material(fd, main);
  lib_link_texture(fd, main);
  lib_link_image(fd, main);

  /* XXX deprecated... still needs to be maintained for version patches still. */
  lib_link_ipo(fd, main);

  lib_link_key(fd, main);
  lib_link_world(fd, main);
  lib_link_light(fd, main);
  lib_link_latt(fd, main);
  lib_link_text(fd, main);
  lib_link_camera(fd, main);
  lib_link_speaker(fd, main);
  lib_link_lightprobe(fd, main);
  lib_link_sound(fd, main);
  lib_link_collection(fd, main);
  lib_link_armature(fd, main);
  lib_link_action(fd, main);
  lib_link_vfont(fd, main);

  /* Has to be done after scene/materials, this will verify group nodes. */
  lib_link_nodetree(fd, main);

  lib_link_palette(fd, main);
  lib_link_brush(fd, main);
  lib_link_paint_curve(fd, main);
  lib_link_particlesettings(fd, main);
  lib_link_movieclip(fd, main);
  lib_link_mask(fd, main);
  lib_link_linestyle(fd, main);
  lib_link_gpencil(fd, main);
  lib_link_cachefiles(fd, main);
  lib_link_workspaces(fd, main);

  lib_link_library(fd, main); /* only init users */

  /* We could integrate that to mesh/curve/lattice lib_link, but this is really cheap process,
   * so simpler to just use it directly in this single call. */
  BLO_main_validate_shapekeys(main, NULL);

  if (fd->memfile != NULL) {
    /* When doing redo, we perform a tremendous amount of esoteric magic tricks to avoid having to
     * re-read all library data-blocks.
     * Unfortunately, that means that we do not clear Collections' parents lists, which then get
     * improperly extended in some cases by lib_link_scene() and lib_link_collection() calls above
     * (when one local collection is parent of linked ones).
     * I do not really see a way to address that issue, besides brute force call below which
     * invalidates and re-creates all parenting relationships between collections. Yet another
     * example of why it is such a bad idea to keep that kind of double-linked relationships info
     * 'permanently' in our data structures... */
    BKE_main_collections_parent_relations_rebuild(main);
  }
}

/** \} */

/* -------------------------------------------------------------------- */
/** \name Read User Preferences
 * \{ */

static void direct_link_keymapitem(FileData *fd, wmKeyMapItem *kmi)
{
  kmi->properties = newdataadr(fd, kmi->properties);
  IDP_DirectLinkGroup_OrFree(&kmi->properties, (fd->flags & FD_FLAGS_SWITCH_ENDIAN), fd);
  kmi->ptr = NULL;
  kmi->flag &= ~KMI_UPDATE;
}

static BHead *read_userdef(BlendFileData *bfd, FileData *fd, BHead *bhead)
{
  UserDef *user;
  wmKeyMap *keymap;
  wmKeyMapItem *kmi;
  wmKeyMapDiffItem *kmdi;
  bAddon *addon;

  bfd->user = user = read_struct(fd, bhead, "user def");

  /* User struct has separate do-version handling */
  user->versionfile = bfd->main->versionfile;
  user->subversionfile = bfd->main->subversionfile;

  /* read all data into fd->datamap */
  bhead = read_data_into_oldnewmap(fd, bhead, "user def");

  link_list(fd, &user->themes);
  link_list(fd, &user->user_keymaps);
  link_list(fd, &user->user_keyconfig_prefs);
  link_list(fd, &user->user_menus);
  link_list(fd, &user->addons);
  link_list(fd, &user->autoexec_paths);

  for (keymap = user->user_keymaps.first; keymap; keymap = keymap->next) {
    keymap->modal_items = NULL;
    keymap->poll = NULL;
    keymap->flag &= ~KEYMAP_UPDATE;

    link_list(fd, &keymap->diff_items);
    link_list(fd, &keymap->items);

    for (kmdi = keymap->diff_items.first; kmdi; kmdi = kmdi->next) {
      kmdi->remove_item = newdataadr(fd, kmdi->remove_item);
      kmdi->add_item = newdataadr(fd, kmdi->add_item);

      if (kmdi->remove_item) {
        direct_link_keymapitem(fd, kmdi->remove_item);
      }
      if (kmdi->add_item) {
        direct_link_keymapitem(fd, kmdi->add_item);
      }
    }

    for (kmi = keymap->items.first; kmi; kmi = kmi->next) {
      direct_link_keymapitem(fd, kmi);
    }
  }

  for (wmKeyConfigPref *kpt = user->user_keyconfig_prefs.first; kpt; kpt = kpt->next) {
    kpt->prop = newdataadr(fd, kpt->prop);
    IDP_DirectLinkGroup_OrFree(&kpt->prop, (fd->flags & FD_FLAGS_SWITCH_ENDIAN), fd);
  }

  for (bUserMenu *um = user->user_menus.first; um; um = um->next) {
    link_list(fd, &um->items);
    for (bUserMenuItem *umi = um->items.first; umi; umi = umi->next) {
      if (umi->type == USER_MENU_TYPE_OPERATOR) {
        bUserMenuItem_Op *umi_op = (bUserMenuItem_Op *)umi;
        umi_op->prop = newdataadr(fd, umi_op->prop);
        IDP_DirectLinkGroup_OrFree(&umi_op->prop, (fd->flags & FD_FLAGS_SWITCH_ENDIAN), fd);
      }
    }
  }

  for (addon = user->addons.first; addon; addon = addon->next) {
    addon->prop = newdataadr(fd, addon->prop);
    IDP_DirectLinkGroup_OrFree(&addon->prop, (fd->flags & FD_FLAGS_SWITCH_ENDIAN), fd);
  }

  // XXX
  user->uifonts.first = user->uifonts.last = NULL;

  link_list(fd, &user->uistyles);

  /* Don't read the active app template, use the default one. */
  user->app_template[0] = '\0';

  /* Clear runtime data. */
  user->runtime.is_dirty = false;
  user->edit_studio_light = 0;

  /* free fd->datamap again */
  oldnewmap_free_unused(fd->datamap);
  oldnewmap_clear(fd->datamap);

  return bhead;
}

/** \} */

/* -------------------------------------------------------------------- */
/** \name Read File (Internal)
 * \{ */

BlendFileData *blo_read_file_internal(FileData *fd, const char *filepath)
{
  BHead *bhead = blo_bhead_first(fd);
  BlendFileData *bfd;
  ListBase mainlist = {NULL, NULL};

  bfd = MEM_callocN(sizeof(BlendFileData), "blendfiledata");

  bfd->main = BKE_main_new();
  bfd->main->versionfile = fd->fileversion;

  bfd->type = BLENFILETYPE_BLEND;

  if ((fd->skip_flags & BLO_READ_SKIP_DATA) == 0) {
    BLI_addtail(&mainlist, bfd->main);
    fd->mainlist = &mainlist;
    BLI_strncpy(bfd->main->name, filepath, sizeof(bfd->main->name));
  }

  if (G.background) {
    /* We only read & store .blend thumbnail in background mode
     * (because we cannot re-generate it, no OpenGL available).
     */
    const int *data = read_file_thumbnail(fd);

    if (data) {
      const int width = data[0];
      const int height = data[1];
      if (BLEN_THUMB_MEMSIZE_IS_VALID(width, height)) {
        const size_t sz = BLEN_THUMB_MEMSIZE(width, height);
        bfd->main->blen_thumb = MEM_mallocN(sz, __func__);

        BLI_assert((sz - sizeof(*bfd->main->blen_thumb)) ==
                   (BLEN_THUMB_MEMSIZE_FILE(width, height) - (sizeof(*data) * 2)));
        bfd->main->blen_thumb->width = width;
        bfd->main->blen_thumb->height = height;
        memcpy(bfd->main->blen_thumb->rect, &data[2], sz - sizeof(*bfd->main->blen_thumb));
      }
    }
  }

  while (bhead) {
    switch (bhead->code) {
      case DATA:
      case DNA1:
      case TEST: /* used as preview since 2.5x */
      case REND:
        bhead = blo_bhead_next(fd, bhead);
        break;
      case GLOB:
        bhead = read_global(bfd, fd, bhead);
        break;
      case USER:
        if (fd->skip_flags & BLO_READ_SKIP_USERDEF) {
          bhead = blo_bhead_next(fd, bhead);
        }
        else {
          bhead = read_userdef(bfd, fd, bhead);
        }
        break;
      case ENDB:
        bhead = NULL;
        break;

      case ID_LINK_PLACEHOLDER:
        if (fd->skip_flags & BLO_READ_SKIP_DATA) {
          bhead = blo_bhead_next(fd, bhead);
        }
        else {
          /* Add link placeholder to the main of the library it belongs to.
           * The library is the most recently loaded ID_LI block, according
           * to the file format definition. So we can use the entry at the
           * end of mainlist, added in direct_link_library. */
          Main *libmain = mainlist.last;
          bhead = read_libblock(fd, libmain, bhead, 0, true, NULL);
        }
        break;
      /* in 2.50+ files, the file identifier for screens is patched, forward compatibility */
      case ID_SCRN:
        bhead->code = ID_SCR;
        /* pass on to default */
        ATTR_FALLTHROUGH;
      default:
        if (fd->skip_flags & BLO_READ_SKIP_DATA) {
          bhead = blo_bhead_next(fd, bhead);
        }
        else {
          bhead = read_libblock(fd, bfd->main, bhead, LIB_TAG_LOCAL, false, NULL);
        }
    }
  }

  /* do before read_libraries, but skip undo case */
  if (fd->memfile == NULL) {
    if ((fd->skip_flags & BLO_READ_SKIP_DATA) == 0) {
      do_versions(fd, NULL, bfd->main);
    }

    if ((fd->skip_flags & BLO_READ_SKIP_USERDEF) == 0) {
      do_versions_userdef(fd, bfd);
    }
  }

  if ((fd->skip_flags & BLO_READ_SKIP_DATA) == 0) {
    read_libraries(fd, &mainlist);

    blo_join_main(&mainlist);

    lib_link_all(fd, bfd->main);

    /* Skip in undo case. */
    if (fd->memfile == NULL) {
      /* Yep, second splitting... but this is a very cheap operation, so no big deal. */
      blo_split_main(&mainlist, bfd->main);
      for (Main *mainvar = mainlist.first; mainvar; mainvar = mainvar->next) {
        BLI_assert(mainvar->versionfile != 0);
        do_versions_after_linking(mainvar, fd->reports);
      }
      blo_join_main(&mainlist);

      /* After all data has been read and versioned, uses LIB_TAG_NEW. */
      ntreeUpdateAllNew(bfd->main);
    }

    placeholders_ensure_valid(bfd->main);

    BKE_main_id_tag_all(bfd->main, LIB_TAG_NEW, false);

    /* Now that all our data-blocks are loaded,
     * we can re-generate overrides from their references. */
    if (fd->memfile == NULL) {
      /* Do not apply in undo case! */
      BKE_main_override_library_update(bfd->main);
    }

    BKE_collections_after_lib_link(bfd->main);

    /* Make all relative paths, relative to the open blend file. */
    fix_relpaths_library(fd->relabase, bfd->main);

    link_global(fd, bfd); /* as last */
  }

  fd->mainlist = NULL; /* Safety, this is local variable, shall not be used afterward. */

  return bfd;
}

/** \} */

/* -------------------------------------------------------------------- */
/** \name Library Linking
 *
 * Also used for append.
 * \{ */

struct BHeadSort {
  BHead *bhead;
  const void *old;
};

static int verg_bheadsort(const void *v1, const void *v2)
{
  const struct BHeadSort *x1 = v1, *x2 = v2;

  if (x1->old > x2->old) {
    return 1;
  }
  else if (x1->old < x2->old) {
    return -1;
  }
  return 0;
}

static void sort_bhead_old_map(FileData *fd)
{
  BHead *bhead;
  struct BHeadSort *bhs;
  int tot = 0;

  for (bhead = blo_bhead_first(fd); bhead; bhead = blo_bhead_next(fd, bhead)) {
    tot++;
  }

  fd->tot_bheadmap = tot;
  if (tot == 0) {
    return;
  }

  bhs = fd->bheadmap = MEM_malloc_arrayN(tot, sizeof(struct BHeadSort), "BHeadSort");

  for (bhead = blo_bhead_first(fd); bhead; bhead = blo_bhead_next(fd, bhead), bhs++) {
    bhs->bhead = bhead;
    bhs->old = bhead->old;
  }

  qsort(fd->bheadmap, tot, sizeof(struct BHeadSort), verg_bheadsort);
}

static BHead *find_previous_lib(FileData *fd, BHead *bhead)
{
  /* Skip library data-blocks in undo, see comment in read_libblock. */
  if (fd->memfile) {
    return NULL;
  }

  for (; bhead; bhead = blo_bhead_prev(fd, bhead)) {
    if (bhead->code == ID_LI) {
      break;
    }
  }

  return bhead;
}

static BHead *find_bhead(FileData *fd, void *old)
{
#if 0
  BHead *bhead;
#endif
  struct BHeadSort *bhs, bhs_s;

  if (!old) {
    return NULL;
  }

  if (fd->bheadmap == NULL) {
    sort_bhead_old_map(fd);
  }

  bhs_s.old = old;
  bhs = bsearch(&bhs_s, fd->bheadmap, fd->tot_bheadmap, sizeof(struct BHeadSort), verg_bheadsort);

  if (bhs) {
    return bhs->bhead;
  }

#if 0
  for (bhead = blo_bhead_first(fd); bhead; bhead = blo_bhead_next(fd, bhead)) {
    if (bhead->old == old) {
      return bhead;
    }
  }
#endif

  return NULL;
}

static BHead *find_bhead_from_code_name(FileData *fd, const short idcode, const char *name)
{
#ifdef USE_GHASH_BHEAD

  char idname_full[MAX_ID_NAME];

  *((short *)idname_full) = idcode;
  BLI_strncpy(idname_full + 2, name, sizeof(idname_full) - 2);

  return BLI_ghash_lookup(fd->bhead_idname_hash, idname_full);

#else
  BHead *bhead;

  for (bhead = blo_bhead_first(fd); bhead; bhead = blo_bhead_next(fd, bhead)) {
    if (bhead->code == idcode) {
      const char *idname_test = blo_bhead_id_name(fd, bhead);
      if (STREQ(idname_test + 2, name)) {
        return bhead;
      }
    }
    else if (bhead->code == ENDB) {
      break;
    }
  }

  return NULL;
#endif
}

static BHead *find_bhead_from_idname(FileData *fd, const char *idname)
{
#ifdef USE_GHASH_BHEAD
  return BLI_ghash_lookup(fd->bhead_idname_hash, idname);
#else
  return find_bhead_from_code_name(fd, GS(idname), idname + 2);
#endif
}

static ID *is_yet_read(FileData *fd, Main *mainvar, BHead *bhead)
{
  const char *idname = blo_bhead_id_name(fd, bhead);
  /* which_libbase can be NULL, intentionally not using idname+2 */
  return BLI_findstring(which_libbase(mainvar, GS(idname)), idname, offsetof(ID, name));
}

/** \} */

/* -------------------------------------------------------------------- */
/** \name Library Linking (expand pointers)
 * \{ */

static void expand_doit_library(void *fdhandle, Main *mainvar, void *old)
{
  FileData *fd = fdhandle;

  BHead *bhead = find_bhead(fd, old);
  if (bhead == NULL) {
    return;
  }

  if (bhead->code == ID_LINK_PLACEHOLDER) {
    /* Placeholder link to data-lock in another library. */
    BHead *bheadlib = find_previous_lib(fd, bhead);
    if (bheadlib == NULL) {
      return;
    }

    Library *lib = read_struct(fd, bheadlib, "Library");
    Main *libmain = blo_find_main(fd, lib->name, fd->relabase);

    if (libmain->curlib == NULL) {
      const char *idname = blo_bhead_id_name(fd, bhead);

      blo_reportf_wrap(fd->reports,
                       RPT_WARNING,
                       TIP_("LIB: Data refers to main .blend file: '%s' from %s"),
                       idname,
                       mainvar->curlib->filepath);
      return;
    }

    ID *id = is_yet_read(fd, libmain, bhead);

    if (id == NULL) {
      /* ID has not been read yet, add placeholder to the main of the
       * library it belongs to, so that it will be read later. */
      read_libblock(fd, libmain, bhead, LIB_TAG_INDIRECT, false, NULL);
      // commented because this can print way too much
      // if (G.debug & G_DEBUG) printf("expand_doit: other lib %s\n", lib->name);

      /* for outliner dependency only */
      libmain->curlib->parent = mainvar->curlib;
    }
    else {
      /* Convert any previously read weak link to regular link
       * to signal that we want to read this data-block. */
      if (id->tag & LIB_TAG_ID_LINK_PLACEHOLDER) {
        id->flag &= ~LIB_INDIRECT_WEAK_LINK;
      }

      /* "id" is either a placeholder or real ID that is already in the
       * main of the library (A) it belongs to. However it might have been
       * put there by another library (C) which only updated its own
       * fd->libmap. In that case we also need to update the fd->libmap
       * of the current library (B) so we can find it for lookups.
       *
       * An example of such a setup is:
       * (A) tree.blend: contains Tree object.
       * (B) forest.blend: contains Forest collection linking in Tree from tree.blend.
       * (C) shot.blend: links in both Tree from tree.blend and Forest from forest.blend.
       */
      oldnewmap_insert(fd->libmap, bhead->old, id, bhead->code);

      /* If "id" is a real data-lock and not a placeholder, we need to
       * update fd->libmap to replace ID_LINK_PLACEHOLDER with the real
       * ID_* code.
       *
       * When the real ID is read this replacement happens for all
       * libraries read so far, but not for libraries that have not been
       * read yet at that point. */
      change_link_placeholder_to_real_ID_pointer_fd(fd, bhead->old, id);

      /* Commented because this can print way too much. */
#if 0
      if (G.debug & G_DEBUG) {
        printf("expand_doit: already linked: %s lib: %s\n", id->name, lib->name);
      }
#endif
    }

    MEM_freeN(lib);
  }
  else {
    /* Data-block in same library. */
    /* In 2.50+ file identifier for screens is patched, forward compatibility. */
    if (bhead->code == ID_SCRN) {
      bhead->code = ID_SCR;
    }

    ID *id = is_yet_read(fd, mainvar, bhead);
    if (id == NULL) {
      read_libblock(fd, mainvar, bhead, LIB_TAG_NEED_EXPAND | LIB_TAG_INDIRECT, false, NULL);
    }
    else {
      /* Convert any previously read weak link to regular link
       * to signal that we want to read this data-block. */
      if (id->tag & LIB_TAG_ID_LINK_PLACEHOLDER) {
        id->flag &= ~LIB_INDIRECT_WEAK_LINK;
      }

      /* this is actually only needed on UI call? when ID was already read before,
       * and another append happens which invokes same ID...
       * in that case the lookup table needs this entry */
      oldnewmap_insert(fd->libmap, bhead->old, id, bhead->code);
      // commented because this can print way too much
      // if (G.debug & G_DEBUG) printf("expand: already read %s\n", id->name);
    }
  }
}

static BLOExpandDoitCallback expand_doit;

// XXX deprecated - old animation system
static void expand_ipo(FileData *fd, Main *mainvar, Ipo *ipo)
{
  IpoCurve *icu;
  for (icu = ipo->curve.first; icu; icu = icu->next) {
    if (icu->driver) {
      expand_doit(fd, mainvar, icu->driver->ob);
    }
  }
}

// XXX deprecated - old animation system
static void expand_constraint_channels(FileData *fd, Main *mainvar, ListBase *chanbase)
{
  bConstraintChannel *chan;
  for (chan = chanbase->first; chan; chan = chan->next) {
    expand_doit(fd, mainvar, chan->ipo);
  }
}

static void expand_id(FileData *fd, Main *mainvar, ID *id)
{
  if (id->override_library) {
    expand_doit(fd, mainvar, id->override_library->reference);
    expand_doit(fd, mainvar, id->override_library->storage);
  }
}

static void expand_idprops(FileData *fd, Main *mainvar, IDProperty *prop)
{
  if (!prop) {
    return;
  }

  switch (prop->type) {
    case IDP_ID:
      expand_doit(fd, mainvar, IDP_Id(prop));
      break;
    case IDP_IDPARRAY: {
      IDProperty *idp_array = IDP_IDPArray(prop);
      for (int i = 0; i < prop->len; i++) {
        expand_idprops(fd, mainvar, &idp_array[i]);
      }
      break;
    }
    case IDP_GROUP:
      for (IDProperty *loop = prop->data.group.first; loop; loop = loop->next) {
        expand_idprops(fd, mainvar, loop);
      }
      break;
  }
}

static void expand_fmodifiers(FileData *fd, Main *mainvar, ListBase *list)
{
  FModifier *fcm;

  for (fcm = list->first; fcm; fcm = fcm->next) {
    /* library data for specific F-Modifier types */
    switch (fcm->type) {
      case FMODIFIER_TYPE_PYTHON: {
        FMod_Python *data = (FMod_Python *)fcm->data;

        expand_doit(fd, mainvar, data->script);

        break;
      }
    }
  }
}

static void expand_fcurves(FileData *fd, Main *mainvar, ListBase *list)
{
  FCurve *fcu;

  for (fcu = list->first; fcu; fcu = fcu->next) {
    /* Driver targets if there is a driver */
    if (fcu->driver) {
      ChannelDriver *driver = fcu->driver;
      DriverVar *dvar;

      for (dvar = driver->variables.first; dvar; dvar = dvar->next) {
        DRIVER_TARGETS_LOOPER_BEGIN (dvar) {
          // TODO: only expand those that are going to get used?
          expand_doit(fd, mainvar, dtar->id);
        }
        DRIVER_TARGETS_LOOPER_END;
      }
    }

    /* F-Curve Modifiers */
    expand_fmodifiers(fd, mainvar, &fcu->modifiers);
  }
}

static void expand_action(FileData *fd, Main *mainvar, bAction *act)
{
  bActionChannel *chan;

  // XXX deprecated - old animation system --------------
  for (chan = act->chanbase.first; chan; chan = chan->next) {
    expand_doit(fd, mainvar, chan->ipo);
    expand_constraint_channels(fd, mainvar, &chan->constraintChannels);
  }
  // ---------------------------------------------------

  /* F-Curves in Action */
  expand_fcurves(fd, mainvar, &act->curves);

  for (TimeMarker *marker = act->markers.first; marker; marker = marker->next) {
    if (marker->camera) {
      expand_doit(fd, mainvar, marker->camera);
    }
  }
}

static void expand_keyingsets(FileData *fd, Main *mainvar, ListBase *list)
{
  KeyingSet *ks;
  KS_Path *ksp;

  /* expand the ID-pointers in KeyingSets's paths */
  for (ks = list->first; ks; ks = ks->next) {
    for (ksp = ks->paths.first; ksp; ksp = ksp->next) {
      expand_doit(fd, mainvar, ksp->id);
    }
  }
}

static void expand_animdata_nlastrips(FileData *fd, Main *mainvar, ListBase *list)
{
  NlaStrip *strip;

  for (strip = list->first; strip; strip = strip->next) {
    /* check child strips */
    expand_animdata_nlastrips(fd, mainvar, &strip->strips);

    /* check F-Curves */
    expand_fcurves(fd, mainvar, &strip->fcurves);

    /* check F-Modifiers */
    expand_fmodifiers(fd, mainvar, &strip->modifiers);

    /* relink referenced action */
    expand_doit(fd, mainvar, strip->act);
  }
}

static void expand_animdata(FileData *fd, Main *mainvar, AnimData *adt)
{
  NlaTrack *nlt;

  /* own action */
  expand_doit(fd, mainvar, adt->action);
  expand_doit(fd, mainvar, adt->tmpact);

  /* drivers - assume that these F-Curves have driver data to be in this list... */
  expand_fcurves(fd, mainvar, &adt->drivers);

  /* nla-data - referenced actions */
  for (nlt = adt->nla_tracks.first; nlt; nlt = nlt->next) {
    expand_animdata_nlastrips(fd, mainvar, &nlt->strips);
  }
}

static void expand_particlesettings(FileData *fd, Main *mainvar, ParticleSettings *part)
{
  int a;

  expand_doit(fd, mainvar, part->instance_object);
  expand_doit(fd, mainvar, part->instance_collection);
  expand_doit(fd, mainvar, part->eff_group);
  expand_doit(fd, mainvar, part->bb_ob);
  expand_doit(fd, mainvar, part->collision_group);

  if (part->adt) {
    expand_animdata(fd, mainvar, part->adt);
  }

  for (a = 0; a < MAX_MTEX; a++) {
    if (part->mtex[a]) {
      expand_doit(fd, mainvar, part->mtex[a]->tex);
      expand_doit(fd, mainvar, part->mtex[a]->object);
    }
  }

  if (part->effector_weights) {
    expand_doit(fd, mainvar, part->effector_weights->group);
  }

  if (part->pd) {
    expand_doit(fd, mainvar, part->pd->tex);
    expand_doit(fd, mainvar, part->pd->f_source);
  }
  if (part->pd2) {
    expand_doit(fd, mainvar, part->pd2->tex);
    expand_doit(fd, mainvar, part->pd2->f_source);
  }

  if (part->boids) {
    BoidState *state;
    BoidRule *rule;

    for (state = part->boids->states.first; state; state = state->next) {
      for (rule = state->rules.first; rule; rule = rule->next) {
        if (rule->type == eBoidRuleType_Avoid) {
          BoidRuleGoalAvoid *gabr = (BoidRuleGoalAvoid *)rule;
          expand_doit(fd, mainvar, gabr->ob);
        }
        else if (rule->type == eBoidRuleType_FollowLeader) {
          BoidRuleFollowLeader *flbr = (BoidRuleFollowLeader *)rule;
          expand_doit(fd, mainvar, flbr->ob);
        }
      }
    }
  }

  for (ParticleDupliWeight *dw = part->instance_weights.first; dw; dw = dw->next) {
    expand_doit(fd, mainvar, dw->ob);
  }
}

static void expand_collection(FileData *fd, Main *mainvar, Collection *collection)
{
  for (CollectionObject *cob = collection->gobject.first; cob; cob = cob->next) {
    expand_doit(fd, mainvar, cob->ob);
  }

  for (CollectionChild *child = collection->children.first; child; child = child->next) {
    expand_doit(fd, mainvar, child->collection);
  }

#ifdef USE_COLLECTION_COMPAT_28
  if (collection->collection != NULL) {
    expand_scene_collection(fd, mainvar, collection->collection);
  }
#endif
}

static void expand_key(FileData *fd, Main *mainvar, Key *key)
{
  expand_doit(fd, mainvar, key->ipo);  // XXX deprecated - old animation system

  if (key->adt) {
    expand_animdata(fd, mainvar, key->adt);
  }
}

static void expand_nodetree(FileData *fd, Main *mainvar, bNodeTree *ntree)
{
  bNode *node;
  bNodeSocket *sock;

  if (ntree->adt) {
    expand_animdata(fd, mainvar, ntree->adt);
  }

  if (ntree->gpd) {
    expand_doit(fd, mainvar, ntree->gpd);
  }

  for (node = ntree->nodes.first; node; node = node->next) {
    if (node->id && node->type != CMP_NODE_R_LAYERS) {
      expand_doit(fd, mainvar, node->id);
    }

    expand_idprops(fd, mainvar, node->prop);

    for (sock = node->inputs.first; sock; sock = sock->next) {
      expand_idprops(fd, mainvar, sock->prop);
    }
    for (sock = node->outputs.first; sock; sock = sock->next) {
      expand_idprops(fd, mainvar, sock->prop);
    }
  }

  for (sock = ntree->inputs.first; sock; sock = sock->next) {
    expand_idprops(fd, mainvar, sock->prop);
  }
  for (sock = ntree->outputs.first; sock; sock = sock->next) {
    expand_idprops(fd, mainvar, sock->prop);
  }
}

static void expand_texture(FileData *fd, Main *mainvar, Tex *tex)
{
  expand_doit(fd, mainvar, tex->ima);
  expand_doit(fd, mainvar, tex->ipo);  // XXX deprecated - old animation system

  if (tex->adt) {
    expand_animdata(fd, mainvar, tex->adt);
  }

  if (tex->nodetree) {
    expand_nodetree(fd, mainvar, tex->nodetree);
  }
}

static void expand_brush(FileData *fd, Main *mainvar, Brush *brush)
{
  expand_doit(fd, mainvar, brush->mtex.tex);
  expand_doit(fd, mainvar, brush->mask_mtex.tex);
  expand_doit(fd, mainvar, brush->clone.image);
  expand_doit(fd, mainvar, brush->paint_curve);
  if (brush->gpencil_settings != NULL) {
    expand_doit(fd, mainvar, brush->gpencil_settings->material);
  }
}

static void expand_material(FileData *fd, Main *mainvar, Material *ma)
{
  expand_doit(fd, mainvar, ma->ipo);  // XXX deprecated - old animation system

  if (ma->adt) {
    expand_animdata(fd, mainvar, ma->adt);
  }

  if (ma->nodetree) {
    expand_nodetree(fd, mainvar, ma->nodetree);
  }

  if (ma->gp_style) {
    MaterialGPencilStyle *gp_style = ma->gp_style;
    expand_doit(fd, mainvar, gp_style->sima);
    expand_doit(fd, mainvar, gp_style->ima);
  }
}

static void expand_light(FileData *fd, Main *mainvar, Light *la)
{
  expand_doit(fd, mainvar, la->ipo);  // XXX deprecated - old animation system

  if (la->adt) {
    expand_animdata(fd, mainvar, la->adt);
  }

  if (la->nodetree) {
    expand_nodetree(fd, mainvar, la->nodetree);
  }
}

static void expand_lattice(FileData *fd, Main *mainvar, Lattice *lt)
{
  expand_doit(fd, mainvar, lt->ipo);  // XXX deprecated - old animation system
  expand_doit(fd, mainvar, lt->key);

  if (lt->adt) {
    expand_animdata(fd, mainvar, lt->adt);
  }
}

static void expand_world(FileData *fd, Main *mainvar, World *wrld)
{
  expand_doit(fd, mainvar, wrld->ipo);  // XXX deprecated - old animation system

  if (wrld->adt) {
    expand_animdata(fd, mainvar, wrld->adt);
  }

  if (wrld->nodetree) {
    expand_nodetree(fd, mainvar, wrld->nodetree);
  }
}

static void expand_mball(FileData *fd, Main *mainvar, MetaBall *mb)
{
  int a;

  for (a = 0; a < mb->totcol; a++) {
    expand_doit(fd, mainvar, mb->mat[a]);
  }

  if (mb->adt) {
    expand_animdata(fd, mainvar, mb->adt);
  }
}

static void expand_curve(FileData *fd, Main *mainvar, Curve *cu)
{
  int a;

  for (a = 0; a < cu->totcol; a++) {
    expand_doit(fd, mainvar, cu->mat[a]);
  }

  expand_doit(fd, mainvar, cu->vfont);
  expand_doit(fd, mainvar, cu->vfontb);
  expand_doit(fd, mainvar, cu->vfonti);
  expand_doit(fd, mainvar, cu->vfontbi);
  expand_doit(fd, mainvar, cu->key);
  expand_doit(fd, mainvar, cu->ipo);  // XXX deprecated - old animation system
  expand_doit(fd, mainvar, cu->bevobj);
  expand_doit(fd, mainvar, cu->taperobj);
  expand_doit(fd, mainvar, cu->textoncurve);

  if (cu->adt) {
    expand_animdata(fd, mainvar, cu->adt);
  }
}

static void expand_mesh(FileData *fd, Main *mainvar, Mesh *me)
{
  int a;

  if (me->adt) {
    expand_animdata(fd, mainvar, me->adt);
  }

  for (a = 0; a < me->totcol; a++) {
    expand_doit(fd, mainvar, me->mat[a]);
  }

  expand_doit(fd, mainvar, me->key);
  expand_doit(fd, mainvar, me->texcomesh);
}

/* temp struct used to transport needed info to expand_constraint_cb() */
typedef struct tConstraintExpandData {
  FileData *fd;
  Main *mainvar;
} tConstraintExpandData;
/* callback function used to expand constraint ID-links */
static void expand_constraint_cb(bConstraint *UNUSED(con),
                                 ID **idpoin,
                                 bool UNUSED(is_reference),
                                 void *userdata)
{
  tConstraintExpandData *ced = (tConstraintExpandData *)userdata;
  expand_doit(ced->fd, ced->mainvar, *idpoin);
}

static void expand_constraints(FileData *fd, Main *mainvar, ListBase *lb)
{
  tConstraintExpandData ced;
  bConstraint *curcon;

  /* relink all ID-blocks used by the constraints */
  ced.fd = fd;
  ced.mainvar = mainvar;

  BKE_constraints_id_loop(lb, expand_constraint_cb, &ced);

  /* deprecated manual expansion stuff */
  for (curcon = lb->first; curcon; curcon = curcon->next) {
    if (curcon->ipo) {
      expand_doit(fd, mainvar, curcon->ipo);  // XXX deprecated - old animation system
    }
  }
}

static void expand_pose(FileData *fd, Main *mainvar, bPose *pose)
{
  bPoseChannel *chan;

  if (!pose) {
    return;
  }

  for (chan = pose->chanbase.first; chan; chan = chan->next) {
    expand_constraints(fd, mainvar, &chan->constraints);
    expand_idprops(fd, mainvar, chan->prop);
    expand_doit(fd, mainvar, chan->custom);
  }
}

static void expand_bones(FileData *fd, Main *mainvar, Bone *bone)
{
  expand_idprops(fd, mainvar, bone->prop);

  for (Bone *curBone = bone->childbase.first; curBone; curBone = curBone->next) {
    expand_bones(fd, mainvar, curBone);
  }
}

static void expand_armature(FileData *fd, Main *mainvar, bArmature *arm)
{
  if (arm->adt) {
    expand_animdata(fd, mainvar, arm->adt);
  }

  for (Bone *curBone = arm->bonebase.first; curBone; curBone = curBone->next) {
    expand_bones(fd, mainvar, curBone);
  }
}

static void expand_object_expandModifiers(void *userData,
                                          Object *UNUSED(ob),
                                          ID **idpoin,
                                          int UNUSED(cb_flag))
{
  struct {
    FileData *fd;
    Main *mainvar;
  } *data = userData;

  FileData *fd = data->fd;
  Main *mainvar = data->mainvar;

  expand_doit(fd, mainvar, *idpoin);
}

static void expand_object(FileData *fd, Main *mainvar, Object *ob)
{
  ParticleSystem *psys;
  bSensor *sens;
  bController *cont;
  bActuator *act;
  bActionStrip *strip;
  PartEff *paf;
  int a;

  expand_doit(fd, mainvar, ob->data);

  /* expand_object_expandModifier() */
  if (ob->modifiers.first) {
    struct {
      FileData *fd;
      Main *mainvar;
    } data;
    data.fd = fd;
    data.mainvar = mainvar;

    modifiers_foreachIDLink(ob, expand_object_expandModifiers, (void *)&data);
  }

  /* expand_object_expandModifier() */
  if (ob->greasepencil_modifiers.first) {
    struct {
      FileData *fd;
      Main *mainvar;
    } data;
    data.fd = fd;
    data.mainvar = mainvar;

    BKE_gpencil_modifiers_foreachIDLink(ob, expand_object_expandModifiers, (void *)&data);
  }

  /* expand_object_expandShaderFx() */
  if (ob->shader_fx.first) {
    struct {
      FileData *fd;
      Main *mainvar;
    } data;
    data.fd = fd;
    data.mainvar = mainvar;

    BKE_shaderfx_foreachIDLink(ob, expand_object_expandModifiers, (void *)&data);
  }

  expand_pose(fd, mainvar, ob->pose);
  expand_doit(fd, mainvar, ob->poselib);
  expand_constraints(fd, mainvar, &ob->constraints);

  expand_doit(fd, mainvar, ob->gpd);

  // XXX deprecated - old animation system (for version patching only)
  expand_doit(fd, mainvar, ob->ipo);
  expand_doit(fd, mainvar, ob->action);

  expand_constraint_channels(fd, mainvar, &ob->constraintChannels);

  for (strip = ob->nlastrips.first; strip; strip = strip->next) {
    expand_doit(fd, mainvar, strip->object);
    expand_doit(fd, mainvar, strip->act);
    expand_doit(fd, mainvar, strip->ipo);
  }
  // XXX deprecated - old animation system (for version patching only)

  if (ob->adt) {
    expand_animdata(fd, mainvar, ob->adt);
  }

  for (a = 0; a < ob->totcol; a++) {
    expand_doit(fd, mainvar, ob->mat[a]);
  }

  paf = blo_do_version_give_parteff_245(ob);
  if (paf && paf->group) {
    expand_doit(fd, mainvar, paf->group);
  }

  if (ob->instance_collection) {
    expand_doit(fd, mainvar, ob->instance_collection);
  }

  if (ob->proxy) {
    expand_doit(fd, mainvar, ob->proxy);
  }
  if (ob->proxy_group) {
    expand_doit(fd, mainvar, ob->proxy_group);
  }

  for (psys = ob->particlesystem.first; psys; psys = psys->next) {
    expand_doit(fd, mainvar, psys->part);
  }

	for (sens = ob->sensors.first; sens; sens = sens->next) {
		if (sens->type == SENS_MESSAGE) {
			bMessageSensor *ms = sens->data;
			expand_doit(fd, mainvar, ms->fromObject);
		}
	}
	
	for (cont = ob->controllers.first; cont; cont = cont->next) {
		if (cont->type == CONT_PYTHON) {
			bPythonCont *pc = cont->data;
			expand_doit(fd, mainvar, pc->text);
		}
	}
	
	for (act = ob->actuators.first; act; act = act->next) {
		if (act->type == ACT_SOUND) {
			bSoundActuator *sa = act->data;
			expand_doit(fd, mainvar, sa->sound);
		}
		else if (act->type == ACT_CAMERA) {
			bCameraActuator *ca = act->data;
			expand_doit(fd, mainvar, ca->ob);
		}
		else if (act->type == ACT_EDIT_OBJECT) {
			bEditObjectActuator *eoa = act->data;
			if (eoa) {
				expand_doit(fd, mainvar, eoa->ob);
				expand_doit(fd, mainvar, eoa->me);
			}
		}
		else if (act->type == ACT_OBJECT) {
			bObjectActuator *oa = act->data;
			expand_doit(fd, mainvar, oa->reference);
		}
		else if (act->type == ACT_ADD_OBJECT) {
			bAddObjectActuator *aoa = act->data;
			expand_doit(fd, mainvar, aoa->ob);
		}
		else if (act->type == ACT_SCENE) {
			bSceneActuator *sa = act->data;
			expand_doit(fd, mainvar, sa->camera);
			expand_doit(fd, mainvar, sa->scene);
		}
		else if (act->type == ACT_2DFILTER) {
			bTwoDFilterActuator *tdfa = act->data;
			expand_doit(fd, mainvar, tdfa->text);
		}
		else if (act->type == ACT_ACTION) {
			bActionActuator *aa = act->data;
			expand_doit(fd, mainvar, aa->act);
		}
		else if (act->type == ACT_SHAPEACTION) {
			bActionActuator *aa = act->data;
			expand_doit(fd, mainvar, aa->act);
		}
		else if (act->type == ACT_PROPERTY) {
			bPropertyActuator *pa = act->data;
			expand_doit(fd, mainvar, pa->ob);
		}
		else if (act->type == ACT_MESSAGE) {
			bMessageActuator *ma = act->data;
			expand_doit(fd, mainvar, ma->toObject);
		}
		else if (act->type==ACT_PARENT) {
			bParentActuator *pa = act->data;
			expand_doit(fd, mainvar, pa->ob);
		}
		else if (act->type == ACT_ARMATURE) {
			bArmatureActuator *arma = act->data;
			expand_doit(fd, mainvar, arma->target);
		}
		else if (act->type == ACT_STEERING) {
			bSteeringActuator *sta = act->data;
			expand_doit(fd, mainvar, sta->target);
			expand_doit(fd, mainvar, sta->navmesh);
		}
	}
	
	if (ob->pd) {
		expand_doit(fd, mainvar, ob->pd->tex);
		expand_doit(fd, mainvar, ob->pd->f_source);
	}

  if (ob->soft) {
    expand_doit(fd, mainvar, ob->soft->collision_group);

    if (ob->soft->effector_weights) {
      expand_doit(fd, mainvar, ob->soft->effector_weights->group);
    }
  }

  if (ob->rigidbody_constraint) {
    expand_doit(fd, mainvar, ob->rigidbody_constraint->ob1);
    expand_doit(fd, mainvar, ob->rigidbody_constraint->ob2);
  }
}

#ifdef USE_COLLECTION_COMPAT_28
static void expand_scene_collection(FileData *fd, Main *mainvar, SceneCollection *sc)
{
  for (LinkData *link = sc->objects.first; link; link = link->next) {
    expand_doit(fd, mainvar, link->data);
  }

  for (SceneCollection *nsc = sc->scene_collections.first; nsc; nsc = nsc->next) {
    expand_scene_collection(fd, mainvar, nsc);
  }
}
#endif

static void expand_scene(FileData *fd, Main *mainvar, Scene *sce)
{
  SceneRenderLayer *srl;
  FreestyleModuleConfig *module;
  FreestyleLineSet *lineset;

  for (Base *base_legacy = sce->base.first; base_legacy; base_legacy = base_legacy->next) {
    expand_doit(fd, mainvar, base_legacy->object);
  }
  expand_doit(fd, mainvar, sce->camera);
  expand_doit(fd, mainvar, sce->world);

  if (sce->adt) {
    expand_animdata(fd, mainvar, sce->adt);
  }
  expand_keyingsets(fd, mainvar, &sce->keyingsets);

  if (sce->set) {
    expand_doit(fd, mainvar, sce->set);
  }

  if (sce->nodetree) {
    expand_nodetree(fd, mainvar, sce->nodetree);
  }

  for (srl = sce->r.layers.first; srl; srl = srl->next) {
    expand_doit(fd, mainvar, srl->mat_override);
    for (module = srl->freestyleConfig.modules.first; module; module = module->next) {
      if (module->script) {
        expand_doit(fd, mainvar, module->script);
      }
    }
    for (lineset = srl->freestyleConfig.linesets.first; lineset; lineset = lineset->next) {
      if (lineset->group) {
        expand_doit(fd, mainvar, lineset->group);
      }
      expand_doit(fd, mainvar, lineset->linestyle);
    }
  }

  for (ViewLayer *view_layer = sce->view_layers.first; view_layer; view_layer = view_layer->next) {
    expand_idprops(fd, mainvar, view_layer->id_properties);

    for (module = view_layer->freestyle_config.modules.first; module; module = module->next) {
      if (module->script) {
        expand_doit(fd, mainvar, module->script);
      }
    }

    for (lineset = view_layer->freestyle_config.linesets.first; lineset; lineset = lineset->next) {
      if (lineset->group) {
        expand_doit(fd, mainvar, lineset->group);
      }
      expand_doit(fd, mainvar, lineset->linestyle);
    }
  }

  if (sce->gpd) {
    expand_doit(fd, mainvar, sce->gpd);
  }

  if (sce->ed) {
    Sequence *seq;

    SEQ_BEGIN (sce->ed, seq) {
      expand_idprops(fd, mainvar, seq->prop);

      if (seq->scene) {
        expand_doit(fd, mainvar, seq->scene);
      }
      if (seq->scene_camera) {
        expand_doit(fd, mainvar, seq->scene_camera);
      }
      if (seq->clip) {
        expand_doit(fd, mainvar, seq->clip);
      }
      if (seq->mask) {
        expand_doit(fd, mainvar, seq->mask);
      }
      if (seq->sound) {
        expand_doit(fd, mainvar, seq->sound);
      }

      if (seq->type == SEQ_TYPE_TEXT && seq->effectdata) {
        TextVars *data = seq->effectdata;
        expand_doit(fd, mainvar, data->text_font);
      }
    }
    SEQ_END;
  }

  if (sce->rigidbody_world) {
    expand_doit(fd, mainvar, sce->rigidbody_world->group);
    expand_doit(fd, mainvar, sce->rigidbody_world->constraints);
  }

  for (TimeMarker *marker = sce->markers.first; marker; marker = marker->next) {
    if (marker->camera) {
      expand_doit(fd, mainvar, marker->camera);
    }
  }

  expand_doit(fd, mainvar, sce->clip);

#ifdef USE_COLLECTION_COMPAT_28
  if (sce->collection) {
    expand_scene_collection(fd, mainvar, sce->collection);
  }
#endif

  if (sce->master_collection) {
    expand_collection(fd, mainvar, sce->master_collection);
  }

  if (sce->r.bake.cage_object) {
    expand_doit(fd, mainvar, sce->r.bake.cage_object);
  }
}

static void expand_camera(FileData *fd, Main *mainvar, Camera *ca)
{
  expand_doit(fd, mainvar, ca->ipo);  // XXX deprecated - old animation system

  for (CameraBGImage *bgpic = ca->bg_images.first; bgpic; bgpic = bgpic->next) {
    if (bgpic->source == CAM_BGIMG_SOURCE_IMAGE) {
      expand_doit(fd, mainvar, bgpic->ima);
    }
    else if (bgpic->source == CAM_BGIMG_SOURCE_MOVIE) {
      expand_doit(fd, mainvar, bgpic->ima);
    }
  }

  if (ca->adt) {
    expand_animdata(fd, mainvar, ca->adt);
  }
}

static void expand_cachefile(FileData *fd, Main *mainvar, CacheFile *cache_file)
{
  if (cache_file->adt) {
    expand_animdata(fd, mainvar, cache_file->adt);
  }
}

static void expand_speaker(FileData *fd, Main *mainvar, Speaker *spk)
{
  expand_doit(fd, mainvar, spk->sound);

  if (spk->adt) {
    expand_animdata(fd, mainvar, spk->adt);
  }
}

static void expand_sound(FileData *fd, Main *mainvar, bSound *snd)
{
  expand_doit(fd, mainvar, snd->ipo);  // XXX deprecated - old animation system
}

static void expand_lightprobe(FileData *fd, Main *mainvar, LightProbe *prb)
{
  if (prb->adt) {
    expand_animdata(fd, mainvar, prb->adt);
  }
}

static void expand_movieclip(FileData *fd, Main *mainvar, MovieClip *clip)
{
  if (clip->adt) {
    expand_animdata(fd, mainvar, clip->adt);
  }
}

static void expand_mask_parent(FileData *fd, Main *mainvar, MaskParent *parent)
{
  if (parent->id) {
    expand_doit(fd, mainvar, parent->id);
  }
}

static void expand_mask(FileData *fd, Main *mainvar, Mask *mask)
{
  MaskLayer *mask_layer;

  if (mask->adt) {
    expand_animdata(fd, mainvar, mask->adt);
  }

  for (mask_layer = mask->masklayers.first; mask_layer; mask_layer = mask_layer->next) {
    MaskSpline *spline;

    for (spline = mask_layer->splines.first; spline; spline = spline->next) {
      int i;

      for (i = 0; i < spline->tot_point; i++) {
        MaskSplinePoint *point = &spline->points[i];

        expand_mask_parent(fd, mainvar, &point->parent);
      }

      expand_mask_parent(fd, mainvar, &spline->parent);
    }
  }
}

static void expand_linestyle(FileData *fd, Main *mainvar, FreestyleLineStyle *linestyle)
{
  int a;
  LineStyleModifier *m;

  for (a = 0; a < MAX_MTEX; a++) {
    if (linestyle->mtex[a]) {
      expand_doit(fd, mainvar, linestyle->mtex[a]->tex);
      expand_doit(fd, mainvar, linestyle->mtex[a]->object);
    }
  }
  if (linestyle->nodetree) {
    expand_nodetree(fd, mainvar, linestyle->nodetree);
  }

  if (linestyle->adt) {
    expand_animdata(fd, mainvar, linestyle->adt);
  }
  for (m = linestyle->color_modifiers.first; m; m = m->next) {
    if (m->type == LS_MODIFIER_DISTANCE_FROM_OBJECT) {
      expand_doit(fd, mainvar, ((LineStyleColorModifier_DistanceFromObject *)m)->target);
    }
  }
  for (m = linestyle->alpha_modifiers.first; m; m = m->next) {
    if (m->type == LS_MODIFIER_DISTANCE_FROM_OBJECT) {
      expand_doit(fd, mainvar, ((LineStyleAlphaModifier_DistanceFromObject *)m)->target);
    }
  }
  for (m = linestyle->thickness_modifiers.first; m; m = m->next) {
    if (m->type == LS_MODIFIER_DISTANCE_FROM_OBJECT) {
      expand_doit(fd, mainvar, ((LineStyleThicknessModifier_DistanceFromObject *)m)->target);
    }
  }
}

static void expand_gpencil(FileData *fd, Main *mainvar, bGPdata *gpd)
{
  if (gpd->adt) {
    expand_animdata(fd, mainvar, gpd->adt);
  }

  for (bGPDlayer *gpl = gpd->layers.first; gpl; gpl = gpl->next) {
    expand_doit(fd, mainvar, gpl->parent);
  }

  for (int a = 0; a < gpd->totcol; a++) {
    expand_doit(fd, mainvar, gpd->mat[a]);
  }
}

static void expand_workspace(FileData *fd, Main *mainvar, WorkSpace *workspace)
{
  ListBase *layouts = BKE_workspace_layouts_get(workspace);

  for (WorkSpaceLayout *layout = layouts->first; layout; layout = layout->next) {
    expand_doit(fd, mainvar, BKE_workspace_layout_screen_get(layout));
  }
}

/**
 * Set the callback func used over all ID data found by \a BLO_expand_main func.
 *
 * \param expand_doit_func: Called for each ID block it finds.
 */
void BLO_main_expander(BLOExpandDoitCallback expand_doit_func)
{
  expand_doit = expand_doit_func;
}

/**
 * Loop over all ID data in Main to mark relations.
 * Set (id->tag & LIB_TAG_NEED_EXPAND) to mark expanding. Flags get cleared after expanding.
 *
 * \param fdhandle: usually filedata, or own handle.
 * \param mainvar: the Main database to expand.
 */
void BLO_expand_main(void *fdhandle, Main *mainvar)
{
  ListBase *lbarray[MAX_LIBARRAY];
  FileData *fd = fdhandle;
  ID *id;
  int a;
  bool do_it = true;

  while (do_it) {
    do_it = false;

    a = set_listbasepointers(mainvar, lbarray);
    while (a--) {
      id = lbarray[a]->first;
      while (id) {
        if (id->tag & LIB_TAG_NEED_EXPAND) {
          expand_id(fd, mainvar, id);
          expand_idprops(fd, mainvar, id->properties);

          switch (GS(id->name)) {
            case ID_OB:
              expand_object(fd, mainvar, (Object *)id);
              break;
            case ID_ME:
              expand_mesh(fd, mainvar, (Mesh *)id);
              break;
            case ID_CU:
              expand_curve(fd, mainvar, (Curve *)id);
              break;
            case ID_MB:
              expand_mball(fd, mainvar, (MetaBall *)id);
              break;
            case ID_SCE:
              expand_scene(fd, mainvar, (Scene *)id);
              break;
            case ID_MA:
              expand_material(fd, mainvar, (Material *)id);
              break;
            case ID_TE:
              expand_texture(fd, mainvar, (Tex *)id);
              break;
            case ID_WO:
              expand_world(fd, mainvar, (World *)id);
              break;
            case ID_LT:
              expand_lattice(fd, mainvar, (Lattice *)id);
              break;
            case ID_LA:
              expand_light(fd, mainvar, (Light *)id);
              break;
            case ID_KE:
              expand_key(fd, mainvar, (Key *)id);
              break;
            case ID_CA:
              expand_camera(fd, mainvar, (Camera *)id);
              break;
            case ID_SPK:
              expand_speaker(fd, mainvar, (Speaker *)id);
              break;
            case ID_SO:
              expand_sound(fd, mainvar, (bSound *)id);
              break;
            case ID_LP:
              expand_lightprobe(fd, mainvar, (LightProbe *)id);
              break;
            case ID_AR:
              expand_armature(fd, mainvar, (bArmature *)id);
              break;
            case ID_AC:
              expand_action(fd, mainvar, (bAction *)id);  // XXX deprecated - old animation system
              break;
            case ID_GR:
              expand_collection(fd, mainvar, (Collection *)id);
              break;
            case ID_NT:
              expand_nodetree(fd, mainvar, (bNodeTree *)id);
              break;
            case ID_BR:
              expand_brush(fd, mainvar, (Brush *)id);
              break;
            case ID_IP:
              expand_ipo(fd, mainvar, (Ipo *)id);  // XXX deprecated - old animation system
              break;
            case ID_PA:
              expand_particlesettings(fd, mainvar, (ParticleSettings *)id);
              break;
            case ID_MC:
              expand_movieclip(fd, mainvar, (MovieClip *)id);
              break;
            case ID_MSK:
              expand_mask(fd, mainvar, (Mask *)id);
              break;
            case ID_LS:
              expand_linestyle(fd, mainvar, (FreestyleLineStyle *)id);
              break;
            case ID_GD:
              expand_gpencil(fd, mainvar, (bGPdata *)id);
              break;
            case ID_CF:
              expand_cachefile(fd, mainvar, (CacheFile *)id);
              break;
            case ID_WS:
              expand_workspace(fd, mainvar, (WorkSpace *)id);
              break;
            default:
              break;
          }

          do_it = true;
          id->tag &= ~LIB_TAG_NEED_EXPAND;
        }
        id = id->next;
      }
    }
  }
}

/** \} */

/* -------------------------------------------------------------------- */
/** \name Library Linking (helper functions)
 * \{ */

static bool object_in_any_scene(Main *bmain, Object *ob)
{
  Scene *sce;

  for (sce = bmain->scenes.first; sce; sce = sce->id.next) {
    if (BKE_scene_object_find(sce, ob)) {
      return true;
    }
  }

  return false;
}

static bool object_in_any_collection(Main *bmain, Object *ob)
{
  Collection *collection;

  for (collection = bmain->collections.first; collection; collection = collection->id.next) {
    if (BKE_collection_has_object(collection, ob)) {
      return true;
    }
  }

  return false;
}

static void add_loose_objects_to_scene(Main *mainvar,
                                       Main *bmain,
                                       Scene *scene,
                                       ViewLayer *view_layer,
                                       const View3D *v3d,
                                       Library *lib,
                                       const short flag)
{
  Collection *active_collection = NULL;
  const bool do_append = (flag & FILE_LINK) == 0;

  BLI_assert(scene);

  /* Give all objects which are LIB_TAG_INDIRECT a base,
   * or for a collection when *lib has been set. */
  for (Object *ob = mainvar->objects.first; ob; ob = ob->id.next) {
    bool do_it = (ob->id.tag & LIB_TAG_DOIT) != 0;
    if (do_it || ((ob->id.tag & LIB_TAG_INDIRECT) && (ob->id.tag & LIB_TAG_PRE_EXISTING) == 0)) {
      if (do_append) {
        if (ob->id.us == 0) {
          do_it = true;
        }
        else if ((ob->id.lib == lib) && (object_in_any_collection(bmain, ob) == 0)) {
          /* When appending, make sure any indirectly loaded object gets a base,
           * when they are not part of any collection yet. */
          do_it = true;
        }
      }

      if (do_it) {
        /* Find or add collection as needed. */
        if (active_collection == NULL) {
          if (flag & FILE_ACTIVE_COLLECTION) {
            LayerCollection *lc = BKE_layer_collection_get_active(view_layer);
            active_collection = lc->collection;
          }
          else {
            active_collection = BKE_collection_add(bmain, scene->master_collection, NULL);
          }
        }

        CLAMP_MIN(ob->id.us, 0);
        ob->mode = OB_MODE_OBJECT;

        BKE_collection_object_add(bmain, active_collection, ob);
        Base *base = BKE_view_layer_base_find(view_layer, ob);

        if (v3d != NULL) {
          base->local_view_bits |= v3d->local_view_uuid;
        }

        if (flag & FILE_AUTOSELECT) {
          base->flag |= BASE_SELECTED;
          /* Do NOT make base active here! screws up GUI stuff,
           * if you want it do it on src/ level. */
        }

        BKE_scene_object_base_flag_sync_from_base(base);

        ob->id.tag &= ~LIB_TAG_INDIRECT;
        ob->id.flag &= ~LIB_INDIRECT_WEAK_LINK;
        ob->id.tag |= LIB_TAG_EXTERN;
      }
    }
  }
}

static void add_collections_to_scene(Main *mainvar,
                                     Main *bmain,
                                     Scene *scene,
                                     ViewLayer *view_layer,
                                     const View3D *v3d,
                                     Library *lib,
                                     const short flag)
{
  Collection *active_collection = scene->master_collection;
  if (flag & FILE_ACTIVE_COLLECTION) {
    LayerCollection *lc = BKE_layer_collection_get_active(view_layer);
    active_collection = lc->collection;
  }

  /* Give all objects which are tagged a base. */
  for (Collection *collection = mainvar->collections.first; collection;
       collection = collection->id.next) {
    if ((flag & FILE_GROUP_INSTANCE) && (collection->id.tag & LIB_TAG_DOIT)) {
      /* Any indirect collection should not have been tagged. */
      BLI_assert((collection->id.tag & LIB_TAG_INDIRECT) == 0);

      /* BKE_object_add(...) messes with the selection. */
      Object *ob = BKE_object_add_only_object(bmain, OB_EMPTY, collection->id.name + 2);
      ob->type = OB_EMPTY;

      BKE_collection_object_add(bmain, active_collection, ob);
      Base *base = BKE_view_layer_base_find(view_layer, ob);

      if (v3d != NULL) {
        base->local_view_bits |= v3d->local_view_uuid;
      }

      if (base->flag & BASE_SELECTABLE) {
        base->flag |= BASE_SELECTED;
      }

      BKE_scene_object_base_flag_sync_from_base(base);
      DEG_id_tag_update(&ob->id, ID_RECALC_TRANSFORM | ID_RECALC_GEOMETRY | ID_RECALC_ANIMATION);
      view_layer->basact = base;

      /* Assign the collection. */
      ob->instance_collection = collection;
      id_us_plus(&collection->id);
      ob->transflag |= OB_DUPLICOLLECTION;
      copy_v3_v3(ob->loc, scene->cursor.location);
    }
    /* We do not want to force instantiation of indirectly linked collections,
     * not even when appending. Users can now easily instantiate collections (and their objects)
     * as needed by themselves. See T67032. */
    else if ((collection->id.tag & LIB_TAG_INDIRECT) == 0) {
      bool do_add_collection = (collection->id.tag & LIB_TAG_DOIT) != 0;
      if (!do_add_collection) {
        /* We need to check that objects in that collections are already instantiated in a scene.
         * Otherwise, it's better to add the collection to the scene's active collection, than to
         * instantiate its objects in active scene's collection directly. See T61141.
         * Note that we only check object directly into that collection,
         * not recursively into its children.
         */
        for (CollectionObject *coll_ob = collection->gobject.first; coll_ob != NULL;
             coll_ob = coll_ob->next) {
          Object *ob = coll_ob->ob;
          if ((ob->id.tag & (LIB_TAG_PRE_EXISTING | LIB_TAG_DOIT | LIB_TAG_INDIRECT)) == 0 &&
              (ob->id.lib == lib) && (object_in_any_scene(bmain, ob) == 0)) {
            do_add_collection = true;
            break;
          }
        }
      }
      if (do_add_collection) {
        /* Add collection as child of active collection. */
        BKE_collection_child_add(bmain, active_collection, collection);

        if (flag & FILE_AUTOSELECT) {
          for (CollectionObject *coll_ob = collection->gobject.first; coll_ob != NULL;
               coll_ob = coll_ob->next) {
            Object *ob = coll_ob->ob;
            Base *base = BKE_view_layer_base_find(view_layer, ob);
            if (base) {
              base->flag |= BASE_SELECTED;
              BKE_scene_object_base_flag_sync_from_base(base);
            }
          }
        }

        /* Those are kept for safety and consistency, but should not be needed anymore? */
        collection->id.tag &= ~LIB_TAG_INDIRECT;
        collection->id.flag &= ~LIB_INDIRECT_WEAK_LINK;
        collection->id.tag |= LIB_TAG_EXTERN;
      }
    }
  }
}

/* returns true if the item was found
 * but it may already have already been appended/linked */
static ID *link_named_part(
    Main *mainl, FileData *fd, const short idcode, const char *name, const int flag)
{
  BHead *bhead = find_bhead_from_code_name(fd, idcode, name);
  ID *id;

  const bool use_placeholders = (flag & BLO_LIBLINK_USE_PLACEHOLDERS) != 0;
  const bool force_indirect = (flag & BLO_LIBLINK_FORCE_INDIRECT) != 0;

  BLI_assert(BKE_idcode_is_linkable(idcode) && BKE_idcode_is_valid(idcode));

  if (bhead) {
    id = is_yet_read(fd, mainl, bhead);
    if (id == NULL) {
      /* not read yet */
      const int tag = force_indirect ? LIB_TAG_INDIRECT : LIB_TAG_EXTERN;
      read_libblock(fd, mainl, bhead, tag | LIB_TAG_NEED_EXPAND, false, &id);

      if (id) {
        /* sort by name in list */
        ListBase *lb = which_libbase(mainl, idcode);
        id_sort_by_name(lb, id);
      }
    }
    else {
      /* already linked */
      if (G.debug) {
        printf("append: already linked\n");
      }
      oldnewmap_insert(fd->libmap, bhead->old, id, bhead->code);
      if (!force_indirect && (id->tag & LIB_TAG_INDIRECT)) {
        id->tag &= ~LIB_TAG_INDIRECT;
        id->flag &= ~LIB_INDIRECT_WEAK_LINK;
        id->tag |= LIB_TAG_EXTERN;
      }
    }
  }
  else if (use_placeholders) {
    /* XXX flag part is weak! */
    id = create_placeholder(
        mainl, idcode, name, force_indirect ? LIB_TAG_INDIRECT : LIB_TAG_EXTERN);
  }
  else {
    id = NULL;
  }

  /* if we found the id but the id is NULL, this is really bad */
  BLI_assert(!((bhead != NULL) && (id == NULL)));

  return id;
}

/**
 * Simple reader for copy/paste buffers.
 */
int BLO_library_link_copypaste(Main *mainl, BlendHandle *bh, const unsigned int id_types_mask)
{
  FileData *fd = (FileData *)(bh);
  BHead *bhead;
  int num_directly_linked = 0;

  for (bhead = blo_bhead_first(fd); bhead; bhead = blo_bhead_next(fd, bhead)) {
    ID *id = NULL;

    if (bhead->code == ENDB) {
      break;
    }

    if (BKE_idcode_is_valid(bhead->code) && BKE_idcode_is_linkable(bhead->code) &&
        (id_types_mask == 0 ||
         (BKE_idcode_to_idfilter((short)bhead->code) & id_types_mask) != 0)) {
      read_libblock(fd, mainl, bhead, LIB_TAG_NEED_EXPAND | LIB_TAG_INDIRECT, false, &id);
      num_directly_linked++;
    }

    if (id) {
      /* sort by name in list */
      ListBase *lb = which_libbase(mainl, GS(id->name));
      id_sort_by_name(lb, id);

      if (bhead->code == ID_OB) {
        /* Instead of instancing Base's directly, postpone until after collections are loaded
         * otherwise the base's flag is set incorrectly when collections are used */
        Object *ob = (Object *)id;
        ob->mode = OB_MODE_OBJECT;
        /* ensure add_loose_objects_to_scene runs on this object */
        BLI_assert(id->us == 0);
      }
    }
  }

  return num_directly_linked;
}

static ID *link_named_part_ex(
    Main *mainl, FileData *fd, const short idcode, const char *name, const int flag)
{
  ID *id = link_named_part(mainl, fd, idcode, name, flag);

  if (id && (GS(id->name) == ID_OB)) {
    /* Tag as loose object needing to be instantiated somewhere... */
    id->tag |= LIB_TAG_DOIT;
  }
  else if (id && (GS(id->name) == ID_GR)) {
    /* tag as needing to be instantiated or linked */
    id->tag |= LIB_TAG_DOIT;
  }

  return id;
}

/**
 * Link a named data-block from an external blend file.
 *
 * \param mainl: The main database to link from (not the active one).
 * \param bh: The blender file handle.
 * \param idcode: The kind of data-block to link.
 * \param name: The name of the data-block (without the 2 char ID prefix).
 * \return the linked ID when found.
 */
ID *BLO_library_link_named_part(Main *mainl,
                                BlendHandle **bh,
                                const short idcode,
                                const char *name)
{
  FileData *fd = (FileData *)(*bh);
  return link_named_part(mainl, fd, idcode, name, 0);
}

/**
 * Link a named data-block from an external blend file.
 * Optionally instantiate the object/collection in the scene when the flags are set.
 *
 * \param mainl: The main database to link from (not the active one).
 * \param bh: The blender file handle.
 * \param idcode: The kind of data-block to link.
 * \param name: The name of the data-block (without the 2 char ID prefix).
 * \param flag: Options for linking, used for instantiating.
 * \param scene: The scene in which to instantiate objects/collections
 * (if NULL, no instantiation is done).
 * \param v3d: The active 3D viewport.
 * (only to define active layers for instantiated objects & collections, can be NULL).
 * \return the linked ID when found.
 */
ID *BLO_library_link_named_part_ex(
    Main *mainl, BlendHandle **bh, const short idcode, const char *name, const int flag)
{
  FileData *fd = (FileData *)(*bh);
  return link_named_part_ex(mainl, fd, idcode, name, flag);
}

/* common routine to append/link something from a library */

static Main *library_link_begin(Main *mainvar, FileData **fd, const char *filepath)
{
  Main *mainl;

  (*fd)->mainlist = MEM_callocN(sizeof(ListBase), "FileData.mainlist");

  /* clear for objects and collections instantiating tag */
  BKE_main_id_tag_listbase(&(mainvar->objects), LIB_TAG_DOIT, false);
  BKE_main_id_tag_listbase(&(mainvar->collections), LIB_TAG_DOIT, false);

  /* make mains */
  blo_split_main((*fd)->mainlist, mainvar);

  /* which one do we need? */
  mainl = blo_find_main(*fd, filepath, BKE_main_blendfile_path(mainvar));

  /* needed for do_version */
  mainl->versionfile = (*fd)->fileversion;
  read_file_version(*fd, mainl);
#ifdef USE_GHASH_BHEAD
  read_file_bhead_idname_map_create(*fd);
#endif

  return mainl;
}

/**
 * Initialize the BlendHandle for linking library data.
 *
 * \param mainvar: The current main database, e.g. #G_MAIN or #CTX_data_main(C).
 * \param bh: A blender file handle as returned by
 * #BLO_blendhandle_from_file or #BLO_blendhandle_from_memory.
 * \param filepath: Used for relative linking, copied to the \a lib->name.
 * \return the library Main, to be passed to #BLO_library_append_named_part as \a mainl.
 */
Main *BLO_library_link_begin(Main *mainvar, BlendHandle **bh, const char *filepath)
{
  FileData *fd = (FileData *)(*bh);
  return library_link_begin(mainvar, &fd, filepath);
}

static void split_main_newid(Main *mainptr, Main *main_newid)
{
  /* We only copy the necessary subset of data in this temp main. */
  main_newid->versionfile = mainptr->versionfile;
  main_newid->subversionfile = mainptr->subversionfile;
  BLI_strncpy(main_newid->name, mainptr->name, sizeof(main_newid->name));
  main_newid->curlib = mainptr->curlib;

  ListBase *lbarray[MAX_LIBARRAY];
  ListBase *lbarray_newid[MAX_LIBARRAY];
  int i = set_listbasepointers(mainptr, lbarray);
  set_listbasepointers(main_newid, lbarray_newid);
  while (i--) {
    BLI_listbase_clear(lbarray_newid[i]);

    for (ID *id = lbarray[i]->first, *idnext; id; id = idnext) {
      idnext = id->next;

      if (id->tag & LIB_TAG_NEW) {
        BLI_remlink(lbarray[i], id);
        BLI_addtail(lbarray_newid[i], id);
      }
    }
  }
}

/* scene and v3d may be NULL. */
static void library_link_end(Main *mainl,
                             FileData **fd,
                             const short flag,
                             Main *bmain,
                             Scene *scene,
                             ViewLayer *view_layer,
                             const View3D *v3d)
{
  Main *mainvar;
  Library *curlib;

  /* expander now is callback function */
  BLO_main_expander(expand_doit_library);

  /* make main consistent */
  BLO_expand_main(*fd, mainl);

  /* do this when expand found other libs */
  read_libraries(*fd, (*fd)->mainlist);

  curlib = mainl->curlib;

  /* make the lib path relative if required */
  if (flag & FILE_RELPATH) {
    /* use the full path, this could have been read by other library even */
    BLI_strncpy(curlib->name, curlib->filepath, sizeof(curlib->name));

    /* uses current .blend file as reference */
    BLI_path_rel(curlib->name, BKE_main_blendfile_path_from_global());
  }

  blo_join_main((*fd)->mainlist);
  mainvar = (*fd)->mainlist->first;
  mainl = NULL; /* blo_join_main free's mainl, cant use anymore */

  lib_link_all(*fd, mainvar);
  BKE_collections_after_lib_link(mainvar);

  /* Yep, second splitting... but this is a very cheap operation, so no big deal. */
  blo_split_main((*fd)->mainlist, mainvar);
  Main *main_newid = BKE_main_new();
  for (mainvar = ((Main *)(*fd)->mainlist->first)->next; mainvar; mainvar = mainvar->next) {
    BLI_assert(mainvar->versionfile != 0);
    /* We need to split out IDs already existing,
     * or they will go again through do_versions - bad, very bad! */
    split_main_newid(mainvar, main_newid);

    do_versions_after_linking(main_newid, (*fd)->reports);

    add_main_to_main(mainvar, main_newid);
  }
  BKE_main_free(main_newid);
  blo_join_main((*fd)->mainlist);
  mainvar = (*fd)->mainlist->first;
  MEM_freeN((*fd)->mainlist);

  /* After all data has been read and versioned, uses LIB_TAG_NEW. */
  ntreeUpdateAllNew(mainvar);

  placeholders_ensure_valid(mainvar);

  BKE_main_id_tag_all(mainvar, LIB_TAG_NEW, false);

  /* Make all relative paths, relative to the open blend file. */
  fix_relpaths_library(BKE_main_blendfile_path(mainvar), mainvar);

  /* Give a base to loose objects and collections.
   * Only directly linked objects & collections are instantiated by
   * `BLO_library_link_named_part_ex()` & co,
   * here we handle indirect ones and other possible edge-cases. */
  if (scene) {
    add_collections_to_scene(mainvar, bmain, scene, view_layer, v3d, curlib, flag);
    add_loose_objects_to_scene(mainvar, bmain, scene, view_layer, v3d, curlib, flag);
  }
  else {
    /* printf("library_append_end, scene is NULL (objects wont get bases)\n"); */
  }

  /* Clear objects and collections instantiating tag. */
  BKE_main_id_tag_listbase(&(mainvar->objects), LIB_TAG_DOIT, false);
  BKE_main_id_tag_listbase(&(mainvar->collections), LIB_TAG_DOIT, false);

  /* patch to prevent switch_endian happens twice */
  if ((*fd)->flags & FD_FLAGS_SWITCH_ENDIAN) {
    blo_filedata_free(*fd);
    *fd = NULL;
  }
}

/**
 * Finalize linking from a given .blend file (library).
 * Optionally instance the indirect object/collection in the scene when the flags are set.
 * \note Do not use \a bh after calling this function, it may frees it.
 *
 * \param mainl: The main database to link from (not the active one).
 * \param bh: The blender file handle (WARNING! may be freed by this function!).
 * \param flag: Options for linking, used for instantiating.
 * \param bmain: The main database in which to instantiate objects/collections
 * \param scene: The scene in which to instantiate objects/collections
 * (if NULL, no instantiation is done).
 * \param view_layer: The scene layer in which to instantiate objects/collections
 * (if NULL, no instantiation is done).
 * \param v3d: The active 3D viewport
 * (only to define local-view for instantiated objects & groups, can be NULL).
 */
void BLO_library_link_end(Main *mainl,
                          BlendHandle **bh,
                          int flag,
                          Main *bmain,
                          Scene *scene,
                          ViewLayer *view_layer,
                          const View3D *v3d)
{
  FileData *fd = (FileData *)(*bh);
  library_link_end(mainl, &fd, flag, bmain, scene, view_layer, v3d);
  *bh = (BlendHandle *)fd;
}

void *BLO_library_read_struct(FileData *fd, BHead *bh, const char *blockname)
{
  return read_struct(fd, bh, blockname);
}

/** \} */

/* -------------------------------------------------------------------- */
/** \name Library Reading
 * \{ */

static int has_linked_ids_to_read(Main *mainvar)
{
  ListBase *lbarray[MAX_LIBARRAY];
  int a = set_listbasepointers(mainvar, lbarray);

  while (a--) {
    for (ID *id = lbarray[a]->first; id; id = id->next) {
      if ((id->tag & LIB_TAG_ID_LINK_PLACEHOLDER) && !(id->flag & LIB_INDIRECT_WEAK_LINK)) {
        return true;
      }
    }
  }

  return false;
}

static void read_library_linked_id(
    ReportList *reports, FileData *fd, Main *mainvar, ID *id, ID **r_id)
{
  BHead *bhead = NULL;
  const bool is_valid = BKE_idcode_is_linkable(GS(id->name)) || ((id->tag & LIB_TAG_EXTERN) == 0);

  if (fd) {
    bhead = find_bhead_from_idname(fd, id->name);
  }

  if (!is_valid) {
    blo_reportf_wrap(reports,
                     RPT_ERROR,
                     TIP_("LIB: %s: '%s' is directly linked from '%s' (parent '%s'), but is a "
                          "non-linkable data type"),
                     BKE_idcode_to_name(GS(id->name)),
                     id->name + 2,
                     mainvar->curlib->filepath,
                     library_parent_filepath(mainvar->curlib));
  }

  id->tag &= ~LIB_TAG_ID_LINK_PLACEHOLDER;
  id->flag &= ~LIB_INDIRECT_WEAK_LINK;

  if (bhead) {
    id->tag |= LIB_TAG_NEED_EXPAND;
    // printf("read lib block %s\n", id->name);
    read_libblock(fd, mainvar, bhead, id->tag, false, r_id);
  }
  else {
    blo_reportf_wrap(reports,
                     RPT_WARNING,
                     TIP_("LIB: %s: '%s' missing from '%s', parent '%s'"),
                     BKE_idcode_to_name(GS(id->name)),
                     id->name + 2,
                     mainvar->curlib->filepath,
                     library_parent_filepath(mainvar->curlib));

    /* Generate a placeholder for this ID (simplified version of read_libblock actually...). */
    if (r_id) {
      *r_id = is_valid ? create_placeholder(mainvar, GS(id->name), id->name + 2, id->tag) : NULL;
    }
  }
}

static void read_library_linked_ids(FileData *basefd,
                                    FileData *fd,
                                    ListBase *mainlist,
                                    Main *mainvar)
{
  GHash *loaded_ids = BLI_ghash_str_new(__func__);

  ListBase *lbarray[MAX_LIBARRAY];
  int a = set_listbasepointers(mainvar, lbarray);

  while (a--) {
    ID *id = lbarray[a]->first;
    ListBase pending_free_ids = {NULL};

    while (id) {
      ID *id_next = id->next;
      if ((id->tag & LIB_TAG_ID_LINK_PLACEHOLDER) && !(id->flag & LIB_INDIRECT_WEAK_LINK)) {
        BLI_remlink(lbarray[a], id);

        /* When playing with lib renaming and such, you may end with cases where
         * you have more than one linked ID of the same data-block from same
         * library. This is absolutely horrible, hence we use a ghash to ensure
         * we go back to a single linked data when loading the file. */
        ID **realid = NULL;
        if (!BLI_ghash_ensure_p(loaded_ids, id->name, (void ***)&realid)) {
          read_library_linked_id(basefd->reports, fd, mainvar, id, realid);
        }

        /* realid shall never be NULL - unless some source file/lib is broken
         * (known case: some directly linked shapekey from a missing lib...). */
        /* BLI_assert(*realid != NULL); */

        /* Now that we have a real ID, replace all pointers to placeholders in
         * fd->libmap with pointers to the real data-blocks. We do this for all
         * libraries since multiple might be referencing this ID. */
        change_link_placeholder_to_real_ID_pointer(mainlist, basefd, id, *realid);

        /* We cannot free old lib-ref placeholder ID here anymore, since we use
         * its name as key in loaded_ids hash. */
        BLI_addtail(&pending_free_ids, id);
      }
      id = id_next;
    }

    /* Clear GHash and free link placeholder IDs of the current type. */
    BLI_ghash_clear(loaded_ids, NULL, NULL);
    BLI_freelistN(&pending_free_ids);
  }

  BLI_ghash_free(loaded_ids, NULL, NULL);
}

static void read_library_clear_weak_links(FileData *basefd, ListBase *mainlist, Main *mainvar)
{
  /* Any remaining weak links at this point have been lost, silently drop
   * those by setting them to NULL pointers. */
  ListBase *lbarray[MAX_LIBARRAY];
  int a = set_listbasepointers(mainvar, lbarray);

  while (a--) {
    ID *id = lbarray[a]->first;

    while (id) {
      ID *id_next = id->next;
      if ((id->tag & LIB_TAG_ID_LINK_PLACEHOLDER) && (id->flag & LIB_INDIRECT_WEAK_LINK)) {
        /* printf("Dropping weak link to %s\n", id->name); */
        change_link_placeholder_to_real_ID_pointer(mainlist, basefd, id, NULL);
        BLI_freelinkN(lbarray[a], id);
      }
      id = id_next;
    }
  }
}

static FileData *read_library_file_data(FileData *basefd,
                                        ListBase *mainlist,
                                        Main *mainl,
                                        Main *mainptr)
{
  FileData *fd = mainptr->curlib->filedata;

  if (fd != NULL) {
    /* File already open. */
    return fd;
  }

  if (mainptr->curlib->packedfile) {
    /* Read packed file. */
    PackedFile *pf = mainptr->curlib->packedfile;

    blo_reportf_wrap(basefd->reports,
                     RPT_INFO,
                     TIP_("Read packed library:  '%s', parent '%s'"),
                     mainptr->curlib->name,
                     library_parent_filepath(mainptr->curlib));
    fd = blo_filedata_from_memory(pf->data, pf->size, basefd->reports);

    /* Needed for library_append and read_libraries. */
    BLI_strncpy(fd->relabase, mainptr->curlib->filepath, sizeof(fd->relabase));
  }
  else {
    /* Read file on disk. */
    blo_reportf_wrap(basefd->reports,
                     RPT_INFO,
                     TIP_("Read library:  '%s', '%s', parent '%s'"),
                     mainptr->curlib->filepath,
                     mainptr->curlib->name,
                     library_parent_filepath(mainptr->curlib));
    fd = blo_filedata_from_file(mainptr->curlib->filepath, basefd->reports);
  }

  if (fd) {
    /* Share the mainlist, so all libraries are added immediately in a
     * single list. It used to be that all FileData's had their own list,
     * but with indirectly linking this meant we didn't catch duplicate
     * libraries properly. */
    fd->mainlist = mainlist;

    fd->reports = basefd->reports;

    if (fd->libmap) {
      oldnewmap_free(fd->libmap);
    }

    fd->libmap = oldnewmap_new();

    mainptr->curlib->filedata = fd;
    mainptr->versionfile = fd->fileversion;

    /* subversion */
    read_file_version(fd, mainptr);
#ifdef USE_GHASH_BHEAD
    read_file_bhead_idname_map_create(fd);
#endif
  }
  else {
    mainptr->curlib->filedata = NULL;
    mainptr->curlib->id.tag |= LIB_TAG_MISSING;
    /* Set lib version to current main one... Makes assert later happy. */
    mainptr->versionfile = mainptr->curlib->versionfile = mainl->versionfile;
    mainptr->subversionfile = mainptr->curlib->subversionfile = mainl->subversionfile;
  }

  if (fd == NULL) {
    blo_reportf_wrap(
        basefd->reports, RPT_WARNING, TIP_("Cannot find lib '%s'"), mainptr->curlib->filepath);
  }

  return fd;
}

static void read_libraries(FileData *basefd, ListBase *mainlist)
{
  Main *mainl = mainlist->first;
  bool do_it = true;

  /* Expander is now callback function. */
  BLO_main_expander(expand_doit_library);

  /* At this point the base blend file has been read, and each library blend
   * encountered so far has a main with placeholders for linked data-blocks.
   *
   * Now we will read the library blend files and replace the placeholders
   * with actual data-blocks. We loop over library mains multiple times in
   * case a library needs to link additional data-blocks from another library
   * that had been read previously. */
  while (do_it) {
    do_it = false;

    /* Loop over mains of all library blend files encountered so far. Note
     * this list gets longer as more indirectly library blends are found. */
    for (Main *mainptr = mainl->next; mainptr; mainptr = mainptr->next) {
      /* Does this library have any more linked data-blocks we need to read? */
      if (has_linked_ids_to_read(mainptr)) {
#if 0
        printf("Reading linked data-blocks from %s (%s)\n",
               mainptr->curlib->id.name,
               mainptr->curlib->name);
#endif

        /* Open file if it has not been done yet. */
        FileData *fd = read_library_file_data(basefd, mainlist, mainl, mainptr);

        if (fd) {
          do_it = true;
        }

        /* Read linked data-locks for each link placeholder, and replace
         * the placeholder with the real data-lock. */
        read_library_linked_ids(basefd, fd, mainlist, mainptr);

        /* Test if linked data-locks need to read further linked data-locks
         * and create link placeholders for them. */
        BLO_expand_main(fd, mainptr);
      }
    }
  }

  Main *main_newid = BKE_main_new();
  for (Main *mainptr = mainl->next; mainptr; mainptr = mainptr->next) {
    /* Drop weak links for which no data-block was found. */
    read_library_clear_weak_links(basefd, mainlist, mainptr);

    /* Do versioning for newly added linked data-locks. If no data-locks
     * were read from a library versionfile will still be zero and we can
     * skip it. */
    if (mainptr->versionfile) {
      /* Split out already existing IDs to avoid them going through
       * do_versions multiple times, which would have bad consequences. */
      split_main_newid(mainptr, main_newid);

      /* File data can be zero with link/append. */
      if (mainptr->curlib->filedata) {
        do_versions(mainptr->curlib->filedata, mainptr->curlib, main_newid);
      }
      else {
        do_versions(basefd, NULL, main_newid);
      }

      add_main_to_main(mainptr, main_newid);
    }

    /* Lib linking. */
    if (mainptr->curlib->filedata) {
      lib_link_all(mainptr->curlib->filedata, mainptr);
    }

    /* Free file data we no longer need. */
    if (mainptr->curlib->filedata) {
      blo_filedata_free(mainptr->curlib->filedata);
    }
    mainptr->curlib->filedata = NULL;
  }
  BKE_main_free(main_newid);
}

/* reading runtime */

static int fd_read_from_file(FileData *filedata, void *buffer, unsigned int size)
{
  int readsize = read(filedata->filedes, buffer, size);

  if (readsize < 0) {
    readsize = EOF;
  }
  else {
    filedata->file_offset += readsize;
  }

  return readsize;
}

BlendFileData *blo_read_blendafterruntime(int file,
                                          const char *name,
                                          int actualsize,
                                          ReportList *reports)
{
  BlendFileData *bfd = NULL;
  FileData *fd = filedata_new();
  fd->filedes = file;
  fd->buffersize = actualsize;
  fd->read = fd_read_from_file;

  /* needed for library_append and read_libraries */
  BLI_strncpy(fd->relabase, name, sizeof(fd->relabase));

  fd = blo_decode_and_check(fd, reports);
  if (!fd)
    return NULL;

  fd->reports = reports;
  bfd = blo_read_file_internal(fd, "");
  blo_filedata_free(fd);

  return bfd;
}
/** \} */<|MERGE_RESOLUTION|>--- conflicted
+++ resolved
@@ -165,14 +165,12 @@
 
 #include <errno.h>
 
-<<<<<<< HEAD
 #ifdef WITH_GAMEENGINE_BPPLAYER
 #  include "SpindleEncryption.h"
 #endif  // WITH_GAMEENGINE_BPPLAYER
-=======
+
 /* Make preferences read-only. */
 #define U (*((const UserDef *)&U))
->>>>>>> bd5e3941
 
 /**
  * READ
