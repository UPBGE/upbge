/*
 * This program is free software; you can redistribute it and/or
 * modify it under the terms of the GNU General Public License
 * as published by the Free Software Foundation; either version 2
 * of the License, or (at your option) any later version.
 *
 * This program is distributed in the hope that it will be useful,
 * but WITHOUT ANY WARRANTY; without even the implied warranty of
 * MERCHANTABILITY or FITNESS FOR A PARTICULAR PURPOSE.  See the
 * GNU General Public License for more details.
 *
 * You should have received a copy of the GNU General Public License
 * along with this program; if not, write to the Free Software Foundation,
 * Inc., 51 Franklin Street, Fifth Floor, Boston, MA 02110-1301, USA.
 *
 * The Original Code is Copyright (C) 2001-2002 by NaN Holding BV.
 * All rights reserved.
 */

/** \file
 * \ingroup blenloader
 */

#include <ctype.h> /* for isdigit. */
#include <fcntl.h> /* for open flags (O_BINARY, O_RDONLY). */
#include <limits.h>
#include <stdarg.h> /* for va_start/end. */
#include <stddef.h> /* for offsetof. */
#include <stdlib.h> /* for atoi. */
#include <time.h>   /* for gmtime. */

#include "BLI_utildefines.h"
#ifndef WIN32
#  include <unistd.h> /* for read close */
#else
#  include "BLI_winstuff.h"
#  include "winsock2.h"
#  include <io.h> /* for open close read */
#endif

#include "CLG_log.h"

/* allow readfile to use deprecated functionality */
#define DNA_DEPRECATED_ALLOW

#include "DNA_anim_types.h"
#include "DNA_asset_types.h"
#include "DNA_cachefile_types.h"
#include "DNA_collection_types.h"
#include "DNA_fileglobal_types.h"
#include "DNA_genfile.h"
#include "DNA_key_types.h"
#include "DNA_layer_types.h"
#include "DNA_node_types.h"
#include "DNA_packedFile_types.h"
#include "DNA_sdna_types.h"
#include "DNA_sound_types.h"
#include "DNA_vfont_types.h"
#include "DNA_volume_types.h"
#include "DNA_workspace_types.h"

#include "MEM_guardedalloc.h"

#include "BLI_blenlib.h"
#include "BLI_endian_defines.h"
#include "BLI_endian_switch.h"
#include "BLI_ghash.h"
#include "BLI_linklist.h"
#include "BLI_math.h"
#include "BLI_memarena.h"
#include "BLI_mempool.h"
#include "BLI_threads.h"

#include "PIL_time.h"

#include "BLT_translation.h"

#include "BKE_anim_data.h"
#include "BKE_animsys.h"
#include "BKE_asset.h"
#include "BKE_collection.h"
#include "BKE_global.h" /* for G */
#include "BKE_idprop.h"
#include "BKE_idtype.h"
#include "BKE_layer.h"
#include "BKE_lib_id.h"
#include "BKE_lib_override.h"
#include "BKE_lib_query.h"
#include "BKE_main.h" /* for Main */
#include "BKE_main_idmap.h"
#include "BKE_material.h"
#include "BKE_modifier.h"
#include "BKE_node.h" /* for tree type defines */
#include "BKE_object.h"
#include "BKE_packedFile.h"
#include "BKE_report.h"
#include "BKE_scene.h"
#include "BKE_screen.h"
#include "BKE_undo_system.h"
#include "BKE_workspace.h"

#include "DRW_engine.h"

#include "DEG_depsgraph.h"

#include "BLO_blend_defs.h"
#include "BLO_blend_validate.h"
#include "BLO_read_write.h"
#include "BLO_readfile.h"
#include "BLO_undofile.h"

#include "SEQ_clipboard.h"
#include "SEQ_iterator.h"
#include "SEQ_modifier.h"
#include "SEQ_sequencer.h"
#include "SEQ_utils.h"

#include "readfile.h"

#include <errno.h>

#ifdef WITH_GAMEENGINE_BPPLAYER
#  include "SpindleEncryption.h"
#endif  // WITH_GAMEENGINE_BPPLAYER

/* Make preferences read-only. */
#define U (*((const UserDef *)&U))

/**
 * READ
 * ====
 *
 * - Existing Library (#Main) push or free
 * - allocate new #Main
 * - load file
 * - read #SDNA
 * - for each LibBlock
 *   - read LibBlock
 *   - if a Library
 *     - make a new #Main
 *     - attach ID's to it
 *   - else
 *     - read associated 'direct data'
 *     - link direct data (internal and to LibBlock)
 * - read #FileGlobal
 * - read #USER data, only when indicated (file is `~/.config/blender/X.XX/config/userpref.blend`)
 * - free file
 * - per Library (per #Main)
 *   - read file
 *   - read #SDNA
 *   - find LibBlocks and attach #ID's to #Main
 *     - if external LibBlock
 *       - search all #Main's
 *         - or it's already read,
 *         - or not read yet
 *         - or make new #Main
 *   - per LibBlock
 *     - read recursive
 *     - read associated direct data
 *     - link direct data (internal and to LibBlock)
 *   - free file
 * - per Library with unread LibBlocks
 *   - read file
 *   - read #SDNA
 *   - per LibBlock
 *     - read recursive
 *     - read associated direct data
 *     - link direct data (internal and to LibBlock)
 *   - free file
 * - join all #Main's
 * - link all LibBlocks and indirect pointers to libblocks
 * - initialize #FileGlobal and copy pointers to #Global
 *
 * \note Still a weak point is the new-address function, that doesn't solve reading from
 * multiple files at the same time.
 * (added remark: oh, i thought that was solved? will look at that... (ton).
 */

/**
 * Delay reading blocks we might not use (especially applies to library linking).
 * which keeps large arrays in memory from data-blocks we may not even use.
 *
 * \note This is disabled when using compression,
 * while zlib supports seek it's unusably slow, see: T61880.
 */
#define USE_BHEAD_READ_ON_DEMAND

/* use GHash for BHead name-based lookups (speeds up linking) */
#define USE_GHASH_BHEAD

/* Use GHash for restoring pointers by name */
#define USE_GHASH_RESTORE_POINTER

static CLG_LogRef LOG = {"blo.readfile"};
static CLG_LogRef LOG_UNDO = {"blo.readfile.undo"};

/* local prototypes */
static void read_libraries(FileData *basefd, ListBase *mainlist);
static void *read_struct(FileData *fd, BHead *bh, const char *blockname);
static BHead *find_bhead_from_code_name(FileData *fd, const short idcode, const char *name);
static BHead *find_bhead_from_idname(FileData *fd, const char *idname);
static bool library_link_idcode_needs_tag_check(const short idcode, const int flag);

typedef struct BHeadN {
  struct BHeadN *next, *prev;
#ifdef USE_BHEAD_READ_ON_DEMAND
  /** Use to read the data from the file directly into memory as needed. */
  off64_t file_offset;
  /** When set, the remainder of this allocation is the data, otherwise it needs to be read. */
  bool has_data;
#endif
  bool is_memchunk_identical;
  struct BHead bhead;
} BHeadN;

#define BHEADN_FROM_BHEAD(bh) ((BHeadN *)POINTER_OFFSET(bh, -(int)offsetof(BHeadN, bhead)))

/* We could change this in the future, for now it's simplest if only data is delayed
 * because ID names are used in lookup tables. */
#define BHEAD_USE_READ_ON_DEMAND(bhead) ((bhead)->code == DATA)

/**
 * This function ensures that reports are printed,
 * in the case of library linking errors this is important!
 *
 * bit kludge but better than doubling up on prints,
 * we could alternatively have a versions of a report function which forces printing - campbell
 */
void BLO_reportf_wrap(BlendFileReadReport *reports, ReportType type, const char *format, ...)
{
  char fixed_buf[1024]; /* should be long enough */

  va_list args;

  va_start(args, format);
  vsnprintf(fixed_buf, sizeof(fixed_buf), format, args);
  va_end(args);

  fixed_buf[sizeof(fixed_buf) - 1] = '\0';

  BKE_report(reports->reports, type, fixed_buf);

  if (G.background == 0) {
    printf("%s: %s\n", BKE_report_type_str(type), fixed_buf);
  }
}

/* for reporting linking messages */
static const char *library_parent_filepath(Library *lib)
{
  return lib->parent ? lib->parent->filepath_abs : "<direct>";
}

/* -------------------------------------------------------------------- */
/** \name OldNewMap API
 * \{ */

typedef struct OldNew {
  const void *oldp;
  void *newp;
  /* `nr` is "user count" for data, and ID code for libdata. */
  int nr;
} OldNew;

typedef struct OldNewMap {
  /* Array that stores the actual entries. */
  OldNew *entries;
  int nentries;
  /* Hashmap that stores indices into the `entries` array. */
  int32_t *map;

  int capacity_exp;
} OldNewMap;

#define ENTRIES_CAPACITY(onm) (1ll << (onm)->capacity_exp)
#define MAP_CAPACITY(onm) (1ll << ((onm)->capacity_exp + 1))
#define SLOT_MASK(onm) (MAP_CAPACITY(onm) - 1)
#define DEFAULT_SIZE_EXP 6
#define PERTURB_SHIFT 5

/* based on the probing algorithm used in Python dicts. */
#define ITER_SLOTS(onm, KEY, SLOT_NAME, INDEX_NAME) \
  uint32_t hash = BLI_ghashutil_ptrhash(KEY); \
  uint32_t mask = SLOT_MASK(onm); \
  uint perturb = hash; \
  int SLOT_NAME = mask & hash; \
  int INDEX_NAME = onm->map[SLOT_NAME]; \
  for (;; SLOT_NAME = mask & ((5 * SLOT_NAME) + 1 + perturb), \
          perturb >>= PERTURB_SHIFT, \
          INDEX_NAME = onm->map[SLOT_NAME])

static void oldnewmap_insert_index_in_map(OldNewMap *onm, const void *ptr, int index)
{
  ITER_SLOTS (onm, ptr, slot, stored_index) {
    if (stored_index == -1) {
      onm->map[slot] = index;
      break;
    }
  }
}

static void oldnewmap_insert_or_replace(OldNewMap *onm, OldNew entry)
{
  ITER_SLOTS (onm, entry.oldp, slot, index) {
    if (index == -1) {
      onm->entries[onm->nentries] = entry;
      onm->map[slot] = onm->nentries;
      onm->nentries++;
      break;
    }
    if (onm->entries[index].oldp == entry.oldp) {
      onm->entries[index] = entry;
      break;
    }
  }
}

static OldNew *oldnewmap_lookup_entry(const OldNewMap *onm, const void *addr)
{
  ITER_SLOTS (onm, addr, slot, index) {
    if (index >= 0) {
      OldNew *entry = &onm->entries[index];
      if (entry->oldp == addr) {
        return entry;
      }
    }
    else {
      return NULL;
    }
  }
}

static void oldnewmap_clear_map(OldNewMap *onm)
{
  memset(onm->map, 0xFF, MAP_CAPACITY(onm) * sizeof(*onm->map));
}

static void oldnewmap_increase_size(OldNewMap *onm)
{
  onm->capacity_exp++;
  onm->entries = MEM_reallocN(onm->entries, sizeof(*onm->entries) * ENTRIES_CAPACITY(onm));
  onm->map = MEM_reallocN(onm->map, sizeof(*onm->map) * MAP_CAPACITY(onm));
  oldnewmap_clear_map(onm);
  for (int i = 0; i < onm->nentries; i++) {
    oldnewmap_insert_index_in_map(onm, onm->entries[i].oldp, i);
  }
}

/* Public OldNewMap API */

static OldNewMap *oldnewmap_new(void)
{
  OldNewMap *onm = MEM_callocN(sizeof(*onm), "OldNewMap");

  onm->capacity_exp = DEFAULT_SIZE_EXP;
  onm->entries = MEM_malloc_arrayN(
      ENTRIES_CAPACITY(onm), sizeof(*onm->entries), "OldNewMap.entries");
  onm->map = MEM_malloc_arrayN(MAP_CAPACITY(onm), sizeof(*onm->map), "OldNewMap.map");
  oldnewmap_clear_map(onm);

  return onm;
}

static void oldnewmap_insert(OldNewMap *onm, const void *oldaddr, void *newaddr, int nr)
{
  if (oldaddr == NULL || newaddr == NULL) {
    return;
  }

  if (UNLIKELY(onm->nentries == ENTRIES_CAPACITY(onm))) {
    oldnewmap_increase_size(onm);
  }

  OldNew entry;
  entry.oldp = oldaddr;
  entry.newp = newaddr;
  entry.nr = nr;
  oldnewmap_insert_or_replace(onm, entry);
}

void blo_do_versions_oldnewmap_insert(OldNewMap *onm, const void *oldaddr, void *newaddr, int nr)
{
  oldnewmap_insert(onm, oldaddr, newaddr, nr);
}

static void *oldnewmap_lookup_and_inc(OldNewMap *onm, const void *addr, bool increase_users)
{
  OldNew *entry = oldnewmap_lookup_entry(onm, addr);
  if (entry == NULL) {
    return NULL;
  }
  if (increase_users) {
    entry->nr++;
  }
  return entry->newp;
}

/* for libdata, OldNew.nr has ID code, no increment */
static void *oldnewmap_liblookup(OldNewMap *onm, const void *addr, const void *lib)
{
  if (addr == NULL) {
    return NULL;
  }

  ID *id = oldnewmap_lookup_and_inc(onm, addr, false);
  if (id == NULL) {
    return NULL;
  }
  if (!lib || id->lib) {
    return id;
  }
  return NULL;
}

static void oldnewmap_clear(OldNewMap *onm)
{
  /* Free unused data. */
  for (int i = 0; i < onm->nentries; i++) {
    OldNew *entry = &onm->entries[i];
    if (entry->nr == 0) {
      MEM_freeN(entry->newp);
      entry->newp = NULL;
    }
  }

  onm->capacity_exp = DEFAULT_SIZE_EXP;
  oldnewmap_clear_map(onm);
  onm->nentries = 0;
}

static void oldnewmap_free(OldNewMap *onm)
{
  MEM_freeN(onm->entries);
  MEM_freeN(onm->map);
  MEM_freeN(onm);
}

#undef ENTRIES_CAPACITY
#undef MAP_CAPACITY
#undef SLOT_MASK
#undef DEFAULT_SIZE_EXP
#undef PERTURB_SHIFT
#undef ITER_SLOTS

/** \} */

/* -------------------------------------------------------------------- */
/** \name Helper Functions
 * \{ */

static void add_main_to_main(Main *mainvar, Main *from)
{
  ListBase *lbarray[INDEX_ID_MAX], *fromarray[INDEX_ID_MAX];
  int a;

  set_listbasepointers(mainvar, lbarray);
  a = set_listbasepointers(from, fromarray);
  while (a--) {
    BLI_movelisttolist(lbarray[a], fromarray[a]);
  }
}

void blo_join_main(ListBase *mainlist)
{
  Main *tojoin, *mainl;

  mainl = mainlist->first;

  if (mainl->id_map != NULL) {
    /* Cannot keep this since we add some IDs from joined mains. */
    BKE_main_idmap_destroy(mainl->id_map);
    mainl->id_map = NULL;
  }

  while ((tojoin = mainl->next)) {
    add_main_to_main(mainl, tojoin);
    BLI_remlink(mainlist, tojoin);
    BKE_main_free(tojoin);
  }
}

static void split_libdata(ListBase *lb_src, Main **lib_main_array, const uint lib_main_array_len)
{
  for (ID *id = lb_src->first, *idnext; id; id = idnext) {
    idnext = id->next;

    if (id->lib) {
      if (((uint)id->lib->temp_index < lib_main_array_len) &&
          /* this check should never fail, just in case 'id->lib' is a dangling pointer. */
          (lib_main_array[id->lib->temp_index]->curlib == id->lib)) {
        Main *mainvar = lib_main_array[id->lib->temp_index];
        ListBase *lb_dst = which_libbase(mainvar, GS(id->name));
        BLI_remlink(lb_src, id);
        BLI_addtail(lb_dst, id);
      }
      else {
        CLOG_ERROR(&LOG, "Invalid library for '%s'", id->name);
        BLI_assert(0);
      }
    }
  }
}

void blo_split_main(ListBase *mainlist, Main *main)
{
  mainlist->first = mainlist->last = main;
  main->next = NULL;

  if (BLI_listbase_is_empty(&main->libraries)) {
    return;
  }

  if (main->id_map != NULL) {
    /* Cannot keep this since we remove some IDs from given main. */
    BKE_main_idmap_destroy(main->id_map);
    main->id_map = NULL;
  }

  /* (Library.temp_index -> Main), lookup table */
  const uint lib_main_array_len = BLI_listbase_count(&main->libraries);
  Main **lib_main_array = MEM_malloc_arrayN(lib_main_array_len, sizeof(*lib_main_array), __func__);

  int i = 0;
  for (Library *lib = main->libraries.first; lib; lib = lib->id.next, i++) {
    Main *libmain = BKE_main_new();
    libmain->curlib = lib;
    libmain->versionfile = lib->versionfile;
    libmain->subversionfile = lib->subversionfile;
    BLI_addtail(mainlist, libmain);
    lib->temp_index = i;
    lib_main_array[i] = libmain;
  }

  ListBase *lbarray[INDEX_ID_MAX];
  i = set_listbasepointers(main, lbarray);
  while (i--) {
    ID *id = lbarray[i]->first;
    if (id == NULL || GS(id->name) == ID_LI) {
      /* No ID_LI data-lock should ever be linked anyway, but just in case, better be explicit. */
      continue;
    }
    split_libdata(lbarray[i], lib_main_array, lib_main_array_len);
  }

  MEM_freeN(lib_main_array);
}

static void read_file_version(FileData *fd, Main *main)
{
  BHead *bhead;

  for (bhead = blo_bhead_first(fd); bhead; bhead = blo_bhead_next(fd, bhead)) {
    if (bhead->code == GLOB) {
      FileGlobal *fg = read_struct(fd, bhead, "Global");
      if (fg) {
        main->subversionfile = fg->subversion;
        main->minversionfile = fg->minversion;
        main->minsubversionfile = fg->minsubversion;
        main->upbgeversionfile = fg->upbgeversion;
        main->upbgesubversionfile = fg->upbgesubversion;
        MEM_freeN(fg);
      }
      else if (bhead->code == ENDB) {
        break;
      }
    }
  }
  if (main->curlib) {
    main->curlib->versionfile = main->versionfile;
    main->curlib->subversionfile = main->subversionfile;
  }
}

static bool blo_bhead_is_id(const BHead *bhead)
{
  /* BHead codes are four bytes (like 'ENDB', 'TEST', etc.), but if the two most-significant bytes
   * are zero, the values actually indicate an ID type. */
  return bhead->code <= 0xFFFF;
}

static bool blo_bhead_is_id_valid_type(const BHead *bhead)
{
  if (!blo_bhead_is_id(bhead)) {
    return false;
  }

  const short id_type_code = bhead->code & 0xFFFF;
  return BKE_idtype_idcode_is_valid(id_type_code);
}

#ifdef USE_GHASH_BHEAD
static void read_file_bhead_idname_map_create(FileData *fd)
{
  BHead *bhead;

  /* dummy values */
  bool is_link = false;
  int code_prev = ENDB;
  uint reserve = 0;

  for (bhead = blo_bhead_first(fd); bhead; bhead = blo_bhead_next(fd, bhead)) {
    if (code_prev != bhead->code) {
      code_prev = bhead->code;
      is_link = blo_bhead_is_id_valid_type(bhead) ?
                    BKE_idtype_idcode_is_linkable((short)code_prev) :
                    false;
    }

    if (is_link) {
      reserve += 1;
    }
  }

  BLI_assert(fd->bhead_idname_hash == NULL);

  fd->bhead_idname_hash = BLI_ghash_str_new_ex(__func__, reserve);

  for (bhead = blo_bhead_first(fd); bhead; bhead = blo_bhead_next(fd, bhead)) {
    if (code_prev != bhead->code) {
      code_prev = bhead->code;
      is_link = blo_bhead_is_id_valid_type(bhead) ?
                    BKE_idtype_idcode_is_linkable((short)code_prev) :
                    false;
    }

    if (is_link) {
      BLI_ghash_insert(fd->bhead_idname_hash, (void *)blo_bhead_id_name(fd, bhead), bhead);
    }
  }
}
#endif

static Main *blo_find_main(FileData *fd, const char *filepath, const char *relabase)
{
  ListBase *mainlist = fd->mainlist;
  Main *m;
  Library *lib;
  char name1[FILE_MAX];

  BLI_strncpy(name1, filepath, sizeof(name1));
  BLI_path_normalize(relabase, name1);

  //  printf("blo_find_main: relabase  %s\n", relabase);
  //  printf("blo_find_main: original in  %s\n", filepath);
  //  printf("blo_find_main: converted to %s\n", name1);

  for (m = mainlist->first; m; m = m->next) {
    const char *libname = (m->curlib) ? m->curlib->filepath_abs : m->name;

    if (BLI_path_cmp(name1, libname) == 0) {
      if (G.debug & G_DEBUG) {
        CLOG_INFO(&LOG, 3, "Found library %s", libname);
      }
      return m;
    }
  }

  m = BKE_main_new();
  BLI_addtail(mainlist, m);

  /* Add library data-block itself to 'main' Main, since libraries are **never** linked data.
   * Fixes bug where you could end with all ID_LI data-blocks having the same name... */
  lib = BKE_libblock_alloc(mainlist->first, ID_LI, BLI_path_basename(filepath), 0);

  /* Important, consistency with main ID reading code from read_libblock(). */
  lib->id.us = ID_FAKE_USERS(lib);

  /* Matches direct_link_library(). */
  id_us_ensure_real(&lib->id);

  BLI_strncpy(lib->filepath, filepath, sizeof(lib->filepath));
  BLI_strncpy(lib->filepath_abs, name1, sizeof(lib->filepath_abs));

  m->curlib = lib;

  read_file_version(fd, m);

  if (G.debug & G_DEBUG) {
    CLOG_INFO(&LOG, 3, "Added new lib %s", filepath);
  }
  return m;
}

/** \} */

/* -------------------------------------------------------------------- */
/** \name File Parsing
 * \{ */

typedef struct BlendDataReader {
  FileData *fd;
} BlendDataReader;

typedef struct BlendLibReader {
  FileData *fd;
  Main *main;
} BlendLibReader;

typedef struct BlendExpander {
  FileData *fd;
  Main *main;
} BlendExpander;

static void switch_endian_bh4(BHead4 *bhead)
{
  /* the ID_.. codes */
  if ((bhead->code & 0xFFFF) == 0) {
    bhead->code >>= 16;
  }

  if (bhead->code != ENDB) {
    BLI_endian_switch_int32(&bhead->len);
    BLI_endian_switch_int32(&bhead->SDNAnr);
    BLI_endian_switch_int32(&bhead->nr);
  }
}

static void switch_endian_bh8(BHead8 *bhead)
{
  /* the ID_.. codes */
  if ((bhead->code & 0xFFFF) == 0) {
    bhead->code >>= 16;
  }

  if (bhead->code != ENDB) {
    BLI_endian_switch_int32(&bhead->len);
    BLI_endian_switch_int32(&bhead->SDNAnr);
    BLI_endian_switch_int32(&bhead->nr);
  }
}

static void bh4_from_bh8(BHead *bhead, BHead8 *bhead8, bool do_endian_swap)
{
  BHead4 *bhead4 = (BHead4 *)bhead;
  int64_t old;

  bhead4->code = bhead8->code;
  bhead4->len = bhead8->len;

  if (bhead4->code != ENDB) {
    /* perform a endian swap on 64bit pointers, otherwise the pointer might map to zero
     * 0x0000000000000000000012345678 would become 0x12345678000000000000000000000000
     */
    if (do_endian_swap) {
      BLI_endian_switch_uint64(&bhead8->old);
    }

    /* this patch is to avoid `intptr_t` being read from not-eight aligned positions
     * is necessary on any modern 64bit architecture) */
    memcpy(&old, &bhead8->old, 8);
    bhead4->old = (int)(old >> 3);

    bhead4->SDNAnr = bhead8->SDNAnr;
    bhead4->nr = bhead8->nr;
  }
}

static void bh8_from_bh4(BHead *bhead, BHead4 *bhead4)
{
  BHead8 *bhead8 = (BHead8 *)bhead;

  bhead8->code = bhead4->code;
  bhead8->len = bhead4->len;

  if (bhead8->code != ENDB) {
    bhead8->old = bhead4->old;
    bhead8->SDNAnr = bhead4->SDNAnr;
    bhead8->nr = bhead4->nr;
  }
}

static BHeadN *get_bhead(FileData *fd)
{
  BHeadN *new_bhead = NULL;
  ssize_t readsize;

  if (fd) {
    if (!fd->is_eof) {
      /* initializing to zero isn't strictly needed but shuts valgrind up
       * since uninitialized memory gets compared */
      BHead8 bhead8 = {0};
      BHead4 bhead4 = {0};
      BHead bhead = {0};

      /* First read the bhead structure.
       * Depending on the platform the file was written on this can
       * be a big or little endian BHead4 or BHead8 structure.
       *
       * As usual 'ENDB' (the last *partial* bhead of the file)
       * needs some special handling. We don't want to EOF just yet.
       */
      if (fd->flags & FD_FLAGS_FILE_POINTSIZE_IS_4) {
        bhead4.code = DATA;
        readsize = fd->file->read(fd->file, &bhead4, sizeof(bhead4));

        if (readsize == sizeof(bhead4) || bhead4.code == ENDB) {
          if (fd->flags & FD_FLAGS_SWITCH_ENDIAN) {
            switch_endian_bh4(&bhead4);
          }

          if (fd->flags & FD_FLAGS_POINTSIZE_DIFFERS) {
            bh8_from_bh4(&bhead, &bhead4);
          }
          else {
            /* MIN2 is only to quiet '-Warray-bounds' compiler warning. */
            BLI_assert(sizeof(bhead) == sizeof(bhead4));
            memcpy(&bhead, &bhead4, MIN2(sizeof(bhead), sizeof(bhead4)));
          }
        }
        else {
          fd->is_eof = true;
          bhead.len = 0;
        }
      }
      else {
        bhead8.code = DATA;
        readsize = fd->file->read(fd->file, &bhead8, sizeof(bhead8));

        if (readsize == sizeof(bhead8) || bhead8.code == ENDB) {
          if (fd->flags & FD_FLAGS_SWITCH_ENDIAN) {
            switch_endian_bh8(&bhead8);
          }

          if (fd->flags & FD_FLAGS_POINTSIZE_DIFFERS) {
            bh4_from_bh8(&bhead, &bhead8, (fd->flags & FD_FLAGS_SWITCH_ENDIAN) != 0);
          }
          else {
            /* MIN2 is only to quiet '-Warray-bounds' compiler warning. */
            BLI_assert(sizeof(bhead) == sizeof(bhead8));
            memcpy(&bhead, &bhead8, MIN2(sizeof(bhead), sizeof(bhead8)));
          }
        }
        else {
          fd->is_eof = true;
          bhead.len = 0;
        }
      }

      /* make sure people are not trying to pass bad blend files */
      if (bhead.len < 0) {
        fd->is_eof = true;
      }

      /* bhead now contains the (converted) bhead structure. Now read
       * the associated data and put everything in a BHeadN (creative naming !)
       */
      if (fd->is_eof) {
        /* pass */
      }
#ifdef USE_BHEAD_READ_ON_DEMAND
      else if (fd->file->seek != NULL && BHEAD_USE_READ_ON_DEMAND(&bhead)) {
        /* Delay reading bhead content. */
        new_bhead = MEM_mallocN(sizeof(BHeadN), "new_bhead");
        if (new_bhead) {
          new_bhead->next = new_bhead->prev = NULL;
          new_bhead->file_offset = fd->file->offset;
          new_bhead->has_data = false;
          new_bhead->is_memchunk_identical = false;
          new_bhead->bhead = bhead;
          off64_t seek_new = fd->file->seek(fd->file, bhead.len, SEEK_CUR);
          if (seek_new == -1) {
            fd->is_eof = true;
            MEM_freeN(new_bhead);
            new_bhead = NULL;
          }
          BLI_assert(fd->file->offset == seek_new);
        }
        else {
          fd->is_eof = true;
        }
      }
#endif
      else {
        new_bhead = MEM_mallocN(sizeof(BHeadN) + (size_t)bhead.len, "new_bhead");
        if (new_bhead) {
          new_bhead->next = new_bhead->prev = NULL;
#ifdef USE_BHEAD_READ_ON_DEMAND
          new_bhead->file_offset = 0; /* don't seek. */
          new_bhead->has_data = true;
#endif
          new_bhead->is_memchunk_identical = false;
          new_bhead->bhead = bhead;

          readsize = fd->file->read(fd->file, new_bhead + 1, (size_t)bhead.len);

          if (readsize != bhead.len) {
            fd->is_eof = true;
            MEM_freeN(new_bhead);
            new_bhead = NULL;
          }

          if (fd->flags & FD_FLAGS_IS_MEMFILE) {
            new_bhead->is_memchunk_identical = ((UndoReader *)fd->file)->memchunk_identical;
          }
        }
        else {
          fd->is_eof = true;
        }
      }
    }
  }

  /* We've read a new block. Now add it to the list
   * of blocks.
   */
  if (new_bhead) {
    BLI_addtail(&fd->bhead_list, new_bhead);
  }

  return new_bhead;
}

BHead *blo_bhead_first(FileData *fd)
{
  BHeadN *new_bhead;
  BHead *bhead = NULL;

  /* Rewind the file
   * Read in a new block if necessary
   */
  new_bhead = fd->bhead_list.first;
  if (new_bhead == NULL) {
    new_bhead = get_bhead(fd);
  }

  if (new_bhead) {
    bhead = &new_bhead->bhead;
  }

  return bhead;
}

BHead *blo_bhead_prev(FileData *UNUSED(fd), BHead *thisblock)
{
  BHeadN *bheadn = BHEADN_FROM_BHEAD(thisblock);
  BHeadN *prev = bheadn->prev;

  return (prev) ? &prev->bhead : NULL;
}

BHead *blo_bhead_next(FileData *fd, BHead *thisblock)
{
  BHeadN *new_bhead = NULL;
  BHead *bhead = NULL;

  if (thisblock) {
    /* bhead is actually a sub part of BHeadN
     * We calculate the BHeadN pointer from the BHead pointer below */
    new_bhead = BHEADN_FROM_BHEAD(thisblock);

    /* get the next BHeadN. If it doesn't exist we read in the next one */
    new_bhead = new_bhead->next;
    if (new_bhead == NULL) {
      new_bhead = get_bhead(fd);
    }
  }

  if (new_bhead) {
    /* here we do the reverse:
     * go from the BHeadN pointer to the BHead pointer */
    bhead = &new_bhead->bhead;
  }

  return bhead;
}

#ifdef USE_BHEAD_READ_ON_DEMAND
static bool blo_bhead_read_data(FileData *fd, BHead *thisblock, void *buf)
{
  bool success = true;
  BHeadN *new_bhead = BHEADN_FROM_BHEAD(thisblock);
  BLI_assert(new_bhead->has_data == false && new_bhead->file_offset != 0);
  off64_t offset_backup = fd->file->offset;
  if (UNLIKELY(fd->file->seek(fd->file, new_bhead->file_offset, SEEK_SET) == -1)) {
    success = false;
  }
  else {
    if (fd->file->read(fd->file, buf, (size_t)new_bhead->bhead.len) != new_bhead->bhead.len) {
      success = false;
    }
    if (fd->flags & FD_FLAGS_IS_MEMFILE) {
      new_bhead->is_memchunk_identical = ((UndoReader *)fd->file)->memchunk_identical;
    }
  }
  if (fd->file->seek(fd->file, offset_backup, SEEK_SET) == -1) {
    success = false;
  }
  return success;
}

static BHead *blo_bhead_read_full(FileData *fd, BHead *thisblock)
{
  BHeadN *new_bhead = BHEADN_FROM_BHEAD(thisblock);
  BHeadN *new_bhead_data = MEM_mallocN(sizeof(BHeadN) + new_bhead->bhead.len, "new_bhead");
  new_bhead_data->bhead = new_bhead->bhead;
  new_bhead_data->file_offset = new_bhead->file_offset;
  new_bhead_data->has_data = true;
  new_bhead_data->is_memchunk_identical = false;
  if (!blo_bhead_read_data(fd, thisblock, new_bhead_data + 1)) {
    MEM_freeN(new_bhead_data);
    return NULL;
  }
  return &new_bhead_data->bhead;
}
#endif /* USE_BHEAD_READ_ON_DEMAND */

/* Warning! Caller's responsibility to ensure given bhead **is** an ID one! */
const char *blo_bhead_id_name(const FileData *fd, const BHead *bhead)
{
  return (const char *)POINTER_OFFSET(bhead, sizeof(*bhead) + fd->id_name_offset);
}

/* Warning! Caller's responsibility to ensure given bhead **is** an ID one! */
AssetMetaData *blo_bhead_id_asset_data_address(const FileData *fd, const BHead *bhead)
{
  BLI_assert(blo_bhead_is_id_valid_type(bhead));
  return (fd->id_asset_data_offset >= 0) ?
             *(AssetMetaData **)POINTER_OFFSET(bhead, sizeof(*bhead) + fd->id_asset_data_offset) :
             NULL;
}

static void decode_blender_header(FileData *fd)
{
  char header[SIZEOFBLENDERHEADER], num[4];
  ssize_t readsize;

  /* read in the header data */
  readsize = fd->file->read(fd->file, header, sizeof(header));

  if (readsize == sizeof(header) && STREQLEN(header, "BLENDER", 7) && ELEM(header[7], '_', '-') &&
      ELEM(header[8], 'v', 'V') &&
      (isdigit(header[9]) && isdigit(header[10]) && isdigit(header[11]))) {
    fd->flags |= FD_FLAGS_FILE_OK;

    /* what size are pointers in the file ? */
    if (header[7] == '_') {
      fd->flags |= FD_FLAGS_FILE_POINTSIZE_IS_4;
      if (sizeof(void *) != 4) {
        fd->flags |= FD_FLAGS_POINTSIZE_DIFFERS;
      }
    }
    else {
      if (sizeof(void *) != 8) {
        fd->flags |= FD_FLAGS_POINTSIZE_DIFFERS;
      }
    }

    /* is the file saved in a different endian
     * than we need ?
     */
    if (((header[8] == 'v') ? L_ENDIAN : B_ENDIAN) != ENDIAN_ORDER) {
      fd->flags |= FD_FLAGS_SWITCH_ENDIAN;
    }

    /* get the version number */
    memcpy(num, header + 9, 3);
    num[3] = 0;
    fd->fileversion = atoi(num);
  }
}

/**
 * \return Success if the file is read correctly, else set \a r_error_message.
 */
static bool read_file_dna(FileData *fd, const char **r_error_message)
{
  BHead *bhead;
  int subversion = 0;

  for (bhead = blo_bhead_first(fd); bhead; bhead = blo_bhead_next(fd, bhead)) {
    if (bhead->code == GLOB) {
      /* Before this, the subversion didn't exist in 'FileGlobal' so the subversion
       * value isn't accessible for the purpose of DNA versioning in this case. */
      if (fd->fileversion <= 242) {
        continue;
      }
      /* We can't use read_global because this needs 'DNA1' to be decoded,
       * however the first 4 chars are _always_ the subversion. */
      FileGlobal *fg = (void *)&bhead[1];
      BLI_STATIC_ASSERT(offsetof(FileGlobal, subvstr) == 0, "Must be first: subvstr")
      char num[5];
      memcpy(num, fg->subvstr, 4);
      num[4] = 0;
      subversion = atoi(num);
    }
    else if (bhead->code == DNA1) {
      const bool do_endian_swap = (fd->flags & FD_FLAGS_SWITCH_ENDIAN) != 0;

      fd->filesdna = DNA_sdna_from_data(
          &bhead[1], bhead->len, do_endian_swap, true, r_error_message);
      if (fd->filesdna) {
        blo_do_versions_dna(fd->filesdna, fd->fileversion, subversion);
        fd->compflags = DNA_struct_get_compareflags(fd->filesdna, fd->memsdna);
        fd->reconstruct_info = DNA_reconstruct_info_create(
            fd->filesdna, fd->memsdna, fd->compflags);
        /* used to retrieve ID names from (bhead+1) */
        fd->id_name_offset = DNA_elem_offset(fd->filesdna, "ID", "char", "name[]");
        BLI_assert(fd->id_name_offset != -1);
        fd->id_asset_data_offset = DNA_elem_offset(
            fd->filesdna, "ID", "AssetMetaData", "*asset_data");

        return true;
      }

      return false;
    }
    else if (bhead->code == ENDB) {
      break;
    }
  }

  *r_error_message = "Missing DNA block";
  return false;
}

static int *read_file_thumbnail(FileData *fd)
{
  BHead *bhead;
  int *blend_thumb = NULL;

  for (bhead = blo_bhead_first(fd); bhead; bhead = blo_bhead_next(fd, bhead)) {
    if (bhead->code == TEST) {
      const bool do_endian_swap = (fd->flags & FD_FLAGS_SWITCH_ENDIAN) != 0;
      int *data = (int *)(bhead + 1);

      if (bhead->len < (sizeof(int[2]))) {
        break;
      }

      if (do_endian_swap) {
        BLI_endian_switch_int32(&data[0]);
        BLI_endian_switch_int32(&data[1]);
      }

      const int width = data[0];
      const int height = data[1];
      if (!BLEN_THUMB_MEMSIZE_IS_VALID(width, height)) {
        break;
      }
      if (bhead->len < BLEN_THUMB_MEMSIZE_FILE(width, height)) {
        break;
      }

      blend_thumb = data;
      break;
    }
    if (bhead->code != REND) {
      /* Thumbnail is stored in TEST immediately after first REND... */
      break;
    }
  }

  return blend_thumb;
}

/** \} */

static FileData *filedata_new(BlendFileReadReport *reports)
{
  BLI_assert(reports != NULL);

  FileData *fd = MEM_callocN(sizeof(FileData), "FileData");

  fd->memsdna = DNA_sdna_current_get();

  fd->datamap = oldnewmap_new();
  fd->globmap = oldnewmap_new();
  fd->libmap = oldnewmap_new();

  fd->reports = reports;

  return fd;
}

static FileData *blo_decode_and_check(FileData *fd, ReportList *reports)
{
  decode_blender_header(fd);

  if (fd->flags & FD_FLAGS_FILE_OK) {
    const char *error_message = NULL;
    if (read_file_dna(fd, &error_message) == false) {
      BKE_reportf(
          reports, RPT_ERROR, "Failed to read blend file '%s': %s", fd->relabase, error_message);
      blo_filedata_free(fd);
      fd = NULL;
    }
  }
  else {
    BKE_reportf(
        reports, RPT_ERROR, "Failed to read blend file '%s', not a blend file", fd->relabase);
    blo_filedata_free(fd);
    fd = NULL;
  }

  return fd;
}

static FileData *blo_filedata_from_file_descriptor(const char *filepath,
                                                   BlendFileReadReport *reports,
                                                   int filedes)
{
  char header[7];
  FileReader *rawfile = BLI_filereader_new_file(filedes);
  FileReader *file = NULL;

<<<<<<< HEAD
#ifdef WITH_GAMEENGINE_BPPLAYER
  const int typeencryption = SPINDLE_CheckEncryptionFromFile(filepath);
  if (typeencryption <= SPINDLE_NO_ENCRYPTION) {
#endif

  /* Regular file. */
=======
>>>>>>> 721fad37
  errno = 0;
  /* If opening the file failed or we can't read the header, give up. */
  if (rawfile == NULL || rawfile->read(rawfile, header, sizeof(header)) != sizeof(header)) {
    BKE_reportf(reports->reports,
                RPT_WARNING,
                "Unable to read '%s': %s",
                filepath,
                errno ? strerror(errno) : TIP_("insufficient content"));
    if (rawfile) {
      rawfile->close(rawfile);
    }
    else {
      close(filedes);
    }
    return NULL;
  }

  /* Rewind the file after reading the header. */
  rawfile->seek(rawfile, 0, SEEK_SET);

  /* Check if we have a regular file. */
  if (memcmp(header, "BLENDER", sizeof(header)) == 0) {
    /* Try opening the file with memory-mapped IO. */
    file = BLI_filereader_new_mmap(filedes);
    if (file == NULL) {
      /* mmap failed, so just keep using rawfile. */
      file = rawfile;
      rawfile = NULL;
    }
  }
  else if (BLI_file_magic_is_gzip(header)) {
    file = BLI_filereader_new_gzip(rawfile);
    if (file != NULL) {
      rawfile = NULL; /* The Gzip FileReader takes ownership of `rawfile`. */
    }
  }
  else if (BLI_file_magic_is_zstd(header)) {
    file = BLI_filereader_new_zstd(rawfile);
    if (file != NULL) {
      rawfile = NULL; /* The Zstd FileReader takes ownership of `rawfile`. */
    }
  }

  /* Clean up `rawfile` if it wasn't taken over. */
  if (rawfile != NULL) {
    rawfile->close(rawfile);
  }
  if (file == NULL) {
    BKE_reportf(reports->reports, RPT_WARNING, "Unrecognized file format '%s'", filepath);
    return NULL;
  }

#ifdef WITH_GAMEENGINE_BPPLAYER
  }
  else {
    int filesize = 0;
    const char *decrypteddata = SPINDLE_DecryptFromFile(filepath, &filesize, NULL, typeencryption);
    SPINDLE_SetFilePath(filepath);
    return blo_filedata_from_memory(decrypteddata, filesize, reports);
  }
#endif

  FileData *fd = filedata_new(reports);
  fd->file = file;

  return fd;
}

static FileData *blo_filedata_from_file_open(const char *filepath, BlendFileReadReport *reports)
{
  errno = 0;
  const int file = BLI_open(filepath, O_BINARY | O_RDONLY, 0);
  if (file == -1) {
    BKE_reportf(reports->reports,
                RPT_WARNING,
                "Unable to open '%s': %s",
                filepath,
                errno ? strerror(errno) : TIP_("unknown error reading file"));
    return NULL;
  }
  return blo_filedata_from_file_descriptor(filepath, reports, file);
}

/* cannot be called with relative paths anymore! */
/* on each new library added, it now checks for the current FileData and expands relativeness */
FileData *blo_filedata_from_file(const char *filepath, BlendFileReadReport *reports)
{
  FileData *fd = blo_filedata_from_file_open(filepath, reports);
  if (fd != NULL) {
    /* needed for library_append and read_libraries */
    BLI_strncpy(fd->relabase, filepath, sizeof(fd->relabase));

    return blo_decode_and_check(fd, reports->reports);
  }
  return NULL;
}

/**
 * Same as blo_filedata_from_file(), but does not reads DNA data, only header.
 * Use it for light access (e.g. thumbnail reading).
 */
static FileData *blo_filedata_from_file_minimal(const char *filepath)
{
  FileData *fd = blo_filedata_from_file_open(filepath, &(BlendFileReadReport){.reports = NULL});
  if (fd != NULL) {
    decode_blender_header(fd);
    if (fd->flags & FD_FLAGS_FILE_OK) {
      return fd;
    }
    blo_filedata_free(fd);
  }
  return NULL;
}

FileData *blo_filedata_from_memory(const void *mem, int memsize, BlendFileReadReport *reports)
{
  if (!mem || memsize < SIZEOFBLENDERHEADER) {
    BKE_report(
        reports->reports, RPT_WARNING, (mem) ? TIP_("Unable to read") : TIP_("Unable to open"));
    return NULL;
  }

  FileReader *mem_file = BLI_filereader_new_memory(mem, memsize);
  FileReader *file = mem_file;

  if (BLI_file_magic_is_gzip(mem)) {
    file = BLI_filereader_new_gzip(mem_file);
  }
  else if (BLI_file_magic_is_zstd(mem)) {
    file = BLI_filereader_new_zstd(mem_file);
  }

  if (file == NULL) {
    /* Compression initialization failed. */
    mem_file->close(mem_file);
    return NULL;
  }

  FileData *fd = filedata_new(reports);
  fd->file = file;

#ifdef WITH_GAMEENGINE_BPPLAYER
  // Set local path before calling blo_decode_and_check.
  BLI_strncpy(fd->relabase, SPINDLE_GetFilePath(), sizeof(fd->relabase));
#endif

  return blo_decode_and_check(fd, reports->reports);
}

FileData *blo_filedata_from_memfile(MemFile *memfile,
                                    const struct BlendFileReadParams *params,
                                    BlendFileReadReport *reports)
{
  if (!memfile) {
    BKE_report(reports->reports, RPT_WARNING, "Unable to open blend <memory>");
    return NULL;
  }

  FileData *fd = filedata_new(reports);
  fd->file = BLO_memfile_new_filereader(memfile, params->undo_direction);
  fd->undo_direction = params->undo_direction;
  fd->flags |= FD_FLAGS_IS_MEMFILE;

  return blo_decode_and_check(fd, reports->reports);
}

void blo_filedata_free(FileData *fd)
{
  if (fd) {
    fd->file->close(fd->file);

    /* Free all BHeadN data blocks */
#ifndef NDEBUG
    BLI_freelistN(&fd->bhead_list);
#else
    /* Sanity check we're not keeping memory we don't need. */
    LISTBASE_FOREACH_MUTABLE (BHeadN *, new_bhead, &fd->bhead_list) {
      if (fd->file->seek != NULL && BHEAD_USE_READ_ON_DEMAND(&new_bhead->bhead)) {
        BLI_assert(new_bhead->has_data == 0);
      }
      MEM_freeN(new_bhead);
    }
#endif

    if (fd->filesdna) {
      DNA_sdna_free(fd->filesdna);
    }
    if (fd->compflags) {
      MEM_freeN((void *)fd->compflags);
    }
    if (fd->reconstruct_info) {
      DNA_reconstruct_info_free(fd->reconstruct_info);
    }

    if (fd->datamap) {
      oldnewmap_free(fd->datamap);
    }
    if (fd->globmap) {
      oldnewmap_free(fd->globmap);
    }
    if (fd->packedmap) {
      oldnewmap_free(fd->packedmap);
    }
    if (fd->libmap && !(fd->flags & FD_FLAGS_NOT_MY_LIBMAP)) {
      oldnewmap_free(fd->libmap);
    }
    if (fd->old_idmap != NULL) {
      BKE_main_idmap_destroy(fd->old_idmap);
    }
    blo_cache_storage_end(fd);
    if (fd->bheadmap) {
      MEM_freeN(fd->bheadmap);
    }

#ifdef USE_GHASH_BHEAD
    if (fd->bhead_idname_hash) {
      BLI_ghash_free(fd->bhead_idname_hash, NULL, NULL);
    }
#endif

    MEM_freeN(fd);
  }
}

/** \} */

/* -------------------------------------------------------------------- */
/** \name Public Utilities
 * \{ */

/**
 * Check whether given path ends with a blend file compatible extension
 * (`.blend`, `.ble` or `.blend.gz`).
 *
 * \param str: The path to check.
 * \return true is this path ends with a blender file extension.
 */
bool BLO_has_bfile_extension(const char *str)
{
  const char *ext_test[4] = {".blend", ".ble", ".blend.gz", NULL};
  return BLI_path_extension_check_array(str, ext_test);
}

/**
 * Try to explode given path into its 'library components'
 * (i.e. a .blend file, id type/group, and data-block itself).
 *
 * \param path: the full path to explode.
 * \param r_dir: the string that'll contain path up to blend file itself ('library' path).
 * WARNING! Must be #FILE_MAX_LIBEXTRA long (it also stores group and name strings)!
 * \param r_group: the string that'll contain 'group' part of the path, if any. May be NULL.
 * \param r_name: the string that'll contain data's name part of the path, if any. May be NULL.
 * \return true if path contains a blend file.
 */
bool BLO_library_path_explode(const char *path, char *r_dir, char **r_group, char **r_name)
{
  /* We might get some data names with slashes,
   * so we have to go up in path until we find blend file itself,
   * then we know next path item is group, and everything else is data name. */
  char *slash = NULL, *prev_slash = NULL, c = '\0';

  r_dir[0] = '\0';
  if (r_group) {
    *r_group = NULL;
  }
  if (r_name) {
    *r_name = NULL;
  }

  /* if path leads to an existing directory, we can be sure we're not (in) a library */
  if (BLI_is_dir(path)) {
    return false;
  }

  strcpy(r_dir, path);

  while ((slash = (char *)BLI_path_slash_rfind(r_dir))) {
    char tc = *slash;
    *slash = '\0';
    if (BLO_has_bfile_extension(r_dir) && BLI_is_file(r_dir)) {
      break;
    }
    if (STREQ(r_dir, BLO_EMBEDDED_STARTUP_BLEND)) {
      break;
    }

    if (prev_slash) {
      *prev_slash = c;
    }
    prev_slash = slash;
    c = tc;
  }

  if (!slash) {
    return false;
  }

  if (slash[1] != '\0') {
    BLI_assert(strlen(slash + 1) < BLO_GROUP_MAX);
    if (r_group) {
      *r_group = slash + 1;
    }
  }

  if (prev_slash && (prev_slash[1] != '\0')) {
    BLI_assert(strlen(prev_slash + 1) < MAX_ID_NAME - 2);
    if (r_name) {
      *r_name = prev_slash + 1;
    }
  }

  return true;
}

/**
 * Does a very light reading of given .blend file to extract its stored thumbnail.
 *
 * \param filepath: The path of the file to extract thumbnail from.
 * \return The raw thumbnail
 * (MEM-allocated, as stored in file, use #BKE_main_thumbnail_to_imbuf()
 * to convert it to ImBuf image).
 */
BlendThumbnail *BLO_thumbnail_from_file(const char *filepath)
{
  FileData *fd;
  BlendThumbnail *data = NULL;
  int *fd_data;

  fd = blo_filedata_from_file_minimal(filepath);
  fd_data = fd ? read_file_thumbnail(fd) : NULL;

  if (fd_data) {
    const int width = fd_data[0];
    const int height = fd_data[1];
    if (BLEN_THUMB_MEMSIZE_IS_VALID(width, height)) {
      const size_t sz = BLEN_THUMB_MEMSIZE(width, height);
      data = MEM_mallocN(sz, __func__);
      if (data) {
        BLI_assert((sz - sizeof(*data)) ==
                   (BLEN_THUMB_MEMSIZE_FILE(width, height) - (sizeof(*fd_data) * 2)));
        data->width = width;
        data->height = height;
        memcpy(data->rect, &fd_data[2], sz - sizeof(*data));
      }
    }
  }

  blo_filedata_free(fd);

  return data;
}

/** \} */

/* -------------------------------------------------------------------- */
/** \name Old/New Pointer Map
 * \{ */

/* Only direct data-blocks. */
static void *newdataadr(FileData *fd, const void *adr)
{
  return oldnewmap_lookup_and_inc(fd->datamap, adr, true);
}

/* Only direct data-blocks. */
static void *newdataadr_no_us(FileData *fd, const void *adr)
{
  return oldnewmap_lookup_and_inc(fd->datamap, adr, false);
}

/* Direct datablocks with global linking. */
void *blo_read_get_new_globaldata_address(FileData *fd, const void *adr)
{
  return oldnewmap_lookup_and_inc(fd->globmap, adr, true);
}

/* Used to restore packed data after undo. */
static void *newpackedadr(FileData *fd, const void *adr)
{
  if (fd->packedmap && adr) {
    return oldnewmap_lookup_and_inc(fd->packedmap, adr, true);
  }

  return oldnewmap_lookup_and_inc(fd->datamap, adr, true);
}

/* only lib data */
static void *newlibadr(FileData *fd, const void *lib, const void *adr)
{
  return oldnewmap_liblookup(fd->libmap, adr, lib);
}

/* only lib data */
void *blo_do_versions_newlibadr(FileData *fd, const void *lib, const void *adr)
{
  return newlibadr(fd, lib, adr);
}

/* increases user number */
static void change_link_placeholder_to_real_ID_pointer_fd(FileData *fd, const void *old, void *new)
{
  for (int i = 0; i < fd->libmap->nentries; i++) {
    OldNew *entry = &fd->libmap->entries[i];

    if (old == entry->newp && entry->nr == ID_LINK_PLACEHOLDER) {
      entry->newp = new;
      if (new) {
        entry->nr = GS(((ID *)new)->name);
      }
    }
  }
}

static void change_link_placeholder_to_real_ID_pointer(ListBase *mainlist,
                                                       FileData *basefd,
                                                       void *old,
                                                       void *new)
{
  LISTBASE_FOREACH (Main *, mainptr, mainlist) {
    FileData *fd;

    if (mainptr->curlib) {
      fd = mainptr->curlib->filedata;
    }
    else {
      fd = basefd;
    }

    if (fd) {
      change_link_placeholder_to_real_ID_pointer_fd(fd, old, new);
    }
  }
}

/* lib linked proxy objects point to our local data, we need
 * to clear that pointer before reading the undo memfile since
 * the object might be removed, it is set again in reading
 * if the local object still exists.
 * This is only valid for local proxy objects though, linked ones should not be affected here.
 */
void blo_clear_proxy_pointers_from_lib(Main *oldmain)
{
  LISTBASE_FOREACH (Object *, ob, &oldmain->objects) {
    if (ob->id.lib != NULL && ob->proxy_from != NULL && ob->proxy_from->id.lib == NULL) {
      ob->proxy_from = NULL;
    }
  }
}

/* XXX disabled this feature - packed files also belong in temp saves and quit.blend,
 * to make restore work. */

static void insert_packedmap(FileData *fd, PackedFile *pf)
{
  oldnewmap_insert(fd->packedmap, pf, pf, 0);
  oldnewmap_insert(fd->packedmap, pf->data, pf->data, 0);
}

void blo_make_packed_pointer_map(FileData *fd, Main *oldmain)
{
  fd->packedmap = oldnewmap_new();

  LISTBASE_FOREACH (Image *, ima, &oldmain->images) {
    if (ima->packedfile) {
      insert_packedmap(fd, ima->packedfile);
    }

    LISTBASE_FOREACH (ImagePackedFile *, imapf, &ima->packedfiles) {
      if (imapf->packedfile) {
        insert_packedmap(fd, imapf->packedfile);
      }
    }
  }

  LISTBASE_FOREACH (VFont *, vfont, &oldmain->fonts) {
    if (vfont->packedfile) {
      insert_packedmap(fd, vfont->packedfile);
    }
  }

  LISTBASE_FOREACH (bSound *, sound, &oldmain->sounds) {
    if (sound->packedfile) {
      insert_packedmap(fd, sound->packedfile);
    }
  }

  LISTBASE_FOREACH (Volume *, volume, &oldmain->volumes) {
    if (volume->packedfile) {
      insert_packedmap(fd, volume->packedfile);
    }
  }

  LISTBASE_FOREACH (Library *, lib, &oldmain->libraries) {
    if (lib->packedfile) {
      insert_packedmap(fd, lib->packedfile);
    }
  }
}

/* set old main packed data to zero if it has been restored */
/* this works because freeing old main only happens after this call */
void blo_end_packed_pointer_map(FileData *fd, Main *oldmain)
{
  OldNew *entry = fd->packedmap->entries;

  /* used entries were restored, so we put them to zero */
  for (int i = 0; i < fd->packedmap->nentries; i++, entry++) {
    if (entry->nr > 0) {
      entry->newp = NULL;
    }
  }

  LISTBASE_FOREACH (Image *, ima, &oldmain->images) {
    ima->packedfile = newpackedadr(fd, ima->packedfile);

    LISTBASE_FOREACH (ImagePackedFile *, imapf, &ima->packedfiles) {
      imapf->packedfile = newpackedadr(fd, imapf->packedfile);
    }
  }

  LISTBASE_FOREACH (VFont *, vfont, &oldmain->fonts) {
    vfont->packedfile = newpackedadr(fd, vfont->packedfile);
  }

  LISTBASE_FOREACH (bSound *, sound, &oldmain->sounds) {
    sound->packedfile = newpackedadr(fd, sound->packedfile);
  }

  LISTBASE_FOREACH (Library *, lib, &oldmain->libraries) {
    lib->packedfile = newpackedadr(fd, lib->packedfile);
  }

  LISTBASE_FOREACH (Volume *, volume, &oldmain->volumes) {
    volume->packedfile = newpackedadr(fd, volume->packedfile);
  }
}

/* undo file support: add all library pointers in lookup */
void blo_add_library_pointer_map(ListBase *old_mainlist, FileData *fd)
{
  ListBase *lbarray[INDEX_ID_MAX];

  LISTBASE_FOREACH (Main *, ptr, old_mainlist) {
    int i = set_listbasepointers(ptr, lbarray);
    while (i--) {
      LISTBASE_FOREACH (ID *, id, lbarray[i]) {
        oldnewmap_insert(fd->libmap, id, id, GS(id->name));
      }
    }
  }

  fd->old_mainlist = old_mainlist;
}

/* Build a GSet of old main (we only care about local data here, so we can do that after
 * split_main() call. */
void blo_make_old_idmap_from_main(FileData *fd, Main *bmain)
{
  if (fd->old_idmap != NULL) {
    BKE_main_idmap_destroy(fd->old_idmap);
  }
  fd->old_idmap = BKE_main_idmap_create(bmain, false, NULL, MAIN_IDMAP_TYPE_UUID);
}

typedef struct BLOCacheStorage {
  GHash *cache_map;
  MemArena *memarena;
} BLOCacheStorage;

/** Register a cache data entry to be preserved when reading some undo memfile. */
static void blo_cache_storage_entry_register(ID *id,
                                             const IDCacheKey *key,
                                             void **UNUSED(cache_p),
                                             uint UNUSED(flags),
                                             void *cache_storage_v)
{
  BLI_assert(key->id_session_uuid == id->session_uuid);
  UNUSED_VARS_NDEBUG(id);

  BLOCacheStorage *cache_storage = cache_storage_v;
  BLI_assert(!BLI_ghash_haskey(cache_storage->cache_map, key));

  IDCacheKey *storage_key = BLI_memarena_alloc(cache_storage->memarena, sizeof(*storage_key));
  *storage_key = *key;
  BLI_ghash_insert(cache_storage->cache_map, storage_key, POINTER_FROM_UINT(0));
}

/** Restore a cache data entry from old ID into new one, when reading some undo memfile. */
static void blo_cache_storage_entry_restore_in_new(
    ID *UNUSED(id), const IDCacheKey *key, void **cache_p, uint flags, void *cache_storage_v)
{
  BLOCacheStorage *cache_storage = cache_storage_v;

  if (cache_storage == NULL) {
    /* In non-undo case, only clear the pointer if it is a purely runtime one.
     * If it may be stored in a persistent way in the .blend file, direct_link code is responsible
     * to properly deal with it. */
    if ((flags & IDTYPE_CACHE_CB_FLAGS_PERSISTENT) == 0) {
      *cache_p = NULL;
    }
    return;
  }

  void **value = BLI_ghash_lookup_p(cache_storage->cache_map, key);
  if (value == NULL) {
    *cache_p = NULL;
    return;
  }
  *value = POINTER_FROM_UINT(POINTER_AS_UINT(*value) + 1);
  *cache_p = key->cache_v;
}

/** Clear as needed a cache data entry from old ID, when reading some undo memfile. */
static void blo_cache_storage_entry_clear_in_old(ID *UNUSED(id),
                                                 const IDCacheKey *key,
                                                 void **cache_p,
                                                 uint UNUSED(flags),
                                                 void *cache_storage_v)
{
  BLOCacheStorage *cache_storage = cache_storage_v;

  void **value = BLI_ghash_lookup_p(cache_storage->cache_map, key);
  if (value == NULL) {
    *cache_p = NULL;
    return;
  }
  /* If that cache has been restored into some new ID, we want to remove it from old one, otherwise
   * keep it there so that it gets properly freed together with its ID. */
  *cache_p = POINTER_AS_UINT(*value) != 0 ? NULL : key->cache_v;
}

void blo_cache_storage_init(FileData *fd, Main *bmain)
{
  if (fd->flags & FD_FLAGS_IS_MEMFILE) {
    BLI_assert(fd->cache_storage == NULL);
    fd->cache_storage = MEM_mallocN(sizeof(*fd->cache_storage), __func__);
    fd->cache_storage->memarena = BLI_memarena_new(BLI_MEMARENA_STD_BUFSIZE, __func__);
    fd->cache_storage->cache_map = BLI_ghash_new(
        BKE_idtype_cache_key_hash, BKE_idtype_cache_key_cmp, __func__);

    ListBase *lb;
    FOREACH_MAIN_LISTBASE_BEGIN (bmain, lb) {
      ID *id = lb->first;
      if (id == NULL) {
        continue;
      }

      const IDTypeInfo *type_info = BKE_idtype_get_info_from_id(id);
      if (type_info->foreach_cache == NULL) {
        continue;
      }

      FOREACH_MAIN_LISTBASE_ID_BEGIN (lb, id) {
        if (ID_IS_LINKED(id)) {
          continue;
        }
        BKE_idtype_id_foreach_cache(id, blo_cache_storage_entry_register, fd->cache_storage);
      }
      FOREACH_MAIN_LISTBASE_ID_END;
    }
    FOREACH_MAIN_LISTBASE_END;
  }
  else {
    fd->cache_storage = NULL;
  }
}

void blo_cache_storage_old_bmain_clear(FileData *fd, Main *bmain_old)
{
  if (fd->cache_storage != NULL) {
    ListBase *lb;
    FOREACH_MAIN_LISTBASE_BEGIN (bmain_old, lb) {
      ID *id = lb->first;
      if (id == NULL) {
        continue;
      }

      const IDTypeInfo *type_info = BKE_idtype_get_info_from_id(id);
      if (type_info->foreach_cache == NULL) {
        continue;
      }

      FOREACH_MAIN_LISTBASE_ID_BEGIN (lb, id) {
        if (ID_IS_LINKED(id)) {
          continue;
        }
        BKE_idtype_id_foreach_cache(id, blo_cache_storage_entry_clear_in_old, fd->cache_storage);
      }
      FOREACH_MAIN_LISTBASE_ID_END;
    }
    FOREACH_MAIN_LISTBASE_END;
  }
}

void blo_cache_storage_end(FileData *fd)
{
  if (fd->cache_storage != NULL) {
    BLI_ghash_free(fd->cache_storage->cache_map, NULL, NULL);
    BLI_memarena_free(fd->cache_storage->memarena);
    MEM_freeN(fd->cache_storage);
    fd->cache_storage = NULL;
  }
}

/** \} */

/* -------------------------------------------------------------------- */
/** \name DNA Struct Loading
 * \{ */

static void switch_endian_structs(const struct SDNA *filesdna, BHead *bhead)
{
  int blocksize, nblocks;
  char *data;

  data = (char *)(bhead + 1);
  blocksize = filesdna->types_size[filesdna->structs[bhead->SDNAnr]->type];

  nblocks = bhead->nr;
  while (nblocks--) {
    DNA_struct_switch_endian(filesdna, bhead->SDNAnr, data);

    data += blocksize;
  }
}

static void *read_struct(FileData *fd, BHead *bh, const char *blockname)
{
  void *temp = NULL;

  if (bh->len) {
#ifdef USE_BHEAD_READ_ON_DEMAND
    BHead *bh_orig = bh;
#endif

    /* switch is based on file dna */
    if (bh->SDNAnr && (fd->flags & FD_FLAGS_SWITCH_ENDIAN)) {
#ifdef USE_BHEAD_READ_ON_DEMAND
      if (BHEADN_FROM_BHEAD(bh)->has_data == false) {
        bh = blo_bhead_read_full(fd, bh);
        if (UNLIKELY(bh == NULL)) {
          fd->flags &= ~FD_FLAGS_FILE_OK;
          return NULL;
        }
      }
#endif
      switch_endian_structs(fd->filesdna, bh);
    }

    if (fd->compflags[bh->SDNAnr] != SDNA_CMP_REMOVED) {
      if (fd->compflags[bh->SDNAnr] == SDNA_CMP_NOT_EQUAL) {
#ifdef USE_BHEAD_READ_ON_DEMAND
        if (BHEADN_FROM_BHEAD(bh)->has_data == false) {
          bh = blo_bhead_read_full(fd, bh);
          if (UNLIKELY(bh == NULL)) {
            fd->flags &= ~FD_FLAGS_FILE_OK;
            return NULL;
          }
        }
#endif
        temp = DNA_struct_reconstruct(fd->reconstruct_info, bh->SDNAnr, bh->nr, (bh + 1));
      }
      else {
        /* SDNA_CMP_EQUAL */
        temp = MEM_mallocN(bh->len, blockname);
#ifdef USE_BHEAD_READ_ON_DEMAND
        if (BHEADN_FROM_BHEAD(bh)->has_data) {
          memcpy(temp, (bh + 1), bh->len);
        }
        else {
          /* Instead of allocating the bhead, then copying it,
           * read the data from the file directly into the memory. */
          if (UNLIKELY(!blo_bhead_read_data(fd, bh, temp))) {
            fd->flags &= ~FD_FLAGS_FILE_OK;
            MEM_freeN(temp);
            temp = NULL;
          }
        }
#else
        memcpy(temp, (bh + 1), bh->len);
#endif
      }
    }

#ifdef USE_BHEAD_READ_ON_DEMAND
    if (bh_orig != bh) {
      MEM_freeN(BHEADN_FROM_BHEAD(bh));
    }
#endif
  }

  return temp;
}

/* Like read_struct, but gets a pointer without allocating. Only works for
 * undo since DNA must match. */
static const void *peek_struct_undo(FileData *fd, BHead *bhead)
{
  BLI_assert(fd->flags & FD_FLAGS_IS_MEMFILE);
  UNUSED_VARS_NDEBUG(fd);
  return (bhead->len) ? (const void *)(bhead + 1) : NULL;
}

static void link_glob_list(FileData *fd, ListBase *lb) /* for glob data */
{
  Link *ln, *prev;
  void *poin;

  if (BLI_listbase_is_empty(lb)) {
    return;
  }
  poin = newdataadr(fd, lb->first);
  if (lb->first) {
    oldnewmap_insert(fd->globmap, lb->first, poin, 0);
  }
  lb->first = poin;

  ln = lb->first;
  prev = NULL;
  while (ln) {
    poin = newdataadr(fd, ln->next);
    if (ln->next) {
      oldnewmap_insert(fd->globmap, ln->next, poin, 0);
    }
    ln->next = poin;
    ln->prev = prev;
    prev = ln;
    ln = ln->next;
  }
  lb->last = prev;
}

/** \} */

/* -------------------------------------------------------------------- */
/** \name Read ID
 * \{ */

static void lib_link_id(BlendLibReader *reader, ID *id);

static void lib_link_id_embedded_id(BlendLibReader *reader, ID *id)
{

  /* Handle 'private IDs'. */
  bNodeTree *nodetree = ntreeFromID(id);
  if (nodetree != NULL) {
    lib_link_id(reader, &nodetree->id);
    ntreeBlendReadLib(reader, nodetree);
  }

  if (GS(id->name) == ID_SCE) {
    Scene *scene = (Scene *)id;
    if (scene->master_collection != NULL) {
      lib_link_id(reader, &scene->master_collection->id);
      BKE_collection_blend_read_lib(reader, scene->master_collection);
    }
  }
}

static void lib_link_id(BlendLibReader *reader, ID *id)
{
  /* NOTE: WM IDProperties are never written to file, hence they should always be NULL here. */
  BLI_assert((GS(id->name) != ID_WM) || id->properties == NULL);
  IDP_BlendReadLib(reader, id->properties);

  AnimData *adt = BKE_animdata_from_id(id);
  if (adt != NULL) {
    BKE_animdata_blend_read_lib(reader, id, adt);
  }

  if (id->override_library) {
    BLO_read_id_address(reader, id->lib, &id->override_library->reference);
    BLO_read_id_address(reader, id->lib, &id->override_library->storage);
  }

  lib_link_id_embedded_id(reader, id);
}

static void direct_link_id_override_property_operation_cb(BlendDataReader *reader, void *data)
{
  IDOverrideLibraryPropertyOperation *opop = data;

  BLO_read_data_address(reader, &opop->subitem_reference_name);
  BLO_read_data_address(reader, &opop->subitem_local_name);

  opop->tag = 0; /* Runtime only. */
}

static void direct_link_id_override_property_cb(BlendDataReader *reader, void *data)
{
  IDOverrideLibraryProperty *op = data;

  BLO_read_data_address(reader, &op->rna_path);

  op->tag = 0; /* Runtime only. */

  BLO_read_list_cb(reader, &op->operations, direct_link_id_override_property_operation_cb);
}

static void direct_link_id_common(
    BlendDataReader *reader, Library *current_library, ID *id, ID *id_old, const int tag);

static void direct_link_id_embedded_id(BlendDataReader *reader,
                                       Library *current_library,
                                       ID *id,
                                       ID *id_old)
{
  /* Handle 'private IDs'. */
  bNodeTree **nodetree = BKE_ntree_ptr_from_id(id);
  if (nodetree != NULL && *nodetree != NULL) {
    BLO_read_data_address(reader, nodetree);
    direct_link_id_common(reader,
                          current_library,
                          (ID *)*nodetree,
                          id_old != NULL ? (ID *)ntreeFromID(id_old) : NULL,
                          0);
    ntreeBlendReadData(reader, *nodetree);
  }

  if (GS(id->name) == ID_SCE) {
    Scene *scene = (Scene *)id;
    if (scene->master_collection != NULL) {
      BLO_read_data_address(reader, &scene->master_collection);
      direct_link_id_common(reader,
                            current_library,
                            &scene->master_collection->id,
                            id_old != NULL ? &((Scene *)id_old)->master_collection->id : NULL,
                            0);
      BKE_collection_blend_read_data(reader, scene->master_collection);
    }
  }
}

static int direct_link_id_restore_recalc_exceptions(const ID *id_current)
{
  /* Exception for armature objects, where the pose has direct points to the
   * armature databolock. */
  if (GS(id_current->name) == ID_OB && ((Object *)id_current)->pose) {
    return ID_RECALC_GEOMETRY;
  }

  return 0;
}

static int direct_link_id_restore_recalc(const FileData *fd,
                                         const ID *id_target,
                                         const ID *id_current,
                                         const bool is_identical)
{
  /* These are the evaluations that had not been performed yet at the time the
   * target undo state was written. These need to be done again, since they may
   * flush back changes to the original datablock. */
  int recalc = id_target->recalc;

  if (id_current == NULL) {
    /* ID does not currently exist in the database, so also will not exist in
     * the dependency graphs. That means it will be newly created and as a
     * result also fully re-evaluated regardless of the recalc flag set here. */
    recalc |= ID_RECALC_ALL;
  }
  else {
    /* If the contents datablock changed, the depsgraph needs to copy the
     * datablock again to ensure it matches the original datablock. */
    if (!is_identical) {
      recalc |= ID_RECALC_COPY_ON_WRITE;
    }

    /* Special exceptions. */
    recalc |= direct_link_id_restore_recalc_exceptions(id_current);

    /* Evaluations for the current state that have not been performed yet
     * by the time we are performing this undo step. */
    recalc |= id_current->recalc;

    /* Tags that were set between the target state and the current state,
     * that we need to perform again. */
    if (fd->undo_direction == STEP_UNDO) {
      /* Undo: tags from target to the current state. */
      recalc |= id_current->recalc_up_to_undo_push;
    }
    else {
      BLI_assert(fd->undo_direction == STEP_REDO);
      /* Redo: tags from current to the target state. */
      recalc |= id_target->recalc_up_to_undo_push;
    }
  }

  return recalc;
}

static void direct_link_id_common(
    BlendDataReader *reader, Library *current_library, ID *id, ID *id_old, const int tag)
{
  if (!BLO_read_data_is_undo(reader)) {
    /* When actually reading a file, we do want to reset/re-generate session uuids.
     * In undo case, we want to re-use existing ones. */
    id->session_uuid = MAIN_ID_SESSION_UUID_UNSET;
  }

  if ((tag & LIB_TAG_TEMP_MAIN) == 0) {
    BKE_lib_libblock_session_uuid_ensure(id);
  }

  id->lib = current_library;
  id->us = ID_FAKE_USERS(id);
  id->icon_id = 0;
  id->newid = NULL; /* Needed because .blend may have been saved with crap value here... */
  id->orig_id = NULL;
  id->py_instance = NULL;

  /* Initialize with provided tag. */
  id->tag = tag;

  if (tag & LIB_TAG_ID_LINK_PLACEHOLDER) {
    /* For placeholder we only need to set the tag and properly initialize generic ID fields above,
     * no further data to read. */
    return;
  }

  if (id->asset_data) {
    BLO_read_data_address(reader, &id->asset_data);
    BKE_asset_metadata_read(reader, id->asset_data);
  }

  /* Link direct data of ID properties. */
  if (id->properties) {
    BLO_read_data_address(reader, &id->properties);
    /* this case means the data was written incorrectly, it should not happen */
    IDP_BlendDataRead(reader, &id->properties);
  }

  id->flag &= ~LIB_INDIRECT_WEAK_LINK;

  /* NOTE: It is important to not clear the recalc flags for undo/redo.
   * Preserving recalc flags on redo/undo is the only way to make dependency graph detect
   * that animation is to be evaluated on undo/redo. If this is not enforced by the recalc
   * flags dependency graph does not do animation update to avoid loss of unkeyed changes.,
   * which conflicts with undo/redo of changes to animation data itself.
   *
   * But for regular file load we clear the flag, since the flags might have been changed since
   * the version the file has been saved with. */
  if (!BLO_read_data_is_undo(reader)) {
    id->recalc = 0;
    id->recalc_after_undo_push = 0;
  }
  else if ((reader->fd->skip_flags & BLO_READ_SKIP_UNDO_OLD_MAIN) == 0) {
    id->recalc = direct_link_id_restore_recalc(reader->fd, id, id_old, false);
    id->recalc_after_undo_push = 0;
  }

  /* Link direct data of overrides. */
  if (id->override_library) {
    BLO_read_data_address(reader, &id->override_library);
    /* Work around file corruption on writing, see T86853. */
    if (id->override_library != NULL) {
      BLO_read_list_cb(
          reader, &id->override_library->properties, direct_link_id_override_property_cb);
      id->override_library->runtime = NULL;
    }
  }

  DrawDataList *drawdata = DRW_drawdatalist_from_id(id);
  if (drawdata) {
    BLI_listbase_clear((ListBase *)drawdata);
  }

  /* Handle 'private IDs'. */
  direct_link_id_embedded_id(reader, current_library, id, id_old);
}

/** \} */

/* -------------------------------------------------------------------- */
/** \name Read Animation (legacy for version patching)
 * \{ */

/** \} */

/* -------------------------------------------------------------------- */
/** \name Read ID: Shape Keys
 * \{ */

void blo_do_versions_key_uidgen(Key *key)
{
  key->uidgen = 1;
  LISTBASE_FOREACH (KeyBlock *, block, &key->block) {
    block->uid = key->uidgen++;
  }
}

/** \} */

/* -------------------------------------------------------------------- */
/** \name Read ID: Scene
 * \{ */

#ifdef USE_SETSCENE_CHECK
/**
 * A version of #BKE_scene_validate_setscene with special checks for linked libs.
 */
static bool scene_validate_setscene__liblink(Scene *sce, const int totscene)
{
  Scene *sce_iter;
  int a;

  if (sce->set == NULL) {
    return true;
  }

  for (a = 0, sce_iter = sce; sce_iter->set; sce_iter = sce_iter->set, a++) {
    /* This runs per library (before each libraries #Main has been joined),
     * so we can't step into other libraries since `totscene` is only for this library.
     *
     * Also, other libraries may not have been linked yet,
     * while we could check #LIB_TAG_NEED_LINK the library pointer check is sufficient. */
    if (sce->id.lib != sce_iter->id.lib) {
      return true;
    }
    if (sce_iter->flag & SCE_READFILE_LIBLINK_NEED_SETSCENE_CHECK) {
      return true;
    }

    if (a > totscene) {
      sce->set = NULL;
      return false;
    }
  }

  return true;
}
#endif

static void lib_link_scenes_check_set(Main *bmain)
{
#ifdef USE_SETSCENE_CHECK
  const int totscene = BLI_listbase_count(&bmain->scenes);
  LISTBASE_FOREACH (Scene *, sce, &bmain->scenes) {
    if (sce->flag & SCE_READFILE_LIBLINK_NEED_SETSCENE_CHECK) {
      sce->flag &= ~SCE_READFILE_LIBLINK_NEED_SETSCENE_CHECK;
      if (!scene_validate_setscene__liblink(sce, totscene)) {
        CLOG_WARN(&LOG, "Found cyclic background scene when linking %s", sce->id.name + 2);
      }
    }
  }
#else
  UNUSED_VARS(bmain, totscene);
#endif
}

#undef USE_SETSCENE_CHECK

/** \} */

/* -------------------------------------------------------------------- */
/** \name Read ID: Screen
 * \{ */

/* how to handle user count on pointer restore */
typedef enum ePointerUserMode {
  USER_IGNORE = 0, /* ignore user count */
  USER_REAL = 1,   /* ensure at least one real user (fake user ignored) */
} ePointerUserMode;

static void restore_pointer_user(ID *id, ID *newid, ePointerUserMode user)
{
  BLI_assert(STREQ(newid->name + 2, id->name + 2));
  BLI_assert(newid->lib == id->lib);
  UNUSED_VARS_NDEBUG(id);

  if (user == USER_REAL) {
    id_us_ensure_real(newid);
  }
}

#ifndef USE_GHASH_RESTORE_POINTER
/**
 * A version of #restore_pointer_by_name that performs a full search (slow!).
 * Use only for limited lookups, when the overhead of
 * creating a #IDNameLib_Map for a single lookup isn't worthwhile.
 */
static void *restore_pointer_by_name_main(Main *mainp, ID *id, ePointerUserMode user)
{
  if (id) {
    ListBase *lb = which_libbase(mainp, GS(id->name));
    if (lb) { /* there's still risk of checking corrupt mem (freed Ids in oops) */
      ID *idn = lb->first;
      for (; idn; idn = idn->next) {
        if (STREQ(idn->name + 2, id->name + 2)) {
          if (idn->lib == id->lib) {
            restore_pointer_user(id, idn, user);
            break;
          }
        }
      }
      return idn;
    }
  }
  return NULL;
}
#endif

/**
 * Only for undo files, or to restore a screen after reading without UI...
 *
 * \param user:
 * - USER_IGNORE: no user-count change.
 * - USER_REAL: ensure a real user (even if a fake one is set).
 * \param id_map: lookup table, use when performing many lookups.
 * this could be made an optional argument (falling back to a full lookup),
 * however at the moment it's always available.
 */
static void *restore_pointer_by_name(struct IDNameLib_Map *id_map, ID *id, ePointerUserMode user)
{
#ifdef USE_GHASH_RESTORE_POINTER
  if (id) {
    /* use fast lookup when available */
    ID *idn = BKE_main_idmap_lookup_id(id_map, id);
    if (idn) {
      restore_pointer_user(id, idn, user);
    }
    return idn;
  }
  return NULL;
#else
  Main *mainp = BKE_main_idmap_main_get(id_map);
  return restore_pointer_by_name_main(mainp, id, user);
#endif
}

static void lib_link_seq_clipboard_pt_restore(ID *id, struct IDNameLib_Map *id_map)
{
  if (id) {
    /* clipboard must ensure this */
    BLI_assert(id->newid != NULL);
    id->newid = restore_pointer_by_name(id_map, id->newid, USER_REAL);
  }
}
static int lib_link_seq_clipboard_cb(Sequence *seq, void *arg_pt)
{
  struct IDNameLib_Map *id_map = arg_pt;

  lib_link_seq_clipboard_pt_restore((ID *)seq->scene, id_map);
  lib_link_seq_clipboard_pt_restore((ID *)seq->scene_camera, id_map);
  lib_link_seq_clipboard_pt_restore((ID *)seq->clip, id_map);
  lib_link_seq_clipboard_pt_restore((ID *)seq->mask, id_map);
  lib_link_seq_clipboard_pt_restore((ID *)seq->sound, id_map);
  return 1;
}

static void lib_link_clipboard_restore(struct IDNameLib_Map *id_map)
{
  /* update IDs stored in sequencer clipboard */
  SEQ_seqbase_recursive_apply(&seqbase_clipboard, lib_link_seq_clipboard_cb, id_map);
}

static int lib_link_main_data_restore_cb(LibraryIDLinkCallbackData *cb_data)
{
  const int cb_flag = cb_data->cb_flag;
  ID **id_pointer = cb_data->id_pointer;
  if (cb_flag & IDWALK_CB_EMBEDDED || *id_pointer == NULL) {
    return IDWALK_RET_NOP;
  }

  /* Special ugly case here, thanks again for those non-IDs IDs... */
  /* We probably need to add more cases here (hint: nodetrees),
   * but will wait for changes from D5559 to get in first. */
  if (GS((*id_pointer)->name) == ID_GR) {
    Collection *collection = (Collection *)*id_pointer;
    if (collection->flag & COLLECTION_IS_MASTER) {
      /* We should never reach that point anymore, since master collection private ID should be
       * properly tagged with IDWALK_CB_EMBEDDED. */
      BLI_assert(0);
      return IDWALK_RET_NOP;
    }
  }

  struct IDNameLib_Map *id_map = cb_data->user_data;

  /* NOTE: Handling of usercount here is really bad, defining its own system...
   * Will have to be refactored at some point, but that is not top priority task for now.
   * And all user-counts are properly recomputed at the end of the undo management code anyway. */
  *id_pointer = restore_pointer_by_name(
      id_map, *id_pointer, (cb_flag & IDWALK_CB_USER_ONE) ? USER_REAL : USER_IGNORE);

  return IDWALK_RET_NOP;
}

static void lib_link_main_data_restore(struct IDNameLib_Map *id_map, Main *newmain)
{
  ID *id;
  FOREACH_MAIN_ID_BEGIN (newmain, id) {
    BKE_library_foreach_ID_link(newmain, id, lib_link_main_data_restore_cb, id_map, IDWALK_NOP);
  }
  FOREACH_MAIN_ID_END;
}

static void lib_link_wm_xr_data_restore(struct IDNameLib_Map *id_map, wmXrData *xr_data)
{
  xr_data->session_settings.base_pose_object = restore_pointer_by_name(
      id_map, (ID *)xr_data->session_settings.base_pose_object, USER_REAL);
}

static void lib_link_window_scene_data_restore(wmWindow *win, Scene *scene, ViewLayer *view_layer)
{
  bScreen *screen = BKE_workspace_active_screen_get(win->workspace_hook);

  LISTBASE_FOREACH (ScrArea *, area, &screen->areabase) {
    LISTBASE_FOREACH (SpaceLink *, sl, &area->spacedata) {
      if (sl->spacetype == SPACE_VIEW3D) {
        View3D *v3d = (View3D *)sl;

        if (v3d->camera == NULL || v3d->scenelock) {
          v3d->camera = scene->camera;
        }

        if (v3d->localvd) {
          Base *base = NULL;

          v3d->localvd->camera = scene->camera;

          /* Local-view can become invalid during undo/redo steps,
           * so we exit it when no could be found. */
          for (base = view_layer->object_bases.first; base; base = base->next) {
            if (base->local_view_bits & v3d->local_view_uuid) {
              break;
            }
          }
          if (base == NULL) {
            MEM_freeN(v3d->localvd);
            v3d->localvd = NULL;
            v3d->local_view_uuid = 0;

            /* Region-base storage is different depending if the space is active. */
            ListBase *regionbase = (sl == area->spacedata.first) ? &area->regionbase :
                                                                   &sl->regionbase;
            LISTBASE_FOREACH (ARegion *, region, regionbase) {
              if (region->regiontype == RGN_TYPE_WINDOW) {
                RegionView3D *rv3d = region->regiondata;
                if (rv3d->localvd) {
                  MEM_freeN(rv3d->localvd);
                  rv3d->localvd = NULL;
                }
              }
            }
          }
        }
      }
    }
  }
}

static void lib_link_workspace_layout_restore(struct IDNameLib_Map *id_map,
                                              Main *newmain,
                                              WorkSpaceLayout *layout)
{
  bScreen *screen = BKE_workspace_layout_screen_get(layout);

  /* avoid conflicts with 2.8x branch */
  {
    LISTBASE_FOREACH (ScrArea *, area, &screen->areabase) {
      LISTBASE_FOREACH (SpaceLink *, sl, &area->spacedata) {
        if (sl->spacetype == SPACE_VIEW3D) {
          View3D *v3d = (View3D *)sl;

          v3d->camera = restore_pointer_by_name(id_map, (ID *)v3d->camera, USER_REAL);
          v3d->ob_center = restore_pointer_by_name(id_map, (ID *)v3d->ob_center, USER_REAL);
        }
        else if (sl->spacetype == SPACE_GRAPH) {
          SpaceGraph *sipo = (SpaceGraph *)sl;
          bDopeSheet *ads = sipo->ads;

          if (ads) {
            ads->source = restore_pointer_by_name(id_map, (ID *)ads->source, USER_REAL);

            if (ads->filter_grp) {
              ads->filter_grp = restore_pointer_by_name(
                  id_map, (ID *)ads->filter_grp, USER_IGNORE);
            }
          }

          /* force recalc of list of channels (i.e. includes calculating F-Curve colors)
           * thus preventing the "black curves" problem post-undo
           */
          sipo->runtime.flag |= SIPO_RUNTIME_FLAG_NEED_CHAN_SYNC_COLOR;
        }
        else if (sl->spacetype == SPACE_PROPERTIES) {
          SpaceProperties *sbuts = (SpaceProperties *)sl;
          sbuts->pinid = restore_pointer_by_name(id_map, sbuts->pinid, USER_IGNORE);
          if (sbuts->pinid == NULL) {
            sbuts->flag &= ~SB_PIN_CONTEXT;
          }

          /* TODO: restore path pointers: T40046
           * (complicated because this contains data pointers too, not just ID). */
          MEM_SAFE_FREE(sbuts->path);
        }
        else if (sl->spacetype == SPACE_FILE) {
          SpaceFile *sfile = (SpaceFile *)sl;
          sfile->op = NULL;
          sfile->previews_timer = NULL;
          sfile->tags = FILE_TAG_REBUILD_MAIN_FILES;
        }
        else if (sl->spacetype == SPACE_ACTION) {
          SpaceAction *saction = (SpaceAction *)sl;

          saction->action = restore_pointer_by_name(id_map, (ID *)saction->action, USER_REAL);
          saction->ads.source = restore_pointer_by_name(
              id_map, (ID *)saction->ads.source, USER_REAL);

          if (saction->ads.filter_grp) {
            saction->ads.filter_grp = restore_pointer_by_name(
                id_map, (ID *)saction->ads.filter_grp, USER_IGNORE);
          }

          /* force recalc of list of channels, potentially updating the active action
           * while we're at it (as it can only be updated that way) T28962.
           */
          saction->runtime.flag |= SACTION_RUNTIME_FLAG_NEED_CHAN_SYNC;
        }
        else if (sl->spacetype == SPACE_IMAGE) {
          SpaceImage *sima = (SpaceImage *)sl;

          sima->image = restore_pointer_by_name(id_map, (ID *)sima->image, USER_REAL);

          /* this will be freed, not worth attempting to find same scene,
           * since it gets initialized later */
          sima->iuser.scene = NULL;

#if 0
          /* Those are allocated and freed by space code, no need to handle them here. */
          MEM_SAFE_FREE(sima->scopes.waveform_1);
          MEM_SAFE_FREE(sima->scopes.waveform_2);
          MEM_SAFE_FREE(sima->scopes.waveform_3);
          MEM_SAFE_FREE(sima->scopes.vecscope);
#endif
          sima->scopes.ok = 0;

          /* NOTE: pre-2.5, this was local data not lib data, but now we need this as lib data
           * so assume that here we're doing for undo only...
           */
          sima->gpd = restore_pointer_by_name(id_map, (ID *)sima->gpd, USER_REAL);
          sima->mask_info.mask = restore_pointer_by_name(
              id_map, (ID *)sima->mask_info.mask, USER_REAL);
        }
        else if (sl->spacetype == SPACE_SEQ) {
          SpaceSeq *sseq = (SpaceSeq *)sl;

          /* NOTE: pre-2.5, this was local data not lib data, but now we need this as lib data
           * so assume that here we're doing for undo only...
           */
          sseq->gpd = restore_pointer_by_name(id_map, (ID *)sseq->gpd, USER_REAL);
        }
        else if (sl->spacetype == SPACE_NLA) {
          SpaceNla *snla = (SpaceNla *)sl;
          bDopeSheet *ads = snla->ads;

          if (ads) {
            ads->source = restore_pointer_by_name(id_map, (ID *)ads->source, USER_REAL);

            if (ads->filter_grp) {
              ads->filter_grp = restore_pointer_by_name(
                  id_map, (ID *)ads->filter_grp, USER_IGNORE);
            }
          }
        }
        else if (sl->spacetype == SPACE_TEXT) {
          SpaceText *st = (SpaceText *)sl;

          st->text = restore_pointer_by_name(id_map, (ID *)st->text, USER_IGNORE);
          if (st->text == NULL) {
            st->text = newmain->texts.first;
          }
        }
        else if (sl->spacetype == SPACE_SCRIPT) {
          SpaceScript *scpt = (SpaceScript *)sl;

          scpt->script = restore_pointer_by_name(id_map, (ID *)scpt->script, USER_REAL);

          /*screen->script = NULL; - 2.45 set to null, better re-run the script */
          if (scpt->script) {
            SCRIPT_SET_NULL(scpt->script);
          }
        }
        else if (sl->spacetype == SPACE_OUTLINER) {
          SpaceOutliner *space_outliner = (SpaceOutliner *)sl;

          space_outliner->search_tse.id = restore_pointer_by_name(
              id_map, space_outliner->search_tse.id, USER_IGNORE);

          if (space_outliner->treestore) {
            TreeStoreElem *tselem;
            BLI_mempool_iter iter;

            BLI_mempool_iternew(space_outliner->treestore, &iter);
            while ((tselem = BLI_mempool_iterstep(&iter))) {
              /* Do not try to restore pointers to drivers/sequence/etc.,
               * can crash in undo case! */
              if (TSE_IS_REAL_ID(tselem)) {
                tselem->id = restore_pointer_by_name(id_map, tselem->id, USER_IGNORE);
              }
              else {
                tselem->id = NULL;
              }
            }
            /* rebuild hash table, because it depends on ids too */
            space_outliner->storeflag |= SO_TREESTORE_REBUILD;
          }
        }
        else if (sl->spacetype == SPACE_NODE) {
          SpaceNode *snode = (SpaceNode *)sl;
          bNodeTreePath *path, *path_next;
          bNodeTree *ntree;

          /* node tree can be stored locally in id too, link this first */
          snode->id = restore_pointer_by_name(id_map, snode->id, USER_REAL);
          snode->from = restore_pointer_by_name(id_map, snode->from, USER_IGNORE);

          ntree = snode->id ? ntreeFromID(snode->id) : NULL;
          snode->nodetree = ntree ?
                                ntree :
                                restore_pointer_by_name(id_map, (ID *)snode->nodetree, USER_REAL);

          for (path = snode->treepath.first; path; path = path->next) {
            if (path == snode->treepath.first) {
              /* first nodetree in path is same as snode->nodetree */
              path->nodetree = snode->nodetree;
            }
            else {
              path->nodetree = restore_pointer_by_name(id_map, (ID *)path->nodetree, USER_REAL);
            }

            if (!path->nodetree) {
              break;
            }
          }

          /* remaining path entries are invalid, remove */
          for (; path; path = path_next) {
            path_next = path->next;

            BLI_remlink(&snode->treepath, path);
            MEM_freeN(path);
          }

          /* edittree is just the last in the path,
           * set this directly since the path may have been shortened above */
          if (snode->treepath.last) {
            path = snode->treepath.last;
            snode->edittree = path->nodetree;
          }
          else {
            snode->edittree = NULL;
          }
        }
        else if (sl->spacetype == SPACE_LOGIC) {
          SpaceLogic *slogic = (SpaceLogic *)sl;

          slogic->gpd = restore_pointer_by_name(id_map, (ID *)slogic->gpd, USER_REAL);
        }
        else if (sl->spacetype == SPACE_CLIP) {
          SpaceClip *sclip = (SpaceClip *)sl;

          sclip->clip = restore_pointer_by_name(id_map, (ID *)sclip->clip, USER_REAL);
          sclip->mask_info.mask = restore_pointer_by_name(
              id_map, (ID *)sclip->mask_info.mask, USER_REAL);

          sclip->scopes.ok = 0;
        }
        else if (sl->spacetype == SPACE_SPREADSHEET) {
          SpaceSpreadsheet *sspreadsheet = (SpaceSpreadsheet *)sl;

          LISTBASE_FOREACH (SpreadsheetContext *, context, &sspreadsheet->context_path) {
            if (context->type == SPREADSHEET_CONTEXT_OBJECT) {
              SpreadsheetContextObject *object_context = (SpreadsheetContextObject *)context;
              object_context->object = restore_pointer_by_name(
                  id_map, (ID *)object_context->object, USER_IGNORE);
            }
          }
        }
      }
    }
  }
}

/**
 * Used to link a file (without UI) to the current UI.
 * Note that it assumes the old pointers in UI are still valid, so old Main is not freed.
 */
void blo_lib_link_restore(Main *oldmain,
                          Main *newmain,
                          wmWindowManager *curwm,
                          Scene *curscene,
                          ViewLayer *cur_view_layer)
{
  struct IDNameLib_Map *id_map = BKE_main_idmap_create(
      newmain, true, oldmain, MAIN_IDMAP_TYPE_NAME);

  LISTBASE_FOREACH (WorkSpace *, workspace, &newmain->workspaces) {
    LISTBASE_FOREACH (WorkSpaceLayout *, layout, &workspace->layouts) {
      lib_link_workspace_layout_restore(id_map, newmain, layout);
    }
  }

  LISTBASE_FOREACH (wmWindow *, win, &curwm->windows) {
    WorkSpace *workspace = BKE_workspace_active_get(win->workspace_hook);
    ID *workspace_id = (ID *)workspace;
    Scene *oldscene = win->scene;

    workspace = restore_pointer_by_name(id_map, workspace_id, USER_REAL);
    BKE_workspace_active_set(win->workspace_hook, workspace);
    win->scene = restore_pointer_by_name(id_map, (ID *)win->scene, USER_REAL);
    if (win->scene == NULL) {
      win->scene = curscene;
    }
    if (BKE_view_layer_find(win->scene, win->view_layer_name) == NULL) {
      STRNCPY(win->view_layer_name, cur_view_layer->name);
    }
    BKE_workspace_active_set(win->workspace_hook, workspace);

    /* keep cursor location through undo */
    memcpy(&win->scene->cursor, &oldscene->cursor, sizeof(win->scene->cursor));

    /* NOTE: even though that function seems to redo part of what is done by
     * `lib_link_workspace_layout_restore()` above, it seems to have a slightly different scope:
     * while the former updates the whole UI pointers from Main db (going over all layouts of
     * all workspaces), that one only focuses one current active screen, takes care of
     * potential local view, and needs window's scene pointer to be final... */
    lib_link_window_scene_data_restore(win, win->scene, cur_view_layer);

    BLI_assert(win->screen == NULL);
  }

  lib_link_wm_xr_data_restore(id_map, &curwm->xr);

  /* Restore all ID pointers in Main database itself
   * (especially IDProperties might point to some word-space of other 'weirdly unchanged' ID
   * pointers, see T69146).
   * Note that this will re-apply again a few pointers in workspaces or so,
   * but since we are remapping final ones already set above,
   * that is just some minor harmless double-processing. */
  lib_link_main_data_restore(id_map, newmain);

  /* update IDs stored in all possible clipboards */
  lib_link_clipboard_restore(id_map);

  BKE_main_idmap_destroy(id_map);
}

/** \} */

/* -------------------------------------------------------------------- */
/** \name Read ID: Library
 * \{ */

static void direct_link_library(FileData *fd, Library *lib, Main *main)
{
  Main *newmain;

  /* check if the library was already read */
  for (newmain = fd->mainlist->first; newmain; newmain = newmain->next) {
    if (newmain->curlib) {
      if (BLI_path_cmp(newmain->curlib->filepath_abs, lib->filepath_abs) == 0) {
        BLO_reportf_wrap(fd->reports,
                         RPT_WARNING,
                         TIP_("Library '%s', '%s' had multiple instances, save and reload!"),
                         lib->filepath,
                         lib->filepath_abs);

        change_link_placeholder_to_real_ID_pointer(fd->mainlist, fd, lib, newmain->curlib);
        /*              change_link_placeholder_to_real_ID_pointer_fd(fd, lib, newmain->curlib); */

        BLI_remlink(&main->libraries, lib);
        MEM_freeN(lib);

        /* Now, since Blender always expect **latest** Main pointer from fd->mainlist
         * to be the active library Main pointer,
         * where to add all non-library data-blocks found in file next, we have to switch that
         * 'dupli' found Main to latest position in the list!
         * Otherwise, you get weird disappearing linked data on a rather inconsistent basis.
         * See also T53977 for reproducible case. */
        BLI_remlink(fd->mainlist, newmain);
        BLI_addtail(fd->mainlist, newmain);

        return;
      }
    }
  }

  /* Make sure we have full path in lib->filepath_abs */
  BLI_strncpy(lib->filepath_abs, lib->filepath, sizeof(lib->filepath));
  BLI_path_normalize(fd->relabase, lib->filepath_abs);

  //  printf("direct_link_library: filepath %s\n", lib->filepath);
  //  printf("direct_link_library: filepath_abs %s\n", lib->filepath_abs);

  BlendDataReader reader = {fd};
  BKE_packedfile_blend_read(&reader, &lib->packedfile);

  /* new main */
  newmain = BKE_main_new();
  BLI_addtail(fd->mainlist, newmain);
  newmain->curlib = lib;

  lib->parent = NULL;

  id_us_ensure_real(&lib->id);
}

static void lib_link_library(BlendLibReader *UNUSED(reader), Library *UNUSED(lib))
{
}

/* Always call this once you have loaded new library data to set the relative paths correctly
 * in relation to the blend file. */
static void fix_relpaths_library(const char *basepath, Main *main)
{
  /* BLO_read_from_memory uses a blank filename */
  if (basepath == NULL || basepath[0] == '\0') {
    LISTBASE_FOREACH (Library *, lib, &main->libraries) {
      /* when loading a linked lib into a file which has not been saved,
       * there is nothing we can be relative to, so instead we need to make
       * it absolute. This can happen when appending an object with a relative
       * link into an unsaved blend file. See T27405.
       * The remap relative option will make it relative again on save - campbell */
      if (BLI_path_is_rel(lib->filepath)) {
        BLI_strncpy(lib->filepath, lib->filepath_abs, sizeof(lib->filepath));
      }
    }
  }
  else {
    LISTBASE_FOREACH (Library *, lib, &main->libraries) {
      /* Libraries store both relative and abs paths, recreate relative paths,
       * relative to the blend file since indirectly linked libs will be
       * relative to their direct linked library. */
      if (BLI_path_is_rel(lib->filepath)) { /* if this is relative to begin with? */
        BLI_strncpy(lib->filepath, lib->filepath_abs, sizeof(lib->filepath));
        BLI_path_rel(lib->filepath, basepath);
      }
    }
  }
}

/** \} */

/* -------------------------------------------------------------------- */
/** \name Read Library Data Block
 * \{ */

static ID *create_placeholder(Main *mainvar, const short idcode, const char *idname, const int tag)
{
  ListBase *lb = which_libbase(mainvar, idcode);
  ID *ph_id = BKE_libblock_alloc_notest(idcode);

  *((short *)ph_id->name) = idcode;
  BLI_strncpy(ph_id->name + 2, idname, sizeof(ph_id->name) - 2);
  BKE_libblock_init_empty(ph_id);
  ph_id->lib = mainvar->curlib;
  ph_id->tag = tag | LIB_TAG_MISSING;
  ph_id->us = ID_FAKE_USERS(ph_id);
  ph_id->icon_id = 0;

  BLI_addtail(lb, ph_id);
  id_sort_by_name(lb, ph_id, NULL);

  if (mainvar->id_map != NULL) {
    BKE_main_idmap_insert_id(mainvar->id_map, ph_id);
  }

  if ((tag & LIB_TAG_TEMP_MAIN) == 0) {
    BKE_lib_libblock_session_uuid_ensure(ph_id);
  }

  return ph_id;
}

static void placeholders_ensure_valid(Main *bmain)
{
  /* Placeholder ObData IDs won't have any material, we have to update their objects for that,
   * otherwise the inconsistency between both will lead to crashes (especially in Eevee?). */
  LISTBASE_FOREACH (Object *, ob, &bmain->objects) {
    ID *obdata = ob->data;
    if (obdata != NULL && obdata->tag & LIB_TAG_MISSING) {
      BKE_object_materials_test(bmain, ob, obdata);
    }
  }
}

static const char *dataname(short id_code)
{
  switch ((ID_Type)id_code) {
    case ID_OB:
      return "Data from OB";
    case ID_ME:
      return "Data from ME";
    case ID_IP:
      return "Data from IP";
    case ID_SCE:
      return "Data from SCE";
    case ID_MA:
      return "Data from MA";
    case ID_TE:
      return "Data from TE";
    case ID_CU:
      return "Data from CU";
    case ID_GR:
      return "Data from GR";
    case ID_AR:
      return "Data from AR";
    case ID_AC:
      return "Data from AC";
    case ID_LI:
      return "Data from LI";
    case ID_MB:
      return "Data from MB";
    case ID_IM:
      return "Data from IM";
    case ID_LT:
      return "Data from LT";
    case ID_LA:
      return "Data from LA";
    case ID_CA:
      return "Data from CA";
    case ID_KE:
      return "Data from KE";
    case ID_WO:
      return "Data from WO";
    case ID_SCR:
      return "Data from SCR";
    case ID_VF:
      return "Data from VF";
    case ID_TXT:
      return "Data from TXT";
    case ID_SPK:
      return "Data from SPK";
    case ID_LP:
      return "Data from LP";
    case ID_SO:
      return "Data from SO";
    case ID_NT:
      return "Data from NT";
    case ID_BR:
      return "Data from BR";
    case ID_PA:
      return "Data from PA";
    case ID_PAL:
      return "Data from PAL";
    case ID_PC:
      return "Data from PCRV";
    case ID_GD:
      return "Data from GD";
    case ID_WM:
      return "Data from WM";
    case ID_MC:
      return "Data from MC";
    case ID_MSK:
      return "Data from MSK";
    case ID_LS:
      return "Data from LS";
    case ID_CF:
      return "Data from CF";
    case ID_WS:
      return "Data from WS";
    case ID_HA:
      return "Data from HA";
    case ID_PT:
      return "Data from PT";
    case ID_VO:
      return "Data from VO";
    case ID_SIM:
      return "Data from SIM";
  }
  return "Data from Lib Block";
}

static bool direct_link_id(FileData *fd, Main *main, const int tag, ID *id, ID *id_old)
{
  BlendDataReader reader = {fd};

  /* Read part of datablock that is common between real and embedded datablocks. */
  direct_link_id_common(&reader, main->curlib, id, id_old, tag);

  if (tag & LIB_TAG_ID_LINK_PLACEHOLDER) {
    /* For placeholder we only need to set the tag, no further data to read. */
    id->tag = tag;
    return true;
  }

  const IDTypeInfo *id_type = BKE_idtype_get_info_from_id(id);
  if (id_type->blend_read_data != NULL) {
    id_type->blend_read_data(&reader, id);
  }

  /* XXX Very weakly handled currently, see comment in read_libblock() before trying to
   * use it for anything new. */
  bool success = true;

  switch (GS(id->name)) {
    case ID_SCR:
      success = BKE_screen_blend_read_data(&reader, (bScreen *)id);
      break;
    case ID_LI:
      direct_link_library(fd, (Library *)id, main);
      break;
    default:
      /* Do nothing. Handled by IDTypeInfo callback. */
      break;
  }

  /* try to restore (when undoing) or clear ID's cache pointers. */
  if (id_type->foreach_cache != NULL) {
    BKE_idtype_id_foreach_cache(
        id, blo_cache_storage_entry_restore_in_new, reader.fd->cache_storage);
  }

  return success;
}

/* Read all data associated with a datablock into datamap. */
static BHead *read_data_into_datamap(FileData *fd, BHead *bhead, const char *allocname)
{
  bhead = blo_bhead_next(fd, bhead);

  while (bhead && bhead->code == DATA) {
    /* The code below is useful for debugging leaks in data read from the blend file.
     * Without this the messages only tell us what ID-type the memory came from,
     * eg: `Data from OB len 64`, see #dataname.
     * With the code below we get the struct-name to help tracking down the leak.
     * This is kept disabled as the #malloc for the text always leaks memory. */
#if 0
    {
      const short *sp = fd->filesdna->structs[bhead->SDNAnr];
      allocname = fd->filesdna->types[sp[0]];
      size_t allocname_size = strlen(allocname) + 1;
      char *allocname_buf = malloc(allocname_size);
      memcpy(allocname_buf, allocname, allocname_size);
      allocname = allocname_buf;
    }
#endif

    void *data = read_struct(fd, bhead, allocname);
    if (data) {
      oldnewmap_insert(fd->datamap, bhead->old, data, 0);
    }

    bhead = blo_bhead_next(fd, bhead);
  }

  return bhead;
}

/* Verify if the datablock and all associated data is identical. */
static bool read_libblock_is_identical(FileData *fd, BHead *bhead)
{
  /* Test ID itself. */
  if (bhead->len && !BHEADN_FROM_BHEAD(bhead)->is_memchunk_identical) {
    return false;
  }

  /* Test any other data that is part of ID (logic must match read_data_into_datamap). */
  bhead = blo_bhead_next(fd, bhead);

  while (bhead && bhead->code == DATA) {
    if (bhead->len && !BHEADN_FROM_BHEAD(bhead)->is_memchunk_identical) {
      return false;
    }

    bhead = blo_bhead_next(fd, bhead);
  }

  return true;
}

/* For undo, restore matching library datablock from the old main. */
static bool read_libblock_undo_restore_library(FileData *fd, Main *main, const ID *id)
{
  /* In undo case, most libs and linked data should be kept as is from previous state
   * (see BLO_read_from_memfile).
   * However, some needed by the snapshot being read may have been removed in previous one,
   * and would go missing.
   * This leads e.g. to disappearing objects in some undo/redo case, see T34446.
   * That means we have to carefully check whether current lib or
   * libdata already exits in old main, if it does we merely copy it over into new main area,
   * otherwise we have to do a full read of that bhead... */
  CLOG_INFO(&LOG_UNDO, 2, "UNDO: restore library %s", id->name);

  Main *libmain = fd->old_mainlist->first;
  /* Skip oldmain itself... */
  for (libmain = libmain->next; libmain; libmain = libmain->next) {
    if (libmain->curlib && STREQ(id->name, libmain->curlib->id.name)) {
      Main *oldmain = fd->old_mainlist->first;
      CLOG_INFO(&LOG_UNDO,
                2,
                "    compare with %s -> match",
                libmain->curlib ? libmain->curlib->id.name : "<NULL>");
      /* In case of a library, we need to re-add its main to fd->mainlist,
       * because if we have later a missing ID_LINK_PLACEHOLDER,
       * we need to get the correct lib it is linked to!
       * Order is crucial, we cannot bulk-add it in BLO_read_from_memfile()
       * like it used to be. */
      BLI_remlink(fd->old_mainlist, libmain);
      BLI_remlink_safe(&oldmain->libraries, libmain->curlib);
      BLI_addtail(fd->mainlist, libmain);
      BLI_addtail(&main->libraries, libmain->curlib);
      return true;
    }
    CLOG_INFO(&LOG_UNDO,
              2,
              "    compare with %s -> NO match",
              libmain->curlib ? libmain->curlib->id.name : "<NULL>");
  }

  return false;
}

/* For undo, restore existing linked datablock from the old main. */
static bool read_libblock_undo_restore_linked(FileData *fd, Main *main, const ID *id, BHead *bhead)
{
  CLOG_INFO(&LOG_UNDO, 2, "UNDO: restore linked datablock %s", id->name);

  ID *id_old = BKE_libblock_find_name(main, GS(id->name), id->name + 2);
  if (id_old != NULL) {
    CLOG_INFO(&LOG_UNDO,
              2,
              "    from %s (%s): found",
              main->curlib ? main->curlib->id.name : "<NULL>",
              main->curlib ? main->curlib->filepath : "<NULL>");
    /* Even though we found our linked ID, there is no guarantee its address
     * is still the same. */
    if (id_old != bhead->old) {
      oldnewmap_insert(fd->libmap, bhead->old, id_old, GS(id_old->name));
    }

    /* No need to do anything else for ID_LINK_PLACEHOLDER, it's assumed
     * already present in its lib's main. */
    return true;
  }

  CLOG_INFO(&LOG_UNDO,
            2,
            "    from %s (%s): NOT found",
            main->curlib ? main->curlib->id.name : "<NULL>",
            main->curlib ? main->curlib->filepath : "<NULL>");
  return false;
}

/* For undo, restore unchanged datablock from old main. */
static void read_libblock_undo_restore_identical(
    FileData *fd, Main *main, const ID *UNUSED(id), ID *id_old, const int tag)
{
  BLI_assert((fd->skip_flags & BLO_READ_SKIP_UNDO_OLD_MAIN) == 0);
  BLI_assert(id_old != NULL);

  /* Some tags need to be preserved here. */
  id_old->tag = tag | (id_old->tag & LIB_TAG_EXTRAUSER);
  id_old->lib = main->curlib;
  id_old->us = ID_FAKE_USERS(id_old);
  /* Do not reset id->icon_id here, memory allocated for it remains valid. */
  /* Needed because .blend may have been saved with crap value here... */
  id_old->newid = NULL;
  id_old->orig_id = NULL;

  const short idcode = GS(id_old->name);
  Main *old_bmain = fd->old_mainlist->first;
  ListBase *old_lb = which_libbase(old_bmain, idcode);
  ListBase *new_lb = which_libbase(main, idcode);
  BLI_remlink(old_lb, id_old);
  BLI_addtail(new_lb, id_old);

  /* Recalc flags, mostly these just remain as they are. */
  id_old->recalc |= direct_link_id_restore_recalc_exceptions(id_old);
  id_old->recalc_after_undo_push = 0;

  /* As usual, proxies require some special love...
   * In `blo_clear_proxy_pointers_from_lib()` we clear all `proxy_from` pointers to local IDs, for
   * undo. This is required since we do not re-read linked data in that case, so we also do not
   * re-'lib_link' their pointers.
   * Those `proxy_from` pointers are then re-defined properly when lib_linking the newly read local
   * object. However, in case of re-used data 'as-is', we never lib_link it again, so we have to
   * fix those backward pointers here. */
  if (GS(id_old->name) == ID_OB) {
    Object *ob = (Object *)id_old;
    if (ob->proxy != NULL) {
      ob->proxy->proxy_from = ob;
    }
    /* For undo we stay in object mode during undo presses, so keep editmode disabled for re-used
     * data-blocks too. */
    ob->mode &= ~OB_MODE_EDIT;
  }
}

/* For undo, store changed datablock at old address. */
static void read_libblock_undo_restore_at_old_address(FileData *fd, Main *main, ID *id, ID *id_old)
{
  /* During memfile undo, if an ID changed and we cannot directly re-use existing one from old
   * bmain, we do a full read of the new id from the memfile, and then fully swap its content
   * with the old id. This allows us to keep the same pointer even for modified data, which
   * helps reducing further detected changes by the depsgraph (since unchanged IDs remain fully
   * unchanged, even if they are using/pointing to a changed one). */
  BLI_assert((fd->skip_flags & BLO_READ_SKIP_UNDO_OLD_MAIN) == 0);
  BLI_assert(id_old != NULL);

  const short idcode = GS(id->name);

  Main *old_bmain = fd->old_mainlist->first;
  ListBase *old_lb = which_libbase(old_bmain, idcode);
  ListBase *new_lb = which_libbase(main, idcode);
  BLI_remlink(old_lb, id_old);
  BLI_remlink(new_lb, id);

  /* We do not need any remapping from this call here, since no ID pointer is valid in the data
   * currently (they are all pointing to old addresses, and need to go through `lib_link`
   * process). So we can pass NULL for the Main pointer parameter. */
  BKE_lib_id_swap_full(NULL, id, id_old);

  /* Special temporary usage of this pointer, necessary for the `undo_preserve` call after
   * lib-linking to restore some data that should never be affected by undo, e.g. the 3D cursor of
   * #Scene. */
  id_old->orig_id = id;

  BLI_addtail(new_lb, id_old);
  BLI_addtail(old_lb, id);
}

static bool read_libblock_undo_restore(
    FileData *fd, Main *main, BHead *bhead, const int tag, ID **r_id_old)
{
  /* Get pointer to memory of new ID that we will be reading. */
  const ID *id = peek_struct_undo(fd, bhead);
  const short idcode = GS(id->name);

  if (bhead->code == ID_LI) {
    /* Restore library datablock. */
    if (read_libblock_undo_restore_library(fd, main, id)) {
      return true;
    }
  }
  else if (bhead->code == ID_LINK_PLACEHOLDER) {
    /* Restore linked datablock. */
    if (read_libblock_undo_restore_linked(fd, main, id, bhead)) {
      return true;
    }
  }
  else if (ELEM(idcode, ID_WM, ID_SCR, ID_WS)) {
    /* Skip reading any UI datablocks, existing ones are kept. We don't
     * support pointers from other datablocks to UI datablocks so those
     * we also don't put UI datablocks in fd->libmap. */
    return true;
  }

  /* Restore local datablocks. */
  ID *id_old = NULL;
  const bool do_partial_undo = (fd->skip_flags & BLO_READ_SKIP_UNDO_OLD_MAIN) == 0;
  if (do_partial_undo && (bhead->code != ID_LINK_PLACEHOLDER)) {
    /* This code should only ever be reached for local data-blocks. */
    BLI_assert(main->curlib == NULL);

    /* Find the 'current' existing ID we want to reuse instead of the one we
     * would read from the undo memfile. */
    BLI_assert(fd->old_idmap != NULL);
    id_old = BKE_main_idmap_lookup_uuid(fd->old_idmap, id->session_uuid);
  }

  if (id_old != NULL && read_libblock_is_identical(fd, bhead)) {
    /* Local datablock was unchanged, restore from the old main. */
    CLOG_INFO(&LOG_UNDO,
              2,
              "UNDO: read %s (uuid %u) -> keep identical datablock",
              id->name,
              id->session_uuid);

    /* Do not add LIB_TAG_NEW here, this should not be needed/used in undo case anyway (as
     * this is only for do_version-like code), but for sake of consistency, and also because
     * it will tell us which ID is re-used from old Main, and which one is actually new. */
    /* Also do not add LIB_TAG_NEED_LINK, those IDs will never be re-liblinked, hence that tag will
     * never be cleared, leading to critical issue in link/append code. */
    const int id_tag = tag | LIB_TAG_UNDO_OLD_ID_REUSED;
    read_libblock_undo_restore_identical(fd, main, id, id_old, id_tag);

    /* Insert into library map for lookup by newly read datablocks (with pointer value bhead->old).
     * Note that existing datablocks in memory (which pointer value would be id_old) are not
     * remapped anymore, so no need to store this info here. */
    oldnewmap_insert(fd->libmap, bhead->old, id_old, bhead->code);

    *r_id_old = id_old;
    return true;
  }
  if (id_old != NULL) {
    /* Local datablock was changed. Restore at the address of the old datablock. */
    CLOG_INFO(&LOG_UNDO,
              2,
              "UNDO: read %s (uuid %u) -> read to old existing address",
              id->name,
              id->session_uuid);
    *r_id_old = id_old;
    return false;
  }

  /* Local datablock does not exist in the undo step, so read from scratch. */
  CLOG_INFO(
      &LOG_UNDO, 2, "UNDO: read %s (uuid %u) -> read at new address", id->name, id->session_uuid);
  return false;
}

/* This routine reads a datablock and its direct data, and advances bhead to
 * the next datablock. For library linked datablocks, only a placeholder will
 * be generated, to be replaced in read_library_linked_ids.
 *
 * When reading for undo, libraries, linked datablocks and unchanged datablocks
 * will be restored from the old database. Only new or changed datablocks will
 * actually be read. */
static BHead *read_libblock(FileData *fd,
                            Main *main,
                            BHead *bhead,
                            const int tag,
                            const bool placeholder_set_indirect_extern,
                            ID **r_id)
{
  /* First attempt to restore existing datablocks for undo.
   * When datablocks are changed but still exist, we restore them at the old
   * address and inherit recalc flags for the dependency graph. */
  ID *id_old = NULL;
  if (fd->flags & FD_FLAGS_IS_MEMFILE) {
    if (read_libblock_undo_restore(fd, main, bhead, tag, &id_old)) {
      if (r_id) {
        *r_id = id_old;
      }
      if (main->id_map != NULL) {
        BKE_main_idmap_insert_id(main->id_map, id_old);
      }

      return blo_bhead_next(fd, bhead);
    }
  }

  /* Read libblock struct. */
  ID *id = read_struct(fd, bhead, "lib block");
  if (id == NULL) {
    if (r_id) {
      *r_id = NULL;
    }
    return blo_bhead_next(fd, bhead);
  }

  /* Determine ID type and add to main database list. */
  const short idcode = GS(id->name);
  ListBase *lb = which_libbase(main, idcode);
  if (lb == NULL) {
    /* Unknown ID type. */
    CLOG_WARN(&LOG, "Unknown id code '%c%c'", (idcode & 0xff), (idcode >> 8));
    MEM_freeN(id);
    if (r_id) {
      *r_id = NULL;
    }
    return blo_bhead_next(fd, bhead);
  }

  /* NOTE: id must be added to the list before direct_link_id(), since
   * direct_link_library() may remove it from there in case of duplicates. */
  BLI_addtail(lb, id);

  /* Insert into library map for lookup by newly read datablocks (with pointer value bhead->old).
   * Note that existing datablocks in memory (which pointer value would be id_old) are not remapped
   * remapped anymore, so no need to store this info here. */
  ID *id_target = id_old ? id_old : id;
  oldnewmap_insert(fd->libmap, bhead->old, id_target, bhead->code);

  if (r_id) {
    *r_id = id_target;
  }

  /* Set tag for new datablock to indicate lib linking and versioning needs
   * to be done still. */
  int id_tag = tag | LIB_TAG_NEED_LINK | LIB_TAG_NEW;

  if (bhead->code == ID_LINK_PLACEHOLDER) {
    /* Read placeholder for linked datablock. */
    id_tag |= LIB_TAG_ID_LINK_PLACEHOLDER;

    if (placeholder_set_indirect_extern) {
      if (id->flag & LIB_INDIRECT_WEAK_LINK) {
        id_tag |= LIB_TAG_INDIRECT;
      }
      else {
        id_tag |= LIB_TAG_EXTERN;
      }
    }

    direct_link_id(fd, main, id_tag, id, id_old);

    if (main->id_map != NULL) {
      BKE_main_idmap_insert_id(main->id_map, id);
    }

    return blo_bhead_next(fd, bhead);
  }

  /* Read datablock contents.
   * Use convenient malloc name for debugging and better memory link prints. */
  const char *allocname = dataname(idcode);
  bhead = read_data_into_datamap(fd, bhead, allocname);
  const bool success = direct_link_id(fd, main, id_tag, id, id_old);
  oldnewmap_clear(fd->datamap);

  if (!success) {
    /* XXX This is probably working OK currently given the very limited scope of that flag.
     * However, it is absolutely **not** handled correctly: it is freeing an ID pointer that has
     * been added to the fd->libmap mapping, which in theory could lead to nice crashes...
     * This should be properly solved at some point. */
    BKE_id_free(main, id);
    if (r_id != NULL) {
      *r_id = NULL;
    }
  }
  else if (id_old) {
    /* For undo, store contents read into id at id_old. */
    read_libblock_undo_restore_at_old_address(fd, main, id, id_old);

    if (main->id_map != NULL) {
      BKE_main_idmap_insert_id(main->id_map, id_old);
    }
  }
  else if (main->id_map != NULL) {
    BKE_main_idmap_insert_id(main->id_map, id);
  }

  return bhead;
}

/** \} */

/* -------------------------------------------------------------------- */
/** \name Read Asset Data
 * \{ */

BHead *blo_read_asset_data_block(FileData *fd, BHead *bhead, AssetMetaData **r_asset_data)
{
  BLI_assert(blo_bhead_is_id_valid_type(bhead));

  bhead = read_data_into_datamap(fd, bhead, "asset-data read");

  BlendDataReader reader = {fd};
  BLO_read_data_address(&reader, r_asset_data);
  BKE_asset_metadata_read(&reader, *r_asset_data);

  oldnewmap_clear(fd->datamap);

  return bhead;
}

/** \} */

/* -------------------------------------------------------------------- */
/** \name Read Global Data
 * \{ */

/* NOTE: this has to be kept for reading older files... */
/* also version info is written here */
static BHead *read_global(BlendFileData *bfd, FileData *fd, BHead *bhead)
{
  FileGlobal *fg = read_struct(fd, bhead, "Global");

  /* copy to bfd handle */
  bfd->main->subversionfile = fg->subversion;
  bfd->main->upbgeversionfile = fg->upbgeversion;
  bfd->main->upbgesubversionfile = fg->upbgesubversion;
  bfd->main->minversionfile = fg->minversion;
  bfd->main->minsubversionfile = fg->minsubversion;
  bfd->main->build_commit_timestamp = fg->build_commit_timestamp;
  BLI_strncpy(bfd->main->build_hash, fg->build_hash, sizeof(bfd->main->build_hash));

  bfd->fileflags = fg->fileflags;
  bfd->globalf = fg->globalf;
  BLI_strncpy(bfd->filename, fg->filename, sizeof(bfd->filename));

  /* Error in 2.65 and older: main->name was not set if you save from startup
   * (not after loading file). */
  if (bfd->filename[0] == 0) {
    if (fd->fileversion < 265 || (fd->fileversion == 265 && fg->subversion < 1)) {
      if ((G.fileflags & G_FILE_RECOVER_READ) == 0) {
        BLI_strncpy(bfd->filename, BKE_main_blendfile_path(bfd->main), sizeof(bfd->filename));
      }
    }

    /* early 2.50 version patch - filename not in FileGlobal struct at all */
    if (fd->fileversion <= 250) {
      BLI_strncpy(bfd->filename, BKE_main_blendfile_path(bfd->main), sizeof(bfd->filename));
    }
  }

  if (G.fileflags & G_FILE_RECOVER_READ) {
    BLI_strncpy(fd->relabase, fg->filename, sizeof(fd->relabase));
  }

  bfd->curscreen = fg->curscreen;
  bfd->curscene = fg->curscene;
  bfd->cur_view_layer = fg->cur_view_layer;

  MEM_freeN(fg);

  fd->globalf = bfd->globalf;
  fd->fileflags = bfd->fileflags;

  return blo_bhead_next(fd, bhead);
}

/* NOTE: this has to be kept for reading older files... */
static void link_global(FileData *fd, BlendFileData *bfd)
{
  bfd->cur_view_layer = blo_read_get_new_globaldata_address(fd, bfd->cur_view_layer);
  bfd->curscreen = newlibadr(fd, NULL, bfd->curscreen);
  bfd->curscene = newlibadr(fd, NULL, bfd->curscene);
  /* this happens in files older than 2.35 */
  if (bfd->curscene == NULL) {
    if (bfd->curscreen) {
      bfd->curscene = bfd->curscreen->scene;
    }
  }
}

/** \} */

/* -------------------------------------------------------------------- */
/** \name Versioning
 * \{ */

static void do_versions_userdef(FileData *UNUSED(fd), BlendFileData *bfd)
{
  UserDef *user = bfd->user;

  if (user == NULL) {
    return;
  }

  blo_do_versions_userdef(user);
}

static void do_versions(FileData *fd, Library *lib, Main *main)
{
  /* WATCH IT!!!: pointers from libdata have not been converted */

  /* Don't allow versioning to create new data-blocks. */
  main->is_locked_for_linking = true;

  if (G.debug & G_DEBUG) {
    char build_commit_datetime[32];
    time_t temp_time = main->build_commit_timestamp;
    struct tm *tm = (temp_time) ? gmtime(&temp_time) : NULL;
    if (LIKELY(tm)) {
      strftime(build_commit_datetime, sizeof(build_commit_datetime), "%Y-%m-%d %H:%M", tm);
    }
    else {
      BLI_strncpy(build_commit_datetime, "unknown", sizeof(build_commit_datetime));
    }

    CLOG_INFO(&LOG, 0, "Read file %s", fd->relabase);
    CLOG_INFO(&LOG,
              0,
              "    Version %d sub %d date %s hash %s",
              main->versionfile,
              main->subversionfile,
              build_commit_datetime,
              main->build_hash);
  }

  blo_do_versions_pre250(fd, lib, main);
  blo_do_versions_250(fd, lib, main);
  blo_do_versions_260(fd, lib, main);
  blo_do_versions_270(fd, lib, main);
  blo_do_versions_280(fd, lib, main);
  blo_do_versions_290(fd, lib, main);
  blo_do_versions_300(fd, lib, main);
  blo_do_versions_cycles(fd, lib, main);
  blo_do_versions_upbge(fd, lib, main);

  /* WATCH IT!!!: pointers from libdata have not been converted yet here! */
  /* WATCH IT 2!: Userdef struct init see do_versions_userdef() above! */

  /* don't forget to set version number in BKE_blender_version.h! */

  main->is_locked_for_linking = false;
}

static void do_versions_after_linking(Main *main, ReportList *reports)
{
  CLOG_INFO(&LOG,
            2,
            "Processing %s (%s), %d.%d",
            main->curlib ? main->curlib->filepath : main->name,
            main->curlib ? "LIB" : "MAIN",
            main->versionfile,
            main->subversionfile);

  /* Don't allow versioning to create new data-blocks. */
  main->is_locked_for_linking = true;

  do_versions_after_linking_250(main);
  do_versions_after_linking_260(main);
  do_versions_after_linking_270(main);
  do_versions_after_linking_280(main, reports);
  do_versions_after_linking_290(main, reports);
  do_versions_after_linking_300(main, reports);
  do_versions_after_linking_cycles(main);

  main->is_locked_for_linking = false;
}

/** \} */

/* -------------------------------------------------------------------- */
/** \name Read Library Data Block (all)
 * \{ */

static void lib_link_all(FileData *fd, Main *bmain)
{
  const bool do_partial_undo = (fd->skip_flags & BLO_READ_SKIP_UNDO_OLD_MAIN) == 0;

  BlendLibReader reader = {fd, bmain};

  ID *id;
  FOREACH_MAIN_ID_BEGIN (bmain, id) {
    if ((id->tag & LIB_TAG_NEED_LINK) == 0) {
      /* This ID does not need liblink, just skip to next one. */
      continue;
    }

    if ((fd->flags & FD_FLAGS_IS_MEMFILE) && GS(id->name) == ID_WM) {
      /* No load UI for undo memfiles.
       * Only WM currently, SCR needs it still (see below), and so does WS? */
      continue;
    }

    if ((fd->flags & FD_FLAGS_IS_MEMFILE) && do_partial_undo &&
        (id->tag & LIB_TAG_UNDO_OLD_ID_REUSED) != 0) {
      /* This ID has been re-used from 'old' bmain. Since it was therefore unchanged across
       * current undo step, and old IDs re-use their old memory address, we do not need to liblink
       * it at all. */
      continue;
    }

    lib_link_id(&reader, id);

    const IDTypeInfo *id_type = BKE_idtype_get_info_from_id(id);
    if (id_type->blend_read_lib != NULL) {
      id_type->blend_read_lib(&reader, id);
    }

    if (GS(id->name) == ID_LI) {
      lib_link_library(&reader, (Library *)id); /* Only init users. */
    }

    id->tag &= ~LIB_TAG_NEED_LINK;

    /* Some data that should be persistent, like the 3DCursor or the tool settings, are
     * stored in IDs affected by undo, like Scene. So this requires some specific handling. */
    if (id_type->blend_read_undo_preserve != NULL && id->orig_id != NULL) {
      id_type->blend_read_undo_preserve(&reader, id, id->orig_id);
    }
  }
  FOREACH_MAIN_ID_END;

  /* Cleanup `ID.orig_id`, this is now reserved for depsgraph/COW usage only. */
  FOREACH_MAIN_ID_BEGIN (bmain, id) {
    id->orig_id = NULL;
  }
  FOREACH_MAIN_ID_END;

#ifndef NDEBUG
  /* Double check we do not have any 'need link' tag remaining, this should never be the case once
   * this function has run. */
  FOREACH_MAIN_ID_BEGIN (bmain, id) {
    BLI_assert((id->tag & LIB_TAG_NEED_LINK) == 0);
  }
  FOREACH_MAIN_ID_END;
#endif
}

/**
 * Checks to perform after `lib_link_all`.
 * Those operations cannot perform properly in a split bmain case, since some data from other
 * bmain's (aka libraries) may not have been processed yet.
 */
static void after_liblink_merged_bmain_process(Main *bmain)
{
  /* We only expect a merged Main here, not a split one. */
  BLI_assert((bmain->prev == NULL) && (bmain->next == NULL));

  /* Check for possible cycles in scenes' 'set' background property. */
  lib_link_scenes_check_set(bmain);

  /* We could integrate that to mesh/curve/lattice lib_link, but this is really cheap process,
   * so simpler to just use it directly in this single call. */
  BLO_main_validate_shapekeys(bmain, NULL);

  /* We have to rebuild that runtime information *after* all data-blocks have been properly linked.
   */
  BKE_main_collections_parent_relations_rebuild(bmain);
}

/** \} */

/* -------------------------------------------------------------------- */
/** \name Read User Preferences
 * \{ */

static void direct_link_keymapitem(BlendDataReader *reader, wmKeyMapItem *kmi)
{
  BLO_read_data_address(reader, &kmi->properties);
  IDP_BlendDataRead(reader, &kmi->properties);
  kmi->ptr = NULL;
  kmi->flag &= ~KMI_UPDATE;
}

static BHead *read_userdef(BlendFileData *bfd, FileData *fd, BHead *bhead)
{
  UserDef *user;
  bfd->user = user = read_struct(fd, bhead, "user def");

  /* User struct has separate do-version handling */
  user->versionfile = bfd->main->versionfile;
  user->subversionfile = bfd->main->subversionfile;

  /* read all data into fd->datamap */
  bhead = read_data_into_datamap(fd, bhead, "user def");

  BlendDataReader reader_ = {fd};
  BlendDataReader *reader = &reader_;

  BLO_read_list(reader, &user->themes);
  BLO_read_list(reader, &user->user_keymaps);
  BLO_read_list(reader, &user->user_keyconfig_prefs);
  BLO_read_list(reader, &user->user_menus);
  BLO_read_list(reader, &user->addons);
  BLO_read_list(reader, &user->autoexec_paths);
  BLO_read_list(reader, &user->asset_libraries);

  LISTBASE_FOREACH (wmKeyMap *, keymap, &user->user_keymaps) {
    keymap->modal_items = NULL;
    keymap->poll = NULL;
    keymap->flag &= ~KEYMAP_UPDATE;

    BLO_read_list(reader, &keymap->diff_items);
    BLO_read_list(reader, &keymap->items);

    LISTBASE_FOREACH (wmKeyMapDiffItem *, kmdi, &keymap->diff_items) {
      BLO_read_data_address(reader, &kmdi->remove_item);
      BLO_read_data_address(reader, &kmdi->add_item);

      if (kmdi->remove_item) {
        direct_link_keymapitem(reader, kmdi->remove_item);
      }
      if (kmdi->add_item) {
        direct_link_keymapitem(reader, kmdi->add_item);
      }
    }

    LISTBASE_FOREACH (wmKeyMapItem *, kmi, &keymap->items) {
      direct_link_keymapitem(reader, kmi);
    }
  }

  LISTBASE_FOREACH (wmKeyConfigPref *, kpt, &user->user_keyconfig_prefs) {
    BLO_read_data_address(reader, &kpt->prop);
    IDP_BlendDataRead(reader, &kpt->prop);
  }

  LISTBASE_FOREACH (bUserMenu *, um, &user->user_menus) {
    BLO_read_list(reader, &um->items);
    LISTBASE_FOREACH (bUserMenuItem *, umi, &um->items) {
      if (umi->type == USER_MENU_TYPE_OPERATOR) {
        bUserMenuItem_Op *umi_op = (bUserMenuItem_Op *)umi;
        BLO_read_data_address(reader, &umi_op->prop);
        IDP_BlendDataRead(reader, &umi_op->prop);
      }
    }
  }

  LISTBASE_FOREACH (bAddon *, addon, &user->addons) {
    BLO_read_data_address(reader, &addon->prop);
    IDP_BlendDataRead(reader, &addon->prop);
  }

  /* XXX */
  user->uifonts.first = user->uifonts.last = NULL;

  BLO_read_list(reader, &user->uistyles);

  /* Don't read the active app template, use the default one. */
  user->app_template[0] = '\0';

  /* Clear runtime data. */
  user->runtime.is_dirty = false;
  user->edit_studio_light = 0;

  /* free fd->datamap again */
  oldnewmap_clear(fd->datamap);

  return bhead;
}

/** \} */

/* -------------------------------------------------------------------- */
/** \name Read File (Internal)
 * \{ */

BlendFileData *blo_read_file_internal(FileData *fd, const char *filepath)
{
  BHead *bhead = blo_bhead_first(fd);
  BlendFileData *bfd;
  ListBase mainlist = {NULL, NULL};

  if (fd->flags & FD_FLAGS_IS_MEMFILE) {
    CLOG_INFO(&LOG_UNDO, 2, "UNDO: read step");
  }

  bfd = MEM_callocN(sizeof(BlendFileData), "blendfiledata");

  bfd->main = BKE_main_new();
  bfd->main->versionfile = fd->fileversion;

  bfd->type = BLENFILETYPE_BLEND;

  if ((fd->skip_flags & BLO_READ_SKIP_DATA) == 0) {
    BLI_addtail(&mainlist, bfd->main);
    fd->mainlist = &mainlist;
    BLI_strncpy(bfd->main->name, filepath, sizeof(bfd->main->name));
  }

  if (G.background) {
    /* We only read & store .blend thumbnail in background mode
     * (because we cannot re-generate it, no OpenGL available).
     */
    const int *data = read_file_thumbnail(fd);

    if (data) {
      const int width = data[0];
      const int height = data[1];
      if (BLEN_THUMB_MEMSIZE_IS_VALID(width, height)) {
        const size_t sz = BLEN_THUMB_MEMSIZE(width, height);
        bfd->main->blen_thumb = MEM_mallocN(sz, __func__);

        BLI_assert((sz - sizeof(*bfd->main->blen_thumb)) ==
                   (BLEN_THUMB_MEMSIZE_FILE(width, height) - (sizeof(*data) * 2)));
        bfd->main->blen_thumb->width = width;
        bfd->main->blen_thumb->height = height;
        memcpy(bfd->main->blen_thumb->rect, &data[2], sz - sizeof(*bfd->main->blen_thumb));
      }
    }
  }

  while (bhead) {
    switch (bhead->code) {
      case DATA:
      case DNA1:
      case TEST: /* used as preview since 2.5x */
      case REND:
        bhead = blo_bhead_next(fd, bhead);
        break;
      case GLOB:
        bhead = read_global(bfd, fd, bhead);
        break;
      case USER:
        if (fd->skip_flags & BLO_READ_SKIP_USERDEF) {
          bhead = blo_bhead_next(fd, bhead);
        }
        else {
          bhead = read_userdef(bfd, fd, bhead);
        }
        break;
      case ENDB:
        bhead = NULL;
        break;

      case ID_LINK_PLACEHOLDER:
        if (fd->skip_flags & BLO_READ_SKIP_DATA) {
          bhead = blo_bhead_next(fd, bhead);
        }
        else {
          /* Add link placeholder to the main of the library it belongs to.
           * The library is the most recently loaded ID_LI block, according
           * to the file format definition. So we can use the entry at the
           * end of mainlist, added in direct_link_library. */
          Main *libmain = mainlist.last;
          bhead = read_libblock(fd, libmain, bhead, 0, true, NULL);
        }
        break;
        /* in 2.50+ files, the file identifier for screens is patched, forward compatibility */
      case ID_SCRN:
        bhead->code = ID_SCR;
        /* pass on to default */
        ATTR_FALLTHROUGH;
      default:
        if (fd->skip_flags & BLO_READ_SKIP_DATA) {
          bhead = blo_bhead_next(fd, bhead);
        }
        else {
          bhead = read_libblock(fd, bfd->main, bhead, LIB_TAG_LOCAL, false, NULL);
        }
    }
  }

  /* do before read_libraries, but skip undo case */
  if ((fd->flags & FD_FLAGS_IS_MEMFILE) == 0) {
    if ((fd->skip_flags & BLO_READ_SKIP_DATA) == 0) {
      do_versions(fd, NULL, bfd->main);
    }

    if ((fd->skip_flags & BLO_READ_SKIP_USERDEF) == 0) {
      do_versions_userdef(fd, bfd);
    }
  }

  if ((fd->skip_flags & BLO_READ_SKIP_DATA) == 0) {
    fd->reports->duration.libraries = PIL_check_seconds_timer();
    read_libraries(fd, &mainlist);

    blo_join_main(&mainlist);

    lib_link_all(fd, bfd->main);
    after_liblink_merged_bmain_process(bfd->main);

    fd->reports->duration.libraries = PIL_check_seconds_timer() - fd->reports->duration.libraries;

    /* Skip in undo case. */
    if ((fd->flags & FD_FLAGS_IS_MEMFILE) == 0) {
      /* Note that we can't recompute user-counts at this point in undo case, we play too much with
       * IDs from different memory realms, and Main database is not in a fully valid state yet.
       */
      /* Some versioning code does expect some proper user-reference-counting, e.g. in conversion
       * from groups to collections... We could optimize out that first call when we are reading a
       * current version file, but again this is really not a bottle neck currently.
       * So not worth it. */
      BKE_main_id_refcount_recompute(bfd->main, false);

      /* Yep, second splitting... but this is a very cheap operation, so no big deal. */
      blo_split_main(&mainlist, bfd->main);
      LISTBASE_FOREACH (Main *, mainvar, &mainlist) {
        BLI_assert(mainvar->versionfile != 0);
        do_versions_after_linking(mainvar, fd->reports->reports);
      }
      blo_join_main(&mainlist);

      /* And we have to compute those user-reference-counts again, as `do_versions_after_linking()`
       * does not always properly handle user counts, and/or that function does not take into
       * account old, deprecated data. */
      BKE_main_id_refcount_recompute(bfd->main, false);

      /* After all data has been read and versioned, uses LIB_TAG_NEW. */
      ntreeUpdateAllNew(bfd->main);
    }

    placeholders_ensure_valid(bfd->main);

    BKE_main_id_tag_all(bfd->main, LIB_TAG_NEW, false);

    /* Now that all our data-blocks are loaded,
     * we can re-generate overrides from their references. */
    if ((fd->flags & FD_FLAGS_IS_MEMFILE) == 0) {
      /* Do not apply in undo case! */
      fd->reports->duration.lib_overrides = PIL_check_seconds_timer();

      BKE_lib_override_library_main_validate(bfd->main, fd->reports->reports);
      BKE_lib_override_library_main_update(bfd->main);

      fd->reports->duration.lib_overrides = PIL_check_seconds_timer() -
                                            fd->reports->duration.lib_overrides;
    }

    BKE_collections_after_lib_link(bfd->main);

    /* Make all relative paths, relative to the open blend file. */
    fix_relpaths_library(fd->relabase, bfd->main);

    link_global(fd, bfd); /* as last */
  }

  fd->mainlist = NULL; /* Safety, this is local variable, shall not be used afterward. */

  BLI_assert(bfd->main->id_map == NULL);

  return bfd;
}

/** \} */

/* -------------------------------------------------------------------- */
/** \name Library Linking
 *
 * Also used for append.
 * \{ */

struct BHeadSort {
  BHead *bhead;
  const void *old;
};

static int verg_bheadsort(const void *v1, const void *v2)
{
  const struct BHeadSort *x1 = v1, *x2 = v2;

  if (x1->old > x2->old) {
    return 1;
  }
  if (x1->old < x2->old) {
    return -1;
  }
  return 0;
}

static void sort_bhead_old_map(FileData *fd)
{
  BHead *bhead;
  struct BHeadSort *bhs;
  int tot = 0;

  for (bhead = blo_bhead_first(fd); bhead; bhead = blo_bhead_next(fd, bhead)) {
    tot++;
  }

  fd->tot_bheadmap = tot;
  if (tot == 0) {
    return;
  }

  bhs = fd->bheadmap = MEM_malloc_arrayN(tot, sizeof(struct BHeadSort), "BHeadSort");

  for (bhead = blo_bhead_first(fd); bhead; bhead = blo_bhead_next(fd, bhead), bhs++) {
    bhs->bhead = bhead;
    bhs->old = bhead->old;
  }

  qsort(fd->bheadmap, tot, sizeof(struct BHeadSort), verg_bheadsort);
}

static BHead *find_previous_lib(FileData *fd, BHead *bhead)
{
  /* Skip library data-blocks in undo, see comment in read_libblock. */
  if (fd->flags & FD_FLAGS_IS_MEMFILE) {
    return NULL;
  }

  for (; bhead; bhead = blo_bhead_prev(fd, bhead)) {
    if (bhead->code == ID_LI) {
      break;
    }
  }

  return bhead;
}

static BHead *find_bhead(FileData *fd, void *old)
{
#if 0
  BHead* bhead;
#endif
  struct BHeadSort *bhs, bhs_s;

  if (!old) {
    return NULL;
  }

  if (fd->bheadmap == NULL) {
    sort_bhead_old_map(fd);
  }

  bhs_s.old = old;
  bhs = bsearch(&bhs_s, fd->bheadmap, fd->tot_bheadmap, sizeof(struct BHeadSort), verg_bheadsort);

  if (bhs) {
    return bhs->bhead;
  }

#if 0
  for (bhead = blo_bhead_first(fd); bhead; bhead = blo_bhead_next(fd, bhead)) {
    if (bhead->old == old) {
      return bhead;
    }
  }
#endif

  return NULL;
}

static BHead *find_bhead_from_code_name(FileData *fd, const short idcode, const char *name)
{
#ifdef USE_GHASH_BHEAD

  char idname_full[MAX_ID_NAME];

  *((short *)idname_full) = idcode;
  BLI_strncpy(idname_full + 2, name, sizeof(idname_full) - 2);

  return BLI_ghash_lookup(fd->bhead_idname_hash, idname_full);

#else
  BHead *bhead;

  for (bhead = blo_bhead_first(fd); bhead; bhead = blo_bhead_next(fd, bhead)) {
    if (bhead->code == idcode) {
      const char *idname_test = blo_bhead_id_name(fd, bhead);
      if (STREQ(idname_test + 2, name)) {
        return bhead;
      }
    }
    else if (bhead->code == ENDB) {
      break;
    }
  }

  return NULL;
#endif
}

static BHead *find_bhead_from_idname(FileData *fd, const char *idname)
{
#ifdef USE_GHASH_BHEAD
  return BLI_ghash_lookup(fd->bhead_idname_hash, idname);
#else
  return find_bhead_from_code_name(fd, GS(idname), idname + 2);
#endif
}

static ID *is_yet_read(FileData *fd, Main *mainvar, BHead *bhead)
{
  if (mainvar->id_map == NULL) {
    mainvar->id_map = BKE_main_idmap_create(mainvar, false, NULL, MAIN_IDMAP_TYPE_NAME);
  }
  BLI_assert(BKE_main_idmap_main_get(mainvar->id_map) == mainvar);

  const char *idname = blo_bhead_id_name(fd, bhead);

  ID *id = BKE_main_idmap_lookup_name(mainvar->id_map, GS(idname), idname + 2, mainvar->curlib);
  BLI_assert(id == BLI_findstring(which_libbase(mainvar, GS(idname)), idname, offsetof(ID, name)));
  return id;
}

/** \} */

/* -------------------------------------------------------------------- */
/** \name Library Linking (expand pointers)
 * \{ */

static void expand_doit_library(void *fdhandle, Main *mainvar, void *old)
{
  FileData *fd = fdhandle;

  BHead *bhead = find_bhead(fd, old);
  if (bhead == NULL) {
    return;
  }

  if (bhead->code == ID_LINK_PLACEHOLDER) {
    /* Placeholder link to data-lock in another library. */
    BHead *bheadlib = find_previous_lib(fd, bhead);
    if (bheadlib == NULL) {
      return;
    }

    Library *lib = read_struct(fd, bheadlib, "Library");
    Main *libmain = blo_find_main(fd, lib->filepath, fd->relabase);

    if (libmain->curlib == NULL) {
      const char *idname = blo_bhead_id_name(fd, bhead);

      BLO_reportf_wrap(fd->reports,
                       RPT_WARNING,
                       TIP_("LIB: Data refers to main .blend file: '%s' from %s"),
                       idname,
                       mainvar->curlib->filepath_abs);
      return;
    }

    ID *id = is_yet_read(fd, libmain, bhead);

    if (id == NULL) {
      /* ID has not been read yet, add placeholder to the main of the
       * library it belongs to, so that it will be read later. */
      read_libblock(fd, libmain, bhead, fd->id_tag_extra | LIB_TAG_INDIRECT, false, &id);
      id_sort_by_name(which_libbase(libmain, GS(id->name)), id, id->prev);

      /* commented because this can print way too much */
      // if (G.debug & G_DEBUG) printf("expand_doit: other lib %s\n", lib->filepath);

      /* for outliner dependency only */
      libmain->curlib->parent = mainvar->curlib;
    }
    else {
      /* Convert any previously read weak link to regular link
       * to signal that we want to read this data-block. */
      if (id->tag & LIB_TAG_ID_LINK_PLACEHOLDER) {
        id->flag &= ~LIB_INDIRECT_WEAK_LINK;
      }

      /* "id" is either a placeholder or real ID that is already in the
       * main of the library (A) it belongs to. However it might have been
       * put there by another library (C) which only updated its own
       * fd->libmap. In that case we also need to update the fd->libmap
       * of the current library (B) so we can find it for lookups.
       *
       * An example of such a setup is:
       * (A) tree.blend: contains Tree object.
       * (B) forest.blend: contains Forest collection linking in Tree from tree.blend.
       * (C) shot.blend: links in both Tree from tree.blend and Forest from forest.blend.
       */
      oldnewmap_insert(fd->libmap, bhead->old, id, bhead->code);

      /* If "id" is a real data-lock and not a placeholder, we need to
       * update fd->libmap to replace ID_LINK_PLACEHOLDER with the real
       * ID_* code.
       *
       * When the real ID is read this replacement happens for all
       * libraries read so far, but not for libraries that have not been
       * read yet at that point. */
      change_link_placeholder_to_real_ID_pointer_fd(fd, bhead->old, id);

      /* Commented because this can print way too much. */
#if 0
      if (G.debug & G_DEBUG) {
        printf("expand_doit: already linked: %s lib: %s\n", id->name, lib->filepath);
      }
#endif
    }

    MEM_freeN(lib);
  }
  else {
    /* Data-block in same library. */
    /* In 2.50+ file identifier for screens is patched, forward compatibility. */
    if (bhead->code == ID_SCRN) {
      bhead->code = ID_SCR;
    }

    ID *id = is_yet_read(fd, mainvar, bhead);
    if (id == NULL) {
      read_libblock(fd,
                    mainvar,
                    bhead,
                    fd->id_tag_extra | LIB_TAG_NEED_EXPAND | LIB_TAG_INDIRECT,
                    false,
                    &id);
      id_sort_by_name(which_libbase(mainvar, GS(id->name)), id, id->prev);
    }
    else {
      /* Convert any previously read weak link to regular link
       * to signal that we want to read this data-block. */
      if (id->tag & LIB_TAG_ID_LINK_PLACEHOLDER) {
        id->flag &= ~LIB_INDIRECT_WEAK_LINK;
      }

      /* this is actually only needed on UI call? when ID was already read before,
       * and another append happens which invokes same ID...
       * in that case the lookup table needs this entry */
      oldnewmap_insert(fd->libmap, bhead->old, id, bhead->code);
      /* commented because this can print way too much */
      // if (G.debug & G_DEBUG) printf("expand: already read %s\n", id->name);
    }
  }
}

static BLOExpandDoitCallback expand_doit;

static void expand_id(BlendExpander *expander, ID *id);

static void expand_id_embedded_id(BlendExpander *expander, ID *id)
{
  /* Handle 'private IDs'. */
  bNodeTree *nodetree = ntreeFromID(id);
  if (nodetree != NULL) {
    expand_id(expander, &nodetree->id);
    ntreeBlendReadExpand(expander, nodetree);
  }

  if (GS(id->name) == ID_SCE) {
    Scene *scene = (Scene *)id;
    if (scene->master_collection != NULL) {
      expand_id(expander, &scene->master_collection->id);
      BKE_collection_blend_read_expand(expander, scene->master_collection);
    }
  }
}

static void expand_id(BlendExpander *expander, ID *id)
{
  IDP_BlendReadExpand(expander, id->properties);

  if (id->override_library) {
    BLO_expand(expander, id->override_library->reference);
    BLO_expand(expander, id->override_library->storage);
  }

  AnimData *adt = BKE_animdata_from_id(id);
  if (adt != NULL) {
    BKE_animdata_blend_read_expand(expander, adt);
  }

  expand_id_embedded_id(expander, id);
}

/**
 * Set the callback func used over all ID data found by \a BLO_expand_main func.
 *
 * \param expand_doit_func: Called for each ID block it finds.
 */
void BLO_main_expander(BLOExpandDoitCallback expand_doit_func)
{
  expand_doit = expand_doit_func;
}

/**
 * Loop over all ID data in Main to mark relations.
 * Set (id->tag & LIB_TAG_NEED_EXPAND) to mark expanding. Flags get cleared after expanding.
 *
 * \param fdhandle: usually filedata, or own handle.
 * \param mainvar: the Main database to expand.
 */
void BLO_expand_main(void *fdhandle, Main *mainvar)
{
  ListBase *lbarray[INDEX_ID_MAX];
  FileData *fd = fdhandle;
  ID *id;
  int a;
  bool do_it = true;

  BlendExpander expander = {fd, mainvar};

  while (do_it) {
    do_it = false;

    a = set_listbasepointers(mainvar, lbarray);
    while (a--) {
      id = lbarray[a]->first;
      while (id) {
        if (id->tag & LIB_TAG_NEED_EXPAND) {
          expand_id(&expander, id);

          const IDTypeInfo *id_type = BKE_idtype_get_info_from_id(id);
          if (id_type->blend_read_expand != NULL) {
            id_type->blend_read_expand(&expander, id);
          }

          do_it = true;
          id->tag &= ~LIB_TAG_NEED_EXPAND;
        }
        id = id->next;
      }
    }
  }
}

/** \} */

/* -------------------------------------------------------------------- */
/** \name Library Linking (helper functions)
 * \{ */

static bool object_in_any_scene(Main *bmain, Object *ob)
{
  LISTBASE_FOREACH (Scene *, sce, &bmain->scenes) {
    if (BKE_scene_object_find(sce, ob)) {
      return true;
    }
  }

  return false;
}

static bool object_in_any_collection(Main *bmain, Object *ob)
{
  LISTBASE_FOREACH (Collection *, collection, &bmain->collections) {
    if (BKE_collection_has_object(collection, ob)) {
      return true;
    }
  }

  LISTBASE_FOREACH (Scene *, scene, &bmain->scenes) {
    if (scene->master_collection != NULL &&
        BKE_collection_has_object(scene->master_collection, ob)) {
      return true;
    }
  }

  return false;
}

/**
 * Shared operations to perform on the object's base after adding it to the scene.
 */
static void object_base_instance_init(
    Object *ob, bool set_selected, bool set_active, ViewLayer *view_layer, const View3D *v3d)
{
  Base *base = BKE_view_layer_base_find(view_layer, ob);

  if (v3d != NULL) {
    base->local_view_bits |= v3d->local_view_uuid;
  }

  if (set_selected) {
    if (base->flag & BASE_SELECTABLE) {
      base->flag |= BASE_SELECTED;
    }
  }

  if (set_active) {
    view_layer->basact = base;
  }

  BKE_scene_object_base_flag_sync_from_base(base);
}

static void add_loose_objects_to_scene(Main *mainvar,
                                       Main *bmain,
                                       Scene *scene,
                                       ViewLayer *view_layer,
                                       const View3D *v3d,
                                       Library *lib,
                                       const short flag)
{
  Collection *active_collection = NULL;
  const bool do_append = (flag & FILE_LINK) == 0;

  BLI_assert(scene);

  /* Give all objects which are LIB_TAG_INDIRECT a base,
   * or for a collection when *lib has been set. */
  LISTBASE_FOREACH (Object *, ob, &mainvar->objects) {
    bool do_it = (ob->id.tag & LIB_TAG_DOIT) != 0;
    if (do_it || ((ob->id.tag & LIB_TAG_INDIRECT) && (ob->id.tag & LIB_TAG_PRE_EXISTING) == 0)) {
      if (do_append) {
        if (ob->id.us == 0) {
          do_it = true;
        }
        else if ((ob->id.lib == lib) && !object_in_any_collection(bmain, ob)) {
          /* When appending, make sure any indirectly loaded object gets a base,
           * when they are not part of any collection yet. */
          do_it = true;
        }
      }

      if (do_it) {
        /* Find or add collection as needed. */
        if (active_collection == NULL) {
          if (flag & FILE_ACTIVE_COLLECTION) {
            LayerCollection *lc = BKE_layer_collection_get_active(view_layer);
            active_collection = lc->collection;
          }
          else {
            active_collection = BKE_collection_add(bmain, scene->master_collection, NULL);
          }
        }

        CLAMP_MIN(ob->id.us, 0);
        ob->mode = OB_MODE_OBJECT;

        BKE_collection_object_add(bmain, active_collection, ob);

        const bool set_selected = (flag & FILE_AUTOSELECT) != 0;
        /* Do NOT make base active here! screws up GUI stuff,
         * if you want it do it at the editor level. */
        const bool set_active = false;
        object_base_instance_init(ob, set_selected, set_active, view_layer, v3d);

        ob->id.tag &= ~LIB_TAG_INDIRECT;
        ob->id.flag &= ~LIB_INDIRECT_WEAK_LINK;
        ob->id.tag |= LIB_TAG_EXTERN;
      }
    }
  }
}

static void add_loose_object_data_to_scene(Main *mainvar,
                                           Main *bmain,
                                           Scene *scene,
                                           ViewLayer *view_layer,
                                           const View3D *v3d,
                                           const short flag)
{
  if ((flag & FILE_OBDATA_INSTANCE) == 0) {
    return;
  }

  Collection *active_collection = scene->master_collection;
  if (flag & FILE_ACTIVE_COLLECTION) {
    LayerCollection *lc = BKE_layer_collection_get_active(view_layer);
    active_collection = lc->collection;
  }

  /* Loop over all ID types, instancing object-data for ID types that have support for it. */
  ListBase *lbarray[INDEX_ID_MAX];
  int i = set_listbasepointers(mainvar, lbarray);
  while (i--) {
    const short idcode = BKE_idtype_idcode_from_index(i);
    if (!OB_DATA_SUPPORT_ID(idcode)) {
      continue;
    }

    LISTBASE_FOREACH (ID *, id, lbarray[i]) {
      if (id->tag & LIB_TAG_DOIT) {
        const int type = BKE_object_obdata_to_type(id);
        BLI_assert(type != -1);
        Object *ob = BKE_object_add_only_object(bmain, type, id->name + 2);
        ob->data = id;
        id_us_plus(id);
        BKE_object_materials_test(bmain, ob, ob->data);

        BKE_collection_object_add(bmain, active_collection, ob);

        const bool set_selected = (flag & FILE_AUTOSELECT) != 0;
        /* Do NOT make base active here! screws up GUI stuff,
         * if you want it do it at the editor level. */
        bool set_active = false;
        object_base_instance_init(ob, set_selected, set_active, view_layer, v3d);

        copy_v3_v3(ob->loc, scene->cursor.location);
      }
    }
  }
}

static void add_collections_to_scene(Main *mainvar,
                                     Main *bmain,
                                     Scene *scene,
                                     ViewLayer *view_layer,
                                     const View3D *v3d,
                                     Library *lib,
                                     const short flag)
{
  Collection *active_collection = scene->master_collection;
  if (flag & FILE_ACTIVE_COLLECTION) {
    LayerCollection *lc = BKE_layer_collection_get_active(view_layer);
    active_collection = lc->collection;
  }

  /* Give all objects which are tagged a base. */
  LISTBASE_FOREACH (Collection *, collection, &mainvar->collections) {
    if ((flag & FILE_COLLECTION_INSTANCE) && (collection->id.tag & LIB_TAG_DOIT)) {
      /* Any indirect collection should not have been tagged. */
      BLI_assert((collection->id.tag & LIB_TAG_INDIRECT) == 0);

      /* BKE_object_add(...) messes with the selection. */
      Object *ob = BKE_object_add_only_object(bmain, OB_EMPTY, collection->id.name + 2);
      ob->type = OB_EMPTY;
      ob->empty_drawsize = U.collection_instance_empty_size;

      BKE_collection_object_add(bmain, active_collection, ob);

      const bool set_selected = (flag & FILE_AUTOSELECT) != 0;
      /* TODO: why is it OK to make this active here but not in other situations?
       * See other callers of #object_base_instance_init */
      const bool set_active = set_selected;
      object_base_instance_init(ob, set_selected, set_active, view_layer, v3d);

      DEG_id_tag_update(&ob->id, ID_RECALC_TRANSFORM | ID_RECALC_GEOMETRY | ID_RECALC_ANIMATION);

      /* Assign the collection. */
      ob->instance_collection = collection;
      id_us_plus(&collection->id);
      ob->transflag |= OB_DUPLICOLLECTION;
      copy_v3_v3(ob->loc, scene->cursor.location);
    }
    /* We do not want to force instantiation of indirectly linked collections,
     * not even when appending. Users can now easily instantiate collections (and their objects)
     * as needed by themselves. See T67032. */
    else if ((collection->id.tag & LIB_TAG_INDIRECT) == 0) {
      bool do_add_collection = (collection->id.tag & LIB_TAG_DOIT) != 0;
      if (!do_add_collection) {
        /* We need to check that objects in that collections are already instantiated in a scene.
         * Otherwise, it's better to add the collection to the scene's active collection, than to
         * instantiate its objects in active scene's collection directly. See T61141.
         * Note that we only check object directly into that collection,
         * not recursively into its children.
         */
        LISTBASE_FOREACH (CollectionObject *, coll_ob, &collection->gobject) {
          Object *ob = coll_ob->ob;
          if ((ob->id.tag & (LIB_TAG_PRE_EXISTING | LIB_TAG_DOIT | LIB_TAG_INDIRECT)) == 0 &&
              (ob->id.lib == lib) && (object_in_any_scene(bmain, ob) == 0)) {
            do_add_collection = true;
            break;
          }
        }
      }
      if (do_add_collection) {
        /* Add collection as child of active collection. */
        BKE_collection_child_add(bmain, active_collection, collection);

        if (flag & FILE_AUTOSELECT) {
          LISTBASE_FOREACH (CollectionObject *, coll_ob, &collection->gobject) {
            Object *ob = coll_ob->ob;
            Base *base = BKE_view_layer_base_find(view_layer, ob);
            if (base) {
              base->flag |= BASE_SELECTED;
              BKE_scene_object_base_flag_sync_from_base(base);
            }
          }
        }

        /* Those are kept for safety and consistency, but should not be needed anymore? */
        collection->id.tag &= ~LIB_TAG_INDIRECT;
        collection->id.flag &= ~LIB_INDIRECT_WEAK_LINK;
        collection->id.tag |= LIB_TAG_EXTERN;
      }
    }
  }
}

/* returns true if the item was found
 * but it may already have already been appended/linked */
static ID *link_named_part(
    Main *mainl, FileData *fd, const short idcode, const char *name, const int flag)
{
  BHead *bhead = find_bhead_from_code_name(fd, idcode, name);
  ID *id;

  const bool use_placeholders = (flag & BLO_LIBLINK_USE_PLACEHOLDERS) != 0;
  const bool force_indirect = (flag & BLO_LIBLINK_FORCE_INDIRECT) != 0;

  BLI_assert(BKE_idtype_idcode_is_linkable(idcode) && BKE_idtype_idcode_is_valid(idcode));

  if (bhead) {
    id = is_yet_read(fd, mainl, bhead);
    if (id == NULL) {
      /* not read yet */
      const int tag = ((force_indirect ? LIB_TAG_INDIRECT : LIB_TAG_EXTERN) | fd->id_tag_extra);
      read_libblock(fd, mainl, bhead, tag | LIB_TAG_NEED_EXPAND, false, &id);

      if (id) {
        /* sort by name in list */
        ListBase *lb = which_libbase(mainl, idcode);
        id_sort_by_name(lb, id, NULL);
      }
    }
    else {
      /* already linked */
      CLOG_WARN(&LOG, "Append: ID '%s' is already linked", id->name);
      oldnewmap_insert(fd->libmap, bhead->old, id, bhead->code);
      if (!force_indirect && (id->tag & LIB_TAG_INDIRECT)) {
        id->tag &= ~LIB_TAG_INDIRECT;
        id->flag &= ~LIB_INDIRECT_WEAK_LINK;
        id->tag |= LIB_TAG_EXTERN;
      }
    }
  }
  else if (use_placeholders) {
    /* XXX flag part is weak! */
    id = create_placeholder(
        mainl, idcode, name, force_indirect ? LIB_TAG_INDIRECT : LIB_TAG_EXTERN);
  }
  else {
    id = NULL;
  }

  /* if we found the id but the id is NULL, this is really bad */
  BLI_assert(!((bhead != NULL) && (id == NULL)));

  /* Tag as loose object (or data associated with objects)
   * needing to be instantiated in #LibraryLink_Params.scene. */
  if ((id != NULL) && (flag & BLO_LIBLINK_NEEDS_ID_TAG_DOIT)) {
    if (library_link_idcode_needs_tag_check(idcode, flag)) {
      id->tag |= LIB_TAG_DOIT;
    }
  }

  return id;
}

/**
 * Simple reader for copy/paste buffers.
 */
int BLO_library_link_copypaste(Main *mainl, BlendHandle *bh, const uint64_t id_types_mask)
{
  FileData *fd = (FileData *)(bh);
  BHead *bhead;
  int num_directly_linked = 0;

  for (bhead = blo_bhead_first(fd); bhead; bhead = blo_bhead_next(fd, bhead)) {
    ID *id = NULL;

    if (bhead->code == ENDB) {
      break;
    }

    if (blo_bhead_is_id_valid_type(bhead) && BKE_idtype_idcode_is_linkable((short)bhead->code) &&
        (id_types_mask == 0 ||
         (BKE_idtype_idcode_to_idfilter((short)bhead->code) & id_types_mask) != 0)) {
      read_libblock(fd, mainl, bhead, LIB_TAG_NEED_EXPAND | LIB_TAG_INDIRECT, false, &id);
      num_directly_linked++;
    }

    if (id) {
      /* sort by name in list */
      ListBase *lb = which_libbase(mainl, GS(id->name));
      id_sort_by_name(lb, id, NULL);

      if (bhead->code == ID_OB) {
        /* Instead of instancing Base's directly, postpone until after collections are loaded
         * otherwise the base's flag is set incorrectly when collections are used */
        Object *ob = (Object *)id;
        ob->mode = OB_MODE_OBJECT;
        /* ensure add_loose_objects_to_scene runs on this object */
        BLI_assert(id->us == 0);
      }
    }
  }

  return num_directly_linked;
}

/**
 * Link a named data-block from an external blend file.
 *
 * \param mainl: The main database to link from (not the active one).
 * \param bh: The blender file handle.
 * \param idcode: The kind of data-block to link.
 * \param name: The name of the data-block (without the 2 char ID prefix).
 * \return the linked ID when found.
 */
ID *BLO_library_link_named_part(Main *mainl,
                                BlendHandle **bh,
                                const short idcode,
                                const char *name,
                                const struct LibraryLink_Params *params)
{
  FileData *fd = (FileData *)(*bh);
  return link_named_part(mainl, fd, idcode, name, params->flag);
}

/* common routine to append/link something from a library */

/**
 * Checks if the \a idcode needs to be tagged with #LIB_TAG_DOIT when linking/appending.
 */
static bool library_link_idcode_needs_tag_check(const short idcode, const int flag)
{
  if (flag & BLO_LIBLINK_NEEDS_ID_TAG_DOIT) {
    /* Always true because of #add_loose_objects_to_scene & #add_collections_to_scene. */
    if (ELEM(idcode, ID_OB, ID_GR)) {
      return true;
    }
    if (flag & FILE_OBDATA_INSTANCE) {
      if (OB_DATA_SUPPORT_ID(idcode)) {
        return true;
      }
    }
  }
  return false;
}

/**
 * Clears #LIB_TAG_DOIT based on the result of #library_link_idcode_needs_tag_check.
 */
static void library_link_clear_tag(Main *mainvar, const int flag)
{
  for (int i = 0; i < INDEX_ID_MAX; i++) {
    const short idcode = BKE_idtype_idcode_from_index(i);
    BLI_assert(idcode != -1);
    if (library_link_idcode_needs_tag_check(idcode, flag)) {
      BKE_main_id_tag_idcode(mainvar, idcode, LIB_TAG_DOIT, false);
    }
  }
}

static Main *library_link_begin(
    Main *mainvar, FileData **fd, const char *filepath, const int flag, const int id_tag_extra)
{
  Main *mainl;

  /* Only allow specific tags to be set as extra,
   * otherwise this could conflict with library loading logic.
   * Other flags can be added here, as long as they are safe. */
  BLI_assert((id_tag_extra & ~LIB_TAG_TEMP_MAIN) == 0);

  (*fd)->id_tag_extra = id_tag_extra;

  (*fd)->mainlist = MEM_callocN(sizeof(ListBase), "FileData.mainlist");

  if (flag & BLO_LIBLINK_NEEDS_ID_TAG_DOIT) {
    /* Clear for objects and collections instantiating tag. */
    library_link_clear_tag(mainvar, flag);
  }

  /* make mains */
  blo_split_main((*fd)->mainlist, mainvar);

  /* which one do we need? */
  mainl = blo_find_main(*fd, filepath, BKE_main_blendfile_path(mainvar));

  /* needed for do_version */
  mainl->versionfile = (*fd)->fileversion;
  read_file_version(*fd, mainl);
#ifdef USE_GHASH_BHEAD
  read_file_bhead_idname_map_create(*fd);
#endif

  return mainl;
}

void BLO_library_link_params_init(struct LibraryLink_Params *params,
                                  struct Main *bmain,
                                  const int flag,
                                  const int id_tag_extra)
{
  memset(params, 0, sizeof(*params));
  params->bmain = bmain;
  params->flag = flag;
  params->id_tag_extra = id_tag_extra;
}

void BLO_library_link_params_init_with_context(struct LibraryLink_Params *params,
                                               struct Main *bmain,
                                               const int flag,
                                               const int id_tag_extra,
                                               /* Context arguments. */
                                               struct Scene *scene,
                                               struct ViewLayer *view_layer,
                                               const struct View3D *v3d)
{
  BLO_library_link_params_init(params, bmain, flag, id_tag_extra);
  if (scene != NULL) {
    /* Tagging is needed for instancing. */
    params->flag |= BLO_LIBLINK_NEEDS_ID_TAG_DOIT;

    params->context.scene = scene;
    params->context.view_layer = view_layer;
    params->context.v3d = v3d;
  }
}

/**
 * Initialize the #BlendHandle for linking library data.
 *
 * \param bh: A blender file handle as returned by
 * #BLO_blendhandle_from_file or #BLO_blendhandle_from_memory.
 * \param filepath: Used for relative linking, copied to the `lib->filepath`.
 * \param params: Settings for linking that don't change from beginning to end of linking.
 * \return the library #Main, to be passed to #BLO_library_link_named_part as \a mainl.
 */
Main *BLO_library_link_begin(BlendHandle **bh,
                             const char *filepath,
                             const struct LibraryLink_Params *params)
{
  FileData *fd = (FileData *)(*bh);
  return library_link_begin(params->bmain, &fd, filepath, params->flag, params->id_tag_extra);
}

static void split_main_newid(Main *mainptr, Main *main_newid)
{
  /* We only copy the necessary subset of data in this temp main. */
  main_newid->versionfile = mainptr->versionfile;
  main_newid->subversionfile = mainptr->subversionfile;
  BLI_strncpy(main_newid->name, mainptr->name, sizeof(main_newid->name));
  main_newid->curlib = mainptr->curlib;

  ListBase *lbarray[INDEX_ID_MAX];
  ListBase *lbarray_newid[INDEX_ID_MAX];
  int i = set_listbasepointers(mainptr, lbarray);
  set_listbasepointers(main_newid, lbarray_newid);
  while (i--) {
    BLI_listbase_clear(lbarray_newid[i]);

    LISTBASE_FOREACH_MUTABLE (ID *, id, lbarray[i]) {
      if (id->tag & LIB_TAG_NEW) {
        BLI_remlink(lbarray[i], id);
        BLI_addtail(lbarray_newid[i], id);
      }
    }
  }
}

/**
 * \param scene: The scene in which to instantiate objects/collections
 * (if NULL, no instantiation is done).
 * \param v3d: The active 3D viewport.
 * (only to define active layers for instantiated objects & collections, can be NULL).
 */
static void library_link_end(Main *mainl,
                             FileData **fd,
                             Main *bmain,
                             const int flag,
                             Scene *scene,
                             ViewLayer *view_layer,
                             const View3D *v3d)
{
  Main *mainvar;
  Library *curlib;

  if (mainl->id_map == NULL) {
    mainl->id_map = BKE_main_idmap_create(mainl, false, NULL, MAIN_IDMAP_TYPE_NAME);
  }

  /* expander now is callback function */
  BLO_main_expander(expand_doit_library);

  /* make main consistent */
  BLO_expand_main(*fd, mainl);

  /* do this when expand found other libs */
  read_libraries(*fd, (*fd)->mainlist);

  curlib = mainl->curlib;

  /* make the lib path relative if required */
  if (flag & FILE_RELPATH) {
    /* use the full path, this could have been read by other library even */
    BLI_strncpy(curlib->filepath, curlib->filepath_abs, sizeof(curlib->filepath));

    /* uses current .blend file as reference */
    BLI_path_rel(curlib->filepath, BKE_main_blendfile_path_from_global());
  }

  blo_join_main((*fd)->mainlist);
  mainvar = (*fd)->mainlist->first;
  mainl = NULL; /* blo_join_main free's mainl, can't use anymore */

  lib_link_all(*fd, mainvar);
  after_liblink_merged_bmain_process(mainvar);

  /* Some versioning code does expect some proper userrefcounting, e.g. in conversion from
   * groups to collections... We could optimize out that first call when we are reading a
   * current version file, but again this is really not a bottle neck currently. so not worth
   * it. */
  BKE_main_id_refcount_recompute(mainvar, false);

  BKE_collections_after_lib_link(mainvar);

  /* Yep, second splitting... but this is a very cheap operation, so no big deal. */
  blo_split_main((*fd)->mainlist, mainvar);
  Main *main_newid = BKE_main_new();
  for (mainvar = ((Main *)(*fd)->mainlist->first)->next; mainvar; mainvar = mainvar->next) {
    BLI_assert(mainvar->versionfile != 0);
    /* We need to split out IDs already existing,
     * or they will go again through do_versions - bad, very bad! */
    split_main_newid(mainvar, main_newid);

    do_versions_after_linking(main_newid, (*fd)->reports->reports);

    add_main_to_main(mainvar, main_newid);
  }

  BKE_main_free(main_newid);
  blo_join_main((*fd)->mainlist);
  mainvar = (*fd)->mainlist->first;
  MEM_freeN((*fd)->mainlist);

  /* This does not take into account old, deprecated data, so we also have to do it after
   * `do_versions_after_linking()`. */
  BKE_main_id_refcount_recompute(mainvar, false);

  /* After all data has been read and versioned, uses LIB_TAG_NEW. */
  ntreeUpdateAllNew(mainvar);

  placeholders_ensure_valid(mainvar);

  BKE_main_id_tag_all(mainvar, LIB_TAG_NEW, false);

  /* Make all relative paths, relative to the open blend file. */
  fix_relpaths_library(BKE_main_blendfile_path(mainvar), mainvar);

  /* Give a base to loose objects and collections.
   * Only directly linked objects & collections are instantiated by
   * #BLO_library_link_named_part & co,
   * here we handle indirect ones and other possible edge-cases. */
  if (flag & BLO_LIBLINK_NEEDS_ID_TAG_DOIT) {
    /* Should always be true. */
    if (scene != NULL) {
      add_collections_to_scene(mainvar, bmain, scene, view_layer, v3d, curlib, flag);
      add_loose_objects_to_scene(mainvar, bmain, scene, view_layer, v3d, curlib, flag);
      add_loose_object_data_to_scene(mainvar, bmain, scene, view_layer, v3d, flag);
    }

    /* Clear objects and collections instantiating tag. */
    library_link_clear_tag(mainvar, flag);
  }

  /* patch to prevent switch_endian happens twice */
  if ((*fd)->flags & FD_FLAGS_SWITCH_ENDIAN) {
    blo_filedata_free(*fd);
    *fd = NULL;
  }
}

/**
 * Finalize linking from a given .blend file (library).
 * Optionally instance the indirect object/collection in the scene when the flags are set.
 * \note Do not use \a bh after calling this function, it may frees it.
 *
 * \param mainl: The main database to link from (not the active one).
 * \param bh: The blender file handle (WARNING! may be freed by this function!).
 * \param params: Settings for linking that don't change from beginning to end of linking.
 */
void BLO_library_link_end(Main *mainl, BlendHandle **bh, const struct LibraryLink_Params *params)
{
  FileData *fd = (FileData *)(*bh);
  library_link_end(mainl,
                   &fd,
                   params->bmain,
                   params->flag,
                   params->context.scene,
                   params->context.view_layer,
                   params->context.v3d);
  *bh = (BlendHandle *)fd;
}

void *BLO_library_read_struct(FileData *fd, BHead *bh, const char *blockname)
{
  return read_struct(fd, bh, blockname);
}

/** \} */

/* -------------------------------------------------------------------- */
/** \name Library Reading
 * \{ */

static int has_linked_ids_to_read(Main *mainvar)
{
  ListBase *lbarray[INDEX_ID_MAX];
  int a = set_listbasepointers(mainvar, lbarray);

  while (a--) {
    LISTBASE_FOREACH (ID *, id, lbarray[a]) {
      if ((id->tag & LIB_TAG_ID_LINK_PLACEHOLDER) && !(id->flag & LIB_INDIRECT_WEAK_LINK)) {
        return true;
      }
    }
  }

  return false;
}

static void read_library_linked_id(
    FileData *basefd, FileData *fd, Main *mainvar, ID *id, ID **r_id)
{
  BHead *bhead = NULL;
  const bool is_valid = BKE_idtype_idcode_is_linkable(GS(id->name)) ||
                        ((id->tag & LIB_TAG_EXTERN) == 0);

  if (fd) {
    bhead = find_bhead_from_idname(fd, id->name);
  }

  if (!is_valid) {
    BLO_reportf_wrap(basefd->reports,
                     RPT_ERROR,
                     TIP_("LIB: %s: '%s' is directly linked from '%s' (parent '%s'), but is a "
                          "non-linkable data type"),
                     BKE_idtype_idcode_to_name(GS(id->name)),
                     id->name + 2,
                     mainvar->curlib->filepath_abs,
                     library_parent_filepath(mainvar->curlib));
  }

  id->tag &= ~LIB_TAG_ID_LINK_PLACEHOLDER;
  id->flag &= ~LIB_INDIRECT_WEAK_LINK;

  if (bhead) {
    id->tag |= LIB_TAG_NEED_EXPAND;
    // printf("read lib block %s\n", id->name);
    read_libblock(fd, mainvar, bhead, id->tag, false, r_id);
  }
  else {
    BLO_reportf_wrap(basefd->reports,
                     RPT_INFO,
                     TIP_("LIB: %s: '%s' missing from '%s', parent '%s'"),
                     BKE_idtype_idcode_to_name(GS(id->name)),
                     id->name + 2,
                     mainvar->curlib->filepath_abs,
                     library_parent_filepath(mainvar->curlib));
    basefd->reports->count.missing_linked_id++;

    /* Generate a placeholder for this ID (simplified version of read_libblock actually...). */
    if (r_id) {
      *r_id = is_valid ? create_placeholder(mainvar, GS(id->name), id->name + 2, id->tag) : NULL;
    }
  }
}

static void read_library_linked_ids(FileData *basefd,
                                    FileData *fd,
                                    ListBase *mainlist,
                                    Main *mainvar)
{
  GHash *loaded_ids = BLI_ghash_str_new(__func__);

  ListBase *lbarray[INDEX_ID_MAX];
  int a = set_listbasepointers(mainvar, lbarray);

  while (a--) {
    ID *id = lbarray[a]->first;
    ListBase pending_free_ids = {NULL};

    while (id) {
      ID *id_next = id->next;
      if ((id->tag & LIB_TAG_ID_LINK_PLACEHOLDER) && !(id->flag & LIB_INDIRECT_WEAK_LINK)) {
        BLI_remlink(lbarray[a], id);
        if (mainvar->id_map != NULL) {
          BKE_main_idmap_remove_id(mainvar->id_map, id);
        }

        /* When playing with lib renaming and such, you may end with cases where
         * you have more than one linked ID of the same data-block from same
         * library. This is absolutely horrible, hence we use a ghash to ensure
         * we go back to a single linked data when loading the file. */
        ID **realid = NULL;
        if (!BLI_ghash_ensure_p(loaded_ids, id->name, (void ***)&realid)) {
          read_library_linked_id(basefd, fd, mainvar, id, realid);
        }

        /* realid shall never be NULL - unless some source file/lib is broken
         * (known case: some directly linked shapekey from a missing lib...). */
        /* BLI_assert(*realid != NULL); */

        /* Now that we have a real ID, replace all pointers to placeholders in
         * fd->libmap with pointers to the real data-blocks. We do this for all
         * libraries since multiple might be referencing this ID. */
        change_link_placeholder_to_real_ID_pointer(mainlist, basefd, id, *realid);

        /* We cannot free old lib-ref placeholder ID here anymore, since we use
         * its name as key in loaded_ids hash. */
        BLI_addtail(&pending_free_ids, id);
      }
      id = id_next;
    }

    /* Clear GHash and free link placeholder IDs of the current type. */
    BLI_ghash_clear(loaded_ids, NULL, NULL);
    BLI_freelistN(&pending_free_ids);
  }

  BLI_ghash_free(loaded_ids, NULL, NULL);
}

static void read_library_clear_weak_links(FileData *basefd, ListBase *mainlist, Main *mainvar)
{
  /* Any remaining weak links at this point have been lost, silently drop
   * those by setting them to NULL pointers. */
  ListBase *lbarray[INDEX_ID_MAX];
  int a = set_listbasepointers(mainvar, lbarray);

  while (a--) {
    ID *id = lbarray[a]->first;

    while (id) {
      ID *id_next = id->next;
      if ((id->tag & LIB_TAG_ID_LINK_PLACEHOLDER) && (id->flag & LIB_INDIRECT_WEAK_LINK)) {
        CLOG_INFO(&LOG, 3, "Dropping weak link to '%s'", id->name);
        change_link_placeholder_to_real_ID_pointer(mainlist, basefd, id, NULL);
        BLI_freelinkN(lbarray[a], id);
      }
      id = id_next;
    }
  }
}

static FileData *read_library_file_data(FileData *basefd,
                                        ListBase *mainlist,
                                        Main *mainl,
                                        Main *mainptr)
{
  FileData *fd = mainptr->curlib->filedata;

  if (fd != NULL) {
    /* File already open. */
    return fd;
  }

  if (mainptr->curlib->packedfile) {
    /* Read packed file. */
    PackedFile *pf = mainptr->curlib->packedfile;

    BLO_reportf_wrap(basefd->reports,
                     RPT_INFO,
                     TIP_("Read packed library:  '%s', parent '%s'"),
                     mainptr->curlib->filepath,
                     library_parent_filepath(mainptr->curlib));
    fd = blo_filedata_from_memory(pf->data, pf->size, basefd->reports);

    /* Needed for library_append and read_libraries. */
    BLI_strncpy(fd->relabase, mainptr->curlib->filepath_abs, sizeof(fd->relabase));
  }
  else {
    /* Read file on disk. */
    BLO_reportf_wrap(basefd->reports,
                     RPT_INFO,
                     TIP_("Read library:  '%s', '%s', parent '%s'"),
                     mainptr->curlib->filepath_abs,
                     mainptr->curlib->filepath,
                     library_parent_filepath(mainptr->curlib));
    fd = blo_filedata_from_file(mainptr->curlib->filepath_abs, basefd->reports);
  }

  if (fd) {
    /* Share the mainlist, so all libraries are added immediately in a
     * single list. It used to be that all FileData's had their own list,
     * but with indirectly linking this meant we didn't catch duplicate
     * libraries properly. */
    fd->mainlist = mainlist;

    fd->reports = basefd->reports;

    if (fd->libmap) {
      oldnewmap_free(fd->libmap);
    }

    fd->libmap = oldnewmap_new();

    mainptr->curlib->filedata = fd;
    mainptr->versionfile = fd->fileversion;

    /* subversion */
    read_file_version(fd, mainptr);
#ifdef USE_GHASH_BHEAD
    read_file_bhead_idname_map_create(fd);
#endif
  }
  else {
    mainptr->curlib->filedata = NULL;
    mainptr->curlib->id.tag |= LIB_TAG_MISSING;
    /* Set lib version to current main one... Makes assert later happy. */
    mainptr->versionfile = mainptr->curlib->versionfile = mainl->versionfile;
    mainptr->subversionfile = mainptr->curlib->subversionfile = mainl->subversionfile;
  }

  if (fd == NULL) {
    BLO_reportf_wrap(
        basefd->reports, RPT_INFO, TIP_("Cannot find lib '%s'"), mainptr->curlib->filepath_abs);
    basefd->reports->count.missing_libraries++;
  }

  return fd;
}

static void read_libraries(FileData *basefd, ListBase *mainlist)
{
  Main *mainl = mainlist->first;
  bool do_it = true;

  /* Expander is now callback function. */
  BLO_main_expander(expand_doit_library);

  /* At this point the base blend file has been read, and each library blend
   * encountered so far has a main with placeholders for linked data-blocks.
   *
   * Now we will read the library blend files and replace the placeholders
   * with actual data-blocks. We loop over library mains multiple times in
   * case a library needs to link additional data-blocks from another library
   * that had been read previously. */
  while (do_it) {
    do_it = false;

    /* Loop over mains of all library blend files encountered so far. Note
     * this list gets longer as more indirectly library blends are found. */
    for (Main *mainptr = mainl->next; mainptr; mainptr = mainptr->next) {
      /* Does this library have any more linked data-blocks we need to read? */
      if (has_linked_ids_to_read(mainptr)) {
        CLOG_INFO(&LOG,
                  3,
                  "Reading linked data-blocks from %s (%s)",
                  mainptr->curlib->id.name,
                  mainptr->curlib->filepath);

        /* Open file if it has not been done yet. */
        FileData *fd = read_library_file_data(basefd, mainlist, mainl, mainptr);

        if (fd) {
          do_it = true;

          if (mainptr->id_map == NULL) {
            mainptr->id_map = BKE_main_idmap_create(mainptr, false, NULL, MAIN_IDMAP_TYPE_NAME);
          }
        }

        /* Read linked data-locks for each link placeholder, and replace
         * the placeholder with the real data-lock. */
        read_library_linked_ids(basefd, fd, mainlist, mainptr);

        /* Test if linked data-locks need to read further linked data-locks
         * and create link placeholders for them. */
        BLO_expand_main(fd, mainptr);
      }
    }
  }

  Main *main_newid = BKE_main_new();
  for (Main *mainptr = mainl->next; mainptr; mainptr = mainptr->next) {
    /* Drop weak links for which no data-block was found. */
    read_library_clear_weak_links(basefd, mainlist, mainptr);

    /* Do versioning for newly added linked data-locks. If no data-locks
     * were read from a library versionfile will still be zero and we can
     * skip it. */
    if (mainptr->versionfile) {
      /* Split out already existing IDs to avoid them going through
       * do_versions multiple times, which would have bad consequences. */
      split_main_newid(mainptr, main_newid);

      /* File data can be zero with link/append. */
      if (mainptr->curlib->filedata) {
        do_versions(mainptr->curlib->filedata, mainptr->curlib, main_newid);
      }
      else {
        do_versions(basefd, NULL, main_newid);
      }

      add_main_to_main(mainptr, main_newid);
    }

    /* Lib linking. */
    if (mainptr->curlib->filedata) {
      lib_link_all(mainptr->curlib->filedata, mainptr);
    }

    /* NOTE: No need to call #do_versions_after_linking() or #BKE_main_id_refcount_recompute()
     * here, as this function is only called for library 'subset' data handling, as part of
     * either full blendfile reading (#blo_read_file_internal()), or library-data linking
     * (#library_link_end()). */

    /* Free file data we no longer need. */
    if (mainptr->curlib->filedata) {
      blo_filedata_free(mainptr->curlib->filedata);
    }
    mainptr->curlib->filedata = NULL;
  }
  BKE_main_free(main_newid);
}

void *BLO_read_get_new_data_address(BlendDataReader *reader, const void *old_address)
{
  return newdataadr(reader->fd, old_address);
}

void *BLO_read_get_new_data_address_no_us(BlendDataReader *reader, const void *old_address)
{
  return newdataadr_no_us(reader->fd, old_address);
}

void *BLO_read_get_new_packed_address(BlendDataReader *reader, const void *old_address)
{
  return newpackedadr(reader->fd, old_address);
}

ID *BLO_read_get_new_id_address(BlendLibReader *reader, Library *lib, ID *id)
{
  return newlibadr(reader->fd, lib, id);
}

bool BLO_read_requires_endian_switch(BlendDataReader *reader)
{
  return (reader->fd->flags & FD_FLAGS_SWITCH_ENDIAN) != 0;
}

/**
 * Updates all ->prev and ->next pointers of the list elements.
 * Updates the list->first and list->last pointers.
 * When not NULL, calls the callback on every element.
 */
void BLO_read_list_cb(BlendDataReader *reader, ListBase *list, BlendReadListFn callback)
{
  if (BLI_listbase_is_empty(list)) {
    return;
  }

  BLO_read_data_address(reader, &list->first);
  if (callback != NULL) {
    callback(reader, list->first);
  }
  Link *ln = list->first;
  Link *prev = NULL;
  while (ln) {
    BLO_read_data_address(reader, &ln->next);
    if (ln->next != NULL && callback != NULL) {
      callback(reader, ln->next);
    }
    ln->prev = prev;
    prev = ln;
    ln = ln->next;
  }
  list->last = prev;
}

void BLO_read_list(BlendDataReader *reader, struct ListBase *list)
{
  BLO_read_list_cb(reader, list, NULL);
}

void BLO_read_int32_array(BlendDataReader *reader, int array_size, int32_t **ptr_p)
{
  BLO_read_data_address(reader, ptr_p);
  if (BLO_read_requires_endian_switch(reader)) {
    BLI_endian_switch_int32_array(*ptr_p, array_size);
  }
}

void BLO_read_uint32_array(BlendDataReader *reader, int array_size, uint32_t **ptr_p)
{
  BLO_read_data_address(reader, ptr_p);
  if (BLO_read_requires_endian_switch(reader)) {
    BLI_endian_switch_uint32_array(*ptr_p, array_size);
  }
}

void BLO_read_float_array(BlendDataReader *reader, int array_size, float **ptr_p)
{
  BLO_read_data_address(reader, ptr_p);
  if (BLO_read_requires_endian_switch(reader)) {
    BLI_endian_switch_float_array(*ptr_p, array_size);
  }
}

void BLO_read_float3_array(BlendDataReader *reader, int array_size, float **ptr_p)
{
  BLO_read_float_array(reader, array_size * 3, ptr_p);
}

void BLO_read_double_array(BlendDataReader *reader, int array_size, double **ptr_p)
{
  BLO_read_data_address(reader, ptr_p);
  if (BLO_read_requires_endian_switch(reader)) {
    BLI_endian_switch_double_array(*ptr_p, array_size);
  }
}

static void convert_pointer_array_64_to_32(BlendDataReader *reader,
                                           uint array_size,
                                           const uint64_t *src,
                                           uint32_t *dst)
{
  /* Match pointer conversion rules from bh4_from_bh8 and cast_pointer. */
  if (BLO_read_requires_endian_switch(reader)) {
    for (int i = 0; i < array_size; i++) {
      uint64_t ptr = src[i];
      BLI_endian_switch_uint64(&ptr);
      dst[i] = (uint32_t)(ptr >> 3);
    }
  }
  else {
    for (int i = 0; i < array_size; i++) {
      dst[i] = (uint32_t)(src[i] >> 3);
    }
  }
}

static void convert_pointer_array_32_to_64(BlendDataReader *UNUSED(reader),
                                           uint array_size,
                                           const uint32_t *src,
                                           uint64_t *dst)
{
  /* Match pointer conversion rules from bh8_from_bh4 and cast_pointer_32_to_64. */
  for (int i = 0; i < array_size; i++) {
    dst[i] = src[i];
  }
}

void BLO_read_pointer_array(BlendDataReader *reader, void **ptr_p)
{
  FileData *fd = reader->fd;

  void *orig_array = newdataadr(fd, *ptr_p);
  if (orig_array == NULL) {
    *ptr_p = NULL;
    return;
  }

  int file_pointer_size = fd->filesdna->pointer_size;
  int current_pointer_size = fd->memsdna->pointer_size;

  /* Over-allocation is fine, but might be better to pass the length as parameter. */
  int array_size = MEM_allocN_len(orig_array) / file_pointer_size;

  void *final_array = NULL;

  if (file_pointer_size == current_pointer_size) {
    /* No pointer conversion necessary. */
    final_array = orig_array;
  }
  else if (file_pointer_size == 8 && current_pointer_size == 4) {
    /* Convert pointers from 64 to 32 bit. */
    final_array = MEM_malloc_arrayN(array_size, 4, "new pointer array");
    convert_pointer_array_64_to_32(
        reader, array_size, (uint64_t *)orig_array, (uint32_t *)final_array);
    MEM_freeN(orig_array);
  }
  else if (file_pointer_size == 4 && current_pointer_size == 8) {
    /* Convert pointers from 32 to 64 bit. */
    final_array = MEM_malloc_arrayN(array_size, 8, "new pointer array");
    convert_pointer_array_32_to_64(
        reader, array_size, (uint32_t *)orig_array, (uint64_t *)final_array);
    MEM_freeN(orig_array);
  }
  else {
    BLI_assert(false);
  }

  *ptr_p = final_array;
}

bool BLO_read_data_is_undo(BlendDataReader *reader)
{
  return (reader->fd->flags & FD_FLAGS_IS_MEMFILE);
}

void BLO_read_data_globmap_add(BlendDataReader *reader, void *oldaddr, void *newaddr)
{
  oldnewmap_insert(reader->fd->globmap, oldaddr, newaddr, 0);
}

void BLO_read_glob_list(BlendDataReader *reader, ListBase *list)
{
  link_glob_list(reader->fd, list);
}

BlendFileReadReport *BLO_read_data_reports(BlendDataReader *reader)
{
  return reader->fd->reports;
}

bool BLO_read_lib_is_undo(BlendLibReader *reader)
{
  return (reader->fd->flags & FD_FLAGS_IS_MEMFILE);
}

Main *BLO_read_lib_get_main(BlendLibReader *reader)
{
  return reader->main;
}

BlendFileReadReport *BLO_read_lib_reports(BlendLibReader *reader)
{
  return reader->fd->reports;
}

void BLO_expand_id(BlendExpander *expander, ID *id)
{
  expand_doit(expander->fd, expander->main, id);
}

/* reading runtime */

BlendFileData *blo_read_blendafterruntime(int file,
                                          const char *name,
                                          int actualsize,
                                          BlendFileReadReport *reports)
{
  BlendFileData *bfd = NULL;
  FileData *fd = filedata_new(reports);
  fd->filedes = file;
  fd->buffersize = actualsize;
  fd->read = fd_read_data_from_file;

  /* needed for library_append and read_libraries */
  BLI_strncpy(fd->relabase, name, sizeof(fd->relabase));

  fd = blo_decode_and_check(fd, reports->reports);
  if (!fd)
    return NULL;

  fd->reports = reports;
  bfd = blo_read_file_internal(fd, "");
  blo_filedata_free(fd);

  return bfd;
}

/* UPBGE */
/* direct datablocks with global linking */
void *BLO_read_get_new_globaldata_address(BlendLibReader *reader, const void *adr)
{
  return oldnewmap_lookup_and_inc(reader->fd->globmap, adr, true);
}

/** \} */<|MERGE_RESOLUTION|>--- conflicted
+++ resolved
@@ -1203,15 +1203,12 @@
   FileReader *rawfile = BLI_filereader_new_file(filedes);
   FileReader *file = NULL;
 
-<<<<<<< HEAD
 #ifdef WITH_GAMEENGINE_BPPLAYER
   const int typeencryption = SPINDLE_CheckEncryptionFromFile(filepath);
   if (typeencryption <= SPINDLE_NO_ENCRYPTION) {
 #endif
 
-  /* Regular file. */
-=======
->>>>>>> 721fad37
+
   errno = 0;
   /* If opening the file failed or we can't read the header, give up. */
   if (rawfile == NULL || rawfile->read(rawfile, header, sizeof(header)) != sizeof(header)) {
