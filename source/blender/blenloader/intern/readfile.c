/*
 * This program is free software; you can redistribute it and/or
 * modify it under the terms of the GNU General Public License
 * as published by the Free Software Foundation; either version 2
 * of the License, or (at your option) any later version.
 *
 * This program is distributed in the hope that it will be useful,
 * but WITHOUT ANY WARRANTY; without even the implied warranty of
 * MERCHANTABILITY or FITNESS FOR A PARTICULAR PURPOSE.  See the
 * GNU General Public License for more details.
 *
 * You should have received a copy of the GNU General Public License
 * along with this program; if not, write to the Free Software Foundation,
 * Inc., 51 Franklin Street, Fifth Floor, Boston, MA 02110-1301, USA.
 *
 * The Original Code is Copyright (C) 2001-2002 by NaN Holding BV.
 * All rights reserved.
 */

/** \file
 * \ingroup blenloader
 */

#include "zlib.h"

#include <ctype.h> /* for isdigit. */
#include <fcntl.h> /* for open flags (O_BINARY, O_RDONLY). */
#include <limits.h>
#include <stdarg.h> /* for va_start/end. */
#include <stddef.h> /* for offsetof. */
#include <stdlib.h> /* for atoi. */
#include <time.h>   /* for gmtime. */

#include "BLI_utildefines.h"
#ifndef WIN32
#  include <unistd.h>  // for read close
#else
#  include "BLI_winstuff.h"
#  include "winsock2.h"
#  include <io.h>  // for open close read
#endif

/* allow readfile to use deprecated functionality */
#define DNA_DEPRECATED_ALLOW

#include "DNA_actuator_types.h"
#include "DNA_anim_types.h"
#include "DNA_armature_types.h"
#include "DNA_brush_types.h"
#include "DNA_cachefile_types.h"
#include "DNA_camera_types.h"
#include "DNA_cloth_types.h"
#include "DNA_collection_types.h"
#include "DNA_constraint_types.h"
#include "DNA_controller_types.h"
#include "DNA_curveprofile_types.h"
#include "DNA_dynamicpaint_types.h"
#include "DNA_effect_types.h"
#include "DNA_fileglobal_types.h"
#include "DNA_fluid_types.h"
#include "DNA_genfile.h"
#include "DNA_gpencil_modifier_types.h"
#include "DNA_gpencil_types.h"
#include "DNA_hair_types.h"
#include "DNA_ipo_types.h"
#include "DNA_key_types.h"
#include "DNA_lattice_types.h"
#include "DNA_layer_types.h"
#include "DNA_light_types.h"
#include "DNA_lightprobe_types.h"
#include "DNA_linestyle_types.h"
#include "DNA_mask_types.h"
#include "DNA_material_types.h"
#include "DNA_mesh_types.h"
#include "DNA_meshdata_types.h"
#include "DNA_meta_types.h"
#include "DNA_movieclip_types.h"
#include "DNA_nla_types.h"
#include "DNA_node_types.h"
#include "DNA_object_fluidsim_types.h"
#include "DNA_object_types.h"
#include "DNA_packedFile_types.h"
#include "DNA_particle_types.h"
#include "DNA_pointcache_types.h"
#include "DNA_pointcloud_types.h"
#include "DNA_property_types.h"
#include "DNA_python_component_types.h"
#include "DNA_rigidbody_types.h"
#include "DNA_scene_types.h"
#include "DNA_screen_types.h"
#include "DNA_sdna_types.h"
#include "DNA_sensor_types.h"
#include "DNA_sequence_types.h"
#include "DNA_shader_fx_types.h"
#include "DNA_simulation_types.h"
#include "DNA_sound_types.h"
#include "DNA_space_types.h"
#include "DNA_speaker_types.h"
#include "DNA_text_types.h"
#include "DNA_vfont_types.h"
#include "DNA_view3d_types.h"
#include "DNA_volume_types.h"
#include "DNA_workspace_types.h"
#include "DNA_world_types.h"

#include "MEM_guardedalloc.h"

#include "BLI_blenlib.h"
#include "BLI_endian_switch.h"
#include "BLI_ghash.h"
#include "BLI_linklist.h"
#include "BLI_math.h"
#include "BLI_memarena.h"
#include "BLI_mempool.h"
#include "BLI_threads.h"

#include "BLT_translation.h"

#include "BKE_action.h"
#include "BKE_anim_data.h"
#include "BKE_armature.h"
#include "BKE_brush.h"
#include "BKE_collection.h"
#include "BKE_colortools.h"
#include "BKE_constraint.h"
#include "BKE_curve.h"
#include "BKE_curveprofile.h"
#include "BKE_effect.h"
#include "BKE_fcurve_driver.h"
#include "BKE_fluid.h"
#include "BKE_global.h"  // for G
#include "BKE_gpencil_modifier.h"
#include "BKE_hair.h"
#include "BKE_idprop.h"
#include "BKE_idtype.h"
#include "BKE_image.h"
#include "BKE_layer.h"
#include "BKE_lib_id.h"
#include "BKE_lib_override.h"
#include "BKE_lib_query.h"
#include "BKE_main.h"  // for Main
#include "BKE_main_idmap.h"
#include "BKE_material.h"
#include "BKE_mesh.h"  // for ME_ defines (patching)
#include "BKE_mesh_runtime.h"
#include "BKE_modifier.h"
#include "BKE_multires.h"
#include "BKE_node.h"  // for tree type defines
#include "BKE_object.h"
#include "BKE_paint.h"
#include "BKE_particle.h"
#include "BKE_pointcache.h"
#include "BKE_pointcloud.h"
#include "BKE_report.h"
#include "BKE_sca.h"  // for init_actuator
#include "BKE_scene.h"
#include "BKE_screen.h"
#include "BKE_sequencer.h"
#include "BKE_shader_fx.h"
#include "BKE_simulation.h"
#include "BKE_sound.h"
#include "BKE_volume.h"
#include "BKE_workspace.h"

#include "DRW_engine.h"

#include "DEG_depsgraph.h"

#include "NOD_socket.h"

#include "BLO_blend_defs.h"
#include "BLO_blend_validate.h"
#include "BLO_read_write.h"
#include "BLO_readfile.h"
#include "BLO_undofile.h"

#include "RE_engine.h"

#include "engines/eevee/eevee_lightcache.h"

#include "readfile.h"

#include <errno.h>

#ifdef WITH_GAMEENGINE_BPPLAYER
#  include "SpindleEncryption.h"
#endif  // WITH_GAMEENGINE_BPPLAYER

/* Make preferences read-only. */
#define U (*((const UserDef *)&U))

/**
 * READ
 * ====
 *
 * - Existing Library (#Main) push or free
 * - allocate new #Main
 * - load file
 * - read #SDNA
 * - for each LibBlock
 *   - read LibBlock
 *   - if a Library
 *     - make a new #Main
 *     - attach ID's to it
 *   - else
 *     - read associated 'direct data'
 *     - link direct data (internal and to LibBlock)
 * - read #FileGlobal
 * - read #USER data, only when indicated (file is `~/.config/blender/X.XX/config/userpref.blend`)
 * - free file
 * - per Library (per #Main)
 *   - read file
 *   - read #SDNA
 *   - find LibBlocks and attach #ID's to #Main
 *     - if external LibBlock
 *       - search all #Main's
 *         - or it's already read,
 *         - or not read yet
 *         - or make new #Main
 *   - per LibBlock
 *     - read recursive
 *     - read associated direct data
 *     - link direct data (internal and to LibBlock)
 *   - free file
 * - per Library with unread LibBlocks
 *   - read file
 *   - read #SDNA
 *   - per LibBlock
 *     - read recursive
 *     - read associated direct data
 *     - link direct data (internal and to LibBlock)
 *   - free file
 * - join all #Main's
 * - link all LibBlocks and indirect pointers to libblocks
 * - initialize #FileGlobal and copy pointers to #Global
 *
 * \note Still a weak point is the new-address function, that doesn't solve reading from
 * multiple files at the same time.
 * (added remark: oh, i thought that was solved? will look at that... (ton).
 */

/**
 * Delay reading blocks we might not use (especially applies to library linking).
 * which keeps large arrays in memory from data-blocks we may not even use.
 *
 * \note This is disabled when using compression,
 * while zlib supports seek it's unusably slow, see: T61880.
 */
#define USE_BHEAD_READ_ON_DEMAND

/* use GHash for BHead name-based lookups (speeds up linking) */
#define USE_GHASH_BHEAD

/* Use GHash for restoring pointers by name */
#define USE_GHASH_RESTORE_POINTER

/* Define this to have verbose debug prints. */
//#define USE_DEBUG_PRINT

#ifdef USE_DEBUG_PRINT
#  define DEBUG_PRINTF(...) printf(__VA_ARGS__)
#else
#  define DEBUG_PRINTF(...)
#endif

/* local prototypes */
static void read_libraries(FileData *basefd, ListBase *mainlist);
static void *read_struct(FileData *fd, BHead *bh, const char *blockname);
static void direct_link_modifiers(BlendDataReader *reader, ListBase *lb, Object *ob);
static BHead *find_bhead_from_code_name(FileData *fd, const short idcode, const char *name);
static BHead *find_bhead_from_idname(FileData *fd, const char *idname);

#ifdef USE_COLLECTION_COMPAT_28
static void expand_scene_collection(BlendExpander *expander, SceneCollection *sc);
#endif
static void direct_link_animdata(BlendDataReader *reader, AnimData *adt);
static void lib_link_animdata(BlendLibReader *reader, ID *id, AnimData *adt);

typedef struct BHeadN {
  struct BHeadN *next, *prev;
#ifdef USE_BHEAD_READ_ON_DEMAND
  /** Use to read the data from the file directly into memory as needed. */
  off64_t file_offset;
  /** When set, the remainder of this allocation is the data, otherwise it needs to be read. */
  bool has_data;
#endif
  bool is_memchunk_identical;
  struct BHead bhead;
} BHeadN;

#define BHEADN_FROM_BHEAD(bh) ((BHeadN *)POINTER_OFFSET(bh, -offsetof(BHeadN, bhead)))

/* We could change this in the future, for now it's simplest if only data is delayed
 * because ID names are used in lookup tables. */
#define BHEAD_USE_READ_ON_DEMAND(bhead) ((bhead)->code == DATA)

/**
 * This function ensures that reports are printed,
 * in the case of library linking errors this is important!
 *
 * bit kludge but better then doubling up on prints,
 * we could alternatively have a versions of a report function which forces printing - campbell
 */
void blo_reportf_wrap(ReportList *reports, ReportType type, const char *format, ...)
{
  char fixed_buf[1024]; /* should be long enough */

  va_list args;

  va_start(args, format);
  vsnprintf(fixed_buf, sizeof(fixed_buf), format, args);
  va_end(args);

  fixed_buf[sizeof(fixed_buf) - 1] = '\0';

  BKE_report(reports, type, fixed_buf);

  if (G.background == 0) {
    printf("%s: %s\n", BKE_report_type_str(type), fixed_buf);
  }
}

/* for reporting linking messages */
static const char *library_parent_filepath(Library *lib)
{
  return lib->parent ? lib->parent->filepath_abs : "<direct>";
}

/* -------------------------------------------------------------------- */
/** \name OldNewMap API
 * \{ */

typedef struct OldNew {
  const void *oldp;
  void *newp;
  /* `nr` is "user count" for data, and ID code for libdata. */
  int nr;
} OldNew;

typedef struct OldNewMap {
  /* Array that stores the actual entries. */
  OldNew *entries;
  int nentries;
  /* Hashmap that stores indices into the `entries` array. */
  int32_t *map;

  int capacity_exp;
} OldNewMap;

#define ENTRIES_CAPACITY(onm) (1ll << (onm)->capacity_exp)
#define MAP_CAPACITY(onm) (1ll << ((onm)->capacity_exp + 1))
#define SLOT_MASK(onm) (MAP_CAPACITY(onm) - 1)
#define DEFAULT_SIZE_EXP 6
#define PERTURB_SHIFT 5

/* based on the probing algorithm used in Python dicts. */
#define ITER_SLOTS(onm, KEY, SLOT_NAME, INDEX_NAME) \
  uint32_t hash = BLI_ghashutil_ptrhash(KEY); \
  uint32_t mask = SLOT_MASK(onm); \
  uint perturb = hash; \
  int SLOT_NAME = mask & hash; \
  int INDEX_NAME = onm->map[SLOT_NAME]; \
  for (;; SLOT_NAME = mask & ((5 * SLOT_NAME) + 1 + perturb), \
          perturb >>= PERTURB_SHIFT, \
          INDEX_NAME = onm->map[SLOT_NAME])

static void oldnewmap_insert_index_in_map(OldNewMap *onm, const void *ptr, int index)
{
  ITER_SLOTS (onm, ptr, slot, stored_index) {
    if (stored_index == -1) {
      onm->map[slot] = index;
      break;
    }
  }
}

static void oldnewmap_insert_or_replace(OldNewMap *onm, OldNew entry)
{
  ITER_SLOTS (onm, entry.oldp, slot, index) {
    if (index == -1) {
      onm->entries[onm->nentries] = entry;
      onm->map[slot] = onm->nentries;
      onm->nentries++;
      break;
    }
    if (onm->entries[index].oldp == entry.oldp) {
      onm->entries[index] = entry;
      break;
    }
  }
}

static OldNew *oldnewmap_lookup_entry(const OldNewMap *onm, const void *addr)
{
  ITER_SLOTS (onm, addr, slot, index) {
    if (index >= 0) {
      OldNew *entry = &onm->entries[index];
      if (entry->oldp == addr) {
        return entry;
      }
    }
    else {
      return NULL;
    }
  }
}

static void oldnewmap_clear_map(OldNewMap *onm)
{
  memset(onm->map, 0xFF, MAP_CAPACITY(onm) * sizeof(*onm->map));
}

static void oldnewmap_increase_size(OldNewMap *onm)
{
  onm->capacity_exp++;
  onm->entries = MEM_reallocN(onm->entries, sizeof(*onm->entries) * ENTRIES_CAPACITY(onm));
  onm->map = MEM_reallocN(onm->map, sizeof(*onm->map) * MAP_CAPACITY(onm));
  oldnewmap_clear_map(onm);
  for (int i = 0; i < onm->nentries; i++) {
    oldnewmap_insert_index_in_map(onm, onm->entries[i].oldp, i);
  }
}

/* Public OldNewMap API */

static OldNewMap *oldnewmap_new(void)
{
  OldNewMap *onm = MEM_callocN(sizeof(*onm), "OldNewMap");

  onm->capacity_exp = DEFAULT_SIZE_EXP;
  onm->entries = MEM_malloc_arrayN(
      ENTRIES_CAPACITY(onm), sizeof(*onm->entries), "OldNewMap.entries");
  onm->map = MEM_malloc_arrayN(MAP_CAPACITY(onm), sizeof(*onm->map), "OldNewMap.map");
  oldnewmap_clear_map(onm);

  return onm;
}

static void oldnewmap_insert(OldNewMap *onm, const void *oldaddr, void *newaddr, int nr)
{
  if (oldaddr == NULL || newaddr == NULL) {
    return;
  }

  if (UNLIKELY(onm->nentries == ENTRIES_CAPACITY(onm))) {
    oldnewmap_increase_size(onm);
  }

  OldNew entry;
  entry.oldp = oldaddr;
  entry.newp = newaddr;
  entry.nr = nr;
  oldnewmap_insert_or_replace(onm, entry);
}

void blo_do_versions_oldnewmap_insert(OldNewMap *onm, const void *oldaddr, void *newaddr, int nr)
{
  oldnewmap_insert(onm, oldaddr, newaddr, nr);
}

static void *oldnewmap_lookup_and_inc(OldNewMap *onm, const void *addr, bool increase_users)
{
  OldNew *entry = oldnewmap_lookup_entry(onm, addr);
  if (entry == NULL) {
    return NULL;
  }
  if (increase_users) {
    entry->nr++;
  }
  return entry->newp;
}

/* for libdata, OldNew.nr has ID code, no increment */
static void *oldnewmap_liblookup(OldNewMap *onm, const void *addr, const void *lib)
{
  if (addr == NULL) {
    return NULL;
  }

  ID *id = oldnewmap_lookup_and_inc(onm, addr, false);
  if (id == NULL) {
    return NULL;
  }
  if (!lib || id->lib) {
    return id;
  }
  return NULL;
}

static void oldnewmap_clear(OldNewMap *onm)
{
  /* Free unused data. */
  for (int i = 0; i < onm->nentries; i++) {
    OldNew *entry = &onm->entries[i];
    if (entry->nr == 0) {
      MEM_freeN(entry->newp);
      entry->newp = NULL;
    }
  }

  onm->capacity_exp = DEFAULT_SIZE_EXP;
  oldnewmap_clear_map(onm);
  onm->nentries = 0;
}

static void oldnewmap_free(OldNewMap *onm)
{
  MEM_freeN(onm->entries);
  MEM_freeN(onm->map);
  MEM_freeN(onm);
}

#undef ENTRIES_CAPACITY
#undef MAP_CAPACITY
#undef SLOT_MASK
#undef DEFAULT_SIZE_EXP
#undef PERTURB_SHIFT
#undef ITER_SLOTS

/** \} */

/* -------------------------------------------------------------------- */
/** \name Helper Functions
 * \{ */

static void add_main_to_main(Main *mainvar, Main *from)
{
  ListBase *lbarray[MAX_LIBARRAY], *fromarray[MAX_LIBARRAY];
  int a;

  set_listbasepointers(mainvar, lbarray);
  a = set_listbasepointers(from, fromarray);
  while (a--) {
    BLI_movelisttolist(lbarray[a], fromarray[a]);
  }
}

void blo_join_main(ListBase *mainlist)
{
  Main *tojoin, *mainl;

  mainl = mainlist->first;
  while ((tojoin = mainl->next)) {
    add_main_to_main(mainl, tojoin);
    BLI_remlink(mainlist, tojoin);
    BKE_main_free(tojoin);
  }
}

static void split_libdata(ListBase *lb_src, Main **lib_main_array, const uint lib_main_array_len)
{
  for (ID *id = lb_src->first, *idnext; id; id = idnext) {
    idnext = id->next;

    if (id->lib) {
      if (((uint)id->lib->temp_index < lib_main_array_len) &&
          /* this check should never fail, just in case 'id->lib' is a dangling pointer. */
          (lib_main_array[id->lib->temp_index]->curlib == id->lib)) {
        Main *mainvar = lib_main_array[id->lib->temp_index];
        ListBase *lb_dst = which_libbase(mainvar, GS(id->name));
        BLI_remlink(lb_src, id);
        BLI_addtail(lb_dst, id);
      }
      else {
        printf("%s: invalid library for '%s'\n", __func__, id->name);
        BLI_assert(0);
      }
    }
  }
}

void blo_split_main(ListBase *mainlist, Main *main)
{
  mainlist->first = mainlist->last = main;
  main->next = NULL;

  if (BLI_listbase_is_empty(&main->libraries)) {
    return;
  }

  /* (Library.temp_index -> Main), lookup table */
  const uint lib_main_array_len = BLI_listbase_count(&main->libraries);
  Main **lib_main_array = MEM_malloc_arrayN(lib_main_array_len, sizeof(*lib_main_array), __func__);

  int i = 0;
  for (Library *lib = main->libraries.first; lib; lib = lib->id.next, i++) {
    Main *libmain = BKE_main_new();
    libmain->curlib = lib;
    libmain->versionfile = lib->versionfile;
    libmain->subversionfile = lib->subversionfile;
    BLI_addtail(mainlist, libmain);
    lib->temp_index = i;
    lib_main_array[i] = libmain;
  }

  ListBase *lbarray[MAX_LIBARRAY];
  i = set_listbasepointers(main, lbarray);
  while (i--) {
    ID *id = lbarray[i]->first;
    if (id == NULL || GS(id->name) == ID_LI) {
      /* No ID_LI data-lock should ever be linked anyway, but just in case, better be explicit. */
      continue;
    }
    split_libdata(lbarray[i], lib_main_array, lib_main_array_len);
  }

  MEM_freeN(lib_main_array);
}

static void read_file_version(FileData *fd, Main *main)
{
  BHead *bhead;

  for (bhead = blo_bhead_first(fd); bhead; bhead = blo_bhead_next(fd, bhead)) {
    if (bhead->code == GLOB) {
      FileGlobal *fg = read_struct(fd, bhead, "Global");
      if (fg) {
        main->subversionfile = fg->subversion;
        main->minversionfile = fg->minversion;
        main->minsubversionfile = fg->minsubversion;
        MEM_freeN(fg);
      }
      else if (bhead->code == ENDB) {
        break;
      }
    }
  }
  if (main->curlib) {
    main->curlib->versionfile = main->versionfile;
    main->curlib->subversionfile = main->subversionfile;
  }
}

#ifdef USE_GHASH_BHEAD
static void read_file_bhead_idname_map_create(FileData *fd)
{
  BHead *bhead;

  /* dummy values */
  bool is_link = false;
  int code_prev = ENDB;
  uint reserve = 0;

  for (bhead = blo_bhead_first(fd); bhead; bhead = blo_bhead_next(fd, bhead)) {
    if (code_prev != bhead->code) {
      code_prev = bhead->code;
      is_link = BKE_idtype_idcode_is_valid(code_prev) ? BKE_idtype_idcode_is_linkable(code_prev) :
                                                        false;
    }

    if (is_link) {
      reserve += 1;
    }
  }

  BLI_assert(fd->bhead_idname_hash == NULL);

  fd->bhead_idname_hash = BLI_ghash_str_new_ex(__func__, reserve);

  for (bhead = blo_bhead_first(fd); bhead; bhead = blo_bhead_next(fd, bhead)) {
    if (code_prev != bhead->code) {
      code_prev = bhead->code;
      is_link = BKE_idtype_idcode_is_valid(code_prev) ? BKE_idtype_idcode_is_linkable(code_prev) :
                                                        false;
    }

    if (is_link) {
      BLI_ghash_insert(fd->bhead_idname_hash, (void *)blo_bhead_id_name(fd, bhead), bhead);
    }
  }
}
#endif

static Main *blo_find_main(FileData *fd, const char *filepath, const char *relabase)
{
  ListBase *mainlist = fd->mainlist;
  Main *m;
  Library *lib;
  char name1[FILE_MAX];

  BLI_strncpy(name1, filepath, sizeof(name1));
  BLI_path_normalize(relabase, name1);

  //  printf("blo_find_main: relabase  %s\n", relabase);
  //  printf("blo_find_main: original in  %s\n", filepath);
  //  printf("blo_find_main: converted to %s\n", name1);

  for (m = mainlist->first; m; m = m->next) {
    const char *libname = (m->curlib) ? m->curlib->filepath_abs : m->name;

    if (BLI_path_cmp(name1, libname) == 0) {
      if (G.debug & G_DEBUG) {
        printf("blo_find_main: found library %s\n", libname);
      }
      return m;
    }
  }

  m = BKE_main_new();
  BLI_addtail(mainlist, m);

  /* Add library data-block itself to 'main' Main, since libraries are **never** linked data.
   * Fixes bug where you could end with all ID_LI data-blocks having the same name... */
  lib = BKE_libblock_alloc(mainlist->first, ID_LI, BLI_path_basename(filepath), 0);

  /* Important, consistency with main ID reading code from read_libblock(). */
  lib->id.us = ID_FAKE_USERS(lib);

  /* Matches direct_link_library(). */
  id_us_ensure_real(&lib->id);

  BLI_strncpy(lib->filepath, filepath, sizeof(lib->filepath));
  BLI_strncpy(lib->filepath_abs, name1, sizeof(lib->filepath_abs));

  m->curlib = lib;

  read_file_version(fd, m);

  if (G.debug & G_DEBUG) {
    printf("blo_find_main: added new lib %s\n", filepath);
  }
  return m;
}

/** \} */

/* -------------------------------------------------------------------- */
/** \name File Parsing
 * \{ */

typedef struct BlendDataReader {
  FileData *fd;
} BlendDataReader;

typedef struct BlendLibReader {
  FileData *fd;
  Main *main;
} BlendLibReader;

typedef struct BlendExpander {
  FileData *fd;
  Main *main;
} BlendExpander;

static void switch_endian_bh4(BHead4 *bhead)
{
  /* the ID_.. codes */
  if ((bhead->code & 0xFFFF) == 0) {
    bhead->code >>= 16;
  }

  if (bhead->code != ENDB) {
    BLI_endian_switch_int32(&bhead->len);
    BLI_endian_switch_int32(&bhead->SDNAnr);
    BLI_endian_switch_int32(&bhead->nr);
  }
}

static void switch_endian_bh8(BHead8 *bhead)
{
  /* the ID_.. codes */
  if ((bhead->code & 0xFFFF) == 0) {
    bhead->code >>= 16;
  }

  if (bhead->code != ENDB) {
    BLI_endian_switch_int32(&bhead->len);
    BLI_endian_switch_int32(&bhead->SDNAnr);
    BLI_endian_switch_int32(&bhead->nr);
  }
}

static void bh4_from_bh8(BHead *bhead, BHead8 *bhead8, int do_endian_swap)
{
  BHead4 *bhead4 = (BHead4 *)bhead;
  int64_t old;

  bhead4->code = bhead8->code;
  bhead4->len = bhead8->len;

  if (bhead4->code != ENDB) {
    /* perform a endian swap on 64bit pointers, otherwise the pointer might map to zero
     * 0x0000000000000000000012345678 would become 0x12345678000000000000000000000000
     */
    if (do_endian_swap) {
      BLI_endian_switch_int64(&bhead8->old);
    }

    /* this patch is to avoid a long long being read from not-eight aligned positions
     * is necessary on any modern 64bit architecture) */
    memcpy(&old, &bhead8->old, 8);
    bhead4->old = (int)(old >> 3);

    bhead4->SDNAnr = bhead8->SDNAnr;
    bhead4->nr = bhead8->nr;
  }
}

static void bh8_from_bh4(BHead *bhead, BHead4 *bhead4)
{
  BHead8 *bhead8 = (BHead8 *)bhead;

  bhead8->code = bhead4->code;
  bhead8->len = bhead4->len;

  if (bhead8->code != ENDB) {
    bhead8->old = bhead4->old;
    bhead8->SDNAnr = bhead4->SDNAnr;
    bhead8->nr = bhead4->nr;
  }
}

static BHeadN *get_bhead(FileData *fd)
{
  BHeadN *new_bhead = NULL;
  int readsize;

  if (fd) {
    if (!fd->is_eof) {
      /* initializing to zero isn't strictly needed but shuts valgrind up
       * since uninitialized memory gets compared */
      BHead8 bhead8 = {0};
      BHead4 bhead4 = {0};
      BHead bhead = {0};

      /* First read the bhead structure.
       * Depending on the platform the file was written on this can
       * be a big or little endian BHead4 or BHead8 structure.
       *
       * As usual 'ENDB' (the last *partial* bhead of the file)
       * needs some special handling. We don't want to EOF just yet.
       */
      if (fd->flags & FD_FLAGS_FILE_POINTSIZE_IS_4) {
        bhead4.code = DATA;
        readsize = fd->read(fd, &bhead4, sizeof(bhead4), NULL);

        if (readsize == sizeof(bhead4) || bhead4.code == ENDB) {
          if (fd->flags & FD_FLAGS_SWITCH_ENDIAN) {
            switch_endian_bh4(&bhead4);
          }

          if (fd->flags & FD_FLAGS_POINTSIZE_DIFFERS) {
            bh8_from_bh4(&bhead, &bhead4);
          }
          else {
            /* MIN2 is only to quiet '-Warray-bounds' compiler warning. */
            BLI_assert(sizeof(bhead) == sizeof(bhead4));
            memcpy(&bhead, &bhead4, MIN2(sizeof(bhead), sizeof(bhead4)));
          }
        }
        else {
          fd->is_eof = true;
          bhead.len = 0;
        }
      }
      else {
        bhead8.code = DATA;
        readsize = fd->read(fd, &bhead8, sizeof(bhead8), NULL);

        if (readsize == sizeof(bhead8) || bhead8.code == ENDB) {
          if (fd->flags & FD_FLAGS_SWITCH_ENDIAN) {
            switch_endian_bh8(&bhead8);
          }

          if (fd->flags & FD_FLAGS_POINTSIZE_DIFFERS) {
            bh4_from_bh8(&bhead, &bhead8, (fd->flags & FD_FLAGS_SWITCH_ENDIAN));
          }
          else {
            /* MIN2 is only to quiet '-Warray-bounds' compiler warning. */
            BLI_assert(sizeof(bhead) == sizeof(bhead8));
            memcpy(&bhead, &bhead8, MIN2(sizeof(bhead), sizeof(bhead8)));
          }
        }
        else {
          fd->is_eof = true;
          bhead.len = 0;
        }
      }

      /* make sure people are not trying to pass bad blend files */
      if (bhead.len < 0) {
        fd->is_eof = true;
      }

      /* bhead now contains the (converted) bhead structure. Now read
       * the associated data and put everything in a BHeadN (creative naming !)
       */
      if (fd->is_eof) {
        /* pass */
      }
#ifdef USE_BHEAD_READ_ON_DEMAND
      else if (fd->seek != NULL && BHEAD_USE_READ_ON_DEMAND(&bhead)) {
        /* Delay reading bhead content. */
        new_bhead = MEM_mallocN(sizeof(BHeadN), "new_bhead");
        if (new_bhead) {
          new_bhead->next = new_bhead->prev = NULL;
          new_bhead->file_offset = fd->file_offset;
          new_bhead->has_data = false;
          new_bhead->is_memchunk_identical = false;
          new_bhead->bhead = bhead;
          off64_t seek_new = fd->seek(fd, bhead.len, SEEK_CUR);
          if (seek_new == -1) {
            fd->is_eof = true;
            MEM_freeN(new_bhead);
            new_bhead = NULL;
          }
          BLI_assert(fd->file_offset == seek_new);
        }
        else {
          fd->is_eof = true;
        }
      }
#endif
      else {
        new_bhead = MEM_mallocN(sizeof(BHeadN) + bhead.len, "new_bhead");
        if (new_bhead) {
          new_bhead->next = new_bhead->prev = NULL;
#ifdef USE_BHEAD_READ_ON_DEMAND
          new_bhead->file_offset = 0; /* don't seek. */
          new_bhead->has_data = true;
#endif
          new_bhead->is_memchunk_identical = false;
          new_bhead->bhead = bhead;

          readsize = fd->read(fd, new_bhead + 1, bhead.len, &new_bhead->is_memchunk_identical);

          if (readsize != bhead.len) {
            fd->is_eof = true;
            MEM_freeN(new_bhead);
            new_bhead = NULL;
          }
        }
        else {
          fd->is_eof = true;
        }
      }
    }
  }

  /* We've read a new block. Now add it to the list
   * of blocks.
   */
  if (new_bhead) {
    BLI_addtail(&fd->bhead_list, new_bhead);
  }

  return new_bhead;
}

BHead *blo_bhead_first(FileData *fd)
{
  BHeadN *new_bhead;
  BHead *bhead = NULL;

  /* Rewind the file
   * Read in a new block if necessary
   */
  new_bhead = fd->bhead_list.first;
  if (new_bhead == NULL) {
    new_bhead = get_bhead(fd);
  }

  if (new_bhead) {
    bhead = &new_bhead->bhead;
  }

  return bhead;
}

BHead *blo_bhead_prev(FileData *UNUSED(fd), BHead *thisblock)
{
  BHeadN *bheadn = BHEADN_FROM_BHEAD(thisblock);
  BHeadN *prev = bheadn->prev;

  return (prev) ? &prev->bhead : NULL;
}

BHead *blo_bhead_next(FileData *fd, BHead *thisblock)
{
  BHeadN *new_bhead = NULL;
  BHead *bhead = NULL;

  if (thisblock) {
    /* bhead is actually a sub part of BHeadN
     * We calculate the BHeadN pointer from the BHead pointer below */
    new_bhead = BHEADN_FROM_BHEAD(thisblock);

    /* get the next BHeadN. If it doesn't exist we read in the next one */
    new_bhead = new_bhead->next;
    if (new_bhead == NULL) {
      new_bhead = get_bhead(fd);
    }
  }

  if (new_bhead) {
    /* here we do the reverse:
     * go from the BHeadN pointer to the BHead pointer */
    bhead = &new_bhead->bhead;
  }

  return bhead;
}

#ifdef USE_BHEAD_READ_ON_DEMAND
static bool blo_bhead_read_data(FileData *fd, BHead *thisblock, void *buf)
{
  bool success = true;
  BHeadN *new_bhead = BHEADN_FROM_BHEAD(thisblock);
  BLI_assert(new_bhead->has_data == false && new_bhead->file_offset != 0);
  off64_t offset_backup = fd->file_offset;
  if (UNLIKELY(fd->seek(fd, new_bhead->file_offset, SEEK_SET) == -1)) {
    success = false;
  }
  else {
    if (fd->read(fd, buf, new_bhead->bhead.len, &new_bhead->is_memchunk_identical) !=
        new_bhead->bhead.len) {
      success = false;
    }
  }
  if (fd->seek(fd, offset_backup, SEEK_SET) == -1) {
    success = false;
  }
  return success;
}

static BHead *blo_bhead_read_full(FileData *fd, BHead *thisblock)
{
  BHeadN *new_bhead = BHEADN_FROM_BHEAD(thisblock);
  BHeadN *new_bhead_data = MEM_mallocN(sizeof(BHeadN) + new_bhead->bhead.len, "new_bhead");
  new_bhead_data->bhead = new_bhead->bhead;
  new_bhead_data->file_offset = new_bhead->file_offset;
  new_bhead_data->has_data = true;
  new_bhead_data->is_memchunk_identical = false;
  if (!blo_bhead_read_data(fd, thisblock, new_bhead_data + 1)) {
    MEM_freeN(new_bhead_data);
    return NULL;
  }
  return &new_bhead_data->bhead;
}
#endif /* USE_BHEAD_READ_ON_DEMAND */

/* Warning! Caller's responsibility to ensure given bhead **is** and ID one! */
const char *blo_bhead_id_name(const FileData *fd, const BHead *bhead)
{
  return (const char *)POINTER_OFFSET(bhead, sizeof(*bhead) + fd->id_name_offs);
}

static void decode_blender_header(FileData *fd)
{
  char header[SIZEOFBLENDERHEADER], num[4];
  int readsize;

  /* read in the header data */
  readsize = fd->read(fd, header, sizeof(header), NULL);

  if (readsize == sizeof(header) && STREQLEN(header, "BLENDER", 7) && ELEM(header[7], '_', '-') &&
      ELEM(header[8], 'v', 'V') &&
      (isdigit(header[9]) && isdigit(header[10]) && isdigit(header[11]))) {
    fd->flags |= FD_FLAGS_FILE_OK;

    /* what size are pointers in the file ? */
    if (header[7] == '_') {
      fd->flags |= FD_FLAGS_FILE_POINTSIZE_IS_4;
      if (sizeof(void *) != 4) {
        fd->flags |= FD_FLAGS_POINTSIZE_DIFFERS;
      }
    }
    else {
      if (sizeof(void *) != 8) {
        fd->flags |= FD_FLAGS_POINTSIZE_DIFFERS;
      }
    }

    /* is the file saved in a different endian
     * than we need ?
     */
    if (((header[8] == 'v') ? L_ENDIAN : B_ENDIAN) != ENDIAN_ORDER) {
      fd->flags |= FD_FLAGS_SWITCH_ENDIAN;
    }

    /* get the version number */
    memcpy(num, header + 9, 3);
    num[3] = 0;
    fd->fileversion = atoi(num);
  }
}

/**
 * \return Success if the file is read correctly, else set \a r_error_message.
 */
static bool read_file_dna(FileData *fd, const char **r_error_message)
{
  BHead *bhead;
  int subversion = 0;

  for (bhead = blo_bhead_first(fd); bhead; bhead = blo_bhead_next(fd, bhead)) {
    if (bhead->code == GLOB) {
      /* Before this, the subversion didn't exist in 'FileGlobal' so the subversion
       * value isn't accessible for the purpose of DNA versioning in this case. */
      if (fd->fileversion <= 242) {
        continue;
      }
      /* We can't use read_global because this needs 'DNA1' to be decoded,
       * however the first 4 chars are _always_ the subversion. */
      FileGlobal *fg = (void *)&bhead[1];
      BLI_STATIC_ASSERT(offsetof(FileGlobal, subvstr) == 0, "Must be first: subvstr")
      char num[5];
      memcpy(num, fg->subvstr, 4);
      num[4] = 0;
      subversion = atoi(num);
    }
    else if (bhead->code == DNA1) {
      const bool do_endian_swap = (fd->flags & FD_FLAGS_SWITCH_ENDIAN) != 0;

      fd->filesdna = DNA_sdna_from_data(
          &bhead[1], bhead->len, do_endian_swap, true, r_error_message);
      if (fd->filesdna) {
        blo_do_versions_dna(fd->filesdna, fd->fileversion, subversion);
        fd->compflags = DNA_struct_get_compareflags(fd->filesdna, fd->memsdna);
        /* used to retrieve ID names from (bhead+1) */
        fd->id_name_offs = DNA_elem_offset(fd->filesdna, "ID", "char", "name[]");

        return true;
      }

      return false;
    }
    else if (bhead->code == ENDB) {
      break;
    }
  }

  *r_error_message = "Missing DNA block";
  return false;
}

static int *read_file_thumbnail(FileData *fd)
{
  BHead *bhead;
  int *blend_thumb = NULL;

  for (bhead = blo_bhead_first(fd); bhead; bhead = blo_bhead_next(fd, bhead)) {
    if (bhead->code == TEST) {
      const bool do_endian_swap = (fd->flags & FD_FLAGS_SWITCH_ENDIAN) != 0;
      int *data = (int *)(bhead + 1);

      if (bhead->len < (2 * sizeof(int))) {
        break;
      }

      if (do_endian_swap) {
        BLI_endian_switch_int32(&data[0]);
        BLI_endian_switch_int32(&data[1]);
      }

      const int width = data[0];
      const int height = data[1];
      if (!BLEN_THUMB_MEMSIZE_IS_VALID(width, height)) {
        break;
      }
      if (bhead->len < BLEN_THUMB_MEMSIZE_FILE(width, height)) {
        break;
      }

      blend_thumb = data;
      break;
    }
    if (bhead->code != REND) {
      /* Thumbnail is stored in TEST immediately after first REND... */
      break;
    }
  }

  return blend_thumb;
}

/** \} */

/* -------------------------------------------------------------------- */
/** \name File Data API
 * \{ */

/* Regular file reading. */

static int fd_read_data_from_file(FileData *filedata,
                                  void *buffer,
                                  uint size,
                                  bool *UNUSED(r_is_memchunck_identical))
{
  int readsize = read(filedata->filedes, buffer, size);

  if (readsize < 0) {
    readsize = EOF;
  }
  else {
    filedata->file_offset += readsize;
  }

  return (readsize);
}

static off64_t fd_seek_data_from_file(FileData *filedata, off64_t offset, int whence)
{
  filedata->file_offset = BLI_lseek(filedata->filedes, offset, whence);
  return filedata->file_offset;
}

/* GZip file reading. */

static int fd_read_gzip_from_file(FileData *filedata,
                                  void *buffer,
                                  uint size,
                                  bool *UNUSED(r_is_memchunck_identical))
{
  int readsize = gzread(filedata->gzfiledes, buffer, size);

  if (readsize < 0) {
    readsize = EOF;
  }
  else {
    filedata->file_offset += readsize;
  }

  return (readsize);
}

/* Memory reading. */

static int fd_read_from_memory(FileData *filedata,
                               void *buffer,
                               uint size,
                               bool *UNUSED(r_is_memchunck_identical))
{
  /* don't read more bytes then there are available in the buffer */
  int readsize = (int)MIN2(size, (uint)(filedata->buffersize - filedata->file_offset));

  memcpy(buffer, filedata->buffer + filedata->file_offset, readsize);
  filedata->file_offset += readsize;

  return (readsize);
}

/* MemFile reading. */

static int fd_read_from_memfile(FileData *filedata,
                                void *buffer,
                                uint size,
                                bool *r_is_memchunck_identical)
{
  static size_t seek = SIZE_MAX; /* the current position */
  static size_t offset = 0;      /* size of previous chunks */
  static MemFileChunk *chunk = NULL;
  size_t chunkoffset, readsize, totread;

  if (r_is_memchunck_identical != NULL) {
    *r_is_memchunck_identical = true;
  }

  if (size == 0) {
    return 0;
  }

  if (seek != (size_t)filedata->file_offset) {
    chunk = filedata->memfile->chunks.first;
    seek = 0;

    while (chunk) {
      if (seek + chunk->size > (size_t)filedata->file_offset) {
        break;
      }
      seek += chunk->size;
      chunk = chunk->next;
    }
    offset = seek;
    seek = filedata->file_offset;
  }

  if (chunk) {
    totread = 0;

    do {
      /* first check if it's on the end if current chunk */
      if (seek - offset == chunk->size) {
        offset += chunk->size;
        chunk = chunk->next;
      }

      /* debug, should never happen */
      if (chunk == NULL) {
        printf("illegal read, chunk zero\n");
        return 0;
      }

      chunkoffset = seek - offset;
      readsize = size - totread;

      /* data can be spread over multiple chunks, so clamp size
       * to within this chunk, and then it will read further in
       * the next chunk */
      if (chunkoffset + readsize > chunk->size) {
        readsize = chunk->size - chunkoffset;
      }

      memcpy(POINTER_OFFSET(buffer, totread), chunk->buf + chunkoffset, readsize);
      totread += readsize;
      filedata->file_offset += readsize;
      seek += readsize;
      if (r_is_memchunck_identical != NULL) {
        /* `is_identical` of current chunk represents whether it changed compared to previous undo
         * step. this is fine in redo case (filedata->undo_direction > 0), but not in undo case,
         * where we need an extra flag defined when saving the next (future) step after the one we
         * want to restore, as we are supposed to 'come from' that future undo step, and not the
         * one before current one. */
        *r_is_memchunck_identical &= filedata->undo_direction > 0 ? chunk->is_identical :
                                                                    chunk->is_identical_future;
      }
    } while (totread < size);

    return totread;
  }

  return 0;
}

static FileData *filedata_new(void)
{
  FileData *fd = MEM_callocN(sizeof(FileData), "FileData");

  fd->filedes = -1;
  fd->gzfiledes = NULL;

  fd->memsdna = DNA_sdna_current_get();

  fd->datamap = oldnewmap_new();
  fd->globmap = oldnewmap_new();
  fd->libmap = oldnewmap_new();

  return fd;
}

static FileData *blo_decode_and_check(FileData *fd, ReportList *reports)
{
  decode_blender_header(fd);

  if (fd->flags & FD_FLAGS_FILE_OK) {
    const char *error_message = NULL;
    if (read_file_dna(fd, &error_message) == false) {
      BKE_reportf(
          reports, RPT_ERROR, "Failed to read blend file '%s': %s", fd->relabase, error_message);
      blo_filedata_free(fd);
      fd = NULL;
    }
  }
  else {
    BKE_reportf(
        reports, RPT_ERROR, "Failed to read blend file '%s', not a blend file", fd->relabase);
    blo_filedata_free(fd);
    fd = NULL;
  }

  return fd;
}

static FileData *blo_filedata_from_file_descriptor(const char *filepath,
                                                   ReportList *reports,
                                                   int file)
{
  FileDataReadFn *read_fn = NULL;
  FileDataSeekFn *seek_fn = NULL; /* Optional. */

  gzFile gzfile = (gzFile)Z_NULL;

  char header[7];

<<<<<<< HEAD
#ifdef WITH_GAMEENGINE_BPPLAYER
  const int typeencryption = SPINDLE_CheckEncryptionFromFile(filepath);
  if (typeencryption <= SPINDLE_NO_ENCRYPTION) {
#endif
=======
  /* Regular file. */
  errno = 0;
  if (read(file, header, sizeof(header)) != sizeof(header)) {
    BKE_reportf(reports,
                RPT_WARNING,
                "Unable to read '%s': %s",
                filepath,
                errno ? strerror(errno) : TIP_("insufficient content"));
    return NULL;
  }

  BLI_lseek(file, 0, SEEK_SET);

  /* Regular file. */
  if (memcmp(header, "BLENDER", sizeof(header)) == 0) {
    read_fn = fd_read_data_from_file;
    seek_fn = fd_seek_data_from_file;
  }
>>>>>>> e3f369e1

    /* Regular file. */
    errno = 0;
    if (read(file, header, sizeof(header)) != sizeof(header)) {
      BKE_reportf(reports,
                  RPT_WARNING,
                  "Unable to read '%s': %s",
                  filepath,
                  errno ? strerror(errno) : TIP_("insufficient content"));
      return NULL;
    }
<<<<<<< HEAD
    else {
      lseek(file, 0, SEEK_SET);
    }

    /* Regular file. */
    if (memcmp(header, "BLENDER", sizeof(header)) == 0) {
      read_fn = fd_read_data_from_file;
      seek_fn = fd_seek_data_from_file;
    }

    /* Gzip file. */
    errno = 0;
    if ((read_fn == NULL) &&
        /* Check header magic. */
        (header[0] == 0x1f && header[1] == 0x8b)) {
      gzfile = BLI_gzopen(filepath, "rb");
      if (gzfile == (gzFile)Z_NULL) {
        BKE_reportf(reports,
                    RPT_WARNING,
                    "Unable to open '%s': %s",
                    filepath,
                    errno ? strerror(errno) : TIP_("unknown error reading file"));
        return NULL;
      }
      else {
        /* 'seek_fn' is too slow for gzip, don't set it. */
        read_fn = fd_read_gzip_from_file;
        /* Caller must close. */
        file = -1;
      }
    }
=======

    /* 'seek_fn' is too slow for gzip, don't set it. */
    read_fn = fd_read_gzip_from_file;
    /* Caller must close. */
    file = -1;
  }
>>>>>>> e3f369e1

    if (read_fn == NULL) {
      BKE_reportf(reports, RPT_WARNING, "Unrecognized file format '%s'", filepath);
      return NULL;
    }

    FileData *fd = filedata_new();

    fd->filedes = file;
    fd->gzfiledes = gzfile;

    fd->read = read_fn;
    fd->seek = seek_fn;

    return fd;
#ifdef WITH_GAMEENGINE_BPPLAYER
  }
  else {
    int filesize = 0;
    const char *decrypteddata = SPINDLE_DecryptFromFile(filepath, &filesize, NULL, typeencryption);
    SPINDLE_SetFilePath(filepath);
    return blo_filedata_from_memory(decrypteddata, filesize, reports);
  }
#endif
}

static FileData *blo_filedata_from_file_open(const char *filepath, ReportList *reports)
{
  errno = 0;
  const int file = BLI_open(filepath, O_BINARY | O_RDONLY, 0);
  if (file == -1) {
    BKE_reportf(reports,
                RPT_WARNING,
                "Unable to open '%s': %s",
                filepath,
                errno ? strerror(errno) : TIP_("unknown error reading file"));
    return NULL;
  }
  FileData *fd = blo_filedata_from_file_descriptor(filepath, reports, file);
  if ((fd == NULL) || (fd->filedes == -1)) {
    close(file);
  }
  return fd;
}

/* cannot be called with relative paths anymore! */
/* on each new library added, it now checks for the current FileData and expands relativeness */
FileData *blo_filedata_from_file(const char *filepath, ReportList *reports)
{
  FileData *fd = blo_filedata_from_file_open(filepath, reports);
  if (fd != NULL) {
    /* needed for library_append and read_libraries */
    BLI_strncpy(fd->relabase, filepath, sizeof(fd->relabase));

    return blo_decode_and_check(fd, reports);
  }
  return NULL;
}

/**
 * Same as blo_filedata_from_file(), but does not reads DNA data, only header.
 * Use it for light access (e.g. thumbnail reading).
 */
static FileData *blo_filedata_from_file_minimal(const char *filepath)
{
  FileData *fd = blo_filedata_from_file_open(filepath, NULL);
  if (fd != NULL) {
    decode_blender_header(fd);
    if (fd->flags & FD_FLAGS_FILE_OK) {
      return fd;
    }
    blo_filedata_free(fd);
  }
  return NULL;
}

static int fd_read_gzip_from_memory(FileData *filedata,
                                    void *buffer,
                                    uint size,
                                    bool *UNUSED(r_is_memchunck_identical))
{
  int err;

  filedata->strm.next_out = (Bytef *)buffer;
  filedata->strm.avail_out = size;

  // Inflate another chunk.
  err = inflate(&filedata->strm, Z_SYNC_FLUSH);

  if (err == Z_STREAM_END) {
    return 0;
  }
  if (err != Z_OK) {
    printf("fd_read_gzip_from_memory: zlib error\n");
    return 0;
  }

  filedata->file_offset += size;

  return (size);
}

static int fd_read_gzip_from_memory_init(FileData *fd)
{

  fd->strm.next_in = (Bytef *)fd->buffer;
  fd->strm.avail_in = fd->buffersize;
  fd->strm.total_out = 0;
  fd->strm.zalloc = Z_NULL;
  fd->strm.zfree = Z_NULL;

  if (inflateInit2(&fd->strm, (16 + MAX_WBITS)) != Z_OK) {
    return 0;
  }

  fd->read = fd_read_gzip_from_memory;

  return 1;
}

FileData *blo_filedata_from_memory(const void *mem, int memsize, ReportList *reports)
{
  if (!mem || memsize < SIZEOFBLENDERHEADER) {
    BKE_report(reports, RPT_WARNING, (mem) ? TIP_("Unable to read") : TIP_("Unable to open"));
    return NULL;
  }

  FileData *fd = filedata_new();
  const char *cp = mem;

  fd->buffer = mem;
  fd->buffersize = memsize;

  /* test if gzip */
  if (cp[0] == 0x1f && cp[1] == 0x8b) {
    if (0 == fd_read_gzip_from_memory_init(fd)) {
      blo_filedata_free(fd);
      return NULL;
    }
  }
  else {
    fd->read = fd_read_from_memory;
  }

  fd->flags |= FD_FLAGS_NOT_MY_BUFFER;

<<<<<<< HEAD
#ifdef WITH_GAMEENGINE_BPPLAYER
    // Set local path before calling blo_decode_and_check.
    BLI_strncpy(fd->relabase, SPINDLE_GetFilePath(), sizeof(fd->relabase));
#endif

    return blo_decode_and_check(fd, reports);
  }
=======
  return blo_decode_and_check(fd, reports);
>>>>>>> e3f369e1
}

FileData *blo_filedata_from_memfile(MemFile *memfile,
                                    const struct BlendFileReadParams *params,
                                    ReportList *reports)
{
  if (!memfile) {
    BKE_report(reports, RPT_WARNING, "Unable to open blend <memory>");
    return NULL;
  }

  FileData *fd = filedata_new();
  fd->memfile = memfile;
  fd->undo_direction = params->undo_direction;

  fd->read = fd_read_from_memfile;
  fd->flags |= FD_FLAGS_NOT_MY_BUFFER;

  return blo_decode_and_check(fd, reports);
}

void blo_filedata_free(FileData *fd)
{
  if (fd) {
    if (fd->filedes != -1) {
      close(fd->filedes);
    }

    if (fd->gzfiledes != NULL) {
      gzclose(fd->gzfiledes);
    }

    if (fd->strm.next_in) {
      if (inflateEnd(&fd->strm) != Z_OK) {
        printf("close gzip stream error\n");
      }
    }

    if (fd->buffer && !(fd->flags & FD_FLAGS_NOT_MY_BUFFER)) {
      MEM_freeN((void *)fd->buffer);
      fd->buffer = NULL;
    }

    /* Free all BHeadN data blocks */
#ifndef NDEBUG
    BLI_freelistN(&fd->bhead_list);
#else
    /* Sanity check we're not keeping memory we don't need. */
    LISTBASE_FOREACH_MUTABLE (BHeadN *, new_bhead, &fd->bhead_list) {
      if (fd->seek != NULL && BHEAD_USE_READ_ON_DEMAND(&new_bhead->bhead)) {
        BLI_assert(new_bhead->has_data == 0);
      }
      MEM_freeN(new_bhead);
    }
#endif

    if (fd->filesdna) {
      DNA_sdna_free(fd->filesdna);
    }
    if (fd->compflags) {
      MEM_freeN((void *)fd->compflags);
    }

    if (fd->datamap) {
      oldnewmap_free(fd->datamap);
    }
    if (fd->globmap) {
      oldnewmap_free(fd->globmap);
    }
    if (fd->packedmap) {
      oldnewmap_free(fd->packedmap);
    }
    if (fd->libmap && !(fd->flags & FD_FLAGS_NOT_MY_LIBMAP)) {
      oldnewmap_free(fd->libmap);
    }
    if (fd->old_idmap != NULL) {
      BKE_main_idmap_destroy(fd->old_idmap);
    }
    blo_cache_storage_end(fd);
    if (fd->bheadmap) {
      MEM_freeN(fd->bheadmap);
    }

#ifdef USE_GHASH_BHEAD
    if (fd->bhead_idname_hash) {
      BLI_ghash_free(fd->bhead_idname_hash, NULL, NULL);
    }
#endif

    MEM_freeN(fd);
  }
}

/** \} */

/* -------------------------------------------------------------------- */
/** \name Public Utilities
 * \{ */

/**
 * Check whether given path ends with a blend file compatible extension
 * (`.blend`, `.ble` or `.blend.gz`).
 *
 * \param str: The path to check.
 * \return true is this path ends with a blender file extension.
 */
bool BLO_has_bfile_extension(const char *str)
{
  const char *ext_test[4] = {".blend", ".ble", ".blend.gz", NULL};
  return BLI_path_extension_check_array(str, ext_test);
}

/**
 * Try to explode given path into its 'library components'
 * (i.e. a .blend file, id type/group, and data-block itself).
 *
 * \param path: the full path to explode.
 * \param r_dir: the string that'll contain path up to blend file itself ('library' path).
 * WARNING! Must be #FILE_MAX_LIBEXTRA long (it also stores group and name strings)!
 * \param r_group: the string that'll contain 'group' part of the path, if any. May be NULL.
 * \param r_name: the string that'll contain data's name part of the path, if any. May be NULL.
 * \return true if path contains a blend file.
 */
bool BLO_library_path_explode(const char *path, char *r_dir, char **r_group, char **r_name)
{
  /* We might get some data names with slashes,
   * so we have to go up in path until we find blend file itself,
   * then we now next path item is group, and everything else is data name. */
  char *slash = NULL, *prev_slash = NULL, c = '\0';

  r_dir[0] = '\0';
  if (r_group) {
    *r_group = NULL;
  }
  if (r_name) {
    *r_name = NULL;
  }

  /* if path leads to an existing directory, we can be sure we're not (in) a library */
  if (BLI_is_dir(path)) {
    return false;
  }

  strcpy(r_dir, path);

  while ((slash = (char *)BLI_path_slash_rfind(r_dir))) {
    char tc = *slash;
    *slash = '\0';
    if (BLO_has_bfile_extension(r_dir) && BLI_is_file(r_dir)) {
      break;
    }
    if (STREQ(r_dir, BLO_EMBEDDED_STARTUP_BLEND)) {
      break;
    }

    if (prev_slash) {
      *prev_slash = c;
    }
    prev_slash = slash;
    c = tc;
  }

  if (!slash) {
    return false;
  }

  if (slash[1] != '\0') {
    BLI_assert(strlen(slash + 1) < BLO_GROUP_MAX);
    if (r_group) {
      *r_group = slash + 1;
    }
  }

  if (prev_slash && (prev_slash[1] != '\0')) {
    BLI_assert(strlen(prev_slash + 1) < MAX_ID_NAME - 2);
    if (r_name) {
      *r_name = prev_slash + 1;
    }
  }

  return true;
}

/**
 * Does a very light reading of given .blend file to extract its stored thumbnail.
 *
 * \param filepath: The path of the file to extract thumbnail from.
 * \return The raw thumbnail
 * (MEM-allocated, as stored in file, use #BKE_main_thumbnail_to_imbuf()
 * to convert it to ImBuf image).
 */
BlendThumbnail *BLO_thumbnail_from_file(const char *filepath)
{
  FileData *fd;
  BlendThumbnail *data = NULL;
  int *fd_data;

  fd = blo_filedata_from_file_minimal(filepath);
  fd_data = fd ? read_file_thumbnail(fd) : NULL;

  if (fd_data) {
    const int width = fd_data[0];
    const int height = fd_data[1];
    if (BLEN_THUMB_MEMSIZE_IS_VALID(width, height)) {
      const size_t sz = BLEN_THUMB_MEMSIZE(width, height);
      data = MEM_mallocN(sz, __func__);
      if (data) {
        BLI_assert((sz - sizeof(*data)) ==
                   (BLEN_THUMB_MEMSIZE_FILE(width, height) - (sizeof(*fd_data) * 2)));
        data->width = width;
        data->height = height;
        memcpy(data->rect, &fd_data[2], sz - sizeof(*data));
      }
    }
  }

  blo_filedata_free(fd);

  return data;
}

/** \} */

/* -------------------------------------------------------------------- */
/** \name Old/New Pointer Map
 * \{ */

/* only direct databocks */
static void *newdataadr(FileData *fd, const void *adr)
{
  return oldnewmap_lookup_and_inc(fd->datamap, adr, true);
}

/* only direct databocks */
static void *newdataadr_no_us(FileData *fd, const void *adr)
{
  return oldnewmap_lookup_and_inc(fd->datamap, adr, false);
}

/* direct datablocks with global linking */
static void *newglobadr(FileData *fd, const void *adr)
{
  return oldnewmap_lookup_and_inc(fd->globmap, adr, true);
}

/* used to restore packed data after undo */
static void *newpackedadr(FileData *fd, const void *adr)
{
  if (fd->packedmap && adr) {
    return oldnewmap_lookup_and_inc(fd->packedmap, adr, true);
  }

  return oldnewmap_lookup_and_inc(fd->datamap, adr, true);
}

/* only lib data */
static void *newlibadr(FileData *fd, const void *lib, const void *adr)
{
  return oldnewmap_liblookup(fd->libmap, adr, lib);
}

/* only lib data */
void *blo_do_versions_newlibadr(FileData *fd, const void *lib, const void *adr)
{
  return newlibadr(fd, lib, adr);
}

/* increases user number */
static void change_link_placeholder_to_real_ID_pointer_fd(FileData *fd, const void *old, void *new)
{
  for (int i = 0; i < fd->libmap->nentries; i++) {
    OldNew *entry = &fd->libmap->entries[i];

    if (old == entry->newp && entry->nr == ID_LINK_PLACEHOLDER) {
      entry->newp = new;
      if (new) {
        entry->nr = GS(((ID *)new)->name);
      }
    }
  }
}

static void change_link_placeholder_to_real_ID_pointer(ListBase *mainlist,
                                                       FileData *basefd,
                                                       void *old,
                                                       void *new)
{
  Main *mainptr;

  for (mainptr = mainlist->first; mainptr; mainptr = mainptr->next) {
    FileData *fd;

    if (mainptr->curlib) {
      fd = mainptr->curlib->filedata;
    }
    else {
      fd = basefd;
    }

    if (fd) {
      change_link_placeholder_to_real_ID_pointer_fd(fd, old, new);
    }
  }
}

/* lib linked proxy objects point to our local data, we need
 * to clear that pointer before reading the undo memfile since
 * the object might be removed, it is set again in reading
 * if the local object still exists.
 * This is only valid for local proxy objects though, linked ones should not be affected here.
 */
void blo_clear_proxy_pointers_from_lib(Main *oldmain)
{
  Object *ob = oldmain->objects.first;

  for (; ob; ob = ob->id.next) {
    if (ob->id.lib != NULL && ob->proxy_from != NULL && ob->proxy_from->id.lib == NULL) {
      ob->proxy_from = NULL;
    }
  }
}

/* XXX disabled this feature - packed files also belong in temp saves and quit.blend,
 * to make restore work. */

static void insert_packedmap(FileData *fd, PackedFile *pf)
{
  oldnewmap_insert(fd->packedmap, pf, pf, 0);
  oldnewmap_insert(fd->packedmap, pf->data, pf->data, 0);
}

void blo_make_packed_pointer_map(FileData *fd, Main *oldmain)
{
  Image *ima;
  VFont *vfont;
  bSound *sound;
  Volume *volume;
  Library *lib;

  fd->packedmap = oldnewmap_new();

  for (ima = oldmain->images.first; ima; ima = ima->id.next) {
    ImagePackedFile *imapf;

    if (ima->packedfile) {
      insert_packedmap(fd, ima->packedfile);
    }

    for (imapf = ima->packedfiles.first; imapf; imapf = imapf->next) {
      if (imapf->packedfile) {
        insert_packedmap(fd, imapf->packedfile);
      }
    }
  }

  for (vfont = oldmain->fonts.first; vfont; vfont = vfont->id.next) {
    if (vfont->packedfile) {
      insert_packedmap(fd, vfont->packedfile);
    }
  }

  for (sound = oldmain->sounds.first; sound; sound = sound->id.next) {
    if (sound->packedfile) {
      insert_packedmap(fd, sound->packedfile);
    }
  }

  for (volume = oldmain->volumes.first; volume; volume = volume->id.next) {
    if (volume->packedfile) {
      insert_packedmap(fd, volume->packedfile);
    }
  }

  for (lib = oldmain->libraries.first; lib; lib = lib->id.next) {
    if (lib->packedfile) {
      insert_packedmap(fd, lib->packedfile);
    }
  }
}

/* set old main packed data to zero if it has been restored */
/* this works because freeing old main only happens after this call */
void blo_end_packed_pointer_map(FileData *fd, Main *oldmain)
{
  Image *ima;
  VFont *vfont;
  bSound *sound;
  Volume *volume;
  Library *lib;
  OldNew *entry = fd->packedmap->entries;
  int i;

  /* used entries were restored, so we put them to zero */
  for (i = 0; i < fd->packedmap->nentries; i++, entry++) {
    if (entry->nr > 0) {
      entry->newp = NULL;
    }
  }

  for (ima = oldmain->images.first; ima; ima = ima->id.next) {
    ImagePackedFile *imapf;

    ima->packedfile = newpackedadr(fd, ima->packedfile);

    for (imapf = ima->packedfiles.first; imapf; imapf = imapf->next) {
      imapf->packedfile = newpackedadr(fd, imapf->packedfile);
    }
  }

  for (vfont = oldmain->fonts.first; vfont; vfont = vfont->id.next) {
    vfont->packedfile = newpackedadr(fd, vfont->packedfile);
  }

  for (sound = oldmain->sounds.first; sound; sound = sound->id.next) {
    sound->packedfile = newpackedadr(fd, sound->packedfile);
  }

  for (lib = oldmain->libraries.first; lib; lib = lib->id.next) {
    lib->packedfile = newpackedadr(fd, lib->packedfile);
  }

  for (volume = oldmain->volumes.first; volume; volume = volume->id.next) {
    volume->packedfile = newpackedadr(fd, volume->packedfile);
  }
}

/* undo file support: add all library pointers in lookup */
void blo_add_library_pointer_map(ListBase *old_mainlist, FileData *fd)
{
  Main *ptr = old_mainlist->first;
  ListBase *lbarray[MAX_LIBARRAY];

  for (ptr = ptr->next; ptr; ptr = ptr->next) {
    int i = set_listbasepointers(ptr, lbarray);
    while (i--) {
      ID *id;
      for (id = lbarray[i]->first; id; id = id->next) {
        oldnewmap_insert(fd->libmap, id, id, GS(id->name));
      }
    }
  }

  fd->old_mainlist = old_mainlist;
}

/* Build a GSet of old main (we only care about local data here, so we can do that after
 * split_main() call. */
void blo_make_old_idmap_from_main(FileData *fd, Main *bmain)
{
  if (fd->old_idmap != NULL) {
    BKE_main_idmap_destroy(fd->old_idmap);
  }
  fd->old_idmap = BKE_main_idmap_create(bmain, false, NULL, MAIN_IDMAP_TYPE_UUID);
}

typedef struct BLOCacheStorage {
  GHash *cache_map;
  MemArena *memarena;
} BLOCacheStorage;

/** Register a cache data entry to be preserved when reading some undo memfile. */
static void blo_cache_storage_entry_register(ID *id,
                                             const IDCacheKey *key,
                                             void **UNUSED(cache_p),
                                             eIDTypeInfoCacheCallbackFlags UNUSED(flags),
                                             void *cache_storage_v)
{
  BLI_assert(key->id_session_uuid == id->session_uuid);
  UNUSED_VARS_NDEBUG(id);

  BLOCacheStorage *cache_storage = cache_storage_v;
  BLI_assert(!BLI_ghash_haskey(cache_storage->cache_map, key));

  IDCacheKey *storage_key = BLI_memarena_alloc(cache_storage->memarena, sizeof(*storage_key));
  *storage_key = *key;
  BLI_ghash_insert(cache_storage->cache_map, storage_key, POINTER_FROM_UINT(0));
}

/** Restore a cache data entry from old ID into new one, when reading some undo memfile. */
static void blo_cache_storage_entry_restore_in_new(ID *UNUSED(id),
                                                   const IDCacheKey *key,
                                                   void **cache_p,
                                                   eIDTypeInfoCacheCallbackFlags flags,
                                                   void *cache_storage_v)
{
  BLOCacheStorage *cache_storage = cache_storage_v;

  if (cache_storage == NULL) {
    /* In non-undo case, only clear the pointer if it is a purely runtime one.
     * If it may be stored in a persistent way in the .blend file, direct_link code is responsible
     * to properly deal with it. */
    if ((flags & IDTYPE_CACHE_CB_FLAGS_PERSISTENT) == 0) {
      *cache_p = NULL;
    }
    return;
  }

  void **value = BLI_ghash_lookup_p(cache_storage->cache_map, key);
  if (value == NULL) {
    *cache_p = NULL;
    return;
  }
  *value = POINTER_FROM_UINT(POINTER_AS_UINT(*value) + 1);
  *cache_p = key->cache_v;
}

/** Clear as needed a cache data entry from old ID, when reading some undo memfile. */
static void blo_cache_storage_entry_clear_in_old(ID *UNUSED(id),
                                                 const IDCacheKey *key,
                                                 void **cache_p,
                                                 eIDTypeInfoCacheCallbackFlags UNUSED(flags),
                                                 void *cache_storage_v)
{
  BLOCacheStorage *cache_storage = cache_storage_v;

  void **value = BLI_ghash_lookup_p(cache_storage->cache_map, key);
  if (value == NULL) {
    *cache_p = NULL;
    return;
  }
  /* If that cache has been restored into some new ID, we want to remove it from old one, otherwise
   * keep it there so that it gets properly freed together with its ID. */
  *cache_p = POINTER_AS_UINT(*value) != 0 ? NULL : key->cache_v;
}

void blo_cache_storage_init(FileData *fd, Main *bmain)
{
  if (fd->memfile != NULL) {
    BLI_assert(fd->cache_storage == NULL);
    fd->cache_storage = MEM_mallocN(sizeof(*fd->cache_storage), __func__);
    fd->cache_storage->memarena = BLI_memarena_new(BLI_MEMARENA_STD_BUFSIZE, __func__);
    fd->cache_storage->cache_map = BLI_ghash_new(
        BKE_idtype_cache_key_hash, BKE_idtype_cache_key_cmp, __func__);

    ListBase *lb;
    FOREACH_MAIN_LISTBASE_BEGIN (bmain, lb) {
      ID *id = lb->first;
      if (id == NULL) {
        continue;
      }

      const IDTypeInfo *type_info = BKE_idtype_get_info_from_id(id);
      if (type_info->foreach_cache == NULL) {
        continue;
      }

      FOREACH_MAIN_LISTBASE_ID_BEGIN (lb, id) {
        if (ID_IS_LINKED(id)) {
          continue;
        }
        BKE_idtype_id_foreach_cache(id, blo_cache_storage_entry_register, fd->cache_storage);
      }
      FOREACH_MAIN_LISTBASE_ID_END;
    }
    FOREACH_MAIN_LISTBASE_END;
  }
  else {
    fd->cache_storage = NULL;
  }
}

void blo_cache_storage_old_bmain_clear(FileData *fd, Main *bmain_old)
{
  if (fd->cache_storage != NULL) {
    ListBase *lb;
    FOREACH_MAIN_LISTBASE_BEGIN (bmain_old, lb) {
      ID *id = lb->first;
      if (id == NULL) {
        continue;
      }

      const IDTypeInfo *type_info = BKE_idtype_get_info_from_id(id);
      if (type_info->foreach_cache == NULL) {
        continue;
      }

      FOREACH_MAIN_LISTBASE_ID_BEGIN (lb, id) {
        if (ID_IS_LINKED(id)) {
          continue;
        }
        BKE_idtype_id_foreach_cache(id, blo_cache_storage_entry_clear_in_old, fd->cache_storage);
      }
      FOREACH_MAIN_LISTBASE_ID_END;
    }
    FOREACH_MAIN_LISTBASE_END;
  }
}

void blo_cache_storage_end(FileData *fd)
{
  if (fd->cache_storage != NULL) {
    BLI_ghash_free(fd->cache_storage->cache_map, NULL, NULL);
    BLI_memarena_free(fd->cache_storage->memarena);
    MEM_freeN(fd->cache_storage);
    fd->cache_storage = NULL;
  }
}

/** \} */

/* -------------------------------------------------------------------- */
/** \name DNA Struct Loading
 * \{ */

static void switch_endian_structs(const struct SDNA *filesdna, BHead *bhead)
{
  int blocksize, nblocks;
  char *data;

  data = (char *)(bhead + 1);
  blocksize = filesdna->types_size[filesdna->structs[bhead->SDNAnr][0]];

  nblocks = bhead->nr;
  while (nblocks--) {
    DNA_struct_switch_endian(filesdna, bhead->SDNAnr, data);

    data += blocksize;
  }
}

static void *read_struct(FileData *fd, BHead *bh, const char *blockname)
{
  void *temp = NULL;

  if (bh->len) {
#ifdef USE_BHEAD_READ_ON_DEMAND
    BHead *bh_orig = bh;
#endif

    /* switch is based on file dna */
    if (bh->SDNAnr && (fd->flags & FD_FLAGS_SWITCH_ENDIAN)) {
#ifdef USE_BHEAD_READ_ON_DEMAND
      if (BHEADN_FROM_BHEAD(bh)->has_data == false) {
        bh = blo_bhead_read_full(fd, bh);
        if (UNLIKELY(bh == NULL)) {
          fd->flags &= ~FD_FLAGS_FILE_OK;
          return NULL;
        }
      }
#endif
      switch_endian_structs(fd->filesdna, bh);
    }

    if (fd->compflags[bh->SDNAnr] != SDNA_CMP_REMOVED) {
      if (fd->compflags[bh->SDNAnr] == SDNA_CMP_NOT_EQUAL) {
#ifdef USE_BHEAD_READ_ON_DEMAND
        if (BHEADN_FROM_BHEAD(bh)->has_data == false) {
          bh = blo_bhead_read_full(fd, bh);
          if (UNLIKELY(bh == NULL)) {
            fd->flags &= ~FD_FLAGS_FILE_OK;
            return NULL;
          }
        }
#endif
        temp = DNA_struct_reconstruct(
            fd->memsdna, fd->filesdna, fd->compflags, bh->SDNAnr, bh->nr, (bh + 1));
      }
      else {
        /* SDNA_CMP_EQUAL */
        temp = MEM_mallocN(bh->len, blockname);
#ifdef USE_BHEAD_READ_ON_DEMAND
        if (BHEADN_FROM_BHEAD(bh)->has_data) {
          memcpy(temp, (bh + 1), bh->len);
        }
        else {
          /* Instead of allocating the bhead, then copying it,
           * read the data from the file directly into the memory. */
          if (UNLIKELY(!blo_bhead_read_data(fd, bh, temp))) {
            fd->flags &= ~FD_FLAGS_FILE_OK;
            MEM_freeN(temp);
            temp = NULL;
          }
        }
#else
        memcpy(temp, (bh + 1), bh->len);
#endif
      }
    }

#ifdef USE_BHEAD_READ_ON_DEMAND
    if (bh_orig != bh) {
      MEM_freeN(BHEADN_FROM_BHEAD(bh));
    }
#endif
  }

  return temp;
}

/* Like read_struct, but gets a pointer without allocating. Only works for
 * undo since DNA must match. */
static const void *peek_struct_undo(FileData *fd, BHead *bhead)
{
  BLI_assert(fd->memfile != NULL);
  UNUSED_VARS_NDEBUG(fd);
  return (bhead->len) ? (const void *)(bhead + 1) : NULL;
}

static void link_glob_list(FileData *fd, ListBase *lb) /* for glob data */
{
  Link *ln, *prev;
  void *poin;

  if (BLI_listbase_is_empty(lb)) {
    return;
  }
  poin = newdataadr(fd, lb->first);
  if (lb->first) {
    oldnewmap_insert(fd->globmap, lb->first, poin, 0);
  }
  lb->first = poin;

  ln = lb->first;
  prev = NULL;
  while (ln) {
    poin = newdataadr(fd, ln->next);
    if (ln->next) {
      oldnewmap_insert(fd->globmap, ln->next, poin, 0);
    }
    ln->next = poin;
    ln->prev = prev;
    prev = ln;
    ln = ln->next;
  }
  lb->last = prev;
}

/** \} */

/* -------------------------------------------------------------------- */
/** \name Read ID Properties
 * \{ */

static void IDP_DirectLinkProperty(IDProperty *prop, BlendDataReader *reader);
static void IDP_LibLinkProperty(IDProperty *prop, BlendLibReader *reader);

static void IDP_DirectLinkIDPArray(IDProperty *prop, BlendDataReader *reader)
{
  IDProperty *array;
  int i;

  /* since we didn't save the extra buffer, set totallen to len */
  prop->totallen = prop->len;
  BLO_read_data_address(reader, &prop->data.pointer);

  array = (IDProperty *)prop->data.pointer;

  /* note!, idp-arrays didn't exist in 2.4x, so the pointer will be cleared
   * there's not really anything we can do to correct this, at least don't crash */
  if (array == NULL) {
    prop->len = 0;
    prop->totallen = 0;
  }

  for (i = 0; i < prop->len; i++) {
    IDP_DirectLinkProperty(&array[i], reader);
  }
}

static void IDP_DirectLinkArray(IDProperty *prop, BlendDataReader *reader)
{
  IDProperty **array;
  int i;

  /* since we didn't save the extra buffer, set totallen to len */
  prop->totallen = prop->len;

  if (prop->subtype == IDP_GROUP) {
    BLO_read_pointer_array(reader, &prop->data.pointer);
    array = prop->data.pointer;

    for (i = 0; i < prop->len; i++) {
      IDP_DirectLinkProperty(array[i], reader);
    }
  }
  else if (prop->subtype == IDP_DOUBLE) {
    BLO_read_double_array(reader, prop->len, (double **)&prop->data.pointer);
  }
  else {
    /* also used for floats */
    BLO_read_int32_array(reader, prop->len, (int **)&prop->data.pointer);
  }
}

static void IDP_DirectLinkString(IDProperty *prop, BlendDataReader *reader)
{
  /*since we didn't save the extra string buffer, set totallen to len.*/
  prop->totallen = prop->len;
  BLO_read_data_address(reader, &prop->data.pointer);
}

static void IDP_DirectLinkGroup(IDProperty *prop, BlendDataReader *reader)
{
  ListBase *lb = &prop->data.group;
  IDProperty *loop;

  BLO_read_list(reader, lb);

  /*Link child id properties now*/
  for (loop = prop->data.group.first; loop; loop = loop->next) {
    IDP_DirectLinkProperty(loop, reader);
  }
}

static void IDP_DirectLinkProperty(IDProperty *prop, BlendDataReader *reader)
{
  switch (prop->type) {
    case IDP_GROUP:
      IDP_DirectLinkGroup(prop, reader);
      break;
    case IDP_STRING:
      IDP_DirectLinkString(prop, reader);
      break;
    case IDP_ARRAY:
      IDP_DirectLinkArray(prop, reader);
      break;
    case IDP_IDPARRAY:
      IDP_DirectLinkIDPArray(prop, reader);
      break;
    case IDP_DOUBLE:
      /* Workaround for doubles.
       * They are stored in the same field as `int val, val2` in the IDPropertyData struct,
       * they have to deal with endianness specifically.
       *
       * In theory, val and val2 would've already been swapped
       * if switch_endian is true, so we have to first unswap
       * them then re-swap them as a single 64-bit entity. */
      if (BLO_read_requires_endian_switch(reader)) {
        BLI_endian_switch_int32(&prop->data.val);
        BLI_endian_switch_int32(&prop->data.val2);
        BLI_endian_switch_int64((int64_t *)&prop->data.val);
      }
      break;
    case IDP_INT:
    case IDP_FLOAT:
    case IDP_ID:
      break; /* Nothing special to do here. */
    default:
      /* Unknown IDP type, nuke it (we cannot handle unknown types everywhere in code,
       * IDP are way too polymorphic to do it safely. */
      printf(
          "%s: found unknown IDProperty type %d, reset to Integer one !\n", __func__, prop->type);
      /* Note: we do not attempt to free unknown prop, we have no way to know how to do that! */
      prop->type = IDP_INT;
      prop->subtype = 0;
      IDP_Int(prop) = 0;
  }
}

#define IDP_DirectLinkGroup_OrFree(prop, reader) \
  _IDP_DirectLinkGroup_OrFree(prop, reader, __func__)

static void _IDP_DirectLinkGroup_OrFree(IDProperty **prop,
                                        BlendDataReader *reader,
                                        const char *caller_func_id)
{
  if (*prop) {
    if ((*prop)->type == IDP_GROUP) {
      IDP_DirectLinkGroup(*prop, reader);
    }
    else {
      /* corrupt file! */
      printf("%s: found non group data, freeing type %d!\n", caller_func_id, (*prop)->type);
      /* don't risk id, data's likely corrupt. */
      // IDP_FreePropertyContent(*prop);
      *prop = NULL;
    }
  }
}

static void IDP_LibLinkProperty(IDProperty *prop, BlendLibReader *reader)
{
  if (!prop) {
    return;
  }

  switch (prop->type) {
    case IDP_ID: /* PointerProperty */
    {
      void *newaddr = BLO_read_get_new_id_address(reader, NULL, IDP_Id(prop));
      if (IDP_Id(prop) && !newaddr && G.debug) {
        printf("Error while loading \"%s\". Data not found in file!\n", prop->name);
      }
      prop->data.pointer = newaddr;
      break;
    }
    case IDP_IDPARRAY: /* CollectionProperty */
    {
      IDProperty *idp_array = IDP_IDPArray(prop);
      for (int i = 0; i < prop->len; i++) {
        IDP_LibLinkProperty(&(idp_array[i]), reader);
      }
      break;
    }
    case IDP_GROUP: /* PointerProperty */
    {
      LISTBASE_FOREACH (IDProperty *, loop, &prop->data.group) {
        IDP_LibLinkProperty(loop, reader);
      }
      break;
    }
    default:
      break; /* Nothing to do for other IDProps. */
  }
}

/** \} */

/* -------------------------------------------------------------------- */
/** \name Read Image Preview
 * \{ */

static PreviewImage *direct_link_preview_image(BlendDataReader *reader, PreviewImage *old_prv)
{
  PreviewImage *prv = BLO_read_get_new_data_address(reader, old_prv);

  if (prv) {
    int i;
    for (i = 0; i < NUM_ICON_SIZES; i++) {
      if (prv->rect[i]) {
        BLO_read_data_address(reader, &prv->rect[i]);
      }
      prv->gputexture[i] = NULL;
    }
    prv->icon_id = 0;
    prv->tag = 0;
  }

  return prv;
}

/** \} */

/* -------------------------------------------------------------------- */
/** \name Read ID
 * \{ */

static void lib_link_id(BlendLibReader *reader, ID *id);
static void lib_link_nodetree(BlendLibReader *reader, bNodeTree *ntree);
static void lib_link_collection(BlendLibReader *reader, Collection *collection);

static void lib_link_id_embedded_id(BlendLibReader *reader, ID *id)
{

  /* Handle 'private IDs'. */
  bNodeTree *nodetree = ntreeFromID(id);
  if (nodetree != NULL) {
    lib_link_id(reader, &nodetree->id);
    lib_link_nodetree(reader, nodetree);
  }

  if (GS(id->name) == ID_SCE) {
    Scene *scene = (Scene *)id;
    if (scene->master_collection != NULL) {
      lib_link_id(reader, &scene->master_collection->id);
      lib_link_collection(reader, scene->master_collection);
    }
  }
}

static void lib_link_id(BlendLibReader *reader, ID *id)
{
  /* Note: WM IDProperties are never written to file, hence they should always be NULL here. */
  BLI_assert((GS(id->name) != ID_WM) || id->properties == NULL);
  IDP_LibLinkProperty(id->properties, reader);

  AnimData *adt = BKE_animdata_from_id(id);
  if (adt != NULL) {
    lib_link_animdata(reader, id, adt);
  }

  if (id->override_library) {
    BLO_read_id_address(reader, id->lib, &id->override_library->reference);
    BLO_read_id_address(reader, id->lib, &id->override_library->storage);
  }

  lib_link_id_embedded_id(reader, id);
}

static void direct_link_id_override_property_operation_cb(BlendDataReader *reader, void *data)
{
  IDOverrideLibraryPropertyOperation *opop = data;

  BLO_read_data_address(reader, &opop->subitem_reference_name);
  BLO_read_data_address(reader, &opop->subitem_local_name);

  opop->tag = 0; /* Runtime only. */
}

static void direct_link_id_override_property_cb(BlendDataReader *reader, void *data)
{
  IDOverrideLibraryProperty *op = data;

  BLO_read_data_address(reader, &op->rna_path);

  op->tag = 0; /* Runtime only. */

  BLO_read_list_cb(reader, &op->operations, direct_link_id_override_property_operation_cb);
}

static void direct_link_id_common(
    BlendDataReader *reader, Library *current_library, ID *id, ID *id_old, const int tag);
static void direct_link_nodetree(BlendDataReader *reader, bNodeTree *ntree);
static void direct_link_collection(BlendDataReader *reader, Collection *collection);

static void direct_link_id_embedded_id(BlendDataReader *reader,
                                       Library *current_library,
                                       ID *id,
                                       ID *id_old)
{
  /* Handle 'private IDs'. */
  bNodeTree **nodetree = BKE_ntree_ptr_from_id(id);
  if (nodetree != NULL && *nodetree != NULL) {
    BLO_read_data_address(reader, nodetree);
    direct_link_id_common(reader,
                          current_library,
                          (ID *)*nodetree,
                          id_old != NULL ? (ID *)ntreeFromID(id_old) : NULL,
                          0);
    direct_link_nodetree(reader, *nodetree);
  }

  if (GS(id->name) == ID_SCE) {
    Scene *scene = (Scene *)id;
    if (scene->master_collection != NULL) {
      BLO_read_data_address(reader, &scene->master_collection);
      direct_link_id_common(reader,
                            current_library,
                            &scene->master_collection->id,
                            id_old != NULL ? &((Scene *)id_old)->master_collection->id : NULL,
                            0);
      direct_link_collection(reader, scene->master_collection);
    }
  }
}

static int direct_link_id_restore_recalc_exceptions(const ID *id_current)
{
  /* Exception for armature objects, where the pose has direct points to the
   * armature databolock. */
  if (GS(id_current->name) == ID_OB && ((Object *)id_current)->pose) {
    return ID_RECALC_GEOMETRY;
  }

  return 0;
}

static int direct_link_id_restore_recalc(const FileData *fd,
                                         const ID *id_target,
                                         const ID *id_current,
                                         const bool is_identical)
{
  /* These are the evaluations that had not been performed yet at the time the
   * target undo state was written. These need to be done again, since they may
   * flush back changes to the original datablock. */
  int recalc = id_target->recalc;

  if (id_current == NULL) {
    /* ID does not currently exist in the database, so also will not exist in
     * the dependency graphs. That means it will be newly created and as a
     * result also fully re-evaluated regardless of the recalc flag set here. */
    recalc |= ID_RECALC_ALL;
  }
  else {
    /* If the contents datablock changed, the depsgraph needs to copy the
     * datablock again to ensure it matches the original datablock. */
    if (!is_identical) {
      recalc |= ID_RECALC_COPY_ON_WRITE;
    }

    /* Special exceptions. */
    recalc |= direct_link_id_restore_recalc_exceptions(id_current);

    /* Evaluations for the current state that have not been performed yet
     * by the time we are performing this undo step. */
    recalc |= id_current->recalc;

    /* Tags that were set between the target state and the current state,
     * that we need to perform again. */
    if (fd->undo_direction < 0) {
      /* Undo: tags from target to the current state. */
      recalc |= id_current->recalc_up_to_undo_push;
    }
    else {
      /* Redo: tags from current to the target state. */
      recalc |= id_target->recalc_up_to_undo_push;
    }
  }

  return recalc;
}

static void direct_link_id_common(
    BlendDataReader *reader, Library *current_library, ID *id, ID *id_old, const int tag)
{
  if (reader->fd->memfile == NULL) {
    /* When actually reading a file , we do want to reset/re-generate session uuids.
     * In undo case, we want to re-use existing ones. */
    id->session_uuid = MAIN_ID_SESSION_UUID_UNSET;
  }

  BKE_lib_libblock_session_uuid_ensure(id);

  id->lib = current_library;
  id->us = ID_FAKE_USERS(id);
  id->icon_id = 0;
  id->newid = NULL; /* Needed because .blend may have been saved with crap value here... */
  id->orig_id = NULL;
  id->py_instance = NULL;

  /* Initialize with provided tag. */
  id->tag = tag;

  if (tag & LIB_TAG_ID_LINK_PLACEHOLDER) {
    /* For placeholder we only need to set the tag and properly initialize generic ID fields above,
     * no further data to read. */
    return;
  }

  /*link direct data of ID properties*/
  if (id->properties) {
    BLO_read_data_address(reader, &id->properties);
    /* this case means the data was written incorrectly, it should not happen */
    IDP_DirectLinkGroup_OrFree(&id->properties, reader);
  }

  id->flag &= ~LIB_INDIRECT_WEAK_LINK;

  /* NOTE: It is important to not clear the recalc flags for undo/redo.
   * Preserving recalc flags on redo/undo is the only way to make dependency graph detect
   * that animation is to be evaluated on undo/redo. If this is not enforced by the recalc
   * flags dependency graph does not do animation update to avoid loss of unkeyed changes.,
   * which conflicts with undo/redo of changes to animation data itself.
   *
   * But for regular file load we clear the flag, since the flags might have been changed since
   * the version the file has been saved with. */
  if (reader->fd->memfile == NULL) {
    id->recalc = 0;
    id->recalc_after_undo_push = 0;
  }
  else if ((reader->fd->skip_flags & BLO_READ_SKIP_UNDO_OLD_MAIN) == 0) {
    id->recalc = direct_link_id_restore_recalc(reader->fd, id, id_old, false);
    id->recalc_after_undo_push = 0;
  }

  /* Link direct data of overrides. */
  if (id->override_library) {
    BLO_read_data_address(reader, &id->override_library);
    BLO_read_list_cb(
        reader, &id->override_library->properties, direct_link_id_override_property_cb);
    id->override_library->runtime = NULL;
  }

  DrawDataList *drawdata = DRW_drawdatalist_from_id(id);
  if (drawdata) {
    BLI_listbase_clear((ListBase *)drawdata);
  }

  /* Handle 'private IDs'. */
  direct_link_id_embedded_id(reader, current_library, id, id_old);
}

/** \} */

/* -------------------------------------------------------------------- */
/** \name Read ID: Brush
 * \{ */

/* library brush linking after fileread */
static void lib_link_brush(BlendLibReader *reader, Brush *brush)
{
  /* brush->(mask_)mtex.obj is ignored on purpose? */
  BLO_read_id_address(reader, brush->id.lib, &brush->mtex.tex);
  BLO_read_id_address(reader, brush->id.lib, &brush->mask_mtex.tex);
  BLO_read_id_address(reader, brush->id.lib, &brush->clone.image);
  BLO_read_id_address(reader, brush->id.lib, &brush->toggle_brush);
  BLO_read_id_address(reader, brush->id.lib, &brush->paint_curve);

  /* link default grease pencil palette */
  if (brush->gpencil_settings != NULL) {
    if (brush->gpencil_settings->flag & GP_BRUSH_MATERIAL_PINNED) {
      BLO_read_id_address(reader, brush->id.lib, &brush->gpencil_settings->material);

      if (!brush->gpencil_settings->material) {
        brush->gpencil_settings->flag &= ~GP_BRUSH_MATERIAL_PINNED;
      }
    }
    else {
      brush->gpencil_settings->material = NULL;
    }
  }
}

static void direct_link_brush(BlendDataReader *reader, Brush *brush)
{
  /* brush itself has been read */

  /* fallof curve */
  BLO_read_data_address(reader, &brush->curve);

  BLO_read_data_address(reader, &brush->gradient);

  if (brush->curve) {
    BKE_curvemapping_blend_read(reader, brush->curve);
  }
  else {
    BKE_brush_curve_preset(brush, CURVE_PRESET_SHARP);
  }

  /* grease pencil */
  BLO_read_data_address(reader, &brush->gpencil_settings);
  if (brush->gpencil_settings != NULL) {
    BLO_read_data_address(reader, &brush->gpencil_settings->curve_sensitivity);
    BLO_read_data_address(reader, &brush->gpencil_settings->curve_strength);
    BLO_read_data_address(reader, &brush->gpencil_settings->curve_jitter);

    BLO_read_data_address(reader, &brush->gpencil_settings->curve_rand_pressure);
    BLO_read_data_address(reader, &brush->gpencil_settings->curve_rand_strength);
    BLO_read_data_address(reader, &brush->gpencil_settings->curve_rand_uv);
    BLO_read_data_address(reader, &brush->gpencil_settings->curve_rand_hue);
    BLO_read_data_address(reader, &brush->gpencil_settings->curve_rand_saturation);
    BLO_read_data_address(reader, &brush->gpencil_settings->curve_rand_value);

    if (brush->gpencil_settings->curve_sensitivity) {
      BKE_curvemapping_blend_read(reader, brush->gpencil_settings->curve_sensitivity);
    }

    if (brush->gpencil_settings->curve_strength) {
      BKE_curvemapping_blend_read(reader, brush->gpencil_settings->curve_strength);
    }

    if (brush->gpencil_settings->curve_jitter) {
      BKE_curvemapping_blend_read(reader, brush->gpencil_settings->curve_jitter);
    }

    if (brush->gpencil_settings->curve_rand_pressure) {
      BKE_curvemapping_blend_read(reader, brush->gpencil_settings->curve_rand_pressure);
    }

    if (brush->gpencil_settings->curve_rand_strength) {
      BKE_curvemapping_blend_read(reader, brush->gpencil_settings->curve_rand_strength);
    }

    if (brush->gpencil_settings->curve_rand_uv) {
      BKE_curvemapping_blend_read(reader, brush->gpencil_settings->curve_rand_uv);
    }

    if (brush->gpencil_settings->curve_rand_hue) {
      BKE_curvemapping_blend_read(reader, brush->gpencil_settings->curve_rand_hue);
    }

    if (brush->gpencil_settings->curve_rand_saturation) {
      BKE_curvemapping_blend_read(reader, brush->gpencil_settings->curve_rand_saturation);
    }

    if (brush->gpencil_settings->curve_rand_value) {
      BKE_curvemapping_blend_read(reader, brush->gpencil_settings->curve_rand_value);
    }
  }

  brush->preview = NULL;
  brush->icon_imbuf = NULL;
}

/** \} */

/* -------------------------------------------------------------------- */
/** \name Read ID: Palette
 * \{ */

static void lib_link_palette(BlendLibReader *UNUSED(reader), Palette *UNUSED(palette))
{
}

static void direct_link_palette(BlendDataReader *reader, Palette *palette)
{

  /* palette itself has been read */
  BLO_read_list(reader, &palette->colors);
}

static void lib_link_paint_curve(BlendLibReader *UNUSED(reader), PaintCurve *UNUSED(pc))
{
}

static void direct_link_paint_curve(BlendDataReader *reader, PaintCurve *pc)
{
  BLO_read_data_address(reader, &pc->points);
}

/** \} */

/* -------------------------------------------------------------------- */
/** \name Read PackedFile
 * \{ */

static PackedFile *direct_link_packedfile(BlendDataReader *reader, PackedFile *oldpf)
{
  PackedFile *pf = newpackedadr(reader->fd, oldpf);

  if (pf) {
    pf->data = newpackedadr(reader->fd, pf->data);
    if (pf->data == NULL) {
      /* We cannot allow a PackedFile with a NULL data field,
       * the whole code assumes this is not possible. See T70315. */
      printf("%s: NULL packedfile data, cleaning up...\n", __func__);
      MEM_SAFE_FREE(pf);
    }
  }

  return pf;
}

/** \} */

/* -------------------------------------------------------------------- */
/** \name Read Animation (legacy for version patching)
 * \{ */

// XXX deprecated - old animation system
static void lib_link_ipo(BlendLibReader *reader, Ipo *ipo)
{
  LISTBASE_FOREACH (IpoCurve *, icu, &ipo->curve) {
    if (icu->driver) {
      BLO_read_id_address(reader, ipo->id.lib, &icu->driver->ob);
    }
  }
}

// XXX deprecated - old animation system
static void direct_link_ipo(BlendDataReader *reader, Ipo *ipo)
{
  IpoCurve *icu;

  BLO_read_list(reader, &(ipo->curve));

  for (icu = ipo->curve.first; icu; icu = icu->next) {
    BLO_read_data_address(reader, &icu->bezt);
    BLO_read_data_address(reader, &icu->bp);
    BLO_read_data_address(reader, &icu->driver);
  }
}

// XXX deprecated - old animation system
static void lib_link_nlastrips(BlendLibReader *reader, ID *id, ListBase *striplist)
{
  bActionStrip *strip;
  bActionModifier *amod;

  for (strip = striplist->first; strip; strip = strip->next) {
    BLO_read_id_address(reader, id->lib, &strip->object);
    BLO_read_id_address(reader, id->lib, &strip->act);
    BLO_read_id_address(reader, id->lib, &strip->ipo);
    for (amod = strip->modifiers.first; amod; amod = amod->next) {
      BLO_read_id_address(reader, id->lib, &amod->ob);
    }
  }
}

// XXX deprecated - old animation system
static void direct_link_nlastrips(BlendDataReader *reader, ListBase *strips)
{
  bActionStrip *strip;

  BLO_read_list(reader, strips);

  for (strip = strips->first; strip; strip = strip->next) {
    BLO_read_list(reader, &strip->modifiers);
  }
}

// XXX deprecated - old animation system
static void lib_link_constraint_channels(BlendLibReader *reader, ID *id, ListBase *chanbase)
{
  bConstraintChannel *chan;

  for (chan = chanbase->first; chan; chan = chan->next) {
    BLO_read_id_address(reader, id->lib, &chan->ipo);
  }
}

/** \} */

/* -------------------------------------------------------------------- */
/** \name Read ID: Action
 * \{ */

static void lib_link_fmodifiers(BlendLibReader *reader, ID *id, ListBase *list)
{
  FModifier *fcm;

  for (fcm = list->first; fcm; fcm = fcm->next) {
    /* data for specific modifiers */
    switch (fcm->type) {
      case FMODIFIER_TYPE_PYTHON: {
        FMod_Python *data = (FMod_Python *)fcm->data;
        BLO_read_id_address(reader, id->lib, &data->script);

        break;
      }
    }
  }
}

static void lib_link_fcurves(BlendLibReader *reader, ID *id, ListBase *list)
{
  FCurve *fcu;

  if (list == NULL) {
    return;
  }

  /* relink ID-block references... */
  for (fcu = list->first; fcu; fcu = fcu->next) {
    /* driver data */
    if (fcu->driver) {
      ChannelDriver *driver = fcu->driver;
      DriverVar *dvar;

      for (dvar = driver->variables.first; dvar; dvar = dvar->next) {
        DRIVER_TARGETS_LOOPER_BEGIN (dvar) {
          /* only relink if still used */
          if (tarIndex < dvar->num_targets) {
            BLO_read_id_address(reader, id->lib, &dtar->id);
          }
          else {
            dtar->id = NULL;
          }
        }
        DRIVER_TARGETS_LOOPER_END;
      }
    }

    /* modifiers */
    lib_link_fmodifiers(reader, id, &fcu->modifiers);
  }
}

/* NOTE: this assumes that link_list has already been called on the list */
static void direct_link_fmodifiers(BlendDataReader *reader, ListBase *list, FCurve *curve)
{
  FModifier *fcm;

  for (fcm = list->first; fcm; fcm = fcm->next) {
    /* relink general data */
    BLO_read_data_address(reader, &fcm->data);
    fcm->curve = curve;

    /* do relinking of data for specific types */
    switch (fcm->type) {
      case FMODIFIER_TYPE_GENERATOR: {
        FMod_Generator *data = (FMod_Generator *)fcm->data;
        BLO_read_float_array(reader, data->arraysize, &data->coefficients);
        break;
      }
      case FMODIFIER_TYPE_ENVELOPE: {
        FMod_Envelope *data = (FMod_Envelope *)fcm->data;

        BLO_read_data_address(reader, &data->data);

        break;
      }
      case FMODIFIER_TYPE_PYTHON: {
        FMod_Python *data = (FMod_Python *)fcm->data;

        BLO_read_data_address(reader, &data->prop);
        IDP_DirectLinkGroup_OrFree(&data->prop, reader);

        break;
      }
    }
  }
}

/* NOTE: this assumes that link_list has already been called on the list */
static void direct_link_fcurves(BlendDataReader *reader, ListBase *list)
{
  FCurve *fcu;

  /* link F-Curve data to F-Curve again (non ID-libs) */
  for (fcu = list->first; fcu; fcu = fcu->next) {
    /* curve data */
    BLO_read_data_address(reader, &fcu->bezt);
    BLO_read_data_address(reader, &fcu->fpt);

    /* rna path */
    BLO_read_data_address(reader, &fcu->rna_path);

    /* group */
    BLO_read_data_address(reader, &fcu->grp);

    /* clear disabled flag - allows disabled drivers to be tried again ([#32155]),
     * but also means that another method for "reviving disabled F-Curves" exists
     */
    fcu->flag &= ~FCURVE_DISABLED;

    /* driver */
    BLO_read_data_address(reader, &fcu->driver);
    if (fcu->driver) {
      ChannelDriver *driver = fcu->driver;
      DriverVar *dvar;

      /* Compiled expression data will need to be regenerated
       * (old pointer may still be set here). */
      driver->expr_comp = NULL;
      driver->expr_simple = NULL;

      /* give the driver a fresh chance - the operating environment may be different now
       * (addons, etc. may be different) so the driver namespace may be sane now [#32155]
       */
      driver->flag &= ~DRIVER_FLAG_INVALID;

      /* relink variables, targets and their paths */
      BLO_read_list(reader, &driver->variables);
      for (dvar = driver->variables.first; dvar; dvar = dvar->next) {
        DRIVER_TARGETS_LOOPER_BEGIN (dvar) {
          /* only relink the targets being used */
          if (tarIndex < dvar->num_targets) {
            BLO_read_data_address(reader, &dtar->rna_path);
          }
          else {
            dtar->rna_path = NULL;
          }
        }
        DRIVER_TARGETS_LOOPER_END;
      }
    }

    /* modifiers */
    BLO_read_list(reader, &fcu->modifiers);
    direct_link_fmodifiers(reader, &fcu->modifiers, fcu);
  }
}

static void lib_link_action(BlendLibReader *reader, bAction *act)
{
  // XXX deprecated - old animation system <<<
  LISTBASE_FOREACH (bActionChannel *, chan, &act->chanbase) {
    BLO_read_id_address(reader, act->id.lib, &chan->ipo);
    lib_link_constraint_channels(reader, &act->id, &chan->constraintChannels);
  }
  // >>> XXX deprecated - old animation system

  lib_link_fcurves(reader, &act->id, &act->curves);

  LISTBASE_FOREACH (TimeMarker *, marker, &act->markers) {
    if (marker->camera) {
      BLO_read_id_address(reader, act->id.lib, &marker->camera);
    }
  }
}

static void direct_link_action(BlendDataReader *reader, bAction *act)
{
  bActionChannel *achan;  // XXX deprecated - old animation system
  bActionGroup *agrp;

  BLO_read_list(reader, &act->curves);
  BLO_read_list(reader, &act->chanbase);  // XXX deprecated - old animation system
  BLO_read_list(reader, &act->groups);
  BLO_read_list(reader, &act->markers);

  // XXX deprecated - old animation system <<<
  for (achan = act->chanbase.first; achan; achan = achan->next) {
    BLO_read_data_address(reader, &achan->grp);

    BLO_read_list(reader, &achan->constraintChannels);
  }
  // >>> XXX deprecated - old animation system

  direct_link_fcurves(reader, &act->curves);

  for (agrp = act->groups.first; agrp; agrp = agrp->next) {
    BLO_read_data_address(reader, &agrp->channels.first);
    BLO_read_data_address(reader, &agrp->channels.last);
  }
}

static void lib_link_nladata_strips(BlendLibReader *reader, ID *id, ListBase *list)
{
  NlaStrip *strip;

  for (strip = list->first; strip; strip = strip->next) {
    /* check strip's children */
    lib_link_nladata_strips(reader, id, &strip->strips);

    /* check strip's F-Curves */
    lib_link_fcurves(reader, id, &strip->fcurves);

    /* reassign the counted-reference to action */
    BLO_read_id_address(reader, id->lib, &strip->act);
  }
}

static void lib_link_nladata(BlendLibReader *reader, ID *id, ListBase *list)
{
  NlaTrack *nlt;

  /* we only care about the NLA strips inside the tracks */
  for (nlt = list->first; nlt; nlt = nlt->next) {
    lib_link_nladata_strips(reader, id, &nlt->strips);
  }
}

/* This handles Animato NLA-Strips linking
 * NOTE: this assumes that link_list has already been called on the list
 */
static void direct_link_nladata_strips(BlendDataReader *reader, ListBase *list)
{
  NlaStrip *strip;

  for (strip = list->first; strip; strip = strip->next) {
    /* strip's child strips */
    BLO_read_list(reader, &strip->strips);
    direct_link_nladata_strips(reader, &strip->strips);

    /* strip's F-Curves */
    BLO_read_list(reader, &strip->fcurves);
    direct_link_fcurves(reader, &strip->fcurves);

    /* strip's F-Modifiers */
    BLO_read_list(reader, &strip->modifiers);
    direct_link_fmodifiers(reader, &strip->modifiers, NULL);
  }
}

/* NOTE: this assumes that BLO_read_list has already been called on the list */
static void direct_link_nladata(BlendDataReader *reader, ListBase *list)
{
  NlaTrack *nlt;

  for (nlt = list->first; nlt; nlt = nlt->next) {
    /* relink list of strips */
    BLO_read_list(reader, &nlt->strips);

    /* relink strip data */
    direct_link_nladata_strips(reader, &nlt->strips);
  }
}

/* ------- */

static void lib_link_keyingsets(BlendLibReader *reader, ID *id, ListBase *list)
{
  KeyingSet *ks;
  KS_Path *ksp;

  /* here, we're only interested in the ID pointer stored in some of the paths */
  for (ks = list->first; ks; ks = ks->next) {
    for (ksp = ks->paths.first; ksp; ksp = ksp->next) {
      BLO_read_id_address(reader, id->lib, &ksp->id);
    }
  }
}

/* NOTE: this assumes that BLO_read_list has already been called on the list */
static void direct_link_keyingsets(BlendDataReader *reader, ListBase *list)
{
  KeyingSet *ks;
  KS_Path *ksp;

  /* link KeyingSet data to KeyingSet again (non ID-libs) */
  for (ks = list->first; ks; ks = ks->next) {
    /* paths */
    BLO_read_list(reader, &ks->paths);

    for (ksp = ks->paths.first; ksp; ksp = ksp->next) {
      /* rna path */
      BLO_read_data_address(reader, &ksp->rna_path);
    }
  }
}

/* ------- */

static void lib_link_animdata(BlendLibReader *reader, ID *id, AnimData *adt)
{
  if (adt == NULL) {
    return;
  }

  /* link action data */
  BLO_read_id_address(reader, id->lib, &adt->action);
  BLO_read_id_address(reader, id->lib, &adt->tmpact);

  /* link drivers */
  lib_link_fcurves(reader, id, &adt->drivers);

  /* overrides don't have lib-link for now, so no need to do anything */

  /* link NLA-data */
  lib_link_nladata(reader, id, &adt->nla_tracks);
}

static void direct_link_animdata(BlendDataReader *reader, AnimData *adt)
{
  /* NOTE: must have called newdataadr already before doing this... */
  if (adt == NULL) {
    return;
  }

  /* link drivers */
  BLO_read_list(reader, &adt->drivers);
  direct_link_fcurves(reader, &adt->drivers);
  adt->driver_array = NULL;

  /* link overrides */
  // TODO...

  /* link NLA-data */
  BLO_read_list(reader, &adt->nla_tracks);
  direct_link_nladata(reader, &adt->nla_tracks);

  /* relink active track/strip - even though strictly speaking this should only be used
   * if we're in 'tweaking mode', we need to be able to have this loaded back for
   * undo, but also since users may not exit tweakmode before saving (#24535)
   */
  // TODO: it's not really nice that anyone should be able to save the file in this
  //      state, but it's going to be too hard to enforce this single case...
  BLO_read_data_address(reader, &adt->act_track);
  BLO_read_data_address(reader, &adt->actstrip);
}

/** \} */

/* -------------------------------------------------------------------- */
/** \name Read ID: CacheFiles
 * \{ */

static void lib_link_cachefiles(BlendLibReader *UNUSED(reader), CacheFile *UNUSED(cache_file))
{
}

static void direct_link_cachefile(BlendDataReader *reader, CacheFile *cache_file)
{
  BLI_listbase_clear(&cache_file->object_paths);
  cache_file->handle = NULL;
  cache_file->handle_filepath[0] = '\0';
  cache_file->handle_readers = NULL;

  /* relink animdata */
  BLO_read_data_address(reader, &cache_file->adt);
  direct_link_animdata(reader, cache_file->adt);
}

/** \} */

/* -------------------------------------------------------------------- */
/** \name Read ID: WorkSpace
 * \{ */

static void lib_link_workspaces(BlendLibReader *reader, WorkSpace *workspace)
{
  ID *id = (ID *)workspace;

  LISTBASE_FOREACH_MUTABLE (WorkSpaceLayout *, layout, &workspace->layouts) {
    BLO_read_id_address(reader, id->lib, &layout->screen);

    if (layout->screen) {
      if (ID_IS_LINKED(id)) {
        layout->screen->winid = 0;
        if (layout->screen->temp) {
          /* delete temp layouts when appending */
          BKE_workspace_layout_remove(reader->main, workspace, layout);
        }
      }
    }
    else {
      /* If we're reading a layout without screen stored, it's useless and we shouldn't keep it
       * around. */
      BKE_workspace_layout_remove(reader->main, workspace, layout);
    }
  }
}

static void direct_link_workspace(BlendDataReader *reader, WorkSpace *workspace, const Main *main)
{
  BLO_read_list(reader, &workspace->layouts);
  BLO_read_list(reader, &workspace->hook_layout_relations);
  BLO_read_list(reader, &workspace->owner_ids);
  BLO_read_list(reader, &workspace->tools);

  LISTBASE_FOREACH (WorkSpaceDataRelation *, relation, &workspace->hook_layout_relations) {
    /* data from window - need to access through global oldnew-map */
    relation->parent = newglobadr(reader->fd, relation->parent);
    BLO_read_data_address(reader, &relation->value);
  }

  /* Same issue/fix as in direct_link_workspace_link_scene_data: Can't read workspace data
   * when reading windows, so have to update windows after/when reading workspaces. */
  for (wmWindowManager *wm = main->wm.first; wm; wm = wm->id.next) {
    LISTBASE_FOREACH (wmWindow *, win, &wm->windows) {
      BLO_read_data_address(reader, &win->workspace_hook->act_layout);
    }
  }

  LISTBASE_FOREACH (bToolRef *, tref, &workspace->tools) {
    tref->runtime = NULL;
    BLO_read_data_address(reader, &tref->properties);
    IDP_DirectLinkGroup_OrFree(&tref->properties, reader);
  }

  workspace->status_text = NULL;

  id_us_ensure_real(&workspace->id);
}

static void lib_link_workspace_instance_hook(BlendLibReader *reader,
                                             WorkSpaceInstanceHook *hook,
                                             ID *id)
{
  WorkSpace *workspace = BKE_workspace_active_get(hook);
  BLO_read_id_address(reader, id->lib, &workspace);
  BKE_workspace_active_set(hook, workspace);
}

/** \} */

/* -------------------------------------------------------------------- */
/** \name Read ID: Node Tree
 * \{ */

static void lib_link_node_socket(BlendLibReader *reader, Library *lib, bNodeSocket *sock)
{
  IDP_LibLinkProperty(sock->prop, reader);

  switch ((eNodeSocketDatatype)sock->type) {
    case SOCK_OBJECT: {
      bNodeSocketValueObject *default_value = sock->default_value;
      BLO_read_id_address(reader, lib, &default_value->value);
      break;
    }
    case SOCK_IMAGE: {
      bNodeSocketValueImage *default_value = sock->default_value;
      BLO_read_id_address(reader, lib, &default_value->value);
      break;
    }
    case SOCK_FLOAT:
    case SOCK_VECTOR:
    case SOCK_RGBA:
    case SOCK_BOOLEAN:
    case SOCK_INT:
    case SOCK_STRING:
    case __SOCK_MESH:
    case SOCK_CUSTOM:
    case SOCK_SHADER:
    case SOCK_EMITTERS:
    case SOCK_EVENTS:
    case SOCK_FORCES:
    case SOCK_CONTROL_FLOW:
      break;
  }
}

static void lib_link_node_sockets(BlendLibReader *reader, Library *lib, ListBase *sockets)
{
  LISTBASE_FOREACH (bNodeSocket *, sock, sockets) {
    lib_link_node_socket(reader, lib, sock);
  }
}

/* Single node tree (also used for material/scene trees), ntree is not NULL */
static void lib_link_ntree(BlendLibReader *reader, Library *lib, bNodeTree *ntree)
{
  ntree->id.lib = lib;

  BLO_read_id_address(reader, lib, &ntree->gpd);

  LISTBASE_FOREACH (bNode *, node, &ntree->nodes) {
    /* Link ID Properties -- and copy this comment EXACTLY for easy finding
     * of library blocks that implement this.*/
    IDP_LibLinkProperty(node->prop, reader);

    BLO_read_id_address(reader, lib, &node->id);

    lib_link_node_sockets(reader, lib, &node->inputs);
    lib_link_node_sockets(reader, lib, &node->outputs);
  }

  lib_link_node_sockets(reader, lib, &ntree->inputs);
  lib_link_node_sockets(reader, lib, &ntree->outputs);

  /* Set node->typeinfo pointers. This is done in lib linking, after the
   * first versioning that can change types still without functions that
   * update the typeinfo pointers. Versioning after lib linking needs
   * these top be valid. */
  ntreeSetTypes(NULL, ntree);

  /* For nodes with static socket layout, add/remove sockets as needed
   * to match the static layout. */
  if (reader->fd->memfile == NULL) {
    LISTBASE_FOREACH (bNode *, node, &ntree->nodes) {
      node_verify_socket_templates(ntree, node);
    }
  }
}

/* library ntree linking after fileread */
static void lib_link_nodetree(BlendLibReader *reader, bNodeTree *ntree)
{
  lib_link_ntree(reader, ntree->id.lib, ntree);
}

static void direct_link_node_socket(BlendDataReader *reader, bNodeSocket *sock)
{
  BLO_read_data_address(reader, &sock->prop);
  IDP_DirectLinkGroup_OrFree(&sock->prop, reader);

  BLO_read_data_address(reader, &sock->link);
  sock->typeinfo = NULL;
  BLO_read_data_address(reader, &sock->storage);
  BLO_read_data_address(reader, &sock->default_value);
  sock->cache = NULL;
}

/* ntree itself has been read! */
static void direct_link_nodetree(BlendDataReader *reader, bNodeTree *ntree)
{
  /* note: writing and reading goes in sync, for speed */
  bNode *node;
  bNodeSocket *sock;
  bNodeLink *link;

  ntree->init = 0; /* to set callbacks and force setting types */
  ntree->is_updating = false;
  ntree->typeinfo = NULL;
  ntree->interface_type = NULL;

  ntree->progress = NULL;
  ntree->execdata = NULL;

  BLO_read_data_address(reader, &ntree->adt);
  direct_link_animdata(reader, ntree->adt);

  BLO_read_list(reader, &ntree->nodes);
  for (node = ntree->nodes.first; node; node = node->next) {
    node->typeinfo = NULL;

    BLO_read_list(reader, &node->inputs);
    BLO_read_list(reader, &node->outputs);

    BLO_read_data_address(reader, &node->prop);
    IDP_DirectLinkGroup_OrFree(&node->prop, reader);

    BLO_read_list(reader, &node->internal_links);
    for (link = node->internal_links.first; link; link = link->next) {
      BLO_read_data_address(reader, &link->fromnode);
      BLO_read_data_address(reader, &link->fromsock);
      BLO_read_data_address(reader, &link->tonode);
      BLO_read_data_address(reader, &link->tosock);
    }

    if (node->type == CMP_NODE_MOVIEDISTORTION) {
      /* Do nothing, this is runtime cache and hence handled by generic code using
       * `IDTypeInfo.foreach_cache` callback. */
    }
    else {
      BLO_read_data_address(reader, &node->storage);
    }

    if (node->storage) {
      /* could be handlerized at some point */
      switch (node->type) {
        case SH_NODE_CURVE_VEC:
        case SH_NODE_CURVE_RGB:
        case CMP_NODE_TIME:
        case CMP_NODE_CURVE_VEC:
        case CMP_NODE_CURVE_RGB:
        case CMP_NODE_HUECORRECT:
        case TEX_NODE_CURVE_RGB:
        case TEX_NODE_CURVE_TIME: {
          BKE_curvemapping_blend_read(reader, node->storage);
          break;
        }
        case SH_NODE_SCRIPT: {
          NodeShaderScript *nss = (NodeShaderScript *)node->storage;
          BLO_read_data_address(reader, &nss->bytecode);
          break;
        }
        case SH_NODE_TEX_POINTDENSITY: {
          NodeShaderTexPointDensity *npd = (NodeShaderTexPointDensity *)node->storage;
          memset(&npd->pd, 0, sizeof(npd->pd));
          break;
        }
        case SH_NODE_TEX_IMAGE: {
          NodeTexImage *tex = (NodeTexImage *)node->storage;
          tex->iuser.ok = 1;
          tex->iuser.scene = NULL;
          break;
        }
        case SH_NODE_TEX_ENVIRONMENT: {
          NodeTexEnvironment *tex = (NodeTexEnvironment *)node->storage;
          tex->iuser.ok = 1;
          tex->iuser.scene = NULL;
          break;
        }
        case CMP_NODE_IMAGE:
        case CMP_NODE_R_LAYERS:
        case CMP_NODE_VIEWER:
        case CMP_NODE_SPLITVIEWER: {
          ImageUser *iuser = node->storage;
          iuser->ok = 1;
          iuser->scene = NULL;
          break;
        }
        case CMP_NODE_CRYPTOMATTE: {
          NodeCryptomatte *nc = (NodeCryptomatte *)node->storage;
          BLO_read_data_address(reader, &nc->matte_id);
          break;
        }
        case TEX_NODE_IMAGE: {
          ImageUser *iuser = node->storage;
          iuser->ok = 1;
          iuser->scene = NULL;
          break;
        }
        default:
          break;
      }
    }
  }
  BLO_read_list(reader, &ntree->links);

  /* and we connect the rest */
  for (node = ntree->nodes.first; node; node = node->next) {
    BLO_read_data_address(reader, &node->parent);
    node->lasty = 0;

    for (sock = node->inputs.first; sock; sock = sock->next) {
      direct_link_node_socket(reader, sock);
    }
    for (sock = node->outputs.first; sock; sock = sock->next) {
      direct_link_node_socket(reader, sock);
    }
  }

  /* interface socket lists */
  BLO_read_list(reader, &ntree->inputs);
  BLO_read_list(reader, &ntree->outputs);
  for (sock = ntree->inputs.first; sock; sock = sock->next) {
    direct_link_node_socket(reader, sock);
  }
  for (sock = ntree->outputs.first; sock; sock = sock->next) {
    direct_link_node_socket(reader, sock);
  }

  for (link = ntree->links.first; link; link = link->next) {
    BLO_read_data_address(reader, &link->fromnode);
    BLO_read_data_address(reader, &link->tonode);
    BLO_read_data_address(reader, &link->fromsock);
    BLO_read_data_address(reader, &link->tosock);
  }

  /* TODO, should be dealt by new generic cache handling of IDs... */
  ntree->previews = NULL;

  /* type verification is in lib-link */
}

/** \} */

/* -------------------------------------------------------------------- */
/** \name Read ID: Armature
 * \{ */

/* temp struct used to transport needed info to lib_link_constraint_cb() */
typedef struct tConstraintLinkData {
  BlendLibReader *reader;
  ID *id;
} tConstraintLinkData;
/* callback function used to relink constraint ID-links */
static void lib_link_constraint_cb(bConstraint *UNUSED(con),
                                   ID **idpoin,
                                   bool UNUSED(is_reference),
                                   void *userdata)
{
  tConstraintLinkData *cld = (tConstraintLinkData *)userdata;
  BLO_read_id_address(cld->reader, cld->id->lib, idpoin);
}

static void lib_link_constraints(BlendLibReader *reader, ID *id, ListBase *conlist)
{
  tConstraintLinkData cld;
  bConstraint *con;

  /* legacy fixes */
  for (con = conlist->first; con; con = con->next) {
    /* patch for error introduced by changing constraints (dunno how) */
    /* if con->data type changes, dna cannot resolve the pointer! (ton) */
    if (con->data == NULL) {
      con->type = CONSTRAINT_TYPE_NULL;
    }
    /* own ipo, all constraints have it */
    BLO_read_id_address(reader, id->lib, &con->ipo);  // XXX deprecated - old animation system

    /* If linking from a library, clear 'local' library override flag. */
    if (id->lib != NULL) {
      con->flag &= ~CONSTRAINT_OVERRIDE_LIBRARY_LOCAL;
    }
  }

  /* relink all ID-blocks used by the constraints */
  cld.reader = reader;
  cld.id = id;

  BKE_constraints_id_loop(conlist, lib_link_constraint_cb, &cld);
}

static void direct_link_constraints(BlendDataReader *reader, ListBase *lb)
{
  bConstraint *con;

  BLO_read_list(reader, lb);
  for (con = lb->first; con; con = con->next) {
    BLO_read_data_address(reader, &con->data);

    switch (con->type) {
      case CONSTRAINT_TYPE_PYTHON: {
        bPythonConstraint *data = con->data;

        BLO_read_list(reader, &data->targets);

        BLO_read_data_address(reader, &data->prop);
        IDP_DirectLinkGroup_OrFree(&data->prop, reader);
        break;
      }
      case CONSTRAINT_TYPE_ARMATURE: {
        bArmatureConstraint *data = con->data;

        BLO_read_list(reader, &data->targets);

        break;
      }
      case CONSTRAINT_TYPE_SPLINEIK: {
        bSplineIKConstraint *data = con->data;

        BLO_read_data_address(reader, &data->points);
        break;
      }
      case CONSTRAINT_TYPE_KINEMATIC: {
        bKinematicConstraint *data = con->data;

        con->lin_error = 0.f;
        con->rot_error = 0.f;

        /* version patch for runtime flag, was not cleared in some case */
        data->flag &= ~CONSTRAINT_IK_AUTO;
        break;
      }
      case CONSTRAINT_TYPE_CHILDOF: {
        /* XXX version patch, in older code this flag wasn't always set, and is inherent to type */
        if (con->ownspace == CONSTRAINT_SPACE_POSE) {
          con->flag |= CONSTRAINT_SPACEONCE;
        }
        break;
      }
      case CONSTRAINT_TYPE_TRANSFORM_CACHE: {
        bTransformCacheConstraint *data = con->data;
        data->reader = NULL;
        data->reader_object_path[0] = '\0';
      }
    }
  }
}

static void lib_link_pose(BlendLibReader *reader, Object *ob, bPose *pose)
{
  bArmature *arm = ob->data;

  if (!pose || !arm) {
    return;
  }

  /* always rebuild to match proxy or lib changes, but on Undo */
  bool rebuild = false;

  if (reader->fd->memfile == NULL) {
    if (ob->proxy || ob->id.lib != arm->id.lib) {
      rebuild = true;
    }
  }

  if (ob->proxy) {
    /* sync proxy layer */
    if (pose->proxy_layer) {
      arm->layer = pose->proxy_layer;
    }

    /* sync proxy active bone */
    if (pose->proxy_act_bone[0]) {
      Bone *bone = BKE_armature_find_bone_name(arm, pose->proxy_act_bone);
      if (bone) {
        arm->act_bone = bone;
      }
    }
  }

  LISTBASE_FOREACH (bPoseChannel *, pchan, &pose->chanbase) {
    lib_link_constraints(reader, (ID *)ob, &pchan->constraints);

    pchan->bone = BKE_armature_find_bone_name(arm, pchan->name);

    IDP_LibLinkProperty(pchan->prop, reader);

    BLO_read_id_address(reader, arm->id.lib, &pchan->custom);
    if (UNLIKELY(pchan->bone == NULL)) {
      rebuild = true;
    }
    else if ((ob->id.lib == NULL) && arm->id.lib) {
      /* local pose selection copied to armature, bit hackish */
      pchan->bone->flag &= ~BONE_SELECTED;
      pchan->bone->flag |= pchan->selectflag;
    }
  }

  if (rebuild) {
    DEG_id_tag_update_ex(
        reader->main, &ob->id, ID_RECALC_TRANSFORM | ID_RECALC_GEOMETRY | ID_RECALC_ANIMATION);
    BKE_pose_tag_recalc(reader->main, pose);
  }
}

static void lib_link_bones(BlendLibReader *reader, Bone *bone)
{
  IDP_LibLinkProperty(bone->prop, reader);

  LISTBASE_FOREACH (Bone *, curbone, &bone->childbase) {
    lib_link_bones(reader, curbone);
  }
}

static void lib_link_armature(BlendLibReader *reader, bArmature *arm)
{
  LISTBASE_FOREACH (Bone *, curbone, &arm->bonebase) {
    lib_link_bones(reader, curbone);
  }
}

static void direct_link_bones(BlendDataReader *reader, Bone *bone)
{
  Bone *child;

  BLO_read_data_address(reader, &bone->parent);
  BLO_read_data_address(reader, &bone->prop);
  IDP_DirectLinkGroup_OrFree(&bone->prop, reader);

  BLO_read_data_address(reader, &bone->bbone_next);
  BLO_read_data_address(reader, &bone->bbone_prev);

  bone->flag &= ~(BONE_DRAW_ACTIVE | BONE_DRAW_LOCKED_WEIGHT);

  BLO_read_list(reader, &bone->childbase);

  for (child = bone->childbase.first; child; child = child->next) {
    direct_link_bones(reader, child);
  }
}

static void direct_link_armature(BlendDataReader *reader, bArmature *arm)
{
  Bone *bone;

  BLO_read_list(reader, &arm->bonebase);
  arm->bonehash = NULL;
  arm->edbo = NULL;
  /* Must always be cleared (armatures don't have their own edit-data). */
  arm->needs_flush_to_id = 0;

  BLO_read_data_address(reader, &arm->adt);
  direct_link_animdata(reader, arm->adt);

  for (bone = arm->bonebase.first; bone; bone = bone->next) {
    direct_link_bones(reader, bone);
  }

  BLO_read_data_address(reader, &arm->act_bone);
  arm->act_edbone = NULL;

  BKE_armature_bone_hash_make(arm);
}

/** \} */

/* -------------------------------------------------------------------- */
/** \name Read ID: Camera
 * \{ */

static void lib_link_camera(BlendLibReader *reader, Camera *ca)
{
  BLO_read_id_address(reader, ca->id.lib, &ca->ipo); /* deprecated, for versioning */

  BLO_read_id_address(reader, ca->id.lib, &ca->dof_ob); /* deprecated, for versioning */
  BLO_read_id_address(reader, ca->id.lib, &ca->dof.focus_object);

  LISTBASE_FOREACH (CameraBGImage *, bgpic, &ca->bg_images) {
    BLO_read_id_address(reader, ca->id.lib, &bgpic->ima);
    BLO_read_id_address(reader, ca->id.lib, &bgpic->clip);
  }
}

static void direct_link_camera(BlendDataReader *reader, Camera *ca)
{
  BLO_read_data_address(reader, &ca->adt);
  direct_link_animdata(reader, ca->adt);

  BLO_read_list(reader, &ca->bg_images);

  LISTBASE_FOREACH (CameraBGImage *, bgpic, &ca->bg_images) {
    bgpic->iuser.ok = 1;
    bgpic->iuser.scene = NULL;
  }
}

/** \} */

/* -------------------------------------------------------------------- */
/** \name Read ID: Light
 * \{ */

static void lib_link_light(BlendLibReader *reader, Light *la)
{
  BLO_read_id_address(reader, la->id.lib, &la->ipo);  // XXX deprecated - old animation system
}

static void direct_link_light(BlendDataReader *reader, Light *la)
{
  BLO_read_data_address(reader, &la->adt);
  direct_link_animdata(reader, la->adt);

  BLO_read_data_address(reader, &la->curfalloff);
  if (la->curfalloff) {
    BKE_curvemapping_blend_read(reader, la->curfalloff);
  }

  la->preview = direct_link_preview_image(reader, la->preview);
}

/** \} */

/* -------------------------------------------------------------------- */
/** \name Read ID: Shape Keys
 * \{ */

void blo_do_versions_key_uidgen(Key *key)
{
  KeyBlock *block;

  key->uidgen = 1;
  for (block = key->block.first; block; block = block->next) {
    block->uid = key->uidgen++;
  }
}

static void lib_link_key(BlendLibReader *reader, Key *key)
{
  BLI_assert((key->id.tag & LIB_TAG_EXTERN) == 0);

  BLO_read_id_address(reader, key->id.lib, &key->ipo);  // XXX deprecated - old animation system
  BLO_read_id_address(reader, key->id.lib, &key->from);
}

static void switch_endian_keyblock(Key *key, KeyBlock *kb)
{
  int elemsize, a, b;
  char *data;

  elemsize = key->elemsize;
  data = kb->data;

  for (a = 0; a < kb->totelem; a++) {
    const char *cp = key->elemstr;
    char *poin = data;

    while (cp[0]) {    /* cp[0] == amount */
      switch (cp[1]) { /* cp[1] = type */
        case IPO_FLOAT:
        case IPO_BPOINT:
        case IPO_BEZTRIPLE:
          b = cp[0];
          BLI_endian_switch_float_array((float *)poin, b);
          poin += sizeof(float) * b;
          break;
      }

      cp += 2;
    }
    data += elemsize;
  }
}

static void direct_link_key(BlendDataReader *reader, Key *key)
{
  KeyBlock *kb;

  BLO_read_list(reader, &(key->block));

  BLO_read_data_address(reader, &key->adt);
  direct_link_animdata(reader, key->adt);

  BLO_read_data_address(reader, &key->refkey);

  for (kb = key->block.first; kb; kb = kb->next) {
    BLO_read_data_address(reader, &kb->data);

    if (BLO_read_requires_endian_switch(reader)) {
      switch_endian_keyblock(key, kb);
    }
  }
}

/** \} */

/* -------------------------------------------------------------------- */
/** \name Read ID: Meta Ball
 * \{ */

static void lib_link_mball(BlendLibReader *reader, MetaBall *mb)
{
  for (int a = 0; a < mb->totcol; a++) {
    BLO_read_id_address(reader, mb->id.lib, &mb->mat[a]);
  }

  BLO_read_id_address(reader, mb->id.lib, &mb->ipo);  // XXX deprecated - old animation system
}

static void direct_link_mball(BlendDataReader *reader, MetaBall *mb)
{
  BLO_read_data_address(reader, &mb->adt);
  direct_link_animdata(reader, mb->adt);

  BLO_read_pointer_array(reader, (void **)&mb->mat);

  BLO_read_list(reader, &(mb->elems));

  BLI_listbase_clear(&mb->disp);
  mb->editelems = NULL;
  /* Must always be cleared (meta's don't have their own edit-data). */
  mb->needs_flush_to_id = 0;
  /*  mb->edit_elems.first= mb->edit_elems.last= NULL;*/
  mb->lastelem = NULL;
  mb->batch_cache = NULL;
}

/** \} */

/* -------------------------------------------------------------------- */
/** \name Read ID: World
 * \{ */

static void lib_link_world(BlendLibReader *reader, World *wrld)
{
  BLO_read_id_address(reader, wrld->id.lib, &wrld->ipo);  // XXX deprecated - old animation system
}

static void direct_link_world(BlendDataReader *reader, World *wrld)
{
  BLO_read_data_address(reader, &wrld->adt);
  direct_link_animdata(reader, wrld->adt);

  wrld->preview = direct_link_preview_image(reader, wrld->preview);
  BLI_listbase_clear(&wrld->gpumaterial);
}

/** \} */

/* -------------------------------------------------------------------- */
/** \name Read ID: VFont
 * \{ */

static void lib_link_vfont(BlendLibReader *UNUSED(reader), VFont *UNUSED(vf))
{
}

static void direct_link_vfont(BlendDataReader *reader, VFont *vf)
{
  vf->data = NULL;
  vf->temp_pf = NULL;
  vf->packedfile = direct_link_packedfile(reader, vf->packedfile);
}

/** \} */

/* -------------------------------------------------------------------- */
/** \name Read ID: Text
 * \{ */

static void lib_link_text(BlendLibReader *UNUSED(reader), Text *UNUSED(text))
{
}

static void direct_link_text(BlendDataReader *reader, Text *text)
{
  TextLine *ln;

  BLO_read_data_address(reader, &text->filepath);

  text->compiled = NULL;

#if 0
  if (text->flags & TXT_ISEXT) {
    BKE_text_reload(text);
  }
  /* else { */
#endif

  BLO_read_list(reader, &text->lines);

  BLO_read_data_address(reader, &text->curl);
  BLO_read_data_address(reader, &text->sell);

  for (ln = text->lines.first; ln; ln = ln->next) {
    BLO_read_data_address(reader, &ln->line);
    ln->format = NULL;

    if (ln->len != (int)strlen(ln->line)) {
      printf("Error loading text, line lengths differ\n");
      ln->len = strlen(ln->line);
    }
  }

  text->flags = (text->flags) & ~TXT_ISEXT;

  id_us_ensure_real(&text->id);
}

/** \} */

/* -------------------------------------------------------------------- */
/** \name Read ID: Image
 * \{ */

static void lib_link_image(BlendLibReader *UNUSED(reader), Image *ima)
{
  /* Images have some kind of 'main' cache, when NULL we should also clear all others. */
  /* Needs to be done *after* cache pointers are restored (call to
   * `foreach_cache`/`blo_cache_storage_entry_restore_in_new`), easier for now to do it in
   * lib_link... */
  if (ima->cache == NULL) {
    BKE_image_free_buffers(ima);
  }
}

static void direct_link_image(BlendDataReader *reader, Image *ima)
{
  ImagePackedFile *imapf;

  BLO_read_list(reader, &ima->tiles);

  BLO_read_list(reader, &(ima->renderslots));
  if (reader->fd->memfile == NULL) {
    /* We reset this last render slot index only when actually reading a file, not for undo. */
    ima->last_render_slot = ima->render_slot;
  }

  BLO_read_list(reader, &(ima->views));
  BLO_read_list(reader, &(ima->packedfiles));

  if (ima->packedfiles.first) {
    for (imapf = ima->packedfiles.first; imapf; imapf = imapf->next) {
      imapf->packedfile = direct_link_packedfile(reader, imapf->packedfile);
    }
    ima->packedfile = NULL;
  }
  else {
    ima->packedfile = direct_link_packedfile(reader, ima->packedfile);
  }

  BLI_listbase_clear(&ima->anims);
  ima->preview = direct_link_preview_image(reader, ima->preview);
  BLO_read_data_address(reader, &ima->stereo3d_format);
  LISTBASE_FOREACH (ImageTile *, tile, &ima->tiles) {
    tile->ok = IMA_OK;
  }
}

/** \} */

/* -------------------------------------------------------------------- */
/** \name Read ID: Curve
 * \{ */

static void lib_link_curve(BlendLibReader *reader, Curve *cu)
{
  for (int a = 0; a < cu->totcol; a++) {
    BLO_read_id_address(reader, cu->id.lib, &cu->mat[a]);
  }

  BLO_read_id_address(reader, cu->id.lib, &cu->bevobj);
  BLO_read_id_address(reader, cu->id.lib, &cu->taperobj);
  BLO_read_id_address(reader, cu->id.lib, &cu->textoncurve);
  BLO_read_id_address(reader, cu->id.lib, &cu->vfont);
  BLO_read_id_address(reader, cu->id.lib, &cu->vfontb);
  BLO_read_id_address(reader, cu->id.lib, &cu->vfonti);
  BLO_read_id_address(reader, cu->id.lib, &cu->vfontbi);

  BLO_read_id_address(reader, cu->id.lib, &cu->ipo);  // XXX deprecated - old animation system
  BLO_read_id_address(reader, cu->id.lib, &cu->key);
}

static void switch_endian_knots(Nurb *nu)
{
  if (nu->knotsu) {
    BLI_endian_switch_float_array(nu->knotsu, KNOTSU(nu));
  }
  if (nu->knotsv) {
    BLI_endian_switch_float_array(nu->knotsv, KNOTSV(nu));
  }
}

static void direct_link_curve(BlendDataReader *reader, Curve *cu)
{
  Nurb *nu;
  TextBox *tb;

  BLO_read_data_address(reader, &cu->adt);
  direct_link_animdata(reader, cu->adt);

  /* Protect against integer overflow vulnerability. */
  CLAMP(cu->len_char32, 0, INT_MAX - 4);

  BLO_read_pointer_array(reader, (void **)&cu->mat);

  BLO_read_data_address(reader, &cu->str);
  BLO_read_data_address(reader, &cu->strinfo);
  BLO_read_data_address(reader, &cu->tb);

  if (cu->vfont == NULL) {
    BLO_read_list(reader, &(cu->nurb));
  }
  else {
    cu->nurb.first = cu->nurb.last = NULL;

    tb = MEM_calloc_arrayN(MAXTEXTBOX, sizeof(TextBox), "TextBoxread");
    if (cu->tb) {
      memcpy(tb, cu->tb, cu->totbox * sizeof(TextBox));
      MEM_freeN(cu->tb);
      cu->tb = tb;
    }
    else {
      cu->totbox = 1;
      cu->actbox = 1;
      cu->tb = tb;
      cu->tb[0].w = cu->linewidth;
    }
    if (cu->wordspace == 0.0f) {
      cu->wordspace = 1.0f;
    }
  }

  cu->editnurb = NULL;
  cu->editfont = NULL;
  cu->batch_cache = NULL;

  for (nu = cu->nurb.first; nu; nu = nu->next) {
    BLO_read_data_address(reader, &nu->bezt);
    BLO_read_data_address(reader, &nu->bp);
    BLO_read_data_address(reader, &nu->knotsu);
    BLO_read_data_address(reader, &nu->knotsv);
    if (cu->vfont == NULL) {
      nu->charidx = 0;
    }

    if (BLO_read_requires_endian_switch(reader)) {
      switch_endian_knots(nu);
    }
  }
  cu->texflag &= ~CU_AUTOSPACE_EVALUATED;
}

/** \} */

/* -------------------------------------------------------------------- */
/** \name Read ID: Texture
 * \{ */

static void lib_link_texture(BlendLibReader *reader, Tex *tex)
{
  BLO_read_id_address(reader, tex->id.lib, &tex->ima);
  BLO_read_id_address(reader, tex->id.lib, &tex->ipo);  // XXX deprecated - old animation system
}

static void direct_link_texture(BlendDataReader *reader, Tex *tex)
{
  BLO_read_data_address(reader, &tex->adt);
  direct_link_animdata(reader, tex->adt);

  BLO_read_data_address(reader, &tex->coba);

  tex->preview = direct_link_preview_image(reader, tex->preview);

  tex->iuser.ok = 1;
  tex->iuser.scene = NULL;
}

/** \} */

/* -------------------------------------------------------------------- */
/** \name Read ID: Material
 * \{ */

static void lib_link_material(BlendLibReader *reader, Material *ma)
{
  BLO_read_id_address(reader, ma->id.lib, &ma->ipo);  // XXX deprecated - old animation system

  /* relink grease pencil settings */
  if (ma->gp_style != NULL) {
    MaterialGPencilStyle *gp_style = ma->gp_style;
    if (gp_style->sima != NULL) {
      BLO_read_id_address(reader, ma->id.lib, &gp_style->sima);
    }
    if (gp_style->ima != NULL) {
      BLO_read_id_address(reader, ma->id.lib, &gp_style->ima);
    }
  }
}

static void direct_link_material(BlendDataReader *reader, Material *ma)
{
  BLO_read_data_address(reader, &ma->adt);
  direct_link_animdata(reader, ma->adt);

  ma->texpaintslot = NULL;

  ma->preview = direct_link_preview_image(reader, ma->preview);
  BLI_listbase_clear(&ma->gpumaterial);

  BLO_read_data_address(reader, &ma->gp_style);
}

/** \} */

/* -------------------------------------------------------------------- */
/** \name Read ID: Particle Settings
 * \{ */

/* update this also to writefile.c */
static const char *ptcache_data_struct[] = {
    "",          // BPHYS_DATA_INDEX
    "",          // BPHYS_DATA_LOCATION
    "",          // BPHYS_DATA_VELOCITY
    "",          // BPHYS_DATA_ROTATION
    "",          // BPHYS_DATA_AVELOCITY / BPHYS_DATA_XCONST */
    "",          // BPHYS_DATA_SIZE:
    "",          // BPHYS_DATA_TIMES:
    "BoidData",  // case BPHYS_DATA_BOIDS:
};

static void direct_link_pointcache_cb(BlendDataReader *reader, void *data)
{
  PTCacheMem *pm = data;
  PTCacheExtra *extra;
  int i;
  for (i = 0; i < BPHYS_TOT_DATA; i++) {
    BLO_read_data_address(reader, &pm->data[i]);

    /* the cache saves non-struct data without DNA */
    if (pm->data[i] && ptcache_data_struct[i][0] == '\0' &&
        BLO_read_requires_endian_switch(reader)) {
      /* data_size returns bytes. */
      int tot = (BKE_ptcache_data_size(i) * pm->totpoint) / sizeof(int);

      int *poin = pm->data[i];

      BLI_endian_switch_int32_array(poin, tot);
    }
  }

  BLO_read_list(reader, &pm->extradata);

  for (extra = pm->extradata.first; extra; extra = extra->next) {
    BLO_read_data_address(reader, &extra->data);
  }
}

static void direct_link_pointcache(BlendDataReader *reader, PointCache *cache)
{
  if ((cache->flag & PTCACHE_DISK_CACHE) == 0) {
    BLO_read_list_cb(reader, &cache->mem_cache, direct_link_pointcache_cb);
  }
  else {
    BLI_listbase_clear(&cache->mem_cache);
  }

  cache->flag &= ~PTCACHE_SIMULATION_VALID;
  cache->simframe = 0;
  cache->edit = NULL;
  cache->free_edit = NULL;
  cache->cached_frames = NULL;
  cache->cached_frames_len = 0;
}

static void direct_link_pointcache_list(BlendDataReader *reader,
                                        ListBase *ptcaches,
                                        PointCache **ocache,
                                        int force_disk)
{
  if (ptcaches->first) {
    PointCache *cache = NULL;
    BLO_read_list(reader, ptcaches);
    for (cache = ptcaches->first; cache; cache = cache->next) {
      direct_link_pointcache(reader, cache);
      if (force_disk) {
        cache->flag |= PTCACHE_DISK_CACHE;
        cache->step = 1;
      }
    }

    BLO_read_data_address(reader, ocache);
  }
  else if (*ocache) {
    /* old "single" caches need to be linked too */
    BLO_read_data_address(reader, ocache);
    direct_link_pointcache(reader, *ocache);
    if (force_disk) {
      (*ocache)->flag |= PTCACHE_DISK_CACHE;
      (*ocache)->step = 1;
    }

    ptcaches->first = ptcaches->last = *ocache;
  }
}

static void lib_link_partdeflect(BlendLibReader *reader, ID *id, PartDeflect *pd)
{
  if (pd && pd->tex) {
    BLO_read_id_address(reader, id->lib, &pd->tex);
  }
  if (pd && pd->f_source) {
    BLO_read_id_address(reader, id->lib, &pd->f_source);
  }
}

static void lib_link_particlesettings(BlendLibReader *reader, ParticleSettings *part)
{
  BLO_read_id_address(reader, part->id.lib, &part->ipo);  // XXX deprecated - old animation system

  BLO_read_id_address(reader, part->id.lib, &part->instance_object);
  BLO_read_id_address(reader, part->id.lib, &part->instance_collection);
  BLO_read_id_address(reader, part->id.lib, &part->force_group);
  BLO_read_id_address(reader, part->id.lib, &part->bb_ob);
  BLO_read_id_address(reader, part->id.lib, &part->collision_group);

  lib_link_partdeflect(reader, &part->id, part->pd);
  lib_link_partdeflect(reader, &part->id, part->pd2);

  if (part->effector_weights) {
    BLO_read_id_address(reader, part->id.lib, &part->effector_weights->group);
  }
  else {
    part->effector_weights = BKE_effector_add_weights(part->force_group);
  }

  if (part->instance_weights.first && part->instance_collection) {
    LISTBASE_FOREACH (ParticleDupliWeight *, dw, &part->instance_weights) {
      BLO_read_id_address(reader, part->id.lib, &dw->ob);
    }
  }
  else {
    BLI_listbase_clear(&part->instance_weights);
  }

  if (part->boids) {
    BoidState *state = part->boids->states.first;
    BoidRule *rule;
    for (; state; state = state->next) {
      rule = state->rules.first;
      for (; rule; rule = rule->next) {
        switch (rule->type) {
          case eBoidRuleType_Goal:
          case eBoidRuleType_Avoid: {
            BoidRuleGoalAvoid *brga = (BoidRuleGoalAvoid *)rule;
            BLO_read_id_address(reader, part->id.lib, &brga->ob);
            break;
          }
          case eBoidRuleType_FollowLeader: {
            BoidRuleFollowLeader *brfl = (BoidRuleFollowLeader *)rule;
            BLO_read_id_address(reader, part->id.lib, &brfl->ob);
            break;
          }
        }
      }
    }
  }

  for (int a = 0; a < MAX_MTEX; a++) {
    MTex *mtex = part->mtex[a];
    if (mtex) {
      BLO_read_id_address(reader, part->id.lib, &mtex->tex);
      BLO_read_id_address(reader, part->id.lib, &mtex->object);
    }
  }
}

static void direct_link_partdeflect(PartDeflect *pd)
{
  if (pd) {
    pd->rng = NULL;
  }
}

static void direct_link_particlesettings(BlendDataReader *reader, ParticleSettings *part)
{
  int a;

  BLO_read_data_address(reader, &part->adt);
  BLO_read_data_address(reader, &part->pd);
  BLO_read_data_address(reader, &part->pd2);

  direct_link_animdata(reader, part->adt);
  direct_link_partdeflect(part->pd);
  direct_link_partdeflect(part->pd2);

  BLO_read_data_address(reader, &part->clumpcurve);
  if (part->clumpcurve) {
    BKE_curvemapping_blend_read(reader, part->clumpcurve);
  }
  BLO_read_data_address(reader, &part->roughcurve);
  if (part->roughcurve) {
    BKE_curvemapping_blend_read(reader, part->roughcurve);
  }
  BLO_read_data_address(reader, &part->twistcurve);
  if (part->twistcurve) {
    BKE_curvemapping_blend_read(reader, part->twistcurve);
  }

  BLO_read_data_address(reader, &part->effector_weights);
  if (!part->effector_weights) {
    part->effector_weights = BKE_effector_add_weights(part->force_group);
  }

  BLO_read_list(reader, &part->instance_weights);

  BLO_read_data_address(reader, &part->boids);
  BLO_read_data_address(reader, &part->fluid);

  if (part->boids) {
    BoidState *state;
    BLO_read_list(reader, &part->boids->states);

    for (state = part->boids->states.first; state; state = state->next) {
      BLO_read_list(reader, &state->rules);
      BLO_read_list(reader, &state->conditions);
      BLO_read_list(reader, &state->actions);
    }
  }
  for (a = 0; a < MAX_MTEX; a++) {
    BLO_read_data_address(reader, &part->mtex[a]);
  }

  /* Protect against integer overflow vulnerability. */
  CLAMP(part->trail_count, 1, 100000);
}

static void lib_link_particlesystems(BlendLibReader *reader,
                                     Object *ob,
                                     ID *id,
                                     ListBase *particles)
{
  ParticleSystem *psys, *psysnext;

  for (psys = particles->first; psys; psys = psysnext) {
    psysnext = psys->next;

    BLO_read_id_address(reader, id->lib, &psys->part);
    if (psys->part) {
      ParticleTarget *pt = psys->targets.first;

      for (; pt; pt = pt->next) {
        BLO_read_id_address(reader, id->lib, &pt->ob);
      }

      BLO_read_id_address(reader, id->lib, &psys->parent);
      BLO_read_id_address(reader, id->lib, &psys->target_ob);

      if (psys->clmd) {
        /* XXX - from reading existing code this seems correct but intended usage of
         * pointcache /w cloth should be added in 'ParticleSystem' - campbell */
        psys->clmd->point_cache = psys->pointcache;
        psys->clmd->ptcaches.first = psys->clmd->ptcaches.last = NULL;
        BLO_read_id_address(reader, id->lib, &psys->clmd->coll_parms->group);
        psys->clmd->modifier.error = NULL;
      }
    }
    else {
      /* particle modifier must be removed before particle system */
      ParticleSystemModifierData *psmd = psys_get_modifier(ob, psys);
      BLI_remlink(&ob->modifiers, psmd);
      BKE_modifier_free((ModifierData *)psmd);

      BLI_remlink(particles, psys);
      MEM_freeN(psys);
    }
  }
}
static void direct_link_particlesystems(BlendDataReader *reader, ListBase *particles)
{
  ParticleSystem *psys;
  ParticleData *pa;
  int a;

  for (psys = particles->first; psys; psys = psys->next) {
    BLO_read_data_address(reader, &psys->particles);

    if (psys->particles && psys->particles->hair) {
      for (a = 0, pa = psys->particles; a < psys->totpart; a++, pa++) {
        BLO_read_data_address(reader, &pa->hair);
      }
    }

    if (psys->particles && psys->particles->keys) {
      for (a = 0, pa = psys->particles; a < psys->totpart; a++, pa++) {
        pa->keys = NULL;
        pa->totkey = 0;
      }

      psys->flag &= ~PSYS_KEYED;
    }

    if (psys->particles && psys->particles->boid) {
      pa = psys->particles;
      BLO_read_data_address(reader, &pa->boid);

      /* This is purely runtime data, but still can be an issue if left dangling. */
      pa->boid->ground = NULL;

      for (a = 1, pa++; a < psys->totpart; a++, pa++) {
        pa->boid = (pa - 1)->boid + 1;
        pa->boid->ground = NULL;
      }
    }
    else if (psys->particles) {
      for (a = 0, pa = psys->particles; a < psys->totpart; a++, pa++) {
        pa->boid = NULL;
      }
    }

    BLO_read_data_address(reader, &psys->fluid_springs);

    BLO_read_data_address(reader, &psys->child);
    psys->effectors = NULL;

    BLO_read_list(reader, &psys->targets);

    psys->edit = NULL;
    psys->free_edit = NULL;
    psys->pathcache = NULL;
    psys->childcache = NULL;
    BLI_listbase_clear(&psys->pathcachebufs);
    BLI_listbase_clear(&psys->childcachebufs);
    psys->pdd = NULL;

    if (psys->clmd) {
      BLO_read_data_address(reader, &psys->clmd);
      psys->clmd->clothObject = NULL;
      psys->clmd->hairdata = NULL;

      BLO_read_data_address(reader, &psys->clmd->sim_parms);
      BLO_read_data_address(reader, &psys->clmd->coll_parms);

      if (psys->clmd->sim_parms) {
        psys->clmd->sim_parms->effector_weights = NULL;
        if (psys->clmd->sim_parms->presets > 10) {
          psys->clmd->sim_parms->presets = 0;
        }
      }

      psys->hair_in_mesh = psys->hair_out_mesh = NULL;
      psys->clmd->solver_result = NULL;
    }

    direct_link_pointcache_list(reader, &psys->ptcaches, &psys->pointcache, 0);
    if (psys->clmd) {
      psys->clmd->point_cache = psys->pointcache;
    }

    psys->tree = NULL;
    psys->bvhtree = NULL;

    psys->orig_psys = NULL;
    psys->batch_cache = NULL;
  }
}

/** \} */

/* -------------------------------------------------------------------- */
/** \name Read ID: Mesh
 * \{ */

static void lib_link_mesh(BlendLibReader *reader, Mesh *me)
{
  /* this check added for python created meshes */
  if (me->mat) {
    for (int i = 0; i < me->totcol; i++) {
      BLO_read_id_address(reader, me->id.lib, &me->mat[i]);
    }
  }
  else {
    me->totcol = 0;
  }

  BLO_read_id_address(reader, me->id.lib, &me->ipo);  // XXX: deprecated: old anim sys
  BLO_read_id_address(reader, me->id.lib, &me->key);
  BLO_read_id_address(reader, me->id.lib, &me->texcomesh);
}

static void direct_link_dverts(BlendDataReader *reader, int count, MDeformVert *mdverts)
{
  int i;

  if (mdverts == NULL) {
    return;
  }

  for (i = count; i > 0; i--, mdverts++) {
    /*convert to vgroup allocation system*/
    MDeformWeight *dw;
    if (mdverts->dw && (dw = BLO_read_get_new_data_address(reader, mdverts->dw))) {
      const ssize_t dw_len = mdverts->totweight * sizeof(MDeformWeight);
      void *dw_tmp = MEM_mallocN(dw_len, "direct_link_dverts");
      memcpy(dw_tmp, dw, dw_len);
      mdverts->dw = dw_tmp;
      MEM_freeN(dw);
    }
    else {
      mdverts->dw = NULL;
      mdverts->totweight = 0;
    }
  }
}

static void direct_link_mdisps(BlendDataReader *reader, int count, MDisps *mdisps, int external)
{
  if (mdisps) {
    int i;

    for (i = 0; i < count; i++) {
      BLO_read_data_address(reader, &mdisps[i].disps);
      BLO_read_data_address(reader, &mdisps[i].hidden);

      if (mdisps[i].totdisp && !mdisps[i].level) {
        /* this calculation is only correct for loop mdisps;
         * if loading pre-BMesh face mdisps this will be
         * overwritten with the correct value in
         * bm_corners_to_loops() */
        float gridsize = sqrtf(mdisps[i].totdisp);
        mdisps[i].level = (int)(logf(gridsize - 1.0f) / (float)M_LN2) + 1;
      }

      if (BLO_read_requires_endian_switch(reader) && (mdisps[i].disps)) {
        /* DNA_struct_switch_endian doesn't do endian swap for (*disps)[] */
        /* this does swap for data written at write_mdisps() - readfile.c */
        BLI_endian_switch_float_array(*mdisps[i].disps, mdisps[i].totdisp * 3);
      }
      if (!external && !mdisps[i].disps) {
        mdisps[i].totdisp = 0;
      }
    }
  }
}

static void direct_link_grid_paint_mask(BlendDataReader *reader,
                                        int count,
                                        GridPaintMask *grid_paint_mask)
{
  if (grid_paint_mask) {
    int i;

    for (i = 0; i < count; i++) {
      GridPaintMask *gpm = &grid_paint_mask[i];
      if (gpm->data) {
        BLO_read_data_address(reader, &gpm->data);
      }
    }
  }
}

/*this isn't really a public api function, so prototyped here*/
static void direct_link_customdata(BlendDataReader *reader, CustomData *data, int count)
{
  int i = 0;

  BLO_read_data_address(reader, &data->layers);

  /* annoying workaround for bug [#31079] loading legacy files with
   * no polygons _but_ have stale customdata */
  if (UNLIKELY(count == 0 && data->layers == NULL && data->totlayer != 0)) {
    CustomData_reset(data);
    return;
  }

  BLO_read_data_address(reader, &data->external);

  while (i < data->totlayer) {
    CustomDataLayer *layer = &data->layers[i];

    if (layer->flag & CD_FLAG_EXTERNAL) {
      layer->flag &= ~CD_FLAG_IN_MEMORY;
    }

    layer->flag &= ~CD_FLAG_NOFREE;

    if (CustomData_verify_versions(data, i)) {
      BLO_read_data_address(reader, &layer->data);
      if (layer->type == CD_MDISPS) {
        direct_link_mdisps(reader, count, layer->data, layer->flag & CD_FLAG_EXTERNAL);
      }
      else if (layer->type == CD_GRID_PAINT_MASK) {
        direct_link_grid_paint_mask(reader, count, layer->data);
      }
      i++;
    }
  }

  CustomData_update_typemap(data);
}

static void direct_link_mesh(BlendDataReader *reader, Mesh *mesh)
{
  BLO_read_pointer_array(reader, (void **)&mesh->mat);

  BLO_read_data_address(reader, &mesh->mvert);
  BLO_read_data_address(reader, &mesh->medge);
  BLO_read_data_address(reader, &mesh->mface);
  BLO_read_data_address(reader, &mesh->mloop);
  BLO_read_data_address(reader, &mesh->mpoly);
  BLO_read_data_address(reader, &mesh->tface);
  BLO_read_data_address(reader, &mesh->mtface);
  BLO_read_data_address(reader, &mesh->mcol);
  BLO_read_data_address(reader, &mesh->dvert);
  BLO_read_data_address(reader, &mesh->mloopcol);
  BLO_read_data_address(reader, &mesh->mloopuv);
  BLO_read_data_address(reader, &mesh->mselect);

  /* animdata */
  BLO_read_data_address(reader, &mesh->adt);
  direct_link_animdata(reader, mesh->adt);

  /* Normally direct_link_dverts should be called in direct_link_customdata,
   * but for backwards compatibility in do_versions to work we do it here. */
  direct_link_dverts(reader, mesh->totvert, mesh->dvert);

  direct_link_customdata(reader, &mesh->vdata, mesh->totvert);
  direct_link_customdata(reader, &mesh->edata, mesh->totedge);
  direct_link_customdata(reader, &mesh->fdata, mesh->totface);
  direct_link_customdata(reader, &mesh->ldata, mesh->totloop);
  direct_link_customdata(reader, &mesh->pdata, mesh->totpoly);

  mesh->texflag &= ~ME_AUTOSPACE_EVALUATED;
  mesh->edit_mesh = NULL;
  BKE_mesh_runtime_reset(mesh);

  /* happens with old files */
  if (mesh->mselect == NULL) {
    mesh->totselect = 0;
  }

  /* Multires data */
  BLO_read_data_address(reader, &mesh->mr);
  if (mesh->mr) {
    MultiresLevel *lvl;

    BLO_read_list(reader, &mesh->mr->levels);
    lvl = mesh->mr->levels.first;

    direct_link_customdata(reader, &mesh->mr->vdata, lvl->totvert);
    direct_link_dverts(reader, lvl->totvert, CustomData_get(&mesh->mr->vdata, 0, CD_MDEFORMVERT));
    direct_link_customdata(reader, &mesh->mr->fdata, lvl->totface);

    BLO_read_data_address(reader, &mesh->mr->edge_flags);
    BLO_read_data_address(reader, &mesh->mr->edge_creases);

    BLO_read_data_address(reader, &mesh->mr->verts);

    /* If mesh has the same number of vertices as the
     * highest multires level, load the current mesh verts
     * into multires and discard the old data. Needed
     * because some saved files either do not have a verts
     * array, or the verts array contains out-of-date
     * data. */
    if (mesh->totvert == ((MultiresLevel *)mesh->mr->levels.last)->totvert) {
      if (mesh->mr->verts) {
        MEM_freeN(mesh->mr->verts);
      }
      mesh->mr->verts = MEM_dupallocN(mesh->mvert);
    }

    for (; lvl; lvl = lvl->next) {
      BLO_read_data_address(reader, &lvl->verts);
      BLO_read_data_address(reader, &lvl->faces);
      BLO_read_data_address(reader, &lvl->edges);
      BLO_read_data_address(reader, &lvl->colfaces);
    }
  }

  /* if multires is present but has no valid vertex data,
   * there's no way to recover it; silently remove multires */
  if (mesh->mr && !mesh->mr->verts) {
    multires_free(mesh->mr);
    mesh->mr = NULL;
  }

  if ((BLO_read_requires_endian_switch(reader)) && mesh->tface) {
    TFace *tf = mesh->tface;
    int i;

    for (i = 0; i < mesh->totface; i++, tf++) {
      BLI_endian_switch_uint32_array(tf->col, 4);
    }
  }
}

/** \} */

/* -------------------------------------------------------------------- */
/** \name Read ID: Lattice
 * \{ */

static void lib_link_latt(BlendLibReader *reader, Lattice *lt)
{
  BLO_read_id_address(reader, lt->id.lib, &lt->ipo);  // XXX deprecated - old animation system
  BLO_read_id_address(reader, lt->id.lib, &lt->key);
}

static void direct_link_latt(BlendDataReader *reader, Lattice *lt)
{
  BLO_read_data_address(reader, &lt->def);

  BLO_read_data_address(reader, &lt->dvert);
  direct_link_dverts(reader, lt->pntsu * lt->pntsv * lt->pntsw, lt->dvert);

  lt->editlatt = NULL;
  lt->batch_cache = NULL;

  BLO_read_data_address(reader, &lt->adt);
  direct_link_animdata(reader, lt->adt);
}

/** \} */

/* -------------------------------------------------------------------- */
/** \name Read ID: Object
 * \{ */

static void lib_link_modifiers_common(void *userData, Object *ob, ID **idpoin, int cb_flag)
{
  BlendLibReader *reader = userData;

  BLO_read_id_address(reader, ob->id.lib, idpoin);
  if (*idpoin != NULL && (cb_flag & IDWALK_CB_USER) != 0) {
    id_us_plus_no_lib(*idpoin);
  }
}

static void lib_link_modifiers(BlendLibReader *reader, Object *ob)
{
  BKE_modifiers_foreach_ID_link(ob, lib_link_modifiers_common, reader);

  /* If linking from a library, clear 'local' library override flag. */
  if (ob->id.lib != NULL) {
    for (ModifierData *mod = ob->modifiers.first; mod != NULL; mod = mod->next) {
      mod->flag &= ~eModifierFlag_OverrideLibrary_Local;
    }
  }
}

static void lib_link_gpencil_modifiers(BlendLibReader *reader, Object *ob)
{
  BKE_gpencil_modifiers_foreach_ID_link(ob, lib_link_modifiers_common, reader);

  /* If linking from a library, clear 'local' library override flag. */
  if (ob->id.lib != NULL) {
    for (GpencilModifierData *mod = ob->greasepencil_modifiers.first; mod != NULL;
         mod = mod->next) {
      mod->flag &= ~eGpencilModifierFlag_OverrideLibrary_Local;
    }
  }
}

static void lib_link_shaderfxs(BlendLibReader *reader, Object *ob)
{
  BKE_shaderfx_foreach_ID_link(ob, lib_link_modifiers_common, reader);

  /* If linking from a library, clear 'local' library override flag. */
  if (ob->id.lib != NULL) {
    for (ShaderFxData *fx = ob->shader_fx.first; fx != NULL; fx = fx->next) {
      fx->flag &= ~eShaderFxFlag_OverrideLibrary_Local;
    }
  }
}

static void lib_link_object(BlendLibReader *reader, Object *ob)
{
  bool warn = false;
  int a;

  // XXX deprecated - old animation system <<<
  BLO_read_id_address(reader, ob->id.lib, &ob->ipo);
  BLO_read_id_address(reader, ob->id.lib, &ob->action);
  // >>> XXX deprecated - old animation system

  BLO_read_id_address(reader, ob->id.lib, &ob->parent);
  BLO_read_id_address(reader, ob->id.lib, &ob->track);
  BLO_read_id_address(reader, ob->id.lib, &ob->poselib);

  /* 2.8x drops support for non-empty dupli instances. */
  if (ob->type == OB_EMPTY) {
    BLO_read_id_address(reader, ob->id.lib, &ob->instance_collection);
  }
  else {
    if (ob->instance_collection != NULL) {
      ID *id = BLO_read_get_new_id_address(reader, ob->id.lib, &ob->instance_collection->id);
      blo_reportf_wrap(reader->fd->reports,
                       RPT_WARNING,
                       TIP_("Non-Empty object '%s' cannot duplicate collection '%s' "
                            "anymore in Blender 2.80, removed instancing"),
                       ob->id.name + 2,
                       id->name + 2);
    }
    ob->instance_collection = NULL;
    ob->transflag &= ~OB_DUPLICOLLECTION;
  }

  BLO_read_id_address(reader, ob->id.lib, &ob->proxy);
  if (ob->proxy) {
    /* paranoia check, actually a proxy_from pointer should never be written... */
    if (ob->proxy->id.lib == NULL) {
      ob->proxy->proxy_from = NULL;
      ob->proxy = NULL;

      if (ob->id.lib) {
        printf("Proxy lost from  object %s lib %s\n", ob->id.name + 2, ob->id.lib->filepath);
      }
      else {
        printf("Proxy lost from  object %s lib <NONE>\n", ob->id.name + 2);
      }
    }
    else {
      /* this triggers object_update to always use a copy */
      ob->proxy->proxy_from = ob;
    }
  }
  BLO_read_id_address(reader, ob->id.lib, &ob->proxy_group);

  void *poin = ob->data;
  BLO_read_id_address(reader, ob->id.lib, &ob->data);

  if (ob->data == NULL && poin != NULL) {
    if (ob->id.lib) {
      printf("Can't find obdata of %s lib %s\n", ob->id.name + 2, ob->id.lib->filepath);
    }
    else {
      printf("Object %s lost data.\n", ob->id.name + 2);
    }

    ob->type = OB_EMPTY;
    warn = true;

    if (ob->pose) {
      /* we can't call #BKE_pose_free() here because of library linking
       * freeing will recurse down into every pose constraints ID pointers
       * which are not always valid, so for now free directly and suffer
       * some leaked memory rather then crashing immediately
       * while bad this _is_ an exceptional case - campbell */
#if 0
      BKE_pose_free(ob->pose);
#else
      MEM_freeN(ob->pose);
#endif
      ob->pose = NULL;
      ob->mode &= ~OB_MODE_POSE;
    }
  }
  for (a = 0; a < ob->totcol; a++) {
    BLO_read_id_address(reader, ob->id.lib, &ob->mat[a]);
  }

  /* When the object is local and the data is library its possible
   * the material list size gets out of sync. [#22663] */
  if (ob->data && ob->id.lib != ((ID *)ob->data)->lib) {
    const short *totcol_data = BKE_object_material_len_p(ob);
    /* Only expand so as not to loose any object materials that might be set. */
    if (totcol_data && (*totcol_data > ob->totcol)) {
      /* printf("'%s' %d -> %d\n", ob->id.name, ob->totcol, *totcol_data); */
      BKE_object_material_resize(reader->main, ob, *totcol_data, false);
    }
  }

  BLO_read_id_address(reader, ob->id.lib, &ob->gpd);

  /* if id.us==0 a new base will be created later on */

  /* WARNING! Also check expand_object(), should reflect the stuff below. */
  lib_link_pose(reader, ob, ob->pose);
  lib_link_constraints(reader, &ob->id, &ob->constraints);

  // XXX deprecated - old animation system <<<
  lib_link_constraint_channels(reader, &ob->id, &ob->constraintChannels);
  lib_link_nlastrips(reader, &ob->id, &ob->nlastrips);
  // >>> XXX deprecated - old animation system

  LISTBASE_FOREACH (PartEff *, paf, &ob->effect) {
    if (paf->type == EFF_PARTICLE) {
      BLO_read_id_address(reader, ob->id.lib, &paf->group);
    }
  }

  for (bSensor *sens = ob->sensors.first; sens; sens = sens->next) {
    for (a = 0; a < sens->totlinks; a++)
      sens->links[a] = newglobadr(reader->fd, sens->links[a]);

    if (sens->type == SENS_MESSAGE) {
      bMessageSensor *ms = sens->data;
      BLO_read_id_address(reader, ob->id.lib, &ms->fromObject);
    }
  }

  for (bController *cont = ob->controllers.first; cont; cont = cont->next) {
    for (a = 0; a < cont->totlinks; a++)
      cont->links[a] = newglobadr(reader->fd, cont->links[a]);

    if (cont->type == CONT_PYTHON) {
      bPythonCont *pc = cont->data;
      BLO_read_id_address(reader, ob->id.lib, &pc->text);
    }
    cont->slinks = NULL;
    cont->totslinks = 0;
  }

  for (bActuator *act = ob->actuators.first; act; act = act->next) {
    switch (act->type) {
      case ACT_SOUND: {
        bSoundActuator *sa = act->data;
        BLO_read_id_address(reader, ob->id.lib, &sa->sound);
        break;
      }
      case ACT_GAME:
        /* bGameActuator *ga= act->data; */
        break;
      case ACT_CAMERA: {
        bCameraActuator *ca = act->data;
        BLO_read_id_address(reader, ob->id.lib, &ca->ob);
        break;
      }
      /* leave this one, it's obsolete but necessary to read for conversion */
      case ACT_ADD_OBJECT: {
        bAddObjectActuator *eoa = act->data;
        if (eoa)
          BLO_read_id_address(reader, ob->id.lib, &eoa->ob);
        break;
      }
      case ACT_OBJECT: {
        bObjectActuator *oa = act->data;
        if (oa == NULL) {
          init_actuator(act);
        }
        else {
          BLO_read_id_address(reader, ob->id.lib, &oa->reference);
        }
        break;
      }
      case ACT_EDIT_OBJECT: {
        bEditObjectActuator *eoa = act->data;
        if (eoa == NULL) {
          init_actuator(act);
        }
        else {
          BLO_read_id_address(reader, ob->id.lib, &eoa->ob);
          BLO_read_id_address(reader, ob->id.lib, &eoa->me);
        }
        break;
      }
      case ACT_SCENE: {
        bSceneActuator *sa = act->data;
        BLO_read_id_address(reader, ob->id.lib, &sa->camera);
        BLO_read_id_address(reader, ob->id.lib, &sa->scene);
        break;
      }
      case ACT_COLLECTION: {
        bCollectionActuator *ca = act->data;
        BLO_read_id_address(reader, ob->id.lib, &ca->collection);
        BLO_read_id_address(reader, ob->id.lib, &ca->camera);
        break;
      }
      case ACT_ACTION: {
        bActionActuator *aa = act->data;
        BLO_read_id_address(reader, ob->id.lib, &aa->act);
        break;
      }
      case ACT_SHAPEACTION: {
        bActionActuator *aa = act->data;
        BLO_read_id_address(reader, ob->id.lib, &aa->act);
        break;
      }
      case ACT_PROPERTY: {
        bPropertyActuator *pa = act->data;
        BLO_read_id_address(reader, ob->id.lib, &pa->ob);
        break;
      }
      case ACT_MESSAGE: {
        bMessageActuator *ma = act->data;
        BLO_read_id_address(reader, ob->id.lib, &ma->toObject);
        break;
      }
      case ACT_2DFILTER: {
        bTwoDFilterActuator *_2dfa = act->data;
        BLO_read_id_address(reader, ob->id.lib, &_2dfa->text);
        break;
      }
      case ACT_PARENT: {
        bParentActuator *parenta = act->data;
        BLO_read_id_address(reader, ob->id.lib, &parenta->ob);
        break;
      }
      case ACT_STATE:
        /* bStateActuator *statea = act->data; */
        break;
      case ACT_ARMATURE: {
        bArmatureActuator *arma = act->data;
        BLO_read_id_address(reader, ob->id.lib, &arma->target);
        BLO_read_id_address(reader, ob->id.lib, &arma->subtarget);
        break;
      }
      case ACT_STEERING: {
        bSteeringActuator *steeringa = act->data;
        BLO_read_id_address(reader, ob->id.lib, &steeringa->target);
        BLO_read_id_address(reader, ob->id.lib,&steeringa->navmesh);
        break;
      }
      case ACT_MOUSE:
        /* bMouseActuator *moa = act->data; */
        break;
    }
  }

  {
    FluidsimModifierData *fluidmd = (FluidsimModifierData *)BKE_modifiers_findby_type(
        ob, eModifierType_Fluidsim);

    if (fluidmd && fluidmd->fss) {
      BLO_read_id_address(
          reader, ob->id.lib, &fluidmd->fss->ipo);  // XXX deprecated - old animation system
    }
  }

  {
    FluidModifierData *fmd = (FluidModifierData *)BKE_modifiers_findby_type(ob,
                                                                            eModifierType_Fluid);

    if (fmd && (fmd->type == MOD_FLUID_TYPE_DOMAIN) && fmd->domain) {
      /* Flag for refreshing the simulation after loading */
      fmd->domain->flags |= FLUID_DOMAIN_FILE_LOAD;
    }
    else if (fmd && (fmd->type == MOD_FLUID_TYPE_FLOW) && fmd->flow) {
      fmd->flow->flags &= ~FLUID_FLOW_NEEDS_UPDATE;
    }
    else if (fmd && (fmd->type == MOD_FLUID_TYPE_EFFEC) && fmd->effector) {
      fmd->effector->flags &= ~FLUID_EFFECTOR_NEEDS_UPDATE;
    }
  }

  /* texture field */
  if (ob->pd) {
    lib_link_partdeflect(reader, &ob->id, ob->pd);
  }

  if (ob->soft) {
    BLO_read_id_address(reader, ob->id.lib, &ob->soft->collision_group);

    BLO_read_id_address(reader, ob->id.lib, &ob->soft->effector_weights->group);
  }

  lib_link_particlesystems(reader, ob, &ob->id, &ob->particlesystem);
  lib_link_modifiers(reader, ob);
  lib_link_gpencil_modifiers(reader, ob);
  lib_link_shaderfxs(reader, ob);

  if (ob->rigidbody_constraint) {
    BLO_read_id_address(reader, ob->id.lib, &ob->rigidbody_constraint->ob1);
    BLO_read_id_address(reader, ob->id.lib, &ob->rigidbody_constraint->ob2);
  }

  {
    LodLevel *level;
    for (level = ob->lodlevels.first; level; level = level->next) {
      BLO_read_id_address(reader, ob->id.lib, &level->source);

      if (!level->source && level == ob->lodlevels.first) {
        level->source = ob;
      }
    }
  }

  if (warn) {
    BKE_report(reader->fd->reports, RPT_WARNING, "Warning in console");
  }
}

/* direct data for cache */
static void direct_link_motionpath(BlendDataReader *reader, bMotionPath *mpath)
{
  /* sanity check */
  if (mpath == NULL) {
    return;
  }

  /* relink points cache */
  BLO_read_data_address(reader, &mpath->points);

  mpath->points_vbo = NULL;
  mpath->batch_line = NULL;
  mpath->batch_points = NULL;
}

static void direct_link_pose(BlendDataReader *reader, bPose *pose)
{
  bPoseChannel *pchan;

  if (!pose) {
    return;
  }

  BLO_read_list(reader, &pose->chanbase);
  BLO_read_list(reader, &pose->agroups);

  pose->chanhash = NULL;
  pose->chan_array = NULL;

  for (pchan = pose->chanbase.first; pchan; pchan = pchan->next) {
    BKE_pose_channel_runtime_reset(&pchan->runtime);
    BKE_pose_channel_session_uuid_generate(pchan);

    pchan->bone = NULL;
    BLO_read_data_address(reader, &pchan->parent);
    BLO_read_data_address(reader, &pchan->child);
    BLO_read_data_address(reader, &pchan->custom_tx);

    BLO_read_data_address(reader, &pchan->bbone_prev);
    BLO_read_data_address(reader, &pchan->bbone_next);

    direct_link_constraints(reader, &pchan->constraints);

    BLO_read_data_address(reader, &pchan->prop);
    IDP_DirectLinkGroup_OrFree(&pchan->prop, reader);

    BLO_read_data_address(reader, &pchan->mpath);
    if (pchan->mpath) {
      direct_link_motionpath(reader, pchan->mpath);
    }

    BLI_listbase_clear(&pchan->iktree);
    BLI_listbase_clear(&pchan->siktree);

    /* in case this value changes in future, clamp else we get undefined behavior */
    CLAMP(pchan->rotmode, ROT_MODE_MIN, ROT_MODE_MAX);

    pchan->draw_data = NULL;
  }
  pose->ikdata = NULL;
  if (pose->ikparam != NULL) {
    BLO_read_data_address(reader, &pose->ikparam);
  }
}

/* TODO(sergey): Find a better place for this.
 *
 * Unfortunately, this can not be done as a regular do_versions() since the modifier type is
 * set to NONE, so the do_versions code wouldn't know where the modifier came from.
 *
 * The best approach seems to have the functionality in versioning_280.c but still call the
 * function from #direct_link_modifiers().
 */

/* Domain, inflow, ... */
static void modifier_ensure_type(FluidModifierData *fluid_modifier_data, int type)
{
  fluid_modifier_data->type = type;
  BKE_fluid_modifier_free(fluid_modifier_data);
  BKE_fluid_modifier_create_type_data(fluid_modifier_data);
}

/**
 * \note The old_modifier_data is NOT linked.
 * This means that in order to access sub-data pointers #newdataadr is to be used.
 */
static ModifierData *modifier_replace_with_fluid(FileData *fd,
                                                 Object *object,
                                                 ListBase *modifiers,
                                                 ModifierData *old_modifier_data)
{
  ModifierData *new_modifier_data = BKE_modifier_new(eModifierType_Fluid);
  FluidModifierData *fluid_modifier_data = (FluidModifierData *)new_modifier_data;

  if (old_modifier_data->type == eModifierType_Fluidsim) {
    FluidsimModifierData *old_fluidsim_modifier_data = (FluidsimModifierData *)old_modifier_data;
    FluidsimSettings *old_fluidsim_settings = newdataadr(fd, old_fluidsim_modifier_data->fss);
    switch (old_fluidsim_settings->type) {
      case OB_FLUIDSIM_ENABLE:
        modifier_ensure_type(fluid_modifier_data, 0);
        break;
      case OB_FLUIDSIM_DOMAIN:
        modifier_ensure_type(fluid_modifier_data, MOD_FLUID_TYPE_DOMAIN);
        BKE_fluid_domain_type_set(object, fluid_modifier_data->domain, FLUID_DOMAIN_TYPE_LIQUID);
        break;
      case OB_FLUIDSIM_FLUID:
        modifier_ensure_type(fluid_modifier_data, MOD_FLUID_TYPE_FLOW);
        BKE_fluid_flow_type_set(object, fluid_modifier_data->flow, FLUID_FLOW_TYPE_LIQUID);
        /* No need to emit liquid far away from surface. */
        fluid_modifier_data->flow->surface_distance = 0.0f;
        break;
      case OB_FLUIDSIM_OBSTACLE:
        modifier_ensure_type(fluid_modifier_data, MOD_FLUID_TYPE_EFFEC);
        BKE_fluid_effector_type_set(
            object, fluid_modifier_data->effector, FLUID_EFFECTOR_TYPE_COLLISION);
        break;
      case OB_FLUIDSIM_INFLOW:
        modifier_ensure_type(fluid_modifier_data, MOD_FLUID_TYPE_FLOW);
        BKE_fluid_flow_type_set(object, fluid_modifier_data->flow, FLUID_FLOW_TYPE_LIQUID);
        BKE_fluid_flow_behavior_set(object, fluid_modifier_data->flow, FLUID_FLOW_BEHAVIOR_INFLOW);
        /* No need to emit liquid far away from surface. */
        fluid_modifier_data->flow->surface_distance = 0.0f;
        break;
      case OB_FLUIDSIM_OUTFLOW:
        modifier_ensure_type(fluid_modifier_data, MOD_FLUID_TYPE_FLOW);
        BKE_fluid_flow_type_set(object, fluid_modifier_data->flow, FLUID_FLOW_TYPE_LIQUID);
        BKE_fluid_flow_behavior_set(
            object, fluid_modifier_data->flow, FLUID_FLOW_BEHAVIOR_OUTFLOW);
        break;
      case OB_FLUIDSIM_PARTICLE:
        /* "Particle" type objects not being used by Mantaflow fluid simulations.
         * Skip this object, secondary particles can only be enabled through the domain object. */
        break;
      case OB_FLUIDSIM_CONTROL:
        /* "Control" type objects not being used by Mantaflow fluid simulations.
         * Use guiding type instead which is similar. */
        modifier_ensure_type(fluid_modifier_data, MOD_FLUID_TYPE_EFFEC);
        BKE_fluid_effector_type_set(
            object, fluid_modifier_data->effector, FLUID_EFFECTOR_TYPE_GUIDE);
        break;
    }
  }
  else if (old_modifier_data->type == eModifierType_Smoke) {
    SmokeModifierData *old_smoke_modifier_data = (SmokeModifierData *)old_modifier_data;
    modifier_ensure_type(fluid_modifier_data, old_smoke_modifier_data->type);
    if (fluid_modifier_data->type == MOD_FLUID_TYPE_DOMAIN) {
      BKE_fluid_domain_type_set(object, fluid_modifier_data->domain, FLUID_DOMAIN_TYPE_GAS);
    }
    else if (fluid_modifier_data->type == MOD_FLUID_TYPE_FLOW) {
      BKE_fluid_flow_type_set(object, fluid_modifier_data->flow, FLUID_FLOW_TYPE_SMOKE);
    }
    else if (fluid_modifier_data->type == MOD_FLUID_TYPE_EFFEC) {
      BKE_fluid_effector_type_set(
          object, fluid_modifier_data->effector, FLUID_EFFECTOR_TYPE_COLLISION);
    }
  }

  /* Replace modifier data in the stack. */
  new_modifier_data->next = old_modifier_data->next;
  new_modifier_data->prev = old_modifier_data->prev;
  if (new_modifier_data->prev != NULL) {
    new_modifier_data->prev->next = new_modifier_data;
  }
  if (new_modifier_data->next != NULL) {
    new_modifier_data->next->prev = new_modifier_data;
  }
  if (modifiers->first == old_modifier_data) {
    modifiers->first = new_modifier_data;
  }
  if (modifiers->last == old_modifier_data) {
    modifiers->last = new_modifier_data;
  }

  /* Free old modifier data. */
  MEM_freeN(old_modifier_data);

  return new_modifier_data;
}

static void direct_link_modifiers(BlendDataReader *reader, ListBase *lb, Object *ob)
{
  ModifierData *md;

  BLO_read_list(reader, lb);

  for (md = lb->first; md; md = md->next) {
    md->error = NULL;
    md->runtime = NULL;

    /* Modifier data has been allocated as a part of data migration process and
     * no reading of nested fields from file is needed. */
    bool is_allocated = false;

    if (md->type == eModifierType_Fluidsim) {
      blo_reportf_wrap(
          reader->fd->reports,
          RPT_WARNING,
          TIP_("Possible data loss when saving this file! %s modifier is deprecated (Object: %s)"),
          md->name,
          ob->id.name + 2);
      md = modifier_replace_with_fluid(reader->fd, ob, lb, md);
      is_allocated = true;
    }
    else if (md->type == eModifierType_Smoke) {
      blo_reportf_wrap(
          reader->fd->reports,
          RPT_WARNING,
          TIP_("Possible data loss when saving this file! %s modifier is deprecated (Object: %s)"),
          md->name,
          ob->id.name + 2);
      md = modifier_replace_with_fluid(reader->fd, ob, lb, md);
      is_allocated = true;
    }

    const ModifierTypeInfo *mti = BKE_modifier_get_info(md->type);

    /* if modifiers disappear, or for upward compatibility */
    if (mti == NULL) {
      md->type = eModifierType_None;
    }

    if (is_allocated) {
      /* All the fields has been properly allocated. */
    }
    else if (md->type == eModifierType_Cloth) {
      ClothModifierData *clmd = (ClothModifierData *)md;

      clmd->clothObject = NULL;
      clmd->hairdata = NULL;

      BLO_read_data_address(reader, &clmd->sim_parms);
      BLO_read_data_address(reader, &clmd->coll_parms);

      direct_link_pointcache_list(reader, &clmd->ptcaches, &clmd->point_cache, 0);

      if (clmd->sim_parms) {
        if (clmd->sim_parms->presets > 10) {
          clmd->sim_parms->presets = 0;
        }

        clmd->sim_parms->reset = 0;

        BLO_read_data_address(reader, &clmd->sim_parms->effector_weights);

        if (!clmd->sim_parms->effector_weights) {
          clmd->sim_parms->effector_weights = BKE_effector_add_weights(NULL);
        }
      }

      clmd->solver_result = NULL;
    }
    else if (md->type == eModifierType_Fluid) {

      FluidModifierData *fmd = (FluidModifierData *)md;

      if (fmd->type == MOD_FLUID_TYPE_DOMAIN) {
        fmd->flow = NULL;
        fmd->effector = NULL;
        BLO_read_data_address(reader, &fmd->domain);
        fmd->domain->fmd = fmd;

        fmd->domain->fluid = NULL;
        fmd->domain->fluid_mutex = BLI_rw_mutex_alloc();
        fmd->domain->tex_density = NULL;
        fmd->domain->tex_color = NULL;
        fmd->domain->tex_shadow = NULL;
        fmd->domain->tex_flame = NULL;
        fmd->domain->tex_flame_coba = NULL;
        fmd->domain->tex_coba = NULL;
        fmd->domain->tex_field = NULL;
        fmd->domain->tex_velocity_x = NULL;
        fmd->domain->tex_velocity_y = NULL;
        fmd->domain->tex_velocity_z = NULL;
        fmd->domain->tex_wt = NULL;
        fmd->domain->mesh_velocities = NULL;
        BLO_read_data_address(reader, &fmd->domain->coba);

        BLO_read_data_address(reader, &fmd->domain->effector_weights);
        if (!fmd->domain->effector_weights) {
          fmd->domain->effector_weights = BKE_effector_add_weights(NULL);
        }

        direct_link_pointcache_list(
            reader, &(fmd->domain->ptcaches[0]), &(fmd->domain->point_cache[0]), 1);

        /* Manta sim uses only one cache from now on, so store pointer convert */
        if (fmd->domain->ptcaches[1].first || fmd->domain->point_cache[1]) {
          if (fmd->domain->point_cache[1]) {
            PointCache *cache = BLO_read_get_new_data_address(reader, fmd->domain->point_cache[1]);
            if (cache->flag & PTCACHE_FAKE_SMOKE) {
              /* Manta-sim/smoke was already saved in "new format" and this cache is a fake one. */
            }
            else {
              printf(
                  "High resolution manta cache not available due to pointcache update. Please "
                  "reset the simulation.\n");
            }
            BKE_ptcache_free(cache);
          }
          BLI_listbase_clear(&fmd->domain->ptcaches[1]);
          fmd->domain->point_cache[1] = NULL;
        }
      }
      else if (fmd->type == MOD_FLUID_TYPE_FLOW) {
        fmd->domain = NULL;
        fmd->effector = NULL;
        BLO_read_data_address(reader, &fmd->flow);
        fmd->flow->fmd = fmd;
        fmd->flow->mesh = NULL;
        fmd->flow->verts_old = NULL;
        fmd->flow->numverts = 0;
        BLO_read_data_address(reader, &fmd->flow->psys);
      }
      else if (fmd->type == MOD_FLUID_TYPE_EFFEC) {
        fmd->flow = NULL;
        fmd->domain = NULL;
        BLO_read_data_address(reader, &fmd->effector);
        if (fmd->effector) {
          fmd->effector->fmd = fmd;
          fmd->effector->verts_old = NULL;
          fmd->effector->numverts = 0;
          fmd->effector->mesh = NULL;
        }
        else {
          fmd->type = 0;
          fmd->flow = NULL;
          fmd->domain = NULL;
          fmd->effector = NULL;
        }
      }
    }
    else if (md->type == eModifierType_DynamicPaint) {
      DynamicPaintModifierData *pmd = (DynamicPaintModifierData *)md;

      if (pmd->canvas) {
        BLO_read_data_address(reader, &pmd->canvas);
        pmd->canvas->pmd = pmd;
        pmd->canvas->flags &= ~MOD_DPAINT_BAKING; /* just in case */

        if (pmd->canvas->surfaces.first) {
          DynamicPaintSurface *surface;
          BLO_read_list(reader, &pmd->canvas->surfaces);

          for (surface = pmd->canvas->surfaces.first; surface; surface = surface->next) {
            surface->canvas = pmd->canvas;
            surface->data = NULL;
            direct_link_pointcache_list(reader, &(surface->ptcaches), &(surface->pointcache), 1);

            BLO_read_data_address(reader, &surface->effector_weights);
            if (surface->effector_weights == NULL) {
              surface->effector_weights = BKE_effector_add_weights(NULL);
            }
          }
        }
      }
      if (pmd->brush) {
        BLO_read_data_address(reader, &pmd->brush);
        pmd->brush->pmd = pmd;
        BLO_read_data_address(reader, &pmd->brush->psys);
        BLO_read_data_address(reader, &pmd->brush->paint_ramp);
        BLO_read_data_address(reader, &pmd->brush->vel_ramp);
      }
    }

    if (mti->blendRead != NULL) {
      mti->blendRead(reader, md);
    }
  }
}

static void direct_link_gpencil_modifiers(BlendDataReader *reader, ListBase *lb)
{
  GpencilModifierData *md;

  BLO_read_list(reader, lb);

  for (md = lb->first; md; md = md->next) {
    md->error = NULL;

    /* if modifiers disappear, or for upward compatibility */
    if (NULL == BKE_gpencil_modifier_get_info(md->type)) {
      md->type = eModifierType_None;
    }

    if (md->type == eGpencilModifierType_Lattice) {
      LatticeGpencilModifierData *gpmd = (LatticeGpencilModifierData *)md;
      gpmd->cache_data = NULL;
    }
    else if (md->type == eGpencilModifierType_Hook) {
      HookGpencilModifierData *hmd = (HookGpencilModifierData *)md;

      BLO_read_data_address(reader, &hmd->curfalloff);
      if (hmd->curfalloff) {
        BKE_curvemapping_blend_read(reader, hmd->curfalloff);
      }
    }
    else if (md->type == eGpencilModifierType_Noise) {
      NoiseGpencilModifierData *gpmd = (NoiseGpencilModifierData *)md;

      BLO_read_data_address(reader, &gpmd->curve_intensity);
      if (gpmd->curve_intensity) {
        BKE_curvemapping_blend_read(reader, gpmd->curve_intensity);
        /* initialize the curve. Maybe this could be moved to modififer logic */
        BKE_curvemapping_init(gpmd->curve_intensity);
      }
    }
    else if (md->type == eGpencilModifierType_Thick) {
      ThickGpencilModifierData *gpmd = (ThickGpencilModifierData *)md;

      BLO_read_data_address(reader, &gpmd->curve_thickness);
      if (gpmd->curve_thickness) {
        BKE_curvemapping_blend_read(reader, gpmd->curve_thickness);
        BKE_curvemapping_init(gpmd->curve_thickness);
      }
    }
    else if (md->type == eGpencilModifierType_Tint) {
      TintGpencilModifierData *gpmd = (TintGpencilModifierData *)md;
      BLO_read_data_address(reader, &gpmd->colorband);
      BLO_read_data_address(reader, &gpmd->curve_intensity);
      if (gpmd->curve_intensity) {
        BKE_curvemapping_blend_read(reader, gpmd->curve_intensity);
        BKE_curvemapping_init(gpmd->curve_intensity);
      }
    }
    else if (md->type == eGpencilModifierType_Smooth) {
      SmoothGpencilModifierData *gpmd = (SmoothGpencilModifierData *)md;
      BLO_read_data_address(reader, &gpmd->curve_intensity);
      if (gpmd->curve_intensity) {
        BKE_curvemapping_blend_read(reader, gpmd->curve_intensity);
        BKE_curvemapping_init(gpmd->curve_intensity);
      }
    }
    else if (md->type == eGpencilModifierType_Color) {
      ColorGpencilModifierData *gpmd = (ColorGpencilModifierData *)md;
      BLO_read_data_address(reader, &gpmd->curve_intensity);
      if (gpmd->curve_intensity) {
        BKE_curvemapping_blend_read(reader, gpmd->curve_intensity);
        BKE_curvemapping_init(gpmd->curve_intensity);
      }
    }
    else if (md->type == eGpencilModifierType_Opacity) {
      OpacityGpencilModifierData *gpmd = (OpacityGpencilModifierData *)md;
      BLO_read_data_address(reader, &gpmd->curve_intensity);
      if (gpmd->curve_intensity) {
        BKE_curvemapping_blend_read(reader, gpmd->curve_intensity);
        BKE_curvemapping_init(gpmd->curve_intensity);
      }
    }
  }
}

static void direct_link_shaderfxs(BlendDataReader *reader, ListBase *lb)
{
  ShaderFxData *fx;

  BLO_read_list(reader, lb);

  for (fx = lb->first; fx; fx = fx->next) {
    fx->error = NULL;

    /* if shader disappear, or for upward compatibility */
    if (NULL == BKE_shaderfx_get_info(fx->type)) {
      fx->type = eShaderFxType_None;
    }
  }
}

static void direct_link_object(BlendDataReader *reader, Object *ob)
{
  PartEff *paf;
  bProperty *prop;
  bSensor *sens;
  bController *cont;
  bActuator *act;
  PythonComponent *pc;
  PythonComponentProperty *cprop;

  /* XXX This should not be needed - but seems like it can happen in some cases,
   * so for now play safe. */
  ob->proxy_from = NULL;

  /* loading saved files with editmode enabled works, but for undo we like
   * to stay in object mode during undo presses so keep editmode disabled.
   *
   * Also when linking in a file don't allow edit and pose modes.
   * See [#34776, #42780] for more information.
   */
  if (reader->fd->memfile || (ob->id.tag & (LIB_TAG_EXTERN | LIB_TAG_INDIRECT))) {
    ob->mode &= ~(OB_MODE_EDIT | OB_MODE_PARTICLE_EDIT);
    if (!reader->fd->memfile) {
      ob->mode &= ~OB_MODE_POSE;
    }
  }

  BLO_read_data_address(reader, &ob->adt);
  direct_link_animdata(reader, ob->adt);

  BLO_read_data_address(reader, &ob->pose);
  direct_link_pose(reader, ob->pose);

  BLO_read_data_address(reader, &ob->mpath);
  if (ob->mpath) {
    direct_link_motionpath(reader, ob->mpath);
  }

  BLO_read_list(reader, &ob->defbase);
  BLO_read_list(reader, &ob->fmaps);
  // XXX deprecated - old animation system <<<
  direct_link_nlastrips(reader, &ob->nlastrips);
  BLO_read_list(reader, &ob->constraintChannels);
  // >>> XXX deprecated - old animation system

  BLO_read_pointer_array(reader, (void **)&ob->mat);
  BLO_read_data_address(reader, &ob->matbits);

  /* do it here, below old data gets converted */
  direct_link_modifiers(reader, &ob->modifiers, ob);
  direct_link_gpencil_modifiers(reader, &ob->greasepencil_modifiers);
  direct_link_shaderfxs(reader, &ob->shader_fx);

  BLO_read_list(reader, &ob->effect);
  paf = ob->effect.first;
  while (paf) {
    if (paf->type == EFF_PARTICLE) {
      paf->keys = NULL;
    }
    if (paf->type == EFF_WAVE) {
      WaveEff *wav = (WaveEff *)paf;
      PartEff *next = paf->next;
      WaveModifierData *wmd = (WaveModifierData *)BKE_modifier_new(eModifierType_Wave);

      wmd->damp = wav->damp;
      wmd->flag = wav->flag;
      wmd->height = wav->height;
      wmd->lifetime = wav->lifetime;
      wmd->narrow = wav->narrow;
      wmd->speed = wav->speed;
      wmd->startx = wav->startx;
      wmd->starty = wav->startx;
      wmd->timeoffs = wav->timeoffs;
      wmd->width = wav->width;

      BLI_addtail(&ob->modifiers, wmd);

      BLI_remlink(&ob->effect, paf);
      MEM_freeN(paf);

      paf = next;
      continue;
    }
    if (paf->type == EFF_BUILD) {
      BuildEff *baf = (BuildEff *)paf;
      PartEff *next = paf->next;
      BuildModifierData *bmd = (BuildModifierData *)BKE_modifier_new(eModifierType_Build);

      bmd->start = baf->sfra;
      bmd->length = baf->len;
      bmd->randomize = 0;
      bmd->seed = 1;

      BLI_addtail(&ob->modifiers, bmd);

      BLI_remlink(&ob->effect, paf);
      MEM_freeN(paf);

      paf = next;
      continue;
    }
    paf = paf->next;
  }

  BLO_read_data_address(reader, &ob->pd);
  direct_link_partdeflect(ob->pd);
  BLO_read_data_address(reader, &ob->soft);
  if (ob->soft) {
    SoftBody *sb = ob->soft;

    sb->bpoint = NULL;  // init pointers so it gets rebuilt nicely
    sb->bspring = NULL;
    sb->scratch = NULL;
    /* although not used anymore */
    /* still have to be loaded to be compatible with old files */
    BLO_read_pointer_array(reader, (void **)&sb->keys);
    if (sb->keys) {
      int a;
      for (a = 0; a < sb->totkey; a++) {
        BLO_read_data_address(reader, &sb->keys[a]);
      }
    }

    BLO_read_data_address(reader, &sb->effector_weights);
    if (!sb->effector_weights) {
      sb->effector_weights = BKE_effector_add_weights(NULL);
    }

    BLO_read_data_address(reader, &sb->shared);
    if (sb->shared == NULL) {
      /* Link deprecated caches if they exist, so we can use them for versioning.
       * We should only do this when sb->shared == NULL, because those pointers
       * are always set (for compatibility with older Blenders). We mustn't link
       * the same pointcache twice. */
      direct_link_pointcache_list(reader, &sb->ptcaches, &sb->pointcache, false);
    }
    else {
      /* link caches */
      direct_link_pointcache_list(reader, &sb->shared->ptcaches, &sb->shared->pointcache, false);
    }
  }
  BLO_read_data_address(reader, &ob->bsoft);

  BLO_read_list(reader, &ob->prop);
  for (prop = ob->prop.first; prop; prop = prop->next) {
    BLO_read_data_address(reader, &prop->poin);
    if (prop->poin == NULL)
      prop->poin = &prop->data;
  }

  BLO_read_list(reader, &ob->sensors);
  for (sens = ob->sensors.first; sens; sens = sens->next) {
    BLO_read_data_address(reader, &sens->data);
    BLO_read_pointer_array(reader, (void **)&sens->links);
  }

  link_glob_list(reader->fd, &ob->controllers);
  if (ob->init_state) {
    /* if a known first state is specified, set it so that the game will start ok */
    ob->state = ob->init_state;
  }
  else if (!ob->state) {
    ob->state = 1;
  }
  else if (!ob->init_state) {
    ob->init_state = 1;
  }
  for (cont = ob->controllers.first; cont; cont = cont->next) {
    BLO_read_data_address(reader, &cont->data);
    BLO_read_pointer_array(reader, (void **)&cont->links);
    if (cont->state_mask == 0)
      cont->state_mask = 1;
  }

  link_glob_list(reader->fd, &ob->actuators);
  for (act = ob->actuators.first; act; act = act->next) {
    BLO_read_data_address(reader, &act->data);
  }

  link_glob_list(reader->fd, &ob->components);
  pc = ob->components.first;
  while (pc) {
    link_glob_list(reader->fd, &pc->properties);
    cprop = pc->properties.first;
    while (cprop) {
      BLO_read_list(reader, &cprop->enumval);
      for (LinkData *link = cprop->enumval.first; link; link = link->next) {
        BLO_read_data_address(reader, &link->data);
      }
      cprop = cprop->next;
    }
    pc = pc->next;
  }
  
  BLO_read_data_address(reader, &ob->fluidsimSettings); /* NT */

  BLO_read_data_address(reader, &ob->rigidbody_object);
  if (ob->rigidbody_object) {
    RigidBodyOb *rbo = ob->rigidbody_object;
    /* Allocate runtime-only struct */
    rbo->shared = MEM_callocN(sizeof(*rbo->shared), "RigidBodyObShared");
  }
  BLO_read_data_address(reader, &ob->rigidbody_constraint);
  if (ob->rigidbody_constraint) {
    ob->rigidbody_constraint->physics_constraint = NULL;
  }

  BLO_read_list(reader, &ob->particlesystem);
  direct_link_particlesystems(reader, &ob->particlesystem);

  direct_link_constraints(reader, &ob->constraints);

  BLO_read_list(reader, &ob->hooks);
  while (ob->hooks.first) {
    ObHook *hook = ob->hooks.first;
    HookModifierData *hmd = (HookModifierData *)BKE_modifier_new(eModifierType_Hook);

    BLO_read_int32_array(reader, hook->totindex, &hook->indexar);

    /* Do conversion here because if we have loaded
     * a hook we need to make sure it gets converted
     * and freed, regardless of version.
     */
    copy_v3_v3(hmd->cent, hook->cent);
    hmd->falloff = hook->falloff;
    hmd->force = hook->force;
    hmd->indexar = hook->indexar;
    hmd->object = hook->parent;
    memcpy(hmd->parentinv, hook->parentinv, sizeof(hmd->parentinv));
    hmd->totindex = hook->totindex;

    BLI_addhead(&ob->modifiers, hmd);
    BLI_remlink(&ob->hooks, hook);

    BKE_modifier_unique_name(&ob->modifiers, (ModifierData *)hmd);

    MEM_freeN(hook);
  }

  BLO_read_data_address(reader, &ob->iuser);
  if (ob->type == OB_EMPTY && ob->empty_drawtype == OB_EMPTY_IMAGE && !ob->iuser) {
    BKE_object_empty_draw_type_set(ob, ob->empty_drawtype);
  }

  BKE_object_runtime_reset(ob);
  BLO_read_list(reader, &ob->pc_ids);

  /* in case this value changes in future, clamp else we get undefined behavior */
  CLAMP(ob->rotmode, ROT_MODE_MIN, ROT_MODE_MAX);

  if (ob->sculpt) {
    ob->sculpt = NULL;
    /* Only create data on undo, otherwise rely on editor mode switching. */
    if (reader->fd->memfile && (ob->mode & OB_MODE_ALL_SCULPT)) {
      BKE_object_sculpt_data_create(ob);
    }
  }

  BLO_read_list(reader, &ob->lodlevels);
  ob->currentlod = ob->lodlevels.first;

  ob->preview = direct_link_preview_image(reader, ob->preview);
}

static void direct_link_view_settings(BlendDataReader *reader,
                                      ColorManagedViewSettings *view_settings)
{
  BLO_read_data_address(reader, &view_settings->curve_mapping);

  if (view_settings->curve_mapping) {
    BKE_curvemapping_blend_read(reader, view_settings->curve_mapping);
  }
}

/** \} */

/* -------------------------------------------------------------------- */
/** \name Read View Layer (Collection Data)
 * \{ */

static void direct_link_layer_collections(BlendDataReader *reader, ListBase *lb, bool master)
{
  BLO_read_list(reader, lb);
  LISTBASE_FOREACH (LayerCollection *, lc, lb) {
#ifdef USE_COLLECTION_COMPAT_28
    BLO_read_data_address(reader, &lc->scene_collection);
#endif

    /* Master collection is not a real data-lock. */
    if (master) {
      BLO_read_data_address(reader, &lc->collection);
    }

    direct_link_layer_collections(reader, &lc->layer_collections, false);
  }
}

static void direct_link_view_layer(BlendDataReader *reader, ViewLayer *view_layer)
{
  view_layer->stats = NULL;
  BLO_read_list(reader, &view_layer->object_bases);
  BLO_read_data_address(reader, &view_layer->basact);

  direct_link_layer_collections(reader, &view_layer->layer_collections, true);
  BLO_read_data_address(reader, &view_layer->active_collection);

  BLO_read_data_address(reader, &view_layer->id_properties);
  IDP_DirectLinkGroup_OrFree(&view_layer->id_properties, reader);

  BLO_read_list(reader, &(view_layer->freestyle_config.modules));
  BLO_read_list(reader, &(view_layer->freestyle_config.linesets));

  BLI_listbase_clear(&view_layer->drawdata);
  view_layer->object_bases_array = NULL;
  view_layer->object_bases_hash = NULL;
}

static void lib_link_layer_collection(BlendLibReader *reader,
                                      Library *lib,
                                      LayerCollection *layer_collection,
                                      bool master)
{
  /* Master collection is not a real data-lock. */
  if (!master) {
    BLO_read_id_address(reader, lib, &layer_collection->collection);
  }

  for (LayerCollection *layer_collection_nested = layer_collection->layer_collections.first;
       layer_collection_nested != NULL;
       layer_collection_nested = layer_collection_nested->next) {
    lib_link_layer_collection(reader, lib, layer_collection_nested, false);
  }
}

static void lib_link_view_layer(BlendLibReader *reader, Library *lib, ViewLayer *view_layer)
{
  LISTBASE_FOREACH (FreestyleModuleConfig *, fmc, &view_layer->freestyle_config.modules) {
    BLO_read_id_address(reader, lib, &fmc->script);
  }

  LISTBASE_FOREACH (FreestyleLineSet *, fls, &view_layer->freestyle_config.linesets) {
    BLO_read_id_address(reader, lib, &fls->linestyle);
    BLO_read_id_address(reader, lib, &fls->group);
  }

  for (Base *base = view_layer->object_bases.first, *base_next = NULL; base; base = base_next) {
    base_next = base->next;

    /* we only bump the use count for the collection objects */
    BLO_read_id_address(reader, lib, &base->object);

    if (base->object == NULL) {
      /* Free in case linked object got lost. */
      BLI_freelinkN(&view_layer->object_bases, base);
      if (view_layer->basact == base) {
        view_layer->basact = NULL;
      }
    }
  }

  for (LayerCollection *layer_collection = view_layer->layer_collections.first;
       layer_collection != NULL;
       layer_collection = layer_collection->next) {
    lib_link_layer_collection(reader, lib, layer_collection, true);
  }

  BLO_read_id_address(reader, lib, &view_layer->mat_override);

  IDP_LibLinkProperty(view_layer->id_properties, reader);
}

/** \} */

/* -------------------------------------------------------------------- */
/** \name Read ID: Collection
 * \{ */

#ifdef USE_COLLECTION_COMPAT_28
static void direct_link_scene_collection(BlendDataReader *reader, SceneCollection *sc)
{
  BLO_read_list(reader, &sc->objects);
  BLO_read_list(reader, &sc->scene_collections);

  LISTBASE_FOREACH (SceneCollection *, nsc, &sc->scene_collections) {
    direct_link_scene_collection(reader, nsc);
  }
}

static void lib_link_scene_collection(BlendLibReader *reader, Library *lib, SceneCollection *sc)
{
  LISTBASE_FOREACH (LinkData *, link, &sc->objects) {
    BLO_read_id_address(reader, lib, &link->data);
    BLI_assert(link->data);
  }

  LISTBASE_FOREACH (SceneCollection *, nsc, &sc->scene_collections) {
    lib_link_scene_collection(reader, lib, nsc);
  }
}
#endif

static void direct_link_collection(BlendDataReader *reader, Collection *collection)
{
  BLO_read_list(reader, &collection->gobject);
  BLO_read_list(reader, &collection->children);

  collection->preview = direct_link_preview_image(reader, collection->preview);

  collection->flag &= ~COLLECTION_HAS_OBJECT_CACHE;
  collection->tag = 0;
  BLI_listbase_clear(&collection->object_cache);
  BLI_listbase_clear(&collection->parents);

#ifdef USE_COLLECTION_COMPAT_28
  /* This runs before the very first doversion. */
  BLO_read_data_address(reader, &collection->collection);
  if (collection->collection != NULL) {
    direct_link_scene_collection(reader, collection->collection);
  }

  BLO_read_data_address(reader, &collection->view_layer);
  if (collection->view_layer != NULL) {
    direct_link_view_layer(reader, collection->view_layer);
  }
#endif
}

static void lib_link_collection_data(BlendLibReader *reader, Library *lib, Collection *collection)
{
  for (CollectionObject *cob = collection->gobject.first, *cob_next = NULL; cob; cob = cob_next) {
    cob_next = cob->next;
    BLO_read_id_address(reader, lib, &cob->ob);

    if (cob->ob == NULL) {
      BLI_freelinkN(&collection->gobject, cob);
    }
  }

  for (CollectionChild *child = collection->children.first; child != NULL; child = child->next) {
    BLO_read_id_address(reader, lib, &child->collection);
  }
}

static void lib_link_collection(BlendLibReader *reader, Collection *collection)
{
#ifdef USE_COLLECTION_COMPAT_28
  if (collection->collection) {
    lib_link_scene_collection(reader, collection->id.lib, collection->collection);
  }

  if (collection->view_layer) {
    lib_link_view_layer(reader, collection->id.lib, collection->view_layer);
  }
#endif

  lib_link_collection_data(reader, collection->id.lib, collection);
}

/** \} */

/* -------------------------------------------------------------------- */
/** \name Read ID: Scene
 * \{ */

/* patch for missing scene IDs, can't be in do-versions */
static void composite_patch(bNodeTree *ntree, Scene *scene)
{
  bNode *node;

  for (node = ntree->nodes.first; node; node = node->next) {
    if (node->id == NULL && node->type == CMP_NODE_R_LAYERS) {
      node->id = &scene->id;
    }
  }
}

static void link_paint(BlendLibReader *reader, Scene *sce, Paint *p)
{
  if (p) {
    BLO_read_id_address(reader, sce->id.lib, &p->brush);
    for (int i = 0; i < p->tool_slots_len; i++) {
      if (p->tool_slots[i].brush != NULL) {
        BLO_read_id_address(reader, sce->id.lib, &p->tool_slots[i].brush);
      }
    }
    BLO_read_id_address(reader, sce->id.lib, &p->palette);
    p->paint_cursor = NULL;

    BKE_paint_runtime_init(sce->toolsettings, p);
  }
}

static void lib_link_sequence_modifiers(BlendLibReader *reader, Scene *scene, ListBase *lb)
{
  SequenceModifierData *smd;

  for (smd = lb->first; smd; smd = smd->next) {
    if (smd->mask_id) {
      BLO_read_id_address(reader, scene->id.lib, &smd->mask_id);
    }
  }
}

static void direct_link_lightcache_texture(BlendDataReader *reader, LightCacheTexture *lctex)
{
  lctex->tex = NULL;

  if (lctex->data) {
    BLO_read_data_address(reader, &lctex->data);
    if (lctex->data && BLO_read_requires_endian_switch(reader)) {
      int data_size = lctex->components * lctex->tex_size[0] * lctex->tex_size[1] *
                      lctex->tex_size[2];

      if (lctex->data_type == LIGHTCACHETEX_FLOAT) {
        BLI_endian_switch_float_array((float *)lctex->data, data_size * sizeof(float));
      }
      else if (lctex->data_type == LIGHTCACHETEX_UINT) {
        BLI_endian_switch_uint32_array((uint *)lctex->data, data_size * sizeof(uint));
      }
    }
  }

  if (lctex->data == NULL) {
    zero_v3_int(lctex->tex_size);
  }
}

static void direct_link_lightcache(BlendDataReader *reader, LightCache *cache)
{
  cache->flag &= ~LIGHTCACHE_NOT_USABLE;
  direct_link_lightcache_texture(reader, &cache->cube_tx);
  direct_link_lightcache_texture(reader, &cache->grid_tx);

  if (cache->cube_mips) {
    BLO_read_data_address(reader, &cache->cube_mips);
    for (int i = 0; i < cache->mips_len; i++) {
      direct_link_lightcache_texture(reader, &cache->cube_mips[i]);
    }
  }

  BLO_read_data_address(reader, &cache->cube_data);
  BLO_read_data_address(reader, &cache->grid_data);
}

static void direct_link_view3dshading(BlendDataReader *reader, View3DShading *shading)
{
  if (shading->prop) {
    BLO_read_data_address(reader, &shading->prop);
    IDP_DirectLinkGroup_OrFree(&shading->prop, reader);
  }
}

/* check for cyclic set-scene,
 * libs can cause this case which is normally prevented, see (T#####) */
#define USE_SETSCENE_CHECK

#ifdef USE_SETSCENE_CHECK
/**
 * A version of #BKE_scene_validate_setscene with special checks for linked libs.
 */
static bool scene_validate_setscene__liblink(Scene *sce, const int totscene)
{
  Scene *sce_iter;
  int a;

  if (sce->set == NULL) {
    return true;
  }

  for (a = 0, sce_iter = sce; sce_iter->set; sce_iter = sce_iter->set, a++) {
    /* This runs per library (before each libraries #Main has been joined),
     * so we can't step into other libraries since `totscene` is only for this library.
     *
     * Also, other libraries may not have been linked yet,
     * while we could check #LIB_TAG_NEED_LINK the library pointer check is sufficient. */
    if (sce->id.lib != sce_iter->id.lib) {
      return true;
    }
    if (sce_iter->flag & SCE_READFILE_LIBLINK_NEED_SETSCENE_CHECK) {
      return true;
    }

    if (a > totscene) {
      sce->set = NULL;
      return false;
    }
  }

  return true;
}
#endif

static void lib_link_scene(BlendLibReader *reader, Scene *sce)
{
  lib_link_keyingsets(reader, &sce->id, &sce->keyingsets);

  BLO_read_id_address(reader, sce->id.lib, &sce->camera);
  BLO_read_id_address(reader, sce->id.lib, &sce->world);
  BLO_read_id_address(reader, sce->id.lib, &sce->set);
  BLO_read_id_address(reader, sce->id.lib, &sce->gpd);

  link_paint(reader, sce, &sce->toolsettings->imapaint.paint);
  if (sce->toolsettings->sculpt) {
    link_paint(reader, sce, &sce->toolsettings->sculpt->paint);
  }
  if (sce->toolsettings->vpaint) {
    link_paint(reader, sce, &sce->toolsettings->vpaint->paint);
  }
  if (sce->toolsettings->wpaint) {
    link_paint(reader, sce, &sce->toolsettings->wpaint->paint);
  }
  if (sce->toolsettings->uvsculpt) {
    link_paint(reader, sce, &sce->toolsettings->uvsculpt->paint);
  }
  if (sce->toolsettings->gp_paint) {
    link_paint(reader, sce, &sce->toolsettings->gp_paint->paint);
  }
  if (sce->toolsettings->gp_vertexpaint) {
    link_paint(reader, sce, &sce->toolsettings->gp_vertexpaint->paint);
  }
  if (sce->toolsettings->gp_sculptpaint) {
    link_paint(reader, sce, &sce->toolsettings->gp_sculptpaint->paint);
  }
  if (sce->toolsettings->gp_weightpaint) {
    link_paint(reader, sce, &sce->toolsettings->gp_weightpaint->paint);
  }

  if (sce->toolsettings->sculpt) {
    BLO_read_id_address(reader, sce->id.lib, &sce->toolsettings->sculpt->gravity_object);
  }

  if (sce->toolsettings->imapaint.stencil) {
    BLO_read_id_address(reader, sce->id.lib, &sce->toolsettings->imapaint.stencil);
  }

  if (sce->toolsettings->imapaint.clone) {
    BLO_read_id_address(reader, sce->id.lib, &sce->toolsettings->imapaint.clone);
  }

  if (sce->toolsettings->imapaint.canvas) {
    BLO_read_id_address(reader, sce->id.lib, &sce->toolsettings->imapaint.canvas);
  }

  BLO_read_id_address(reader, sce->id.lib, &sce->toolsettings->particle.shape_object);

  BLO_read_id_address(reader, sce->id.lib, &sce->toolsettings->gp_sculpt.guide.reference_object);

  for (Base *base_legacy_next, *base_legacy = sce->base.first; base_legacy;
       base_legacy = base_legacy_next) {
    base_legacy_next = base_legacy->next;

    BLO_read_id_address(reader, sce->id.lib, &base_legacy->object);

    if (base_legacy->object == NULL) {
      blo_reportf_wrap(reader->fd->reports,
                       RPT_WARNING,
                       TIP_("LIB: object lost from scene: '%s'"),
                       sce->id.name + 2);
      BLI_remlink(&sce->base, base_legacy);
      if (base_legacy == sce->basact) {
        sce->basact = NULL;
      }
      MEM_freeN(base_legacy);
    }
  }

  Sequence *seq;
  SEQ_BEGIN (sce->ed, seq) {
    IDP_LibLinkProperty(seq->prop, reader);

    if (seq->ipo) {
      BLO_read_id_address(
          reader, sce->id.lib, &seq->ipo);  // XXX deprecated - old animation system
    }
    seq->scene_sound = NULL;
    if (seq->scene) {
      BLO_read_id_address(reader, sce->id.lib, &seq->scene);
      seq->scene_sound = NULL;
    }
    if (seq->clip) {
      BLO_read_id_address(reader, sce->id.lib, &seq->clip);
    }
    if (seq->mask) {
      BLO_read_id_address(reader, sce->id.lib, &seq->mask);
    }
    if (seq->scene_camera) {
      BLO_read_id_address(reader, sce->id.lib, &seq->scene_camera);
    }
    if (seq->sound) {
      seq->scene_sound = NULL;
      if (seq->type == SEQ_TYPE_SOUND_HD) {
        seq->type = SEQ_TYPE_SOUND_RAM;
      }
      else {
        BLO_read_id_address(reader, sce->id.lib, &seq->sound);
      }
      if (seq->sound) {
        id_us_plus_no_lib((ID *)seq->sound);
        seq->scene_sound = NULL;
      }
    }
    if (seq->type == SEQ_TYPE_TEXT) {
      TextVars *t = seq->effectdata;
      BLO_read_id_address(reader, sce->id.lib, &t->text_font);
    }
    BLI_listbase_clear(&seq->anims);

    lib_link_sequence_modifiers(reader, sce, &seq->modifiers);
  }
  SEQ_END;

  LISTBASE_FOREACH (TimeMarker *, marker, &sce->markers) {
    if (marker->camera) {
      BLO_read_id_address(reader, sce->id.lib, &marker->camera);
    }
  }

  /* rigidbody world relies on it's linked collections */
  if (sce->rigidbody_world) {
    RigidBodyWorld *rbw = sce->rigidbody_world;
    if (rbw->group) {
      BLO_read_id_address(reader, sce->id.lib, &rbw->group);
    }
    if (rbw->constraints) {
      BLO_read_id_address(reader, sce->id.lib, &rbw->constraints);
    }
    if (rbw->effector_weights) {
      BLO_read_id_address(reader, sce->id.lib, &rbw->effector_weights->group);
    }
  }

  if (sce->nodetree) {
    composite_patch(sce->nodetree, sce);
  }

  LISTBASE_FOREACH (SceneRenderLayer *, srl, &sce->r.layers) {
    BLO_read_id_address(reader, sce->id.lib, &srl->mat_override);
    LISTBASE_FOREACH (FreestyleModuleConfig *, fmc, &srl->freestyleConfig.modules) {
      BLO_read_id_address(reader, sce->id.lib, &fmc->script);
    }
    LISTBASE_FOREACH (FreestyleLineSet *, fls, &srl->freestyleConfig.linesets) {
      BLO_read_id_address(reader, sce->id.lib, &fls->linestyle);
      BLO_read_id_address(reader, sce->id.lib, &fls->group);
    }
  }
  /* Motion Tracking */
  BLO_read_id_address(reader, sce->id.lib, &sce->clip);

#ifdef USE_COLLECTION_COMPAT_28
  if (sce->collection) {
    lib_link_scene_collection(reader, sce->id.lib, sce->collection);
  }
#endif

  LISTBASE_FOREACH (ViewLayer *, view_layer, &sce->view_layers) {
    lib_link_view_layer(reader, sce->id.lib, view_layer);
  }

  if (sce->r.bake.cage_object) {
    BLO_read_id_address(reader, sce->id.lib, &sce->r.bake.cage_object);
  }

#ifdef USE_SETSCENE_CHECK
  if (sce->set != NULL) {
    sce->flag |= SCE_READFILE_LIBLINK_NEED_SETSCENE_CHECK;
  }
#endif
}

static void lib_link_scenes_check_set(Main *bmain)
{
#ifdef USE_SETSCENE_CHECK
  const int totscene = BLI_listbase_count(&bmain->scenes);
  for (Scene *sce = bmain->scenes.first; sce; sce = sce->id.next) {
    if (sce->flag & SCE_READFILE_LIBLINK_NEED_SETSCENE_CHECK) {
      sce->flag &= ~SCE_READFILE_LIBLINK_NEED_SETSCENE_CHECK;
      if (!scene_validate_setscene__liblink(sce, totscene)) {
        printf("Found cyclic background scene when linking %s\n", sce->id.name + 2);
      }
    }
  }
#else
  UNUSED_VARS(bmain, totscene);
#endif
}

#undef USE_SETSCENE_CHECK

static void link_recurs_seq(BlendDataReader *reader, ListBase *lb)
{
  Sequence *seq;

  BLO_read_list(reader, lb);

  for (seq = lb->first; seq; seq = seq->next) {
    if (seq->seqbase.first) {
      link_recurs_seq(reader, &seq->seqbase);
    }
  }
}

static void direct_link_paint(BlendDataReader *reader, const Scene *scene, Paint *p)
{
  if (p->num_input_samples < 1) {
    p->num_input_samples = 1;
  }

  BLO_read_data_address(reader, &p->cavity_curve);
  if (p->cavity_curve) {
    BKE_curvemapping_blend_read(reader, p->cavity_curve);
  }
  else {
    BKE_paint_cavity_curve_preset(p, CURVE_PRESET_LINE);
  }

  BLO_read_data_address(reader, &p->tool_slots);

  /* Workaround for invalid data written in older versions. */
  const size_t expected_size = sizeof(PaintToolSlot) * p->tool_slots_len;
  if (p->tool_slots && MEM_allocN_len(p->tool_slots) < expected_size) {
    MEM_freeN(p->tool_slots);
    p->tool_slots = MEM_callocN(expected_size, "PaintToolSlot");
  }

  BKE_paint_runtime_init(scene->toolsettings, p);
}

static void direct_link_paint_helper(BlendDataReader *reader, const Scene *scene, Paint **paint)
{
  /* TODO. is this needed */
  BLO_read_data_address(reader, paint);

  if (*paint) {
    direct_link_paint(reader, scene, *paint);
  }
}

static void direct_link_sequence_modifiers(BlendDataReader *reader, ListBase *lb)
{
  SequenceModifierData *smd;

  BLO_read_list(reader, lb);

  for (smd = lb->first; smd; smd = smd->next) {
    if (smd->mask_sequence) {
      BLO_read_data_address(reader, &smd->mask_sequence);
    }

    if (smd->type == seqModifierType_Curves) {
      CurvesModifierData *cmd = (CurvesModifierData *)smd;

      BKE_curvemapping_blend_read(reader, &cmd->curve_mapping);
    }
    else if (smd->type == seqModifierType_HueCorrect) {
      HueCorrectModifierData *hcmd = (HueCorrectModifierData *)smd;

      BKE_curvemapping_blend_read(reader, &hcmd->curve_mapping);
    }
  }
}

static void direct_link_scene(BlendDataReader *reader, Scene *sce)
{
  Editing *ed;
  Sequence *seq;
  MetaStack *ms;
  RigidBodyWorld *rbw;
  ViewLayer *view_layer;
  SceneRenderLayer *srl;

  sce->depsgraph_hash = NULL;
  sce->fps_info = NULL;

  memset(&sce->customdata_mask, 0, sizeof(sce->customdata_mask));
  memset(&sce->customdata_mask_modal, 0, sizeof(sce->customdata_mask_modal));

  BKE_sound_reset_scene_runtime(sce);

  /* set users to one by default, not in lib-link, this will increase it for compo nodes */
  id_us_ensure_real(&sce->id);

  BLO_read_list(reader, &(sce->base));

  BLO_read_data_address(reader, &sce->adt);
  direct_link_animdata(reader, sce->adt);

  BLO_read_list(reader, &sce->keyingsets);
  direct_link_keyingsets(reader, &sce->keyingsets);

  BLO_read_data_address(reader, &sce->basact);

  BLO_read_data_address(reader, &sce->toolsettings);
  if (sce->toolsettings) {

    /* Reset last_location and last_hit, so they are not remembered across sessions. In some files
     * these are also NaN, which could lead to crashes in painting. */
    struct UnifiedPaintSettings *ups = &sce->toolsettings->unified_paint_settings;
    zero_v3(ups->last_location);
    ups->last_hit = 0;

    direct_link_paint_helper(reader, sce, (Paint **)&sce->toolsettings->sculpt);
    direct_link_paint_helper(reader, sce, (Paint **)&sce->toolsettings->vpaint);
    direct_link_paint_helper(reader, sce, (Paint **)&sce->toolsettings->wpaint);
    direct_link_paint_helper(reader, sce, (Paint **)&sce->toolsettings->uvsculpt);
    direct_link_paint_helper(reader, sce, (Paint **)&sce->toolsettings->gp_paint);
    direct_link_paint_helper(reader, sce, (Paint **)&sce->toolsettings->gp_vertexpaint);
    direct_link_paint_helper(reader, sce, (Paint **)&sce->toolsettings->gp_sculptpaint);
    direct_link_paint_helper(reader, sce, (Paint **)&sce->toolsettings->gp_weightpaint);

    direct_link_paint(reader, sce, &sce->toolsettings->imapaint.paint);

    sce->toolsettings->particle.paintcursor = NULL;
    sce->toolsettings->particle.scene = NULL;
    sce->toolsettings->particle.object = NULL;
    sce->toolsettings->gp_sculpt.paintcursor = NULL;

    /* relink grease pencil interpolation curves */
    BLO_read_data_address(reader, &sce->toolsettings->gp_interpolate.custom_ipo);
    if (sce->toolsettings->gp_interpolate.custom_ipo) {
      BKE_curvemapping_blend_read(reader, sce->toolsettings->gp_interpolate.custom_ipo);
    }
    /* relink grease pencil multiframe falloff curve */
    BLO_read_data_address(reader, &sce->toolsettings->gp_sculpt.cur_falloff);
    if (sce->toolsettings->gp_sculpt.cur_falloff) {
      BKE_curvemapping_blend_read(reader, sce->toolsettings->gp_sculpt.cur_falloff);
    }
    /* relink grease pencil primitive curve */
    BLO_read_data_address(reader, &sce->toolsettings->gp_sculpt.cur_primitive);
    if (sce->toolsettings->gp_sculpt.cur_primitive) {
      BKE_curvemapping_blend_read(reader, sce->toolsettings->gp_sculpt.cur_primitive);
    }

    /* Relink toolsettings curve profile */
    BLO_read_data_address(reader, &sce->toolsettings->custom_bevel_profile_preset);
    if (sce->toolsettings->custom_bevel_profile_preset) {
      BKE_curveprofile_blend_read(reader, sce->toolsettings->custom_bevel_profile_preset);
    }
  }

  if (sce->ed) {
    ListBase *old_seqbasep = &sce->ed->seqbase;

    BLO_read_data_address(reader, &sce->ed);
    ed = sce->ed;

    BLO_read_data_address(reader, &ed->act_seq);
    ed->cache = NULL;
    ed->prefetch_job = NULL;

    /* recursive link sequences, lb will be correctly initialized */
    link_recurs_seq(reader, &ed->seqbase);

    SEQ_BEGIN (ed, seq) {
      /* Do as early as possible, so that other parts of reading can rely on valid session UUID. */
      BKE_sequence_session_uuid_generate(seq);

      BLO_read_data_address(reader, &seq->seq1);
      BLO_read_data_address(reader, &seq->seq2);
      BLO_read_data_address(reader, &seq->seq3);

      /* a patch: after introduction of effects with 3 input strips */
      if (seq->seq3 == NULL) {
        seq->seq3 = seq->seq2;
      }

      BLO_read_data_address(reader, &seq->effectdata);
      BLO_read_data_address(reader, &seq->stereo3d_format);

      if (seq->type & SEQ_TYPE_EFFECT) {
        seq->flag |= SEQ_EFFECT_NOT_LOADED;
      }

      if (seq->type == SEQ_TYPE_SPEED) {
        SpeedControlVars *s = seq->effectdata;
        s->frameMap = NULL;
      }

      if (seq->type == SEQ_TYPE_TEXT) {
        TextVars *t = seq->effectdata;
        t->text_blf_id = SEQ_FONT_NOT_LOADED;
      }

      BLO_read_data_address(reader, &seq->prop);
      IDP_DirectLinkGroup_OrFree(&seq->prop, reader);

      BLO_read_data_address(reader, &seq->strip);
      if (seq->strip && seq->strip->done == 0) {
        seq->strip->done = true;

        if (ELEM(seq->type,
                 SEQ_TYPE_IMAGE,
                 SEQ_TYPE_MOVIE,
                 SEQ_TYPE_SOUND_RAM,
                 SEQ_TYPE_SOUND_HD)) {
          BLO_read_data_address(reader, &seq->strip->stripdata);
        }
        else {
          seq->strip->stripdata = NULL;
        }
        BLO_read_data_address(reader, &seq->strip->crop);
        BLO_read_data_address(reader, &seq->strip->transform);
        BLO_read_data_address(reader, &seq->strip->proxy);
        if (seq->strip->proxy) {
          seq->strip->proxy->anim = NULL;
        }
        else if (seq->flag & SEQ_USE_PROXY) {
          BKE_sequencer_proxy_set(seq, true);
        }

        /* need to load color balance to it could be converted to modifier */
        BLO_read_data_address(reader, &seq->strip->color_balance);
      }

      direct_link_sequence_modifiers(reader, &seq->modifiers);
    }
    SEQ_END;

    /* link metastack, slight abuse of structs here,
     * have to restore pointer to internal part in struct */
    {
      Sequence temp;
      void *poin;
      intptr_t offset;

      offset = ((intptr_t) & (temp.seqbase)) - ((intptr_t)&temp);

      /* root pointer */
      if (ed->seqbasep == old_seqbasep) {
        ed->seqbasep = &ed->seqbase;
      }
      else {
        poin = POINTER_OFFSET(ed->seqbasep, -offset);

        poin = BLO_read_get_new_data_address(reader, poin);

        if (poin) {
          ed->seqbasep = (ListBase *)POINTER_OFFSET(poin, offset);
        }
        else {
          ed->seqbasep = &ed->seqbase;
        }
      }
      /* stack */
      BLO_read_list(reader, &(ed->metastack));

      for (ms = ed->metastack.first; ms; ms = ms->next) {
        BLO_read_data_address(reader, &ms->parseq);

        if (ms->oldbasep == old_seqbasep) {
          ms->oldbasep = &ed->seqbase;
        }
        else {
          poin = POINTER_OFFSET(ms->oldbasep, -offset);
          poin = BLO_read_get_new_data_address(reader, poin);
          if (poin) {
            ms->oldbasep = (ListBase *)POINTER_OFFSET(poin, offset);
          }
          else {
            ms->oldbasep = &ed->seqbase;
          }
        }
      }
    }
  }

#ifdef DURIAN_CAMERA_SWITCH
  /* Runtime */
  sce->r.mode &= ~R_NO_CAMERA_SWITCH;
#endif

  BLO_read_data_address(reader, &sce->r.avicodecdata);
  if (sce->r.avicodecdata) {
    BLO_read_data_address(reader, &sce->r.avicodecdata->lpFormat);
    BLO_read_data_address(reader, &sce->r.avicodecdata->lpParms);
  }
  if (sce->r.ffcodecdata.properties) {
    BLO_read_data_address(reader, &sce->r.ffcodecdata.properties);
    IDP_DirectLinkGroup_OrFree(&sce->r.ffcodecdata.properties, reader);
  }

  BLO_read_list(reader, &(sce->markers));
  BLO_read_list(reader, &(sce->transform_spaces));
  BLO_read_list(reader, &(sce->r.layers));
  BLO_read_list(reader, &(sce->r.views));

  for (srl = sce->r.layers.first; srl; srl = srl->next) {
    BLO_read_data_address(reader, &srl->prop);
    IDP_DirectLinkGroup_OrFree(&srl->prop, reader);
    BLO_read_list(reader, &(srl->freestyleConfig.modules));
    BLO_read_list(reader, &(srl->freestyleConfig.linesets));
  }

  direct_link_view_settings(reader, &sce->view_settings);

  BLO_read_data_address(reader, &sce->rigidbody_world);
  rbw = sce->rigidbody_world;
  if (rbw) {
    BLO_read_data_address(reader, &rbw->shared);

    if (rbw->shared == NULL) {
      /* Link deprecated caches if they exist, so we can use them for versioning.
       * We should only do this when rbw->shared == NULL, because those pointers
       * are always set (for compatibility with older Blenders). We mustn't link
       * the same pointcache twice. */
      direct_link_pointcache_list(reader, &rbw->ptcaches, &rbw->pointcache, false);

      /* make sure simulation starts from the beginning after loading file */
      if (rbw->pointcache) {
        rbw->ltime = (float)rbw->pointcache->startframe;
      }
    }
    else {
      /* must nullify the reference to physics sim object, since it no-longer exist
       * (and will need to be recalculated)
       */
      rbw->shared->physics_world = NULL;

      /* link caches */
      direct_link_pointcache_list(reader, &rbw->shared->ptcaches, &rbw->shared->pointcache, false);

      /* make sure simulation starts from the beginning after loading file */
      if (rbw->shared->pointcache) {
        rbw->ltime = (float)rbw->shared->pointcache->startframe;
      }
    }
    rbw->objects = NULL;
    rbw->numbodies = 0;

    /* set effector weights */
    BLO_read_data_address(reader, &rbw->effector_weights);
    if (!rbw->effector_weights) {
      rbw->effector_weights = BKE_effector_add_weights(NULL);
    }
  }

  sce->preview = direct_link_preview_image(reader, sce->preview);

  BKE_curvemapping_blend_read(reader, &sce->r.mblur_shutter_curve);

#ifdef USE_COLLECTION_COMPAT_28
  /* this runs before the very first doversion */
  if (sce->collection) {
    BLO_read_data_address(reader, &sce->collection);
    direct_link_scene_collection(reader, sce->collection);
  }
#endif

  /* insert into global old-new map for reading without UI (link_global accesses it again) */
  link_glob_list(reader->fd, &sce->view_layers);
  for (view_layer = sce->view_layers.first; view_layer; view_layer = view_layer->next) {
    direct_link_view_layer(reader, view_layer);
  }

  if (reader->fd->memfile) {
    /* If it's undo do nothing here, caches are handled by higher-level generic calling code. */
  }
  else {
    /* else try to read the cache from file. */
    BLO_read_data_address(reader, &sce->eevee.light_cache_data);
    if (sce->eevee.light_cache_data) {
      direct_link_lightcache(reader, sce->eevee.light_cache_data);
    }
  }
  EEVEE_lightcache_info_update(&sce->eevee);

  direct_link_view3dshading(reader, &sce->display.shading);

  BLO_read_data_address(reader, &sce->layer_properties);
  IDP_DirectLinkGroup_OrFree(&sce->layer_properties, reader);
}

/** \} */

/* -------------------------------------------------------------------- */
/** \name Read ID: Grease Pencil
 * \{ */

/* relink's grease pencil data's refs */
static void lib_link_gpencil(BlendLibReader *reader, bGPdata *gpd)
{
  /* Relink all data-lock linked by GP data-lock */
  /* Layers */
  LISTBASE_FOREACH (bGPDlayer *, gpl, &gpd->layers) {
    /* Layer -> Parent References */
    BLO_read_id_address(reader, gpd->id.lib, &gpl->parent);
  }

  /* materials */
  for (int a = 0; a < gpd->totcol; a++) {
    BLO_read_id_address(reader, gpd->id.lib, &gpd->mat[a]);
  }
}

/* relinks grease-pencil data - used for direct_link and old file linkage */
static void direct_link_gpencil(BlendDataReader *reader, bGPdata *gpd)
{
  bGPDpalette *palette;

  /* we must firstly have some grease-pencil data to link! */
  if (gpd == NULL) {
    return;
  }

  /* relink animdata */
  BLO_read_data_address(reader, &gpd->adt);
  direct_link_animdata(reader, gpd->adt);

  /* Ensure full objectmode for linked grease pencil. */
  if (gpd->id.lib != NULL) {
    gpd->flag &= ~GP_DATA_STROKE_PAINTMODE;
    gpd->flag &= ~GP_DATA_STROKE_EDITMODE;
    gpd->flag &= ~GP_DATA_STROKE_SCULPTMODE;
    gpd->flag &= ~GP_DATA_STROKE_WEIGHTMODE;
    gpd->flag &= ~GP_DATA_STROKE_VERTEXMODE;
  }

  /* init stroke buffer */
  gpd->runtime.sbuffer = NULL;
  gpd->runtime.sbuffer_used = 0;
  gpd->runtime.sbuffer_size = 0;
  gpd->runtime.tot_cp_points = 0;

  /* relink palettes (old palettes deprecated, only to convert old files) */
  BLO_read_list(reader, &gpd->palettes);
  if (gpd->palettes.first != NULL) {
    for (palette = gpd->palettes.first; palette; palette = palette->next) {
      BLO_read_list(reader, &palette->colors);
    }
  }

  /* materials */
  BLO_read_pointer_array(reader, (void **)&gpd->mat);

  /* relink layers */
  BLO_read_list(reader, &gpd->layers);

  LISTBASE_FOREACH (bGPDlayer *, gpl, &gpd->layers) {
    /* relink frames */
    BLO_read_list(reader, &gpl->frames);

    BLO_read_data_address(reader, &gpl->actframe);

    gpl->runtime.icon_id = 0;

    /* Relink masks. */
    BLO_read_list(reader, &gpl->mask_layers);

    LISTBASE_FOREACH (bGPDframe *, gpf, &gpl->frames) {
      /* relink strokes (and their points) */
      BLO_read_list(reader, &gpf->strokes);

      LISTBASE_FOREACH (bGPDstroke *, gps, &gpf->strokes) {
        /* relink stroke points array */
        BLO_read_data_address(reader, &gps->points);
        /* Relink geometry*/
        BLO_read_data_address(reader, &gps->triangles);

        /* relink weight data */
        if (gps->dvert) {
          BLO_read_data_address(reader, &gps->dvert);
          direct_link_dverts(reader, gps->totpoints, gps->dvert);
        }
      }
    }
  }
}

/** \} */

/* -------------------------------------------------------------------- */
/** \name Read Screen Area/Region (Screen Data)
 * \{ */

static void direct_link_panel_list(BlendDataReader *reader, ListBase *lb)
{
  BLO_read_list(reader, lb);

  LISTBASE_FOREACH (Panel *, panel, lb) {
    panel->runtime_flag = 0;
    panel->activedata = NULL;
    panel->type = NULL;
    panel->runtime.custom_data_ptr = NULL;
    direct_link_panel_list(reader, &panel->children);
  }
}

static void direct_link_region(BlendDataReader *reader, ARegion *region, int spacetype)
{
  uiList *ui_list;

  direct_link_panel_list(reader, &region->panels);

  BLO_read_list(reader, &region->panels_category_active);

  BLO_read_list(reader, &region->ui_lists);

  for (ui_list = region->ui_lists.first; ui_list; ui_list = ui_list->next) {
    ui_list->type = NULL;
    ui_list->dyn_data = NULL;
    BLO_read_data_address(reader, &ui_list->properties);
    IDP_DirectLinkGroup_OrFree(&ui_list->properties, reader);
  }

  BLO_read_list(reader, &region->ui_previews);

  if (spacetype == SPACE_EMPTY) {
    /* unknown space type, don't leak regiondata */
    region->regiondata = NULL;
  }
  else if (region->flag & RGN_FLAG_TEMP_REGIONDATA) {
    /* Runtime data, don't use. */
    region->regiondata = NULL;
  }
  else {
    BLO_read_data_address(reader, &region->regiondata);
    if (region->regiondata) {
      if (spacetype == SPACE_VIEW3D) {
        RegionView3D *rv3d = region->regiondata;

        BLO_read_data_address(reader, &rv3d->localvd);
        BLO_read_data_address(reader, &rv3d->clipbb);

        rv3d->depths = NULL;
        rv3d->render_engine = NULL;
        rv3d->sms = NULL;
        rv3d->smooth_timer = NULL;

        rv3d->rflag &= ~(RV3D_NAVIGATING | RV3D_PAINTING);
        rv3d->runtime_viewlock = 0;
      }
    }
  }

  region->v2d.tab_offset = NULL;
  region->v2d.tab_num = 0;
  region->v2d.tab_cur = 0;
  region->v2d.sms = NULL;
  region->v2d.alpha_hor = region->v2d.alpha_vert = 255; /* visible by default */
  BLI_listbase_clear(&region->panels_category);
  BLI_listbase_clear(&region->handlers);
  BLI_listbase_clear(&region->uiblocks);
  region->headerstr = NULL;
  region->visible = 0;
  region->type = NULL;
  region->do_draw = 0;
  region->gizmo_map = NULL;
  region->regiontimer = NULL;
  region->draw_buffer = NULL;
  memset(&region->drawrct, 0, sizeof(region->drawrct));
}

static void direct_link_area(BlendDataReader *reader, ScrArea *area)
{
  SpaceLink *sl;
  ARegion *region;

  BLO_read_list(reader, &(area->spacedata));
  BLO_read_list(reader, &(area->regionbase));

  BLI_listbase_clear(&area->handlers);
  area->type = NULL; /* spacetype callbacks */

  /* Should always be unset so that rna_Area_type_get works correctly. */
  area->butspacetype = SPACE_EMPTY;

  area->region_active_win = -1;

  area->flag &= ~AREA_FLAG_ACTIVE_TOOL_UPDATE;

  BLO_read_data_address(reader, &area->global);

  /* if we do not have the spacetype registered we cannot
   * free it, so don't allocate any new memory for such spacetypes. */
  if (!BKE_spacetype_exists(area->spacetype)) {
    /* Hint for versioning code to replace deprecated space types. */
    area->butspacetype = area->spacetype;

    area->spacetype = SPACE_EMPTY;
  }

  for (region = area->regionbase.first; region; region = region->next) {
    direct_link_region(reader, region, area->spacetype);
  }

  /* accident can happen when read/save new file with older version */
  /* 2.50: we now always add spacedata for info */
  if (area->spacedata.first == NULL) {
    SpaceInfo *sinfo = MEM_callocN(sizeof(SpaceInfo), "spaceinfo");
    area->spacetype = sinfo->spacetype = SPACE_INFO;
    BLI_addtail(&area->spacedata, sinfo);
  }
  /* add local view3d too */
  else if (area->spacetype == SPACE_VIEW3D) {
    blo_do_versions_view3d_split_250(area->spacedata.first, &area->regionbase);
  }

  for (sl = area->spacedata.first; sl; sl = sl->next) {
    BLO_read_list(reader, &(sl->regionbase));

    /* if we do not have the spacetype registered we cannot
     * free it, so don't allocate any new memory for such spacetypes. */
    if (!BKE_spacetype_exists(sl->spacetype)) {
      sl->spacetype = SPACE_EMPTY;
    }

    for (region = sl->regionbase.first; region; region = region->next) {
      direct_link_region(reader, region, sl->spacetype);
    }

    if (sl->spacetype == SPACE_VIEW3D) {
      View3D *v3d = (View3D *)sl;

      v3d->flag |= V3D_INVALID_BACKBUF;

      if (v3d->gpd) {
        BLO_read_data_address(reader, &v3d->gpd);
        direct_link_gpencil(reader, v3d->gpd);
      }
      BLO_read_data_address(reader, &v3d->localvd);

      /* Runtime data */
      v3d->runtime.properties_storage = NULL;
      v3d->runtime.flag = 0;

      /* render can be quite heavy, set to solid on load */
      if (v3d->shading.type == OB_RENDER) {
        v3d->shading.type = OB_SOLID;
      }
      v3d->shading.prev_type = OB_SOLID;

      direct_link_view3dshading(reader, &v3d->shading);

      blo_do_versions_view3d_split_250(v3d, &sl->regionbase);
    }
    else if (sl->spacetype == SPACE_GRAPH) {
      SpaceGraph *sipo = (SpaceGraph *)sl;

      BLO_read_data_address(reader, &sipo->ads);
      BLI_listbase_clear(&sipo->runtime.ghost_curves);
    }
    else if (sl->spacetype == SPACE_NLA) {
      SpaceNla *snla = (SpaceNla *)sl;

      BLO_read_data_address(reader, &snla->ads);
    }
    else if (sl->spacetype == SPACE_OUTLINER) {
      SpaceOutliner *soops = (SpaceOutliner *)sl;

      /* use newdataadr_no_us and do not free old memory avoiding double
       * frees and use of freed memory. this could happen because of a
       * bug fixed in revision 58959 where the treestore memory address
       * was not unique */
      TreeStore *ts = newdataadr_no_us(reader->fd, soops->treestore);
      soops->treestore = NULL;
      if (ts) {
        TreeStoreElem *elems = newdataadr_no_us(reader->fd, ts->data);

        soops->treestore = BLI_mempool_create(
            sizeof(TreeStoreElem), ts->usedelem, 512, BLI_MEMPOOL_ALLOW_ITER);
        if (ts->usedelem && elems) {
          int i;
          for (i = 0; i < ts->usedelem; i++) {
            TreeStoreElem *new_elem = BLI_mempool_alloc(soops->treestore);
            *new_elem = elems[i];
          }
        }
        /* we only saved what was used */
        soops->storeflag |= SO_TREESTORE_CLEANUP;  // at first draw
      }
      soops->treehash = NULL;
      soops->tree.first = soops->tree.last = NULL;
    }
    else if (sl->spacetype == SPACE_IMAGE) {
      SpaceImage *sima = (SpaceImage *)sl;

      sima->iuser.scene = NULL;
      sima->iuser.ok = 1;
      sima->scopes.waveform_1 = NULL;
      sima->scopes.waveform_2 = NULL;
      sima->scopes.waveform_3 = NULL;
      sima->scopes.vecscope = NULL;
      sima->scopes.ok = 0;

      /* WARNING: gpencil data is no longer stored directly in sima after 2.5
       * so sacrifice a few old files for now to avoid crashes with new files!
       * committed: r28002 */
#if 0
      sima->gpd = newdataadr(fd, sima->gpd);
      if (sima->gpd) {
        direct_link_gpencil(fd, sima->gpd);
      }
#endif
    }
    else if (sl->spacetype == SPACE_NODE) {
      SpaceNode *snode = (SpaceNode *)sl;

      if (snode->gpd) {
        BLO_read_data_address(reader, &snode->gpd);
        direct_link_gpencil(reader, snode->gpd);
      }

      BLO_read_list(reader, &snode->treepath);
      snode->edittree = NULL;
      snode->iofsd = NULL;
      BLI_listbase_clear(&snode->linkdrag);
    }

    else if (sl->spacetype == SPACE_LOGIC) {
      SpaceLogic *slogic = (SpaceLogic *)sl;

      /* XXX: this is new stuff, which shouldn't be directly linking to gpd... */
      if (slogic->gpd) {
        BLO_read_data_address(reader, &slogic->gpd);
        direct_link_gpencil(reader, slogic->gpd);
      }
    }

    else if (sl->spacetype == SPACE_TEXT) {
      SpaceText *st = (SpaceText *)sl;
      memset(&st->runtime, 0, sizeof(st->runtime));
    }
    else if (sl->spacetype == SPACE_SEQ) {
      SpaceSeq *sseq = (SpaceSeq *)sl;

      /* grease pencil data is not a direct data and can't be linked from direct_link*
       * functions, it should be linked from lib_link* functions instead
       *
       * otherwise it'll lead to lost grease data on open because it'll likely be
       * read from file after all other users of grease pencil and newdataadr would
       * simple return NULL here (sergey)
       */
#if 0
      if (sseq->gpd) {
        sseq->gpd = newdataadr(fd, sseq->gpd);
        direct_link_gpencil(fd, sseq->gpd);
      }
#endif
      sseq->scopes.reference_ibuf = NULL;
      sseq->scopes.zebra_ibuf = NULL;
      sseq->scopes.waveform_ibuf = NULL;
      sseq->scopes.sep_waveform_ibuf = NULL;
      sseq->scopes.vector_ibuf = NULL;
      sseq->scopes.histogram_ibuf = NULL;
    }
    else if (sl->spacetype == SPACE_PROPERTIES) {
      SpaceProperties *sbuts = (SpaceProperties *)sl;

      sbuts->path = NULL;
      sbuts->texuser = NULL;
      sbuts->mainbo = sbuts->mainb;
      sbuts->mainbuser = sbuts->mainb;
    }
    else if (sl->spacetype == SPACE_CONSOLE) {
      SpaceConsole *sconsole = (SpaceConsole *)sl;
      ConsoleLine *cl, *cl_next;

      BLO_read_list(reader, &sconsole->scrollback);
      BLO_read_list(reader, &sconsole->history);

      // for (cl= sconsole->scrollback.first; cl; cl= cl->next)
      //  cl->line= newdataadr(fd, cl->line);

      /* comma expressions, (e.g. expr1, expr2, expr3) evaluate each expression,
       * from left to right.  the right-most expression sets the result of the comma
       * expression as a whole*/
      for (cl = sconsole->history.first; cl; cl = cl_next) {
        cl_next = cl->next;
        BLO_read_data_address(reader, &cl->line);
        if (cl->line) {
          /* the allocted length is not written, so reset here */
          cl->len_alloc = cl->len + 1;
        }
        else {
          BLI_remlink(&sconsole->history, cl);
          MEM_freeN(cl);
        }
      }
    }
    else if (sl->spacetype == SPACE_FILE) {
      SpaceFile *sfile = (SpaceFile *)sl;

      /* this sort of info is probably irrelevant for reloading...
       * plus, it isn't saved to files yet!
       */
      sfile->folders_prev = sfile->folders_next = NULL;
      sfile->files = NULL;
      sfile->layout = NULL;
      sfile->op = NULL;
      sfile->previews_timer = NULL;
      BLO_read_data_address(reader, &sfile->params);
    }
    else if (sl->spacetype == SPACE_CLIP) {
      SpaceClip *sclip = (SpaceClip *)sl;

      sclip->scopes.track_search = NULL;
      sclip->scopes.track_preview = NULL;
      sclip->scopes.ok = 0;
    }
  }

  BLI_listbase_clear(&area->actionzones);

  BLO_read_data_address(reader, &area->v1);
  BLO_read_data_address(reader, &area->v2);
  BLO_read_data_address(reader, &area->v3);
  BLO_read_data_address(reader, &area->v4);
}

static void lib_link_area(BlendLibReader *reader, ID *parent_id, ScrArea *area)
{
  BLO_read_id_address(reader, parent_id->lib, &area->full);

  memset(&area->runtime, 0x0, sizeof(area->runtime));

  LISTBASE_FOREACH (SpaceLink *, sl, &area->spacedata) {
    switch (sl->spacetype) {
      case SPACE_VIEW3D: {
        View3D *v3d = (View3D *)sl;

        BLO_read_id_address(reader, parent_id->lib, &v3d->camera);
        BLO_read_id_address(reader, parent_id->lib, &v3d->ob_center);

        if (v3d->localvd) {
          BLO_read_id_address(reader, parent_id->lib, &v3d->localvd->camera);
        }
        break;
      }
      case SPACE_GRAPH: {
        SpaceGraph *sipo = (SpaceGraph *)sl;
        bDopeSheet *ads = sipo->ads;

        if (ads) {
          BLO_read_id_address(reader, parent_id->lib, &ads->source);
          BLO_read_id_address(reader, parent_id->lib, &ads->filter_grp);
        }
        break;
      }
      case SPACE_PROPERTIES: {
        SpaceProperties *sbuts = (SpaceProperties *)sl;
        BLO_read_id_address(reader, parent_id->lib, &sbuts->pinid);
        if (sbuts->pinid == NULL) {
          sbuts->flag &= ~SB_PIN_CONTEXT;
        }
        break;
      }
      case SPACE_FILE:
        break;
      case SPACE_ACTION: {
        SpaceAction *saction = (SpaceAction *)sl;
        bDopeSheet *ads = &saction->ads;

        if (ads) {
          BLO_read_id_address(reader, parent_id->lib, &ads->source);
          BLO_read_id_address(reader, parent_id->lib, &ads->filter_grp);
        }

        BLO_read_id_address(reader, parent_id->lib, &saction->action);
        break;
      }
      case SPACE_IMAGE: {
        SpaceImage *sima = (SpaceImage *)sl;

        BLO_read_id_address(reader, parent_id->lib, &sima->image);
        BLO_read_id_address(reader, parent_id->lib, &sima->mask_info.mask);

        /* NOTE: pre-2.5, this was local data not lib data, but now we need this as lib data
         * so fingers crossed this works fine!
         */
        BLO_read_id_address(reader, parent_id->lib, &sima->gpd);
        break;
      }
      case SPACE_SEQ: {
        SpaceSeq *sseq = (SpaceSeq *)sl;

        /* NOTE: pre-2.5, this was local data not lib data, but now we need this as lib data
         * so fingers crossed this works fine!
         */
        BLO_read_id_address(reader, parent_id->lib, &sseq->gpd);
        break;
      }
      case SPACE_NLA: {
        SpaceNla *snla = (SpaceNla *)sl;
        bDopeSheet *ads = snla->ads;

        if (ads) {
          BLO_read_id_address(reader, parent_id->lib, &ads->source);
          BLO_read_id_address(reader, parent_id->lib, &ads->filter_grp);
        }
        break;
      }
      case SPACE_TEXT: {
        SpaceText *st = (SpaceText *)sl;

        BLO_read_id_address(reader, parent_id->lib, &st->text);
        break;
      }
      case SPACE_SCRIPT: {
        SpaceScript *scpt = (SpaceScript *)sl;
        /*scpt->script = NULL; - 2.45 set to null, better re-run the script */
        if (scpt->script) {
          BLO_read_id_address(reader, parent_id->lib, &scpt->script);
          if (scpt->script) {
            SCRIPT_SET_NULL(scpt->script);
          }
        }
        break;
      }
      case SPACE_OUTLINER: {
        SpaceOutliner *so = (SpaceOutliner *)sl;
        BLO_read_id_address(reader, NULL, &so->search_tse.id);

        if (so->treestore) {
          TreeStoreElem *tselem;
          BLI_mempool_iter iter;

          BLI_mempool_iternew(so->treestore, &iter);
          while ((tselem = BLI_mempool_iterstep(&iter))) {
            BLO_read_id_address(reader, NULL, &tselem->id);
          }
          if (so->treehash) {
            /* rebuild hash table, because it depends on ids too */
            so->storeflag |= SO_TREESTORE_REBUILD;
          }
        }
        break;
      }
      case SPACE_NODE: {
        SpaceNode *snode = (SpaceNode *)sl;
        bNodeTreePath *path, *path_next;

        /* node tree can be stored locally in id too, link this first */
        BLO_read_id_address(reader, parent_id->lib, &snode->id);
        BLO_read_id_address(reader, parent_id->lib, &snode->from);

        bNodeTree *ntree = snode->id ? ntreeFromID(snode->id) : NULL;
        if (ntree) {
          snode->nodetree = ntree;
        }
        else {
          BLO_read_id_address(reader, parent_id->lib, &snode->nodetree);
        }

        for (path = snode->treepath.first; path; path = path->next) {
          if (path == snode->treepath.first) {
            /* first nodetree in path is same as snode->nodetree */
            path->nodetree = snode->nodetree;
          }
          else {
            BLO_read_id_address(reader, parent_id->lib, &path->nodetree);
          }

          if (!path->nodetree) {
            break;
          }
        }

        /* remaining path entries are invalid, remove */
        for (; path; path = path_next) {
          path_next = path->next;

          BLI_remlink(&snode->treepath, path);
          MEM_freeN(path);
        }

        /* edittree is just the last in the path,
         * set this directly since the path may have been shortened above */
        if (snode->treepath.last) {
          path = snode->treepath.last;
          snode->edittree = path->nodetree;
        }
        else {
          snode->edittree = NULL;
        }
        break;
      }
      case SPACE_CLIP: {
        SpaceClip *sclip = (SpaceClip *)sl;
        BLO_read_id_address(reader, parent_id->lib, &sclip->clip);
        BLO_read_id_address(reader, parent_id->lib, &sclip->mask_info.mask);
        break;
      }
      default:
        break;
    }
  }
}

/**
 * \return false on error.
 */
static bool direct_link_area_map(BlendDataReader *reader, ScrAreaMap *area_map)
{
  BLO_read_list(reader, &area_map->vertbase);
  BLO_read_list(reader, &area_map->edgebase);
  BLO_read_list(reader, &area_map->areabase);
  LISTBASE_FOREACH (ScrArea *, area, &area_map->areabase) {
    direct_link_area(reader, area);
  }

  /* edges */
  LISTBASE_FOREACH (ScrEdge *, se, &area_map->edgebase) {
    BLO_read_data_address(reader, &se->v1);
    BLO_read_data_address(reader, &se->v2);
    BKE_screen_sort_scrvert(&se->v1, &se->v2);

    if (se->v1 == NULL) {
      BLI_remlink(&area_map->edgebase, se);

      return false;
    }
  }

  return true;
}

/** \} */

/* -------------------------------------------------------------------- */
/** \name XR-data
 * \{ */

static void direct_link_wm_xr_data(BlendDataReader *reader, wmXrData *xr_data)
{
  direct_link_view3dshading(reader, &xr_data->session_settings.shading);
}

static void lib_link_wm_xr_data(BlendLibReader *reader, ID *parent_id, wmXrData *xr_data)
{
  BLO_read_id_address(reader, parent_id->lib, &xr_data->session_settings.base_pose_object);
}

/** \} */

/* -------------------------------------------------------------------- */
/** \name Read ID: Window Manager
 * \{ */

static void direct_link_windowmanager(BlendDataReader *reader, wmWindowManager *wm)
{
  wmWindow *win;

  id_us_ensure_real(&wm->id);
  BLO_read_list(reader, &wm->windows);

  for (win = wm->windows.first; win; win = win->next) {
    BLO_read_data_address(reader, &win->parent);

    WorkSpaceInstanceHook *hook = win->workspace_hook;
    BLO_read_data_address(reader, &win->workspace_hook);

    /* we need to restore a pointer to this later when reading workspaces,
     * so store in global oldnew-map. */
    oldnewmap_insert(reader->fd->globmap, hook, win->workspace_hook, 0);

    direct_link_area_map(reader, &win->global_areas);

    win->ghostwin = NULL;
    win->gpuctx = NULL;
    win->eventstate = NULL;
    win->cursor_keymap_status = NULL;
    win->tweak = NULL;
#ifdef WIN32
    win->ime_data = NULL;
#endif

    BLI_listbase_clear(&win->queue);
    BLI_listbase_clear(&win->handlers);
    BLI_listbase_clear(&win->modalhandlers);
    BLI_listbase_clear(&win->gesture);

    win->active = 0;

    win->cursor = 0;
    win->lastcursor = 0;
    win->modalcursor = 0;
    win->grabcursor = 0;
    win->addmousemove = true;
    BLO_read_data_address(reader, &win->stereo3d_format);

    /* Multi-view always fallback to anaglyph at file opening
     * otherwise quad-buffer saved files can break Blender. */
    if (win->stereo3d_format) {
      win->stereo3d_format->display_mode = S3D_DISPLAY_ANAGLYPH;
    }
  }

  direct_link_wm_xr_data(reader, &wm->xr);

  BLI_listbase_clear(&wm->timers);
  BLI_listbase_clear(&wm->operators);
  BLI_listbase_clear(&wm->paintcursors);
  BLI_listbase_clear(&wm->queue);
  BKE_reports_init(&wm->reports, RPT_STORE);

  BLI_listbase_clear(&wm->keyconfigs);
  wm->defaultconf = NULL;
  wm->addonconf = NULL;
  wm->userconf = NULL;
  wm->undo_stack = NULL;

  wm->message_bus = NULL;

  wm->xr.runtime = NULL;

  BLI_listbase_clear(&wm->jobs);
  BLI_listbase_clear(&wm->drags);

  wm->windrawable = NULL;
  wm->winactive = NULL;
  wm->initialized = 0;
  wm->op_undo_depth = 0;
  wm->is_interface_locked = 0;
}

static void lib_link_windowmanager(BlendLibReader *reader, wmWindowManager *wm)
{
  LISTBASE_FOREACH (wmWindow *, win, &wm->windows) {
    if (win->workspace_hook) { /* NULL for old files */
      lib_link_workspace_instance_hook(reader, win->workspace_hook, &wm->id);
    }
    BLO_read_id_address(reader, wm->id.lib, &win->scene);
    /* deprecated, but needed for versioning (will be NULL'ed then) */
    BLO_read_id_address(reader, NULL, &win->screen);

    LISTBASE_FOREACH (ScrArea *, area, &win->global_areas.areabase) {
      lib_link_area(reader, &wm->id, area);
    }

    lib_link_wm_xr_data(reader, &wm->id, &wm->xr);
  }
}

/** \} */

/* -------------------------------------------------------------------- */
/** \name Read ID: Screen
 * \{ */

/* note: file read without screens option G_FILE_NO_UI;
 * check lib pointers in call below */
static void lib_link_screen(BlendLibReader *reader, bScreen *screen)
{
  /* deprecated, but needed for versioning (will be NULL'ed then) */
  BLO_read_id_address(reader, screen->id.lib, &screen->scene);

  screen->animtimer = NULL; /* saved in rare cases */
  screen->tool_tip = NULL;
  screen->scrubbing = false;

  LISTBASE_FOREACH (ScrArea *, area, &screen->areabase) {
    lib_link_area(reader, &screen->id, area);
  }
}

/* how to handle user count on pointer restore */
typedef enum ePointerUserMode {
  USER_IGNORE = 0, /* ignore user count */
  USER_REAL = 1,   /* ensure at least one real user (fake user ignored) */
} ePointerUserMode;

static void restore_pointer_user(ID *id, ID *newid, ePointerUserMode user)
{
  BLI_assert(STREQ(newid->name + 2, id->name + 2));
  BLI_assert(newid->lib == id->lib);
  UNUSED_VARS_NDEBUG(id);

  if (user == USER_REAL) {
    id_us_ensure_real(newid);
  }
}

#ifndef USE_GHASH_RESTORE_POINTER
/**
 * A version of #restore_pointer_by_name that performs a full search (slow!).
 * Use only for limited lookups, when the overhead of
 * creating a #IDNameLib_Map for a single lookup isn't worthwhile.
 */
static void *restore_pointer_by_name_main(Main *mainp, ID *id, ePointerUserMode user)
{
  if (id) {
    ListBase *lb = which_libbase(mainp, GS(id->name));
    if (lb) { /* there's still risk of checking corrupt mem (freed Ids in oops) */
      ID *idn = lb->first;
      for (; idn; idn = idn->next) {
        if (STREQ(idn->name + 2, id->name + 2)) {
          if (idn->lib == id->lib) {
            restore_pointer_user(id, idn, user);
            break;
          }
        }
      }
      return idn;
    }
  }
  return NULL;
}
#endif

/**
 * Only for undo files, or to restore a screen after reading without UI...
 *
 * \param user:
 * - USER_IGNORE: no user-count change.
 * - USER_REAL: ensure a real user (even if a fake one is set).
 * \param id_map: lookup table, use when performing many lookups.
 * this could be made an optional argument (falling back to a full lookup),
 * however at the moment it's always available.
 */
static void *restore_pointer_by_name(struct IDNameLib_Map *id_map, ID *id, ePointerUserMode user)
{
#ifdef USE_GHASH_RESTORE_POINTER
  if (id) {
    /* use fast lookup when available */
    ID *idn = BKE_main_idmap_lookup_id(id_map, id);
    if (idn) {
      restore_pointer_user(id, idn, user);
    }
    return idn;
  }
  return NULL;
#else
  Main *mainp = BKE_main_idmap_main_get(id_map);
  return restore_pointer_by_name_main(mainp, id, user);
#endif
}

static void lib_link_seq_clipboard_pt_restore(ID *id, struct IDNameLib_Map *id_map)
{
  if (id) {
    /* clipboard must ensure this */
    BLI_assert(id->newid != NULL);
    id->newid = restore_pointer_by_name(id_map, id->newid, USER_REAL);
  }
}
static int lib_link_seq_clipboard_cb(Sequence *seq, void *arg_pt)
{
  struct IDNameLib_Map *id_map = arg_pt;

  lib_link_seq_clipboard_pt_restore((ID *)seq->scene, id_map);
  lib_link_seq_clipboard_pt_restore((ID *)seq->scene_camera, id_map);
  lib_link_seq_clipboard_pt_restore((ID *)seq->clip, id_map);
  lib_link_seq_clipboard_pt_restore((ID *)seq->mask, id_map);
  lib_link_seq_clipboard_pt_restore((ID *)seq->sound, id_map);
  return 1;
}

static void lib_link_clipboard_restore(struct IDNameLib_Map *id_map)
{
  /* update IDs stored in sequencer clipboard */
  BKE_sequencer_base_recursive_apply(&seqbase_clipboard, lib_link_seq_clipboard_cb, id_map);
}

static int lib_link_main_data_restore_cb(LibraryIDLinkCallbackData *cb_data)
{
  const int cb_flag = cb_data->cb_flag;
  ID **id_pointer = cb_data->id_pointer;
  if (cb_flag & IDWALK_CB_EMBEDDED || *id_pointer == NULL) {
    return IDWALK_RET_NOP;
  }

  /* Special ugly case here, thanks again for those non-IDs IDs... */
  /* We probably need to add more cases here (hint: nodetrees),
   * but will wait for changes from D5559 to get in first. */
  if (GS((*id_pointer)->name) == ID_GR) {
    Collection *collection = (Collection *)*id_pointer;
    if (collection->flag & COLLECTION_IS_MASTER) {
      /* We should never reach that point anymore, since master collection private ID should be
       * properly tagged with IDWALK_CB_EMBEDDED. */
      BLI_assert(0);
      return IDWALK_RET_NOP;
    }
  }

  struct IDNameLib_Map *id_map = cb_data->user_data;

  /* Note: Handling of usercount here is really bad, defining its own system...
   * Will have to be refactored at some point, but that is not top priority task for now.
   * And all user-counts are properly recomputed at the end of the undo management code anyway. */
  *id_pointer = restore_pointer_by_name(
      id_map, *id_pointer, (cb_flag & IDWALK_CB_USER_ONE) ? USER_REAL : USER_IGNORE);

  return IDWALK_RET_NOP;
}

static void lib_link_main_data_restore(struct IDNameLib_Map *id_map, Main *newmain)
{
  ID *id;
  FOREACH_MAIN_ID_BEGIN (newmain, id) {
    BKE_library_foreach_ID_link(newmain, id, lib_link_main_data_restore_cb, id_map, IDWALK_NOP);
  }
  FOREACH_MAIN_ID_END;
}

static void lib_link_wm_xr_data_restore(struct IDNameLib_Map *id_map, wmXrData *xr_data)
{
  xr_data->session_settings.base_pose_object = restore_pointer_by_name(
      id_map, (ID *)xr_data->session_settings.base_pose_object, USER_REAL);
}

static void lib_link_window_scene_data_restore(wmWindow *win, Scene *scene, ViewLayer *view_layer)
{
  bScreen *screen = BKE_workspace_active_screen_get(win->workspace_hook);

  LISTBASE_FOREACH (ScrArea *, area, &screen->areabase) {
    LISTBASE_FOREACH (SpaceLink *, sl, &area->spacedata) {
      if (sl->spacetype == SPACE_VIEW3D) {
        View3D *v3d = (View3D *)sl;

        if (v3d->camera == NULL || v3d->scenelock) {
          v3d->camera = scene->camera;
        }

        if (v3d->localvd) {
          Base *base = NULL;

          v3d->localvd->camera = scene->camera;

          /* Localview can become invalid during undo/redo steps,
           * so we exit it when no could be found. */
          for (base = view_layer->object_bases.first; base; base = base->next) {
            if (base->local_view_bits & v3d->local_view_uuid) {
              break;
            }
          }
          if (base == NULL) {
            MEM_freeN(v3d->localvd);
            v3d->localvd = NULL;
            v3d->local_view_uuid = 0;

            /* Regionbase storage is different depending if the space is active. */
            ListBase *regionbase = (sl == area->spacedata.first) ? &area->regionbase :
                                                                   &sl->regionbase;
            LISTBASE_FOREACH (ARegion *, region, regionbase) {
              if (region->regiontype == RGN_TYPE_WINDOW) {
                RegionView3D *rv3d = region->regiondata;
                if (rv3d->localvd) {
                  MEM_freeN(rv3d->localvd);
                  rv3d->localvd = NULL;
                }
              }
            }
          }
        }
      }
    }
  }
}

static void lib_link_workspace_layout_restore(struct IDNameLib_Map *id_map,
                                              Main *newmain,
                                              WorkSpaceLayout *layout)
{
  bScreen *screen = BKE_workspace_layout_screen_get(layout);

  /* avoid conflicts with 2.8x branch */
  {
    LISTBASE_FOREACH (ScrArea *, area, &screen->areabase) {
      LISTBASE_FOREACH (SpaceLink *, sl, &area->spacedata) {
        if (sl->spacetype == SPACE_VIEW3D) {
          View3D *v3d = (View3D *)sl;

          v3d->camera = restore_pointer_by_name(id_map, (ID *)v3d->camera, USER_REAL);
          v3d->ob_center = restore_pointer_by_name(id_map, (ID *)v3d->ob_center, USER_REAL);
        }
        else if (sl->spacetype == SPACE_GRAPH) {
          SpaceGraph *sipo = (SpaceGraph *)sl;
          bDopeSheet *ads = sipo->ads;

          if (ads) {
            ads->source = restore_pointer_by_name(id_map, (ID *)ads->source, USER_REAL);

            if (ads->filter_grp) {
              ads->filter_grp = restore_pointer_by_name(
                  id_map, (ID *)ads->filter_grp, USER_IGNORE);
            }
          }

          /* force recalc of list of channels (i.e. includes calculating F-Curve colors)
           * thus preventing the "black curves" problem post-undo
           */
          sipo->runtime.flag |= SIPO_RUNTIME_FLAG_NEED_CHAN_SYNC_COLOR;
        }
        else if (sl->spacetype == SPACE_PROPERTIES) {
          SpaceProperties *sbuts = (SpaceProperties *)sl;
          sbuts->pinid = restore_pointer_by_name(id_map, sbuts->pinid, USER_IGNORE);
          if (sbuts->pinid == NULL) {
            sbuts->flag &= ~SB_PIN_CONTEXT;
          }

          /* TODO: restore path pointers: T40046
           * (complicated because this contains data pointers too, not just ID)*/
          MEM_SAFE_FREE(sbuts->path);
        }
        else if (sl->spacetype == SPACE_FILE) {
          SpaceFile *sfile = (SpaceFile *)sl;
          sfile->op = NULL;
          sfile->previews_timer = NULL;
        }
        else if (sl->spacetype == SPACE_ACTION) {
          SpaceAction *saction = (SpaceAction *)sl;

          saction->action = restore_pointer_by_name(id_map, (ID *)saction->action, USER_REAL);
          saction->ads.source = restore_pointer_by_name(
              id_map, (ID *)saction->ads.source, USER_REAL);

          if (saction->ads.filter_grp) {
            saction->ads.filter_grp = restore_pointer_by_name(
                id_map, (ID *)saction->ads.filter_grp, USER_IGNORE);
          }

          /* force recalc of list of channels, potentially updating the active action
           * while we're at it (as it can only be updated that way) [#28962]
           */
          saction->runtime.flag |= SACTION_RUNTIME_FLAG_NEED_CHAN_SYNC;
        }
        else if (sl->spacetype == SPACE_IMAGE) {
          SpaceImage *sima = (SpaceImage *)sl;

          sima->image = restore_pointer_by_name(id_map, (ID *)sima->image, USER_REAL);

          /* this will be freed, not worth attempting to find same scene,
           * since it gets initialized later */
          sima->iuser.scene = NULL;

#if 0
          /* Those are allocated and freed by space code, no need to handle them here. */
          MEM_SAFE_FREE(sima->scopes.waveform_1);
          MEM_SAFE_FREE(sima->scopes.waveform_2);
          MEM_SAFE_FREE(sima->scopes.waveform_3);
          MEM_SAFE_FREE(sima->scopes.vecscope);
#endif
          sima->scopes.ok = 0;

          /* NOTE: pre-2.5, this was local data not lib data, but now we need this as lib data
           * so assume that here we're doing for undo only...
           */
          sima->gpd = restore_pointer_by_name(id_map, (ID *)sima->gpd, USER_REAL);
          sima->mask_info.mask = restore_pointer_by_name(
              id_map, (ID *)sima->mask_info.mask, USER_REAL);
        }
        else if (sl->spacetype == SPACE_SEQ) {
          SpaceSeq *sseq = (SpaceSeq *)sl;

          /* NOTE: pre-2.5, this was local data not lib data, but now we need this as lib data
           * so assume that here we're doing for undo only...
           */
          sseq->gpd = restore_pointer_by_name(id_map, (ID *)sseq->gpd, USER_REAL);
        }
        else if (sl->spacetype == SPACE_NLA) {
          SpaceNla *snla = (SpaceNla *)sl;
          bDopeSheet *ads = snla->ads;

          if (ads) {
            ads->source = restore_pointer_by_name(id_map, (ID *)ads->source, USER_REAL);

            if (ads->filter_grp) {
              ads->filter_grp = restore_pointer_by_name(
                  id_map, (ID *)ads->filter_grp, USER_IGNORE);
            }
          }
        }
        else if (sl->spacetype == SPACE_TEXT) {
          SpaceText *st = (SpaceText *)sl;

          st->text = restore_pointer_by_name(id_map, (ID *)st->text, USER_REAL);
          if (st->text == NULL) {
            st->text = newmain->texts.first;
          }
        }
        else if (sl->spacetype == SPACE_SCRIPT) {
          SpaceScript *scpt = (SpaceScript *)sl;

          scpt->script = restore_pointer_by_name(id_map, (ID *)scpt->script, USER_REAL);

          /*screen->script = NULL; - 2.45 set to null, better re-run the script */
          if (scpt->script) {
            SCRIPT_SET_NULL(scpt->script);
          }
        }
        else if (sl->spacetype == SPACE_OUTLINER) {
          SpaceOutliner *so = (SpaceOutliner *)sl;

          so->search_tse.id = restore_pointer_by_name(id_map, so->search_tse.id, USER_IGNORE);

          if (so->treestore) {
            TreeStoreElem *tselem;
            BLI_mempool_iter iter;

            BLI_mempool_iternew(so->treestore, &iter);
            while ((tselem = BLI_mempool_iterstep(&iter))) {
              /* Do not try to restore pointers to drivers/sequence/etc.,
               * can crash in undo case! */
              if (TSE_IS_REAL_ID(tselem)) {
                tselem->id = restore_pointer_by_name(id_map, tselem->id, USER_IGNORE);
              }
              else {
                tselem->id = NULL;
              }
            }
            if (so->treehash) {
              /* rebuild hash table, because it depends on ids too */
              so->storeflag |= SO_TREESTORE_REBUILD;
            }
          }
        }
        else if (sl->spacetype == SPACE_NODE) {
          SpaceNode *snode = (SpaceNode *)sl;
          bNodeTreePath *path, *path_next;
          bNodeTree *ntree;

          /* node tree can be stored locally in id too, link this first */
          snode->id = restore_pointer_by_name(id_map, snode->id, USER_REAL);
          snode->from = restore_pointer_by_name(id_map, snode->from, USER_IGNORE);

          ntree = snode->id ? ntreeFromID(snode->id) : NULL;
          snode->nodetree = ntree ?
                                ntree :
                                restore_pointer_by_name(id_map, (ID *)snode->nodetree, USER_REAL);

          for (path = snode->treepath.first; path; path = path->next) {
            if (path == snode->treepath.first) {
              /* first nodetree in path is same as snode->nodetree */
              path->nodetree = snode->nodetree;
            }
            else {
              path->nodetree = restore_pointer_by_name(id_map, (ID *)path->nodetree, USER_REAL);
            }

            if (!path->nodetree) {
              break;
            }
          }

          /* remaining path entries are invalid, remove */
          for (; path; path = path_next) {
            path_next = path->next;

            BLI_remlink(&snode->treepath, path);
            MEM_freeN(path);
          }

          /* edittree is just the last in the path,
           * set this directly since the path may have been shortened above */
          if (snode->treepath.last) {
            path = snode->treepath.last;
            snode->edittree = path->nodetree;
          }
          else {
            snode->edittree = NULL;
          }
        }
        else if (sl->spacetype == SPACE_LOGIC) {
          SpaceLogic *slogic = (SpaceLogic *)sl;

          slogic->gpd = restore_pointer_by_name(id_map, (ID *)slogic->gpd, USER_REAL);
        }
        else if (sl->spacetype == SPACE_CLIP) {
          SpaceClip *sclip = (SpaceClip *)sl;

          sclip->clip = restore_pointer_by_name(id_map, (ID *)sclip->clip, USER_REAL);
          sclip->mask_info.mask = restore_pointer_by_name(
              id_map, (ID *)sclip->mask_info.mask, USER_REAL);

          sclip->scopes.ok = 0;
        }
      }
    }
  }
}

/**
 * Used to link a file (without UI) to the current UI.
 * Note that it assumes the old pointers in UI are still valid, so old Main is not freed.
 */
void blo_lib_link_restore(Main *oldmain,
                          Main *newmain,
                          wmWindowManager *curwm,
                          Scene *curscene,
                          ViewLayer *cur_view_layer)
{
  struct IDNameLib_Map *id_map = BKE_main_idmap_create(
      newmain, true, oldmain, MAIN_IDMAP_TYPE_NAME);

  for (WorkSpace *workspace = newmain->workspaces.first; workspace;
       workspace = workspace->id.next) {
    LISTBASE_FOREACH (WorkSpaceLayout *, layout, &workspace->layouts) {
      lib_link_workspace_layout_restore(id_map, newmain, layout);
    }
  }

  LISTBASE_FOREACH (wmWindow *, win, &curwm->windows) {
    WorkSpace *workspace = BKE_workspace_active_get(win->workspace_hook);
    ID *workspace_id = (ID *)workspace;
    Scene *oldscene = win->scene;

    workspace = restore_pointer_by_name(id_map, workspace_id, USER_REAL);
    BKE_workspace_active_set(win->workspace_hook, workspace);
    win->scene = restore_pointer_by_name(id_map, (ID *)win->scene, USER_REAL);
    if (win->scene == NULL) {
      win->scene = curscene;
    }
    if (BKE_view_layer_find(win->scene, win->view_layer_name) == NULL) {
      STRNCPY(win->view_layer_name, cur_view_layer->name);
    }
    BKE_workspace_active_set(win->workspace_hook, workspace);

    /* keep cursor location through undo */
    memcpy(&win->scene->cursor, &oldscene->cursor, sizeof(win->scene->cursor));

    /* Note: even though that function seems to redo part of what is done by
     * `lib_link_workspace_layout_restore()` above, it seems to have a slightly different scope:
     * while the former updates the whole UI pointers from Main db (going over all layouts of
     * all workspaces), that one only focuses one current active screen, takes care of
     * potential local view, and needs window's scene pointer to be final... */
    lib_link_window_scene_data_restore(win, win->scene, cur_view_layer);

    BLI_assert(win->screen == NULL);
  }

  lib_link_wm_xr_data_restore(id_map, &curwm->xr);

  /* Restore all ID pointers in Main database itself
   * (especially IDProperties might point to some word-space of other 'weirdly unchanged' ID
   * pointers, see T69146).
   * Note that this will re-apply again a few pointers in workspaces or so,
   * but since we are remapping final ones already set above,
   * that is just some minor harmless double-processing. */
  lib_link_main_data_restore(id_map, newmain);

  /* update IDs stored in all possible clipboards */
  lib_link_clipboard_restore(id_map);

  BKE_main_idmap_destroy(id_map);
}

/* for the saved 2.50 files without regiondata */
/* and as patch for 2.48 and older */
void blo_do_versions_view3d_split_250(View3D *v3d, ListBase *regions)
{
  ARegion *region;

  for (region = regions->first; region; region = region->next) {
    if (region->regiontype == RGN_TYPE_WINDOW && region->regiondata == NULL) {
      RegionView3D *rv3d;

      rv3d = region->regiondata = MEM_callocN(sizeof(RegionView3D), "region v3d patch");
      rv3d->persp = (char)v3d->persp;
      rv3d->view = (char)v3d->view;
      rv3d->dist = v3d->dist;
      copy_v3_v3(rv3d->ofs, v3d->ofs);
      copy_qt_qt(rv3d->viewquat, v3d->viewquat);
    }
  }

  /* this was not initialized correct always */
  if (v3d->gridsubdiv == 0) {
    v3d->gridsubdiv = 10;
  }
}

static bool direct_link_screen(BlendDataReader *reader, bScreen *screen)
{
  bool success = true;

  screen->regionbase.first = screen->regionbase.last = NULL;
  screen->context = NULL;
  screen->active_region = NULL;

  screen->preview = direct_link_preview_image(reader, screen->preview);

  if (!direct_link_area_map(reader, AREAMAP_FROM_SCREEN(screen))) {
    printf("Error reading Screen %s... removing it.\n", screen->id.name + 2);
    success = false;
  }

  return success;
}

/** \} */

/* -------------------------------------------------------------------- */
/** \name Read ID: Library
 * \{ */

static void direct_link_library(FileData *fd, Library *lib, Main *main)
{
  Main *newmain;

  /* check if the library was already read */
  for (newmain = fd->mainlist->first; newmain; newmain = newmain->next) {
    if (newmain->curlib) {
      if (BLI_path_cmp(newmain->curlib->filepath_abs, lib->filepath_abs) == 0) {
        blo_reportf_wrap(fd->reports,
                         RPT_WARNING,
                         TIP_("Library '%s', '%s' had multiple instances, save and reload!"),
                         lib->filepath,
                         lib->filepath_abs);

        change_link_placeholder_to_real_ID_pointer(fd->mainlist, fd, lib, newmain->curlib);
        /*              change_link_placeholder_to_real_ID_pointer_fd(fd, lib, newmain->curlib); */

        BLI_remlink(&main->libraries, lib);
        MEM_freeN(lib);

        /* Now, since Blender always expect **latest** Main pointer from fd->mainlist
         * to be the active library Main pointer,
         * where to add all non-library data-blocks found in file next, we have to switch that
         * 'dupli' found Main to latest position in the list!
         * Otherwise, you get weird disappearing linked data on a rather inconsistent basis.
         * See also T53977 for reproducible case. */
        BLI_remlink(fd->mainlist, newmain);
        BLI_addtail(fd->mainlist, newmain);

        return;
      }
    }
  }

  /* Make sure we have full path in lib->filepath_abs */
  BLI_strncpy(lib->filepath_abs, lib->filepath, sizeof(lib->filepath));
  BLI_path_normalize(fd->relabase, lib->filepath_abs);

  //  printf("direct_link_library: filepath %s\n", lib->filepath);
  //  printf("direct_link_library: filepath_abs %s\n", lib->filepath_abs);

  BlendDataReader reader = {fd};
  lib->packedfile = direct_link_packedfile(&reader, lib->packedfile);

  /* new main */
  newmain = BKE_main_new();
  BLI_addtail(fd->mainlist, newmain);
  newmain->curlib = lib;

  lib->parent = NULL;

  id_us_ensure_real(&lib->id);
}

static void lib_link_library(BlendLibReader *UNUSED(reader), Library *UNUSED(lib))
{
}

/* Always call this once you have loaded new library data to set the relative paths correctly
 * in relation to the blend file. */
static void fix_relpaths_library(const char *basepath, Main *main)
{
  Library *lib;
  /* BLO_read_from_memory uses a blank filename */
  if (basepath == NULL || basepath[0] == '\0') {
    for (lib = main->libraries.first; lib; lib = lib->id.next) {
      /* when loading a linked lib into a file which has not been saved,
       * there is nothing we can be relative to, so instead we need to make
       * it absolute. This can happen when appending an object with a relative
       * link into an unsaved blend file. See [#27405].
       * The remap relative option will make it relative again on save - campbell */
      if (BLI_path_is_rel(lib->filepath)) {
        BLI_strncpy(lib->filepath, lib->filepath_abs, sizeof(lib->filepath));
      }
    }
  }
  else {
    for (lib = main->libraries.first; lib; lib = lib->id.next) {
      /* Libraries store both relative and abs paths, recreate relative paths,
       * relative to the blend file since indirectly linked libs will be
       * relative to their direct linked library. */
      if (BLI_path_is_rel(lib->filepath)) { /* if this is relative to begin with? */
        BLI_strncpy(lib->filepath, lib->filepath_abs, sizeof(lib->filepath));
        BLI_path_rel(lib->filepath, basepath);
      }
    }
  }
}

/** \} */

/* -------------------------------------------------------------------- */
/** \name Read ID: Light Probe
 * \{ */

static void lib_link_lightprobe(BlendLibReader *reader, LightProbe *prb)
{
  BLO_read_id_address(reader, prb->id.lib, &prb->visibility_grp);
}

static void direct_link_lightprobe(BlendDataReader *reader, LightProbe *prb)
{
  BLO_read_data_address(reader, &prb->adt);
  direct_link_animdata(reader, prb->adt);
}

/** \} */

/* -------------------------------------------------------------------- */
/** \name Read ID: Speaker
 * \{ */

static void lib_link_speaker(BlendLibReader *reader, Speaker *spk)
{
  BLO_read_id_address(reader, spk->id.lib, &spk->sound);
}

static void direct_link_speaker(BlendDataReader *reader, Speaker *spk)
{
  BLO_read_data_address(reader, &spk->adt);
  direct_link_animdata(reader, spk->adt);

#if 0
  spk->sound = newdataadr(fd, spk->sound);
  direct_link_sound(fd, spk->sound);
#endif
}

/** \} */

/* -------------------------------------------------------------------- */
/** \name Read ID: Sound
 * \{ */

static void direct_link_sound(BlendDataReader *reader, bSound *sound)
{
  sound->tags = 0;
  sound->handle = NULL;
  sound->playback_handle = NULL;

  /* versioning stuff, if there was a cache, then we enable caching: */
  if (sound->cache) {
    sound->flags |= SOUND_FLAGS_CACHING;
    sound->cache = NULL;
  }

  if (reader->fd->memfile != NULL) {
    sound->tags |= SOUND_TAGS_WAVEFORM_NO_RELOAD;
  }

  sound->spinlock = MEM_mallocN(sizeof(SpinLock), "sound_spinlock");
  BLI_spin_init(sound->spinlock);

  /* clear waveform loading flag */
  sound->tags &= ~SOUND_TAGS_WAVEFORM_LOADING;

  sound->packedfile = direct_link_packedfile(reader, sound->packedfile);
  sound->newpackedfile = direct_link_packedfile(reader, sound->newpackedfile);
}

static void lib_link_sound(BlendLibReader *reader, bSound *sound)
{
  BLO_read_id_address(
      reader, sound->id.lib, &sound->ipo);  // XXX deprecated - old animation system
}

/** \} */

/* -------------------------------------------------------------------- */
/** \name Read ID: Movie Clip
 * \{ */

static void direct_link_movieReconstruction(BlendDataReader *reader,
                                            MovieTrackingReconstruction *reconstruction)
{
  BLO_read_data_address(reader, &reconstruction->cameras);
}

static void direct_link_movieTracks(BlendDataReader *reader, ListBase *tracksbase)
{
  MovieTrackingTrack *track;

  BLO_read_list(reader, tracksbase);

  for (track = tracksbase->first; track; track = track->next) {
    BLO_read_data_address(reader, &track->markers);
  }
}

static void direct_link_moviePlaneTracks(BlendDataReader *reader, ListBase *plane_tracks_base)
{
  MovieTrackingPlaneTrack *plane_track;

  BLO_read_list(reader, plane_tracks_base);

  for (plane_track = plane_tracks_base->first; plane_track; plane_track = plane_track->next) {
    int i;

    BLO_read_pointer_array(reader, (void **)&plane_track->point_tracks);
    for (i = 0; i < plane_track->point_tracksnr; i++) {
      BLO_read_data_address(reader, &plane_track->point_tracks[i]);
    }

    BLO_read_data_address(reader, &plane_track->markers);
  }
}

static void direct_link_movieclip(BlendDataReader *reader, MovieClip *clip)
{
  MovieTracking *tracking = &clip->tracking;
  MovieTrackingObject *object;

  BLO_read_data_address(reader, &clip->adt);

  direct_link_movieTracks(reader, &tracking->tracks);
  direct_link_moviePlaneTracks(reader, &tracking->plane_tracks);
  direct_link_movieReconstruction(reader, &tracking->reconstruction);

  BLO_read_data_address(reader, &clip->tracking.act_track);
  BLO_read_data_address(reader, &clip->tracking.act_plane_track);

  clip->anim = NULL;
  clip->tracking_context = NULL;
  clip->tracking.stats = NULL;

  /* TODO we could store those in undo cache storage as well, and preserve them instead of
   * re-creating them... */
  BLI_listbase_clear(&clip->runtime.gputextures);

  /* Needed for proper versioning, will be NULL for all newer files anyway. */
  BLO_read_data_address(reader, &clip->tracking.stabilization.rot_track);

  clip->tracking.dopesheet.ok = 0;
  BLI_listbase_clear(&clip->tracking.dopesheet.channels);
  BLI_listbase_clear(&clip->tracking.dopesheet.coverage_segments);

  BLO_read_list(reader, &tracking->objects);

  for (object = tracking->objects.first; object; object = object->next) {
    direct_link_movieTracks(reader, &object->tracks);
    direct_link_moviePlaneTracks(reader, &object->plane_tracks);
    direct_link_movieReconstruction(reader, &object->reconstruction);
  }
}

static void lib_link_movieTracks(BlendLibReader *reader, MovieClip *clip, ListBase *tracksbase)
{
  MovieTrackingTrack *track;

  for (track = tracksbase->first; track; track = track->next) {
    BLO_read_id_address(reader, clip->id.lib, &track->gpd);
  }
}

static void lib_link_moviePlaneTracks(BlendLibReader *reader,
                                      MovieClip *clip,
                                      ListBase *tracksbase)
{
  MovieTrackingPlaneTrack *plane_track;

  for (plane_track = tracksbase->first; plane_track; plane_track = plane_track->next) {
    BLO_read_id_address(reader, clip->id.lib, &plane_track->image);
  }
}

static void lib_link_movieclip(BlendLibReader *reader, MovieClip *clip)
{
  MovieTracking *tracking = &clip->tracking;

  BLO_read_id_address(reader, clip->id.lib, &clip->gpd);

  lib_link_movieTracks(reader, clip, &tracking->tracks);
  lib_link_moviePlaneTracks(reader, clip, &tracking->plane_tracks);

  LISTBASE_FOREACH (MovieTrackingObject *, object, &tracking->objects) {
    lib_link_movieTracks(reader, clip, &object->tracks);
    lib_link_moviePlaneTracks(reader, clip, &object->plane_tracks);
  }
}

/** \} */

/* -------------------------------------------------------------------- */
/** \name Read ID: Masks
 * \{ */

static void direct_link_mask(BlendDataReader *reader, Mask *mask)
{
  MaskLayer *masklay;

  BLO_read_data_address(reader, &mask->adt);

  BLO_read_list(reader, &mask->masklayers);

  for (masklay = mask->masklayers.first; masklay; masklay = masklay->next) {
    MaskSpline *spline;
    MaskLayerShape *masklay_shape;

    /* can't use newdataadr since it's a pointer within an array */
    MaskSplinePoint *act_point_search = NULL;

    BLO_read_list(reader, &masklay->splines);

    for (spline = masklay->splines.first; spline; spline = spline->next) {
      MaskSplinePoint *points_old = spline->points;
      int i;

      BLO_read_data_address(reader, &spline->points);

      for (i = 0; i < spline->tot_point; i++) {
        MaskSplinePoint *point = &spline->points[i];

        if (point->tot_uw) {
          BLO_read_data_address(reader, &point->uw);
        }
      }

      /* detect active point */
      if ((act_point_search == NULL) && (masklay->act_point >= points_old) &&
          (masklay->act_point < points_old + spline->tot_point)) {
        act_point_search = &spline->points[masklay->act_point - points_old];
      }
    }

    BLO_read_list(reader, &masklay->splines_shapes);

    for (masklay_shape = masklay->splines_shapes.first; masklay_shape;
         masklay_shape = masklay_shape->next) {
      BLO_read_data_address(reader, &masklay_shape->data);

      if (masklay_shape->tot_vert) {
        if (BLO_read_requires_endian_switch(reader)) {
          BLI_endian_switch_float_array(masklay_shape->data,
                                        masklay_shape->tot_vert * sizeof(float) *
                                            MASK_OBJECT_SHAPE_ELEM_SIZE);
        }
      }
    }

    BLO_read_data_address(reader, &masklay->act_spline);
    masklay->act_point = act_point_search;
  }
}

static void lib_link_mask_parent(BlendLibReader *reader, Mask *mask, MaskParent *parent)
{
  BLO_read_id_address(reader, mask->id.lib, &parent->id);
}

static void lib_link_mask(BlendLibReader *reader, Mask *mask)
{
  LISTBASE_FOREACH (MaskLayer *, masklay, &mask->masklayers) {
    MaskSpline *spline;

    spline = masklay->splines.first;
    while (spline) {
      int i;

      for (i = 0; i < spline->tot_point; i++) {
        MaskSplinePoint *point = &spline->points[i];

        lib_link_mask_parent(reader, mask, &point->parent);
      }

      lib_link_mask_parent(reader, mask, &spline->parent);

      spline = spline->next;
    }
  }
}

/** \} */

/* -------------------------------------------------------------------- */
/** \name Read ID: Line Style
 * \{ */

static void lib_link_linestyle(BlendLibReader *reader, FreestyleLineStyle *linestyle)
{
  LineStyleModifier *m;

  for (m = linestyle->color_modifiers.first; m; m = m->next) {
    switch (m->type) {
      case LS_MODIFIER_DISTANCE_FROM_OBJECT: {
        LineStyleColorModifier_DistanceFromObject *cm =
            (LineStyleColorModifier_DistanceFromObject *)m;
        BLO_read_id_address(reader, linestyle->id.lib, &cm->target);
        break;
      }
    }
  }
  for (m = linestyle->alpha_modifiers.first; m; m = m->next) {
    switch (m->type) {
      case LS_MODIFIER_DISTANCE_FROM_OBJECT: {
        LineStyleAlphaModifier_DistanceFromObject *am =
            (LineStyleAlphaModifier_DistanceFromObject *)m;
        BLO_read_id_address(reader, linestyle->id.lib, &am->target);
        break;
      }
    }
  }
  for (m = linestyle->thickness_modifiers.first; m; m = m->next) {
    switch (m->type) {
      case LS_MODIFIER_DISTANCE_FROM_OBJECT: {
        LineStyleThicknessModifier_DistanceFromObject *tm =
            (LineStyleThicknessModifier_DistanceFromObject *)m;
        BLO_read_id_address(reader, linestyle->id.lib, &tm->target);
        break;
      }
    }
  }
  for (int a = 0; a < MAX_MTEX; a++) {
    MTex *mtex = linestyle->mtex[a];
    if (mtex) {
      BLO_read_id_address(reader, linestyle->id.lib, &mtex->tex);
      BLO_read_id_address(reader, linestyle->id.lib, &mtex->object);
    }
  }
}

static void direct_link_linestyle_color_modifier(BlendDataReader *reader,
                                                 LineStyleModifier *modifier)
{
  switch (modifier->type) {
    case LS_MODIFIER_ALONG_STROKE: {
      LineStyleColorModifier_AlongStroke *m = (LineStyleColorModifier_AlongStroke *)modifier;
      BLO_read_data_address(reader, &m->color_ramp);
      break;
    }
    case LS_MODIFIER_DISTANCE_FROM_CAMERA: {
      LineStyleColorModifier_DistanceFromCamera *m = (LineStyleColorModifier_DistanceFromCamera *)
          modifier;
      BLO_read_data_address(reader, &m->color_ramp);
      break;
    }
    case LS_MODIFIER_DISTANCE_FROM_OBJECT: {
      LineStyleColorModifier_DistanceFromObject *m = (LineStyleColorModifier_DistanceFromObject *)
          modifier;
      BLO_read_data_address(reader, &m->color_ramp);
      break;
    }
    case LS_MODIFIER_MATERIAL: {
      LineStyleColorModifier_Material *m = (LineStyleColorModifier_Material *)modifier;
      BLO_read_data_address(reader, &m->color_ramp);
      break;
    }
    case LS_MODIFIER_TANGENT: {
      LineStyleColorModifier_Tangent *m = (LineStyleColorModifier_Tangent *)modifier;
      BLO_read_data_address(reader, &m->color_ramp);
      break;
    }
    case LS_MODIFIER_NOISE: {
      LineStyleColorModifier_Noise *m = (LineStyleColorModifier_Noise *)modifier;
      BLO_read_data_address(reader, &m->color_ramp);
      break;
    }
    case LS_MODIFIER_CREASE_ANGLE: {
      LineStyleColorModifier_CreaseAngle *m = (LineStyleColorModifier_CreaseAngle *)modifier;
      BLO_read_data_address(reader, &m->color_ramp);
      break;
    }
    case LS_MODIFIER_CURVATURE_3D: {
      LineStyleColorModifier_Curvature_3D *m = (LineStyleColorModifier_Curvature_3D *)modifier;
      BLO_read_data_address(reader, &m->color_ramp);
      break;
    }
  }
}

static void direct_link_linestyle_alpha_modifier(BlendDataReader *reader,
                                                 LineStyleModifier *modifier)
{
  switch (modifier->type) {
    case LS_MODIFIER_ALONG_STROKE: {
      LineStyleAlphaModifier_AlongStroke *m = (LineStyleAlphaModifier_AlongStroke *)modifier;
      BLO_read_data_address(reader, &m->curve);
      BKE_curvemapping_blend_read(reader, m->curve);
      break;
    }
    case LS_MODIFIER_DISTANCE_FROM_CAMERA: {
      LineStyleAlphaModifier_DistanceFromCamera *m = (LineStyleAlphaModifier_DistanceFromCamera *)
          modifier;
      BLO_read_data_address(reader, &m->curve);
      BKE_curvemapping_blend_read(reader, m->curve);
      break;
    }
    case LS_MODIFIER_DISTANCE_FROM_OBJECT: {
      LineStyleAlphaModifier_DistanceFromObject *m = (LineStyleAlphaModifier_DistanceFromObject *)
          modifier;
      BLO_read_data_address(reader, &m->curve);
      BKE_curvemapping_blend_read(reader, m->curve);
      break;
    }
    case LS_MODIFIER_MATERIAL: {
      LineStyleAlphaModifier_Material *m = (LineStyleAlphaModifier_Material *)modifier;
      BLO_read_data_address(reader, &m->curve);
      BKE_curvemapping_blend_read(reader, m->curve);
      break;
    }
    case LS_MODIFIER_TANGENT: {
      LineStyleAlphaModifier_Tangent *m = (LineStyleAlphaModifier_Tangent *)modifier;
      BLO_read_data_address(reader, &m->curve);
      BKE_curvemapping_blend_read(reader, m->curve);
      break;
    }
    case LS_MODIFIER_NOISE: {
      LineStyleAlphaModifier_Noise *m = (LineStyleAlphaModifier_Noise *)modifier;
      BLO_read_data_address(reader, &m->curve);
      BKE_curvemapping_blend_read(reader, m->curve);
      break;
    }
    case LS_MODIFIER_CREASE_ANGLE: {
      LineStyleAlphaModifier_CreaseAngle *m = (LineStyleAlphaModifier_CreaseAngle *)modifier;
      BLO_read_data_address(reader, &m->curve);
      BKE_curvemapping_blend_read(reader, m->curve);
      break;
    }
    case LS_MODIFIER_CURVATURE_3D: {
      LineStyleAlphaModifier_Curvature_3D *m = (LineStyleAlphaModifier_Curvature_3D *)modifier;
      BLO_read_data_address(reader, &m->curve);
      BKE_curvemapping_blend_read(reader, m->curve);
      break;
    }
  }
}

static void direct_link_linestyle_thickness_modifier(BlendDataReader *reader,
                                                     LineStyleModifier *modifier)
{
  switch (modifier->type) {
    case LS_MODIFIER_ALONG_STROKE: {
      LineStyleThicknessModifier_AlongStroke *m = (LineStyleThicknessModifier_AlongStroke *)
          modifier;
      BLO_read_data_address(reader, &m->curve);
      BKE_curvemapping_blend_read(reader, m->curve);
      break;
    }
    case LS_MODIFIER_DISTANCE_FROM_CAMERA: {
      LineStyleThicknessModifier_DistanceFromCamera *m =
          (LineStyleThicknessModifier_DistanceFromCamera *)modifier;
      BLO_read_data_address(reader, &m->curve);
      BKE_curvemapping_blend_read(reader, m->curve);
      break;
    }
    case LS_MODIFIER_DISTANCE_FROM_OBJECT: {
      LineStyleThicknessModifier_DistanceFromObject *m =
          (LineStyleThicknessModifier_DistanceFromObject *)modifier;
      BLO_read_data_address(reader, &m->curve);
      BKE_curvemapping_blend_read(reader, m->curve);
      break;
    }
    case LS_MODIFIER_MATERIAL: {
      LineStyleThicknessModifier_Material *m = (LineStyleThicknessModifier_Material *)modifier;
      BLO_read_data_address(reader, &m->curve);
      BKE_curvemapping_blend_read(reader, m->curve);
      break;
    }
    case LS_MODIFIER_TANGENT: {
      LineStyleThicknessModifier_Tangent *m = (LineStyleThicknessModifier_Tangent *)modifier;
      BLO_read_data_address(reader, &m->curve);
      BKE_curvemapping_blend_read(reader, m->curve);
      break;
    }
    case LS_MODIFIER_CREASE_ANGLE: {
      LineStyleThicknessModifier_CreaseAngle *m = (LineStyleThicknessModifier_CreaseAngle *)
          modifier;
      BLO_read_data_address(reader, &m->curve);
      BKE_curvemapping_blend_read(reader, m->curve);
      break;
    }
    case LS_MODIFIER_CURVATURE_3D: {
      LineStyleThicknessModifier_Curvature_3D *m = (LineStyleThicknessModifier_Curvature_3D *)
          modifier;
      BLO_read_data_address(reader, &m->curve);
      BKE_curvemapping_blend_read(reader, m->curve);
      break;
    }
  }
}

static void direct_link_linestyle_geometry_modifier(BlendDataReader *UNUSED(reader),
                                                    LineStyleModifier *UNUSED(modifier))
{
}

static void direct_link_linestyle(BlendDataReader *reader, FreestyleLineStyle *linestyle)
{
  int a;
  LineStyleModifier *modifier;

  BLO_read_data_address(reader, &linestyle->adt);
  direct_link_animdata(reader, linestyle->adt);
  BLO_read_list(reader, &linestyle->color_modifiers);
  for (modifier = linestyle->color_modifiers.first; modifier; modifier = modifier->next) {
    direct_link_linestyle_color_modifier(reader, modifier);
  }
  BLO_read_list(reader, &linestyle->alpha_modifiers);
  for (modifier = linestyle->alpha_modifiers.first; modifier; modifier = modifier->next) {
    direct_link_linestyle_alpha_modifier(reader, modifier);
  }
  BLO_read_list(reader, &linestyle->thickness_modifiers);
  for (modifier = linestyle->thickness_modifiers.first; modifier; modifier = modifier->next) {
    direct_link_linestyle_thickness_modifier(reader, modifier);
  }
  BLO_read_list(reader, &linestyle->geometry_modifiers);
  for (modifier = linestyle->geometry_modifiers.first; modifier; modifier = modifier->next) {
    direct_link_linestyle_geometry_modifier(reader, modifier);
  }
  for (a = 0; a < MAX_MTEX; a++) {
    BLO_read_data_address(reader, &linestyle->mtex[a]);
  }
}

/** \} */

/* -------------------------------------------------------------------- */
/** \name Read ID: Hair
 * \{ */

static void lib_link_hair(BlendLibReader *reader, Hair *hair)
{
  for (int a = 0; a < hair->totcol; a++) {
    BLO_read_id_address(reader, hair->id.lib, &hair->mat[a]);
  }
}

static void direct_link_hair(BlendDataReader *reader, Hair *hair)
{
  BLO_read_data_address(reader, &hair->adt);
  direct_link_animdata(reader, hair->adt);

  /* Geometry */
  direct_link_customdata(reader, &hair->pdata, hair->totpoint);
  direct_link_customdata(reader, &hair->cdata, hair->totcurve);
  BKE_hair_update_customdata_pointers(hair);

  /* Materials */
  BLO_read_pointer_array(reader, (void **)&hair->mat);
}

/** \} */

/* -------------------------------------------------------------------- */
/** \name Read ID: Point Cloud
 * \{ */

static void lib_link_pointcloud(BlendLibReader *reader, PointCloud *pointcloud)
{
  for (int a = 0; a < pointcloud->totcol; a++) {
    BLO_read_id_address(reader, pointcloud->id.lib, &pointcloud->mat[a]);
  }
}

static void direct_link_pointcloud(BlendDataReader *reader, PointCloud *pointcloud)
{
  BLO_read_data_address(reader, &pointcloud->adt);
  direct_link_animdata(reader, pointcloud->adt);

  /* Geometry */
  direct_link_customdata(reader, &pointcloud->pdata, pointcloud->totpoint);
  BKE_pointcloud_update_customdata_pointers(pointcloud);

  /* Materials */
  BLO_read_pointer_array(reader, (void **)&pointcloud->mat);
}

/** \} */

/* -------------------------------------------------------------------- */
/** \name Read ID: Volume
 * \{ */

static void lib_link_volume(BlendLibReader *reader, Volume *volume)
{
  /* Needs to be done *after* cache pointers are restored (call to
   * `foreach_cache`/`blo_cache_storage_entry_restore_in_new`), easier for now to do it in
   * lib_link... */
  BKE_volume_init_grids(volume);

  for (int a = 0; a < volume->totcol; a++) {
    BLO_read_id_address(reader, volume->id.lib, &volume->mat[a]);
  }
}

static void direct_link_volume(BlendDataReader *reader, Volume *volume)
{
  BLO_read_data_address(reader, &volume->adt);
  direct_link_animdata(reader, volume->adt);

  volume->packedfile = direct_link_packedfile(reader, volume->packedfile);
  volume->runtime.frame = 0;

  /* materials */
  BLO_read_pointer_array(reader, (void **)&volume->mat);
}

/** \} */

/* -------------------------------------------------------------------- */
/** \name Read ID: Simulation
 * \{ */

static void lib_link_simulation(BlendLibReader *reader, Simulation *simulation)
{
  LISTBASE_FOREACH (SimulationDependency *, dependency, &simulation->dependencies) {
    BLO_read_id_address(reader, simulation->id.lib, &dependency->id);
  }
}

static void direct_link_simulation(BlendDataReader *reader, Simulation *simulation)
{
  BLO_read_data_address(reader, &simulation->adt);
  direct_link_animdata(reader, simulation->adt);

  BLO_read_list(reader, &simulation->states);
  LISTBASE_FOREACH (SimulationState *, state, &simulation->states) {
    BLO_read_data_address(reader, &state->name);
    BLO_read_data_address(reader, &state->type);
    if (STREQ(state->type, SIM_TYPE_NAME_PARTICLE_SIMULATION)) {
      ParticleSimulationState *particle_state = (ParticleSimulationState *)state;
      direct_link_customdata(reader, &particle_state->attributes, particle_state->tot_particles);
    }
  }

  BLO_read_list(reader, &simulation->dependencies);
}

/** \} */

/* -------------------------------------------------------------------- */
/** \name Read Library Data Block
 * \{ */

static ID *create_placeholder(Main *mainvar, const short idcode, const char *idname, const int tag)
{
  ListBase *lb = which_libbase(mainvar, idcode);
  ID *ph_id = BKE_libblock_alloc_notest(idcode);

  *((short *)ph_id->name) = idcode;
  BLI_strncpy(ph_id->name + 2, idname, sizeof(ph_id->name) - 2);
  BKE_libblock_init_empty(ph_id);
  ph_id->lib = mainvar->curlib;
  ph_id->tag = tag | LIB_TAG_MISSING;
  ph_id->us = ID_FAKE_USERS(ph_id);
  ph_id->icon_id = 0;

  BLI_addtail(lb, ph_id);
  id_sort_by_name(lb, ph_id, NULL);

  BKE_lib_libblock_session_uuid_ensure(ph_id);

  return ph_id;
}

static void placeholders_ensure_valid(Main *bmain)
{
  /* Placeholder ObData IDs won't have any material, we have to update their objects for that,
   * otherwise the inconsistency between both will lead to crashes (especially in Eevee?). */
  for (Object *ob = bmain->objects.first; ob != NULL; ob = ob->id.next) {
    ID *obdata = ob->data;
    if (obdata != NULL && obdata->tag & LIB_TAG_MISSING) {
      BKE_object_materials_test(bmain, ob, obdata);
    }
  }
}

static const char *dataname(short id_code)
{
  switch (id_code) {
    case ID_OB:
      return "Data from OB";
    case ID_ME:
      return "Data from ME";
    case ID_IP:
      return "Data from IP";
    case ID_SCE:
      return "Data from SCE";
    case ID_MA:
      return "Data from MA";
    case ID_TE:
      return "Data from TE";
    case ID_CU:
      return "Data from CU";
    case ID_GR:
      return "Data from GR";
    case ID_AR:
      return "Data from AR";
    case ID_AC:
      return "Data from AC";
    case ID_LI:
      return "Data from LI";
    case ID_MB:
      return "Data from MB";
    case ID_IM:
      return "Data from IM";
    case ID_LT:
      return "Data from LT";
    case ID_LA:
      return "Data from LA";
    case ID_CA:
      return "Data from CA";
    case ID_KE:
      return "Data from KE";
    case ID_WO:
      return "Data from WO";
    case ID_SCR:
      return "Data from SCR";
    case ID_VF:
      return "Data from VF";
    case ID_TXT:
      return "Data from TXT";
    case ID_SPK:
      return "Data from SPK";
    case ID_LP:
      return "Data from LP";
    case ID_SO:
      return "Data from SO";
    case ID_NT:
      return "Data from NT";
    case ID_BR:
      return "Data from BR";
    case ID_PA:
      return "Data from PA";
    case ID_PAL:
      return "Data from PAL";
    case ID_PC:
      return "Data from PCRV";
    case ID_GD:
      return "Data from GD";
    case ID_WM:
      return "Data from WM";
    case ID_MC:
      return "Data from MC";
    case ID_MSK:
      return "Data from MSK";
    case ID_LS:
      return "Data from LS";
    case ID_CF:
      return "Data from CF";
    case ID_WS:
      return "Data from WS";
    case ID_HA:
      return "Data from HA";
    case ID_PT:
      return "Data from PT";
    case ID_VO:
      return "Data from VO";
    case ID_SIM:
      return "Data from SIM";
  }
  return "Data from Lib Block";
}

static bool direct_link_id(FileData *fd, Main *main, const int tag, ID *id, ID *id_old)
{
  BlendDataReader reader = {fd};

  /* Read part of datablock that is common between real and embedded datablocks. */
  direct_link_id_common(&reader, main->curlib, id, id_old, tag);

  if (tag & LIB_TAG_ID_LINK_PLACEHOLDER) {
    /* For placeholder we only need to set the tag, no further data to read. */
    id->tag = tag;
    return true;
  }

  const IDTypeInfo *id_type = BKE_idtype_get_info_from_id(id);

  /* XXX Very weakly handled currently, see comment in read_libblock() before trying to
   * use it for anything new. */
  bool success = true;

  switch (GS(id->name)) {
    case ID_WM:
      direct_link_windowmanager(&reader, (wmWindowManager *)id);
      break;
    case ID_SCR:
      success = direct_link_screen(&reader, (bScreen *)id);
      break;
    case ID_SCE:
      direct_link_scene(&reader, (Scene *)id);
      break;
    case ID_OB:
      direct_link_object(&reader, (Object *)id);
      break;
    case ID_ME:
      direct_link_mesh(&reader, (Mesh *)id);
      break;
    case ID_CU:
      direct_link_curve(&reader, (Curve *)id);
      break;
    case ID_MB:
      direct_link_mball(&reader, (MetaBall *)id);
      break;
    case ID_MA:
      direct_link_material(&reader, (Material *)id);
      break;
    case ID_TE:
      direct_link_texture(&reader, (Tex *)id);
      break;
    case ID_IM:
      direct_link_image(&reader, (Image *)id);
      break;
    case ID_LA:
      direct_link_light(&reader, (Light *)id);
      break;
    case ID_VF:
      direct_link_vfont(&reader, (VFont *)id);
      break;
    case ID_TXT:
      direct_link_text(&reader, (Text *)id);
      break;
    case ID_IP:
      direct_link_ipo(&reader, (Ipo *)id);
      break;
    case ID_KE:
      direct_link_key(&reader, (Key *)id);
      break;
    case ID_LT:
      direct_link_latt(&reader, (Lattice *)id);
      break;
    case ID_WO:
      direct_link_world(&reader, (World *)id);
      break;
    case ID_LI:
      direct_link_library(fd, (Library *)id, main);
      break;
    case ID_CA:
      direct_link_camera(&reader, (Camera *)id);
      break;
    case ID_SPK:
      direct_link_speaker(&reader, (Speaker *)id);
      break;
    case ID_SO:
      direct_link_sound(&reader, (bSound *)id);
      break;
    case ID_LP:
      direct_link_lightprobe(&reader, (LightProbe *)id);
      break;
    case ID_GR:
      direct_link_collection(&reader, (Collection *)id);
      break;
    case ID_AR:
      direct_link_armature(&reader, (bArmature *)id);
      break;
    case ID_AC:
      direct_link_action(&reader, (bAction *)id);
      break;
    case ID_NT:
      direct_link_nodetree(&reader, (bNodeTree *)id);
      break;
    case ID_BR:
      direct_link_brush(&reader, (Brush *)id);
      break;
    case ID_PA:
      direct_link_particlesettings(&reader, (ParticleSettings *)id);
      break;
    case ID_GD:
      direct_link_gpencil(&reader, (bGPdata *)id);
      break;
    case ID_MC:
      direct_link_movieclip(&reader, (MovieClip *)id);
      break;
    case ID_MSK:
      direct_link_mask(&reader, (Mask *)id);
      break;
    case ID_LS:
      direct_link_linestyle(&reader, (FreestyleLineStyle *)id);
      break;
    case ID_PAL:
      direct_link_palette(&reader, (Palette *)id);
      break;
    case ID_PC:
      direct_link_paint_curve(&reader, (PaintCurve *)id);
      break;
    case ID_CF:
      direct_link_cachefile(&reader, (CacheFile *)id);
      break;
    case ID_WS:
      direct_link_workspace(&reader, (WorkSpace *)id, main);
      break;
    case ID_HA:
      direct_link_hair(&reader, (Hair *)id);
      break;
    case ID_PT:
      direct_link_pointcloud(&reader, (PointCloud *)id);
      break;
    case ID_VO:
      direct_link_volume(&reader, (Volume *)id);
      break;
    case ID_SIM:
      direct_link_simulation(&reader, (Simulation *)id);
      break;
  }

  /* try to restore (when undoing) or clear ID's cache pointers. */
  if (id_type->foreach_cache != NULL) {
    BKE_idtype_id_foreach_cache(
        id, blo_cache_storage_entry_restore_in_new, reader.fd->cache_storage);
  }

  return success;
}

/* Read all data associated with a datablock into datamap. */
static BHead *read_data_into_datamap(FileData *fd, BHead *bhead, const char *allocname)
{
  bhead = blo_bhead_next(fd, bhead);

  while (bhead && bhead->code == DATA) {
    /* The code below is useful for debugging leaks in data read from the blend file.
     * Without this the messages only tell us what ID-type the memory came from,
     * eg: `Data from OB len 64`, see #dataname.
     * With the code below we get the struct-name to help tracking down the leak.
     * This is kept disabled as the #malloc for the text always leaks memory. */
#if 0
    {
      const short *sp = fd->filesdna->structs[bhead->SDNAnr];
      allocname = fd->filesdna->types[sp[0]];
      size_t allocname_size = strlen(allocname) + 1;
      char *allocname_buf = malloc(allocname_size);
      memcpy(allocname_buf, allocname, allocname_size);
      allocname = allocname_buf;
    }
#endif

    void *data = read_struct(fd, bhead, allocname);
    if (data) {
      oldnewmap_insert(fd->datamap, bhead->old, data, 0);
    }

    bhead = blo_bhead_next(fd, bhead);
  }

  return bhead;
}

/* Verify if the datablock and all associated data is identical. */
static bool read_libblock_is_identical(FileData *fd, BHead *bhead)
{
  /* Test ID itself. */
  if (bhead->len && !BHEADN_FROM_BHEAD(bhead)->is_memchunk_identical) {
    return false;
  }

  /* Test any other data that is part of ID (logic must match read_data_into_datamap). */
  bhead = blo_bhead_next(fd, bhead);

  while (bhead && bhead->code == DATA) {
    if (bhead->len && !BHEADN_FROM_BHEAD(bhead)->is_memchunk_identical) {
      return false;
    }

    bhead = blo_bhead_next(fd, bhead);
  }

  return true;
}

/* For undo, restore matching library datablock from the old main. */
static bool read_libblock_undo_restore_library(FileData *fd, Main *main, const ID *id)
{
  /* In undo case, most libs and linked data should be kept as is from previous state
   * (see BLO_read_from_memfile).
   * However, some needed by the snapshot being read may have been removed in previous one,
   * and would go missing.
   * This leads e.g. to disappearing objects in some undo/redo case, see T34446.
   * That means we have to carefully check whether current lib or
   * libdata already exits in old main, if it does we merely copy it over into new main area,
   * otherwise we have to do a full read of that bhead... */
  DEBUG_PRINTF("UNDO: restore library %s\n", id->name);

  Main *libmain = fd->old_mainlist->first;
  /* Skip oldmain itself... */
  for (libmain = libmain->next; libmain; libmain = libmain->next) {
    DEBUG_PRINTF("  compare with %s -> ", libmain->curlib ? libmain->curlib->id.name : "<NULL>");
    if (libmain->curlib && STREQ(id->name, libmain->curlib->id.name)) {
      Main *oldmain = fd->old_mainlist->first;
      DEBUG_PRINTF("match!\n");
      /* In case of a library, we need to re-add its main to fd->mainlist,
       * because if we have later a missing ID_LINK_PLACEHOLDER,
       * we need to get the correct lib it is linked to!
       * Order is crucial, we cannot bulk-add it in BLO_read_from_memfile()
       * like it used to be. */
      BLI_remlink(fd->old_mainlist, libmain);
      BLI_remlink_safe(&oldmain->libraries, libmain->curlib);
      BLI_addtail(fd->mainlist, libmain);
      BLI_addtail(&main->libraries, libmain->curlib);
      return true;
    }
    DEBUG_PRINTF("no match\n");
  }

  return false;
}

/* For undo, restore existing linked datablock from the old main. */
static bool read_libblock_undo_restore_linked(FileData *fd, Main *main, const ID *id, BHead *bhead)
{
  DEBUG_PRINTF("UNDO: restore linked datablock %s\n", id->name);
  DEBUG_PRINTF("  from %s (%s): ",
               main->curlib ? main->curlib->id.name : "<NULL>",
               main->curlib ? main->curlib->filepath : "<NULL>");

  ID *id_old = BKE_libblock_find_name(main, GS(id->name), id->name + 2);
  if (id_old != NULL) {
    DEBUG_PRINTF("  found!\n");
    /* Even though we found our linked ID, there is no guarantee its address
     * is still the same. */
    if (id_old != bhead->old) {
      oldnewmap_insert(fd->libmap, bhead->old, id_old, GS(id_old->name));
    }

    /* No need to do anything else for ID_LINK_PLACEHOLDER, it's assumed
     * already present in its lib's main. */
    return true;
  }

  DEBUG_PRINTF("  not found\n");
  return false;
}

/* For undo, restore unchanged datablock from old main. */
static void read_libblock_undo_restore_identical(
    FileData *fd, Main *main, const ID *UNUSED(id), ID *id_old, const int tag)
{
  BLI_assert((fd->skip_flags & BLO_READ_SKIP_UNDO_OLD_MAIN) == 0);
  BLI_assert(id_old != NULL);

  /* Some tags need to be preserved here. */
  id_old->tag = tag | (id_old->tag & LIB_TAG_EXTRAUSER);
  id_old->lib = main->curlib;
  id_old->us = ID_FAKE_USERS(id_old);
  /* Do not reset id->icon_id here, memory allocated for it remains valid. */
  /* Needed because .blend may have been saved with crap value here... */
  id_old->newid = NULL;
  id_old->orig_id = NULL;

  const short idcode = GS(id_old->name);
  Main *old_bmain = fd->old_mainlist->first;
  ListBase *old_lb = which_libbase(old_bmain, idcode);
  ListBase *new_lb = which_libbase(main, idcode);
  BLI_remlink(old_lb, id_old);
  BLI_addtail(new_lb, id_old);

  /* Recalc flags, mostly these just remain as they are. */
  id_old->recalc |= direct_link_id_restore_recalc_exceptions(id_old);
  id_old->recalc_after_undo_push = 0;

  /* As usual, proxies require some special love...
   * In `blo_clear_proxy_pointers_from_lib()` we clear all `proxy_from` pointers to local IDs, for
   * undo. This is required since we do not re-read linked data in that case, so we also do not
   * re-'lib_link' their pointers.
   * Those `proxy_from` pointers are then re-defined properly when lib_linking the newly read local
   * object. However, in case of re-used data 'as-is', we never lib_link it again, so we have to
   * fix those backward pointers here. */
  if (GS(id_old->name) == ID_OB) {
    Object *ob = (Object *)id_old;
    if (ob->proxy != NULL) {
      ob->proxy->proxy_from = ob;
    }
  }
}

/* For undo, store changed datablock at old address. */
static void read_libblock_undo_restore_at_old_address(FileData *fd, Main *main, ID *id, ID *id_old)
{
  /* During memfile undo, if an ID changed and we cannot directly re-use existing one from old
   * bmain, we do a full read of the new id from the memfile, and then fully swap its content
   * with the old id. This allows us to keep the same pointer even for modified data, which
   * helps reducing further detected changes by the depsgraph (since unchanged IDs remain fully
   * unchanged, even if they are using/pointing to a changed one). */
  BLI_assert((fd->skip_flags & BLO_READ_SKIP_UNDO_OLD_MAIN) == 0);
  BLI_assert(id_old != NULL);

  const short idcode = GS(id->name);

  /* XXX 3DCursor (witch is UI data and as such should not be affected by undo) is stored in
   * Scene... So this requires some special handling, previously done in `blo_lib_link_restore()`,
   * but this cannot work anymore when we overwrite existing memory... */
  if (idcode == ID_SCE) {
    Scene *scene_old = (Scene *)id_old;
    Scene *scene = (Scene *)id;
    SWAP(View3DCursor, scene_old->cursor, scene->cursor);
  }

  Main *old_bmain = fd->old_mainlist->first;
  ListBase *old_lb = which_libbase(old_bmain, idcode);
  ListBase *new_lb = which_libbase(main, idcode);
  BLI_remlink(old_lb, id_old);
  BLI_remlink(new_lb, id);

  /* We do not need any remapping from this call here, since no ID pointer is valid in the data
   * currently (they are all pointing to old addresses, and need to go through `lib_link`
   * process). So we can pass NULL for the Main pointer parameter. */
  BKE_lib_id_swap_full(NULL, id, id_old);

  BLI_addtail(new_lb, id_old);
  BLI_addtail(old_lb, id);
}

static bool read_libblock_undo_restore(
    FileData *fd, Main *main, BHead *bhead, const int tag, ID **r_id_old)
{
  /* Get pointer to memory of new ID that we will be reading. */
  const ID *id = peek_struct_undo(fd, bhead);
  const short idcode = GS(id->name);

  if (bhead->code == ID_LI) {
    /* Restore library datablock. */
    if (read_libblock_undo_restore_library(fd, main, id)) {
      return true;
    }
  }
  else if (bhead->code == ID_LINK_PLACEHOLDER) {
    /* Restore linked datablock. */
    if (read_libblock_undo_restore_linked(fd, main, id, bhead)) {
      return true;
    }
  }
  else if (ELEM(idcode, ID_WM, ID_SCR, ID_WS)) {
    /* Skip reading any UI datablocks, existing ones are kept. We don't
     * support pointers from other datablocks to UI datablocks so those
     * we also don't put UI datablocks in fd->libmap. */
    return true;
  }

  /* Restore local datablocks. */
  DEBUG_PRINTF("UNDO: read %s (uuid %u) -> ", id->name, id->session_uuid);

  ID *id_old = NULL;
  const bool do_partial_undo = (fd->skip_flags & BLO_READ_SKIP_UNDO_OLD_MAIN) == 0;
  if (do_partial_undo && (bhead->code != ID_LINK_PLACEHOLDER)) {
    /* This code should only ever be reached for local data-blocks. */
    BLI_assert(main->curlib == NULL);

    /* Find the 'current' existing ID we want to reuse instead of the one we
     * would read from the undo memfile. */
    BLI_assert(fd->old_idmap != NULL);
    id_old = BKE_main_idmap_lookup_uuid(fd->old_idmap, id->session_uuid);
  }

  if (id_old != NULL && read_libblock_is_identical(fd, bhead)) {
    /* Local datablock was unchanged, restore from the old main. */
    DEBUG_PRINTF("keep identical datablock\n");

    /* Do not add LIB_TAG_NEW here, this should not be needed/used in undo case anyway (as
     * this is only for do_version-like code), but for sake of consistency, and also because
     * it will tell us which ID is re-used from old Main, and which one is actually new. */
    /* Also do not add LIB_TAG_NEED_LINK, those IDs will never be re-liblinked, hence that tag will
     * never be cleared, leading to critical issue in link/append code. */
    const int id_tag = tag | LIB_TAG_UNDO_OLD_ID_REUSED;
    read_libblock_undo_restore_identical(fd, main, id, id_old, id_tag);

    /* Insert into library map for lookup by newly read datablocks (with pointer value bhead->old).
     * Note that existing datablocks in memory (which pointer value would be id_old) are not
     * remapped anymore, so no need to store this info here. */
    oldnewmap_insert(fd->libmap, bhead->old, id_old, bhead->code);

    *r_id_old = id_old;
    return true;
  }
  if (id_old != NULL) {
    /* Local datablock was changed. Restore at the address of the old datablock. */
    DEBUG_PRINTF("read to old existing address\n");
    *r_id_old = id_old;
    return false;
  }

  /* Local datablock does not exist in the undo step, so read from scratch. */
  DEBUG_PRINTF("read at new address\n");
  return false;
}

/* This routine reads a datablock and its direct data, and advances bhead to
 * the next datablock. For library linked datablocks, only a placeholder will
 * be generated, to be replaced in read_library_linked_ids.
 *
 * When reading for undo, libraries, linked datablocks and unchanged datablocks
 * will be restored from the old database. Only new or changed datablocks will
 * actually be read. */
static BHead *read_libblock(FileData *fd,
                            Main *main,
                            BHead *bhead,
                            const int tag,
                            const bool placeholder_set_indirect_extern,
                            ID **r_id)
{
  /* First attempt to restore existing datablocks for undo.
   * When datablocks are changed but still exist, we restore them at the old
   * address and inherit recalc flags for the dependency graph. */
  ID *id_old = NULL;
  if (fd->memfile != NULL) {
    if (read_libblock_undo_restore(fd, main, bhead, tag, &id_old)) {
      if (r_id) {
        *r_id = id_old;
      }
      return blo_bhead_next(fd, bhead);
    }
  }

  /* Read libblock struct. */
  ID *id = read_struct(fd, bhead, "lib block");
  if (id == NULL) {
    if (r_id) {
      *r_id = NULL;
    }
    return blo_bhead_next(fd, bhead);
  }

  /* Determine ID type and add to main database list. */
  const short idcode = GS(id->name);
  ListBase *lb = which_libbase(main, idcode);
  if (lb == NULL) {
    /* Unknown ID type. */
    printf("%s: unknown id code '%c%c'\n", __func__, (idcode & 0xff), (idcode >> 8));
    MEM_freeN(id);
    if (r_id) {
      *r_id = NULL;
    }
    return blo_bhead_next(fd, bhead);
  }

  /* NOTE: id must be added to the list before direct_link_id(), since
   * direct_link_library() may remove it from there in case of duplicates. */
  BLI_addtail(lb, id);

  /* Insert into library map for lookup by newly read datablocks (with pointer value bhead->old).
   * Note that existing datablocks in memory (which pointer value would be id_old) are not remapped
   * remapped anymore, so no need to store this info here. */
  ID *id_target = id_old ? id_old : id;
  oldnewmap_insert(fd->libmap, bhead->old, id_target, bhead->code);

  if (r_id) {
    *r_id = id_target;
  }

  /* Set tag for new datablock to indicate lib linking and versioning needs
   * to be done still. */
  int id_tag = tag | LIB_TAG_NEED_LINK | LIB_TAG_NEW;

  if (bhead->code == ID_LINK_PLACEHOLDER) {
    /* Read placeholder for linked datablock. */
    id_tag |= LIB_TAG_ID_LINK_PLACEHOLDER;

    if (placeholder_set_indirect_extern) {
      if (id->flag & LIB_INDIRECT_WEAK_LINK) {
        id_tag |= LIB_TAG_INDIRECT;
      }
      else {
        id_tag |= LIB_TAG_EXTERN;
      }
    }

    direct_link_id(fd, main, id_tag, id, id_old);
    return blo_bhead_next(fd, bhead);
  }

  /* Read datablock contents.
   * Use convenient malloc name for debugging and better memory link prints. */
  const char *allocname = dataname(idcode);
  bhead = read_data_into_datamap(fd, bhead, allocname);
  const bool success = direct_link_id(fd, main, id_tag, id, id_old);
  oldnewmap_clear(fd->datamap);

  if (!success) {
    /* XXX This is probably working OK currently given the very limited scope of that flag.
     * However, it is absolutely **not** handled correctly: it is freeing an ID pointer that has
     * been added to the fd->libmap mapping, which in theory could lead to nice crashes...
     * This should be properly solved at some point. */
    BKE_id_free(main, id);
    if (r_id != NULL) {
      *r_id = NULL;
    }
  }
  else if (id_old) {
    /* For undo, store contents read into id at id_old. */
    read_libblock_undo_restore_at_old_address(fd, main, id, id_old);
  }

  return bhead;
}

/** \} */

/* -------------------------------------------------------------------- */
/** \name Read Global Data
 * \{ */

/* note, this has to be kept for reading older files... */
/* also version info is written here */
static BHead *read_global(BlendFileData *bfd, FileData *fd, BHead *bhead)
{
  FileGlobal *fg = read_struct(fd, bhead, "Global");

  /* copy to bfd handle */
  bfd->main->subversionfile = fg->subversion;
  bfd->main->upbgeversionfile = fg->upbgeversion;
  bfd->main->upbgesubversionfile = fg->upbgesubversion;
  bfd->main->minversionfile = fg->minversion;
  bfd->main->minsubversionfile = fg->minsubversion;
  bfd->main->build_commit_timestamp = fg->build_commit_timestamp;
  BLI_strncpy(bfd->main->build_hash, fg->build_hash, sizeof(bfd->main->build_hash));

  bfd->fileflags = fg->fileflags;
  bfd->globalf = fg->globalf;
  BLI_strncpy(bfd->filename, fg->filename, sizeof(bfd->filename));

  /* Error in 2.65 and older: main->name was not set if you save from startup
   * (not after loading file). */
  if (bfd->filename[0] == 0) {
    if (fd->fileversion < 265 || (fd->fileversion == 265 && fg->subversion < 1)) {
      if ((G.fileflags & G_FILE_RECOVER) == 0) {
        BLI_strncpy(bfd->filename, BKE_main_blendfile_path(bfd->main), sizeof(bfd->filename));
      }
    }

    /* early 2.50 version patch - filename not in FileGlobal struct at all */
    if (fd->fileversion <= 250) {
      BLI_strncpy(bfd->filename, BKE_main_blendfile_path(bfd->main), sizeof(bfd->filename));
    }
  }

  if (G.fileflags & G_FILE_RECOVER) {
    BLI_strncpy(fd->relabase, fg->filename, sizeof(fd->relabase));
  }

  bfd->curscreen = fg->curscreen;
  bfd->curscene = fg->curscene;
  bfd->cur_view_layer = fg->cur_view_layer;

  MEM_freeN(fg);

  fd->globalf = bfd->globalf;
  fd->fileflags = bfd->fileflags;

  return blo_bhead_next(fd, bhead);
}

/* note, this has to be kept for reading older files... */
static void link_global(FileData *fd, BlendFileData *bfd)
{
  bfd->cur_view_layer = newglobadr(fd, bfd->cur_view_layer);
  bfd->curscreen = newlibadr(fd, NULL, bfd->curscreen);
  bfd->curscene = newlibadr(fd, NULL, bfd->curscene);
  // this happens in files older than 2.35
  if (bfd->curscene == NULL) {
    if (bfd->curscreen) {
      bfd->curscene = bfd->curscreen->scene;
    }
  }
}

/** \} */

/* -------------------------------------------------------------------- */
/** \name Versioning
 * \{ */

/* initialize userdef with non-UI dependency stuff */
/* other initializers (such as theme color defaults) go to resources.c */
static void do_versions_userdef(FileData *fd, BlendFileData *bfd)
{
  Main *bmain = bfd->main;
  UserDef *user = bfd->user;

  if (user == NULL) {
    return;
  }

  if (MAIN_VERSION_OLDER(bmain, 266, 4)) {
    bTheme *btheme;

    /* Themes for Node and Sequence editor were not using grid color,
     * but back. we copy this over then. */
    for (btheme = user->themes.first; btheme; btheme = btheme->next) {
      copy_v4_v4_uchar(btheme->space_node.grid, btheme->space_node.back);
      copy_v4_v4_uchar(btheme->space_sequencer.grid, btheme->space_sequencer.back);
    }
  }

  if (!DNA_struct_elem_find(fd->filesdna, "UserDef", "WalkNavigation", "walk_navigation")) {
    user->walk_navigation.mouse_speed = 1.0f;
    user->walk_navigation.walk_speed = 2.5f; /* m/s */
    user->walk_navigation.walk_speed_factor = 5.0f;
    user->walk_navigation.view_height = 1.6f;   /* m */
    user->walk_navigation.jump_height = 0.4f;   /* m */
    user->walk_navigation.teleport_time = 0.2f; /* s */
  }

  /* tablet pressure threshold */
  if (!DNA_struct_elem_find(fd->filesdna, "UserDef", "float", "pressure_threshold_max")) {
    user->pressure_threshold_max = 1.0f;
  }
}

static void do_versions(FileData *fd, Library *lib, Main *main)
{
  /* WATCH IT!!!: pointers from libdata have not been converted */

  /* Don't allow versioning to create new data-blocks. */
  main->is_locked_for_linking = true;

  if (G.debug & G_DEBUG) {
    char build_commit_datetime[32];
    time_t temp_time = main->build_commit_timestamp;
    struct tm *tm = (temp_time) ? gmtime(&temp_time) : NULL;
    if (LIKELY(tm)) {
      strftime(build_commit_datetime, sizeof(build_commit_datetime), "%Y-%m-%d %H:%M", tm);
    }
    else {
      BLI_strncpy(build_commit_datetime, "unknown", sizeof(build_commit_datetime));
    }

    printf("read file %s\n  Version %d sub %d date %s hash %s\n",
           fd->relabase,
           main->versionfile,
           main->subversionfile,
           build_commit_datetime,
           main->build_hash);
  }

  blo_do_versions_pre250(fd, lib, main);
  blo_do_versions_250(fd, lib, main);
  blo_do_versions_260(fd, lib, main);
  blo_do_versions_270(fd, lib, main);
  blo_do_versions_280(fd, lib, main);
  blo_do_versions_290(fd, lib, main);
  blo_do_versions_cycles(fd, lib, main);
  blo_do_versions_upbge(fd, lib, main);

  /* WATCH IT!!!: pointers from libdata have not been converted yet here! */
  /* WATCH IT 2!: Userdef struct init see do_versions_userdef() above! */

  /* don't forget to set version number in BKE_blender_version.h! */

  main->is_locked_for_linking = false;
}

static void do_versions_after_linking(Main *main, ReportList *reports)
{
  //  printf("%s for %s (%s), %d.%d\n", __func__, main->curlib ? main->curlib->filepath :
  //         main->name, main->curlib ? "LIB" : "MAIN", main->versionfile, main->subversionfile);

  /* Don't allow versioning to create new data-blocks. */
  main->is_locked_for_linking = true;

  do_versions_after_linking_250(main);
  do_versions_after_linking_260(main);
  do_versions_after_linking_270(main);
  do_versions_after_linking_280(main, reports);
  do_versions_after_linking_290(main, reports);
  do_versions_after_linking_cycles(main);

  main->is_locked_for_linking = false;
}

/** \} */

/* -------------------------------------------------------------------- */
/** \name Read Library Data Block (all)
 * \{ */

static void lib_link_all(FileData *fd, Main *bmain)
{
  const bool do_partial_undo = (fd->skip_flags & BLO_READ_SKIP_UNDO_OLD_MAIN) == 0;

  BlendLibReader reader = {fd, bmain};

  ID *id;
  FOREACH_MAIN_ID_BEGIN (bmain, id) {
    if ((id->tag & LIB_TAG_NEED_LINK) == 0) {
      /* This ID does not need liblink, just skip to next one. */
      continue;
    }

    if (fd->memfile != NULL && GS(id->name) == ID_WM) {
      /* No load UI for undo memfiles.
       * Only WM currently, SCR needs it still (see below), and so does WS? */
      continue;
    }

    if (fd->memfile != NULL && do_partial_undo && (id->tag & LIB_TAG_UNDO_OLD_ID_REUSED) != 0) {
      /* This ID has been re-used from 'old' bmain. Since it was therefore unchanged across
       * current undo step, and old IDs re-use their old memory address, we do not need to liblink
       * it at all. */
      continue;
    }

    lib_link_id(&reader, id);

    /* Note: ID types are processed in reverse order as defined by INDEX_ID_XXX enums in DNA_ID.h.
     * This ensures handling of most dependencies in proper order, as elsewhere in code.
     * Please keep order of entries in that switch matching that order, it's easier to quickly see
     * whether something is wrong then. */
    switch (GS(id->name)) {
      case ID_MSK:
        lib_link_mask(&reader, (Mask *)id);
        break;
      case ID_WM:
        lib_link_windowmanager(&reader, (wmWindowManager *)id);
        break;
      case ID_WS:
        /* Could we skip WS in undo case? */
        lib_link_workspaces(&reader, (WorkSpace *)id);
        break;
      case ID_SCE:
        lib_link_scene(&reader, (Scene *)id);
        break;
      case ID_LS:
        lib_link_linestyle(&reader, (FreestyleLineStyle *)id);
        break;
      case ID_OB:
        lib_link_object(&reader, (Object *)id);
        break;
      case ID_SCR:
        /* DO NOT skip screens here,
         * 3D viewport may contains pointers to other ID data (like bgpic)! See T41411. */
        lib_link_screen(&reader, (bScreen *)id);
        break;
      case ID_MC:
        lib_link_movieclip(&reader, (MovieClip *)id);
        break;
      case ID_WO:
        lib_link_world(&reader, (World *)id);
        break;
      case ID_LP:
        lib_link_lightprobe(&reader, (LightProbe *)id);
        break;
      case ID_SPK:
        lib_link_speaker(&reader, (Speaker *)id);
        break;
      case ID_PA:
        lib_link_particlesettings(&reader, (ParticleSettings *)id);
        break;
      case ID_PC:
        lib_link_paint_curve(&reader, (PaintCurve *)id);
        break;
      case ID_BR:
        lib_link_brush(&reader, (Brush *)id);
        break;
      case ID_GR:
        lib_link_collection(&reader, (Collection *)id);
        break;
      case ID_SO:
        lib_link_sound(&reader, (bSound *)id);
        break;
      case ID_TXT:
        lib_link_text(&reader, (Text *)id);
        break;
      case ID_CA:
        lib_link_camera(&reader, (Camera *)id);
        break;
      case ID_LA:
        lib_link_light(&reader, (Light *)id);
        break;
      case ID_LT:
        lib_link_latt(&reader, (Lattice *)id);
        break;
      case ID_MB:
        lib_link_mball(&reader, (MetaBall *)id);
        break;
      case ID_CU:
        lib_link_curve(&reader, (Curve *)id);
        break;
      case ID_ME:
        lib_link_mesh(&reader, (Mesh *)id);
        break;
      case ID_CF:
        lib_link_cachefiles(&reader, (CacheFile *)id);
        break;
      case ID_AR:
        lib_link_armature(&reader, (bArmature *)id);
        break;
      case ID_VF:
        lib_link_vfont(&reader, (VFont *)id);
        break;
      case ID_HA:
        lib_link_hair(&reader, (Hair *)id);
        break;
      case ID_PT:
        lib_link_pointcloud(&reader, (PointCloud *)id);
        break;
      case ID_VO:
        lib_link_volume(&reader, (Volume *)id);
        break;
      case ID_MA:
        lib_link_material(&reader, (Material *)id);
        break;
      case ID_TE:
        lib_link_texture(&reader, (Tex *)id);
        break;
      case ID_IM:
        lib_link_image(&reader, (Image *)id);
        break;
      case ID_NT:
        /* Has to be done after node users (scene/materials/...), this will verify group nodes. */
        lib_link_nodetree(&reader, (bNodeTree *)id);
        break;
      case ID_GD:
        lib_link_gpencil(&reader, (bGPdata *)id);
        break;
      case ID_PAL:
        lib_link_palette(&reader, (Palette *)id);
        break;
      case ID_KE:
        lib_link_key(&reader, (Key *)id);
        break;
      case ID_AC:
        lib_link_action(&reader, (bAction *)id);
        break;
      case ID_SIM:
        lib_link_simulation(&reader, (Simulation *)id);
        break;
      case ID_IP:
        /* XXX deprecated... still needs to be maintained for version patches still. */
        lib_link_ipo(&reader, (Ipo *)id);
        break;
      case ID_LI:
        lib_link_library(&reader, (Library *)id); /* Only init users. */
        break;
    }

    id->tag &= ~LIB_TAG_NEED_LINK;
  }
  FOREACH_MAIN_ID_END;

  /* Check for possible cycles in scenes' 'set' background property. */
  lib_link_scenes_check_set(bmain);

  /* We could integrate that to mesh/curve/lattice lib_link, but this is really cheap process,
   * so simpler to just use it directly in this single call. */
  BLO_main_validate_shapekeys(bmain, NULL);

  /* We have to rebuild that runtime information *after* all data-blocks have been properly linked.
   */
  BKE_main_collections_parent_relations_rebuild(bmain);

#ifndef NDEBUG
  /* Double check we do not have any 'need link' tag remaining, this should never be the case once
   * this function has run. */
  FOREACH_MAIN_ID_BEGIN (bmain, id) {
    BLI_assert((id->tag & LIB_TAG_NEED_LINK) == 0);
  }
  FOREACH_MAIN_ID_END;
#endif
}

/** \} */

/* -------------------------------------------------------------------- */
/** \name Read User Preferences
 * \{ */

static void direct_link_keymapitem(BlendDataReader *reader, wmKeyMapItem *kmi)
{
  BLO_read_data_address(reader, &kmi->properties);
  IDP_DirectLinkGroup_OrFree(&kmi->properties, reader);
  kmi->ptr = NULL;
  kmi->flag &= ~KMI_UPDATE;
}

static BHead *read_userdef(BlendFileData *bfd, FileData *fd, BHead *bhead)
{
  UserDef *user;
  wmKeyMap *keymap;
  wmKeyMapItem *kmi;
  wmKeyMapDiffItem *kmdi;
  bAddon *addon;

  bfd->user = user = read_struct(fd, bhead, "user def");

  /* User struct has separate do-version handling */
  user->versionfile = bfd->main->versionfile;
  user->subversionfile = bfd->main->subversionfile;

  /* read all data into fd->datamap */
  bhead = read_data_into_datamap(fd, bhead, "user def");

  BlendDataReader reader_ = {fd};
  BlendDataReader *reader = &reader_;

  BLO_read_list(reader, &user->themes);
  BLO_read_list(reader, &user->user_keymaps);
  BLO_read_list(reader, &user->user_keyconfig_prefs);
  BLO_read_list(reader, &user->user_menus);
  BLO_read_list(reader, &user->addons);
  BLO_read_list(reader, &user->autoexec_paths);

  for (keymap = user->user_keymaps.first; keymap; keymap = keymap->next) {
    keymap->modal_items = NULL;
    keymap->poll = NULL;
    keymap->flag &= ~KEYMAP_UPDATE;

    BLO_read_list(reader, &keymap->diff_items);
    BLO_read_list(reader, &keymap->items);

    for (kmdi = keymap->diff_items.first; kmdi; kmdi = kmdi->next) {
      BLO_read_data_address(reader, &kmdi->remove_item);
      BLO_read_data_address(reader, &kmdi->add_item);

      if (kmdi->remove_item) {
        direct_link_keymapitem(reader, kmdi->remove_item);
      }
      if (kmdi->add_item) {
        direct_link_keymapitem(reader, kmdi->add_item);
      }
    }

    for (kmi = keymap->items.first; kmi; kmi = kmi->next) {
      direct_link_keymapitem(reader, kmi);
    }
  }

  LISTBASE_FOREACH (wmKeyConfigPref *, kpt, &user->user_keyconfig_prefs) {
    BLO_read_data_address(reader, &kpt->prop);
    IDP_DirectLinkGroup_OrFree(&kpt->prop, reader);
  }

  LISTBASE_FOREACH (bUserMenu *, um, &user->user_menus) {
    BLO_read_list(reader, &um->items);
    LISTBASE_FOREACH (bUserMenuItem *, umi, &um->items) {
      if (umi->type == USER_MENU_TYPE_OPERATOR) {
        bUserMenuItem_Op *umi_op = (bUserMenuItem_Op *)umi;
        BLO_read_data_address(reader, &umi_op->prop);
        IDP_DirectLinkGroup_OrFree(&umi_op->prop, reader);
      }
    }
  }

  for (addon = user->addons.first; addon; addon = addon->next) {
    BLO_read_data_address(reader, &addon->prop);
    IDP_DirectLinkGroup_OrFree(&addon->prop, reader);
  }

  // XXX
  user->uifonts.first = user->uifonts.last = NULL;

  BLO_read_list(reader, &user->uistyles);

  /* Don't read the active app template, use the default one. */
  user->app_template[0] = '\0';

  /* Clear runtime data. */
  user->runtime.is_dirty = false;
  user->edit_studio_light = 0;

  /* free fd->datamap again */
  oldnewmap_clear(fd->datamap);

  return bhead;
}

/** \} */

/* -------------------------------------------------------------------- */
/** \name Read File (Internal)
 * \{ */

BlendFileData *blo_read_file_internal(FileData *fd, const char *filepath)
{
  BHead *bhead = blo_bhead_first(fd);
  BlendFileData *bfd;
  ListBase mainlist = {NULL, NULL};

  if (fd->memfile != NULL) {
    DEBUG_PRINTF("\nUNDO: read step\n");
  }

  bfd = MEM_callocN(sizeof(BlendFileData), "blendfiledata");

  bfd->main = BKE_main_new();
  bfd->main->versionfile = fd->fileversion;

  bfd->type = BLENFILETYPE_BLEND;

  if ((fd->skip_flags & BLO_READ_SKIP_DATA) == 0) {
    BLI_addtail(&mainlist, bfd->main);
    fd->mainlist = &mainlist;
    BLI_strncpy(bfd->main->name, filepath, sizeof(bfd->main->name));
  }

  if (G.background) {
    /* We only read & store .blend thumbnail in background mode
     * (because we cannot re-generate it, no OpenGL available).
     */
    const int *data = read_file_thumbnail(fd);

    if (data) {
      const int width = data[0];
      const int height = data[1];
      if (BLEN_THUMB_MEMSIZE_IS_VALID(width, height)) {
        const size_t sz = BLEN_THUMB_MEMSIZE(width, height);
        bfd->main->blen_thumb = MEM_mallocN(sz, __func__);

        BLI_assert((sz - sizeof(*bfd->main->blen_thumb)) ==
                   (BLEN_THUMB_MEMSIZE_FILE(width, height) - (sizeof(*data) * 2)));
        bfd->main->blen_thumb->width = width;
        bfd->main->blen_thumb->height = height;
        memcpy(bfd->main->blen_thumb->rect, &data[2], sz - sizeof(*bfd->main->blen_thumb));
      }
    }
  }

  while (bhead) {
    switch (bhead->code) {
      case DATA:
      case DNA1:
      case TEST: /* used as preview since 2.5x */
      case REND:
        bhead = blo_bhead_next(fd, bhead);
        break;
      case GLOB:
        bhead = read_global(bfd, fd, bhead);
        break;
      case USER:
        if (fd->skip_flags & BLO_READ_SKIP_USERDEF) {
          bhead = blo_bhead_next(fd, bhead);
        }
        else {
          bhead = read_userdef(bfd, fd, bhead);
        }
        break;
      case ENDB:
        bhead = NULL;
        break;

      case ID_LINK_PLACEHOLDER:
        if (fd->skip_flags & BLO_READ_SKIP_DATA) {
          bhead = blo_bhead_next(fd, bhead);
        }
        else {
          /* Add link placeholder to the main of the library it belongs to.
           * The library is the most recently loaded ID_LI block, according
           * to the file format definition. So we can use the entry at the
           * end of mainlist, added in direct_link_library. */
          Main *libmain = mainlist.last;
          bhead = read_libblock(fd, libmain, bhead, 0, true, NULL);
        }
        break;
        /* in 2.50+ files, the file identifier for screens is patched, forward compatibility */
      case ID_SCRN:
        bhead->code = ID_SCR;
        /* pass on to default */
        ATTR_FALLTHROUGH;
      default:
        if (fd->skip_flags & BLO_READ_SKIP_DATA) {
          bhead = blo_bhead_next(fd, bhead);
        }
        else {
          bhead = read_libblock(fd, bfd->main, bhead, LIB_TAG_LOCAL, false, NULL);
        }
    }
  }

  /* do before read_libraries, but skip undo case */
  if (fd->memfile == NULL) {
    if ((fd->skip_flags & BLO_READ_SKIP_DATA) == 0) {
      do_versions(fd, NULL, bfd->main);
    }

    if ((fd->skip_flags & BLO_READ_SKIP_USERDEF) == 0) {
      do_versions_userdef(fd, bfd);
    }
  }

  if ((fd->skip_flags & BLO_READ_SKIP_DATA) == 0) {
    read_libraries(fd, &mainlist);

    blo_join_main(&mainlist);

    lib_link_all(fd, bfd->main);

    /* Skip in undo case. */
    if (fd->memfile == NULL) {
      /* Note that we can't recompute user-counts at this point in undo case, we play too much with
       * IDs from different memory realms, and Main database is not in a fully valid state yet.
       */
      /* Some versioning code does expect some proper user-reference-counting, e.g. in conversion
       * from groups to collections... We could optimize out that first call when we are reading a
       * current version file, but again this is really not a bottle neck currently.
       * So not worth it. */
      BKE_main_id_refcount_recompute(bfd->main, false);

      /* Yep, second splitting... but this is a very cheap operation, so no big deal. */
      blo_split_main(&mainlist, bfd->main);
      LISTBASE_FOREACH (Main *, mainvar, &mainlist) {
        BLI_assert(mainvar->versionfile != 0);
        do_versions_after_linking(mainvar, fd->reports);
      }
      blo_join_main(&mainlist);

      /* And we have to compute those user-reference-counts again, as `do_versions_after_linking()`
       * does not always properly handle user counts, and/or that function does not take into
       * account old, deprecated data. */
      BKE_main_id_refcount_recompute(bfd->main, false);

      /* After all data has been read and versioned, uses LIB_TAG_NEW. */
      ntreeUpdateAllNew(bfd->main);
    }

    placeholders_ensure_valid(bfd->main);

    BKE_main_id_tag_all(bfd->main, LIB_TAG_NEW, false);

    /* Now that all our data-blocks are loaded,
     * we can re-generate overrides from their references. */
    if (fd->memfile == NULL) {
      /* Do not apply in undo case! */
      BKE_lib_override_library_main_update(bfd->main);
    }

    BKE_collections_after_lib_link(bfd->main);

    /* Make all relative paths, relative to the open blend file. */
    fix_relpaths_library(fd->relabase, bfd->main);

    link_global(fd, bfd); /* as last */
  }

  fd->mainlist = NULL; /* Safety, this is local variable, shall not be used afterward. */

  return bfd;
}

/** \} */

/* -------------------------------------------------------------------- */
/** \name Library Linking
 *
 * Also used for append.
 * \{ */

struct BHeadSort {
  BHead *bhead;
  const void *old;
};

static int verg_bheadsort(const void *v1, const void *v2)
{
  const struct BHeadSort *x1 = v1, *x2 = v2;

  if (x1->old > x2->old) {
    return 1;
  }
  if (x1->old < x2->old) {
    return -1;
  }
  return 0;
}

static void sort_bhead_old_map(FileData *fd)
{
  BHead *bhead;
  struct BHeadSort *bhs;
  int tot = 0;

  for (bhead = blo_bhead_first(fd); bhead; bhead = blo_bhead_next(fd, bhead)) {
    tot++;
  }

  fd->tot_bheadmap = tot;
  if (tot == 0) {
    return;
  }

  bhs = fd->bheadmap = MEM_malloc_arrayN(tot, sizeof(struct BHeadSort), "BHeadSort");

  for (bhead = blo_bhead_first(fd); bhead; bhead = blo_bhead_next(fd, bhead), bhs++) {
    bhs->bhead = bhead;
    bhs->old = bhead->old;
  }

  qsort(fd->bheadmap, tot, sizeof(struct BHeadSort), verg_bheadsort);
}

static BHead *find_previous_lib(FileData *fd, BHead *bhead)
{
  /* Skip library data-blocks in undo, see comment in read_libblock. */
  if (fd->memfile) {
    return NULL;
  }

  for (; bhead; bhead = blo_bhead_prev(fd, bhead)) {
    if (bhead->code == ID_LI) {
      break;
    }
  }

  return bhead;
}

static BHead *find_bhead(FileData *fd, void *old)
{
#if 0
  BHead* bhead;
#endif
  struct BHeadSort *bhs, bhs_s;

  if (!old) {
    return NULL;
  }

  if (fd->bheadmap == NULL) {
    sort_bhead_old_map(fd);
  }

  bhs_s.old = old;
  bhs = bsearch(&bhs_s, fd->bheadmap, fd->tot_bheadmap, sizeof(struct BHeadSort), verg_bheadsort);

  if (bhs) {
    return bhs->bhead;
  }

#if 0
  for (bhead = blo_bhead_first(fd); bhead; bhead = blo_bhead_next(fd, bhead)) {
    if (bhead->old == old) {
      return bhead;
    }
  }
#endif

  return NULL;
}

static BHead *find_bhead_from_code_name(FileData *fd, const short idcode, const char *name)
{
#ifdef USE_GHASH_BHEAD

  char idname_full[MAX_ID_NAME];

  *((short *)idname_full) = idcode;
  BLI_strncpy(idname_full + 2, name, sizeof(idname_full) - 2);

  return BLI_ghash_lookup(fd->bhead_idname_hash, idname_full);

#else
  BHead *bhead;

  for (bhead = blo_bhead_first(fd); bhead; bhead = blo_bhead_next(fd, bhead)) {
    if (bhead->code == idcode) {
      const char *idname_test = blo_bhead_id_name(fd, bhead);
      if (STREQ(idname_test + 2, name)) {
        return bhead;
      }
    }
    else if (bhead->code == ENDB) {
      break;
    }
  }

  return NULL;
#endif
}

static BHead *find_bhead_from_idname(FileData *fd, const char *idname)
{
#ifdef USE_GHASH_BHEAD
  return BLI_ghash_lookup(fd->bhead_idname_hash, idname);
#else
  return find_bhead_from_code_name(fd, GS(idname), idname + 2);
#endif
}

static ID *is_yet_read(FileData *fd, Main *mainvar, BHead *bhead)
{
  const char *idname = blo_bhead_id_name(fd, bhead);
  /* which_libbase can be NULL, intentionally not using idname+2 */
  return BLI_findstring(which_libbase(mainvar, GS(idname)), idname, offsetof(ID, name));
}

/** \} */

/* -------------------------------------------------------------------- */
/** \name Library Linking (expand pointers)
 * \{ */

static void expand_doit_library(void *fdhandle, Main *mainvar, void *old)
{
  FileData *fd = fdhandle;

  BHead *bhead = find_bhead(fd, old);
  if (bhead == NULL) {
    return;
  }

  if (bhead->code == ID_LINK_PLACEHOLDER) {
    /* Placeholder link to data-lock in another library. */
    BHead *bheadlib = find_previous_lib(fd, bhead);
    if (bheadlib == NULL) {
      return;
    }

    Library *lib = read_struct(fd, bheadlib, "Library");
    Main *libmain = blo_find_main(fd, lib->filepath, fd->relabase);

    if (libmain->curlib == NULL) {
      const char *idname = blo_bhead_id_name(fd, bhead);

      blo_reportf_wrap(fd->reports,
                       RPT_WARNING,
                       TIP_("LIB: Data refers to main .blend file: '%s' from %s"),
                       idname,
                       mainvar->curlib->filepath_abs);
      return;
    }

    ID *id = is_yet_read(fd, libmain, bhead);

    if (id == NULL) {
      /* ID has not been read yet, add placeholder to the main of the
       * library it belongs to, so that it will be read later. */
      read_libblock(fd, libmain, bhead, LIB_TAG_INDIRECT, false, NULL);
      // commented because this can print way too much
      // if (G.debug & G_DEBUG) printf("expand_doit: other lib %s\n", lib->filepath);

      /* for outliner dependency only */
      libmain->curlib->parent = mainvar->curlib;
    }
    else {
      /* Convert any previously read weak link to regular link
       * to signal that we want to read this data-block. */
      if (id->tag & LIB_TAG_ID_LINK_PLACEHOLDER) {
        id->flag &= ~LIB_INDIRECT_WEAK_LINK;
      }

      /* "id" is either a placeholder or real ID that is already in the
       * main of the library (A) it belongs to. However it might have been
       * put there by another library (C) which only updated its own
       * fd->libmap. In that case we also need to update the fd->libmap
       * of the current library (B) so we can find it for lookups.
       *
       * An example of such a setup is:
       * (A) tree.blend: contains Tree object.
       * (B) forest.blend: contains Forest collection linking in Tree from tree.blend.
       * (C) shot.blend: links in both Tree from tree.blend and Forest from forest.blend.
       */
      oldnewmap_insert(fd->libmap, bhead->old, id, bhead->code);

      /* If "id" is a real data-lock and not a placeholder, we need to
       * update fd->libmap to replace ID_LINK_PLACEHOLDER with the real
       * ID_* code.
       *
       * When the real ID is read this replacement happens for all
       * libraries read so far, but not for libraries that have not been
       * read yet at that point. */
      change_link_placeholder_to_real_ID_pointer_fd(fd, bhead->old, id);

      /* Commented because this can print way too much. */
#if 0
      if (G.debug & G_DEBUG) {
        printf("expand_doit: already linked: %s lib: %s\n", id->name, lib->filepath);
      }
#endif
    }

    MEM_freeN(lib);
  }
  else {
    /* Data-block in same library. */
    /* In 2.50+ file identifier for screens is patched, forward compatibility. */
    if (bhead->code == ID_SCRN) {
      bhead->code = ID_SCR;
    }

    ID *id = is_yet_read(fd, mainvar, bhead);
    if (id == NULL) {
      read_libblock(fd, mainvar, bhead, LIB_TAG_NEED_EXPAND | LIB_TAG_INDIRECT, false, NULL);
    }
    else {
      /* Convert any previously read weak link to regular link
       * to signal that we want to read this data-block. */
      if (id->tag & LIB_TAG_ID_LINK_PLACEHOLDER) {
        id->flag &= ~LIB_INDIRECT_WEAK_LINK;
      }

      /* this is actually only needed on UI call? when ID was already read before,
       * and another append happens which invokes same ID...
       * in that case the lookup table needs this entry */
      oldnewmap_insert(fd->libmap, bhead->old, id, bhead->code);
      // commented because this can print way too much
      // if (G.debug & G_DEBUG) printf("expand: already read %s\n", id->name);
    }
  }
}

static BLOExpandDoitCallback expand_doit;

// XXX deprecated - old animation system
static void expand_ipo(BlendExpander *expander, Ipo *ipo)
{
  IpoCurve *icu;
  for (icu = ipo->curve.first; icu; icu = icu->next) {
    if (icu->driver) {
      BLO_expand(expander, icu->driver->ob);
    }
  }
}

// XXX deprecated - old animation system
static void expand_constraint_channels(BlendExpander *expander, ListBase *chanbase)
{
  bConstraintChannel *chan;
  for (chan = chanbase->first; chan; chan = chan->next) {
    BLO_expand(expander, chan->ipo);
  }
}

static void expand_fmodifiers(BlendExpander *expander, ListBase *list)
{
  FModifier *fcm;

  for (fcm = list->first; fcm; fcm = fcm->next) {
    /* library data for specific F-Modifier types */
    switch (fcm->type) {
      case FMODIFIER_TYPE_PYTHON: {
        FMod_Python *data = (FMod_Python *)fcm->data;

        BLO_expand(expander, data->script);

        break;
      }
    }
  }
}

static void expand_fcurves(BlendExpander *expander, ListBase *list)
{
  FCurve *fcu;

  for (fcu = list->first; fcu; fcu = fcu->next) {
    /* Driver targets if there is a driver */
    if (fcu->driver) {
      ChannelDriver *driver = fcu->driver;
      DriverVar *dvar;

      for (dvar = driver->variables.first; dvar; dvar = dvar->next) {
        DRIVER_TARGETS_LOOPER_BEGIN (dvar) {
          // TODO: only expand those that are going to get used?
          BLO_expand(expander, dtar->id);
        }
        DRIVER_TARGETS_LOOPER_END;
      }
    }

    /* F-Curve Modifiers */
    expand_fmodifiers(expander, &fcu->modifiers);
  }
}

static void expand_animdata_nlastrips(BlendExpander *expander, ListBase *list)
{
  NlaStrip *strip;

  for (strip = list->first; strip; strip = strip->next) {
    /* check child strips */
    expand_animdata_nlastrips(expander, &strip->strips);

    /* check F-Curves */
    expand_fcurves(expander, &strip->fcurves);

    /* check F-Modifiers */
    expand_fmodifiers(expander, &strip->modifiers);

    /* relink referenced action */
    BLO_expand(expander, strip->act);
  }
}

static void expand_animdata(BlendExpander *expander, AnimData *adt)
{
  NlaTrack *nlt;

  /* own action */
  BLO_expand(expander, adt->action);
  BLO_expand(expander, adt->tmpact);

  /* drivers - assume that these F-Curves have driver data to be in this list... */
  expand_fcurves(expander, &adt->drivers);

  /* nla-data - referenced actions */
  for (nlt = adt->nla_tracks.first; nlt; nlt = nlt->next) {
    expand_animdata_nlastrips(expander, &nlt->strips);
  }
}

static void expand_idprops(BlendExpander *expander, IDProperty *prop)
{
  if (!prop) {
    return;
  }

  switch (prop->type) {
    case IDP_ID:
      BLO_expand(expander, IDP_Id(prop));
      break;
    case IDP_IDPARRAY: {
      IDProperty *idp_array = IDP_IDPArray(prop);
      for (int i = 0; i < prop->len; i++) {
        expand_idprops(expander, &idp_array[i]);
      }
      break;
    }
    case IDP_GROUP:
      LISTBASE_FOREACH (IDProperty *, loop, &prop->data.group) {
        expand_idprops(expander, loop);
      }
      break;
  }
}

static void expand_id(BlendExpander *expander, ID *id);
static void expand_nodetree(BlendExpander *expander, bNodeTree *ntree);
static void expand_collection(BlendExpander *expander, Collection *collection);

static void expand_id_embedded_id(BlendExpander *expander, ID *id)
{
  /* Handle 'private IDs'. */
  bNodeTree *nodetree = ntreeFromID(id);
  if (nodetree != NULL) {
    expand_id(expander, &nodetree->id);
    expand_nodetree(expander, nodetree);
  }

  if (GS(id->name) == ID_SCE) {
    Scene *scene = (Scene *)id;
    if (scene->master_collection != NULL) {
      expand_id(expander, &scene->master_collection->id);
      expand_collection(expander, scene->master_collection);
    }
  }
}

static void expand_id(BlendExpander *expander, ID *id)
{
  expand_idprops(expander, id->properties);

  if (id->override_library) {
    BLO_expand(expander, id->override_library->reference);
    BLO_expand(expander, id->override_library->storage);
  }

  AnimData *adt = BKE_animdata_from_id(id);
  if (adt != NULL) {
    expand_animdata(expander, adt);
  }

  expand_id_embedded_id(expander, id);
}

static void expand_action(BlendExpander *expander, bAction *act)
{
  bActionChannel *chan;

  // XXX deprecated - old animation system --------------
  for (chan = act->chanbase.first; chan; chan = chan->next) {
    BLO_expand(expander, chan->ipo);
    expand_constraint_channels(expander, &chan->constraintChannels);
  }
  // ---------------------------------------------------

  /* F-Curves in Action */
  expand_fcurves(expander, &act->curves);

  LISTBASE_FOREACH (TimeMarker *, marker, &act->markers) {
    if (marker->camera) {
      BLO_expand(expander, marker->camera);
    }
  }
}

static void expand_keyingsets(BlendExpander *expander, ListBase *list)
{
  KeyingSet *ks;
  KS_Path *ksp;

  /* expand the ID-pointers in KeyingSets's paths */
  for (ks = list->first; ks; ks = ks->next) {
    for (ksp = ks->paths.first; ksp; ksp = ksp->next) {
      BLO_expand(expander, ksp->id);
    }
  }
}

static void expand_particlesettings(BlendExpander *expander, ParticleSettings *part)
{
  int a;

  BLO_expand(expander, part->instance_object);
  BLO_expand(expander, part->instance_collection);
  BLO_expand(expander, part->force_group);
  BLO_expand(expander, part->bb_ob);
  BLO_expand(expander, part->collision_group);

  for (a = 0; a < MAX_MTEX; a++) {
    if (part->mtex[a]) {
      BLO_expand(expander, part->mtex[a]->tex);
      BLO_expand(expander, part->mtex[a]->object);
    }
  }

  if (part->effector_weights) {
    BLO_expand(expander, part->effector_weights->group);
  }

  if (part->pd) {
    BLO_expand(expander, part->pd->tex);
    BLO_expand(expander, part->pd->f_source);
  }
  if (part->pd2) {
    BLO_expand(expander, part->pd2->tex);
    BLO_expand(expander, part->pd2->f_source);
  }

  if (part->boids) {
    BoidState *state;
    BoidRule *rule;

    for (state = part->boids->states.first; state; state = state->next) {
      for (rule = state->rules.first; rule; rule = rule->next) {
        if (rule->type == eBoidRuleType_Avoid) {
          BoidRuleGoalAvoid *gabr = (BoidRuleGoalAvoid *)rule;
          BLO_expand(expander, gabr->ob);
        }
        else if (rule->type == eBoidRuleType_FollowLeader) {
          BoidRuleFollowLeader *flbr = (BoidRuleFollowLeader *)rule;
          BLO_expand(expander, flbr->ob);
        }
      }
    }
  }

  LISTBASE_FOREACH (ParticleDupliWeight *, dw, &part->instance_weights) {
    BLO_expand(expander, dw->ob);
  }
}

static void expand_collection(BlendExpander *expander, Collection *collection)
{
  LISTBASE_FOREACH (CollectionObject *, cob, &collection->gobject) {
    BLO_expand(expander, cob->ob);
  }

  LISTBASE_FOREACH (CollectionChild *, child, &collection->children) {
    BLO_expand(expander, child->collection);
  }

#ifdef USE_COLLECTION_COMPAT_28
  if (collection->collection != NULL) {
    expand_scene_collection(expander, collection->collection);
  }
#endif
}

static void expand_key(BlendExpander *expander, Key *key)
{
  BLO_expand(expander, key->ipo);  // XXX deprecated - old animation system
}

static void expand_node_socket(BlendExpander *expander, bNodeSocket *sock)
{
  expand_idprops(expander, sock->prop);

  if (sock->default_value != NULL) {

    switch ((eNodeSocketDatatype)sock->type) {
      case SOCK_OBJECT: {
        bNodeSocketValueObject *default_value = sock->default_value;
        BLO_expand(expander, default_value->value);
        break;
      }
      case SOCK_IMAGE: {
        bNodeSocketValueImage *default_value = sock->default_value;
        BLO_expand(expander, default_value->value);
        break;
      }
      case SOCK_FLOAT:
      case SOCK_VECTOR:
      case SOCK_RGBA:
      case SOCK_BOOLEAN:
      case SOCK_INT:
      case SOCK_STRING:
      case __SOCK_MESH:
      case SOCK_CUSTOM:
      case SOCK_SHADER:
      case SOCK_EMITTERS:
      case SOCK_EVENTS:
      case SOCK_FORCES:
      case SOCK_CONTROL_FLOW:
        break;
    }
  }
}

static void expand_node_sockets(BlendExpander *expander, ListBase *sockets)
{
  LISTBASE_FOREACH (bNodeSocket *, sock, sockets) {
    expand_node_socket(expander, sock);
  }
}

static void expand_nodetree(BlendExpander *expander, bNodeTree *ntree)
{
  bNode *node;

  if (ntree->gpd) {
    BLO_expand(expander, ntree->gpd);
  }

  for (node = ntree->nodes.first; node; node = node->next) {
    if (node->id && node->type != CMP_NODE_R_LAYERS) {
      BLO_expand(expander, node->id);
    }

    expand_idprops(expander, node->prop);

    expand_node_sockets(expander, &node->inputs);
    expand_node_sockets(expander, &node->outputs);
  }

  expand_node_sockets(expander, &ntree->inputs);
  expand_node_sockets(expander, &ntree->outputs);
}

static void expand_texture(BlendExpander *expander, Tex *tex)
{
  BLO_expand(expander, tex->ima);
  BLO_expand(expander, tex->ipo);  // XXX deprecated - old animation system
}

static void expand_brush(BlendExpander *expander, Brush *brush)
{
  BLO_expand(expander, brush->mtex.tex);
  BLO_expand(expander, brush->mask_mtex.tex);
  BLO_expand(expander, brush->clone.image);
  BLO_expand(expander, brush->paint_curve);
  if (brush->gpencil_settings != NULL) {
    BLO_expand(expander, brush->gpencil_settings->material);
  }
}

static void expand_material(BlendExpander *expander, Material *ma)
{
  BLO_expand(expander, ma->ipo);  // XXX deprecated - old animation system

  if (ma->gp_style) {
    MaterialGPencilStyle *gp_style = ma->gp_style;
    BLO_expand(expander, gp_style->sima);
    BLO_expand(expander, gp_style->ima);
  }
}

static void expand_light(BlendExpander *expander, Light *la)
{
  BLO_expand(expander, la->ipo);  // XXX deprecated - old animation system
}

static void expand_lattice(BlendExpander *expander, Lattice *lt)
{
  BLO_expand(expander, lt->ipo);  // XXX deprecated - old animation system
  BLO_expand(expander, lt->key);
}

static void expand_world(BlendExpander *expander, World *wrld)
{
  BLO_expand(expander, wrld->ipo);  // XXX deprecated - old animation system
}

static void expand_mball(BlendExpander *expander, MetaBall *mb)
{
  int a;

  for (a = 0; a < mb->totcol; a++) {
    BLO_expand(expander, mb->mat[a]);
  }
}

static void expand_curve(BlendExpander *expander, Curve *cu)
{
  int a;

  for (a = 0; a < cu->totcol; a++) {
    BLO_expand(expander, cu->mat[a]);
  }

  BLO_expand(expander, cu->vfont);
  BLO_expand(expander, cu->vfontb);
  BLO_expand(expander, cu->vfonti);
  BLO_expand(expander, cu->vfontbi);
  BLO_expand(expander, cu->key);
  BLO_expand(expander, cu->ipo);  // XXX deprecated - old animation system
  BLO_expand(expander, cu->bevobj);
  BLO_expand(expander, cu->taperobj);
  BLO_expand(expander, cu->textoncurve);
}

static void expand_mesh(BlendExpander *expander, Mesh *me)
{
  int a;

  for (a = 0; a < me->totcol; a++) {
    BLO_expand(expander, me->mat[a]);
  }

  BLO_expand(expander, me->key);
  BLO_expand(expander, me->texcomesh);
}

/* callback function used to expand constraint ID-links */
static void expand_constraint_cb(bConstraint *UNUSED(con),
                                 ID **idpoin,
                                 bool UNUSED(is_reference),
                                 void *userdata)
{
  BlendExpander *expander = userdata;
  BLO_expand(expander, *idpoin);
}

static void expand_constraints(BlendExpander *expander, ListBase *lb)
{
  bConstraint *curcon;

  BKE_constraints_id_loop(lb, expand_constraint_cb, expander);

  /* deprecated manual expansion stuff */
  for (curcon = lb->first; curcon; curcon = curcon->next) {
    if (curcon->ipo) {
      BLO_expand(expander, curcon->ipo);  // XXX deprecated - old animation system
    }
  }
}

static void expand_pose(BlendExpander *expander, bPose *pose)
{
  bPoseChannel *chan;

  if (!pose) {
    return;
  }

  for (chan = pose->chanbase.first; chan; chan = chan->next) {
    expand_constraints(expander, &chan->constraints);
    expand_idprops(expander, chan->prop);
    BLO_expand(expander, chan->custom);
  }
}

static void expand_bones(BlendExpander *expander, Bone *bone)
{
  expand_idprops(expander, bone->prop);

  LISTBASE_FOREACH (Bone *, curBone, &bone->childbase) {
    expand_bones(expander, curBone);
  }
}

static void expand_armature(BlendExpander *expander, bArmature *arm)
{
  LISTBASE_FOREACH (Bone *, curBone, &arm->bonebase) {
    expand_bones(expander, curBone);
  }
}

static void expand_object_expandModifiers(void *userData,
                                          Object *UNUSED(ob),
                                          ID **idpoin,
                                          int UNUSED(cb_flag))
{
  BlendExpander *expander = userData;
  BLO_expand(expander, *idpoin);
}

static void expand_object(BlendExpander *expander, Object *ob)
{
  ParticleSystem *psys;
  bSensor *sens;
  bController *cont;
  bActuator *act;
  bActionStrip *strip;
  PartEff *paf;
  int a;

  BLO_expand(expander, ob->data);

  /* expand_object_expandModifier() */
  if (ob->modifiers.first) {
    BKE_modifiers_foreach_ID_link(ob, expand_object_expandModifiers, expander);
  }

  /* expand_object_expandModifier() */
  if (ob->greasepencil_modifiers.first) {
    BKE_gpencil_modifiers_foreach_ID_link(ob, expand_object_expandModifiers, expander);
  }

  /* expand_object_expandShaderFx() */
  if (ob->shader_fx.first) {
    BKE_shaderfx_foreach_ID_link(ob, expand_object_expandModifiers, expander);
  }

  expand_pose(expander, ob->pose);
  BLO_expand(expander, ob->poselib);
  expand_constraints(expander, &ob->constraints);

  BLO_expand(expander, ob->gpd);

  // XXX deprecated - old animation system (for version patching only)
  BLO_expand(expander, ob->ipo);
  BLO_expand(expander, ob->action);

  expand_constraint_channels(expander, &ob->constraintChannels);

  for (strip = ob->nlastrips.first; strip; strip = strip->next) {
    BLO_expand(expander, strip->object);
    BLO_expand(expander, strip->act);
    BLO_expand(expander, strip->ipo);
  }
  // XXX deprecated - old animation system (for version patching only)

  for (a = 0; a < ob->totcol; a++) {
    BLO_expand(expander, ob->mat[a]);
  }

  paf = blo_do_version_give_parteff_245(ob);
  if (paf && paf->group) {
    BLO_expand(expander, paf->group);
  }

  if (ob->instance_collection) {
    BLO_expand(expander, ob->instance_collection);
  }

  if (ob->proxy) {
    BLO_expand(expander, ob->proxy);
  }
  if (ob->proxy_group) {
    BLO_expand(expander, ob->proxy_group);
  }

  for (psys = ob->particlesystem.first; psys; psys = psys->next) {
    BLO_expand(expander, psys->part);
  }

  for (sens = ob->sensors.first; sens; sens = sens->next) {
    if (sens->type == SENS_MESSAGE) {
      bMessageSensor *ms = sens->data;
      BLO_expand(expander, ms->fromObject);
    }
  }

  for (cont = ob->controllers.first; cont; cont = cont->next) {
    if (cont->type == CONT_PYTHON) {
      bPythonCont *pc = cont->data;
      BLO_expand(expander, pc->text);
    }
  }

  for (act = ob->actuators.first; act; act = act->next) {
    if (act->type == ACT_SOUND) {
      bSoundActuator *sa = act->data;
      BLO_expand(expander, sa->sound);
    }
    else if (act->type == ACT_CAMERA) {
      bCameraActuator *ca = act->data;
      BLO_expand(expander, ca->ob);
    }
    else if (act->type == ACT_EDIT_OBJECT) {
      bEditObjectActuator *eoa = act->data;
      if (eoa) {
        BLO_expand(expander, eoa->ob);
        BLO_expand(expander, eoa->me);
      }
    }
    else if (act->type == ACT_OBJECT) {
      bObjectActuator *oa = act->data;
      BLO_expand(expander, oa->reference);
    }
    else if (act->type == ACT_ADD_OBJECT) {
      bAddObjectActuator *aoa = act->data;
      BLO_expand(expander, aoa->ob);
    }
    else if (act->type == ACT_SCENE) {
      bSceneActuator *sa = act->data;
      BLO_expand(expander, sa->camera);
      BLO_expand(expander, sa->scene);
    }
    else if (act->type == ACT_COLLECTION) {
      bCollectionActuator *ca = act->data;
      BLO_expand(expander, ca->collection);
      BLO_expand(expander, ca->camera);
    }
    else if (act->type == ACT_2DFILTER) {
      bTwoDFilterActuator *tdfa = act->data;
      BLO_expand(expander, tdfa->text);
    }
    else if (act->type == ACT_ACTION) {
      bActionActuator *aa = act->data;
      BLO_expand(expander, aa->act);
    }
    else if (act->type == ACT_SHAPEACTION) {
      bActionActuator *aa = act->data;
      BLO_expand(expander, aa->act);
    }
    else if (act->type == ACT_PROPERTY) {
      bPropertyActuator *pa = act->data;
      BLO_expand(expander, pa->ob);
    }
    else if (act->type == ACT_MESSAGE) {
      bMessageActuator *ma = act->data;
      BLO_expand(expander, ma->toObject);
    }
    else if (act->type == ACT_PARENT) {
      bParentActuator *pa = act->data;
      BLO_expand(expander, pa->ob);
    }
    else if (act->type == ACT_ARMATURE) {
      bArmatureActuator *arma = act->data;
      BLO_expand(expander, arma->target);
    }
    else if (act->type == ACT_STEERING) {
      bSteeringActuator *sta = act->data;
      BLO_expand(expander, sta->target);
      BLO_expand(expander, sta->navmesh);
    }
  }

  if (ob->pd) {
    BLO_expand(expander, ob->pd->tex);
    BLO_expand(expander, ob->pd->f_source);
  }

  if (ob->soft) {
    BLO_expand(expander, ob->soft->collision_group);

    if (ob->soft->effector_weights) {
      BLO_expand(expander, ob->soft->effector_weights->group);
    }
  }

  if (ob->rigidbody_constraint) {
    BLO_expand(expander, ob->rigidbody_constraint->ob1);
    BLO_expand(expander, ob->rigidbody_constraint->ob2);
  }

  if (ob->currentlod) {
    LodLevel *level;
    for (level = ob->lodlevels.first; level; level = level->next) {
      BLO_expand(expander, level->source);
    }
  }
}

#ifdef USE_COLLECTION_COMPAT_28
static void expand_scene_collection(BlendExpander *expander, SceneCollection *sc)
{
  LISTBASE_FOREACH (LinkData *, link, &sc->objects) {
    BLO_expand(expander, link->data);
  }

  LISTBASE_FOREACH (SceneCollection *, nsc, &sc->scene_collections) {
    expand_scene_collection(expander, nsc);
  }
}
#endif

static void expand_scene(BlendExpander *expander, Scene *sce)
{
  SceneRenderLayer *srl;
  FreestyleModuleConfig *module;
  FreestyleLineSet *lineset;

  LISTBASE_FOREACH (Base *, base_legacy, &sce->base) {
    BLO_expand(expander, base_legacy->object);
  }
  BLO_expand(expander, sce->camera);
  BLO_expand(expander, sce->world);

  expand_keyingsets(expander, &sce->keyingsets);

  if (sce->set) {
    BLO_expand(expander, sce->set);
  }

  for (srl = sce->r.layers.first; srl; srl = srl->next) {
    BLO_expand(expander, srl->mat_override);
    for (module = srl->freestyleConfig.modules.first; module; module = module->next) {
      if (module->script) {
        BLO_expand(expander, module->script);
      }
    }
    for (lineset = srl->freestyleConfig.linesets.first; lineset; lineset = lineset->next) {
      if (lineset->group) {
        BLO_expand(expander, lineset->group);
      }
      BLO_expand(expander, lineset->linestyle);
    }
  }

  LISTBASE_FOREACH (ViewLayer *, view_layer, &sce->view_layers) {
    expand_idprops(expander, view_layer->id_properties);

    for (module = view_layer->freestyle_config.modules.first; module; module = module->next) {
      if (module->script) {
        BLO_expand(expander, module->script);
      }
    }

    for (lineset = view_layer->freestyle_config.linesets.first; lineset; lineset = lineset->next) {
      if (lineset->group) {
        BLO_expand(expander, lineset->group);
      }
      BLO_expand(expander, lineset->linestyle);
    }
  }

  if (sce->gpd) {
    BLO_expand(expander, sce->gpd);
  }

  if (sce->ed) {
    Sequence *seq;

    SEQ_BEGIN (sce->ed, seq) {
      expand_idprops(expander, seq->prop);

      if (seq->scene) {
        BLO_expand(expander, seq->scene);
      }
      if (seq->scene_camera) {
        BLO_expand(expander, seq->scene_camera);
      }
      if (seq->clip) {
        BLO_expand(expander, seq->clip);
      }
      if (seq->mask) {
        BLO_expand(expander, seq->mask);
      }
      if (seq->sound) {
        BLO_expand(expander, seq->sound);
      }

      if (seq->type == SEQ_TYPE_TEXT && seq->effectdata) {
        TextVars *data = seq->effectdata;
        BLO_expand(expander, data->text_font);
      }
    }
    SEQ_END;
  }

  if (sce->rigidbody_world) {
    BLO_expand(expander, sce->rigidbody_world->group);
    BLO_expand(expander, sce->rigidbody_world->constraints);
  }

  LISTBASE_FOREACH (TimeMarker *, marker, &sce->markers) {
    if (marker->camera) {
      BLO_expand(expander, marker->camera);
    }
  }

  BLO_expand(expander, sce->clip);

#ifdef USE_COLLECTION_COMPAT_28
  if (sce->collection) {
    expand_scene_collection(expander, sce->collection);
  }
#endif

  if (sce->r.bake.cage_object) {
    BLO_expand(expander, sce->r.bake.cage_object);
  }
}

static void expand_camera(BlendExpander *expander, Camera *ca)
{
  BLO_expand(expander, ca->ipo);  // XXX deprecated - old animation system

  LISTBASE_FOREACH (CameraBGImage *, bgpic, &ca->bg_images) {
    if (bgpic->source == CAM_BGIMG_SOURCE_IMAGE) {
      BLO_expand(expander, bgpic->ima);
    }
    else if (bgpic->source == CAM_BGIMG_SOURCE_MOVIE) {
      BLO_expand(expander, bgpic->ima);
    }
  }
}

static void expand_cachefile(BlendExpander *UNUSED(expander), CacheFile *UNUSED(cache_file))
{
}

static void expand_speaker(BlendExpander *expander, Speaker *spk)
{
  BLO_expand(expander, spk->sound);
}

static void expand_sound(BlendExpander *expander, bSound *snd)
{
  BLO_expand(expander, snd->ipo);  // XXX deprecated - old animation system
}

static void expand_lightprobe(BlendExpander *UNUSED(expander), LightProbe *UNUSED(prb))
{
}

static void expand_movieclip(BlendExpander *UNUSED(expander), MovieClip *UNUSED(clip))
{
}

static void expand_mask_parent(BlendExpander *expander, MaskParent *parent)
{
  if (parent->id) {
    BLO_expand(expander, parent->id);
  }
}

static void expand_mask(BlendExpander *expander, Mask *mask)
{
  MaskLayer *mask_layer;

  for (mask_layer = mask->masklayers.first; mask_layer; mask_layer = mask_layer->next) {
    MaskSpline *spline;

    for (spline = mask_layer->splines.first; spline; spline = spline->next) {
      int i;

      for (i = 0; i < spline->tot_point; i++) {
        MaskSplinePoint *point = &spline->points[i];

        expand_mask_parent(expander, &point->parent);
      }

      expand_mask_parent(expander, &spline->parent);
    }
  }
}

static void expand_linestyle(BlendExpander *expander, FreestyleLineStyle *linestyle)
{
  int a;
  LineStyleModifier *m;

  for (a = 0; a < MAX_MTEX; a++) {
    if (linestyle->mtex[a]) {
      BLO_expand(expander, linestyle->mtex[a]->tex);
      BLO_expand(expander, linestyle->mtex[a]->object);
    }
  }

  for (m = linestyle->color_modifiers.first; m; m = m->next) {
    if (m->type == LS_MODIFIER_DISTANCE_FROM_OBJECT) {
      BLO_expand(expander, ((LineStyleColorModifier_DistanceFromObject *)m)->target);
    }
  }
  for (m = linestyle->alpha_modifiers.first; m; m = m->next) {
    if (m->type == LS_MODIFIER_DISTANCE_FROM_OBJECT) {
      BLO_expand(expander, ((LineStyleAlphaModifier_DistanceFromObject *)m)->target);
    }
  }
  for (m = linestyle->thickness_modifiers.first; m; m = m->next) {
    if (m->type == LS_MODIFIER_DISTANCE_FROM_OBJECT) {
      BLO_expand(expander, ((LineStyleThicknessModifier_DistanceFromObject *)m)->target);
    }
  }
}

static void expand_gpencil(BlendExpander *expander, bGPdata *gpd)
{
  LISTBASE_FOREACH (bGPDlayer *, gpl, &gpd->layers) {
    BLO_expand(expander, gpl->parent);
  }

  for (int a = 0; a < gpd->totcol; a++) {
    BLO_expand(expander, gpd->mat[a]);
  }
}

static void expand_workspace(BlendExpander *expander, WorkSpace *workspace)
{
  LISTBASE_FOREACH (WorkSpaceLayout *, layout, &workspace->layouts) {
    BLO_expand(expander, BKE_workspace_layout_screen_get(layout));
  }
}

static void expand_hair(BlendExpander *expander, Hair *hair)
{
  for (int a = 0; a < hair->totcol; a++) {
    BLO_expand(expander, hair->mat[a]);
  }

  if (hair->adt) {
    expand_animdata(expander, hair->adt);
  }
}

static void expand_pointcloud(BlendExpander *expander, PointCloud *pointcloud)
{
  for (int a = 0; a < pointcloud->totcol; a++) {
    BLO_expand(expander, pointcloud->mat[a]);
  }

  if (pointcloud->adt) {
    expand_animdata(expander, pointcloud->adt);
  }
}

static void expand_volume(BlendExpander *expander, Volume *volume)
{
  for (int a = 0; a < volume->totcol; a++) {
    BLO_expand(expander, volume->mat[a]);
  }

  if (volume->adt) {
    expand_animdata(expander, volume->adt);
  }
}

static void expand_simulation(BlendExpander *expander, Simulation *simulation)
{
  if (simulation->adt) {
    expand_animdata(expander, simulation->adt);
  }
  LISTBASE_FOREACH (SimulationDependency *, dependency, &simulation->dependencies) {
    BLO_expand(expander, dependency->id);
  }
}

/**
 * Set the callback func used over all ID data found by \a BLO_expand_main func.
 *
 * \param expand_doit_func: Called for each ID block it finds.
 */
void BLO_main_expander(BLOExpandDoitCallback expand_doit_func)
{
  expand_doit = expand_doit_func;
}

/**
 * Loop over all ID data in Main to mark relations.
 * Set (id->tag & LIB_TAG_NEED_EXPAND) to mark expanding. Flags get cleared after expanding.
 *
 * \param fdhandle: usually filedata, or own handle.
 * \param mainvar: the Main database to expand.
 */
void BLO_expand_main(void *fdhandle, Main *mainvar)
{
  ListBase *lbarray[MAX_LIBARRAY];
  FileData *fd = fdhandle;
  ID *id;
  int a;
  bool do_it = true;

  BlendExpander expander = {fd, mainvar};

  while (do_it) {
    do_it = false;

    a = set_listbasepointers(mainvar, lbarray);
    while (a--) {
      id = lbarray[a]->first;
      while (id) {
        if (id->tag & LIB_TAG_NEED_EXPAND) {
          expand_id(&expander, id);

          switch (GS(id->name)) {
            case ID_OB:
              expand_object(&expander, (Object *)id);
              break;
            case ID_ME:
              expand_mesh(&expander, (Mesh *)id);
              break;
            case ID_CU:
              expand_curve(&expander, (Curve *)id);
              break;
            case ID_MB:
              expand_mball(&expander, (MetaBall *)id);
              break;
            case ID_SCE:
              expand_scene(&expander, (Scene *)id);
              break;
            case ID_MA:
              expand_material(&expander, (Material *)id);
              break;
            case ID_TE:
              expand_texture(&expander, (Tex *)id);
              break;
            case ID_WO:
              expand_world(&expander, (World *)id);
              break;
            case ID_LT:
              expand_lattice(&expander, (Lattice *)id);
              break;
            case ID_LA:
              expand_light(&expander, (Light *)id);
              break;
            case ID_KE:
              expand_key(&expander, (Key *)id);
              break;
            case ID_CA:
              expand_camera(&expander, (Camera *)id);
              break;
            case ID_SPK:
              expand_speaker(&expander, (Speaker *)id);
              break;
            case ID_SO:
              expand_sound(&expander, (bSound *)id);
              break;
            case ID_LP:
              expand_lightprobe(&expander, (LightProbe *)id);
              break;
            case ID_AR:
              expand_armature(&expander, (bArmature *)id);
              break;
            case ID_AC:
              expand_action(&expander, (bAction *)id);  // XXX deprecated - old animation system
              break;
            case ID_GR:
              expand_collection(&expander, (Collection *)id);
              break;
            case ID_NT:
              expand_nodetree(&expander, (bNodeTree *)id);
              break;
            case ID_BR:
              expand_brush(&expander, (Brush *)id);
              break;
            case ID_IP:
              expand_ipo(&expander, (Ipo *)id);  // XXX deprecated - old animation system
              break;
            case ID_PA:
              expand_particlesettings(&expander, (ParticleSettings *)id);
              break;
            case ID_MC:
              expand_movieclip(&expander, (MovieClip *)id);
              break;
            case ID_MSK:
              expand_mask(&expander, (Mask *)id);
              break;
            case ID_LS:
              expand_linestyle(&expander, (FreestyleLineStyle *)id);
              break;
            case ID_GD:
              expand_gpencil(&expander, (bGPdata *)id);
              break;
            case ID_CF:
              expand_cachefile(&expander, (CacheFile *)id);
              break;
            case ID_WS:
              expand_workspace(&expander, (WorkSpace *)id);
              break;
            case ID_HA:
              expand_hair(&expander, (Hair *)id);
              break;
            case ID_PT:
              expand_pointcloud(&expander, (PointCloud *)id);
              break;
            case ID_VO:
              expand_volume(&expander, (Volume *)id);
              break;
            case ID_SIM:
              expand_simulation(&expander, (Simulation *)id);
              break;
            default:
              break;
          }

          do_it = true;
          id->tag &= ~LIB_TAG_NEED_EXPAND;
        }
        id = id->next;
      }
    }
  }
}

/** \} */

/* -------------------------------------------------------------------- */
/** \name Library Linking (helper functions)
 * \{ */

static bool object_in_any_scene(Main *bmain, Object *ob)
{
  Scene *sce;

  for (sce = bmain->scenes.first; sce; sce = sce->id.next) {
    if (BKE_scene_object_find(sce, ob)) {
      return true;
    }
  }

  return false;
}

static bool object_in_any_collection(Main *bmain, Object *ob)
{
  Collection *collection;

  for (collection = bmain->collections.first; collection; collection = collection->id.next) {
    if (BKE_collection_has_object(collection, ob)) {
      return true;
    }
  }

  return false;
}

static void add_loose_objects_to_scene(Main *mainvar,
                                       Main *bmain,
                                       Scene *scene,
                                       ViewLayer *view_layer,
                                       const View3D *v3d,
                                       Library *lib,
                                       const short flag)
{
  Collection *active_collection = NULL;
  const bool do_append = (flag & FILE_LINK) == 0;

  BLI_assert(scene);

  /* Give all objects which are LIB_TAG_INDIRECT a base,
   * or for a collection when *lib has been set. */
  for (Object *ob = mainvar->objects.first; ob; ob = ob->id.next) {
    bool do_it = (ob->id.tag & LIB_TAG_DOIT) != 0;
    if (do_it || ((ob->id.tag & LIB_TAG_INDIRECT) && (ob->id.tag & LIB_TAG_PRE_EXISTING) == 0)) {
      if (do_append) {
        if (ob->id.us == 0) {
          do_it = true;
        }
        else if ((ob->id.lib == lib) && (object_in_any_collection(bmain, ob) == 0)) {
          /* When appending, make sure any indirectly loaded object gets a base,
           * when they are not part of any collection yet. */
          do_it = true;
        }
      }

      if (do_it) {
        /* Find or add collection as needed. */
        if (active_collection == NULL) {
          if (flag & FILE_ACTIVE_COLLECTION) {
            LayerCollection *lc = BKE_layer_collection_get_active(view_layer);
            active_collection = lc->collection;
          }
          else {
            active_collection = BKE_collection_add(bmain, scene->master_collection, NULL);
          }
        }

        CLAMP_MIN(ob->id.us, 0);
        ob->mode = OB_MODE_OBJECT;

        BKE_collection_object_add(bmain, active_collection, ob);
        Base *base = BKE_view_layer_base_find(view_layer, ob);

        if (v3d != NULL) {
          base->local_view_bits |= v3d->local_view_uuid;
        }

        if (flag & FILE_AUTOSELECT) {
          base->flag |= BASE_SELECTED;
          /* Do NOT make base active here! screws up GUI stuff,
           * if you want it do it on src/ level. */
        }

        BKE_scene_object_base_flag_sync_from_base(base);

        ob->id.tag &= ~LIB_TAG_INDIRECT;
        ob->id.flag &= ~LIB_INDIRECT_WEAK_LINK;
        ob->id.tag |= LIB_TAG_EXTERN;
      }
    }
  }
}

static void add_collections_to_scene(Main *mainvar,
                                     Main *bmain,
                                     Scene *scene,
                                     ViewLayer *view_layer,
                                     const View3D *v3d,
                                     Library *lib,
                                     const short flag)
{
  Collection *active_collection = scene->master_collection;
  if (flag & FILE_ACTIVE_COLLECTION) {
    LayerCollection *lc = BKE_layer_collection_get_active(view_layer);
    active_collection = lc->collection;
  }

  /* Give all objects which are tagged a base. */
  for (Collection *collection = mainvar->collections.first; collection;
       collection = collection->id.next) {
    if ((flag & FILE_GROUP_INSTANCE) && (collection->id.tag & LIB_TAG_DOIT)) {
      /* Any indirect collection should not have been tagged. */
      BLI_assert((collection->id.tag & LIB_TAG_INDIRECT) == 0);

      /* BKE_object_add(...) messes with the selection. */
      Object *ob = BKE_object_add_only_object(bmain, OB_EMPTY, collection->id.name + 2);
      ob->type = OB_EMPTY;
      ob->empty_drawsize = U.collection_instance_empty_size;

      BKE_collection_object_add(bmain, active_collection, ob);
      Base *base = BKE_view_layer_base_find(view_layer, ob);

      if (v3d != NULL) {
        base->local_view_bits |= v3d->local_view_uuid;
      }

      if (base->flag & BASE_SELECTABLE) {
        base->flag |= BASE_SELECTED;
      }

      BKE_scene_object_base_flag_sync_from_base(base);
      DEG_id_tag_update(&ob->id, ID_RECALC_TRANSFORM | ID_RECALC_GEOMETRY | ID_RECALC_ANIMATION);
      view_layer->basact = base;

      /* Assign the collection. */
      ob->instance_collection = collection;
      id_us_plus(&collection->id);
      ob->transflag |= OB_DUPLICOLLECTION;
      copy_v3_v3(ob->loc, scene->cursor.location);
    }
    /* We do not want to force instantiation of indirectly linked collections,
     * not even when appending. Users can now easily instantiate collections (and their objects)
     * as needed by themselves. See T67032. */
    else if ((collection->id.tag & LIB_TAG_INDIRECT) == 0) {
      bool do_add_collection = (collection->id.tag & LIB_TAG_DOIT) != 0;
      if (!do_add_collection) {
        /* We need to check that objects in that collections are already instantiated in a scene.
         * Otherwise, it's better to add the collection to the scene's active collection, than to
         * instantiate its objects in active scene's collection directly. See T61141.
         * Note that we only check object directly into that collection,
         * not recursively into its children.
         */
        for (CollectionObject *coll_ob = collection->gobject.first; coll_ob != NULL;
             coll_ob = coll_ob->next) {
          Object *ob = coll_ob->ob;
          if ((ob->id.tag & (LIB_TAG_PRE_EXISTING | LIB_TAG_DOIT | LIB_TAG_INDIRECT)) == 0 &&
              (ob->id.lib == lib) && (object_in_any_scene(bmain, ob) == 0)) {
            do_add_collection = true;
            break;
          }
        }
      }
      if (do_add_collection) {
        /* Add collection as child of active collection. */
        BKE_collection_child_add(bmain, active_collection, collection);

        if (flag & FILE_AUTOSELECT) {
          for (CollectionObject *coll_ob = collection->gobject.first; coll_ob != NULL;
               coll_ob = coll_ob->next) {
            Object *ob = coll_ob->ob;
            Base *base = BKE_view_layer_base_find(view_layer, ob);
            if (base) {
              base->flag |= BASE_SELECTED;
              BKE_scene_object_base_flag_sync_from_base(base);
            }
          }
        }

        /* Those are kept for safety and consistency, but should not be needed anymore? */
        collection->id.tag &= ~LIB_TAG_INDIRECT;
        collection->id.flag &= ~LIB_INDIRECT_WEAK_LINK;
        collection->id.tag |= LIB_TAG_EXTERN;
      }
    }
  }
}

/* returns true if the item was found
 * but it may already have already been appended/linked */
static ID *link_named_part(
    Main *mainl, FileData *fd, const short idcode, const char *name, const int flag)
{
  BHead *bhead = find_bhead_from_code_name(fd, idcode, name);
  ID *id;

  const bool use_placeholders = (flag & BLO_LIBLINK_USE_PLACEHOLDERS) != 0;
  const bool force_indirect = (flag & BLO_LIBLINK_FORCE_INDIRECT) != 0;

  BLI_assert(BKE_idtype_idcode_is_linkable(idcode) && BKE_idtype_idcode_is_valid(idcode));

  if (bhead) {
    id = is_yet_read(fd, mainl, bhead);
    if (id == NULL) {
      /* not read yet */
      const int tag = force_indirect ? LIB_TAG_INDIRECT : LIB_TAG_EXTERN;
      read_libblock(fd, mainl, bhead, tag | LIB_TAG_NEED_EXPAND, false, &id);

      if (id) {
        /* sort by name in list */
        ListBase *lb = which_libbase(mainl, idcode);
        id_sort_by_name(lb, id, NULL);
      }
    }
    else {
      /* already linked */
      if (G.debug) {
        printf("append: already linked\n");
      }
      oldnewmap_insert(fd->libmap, bhead->old, id, bhead->code);
      if (!force_indirect && (id->tag & LIB_TAG_INDIRECT)) {
        id->tag &= ~LIB_TAG_INDIRECT;
        id->flag &= ~LIB_INDIRECT_WEAK_LINK;
        id->tag |= LIB_TAG_EXTERN;
      }
    }
  }
  else if (use_placeholders) {
    /* XXX flag part is weak! */
    id = create_placeholder(
        mainl, idcode, name, force_indirect ? LIB_TAG_INDIRECT : LIB_TAG_EXTERN);
  }
  else {
    id = NULL;
  }

  /* if we found the id but the id is NULL, this is really bad */
  BLI_assert(!((bhead != NULL) && (id == NULL)));

  return id;
}

/**
 * Simple reader for copy/paste buffers.
 */
int BLO_library_link_copypaste(Main *mainl, BlendHandle *bh, const uint64_t id_types_mask)
{
  FileData *fd = (FileData *)(bh);
  BHead *bhead;
  int num_directly_linked = 0;

  for (bhead = blo_bhead_first(fd); bhead; bhead = blo_bhead_next(fd, bhead)) {
    ID *id = NULL;

    if (bhead->code == ENDB) {
      break;
    }

    if (BKE_idtype_idcode_is_valid(bhead->code) && BKE_idtype_idcode_is_linkable(bhead->code) &&
        (id_types_mask == 0 ||
         (BKE_idtype_idcode_to_idfilter((short)bhead->code) & id_types_mask) != 0)) {
      read_libblock(fd, mainl, bhead, LIB_TAG_NEED_EXPAND | LIB_TAG_INDIRECT, false, &id);
      num_directly_linked++;
    }

    if (id) {
      /* sort by name in list */
      ListBase *lb = which_libbase(mainl, GS(id->name));
      id_sort_by_name(lb, id, NULL);

      if (bhead->code == ID_OB) {
        /* Instead of instancing Base's directly, postpone until after collections are loaded
         * otherwise the base's flag is set incorrectly when collections are used */
        Object *ob = (Object *)id;
        ob->mode = OB_MODE_OBJECT;
        /* ensure add_loose_objects_to_scene runs on this object */
        BLI_assert(id->us == 0);
      }
    }
  }

  return num_directly_linked;
}

static ID *link_named_part_ex(
    Main *mainl, FileData *fd, const short idcode, const char *name, const int flag)
{
  ID *id = link_named_part(mainl, fd, idcode, name, flag);

  if (id && (GS(id->name) == ID_OB)) {
    /* Tag as loose object needing to be instantiated somewhere... */
    id->tag |= LIB_TAG_DOIT;
  }
  else if (id && (GS(id->name) == ID_GR)) {
    /* tag as needing to be instantiated or linked */
    id->tag |= LIB_TAG_DOIT;
  }

  return id;
}

/**
 * Link a named data-block from an external blend file.
 *
 * \param mainl: The main database to link from (not the active one).
 * \param bh: The blender file handle.
 * \param idcode: The kind of data-block to link.
 * \param name: The name of the data-block (without the 2 char ID prefix).
 * \return the linked ID when found.
 */
ID *BLO_library_link_named_part(Main *mainl,
                                BlendHandle **bh,
                                const short idcode,
                                const char *name)
{
  FileData *fd = (FileData *)(*bh);
  return link_named_part(mainl, fd, idcode, name, 0);
}

/**
 * Link a named data-block from an external blend file.
 * Optionally instantiate the object/collection in the scene when the flags are set.
 *
 * \param mainl: The main database to link from (not the active one).
 * \param bh: The blender file handle.
 * \param idcode: The kind of data-block to link.
 * \param name: The name of the data-block (without the 2 char ID prefix).
 * \param flag: Options for linking, used for instantiating.
 * \return the linked ID when found.
 */
ID *BLO_library_link_named_part_ex(
    Main *mainl, BlendHandle **bh, const short idcode, const char *name, const int flag)
{
  FileData *fd = (FileData *)(*bh);
  return link_named_part_ex(mainl, fd, idcode, name, flag);
}

/* common routine to append/link something from a library */

static Main *library_link_begin(Main *mainvar, FileData **fd, const char *filepath)
{
  Main *mainl;

  (*fd)->mainlist = MEM_callocN(sizeof(ListBase), "FileData.mainlist");

  /* clear for objects and collections instantiating tag */
  BKE_main_id_tag_listbase(&(mainvar->objects), LIB_TAG_DOIT, false);
  BKE_main_id_tag_listbase(&(mainvar->collections), LIB_TAG_DOIT, false);

  /* make mains */
  blo_split_main((*fd)->mainlist, mainvar);

  /* which one do we need? */
  mainl = blo_find_main(*fd, filepath, BKE_main_blendfile_path(mainvar));

  /* needed for do_version */
  mainl->versionfile = (*fd)->fileversion;
  read_file_version(*fd, mainl);
#ifdef USE_GHASH_BHEAD
  read_file_bhead_idname_map_create(*fd);
#endif

  return mainl;
}

/**
 * Initialize the #BlendHandle for linking library data.
 *
 * \param mainvar: The current main database, e.g. #G_MAIN or #CTX_data_main(C).
 * \param bh: A blender file handle as returned by
 * #BLO_blendhandle_from_file or #BLO_blendhandle_from_memory.
 * \param filepath: Used for relative linking, copied to the `lib->filepath`.
 * \return the library #Main, to be passed to #BLO_library_link_named_part_ex as \a mainl.
 */
Main *BLO_library_link_begin(Main *mainvar, BlendHandle **bh, const char *filepath)
{
  FileData *fd = (FileData *)(*bh);
  return library_link_begin(mainvar, &fd, filepath);
}

static void split_main_newid(Main *mainptr, Main *main_newid)
{
  /* We only copy the necessary subset of data in this temp main. */
  main_newid->versionfile = mainptr->versionfile;
  main_newid->subversionfile = mainptr->subversionfile;
  BLI_strncpy(main_newid->name, mainptr->name, sizeof(main_newid->name));
  main_newid->curlib = mainptr->curlib;

  ListBase *lbarray[MAX_LIBARRAY];
  ListBase *lbarray_newid[MAX_LIBARRAY];
  int i = set_listbasepointers(mainptr, lbarray);
  set_listbasepointers(main_newid, lbarray_newid);
  while (i--) {
    BLI_listbase_clear(lbarray_newid[i]);

    for (ID *id = lbarray[i]->first, *idnext; id; id = idnext) {
      idnext = id->next;

      if (id->tag & LIB_TAG_NEW) {
        BLI_remlink(lbarray[i], id);
        BLI_addtail(lbarray_newid[i], id);
      }
    }
  }
}

/**
 * \param scene: The scene in which to instantiate objects/collections
 * (if NULL, no instantiation is done).
 * \param v3d: The active 3D viewport.
 * (only to define active layers for instantiated objects & collections, can be NULL).
 */
static void library_link_end(Main *mainl,
                             FileData **fd,
                             const short flag,
                             Main *bmain,
                             Scene *scene,
                             ViewLayer *view_layer,
                             const View3D *v3d)
{
  Main *mainvar;
  Library *curlib;

  /* expander now is callback function */
  BLO_main_expander(expand_doit_library);

  /* make main consistent */
  BLO_expand_main(*fd, mainl);

  /* do this when expand found other libs */
  read_libraries(*fd, (*fd)->mainlist);

  curlib = mainl->curlib;

  /* make the lib path relative if required */
  if (flag & FILE_RELPATH) {
    /* use the full path, this could have been read by other library even */
    BLI_strncpy(curlib->filepath, curlib->filepath_abs, sizeof(curlib->filepath));

    /* uses current .blend file as reference */
    BLI_path_rel(curlib->filepath, BKE_main_blendfile_path_from_global());
  }

  blo_join_main((*fd)->mainlist);
  mainvar = (*fd)->mainlist->first;
  mainl = NULL; /* blo_join_main free's mainl, cant use anymore */

  lib_link_all(*fd, mainvar);

  /* Some versioning code does expect some proper userrefcounting, e.g. in conversion from
   * groups to collections... We could optimize out that first call when we are reading a
   * current version file, but again this is really not a bottle neck currently. so not worth
   * it. */
  BKE_main_id_refcount_recompute(mainvar, false);

  BKE_collections_after_lib_link(mainvar);

  /* Yep, second splitting... but this is a very cheap operation, so no big deal. */
  blo_split_main((*fd)->mainlist, mainvar);
  Main *main_newid = BKE_main_new();
  for (mainvar = ((Main *)(*fd)->mainlist->first)->next; mainvar; mainvar = mainvar->next) {
    BLI_assert(mainvar->versionfile != 0);
    /* We need to split out IDs already existing,
     * or they will go again through do_versions - bad, very bad! */
    split_main_newid(mainvar, main_newid);

    do_versions_after_linking(main_newid, (*fd)->reports);

    add_main_to_main(mainvar, main_newid);
  }

  BKE_main_free(main_newid);
  blo_join_main((*fd)->mainlist);
  mainvar = (*fd)->mainlist->first;
  MEM_freeN((*fd)->mainlist);

  /* This does not take into account old, deprecated data, so we also have to do it after
   * `do_versions_after_linking()`. */
  BKE_main_id_refcount_recompute(mainvar, false);

  /* After all data has been read and versioned, uses LIB_TAG_NEW. */
  ntreeUpdateAllNew(mainvar);

  placeholders_ensure_valid(mainvar);

  BKE_main_id_tag_all(mainvar, LIB_TAG_NEW, false);

  /* Make all relative paths, relative to the open blend file. */
  fix_relpaths_library(BKE_main_blendfile_path(mainvar), mainvar);

  /* Give a base to loose objects and collections.
   * Only directly linked objects & collections are instantiated by
   * #BLO_library_link_named_part_ex & co,
   * here we handle indirect ones and other possible edge-cases. */
  if (scene) {
    add_collections_to_scene(mainvar, bmain, scene, view_layer, v3d, curlib, flag);
    add_loose_objects_to_scene(mainvar, bmain, scene, view_layer, v3d, curlib, flag);
  }
  else {
    /* printf("library_append_end, scene is NULL (objects wont get bases)\n"); */
  }

  /* Clear objects and collections instantiating tag. */
  BKE_main_id_tag_listbase(&(mainvar->objects), LIB_TAG_DOIT, false);
  BKE_main_id_tag_listbase(&(mainvar->collections), LIB_TAG_DOIT, false);

  /* patch to prevent switch_endian happens twice */
  if ((*fd)->flags & FD_FLAGS_SWITCH_ENDIAN) {
    blo_filedata_free(*fd);
    *fd = NULL;
  }
}

/**
 * Finalize linking from a given .blend file (library).
 * Optionally instance the indirect object/collection in the scene when the flags are set.
 * \note Do not use \a bh after calling this function, it may frees it.
 *
 * \param mainl: The main database to link from (not the active one).
 * \param bh: The blender file handle (WARNING! may be freed by this function!).
 * \param flag: Options for linking, used for instantiating.
 * \param bmain: The main database in which to instantiate objects/collections
 * \param scene: The scene in which to instantiate objects/collections
 * (if NULL, no instantiation is done).
 * \param view_layer: The scene layer in which to instantiate objects/collections
 * (if NULL, no instantiation is done).
 * \param v3d: The active 3D viewport
 * (only to define local-view for instantiated objects & groups, can be NULL).
 */
void BLO_library_link_end(Main *mainl,
                          BlendHandle **bh,
                          int flag,
                          Main *bmain,
                          Scene *scene,
                          ViewLayer *view_layer,
                          const View3D *v3d)
{
  FileData *fd = (FileData *)(*bh);
  library_link_end(mainl, &fd, flag, bmain, scene, view_layer, v3d);
  *bh = (BlendHandle *)fd;
}

void *BLO_library_read_struct(FileData *fd, BHead *bh, const char *blockname)
{
  return read_struct(fd, bh, blockname);
}

/** \} */

/* -------------------------------------------------------------------- */
/** \name Library Reading
 * \{ */

static int has_linked_ids_to_read(Main *mainvar)
{
  ListBase *lbarray[MAX_LIBARRAY];
  int a = set_listbasepointers(mainvar, lbarray);

  while (a--) {
    LISTBASE_FOREACH (ID *, id, lbarray[a]) {
      if ((id->tag & LIB_TAG_ID_LINK_PLACEHOLDER) && !(id->flag & LIB_INDIRECT_WEAK_LINK)) {
        return true;
      }
    }
  }

  return false;
}

static void read_library_linked_id(
    ReportList *reports, FileData *fd, Main *mainvar, ID *id, ID **r_id)
{
  BHead *bhead = NULL;
  const bool is_valid = BKE_idtype_idcode_is_linkable(GS(id->name)) ||
                        ((id->tag & LIB_TAG_EXTERN) == 0);

  if (fd) {
    bhead = find_bhead_from_idname(fd, id->name);
  }

  if (!is_valid) {
    blo_reportf_wrap(reports,
                     RPT_ERROR,
                     TIP_("LIB: %s: '%s' is directly linked from '%s' (parent '%s'), but is a "
                          "non-linkable data type"),
                     BKE_idtype_idcode_to_name(GS(id->name)),
                     id->name + 2,
                     mainvar->curlib->filepath_abs,
                     library_parent_filepath(mainvar->curlib));
  }

  id->tag &= ~LIB_TAG_ID_LINK_PLACEHOLDER;
  id->flag &= ~LIB_INDIRECT_WEAK_LINK;

  if (bhead) {
    id->tag |= LIB_TAG_NEED_EXPAND;
    // printf("read lib block %s\n", id->name);
    read_libblock(fd, mainvar, bhead, id->tag, false, r_id);
  }
  else {
    blo_reportf_wrap(reports,
                     RPT_WARNING,
                     TIP_("LIB: %s: '%s' missing from '%s', parent '%s'"),
                     BKE_idtype_idcode_to_name(GS(id->name)),
                     id->name + 2,
                     mainvar->curlib->filepath_abs,
                     library_parent_filepath(mainvar->curlib));

    /* Generate a placeholder for this ID (simplified version of read_libblock actually...). */
    if (r_id) {
      *r_id = is_valid ? create_placeholder(mainvar, GS(id->name), id->name + 2, id->tag) : NULL;
    }
  }
}

static void read_library_linked_ids(FileData *basefd,
                                    FileData *fd,
                                    ListBase *mainlist,
                                    Main *mainvar)
{
  GHash *loaded_ids = BLI_ghash_str_new(__func__);

  ListBase *lbarray[MAX_LIBARRAY];
  int a = set_listbasepointers(mainvar, lbarray);

  while (a--) {
    ID *id = lbarray[a]->first;
    ListBase pending_free_ids = {NULL};

    while (id) {
      ID *id_next = id->next;
      if ((id->tag & LIB_TAG_ID_LINK_PLACEHOLDER) && !(id->flag & LIB_INDIRECT_WEAK_LINK)) {
        BLI_remlink(lbarray[a], id);

        /* When playing with lib renaming and such, you may end with cases where
         * you have more than one linked ID of the same data-block from same
         * library. This is absolutely horrible, hence we use a ghash to ensure
         * we go back to a single linked data when loading the file. */
        ID **realid = NULL;
        if (!BLI_ghash_ensure_p(loaded_ids, id->name, (void ***)&realid)) {
          read_library_linked_id(basefd->reports, fd, mainvar, id, realid);
        }

        /* realid shall never be NULL - unless some source file/lib is broken
         * (known case: some directly linked shapekey from a missing lib...). */
        /* BLI_assert(*realid != NULL); */

        /* Now that we have a real ID, replace all pointers to placeholders in
         * fd->libmap with pointers to the real data-blocks. We do this for all
         * libraries since multiple might be referencing this ID. */
        change_link_placeholder_to_real_ID_pointer(mainlist, basefd, id, *realid);

        /* We cannot free old lib-ref placeholder ID here anymore, since we use
         * its name as key in loaded_ids hash. */
        BLI_addtail(&pending_free_ids, id);
      }
      id = id_next;
    }

    /* Clear GHash and free link placeholder IDs of the current type. */
    BLI_ghash_clear(loaded_ids, NULL, NULL);
    BLI_freelistN(&pending_free_ids);
  }

  BLI_ghash_free(loaded_ids, NULL, NULL);
}

static void read_library_clear_weak_links(FileData *basefd, ListBase *mainlist, Main *mainvar)
{
  /* Any remaining weak links at this point have been lost, silently drop
   * those by setting them to NULL pointers. */
  ListBase *lbarray[MAX_LIBARRAY];
  int a = set_listbasepointers(mainvar, lbarray);

  while (a--) {
    ID *id = lbarray[a]->first;

    while (id) {
      ID *id_next = id->next;
      if ((id->tag & LIB_TAG_ID_LINK_PLACEHOLDER) && (id->flag & LIB_INDIRECT_WEAK_LINK)) {
        /* printf("Dropping weak link to %s\n", id->name); */
        change_link_placeholder_to_real_ID_pointer(mainlist, basefd, id, NULL);
        BLI_freelinkN(lbarray[a], id);
      }
      id = id_next;
    }
  }
}

static FileData *read_library_file_data(FileData *basefd,
                                        ListBase *mainlist,
                                        Main *mainl,
                                        Main *mainptr)
{
  FileData *fd = mainptr->curlib->filedata;

  if (fd != NULL) {
    /* File already open. */
    return fd;
  }

  if (mainptr->curlib->packedfile) {
    /* Read packed file. */
    PackedFile *pf = mainptr->curlib->packedfile;

    blo_reportf_wrap(basefd->reports,
                     RPT_INFO,
                     TIP_("Read packed library:  '%s', parent '%s'"),
                     mainptr->curlib->filepath,
                     library_parent_filepath(mainptr->curlib));
    fd = blo_filedata_from_memory(pf->data, pf->size, basefd->reports);

    /* Needed for library_append and read_libraries. */
    BLI_strncpy(fd->relabase, mainptr->curlib->filepath_abs, sizeof(fd->relabase));
  }
  else {
    /* Read file on disk. */
    blo_reportf_wrap(basefd->reports,
                     RPT_INFO,
                     TIP_("Read library:  '%s', '%s', parent '%s'"),
                     mainptr->curlib->filepath_abs,
                     mainptr->curlib->filepath,
                     library_parent_filepath(mainptr->curlib));
    fd = blo_filedata_from_file(mainptr->curlib->filepath_abs, basefd->reports);
  }

  if (fd) {
    /* Share the mainlist, so all libraries are added immediately in a
     * single list. It used to be that all FileData's had their own list,
     * but with indirectly linking this meant we didn't catch duplicate
     * libraries properly. */
    fd->mainlist = mainlist;

    fd->reports = basefd->reports;

    if (fd->libmap) {
      oldnewmap_free(fd->libmap);
    }

    fd->libmap = oldnewmap_new();

    mainptr->curlib->filedata = fd;
    mainptr->versionfile = fd->fileversion;

    /* subversion */
    read_file_version(fd, mainptr);
#ifdef USE_GHASH_BHEAD
    read_file_bhead_idname_map_create(fd);
#endif
  }
  else {
    mainptr->curlib->filedata = NULL;
    mainptr->curlib->id.tag |= LIB_TAG_MISSING;
    /* Set lib version to current main one... Makes assert later happy. */
    mainptr->versionfile = mainptr->curlib->versionfile = mainl->versionfile;
    mainptr->subversionfile = mainptr->curlib->subversionfile = mainl->subversionfile;
  }

  if (fd == NULL) {
    blo_reportf_wrap(
        basefd->reports, RPT_WARNING, TIP_("Cannot find lib '%s'"), mainptr->curlib->filepath_abs);
  }

  return fd;
}

static void read_libraries(FileData *basefd, ListBase *mainlist)
{
  Main *mainl = mainlist->first;
  bool do_it = true;

  /* Expander is now callback function. */
  BLO_main_expander(expand_doit_library);

  /* At this point the base blend file has been read, and each library blend
   * encountered so far has a main with placeholders for linked data-blocks.
   *
   * Now we will read the library blend files and replace the placeholders
   * with actual data-blocks. We loop over library mains multiple times in
   * case a library needs to link additional data-blocks from another library
   * that had been read previously. */
  while (do_it) {
    do_it = false;

    /* Loop over mains of all library blend files encountered so far. Note
     * this list gets longer as more indirectly library blends are found. */
    for (Main *mainptr = mainl->next; mainptr; mainptr = mainptr->next) {
      /* Does this library have any more linked data-blocks we need to read? */
      if (has_linked_ids_to_read(mainptr)) {
#if 0
        printf("Reading linked data-blocks from %s (%s)\n",
          mainptr->curlib->id.name,
          mainptr->curlib->filepath);
#endif

        /* Open file if it has not been done yet. */
        FileData *fd = read_library_file_data(basefd, mainlist, mainl, mainptr);

        if (fd) {
          do_it = true;
        }

        /* Read linked data-locks for each link placeholder, and replace
         * the placeholder with the real data-lock. */
        read_library_linked_ids(basefd, fd, mainlist, mainptr);

        /* Test if linked data-locks need to read further linked data-locks
         * and create link placeholders for them. */
        BLO_expand_main(fd, mainptr);
      }
    }
  }

  Main *main_newid = BKE_main_new();
  for (Main *mainptr = mainl->next; mainptr; mainptr = mainptr->next) {
    /* Drop weak links for which no data-block was found. */
    read_library_clear_weak_links(basefd, mainlist, mainptr);

    /* Do versioning for newly added linked data-locks. If no data-locks
     * were read from a library versionfile will still be zero and we can
     * skip it. */
    if (mainptr->versionfile) {
      /* Split out already existing IDs to avoid them going through
       * do_versions multiple times, which would have bad consequences. */
      split_main_newid(mainptr, main_newid);

      /* File data can be zero with link/append. */
      if (mainptr->curlib->filedata) {
        do_versions(mainptr->curlib->filedata, mainptr->curlib, main_newid);
      }
      else {
        do_versions(basefd, NULL, main_newid);
      }

      add_main_to_main(mainptr, main_newid);
    }

    /* Lib linking. */
    if (mainptr->curlib->filedata) {
      lib_link_all(mainptr->curlib->filedata, mainptr);
    }

    /* Note: No need to call #do_versions_after_linking() or #BKE_main_id_refcount_recompute()
     * here, as this function is only called for library 'subset' data handling, as part of either
     * full blendfile reading (#blo_read_file_internal()), or library-data linking
     * (#library_link_end()). */

    /* Free file data we no longer need. */
    if (mainptr->curlib->filedata) {
      blo_filedata_free(mainptr->curlib->filedata);
    }
    mainptr->curlib->filedata = NULL;
  }
  BKE_main_free(main_newid);
}

void *BLO_read_get_new_data_address(BlendDataReader *reader, const void *old_address)
{
  return newdataadr(reader->fd, old_address);
}

ID *BLO_read_get_new_id_address(BlendLibReader *reader, Library *lib, ID *id)
{
  return newlibadr(reader->fd, lib, id);
}

bool BLO_read_requires_endian_switch(BlendDataReader *reader)
{
  return (reader->fd->flags & FD_FLAGS_SWITCH_ENDIAN) != 0;
}

/**
 * Updates all ->prev and ->next pointers of the list elements.
 * Updates the list->first and list->last pointers.
 * When not NULL, calls the callback on every element.
 */
void BLO_read_list_cb(BlendDataReader *reader, ListBase *list, BlendReadListFn callback)
{
  if (BLI_listbase_is_empty(list)) {
    return;
  }

  BLO_read_data_address(reader, &list->first);
  if (callback != NULL) {
    callback(reader, list->first);
  }
  Link *ln = list->first;
  Link *prev = NULL;
  while (ln) {
    BLO_read_data_address(reader, &ln->next);
    if (ln->next != NULL && callback != NULL) {
      callback(reader, ln->next);
    }
    ln->prev = prev;
    prev = ln;
    ln = ln->next;
  }
  list->last = prev;
}

void BLO_read_list(BlendDataReader *reader, struct ListBase *list)
{
  BLO_read_list_cb(reader, list, NULL);
}

void BLO_read_int32_array(BlendDataReader *reader, int array_size, int32_t **ptr_p)
{
  BLO_read_data_address(reader, ptr_p);
  if (BLO_read_requires_endian_switch(reader)) {
    BLI_endian_switch_int32_array(*ptr_p, array_size);
  }
}

void BLO_read_uint32_array(BlendDataReader *reader, int array_size, uint32_t **ptr_p)
{
  BLO_read_data_address(reader, ptr_p);
  if (BLO_read_requires_endian_switch(reader)) {
    BLI_endian_switch_uint32_array(*ptr_p, array_size);
  }
}

void BLO_read_float_array(BlendDataReader *reader, int array_size, float **ptr_p)
{
  BLO_read_data_address(reader, ptr_p);
  if (BLO_read_requires_endian_switch(reader)) {
    BLI_endian_switch_float_array(*ptr_p, array_size);
  }
}

void BLO_read_float3_array(BlendDataReader *reader, int array_size, float **ptr_p)
{
  BLO_read_float_array(reader, array_size * 3, ptr_p);
}

void BLO_read_double_array(BlendDataReader *reader, int array_size, double **ptr_p)
{
  BLO_read_data_address(reader, ptr_p);
  if (BLO_read_requires_endian_switch(reader)) {
    BLI_endian_switch_double_array(*ptr_p, array_size);
  }
}

static void convert_pointer_array_64_to_32(BlendDataReader *reader,
                                           uint array_size,
                                           const uint64_t *src,
                                           uint32_t *dst)
{
  /* Match pointer conversion rules from bh4_from_bh8 and cast_pointer. */
  if (BLO_read_requires_endian_switch(reader)) {
    for (int i = 0; i < array_size; i++) {
      uint64_t ptr = src[i];
      BLI_endian_switch_uint64(&ptr);
      dst[i] = (uint32_t)(ptr >> 3);
    }
  }
  else {
    for (int i = 0; i < array_size; i++) {
      dst[i] = (uint32_t)(src[i] >> 3);
    }
  }
}

static void convert_pointer_array_32_to_64(BlendDataReader *UNUSED(reader),
                                           uint array_size,
                                           const uint32_t *src,
                                           uint64_t *dst)
{
  /* Match pointer conversion rules from bh8_from_bh4 and cast_pointer. */
  for (int i = 0; i < array_size; i++) {
    dst[i] = src[i];
  }
}

void BLO_read_pointer_array(BlendDataReader *reader, void **ptr_p)
{
  FileData *fd = reader->fd;

  void *orig_array = newdataadr(fd, *ptr_p);
  if (orig_array == NULL) {
    *ptr_p = NULL;
    return;
  }

  int file_pointer_size = fd->filesdna->pointer_size;
  int current_pointer_size = fd->memsdna->pointer_size;

  /* Over-allocation is fine, but might be better to pass the length as parameter. */
  int array_size = MEM_allocN_len(orig_array) / file_pointer_size;

  void *final_array = NULL;

  if (file_pointer_size == current_pointer_size) {
    /* No pointer conversion necessary. */
    final_array = orig_array;
  }
  else if (file_pointer_size == 8 && current_pointer_size == 4) {
    /* Convert pointers from 64 to 32 bit. */
    final_array = MEM_malloc_arrayN(array_size, 4, "new pointer array");
    convert_pointer_array_64_to_32(
        reader, array_size, (uint64_t *)orig_array, (uint32_t *)final_array);
    MEM_freeN(orig_array);
  }
  else if (file_pointer_size == 4 && current_pointer_size == 8) {
    /* Convert pointers from 32 to 64 bit. */
    final_array = MEM_malloc_arrayN(array_size, 8, "new pointer array");
    convert_pointer_array_32_to_64(
        reader, array_size, (uint32_t *)orig_array, (uint64_t *)final_array);
    MEM_freeN(orig_array);
  }
  else {
    BLI_assert(false);
  }

  *ptr_p = final_array;
}

void BLO_expand_id(BlendExpander *expander, ID *id)
{
  expand_doit(expander->fd, expander->main, id);
}

/* reading runtime */

BlendFileData *blo_read_blendafterruntime(int file,
                                          const char *name,
                                          int actualsize,
                                          ReportList *reports)
{
  BlendFileData *bfd = NULL;
  FileData *fd = filedata_new();
  fd->filedes = file;
  fd->buffersize = actualsize;
  fd->read = fd_read_data_from_file;

  /* needed for library_append and read_libraries */
  BLI_strncpy(fd->relabase, name, sizeof(fd->relabase));

  fd = blo_decode_and_check(fd, reports);
  if (!fd)
    return NULL;

  fd->reports = reports;
  bfd = blo_read_file_internal(fd, "");
  blo_filedata_free(fd);

  return bfd;
}

/** \} */<|MERGE_RESOLUTION|>--- conflicted
+++ resolved
@@ -1372,12 +1372,11 @@
 
   char header[7];
 
-<<<<<<< HEAD
 #ifdef WITH_GAMEENGINE_BPPLAYER
   const int typeencryption = SPINDLE_CheckEncryptionFromFile(filepath);
   if (typeencryption <= SPINDLE_NO_ENCRYPTION) {
 #endif
-=======
+
   /* Regular file. */
   errno = 0;
   if (read(file, header, sizeof(header)) != sizeof(header)) {
@@ -1396,73 +1395,43 @@
     read_fn = fd_read_data_from_file;
     seek_fn = fd_seek_data_from_file;
   }
->>>>>>> e3f369e1
-
-    /* Regular file. */
-    errno = 0;
-    if (read(file, header, sizeof(header)) != sizeof(header)) {
+
+  /* Gzip file. */
+  errno = 0;
+  if ((read_fn == NULL) &&
+      /* Check header magic. */
+      (header[0] == 0x1f && header[1] == 0x8b)) {
+    gzfile = BLI_gzopen(filepath, "rb");
+    if (gzfile == (gzFile)Z_NULL) {
       BKE_reportf(reports,
                   RPT_WARNING,
-                  "Unable to read '%s': %s",
+                  "Unable to open '%s': %s",
                   filepath,
-                  errno ? strerror(errno) : TIP_("insufficient content"));
+                  errno ? strerror(errno) : TIP_("unknown error reading file"));
       return NULL;
     }
-<<<<<<< HEAD
-    else {
-      lseek(file, 0, SEEK_SET);
-    }
-
-    /* Regular file. */
-    if (memcmp(header, "BLENDER", sizeof(header)) == 0) {
-      read_fn = fd_read_data_from_file;
-      seek_fn = fd_seek_data_from_file;
-    }
-
-    /* Gzip file. */
-    errno = 0;
-    if ((read_fn == NULL) &&
-        /* Check header magic. */
-        (header[0] == 0x1f && header[1] == 0x8b)) {
-      gzfile = BLI_gzopen(filepath, "rb");
-      if (gzfile == (gzFile)Z_NULL) {
-        BKE_reportf(reports,
-                    RPT_WARNING,
-                    "Unable to open '%s': %s",
-                    filepath,
-                    errno ? strerror(errno) : TIP_("unknown error reading file"));
-        return NULL;
-      }
-      else {
-        /* 'seek_fn' is too slow for gzip, don't set it. */
-        read_fn = fd_read_gzip_from_file;
-        /* Caller must close. */
-        file = -1;
-      }
-    }
-=======
 
     /* 'seek_fn' is too slow for gzip, don't set it. */
     read_fn = fd_read_gzip_from_file;
     /* Caller must close. */
     file = -1;
   }
->>>>>>> e3f369e1
-
-    if (read_fn == NULL) {
-      BKE_reportf(reports, RPT_WARNING, "Unrecognized file format '%s'", filepath);
-      return NULL;
-    }
-
-    FileData *fd = filedata_new();
-
-    fd->filedes = file;
-    fd->gzfiledes = gzfile;
-
-    fd->read = read_fn;
-    fd->seek = seek_fn;
-
-    return fd;
+
+  if (read_fn == NULL) {
+    BKE_reportf(reports, RPT_WARNING, "Unrecognized file format '%s'", filepath);
+    return NULL;
+  }
+
+  FileData *fd = filedata_new();
+
+  fd->filedes = file;
+  fd->gzfiledes = gzfile;
+
+  fd->read = read_fn;
+  fd->seek = seek_fn;
+
+  return fd;
+
 #ifdef WITH_GAMEENGINE_BPPLAYER
   }
   else {
@@ -1594,17 +1563,12 @@
 
   fd->flags |= FD_FLAGS_NOT_MY_BUFFER;
 
-<<<<<<< HEAD
 #ifdef WITH_GAMEENGINE_BPPLAYER
     // Set local path before calling blo_decode_and_check.
     BLI_strncpy(fd->relabase, SPINDLE_GetFilePath(), sizeof(fd->relabase));
 #endif
 
-    return blo_decode_and_check(fd, reports);
-  }
-=======
   return blo_decode_and_check(fd, reports);
->>>>>>> e3f369e1
 }
 
 FileData *blo_filedata_from_memfile(MemFile *memfile,
