/*
 * This program is free software; you can redistribute it and/or
 * modify it under the terms of the GNU General Public License
 * as published by the Free Software Foundation; either version 2
 * of the License, or (at your option) any later version.
 *
 * This program is distributed in the hope that it will be useful,
 * but WITHOUT ANY WARRANTY; without even the implied warranty of
 * MERCHANTABILITY or FITNESS FOR A PARTICULAR PURPOSE.  See the
 * GNU General Public License for more details.
 *
 * You should have received a copy of the GNU General Public License
 * along with this program; if not, write to the Free Software Foundation,
 * Inc., 51 Franklin Street, Fifth Floor, Boston, MA 02110-1301, USA.
 *
 * The Original Code is Copyright (C) 2001-2002 by NaN Holding BV.
 * All rights reserved.
 */

/** \file
 * \ingroup blenloader
 */

#include <ctype.h> /* for isdigit. */
#include <fcntl.h> /* for open flags (O_BINARY, O_RDONLY). */
#include <limits.h>
#include <stdarg.h> /* for va_start/end. */
#include <stddef.h> /* for offsetof. */
#include <stdlib.h> /* for atoi. */
#include <time.h>   /* for gmtime. */

#include "BLI_utildefines.h"
#ifndef WIN32
#  include <unistd.h> /* for read close */
#else
#  include "BLI_winstuff.h"
#  include "winsock2.h"
#  include <io.h> /* for open close read */
#endif

#include "CLG_log.h"

/* allow readfile to use deprecated functionality */
#define DNA_DEPRECATED_ALLOW

#include "DNA_anim_types.h"
#include "DNA_asset_types.h"
#include "DNA_cachefile_types.h"
#include "DNA_collection_types.h"
#include "DNA_fileglobal_types.h"
#include "DNA_genfile.h"
#include "DNA_key_types.h"
#include "DNA_layer_types.h"
#include "DNA_node_types.h"
#include "DNA_packedFile_types.h"
#include "DNA_sdna_types.h"
#include "DNA_sound_types.h"
#include "DNA_vfont_types.h"
#include "DNA_volume_types.h"
#include "DNA_workspace_types.h"

#include "MEM_guardedalloc.h"

#include "BLI_blenlib.h"
#include "BLI_endian_defines.h"
#include "BLI_endian_switch.h"
#include "BLI_ghash.h"
#include "BLI_linklist.h"
#include "BLI_math.h"
#include "BLI_memarena.h"
#include "BLI_mempool.h"
#include "BLI_threads.h"

#include "PIL_time.h"

#include "BLT_translation.h"

#include "BKE_anim_data.h"
#include "BKE_animsys.h"
#include "BKE_asset.h"
#include "BKE_collection.h"
#include "BKE_global.h" /* for G */
#include "BKE_idprop.h"
#include "BKE_idtype.h"
#include "BKE_layer.h"
#include "BKE_lib_id.h"
#include "BKE_lib_override.h"
#include "BKE_lib_query.h"
#include "BKE_main.h" /* for Main */
#include "BKE_main_idmap.h"
#include "BKE_material.h"
#include "BKE_modifier.h"
#include "BKE_node.h" /* for tree type defines */
#include "BKE_object.h"
#include "BKE_packedFile.h"
#include "BKE_report.h"
#include "BKE_scene.h"
#include "BKE_screen.h"
#include "BKE_undo_system.h"
#include "BKE_workspace.h"

#include "DRW_engine.h"

#include "DEG_depsgraph.h"

#include "BLO_blend_defs.h"
#include "BLO_blend_validate.h"
#include "BLO_read_write.h"
#include "BLO_readfile.h"
#include "BLO_undofile.h"

#include "SEQ_clipboard.h"
#include "SEQ_iterator.h"
#include "SEQ_modifier.h"
#include "SEQ_sequencer.h"
#include "SEQ_utils.h"

#include "readfile.h"

#include <errno.h>

#ifdef WITH_GAMEENGINE_BPPLAYER
#  include "SpindleEncryption.h"
#endif  // WITH_GAMEENGINE_BPPLAYER

/* Make preferences read-only. */
#define U (*((const UserDef *)&U))

/**
 * READ
 * ====
 *
 * - Existing Library (#Main) push or free
 * - allocate new #Main
 * - load file
 * - read #SDNA
 * - for each LibBlock
 *   - read LibBlock
 *   - if a Library
 *     - make a new #Main
 *     - attach ID's to it
 *   - else
 *     - read associated 'direct data'
 *     - link direct data (internal and to LibBlock)
 * - read #FileGlobal
 * - read #USER data, only when indicated (file is `~/.config/blender/X.XX/config/userpref.blend`)
 * - free file
 * - per Library (per #Main)
 *   - read file
 *   - read #SDNA
 *   - find LibBlocks and attach #ID's to #Main
 *     - if external LibBlock
 *       - search all #Main's
 *         - or it's already read,
 *         - or not read yet
 *         - or make new #Main
 *   - per LibBlock
 *     - read recursive
 *     - read associated direct data
 *     - link direct data (internal and to LibBlock)
 *   - free file
 * - per Library with unread LibBlocks
 *   - read file
 *   - read #SDNA
 *   - per LibBlock
 *     - read recursive
 *     - read associated direct data
 *     - link direct data (internal and to LibBlock)
 *   - free file
 * - join all #Main's
 * - link all LibBlocks and indirect pointers to libblocks
 * - initialize #FileGlobal and copy pointers to #Global
 *
 * \note Still a weak point is the new-address function, that doesn't solve reading from
 * multiple files at the same time.
 * (added remark: oh, i thought that was solved? will look at that... (ton).
 */

/**
 * Delay reading blocks we might not use (especially applies to library linking).
 * which keeps large arrays in memory from data-blocks we may not even use.
 *
 * \note This is disabled when using compression,
 * while zlib supports seek it's unusably slow, see: T61880.
 */
#define USE_BHEAD_READ_ON_DEMAND

/* use GHash for BHead name-based lookups (speeds up linking) */
#define USE_GHASH_BHEAD

/* Use GHash for restoring pointers by name */
#define USE_GHASH_RESTORE_POINTER

static CLG_LogRef LOG = {"blo.readfile"};
static CLG_LogRef LOG_UNDO = {"blo.readfile.undo"};

/* local prototypes */
static void read_libraries(FileData *basefd, ListBase *mainlist);
static void *read_struct(FileData *fd, BHead *bh, const char *blockname);
static BHead *find_bhead_from_code_name(FileData *fd, const short idcode, const char *name);
static BHead *find_bhead_from_idname(FileData *fd, const char *idname);
static bool library_link_idcode_needs_tag_check(const short idcode, const int flag);

typedef struct BHeadN {
  struct BHeadN *next, *prev;
#ifdef USE_BHEAD_READ_ON_DEMAND
  /** Use to read the data from the file directly into memory as needed. */
  off64_t file_offset;
  /** When set, the remainder of this allocation is the data, otherwise it needs to be read. */
  bool has_data;
#endif
  bool is_memchunk_identical;
  struct BHead bhead;
} BHeadN;

#define BHEADN_FROM_BHEAD(bh) ((BHeadN *)POINTER_OFFSET(bh, -(int)offsetof(BHeadN, bhead)))

/* We could change this in the future, for now it's simplest if only data is delayed
 * because ID names are used in lookup tables. */
#define BHEAD_USE_READ_ON_DEMAND(bhead) ((bhead)->code == DATA)

/**
 * This function ensures that reports are printed,
 * in the case of library linking errors this is important!
 *
 * bit kludge but better than doubling up on prints,
 * we could alternatively have a versions of a report function which forces printing - campbell
 */
void BLO_reportf_wrap(BlendFileReadReport *reports, ReportType type, const char *format, ...)
{
  char fixed_buf[1024]; /* should be long enough */

  va_list args;

  va_start(args, format);
  vsnprintf(fixed_buf, sizeof(fixed_buf), format, args);
  va_end(args);

  fixed_buf[sizeof(fixed_buf) - 1] = '\0';

  BKE_report(reports->reports, type, fixed_buf);

  if (G.background == 0) {
    printf("%s: %s\n", BKE_report_type_str(type), fixed_buf);
  }
}

/* for reporting linking messages */
static const char *library_parent_filepath(Library *lib)
{
  return lib->parent ? lib->parent->filepath_abs : "<direct>";
}

/* -------------------------------------------------------------------- */
/** \name OldNewMap API
 * \{ */

typedef struct OldNew {
  const void *oldp;
  void *newp;
  /* `nr` is "user count" for data, and ID code for libdata. */
  int nr;
} OldNew;

typedef struct OldNewMap {
  /* Array that stores the actual entries. */
  OldNew *entries;
  int nentries;
  /* Hashmap that stores indices into the `entries` array. */
  int32_t *map;

  int capacity_exp;
} OldNewMap;

#define ENTRIES_CAPACITY(onm) (1ll << (onm)->capacity_exp)
#define MAP_CAPACITY(onm) (1ll << ((onm)->capacity_exp + 1))
#define SLOT_MASK(onm) (MAP_CAPACITY(onm) - 1)
#define DEFAULT_SIZE_EXP 6
#define PERTURB_SHIFT 5

/* based on the probing algorithm used in Python dicts. */
#define ITER_SLOTS(onm, KEY, SLOT_NAME, INDEX_NAME) \
  uint32_t hash = BLI_ghashutil_ptrhash(KEY); \
  uint32_t mask = SLOT_MASK(onm); \
  uint perturb = hash; \
  int SLOT_NAME = mask & hash; \
  int INDEX_NAME = onm->map[SLOT_NAME]; \
  for (;; SLOT_NAME = mask & ((5 * SLOT_NAME) + 1 + perturb), \
          perturb >>= PERTURB_SHIFT, \
          INDEX_NAME = onm->map[SLOT_NAME])

static void oldnewmap_insert_index_in_map(OldNewMap *onm, const void *ptr, int index)
{
  ITER_SLOTS (onm, ptr, slot, stored_index) {
    if (stored_index == -1) {
      onm->map[slot] = index;
      break;
    }
  }
}

static void oldnewmap_insert_or_replace(OldNewMap *onm, OldNew entry)
{
  ITER_SLOTS (onm, entry.oldp, slot, index) {
    if (index == -1) {
      onm->entries[onm->nentries] = entry;
      onm->map[slot] = onm->nentries;
      onm->nentries++;
      break;
    }
    if (onm->entries[index].oldp == entry.oldp) {
      onm->entries[index] = entry;
      break;
    }
  }
}

static OldNew *oldnewmap_lookup_entry(const OldNewMap *onm, const void *addr)
{
  ITER_SLOTS (onm, addr, slot, index) {
    if (index >= 0) {
      OldNew *entry = &onm->entries[index];
      if (entry->oldp == addr) {
        return entry;
      }
    }
    else {
      return NULL;
    }
  }
}

static void oldnewmap_clear_map(OldNewMap *onm)
{
  memset(onm->map, 0xFF, MAP_CAPACITY(onm) * sizeof(*onm->map));
}

static void oldnewmap_increase_size(OldNewMap *onm)
{
  onm->capacity_exp++;
  onm->entries = MEM_reallocN(onm->entries, sizeof(*onm->entries) * ENTRIES_CAPACITY(onm));
  onm->map = MEM_reallocN(onm->map, sizeof(*onm->map) * MAP_CAPACITY(onm));
  oldnewmap_clear_map(onm);
  for (int i = 0; i < onm->nentries; i++) {
    oldnewmap_insert_index_in_map(onm, onm->entries[i].oldp, i);
  }
}

/* Public OldNewMap API */

static OldNewMap *oldnewmap_new(void)
{
  OldNewMap *onm = MEM_callocN(sizeof(*onm), "OldNewMap");

  onm->capacity_exp = DEFAULT_SIZE_EXP;
  onm->entries = MEM_malloc_arrayN(
      ENTRIES_CAPACITY(onm), sizeof(*onm->entries), "OldNewMap.entries");
  onm->map = MEM_malloc_arrayN(MAP_CAPACITY(onm), sizeof(*onm->map), "OldNewMap.map");
  oldnewmap_clear_map(onm);

  return onm;
}

static void oldnewmap_insert(OldNewMap *onm, const void *oldaddr, void *newaddr, int nr)
{
  if (oldaddr == NULL || newaddr == NULL) {
    return;
  }

  if (UNLIKELY(onm->nentries == ENTRIES_CAPACITY(onm))) {
    oldnewmap_increase_size(onm);
  }

  OldNew entry;
  entry.oldp = oldaddr;
  entry.newp = newaddr;
  entry.nr = nr;
  oldnewmap_insert_or_replace(onm, entry);
}

void blo_do_versions_oldnewmap_insert(OldNewMap *onm, const void *oldaddr, void *newaddr, int nr)
{
  oldnewmap_insert(onm, oldaddr, newaddr, nr);
}

static void *oldnewmap_lookup_and_inc(OldNewMap *onm, const void *addr, bool increase_users)
{
  OldNew *entry = oldnewmap_lookup_entry(onm, addr);
  if (entry == NULL) {
    return NULL;
  }
  if (increase_users) {
    entry->nr++;
  }
  return entry->newp;
}

/* for libdata, OldNew.nr has ID code, no increment */
static void *oldnewmap_liblookup(OldNewMap *onm, const void *addr, const void *lib)
{
  if (addr == NULL) {
    return NULL;
  }

  ID *id = oldnewmap_lookup_and_inc(onm, addr, false);
  if (id == NULL) {
    return NULL;
  }
  if (!lib || id->lib) {
    return id;
  }
  return NULL;
}

static void oldnewmap_clear(OldNewMap *onm)
{
  /* Free unused data. */
  for (int i = 0; i < onm->nentries; i++) {
    OldNew *entry = &onm->entries[i];
    if (entry->nr == 0) {
      MEM_freeN(entry->newp);
      entry->newp = NULL;
    }
  }

  onm->capacity_exp = DEFAULT_SIZE_EXP;
  oldnewmap_clear_map(onm);
  onm->nentries = 0;
}

static void oldnewmap_free(OldNewMap *onm)
{
  MEM_freeN(onm->entries);
  MEM_freeN(onm->map);
  MEM_freeN(onm);
}

#undef ENTRIES_CAPACITY
#undef MAP_CAPACITY
#undef SLOT_MASK
#undef DEFAULT_SIZE_EXP
#undef PERTURB_SHIFT
#undef ITER_SLOTS

/** \} */

/* -------------------------------------------------------------------- */
/** \name Helper Functions
 * \{ */

static void add_main_to_main(Main *mainvar, Main *from)
{
  ListBase *lbarray[INDEX_ID_MAX], *fromarray[INDEX_ID_MAX];
  int a;

  set_listbasepointers(mainvar, lbarray);
  a = set_listbasepointers(from, fromarray);
  while (a--) {
    BLI_movelisttolist(lbarray[a], fromarray[a]);
  }
}

void blo_join_main(ListBase *mainlist)
{
  Main *tojoin, *mainl;

  mainl = mainlist->first;

  if (mainl->id_map != NULL) {
    /* Cannot keep this since we add some IDs from joined mains. */
    BKE_main_idmap_destroy(mainl->id_map);
    mainl->id_map = NULL;
  }

  while ((tojoin = mainl->next)) {
    add_main_to_main(mainl, tojoin);
    BLI_remlink(mainlist, tojoin);
    BKE_main_free(tojoin);
  }
}

static void split_libdata(ListBase *lb_src, Main **lib_main_array, const uint lib_main_array_len)
{
  for (ID *id = lb_src->first, *idnext; id; id = idnext) {
    idnext = id->next;

    if (id->lib) {
      if (((uint)id->lib->temp_index < lib_main_array_len) &&
          /* this check should never fail, just in case 'id->lib' is a dangling pointer. */
          (lib_main_array[id->lib->temp_index]->curlib == id->lib)) {
        Main *mainvar = lib_main_array[id->lib->temp_index];
        ListBase *lb_dst = which_libbase(mainvar, GS(id->name));
        BLI_remlink(lb_src, id);
        BLI_addtail(lb_dst, id);
      }
      else {
        CLOG_ERROR(&LOG, "Invalid library for '%s'", id->name);
        BLI_assert(0);
      }
    }
  }
}

void blo_split_main(ListBase *mainlist, Main *main)
{
  mainlist->first = mainlist->last = main;
  main->next = NULL;

  if (BLI_listbase_is_empty(&main->libraries)) {
    return;
  }

  if (main->id_map != NULL) {
    /* Cannot keep this since we remove some IDs from given main. */
    BKE_main_idmap_destroy(main->id_map);
    main->id_map = NULL;
  }

  /* (Library.temp_index -> Main), lookup table */
  const uint lib_main_array_len = BLI_listbase_count(&main->libraries);
  Main **lib_main_array = MEM_malloc_arrayN(lib_main_array_len, sizeof(*lib_main_array), __func__);

  int i = 0;
  for (Library *lib = main->libraries.first; lib; lib = lib->id.next, i++) {
    Main *libmain = BKE_main_new();
    libmain->curlib = lib;
    libmain->versionfile = lib->versionfile;
    libmain->subversionfile = lib->subversionfile;
    BLI_addtail(mainlist, libmain);
    lib->temp_index = i;
    lib_main_array[i] = libmain;
  }

  ListBase *lbarray[INDEX_ID_MAX];
  i = set_listbasepointers(main, lbarray);
  while (i--) {
    ID *id = lbarray[i]->first;
    if (id == NULL || GS(id->name) == ID_LI) {
      /* No ID_LI data-lock should ever be linked anyway, but just in case, better be explicit. */
      continue;
    }
    split_libdata(lbarray[i], lib_main_array, lib_main_array_len);
  }

  MEM_freeN(lib_main_array);
}

static void read_file_version(FileData *fd, Main *main)
{
  BHead *bhead;

  for (bhead = blo_bhead_first(fd); bhead; bhead = blo_bhead_next(fd, bhead)) {
    if (bhead->code == GLOB) {
      FileGlobal *fg = read_struct(fd, bhead, "Global");
      if (fg) {
        main->subversionfile = fg->subversion;
        main->minversionfile = fg->minversion;
        main->minsubversionfile = fg->minsubversion;
        main->upbgeversionfile = fg->upbgeversion;
        main->upbgesubversionfile = fg->upbgesubversion;
        MEM_freeN(fg);
      }
      else if (bhead->code == ENDB) {
        break;
      }
    }
  }
  if (main->curlib) {
    main->curlib->versionfile = main->versionfile;
    main->curlib->subversionfile = main->subversionfile;
  }
}

static bool blo_bhead_is_id(const BHead *bhead)
{
  /* BHead codes are four bytes (like 'ENDB', 'TEST', etc.), but if the two most-significant bytes
   * are zero, the values actually indicate an ID type. */
  return bhead->code <= 0xFFFF;
}

static bool blo_bhead_is_id_valid_type(const BHead *bhead)
{
  if (!blo_bhead_is_id(bhead)) {
    return false;
  }

  const short id_type_code = bhead->code & 0xFFFF;
  return BKE_idtype_idcode_is_valid(id_type_code);
}

#ifdef USE_GHASH_BHEAD
static void read_file_bhead_idname_map_create(FileData *fd)
{
  BHead *bhead;

  /* dummy values */
  bool is_link = false;
  int code_prev = ENDB;
  uint reserve = 0;

  for (bhead = blo_bhead_first(fd); bhead; bhead = blo_bhead_next(fd, bhead)) {
    if (code_prev != bhead->code) {
      code_prev = bhead->code;
      is_link = blo_bhead_is_id_valid_type(bhead) ?
                    BKE_idtype_idcode_is_linkable((short)code_prev) :
                    false;
    }

    if (is_link) {
      reserve += 1;
    }
  }

  BLI_assert(fd->bhead_idname_hash == NULL);

  fd->bhead_idname_hash = BLI_ghash_str_new_ex(__func__, reserve);

  for (bhead = blo_bhead_first(fd); bhead; bhead = blo_bhead_next(fd, bhead)) {
    if (code_prev != bhead->code) {
      code_prev = bhead->code;
      is_link = blo_bhead_is_id_valid_type(bhead) ?
                    BKE_idtype_idcode_is_linkable((short)code_prev) :
                    false;
    }

    if (is_link) {
      BLI_ghash_insert(fd->bhead_idname_hash, (void *)blo_bhead_id_name(fd, bhead), bhead);
    }
  }
}
#endif

static Main *blo_find_main(FileData *fd, const char *filepath, const char *relabase)
{
  ListBase *mainlist = fd->mainlist;
  Main *m;
  Library *lib;
  char name1[FILE_MAX];

  BLI_strncpy(name1, filepath, sizeof(name1));
  BLI_path_normalize(relabase, name1);

  //  printf("blo_find_main: relabase  %s\n", relabase);
  //  printf("blo_find_main: original in  %s\n", filepath);
  //  printf("blo_find_main: converted to %s\n", name1);

  for (m = mainlist->first; m; m = m->next) {
    const char *libname = (m->curlib) ? m->curlib->filepath_abs : m->name;

    if (BLI_path_cmp(name1, libname) == 0) {
      if (G.debug & G_DEBUG) {
        CLOG_INFO(&LOG, 3, "Found library %s", libname);
      }
      return m;
    }
  }

  m = BKE_main_new();
  BLI_addtail(mainlist, m);

  /* Add library data-block itself to 'main' Main, since libraries are **never** linked data.
   * Fixes bug where you could end with all ID_LI data-blocks having the same name... */
  lib = BKE_libblock_alloc(mainlist->first, ID_LI, BLI_path_basename(filepath), 0);

  /* Important, consistency with main ID reading code from read_libblock(). */
  lib->id.us = ID_FAKE_USERS(lib);

  /* Matches direct_link_library(). */
  id_us_ensure_real(&lib->id);

  BLI_strncpy(lib->filepath, filepath, sizeof(lib->filepath));
  BLI_strncpy(lib->filepath_abs, name1, sizeof(lib->filepath_abs));

  m->curlib = lib;

  read_file_version(fd, m);

  if (G.debug & G_DEBUG) {
    CLOG_INFO(&LOG, 3, "Added new lib %s", filepath);
  }
  return m;
}

/** \} */

/* -------------------------------------------------------------------- */
/** \name File Parsing
 * \{ */

typedef struct BlendDataReader {
  FileData *fd;
} BlendDataReader;

typedef struct BlendLibReader {
  FileData *fd;
  Main *main;
} BlendLibReader;

typedef struct BlendExpander {
  FileData *fd;
  Main *main;
} BlendExpander;

static void switch_endian_bh4(BHead4 *bhead)
{
  /* the ID_.. codes */
  if ((bhead->code & 0xFFFF) == 0) {
    bhead->code >>= 16;
  }

  if (bhead->code != ENDB) {
    BLI_endian_switch_int32(&bhead->len);
    BLI_endian_switch_int32(&bhead->SDNAnr);
    BLI_endian_switch_int32(&bhead->nr);
  }
}

static void switch_endian_bh8(BHead8 *bhead)
{
  /* the ID_.. codes */
  if ((bhead->code & 0xFFFF) == 0) {
    bhead->code >>= 16;
  }

  if (bhead->code != ENDB) {
    BLI_endian_switch_int32(&bhead->len);
    BLI_endian_switch_int32(&bhead->SDNAnr);
    BLI_endian_switch_int32(&bhead->nr);
  }
}

static void bh4_from_bh8(BHead *bhead, BHead8 *bhead8, bool do_endian_swap)
{
  BHead4 *bhead4 = (BHead4 *)bhead;
  int64_t old;

  bhead4->code = bhead8->code;
  bhead4->len = bhead8->len;

  if (bhead4->code != ENDB) {
    /* perform a endian swap on 64bit pointers, otherwise the pointer might map to zero
     * 0x0000000000000000000012345678 would become 0x12345678000000000000000000000000
     */
    if (do_endian_swap) {
      BLI_endian_switch_uint64(&bhead8->old);
    }

    /* this patch is to avoid `intptr_t` being read from not-eight aligned positions
     * is necessary on any modern 64bit architecture) */
    memcpy(&old, &bhead8->old, 8);
    bhead4->old = (int)(old >> 3);

    bhead4->SDNAnr = bhead8->SDNAnr;
    bhead4->nr = bhead8->nr;
  }
}

static void bh8_from_bh4(BHead *bhead, BHead4 *bhead4)
{
  BHead8 *bhead8 = (BHead8 *)bhead;

  bhead8->code = bhead4->code;
  bhead8->len = bhead4->len;

  if (bhead8->code != ENDB) {
    bhead8->old = bhead4->old;
    bhead8->SDNAnr = bhead4->SDNAnr;
    bhead8->nr = bhead4->nr;
  }
}

static BHeadN *get_bhead(FileData *fd)
{
  BHeadN *new_bhead = NULL;
  ssize_t readsize;

  if (fd) {
    if (!fd->is_eof) {
      /* initializing to zero isn't strictly needed but shuts valgrind up
       * since uninitialized memory gets compared */
      BHead8 bhead8 = {0};
      BHead4 bhead4 = {0};
      BHead bhead = {0};

      /* First read the bhead structure.
       * Depending on the platform the file was written on this can
       * be a big or little endian BHead4 or BHead8 structure.
       *
       * As usual 'ENDB' (the last *partial* bhead of the file)
       * needs some special handling. We don't want to EOF just yet.
       */
      if (fd->flags & FD_FLAGS_FILE_POINTSIZE_IS_4) {
        bhead4.code = DATA;
        readsize = fd->file->read(fd->file, &bhead4, sizeof(bhead4));

        if (readsize == sizeof(bhead4) || bhead4.code == ENDB) {
          if (fd->flags & FD_FLAGS_SWITCH_ENDIAN) {
            switch_endian_bh4(&bhead4);
          }

          if (fd->flags & FD_FLAGS_POINTSIZE_DIFFERS) {
            bh8_from_bh4(&bhead, &bhead4);
          }
          else {
            /* MIN2 is only to quiet '-Warray-bounds' compiler warning. */
            BLI_assert(sizeof(bhead) == sizeof(bhead4));
            memcpy(&bhead, &bhead4, MIN2(sizeof(bhead), sizeof(bhead4)));
          }
        }
        else {
          fd->is_eof = true;
          bhead.len = 0;
        }
      }
      else {
        bhead8.code = DATA;
        readsize = fd->file->read(fd->file, &bhead8, sizeof(bhead8));

        if (readsize == sizeof(bhead8) || bhead8.code == ENDB) {
          if (fd->flags & FD_FLAGS_SWITCH_ENDIAN) {
            switch_endian_bh8(&bhead8);
          }

          if (fd->flags & FD_FLAGS_POINTSIZE_DIFFERS) {
            bh4_from_bh8(&bhead, &bhead8, (fd->flags & FD_FLAGS_SWITCH_ENDIAN) != 0);
          }
          else {
            /* MIN2 is only to quiet '-Warray-bounds' compiler warning. */
            BLI_assert(sizeof(bhead) == sizeof(bhead8));
            memcpy(&bhead, &bhead8, MIN2(sizeof(bhead), sizeof(bhead8)));
          }
        }
        else {
          fd->is_eof = true;
          bhead.len = 0;
        }
      }

      /* make sure people are not trying to pass bad blend files */
      if (bhead.len < 0) {
        fd->is_eof = true;
      }

      /* bhead now contains the (converted) bhead structure. Now read
       * the associated data and put everything in a BHeadN (creative naming !)
       */
      if (fd->is_eof) {
        /* pass */
      }
#ifdef USE_BHEAD_READ_ON_DEMAND
      else if (fd->file->seek != NULL && BHEAD_USE_READ_ON_DEMAND(&bhead)) {
        /* Delay reading bhead content. */
        new_bhead = MEM_mallocN(sizeof(BHeadN), "new_bhead");
        if (new_bhead) {
          new_bhead->next = new_bhead->prev = NULL;
          new_bhead->file_offset = fd->file->offset;
          new_bhead->has_data = false;
          new_bhead->is_memchunk_identical = false;
          new_bhead->bhead = bhead;
          off64_t seek_new = fd->file->seek(fd->file, bhead.len, SEEK_CUR);
          if (seek_new == -1) {
            fd->is_eof = true;
            MEM_freeN(new_bhead);
            new_bhead = NULL;
          }
          BLI_assert(fd->file->offset == seek_new);
        }
        else {
          fd->is_eof = true;
        }
      }
#endif
      else {
        new_bhead = MEM_mallocN(sizeof(BHeadN) + (size_t)bhead.len, "new_bhead");
        if (new_bhead) {
          new_bhead->next = new_bhead->prev = NULL;
#ifdef USE_BHEAD_READ_ON_DEMAND
          new_bhead->file_offset = 0; /* don't seek. */
          new_bhead->has_data = true;
#endif
          new_bhead->is_memchunk_identical = false;
          new_bhead->bhead = bhead;

          readsize = fd->file->read(fd->file, new_bhead + 1, (size_t)bhead.len);

          if (readsize != bhead.len) {
            fd->is_eof = true;
            MEM_freeN(new_bhead);
            new_bhead = NULL;
          }

          if (fd->flags & FD_FLAGS_IS_MEMFILE) {
            new_bhead->is_memchunk_identical = ((UndoReader *)fd->file)->memchunk_identical;
          }
        }
        else {
          fd->is_eof = true;
        }
      }
    }
  }

  /* We've read a new block. Now add it to the list
   * of blocks.
   */
  if (new_bhead) {
    BLI_addtail(&fd->bhead_list, new_bhead);
  }

  return new_bhead;
}

BHead *blo_bhead_first(FileData *fd)
{
  BHeadN *new_bhead;
  BHead *bhead = NULL;

  /* Rewind the file
   * Read in a new block if necessary
   */
  new_bhead = fd->bhead_list.first;
  if (new_bhead == NULL) {
    new_bhead = get_bhead(fd);
  }

  if (new_bhead) {
    bhead = &new_bhead->bhead;
  }

  return bhead;
}

BHead *blo_bhead_prev(FileData *UNUSED(fd), BHead *thisblock)
{
  BHeadN *bheadn = BHEADN_FROM_BHEAD(thisblock);
  BHeadN *prev = bheadn->prev;

  return (prev) ? &prev->bhead : NULL;
}

BHead *blo_bhead_next(FileData *fd, BHead *thisblock)
{
  BHeadN *new_bhead = NULL;
  BHead *bhead = NULL;

  if (thisblock) {
    /* bhead is actually a sub part of BHeadN
     * We calculate the BHeadN pointer from the BHead pointer below */
    new_bhead = BHEADN_FROM_BHEAD(thisblock);

    /* get the next BHeadN. If it doesn't exist we read in the next one */
    new_bhead = new_bhead->next;
    if (new_bhead == NULL) {
      new_bhead = get_bhead(fd);
    }
  }

  if (new_bhead) {
    /* here we do the reverse:
     * go from the BHeadN pointer to the BHead pointer */
    bhead = &new_bhead->bhead;
  }

  return bhead;
}

#ifdef USE_BHEAD_READ_ON_DEMAND
static bool blo_bhead_read_data(FileData *fd, BHead *thisblock, void *buf)
{
  bool success = true;
  BHeadN *new_bhead = BHEADN_FROM_BHEAD(thisblock);
  BLI_assert(new_bhead->has_data == false && new_bhead->file_offset != 0);
  off64_t offset_backup = fd->file->offset;
  if (UNLIKELY(fd->file->seek(fd->file, new_bhead->file_offset, SEEK_SET) == -1)) {
    success = false;
  }
  else {
    if (fd->file->read(fd->file, buf, (size_t)new_bhead->bhead.len) != new_bhead->bhead.len) {
      success = false;
    }
    if (fd->flags & FD_FLAGS_IS_MEMFILE) {
      new_bhead->is_memchunk_identical = ((UndoReader *)fd->file)->memchunk_identical;
    }
  }
  if (fd->file->seek(fd->file, offset_backup, SEEK_SET) == -1) {
    success = false;
  }
  return success;
}

static BHead *blo_bhead_read_full(FileData *fd, BHead *thisblock)
{
  BHeadN *new_bhead = BHEADN_FROM_BHEAD(thisblock);
  BHeadN *new_bhead_data = MEM_mallocN(sizeof(BHeadN) + new_bhead->bhead.len, "new_bhead");
  new_bhead_data->bhead = new_bhead->bhead;
  new_bhead_data->file_offset = new_bhead->file_offset;
  new_bhead_data->has_data = true;
  new_bhead_data->is_memchunk_identical = false;
  if (!blo_bhead_read_data(fd, thisblock, new_bhead_data + 1)) {
    MEM_freeN(new_bhead_data);
    return NULL;
  }
  return &new_bhead_data->bhead;
}
#endif /* USE_BHEAD_READ_ON_DEMAND */

/* Warning! Caller's responsibility to ensure given bhead **is** an ID one! */
const char *blo_bhead_id_name(const FileData *fd, const BHead *bhead)
{
  return (const char *)POINTER_OFFSET(bhead, sizeof(*bhead) + fd->id_name_offset);
}

/* Warning! Caller's responsibility to ensure given bhead **is** an ID one! */
AssetMetaData *blo_bhead_id_asset_data_address(const FileData *fd, const BHead *bhead)
{
  BLI_assert(blo_bhead_is_id_valid_type(bhead));
  return (fd->id_asset_data_offset >= 0) ?
             *(AssetMetaData **)POINTER_OFFSET(bhead, sizeof(*bhead) + fd->id_asset_data_offset) :
             NULL;
}

static void decode_blender_header(FileData *fd)
{
  char header[SIZEOFBLENDERHEADER], num[4];
  ssize_t readsize;

  /* read in the header data */
  readsize = fd->file->read(fd->file, header, sizeof(header));

  if (readsize == sizeof(header) && STREQLEN(header, "BLENDER", 7) && ELEM(header[7], '_', '-') &&
      ELEM(header[8], 'v', 'V') &&
      (isdigit(header[9]) && isdigit(header[10]) && isdigit(header[11]))) {
    fd->flags |= FD_FLAGS_FILE_OK;

    /* what size are pointers in the file ? */
    if (header[7] == '_') {
      fd->flags |= FD_FLAGS_FILE_POINTSIZE_IS_4;
      if (sizeof(void *) != 4) {
        fd->flags |= FD_FLAGS_POINTSIZE_DIFFERS;
      }
    }
    else {
      if (sizeof(void *) != 8) {
        fd->flags |= FD_FLAGS_POINTSIZE_DIFFERS;
      }
    }

    /* is the file saved in a different endian
     * than we need ?
     */
    if (((header[8] == 'v') ? L_ENDIAN : B_ENDIAN) != ENDIAN_ORDER) {
      fd->flags |= FD_FLAGS_SWITCH_ENDIAN;
    }

    /* get the version number */
    memcpy(num, header + 9, 3);
    num[3] = 0;
    fd->fileversion = atoi(num);
  }
}

/**
 * \return Success if the file is read correctly, else set \a r_error_message.
 */
static bool read_file_dna(FileData *fd, const char **r_error_message)
{
  BHead *bhead;
  int subversion = 0;

  for (bhead = blo_bhead_first(fd); bhead; bhead = blo_bhead_next(fd, bhead)) {
    if (bhead->code == GLOB) {
      /* Before this, the subversion didn't exist in 'FileGlobal' so the subversion
       * value isn't accessible for the purpose of DNA versioning in this case. */
      if (fd->fileversion <= 242) {
        continue;
      }
      /* We can't use read_global because this needs 'DNA1' to be decoded,
       * however the first 4 chars are _always_ the subversion. */
      FileGlobal *fg = (void *)&bhead[1];
      BLI_STATIC_ASSERT(offsetof(FileGlobal, subvstr) == 0, "Must be first: subvstr")
      char num[5];
      memcpy(num, fg->subvstr, 4);
      num[4] = 0;
      subversion = atoi(num);
    }
    else if (bhead->code == DNA1) {
      const bool do_endian_swap = (fd->flags & FD_FLAGS_SWITCH_ENDIAN) != 0;

      fd->filesdna = DNA_sdna_from_data(
          &bhead[1], bhead->len, do_endian_swap, true, r_error_message);
      if (fd->filesdna) {
        blo_do_versions_dna(fd->filesdna, fd->fileversion, subversion);
        fd->compflags = DNA_struct_get_compareflags(fd->filesdna, fd->memsdna);
        fd->reconstruct_info = DNA_reconstruct_info_create(
            fd->filesdna, fd->memsdna, fd->compflags);
        /* used to retrieve ID names from (bhead+1) */
        fd->id_name_offset = DNA_elem_offset(fd->filesdna, "ID", "char", "name[]");
        BLI_assert(fd->id_name_offset != -1);
        fd->id_asset_data_offset = DNA_elem_offset(
            fd->filesdna, "ID", "AssetMetaData", "*asset_data");

        return true;
      }

      return false;
    }
    else if (bhead->code == ENDB) {
      break;
    }
  }

  *r_error_message = "Missing DNA block";
  return false;
}

static int *read_file_thumbnail(FileData *fd)
{
  BHead *bhead;
  int *blend_thumb = NULL;

  for (bhead = blo_bhead_first(fd); bhead; bhead = blo_bhead_next(fd, bhead)) {
    if (bhead->code == TEST) {
      const bool do_endian_swap = (fd->flags & FD_FLAGS_SWITCH_ENDIAN) != 0;
      int *data = (int *)(bhead + 1);

      if (bhead->len < (sizeof(int[2]))) {
        break;
      }

      if (do_endian_swap) {
        BLI_endian_switch_int32(&data[0]);
        BLI_endian_switch_int32(&data[1]);
      }

      const int width = data[0];
      const int height = data[1];
      if (!BLEN_THUMB_MEMSIZE_IS_VALID(width, height)) {
        break;
      }
      if (bhead->len < BLEN_THUMB_MEMSIZE_FILE(width, height)) {
        break;
      }

      blend_thumb = data;
      break;
    }
    if (bhead->code != REND) {
      /* Thumbnail is stored in TEST immediately after first REND... */
      break;
    }
  }

  return blend_thumb;
}

/** \} */

static FileData *filedata_new(BlendFileReadReport *reports)
{
  BLI_assert(reports != NULL);

  FileData *fd = MEM_callocN(sizeof(FileData), "FileData");

  fd->memsdna = DNA_sdna_current_get();

  fd->datamap = oldnewmap_new();
  fd->globmap = oldnewmap_new();
  fd->libmap = oldnewmap_new();

  fd->reports = reports;

  return fd;
}

static FileData *blo_decode_and_check(FileData *fd, ReportList *reports)
{
  decode_blender_header(fd);

  if (fd->flags & FD_FLAGS_FILE_OK) {
    const char *error_message = NULL;
    if (read_file_dna(fd, &error_message) == false) {
      BKE_reportf(
          reports, RPT_ERROR, "Failed to read blend file '%s': %s", fd->relabase, error_message);
      blo_filedata_free(fd);
      fd = NULL;
    }
  }
  else {
    BKE_reportf(
        reports, RPT_ERROR, "Failed to read blend file '%s', not a blend file", fd->relabase);
    blo_filedata_free(fd);
    fd = NULL;
  }

  return fd;
}

static FileData *blo_filedata_from_file_descriptor(const char *filepath,
                                                   BlendFileReadReport *reports,
                                                   int filedes)
{
  char header[7];
  FileReader *rawfile = BLI_filereader_new_file(filedes);
  FileReader *file = NULL;

#ifdef WITH_GAMEENGINE_BPPLAYER
  const int typeencryption = SPINDLE_CheckEncryptionFromFile(filepath);
  if (typeencryption <= SPINDLE_NO_ENCRYPTION) {
#endif

    errno = 0;
    /* If opening the file failed or we can't read the header, give up. */
    if (rawfile == NULL || rawfile->read(rawfile, header, sizeof(header)) != sizeof(header)) {
      BKE_reportf(reports->reports,
                  RPT_WARNING,
                  "Unable to read '%s': %s",
                  filepath,
                  errno ? strerror(errno) : TIP_("insufficient content"));
      if (rawfile) {
        rawfile->close(rawfile);
      }
      else {
        close(filedes);
      }
      return NULL;
    }

    /* Rewind the file after reading the header. */
    rawfile->seek(rawfile, 0, SEEK_SET);

    /* Check if we have a regular file. */
    if (memcmp(header, "BLENDER", sizeof(header)) == 0) {
      /* Try opening the file with memory-mapped IO. */
      file = BLI_filereader_new_mmap(filedes);
      if (file == NULL) {
        /* mmap failed, so just keep using rawfile. */
        file = rawfile;
        rawfile = NULL;
      }
    }
<<<<<<< HEAD
    else if (BLI_file_magic_is_gzip(header)) {
      file = BLI_filereader_new_gzip(rawfile);
      if (file != NULL) {
        rawfile = NULL; /* The Gzip FileReader takes ownership of `rawfile`. */
      }
    }
    else if (BLI_file_magic_is_zstd(header)) {
      file = BLI_filereader_new_zstd(rawfile);
      if (file != NULL) {
        rawfile = NULL; /* The Zstd FileReader takes ownership of `rawfile`. */
      }
=======
  }
  else if (BLI_file_magic_is_gzip(header)) {
    file = BLI_filereader_new_gzip(rawfile);
    if (file != NULL) {
      rawfile = NULL; /* The `Gzip` #FileReader takes ownership of `rawfile`. */
    }
  }
  else if (BLI_file_magic_is_zstd(header)) {
    file = BLI_filereader_new_zstd(rawfile);
    if (file != NULL) {
      rawfile = NULL; /* The `Zstd` #FileReader takes ownership of `rawfile`. */
>>>>>>> 06356115
    }

    /* Clean up `rawfile` if it wasn't taken over. */
    if (rawfile != NULL) {
      rawfile->close(rawfile);
    }
    if (file == NULL) {
      BKE_reportf(reports->reports, RPT_WARNING, "Unrecognized file format '%s'", filepath);
      return NULL;
    }

#ifdef WITH_GAMEENGINE_BPPLAYER
  }
  else {
    int filesize = 0;
    const char *decrypteddata = SPINDLE_DecryptFromFile(filepath, &filesize, NULL, typeencryption);
    SPINDLE_SetFilePath(filepath);
    return blo_filedata_from_memory(decrypteddata, filesize, reports);
  }
#endif

  FileData *fd = filedata_new(reports);
  fd->file = file;

  return fd;
}

static FileData *blo_filedata_from_file_open(const char *filepath, BlendFileReadReport *reports)
{
  errno = 0;
  const int file = BLI_open(filepath, O_BINARY | O_RDONLY, 0);
  if (file == -1) {
    BKE_reportf(reports->reports,
                RPT_WARNING,
                "Unable to open '%s': %s",
                filepath,
                errno ? strerror(errno) : TIP_("unknown error reading file"));
    return NULL;
  }
  return blo_filedata_from_file_descriptor(filepath, reports, file);
}

/* cannot be called with relative paths anymore! */
/* on each new library added, it now checks for the current FileData and expands relativeness */
FileData *blo_filedata_from_file(const char *filepath, BlendFileReadReport *reports)
{
  FileData *fd = blo_filedata_from_file_open(filepath, reports);
  if (fd != NULL) {
    /* needed for library_append and read_libraries */
    BLI_strncpy(fd->relabase, filepath, sizeof(fd->relabase));

    return blo_decode_and_check(fd, reports->reports);
  }
  return NULL;
}

/**
 * Same as blo_filedata_from_file(), but does not reads DNA data, only header.
 * Use it for light access (e.g. thumbnail reading).
 */
static FileData *blo_filedata_from_file_minimal(const char *filepath)
{
  FileData *fd = blo_filedata_from_file_open(filepath, &(BlendFileReadReport){.reports = NULL});
  if (fd != NULL) {
    decode_blender_header(fd);
    if (fd->flags & FD_FLAGS_FILE_OK) {
      return fd;
    }
    blo_filedata_free(fd);
  }
  return NULL;
}

FileData *blo_filedata_from_memory(const void *mem, int memsize, BlendFileReadReport *reports)
{
  if (!mem || memsize < SIZEOFBLENDERHEADER) {
    BKE_report(
        reports->reports, RPT_WARNING, (mem) ? TIP_("Unable to read") : TIP_("Unable to open"));
    return NULL;
  }

  FileReader *mem_file = BLI_filereader_new_memory(mem, memsize);
  FileReader *file = mem_file;

  if (BLI_file_magic_is_gzip(mem)) {
    file = BLI_filereader_new_gzip(mem_file);
  }
  else if (BLI_file_magic_is_zstd(mem)) {
    file = BLI_filereader_new_zstd(mem_file);
  }

  if (file == NULL) {
    /* Compression initialization failed. */
    mem_file->close(mem_file);
    return NULL;
  }

  FileData *fd = filedata_new(reports);
  fd->file = file;

#ifdef WITH_GAMEENGINE_BPPLAYER
  // Set local path before calling blo_decode_and_check.
  BLI_strncpy(fd->relabase, SPINDLE_GetFilePath(), sizeof(fd->relabase));
#endif

  return blo_decode_and_check(fd, reports->reports);
}

FileData *blo_filedata_from_memfile(MemFile *memfile,
                                    const struct BlendFileReadParams *params,
                                    BlendFileReadReport *reports)
{
  if (!memfile) {
    BKE_report(reports->reports, RPT_WARNING, "Unable to open blend <memory>");
    return NULL;
  }

  FileData *fd = filedata_new(reports);
  fd->file = BLO_memfile_new_filereader(memfile, params->undo_direction);
  fd->undo_direction = params->undo_direction;
  fd->flags |= FD_FLAGS_IS_MEMFILE;

  return blo_decode_and_check(fd, reports->reports);
}

void blo_filedata_free(FileData *fd)
{
  if (fd) {
    fd->file->close(fd->file);

    /* Free all BHeadN data blocks */
#ifndef NDEBUG
    BLI_freelistN(&fd->bhead_list);
#else
    /* Sanity check we're not keeping memory we don't need. */
    LISTBASE_FOREACH_MUTABLE (BHeadN *, new_bhead, &fd->bhead_list) {
      if (fd->file->seek != NULL && BHEAD_USE_READ_ON_DEMAND(&new_bhead->bhead)) {
        BLI_assert(new_bhead->has_data == 0);
      }
      MEM_freeN(new_bhead);
    }
#endif

    if (fd->filesdna) {
      DNA_sdna_free(fd->filesdna);
    }
    if (fd->compflags) {
      MEM_freeN((void *)fd->compflags);
    }
    if (fd->reconstruct_info) {
      DNA_reconstruct_info_free(fd->reconstruct_info);
    }

    if (fd->datamap) {
      oldnewmap_free(fd->datamap);
    }
    if (fd->globmap) {
      oldnewmap_free(fd->globmap);
    }
    if (fd->packedmap) {
      oldnewmap_free(fd->packedmap);
    }
    if (fd->libmap && !(fd->flags & FD_FLAGS_NOT_MY_LIBMAP)) {
      oldnewmap_free(fd->libmap);
    }
    if (fd->old_idmap != NULL) {
      BKE_main_idmap_destroy(fd->old_idmap);
    }
    blo_cache_storage_end(fd);
    if (fd->bheadmap) {
      MEM_freeN(fd->bheadmap);
    }

#ifdef USE_GHASH_BHEAD
    if (fd->bhead_idname_hash) {
      BLI_ghash_free(fd->bhead_idname_hash, NULL, NULL);
    }
#endif

    MEM_freeN(fd);
  }
}

/** \} */

/* -------------------------------------------------------------------- */
/** \name Public Utilities
 * \{ */

/**
 * Check whether given path ends with a blend file compatible extension
 * (`.blend`, `.ble` or `.blend.gz`).
 *
 * \param str: The path to check.
 * \return true is this path ends with a blender file extension.
 */
bool BLO_has_bfile_extension(const char *str)
{
  const char *ext_test[4] = {".blend", ".ble", ".blend.gz", NULL};
  return BLI_path_extension_check_array(str, ext_test);
}

/**
 * Try to explode given path into its 'library components'
 * (i.e. a .blend file, id type/group, and data-block itself).
 *
 * \param path: the full path to explode.
 * \param r_dir: the string that'll contain path up to blend file itself ('library' path).
 * WARNING! Must be #FILE_MAX_LIBEXTRA long (it also stores group and name strings)!
 * \param r_group: the string that'll contain 'group' part of the path, if any. May be NULL.
 * \param r_name: the string that'll contain data's name part of the path, if any. May be NULL.
 * \return true if path contains a blend file.
 */
bool BLO_library_path_explode(const char *path, char *r_dir, char **r_group, char **r_name)
{
  /* We might get some data names with slashes,
   * so we have to go up in path until we find blend file itself,
   * then we know next path item is group, and everything else is data name. */
  char *slash = NULL, *prev_slash = NULL, c = '\0';

  r_dir[0] = '\0';
  if (r_group) {
    *r_group = NULL;
  }
  if (r_name) {
    *r_name = NULL;
  }

  /* if path leads to an existing directory, we can be sure we're not (in) a library */
  if (BLI_is_dir(path)) {
    return false;
  }

  strcpy(r_dir, path);

  while ((slash = (char *)BLI_path_slash_rfind(r_dir))) {
    char tc = *slash;
    *slash = '\0';
    if (BLO_has_bfile_extension(r_dir) && BLI_is_file(r_dir)) {
      break;
    }
    if (STREQ(r_dir, BLO_EMBEDDED_STARTUP_BLEND)) {
      break;
    }

    if (prev_slash) {
      *prev_slash = c;
    }
    prev_slash = slash;
    c = tc;
  }

  if (!slash) {
    return false;
  }

  if (slash[1] != '\0') {
    BLI_assert(strlen(slash + 1) < BLO_GROUP_MAX);
    if (r_group) {
      *r_group = slash + 1;
    }
  }

  if (prev_slash && (prev_slash[1] != '\0')) {
    BLI_assert(strlen(prev_slash + 1) < MAX_ID_NAME - 2);
    if (r_name) {
      *r_name = prev_slash + 1;
    }
  }

  return true;
}

/**
 * Does a very light reading of given .blend file to extract its stored thumbnail.
 *
 * \param filepath: The path of the file to extract thumbnail from.
 * \return The raw thumbnail
 * (MEM-allocated, as stored in file, use #BKE_main_thumbnail_to_imbuf()
 * to convert it to ImBuf image).
 */
BlendThumbnail *BLO_thumbnail_from_file(const char *filepath)
{
  FileData *fd;
  BlendThumbnail *data = NULL;
  int *fd_data;

  fd = blo_filedata_from_file_minimal(filepath);
  fd_data = fd ? read_file_thumbnail(fd) : NULL;

  if (fd_data) {
    const int width = fd_data[0];
    const int height = fd_data[1];
    if (BLEN_THUMB_MEMSIZE_IS_VALID(width, height)) {
      const size_t sz = BLEN_THUMB_MEMSIZE(width, height);
      data = MEM_mallocN(sz, __func__);
      if (data) {
        BLI_assert((sz - sizeof(*data)) ==
                   (BLEN_THUMB_MEMSIZE_FILE(width, height) - (sizeof(*fd_data) * 2)));
        data->width = width;
        data->height = height;
        memcpy(data->rect, &fd_data[2], sz - sizeof(*data));
      }
    }
  }

  blo_filedata_free(fd);

  return data;
}

/** \} */

/* -------------------------------------------------------------------- */
/** \name Old/New Pointer Map
 * \{ */

/* Only direct data-blocks. */
static void *newdataadr(FileData *fd, const void *adr)
{
  return oldnewmap_lookup_and_inc(fd->datamap, adr, true);
}

/* Only direct data-blocks. */
static void *newdataadr_no_us(FileData *fd, const void *adr)
{
  return oldnewmap_lookup_and_inc(fd->datamap, adr, false);
}

/* Direct datablocks with global linking. */
void *blo_read_get_new_globaldata_address(FileData *fd, const void *adr)
{
  return oldnewmap_lookup_and_inc(fd->globmap, adr, true);
}

/* Used to restore packed data after undo. */
static void *newpackedadr(FileData *fd, const void *adr)
{
  if (fd->packedmap && adr) {
    return oldnewmap_lookup_and_inc(fd->packedmap, adr, true);
  }

  return oldnewmap_lookup_and_inc(fd->datamap, adr, true);
}

/* only lib data */
static void *newlibadr(FileData *fd, const void *lib, const void *adr)
{
  return oldnewmap_liblookup(fd->libmap, adr, lib);
}

/* only lib data */
void *blo_do_versions_newlibadr(FileData *fd, const void *lib, const void *adr)
{
  return newlibadr(fd, lib, adr);
}

/* increases user number */
static void change_link_placeholder_to_real_ID_pointer_fd(FileData *fd, const void *old, void *new)
{
  for (int i = 0; i < fd->libmap->nentries; i++) {
    OldNew *entry = &fd->libmap->entries[i];

    if (old == entry->newp && entry->nr == ID_LINK_PLACEHOLDER) {
      entry->newp = new;
      if (new) {
        entry->nr = GS(((ID *)new)->name);
      }
    }
  }
}

static void change_link_placeholder_to_real_ID_pointer(ListBase *mainlist,
                                                       FileData *basefd,
                                                       void *old,
                                                       void *new)
{
  LISTBASE_FOREACH (Main *, mainptr, mainlist) {
    FileData *fd;

    if (mainptr->curlib) {
      fd = mainptr->curlib->filedata;
    }
    else {
      fd = basefd;
    }

    if (fd) {
      change_link_placeholder_to_real_ID_pointer_fd(fd, old, new);
    }
  }
}

/* lib linked proxy objects point to our local data, we need
 * to clear that pointer before reading the undo memfile since
 * the object might be removed, it is set again in reading
 * if the local object still exists.
 * This is only valid for local proxy objects though, linked ones should not be affected here.
 */
void blo_clear_proxy_pointers_from_lib(Main *oldmain)
{
  LISTBASE_FOREACH (Object *, ob, &oldmain->objects) {
    if (ID_IS_LINKED(ob) && ob->proxy_from != NULL && !ID_IS_LINKED(ob->proxy_from)) {
      ob->proxy_from = NULL;
    }
  }
}

/* XXX disabled this feature - packed files also belong in temp saves and quit.blend,
 * to make restore work. */

static void insert_packedmap(FileData *fd, PackedFile *pf)
{
  oldnewmap_insert(fd->packedmap, pf, pf, 0);
  oldnewmap_insert(fd->packedmap, pf->data, pf->data, 0);
}

void blo_make_packed_pointer_map(FileData *fd, Main *oldmain)
{
  fd->packedmap = oldnewmap_new();

  LISTBASE_FOREACH (Image *, ima, &oldmain->images) {
    if (ima->packedfile) {
      insert_packedmap(fd, ima->packedfile);
    }

    LISTBASE_FOREACH (ImagePackedFile *, imapf, &ima->packedfiles) {
      if (imapf->packedfile) {
        insert_packedmap(fd, imapf->packedfile);
      }
    }
  }

  LISTBASE_FOREACH (VFont *, vfont, &oldmain->fonts) {
    if (vfont->packedfile) {
      insert_packedmap(fd, vfont->packedfile);
    }
  }

  LISTBASE_FOREACH (bSound *, sound, &oldmain->sounds) {
    if (sound->packedfile) {
      insert_packedmap(fd, sound->packedfile);
    }
  }

  LISTBASE_FOREACH (Volume *, volume, &oldmain->volumes) {
    if (volume->packedfile) {
      insert_packedmap(fd, volume->packedfile);
    }
  }

  LISTBASE_FOREACH (Library *, lib, &oldmain->libraries) {
    if (lib->packedfile) {
      insert_packedmap(fd, lib->packedfile);
    }
  }
}

/* set old main packed data to zero if it has been restored */
/* this works because freeing old main only happens after this call */
void blo_end_packed_pointer_map(FileData *fd, Main *oldmain)
{
  OldNew *entry = fd->packedmap->entries;

  /* used entries were restored, so we put them to zero */
  for (int i = 0; i < fd->packedmap->nentries; i++, entry++) {
    if (entry->nr > 0) {
      entry->newp = NULL;
    }
  }

  LISTBASE_FOREACH (Image *, ima, &oldmain->images) {
    ima->packedfile = newpackedadr(fd, ima->packedfile);

    LISTBASE_FOREACH (ImagePackedFile *, imapf, &ima->packedfiles) {
      imapf->packedfile = newpackedadr(fd, imapf->packedfile);
    }
  }

  LISTBASE_FOREACH (VFont *, vfont, &oldmain->fonts) {
    vfont->packedfile = newpackedadr(fd, vfont->packedfile);
  }

  LISTBASE_FOREACH (bSound *, sound, &oldmain->sounds) {
    sound->packedfile = newpackedadr(fd, sound->packedfile);
  }

  LISTBASE_FOREACH (Library *, lib, &oldmain->libraries) {
    lib->packedfile = newpackedadr(fd, lib->packedfile);
  }

  LISTBASE_FOREACH (Volume *, volume, &oldmain->volumes) {
    volume->packedfile = newpackedadr(fd, volume->packedfile);
  }
}

/* undo file support: add all library pointers in lookup */
void blo_add_library_pointer_map(ListBase *old_mainlist, FileData *fd)
{
  ListBase *lbarray[INDEX_ID_MAX];

  LISTBASE_FOREACH (Main *, ptr, old_mainlist) {
    int i = set_listbasepointers(ptr, lbarray);
    while (i--) {
      LISTBASE_FOREACH (ID *, id, lbarray[i]) {
        oldnewmap_insert(fd->libmap, id, id, GS(id->name));
      }
    }
  }

  fd->old_mainlist = old_mainlist;
}

/* Build a GSet of old main (we only care about local data here, so we can do that after
 * split_main() call. */
void blo_make_old_idmap_from_main(FileData *fd, Main *bmain)
{
  if (fd->old_idmap != NULL) {
    BKE_main_idmap_destroy(fd->old_idmap);
  }
  fd->old_idmap = BKE_main_idmap_create(bmain, false, NULL, MAIN_IDMAP_TYPE_UUID);
}

typedef struct BLOCacheStorage {
  GHash *cache_map;
  MemArena *memarena;
} BLOCacheStorage;

/** Register a cache data entry to be preserved when reading some undo memfile. */
static void blo_cache_storage_entry_register(ID *id,
                                             const IDCacheKey *key,
                                             void **UNUSED(cache_p),
                                             uint UNUSED(flags),
                                             void *cache_storage_v)
{
  BLI_assert(key->id_session_uuid == id->session_uuid);
  UNUSED_VARS_NDEBUG(id);

  BLOCacheStorage *cache_storage = cache_storage_v;
  BLI_assert(!BLI_ghash_haskey(cache_storage->cache_map, key));

  IDCacheKey *storage_key = BLI_memarena_alloc(cache_storage->memarena, sizeof(*storage_key));
  *storage_key = *key;
  BLI_ghash_insert(cache_storage->cache_map, storage_key, POINTER_FROM_UINT(0));
}

/** Restore a cache data entry from old ID into new one, when reading some undo memfile. */
static void blo_cache_storage_entry_restore_in_new(
    ID *UNUSED(id), const IDCacheKey *key, void **cache_p, uint flags, void *cache_storage_v)
{
  BLOCacheStorage *cache_storage = cache_storage_v;

  if (cache_storage == NULL) {
    /* In non-undo case, only clear the pointer if it is a purely runtime one.
     * If it may be stored in a persistent way in the .blend file, direct_link code is responsible
     * to properly deal with it. */
    if ((flags & IDTYPE_CACHE_CB_FLAGS_PERSISTENT) == 0) {
      *cache_p = NULL;
    }
    return;
  }

  void **value = BLI_ghash_lookup_p(cache_storage->cache_map, key);
  if (value == NULL) {
    *cache_p = NULL;
    return;
  }
  *value = POINTER_FROM_UINT(POINTER_AS_UINT(*value) + 1);
  *cache_p = key->cache_v;
}

/** Clear as needed a cache data entry from old ID, when reading some undo memfile. */
static void blo_cache_storage_entry_clear_in_old(ID *UNUSED(id),
                                                 const IDCacheKey *key,
                                                 void **cache_p,
                                                 uint UNUSED(flags),
                                                 void *cache_storage_v)
{
  BLOCacheStorage *cache_storage = cache_storage_v;

  void **value = BLI_ghash_lookup_p(cache_storage->cache_map, key);
  if (value == NULL) {
    *cache_p = NULL;
    return;
  }
  /* If that cache has been restored into some new ID, we want to remove it from old one, otherwise
   * keep it there so that it gets properly freed together with its ID. */
  *cache_p = POINTER_AS_UINT(*value) != 0 ? NULL : key->cache_v;
}

void blo_cache_storage_init(FileData *fd, Main *bmain)
{
  if (fd->flags & FD_FLAGS_IS_MEMFILE) {
    BLI_assert(fd->cache_storage == NULL);
    fd->cache_storage = MEM_mallocN(sizeof(*fd->cache_storage), __func__);
    fd->cache_storage->memarena = BLI_memarena_new(BLI_MEMARENA_STD_BUFSIZE, __func__);
    fd->cache_storage->cache_map = BLI_ghash_new(
        BKE_idtype_cache_key_hash, BKE_idtype_cache_key_cmp, __func__);

    ListBase *lb;
    FOREACH_MAIN_LISTBASE_BEGIN (bmain, lb) {
      ID *id = lb->first;
      if (id == NULL) {
        continue;
      }

      const IDTypeInfo *type_info = BKE_idtype_get_info_from_id(id);
      if (type_info->foreach_cache == NULL) {
        continue;
      }

      FOREACH_MAIN_LISTBASE_ID_BEGIN (lb, id) {
        if (ID_IS_LINKED(id)) {
          continue;
        }
        BKE_idtype_id_foreach_cache(id, blo_cache_storage_entry_register, fd->cache_storage);
      }
      FOREACH_MAIN_LISTBASE_ID_END;
    }
    FOREACH_MAIN_LISTBASE_END;
  }
  else {
    fd->cache_storage = NULL;
  }
}

void blo_cache_storage_old_bmain_clear(FileData *fd, Main *bmain_old)
{
  if (fd->cache_storage != NULL) {
    ListBase *lb;
    FOREACH_MAIN_LISTBASE_BEGIN (bmain_old, lb) {
      ID *id = lb->first;
      if (id == NULL) {
        continue;
      }

      const IDTypeInfo *type_info = BKE_idtype_get_info_from_id(id);
      if (type_info->foreach_cache == NULL) {
        continue;
      }

      FOREACH_MAIN_LISTBASE_ID_BEGIN (lb, id) {
        if (ID_IS_LINKED(id)) {
          continue;
        }
        BKE_idtype_id_foreach_cache(id, blo_cache_storage_entry_clear_in_old, fd->cache_storage);
      }
      FOREACH_MAIN_LISTBASE_ID_END;
    }
    FOREACH_MAIN_LISTBASE_END;
  }
}

void blo_cache_storage_end(FileData *fd)
{
  if (fd->cache_storage != NULL) {
    BLI_ghash_free(fd->cache_storage->cache_map, NULL, NULL);
    BLI_memarena_free(fd->cache_storage->memarena);
    MEM_freeN(fd->cache_storage);
    fd->cache_storage = NULL;
  }
}

/** \} */

/* -------------------------------------------------------------------- */
/** \name DNA Struct Loading
 * \{ */

static void switch_endian_structs(const struct SDNA *filesdna, BHead *bhead)
{
  int blocksize, nblocks;
  char *data;

  data = (char *)(bhead + 1);
  blocksize = filesdna->types_size[filesdna->structs[bhead->SDNAnr]->type];

  nblocks = bhead->nr;
  while (nblocks--) {
    DNA_struct_switch_endian(filesdna, bhead->SDNAnr, data);

    data += blocksize;
  }
}

static void *read_struct(FileData *fd, BHead *bh, const char *blockname)
{
  void *temp = NULL;

  if (bh->len) {
#ifdef USE_BHEAD_READ_ON_DEMAND
    BHead *bh_orig = bh;
#endif

    /* switch is based on file dna */
    if (bh->SDNAnr && (fd->flags & FD_FLAGS_SWITCH_ENDIAN)) {
#ifdef USE_BHEAD_READ_ON_DEMAND
      if (BHEADN_FROM_BHEAD(bh)->has_data == false) {
        bh = blo_bhead_read_full(fd, bh);
        if (UNLIKELY(bh == NULL)) {
          fd->flags &= ~FD_FLAGS_FILE_OK;
          return NULL;
        }
      }
#endif
      switch_endian_structs(fd->filesdna, bh);
    }

    if (fd->compflags[bh->SDNAnr] != SDNA_CMP_REMOVED) {
      if (fd->compflags[bh->SDNAnr] == SDNA_CMP_NOT_EQUAL) {
#ifdef USE_BHEAD_READ_ON_DEMAND
        if (BHEADN_FROM_BHEAD(bh)->has_data == false) {
          bh = blo_bhead_read_full(fd, bh);
          if (UNLIKELY(bh == NULL)) {
            fd->flags &= ~FD_FLAGS_FILE_OK;
            return NULL;
          }
        }
#endif
        temp = DNA_struct_reconstruct(fd->reconstruct_info, bh->SDNAnr, bh->nr, (bh + 1));
      }
      else {
        /* SDNA_CMP_EQUAL */
        temp = MEM_mallocN(bh->len, blockname);
#ifdef USE_BHEAD_READ_ON_DEMAND
        if (BHEADN_FROM_BHEAD(bh)->has_data) {
          memcpy(temp, (bh + 1), bh->len);
        }
        else {
          /* Instead of allocating the bhead, then copying it,
           * read the data from the file directly into the memory. */
          if (UNLIKELY(!blo_bhead_read_data(fd, bh, temp))) {
            fd->flags &= ~FD_FLAGS_FILE_OK;
            MEM_freeN(temp);
            temp = NULL;
          }
        }
#else
        memcpy(temp, (bh + 1), bh->len);
#endif
      }
    }

#ifdef USE_BHEAD_READ_ON_DEMAND
    if (bh_orig != bh) {
      MEM_freeN(BHEADN_FROM_BHEAD(bh));
    }
#endif
  }

  return temp;
}

/* Like read_struct, but gets a pointer without allocating. Only works for
 * undo since DNA must match. */
static const void *peek_struct_undo(FileData *fd, BHead *bhead)
{
  BLI_assert(fd->flags & FD_FLAGS_IS_MEMFILE);
  UNUSED_VARS_NDEBUG(fd);
  return (bhead->len) ? (const void *)(bhead + 1) : NULL;
}

static void link_glob_list(FileData *fd, ListBase *lb) /* for glob data */
{
  Link *ln, *prev;
  void *poin;

  if (BLI_listbase_is_empty(lb)) {
    return;
  }
  poin = newdataadr(fd, lb->first);
  if (lb->first) {
    oldnewmap_insert(fd->globmap, lb->first, poin, 0);
  }
  lb->first = poin;

  ln = lb->first;
  prev = NULL;
  while (ln) {
    poin = newdataadr(fd, ln->next);
    if (ln->next) {
      oldnewmap_insert(fd->globmap, ln->next, poin, 0);
    }
    ln->next = poin;
    ln->prev = prev;
    prev = ln;
    ln = ln->next;
  }
  lb->last = prev;
}

/** \} */

/* -------------------------------------------------------------------- */
/** \name Read ID
 * \{ */

static void lib_link_id(BlendLibReader *reader, ID *id);

static void lib_link_id_embedded_id(BlendLibReader *reader, ID *id)
{

  /* Handle 'private IDs'. */
  bNodeTree *nodetree = ntreeFromID(id);
  if (nodetree != NULL) {
    lib_link_id(reader, &nodetree->id);
    ntreeBlendReadLib(reader, nodetree);
  }

  if (GS(id->name) == ID_SCE) {
    Scene *scene = (Scene *)id;
    if (scene->master_collection != NULL) {
      lib_link_id(reader, &scene->master_collection->id);
      BKE_collection_blend_read_lib(reader, scene->master_collection);
    }
  }
}

static void lib_link_id(BlendLibReader *reader, ID *id)
{
  /* NOTE: WM IDProperties are never written to file, hence they should always be NULL here. */
  BLI_assert((GS(id->name) != ID_WM) || id->properties == NULL);
  IDP_BlendReadLib(reader, id->properties);

  AnimData *adt = BKE_animdata_from_id(id);
  if (adt != NULL) {
    BKE_animdata_blend_read_lib(reader, id, adt);
  }

  if (id->override_library) {
    BLO_read_id_address(reader, id->lib, &id->override_library->reference);
    BLO_read_id_address(reader, id->lib, &id->override_library->storage);
  }

  lib_link_id_embedded_id(reader, id);
}

static void direct_link_id_override_property_operation_cb(BlendDataReader *reader, void *data)
{
  IDOverrideLibraryPropertyOperation *opop = data;

  BLO_read_data_address(reader, &opop->subitem_reference_name);
  BLO_read_data_address(reader, &opop->subitem_local_name);

  opop->tag = 0; /* Runtime only. */
}

static void direct_link_id_override_property_cb(BlendDataReader *reader, void *data)
{
  IDOverrideLibraryProperty *op = data;

  BLO_read_data_address(reader, &op->rna_path);

  op->tag = 0; /* Runtime only. */

  BLO_read_list_cb(reader, &op->operations, direct_link_id_override_property_operation_cb);
}

static void direct_link_id_common(
    BlendDataReader *reader, Library *current_library, ID *id, ID *id_old, const int tag);

static void direct_link_id_embedded_id(BlendDataReader *reader,
                                       Library *current_library,
                                       ID *id,
                                       ID *id_old)
{
  /* Handle 'private IDs'. */
  bNodeTree **nodetree = BKE_ntree_ptr_from_id(id);
  if (nodetree != NULL && *nodetree != NULL) {
    BLO_read_data_address(reader, nodetree);
    direct_link_id_common(reader,
                          current_library,
                          (ID *)*nodetree,
                          id_old != NULL ? (ID *)ntreeFromID(id_old) : NULL,
                          0);
    ntreeBlendReadData(reader, *nodetree);
  }

  if (GS(id->name) == ID_SCE) {
    Scene *scene = (Scene *)id;
    if (scene->master_collection != NULL) {
      BLO_read_data_address(reader, &scene->master_collection);
      direct_link_id_common(reader,
                            current_library,
                            &scene->master_collection->id,
                            id_old != NULL ? &((Scene *)id_old)->master_collection->id : NULL,
                            0);
      BKE_collection_blend_read_data(reader, scene->master_collection);
    }
  }
}

static int direct_link_id_restore_recalc_exceptions(const ID *id_current)
{
  /* Exception for armature objects, where the pose has direct points to the
   * armature databolock. */
  if (GS(id_current->name) == ID_OB && ((Object *)id_current)->pose) {
    return ID_RECALC_GEOMETRY;
  }

  return 0;
}

static int direct_link_id_restore_recalc(const FileData *fd,
                                         const ID *id_target,
                                         const ID *id_current,
                                         const bool is_identical)
{
  /* These are the evaluations that had not been performed yet at the time the
   * target undo state was written. These need to be done again, since they may
   * flush back changes to the original datablock. */
  int recalc = id_target->recalc;

  if (id_current == NULL) {
    /* ID does not currently exist in the database, so also will not exist in
     * the dependency graphs. That means it will be newly created and as a
     * result also fully re-evaluated regardless of the recalc flag set here. */
    recalc |= ID_RECALC_ALL;
  }
  else {
    /* If the contents datablock changed, the depsgraph needs to copy the
     * datablock again to ensure it matches the original datablock. */
    if (!is_identical) {
      recalc |= ID_RECALC_COPY_ON_WRITE;
    }

    /* Special exceptions. */
    recalc |= direct_link_id_restore_recalc_exceptions(id_current);

    /* Evaluations for the current state that have not been performed yet
     * by the time we are performing this undo step. */
    recalc |= id_current->recalc;

    /* Tags that were set between the target state and the current state,
     * that we need to perform again. */
    if (fd->undo_direction == STEP_UNDO) {
      /* Undo: tags from target to the current state. */
      recalc |= id_current->recalc_up_to_undo_push;
    }
    else {
      BLI_assert(fd->undo_direction == STEP_REDO);
      /* Redo: tags from current to the target state. */
      recalc |= id_target->recalc_up_to_undo_push;
    }
  }

  return recalc;
}

static void direct_link_id_common(
    BlendDataReader *reader, Library *current_library, ID *id, ID *id_old, const int tag)
{
  if (!BLO_read_data_is_undo(reader)) {
    /* When actually reading a file, we do want to reset/re-generate session uuids.
     * In undo case, we want to re-use existing ones. */
    id->session_uuid = MAIN_ID_SESSION_UUID_UNSET;
  }

  if ((tag & LIB_TAG_TEMP_MAIN) == 0) {
    BKE_lib_libblock_session_uuid_ensure(id);
  }

  id->lib = current_library;
  id->us = ID_FAKE_USERS(id);
  id->icon_id = 0;
  id->newid = NULL; /* Needed because .blend may have been saved with crap value here... */
  id->orig_id = NULL;
  id->py_instance = NULL;

  /* Initialize with provided tag. */
  id->tag = tag;

  if (ID_IS_LINKED(id)) {
    id->library_weak_reference = NULL;
  }
  else {
    BLO_read_data_address(reader, &id->library_weak_reference);
  }

  if (tag & LIB_TAG_ID_LINK_PLACEHOLDER) {
    /* For placeholder we only need to set the tag and properly initialize generic ID fields above,
     * no further data to read. */
    return;
  }

  if (id->asset_data) {
    BLO_read_data_address(reader, &id->asset_data);
    BKE_asset_metadata_read(reader, id->asset_data);
  }

  /* Link direct data of ID properties. */
  if (id->properties) {
    BLO_read_data_address(reader, &id->properties);
    /* this case means the data was written incorrectly, it should not happen */
    IDP_BlendDataRead(reader, &id->properties);
  }

  id->flag &= ~LIB_INDIRECT_WEAK_LINK;

  /* NOTE: It is important to not clear the recalc flags for undo/redo.
   * Preserving recalc flags on redo/undo is the only way to make dependency graph detect
   * that animation is to be evaluated on undo/redo. If this is not enforced by the recalc
   * flags dependency graph does not do animation update to avoid loss of unkeyed changes.,
   * which conflicts with undo/redo of changes to animation data itself.
   *
   * But for regular file load we clear the flag, since the flags might have been changed since
   * the version the file has been saved with. */
  if (!BLO_read_data_is_undo(reader)) {
    id->recalc = 0;
    id->recalc_after_undo_push = 0;
  }
  else if ((reader->fd->skip_flags & BLO_READ_SKIP_UNDO_OLD_MAIN) == 0) {
    id->recalc = direct_link_id_restore_recalc(reader->fd, id, id_old, false);
    id->recalc_after_undo_push = 0;
  }

  /* Link direct data of overrides. */
  if (id->override_library) {
    BLO_read_data_address(reader, &id->override_library);
    /* Work around file corruption on writing, see T86853. */
    if (id->override_library != NULL) {
      BLO_read_list_cb(
          reader, &id->override_library->properties, direct_link_id_override_property_cb);
      id->override_library->runtime = NULL;
    }
  }

  DrawDataList *drawdata = DRW_drawdatalist_from_id(id);
  if (drawdata) {
    BLI_listbase_clear((ListBase *)drawdata);
  }

  /* Handle 'private IDs'. */
  direct_link_id_embedded_id(reader, current_library, id, id_old);
}

/** \} */

/* -------------------------------------------------------------------- */
/** \name Read Animation (legacy for version patching)
 * \{ */

/** \} */

/* -------------------------------------------------------------------- */
/** \name Read ID: Shape Keys
 * \{ */

void blo_do_versions_key_uidgen(Key *key)
{
  key->uidgen = 1;
  LISTBASE_FOREACH (KeyBlock *, block, &key->block) {
    block->uid = key->uidgen++;
  }
}

/** \} */

/* -------------------------------------------------------------------- */
/** \name Read ID: Scene
 * \{ */

#ifdef USE_SETSCENE_CHECK
/**
 * A version of #BKE_scene_validate_setscene with special checks for linked libs.
 */
static bool scene_validate_setscene__liblink(Scene *sce, const int totscene)
{
  Scene *sce_iter;
  int a;

  if (sce->set == NULL) {
    return true;
  }

  for (a = 0, sce_iter = sce; sce_iter->set; sce_iter = sce_iter->set, a++) {
    /* This runs per library (before each libraries #Main has been joined),
     * so we can't step into other libraries since `totscene` is only for this library.
     *
     * Also, other libraries may not have been linked yet,
     * while we could check #LIB_TAG_NEED_LINK the library pointer check is sufficient. */
    if (sce->id.lib != sce_iter->id.lib) {
      return true;
    }
    if (sce_iter->flag & SCE_READFILE_LIBLINK_NEED_SETSCENE_CHECK) {
      return true;
    }

    if (a > totscene) {
      sce->set = NULL;
      return false;
    }
  }

  return true;
}
#endif

static void lib_link_scenes_check_set(Main *bmain)
{
#ifdef USE_SETSCENE_CHECK
  const int totscene = BLI_listbase_count(&bmain->scenes);
  LISTBASE_FOREACH (Scene *, sce, &bmain->scenes) {
    if (sce->flag & SCE_READFILE_LIBLINK_NEED_SETSCENE_CHECK) {
      sce->flag &= ~SCE_READFILE_LIBLINK_NEED_SETSCENE_CHECK;
      if (!scene_validate_setscene__liblink(sce, totscene)) {
        CLOG_WARN(&LOG, "Found cyclic background scene when linking %s", sce->id.name + 2);
      }
    }
  }
#else
  UNUSED_VARS(bmain, totscene);
#endif
}

#undef USE_SETSCENE_CHECK

/** \} */

/* -------------------------------------------------------------------- */
/** \name Read ID: Screen
 * \{ */

/* how to handle user count on pointer restore */
typedef enum ePointerUserMode {
  USER_IGNORE = 0, /* ignore user count */
  USER_REAL = 1,   /* ensure at least one real user (fake user ignored) */
} ePointerUserMode;

static void restore_pointer_user(ID *id, ID *newid, ePointerUserMode user)
{
  BLI_assert(STREQ(newid->name + 2, id->name + 2));
  BLI_assert(newid->lib == id->lib);
  UNUSED_VARS_NDEBUG(id);

  if (user == USER_REAL) {
    id_us_ensure_real(newid);
  }
}

#ifndef USE_GHASH_RESTORE_POINTER
/**
 * A version of #restore_pointer_by_name that performs a full search (slow!).
 * Use only for limited lookups, when the overhead of
 * creating a #IDNameLib_Map for a single lookup isn't worthwhile.
 */
static void *restore_pointer_by_name_main(Main *mainp, ID *id, ePointerUserMode user)
{
  if (id) {
    ListBase *lb = which_libbase(mainp, GS(id->name));
    if (lb) { /* there's still risk of checking corrupt mem (freed Ids in oops) */
      ID *idn = lb->first;
      for (; idn; idn = idn->next) {
        if (STREQ(idn->name + 2, id->name + 2)) {
          if (idn->lib == id->lib) {
            restore_pointer_user(id, idn, user);
            break;
          }
        }
      }
      return idn;
    }
  }
  return NULL;
}
#endif

/**
 * Only for undo files, or to restore a screen after reading without UI...
 *
 * \param user:
 * - USER_IGNORE: no user-count change.
 * - USER_REAL: ensure a real user (even if a fake one is set).
 * \param id_map: lookup table, use when performing many lookups.
 * this could be made an optional argument (falling back to a full lookup),
 * however at the moment it's always available.
 */
static void *restore_pointer_by_name(struct IDNameLib_Map *id_map, ID *id, ePointerUserMode user)
{
#ifdef USE_GHASH_RESTORE_POINTER
  if (id) {
    /* use fast lookup when available */
    ID *idn = BKE_main_idmap_lookup_id(id_map, id);
    if (idn) {
      restore_pointer_user(id, idn, user);
    }
    return idn;
  }
  return NULL;
#else
  Main *mainp = BKE_main_idmap_main_get(id_map);
  return restore_pointer_by_name_main(mainp, id, user);
#endif
}

static void lib_link_seq_clipboard_pt_restore(ID *id, struct IDNameLib_Map *id_map)
{
  if (id) {
    /* clipboard must ensure this */
    BLI_assert(id->newid != NULL);
    id->newid = restore_pointer_by_name(id_map, id->newid, USER_REAL);
  }
}
static bool lib_link_seq_clipboard_cb(Sequence *seq, void *arg_pt)
{
  struct IDNameLib_Map *id_map = arg_pt;

  lib_link_seq_clipboard_pt_restore((ID *)seq->scene, id_map);
  lib_link_seq_clipboard_pt_restore((ID *)seq->scene_camera, id_map);
  lib_link_seq_clipboard_pt_restore((ID *)seq->clip, id_map);
  lib_link_seq_clipboard_pt_restore((ID *)seq->mask, id_map);
  lib_link_seq_clipboard_pt_restore((ID *)seq->sound, id_map);
  return true;
}

static void lib_link_clipboard_restore(struct IDNameLib_Map *id_map)
{
  /* update IDs stored in sequencer clipboard */
  SEQ_for_each_callback(&seqbase_clipboard, lib_link_seq_clipboard_cb, id_map);
}

static int lib_link_main_data_restore_cb(LibraryIDLinkCallbackData *cb_data)
{
  const int cb_flag = cb_data->cb_flag;
  ID **id_pointer = cb_data->id_pointer;
  if (cb_flag & IDWALK_CB_EMBEDDED || *id_pointer == NULL) {
    return IDWALK_RET_NOP;
  }

  /* Special ugly case here, thanks again for those non-IDs IDs... */
  /* We probably need to add more cases here (hint: nodetrees),
   * but will wait for changes from D5559 to get in first. */
  if (GS((*id_pointer)->name) == ID_GR) {
    Collection *collection = (Collection *)*id_pointer;
    if (collection->flag & COLLECTION_IS_MASTER) {
      /* We should never reach that point anymore, since master collection private ID should be
       * properly tagged with IDWALK_CB_EMBEDDED. */
      BLI_assert(0);
      return IDWALK_RET_NOP;
    }
  }

  struct IDNameLib_Map *id_map = cb_data->user_data;

  /* NOTE: Handling of usercount here is really bad, defining its own system...
   * Will have to be refactored at some point, but that is not top priority task for now.
   * And all user-counts are properly recomputed at the end of the undo management code anyway. */
  *id_pointer = restore_pointer_by_name(
      id_map, *id_pointer, (cb_flag & IDWALK_CB_USER_ONE) ? USER_REAL : USER_IGNORE);

  return IDWALK_RET_NOP;
}

static void lib_link_main_data_restore(struct IDNameLib_Map *id_map, Main *newmain)
{
  ID *id;
  FOREACH_MAIN_ID_BEGIN (newmain, id) {
    BKE_library_foreach_ID_link(newmain, id, lib_link_main_data_restore_cb, id_map, IDWALK_NOP);
  }
  FOREACH_MAIN_ID_END;
}

static void lib_link_wm_xr_data_restore(struct IDNameLib_Map *id_map, wmXrData *xr_data)
{
  xr_data->session_settings.base_pose_object = restore_pointer_by_name(
      id_map, (ID *)xr_data->session_settings.base_pose_object, USER_REAL);
}

static void lib_link_window_scene_data_restore(wmWindow *win, Scene *scene, ViewLayer *view_layer)
{
  bScreen *screen = BKE_workspace_active_screen_get(win->workspace_hook);

  LISTBASE_FOREACH (ScrArea *, area, &screen->areabase) {
    LISTBASE_FOREACH (SpaceLink *, sl, &area->spacedata) {
      if (sl->spacetype == SPACE_VIEW3D) {
        View3D *v3d = (View3D *)sl;

        if (v3d->camera == NULL || v3d->scenelock) {
          v3d->camera = scene->camera;
        }

        if (v3d->localvd) {
          Base *base = NULL;

          v3d->localvd->camera = scene->camera;

          /* Local-view can become invalid during undo/redo steps,
           * so we exit it when no could be found. */
          for (base = view_layer->object_bases.first; base; base = base->next) {
            if (base->local_view_bits & v3d->local_view_uuid) {
              break;
            }
          }
          if (base == NULL) {
            MEM_freeN(v3d->localvd);
            v3d->localvd = NULL;
            v3d->local_view_uuid = 0;

            /* Region-base storage is different depending if the space is active. */
            ListBase *regionbase = (sl == area->spacedata.first) ? &area->regionbase :
                                                                   &sl->regionbase;
            LISTBASE_FOREACH (ARegion *, region, regionbase) {
              if (region->regiontype == RGN_TYPE_WINDOW) {
                RegionView3D *rv3d = region->regiondata;
                if (rv3d->localvd) {
                  MEM_freeN(rv3d->localvd);
                  rv3d->localvd = NULL;
                }
              }
            }
          }
        }
      }
    }
  }
}

static void lib_link_workspace_layout_restore(struct IDNameLib_Map *id_map,
                                              Main *newmain,
                                              WorkSpaceLayout *layout)
{
  bScreen *screen = BKE_workspace_layout_screen_get(layout);

  /* avoid conflicts with 2.8x branch */
  {
    LISTBASE_FOREACH (ScrArea *, area, &screen->areabase) {
      LISTBASE_FOREACH (SpaceLink *, sl, &area->spacedata) {
        if (sl->spacetype == SPACE_VIEW3D) {
          View3D *v3d = (View3D *)sl;

          v3d->camera = restore_pointer_by_name(id_map, (ID *)v3d->camera, USER_REAL);
          v3d->ob_center = restore_pointer_by_name(id_map, (ID *)v3d->ob_center, USER_REAL);
        }
        else if (sl->spacetype == SPACE_GRAPH) {
          SpaceGraph *sipo = (SpaceGraph *)sl;
          bDopeSheet *ads = sipo->ads;

          if (ads) {
            ads->source = restore_pointer_by_name(id_map, (ID *)ads->source, USER_REAL);

            if (ads->filter_grp) {
              ads->filter_grp = restore_pointer_by_name(
                  id_map, (ID *)ads->filter_grp, USER_IGNORE);
            }
          }

          /* force recalc of list of channels (i.e. includes calculating F-Curve colors)
           * thus preventing the "black curves" problem post-undo
           */
          sipo->runtime.flag |= SIPO_RUNTIME_FLAG_NEED_CHAN_SYNC_COLOR;
        }
        else if (sl->spacetype == SPACE_PROPERTIES) {
          SpaceProperties *sbuts = (SpaceProperties *)sl;
          sbuts->pinid = restore_pointer_by_name(id_map, sbuts->pinid, USER_IGNORE);
          if (sbuts->pinid == NULL) {
            sbuts->flag &= ~SB_PIN_CONTEXT;
          }

          /* TODO: restore path pointers: T40046
           * (complicated because this contains data pointers too, not just ID). */
          MEM_SAFE_FREE(sbuts->path);
        }
        else if (sl->spacetype == SPACE_FILE) {
          SpaceFile *sfile = (SpaceFile *)sl;
          sfile->op = NULL;
          sfile->previews_timer = NULL;
          sfile->tags = FILE_TAG_REBUILD_MAIN_FILES;
        }
        else if (sl->spacetype == SPACE_ACTION) {
          SpaceAction *saction = (SpaceAction *)sl;

          saction->action = restore_pointer_by_name(id_map, (ID *)saction->action, USER_REAL);
          saction->ads.source = restore_pointer_by_name(
              id_map, (ID *)saction->ads.source, USER_REAL);

          if (saction->ads.filter_grp) {
            saction->ads.filter_grp = restore_pointer_by_name(
                id_map, (ID *)saction->ads.filter_grp, USER_IGNORE);
          }

          /* force recalc of list of channels, potentially updating the active action
           * while we're at it (as it can only be updated that way) T28962.
           */
          saction->runtime.flag |= SACTION_RUNTIME_FLAG_NEED_CHAN_SYNC;
        }
        else if (sl->spacetype == SPACE_IMAGE) {
          SpaceImage *sima = (SpaceImage *)sl;

          sima->image = restore_pointer_by_name(id_map, (ID *)sima->image, USER_REAL);

          /* this will be freed, not worth attempting to find same scene,
           * since it gets initialized later */
          sima->iuser.scene = NULL;

#if 0
          /* Those are allocated and freed by space code, no need to handle them here. */
          MEM_SAFE_FREE(sima->scopes.waveform_1);
          MEM_SAFE_FREE(sima->scopes.waveform_2);
          MEM_SAFE_FREE(sima->scopes.waveform_3);
          MEM_SAFE_FREE(sima->scopes.vecscope);
#endif
          sima->scopes.ok = 0;

          /* NOTE: pre-2.5, this was local data not lib data, but now we need this as lib data
           * so assume that here we're doing for undo only...
           */
          sima->gpd = restore_pointer_by_name(id_map, (ID *)sima->gpd, USER_REAL);
          sima->mask_info.mask = restore_pointer_by_name(
              id_map, (ID *)sima->mask_info.mask, USER_REAL);
        }
        else if (sl->spacetype == SPACE_SEQ) {
          SpaceSeq *sseq = (SpaceSeq *)sl;

          /* NOTE: pre-2.5, this was local data not lib data, but now we need this as lib data
           * so assume that here we're doing for undo only...
           */
          sseq->gpd = restore_pointer_by_name(id_map, (ID *)sseq->gpd, USER_REAL);
        }
        else if (sl->spacetype == SPACE_NLA) {
          SpaceNla *snla = (SpaceNla *)sl;
          bDopeSheet *ads = snla->ads;

          if (ads) {
            ads->source = restore_pointer_by_name(id_map, (ID *)ads->source, USER_REAL);

            if (ads->filter_grp) {
              ads->filter_grp = restore_pointer_by_name(
                  id_map, (ID *)ads->filter_grp, USER_IGNORE);
            }
          }
        }
        else if (sl->spacetype == SPACE_TEXT) {
          SpaceText *st = (SpaceText *)sl;

          st->text = restore_pointer_by_name(id_map, (ID *)st->text, USER_IGNORE);
          if (st->text == NULL) {
            st->text = newmain->texts.first;
          }
        }
        else if (sl->spacetype == SPACE_SCRIPT) {
          SpaceScript *scpt = (SpaceScript *)sl;

          scpt->script = restore_pointer_by_name(id_map, (ID *)scpt->script, USER_REAL);

          /*screen->script = NULL; - 2.45 set to null, better re-run the script */
          if (scpt->script) {
            SCRIPT_SET_NULL(scpt->script);
          }
        }
        else if (sl->spacetype == SPACE_OUTLINER) {
          SpaceOutliner *space_outliner = (SpaceOutliner *)sl;

          space_outliner->search_tse.id = restore_pointer_by_name(
              id_map, space_outliner->search_tse.id, USER_IGNORE);

          if (space_outliner->treestore) {
            TreeStoreElem *tselem;
            BLI_mempool_iter iter;

            BLI_mempool_iternew(space_outliner->treestore, &iter);
            while ((tselem = BLI_mempool_iterstep(&iter))) {
              /* Do not try to restore pointers to drivers/sequence/etc.,
               * can crash in undo case! */
              if (TSE_IS_REAL_ID(tselem)) {
                tselem->id = restore_pointer_by_name(id_map, tselem->id, USER_IGNORE);
              }
              else {
                tselem->id = NULL;
              }
            }
            /* rebuild hash table, because it depends on ids too */
            space_outliner->storeflag |= SO_TREESTORE_REBUILD;
          }
        }
        else if (sl->spacetype == SPACE_NODE) {
          SpaceNode *snode = (SpaceNode *)sl;
          bNodeTreePath *path, *path_next;
          bNodeTree *ntree;

          /* node tree can be stored locally in id too, link this first */
          snode->id = restore_pointer_by_name(id_map, snode->id, USER_REAL);
          snode->from = restore_pointer_by_name(id_map, snode->from, USER_IGNORE);

          ntree = snode->id ? ntreeFromID(snode->id) : NULL;
          snode->nodetree = ntree ?
                                ntree :
                                restore_pointer_by_name(id_map, (ID *)snode->nodetree, USER_REAL);

          for (path = snode->treepath.first; path; path = path->next) {
            if (path == snode->treepath.first) {
              /* first nodetree in path is same as snode->nodetree */
              path->nodetree = snode->nodetree;
            }
            else {
              path->nodetree = restore_pointer_by_name(id_map, (ID *)path->nodetree, USER_REAL);
            }

            if (!path->nodetree) {
              break;
            }
          }

          /* remaining path entries are invalid, remove */
          for (; path; path = path_next) {
            path_next = path->next;

            BLI_remlink(&snode->treepath, path);
            MEM_freeN(path);
          }

          /* edittree is just the last in the path,
           * set this directly since the path may have been shortened above */
          if (snode->treepath.last) {
            path = snode->treepath.last;
            snode->edittree = path->nodetree;
          }
          else {
            snode->edittree = NULL;
          }
        }
        else if (sl->spacetype == SPACE_LOGIC) {
          SpaceLogic *slogic = (SpaceLogic *)sl;

          slogic->gpd = restore_pointer_by_name(id_map, (ID *)slogic->gpd, USER_REAL);
        }
        else if (sl->spacetype == SPACE_CLIP) {
          SpaceClip *sclip = (SpaceClip *)sl;

          sclip->clip = restore_pointer_by_name(id_map, (ID *)sclip->clip, USER_REAL);
          sclip->mask_info.mask = restore_pointer_by_name(
              id_map, (ID *)sclip->mask_info.mask, USER_REAL);

          sclip->scopes.ok = 0;
        }
        else if (sl->spacetype == SPACE_SPREADSHEET) {
          SpaceSpreadsheet *sspreadsheet = (SpaceSpreadsheet *)sl;

          LISTBASE_FOREACH (SpreadsheetContext *, context, &sspreadsheet->context_path) {
            if (context->type == SPREADSHEET_CONTEXT_OBJECT) {
              SpreadsheetContextObject *object_context = (SpreadsheetContextObject *)context;
              object_context->object = restore_pointer_by_name(
                  id_map, (ID *)object_context->object, USER_IGNORE);
            }
          }
        }
      }
    }
  }
}

/**
 * Used to link a file (without UI) to the current UI.
 * Note that it assumes the old pointers in UI are still valid, so old Main is not freed.
 */
void blo_lib_link_restore(Main *oldmain,
                          Main *newmain,
                          wmWindowManager *curwm,
                          Scene *curscene,
                          ViewLayer *cur_view_layer)
{
  struct IDNameLib_Map *id_map = BKE_main_idmap_create(
      newmain, true, oldmain, MAIN_IDMAP_TYPE_NAME);

  LISTBASE_FOREACH (WorkSpace *, workspace, &newmain->workspaces) {
    LISTBASE_FOREACH (WorkSpaceLayout *, layout, &workspace->layouts) {
      lib_link_workspace_layout_restore(id_map, newmain, layout);
    }
  }

  LISTBASE_FOREACH (wmWindow *, win, &curwm->windows) {
    WorkSpace *workspace = BKE_workspace_active_get(win->workspace_hook);
    ID *workspace_id = (ID *)workspace;
    Scene *oldscene = win->scene;

    workspace = restore_pointer_by_name(id_map, workspace_id, USER_REAL);
    BKE_workspace_active_set(win->workspace_hook, workspace);
    win->scene = restore_pointer_by_name(id_map, (ID *)win->scene, USER_REAL);
    if (win->scene == NULL) {
      win->scene = curscene;
    }
    if (BKE_view_layer_find(win->scene, win->view_layer_name) == NULL) {
      STRNCPY(win->view_layer_name, cur_view_layer->name);
    }
    BKE_workspace_active_set(win->workspace_hook, workspace);

    /* keep cursor location through undo */
    memcpy(&win->scene->cursor, &oldscene->cursor, sizeof(win->scene->cursor));

    /* NOTE: even though that function seems to redo part of what is done by
     * `lib_link_workspace_layout_restore()` above, it seems to have a slightly different scope:
     * while the former updates the whole UI pointers from Main db (going over all layouts of
     * all workspaces), that one only focuses one current active screen, takes care of
     * potential local view, and needs window's scene pointer to be final... */
    lib_link_window_scene_data_restore(win, win->scene, cur_view_layer);

    BLI_assert(win->screen == NULL);
  }

  lib_link_wm_xr_data_restore(id_map, &curwm->xr);

  /* Restore all ID pointers in Main database itself
   * (especially IDProperties might point to some word-space of other 'weirdly unchanged' ID
   * pointers, see T69146).
   * Note that this will re-apply again a few pointers in workspaces or so,
   * but since we are remapping final ones already set above,
   * that is just some minor harmless double-processing. */
  lib_link_main_data_restore(id_map, newmain);

  /* update IDs stored in all possible clipboards */
  lib_link_clipboard_restore(id_map);

  BKE_main_idmap_destroy(id_map);
}

/** \} */

/* -------------------------------------------------------------------- */
/** \name Read ID: Library
 * \{ */

static void direct_link_library(FileData *fd, Library *lib, Main *main)
{
  Main *newmain;

  /* check if the library was already read */
  for (newmain = fd->mainlist->first; newmain; newmain = newmain->next) {
    if (newmain->curlib) {
      if (BLI_path_cmp(newmain->curlib->filepath_abs, lib->filepath_abs) == 0) {
        BLO_reportf_wrap(fd->reports,
                         RPT_WARNING,
                         TIP_("Library '%s', '%s' had multiple instances, save and reload!"),
                         lib->filepath,
                         lib->filepath_abs);

        change_link_placeholder_to_real_ID_pointer(fd->mainlist, fd, lib, newmain->curlib);
        /*              change_link_placeholder_to_real_ID_pointer_fd(fd, lib, newmain->curlib); */

        BLI_remlink(&main->libraries, lib);
        MEM_freeN(lib);

        /* Now, since Blender always expect **latest** Main pointer from fd->mainlist
         * to be the active library Main pointer,
         * where to add all non-library data-blocks found in file next, we have to switch that
         * 'dupli' found Main to latest position in the list!
         * Otherwise, you get weird disappearing linked data on a rather inconsistent basis.
         * See also T53977 for reproducible case. */
        BLI_remlink(fd->mainlist, newmain);
        BLI_addtail(fd->mainlist, newmain);

        return;
      }
    }
  }

  /* Make sure we have full path in lib->filepath_abs */
  BLI_strncpy(lib->filepath_abs, lib->filepath, sizeof(lib->filepath));
  BLI_path_normalize(fd->relabase, lib->filepath_abs);

  //  printf("direct_link_library: filepath %s\n", lib->filepath);
  //  printf("direct_link_library: filepath_abs %s\n", lib->filepath_abs);

  BlendDataReader reader = {fd};
  BKE_packedfile_blend_read(&reader, &lib->packedfile);

  /* new main */
  newmain = BKE_main_new();
  BLI_addtail(fd->mainlist, newmain);
  newmain->curlib = lib;

  lib->parent = NULL;

  id_us_ensure_real(&lib->id);
}

static void lib_link_library(BlendLibReader *UNUSED(reader), Library *UNUSED(lib))
{
}

/* Always call this once you have loaded new library data to set the relative paths correctly
 * in relation to the blend file. */
static void fix_relpaths_library(const char *basepath, Main *main)
{
  /* BLO_read_from_memory uses a blank filename */
  if (basepath == NULL || basepath[0] == '\0') {
    LISTBASE_FOREACH (Library *, lib, &main->libraries) {
      /* when loading a linked lib into a file which has not been saved,
       * there is nothing we can be relative to, so instead we need to make
       * it absolute. This can happen when appending an object with a relative
       * link into an unsaved blend file. See T27405.
       * The remap relative option will make it relative again on save - campbell */
      if (BLI_path_is_rel(lib->filepath)) {
        BLI_strncpy(lib->filepath, lib->filepath_abs, sizeof(lib->filepath));
      }
    }
  }
  else {
    LISTBASE_FOREACH (Library *, lib, &main->libraries) {
      /* Libraries store both relative and abs paths, recreate relative paths,
       * relative to the blend file since indirectly linked libs will be
       * relative to their direct linked library. */
      if (BLI_path_is_rel(lib->filepath)) { /* if this is relative to begin with? */
        BLI_strncpy(lib->filepath, lib->filepath_abs, sizeof(lib->filepath));
        BLI_path_rel(lib->filepath, basepath);
      }
    }
  }
}

/** \} */

/* -------------------------------------------------------------------- */
/** \name Read Library Data Block
 * \{ */

static ID *create_placeholder(Main *mainvar, const short idcode, const char *idname, const int tag)
{
  ListBase *lb = which_libbase(mainvar, idcode);
  ID *ph_id = BKE_libblock_alloc_notest(idcode);

  *((short *)ph_id->name) = idcode;
  BLI_strncpy(ph_id->name + 2, idname, sizeof(ph_id->name) - 2);
  BKE_libblock_init_empty(ph_id);
  ph_id->lib = mainvar->curlib;
  ph_id->tag = tag | LIB_TAG_MISSING;
  ph_id->us = ID_FAKE_USERS(ph_id);
  ph_id->icon_id = 0;

  BLI_addtail(lb, ph_id);
  id_sort_by_name(lb, ph_id, NULL);

  if (mainvar->id_map != NULL) {
    BKE_main_idmap_insert_id(mainvar->id_map, ph_id);
  }

  if ((tag & LIB_TAG_TEMP_MAIN) == 0) {
    BKE_lib_libblock_session_uuid_ensure(ph_id);
  }

  return ph_id;
}

static void placeholders_ensure_valid(Main *bmain)
{
  /* Placeholder ObData IDs won't have any material, we have to update their objects for that,
   * otherwise the inconsistency between both will lead to crashes (especially in Eevee?). */
  LISTBASE_FOREACH (Object *, ob, &bmain->objects) {
    ID *obdata = ob->data;
    if (obdata != NULL && obdata->tag & LIB_TAG_MISSING) {
      BKE_object_materials_test(bmain, ob, obdata);
    }
  }
}

static const char *dataname(short id_code)
{
  switch ((ID_Type)id_code) {
    case ID_OB:
      return "Data from OB";
    case ID_ME:
      return "Data from ME";
    case ID_IP:
      return "Data from IP";
    case ID_SCE:
      return "Data from SCE";
    case ID_MA:
      return "Data from MA";
    case ID_TE:
      return "Data from TE";
    case ID_CU:
      return "Data from CU";
    case ID_GR:
      return "Data from GR";
    case ID_AR:
      return "Data from AR";
    case ID_AC:
      return "Data from AC";
    case ID_LI:
      return "Data from LI";
    case ID_MB:
      return "Data from MB";
    case ID_IM:
      return "Data from IM";
    case ID_LT:
      return "Data from LT";
    case ID_LA:
      return "Data from LA";
    case ID_CA:
      return "Data from CA";
    case ID_KE:
      return "Data from KE";
    case ID_WO:
      return "Data from WO";
    case ID_SCR:
      return "Data from SCR";
    case ID_VF:
      return "Data from VF";
    case ID_TXT:
      return "Data from TXT";
    case ID_SPK:
      return "Data from SPK";
    case ID_LP:
      return "Data from LP";
    case ID_SO:
      return "Data from SO";
    case ID_NT:
      return "Data from NT";
    case ID_BR:
      return "Data from BR";
    case ID_PA:
      return "Data from PA";
    case ID_PAL:
      return "Data from PAL";
    case ID_PC:
      return "Data from PCRV";
    case ID_GD:
      return "Data from GD";
    case ID_WM:
      return "Data from WM";
    case ID_MC:
      return "Data from MC";
    case ID_MSK:
      return "Data from MSK";
    case ID_LS:
      return "Data from LS";
    case ID_CF:
      return "Data from CF";
    case ID_WS:
      return "Data from WS";
    case ID_HA:
      return "Data from HA";
    case ID_PT:
      return "Data from PT";
    case ID_VO:
      return "Data from VO";
    case ID_SIM:
      return "Data from SIM";
  }
  return "Data from Lib Block";
}

static bool direct_link_id(FileData *fd, Main *main, const int tag, ID *id, ID *id_old)
{
  BlendDataReader reader = {fd};

  /* Read part of datablock that is common between real and embedded datablocks. */
  direct_link_id_common(&reader, main->curlib, id, id_old, tag);

  if (tag & LIB_TAG_ID_LINK_PLACEHOLDER) {
    /* For placeholder we only need to set the tag, no further data to read. */
    id->tag = tag;
    return true;
  }

  const IDTypeInfo *id_type = BKE_idtype_get_info_from_id(id);
  if (id_type->blend_read_data != NULL) {
    id_type->blend_read_data(&reader, id);
  }

  /* XXX Very weakly handled currently, see comment in read_libblock() before trying to
   * use it for anything new. */
  bool success = true;

  switch (GS(id->name)) {
    case ID_SCR:
      success = BKE_screen_blend_read_data(&reader, (bScreen *)id);
      break;
    case ID_LI:
      direct_link_library(fd, (Library *)id, main);
      break;
    default:
      /* Do nothing. Handled by IDTypeInfo callback. */
      break;
  }

  /* try to restore (when undoing) or clear ID's cache pointers. */
  if (id_type->foreach_cache != NULL) {
    BKE_idtype_id_foreach_cache(
        id, blo_cache_storage_entry_restore_in_new, reader.fd->cache_storage);
  }

  return success;
}

/* Read all data associated with a datablock into datamap. */
static BHead *read_data_into_datamap(FileData *fd, BHead *bhead, const char *allocname)
{
  bhead = blo_bhead_next(fd, bhead);

  while (bhead && bhead->code == DATA) {
    /* The code below is useful for debugging leaks in data read from the blend file.
     * Without this the messages only tell us what ID-type the memory came from,
     * eg: `Data from OB len 64`, see #dataname.
     * With the code below we get the struct-name to help tracking down the leak.
     * This is kept disabled as the #malloc for the text always leaks memory. */
#if 0
    {
      const short *sp = fd->filesdna->structs[bhead->SDNAnr];
      allocname = fd->filesdna->types[sp[0]];
      size_t allocname_size = strlen(allocname) + 1;
      char *allocname_buf = malloc(allocname_size);
      memcpy(allocname_buf, allocname, allocname_size);
      allocname = allocname_buf;
    }
#endif

    void *data = read_struct(fd, bhead, allocname);
    if (data) {
      oldnewmap_insert(fd->datamap, bhead->old, data, 0);
    }

    bhead = blo_bhead_next(fd, bhead);
  }

  return bhead;
}

/* Verify if the datablock and all associated data is identical. */
static bool read_libblock_is_identical(FileData *fd, BHead *bhead)
{
  /* Test ID itself. */
  if (bhead->len && !BHEADN_FROM_BHEAD(bhead)->is_memchunk_identical) {
    return false;
  }

  /* Test any other data that is part of ID (logic must match read_data_into_datamap). */
  bhead = blo_bhead_next(fd, bhead);

  while (bhead && bhead->code == DATA) {
    if (bhead->len && !BHEADN_FROM_BHEAD(bhead)->is_memchunk_identical) {
      return false;
    }

    bhead = blo_bhead_next(fd, bhead);
  }

  return true;
}

/* For undo, restore matching library datablock from the old main. */
static bool read_libblock_undo_restore_library(FileData *fd, Main *main, const ID *id)
{
  /* In undo case, most libs and linked data should be kept as is from previous state
   * (see BLO_read_from_memfile).
   * However, some needed by the snapshot being read may have been removed in previous one,
   * and would go missing.
   * This leads e.g. to disappearing objects in some undo/redo case, see T34446.
   * That means we have to carefully check whether current lib or
   * libdata already exits in old main, if it does we merely copy it over into new main area,
   * otherwise we have to do a full read of that bhead... */
  CLOG_INFO(&LOG_UNDO, 2, "UNDO: restore library %s", id->name);

  Main *libmain = fd->old_mainlist->first;
  /* Skip oldmain itself... */
  for (libmain = libmain->next; libmain; libmain = libmain->next) {
    if (libmain->curlib && STREQ(id->name, libmain->curlib->id.name)) {
      Main *oldmain = fd->old_mainlist->first;
      CLOG_INFO(&LOG_UNDO,
                2,
                "    compare with %s -> match",
                libmain->curlib ? libmain->curlib->id.name : "<NULL>");
      /* In case of a library, we need to re-add its main to fd->mainlist,
       * because if we have later a missing ID_LINK_PLACEHOLDER,
       * we need to get the correct lib it is linked to!
       * Order is crucial, we cannot bulk-add it in BLO_read_from_memfile()
       * like it used to be. */
      BLI_remlink(fd->old_mainlist, libmain);
      BLI_remlink_safe(&oldmain->libraries, libmain->curlib);
      BLI_addtail(fd->mainlist, libmain);
      BLI_addtail(&main->libraries, libmain->curlib);
      return true;
    }
    CLOG_INFO(&LOG_UNDO,
              2,
              "    compare with %s -> NO match",
              libmain->curlib ? libmain->curlib->id.name : "<NULL>");
  }

  return false;
}

/* For undo, restore existing linked datablock from the old main. */
static bool read_libblock_undo_restore_linked(FileData *fd, Main *main, const ID *id, BHead *bhead)
{
  CLOG_INFO(&LOG_UNDO, 2, "UNDO: restore linked datablock %s", id->name);

  ID *id_old = BKE_libblock_find_name(main, GS(id->name), id->name + 2);
  if (id_old != NULL) {
    CLOG_INFO(&LOG_UNDO,
              2,
              "    from %s (%s): found",
              main->curlib ? main->curlib->id.name : "<NULL>",
              main->curlib ? main->curlib->filepath : "<NULL>");
    /* Even though we found our linked ID, there is no guarantee its address
     * is still the same. */
    if (id_old != bhead->old) {
      oldnewmap_insert(fd->libmap, bhead->old, id_old, GS(id_old->name));
    }

    /* No need to do anything else for ID_LINK_PLACEHOLDER, it's assumed
     * already present in its lib's main. */
    return true;
  }

  CLOG_INFO(&LOG_UNDO,
            2,
            "    from %s (%s): NOT found",
            main->curlib ? main->curlib->id.name : "<NULL>",
            main->curlib ? main->curlib->filepath : "<NULL>");
  return false;
}

/* For undo, restore unchanged datablock from old main. */
static void read_libblock_undo_restore_identical(
    FileData *fd, Main *main, const ID *UNUSED(id), ID *id_old, const int tag)
{
  BLI_assert((fd->skip_flags & BLO_READ_SKIP_UNDO_OLD_MAIN) == 0);
  BLI_assert(id_old != NULL);

  /* Some tags need to be preserved here. */
  id_old->tag = tag | (id_old->tag & LIB_TAG_EXTRAUSER);
  id_old->lib = main->curlib;
  id_old->us = ID_FAKE_USERS(id_old);
  /* Do not reset id->icon_id here, memory allocated for it remains valid. */
  /* Needed because .blend may have been saved with crap value here... */
  id_old->newid = NULL;
  id_old->orig_id = NULL;

  const short idcode = GS(id_old->name);
  Main *old_bmain = fd->old_mainlist->first;
  ListBase *old_lb = which_libbase(old_bmain, idcode);
  ListBase *new_lb = which_libbase(main, idcode);
  BLI_remlink(old_lb, id_old);
  BLI_addtail(new_lb, id_old);

  /* Recalc flags, mostly these just remain as they are. */
  id_old->recalc |= direct_link_id_restore_recalc_exceptions(id_old);
  id_old->recalc_after_undo_push = 0;

  /* As usual, proxies require some special love...
   * In `blo_clear_proxy_pointers_from_lib()` we clear all `proxy_from` pointers to local IDs, for
   * undo. This is required since we do not re-read linked data in that case, so we also do not
   * re-'lib_link' their pointers.
   * Those `proxy_from` pointers are then re-defined properly when lib_linking the newly read local
   * object. However, in case of re-used data 'as-is', we never lib_link it again, so we have to
   * fix those backward pointers here. */
  if (GS(id_old->name) == ID_OB) {
    Object *ob = (Object *)id_old;
    if (ob->proxy != NULL) {
      ob->proxy->proxy_from = ob;
    }
    /* For undo we stay in object mode during undo presses, so keep editmode disabled for re-used
     * data-blocks too. */
    ob->mode &= ~OB_MODE_EDIT;
  }
}

/* For undo, store changed datablock at old address. */
static void read_libblock_undo_restore_at_old_address(FileData *fd, Main *main, ID *id, ID *id_old)
{
  /* During memfile undo, if an ID changed and we cannot directly re-use existing one from old
   * bmain, we do a full read of the new id from the memfile, and then fully swap its content
   * with the old id. This allows us to keep the same pointer even for modified data, which
   * helps reducing further detected changes by the depsgraph (since unchanged IDs remain fully
   * unchanged, even if they are using/pointing to a changed one). */
  BLI_assert((fd->skip_flags & BLO_READ_SKIP_UNDO_OLD_MAIN) == 0);
  BLI_assert(id_old != NULL);

  const short idcode = GS(id->name);

  Main *old_bmain = fd->old_mainlist->first;
  ListBase *old_lb = which_libbase(old_bmain, idcode);
  ListBase *new_lb = which_libbase(main, idcode);
  BLI_remlink(old_lb, id_old);
  BLI_remlink(new_lb, id);

  /* We do not need any remapping from this call here, since no ID pointer is valid in the data
   * currently (they are all pointing to old addresses, and need to go through `lib_link`
   * process). So we can pass NULL for the Main pointer parameter. */
  BKE_lib_id_swap_full(NULL, id, id_old);

  /* Special temporary usage of this pointer, necessary for the `undo_preserve` call after
   * lib-linking to restore some data that should never be affected by undo, e.g. the 3D cursor of
   * #Scene. */
  id_old->orig_id = id;

  BLI_addtail(new_lb, id_old);
  BLI_addtail(old_lb, id);
}

static bool read_libblock_undo_restore(
    FileData *fd, Main *main, BHead *bhead, const int tag, ID **r_id_old)
{
  /* Get pointer to memory of new ID that we will be reading. */
  const ID *id = peek_struct_undo(fd, bhead);
  const short idcode = GS(id->name);

  if (bhead->code == ID_LI) {
    /* Restore library datablock. */
    if (read_libblock_undo_restore_library(fd, main, id)) {
      return true;
    }
  }
  else if (bhead->code == ID_LINK_PLACEHOLDER) {
    /* Restore linked datablock. */
    if (read_libblock_undo_restore_linked(fd, main, id, bhead)) {
      return true;
    }
  }
  else if (ELEM(idcode, ID_WM, ID_SCR, ID_WS)) {
    /* Skip reading any UI datablocks, existing ones are kept. We don't
     * support pointers from other datablocks to UI datablocks so those
     * we also don't put UI datablocks in fd->libmap. */
    return true;
  }

  /* Restore local datablocks. */
  ID *id_old = NULL;
  const bool do_partial_undo = (fd->skip_flags & BLO_READ_SKIP_UNDO_OLD_MAIN) == 0;
  if (do_partial_undo && (bhead->code != ID_LINK_PLACEHOLDER)) {
    /* This code should only ever be reached for local data-blocks. */
    BLI_assert(main->curlib == NULL);

    /* Find the 'current' existing ID we want to reuse instead of the one we
     * would read from the undo memfile. */
    BLI_assert(fd->old_idmap != NULL);
    id_old = BKE_main_idmap_lookup_uuid(fd->old_idmap, id->session_uuid);
  }

  if (id_old != NULL && read_libblock_is_identical(fd, bhead)) {
    /* Local datablock was unchanged, restore from the old main. */
    CLOG_INFO(&LOG_UNDO,
              2,
              "UNDO: read %s (uuid %u) -> keep identical datablock",
              id->name,
              id->session_uuid);

    /* Do not add LIB_TAG_NEW here, this should not be needed/used in undo case anyway (as
     * this is only for do_version-like code), but for sake of consistency, and also because
     * it will tell us which ID is re-used from old Main, and which one is actually new. */
    /* Also do not add LIB_TAG_NEED_LINK, those IDs will never be re-liblinked, hence that tag will
     * never be cleared, leading to critical issue in link/append code. */
    const int id_tag = tag | LIB_TAG_UNDO_OLD_ID_REUSED;
    read_libblock_undo_restore_identical(fd, main, id, id_old, id_tag);

    /* Insert into library map for lookup by newly read datablocks (with pointer value bhead->old).
     * Note that existing datablocks in memory (which pointer value would be id_old) are not
     * remapped anymore, so no need to store this info here. */
    oldnewmap_insert(fd->libmap, bhead->old, id_old, bhead->code);

    *r_id_old = id_old;
    return true;
  }
  if (id_old != NULL) {
    /* Local datablock was changed. Restore at the address of the old datablock. */
    CLOG_INFO(&LOG_UNDO,
              2,
              "UNDO: read %s (uuid %u) -> read to old existing address",
              id->name,
              id->session_uuid);
    *r_id_old = id_old;
    return false;
  }

  /* Local datablock does not exist in the undo step, so read from scratch. */
  CLOG_INFO(
      &LOG_UNDO, 2, "UNDO: read %s (uuid %u) -> read at new address", id->name, id->session_uuid);
  return false;
}

/* This routine reads a datablock and its direct data, and advances bhead to
 * the next datablock. For library linked datablocks, only a placeholder will
 * be generated, to be replaced in read_library_linked_ids.
 *
 * When reading for undo, libraries, linked datablocks and unchanged datablocks
 * will be restored from the old database. Only new or changed datablocks will
 * actually be read. */
static BHead *read_libblock(FileData *fd,
                            Main *main,
                            BHead *bhead,
                            const int tag,
                            const bool placeholder_set_indirect_extern,
                            ID **r_id)
{
  /* First attempt to restore existing datablocks for undo.
   * When datablocks are changed but still exist, we restore them at the old
   * address and inherit recalc flags for the dependency graph. */
  ID *id_old = NULL;
  if (fd->flags & FD_FLAGS_IS_MEMFILE) {
    if (read_libblock_undo_restore(fd, main, bhead, tag, &id_old)) {
      if (r_id) {
        *r_id = id_old;
      }
      if (main->id_map != NULL) {
        BKE_main_idmap_insert_id(main->id_map, id_old);
      }

      return blo_bhead_next(fd, bhead);
    }
  }

  /* Read libblock struct. */
  ID *id = read_struct(fd, bhead, "lib block");
  if (id == NULL) {
    if (r_id) {
      *r_id = NULL;
    }
    return blo_bhead_next(fd, bhead);
  }

  /* Determine ID type and add to main database list. */
  const short idcode = GS(id->name);
  ListBase *lb = which_libbase(main, idcode);
  if (lb == NULL) {
    /* Unknown ID type. */
    CLOG_WARN(&LOG, "Unknown id code '%c%c'", (idcode & 0xff), (idcode >> 8));
    MEM_freeN(id);
    if (r_id) {
      *r_id = NULL;
    }
    return blo_bhead_next(fd, bhead);
  }

  /* NOTE: id must be added to the list before direct_link_id(), since
   * direct_link_library() may remove it from there in case of duplicates. */
  BLI_addtail(lb, id);

  /* Insert into library map for lookup by newly read datablocks (with pointer value bhead->old).
   * Note that existing datablocks in memory (which pointer value would be id_old) are not remapped
   * remapped anymore, so no need to store this info here. */
  ID *id_target = id_old ? id_old : id;
  oldnewmap_insert(fd->libmap, bhead->old, id_target, bhead->code);

  if (r_id) {
    *r_id = id_target;
  }

  /* Set tag for new datablock to indicate lib linking and versioning needs
   * to be done still. */
  int id_tag = tag | LIB_TAG_NEED_LINK | LIB_TAG_NEW;

  if (bhead->code == ID_LINK_PLACEHOLDER) {
    /* Read placeholder for linked datablock. */
    id_tag |= LIB_TAG_ID_LINK_PLACEHOLDER;

    if (placeholder_set_indirect_extern) {
      if (id->flag & LIB_INDIRECT_WEAK_LINK) {
        id_tag |= LIB_TAG_INDIRECT;
      }
      else {
        id_tag |= LIB_TAG_EXTERN;
      }
    }

    direct_link_id(fd, main, id_tag, id, id_old);

    if (main->id_map != NULL) {
      BKE_main_idmap_insert_id(main->id_map, id);
    }

    return blo_bhead_next(fd, bhead);
  }

  /* Read datablock contents.
   * Use convenient malloc name for debugging and better memory link prints. */
  const char *allocname = dataname(idcode);
  bhead = read_data_into_datamap(fd, bhead, allocname);
  const bool success = direct_link_id(fd, main, id_tag, id, id_old);
  oldnewmap_clear(fd->datamap);

  if (!success) {
    /* XXX This is probably working OK currently given the very limited scope of that flag.
     * However, it is absolutely **not** handled correctly: it is freeing an ID pointer that has
     * been added to the fd->libmap mapping, which in theory could lead to nice crashes...
     * This should be properly solved at some point. */
    BKE_id_free(main, id);
    if (r_id != NULL) {
      *r_id = NULL;
    }
  }
  else if (id_old) {
    /* For undo, store contents read into id at id_old. */
    read_libblock_undo_restore_at_old_address(fd, main, id, id_old);

    if (main->id_map != NULL) {
      BKE_main_idmap_insert_id(main->id_map, id_old);
    }
  }
  else if (main->id_map != NULL) {
    BKE_main_idmap_insert_id(main->id_map, id);
  }

  return bhead;
}

/** \} */

/* -------------------------------------------------------------------- */
/** \name Read Asset Data
 * \{ */

BHead *blo_read_asset_data_block(FileData *fd, BHead *bhead, AssetMetaData **r_asset_data)
{
  BLI_assert(blo_bhead_is_id_valid_type(bhead));

  bhead = read_data_into_datamap(fd, bhead, "asset-data read");

  BlendDataReader reader = {fd};
  BLO_read_data_address(&reader, r_asset_data);
  BKE_asset_metadata_read(&reader, *r_asset_data);

  oldnewmap_clear(fd->datamap);

  return bhead;
}

/** \} */

/* -------------------------------------------------------------------- */
/** \name Read Global Data
 * \{ */

/* NOTE: this has to be kept for reading older files... */
/* also version info is written here */
static BHead *read_global(BlendFileData *bfd, FileData *fd, BHead *bhead)
{
  FileGlobal *fg = read_struct(fd, bhead, "Global");

  /* copy to bfd handle */
  bfd->main->subversionfile = fg->subversion;
  bfd->main->upbgeversionfile = fg->upbgeversion;
  bfd->main->upbgesubversionfile = fg->upbgesubversion;
  bfd->main->minversionfile = fg->minversion;
  bfd->main->minsubversionfile = fg->minsubversion;
  bfd->main->build_commit_timestamp = fg->build_commit_timestamp;
  BLI_strncpy(bfd->main->build_hash, fg->build_hash, sizeof(bfd->main->build_hash));

  bfd->fileflags = fg->fileflags;
  bfd->globalf = fg->globalf;
  BLI_strncpy(bfd->filename, fg->filename, sizeof(bfd->filename));

  /* Error in 2.65 and older: main->name was not set if you save from startup
   * (not after loading file). */
  if (bfd->filename[0] == 0) {
    if (fd->fileversion < 265 || (fd->fileversion == 265 && fg->subversion < 1)) {
      if ((G.fileflags & G_FILE_RECOVER_READ) == 0) {
        BLI_strncpy(bfd->filename, BKE_main_blendfile_path(bfd->main), sizeof(bfd->filename));
      }
    }

    /* early 2.50 version patch - filename not in FileGlobal struct at all */
    if (fd->fileversion <= 250) {
      BLI_strncpy(bfd->filename, BKE_main_blendfile_path(bfd->main), sizeof(bfd->filename));
    }
  }

  if (G.fileflags & G_FILE_RECOVER_READ) {
    BLI_strncpy(fd->relabase, fg->filename, sizeof(fd->relabase));
  }

  bfd->curscreen = fg->curscreen;
  bfd->curscene = fg->curscene;
  bfd->cur_view_layer = fg->cur_view_layer;

  MEM_freeN(fg);

  fd->globalf = bfd->globalf;
  fd->fileflags = bfd->fileflags;

  return blo_bhead_next(fd, bhead);
}

/* NOTE: this has to be kept for reading older files... */
static void link_global(FileData *fd, BlendFileData *bfd)
{
  bfd->cur_view_layer = blo_read_get_new_globaldata_address(fd, bfd->cur_view_layer);
  bfd->curscreen = newlibadr(fd, NULL, bfd->curscreen);
  bfd->curscene = newlibadr(fd, NULL, bfd->curscene);
  /* this happens in files older than 2.35 */
  if (bfd->curscene == NULL) {
    if (bfd->curscreen) {
      bfd->curscene = bfd->curscreen->scene;
    }
  }
}

/** \} */

/* -------------------------------------------------------------------- */
/** \name Versioning
 * \{ */

static void do_versions_userdef(FileData *UNUSED(fd), BlendFileData *bfd)
{
  UserDef *user = bfd->user;

  if (user == NULL) {
    return;
  }

  blo_do_versions_userdef(user);
}

static void do_versions(FileData *fd, Library *lib, Main *main)
{
  /* WATCH IT!!!: pointers from libdata have not been converted */

  /* Don't allow versioning to create new data-blocks. */
  main->is_locked_for_linking = true;

  if (G.debug & G_DEBUG) {
    char build_commit_datetime[32];
    time_t temp_time = main->build_commit_timestamp;
    struct tm *tm = (temp_time) ? gmtime(&temp_time) : NULL;
    if (LIKELY(tm)) {
      strftime(build_commit_datetime, sizeof(build_commit_datetime), "%Y-%m-%d %H:%M", tm);
    }
    else {
      BLI_strncpy(build_commit_datetime, "unknown", sizeof(build_commit_datetime));
    }

    CLOG_INFO(&LOG, 0, "Read file %s", fd->relabase);
    CLOG_INFO(&LOG,
              0,
              "    Version %d sub %d date %s hash %s",
              main->versionfile,
              main->subversionfile,
              build_commit_datetime,
              main->build_hash);
  }

  blo_do_versions_pre250(fd, lib, main);
  blo_do_versions_250(fd, lib, main);
  blo_do_versions_260(fd, lib, main);
  blo_do_versions_270(fd, lib, main);
  blo_do_versions_280(fd, lib, main);
  blo_do_versions_290(fd, lib, main);
  blo_do_versions_300(fd, lib, main);
  blo_do_versions_cycles(fd, lib, main);
  blo_do_versions_upbge(fd, lib, main);

  /* WATCH IT!!!: pointers from libdata have not been converted yet here! */
  /* WATCH IT 2!: Userdef struct init see do_versions_userdef() above! */

  /* don't forget to set version number in BKE_blender_version.h! */

  main->is_locked_for_linking = false;
}

static void do_versions_after_linking(Main *main, ReportList *reports)
{
  CLOG_INFO(&LOG,
            2,
            "Processing %s (%s), %d.%d",
            main->curlib ? main->curlib->filepath : main->name,
            main->curlib ? "LIB" : "MAIN",
            main->versionfile,
            main->subversionfile);

  /* Don't allow versioning to create new data-blocks. */
  main->is_locked_for_linking = true;

  do_versions_after_linking_250(main);
  do_versions_after_linking_260(main);
  do_versions_after_linking_270(main);
  do_versions_after_linking_280(main, reports);
  do_versions_after_linking_290(main, reports);
  do_versions_after_linking_300(main, reports);
  do_versions_after_linking_cycles(main);

  main->is_locked_for_linking = false;
}

/** \} */

/* -------------------------------------------------------------------- */
/** \name Read Library Data Block (all)
 * \{ */

static void lib_link_all(FileData *fd, Main *bmain)
{
  const bool do_partial_undo = (fd->skip_flags & BLO_READ_SKIP_UNDO_OLD_MAIN) == 0;

  BlendLibReader reader = {fd, bmain};

  ID *id;
  FOREACH_MAIN_ID_BEGIN (bmain, id) {
    if ((id->tag & LIB_TAG_NEED_LINK) == 0) {
      /* This ID does not need liblink, just skip to next one. */
      continue;
    }

    if ((fd->flags & FD_FLAGS_IS_MEMFILE) && GS(id->name) == ID_WM) {
      /* No load UI for undo memfiles.
       * Only WM currently, SCR needs it still (see below), and so does WS? */
      continue;
    }

    if ((fd->flags & FD_FLAGS_IS_MEMFILE) && do_partial_undo &&
        (id->tag & LIB_TAG_UNDO_OLD_ID_REUSED) != 0) {
      /* This ID has been re-used from 'old' bmain. Since it was therefore unchanged across
       * current undo step, and old IDs re-use their old memory address, we do not need to liblink
       * it at all. */
      continue;
    }

    lib_link_id(&reader, id);

    const IDTypeInfo *id_type = BKE_idtype_get_info_from_id(id);
    if (id_type->blend_read_lib != NULL) {
      id_type->blend_read_lib(&reader, id);
    }

    if (GS(id->name) == ID_LI) {
      lib_link_library(&reader, (Library *)id); /* Only init users. */
    }

    id->tag &= ~LIB_TAG_NEED_LINK;

    /* Some data that should be persistent, like the 3DCursor or the tool settings, are
     * stored in IDs affected by undo, like Scene. So this requires some specific handling. */
    if (id_type->blend_read_undo_preserve != NULL && id->orig_id != NULL) {
      id_type->blend_read_undo_preserve(&reader, id, id->orig_id);
    }
  }
  FOREACH_MAIN_ID_END;

  /* Cleanup `ID.orig_id`, this is now reserved for depsgraph/COW usage only. */
  FOREACH_MAIN_ID_BEGIN (bmain, id) {
    id->orig_id = NULL;
  }
  FOREACH_MAIN_ID_END;

#ifndef NDEBUG
  /* Double check we do not have any 'need link' tag remaining, this should never be the case once
   * this function has run. */
  FOREACH_MAIN_ID_BEGIN (bmain, id) {
    BLI_assert((id->tag & LIB_TAG_NEED_LINK) == 0);
  }
  FOREACH_MAIN_ID_END;
#endif
}

/**
 * Checks to perform after `lib_link_all`.
 * Those operations cannot perform properly in a split bmain case, since some data from other
 * bmain's (aka libraries) may not have been processed yet.
 */
static void after_liblink_merged_bmain_process(Main *bmain)
{
  /* We only expect a merged Main here, not a split one. */
  BLI_assert((bmain->prev == NULL) && (bmain->next == NULL));

  /* Check for possible cycles in scenes' 'set' background property. */
  lib_link_scenes_check_set(bmain);

  /* We could integrate that to mesh/curve/lattice lib_link, but this is really cheap process,
   * so simpler to just use it directly in this single call. */
  BLO_main_validate_shapekeys(bmain, NULL);

  /* We have to rebuild that runtime information *after* all data-blocks have been properly linked.
   */
  BKE_main_collections_parent_relations_rebuild(bmain);
}

/** \} */

/* -------------------------------------------------------------------- */
/** \name Read User Preferences
 * \{ */

static void direct_link_keymapitem(BlendDataReader *reader, wmKeyMapItem *kmi)
{
  BLO_read_data_address(reader, &kmi->properties);
  IDP_BlendDataRead(reader, &kmi->properties);
  kmi->ptr = NULL;
  kmi->flag &= ~KMI_UPDATE;
}

static BHead *read_userdef(BlendFileData *bfd, FileData *fd, BHead *bhead)
{
  UserDef *user;
  bfd->user = user = read_struct(fd, bhead, "user def");

  /* User struct has separate do-version handling */
  user->versionfile = bfd->main->versionfile;
  user->subversionfile = bfd->main->subversionfile;

  /* read all data into fd->datamap */
  bhead = read_data_into_datamap(fd, bhead, "user def");

  BlendDataReader reader_ = {fd};
  BlendDataReader *reader = &reader_;

  BLO_read_list(reader, &user->themes);
  BLO_read_list(reader, &user->user_keymaps);
  BLO_read_list(reader, &user->user_keyconfig_prefs);
  BLO_read_list(reader, &user->user_menus);
  BLO_read_list(reader, &user->addons);
  BLO_read_list(reader, &user->autoexec_paths);
  BLO_read_list(reader, &user->asset_libraries);

  LISTBASE_FOREACH (wmKeyMap *, keymap, &user->user_keymaps) {
    keymap->modal_items = NULL;
    keymap->poll = NULL;
    keymap->flag &= ~KEYMAP_UPDATE;

    BLO_read_list(reader, &keymap->diff_items);
    BLO_read_list(reader, &keymap->items);

    LISTBASE_FOREACH (wmKeyMapDiffItem *, kmdi, &keymap->diff_items) {
      BLO_read_data_address(reader, &kmdi->remove_item);
      BLO_read_data_address(reader, &kmdi->add_item);

      if (kmdi->remove_item) {
        direct_link_keymapitem(reader, kmdi->remove_item);
      }
      if (kmdi->add_item) {
        direct_link_keymapitem(reader, kmdi->add_item);
      }
    }

    LISTBASE_FOREACH (wmKeyMapItem *, kmi, &keymap->items) {
      direct_link_keymapitem(reader, kmi);
    }
  }

  LISTBASE_FOREACH (wmKeyConfigPref *, kpt, &user->user_keyconfig_prefs) {
    BLO_read_data_address(reader, &kpt->prop);
    IDP_BlendDataRead(reader, &kpt->prop);
  }

  LISTBASE_FOREACH (bUserMenu *, um, &user->user_menus) {
    BLO_read_list(reader, &um->items);
    LISTBASE_FOREACH (bUserMenuItem *, umi, &um->items) {
      if (umi->type == USER_MENU_TYPE_OPERATOR) {
        bUserMenuItem_Op *umi_op = (bUserMenuItem_Op *)umi;
        BLO_read_data_address(reader, &umi_op->prop);
        IDP_BlendDataRead(reader, &umi_op->prop);
      }
    }
  }

  LISTBASE_FOREACH (bAddon *, addon, &user->addons) {
    BLO_read_data_address(reader, &addon->prop);
    IDP_BlendDataRead(reader, &addon->prop);
  }

  /* XXX */
  user->uifonts.first = user->uifonts.last = NULL;

  BLO_read_list(reader, &user->uistyles);

  /* Don't read the active app template, use the default one. */
  user->app_template[0] = '\0';

  /* Clear runtime data. */
  user->runtime.is_dirty = false;
  user->edit_studio_light = 0;

  /* free fd->datamap again */
  oldnewmap_clear(fd->datamap);

  return bhead;
}

/** \} */

/* -------------------------------------------------------------------- */
/** \name Read File (Internal)
 * \{ */

BlendFileData *blo_read_file_internal(FileData *fd, const char *filepath)
{
  BHead *bhead = blo_bhead_first(fd);
  BlendFileData *bfd;
  ListBase mainlist = {NULL, NULL};

  if (fd->flags & FD_FLAGS_IS_MEMFILE) {
    CLOG_INFO(&LOG_UNDO, 2, "UNDO: read step");
  }

  bfd = MEM_callocN(sizeof(BlendFileData), "blendfiledata");

  bfd->main = BKE_main_new();
  bfd->main->versionfile = fd->fileversion;

  bfd->type = BLENFILETYPE_BLEND;

  if ((fd->skip_flags & BLO_READ_SKIP_DATA) == 0) {
    BLI_addtail(&mainlist, bfd->main);
    fd->mainlist = &mainlist;
    BLI_strncpy(bfd->main->name, filepath, sizeof(bfd->main->name));
  }

  if (G.background) {
    /* We only read & store .blend thumbnail in background mode
     * (because we cannot re-generate it, no OpenGL available).
     */
    const int *data = read_file_thumbnail(fd);

    if (data) {
      const int width = data[0];
      const int height = data[1];
      if (BLEN_THUMB_MEMSIZE_IS_VALID(width, height)) {
        const size_t sz = BLEN_THUMB_MEMSIZE(width, height);
        bfd->main->blen_thumb = MEM_mallocN(sz, __func__);

        BLI_assert((sz - sizeof(*bfd->main->blen_thumb)) ==
                   (BLEN_THUMB_MEMSIZE_FILE(width, height) - (sizeof(*data) * 2)));
        bfd->main->blen_thumb->width = width;
        bfd->main->blen_thumb->height = height;
        memcpy(bfd->main->blen_thumb->rect, &data[2], sz - sizeof(*bfd->main->blen_thumb));
      }
    }
  }

  while (bhead) {
    switch (bhead->code) {
      case DATA:
      case DNA1:
      case TEST: /* used as preview since 2.5x */
      case REND:
        bhead = blo_bhead_next(fd, bhead);
        break;
      case GLOB:
        bhead = read_global(bfd, fd, bhead);
        break;
      case USER:
        if (fd->skip_flags & BLO_READ_SKIP_USERDEF) {
          bhead = blo_bhead_next(fd, bhead);
        }
        else {
          bhead = read_userdef(bfd, fd, bhead);
        }
        break;
      case ENDB:
        bhead = NULL;
        break;

      case ID_LINK_PLACEHOLDER:
        if (fd->skip_flags & BLO_READ_SKIP_DATA) {
          bhead = blo_bhead_next(fd, bhead);
        }
        else {
          /* Add link placeholder to the main of the library it belongs to.
           * The library is the most recently loaded ID_LI block, according
           * to the file format definition. So we can use the entry at the
           * end of mainlist, added in direct_link_library. */
          Main *libmain = mainlist.last;
          bhead = read_libblock(fd, libmain, bhead, 0, true, NULL);
        }
        break;
        /* in 2.50+ files, the file identifier for screens is patched, forward compatibility */
      case ID_SCRN:
        bhead->code = ID_SCR;
        /* pass on to default */
        ATTR_FALLTHROUGH;
      default:
        if (fd->skip_flags & BLO_READ_SKIP_DATA) {
          bhead = blo_bhead_next(fd, bhead);
        }
        else {
          bhead = read_libblock(fd, bfd->main, bhead, LIB_TAG_LOCAL, false, NULL);
        }
    }
  }

  /* do before read_libraries, but skip undo case */
  if ((fd->flags & FD_FLAGS_IS_MEMFILE) == 0) {
    if ((fd->skip_flags & BLO_READ_SKIP_DATA) == 0) {
      do_versions(fd, NULL, bfd->main);
    }

    if ((fd->skip_flags & BLO_READ_SKIP_USERDEF) == 0) {
      do_versions_userdef(fd, bfd);
    }
  }

  if ((fd->skip_flags & BLO_READ_SKIP_DATA) == 0) {
    fd->reports->duration.libraries = PIL_check_seconds_timer();
    read_libraries(fd, &mainlist);

    blo_join_main(&mainlist);

    lib_link_all(fd, bfd->main);
    after_liblink_merged_bmain_process(bfd->main);

    fd->reports->duration.libraries = PIL_check_seconds_timer() - fd->reports->duration.libraries;

    /* Skip in undo case. */
    if ((fd->flags & FD_FLAGS_IS_MEMFILE) == 0) {
      /* Note that we can't recompute user-counts at this point in undo case, we play too much with
       * IDs from different memory realms, and Main database is not in a fully valid state yet.
       */
      /* Some versioning code does expect some proper user-reference-counting, e.g. in conversion
       * from groups to collections... We could optimize out that first call when we are reading a
       * current version file, but again this is really not a bottle neck currently.
       * So not worth it. */
      BKE_main_id_refcount_recompute(bfd->main, false);

      /* Yep, second splitting... but this is a very cheap operation, so no big deal. */
      blo_split_main(&mainlist, bfd->main);
      LISTBASE_FOREACH (Main *, mainvar, &mainlist) {
        BLI_assert(mainvar->versionfile != 0);
        do_versions_after_linking(mainvar, fd->reports->reports);
      }
      blo_join_main(&mainlist);

      /* And we have to compute those user-reference-counts again, as `do_versions_after_linking()`
       * does not always properly handle user counts, and/or that function does not take into
       * account old, deprecated data. */
      BKE_main_id_refcount_recompute(bfd->main, false);
    }

    /* After all data has been read and versioned, uses LIB_TAG_NEW. Theoretically this should
     * not be calculated in the undo case, but it is currently needed even on undo to recalculate
     * a cache. */
    ntreeUpdateAllNew(bfd->main);

    placeholders_ensure_valid(bfd->main);

    BKE_main_id_tag_all(bfd->main, LIB_TAG_NEW, false);

    /* Now that all our data-blocks are loaded,
     * we can re-generate overrides from their references. */
    if ((fd->flags & FD_FLAGS_IS_MEMFILE) == 0) {
      /* Do not apply in undo case! */
      fd->reports->duration.lib_overrides = PIL_check_seconds_timer();

      BKE_lib_override_library_main_validate(bfd->main, fd->reports->reports);
      BKE_lib_override_library_main_update(bfd->main);

      fd->reports->duration.lib_overrides = PIL_check_seconds_timer() -
                                            fd->reports->duration.lib_overrides;
    }

    BKE_collections_after_lib_link(bfd->main);

    /* Make all relative paths, relative to the open blend file. */
    fix_relpaths_library(fd->relabase, bfd->main);

    link_global(fd, bfd); /* as last */
  }

  fd->mainlist = NULL; /* Safety, this is local variable, shall not be used afterward. */

  BLI_assert(bfd->main->id_map == NULL);

  return bfd;
}

/** \} */

/* -------------------------------------------------------------------- */
/** \name Library Linking
 *
 * Also used for append.
 * \{ */

struct BHeadSort {
  BHead *bhead;
  const void *old;
};

static int verg_bheadsort(const void *v1, const void *v2)
{
  const struct BHeadSort *x1 = v1, *x2 = v2;

  if (x1->old > x2->old) {
    return 1;
  }
  if (x1->old < x2->old) {
    return -1;
  }
  return 0;
}

static void sort_bhead_old_map(FileData *fd)
{
  BHead *bhead;
  struct BHeadSort *bhs;
  int tot = 0;

  for (bhead = blo_bhead_first(fd); bhead; bhead = blo_bhead_next(fd, bhead)) {
    tot++;
  }

  fd->tot_bheadmap = tot;
  if (tot == 0) {
    return;
  }

  bhs = fd->bheadmap = MEM_malloc_arrayN(tot, sizeof(struct BHeadSort), "BHeadSort");

  for (bhead = blo_bhead_first(fd); bhead; bhead = blo_bhead_next(fd, bhead), bhs++) {
    bhs->bhead = bhead;
    bhs->old = bhead->old;
  }

  qsort(fd->bheadmap, tot, sizeof(struct BHeadSort), verg_bheadsort);
}

static BHead *find_previous_lib(FileData *fd, BHead *bhead)
{
  /* Skip library data-blocks in undo, see comment in read_libblock. */
  if (fd->flags & FD_FLAGS_IS_MEMFILE) {
    return NULL;
  }

  for (; bhead; bhead = blo_bhead_prev(fd, bhead)) {
    if (bhead->code == ID_LI) {
      break;
    }
  }

  return bhead;
}

static BHead *find_bhead(FileData *fd, void *old)
{
#if 0
  BHead* bhead;
#endif
  struct BHeadSort *bhs, bhs_s;

  if (!old) {
    return NULL;
  }

  if (fd->bheadmap == NULL) {
    sort_bhead_old_map(fd);
  }

  bhs_s.old = old;
  bhs = bsearch(&bhs_s, fd->bheadmap, fd->tot_bheadmap, sizeof(struct BHeadSort), verg_bheadsort);

  if (bhs) {
    return bhs->bhead;
  }

#if 0
  for (bhead = blo_bhead_first(fd); bhead; bhead = blo_bhead_next(fd, bhead)) {
    if (bhead->old == old) {
      return bhead;
    }
  }
#endif

  return NULL;
}

static BHead *find_bhead_from_code_name(FileData *fd, const short idcode, const char *name)
{
#ifdef USE_GHASH_BHEAD

  char idname_full[MAX_ID_NAME];

  *((short *)idname_full) = idcode;
  BLI_strncpy(idname_full + 2, name, sizeof(idname_full) - 2);

  return BLI_ghash_lookup(fd->bhead_idname_hash, idname_full);

#else
  BHead *bhead;

  for (bhead = blo_bhead_first(fd); bhead; bhead = blo_bhead_next(fd, bhead)) {
    if (bhead->code == idcode) {
      const char *idname_test = blo_bhead_id_name(fd, bhead);
      if (STREQ(idname_test + 2, name)) {
        return bhead;
      }
    }
    else if (bhead->code == ENDB) {
      break;
    }
  }

  return NULL;
#endif
}

static BHead *find_bhead_from_idname(FileData *fd, const char *idname)
{
#ifdef USE_GHASH_BHEAD
  return BLI_ghash_lookup(fd->bhead_idname_hash, idname);
#else
  return find_bhead_from_code_name(fd, GS(idname), idname + 2);
#endif
}

static ID *is_yet_read(FileData *fd, Main *mainvar, BHead *bhead)
{
  if (mainvar->id_map == NULL) {
    mainvar->id_map = BKE_main_idmap_create(mainvar, false, NULL, MAIN_IDMAP_TYPE_NAME);
  }
  BLI_assert(BKE_main_idmap_main_get(mainvar->id_map) == mainvar);

  const char *idname = blo_bhead_id_name(fd, bhead);

  ID *id = BKE_main_idmap_lookup_name(mainvar->id_map, GS(idname), idname + 2, mainvar->curlib);
  BLI_assert(id == BLI_findstring(which_libbase(mainvar, GS(idname)), idname, offsetof(ID, name)));
  return id;
}

/** \} */

/* -------------------------------------------------------------------- */
/** \name Library Linking (expand pointers)
 * \{ */

static void expand_doit_library(void *fdhandle, Main *mainvar, void *old)
{
  FileData *fd = fdhandle;

  BHead *bhead = find_bhead(fd, old);
  if (bhead == NULL) {
    return;
  }

  if (bhead->code == ID_LINK_PLACEHOLDER) {
    /* Placeholder link to data-lock in another library. */
    BHead *bheadlib = find_previous_lib(fd, bhead);
    if (bheadlib == NULL) {
      return;
    }

    Library *lib = read_struct(fd, bheadlib, "Library");
    Main *libmain = blo_find_main(fd, lib->filepath, fd->relabase);

    if (libmain->curlib == NULL) {
      const char *idname = blo_bhead_id_name(fd, bhead);

      BLO_reportf_wrap(fd->reports,
                       RPT_WARNING,
                       TIP_("LIB: Data refers to main .blend file: '%s' from %s"),
                       idname,
                       mainvar->curlib->filepath_abs);
      return;
    }

    ID *id = is_yet_read(fd, libmain, bhead);

    if (id == NULL) {
      /* ID has not been read yet, add placeholder to the main of the
       * library it belongs to, so that it will be read later. */
      read_libblock(fd, libmain, bhead, fd->id_tag_extra | LIB_TAG_INDIRECT, false, &id);
      id_sort_by_name(which_libbase(libmain, GS(id->name)), id, id->prev);

      /* commented because this can print way too much */
      // if (G.debug & G_DEBUG) printf("expand_doit: other lib %s\n", lib->filepath);

      /* for outliner dependency only */
      libmain->curlib->parent = mainvar->curlib;
    }
    else {
      /* Convert any previously read weak link to regular link
       * to signal that we want to read this data-block. */
      if (id->tag & LIB_TAG_ID_LINK_PLACEHOLDER) {
        id->flag &= ~LIB_INDIRECT_WEAK_LINK;
      }

      /* "id" is either a placeholder or real ID that is already in the
       * main of the library (A) it belongs to. However it might have been
       * put there by another library (C) which only updated its own
       * fd->libmap. In that case we also need to update the fd->libmap
       * of the current library (B) so we can find it for lookups.
       *
       * An example of such a setup is:
       * (A) tree.blend: contains Tree object.
       * (B) forest.blend: contains Forest collection linking in Tree from tree.blend.
       * (C) shot.blend: links in both Tree from tree.blend and Forest from forest.blend.
       */
      oldnewmap_insert(fd->libmap, bhead->old, id, bhead->code);

      /* If "id" is a real data-lock and not a placeholder, we need to
       * update fd->libmap to replace ID_LINK_PLACEHOLDER with the real
       * ID_* code.
       *
       * When the real ID is read this replacement happens for all
       * libraries read so far, but not for libraries that have not been
       * read yet at that point. */
      change_link_placeholder_to_real_ID_pointer_fd(fd, bhead->old, id);

      /* Commented because this can print way too much. */
#if 0
      if (G.debug & G_DEBUG) {
        printf("expand_doit: already linked: %s lib: %s\n", id->name, lib->filepath);
      }
#endif
    }

    MEM_freeN(lib);
  }
  else {
    /* Data-block in same library. */
    /* In 2.50+ file identifier for screens is patched, forward compatibility. */
    if (bhead->code == ID_SCRN) {
      bhead->code = ID_SCR;
    }

    ID *id = is_yet_read(fd, mainvar, bhead);
    if (id == NULL) {
      read_libblock(fd,
                    mainvar,
                    bhead,
                    fd->id_tag_extra | LIB_TAG_NEED_EXPAND | LIB_TAG_INDIRECT,
                    false,
                    &id);
      id_sort_by_name(which_libbase(mainvar, GS(id->name)), id, id->prev);
    }
    else {
      /* Convert any previously read weak link to regular link
       * to signal that we want to read this data-block. */
      if (id->tag & LIB_TAG_ID_LINK_PLACEHOLDER) {
        id->flag &= ~LIB_INDIRECT_WEAK_LINK;
      }

      /* this is actually only needed on UI call? when ID was already read before,
       * and another append happens which invokes same ID...
       * in that case the lookup table needs this entry */
      oldnewmap_insert(fd->libmap, bhead->old, id, bhead->code);
      /* commented because this can print way too much */
      // if (G.debug & G_DEBUG) printf("expand: already read %s\n", id->name);
    }
  }
}

static BLOExpandDoitCallback expand_doit;

static void expand_id(BlendExpander *expander, ID *id);

static void expand_id_embedded_id(BlendExpander *expander, ID *id)
{
  /* Handle 'private IDs'. */
  bNodeTree *nodetree = ntreeFromID(id);
  if (nodetree != NULL) {
    expand_id(expander, &nodetree->id);
    ntreeBlendReadExpand(expander, nodetree);
  }

  if (GS(id->name) == ID_SCE) {
    Scene *scene = (Scene *)id;
    if (scene->master_collection != NULL) {
      expand_id(expander, &scene->master_collection->id);
      BKE_collection_blend_read_expand(expander, scene->master_collection);
    }
  }
}

static void expand_id(BlendExpander *expander, ID *id)
{
  IDP_BlendReadExpand(expander, id->properties);

  if (id->override_library) {
    BLO_expand(expander, id->override_library->reference);
    BLO_expand(expander, id->override_library->storage);
  }

  AnimData *adt = BKE_animdata_from_id(id);
  if (adt != NULL) {
    BKE_animdata_blend_read_expand(expander, adt);
  }

  expand_id_embedded_id(expander, id);
}

/**
 * Set the callback func used over all ID data found by \a BLO_expand_main func.
 *
 * \param expand_doit_func: Called for each ID block it finds.
 */
void BLO_main_expander(BLOExpandDoitCallback expand_doit_func)
{
  expand_doit = expand_doit_func;
}

/**
 * Loop over all ID data in Main to mark relations.
 * Set (id->tag & LIB_TAG_NEED_EXPAND) to mark expanding. Flags get cleared after expanding.
 *
 * \param fdhandle: usually filedata, or own handle.
 * \param mainvar: the Main database to expand.
 */
void BLO_expand_main(void *fdhandle, Main *mainvar)
{
  ListBase *lbarray[INDEX_ID_MAX];
  FileData *fd = fdhandle;
  ID *id;
  int a;
  bool do_it = true;

  BlendExpander expander = {fd, mainvar};

  while (do_it) {
    do_it = false;

    a = set_listbasepointers(mainvar, lbarray);
    while (a--) {
      id = lbarray[a]->first;
      while (id) {
        if (id->tag & LIB_TAG_NEED_EXPAND) {
          expand_id(&expander, id);

          const IDTypeInfo *id_type = BKE_idtype_get_info_from_id(id);
          if (id_type->blend_read_expand != NULL) {
            id_type->blend_read_expand(&expander, id);
          }

          do_it = true;
          id->tag &= ~LIB_TAG_NEED_EXPAND;
        }
        id = id->next;
      }
    }
  }
}

/** \} */

/* -------------------------------------------------------------------- */
/** \name Library Linking (helper functions)
 * \{ */

static bool object_in_any_scene(Main *bmain, Object *ob)
{
  LISTBASE_FOREACH (Scene *, sce, &bmain->scenes) {
    if (BKE_scene_object_find(sce, ob)) {
      return true;
    }
  }

  return false;
}

static bool object_in_any_collection(Main *bmain, Object *ob)
{
  LISTBASE_FOREACH (Collection *, collection, &bmain->collections) {
    if (BKE_collection_has_object(collection, ob)) {
      return true;
    }
  }

  LISTBASE_FOREACH (Scene *, scene, &bmain->scenes) {
    if (scene->master_collection != NULL &&
        BKE_collection_has_object(scene->master_collection, ob)) {
      return true;
    }
  }

  return false;
}

/**
 * Shared operations to perform on the object's base after adding it to the scene.
 */
static void object_base_instance_init(
    Object *ob, bool set_selected, bool set_active, ViewLayer *view_layer, const View3D *v3d)
{
  Base *base = BKE_view_layer_base_find(view_layer, ob);

  if (v3d != NULL) {
    base->local_view_bits |= v3d->local_view_uuid;
  }

  if (set_selected) {
    if (base->flag & BASE_SELECTABLE) {
      base->flag |= BASE_SELECTED;
    }
  }

  if (set_active) {
    view_layer->basact = base;
  }

  BKE_scene_object_base_flag_sync_from_base(base);
}

static void add_loose_objects_to_scene(Main *mainvar,
                                       Main *bmain,
                                       Scene *scene,
                                       ViewLayer *view_layer,
                                       const View3D *v3d,
                                       Library *lib,
                                       const int flag)
{
  Collection *active_collection = NULL;
  const bool do_append = (flag & FILE_LINK) == 0;

  BLI_assert(scene);

  /* Give all objects which are LIB_TAG_INDIRECT a base,
   * or for a collection when *lib has been set. */
  LISTBASE_FOREACH (Object *, ob, &mainvar->objects) {
    /* NOTE: Even if this is a directly linked object and is tagged for instantiation, it might
     * have already been instantiated through one of its owner collections, in which case we do not
     * want to re-instantiate it in the active collection here. */
    bool do_it = (ob->id.tag & LIB_TAG_DOIT) != 0 && !BKE_scene_object_find(scene, ob);
    if (do_it ||
        ((ob->id.tag & LIB_TAG_INDIRECT) != 0 && (ob->id.tag & LIB_TAG_PRE_EXISTING) == 0)) {
      if (do_append) {
        if (ob->id.us == 0) {
          do_it = true;
        }
        else if ((ob->id.lib == lib) && !object_in_any_collection(bmain, ob)) {
          /* When appending, make sure any indirectly loaded object gets a base,
           * when they are not part of any collection yet. */
          do_it = true;
        }
      }

      if (do_it) {
        /* Find or add collection as needed. */
        if (active_collection == NULL) {
          if (flag & FILE_ACTIVE_COLLECTION) {
            LayerCollection *lc = BKE_layer_collection_get_active(view_layer);
            active_collection = lc->collection;
          }
          else {
            active_collection = BKE_collection_add(bmain, scene->master_collection, NULL);
          }
        }

        CLAMP_MIN(ob->id.us, 0);
        ob->mode = OB_MODE_OBJECT;

        BKE_collection_object_add(bmain, active_collection, ob);

        const bool set_selected = (flag & FILE_AUTOSELECT) != 0;
        /* Do NOT make base active here! screws up GUI stuff,
         * if you want it do it at the editor level. */
        const bool set_active = false;
        object_base_instance_init(ob, set_selected, set_active, view_layer, v3d);

        ob->id.tag &= ~LIB_TAG_INDIRECT;
        ob->id.flag &= ~LIB_INDIRECT_WEAK_LINK;
        ob->id.tag |= LIB_TAG_EXTERN;
      }
    }
  }
}

static void add_loose_object_data_to_scene(Main *mainvar,
                                           Main *bmain,
                                           Scene *scene,
                                           ViewLayer *view_layer,
                                           const View3D *v3d,
                                           const int flag)
{
  if ((flag & BLO_LIBLINK_OBDATA_INSTANCE) == 0) {
    return;
  }

  Collection *active_collection = scene->master_collection;
  if (flag & FILE_ACTIVE_COLLECTION) {
    LayerCollection *lc = BKE_layer_collection_get_active(view_layer);
    active_collection = lc->collection;
  }

  /* Do not re-instantiate obdata IDs that are already instantiated by an object. */
  LISTBASE_FOREACH (Object *, ob, &mainvar->objects) {
    if ((ob->id.tag & LIB_TAG_PRE_EXISTING) == 0 && ob->data != NULL) {
      ID *obdata = ob->data;
      BLI_assert(ID_REAL_USERS(obdata) > 0);
      if ((obdata->tag & LIB_TAG_PRE_EXISTING) == 0) {
        obdata->tag &= ~LIB_TAG_DOIT;
      }
    }
  }

  /* Loop over all ID types, instancing object-data for ID types that have support for it. */
  ListBase *lbarray[INDEX_ID_MAX];
  int i = set_listbasepointers(mainvar, lbarray);
  while (i--) {
    const short idcode = BKE_idtype_idcode_from_index(i);
    if (!OB_DATA_SUPPORT_ID(idcode)) {
      continue;
    }

    LISTBASE_FOREACH (ID *, id, lbarray[i]) {
      if (id->tag & LIB_TAG_DOIT) {
        const int type = BKE_object_obdata_to_type(id);
        BLI_assert(type != -1);
        Object *ob = BKE_object_add_only_object(bmain, type, id->name + 2);
        ob->data = id;
        id_us_plus(id);
        BKE_object_materials_test(bmain, ob, ob->data);

        BKE_collection_object_add(bmain, active_collection, ob);

        const bool set_selected = (flag & FILE_AUTOSELECT) != 0;
        /* Do NOT make base active here! screws up GUI stuff,
         * if you want it do it at the editor level. */
        bool set_active = false;
        object_base_instance_init(ob, set_selected, set_active, view_layer, v3d);

        copy_v3_v3(ob->loc, scene->cursor.location);
      }
    }
  }
}

static void add_collections_to_scene(Main *mainvar,
                                     Main *bmain,
                                     Scene *scene,
                                     ViewLayer *view_layer,
                                     const View3D *v3d,
                                     Library *lib,
                                     const int flag)
{
  Collection *active_collection = scene->master_collection;
  if (flag & FILE_ACTIVE_COLLECTION) {
    LayerCollection *lc = BKE_layer_collection_get_active(view_layer);
    active_collection = lc->collection;
  }

  /* Give all objects which are tagged a base. */
  LISTBASE_FOREACH (Collection *, collection, &mainvar->collections) {
    if ((flag & BLO_LIBLINK_COLLECTION_INSTANCE) && (collection->id.tag & LIB_TAG_DOIT)) {
      /* Any indirect collection should not have been tagged. */
      BLI_assert((collection->id.tag & LIB_TAG_INDIRECT) == 0);

      /* BKE_object_add(...) messes with the selection. */
      Object *ob = BKE_object_add_only_object(bmain, OB_EMPTY, collection->id.name + 2);
      ob->type = OB_EMPTY;
      ob->empty_drawsize = U.collection_instance_empty_size;

      BKE_collection_object_add(bmain, active_collection, ob);

      const bool set_selected = (flag & FILE_AUTOSELECT) != 0;
      /* TODO: why is it OK to make this active here but not in other situations?
       * See other callers of #object_base_instance_init */
      const bool set_active = set_selected;
      object_base_instance_init(ob, set_selected, set_active, view_layer, v3d);

      DEG_id_tag_update(&ob->id, ID_RECALC_TRANSFORM | ID_RECALC_GEOMETRY | ID_RECALC_ANIMATION);

      /* Assign the collection. */
      ob->instance_collection = collection;
      id_us_plus(&collection->id);
      ob->transflag |= OB_DUPLICOLLECTION;
      copy_v3_v3(ob->loc, scene->cursor.location);
    }
    /* We do not want to force instantiation of indirectly linked collections,
     * not even when appending. Users can now easily instantiate collections (and their objects)
     * as needed by themselves. See T67032. */
    else if ((collection->id.tag & LIB_TAG_INDIRECT) == 0) {
      bool do_add_collection = (collection->id.tag & LIB_TAG_DOIT) != 0;
      if (!do_add_collection) {
        /* We need to check that objects in that collections are already instantiated in a scene.
         * Otherwise, it's better to add the collection to the scene's active collection, than to
         * instantiate its objects in active scene's collection directly. See T61141.
         * Note that we only check object directly into that collection,
         * not recursively into its children.
         */
        LISTBASE_FOREACH (CollectionObject *, coll_ob, &collection->gobject) {
          Object *ob = coll_ob->ob;
          if ((ob->id.tag & (LIB_TAG_PRE_EXISTING | LIB_TAG_DOIT | LIB_TAG_INDIRECT)) == 0 &&
              (ob->id.lib == lib) && (object_in_any_scene(bmain, ob) == false)) {
            do_add_collection = true;
            break;
          }
        }
      }
      if (do_add_collection) {
        /* Add collection as child of active collection. */
        BKE_collection_child_add(bmain, active_collection, collection);

        if (flag & FILE_AUTOSELECT) {
          LISTBASE_FOREACH (CollectionObject *, coll_ob, &collection->gobject) {
            Object *ob = coll_ob->ob;
            Base *base = BKE_view_layer_base_find(view_layer, ob);
            if (base) {
              base->flag |= BASE_SELECTED;
              BKE_scene_object_base_flag_sync_from_base(base);
            }
          }
        }

        /* Those are kept for safety and consistency, but should not be needed anymore? */
        collection->id.tag &= ~LIB_TAG_INDIRECT;
        collection->id.flag &= ~LIB_INDIRECT_WEAK_LINK;
        collection->id.tag |= LIB_TAG_EXTERN;
      }
    }
  }
}

/* returns true if the item was found
 * but it may already have already been appended/linked */
static ID *link_named_part(
    Main *mainl, FileData *fd, const short idcode, const char *name, const int flag)
{
  BHead *bhead = find_bhead_from_code_name(fd, idcode, name);
  ID *id;

  const bool use_placeholders = (flag & BLO_LIBLINK_USE_PLACEHOLDERS) != 0;
  const bool force_indirect = (flag & BLO_LIBLINK_FORCE_INDIRECT) != 0;

  BLI_assert(BKE_idtype_idcode_is_linkable(idcode) && BKE_idtype_idcode_is_valid(idcode));

  if (bhead) {
    id = is_yet_read(fd, mainl, bhead);
    if (id == NULL) {
      /* not read yet */
      const int tag = ((force_indirect ? LIB_TAG_INDIRECT : LIB_TAG_EXTERN) | fd->id_tag_extra);
      read_libblock(fd, mainl, bhead, tag | LIB_TAG_NEED_EXPAND, false, &id);

      if (id) {
        /* sort by name in list */
        ListBase *lb = which_libbase(mainl, idcode);
        id_sort_by_name(lb, id, NULL);
      }
    }
    else {
      /* already linked */
      CLOG_WARN(&LOG, "Append: ID '%s' is already linked", id->name);
      oldnewmap_insert(fd->libmap, bhead->old, id, bhead->code);
      if (!force_indirect && (id->tag & LIB_TAG_INDIRECT)) {
        id->tag &= ~LIB_TAG_INDIRECT;
        id->flag &= ~LIB_INDIRECT_WEAK_LINK;
        id->tag |= LIB_TAG_EXTERN;
      }
    }
  }
  else if (use_placeholders) {
    /* XXX flag part is weak! */
    id = create_placeholder(
        mainl, idcode, name, force_indirect ? LIB_TAG_INDIRECT : LIB_TAG_EXTERN);
  }
  else {
    id = NULL;
  }

  /* if we found the id but the id is NULL, this is really bad */
  BLI_assert(!((bhead != NULL) && (id == NULL)));

  /* Tag as loose object (or data associated with objects)
   * needing to be instantiated in #LibraryLink_Params.scene. */
  if ((id != NULL) && (flag & BLO_LIBLINK_NEEDS_ID_TAG_DOIT)) {
    if (library_link_idcode_needs_tag_check(idcode, flag)) {
      id->tag |= LIB_TAG_DOIT;
    }
  }

  return id;
}

/**
 * Simple reader for copy/paste buffers.
 */
int BLO_library_link_copypaste(Main *mainl, BlendHandle *bh, const uint64_t id_types_mask)
{
  FileData *fd = (FileData *)(bh);
  BHead *bhead;
  int num_directly_linked = 0;

  for (bhead = blo_bhead_first(fd); bhead; bhead = blo_bhead_next(fd, bhead)) {
    ID *id = NULL;

    if (bhead->code == ENDB) {
      break;
    }

    if (blo_bhead_is_id_valid_type(bhead) && BKE_idtype_idcode_is_linkable((short)bhead->code) &&
        (id_types_mask == 0 ||
         (BKE_idtype_idcode_to_idfilter((short)bhead->code) & id_types_mask) != 0)) {
      read_libblock(fd, mainl, bhead, LIB_TAG_NEED_EXPAND | LIB_TAG_EXTERN, false, &id);
      num_directly_linked++;
    }

    if (id) {
      /* sort by name in list */
      ListBase *lb = which_libbase(mainl, GS(id->name));
      id_sort_by_name(lb, id, NULL);

      /* Tag as loose object (or data associated with objects)
       * needing to be instantiated (see also #link_named_part and its usage of
       * #BLO_LIBLINK_NEEDS_ID_TAG_DOIT above). */
      if (library_link_idcode_needs_tag_check(GS(id->name), BLO_LIBLINK_NEEDS_ID_TAG_DOIT)) {
        id->tag |= LIB_TAG_DOIT;
      }

      if (bhead->code == ID_OB) {
        /* Instead of instancing Base's directly, postpone until after collections are loaded
         * otherwise the base's flag is set incorrectly when collections are used */
        Object *ob = (Object *)id;
        ob->mode = OB_MODE_OBJECT;
        /* ensure add_loose_objects_to_scene runs on this object */
        BLI_assert(id->us == 0);
      }
    }
  }

  return num_directly_linked;
}

/**
 * Link a named data-block from an external blend file.
 *
 * \param mainl: The main database to link from (not the active one).
 * \param bh: The blender file handle.
 * \param idcode: The kind of data-block to link.
 * \param name: The name of the data-block (without the 2 char ID prefix).
 * \return the linked ID when found.
 */
ID *BLO_library_link_named_part(Main *mainl,
                                BlendHandle **bh,
                                const short idcode,
                                const char *name,
                                const struct LibraryLink_Params *params)
{
  FileData *fd = (FileData *)(*bh);
  return link_named_part(mainl, fd, idcode, name, params->flag);
}

/* common routine to append/link something from a library */

/**
 * Checks if the \a idcode needs to be tagged with #LIB_TAG_DOIT when linking/appending.
 */
static bool library_link_idcode_needs_tag_check(const short idcode, const int flag)
{
  if (flag & BLO_LIBLINK_NEEDS_ID_TAG_DOIT) {
    /* Always true because of #add_loose_objects_to_scene & #add_collections_to_scene. */
    if (ELEM(idcode, ID_OB, ID_GR)) {
      return true;
    }
    if (flag & BLO_LIBLINK_OBDATA_INSTANCE) {
      if (OB_DATA_SUPPORT_ID(idcode)) {
        return true;
      }
    }
  }
  return false;
}

/**
 * Clears #LIB_TAG_DOIT based on the result of #library_link_idcode_needs_tag_check.
 */
static void library_link_clear_tag(Main *mainvar, const int flag)
{
  for (int i = 0; i < INDEX_ID_MAX; i++) {
    const short idcode = BKE_idtype_idcode_from_index(i);
    BLI_assert(idcode != -1);
    if (library_link_idcode_needs_tag_check(idcode, flag)) {
      BKE_main_id_tag_idcode(mainvar, idcode, LIB_TAG_DOIT, false);
    }
  }
}

static Main *library_link_begin(
    Main *mainvar, FileData **fd, const char *filepath, const int flag, const int id_tag_extra)
{
  Main *mainl;

  /* Only allow specific tags to be set as extra,
   * otherwise this could conflict with library loading logic.
   * Other flags can be added here, as long as they are safe. */
  BLI_assert((id_tag_extra & ~LIB_TAG_TEMP_MAIN) == 0);

  (*fd)->id_tag_extra = id_tag_extra;

  (*fd)->mainlist = MEM_callocN(sizeof(ListBase), "FileData.mainlist");

  if (flag & BLO_LIBLINK_NEEDS_ID_TAG_DOIT) {
    /* Clear for objects and collections instantiating tag. */
    library_link_clear_tag(mainvar, flag);
  }

  /* make mains */
  blo_split_main((*fd)->mainlist, mainvar);

  /* which one do we need? */
  mainl = blo_find_main(*fd, filepath, BKE_main_blendfile_path(mainvar));

  /* needed for do_version */
  mainl->versionfile = (*fd)->fileversion;
  read_file_version(*fd, mainl);
#ifdef USE_GHASH_BHEAD
  read_file_bhead_idname_map_create(*fd);
#endif

  return mainl;
}

void BLO_library_link_params_init(struct LibraryLink_Params *params,
                                  struct Main *bmain,
                                  const int flag,
                                  const int id_tag_extra)
{
  memset(params, 0, sizeof(*params));
  params->bmain = bmain;
  params->flag = flag;
  params->id_tag_extra = id_tag_extra;
}

void BLO_library_link_params_init_with_context(struct LibraryLink_Params *params,
                                               struct Main *bmain,
                                               const int flag,
                                               const int id_tag_extra,
                                               /* Context arguments. */
                                               struct Scene *scene,
                                               struct ViewLayer *view_layer,
                                               const struct View3D *v3d)
{
  BLO_library_link_params_init(params, bmain, flag, id_tag_extra);
  if (scene != NULL) {
    /* Tagging is needed for instancing. */
    params->flag |= BLO_LIBLINK_NEEDS_ID_TAG_DOIT;

    params->context.scene = scene;
    params->context.view_layer = view_layer;
    params->context.v3d = v3d;
  }
}

/**
 * Initialize the #BlendHandle for linking library data.
 *
 * \param bh: A blender file handle as returned by
 * #BLO_blendhandle_from_file or #BLO_blendhandle_from_memory.
 * \param filepath: Used for relative linking, copied to the `lib->filepath`.
 * \param params: Settings for linking that don't change from beginning to end of linking.
 * \return the library #Main, to be passed to #BLO_library_link_named_part as \a mainl.
 */
Main *BLO_library_link_begin(BlendHandle **bh,
                             const char *filepath,
                             const struct LibraryLink_Params *params)
{
  FileData *fd = (FileData *)(*bh);
  return library_link_begin(params->bmain, &fd, filepath, params->flag, params->id_tag_extra);
}

static void split_main_newid(Main *mainptr, Main *main_newid)
{
  /* We only copy the necessary subset of data in this temp main. */
  main_newid->versionfile = mainptr->versionfile;
  main_newid->subversionfile = mainptr->subversionfile;
  BLI_strncpy(main_newid->name, mainptr->name, sizeof(main_newid->name));
  main_newid->curlib = mainptr->curlib;

  ListBase *lbarray[INDEX_ID_MAX];
  ListBase *lbarray_newid[INDEX_ID_MAX];
  int i = set_listbasepointers(mainptr, lbarray);
  set_listbasepointers(main_newid, lbarray_newid);
  while (i--) {
    BLI_listbase_clear(lbarray_newid[i]);

    LISTBASE_FOREACH_MUTABLE (ID *, id, lbarray[i]) {
      if (id->tag & LIB_TAG_NEW) {
        BLI_remlink(lbarray[i], id);
        BLI_addtail(lbarray_newid[i], id);
      }
    }
  }
}

/**
 * \param scene: The scene in which to instantiate objects/collections
 * (if NULL, no instantiation is done).
 * \param v3d: The active 3D viewport.
 * (only to define active layers for instantiated objects & collections, can be NULL).
 */
static void library_link_end(Main *mainl,
                             FileData **fd,
                             Main *bmain,
                             const int flag,
                             Scene *scene,
                             ViewLayer *view_layer,
                             const View3D *v3d)
{
  Main *mainvar;
  Library *curlib;

  if (mainl->id_map == NULL) {
    mainl->id_map = BKE_main_idmap_create(mainl, false, NULL, MAIN_IDMAP_TYPE_NAME);
  }

  /* expander now is callback function */
  BLO_main_expander(expand_doit_library);

  /* make main consistent */
  BLO_expand_main(*fd, mainl);

  /* do this when expand found other libs */
  read_libraries(*fd, (*fd)->mainlist);

  curlib = mainl->curlib;

  /* make the lib path relative if required */
  if (flag & FILE_RELPATH) {
    /* use the full path, this could have been read by other library even */
    BLI_strncpy(curlib->filepath, curlib->filepath_abs, sizeof(curlib->filepath));

    /* uses current .blend file as reference */
    BLI_path_rel(curlib->filepath, BKE_main_blendfile_path_from_global());
  }

  blo_join_main((*fd)->mainlist);
  mainvar = (*fd)->mainlist->first;
  mainl = NULL; /* blo_join_main free's mainl, can't use anymore */

  lib_link_all(*fd, mainvar);
  after_liblink_merged_bmain_process(mainvar);

  /* Some versioning code does expect some proper userrefcounting, e.g. in conversion from
   * groups to collections... We could optimize out that first call when we are reading a
   * current version file, but again this is really not a bottle neck currently. so not worth
   * it. */
  BKE_main_id_refcount_recompute(mainvar, false);

  BKE_collections_after_lib_link(mainvar);

  /* Yep, second splitting... but this is a very cheap operation, so no big deal. */
  blo_split_main((*fd)->mainlist, mainvar);
  Main *main_newid = BKE_main_new();
  for (mainvar = ((Main *)(*fd)->mainlist->first)->next; mainvar; mainvar = mainvar->next) {
    BLI_assert(mainvar->versionfile != 0);
    /* We need to split out IDs already existing,
     * or they will go again through do_versions - bad, very bad! */
    split_main_newid(mainvar, main_newid);

    do_versions_after_linking(main_newid, (*fd)->reports->reports);

    add_main_to_main(mainvar, main_newid);
  }

  blo_join_main((*fd)->mainlist);
  mainvar = (*fd)->mainlist->first;
  MEM_freeN((*fd)->mainlist);

  /* This does not take into account old, deprecated data, so we also have to do it after
   * `do_versions_after_linking()`. */
  BKE_main_id_refcount_recompute(mainvar, false);

  /* After all data has been read and versioned, uses LIB_TAG_NEW. */
  ntreeUpdateAllNew(mainvar);

  placeholders_ensure_valid(mainvar);

  /* Apply overrides of newly linked data if needed. Already existing IDs need to split out, to
   * avoid re-applying their own overrides. */
  BLI_assert(BKE_main_is_empty(main_newid));
  split_main_newid(mainvar, main_newid);
  BKE_lib_override_library_main_validate(main_newid, (*fd)->reports->reports);
  BKE_lib_override_library_main_update(main_newid);
  add_main_to_main(mainvar, main_newid);
  BKE_main_free(main_newid);

  BKE_main_id_tag_all(mainvar, LIB_TAG_NEW, false);

  /* Make all relative paths, relative to the open blend file. */
  fix_relpaths_library(BKE_main_blendfile_path(mainvar), mainvar);

  /* Give a base to loose objects and collections.
   * Only directly linked objects & collections are instantiated by
   * #BLO_library_link_named_part & co,
   * here we handle indirect ones and other possible edge-cases. */
  if (flag & BLO_LIBLINK_NEEDS_ID_TAG_DOIT) {
    /* Should always be true. */
    if (scene != NULL) {
      add_collections_to_scene(mainvar, bmain, scene, view_layer, v3d, curlib, flag);
      add_loose_objects_to_scene(mainvar, bmain, scene, view_layer, v3d, curlib, flag);
      add_loose_object_data_to_scene(mainvar, bmain, scene, view_layer, v3d, flag);
    }

    /* Clear objects and collections instantiating tag. */
    library_link_clear_tag(mainvar, flag);
  }

  /* patch to prevent switch_endian happens twice */
  if ((*fd)->flags & FD_FLAGS_SWITCH_ENDIAN) {
    blo_filedata_free(*fd);
    *fd = NULL;
  }
}

/**
 * Finalize linking from a given .blend file (library).
 * Optionally instance the indirect object/collection in the scene when the flags are set.
 * \note Do not use \a bh after calling this function, it may frees it.
 *
 * \param mainl: The main database to link from (not the active one).
 * \param bh: The blender file handle (WARNING! may be freed by this function!).
 * \param params: Settings for linking that don't change from beginning to end of linking.
 */
void BLO_library_link_end(Main *mainl, BlendHandle **bh, const struct LibraryLink_Params *params)
{
  FileData *fd = (FileData *)(*bh);
  library_link_end(mainl,
                   &fd,
                   params->bmain,
                   params->flag,
                   params->context.scene,
                   params->context.view_layer,
                   params->context.v3d);
  *bh = (BlendHandle *)fd;
}

void *BLO_library_read_struct(FileData *fd, BHead *bh, const char *blockname)
{
  return read_struct(fd, bh, blockname);
}

/** \} */

/* -------------------------------------------------------------------- */
/** \name Library Reading
 * \{ */

static int has_linked_ids_to_read(Main *mainvar)
{
  ListBase *lbarray[INDEX_ID_MAX];
  int a = set_listbasepointers(mainvar, lbarray);

  while (a--) {
    LISTBASE_FOREACH (ID *, id, lbarray[a]) {
      if ((id->tag & LIB_TAG_ID_LINK_PLACEHOLDER) && !(id->flag & LIB_INDIRECT_WEAK_LINK)) {
        return true;
      }
    }
  }

  return false;
}

static void read_library_linked_id(
    FileData *basefd, FileData *fd, Main *mainvar, ID *id, ID **r_id)
{
  BHead *bhead = NULL;
  const bool is_valid = BKE_idtype_idcode_is_linkable(GS(id->name)) ||
                        ((id->tag & LIB_TAG_EXTERN) == 0);

  if (fd) {
    bhead = find_bhead_from_idname(fd, id->name);
  }

  if (!is_valid) {
    BLO_reportf_wrap(basefd->reports,
                     RPT_ERROR,
                     TIP_("LIB: %s: '%s' is directly linked from '%s' (parent '%s'), but is a "
                          "non-linkable data type"),
                     BKE_idtype_idcode_to_name(GS(id->name)),
                     id->name + 2,
                     mainvar->curlib->filepath_abs,
                     library_parent_filepath(mainvar->curlib));
  }

  id->tag &= ~LIB_TAG_ID_LINK_PLACEHOLDER;
  id->flag &= ~LIB_INDIRECT_WEAK_LINK;

  if (bhead) {
    id->tag |= LIB_TAG_NEED_EXPAND;
    // printf("read lib block %s\n", id->name);
    read_libblock(fd, mainvar, bhead, id->tag, false, r_id);
  }
  else {
    BLO_reportf_wrap(basefd->reports,
                     RPT_INFO,
                     TIP_("LIB: %s: '%s' missing from '%s', parent '%s'"),
                     BKE_idtype_idcode_to_name(GS(id->name)),
                     id->name + 2,
                     mainvar->curlib->filepath_abs,
                     library_parent_filepath(mainvar->curlib));
    basefd->reports->count.missing_linked_id++;

    /* Generate a placeholder for this ID (simplified version of read_libblock actually...). */
    if (r_id) {
      *r_id = is_valid ? create_placeholder(mainvar, GS(id->name), id->name + 2, id->tag) : NULL;
    }
  }
}

static void read_library_linked_ids(FileData *basefd,
                                    FileData *fd,
                                    ListBase *mainlist,
                                    Main *mainvar)
{
  GHash *loaded_ids = BLI_ghash_str_new(__func__);

  ListBase *lbarray[INDEX_ID_MAX];
  int a = set_listbasepointers(mainvar, lbarray);

  while (a--) {
    ID *id = lbarray[a]->first;
    ListBase pending_free_ids = {NULL};

    while (id) {
      ID *id_next = id->next;
      if ((id->tag & LIB_TAG_ID_LINK_PLACEHOLDER) && !(id->flag & LIB_INDIRECT_WEAK_LINK)) {
        BLI_remlink(lbarray[a], id);
        if (mainvar->id_map != NULL) {
          BKE_main_idmap_remove_id(mainvar->id_map, id);
        }

        /* When playing with lib renaming and such, you may end with cases where
         * you have more than one linked ID of the same data-block from same
         * library. This is absolutely horrible, hence we use a ghash to ensure
         * we go back to a single linked data when loading the file. */
        ID **realid = NULL;
        if (!BLI_ghash_ensure_p(loaded_ids, id->name, (void ***)&realid)) {
          read_library_linked_id(basefd, fd, mainvar, id, realid);
        }

        /* realid shall never be NULL - unless some source file/lib is broken
         * (known case: some directly linked shapekey from a missing lib...). */
        /* BLI_assert(*realid != NULL); */

        /* Now that we have a real ID, replace all pointers to placeholders in
         * fd->libmap with pointers to the real data-blocks. We do this for all
         * libraries since multiple might be referencing this ID. */
        change_link_placeholder_to_real_ID_pointer(mainlist, basefd, id, *realid);

        /* We cannot free old lib-ref placeholder ID here anymore, since we use
         * its name as key in loaded_ids hash. */
        BLI_addtail(&pending_free_ids, id);
      }
      id = id_next;
    }

    /* Clear GHash and free link placeholder IDs of the current type. */
    BLI_ghash_clear(loaded_ids, NULL, NULL);
    BLI_freelistN(&pending_free_ids);
  }

  BLI_ghash_free(loaded_ids, NULL, NULL);
}

static void read_library_clear_weak_links(FileData *basefd, ListBase *mainlist, Main *mainvar)
{
  /* Any remaining weak links at this point have been lost, silently drop
   * those by setting them to NULL pointers. */
  ListBase *lbarray[INDEX_ID_MAX];
  int a = set_listbasepointers(mainvar, lbarray);

  while (a--) {
    ID *id = lbarray[a]->first;

    while (id) {
      ID *id_next = id->next;
      if ((id->tag & LIB_TAG_ID_LINK_PLACEHOLDER) && (id->flag & LIB_INDIRECT_WEAK_LINK)) {
        CLOG_INFO(&LOG, 3, "Dropping weak link to '%s'", id->name);
        change_link_placeholder_to_real_ID_pointer(mainlist, basefd, id, NULL);
        BLI_freelinkN(lbarray[a], id);
      }
      id = id_next;
    }
  }
}

static FileData *read_library_file_data(FileData *basefd,
                                        ListBase *mainlist,
                                        Main *mainl,
                                        Main *mainptr)
{
  FileData *fd = mainptr->curlib->filedata;

  if (fd != NULL) {
    /* File already open. */
    return fd;
  }

  if (mainptr->curlib->packedfile) {
    /* Read packed file. */
    PackedFile *pf = mainptr->curlib->packedfile;

    BLO_reportf_wrap(basefd->reports,
                     RPT_INFO,
                     TIP_("Read packed library:  '%s', parent '%s'"),
                     mainptr->curlib->filepath,
                     library_parent_filepath(mainptr->curlib));
    fd = blo_filedata_from_memory(pf->data, pf->size, basefd->reports);

    /* Needed for library_append and read_libraries. */
    BLI_strncpy(fd->relabase, mainptr->curlib->filepath_abs, sizeof(fd->relabase));
  }
  else {
    /* Read file on disk. */
    BLO_reportf_wrap(basefd->reports,
                     RPT_INFO,
                     TIP_("Read library:  '%s', '%s', parent '%s'"),
                     mainptr->curlib->filepath_abs,
                     mainptr->curlib->filepath,
                     library_parent_filepath(mainptr->curlib));
    fd = blo_filedata_from_file(mainptr->curlib->filepath_abs, basefd->reports);
  }

  if (fd) {
    /* Share the mainlist, so all libraries are added immediately in a
     * single list. It used to be that all FileData's had their own list,
     * but with indirectly linking this meant we didn't catch duplicate
     * libraries properly. */
    fd->mainlist = mainlist;

    fd->reports = basefd->reports;

    if (fd->libmap) {
      oldnewmap_free(fd->libmap);
    }

    fd->libmap = oldnewmap_new();

    mainptr->curlib->filedata = fd;
    mainptr->versionfile = fd->fileversion;

    /* subversion */
    read_file_version(fd, mainptr);
#ifdef USE_GHASH_BHEAD
    read_file_bhead_idname_map_create(fd);
#endif
  }
  else {
    mainptr->curlib->filedata = NULL;
    mainptr->curlib->id.tag |= LIB_TAG_MISSING;
    /* Set lib version to current main one... Makes assert later happy. */
    mainptr->versionfile = mainptr->curlib->versionfile = mainl->versionfile;
    mainptr->subversionfile = mainptr->curlib->subversionfile = mainl->subversionfile;
  }

  if (fd == NULL) {
    BLO_reportf_wrap(
        basefd->reports, RPT_INFO, TIP_("Cannot find lib '%s'"), mainptr->curlib->filepath_abs);
    basefd->reports->count.missing_libraries++;
  }

  return fd;
}

static void read_libraries(FileData *basefd, ListBase *mainlist)
{
  Main *mainl = mainlist->first;
  bool do_it = true;

  /* Expander is now callback function. */
  BLO_main_expander(expand_doit_library);

  /* At this point the base blend file has been read, and each library blend
   * encountered so far has a main with placeholders for linked data-blocks.
   *
   * Now we will read the library blend files and replace the placeholders
   * with actual data-blocks. We loop over library mains multiple times in
   * case a library needs to link additional data-blocks from another library
   * that had been read previously. */
  while (do_it) {
    do_it = false;

    /* Loop over mains of all library blend files encountered so far. Note
     * this list gets longer as more indirectly library blends are found. */
    for (Main *mainptr = mainl->next; mainptr; mainptr = mainptr->next) {
      /* Does this library have any more linked data-blocks we need to read? */
      if (has_linked_ids_to_read(mainptr)) {
        CLOG_INFO(&LOG,
                  3,
                  "Reading linked data-blocks from %s (%s)",
                  mainptr->curlib->id.name,
                  mainptr->curlib->filepath);

        /* Open file if it has not been done yet. */
        FileData *fd = read_library_file_data(basefd, mainlist, mainl, mainptr);

        if (fd) {
          do_it = true;

          if (mainptr->id_map == NULL) {
            mainptr->id_map = BKE_main_idmap_create(mainptr, false, NULL, MAIN_IDMAP_TYPE_NAME);
          }
        }

        /* Read linked data-locks for each link placeholder, and replace
         * the placeholder with the real data-lock. */
        read_library_linked_ids(basefd, fd, mainlist, mainptr);

        /* Test if linked data-locks need to read further linked data-locks
         * and create link placeholders for them. */
        BLO_expand_main(fd, mainptr);
      }
    }
  }

  Main *main_newid = BKE_main_new();
  for (Main *mainptr = mainl->next; mainptr; mainptr = mainptr->next) {
    /* Drop weak links for which no data-block was found. */
    read_library_clear_weak_links(basefd, mainlist, mainptr);

    /* Do versioning for newly added linked data-locks. If no data-locks
     * were read from a library versionfile will still be zero and we can
     * skip it. */
    if (mainptr->versionfile) {
      /* Split out already existing IDs to avoid them going through
       * do_versions multiple times, which would have bad consequences. */
      split_main_newid(mainptr, main_newid);

      /* File data can be zero with link/append. */
      if (mainptr->curlib->filedata) {
        do_versions(mainptr->curlib->filedata, mainptr->curlib, main_newid);
      }
      else {
        do_versions(basefd, NULL, main_newid);
      }

      add_main_to_main(mainptr, main_newid);
    }

    /* Lib linking. */
    if (mainptr->curlib->filedata) {
      lib_link_all(mainptr->curlib->filedata, mainptr);
    }

    /* NOTE: No need to call #do_versions_after_linking() or #BKE_main_id_refcount_recompute()
     * here, as this function is only called for library 'subset' data handling, as part of
     * either full blendfile reading (#blo_read_file_internal()), or library-data linking
     * (#library_link_end()). */

    /* Free file data we no longer need. */
    if (mainptr->curlib->filedata) {
      blo_filedata_free(mainptr->curlib->filedata);
    }
    mainptr->curlib->filedata = NULL;
  }
  BKE_main_free(main_newid);
}

void *BLO_read_get_new_data_address(BlendDataReader *reader, const void *old_address)
{
  return newdataadr(reader->fd, old_address);
}

void *BLO_read_get_new_data_address_no_us(BlendDataReader *reader, const void *old_address)
{
  return newdataadr_no_us(reader->fd, old_address);
}

void *BLO_read_get_new_packed_address(BlendDataReader *reader, const void *old_address)
{
  return newpackedadr(reader->fd, old_address);
}

ID *BLO_read_get_new_id_address(BlendLibReader *reader, Library *lib, ID *id)
{
  return newlibadr(reader->fd, lib, id);
}

bool BLO_read_requires_endian_switch(BlendDataReader *reader)
{
  return (reader->fd->flags & FD_FLAGS_SWITCH_ENDIAN) != 0;
}

/**
 * Updates all ->prev and ->next pointers of the list elements.
 * Updates the list->first and list->last pointers.
 * When not NULL, calls the callback on every element.
 */
void BLO_read_list_cb(BlendDataReader *reader, ListBase *list, BlendReadListFn callback)
{
  if (BLI_listbase_is_empty(list)) {
    return;
  }

  BLO_read_data_address(reader, &list->first);
  if (callback != NULL) {
    callback(reader, list->first);
  }
  Link *ln = list->first;
  Link *prev = NULL;
  while (ln) {
    BLO_read_data_address(reader, &ln->next);
    if (ln->next != NULL && callback != NULL) {
      callback(reader, ln->next);
    }
    ln->prev = prev;
    prev = ln;
    ln = ln->next;
  }
  list->last = prev;
}

void BLO_read_list(BlendDataReader *reader, struct ListBase *list)
{
  BLO_read_list_cb(reader, list, NULL);
}

void BLO_read_int32_array(BlendDataReader *reader, int array_size, int32_t **ptr_p)
{
  BLO_read_data_address(reader, ptr_p);
  if (BLO_read_requires_endian_switch(reader)) {
    BLI_endian_switch_int32_array(*ptr_p, array_size);
  }
}

void BLO_read_uint32_array(BlendDataReader *reader, int array_size, uint32_t **ptr_p)
{
  BLO_read_data_address(reader, ptr_p);
  if (BLO_read_requires_endian_switch(reader)) {
    BLI_endian_switch_uint32_array(*ptr_p, array_size);
  }
}

void BLO_read_float_array(BlendDataReader *reader, int array_size, float **ptr_p)
{
  BLO_read_data_address(reader, ptr_p);
  if (BLO_read_requires_endian_switch(reader)) {
    BLI_endian_switch_float_array(*ptr_p, array_size);
  }
}

void BLO_read_float3_array(BlendDataReader *reader, int array_size, float **ptr_p)
{
  BLO_read_float_array(reader, array_size * 3, ptr_p);
}

void BLO_read_double_array(BlendDataReader *reader, int array_size, double **ptr_p)
{
  BLO_read_data_address(reader, ptr_p);
  if (BLO_read_requires_endian_switch(reader)) {
    BLI_endian_switch_double_array(*ptr_p, array_size);
  }
}

static void convert_pointer_array_64_to_32(BlendDataReader *reader,
                                           uint array_size,
                                           const uint64_t *src,
                                           uint32_t *dst)
{
  /* Match pointer conversion rules from bh4_from_bh8 and cast_pointer. */
  if (BLO_read_requires_endian_switch(reader)) {
    for (int i = 0; i < array_size; i++) {
      uint64_t ptr = src[i];
      BLI_endian_switch_uint64(&ptr);
      dst[i] = (uint32_t)(ptr >> 3);
    }
  }
  else {
    for (int i = 0; i < array_size; i++) {
      dst[i] = (uint32_t)(src[i] >> 3);
    }
  }
}

static void convert_pointer_array_32_to_64(BlendDataReader *UNUSED(reader),
                                           uint array_size,
                                           const uint32_t *src,
                                           uint64_t *dst)
{
  /* Match pointer conversion rules from bh8_from_bh4 and cast_pointer_32_to_64. */
  for (int i = 0; i < array_size; i++) {
    dst[i] = src[i];
  }
}

void BLO_read_pointer_array(BlendDataReader *reader, void **ptr_p)
{
  FileData *fd = reader->fd;

  void *orig_array = newdataadr(fd, *ptr_p);
  if (orig_array == NULL) {
    *ptr_p = NULL;
    return;
  }

  int file_pointer_size = fd->filesdna->pointer_size;
  int current_pointer_size = fd->memsdna->pointer_size;

  /* Over-allocation is fine, but might be better to pass the length as parameter. */
  int array_size = MEM_allocN_len(orig_array) / file_pointer_size;

  void *final_array = NULL;

  if (file_pointer_size == current_pointer_size) {
    /* No pointer conversion necessary. */
    final_array = orig_array;
  }
  else if (file_pointer_size == 8 && current_pointer_size == 4) {
    /* Convert pointers from 64 to 32 bit. */
    final_array = MEM_malloc_arrayN(array_size, 4, "new pointer array");
    convert_pointer_array_64_to_32(
        reader, array_size, (uint64_t *)orig_array, (uint32_t *)final_array);
    MEM_freeN(orig_array);
  }
  else if (file_pointer_size == 4 && current_pointer_size == 8) {
    /* Convert pointers from 32 to 64 bit. */
    final_array = MEM_malloc_arrayN(array_size, 8, "new pointer array");
    convert_pointer_array_32_to_64(
        reader, array_size, (uint32_t *)orig_array, (uint64_t *)final_array);
    MEM_freeN(orig_array);
  }
  else {
    BLI_assert(false);
  }

  *ptr_p = final_array;
}

bool BLO_read_data_is_undo(BlendDataReader *reader)
{
  return (reader->fd->flags & FD_FLAGS_IS_MEMFILE);
}

void BLO_read_data_globmap_add(BlendDataReader *reader, void *oldaddr, void *newaddr)
{
  oldnewmap_insert(reader->fd->globmap, oldaddr, newaddr, 0);
}

void BLO_read_glob_list(BlendDataReader *reader, ListBase *list)
{
  link_glob_list(reader->fd, list);
}

BlendFileReadReport *BLO_read_data_reports(BlendDataReader *reader)
{
  return reader->fd->reports;
}

bool BLO_read_lib_is_undo(BlendLibReader *reader)
{
  return (reader->fd->flags & FD_FLAGS_IS_MEMFILE);
}

Main *BLO_read_lib_get_main(BlendLibReader *reader)
{
  return reader->main;
}

BlendFileReadReport *BLO_read_lib_reports(BlendLibReader *reader)
{
  return reader->fd->reports;
}

void BLO_expand_id(BlendExpander *expander, ID *id)
{
  expand_doit(expander->fd, expander->main, id);
}

/* reading runtime */

BlendFileData *blo_read_blendafterruntime(int file,
                                          const char *name,
                                          int datastart,
                                          BlendFileReadReport *reports)
{
  BlendFileData *bfd = NULL;
  FileData *fd = filedata_new(reports);
  fd->file = BLI_filereader_new_file(file);
  fd->file->seek(fd->file, datastart, SEEK_SET);
  /*fd->filedes = file;
  fd->buffersize = actualsize;
  fd->read = fd_read_data_from_file;*/

  /* needed for library_append and read_libraries */
  BLI_strncpy(fd->relabase, name, sizeof(fd->relabase));

  fd = blo_decode_and_check(fd, reports->reports);
  if (!fd)
    return NULL;

  fd->reports = reports;
  bfd = blo_read_file_internal(fd, "");
  blo_filedata_free(fd);

  return bfd;
}

/* UPBGE */
/* direct datablocks with global linking */
void *BLO_read_get_new_globaldata_address(BlendLibReader *reader, const void *adr)
{
  return oldnewmap_lookup_and_inc(reader->fd->globmap, adr, true);
}

/** \} */<|MERGE_RESOLUTION|>--- conflicted
+++ resolved
@@ -1208,49 +1208,35 @@
   if (typeencryption <= SPINDLE_NO_ENCRYPTION) {
 #endif
 
-    errno = 0;
-    /* If opening the file failed or we can't read the header, give up. */
-    if (rawfile == NULL || rawfile->read(rawfile, header, sizeof(header)) != sizeof(header)) {
-      BKE_reportf(reports->reports,
-                  RPT_WARNING,
-                  "Unable to read '%s': %s",
-                  filepath,
-                  errno ? strerror(errno) : TIP_("insufficient content"));
-      if (rawfile) {
-        rawfile->close(rawfile);
-      }
-      else {
-        close(filedes);
-      }
-      return NULL;
-    }
-
-    /* Rewind the file after reading the header. */
-    rawfile->seek(rawfile, 0, SEEK_SET);
-
-    /* Check if we have a regular file. */
-    if (memcmp(header, "BLENDER", sizeof(header)) == 0) {
-      /* Try opening the file with memory-mapped IO. */
-      file = BLI_filereader_new_mmap(filedes);
-      if (file == NULL) {
-        /* mmap failed, so just keep using rawfile. */
-        file = rawfile;
-        rawfile = NULL;
-      }
-    }
-<<<<<<< HEAD
-    else if (BLI_file_magic_is_gzip(header)) {
-      file = BLI_filereader_new_gzip(rawfile);
-      if (file != NULL) {
-        rawfile = NULL; /* The Gzip FileReader takes ownership of `rawfile`. */
-      }
-    }
-    else if (BLI_file_magic_is_zstd(header)) {
-      file = BLI_filereader_new_zstd(rawfile);
-      if (file != NULL) {
-        rawfile = NULL; /* The Zstd FileReader takes ownership of `rawfile`. */
-      }
-=======
+  errno = 0;
+  /* If opening the file failed or we can't read the header, give up. */
+  if (rawfile == NULL || rawfile->read(rawfile, header, sizeof(header)) != sizeof(header)) {
+    BKE_reportf(reports->reports,
+                RPT_WARNING,
+                "Unable to read '%s': %s",
+                filepath,
+                errno ? strerror(errno) : TIP_("insufficient content"));
+    if (rawfile) {
+      rawfile->close(rawfile);
+    }
+    else {
+      close(filedes);
+    }
+    return NULL;
+  }
+
+  /* Rewind the file after reading the header. */
+  rawfile->seek(rawfile, 0, SEEK_SET);
+
+  /* Check if we have a regular file. */
+  if (memcmp(header, "BLENDER", sizeof(header)) == 0) {
+    /* Try opening the file with memory-mapped IO. */
+    file = BLI_filereader_new_mmap(filedes);
+    if (file == NULL) {
+      /* mmap failed, so just keep using rawfile. */
+      file = rawfile;
+      rawfile = NULL;
+    }
   }
   else if (BLI_file_magic_is_gzip(header)) {
     file = BLI_filereader_new_gzip(rawfile);
@@ -1262,17 +1248,17 @@
     file = BLI_filereader_new_zstd(rawfile);
     if (file != NULL) {
       rawfile = NULL; /* The `Zstd` #FileReader takes ownership of `rawfile`. */
->>>>>>> 06356115
-    }
-
-    /* Clean up `rawfile` if it wasn't taken over. */
-    if (rawfile != NULL) {
-      rawfile->close(rawfile);
-    }
-    if (file == NULL) {
-      BKE_reportf(reports->reports, RPT_WARNING, "Unrecognized file format '%s'", filepath);
-      return NULL;
-    }
+    }
+  }
+
+  /* Clean up `rawfile` if it wasn't taken over. */
+  if (rawfile != NULL) {
+    rawfile->close(rawfile);
+  }
+  if (file == NULL) {
+    BKE_reportf(reports->reports, RPT_WARNING, "Unrecognized file format '%s'", filepath);
+    return NULL;
+  }
 
 #ifdef WITH_GAMEENGINE_BPPLAYER
   }
