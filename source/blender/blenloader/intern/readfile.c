/*
 * This program is free software; you can redistribute it and/or
 * modify it under the terms of the GNU General Public License
 * as published by the Free Software Foundation; either version 2
 * of the License, or (at your option) any later version.
 *
 * This program is distributed in the hope that it will be useful,
 * but WITHOUT ANY WARRANTY; without even the implied warranty of
 * MERCHANTABILITY or FITNESS FOR A PARTICULAR PURPOSE.  See the
 * GNU General Public License for more details.
 *
 * You should have received a copy of the GNU General Public License
 * along with this program; if not, write to the Free Software Foundation,
 * Inc., 51 Franklin Street, Fifth Floor, Boston, MA 02110-1301, USA.
 *
 * The Original Code is Copyright (C) 2001-2002 by NaN Holding BV.
 * All rights reserved.
 */

/** \file
 * \ingroup blenloader
 */

#include "zlib.h"

#include <limits.h>
#include <stdlib.h> /* for atoi. */
#include <stddef.h> /* for offsetof. */
#include <fcntl.h>  /* for open flags (O_BINARY, O_RDONLY). */
#include <stdarg.h> /* for va_start/end. */
#include <time.h>   /* for gmtime. */
#include <ctype.h>  /* for isdigit. */

#include "BLI_utildefines.h"
#ifndef WIN32
#  include <unistd.h>  // for read close
#else
#  include <io.h>  // for open close read
#  include "winsock2.h"
#  include "BLI_winstuff.h"
#endif

/* allow readfile to use deprecated functionality */
#define DNA_DEPRECATED_ALLOW

#include "DNA_anim_types.h"
#include "DNA_armature_types.h"
#include "DNA_actuator_types.h"
#include "DNA_brush_types.h"
#include "DNA_camera_types.h"
#include "DNA_cachefile_types.h"
#include "DNA_cloth_types.h"
#include "DNA_collection_types.h"
#include "DNA_constraint_types.h"
#include "DNA_controller_types.h"
#include "DNA_dynamicpaint_types.h"
#include "DNA_effect_types.h"
#include "DNA_fileglobal_types.h"
#include "DNA_genfile.h"
#include "DNA_gpencil_types.h"
#include "DNA_gpencil_modifier_types.h"
#include "DNA_shader_fx_types.h"
#include "DNA_ipo_types.h"
#include "DNA_key_types.h"
#include "DNA_lattice_types.h"
#include "DNA_layer_types.h"
#include "DNA_light_types.h"
#include "DNA_linestyle_types.h"
#include "DNA_meta_types.h"
#include "DNA_material_types.h"
#include "DNA_mesh_types.h"
#include "DNA_meshdata_types.h"
#include "DNA_nla_types.h"
#include "DNA_node_types.h"
#include "DNA_object_fluidsim_types.h"
#include "DNA_object_types.h"
#include "DNA_packedFile_types.h"
#include "DNA_particle_types.h"
#include "DNA_curveprofile_types.h"
#include "DNA_lightprobe_types.h"
#include "DNA_property_types.h"
#include "DNA_python_component_types.h"
#include "DNA_rigidbody_types.h"
#include "DNA_text_types.h"
#include "DNA_view3d_types.h"
#include "DNA_screen_types.h"
#include "DNA_sensor_types.h"
#include "DNA_sdna_types.h"
#include "DNA_scene_types.h"
#include "DNA_sequence_types.h"
#include "DNA_fluid_types.h"
#include "DNA_speaker_types.h"
#include "DNA_sound_types.h"
#include "DNA_space_types.h"
#include "DNA_vfont_types.h"
#include "DNA_workspace_types.h"
#include "DNA_world_types.h"
#include "DNA_movieclip_types.h"
#include "DNA_mask_types.h"

#include "MEM_guardedalloc.h"

#include "BLI_endian_switch.h"
#include "BLI_blenlib.h"
#include "BLI_math.h"
#include "BLI_threads.h"
#include "BLI_mempool.h"
#include "BLI_ghash.h"

#include "BLT_translation.h"

#include "BKE_action.h"
#include "BKE_animsys.h"
#include "BKE_armature.h"
#include "BKE_brush.h"
#include "BKE_collection.h"
#include "BKE_colortools.h"
#include "BKE_constraint.h"
#include "BKE_curve.h"
#include "BKE_effect.h"
#include "BKE_fcurve.h"
#include "BKE_fluid.h"
#include "BKE_global.h"  // for G
#include "BKE_gpencil_modifier.h"
#include "BKE_idcode.h"
#include "BKE_idprop.h"
#include "BKE_layer.h"
#include "BKE_library.h"
#include "BKE_library_idmap.h"
#include "BKE_library_override.h"
#include "BKE_library_query.h"
#include "BKE_main.h"  // for Main
#include "BKE_material.h"
#include "BKE_mesh.h"  // for ME_ defines (patching)
#include "BKE_mesh_runtime.h"
#include "BKE_modifier.h"
#include "BKE_multires.h"
#include "BKE_node.h"  // for tree type defines
#include "BKE_object.h"
#include "BKE_paint.h"
#include "BKE_particle.h"
#include "BKE_pointcache.h"
#include "BKE_curveprofile.h"
#include "BKE_report.h"
#include "BKE_sca.h" // for init_actuator
#include "BKE_scene.h"
#include "BKE_screen.h"
#include "BKE_sequencer.h"
#include "BKE_shader_fx.h"
#include "BKE_sound.h"
#include "BKE_workspace.h"

#include "DRW_engine.h"

#include "DEG_depsgraph.h"

#include "NOD_socket.h"

#include "BLO_blend_defs.h"
#include "BLO_blend_validate.h"
#include "BLO_readfile.h"
#include "BLO_undofile.h"

#include "RE_engine.h"

#include "readfile.h"

#include <errno.h>

#ifdef WITH_GAMEENGINE_BPPLAYER
#  include "SpindleEncryption.h"
#endif  // WITH_GAMEENGINE_BPPLAYER

/* Make preferences read-only. */
#define U (*((const UserDef *)&U))

/**
 * READ
 * ====
 *
 * - Existing Library (#Main) push or free
 * - allocate new #Main
 * - load file
 * - read #SDNA
 * - for each LibBlock
 *   - read LibBlock
 *   - if a Library
 *     - make a new #Main
 *     - attach ID's to it
 *   - else
 *     - read associated 'direct data'
 *     - link direct data (internal and to LibBlock)
 * - read #FileGlobal
 * - read #USER data, only when indicated (file is `~/.config/blender/X.XX/config/userpref.blend`)
 * - free file
 * - per Library (per #Main)
 *   - read file
 *   - read #SDNA
 *   - find LibBlocks and attach #ID's to #Main
 *     - if external LibBlock
 *       - search all #Main's
 *         - or it's already read,
 *         - or not read yet
 *         - or make new #Main
 *   - per LibBlock
 *     - read recursive
 *     - read associated direct data
 *     - link direct data (internal and to LibBlock)
 *   - free file
 * - per Library with unread LibBlocks
 *   - read file
 *   - read #SDNA
 *   - per LibBlock
 *     - read recursive
 *     - read associated direct data
 *     - link direct data (internal and to LibBlock)
 *   - free file
 * - join all #Main's
 * - link all LibBlocks and indirect pointers to libblocks
 * - initialize #FileGlobal and copy pointers to #Global
 *
 * \note Still a weak point is the new-address function, that doesn't solve reading from
 * multiple files at the same time.
 * (added remark: oh, i thought that was solved? will look at that... (ton).
 */

/**
 * Delay reading blocks we might not use (especially applies to library linking).
 * which keeps large arrays in memory from data-blocks we may not even use.
 *
 * \note This is disabled when using compression,
 * while zlib supports seek it's unusably slow, see: T61880.
 */
#define USE_BHEAD_READ_ON_DEMAND

/* use GHash for BHead name-based lookups (speeds up linking) */
#define USE_GHASH_BHEAD

/* Use GHash for restoring pointers by name */
#define USE_GHASH_RESTORE_POINTER

/* Define this to have verbose debug prints. */
//#define USE_DEBUG_PRINT

#ifdef USE_DEBUG_PRINT
#  define DEBUG_PRINTF(...) printf(__VA_ARGS__)
#else
#  define DEBUG_PRINTF(...)
#endif

/* local prototypes */
static void read_libraries(FileData *basefd, ListBase *mainlist);
static void *read_struct(FileData *fd, BHead *bh, const char *blockname);
static void direct_link_modifiers(FileData *fd, ListBase *lb, Object *ob);
static BHead *find_bhead_from_code_name(FileData *fd, const short idcode, const char *name);
static BHead *find_bhead_from_idname(FileData *fd, const char *idname);

#ifdef USE_COLLECTION_COMPAT_28
static void expand_scene_collection(FileData *fd, Main *mainvar, SceneCollection *sc);
#endif
static void direct_link_animdata(FileData *fd, AnimData *adt);
static void lib_link_animdata(FileData *fd, ID *id, AnimData *adt);

typedef struct BHeadN {
  struct BHeadN *next, *prev;
#ifdef USE_BHEAD_READ_ON_DEMAND
  /** Use to read the data from the file directly into memory as needed. */
  off64_t file_offset;
  /** When set, the remainder of this allocation is the data, otherwise it needs to be read. */
  bool has_data;
#endif
  struct BHead bhead;
} BHeadN;

#define BHEADN_FROM_BHEAD(bh) ((BHeadN *)POINTER_OFFSET(bh, -offsetof(BHeadN, bhead)))

/* We could change this in the future, for now it's simplest if only data is delayed
 * because ID names are used in lookup tables. */
#define BHEAD_USE_READ_ON_DEMAND(bhead) ((bhead)->code == DATA)

/**
 * This function ensures that reports are printed,
 * in the case of library linking errors this is important!
 *
 * bit kludge but better then doubling up on prints,
 * we could alternatively have a versions of a report function which forces printing - campbell
 */
void blo_reportf_wrap(ReportList *reports, ReportType type, const char *format, ...)
{
  char fixed_buf[1024]; /* should be long enough */

  va_list args;

  va_start(args, format);
  vsnprintf(fixed_buf, sizeof(fixed_buf), format, args);
  va_end(args);

  fixed_buf[sizeof(fixed_buf) - 1] = '\0';

  BKE_report(reports, type, fixed_buf);

  if (G.background == 0) {
    printf("%s: %s\n", BKE_report_type_str(type), fixed_buf);
  }
}

/* for reporting linking messages */
static const char *library_parent_filepath(Library *lib)
{
  return lib->parent ? lib->parent->filepath : "<direct>";
}

/* -------------------------------------------------------------------- */
/** \name OldNewMap API
 * \{ */

typedef struct OldNew {
  const void *oldp;
  void *newp;
  /* `nr` is "user count" for data, and ID code for libdata. */
  int nr;
} OldNew;

typedef struct OldNewMap {
  /* Array that stores the actual entries. */
  OldNew *entries;
  int nentries;
  /* Hashmap that stores indices into the `entries` array. */
  int32_t *map;

  int capacity_exp;
} OldNewMap;

#define ENTRIES_CAPACITY(onm) (1ll << (onm)->capacity_exp)
#define MAP_CAPACITY(onm) (1ll << ((onm)->capacity_exp + 1))
#define SLOT_MASK(onm) (MAP_CAPACITY(onm) - 1)
#define DEFAULT_SIZE_EXP 6
#define PERTURB_SHIFT 5

/* based on the probing algorithm used in Python dicts. */
#define ITER_SLOTS(onm, KEY, SLOT_NAME, INDEX_NAME) \
  uint32_t hash = BLI_ghashutil_ptrhash(KEY); \
  uint32_t mask = SLOT_MASK(onm); \
  uint perturb = hash; \
  int SLOT_NAME = mask & hash; \
  int INDEX_NAME = onm->map[SLOT_NAME]; \
  for (;; SLOT_NAME = mask & ((5 * SLOT_NAME) + 1 + perturb), \
          perturb >>= PERTURB_SHIFT, \
          INDEX_NAME = onm->map[SLOT_NAME])

static void oldnewmap_insert_index_in_map(OldNewMap *onm, const void *ptr, int index)
{
  ITER_SLOTS (onm, ptr, slot, stored_index) {
    if (stored_index == -1) {
      onm->map[slot] = index;
      break;
    }
  }
}

static void oldnewmap_insert_or_replace(OldNewMap *onm, OldNew entry)
{
  ITER_SLOTS (onm, entry.oldp, slot, index) {
    if (index == -1) {
      onm->entries[onm->nentries] = entry;
      onm->map[slot] = onm->nentries;
      onm->nentries++;
      break;
    }
    else if (onm->entries[index].oldp == entry.oldp) {
      onm->entries[index] = entry;
      break;
    }
  }
}

static OldNew *oldnewmap_lookup_entry(const OldNewMap *onm, const void *addr)
{
  ITER_SLOTS (onm, addr, slot, index) {
    if (index >= 0) {
      OldNew *entry = &onm->entries[index];
      if (entry->oldp == addr) {
        return entry;
      }
    }
    else {
      return NULL;
    }
  }
}

static void oldnewmap_clear_map(OldNewMap *onm)
{
  memset(onm->map, 0xFF, MAP_CAPACITY(onm) * sizeof(*onm->map));
}

static void oldnewmap_increase_size(OldNewMap *onm)
{
  onm->capacity_exp++;
  onm->entries = MEM_reallocN(onm->entries, sizeof(*onm->entries) * ENTRIES_CAPACITY(onm));
  onm->map = MEM_reallocN(onm->map, sizeof(*onm->map) * MAP_CAPACITY(onm));
  oldnewmap_clear_map(onm);
  for (int i = 0; i < onm->nentries; i++) {
    oldnewmap_insert_index_in_map(onm, onm->entries[i].oldp, i);
  }
}

/* Public OldNewMap API */

static OldNewMap *oldnewmap_new(void)
{
  OldNewMap *onm = MEM_callocN(sizeof(*onm), "OldNewMap");

  onm->capacity_exp = DEFAULT_SIZE_EXP;
  onm->entries = MEM_malloc_arrayN(
      ENTRIES_CAPACITY(onm), sizeof(*onm->entries), "OldNewMap.entries");
  onm->map = MEM_malloc_arrayN(MAP_CAPACITY(onm), sizeof(*onm->map), "OldNewMap.map");
  oldnewmap_clear_map(onm);

  return onm;
}

static void oldnewmap_insert(OldNewMap *onm, const void *oldaddr, void *newaddr, int nr)
{
  if (oldaddr == NULL || newaddr == NULL) {
    return;
  }

  if (UNLIKELY(onm->nentries == ENTRIES_CAPACITY(onm))) {
    oldnewmap_increase_size(onm);
  }

  OldNew entry;
  entry.oldp = oldaddr;
  entry.newp = newaddr;
  entry.nr = nr;
  oldnewmap_insert_or_replace(onm, entry);
}

void blo_do_versions_oldnewmap_insert(OldNewMap *onm, const void *oldaddr, void *newaddr, int nr)
{
  oldnewmap_insert(onm, oldaddr, newaddr, nr);
}

static void *oldnewmap_lookup_and_inc(OldNewMap *onm, const void *addr, bool increase_users)
{
  OldNew *entry = oldnewmap_lookup_entry(onm, addr);
  if (entry == NULL) {
    return NULL;
  }
  if (increase_users) {
    entry->nr++;
  }
  return entry->newp;
}

/* for libdata, OldNew.nr has ID code, no increment */
static void *oldnewmap_liblookup(OldNewMap *onm, const void *addr, const void *lib)
{
  if (addr == NULL) {
    return NULL;
  }

  ID *id = oldnewmap_lookup_and_inc(onm, addr, false);
  if (id == NULL) {
    return NULL;
  }
  if (!lib || id->lib) {
    return id;
  }
  return NULL;
}

static void oldnewmap_free_unused(OldNewMap *onm)
{
  for (int i = 0; i < onm->nentries; i++) {
    OldNew *entry = &onm->entries[i];
    if (entry->nr == 0) {
      MEM_freeN(entry->newp);
      entry->newp = NULL;
    }
  }
}

static void oldnewmap_clear(OldNewMap *onm)
{
  onm->capacity_exp = DEFAULT_SIZE_EXP;
  oldnewmap_clear_map(onm);
  onm->nentries = 0;
}

static void oldnewmap_free(OldNewMap *onm)
{
  MEM_freeN(onm->entries);
  MEM_freeN(onm->map);
  MEM_freeN(onm);
}

#undef ENTRIES_CAPACITY
#undef MAP_CAPACITY
#undef SLOT_MASK
#undef DEFAULT_SIZE_EXP
#undef PERTURB_SHIFT
#undef ITER_SLOTS

/** \} */

/* -------------------------------------------------------------------- */
/** \name Helper Functions
 * \{ */

static void add_main_to_main(Main *mainvar, Main *from)
{
  ListBase *lbarray[MAX_LIBARRAY], *fromarray[MAX_LIBARRAY];
  int a;

  set_listbasepointers(mainvar, lbarray);
  a = set_listbasepointers(from, fromarray);
  while (a--) {
    BLI_movelisttolist(lbarray[a], fromarray[a]);
  }
}

void blo_join_main(ListBase *mainlist)
{
  Main *tojoin, *mainl;

  mainl = mainlist->first;
  while ((tojoin = mainl->next)) {
    add_main_to_main(mainl, tojoin);
    BLI_remlink(mainlist, tojoin);
    BKE_main_free(tojoin);
  }
}

static void split_libdata(ListBase *lb_src, Main **lib_main_array, const uint lib_main_array_len)
{
  for (ID *id = lb_src->first, *idnext; id; id = idnext) {
    idnext = id->next;

    if (id->lib) {
      if (((uint)id->lib->temp_index < lib_main_array_len) &&
          /* this check should never fail, just in case 'id->lib' is a dangling pointer. */
          (lib_main_array[id->lib->temp_index]->curlib == id->lib)) {
        Main *mainvar = lib_main_array[id->lib->temp_index];
        ListBase *lb_dst = which_libbase(mainvar, GS(id->name));
        BLI_remlink(lb_src, id);
        BLI_addtail(lb_dst, id);
      }
      else {
        printf("%s: invalid library for '%s'\n", __func__, id->name);
        BLI_assert(0);
      }
    }
  }
}

void blo_split_main(ListBase *mainlist, Main *main)
{
  mainlist->first = mainlist->last = main;
  main->next = NULL;

  if (BLI_listbase_is_empty(&main->libraries)) {
    return;
  }

  /* (Library.temp_index -> Main), lookup table */
  const uint lib_main_array_len = BLI_listbase_count(&main->libraries);
  Main **lib_main_array = MEM_malloc_arrayN(lib_main_array_len, sizeof(*lib_main_array), __func__);

  int i = 0;
  for (Library *lib = main->libraries.first; lib; lib = lib->id.next, i++) {
    Main *libmain = BKE_main_new();
    libmain->curlib = lib;
    libmain->versionfile = lib->versionfile;
    libmain->subversionfile = lib->subversionfile;
    BLI_addtail(mainlist, libmain);
    lib->temp_index = i;
    lib_main_array[i] = libmain;
  }

  ListBase *lbarray[MAX_LIBARRAY];
  i = set_listbasepointers(main, lbarray);
  while (i--) {
    ID *id = lbarray[i]->first;
    if (id == NULL || GS(id->name) == ID_LI) {
      /* No ID_LI data-lock should ever be linked anyway, but just in case, better be explicit. */
      continue;
    }
    split_libdata(lbarray[i], lib_main_array, lib_main_array_len);
  }

  MEM_freeN(lib_main_array);
}

static void read_file_version(FileData *fd, Main *main)
{
  BHead *bhead;

  for (bhead = blo_bhead_first(fd); bhead; bhead = blo_bhead_next(fd, bhead)) {
    if (bhead->code == GLOB) {
      FileGlobal *fg = read_struct(fd, bhead, "Global");
      if (fg) {
        main->subversionfile = fg->subversion;
        main->minversionfile = fg->minversion;
        main->minsubversionfile = fg->minsubversion;
        MEM_freeN(fg);
      }
      else if (bhead->code == ENDB) {
        break;
      }
    }
  }
  if (main->curlib) {
    main->curlib->versionfile = main->versionfile;
    main->curlib->subversionfile = main->subversionfile;
  }
}

#ifdef USE_GHASH_BHEAD
static void read_file_bhead_idname_map_create(FileData *fd)
{
  BHead *bhead;

  /* dummy values */
  bool is_link = false;
  int code_prev = ENDB;
  uint reserve = 0;

  for (bhead = blo_bhead_first(fd); bhead; bhead = blo_bhead_next(fd, bhead)) {
    if (code_prev != bhead->code) {
      code_prev = bhead->code;
      is_link = BKE_idcode_is_valid(code_prev) ? BKE_idcode_is_linkable(code_prev) : false;
    }

    if (is_link) {
      reserve += 1;
    }
  }

  BLI_assert(fd->bhead_idname_hash == NULL);

  fd->bhead_idname_hash = BLI_ghash_str_new_ex(__func__, reserve);

  for (bhead = blo_bhead_first(fd); bhead; bhead = blo_bhead_next(fd, bhead)) {
    if (code_prev != bhead->code) {
      code_prev = bhead->code;
      is_link = BKE_idcode_is_valid(code_prev) ? BKE_idcode_is_linkable(code_prev) : false;
    }

    if (is_link) {
      BLI_ghash_insert(fd->bhead_idname_hash, (void *)blo_bhead_id_name(fd, bhead), bhead);
    }
  }
}
#endif

static Main *blo_find_main(FileData *fd, const char *filepath, const char *relabase)
{
  ListBase *mainlist = fd->mainlist;
  Main *m;
  Library *lib;
  char name1[FILE_MAX];

  BLI_strncpy(name1, filepath, sizeof(name1));
  BLI_cleanup_path(relabase, name1);

  //  printf("blo_find_main: relabase  %s\n", relabase);
  //  printf("blo_find_main: original in  %s\n", filepath);
  //  printf("blo_find_main: converted to %s\n", name1);

  for (m = mainlist->first; m; m = m->next) {
    const char *libname = (m->curlib) ? m->curlib->filepath : m->name;

    if (BLI_path_cmp(name1, libname) == 0) {
      if (G.debug & G_DEBUG) {
        printf("blo_find_main: found library %s\n", libname);
      }
      return m;
    }
  }

  m = BKE_main_new();
  BLI_addtail(mainlist, m);

  /* Add library data-block itself to 'main' Main, since libraries are **never** linked data.
   * Fixes bug where you could end with all ID_LI data-blocks having the same name... */
  lib = BKE_libblock_alloc(mainlist->first, ID_LI, BLI_path_basename(filepath), 0);

  /* Important, consistency with main ID reading code from read_libblock(). */
  lib->id.us = ID_FAKE_USERS(lib);

  BLI_strncpy(lib->name, filepath, sizeof(lib->name));
  BLI_strncpy(lib->filepath, name1, sizeof(lib->filepath));

  m->curlib = lib;

  read_file_version(fd, m);

  if (G.debug & G_DEBUG) {
    printf("blo_find_main: added new lib %s\n", filepath);
  }
  return m;
}

/** \} */

/* -------------------------------------------------------------------- */
/** \name File Parsing
 * \{ */

static void switch_endian_bh4(BHead4 *bhead)
{
  /* the ID_.. codes */
  if ((bhead->code & 0xFFFF) == 0) {
    bhead->code >>= 16;
  }

  if (bhead->code != ENDB) {
    BLI_endian_switch_int32(&bhead->len);
    BLI_endian_switch_int32(&bhead->SDNAnr);
    BLI_endian_switch_int32(&bhead->nr);
  }
}

static void switch_endian_bh8(BHead8 *bhead)
{
  /* the ID_.. codes */
  if ((bhead->code & 0xFFFF) == 0) {
    bhead->code >>= 16;
  }

  if (bhead->code != ENDB) {
    BLI_endian_switch_int32(&bhead->len);
    BLI_endian_switch_int32(&bhead->SDNAnr);
    BLI_endian_switch_int32(&bhead->nr);
  }
}

static void bh4_from_bh8(BHead *bhead, BHead8 *bhead8, int do_endian_swap)
{
  BHead4 *bhead4 = (BHead4 *)bhead;
  int64_t old;

  bhead4->code = bhead8->code;
  bhead4->len = bhead8->len;

  if (bhead4->code != ENDB) {
    /* perform a endian swap on 64bit pointers, otherwise the pointer might map to zero
     * 0x0000000000000000000012345678 would become 0x12345678000000000000000000000000
     */
    if (do_endian_swap) {
      BLI_endian_switch_int64(&bhead8->old);
    }

    /* this patch is to avoid a long long being read from not-eight aligned positions
     * is necessary on any modern 64bit architecture) */
    memcpy(&old, &bhead8->old, 8);
    bhead4->old = (int)(old >> 3);

    bhead4->SDNAnr = bhead8->SDNAnr;
    bhead4->nr = bhead8->nr;
  }
}

static void bh8_from_bh4(BHead *bhead, BHead4 *bhead4)
{
  BHead8 *bhead8 = (BHead8 *)bhead;

  bhead8->code = bhead4->code;
  bhead8->len = bhead4->len;

  if (bhead8->code != ENDB) {
    bhead8->old = bhead4->old;
    bhead8->SDNAnr = bhead4->SDNAnr;
    bhead8->nr = bhead4->nr;
  }
}

static BHeadN *get_bhead(FileData *fd)
{
  BHeadN *new_bhead = NULL;
  int readsize;

  if (fd) {
    if (!fd->is_eof) {
      /* initializing to zero isn't strictly needed but shuts valgrind up
       * since uninitialized memory gets compared */
      BHead8 bhead8 = {0};
      BHead4 bhead4 = {0};
      BHead bhead = {0};

      /* First read the bhead structure.
       * Depending on the platform the file was written on this can
       * be a big or little endian BHead4 or BHead8 structure.
       *
       * As usual 'ENDB' (the last *partial* bhead of the file)
       * needs some special handling. We don't want to EOF just yet.
       */
      if (fd->flags & FD_FLAGS_FILE_POINTSIZE_IS_4) {
        bhead4.code = DATA;
        readsize = fd->read(fd, &bhead4, sizeof(bhead4));

        if (readsize == sizeof(bhead4) || bhead4.code == ENDB) {
          if (fd->flags & FD_FLAGS_SWITCH_ENDIAN) {
            switch_endian_bh4(&bhead4);
          }

          if (fd->flags & FD_FLAGS_POINTSIZE_DIFFERS) {
            bh8_from_bh4(&bhead, &bhead4);
          }
          else {
            /* MIN2 is only to quiet '-Warray-bounds' compiler warning. */
            BLI_assert(sizeof(bhead) == sizeof(bhead4));
            memcpy(&bhead, &bhead4, MIN2(sizeof(bhead), sizeof(bhead4)));
          }
        }
        else {
          fd->is_eof = true;
          bhead.len = 0;
        }
      }
      else {
        bhead8.code = DATA;
        readsize = fd->read(fd, &bhead8, sizeof(bhead8));

        if (readsize == sizeof(bhead8) || bhead8.code == ENDB) {
          if (fd->flags & FD_FLAGS_SWITCH_ENDIAN) {
            switch_endian_bh8(&bhead8);
          }

          if (fd->flags & FD_FLAGS_POINTSIZE_DIFFERS) {
            bh4_from_bh8(&bhead, &bhead8, (fd->flags & FD_FLAGS_SWITCH_ENDIAN));
          }
          else {
            /* MIN2 is only to quiet '-Warray-bounds' compiler warning. */
            BLI_assert(sizeof(bhead) == sizeof(bhead8));
            memcpy(&bhead, &bhead8, MIN2(sizeof(bhead), sizeof(bhead8)));
          }
        }
        else {
          fd->is_eof = true;
          bhead.len = 0;
        }
      }

      /* make sure people are not trying to pass bad blend files */
      if (bhead.len < 0) {
        fd->is_eof = true;
      }

      /* bhead now contains the (converted) bhead structure. Now read
       * the associated data and put everything in a BHeadN (creative naming !)
       */
      if (fd->is_eof) {
        /* pass */
      }
#ifdef USE_BHEAD_READ_ON_DEMAND
      else if (fd->seek != NULL && BHEAD_USE_READ_ON_DEMAND(&bhead)) {
        /* Delay reading bhead content. */
        new_bhead = MEM_mallocN(sizeof(BHeadN), "new_bhead");
        if (new_bhead) {
          new_bhead->next = new_bhead->prev = NULL;
          new_bhead->file_offset = fd->file_offset;
          new_bhead->has_data = false;
          new_bhead->bhead = bhead;
          off64_t seek_new = fd->seek(fd, bhead.len, SEEK_CUR);
          if (seek_new == -1) {
            fd->is_eof = true;
            MEM_freeN(new_bhead);
            new_bhead = NULL;
          }
          BLI_assert(fd->file_offset == seek_new);
        }
        else {
          fd->is_eof = true;
        }
      }
#endif
      else {
        new_bhead = MEM_mallocN(sizeof(BHeadN) + bhead.len, "new_bhead");
        if (new_bhead) {
          new_bhead->next = new_bhead->prev = NULL;
#ifdef USE_BHEAD_READ_ON_DEMAND
          new_bhead->file_offset = 0; /* don't seek. */
          new_bhead->has_data = true;
#endif
          new_bhead->bhead = bhead;

          readsize = fd->read(fd, new_bhead + 1, bhead.len);

          if (readsize != bhead.len) {
            fd->is_eof = true;
            MEM_freeN(new_bhead);
            new_bhead = NULL;
          }
        }
        else {
          fd->is_eof = true;
        }
      }
    }
  }

  /* We've read a new block. Now add it to the list
   * of blocks.
   */
  if (new_bhead) {
    BLI_addtail(&fd->bhead_list, new_bhead);
  }

  return new_bhead;
}

BHead *blo_bhead_first(FileData *fd)
{
  BHeadN *new_bhead;
  BHead *bhead = NULL;

  /* Rewind the file
   * Read in a new block if necessary
   */
  new_bhead = fd->bhead_list.first;
  if (new_bhead == NULL) {
    new_bhead = get_bhead(fd);
  }

  if (new_bhead) {
    bhead = &new_bhead->bhead;
  }

  return bhead;
}

BHead *blo_bhead_prev(FileData *UNUSED(fd), BHead *thisblock)
{
  BHeadN *bheadn = BHEADN_FROM_BHEAD(thisblock);
  BHeadN *prev = bheadn->prev;

  return (prev) ? &prev->bhead : NULL;
}

BHead *blo_bhead_next(FileData *fd, BHead *thisblock)
{
  BHeadN *new_bhead = NULL;
  BHead *bhead = NULL;

  if (thisblock) {
    /* bhead is actually a sub part of BHeadN
     * We calculate the BHeadN pointer from the BHead pointer below */
    new_bhead = BHEADN_FROM_BHEAD(thisblock);

    /* get the next BHeadN. If it doesn't exist we read in the next one */
    new_bhead = new_bhead->next;
    if (new_bhead == NULL) {
      new_bhead = get_bhead(fd);
    }
  }

  if (new_bhead) {
    /* here we do the reverse:
     * go from the BHeadN pointer to the BHead pointer */
    bhead = &new_bhead->bhead;
  }

  return bhead;
}

#ifdef USE_BHEAD_READ_ON_DEMAND
static bool blo_bhead_read_data(FileData *fd, BHead *thisblock, void *buf)
{
  bool success = true;
  BHeadN *new_bhead = BHEADN_FROM_BHEAD(thisblock);
  BLI_assert(new_bhead->has_data == false && new_bhead->file_offset != 0);
  off64_t offset_backup = fd->file_offset;
  if (UNLIKELY(fd->seek(fd, new_bhead->file_offset, SEEK_SET) == -1)) {
    success = false;
  }
  else {
    if (fd->read(fd, buf, new_bhead->bhead.len) != new_bhead->bhead.len) {
      success = false;
    }
  }
  if (fd->seek(fd, offset_backup, SEEK_SET) == -1) {
    success = false;
  }
  return success;
}

static BHead *blo_bhead_read_full(FileData *fd, BHead *thisblock)
{
  BHeadN *new_bhead = BHEADN_FROM_BHEAD(thisblock);
  BHeadN *new_bhead_data = MEM_mallocN(sizeof(BHeadN) + new_bhead->bhead.len, "new_bhead");
  new_bhead_data->bhead = new_bhead->bhead;
  new_bhead_data->file_offset = new_bhead->file_offset;
  new_bhead_data->has_data = true;
  if (!blo_bhead_read_data(fd, thisblock, new_bhead_data + 1)) {
    MEM_freeN(new_bhead_data);
    return NULL;
  }
  return &new_bhead_data->bhead;
}
#endif /* USE_BHEAD_READ_ON_DEMAND */

/* Warning! Caller's responsibility to ensure given bhead **is** and ID one! */
const char *blo_bhead_id_name(const FileData *fd, const BHead *bhead)
{
  return (const char *)POINTER_OFFSET(bhead, sizeof(*bhead) + fd->id_name_offs);
}

static void decode_blender_header(FileData *fd)
{
  char header[SIZEOFBLENDERHEADER], num[4];
  int readsize;

  /* read in the header data */
  readsize = fd->read(fd, header, sizeof(header));

  if (readsize == sizeof(header) && STREQLEN(header, "BLENDER", 7) && ELEM(header[7], '_', '-') &&
      ELEM(header[8], 'v', 'V') &&
      (isdigit(header[9]) && isdigit(header[10]) && isdigit(header[11]))) {
    fd->flags |= FD_FLAGS_FILE_OK;

    /* what size are pointers in the file ? */
    if (header[7] == '_') {
      fd->flags |= FD_FLAGS_FILE_POINTSIZE_IS_4;
      if (sizeof(void *) != 4) {
        fd->flags |= FD_FLAGS_POINTSIZE_DIFFERS;
      }
    }
    else {
      if (sizeof(void *) != 8) {
        fd->flags |= FD_FLAGS_POINTSIZE_DIFFERS;
      }
    }

    /* is the file saved in a different endian
     * than we need ?
     */
    if (((header[8] == 'v') ? L_ENDIAN : B_ENDIAN) != ENDIAN_ORDER) {
      fd->flags |= FD_FLAGS_SWITCH_ENDIAN;
    }

    /* get the version number */
    memcpy(num, header + 9, 3);
    num[3] = 0;
    fd->fileversion = atoi(num);
  }
}

/**
 * \return Success if the file is read correctly, else set \a r_error_message.
 */
static bool read_file_dna(FileData *fd, const char **r_error_message)
{
  BHead *bhead;
  int subversion = 0;

  for (bhead = blo_bhead_first(fd); bhead; bhead = blo_bhead_next(fd, bhead)) {
    if (bhead->code == GLOB) {
      /* Before this, the subversion didn't exist in 'FileGlobal' so the subversion
       * value isn't accessible for the purpose of DNA versioning in this case. */
      if (fd->fileversion <= 242) {
        continue;
      }
      /* We can't use read_global because this needs 'DNA1' to be decoded,
       * however the first 4 chars are _always_ the subversion. */
      FileGlobal *fg = (void *)&bhead[1];
      BLI_STATIC_ASSERT(offsetof(FileGlobal, subvstr) == 0, "Must be first: subvstr")
      char num[5];
      memcpy(num, fg->subvstr, 4);
      num[4] = 0;
      subversion = atoi(num);
    }
    else if (bhead->code == DNA1) {
      const bool do_endian_swap = (fd->flags & FD_FLAGS_SWITCH_ENDIAN) != 0;

      fd->filesdna = DNA_sdna_from_data(
          &bhead[1], bhead->len, do_endian_swap, true, r_error_message);
      if (fd->filesdna) {
        blo_do_versions_dna(fd->filesdna, fd->fileversion, subversion);
        fd->compflags = DNA_struct_get_compareflags(fd->filesdna, fd->memsdna);
        /* used to retrieve ID names from (bhead+1) */
        fd->id_name_offs = DNA_elem_offset(fd->filesdna, "ID", "char", "name[]");

        return true;
      }
      else {
        return false;
      }
    }
    else if (bhead->code == ENDB) {
      break;
    }
  }

  *r_error_message = "Missing DNA block";
  return false;
}

static int *read_file_thumbnail(FileData *fd)
{
  BHead *bhead;
  int *blend_thumb = NULL;

  for (bhead = blo_bhead_first(fd); bhead; bhead = blo_bhead_next(fd, bhead)) {
    if (bhead->code == TEST) {
      const bool do_endian_swap = (fd->flags & FD_FLAGS_SWITCH_ENDIAN) != 0;
      int *data = (int *)(bhead + 1);

      if (bhead->len < (2 * sizeof(int))) {
        break;
      }

      if (do_endian_swap) {
        BLI_endian_switch_int32(&data[0]);
        BLI_endian_switch_int32(&data[1]);
      }

      const int width = data[0];
      const int height = data[1];
      if (!BLEN_THUMB_MEMSIZE_IS_VALID(width, height)) {
        break;
      }
      if (bhead->len < BLEN_THUMB_MEMSIZE_FILE(width, height)) {
        break;
      }

      blend_thumb = data;
      break;
    }
    else if (bhead->code != REND) {
      /* Thumbnail is stored in TEST immediately after first REND... */
      break;
    }
  }

  return blend_thumb;
}

/** \} */

/* -------------------------------------------------------------------- */
/** \name File Data API
 * \{ */

/* Regular file reading. */

static int fd_read_data_from_file(FileData *filedata, void *buffer, uint size)
{
  int readsize = read(filedata->filedes, buffer, size);

  if (readsize < 0) {
    readsize = EOF;
  }
  else {
    filedata->file_offset += readsize;
  }

  return (readsize);
}

static off64_t fd_seek_data_from_file(FileData *filedata, off64_t offset, int whence)
{
  filedata->file_offset = lseek(filedata->filedes, offset, whence);
  return filedata->file_offset;
}

/* GZip file reading. */

static int fd_read_gzip_from_file(FileData *filedata, void *buffer, uint size)
{
  int readsize = gzread(filedata->gzfiledes, buffer, size);

  if (readsize < 0) {
    readsize = EOF;
  }
  else {
    filedata->file_offset += readsize;
  }

  return (readsize);
}

/* Memory reading. */

static int fd_read_from_memory(FileData *filedata, void *buffer, uint size)
{
  /* don't read more bytes then there are available in the buffer */
  int readsize = (int)MIN2(size, (uint)(filedata->buffersize - filedata->file_offset));

  memcpy(buffer, filedata->buffer + filedata->file_offset, readsize);
  filedata->file_offset += readsize;

  return (readsize);
}

/* MemFile reading. */

static int fd_read_from_memfile(FileData *filedata, void *buffer, uint size)
{
  static size_t seek = SIZE_MAX; /* the current position */
  static size_t offset = 0;      /* size of previous chunks */
  static MemFileChunk *chunk = NULL;
  size_t chunkoffset, readsize, totread;

  if (size == 0) {
    return 0;
  }

  if (seek != (size_t)filedata->file_offset) {
    chunk = filedata->memfile->chunks.first;
    seek = 0;

    while (chunk) {
      if (seek + chunk->size > (size_t)filedata->file_offset) {
        break;
      }
      seek += chunk->size;
      chunk = chunk->next;
    }
    offset = seek;
    seek = filedata->file_offset;
  }

  if (chunk) {
    totread = 0;

    do {
      /* first check if it's on the end if current chunk */
      if (seek - offset == chunk->size) {
        offset += chunk->size;
        chunk = chunk->next;
      }

      /* debug, should never happen */
      if (chunk == NULL) {
        printf("illegal read, chunk zero\n");
        return 0;
      }

      chunkoffset = seek - offset;
      readsize = size - totread;

      /* data can be spread over multiple chunks, so clamp size
       * to within this chunk, and then it will read further in
       * the next chunk */
      if (chunkoffset + readsize > chunk->size) {
        readsize = chunk->size - chunkoffset;
      }

      memcpy(POINTER_OFFSET(buffer, totread), chunk->buf + chunkoffset, readsize);
      totread += readsize;
      filedata->file_offset += readsize;
      seek += readsize;
    } while (totread < size);

    return totread;
  }

  return 0;
}

static FileData *filedata_new(void)
{
  FileData *fd = MEM_callocN(sizeof(FileData), "FileData");

  fd->filedes = -1;
  fd->gzfiledes = NULL;

  fd->memsdna = DNA_sdna_current_get();

  fd->datamap = oldnewmap_new();
  fd->globmap = oldnewmap_new();
  fd->libmap = oldnewmap_new();

  return fd;
}

static FileData *blo_decode_and_check(FileData *fd, ReportList *reports)
{
  decode_blender_header(fd);

  if (fd->flags & FD_FLAGS_FILE_OK) {
    const char *error_message = NULL;
    if (read_file_dna(fd, &error_message) == false) {
      BKE_reportf(
          reports, RPT_ERROR, "Failed to read blend file '%s': %s", fd->relabase, error_message);
      blo_filedata_free(fd);
      fd = NULL;
    }
  }
  else {
    BKE_reportf(
        reports, RPT_ERROR, "Failed to read blend file '%s', not a blend file", fd->relabase);
    blo_filedata_free(fd);
    fd = NULL;
  }

  return fd;
}

static FileData *blo_filedata_from_file_descriptor(const char *filepath,
                                                   ReportList *reports,
                                                   int file)
{
  FileDataReadFn *read_fn = NULL;
  FileDataSeekFn *seek_fn = NULL; /* Optional. */

  gzFile gzfile = (gzFile)Z_NULL;

  char header[7];

#ifdef WITH_GAMEENGINE_BPPLAYER
  const int typeencryption = SPINDLE_CheckEncryptionFromFile(filepath);
  if (typeencryption <= SPINDLE_NO_ENCRYPTION) {
#endif

    /* Regular file. */
    errno = 0;
    if (read(file, header, sizeof(header)) != sizeof(header)) {
      BKE_reportf(reports,
                  RPT_WARNING,
                  "Unable to read '%s': %s",
                  filepath,
                  errno ? strerror(errno) : TIP_("insufficient content"));
      return NULL;
    }
    else {
      lseek(file, 0, SEEK_SET);
    }

    /* Regular file. */
    if (memcmp(header, "BLENDER", sizeof(header)) == 0) {
      read_fn = fd_read_data_from_file;
      seek_fn = fd_seek_data_from_file;
    }

    /* Gzip file. */
    errno = 0;
    if ((read_fn == NULL) &&
        /* Check header magic. */
        (header[0] == 0x1f && header[1] == 0x8b)) {
      gzfile = BLI_gzopen(filepath, "rb");
      if (gzfile == (gzFile)Z_NULL) {
        BKE_reportf(reports,
                    RPT_WARNING,
                    "Unable to open '%s': %s",
                    filepath,
                    errno ? strerror(errno) : TIP_("unknown error reading file"));
        return NULL;
      }
      else {
        /* 'seek_fn' is too slow for gzip, don't set it. */
        read_fn = fd_read_gzip_from_file;
        /* Caller must close. */
        file = -1;
      }
    }

    if (read_fn == NULL) {
      BKE_reportf(reports, RPT_WARNING, "Unrecognized file format '%s'", filepath);
      return NULL;
    }

    FileData *fd = filedata_new();

    fd->filedes = file;
    fd->gzfiledes = gzfile;

    fd->read = read_fn;
    fd->seek = seek_fn;

    return fd;
#ifdef WITH_GAMEENGINE_BPPLAYER
    }
    else {
      int filesize = 0;
      const char *decrypteddata = SPINDLE_DecryptFromFile(filepath, &filesize, NULL, typeencryption);
      SPINDLE_SetFilePath(filepath);
      return blo_filedata_from_memory(decrypteddata, filesize, reports);
  }
#endif

}

static FileData *blo_filedata_from_file_open(const char *filepath, ReportList *reports)
{
  errno = 0;
  const int file = BLI_open(filepath, O_BINARY | O_RDONLY, 0);
  if (file == -1) {
    BKE_reportf(reports,
                RPT_WARNING,
                "Unable to open '%s': %s",
                filepath,
                errno ? strerror(errno) : TIP_("unknown error reading file"));
    return NULL;
  }
  FileData *fd = blo_filedata_from_file_descriptor(filepath, reports, file);
  if ((fd == NULL) || (fd->filedes == -1)) {
    close(file);
  }
  return fd;
}

/* cannot be called with relative paths anymore! */
/* on each new library added, it now checks for the current FileData and expands relativeness */
FileData *blo_filedata_from_file(const char *filepath, ReportList *reports)
{
  FileData *fd = blo_filedata_from_file_open(filepath, reports);
  if (fd != NULL) {
    /* needed for library_append and read_libraries */
    BLI_strncpy(fd->relabase, filepath, sizeof(fd->relabase));

    return blo_decode_and_check(fd, reports);
  }
  return NULL;
}

/**
 * Same as blo_filedata_from_file(), but does not reads DNA data, only header.
 * Use it for light access (e.g. thumbnail reading).
 */
static FileData *blo_filedata_from_file_minimal(const char *filepath)
{
  FileData *fd = blo_filedata_from_file_open(filepath, NULL);
  if (fd != NULL) {
    decode_blender_header(fd);
    if (fd->flags & FD_FLAGS_FILE_OK) {
      return fd;
    }
    blo_filedata_free(fd);
  }
  return NULL;
}

static int fd_read_gzip_from_memory(FileData *filedata, void *buffer, uint size)
{
  int err;

  filedata->strm.next_out = (Bytef *)buffer;
  filedata->strm.avail_out = size;

  // Inflate another chunk.
  err = inflate(&filedata->strm, Z_SYNC_FLUSH);

  if (err == Z_STREAM_END) {
    return 0;
  }
  else if (err != Z_OK) {
    printf("fd_read_gzip_from_memory: zlib error\n");
    return 0;
  }

  filedata->file_offset += size;

  return (size);
}

static int fd_read_gzip_from_memory_init(FileData *fd)
{

  fd->strm.next_in = (Bytef *)fd->buffer;
  fd->strm.avail_in = fd->buffersize;
  fd->strm.total_out = 0;
  fd->strm.zalloc = Z_NULL;
  fd->strm.zfree = Z_NULL;

  if (inflateInit2(&fd->strm, (16 + MAX_WBITS)) != Z_OK) {
    return 0;
  }

  fd->read = fd_read_gzip_from_memory;

  return 1;
}

FileData *blo_filedata_from_memory(const void *mem, int memsize, ReportList *reports)
{
  if (!mem || memsize < SIZEOFBLENDERHEADER) {
    BKE_report(reports, RPT_WARNING, (mem) ? TIP_("Unable to read") : TIP_("Unable to open"));
    return NULL;
  }
  else {
    FileData *fd = filedata_new();
    const char *cp = mem;

    fd->buffer = mem;
    fd->buffersize = memsize;

    /* test if gzip */
    if (cp[0] == 0x1f && cp[1] == 0x8b) {
      if (0 == fd_read_gzip_from_memory_init(fd)) {
        blo_filedata_free(fd);
        return NULL;
      }
    }
    else {
      fd->read = fd_read_from_memory;
    }

    fd->flags |= FD_FLAGS_NOT_MY_BUFFER;

#ifdef WITH_GAMEENGINE_BPPLAYER
    // Set local path before calling blo_decode_and_check.
    BLI_strncpy(fd->relabase, SPINDLE_GetFilePath(), sizeof(fd->relabase));
#endif

    return blo_decode_and_check(fd, reports);
  }
}

FileData *blo_filedata_from_memfile(MemFile *memfile, ReportList *reports)
{
  if (!memfile) {
    BKE_report(reports, RPT_WARNING, "Unable to open blend <memory>");
    return NULL;
  }
  else {
    FileData *fd = filedata_new();
    fd->memfile = memfile;

    fd->read = fd_read_from_memfile;
    fd->flags |= FD_FLAGS_NOT_MY_BUFFER;

    return blo_decode_and_check(fd, reports);
  }
}

void blo_filedata_free(FileData *fd)
{
  if (fd) {
    if (fd->filedes != -1) {
      close(fd->filedes);
    }

    if (fd->gzfiledes != NULL) {
      gzclose(fd->gzfiledes);
    }

    if (fd->strm.next_in) {
      if (inflateEnd(&fd->strm) != Z_OK) {
        printf("close gzip stream error\n");
      }
    }

    if (fd->buffer && !(fd->flags & FD_FLAGS_NOT_MY_BUFFER)) {
      MEM_freeN((void *)fd->buffer);
      fd->buffer = NULL;
    }

    /* Free all BHeadN data blocks */
#ifndef NDEBUG
    BLI_freelistN(&fd->bhead_list);
#else
    /* Sanity check we're not keeping memory we don't need. */
    LISTBASE_FOREACH_MUTABLE (BHeadN *, new_bhead, &fd->bhead_list) {
      if (fd->seek != NULL && BHEAD_USE_READ_ON_DEMAND(&new_bhead->bhead)) {
        BLI_assert(new_bhead->has_data == 0);
      }
      MEM_freeN(new_bhead);
    }
#endif

    if (fd->filesdna) {
      DNA_sdna_free(fd->filesdna);
    }
    if (fd->compflags) {
      MEM_freeN((void *)fd->compflags);
    }

    if (fd->datamap) {
      oldnewmap_free(fd->datamap);
    }
    if (fd->globmap) {
      oldnewmap_free(fd->globmap);
    }
    if (fd->imamap) {
      oldnewmap_free(fd->imamap);
    }
    if (fd->movieclipmap) {
      oldnewmap_free(fd->movieclipmap);
    }
    if (fd->scenemap) {
      oldnewmap_free(fd->scenemap);
    }
    if (fd->soundmap) {
      oldnewmap_free(fd->soundmap);
    }
    if (fd->packedmap) {
      oldnewmap_free(fd->packedmap);
    }
    if (fd->libmap && !(fd->flags & FD_FLAGS_NOT_MY_LIBMAP)) {
      oldnewmap_free(fd->libmap);
    }
    if (fd->bheadmap) {
      MEM_freeN(fd->bheadmap);
    }

#ifdef USE_GHASH_BHEAD
    if (fd->bhead_idname_hash) {
      BLI_ghash_free(fd->bhead_idname_hash, NULL, NULL);
    }
#endif

    MEM_freeN(fd);
  }
}

/** \} */

/* -------------------------------------------------------------------- */
/** \name Public Utilities
 * \{ */

/**
 * Check whether given path ends with a blend file compatible extension
 * (`.blend`, `.ble` or `.blend.gz`).
 *
 * \param str: The path to check.
 * \return true is this path ends with a blender file extension.
 */
bool BLO_has_bfile_extension(const char *str)
{
  const char *ext_test[4] = {".blend", ".ble", ".blend.gz", NULL};
  return BLI_path_extension_check_array(str, ext_test);
}

/**
 * Try to explode given path into its 'library components'
 * (i.e. a .blend file, id type/group, and data-block itself).
 *
 * \param path: the full path to explode.
 * \param r_dir: the string that'll contain path up to blend file itself ('library' path).
 * WARNING! Must be #FILE_MAX_LIBEXTRA long (it also stores group and name strings)!
 * \param r_group: the string that'll contain 'group' part of the path, if any. May be NULL.
 * \param r_name: the string that'll contain data's name part of the path, if any. May be NULL.
 * \return true if path contains a blend file.
 */
bool BLO_library_path_explode(const char *path, char *r_dir, char **r_group, char **r_name)
{
  /* We might get some data names with slashes,
   * so we have to go up in path until we find blend file itself,
   * then we now next path item is group, and everything else is data name. */
  char *slash = NULL, *prev_slash = NULL, c = '\0';

  r_dir[0] = '\0';
  if (r_group) {
    *r_group = NULL;
  }
  if (r_name) {
    *r_name = NULL;
  }

  /* if path leads to an existing directory, we can be sure we're not (in) a library */
  if (BLI_is_dir(path)) {
    return false;
  }

  strcpy(r_dir, path);

  while ((slash = (char *)BLI_last_slash(r_dir))) {
    char tc = *slash;
    *slash = '\0';
    if (BLO_has_bfile_extension(r_dir) && BLI_is_file(r_dir)) {
      break;
    }
    else if (STREQ(r_dir, BLO_EMBEDDED_STARTUP_BLEND)) {
      break;
    }

    if (prev_slash) {
      *prev_slash = c;
    }
    prev_slash = slash;
    c = tc;
  }

  if (!slash) {
    return false;
  }

  if (slash[1] != '\0') {
    BLI_assert(strlen(slash + 1) < BLO_GROUP_MAX);
    if (r_group) {
      *r_group = slash + 1;
    }
  }

  if (prev_slash && (prev_slash[1] != '\0')) {
    BLI_assert(strlen(prev_slash + 1) < MAX_ID_NAME - 2);
    if (r_name) {
      *r_name = prev_slash + 1;
    }
  }

  return true;
}

/**
 * Does a very light reading of given .blend file to extract its stored thumbnail.
 *
 * \param filepath: The path of the file to extract thumbnail from.
 * \return The raw thumbnail
 * (MEM-allocated, as stored in file, use #BKE_main_thumbnail_to_imbuf()
 * to convert it to ImBuf image).
 */
BlendThumbnail *BLO_thumbnail_from_file(const char *filepath)
{
  FileData *fd;
  BlendThumbnail *data = NULL;
  int *fd_data;

  fd = blo_filedata_from_file_minimal(filepath);
  fd_data = fd ? read_file_thumbnail(fd) : NULL;

  if (fd_data) {
    const int width = fd_data[0];
    const int height = fd_data[1];
    if (BLEN_THUMB_MEMSIZE_IS_VALID(width, height)) {
      const size_t sz = BLEN_THUMB_MEMSIZE(width, height);
      data = MEM_mallocN(sz, __func__);
      if (data) {
        BLI_assert((sz - sizeof(*data)) ==
                   (BLEN_THUMB_MEMSIZE_FILE(width, height) - (sizeof(*fd_data) * 2)));
        data->width = width;
        data->height = height;
        memcpy(data->rect, &fd_data[2], sz - sizeof(*data));
      }
    }
  }

  blo_filedata_free(fd);

  return data;
}

/** \} */

/* -------------------------------------------------------------------- */
/** \name Old/New Pointer Map
 * \{ */

/* only direct databocks */
static void *newdataadr(FileData *fd, const void *adr)
{
  return oldnewmap_lookup_and_inc(fd->datamap, adr, true);
}

/* only direct databocks */
static void *newdataadr_no_us(FileData *fd, const void *adr)
{
  return oldnewmap_lookup_and_inc(fd->datamap, adr, false);
}

/* direct datablocks with global linking */
static void *newglobadr(FileData *fd, const void *adr)
{
  return oldnewmap_lookup_and_inc(fd->globmap, adr, true);
}

/* used to restore image data after undo */
static void *newimaadr(FileData *fd, const void *adr)
{
  if (fd->imamap && adr) {
    return oldnewmap_lookup_and_inc(fd->imamap, adr, true);
  }
  return NULL;
}

/* used to restore scene data after undo */
static void *newsceadr(FileData *fd, const void *adr)
{
  if (fd->scenemap && adr) {
    return oldnewmap_lookup_and_inc(fd->scenemap, adr, true);
  }
  return NULL;
}

/* used to restore movie clip data after undo */
static void *newmclipadr(FileData *fd, const void *adr)
{
  if (fd->movieclipmap && adr) {
    return oldnewmap_lookup_and_inc(fd->movieclipmap, adr, true);
  }
  return NULL;
}

/* used to restore sound data after undo */
static void *newsoundadr(FileData *fd, const void *adr)
{
  if (fd->soundmap && adr) {
    return oldnewmap_lookup_and_inc(fd->soundmap, adr, true);
  }
  return NULL;
}

/* used to restore packed data after undo */
static void *newpackedadr(FileData *fd, const void *adr)
{
  if (fd->packedmap && adr) {
    return oldnewmap_lookup_and_inc(fd->packedmap, adr, true);
  }

  return oldnewmap_lookup_and_inc(fd->datamap, adr, true);
}

/* only lib data */
static void *newlibadr(FileData *fd, const void *lib, const void *adr)
{
  return oldnewmap_liblookup(fd->libmap, adr, lib);
}

/* only lib data */
void *blo_do_versions_newlibadr(FileData *fd, const void *lib, const void *adr)
{
  return newlibadr(fd, lib, adr);
}

/* increases user number */
static void *newlibadr_us(FileData *fd, const void *lib, const void *adr)
{
  ID *id = newlibadr(fd, lib, adr);

  id_us_plus_no_lib(id);

  return id;
}

/* increases user number */
void *blo_do_versions_newlibadr_us(FileData *fd, const void *lib, const void *adr)
{
  return newlibadr_us(fd, lib, adr);
}

/* ensures real user */
static void *newlibadr_real_us(FileData *fd, const void *lib, const void *adr)
{
  ID *id = newlibadr(fd, lib, adr);

  id_us_ensure_real(id);

  return id;
}

static void change_link_placeholder_to_real_ID_pointer_fd(FileData *fd, const void *old, void *new)
{
  for (int i = 0; i < fd->libmap->nentries; i++) {
    OldNew *entry = &fd->libmap->entries[i];

    if (old == entry->newp && entry->nr == ID_LINK_PLACEHOLDER) {
      entry->newp = new;
      if (new) {
        entry->nr = GS(((ID *)new)->name);
      }
    }
  }
}

static void change_link_placeholder_to_real_ID_pointer(ListBase *mainlist,
                                                       FileData *basefd,
                                                       void *old,
                                                       void *new)
{
  Main *mainptr;

  for (mainptr = mainlist->first; mainptr; mainptr = mainptr->next) {
    FileData *fd;

    if (mainptr->curlib) {
      fd = mainptr->curlib->filedata;
    }
    else {
      fd = basefd;
    }

    if (fd) {
      change_link_placeholder_to_real_ID_pointer_fd(fd, old, new);
    }
  }
}

/* lib linked proxy objects point to our local data, we need
 * to clear that pointer before reading the undo memfile since
 * the object might be removed, it is set again in reading
 * if the local object still exists.
 * This is only valid for local proxy objects though, linked ones should not be affected here.
 */
void blo_clear_proxy_pointers_from_lib(Main *oldmain)
{
  Object *ob = oldmain->objects.first;

  for (; ob; ob = ob->id.next) {
    if (ob->id.lib != NULL && ob->proxy_from != NULL && ob->proxy_from->id.lib == NULL) {
      ob->proxy_from = NULL;
    }
  }
}

void blo_make_scene_pointer_map(FileData *fd, Main *oldmain)
{
  Scene *sce = oldmain->scenes.first;

  fd->scenemap = oldnewmap_new();

  for (; sce; sce = sce->id.next) {
    if (sce->eevee.light_cache) {
      struct LightCache *light_cache = sce->eevee.light_cache;
      oldnewmap_insert(fd->scenemap, light_cache, light_cache, 0);
    }
  }
}

void blo_end_scene_pointer_map(FileData *fd, Main *oldmain)
{
  OldNew *entry = fd->scenemap->entries;
  Scene *sce = oldmain->scenes.first;
  int i;

  /* used entries were restored, so we put them to zero */
  for (i = 0; i < fd->scenemap->nentries; i++, entry++) {
    if (entry->nr > 0) {
      entry->newp = NULL;
    }
  }

  for (; sce; sce = sce->id.next) {
    sce->eevee.light_cache = newsceadr(fd, sce->eevee.light_cache);
  }
}

void blo_make_image_pointer_map(FileData *fd, Main *oldmain)
{
  Image *ima = oldmain->images.first;
  Scene *sce = oldmain->scenes.first;
  int a;

  fd->imamap = oldnewmap_new();

  for (; ima; ima = ima->id.next) {
    if (ima->cache) {
      oldnewmap_insert(fd->imamap, ima->cache, ima->cache, 0);
    }
    for (a = 0; a < TEXTARGET_COUNT; a++) {
      if (ima->gputexture[a] != NULL) {
        oldnewmap_insert(fd->imamap, ima->gputexture[a], ima->gputexture[a], 0);
      }
    }
    if (ima->rr) {
      oldnewmap_insert(fd->imamap, ima->rr, ima->rr, 0);
    }
    LISTBASE_FOREACH (RenderSlot *, slot, &ima->renderslots) {
      if (slot->render) {
        oldnewmap_insert(fd->imamap, slot->render, slot->render, 0);
      }
    }
  }
  for (; sce; sce = sce->id.next) {
    if (sce->nodetree && sce->nodetree->previews) {
      bNodeInstanceHashIterator iter;
      NODE_INSTANCE_HASH_ITER (iter, sce->nodetree->previews) {
        bNodePreview *preview = BKE_node_instance_hash_iterator_get_value(&iter);
        oldnewmap_insert(fd->imamap, preview, preview, 0);
      }
    }
  }
}

/* set old main image ibufs to zero if it has been restored */
/* this works because freeing old main only happens after this call */
void blo_end_image_pointer_map(FileData *fd, Main *oldmain)
{
  OldNew *entry = fd->imamap->entries;
  Image *ima = oldmain->images.first;
  Scene *sce = oldmain->scenes.first;
  int i;

  /* used entries were restored, so we put them to zero */
  for (i = 0; i < fd->imamap->nentries; i++, entry++) {
    if (entry->nr > 0) {
      entry->newp = NULL;
    }
  }

  for (; ima; ima = ima->id.next) {
    ima->cache = newimaadr(fd, ima->cache);
    if (ima->cache == NULL) {
      ima->gpuflag = 0;
      ima->gpuframenr = INT_MAX;
      for (i = 0; i < TEXTARGET_COUNT; i++) {
        ima->gputexture[i] = NULL;
      }
      ima->rr = NULL;
    }
    LISTBASE_FOREACH (RenderSlot *, slot, &ima->renderslots) {
      slot->render = newimaadr(fd, slot->render);
    }

    for (i = 0; i < TEXTARGET_COUNT; i++) {
      ima->gputexture[i] = newimaadr(fd, ima->gputexture[i]);
    }
    ima->rr = newimaadr(fd, ima->rr);
  }
  for (; sce; sce = sce->id.next) {
    if (sce->nodetree && sce->nodetree->previews) {
      bNodeInstanceHash *new_previews = BKE_node_instance_hash_new("node previews");
      bNodeInstanceHashIterator iter;

      /* reconstruct the preview hash, only using remaining pointers */
      NODE_INSTANCE_HASH_ITER (iter, sce->nodetree->previews) {
        bNodePreview *preview = BKE_node_instance_hash_iterator_get_value(&iter);
        if (preview) {
          bNodePreview *new_preview = newimaadr(fd, preview);
          if (new_preview) {
            bNodeInstanceKey key = BKE_node_instance_hash_iterator_get_key(&iter);
            BKE_node_instance_hash_insert(new_previews, key, new_preview);
          }
        }
      }
      BKE_node_instance_hash_free(sce->nodetree->previews, NULL);
      sce->nodetree->previews = new_previews;
    }
  }
}

void blo_make_movieclip_pointer_map(FileData *fd, Main *oldmain)
{
  MovieClip *clip = oldmain->movieclips.first;
  Scene *sce = oldmain->scenes.first;

  fd->movieclipmap = oldnewmap_new();

  for (; clip; clip = clip->id.next) {
    if (clip->cache) {
      oldnewmap_insert(fd->movieclipmap, clip->cache, clip->cache, 0);
    }

    if (clip->tracking.camera.intrinsics) {
      oldnewmap_insert(
          fd->movieclipmap, clip->tracking.camera.intrinsics, clip->tracking.camera.intrinsics, 0);
    }
  }

  for (; sce; sce = sce->id.next) {
    if (sce->nodetree) {
      bNode *node;
      for (node = sce->nodetree->nodes.first; node; node = node->next) {
        if (node->type == CMP_NODE_MOVIEDISTORTION) {
          oldnewmap_insert(fd->movieclipmap, node->storage, node->storage, 0);
        }
      }
    }
  }
}

/* set old main movie clips caches to zero if it has been restored */
/* this works because freeing old main only happens after this call */
void blo_end_movieclip_pointer_map(FileData *fd, Main *oldmain)
{
  OldNew *entry = fd->movieclipmap->entries;
  MovieClip *clip = oldmain->movieclips.first;
  Scene *sce = oldmain->scenes.first;
  int i;

  /* used entries were restored, so we put them to zero */
  for (i = 0; i < fd->movieclipmap->nentries; i++, entry++) {
    if (entry->nr > 0) {
      entry->newp = NULL;
    }
  }

  for (; clip; clip = clip->id.next) {
    clip->cache = newmclipadr(fd, clip->cache);
    clip->tracking.camera.intrinsics = newmclipadr(fd, clip->tracking.camera.intrinsics);
    BLI_freelistN(&clip->runtime.gputextures);
  }

  for (; sce; sce = sce->id.next) {
    if (sce->nodetree) {
      bNode *node;
      for (node = sce->nodetree->nodes.first; node; node = node->next) {
        if (node->type == CMP_NODE_MOVIEDISTORTION) {
          node->storage = newmclipadr(fd, node->storage);
        }
      }
    }
  }
}

void blo_make_sound_pointer_map(FileData *fd, Main *oldmain)
{
  bSound *sound = oldmain->sounds.first;

  fd->soundmap = oldnewmap_new();

  for (; sound; sound = sound->id.next) {
    if (sound->waveform) {
      oldnewmap_insert(fd->soundmap, sound->waveform, sound->waveform, 0);
    }
  }
}

/* set old main sound caches to zero if it has been restored */
/* this works because freeing old main only happens after this call */
void blo_end_sound_pointer_map(FileData *fd, Main *oldmain)
{
  OldNew *entry = fd->soundmap->entries;
  bSound *sound = oldmain->sounds.first;
  int i;

  /* used entries were restored, so we put them to zero */
  for (i = 0; i < fd->soundmap->nentries; i++, entry++) {
    if (entry->nr > 0) {
      entry->newp = NULL;
    }
  }

  for (; sound; sound = sound->id.next) {
    sound->waveform = newsoundadr(fd, sound->waveform);
  }
}

/* XXX disabled this feature - packed files also belong in temp saves and quit.blend,
 * to make restore work. */

static void insert_packedmap(FileData *fd, PackedFile *pf)
{
  oldnewmap_insert(fd->packedmap, pf, pf, 0);
  oldnewmap_insert(fd->packedmap, pf->data, pf->data, 0);
}

void blo_make_packed_pointer_map(FileData *fd, Main *oldmain)
{
  Image *ima;
  VFont *vfont;
  bSound *sound;
  Library *lib;

  fd->packedmap = oldnewmap_new();

  for (ima = oldmain->images.first; ima; ima = ima->id.next) {
    ImagePackedFile *imapf;

    if (ima->packedfile) {
      insert_packedmap(fd, ima->packedfile);
    }

    for (imapf = ima->packedfiles.first; imapf; imapf = imapf->next) {
      if (imapf->packedfile) {
        insert_packedmap(fd, imapf->packedfile);
      }
    }
  }

  for (vfont = oldmain->fonts.first; vfont; vfont = vfont->id.next) {
    if (vfont->packedfile) {
      insert_packedmap(fd, vfont->packedfile);
    }
  }

  for (sound = oldmain->sounds.first; sound; sound = sound->id.next) {
    if (sound->packedfile) {
      insert_packedmap(fd, sound->packedfile);
    }
  }

  for (lib = oldmain->libraries.first; lib; lib = lib->id.next) {
    if (lib->packedfile) {
      insert_packedmap(fd, lib->packedfile);
    }
  }
}

/* set old main packed data to zero if it has been restored */
/* this works because freeing old main only happens after this call */
void blo_end_packed_pointer_map(FileData *fd, Main *oldmain)
{
  Image *ima;
  VFont *vfont;
  bSound *sound;
  Library *lib;
  OldNew *entry = fd->packedmap->entries;
  int i;

  /* used entries were restored, so we put them to zero */
  for (i = 0; i < fd->packedmap->nentries; i++, entry++) {
    if (entry->nr > 0) {
      entry->newp = NULL;
    }
  }

  for (ima = oldmain->images.first; ima; ima = ima->id.next) {
    ImagePackedFile *imapf;

    ima->packedfile = newpackedadr(fd, ima->packedfile);

    for (imapf = ima->packedfiles.first; imapf; imapf = imapf->next) {
      imapf->packedfile = newpackedadr(fd, imapf->packedfile);
    }
  }

  for (vfont = oldmain->fonts.first; vfont; vfont = vfont->id.next) {
    vfont->packedfile = newpackedadr(fd, vfont->packedfile);
  }

  for (sound = oldmain->sounds.first; sound; sound = sound->id.next) {
    sound->packedfile = newpackedadr(fd, sound->packedfile);
  }

  for (lib = oldmain->libraries.first; lib; lib = lib->id.next) {
    lib->packedfile = newpackedadr(fd, lib->packedfile);
  }
}

/* undo file support: add all library pointers in lookup */
void blo_add_library_pointer_map(ListBase *old_mainlist, FileData *fd)
{
  Main *ptr = old_mainlist->first;
  ListBase *lbarray[MAX_LIBARRAY];

  for (ptr = ptr->next; ptr; ptr = ptr->next) {
    int i = set_listbasepointers(ptr, lbarray);
    while (i--) {
      ID *id;
      for (id = lbarray[i]->first; id; id = id->next) {
        oldnewmap_insert(fd->libmap, id, id, GS(id->name));
      }
    }
  }

  fd->old_mainlist = old_mainlist;
}

/** \} */

/* -------------------------------------------------------------------- */
/** \name DNA Struct Loading
 * \{ */

static void switch_endian_structs(const struct SDNA *filesdna, BHead *bhead)
{
  int blocksize, nblocks;
  char *data;

  data = (char *)(bhead + 1);
  blocksize = filesdna->types_size[filesdna->structs[bhead->SDNAnr][0]];

  nblocks = bhead->nr;
  while (nblocks--) {
    DNA_struct_switch_endian(filesdna, bhead->SDNAnr, data);

    data += blocksize;
  }
}

static void *read_struct(FileData *fd, BHead *bh, const char *blockname)
{
  void *temp = NULL;

  if (bh->len) {
#ifdef USE_BHEAD_READ_ON_DEMAND
    BHead *bh_orig = bh;
#endif

    /* switch is based on file dna */
    if (bh->SDNAnr && (fd->flags & FD_FLAGS_SWITCH_ENDIAN)) {
#ifdef USE_BHEAD_READ_ON_DEMAND
      if (BHEADN_FROM_BHEAD(bh)->has_data == false) {
        bh = blo_bhead_read_full(fd, bh);
        if (UNLIKELY(bh == NULL)) {
          fd->flags &= ~FD_FLAGS_FILE_OK;
          return NULL;
        }
      }
#endif
      switch_endian_structs(fd->filesdna, bh);
    }

    if (fd->compflags[bh->SDNAnr] != SDNA_CMP_REMOVED) {
      if (fd->compflags[bh->SDNAnr] == SDNA_CMP_NOT_EQUAL) {
#ifdef USE_BHEAD_READ_ON_DEMAND
        if (BHEADN_FROM_BHEAD(bh)->has_data == false) {
          bh = blo_bhead_read_full(fd, bh);
          if (UNLIKELY(bh == NULL)) {
            fd->flags &= ~FD_FLAGS_FILE_OK;
            return NULL;
          }
        }
#endif
        temp = DNA_struct_reconstruct(
            fd->memsdna, fd->filesdna, fd->compflags, bh->SDNAnr, bh->nr, (bh + 1));
      }
      else {
        /* SDNA_CMP_EQUAL */
        temp = MEM_mallocN(bh->len, blockname);
#ifdef USE_BHEAD_READ_ON_DEMAND
        if (BHEADN_FROM_BHEAD(bh)->has_data) {
          memcpy(temp, (bh + 1), bh->len);
        }
        else {
          /* Instead of allocating the bhead, then copying it,
           * read the data from the file directly into the memory. */
          if (UNLIKELY(!blo_bhead_read_data(fd, bh, temp))) {
            fd->flags &= ~FD_FLAGS_FILE_OK;
            MEM_freeN(temp);
            temp = NULL;
          }
        }
#else
        memcpy(temp, (bh + 1), bh->len);
#endif
      }
    }
#ifdef USE_BHEAD_READ_ON_DEMAND
    if (bh_orig != bh) {
      MEM_freeN(BHEADN_FROM_BHEAD(bh));
    }
#endif
  }

  return temp;
}

typedef void (*link_list_cb)(FileData *fd, void *data);

static void link_list_ex(FileData *fd, ListBase *lb, link_list_cb callback) /* only direct data */
{
  Link *ln, *prev;

  if (BLI_listbase_is_empty(lb)) {
    return;
  }

  lb->first = newdataadr(fd, lb->first);
  if (callback != NULL) {
    callback(fd, lb->first);
  }
  ln = lb->first;
  prev = NULL;
  while (ln) {
    ln->next = newdataadr(fd, ln->next);
    if (ln->next != NULL && callback != NULL) {
      callback(fd, ln->next);
    }
    ln->prev = prev;
    prev = ln;
    ln = ln->next;
  }
  lb->last = prev;
}

static void link_list(FileData *fd, ListBase *lb) /* only direct data */
{
  link_list_ex(fd, lb, NULL);
}

static void link_glob_list(FileData *fd, ListBase *lb) /* for glob data */
{
  Link *ln, *prev;
  void *poin;

  if (BLI_listbase_is_empty(lb)) {
    return;
  }
  poin = newdataadr(fd, lb->first);
  if (lb->first) {
    oldnewmap_insert(fd->globmap, lb->first, poin, 0);
  }
  lb->first = poin;

  ln = lb->first;
  prev = NULL;
  while (ln) {
    poin = newdataadr(fd, ln->next);
    if (ln->next) {
      oldnewmap_insert(fd->globmap, ln->next, poin, 0);
    }
    ln->next = poin;
    ln->prev = prev;
    prev = ln;
    ln = ln->next;
  }
  lb->last = prev;
}

static void test_pointer_array(FileData *fd, void **mat)
{
  int64_t *lpoin, *lmat;
  int *ipoin, *imat;
  size_t len;

  /* manually convert the pointer array in
   * the old dna format to a pointer array in
   * the new dna format.
   */
  if (*mat) {
    len = MEM_allocN_len(*mat) / fd->filesdna->pointer_size;

    if (fd->filesdna->pointer_size == 8 && fd->memsdna->pointer_size == 4) {
      ipoin = imat = MEM_malloc_arrayN(len, 4, "newmatar");
      lpoin = *mat;

      while (len-- > 0) {
        if ((fd->flags & FD_FLAGS_SWITCH_ENDIAN)) {
          BLI_endian_switch_int64(lpoin);
        }
        *ipoin = (int)((*lpoin) >> 3);
        ipoin++;
        lpoin++;
      }
      MEM_freeN(*mat);
      *mat = imat;
    }

    if (fd->filesdna->pointer_size == 4 && fd->memsdna->pointer_size == 8) {
      lpoin = lmat = MEM_malloc_arrayN(len, 8, "newmatar");
      ipoin = *mat;

      while (len-- > 0) {
        *lpoin = *ipoin;
        ipoin++;
        lpoin++;
      }
      MEM_freeN(*mat);
      *mat = lmat;
    }
  }
}

/** \} */

/* -------------------------------------------------------------------- */
/** \name Read ID Properties
 * \{ */

static void IDP_DirectLinkProperty(IDProperty *prop, int switch_endian, FileData *fd);
static void IDP_LibLinkProperty(IDProperty *prop, FileData *fd);

static void IDP_DirectLinkIDPArray(IDProperty *prop, int switch_endian, FileData *fd)
{
  IDProperty *array;
  int i;

  /* since we didn't save the extra buffer, set totallen to len */
  prop->totallen = prop->len;
  prop->data.pointer = newdataadr(fd, prop->data.pointer);

  array = (IDProperty *)prop->data.pointer;

  /* note!, idp-arrays didn't exist in 2.4x, so the pointer will be cleared
   * there's not really anything we can do to correct this, at least don't crash */
  if (array == NULL) {
    prop->len = 0;
    prop->totallen = 0;
  }

  for (i = 0; i < prop->len; i++) {
    IDP_DirectLinkProperty(&array[i], switch_endian, fd);
  }
}

static void IDP_DirectLinkArray(IDProperty *prop, int switch_endian, FileData *fd)
{
  IDProperty **array;
  int i;

  /* since we didn't save the extra buffer, set totallen to len */
  prop->totallen = prop->len;
  prop->data.pointer = newdataadr(fd, prop->data.pointer);

  if (prop->subtype == IDP_GROUP) {
    test_pointer_array(fd, prop->data.pointer);
    array = prop->data.pointer;

    for (i = 0; i < prop->len; i++) {
      IDP_DirectLinkProperty(array[i], switch_endian, fd);
    }
  }
  else if (prop->subtype == IDP_DOUBLE) {
    if (switch_endian) {
      BLI_endian_switch_double_array(prop->data.pointer, prop->len);
    }
  }
  else {
    if (switch_endian) {
      /* also used for floats */
      BLI_endian_switch_int32_array(prop->data.pointer, prop->len);
    }
  }
}

static void IDP_DirectLinkString(IDProperty *prop, FileData *fd)
{
  /*since we didn't save the extra string buffer, set totallen to len.*/
  prop->totallen = prop->len;
  prop->data.pointer = newdataadr(fd, prop->data.pointer);
}

static void IDP_DirectLinkGroup(IDProperty *prop, int switch_endian, FileData *fd)
{
  ListBase *lb = &prop->data.group;
  IDProperty *loop;

  link_list(fd, lb);

  /*Link child id properties now*/
  for (loop = prop->data.group.first; loop; loop = loop->next) {
    IDP_DirectLinkProperty(loop, switch_endian, fd);
  }
}

static void IDP_DirectLinkProperty(IDProperty *prop, int switch_endian, FileData *fd)
{
  switch (prop->type) {
    case IDP_GROUP:
      IDP_DirectLinkGroup(prop, switch_endian, fd);
      break;
    case IDP_STRING:
      IDP_DirectLinkString(prop, fd);
      break;
    case IDP_ARRAY:
      IDP_DirectLinkArray(prop, switch_endian, fd);
      break;
    case IDP_IDPARRAY:
      IDP_DirectLinkIDPArray(prop, switch_endian, fd);
      break;
    case IDP_DOUBLE:
      /* Workaround for doubles.
       * They are stored in the same field as `int val, val2` in the IDPropertyData struct,
       * they have to deal with endianness specifically.
       *
       * In theory, val and val2 would've already been swapped
       * if switch_endian is true, so we have to first unswap
       * them then re-swap them as a single 64-bit entity. */
      if (switch_endian) {
        BLI_endian_switch_int32(&prop->data.val);
        BLI_endian_switch_int32(&prop->data.val2);
        BLI_endian_switch_int64((int64_t *)&prop->data.val);
      }
      break;
    case IDP_INT:
    case IDP_FLOAT:
    case IDP_ID:
      break; /* Nothing special to do here. */
    default:
      /* Unknown IDP type, nuke it (we cannot handle unknown types everywhere in code,
       * IDP are way too polymorphic to do it safely. */
      printf(
          "%s: found unknown IDProperty type %d, reset to Integer one !\n", __func__, prop->type);
      /* Note: we do not attempt to free unknown prop, we have no way to know how to do that! */
      prop->type = IDP_INT;
      prop->subtype = 0;
      IDP_Int(prop) = 0;
  }
}

#define IDP_DirectLinkGroup_OrFree(prop, switch_endian, fd) \
  _IDP_DirectLinkGroup_OrFree(prop, switch_endian, fd, __func__)

static void _IDP_DirectLinkGroup_OrFree(IDProperty **prop,
                                        int switch_endian,
                                        FileData *fd,
                                        const char *caller_func_id)
{
  if (*prop) {
    if ((*prop)->type == IDP_GROUP) {
      IDP_DirectLinkGroup(*prop, switch_endian, fd);
    }
    else {
      /* corrupt file! */
      printf("%s: found non group data, freeing type %d!\n", caller_func_id, (*prop)->type);
      /* don't risk id, data's likely corrupt. */
      // IDP_FreePropertyContent(*prop);
      *prop = NULL;
    }
  }
}

static void IDP_LibLinkProperty(IDProperty *prop, FileData *fd)
{
  if (!prop) {
    return;
  }

  switch (prop->type) {
    case IDP_ID: /* PointerProperty */
    {
      void *newaddr = newlibadr_us(fd, NULL, IDP_Id(prop));
      if (IDP_Id(prop) && !newaddr && G.debug) {
        printf("Error while loading \"%s\". Data not found in file!\n", prop->name);
      }
      prop->data.pointer = newaddr;
      break;
    }
    case IDP_IDPARRAY: /* CollectionProperty */
    {
      IDProperty *idp_array = IDP_IDPArray(prop);
      for (int i = 0; i < prop->len; i++) {
        IDP_LibLinkProperty(&(idp_array[i]), fd);
      }
      break;
    }
    case IDP_GROUP: /* PointerProperty */
    {
      for (IDProperty *loop = prop->data.group.first; loop; loop = loop->next) {
        IDP_LibLinkProperty(loop, fd);
      }
      break;
    }
    default:
      break; /* Nothing to do for other IDProps. */
  }
}

/** \} */

/* -------------------------------------------------------------------- */
/** \name Read Image Preview
 * \{ */

static PreviewImage *direct_link_preview_image(FileData *fd, PreviewImage *old_prv)
{
  PreviewImage *prv = newdataadr(fd, old_prv);

  if (prv) {
    int i;
    for (i = 0; i < NUM_ICON_SIZES; i++) {
      if (prv->rect[i]) {
        prv->rect[i] = newdataadr(fd, prv->rect[i]);
      }
      prv->gputexture[i] = NULL;
    }
    prv->icon_id = 0;
    prv->tag = 0;
  }

  return prv;
}

/** \} */

/* -------------------------------------------------------------------- */
/** \name Read ID
 * \{ */

static void lib_link_id(FileData *fd, Main *UNUSED(bmain), ID *id)
{
  /* Note: WM IDProperties are never written to file, hence they should always be NULL here. */
  BLI_assert((GS(id->name) != ID_WM) || id->properties == NULL);
  IDP_LibLinkProperty(id->properties, fd);

  AnimData *adt = BKE_animdata_from_id(id);
  if (adt != NULL) {
    lib_link_animdata(fd, id, adt);
  }

  if (id->override_library) {
    id->override_library->reference = newlibadr_us(fd, id->lib, id->override_library->reference);
    id->override_library->storage = newlibadr_us(fd, id->lib, id->override_library->storage);
  }
}

static void direct_link_id_override_property_operation_cb(FileData *fd, void *data)
{
  IDOverrideLibraryPropertyOperation *opop = data;

  opop->subitem_reference_name = newdataadr(fd, opop->subitem_reference_name);
  opop->subitem_local_name = newdataadr(fd, opop->subitem_local_name);
}

static void direct_link_id_override_property_cb(FileData *fd, void *data)
{
  IDOverrideLibraryProperty *op = data;

  op->rna_path = newdataadr(fd, op->rna_path);
  link_list_ex(fd, &op->operations, direct_link_id_override_property_operation_cb);
}

static void direct_link_id(FileData *fd, ID *id)
{
  /*link direct data of ID properties*/
  if (id->properties) {
    id->properties = newdataadr(fd, id->properties);
    /* this case means the data was written incorrectly, it should not happen */
    IDP_DirectLinkGroup_OrFree(&id->properties, (fd->flags & FD_FLAGS_SWITCH_ENDIAN), fd);
  }
  id->py_instance = NULL;

  /* That way data-lock reading not going through main read_libblock()
   * function are still in a clear tag state.
   * (glowering at certain nodetree fake data-lock here...). */
  id->tag = 0;
  id->flag &= ~LIB_INDIRECT_WEAK_LINK;

  /* NOTE: It is important to not clear the recalc flags for undo/redo.
   * Preserving recalc flags on redo/undo is the only way to make dependency graph detect
   * that animation is to be evaluated on undo/redo. If this is not enforced by the recalc
   * flags dependency graph does not do animation update to avoid loss of unkeyed changes.,
   * which conflicts with undo/redo of changes to animation data itself.
   *
   * But for regular file load we clear the flag, since the flags might have been changed since
   * the version the file has been saved with. */
  if (!fd->memfile) {
    id->recalc = 0;
  }

  /* Link direct data of overrides. */
  if (id->override_library) {
    id->override_library = newdataadr(fd, id->override_library);
    link_list_ex(fd, &id->override_library->properties, direct_link_id_override_property_cb);
    id->override_library->runtime = NULL;
  }

  DrawDataList *drawdata = DRW_drawdatalist_from_id(id);
  if (drawdata) {
    BLI_listbase_clear((ListBase *)drawdata);
  }
}

/** \} */

/* -------------------------------------------------------------------- */
/** \name Read CurveMapping
 * \{ */

/* cuma itself has been read! */
static void direct_link_curvemapping(FileData *fd, CurveMapping *cumap)
{
  int a;

  /* flag seems to be able to hang? Maybe old files... not bad to clear anyway */
  cumap->flag &= ~CUMA_PREMULLED;

  for (a = 0; a < CM_TOT; a++) {
    cumap->cm[a].curve = newdataadr(fd, cumap->cm[a].curve);
    cumap->cm[a].table = NULL;
    cumap->cm[a].premultable = NULL;
  }
}

/** \} */

/* -------------------------------------------------------------------- */
/** \name Read CurveProfile
 * \{ */

static void direct_link_curveprofile(FileData *fd, CurveProfile *profile)
{
  profile->path = newdataadr(fd, profile->path);
  profile->table = NULL;
  profile->segments = NULL;
}

/** \} */

/* -------------------------------------------------------------------- */
/** \name Read ID: Brush
 * \{ */

/* library brush linking after fileread */
static void lib_link_brush(FileData *fd, Main *UNUSED(bmain), Brush *brush)
{
  /* brush->(mask_)mtex.obj is ignored on purpose? */
  brush->mtex.tex = newlibadr_us(fd, brush->id.lib, brush->mtex.tex);
  brush->mask_mtex.tex = newlibadr_us(fd, brush->id.lib, brush->mask_mtex.tex);
  brush->clone.image = newlibadr(fd, brush->id.lib, brush->clone.image);
  brush->toggle_brush = newlibadr(fd, brush->id.lib, brush->toggle_brush);
  brush->paint_curve = newlibadr_us(fd, brush->id.lib, brush->paint_curve);

  /* link default grease pencil palette */
  if (brush->gpencil_settings != NULL) {
    if (brush->gpencil_settings->flag & GP_BRUSH_MATERIAL_PINNED) {
      brush->gpencil_settings->material = newlibadr_us(
          fd, brush->id.lib, brush->gpencil_settings->material);

      if (!brush->gpencil_settings->material) {
        brush->gpencil_settings->flag &= ~GP_BRUSH_MATERIAL_PINNED;
      }
    }
    else {
      brush->gpencil_settings->material = NULL;
    }
  }
}

static void direct_link_brush(FileData *fd, Brush *brush)
{
  /* brush itself has been read */

  /* fallof curve */
  brush->curve = newdataadr(fd, brush->curve);

  brush->gradient = newdataadr(fd, brush->gradient);

  if (brush->curve) {
    direct_link_curvemapping(fd, brush->curve);
  }
  else {
    BKE_brush_curve_preset(brush, CURVE_PRESET_SHARP);
  }

  /* grease pencil */
  brush->gpencil_settings = newdataadr(fd, brush->gpencil_settings);
  if (brush->gpencil_settings != NULL) {
    brush->gpencil_settings->curve_sensitivity = newdataadr(
        fd, brush->gpencil_settings->curve_sensitivity);
    brush->gpencil_settings->curve_strength = newdataadr(fd,
                                                         brush->gpencil_settings->curve_strength);
    brush->gpencil_settings->curve_jitter = newdataadr(fd, brush->gpencil_settings->curve_jitter);

    if (brush->gpencil_settings->curve_sensitivity) {
      direct_link_curvemapping(fd, brush->gpencil_settings->curve_sensitivity);
    }

    if (brush->gpencil_settings->curve_strength) {
      direct_link_curvemapping(fd, brush->gpencil_settings->curve_strength);
    }

    if (brush->gpencil_settings->curve_jitter) {
      direct_link_curvemapping(fd, brush->gpencil_settings->curve_jitter);
    }
  }

  brush->preview = NULL;
  brush->icon_imbuf = NULL;
}

/** \} */

/* -------------------------------------------------------------------- */
/** \name Read ID: Palette
 * \{ */

static void lib_link_palette(FileData *UNUSED(fd), Main *UNUSED(bmain), Palette *UNUSED(palette))
{
}

static void direct_link_palette(FileData *fd, Palette *palette)
{

  /* palette itself has been read */
  link_list(fd, &palette->colors);
}

static void lib_link_paint_curve(FileData *UNUSED(fd), Main *UNUSED(bmain), PaintCurve *UNUSED(pc))
{
}

static void direct_link_paint_curve(FileData *fd, PaintCurve *pc)
{
  pc->points = newdataadr(fd, pc->points);
}

/** \} */

/* -------------------------------------------------------------------- */
/** \name Read PackedFile
 * \{ */

static PackedFile *direct_link_packedfile(FileData *fd, PackedFile *oldpf)
{
  PackedFile *pf = newpackedadr(fd, oldpf);

  if (pf) {
    pf->data = newpackedadr(fd, pf->data);
    if (pf->data == NULL) {
      /* We cannot allow a PackedFile with a NULL data field,
       * the whole code assumes this is not possible. See T70315. */
      printf("%s: NULL packedfile data, cleaning up...\n", __func__);
      MEM_SAFE_FREE(pf);
    }
  }

  return pf;
}

/** \} */

/* -------------------------------------------------------------------- */
/** \name Read Animation (legacy for version patching)
 * \{ */

// XXX deprecated - old animation system
static void lib_link_ipo(FileData *fd, Main *UNUSED(bmain), Ipo *ipo)
{
  for (IpoCurve *icu = ipo->curve.first; icu; icu = icu->next) {
    if (icu->driver) {
      icu->driver->ob = newlibadr(fd, ipo->id.lib, icu->driver->ob);
    }
  }
}

// XXX deprecated - old animation system
static void direct_link_ipo(FileData *fd, Ipo *ipo)
{
  IpoCurve *icu;

  link_list(fd, &(ipo->curve));

  for (icu = ipo->curve.first; icu; icu = icu->next) {
    icu->bezt = newdataadr(fd, icu->bezt);
    icu->bp = newdataadr(fd, icu->bp);
    icu->driver = newdataadr(fd, icu->driver);
  }
}

// XXX deprecated - old animation system
static void lib_link_nlastrips(FileData *fd, ID *id, ListBase *striplist)
{
  bActionStrip *strip;
  bActionModifier *amod;

  for (strip = striplist->first; strip; strip = strip->next) {
    strip->object = newlibadr(fd, id->lib, strip->object);
    strip->act = newlibadr_us(fd, id->lib, strip->act);
    strip->ipo = newlibadr(fd, id->lib, strip->ipo);
    for (amod = strip->modifiers.first; amod; amod = amod->next) {
      amod->ob = newlibadr(fd, id->lib, amod->ob);
    }
  }
}

// XXX deprecated - old animation system
static void direct_link_nlastrips(FileData *fd, ListBase *strips)
{
  bActionStrip *strip;

  link_list(fd, strips);

  for (strip = strips->first; strip; strip = strip->next) {
    link_list(fd, &strip->modifiers);
  }
}

// XXX deprecated - old animation system
static void lib_link_constraint_channels(FileData *fd, ID *id, ListBase *chanbase)
{
  bConstraintChannel *chan;

  for (chan = chanbase->first; chan; chan = chan->next) {
    chan->ipo = newlibadr_us(fd, id->lib, chan->ipo);
  }
}

/** \} */

/* -------------------------------------------------------------------- */
/** \name Read ID: Action
 * \{ */

static void lib_link_fmodifiers(FileData *fd, ID *id, ListBase *list)
{
  FModifier *fcm;

  for (fcm = list->first; fcm; fcm = fcm->next) {
    /* data for specific modifiers */
    switch (fcm->type) {
      case FMODIFIER_TYPE_PYTHON: {
        FMod_Python *data = (FMod_Python *)fcm->data;
        data->script = newlibadr(fd, id->lib, data->script);

        break;
      }
    }
  }
}

static void lib_link_fcurves(FileData *fd, ID *id, ListBase *list)
{
  FCurve *fcu;

  if (list == NULL) {
    return;
  }

  /* relink ID-block references... */
  for (fcu = list->first; fcu; fcu = fcu->next) {
    /* driver data */
    if (fcu->driver) {
      ChannelDriver *driver = fcu->driver;
      DriverVar *dvar;

      for (dvar = driver->variables.first; dvar; dvar = dvar->next) {
        DRIVER_TARGETS_LOOPER_BEGIN (dvar) {
          /* only relink if still used */
          if (tarIndex < dvar->num_targets) {
            dtar->id = newlibadr(fd, id->lib, dtar->id);
          }
          else {
            dtar->id = NULL;
          }
        }
        DRIVER_TARGETS_LOOPER_END;
      }
    }

    /* modifiers */
    lib_link_fmodifiers(fd, id, &fcu->modifiers);
  }
}

/* NOTE: this assumes that link_list has already been called on the list */
static void direct_link_fmodifiers(FileData *fd, ListBase *list, FCurve *curve)
{
  FModifier *fcm;

  for (fcm = list->first; fcm; fcm = fcm->next) {
    /* relink general data */
    fcm->data = newdataadr(fd, fcm->data);
    fcm->curve = curve;

    /* do relinking of data for specific types */
    switch (fcm->type) {
      case FMODIFIER_TYPE_GENERATOR: {
        FMod_Generator *data = (FMod_Generator *)fcm->data;

        data->coefficients = newdataadr(fd, data->coefficients);

        if (fd->flags & FD_FLAGS_SWITCH_ENDIAN) {
          BLI_endian_switch_float_array(data->coefficients, data->arraysize);
        }

        break;
      }
      case FMODIFIER_TYPE_ENVELOPE: {
        FMod_Envelope *data = (FMod_Envelope *)fcm->data;

        data->data = newdataadr(fd, data->data);

        break;
      }
      case FMODIFIER_TYPE_PYTHON: {
        FMod_Python *data = (FMod_Python *)fcm->data;

        data->prop = newdataadr(fd, data->prop);
        IDP_DirectLinkGroup_OrFree(&data->prop, (fd->flags & FD_FLAGS_SWITCH_ENDIAN), fd);

        break;
      }
    }
  }
}

/* NOTE: this assumes that link_list has already been called on the list */
static void direct_link_fcurves(FileData *fd, ListBase *list)
{
  FCurve *fcu;

  /* link F-Curve data to F-Curve again (non ID-libs) */
  for (fcu = list->first; fcu; fcu = fcu->next) {
    /* curve data */
    fcu->bezt = newdataadr(fd, fcu->bezt);
    fcu->fpt = newdataadr(fd, fcu->fpt);

    /* rna path */
    fcu->rna_path = newdataadr(fd, fcu->rna_path);

    /* group */
    fcu->grp = newdataadr(fd, fcu->grp);

    /* clear disabled flag - allows disabled drivers to be tried again ([#32155]),
     * but also means that another method for "reviving disabled F-Curves" exists
     */
    fcu->flag &= ~FCURVE_DISABLED;

    /* driver */
    fcu->driver = newdataadr(fd, fcu->driver);
    if (fcu->driver) {
      ChannelDriver *driver = fcu->driver;
      DriverVar *dvar;

      /* Compiled expression data will need to be regenerated
       * (old pointer may still be set here). */
      driver->expr_comp = NULL;
      driver->expr_simple = NULL;

      /* give the driver a fresh chance - the operating environment may be different now
       * (addons, etc. may be different) so the driver namespace may be sane now [#32155]
       */
      driver->flag &= ~DRIVER_FLAG_INVALID;

      /* relink variables, targets and their paths */
      link_list(fd, &driver->variables);
      for (dvar = driver->variables.first; dvar; dvar = dvar->next) {
        DRIVER_TARGETS_LOOPER_BEGIN (dvar) {
          /* only relink the targets being used */
          if (tarIndex < dvar->num_targets) {
            dtar->rna_path = newdataadr(fd, dtar->rna_path);
          }
          else {
            dtar->rna_path = NULL;
          }
        }
        DRIVER_TARGETS_LOOPER_END;
      }
    }

    /* modifiers */
    link_list(fd, &fcu->modifiers);
    direct_link_fmodifiers(fd, &fcu->modifiers, fcu);
  }
}

static void lib_link_action(FileData *fd, Main *UNUSED(bmain), bAction *act)
{
  // XXX deprecated - old animation system <<<
  for (bActionChannel *chan = act->chanbase.first; chan; chan = chan->next) {
    chan->ipo = newlibadr_us(fd, act->id.lib, chan->ipo);
    lib_link_constraint_channels(fd, &act->id, &chan->constraintChannels);
  }
  // >>> XXX deprecated - old animation system

  lib_link_fcurves(fd, &act->id, &act->curves);

  for (TimeMarker *marker = act->markers.first; marker; marker = marker->next) {
    if (marker->camera) {
      marker->camera = newlibadr(fd, act->id.lib, marker->camera);
    }
  }
}

static void direct_link_action(FileData *fd, bAction *act)
{
  bActionChannel *achan;  // XXX deprecated - old animation system
  bActionGroup *agrp;

  link_list(fd, &act->curves);
  link_list(fd, &act->chanbase);  // XXX deprecated - old animation system
  link_list(fd, &act->groups);
  link_list(fd, &act->markers);

  // XXX deprecated - old animation system <<<
  for (achan = act->chanbase.first; achan; achan = achan->next) {
    achan->grp = newdataadr(fd, achan->grp);

    link_list(fd, &achan->constraintChannels);
  }
  // >>> XXX deprecated - old animation system

  direct_link_fcurves(fd, &act->curves);

  for (agrp = act->groups.first; agrp; agrp = agrp->next) {
    agrp->channels.first = newdataadr(fd, agrp->channels.first);
    agrp->channels.last = newdataadr(fd, agrp->channels.last);
  }
}

static void lib_link_nladata_strips(FileData *fd, ID *id, ListBase *list)
{
  NlaStrip *strip;

  for (strip = list->first; strip; strip = strip->next) {
    /* check strip's children */
    lib_link_nladata_strips(fd, id, &strip->strips);

    /* check strip's F-Curves */
    lib_link_fcurves(fd, id, &strip->fcurves);

    /* reassign the counted-reference to action */
    strip->act = newlibadr_us(fd, id->lib, strip->act);

    /* fix action id-root (i.e. if it comes from a pre 2.57 .blend file) */
    if ((strip->act) && (strip->act->idroot == 0)) {
      strip->act->idroot = GS(id->name);
    }
  }
}

static void lib_link_nladata(FileData *fd, ID *id, ListBase *list)
{
  NlaTrack *nlt;

  /* we only care about the NLA strips inside the tracks */
  for (nlt = list->first; nlt; nlt = nlt->next) {
    lib_link_nladata_strips(fd, id, &nlt->strips);
  }
}

/* This handles Animato NLA-Strips linking
 * NOTE: this assumes that link_list has already been called on the list
 */
static void direct_link_nladata_strips(FileData *fd, ListBase *list)
{
  NlaStrip *strip;

  for (strip = list->first; strip; strip = strip->next) {
    /* strip's child strips */
    link_list(fd, &strip->strips);
    direct_link_nladata_strips(fd, &strip->strips);

    /* strip's F-Curves */
    link_list(fd, &strip->fcurves);
    direct_link_fcurves(fd, &strip->fcurves);

    /* strip's F-Modifiers */
    link_list(fd, &strip->modifiers);
    direct_link_fmodifiers(fd, &strip->modifiers, NULL);
  }
}

/* NOTE: this assumes that link_list has already been called on the list */
static void direct_link_nladata(FileData *fd, ListBase *list)
{
  NlaTrack *nlt;

  for (nlt = list->first; nlt; nlt = nlt->next) {
    /* relink list of strips */
    link_list(fd, &nlt->strips);

    /* relink strip data */
    direct_link_nladata_strips(fd, &nlt->strips);
  }
}

/* ------- */

static void lib_link_keyingsets(FileData *fd, ID *id, ListBase *list)
{
  KeyingSet *ks;
  KS_Path *ksp;

  /* here, we're only interested in the ID pointer stored in some of the paths */
  for (ks = list->first; ks; ks = ks->next) {
    for (ksp = ks->paths.first; ksp; ksp = ksp->next) {
      ksp->id = newlibadr(fd, id->lib, ksp->id);
    }
  }
}

/* NOTE: this assumes that link_list has already been called on the list */
static void direct_link_keyingsets(FileData *fd, ListBase *list)
{
  KeyingSet *ks;
  KS_Path *ksp;

  /* link KeyingSet data to KeyingSet again (non ID-libs) */
  for (ks = list->first; ks; ks = ks->next) {
    /* paths */
    link_list(fd, &ks->paths);

    for (ksp = ks->paths.first; ksp; ksp = ksp->next) {
      /* rna path */
      ksp->rna_path = newdataadr(fd, ksp->rna_path);
    }
  }
}

/* ------- */

static void lib_link_animdata(FileData *fd, ID *id, AnimData *adt)
{
  if (adt == NULL) {
    return;
  }

  /* link action data */
  adt->action = newlibadr_us(fd, id->lib, adt->action);
  adt->tmpact = newlibadr_us(fd, id->lib, adt->tmpact);

  /* fix action id-roots (i.e. if they come from a pre 2.57 .blend file) */
  if ((adt->action) && (adt->action->idroot == 0)) {
    adt->action->idroot = GS(id->name);
  }
  if ((adt->tmpact) && (adt->tmpact->idroot == 0)) {
    adt->tmpact->idroot = GS(id->name);
  }

  /* link drivers */
  lib_link_fcurves(fd, id, &adt->drivers);

  /* overrides don't have lib-link for now, so no need to do anything */

  /* link NLA-data */
  lib_link_nladata(fd, id, &adt->nla_tracks);
}

static void direct_link_animdata(FileData *fd, AnimData *adt)
{
  /* NOTE: must have called newdataadr already before doing this... */
  if (adt == NULL) {
    return;
  }

  /* link drivers */
  link_list(fd, &adt->drivers);
  direct_link_fcurves(fd, &adt->drivers);
  adt->driver_array = NULL;

  /* link overrides */
  // TODO...

  /* link NLA-data */
  link_list(fd, &adt->nla_tracks);
  direct_link_nladata(fd, &adt->nla_tracks);

  /* relink active track/strip - even though strictly speaking this should only be used
   * if we're in 'tweaking mode', we need to be able to have this loaded back for
   * undo, but also since users may not exit tweakmode before saving (#24535)
   */
  // TODO: it's not really nice that anyone should be able to save the file in this
  //      state, but it's going to be too hard to enforce this single case...
  adt->act_track = newdataadr(fd, adt->act_track);
  adt->actstrip = newdataadr(fd, adt->actstrip);
}

/** \} */

/* -------------------------------------------------------------------- */
/** \name Read ID: CacheFiles
 * \{ */

static void lib_link_cachefiles(FileData *UNUSED(fd),
                                Main *UNUSED(bmain),
                                CacheFile *UNUSED(cache_file))
{
}

static void direct_link_cachefile(FileData *fd, CacheFile *cache_file)
{
  BLI_listbase_clear(&cache_file->object_paths);
  cache_file->handle = NULL;
  cache_file->handle_filepath[0] = '\0';
  cache_file->handle_readers = NULL;

  /* relink animdata */
  cache_file->adt = newdataadr(fd, cache_file->adt);
  direct_link_animdata(fd, cache_file->adt);
}

/** \} */

/* -------------------------------------------------------------------- */
/** \name Read ID: WorkSpace
 * \{ */

static void lib_link_workspaces(FileData *fd, Main *bmain, WorkSpace *workspace)
{
  ListBase *layouts = BKE_workspace_layouts_get(workspace);
  ID *id = (ID *)workspace;

  id_us_ensure_real(id);

  for (WorkSpaceLayout *layout = layouts->first, *layout_next; layout; layout = layout_next) {
    layout->screen = newlibadr_us(fd, id->lib, layout->screen);

    layout_next = layout->next;
    if (layout->screen) {
      if (ID_IS_LINKED(id)) {
        layout->screen->winid = 0;
        if (layout->screen->temp) {
          /* delete temp layouts when appending */
          BKE_workspace_layout_remove(bmain, workspace, layout);
        }
      }
    }
    else {
      /* If we're reading a layout without screen stored, it's useless and we shouldn't keep it
       * around. */
      BKE_workspace_layout_remove(bmain, workspace, layout);
    }
  }
}

static void direct_link_workspace(FileData *fd, WorkSpace *workspace, const Main *main)
{
  link_list(fd, BKE_workspace_layouts_get(workspace));
  link_list(fd, &workspace->hook_layout_relations);
  link_list(fd, &workspace->owner_ids);
  link_list(fd, &workspace->tools);

  for (WorkSpaceDataRelation *relation = workspace->hook_layout_relations.first; relation;
       relation = relation->next) {

    /* data from window - need to access through global oldnew-map */
    relation->parent = newglobadr(fd, relation->parent);

    relation->value = newdataadr(fd, relation->value);
  }

  /* Same issue/fix as in direct_link_workspace_link_scene_data: Can't read workspace data
   * when reading windows, so have to update windows after/when reading workspaces. */
  for (wmWindowManager *wm = main->wm.first; wm; wm = wm->id.next) {
    for (wmWindow *win = wm->windows.first; win; win = win->next) {
      WorkSpaceLayout *act_layout = newdataadr(
          fd, BKE_workspace_active_layout_get(win->workspace_hook));
      if (act_layout) {
        BKE_workspace_active_layout_set(win->workspace_hook, act_layout);
      }
    }
  }

  for (bToolRef *tref = workspace->tools.first; tref; tref = tref->next) {
    tref->runtime = NULL;
    tref->properties = newdataadr(fd, tref->properties);
    IDP_DirectLinkGroup_OrFree(&tref->properties, (fd->flags & FD_FLAGS_SWITCH_ENDIAN), fd);
  }

  workspace->status_text = NULL;
}

static void lib_link_workspace_instance_hook(FileData *fd, WorkSpaceInstanceHook *hook, ID *id)
{
  WorkSpace *workspace = BKE_workspace_active_get(hook);
  BKE_workspace_active_set(hook, newlibadr(fd, id->lib, workspace));
}

/** \} */

/* -------------------------------------------------------------------- */
/** \name Read ID: Node Tree
 * \{ */

/* Single node tree (also used for material/scene trees), ntree is not NULL */
static void lib_link_ntree(FileData *fd, Library *lib, bNodeTree *ntree)
{
  ntree->id.lib = lib;

  ntree->gpd = newlibadr_us(fd, lib, ntree->gpd);

  for (bNode *node = ntree->nodes.first; node; node = node->next) {
    /* Link ID Properties -- and copy this comment EXACTLY for easy finding
     * of library blocks that implement this.*/
    IDP_LibLinkProperty(node->prop, fd);

    node->id = newlibadr_us(fd, lib, node->id);

    for (bNodeSocket *sock = node->inputs.first; sock; sock = sock->next) {
      IDP_LibLinkProperty(sock->prop, fd);
    }
    for (bNodeSocket *sock = node->outputs.first; sock; sock = sock->next) {
      IDP_LibLinkProperty(sock->prop, fd);
    }
  }

  for (bNodeSocket *sock = ntree->inputs.first; sock; sock = sock->next) {
    IDP_LibLinkProperty(sock->prop, fd);
  }
  for (bNodeSocket *sock = ntree->outputs.first; sock; sock = sock->next) {
    IDP_LibLinkProperty(sock->prop, fd);
  }

  /* Set node->typeinfo pointers. This is done in lib linking, after the
   * first versioning that can change types still without functions that
   * update the typeinfo pointers. Versioning after lib linking needs
   * these top be valid. */
  ntreeSetTypes(NULL, ntree);

  /* For nodes with static socket layout, add/remove sockets as needed
   * to match the static layout. */
  if (fd->memfile == NULL) {
    for (bNode *node = ntree->nodes.first; node; node = node->next) {
      node_verify_socket_templates(ntree, node);
    }
  }
}

/* library ntree linking after fileread */
static void lib_link_nodetree(FileData *fd, Main *UNUSED(bmain), bNodeTree *ntree)
{
  lib_link_ntree(fd, ntree->id.lib, ntree);
}

static void direct_link_node_socket(FileData *fd, bNodeSocket *sock)
{
  sock->prop = newdataadr(fd, sock->prop);
  IDP_DirectLinkGroup_OrFree(&sock->prop, (fd->flags & FD_FLAGS_SWITCH_ENDIAN), fd);

  sock->link = newdataadr(fd, sock->link);
  sock->typeinfo = NULL;
  sock->storage = newdataadr(fd, sock->storage);
  sock->default_value = newdataadr(fd, sock->default_value);
  sock->cache = NULL;
}

/* ntree itself has been read! */
static void direct_link_nodetree(FileData *fd, bNodeTree *ntree)
{
  /* note: writing and reading goes in sync, for speed */
  bNode *node;
  bNodeSocket *sock;
  bNodeLink *link;

  ntree->init = 0; /* to set callbacks and force setting types */
  ntree->is_updating = false;
  ntree->typeinfo = NULL;
  ntree->interface_type = NULL;

  ntree->progress = NULL;
  ntree->execdata = NULL;

  ntree->adt = newdataadr(fd, ntree->adt);
  direct_link_animdata(fd, ntree->adt);

  link_list(fd, &ntree->nodes);
  for (node = ntree->nodes.first; node; node = node->next) {
    node->typeinfo = NULL;

    link_list(fd, &node->inputs);
    link_list(fd, &node->outputs);

    node->prop = newdataadr(fd, node->prop);
    IDP_DirectLinkGroup_OrFree(&node->prop, (fd->flags & FD_FLAGS_SWITCH_ENDIAN), fd);

    link_list(fd, &node->internal_links);
    for (link = node->internal_links.first; link; link = link->next) {
      link->fromnode = newdataadr(fd, link->fromnode);
      link->fromsock = newdataadr(fd, link->fromsock);
      link->tonode = newdataadr(fd, link->tonode);
      link->tosock = newdataadr(fd, link->tosock);
    }

    if (node->type == CMP_NODE_MOVIEDISTORTION) {
      node->storage = newmclipadr(fd, node->storage);
    }
    else {
      node->storage = newdataadr(fd, node->storage);
    }

    if (node->storage) {
      /* could be handlerized at some point */
      switch (node->type) {
        case SH_NODE_CURVE_VEC:
        case SH_NODE_CURVE_RGB:
        case CMP_NODE_TIME:
        case CMP_NODE_CURVE_VEC:
        case CMP_NODE_CURVE_RGB:
        case CMP_NODE_HUECORRECT:
        case TEX_NODE_CURVE_RGB:
        case TEX_NODE_CURVE_TIME: {
          direct_link_curvemapping(fd, node->storage);
          break;
        }
        case SH_NODE_SCRIPT: {
          NodeShaderScript *nss = (NodeShaderScript *)node->storage;
          nss->bytecode = newdataadr(fd, nss->bytecode);
          break;
        }
        case SH_NODE_TEX_POINTDENSITY: {
          NodeShaderTexPointDensity *npd = (NodeShaderTexPointDensity *)node->storage;
          memset(&npd->pd, 0, sizeof(npd->pd));
          break;
        }
        case SH_NODE_TEX_IMAGE: {
          NodeTexImage *tex = (NodeTexImage *)node->storage;
          tex->iuser.ok = 1;
          tex->iuser.scene = NULL;
          break;
        }
        case SH_NODE_TEX_ENVIRONMENT: {
          NodeTexEnvironment *tex = (NodeTexEnvironment *)node->storage;
          tex->iuser.ok = 1;
          tex->iuser.scene = NULL;
          break;
        }
        case CMP_NODE_IMAGE:
        case CMP_NODE_R_LAYERS:
        case CMP_NODE_VIEWER:
        case CMP_NODE_SPLITVIEWER: {
          ImageUser *iuser = node->storage;
          iuser->ok = 1;
          iuser->scene = NULL;
          break;
        }
        case CMP_NODE_CRYPTOMATTE: {
          NodeCryptomatte *nc = (NodeCryptomatte *)node->storage;
          nc->matte_id = newdataadr(fd, nc->matte_id);
          break;
        }
        case TEX_NODE_IMAGE: {
          ImageUser *iuser = node->storage;
          iuser->ok = 1;
          iuser->scene = NULL;
          break;
        }
        default:
          break;
      }
    }
  }
  link_list(fd, &ntree->links);

  /* and we connect the rest */
  for (node = ntree->nodes.first; node; node = node->next) {
    node->parent = newdataadr(fd, node->parent);
    node->lasty = 0;

    for (sock = node->inputs.first; sock; sock = sock->next) {
      direct_link_node_socket(fd, sock);
    }
    for (sock = node->outputs.first; sock; sock = sock->next) {
      direct_link_node_socket(fd, sock);
    }
  }

  /* interface socket lists */
  link_list(fd, &ntree->inputs);
  link_list(fd, &ntree->outputs);
  for (sock = ntree->inputs.first; sock; sock = sock->next) {
    direct_link_node_socket(fd, sock);
  }
  for (sock = ntree->outputs.first; sock; sock = sock->next) {
    direct_link_node_socket(fd, sock);
  }

  for (link = ntree->links.first; link; link = link->next) {
    link->fromnode = newdataadr(fd, link->fromnode);
    link->tonode = newdataadr(fd, link->tonode);
    link->fromsock = newdataadr(fd, link->fromsock);
    link->tosock = newdataadr(fd, link->tosock);
  }

#if 0
  if (ntree->previews) {
    bNodeInstanceHash *new_previews = BKE_node_instance_hash_new("node previews");
    bNodeInstanceHashIterator iter;

    NODE_INSTANCE_HASH_ITER(iter, ntree->previews) {
      bNodePreview *preview = BKE_node_instance_hash_iterator_get_value(&iter);
      if (preview) {
        bNodePreview *new_preview = newimaadr(fd, preview);
        if (new_preview) {
          bNodeInstanceKey key = BKE_node_instance_hash_iterator_get_key(&iter);
          BKE_node_instance_hash_insert(new_previews, key, new_preview);
        }
      }
    }
    BKE_node_instance_hash_free(ntree->previews, NULL);
    ntree->previews = new_previews;
  }
#else
  /* XXX TODO */
  ntree->previews = NULL;
#endif

  /* type verification is in lib-link */
}

/** \} */

/* -------------------------------------------------------------------- */
/** \name Read ID: Armature
 * \{ */

/* temp struct used to transport needed info to lib_link_constraint_cb() */
typedef struct tConstraintLinkData {
  FileData *fd;
  ID *id;
} tConstraintLinkData;
/* callback function used to relink constraint ID-links */
static void lib_link_constraint_cb(bConstraint *UNUSED(con),
                                   ID **idpoin,
                                   bool is_reference,
                                   void *userdata)
{
  tConstraintLinkData *cld = (tConstraintLinkData *)userdata;

  /* for reference types, we need to increment the usercounts on load... */
  if (is_reference) {
    /* reference type - with usercount */
    *idpoin = newlibadr_us(cld->fd, cld->id->lib, *idpoin);
  }
  else {
    /* target type - no usercount needed */
    *idpoin = newlibadr(cld->fd, cld->id->lib, *idpoin);
  }
}

static void lib_link_constraints(FileData *fd, ID *id, ListBase *conlist)
{
  tConstraintLinkData cld;
  bConstraint *con;

  /* legacy fixes */
  for (con = conlist->first; con; con = con->next) {
    /* patch for error introduced by changing constraints (dunno how) */
    /* if con->data type changes, dna cannot resolve the pointer! (ton) */
    if (con->data == NULL) {
      con->type = CONSTRAINT_TYPE_NULL;
    }
    /* own ipo, all constraints have it */
    con->ipo = newlibadr_us(fd, id->lib, con->ipo);  // XXX deprecated - old animation system

    /* If linking from a library, clear 'local' library override flag. */
    if (id->lib != NULL) {
      con->flag &= ~CONSTRAINT_OVERRIDE_LIBRARY_LOCAL;
    }
  }

  /* relink all ID-blocks used by the constraints */
  cld.fd = fd;
  cld.id = id;

  BKE_constraints_id_loop(conlist, lib_link_constraint_cb, &cld);
}

static void direct_link_constraints(FileData *fd, ListBase *lb)
{
  bConstraint *con;

  link_list(fd, lb);
  for (con = lb->first; con; con = con->next) {
    con->data = newdataadr(fd, con->data);

    switch (con->type) {
      case CONSTRAINT_TYPE_PYTHON: {
        bPythonConstraint *data = con->data;

        link_list(fd, &data->targets);

        data->prop = newdataadr(fd, data->prop);
        IDP_DirectLinkGroup_OrFree(&data->prop, (fd->flags & FD_FLAGS_SWITCH_ENDIAN), fd);
        break;
      }
      case CONSTRAINT_TYPE_ARMATURE: {
        bArmatureConstraint *data = con->data;

        link_list(fd, &data->targets);

        break;
      }
      case CONSTRAINT_TYPE_SPLINEIK: {
        bSplineIKConstraint *data = con->data;

        data->points = newdataadr(fd, data->points);
        break;
      }
      case CONSTRAINT_TYPE_KINEMATIC: {
        bKinematicConstraint *data = con->data;

        con->lin_error = 0.f;
        con->rot_error = 0.f;

        /* version patch for runtime flag, was not cleared in some case */
        data->flag &= ~CONSTRAINT_IK_AUTO;
        break;
      }
      case CONSTRAINT_TYPE_CHILDOF: {
        /* XXX version patch, in older code this flag wasn't always set, and is inherent to type */
        if (con->ownspace == CONSTRAINT_SPACE_POSE) {
          con->flag |= CONSTRAINT_SPACEONCE;
        }
        break;
      }
      case CONSTRAINT_TYPE_TRANSFORM_CACHE: {
        bTransformCacheConstraint *data = con->data;
        data->reader = NULL;
        data->reader_object_path[0] = '\0';
      }
    }
  }
}

static void lib_link_pose(FileData *fd, Main *bmain, Object *ob, bPose *pose)
{
  bArmature *arm = ob->data;

  if (!pose || !arm) {
    return;
  }

  /* always rebuild to match proxy or lib changes, but on Undo */
  bool rebuild = false;

  if (fd->memfile == NULL) {
    if (ob->proxy || ob->id.lib != arm->id.lib) {
      rebuild = true;
    }
  }

  if (ob->proxy) {
    /* sync proxy layer */
    if (pose->proxy_layer) {
      arm->layer = pose->proxy_layer;
    }

    /* sync proxy active bone */
    if (pose->proxy_act_bone[0]) {
      Bone *bone = BKE_armature_find_bone_name(arm, pose->proxy_act_bone);
      if (bone) {
        arm->act_bone = bone;
      }
    }
  }

  for (bPoseChannel *pchan = pose->chanbase.first; pchan; pchan = pchan->next) {
    lib_link_constraints(fd, (ID *)ob, &pchan->constraints);

    pchan->bone = BKE_armature_find_bone_name(arm, pchan->name);

    IDP_LibLinkProperty(pchan->prop, fd);

    pchan->custom = newlibadr_us(fd, arm->id.lib, pchan->custom);
    if (UNLIKELY(pchan->bone == NULL)) {
      rebuild = true;
    }
    else if ((ob->id.lib == NULL) && arm->id.lib) {
      /* local pose selection copied to armature, bit hackish */
      pchan->bone->flag &= ~BONE_SELECTED;
      pchan->bone->flag |= pchan->selectflag;
    }
  }

  if (rebuild) {
    DEG_id_tag_update_ex(
        bmain, &ob->id, ID_RECALC_TRANSFORM | ID_RECALC_GEOMETRY | ID_RECALC_ANIMATION);
    BKE_pose_tag_recalc(bmain, pose);
  }
}

static void lib_link_bones(FileData *fd, Bone *bone)
{
  IDP_LibLinkProperty(bone->prop, fd);

  for (Bone *curbone = bone->childbase.first; curbone; curbone = curbone->next) {
    lib_link_bones(fd, curbone);
  }
}

static void lib_link_armature(FileData *fd, Main *UNUSED(bmain), bArmature *arm)
{
  for (Bone *curbone = arm->bonebase.first; curbone; curbone = curbone->next) {
    lib_link_bones(fd, curbone);
  }
}

static void direct_link_bones(FileData *fd, Bone *bone)
{
  Bone *child;

  bone->parent = newdataadr(fd, bone->parent);
  bone->prop = newdataadr(fd, bone->prop);
  IDP_DirectLinkGroup_OrFree(&bone->prop, (fd->flags & FD_FLAGS_SWITCH_ENDIAN), fd);

  bone->bbone_next = newdataadr(fd, bone->bbone_next);
  bone->bbone_prev = newdataadr(fd, bone->bbone_prev);

  bone->flag &= ~(BONE_DRAW_ACTIVE | BONE_DRAW_LOCKED_WEIGHT);

  link_list(fd, &bone->childbase);

  for (child = bone->childbase.first; child; child = child->next) {
    direct_link_bones(fd, child);
  }
}

static void direct_link_armature(FileData *fd, bArmature *arm)
{
  Bone *bone;

  link_list(fd, &arm->bonebase);
  arm->bonehash = NULL;
  arm->edbo = NULL;
  /* Must always be cleared (armatures don't have their own edit-data). */
  arm->needs_flush_to_id = 0;

  arm->adt = newdataadr(fd, arm->adt);
  direct_link_animdata(fd, arm->adt);

  for (bone = arm->bonebase.first; bone; bone = bone->next) {
    direct_link_bones(fd, bone);
  }

  arm->act_bone = newdataadr(fd, arm->act_bone);
  arm->act_edbone = NULL;

  BKE_armature_bone_hash_make(arm);
}

/** \} */

/* -------------------------------------------------------------------- */
/** \name Read ID: Camera
 * \{ */

static void lib_link_camera(FileData *fd, Main *UNUSED(bmain), Camera *ca)
{
  ca->ipo = newlibadr_us(fd, ca->id.lib, ca->ipo); /* deprecated, for versioning */

  ca->dof_ob = newlibadr(fd, ca->id.lib, ca->dof_ob); /* deprecated, for versioning */
  ca->dof.focus_object = newlibadr(fd, ca->id.lib, ca->dof.focus_object);

  for (CameraBGImage *bgpic = ca->bg_images.first; bgpic; bgpic = bgpic->next) {
    bgpic->ima = newlibadr_us(fd, ca->id.lib, bgpic->ima);
    bgpic->clip = newlibadr_us(fd, ca->id.lib, bgpic->clip);
  }
}

static void direct_link_camera(FileData *fd, Camera *ca)
{
  ca->adt = newdataadr(fd, ca->adt);
  direct_link_animdata(fd, ca->adt);

  link_list(fd, &ca->bg_images);

  for (CameraBGImage *bgpic = ca->bg_images.first; bgpic; bgpic = bgpic->next) {
    bgpic->iuser.ok = 1;
    bgpic->iuser.scene = NULL;
  }
}

/** \} */

/* -------------------------------------------------------------------- */
/** \name Read ID: Light
 * \{ */

static void lib_link_light(FileData *fd, Main *bmain, Light *la)
{
  la->ipo = newlibadr_us(fd, la->id.lib, la->ipo);  // XXX deprecated - old animation system

  if (la->nodetree) {
    lib_link_id(fd, bmain, &la->nodetree->id);
    lib_link_ntree(fd, la->id.lib, la->nodetree);
  }
}

static void direct_link_light(FileData *fd, Light *la)
{
  la->adt = newdataadr(fd, la->adt);
  direct_link_animdata(fd, la->adt);

  la->curfalloff = newdataadr(fd, la->curfalloff);
  if (la->curfalloff) {
    direct_link_curvemapping(fd, la->curfalloff);
  }

  la->nodetree = newdataadr(fd, la->nodetree);
  if (la->nodetree) {
    direct_link_id(fd, &la->nodetree->id);
    direct_link_nodetree(fd, la->nodetree);
  }

  la->preview = direct_link_preview_image(fd, la->preview);
}

/** \} */

/* -------------------------------------------------------------------- */
/** \name Read ID: Shape Keys
 * \{ */

void blo_do_versions_key_uidgen(Key *key)
{
  KeyBlock *block;

  key->uidgen = 1;
  for (block = key->block.first; block; block = block->next) {
    block->uid = key->uidgen++;
  }
}

static void lib_link_key(FileData *fd, Main *UNUSED(bmain), Key *key)
{
  BLI_assert((key->id.tag & LIB_TAG_EXTERN) == 0);

  key->ipo = newlibadr_us(fd, key->id.lib, key->ipo);  // XXX deprecated - old animation system
  key->from = newlibadr(fd, key->id.lib, key->from);
}

static void switch_endian_keyblock(Key *key, KeyBlock *kb)
{
  int elemsize, a, b;
  char *data;

  elemsize = key->elemsize;
  data = kb->data;

  for (a = 0; a < kb->totelem; a++) {
    const char *cp = key->elemstr;
    char *poin = data;

    while (cp[0]) {    /* cp[0] == amount */
      switch (cp[1]) { /* cp[1] = type */
        case IPO_FLOAT:
        case IPO_BPOINT:
        case IPO_BEZTRIPLE:
          b = cp[0];
          BLI_endian_switch_float_array((float *)poin, b);
          poin += sizeof(float) * b;
          break;
      }

      cp += 2;
    }
    data += elemsize;
  }
}

static void direct_link_key(FileData *fd, Key *key)
{
  KeyBlock *kb;

  link_list(fd, &(key->block));

  key->adt = newdataadr(fd, key->adt);
  direct_link_animdata(fd, key->adt);

  key->refkey = newdataadr(fd, key->refkey);

  for (kb = key->block.first; kb; kb = kb->next) {
    kb->data = newdataadr(fd, kb->data);

    if (fd->flags & FD_FLAGS_SWITCH_ENDIAN) {
      switch_endian_keyblock(key, kb);
    }
  }
}

/** \} */

/* -------------------------------------------------------------------- */
/** \name Read ID: Meta Ball
 * \{ */

static void lib_link_mball(FileData *fd, Main *UNUSED(bmain), MetaBall *mb)
{
  for (int a = 0; a < mb->totcol; a++) {
    mb->mat[a] = newlibadr_us(fd, mb->id.lib, mb->mat[a]);
  }

  mb->ipo = newlibadr_us(fd, mb->id.lib, mb->ipo);  // XXX deprecated - old animation system
}

static void direct_link_mball(FileData *fd, MetaBall *mb)
{
  mb->adt = newdataadr(fd, mb->adt);
  direct_link_animdata(fd, mb->adt);

  mb->mat = newdataadr(fd, mb->mat);
  test_pointer_array(fd, (void **)&mb->mat);

  link_list(fd, &(mb->elems));

  BLI_listbase_clear(&mb->disp);
  mb->editelems = NULL;
  /* Must always be cleared (meta's don't have their own edit-data). */
  mb->needs_flush_to_id = 0;
  /*  mb->edit_elems.first= mb->edit_elems.last= NULL;*/
  mb->lastelem = NULL;
  mb->batch_cache = NULL;
}

/** \} */

/* -------------------------------------------------------------------- */
/** \name Read ID: World
 * \{ */

static void lib_link_world(FileData *fd, Main *bmain, World *wrld)
{
  wrld->ipo = newlibadr_us(fd, wrld->id.lib, wrld->ipo);  // XXX deprecated - old animation system

  if (wrld->nodetree) {
    lib_link_id(fd, bmain, &wrld->nodetree->id);
    lib_link_ntree(fd, wrld->id.lib, wrld->nodetree);
  }
}

static void direct_link_world(FileData *fd, World *wrld)
{
  wrld->adt = newdataadr(fd, wrld->adt);
  direct_link_animdata(fd, wrld->adt);

  wrld->nodetree = newdataadr(fd, wrld->nodetree);
  if (wrld->nodetree) {
    direct_link_id(fd, &wrld->nodetree->id);
    direct_link_nodetree(fd, wrld->nodetree);
  }

  wrld->preview = direct_link_preview_image(fd, wrld->preview);
  BLI_listbase_clear(&wrld->gpumaterial);
}

/** \} */

/* -------------------------------------------------------------------- */
/** \name Read ID: VFont
 * \{ */

static void lib_link_vfont(FileData *UNUSED(fd), Main *UNUSED(bmain), VFont *UNUSED(vf))
{
}

static void direct_link_vfont(FileData *fd, VFont *vf)
{
  vf->data = NULL;
  vf->temp_pf = NULL;
  vf->packedfile = direct_link_packedfile(fd, vf->packedfile);
}

/** \} */

/* -------------------------------------------------------------------- */
/** \name Read ID: Text
 * \{ */

static void lib_link_text(FileData *UNUSED(fd), Main *UNUSED(bmain), Text *UNUSED(text))
{
}

static void direct_link_text(FileData *fd, Text *text)
{
  TextLine *ln;

  text->name = newdataadr(fd, text->name);

  text->compiled = NULL;

#if 0
  if (text->flags & TXT_ISEXT) {
    BKE_text_reload(text);
  }
  /* else { */
#endif

  link_list(fd, &text->lines);

  text->curl = newdataadr(fd, text->curl);
  text->sell = newdataadr(fd, text->sell);

  for (ln = text->lines.first; ln; ln = ln->next) {
    ln->line = newdataadr(fd, ln->line);
    ln->format = NULL;

    if (ln->len != (int)strlen(ln->line)) {
      printf("Error loading text, line lengths differ\n");
      ln->len = strlen(ln->line);
    }
  }

  text->flags = (text->flags) & ~TXT_ISEXT;

  id_us_ensure_real(&text->id);
}

/** \} */

/* -------------------------------------------------------------------- */
/** \name Read ID: Image
 * \{ */

static void lib_link_image(FileData *UNUSED(fd), Main *UNUSED(bmain), Image *UNUSED(ima))
{
}

static void direct_link_image(FileData *fd, Image *ima)
{
  ImagePackedFile *imapf;

  /* for undo system, pointers could be restored */
  if (fd->imamap) {
    ima->cache = newimaadr(fd, ima->cache);
  }
  else {
    ima->cache = NULL;
  }

  link_list(fd, &ima->tiles);

  /* if not restored, we keep the binded opengl index */
  if (!ima->cache) {
    ima->gpuflag = 0;
    ima->gpuframenr = INT_MAX;
    for (int i = 0; i < TEXTARGET_COUNT; i++) {
      ima->gputexture[i] = NULL;
    }
    ima->rr = NULL;
  }
  else {
    for (int i = 0; i < TEXTARGET_COUNT; i++) {
      ima->gputexture[i] = newimaadr(fd, ima->gputexture[i]);
    }
    ima->rr = newimaadr(fd, ima->rr);
  }

  /* undo system, try to restore render buffers */
  link_list(fd, &(ima->renderslots));
  if (fd->imamap) {
    LISTBASE_FOREACH (RenderSlot *, slot, &ima->renderslots) {
      slot->render = newimaadr(fd, slot->render);
    }
  }
  else {
    LISTBASE_FOREACH (RenderSlot *, slot, &ima->renderslots) {
      slot->render = NULL;
    }
    ima->last_render_slot = ima->render_slot;
  }

  link_list(fd, &(ima->views));
  link_list(fd, &(ima->packedfiles));

  if (ima->packedfiles.first) {
    for (imapf = ima->packedfiles.first; imapf; imapf = imapf->next) {
      imapf->packedfile = direct_link_packedfile(fd, imapf->packedfile);
    }
    ima->packedfile = NULL;
  }
  else {
    ima->packedfile = direct_link_packedfile(fd, ima->packedfile);
  }

  BLI_listbase_clear(&ima->anims);
  ima->preview = direct_link_preview_image(fd, ima->preview);
  ima->stereo3d_format = newdataadr(fd, ima->stereo3d_format);
  LISTBASE_FOREACH (ImageTile *, tile, &ima->tiles) {
    tile->ok = 1;
  }
}

/** \} */

/* -------------------------------------------------------------------- */
/** \name Read ID: Curve
 * \{ */

static void lib_link_curve(FileData *fd, Main *UNUSED(bmain), Curve *cu)
{
  for (int a = 0; a < cu->totcol; a++) {
    cu->mat[a] = newlibadr_us(fd, cu->id.lib, cu->mat[a]);
  }

  cu->bevobj = newlibadr(fd, cu->id.lib, cu->bevobj);
  cu->taperobj = newlibadr(fd, cu->id.lib, cu->taperobj);
  cu->textoncurve = newlibadr(fd, cu->id.lib, cu->textoncurve);
  cu->vfont = newlibadr_us(fd, cu->id.lib, cu->vfont);
  cu->vfontb = newlibadr_us(fd, cu->id.lib, cu->vfontb);
  cu->vfonti = newlibadr_us(fd, cu->id.lib, cu->vfonti);
  cu->vfontbi = newlibadr_us(fd, cu->id.lib, cu->vfontbi);

  cu->ipo = newlibadr_us(fd, cu->id.lib, cu->ipo);  // XXX deprecated - old animation system
  cu->key = newlibadr_us(fd, cu->id.lib, cu->key);
}

static void switch_endian_knots(Nurb *nu)
{
  if (nu->knotsu) {
    BLI_endian_switch_float_array(nu->knotsu, KNOTSU(nu));
  }
  if (nu->knotsv) {
    BLI_endian_switch_float_array(nu->knotsv, KNOTSV(nu));
  }
}

static void direct_link_curve(FileData *fd, Curve *cu)
{
  Nurb *nu;
  TextBox *tb;

  cu->adt = newdataadr(fd, cu->adt);
  direct_link_animdata(fd, cu->adt);

  /* Protect against integer overflow vulnerability. */
  CLAMP(cu->len_wchar, 0, INT_MAX - 4);

  cu->mat = newdataadr(fd, cu->mat);
  test_pointer_array(fd, (void **)&cu->mat);
  cu->str = newdataadr(fd, cu->str);
  cu->strinfo = newdataadr(fd, cu->strinfo);
  cu->tb = newdataadr(fd, cu->tb);

  if (cu->vfont == NULL) {
    link_list(fd, &(cu->nurb));
  }
  else {
    cu->nurb.first = cu->nurb.last = NULL;

    tb = MEM_calloc_arrayN(MAXTEXTBOX, sizeof(TextBox), "TextBoxread");
    if (cu->tb) {
      memcpy(tb, cu->tb, cu->totbox * sizeof(TextBox));
      MEM_freeN(cu->tb);
      cu->tb = tb;
    }
    else {
      cu->totbox = 1;
      cu->actbox = 1;
      cu->tb = tb;
      cu->tb[0].w = cu->linewidth;
    }
    if (cu->wordspace == 0.0f) {
      cu->wordspace = 1.0f;
    }
  }

  cu->editnurb = NULL;
  cu->editfont = NULL;
  cu->batch_cache = NULL;

  for (nu = cu->nurb.first; nu; nu = nu->next) {
    nu->bezt = newdataadr(fd, nu->bezt);
    nu->bp = newdataadr(fd, nu->bp);
    nu->knotsu = newdataadr(fd, nu->knotsu);
    nu->knotsv = newdataadr(fd, nu->knotsv);
    if (cu->vfont == NULL) {
      nu->charidx = 0;
    }

    if (fd->flags & FD_FLAGS_SWITCH_ENDIAN) {
      switch_endian_knots(nu);
    }
  }
  cu->texflag &= ~CU_AUTOSPACE_EVALUATED;
}

/** \} */

/* -------------------------------------------------------------------- */
/** \name Read ID: Texture
 * \{ */

static void lib_link_texture(FileData *fd, Main *bmain, Tex *tex)
{
  tex->ima = newlibadr_us(fd, tex->id.lib, tex->ima);
  tex->ipo = newlibadr_us(fd, tex->id.lib, tex->ipo);  // XXX deprecated - old animation system

  if (tex->nodetree) {
    lib_link_id(fd, bmain, &tex->nodetree->id);
    lib_link_ntree(fd, tex->id.lib, tex->nodetree);
  }
}

static void direct_link_texture(FileData *fd, Tex *tex)
{
  tex->adt = newdataadr(fd, tex->adt);
  direct_link_animdata(fd, tex->adt);

  tex->coba = newdataadr(fd, tex->coba);

  tex->nodetree = newdataadr(fd, tex->nodetree);
  if (tex->nodetree) {
    direct_link_id(fd, &tex->nodetree->id);
    direct_link_nodetree(fd, tex->nodetree);
  }

  tex->preview = direct_link_preview_image(fd, tex->preview);

  tex->iuser.ok = 1;
  tex->iuser.scene = NULL;
}

/** \} */

/* -------------------------------------------------------------------- */
/** \name Read ID: Material
 * \{ */

static void lib_link_material(FileData *fd, Main *bmain, Material *ma)
{
  ma->ipo = newlibadr_us(fd, ma->id.lib, ma->ipo);  // XXX deprecated - old animation system

  if (ma->nodetree) {
    lib_link_id(fd, bmain, &ma->nodetree->id);
    lib_link_ntree(fd, ma->id.lib, ma->nodetree);
  }

  /* relink grease pencil settings */
  if (ma->gp_style != NULL) {
    MaterialGPencilStyle *gp_style = ma->gp_style;
    if (gp_style->sima != NULL) {
      gp_style->sima = newlibadr_us(fd, ma->id.lib, gp_style->sima);
    }
    if (gp_style->ima != NULL) {
      gp_style->ima = newlibadr_us(fd, ma->id.lib, gp_style->ima);
    }
  }
}

static void direct_link_material(FileData *fd, Material *ma)
{
  ma->adt = newdataadr(fd, ma->adt);
  direct_link_animdata(fd, ma->adt);

  ma->texpaintslot = NULL;

  ma->nodetree = newdataadr(fd, ma->nodetree);
  if (ma->nodetree) {
    direct_link_id(fd, &ma->nodetree->id);
    direct_link_nodetree(fd, ma->nodetree);
  }

  ma->preview = direct_link_preview_image(fd, ma->preview);
  BLI_listbase_clear(&ma->gpumaterial);

  ma->gp_style = newdataadr(fd, ma->gp_style);
}

/** \} */

/* -------------------------------------------------------------------- */
/** \name Read ID: Particle Settings
 * \{ */

/* update this also to writefile.c */
static const char *ptcache_data_struct[] = {
    "",          // BPHYS_DATA_INDEX
    "",          // BPHYS_DATA_LOCATION
    "",          // BPHYS_DATA_VELOCITY
    "",          // BPHYS_DATA_ROTATION
    "",          // BPHYS_DATA_AVELOCITY / BPHYS_DATA_XCONST */
    "",          // BPHYS_DATA_SIZE:
    "",          // BPHYS_DATA_TIMES:
    "BoidData",  // case BPHYS_DATA_BOIDS:
};

static void direct_link_pointcache_cb(FileData *fd, void *data)
{
  PTCacheMem *pm = data;
  PTCacheExtra *extra;
  int i;
  for (i = 0; i < BPHYS_TOT_DATA; i++) {
    pm->data[i] = newdataadr(fd, pm->data[i]);

    /* the cache saves non-struct data without DNA */
    if (pm->data[i] && ptcache_data_struct[i][0] == '\0' && (fd->flags & FD_FLAGS_SWITCH_ENDIAN)) {
      /* data_size returns bytes. */
      int tot = (BKE_ptcache_data_size(i) * pm->totpoint) / sizeof(int);

      int *poin = pm->data[i];

      BLI_endian_switch_int32_array(poin, tot);
    }
  }

  link_list(fd, &pm->extradata);

  for (extra = pm->extradata.first; extra; extra = extra->next) {
    extra->data = newdataadr(fd, extra->data);
  }
}

static void direct_link_pointcache(FileData *fd, PointCache *cache)
{
  if ((cache->flag & PTCACHE_DISK_CACHE) == 0) {
    link_list_ex(fd, &cache->mem_cache, direct_link_pointcache_cb);
  }
  else {
    BLI_listbase_clear(&cache->mem_cache);
  }

  cache->flag &= ~PTCACHE_SIMULATION_VALID;
  cache->simframe = 0;
  cache->edit = NULL;
  cache->free_edit = NULL;
  cache->cached_frames = NULL;
  cache->cached_frames_len = 0;
}

static void direct_link_pointcache_list(FileData *fd,
                                        ListBase *ptcaches,
                                        PointCache **ocache,
                                        int force_disk)
{
  if (ptcaches->first) {
    PointCache *cache = NULL;
    link_list(fd, ptcaches);
    for (cache = ptcaches->first; cache; cache = cache->next) {
      direct_link_pointcache(fd, cache);
      if (force_disk) {
        cache->flag |= PTCACHE_DISK_CACHE;
        cache->step = 1;
      }
    }

    *ocache = newdataadr(fd, *ocache);
  }
  else if (*ocache) {
    /* old "single" caches need to be linked too */
    *ocache = newdataadr(fd, *ocache);
    direct_link_pointcache(fd, *ocache);
    if (force_disk) {
      (*ocache)->flag |= PTCACHE_DISK_CACHE;
      (*ocache)->step = 1;
    }

    ptcaches->first = ptcaches->last = *ocache;
  }
}

static void lib_link_partdeflect(FileData *fd, ID *id, PartDeflect *pd)
{
  if (pd && pd->tex) {
    pd->tex = newlibadr_us(fd, id->lib, pd->tex);
  }
  if (pd && pd->f_source) {
    pd->f_source = newlibadr(fd, id->lib, pd->f_source);
  }
}

static void lib_link_particlesettings(FileData *fd, Main *UNUSED(bmain), ParticleSettings *part)
{
  part->ipo = newlibadr_us(fd, part->id.lib, part->ipo);  // XXX deprecated - old animation system

  part->instance_object = newlibadr(fd, part->id.lib, part->instance_object);
  part->instance_collection = newlibadr_us(fd, part->id.lib, part->instance_collection);
  part->force_group = newlibadr(fd, part->id.lib, part->force_group);
  part->bb_ob = newlibadr(fd, part->id.lib, part->bb_ob);
  part->collision_group = newlibadr(fd, part->id.lib, part->collision_group);

  lib_link_partdeflect(fd, &part->id, part->pd);
  lib_link_partdeflect(fd, &part->id, part->pd2);

  if (part->effector_weights) {
    part->effector_weights->group = newlibadr(fd, part->id.lib, part->effector_weights->group);
  }
  else {
    part->effector_weights = BKE_effector_add_weights(part->force_group);
  }

  if (part->instance_weights.first && part->instance_collection) {
    for (ParticleDupliWeight *dw = part->instance_weights.first; dw; dw = dw->next) {
      dw->ob = newlibadr(fd, part->id.lib, dw->ob);
    }
  }
  else {
    BLI_listbase_clear(&part->instance_weights);
  }

  if (part->boids) {
    BoidState *state = part->boids->states.first;
    BoidRule *rule;
    for (; state; state = state->next) {
      rule = state->rules.first;
      for (; rule; rule = rule->next) {
        switch (rule->type) {
          case eBoidRuleType_Goal:
          case eBoidRuleType_Avoid: {
            BoidRuleGoalAvoid *brga = (BoidRuleGoalAvoid *)rule;
            brga->ob = newlibadr(fd, part->id.lib, brga->ob);
            break;
          }
          case eBoidRuleType_FollowLeader: {
            BoidRuleFollowLeader *brfl = (BoidRuleFollowLeader *)rule;
            brfl->ob = newlibadr(fd, part->id.lib, brfl->ob);
            break;
          }
        }
      }
    }
  }

  for (int a = 0; a < MAX_MTEX; a++) {
    MTex *mtex = part->mtex[a];
    if (mtex) {
      mtex->tex = newlibadr_us(fd, part->id.lib, mtex->tex);
      mtex->object = newlibadr(fd, part->id.lib, mtex->object);
    }
  }
}

static void direct_link_partdeflect(PartDeflect *pd)
{
  if (pd) {
    pd->rng = NULL;
  }
}

static void direct_link_particlesettings(FileData *fd, ParticleSettings *part)
{
  int a;

  part->adt = newdataadr(fd, part->adt);
  part->pd = newdataadr(fd, part->pd);
  part->pd2 = newdataadr(fd, part->pd2);

  direct_link_animdata(fd, part->adt);
  direct_link_partdeflect(part->pd);
  direct_link_partdeflect(part->pd2);

  part->clumpcurve = newdataadr(fd, part->clumpcurve);
  if (part->clumpcurve) {
    direct_link_curvemapping(fd, part->clumpcurve);
  }
  part->roughcurve = newdataadr(fd, part->roughcurve);
  if (part->roughcurve) {
    direct_link_curvemapping(fd, part->roughcurve);
  }
  part->twistcurve = newdataadr(fd, part->twistcurve);
  if (part->twistcurve) {
    direct_link_curvemapping(fd, part->twistcurve);
  }

  part->effector_weights = newdataadr(fd, part->effector_weights);
  if (!part->effector_weights) {
    part->effector_weights = BKE_effector_add_weights(part->force_group);
  }

  link_list(fd, &part->instance_weights);

  part->boids = newdataadr(fd, part->boids);
  part->fluid = newdataadr(fd, part->fluid);

  if (part->boids) {
    BoidState *state;
    link_list(fd, &part->boids->states);

    for (state = part->boids->states.first; state; state = state->next) {
      link_list(fd, &state->rules);
      link_list(fd, &state->conditions);
      link_list(fd, &state->actions);
    }
  }
  for (a = 0; a < MAX_MTEX; a++) {
    part->mtex[a] = newdataadr(fd, part->mtex[a]);
  }

  /* Protect against integer overflow vulnerability. */
  CLAMP(part->trail_count, 1, 100000);
}

static void lib_link_particlesystems(FileData *fd, Object *ob, ID *id, ListBase *particles)
{
  ParticleSystem *psys, *psysnext;

  for (psys = particles->first; psys; psys = psysnext) {
    psysnext = psys->next;

    psys->part = newlibadr_us(fd, id->lib, psys->part);
    if (psys->part) {
      ParticleTarget *pt = psys->targets.first;

      for (; pt; pt = pt->next) {
        pt->ob = newlibadr(fd, id->lib, pt->ob);
      }

      psys->parent = newlibadr(fd, id->lib, psys->parent);
      psys->target_ob = newlibadr(fd, id->lib, psys->target_ob);

      if (psys->clmd) {
        /* XXX - from reading existing code this seems correct but intended usage of
         * pointcache /w cloth should be added in 'ParticleSystem' - campbell */
        psys->clmd->point_cache = psys->pointcache;
        psys->clmd->ptcaches.first = psys->clmd->ptcaches.last = NULL;
        psys->clmd->coll_parms->group = newlibadr(fd, id->lib, psys->clmd->coll_parms->group);
        psys->clmd->modifier.error = NULL;
      }
    }
    else {
      /* particle modifier must be removed before particle system */
      ParticleSystemModifierData *psmd = psys_get_modifier(ob, psys);
      BLI_remlink(&ob->modifiers, psmd);
      modifier_free((ModifierData *)psmd);

      BLI_remlink(particles, psys);
      MEM_freeN(psys);
    }
  }
}
static void direct_link_particlesystems(FileData *fd, ListBase *particles)
{
  ParticleSystem *psys;
  ParticleData *pa;
  int a;

  for (psys = particles->first; psys; psys = psys->next) {
    psys->particles = newdataadr(fd, psys->particles);

    if (psys->particles && psys->particles->hair) {
      for (a = 0, pa = psys->particles; a < psys->totpart; a++, pa++) {
        pa->hair = newdataadr(fd, pa->hair);
      }
    }

    if (psys->particles && psys->particles->keys) {
      for (a = 0, pa = psys->particles; a < psys->totpart; a++, pa++) {
        pa->keys = NULL;
        pa->totkey = 0;
      }

      psys->flag &= ~PSYS_KEYED;
    }

    if (psys->particles && psys->particles->boid) {
      pa = psys->particles;
      pa->boid = newdataadr(fd, pa->boid);

      /* This is purely runtime data, but still can be an issue if left dangling. */
      pa->boid->ground = NULL;

      for (a = 1, pa++; a < psys->totpart; a++, pa++) {
        pa->boid = (pa - 1)->boid + 1;
        pa->boid->ground = NULL;
      }
    }
    else if (psys->particles) {
      for (a = 0, pa = psys->particles; a < psys->totpart; a++, pa++) {
        pa->boid = NULL;
      }
    }

    psys->fluid_springs = newdataadr(fd, psys->fluid_springs);

    psys->child = newdataadr(fd, psys->child);
    psys->effectors = NULL;

    link_list(fd, &psys->targets);

    psys->edit = NULL;
    psys->free_edit = NULL;
    psys->pathcache = NULL;
    psys->childcache = NULL;
    BLI_listbase_clear(&psys->pathcachebufs);
    BLI_listbase_clear(&psys->childcachebufs);
    psys->pdd = NULL;

    if (psys->clmd) {
      psys->clmd = newdataadr(fd, psys->clmd);
      psys->clmd->clothObject = NULL;
      psys->clmd->hairdata = NULL;

      psys->clmd->sim_parms = newdataadr(fd, psys->clmd->sim_parms);
      psys->clmd->coll_parms = newdataadr(fd, psys->clmd->coll_parms);

      if (psys->clmd->sim_parms) {
        psys->clmd->sim_parms->effector_weights = NULL;
        if (psys->clmd->sim_parms->presets > 10) {
          psys->clmd->sim_parms->presets = 0;
        }
      }

      psys->hair_in_mesh = psys->hair_out_mesh = NULL;
      psys->clmd->solver_result = NULL;
    }

    direct_link_pointcache_list(fd, &psys->ptcaches, &psys->pointcache, 0);
    if (psys->clmd) {
      psys->clmd->point_cache = psys->pointcache;
    }

    psys->tree = NULL;
    psys->bvhtree = NULL;

    psys->orig_psys = NULL;
    psys->batch_cache = NULL;
  }
  return;
}

/** \} */

/* -------------------------------------------------------------------- */
/** \name Read ID: Mesh
 * \{ */

static void lib_link_mesh(FileData *fd, Main *UNUSED(bmain), Mesh *me)
{
  /* this check added for python created meshes */
  if (me->mat) {
    for (int i = 0; i < me->totcol; i++) {
      me->mat[i] = newlibadr_us(fd, me->id.lib, me->mat[i]);
    }
  }
  else {
    me->totcol = 0;
  }

  me->ipo = newlibadr_us(fd, me->id.lib, me->ipo);  // XXX: deprecated: old anim sys
  me->key = newlibadr_us(fd, me->id.lib, me->key);
  me->texcomesh = newlibadr_us(fd, me->id.lib, me->texcomesh);
}

static void direct_link_dverts(FileData *fd, int count, MDeformVert *mdverts)
{
  int i;

  if (mdverts == NULL) {
    return;
  }

  for (i = count; i > 0; i--, mdverts++) {
    /*convert to vgroup allocation system*/
    MDeformWeight *dw;
    if (mdverts->dw && (dw = newdataadr(fd, mdverts->dw))) {
      const ssize_t dw_len = mdverts->totweight * sizeof(MDeformWeight);
      void *dw_tmp = MEM_mallocN(dw_len, "direct_link_dverts");
      memcpy(dw_tmp, dw, dw_len);
      mdverts->dw = dw_tmp;
      MEM_freeN(dw);
    }
    else {
      mdverts->dw = NULL;
      mdverts->totweight = 0;
    }
  }
}

static void direct_link_mdisps(FileData *fd, int count, MDisps *mdisps, int external)
{
  if (mdisps) {
    int i;

    for (i = 0; i < count; i++) {
      mdisps[i].disps = newdataadr(fd, mdisps[i].disps);
      mdisps[i].hidden = newdataadr(fd, mdisps[i].hidden);

      if (mdisps[i].totdisp && !mdisps[i].level) {
        /* this calculation is only correct for loop mdisps;
         * if loading pre-BMesh face mdisps this will be
         * overwritten with the correct value in
         * bm_corners_to_loops() */
        float gridsize = sqrtf(mdisps[i].totdisp);
        mdisps[i].level = (int)(logf(gridsize - 1.0f) / (float)M_LN2) + 1;
      }

      if ((fd->flags & FD_FLAGS_SWITCH_ENDIAN) && (mdisps[i].disps)) {
        /* DNA_struct_switch_endian doesn't do endian swap for (*disps)[] */
        /* this does swap for data written at write_mdisps() - readfile.c */
        BLI_endian_switch_float_array(*mdisps[i].disps, mdisps[i].totdisp * 3);
      }
      if (!external && !mdisps[i].disps) {
        mdisps[i].totdisp = 0;
      }
    }
  }
}

static void direct_link_grid_paint_mask(FileData *fd, int count, GridPaintMask *grid_paint_mask)
{
  if (grid_paint_mask) {
    int i;

    for (i = 0; i < count; i++) {
      GridPaintMask *gpm = &grid_paint_mask[i];
      if (gpm->data) {
        gpm->data = newdataadr(fd, gpm->data);
      }
    }
  }
}

/*this isn't really a public api function, so prototyped here*/
static void direct_link_customdata(FileData *fd, CustomData *data, int count)
{
  int i = 0;

  data->layers = newdataadr(fd, data->layers);

  /* annoying workaround for bug [#31079] loading legacy files with
   * no polygons _but_ have stale customdata */
  if (UNLIKELY(count == 0 && data->layers == NULL && data->totlayer != 0)) {
    CustomData_reset(data);
    return;
  }

  data->external = newdataadr(fd, data->external);

  while (i < data->totlayer) {
    CustomDataLayer *layer = &data->layers[i];

    if (layer->flag & CD_FLAG_EXTERNAL) {
      layer->flag &= ~CD_FLAG_IN_MEMORY;
    }

    layer->flag &= ~CD_FLAG_NOFREE;

    if (CustomData_verify_versions(data, i)) {
      layer->data = newdataadr(fd, layer->data);
      if (layer->type == CD_MDISPS) {
        direct_link_mdisps(fd, count, layer->data, layer->flag & CD_FLAG_EXTERNAL);
      }
      else if (layer->type == CD_GRID_PAINT_MASK) {
        direct_link_grid_paint_mask(fd, count, layer->data);
      }
      i++;
    }
  }

  CustomData_update_typemap(data);
}

static void direct_link_mesh(FileData *fd, Mesh *mesh)
{
  mesh->mat = newdataadr(fd, mesh->mat);
  test_pointer_array(fd, (void **)&mesh->mat);

  mesh->mvert = newdataadr(fd, mesh->mvert);
  mesh->medge = newdataadr(fd, mesh->medge);
  mesh->mface = newdataadr(fd, mesh->mface);
  mesh->mloop = newdataadr(fd, mesh->mloop);
  mesh->mpoly = newdataadr(fd, mesh->mpoly);
  mesh->tface = newdataadr(fd, mesh->tface);
  mesh->mtface = newdataadr(fd, mesh->mtface);
  mesh->mcol = newdataadr(fd, mesh->mcol);
  mesh->dvert = newdataadr(fd, mesh->dvert);
  mesh->mloopcol = newdataadr(fd, mesh->mloopcol);
  mesh->mloopuv = newdataadr(fd, mesh->mloopuv);
  mesh->mselect = newdataadr(fd, mesh->mselect);

  /* animdata */
  mesh->adt = newdataadr(fd, mesh->adt);
  direct_link_animdata(fd, mesh->adt);

  /* Normally direct_link_dverts should be called in direct_link_customdata,
   * but for backwards compatibility in do_versions to work we do it here. */
  direct_link_dverts(fd, mesh->totvert, mesh->dvert);

  direct_link_customdata(fd, &mesh->vdata, mesh->totvert);
  direct_link_customdata(fd, &mesh->edata, mesh->totedge);
  direct_link_customdata(fd, &mesh->fdata, mesh->totface);
  direct_link_customdata(fd, &mesh->ldata, mesh->totloop);
  direct_link_customdata(fd, &mesh->pdata, mesh->totpoly);

  mesh->texflag &= ~ME_AUTOSPACE_EVALUATED;
  mesh->edit_mesh = NULL;
  BKE_mesh_runtime_reset(mesh);

  /* happens with old files */
  if (mesh->mselect == NULL) {
    mesh->totselect = 0;
  }

  /* Multires data */
  mesh->mr = newdataadr(fd, mesh->mr);
  if (mesh->mr) {
    MultiresLevel *lvl;

    link_list(fd, &mesh->mr->levels);
    lvl = mesh->mr->levels.first;

    direct_link_customdata(fd, &mesh->mr->vdata, lvl->totvert);
    direct_link_dverts(fd, lvl->totvert, CustomData_get(&mesh->mr->vdata, 0, CD_MDEFORMVERT));
    direct_link_customdata(fd, &mesh->mr->fdata, lvl->totface);

    mesh->mr->edge_flags = newdataadr(fd, mesh->mr->edge_flags);
    mesh->mr->edge_creases = newdataadr(fd, mesh->mr->edge_creases);

    mesh->mr->verts = newdataadr(fd, mesh->mr->verts);

    /* If mesh has the same number of vertices as the
     * highest multires level, load the current mesh verts
     * into multires and discard the old data. Needed
     * because some saved files either do not have a verts
     * array, or the verts array contains out-of-date
     * data. */
    if (mesh->totvert == ((MultiresLevel *)mesh->mr->levels.last)->totvert) {
      if (mesh->mr->verts) {
        MEM_freeN(mesh->mr->verts);
      }
      mesh->mr->verts = MEM_dupallocN(mesh->mvert);
    }

    for (; lvl; lvl = lvl->next) {
      lvl->verts = newdataadr(fd, lvl->verts);
      lvl->faces = newdataadr(fd, lvl->faces);
      lvl->edges = newdataadr(fd, lvl->edges);
      lvl->colfaces = newdataadr(fd, lvl->colfaces);
    }
  }

  /* if multires is present but has no valid vertex data,
   * there's no way to recover it; silently remove multires */
  if (mesh->mr && !mesh->mr->verts) {
    multires_free(mesh->mr);
    mesh->mr = NULL;
  }

  if ((fd->flags & FD_FLAGS_SWITCH_ENDIAN) && mesh->tface) {
    TFace *tf = mesh->tface;
    int i;

    for (i = 0; i < mesh->totface; i++, tf++) {
      BLI_endian_switch_uint32_array(tf->col, 4);
    }
  }
}

/** \} */

/* -------------------------------------------------------------------- */
/** \name Read ID: Lattice
 * \{ */

static void lib_link_latt(FileData *fd, Main *UNUSED(bmain), Lattice *lt)
{
  lt->ipo = newlibadr_us(fd, lt->id.lib, lt->ipo);  // XXX deprecated - old animation system
  lt->key = newlibadr_us(fd, lt->id.lib, lt->key);
}

static void direct_link_latt(FileData *fd, Lattice *lt)
{
  lt->def = newdataadr(fd, lt->def);

  lt->dvert = newdataadr(fd, lt->dvert);
  direct_link_dverts(fd, lt->pntsu * lt->pntsv * lt->pntsw, lt->dvert);

  lt->editlatt = NULL;
  lt->batch_cache = NULL;

  lt->adt = newdataadr(fd, lt->adt);
  direct_link_animdata(fd, lt->adt);
}

/** \} */

/* -------------------------------------------------------------------- */
/** \name Read ID: Object
 * \{ */

static void lib_link_modifiers_common(void *userData, Object *ob, ID **idpoin, int cb_flag)
{
  FileData *fd = userData;

  *idpoin = newlibadr(fd, ob->id.lib, *idpoin);
  if (*idpoin != NULL && (cb_flag & IDWALK_CB_USER) != 0) {
    id_us_plus_no_lib(*idpoin);
  }
}

static void lib_link_modifiers(FileData *fd, Object *ob)
{
  modifiers_foreachIDLink(ob, lib_link_modifiers_common, fd);

  /* If linking from a library, clear 'local' library override flag. */
  if (ob->id.lib != NULL) {
    for (ModifierData *mod = ob->modifiers.first; mod != NULL; mod = mod->next) {
      mod->flag &= ~eModifierFlag_OverrideLibrary_Local;
    }
  }
}

static void lib_link_gpencil_modifiers(FileData *fd, Object *ob)
{
  BKE_gpencil_modifiers_foreachIDLink(ob, lib_link_modifiers_common, fd);

  /* If linking from a library, clear 'local' library override flag. */
  if (ob->id.lib != NULL) {
    for (GpencilModifierData *mod = ob->greasepencil_modifiers.first; mod != NULL;
         mod = mod->next) {
      mod->flag &= ~eGpencilModifierFlag_OverrideLibrary_Local;
    }
  }
}

static void lib_link_shaderfxs(FileData *fd, Object *ob)
{
  BKE_shaderfx_foreachIDLink(ob, lib_link_modifiers_common, fd);

  /* If linking from a library, clear 'local' library override flag. */
  if (ob->id.lib != NULL) {
    for (ShaderFxData *fx = ob->shader_fx.first; fx != NULL; fx = fx->next) {
      fx->flag &= ~eShaderFxFlag_OverrideLibrary_Local;
    }
  }
}

static void lib_link_object(FileData *fd, Main *bmain, Object *ob)
{
  bool warn = false;
  int a;

  // XXX deprecated - old animation system <<<
  ob->ipo = newlibadr_us(fd, ob->id.lib, ob->ipo);
  ob->action = newlibadr_us(fd, ob->id.lib, ob->action);
  // >>> XXX deprecated - old animation system

  ob->parent = newlibadr(fd, ob->id.lib, ob->parent);
  ob->track = newlibadr(fd, ob->id.lib, ob->track);
  ob->poselib = newlibadr_us(fd, ob->id.lib, ob->poselib);

  /* 2.8x drops support for non-empty dupli instances. */
  if (ob->type == OB_EMPTY) {
    ob->instance_collection = newlibadr_us(fd, ob->id.lib, ob->instance_collection);
  }
  else {
    if (ob->instance_collection != NULL) {
      ID *id = newlibadr(fd, ob->id.lib, ob->instance_collection);
      blo_reportf_wrap(fd->reports,
                       RPT_WARNING,
                       TIP_("Non-Empty object '%s' cannot duplicate collection '%s' "
                            "anymore in Blender 2.80, removed instancing"),
                       ob->id.name + 2,
                       id->name + 2);
    }
    ob->instance_collection = NULL;
    ob->transflag &= ~OB_DUPLICOLLECTION;
  }

  ob->proxy = newlibadr_us(fd, ob->id.lib, ob->proxy);
  if (ob->proxy) {
    /* paranoia check, actually a proxy_from pointer should never be written... */
    if (ob->proxy->id.lib == NULL) {
      ob->proxy->proxy_from = NULL;
      ob->proxy = NULL;

      if (ob->id.lib) {
        printf("Proxy lost from  object %s lib %s\n", ob->id.name + 2, ob->id.lib->name);
      }
      else {
        printf("Proxy lost from  object %s lib <NONE>\n", ob->id.name + 2);
      }
    }
    else {
      /* this triggers object_update to always use a copy */
      ob->proxy->proxy_from = ob;
    }
  }
  ob->proxy_group = newlibadr(fd, ob->id.lib, ob->proxy_group);

  void *poin = ob->data;
  ob->data = newlibadr_us(fd, ob->id.lib, ob->data);

  if (ob->data == NULL && poin != NULL) {
    if (ob->id.lib) {
      printf("Can't find obdata of %s lib %s\n", ob->id.name + 2, ob->id.lib->name);
    }
    else {
      printf("Object %s lost data.\n", ob->id.name + 2);
    }

    ob->type = OB_EMPTY;
    warn = true;

    if (ob->pose) {
      /* we can't call #BKE_pose_free() here because of library linking
       * freeing will recurse down into every pose constraints ID pointers
       * which are not always valid, so for now free directly and suffer
       * some leaked memory rather then crashing immediately
       * while bad this _is_ an exceptional case - campbell */
#if 0
          BKE_pose_free(ob->pose);
#else
      MEM_freeN(ob->pose);
#endif
      ob->pose = NULL;
      ob->mode &= ~OB_MODE_POSE;
    }
  }
  for (a = 0; a < ob->totcol; a++) {
    ob->mat[a] = newlibadr_us(fd, ob->id.lib, ob->mat[a]);
  }

  /* When the object is local and the data is library its possible
   * the material list size gets out of sync. [#22663] */
  if (ob->data && ob->id.lib != ((ID *)ob->data)->lib) {
    const short *totcol_data = BKE_object_material_num(ob);
    /* Only expand so as not to loose any object materials that might be set. */
    if (totcol_data && (*totcol_data > ob->totcol)) {
      /* printf("'%s' %d -> %d\n", ob->id.name, ob->totcol, *totcol_data); */
      BKE_material_resize_object(bmain, ob, *totcol_data, false);
    }
  }

  ob->gpd = newlibadr_us(fd, ob->id.lib, ob->gpd);

  /* if id.us==0 a new base will be created later on */

  /* WARNING! Also check expand_object(), should reflect the stuff below. */
  lib_link_pose(fd, bmain, ob, ob->pose);
  lib_link_constraints(fd, &ob->id, &ob->constraints);

  // XXX deprecated - old animation system <<<
  lib_link_constraint_channels(fd, &ob->id, &ob->constraintChannels);
  lib_link_nlastrips(fd, &ob->id, &ob->nlastrips);
  // >>> XXX deprecated - old animation system

<<<<<<< HEAD
      for (bSensor *sens = ob->sensors.first; sens; sens = sens->next) {
        for (a = 0; a < sens->totlinks; a++)
          sens->links[a] = newglobadr(fd, sens->links[a]);

        if (sens->type == SENS_MESSAGE) {
          bMessageSensor *ms = sens->data;
          ms->fromObject = newlibadr(fd, ob->id.lib, ms->fromObject);
        }
      }

      for (bController *cont = ob->controllers.first; cont; cont = cont->next) {
        for (a = 0; a < cont->totlinks; a++)
          cont->links[a] = newglobadr(fd, cont->links[a]);

        if (cont->type == CONT_PYTHON) {
          bPythonCont *pc = cont->data;
          pc->text = newlibadr(fd, ob->id.lib, pc->text);
        }
        cont->slinks = NULL;
        cont->totslinks = 0;
      }

      for (bActuator *act = ob->actuators.first; act; act = act->next) {
        switch (act->type) {
          case ACT_SOUND: {
            bSoundActuator *sa = act->data;
            sa->sound = newlibadr_us(fd, ob->id.lib, sa->sound);
            break;
          }
          case ACT_GAME:
            /* bGameActuator *ga= act->data; */
            break;
          case ACT_CAMERA: {
            bCameraActuator *ca = act->data;
            ca->ob = newlibadr(fd, ob->id.lib, ca->ob);
            break;
          }
          /* leave this one, it's obsolete but necessary to read for conversion */
          case ACT_ADD_OBJECT: {
            bAddObjectActuator *eoa = act->data;
            if (eoa)
              eoa->ob = newlibadr(fd, ob->id.lib, eoa->ob);
            break;
          }
          case ACT_OBJECT: {
            bObjectActuator *oa = act->data;
            if (oa == NULL) {
              init_actuator(act);
            }
            else {
              oa->reference = newlibadr(fd, ob->id.lib, oa->reference);
            }
            break;
          }
          case ACT_EDIT_OBJECT: {
            bEditObjectActuator *eoa = act->data;
            if (eoa == NULL) {
              init_actuator(act);
            }
            else {
              eoa->ob = newlibadr(fd, ob->id.lib, eoa->ob);
              eoa->me = newlibadr(fd, ob->id.lib, eoa->me);
            }
            break;
          }
          case ACT_SCENE: {
            bSceneActuator *sa = act->data;
            sa->camera = newlibadr(fd, ob->id.lib, sa->camera);
            sa->scene = newlibadr(fd, ob->id.lib, sa->scene);
            break;
          }
          case ACT_ACTION: {
            bActionActuator *aa = act->data;
            aa->act = newlibadr_us(fd, ob->id.lib, aa->act);
            break;
          }
          case ACT_SHAPEACTION: {
            bActionActuator *aa = act->data;
            aa->act = newlibadr_us(fd, ob->id.lib, aa->act);
            break;
          }
          case ACT_PROPERTY: {
            bPropertyActuator *pa = act->data;
            pa->ob = newlibadr(fd, ob->id.lib, pa->ob);
            break;
          }
          case ACT_MESSAGE: {
            bMessageActuator *ma = act->data;
            ma->toObject = newlibadr(fd, ob->id.lib, ma->toObject);
            break;
          }
          case ACT_2DFILTER: {
            bTwoDFilterActuator *_2dfa = act->data;
            _2dfa->text = newlibadr(fd, ob->id.lib, _2dfa->text);
            break;
          }
          case ACT_PARENT: {
            bParentActuator *parenta = act->data;
            parenta->ob = newlibadr(fd, ob->id.lib, parenta->ob);
            break;
          }
          case ACT_STATE:
            /* bStateActuator *statea = act->data; */
            break;
          case ACT_ARMATURE: {
            bArmatureActuator *arma = act->data;
            arma->target = newlibadr(fd, ob->id.lib, arma->target);
            arma->subtarget = newlibadr(fd, ob->id.lib, arma->subtarget);
            break;
          }
          case ACT_STEERING: {
            bSteeringActuator *steeringa = act->data;
            steeringa->target = newlibadr(fd, ob->id.lib, steeringa->target);
            steeringa->navmesh = newlibadr(fd, ob->id.lib, steeringa->navmesh);
            break;
          }
          case ACT_MOUSE:
            /* bMouseActuator *moa = act->data; */
            break;
        }
      }

      for (PartEff *paf = ob->effect.first; paf; paf = paf->next) {
        if (paf->type == EFF_PARTICLE) {
          paf->group = newlibadr_us(fd, ob->id.lib, paf->group);
        }
      }
=======
  for (PartEff *paf = ob->effect.first; paf; paf = paf->next) {
    if (paf->type == EFF_PARTICLE) {
      paf->group = newlibadr_us(fd, ob->id.lib, paf->group);
    }
  }
>>>>>>> cad09e52

  {
    FluidsimModifierData *fluidmd = (FluidsimModifierData *)modifiers_findByType(
        ob, eModifierType_Fluidsim);

    if (fluidmd && fluidmd->fss) {
      fluidmd->fss->ipo = newlibadr_us(
          fd, ob->id.lib, fluidmd->fss->ipo);  // XXX deprecated - old animation system
    }
  }

  {
    FluidModifierData *mmd = (FluidModifierData *)modifiers_findByType(ob, eModifierType_Fluid);

    if (mmd && (mmd->type == MOD_FLUID_TYPE_DOMAIN) && mmd->domain) {
      /* Flag for refreshing the simulation after loading */
      mmd->domain->flags |= FLUID_DOMAIN_FILE_LOAD;
    }
  }

  /* texture field */
  if (ob->pd) {
    lib_link_partdeflect(fd, &ob->id, ob->pd);
  }

  if (ob->soft) {
    ob->soft->collision_group = newlibadr(fd, ob->id.lib, ob->soft->collision_group);

    ob->soft->effector_weights->group = newlibadr(
        fd, ob->id.lib, ob->soft->effector_weights->group);
  }

  lib_link_particlesystems(fd, ob, &ob->id, &ob->particlesystem);
  lib_link_modifiers(fd, ob);
  lib_link_gpencil_modifiers(fd, ob);
  lib_link_shaderfxs(fd, ob);

<<<<<<< HEAD
      if (ob->rigidbody_constraint) {
        ob->rigidbody_constraint->ob1 = newlibadr(fd, ob->id.lib, ob->rigidbody_constraint->ob1);
        ob->rigidbody_constraint->ob2 = newlibadr(fd, ob->id.lib, ob->rigidbody_constraint->ob2);
      }
      LodLevel *level;
      for (level = ob->lodlevels.first; level; level = level->next) {
        level->source = newlibadr(fd, ob->id.lib, level->source);

        if (!level->source && level == ob->lodlevels.first)
          level->source = ob;
=======
  if (ob->rigidbody_constraint) {
    ob->rigidbody_constraint->ob1 = newlibadr(fd, ob->id.lib, ob->rigidbody_constraint->ob1);
    ob->rigidbody_constraint->ob2 = newlibadr(fd, ob->id.lib, ob->rigidbody_constraint->ob2);
  }

  {
    LodLevel *level;
    for (level = ob->lodlevels.first; level; level = level->next) {
      level->source = newlibadr(fd, ob->id.lib, level->source);

      if (!level->source && level == ob->lodlevels.first) {
        level->source = ob;
>>>>>>> cad09e52
      }
    }
  }

  if (warn) {
    BKE_report(fd->reports, RPT_WARNING, "Warning in console");
  }
}

/* direct data for cache */
static void direct_link_motionpath(FileData *fd, bMotionPath *mpath)
{
  /* sanity check */
  if (mpath == NULL) {
    return;
  }

  /* relink points cache */
  mpath->points = newdataadr(fd, mpath->points);

  mpath->points_vbo = NULL;
  mpath->batch_line = NULL;
  mpath->batch_points = NULL;
}

static void direct_link_pose(FileData *fd, bPose *pose)
{
  bPoseChannel *pchan;

  if (!pose) {
    return;
  }

  link_list(fd, &pose->chanbase);
  link_list(fd, &pose->agroups);

  pose->chanhash = NULL;
  pose->chan_array = NULL;

  for (pchan = pose->chanbase.first; pchan; pchan = pchan->next) {
    pchan->bone = NULL;
    pchan->parent = newdataadr(fd, pchan->parent);
    pchan->child = newdataadr(fd, pchan->child);
    pchan->custom_tx = newdataadr(fd, pchan->custom_tx);

    pchan->bbone_prev = newdataadr(fd, pchan->bbone_prev);
    pchan->bbone_next = newdataadr(fd, pchan->bbone_next);

    direct_link_constraints(fd, &pchan->constraints);

    pchan->prop = newdataadr(fd, pchan->prop);
    IDP_DirectLinkGroup_OrFree(&pchan->prop, (fd->flags & FD_FLAGS_SWITCH_ENDIAN), fd);

    pchan->mpath = newdataadr(fd, pchan->mpath);
    if (pchan->mpath) {
      direct_link_motionpath(fd, pchan->mpath);
    }

    BLI_listbase_clear(&pchan->iktree);
    BLI_listbase_clear(&pchan->siktree);

    /* in case this value changes in future, clamp else we get undefined behavior */
    CLAMP(pchan->rotmode, ROT_MODE_MIN, ROT_MODE_MAX);

    pchan->draw_data = NULL;
    BKE_pose_channel_runtime_reset(&pchan->runtime);
  }
  pose->ikdata = NULL;
  if (pose->ikparam != NULL) {
    pose->ikparam = newdataadr(fd, pose->ikparam);
  }
}

/* TODO(sergey): Find a better place for this.
 *
 * Unfortunately, this can not be done as a regular do_versions() since the modifier type is
 * set to NONE, so the do_versions code wouldn't know where the modifier came from.
 *
 * The best approach seems to have the functionality in versioning_280.c but still call the
 * function from #direct_link_modifiers().
 */

/* Domain, inflow, ... */
static void modifier_ensure_type(FluidModifierData *fluid_modifier_data, int type)
{
  fluid_modifier_data->type = type;
  BKE_fluid_modifier_free(fluid_modifier_data);
  BKE_fluid_modifier_create_type_data(fluid_modifier_data);
}

/**
 * \note The old_modifier_data is NOT linked.
 * This means that in order to access sub-data pointers #newdataadr is to be used.
 */
static ModifierData *modifier_replace_with_fluid(FileData *fd,
                                                 Object *object,
                                                 ListBase *modifiers,
                                                 ModifierData *old_modifier_data)
{
  ModifierData *new_modifier_data = modifier_new(eModifierType_Fluid);
  FluidModifierData *fluid_modifier_data = (FluidModifierData *)new_modifier_data;

  if (old_modifier_data->type == eModifierType_Fluidsim) {
    FluidsimModifierData *old_fluidsim_modifier_data = (FluidsimModifierData *)old_modifier_data;
    FluidsimSettings *old_fluidsim_settings = newdataadr(fd, old_fluidsim_modifier_data->fss);
    switch (old_fluidsim_settings->type) {
      case OB_FLUIDSIM_ENABLE:
        modifier_ensure_type(fluid_modifier_data, 0);
        break;
      case OB_FLUIDSIM_DOMAIN:
        modifier_ensure_type(fluid_modifier_data, MOD_FLUID_TYPE_DOMAIN);
        BKE_fluid_domain_type_set(object, fluid_modifier_data->domain, FLUID_DOMAIN_TYPE_LIQUID);
        break;
      case OB_FLUIDSIM_FLUID:
        modifier_ensure_type(fluid_modifier_data, MOD_FLUID_TYPE_FLOW);
        BKE_fluid_flow_type_set(object, fluid_modifier_data->flow, FLUID_FLOW_TYPE_LIQUID);
        /* No need to emit liquid far away from surface. */
        fluid_modifier_data->flow->surface_distance = 0.0f;
        break;
      case OB_FLUIDSIM_OBSTACLE:
        modifier_ensure_type(fluid_modifier_data, MOD_FLUID_TYPE_EFFEC);
        BKE_fluid_effector_type_set(
            object, fluid_modifier_data->effector, FLUID_EFFECTOR_TYPE_COLLISION);
        break;
      case OB_FLUIDSIM_INFLOW:
        modifier_ensure_type(fluid_modifier_data, MOD_FLUID_TYPE_FLOW);
        BKE_fluid_flow_type_set(object, fluid_modifier_data->flow, FLUID_FLOW_TYPE_LIQUID);
        BKE_fluid_flow_behavior_set(object, fluid_modifier_data->flow, FLUID_FLOW_BEHAVIOR_INFLOW);
        /* No need to emit liquid far away from surface. */
        fluid_modifier_data->flow->surface_distance = 0.0f;
        break;
      case OB_FLUIDSIM_OUTFLOW:
        modifier_ensure_type(fluid_modifier_data, MOD_FLUID_TYPE_FLOW);
        BKE_fluid_flow_type_set(object, fluid_modifier_data->flow, FLUID_FLOW_TYPE_LIQUID);
        BKE_fluid_flow_behavior_set(
            object, fluid_modifier_data->flow, FLUID_FLOW_BEHAVIOR_OUTFLOW);
        break;
      case OB_FLUIDSIM_PARTICLE:
        /* "Particle" type objects not being used by Mantaflow fluid simulations.
         * Skip this object, secondary particles can only be enabled through the domain object. */
        break;
      case OB_FLUIDSIM_CONTROL:
        /* "Control" type objects not being used by Mantaflow fluid simulations.
         * Use guiding type instead which is similar. */
        modifier_ensure_type(fluid_modifier_data, MOD_FLUID_TYPE_EFFEC);
        BKE_fluid_effector_type_set(
            object, fluid_modifier_data->effector, FLUID_EFFECTOR_TYPE_GUIDE);
        break;
    }
  }
  else if (old_modifier_data->type == eModifierType_Smoke) {
    SmokeModifierData *old_smoke_modifier_data = (SmokeModifierData *)old_modifier_data;
    modifier_ensure_type(fluid_modifier_data, old_smoke_modifier_data->type);
    if (fluid_modifier_data->type == MOD_FLUID_TYPE_DOMAIN) {
      BKE_fluid_domain_type_set(object, fluid_modifier_data->domain, FLUID_DOMAIN_TYPE_GAS);
    }
    else if (fluid_modifier_data->type == MOD_FLUID_TYPE_FLOW) {
      BKE_fluid_flow_type_set(object, fluid_modifier_data->flow, FLUID_FLOW_TYPE_SMOKE);
    }
    else if (fluid_modifier_data->type == MOD_FLUID_TYPE_EFFEC) {
      BKE_fluid_effector_type_set(
          object, fluid_modifier_data->effector, FLUID_EFFECTOR_TYPE_COLLISION);
    }
  }

  /* Replace modifier data in the stack. */
  new_modifier_data->next = old_modifier_data->next;
  new_modifier_data->prev = old_modifier_data->prev;
  if (new_modifier_data->prev != NULL) {
    new_modifier_data->prev->next = new_modifier_data;
  }
  if (new_modifier_data->next != NULL) {
    new_modifier_data->next->prev = new_modifier_data;
  }
  if (modifiers->first == old_modifier_data) {
    modifiers->first = new_modifier_data;
  }
  if (modifiers->last == old_modifier_data) {
    modifiers->last = new_modifier_data;
  }

  /* Free old modifier data. */
  MEM_freeN(old_modifier_data);

  return new_modifier_data;
}

static void direct_link_modifiers(FileData *fd, ListBase *lb, Object *ob)
{
  ModifierData *md;

  link_list(fd, lb);

  for (md = lb->first; md; md = md->next) {
    md->error = NULL;
    md->runtime = NULL;

    /* Modifier data has been allocated as a part of data migration process and
     * no reading of nested fields from file is needed. */
    bool is_allocated = false;

    if (md->type == eModifierType_Fluidsim) {
      blo_reportf_wrap(
          fd->reports,
          RPT_WARNING,
          TIP_(
              "Possible data loss when saving this file! %s modifier is deprecated (Object: %s)."),
          md->name,
          ob->id.name + 2);
      md = modifier_replace_with_fluid(fd, ob, lb, md);
      is_allocated = true;
    }
    else if (md->type == eModifierType_Smoke) {
      blo_reportf_wrap(
          fd->reports,
          RPT_WARNING,
          TIP_(
              "Possible data loss when saving this file! %s modifier is deprecated (Object: %s)."),
          md->name,
          ob->id.name + 2);
      md = modifier_replace_with_fluid(fd, ob, lb, md);
      is_allocated = true;
    }
    /* if modifiers disappear, or for upward compatibility */
    if (NULL == modifierType_getInfo(md->type)) {
      md->type = eModifierType_None;
    }

    if (is_allocated) {
      /* All the fields has been properly allocated. */
    }
    else if (md->type == eModifierType_Subsurf) {
      SubsurfModifierData *smd = (SubsurfModifierData *)md;

      smd->emCache = smd->mCache = NULL;
    }
    else if (md->type == eModifierType_Armature) {
      ArmatureModifierData *amd = (ArmatureModifierData *)md;

      amd->prevCos = NULL;
    }
    else if (md->type == eModifierType_Cloth) {
      ClothModifierData *clmd = (ClothModifierData *)md;

      clmd->clothObject = NULL;
      clmd->hairdata = NULL;

      clmd->sim_parms = newdataadr(fd, clmd->sim_parms);
      clmd->coll_parms = newdataadr(fd, clmd->coll_parms);

      direct_link_pointcache_list(fd, &clmd->ptcaches, &clmd->point_cache, 0);

      if (clmd->sim_parms) {
        if (clmd->sim_parms->presets > 10) {
          clmd->sim_parms->presets = 0;
        }

        clmd->sim_parms->reset = 0;

        clmd->sim_parms->effector_weights = newdataadr(fd, clmd->sim_parms->effector_weights);

        if (!clmd->sim_parms->effector_weights) {
          clmd->sim_parms->effector_weights = BKE_effector_add_weights(NULL);
        }
      }

      clmd->solver_result = NULL;
    }
    else if (md->type == eModifierType_Fluid) {

      FluidModifierData *mmd = (FluidModifierData *)md;

      if (mmd->type == MOD_FLUID_TYPE_DOMAIN) {
        mmd->flow = NULL;
        mmd->effector = NULL;
        mmd->domain = newdataadr(fd, mmd->domain);
        mmd->domain->mmd = mmd;

        mmd->domain->fluid = NULL;
        mmd->domain->fluid_mutex = BLI_rw_mutex_alloc();
        mmd->domain->tex = NULL;
        mmd->domain->tex_shadow = NULL;
        mmd->domain->tex_flame = NULL;
        mmd->domain->tex_flame_coba = NULL;
        mmd->domain->tex_coba = NULL;
        mmd->domain->tex_field = NULL;
        mmd->domain->tex_velocity_x = NULL;
        mmd->domain->tex_velocity_y = NULL;
        mmd->domain->tex_velocity_z = NULL;
        mmd->domain->tex_wt = NULL;
        mmd->domain->mesh_velocities = NULL;
        mmd->domain->coba = newdataadr(fd, mmd->domain->coba);

        mmd->domain->effector_weights = newdataadr(fd, mmd->domain->effector_weights);
        if (!mmd->domain->effector_weights) {
          mmd->domain->effector_weights = BKE_effector_add_weights(NULL);
        }

        direct_link_pointcache_list(
            fd, &(mmd->domain->ptcaches[0]), &(mmd->domain->point_cache[0]), 1);

        /* Manta sim uses only one cache from now on, so store pointer convert */
        if (mmd->domain->ptcaches[1].first || mmd->domain->point_cache[1]) {
          if (mmd->domain->point_cache[1]) {
            PointCache *cache = newdataadr(fd, mmd->domain->point_cache[1]);
            if (cache->flag & PTCACHE_FAKE_SMOKE) {
              /* Manta-sim/smoke was already saved in "new format" and this cache is a fake one. */
            }
            else {
              printf(
                  "High resolution manta cache not available due to pointcache update. Please "
                  "reset the simulation.\n");
            }
            BKE_ptcache_free(cache);
          }
          BLI_listbase_clear(&mmd->domain->ptcaches[1]);
          mmd->domain->point_cache[1] = NULL;
        }
      }
      else if (mmd->type == MOD_FLUID_TYPE_FLOW) {
        mmd->domain = NULL;
        mmd->effector = NULL;
        mmd->flow = newdataadr(fd, mmd->flow);
        mmd->flow->mmd = mmd;
        mmd->flow->mesh = NULL;
        mmd->flow->verts_old = NULL;
        mmd->flow->numverts = 0;
        mmd->flow->psys = newdataadr(fd, mmd->flow->psys);
      }
      else if (mmd->type == MOD_FLUID_TYPE_EFFEC) {
        mmd->flow = NULL;
        mmd->domain = NULL;
        mmd->effector = newdataadr(fd, mmd->effector);
        if (mmd->effector) {
          mmd->effector->mmd = mmd;
          mmd->effector->verts_old = NULL;
          mmd->effector->numverts = 0;
          mmd->effector->mesh = NULL;
        }
        else {
          mmd->type = 0;
          mmd->flow = NULL;
          mmd->domain = NULL;
          mmd->effector = NULL;
        }
      }
    }
    else if (md->type == eModifierType_DynamicPaint) {
      DynamicPaintModifierData *pmd = (DynamicPaintModifierData *)md;

      if (pmd->canvas) {
        pmd->canvas = newdataadr(fd, pmd->canvas);
        pmd->canvas->pmd = pmd;
        pmd->canvas->flags &= ~MOD_DPAINT_BAKING; /* just in case */

        if (pmd->canvas->surfaces.first) {
          DynamicPaintSurface *surface;
          link_list(fd, &pmd->canvas->surfaces);

          for (surface = pmd->canvas->surfaces.first; surface; surface = surface->next) {
            surface->canvas = pmd->canvas;
            surface->data = NULL;
            direct_link_pointcache_list(fd, &(surface->ptcaches), &(surface->pointcache), 1);

            if (!(surface->effector_weights = newdataadr(fd, surface->effector_weights))) {
              surface->effector_weights = BKE_effector_add_weights(NULL);
            }
          }
        }
      }
      if (pmd->brush) {
        pmd->brush = newdataadr(fd, pmd->brush);
        pmd->brush->pmd = pmd;
        pmd->brush->psys = newdataadr(fd, pmd->brush->psys);
        pmd->brush->paint_ramp = newdataadr(fd, pmd->brush->paint_ramp);
        pmd->brush->vel_ramp = newdataadr(fd, pmd->brush->vel_ramp);
      }
    }
    else if (md->type == eModifierType_Collision) {
      CollisionModifierData *collmd = (CollisionModifierData *)md;
#if 0
      // TODO: CollisionModifier should use pointcache
      // + have proper reset events before enabling this
      collmd->x = newdataadr(fd, collmd->x);
      collmd->xnew = newdataadr(fd, collmd->xnew);
      collmd->mfaces = newdataadr(fd, collmd->mfaces);

      collmd->current_x = MEM_calloc_arrayN(collmd->numverts, sizeof(MVert), "current_x");
      collmd->current_xnew = MEM_calloc_arrayN(collmd->numverts, sizeof(MVert), "current_xnew");
      collmd->current_v = MEM_calloc_arrayN(collmd->numverts, sizeof(MVert), "current_v");
#endif

      collmd->x = NULL;
      collmd->xnew = NULL;
      collmd->current_x = NULL;
      collmd->current_xnew = NULL;
      collmd->current_v = NULL;
      collmd->time_x = collmd->time_xnew = -1000;
      collmd->mvert_num = 0;
      collmd->tri_num = 0;
      collmd->is_static = false;
      collmd->bvhtree = NULL;
      collmd->tri = NULL;
    }
    else if (md->type == eModifierType_Surface) {
      SurfaceModifierData *surmd = (SurfaceModifierData *)md;

      surmd->mesh = NULL;
      surmd->bvhtree = NULL;
      surmd->x = NULL;
      surmd->v = NULL;
      surmd->numverts = 0;
    }
    else if (md->type == eModifierType_Hook) {
      HookModifierData *hmd = (HookModifierData *)md;

      hmd->indexar = newdataadr(fd, hmd->indexar);
      if (fd->flags & FD_FLAGS_SWITCH_ENDIAN) {
        BLI_endian_switch_int32_array(hmd->indexar, hmd->totindex);
      }

      hmd->curfalloff = newdataadr(fd, hmd->curfalloff);
      if (hmd->curfalloff) {
        direct_link_curvemapping(fd, hmd->curfalloff);
      }
    }
    else if (md->type == eModifierType_ParticleSystem) {
      ParticleSystemModifierData *psmd = (ParticleSystemModifierData *)md;

      psmd->mesh_final = NULL;
      psmd->mesh_original = NULL;
      psmd->psys = newdataadr(fd, psmd->psys);
      psmd->flag &= ~eParticleSystemFlag_psys_updated;
      psmd->flag |= eParticleSystemFlag_file_loaded;
    }
    else if (md->type == eModifierType_Explode) {
      ExplodeModifierData *psmd = (ExplodeModifierData *)md;

      psmd->facepa = NULL;
    }
    else if (md->type == eModifierType_MeshDeform) {
      MeshDeformModifierData *mmd = (MeshDeformModifierData *)md;

      mmd->bindinfluences = newdataadr(fd, mmd->bindinfluences);
      mmd->bindoffsets = newdataadr(fd, mmd->bindoffsets);
      mmd->bindcagecos = newdataadr(fd, mmd->bindcagecos);
      mmd->dyngrid = newdataadr(fd, mmd->dyngrid);
      mmd->dyninfluences = newdataadr(fd, mmd->dyninfluences);
      mmd->dynverts = newdataadr(fd, mmd->dynverts);

      mmd->bindweights = newdataadr(fd, mmd->bindweights);
      mmd->bindcos = newdataadr(fd, mmd->bindcos);

      if (fd->flags & FD_FLAGS_SWITCH_ENDIAN) {
        if (mmd->bindoffsets) {
          BLI_endian_switch_int32_array(mmd->bindoffsets, mmd->totvert + 1);
        }
        if (mmd->bindcagecos) {
          BLI_endian_switch_float_array(mmd->bindcagecos, mmd->totcagevert * 3);
        }
        if (mmd->dynverts) {
          BLI_endian_switch_int32_array(mmd->dynverts, mmd->totvert);
        }
        if (mmd->bindweights) {
          BLI_endian_switch_float_array(mmd->bindweights, mmd->totvert);
        }
        if (mmd->bindcos) {
          BLI_endian_switch_float_array(mmd->bindcos, mmd->totcagevert * 3);
        }
      }
    }
    else if (md->type == eModifierType_Ocean) {
      OceanModifierData *omd = (OceanModifierData *)md;
      omd->oceancache = NULL;
      omd->ocean = NULL;
    }
    else if (md->type == eModifierType_Warp) {
      WarpModifierData *tmd = (WarpModifierData *)md;

      tmd->curfalloff = newdataadr(fd, tmd->curfalloff);
      if (tmd->curfalloff) {
        direct_link_curvemapping(fd, tmd->curfalloff);
      }
    }
    else if (md->type == eModifierType_WeightVGEdit) {
      WeightVGEditModifierData *wmd = (WeightVGEditModifierData *)md;

      wmd->cmap_curve = newdataadr(fd, wmd->cmap_curve);
      if (wmd->cmap_curve) {
        direct_link_curvemapping(fd, wmd->cmap_curve);
      }
    }
    else if (md->type == eModifierType_LaplacianDeform) {
      LaplacianDeformModifierData *lmd = (LaplacianDeformModifierData *)md;

      lmd->vertexco = newdataadr(fd, lmd->vertexco);
      if (fd->flags & FD_FLAGS_SWITCH_ENDIAN) {
        BLI_endian_switch_float_array(lmd->vertexco, lmd->total_verts * 3);
      }
      lmd->cache_system = NULL;
    }
    else if (md->type == eModifierType_CorrectiveSmooth) {
      CorrectiveSmoothModifierData *csmd = (CorrectiveSmoothModifierData *)md;

      if (csmd->bind_coords) {
        csmd->bind_coords = newdataadr(fd, csmd->bind_coords);
        if (fd->flags & FD_FLAGS_SWITCH_ENDIAN) {
          BLI_endian_switch_float_array((float *)csmd->bind_coords, csmd->bind_coords_num * 3);
        }
      }

      /* runtime only */
      csmd->delta_cache.deltas = NULL;
      csmd->delta_cache.totverts = 0;
    }
    else if (md->type == eModifierType_MeshSequenceCache) {
      MeshSeqCacheModifierData *msmcd = (MeshSeqCacheModifierData *)md;
      msmcd->reader = NULL;
      msmcd->reader_object_path[0] = '\0';
    }
    else if (md->type == eModifierType_SurfaceDeform) {
      SurfaceDeformModifierData *smd = (SurfaceDeformModifierData *)md;

      smd->verts = newdataadr(fd, smd->verts);

      if (smd->verts) {
        for (int i = 0; i < smd->numverts; i++) {
          smd->verts[i].binds = newdataadr(fd, smd->verts[i].binds);

          if (smd->verts[i].binds) {
            for (int j = 0; j < smd->verts[i].numbinds; j++) {
              smd->verts[i].binds[j].vert_inds = newdataadr(fd, smd->verts[i].binds[j].vert_inds);
              smd->verts[i].binds[j].vert_weights = newdataadr(
                  fd, smd->verts[i].binds[j].vert_weights);

              if (fd->flags & FD_FLAGS_SWITCH_ENDIAN) {
                if (smd->verts[i].binds[j].vert_inds) {
                  BLI_endian_switch_uint32_array(smd->verts[i].binds[j].vert_inds,
                                                 smd->verts[i].binds[j].numverts);
                }

                if (smd->verts[i].binds[j].vert_weights) {
                  if (smd->verts[i].binds[j].mode == MOD_SDEF_MODE_CENTROID ||
                      smd->verts[i].binds[j].mode == MOD_SDEF_MODE_LOOPTRI) {
                    BLI_endian_switch_float_array(smd->verts[i].binds[j].vert_weights, 3);
                  }
                  else {
                    BLI_endian_switch_float_array(smd->verts[i].binds[j].vert_weights,
                                                  smd->verts[i].binds[j].numverts);
                  }
                }
              }
            }
          }
        }
      }
    }
    else if (md->type == eModifierType_Bevel) {
      BevelModifierData *bmd = (BevelModifierData *)md;
      bmd->custom_profile = newdataadr(fd, bmd->custom_profile);
      if (bmd->custom_profile) {
        direct_link_curveprofile(fd, bmd->custom_profile);
      }
    }
  }
}

static void direct_link_gpencil_modifiers(FileData *fd, ListBase *lb)
{
  GpencilModifierData *md;

  link_list(fd, lb);

  for (md = lb->first; md; md = md->next) {
    md->error = NULL;

    /* if modifiers disappear, or for upward compatibility */
    if (NULL == BKE_gpencil_modifierType_getInfo(md->type)) {
      md->type = eModifierType_None;
    }

    if (md->type == eGpencilModifierType_Lattice) {
      LatticeGpencilModifierData *gpmd = (LatticeGpencilModifierData *)md;
      gpmd->cache_data = NULL;
    }
    else if (md->type == eGpencilModifierType_Hook) {
      HookGpencilModifierData *hmd = (HookGpencilModifierData *)md;

      hmd->curfalloff = newdataadr(fd, hmd->curfalloff);
      if (hmd->curfalloff) {
        direct_link_curvemapping(fd, hmd->curfalloff);
      }
    }
    else if (md->type == eGpencilModifierType_Thick) {
      ThickGpencilModifierData *gpmd = (ThickGpencilModifierData *)md;

      gpmd->curve_thickness = newdataadr(fd, gpmd->curve_thickness);
      if (gpmd->curve_thickness) {
        direct_link_curvemapping(fd, gpmd->curve_thickness);
        /* initialize the curve. Maybe this could be moved to modififer logic */
        BKE_curvemapping_initialize(gpmd->curve_thickness);
      }
    }
  }
}

static void direct_link_shaderfxs(FileData *fd, ListBase *lb)
{
  ShaderFxData *fx;

  link_list(fd, lb);

  for (fx = lb->first; fx; fx = fx->next) {
    fx->error = NULL;

    /* if shader disappear, or for upward compatibility */
    if (NULL == BKE_shaderfxType_getInfo(fx->type)) {
      fx->type = eShaderFxType_None;
    }
  }
}

static void direct_link_object(FileData *fd, Object *ob)
{
  PartEff *paf;
  bProperty *prop;
  bSensor *sens;
  bController *cont;
  bActuator *act;
  PythonComponent *pc;
  PythonComponentProperty *cprop;

  /* XXX This should not be needed - but seems like it can happen in some cases,
   * so for now play safe. */
  ob->proxy_from = NULL;

  /* loading saved files with editmode enabled works, but for undo we like
   * to stay in object mode during undo presses so keep editmode disabled.
   *
   * Also when linking in a file don't allow edit and pose modes.
   * See [#34776, #42780] for more information.
   */
  if (fd->memfile || (ob->id.tag & (LIB_TAG_EXTERN | LIB_TAG_INDIRECT))) {
    ob->mode &= ~(OB_MODE_EDIT | OB_MODE_PARTICLE_EDIT);
    if (!fd->memfile) {
      ob->mode &= ~OB_MODE_POSE;
    }
  }

  ob->adt = newdataadr(fd, ob->adt);
  direct_link_animdata(fd, ob->adt);

  ob->pose = newdataadr(fd, ob->pose);
  direct_link_pose(fd, ob->pose);

  ob->mpath = newdataadr(fd, ob->mpath);
  if (ob->mpath) {
    direct_link_motionpath(fd, ob->mpath);
  }

  link_list(fd, &ob->defbase);
  link_list(fd, &ob->fmaps);
  // XXX deprecated - old animation system <<<
  direct_link_nlastrips(fd, &ob->nlastrips);
  link_list(fd, &ob->constraintChannels);
  // >>> XXX deprecated - old animation system

  ob->mat = newdataadr(fd, ob->mat);
  test_pointer_array(fd, (void **)&ob->mat);
  ob->matbits = newdataadr(fd, ob->matbits);

  /* do it here, below old data gets converted */
  direct_link_modifiers(fd, &ob->modifiers, ob);
  direct_link_gpencil_modifiers(fd, &ob->greasepencil_modifiers);
  direct_link_shaderfxs(fd, &ob->shader_fx);

  link_list(fd, &ob->effect);
  paf = ob->effect.first;
  while (paf) {
    if (paf->type == EFF_PARTICLE) {
      paf->keys = NULL;
    }
    if (paf->type == EFF_WAVE) {
      WaveEff *wav = (WaveEff *)paf;
      PartEff *next = paf->next;
      WaveModifierData *wmd = (WaveModifierData *)modifier_new(eModifierType_Wave);

      wmd->damp = wav->damp;
      wmd->flag = wav->flag;
      wmd->height = wav->height;
      wmd->lifetime = wav->lifetime;
      wmd->narrow = wav->narrow;
      wmd->speed = wav->speed;
      wmd->startx = wav->startx;
      wmd->starty = wav->startx;
      wmd->timeoffs = wav->timeoffs;
      wmd->width = wav->width;

      BLI_addtail(&ob->modifiers, wmd);

      BLI_remlink(&ob->effect, paf);
      MEM_freeN(paf);

      paf = next;
      continue;
    }
    if (paf->type == EFF_BUILD) {
      BuildEff *baf = (BuildEff *)paf;
      PartEff *next = paf->next;
      BuildModifierData *bmd = (BuildModifierData *)modifier_new(eModifierType_Build);

      bmd->start = baf->sfra;
      bmd->length = baf->len;
      bmd->randomize = 0;
      bmd->seed = 1;

      BLI_addtail(&ob->modifiers, bmd);

      BLI_remlink(&ob->effect, paf);
      MEM_freeN(paf);

      paf = next;
      continue;
    }
    paf = paf->next;
  }

  ob->pd = newdataadr(fd, ob->pd);
  direct_link_partdeflect(ob->pd);
  ob->soft = newdataadr(fd, ob->soft);
  if (ob->soft) {
    SoftBody *sb = ob->soft;

    sb->bpoint = NULL;  // init pointers so it gets rebuilt nicely
    sb->bspring = NULL;
    sb->scratch = NULL;
    /* although not used anymore */
    /* still have to be loaded to be compatible with old files */
    sb->keys = newdataadr(fd, sb->keys);
    test_pointer_array(fd, (void **)&sb->keys);
    if (sb->keys) {
      int a;
      for (a = 0; a < sb->totkey; a++) {
        sb->keys[a] = newdataadr(fd, sb->keys[a]);
      }
    }

    sb->effector_weights = newdataadr(fd, sb->effector_weights);
    if (!sb->effector_weights) {
      sb->effector_weights = BKE_effector_add_weights(NULL);
    }

    sb->shared = newdataadr(fd, sb->shared);
    if (sb->shared == NULL) {
      /* Link deprecated caches if they exist, so we can use them for versioning.
       * We should only do this when sb->shared == NULL, because those pointers
       * are always set (for compatibility with older Blenders). We mustn't link
       * the same pointcache twice. */
      direct_link_pointcache_list(fd, &sb->ptcaches, &sb->pointcache, false);
    }
    else {
      /* link caches */
      direct_link_pointcache_list(fd, &sb->shared->ptcaches, &sb->shared->pointcache, false);
    }
  }
  ob->bsoft = newdataadr(fd, ob->bsoft);
  ob->fluidsimSettings = newdataadr(fd, ob->fluidsimSettings); /* NT */

  ob->rigidbody_object = newdataadr(fd, ob->rigidbody_object);
  if (ob->rigidbody_object) {
    RigidBodyOb *rbo = ob->rigidbody_object;
    /* Allocate runtime-only struct */
    rbo->shared = MEM_callocN(sizeof(*rbo->shared), "RigidBodyObShared");
  }
  ob->rigidbody_constraint = newdataadr(fd, ob->rigidbody_constraint);
  if (ob->rigidbody_constraint) {
    ob->rigidbody_constraint->physics_constraint = NULL;
  }

  link_list(fd, &ob->particlesystem);
  direct_link_particlesystems(fd, &ob->particlesystem);

  direct_link_constraints(fd, &ob->constraints);

  link_list(fd, &ob->prop);
  for (prop = ob->prop.first; prop; prop = prop->next) {
    prop->poin = newdataadr(fd, prop->poin);
    if (prop->poin == NULL) 
      prop->poin = &prop->data;
  }

  link_list(fd, &ob->sensors);
  for (sens = ob->sensors.first; sens; sens = sens->next) {
    sens->data = newdataadr(fd, sens->data);
    sens->links = newdataadr(fd, sens->links);
    test_pointer_array(fd, (void **)&sens->links);
  }

  link_glob_list(fd, &ob->controllers);
  if (ob->init_state) {
    /* if a known first state is specified, set it so that the game will start ok */
    ob->state = ob->init_state;
  }
  else if (!ob->state) {
    ob->state = 1;
  }
  else if (!ob->init_state) {
      ob->init_state = 1;
  }
  for (cont = ob->controllers.first; cont; cont = cont->next) {
    cont->data = newdataadr(fd, cont->data);
    cont->links = newdataadr(fd, cont->links);
    test_pointer_array(fd, (void **)&cont->links);
    if (cont->state_mask == 0)
      cont->state_mask = 1;
  }

  link_glob_list(fd, &ob->actuators);
  for (act = ob->actuators.first; act; act = act->next) {
    act->data = newdataadr(fd, act->data);
  }

  link_glob_list(fd, &ob->components);
  pc = ob->components.first;
  while (pc) {
    link_glob_list(fd, &pc->properties);
    cprop = pc->properties.first;
    while (cprop) {
      link_list(fd, &cprop->enumval);
      for (LinkData *link = cprop->enumval.first; link; link = link->next) {
        link->data = newdataadr(fd, link->data);
      }
      cprop = cprop->next;
    }
    pc = pc->next;
  }

  link_list(fd, &ob->hooks);
  while (ob->hooks.first) {
    ObHook *hook = ob->hooks.first;
    HookModifierData *hmd = (HookModifierData *)modifier_new(eModifierType_Hook);

    hook->indexar = newdataadr(fd, hook->indexar);
    if (fd->flags & FD_FLAGS_SWITCH_ENDIAN) {
      BLI_endian_switch_int32_array(hook->indexar, hook->totindex);
    }

    /* Do conversion here because if we have loaded
     * a hook we need to make sure it gets converted
     * and freed, regardless of version.
     */
    copy_v3_v3(hmd->cent, hook->cent);
    hmd->falloff = hook->falloff;
    hmd->force = hook->force;
    hmd->indexar = hook->indexar;
    hmd->object = hook->parent;
    memcpy(hmd->parentinv, hook->parentinv, sizeof(hmd->parentinv));
    hmd->totindex = hook->totindex;

    BLI_addhead(&ob->modifiers, hmd);
    BLI_remlink(&ob->hooks, hook);

    modifier_unique_name(&ob->modifiers, (ModifierData *)hmd);

    MEM_freeN(hook);
  }

  ob->iuser = newdataadr(fd, ob->iuser);
  if (ob->type == OB_EMPTY && ob->empty_drawtype == OB_EMPTY_IMAGE && !ob->iuser) {
    BKE_object_empty_draw_type_set(ob, ob->empty_drawtype);
  }

  BKE_object_runtime_reset(ob);
  link_list(fd, &ob->pc_ids);

  link_list(fd, &ob->lodlevels);
  ob->currentlod = ob->lodlevels.first;

  /* in case this value changes in future, clamp else we get undefined behavior */
  CLAMP(ob->rotmode, ROT_MODE_MIN, ROT_MODE_MAX);

  if (ob->sculpt) {
    ob->sculpt = NULL;
    /* Only create data on undo, otherwise rely on editor mode switching. */
    if (fd->memfile && (ob->mode & OB_MODE_ALL_SCULPT)) {
      BKE_object_sculpt_data_create(ob);
    }
  }


  ob->preview = direct_link_preview_image(fd, ob->preview);
}

static void direct_link_view_settings(FileData *fd, ColorManagedViewSettings *view_settings)
{
  view_settings->curve_mapping = newdataadr(fd, view_settings->curve_mapping);

  if (view_settings->curve_mapping) {
    direct_link_curvemapping(fd, view_settings->curve_mapping);
  }
}

/** \} */

/* -------------------------------------------------------------------- */
/** \name Read View Layer (Collection Data)
 * \{ */

static void direct_link_layer_collections(FileData *fd, ListBase *lb, bool master)
{
  link_list(fd, lb);
  for (LayerCollection *lc = lb->first; lc; lc = lc->next) {
#ifdef USE_COLLECTION_COMPAT_28
    lc->scene_collection = newdataadr(fd, lc->scene_collection);
#endif

    /* Master collection is not a real data-lock. */
    if (master) {
      lc->collection = newdataadr(fd, lc->collection);
    }

    direct_link_layer_collections(fd, &lc->layer_collections, false);
  }
}

static void direct_link_view_layer(FileData *fd, ViewLayer *view_layer)
{
  view_layer->stats = NULL;
  link_list(fd, &view_layer->object_bases);
  view_layer->basact = newdataadr(fd, view_layer->basact);

  direct_link_layer_collections(fd, &view_layer->layer_collections, true);
  view_layer->active_collection = newdataadr(fd, view_layer->active_collection);

  view_layer->id_properties = newdataadr(fd, view_layer->id_properties);
  IDP_DirectLinkGroup_OrFree(&view_layer->id_properties, (fd->flags & FD_FLAGS_SWITCH_ENDIAN), fd);

  link_list(fd, &(view_layer->freestyle_config.modules));
  link_list(fd, &(view_layer->freestyle_config.linesets));

  BLI_listbase_clear(&view_layer->drawdata);
  view_layer->object_bases_array = NULL;
  view_layer->object_bases_hash = NULL;
}

static void lib_link_layer_collection(FileData *fd,
                                      Library *lib,
                                      LayerCollection *layer_collection,
                                      bool master)
{
  /* Master collection is not a real data-lock. */
  if (!master) {
    layer_collection->collection = newlibadr(fd, lib, layer_collection->collection);
  }

  for (LayerCollection *layer_collection_nested = layer_collection->layer_collections.first;
       layer_collection_nested != NULL;
       layer_collection_nested = layer_collection_nested->next) {
    lib_link_layer_collection(fd, lib, layer_collection_nested, false);
  }
}

static void lib_link_view_layer(FileData *fd, Library *lib, ViewLayer *view_layer)
{
  for (FreestyleModuleConfig *fmc = view_layer->freestyle_config.modules.first; fmc;
       fmc = fmc->next) {
    fmc->script = newlibadr(fd, lib, fmc->script);
  }

  for (FreestyleLineSet *fls = view_layer->freestyle_config.linesets.first; fls; fls = fls->next) {
    fls->linestyle = newlibadr_us(fd, lib, fls->linestyle);
    fls->group = newlibadr_us(fd, lib, fls->group);
  }

  for (Base *base = view_layer->object_bases.first, *base_next = NULL; base; base = base_next) {
    base_next = base->next;

    /* we only bump the use count for the collection objects */
    base->object = newlibadr(fd, lib, base->object);

    if (base->object == NULL) {
      /* Free in case linked object got lost. */
      BLI_freelinkN(&view_layer->object_bases, base);
      if (view_layer->basact == base) {
        view_layer->basact = NULL;
      }
    }
  }

  for (LayerCollection *layer_collection = view_layer->layer_collections.first;
       layer_collection != NULL;
       layer_collection = layer_collection->next) {
    lib_link_layer_collection(fd, lib, layer_collection, true);
  }

  view_layer->mat_override = newlibadr_us(fd, lib, view_layer->mat_override);

  IDP_LibLinkProperty(view_layer->id_properties, fd);
}

/** \} */

/* -------------------------------------------------------------------- */
/** \name Read ID: Collection
 * \{ */

#ifdef USE_COLLECTION_COMPAT_28
static void direct_link_scene_collection(FileData *fd, SceneCollection *sc)
{
  link_list(fd, &sc->objects);
  link_list(fd, &sc->scene_collections);

  for (SceneCollection *nsc = sc->scene_collections.first; nsc; nsc = nsc->next) {
    direct_link_scene_collection(fd, nsc);
  }
}

static void lib_link_scene_collection(FileData *fd, Library *lib, SceneCollection *sc)
{
  for (LinkData *link = sc->objects.first; link; link = link->next) {
    link->data = newlibadr_us(fd, lib, link->data);
    BLI_assert(link->data);
  }

  for (SceneCollection *nsc = sc->scene_collections.first; nsc; nsc = nsc->next) {
    lib_link_scene_collection(fd, lib, nsc);
  }
}
#endif

static void direct_link_collection(FileData *fd, Collection *collection)
{
  link_list(fd, &collection->gobject);
  link_list(fd, &collection->children);

  collection->preview = direct_link_preview_image(fd, collection->preview);

  collection->flag &= ~COLLECTION_HAS_OBJECT_CACHE;
  collection->tag = 0;
  BLI_listbase_clear(&collection->object_cache);
  BLI_listbase_clear(&collection->parents);

#ifdef USE_COLLECTION_COMPAT_28
  /* This runs before the very first doversion. */
  collection->collection = newdataadr(fd, collection->collection);
  if (collection->collection != NULL) {
    direct_link_scene_collection(fd, collection->collection);
  }

  collection->view_layer = newdataadr(fd, collection->view_layer);
  if (collection->view_layer != NULL) {
    direct_link_view_layer(fd, collection->view_layer);
  }
#endif
}

static void lib_link_collection_data(FileData *fd, Library *lib, Collection *collection)
{
  for (CollectionObject *cob = collection->gobject.first, *cob_next = NULL; cob; cob = cob_next) {
    cob_next = cob->next;
    cob->ob = newlibadr_us(fd, lib, cob->ob);

    if (cob->ob == NULL) {
      BLI_freelinkN(&collection->gobject, cob);
    }
  }

  for (CollectionChild *child = collection->children.first; child != NULL; child = child->next) {
    child->collection = newlibadr_us(fd, lib, child->collection);
  }

  BKE_collection_parent_relations_rebuild(collection);
}

static void lib_link_collection(FileData *fd, Main *UNUSED(bmain), Collection *collection)
{
#ifdef USE_COLLECTION_COMPAT_28
  if (collection->collection) {
    lib_link_scene_collection(fd, collection->id.lib, collection->collection);
  }

  if (collection->view_layer) {
    lib_link_view_layer(fd, collection->id.lib, collection->view_layer);
  }
#endif

  lib_link_collection_data(fd, collection->id.lib, collection);
}

/** \} */

/* -------------------------------------------------------------------- */
/** \name Read ID: Scene
 * \{ */

/* patch for missing scene IDs, can't be in do-versions */
static void composite_patch(bNodeTree *ntree, Scene *scene)
{
  bNode *node;

  for (node = ntree->nodes.first; node; node = node->next) {
    if (node->id == NULL && node->type == CMP_NODE_R_LAYERS) {
      node->id = &scene->id;
    }
  }
}

static void link_paint(FileData *fd, Scene *sce, Paint *p)
{
  if (p) {
    p->brush = newlibadr_us(fd, sce->id.lib, p->brush);
    for (int i = 0; i < p->tool_slots_len; i++) {
      if (p->tool_slots[i].brush != NULL) {
        p->tool_slots[i].brush = newlibadr_us(fd, sce->id.lib, p->tool_slots[i].brush);
      }
    }
    p->palette = newlibadr_us(fd, sce->id.lib, p->palette);
    p->paint_cursor = NULL;

    BKE_paint_runtime_init(sce->toolsettings, p);
  }
}

static void lib_link_sequence_modifiers(FileData *fd, Scene *scene, ListBase *lb)
{
  SequenceModifierData *smd;

  for (smd = lb->first; smd; smd = smd->next) {
    if (smd->mask_id) {
      smd->mask_id = newlibadr_us(fd, scene->id.lib, smd->mask_id);
    }
  }
}

static void direct_link_lightcache_texture(FileData *fd, LightCacheTexture *lctex)
{
  lctex->tex = NULL;

  if (lctex->data) {
    lctex->data = newdataadr(fd, lctex->data);
    if (fd->flags & FD_FLAGS_SWITCH_ENDIAN) {
      int data_size = lctex->components * lctex->tex_size[0] * lctex->tex_size[1] *
                      lctex->tex_size[2];

      if (lctex->data_type == LIGHTCACHETEX_FLOAT) {
        BLI_endian_switch_float_array((float *)lctex->data, data_size * sizeof(float));
      }
      else if (lctex->data_type == LIGHTCACHETEX_UINT) {
        BLI_endian_switch_uint32_array((uint *)lctex->data, data_size * sizeof(uint));
      }
    }
  }
}

static void direct_link_lightcache(FileData *fd, LightCache *cache)
{
  direct_link_lightcache_texture(fd, &cache->cube_tx);
  direct_link_lightcache_texture(fd, &cache->grid_tx);

  if (cache->cube_mips) {
    cache->cube_mips = newdataadr(fd, cache->cube_mips);
    for (int i = 0; i < cache->mips_len; i++) {
      direct_link_lightcache_texture(fd, &cache->cube_mips[i]);
    }
  }

  cache->cube_data = newdataadr(fd, cache->cube_data);
  cache->grid_data = newdataadr(fd, cache->grid_data);
}

static void direct_link_view3dshading(FileData *fd, View3DShading *shading)
{
  if (shading->prop) {
    shading->prop = newdataadr(fd, shading->prop);
    IDP_DirectLinkGroup_OrFree(&shading->prop, (fd->flags & FD_FLAGS_SWITCH_ENDIAN), fd);
  }
}

/* check for cyclic set-scene,
 * libs can cause this case which is normally prevented, see (T#####) */
#define USE_SETSCENE_CHECK

#ifdef USE_SETSCENE_CHECK
/**
 * A version of #BKE_scene_validate_setscene with special checks for linked libs.
 */
static bool scene_validate_setscene__liblink(Scene *sce, const int totscene)
{
  Scene *sce_iter;
  int a;

  if (sce->set == NULL) {
    return true;
  }

  for (a = 0, sce_iter = sce; sce_iter->set; sce_iter = sce_iter->set, a++) {
    if (sce_iter->flag & SCE_READFILE_LIBLINK_NEED_SETSCENE_CHECK) {
      return true;
    }

    if (a > totscene) {
      sce->set = NULL;
      return false;
    }
  }

  return true;
}
#endif

static void lib_link_scene(FileData *fd, Main *bmain, Scene *sce)
{
  lib_link_keyingsets(fd, &sce->id, &sce->keyingsets);

  sce->camera = newlibadr(fd, sce->id.lib, sce->camera);
  sce->world = newlibadr_us(fd, sce->id.lib, sce->world);
  sce->set = newlibadr(fd, sce->id.lib, sce->set);
  sce->gpd = newlibadr_us(fd, sce->id.lib, sce->gpd);

  link_paint(fd, sce, &sce->toolsettings->imapaint.paint);
  if (sce->toolsettings->sculpt) {
    link_paint(fd, sce, &sce->toolsettings->sculpt->paint);
  }
  if (sce->toolsettings->vpaint) {
    link_paint(fd, sce, &sce->toolsettings->vpaint->paint);
  }
  if (sce->toolsettings->wpaint) {
    link_paint(fd, sce, &sce->toolsettings->wpaint->paint);
  }
  if (sce->toolsettings->uvsculpt) {
    link_paint(fd, sce, &sce->toolsettings->uvsculpt->paint);
  }
  if (sce->toolsettings->gp_paint) {
    link_paint(fd, sce, &sce->toolsettings->gp_paint->paint);
  }

  if (sce->toolsettings->sculpt) {
    sce->toolsettings->sculpt->gravity_object = newlibadr(
        fd, sce->id.lib, sce->toolsettings->sculpt->gravity_object);
  }

  if (sce->toolsettings->imapaint.stencil) {
    sce->toolsettings->imapaint.stencil = newlibadr_us(
        fd, sce->id.lib, sce->toolsettings->imapaint.stencil);
  }

  if (sce->toolsettings->imapaint.clone) {
    sce->toolsettings->imapaint.clone = newlibadr_us(
        fd, sce->id.lib, sce->toolsettings->imapaint.clone);
  }

  if (sce->toolsettings->imapaint.canvas) {
    sce->toolsettings->imapaint.canvas = newlibadr_us(
        fd, sce->id.lib, sce->toolsettings->imapaint.canvas);
  }

  sce->toolsettings->particle.shape_object = newlibadr(
      fd, sce->id.lib, sce->toolsettings->particle.shape_object);

  sce->toolsettings->gp_sculpt.guide.reference_object = newlibadr(
      fd, sce->id.lib, sce->toolsettings->gp_sculpt.guide.reference_object);

  for (Base *base_legacy_next, *base_legacy = sce->base.first; base_legacy;
       base_legacy = base_legacy_next) {
    base_legacy_next = base_legacy->next;

    base_legacy->object = newlibadr_us(fd, sce->id.lib, base_legacy->object);

    if (base_legacy->object == NULL) {
      blo_reportf_wrap(
          fd->reports, RPT_WARNING, TIP_("LIB: object lost from scene: '%s'"), sce->id.name + 2);
      BLI_remlink(&sce->base, base_legacy);
      if (base_legacy == sce->basact) {
        sce->basact = NULL;
      }
      MEM_freeN(base_legacy);
    }
  }

  Sequence *seq;
  SEQ_BEGIN (sce->ed, seq) {
    IDP_LibLinkProperty(seq->prop, fd);

    if (seq->ipo) {
      seq->ipo = newlibadr_us(fd, sce->id.lib, seq->ipo);  // XXX deprecated - old animation system
    }
    seq->scene_sound = NULL;
    if (seq->scene) {
      seq->scene = newlibadr(fd, sce->id.lib, seq->scene);
      seq->scene_sound = NULL;
    }
    if (seq->clip) {
      seq->clip = newlibadr_us(fd, sce->id.lib, seq->clip);
    }
    if (seq->mask) {
      seq->mask = newlibadr_us(fd, sce->id.lib, seq->mask);
    }
    if (seq->scene_camera) {
      seq->scene_camera = newlibadr(fd, sce->id.lib, seq->scene_camera);
    }
    if (seq->sound) {
      seq->scene_sound = NULL;
      if (seq->type == SEQ_TYPE_SOUND_HD) {
        seq->type = SEQ_TYPE_SOUND_RAM;
      }
      else {
        seq->sound = newlibadr(fd, sce->id.lib, seq->sound);
      }
      if (seq->sound) {
        id_us_plus_no_lib((ID *)seq->sound);
        seq->scene_sound = NULL;
      }
    }
    if (seq->type == SEQ_TYPE_TEXT) {
      TextVars *t = seq->effectdata;
      t->text_font = newlibadr_us(fd, sce->id.lib, t->text_font);
    }
    BLI_listbase_clear(&seq->anims);

    lib_link_sequence_modifiers(fd, sce, &seq->modifiers);
  }
  SEQ_END;

  for (TimeMarker *marker = sce->markers.first; marker; marker = marker->next) {
    if (marker->camera) {
      marker->camera = newlibadr(fd, sce->id.lib, marker->camera);
    }
  }

  /* rigidbody world relies on it's linked collections */
  if (sce->rigidbody_world) {
    RigidBodyWorld *rbw = sce->rigidbody_world;
    if (rbw->group) {
      rbw->group = newlibadr(fd, sce->id.lib, rbw->group);
    }
    if (rbw->constraints) {
      rbw->constraints = newlibadr(fd, sce->id.lib, rbw->constraints);
    }
    if (rbw->effector_weights) {
      rbw->effector_weights->group = newlibadr(fd, sce->id.lib, rbw->effector_weights->group);
    }
  }

  if (sce->nodetree) {
    lib_link_id(fd, bmain, &sce->nodetree->id);
    lib_link_ntree(fd, sce->id.lib, sce->nodetree);
    composite_patch(sce->nodetree, sce);
  }

  for (SceneRenderLayer *srl = sce->r.layers.first; srl; srl = srl->next) {
    srl->mat_override = newlibadr_us(fd, sce->id.lib, srl->mat_override);
    for (FreestyleModuleConfig *fmc = srl->freestyleConfig.modules.first; fmc; fmc = fmc->next) {
      fmc->script = newlibadr(fd, sce->id.lib, fmc->script);
    }
    for (FreestyleLineSet *fls = srl->freestyleConfig.linesets.first; fls; fls = fls->next) {
      fls->linestyle = newlibadr_us(fd, sce->id.lib, fls->linestyle);
      fls->group = newlibadr_us(fd, sce->id.lib, fls->group);
    }
  }
  /* Motion Tracking */
  sce->clip = newlibadr_us(fd, sce->id.lib, sce->clip);

#ifdef USE_COLLECTION_COMPAT_28
  if (sce->collection) {
    lib_link_scene_collection(fd, sce->id.lib, sce->collection);
  }
#endif

  if (sce->master_collection) {
    lib_link_id(fd, bmain, &sce->master_collection->id);
    lib_link_collection_data(fd, sce->id.lib, sce->master_collection);
  }

  for (ViewLayer *view_layer = sce->view_layers.first; view_layer; view_layer = view_layer->next) {
    lib_link_view_layer(fd, sce->id.lib, view_layer);
  }

  if (sce->r.bake.cage_object) {
    sce->r.bake.cage_object = newlibadr(fd, sce->id.lib, sce->r.bake.cage_object);
  }

#ifdef USE_SETSCENE_CHECK
  if (sce->set != NULL) {
    sce->flag |= SCE_READFILE_LIBLINK_NEED_SETSCENE_CHECK;
  }
#endif
}

static void lib_link_scenes_check_set(Main *bmain)
{
#ifdef USE_SETSCENE_CHECK
  const int totscene = BLI_listbase_count(&bmain->scenes);
  for (Scene *sce = bmain->scenes.first; sce; sce = sce->id.next) {
    if (sce->flag & SCE_READFILE_LIBLINK_NEED_SETSCENE_CHECK) {
      sce->flag &= ~SCE_READFILE_LIBLINK_NEED_SETSCENE_CHECK;
      if (!scene_validate_setscene__liblink(sce, totscene)) {
        printf("Found cyclic background scene when linking %s\n", sce->id.name + 2);
      }
    }
  }
#else
  UNUSED_VARS(bmain, totscene);
#endif
}

#undef USE_SETSCENE_CHECK

static void link_recurs_seq(FileData *fd, ListBase *lb)
{
  Sequence *seq;

  link_list(fd, lb);

  for (seq = lb->first; seq; seq = seq->next) {
    if (seq->seqbase.first) {
      link_recurs_seq(fd, &seq->seqbase);
    }
  }
}

static void direct_link_paint(FileData *fd, const Scene *scene, Paint *p)
{
  if (p->num_input_samples < 1) {
    p->num_input_samples = 1;
  }

  p->cavity_curve = newdataadr(fd, p->cavity_curve);
  if (p->cavity_curve) {
    direct_link_curvemapping(fd, p->cavity_curve);
  }
  else {
    BKE_paint_cavity_curve_preset(p, CURVE_PRESET_LINE);
  }

  p->tool_slots = newdataadr(fd, p->tool_slots);

  /* Workaround for invalid data written in older versions. */
  const size_t expected_size = sizeof(PaintToolSlot) * p->tool_slots_len;
  if (p->tool_slots && MEM_allocN_len(p->tool_slots) < expected_size) {
    MEM_freeN(p->tool_slots);
    p->tool_slots = MEM_callocN(expected_size, "PaintToolSlot");
  }

  BKE_paint_runtime_init(scene->toolsettings, p);
}

static void direct_link_paint_helper(FileData *fd, const Scene *scene, Paint **paint)
{
  /* TODO. is this needed */
  (*paint) = newdataadr(fd, (*paint));

  if (*paint) {
    direct_link_paint(fd, scene, *paint);
  }
}

static void direct_link_sequence_modifiers(FileData *fd, ListBase *lb)
{
  SequenceModifierData *smd;

  link_list(fd, lb);

  for (smd = lb->first; smd; smd = smd->next) {
    if (smd->mask_sequence) {
      smd->mask_sequence = newdataadr(fd, smd->mask_sequence);
    }

    if (smd->type == seqModifierType_Curves) {
      CurvesModifierData *cmd = (CurvesModifierData *)smd;

      direct_link_curvemapping(fd, &cmd->curve_mapping);
    }
    else if (smd->type == seqModifierType_HueCorrect) {
      HueCorrectModifierData *hcmd = (HueCorrectModifierData *)smd;

      direct_link_curvemapping(fd, &hcmd->curve_mapping);
    }
  }
}

static void direct_link_scene(FileData *fd, Scene *sce)
{
  Editing *ed;
  Sequence *seq;
  MetaStack *ms;
  RigidBodyWorld *rbw;
  ViewLayer *view_layer;
  SceneRenderLayer *srl;

  sce->depsgraph_hash = NULL;
  sce->fps_info = NULL;

  memset(&sce->customdata_mask, 0, sizeof(sce->customdata_mask));
  memset(&sce->customdata_mask_modal, 0, sizeof(sce->customdata_mask_modal));

  BKE_sound_reset_scene_runtime(sce);

  /* set users to one by default, not in lib-link, this will increase it for compo nodes */
  id_us_ensure_real(&sce->id);

  link_list(fd, &(sce->base));

  sce->adt = newdataadr(fd, sce->adt);
  direct_link_animdata(fd, sce->adt);

  link_list(fd, &sce->keyingsets);
  direct_link_keyingsets(fd, &sce->keyingsets);

  sce->basact = newdataadr(fd, sce->basact);

  sce->toolsettings = newdataadr(fd, sce->toolsettings);
  if (sce->toolsettings) {
    direct_link_paint_helper(fd, sce, (Paint **)&sce->toolsettings->sculpt);
    direct_link_paint_helper(fd, sce, (Paint **)&sce->toolsettings->vpaint);
    direct_link_paint_helper(fd, sce, (Paint **)&sce->toolsettings->wpaint);
    direct_link_paint_helper(fd, sce, (Paint **)&sce->toolsettings->uvsculpt);
    direct_link_paint_helper(fd, sce, (Paint **)&sce->toolsettings->gp_paint);

    direct_link_paint(fd, sce, &sce->toolsettings->imapaint.paint);

    sce->toolsettings->imapaint.paintcursor = NULL;
    sce->toolsettings->particle.paintcursor = NULL;
    sce->toolsettings->particle.scene = NULL;
    sce->toolsettings->particle.object = NULL;
    sce->toolsettings->gp_sculpt.paintcursor = NULL;

    /* relink grease pencil interpolation curves */
    sce->toolsettings->gp_interpolate.custom_ipo = newdataadr(
        fd, sce->toolsettings->gp_interpolate.custom_ipo);
    if (sce->toolsettings->gp_interpolate.custom_ipo) {
      direct_link_curvemapping(fd, sce->toolsettings->gp_interpolate.custom_ipo);
    }
    /* relink grease pencil multiframe falloff curve */
    sce->toolsettings->gp_sculpt.cur_falloff = newdataadr(
        fd, sce->toolsettings->gp_sculpt.cur_falloff);
    if (sce->toolsettings->gp_sculpt.cur_falloff) {
      direct_link_curvemapping(fd, sce->toolsettings->gp_sculpt.cur_falloff);
    }
    /* relink grease pencil primitive curve */
    sce->toolsettings->gp_sculpt.cur_primitive = newdataadr(
        fd, sce->toolsettings->gp_sculpt.cur_primitive);
    if (sce->toolsettings->gp_sculpt.cur_primitive) {
      direct_link_curvemapping(fd, sce->toolsettings->gp_sculpt.cur_primitive);
    }

    /* Relink toolsettings curve profile */
    sce->toolsettings->custom_bevel_profile_preset = newdataadr(
        fd, sce->toolsettings->custom_bevel_profile_preset);
    if (sce->toolsettings->custom_bevel_profile_preset) {
      direct_link_curveprofile(fd, sce->toolsettings->custom_bevel_profile_preset);
    }
  }

  if (sce->ed) {
    ListBase *old_seqbasep = &sce->ed->seqbase;

    ed = sce->ed = newdataadr(fd, sce->ed);

    ed->act_seq = newdataadr(fd, ed->act_seq);
    ed->cache = NULL;
    ed->prefetch_job = NULL;

    /* recursive link sequences, lb will be correctly initialized */
    link_recurs_seq(fd, &ed->seqbase);

    SEQ_BEGIN (ed, seq) {
      seq->seq1 = newdataadr(fd, seq->seq1);
      seq->seq2 = newdataadr(fd, seq->seq2);
      seq->seq3 = newdataadr(fd, seq->seq3);

      /* a patch: after introduction of effects with 3 input strips */
      if (seq->seq3 == NULL) {
        seq->seq3 = seq->seq2;
      }

      seq->effectdata = newdataadr(fd, seq->effectdata);
      seq->stereo3d_format = newdataadr(fd, seq->stereo3d_format);

      if (seq->type & SEQ_TYPE_EFFECT) {
        seq->flag |= SEQ_EFFECT_NOT_LOADED;
      }

      if (seq->type == SEQ_TYPE_SPEED) {
        SpeedControlVars *s = seq->effectdata;
        s->frameMap = NULL;
      }

      if (seq->type == SEQ_TYPE_TEXT) {
        TextVars *t = seq->effectdata;
        t->text_blf_id = SEQ_FONT_NOT_LOADED;
      }

      seq->prop = newdataadr(fd, seq->prop);
      IDP_DirectLinkGroup_OrFree(&seq->prop, (fd->flags & FD_FLAGS_SWITCH_ENDIAN), fd);

      seq->strip = newdataadr(fd, seq->strip);
      if (seq->strip && seq->strip->done == 0) {
        seq->strip->done = true;

        if (ELEM(seq->type,
                 SEQ_TYPE_IMAGE,
                 SEQ_TYPE_MOVIE,
                 SEQ_TYPE_SOUND_RAM,
                 SEQ_TYPE_SOUND_HD)) {
          seq->strip->stripdata = newdataadr(fd, seq->strip->stripdata);
        }
        else {
          seq->strip->stripdata = NULL;
        }
        seq->strip->crop = newdataadr(fd, seq->strip->crop);
        seq->strip->transform = newdataadr(fd, seq->strip->transform);
        seq->strip->proxy = newdataadr(fd, seq->strip->proxy);
        if (seq->strip->proxy) {
          seq->strip->proxy->anim = NULL;
        }
        else if (seq->flag & SEQ_USE_PROXY) {
          BKE_sequencer_proxy_set(seq, true);
        }

        /* need to load color balance to it could be converted to modifier */
        seq->strip->color_balance = newdataadr(fd, seq->strip->color_balance);
      }

      direct_link_sequence_modifiers(fd, &seq->modifiers);
    }
    SEQ_END;

    /* link metastack, slight abuse of structs here,
     * have to restore pointer to internal part in struct */
    {
      Sequence temp;
      void *poin;
      intptr_t offset;

      offset = ((intptr_t) & (temp.seqbase)) - ((intptr_t)&temp);

      /* root pointer */
      if (ed->seqbasep == old_seqbasep) {
        ed->seqbasep = &ed->seqbase;
      }
      else {
        poin = POINTER_OFFSET(ed->seqbasep, -offset);

        poin = newdataadr(fd, poin);
        if (poin) {
          ed->seqbasep = (ListBase *)POINTER_OFFSET(poin, offset);
        }
        else {
          ed->seqbasep = &ed->seqbase;
        }
      }
      /* stack */
      link_list(fd, &(ed->metastack));

      for (ms = ed->metastack.first; ms; ms = ms->next) {
        ms->parseq = newdataadr(fd, ms->parseq);

        if (ms->oldbasep == old_seqbasep) {
          ms->oldbasep = &ed->seqbase;
        }
        else {
          poin = POINTER_OFFSET(ms->oldbasep, -offset);
          poin = newdataadr(fd, poin);
          if (poin) {
            ms->oldbasep = (ListBase *)POINTER_OFFSET(poin, offset);
          }
          else {
            ms->oldbasep = &ed->seqbase;
          }
        }
      }
    }
  }

#ifdef DURIAN_CAMERA_SWITCH
  /* Runtime */
  sce->r.mode &= ~R_NO_CAMERA_SWITCH;
#endif

  sce->r.avicodecdata = newdataadr(fd, sce->r.avicodecdata);
  if (sce->r.avicodecdata) {
    sce->r.avicodecdata->lpFormat = newdataadr(fd, sce->r.avicodecdata->lpFormat);
    sce->r.avicodecdata->lpParms = newdataadr(fd, sce->r.avicodecdata->lpParms);
  }
  if (sce->r.ffcodecdata.properties) {
    sce->r.ffcodecdata.properties = newdataadr(fd, sce->r.ffcodecdata.properties);
    IDP_DirectLinkGroup_OrFree(
        &sce->r.ffcodecdata.properties, (fd->flags & FD_FLAGS_SWITCH_ENDIAN), fd);
  }

  link_list(fd, &(sce->markers));
  link_list(fd, &(sce->transform_spaces));
  link_list(fd, &(sce->r.layers));
  link_list(fd, &(sce->r.views));

  for (srl = sce->r.layers.first; srl; srl = srl->next) {
    srl->prop = newdataadr(fd, srl->prop);
    IDP_DirectLinkGroup_OrFree(&srl->prop, (fd->flags & FD_FLAGS_SWITCH_ENDIAN), fd);
    link_list(fd, &(srl->freestyleConfig.modules));
    link_list(fd, &(srl->freestyleConfig.linesets));
  }

  sce->nodetree = newdataadr(fd, sce->nodetree);
  if (sce->nodetree) {
    direct_link_id(fd, &sce->nodetree->id);
    direct_link_nodetree(fd, sce->nodetree);
  }

  direct_link_view_settings(fd, &sce->view_settings);

  sce->rigidbody_world = newdataadr(fd, sce->rigidbody_world);
  rbw = sce->rigidbody_world;
  if (rbw) {
    rbw->shared = newdataadr(fd, rbw->shared);

    if (rbw->shared == NULL) {
      /* Link deprecated caches if they exist, so we can use them for versioning.
       * We should only do this when rbw->shared == NULL, because those pointers
       * are always set (for compatibility with older Blenders). We mustn't link
       * the same pointcache twice. */
      direct_link_pointcache_list(fd, &rbw->ptcaches, &rbw->pointcache, false);

      /* make sure simulation starts from the beginning after loading file */
      if (rbw->pointcache) {
        rbw->ltime = (float)rbw->pointcache->startframe;
      }
    }
    else {
      /* must nullify the reference to physics sim object, since it no-longer exist
       * (and will need to be recalculated)
       */
      rbw->shared->physics_world = NULL;

      /* link caches */
      direct_link_pointcache_list(fd, &rbw->shared->ptcaches, &rbw->shared->pointcache, false);

      /* make sure simulation starts from the beginning after loading file */
      if (rbw->shared->pointcache) {
        rbw->ltime = (float)rbw->shared->pointcache->startframe;
      }
    }
    rbw->objects = NULL;
    rbw->numbodies = 0;

    /* set effector weights */
    rbw->effector_weights = newdataadr(fd, rbw->effector_weights);
    if (!rbw->effector_weights) {
      rbw->effector_weights = BKE_effector_add_weights(NULL);
    }
  }

  sce->preview = direct_link_preview_image(fd, sce->preview);

  direct_link_curvemapping(fd, &sce->r.mblur_shutter_curve);

#ifdef USE_COLLECTION_COMPAT_28
  /* this runs before the very first doversion */
  if (sce->collection) {
    sce->collection = newdataadr(fd, sce->collection);
    direct_link_scene_collection(fd, sce->collection);
  }
#endif

  if (sce->master_collection) {
    sce->master_collection = newdataadr(fd, sce->master_collection);
    /* Needed because this is an ID outside of Main. */
    direct_link_id(fd, &sce->master_collection->id);
    direct_link_collection(fd, sce->master_collection);
  }

  /* insert into global old-new map for reading without UI (link_global accesses it again) */
  link_glob_list(fd, &sce->view_layers);
  for (view_layer = sce->view_layers.first; view_layer; view_layer = view_layer->next) {
    direct_link_view_layer(fd, view_layer);
  }

  if (fd->memfile) {
    /* If it's undo try to recover the cache. */
    if (fd->scenemap) {
      sce->eevee.light_cache = newsceadr(fd, sce->eevee.light_cache);
    }
    else {
      sce->eevee.light_cache = NULL;
    }
  }
  else {
    /* else try to read the cache from file. */
    sce->eevee.light_cache = newdataadr(fd, sce->eevee.light_cache);
    if (sce->eevee.light_cache) {
      direct_link_lightcache(fd, sce->eevee.light_cache);
    }
  }

  direct_link_view3dshading(fd, &sce->display.shading);

  sce->layer_properties = newdataadr(fd, sce->layer_properties);
  IDP_DirectLinkGroup_OrFree(&sce->layer_properties, (fd->flags & FD_FLAGS_SWITCH_ENDIAN), fd);
}

/** \} */

/* -------------------------------------------------------------------- */
/** \name Read ID: Grease Pencil
 * \{ */

/* relink's grease pencil data's refs */
static void lib_link_gpencil(FileData *fd, Main *UNUSED(bmain), bGPdata *gpd)
{
  /* Relink all data-lock linked by GP data-lock */
  /* Layers */
  for (bGPDlayer *gpl = gpd->layers.first; gpl; gpl = gpl->next) {
    /* Layer -> Parent References */
    gpl->parent = newlibadr(fd, gpd->id.lib, gpl->parent);
  }

  /* materials */
  for (int a = 0; a < gpd->totcol; a++) {
    gpd->mat[a] = newlibadr_us(fd, gpd->id.lib, gpd->mat[a]);
  }
}

/* relinks grease-pencil data - used for direct_link and old file linkage */
static void direct_link_gpencil(FileData *fd, bGPdata *gpd)
{
  bGPDlayer *gpl;
  bGPDframe *gpf;
  bGPDstroke *gps;
  bGPDpalette *palette;

  /* we must firstly have some grease-pencil data to link! */
  if (gpd == NULL) {
    return;
  }

  /* relink animdata */
  gpd->adt = newdataadr(fd, gpd->adt);
  direct_link_animdata(fd, gpd->adt);

  /* init stroke buffer */
  gpd->runtime.sbuffer = NULL;
  gpd->runtime.sbuffer_used = 0;
  gpd->runtime.sbuffer_size = 0;
  gpd->runtime.tot_cp_points = 0;

  /* relink palettes (old palettes deprecated, only to convert old files) */
  link_list(fd, &gpd->palettes);
  if (gpd->palettes.first != NULL) {
    for (palette = gpd->palettes.first; palette; palette = palette->next) {
      link_list(fd, &palette->colors);
    }
  }

  /* materials */
  gpd->mat = newdataadr(fd, gpd->mat);
  test_pointer_array(fd, (void **)&gpd->mat);

  /* relink layers */
  link_list(fd, &gpd->layers);

  for (gpl = gpd->layers.first; gpl; gpl = gpl->next) {
    /* relink frames */
    link_list(fd, &gpl->frames);

    gpl->actframe = newdataadr(fd, gpl->actframe);

    gpl->runtime.icon_id = 0;

    for (gpf = gpl->frames.first; gpf; gpf = gpf->next) {
      /* relink strokes (and their points) */
      link_list(fd, &gpf->strokes);

      for (gps = gpf->strokes.first; gps; gps = gps->next) {
        /* relink stroke points array */
        gps->points = newdataadr(fd, gps->points);

        /* relink weight data */
        if (gps->dvert) {
          gps->dvert = newdataadr(fd, gps->dvert);
          direct_link_dverts(fd, gps->totpoints, gps->dvert);
        }

        /* the triangulation is not saved, so need to be recalculated */
        gps->triangles = NULL;
        gps->tot_triangles = 0;
        gps->flag |= GP_STROKE_RECALC_GEOMETRY;
      }
    }
  }
}

/** \} */

/* -------------------------------------------------------------------- */
/** \name Read Screen Area/Region (Screen Data)
 * \{ */

static void direct_link_panel_list(FileData *fd, ListBase *lb)
{
  link_list(fd, lb);

  for (Panel *pa = lb->first; pa; pa = pa->next) {
    pa->runtime_flag = 0;
    pa->activedata = NULL;
    pa->type = NULL;
    direct_link_panel_list(fd, &pa->children);
  }
}

static void direct_link_region(FileData *fd, ARegion *ar, int spacetype)
{
  uiList *ui_list;

  direct_link_panel_list(fd, &ar->panels);

  link_list(fd, &ar->panels_category_active);

  link_list(fd, &ar->ui_lists);

  for (ui_list = ar->ui_lists.first; ui_list; ui_list = ui_list->next) {
    ui_list->type = NULL;
    ui_list->dyn_data = NULL;
    ui_list->properties = newdataadr(fd, ui_list->properties);
    IDP_DirectLinkGroup_OrFree(&ui_list->properties, (fd->flags & FD_FLAGS_SWITCH_ENDIAN), fd);
  }

  link_list(fd, &ar->ui_previews);

  if (spacetype == SPACE_EMPTY) {
    /* unknown space type, don't leak regiondata */
    ar->regiondata = NULL;
  }
  else if (ar->flag & RGN_FLAG_TEMP_REGIONDATA) {
    /* Runtime data, don't use. */
    ar->regiondata = NULL;
  }
  else {
    ar->regiondata = newdataadr(fd, ar->regiondata);
    if (ar->regiondata) {
      if (spacetype == SPACE_VIEW3D) {
        RegionView3D *rv3d = ar->regiondata;

        rv3d->localvd = newdataadr(fd, rv3d->localvd);
        rv3d->clipbb = newdataadr(fd, rv3d->clipbb);

        rv3d->depths = NULL;
        rv3d->render_engine = NULL;
        rv3d->sms = NULL;
        rv3d->smooth_timer = NULL;

        rv3d->rflag &= ~(RV3D_NAVIGATING | RV3D_PAINTING);
      }
    }
  }

  ar->v2d.tab_offset = NULL;
  ar->v2d.tab_num = 0;
  ar->v2d.tab_cur = 0;
  ar->v2d.sms = NULL;
  ar->v2d.alpha_hor = ar->v2d.alpha_vert = 255; /* visible by default */
  BLI_listbase_clear(&ar->panels_category);
  BLI_listbase_clear(&ar->handlers);
  BLI_listbase_clear(&ar->uiblocks);
  ar->headerstr = NULL;
  ar->visible = 0;
  ar->type = NULL;
  ar->do_draw = 0;
  ar->gizmo_map = NULL;
  ar->regiontimer = NULL;
  ar->draw_buffer = NULL;
  memset(&ar->drawrct, 0, sizeof(ar->drawrct));
}

static void direct_link_area(FileData *fd, ScrArea *area)
{
  SpaceLink *sl;
  ARegion *ar;

  link_list(fd, &(area->spacedata));
  link_list(fd, &(area->regionbase));

  BLI_listbase_clear(&area->handlers);
  area->type = NULL; /* spacetype callbacks */

  /* Should always be unset so that rna_Area_type_get works correctly. */
  area->butspacetype = SPACE_EMPTY;

  area->region_active_win = -1;

  area->flag &= ~AREA_FLAG_ACTIVE_TOOL_UPDATE;

  area->global = newdataadr(fd, area->global);

  /* if we do not have the spacetype registered we cannot
   * free it, so don't allocate any new memory for such spacetypes. */
  if (!BKE_spacetype_exists(area->spacetype)) {
    /* Hint for versioning code to replace deprecated space types. */
    area->butspacetype = area->spacetype;

    area->spacetype = SPACE_EMPTY;
  }

  for (ar = area->regionbase.first; ar; ar = ar->next) {
    direct_link_region(fd, ar, area->spacetype);
  }

  /* accident can happen when read/save new file with older version */
  /* 2.50: we now always add spacedata for info */
  if (area->spacedata.first == NULL) {
    SpaceInfo *sinfo = MEM_callocN(sizeof(SpaceInfo), "spaceinfo");
    area->spacetype = sinfo->spacetype = SPACE_INFO;
    BLI_addtail(&area->spacedata, sinfo);
  }
  /* add local view3d too */
  else if (area->spacetype == SPACE_VIEW3D) {
    blo_do_versions_view3d_split_250(area->spacedata.first, &area->regionbase);
  }

  for (sl = area->spacedata.first; sl; sl = sl->next) {
    link_list(fd, &(sl->regionbase));

    /* if we do not have the spacetype registered we cannot
     * free it, so don't allocate any new memory for such spacetypes. */
    if (!BKE_spacetype_exists(sl->spacetype)) {
      sl->spacetype = SPACE_EMPTY;
    }

    for (ar = sl->regionbase.first; ar; ar = ar->next) {
      direct_link_region(fd, ar, sl->spacetype);
    }

    if (sl->spacetype == SPACE_VIEW3D) {
      View3D *v3d = (View3D *)sl;

      v3d->flag |= V3D_INVALID_BACKBUF;

      if (v3d->gpd) {
        v3d->gpd = newdataadr(fd, v3d->gpd);
        direct_link_gpencil(fd, v3d->gpd);
      }
      v3d->localvd = newdataadr(fd, v3d->localvd);
      v3d->runtime.properties_storage = NULL;

      /* render can be quite heavy, set to solid on load */
      if (v3d->shading.type == OB_RENDER) {
        v3d->shading.type = OB_SOLID;
      }
      v3d->shading.prev_type = OB_SOLID;

      direct_link_view3dshading(fd, &v3d->shading);

      blo_do_versions_view3d_split_250(v3d, &sl->regionbase);
    }
    else if (sl->spacetype == SPACE_GRAPH) {
      SpaceGraph *sipo = (SpaceGraph *)sl;

      sipo->ads = newdataadr(fd, sipo->ads);
      BLI_listbase_clear(&sipo->runtime.ghost_curves);
    }
    else if (sl->spacetype == SPACE_NLA) {
      SpaceNla *snla = (SpaceNla *)sl;

      snla->ads = newdataadr(fd, snla->ads);
    }
    else if (sl->spacetype == SPACE_OUTLINER) {
      SpaceOutliner *soops = (SpaceOutliner *)sl;

      /* use newdataadr_no_us and do not free old memory avoiding double
       * frees and use of freed memory. this could happen because of a
       * bug fixed in revision 58959 where the treestore memory address
       * was not unique */
      TreeStore *ts = newdataadr_no_us(fd, soops->treestore);
      soops->treestore = NULL;
      if (ts) {
        TreeStoreElem *elems = newdataadr_no_us(fd, ts->data);

        soops->treestore = BLI_mempool_create(
            sizeof(TreeStoreElem), ts->usedelem, 512, BLI_MEMPOOL_ALLOW_ITER);
        if (ts->usedelem && elems) {
          int i;
          for (i = 0; i < ts->usedelem; i++) {
            TreeStoreElem *new_elem = BLI_mempool_alloc(soops->treestore);
            *new_elem = elems[i];
          }
        }
        /* we only saved what was used */
        soops->storeflag |= SO_TREESTORE_CLEANUP;  // at first draw
      }
      soops->treehash = NULL;
      soops->tree.first = soops->tree.last = NULL;
    }
    else if (sl->spacetype == SPACE_IMAGE) {
      SpaceImage *sima = (SpaceImage *)sl;

      sima->iuser.scene = NULL;
      sima->iuser.ok = 1;
      sima->scopes.waveform_1 = NULL;
      sima->scopes.waveform_2 = NULL;
      sima->scopes.waveform_3 = NULL;
      sima->scopes.vecscope = NULL;
      sima->scopes.ok = 0;

      /* WARNING: gpencil data is no longer stored directly in sima after 2.5
       * so sacrifice a few old files for now to avoid crashes with new files!
       * committed: r28002 */
#if 0
      sima->gpd = newdataadr(fd, sima->gpd);
      if (sima->gpd) {
        direct_link_gpencil(fd, sima->gpd);
      }
#endif
    }
    else if (sl->spacetype == SPACE_NODE) {
      SpaceNode *snode = (SpaceNode *)sl;

      if (snode->gpd) {
        snode->gpd = newdataadr(fd, snode->gpd);
        direct_link_gpencil(fd, snode->gpd);
      }

      link_list(fd, &snode->treepath);
      snode->edittree = NULL;
      snode->iofsd = NULL;
      BLI_listbase_clear(&snode->linkdrag);
    }

    else if (sl->spacetype == SPACE_LOGIC) {
      SpaceLogic *slogic = (SpaceLogic *)sl;

      /* XXX: this is new stuff, which shouldn't be directly linking to gpd... */
      if (slogic->gpd) {
        slogic->gpd = newdataadr(fd, slogic->gpd);
        direct_link_gpencil(fd, slogic->gpd);
      }
    }

    else if (sl->spacetype == SPACE_TEXT) {
      SpaceText *st = (SpaceText *)sl;
      memset(&st->runtime, 0, sizeof(st->runtime));
    }
    else if (sl->spacetype == SPACE_SEQ) {
      SpaceSeq *sseq = (SpaceSeq *)sl;

      /* grease pencil data is not a direct data and can't be linked from direct_link*
       * functions, it should be linked from lib_link* functions instead
       *
       * otherwise it'll lead to lost grease data on open because it'll likely be
       * read from file after all other users of grease pencil and newdataadr would
       * simple return NULL here (sergey)
       */
#if 0
      if (sseq->gpd) {
        sseq->gpd = newdataadr(fd, sseq->gpd);
        direct_link_gpencil(fd, sseq->gpd);
      }
#endif
      sseq->scopes.reference_ibuf = NULL;
      sseq->scopes.zebra_ibuf = NULL;
      sseq->scopes.waveform_ibuf = NULL;
      sseq->scopes.sep_waveform_ibuf = NULL;
      sseq->scopes.vector_ibuf = NULL;
      sseq->scopes.histogram_ibuf = NULL;
      sseq->compositor = NULL;
    }
    else if (sl->spacetype == SPACE_PROPERTIES) {
      SpaceProperties *sbuts = (SpaceProperties *)sl;

      sbuts->path = NULL;
      sbuts->texuser = NULL;
      sbuts->mainbo = sbuts->mainb;
      sbuts->mainbuser = sbuts->mainb;
    }
    else if (sl->spacetype == SPACE_CONSOLE) {
      SpaceConsole *sconsole = (SpaceConsole *)sl;
      ConsoleLine *cl, *cl_next;

      link_list(fd, &sconsole->scrollback);
      link_list(fd, &sconsole->history);

      // for (cl= sconsole->scrollback.first; cl; cl= cl->next)
      //  cl->line= newdataadr(fd, cl->line);

      /* comma expressions, (e.g. expr1, expr2, expr3) evaluate each expression,
       * from left to right.  the right-most expression sets the result of the comma
       * expression as a whole*/
      for (cl = sconsole->history.first; cl; cl = cl_next) {
        cl_next = cl->next;
        cl->line = newdataadr(fd, cl->line);
        if (cl->line) {
          /* the allocted length is not written, so reset here */
          cl->len_alloc = cl->len + 1;
        }
        else {
          BLI_remlink(&sconsole->history, cl);
          MEM_freeN(cl);
        }
      }
    }
    else if (sl->spacetype == SPACE_FILE) {
      SpaceFile *sfile = (SpaceFile *)sl;

      /* this sort of info is probably irrelevant for reloading...
       * plus, it isn't saved to files yet!
       */
      sfile->folders_prev = sfile->folders_next = NULL;
      sfile->files = NULL;
      sfile->layout = NULL;
      sfile->op = NULL;
      sfile->previews_timer = NULL;
      sfile->params = newdataadr(fd, sfile->params);
    }
    else if (sl->spacetype == SPACE_CLIP) {
      SpaceClip *sclip = (SpaceClip *)sl;

      sclip->scopes.track_search = NULL;
      sclip->scopes.track_preview = NULL;
      sclip->scopes.ok = 0;
    }
  }

  BLI_listbase_clear(&area->actionzones);

  area->v1 = newdataadr(fd, area->v1);
  area->v2 = newdataadr(fd, area->v2);
  area->v3 = newdataadr(fd, area->v3);
  area->v4 = newdataadr(fd, area->v4);
}

static void lib_link_area(FileData *fd, ID *parent_id, ScrArea *area)
{
  area->full = newlibadr(fd, parent_id->lib, area->full);

  memset(&area->runtime, 0x0, sizeof(area->runtime));

  for (SpaceLink *sl = area->spacedata.first; sl; sl = sl->next) {
    switch (sl->spacetype) {
      case SPACE_VIEW3D: {
        View3D *v3d = (View3D *)sl;

        v3d->camera = newlibadr(fd, parent_id->lib, v3d->camera);
        v3d->ob_centre = newlibadr(fd, parent_id->lib, v3d->ob_centre);

        if (v3d->localvd) {
          v3d->localvd->camera = newlibadr(fd, parent_id->lib, v3d->localvd->camera);
        }
        break;
      }
      case SPACE_GRAPH: {
        SpaceGraph *sipo = (SpaceGraph *)sl;
        bDopeSheet *ads = sipo->ads;

        if (ads) {
          ads->source = newlibadr(fd, parent_id->lib, ads->source);
          ads->filter_grp = newlibadr(fd, parent_id->lib, ads->filter_grp);
        }
        break;
      }
      case SPACE_PROPERTIES: {
        SpaceProperties *sbuts = (SpaceProperties *)sl;
        sbuts->pinid = newlibadr(fd, parent_id->lib, sbuts->pinid);
        if (sbuts->pinid == NULL) {
          sbuts->flag &= ~SB_PIN_CONTEXT;
        }
        break;
      }
      case SPACE_FILE:
        break;
      case SPACE_ACTION: {
        SpaceAction *saction = (SpaceAction *)sl;
        bDopeSheet *ads = &saction->ads;

        if (ads) {
          ads->source = newlibadr(fd, parent_id->lib, ads->source);
          ads->filter_grp = newlibadr(fd, parent_id->lib, ads->filter_grp);
        }

        saction->action = newlibadr(fd, parent_id->lib, saction->action);
        break;
      }
      case SPACE_IMAGE: {
        SpaceImage *sima = (SpaceImage *)sl;

        sima->image = newlibadr_real_us(fd, parent_id->lib, sima->image);
        sima->mask_info.mask = newlibadr_real_us(fd, parent_id->lib, sima->mask_info.mask);

        /* NOTE: pre-2.5, this was local data not lib data, but now we need this as lib data
         * so fingers crossed this works fine!
         */
        sima->gpd = newlibadr_us(fd, parent_id->lib, sima->gpd);
        break;
      }
      case SPACE_SEQ: {
        SpaceSeq *sseq = (SpaceSeq *)sl;

        /* NOTE: pre-2.5, this was local data not lib data, but now we need this as lib data
         * so fingers crossed this works fine!
         */
        sseq->gpd = newlibadr_us(fd, parent_id->lib, sseq->gpd);
        break;
      }
      case SPACE_NLA: {
        SpaceNla *snla = (SpaceNla *)sl;
        bDopeSheet *ads = snla->ads;

        if (ads) {
          ads->source = newlibadr(fd, parent_id->lib, ads->source);
          ads->filter_grp = newlibadr(fd, parent_id->lib, ads->filter_grp);
        }
        break;
      }
      case SPACE_TEXT: {
        SpaceText *st = (SpaceText *)sl;

        st->text = newlibadr(fd, parent_id->lib, st->text);
        break;
      }
      case SPACE_SCRIPT: {
        SpaceScript *scpt = (SpaceScript *)sl;
        /*scpt->script = NULL; - 2.45 set to null, better re-run the script */
        if (scpt->script) {
          scpt->script = newlibadr(fd, parent_id->lib, scpt->script);
          if (scpt->script) {
            SCRIPT_SET_NULL(scpt->script);
          }
        }
        break;
      }
      case SPACE_OUTLINER: {
        SpaceOutliner *so = (SpaceOutliner *)sl;
        so->search_tse.id = newlibadr(fd, NULL, so->search_tse.id);

        if (so->treestore) {
          TreeStoreElem *tselem;
          BLI_mempool_iter iter;

          BLI_mempool_iternew(so->treestore, &iter);
          while ((tselem = BLI_mempool_iterstep(&iter))) {
            tselem->id = newlibadr(fd, NULL, tselem->id);
          }
          if (so->treehash) {
            /* rebuild hash table, because it depends on ids too */
            so->storeflag |= SO_TREESTORE_REBUILD;
          }
        }
        break;
      }
      case SPACE_NODE: {
        SpaceNode *snode = (SpaceNode *)sl;
        bNodeTreePath *path, *path_next;
        bNodeTree *ntree;

        /* node tree can be stored locally in id too, link this first */
        snode->id = newlibadr(fd, parent_id->lib, snode->id);
        snode->from = newlibadr(fd, parent_id->lib, snode->from);

        ntree = snode->id ? ntreeFromID(snode->id) : NULL;
        snode->nodetree = ntree ? ntree : newlibadr_us(fd, parent_id->lib, snode->nodetree);

        for (path = snode->treepath.first; path; path = path->next) {
          if (path == snode->treepath.first) {
            /* first nodetree in path is same as snode->nodetree */
            path->nodetree = snode->nodetree;
          }
          else {
            path->nodetree = newlibadr_us(fd, parent_id->lib, path->nodetree);
          }

          if (!path->nodetree) {
            break;
          }
        }

        /* remaining path entries are invalid, remove */
        for (; path; path = path_next) {
          path_next = path->next;

          BLI_remlink(&snode->treepath, path);
          MEM_freeN(path);
        }

        /* edittree is just the last in the path,
         * set this directly since the path may have been shortened above */
        if (snode->treepath.last) {
          path = snode->treepath.last;
          snode->edittree = path->nodetree;
        }
        else {
          snode->edittree = NULL;
        }
        break;
      }
      case SPACE_CLIP: {
        SpaceClip *sclip = (SpaceClip *)sl;
        sclip->clip = newlibadr_real_us(fd, parent_id->lib, sclip->clip);
        sclip->mask_info.mask = newlibadr_real_us(fd, parent_id->lib, sclip->mask_info.mask);
        break;
      }
      default:
        break;
    }
  }
}

/**
 * \return false on error.
 */
static bool direct_link_area_map(FileData *fd, ScrAreaMap *area_map)
{
  link_list(fd, &area_map->vertbase);
  link_list(fd, &area_map->edgebase);
  link_list(fd, &area_map->areabase);
  for (ScrArea *area = area_map->areabase.first; area; area = area->next) {
    direct_link_area(fd, area);
  }

  /* edges */
  for (ScrEdge *se = area_map->edgebase.first; se; se = se->next) {
    se->v1 = newdataadr(fd, se->v1);
    se->v2 = newdataadr(fd, se->v2);
    BKE_screen_sort_scrvert(&se->v1, &se->v2);

    if (se->v1 == NULL) {
      BLI_remlink(&area_map->edgebase, se);

      return false;
    }
  }

  return true;
}

/** \} */

/* -------------------------------------------------------------------- */
/** \name Read ID: Window Manager
 * \{ */

static void direct_link_windowmanager(FileData *fd, wmWindowManager *wm)
{
  wmWindow *win;

  id_us_ensure_real(&wm->id);
  link_list(fd, &wm->windows);

  for (win = wm->windows.first; win; win = win->next) {
    win->parent = newdataadr(fd, win->parent);

    WorkSpaceInstanceHook *hook = win->workspace_hook;
    win->workspace_hook = newdataadr(fd, hook);

    /* we need to restore a pointer to this later when reading workspaces,
     * so store in global oldnew-map. */
    oldnewmap_insert(fd->globmap, hook, win->workspace_hook, 0);

    direct_link_area_map(fd, &win->global_areas);

    win->ghostwin = NULL;
    win->gpuctx = NULL;
    win->eventstate = NULL;
    win->cursor_keymap_status = NULL;
    win->tweak = NULL;
#ifdef WIN32
    win->ime_data = NULL;
#endif

    BLI_listbase_clear(&win->queue);
    BLI_listbase_clear(&win->handlers);
    BLI_listbase_clear(&win->modalhandlers);
    BLI_listbase_clear(&win->gesture);

    win->active = 0;

    win->cursor = 0;
    win->lastcursor = 0;
    win->modalcursor = 0;
    win->grabcursor = 0;
    win->addmousemove = true;
    win->stereo3d_format = newdataadr(fd, win->stereo3d_format);

    /* Multi-view always fallback to anaglyph at file opening
     * otherwise quad-buffer saved files can break Blender. */
    if (win->stereo3d_format) {
      win->stereo3d_format->display_mode = S3D_DISPLAY_ANAGLYPH;
    }
  }

  BLI_listbase_clear(&wm->timers);
  BLI_listbase_clear(&wm->operators);
  BLI_listbase_clear(&wm->paintcursors);
  BLI_listbase_clear(&wm->queue);
  BKE_reports_init(&wm->reports, RPT_STORE);

  BLI_listbase_clear(&wm->keyconfigs);
  wm->defaultconf = NULL;
  wm->addonconf = NULL;
  wm->userconf = NULL;
  wm->undo_stack = NULL;

  wm->message_bus = NULL;

  BLI_listbase_clear(&wm->jobs);
  BLI_listbase_clear(&wm->drags);

  wm->windrawable = NULL;
  wm->winactive = NULL;
  wm->initialized = 0;
  wm->op_undo_depth = 0;
  wm->is_interface_locked = 0;
}

static void lib_link_windowmanager(FileData *fd, Main *UNUSED(bmain), wmWindowManager *wm)
{
  for (wmWindow *win = wm->windows.first; win; win = win->next) {
    if (win->workspace_hook) { /* NULL for old files */
      lib_link_workspace_instance_hook(fd, win->workspace_hook, &wm->id);
    }
    win->scene = newlibadr(fd, wm->id.lib, win->scene);
    /* deprecated, but needed for versioning (will be NULL'ed then) */
    win->screen = newlibadr(fd, NULL, win->screen);

    for (ScrArea *area = win->global_areas.areabase.first; area; area = area->next) {
      lib_link_area(fd, &wm->id, area);
    }
  }
}

/** \} */

/* -------------------------------------------------------------------- */
/** \name Read ID: Screen
 * \{ */

/* note: file read without screens option G_FILE_NO_UI;
 * check lib pointers in call below */
static void lib_link_screen(FileData *fd, Main *UNUSED(bmain), bScreen *sc)
{
  /* deprecated, but needed for versioning (will be NULL'ed then) */
  sc->scene = newlibadr(fd, sc->id.lib, sc->scene);

  sc->animtimer = NULL; /* saved in rare cases */
  sc->tool_tip = NULL;
  sc->scrubbing = false;

  for (ScrArea *area = sc->areabase.first; area; area = area->next) {
    lib_link_area(fd, &sc->id, area);
  }
}

/* how to handle user count on pointer restore */
typedef enum ePointerUserMode {
  USER_IGNORE = 0, /* ignore user count */
  USER_REAL = 1,   /* ensure at least one real user (fake user ignored) */
} ePointerUserMode;

static void restore_pointer_user(ID *id, ID *newid, ePointerUserMode user)
{
  BLI_assert(STREQ(newid->name + 2, id->name + 2));
  BLI_assert(newid->lib == id->lib);
  UNUSED_VARS_NDEBUG(id);

  if (user == USER_REAL) {
    id_us_ensure_real(newid);
  }
}

#ifndef USE_GHASH_RESTORE_POINTER
/**
 * A version of #restore_pointer_by_name that performs a full search (slow!).
 * Use only for limited lookups, when the overhead of
 * creating a #IDNameLib_Map for a single lookup isn't worthwhile.
 */
static void *restore_pointer_by_name_main(Main *mainp, ID *id, ePointerUserMode user)
{
  if (id) {
    ListBase *lb = which_libbase(mainp, GS(id->name));
    if (lb) { /* there's still risk of checking corrupt mem (freed Ids in oops) */
      ID *idn = lb->first;
      for (; idn; idn = idn->next) {
        if (STREQ(idn->name + 2, id->name + 2)) {
          if (idn->lib == id->lib) {
            restore_pointer_user(id, idn, user);
            break;
          }
        }
      }
      return idn;
    }
  }
  return NULL;
}
#endif

/**
 * Only for undo files, or to restore a screen after reading without UI...
 *
 * \param user:
 * - USER_IGNORE: no usercount change
 * - USER_REAL: ensure a real user (even if a fake one is set)
 * \param id_map: lookup table, use when performing many lookups.
 * this could be made an optional argument (falling back to a full lookup),
 * however at the moment it's always available.
 */
static void *restore_pointer_by_name(struct IDNameLib_Map *id_map, ID *id, ePointerUserMode user)
{
#ifdef USE_GHASH_RESTORE_POINTER
  if (id) {
    /* use fast lookup when available */
    ID *idn = BKE_main_idmap_lookup_id(id_map, id);
    if (idn) {
      restore_pointer_user(id, idn, user);
    }
    return idn;
  }
  return NULL;
#else
  Main *mainp = BKE_main_idmap_main_get(id_map);
  return restore_pointer_by_name_main(mainp, id, user);
#endif
}

static void lib_link_seq_clipboard_pt_restore(ID *id, struct IDNameLib_Map *id_map)
{
  if (id) {
    /* clipboard must ensure this */
    BLI_assert(id->newid != NULL);
    id->newid = restore_pointer_by_name(id_map, id->newid, USER_REAL);
  }
}
static int lib_link_seq_clipboard_cb(Sequence *seq, void *arg_pt)
{
  struct IDNameLib_Map *id_map = arg_pt;

  lib_link_seq_clipboard_pt_restore((ID *)seq->scene, id_map);
  lib_link_seq_clipboard_pt_restore((ID *)seq->scene_camera, id_map);
  lib_link_seq_clipboard_pt_restore((ID *)seq->clip, id_map);
  lib_link_seq_clipboard_pt_restore((ID *)seq->mask, id_map);
  lib_link_seq_clipboard_pt_restore((ID *)seq->sound, id_map);
  return 1;
}

static void lib_link_clipboard_restore(struct IDNameLib_Map *id_map)
{
  /* update IDs stored in sequencer clipboard */
  BKE_sequencer_base_recursive_apply(&seqbase_clipboard, lib_link_seq_clipboard_cb, id_map);
}

static int lib_link_main_data_restore_cb(void *user_data,
                                         ID *UNUSED(id_self),
                                         ID **id_pointer,
                                         int cb_flag)
{
  if (cb_flag & IDWALK_CB_PRIVATE || *id_pointer == NULL) {
    return IDWALK_RET_NOP;
  }

  /* Special ugly case here, thanks again for those non-IDs IDs... */
  /* We probably need to add more cases here (hint: nodetrees),
   * but will wait for changes from D5559 to get in first. */
  if (GS((*id_pointer)->name) == ID_GR) {
    Collection *collection = (Collection *)*id_pointer;
    if (collection->flag & COLLECTION_IS_MASTER) {
      return IDWALK_RET_NOP;
    }
  }

  struct IDNameLib_Map *id_map = user_data;

  /* Note: Handling of usercount here is really bad, defining its own system...
   * Will have to be refactored at some point, but that is not top priority task for now.
   * And all usercounts are properly recomputed at the end of the undo management code anyway. */
  *id_pointer = restore_pointer_by_name(
      id_map, *id_pointer, (cb_flag & IDWALK_CB_USER_ONE) ? USER_REAL : USER_IGNORE);

  return IDWALK_RET_NOP;
}

static void lib_link_main_data_restore(struct IDNameLib_Map *id_map, Main *newmain)
{
  ID *id;
  FOREACH_MAIN_ID_BEGIN (newmain, id) {
    BKE_library_foreach_ID_link(newmain, id, lib_link_main_data_restore_cb, id_map, IDWALK_NOP);
  }
  FOREACH_MAIN_ID_END;
}

static void lib_link_window_scene_data_restore(wmWindow *win, Scene *scene, ViewLayer *view_layer)
{
  bScreen *screen = BKE_workspace_active_screen_get(win->workspace_hook);

  for (ScrArea *area = screen->areabase.first; area; area = area->next) {
    for (SpaceLink *sl = area->spacedata.first; sl; sl = sl->next) {
      if (sl->spacetype == SPACE_VIEW3D) {
        View3D *v3d = (View3D *)sl;

        if (v3d->camera == NULL || v3d->scenelock) {
          v3d->camera = scene->camera;
        }

        if (v3d->localvd) {
          Base *base = NULL;

          v3d->localvd->camera = scene->camera;

          /* Localview can become invalid during undo/redo steps,
           * so we exit it when no could be found. */
          for (base = view_layer->object_bases.first; base; base = base->next) {
            if (base->local_view_bits & v3d->local_view_uuid) {
              break;
            }
          }
          if (base == NULL) {
            MEM_freeN(v3d->localvd);
            v3d->localvd = NULL;
            v3d->local_view_uuid = 0;

            /* Regionbase storage is different depending if the space is active. */
            ListBase *regionbase = (sl == area->spacedata.first) ? &area->regionbase :
                                                                   &sl->regionbase;
            for (ARegion *ar = regionbase->first; ar; ar = ar->next) {
              if (ar->regiontype == RGN_TYPE_WINDOW) {
                RegionView3D *rv3d = ar->regiondata;
                if (rv3d->localvd) {
                  MEM_freeN(rv3d->localvd);
                  rv3d->localvd = NULL;
                }
              }
            }
          }
        }
      }
    }
  }
}

static void lib_link_workspace_layout_restore(struct IDNameLib_Map *id_map,
                                              Main *newmain,
                                              WorkSpaceLayout *layout)
{
  bScreen *screen = BKE_workspace_layout_screen_get(layout);

  /* avoid conflicts with 2.8x branch */
  {
    for (ScrArea *sa = screen->areabase.first; sa; sa = sa->next) {
      for (SpaceLink *sl = sa->spacedata.first; sl; sl = sl->next) {
        if (sl->spacetype == SPACE_VIEW3D) {
          View3D *v3d = (View3D *)sl;
          ARegion *ar;

          v3d->camera = restore_pointer_by_name(id_map, (ID *)v3d->camera, USER_REAL);
          v3d->ob_centre = restore_pointer_by_name(id_map, (ID *)v3d->ob_centre, USER_REAL);

          /* Free render engines for now. */
          ListBase *regionbase = (sl == sa->spacedata.first) ? &sa->regionbase : &sl->regionbase;
          for (ar = regionbase->first; ar; ar = ar->next) {
            if (ar->regiontype == RGN_TYPE_WINDOW) {
              RegionView3D *rv3d = ar->regiondata;
              if (rv3d && rv3d->render_engine) {
                RE_engine_free(rv3d->render_engine);
                rv3d->render_engine = NULL;
              }
            }
          }
        }
        else if (sl->spacetype == SPACE_GRAPH) {
          SpaceGraph *sipo = (SpaceGraph *)sl;
          bDopeSheet *ads = sipo->ads;

          if (ads) {
            ads->source = restore_pointer_by_name(id_map, (ID *)ads->source, USER_REAL);

            if (ads->filter_grp) {
              ads->filter_grp = restore_pointer_by_name(
                  id_map, (ID *)ads->filter_grp, USER_IGNORE);
            }
          }

          /* force recalc of list of channels (i.e. includes calculating F-Curve colors)
           * thus preventing the "black curves" problem post-undo
           */
          sipo->runtime.flag |= SIPO_RUNTIME_FLAG_NEED_CHAN_SYNC_COLOR;
        }
        else if (sl->spacetype == SPACE_PROPERTIES) {
          SpaceProperties *sbuts = (SpaceProperties *)sl;
          sbuts->pinid = restore_pointer_by_name(id_map, sbuts->pinid, USER_IGNORE);
          if (sbuts->pinid == NULL) {
            sbuts->flag &= ~SB_PIN_CONTEXT;
          }

          /* TODO: restore path pointers: T40046
           * (complicated because this contains data pointers too, not just ID)*/
          MEM_SAFE_FREE(sbuts->path);
        }
        else if (sl->spacetype == SPACE_FILE) {
          SpaceFile *sfile = (SpaceFile *)sl;
          sfile->op = NULL;
          sfile->previews_timer = NULL;
        }
        else if (sl->spacetype == SPACE_ACTION) {
          SpaceAction *saction = (SpaceAction *)sl;

          saction->action = restore_pointer_by_name(id_map, (ID *)saction->action, USER_REAL);
          saction->ads.source = restore_pointer_by_name(
              id_map, (ID *)saction->ads.source, USER_REAL);

          if (saction->ads.filter_grp) {
            saction->ads.filter_grp = restore_pointer_by_name(
                id_map, (ID *)saction->ads.filter_grp, USER_IGNORE);
          }

          /* force recalc of list of channels, potentially updating the active action
           * while we're at it (as it can only be updated that way) [#28962]
           */
          saction->runtime.flag |= SACTION_RUNTIME_FLAG_NEED_CHAN_SYNC;
        }
        else if (sl->spacetype == SPACE_IMAGE) {
          SpaceImage *sima = (SpaceImage *)sl;

          sima->image = restore_pointer_by_name(id_map, (ID *)sima->image, USER_REAL);

          /* this will be freed, not worth attempting to find same scene,
           * since it gets initialized later */
          sima->iuser.scene = NULL;

#if 0
          /* Those are allocated and freed by space code, no need to handle them here. */
          MEM_SAFE_FREE(sima->scopes.waveform_1);
          MEM_SAFE_FREE(sima->scopes.waveform_2);
          MEM_SAFE_FREE(sima->scopes.waveform_3);
          MEM_SAFE_FREE(sima->scopes.vecscope);
#endif
          sima->scopes.ok = 0;

          /* NOTE: pre-2.5, this was local data not lib data, but now we need this as lib data
           * so assume that here we're doing for undo only...
           */
          sima->gpd = restore_pointer_by_name(id_map, (ID *)sima->gpd, USER_REAL);
          sima->mask_info.mask = restore_pointer_by_name(
              id_map, (ID *)sima->mask_info.mask, USER_REAL);
        }
        else if (sl->spacetype == SPACE_SEQ) {
          SpaceSeq *sseq = (SpaceSeq *)sl;

          /* NOTE: pre-2.5, this was local data not lib data, but now we need this as lib data
           * so assume that here we're doing for undo only...
           */
          sseq->gpd = restore_pointer_by_name(id_map, (ID *)sseq->gpd, USER_REAL);
        }
        else if (sl->spacetype == SPACE_NLA) {
          SpaceNla *snla = (SpaceNla *)sl;
          bDopeSheet *ads = snla->ads;

          if (ads) {
            ads->source = restore_pointer_by_name(id_map, (ID *)ads->source, USER_REAL);

            if (ads->filter_grp) {
              ads->filter_grp = restore_pointer_by_name(
                  id_map, (ID *)ads->filter_grp, USER_IGNORE);
            }
          }
        }
        else if (sl->spacetype == SPACE_TEXT) {
          SpaceText *st = (SpaceText *)sl;

          st->text = restore_pointer_by_name(id_map, (ID *)st->text, USER_REAL);
          if (st->text == NULL) {
            st->text = newmain->texts.first;
          }
        }
        else if (sl->spacetype == SPACE_SCRIPT) {
          SpaceScript *scpt = (SpaceScript *)sl;

          scpt->script = restore_pointer_by_name(id_map, (ID *)scpt->script, USER_REAL);

          /*sc->script = NULL; - 2.45 set to null, better re-run the script */
          if (scpt->script) {
            SCRIPT_SET_NULL(scpt->script);
          }
        }
        else if (sl->spacetype == SPACE_OUTLINER) {
          SpaceOutliner *so = (SpaceOutliner *)sl;

          so->search_tse.id = restore_pointer_by_name(id_map, so->search_tse.id, USER_IGNORE);

          if (so->treestore) {
            TreeStoreElem *tselem;
            BLI_mempool_iter iter;

            BLI_mempool_iternew(so->treestore, &iter);
            while ((tselem = BLI_mempool_iterstep(&iter))) {
              /* Do not try to restore pointers to drivers/sequence/etc.,
               * can crash in undo case! */
              if (TSE_IS_REAL_ID(tselem)) {
                tselem->id = restore_pointer_by_name(id_map, tselem->id, USER_IGNORE);
              }
              else {
                tselem->id = NULL;
              }
            }
            if (so->treehash) {
              /* rebuild hash table, because it depends on ids too */
              so->storeflag |= SO_TREESTORE_REBUILD;
            }
          }
        }
        else if (sl->spacetype == SPACE_NODE) {
          SpaceNode *snode = (SpaceNode *)sl;
          bNodeTreePath *path, *path_next;
          bNodeTree *ntree;

          /* node tree can be stored locally in id too, link this first */
          snode->id = restore_pointer_by_name(id_map, snode->id, USER_REAL);
          snode->from = restore_pointer_by_name(id_map, snode->from, USER_IGNORE);

          ntree = snode->id ? ntreeFromID(snode->id) : NULL;
          snode->nodetree = ntree ?
                                ntree :
                                restore_pointer_by_name(id_map, (ID *)snode->nodetree, USER_REAL);

          for (path = snode->treepath.first; path; path = path->next) {
            if (path == snode->treepath.first) {
              /* first nodetree in path is same as snode->nodetree */
              path->nodetree = snode->nodetree;
            }
            else {
              path->nodetree = restore_pointer_by_name(id_map, (ID *)path->nodetree, USER_REAL);
            }

            if (!path->nodetree) {
              break;
            }
          }

          /* remaining path entries are invalid, remove */
          for (; path; path = path_next) {
            path_next = path->next;

            BLI_remlink(&snode->treepath, path);
            MEM_freeN(path);
          }

          /* edittree is just the last in the path,
           * set this directly since the path may have been shortened above */
          if (snode->treepath.last) {
            path = snode->treepath.last;
            snode->edittree = path->nodetree;
          }
          else {
            snode->edittree = NULL;
          }
        }
        else if (sl->spacetype == SPACE_LOGIC) {
          SpaceLogic *slogic = (SpaceLogic *)sl;

          slogic->gpd = restore_pointer_by_name(id_map, (ID *)slogic->gpd, USER_REAL);
        }
        else if (sl->spacetype == SPACE_CLIP) {
          SpaceClip *sclip = (SpaceClip *)sl;

          sclip->clip = restore_pointer_by_name(id_map, (ID *)sclip->clip, USER_REAL);
          sclip->mask_info.mask = restore_pointer_by_name(
              id_map, (ID *)sclip->mask_info.mask, USER_REAL);

          sclip->scopes.ok = 0;
        }
      }
    }
  }
}

/**
 * Used to link a file (without UI) to the current UI.
 * Note that it assumes the old pointers in UI are still valid, so old Main is not freed.
 */
void blo_lib_link_restore(Main *oldmain,
                          Main *newmain,
                          wmWindowManager *curwm,
                          Scene *curscene,
                          ViewLayer *cur_view_layer)
{
  struct IDNameLib_Map *id_map = BKE_main_idmap_create(newmain, true, oldmain);

  for (WorkSpace *workspace = newmain->workspaces.first; workspace;
       workspace = workspace->id.next) {
    ListBase *layouts = BKE_workspace_layouts_get(workspace);

    for (WorkSpaceLayout *layout = layouts->first; layout; layout = layout->next) {
      lib_link_workspace_layout_restore(id_map, newmain, layout);
    }
  }

  for (wmWindow *win = curwm->windows.first; win; win = win->next) {
    WorkSpace *workspace = BKE_workspace_active_get(win->workspace_hook);
    ID *workspace_id = (ID *)workspace;
    Scene *oldscene = win->scene;

    workspace = restore_pointer_by_name(id_map, workspace_id, USER_REAL);
    BKE_workspace_active_set(win->workspace_hook, workspace);
    win->scene = restore_pointer_by_name(id_map, (ID *)win->scene, USER_REAL);
    if (win->scene == NULL) {
      win->scene = curscene;
    }
    if (BKE_view_layer_find(win->scene, win->view_layer_name) == NULL) {
      STRNCPY(win->view_layer_name, cur_view_layer->name);
    }
    BKE_workspace_active_set(win->workspace_hook, workspace);

    /* keep cursor location through undo */
    memcpy(&win->scene->cursor, &oldscene->cursor, sizeof(win->scene->cursor));

    /* Note: even though that function seems to redo part of what is done by
     * `lib_link_workspace_layout_restore()` above, it seems to have a slightly different scope:
     * while the former updates the whole UI pointers from Main db (going over all layouts of
     * all workspaces), that one only focuses one current active screen, takes care of
     * potential local view, and needs window's scene pointer to be final... */
    lib_link_window_scene_data_restore(win, win->scene, cur_view_layer);

    BLI_assert(win->screen == NULL);
  }

  /* Restore all ID pointers in Main database itself
   * (especially IDProperties might point to some word-space of other 'weirdly unchanged' ID
   * pointers, see T69146).
   * Note that this will re-apply again a few pointers in workspaces or so,
   * but since we are remapping final ones already set above,
   * that is just some minor harmless double-processing. */
  lib_link_main_data_restore(id_map, newmain);

  /* update IDs stored in all possible clipboards */
  lib_link_clipboard_restore(id_map);

  BKE_main_idmap_destroy(id_map);
}

/* for the saved 2.50 files without regiondata */
/* and as patch for 2.48 and older */
void blo_do_versions_view3d_split_250(View3D *v3d, ListBase *regions)
{
  ARegion *ar;

  for (ar = regions->first; ar; ar = ar->next) {
    if (ar->regiontype == RGN_TYPE_WINDOW && ar->regiondata == NULL) {
      RegionView3D *rv3d;

      rv3d = ar->regiondata = MEM_callocN(sizeof(RegionView3D), "region v3d patch");
      rv3d->persp = (char)v3d->persp;
      rv3d->view = (char)v3d->view;
      rv3d->dist = v3d->dist;
      copy_v3_v3(rv3d->ofs, v3d->ofs);
      copy_qt_qt(rv3d->viewquat, v3d->viewquat);
    }
  }

  /* this was not initialized correct always */
  if (v3d->gridsubdiv == 0) {
    v3d->gridsubdiv = 10;
  }
}

static bool direct_link_screen(FileData *fd, bScreen *sc)
{
  bool wrong_id = false;

  sc->regionbase.first = sc->regionbase.last = NULL;
  sc->context = NULL;
  sc->active_region = NULL;

  sc->preview = direct_link_preview_image(fd, sc->preview);

  if (!direct_link_area_map(fd, AREAMAP_FROM_SCREEN(sc))) {
    printf("Error reading Screen %s... removing it.\n", sc->id.name + 2);
    wrong_id = true;
  }

  return wrong_id;
}

/** \} */

/* -------------------------------------------------------------------- */
/** \name Read ID: Library
 * \{ */

static void direct_link_library(FileData *fd, Library *lib, Main *main)
{
  Main *newmain;

  /* check if the library was already read */
  for (newmain = fd->mainlist->first; newmain; newmain = newmain->next) {
    if (newmain->curlib) {
      if (BLI_path_cmp(newmain->curlib->filepath, lib->filepath) == 0) {
        blo_reportf_wrap(fd->reports,
                         RPT_WARNING,
                         TIP_("Library '%s', '%s' had multiple instances, save and reload!"),
                         lib->name,
                         lib->filepath);

        change_link_placeholder_to_real_ID_pointer(fd->mainlist, fd, lib, newmain->curlib);
        /*              change_link_placeholder_to_real_ID_pointer_fd(fd, lib, newmain->curlib); */

        BLI_remlink(&main->libraries, lib);
        MEM_freeN(lib);

        /* Now, since Blender always expect **latest** Main pointer from fd->mainlist
         * to be the active library Main pointer,
         * where to add all non-library data-blocks found in file next, we have to switch that
         * 'dupli' found Main to latest position in the list!
         * Otherwise, you get weird disappearing linked data on a rather inconsistent basis.
         * See also T53977 for reproducible case. */
        BLI_remlink(fd->mainlist, newmain);
        BLI_addtail(fd->mainlist, newmain);

        return;
      }
    }
  }

  /* make sure we have full path in lib->filepath */
  BLI_strncpy(lib->filepath, lib->name, sizeof(lib->name));
  BLI_cleanup_path(fd->relabase, lib->filepath);

  //  printf("direct_link_library: name %s\n", lib->name);
  //  printf("direct_link_library: filepath %s\n", lib->filepath);

  lib->packedfile = direct_link_packedfile(fd, lib->packedfile);

  /* new main */
  newmain = BKE_main_new();
  BLI_addtail(fd->mainlist, newmain);
  newmain->curlib = lib;

  lib->parent = NULL;
}

static void lib_link_library(FileData *UNUSED(fd), Main *UNUSED(bmain), Library *lib)
{
  id_us_ensure_real(&lib->id);
}

/* Always call this once you have loaded new library data to set the relative paths correctly
 * in relation to the blend file. */
static void fix_relpaths_library(const char *basepath, Main *main)
{
  Library *lib;
  /* BLO_read_from_memory uses a blank filename */
  if (basepath == NULL || basepath[0] == '\0') {
    for (lib = main->libraries.first; lib; lib = lib->id.next) {
      /* when loading a linked lib into a file which has not been saved,
       * there is nothing we can be relative to, so instead we need to make
       * it absolute. This can happen when appending an object with a relative
       * link into an unsaved blend file. See [#27405].
       * The remap relative option will make it relative again on save - campbell */
      if (BLI_path_is_rel(lib->name)) {
        BLI_strncpy(lib->name, lib->filepath, sizeof(lib->name));
      }
    }
  }
  else {
    for (lib = main->libraries.first; lib; lib = lib->id.next) {
      /* Libraries store both relative and abs paths, recreate relative paths,
       * relative to the blend file since indirectly linked libs will be
       * relative to their direct linked library. */
      if (BLI_path_is_rel(lib->name)) { /* if this is relative to begin with? */
        BLI_strncpy(lib->name, lib->filepath, sizeof(lib->name));
        BLI_path_rel(lib->name, basepath);
      }
    }
  }
}

/** \} */

/* -------------------------------------------------------------------- */
/** \name Read ID: Light Probe
 * \{ */

static void lib_link_lightprobe(FileData *fd, Main *UNUSED(bmain), LightProbe *prb)
{
  prb->visibility_grp = newlibadr(fd, prb->id.lib, prb->visibility_grp);
}

static void direct_link_lightprobe(FileData *fd, LightProbe *prb)
{
  prb->adt = newdataadr(fd, prb->adt);
  direct_link_animdata(fd, prb->adt);
}

/** \} */

/* -------------------------------------------------------------------- */
/** \name Read ID: Speaker
 * \{ */

static void lib_link_speaker(FileData *fd, Main *UNUSED(bmain), Speaker *spk)
{
  spk->sound = newlibadr_us(fd, spk->id.lib, spk->sound);
}

static void direct_link_speaker(FileData *fd, Speaker *spk)
{
  spk->adt = newdataadr(fd, spk->adt);
  direct_link_animdata(fd, spk->adt);

#if 0
  spk->sound = newdataadr(fd, spk->sound);
  direct_link_sound(fd, spk->sound);
#endif
}

/** \} */

/* -------------------------------------------------------------------- */
/** \name Read ID: Sound
 * \{ */

static void direct_link_sound(FileData *fd, bSound *sound)
{
  sound->tags = 0;
  sound->handle = NULL;
  sound->playback_handle = NULL;

  /* versioning stuff, if there was a cache, then we enable caching: */
  if (sound->cache) {
    sound->flags |= SOUND_FLAGS_CACHING;
    sound->cache = NULL;
  }

  if (fd->soundmap) {
    sound->waveform = newsoundadr(fd, sound->waveform);
    sound->tags |= SOUND_TAGS_WAVEFORM_NO_RELOAD;
  }
  else {
    sound->waveform = NULL;
  }

  sound->spinlock = MEM_mallocN(sizeof(SpinLock), "sound_spinlock");
  BLI_spin_init(sound->spinlock);

  /* clear waveform loading flag */
  sound->tags &= ~SOUND_TAGS_WAVEFORM_LOADING;

  sound->packedfile = direct_link_packedfile(fd, sound->packedfile);
  sound->newpackedfile = direct_link_packedfile(fd, sound->newpackedfile);
}

static void lib_link_sound(FileData *fd, Main *UNUSED(bmain), bSound *sound)
{
  sound->ipo = newlibadr_us(
      fd, sound->id.lib, sound->ipo);  // XXX deprecated - old animation system
}

/** \} */

/* -------------------------------------------------------------------- */
/** \name Read ID: Movie Clip
 * \{ */

static void direct_link_movieReconstruction(FileData *fd,
                                            MovieTrackingReconstruction *reconstruction)
{
  reconstruction->cameras = newdataadr(fd, reconstruction->cameras);
}

static void direct_link_movieTracks(FileData *fd, ListBase *tracksbase)
{
  MovieTrackingTrack *track;

  link_list(fd, tracksbase);

  for (track = tracksbase->first; track; track = track->next) {
    track->markers = newdataadr(fd, track->markers);
  }
}

static void direct_link_moviePlaneTracks(FileData *fd, ListBase *plane_tracks_base)
{
  MovieTrackingPlaneTrack *plane_track;

  link_list(fd, plane_tracks_base);

  for (plane_track = plane_tracks_base->first; plane_track; plane_track = plane_track->next) {
    int i;

    plane_track->point_tracks = newdataadr(fd, plane_track->point_tracks);
    test_pointer_array(fd, (void **)&plane_track->point_tracks);
    for (i = 0; i < plane_track->point_tracksnr; i++) {
      plane_track->point_tracks[i] = newdataadr(fd, plane_track->point_tracks[i]);
    }

    plane_track->markers = newdataadr(fd, plane_track->markers);
  }
}

static void direct_link_movieclip(FileData *fd, MovieClip *clip)
{
  MovieTracking *tracking = &clip->tracking;
  MovieTrackingObject *object;

  clip->adt = newdataadr(fd, clip->adt);

  if (fd->movieclipmap) {
    clip->cache = newmclipadr(fd, clip->cache);
  }
  else {
    clip->cache = NULL;
  }

  if (fd->movieclipmap) {
    clip->tracking.camera.intrinsics = newmclipadr(fd, clip->tracking.camera.intrinsics);
  }
  else {
    clip->tracking.camera.intrinsics = NULL;
  }

  direct_link_movieTracks(fd, &tracking->tracks);
  direct_link_moviePlaneTracks(fd, &tracking->plane_tracks);
  direct_link_movieReconstruction(fd, &tracking->reconstruction);

  clip->tracking.act_track = newdataadr(fd, clip->tracking.act_track);
  clip->tracking.act_plane_track = newdataadr(fd, clip->tracking.act_plane_track);

  clip->anim = NULL;
  clip->tracking_context = NULL;
  clip->tracking.stats = NULL;

  /* Needed for proper versioning, will be NULL for all newer files anyway. */
  clip->tracking.stabilization.rot_track = newdataadr(fd, clip->tracking.stabilization.rot_track);

  clip->tracking.dopesheet.ok = 0;
  BLI_listbase_clear(&clip->tracking.dopesheet.channels);
  BLI_listbase_clear(&clip->tracking.dopesheet.coverage_segments);

  link_list(fd, &tracking->objects);

  for (object = tracking->objects.first; object; object = object->next) {
    direct_link_movieTracks(fd, &object->tracks);
    direct_link_moviePlaneTracks(fd, &object->plane_tracks);
    direct_link_movieReconstruction(fd, &object->reconstruction);
  }
}

static void lib_link_movieTracks(FileData *fd, MovieClip *clip, ListBase *tracksbase)
{
  MovieTrackingTrack *track;

  for (track = tracksbase->first; track; track = track->next) {
    track->gpd = newlibadr_us(fd, clip->id.lib, track->gpd);
  }
}

static void lib_link_moviePlaneTracks(FileData *fd, MovieClip *clip, ListBase *tracksbase)
{
  MovieTrackingPlaneTrack *plane_track;

  for (plane_track = tracksbase->first; plane_track; plane_track = plane_track->next) {
    plane_track->image = newlibadr_us(fd, clip->id.lib, plane_track->image);
  }
}

static void lib_link_movieclip(FileData *fd, Main *UNUSED(bmain), MovieClip *clip)
{
  MovieTracking *tracking = &clip->tracking;

  clip->gpd = newlibadr_us(fd, clip->id.lib, clip->gpd);

  lib_link_movieTracks(fd, clip, &tracking->tracks);
  lib_link_moviePlaneTracks(fd, clip, &tracking->plane_tracks);

  for (MovieTrackingObject *object = tracking->objects.first; object; object = object->next) {
    lib_link_movieTracks(fd, clip, &object->tracks);
    lib_link_moviePlaneTracks(fd, clip, &object->plane_tracks);
  }
}

/** \} */

/* -------------------------------------------------------------------- */
/** \name Read ID: Masks
 * \{ */

static void direct_link_mask(FileData *fd, Mask *mask)
{
  MaskLayer *masklay;

  mask->adt = newdataadr(fd, mask->adt);

  link_list(fd, &mask->masklayers);

  for (masklay = mask->masklayers.first; masklay; masklay = masklay->next) {
    MaskSpline *spline;
    MaskLayerShape *masklay_shape;

    /* can't use newdataadr since it's a pointer within an array */
    MaskSplinePoint *act_point_search = NULL;

    link_list(fd, &masklay->splines);

    for (spline = masklay->splines.first; spline; spline = spline->next) {
      MaskSplinePoint *points_old = spline->points;
      int i;

      spline->points = newdataadr(fd, spline->points);

      for (i = 0; i < spline->tot_point; i++) {
        MaskSplinePoint *point = &spline->points[i];

        if (point->tot_uw) {
          point->uw = newdataadr(fd, point->uw);
        }
      }

      /* detect active point */
      if ((act_point_search == NULL) && (masklay->act_point >= points_old) &&
          (masklay->act_point < points_old + spline->tot_point)) {
        act_point_search = &spline->points[masklay->act_point - points_old];
      }
    }

    link_list(fd, &masklay->splines_shapes);

    for (masklay_shape = masklay->splines_shapes.first; masklay_shape;
         masklay_shape = masklay_shape->next) {
      masklay_shape->data = newdataadr(fd, masklay_shape->data);

      if (masklay_shape->tot_vert) {
        if (fd->flags & FD_FLAGS_SWITCH_ENDIAN) {
          BLI_endian_switch_float_array(masklay_shape->data,
                                        masklay_shape->tot_vert * sizeof(float) *
                                            MASK_OBJECT_SHAPE_ELEM_SIZE);
        }
      }
    }

    masklay->act_spline = newdataadr(fd, masklay->act_spline);
    masklay->act_point = act_point_search;
  }
}

static void lib_link_mask_parent(FileData *fd, Mask *mask, MaskParent *parent)
{
  parent->id = newlibadr_us(fd, mask->id.lib, parent->id);
}

static void lib_link_mask(FileData *fd, Main *UNUSED(bmain), Mask *mask)
{
  for (MaskLayer *masklay = mask->masklayers.first; masklay; masklay = masklay->next) {
    MaskSpline *spline;

    spline = masklay->splines.first;
    while (spline) {
      int i;

      for (i = 0; i < spline->tot_point; i++) {
        MaskSplinePoint *point = &spline->points[i];

        lib_link_mask_parent(fd, mask, &point->parent);
      }

      lib_link_mask_parent(fd, mask, &spline->parent);

      spline = spline->next;
    }
  }
}

/** \} */

/* -------------------------------------------------------------------- */
/** \name Read ID: Line Style
 * \{ */

static void lib_link_linestyle(FileData *fd, Main *bmain, FreestyleLineStyle *linestyle)
{
  LineStyleModifier *m;

  for (m = linestyle->color_modifiers.first; m; m = m->next) {
    switch (m->type) {
      case LS_MODIFIER_DISTANCE_FROM_OBJECT: {
        LineStyleColorModifier_DistanceFromObject *cm =
            (LineStyleColorModifier_DistanceFromObject *)m;
        cm->target = newlibadr(fd, linestyle->id.lib, cm->target);
        break;
      }
    }
  }
  for (m = linestyle->alpha_modifiers.first; m; m = m->next) {
    switch (m->type) {
      case LS_MODIFIER_DISTANCE_FROM_OBJECT: {
        LineStyleAlphaModifier_DistanceFromObject *am =
            (LineStyleAlphaModifier_DistanceFromObject *)m;
        am->target = newlibadr(fd, linestyle->id.lib, am->target);
        break;
      }
    }
  }
  for (m = linestyle->thickness_modifiers.first; m; m = m->next) {
    switch (m->type) {
      case LS_MODIFIER_DISTANCE_FROM_OBJECT: {
        LineStyleThicknessModifier_DistanceFromObject *tm =
            (LineStyleThicknessModifier_DistanceFromObject *)m;
        tm->target = newlibadr(fd, linestyle->id.lib, tm->target);
        break;
      }
    }
  }
  for (int a = 0; a < MAX_MTEX; a++) {
    MTex *mtex = linestyle->mtex[a];
    if (mtex) {
      mtex->tex = newlibadr_us(fd, linestyle->id.lib, mtex->tex);
      mtex->object = newlibadr(fd, linestyle->id.lib, mtex->object);
    }
  }
  if (linestyle->nodetree) {
    lib_link_id(fd, bmain, &linestyle->nodetree->id);
    lib_link_ntree(fd, linestyle->id.lib, linestyle->nodetree);
  }
}

static void direct_link_linestyle_color_modifier(FileData *fd, LineStyleModifier *modifier)
{
  switch (modifier->type) {
    case LS_MODIFIER_ALONG_STROKE: {
      LineStyleColorModifier_AlongStroke *m = (LineStyleColorModifier_AlongStroke *)modifier;
      m->color_ramp = newdataadr(fd, m->color_ramp);
      break;
    }
    case LS_MODIFIER_DISTANCE_FROM_CAMERA: {
      LineStyleColorModifier_DistanceFromCamera *m = (LineStyleColorModifier_DistanceFromCamera *)
          modifier;
      m->color_ramp = newdataadr(fd, m->color_ramp);
      break;
    }
    case LS_MODIFIER_DISTANCE_FROM_OBJECT: {
      LineStyleColorModifier_DistanceFromObject *m = (LineStyleColorModifier_DistanceFromObject *)
          modifier;
      m->color_ramp = newdataadr(fd, m->color_ramp);
      break;
    }
    case LS_MODIFIER_MATERIAL: {
      LineStyleColorModifier_Material *m = (LineStyleColorModifier_Material *)modifier;
      m->color_ramp = newdataadr(fd, m->color_ramp);
      break;
    }
    case LS_MODIFIER_TANGENT: {
      LineStyleColorModifier_Tangent *m = (LineStyleColorModifier_Tangent *)modifier;
      m->color_ramp = newdataadr(fd, m->color_ramp);
      break;
    }
    case LS_MODIFIER_NOISE: {
      LineStyleColorModifier_Noise *m = (LineStyleColorModifier_Noise *)modifier;
      m->color_ramp = newdataadr(fd, m->color_ramp);
      break;
    }
    case LS_MODIFIER_CREASE_ANGLE: {
      LineStyleColorModifier_CreaseAngle *m = (LineStyleColorModifier_CreaseAngle *)modifier;
      m->color_ramp = newdataadr(fd, m->color_ramp);
      break;
    }
    case LS_MODIFIER_CURVATURE_3D: {
      LineStyleColorModifier_Curvature_3D *m = (LineStyleColorModifier_Curvature_3D *)modifier;
      m->color_ramp = newdataadr(fd, m->color_ramp);
      break;
    }
  }
}

static void direct_link_linestyle_alpha_modifier(FileData *fd, LineStyleModifier *modifier)
{
  switch (modifier->type) {
    case LS_MODIFIER_ALONG_STROKE: {
      LineStyleAlphaModifier_AlongStroke *m = (LineStyleAlphaModifier_AlongStroke *)modifier;
      m->curve = newdataadr(fd, m->curve);
      direct_link_curvemapping(fd, m->curve);
      break;
    }
    case LS_MODIFIER_DISTANCE_FROM_CAMERA: {
      LineStyleAlphaModifier_DistanceFromCamera *m = (LineStyleAlphaModifier_DistanceFromCamera *)
          modifier;
      m->curve = newdataadr(fd, m->curve);
      direct_link_curvemapping(fd, m->curve);
      break;
    }
    case LS_MODIFIER_DISTANCE_FROM_OBJECT: {
      LineStyleAlphaModifier_DistanceFromObject *m = (LineStyleAlphaModifier_DistanceFromObject *)
          modifier;
      m->curve = newdataadr(fd, m->curve);
      direct_link_curvemapping(fd, m->curve);
      break;
    }
    case LS_MODIFIER_MATERIAL: {
      LineStyleAlphaModifier_Material *m = (LineStyleAlphaModifier_Material *)modifier;
      m->curve = newdataadr(fd, m->curve);
      direct_link_curvemapping(fd, m->curve);
      break;
    }
    case LS_MODIFIER_TANGENT: {
      LineStyleAlphaModifier_Tangent *m = (LineStyleAlphaModifier_Tangent *)modifier;
      m->curve = newdataadr(fd, m->curve);
      direct_link_curvemapping(fd, m->curve);
      break;
    }
    case LS_MODIFIER_NOISE: {
      LineStyleAlphaModifier_Noise *m = (LineStyleAlphaModifier_Noise *)modifier;
      m->curve = newdataadr(fd, m->curve);
      direct_link_curvemapping(fd, m->curve);
      break;
    }
    case LS_MODIFIER_CREASE_ANGLE: {
      LineStyleAlphaModifier_CreaseAngle *m = (LineStyleAlphaModifier_CreaseAngle *)modifier;
      m->curve = newdataadr(fd, m->curve);
      direct_link_curvemapping(fd, m->curve);
      break;
    }
    case LS_MODIFIER_CURVATURE_3D: {
      LineStyleAlphaModifier_Curvature_3D *m = (LineStyleAlphaModifier_Curvature_3D *)modifier;
      m->curve = newdataadr(fd, m->curve);
      direct_link_curvemapping(fd, m->curve);
      break;
    }
  }
}

static void direct_link_linestyle_thickness_modifier(FileData *fd, LineStyleModifier *modifier)
{
  switch (modifier->type) {
    case LS_MODIFIER_ALONG_STROKE: {
      LineStyleThicknessModifier_AlongStroke *m = (LineStyleThicknessModifier_AlongStroke *)
          modifier;
      m->curve = newdataadr(fd, m->curve);
      direct_link_curvemapping(fd, m->curve);
      break;
    }
    case LS_MODIFIER_DISTANCE_FROM_CAMERA: {
      LineStyleThicknessModifier_DistanceFromCamera *m =
          (LineStyleThicknessModifier_DistanceFromCamera *)modifier;
      m->curve = newdataadr(fd, m->curve);
      direct_link_curvemapping(fd, m->curve);
      break;
    }
    case LS_MODIFIER_DISTANCE_FROM_OBJECT: {
      LineStyleThicknessModifier_DistanceFromObject *m =
          (LineStyleThicknessModifier_DistanceFromObject *)modifier;
      m->curve = newdataadr(fd, m->curve);
      direct_link_curvemapping(fd, m->curve);
      break;
    }
    case LS_MODIFIER_MATERIAL: {
      LineStyleThicknessModifier_Material *m = (LineStyleThicknessModifier_Material *)modifier;
      m->curve = newdataadr(fd, m->curve);
      direct_link_curvemapping(fd, m->curve);
      break;
    }
    case LS_MODIFIER_TANGENT: {
      LineStyleThicknessModifier_Tangent *m = (LineStyleThicknessModifier_Tangent *)modifier;
      m->curve = newdataadr(fd, m->curve);
      direct_link_curvemapping(fd, m->curve);
      break;
    }
    case LS_MODIFIER_CREASE_ANGLE: {
      LineStyleThicknessModifier_CreaseAngle *m = (LineStyleThicknessModifier_CreaseAngle *)
          modifier;
      m->curve = newdataadr(fd, m->curve);
      direct_link_curvemapping(fd, m->curve);
      break;
    }
    case LS_MODIFIER_CURVATURE_3D: {
      LineStyleThicknessModifier_Curvature_3D *m = (LineStyleThicknessModifier_Curvature_3D *)
          modifier;
      m->curve = newdataadr(fd, m->curve);
      direct_link_curvemapping(fd, m->curve);
      break;
    }
  }
}

static void direct_link_linestyle_geometry_modifier(FileData *UNUSED(fd),
                                                    LineStyleModifier *UNUSED(modifier))
{
}

static void direct_link_linestyle(FileData *fd, FreestyleLineStyle *linestyle)
{
  int a;
  LineStyleModifier *modifier;

  linestyle->adt = newdataadr(fd, linestyle->adt);
  direct_link_animdata(fd, linestyle->adt);
  link_list(fd, &linestyle->color_modifiers);
  for (modifier = linestyle->color_modifiers.first; modifier; modifier = modifier->next) {
    direct_link_linestyle_color_modifier(fd, modifier);
  }
  link_list(fd, &linestyle->alpha_modifiers);
  for (modifier = linestyle->alpha_modifiers.first; modifier; modifier = modifier->next) {
    direct_link_linestyle_alpha_modifier(fd, modifier);
  }
  link_list(fd, &linestyle->thickness_modifiers);
  for (modifier = linestyle->thickness_modifiers.first; modifier; modifier = modifier->next) {
    direct_link_linestyle_thickness_modifier(fd, modifier);
  }
  link_list(fd, &linestyle->geometry_modifiers);
  for (modifier = linestyle->geometry_modifiers.first; modifier; modifier = modifier->next) {
    direct_link_linestyle_geometry_modifier(fd, modifier);
  }
  for (a = 0; a < MAX_MTEX; a++) {
    linestyle->mtex[a] = newdataadr(fd, linestyle->mtex[a]);
  }
  linestyle->nodetree = newdataadr(fd, linestyle->nodetree);
  if (linestyle->nodetree) {
    direct_link_id(fd, &linestyle->nodetree->id);
    direct_link_nodetree(fd, linestyle->nodetree);
  }
}

/** \} */

/* -------------------------------------------------------------------- */
/** \name Read Library Data Block
 * \{ */

static ID *create_placeholder(Main *mainvar, const short idcode, const char *idname, const int tag)
{
  ListBase *lb = which_libbase(mainvar, idcode);
  ID *ph_id = BKE_libblock_alloc_notest(idcode);

  *((short *)ph_id->name) = idcode;
  BLI_strncpy(ph_id->name + 2, idname, sizeof(ph_id->name) - 2);
  BKE_libblock_init_empty(ph_id);
  ph_id->lib = mainvar->curlib;
  ph_id->tag = tag | LIB_TAG_MISSING;
  ph_id->us = ID_FAKE_USERS(ph_id);
  ph_id->icon_id = 0;

  BLI_addtail(lb, ph_id);
  id_sort_by_name(lb, ph_id, NULL);

  return ph_id;
}

static void placeholders_ensure_valid(Main *bmain)
{
  /* Placeholder ObData IDs won't have any material, we have to update their objects for that,
   * otherwise the inconsistency between both will lead to crashes (especially in Eevee?). */
  for (Object *ob = bmain->objects.first; ob != NULL; ob = ob->id.next) {
    ID *obdata = ob->data;
    if (obdata != NULL && obdata->tag & LIB_TAG_MISSING) {
      BKE_object_materials_test(bmain, ob, obdata);
    }
  }
}

static const char *dataname(short id_code)
{
  switch (id_code) {
    case ID_OB:
      return "Data from OB";
    case ID_ME:
      return "Data from ME";
    case ID_IP:
      return "Data from IP";
    case ID_SCE:
      return "Data from SCE";
    case ID_MA:
      return "Data from MA";
    case ID_TE:
      return "Data from TE";
    case ID_CU:
      return "Data from CU";
    case ID_GR:
      return "Data from GR";
    case ID_AR:
      return "Data from AR";
    case ID_AC:
      return "Data from AC";
    case ID_LI:
      return "Data from LI";
    case ID_MB:
      return "Data from MB";
    case ID_IM:
      return "Data from IM";
    case ID_LT:
      return "Data from LT";
    case ID_LA:
      return "Data from LA";
    case ID_CA:
      return "Data from CA";
    case ID_KE:
      return "Data from KE";
    case ID_WO:
      return "Data from WO";
    case ID_SCR:
      return "Data from SCR";
    case ID_VF:
      return "Data from VF";
    case ID_TXT:
      return "Data from TXT";
    case ID_SPK:
      return "Data from SPK";
    case ID_LP:
      return "Data from LP";
    case ID_SO:
      return "Data from SO";
    case ID_NT:
      return "Data from NT";
    case ID_BR:
      return "Data from BR";
    case ID_PA:
      return "Data from PA";
    case ID_PAL:
      return "Data from PAL";
    case ID_PC:
      return "Data from PCRV";
    case ID_GD:
      return "Data from GD";
    case ID_WM:
      return "Data from WM";
    case ID_MC:
      return "Data from MC";
    case ID_MSK:
      return "Data from MSK";
    case ID_LS:
      return "Data from LS";
    case ID_CF:
      return "Data from CF";
    case ID_WS:
      return "Data from WS";
  }
  return "Data from Lib Block";
}

static BHead *read_data_into_oldnewmap(FileData *fd, BHead *bhead, const char *allocname)
{
  bhead = blo_bhead_next(fd, bhead);

  while (bhead && bhead->code == DATA) {
    void *data;
#if 0
    /* XXX DUMB DEBUGGING OPTION TO GIVE NAMES for guarded malloc errors */
    short *sp = fd->filesdna->structs[bhead->SDNAnr];
    char *tmp = malloc(100);
    allocname = fd->filesdna->types[sp[0]];
    strcpy(tmp, allocname);
    data = read_struct(fd, bhead, tmp);
#else
    data = read_struct(fd, bhead, allocname);
#endif

    if (data) {
      oldnewmap_insert(fd->datamap, bhead->old, data, 0);
    }

    bhead = blo_bhead_next(fd, bhead);
  }

  return bhead;
}

static BHead *read_libblock(FileData *fd,
                            Main *main,
                            BHead *bhead,
                            const int tag,
                            const bool placeholder_set_indirect_extern,
                            ID **r_id)
{
  /* this routine reads a libblock and its direct data. Use link functions to connect it all
   */
  ID *id;
  ListBase *lb;
  const char *allocname;

  /* XXX Very weakly handled currently, see comment at the end of this function before trying to
   * use it for anything new. */
  bool wrong_id = false;

  /* In undo case, most libs and linked data should be kept as is from previous state
   * (see BLO_read_from_memfile).
   * However, some needed by the snapshot being read may have been removed in previous one,
   * and would go missing.
   * This leads e.g. to disappearing objects in some undo/redo case, see T34446.
   * That means we have to carefully check whether current lib or
   * libdata already exits in old main, if it does we merely copy it over into new main area,
   * otherwise we have to do a full read of that bhead... */
  if (fd->memfile && ELEM(bhead->code, ID_LI, ID_LINK_PLACEHOLDER)) {
    const char *idname = blo_bhead_id_name(fd, bhead);

    DEBUG_PRINTF("Checking %s...\n", idname);

    if (bhead->code == ID_LI) {
      Main *libmain = fd->old_mainlist->first;
      /* Skip oldmain itself... */
      for (libmain = libmain->next; libmain; libmain = libmain->next) {
        DEBUG_PRINTF("... against %s: ", libmain->curlib ? libmain->curlib->id.name : "<NULL>");
        if (libmain->curlib && STREQ(idname, libmain->curlib->id.name)) {
          Main *oldmain = fd->old_mainlist->first;
          DEBUG_PRINTF("FOUND!\n");
          /* In case of a library, we need to re-add its main to fd->mainlist,
           * because if we have later a missing ID_LINK_PLACEHOLDER,
           * we need to get the correct lib it is linked to!
           * Order is crucial, we cannot bulk-add it in BLO_read_from_memfile()
           * like it used to be. */
          BLI_remlink(fd->old_mainlist, libmain);
          BLI_remlink_safe(&oldmain->libraries, libmain->curlib);
          BLI_addtail(fd->mainlist, libmain);
          BLI_addtail(&main->libraries, libmain->curlib);

          if (r_id) {
            *r_id = NULL; /* Just in case... */
          }
          return blo_bhead_next(fd, bhead);
        }
        DEBUG_PRINTF("nothing...\n");
      }
    }
    else {
      DEBUG_PRINTF("... in %s (%s): ",
                   main->curlib ? main->curlib->id.name : "<NULL>",
                   main->curlib ? main->curlib->name : "<NULL>");
      if ((id = BKE_libblock_find_name(main, GS(idname), idname + 2))) {
        DEBUG_PRINTF("FOUND!\n");
        /* Even though we found our linked ID,
         * there is no guarantee its address is still the same. */
        if (id != bhead->old) {
          oldnewmap_insert(fd->libmap, bhead->old, id, GS(id->name));
        }

        /* No need to do anything else for ID_LINK_PLACEHOLDER,
         * it's assumed already present in its lib's main. */
        if (r_id) {
          *r_id = NULL; /* Just in case... */
        }
        return blo_bhead_next(fd, bhead);
      }
      DEBUG_PRINTF("nothing...\n");
    }
  }

  /* read libblock */
  id = read_struct(fd, bhead, "lib block");

  if (id) {
    const short idcode = GS(id->name);
    /* do after read_struct, for dna reconstruct */
    lb = which_libbase(main, idcode);
    if (lb) {
      /* for ID_LINK_PLACEHOLDER check */
      oldnewmap_insert(fd->libmap, bhead->old, id, bhead->code);

      BLI_addtail(lb, id);
    }
    else {
      /* unknown ID type */
      printf("%s: unknown id code '%c%c'\n", __func__, (idcode & 0xff), (idcode >> 8));
      MEM_freeN(id);
      id = NULL;
    }
  }

  if (r_id) {
    *r_id = id;
  }
  if (!id) {
    return blo_bhead_next(fd, bhead);
  }

  id->lib = main->curlib;
  id->us = ID_FAKE_USERS(id);
  id->icon_id = 0;
  id->newid = NULL; /* Needed because .blend may have been saved with crap value here... */
  id->orig_id = NULL;

  /* this case cannot be direct_linked: it's just the ID part */
  if (bhead->code == ID_LINK_PLACEHOLDER) {
    /* That way, we know which data-lock needs do_versions (required currently for linking). */
    id->tag = tag | LIB_TAG_ID_LINK_PLACEHOLDER | LIB_TAG_NEED_LINK | LIB_TAG_NEW;

    if (placeholder_set_indirect_extern) {
      if (id->flag & LIB_INDIRECT_WEAK_LINK) {
        id->tag |= LIB_TAG_INDIRECT;
      }
      else {
        id->tag |= LIB_TAG_EXTERN;
      }
    }

    return blo_bhead_next(fd, bhead);
  }

  /* need a name for the mallocN, just for debugging and sane prints on leaks */
  allocname = dataname(GS(id->name));

  /* read all data into fd->datamap */
  bhead = read_data_into_oldnewmap(fd, bhead, allocname);

  /* init pointers direct data */
  direct_link_id(fd, id);

  /* That way, we know which data-lock needs do_versions (required currently for linking). */
  /* Note: doing this after driect_link_id(), which resets that field. */
  id->tag = tag | LIB_TAG_NEED_LINK | LIB_TAG_NEW;

  switch (GS(id->name)) {
    case ID_WM:
      direct_link_windowmanager(fd, (wmWindowManager *)id);
      break;
    case ID_SCR:
      wrong_id = direct_link_screen(fd, (bScreen *)id);
      break;
    case ID_SCE:
      direct_link_scene(fd, (Scene *)id);
      break;
    case ID_OB:
      direct_link_object(fd, (Object *)id);
      break;
    case ID_ME:
      direct_link_mesh(fd, (Mesh *)id);
      break;
    case ID_CU:
      direct_link_curve(fd, (Curve *)id);
      break;
    case ID_MB:
      direct_link_mball(fd, (MetaBall *)id);
      break;
    case ID_MA:
      direct_link_material(fd, (Material *)id);
      break;
    case ID_TE:
      direct_link_texture(fd, (Tex *)id);
      break;
    case ID_IM:
      direct_link_image(fd, (Image *)id);
      break;
    case ID_LA:
      direct_link_light(fd, (Light *)id);
      break;
    case ID_VF:
      direct_link_vfont(fd, (VFont *)id);
      break;
    case ID_TXT:
      direct_link_text(fd, (Text *)id);
      break;
    case ID_IP:
      direct_link_ipo(fd, (Ipo *)id);
      break;
    case ID_KE:
      direct_link_key(fd, (Key *)id);
      break;
    case ID_LT:
      direct_link_latt(fd, (Lattice *)id);
      break;
    case ID_WO:
      direct_link_world(fd, (World *)id);
      break;
    case ID_LI:
      direct_link_library(fd, (Library *)id, main);
      break;
    case ID_CA:
      direct_link_camera(fd, (Camera *)id);
      break;
    case ID_SPK:
      direct_link_speaker(fd, (Speaker *)id);
      break;
    case ID_SO:
      direct_link_sound(fd, (bSound *)id);
      break;
    case ID_LP:
      direct_link_lightprobe(fd, (LightProbe *)id);
      break;
    case ID_GR:
      direct_link_collection(fd, (Collection *)id);
      break;
    case ID_AR:
      direct_link_armature(fd, (bArmature *)id);
      break;
    case ID_AC:
      direct_link_action(fd, (bAction *)id);
      break;
    case ID_NT:
      direct_link_nodetree(fd, (bNodeTree *)id);
      break;
    case ID_BR:
      direct_link_brush(fd, (Brush *)id);
      break;
    case ID_PA:
      direct_link_particlesettings(fd, (ParticleSettings *)id);
      break;
    case ID_GD:
      direct_link_gpencil(fd, (bGPdata *)id);
      break;
    case ID_MC:
      direct_link_movieclip(fd, (MovieClip *)id);
      break;
    case ID_MSK:
      direct_link_mask(fd, (Mask *)id);
      break;
    case ID_LS:
      direct_link_linestyle(fd, (FreestyleLineStyle *)id);
      break;
    case ID_PAL:
      direct_link_palette(fd, (Palette *)id);
      break;
    case ID_PC:
      direct_link_paint_curve(fd, (PaintCurve *)id);
      break;
    case ID_CF:
      direct_link_cachefile(fd, (CacheFile *)id);
      break;
    case ID_WS:
      direct_link_workspace(fd, (WorkSpace *)id, main);
      break;
  }

  oldnewmap_free_unused(fd->datamap);
  oldnewmap_clear(fd->datamap);

  if (wrong_id) {
    /* XXX This is probably working OK currently given the very limited scope of that flag.
     * However, it is absolutely **not** handled correctly: it is freeing an ID pointer that has
     * been added to the fd->libmap mapping, which in theory could lead to nice crashes...
     * This should be properly solved at some point. */
    BKE_id_free(main, id);
    if (r_id != NULL) {
      *r_id = NULL;
    }
  }

  return (bhead);
}

/** \} */

/* -------------------------------------------------------------------- */
/** \name Read Global Data
 * \{ */

/* note, this has to be kept for reading older files... */
/* also version info is written here */
static BHead *read_global(BlendFileData *bfd, FileData *fd, BHead *bhead)
{
  FileGlobal *fg = read_struct(fd, bhead, "Global");

  /* copy to bfd handle */
  bfd->main->subversionfile = fg->subversion;
  bfd->main->upbgeversionfile = fg->upbgeversion;
  bfd->main->upbgesubversionfile = fg->upbgesubversion;
  bfd->main->minversionfile = fg->minversion;
  bfd->main->minsubversionfile = fg->minsubversion;
  bfd->main->build_commit_timestamp = fg->build_commit_timestamp;
  BLI_strncpy(bfd->main->build_hash, fg->build_hash, sizeof(bfd->main->build_hash));

  bfd->fileflags = fg->fileflags;
  bfd->globalf = fg->globalf;
  BLI_strncpy(bfd->filename, fg->filename, sizeof(bfd->filename));

  /* Error in 2.65 and older: main->name was not set if you save from startup
   * (not after loading file). */
  if (bfd->filename[0] == 0) {
    if (fd->fileversion < 265 || (fd->fileversion == 265 && fg->subversion < 1)) {
      if ((G.fileflags & G_FILE_RECOVER) == 0) {
        BLI_strncpy(bfd->filename, BKE_main_blendfile_path(bfd->main), sizeof(bfd->filename));
      }
    }

    /* early 2.50 version patch - filename not in FileGlobal struct at all */
    if (fd->fileversion <= 250) {
      BLI_strncpy(bfd->filename, BKE_main_blendfile_path(bfd->main), sizeof(bfd->filename));
    }
  }

  if (G.fileflags & G_FILE_RECOVER) {
    BLI_strncpy(fd->relabase, fg->filename, sizeof(fd->relabase));
  }

  bfd->curscreen = fg->curscreen;
  bfd->curscene = fg->curscene;
  bfd->cur_view_layer = fg->cur_view_layer;

  MEM_freeN(fg);

  fd->globalf = bfd->globalf;
  fd->fileflags = bfd->fileflags;

  return blo_bhead_next(fd, bhead);
}

/* note, this has to be kept for reading older files... */
static void link_global(FileData *fd, BlendFileData *bfd)
{
  bfd->cur_view_layer = newglobadr(fd, bfd->cur_view_layer);
  bfd->curscreen = newlibadr(fd, NULL, bfd->curscreen);
  bfd->curscene = newlibadr(fd, NULL, bfd->curscene);
  // this happens in files older than 2.35
  if (bfd->curscene == NULL) {
    if (bfd->curscreen) {
      bfd->curscene = bfd->curscreen->scene;
    }
  }
}

/** \} */

/* -------------------------------------------------------------------- */
/** \name Versioning
 * \{ */

/* initialize userdef with non-UI dependency stuff */
/* other initializers (such as theme color defaults) go to resources.c */
static void do_versions_userdef(FileData *fd, BlendFileData *bfd)
{
  Main *bmain = bfd->main;
  UserDef *user = bfd->user;

  if (user == NULL) {
    return;
  }

  if (MAIN_VERSION_OLDER(bmain, 266, 4)) {
    bTheme *btheme;

    /* Themes for Node and Sequence editor were not using grid color,
     * but back. we copy this over then. */
    for (btheme = user->themes.first; btheme; btheme = btheme->next) {
      copy_v4_v4_uchar(btheme->space_node.grid, btheme->space_node.back);
      copy_v4_v4_uchar(btheme->space_sequencer.grid, btheme->space_sequencer.back);
    }
  }

  if (!DNA_struct_elem_find(fd->filesdna, "UserDef", "WalkNavigation", "walk_navigation")) {
    user->walk_navigation.mouse_speed = 1.0f;
    user->walk_navigation.walk_speed = 2.5f; /* m/s */
    user->walk_navigation.walk_speed_factor = 5.0f;
    user->walk_navigation.view_height = 1.6f;   /* m */
    user->walk_navigation.jump_height = 0.4f;   /* m */
    user->walk_navigation.teleport_time = 0.2f; /* s */
  }

  /* grease pencil multisamples */
  if (!DNA_struct_elem_find(fd->filesdna, "UserDef", "short", "gpencil_multisamples")) {
    user->gpencil_multisamples = 4;
  }

  /* tablet pressure threshold */
  if (!DNA_struct_elem_find(fd->filesdna, "UserDef", "float", "pressure_threshold_max")) {
    user->pressure_threshold_max = 1.0f;
  }
}

static void do_versions(FileData *fd, Library *lib, Main *main)
{
  /* WATCH IT!!!: pointers from libdata have not been converted */

  if (G.debug & G_DEBUG) {
    char build_commit_datetime[32];
    time_t temp_time = main->build_commit_timestamp;
    struct tm *tm = (temp_time) ? gmtime(&temp_time) : NULL;
    if (LIKELY(tm)) {
      strftime(build_commit_datetime, sizeof(build_commit_datetime), "%Y-%m-%d %H:%M", tm);
    }
    else {
      BLI_strncpy(build_commit_datetime, "unknown", sizeof(build_commit_datetime));
    }

    printf("read file %s\n  Version %d sub %d date %s hash %s\n",
           fd->relabase,
           main->versionfile,
           main->subversionfile,
           build_commit_datetime,
           main->build_hash);
  }

  blo_do_versions_pre250(fd, lib, main);
  blo_do_versions_250(fd, lib, main);
  blo_do_versions_260(fd, lib, main);
  blo_do_versions_270(fd, lib, main);
  blo_do_versions_280(fd, lib, main);
  blo_do_versions_cycles(fd, lib, main);
  blo_do_versions_upbge(fd, lib, main);

  /* WATCH IT!!!: pointers from libdata have not been converted yet here! */
  /* WATCH IT 2!: Userdef struct init see do_versions_userdef() above! */

  /* don't forget to set version number in BKE_blender_version.h! */
}

static void do_versions_after_linking(Main *main, ReportList *reports)
{
  //  printf("%s for %s (%s), %d.%d\n", __func__, main->curlib ? main->curlib->name : main->name,
  //         main->curlib ? "LIB" : "MAIN", main->versionfile, main->subversionfile);

  do_versions_after_linking_250(main);
  do_versions_after_linking_260(main);
  do_versions_after_linking_270(main);
  do_versions_after_linking_280(main, reports);
  do_versions_after_linking_cycles(main);
}

/** \} */

/* -------------------------------------------------------------------- */
/** \name Read Library Data Block (all)
 * \{ */

static void lib_link_all(FileData *fd, Main *bmain)
{
  ID *id;
  FOREACH_MAIN_ID_BEGIN (bmain, id) {
    if ((id->tag & LIB_TAG_NEED_LINK) == 0) {
      /* This ID does not need liblink, just skip to next one. */
      continue;
    }

    if (fd->memfile != NULL && GS(id->name) == ID_WM) {
      /* No load UI for undo memfiles.
       * Only WM currently, SCR needs it still (see below), and so does WS? */
      continue;
    }

    lib_link_id(fd, bmain, id);

    /* Note: ID types are processed in reverse order as defined by INDEX_ID_XXX enums in DNA_ID.h.
     * This ensures handling of most dependencies in proper order, as elsewhere in code.
     * Please keep order of entries in that switch matching that order, it's easier to quickly see
     * whether something is wrong then. */
    switch (GS(id->name)) {
      case ID_MSK:
        lib_link_mask(fd, bmain, (Mask *)id);
        break;
      case ID_WM:
        lib_link_windowmanager(fd, bmain, (wmWindowManager *)id);
        break;
      case ID_WS:
        /* Could we skip WS in undo case? */
        lib_link_workspaces(fd, bmain, (WorkSpace *)id);
        break;
      case ID_SCE:
        lib_link_scene(fd, bmain, (Scene *)id);
        break;
      case ID_LS:
        lib_link_linestyle(fd, bmain, (FreestyleLineStyle *)id);
        break;
      case ID_OB:
        lib_link_object(fd, bmain, (Object *)id);
        break;
      case ID_SCR:
        /* DO NOT skip screens here,
         * 3D viewport may contains pointers to other ID data (like bgpic)! See T41411. */
        lib_link_screen(fd, bmain, (bScreen *)id);
        break;
      case ID_MC:
        lib_link_movieclip(fd, bmain, (MovieClip *)id);
        break;
      case ID_WO:
        lib_link_world(fd, bmain, (World *)id);
        break;
      case ID_LP:
        lib_link_lightprobe(fd, bmain, (LightProbe *)id);
        break;
      case ID_SPK:
        lib_link_speaker(fd, bmain, (Speaker *)id);
        break;
      case ID_PA:
        lib_link_particlesettings(fd, bmain, (ParticleSettings *)id);
        break;
      case ID_PC:
        lib_link_paint_curve(fd, bmain, (PaintCurve *)id);
        break;
      case ID_BR:
        lib_link_brush(fd, bmain, (Brush *)id);
        break;
      case ID_GR:
        lib_link_collection(fd, bmain, (Collection *)id);
        break;
      case ID_SO:
        lib_link_sound(fd, bmain, (bSound *)id);
        break;
      case ID_TXT:
        lib_link_text(fd, bmain, (Text *)id);
        break;
      case ID_CA:
        lib_link_camera(fd, bmain, (Camera *)id);
        break;
      case ID_LA:
        lib_link_light(fd, bmain, (Light *)id);
        break;
      case ID_LT:
        lib_link_latt(fd, bmain, (Lattice *)id);
        break;
      case ID_MB:
        lib_link_mball(fd, bmain, (MetaBall *)id);
        break;
      case ID_CU:
        lib_link_curve(fd, bmain, (Curve *)id);
        break;
      case ID_ME:
        lib_link_mesh(fd, bmain, (Mesh *)id);
        break;
      case ID_CF:
        lib_link_cachefiles(fd, bmain, (CacheFile *)id);
        break;
      case ID_AR:
        lib_link_armature(fd, bmain, (bArmature *)id);
        break;
      case ID_VF:
        lib_link_vfont(fd, bmain, (VFont *)id);
        break;
      case ID_MA:
        lib_link_material(fd, bmain, (Material *)id);
        break;
      case ID_TE:
        lib_link_texture(fd, bmain, (Tex *)id);
        break;
      case ID_IM:
        lib_link_image(fd, bmain, (Image *)id);
        break;
      case ID_NT:
        /* Has to be done after node users (scene/materials/...), this will verify group nodes. */
        lib_link_nodetree(fd, bmain, (bNodeTree *)id);
        break;
      case ID_GD:
        lib_link_gpencil(fd, bmain, (bGPdata *)id);
        break;
      case ID_PAL:
        lib_link_palette(fd, bmain, (Palette *)id);
        break;
      case ID_KE:
        lib_link_key(fd, bmain, (Key *)id);
        break;
      case ID_AC:
        lib_link_action(fd, bmain, (bAction *)id);
        break;
      case ID_IP:
        /* XXX deprecated... still needs to be maintained for version patches still. */
        lib_link_ipo(fd, bmain, (Ipo *)id);
        break;
      case ID_LI:
        lib_link_library(fd, bmain, (Library *)id); /* Only init users. */
        break;
    }

    id->tag &= ~LIB_TAG_NEED_LINK;
  }
  FOREACH_MAIN_ID_END;

  /* Check for possible cycles in scenes' 'set' background property. */
  lib_link_scenes_check_set(bmain);

  /* We could integrate that to mesh/curve/lattice lib_link, but this is really cheap process,
   * so simpler to just use it directly in this single call. */
  BLO_main_validate_shapekeys(bmain, NULL);

  if (fd->memfile != NULL) {
    /* When doing redo, we perform a tremendous amount of esoteric magic tricks to avoid having to
     * re-read all library data-blocks.
     * Unfortunately, that means that we do not clear Collections' parents lists, which then get
     * improperly extended in some cases by lib_link_scene() and lib_link_collection() calls above
     * (when one local collection is parent of linked ones).
     * I do not really see a way to address that issue, besides brute force call below which
     * invalidates and re-creates all parenting relationships between collections. Yet another
     * example of why it is such a bad idea to keep that kind of double-linked relationships info
     * 'permanently' in our data structures... */
    BKE_main_collections_parent_relations_rebuild(bmain);
  }
}

/** \} */

/* -------------------------------------------------------------------- */
/** \name Read User Preferences
 * \{ */

static void direct_link_keymapitem(FileData *fd, wmKeyMapItem *kmi)
{
  kmi->properties = newdataadr(fd, kmi->properties);
  IDP_DirectLinkGroup_OrFree(&kmi->properties, (fd->flags & FD_FLAGS_SWITCH_ENDIAN), fd);
  kmi->ptr = NULL;
  kmi->flag &= ~KMI_UPDATE;
}

static BHead *read_userdef(BlendFileData *bfd, FileData *fd, BHead *bhead)
{
  UserDef *user;
  wmKeyMap *keymap;
  wmKeyMapItem *kmi;
  wmKeyMapDiffItem *kmdi;
  bAddon *addon;

  bfd->user = user = read_struct(fd, bhead, "user def");

  /* User struct has separate do-version handling */
  user->versionfile = bfd->main->versionfile;
  user->subversionfile = bfd->main->subversionfile;

  /* read all data into fd->datamap */
  bhead = read_data_into_oldnewmap(fd, bhead, "user def");

  link_list(fd, &user->themes);
  link_list(fd, &user->user_keymaps);
  link_list(fd, &user->user_keyconfig_prefs);
  link_list(fd, &user->user_menus);
  link_list(fd, &user->addons);
  link_list(fd, &user->autoexec_paths);

  for (keymap = user->user_keymaps.first; keymap; keymap = keymap->next) {
    keymap->modal_items = NULL;
    keymap->poll = NULL;
    keymap->flag &= ~KEYMAP_UPDATE;

    link_list(fd, &keymap->diff_items);
    link_list(fd, &keymap->items);

    for (kmdi = keymap->diff_items.first; kmdi; kmdi = kmdi->next) {
      kmdi->remove_item = newdataadr(fd, kmdi->remove_item);
      kmdi->add_item = newdataadr(fd, kmdi->add_item);

      if (kmdi->remove_item) {
        direct_link_keymapitem(fd, kmdi->remove_item);
      }
      if (kmdi->add_item) {
        direct_link_keymapitem(fd, kmdi->add_item);
      }
    }

    for (kmi = keymap->items.first; kmi; kmi = kmi->next) {
      direct_link_keymapitem(fd, kmi);
    }
  }

  for (wmKeyConfigPref *kpt = user->user_keyconfig_prefs.first; kpt; kpt = kpt->next) {
    kpt->prop = newdataadr(fd, kpt->prop);
    IDP_DirectLinkGroup_OrFree(&kpt->prop, (fd->flags & FD_FLAGS_SWITCH_ENDIAN), fd);
  }

  for (bUserMenu *um = user->user_menus.first; um; um = um->next) {
    link_list(fd, &um->items);
    for (bUserMenuItem *umi = um->items.first; umi; umi = umi->next) {
      if (umi->type == USER_MENU_TYPE_OPERATOR) {
        bUserMenuItem_Op *umi_op = (bUserMenuItem_Op *)umi;
        umi_op->prop = newdataadr(fd, umi_op->prop);
        IDP_DirectLinkGroup_OrFree(&umi_op->prop, (fd->flags & FD_FLAGS_SWITCH_ENDIAN), fd);
      }
    }
  }

  for (addon = user->addons.first; addon; addon = addon->next) {
    addon->prop = newdataadr(fd, addon->prop);
    IDP_DirectLinkGroup_OrFree(&addon->prop, (fd->flags & FD_FLAGS_SWITCH_ENDIAN), fd);
  }

  // XXX
  user->uifonts.first = user->uifonts.last = NULL;

  link_list(fd, &user->uistyles);

  /* Don't read the active app template, use the default one. */
  user->app_template[0] = '\0';

  /* Clear runtime data. */
  user->runtime.is_dirty = false;
  user->edit_studio_light = 0;

  /* free fd->datamap again */
  oldnewmap_free_unused(fd->datamap);
  oldnewmap_clear(fd->datamap);

  return bhead;
}

/** \} */

/* -------------------------------------------------------------------- */
/** \name Read File (Internal)
 * \{ */

BlendFileData *blo_read_file_internal(FileData *fd, const char *filepath)
{
  BHead *bhead = blo_bhead_first(fd);
  BlendFileData *bfd;
  ListBase mainlist = {NULL, NULL};

  bfd = MEM_callocN(sizeof(BlendFileData), "blendfiledata");

  bfd->main = BKE_main_new();
  bfd->main->versionfile = fd->fileversion;

  bfd->type = BLENFILETYPE_BLEND;

  if ((fd->skip_flags & BLO_READ_SKIP_DATA) == 0) {
    BLI_addtail(&mainlist, bfd->main);
    fd->mainlist = &mainlist;
    BLI_strncpy(bfd->main->name, filepath, sizeof(bfd->main->name));
  }

  if (G.background) {
    /* We only read & store .blend thumbnail in background mode
     * (because we cannot re-generate it, no OpenGL available).
     */
    const int *data = read_file_thumbnail(fd);

    if (data) {
      const int width = data[0];
      const int height = data[1];
      if (BLEN_THUMB_MEMSIZE_IS_VALID(width, height)) {
        const size_t sz = BLEN_THUMB_MEMSIZE(width, height);
        bfd->main->blen_thumb = MEM_mallocN(sz, __func__);

        BLI_assert((sz - sizeof(*bfd->main->blen_thumb)) ==
                   (BLEN_THUMB_MEMSIZE_FILE(width, height) - (sizeof(*data) * 2)));
        bfd->main->blen_thumb->width = width;
        bfd->main->blen_thumb->height = height;
        memcpy(bfd->main->blen_thumb->rect, &data[2], sz - sizeof(*bfd->main->blen_thumb));
      }
    }
  }

  while (bhead) {
    switch (bhead->code) {
      case DATA:
      case DNA1:
      case TEST: /* used as preview since 2.5x */
      case REND:
        bhead = blo_bhead_next(fd, bhead);
        break;
      case GLOB:
        bhead = read_global(bfd, fd, bhead);
        break;
      case USER:
        if (fd->skip_flags & BLO_READ_SKIP_USERDEF) {
          bhead = blo_bhead_next(fd, bhead);
        }
        else {
          bhead = read_userdef(bfd, fd, bhead);
        }
        break;
      case ENDB:
        bhead = NULL;
        break;

      case ID_LINK_PLACEHOLDER:
        if (fd->skip_flags & BLO_READ_SKIP_DATA) {
          bhead = blo_bhead_next(fd, bhead);
        }
        else {
          /* Add link placeholder to the main of the library it belongs to.
           * The library is the most recently loaded ID_LI block, according
           * to the file format definition. So we can use the entry at the
           * end of mainlist, added in direct_link_library. */
          Main *libmain = mainlist.last;
          bhead = read_libblock(fd, libmain, bhead, 0, true, NULL);
        }
        break;
      /* in 2.50+ files, the file identifier for screens is patched, forward compatibility */
      case ID_SCRN:
        bhead->code = ID_SCR;
        /* pass on to default */
        ATTR_FALLTHROUGH;
      default:
        if (fd->skip_flags & BLO_READ_SKIP_DATA) {
          bhead = blo_bhead_next(fd, bhead);
        }
        else {
          bhead = read_libblock(fd, bfd->main, bhead, LIB_TAG_LOCAL, false, NULL);
        }
    }
  }

  /* do before read_libraries, but skip undo case */
  if (fd->memfile == NULL) {
    if ((fd->skip_flags & BLO_READ_SKIP_DATA) == 0) {
      do_versions(fd, NULL, bfd->main);
    }

    if ((fd->skip_flags & BLO_READ_SKIP_USERDEF) == 0) {
      do_versions_userdef(fd, bfd);
    }
  }

  if ((fd->skip_flags & BLO_READ_SKIP_DATA) == 0) {
    read_libraries(fd, &mainlist);

    blo_join_main(&mainlist);

    lib_link_all(fd, bfd->main);

    /* Skip in undo case. */
    if (fd->memfile == NULL) {
      /* Yep, second splitting... but this is a very cheap operation, so no big deal. */
      blo_split_main(&mainlist, bfd->main);
      for (Main *mainvar = mainlist.first; mainvar; mainvar = mainvar->next) {
        BLI_assert(mainvar->versionfile != 0);
        do_versions_after_linking(mainvar, fd->reports);
      }
      blo_join_main(&mainlist);

      /* After all data has been read and versioned, uses LIB_TAG_NEW. */
      ntreeUpdateAllNew(bfd->main);
    }

    placeholders_ensure_valid(bfd->main);

    BKE_main_id_tag_all(bfd->main, LIB_TAG_NEW, false);

    /* Now that all our data-blocks are loaded,
     * we can re-generate overrides from their references. */
    if (fd->memfile == NULL) {
      /* Do not apply in undo case! */
      BKE_main_override_library_update(bfd->main);
    }

    BKE_collections_after_lib_link(bfd->main);

    /* Make all relative paths, relative to the open blend file. */
    fix_relpaths_library(fd->relabase, bfd->main);

    link_global(fd, bfd); /* as last */
  }

  fd->mainlist = NULL; /* Safety, this is local variable, shall not be used afterward. */

  return bfd;
}

/** \} */

/* -------------------------------------------------------------------- */
/** \name Library Linking
 *
 * Also used for append.
 * \{ */

struct BHeadSort {
  BHead *bhead;
  const void *old;
};

static int verg_bheadsort(const void *v1, const void *v2)
{
  const struct BHeadSort *x1 = v1, *x2 = v2;

  if (x1->old > x2->old) {
    return 1;
  }
  else if (x1->old < x2->old) {
    return -1;
  }
  return 0;
}

static void sort_bhead_old_map(FileData *fd)
{
  BHead *bhead;
  struct BHeadSort *bhs;
  int tot = 0;

  for (bhead = blo_bhead_first(fd); bhead; bhead = blo_bhead_next(fd, bhead)) {
    tot++;
  }

  fd->tot_bheadmap = tot;
  if (tot == 0) {
    return;
  }

  bhs = fd->bheadmap = MEM_malloc_arrayN(tot, sizeof(struct BHeadSort), "BHeadSort");

  for (bhead = blo_bhead_first(fd); bhead; bhead = blo_bhead_next(fd, bhead), bhs++) {
    bhs->bhead = bhead;
    bhs->old = bhead->old;
  }

  qsort(fd->bheadmap, tot, sizeof(struct BHeadSort), verg_bheadsort);
}

static BHead *find_previous_lib(FileData *fd, BHead *bhead)
{
  /* Skip library data-blocks in undo, see comment in read_libblock. */
  if (fd->memfile) {
    return NULL;
  }

  for (; bhead; bhead = blo_bhead_prev(fd, bhead)) {
    if (bhead->code == ID_LI) {
      break;
    }
  }

  return bhead;
}

static BHead *find_bhead(FileData *fd, void *old)
{
#if 0
  BHead *bhead;
#endif
  struct BHeadSort *bhs, bhs_s;

  if (!old) {
    return NULL;
  }

  if (fd->bheadmap == NULL) {
    sort_bhead_old_map(fd);
  }

  bhs_s.old = old;
  bhs = bsearch(&bhs_s, fd->bheadmap, fd->tot_bheadmap, sizeof(struct BHeadSort), verg_bheadsort);

  if (bhs) {
    return bhs->bhead;
  }

#if 0
  for (bhead = blo_bhead_first(fd); bhead; bhead = blo_bhead_next(fd, bhead)) {
    if (bhead->old == old) {
      return bhead;
    }
  }
#endif

  return NULL;
}

static BHead *find_bhead_from_code_name(FileData *fd, const short idcode, const char *name)
{
#ifdef USE_GHASH_BHEAD

  char idname_full[MAX_ID_NAME];

  *((short *)idname_full) = idcode;
  BLI_strncpy(idname_full + 2, name, sizeof(idname_full) - 2);

  return BLI_ghash_lookup(fd->bhead_idname_hash, idname_full);

#else
  BHead *bhead;

  for (bhead = blo_bhead_first(fd); bhead; bhead = blo_bhead_next(fd, bhead)) {
    if (bhead->code == idcode) {
      const char *idname_test = blo_bhead_id_name(fd, bhead);
      if (STREQ(idname_test + 2, name)) {
        return bhead;
      }
    }
    else if (bhead->code == ENDB) {
      break;
    }
  }

  return NULL;
#endif
}

static BHead *find_bhead_from_idname(FileData *fd, const char *idname)
{
#ifdef USE_GHASH_BHEAD
  return BLI_ghash_lookup(fd->bhead_idname_hash, idname);
#else
  return find_bhead_from_code_name(fd, GS(idname), idname + 2);
#endif
}

static ID *is_yet_read(FileData *fd, Main *mainvar, BHead *bhead)
{
  const char *idname = blo_bhead_id_name(fd, bhead);
  /* which_libbase can be NULL, intentionally not using idname+2 */
  return BLI_findstring(which_libbase(mainvar, GS(idname)), idname, offsetof(ID, name));
}

/** \} */

/* -------------------------------------------------------------------- */
/** \name Library Linking (expand pointers)
 * \{ */

static void expand_doit_library(void *fdhandle, Main *mainvar, void *old)
{
  FileData *fd = fdhandle;

  BHead *bhead = find_bhead(fd, old);
  if (bhead == NULL) {
    return;
  }

  if (bhead->code == ID_LINK_PLACEHOLDER) {
    /* Placeholder link to data-lock in another library. */
    BHead *bheadlib = find_previous_lib(fd, bhead);
    if (bheadlib == NULL) {
      return;
    }

    Library *lib = read_struct(fd, bheadlib, "Library");
    Main *libmain = blo_find_main(fd, lib->name, fd->relabase);

    if (libmain->curlib == NULL) {
      const char *idname = blo_bhead_id_name(fd, bhead);

      blo_reportf_wrap(fd->reports,
                       RPT_WARNING,
                       TIP_("LIB: Data refers to main .blend file: '%s' from %s"),
                       idname,
                       mainvar->curlib->filepath);
      return;
    }

    ID *id = is_yet_read(fd, libmain, bhead);

    if (id == NULL) {
      /* ID has not been read yet, add placeholder to the main of the
       * library it belongs to, so that it will be read later. */
      read_libblock(fd, libmain, bhead, LIB_TAG_INDIRECT, false, NULL);
      // commented because this can print way too much
      // if (G.debug & G_DEBUG) printf("expand_doit: other lib %s\n", lib->name);

      /* for outliner dependency only */
      libmain->curlib->parent = mainvar->curlib;
    }
    else {
      /* Convert any previously read weak link to regular link
       * to signal that we want to read this data-block. */
      if (id->tag & LIB_TAG_ID_LINK_PLACEHOLDER) {
        id->flag &= ~LIB_INDIRECT_WEAK_LINK;
      }

      /* "id" is either a placeholder or real ID that is already in the
       * main of the library (A) it belongs to. However it might have been
       * put there by another library (C) which only updated its own
       * fd->libmap. In that case we also need to update the fd->libmap
       * of the current library (B) so we can find it for lookups.
       *
       * An example of such a setup is:
       * (A) tree.blend: contains Tree object.
       * (B) forest.blend: contains Forest collection linking in Tree from tree.blend.
       * (C) shot.blend: links in both Tree from tree.blend and Forest from forest.blend.
       */
      oldnewmap_insert(fd->libmap, bhead->old, id, bhead->code);

      /* If "id" is a real data-lock and not a placeholder, we need to
       * update fd->libmap to replace ID_LINK_PLACEHOLDER with the real
       * ID_* code.
       *
       * When the real ID is read this replacement happens for all
       * libraries read so far, but not for libraries that have not been
       * read yet at that point. */
      change_link_placeholder_to_real_ID_pointer_fd(fd, bhead->old, id);

      /* Commented because this can print way too much. */
#if 0
      if (G.debug & G_DEBUG) {
        printf("expand_doit: already linked: %s lib: %s\n", id->name, lib->name);
      }
#endif
    }

    MEM_freeN(lib);
  }
  else {
    /* Data-block in same library. */
    /* In 2.50+ file identifier for screens is patched, forward compatibility. */
    if (bhead->code == ID_SCRN) {
      bhead->code = ID_SCR;
    }

    ID *id = is_yet_read(fd, mainvar, bhead);
    if (id == NULL) {
      read_libblock(fd, mainvar, bhead, LIB_TAG_NEED_EXPAND | LIB_TAG_INDIRECT, false, NULL);
    }
    else {
      /* Convert any previously read weak link to regular link
       * to signal that we want to read this data-block. */
      if (id->tag & LIB_TAG_ID_LINK_PLACEHOLDER) {
        id->flag &= ~LIB_INDIRECT_WEAK_LINK;
      }

      /* this is actually only needed on UI call? when ID was already read before,
       * and another append happens which invokes same ID...
       * in that case the lookup table needs this entry */
      oldnewmap_insert(fd->libmap, bhead->old, id, bhead->code);
      // commented because this can print way too much
      // if (G.debug & G_DEBUG) printf("expand: already read %s\n", id->name);
    }
  }
}

static BLOExpandDoitCallback expand_doit;

// XXX deprecated - old animation system
static void expand_ipo(FileData *fd, Main *mainvar, Ipo *ipo)
{
  IpoCurve *icu;
  for (icu = ipo->curve.first; icu; icu = icu->next) {
    if (icu->driver) {
      expand_doit(fd, mainvar, icu->driver->ob);
    }
  }
}

// XXX deprecated - old animation system
static void expand_constraint_channels(FileData *fd, Main *mainvar, ListBase *chanbase)
{
  bConstraintChannel *chan;
  for (chan = chanbase->first; chan; chan = chan->next) {
    expand_doit(fd, mainvar, chan->ipo);
  }
}

static void expand_id(FileData *fd, Main *mainvar, ID *id)
{
  if (id->override_library) {
    expand_doit(fd, mainvar, id->override_library->reference);
    expand_doit(fd, mainvar, id->override_library->storage);
  }
}

static void expand_idprops(FileData *fd, Main *mainvar, IDProperty *prop)
{
  if (!prop) {
    return;
  }

  switch (prop->type) {
    case IDP_ID:
      expand_doit(fd, mainvar, IDP_Id(prop));
      break;
    case IDP_IDPARRAY: {
      IDProperty *idp_array = IDP_IDPArray(prop);
      for (int i = 0; i < prop->len; i++) {
        expand_idprops(fd, mainvar, &idp_array[i]);
      }
      break;
    }
    case IDP_GROUP:
      for (IDProperty *loop = prop->data.group.first; loop; loop = loop->next) {
        expand_idprops(fd, mainvar, loop);
      }
      break;
  }
}

static void expand_fmodifiers(FileData *fd, Main *mainvar, ListBase *list)
{
  FModifier *fcm;

  for (fcm = list->first; fcm; fcm = fcm->next) {
    /* library data for specific F-Modifier types */
    switch (fcm->type) {
      case FMODIFIER_TYPE_PYTHON: {
        FMod_Python *data = (FMod_Python *)fcm->data;

        expand_doit(fd, mainvar, data->script);

        break;
      }
    }
  }
}

static void expand_fcurves(FileData *fd, Main *mainvar, ListBase *list)
{
  FCurve *fcu;

  for (fcu = list->first; fcu; fcu = fcu->next) {
    /* Driver targets if there is a driver */
    if (fcu->driver) {
      ChannelDriver *driver = fcu->driver;
      DriverVar *dvar;

      for (dvar = driver->variables.first; dvar; dvar = dvar->next) {
        DRIVER_TARGETS_LOOPER_BEGIN (dvar) {
          // TODO: only expand those that are going to get used?
          expand_doit(fd, mainvar, dtar->id);
        }
        DRIVER_TARGETS_LOOPER_END;
      }
    }

    /* F-Curve Modifiers */
    expand_fmodifiers(fd, mainvar, &fcu->modifiers);
  }
}

static void expand_action(FileData *fd, Main *mainvar, bAction *act)
{
  bActionChannel *chan;

  // XXX deprecated - old animation system --------------
  for (chan = act->chanbase.first; chan; chan = chan->next) {
    expand_doit(fd, mainvar, chan->ipo);
    expand_constraint_channels(fd, mainvar, &chan->constraintChannels);
  }
  // ---------------------------------------------------

  /* F-Curves in Action */
  expand_fcurves(fd, mainvar, &act->curves);

  for (TimeMarker *marker = act->markers.first; marker; marker = marker->next) {
    if (marker->camera) {
      expand_doit(fd, mainvar, marker->camera);
    }
  }
}

static void expand_keyingsets(FileData *fd, Main *mainvar, ListBase *list)
{
  KeyingSet *ks;
  KS_Path *ksp;

  /* expand the ID-pointers in KeyingSets's paths */
  for (ks = list->first; ks; ks = ks->next) {
    for (ksp = ks->paths.first; ksp; ksp = ksp->next) {
      expand_doit(fd, mainvar, ksp->id);
    }
  }
}

static void expand_animdata_nlastrips(FileData *fd, Main *mainvar, ListBase *list)
{
  NlaStrip *strip;

  for (strip = list->first; strip; strip = strip->next) {
    /* check child strips */
    expand_animdata_nlastrips(fd, mainvar, &strip->strips);

    /* check F-Curves */
    expand_fcurves(fd, mainvar, &strip->fcurves);

    /* check F-Modifiers */
    expand_fmodifiers(fd, mainvar, &strip->modifiers);

    /* relink referenced action */
    expand_doit(fd, mainvar, strip->act);
  }
}

static void expand_animdata(FileData *fd, Main *mainvar, AnimData *adt)
{
  NlaTrack *nlt;

  /* own action */
  expand_doit(fd, mainvar, adt->action);
  expand_doit(fd, mainvar, adt->tmpact);

  /* drivers - assume that these F-Curves have driver data to be in this list... */
  expand_fcurves(fd, mainvar, &adt->drivers);

  /* nla-data - referenced actions */
  for (nlt = adt->nla_tracks.first; nlt; nlt = nlt->next) {
    expand_animdata_nlastrips(fd, mainvar, &nlt->strips);
  }
}

static void expand_particlesettings(FileData *fd, Main *mainvar, ParticleSettings *part)
{
  int a;

  expand_doit(fd, mainvar, part->instance_object);
  expand_doit(fd, mainvar, part->instance_collection);
  expand_doit(fd, mainvar, part->force_group);
  expand_doit(fd, mainvar, part->bb_ob);
  expand_doit(fd, mainvar, part->collision_group);

  if (part->adt) {
    expand_animdata(fd, mainvar, part->adt);
  }

  for (a = 0; a < MAX_MTEX; a++) {
    if (part->mtex[a]) {
      expand_doit(fd, mainvar, part->mtex[a]->tex);
      expand_doit(fd, mainvar, part->mtex[a]->object);
    }
  }

  if (part->effector_weights) {
    expand_doit(fd, mainvar, part->effector_weights->group);
  }

  if (part->pd) {
    expand_doit(fd, mainvar, part->pd->tex);
    expand_doit(fd, mainvar, part->pd->f_source);
  }
  if (part->pd2) {
    expand_doit(fd, mainvar, part->pd2->tex);
    expand_doit(fd, mainvar, part->pd2->f_source);
  }

  if (part->boids) {
    BoidState *state;
    BoidRule *rule;

    for (state = part->boids->states.first; state; state = state->next) {
      for (rule = state->rules.first; rule; rule = rule->next) {
        if (rule->type == eBoidRuleType_Avoid) {
          BoidRuleGoalAvoid *gabr = (BoidRuleGoalAvoid *)rule;
          expand_doit(fd, mainvar, gabr->ob);
        }
        else if (rule->type == eBoidRuleType_FollowLeader) {
          BoidRuleFollowLeader *flbr = (BoidRuleFollowLeader *)rule;
          expand_doit(fd, mainvar, flbr->ob);
        }
      }
    }
  }

  for (ParticleDupliWeight *dw = part->instance_weights.first; dw; dw = dw->next) {
    expand_doit(fd, mainvar, dw->ob);
  }
}

static void expand_collection(FileData *fd, Main *mainvar, Collection *collection)
{
  for (CollectionObject *cob = collection->gobject.first; cob; cob = cob->next) {
    expand_doit(fd, mainvar, cob->ob);
  }

  for (CollectionChild *child = collection->children.first; child; child = child->next) {
    expand_doit(fd, mainvar, child->collection);
  }

#ifdef USE_COLLECTION_COMPAT_28
  if (collection->collection != NULL) {
    expand_scene_collection(fd, mainvar, collection->collection);
  }
#endif
}

static void expand_key(FileData *fd, Main *mainvar, Key *key)
{
  expand_doit(fd, mainvar, key->ipo);  // XXX deprecated - old animation system

  if (key->adt) {
    expand_animdata(fd, mainvar, key->adt);
  }
}

static void expand_nodetree(FileData *fd, Main *mainvar, bNodeTree *ntree)
{
  bNode *node;
  bNodeSocket *sock;

  if (ntree->adt) {
    expand_animdata(fd, mainvar, ntree->adt);
  }

  if (ntree->gpd) {
    expand_doit(fd, mainvar, ntree->gpd);
  }

  for (node = ntree->nodes.first; node; node = node->next) {
    if (node->id && node->type != CMP_NODE_R_LAYERS) {
      expand_doit(fd, mainvar, node->id);
    }

    expand_idprops(fd, mainvar, node->prop);

    for (sock = node->inputs.first; sock; sock = sock->next) {
      expand_idprops(fd, mainvar, sock->prop);
    }
    for (sock = node->outputs.first; sock; sock = sock->next) {
      expand_idprops(fd, mainvar, sock->prop);
    }
  }

  for (sock = ntree->inputs.first; sock; sock = sock->next) {
    expand_idprops(fd, mainvar, sock->prop);
  }
  for (sock = ntree->outputs.first; sock; sock = sock->next) {
    expand_idprops(fd, mainvar, sock->prop);
  }
}

static void expand_texture(FileData *fd, Main *mainvar, Tex *tex)
{
  expand_doit(fd, mainvar, tex->ima);
  expand_doit(fd, mainvar, tex->ipo);  // XXX deprecated - old animation system

  if (tex->adt) {
    expand_animdata(fd, mainvar, tex->adt);
  }

  if (tex->nodetree) {
    expand_nodetree(fd, mainvar, tex->nodetree);
  }
}

static void expand_brush(FileData *fd, Main *mainvar, Brush *brush)
{
  expand_doit(fd, mainvar, brush->mtex.tex);
  expand_doit(fd, mainvar, brush->mask_mtex.tex);
  expand_doit(fd, mainvar, brush->clone.image);
  expand_doit(fd, mainvar, brush->paint_curve);
  if (brush->gpencil_settings != NULL) {
    expand_doit(fd, mainvar, brush->gpencil_settings->material);
  }
}

static void expand_material(FileData *fd, Main *mainvar, Material *ma)
{
  expand_doit(fd, mainvar, ma->ipo);  // XXX deprecated - old animation system

  if (ma->adt) {
    expand_animdata(fd, mainvar, ma->adt);
  }

  if (ma->nodetree) {
    expand_nodetree(fd, mainvar, ma->nodetree);
  }

  if (ma->gp_style) {
    MaterialGPencilStyle *gp_style = ma->gp_style;
    expand_doit(fd, mainvar, gp_style->sima);
    expand_doit(fd, mainvar, gp_style->ima);
  }
}

static void expand_light(FileData *fd, Main *mainvar, Light *la)
{
  expand_doit(fd, mainvar, la->ipo);  // XXX deprecated - old animation system

  if (la->adt) {
    expand_animdata(fd, mainvar, la->adt);
  }

  if (la->nodetree) {
    expand_nodetree(fd, mainvar, la->nodetree);
  }
}

static void expand_lattice(FileData *fd, Main *mainvar, Lattice *lt)
{
  expand_doit(fd, mainvar, lt->ipo);  // XXX deprecated - old animation system
  expand_doit(fd, mainvar, lt->key);

  if (lt->adt) {
    expand_animdata(fd, mainvar, lt->adt);
  }
}

static void expand_world(FileData *fd, Main *mainvar, World *wrld)
{
  expand_doit(fd, mainvar, wrld->ipo);  // XXX deprecated - old animation system

  if (wrld->adt) {
    expand_animdata(fd, mainvar, wrld->adt);
  }

  if (wrld->nodetree) {
    expand_nodetree(fd, mainvar, wrld->nodetree);
  }
}

static void expand_mball(FileData *fd, Main *mainvar, MetaBall *mb)
{
  int a;

  for (a = 0; a < mb->totcol; a++) {
    expand_doit(fd, mainvar, mb->mat[a]);
  }

  if (mb->adt) {
    expand_animdata(fd, mainvar, mb->adt);
  }
}

static void expand_curve(FileData *fd, Main *mainvar, Curve *cu)
{
  int a;

  for (a = 0; a < cu->totcol; a++) {
    expand_doit(fd, mainvar, cu->mat[a]);
  }

  expand_doit(fd, mainvar, cu->vfont);
  expand_doit(fd, mainvar, cu->vfontb);
  expand_doit(fd, mainvar, cu->vfonti);
  expand_doit(fd, mainvar, cu->vfontbi);
  expand_doit(fd, mainvar, cu->key);
  expand_doit(fd, mainvar, cu->ipo);  // XXX deprecated - old animation system
  expand_doit(fd, mainvar, cu->bevobj);
  expand_doit(fd, mainvar, cu->taperobj);
  expand_doit(fd, mainvar, cu->textoncurve);

  if (cu->adt) {
    expand_animdata(fd, mainvar, cu->adt);
  }
}

static void expand_mesh(FileData *fd, Main *mainvar, Mesh *me)
{
  int a;

  if (me->adt) {
    expand_animdata(fd, mainvar, me->adt);
  }

  for (a = 0; a < me->totcol; a++) {
    expand_doit(fd, mainvar, me->mat[a]);
  }

  expand_doit(fd, mainvar, me->key);
  expand_doit(fd, mainvar, me->texcomesh);
}

/* temp struct used to transport needed info to expand_constraint_cb() */
typedef struct tConstraintExpandData {
  FileData *fd;
  Main *mainvar;
} tConstraintExpandData;
/* callback function used to expand constraint ID-links */
static void expand_constraint_cb(bConstraint *UNUSED(con),
                                 ID **idpoin,
                                 bool UNUSED(is_reference),
                                 void *userdata)
{
  tConstraintExpandData *ced = (tConstraintExpandData *)userdata;
  expand_doit(ced->fd, ced->mainvar, *idpoin);
}

static void expand_constraints(FileData *fd, Main *mainvar, ListBase *lb)
{
  tConstraintExpandData ced;
  bConstraint *curcon;

  /* relink all ID-blocks used by the constraints */
  ced.fd = fd;
  ced.mainvar = mainvar;

  BKE_constraints_id_loop(lb, expand_constraint_cb, &ced);

  /* deprecated manual expansion stuff */
  for (curcon = lb->first; curcon; curcon = curcon->next) {
    if (curcon->ipo) {
      expand_doit(fd, mainvar, curcon->ipo);  // XXX deprecated - old animation system
    }
  }
}

static void expand_pose(FileData *fd, Main *mainvar, bPose *pose)
{
  bPoseChannel *chan;

  if (!pose) {
    return;
  }

  for (chan = pose->chanbase.first; chan; chan = chan->next) {
    expand_constraints(fd, mainvar, &chan->constraints);
    expand_idprops(fd, mainvar, chan->prop);
    expand_doit(fd, mainvar, chan->custom);
  }
}

static void expand_bones(FileData *fd, Main *mainvar, Bone *bone)
{
  expand_idprops(fd, mainvar, bone->prop);

  for (Bone *curBone = bone->childbase.first; curBone; curBone = curBone->next) {
    expand_bones(fd, mainvar, curBone);
  }
}

static void expand_armature(FileData *fd, Main *mainvar, bArmature *arm)
{
  if (arm->adt) {
    expand_animdata(fd, mainvar, arm->adt);
  }

  for (Bone *curBone = arm->bonebase.first; curBone; curBone = curBone->next) {
    expand_bones(fd, mainvar, curBone);
  }
}

static void expand_object_expandModifiers(void *userData,
                                          Object *UNUSED(ob),
                                          ID **idpoin,
                                          int UNUSED(cb_flag))
{
  struct {
    FileData *fd;
    Main *mainvar;
  } *data = userData;

  FileData *fd = data->fd;
  Main *mainvar = data->mainvar;

  expand_doit(fd, mainvar, *idpoin);
}

static void expand_object(FileData *fd, Main *mainvar, Object *ob)
{
  ParticleSystem *psys;
  bSensor *sens;
  bController *cont;
  bActuator *act;
  bActionStrip *strip;
  PartEff *paf;
  int a;

  expand_doit(fd, mainvar, ob->data);

  /* expand_object_expandModifier() */
  if (ob->modifiers.first) {
    struct {
      FileData *fd;
      Main *mainvar;
    } data;
    data.fd = fd;
    data.mainvar = mainvar;

    modifiers_foreachIDLink(ob, expand_object_expandModifiers, (void *)&data);
  }

  /* expand_object_expandModifier() */
  if (ob->greasepencil_modifiers.first) {
    struct {
      FileData *fd;
      Main *mainvar;
    } data;
    data.fd = fd;
    data.mainvar = mainvar;

    BKE_gpencil_modifiers_foreachIDLink(ob, expand_object_expandModifiers, (void *)&data);
  }

  /* expand_object_expandShaderFx() */
  if (ob->shader_fx.first) {
    struct {
      FileData *fd;
      Main *mainvar;
    } data;
    data.fd = fd;
    data.mainvar = mainvar;

    BKE_shaderfx_foreachIDLink(ob, expand_object_expandModifiers, (void *)&data);
  }

  expand_pose(fd, mainvar, ob->pose);
  expand_doit(fd, mainvar, ob->poselib);
  expand_constraints(fd, mainvar, &ob->constraints);

  expand_doit(fd, mainvar, ob->gpd);

  // XXX deprecated - old animation system (for version patching only)
  expand_doit(fd, mainvar, ob->ipo);
  expand_doit(fd, mainvar, ob->action);

  expand_constraint_channels(fd, mainvar, &ob->constraintChannels);

  for (strip = ob->nlastrips.first; strip; strip = strip->next) {
    expand_doit(fd, mainvar, strip->object);
    expand_doit(fd, mainvar, strip->act);
    expand_doit(fd, mainvar, strip->ipo);
  }
  // XXX deprecated - old animation system (for version patching only)

  if (ob->adt) {
    expand_animdata(fd, mainvar, ob->adt);
  }

  for (a = 0; a < ob->totcol; a++) {
    expand_doit(fd, mainvar, ob->mat[a]);
  }

  paf = blo_do_version_give_parteff_245(ob);
  if (paf && paf->group) {
    expand_doit(fd, mainvar, paf->group);
  }

  if (ob->instance_collection) {
    expand_doit(fd, mainvar, ob->instance_collection);
  }

  if (ob->proxy) {
    expand_doit(fd, mainvar, ob->proxy);
  }
  if (ob->proxy_group) {
    expand_doit(fd, mainvar, ob->proxy_group);
  }

  for (psys = ob->particlesystem.first; psys; psys = psys->next) {
    expand_doit(fd, mainvar, psys->part);
  }

	for (sens = ob->sensors.first; sens; sens = sens->next) {
		if (sens->type == SENS_MESSAGE) {
			bMessageSensor *ms = sens->data;
			expand_doit(fd, mainvar, ms->fromObject);
		}
	}
	
	for (cont = ob->controllers.first; cont; cont = cont->next) {
		if (cont->type == CONT_PYTHON) {
			bPythonCont *pc = cont->data;
			expand_doit(fd, mainvar, pc->text);
		}
	}
	
	for (act = ob->actuators.first; act; act = act->next) {
		if (act->type == ACT_SOUND) {
			bSoundActuator *sa = act->data;
			expand_doit(fd, mainvar, sa->sound);
		}
		else if (act->type == ACT_CAMERA) {
			bCameraActuator *ca = act->data;
			expand_doit(fd, mainvar, ca->ob);
		}
		else if (act->type == ACT_EDIT_OBJECT) {
			bEditObjectActuator *eoa = act->data;
			if (eoa) {
				expand_doit(fd, mainvar, eoa->ob);
				expand_doit(fd, mainvar, eoa->me);
			}
		}
		else if (act->type == ACT_OBJECT) {
			bObjectActuator *oa = act->data;
			expand_doit(fd, mainvar, oa->reference);
		}
		else if (act->type == ACT_ADD_OBJECT) {
			bAddObjectActuator *aoa = act->data;
			expand_doit(fd, mainvar, aoa->ob);
		}
		else if (act->type == ACT_SCENE) {
			bSceneActuator *sa = act->data;
			expand_doit(fd, mainvar, sa->camera);
			expand_doit(fd, mainvar, sa->scene);
		}
		else if (act->type == ACT_2DFILTER) {
			bTwoDFilterActuator *tdfa = act->data;
			expand_doit(fd, mainvar, tdfa->text);
		}
		else if (act->type == ACT_ACTION) {
			bActionActuator *aa = act->data;
			expand_doit(fd, mainvar, aa->act);
		}
		else if (act->type == ACT_SHAPEACTION) {
			bActionActuator *aa = act->data;
			expand_doit(fd, mainvar, aa->act);
		}
		else if (act->type == ACT_PROPERTY) {
			bPropertyActuator *pa = act->data;
			expand_doit(fd, mainvar, pa->ob);
		}
		else if (act->type == ACT_MESSAGE) {
			bMessageActuator *ma = act->data;
			expand_doit(fd, mainvar, ma->toObject);
		}
		else if (act->type==ACT_PARENT) {
			bParentActuator *pa = act->data;
			expand_doit(fd, mainvar, pa->ob);
		}
		else if (act->type == ACT_ARMATURE) {
			bArmatureActuator *arma = act->data;
			expand_doit(fd, mainvar, arma->target);
		}
		else if (act->type == ACT_STEERING) {
			bSteeringActuator *sta = act->data;
			expand_doit(fd, mainvar, sta->target);
			expand_doit(fd, mainvar, sta->navmesh);
		}
	}
	
	if (ob->pd) {
		expand_doit(fd, mainvar, ob->pd->tex);
		expand_doit(fd, mainvar, ob->pd->f_source);
	}

  if (ob->soft) {
    expand_doit(fd, mainvar, ob->soft->collision_group);

    if (ob->soft->effector_weights) {
      expand_doit(fd, mainvar, ob->soft->effector_weights->group);
    }
  }

  if (ob->rigidbody_constraint) {
    expand_doit(fd, mainvar, ob->rigidbody_constraint->ob1);
    expand_doit(fd, mainvar, ob->rigidbody_constraint->ob2);
  }
  
  if (ob->currentlod) {
    LodLevel *level;
    for (level = ob->lodlevels.first; level; level = level->next) {
      expand_doit(fd, mainvar, level->source);
    }
  }
}

#ifdef USE_COLLECTION_COMPAT_28
static void expand_scene_collection(FileData *fd, Main *mainvar, SceneCollection *sc)
{
  for (LinkData *link = sc->objects.first; link; link = link->next) {
    expand_doit(fd, mainvar, link->data);
  }

  for (SceneCollection *nsc = sc->scene_collections.first; nsc; nsc = nsc->next) {
    expand_scene_collection(fd, mainvar, nsc);
  }
}
#endif

static void expand_scene(FileData *fd, Main *mainvar, Scene *sce)
{
  SceneRenderLayer *srl;
  FreestyleModuleConfig *module;
  FreestyleLineSet *lineset;

  for (Base *base_legacy = sce->base.first; base_legacy; base_legacy = base_legacy->next) {
    expand_doit(fd, mainvar, base_legacy->object);
  }
  expand_doit(fd, mainvar, sce->camera);
  expand_doit(fd, mainvar, sce->world);

  if (sce->adt) {
    expand_animdata(fd, mainvar, sce->adt);
  }
  expand_keyingsets(fd, mainvar, &sce->keyingsets);

  if (sce->set) {
    expand_doit(fd, mainvar, sce->set);
  }

  if (sce->nodetree) {
    expand_nodetree(fd, mainvar, sce->nodetree);
  }

  for (srl = sce->r.layers.first; srl; srl = srl->next) {
    expand_doit(fd, mainvar, srl->mat_override);
    for (module = srl->freestyleConfig.modules.first; module; module = module->next) {
      if (module->script) {
        expand_doit(fd, mainvar, module->script);
      }
    }
    for (lineset = srl->freestyleConfig.linesets.first; lineset; lineset = lineset->next) {
      if (lineset->group) {
        expand_doit(fd, mainvar, lineset->group);
      }
      expand_doit(fd, mainvar, lineset->linestyle);
    }
  }

  for (ViewLayer *view_layer = sce->view_layers.first; view_layer; view_layer = view_layer->next) {
    expand_idprops(fd, mainvar, view_layer->id_properties);

    for (module = view_layer->freestyle_config.modules.first; module; module = module->next) {
      if (module->script) {
        expand_doit(fd, mainvar, module->script);
      }
    }

    for (lineset = view_layer->freestyle_config.linesets.first; lineset; lineset = lineset->next) {
      if (lineset->group) {
        expand_doit(fd, mainvar, lineset->group);
      }
      expand_doit(fd, mainvar, lineset->linestyle);
    }
  }

  if (sce->gpd) {
    expand_doit(fd, mainvar, sce->gpd);
  }

  if (sce->ed) {
    Sequence *seq;

    SEQ_BEGIN (sce->ed, seq) {
      expand_idprops(fd, mainvar, seq->prop);

      if (seq->scene) {
        expand_doit(fd, mainvar, seq->scene);
      }
      if (seq->scene_camera) {
        expand_doit(fd, mainvar, seq->scene_camera);
      }
      if (seq->clip) {
        expand_doit(fd, mainvar, seq->clip);
      }
      if (seq->mask) {
        expand_doit(fd, mainvar, seq->mask);
      }
      if (seq->sound) {
        expand_doit(fd, mainvar, seq->sound);
      }

      if (seq->type == SEQ_TYPE_TEXT && seq->effectdata) {
        TextVars *data = seq->effectdata;
        expand_doit(fd, mainvar, data->text_font);
      }
    }
    SEQ_END;
  }

  if (sce->rigidbody_world) {
    expand_doit(fd, mainvar, sce->rigidbody_world->group);
    expand_doit(fd, mainvar, sce->rigidbody_world->constraints);
  }

  for (TimeMarker *marker = sce->markers.first; marker; marker = marker->next) {
    if (marker->camera) {
      expand_doit(fd, mainvar, marker->camera);
    }
  }

  expand_doit(fd, mainvar, sce->clip);

#ifdef USE_COLLECTION_COMPAT_28
  if (sce->collection) {
    expand_scene_collection(fd, mainvar, sce->collection);
  }
#endif

  if (sce->master_collection) {
    expand_collection(fd, mainvar, sce->master_collection);
  }

  if (sce->r.bake.cage_object) {
    expand_doit(fd, mainvar, sce->r.bake.cage_object);
  }
}

static void expand_camera(FileData *fd, Main *mainvar, Camera *ca)
{
  expand_doit(fd, mainvar, ca->ipo);  // XXX deprecated - old animation system

  for (CameraBGImage *bgpic = ca->bg_images.first; bgpic; bgpic = bgpic->next) {
    if (bgpic->source == CAM_BGIMG_SOURCE_IMAGE) {
      expand_doit(fd, mainvar, bgpic->ima);
    }
    else if (bgpic->source == CAM_BGIMG_SOURCE_MOVIE) {
      expand_doit(fd, mainvar, bgpic->ima);
    }
  }

  if (ca->adt) {
    expand_animdata(fd, mainvar, ca->adt);
  }
}

static void expand_cachefile(FileData *fd, Main *mainvar, CacheFile *cache_file)
{
  if (cache_file->adt) {
    expand_animdata(fd, mainvar, cache_file->adt);
  }
}

static void expand_speaker(FileData *fd, Main *mainvar, Speaker *spk)
{
  expand_doit(fd, mainvar, spk->sound);

  if (spk->adt) {
    expand_animdata(fd, mainvar, spk->adt);
  }
}

static void expand_sound(FileData *fd, Main *mainvar, bSound *snd)
{
  expand_doit(fd, mainvar, snd->ipo);  // XXX deprecated - old animation system
}

static void expand_lightprobe(FileData *fd, Main *mainvar, LightProbe *prb)
{
  if (prb->adt) {
    expand_animdata(fd, mainvar, prb->adt);
  }
}

static void expand_movieclip(FileData *fd, Main *mainvar, MovieClip *clip)
{
  if (clip->adt) {
    expand_animdata(fd, mainvar, clip->adt);
  }
}

static void expand_mask_parent(FileData *fd, Main *mainvar, MaskParent *parent)
{
  if (parent->id) {
    expand_doit(fd, mainvar, parent->id);
  }
}

static void expand_mask(FileData *fd, Main *mainvar, Mask *mask)
{
  MaskLayer *mask_layer;

  if (mask->adt) {
    expand_animdata(fd, mainvar, mask->adt);
  }

  for (mask_layer = mask->masklayers.first; mask_layer; mask_layer = mask_layer->next) {
    MaskSpline *spline;

    for (spline = mask_layer->splines.first; spline; spline = spline->next) {
      int i;

      for (i = 0; i < spline->tot_point; i++) {
        MaskSplinePoint *point = &spline->points[i];

        expand_mask_parent(fd, mainvar, &point->parent);
      }

      expand_mask_parent(fd, mainvar, &spline->parent);
    }
  }
}

static void expand_linestyle(FileData *fd, Main *mainvar, FreestyleLineStyle *linestyle)
{
  int a;
  LineStyleModifier *m;

  for (a = 0; a < MAX_MTEX; a++) {
    if (linestyle->mtex[a]) {
      expand_doit(fd, mainvar, linestyle->mtex[a]->tex);
      expand_doit(fd, mainvar, linestyle->mtex[a]->object);
    }
  }
  if (linestyle->nodetree) {
    expand_nodetree(fd, mainvar, linestyle->nodetree);
  }

  if (linestyle->adt) {
    expand_animdata(fd, mainvar, linestyle->adt);
  }
  for (m = linestyle->color_modifiers.first; m; m = m->next) {
    if (m->type == LS_MODIFIER_DISTANCE_FROM_OBJECT) {
      expand_doit(fd, mainvar, ((LineStyleColorModifier_DistanceFromObject *)m)->target);
    }
  }
  for (m = linestyle->alpha_modifiers.first; m; m = m->next) {
    if (m->type == LS_MODIFIER_DISTANCE_FROM_OBJECT) {
      expand_doit(fd, mainvar, ((LineStyleAlphaModifier_DistanceFromObject *)m)->target);
    }
  }
  for (m = linestyle->thickness_modifiers.first; m; m = m->next) {
    if (m->type == LS_MODIFIER_DISTANCE_FROM_OBJECT) {
      expand_doit(fd, mainvar, ((LineStyleThicknessModifier_DistanceFromObject *)m)->target);
    }
  }
}

static void expand_gpencil(FileData *fd, Main *mainvar, bGPdata *gpd)
{
  if (gpd->adt) {
    expand_animdata(fd, mainvar, gpd->adt);
  }

  for (bGPDlayer *gpl = gpd->layers.first; gpl; gpl = gpl->next) {
    expand_doit(fd, mainvar, gpl->parent);
  }

  for (int a = 0; a < gpd->totcol; a++) {
    expand_doit(fd, mainvar, gpd->mat[a]);
  }
}

static void expand_workspace(FileData *fd, Main *mainvar, WorkSpace *workspace)
{
  ListBase *layouts = BKE_workspace_layouts_get(workspace);

  for (WorkSpaceLayout *layout = layouts->first; layout; layout = layout->next) {
    expand_doit(fd, mainvar, BKE_workspace_layout_screen_get(layout));
  }
}

/**
 * Set the callback func used over all ID data found by \a BLO_expand_main func.
 *
 * \param expand_doit_func: Called for each ID block it finds.
 */
void BLO_main_expander(BLOExpandDoitCallback expand_doit_func)
{
  expand_doit = expand_doit_func;
}

/**
 * Loop over all ID data in Main to mark relations.
 * Set (id->tag & LIB_TAG_NEED_EXPAND) to mark expanding. Flags get cleared after expanding.
 *
 * \param fdhandle: usually filedata, or own handle.
 * \param mainvar: the Main database to expand.
 */
void BLO_expand_main(void *fdhandle, Main *mainvar)
{
  ListBase *lbarray[MAX_LIBARRAY];
  FileData *fd = fdhandle;
  ID *id;
  int a;
  bool do_it = true;

  while (do_it) {
    do_it = false;

    a = set_listbasepointers(mainvar, lbarray);
    while (a--) {
      id = lbarray[a]->first;
      while (id) {
        if (id->tag & LIB_TAG_NEED_EXPAND) {
          expand_id(fd, mainvar, id);
          expand_idprops(fd, mainvar, id->properties);

          switch (GS(id->name)) {
            case ID_OB:
              expand_object(fd, mainvar, (Object *)id);
              break;
            case ID_ME:
              expand_mesh(fd, mainvar, (Mesh *)id);
              break;
            case ID_CU:
              expand_curve(fd, mainvar, (Curve *)id);
              break;
            case ID_MB:
              expand_mball(fd, mainvar, (MetaBall *)id);
              break;
            case ID_SCE:
              expand_scene(fd, mainvar, (Scene *)id);
              break;
            case ID_MA:
              expand_material(fd, mainvar, (Material *)id);
              break;
            case ID_TE:
              expand_texture(fd, mainvar, (Tex *)id);
              break;
            case ID_WO:
              expand_world(fd, mainvar, (World *)id);
              break;
            case ID_LT:
              expand_lattice(fd, mainvar, (Lattice *)id);
              break;
            case ID_LA:
              expand_light(fd, mainvar, (Light *)id);
              break;
            case ID_KE:
              expand_key(fd, mainvar, (Key *)id);
              break;
            case ID_CA:
              expand_camera(fd, mainvar, (Camera *)id);
              break;
            case ID_SPK:
              expand_speaker(fd, mainvar, (Speaker *)id);
              break;
            case ID_SO:
              expand_sound(fd, mainvar, (bSound *)id);
              break;
            case ID_LP:
              expand_lightprobe(fd, mainvar, (LightProbe *)id);
              break;
            case ID_AR:
              expand_armature(fd, mainvar, (bArmature *)id);
              break;
            case ID_AC:
              expand_action(fd, mainvar, (bAction *)id);  // XXX deprecated - old animation system
              break;
            case ID_GR:
              expand_collection(fd, mainvar, (Collection *)id);
              break;
            case ID_NT:
              expand_nodetree(fd, mainvar, (bNodeTree *)id);
              break;
            case ID_BR:
              expand_brush(fd, mainvar, (Brush *)id);
              break;
            case ID_IP:
              expand_ipo(fd, mainvar, (Ipo *)id);  // XXX deprecated - old animation system
              break;
            case ID_PA:
              expand_particlesettings(fd, mainvar, (ParticleSettings *)id);
              break;
            case ID_MC:
              expand_movieclip(fd, mainvar, (MovieClip *)id);
              break;
            case ID_MSK:
              expand_mask(fd, mainvar, (Mask *)id);
              break;
            case ID_LS:
              expand_linestyle(fd, mainvar, (FreestyleLineStyle *)id);
              break;
            case ID_GD:
              expand_gpencil(fd, mainvar, (bGPdata *)id);
              break;
            case ID_CF:
              expand_cachefile(fd, mainvar, (CacheFile *)id);
              break;
            case ID_WS:
              expand_workspace(fd, mainvar, (WorkSpace *)id);
              break;
            default:
              break;
          }

          do_it = true;
          id->tag &= ~LIB_TAG_NEED_EXPAND;
        }
        id = id->next;
      }
    }
  }
}

/** \} */

/* -------------------------------------------------------------------- */
/** \name Library Linking (helper functions)
 * \{ */

static bool object_in_any_scene(Main *bmain, Object *ob)
{
  Scene *sce;

  for (sce = bmain->scenes.first; sce; sce = sce->id.next) {
    if (BKE_scene_object_find(sce, ob)) {
      return true;
    }
  }

  return false;
}

static bool object_in_any_collection(Main *bmain, Object *ob)
{
  Collection *collection;

  for (collection = bmain->collections.first; collection; collection = collection->id.next) {
    if (BKE_collection_has_object(collection, ob)) {
      return true;
    }
  }

  return false;
}

static void add_loose_objects_to_scene(Main *mainvar,
                                       Main *bmain,
                                       Scene *scene,
                                       ViewLayer *view_layer,
                                       const View3D *v3d,
                                       Library *lib,
                                       const short flag)
{
  Collection *active_collection = NULL;
  const bool do_append = (flag & FILE_LINK) == 0;

  BLI_assert(scene);

  /* Give all objects which are LIB_TAG_INDIRECT a base,
   * or for a collection when *lib has been set. */
  for (Object *ob = mainvar->objects.first; ob; ob = ob->id.next) {
    bool do_it = (ob->id.tag & LIB_TAG_DOIT) != 0;
    if (do_it || ((ob->id.tag & LIB_TAG_INDIRECT) && (ob->id.tag & LIB_TAG_PRE_EXISTING) == 0)) {
      if (do_append) {
        if (ob->id.us == 0) {
          do_it = true;
        }
        else if ((ob->id.lib == lib) && (object_in_any_collection(bmain, ob) == 0)) {
          /* When appending, make sure any indirectly loaded object gets a base,
           * when they are not part of any collection yet. */
          do_it = true;
        }
      }

      if (do_it) {
        /* Find or add collection as needed. */
        if (active_collection == NULL) {
          if (flag & FILE_ACTIVE_COLLECTION) {
            LayerCollection *lc = BKE_layer_collection_get_active(view_layer);
            active_collection = lc->collection;
          }
          else {
            active_collection = BKE_collection_add(bmain, scene->master_collection, NULL);
          }
        }

        CLAMP_MIN(ob->id.us, 0);
        ob->mode = OB_MODE_OBJECT;

        BKE_collection_object_add(bmain, active_collection, ob);
        Base *base = BKE_view_layer_base_find(view_layer, ob);

        if (v3d != NULL) {
          base->local_view_bits |= v3d->local_view_uuid;
        }

        if (flag & FILE_AUTOSELECT) {
          base->flag |= BASE_SELECTED;
          /* Do NOT make base active here! screws up GUI stuff,
           * if you want it do it on src/ level. */
        }

        BKE_scene_object_base_flag_sync_from_base(base);

        ob->id.tag &= ~LIB_TAG_INDIRECT;
        ob->id.flag &= ~LIB_INDIRECT_WEAK_LINK;
        ob->id.tag |= LIB_TAG_EXTERN;
      }
    }
  }
}

static void add_collections_to_scene(Main *mainvar,
                                     Main *bmain,
                                     Scene *scene,
                                     ViewLayer *view_layer,
                                     const View3D *v3d,
                                     Library *lib,
                                     const short flag)
{
  Collection *active_collection = scene->master_collection;
  if (flag & FILE_ACTIVE_COLLECTION) {
    LayerCollection *lc = BKE_layer_collection_get_active(view_layer);
    active_collection = lc->collection;
  }

  /* Give all objects which are tagged a base. */
  for (Collection *collection = mainvar->collections.first; collection;
       collection = collection->id.next) {
    if ((flag & FILE_GROUP_INSTANCE) && (collection->id.tag & LIB_TAG_DOIT)) {
      /* Any indirect collection should not have been tagged. */
      BLI_assert((collection->id.tag & LIB_TAG_INDIRECT) == 0);

      /* BKE_object_add(...) messes with the selection. */
      Object *ob = BKE_object_add_only_object(bmain, OB_EMPTY, collection->id.name + 2);
      ob->type = OB_EMPTY;

      BKE_collection_object_add(bmain, active_collection, ob);
      Base *base = BKE_view_layer_base_find(view_layer, ob);

      if (v3d != NULL) {
        base->local_view_bits |= v3d->local_view_uuid;
      }

      if (base->flag & BASE_SELECTABLE) {
        base->flag |= BASE_SELECTED;
      }

      BKE_scene_object_base_flag_sync_from_base(base);
      DEG_id_tag_update(&ob->id, ID_RECALC_TRANSFORM | ID_RECALC_GEOMETRY | ID_RECALC_ANIMATION);
      view_layer->basact = base;

      /* Assign the collection. */
      ob->instance_collection = collection;
      id_us_plus(&collection->id);
      ob->transflag |= OB_DUPLICOLLECTION;
      copy_v3_v3(ob->loc, scene->cursor.location);
    }
    /* We do not want to force instantiation of indirectly linked collections,
     * not even when appending. Users can now easily instantiate collections (and their objects)
     * as needed by themselves. See T67032. */
    else if ((collection->id.tag & LIB_TAG_INDIRECT) == 0) {
      bool do_add_collection = (collection->id.tag & LIB_TAG_DOIT) != 0;
      if (!do_add_collection) {
        /* We need to check that objects in that collections are already instantiated in a scene.
         * Otherwise, it's better to add the collection to the scene's active collection, than to
         * instantiate its objects in active scene's collection directly. See T61141.
         * Note that we only check object directly into that collection,
         * not recursively into its children.
         */
        for (CollectionObject *coll_ob = collection->gobject.first; coll_ob != NULL;
             coll_ob = coll_ob->next) {
          Object *ob = coll_ob->ob;
          if ((ob->id.tag & (LIB_TAG_PRE_EXISTING | LIB_TAG_DOIT | LIB_TAG_INDIRECT)) == 0 &&
              (ob->id.lib == lib) && (object_in_any_scene(bmain, ob) == 0)) {
            do_add_collection = true;
            break;
          }
        }
      }
      if (do_add_collection) {
        /* Add collection as child of active collection. */
        BKE_collection_child_add(bmain, active_collection, collection);

        if (flag & FILE_AUTOSELECT) {
          for (CollectionObject *coll_ob = collection->gobject.first; coll_ob != NULL;
               coll_ob = coll_ob->next) {
            Object *ob = coll_ob->ob;
            Base *base = BKE_view_layer_base_find(view_layer, ob);
            if (base) {
              base->flag |= BASE_SELECTED;
              BKE_scene_object_base_flag_sync_from_base(base);
            }
          }
        }

        /* Those are kept for safety and consistency, but should not be needed anymore? */
        collection->id.tag &= ~LIB_TAG_INDIRECT;
        collection->id.flag &= ~LIB_INDIRECT_WEAK_LINK;
        collection->id.tag |= LIB_TAG_EXTERN;
      }
    }
  }
}

/* returns true if the item was found
 * but it may already have already been appended/linked */
static ID *link_named_part(
    Main *mainl, FileData *fd, const short idcode, const char *name, const int flag)
{
  BHead *bhead = find_bhead_from_code_name(fd, idcode, name);
  ID *id;

  const bool use_placeholders = (flag & BLO_LIBLINK_USE_PLACEHOLDERS) != 0;
  const bool force_indirect = (flag & BLO_LIBLINK_FORCE_INDIRECT) != 0;

  BLI_assert(BKE_idcode_is_linkable(idcode) && BKE_idcode_is_valid(idcode));

  if (bhead) {
    id = is_yet_read(fd, mainl, bhead);
    if (id == NULL) {
      /* not read yet */
      const int tag = force_indirect ? LIB_TAG_INDIRECT : LIB_TAG_EXTERN;
      read_libblock(fd, mainl, bhead, tag | LIB_TAG_NEED_EXPAND, false, &id);

      if (id) {
        /* sort by name in list */
        ListBase *lb = which_libbase(mainl, idcode);
        id_sort_by_name(lb, id, NULL);
      }
    }
    else {
      /* already linked */
      if (G.debug) {
        printf("append: already linked\n");
      }
      oldnewmap_insert(fd->libmap, bhead->old, id, bhead->code);
      if (!force_indirect && (id->tag & LIB_TAG_INDIRECT)) {
        id->tag &= ~LIB_TAG_INDIRECT;
        id->flag &= ~LIB_INDIRECT_WEAK_LINK;
        id->tag |= LIB_TAG_EXTERN;
      }
    }
  }
  else if (use_placeholders) {
    /* XXX flag part is weak! */
    id = create_placeholder(
        mainl, idcode, name, force_indirect ? LIB_TAG_INDIRECT : LIB_TAG_EXTERN);
  }
  else {
    id = NULL;
  }

  /* if we found the id but the id is NULL, this is really bad */
  BLI_assert(!((bhead != NULL) && (id == NULL)));

  return id;
}

/**
 * Simple reader for copy/paste buffers.
 */
int BLO_library_link_copypaste(Main *mainl, BlendHandle *bh, const unsigned int id_types_mask)
{
  FileData *fd = (FileData *)(bh);
  BHead *bhead;
  int num_directly_linked = 0;

  for (bhead = blo_bhead_first(fd); bhead; bhead = blo_bhead_next(fd, bhead)) {
    ID *id = NULL;

    if (bhead->code == ENDB) {
      break;
    }

    if (BKE_idcode_is_valid(bhead->code) && BKE_idcode_is_linkable(bhead->code) &&
        (id_types_mask == 0 ||
         (BKE_idcode_to_idfilter((short)bhead->code) & id_types_mask) != 0)) {
      read_libblock(fd, mainl, bhead, LIB_TAG_NEED_EXPAND | LIB_TAG_INDIRECT, false, &id);
      num_directly_linked++;
    }

    if (id) {
      /* sort by name in list */
      ListBase *lb = which_libbase(mainl, GS(id->name));
      id_sort_by_name(lb, id, NULL);

      if (bhead->code == ID_OB) {
        /* Instead of instancing Base's directly, postpone until after collections are loaded
         * otherwise the base's flag is set incorrectly when collections are used */
        Object *ob = (Object *)id;
        ob->mode = OB_MODE_OBJECT;
        /* ensure add_loose_objects_to_scene runs on this object */
        BLI_assert(id->us == 0);
      }
    }
  }

  return num_directly_linked;
}

static ID *link_named_part_ex(
    Main *mainl, FileData *fd, const short idcode, const char *name, const int flag)
{
  ID *id = link_named_part(mainl, fd, idcode, name, flag);

  if (id && (GS(id->name) == ID_OB)) {
    /* Tag as loose object needing to be instantiated somewhere... */
    id->tag |= LIB_TAG_DOIT;
  }
  else if (id && (GS(id->name) == ID_GR)) {
    /* tag as needing to be instantiated or linked */
    id->tag |= LIB_TAG_DOIT;
  }

  return id;
}

/**
 * Link a named data-block from an external blend file.
 *
 * \param mainl: The main database to link from (not the active one).
 * \param bh: The blender file handle.
 * \param idcode: The kind of data-block to link.
 * \param name: The name of the data-block (without the 2 char ID prefix).
 * \return the linked ID when found.
 */
ID *BLO_library_link_named_part(Main *mainl,
                                BlendHandle **bh,
                                const short idcode,
                                const char *name)
{
  FileData *fd = (FileData *)(*bh);
  return link_named_part(mainl, fd, idcode, name, 0);
}

/**
 * Link a named data-block from an external blend file.
 * Optionally instantiate the object/collection in the scene when the flags are set.
 *
 * \param mainl: The main database to link from (not the active one).
 * \param bh: The blender file handle.
 * \param idcode: The kind of data-block to link.
 * \param name: The name of the data-block (without the 2 char ID prefix).
 * \param flag: Options for linking, used for instantiating.
 * \param scene: The scene in which to instantiate objects/collections
 * (if NULL, no instantiation is done).
 * \param v3d: The active 3D viewport.
 * (only to define active layers for instantiated objects & collections, can be NULL).
 * \return the linked ID when found.
 */
ID *BLO_library_link_named_part_ex(
    Main *mainl, BlendHandle **bh, const short idcode, const char *name, const int flag)
{
  FileData *fd = (FileData *)(*bh);
  return link_named_part_ex(mainl, fd, idcode, name, flag);
}

/* common routine to append/link something from a library */

static Main *library_link_begin(Main *mainvar, FileData **fd, const char *filepath)
{
  Main *mainl;

  (*fd)->mainlist = MEM_callocN(sizeof(ListBase), "FileData.mainlist");

  /* clear for objects and collections instantiating tag */
  BKE_main_id_tag_listbase(&(mainvar->objects), LIB_TAG_DOIT, false);
  BKE_main_id_tag_listbase(&(mainvar->collections), LIB_TAG_DOIT, false);

  /* make mains */
  blo_split_main((*fd)->mainlist, mainvar);

  /* which one do we need? */
  mainl = blo_find_main(*fd, filepath, BKE_main_blendfile_path(mainvar));

  /* needed for do_version */
  mainl->versionfile = (*fd)->fileversion;
  read_file_version(*fd, mainl);
#ifdef USE_GHASH_BHEAD
  read_file_bhead_idname_map_create(*fd);
#endif

  return mainl;
}

/**
 * Initialize the BlendHandle for linking library data.
 *
 * \param mainvar: The current main database, e.g. #G_MAIN or #CTX_data_main(C).
 * \param bh: A blender file handle as returned by
 * #BLO_blendhandle_from_file or #BLO_blendhandle_from_memory.
 * \param filepath: Used for relative linking, copied to the \a lib->name.
 * \return the library Main, to be passed to #BLO_library_append_named_part as \a mainl.
 */
Main *BLO_library_link_begin(Main *mainvar, BlendHandle **bh, const char *filepath)
{
  FileData *fd = (FileData *)(*bh);
  return library_link_begin(mainvar, &fd, filepath);
}

static void split_main_newid(Main *mainptr, Main *main_newid)
{
  /* We only copy the necessary subset of data in this temp main. */
  main_newid->versionfile = mainptr->versionfile;
  main_newid->subversionfile = mainptr->subversionfile;
  BLI_strncpy(main_newid->name, mainptr->name, sizeof(main_newid->name));
  main_newid->curlib = mainptr->curlib;

  ListBase *lbarray[MAX_LIBARRAY];
  ListBase *lbarray_newid[MAX_LIBARRAY];
  int i = set_listbasepointers(mainptr, lbarray);
  set_listbasepointers(main_newid, lbarray_newid);
  while (i--) {
    BLI_listbase_clear(lbarray_newid[i]);

    for (ID *id = lbarray[i]->first, *idnext; id; id = idnext) {
      idnext = id->next;

      if (id->tag & LIB_TAG_NEW) {
        BLI_remlink(lbarray[i], id);
        BLI_addtail(lbarray_newid[i], id);
      }
    }
  }
}

/* scene and v3d may be NULL. */
static void library_link_end(Main *mainl,
                             FileData **fd,
                             const short flag,
                             Main *bmain,
                             Scene *scene,
                             ViewLayer *view_layer,
                             const View3D *v3d)
{
  Main *mainvar;
  Library *curlib;

  /* expander now is callback function */
  BLO_main_expander(expand_doit_library);

  /* make main consistent */
  BLO_expand_main(*fd, mainl);

  /* do this when expand found other libs */
  read_libraries(*fd, (*fd)->mainlist);

  curlib = mainl->curlib;

  /* make the lib path relative if required */
  if (flag & FILE_RELPATH) {
    /* use the full path, this could have been read by other library even */
    BLI_strncpy(curlib->name, curlib->filepath, sizeof(curlib->name));

    /* uses current .blend file as reference */
    BLI_path_rel(curlib->name, BKE_main_blendfile_path_from_global());
  }

  blo_join_main((*fd)->mainlist);
  mainvar = (*fd)->mainlist->first;
  mainl = NULL; /* blo_join_main free's mainl, cant use anymore */

  lib_link_all(*fd, mainvar);
  BKE_collections_after_lib_link(mainvar);

  /* Yep, second splitting... but this is a very cheap operation, so no big deal. */
  blo_split_main((*fd)->mainlist, mainvar);
  Main *main_newid = BKE_main_new();
  for (mainvar = ((Main *)(*fd)->mainlist->first)->next; mainvar; mainvar = mainvar->next) {
    BLI_assert(mainvar->versionfile != 0);
    /* We need to split out IDs already existing,
     * or they will go again through do_versions - bad, very bad! */
    split_main_newid(mainvar, main_newid);

    do_versions_after_linking(main_newid, (*fd)->reports);

    add_main_to_main(mainvar, main_newid);
  }
  BKE_main_free(main_newid);
  blo_join_main((*fd)->mainlist);
  mainvar = (*fd)->mainlist->first;
  MEM_freeN((*fd)->mainlist);

  /* After all data has been read and versioned, uses LIB_TAG_NEW. */
  ntreeUpdateAllNew(mainvar);

  placeholders_ensure_valid(mainvar);

  BKE_main_id_tag_all(mainvar, LIB_TAG_NEW, false);

  /* Make all relative paths, relative to the open blend file. */
  fix_relpaths_library(BKE_main_blendfile_path(mainvar), mainvar);

  /* Give a base to loose objects and collections.
   * Only directly linked objects & collections are instantiated by
   * `BLO_library_link_named_part_ex()` & co,
   * here we handle indirect ones and other possible edge-cases. */
  if (scene) {
    add_collections_to_scene(mainvar, bmain, scene, view_layer, v3d, curlib, flag);
    add_loose_objects_to_scene(mainvar, bmain, scene, view_layer, v3d, curlib, flag);
  }
  else {
    /* printf("library_append_end, scene is NULL (objects wont get bases)\n"); */
  }

  /* Clear objects and collections instantiating tag. */
  BKE_main_id_tag_listbase(&(mainvar->objects), LIB_TAG_DOIT, false);
  BKE_main_id_tag_listbase(&(mainvar->collections), LIB_TAG_DOIT, false);

  /* patch to prevent switch_endian happens twice */
  if ((*fd)->flags & FD_FLAGS_SWITCH_ENDIAN) {
    blo_filedata_free(*fd);
    *fd = NULL;
  }
}

/**
 * Finalize linking from a given .blend file (library).
 * Optionally instance the indirect object/collection in the scene when the flags are set.
 * \note Do not use \a bh after calling this function, it may frees it.
 *
 * \param mainl: The main database to link from (not the active one).
 * \param bh: The blender file handle (WARNING! may be freed by this function!).
 * \param flag: Options for linking, used for instantiating.
 * \param bmain: The main database in which to instantiate objects/collections
 * \param scene: The scene in which to instantiate objects/collections
 * (if NULL, no instantiation is done).
 * \param view_layer: The scene layer in which to instantiate objects/collections
 * (if NULL, no instantiation is done).
 * \param v3d: The active 3D viewport
 * (only to define local-view for instantiated objects & groups, can be NULL).
 */
void BLO_library_link_end(Main *mainl,
                          BlendHandle **bh,
                          int flag,
                          Main *bmain,
                          Scene *scene,
                          ViewLayer *view_layer,
                          const View3D *v3d)
{
  FileData *fd = (FileData *)(*bh);
  library_link_end(mainl, &fd, flag, bmain, scene, view_layer, v3d);
  *bh = (BlendHandle *)fd;
}

void *BLO_library_read_struct(FileData *fd, BHead *bh, const char *blockname)
{
  return read_struct(fd, bh, blockname);
}

/** \} */

/* -------------------------------------------------------------------- */
/** \name Library Reading
 * \{ */

static int has_linked_ids_to_read(Main *mainvar)
{
  ListBase *lbarray[MAX_LIBARRAY];
  int a = set_listbasepointers(mainvar, lbarray);

  while (a--) {
    for (ID *id = lbarray[a]->first; id; id = id->next) {
      if ((id->tag & LIB_TAG_ID_LINK_PLACEHOLDER) && !(id->flag & LIB_INDIRECT_WEAK_LINK)) {
        return true;
      }
    }
  }

  return false;
}

static void read_library_linked_id(
    ReportList *reports, FileData *fd, Main *mainvar, ID *id, ID **r_id)
{
  BHead *bhead = NULL;
  const bool is_valid = BKE_idcode_is_linkable(GS(id->name)) || ((id->tag & LIB_TAG_EXTERN) == 0);

  if (fd) {
    bhead = find_bhead_from_idname(fd, id->name);
  }

  if (!is_valid) {
    blo_reportf_wrap(reports,
                     RPT_ERROR,
                     TIP_("LIB: %s: '%s' is directly linked from '%s' (parent '%s'), but is a "
                          "non-linkable data type"),
                     BKE_idcode_to_name(GS(id->name)),
                     id->name + 2,
                     mainvar->curlib->filepath,
                     library_parent_filepath(mainvar->curlib));
  }

  id->tag &= ~LIB_TAG_ID_LINK_PLACEHOLDER;
  id->flag &= ~LIB_INDIRECT_WEAK_LINK;

  if (bhead) {
    id->tag |= LIB_TAG_NEED_EXPAND;
    // printf("read lib block %s\n", id->name);
    read_libblock(fd, mainvar, bhead, id->tag, false, r_id);
  }
  else {
    blo_reportf_wrap(reports,
                     RPT_WARNING,
                     TIP_("LIB: %s: '%s' missing from '%s', parent '%s'"),
                     BKE_idcode_to_name(GS(id->name)),
                     id->name + 2,
                     mainvar->curlib->filepath,
                     library_parent_filepath(mainvar->curlib));

    /* Generate a placeholder for this ID (simplified version of read_libblock actually...). */
    if (r_id) {
      *r_id = is_valid ? create_placeholder(mainvar, GS(id->name), id->name + 2, id->tag) : NULL;
    }
  }
}

static void read_library_linked_ids(FileData *basefd,
                                    FileData *fd,
                                    ListBase *mainlist,
                                    Main *mainvar)
{
  GHash *loaded_ids = BLI_ghash_str_new(__func__);

  ListBase *lbarray[MAX_LIBARRAY];
  int a = set_listbasepointers(mainvar, lbarray);

  while (a--) {
    ID *id = lbarray[a]->first;
    ListBase pending_free_ids = {NULL};

    while (id) {
      ID *id_next = id->next;
      if ((id->tag & LIB_TAG_ID_LINK_PLACEHOLDER) && !(id->flag & LIB_INDIRECT_WEAK_LINK)) {
        BLI_remlink(lbarray[a], id);

        /* When playing with lib renaming and such, you may end with cases where
         * you have more than one linked ID of the same data-block from same
         * library. This is absolutely horrible, hence we use a ghash to ensure
         * we go back to a single linked data when loading the file. */
        ID **realid = NULL;
        if (!BLI_ghash_ensure_p(loaded_ids, id->name, (void ***)&realid)) {
          read_library_linked_id(basefd->reports, fd, mainvar, id, realid);
        }

        /* realid shall never be NULL - unless some source file/lib is broken
         * (known case: some directly linked shapekey from a missing lib...). */
        /* BLI_assert(*realid != NULL); */

        /* Now that we have a real ID, replace all pointers to placeholders in
         * fd->libmap with pointers to the real data-blocks. We do this for all
         * libraries since multiple might be referencing this ID. */
        change_link_placeholder_to_real_ID_pointer(mainlist, basefd, id, *realid);

        /* We cannot free old lib-ref placeholder ID here anymore, since we use
         * its name as key in loaded_ids hash. */
        BLI_addtail(&pending_free_ids, id);
      }
      id = id_next;
    }

    /* Clear GHash and free link placeholder IDs of the current type. */
    BLI_ghash_clear(loaded_ids, NULL, NULL);
    BLI_freelistN(&pending_free_ids);
  }

  BLI_ghash_free(loaded_ids, NULL, NULL);
}

static void read_library_clear_weak_links(FileData *basefd, ListBase *mainlist, Main *mainvar)
{
  /* Any remaining weak links at this point have been lost, silently drop
   * those by setting them to NULL pointers. */
  ListBase *lbarray[MAX_LIBARRAY];
  int a = set_listbasepointers(mainvar, lbarray);

  while (a--) {
    ID *id = lbarray[a]->first;

    while (id) {
      ID *id_next = id->next;
      if ((id->tag & LIB_TAG_ID_LINK_PLACEHOLDER) && (id->flag & LIB_INDIRECT_WEAK_LINK)) {
        /* printf("Dropping weak link to %s\n", id->name); */
        change_link_placeholder_to_real_ID_pointer(mainlist, basefd, id, NULL);
        BLI_freelinkN(lbarray[a], id);
      }
      id = id_next;
    }
  }
}

static FileData *read_library_file_data(FileData *basefd,
                                        ListBase *mainlist,
                                        Main *mainl,
                                        Main *mainptr)
{
  FileData *fd = mainptr->curlib->filedata;

  if (fd != NULL) {
    /* File already open. */
    return fd;
  }

  if (mainptr->curlib->packedfile) {
    /* Read packed file. */
    PackedFile *pf = mainptr->curlib->packedfile;

    blo_reportf_wrap(basefd->reports,
                     RPT_INFO,
                     TIP_("Read packed library:  '%s', parent '%s'"),
                     mainptr->curlib->name,
                     library_parent_filepath(mainptr->curlib));
    fd = blo_filedata_from_memory(pf->data, pf->size, basefd->reports);

    /* Needed for library_append and read_libraries. */
    BLI_strncpy(fd->relabase, mainptr->curlib->filepath, sizeof(fd->relabase));
  }
  else {
    /* Read file on disk. */
    blo_reportf_wrap(basefd->reports,
                     RPT_INFO,
                     TIP_("Read library:  '%s', '%s', parent '%s'"),
                     mainptr->curlib->filepath,
                     mainptr->curlib->name,
                     library_parent_filepath(mainptr->curlib));
    fd = blo_filedata_from_file(mainptr->curlib->filepath, basefd->reports);
  }

  if (fd) {
    /* Share the mainlist, so all libraries are added immediately in a
     * single list. It used to be that all FileData's had their own list,
     * but with indirectly linking this meant we didn't catch duplicate
     * libraries properly. */
    fd->mainlist = mainlist;

    fd->reports = basefd->reports;

    if (fd->libmap) {
      oldnewmap_free(fd->libmap);
    }

    fd->libmap = oldnewmap_new();

    mainptr->curlib->filedata = fd;
    mainptr->versionfile = fd->fileversion;

    /* subversion */
    read_file_version(fd, mainptr);
#ifdef USE_GHASH_BHEAD
    read_file_bhead_idname_map_create(fd);
#endif
  }
  else {
    mainptr->curlib->filedata = NULL;
    mainptr->curlib->id.tag |= LIB_TAG_MISSING;
    /* Set lib version to current main one... Makes assert later happy. */
    mainptr->versionfile = mainptr->curlib->versionfile = mainl->versionfile;
    mainptr->subversionfile = mainptr->curlib->subversionfile = mainl->subversionfile;
  }

  if (fd == NULL) {
    blo_reportf_wrap(
        basefd->reports, RPT_WARNING, TIP_("Cannot find lib '%s'"), mainptr->curlib->filepath);
  }

  return fd;
}

static void read_libraries(FileData *basefd, ListBase *mainlist)
{
  Main *mainl = mainlist->first;
  bool do_it = true;

  /* Expander is now callback function. */
  BLO_main_expander(expand_doit_library);

  /* At this point the base blend file has been read, and each library blend
   * encountered so far has a main with placeholders for linked data-blocks.
   *
   * Now we will read the library blend files and replace the placeholders
   * with actual data-blocks. We loop over library mains multiple times in
   * case a library needs to link additional data-blocks from another library
   * that had been read previously. */
  while (do_it) {
    do_it = false;

    /* Loop over mains of all library blend files encountered so far. Note
     * this list gets longer as more indirectly library blends are found. */
    for (Main *mainptr = mainl->next; mainptr; mainptr = mainptr->next) {
      /* Does this library have any more linked data-blocks we need to read? */
      if (has_linked_ids_to_read(mainptr)) {
#if 0
        printf("Reading linked data-blocks from %s (%s)\n",
               mainptr->curlib->id.name,
               mainptr->curlib->name);
#endif

        /* Open file if it has not been done yet. */
        FileData *fd = read_library_file_data(basefd, mainlist, mainl, mainptr);

        if (fd) {
          do_it = true;
        }

        /* Read linked data-locks for each link placeholder, and replace
         * the placeholder with the real data-lock. */
        read_library_linked_ids(basefd, fd, mainlist, mainptr);

        /* Test if linked data-locks need to read further linked data-locks
         * and create link placeholders for them. */
        BLO_expand_main(fd, mainptr);
      }
    }
  }

  Main *main_newid = BKE_main_new();
  for (Main *mainptr = mainl->next; mainptr; mainptr = mainptr->next) {
    /* Drop weak links for which no data-block was found. */
    read_library_clear_weak_links(basefd, mainlist, mainptr);

    /* Do versioning for newly added linked data-locks. If no data-locks
     * were read from a library versionfile will still be zero and we can
     * skip it. */
    if (mainptr->versionfile) {
      /* Split out already existing IDs to avoid them going through
       * do_versions multiple times, which would have bad consequences. */
      split_main_newid(mainptr, main_newid);

      /* File data can be zero with link/append. */
      if (mainptr->curlib->filedata) {
        do_versions(mainptr->curlib->filedata, mainptr->curlib, main_newid);
      }
      else {
        do_versions(basefd, NULL, main_newid);
      }

      add_main_to_main(mainptr, main_newid);
    }

    /* Lib linking. */
    if (mainptr->curlib->filedata) {
      lib_link_all(mainptr->curlib->filedata, mainptr);
    }

    /* Free file data we no longer need. */
    if (mainptr->curlib->filedata) {
      blo_filedata_free(mainptr->curlib->filedata);
    }
    mainptr->curlib->filedata = NULL;
  }
  BKE_main_free(main_newid);
}

/* reading runtime */

static int fd_read_from_file(FileData *filedata, void *buffer, unsigned int size)
{
  int readsize = read(filedata->filedes, buffer, size);

  if (readsize < 0) {
    readsize = EOF;
  }
  else {
    filedata->file_offset += readsize;
  }

  return readsize;
}

BlendFileData *blo_read_blendafterruntime(int file,
                                          const char *name,
                                          int actualsize,
                                          ReportList *reports)
{
  BlendFileData *bfd = NULL;
  FileData *fd = filedata_new();
  fd->filedes = file;
  fd->buffersize = actualsize;
  fd->read = fd_read_from_file;

  /* needed for library_append and read_libraries */
  BLI_strncpy(fd->relabase, name, sizeof(fd->relabase));

  fd = blo_decode_and_check(fd, reports);
  if (!fd)
    return NULL;

  fd->reports = reports;
  bfd = blo_read_file_internal(fd, "");
  blo_filedata_free(fd);

  return bfd;
}
/** \} */<|MERGE_RESOLUTION|>--- conflicted
+++ resolved
@@ -5152,7 +5152,12 @@
   lib_link_nlastrips(fd, &ob->id, &ob->nlastrips);
   // >>> XXX deprecated - old animation system
 
-<<<<<<< HEAD
+  for (PartEff *paf = ob->effect.first; paf; paf = paf->next) {
+    if (paf->type == EFF_PARTICLE) {
+      paf->group = newlibadr_us(fd, ob->id.lib, paf->group);
+    }
+  }
+
       for (bSensor *sens = ob->sensors.first; sens; sens = sens->next) {
         for (a = 0; a < sens->totlinks; a++)
           sens->links[a] = newglobadr(fd, sens->links[a]);
@@ -5275,19 +5280,6 @@
         }
       }
 
-      for (PartEff *paf = ob->effect.first; paf; paf = paf->next) {
-        if (paf->type == EFF_PARTICLE) {
-          paf->group = newlibadr_us(fd, ob->id.lib, paf->group);
-        }
-      }
-=======
-  for (PartEff *paf = ob->effect.first; paf; paf = paf->next) {
-    if (paf->type == EFF_PARTICLE) {
-      paf->group = newlibadr_us(fd, ob->id.lib, paf->group);
-    }
-  }
->>>>>>> cad09e52
-
   {
     FluidsimModifierData *fluidmd = (FluidsimModifierData *)modifiers_findByType(
         ob, eModifierType_Fluidsim);
@@ -5324,18 +5316,6 @@
   lib_link_gpencil_modifiers(fd, ob);
   lib_link_shaderfxs(fd, ob);
 
-<<<<<<< HEAD
-      if (ob->rigidbody_constraint) {
-        ob->rigidbody_constraint->ob1 = newlibadr(fd, ob->id.lib, ob->rigidbody_constraint->ob1);
-        ob->rigidbody_constraint->ob2 = newlibadr(fd, ob->id.lib, ob->rigidbody_constraint->ob2);
-      }
-      LodLevel *level;
-      for (level = ob->lodlevels.first; level; level = level->next) {
-        level->source = newlibadr(fd, ob->id.lib, level->source);
-
-        if (!level->source && level == ob->lodlevels.first)
-          level->source = ob;
-=======
   if (ob->rigidbody_constraint) {
     ob->rigidbody_constraint->ob1 = newlibadr(fd, ob->id.lib, ob->rigidbody_constraint->ob1);
     ob->rigidbody_constraint->ob2 = newlibadr(fd, ob->id.lib, ob->rigidbody_constraint->ob2);
@@ -5348,7 +5328,6 @@
 
       if (!level->source && level == ob->lodlevels.first) {
         level->source = ob;
->>>>>>> cad09e52
       }
     }
   }
