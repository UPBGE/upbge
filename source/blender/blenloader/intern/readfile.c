--- conflicted
+++ resolved
@@ -156,6 +156,8 @@
 
 #include "readfile.h"
 
+#include "PIL_time.h"
+
 #include <errno.h>
 
 /*
@@ -611,10 +613,16 @@
 	BHead  bhead;
 	BHeadN *new_bhead = 0;
 	int readsize;
-
+	
 	if (fd) {
 		if ( ! fd->eof) {
 
+			/* not strictly needed but shuts valgrind up
+			 * since uninitialized memory gets compared */
+			memset(&bhead8, 0, sizeof(BHead8));
+			memset(&bhead4, 0, sizeof(BHead4));
+			memset(&bhead,  0, sizeof(BHead));
+			
 			// First read the bhead structure.
 			// Depending on the platform the file was written on this can
 			// be a big or little endian BHead4 or BHead8 structure.
@@ -1489,6 +1497,8 @@
 		if(brush->id.flag & LIB_NEEDLINK) {
 			brush->id.flag -= LIB_NEEDLINK;
 
+			brush->clone.image= newlibadr_us(fd, brush->id.lib, brush->clone.image);
+			
 			for(a=0; a<MAX_MTEX; a++) {
 				mtex= brush->mtex[a];
 				if(mtex)
@@ -3144,6 +3154,18 @@
 			lvl->faces= newdataadr(fd, lvl->faces);
 			lvl->edges= newdataadr(fd, lvl->edges);
 			lvl->colfaces= newdataadr(fd, lvl->colfaces);
+		}
+	}
+
+	/* Gracefully handle corrupted mesh */
+	if(mesh->mr && !mesh->mr->verts) {
+		/* If totals match, simply load the current mesh verts into multires */
+		if(mesh->totvert == ((MultiresLevel*)mesh->mr->levels.last)->totvert)
+			mesh->mr->verts = MEM_dupallocN(mesh->mvert);
+		else {
+			/* Otherwise, we can't recover the data, silently remove multires */
+			multires_free(mesh->mr);
+			mesh->mr = NULL;
 		}
 	}
 	
@@ -3337,6 +3359,10 @@
 					bAddObjectActuator *eoa= act->data;
 					if(eoa) eoa->ob= newlibadr(fd, ob->id.lib, eoa->ob);
 				}
+				else if(act->type==ACT_OBJECT) {
+					bObjectActuator *oa= act->data;
+					oa->reference= newlibadr(fd, ob->id.lib, oa->reference);
+				}
 				else if(act->type==ACT_EDIT_OBJECT) {
 					bEditObjectActuator *eoa= act->data;
 					if(eoa==NULL) {
@@ -3347,6 +3373,15 @@
 						eoa->me= newlibadr(fd, ob->id.lib, eoa->me);
 					}
 				}
+				else if(act->type==ACT_OBJECT) {
+					bObjectActuator *oa= act->data;
+					if(oa==NULL) {
+						init_actuator(act);
+					}
+					else {
+						oa->reference= newlibadr(fd, ob->id.lib, oa->reference);
+					}
+				}
 				else if(act->type==ACT_SCENE) {
 					bSceneActuator *sa= act->data;
 					sa->camera= newlibadr(fd, ob->id.lib, sa->camera);
@@ -3450,6 +3485,11 @@
 			SubsurfModifierData *smd = (SubsurfModifierData*) md;
 
 			smd->emCache = smd->mCache = 0;
+		}
+		else if (md->type==eModifierType_Armature) {
+			ArmatureModifierData *amd = (ArmatureModifierData*) md;
+			
+			amd->prevCos= NULL;
 		}
 		else if (md->type==eModifierType_Cloth) {
 			ClothModifierData *clmd = (ClothModifierData*) md;
@@ -3957,6 +3997,7 @@
 				if (seq->flag & SEQ_USE_PROXY) {
 					seq->strip->proxy = newdataadr(
 						fd, seq->strip->proxy);
+					seq->strip->proxy->anim = 0;
 				} else {
 					seq->strip->proxy = 0;
 				}
@@ -4388,6 +4429,22 @@
 					/* not very nice, but could help */
 					if((v3d->layact & v3d->lay)==0) v3d->layact= v3d->lay;
 					
+				}
+				else if(sl->spacetype==SPACE_IPO) {
+					/* XXX animato */
+#if 0
+					SpaceIpo *sipo= (SpaceIpo *)sl;
+
+					sipo->ipo= restore_pointer_by_name(newmain, (ID *)sipo->ipo, 0);
+					if(sipo->blocktype==ID_SEQ) 
+						sipo->from= (ID *)find_sequence_from_ipo_helper(newmain, sipo->ipo);
+					else 
+						sipo->from= restore_pointer_by_name(newmain, (ID *)sipo->from, 0);
+					
+					// not free sipo->ipokey, creates dependency with src/
+					if(sipo->editipo) MEM_freeN(sipo->editipo);
+					sipo->editipo= NULL;
+#endif
 				}
 				else if(sl->spacetype==SPACE_BUTS) {
 					SpaceButs *sbuts= (SpaceButs *)sl;
@@ -8808,7 +8865,6 @@
 			sce->toolsettings->skgen_retarget_roll = SK_RETARGET_ROLL_VIEW;
 		}
 	}
-<<<<<<< HEAD
 	if (main->versionfile < 248 || (main->versionfile == 248 && main->subversionfile < 3)) {
 		bScreen *sc;
 		
@@ -8846,8 +8902,6 @@
 			}
 		}
 	}
-=======
->>>>>>> d76a6f52
 
 	if (main->versionfile < 248 || (main->versionfile == 248 && main->subversionfile < 3)) {
 		Object *ob;
@@ -8855,7 +8909,7 @@
 		/* Adjustments needed after Bullets update */
 		for(ob = main->object.first; ob; ob= ob->id.next) {
 			ob->damping *= 0.635f;
-			ob->rdamping = 0.1 + (0.59f * ob->rdamping);
+			ob->rdamping = 0.1 + (0.8f * ob->rdamping);
 		}
 	}
 	
@@ -8867,9 +8921,9 @@
 		for (sce= main->scene.first; sce; sce= sce->id.next) {
 			sce->r.domeangle = 180;
 			sce->r.domemode = 1;
-			sce->r.domesize = 1.0f;
 			sce->r.domeres = 4;
 			sce->r.domeresbuf = 1.0f;
+			sce->r.dometilt = 0;
 		}
 		/* DBVT culling by default */
 		for(wrld=main->world.first; wrld; wrld= wrld->id.next) {
@@ -8878,7 +8932,49 @@
 		}
 	}
 
-<<<<<<< HEAD
+	if (main->versionfile < 248 || (main->versionfile == 248 && main->subversionfile < 5)) {
+		Object *ob;
+		World *wrld;
+		for(ob = main->object.first; ob; ob= ob->id.next) {
+			ob->m_contactProcessingThreshold = 1.; //pad3 is used for m_contactProcessingThreshold
+			if(ob->parent) {
+				/* check if top parent has compound shape set and if yes, set this object
+				   to compound shaper as well (was the behaviour before, now it's optional) */
+				Object *parent= newlibadr(fd, lib, ob->parent);
+				while (parent && parent->parent != NULL) {
+					parent = newlibadr(fd, lib, parent->parent);
+				}
+				if(parent) {
+					if (parent->gameflag & OB_CHILD)
+						ob->gameflag |= OB_CHILD;
+				}
+			}
+		}
+		for(wrld=main->world.first; wrld; wrld= wrld->id.next) {
+			wrld->ticrate = 60;
+			wrld->maxlogicstep = 5;
+			wrld->physubstep = 1;
+			wrld->maxphystep = 5;
+		}
+	}
+
+	if (main->versionfile < 249) {
+		Scene *sce;
+		for (sce= main->scene.first; sce; sce= sce->id.next)
+			sce->r.renderer= 0;
+		
+	}
+	
+	// correct introduce of seed for wind force
+	if (main->versionfile < 249 && main->subversionfile < 1) {
+		Object *ob;
+		for(ob = main->object.first; ob; ob= ob->id.next) {
+			if(ob->pd)
+				ob->pd->seed = ((unsigned int)(ceil(PIL_check_seconds_timer()))+1) % 128;
+		}
+	
+	}
+
 	if (main->versionfile < 250) {
 		bScreen *screen;
 		Scene *scene;
@@ -9025,9 +9121,8 @@
 			}
 		}
 	}
-
-=======
->>>>>>> d76a6f52
+	
+
 	/* WATCH IT!!!: pointers from libdata have not been converted yet here! */
 	/* WATCH IT 2!: Userdef struct init has to be in src/usiblender.c! */
 
@@ -9853,6 +9948,10 @@
 				expand_doit(fd, mainvar, eoa->ob);
 				expand_doit(fd, mainvar, eoa->me);
 			}
+		}
+		else if(act->type==ACT_OBJECT) {
+			bObjectActuator *oa= act->data;
+			expand_doit(fd, mainvar, oa->reference);
 		}
 		else if(act->type==ACT_SCENE) {
 			bSceneActuator *sa= act->data;
