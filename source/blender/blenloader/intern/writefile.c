--- conflicted
+++ resolved
@@ -3006,123 +3006,6 @@
 
 static void write_area_regions(WriteData *wd, ScrArea *area)
 {
-<<<<<<< HEAD
-	for (ARegion *region = area->regionbase.first; region; region = region->next) {
-		write_region(wd, region, area->spacetype);
-		write_panel_list(wd, &region->panels);
-
-		for (PanelCategoryStack *pc_act = region->panels_category_active.first; pc_act; pc_act = pc_act->next) {
-			writestruct(wd, DATA, PanelCategoryStack, 1, pc_act);
-		}
-
-		for (uiList *ui_list = region->ui_lists.first; ui_list; ui_list = ui_list->next) {
-			write_uilist(wd, ui_list);
-		}
-
-		for (uiPreview *ui_preview = region->ui_previews.first; ui_preview; ui_preview = ui_preview->next) {
-			writestruct(wd, DATA, uiPreview, 1, ui_preview);
-		}
-	}
-
-	for (SpaceLink *sl = area->spacedata.first; sl; sl = sl->next) {
-		for (ARegion *region = sl->regionbase.first; region; region = region->next) {
-			write_region(wd, region, sl->spacetype);
-		}
-
-		if (sl->spacetype == SPACE_VIEW3D) {
-			View3D *v3d = (View3D *)sl;
-			writestruct(wd, DATA, View3D, 1, v3d);
-
-			if (v3d->localvd) {
-				writestruct(wd, DATA, View3D, 1, v3d->localvd);
-			}
-
-			if (v3d->fx_settings.ssao) {
-				writestruct(wd, DATA, GPUSSAOSettings, 1, v3d->fx_settings.ssao);
-			}
-			if (v3d->fx_settings.dof) {
-				writestruct(wd, DATA, GPUDOFSettings, 1, v3d->fx_settings.dof);
-			}
-		}
-		else if (sl->spacetype == SPACE_GRAPH) {
-			SpaceGraph *sipo = (SpaceGraph *)sl;
-			ListBase tmpGhosts = sipo->runtime.ghost_curves;
-
-			/* temporarily disable ghost curves when saving */
-			BLI_listbase_clear(&sipo->runtime.ghost_curves);
-
-			writestruct(wd, DATA, SpaceGraph, 1, sl);
-			if (sipo->ads) {
-				writestruct(wd, DATA, bDopeSheet, 1, sipo->ads);
-			}
-
-			/* reenable ghost curves */
-			sipo->runtime.ghost_curves = tmpGhosts;
-		}
-		else if (sl->spacetype == SPACE_PROPERTIES) {
-			writestruct(wd, DATA, SpaceProperties, 1, sl);
-		}
-		else if (sl->spacetype == SPACE_FILE) {
-			SpaceFile *sfile = (SpaceFile *)sl;
-
-			writestruct(wd, DATA, SpaceFile, 1, sl);
-			if (sfile->params) {
-				writestruct(wd, DATA, FileSelectParams, 1, sfile->params);
-			}
-		}
-		else if (sl->spacetype == SPACE_SEQ) {
-			writestruct(wd, DATA, SpaceSeq, 1, sl);
-		}
-		else if (sl->spacetype == SPACE_OUTLINER) {
-			SpaceOutliner *so = (SpaceOutliner *)sl;
-			write_soops(wd, so);
-		}
-		else if (sl->spacetype == SPACE_IMAGE) {
-			writestruct(wd, DATA, SpaceImage, 1, sl);
-		}
-		else if (sl->spacetype == SPACE_TEXT) {
-			writestruct(wd, DATA, SpaceText, 1, sl);
-		}
-		else if (sl->spacetype == SPACE_SCRIPT) {
-			SpaceScript *scr = (SpaceScript *)sl;
-			scr->but_refs = NULL;
-			writestruct(wd, DATA, SpaceScript, 1, sl);
-		}
-		else if (sl->spacetype == SPACE_ACTION) {
-			writestruct(wd, DATA, SpaceAction, 1, sl);
-		}
-		else if (sl->spacetype == SPACE_NLA) {
-			SpaceNla *snla = (SpaceNla *)sl;
-
-			writestruct(wd, DATA, SpaceNla, 1, snla);
-			if (snla->ads) {
-				writestruct(wd, DATA, bDopeSheet, 1, snla->ads);
-			}
-		}
-		else if (sl->spacetype == SPACE_NODE) {
-			SpaceNode *snode = (SpaceNode *)sl;
-			bNodeTreePath *path;
-			writestruct(wd, DATA, SpaceNode, 1, snode);
-
-			for (path = snode->treepath.first; path; path = path->next) {
-				writestruct(wd, DATA, bNodeTreePath, 1, path);
-			}
-		}
-		else if (sl->spacetype == SPACE_LOGIC) {
-			writestruct(wd, DATA, SpaceLogic, 1, sl);
-		}
-		else if (sl->spacetype == SPACE_CONSOLE) {
-			SpaceConsole *con = (SpaceConsole *)sl;
-			ConsoleLine *cl;
-
-			for (cl = con->history.first; cl; cl = cl->next) {
-				/* 'len_alloc' is invalid on write, set from 'len' on read */
-				writestruct(wd, DATA, ConsoleLine, 1, cl);
-				writedata(wd, DATA, cl->len + 1, cl->line);
-			}
-			writestruct(wd, DATA, SpaceConsole, 1, sl);
-		}
-=======
   for (ARegion *region = area->regionbase.first; region; region = region->next) {
     write_region(wd, region, area->spacetype);
     write_panel_list(wd, &region->panels);
@@ -3227,6 +3110,9 @@
         writestruct(wd, DATA, bNodeTreePath, 1, path);
       }
     }
+    else if (sl->spacetype == SPACE_LOGIC) {
+      writestruct(wd, DATA, SpaceLogic, 1, sl);
+    }
     else if (sl->spacetype == SPACE_CONSOLE) {
       SpaceConsole *con = (SpaceConsole *)sl;
       ConsoleLine *cl;
@@ -3238,7 +3124,6 @@
       }
       writestruct(wd, DATA, SpaceConsole, 1, sl);
     }
->>>>>>> 309cd047
 #ifdef WITH_GLOBAL_AREA_WRITING
     else if (sl->spacetype == SPACE_TOPBAR) {
       writestruct(wd, DATA, SpaceTopBar, 1, sl);
