/*
 * This program is free software; you can redistribute it and/or
 * modify it under the terms of the GNU General Public License
 * as published by the Free Software Foundation; either version 2
 * of the License, or (at your option) any later version.
 *
 * This program is distributed in the hope that it will be useful,
 * but WITHOUT ANY WARRANTY; without even the implied warranty of
 * MERCHANTABILITY or FITNESS FOR A PARTICULAR PURPOSE.  See the
 * GNU General Public License for more details.
 *
 * You should have received a copy of the GNU General Public License
 * along with this program; if not, write to the Free Software Foundation,
 * Inc., 51 Franklin Street, Fifth Floor, Boston, MA 02110-1301, USA.
 *
 * The Original Code is Copyright (C) 2001-2002 by NaN Holding BV.
 * All rights reserved.
 */

/** \file
 * \ingroup blenloader
 */

/**
 *
 * FILE FORMAT
 * ===========
 *
 * IFF-style structure (but not IFF compatible!)
 *
 * Start file:
 * <pre>
 * `BLENDER_V100`  `12` bytes  (version 1.00 is just an example).
 *                 `V` = big endian, `v` = little endian.
 *                 `_` = 4 byte pointer, `-` = 8 byte pointer.
 * </pre>
 *
 * data-blocks: (also see struct #BHead).
 * <pre>
 * `bh.code`       `char[4]` see `BLO_blend_defs.h` for a list of known types.
 * `bh.len`        `int32` length data after #BHead in bytes.
 * `bh.old`        `void *` old pointer (the address at the time of writing the file).
 * `bh.SDNAnr`     `int32` struct index of structs stored in #DNA1 data.
 * `bh.nr`         `int32` in case of array: number of structs.
 * data
 * ...
 * ...
 * </pre>
 *
 * Almost all data in Blender are structures. Each struct saved
 * gets a BHead header.  With BHead the struct can be linked again
 * and compared with #StructDNA.

 * WRITE
 * =====
 *
 * Preferred writing order: (not really a must, but why would you do it random?)
 * Any case: direct data is ALWAYS after the lib block.
 *
 * (Local file data)
 * - for each LibBlock
 *   - write LibBlock
 *   - write associated direct data
 * (External file data)
 * - per library
 *   - write library block
 *   - per LibBlock
 *     - write the ID of LibBlock
 * - write #TEST (#RenderInfo struct. 128x128 blend file preview is optional).
 * - write #GLOB (#FileGlobal struct) (some global vars).
 * - write #DNA1 (#SDNA struct)
 * - write #USER (#UserDef struct) if filename is ``~/.config/blender/X.XX/config/startup.blend``.
 */

#include <fcntl.h>
#include <limits.h>
#include <math.h>
#include <stdio.h>
#include <stdlib.h>
#include <string.h>

#ifdef WIN32
#  include "BLI_winstuff.h"
#  include "winsock2.h"
#  include <io.h>
#  include <zlib.h> /* odd include order-issue */
#else
#  include <unistd.h> /* FreeBSD, for write() and close(). */
#endif

#include "BLI_utildefines.h"

/* allow writefile to use deprecated functionality (for forward compatibility code) */
#define DNA_DEPRECATED_ALLOW

<<<<<<< HEAD
#include "DNA_actuator_types.h"
#include "DNA_anim_types.h"
#include "DNA_armature_types.h"
#include "DNA_cachefile_types.h"
#include "DNA_cloth_types.h"
#include "DNA_collection_types.h"
#include "DNA_constraint_types.h"
#include "DNA_controller_types.h"
#include "DNA_curveprofile_types.h"
#include "DNA_dynamicpaint_types.h"
=======
>>>>>>> d2c10206
#include "DNA_fileglobal_types.h"
#include "DNA_genfile.h"
<<<<<<< HEAD
#include "DNA_lightprobe_types.h"
#include "DNA_meshdata_types.h"
#include "DNA_movieclip_types.h"
#include "DNA_object_force_types.h"
#include "DNA_object_types.h"
#include "DNA_particle_types.h"
#include "DNA_pointcache_types.h"
#include "DNA_property_types.h"
#include "DNA_python_component_types.h"
#include "DNA_rigidbody_types.h"
#include "DNA_scene_types.h"
#include "DNA_screen_types.h"
#include "DNA_sdna_types.h"
#include "DNA_sensor_types.h"
#include "DNA_sequence_types.h"
#include "DNA_shader_fx_types.h"
#include "DNA_space_types.h"
#include "DNA_view3d_types.h"
#include "DNA_windowmanager_types.h"
#include "DNA_workspace_types.h"
=======
#include "DNA_sdna_types.h"
>>>>>>> d2c10206

#include "BLI_bitmap.h"
#include "BLI_blenlib.h"
#include "BLI_mempool.h"
#include "MEM_guardedalloc.h" /* MEM_freeN */

#include "BKE_blender_version.h"
#include "BKE_bpath.h"
#include "BKE_global.h" /* for G */
#include "BKE_idprop.h"
#include "BKE_idtype.h"
#include "BKE_layer.h"
#include "BKE_lib_id.h"
#include "BKE_lib_override.h"
#include "BKE_main.h"
#include "BKE_node.h"
#include "BKE_packedFile.h"
#include "BKE_report.h"
#include "BKE_workspace.h"

#include "BLO_blend_defs.h"
#include "BLO_blend_validate.h"
#include "BLO_read_write.h"
#include "BLO_readfile.h"
#include "BLO_undofile.h"
#include "BLO_writefile.h"

#include "readfile.h"

#include <errno.h>

/* Make preferences read-only. */
#define U (*((const UserDef *)&U))

/* ********* my write, buffered writing with minimum size chunks ************ */

/* Use optimal allocation since blocks of this size are kept in memory for undo. */
#define MYWRITE_BUFFER_SIZE (MEM_SIZE_OPTIMAL(1 << 17)) /* 128kb */
#define MYWRITE_MAX_CHUNK (MEM_SIZE_OPTIMAL(1 << 15))   /* ~32kb */

/** Use if we want to store how many bytes have been written to the file. */
// #define USE_WRITE_DATA_LEN

/* -------------------------------------------------------------------- */
/** \name Internal Write Wrapper's (Abstracts Compression)
 * \{ */

typedef enum {
  WW_WRAP_NONE = 1,
  WW_WRAP_ZLIB,
} eWriteWrapType;

typedef struct WriteWrap WriteWrap;
struct WriteWrap {
  /* callbacks */
  bool (*open)(WriteWrap *ww, const char *filepath);
  bool (*close)(WriteWrap *ww);
  size_t (*write)(WriteWrap *ww, const char *data, size_t data_len);

  /* Buffer output (we only want when output isn't already buffered). */
  bool use_buf;

  /* internal */
  union {
    int file_handle;
    gzFile gz_handle;
  } _user_data;
};

/* none */
#define FILE_HANDLE(ww) (ww)->_user_data.file_handle

static bool ww_open_none(WriteWrap *ww, const char *filepath)
{
  int file;

  file = BLI_open(filepath, O_BINARY + O_WRONLY + O_CREAT + O_TRUNC, 0666);

  if (file != -1) {
    FILE_HANDLE(ww) = file;
    return true;
  }

  return false;
}
static bool ww_close_none(WriteWrap *ww)
{
  return (close(FILE_HANDLE(ww)) != -1);
}
static size_t ww_write_none(WriteWrap *ww, const char *buf, size_t buf_len)
{
  return write(FILE_HANDLE(ww), buf, buf_len);
}
#undef FILE_HANDLE

/* zlib */
#define FILE_HANDLE(ww) (ww)->_user_data.gz_handle

static bool ww_open_zlib(WriteWrap *ww, const char *filepath)
{
  gzFile file;

  file = BLI_gzopen(filepath, "wb1");

  if (file != Z_NULL) {
    FILE_HANDLE(ww) = file;
    return true;
  }

  return false;
}
static bool ww_close_zlib(WriteWrap *ww)
{
  return (gzclose(FILE_HANDLE(ww)) == Z_OK);
}
static size_t ww_write_zlib(WriteWrap *ww, const char *buf, size_t buf_len)
{
  return gzwrite(FILE_HANDLE(ww), buf, buf_len);
}
#undef FILE_HANDLE

/* --- end compression types --- */

static void ww_handle_init(eWriteWrapType ww_type, WriteWrap *r_ww)
{
  memset(r_ww, 0, sizeof(*r_ww));

  switch (ww_type) {
    case WW_WRAP_ZLIB: {
      r_ww->open = ww_open_zlib;
      r_ww->close = ww_close_zlib;
      r_ww->write = ww_write_zlib;
      r_ww->use_buf = false;
      break;
    }
    default: {
      r_ww->open = ww_open_none;
      r_ww->close = ww_close_none;
      r_ww->write = ww_write_none;
      r_ww->use_buf = true;
      break;
    }
  }
}

/** \} */

/* -------------------------------------------------------------------- */
/** \name Write Data Type & Functions
 * \{ */

typedef struct {
  const struct SDNA *sdna;

  /** Use for file and memory writing (fixed size of #MYWRITE_BUFFER_SIZE). */
  uchar *buf;
  /** Number of bytes used in #WriteData.buf (flushed when exceeded). */
  size_t buf_used_len;

#ifdef USE_WRITE_DATA_LEN
  /** Total number of bytes written. */
  size_t write_len;
#endif

  /** Set on unlikely case of an error (ignores further file writing).  */
  bool error;

  /** #MemFile writing (used for undo). */
  MemFileWriteData mem;
  /** When true, write to #WriteData.current, could also call 'is_undo'. */
  bool use_memfile;

  /**
   * Wrap writing, so we can use zlib or
   * other compression types later, see: G_FILE_COMPRESS
   * Will be NULL for UNDO.
   */
  WriteWrap *ww;
} WriteData;

typedef struct BlendWriter {
  WriteData *wd;
} BlendWriter;

static WriteData *writedata_new(WriteWrap *ww)
{
  WriteData *wd = MEM_callocN(sizeof(*wd), "writedata");

  wd->sdna = DNA_sdna_current_get();

  wd->ww = ww;

  if ((ww == NULL) || (ww->use_buf)) {
    wd->buf = MEM_mallocN(MYWRITE_BUFFER_SIZE, "wd->buf");
  }

  return wd;
}

static void writedata_do_write(WriteData *wd, const void *mem, size_t memlen)
{
  if ((wd == NULL) || wd->error || (mem == NULL) || memlen < 1) {
    return;
  }

  if (memlen > INT_MAX) {
    BLI_assert(!"Cannot write chunks bigger than INT_MAX.");
    return;
  }

  if (UNLIKELY(wd->error)) {
    return;
  }

  /* memory based save */
  if (wd->use_memfile) {
    BLO_memfile_chunk_add(&wd->mem, mem, memlen);
  }
  else {
    if (wd->ww->write(wd->ww, mem, memlen) != memlen) {
      wd->error = true;
    }
  }
}

static void writedata_free(WriteData *wd)
{
  if (wd->buf) {
    MEM_freeN(wd->buf);
  }
  MEM_freeN(wd);
}

/** \} */

/* -------------------------------------------------------------------- */
/** \name Local Writing API 'mywrite'
 * \{ */

/**
 * Flush helps the de-duplicating memory for undo-save by logically segmenting data,
 * so differences in one part of memory won't cause unrelated data to be duplicated.
 */
static void mywrite_flush(WriteData *wd)
{
  if (wd->buf_used_len != 0) {
    writedata_do_write(wd, wd->buf, wd->buf_used_len);
    wd->buf_used_len = 0;
  }
}

/**
 * Low level WRITE(2) wrapper that buffers data
 * \param adr: Pointer to new chunk of data
 * \param len: Length of new chunk of data
 */
static void mywrite(WriteData *wd, const void *adr, size_t len)
{
  if (UNLIKELY(wd->error)) {
    return;
  }

  if (UNLIKELY(adr == NULL)) {
    BLI_assert(0);
    return;
  }

#ifdef USE_WRITE_DATA_LEN
  wd->write_len += len;
#endif

  if (wd->buf == NULL) {
    writedata_do_write(wd, adr, len);
  }
  else {
    /* if we have a single big chunk, write existing data in
     * buffer and write out big chunk in smaller pieces */
    if (len > MYWRITE_MAX_CHUNK) {
      if (wd->buf_used_len != 0) {
        writedata_do_write(wd, wd->buf, wd->buf_used_len);
        wd->buf_used_len = 0;
      }

      do {
        size_t writelen = MIN2(len, MYWRITE_MAX_CHUNK);
        writedata_do_write(wd, adr, writelen);
        adr = (const char *)adr + writelen;
        len -= writelen;
      } while (len > 0);

      return;
    }

    /* if data would overflow buffer, write out the buffer */
    if (len + wd->buf_used_len > MYWRITE_BUFFER_SIZE - 1) {
      writedata_do_write(wd, wd->buf, wd->buf_used_len);
      wd->buf_used_len = 0;
    }

    /* append data at end of buffer */
    memcpy(&wd->buf[wd->buf_used_len], adr, len);
    wd->buf_used_len += len;
  }
}

/**
 * BeGiN initializer for mywrite
 * \param ww: File write wrapper.
 * \param compare: Previous memory file (can be NULL).
 * \param current: The current memory file (can be NULL).
 * \warning Talks to other functions with global parameters
 */
static WriteData *mywrite_begin(WriteWrap *ww, MemFile *compare, MemFile *current)
{
  WriteData *wd = writedata_new(ww);

  if (current != NULL) {
    BLO_memfile_write_init(&wd->mem, current, compare);
    wd->use_memfile = true;
  }

  return wd;
}

/**
 * END the mywrite wrapper
 * \return 1 if write failed
 * \return unknown global variable otherwise
 * \warning Talks to other functions with global parameters
 */
static bool mywrite_end(WriteData *wd)
{
  if (wd->buf_used_len != 0) {
    writedata_do_write(wd, wd->buf, wd->buf_used_len);
    wd->buf_used_len = 0;
  }

  if (wd->use_memfile) {
    BLO_memfile_write_finalize(&wd->mem);
  }

  const bool err = wd->error;
  writedata_free(wd);

  return err;
}

/**
 * Start writing of data related to a single ID.
 *
 * Only does something when storing an undo step.
 */
static void mywrite_id_begin(WriteData *wd, ID *id)
{
  if (wd->use_memfile) {
    wd->mem.current_id_session_uuid = id->session_uuid;

    /* If current next memchunk does not match the ID we are about to write, try to find the
     * correct memchunk in the mapping using ID's session_uuid. */
    if (wd->mem.id_session_uuid_mapping != NULL &&
        (wd->mem.reference_current_chunk == NULL ||
         wd->mem.reference_current_chunk->id_session_uuid != id->session_uuid)) {
      void *ref = BLI_ghash_lookup(wd->mem.id_session_uuid_mapping,
                                   POINTER_FROM_UINT(id->session_uuid));
      if (ref != NULL) {
        wd->mem.reference_current_chunk = ref;
      }
      /* Else, no existing memchunk found, i.e. this is supposed to be a new ID. */
    }
    /* Otherwise, we try with the current memchunk in any case, whether it is matching current
     * ID's session_uuid or not. */
  }
}

/**
 * Start writing of data related to a single ID.
 *
 * Only does something when storing an undo step.
 */
static void mywrite_id_end(WriteData *wd, ID *UNUSED(id))
{
  if (wd->use_memfile) {
    /* Very important to do it after every ID write now, otherwise we cannot know whether a
     * specific ID changed or not. */
    mywrite_flush(wd);
    wd->mem.current_id_session_uuid = MAIN_ID_SESSION_UUID_UNSET;
  }
}

/** \} */

/* -------------------------------------------------------------------- */
/** \name Generic DNA File Writing
 * \{ */

static void writestruct_at_address_nr(
    WriteData *wd, int filecode, const int struct_nr, int nr, const void *adr, const void *data)
{
  BHead bh;

  BLI_assert(struct_nr > 0 && struct_nr < SDNA_TYPE_MAX);

  if (adr == NULL || data == NULL || nr == 0) {
    return;
  }

  /* init BHead */
  bh.code = filecode;
  bh.old = adr;
  bh.nr = nr;

  bh.SDNAnr = struct_nr;
  const SDNA_Struct *struct_info = wd->sdna->structs[bh.SDNAnr];

  bh.len = nr * wd->sdna->types_size[struct_info->type];

  if (bh.len == 0) {
    return;
  }

  mywrite(wd, &bh, sizeof(BHead));
  mywrite(wd, data, (size_t)bh.len);
}

static void writestruct_nr(
    WriteData *wd, int filecode, const int struct_nr, int nr, const void *adr)
{
  writestruct_at_address_nr(wd, filecode, struct_nr, nr, adr, adr);
}

/* do not use for structs */
static void writedata(WriteData *wd, int filecode, size_t len, const void *adr)
{
  BHead bh;

  if (adr == NULL || len == 0) {
    return;
  }

  if (len > INT_MAX) {
    BLI_assert(!"Cannot write chunks bigger than INT_MAX.");
    return;
  }

  /* align to 4 (writes uninitialized bytes in some cases) */
  len = (len + 3) & ~((size_t)3);

  /* init BHead */
  bh.code = filecode;
  bh.old = adr;
  bh.nr = 1;
  bh.SDNAnr = 0;
  bh.len = (int)len;

  mywrite(wd, &bh, sizeof(BHead));
  mywrite(wd, adr, len);
}

/* use this to force writing of lists in same order as reading (using link_list) */
static void writelist_nr(WriteData *wd, int filecode, const int struct_nr, const ListBase *lb)
{
  const Link *link = lb->first;

  while (link) {
    writestruct_nr(wd, filecode, struct_nr, 1, link);
    link = link->next;
  }
}

#if 0
static void writelist_id(WriteData *wd, int filecode, const char *structname, const ListBase *lb)
{
  const Link *link = lb->first;
  if (link) {

    const int struct_nr = DNA_struct_find_nr(wd->sdna, structname);
    if (struct_nr == -1) {
      printf("error: can't find SDNA code <%s>\n", structname);
      return;
    }

    while (link) {
      writestruct_nr(wd, filecode, struct_nr, 1, link);
      link = link->next;
    }
  }
}
#endif

#define writestruct_at_address(wd, filecode, struct_id, nr, adr, data) \
  writestruct_at_address_nr(wd, filecode, SDNA_TYPE_FROM_STRUCT(struct_id), nr, adr, data)

#define writestruct(wd, filecode, struct_id, nr, adr) \
  writestruct_nr(wd, filecode, SDNA_TYPE_FROM_STRUCT(struct_id), nr, adr)

#define writelist(wd, filecode, struct_id, lb) \
  writelist_nr(wd, filecode, SDNA_TYPE_FROM_STRUCT(struct_id), lb)

/** \} */

/* -------------------------------------------------------------------- */
/** \name Typed DNA File Writing
 *
 * These functions are used by blender's .blend system for file saving/loading.
 * \{ */

/**
 * Take care using 'use_active_win', since we wont want the currently active window
 * to change which scene renders (currently only used for undo).
 */
static void current_screen_compat(Main *mainvar,
                                  bool use_active_win,
                                  bScreen **r_screen,
                                  Scene **r_scene,
                                  ViewLayer **r_view_layer)
{
  wmWindowManager *wm;
  wmWindow *window = NULL;

  /* find a global current screen in the first open window, to have
   * a reasonable default for reading in older versions */
  wm = mainvar->wm.first;

  if (wm) {
    if (use_active_win) {
      /* write the active window into the file, needed for multi-window undo T43424 */
      for (window = wm->windows.first; window; window = window->next) {
        if (window->active) {
          break;
        }
      }

      /* fallback */
      if (window == NULL) {
        window = wm->windows.first;
      }
    }
    else {
      window = wm->windows.first;
    }
  }

  *r_screen = (window) ? BKE_workspace_active_screen_get(window->workspace_hook) : NULL;
  *r_scene = (window) ? window->scene : NULL;
  *r_view_layer = (window && *r_scene) ? BKE_view_layer_find(*r_scene, window->view_layer_name) :
                                         NULL;
}

typedef struct RenderInfo {
  int sfra;
  int efra;
  char scene_name[MAX_ID_NAME - 2];
} RenderInfo;

/**
 * This was originally added for the historic render-daemon feature,
 * now write because it can be easily extracted without reading the whole blend file.
 *
 * See: `release/scripts/modules/blend_render_info.py`
 */
static void write_renderinfo(WriteData *wd, Main *mainvar)
{
  bScreen *curscreen;
  Scene *curscene = NULL;
  ViewLayer *view_layer;

  /* XXX in future, handle multiple windows with multiple screens? */
  current_screen_compat(mainvar, false, &curscreen, &curscene, &view_layer);

  LISTBASE_FOREACH (Scene *, sce, &mainvar->scenes) {
    if (sce->id.lib == NULL && (sce == curscene || (sce->r.scemode & R_BG_RENDER))) {
      RenderInfo data;
      data.sfra = sce->r.sfra;
      data.efra = sce->r.efra;
      memset(data.scene_name, 0, sizeof(data.scene_name));

      BLI_strncpy(data.scene_name, sce->id.name + 2, sizeof(data.scene_name));

      writedata(wd, REND, sizeof(data), &data);
    }
  }
}

static void write_keymapitem(BlendWriter *writer, const wmKeyMapItem *kmi)
{
  BLO_write_struct(writer, wmKeyMapItem, kmi);
  if (kmi->properties) {
    IDP_BlendWrite(writer, kmi->properties);
  }
}

static void write_userdef(BlendWriter *writer, const UserDef *userdef)
{
  writestruct(writer->wd, USER, UserDef, 1, userdef);

  LISTBASE_FOREACH (const bTheme *, btheme, &userdef->themes) {
    BLO_write_struct(writer, bTheme, btheme);
  }

  LISTBASE_FOREACH (const wmKeyMap *, keymap, &userdef->user_keymaps) {
    BLO_write_struct(writer, wmKeyMap, keymap);

    LISTBASE_FOREACH (const wmKeyMapDiffItem *, kmdi, &keymap->diff_items) {
      BLO_write_struct(writer, wmKeyMapDiffItem, kmdi);
      if (kmdi->remove_item) {
        write_keymapitem(writer, kmdi->remove_item);
      }
      if (kmdi->add_item) {
        write_keymapitem(writer, kmdi->add_item);
      }
    }

    LISTBASE_FOREACH (const wmKeyMapItem *, kmi, &keymap->items) {
      write_keymapitem(writer, kmi);
    }
  }

  LISTBASE_FOREACH (const wmKeyConfigPref *, kpt, &userdef->user_keyconfig_prefs) {
    BLO_write_struct(writer, wmKeyConfigPref, kpt);
    if (kpt->prop) {
      IDP_BlendWrite(writer, kpt->prop);
    }
  }

  LISTBASE_FOREACH (const bUserMenu *, um, &userdef->user_menus) {
    BLO_write_struct(writer, bUserMenu, um);
    LISTBASE_FOREACH (const bUserMenuItem *, umi, &um->items) {
      if (umi->type == USER_MENU_TYPE_OPERATOR) {
        const bUserMenuItem_Op *umi_op = (const bUserMenuItem_Op *)umi;
        BLO_write_struct(writer, bUserMenuItem_Op, umi_op);
        if (umi_op->prop) {
          IDP_BlendWrite(writer, umi_op->prop);
        }
      }
      else if (umi->type == USER_MENU_TYPE_MENU) {
        const bUserMenuItem_Menu *umi_mt = (const bUserMenuItem_Menu *)umi;
        BLO_write_struct(writer, bUserMenuItem_Menu, umi_mt);
      }
      else if (umi->type == USER_MENU_TYPE_PROP) {
        const bUserMenuItem_Prop *umi_pr = (const bUserMenuItem_Prop *)umi;
        BLO_write_struct(writer, bUserMenuItem_Prop, umi_pr);
      }
      else {
        BLO_write_struct(writer, bUserMenuItem, umi);
      }
    }
  }

  LISTBASE_FOREACH (const bAddon *, bext, &userdef->addons) {
    BLO_write_struct(writer, bAddon, bext);
    if (bext->prop) {
      IDP_BlendWrite(writer, bext->prop);
    }
  }

  LISTBASE_FOREACH (const bPathCompare *, path_cmp, &userdef->autoexec_paths) {
    BLO_write_struct(writer, bPathCompare, path_cmp);
  }

  LISTBASE_FOREACH (const uiStyle *, style, &userdef->uistyles) {
    BLO_write_struct(writer, uiStyle, style);
  }
}

<<<<<<< HEAD
/* update this also to readfile.c */
static const char *ptcache_data_struct[] = {
    "",          // BPHYS_DATA_INDEX
    "",          // BPHYS_DATA_LOCATION
    "",          // BPHYS_DATA_VELOCITY
    "",          // BPHYS_DATA_ROTATION
    "",          // BPHYS_DATA_AVELOCITY / BPHYS_DATA_XCONST */
    "",          // BPHYS_DATA_SIZE:
    "",          // BPHYS_DATA_TIMES:
    "BoidData",  // case BPHYS_DATA_BOIDS:
};
static const char *ptcache_extra_struct[] = {
    "",
    "ParticleSpring",
    "vec3f",
};
static void write_pointcaches(BlendWriter *writer, ListBase *ptcaches)
{
  LISTBASE_FOREACH (PointCache *, cache, ptcaches) {
    BLO_write_struct(writer, PointCache, cache);

    if ((cache->flag & PTCACHE_DISK_CACHE) == 0) {
      LISTBASE_FOREACH (PTCacheMem *, pm, &cache->mem_cache) {
        BLO_write_struct(writer, PTCacheMem, pm);

        for (int i = 0; i < BPHYS_TOT_DATA; i++) {
          if (pm->data[i] && pm->data_types & (1 << i)) {
            if (ptcache_data_struct[i][0] == '\0') {
              BLO_write_raw(writer, MEM_allocN_len(pm->data[i]), pm->data[i]);
            }
            else {
              BLO_write_struct_array_by_name(
                  writer, ptcache_data_struct[i], pm->totpoint, pm->data[i]);
            }
          }
        }

        LISTBASE_FOREACH (PTCacheExtra *, extra, &pm->extradata) {
          if (ptcache_extra_struct[extra->type][0] == '\0') {
            continue;
          }
          BLO_write_struct(writer, PTCacheExtra, extra);
          BLO_write_struct_array_by_name(
              writer, ptcache_extra_struct[extra->type], extra->totdata, extra->data);
        }
      }
    }
  }
}

static void write_particlesystems(BlendWriter *writer, ListBase *particles)
{
  LISTBASE_FOREACH (ParticleSystem *, psys, particles) {
    BLO_write_struct(writer, ParticleSystem, psys);

    if (psys->particles) {
      BLO_write_struct_array(writer, ParticleData, psys->totpart, psys->particles);

      if (psys->particles->hair) {
        ParticleData *pa = psys->particles;

        for (int a = 0; a < psys->totpart; a++, pa++) {
          BLO_write_struct_array(writer, HairKey, pa->totkey, pa->hair);
        }
      }

      if (psys->particles->boid && (psys->part->phystype == PART_PHYS_BOIDS)) {
        BLO_write_struct_array(writer, BoidParticle, psys->totpart, psys->particles->boid);
      }

      if (psys->part->fluid && (psys->part->phystype == PART_PHYS_FLUID) &&
          (psys->part->fluid->flag & SPH_VISCOELASTIC_SPRINGS)) {
        BLO_write_struct_array(
            writer, ParticleSpring, psys->tot_fluidsprings, psys->fluid_springs);
      }
    }
    LISTBASE_FOREACH (ParticleTarget *, pt, &psys->targets) {
      BLO_write_struct(writer, ParticleTarget, pt);
    }

    if (psys->child) {
      BLO_write_struct_array(writer, ChildParticle, psys->totchild, psys->child);
    }

    if (psys->clmd) {
      BLO_write_struct(writer, ClothModifierData, psys->clmd);
      BLO_write_struct(writer, ClothSimSettings, psys->clmd->sim_parms);
      BLO_write_struct(writer, ClothCollSettings, psys->clmd->coll_parms);
    }

    write_pointcaches(writer, &psys->ptcaches);
  }
}

static void write_properties(BlendWriter * writer, ListBase * lb)
{
  bProperty *prop;

  prop = lb->first;
  while (prop) {
    BLO_write_struct(writer, bProperty, prop);

    if (prop->poin && prop->poin != &prop->data) {
      BLO_write_raw(writer, MEM_allocN_len(prop->poin), prop->poin);
    }

    prop = prop->next;
  }
}

static void write_sensors(BlendWriter * writer, ListBase * lb)
{
  bSensor *sens;

  sens = lb->first;
  while (sens) {
    BLO_write_struct(writer, bSensor, sens);

    BLO_write_pointer_array(writer, sens->totlinks, sens->links);

    switch (sens->type) {
      case SENS_NEAR:
        BLO_write_struct(writer, bNearSensor, sens->data);
        break;
      case SENS_MOUSE:
        BLO_write_struct(writer, bMouseSensor, sens->data);
        break;
      case SENS_KEYBOARD:
        BLO_write_struct(writer, bKeyboardSensor, sens->data);
        break;
      case SENS_PROPERTY:
        BLO_write_struct(writer, bPropertySensor, sens->data);
        break;
      case SENS_ARMATURE:
        BLO_write_struct(writer, bArmatureSensor, sens->data);
        break;
      case SENS_ACTUATOR:
        BLO_write_struct(writer, bActuatorSensor, sens->data);
        break;
      case SENS_DELAY:
        BLO_write_struct(writer, bDelaySensor, sens->data);
        break;
      case SENS_COLLISION:
        BLO_write_struct(writer, bCollisionSensor, sens->data);
        break;
      case SENS_RADAR:
        BLO_write_struct(writer, bRadarSensor, sens->data);
        break;
      case SENS_RANDOM:
        BLO_write_struct(writer, bRandomSensor, sens->data);
        break;
      case SENS_RAY:
        BLO_write_struct(writer, bRaySensor, sens->data);
        break;
      case SENS_MOVEMENT:
        BLO_write_struct(writer, bMovementSensor, sens->data);
        break;
      case SENS_MESSAGE:
        BLO_write_struct(writer, bMessageSensor, sens->data);
        break;
      case SENS_JOYSTICK:
        BLO_write_struct(writer, bJoystickSensor, sens->data);
        break;
      default:; /* error: don't know how to write this file */
    }

    sens = sens->next;
  }
}

static void write_controllers(BlendWriter * writer, ListBase * lb)
{
  bController *cont;

  cont = lb->first;
  while (cont) {
    BLO_write_struct(writer, bController, cont);

    BLO_write_pointer_array(writer, cont->totlinks, cont->links);

    switch (cont->type) {
      case CONT_EXPRESSION:
        BLO_write_struct(writer, bExpressionCont, cont->data);
        break;
      case CONT_PYTHON:
        BLO_write_struct(writer, bPythonCont, cont->data);
        break;
      default:; /* error: don't know how to write this file */
    }

    cont = cont->next;
  }
}

static void write_actuators(BlendWriter * writer, ListBase * lb)
{
  bActuator *act;

  act = lb->first;
  while (act) {
    BLO_write_struct(writer, bActuator, act);

    switch (act->type) {
      case ACT_ACTION:
        BLO_write_struct(writer, bActionActuator, act->data);
        break;
      case ACT_SOUND:
        BLO_write_struct(writer, bSoundActuator, act->data);
        break;
      case ACT_OBJECT:
        BLO_write_struct(writer, bObjectActuator, act->data);
        break;
      case ACT_PROPERTY:
        BLO_write_struct(writer, bPropertyActuator, act->data);
        break;
      case ACT_CAMERA:
        BLO_write_struct(writer, bCameraActuator, act->data);
        break;
      case ACT_CONSTRAINT:
        BLO_write_struct(writer, bConstraintActuator, act->data);
        break;
      case ACT_EDIT_OBJECT:
        BLO_write_struct(writer, bEditObjectActuator, act->data);
        break;
      case ACT_SCENE:
        BLO_write_struct(writer, bSceneActuator, act->data);
        break;
      case ACT_COLLECTION:
        BLO_write_struct(writer, bCollectionActuator, act->data);
        break;
      case ACT_GROUP:
        BLO_write_struct(writer, bGroupActuator, act->data);
        break;
      case ACT_RANDOM:
        BLO_write_struct(writer, bRandomActuator, act->data);
        break;
      case ACT_MESSAGE:
        BLO_write_struct(writer, bMessageActuator, act->data);
        break;
      case ACT_GAME:
        BLO_write_struct(writer, bGameActuator, act->data);
        break;
      case ACT_VIBRATION:
        BLO_write_struct(writer, bVibrationActuator, act->data);
        break;
      case ACT_VISIBILITY:
        BLO_write_struct(writer, bVisibilityActuator, act->data);
        break;
      case ACT_2DFILTER:
        BLO_write_struct(writer, bTwoDFilterActuator, act->data);
        break;
      case ACT_PARENT:
        BLO_write_struct(writer, bParentActuator, act->data);
        break;
      case ACT_STATE:
        BLO_write_struct(writer, bStateActuator, act->data);
        break;
      case ACT_ARMATURE:
        BLO_write_struct(writer, bArmatureActuator, act->data);
        break;
      case ACT_STEERING:
        BLO_write_struct(writer, bSteeringActuator, act->data);
        break;
      case ACT_MOUSE:
        BLO_write_struct(writer, bMouseActuator, act->data);
        break;
      default:; /* error: don't know how to write this file */
    }

    act = act->next;
  }
}

static void write_component_properties(BlendWriter * writer, ListBase * lb)
{
  PythonComponentProperty *cprop;
  cprop = lb->first;

  while (cprop) {
    LinkData *link;
    BLO_write_struct(writer, PythonComponentProperty, cprop);
    BLO_write_struct_list(writer, LinkData, &cprop->enumval);
    for (link = cprop->enumval.first; link; link = link->next) {
      BLO_write_string(writer, link->data);
    }
    cprop = cprop->next;
  }
}

static void write_components(BlendWriter * writer, ListBase * lb)
{
  PythonComponent *pc;

  pc = lb->first;

  while (pc) {
    BLO_write_struct(writer, PythonComponent, pc);
    write_component_properties(writer, &pc->properties);

    pc = pc->next;
  }
}

static void write_motionpath(BlendWriter *writer, bMotionPath *mpath)
{
  /* sanity checks */
  if (mpath == NULL) {
    return;
  }

  /* firstly, just write the motionpath struct */
  BLO_write_struct(writer, bMotionPath, mpath);

  /* now write the array of data */
  BLO_write_struct_array(writer, bMotionPathVert, mpath->length, mpath->points);
}

static void write_constraints(BlendWriter *writer, ListBase *conlist)
{
  LISTBASE_FOREACH (bConstraint *, con, conlist) {
    const bConstraintTypeInfo *cti = BKE_constraint_typeinfo_get(con);

    /* Write the specific data */
    if (cti && con->data) {
      /* firstly, just write the plain con->data struct */
      BLO_write_struct_by_name(writer, cti->structName, con->data);

      /* do any constraint specific stuff */
      switch (con->type) {
        case CONSTRAINT_TYPE_PYTHON: {
          bPythonConstraint *data = con->data;

          /* write targets */
          LISTBASE_FOREACH (bConstraintTarget *, ct, &data->targets) {
            BLO_write_struct(writer, bConstraintTarget, ct);
          }

          /* Write ID Properties -- and copy this comment EXACTLY for easy finding
           * of library blocks that implement this.*/
          IDP_BlendWrite(writer, data->prop);

          break;
        }
        case CONSTRAINT_TYPE_ARMATURE: {
          bArmatureConstraint *data = con->data;

          /* write targets */
          LISTBASE_FOREACH (bConstraintTarget *, ct, &data->targets) {
            BLO_write_struct(writer, bConstraintTarget, ct);
          }

          break;
        }
        case CONSTRAINT_TYPE_SPLINEIK: {
          bSplineIKConstraint *data = con->data;

          /* write points array */
          BLO_write_float_array(writer, data->numpoints, data->points);

          break;
        }
      }
    }

    /* Write the constraint */
    BLO_write_struct(writer, bConstraint, con);
  }
}

static void write_pose(BlendWriter *writer, bPose *pose, bArmature *arm)
{
  /* Write each channel */
  if (pose == NULL) {
    return;
  }

  BLI_assert(arm != NULL);

  /* Write channels */
  LISTBASE_FOREACH (bPoseChannel *, chan, &pose->chanbase) {
    /* Write ID Properties -- and copy this comment EXACTLY for easy finding
     * of library blocks that implement this.*/
    if (chan->prop) {
      IDP_BlendWrite(writer, chan->prop);
    }

    write_constraints(writer, &chan->constraints);

    write_motionpath(writer, chan->mpath);

    /* Prevent crashes with autosave,
     * when a bone duplicated in edit-mode has not yet been assigned to its pose-channel.
     * Also needed with memundo, in some cases we can store a step before pose has been
     * properly rebuilt from previous undo step. */
    Bone *bone = (pose->flag & POSE_RECALC) ? BKE_armature_find_bone_name(arm, chan->name) :
                                              chan->bone;
    if (bone != NULL) {
      /* gets restored on read, for library armatures */
      chan->selectflag = bone->flag & BONE_SELECTED;
    }

    BLO_write_struct(writer, bPoseChannel, chan);
  }

  /* Write groups */
  LISTBASE_FOREACH (bActionGroup *, grp, &pose->agroups) {
    BLO_write_struct(writer, bActionGroup, grp);
  }

  /* write IK param */
  if (pose->ikparam) {
    const char *structname = BKE_pose_ikparam_get_name(pose);
    if (structname) {
      BLO_write_struct_by_name(writer, structname, pose->ikparam);
    }
  }

  /* Write this pose */
  BLO_write_struct(writer, bPose, pose);
}

static void write_defgroups(BlendWriter *writer, ListBase *defbase)
{
  LISTBASE_FOREACH (bDeformGroup *, defgroup, defbase) {
    BLO_write_struct(writer, bDeformGroup, defgroup);
  }
}

static void write_fmaps(BlendWriter *writer, ListBase *fbase)
{
  LISTBASE_FOREACH (bFaceMap *, fmap, fbase) {
    BLO_write_struct(writer, bFaceMap, fmap);
  }
}

static void write_modifiers(BlendWriter *writer, ListBase *modbase)
{
  if (modbase == NULL) {
    return;
  }

  LISTBASE_FOREACH (ModifierData *, md, modbase) {
    const ModifierTypeInfo *mti = BKE_modifier_get_info(md->type);
    if (mti == NULL) {
      return;
    }

    BLO_write_struct_by_name(writer, mti->structName, md);

    if (md->type == eModifierType_Cloth) {
      ClothModifierData *clmd = (ClothModifierData *)md;

      BLO_write_struct(writer, ClothSimSettings, clmd->sim_parms);
      BLO_write_struct(writer, ClothCollSettings, clmd->coll_parms);
      BLO_write_struct(writer, EffectorWeights, clmd->sim_parms->effector_weights);
      write_pointcaches(writer, &clmd->ptcaches);
    }
    else if (md->type == eModifierType_Fluid) {
      FluidModifierData *fmd = (FluidModifierData *)md;

      if (fmd->type & MOD_FLUID_TYPE_DOMAIN) {
        BLO_write_struct(writer, FluidDomainSettings, fmd->domain);

        if (fmd->domain) {
          write_pointcaches(writer, &(fmd->domain->ptcaches[0]));

          /* create fake pointcache so that old blender versions can read it */
          fmd->domain->point_cache[1] = BKE_ptcache_add(&fmd->domain->ptcaches[1]);
          fmd->domain->point_cache[1]->flag |= PTCACHE_DISK_CACHE | PTCACHE_FAKE_SMOKE;
          fmd->domain->point_cache[1]->step = 1;

          write_pointcaches(writer, &(fmd->domain->ptcaches[1]));

          if (fmd->domain->coba) {
            BLO_write_struct(writer, ColorBand, fmd->domain->coba);
          }

          /* cleanup the fake pointcache */
          BKE_ptcache_free_list(&fmd->domain->ptcaches[1]);
          fmd->domain->point_cache[1] = NULL;

          BLO_write_struct(writer, EffectorWeights, fmd->domain->effector_weights);
        }
      }
      else if (fmd->type & MOD_FLUID_TYPE_FLOW) {
        BLO_write_struct(writer, FluidFlowSettings, fmd->flow);
      }
      else if (fmd->type & MOD_FLUID_TYPE_EFFEC) {
        BLO_write_struct(writer, FluidEffectorSettings, fmd->effector);
      }
    }
    else if (md->type == eModifierType_Fluidsim) {
      FluidsimModifierData *fluidmd = (FluidsimModifierData *)md;

      BLO_write_struct(writer, FluidsimSettings, fluidmd->fss);
    }
    else if (md->type == eModifierType_DynamicPaint) {
      DynamicPaintModifierData *pmd = (DynamicPaintModifierData *)md;

      if (pmd->canvas) {
        BLO_write_struct(writer, DynamicPaintCanvasSettings, pmd->canvas);

        /* write surfaces */
        LISTBASE_FOREACH (DynamicPaintSurface *, surface, &pmd->canvas->surfaces) {
          BLO_write_struct(writer, DynamicPaintSurface, surface);
        }
        /* write caches and effector weights */
        LISTBASE_FOREACH (DynamicPaintSurface *, surface, &pmd->canvas->surfaces) {
          write_pointcaches(writer, &(surface->ptcaches));

          BLO_write_struct(writer, EffectorWeights, surface->effector_weights);
        }
      }
      if (pmd->brush) {
        BLO_write_struct(writer, DynamicPaintBrushSettings, pmd->brush);
        BLO_write_struct(writer, ColorBand, pmd->brush->paint_ramp);
        BLO_write_struct(writer, ColorBand, pmd->brush->vel_ramp);
      }
    }
    else if (md->type == eModifierType_Collision) {

#if 0
      CollisionModifierData *collmd = (CollisionModifierData *)md;
      // TODO: CollisionModifier should use pointcache
      // + have proper reset events before enabling this
      writestruct(wd, DATA, MVert, collmd->numverts, collmd->x);
      writestruct(wd, DATA, MVert, collmd->numverts, collmd->xnew);
      writestruct(wd, DATA, MFace, collmd->numfaces, collmd->mfaces);
#endif
    }

    if (mti->blendWrite != NULL) {
      mti->blendWrite(writer, md);
    }
  }
}

static void write_gpencil_modifiers(BlendWriter *writer, ListBase *modbase)
{
  if (modbase == NULL) {
    return;
  }

  LISTBASE_FOREACH (GpencilModifierData *, md, modbase) {
    const GpencilModifierTypeInfo *mti = BKE_gpencil_modifier_get_info(md->type);
    if (mti == NULL) {
      return;
    }

    BLO_write_struct_by_name(writer, mti->struct_name, md);

    if (md->type == eGpencilModifierType_Thick) {
      ThickGpencilModifierData *gpmd = (ThickGpencilModifierData *)md;

      if (gpmd->curve_thickness) {
        BKE_curvemapping_blend_write(writer, gpmd->curve_thickness);
      }
    }
    else if (md->type == eGpencilModifierType_Noise) {
      NoiseGpencilModifierData *gpmd = (NoiseGpencilModifierData *)md;

      if (gpmd->curve_intensity) {
        BKE_curvemapping_blend_write(writer, gpmd->curve_intensity);
      }
    }
    else if (md->type == eGpencilModifierType_Hook) {
      HookGpencilModifierData *gpmd = (HookGpencilModifierData *)md;

      if (gpmd->curfalloff) {
        BKE_curvemapping_blend_write(writer, gpmd->curfalloff);
      }
    }
    else if (md->type == eGpencilModifierType_Tint) {
      TintGpencilModifierData *gpmd = (TintGpencilModifierData *)md;
      if (gpmd->colorband) {
        BLO_write_struct(writer, ColorBand, gpmd->colorband);
      }
      if (gpmd->curve_intensity) {
        BKE_curvemapping_blend_write(writer, gpmd->curve_intensity);
      }
    }
    else if (md->type == eGpencilModifierType_Smooth) {
      SmoothGpencilModifierData *gpmd = (SmoothGpencilModifierData *)md;
      if (gpmd->curve_intensity) {
        BKE_curvemapping_blend_write(writer, gpmd->curve_intensity);
      }
    }
    else if (md->type == eGpencilModifierType_Color) {
      ColorGpencilModifierData *gpmd = (ColorGpencilModifierData *)md;
      if (gpmd->curve_intensity) {
        BKE_curvemapping_blend_write(writer, gpmd->curve_intensity);
      }
    }
    else if (md->type == eGpencilModifierType_Opacity) {
      OpacityGpencilModifierData *gpmd = (OpacityGpencilModifierData *)md;
      if (gpmd->curve_intensity) {
        BKE_curvemapping_blend_write(writer, gpmd->curve_intensity);
      }
    }
  }
}

static void write_shaderfxs(BlendWriter *writer, ListBase *fxbase)
{
  if (fxbase == NULL) {
    return;
  }

  LISTBASE_FOREACH (ShaderFxData *, fx, fxbase) {
    const ShaderFxTypeInfo *fxi = BKE_shaderfx_get_info(fx->type);
    if (fxi == NULL) {
      return;
    }

    BLO_write_struct_by_name(writer, fxi->struct_name, fx);
  }
}

static void write_object(BlendWriter *writer, Object *ob, const void *id_address)
{
  const bool is_undo = BLO_write_is_undo(writer);
  if (ob->id.us > 0 || is_undo) {
    /* Clean up, important in undo case to reduce false detection of changed data-blocks. */
    BKE_object_runtime_reset(ob);

    if (is_undo) {
      /* For undo we stay in object mode during undo presses, so keep edit-mode disabled on save as
       * well, can help reducing false detection of changed data-blocks. */
      ob->mode &= ~OB_MODE_EDIT;
    }

    /* write LibData */
    BLO_write_id_struct(writer, Object, id_address, &ob->id);
    BKE_id_blend_write(writer, &ob->id);

    if (ob->adt) {
      BKE_animdata_blend_write(writer, ob->adt);
    }

    /* direct data */
    BLO_write_pointer_array(writer, ob->totcol, ob->mat);
    BLO_write_raw(writer, sizeof(char) * ob->totcol, ob->matbits);

    write_properties(writer, &ob->prop);
    write_sensors(writer, &ob->sensors);
    write_controllers(writer, &ob->controllers);
    write_actuators(writer, &ob->actuators);
    write_components(writer, &ob->components);

    bArmature *arm = NULL;
    if (ob->type == OB_ARMATURE) {
      arm = ob->data;
      if (arm && ob->pose && arm->act_bone) {
        BLI_strncpy(
            ob->pose->proxy_act_bone, arm->act_bone->name, sizeof(ob->pose->proxy_act_bone));
      }
    }

    write_pose(writer, ob->pose, arm);
    write_defgroups(writer, &ob->defbase);
    write_fmaps(writer, &ob->fmaps);
    write_constraints(writer, &ob->constraints);
    write_motionpath(writer, ob->mpath);

    BLO_write_struct(writer, PartDeflect, ob->pd);
    if (ob->soft) {
      /* Set deprecated pointers to prevent crashes of older Blenders */
      ob->soft->pointcache = ob->soft->shared->pointcache;
      ob->soft->ptcaches = ob->soft->shared->ptcaches;
      BLO_write_struct(writer, SoftBody, ob->soft);
      BLO_write_struct(writer, SoftBody_Shared, ob->soft->shared);
      write_pointcaches(writer, &(ob->soft->shared->ptcaches));
      BLO_write_struct(writer, EffectorWeights, ob->soft->effector_weights);
    }

    if (ob->bsoft) {
      BLO_write_struct(writer, BulletSoftBody, ob->bsoft);
    }

    if (ob->rigidbody_object) {
      /* TODO: if any extra data is added to handle duplis, will need separate function then */
      BLO_write_struct(writer, RigidBodyOb, ob->rigidbody_object);
    }
    if (ob->rigidbody_constraint) {
      BLO_write_struct(writer, RigidBodyCon, ob->rigidbody_constraint);
    }

    if (ob->type == OB_EMPTY && ob->empty_drawtype == OB_EMPTY_IMAGE) {
      BLO_write_struct(writer, ImageUser, ob->iuser);
    }

    write_particlesystems(writer, &ob->particlesystem);
    write_modifiers(writer, &ob->modifiers);
    write_gpencil_modifiers(writer, &ob->greasepencil_modifiers);
    write_shaderfxs(writer, &ob->shader_fx);

    BLO_write_struct_list(writer, LinkData, &ob->pc_ids);
    BLO_write_struct_list(writer, LodLevel, &ob->lodlevels);

    BKE_previewimg_blend_write(writer, ob->preview);
  }
}

static void write_sequence_modifiers(BlendWriter *writer, ListBase *modbase)
{
  LISTBASE_FOREACH (SequenceModifierData *, smd, modbase) {
    const SequenceModifierTypeInfo *smti = BKE_sequence_modifier_type_info_get(smd->type);

    if (smti) {
      BLO_write_struct_by_name(writer, smti->struct_name, smd);

      if (smd->type == seqModifierType_Curves) {
        CurvesModifierData *cmd = (CurvesModifierData *)smd;

        BKE_curvemapping_blend_write(writer, &cmd->curve_mapping);
      }
      else if (smd->type == seqModifierType_HueCorrect) {
        HueCorrectModifierData *hcmd = (HueCorrectModifierData *)smd;

        BKE_curvemapping_blend_write(writer, &hcmd->curve_mapping);
      }
    }
    else {
      BLO_write_struct(writer, SequenceModifierData, smd);
    }
  }
}

static void write_view_settings(BlendWriter *writer, ColorManagedViewSettings *view_settings)
{
  if (view_settings->curve_mapping) {
    BKE_curvemapping_blend_write(writer, view_settings->curve_mapping);
  }
}

static void write_paint(BlendWriter *writer, Paint *p)
{
  if (p->cavity_curve) {
    BKE_curvemapping_blend_write(writer, p->cavity_curve);
  }
  BLO_write_struct_array(writer, PaintToolSlot, p->tool_slots_len, p->tool_slots);
}

static void write_layer_collections(BlendWriter *writer, ListBase *lb)
{
  LISTBASE_FOREACH (LayerCollection *, lc, lb) {
    BLO_write_struct(writer, LayerCollection, lc);

    write_layer_collections(writer, &lc->layer_collections);
  }
}

static void write_view_layer(BlendWriter *writer, ViewLayer *view_layer)
{
  BLO_write_struct(writer, ViewLayer, view_layer);
  BLO_write_struct_list(writer, Base, &view_layer->object_bases);

  if (view_layer->id_properties) {
    IDP_BlendWrite(writer, view_layer->id_properties);
  }

  LISTBASE_FOREACH (FreestyleModuleConfig *, fmc, &view_layer->freestyle_config.modules) {
    BLO_write_struct(writer, FreestyleModuleConfig, fmc);
  }

  LISTBASE_FOREACH (FreestyleLineSet *, fls, &view_layer->freestyle_config.linesets) {
    BLO_write_struct(writer, FreestyleLineSet, fls);
  }
  write_layer_collections(writer, &view_layer->layer_collections);
}

static void write_lightcache_texture(BlendWriter *writer, LightCacheTexture *tex)
{
  if (tex->data) {
    size_t data_size = tex->components * tex->tex_size[0] * tex->tex_size[1] * tex->tex_size[2];
    if (tex->data_type == LIGHTCACHETEX_FLOAT) {
      data_size *= sizeof(float);
    }
    else if (tex->data_type == LIGHTCACHETEX_UINT) {
      data_size *= sizeof(uint);
    }

    /* FIXME: We can't save more than what 32bit systems can handle.
     * The solution would be to split the texture but it is too late for 2.90. (see T78529) */
    if (data_size < INT_MAX) {
      BLO_write_raw(writer, data_size, tex->data);
    }
  }
}

static void write_lightcache(BlendWriter *writer, LightCache *cache)
{
  write_lightcache_texture(writer, &cache->grid_tx);
  write_lightcache_texture(writer, &cache->cube_tx);

  if (cache->cube_mips) {
    BLO_write_struct_array(writer, LightCacheTexture, cache->mips_len, cache->cube_mips);
    for (int i = 0; i < cache->mips_len; i++) {
      write_lightcache_texture(writer, &cache->cube_mips[i]);
    }
  }

  BLO_write_struct_array(writer, LightGridCache, cache->grid_len, cache->grid_data);
  BLO_write_struct_array(writer, LightProbeCache, cache->cube_len, cache->cube_data);
}

static void write_scene(BlendWriter *writer, Scene *sce, const void *id_address)
{
  if (BLO_write_is_undo(writer)) {
    /* Clean up, important in undo case to reduce false detection of changed data-blocks. */
    /* XXX This UI data should not be stored in Scene at all... */
    memset(&sce->cursor, 0, sizeof(sce->cursor));
  }

  /* write LibData */
  BLO_write_id_struct(writer, Scene, id_address, &sce->id);
  BKE_id_blend_write(writer, &sce->id);

  if (sce->adt) {
    BKE_animdata_blend_write(writer, sce->adt);
  }
  BKE_keyingsets_blend_write(writer, &sce->keyingsets);

  /* direct data */
  ToolSettings *tos = sce->toolsettings;
  BLO_write_struct(writer, ToolSettings, tos);
  if (tos->vpaint) {
    BLO_write_struct(writer, VPaint, tos->vpaint);
    write_paint(writer, &tos->vpaint->paint);
  }
  if (tos->wpaint) {
    BLO_write_struct(writer, VPaint, tos->wpaint);
    write_paint(writer, &tos->wpaint->paint);
  }
  if (tos->sculpt) {
    BLO_write_struct(writer, Sculpt, tos->sculpt);
    write_paint(writer, &tos->sculpt->paint);
  }
  if (tos->uvsculpt) {
    BLO_write_struct(writer, UvSculpt, tos->uvsculpt);
    write_paint(writer, &tos->uvsculpt->paint);
  }
  if (tos->gp_paint) {
    BLO_write_struct(writer, GpPaint, tos->gp_paint);
    write_paint(writer, &tos->gp_paint->paint);
  }
  if (tos->gp_vertexpaint) {
    BLO_write_struct(writer, GpVertexPaint, tos->gp_vertexpaint);
    write_paint(writer, &tos->gp_vertexpaint->paint);
  }
  if (tos->gp_sculptpaint) {
    BLO_write_struct(writer, GpSculptPaint, tos->gp_sculptpaint);
    write_paint(writer, &tos->gp_sculptpaint->paint);
  }
  if (tos->gp_weightpaint) {
    BLO_write_struct(writer, GpWeightPaint, tos->gp_weightpaint);
    write_paint(writer, &tos->gp_weightpaint->paint);
  }
  /* write grease-pencil custom ipo curve to file */
  if (tos->gp_interpolate.custom_ipo) {
    BKE_curvemapping_blend_write(writer, tos->gp_interpolate.custom_ipo);
  }
  /* write grease-pencil multiframe falloff curve to file */
  if (tos->gp_sculpt.cur_falloff) {
    BKE_curvemapping_blend_write(writer, tos->gp_sculpt.cur_falloff);
  }
  /* write grease-pencil primitive curve to file */
  if (tos->gp_sculpt.cur_primitive) {
    BKE_curvemapping_blend_write(writer, tos->gp_sculpt.cur_primitive);
  }
  /* Write the curve profile to the file. */
  if (tos->custom_bevel_profile_preset) {
    BKE_curveprofile_blend_write(writer, tos->custom_bevel_profile_preset);
  }

  write_paint(writer, &tos->imapaint.paint);

  Editing *ed = sce->ed;
  if (ed) {
    Sequence *seq;

    BLO_write_struct(writer, Editing, ed);

    /* reset write flags too */

    SEQ_ALL_BEGIN (ed, seq) {
      if (seq->strip) {
        seq->strip->done = false;
      }
      BLO_write_struct(writer, Sequence, seq);
    }
    SEQ_ALL_END;

    SEQ_ALL_BEGIN (ed, seq) {
      if (seq->strip && seq->strip->done == 0) {
        /* write strip with 'done' at 0 because readfile */

        if (seq->effectdata) {
          switch (seq->type) {
            case SEQ_TYPE_COLOR:
              BLO_write_struct(writer, SolidColorVars, seq->effectdata);
              break;
            case SEQ_TYPE_SPEED:
              BLO_write_struct(writer, SpeedControlVars, seq->effectdata);
              break;
            case SEQ_TYPE_WIPE:
              BLO_write_struct(writer, WipeVars, seq->effectdata);
              break;
            case SEQ_TYPE_GLOW:
              BLO_write_struct(writer, GlowVars, seq->effectdata);
              break;
            case SEQ_TYPE_TRANSFORM:
              BLO_write_struct(writer, TransformVars, seq->effectdata);
              break;
            case SEQ_TYPE_GAUSSIAN_BLUR:
              BLO_write_struct(writer, GaussianBlurVars, seq->effectdata);
              break;
            case SEQ_TYPE_TEXT:
              BLO_write_struct(writer, TextVars, seq->effectdata);
              break;
            case SEQ_TYPE_COLORMIX:
              BLO_write_struct(writer, ColorMixVars, seq->effectdata);
              break;
          }
        }

        BLO_write_struct(writer, Stereo3dFormat, seq->stereo3d_format);

        Strip *strip = seq->strip;
        BLO_write_struct(writer, Strip, strip);
        if (strip->crop) {
          BLO_write_struct(writer, StripCrop, strip->crop);
        }
        if (strip->transform) {
          BLO_write_struct(writer, StripTransform, strip->transform);
        }
        if (strip->proxy) {
          BLO_write_struct(writer, StripProxy, strip->proxy);
        }
        if (seq->type == SEQ_TYPE_IMAGE) {
          BLO_write_struct_array(writer,
                                 StripElem,
                                 MEM_allocN_len(strip->stripdata) / sizeof(struct StripElem),
                                 strip->stripdata);
        }
        else if (ELEM(seq->type, SEQ_TYPE_MOVIE, SEQ_TYPE_SOUND_RAM, SEQ_TYPE_SOUND_HD)) {
          BLO_write_struct(writer, StripElem, strip->stripdata);
        }

        strip->done = true;
      }

      if (seq->prop) {
        IDP_BlendWrite(writer, seq->prop);
      }

      write_sequence_modifiers(writer, &seq->modifiers);
    }
    SEQ_ALL_END;

    /* new; meta stack too, even when its nasty restore code */
    LISTBASE_FOREACH (MetaStack *, ms, &ed->metastack) {
      BLO_write_struct(writer, MetaStack, ms);
    }
  }

  if (sce->r.avicodecdata) {
    BLO_write_struct(writer, AviCodecData, sce->r.avicodecdata);
    if (sce->r.avicodecdata->lpFormat) {
      BLO_write_raw(writer, (size_t)sce->r.avicodecdata->cbFormat, sce->r.avicodecdata->lpFormat);
    }
    if (sce->r.avicodecdata->lpParms) {
      BLO_write_raw(writer, (size_t)sce->r.avicodecdata->cbParms, sce->r.avicodecdata->lpParms);
    }
  }
  if (sce->r.ffcodecdata.properties) {
    IDP_BlendWrite(writer, sce->r.ffcodecdata.properties);
  }

  /* writing dynamic list of TimeMarkers to the blend file */
  LISTBASE_FOREACH (TimeMarker *, marker, &sce->markers) {
    BLO_write_struct(writer, TimeMarker, marker);

    if (marker->prop != NULL) {
      IDP_BlendWrite(writer, marker->prop);
    }
  }

  /* writing dynamic list of TransformOrientations to the blend file */
  LISTBASE_FOREACH (TransformOrientation *, ts, &sce->transform_spaces) {
    BLO_write_struct(writer, TransformOrientation, ts);
  }

  /* writing MultiView to the blend file */
  LISTBASE_FOREACH (SceneRenderView *, srv, &sce->r.views) {
    BLO_write_struct(writer, SceneRenderView, srv);
  }

  if (sce->nodetree) {
    BLO_write_struct(writer, bNodeTree, sce->nodetree);
    ntreeBlendWrite(writer, sce->nodetree);
  }

  write_view_settings(writer, &sce->view_settings);

  /* writing RigidBodyWorld data to the blend file */
  if (sce->rigidbody_world) {
    /* Set deprecated pointers to prevent crashes of older Blenders */
    sce->rigidbody_world->pointcache = sce->rigidbody_world->shared->pointcache;
    sce->rigidbody_world->ptcaches = sce->rigidbody_world->shared->ptcaches;
    BLO_write_struct(writer, RigidBodyWorld, sce->rigidbody_world);

    BLO_write_struct(writer, RigidBodyWorld_Shared, sce->rigidbody_world->shared);
    BLO_write_struct(writer, EffectorWeights, sce->rigidbody_world->effector_weights);
    write_pointcaches(writer, &(sce->rigidbody_world->shared->ptcaches));
  }

  BKE_previewimg_blend_write(writer, sce->preview);
  BKE_curvemapping_curves_blend_write(writer, &sce->r.mblur_shutter_curve);

  LISTBASE_FOREACH (ViewLayer *, view_layer, &sce->view_layers) {
    write_view_layer(writer, view_layer);
  }

  if (sce->master_collection) {
    BLO_write_struct(writer, Collection, sce->master_collection);
    BKE_collection_blend_write_nolib(writer, sce->master_collection);
  }

  /* Eevee Lightcache */
  if (sce->eevee.light_cache_data && !BLO_write_is_undo(writer)) {
    BLO_write_struct(writer, LightCache, sce->eevee.light_cache_data);
    write_lightcache(writer, sce->eevee.light_cache_data);
  }

  BKE_screen_view3d_shading_blend_write(writer, &sce->display.shading);

  /* Freed on doversion. */
  BLI_assert(sce->layer_properties == NULL);
}

static void write_wm_xr_data(BlendWriter *writer, wmXrData *xr_data)
{
  BKE_screen_view3d_shading_blend_write(writer, &xr_data->session_settings.shading);
}

static void write_windowmanager(BlendWriter *writer, wmWindowManager *wm, const void *id_address)
{
  BLO_write_id_struct(writer, wmWindowManager, id_address, &wm->id);
  BKE_id_blend_write(writer, &wm->id);
  write_wm_xr_data(writer, &wm->xr);

  LISTBASE_FOREACH (wmWindow *, win, &wm->windows) {
    /* update deprecated screen member (for so loading in 2.7x uses the correct screen) */
    win->screen = BKE_workspace_active_screen_get(win->workspace_hook);

    BLO_write_struct(writer, wmWindow, win);
    BLO_write_struct(writer, WorkSpaceInstanceHook, win->workspace_hook);
    BLO_write_struct(writer, Stereo3dFormat, win->stereo3d_format);

    BKE_screen_area_map_blend_write(writer, &win->global_areas);

    /* data is written, clear deprecated data again */
    win->screen = NULL;
  }
}

=======
>>>>>>> d2c10206
/* Keep it last of write_foodata functions. */
static void write_libraries(WriteData *wd, Main *main)
{
  ListBase *lbarray[MAX_LIBARRAY];
  ID *id;
  int a, tot;
  bool found_one;

  for (; main; main = main->next) {
    a = tot = set_listbasepointers(main, lbarray);

    /* test: is lib being used */
    if (main->curlib && main->curlib->packedfile) {
      found_one = true;
    }
    else if (wd->use_memfile) {
      /* When writing undo step we always write all existing libraries, makes reading undo step
       * much easier when dealing with purely indirectly used libraries. */
      found_one = true;
    }
    else {
      found_one = false;
      while (!found_one && tot--) {
        for (id = lbarray[tot]->first; id; id = id->next) {
          if (id->us > 0 &&
              ((id->tag & LIB_TAG_EXTERN) ||
               ((id->tag & LIB_TAG_INDIRECT) && (id->flag & LIB_INDIRECT_WEAK_LINK)))) {
            found_one = true;
            break;
          }
        }
      }
    }

    /* To be able to restore 'quit.blend' and temp saves,
     * the packed blend has to be in undo buffers... */
    /* XXX needs rethink, just like save UI in undo files now -
     * would be nice to append things only for the 'quit.blend' and temp saves. */
    if (found_one) {
      /* Not overridable. */

      BlendWriter writer = {wd};
      writestruct(wd, ID_LI, Library, 1, main->curlib);
      BKE_id_blend_write(&writer, &main->curlib->id);

      if (main->curlib->packedfile) {
        BKE_packedfile_blend_write(&writer, main->curlib->packedfile);
        if (wd->use_memfile == false) {
          printf("write packed .blend: %s\n", main->curlib->filepath);
        }
      }

      /* Write link placeholders for all direct linked IDs. */
      while (a--) {
        for (id = lbarray[a]->first; id; id = id->next) {
          if (id->us > 0 &&
              ((id->tag & LIB_TAG_EXTERN) ||
               ((id->tag & LIB_TAG_INDIRECT) && (id->flag & LIB_INDIRECT_WEAK_LINK)))) {
            if (!BKE_idtype_idcode_is_linkable(GS(id->name))) {
              printf(
                  "ERROR: write file: data-block '%s' from lib '%s' is not linkable "
                  "but is flagged as directly linked",
                  id->name,
                  main->curlib->filepath_abs);
              BLI_assert(0);
            }
            writestruct(wd, ID_LINK_PLACEHOLDER, ID, 1, id);
          }
        }
      }
    }
  }

  mywrite_flush(wd);
}

/* context is usually defined by WM, two cases where no WM is available:
 * - for forward compatibility, curscreen has to be saved
 * - for undofile, curscene needs to be saved */
static void write_global(WriteData *wd, int fileflags, Main *mainvar)
{
  const bool is_undo = wd->use_memfile;
  FileGlobal fg;
  bScreen *screen;
  Scene *scene;
  ViewLayer *view_layer;
  char subvstr[8];

  /* prevent mem checkers from complaining */
  memset(fg._pad, 0, sizeof(fg._pad));
  memset(fg.filename, 0, sizeof(fg.filename));
  memset(fg.build_hash, 0, sizeof(fg.build_hash));
  fg._pad1 = NULL;

  current_screen_compat(mainvar, is_undo, &screen, &scene, &view_layer);

  /* XXX still remap G */
  fg.curscreen = screen;
  fg.curscene = scene;
  fg.cur_view_layer = view_layer;

  /* prevent to save this, is not good convention, and feature with concerns... */
  fg.fileflags = (fileflags & ~G_FILE_FLAG_ALL_RUNTIME);

  fg.globalf = G.f;
  BLI_strncpy(fg.filename, mainvar->name, sizeof(fg.filename));
  sprintf(subvstr, "%4d", BLENDER_FILE_SUBVERSION);
  memcpy(fg.subvstr, subvstr, 4);

  fg.subversion = BLENDER_FILE_SUBVERSION;
  fg.minversion = BLENDER_FILE_MIN_VERSION;
  fg.minsubversion = BLENDER_FILE_MIN_SUBVERSION;
  fg.upbgesubversion = UPBGE_FILE_SUBVERSION;
  fg.upbgeversion = UPBGE_FILE_VERSION;

#ifdef WITH_BUILDINFO
  {
    extern unsigned long build_commit_timestamp;
    extern char build_hash[];
    /* TODO(sergey): Add branch name to file as well? */
    fg.build_commit_timestamp = build_commit_timestamp;
    BLI_strncpy(fg.build_hash, build_hash, sizeof(fg.build_hash));
  }
#else
  fg.build_commit_timestamp = 0;
  BLI_strncpy(fg.build_hash, "unknown", sizeof(fg.build_hash));
#endif
  writestruct(wd, GLOB, FileGlobal, 1, &fg);
}

/* preview image, first 2 values are width and height
 * second are an RGBA image (uchar)
 * note, this uses 'TEST' since new types will segfault on file load for older blender versions.
 */
static void write_thumb(WriteData *wd, const BlendThumbnail *thumb)
{
  if (thumb) {
    writedata(wd, TEST, BLEN_THUMB_MEMSIZE_FILE(thumb->width, thumb->height), thumb);
  }
}

/** \} */

/* -------------------------------------------------------------------- */
/** \name File Writing (Private)
 * \{ */

/* if MemFile * there's filesave to memory */
static bool write_file_handle(Main *mainvar,
                              WriteWrap *ww,
                              MemFile *compare,
                              MemFile *current,
                              int write_flags,
                              bool use_userdef,
                              const BlendThumbnail *thumb)
{
  BHead bhead;
  ListBase mainlist;
  char buf[16];
  WriteData *wd;

  blo_split_main(&mainlist, mainvar);

  wd = mywrite_begin(ww, compare, current);
  BlendWriter writer = {wd};

  sprintf(buf,
          "BLENDER%c%c%.3d",
          (sizeof(void *) == 8) ? '-' : '_',
          (ENDIAN_ORDER == B_ENDIAN) ? 'V' : 'v',
          BLENDER_FILE_VERSION);

  mywrite(wd, buf, 12);

  write_renderinfo(wd, mainvar);
  write_thumb(wd, thumb);
  write_global(wd, write_flags, mainvar);

  /* The windowmanager and screen often change,
   * avoid thumbnail detecting changes because of this. */
  mywrite_flush(wd);

  OverrideLibraryStorage *override_storage = wd->use_memfile ?
                                                 NULL :
                                                 BKE_lib_override_library_operations_store_init();

#define ID_BUFFER_STATIC_SIZE 8192
  /* This outer loop allows to save first data-blocks from real mainvar,
   * then the temp ones from override process,
   * if needed, without duplicating whole code. */
  Main *bmain = mainvar;
  do {
    ListBase *lbarray[MAX_LIBARRAY];
    int a = set_listbasepointers(bmain, lbarray);
    while (a--) {
      ID *id = lbarray[a]->first;

      if (id == NULL || GS(id->name) == ID_LI) {
        continue; /* Libraries are handled separately below. */
      }

      char id_buffer_static[ID_BUFFER_STATIC_SIZE];
      void *id_buffer = id_buffer_static;
      const size_t idtype_struct_size = BKE_idtype_get_info_from_id(id)->struct_size;
      if (idtype_struct_size > ID_BUFFER_STATIC_SIZE) {
        BLI_assert(0);
        id_buffer = MEM_mallocN(idtype_struct_size, __func__);
      }

      for (; id; id = id->next) {
        /* We should never attempt to write non-regular IDs
         * (i.e. all kind of temp/runtime ones). */
        BLI_assert(
            (id->tag & (LIB_TAG_NO_MAIN | LIB_TAG_NO_USER_REFCOUNT | LIB_TAG_NOT_ALLOCATED)) == 0);

        const bool do_override = !ELEM(override_storage, NULL, bmain) &&
                                 ID_IS_OVERRIDE_LIBRARY_REAL(id);

        if (do_override) {
          BKE_lib_override_library_operations_store_start(bmain, override_storage, id);
        }

        if (wd->use_memfile) {
          /* Record the changes that happened up to this undo push in
           * recalc_up_to_undo_push, and clear recalc_after_undo_push again
           * to start accumulating for the next undo push. */
          id->recalc_up_to_undo_push = id->recalc_after_undo_push;
          id->recalc_after_undo_push = 0;

          bNodeTree *nodetree = ntreeFromID(id);
          if (nodetree != NULL) {
            nodetree->id.recalc_up_to_undo_push = nodetree->id.recalc_after_undo_push;
            nodetree->id.recalc_after_undo_push = 0;
          }
          if (GS(id->name) == ID_SCE) {
            Scene *scene = (Scene *)id;
            if (scene->master_collection != NULL) {
              scene->master_collection->id.recalc_up_to_undo_push =
                  scene->master_collection->id.recalc_after_undo_push;
              scene->master_collection->id.recalc_after_undo_push = 0;
            }
          }
        }

        mywrite_id_begin(wd, id);

        memcpy(id_buffer, id, idtype_struct_size);

        ((ID *)id_buffer)->tag = 0;
        /* Those listbase data change every time we add/remove an ID, and also often when
         * renaming one (due to re-sorting). This avoids generating a lot of false 'is changed'
         * detections between undo steps. */
        ((ID *)id_buffer)->prev = NULL;
        ((ID *)id_buffer)->next = NULL;

        const IDTypeInfo *id_type = BKE_idtype_get_info_from_id(id);
        if (id_type->blend_write != NULL) {
          id_type->blend_write(&writer, (ID *)id_buffer, id);
        }

        if (do_override) {
          BKE_lib_override_library_operations_store_end(override_storage, id);
        }

        mywrite_id_end(wd, id);
      }

      if (id_buffer != id_buffer_static) {
        MEM_SAFE_FREE(id_buffer);
      }

      mywrite_flush(wd);
    }
  } while ((bmain != override_storage) && (bmain = override_storage));

  if (override_storage) {
    BKE_lib_override_library_operations_store_finalize(override_storage);
    override_storage = NULL;
  }

  /* Special handling, operating over split Mains... */
  write_libraries(wd, mainvar->next);

  /* So changes above don't cause a 'DNA1' to be detected as changed on undo. */
  mywrite_flush(wd);

  if (use_userdef) {
    write_userdef(&writer, &U);
  }

  /* Write DNA last, because (to be implemented) test for which structs are written.
   *
   * Note that we *borrow* the pointer to 'DNAstr',
   * so writing each time uses the same address and doesn't cause unnecessary undo overhead. */
  writedata(wd, DNA1, (size_t)wd->sdna->data_len, wd->sdna->data);

  /* end of file */
  memset(&bhead, 0, sizeof(BHead));
  bhead.code = ENDB;
  mywrite(wd, &bhead, sizeof(BHead));

  blo_join_main(&mainlist);

  return mywrite_end(wd);
}

/* do reverse file history: .blend1 -> .blend2, .blend -> .blend1 */
/* return: success(0), failure(1) */
static bool do_history(const char *name, ReportList *reports)
{
  char tempname1[FILE_MAX], tempname2[FILE_MAX];
  int hisnr = U.versions;

  if (U.versions == 0) {
    return 0;
  }

  if (strlen(name) < 2) {
    BKE_report(reports, RPT_ERROR, "Unable to make version backup: filename too short");
    return 1;
  }

  while (hisnr > 1) {
    BLI_snprintf(tempname1, sizeof(tempname1), "%s%d", name, hisnr - 1);
    if (BLI_exists(tempname1)) {
      BLI_snprintf(tempname2, sizeof(tempname2), "%s%d", name, hisnr);

      if (BLI_rename(tempname1, tempname2)) {
        BKE_report(reports, RPT_ERROR, "Unable to make version backup");
        return true;
      }
    }
    hisnr--;
  }

  /* is needed when hisnr==1 */
  if (BLI_exists(name)) {
    BLI_snprintf(tempname1, sizeof(tempname1), "%s%d", name, hisnr);

    if (BLI_rename(name, tempname1)) {
      BKE_report(reports, RPT_ERROR, "Unable to make version backup");
      return true;
    }
  }

  return 0;
}

/** \} */

/* -------------------------------------------------------------------- */
/** \name File Writing (Public)
 * \{ */

/**
 * \return Success.
 */
bool BLO_write_file(Main *mainvar,
                    const char *filepath,
                    const int write_flags,
                    const struct BlendFileWriteParams *params,
                    ReportList *reports)
{
  char tempname[FILE_MAX + 1];
  eWriteWrapType ww_type;
  WriteWrap ww;

  eBLO_WritePathRemap remap_mode = params->remap_mode;
  const bool use_save_versions = params->use_save_versions;
  const bool use_save_as_copy = params->use_save_as_copy;
  const bool use_userdef = params->use_userdef;
  const BlendThumbnail *thumb = params->thumb;

  /* path backup/restore */
  void *path_list_backup = NULL;
  const int path_list_flag = (BKE_BPATH_TRAVERSE_SKIP_LIBRARY | BKE_BPATH_TRAVERSE_SKIP_MULTIFILE);

  if (G.debug & G_DEBUG_IO && mainvar->lock != NULL) {
    BKE_report(reports, RPT_INFO, "Checking sanity of current .blend file *BEFORE* save to disk");
    BLO_main_validate_libraries(mainvar, reports);
    BLO_main_validate_shapekeys(mainvar, reports);
  }

  /* open temporary file, so we preserve the original in case we crash */
  BLI_snprintf(tempname, sizeof(tempname), "%s@", filepath);

  if (write_flags & G_FILE_COMPRESS) {
    ww_type = WW_WRAP_ZLIB;
  }
  else {
    ww_type = WW_WRAP_NONE;
  }

  ww_handle_init(ww_type, &ww);

  if (ww.open(&ww, tempname) == false) {
    BKE_reportf(
        reports, RPT_ERROR, "Cannot open file %s for writing: %s", tempname, strerror(errno));
    return 0;
  }

  /* Remapping of relative paths to new file location. */
  if (remap_mode != BLO_WRITE_PATH_REMAP_NONE) {

    if (remap_mode == BLO_WRITE_PATH_REMAP_RELATIVE) {
      /* Make all relative as none of the existing paths can be relative in an unsaved document.
       */
      if (G.relbase_valid == false) {
        remap_mode = BLO_WRITE_PATH_REMAP_RELATIVE_ALL;
      }
    }

    char dir_src[FILE_MAX];
    char dir_dst[FILE_MAX];
    BLI_split_dir_part(mainvar->name, dir_src, sizeof(dir_src));
    BLI_split_dir_part(filepath, dir_dst, sizeof(dir_dst));

    /* Just in case there is some subtle difference. */
    BLI_path_normalize(mainvar->name, dir_dst);
    BLI_path_normalize(mainvar->name, dir_src);

    /* Only for relative, not relative-all, as this means making existing paths relative. */
    if (remap_mode == BLO_WRITE_PATH_REMAP_RELATIVE) {
      if (G.relbase_valid && (BLI_path_cmp(dir_dst, dir_src) == 0)) {
        /* Saved to same path. Nothing to do. */
        remap_mode = BLO_WRITE_PATH_REMAP_NONE;
      }
    }
    else if (remap_mode == BLO_WRITE_PATH_REMAP_ABSOLUTE) {
      if (G.relbase_valid == false) {
        /* Unsaved, all paths are absolute.Even if the user manages to set a relative path,
         * there is no base-path that can be used to make it absolute. */
        remap_mode = BLO_WRITE_PATH_REMAP_NONE;
      }
    }

    if (remap_mode != BLO_WRITE_PATH_REMAP_NONE) {
      /* Check if we need to backup and restore paths. */
      if (UNLIKELY(use_save_as_copy)) {
        path_list_backup = BKE_bpath_list_backup(mainvar, path_list_flag);
      }

      switch (remap_mode) {
        case BLO_WRITE_PATH_REMAP_RELATIVE:
          /* Saved, make relative paths relative to new location (if possible). */
          BKE_bpath_relative_rebase(mainvar, dir_src, dir_dst, NULL);
          break;
        case BLO_WRITE_PATH_REMAP_RELATIVE_ALL:
          /* Make all relative (when requested or unsaved). */
          BKE_bpath_relative_convert(mainvar, dir_dst, NULL);
          break;
        case BLO_WRITE_PATH_REMAP_ABSOLUTE:
          /* Make all absolute (when requested or unsaved). */
          BKE_bpath_absolute_convert(mainvar, dir_src, NULL);
          break;
        case BLO_WRITE_PATH_REMAP_NONE:
          BLI_assert(0); /* Unreachable. */
          break;
      }
    }
  }

  /* actual file writing */
  const bool err = write_file_handle(mainvar, &ww, NULL, NULL, write_flags, use_userdef, thumb);

  ww.close(&ww);

  if (UNLIKELY(path_list_backup)) {
    BKE_bpath_list_restore(mainvar, path_list_flag, path_list_backup);
    BKE_bpath_list_free(path_list_backup);
  }

  if (err) {
    BKE_report(reports, RPT_ERROR, strerror(errno));
    remove(tempname);

    return 0;
  }

  /* file save to temporary file was successful */
  /* now do reverse file history (move .blend1 -> .blend2, .blend -> .blend1) */
  if (use_save_versions) {
    const bool err_hist = do_history(filepath, reports);
    if (err_hist) {
      BKE_report(reports, RPT_ERROR, "Version backup failed (file saved with @)");
      return 0;
    }
  }

  if (BLI_rename(tempname, filepath) != 0) {
    BKE_report(reports, RPT_ERROR, "Cannot change old file (file saved with @)");
    return 0;
  }

  if (G.debug & G_DEBUG_IO && mainvar->lock != NULL) {
    BKE_report(reports, RPT_INFO, "Checking sanity of current .blend file *AFTER* save to disk");
    BLO_main_validate_libraries(mainvar, reports);
  }

  return 1;
}

/**
 * \return Success.
 */
bool BLO_write_file_mem(Main *mainvar, MemFile *compare, MemFile *current, int write_flags)
{
  bool use_userdef = false;

  const bool err = write_file_handle(
      mainvar, NULL, compare, current, write_flags, use_userdef, NULL);

  return (err == 0);
}

void BLO_write_raw(BlendWriter *writer, size_t size_in_bytes, const void *data_ptr)
{
  writedata(writer->wd, DATA, size_in_bytes, data_ptr);
}

void BLO_write_struct_by_name(BlendWriter *writer, const char *struct_name, const void *data_ptr)
{
  BLO_write_struct_array_by_name(writer, struct_name, 1, data_ptr);
}

void BLO_write_struct_array_by_name(BlendWriter *writer,
                                    const char *struct_name,
                                    int array_size,
                                    const void *data_ptr)
{
  int struct_id = BLO_get_struct_id_by_name(writer, struct_name);
  if (UNLIKELY(struct_id == -1)) {
    printf("error: can't find SDNA code <%s>\n", struct_name);
    return;
  }
  BLO_write_struct_array_by_id(writer, struct_id, array_size, data_ptr);
}

void BLO_write_struct_by_id(BlendWriter *writer, int struct_id, const void *data_ptr)
{
  writestruct_nr(writer->wd, DATA, struct_id, 1, data_ptr);
}

void BLO_write_struct_at_address_by_id(BlendWriter *writer,
                                       int struct_id,
                                       const void *address,
                                       const void *data_ptr)
{
  BLO_write_struct_at_address_by_id_with_filecode(writer, DATA, struct_id, address, data_ptr);
}

void BLO_write_struct_at_address_by_id_with_filecode(
    BlendWriter *writer, int filecode, int struct_id, const void *address, const void *data_ptr)
{
  writestruct_at_address_nr(writer->wd, filecode, struct_id, 1, address, data_ptr);
}

void BLO_write_struct_array_by_id(BlendWriter *writer,
                                  int struct_id,
                                  int array_size,
                                  const void *data_ptr)
{
  writestruct_nr(writer->wd, DATA, struct_id, array_size, data_ptr);
}

void BLO_write_struct_array_at_address_by_id(
    BlendWriter *writer, int struct_id, int array_size, const void *address, const void *data_ptr)
{
  writestruct_at_address_nr(writer->wd, DATA, struct_id, array_size, address, data_ptr);
}

void BLO_write_struct_list_by_id(BlendWriter *writer, int struct_id, ListBase *list)
{
  writelist_nr(writer->wd, DATA, struct_id, list);
}

void BLO_write_struct_list_by_name(BlendWriter *writer, const char *struct_name, ListBase *list)
{
  int struct_id = BLO_get_struct_id_by_name(writer, struct_name);
  if (UNLIKELY(struct_id == -1)) {
    printf("error: can't find SDNA code <%s>\n", struct_name);
    return;
  }
  BLO_write_struct_list_by_id(writer, struct_id, list);
}

void blo_write_id_struct(BlendWriter *writer, int struct_id, const void *id_address, const ID *id)
{
  writestruct_at_address_nr(writer->wd, GS(id->name), struct_id, 1, id_address, id);
}

int BLO_get_struct_id_by_name(BlendWriter *writer, const char *struct_name)
{
  int struct_id = DNA_struct_find_nr(writer->wd->sdna, struct_name);
  return struct_id;
}

void BLO_write_int32_array(BlendWriter *writer, uint num, const int32_t *data_ptr)
{
  BLO_write_raw(writer, sizeof(int32_t) * (size_t)num, data_ptr);
}

void BLO_write_uint32_array(BlendWriter *writer, uint num, const uint32_t *data_ptr)
{
  BLO_write_raw(writer, sizeof(uint32_t) * (size_t)num, data_ptr);
}

void BLO_write_float_array(BlendWriter *writer, uint num, const float *data_ptr)
{
  BLO_write_raw(writer, sizeof(float) * (size_t)num, data_ptr);
}

void BLO_write_pointer_array(BlendWriter *writer, uint num, const void *data_ptr)
{
  BLO_write_raw(writer, sizeof(void *) * (size_t)num, data_ptr);
}

void BLO_write_float3_array(BlendWriter *writer, uint num, const float *data_ptr)
{
  BLO_write_raw(writer, sizeof(float[3]) * (size_t)num, data_ptr);
}

/**
 * Write a null terminated string.
 */
void BLO_write_string(BlendWriter *writer, const char *data_ptr)
{
  if (data_ptr != NULL) {
    BLO_write_raw(writer, strlen(data_ptr) + 1, data_ptr);
  }
}

/**
 * Sometimes different data is written depending on whether the file is saved to disk or used for
 * undo. This function returns true when the current file-writing is done for undo.
 */
bool BLO_write_is_undo(BlendWriter *writer)
{
  return writer->wd->use_memfile;
}

/** \} */<|MERGE_RESOLUTION|>--- conflicted
+++ resolved
@@ -93,45 +93,9 @@
 /* allow writefile to use deprecated functionality (for forward compatibility code) */
 #define DNA_DEPRECATED_ALLOW
 
-<<<<<<< HEAD
-#include "DNA_actuator_types.h"
-#include "DNA_anim_types.h"
-#include "DNA_armature_types.h"
-#include "DNA_cachefile_types.h"
-#include "DNA_cloth_types.h"
-#include "DNA_collection_types.h"
-#include "DNA_constraint_types.h"
-#include "DNA_controller_types.h"
-#include "DNA_curveprofile_types.h"
-#include "DNA_dynamicpaint_types.h"
-=======
->>>>>>> d2c10206
 #include "DNA_fileglobal_types.h"
 #include "DNA_genfile.h"
-<<<<<<< HEAD
-#include "DNA_lightprobe_types.h"
-#include "DNA_meshdata_types.h"
-#include "DNA_movieclip_types.h"
-#include "DNA_object_force_types.h"
-#include "DNA_object_types.h"
-#include "DNA_particle_types.h"
-#include "DNA_pointcache_types.h"
-#include "DNA_property_types.h"
-#include "DNA_python_component_types.h"
-#include "DNA_rigidbody_types.h"
-#include "DNA_scene_types.h"
-#include "DNA_screen_types.h"
 #include "DNA_sdna_types.h"
-#include "DNA_sensor_types.h"
-#include "DNA_sequence_types.h"
-#include "DNA_shader_fx_types.h"
-#include "DNA_space_types.h"
-#include "DNA_view3d_types.h"
-#include "DNA_windowmanager_types.h"
-#include "DNA_workspace_types.h"
-=======
-#include "DNA_sdna_types.h"
->>>>>>> d2c10206
 
 #include "BLI_bitmap.h"
 #include "BLI_blenlib.h"
@@ -796,1076 +760,6 @@
   }
 }
 
-<<<<<<< HEAD
-/* update this also to readfile.c */
-static const char *ptcache_data_struct[] = {
-    "",          // BPHYS_DATA_INDEX
-    "",          // BPHYS_DATA_LOCATION
-    "",          // BPHYS_DATA_VELOCITY
-    "",          // BPHYS_DATA_ROTATION
-    "",          // BPHYS_DATA_AVELOCITY / BPHYS_DATA_XCONST */
-    "",          // BPHYS_DATA_SIZE:
-    "",          // BPHYS_DATA_TIMES:
-    "BoidData",  // case BPHYS_DATA_BOIDS:
-};
-static const char *ptcache_extra_struct[] = {
-    "",
-    "ParticleSpring",
-    "vec3f",
-};
-static void write_pointcaches(BlendWriter *writer, ListBase *ptcaches)
-{
-  LISTBASE_FOREACH (PointCache *, cache, ptcaches) {
-    BLO_write_struct(writer, PointCache, cache);
-
-    if ((cache->flag & PTCACHE_DISK_CACHE) == 0) {
-      LISTBASE_FOREACH (PTCacheMem *, pm, &cache->mem_cache) {
-        BLO_write_struct(writer, PTCacheMem, pm);
-
-        for (int i = 0; i < BPHYS_TOT_DATA; i++) {
-          if (pm->data[i] && pm->data_types & (1 << i)) {
-            if (ptcache_data_struct[i][0] == '\0') {
-              BLO_write_raw(writer, MEM_allocN_len(pm->data[i]), pm->data[i]);
-            }
-            else {
-              BLO_write_struct_array_by_name(
-                  writer, ptcache_data_struct[i], pm->totpoint, pm->data[i]);
-            }
-          }
-        }
-
-        LISTBASE_FOREACH (PTCacheExtra *, extra, &pm->extradata) {
-          if (ptcache_extra_struct[extra->type][0] == '\0') {
-            continue;
-          }
-          BLO_write_struct(writer, PTCacheExtra, extra);
-          BLO_write_struct_array_by_name(
-              writer, ptcache_extra_struct[extra->type], extra->totdata, extra->data);
-        }
-      }
-    }
-  }
-}
-
-static void write_particlesystems(BlendWriter *writer, ListBase *particles)
-{
-  LISTBASE_FOREACH (ParticleSystem *, psys, particles) {
-    BLO_write_struct(writer, ParticleSystem, psys);
-
-    if (psys->particles) {
-      BLO_write_struct_array(writer, ParticleData, psys->totpart, psys->particles);
-
-      if (psys->particles->hair) {
-        ParticleData *pa = psys->particles;
-
-        for (int a = 0; a < psys->totpart; a++, pa++) {
-          BLO_write_struct_array(writer, HairKey, pa->totkey, pa->hair);
-        }
-      }
-
-      if (psys->particles->boid && (psys->part->phystype == PART_PHYS_BOIDS)) {
-        BLO_write_struct_array(writer, BoidParticle, psys->totpart, psys->particles->boid);
-      }
-
-      if (psys->part->fluid && (psys->part->phystype == PART_PHYS_FLUID) &&
-          (psys->part->fluid->flag & SPH_VISCOELASTIC_SPRINGS)) {
-        BLO_write_struct_array(
-            writer, ParticleSpring, psys->tot_fluidsprings, psys->fluid_springs);
-      }
-    }
-    LISTBASE_FOREACH (ParticleTarget *, pt, &psys->targets) {
-      BLO_write_struct(writer, ParticleTarget, pt);
-    }
-
-    if (psys->child) {
-      BLO_write_struct_array(writer, ChildParticle, psys->totchild, psys->child);
-    }
-
-    if (psys->clmd) {
-      BLO_write_struct(writer, ClothModifierData, psys->clmd);
-      BLO_write_struct(writer, ClothSimSettings, psys->clmd->sim_parms);
-      BLO_write_struct(writer, ClothCollSettings, psys->clmd->coll_parms);
-    }
-
-    write_pointcaches(writer, &psys->ptcaches);
-  }
-}
-
-static void write_properties(BlendWriter * writer, ListBase * lb)
-{
-  bProperty *prop;
-
-  prop = lb->first;
-  while (prop) {
-    BLO_write_struct(writer, bProperty, prop);
-
-    if (prop->poin && prop->poin != &prop->data) {
-      BLO_write_raw(writer, MEM_allocN_len(prop->poin), prop->poin);
-    }
-
-    prop = prop->next;
-  }
-}
-
-static void write_sensors(BlendWriter * writer, ListBase * lb)
-{
-  bSensor *sens;
-
-  sens = lb->first;
-  while (sens) {
-    BLO_write_struct(writer, bSensor, sens);
-
-    BLO_write_pointer_array(writer, sens->totlinks, sens->links);
-
-    switch (sens->type) {
-      case SENS_NEAR:
-        BLO_write_struct(writer, bNearSensor, sens->data);
-        break;
-      case SENS_MOUSE:
-        BLO_write_struct(writer, bMouseSensor, sens->data);
-        break;
-      case SENS_KEYBOARD:
-        BLO_write_struct(writer, bKeyboardSensor, sens->data);
-        break;
-      case SENS_PROPERTY:
-        BLO_write_struct(writer, bPropertySensor, sens->data);
-        break;
-      case SENS_ARMATURE:
-        BLO_write_struct(writer, bArmatureSensor, sens->data);
-        break;
-      case SENS_ACTUATOR:
-        BLO_write_struct(writer, bActuatorSensor, sens->data);
-        break;
-      case SENS_DELAY:
-        BLO_write_struct(writer, bDelaySensor, sens->data);
-        break;
-      case SENS_COLLISION:
-        BLO_write_struct(writer, bCollisionSensor, sens->data);
-        break;
-      case SENS_RADAR:
-        BLO_write_struct(writer, bRadarSensor, sens->data);
-        break;
-      case SENS_RANDOM:
-        BLO_write_struct(writer, bRandomSensor, sens->data);
-        break;
-      case SENS_RAY:
-        BLO_write_struct(writer, bRaySensor, sens->data);
-        break;
-      case SENS_MOVEMENT:
-        BLO_write_struct(writer, bMovementSensor, sens->data);
-        break;
-      case SENS_MESSAGE:
-        BLO_write_struct(writer, bMessageSensor, sens->data);
-        break;
-      case SENS_JOYSTICK:
-        BLO_write_struct(writer, bJoystickSensor, sens->data);
-        break;
-      default:; /* error: don't know how to write this file */
-    }
-
-    sens = sens->next;
-  }
-}
-
-static void write_controllers(BlendWriter * writer, ListBase * lb)
-{
-  bController *cont;
-
-  cont = lb->first;
-  while (cont) {
-    BLO_write_struct(writer, bController, cont);
-
-    BLO_write_pointer_array(writer, cont->totlinks, cont->links);
-
-    switch (cont->type) {
-      case CONT_EXPRESSION:
-        BLO_write_struct(writer, bExpressionCont, cont->data);
-        break;
-      case CONT_PYTHON:
-        BLO_write_struct(writer, bPythonCont, cont->data);
-        break;
-      default:; /* error: don't know how to write this file */
-    }
-
-    cont = cont->next;
-  }
-}
-
-static void write_actuators(BlendWriter * writer, ListBase * lb)
-{
-  bActuator *act;
-
-  act = lb->first;
-  while (act) {
-    BLO_write_struct(writer, bActuator, act);
-
-    switch (act->type) {
-      case ACT_ACTION:
-        BLO_write_struct(writer, bActionActuator, act->data);
-        break;
-      case ACT_SOUND:
-        BLO_write_struct(writer, bSoundActuator, act->data);
-        break;
-      case ACT_OBJECT:
-        BLO_write_struct(writer, bObjectActuator, act->data);
-        break;
-      case ACT_PROPERTY:
-        BLO_write_struct(writer, bPropertyActuator, act->data);
-        break;
-      case ACT_CAMERA:
-        BLO_write_struct(writer, bCameraActuator, act->data);
-        break;
-      case ACT_CONSTRAINT:
-        BLO_write_struct(writer, bConstraintActuator, act->data);
-        break;
-      case ACT_EDIT_OBJECT:
-        BLO_write_struct(writer, bEditObjectActuator, act->data);
-        break;
-      case ACT_SCENE:
-        BLO_write_struct(writer, bSceneActuator, act->data);
-        break;
-      case ACT_COLLECTION:
-        BLO_write_struct(writer, bCollectionActuator, act->data);
-        break;
-      case ACT_GROUP:
-        BLO_write_struct(writer, bGroupActuator, act->data);
-        break;
-      case ACT_RANDOM:
-        BLO_write_struct(writer, bRandomActuator, act->data);
-        break;
-      case ACT_MESSAGE:
-        BLO_write_struct(writer, bMessageActuator, act->data);
-        break;
-      case ACT_GAME:
-        BLO_write_struct(writer, bGameActuator, act->data);
-        break;
-      case ACT_VIBRATION:
-        BLO_write_struct(writer, bVibrationActuator, act->data);
-        break;
-      case ACT_VISIBILITY:
-        BLO_write_struct(writer, bVisibilityActuator, act->data);
-        break;
-      case ACT_2DFILTER:
-        BLO_write_struct(writer, bTwoDFilterActuator, act->data);
-        break;
-      case ACT_PARENT:
-        BLO_write_struct(writer, bParentActuator, act->data);
-        break;
-      case ACT_STATE:
-        BLO_write_struct(writer, bStateActuator, act->data);
-        break;
-      case ACT_ARMATURE:
-        BLO_write_struct(writer, bArmatureActuator, act->data);
-        break;
-      case ACT_STEERING:
-        BLO_write_struct(writer, bSteeringActuator, act->data);
-        break;
-      case ACT_MOUSE:
-        BLO_write_struct(writer, bMouseActuator, act->data);
-        break;
-      default:; /* error: don't know how to write this file */
-    }
-
-    act = act->next;
-  }
-}
-
-static void write_component_properties(BlendWriter * writer, ListBase * lb)
-{
-  PythonComponentProperty *cprop;
-  cprop = lb->first;
-
-  while (cprop) {
-    LinkData *link;
-    BLO_write_struct(writer, PythonComponentProperty, cprop);
-    BLO_write_struct_list(writer, LinkData, &cprop->enumval);
-    for (link = cprop->enumval.first; link; link = link->next) {
-      BLO_write_string(writer, link->data);
-    }
-    cprop = cprop->next;
-  }
-}
-
-static void write_components(BlendWriter * writer, ListBase * lb)
-{
-  PythonComponent *pc;
-
-  pc = lb->first;
-
-  while (pc) {
-    BLO_write_struct(writer, PythonComponent, pc);
-    write_component_properties(writer, &pc->properties);
-
-    pc = pc->next;
-  }
-}
-
-static void write_motionpath(BlendWriter *writer, bMotionPath *mpath)
-{
-  /* sanity checks */
-  if (mpath == NULL) {
-    return;
-  }
-
-  /* firstly, just write the motionpath struct */
-  BLO_write_struct(writer, bMotionPath, mpath);
-
-  /* now write the array of data */
-  BLO_write_struct_array(writer, bMotionPathVert, mpath->length, mpath->points);
-}
-
-static void write_constraints(BlendWriter *writer, ListBase *conlist)
-{
-  LISTBASE_FOREACH (bConstraint *, con, conlist) {
-    const bConstraintTypeInfo *cti = BKE_constraint_typeinfo_get(con);
-
-    /* Write the specific data */
-    if (cti && con->data) {
-      /* firstly, just write the plain con->data struct */
-      BLO_write_struct_by_name(writer, cti->structName, con->data);
-
-      /* do any constraint specific stuff */
-      switch (con->type) {
-        case CONSTRAINT_TYPE_PYTHON: {
-          bPythonConstraint *data = con->data;
-
-          /* write targets */
-          LISTBASE_FOREACH (bConstraintTarget *, ct, &data->targets) {
-            BLO_write_struct(writer, bConstraintTarget, ct);
-          }
-
-          /* Write ID Properties -- and copy this comment EXACTLY for easy finding
-           * of library blocks that implement this.*/
-          IDP_BlendWrite(writer, data->prop);
-
-          break;
-        }
-        case CONSTRAINT_TYPE_ARMATURE: {
-          bArmatureConstraint *data = con->data;
-
-          /* write targets */
-          LISTBASE_FOREACH (bConstraintTarget *, ct, &data->targets) {
-            BLO_write_struct(writer, bConstraintTarget, ct);
-          }
-
-          break;
-        }
-        case CONSTRAINT_TYPE_SPLINEIK: {
-          bSplineIKConstraint *data = con->data;
-
-          /* write points array */
-          BLO_write_float_array(writer, data->numpoints, data->points);
-
-          break;
-        }
-      }
-    }
-
-    /* Write the constraint */
-    BLO_write_struct(writer, bConstraint, con);
-  }
-}
-
-static void write_pose(BlendWriter *writer, bPose *pose, bArmature *arm)
-{
-  /* Write each channel */
-  if (pose == NULL) {
-    return;
-  }
-
-  BLI_assert(arm != NULL);
-
-  /* Write channels */
-  LISTBASE_FOREACH (bPoseChannel *, chan, &pose->chanbase) {
-    /* Write ID Properties -- and copy this comment EXACTLY for easy finding
-     * of library blocks that implement this.*/
-    if (chan->prop) {
-      IDP_BlendWrite(writer, chan->prop);
-    }
-
-    write_constraints(writer, &chan->constraints);
-
-    write_motionpath(writer, chan->mpath);
-
-    /* Prevent crashes with autosave,
-     * when a bone duplicated in edit-mode has not yet been assigned to its pose-channel.
-     * Also needed with memundo, in some cases we can store a step before pose has been
-     * properly rebuilt from previous undo step. */
-    Bone *bone = (pose->flag & POSE_RECALC) ? BKE_armature_find_bone_name(arm, chan->name) :
-                                              chan->bone;
-    if (bone != NULL) {
-      /* gets restored on read, for library armatures */
-      chan->selectflag = bone->flag & BONE_SELECTED;
-    }
-
-    BLO_write_struct(writer, bPoseChannel, chan);
-  }
-
-  /* Write groups */
-  LISTBASE_FOREACH (bActionGroup *, grp, &pose->agroups) {
-    BLO_write_struct(writer, bActionGroup, grp);
-  }
-
-  /* write IK param */
-  if (pose->ikparam) {
-    const char *structname = BKE_pose_ikparam_get_name(pose);
-    if (structname) {
-      BLO_write_struct_by_name(writer, structname, pose->ikparam);
-    }
-  }
-
-  /* Write this pose */
-  BLO_write_struct(writer, bPose, pose);
-}
-
-static void write_defgroups(BlendWriter *writer, ListBase *defbase)
-{
-  LISTBASE_FOREACH (bDeformGroup *, defgroup, defbase) {
-    BLO_write_struct(writer, bDeformGroup, defgroup);
-  }
-}
-
-static void write_fmaps(BlendWriter *writer, ListBase *fbase)
-{
-  LISTBASE_FOREACH (bFaceMap *, fmap, fbase) {
-    BLO_write_struct(writer, bFaceMap, fmap);
-  }
-}
-
-static void write_modifiers(BlendWriter *writer, ListBase *modbase)
-{
-  if (modbase == NULL) {
-    return;
-  }
-
-  LISTBASE_FOREACH (ModifierData *, md, modbase) {
-    const ModifierTypeInfo *mti = BKE_modifier_get_info(md->type);
-    if (mti == NULL) {
-      return;
-    }
-
-    BLO_write_struct_by_name(writer, mti->structName, md);
-
-    if (md->type == eModifierType_Cloth) {
-      ClothModifierData *clmd = (ClothModifierData *)md;
-
-      BLO_write_struct(writer, ClothSimSettings, clmd->sim_parms);
-      BLO_write_struct(writer, ClothCollSettings, clmd->coll_parms);
-      BLO_write_struct(writer, EffectorWeights, clmd->sim_parms->effector_weights);
-      write_pointcaches(writer, &clmd->ptcaches);
-    }
-    else if (md->type == eModifierType_Fluid) {
-      FluidModifierData *fmd = (FluidModifierData *)md;
-
-      if (fmd->type & MOD_FLUID_TYPE_DOMAIN) {
-        BLO_write_struct(writer, FluidDomainSettings, fmd->domain);
-
-        if (fmd->domain) {
-          write_pointcaches(writer, &(fmd->domain->ptcaches[0]));
-
-          /* create fake pointcache so that old blender versions can read it */
-          fmd->domain->point_cache[1] = BKE_ptcache_add(&fmd->domain->ptcaches[1]);
-          fmd->domain->point_cache[1]->flag |= PTCACHE_DISK_CACHE | PTCACHE_FAKE_SMOKE;
-          fmd->domain->point_cache[1]->step = 1;
-
-          write_pointcaches(writer, &(fmd->domain->ptcaches[1]));
-
-          if (fmd->domain->coba) {
-            BLO_write_struct(writer, ColorBand, fmd->domain->coba);
-          }
-
-          /* cleanup the fake pointcache */
-          BKE_ptcache_free_list(&fmd->domain->ptcaches[1]);
-          fmd->domain->point_cache[1] = NULL;
-
-          BLO_write_struct(writer, EffectorWeights, fmd->domain->effector_weights);
-        }
-      }
-      else if (fmd->type & MOD_FLUID_TYPE_FLOW) {
-        BLO_write_struct(writer, FluidFlowSettings, fmd->flow);
-      }
-      else if (fmd->type & MOD_FLUID_TYPE_EFFEC) {
-        BLO_write_struct(writer, FluidEffectorSettings, fmd->effector);
-      }
-    }
-    else if (md->type == eModifierType_Fluidsim) {
-      FluidsimModifierData *fluidmd = (FluidsimModifierData *)md;
-
-      BLO_write_struct(writer, FluidsimSettings, fluidmd->fss);
-    }
-    else if (md->type == eModifierType_DynamicPaint) {
-      DynamicPaintModifierData *pmd = (DynamicPaintModifierData *)md;
-
-      if (pmd->canvas) {
-        BLO_write_struct(writer, DynamicPaintCanvasSettings, pmd->canvas);
-
-        /* write surfaces */
-        LISTBASE_FOREACH (DynamicPaintSurface *, surface, &pmd->canvas->surfaces) {
-          BLO_write_struct(writer, DynamicPaintSurface, surface);
-        }
-        /* write caches and effector weights */
-        LISTBASE_FOREACH (DynamicPaintSurface *, surface, &pmd->canvas->surfaces) {
-          write_pointcaches(writer, &(surface->ptcaches));
-
-          BLO_write_struct(writer, EffectorWeights, surface->effector_weights);
-        }
-      }
-      if (pmd->brush) {
-        BLO_write_struct(writer, DynamicPaintBrushSettings, pmd->brush);
-        BLO_write_struct(writer, ColorBand, pmd->brush->paint_ramp);
-        BLO_write_struct(writer, ColorBand, pmd->brush->vel_ramp);
-      }
-    }
-    else if (md->type == eModifierType_Collision) {
-
-#if 0
-      CollisionModifierData *collmd = (CollisionModifierData *)md;
-      // TODO: CollisionModifier should use pointcache
-      // + have proper reset events before enabling this
-      writestruct(wd, DATA, MVert, collmd->numverts, collmd->x);
-      writestruct(wd, DATA, MVert, collmd->numverts, collmd->xnew);
-      writestruct(wd, DATA, MFace, collmd->numfaces, collmd->mfaces);
-#endif
-    }
-
-    if (mti->blendWrite != NULL) {
-      mti->blendWrite(writer, md);
-    }
-  }
-}
-
-static void write_gpencil_modifiers(BlendWriter *writer, ListBase *modbase)
-{
-  if (modbase == NULL) {
-    return;
-  }
-
-  LISTBASE_FOREACH (GpencilModifierData *, md, modbase) {
-    const GpencilModifierTypeInfo *mti = BKE_gpencil_modifier_get_info(md->type);
-    if (mti == NULL) {
-      return;
-    }
-
-    BLO_write_struct_by_name(writer, mti->struct_name, md);
-
-    if (md->type == eGpencilModifierType_Thick) {
-      ThickGpencilModifierData *gpmd = (ThickGpencilModifierData *)md;
-
-      if (gpmd->curve_thickness) {
-        BKE_curvemapping_blend_write(writer, gpmd->curve_thickness);
-      }
-    }
-    else if (md->type == eGpencilModifierType_Noise) {
-      NoiseGpencilModifierData *gpmd = (NoiseGpencilModifierData *)md;
-
-      if (gpmd->curve_intensity) {
-        BKE_curvemapping_blend_write(writer, gpmd->curve_intensity);
-      }
-    }
-    else if (md->type == eGpencilModifierType_Hook) {
-      HookGpencilModifierData *gpmd = (HookGpencilModifierData *)md;
-
-      if (gpmd->curfalloff) {
-        BKE_curvemapping_blend_write(writer, gpmd->curfalloff);
-      }
-    }
-    else if (md->type == eGpencilModifierType_Tint) {
-      TintGpencilModifierData *gpmd = (TintGpencilModifierData *)md;
-      if (gpmd->colorband) {
-        BLO_write_struct(writer, ColorBand, gpmd->colorband);
-      }
-      if (gpmd->curve_intensity) {
-        BKE_curvemapping_blend_write(writer, gpmd->curve_intensity);
-      }
-    }
-    else if (md->type == eGpencilModifierType_Smooth) {
-      SmoothGpencilModifierData *gpmd = (SmoothGpencilModifierData *)md;
-      if (gpmd->curve_intensity) {
-        BKE_curvemapping_blend_write(writer, gpmd->curve_intensity);
-      }
-    }
-    else if (md->type == eGpencilModifierType_Color) {
-      ColorGpencilModifierData *gpmd = (ColorGpencilModifierData *)md;
-      if (gpmd->curve_intensity) {
-        BKE_curvemapping_blend_write(writer, gpmd->curve_intensity);
-      }
-    }
-    else if (md->type == eGpencilModifierType_Opacity) {
-      OpacityGpencilModifierData *gpmd = (OpacityGpencilModifierData *)md;
-      if (gpmd->curve_intensity) {
-        BKE_curvemapping_blend_write(writer, gpmd->curve_intensity);
-      }
-    }
-  }
-}
-
-static void write_shaderfxs(BlendWriter *writer, ListBase *fxbase)
-{
-  if (fxbase == NULL) {
-    return;
-  }
-
-  LISTBASE_FOREACH (ShaderFxData *, fx, fxbase) {
-    const ShaderFxTypeInfo *fxi = BKE_shaderfx_get_info(fx->type);
-    if (fxi == NULL) {
-      return;
-    }
-
-    BLO_write_struct_by_name(writer, fxi->struct_name, fx);
-  }
-}
-
-static void write_object(BlendWriter *writer, Object *ob, const void *id_address)
-{
-  const bool is_undo = BLO_write_is_undo(writer);
-  if (ob->id.us > 0 || is_undo) {
-    /* Clean up, important in undo case to reduce false detection of changed data-blocks. */
-    BKE_object_runtime_reset(ob);
-
-    if (is_undo) {
-      /* For undo we stay in object mode during undo presses, so keep edit-mode disabled on save as
-       * well, can help reducing false detection of changed data-blocks. */
-      ob->mode &= ~OB_MODE_EDIT;
-    }
-
-    /* write LibData */
-    BLO_write_id_struct(writer, Object, id_address, &ob->id);
-    BKE_id_blend_write(writer, &ob->id);
-
-    if (ob->adt) {
-      BKE_animdata_blend_write(writer, ob->adt);
-    }
-
-    /* direct data */
-    BLO_write_pointer_array(writer, ob->totcol, ob->mat);
-    BLO_write_raw(writer, sizeof(char) * ob->totcol, ob->matbits);
-
-    write_properties(writer, &ob->prop);
-    write_sensors(writer, &ob->sensors);
-    write_controllers(writer, &ob->controllers);
-    write_actuators(writer, &ob->actuators);
-    write_components(writer, &ob->components);
-
-    bArmature *arm = NULL;
-    if (ob->type == OB_ARMATURE) {
-      arm = ob->data;
-      if (arm && ob->pose && arm->act_bone) {
-        BLI_strncpy(
-            ob->pose->proxy_act_bone, arm->act_bone->name, sizeof(ob->pose->proxy_act_bone));
-      }
-    }
-
-    write_pose(writer, ob->pose, arm);
-    write_defgroups(writer, &ob->defbase);
-    write_fmaps(writer, &ob->fmaps);
-    write_constraints(writer, &ob->constraints);
-    write_motionpath(writer, ob->mpath);
-
-    BLO_write_struct(writer, PartDeflect, ob->pd);
-    if (ob->soft) {
-      /* Set deprecated pointers to prevent crashes of older Blenders */
-      ob->soft->pointcache = ob->soft->shared->pointcache;
-      ob->soft->ptcaches = ob->soft->shared->ptcaches;
-      BLO_write_struct(writer, SoftBody, ob->soft);
-      BLO_write_struct(writer, SoftBody_Shared, ob->soft->shared);
-      write_pointcaches(writer, &(ob->soft->shared->ptcaches));
-      BLO_write_struct(writer, EffectorWeights, ob->soft->effector_weights);
-    }
-
-    if (ob->bsoft) {
-      BLO_write_struct(writer, BulletSoftBody, ob->bsoft);
-    }
-
-    if (ob->rigidbody_object) {
-      /* TODO: if any extra data is added to handle duplis, will need separate function then */
-      BLO_write_struct(writer, RigidBodyOb, ob->rigidbody_object);
-    }
-    if (ob->rigidbody_constraint) {
-      BLO_write_struct(writer, RigidBodyCon, ob->rigidbody_constraint);
-    }
-
-    if (ob->type == OB_EMPTY && ob->empty_drawtype == OB_EMPTY_IMAGE) {
-      BLO_write_struct(writer, ImageUser, ob->iuser);
-    }
-
-    write_particlesystems(writer, &ob->particlesystem);
-    write_modifiers(writer, &ob->modifiers);
-    write_gpencil_modifiers(writer, &ob->greasepencil_modifiers);
-    write_shaderfxs(writer, &ob->shader_fx);
-
-    BLO_write_struct_list(writer, LinkData, &ob->pc_ids);
-    BLO_write_struct_list(writer, LodLevel, &ob->lodlevels);
-
-    BKE_previewimg_blend_write(writer, ob->preview);
-  }
-}
-
-static void write_sequence_modifiers(BlendWriter *writer, ListBase *modbase)
-{
-  LISTBASE_FOREACH (SequenceModifierData *, smd, modbase) {
-    const SequenceModifierTypeInfo *smti = BKE_sequence_modifier_type_info_get(smd->type);
-
-    if (smti) {
-      BLO_write_struct_by_name(writer, smti->struct_name, smd);
-
-      if (smd->type == seqModifierType_Curves) {
-        CurvesModifierData *cmd = (CurvesModifierData *)smd;
-
-        BKE_curvemapping_blend_write(writer, &cmd->curve_mapping);
-      }
-      else if (smd->type == seqModifierType_HueCorrect) {
-        HueCorrectModifierData *hcmd = (HueCorrectModifierData *)smd;
-
-        BKE_curvemapping_blend_write(writer, &hcmd->curve_mapping);
-      }
-    }
-    else {
-      BLO_write_struct(writer, SequenceModifierData, smd);
-    }
-  }
-}
-
-static void write_view_settings(BlendWriter *writer, ColorManagedViewSettings *view_settings)
-{
-  if (view_settings->curve_mapping) {
-    BKE_curvemapping_blend_write(writer, view_settings->curve_mapping);
-  }
-}
-
-static void write_paint(BlendWriter *writer, Paint *p)
-{
-  if (p->cavity_curve) {
-    BKE_curvemapping_blend_write(writer, p->cavity_curve);
-  }
-  BLO_write_struct_array(writer, PaintToolSlot, p->tool_slots_len, p->tool_slots);
-}
-
-static void write_layer_collections(BlendWriter *writer, ListBase *lb)
-{
-  LISTBASE_FOREACH (LayerCollection *, lc, lb) {
-    BLO_write_struct(writer, LayerCollection, lc);
-
-    write_layer_collections(writer, &lc->layer_collections);
-  }
-}
-
-static void write_view_layer(BlendWriter *writer, ViewLayer *view_layer)
-{
-  BLO_write_struct(writer, ViewLayer, view_layer);
-  BLO_write_struct_list(writer, Base, &view_layer->object_bases);
-
-  if (view_layer->id_properties) {
-    IDP_BlendWrite(writer, view_layer->id_properties);
-  }
-
-  LISTBASE_FOREACH (FreestyleModuleConfig *, fmc, &view_layer->freestyle_config.modules) {
-    BLO_write_struct(writer, FreestyleModuleConfig, fmc);
-  }
-
-  LISTBASE_FOREACH (FreestyleLineSet *, fls, &view_layer->freestyle_config.linesets) {
-    BLO_write_struct(writer, FreestyleLineSet, fls);
-  }
-  write_layer_collections(writer, &view_layer->layer_collections);
-}
-
-static void write_lightcache_texture(BlendWriter *writer, LightCacheTexture *tex)
-{
-  if (tex->data) {
-    size_t data_size = tex->components * tex->tex_size[0] * tex->tex_size[1] * tex->tex_size[2];
-    if (tex->data_type == LIGHTCACHETEX_FLOAT) {
-      data_size *= sizeof(float);
-    }
-    else if (tex->data_type == LIGHTCACHETEX_UINT) {
-      data_size *= sizeof(uint);
-    }
-
-    /* FIXME: We can't save more than what 32bit systems can handle.
-     * The solution would be to split the texture but it is too late for 2.90. (see T78529) */
-    if (data_size < INT_MAX) {
-      BLO_write_raw(writer, data_size, tex->data);
-    }
-  }
-}
-
-static void write_lightcache(BlendWriter *writer, LightCache *cache)
-{
-  write_lightcache_texture(writer, &cache->grid_tx);
-  write_lightcache_texture(writer, &cache->cube_tx);
-
-  if (cache->cube_mips) {
-    BLO_write_struct_array(writer, LightCacheTexture, cache->mips_len, cache->cube_mips);
-    for (int i = 0; i < cache->mips_len; i++) {
-      write_lightcache_texture(writer, &cache->cube_mips[i]);
-    }
-  }
-
-  BLO_write_struct_array(writer, LightGridCache, cache->grid_len, cache->grid_data);
-  BLO_write_struct_array(writer, LightProbeCache, cache->cube_len, cache->cube_data);
-}
-
-static void write_scene(BlendWriter *writer, Scene *sce, const void *id_address)
-{
-  if (BLO_write_is_undo(writer)) {
-    /* Clean up, important in undo case to reduce false detection of changed data-blocks. */
-    /* XXX This UI data should not be stored in Scene at all... */
-    memset(&sce->cursor, 0, sizeof(sce->cursor));
-  }
-
-  /* write LibData */
-  BLO_write_id_struct(writer, Scene, id_address, &sce->id);
-  BKE_id_blend_write(writer, &sce->id);
-
-  if (sce->adt) {
-    BKE_animdata_blend_write(writer, sce->adt);
-  }
-  BKE_keyingsets_blend_write(writer, &sce->keyingsets);
-
-  /* direct data */
-  ToolSettings *tos = sce->toolsettings;
-  BLO_write_struct(writer, ToolSettings, tos);
-  if (tos->vpaint) {
-    BLO_write_struct(writer, VPaint, tos->vpaint);
-    write_paint(writer, &tos->vpaint->paint);
-  }
-  if (tos->wpaint) {
-    BLO_write_struct(writer, VPaint, tos->wpaint);
-    write_paint(writer, &tos->wpaint->paint);
-  }
-  if (tos->sculpt) {
-    BLO_write_struct(writer, Sculpt, tos->sculpt);
-    write_paint(writer, &tos->sculpt->paint);
-  }
-  if (tos->uvsculpt) {
-    BLO_write_struct(writer, UvSculpt, tos->uvsculpt);
-    write_paint(writer, &tos->uvsculpt->paint);
-  }
-  if (tos->gp_paint) {
-    BLO_write_struct(writer, GpPaint, tos->gp_paint);
-    write_paint(writer, &tos->gp_paint->paint);
-  }
-  if (tos->gp_vertexpaint) {
-    BLO_write_struct(writer, GpVertexPaint, tos->gp_vertexpaint);
-    write_paint(writer, &tos->gp_vertexpaint->paint);
-  }
-  if (tos->gp_sculptpaint) {
-    BLO_write_struct(writer, GpSculptPaint, tos->gp_sculptpaint);
-    write_paint(writer, &tos->gp_sculptpaint->paint);
-  }
-  if (tos->gp_weightpaint) {
-    BLO_write_struct(writer, GpWeightPaint, tos->gp_weightpaint);
-    write_paint(writer, &tos->gp_weightpaint->paint);
-  }
-  /* write grease-pencil custom ipo curve to file */
-  if (tos->gp_interpolate.custom_ipo) {
-    BKE_curvemapping_blend_write(writer, tos->gp_interpolate.custom_ipo);
-  }
-  /* write grease-pencil multiframe falloff curve to file */
-  if (tos->gp_sculpt.cur_falloff) {
-    BKE_curvemapping_blend_write(writer, tos->gp_sculpt.cur_falloff);
-  }
-  /* write grease-pencil primitive curve to file */
-  if (tos->gp_sculpt.cur_primitive) {
-    BKE_curvemapping_blend_write(writer, tos->gp_sculpt.cur_primitive);
-  }
-  /* Write the curve profile to the file. */
-  if (tos->custom_bevel_profile_preset) {
-    BKE_curveprofile_blend_write(writer, tos->custom_bevel_profile_preset);
-  }
-
-  write_paint(writer, &tos->imapaint.paint);
-
-  Editing *ed = sce->ed;
-  if (ed) {
-    Sequence *seq;
-
-    BLO_write_struct(writer, Editing, ed);
-
-    /* reset write flags too */
-
-    SEQ_ALL_BEGIN (ed, seq) {
-      if (seq->strip) {
-        seq->strip->done = false;
-      }
-      BLO_write_struct(writer, Sequence, seq);
-    }
-    SEQ_ALL_END;
-
-    SEQ_ALL_BEGIN (ed, seq) {
-      if (seq->strip && seq->strip->done == 0) {
-        /* write strip with 'done' at 0 because readfile */
-
-        if (seq->effectdata) {
-          switch (seq->type) {
-            case SEQ_TYPE_COLOR:
-              BLO_write_struct(writer, SolidColorVars, seq->effectdata);
-              break;
-            case SEQ_TYPE_SPEED:
-              BLO_write_struct(writer, SpeedControlVars, seq->effectdata);
-              break;
-            case SEQ_TYPE_WIPE:
-              BLO_write_struct(writer, WipeVars, seq->effectdata);
-              break;
-            case SEQ_TYPE_GLOW:
-              BLO_write_struct(writer, GlowVars, seq->effectdata);
-              break;
-            case SEQ_TYPE_TRANSFORM:
-              BLO_write_struct(writer, TransformVars, seq->effectdata);
-              break;
-            case SEQ_TYPE_GAUSSIAN_BLUR:
-              BLO_write_struct(writer, GaussianBlurVars, seq->effectdata);
-              break;
-            case SEQ_TYPE_TEXT:
-              BLO_write_struct(writer, TextVars, seq->effectdata);
-              break;
-            case SEQ_TYPE_COLORMIX:
-              BLO_write_struct(writer, ColorMixVars, seq->effectdata);
-              break;
-          }
-        }
-
-        BLO_write_struct(writer, Stereo3dFormat, seq->stereo3d_format);
-
-        Strip *strip = seq->strip;
-        BLO_write_struct(writer, Strip, strip);
-        if (strip->crop) {
-          BLO_write_struct(writer, StripCrop, strip->crop);
-        }
-        if (strip->transform) {
-          BLO_write_struct(writer, StripTransform, strip->transform);
-        }
-        if (strip->proxy) {
-          BLO_write_struct(writer, StripProxy, strip->proxy);
-        }
-        if (seq->type == SEQ_TYPE_IMAGE) {
-          BLO_write_struct_array(writer,
-                                 StripElem,
-                                 MEM_allocN_len(strip->stripdata) / sizeof(struct StripElem),
-                                 strip->stripdata);
-        }
-        else if (ELEM(seq->type, SEQ_TYPE_MOVIE, SEQ_TYPE_SOUND_RAM, SEQ_TYPE_SOUND_HD)) {
-          BLO_write_struct(writer, StripElem, strip->stripdata);
-        }
-
-        strip->done = true;
-      }
-
-      if (seq->prop) {
-        IDP_BlendWrite(writer, seq->prop);
-      }
-
-      write_sequence_modifiers(writer, &seq->modifiers);
-    }
-    SEQ_ALL_END;
-
-    /* new; meta stack too, even when its nasty restore code */
-    LISTBASE_FOREACH (MetaStack *, ms, &ed->metastack) {
-      BLO_write_struct(writer, MetaStack, ms);
-    }
-  }
-
-  if (sce->r.avicodecdata) {
-    BLO_write_struct(writer, AviCodecData, sce->r.avicodecdata);
-    if (sce->r.avicodecdata->lpFormat) {
-      BLO_write_raw(writer, (size_t)sce->r.avicodecdata->cbFormat, sce->r.avicodecdata->lpFormat);
-    }
-    if (sce->r.avicodecdata->lpParms) {
-      BLO_write_raw(writer, (size_t)sce->r.avicodecdata->cbParms, sce->r.avicodecdata->lpParms);
-    }
-  }
-  if (sce->r.ffcodecdata.properties) {
-    IDP_BlendWrite(writer, sce->r.ffcodecdata.properties);
-  }
-
-  /* writing dynamic list of TimeMarkers to the blend file */
-  LISTBASE_FOREACH (TimeMarker *, marker, &sce->markers) {
-    BLO_write_struct(writer, TimeMarker, marker);
-
-    if (marker->prop != NULL) {
-      IDP_BlendWrite(writer, marker->prop);
-    }
-  }
-
-  /* writing dynamic list of TransformOrientations to the blend file */
-  LISTBASE_FOREACH (TransformOrientation *, ts, &sce->transform_spaces) {
-    BLO_write_struct(writer, TransformOrientation, ts);
-  }
-
-  /* writing MultiView to the blend file */
-  LISTBASE_FOREACH (SceneRenderView *, srv, &sce->r.views) {
-    BLO_write_struct(writer, SceneRenderView, srv);
-  }
-
-  if (sce->nodetree) {
-    BLO_write_struct(writer, bNodeTree, sce->nodetree);
-    ntreeBlendWrite(writer, sce->nodetree);
-  }
-
-  write_view_settings(writer, &sce->view_settings);
-
-  /* writing RigidBodyWorld data to the blend file */
-  if (sce->rigidbody_world) {
-    /* Set deprecated pointers to prevent crashes of older Blenders */
-    sce->rigidbody_world->pointcache = sce->rigidbody_world->shared->pointcache;
-    sce->rigidbody_world->ptcaches = sce->rigidbody_world->shared->ptcaches;
-    BLO_write_struct(writer, RigidBodyWorld, sce->rigidbody_world);
-
-    BLO_write_struct(writer, RigidBodyWorld_Shared, sce->rigidbody_world->shared);
-    BLO_write_struct(writer, EffectorWeights, sce->rigidbody_world->effector_weights);
-    write_pointcaches(writer, &(sce->rigidbody_world->shared->ptcaches));
-  }
-
-  BKE_previewimg_blend_write(writer, sce->preview);
-  BKE_curvemapping_curves_blend_write(writer, &sce->r.mblur_shutter_curve);
-
-  LISTBASE_FOREACH (ViewLayer *, view_layer, &sce->view_layers) {
-    write_view_layer(writer, view_layer);
-  }
-
-  if (sce->master_collection) {
-    BLO_write_struct(writer, Collection, sce->master_collection);
-    BKE_collection_blend_write_nolib(writer, sce->master_collection);
-  }
-
-  /* Eevee Lightcache */
-  if (sce->eevee.light_cache_data && !BLO_write_is_undo(writer)) {
-    BLO_write_struct(writer, LightCache, sce->eevee.light_cache_data);
-    write_lightcache(writer, sce->eevee.light_cache_data);
-  }
-
-  BKE_screen_view3d_shading_blend_write(writer, &sce->display.shading);
-
-  /* Freed on doversion. */
-  BLI_assert(sce->layer_properties == NULL);
-}
-
-static void write_wm_xr_data(BlendWriter *writer, wmXrData *xr_data)
-{
-  BKE_screen_view3d_shading_blend_write(writer, &xr_data->session_settings.shading);
-}
-
-static void write_windowmanager(BlendWriter *writer, wmWindowManager *wm, const void *id_address)
-{
-  BLO_write_id_struct(writer, wmWindowManager, id_address, &wm->id);
-  BKE_id_blend_write(writer, &wm->id);
-  write_wm_xr_data(writer, &wm->xr);
-
-  LISTBASE_FOREACH (wmWindow *, win, &wm->windows) {
-    /* update deprecated screen member (for so loading in 2.7x uses the correct screen) */
-    win->screen = BKE_workspace_active_screen_get(win->workspace_hook);
-
-    BLO_write_struct(writer, wmWindow, win);
-    BLO_write_struct(writer, WorkSpaceInstanceHook, win->workspace_hook);
-    BLO_write_struct(writer, Stereo3dFormat, win->stereo3d_format);
-
-    BKE_screen_area_map_blend_write(writer, &win->global_areas);
-
-    /* data is written, clear deprecated data again */
-    win->screen = NULL;
-  }
-}
-
-=======
->>>>>>> d2c10206
 /* Keep it last of write_foodata functions. */
 static void write_libraries(WriteData *wd, Main *main)
 {
