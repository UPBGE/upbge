/*
 * ***** BEGIN GPL LICENSE BLOCK *****
 *
 * This program is free software; you can redistribute it and/or
 * modify it under the terms of the GNU General Public License
 * as published by the Free Software Foundation; either version 2
 * of the License, or (at your option) any later version.
 *
 * This program is distributed in the hope that it will be useful,
 * but WITHOUT ANY WARRANTY; without even the implied warranty of
 * MERCHANTABILITY or FITNESS FOR A PARTICULAR PURPOSE.  See the
 * GNU General Public License for more details.
 *
 * You should have received a copy of the GNU General Public License
 * along with this program; if not, write to the Free Software Foundation,
 * Inc., 51 Franklin Street, Fifth Floor, Boston, MA 02110-1301, USA.
 *
 * The Original Code is Copyright (C) 2001-2002 by NaN Holding BV.
 * All rights reserved.
 *
 *
 * Contributor(s): Blender Foundation
 *
 * ***** END GPL LICENSE BLOCK *****
 */

/** \file blender/blenloader/intern/writefile.c
 *  \ingroup blenloader
 */


/**
 *
 * FILE FORMAT
 * ===========
 *
 * IFF-style structure  (but not IFF compatible!)
 *
 * start file:
 * <pre>
 *     BLENDER_V100    12 bytes  (versie 1.00)
 *                     V = big endian, v = little endian
 *                     _ = 4 byte pointer, - = 8 byte pointer
 * </pre>
 *
 * datablocks: (also see struct #BHead).
 * <pre>
 *     <bh.code>           4 chars
 *     <bh.len>            int,  len data after BHead
 *     <bh.old>            void,  old pointer
 *     <bh.SDNAnr>         int
 *     <bh.nr>             int, in case of array: number of structs
 *     data
 *     ...
 *     ...
 * </pre>
 *
 * Almost all data in Blender are structures. Each struct saved
 * gets a BHead header.  With BHead the struct can be linked again
 * and compared with StructDNA .
 *
 *
 * WRITE
 * =====
 *
 * Preferred writing order: (not really a must, but why would you do it random?)
 * Any case: direct data is ALWAYS after the lib block
 *
 * (Local file data)
 * - for each LibBlock
 *   - write LibBlock
 *   - write associated direct data
 * (External file data)
 * - per library
 *   - write library block
 *   - per LibBlock
 *     - write the ID of LibBlock
 * - write #TEST (#RenderInfo struct. 128x128 blend file preview is optional).
 * - write #GLOB (#FileGlobal struct) (some global vars).
 * - write #DNA1 (#SDNA struct)
 * - write #USER (#UserDef struct) if filename is ``~/.config/blender/X.XX/config/startup.blend``.
 */


#include <math.h>
#include <fcntl.h>
#include <limits.h>
#include <stdio.h>
#include <string.h>
#include <stdlib.h>

#ifdef WIN32
#  include <zlib.h>  /* odd include order-issue */
#  include "winsock2.h"
#  include <io.h>
#  include "BLI_winstuff.h"
#else
#  include <unistd.h>  /* FreeBSD, for write() and close(). */
#endif

#include "BLI_utildefines.h"

/* allow writefile to use deprecated functionality (for forward compatibility code) */
#define DNA_DEPRECATED_ALLOW

#include "DNA_anim_types.h"
#include "DNA_armature_types.h"
#include "DNA_actuator_types.h"
#include "DNA_brush_types.h"
#include "DNA_cachefile_types.h"
#include "DNA_camera_types.h"
#include "DNA_cloth_types.h"
#include "DNA_constraint_types.h"
#include "DNA_controller_types.h"
#include "DNA_dynamicpaint_types.h"
#include "DNA_genfile.h"
#include "DNA_group_types.h"
#include "DNA_gpencil_types.h"
#include "DNA_fileglobal_types.h"
#include "DNA_key_types.h"
#include "DNA_lattice_types.h"
#include "DNA_lamp_types.h"
#include "DNA_linestyle_types.h"
#include "DNA_meta_types.h"
#include "DNA_mesh_types.h"
#include "DNA_meshdata_types.h"
#include "DNA_material_types.h"
#include "DNA_node_types.h"
#include "DNA_object_types.h"
#include "DNA_object_force.h"
#include "DNA_packedFile_types.h"
#include "DNA_particle_types.h"
#include "DNA_property_types.h"
#include "DNA_python_component_types.h"
#include "DNA_rigidbody_types.h"
#include "DNA_scene_types.h"
#include "DNA_sdna_types.h"
#include "DNA_sequence_types.h"
#include "DNA_sensor_types.h"
#include "DNA_smoke_types.h"
#include "DNA_space_types.h"
#include "DNA_screen_types.h"
#include "DNA_speaker_types.h"
#include "DNA_sound_types.h"
#include "DNA_text_types.h"
#include "DNA_view3d_types.h"
#include "DNA_vfont_types.h"
#include "DNA_world_types.h"
#include "DNA_windowmanager_types.h"
#include "DNA_movieclip_types.h"
#include "DNA_mask_types.h"

#include "MEM_guardedalloc.h" // MEM_freeN
#include "BLI_bitmap.h"
#include "BLI_blenlib.h"
#include "BLI_linklist.h"
#include "BLI_mempool.h"

#include "BKE_action.h"
#include "BKE_blender_version.h"
#include "BKE_bpath.h"
#include "BKE_curve.h"
#include "BKE_constraint.h"
#include "BKE_global.h" // for G
#include "BKE_idcode.h"
#include "BKE_library.h" // for  set_listbasepointers
#include "BKE_main.h"
#include "BKE_node.h"
#include "BKE_report.h"
#include "BKE_sequencer.h"
#include "BKE_subsurf.h"
#include "BKE_modifier.h"
#include "BKE_fcurve.h"
#include "BKE_pointcache.h"
#include "BKE_mesh.h"

#ifdef USE_NODE_COMPAT_CUSTOMNODES
#include "NOD_socket.h"  /* for sock->default_value data */
#endif


#include "BLO_writefile.h"
#include "BLO_readfile.h"
#include "BLO_undofile.h"
#include "BLO_blend_defs.h"

#include "readfile.h"

/* for SDNA_TYPE_FROM_STRUCT() macro */
#include "dna_type_offsets.h"

#include <errno.h>

/* ********* my write, buffered writing with minimum size chunks ************ */

/* Use optimal allocation since blocks of this size are kept in memory for undo. */
#define MYWRITE_BUFFER_SIZE (MEM_SIZE_OPTIMAL(1 << 17))  /* 128kb */
#define MYWRITE_MAX_CHUNK   (MEM_SIZE_OPTIMAL(1 << 15))  /* ~32kb */


/** \name Small API to handle compression.
 * \{ */

typedef enum {
	WW_WRAP_NONE = 1,
	WW_WRAP_ZLIB,
} eWriteWrapType;

typedef struct WriteWrap WriteWrap;
struct WriteWrap {
	/* callbacks */
	bool   (*open)(WriteWrap *ww, const char *filepath);
	bool   (*close)(WriteWrap *ww);
	size_t (*write)(WriteWrap *ww, const char *data, size_t data_len);

	/* internal */
	union {
		int file_handle;
		gzFile gz_handle;
	} _user_data;
};

/* none */
#define FILE_HANDLE(ww) \
	(ww)->_user_data.file_handle

static bool ww_open_none(WriteWrap *ww, const char *filepath)
{
	int file;

	file = BLI_open(filepath, O_BINARY + O_WRONLY + O_CREAT + O_TRUNC, 0666);

	if (file != -1) {
		FILE_HANDLE(ww) = file;
		return true;
	}
	else {
		return false;
	}
}
static bool ww_close_none(WriteWrap *ww)
{
	return (close(FILE_HANDLE(ww)) != -1);
}
static size_t ww_write_none(WriteWrap *ww, const char *buf, size_t buf_len)
{
	return write(FILE_HANDLE(ww), buf, buf_len);
}
#undef FILE_HANDLE

/* zlib */
#define FILE_HANDLE(ww) \
	(ww)->_user_data.gz_handle

static bool ww_open_zlib(WriteWrap *ww, const char *filepath)
{
	gzFile file;

	file = BLI_gzopen(filepath, "wb1");

	if (file != Z_NULL) {
		FILE_HANDLE(ww) = file;
		return true;
	}
	else {
		return false;
	}
}
static bool ww_close_zlib(WriteWrap *ww)
{
	return (gzclose(FILE_HANDLE(ww)) == Z_OK);
}
static size_t ww_write_zlib(WriteWrap *ww, const char *buf, size_t buf_len)
{
	return gzwrite(FILE_HANDLE(ww), buf, buf_len);
}
#undef FILE_HANDLE

/* --- end compression types --- */

static void ww_handle_init(eWriteWrapType ww_type, WriteWrap *r_ww)
{
	memset(r_ww, 0, sizeof(*r_ww));

	switch (ww_type) {
		case WW_WRAP_ZLIB:
		{
			r_ww->open  = ww_open_zlib;
			r_ww->close = ww_close_zlib;
			r_ww->write = ww_write_zlib;
			break;
		}
		default:
		{
			r_ww->open  = ww_open_none;
			r_ww->close = ww_close_none;
			r_ww->write = ww_write_none;
			break;
		}
	}
}

/** \} */



typedef struct {
	const struct SDNA *sdna;

	unsigned char *buf;
	MemFile *compare, *current;

	int tot, count;
	bool error;

	/* Wrap writing, so we can use zlib or
	 * other compression types later, see: G_FILE_COMPRESS
	 * Will be NULL for UNDO. */
	WriteWrap *ww;

#ifdef USE_BMESH_SAVE_AS_COMPAT
	bool use_mesh_compat; /* option to save with older mesh format */
#endif
} WriteData;

static WriteData *writedata_new(WriteWrap *ww)
{
	WriteData *wd = MEM_callocN(sizeof(*wd), "writedata");

	wd->sdna = DNA_sdna_current_get();

	wd->ww = ww;

	wd->buf = MEM_mallocN(MYWRITE_BUFFER_SIZE, "wd->buf");

	return wd;
}

static void writedata_do_write(WriteData *wd, const void *mem, int memlen)
{
	if ((wd == NULL) || wd->error || (mem == NULL) || memlen < 1) {
		return;
	}

	if (UNLIKELY(wd->error)) {
		return;
	}

	/* memory based save */
	if (wd->current) {
		memfile_chunk_add(NULL, wd->current, mem, memlen);
	}
	else {
		if (wd->ww->write(wd->ww, mem, memlen) != memlen) {
			wd->error = true;
		}
	}
}

static void writedata_free(WriteData *wd)
{
	MEM_freeN(wd->buf);
	MEM_freeN(wd);
}

/***/

/**
 * Flush helps the de-duplicating memory for undo-save by logically segmenting data,
 * so differences in one part of memory won't cause unrelated data to be duplicated.
 */
static void mywrite_flush(WriteData *wd)
{
	if (wd->count) {
		writedata_do_write(wd, wd->buf, wd->count);
		wd->count = 0;
	}
}

/**
 * Low level WRITE(2) wrapper that buffers data
 * \param adr Pointer to new chunk of data
 * \param len Length of new chunk of data
 * \warning Talks to other functions with global parameters
 */
static void mywrite(WriteData *wd, const void *adr, int len)
{
	if (UNLIKELY(wd->error)) {
		return;
	}

	if (adr == NULL) {
		BLI_assert(0);
		return;
	}

	wd->tot += len;

	/* if we have a single big chunk, write existing data in
	 * buffer and write out big chunk in smaller pieces */
	if (len > MYWRITE_MAX_CHUNK) {
		if (wd->count) {
			writedata_do_write(wd, wd->buf, wd->count);
			wd->count = 0;
		}

		do {
			int writelen = MIN2(len, MYWRITE_MAX_CHUNK);
			writedata_do_write(wd, adr, writelen);
			adr = (const char *)adr + writelen;
			len -= writelen;
		} while (len > 0);

		return;
	}

	/* if data would overflow buffer, write out the buffer */
	if (len + wd->count > MYWRITE_BUFFER_SIZE - 1) {
		writedata_do_write(wd, wd->buf, wd->count);
		wd->count = 0;
	}

	/* append data at end of buffer */
	memcpy(&wd->buf[wd->count], adr, len);
	wd->count += len;
}

/**
 * BeGiN initializer for mywrite
 * \param ww: File write wrapper.
 * \param compare Previous memory file (can be NULL).
 * \param current The current memory file (can be NULL).
 * \warning Talks to other functions with global parameters
 */
static WriteData *bgnwrite(WriteWrap *ww, MemFile *compare, MemFile *current)
{
	WriteData *wd = writedata_new(ww);

	if (wd == NULL) {
		return NULL;
	}

	wd->compare = compare;
	wd->current = current;
	/* this inits comparing */
	memfile_chunk_add(compare, NULL, NULL, 0);

	return wd;
}

/**
 * END the mywrite wrapper
 * \return 1 if write failed
 * \return unknown global variable otherwise
 * \warning Talks to other functions with global parameters
 */
static bool endwrite(WriteData *wd)
{
	if (wd->count) {
		writedata_do_write(wd, wd->buf, wd->count);
		wd->count = 0;
	}

	const bool err = wd->error;
	writedata_free(wd);

	return err;
}

/* ********** WRITE FILE ****************** */

static void writestruct_at_address_nr(
        WriteData *wd, int filecode, const int struct_nr, int nr,
        const void *adr, const void *data)
{
	BHead bh;
	const short *sp;

	BLI_assert(struct_nr > 0 && struct_nr < SDNA_TYPE_MAX);

	if (adr == NULL || data == NULL || nr == 0) {
		return;
	}

	/* init BHead */
	bh.code = filecode;
	bh.old = adr;
	bh.nr = nr;

	bh.SDNAnr = struct_nr;
	sp = wd->sdna->structs[bh.SDNAnr];

	bh.len = nr * wd->sdna->typelens[sp[0]];

	if (bh.len == 0) {
		return;
	}

	mywrite(wd, &bh, sizeof(BHead));
	mywrite(wd, data, bh.len);
}

static void writestruct_at_address_id(
        WriteData *wd, int filecode, const char *structname, int nr,
        const void *adr, const void *data)
{
	if (adr == NULL || data == NULL || nr == 0) {
		return;
	}

	const int SDNAnr = DNA_struct_find_nr(wd->sdna, structname);
	if (UNLIKELY(SDNAnr == -1)) {
		printf("error: can't find SDNA code <%s>\n", structname);
		return;
	}

	writestruct_at_address_nr(wd, filecode, SDNAnr, nr, adr, data);
}

static void writestruct_nr(
        WriteData *wd, int filecode, const int struct_nr, int nr,
        const void *adr)
{
	writestruct_at_address_nr(wd, filecode, struct_nr, nr, adr, adr);
}

static void writestruct_id(
        WriteData *wd, int filecode, const char *structname, int nr,
        const void *adr)
{
	writestruct_at_address_id(wd, filecode, structname, nr, adr, adr);
}

static void writedata(WriteData *wd, int filecode, int len, const void *adr)  /* do not use for structs */
{
	BHead bh;

	if (adr == NULL || len == 0) {
		return;
	}

	/* align to 4 (writes uninitialized bytes in some cases) */
	len = (len + 3) & ~3;

	/* init BHead */
	bh.code   = filecode;
	bh.old    = adr;
	bh.nr     = 1;
	bh.SDNAnr = 0;
	bh.len    = len;

	mywrite(wd, &bh, sizeof(BHead));
	mywrite(wd, adr, len);
}

/* use this to force writing of lists in same order as reading (using link_list) */
static void writelist_nr(WriteData *wd, int filecode, const int struct_nr, const ListBase *lb)
{
	const Link *link = lb->first;

	while (link) {
		writestruct_nr(wd, filecode, struct_nr, 1, link);
		link = link->next;
	}
}

#if 0
static void writelist_id(WriteData *wd, int filecode, const char *structname, const ListBase *lb)
{
	const Link *link = lb->first;
	if (link) {

		const int struct_nr = DNA_struct_find_nr(wd->sdna, structname);
		if (struct_nr == -1) {
			printf("error: can't find SDNA code <%s>\n", structname);
			return;
		}

		while (link) {
			writestruct_nr(wd, filecode, struct_nr, 1, link);
			link = link->next;
		}
	}
}
#endif

#define writestruct_at_address(wd, filecode, struct_id, nr, adr, data) \
	writestruct_at_address_nr(wd, filecode, SDNA_TYPE_FROM_STRUCT(struct_id), nr, adr, data)

#define writestruct(wd, filecode, struct_id, nr, adr) \
	writestruct_nr(wd, filecode, SDNA_TYPE_FROM_STRUCT(struct_id), nr, adr)

#define writelist(wd, filecode, struct_id, lb) \
	writelist_nr(wd, filecode, SDNA_TYPE_FROM_STRUCT(struct_id), lb)

/* *************** writing some direct data structs used in more code parts **************** */
/*These functions are used by blender's .blend system for file saving/loading.*/
void IDP_WriteProperty_OnlyData(const IDProperty *prop, void *wd);
void IDP_WriteProperty(const IDProperty *prop, void *wd);

static void IDP_WriteArray(const IDProperty *prop, void *wd)
{
	/*REMEMBER to set totalen to len in the linking code!!*/
	if (prop->data.pointer) {
		writedata(wd, DATA, MEM_allocN_len(prop->data.pointer), prop->data.pointer);

		if (prop->subtype == IDP_GROUP) {
			IDProperty **array = prop->data.pointer;
			int a;

			for (a = 0; a < prop->len; a++) {
				IDP_WriteProperty(array[a], wd);
			}
		}
	}
}

static void IDP_WriteIDPArray(const IDProperty *prop, void *wd)
{
	/*REMEMBER to set totalen to len in the linking code!!*/
	if (prop->data.pointer) {
		const IDProperty *array = prop->data.pointer;
		int a;

		writestruct(wd, DATA, IDProperty, prop->len, array);

		for (a = 0; a < prop->len; a++) {
			IDP_WriteProperty_OnlyData(&array[a], wd);
		}
	}
}

static void IDP_WriteString(const IDProperty *prop, void *wd)
{
	/*REMEMBER to set totalen to len in the linking code!!*/
	writedata(wd, DATA, prop->len, prop->data.pointer);
}

static void IDP_WriteGroup(const IDProperty *prop, void *wd)
{
	IDProperty *loop;

	for (loop = prop->data.group.first; loop; loop = loop->next) {
		IDP_WriteProperty(loop, wd);
	}
}

/* Functions to read/write ID Properties */
void IDP_WriteProperty_OnlyData(const IDProperty *prop, void *wd)
{
	switch (prop->type) {
		case IDP_GROUP:
			IDP_WriteGroup(prop, wd);
			break;
		case IDP_STRING:
			IDP_WriteString(prop, wd);
			break;
		case IDP_ARRAY:
			IDP_WriteArray(prop, wd);
			break;
		case IDP_IDPARRAY:
			IDP_WriteIDPArray(prop, wd);
			break;
	}
}

void IDP_WriteProperty(const IDProperty *prop, void *wd)
{
	writestruct(wd, DATA, IDProperty, 1, prop);
	IDP_WriteProperty_OnlyData(prop, wd);
}

static void write_iddata(void *wd, const ID *id)
{
	/* ID_WM's id->properties are considered runtime only, and never written in .blend file. */
	if (id->properties && !ELEM(GS(id->name), ID_WM)) {
		IDP_WriteProperty(id->properties, wd);
	}
}

static void write_previews(WriteData *wd, const PreviewImage *prv_orig)
{
	/* Never write previews when doing memsave (i.e. undo/redo)! */
	if (prv_orig && !wd->current) {
		PreviewImage prv = *prv_orig;

		/* don't write out large previews if not requested */
		if (!(U.flag & USER_SAVE_PREVIEWS)) {
			prv.w[1] = 0;
			prv.h[1] = 0;
			prv.rect[1] = NULL;
		}
		writestruct_at_address(wd, DATA, PreviewImage, 1, prv_orig, &prv);
		if (prv.rect[0]) {
			writedata(wd, DATA, prv.w[0] * prv.h[0] * sizeof(unsigned int), prv.rect[0]);
		}
		if (prv.rect[1]) {
			writedata(wd, DATA, prv.w[1] * prv.h[1] * sizeof(unsigned int), prv.rect[1]);
		}
	}
}

static void write_fmodifiers(WriteData *wd, ListBase *fmodifiers)
{
	FModifier *fcm;

	/* Write all modifiers first (for faster reloading) */
	writelist(wd, DATA, FModifier, fmodifiers);

	/* Modifiers */
	for (fcm = fmodifiers->first; fcm; fcm = fcm->next) {
		const FModifierTypeInfo *fmi = fmodifier_get_typeinfo(fcm);

		/* Write the specific data */
		if (fmi && fcm->data) {
			/* firstly, just write the plain fmi->data struct */
			writestruct_id(wd, DATA, fmi->structName, 1, fcm->data);

			/* do any modifier specific stuff */
			switch (fcm->type) {
				case FMODIFIER_TYPE_GENERATOR:
				{
					FMod_Generator *data = fcm->data;

					/* write coefficients array */
					if (data->coefficients) {
						writedata(wd, DATA, sizeof(float) * (data->arraysize), data->coefficients);
					}

					break;
				}
				case FMODIFIER_TYPE_ENVELOPE:
				{
					FMod_Envelope *data = fcm->data;

					/* write envelope data */
					if (data->data) {
						writestruct(wd, DATA, FCM_EnvelopeData, data->totvert, data->data);
					}

					break;
				}
				case FMODIFIER_TYPE_PYTHON:
				{
					FMod_Python *data = fcm->data;

					/* Write ID Properties -- and copy this comment EXACTLY for easy finding
					 * of library blocks that implement this.*/
					IDP_WriteProperty(data->prop, wd);

					break;
				}
			}
		}
	}
}

static void write_fcurves(WriteData *wd, ListBase *fcurves)
{
	FCurve *fcu;

	writelist(wd, DATA, FCurve, fcurves);
	for (fcu = fcurves->first; fcu; fcu = fcu->next) {
		/* curve data */
		if (fcu->bezt) {
			writestruct(wd, DATA, BezTriple, fcu->totvert, fcu->bezt);
		}
		if (fcu->fpt) {
			writestruct(wd, DATA, FPoint, fcu->totvert, fcu->fpt);
		}

		if (fcu->rna_path) {
			writedata(wd, DATA, strlen(fcu->rna_path) + 1, fcu->rna_path);
		}

		/* driver data */
		if (fcu->driver) {
			ChannelDriver *driver = fcu->driver;
			DriverVar *dvar;

			writestruct(wd, DATA, ChannelDriver, 1, driver);

			/* variables */
			writelist(wd, DATA, DriverVar, &driver->variables);
			for (dvar = driver->variables.first; dvar; dvar = dvar->next) {
				DRIVER_TARGETS_USED_LOOPER(dvar)
				{
					if (dtar->rna_path) {
						writedata(wd, DATA, strlen(dtar->rna_path) + 1, dtar->rna_path);
					}
				}
				DRIVER_TARGETS_LOOPER_END
			}
		}

		/* write F-Modifiers */
		write_fmodifiers(wd, &fcu->modifiers);
	}
}

static void write_action(WriteData *wd, bAction *act)
{
	if (act->id.us > 0 || wd->current) {
		writestruct(wd, ID_AC, bAction, 1, act);
		write_iddata(wd, &act->id);

		write_fcurves(wd, &act->curves);

		for (bActionGroup *grp = act->groups.first; grp; grp = grp->next) {
			writestruct(wd, DATA, bActionGroup, 1, grp);
		}

		for (TimeMarker *marker = act->markers.first; marker; marker = marker->next) {
			writestruct(wd, DATA, TimeMarker, 1, marker);
		}
	}
}

static void write_keyingsets(WriteData *wd, ListBase *list)
{
	KeyingSet *ks;
	KS_Path *ksp;

	for (ks = list->first; ks; ks = ks->next) {
		/* KeyingSet */
		writestruct(wd, DATA, KeyingSet, 1, ks);

		/* Paths */
		for (ksp = ks->paths.first; ksp; ksp = ksp->next) {
			/* Path */
			writestruct(wd, DATA, KS_Path, 1, ksp);

			if (ksp->rna_path) {
				writedata(wd, DATA, strlen(ksp->rna_path) + 1, ksp->rna_path);
			}
		}
	}
}

static void write_nlastrips(WriteData *wd, ListBase *strips)
{
	NlaStrip *strip;

	writelist(wd, DATA, NlaStrip, strips);
	for (strip = strips->first; strip; strip = strip->next) {
		/* write the strip's F-Curves and modifiers */
		write_fcurves(wd, &strip->fcurves);
		write_fmodifiers(wd, &strip->modifiers);

		/* write the strip's children */
		write_nlastrips(wd, &strip->strips);
	}
}

static void write_nladata(WriteData *wd, ListBase *nlabase)
{
	NlaTrack *nlt;

	/* write all the tracks */
	for (nlt = nlabase->first; nlt; nlt = nlt->next) {
		/* write the track first */
		writestruct(wd, DATA, NlaTrack, 1, nlt);

		/* write the track's strips */
		write_nlastrips(wd, &nlt->strips);
	}
}

static void write_animdata(WriteData *wd, AnimData *adt)
{
	AnimOverride *aor;

	/* firstly, just write the AnimData block */
	writestruct(wd, DATA, AnimData, 1, adt);

	/* write drivers */
	write_fcurves(wd, &adt->drivers);

	/* write overrides */
	// FIXME: are these needed?
	for (aor = adt->overrides.first; aor; aor = aor->next) {
		/* overrides consist of base data + rna_path */
		writestruct(wd, DATA, AnimOverride, 1, aor);
		writedata(wd, DATA, strlen(aor->rna_path) + 1, aor->rna_path);
	}

	// TODO write the remaps (if they are needed)

	/* write NLA data */
	write_nladata(wd, &adt->nla_tracks);
}

static void write_curvemapping_curves(WriteData *wd, CurveMapping *cumap)
{
	for (int a = 0; a < CM_TOT; a++) {
		writestruct(wd, DATA, CurveMapPoint, cumap->cm[a].totpoint, cumap->cm[a].curve);
	}
}

static void write_curvemapping(WriteData *wd, CurveMapping *cumap)
{
	writestruct(wd, DATA, CurveMapping, 1, cumap);

	write_curvemapping_curves(wd, cumap);
}

static void write_node_socket(WriteData *wd, bNodeTree *UNUSED(ntree), bNode *node, bNodeSocket *sock)
{
#ifdef USE_NODE_COMPAT_CUSTOMNODES
	/* forward compatibility code, so older blenders still open (not for undo) */
	if (wd->current == NULL) {
		sock->stack_type = 1;

		if (node->type == NODE_GROUP) {
			bNodeTree *ngroup = (bNodeTree *)node->id;
			if (ngroup) {
				/* for node groups: look up the deprecated groupsock pointer */
				sock->groupsock = ntreeFindSocketInterface(ngroup, sock->in_out, sock->identifier);
				BLI_assert(sock->groupsock != NULL);

				/* node group sockets now use the generic identifier string to verify group nodes,
				 * old blender uses the own_index.
				 */
				sock->own_index = sock->groupsock->own_index;
			}
		}
	}
#endif

	/* actual socket writing */
	writestruct(wd, DATA, bNodeSocket, 1, sock);

	if (sock->prop) {
		IDP_WriteProperty(sock->prop, wd);
	}

	if (sock->default_value) {
		writedata(wd, DATA, MEM_allocN_len(sock->default_value), sock->default_value);
	}
}
static void write_node_socket_interface(WriteData *wd, bNodeTree *UNUSED(ntree), bNodeSocket *sock)
{
#ifdef USE_NODE_COMPAT_CUSTOMNODES
	/* forward compatibility code, so older blenders still open */
	sock->stack_type = 1;

	/* Reconstruct the deprecated default_value structs in socket interface DNA. */
	if (sock->default_value == NULL && sock->typeinfo) {
		node_socket_init_default_value(sock);
	}
#endif

	/* actual socket writing */
	writestruct(wd, DATA, bNodeSocket, 1, sock);

	if (sock->prop) {
		IDP_WriteProperty(sock->prop, wd);
	}

	if (sock->default_value) {
		writedata(wd, DATA, MEM_allocN_len(sock->default_value), sock->default_value);
	}
}
/* this is only direct data, tree itself should have been written */
static void write_nodetree_nolib(WriteData *wd, bNodeTree *ntree)
{
	bNode *node;
	bNodeSocket *sock;
	bNodeLink *link;

	/* for link_list() speed, we write per list */

	if (ntree->adt) {
		write_animdata(wd, ntree->adt);
	}

	for (node = ntree->nodes.first; node; node = node->next) {
		writestruct(wd, DATA, bNode, 1, node);

		if (node->prop) {
			IDP_WriteProperty(node->prop, wd);
		}

		for (sock = node->inputs.first; sock; sock = sock->next) {
			write_node_socket(wd, ntree, node, sock);
		}
		for (sock = node->outputs.first; sock; sock = sock->next) {
			write_node_socket(wd, ntree, node, sock);
		}

		for (link = node->internal_links.first; link; link = link->next) {
			writestruct(wd, DATA, bNodeLink, 1, link);
		}

		if (node->storage) {
			/* could be handlerized at some point, now only 1 exception still */
			if ((ntree->type == NTREE_SHADER) &&
			    ELEM(node->type, SH_NODE_CURVE_VEC, SH_NODE_CURVE_RGB))
			{
				write_curvemapping(wd, node->storage);
			}
			else if (ntree->type == NTREE_SHADER &&
			         (node->type == SH_NODE_SCRIPT))
			{
				NodeShaderScript *nss = (NodeShaderScript *)node->storage;
				if (nss->bytecode) {
					writedata(wd, DATA, strlen(nss->bytecode) + 1, nss->bytecode);
				}
				writestruct_id(wd, DATA, node->typeinfo->storagename, 1, node->storage);
			}
			else if ((ntree->type == NTREE_COMPOSIT) &&
			         ELEM(node->type, CMP_NODE_TIME, CMP_NODE_CURVE_VEC, CMP_NODE_CURVE_RGB, CMP_NODE_HUECORRECT))
			{
				write_curvemapping(wd, node->storage);
			}
			else if ((ntree->type == NTREE_TEXTURE) &&
			         (node->type == TEX_NODE_CURVE_RGB || node->type == TEX_NODE_CURVE_TIME))
			{
				write_curvemapping(wd, node->storage);
			}
			else if ((ntree->type == NTREE_COMPOSIT) &&
			         (node->type == CMP_NODE_MOVIEDISTORTION))
			{
				/* pass */
			}
			else if ((ntree->type == NTREE_COMPOSIT) && (node->type == CMP_NODE_GLARE)) {
				/* Simple forward compat for fix for T50736.
				 * Not ideal (there is no ideal solution here), but should do for now. */
				NodeGlare *ndg = node->storage;
				/* Not in undo case. */
				if (!wd->current) {
					switch (ndg->type) {
						case 2:  /* Grrrr! magic numbers :( */
							ndg->angle = ndg->streaks;
							break;
						case 0:
							ndg->angle = ndg->star_45;
							break;
						default:
							break;
					}
				}
				writestruct_id(wd, DATA, node->typeinfo->storagename, 1, node->storage);
			}
			else {
				writestruct_id(wd, DATA, node->typeinfo->storagename, 1, node->storage);
			}
		}

		if (node->type == CMP_NODE_OUTPUT_FILE) {
			/* inputs have own storage data */
			for (sock = node->inputs.first; sock; sock = sock->next) {
				writestruct(wd, DATA, NodeImageMultiFileSocket, 1, sock->storage);
			}
		}
		if (node->type == CMP_NODE_IMAGE) {
			/* write extra socket info */
			for (sock = node->outputs.first; sock; sock = sock->next) {
				writestruct(wd, DATA, NodeImageLayer, 1, sock->storage);
			}
		}
	}

	for (link = ntree->links.first; link; link = link->next) {
		writestruct(wd, DATA, bNodeLink, 1, link);
	}

	for (sock = ntree->inputs.first; sock; sock = sock->next) {
		write_node_socket_interface(wd, ntree, sock);
	}
	for (sock = ntree->outputs.first; sock; sock = sock->next) {
		write_node_socket_interface(wd, ntree, sock);
	}
}

/**
 * Take care using 'use_active_win', since we wont want the currently active window
 * to change which scene renders (currently only used for undo).
 */
static void current_screen_compat(Main *mainvar, bScreen **r_screen, bool use_active_win)
{
	wmWindowManager *wm;
	wmWindow *window = NULL;

	/* find a global current screen in the first open window, to have
	 * a reasonable default for reading in older versions */
	wm = mainvar->wm.first;

	if (wm) {
		if (use_active_win) {
			/* write the active window into the file, needed for multi-window undo T43424 */
			for (window = wm->windows.first; window; window = window->next) {
				if (window->active) {
					break;
				}
			}

			/* fallback */
			if (window == NULL) {
				window = wm->windows.first;
			}
		}
		else {
			window = wm->windows.first;
		}
	}

	*r_screen = (window) ? window->screen : NULL;
}

typedef struct RenderInfo {
	int sfra;
	int efra;
	char scene_name[MAX_ID_NAME - 2];
} RenderInfo;

/* was for historic render-deamon feature,
 * now write because it can be easily extracted without
 * reading the whole blend file */
static void write_renderinfo(WriteData *wd, Main *mainvar)
{
	bScreen *curscreen;
	Scene *sce, *curscene = NULL;
	RenderInfo data;

	/* XXX in future, handle multiple windows with multiple screens? */
	current_screen_compat(mainvar, &curscreen, false);
	if (curscreen) {
		curscene = curscreen->scene;
	}

	for (sce = mainvar->scene.first; sce; sce = sce->id.next) {
		if (sce->id.lib == NULL && (sce == curscene || (sce->r.scemode & R_BG_RENDER))) {
			data.sfra = sce->r.sfra;
			data.efra = sce->r.efra;
			memset(data.scene_name, 0, sizeof(data.scene_name));

			BLI_strncpy(data.scene_name, sce->id.name + 2, sizeof(data.scene_name));

			writedata(wd, REND, sizeof(data), &data);
		}
	}
}

static void write_keymapitem(WriteData *wd, wmKeyMapItem *kmi)
{
	writestruct(wd, DATA, wmKeyMapItem, 1, kmi);
	if (kmi->properties) {
		IDP_WriteProperty(kmi->properties, wd);
	}
}

static void write_userdef(WriteData *wd)
{
	bTheme *btheme;
	wmKeyMap *keymap;
	wmKeyMapItem *kmi;
	wmKeyMapDiffItem *kmdi;
	bAddon *bext;
	bPathCompare *path_cmp;
	uiStyle *style;

	writestruct(wd, USER, UserDef, 1, &U);

	for (btheme = U.themes.first; btheme; btheme = btheme->next) {
		writestruct(wd, DATA, bTheme, 1, btheme);
	}

	for (keymap = U.user_keymaps.first; keymap; keymap = keymap->next) {
		writestruct(wd, DATA, wmKeyMap, 1, keymap);

		for (kmdi = keymap->diff_items.first; kmdi; kmdi = kmdi->next) {
			writestruct(wd, DATA, wmKeyMapDiffItem, 1, kmdi);
			if (kmdi->remove_item) {
				write_keymapitem(wd, kmdi->remove_item);
			}
			if (kmdi->add_item) {
				write_keymapitem(wd, kmdi->add_item);
			}
		}

		for (kmi = keymap->items.first; kmi; kmi = kmi->next) {
			write_keymapitem(wd, kmi);
		}
	}

	for (bext = U.addons.first; bext; bext = bext->next) {
		writestruct(wd, DATA, bAddon, 1, bext);
		if (bext->prop) {
			IDP_WriteProperty(bext->prop, wd);
		}
	}

	for (path_cmp = U.autoexec_paths.first; path_cmp; path_cmp = path_cmp->next) {
		writestruct(wd, DATA, bPathCompare, 1, path_cmp);
	}

	for (style = U.uistyles.first; style; style = style->next) {
		writestruct(wd, DATA, uiStyle, 1, style);
	}
}

static void write_boid_state(WriteData *wd, BoidState *state)
{
	BoidRule *rule = state->rules.first;

	writestruct(wd, DATA, BoidState, 1, state);

	for (; rule; rule = rule->next) {
		switch (rule->type) {
			case eBoidRuleType_Goal:
			case eBoidRuleType_Avoid:
				writestruct(wd, DATA, BoidRuleGoalAvoid, 1, rule);
				break;
			case eBoidRuleType_AvoidCollision:
				writestruct(wd, DATA, BoidRuleAvoidCollision, 1, rule);
				break;
			case eBoidRuleType_FollowLeader:
				writestruct(wd, DATA, BoidRuleFollowLeader, 1, rule);
				break;
			case eBoidRuleType_AverageSpeed:
				writestruct(wd, DATA, BoidRuleAverageSpeed, 1, rule);
				break;
			case eBoidRuleType_Fight:
				writestruct(wd, DATA, BoidRuleFight, 1, rule);
				break;
			default:
				writestruct(wd, DATA, BoidRule, 1, rule);
				break;
		}
	}
#if 0
	BoidCondition *cond = state->conditions.first;
	for (; cond; cond = cond->next) {
		writestruct(wd, DATA, BoidCondition, 1, cond);
	}
#endif
}

/* update this also to readfile.c */
static const char *ptcache_data_struct[] = {
	"", // BPHYS_DATA_INDEX
	"", // BPHYS_DATA_LOCATION
	"", // BPHYS_DATA_VELOCITY
	"", // BPHYS_DATA_ROTATION
	"", // BPHYS_DATA_AVELOCITY / BPHYS_DATA_XCONST */
	"", // BPHYS_DATA_SIZE:
	"", // BPHYS_DATA_TIMES:
	"BoidData" // case BPHYS_DATA_BOIDS:
};
static const char *ptcache_extra_struct[] = {
	"",
	"ParticleSpring"
};
static void write_pointcaches(WriteData *wd, ListBase *ptcaches)
{
	PointCache *cache = ptcaches->first;
	int i;

	for (; cache; cache = cache->next) {
		writestruct(wd, DATA, PointCache, 1, cache);

		if ((cache->flag & PTCACHE_DISK_CACHE) == 0) {
			PTCacheMem *pm = cache->mem_cache.first;

			for (; pm; pm = pm->next) {
				PTCacheExtra *extra = pm->extradata.first;

				writestruct(wd, DATA, PTCacheMem, 1, pm);

				for (i = 0; i < BPHYS_TOT_DATA; i++) {
					if (pm->data[i] && pm->data_types & (1 << i)) {
						if (ptcache_data_struct[i][0] == '\0') {
							writedata(wd, DATA, MEM_allocN_len(pm->data[i]), pm->data[i]);
						}
						else {
							writestruct_id(wd, DATA, ptcache_data_struct[i], pm->totpoint, pm->data[i]);
						}
					}
				}

				for (; extra; extra = extra->next) {
					if (ptcache_extra_struct[extra->type][0] == '\0') {
						continue;
					}
					writestruct(wd, DATA, PTCacheExtra, 1, extra);
					writestruct_id(wd, DATA, ptcache_extra_struct[extra->type], extra->totdata, extra->data);
				}
			}
		}
	}
}

static void write_particlesettings(WriteData *wd, ParticleSettings *part)
{
	if (part->id.us > 0 || wd->current) {
		/* write LibData */
		writestruct(wd, ID_PA, ParticleSettings, 1, part);
		write_iddata(wd, &part->id);

		if (part->adt) {
			write_animdata(wd, part->adt);
		}
		writestruct(wd, DATA, PartDeflect, 1, part->pd);
		writestruct(wd, DATA, PartDeflect, 1, part->pd2);
		writestruct(wd, DATA, EffectorWeights, 1, part->effector_weights);

		if (part->clumpcurve) {
			write_curvemapping(wd, part->clumpcurve);
		}
		if (part->roughcurve) {
			write_curvemapping(wd, part->roughcurve);
		}

		for (ParticleDupliWeight *dw = part->dupliweights.first; dw; dw = dw->next) {
			/* update indices, but only if dw->ob is set (can be NULL after loading e.g.) */
			if (dw->ob != NULL) {
				dw->index = 0;
				if (part->dup_group) { /* can be NULL if lining fails or set to None */
					for (GroupObject *go = part->dup_group->gobject.first;
						 go && go->ob != dw->ob;
						 go = go->next, dw->index++);
				}
			}
			writestruct(wd, DATA, ParticleDupliWeight, 1, dw);
		}

		if (part->boids && part->phystype == PART_PHYS_BOIDS) {
			writestruct(wd, DATA, BoidSettings, 1, part->boids);

			for (BoidState *state = part->boids->states.first; state; state = state->next) {
				write_boid_state(wd, state);
			}
		}
		if (part->fluid && part->phystype == PART_PHYS_FLUID) {
			writestruct(wd, DATA, SPHFluidSettings, 1, part->fluid);
		}

		for (int a = 0; a < MAX_MTEX; a++) {
			if (part->mtex[a]) {
				writestruct(wd, DATA, MTex, 1, part->mtex[a]);
			}
		}
	}
}

static void write_particlesystems(WriteData *wd, ListBase *particles)
{
	ParticleSystem *psys = particles->first;
	ParticleTarget *pt;
	int a;

	for (; psys; psys = psys->next) {
		writestruct(wd, DATA, ParticleSystem, 1, psys);

		if (psys->particles) {
			writestruct(wd, DATA, ParticleData, psys->totpart, psys->particles);

			if (psys->particles->hair) {
				ParticleData *pa = psys->particles;

				for (a = 0; a < psys->totpart; a++, pa++) {
					writestruct(wd, DATA, HairKey, pa->totkey, pa->hair);
				}
			}

			if (psys->particles->boid &&
			    (psys->part->phystype == PART_PHYS_BOIDS))
			{
				writestruct(wd, DATA, BoidParticle, psys->totpart, psys->particles->boid);
			}

			if (psys->part->fluid &&
			    (psys->part->phystype == PART_PHYS_FLUID) &&
			    (psys->part->fluid->flag & SPH_VISCOELASTIC_SPRINGS))
			{
				writestruct(wd, DATA, ParticleSpring, psys->tot_fluidsprings, psys->fluid_springs);
			}
		}
		pt = psys->targets.first;
		for (; pt; pt = pt->next) {
			writestruct(wd, DATA, ParticleTarget, 1, pt);
		}

		if (psys->child) {
			writestruct(wd, DATA, ChildParticle, psys->totchild, psys->child);
		}

		if (psys->clmd) {
			writestruct(wd, DATA, ClothModifierData, 1, psys->clmd);
			writestruct(wd, DATA, ClothSimSettings, 1, psys->clmd->sim_parms);
			writestruct(wd, DATA, ClothCollSettings, 1, psys->clmd->coll_parms);
		}

		write_pointcaches(wd, &psys->ptcaches);
	}
}

static void write_properties(WriteData *wd, ListBase *lb)
{
	bProperty *prop;

	prop = lb->first;
	while (prop) {
		writestruct(wd, DATA, bProperty, 1, prop);

		if (prop->poin && prop->poin != &prop->data) {
			writedata(wd, DATA, MEM_allocN_len(prop->poin), prop->poin);
		}

		prop = prop->next;
	}
}

static void write_sensors(WriteData *wd, ListBase *lb)
{
	bSensor *sens;

	sens = lb->first;
	while (sens) {
		writestruct(wd, DATA, bSensor, 1, sens);

		writedata(wd, DATA, sizeof(void *) * sens->totlinks, sens->links);

		switch (sens->type) {
			case SENS_NEAR:
				writestruct(wd, DATA, bNearSensor, 1, sens->data);
				break;
			case SENS_MOUSE:
				writestruct(wd, DATA, bMouseSensor, 1, sens->data);
				break;
			case SENS_KEYBOARD:
				writestruct(wd, DATA, bKeyboardSensor, 1, sens->data);
				break;
			case SENS_PROPERTY:
				writestruct(wd, DATA, bPropertySensor, 1, sens->data);
				break;
			case SENS_ARMATURE:
				writestruct(wd, DATA, bArmatureSensor, 1, sens->data);
				break;
			case SENS_ACTUATOR:
				writestruct(wd, DATA, bActuatorSensor, 1, sens->data);
				break;
			case SENS_DELAY:
				writestruct(wd, DATA, bDelaySensor, 1, sens->data);
				break;
			case SENS_COLLISION:
				writestruct(wd, DATA, bCollisionSensor, 1, sens->data);
				break;
			case SENS_RADAR:
				writestruct(wd, DATA, bRadarSensor, 1, sens->data);
				break;
			case SENS_RANDOM:
				writestruct(wd, DATA, bRandomSensor, 1, sens->data);
				break;
			case SENS_RAY:
				writestruct(wd, DATA, bRaySensor, 1, sens->data);
				break;
			case SENS_MOVEMENT:
				writestruct(wd, DATA, bMovementSensor, 1, sens->data);
				break;
			case SENS_MESSAGE:
				writestruct(wd, DATA, bMessageSensor, 1, sens->data);
				break;
			case SENS_JOYSTICK:
				writestruct(wd, DATA, bJoystickSensor, 1, sens->data);
				break;
			default:
				; /* error: don't know how to write this file */
		}

		sens = sens->next;
	}
}

static void write_controllers(WriteData *wd, ListBase *lb)
{
	bController *cont;

	cont = lb->first;
	while (cont) {
		writestruct(wd, DATA, bController, 1, cont);

		writedata(wd, DATA, sizeof(void *) * cont->totlinks, cont->links);

		switch (cont->type) {
			case CONT_EXPRESSION:
				writestruct(wd, DATA, bExpressionCont, 1, cont->data);
				break;
			case CONT_PYTHON:
				writestruct(wd, DATA, bPythonCont, 1, cont->data);
				break;
			default:
				; /* error: don't know how to write this file */
		}

		cont = cont->next;
	}
}

static void write_actuators(WriteData *wd, ListBase *lb)
{
	bActuator *act;

	act = lb->first;
	while (act) {
		writestruct(wd, DATA, bActuator, 1, act);

		switch (act->type) {
			case ACT_ACTION:
				writestruct(wd, DATA, bActionActuator, 1, act->data);
				break;
			case ACT_SOUND:
				writestruct(wd, DATA, bSoundActuator, 1, act->data);
				break;
			case ACT_OBJECT:
				writestruct(wd, DATA, bObjectActuator, 1, act->data);
				break;
			case ACT_PROPERTY:
				writestruct(wd, DATA, bPropertyActuator, 1, act->data);
				break;
			case ACT_CAMERA:
				writestruct(wd, DATA, bCameraActuator, 1, act->data);
				break;
			case ACT_CONSTRAINT:
				writestruct(wd, DATA, bConstraintActuator, 1, act->data);
				break;
			case ACT_EDIT_OBJECT:
				writestruct(wd, DATA, bEditObjectActuator, 1, act->data);
				break;
			case ACT_SCENE:
				writestruct(wd, DATA, bSceneActuator, 1, act->data);
				break;
			case ACT_GROUP:
				writestruct(wd, DATA, bGroupActuator, 1, act->data);
				break;
			case ACT_RANDOM:
				writestruct(wd, DATA, bRandomActuator, 1, act->data);
				break;
			case ACT_MESSAGE:
				writestruct(wd, DATA, bMessageActuator, 1, act->data);
				break;
			case ACT_GAME:
				writestruct(wd, DATA, bGameActuator, 1, act->data);
				break;
			case ACT_VIBRATION:
				writestruct(wd, DATA, bVibrationActuator, 1, act->data);
				break;
			case ACT_VISIBILITY:
				writestruct(wd, DATA, bVisibilityActuator, 1, act->data);
				break;
			case ACT_2DFILTER:
				writestruct(wd, DATA, bTwoDFilterActuator, 1, act->data);
				break;
			case ACT_PARENT:
				writestruct(wd, DATA, bParentActuator, 1, act->data);
				break;
			case ACT_STATE:
				writestruct(wd, DATA, bStateActuator, 1, act->data);
				break;
			case ACT_ARMATURE:
				writestruct(wd, DATA, bArmatureActuator, 1, act->data);
				break;
			case ACT_STEERING:
				writestruct(wd, DATA, bSteeringActuator, 1, act->data);
				break;
			case ACT_MOUSE:
				writestruct(wd, DATA, bMouseActuator, 1, act->data);
				break;
			default:
				; /* error: don't know how to write this file */
		}

		act = act->next;
	}
}

static void write_component_properties(WriteData *wd, ListBase *lb)
{
	PythonComponentProperty *cprop;
	cprop = lb->first;

	while (cprop) {
		LinkData *link;
		writestruct(wd, DATA, PythonComponentProperty, 1, cprop);
		writelist(wd, DATA, LinkData, &cprop->enumval);
		for (link = cprop->enumval.first; link; link = link->next) {
			writedata(wd, DATA, strlen(link->data)+1, link->data);
		}
		cprop = cprop->next;
	}
}

static void write_components(WriteData *wd, ListBase *lb)
{
	PythonComponent *pc;

	pc = lb->first;

	while(pc) {
		writestruct(wd, DATA, PythonComponent, 1, pc);
		write_component_properties(wd, &pc->properties);

		pc = pc->next;
	}
}

static void write_motionpath(WriteData *wd, bMotionPath *mpath)
{
	/* sanity checks */
	if (mpath == NULL) {
		return;
	}

	/* firstly, just write the motionpath struct */
	writestruct(wd, DATA, bMotionPath, 1, mpath);

	/* now write the array of data */
	writestruct(wd, DATA, bMotionPathVert, mpath->length, mpath->points);
}

static void write_constraints(WriteData *wd, ListBase *conlist)
{
	bConstraint *con;

	for (con = conlist->first; con; con = con->next) {
		const bConstraintTypeInfo *cti = BKE_constraint_typeinfo_get(con);

		/* Write the specific data */
		if (cti && con->data) {
			/* firstly, just write the plain con->data struct */
			writestruct_id(wd, DATA, cti->structName, 1, con->data);

			/* do any constraint specific stuff */
			switch (con->type) {
				case CONSTRAINT_TYPE_PYTHON:
				{
					bPythonConstraint *data = con->data;
					bConstraintTarget *ct;

					/* write targets */
					for (ct = data->targets.first; ct; ct = ct->next) {
						writestruct(wd, DATA, bConstraintTarget, 1, ct);
					}

					/* Write ID Properties -- and copy this comment EXACTLY for easy finding
					 * of library blocks that implement this.*/
					IDP_WriteProperty(data->prop, wd);

					break;
				}
				case CONSTRAINT_TYPE_SPLINEIK:
				{
					bSplineIKConstraint *data = con->data;

					/* write points array */
					writedata(wd, DATA, sizeof(float) * (data->numpoints), data->points);

					break;
				}
			}
		}

		/* Write the constraint */
		writestruct(wd, DATA, bConstraint, 1, con);
	}
}

static void write_pose(WriteData *wd, bPose *pose)
{
	bPoseChannel *chan;
	bActionGroup *grp;

	/* Write each channel */
	if (pose == NULL) {
		return;
	}

	/* Write channels */
	for (chan = pose->chanbase.first; chan; chan = chan->next) {
		/* Write ID Properties -- and copy this comment EXACTLY for easy finding
		 * of library blocks that implement this.*/
		if (chan->prop) {
			IDP_WriteProperty(chan->prop, wd);
		}

		write_constraints(wd, &chan->constraints);

		write_motionpath(wd, chan->mpath);

		/* prevent crashes with autosave,
		 * when a bone duplicated in editmode has not yet been assigned to its posechannel */
		if (chan->bone) {
			/* gets restored on read, for library armatures */
			chan->selectflag = chan->bone->flag & BONE_SELECTED;
		}

		writestruct(wd, DATA, bPoseChannel, 1, chan);
	}

	/* Write groups */
	for (grp = pose->agroups.first; grp; grp = grp->next) {
		writestruct(wd, DATA, bActionGroup, 1, grp);
	}

	/* write IK param */
	if (pose->ikparam) {
		const char *structname = BKE_pose_ikparam_get_name(pose);
		if (structname) {
			writestruct_id(wd, DATA, structname, 1, pose->ikparam);
		}
	}

	/* Write this pose */
	writestruct(wd, DATA, bPose, 1, pose);

}

static void write_defgroups(WriteData *wd, ListBase *defbase)
{
	for (bDeformGroup *defgroup = defbase->first; defgroup; defgroup = defgroup->next) {
		writestruct(wd, DATA, bDeformGroup, 1, defgroup);
	}
}

static void write_modifiers(WriteData *wd, ListBase *modbase)
{
	ModifierData *md;

	if (modbase == NULL) {
		return;
	}

	for (md = modbase->first; md; md = md->next) {
		const ModifierTypeInfo *mti = modifierType_getInfo(md->type);
		if (mti == NULL) {
			return;
		}

		writestruct_id(wd, DATA, mti->structName, 1, md);

		if (md->type == eModifierType_Hook) {
			HookModifierData *hmd = (HookModifierData *)md;

			if (hmd->curfalloff) {
				write_curvemapping(wd, hmd->curfalloff);
			}

			writedata(wd, DATA, sizeof(int) * hmd->totindex, hmd->indexar);
		}
		else if (md->type == eModifierType_Cloth) {
			ClothModifierData *clmd = (ClothModifierData *)md;

			writestruct(wd, DATA, ClothSimSettings, 1, clmd->sim_parms);
			writestruct(wd, DATA, ClothCollSettings, 1, clmd->coll_parms);
			writestruct(wd, DATA, EffectorWeights, 1, clmd->sim_parms->effector_weights);
			write_pointcaches(wd, &clmd->ptcaches);
		}
		else if (md->type == eModifierType_Smoke) {
			SmokeModifierData *smd = (SmokeModifierData *)md;

			if (smd->type & MOD_SMOKE_TYPE_DOMAIN) {
				if (smd->domain) {
					write_pointcaches(wd, &(smd->domain->ptcaches[0]));

					/* create fake pointcache so that old blender versions can read it */
					smd->domain->point_cache[1] = BKE_ptcache_add(&smd->domain->ptcaches[1]);
					smd->domain->point_cache[1]->flag |= PTCACHE_DISK_CACHE | PTCACHE_FAKE_SMOKE;
					smd->domain->point_cache[1]->step = 1;

					write_pointcaches(wd, &(smd->domain->ptcaches[1]));

					if (smd->domain->coba) {
						writestruct(wd, DATA, ColorBand, 1, smd->domain->coba);
					}
				}

				writestruct(wd, DATA, SmokeDomainSettings, 1, smd->domain);

				if (smd->domain) {
					/* cleanup the fake pointcache */
					BKE_ptcache_free_list(&smd->domain->ptcaches[1]);
					smd->domain->point_cache[1] = NULL;

					writestruct(wd, DATA, EffectorWeights, 1, smd->domain->effector_weights);
				}
			}
			else if (smd->type & MOD_SMOKE_TYPE_FLOW) {
				writestruct(wd, DATA, SmokeFlowSettings, 1, smd->flow);
			}
			else if (smd->type & MOD_SMOKE_TYPE_COLL) {
				writestruct(wd, DATA, SmokeCollSettings, 1, smd->coll);
			}
		}
		else if (md->type == eModifierType_Fluidsim) {
			FluidsimModifierData *fluidmd = (FluidsimModifierData *)md;

			writestruct(wd, DATA, FluidsimSettings, 1, fluidmd->fss);
		}
		else if (md->type == eModifierType_DynamicPaint) {
			DynamicPaintModifierData *pmd = (DynamicPaintModifierData *)md;

			if (pmd->canvas) {
				DynamicPaintSurface *surface;
				writestruct(wd, DATA, DynamicPaintCanvasSettings, 1, pmd->canvas);

				/* write surfaces */
				for (surface = pmd->canvas->surfaces.first; surface; surface = surface->next) {
					writestruct(wd, DATA, DynamicPaintSurface, 1, surface);
				}
				/* write caches and effector weights */
				for (surface = pmd->canvas->surfaces.first; surface; surface = surface->next) {
					write_pointcaches(wd, &(surface->ptcaches));

					writestruct(wd, DATA, EffectorWeights, 1, surface->effector_weights);
				}
			}
			if (pmd->brush) {
				writestruct(wd, DATA, DynamicPaintBrushSettings, 1, pmd->brush);
				writestruct(wd, DATA, ColorBand, 1, pmd->brush->paint_ramp);
				writestruct(wd, DATA, ColorBand, 1, pmd->brush->vel_ramp);
			}
		}
		else if (md->type == eModifierType_Collision) {

#if 0
			CollisionModifierData *collmd = (CollisionModifierData *)md;
			// TODO: CollisionModifier should use pointcache
			// + have proper reset events before enabling this
			writestruct(wd, DATA, MVert, collmd->numverts, collmd->x);
			writestruct(wd, DATA, MVert, collmd->numverts, collmd->xnew);
			writestruct(wd, DATA, MFace, collmd->numfaces, collmd->mfaces);
#endif
		}
		else if (md->type == eModifierType_MeshDeform) {
			MeshDeformModifierData *mmd = (MeshDeformModifierData *)md;
			int size = mmd->dyngridsize;

			writestruct(wd, DATA, MDefInfluence, mmd->totinfluence, mmd->bindinfluences);
			writedata(wd, DATA, sizeof(int) * (mmd->totvert + 1), mmd->bindoffsets);
			writedata(wd, DATA, sizeof(float) * 3 * mmd->totcagevert,
			          mmd->bindcagecos);
			writestruct(wd, DATA, MDefCell, size * size * size, mmd->dyngrid);
			writestruct(wd, DATA, MDefInfluence, mmd->totinfluence, mmd->dyninfluences);
			writedata(wd, DATA, sizeof(int) * mmd->totvert, mmd->dynverts);
		}
		else if (md->type == eModifierType_Warp) {
			WarpModifierData *tmd = (WarpModifierData *)md;
			if (tmd->curfalloff) {
				write_curvemapping(wd, tmd->curfalloff);
			}
		}
		else if (md->type == eModifierType_WeightVGEdit) {
			WeightVGEditModifierData *wmd = (WeightVGEditModifierData *)md;

			if (wmd->cmap_curve) {
				write_curvemapping(wd, wmd->cmap_curve);
			}
		}
		else if (md->type == eModifierType_LaplacianDeform) {
			LaplacianDeformModifierData *lmd = (LaplacianDeformModifierData *)md;

			writedata(wd, DATA, sizeof(float) * lmd->total_verts * 3, lmd->vertexco);
		}
		else if (md->type == eModifierType_CorrectiveSmooth) {
			CorrectiveSmoothModifierData *csmd = (CorrectiveSmoothModifierData *)md;

			if (csmd->bind_coords) {
				writedata(wd, DATA, sizeof(float[3]) * csmd->bind_coords_num, csmd->bind_coords);
			}
		}
		else if (md->type == eModifierType_SurfaceDeform) {
			SurfaceDeformModifierData *smd = (SurfaceDeformModifierData *)md;

			writestruct(wd, DATA, SDefVert, smd->numverts, smd->verts);

			if (smd->verts) {
				for (int i = 0; i < smd->numverts; i++) {
					writestruct(wd, DATA, SDefBind, smd->verts[i].numbinds, smd->verts[i].binds);

					if (smd->verts[i].binds) {
						for (int j = 0; j < smd->verts[i].numbinds; j++) {
							writedata(wd, DATA, sizeof(int) * smd->verts[i].binds[j].numverts, smd->verts[i].binds[j].vert_inds);

							if (smd->verts[i].binds[j].mode == MOD_SDEF_MODE_CENTROID ||
							    smd->verts[i].binds[j].mode == MOD_SDEF_MODE_LOOPTRI)
							{
								writedata(wd, DATA, sizeof(float) * 3, smd->verts[i].binds[j].vert_weights);
							}
							else {
								writedata(wd, DATA, sizeof(float) * smd->verts[i].binds[j].numverts, smd->verts[i].binds[j].vert_weights);
							}
						}
					}
				}
			}
		}
	}
}

static void write_object(WriteData *wd, Object *ob)
{
<<<<<<< HEAD
	for (Object *ob = idbase->first; ob; ob = ob->id.next) {
		if (ob->id.us > 0 || wd->current) {
			/* write LibData */
			writestruct(wd, ID_OB, Object, 1, ob);
			write_iddata(wd, &ob->id);

			if (ob->adt) {
				write_animdata(wd, ob->adt);
			}

			/* direct data */
			writedata(wd, DATA, sizeof(void *) * ob->totcol, ob->mat);
			writedata(wd, DATA, sizeof(char) * ob->totcol, ob->matbits);
			/* write_effects(wd, &ob->effect); */ /* not used anymore */
			write_properties(wd, &ob->prop);
			write_sensors(wd, &ob->sensors);
			write_controllers(wd, &ob->controllers);
			write_actuators(wd, &ob->actuators);
			write_components(wd, &ob->components);

			if (ob->type == OB_ARMATURE) {
				bArmature *arm = ob->data;
				if (arm && ob->pose && arm->act_bone) {
					BLI_strncpy(ob->pose->proxy_act_bone, arm->act_bone->name, sizeof(ob->pose->proxy_act_bone));
				}
			}
=======
	if (ob->id.us > 0 || wd->current) {
		/* write LibData */
		writestruct(wd, ID_OB, Object, 1, ob);
		write_iddata(wd, &ob->id);
>>>>>>> 728f75c6

		if (ob->adt) {
			write_animdata(wd, ob->adt);
		}

		/* direct data */
		writedata(wd, DATA, sizeof(void *) * ob->totcol, ob->mat);
		writedata(wd, DATA, sizeof(char) * ob->totcol, ob->matbits);
		/* write_effects(wd, &ob->effect); */ /* not used anymore */
		write_properties(wd, &ob->prop);
		write_sensors(wd, &ob->sensors);
		write_controllers(wd, &ob->controllers);
		write_actuators(wd, &ob->actuators);

		if (ob->type == OB_ARMATURE) {
			bArmature *arm = ob->data;
			if (arm && ob->pose && arm->act_bone) {
				BLI_strncpy(ob->pose->proxy_act_bone, arm->act_bone->name, sizeof(ob->pose->proxy_act_bone));
			}
		}

		write_pose(wd, ob->pose);
		write_defgroups(wd, &ob->defbase);
		write_constraints(wd, &ob->constraints);
		write_motionpath(wd, ob->mpath);

		writestruct(wd, DATA, PartDeflect, 1, ob->pd);
		writestruct(wd, DATA, SoftBody, 1, ob->soft);
		if (ob->soft) {
			write_pointcaches(wd, &ob->soft->ptcaches);
			writestruct(wd, DATA, EffectorWeights, 1, ob->soft->effector_weights);
		}
		writestruct(wd, DATA, BulletSoftBody, 1, ob->bsoft);

		if (ob->rigidbody_object) {
			/* TODO: if any extra data is added to handle duplis, will need separate function then */
			writestruct(wd, DATA, RigidBodyOb, 1, ob->rigidbody_object);
		}
		if (ob->rigidbody_constraint) {
			writestruct(wd, DATA, RigidBodyCon, 1, ob->rigidbody_constraint);
		}

		if (ob->type == OB_EMPTY && ob->empty_drawtype == OB_EMPTY_IMAGE) {
			writestruct(wd, DATA, ImageUser, 1, ob->iuser);
		}

		write_particlesystems(wd, &ob->particlesystem);
		write_modifiers(wd, &ob->modifiers);

		writelist(wd, DATA, LinkData, &ob->pc_ids);
		writelist(wd, DATA, LodLevel, &ob->lodlevels);

		write_previews(wd, ob->preview);
	}
}


static void write_vfont(WriteData *wd, VFont *vf)
{
	if (vf->id.us > 0 || wd->current) {
		/* write LibData */
		writestruct(wd, ID_VF, VFont, 1, vf);
		write_iddata(wd, &vf->id);

		/* direct data */
		if (vf->packedfile) {
			PackedFile *pf = vf->packedfile;
			writestruct(wd, DATA, PackedFile, 1, pf);
			writedata(wd, DATA, pf->size, pf->data);
		}
	}
}


static void write_key(WriteData *wd, Key *key)
{
	if (key->id.us > 0 || wd->current) {
		/* write LibData */
		writestruct(wd, ID_KE, Key, 1, key);
		write_iddata(wd, &key->id);

		if (key->adt) {
			write_animdata(wd, key->adt);
		}

		/* direct data */
		for (KeyBlock *kb = key->block.first; kb; kb = kb->next) {
			writestruct(wd, DATA, KeyBlock, 1, kb);
			if (kb->data) {
				writedata(wd, DATA, kb->totelem * key->elemsize, kb->data);
			}
		}
	}
}

static void write_camera(WriteData *wd, Camera *cam)
{
	if (cam->id.us > 0 || wd->current) {
		/* write LibData */
		writestruct(wd, ID_CA, Camera, 1, cam);
		write_iddata(wd, &cam->id);

		if (cam->adt) {
			write_animdata(wd, cam->adt);
		}
	}
}

static void write_mball(WriteData *wd, MetaBall *mb)
{
	if (mb->id.us > 0 || wd->current) {
		/* write LibData */
		writestruct(wd, ID_MB, MetaBall, 1, mb);
		write_iddata(wd, &mb->id);

		/* direct data */
		writedata(wd, DATA, sizeof(void *) * mb->totcol, mb->mat);
		if (mb->adt) {
			write_animdata(wd, mb->adt);
		}

		for (MetaElem *ml = mb->elems.first; ml; ml = ml->next) {
			writestruct(wd, DATA, MetaElem, 1, ml);
		}
	}
}

static void write_curve(WriteData *wd, Curve *cu)
{
	if (cu->id.us > 0 || wd->current) {
		/* write LibData */
		writestruct(wd, ID_CU, Curve, 1, cu);
		write_iddata(wd, &cu->id);

		/* direct data */
		writedata(wd, DATA, sizeof(void *) * cu->totcol, cu->mat);
		if (cu->adt) {
			write_animdata(wd, cu->adt);
		}

		if (cu->vfont) {
			writedata(wd, DATA, cu->len + 1, cu->str);
			writestruct(wd, DATA, CharInfo, cu->len_wchar + 1, cu->strinfo);
			writestruct(wd, DATA, TextBox, cu->totbox, cu->tb);
		}
		else {
			/* is also the order of reading */
			for (Nurb *nu = cu->nurb.first; nu; nu = nu->next) {
				writestruct(wd, DATA, Nurb, 1, nu);
			}
			for (Nurb *nu = cu->nurb.first; nu; nu = nu->next) {
				if (nu->type == CU_BEZIER) {
					writestruct(wd, DATA, BezTriple, nu->pntsu, nu->bezt);
				}
				else {
					writestruct(wd, DATA, BPoint, nu->pntsu * nu->pntsv, nu->bp);
					if (nu->knotsu) {
						writedata(wd, DATA, KNOTSU(nu) * sizeof(float), nu->knotsu);
					}
					if (nu->knotsv) {
						writedata(wd, DATA, KNOTSV(nu) * sizeof(float), nu->knotsv);
					}
				}
			}
		}
	}
}

static void write_dverts(WriteData *wd, int count, MDeformVert *dvlist)
{
	if (dvlist) {

		/* Write the dvert list */
		writestruct(wd, DATA, MDeformVert, count, dvlist);

		/* Write deformation data for each dvert */
		for (int i = 0; i < count; i++) {
			if (dvlist[i].dw) {
				writestruct(wd, DATA, MDeformWeight, dvlist[i].totweight, dvlist[i].dw);
			}
		}
	}
}

static void write_mdisps(WriteData *wd, int count, MDisps *mdlist, int external)
{
	if (mdlist) {
		int i;

		writestruct(wd, DATA, MDisps, count, mdlist);
		for (i = 0; i < count; ++i) {
			MDisps *md = &mdlist[i];
			if (md->disps) {
				if (!external) {
					writedata(wd, DATA, sizeof(float) * 3 * md->totdisp, md->disps);
				}
			}

			if (md->hidden) {
				writedata(wd, DATA, BLI_BITMAP_SIZE(md->totdisp), md->hidden);
			}
		}
	}
}

static void write_grid_paint_mask(WriteData *wd, int count, GridPaintMask *grid_paint_mask)
{
	if (grid_paint_mask) {
		int i;

		writestruct(wd, DATA, GridPaintMask, count, grid_paint_mask);
		for (i = 0; i < count; ++i) {
			GridPaintMask *gpm = &grid_paint_mask[i];
			if (gpm->data) {
				const int gridsize = BKE_ccg_gridsize(gpm->level);
				writedata(wd, DATA,
				          sizeof(*gpm->data) * gridsize * gridsize,
				          gpm->data);
			}
		}
	}
}

static void write_customdata(
        WriteData *wd, ID *id, int count, CustomData *data, CustomDataLayer *layers,
        int partial_type, int partial_count)
{
	int i;

	/* write external customdata (not for undo) */
	if (data->external && !wd->current) {
		CustomData_external_write(data, id, CD_MASK_MESH, count, 0);
	}

	writestruct_at_address(wd, DATA, CustomDataLayer, data->totlayer, data->layers, layers);

	for (i = 0; i < data->totlayer; i++) {
		CustomDataLayer *layer = &layers[i];
		const char *structname;
		int structnum, datasize;

		if (layer->type == CD_MDEFORMVERT) {
			/* layer types that allocate own memory need special handling */
			write_dverts(wd, count, layer->data);
		}
		else if (layer->type == CD_MDISPS) {
			write_mdisps(wd, count, layer->data, layer->flag & CD_FLAG_EXTERNAL);
		}
		else if (layer->type == CD_PAINT_MASK) {
			const float *layer_data = layer->data;
			writedata(wd, DATA, sizeof(*layer_data) * count, layer_data);
		}
		else if (layer->type == CD_GRID_PAINT_MASK) {
			write_grid_paint_mask(wd, count, layer->data);
		}
		else {
			CustomData_file_write_info(layer->type, &structname, &structnum);
			if (structnum) {
				/* when using partial visibility, the MEdge and MFace layers
				 * are smaller than the original, so their type and count is
				 * passed to make this work */
				if (layer->type != partial_type) {
					datasize = structnum * count;
				}
				else {
					datasize = structnum * partial_count;
				}

				writestruct_id(wd, DATA, structname, datasize, layer->data);
			}
			else {
				printf("%s error: layer '%s':%d - can't be written to file\n",
				       __func__, structname, layer->type);
			}
		}
	}

	if (data->external) {
		writestruct(wd, DATA, CustomDataExternal, 1, data->external);
	}
}

static void write_mesh(WriteData *wd, Mesh *mesh)
{
#ifdef USE_BMESH_SAVE_AS_COMPAT
	const bool save_for_old_blender = wd->use_mesh_compat;  /* option to save with older mesh format */
#else
	const bool save_for_old_blender = false;
#endif

	CustomDataLayer *vlayers = NULL, vlayers_buff[CD_TEMP_CHUNK_SIZE];
	CustomDataLayer *elayers = NULL, elayers_buff[CD_TEMP_CHUNK_SIZE];
	CustomDataLayer *flayers = NULL, flayers_buff[CD_TEMP_CHUNK_SIZE];
	CustomDataLayer *llayers = NULL, llayers_buff[CD_TEMP_CHUNK_SIZE];
	CustomDataLayer *players = NULL, players_buff[CD_TEMP_CHUNK_SIZE];

	if (mesh->id.us > 0 || wd->current) {
		/* write LibData */
		if (!save_for_old_blender) {
			/* write a copy of the mesh, don't modify in place because it is
			 * not thread safe for threaded renders that are reading this */
			Mesh *old_mesh = mesh;
			Mesh copy_mesh = *mesh;
			mesh = &copy_mesh;

#ifdef USE_BMESH_SAVE_WITHOUT_MFACE
			/* cache only - don't write */
			mesh->mface = NULL;
			mesh->totface = 0;
			memset(&mesh->fdata, 0, sizeof(mesh->fdata));
#endif /* USE_BMESH_SAVE_WITHOUT_MFACE */

			/**
			 * Those calls:
			 *   - Reduce mesh->xdata.totlayer to number of layers to write.
			 *   - Fill xlayers with those layers to be written.
			 * Note that mesh->xdata is from now on invalid for Blender, but this is why the whole mesh is
			 * a temp local copy!
			 */
			CustomData_file_write_prepare(&mesh->vdata, &vlayers, vlayers_buff, ARRAY_SIZE(vlayers_buff));
			CustomData_file_write_prepare(&mesh->edata, &elayers, elayers_buff, ARRAY_SIZE(elayers_buff));
#ifndef USE_BMESH_SAVE_WITHOUT_MFACE  /* Do not copy org fdata in this case!!! */
			CustomData_file_write_prepare(&mesh->fdata, &flayers, flayers_buff, ARRAY_SIZE(flayers_buff));
#else
			flayers = flayers_buff;
#endif
			CustomData_file_write_prepare(&mesh->ldata, &llayers, llayers_buff, ARRAY_SIZE(llayers_buff));
			CustomData_file_write_prepare(&mesh->pdata, &players, players_buff, ARRAY_SIZE(players_buff));

			writestruct_at_address(wd, ID_ME, Mesh, 1, old_mesh, mesh);
			write_iddata(wd, &mesh->id);

			/* direct data */
			if (mesh->adt) {
				write_animdata(wd, mesh->adt);
			}

			writedata(wd, DATA, sizeof(void *) * mesh->totcol, mesh->mat);
			writedata(wd, DATA, sizeof(MSelect) * mesh->totselect, mesh->mselect);

			write_customdata(wd, &mesh->id, mesh->totvert, &mesh->vdata, vlayers, -1, 0);
			write_customdata(wd, &mesh->id, mesh->totedge, &mesh->edata, elayers, -1, 0);
			/* fdata is really a dummy - written so slots align */
			write_customdata(wd, &mesh->id, mesh->totface, &mesh->fdata, flayers, -1, 0);
			write_customdata(wd, &mesh->id, mesh->totloop, &mesh->ldata, llayers, -1, 0);
			write_customdata(wd, &mesh->id, mesh->totpoly, &mesh->pdata, players, -1, 0);

			/* restore pointer */
			mesh = old_mesh;
		}
		else {

#ifdef USE_BMESH_SAVE_AS_COMPAT
			/* write a copy of the mesh, don't modify in place because it is
			 * not thread safe for threaded renders that are reading this */
			Mesh *old_mesh = mesh;
			Mesh copy_mesh = *mesh;
			mesh = &copy_mesh;

			mesh->mpoly = NULL;
			mesh->mface = NULL;
			mesh->totface = 0;
			mesh->totpoly = 0;
			mesh->totloop = 0;
			CustomData_reset(&mesh->fdata);
			CustomData_reset(&mesh->pdata);
			CustomData_reset(&mesh->ldata);
			mesh->edit_btmesh = NULL;

			/* now fill in polys to mfaces */
			/* XXX This breaks writing design, by using temp allocated memory, which will likely generate
			 *     duplicates in stored 'old' addresses.
			 *     This is very bad, but do not see easy way to avoid this, aside from generating those data
			 *     outside of save process itself.
			 *     Maybe we can live with this, though?
			 */
			mesh->totface = BKE_mesh_mpoly_to_mface(&mesh->fdata, &old_mesh->ldata, &old_mesh->pdata,
													mesh->totface, old_mesh->totloop, old_mesh->totpoly);

			BKE_mesh_update_customdata_pointers(mesh, false);

			CustomData_file_write_prepare(&mesh->vdata, &vlayers, vlayers_buff, ARRAY_SIZE(vlayers_buff));
			CustomData_file_write_prepare(&mesh->edata, &elayers, elayers_buff, ARRAY_SIZE(elayers_buff));
			CustomData_file_write_prepare(&mesh->fdata, &flayers, flayers_buff, ARRAY_SIZE(flayers_buff));
#if 0
			CustomData_file_write_prepare(&mesh->ldata, &llayers, llayers_buff, ARRAY_SIZE(llayers_buff));
			CustomData_file_write_prepare(&mesh->pdata, &players, players_buff, ARRAY_SIZE(players_buff));
#endif

			writestruct_at_address(wd, ID_ME, Mesh, 1, old_mesh, mesh);
			write_iddata(wd, &mesh->id);

			/* direct data */
			if (mesh->adt) {
				write_animdata(wd, mesh->adt);
			}

			writedata(wd, DATA, sizeof(void *) * mesh->totcol, mesh->mat);
			/* writedata(wd, DATA, sizeof(MSelect) * mesh->totselect, mesh->mselect); */ /* pre-bmesh NULL's */

			write_customdata(wd, &mesh->id, mesh->totvert, &mesh->vdata, vlayers, -1, 0);
			write_customdata(wd, &mesh->id, mesh->totedge, &mesh->edata, elayers, -1, 0);
			write_customdata(wd, &mesh->id, mesh->totface, &mesh->fdata, flayers, -1, 0);
			/* harmless for older blender versioins but _not_ writing these keeps file size down */
#if 0
			write_customdata(wd, &mesh->id, mesh->totloop, &mesh->ldata, llayers, -1, 0);
			write_customdata(wd, &mesh->id, mesh->totpoly, &mesh->pdata, players, -1, 0);
#endif

			CustomData_free(&mesh->fdata, mesh->totface);
			flayers = NULL;

			/* restore pointer */
			mesh = old_mesh;
#endif /* USE_BMESH_SAVE_AS_COMPAT */
		}
	}

	if (vlayers && vlayers != vlayers_buff) {
		MEM_freeN(vlayers);
	}
	if (elayers && elayers != elayers_buff) {
		MEM_freeN(elayers);
	}
	if (flayers && flayers != flayers_buff) {
		MEM_freeN(flayers);
	}
	if (llayers && llayers != llayers_buff) {
		MEM_freeN(llayers);
	}
	if (players && players != players_buff) {
		MEM_freeN(players);
	}
}

static void write_lattice(WriteData *wd, Lattice *lt)
{
	if (lt->id.us > 0 || wd->current) {
		/* write LibData */
		writestruct(wd, ID_LT, Lattice, 1, lt);
		write_iddata(wd, &lt->id);

		/* write animdata */
		if (lt->adt) {
			write_animdata(wd, lt->adt);
		}

		/* direct data */
		writestruct(wd, DATA, BPoint, lt->pntsu * lt->pntsv * lt->pntsw, lt->def);

		write_dverts(wd, lt->pntsu * lt->pntsv * lt->pntsw, lt->dvert);
	}
}

static void write_image(WriteData *wd, Image *ima)
{
	if (ima->id.us > 0 || wd->current) {
		ImagePackedFile *imapf;

		/* Some trickery to keep forward compatibility of packed images. */
		BLI_assert(ima->packedfile == NULL);
		if (ima->packedfiles.first != NULL) {
			imapf = ima->packedfiles.first;
			ima->packedfile = imapf->packedfile;
		}

		/* write LibData */
		writestruct(wd, ID_IM, Image, 1, ima);
		write_iddata(wd, &ima->id);

		for (imapf = ima->packedfiles.first; imapf; imapf = imapf->next) {
			writestruct(wd, DATA, ImagePackedFile, 1, imapf);
			if (imapf->packedfile) {
				PackedFile *pf = imapf->packedfile;
				writestruct(wd, DATA, PackedFile, 1, pf);
				writedata(wd, DATA, pf->size, pf->data);
			}
		}

		write_previews(wd, ima->preview);

		for (ImageView *iv = ima->views.first; iv; iv = iv->next) {
			writestruct(wd, DATA, ImageView, 1, iv);
		}
		writestruct(wd, DATA, Stereo3dFormat, 1, ima->stereo3d_format);

		ima->packedfile = NULL;
	}
}

static void write_texture(WriteData *wd, Tex *tex)
{
	if (tex->id.us > 0 || wd->current) {
		/* write LibData */
		writestruct(wd, ID_TE, Tex, 1, tex);
		write_iddata(wd, &tex->id);

		if (tex->adt) {
			write_animdata(wd, tex->adt);
		}

		/* direct data */
		if (tex->coba) {
			writestruct(wd, DATA, ColorBand, 1, tex->coba);
		}
		if (tex->type == TEX_ENVMAP && tex->env) {
			writestruct(wd, DATA, EnvMap, 1, tex->env);
		}
		if (tex->type == TEX_POINTDENSITY && tex->pd) {
			writestruct(wd, DATA, PointDensity, 1, tex->pd);
			if (tex->pd->coba) {
				writestruct(wd, DATA, ColorBand, 1, tex->pd->coba);
			}
			if (tex->pd->falloff_curve) {
				write_curvemapping(wd, tex->pd->falloff_curve);
			}
		}
		if (tex->type == TEX_VOXELDATA) {
			writestruct(wd, DATA, VoxelData, 1, tex->vd);
		}
		if (tex->type == TEX_OCEAN && tex->ot) {
			writestruct(wd, DATA, OceanTex, 1, tex->ot);
		}

		/* nodetree is integral part of texture, no libdata */
		if (tex->nodetree) {
			writestruct(wd, DATA, bNodeTree, 1, tex->nodetree);
			write_nodetree_nolib(wd, tex->nodetree);
		}

		write_previews(wd, tex->preview);
	}
}

static void write_material(WriteData *wd, Material *ma)
{
	if (ma->id.us > 0 || wd->current) {
		/* write LibData */
		writestruct(wd, ID_MA, Material, 1, ma);
		write_iddata(wd, &ma->id);

		if (ma->adt) {
			write_animdata(wd, ma->adt);
		}

		for (int a = 0; a < MAX_MTEX; a++) {
			if (ma->mtex[a]) {
				writestruct(wd, DATA, MTex, 1, ma->mtex[a]);
			}
		}

		if (ma->ramp_col) {
			writestruct(wd, DATA, ColorBand, 1, ma->ramp_col);
		}
		if (ma->ramp_spec) {
			writestruct(wd, DATA, ColorBand, 1, ma->ramp_spec);
		}

		/* nodetree is integral part of material, no libdata */
		if (ma->nodetree) {
			writestruct(wd, DATA, bNodeTree, 1, ma->nodetree);
			write_nodetree_nolib(wd, ma->nodetree);
		}

		write_previews(wd, ma->preview);
	}
}

static void write_world(WriteData *wd, World *wrld)
{
	if (wrld->id.us > 0 || wd->current) {
		/* write LibData */
		writestruct(wd, ID_WO, World, 1, wrld);
		write_iddata(wd, &wrld->id);

		if (wrld->adt) {
			write_animdata(wd, wrld->adt);
		}

		for (int a = 0; a < MAX_MTEX; a++) {
			if (wrld->mtex[a]) {
				writestruct(wd, DATA, MTex, 1, wrld->mtex[a]);
			}
		}

		/* nodetree is integral part of world, no libdata */
		if (wrld->nodetree) {
			writestruct(wd, DATA, bNodeTree, 1, wrld->nodetree);
			write_nodetree_nolib(wd, wrld->nodetree);
		}

		write_previews(wd, wrld->preview);
	}
}

static void write_lamp(WriteData *wd, Lamp *la)
{
	if (la->id.us > 0 || wd->current) {
		/* write LibData */
		writestruct(wd, ID_LA, Lamp, 1, la);
		write_iddata(wd, &la->id);

		if (la->adt) {
			write_animdata(wd, la->adt);
		}

		/* direct data */
		for (int a = 0; a < MAX_MTEX; a++) {
			if (la->mtex[a]) {
				writestruct(wd, DATA, MTex, 1, la->mtex[a]);
			}
		}

		if (la->curfalloff) {
			write_curvemapping(wd, la->curfalloff);
		}

		/* nodetree is integral part of lamps, no libdata */
		if (la->nodetree) {
			writestruct(wd, DATA, bNodeTree, 1, la->nodetree);
			write_nodetree_nolib(wd, la->nodetree);
		}

		write_previews(wd, la->preview);
	}
}

static void write_sequence_modifiers(WriteData *wd, ListBase *modbase)
{
	SequenceModifierData *smd;

	for (smd = modbase->first; smd; smd = smd->next) {
		const SequenceModifierTypeInfo *smti = BKE_sequence_modifier_type_info_get(smd->type);

		if (smti) {
			writestruct_id(wd, DATA, smti->struct_name, 1, smd);

			if (smd->type == seqModifierType_Curves) {
				CurvesModifierData *cmd = (CurvesModifierData *)smd;

				write_curvemapping(wd, &cmd->curve_mapping);
			}
			else if (smd->type == seqModifierType_HueCorrect) {
				HueCorrectModifierData *hcmd = (HueCorrectModifierData *)smd;

				write_curvemapping(wd, &hcmd->curve_mapping);
			}
		}
		else {
			writestruct(wd, DATA, SequenceModifierData, 1, smd);
		}
	}
}

static void write_view_settings(WriteData *wd, ColorManagedViewSettings *view_settings)
{
	if (view_settings->curve_mapping) {
		write_curvemapping(wd, view_settings->curve_mapping);
	}
}

static void write_paint(WriteData *wd, Paint *p)
{
	if (p->cavity_curve) {
		write_curvemapping(wd, p->cavity_curve);
	}
}

static void write_scene(WriteData *wd, Scene *sce)
{
	/* write LibData */
	writestruct(wd, ID_SCE, Scene, 1, sce);
	write_iddata(wd, &sce->id);

	if (sce->adt) {
		write_animdata(wd, sce->adt);
	}
	write_keyingsets(wd, &sce->keyingsets);

	/* direct data */
	for (Base *base = sce->base.first; base; base = base->next) {
		writestruct(wd, DATA, Base, 1, base);
	}

	ToolSettings *tos = sce->toolsettings;
	writestruct(wd, DATA, ToolSettings, 1, tos);
	if (tos->vpaint) {
		writestruct(wd, DATA, VPaint, 1, tos->vpaint);
		write_paint(wd, &tos->vpaint->paint);
	}
	if (tos->wpaint) {
		writestruct(wd, DATA, VPaint, 1, tos->wpaint);
		write_paint(wd, &tos->wpaint->paint);
	}
	if (tos->sculpt) {
		writestruct(wd, DATA, Sculpt, 1, tos->sculpt);
		write_paint(wd, &tos->sculpt->paint);
	}
	if (tos->uvsculpt) {
		writestruct(wd, DATA, UvSculpt, 1, tos->uvsculpt);
		write_paint(wd, &tos->uvsculpt->paint);
	}
	/* write grease-pencil drawing brushes to file */
	writelist(wd, DATA, bGPDbrush, &tos->gp_brushes);
	for (bGPDbrush *brush = tos->gp_brushes.first; brush; brush = brush->next) {
		if (brush->cur_sensitivity) {
			write_curvemapping(wd, brush->cur_sensitivity);
		}
		if (brush->cur_strength) {
			write_curvemapping(wd, brush->cur_strength);
		}
		if (brush->cur_jitter) {
			write_curvemapping(wd, brush->cur_jitter);
		}
	}
	/* write grease-pencil custom ipo curve to file */
	if (tos->gp_interpolate.custom_ipo) {
		write_curvemapping(wd, tos->gp_interpolate.custom_ipo);
	}


	write_paint(wd, &tos->imapaint.paint);

	Editing *ed = sce->ed;
	if (ed) {
		Sequence *seq;

		writestruct(wd, DATA, Editing, 1, ed);

		/* reset write flags too */

		SEQ_BEGIN(ed, seq)
		{
			if (seq->strip) {
				seq->strip->done = false;
			}
			writestruct(wd, DATA, Sequence, 1, seq);
		}
		SEQ_END

		SEQ_BEGIN(ed, seq)
		{
			if (seq->strip && seq->strip->done == 0) {
				/* write strip with 'done' at 0 because readfile */

				if (seq->effectdata) {
					switch (seq->type) {
						case SEQ_TYPE_COLOR:
							writestruct(wd, DATA, SolidColorVars, 1, seq->effectdata);
							break;
						case SEQ_TYPE_SPEED:
							writestruct(wd, DATA, SpeedControlVars, 1, seq->effectdata);
							break;
						case SEQ_TYPE_WIPE:
							writestruct(wd, DATA, WipeVars, 1, seq->effectdata);
							break;
						case SEQ_TYPE_GLOW:
							writestruct(wd, DATA, GlowVars, 1, seq->effectdata);
							break;
						case SEQ_TYPE_TRANSFORM:
							writestruct(wd, DATA, TransformVars, 1, seq->effectdata);
							break;
						case SEQ_TYPE_GAUSSIAN_BLUR:
							writestruct(wd, DATA, GaussianBlurVars, 1, seq->effectdata);
							break;
						case SEQ_TYPE_TEXT:
							writestruct(wd, DATA, TextVars, 1, seq->effectdata);
							break;
					}
				}

				writestruct(wd, DATA, Stereo3dFormat, 1, seq->stereo3d_format);

				Strip *strip = seq->strip;
				writestruct(wd, DATA, Strip, 1, strip);
				if (seq->flag & SEQ_USE_CROP && strip->crop) {
					writestruct(wd, DATA, StripCrop, 1, strip->crop);
				}
				if (seq->flag & SEQ_USE_TRANSFORM && strip->transform) {
					writestruct(wd, DATA, StripTransform, 1, strip->transform);
				}
				if (seq->flag & SEQ_USE_PROXY && strip->proxy) {
					writestruct(wd, DATA, StripProxy, 1, strip->proxy);
				}
				if (seq->type == SEQ_TYPE_IMAGE) {
					writestruct(wd, DATA, StripElem,
								MEM_allocN_len(strip->stripdata) / sizeof(struct StripElem),
								strip->stripdata);
				}
				else if (ELEM(seq->type, SEQ_TYPE_MOVIE, SEQ_TYPE_SOUND_RAM, SEQ_TYPE_SOUND_HD)) {
					writestruct(wd, DATA, StripElem, 1, strip->stripdata);
				}

				strip->done = true;
			}

			if (seq->prop) {
				IDP_WriteProperty(seq->prop, wd);
			}

			write_sequence_modifiers(wd, &seq->modifiers);
		}
		SEQ_END

		/* new; meta stack too, even when its nasty restore code */
		for (MetaStack *ms = ed->metastack.first; ms; ms = ms->next) {
			writestruct(wd, DATA, MetaStack, 1, ms);
		}
	}

	if (sce->r.avicodecdata) {
		writestruct(wd, DATA, AviCodecData, 1, sce->r.avicodecdata);
		if (sce->r.avicodecdata->lpFormat) {
			writedata(wd, DATA, sce->r.avicodecdata->cbFormat, sce->r.avicodecdata->lpFormat);
		}
		if (sce->r.avicodecdata->lpParms) {
			writedata(wd, DATA, sce->r.avicodecdata->cbParms, sce->r.avicodecdata->lpParms);
		}
	}

	if (sce->r.qtcodecdata) {
		writestruct(wd, DATA, QuicktimeCodecData, 1, sce->r.qtcodecdata);
		if (sce->r.qtcodecdata->cdParms) {
			writedata(wd, DATA, sce->r.qtcodecdata->cdSize, sce->r.qtcodecdata->cdParms);
		}
	}
	if (sce->r.ffcodecdata.properties) {
		IDP_WriteProperty(sce->r.ffcodecdata.properties, wd);
	}

	/* writing dynamic list of TimeMarkers to the blend file */
	for (TimeMarker *marker = sce->markers.first; marker; marker = marker->next) {
		writestruct(wd, DATA, TimeMarker, 1, marker);
	}

	/* writing dynamic list of TransformOrientations to the blend file */
	for (TransformOrientation *ts = sce->transform_spaces.first; ts; ts = ts->next) {
		writestruct(wd, DATA, TransformOrientation, 1, ts);
	}

	for (SceneRenderLayer *srl = sce->r.layers.first; srl; srl = srl->next) {
		writestruct(wd, DATA, SceneRenderLayer, 1, srl);
		for (FreestyleModuleConfig *fmc = srl->freestyleConfig.modules.first; fmc; fmc = fmc->next) {
			writestruct(wd, DATA, FreestyleModuleConfig, 1, fmc);
		}
		for (FreestyleLineSet *fls = srl->freestyleConfig.linesets.first; fls; fls = fls->next) {
			writestruct(wd, DATA, FreestyleLineSet, 1, fls);
		}
	}

	/* writing MultiView to the blend file */
	for (SceneRenderView *srv = sce->r.views.first; srv; srv = srv->next) {
		writestruct(wd, DATA, SceneRenderView, 1, srv);
	}

	if (sce->nodetree) {
		writestruct(wd, DATA, bNodeTree, 1, sce->nodetree);
		write_nodetree_nolib(wd, sce->nodetree);
	}

	write_view_settings(wd, &sce->view_settings);

	/* writing RigidBodyWorld data to the blend file */
	if (sce->rigidbody_world) {
		writestruct(wd, DATA, RigidBodyWorld, 1, sce->rigidbody_world);
		writestruct(wd, DATA, EffectorWeights, 1, sce->rigidbody_world->effector_weights);
		write_pointcaches(wd, &(sce->rigidbody_world->ptcaches));
	}

	write_previews(wd, sce->preview);
	write_curvemapping_curves(wd, &sce->r.mblur_shutter_curve);
}

static void write_gpencil(WriteData *wd, bGPdata *gpd)
{
	if (gpd->id.us > 0 || wd->current) {
		/* write gpd data block to file */
		writestruct(wd, ID_GD, bGPdata, 1, gpd);
		write_iddata(wd, &gpd->id);

		if (gpd->adt) {
			write_animdata(wd, gpd->adt);
		}

		/* write grease-pencil layers to file */
		writelist(wd, DATA, bGPDlayer, &gpd->layers);
		for (bGPDlayer *gpl = gpd->layers.first; gpl; gpl = gpl->next) {
			/* write this layer's frames to file */
			writelist(wd, DATA, bGPDframe, &gpl->frames);
			for (bGPDframe *gpf = gpl->frames.first; gpf; gpf = gpf->next) {
				/* write strokes */
				writelist(wd, DATA, bGPDstroke, &gpf->strokes);
				for (bGPDstroke *gps = gpf->strokes.first; gps; gps = gps->next) {
					writestruct(wd, DATA, bGPDspoint, gps->totpoints, gps->points);
				}
			}
		}

		/* write grease-pencil palettes */
		writelist(wd, DATA, bGPDpalette, &gpd->palettes);
		for (bGPDpalette *palette = gpd->palettes.first; palette; palette = palette->next) {
			writelist(wd, DATA, bGPDpalettecolor, &palette->colors);
		}
	}
}

static void write_windowmanager(WriteData *wd, wmWindowManager *wm)
{
	writestruct(wd, ID_WM, wmWindowManager, 1, wm);
	write_iddata(wd, &wm->id);

	for (wmWindow *win = wm->windows.first; win; win = win->next) {
		writestruct(wd, DATA, wmWindow, 1, win);
		writestruct(wd, DATA, Stereo3dFormat, 1, win->stereo3d_format);
	}
}

static void write_region(WriteData *wd, ARegion *ar, int spacetype)
{
	writestruct(wd, DATA, ARegion, 1, ar);

	if (ar->regiondata) {
		switch (spacetype) {
			case SPACE_VIEW3D:
				if (ar->regiontype == RGN_TYPE_WINDOW) {
					RegionView3D *rv3d = ar->regiondata;
					writestruct(wd, DATA, RegionView3D, 1, rv3d);

					if (rv3d->localvd) {
						writestruct(wd, DATA, RegionView3D, 1, rv3d->localvd);
					}
					if (rv3d->clipbb) {
						writestruct(wd, DATA, BoundBox, 1, rv3d->clipbb);
					}

				}
				else
					printf("regiondata write missing!\n");
				break;
			default:
				printf("regiondata write missing!\n");
		}
	}
}

static void write_uilist(WriteData *wd, uiList *ui_list)
{
	writestruct(wd, DATA, uiList, 1, ui_list);

	if (ui_list->properties) {
		IDP_WriteProperty(ui_list->properties, wd);
	}
}

static void write_soops(WriteData *wd, SpaceOops *so)
{
	BLI_mempool *ts = so->treestore;

	if (ts) {
		SpaceOops so_flat = *so;

		int elems = BLI_mempool_count(ts);
		/* linearize mempool to array */
		TreeStoreElem *data = elems ? BLI_mempool_as_arrayN(ts, "TreeStoreElem") : NULL;

		if (data) {
			/* In this block we use the memory location of the treestore
			 * but _not_ its data, the addresses in this case are UUID's,
			 * since we can't rely on malloc giving us different values each time.
			 */
			TreeStore ts_flat = {0};

			/* we know the treestore is at least as big as a pointer,
			 * so offsetting works to give us a UUID. */
			void *data_addr = (void *)POINTER_OFFSET(ts, sizeof(void *));

			ts_flat.usedelem = elems;
			ts_flat.totelem = elems;
			ts_flat.data = data_addr;

			writestruct(wd, DATA, SpaceOops, 1, so);

			writestruct_at_address(wd, DATA, TreeStore, 1, ts, &ts_flat);
			writestruct_at_address(wd, DATA, TreeStoreElem, elems, data_addr, data);

			MEM_freeN(data);
		}
		else {
			so_flat.treestore = NULL;
			writestruct_at_address(wd, DATA, SpaceOops, 1, so, &so_flat);
		}
	}
	else {
		writestruct(wd, DATA, SpaceOops, 1, so);
	}
}

static void write_screen(WriteData *wd, bScreen *sc)
{
	/* write LibData */
	/* in 2.50+ files, the file identifier for screens is patched, forward compatibility */
	writestruct(wd, ID_SCRN, bScreen, 1, sc);
	write_iddata(wd, &sc->id);

	/* direct data */
	for (ScrVert *sv = sc->vertbase.first; sv; sv = sv->next) {
		writestruct(wd, DATA, ScrVert, 1, sv);
	}

	for (ScrEdge *se = sc->edgebase.first; se; se = se->next) {
		writestruct(wd, DATA, ScrEdge, 1, se);
	}

	for (ScrArea *sa = sc->areabase.first; sa; sa = sa->next) {
		SpaceLink *sl;
		Panel *pa;
		uiList *ui_list;
		uiPreview *ui_preview;
		PanelCategoryStack *pc_act;
		ARegion *ar;

		writestruct(wd, DATA, ScrArea, 1, sa);

		for (ar = sa->regionbase.first; ar; ar = ar->next) {
			write_region(wd, ar, sa->spacetype);

			for (pa = ar->panels.first; pa; pa = pa->next) {
				writestruct(wd, DATA, Panel, 1, pa);
			}

			for (pc_act = ar->panels_category_active.first; pc_act; pc_act = pc_act->next) {
				writestruct(wd, DATA, PanelCategoryStack, 1, pc_act);
			}

			for (ui_list = ar->ui_lists.first; ui_list; ui_list = ui_list->next) {
				write_uilist(wd, ui_list);
			}

			for (ui_preview = ar->ui_previews.first; ui_preview; ui_preview = ui_preview->next) {
				writestruct(wd, DATA, uiPreview, 1, ui_preview);
			}
		}

		for (sl = sa->spacedata.first; sl; sl = sl->next) {
			for (ar = sl->regionbase.first; ar; ar = ar->next) {
				write_region(wd, ar, sl->spacetype);
			}

			if (sl->spacetype == SPACE_VIEW3D) {
				View3D *v3d = (View3D *)sl;
				BGpic *bgpic;
				writestruct(wd, DATA, View3D, 1, v3d);
				for (bgpic = v3d->bgpicbase.first; bgpic; bgpic = bgpic->next) {
					writestruct(wd, DATA, BGpic, 1, bgpic);
				}
				if (v3d->localvd) {
					writestruct(wd, DATA, View3D, 1, v3d->localvd);
				}

				if (v3d->fx_settings.ssao) {
					writestruct(wd, DATA, GPUSSAOSettings, 1, v3d->fx_settings.ssao);
				}
				if (v3d->fx_settings.dof) {
					writestruct(wd, DATA, GPUDOFSettings, 1, v3d->fx_settings.dof);
				}
			}
			else if (sl->spacetype == SPACE_IPO) {
				SpaceIpo *sipo = (SpaceIpo *)sl;
				ListBase tmpGhosts = sipo->ghostCurves;

				/* temporarily disable ghost curves when saving */
				sipo->ghostCurves.first = sipo->ghostCurves.last = NULL;

				writestruct(wd, DATA, SpaceIpo, 1, sl);
				if (sipo->ads) {
					writestruct(wd, DATA, bDopeSheet, 1, sipo->ads);
				}

				/* reenable ghost curves */
				sipo->ghostCurves = tmpGhosts;
			}
			else if (sl->spacetype == SPACE_BUTS) {
				writestruct(wd, DATA, SpaceButs, 1, sl);
			}
			else if (sl->spacetype == SPACE_FILE) {
				SpaceFile *sfile = (SpaceFile *)sl;

				writestruct(wd, DATA, SpaceFile, 1, sl);
				if (sfile->params) {
					writestruct(wd, DATA, FileSelectParams, 1, sfile->params);
				}
			}
			else if (sl->spacetype == SPACE_SEQ) {
				writestruct(wd, DATA, SpaceSeq, 1, sl);
			}
			else if (sl->spacetype == SPACE_OUTLINER) {
				SpaceOops *so = (SpaceOops *)sl;
				write_soops(wd, so);
			}
			else if (sl->spacetype == SPACE_IMAGE) {
				writestruct(wd, DATA, SpaceImage, 1, sl);
			}
			else if (sl->spacetype == SPACE_TEXT) {
				writestruct(wd, DATA, SpaceText, 1, sl);
			}
			else if (sl->spacetype == SPACE_SCRIPT) {
				SpaceScript *scr = (SpaceScript *)sl;
				scr->but_refs = NULL;
				writestruct(wd, DATA, SpaceScript, 1, sl);
			}
			else if (sl->spacetype == SPACE_ACTION) {
				writestruct(wd, DATA, SpaceAction, 1, sl);
			}
			else if (sl->spacetype == SPACE_NLA) {
				SpaceNla *snla = (SpaceNla *)sl;

				writestruct(wd, DATA, SpaceNla, 1, snla);
				if (snla->ads) {
					writestruct(wd, DATA, bDopeSheet, 1, snla->ads);
				}
			}
			else if (sl->spacetype == SPACE_TIME) {
				writestruct(wd, DATA, SpaceTime, 1, sl);
			}
			else if (sl->spacetype == SPACE_NODE) {
				SpaceNode *snode = (SpaceNode *)sl;
				bNodeTreePath *path;
				writestruct(wd, DATA, SpaceNode, 1, snode);

				for (path = snode->treepath.first; path; path = path->next) {
					writestruct(wd, DATA, bNodeTreePath, 1, path);
				}
			}
			else if (sl->spacetype == SPACE_LOGIC) {
				writestruct(wd, DATA, SpaceLogic, 1, sl);
			}
			else if (sl->spacetype == SPACE_CONSOLE) {
				SpaceConsole *con = (SpaceConsole *)sl;
				ConsoleLine *cl;

				for (cl = con->history.first; cl; cl = cl->next) {
					/* 'len_alloc' is invalid on write, set from 'len' on read */
					writestruct(wd, DATA, ConsoleLine, 1, cl);
					writedata(wd, DATA, cl->len + 1, cl->line);
				}
				writestruct(wd, DATA, SpaceConsole, 1, sl);

			}
			else if (sl->spacetype == SPACE_USERPREF) {
				writestruct(wd, DATA, SpaceUserPref, 1, sl);
			}
			else if (sl->spacetype == SPACE_CLIP) {
				writestruct(wd, DATA, SpaceClip, 1, sl);
			}
			else if (sl->spacetype == SPACE_INFO) {
				writestruct(wd, DATA, SpaceInfo, 1, sl);
			}
		}
	}
}

static void write_bone(WriteData *wd, Bone *bone)
{
	/* PATCH for upward compatibility after 2.37+ armature recode */
	bone->size[0] = bone->size[1] = bone->size[2] = 1.0f;

	/* Write this bone */
	writestruct(wd, DATA, Bone, 1, bone);

	/* Write ID Properties -- and copy this comment EXACTLY for easy finding
	 * of library blocks that implement this.*/
	if (bone->prop) {
		IDP_WriteProperty(bone->prop, wd);
	}

	/* Write Children */
	for (Bone *cbone = bone->childbase.first; cbone; cbone = cbone->next) {
		write_bone(wd, cbone);
	}
}

static void write_armature(WriteData *wd, bArmature *arm)
{
	if (arm->id.us > 0 || wd->current) {
		writestruct(wd, ID_AR, bArmature, 1, arm);
		write_iddata(wd, &arm->id);

		if (arm->adt) {
			write_animdata(wd, arm->adt);
		}

		/* Direct data */
		for (Bone *bone = arm->bonebase.first; bone; bone = bone->next) {
			write_bone(wd, bone);
		}
	}
}

static void write_text(WriteData *wd, Text *text)
{
	if ((text->flags & TXT_ISMEM) && (text->flags & TXT_ISEXT)) {
		text->flags &= ~TXT_ISEXT;
	}

	/* write LibData */
	writestruct(wd, ID_TXT, Text, 1, text);
	write_iddata(wd, &text->id);

	if (text->name) {
		writedata(wd, DATA, strlen(text->name) + 1, text->name);
	}

	if (!(text->flags & TXT_ISEXT)) {
		/* now write the text data, in two steps for optimization in the readfunction */
		for (TextLine *tmp = text->lines.first; tmp; tmp = tmp->next) {
			writestruct(wd, DATA, TextLine, 1, tmp);
		}

		for (TextLine *tmp = text->lines.first; tmp; tmp = tmp->next) {
			writedata(wd, DATA, tmp->len + 1, tmp->line);
		}
	}
}

static void write_speaker(WriteData *wd, Speaker *spk)
{
	if (spk->id.us > 0 || wd->current) {
		/* write LibData */
		writestruct(wd, ID_SPK, Speaker, 1, spk);
		write_iddata(wd, &spk->id);

		if (spk->adt) {
			write_animdata(wd, spk->adt);
		}
	}
}

static void write_sound(WriteData *wd, bSound *sound)
{
	if (sound->id.us > 0 || wd->current) {
		/* write LibData */
		writestruct(wd, ID_SO, bSound, 1, sound);
		write_iddata(wd, &sound->id);

		if (sound->packedfile) {
			PackedFile *pf = sound->packedfile;
			writestruct(wd, DATA, PackedFile, 1, pf);
			writedata(wd, DATA, pf->size, pf->data);
		}
	}
}

static void write_group(WriteData *wd, Group *group)
{
	if (group->id.us > 0 || wd->current) {
		/* write LibData */
		writestruct(wd, ID_GR, Group, 1, group);
		write_iddata(wd, &group->id);

		write_previews(wd, group->preview);

		for (GroupObject *go = group->gobject.first; go; go = go->next) {
			writestruct(wd, DATA, GroupObject, 1, go);
		}
	}
}

static void write_nodetree(WriteData *wd, bNodeTree *ntree)
{
	if (ntree->id.us > 0 || wd->current) {
		writestruct(wd, ID_NT, bNodeTree, 1, ntree);
		/* Note that trees directly used by other IDs (materials etc.) are not 'real' ID, they cannot
		 * be linked, etc., so we write actual id data here only, for 'real' ID trees. */
		write_iddata(wd, &ntree->id);

		write_nodetree_nolib(wd, ntree);
	}
}

#ifdef USE_NODE_COMPAT_CUSTOMNODES
static void customnodes_add_deprecated_data(Main *mainvar)
{
	FOREACH_NODETREE(mainvar, ntree, id) {
		bNodeLink *link, *last_link = ntree->links.last;

		/* only do this for node groups */
		if (id != &ntree->id) {
			continue;
		}

		/* Forward compatibility for group nodes: add links to node tree interface sockets.
		 * These links are invalid by new rules (missing node pointer)!
		 * They will be removed again in customnodes_free_deprecated_data,
		 * cannot do this directly lest bNodeLink pointer mapping becomes ambiguous.
		 * When loading files with such links in a new Blender version
		 * they will be removed as well.
		 */
		for (link = ntree->links.first; link; link = link->next) {
			bNode *fromnode = link->fromnode, *tonode = link->tonode;
			bNodeSocket *fromsock = link->fromsock, *tosock = link->tosock;

			/* check both sides of the link, to handle direct input-to-output links */
			if (fromnode->type == NODE_GROUP_INPUT) {
				fromnode = NULL;
				fromsock = ntreeFindSocketInterface(ntree, SOCK_IN, fromsock->identifier);
			}
			/* only the active output node defines links */
			if (tonode->type == NODE_GROUP_OUTPUT && (tonode->flag & NODE_DO_OUTPUT)) {
				tonode = NULL;
				tosock = ntreeFindSocketInterface(ntree, SOCK_OUT, tosock->identifier);
			}

			if (!fromnode || !tonode) {
				/* Note: not using nodeAddLink here, it asserts existing node pointers */
				bNodeLink *tlink = MEM_callocN(sizeof(bNodeLink), "group node link");
				tlink->fromnode = fromnode;
				tlink->fromsock = fromsock;
				tlink->tonode = tonode;
				tlink->tosock = tosock;
				tosock->link = tlink;
				tlink->flag |= NODE_LINK_VALID;
				BLI_addtail(&ntree->links, tlink);
			}

			/* don't check newly created compatibility links */
			if (link == last_link) {
				break;
			}
		}
	}
	FOREACH_NODETREE_END
}

static void customnodes_free_deprecated_data(Main *mainvar)
{
	FOREACH_NODETREE(mainvar, ntree, id) {
		bNodeLink *link, *next_link;

		for (link = ntree->links.first; link; link = next_link) {
			next_link = link->next;
			if (link->fromnode == NULL || link->tonode == NULL) {
				nodeRemLink(ntree, link);
			}
		}
	}
	FOREACH_NODETREE_END
}
#endif

static void write_brush(WriteData *wd, Brush *brush)
{
	if (brush->id.us > 0 || wd->current) {
		writestruct(wd, ID_BR, Brush, 1, brush);
		write_iddata(wd, &brush->id);

		if (brush->curve) {
			write_curvemapping(wd, brush->curve);
		}
		if (brush->gradient) {
			writestruct(wd, DATA, ColorBand, 1, brush->gradient);
		}
	}
}

static void write_palette(WriteData *wd, Palette *palette)
{
	if (palette->id.us > 0 || wd->current) {
		PaletteColor *color;
		writestruct(wd, ID_PAL, Palette, 1, palette);
		write_iddata(wd, &palette->id);

		for (color = palette->colors.first; color; color = color->next) {
			writestruct(wd, DATA, PaletteColor, 1, color);
		}
	}
}

static void write_paintcurve(WriteData *wd, PaintCurve *pc)
{
	if (pc->id.us > 0 || wd->current) {
		writestruct(wd, ID_PC, PaintCurve, 1, pc);
		write_iddata(wd, &pc->id);

		writestruct(wd, DATA, PaintCurvePoint, pc->tot_points, pc->points);
	}
}

static void write_movieTracks(WriteData *wd, ListBase *tracks)
{
	MovieTrackingTrack *track;

	track = tracks->first;
	while (track) {
		writestruct(wd, DATA, MovieTrackingTrack, 1, track);

		if (track->markers) {
			writestruct(wd, DATA, MovieTrackingMarker, track->markersnr, track->markers);
		}

		track = track->next;
	}
}

static void write_moviePlaneTracks(WriteData *wd, ListBase *plane_tracks_base)
{
	MovieTrackingPlaneTrack *plane_track;

	for (plane_track = plane_tracks_base->first;
	     plane_track;
	     plane_track = plane_track->next)
	{
		writestruct(wd, DATA, MovieTrackingPlaneTrack, 1, plane_track);

		writedata(wd, DATA, sizeof(MovieTrackingTrack *) * plane_track->point_tracksnr, plane_track->point_tracks);
		writestruct(wd, DATA, MovieTrackingPlaneMarker, plane_track->markersnr, plane_track->markers);
	}
}

static void write_movieReconstruction(WriteData *wd, MovieTrackingReconstruction *reconstruction)
{
	if (reconstruction->camnr) {
		writestruct(wd, DATA, MovieReconstructedCamera, reconstruction->camnr, reconstruction->cameras);
	}
}

static void write_movieclip(WriteData *wd, MovieClip *clip)
{
	if (clip->id.us > 0 || wd->current) {
		MovieTracking *tracking = &clip->tracking;
		MovieTrackingObject *object;

		writestruct(wd, ID_MC, MovieClip, 1, clip);
		write_iddata(wd, &clip->id);

		if (clip->adt) {
			write_animdata(wd, clip->adt);
		}

		write_movieTracks(wd, &tracking->tracks);
		write_moviePlaneTracks(wd, &tracking->plane_tracks);
		write_movieReconstruction(wd, &tracking->reconstruction);

		object = tracking->objects.first;
		while (object) {
			writestruct(wd, DATA, MovieTrackingObject, 1, object);

			write_movieTracks(wd, &object->tracks);
			write_moviePlaneTracks(wd, &object->plane_tracks);
			write_movieReconstruction(wd, &object->reconstruction);

			object = object->next;
		}
	}
}

static void write_mask(WriteData *wd, Mask *mask)
{
	if (mask->id.us > 0 || wd->current) {
		MaskLayer *masklay;

		writestruct(wd, ID_MSK, Mask, 1, mask);
		write_iddata(wd, &mask->id);

		if (mask->adt) {
			write_animdata(wd, mask->adt);
		}

		for (masklay = mask->masklayers.first; masklay; masklay = masklay->next) {
			MaskSpline *spline;
			MaskLayerShape *masklay_shape;

			writestruct(wd, DATA, MaskLayer, 1, masklay);

			for (spline = masklay->splines.first; spline; spline = spline->next) {
				int i;

				void *points_deform = spline->points_deform;
				spline->points_deform = NULL;

				writestruct(wd, DATA, MaskSpline, 1, spline);
				writestruct(wd, DATA, MaskSplinePoint, spline->tot_point, spline->points);

				spline->points_deform = points_deform;

				for (i = 0; i < spline->tot_point; i++) {
					MaskSplinePoint *point = &spline->points[i];

					if (point->tot_uw) {
						writestruct(wd, DATA, MaskSplinePointUW, point->tot_uw, point->uw);
					}
				}
			}

			for (masklay_shape = masklay->splines_shapes.first;
				 masklay_shape;
				 masklay_shape = masklay_shape->next)
			{
				writestruct(wd, DATA, MaskLayerShape, 1, masklay_shape);
				writedata(wd, DATA,
						  masklay_shape->tot_vert * sizeof(float) * MASK_OBJECT_SHAPE_ELEM_SIZE,
						  masklay_shape->data);
			}
		}
	}
}

static void write_linestyle_color_modifiers(WriteData *wd, ListBase *modifiers)
{
	LineStyleModifier *m;

	for (m = modifiers->first; m; m = m->next) {
		int struct_nr;
		switch (m->type) {
			case LS_MODIFIER_ALONG_STROKE:
				struct_nr = SDNA_TYPE_FROM_STRUCT(LineStyleColorModifier_AlongStroke);
				break;
			case LS_MODIFIER_DISTANCE_FROM_CAMERA:
				struct_nr = SDNA_TYPE_FROM_STRUCT(LineStyleColorModifier_DistanceFromCamera);
				break;
			case LS_MODIFIER_DISTANCE_FROM_OBJECT:
				struct_nr = SDNA_TYPE_FROM_STRUCT(LineStyleColorModifier_DistanceFromObject);
				break;
			case LS_MODIFIER_MATERIAL:
				struct_nr = SDNA_TYPE_FROM_STRUCT(LineStyleColorModifier_Material);
				break;
			case LS_MODIFIER_TANGENT:
				struct_nr = SDNA_TYPE_FROM_STRUCT(LineStyleColorModifier_Tangent);
				break;
			case LS_MODIFIER_NOISE:
				struct_nr = SDNA_TYPE_FROM_STRUCT(LineStyleColorModifier_Noise);
				break;
			case LS_MODIFIER_CREASE_ANGLE:
				struct_nr = SDNA_TYPE_FROM_STRUCT(LineStyleColorModifier_CreaseAngle);
				break;
			case LS_MODIFIER_CURVATURE_3D:
				struct_nr = SDNA_TYPE_FROM_STRUCT(LineStyleColorModifier_Curvature_3D);
				break;
			default:
				struct_nr = SDNA_TYPE_FROM_STRUCT(LineStyleModifier); /* this should not happen */
		}
		writestruct_nr(wd, DATA, struct_nr, 1, m);
	}
	for (m = modifiers->first; m; m = m->next) {
		switch (m->type) {
			case LS_MODIFIER_ALONG_STROKE:
				writestruct(wd, DATA, ColorBand, 1, ((LineStyleColorModifier_AlongStroke *)m)->color_ramp);
				break;
			case LS_MODIFIER_DISTANCE_FROM_CAMERA:
				writestruct(wd, DATA, ColorBand, 1, ((LineStyleColorModifier_DistanceFromCamera *)m)->color_ramp);
				break;
			case LS_MODIFIER_DISTANCE_FROM_OBJECT:
				writestruct(wd, DATA, ColorBand, 1, ((LineStyleColorModifier_DistanceFromObject *)m)->color_ramp);
				break;
			case LS_MODIFIER_MATERIAL:
				writestruct(wd, DATA, ColorBand, 1, ((LineStyleColorModifier_Material *)m)->color_ramp);
				break;
			case LS_MODIFIER_TANGENT:
				writestruct(wd, DATA, ColorBand, 1, ((LineStyleColorModifier_Tangent *)m)->color_ramp);
				break;
			case LS_MODIFIER_NOISE:
				writestruct(wd, DATA, ColorBand, 1, ((LineStyleColorModifier_Noise *)m)->color_ramp);
				break;
			case LS_MODIFIER_CREASE_ANGLE:
				writestruct(wd, DATA, ColorBand, 1, ((LineStyleColorModifier_CreaseAngle *)m)->color_ramp);
				break;
			case LS_MODIFIER_CURVATURE_3D:
				writestruct(wd, DATA, ColorBand, 1, ((LineStyleColorModifier_Curvature_3D *)m)->color_ramp);
				break;
		}
	}
}

static void write_linestyle_alpha_modifiers(WriteData *wd, ListBase *modifiers)
{
	LineStyleModifier *m;

	for (m = modifiers->first; m; m = m->next) {
		int struct_nr;
		switch (m->type) {
			case LS_MODIFIER_ALONG_STROKE:
				struct_nr = SDNA_TYPE_FROM_STRUCT(LineStyleAlphaModifier_AlongStroke);
				break;
			case LS_MODIFIER_DISTANCE_FROM_CAMERA:
				struct_nr = SDNA_TYPE_FROM_STRUCT(LineStyleAlphaModifier_DistanceFromCamera);
				break;
			case LS_MODIFIER_DISTANCE_FROM_OBJECT:
				struct_nr = SDNA_TYPE_FROM_STRUCT(LineStyleAlphaModifier_DistanceFromObject);
				break;
			case LS_MODIFIER_MATERIAL:
				struct_nr = SDNA_TYPE_FROM_STRUCT(LineStyleAlphaModifier_Material);
				break;
			case LS_MODIFIER_TANGENT:
				struct_nr = SDNA_TYPE_FROM_STRUCT(LineStyleAlphaModifier_Tangent);
				break;
			case LS_MODIFIER_NOISE:
				struct_nr = SDNA_TYPE_FROM_STRUCT(LineStyleAlphaModifier_Noise);
				break;
			case LS_MODIFIER_CREASE_ANGLE:
				struct_nr = SDNA_TYPE_FROM_STRUCT(LineStyleAlphaModifier_CreaseAngle);
				break;
			case LS_MODIFIER_CURVATURE_3D:
				struct_nr = SDNA_TYPE_FROM_STRUCT(LineStyleAlphaModifier_Curvature_3D);
				break;
			default:
				struct_nr = SDNA_TYPE_FROM_STRUCT(LineStyleModifier);  /* this should not happen */
		}
		writestruct_nr(wd, DATA, struct_nr, 1, m);
	}
	for (m = modifiers->first; m; m = m->next) {
		switch (m->type) {
			case LS_MODIFIER_ALONG_STROKE:
				write_curvemapping(wd, ((LineStyleAlphaModifier_AlongStroke *)m)->curve);
				break;
			case LS_MODIFIER_DISTANCE_FROM_CAMERA:
				write_curvemapping(wd, ((LineStyleAlphaModifier_DistanceFromCamera *)m)->curve);
				break;
			case LS_MODIFIER_DISTANCE_FROM_OBJECT:
				write_curvemapping(wd, ((LineStyleAlphaModifier_DistanceFromObject *)m)->curve);
				break;
			case LS_MODIFIER_MATERIAL:
				write_curvemapping(wd, ((LineStyleAlphaModifier_Material *)m)->curve);
				break;
			case LS_MODIFIER_TANGENT:
				write_curvemapping(wd, ((LineStyleAlphaModifier_Tangent *)m)->curve);
				break;
			case LS_MODIFIER_NOISE:
				write_curvemapping(wd, ((LineStyleAlphaModifier_Noise *)m)->curve);
				break;
			case LS_MODIFIER_CREASE_ANGLE:
				write_curvemapping(wd, ((LineStyleAlphaModifier_CreaseAngle *)m)->curve);
				break;
			case LS_MODIFIER_CURVATURE_3D:
				write_curvemapping(wd, ((LineStyleAlphaModifier_Curvature_3D *)m)->curve);
				break;
		}
	}
}

static void write_linestyle_thickness_modifiers(WriteData *wd, ListBase *modifiers)
{
	LineStyleModifier *m;

	for (m = modifiers->first; m; m = m->next) {
		int struct_nr;
		switch (m->type) {
			case LS_MODIFIER_ALONG_STROKE:
				struct_nr = SDNA_TYPE_FROM_STRUCT(LineStyleThicknessModifier_AlongStroke);
				break;
			case LS_MODIFIER_DISTANCE_FROM_CAMERA:
				struct_nr = SDNA_TYPE_FROM_STRUCT(LineStyleThicknessModifier_DistanceFromCamera);
				break;
			case LS_MODIFIER_DISTANCE_FROM_OBJECT:
				struct_nr = SDNA_TYPE_FROM_STRUCT(LineStyleThicknessModifier_DistanceFromObject);
				break;
			case LS_MODIFIER_MATERIAL:
				struct_nr = SDNA_TYPE_FROM_STRUCT(LineStyleThicknessModifier_Material);
				break;
			case LS_MODIFIER_CALLIGRAPHY:
				struct_nr = SDNA_TYPE_FROM_STRUCT(LineStyleThicknessModifier_Calligraphy);
				break;
			case LS_MODIFIER_TANGENT:
				struct_nr = SDNA_TYPE_FROM_STRUCT(LineStyleThicknessModifier_Tangent);
				break;
			case LS_MODIFIER_NOISE:
				struct_nr = SDNA_TYPE_FROM_STRUCT(LineStyleThicknessModifier_Noise);
				break;
			case LS_MODIFIER_CREASE_ANGLE:
				struct_nr = SDNA_TYPE_FROM_STRUCT(LineStyleThicknessModifier_CreaseAngle);
				break;
			case LS_MODIFIER_CURVATURE_3D:
				struct_nr = SDNA_TYPE_FROM_STRUCT(LineStyleThicknessModifier_Curvature_3D);
				break;
			default:
				struct_nr = SDNA_TYPE_FROM_STRUCT(LineStyleModifier);  /* this should not happen */
		}
		writestruct_nr(wd, DATA, struct_nr, 1, m);
	}
	for (m = modifiers->first; m; m = m->next) {
		switch (m->type) {
			case LS_MODIFIER_ALONG_STROKE:
				write_curvemapping(wd, ((LineStyleThicknessModifier_AlongStroke *)m)->curve);
				break;
			case LS_MODIFIER_DISTANCE_FROM_CAMERA:
				write_curvemapping(wd, ((LineStyleThicknessModifier_DistanceFromCamera *)m)->curve);
				break;
			case LS_MODIFIER_DISTANCE_FROM_OBJECT:
				write_curvemapping(wd, ((LineStyleThicknessModifier_DistanceFromObject *)m)->curve);
				break;
			case LS_MODIFIER_MATERIAL:
				write_curvemapping(wd, ((LineStyleThicknessModifier_Material *)m)->curve);
				break;
			case LS_MODIFIER_TANGENT:
				write_curvemapping(wd, ((LineStyleThicknessModifier_Tangent *)m)->curve);
				break;
			case LS_MODIFIER_CREASE_ANGLE:
				write_curvemapping(wd, ((LineStyleThicknessModifier_CreaseAngle *)m)->curve);
				break;
			case LS_MODIFIER_CURVATURE_3D:
				write_curvemapping(wd, ((LineStyleThicknessModifier_Curvature_3D *)m)->curve);
				break;
		}
	}
}

static void write_linestyle_geometry_modifiers(WriteData *wd, ListBase *modifiers)
{
	LineStyleModifier *m;

	for (m = modifiers->first; m; m = m->next) {
		int struct_nr;
		switch (m->type) {
			case LS_MODIFIER_SAMPLING:
				struct_nr = SDNA_TYPE_FROM_STRUCT(LineStyleGeometryModifier_Sampling);
				break;
			case LS_MODIFIER_BEZIER_CURVE:
				struct_nr = SDNA_TYPE_FROM_STRUCT(LineStyleGeometryModifier_BezierCurve);
				break;
			case LS_MODIFIER_SINUS_DISPLACEMENT:
				struct_nr = SDNA_TYPE_FROM_STRUCT(LineStyleGeometryModifier_SinusDisplacement);
				break;
			case LS_MODIFIER_SPATIAL_NOISE:
				struct_nr = SDNA_TYPE_FROM_STRUCT(LineStyleGeometryModifier_SpatialNoise);
				break;
			case LS_MODIFIER_PERLIN_NOISE_1D:
				struct_nr = SDNA_TYPE_FROM_STRUCT(LineStyleGeometryModifier_PerlinNoise1D);
				break;
			case LS_MODIFIER_PERLIN_NOISE_2D:
				struct_nr = SDNA_TYPE_FROM_STRUCT(LineStyleGeometryModifier_PerlinNoise2D);
				break;
			case LS_MODIFIER_BACKBONE_STRETCHER:
				struct_nr = SDNA_TYPE_FROM_STRUCT(LineStyleGeometryModifier_BackboneStretcher);
				break;
			case LS_MODIFIER_TIP_REMOVER:
				struct_nr = SDNA_TYPE_FROM_STRUCT(LineStyleGeometryModifier_TipRemover);
				break;
			case LS_MODIFIER_POLYGONIZATION:
				struct_nr = SDNA_TYPE_FROM_STRUCT(LineStyleGeometryModifier_Polygonalization);
				break;
			case LS_MODIFIER_GUIDING_LINES:
				struct_nr = SDNA_TYPE_FROM_STRUCT(LineStyleGeometryModifier_GuidingLines);
				break;
			case LS_MODIFIER_BLUEPRINT:
				struct_nr = SDNA_TYPE_FROM_STRUCT(LineStyleGeometryModifier_Blueprint);
				break;
			case LS_MODIFIER_2D_OFFSET:
				struct_nr = SDNA_TYPE_FROM_STRUCT(LineStyleGeometryModifier_2DOffset);
				break;
			case LS_MODIFIER_2D_TRANSFORM:
				struct_nr = SDNA_TYPE_FROM_STRUCT(LineStyleGeometryModifier_2DTransform);
				break;
			case LS_MODIFIER_SIMPLIFICATION:
				struct_nr = SDNA_TYPE_FROM_STRUCT(LineStyleGeometryModifier_Simplification);
				break;
			default:
				struct_nr = SDNA_TYPE_FROM_STRUCT(LineStyleModifier);  /* this should not happen */
		}
		writestruct_nr(wd, DATA, struct_nr, 1, m);
	}
}

static void write_linestyle(WriteData *wd, FreestyleLineStyle *linestyle)
{
	if (linestyle->id.us > 0 || wd->current) {
		writestruct(wd, ID_LS, FreestyleLineStyle, 1, linestyle);
		write_iddata(wd, &linestyle->id);

		if (linestyle->adt) {
			write_animdata(wd, linestyle->adt);
		}

		write_linestyle_color_modifiers(wd, &linestyle->color_modifiers);
		write_linestyle_alpha_modifiers(wd, &linestyle->alpha_modifiers);
		write_linestyle_thickness_modifiers(wd, &linestyle->thickness_modifiers);
		write_linestyle_geometry_modifiers(wd, &linestyle->geometry_modifiers);
		for (int a = 0; a < MAX_MTEX; a++) {
			if (linestyle->mtex[a]) {
				writestruct(wd, DATA, MTex, 1, linestyle->mtex[a]);
			}
		}
		if (linestyle->nodetree) {
			writestruct(wd, DATA, bNodeTree, 1, linestyle->nodetree);
			write_nodetree_nolib(wd, linestyle->nodetree);
		}
	}
}

static void write_cachefile(WriteData *wd, CacheFile *cache_file)
{
	if (cache_file->id.us > 0 || wd->current) {
		writestruct(wd, ID_CF, CacheFile, 1, cache_file);

		if (cache_file->adt) {
			write_animdata(wd, cache_file->adt);
		}
	}
}

/* Keep it last of write_foodata functions. */
static void write_libraries(WriteData *wd, Main *main)
{
	ListBase *lbarray[MAX_LIBARRAY];
	ID *id;
	int a, tot;
	bool found_one;

	for (; main; main = main->next) {
		a = tot = set_listbasepointers(main, lbarray);

		/* test: is lib being used */
		if (main->curlib && main->curlib->packedfile) {
			found_one = true;
		}
		else {
			found_one = false;
			while (!found_one && tot--) {
				for (id = lbarray[tot]->first; id; id = id->next) {
					if (id->us > 0 && (id->tag & LIB_TAG_EXTERN)) {
						found_one = true;
						break;
					}
				}
			}
		}

		/* to be able to restore quit.blend and temp saves, the packed blend has to be in undo buffers... */
		/* XXX needs rethink, just like save UI in undo files now - would be nice to append things only for the]
		 * quit.blend and temp saves */
		if (found_one) {
			writestruct(wd, ID_LI, Library, 1, main->curlib);
			write_iddata(wd, &main->curlib->id);

			if (main->curlib->packedfile) {
				PackedFile *pf = main->curlib->packedfile;
				writestruct(wd, DATA, PackedFile, 1, pf);
				writedata(wd, DATA, pf->size, pf->data);
				if (wd->current == NULL) {
					printf("write packed .blend: %s\n", main->curlib->name);
				}
			}

			while (a--) {
				for (id = lbarray[a]->first; id; id = id->next) {
					if (id->us > 0 && (id->tag & LIB_TAG_EXTERN)) {
						if (!BKE_idcode_is_linkable(GS(id->name))) {
							printf("ERROR: write file: data-block '%s' from lib '%s' is not linkable "
							       "but is flagged as directly linked", id->name, main->curlib->filepath);
							BLI_assert(0);
						}
						writestruct(wd, ID_ID, ID, 1, id);
					}
				}
			}
		}
	}

	mywrite_flush(wd);
}

/* context is usually defined by WM, two cases where no WM is available:
 * - for forward compatibility, curscreen has to be saved
 * - for undofile, curscene needs to be saved */
static void write_global(WriteData *wd, int fileflags, Main *mainvar)
{
	const bool is_undo = (wd->current != NULL);
	FileGlobal fg;
	bScreen *screen;
	char subvstr[8];

	/* prevent mem checkers from complaining */
	memset(fg.pad, 0, sizeof(fg.pad));
	memset(fg.filename, 0, sizeof(fg.filename));
	memset(fg.build_hash, 0, sizeof(fg.build_hash));

	current_screen_compat(mainvar, &screen, is_undo);

	/* XXX still remap G */
	fg.curscreen = screen;
	fg.curscene = screen ? screen->scene : NULL;

	/* prevent to save this, is not good convention, and feature with concerns... */
	fg.fileflags = (fileflags & ~G_FILE_FLAGS_RUNTIME);

	fg.globalf = G.f;
	BLI_strncpy(fg.filename, mainvar->name, sizeof(fg.filename));
	sprintf(subvstr, "%4d", BLENDER_SUBVERSION);
	memcpy(fg.subvstr, subvstr, 4);
	
	fg.subversion= BLENDER_SUBVERSION;
	fg.upbgeversion = UPBGE_VERSION;
	fg.upbgesubversion = UPBGE_SUBVERSION;
	fg.minversion= BLENDER_MINVERSION;
	fg.minsubversion= BLENDER_MINSUBVERSION;
#ifdef WITH_BUILDINFO
	{
		extern unsigned long build_commit_timestamp;
		extern char build_hash[];
		/* TODO(sergey): Add branch name to file as well? */
		fg.build_commit_timestamp = build_commit_timestamp;
		BLI_strncpy(fg.build_hash, build_hash, sizeof(fg.build_hash));
	}
#else
	fg.build_commit_timestamp = 0;
	BLI_strncpy(fg.build_hash, "unknown", sizeof(fg.build_hash));
#endif
	writestruct(wd, GLOB, FileGlobal, 1, &fg);
}

/* preview image, first 2 values are width and height
 * second are an RGBA image (unsigned char)
 * note, this uses 'TEST' since new types will segfault on file load for older blender versions.
 */
static void write_thumb(WriteData *wd, const BlendThumbnail *thumb)
{
	if (thumb) {
		writedata(wd, TEST, BLEN_THUMB_MEMSIZE_FILE(thumb->width, thumb->height), thumb);
	}
}

/* if MemFile * there's filesave to memory */
static bool write_file_handle(
        Main *mainvar,
        WriteWrap *ww,
        MemFile *compare, MemFile *current,
        int write_flags, const BlendThumbnail *thumb)
{
	BHead bhead;
	ListBase mainlist;
	char buf[16];
	WriteData *wd;

	blo_split_main(&mainlist, mainvar);

	wd = bgnwrite(ww, compare, current);

#ifdef USE_BMESH_SAVE_AS_COMPAT
	wd->use_mesh_compat = (write_flags & G_FILE_MESH_COMPAT) != 0;
#endif

#ifdef USE_NODE_COMPAT_CUSTOMNODES
	/* don't write compatibility data on undo */
	if (!current) {
		/* deprecated forward compat data is freed again below */
		customnodes_add_deprecated_data(mainvar);
	}
#endif

	sprintf(buf, "BLENDER%c%c%.3d",
	        (sizeof(void *) == 8)      ? '-' : '_',
	        (ENDIAN_ORDER == B_ENDIAN) ? 'V' : 'v',
	        BLENDER_VERSION);

	mywrite(wd, buf, 12);

	write_renderinfo(wd, mainvar);
	write_thumb(wd, thumb);
	write_global(wd, write_flags, mainvar);

	/* The windowmanager and screen often change,
	 * avoid thumbnail detecting changes because of this. */
	mywrite_flush(wd);

	ListBase *lbarray[MAX_LIBARRAY];
	int a = set_listbasepointers(mainvar, lbarray);
	while (a--) {
		ID *id = lbarray[a]->first;

		if (id && GS(id->name) == ID_LI) {
			continue;  /* Libraries are handled separately below. */
		}

		for (; id; id = id->next) {
			switch ((ID_Type)GS(id->name)) {
				case ID_WM:
					write_windowmanager(wd, (wmWindowManager *)id);
					break;
				case ID_SCR:
					write_screen(wd, (bScreen *)id);
					break;
				case ID_MC:
					write_movieclip(wd, (MovieClip *)id);
					break;
				case ID_MSK:
					write_mask(wd, (Mask *)id);
					break;
				case ID_SCE:
					write_scene(wd, (Scene *)id);
					break;
				case ID_CU:
					write_curve(wd,(Curve *)id);
					break;
				case ID_MB:
					write_mball(wd, (MetaBall *)id);
					break;
				case ID_IM:
					write_image(wd, (Image *)id);
					break;
				case ID_CA:
					write_camera(wd, (Camera *)id);
					break;
				case ID_LA:
					write_lamp(wd, (Lamp *)id);
					break;
				case ID_LT:
					write_lattice(wd, (Lattice *)id);
					break;
				case ID_VF:
					write_vfont(wd, (VFont *)id);
					break;
				case ID_KE:
					write_key(wd, (Key *)id);
					break;
				case ID_WO:
					write_world(wd, (World *)id);
					break;
				case ID_TXT:
					write_text(wd, (Text *)id);
					break;
				case ID_SPK:
					write_speaker(wd, (Speaker *)id);
					break;
				case ID_SO:
					write_sound(wd, (bSound *)id);
					break;
				case ID_GR:
					write_group(wd, (Group *)id);
					break;
				case ID_AR:
					write_armature(wd, (bArmature *)id);
					break;
				case ID_AC:
					write_action(wd, (bAction *)id);
					break;
				case ID_OB:
					write_object(wd, (Object *)id);
					break;
				case ID_MA:
					write_material(wd, (Material *)id);
					break;
				case ID_TE:
					write_texture(wd, (Tex *)id);
					break;
				case ID_ME:
					write_mesh(wd, (Mesh *)id);
					break;
				case ID_PA:
					write_particlesettings(wd, (ParticleSettings *)id);
					break;
				case ID_NT:
					write_nodetree(wd, (bNodeTree *)id);
					break;
				case ID_BR:
					write_brush(wd, (Brush *)id);
					break;
				case ID_PAL:
					write_palette(wd, (Palette *)id);
					break;
				case ID_PC:
					write_paintcurve(wd, (PaintCurve *)id);
					break;
				case ID_GD:
					write_gpencil(wd, (bGPdata *)id);
					break;
				case ID_LS:
					write_linestyle(wd, (FreestyleLineStyle *)id);
					break;
				case ID_CF:
					write_cachefile(wd, (CacheFile *)id);
					break;
				case ID_LI:
					/* Do nothing, handled below - and should never be reached. */
					BLI_assert(0);
					break;
				case ID_IP:
					/* Do nothing, deprecated. */
					break;
				default:
					/* Should never be reached. */
					BLI_assert(0);
					break;
			}
		}

		mywrite_flush(wd);
	}

	/* Special handling, operating over split Mains... */
	write_libraries(wd,  mainvar->next);

	/* So changes above don't cause a 'DNA1' to be detected as changed on undo. */
	mywrite_flush(wd);

	if (write_flags & G_FILE_USERPREFS) {
		write_userdef(wd);
	}

	/* Write DNA last, because (to be implemented) test for which structs are written.
	 *
	 * Note that we *borrow* the pointer to 'DNAstr',
	 * so writing each time uses the same address and doesn't cause unnecessary undo overhead. */
	writedata(wd, DNA1, wd->sdna->datalen, wd->sdna->data);

#ifdef USE_NODE_COMPAT_CUSTOMNODES
	/* compatibility data not created on undo */
	if (!current) {
		/* Ugly, forward compatibility code generates deprecated data during writing,
		 * this has to be freed again. Can not be done directly after writing, otherwise
		 * the data pointers could be reused and not be mapped correctly.
		 */
		customnodes_free_deprecated_data(mainvar);
	}
#endif

	/* end of file */
	memset(&bhead, 0, sizeof(BHead));
	bhead.code = ENDB;
	mywrite(wd, &bhead, sizeof(BHead));

	blo_join_main(&mainlist);

	return endwrite(wd);
}

/* do reverse file history: .blend1 -> .blend2, .blend -> .blend1 */
/* return: success(0), failure(1) */
static bool do_history(const char *name, ReportList *reports)
{
	char tempname1[FILE_MAX], tempname2[FILE_MAX];
	int hisnr = U.versions;

	if (U.versions == 0) {
		return 0;
	}

	if (strlen(name) < 2) {
		BKE_report(reports, RPT_ERROR, "Unable to make version backup: filename too short");
		return 1;
	}

	while (hisnr > 1) {
		BLI_snprintf(tempname1, sizeof(tempname1), "%s%d", name, hisnr - 1);
		if (BLI_exists(tempname1)) {
			BLI_snprintf(tempname2, sizeof(tempname2), "%s%d", name, hisnr);

			if (BLI_rename(tempname1, tempname2)) {
				BKE_report(reports, RPT_ERROR, "Unable to make version backup");
				return true;
			}
		}
		hisnr--;
	}

	/* is needed when hisnr==1 */
	if (BLI_exists(name)) {
		BLI_snprintf(tempname1, sizeof(tempname1), "%s%d", name, hisnr);

		if (BLI_rename(name, tempname1)) {
			BKE_report(reports, RPT_ERROR, "Unable to make version backup");
			return true;
		}
	}

	return 0;
}

/**
 * \return Success.
 */
bool BLO_write_file(
        Main *mainvar, const char *filepath, int write_flags,
        ReportList *reports, const BlendThumbnail *thumb)
{
	char tempname[FILE_MAX + 1];
	eWriteWrapType ww_type;
	WriteWrap ww;

	/* path backup/restore */
	void     *path_list_backup = NULL;
	const int path_list_flag = (BKE_BPATH_TRAVERSE_SKIP_LIBRARY | BKE_BPATH_TRAVERSE_SKIP_MULTIFILE);

	/* open temporary file, so we preserve the original in case we crash */
	BLI_snprintf(tempname, sizeof(tempname), "%s@", filepath);

	if (write_flags & G_FILE_COMPRESS) {
		ww_type = WW_WRAP_ZLIB;
	}
	else {
		ww_type = WW_WRAP_NONE;
	}

	ww_handle_init(ww_type, &ww);

	if (ww.open(&ww, tempname) == false) {
		BKE_reportf(reports, RPT_ERROR, "Cannot open file %s for writing: %s", tempname, strerror(errno));
		return 0;
	}

	/* check if we need to backup and restore paths */
	if (UNLIKELY((write_flags & G_FILE_RELATIVE_REMAP) && (G_FILE_SAVE_COPY & write_flags))) {
		path_list_backup = BKE_bpath_list_backup(mainvar, path_list_flag);
	}

	/* remapping of relative paths to new file location */
	if (write_flags & G_FILE_RELATIVE_REMAP) {
		char dir1[FILE_MAX];
		char dir2[FILE_MAX];
		BLI_split_dir_part(filepath, dir1, sizeof(dir1));
		BLI_split_dir_part(mainvar->name, dir2, sizeof(dir2));

		/* just in case there is some subtle difference */
		BLI_cleanup_dir(mainvar->name, dir1);
		BLI_cleanup_dir(mainvar->name, dir2);

		if (G.relbase_valid && (BLI_path_cmp(dir1, dir2) == 0)) {
			write_flags &= ~G_FILE_RELATIVE_REMAP;
		}
		else {
			if (G.relbase_valid) {
				/* blend may not have been saved before. Tn this case
				 * we should not have any relative paths, but if there
				 * is somehow, an invalid or empty G.main->name it will
				 * print an error, don't try make the absolute in this case. */
				BKE_bpath_absolute_convert(mainvar, G.main->name, NULL);
			}
		}
	}

	if (write_flags & G_FILE_RELATIVE_REMAP) {
		/* note, making relative to something OTHER then G.main->name */
		BKE_bpath_relative_convert(mainvar, filepath, NULL);
	}

	/* actual file writing */
	const bool err = write_file_handle(mainvar, &ww, NULL, NULL, write_flags, thumb);

	ww.close(&ww);

	if (UNLIKELY(path_list_backup)) {
		BKE_bpath_list_restore(mainvar, path_list_flag, path_list_backup);
		BKE_bpath_list_free(path_list_backup);
	}

	if (err) {
		BKE_report(reports, RPT_ERROR, strerror(errno));
		remove(tempname);

		return 0;
	}

	/* file save to temporary file was successful */
	/* now do reverse file history (move .blend1 -> .blend2, .blend -> .blend1) */
	if (write_flags & G_FILE_HISTORY) {
		const bool err_hist = do_history(filepath, reports);
		if (err_hist) {
			BKE_report(reports, RPT_ERROR, "Version backup failed (file saved with @)");
			return 0;
		}
	}

	if (BLI_rename(tempname, filepath) != 0) {
		BKE_report(reports, RPT_ERROR, "Cannot change old file (file saved with @)");
		return 0;
	}

	return 1;
}

/**
 * \return Success.
 */
bool BLO_write_file_mem(Main *mainvar, MemFile *compare, MemFile *current, int write_flags)
{
	write_flags &= ~G_FILE_USERPREFS;

	const bool err = write_file_handle(mainvar, NULL, compare, current, write_flags, NULL);

	return (err == 0);
}<|MERGE_RESOLUTION|>--- conflicted
+++ resolved
@@ -1900,39 +1900,10 @@
 
 static void write_object(WriteData *wd, Object *ob)
 {
-<<<<<<< HEAD
-	for (Object *ob = idbase->first; ob; ob = ob->id.next) {
-		if (ob->id.us > 0 || wd->current) {
-			/* write LibData */
-			writestruct(wd, ID_OB, Object, 1, ob);
-			write_iddata(wd, &ob->id);
-
-			if (ob->adt) {
-				write_animdata(wd, ob->adt);
-			}
-
-			/* direct data */
-			writedata(wd, DATA, sizeof(void *) * ob->totcol, ob->mat);
-			writedata(wd, DATA, sizeof(char) * ob->totcol, ob->matbits);
-			/* write_effects(wd, &ob->effect); */ /* not used anymore */
-			write_properties(wd, &ob->prop);
-			write_sensors(wd, &ob->sensors);
-			write_controllers(wd, &ob->controllers);
-			write_actuators(wd, &ob->actuators);
-			write_components(wd, &ob->components);
-
-			if (ob->type == OB_ARMATURE) {
-				bArmature *arm = ob->data;
-				if (arm && ob->pose && arm->act_bone) {
-					BLI_strncpy(ob->pose->proxy_act_bone, arm->act_bone->name, sizeof(ob->pose->proxy_act_bone));
-				}
-			}
-=======
 	if (ob->id.us > 0 || wd->current) {
 		/* write LibData */
 		writestruct(wd, ID_OB, Object, 1, ob);
 		write_iddata(wd, &ob->id);
->>>>>>> 728f75c6
 
 		if (ob->adt) {
 			write_animdata(wd, ob->adt);
@@ -1946,6 +1917,7 @@
 		write_sensors(wd, &ob->sensors);
 		write_controllers(wd, &ob->controllers);
 		write_actuators(wd, &ob->actuators);
+		write_components(wd, &ob->components);
 
 		if (ob->type == OB_ARMATURE) {
 			bArmature *arm = ob->data;
