/*
 * ***** BEGIN GPL LICENSE BLOCK *****
 *
 * This program is free software; you can redistribute it and/or
 * modify it under the terms of the GNU General Public License
 * as published by the Free Software Foundation; either version 2
 * of the License, or (at your option) any later version.
 *
 * This program is distributed in the hope that it will be useful,
 * but WITHOUT ANY WARRANTY; without even the implied warranty of
 * MERCHANTABILITY or FITNESS FOR A PARTICULAR PURPOSE.  See the
 * GNU General Public License for more details.
 *
 * You should have received a copy of the GNU General Public License
 * along with this program; if not, write to the Free Software Foundation,
 * Inc., 51 Franklin Street, Fifth Floor, Boston, MA 02110-1301, USA.
 *
 * Contributor(s): Blender Foundation
 *
 * ***** END GPL LICENSE BLOCK *****
 *
 */

/** \file blender/blenloader/intern/versioning_270.c
 *  \ingroup blenloader
 */

#include "BLI_utildefines.h"
#include "BLI_compiler_attrs.h"

/* for MinGW32 definition of NULL, could use BLI_blenlib.h instead too */
#include <stddef.h>

/* allow readfile to use deprecated functionality */
#define DNA_DEPRECATED_ALLOW

#include "DNA_anim_types.h"
#include "DNA_armature_types.h"
#include "DNA_brush_types.h"
#include "DNA_camera_types.h"
#include "DNA_cloth_types.h"
#include "DNA_constraint_types.h"
#include "DNA_gpencil_types.h"
#include "DNA_sdna_types.h"
#include "DNA_sequence_types.h"
#include "DNA_space_types.h"
#include "DNA_screen_types.h"
#include "DNA_object_force_types.h"
#include "DNA_object_types.h"
#include "DNA_mask_types.h"
#include "DNA_mesh_types.h"
#include "DNA_modifier_types.h"
#include "DNA_particle_types.h"
#include "DNA_linestyle_types.h"
#include "DNA_view3d_types.h"
#include "DNA_smoke_types.h"
#include "DNA_rigidbody_types.h"

#include "DNA_genfile.h"

#include "BKE_animsys.h"
#include "BKE_brush.h"
#include "BKE_colortools.h"
#include "BKE_fcurve.h"
#include "BKE_gpencil.h"
#include "BKE_library.h"
#include "BKE_main.h"
#include "BKE_mask.h"
#include "BKE_modifier.h"
#include "BKE_node.h"
#include "BKE_scene.h"
#include "BKE_sequencer.h"
#include "BKE_screen.h"
#include "BKE_tracking.h"

#include "BLI_math.h"
#include "BLI_listbase.h"
#include "BLI_string.h"

#include "BLO_readfile.h"

#include "NOD_common.h"
#include "NOD_socket.h"
#include "NOD_composite.h"

#include "readfile.h"

#include "MEM_guardedalloc.h"

/**
 * Setup rotation stabilization from ancient single track spec.
 * Former Version of 2D stabilization used a single tracking marker to determine the rotation
 * to be compensated. Now several tracks can contribute to rotation detection and this feature
 * is enabled by the MovieTrackingTrack#flag on a per track base.
 */
static void migrate_single_rot_stabilization_track_settings(MovieTrackingStabilization *stab)
{
	if (stab->rot_track) {
		if (!(stab->rot_track->flag & TRACK_USE_2D_STAB_ROT)) {
			stab->tot_rot_track++;
			stab->rot_track->flag |= TRACK_USE_2D_STAB_ROT;
		}
	}
	stab->rot_track = NULL; /* this field is now ignored */
}

static void do_version_constraints_radians_degrees_270_1(ListBase *lb)
{
	bConstraint *con;

	for (con = lb->first; con; con = con->next) {
		if (con->type == CONSTRAINT_TYPE_TRANSFORM) {
			bTransformConstraint *data = (bTransformConstraint *)con->data;
			const float deg_to_rad_f = DEG2RADF(1.0f);

			if (data->from == TRANS_ROTATION) {
				mul_v3_fl(data->from_min, deg_to_rad_f);
				mul_v3_fl(data->from_max, deg_to_rad_f);
			}

			if (data->to == TRANS_ROTATION) {
				mul_v3_fl(data->to_min, deg_to_rad_f);
				mul_v3_fl(data->to_max, deg_to_rad_f);
			}
		}
	}
}

static void do_version_constraints_radians_degrees_270_5(ListBase *lb)
{
	bConstraint *con;

	for (con = lb->first; con; con = con->next) {
		if (con->type == CONSTRAINT_TYPE_TRANSFORM) {
			bTransformConstraint *data = (bTransformConstraint *)con->data;

			if (data->from == TRANS_ROTATION) {
				copy_v3_v3(data->from_min_rot, data->from_min);
				copy_v3_v3(data->from_max_rot, data->from_max);
			}
			else if (data->from == TRANS_SCALE) {
				copy_v3_v3(data->from_min_scale, data->from_min);
				copy_v3_v3(data->from_max_scale, data->from_max);
			}

			if (data->to == TRANS_ROTATION) {
				copy_v3_v3(data->to_min_rot, data->to_min);
				copy_v3_v3(data->to_max_rot, data->to_max);
			}
			else if (data->to == TRANS_SCALE) {
				copy_v3_v3(data->to_min_scale, data->to_min);
				copy_v3_v3(data->to_max_scale, data->to_max);
			}
		}
	}
}

static void do_version_constraints_stretch_to_limits(ListBase *lb)
{
	bConstraint *con;

	for (con = lb->first; con; con = con->next) {
		if (con->type == CONSTRAINT_TYPE_STRETCHTO) {
			bStretchToConstraint *data = (bStretchToConstraint *)con->data;
			data->bulge_min = 1.0f;
			data->bulge_max = 1.0f;
		}
	}
}

static void do_version_action_editor_properties_region(ListBase *regionbase)
{
	ARegion *ar;
	
	for (ar = regionbase->first; ar; ar = ar->next) {
		if (ar->regiontype == RGN_TYPE_UI) {
			/* already exists */
			return;
		}
		else if (ar->regiontype == RGN_TYPE_WINDOW) {
			/* add new region here */
			ARegion *arnew = MEM_callocN(sizeof(ARegion), "buttons for action");
			
			BLI_insertlinkbefore(regionbase, ar, arnew);
			
			arnew->regiontype = RGN_TYPE_UI;
			arnew->alignment = RGN_ALIGN_RIGHT;
			arnew->flag = RGN_FLAG_HIDDEN;
			
			return;
		}
	}
}

static void do_version_bones_super_bbone(ListBase *lb)
{
	for (Bone *bone = lb->first; bone; bone = bone->next) {
		bone->scaleIn = 1.0f;
		bone->scaleOut = 1.0f;
		
		do_version_bones_super_bbone(&bone->childbase);
	}
}

/* TODO(sergey): Consider making it somewhat more generic function in BLI_anim.h. */
static void anim_change_prop_name(FCurve *fcu,
                                  const char *prefix,
                                  const char *old_prop_name,
                                  const char *new_prop_name)
{
	const char *old_path = BLI_sprintfN("%s.%s", prefix, old_prop_name);
	if (STREQ(fcu->rna_path, old_path)) {
		MEM_freeN(fcu->rna_path);
		fcu->rna_path = BLI_sprintfN("%s.%s", prefix, new_prop_name);
	}
	MEM_freeN((char *)old_path);
}

static void do_version_hue_sat_node(bNodeTree *ntree, bNode *node)
{
	if (node->storage == NULL) {
		return;
	}

	/* Make sure new sockets are properly created. */
	node_verify_socket_templates(ntree, node);
	/* Convert value from old storage to new sockets. */
	NodeHueSat *nhs = node->storage;
	bNodeSocket *hue = nodeFindSocket(node, SOCK_IN, "Hue"),
	            *saturation = nodeFindSocket(node, SOCK_IN, "Saturation"),
	            *value = nodeFindSocket(node, SOCK_IN, "Value");
	((bNodeSocketValueFloat *)hue->default_value)->value = nhs->hue;
	((bNodeSocketValueFloat *)saturation->default_value)->value = nhs->sat;
	((bNodeSocketValueFloat *)value->default_value)->value = nhs->val;
	/* Take care of possible animation. */
	AnimData *adt = BKE_animdata_from_id(&ntree->id);
	if (adt != NULL && adt->action != NULL) {
		const char *prefix = BLI_sprintfN("nodes[\"%s\"]", node->name);
		for (FCurve *fcu = adt->action->curves.first; fcu != NULL; fcu = fcu->next) {
			if (STRPREFIX(fcu->rna_path, prefix)) {
				anim_change_prop_name(fcu, prefix, "color_hue", "inputs[1].default_value");
				anim_change_prop_name(fcu, prefix, "color_saturation", "inputs[2].default_value");
				anim_change_prop_name(fcu, prefix, "color_value", "inputs[3].default_value");
			}
		}
		MEM_freeN((char *)prefix);
	}
	/* Free storage, it is no longer used. */
	MEM_freeN(node->storage);
	node->storage = NULL;
}

static void do_versions_compositor_render_passes_storage(bNode *node)
{
	int pass_index = 0;
	const char *sockname;
	for (bNodeSocket *sock = node->outputs.first; sock && pass_index < 31; sock = sock->next, pass_index++) {
		if (sock->storage == NULL) {
			NodeImageLayer *sockdata = MEM_callocN(sizeof(NodeImageLayer), "node image layer");
			sock->storage = sockdata;
			BLI_strncpy(sockdata->pass_name, node_cmp_rlayers_sock_to_pass(pass_index), sizeof(sockdata->pass_name));

			if (pass_index == 0) sockname = "Image";
			else if (pass_index == 1) sockname = "Alpha";
			else sockname = node_cmp_rlayers_sock_to_pass(pass_index);
			BLI_strncpy(sock->name, sockname, sizeof(sock->name));
		}
	}
}

static void do_versions_compositor_render_passes(bNodeTree *ntree)
{
	for (bNode *node = ntree->nodes.first; node; node = node->next) {
		if (node->type == CMP_NODE_R_LAYERS) {
			/* First we make sure existing sockets have proper names.
			 * This is important because otherwise verification will
			 * drop links from sockets which were renamed.
			 */
			do_versions_compositor_render_passes_storage(node);
			/* Make sure new sockets are properly created. */
			node_verify_socket_templates(ntree, node);
			/* Make sure all possibly created sockets have proper storage. */
			do_versions_compositor_render_passes_storage(node);
		}
	}
}


static char *replace_bbone_easing_rnapath(char *old_path)
{
	char *new_path = NULL;
	
	/* NOTE: This will break paths for any bones/custom-properties
	 * which happen be named after the bbone property id's
	 */
	if (strstr(old_path, "bbone_in"))
		new_path = BLI_str_replaceN(old_path, "bbone_in", "bbone_easein");
	else if (strstr(old_path, "bbone_out"))
		new_path = BLI_str_replaceN(old_path, "bbone_out", "bbone_easeout");
	
	if (new_path) {
		MEM_freeN(old_path);
		return new_path;
	}
	else {
		return old_path;
	}
}

static void do_version_bbone_easing_fcurve_fix(ID *UNUSED(id), FCurve *fcu, void *UNUSED(user_data))
{
	/* F-Curve's path (for bbone_in/out) */
	if (fcu->rna_path) {
		fcu->rna_path = replace_bbone_easing_rnapath(fcu->rna_path);
	}
	
	/* Driver -> Driver Vars (for bbone_in/out) */
	if (fcu->driver) {
		for (DriverVar *dvar = fcu->driver->variables.first; dvar; dvar = dvar->next) {
			DRIVER_TARGETS_LOOPER(dvar)
			{
				if (dtar->rna_path) {
					dtar->rna_path = replace_bbone_easing_rnapath(dtar->rna_path);
				}
			}
			DRIVER_TARGETS_LOOPER_END;
		}
	}
	
	/* FModifiers -> Stepped (for frame_start/end) */
	if (fcu->modifiers.first) {
		for (FModifier *fcm = fcu->modifiers.first; fcm; fcm = fcm->next) {
			if (fcm->type == FMODIFIER_TYPE_STEPPED) {
				FMod_Stepped *data = fcm->data;
				
				/* Modifier doesn't work if the modifier's copy of start/end frame are both 0
				 * as those were only getting written to the fcm->data copy (T52009)
				 */
				if ((fcm->sfra == fcm->efra) && (fcm->sfra == 0)) {
					fcm->sfra = data->start_frame;
					fcm->efra = data->end_frame;
				}
			}
		}
	}
}


void blo_do_versions_270(FileData *fd, Library *UNUSED(lib), Main *bmain)
{
	if (!MAIN_VERSION_ATLEAST(bmain, 270, 0)) {

		if (!DNA_struct_elem_find(fd->filesdna, "BevelModifierData", "float", "profile")) {
			Object *ob;

			for (ob = bmain->object.first; ob; ob = ob->id.next) {
				ModifierData *md;
				for (md = ob->modifiers.first; md; md = md->next) {
					if (md->type == eModifierType_Bevel) {
						BevelModifierData *bmd = (BevelModifierData *)md;
						bmd->profile = 0.5f;
						bmd->val_flags = MOD_BEVEL_AMT_OFFSET;
					}
				}
			}
		}

		/* nodes don't use fixed node->id any more, clean up */
		FOREACH_NODETREE(bmain, ntree, id) {
			if (ntree->type == NTREE_COMPOSIT) {
				bNode *node;
				for (node = ntree->nodes.first; node; node = node->next) {
					if (ELEM(node->type, CMP_NODE_COMPOSITE, CMP_NODE_OUTPUT_FILE)) {
						node->id = NULL;
					}
				}
			}
		} FOREACH_NODETREE_END

		{
			bScreen *screen;

			for (screen = bmain->screen.first; screen; screen = screen->id.next) {
				ScrArea *area;
				for (area = screen->areabase.first; area; area = area->next) {
					SpaceLink *space_link;
					for (space_link = area->spacedata.first; space_link; space_link = space_link->next) {
						if (space_link->spacetype == SPACE_CLIP) {
							SpaceClip *space_clip = (SpaceClip *) space_link;
							if (space_clip->mode != SC_MODE_MASKEDIT) {
								space_clip->mode = SC_MODE_TRACKING;
							}
						}
					}
				}
			}
		}

		if (!DNA_struct_elem_find(fd->filesdna, "MovieTrackingSettings", "float", "default_weight")) {
			MovieClip *clip;
			for (clip = bmain->movieclip.first; clip; clip = clip->id.next) {
				clip->tracking.settings.default_weight = 1.0f;
			}
		}
	}

<<<<<<< HEAD
	if (!MAIN_VERSION_ATLEAST(main, 270, 1)) {
=======
	if (!MAIN_VERSION_ATLEAST(bmain, 270, 1)) {
		Scene *sce;
>>>>>>> 481cdb08
		Object *ob;

		/* Update Transform constraint (another deg -> rad stuff). */
		for (ob = bmain->object.first; ob; ob = ob->id.next) {
			do_version_constraints_radians_degrees_270_1(&ob->constraints);

			if (ob->pose) {
				/* Bones constraints! */
				bPoseChannel *pchan;
				for (pchan = ob->pose->chanbase.first; pchan; pchan = pchan->next) {
					do_version_constraints_radians_degrees_270_1(&pchan->constraints);
				}
			}
		}
<<<<<<< HEAD
=======

		for (sce = bmain->scene.first; sce; sce = sce->id.next) {
			if (sce->r.raytrace_structure == R_RAYSTRUCTURE_BLIBVH) {
				sce->r.raytrace_structure = R_RAYSTRUCTURE_AUTO;
			}
		}
>>>>>>> 481cdb08
	}

	if (!MAIN_VERSION_ATLEAST(bmain, 270, 2)) {
		Mesh *me;

		/* Mesh smoothresh deg->rad. */
		for (me = bmain->mesh.first; me; me = me->id.next) {
			me->smoothresh = DEG2RADF(me->smoothresh);
		}
	}

	if (!MAIN_VERSION_ATLEAST(bmain, 270, 3)) {
		FreestyleLineStyle *linestyle;

		for (linestyle = bmain->linestyle.first; linestyle; linestyle = linestyle->id.next) {
			linestyle->flag |= LS_NO_SORTING;
			linestyle->sort_key = LS_SORT_KEY_DISTANCE_FROM_CAMERA;
			linestyle->integration_type = LS_INTEGRATION_MEAN;
		}
	}

	if (!MAIN_VERSION_ATLEAST(bmain, 270, 4)) {
		/* ui_previews were not handled correctly when copying areas, leading to corrupted files (see T39847).
		 * This will always reset situation to a valid state.
		 */
		bScreen *sc;

		for (sc = bmain->screen.first; sc; sc = sc->id.next) {
			ScrArea *sa;
			for (sa = sc->areabase.first; sa; sa = sa->next) {
				SpaceLink *sl;

				for (sl = sa->spacedata.first; sl; sl = sl->next) {
					ARegion *ar;
					ListBase *lb = (sl == sa->spacedata.first) ? &sa->regionbase : &sl->regionbase;

					for (ar = lb->first; ar; ar = ar->next) {
						BLI_listbase_clear(&ar->ui_previews);
					}
				}
			}
		}
	}

	if (!MAIN_VERSION_ATLEAST(bmain, 270, 5)) {
		Object *ob;

		/* Update Transform constraint (again :|). */
		for (ob = bmain->object.first; ob; ob = ob->id.next) {
			do_version_constraints_radians_degrees_270_5(&ob->constraints);

			if (ob->pose) {
				/* Bones constraints! */
				bPoseChannel *pchan;
				for (pchan = ob->pose->chanbase.first; pchan; pchan = pchan->next) {
					do_version_constraints_radians_degrees_270_5(&pchan->constraints);
				}
			}
		}
	}

<<<<<<< HEAD
	if (!MAIN_VERSION_ATLEAST(main, 271, 0)) {
=======
	if (!MAIN_VERSION_ATLEAST(bmain, 271, 0)) {
		if (!DNA_struct_elem_find(fd->filesdna, "Material", "int", "mode2")) {
			Material *ma;

			for (ma = bmain->mat.first; ma; ma = ma->id.next)
				ma->mode2 = MA_CASTSHADOW;
		}

>>>>>>> 481cdb08
		if (!DNA_struct_elem_find(fd->filesdna, "RenderData", "BakeData", "bake")) {
			Scene *sce;

			for (sce = bmain->scene.first; sce; sce = sce->id.next) {
				sce->r.bake.flag = R_BAKE_CLEAR;
				sce->r.bake.width = 512;
				sce->r.bake.height = 512;
				sce->r.bake.margin = 16;
				sce->r.bake.normal_space = R_BAKE_SPACE_TANGENT;
				sce->r.bake.normal_swizzle[0] = R_BAKE_POSX;
				sce->r.bake.normal_swizzle[1] = R_BAKE_POSY;
				sce->r.bake.normal_swizzle[2] = R_BAKE_POSZ;
				BLI_strncpy(sce->r.bake.filepath, U.renderdir, sizeof(sce->r.bake.filepath));

				sce->r.bake.im_format.planes = R_IMF_PLANES_RGBA;
				sce->r.bake.im_format.imtype = R_IMF_IMTYPE_PNG;
				sce->r.bake.im_format.depth = R_IMF_CHAN_DEPTH_8;
				sce->r.bake.im_format.quality = 90;
				sce->r.bake.im_format.compress = 15;
			}
		}

		if (!DNA_struct_elem_find(fd->filesdna, "FreestyleLineStyle", "float", "texstep")) {
			FreestyleLineStyle *linestyle;

			for (linestyle = bmain->linestyle.first; linestyle; linestyle = linestyle->id.next) {
				linestyle->flag |= LS_TEXTURE;
				linestyle->texstep = 1.0;
			}
		}

		{
			Scene *scene;
			for (scene = bmain->scene.first; scene; scene = scene->id.next) {
				int num_layers = BLI_listbase_count(&scene->r.layers);
				scene->r.actlay = min_ff(scene->r.actlay, num_layers - 1);
			}
		}
	}

	if (!MAIN_VERSION_ATLEAST(bmain, 271, 1)) {
		if (!DNA_struct_elem_find(fd->filesdna, "Material", "float", "line_col[4]")) {
			Material *mat;

			for (mat = bmain->mat.first; mat; mat = mat->id.next) {
				mat->line_col[0] = mat->line_col[1] = mat->line_col[2] = 0.0f;
				mat->line_col[3] = mat->alpha;
			}
		}

		if (!DNA_struct_elem_find(fd->filesdna, "RenderData", "int", "preview_start_resolution")) {
			Scene *scene;
			for (scene = bmain->scene.first; scene; scene = scene->id.next) {
				scene->r.preview_start_resolution = 64;
			}
		}
	}

<<<<<<< HEAD
	if (!MAIN_VERSION_ATLEAST(main, 271, 3)) {
=======
	if (!MAIN_VERSION_ATLEAST(bmain, 271, 2)) {
		/* init up & track axis property of trackto actuators */
		Object *ob;

		for (ob = bmain->object.first; ob; ob = ob->id.next) {
			bActuator *act;
			for (act = ob->actuators.first; act; act = act->next) {
				if (act->type == ACT_EDIT_OBJECT) {
					bEditObjectActuator *eoact = act->data;
					eoact->trackflag = ob->trackflag;
					/* if trackflag is pointing +-Z axis then upflag should point Y axis.
					 * Rest of trackflag cases, upflag should be point z axis */
					if ((ob->trackflag == OB_POSZ) || (ob->trackflag == OB_NEGZ)) {
						eoact->upflag = 1;
					}
					else {
						eoact->upflag = 2;
					}
				}
			}
		}
	}

	if (!MAIN_VERSION_ATLEAST(bmain, 271, 3)) {
>>>>>>> 481cdb08
		Brush *br;

		for (br = bmain->brush.first; br; br = br->id.next) {
			br->fill_threshold = 0.2f;
		}

		if (!DNA_struct_elem_find(fd->filesdna, "BevelModifierData", "int", "mat")) {
			Object *ob;
			for (ob = bmain->object.first; ob; ob = ob->id.next) {
				ModifierData *md;

				for (md = ob->modifiers.first; md; md = md->next) {
					if (md->type == eModifierType_Bevel) {
						BevelModifierData *bmd = (BevelModifierData *)md;
						bmd->mat = -1;
					}
				}
			}
		}
	}

	if (!MAIN_VERSION_ATLEAST(bmain, 271, 6)) {
		Object *ob;
		for (ob = bmain->object.first; ob; ob = ob->id.next) {
			ModifierData *md;

			for (md = ob->modifiers.first; md; md = md->next) {
				if (md->type == eModifierType_ParticleSystem) {
					ParticleSystemModifierData *pmd = (ParticleSystemModifierData *)md;
					if (pmd->psys && pmd->psys->clmd) {
						pmd->psys->clmd->sim_parms->vel_damping = 1.0f;
					}
				}
			}
		}
	}

	if (!MAIN_VERSION_ATLEAST(bmain, 272, 0)) {
		if (!DNA_struct_elem_find(fd->filesdna, "RenderData", "int", "preview_start_resolution")) {
			Scene *scene;
			for (scene = bmain->scene.first; scene; scene = scene->id.next) {
				scene->r.preview_start_resolution = 64;
			}
		}
	}

	if (!MAIN_VERSION_ATLEAST(bmain, 272, 1)) {
		Brush *br;
		for (br = bmain->brush.first; br; br = br->id.next) {
			if ((br->ob_mode & OB_MODE_SCULPT) && ELEM(br->sculpt_tool, SCULPT_TOOL_GRAB, SCULPT_TOOL_SNAKE_HOOK))
				br->alpha = 1.0f;
		}
	}

	if (!MAIN_VERSION_ATLEAST(bmain, 272, 2)) {
		if (!DNA_struct_elem_find(fd->filesdna, "Image", "float", "gen_color")) {
			Image *image;
			for (image = bmain->image.first; image != NULL; image = image->id.next) {
				image->gen_color[3] = 1.0f;
			}
		}

		if (!DNA_struct_elem_find(fd->filesdna, "bStretchToConstraint", "float", "bulge_min")) {
			Object *ob;

			/* Update Transform constraint (again :|). */
			for (ob = bmain->object.first; ob; ob = ob->id.next) {
				do_version_constraints_stretch_to_limits(&ob->constraints);

				if (ob->pose) {
					/* Bones constraints! */
					bPoseChannel *pchan;
					for (pchan = ob->pose->chanbase.first; pchan; pchan = pchan->next) {
						do_version_constraints_stretch_to_limits(&pchan->constraints);
					}
				}
			}
		}
	}

	if (!MAIN_VERSION_ATLEAST(bmain, 273, 1)) {
#define	BRUSH_RAKE (1 << 7)
#define BRUSH_RANDOM_ROTATION (1 << 25)

		Brush *br;

		for (br = bmain->brush.first; br; br = br->id.next) {
			if (br->flag & BRUSH_RAKE) {
				br->mtex.brush_angle_mode |= MTEX_ANGLE_RAKE;
				br->mask_mtex.brush_angle_mode |= MTEX_ANGLE_RAKE;
			}
			else if (br->flag & BRUSH_RANDOM_ROTATION) {
				br->mtex.brush_angle_mode |= MTEX_ANGLE_RANDOM;
				br->mask_mtex.brush_angle_mode |= MTEX_ANGLE_RANDOM;
			}
			br->mtex.random_angle = 2.0 * M_PI;
			br->mask_mtex.random_angle = 2.0 * M_PI;
		}
	}

#undef BRUSH_RAKE
#undef BRUSH_RANDOM_ROTATION

	/* Customizable Safe Areas */
	if (!MAIN_VERSION_ATLEAST(bmain, 273, 2)) {
		if (!DNA_struct_elem_find(fd->filesdna, "Scene", "DisplaySafeAreas", "safe_areas")) {
			Scene *scene;

			for (scene = bmain->scene.first; scene; scene = scene->id.next) {
				copy_v2_fl2(scene->safe_areas.title, 3.5f / 100.0f, 3.5f / 100.0f);
				copy_v2_fl2(scene->safe_areas.action, 10.0f / 100.0f, 5.0f / 100.0f);
				copy_v2_fl2(scene->safe_areas.title_center, 17.5f / 100.0f, 5.0f / 100.0f);
				copy_v2_fl2(scene->safe_areas.action_center, 15.0f / 100.0f, 5.0f / 100.0f);
			}
		}
	}
	
	if (!MAIN_VERSION_ATLEAST(bmain, 273, 3)) {
		ParticleSettings *part;
		for (part = bmain->particle.first; part; part = part->id.next) {
			if (part->clumpcurve)
				part->child_flag |= PART_CHILD_USE_CLUMP_CURVE;
			if (part->roughcurve)
				part->child_flag |= PART_CHILD_USE_ROUGH_CURVE;
		}
	}

	if (!MAIN_VERSION_ATLEAST(bmain, 273, 6)) {
		if (!DNA_struct_elem_find(fd->filesdna, "ClothSimSettings", "float", "bending_damping")) {
			Object *ob;
			ModifierData *md;
			for (ob = bmain->object.first; ob; ob = ob->id.next) {
				for (md = ob->modifiers.first; md; md = md->next) {
					if (md->type == eModifierType_Cloth) {
						ClothModifierData *clmd = (ClothModifierData *)md;
						clmd->sim_parms->bending_damping = 0.5f;
					}
					else if (md->type == eModifierType_ParticleSystem) {
						ParticleSystemModifierData *pmd = (ParticleSystemModifierData *)md;
						if (pmd->psys->clmd) {
							pmd->psys->clmd->sim_parms->bending_damping = 0.5f;
						}
					}
				}
			}
		}

		if (!DNA_struct_elem_find(fd->filesdna, "ParticleSettings", "float", "clump_noise_size")) {
			ParticleSettings *part;
			for (part = bmain->particle.first; part; part = part->id.next) {
				part->clump_noise_size = 1.0f;
			}
		}

		if (!DNA_struct_elem_find(fd->filesdna, "ParticleSettings", "int", "kink_extra_steps")) {
			ParticleSettings *part;
			for (part = bmain->particle.first; part; part = part->id.next) {
				part->kink_extra_steps = 4;
			}
		}

		if (!DNA_struct_elem_find(fd->filesdna, "MTex", "float", "kinkampfac")) {
			ParticleSettings *part;
			for (part = bmain->particle.first; part; part = part->id.next) {
				int a;
				for (a = 0; a < MAX_MTEX; a++) {
					MTex *mtex = part->mtex[a];
					if (mtex) {
						mtex->kinkampfac = 1.0f;
					}
				}
			}
		}

		if (!DNA_struct_elem_find(fd->filesdna, "HookModifierData", "char", "flag")) {
			Object *ob;

			for (ob = bmain->object.first; ob; ob = ob->id.next) {
				ModifierData *md;
				for (md = ob->modifiers.first; md; md = md->next) {
					if (md->type == eModifierType_Hook) {
						HookModifierData *hmd = (HookModifierData *)md;
						hmd->falloff_type = eHook_Falloff_InvSquare;
					}
				}
			}
		}

		if (!DNA_struct_elem_find(fd->filesdna, "NodePlaneTrackDeformData", "char", "flag")) {
			FOREACH_NODETREE(bmain, ntree, id) {
				if (ntree->type == NTREE_COMPOSIT) {
					bNode *node;
					for (node = ntree->nodes.first; node; node = node->next) {
						if (ELEM(node->type, CMP_NODE_PLANETRACKDEFORM)) {
							NodePlaneTrackDeformData *data = node->storage;
							data->flag = 0;
							data->motion_blur_samples = 16;
							data->motion_blur_shutter = 0.5f;
						}
					}
				}
			}
			FOREACH_NODETREE_END
		}

		if (!DNA_struct_elem_find(fd->filesdna, "Camera", "GPUDOFSettings", "gpu_dof")) {
			Camera *ca;
			for (ca = bmain->camera.first; ca; ca = ca->id.next) {
				ca->gpu_dof.fstop = 128.0f;
				ca->gpu_dof.focal_length = 1.0f;
				ca->gpu_dof.focus_distance = 1.0f;
				ca->gpu_dof.sensor = 1.0f;
			}
		}
	}

	if (!MAIN_VERSION_ATLEAST(bmain, 273, 8)) {
		Object *ob;
		for (ob = bmain->object.first; ob != NULL; ob = ob->id.next) {
			ModifierData *md;
			for (md = ob->modifiers.last; md != NULL; md = md->prev) {
				if (modifier_unique_name(&ob->modifiers, md)) {
					printf("Warning: Object '%s' had several modifiers with the "
					       "same name, renamed one of them to '%s'.\n",
					       ob->id.name + 2, md->name);
				}
			}
		}
	}

	if (!MAIN_VERSION_ATLEAST(bmain, 273, 9)) {
		bScreen *scr;
		ScrArea *sa;
		SpaceLink *sl;
		ARegion *ar;

		/* Make sure sequencer preview area limits zoom */
		for (scr = bmain->screen.first; scr; scr = scr->id.next) {
			for (sa = scr->areabase.first; sa; sa = sa->next) {
				for (sl = sa->spacedata.first; sl; sl = sl->next) {
					if (sl->spacetype == SPACE_SEQ) {
						for (ar = sl->regionbase.first; ar; ar = ar->next) {
							if (ar->regiontype == RGN_TYPE_PREVIEW) {
								ar->v2d.keepzoom |= V2D_LIMITZOOM;
								ar->v2d.minzoom = 0.001f;
								ar->v2d.maxzoom = 1000.0f;
								break;
							}
						}
					}
				}
			}
		}
	}

	if (!MAIN_VERSION_ATLEAST(bmain, 274, 1)) {
		/* particle systems need to be forced to redistribute for jitter mode fix */
		{
			Object *ob;
			ParticleSystem *psys;
			for (ob = bmain->object.first; ob; ob = ob->id.next) {
				for (psys = ob->particlesystem.first; psys; psys = psys->next) {
					if ((psys->pointcache->flag & PTCACHE_BAKED) == 0) {
						psys->recalc |= PSYS_RECALC_RESET;
					}
				}
			}
		}

		/* hysteresis setted to 10% but not actived */
		if (!DNA_struct_elem_find(fd->filesdna, "LodLevel", "int", "obhysteresis")) {
			Object *ob;
			for (ob = bmain->object.first; ob; ob = ob->id.next) {
				LodLevel *level;
				for (level = ob->lodlevels.first; level; level = level->next) {
					level->obhysteresis = 10;
				}
			}
		}
<<<<<<< HEAD
=======

		if (!DNA_struct_elem_find(fd->filesdna, "GameData", "int", "scehysteresis")) {
			Scene *scene;
			for (scene = bmain->scene.first; scene; scene = scene->id.next) {
				scene->gm.scehysteresis = 10;
			}
		}
	}

	if (!MAIN_VERSION_ATLEAST(bmain, 274, 2)) {
		FOREACH_NODETREE(bmain, ntree, id) {
			bNode *node;
			bNodeSocket *sock;

			for (node = ntree->nodes.first; node; node = node->next) {
				if (node->type == SH_NODE_MATERIAL) {
					for (sock = node->inputs.first; sock; sock = sock->next) {
						if (STREQ(sock->name, "Refl")) {
							BLI_strncpy(sock->name, "DiffuseIntensity", sizeof(sock->name));
						}
					}
				}
				else if (node->type == SH_NODE_MATERIAL_EXT) {
					for (sock = node->outputs.first; sock; sock = sock->next) {
						if (STREQ(sock->name, "Refl")) {
							BLI_strncpy(sock->name, "DiffuseIntensity", sizeof(sock->name));
						}
						else if (STREQ(sock->name, "Ray Mirror")) {
							BLI_strncpy(sock->name, "Reflectivity", sizeof(sock->name));
						}
					}
				}
			}
		} FOREACH_NODETREE_END
>>>>>>> 481cdb08
	}

	if (!MAIN_VERSION_ATLEAST(bmain, 274, 4)) {
		SceneRenderView *srv;
		wmWindowManager *wm;
		bScreen *screen;
		wmWindow *win;
		Scene *scene;
		Camera *cam;
		Image *ima;

		for (scene = bmain->scene.first; scene; scene = scene->id.next) {
			Sequence *seq;

			BKE_scene_add_render_view(scene, STEREO_LEFT_NAME);
			srv = scene->r.views.first;
			BLI_strncpy(srv->suffix, STEREO_LEFT_SUFFIX, sizeof(srv->suffix));

			BKE_scene_add_render_view(scene, STEREO_RIGHT_NAME);
			srv = scene->r.views.last;
			BLI_strncpy(srv->suffix, STEREO_RIGHT_SUFFIX, sizeof(srv->suffix));

			SEQ_BEGIN (scene->ed, seq)
			{
				seq->stereo3d_format = MEM_callocN(sizeof(Stereo3dFormat), "Stereo Display 3d Format");

#define SEQ_USE_PROXY_CUSTOM_DIR (1 << 19)
#define SEQ_USE_PROXY_CUSTOM_FILE (1 << 21)
				if (seq->strip && seq->strip->proxy && !seq->strip->proxy->storage) {
					if (seq->flag & SEQ_USE_PROXY_CUSTOM_DIR)
						seq->strip->proxy->storage = SEQ_STORAGE_PROXY_CUSTOM_DIR;
					if (seq->flag & SEQ_USE_PROXY_CUSTOM_FILE)
						seq->strip->proxy->storage = SEQ_STORAGE_PROXY_CUSTOM_FILE;
				}
#undef SEQ_USE_PROXY_CUSTOM_DIR
#undef SEQ_USE_PROXY_CUSTOM_FILE

			}
			SEQ_END
		}

		for (screen = bmain->screen.first; screen; screen = screen->id.next) {
			ScrArea *sa;
			for (sa = screen->areabase.first; sa; sa = sa->next) {
				SpaceLink *sl;

				for (sl = sa->spacedata.first; sl; sl = sl->next) {
					switch (sl->spacetype) {
						case SPACE_VIEW3D:
						{
							View3D *v3d = (View3D *)sl;
							v3d->stereo3d_camera = STEREO_3D_ID;
							v3d->stereo3d_flag |= V3D_S3D_DISPPLANE;
							v3d->stereo3d_convergence_alpha = 0.15f;
							v3d->stereo3d_volume_alpha = 0.05f;
							break;
						}
						case SPACE_IMAGE:
						{
							SpaceImage *sima = (SpaceImage *) sl;
							sima->iuser.flag |= IMA_SHOW_STEREO;
							break;
						}
					}
				}
			}
		}

		for (cam = bmain->camera.first; cam; cam = cam->id.next) {
			cam->stereo.interocular_distance = 0.065f;
			cam->stereo.convergence_distance = 30.0f * 0.065f;
		}

		for (ima = bmain->image.first; ima; ima = ima->id.next) {
			ima->stereo3d_format = MEM_callocN(sizeof(Stereo3dFormat), "Image Stereo 3d Format");

			if (ima->packedfile) {
				ImagePackedFile *imapf = MEM_mallocN(sizeof(ImagePackedFile), "Image Packed File");
				BLI_addtail(&ima->packedfiles, imapf);

				imapf->packedfile = ima->packedfile;
				BLI_strncpy(imapf->filepath, ima->name, FILE_MAX);
				ima->packedfile = NULL;
			}
		}

		for (wm = bmain->wm.first; wm; wm = wm->id.next) {
			for (win = wm->windows.first; win; win = win->next) {
				win->stereo3d_format = MEM_callocN(sizeof(Stereo3dFormat), "Stereo Display 3d Format");
			}
		}
	}

	if (!MAIN_VERSION_ATLEAST(bmain, 274, 6)) {
		bScreen *screen;

		if (!DNA_struct_elem_find(fd->filesdna, "FileSelectParams", "int", "thumbnail_size")) {
			for (screen = bmain->screen.first; screen; screen = screen->id.next) {
				ScrArea *sa;

				for (sa = screen->areabase.first; sa; sa = sa->next) {
					SpaceLink *sl;

					for (sl = sa->spacedata.first; sl; sl = sl->next) {
						if (sl->spacetype == SPACE_FILE) {
							SpaceFile *sfile = (SpaceFile *)sl;

							if (sfile->params) {
								sfile->params->thumbnail_size = 128;
							}
						}
					}
				}
			}
		}

		if (!DNA_struct_elem_find(fd->filesdna, "RenderData", "short", "simplify_subsurf_render")) {
			Scene *scene;
			for (scene = bmain->scene.first; scene != NULL; scene = scene->id.next) {
				scene->r.simplify_subsurf_render = scene->r.simplify_subsurf;
				scene->r.simplify_particles_render = scene->r.simplify_particles;
			}
		}

		if (!DNA_struct_elem_find(fd->filesdna, "DecimateModifierData", "float", "defgrp_factor")) {
			Object *ob;

			for (ob = bmain->object.first; ob; ob = ob->id.next) {
				ModifierData *md;
				for (md = ob->modifiers.first; md; md = md->next) {
					if (md->type == eModifierType_Decimate) {
						DecimateModifierData *dmd = (DecimateModifierData *)md;
						dmd->defgrp_factor = 1.0f;
					}
				}
			}
		}
	}

	if (!MAIN_VERSION_ATLEAST(bmain, 275, 3)) {
		Brush *br;
#define BRUSH_TORUS (1 << 1)
		for (br = bmain->brush.first; br; br = br->id.next) {
			br->flag &= ~BRUSH_TORUS;
		}
#undef BRUSH_TORUS
	}

	if (!MAIN_VERSION_ATLEAST(bmain, 276, 2)) {
		if (!DNA_struct_elem_find(fd->filesdna, "bPoseChannel", "float", "custom_scale")) {
			Object *ob;

			for (ob = bmain->object.first; ob; ob = ob->id.next) {
				if (ob->pose) {
					bPoseChannel *pchan;
					for (pchan = ob->pose->chanbase.first; pchan; pchan = pchan->next) {
						pchan->custom_scale = 1.0f;
					}
				}
			}
		}

		{
			bScreen *screen;
#define RV3D_VIEW_PERSPORTHO	 7
			for (screen = bmain->screen.first; screen; screen = screen->id.next) {
				ScrArea *sa;
				for (sa = screen->areabase.first; sa; sa = sa->next) {
					SpaceLink *sl;
					for (sl = sa->spacedata.first; sl; sl = sl->next) {
						if (sl->spacetype == SPACE_VIEW3D) {
							ARegion *ar;
							ListBase *lb = (sl == sa->spacedata.first) ? &sa->regionbase : &sl->regionbase;
							for (ar = lb->first; ar; ar = ar->next) {
								if (ar->regiontype == RGN_TYPE_WINDOW) {
									if (ar->regiondata) {
										RegionView3D *rv3d = ar->regiondata;
										if (rv3d->view == RV3D_VIEW_PERSPORTHO) {
											rv3d->view = RV3D_VIEW_USER;
										}
									}
								}
							}
							break;
						}
					}
				}
			}
#undef RV3D_VIEW_PERSPORTHO
		}

		{
			Lamp *lamp;
#define LA_YF_PHOTON	5
			for (lamp = bmain->lamp.first; lamp; lamp = lamp->id.next) {
				if (lamp->type == LA_YF_PHOTON) {
					lamp->type = LA_LOCAL;
				}
			}
#undef LA_YF_PHOTON
		}
<<<<<<< HEAD
=======

		{
			Object *ob;
			for (ob = bmain->object.first; ob; ob = ob->id.next) {
				if (ob->body_type == OB_BODY_TYPE_CHARACTER && (ob->gameflag & OB_BOUNDS) && ob->collision_boundtype == OB_BOUND_TRIANGLE_MESH) {
					ob->boundtype = ob->collision_boundtype = OB_BOUND_BOX;
				}
			}
		}

>>>>>>> 481cdb08
	}

	if (!MAIN_VERSION_ATLEAST(bmain, 276, 3)) {
		if (!DNA_struct_elem_find(fd->filesdna, "RenderData", "CurveMapping", "mblur_shutter_curve")) {
			Scene *scene;
			for (scene = bmain->scene.first; scene != NULL; scene = scene->id.next) {
				CurveMapping *curve_mapping = &scene->r.mblur_shutter_curve;
				curvemapping_set_defaults(curve_mapping, 1, 0.0f, 0.0f, 1.0f, 1.0f);
				curvemapping_initialize(curve_mapping);
				curvemap_reset(curve_mapping->cm,
				               &curve_mapping->clipr,
				               CURVE_PRESET_MAX,
				               CURVEMAP_SLOPE_POS_NEG);
			}
		}
	}

	if (!MAIN_VERSION_ATLEAST(bmain, 276, 4)) {
		for (Scene *scene = bmain->scene.first; scene; scene = scene->id.next) {
			ToolSettings *ts = scene->toolsettings;
			
			if (ts->gp_sculpt.brush[0].size == 0) {
				GP_BrushEdit_Settings *gset = &ts->gp_sculpt;
				GP_EditBrush_Data *brush;
				
				brush = &gset->brush[GP_EDITBRUSH_TYPE_SMOOTH];
				brush->size = 25;
				brush->strength = 0.3f;
				brush->flag = GP_EDITBRUSH_FLAG_USE_FALLOFF | GP_EDITBRUSH_FLAG_SMOOTH_PRESSURE;
				
				brush = &gset->brush[GP_EDITBRUSH_TYPE_THICKNESS];
				brush->size = 25;
				brush->strength = 0.5f;
				brush->flag = GP_EDITBRUSH_FLAG_USE_FALLOFF;
				
				brush = &gset->brush[GP_EDITBRUSH_TYPE_GRAB];
				brush->size = 50;
				brush->strength = 0.3f;
				brush->flag = GP_EDITBRUSH_FLAG_USE_FALLOFF;
				
				brush = &gset->brush[GP_EDITBRUSH_TYPE_PUSH];
				brush->size = 25;
				brush->strength = 0.3f;
				brush->flag = GP_EDITBRUSH_FLAG_USE_FALLOFF;
				
				brush = &gset->brush[GP_EDITBRUSH_TYPE_TWIST];
				brush->size = 50;
				brush->strength = 0.3f; // XXX?
				brush->flag = GP_EDITBRUSH_FLAG_USE_FALLOFF;
				
				brush = &gset->brush[GP_EDITBRUSH_TYPE_PINCH];
				brush->size = 50;
				brush->strength = 0.5f; // XXX?
				brush->flag = GP_EDITBRUSH_FLAG_USE_FALLOFF;
				
				brush = &gset->brush[GP_EDITBRUSH_TYPE_RANDOMIZE];
				brush->size = 25;
				brush->strength = 0.5f;
				brush->flag = GP_EDITBRUSH_FLAG_USE_FALLOFF;
				
				brush = &gset->brush[GP_EDITBRUSH_TYPE_CLONE];
				brush->size = 50;
				brush->strength = 1.0f;
			}
			
			if (!DNA_struct_elem_find(fd->filesdna, "ToolSettings", "char", "gpencil_v3d_align")) {
#if 0 /* XXX: Cannot do this, as we get random crashes... */
				if (scene->gpd) {
					bGPdata *gpd = scene->gpd;
					
					/* Copy over the settings stored in the GP datablock linked to the scene, for minimal disruption */
					ts->gpencil_v3d_align = 0;
					
					if (gpd->flag & GP_DATA_VIEWALIGN)    ts->gpencil_v3d_align |= GP_PROJECT_VIEWSPACE;
					if (gpd->flag & GP_DATA_DEPTH_VIEW)   ts->gpencil_v3d_align |= GP_PROJECT_DEPTH_VIEW;
					if (gpd->flag & GP_DATA_DEPTH_STROKE) ts->gpencil_v3d_align |= GP_PROJECT_DEPTH_STROKE;
					
					if (gpd->flag & GP_DATA_DEPTH_STROKE_ENDPOINTS)
						ts->gpencil_v3d_align |= GP_PROJECT_DEPTH_STROKE_ENDPOINTS;
				}
				else {
					/* Default to cursor for all standard 3D views */
					ts->gpencil_v3d_align = GP_PROJECT_VIEWSPACE;
				}
#endif
				
				ts->gpencil_v3d_align = GP_PROJECT_VIEWSPACE;
				ts->gpencil_v2d_align = GP_PROJECT_VIEWSPACE;
				ts->gpencil_seq_align = GP_PROJECT_VIEWSPACE;
				ts->gpencil_ima_align = GP_PROJECT_VIEWSPACE;
			}
		}
		
		for (bGPdata *gpd = bmain->gpencil.first; gpd; gpd = gpd->id.next) {
			bool enabled = false;
			
			/* Ensure that the datablock's onionskinning toggle flag
			 * stays in sync with the status of the actual layers
			 */
			for (bGPDlayer *gpl = gpd->layers.first; gpl; gpl = gpl->next) {
				if (gpl->flag & GP_LAYER_ONIONSKIN) {
					enabled = true;
				}
			}
			
			if (enabled)
				gpd->flag |= GP_DATA_SHOW_ONIONSKINS;
			else
				gpd->flag &= ~GP_DATA_SHOW_ONIONSKINS;
		}
<<<<<<< HEAD
=======

		if (!DNA_struct_elem_find(fd->filesdna, "Object", "unsigned char", "max_jumps")) {
			for (Object *ob = bmain->object.first; ob; ob = ob->id.next) {
				ob->max_jumps = 1;
			}
		}
>>>>>>> 481cdb08
	}
	if (!MAIN_VERSION_ATLEAST(bmain, 276, 5)) {
		ListBase *lbarray[MAX_LIBARRAY];
		int a;

		/* Important to clear all non-persistent flags from older versions here, otherwise they could collide
		 * with any new persistent flag we may add in the future. */
		a = set_listbasepointers(bmain, lbarray);
		while (a--) {
			for (ID *id = lbarray[a]->first; id; id = id->next) {
				id->flag &= LIB_FAKEUSER;
			}
		}
	}

	if (!MAIN_VERSION_ATLEAST(bmain, 276, 7)) {
		Scene *scene;
		for (scene = bmain->scene.first; scene != NULL; scene = scene->id.next) {
			scene->r.bake.pass_filter = R_BAKE_PASS_FILTER_ALL;
		}
	}

	if (!MAIN_VERSION_ATLEAST(bmain, 277, 1)) {
		for (Scene *scene = bmain->scene.first; scene; scene = scene->id.next) {
			ParticleEditSettings *pset = &scene->toolsettings->particle;
			for (int a = 0; a < ARRAY_SIZE(pset->brush); a++) {
				if (pset->brush[a].strength > 1.0f) {
					pset->brush[a].strength *= 0.01f;
				}
			}
		}

		for (bScreen *screen = bmain->screen.first; screen; screen = screen->id.next) {
			for (ScrArea *sa = screen->areabase.first; sa; sa = sa->next) {
				for (SpaceLink *sl = sa->spacedata.first; sl; sl = sl->next) {
					ListBase *regionbase = (sl == sa->spacedata.first) ? &sa->regionbase : &sl->regionbase;
					/* Bug: Was possible to add preview region to sequencer view by using AZones. */
					if (sl->spacetype == SPACE_SEQ) {
						SpaceSeq *sseq = (SpaceSeq *)sl;
						if (sseq->view == SEQ_VIEW_SEQUENCE) {
							for (ARegion *ar = regionbase->first; ar; ar = ar->next) {
								/* remove preview region for sequencer-only view! */
								if (ar->regiontype == RGN_TYPE_PREVIEW) {
									ar->flag |= RGN_FLAG_HIDDEN;
									ar->alignment = RGN_ALIGN_NONE;
									break;
								}
							}
						}
					}
					/* Remove old deprecated region from filebrowsers */
					else if (sl->spacetype == SPACE_FILE) {
						for (ARegion *ar = regionbase->first; ar; ar = ar->next) {
							if (ar->regiontype == RGN_TYPE_CHANNELS) {
								/* Free old deprecated 'channel' region... */
								BKE_area_region_free(NULL, ar);
								BLI_freelinkN(regionbase, ar);
								break;
							}
						}
					}
				}
			}
		}

		for (Scene *scene = bmain->scene.first; scene; scene = scene->id.next) {
			CurvePaintSettings *cps = &scene->toolsettings->curve_paint_settings;
			if (cps->error_threshold == 0) {
				cps->curve_type = CU_BEZIER;
				cps->flag |= CURVE_PAINT_FLAG_CORNERS_DETECT;
				cps->error_threshold = 8;
				cps->radius_max = 1.0f;
				cps->corner_angle = DEG2RADF(70.0f);
			}
		}

		for (Scene *scene = bmain->scene.first; scene; scene = scene->id.next) {
			Sequence *seq;

			SEQ_BEGIN (scene->ed, seq)
			{
				if (seq->type != SEQ_TYPE_TEXT) {
					continue;
				}

				if (seq->effectdata == NULL) {
					struct SeqEffectHandle effect_handle = BKE_sequence_get_effect(seq);
					effect_handle.init(seq);
				}

				TextVars *data = seq->effectdata;
				if (data->color[3] == 0.0f) {
					copy_v4_fl(data->color, 1.0f);
					data->shadow_color[3] = 1.0f;
				}
			}
			SEQ_END
		}

		/* Adding "Properties" region to DopeSheet */
		for (bScreen *screen = bmain->screen.first; screen; screen = screen->id.next) {
			for (ScrArea *sa = screen->areabase.first; sa; sa = sa->next) {
				/* handle pushed-back space data first */
				for (SpaceLink *sl = sa->spacedata.first; sl; sl = sl->next) {
					if (sl->spacetype == SPACE_ACTION) {
						SpaceAction *saction = (SpaceAction *)sl;
						do_version_action_editor_properties_region(&saction->regionbase);
					}
				}
				
				/* active spacedata info must be handled too... */
				if (sa->spacetype == SPACE_ACTION) {
					do_version_action_editor_properties_region(&sa->regionbase);
				}
			}
		}
	}

	if (!MAIN_VERSION_ATLEAST(bmain, 277, 2)) {
		if (!DNA_struct_elem_find(fd->filesdna, "Bone", "float", "scaleIn")) {
			for (bArmature *arm = bmain->armature.first; arm; arm = arm->id.next) {
				do_version_bones_super_bbone(&arm->bonebase);
			}
		}
		if (!DNA_struct_elem_find(fd->filesdna, "bPoseChannel", "float", "scaleIn")) {
			for (Object *ob = bmain->object.first; ob; ob = ob->id.next) {
				if (ob->pose) {
					for (bPoseChannel *pchan = ob->pose->chanbase.first; pchan; pchan = pchan->next) {
						/* see do_version_bones_super_bbone()... */
						pchan->scaleIn = 1.0f;
						pchan->scaleOut = 1.0f;
						
						/* also make sure some legacy (unused for over a decade) flags are unset,
						 * so that we can reuse them for stuff that matters now...
						 * (i.e. POSE_IK_MAT, (unknown/unused x 4), POSE_HAS_IK)
						 *
						 * These seem to have been runtime flags used by the IK solver, but that stuff
						 * should be able to be recalculated automatically anyway, so it should be fine.
						 */
						pchan->flag &= ~((1 << 3) | (1 << 4) | (1 << 5) | (1 << 6) | (1 << 7) | (1 << 8));
					}
				}
			}
		}

		for (Camera *camera = bmain->camera.first; camera != NULL; camera = camera->id.next) {
			if (camera->stereo.pole_merge_angle_from == 0.0f &&
			    camera->stereo.pole_merge_angle_to == 0.0f)
			{
				camera->stereo.pole_merge_angle_from = DEG2RADF(60.0f);
				camera->stereo.pole_merge_angle_to = DEG2RADF(75.0f);
			}
		}

		if (!DNA_struct_elem_find(fd->filesdna, "NormalEditModifierData", "float", "mix_limit")) {
			Object *ob;

			for (ob = bmain->object.first; ob; ob = ob->id.next) {
				ModifierData *md;
				for (md = ob->modifiers.first; md; md = md->next) {
					if (md->type == eModifierType_NormalEdit) {
						NormalEditModifierData *nemd = (NormalEditModifierData *)md;
						nemd->mix_limit = DEG2RADF(180.0f);
					}
				}
			}
		}

		if (!DNA_struct_elem_find(fd->filesdna, "BooleanModifierData", "float", "double_threshold")) {
			Object *ob;
			for (ob = bmain->object.first; ob; ob = ob->id.next) {
				ModifierData *md;
				for (md = ob->modifiers.first; md; md = md->next) {
					if (md->type == eModifierType_Boolean) {
						BooleanModifierData *bmd = (BooleanModifierData *)md;
						bmd->double_threshold = 1e-6f;
					}
				}
			}
		}

		for (Brush *br = bmain->brush.first; br; br = br->id.next) {
			if (br->sculpt_tool == SCULPT_TOOL_FLATTEN) {
				br->flag |= BRUSH_ACCUMULATE;
			}
		}

		if (!DNA_struct_elem_find(fd->filesdna, "ClothSimSettings", "float", "time_scale")) {
			Object *ob;
			ModifierData *md;
			for (ob = bmain->object.first; ob; ob = ob->id.next) {
				for (md = ob->modifiers.first; md; md = md->next) {
					if (md->type == eModifierType_Cloth) {
						ClothModifierData *clmd = (ClothModifierData *)md;
						clmd->sim_parms->time_scale = 1.0f;
					}
					else if (md->type == eModifierType_ParticleSystem) {
						ParticleSystemModifierData *pmd = (ParticleSystemModifierData *)md;
						if (pmd->psys->clmd) {
							pmd->psys->clmd->sim_parms->time_scale = 1.0f;
						}
					}
				}
			}
		}
	}

	if (!MAIN_VERSION_ATLEAST(bmain, 277, 3)) {
		/* ------- init of grease pencil initialization --------------- */
		if (!DNA_struct_elem_find(fd->filesdna, "bGPDstroke", "bGPDpalettecolor", "*palcolor")) {
			for (Scene *scene = bmain->scene.first; scene; scene = scene->id.next) {
				ToolSettings *ts = scene->toolsettings;
				/* initialize use position for sculpt brushes */
				ts->gp_sculpt.flag |= GP_BRUSHEDIT_FLAG_APPLY_POSITION;
				/* initialize  selected vertices alpha factor */
				ts->gp_sculpt.alpha = 1.0f;

				/* new strength sculpt brush */
				if (ts->gp_sculpt.brush[0].size >= 11) {
					GP_BrushEdit_Settings *gset = &ts->gp_sculpt;
					GP_EditBrush_Data *brush;

					brush = &gset->brush[GP_EDITBRUSH_TYPE_STRENGTH];
					brush->size = 25;
					brush->strength = 0.5f;
					brush->flag = GP_EDITBRUSH_FLAG_USE_FALLOFF;
				}
			}
			/* create a default grease pencil drawing brushes set */
			if (!BLI_listbase_is_empty(&bmain->gpencil)) {
				for (Scene *scene = bmain->scene.first; scene; scene = scene->id.next) {
					ToolSettings *ts = scene->toolsettings;
					if (BLI_listbase_is_empty(&ts->gp_brushes)) {
						BKE_gpencil_brush_init_presets(ts);
					}
				}
			}
			/* Convert Grease Pencil to new palettes/brushes
			 * Loop all strokes and create the palette and all colors
			 */
			for (bGPdata *gpd = bmain->gpencil.first; gpd; gpd = gpd->id.next) {
				if (BLI_listbase_is_empty(&gpd->palettes)) {
					/* create palette */
					bGPDpalette *palette = BKE_gpencil_palette_addnew(gpd, "GP_Palette", true);
					for (bGPDlayer *gpl = gpd->layers.first; gpl; gpl = gpl->next) {
						/* create color using layer name */
						bGPDpalettecolor *palcolor = BKE_gpencil_palettecolor_addnew(palette, gpl->info, true);
						if (palcolor != NULL) {
							/* set color attributes */
							copy_v4_v4(palcolor->color, gpl->color);
							copy_v4_v4(palcolor->fill, gpl->fill);
							
							if (gpl->flag & GP_LAYER_HIDE)       palcolor->flag |= PC_COLOR_HIDE;
							if (gpl->flag & GP_LAYER_LOCKED)     palcolor->flag |= PC_COLOR_LOCKED;
							if (gpl->flag & GP_LAYER_ONIONSKIN)  palcolor->flag |= PC_COLOR_ONIONSKIN;
							if (gpl->flag & GP_LAYER_VOLUMETRIC) palcolor->flag |= PC_COLOR_VOLUMETRIC;
							if (gpl->flag & GP_LAYER_HQ_FILL)    palcolor->flag |= PC_COLOR_HQ_FILL;
							
							/* set layer opacity to 1 */
							gpl->opacity = 1.0f;
							
							/* set tint color */
							ARRAY_SET_ITEMS(gpl->tintcolor, 0.0f, 0.0f, 0.0f, 0.0f);
							
							/* flush relevant layer-settings to strokes */
							for (bGPDframe *gpf = gpl->frames.first; gpf; gpf = gpf->next) {
								for (bGPDstroke *gps = gpf->strokes.first; gps; gps = gps->next) {
									/* set stroke to palette and force recalculation */
									BLI_strncpy(gps->colorname, gpl->info, sizeof(gps->colorname));
									gps->palcolor = NULL;
									gps->flag |= GP_STROKE_RECALC_COLOR;
									gps->thickness = gpl->thickness;
									
									/* set alpha strength to 1 */
									for (int i = 0; i < gps->totpoints; i++) {
										gps->points[i].strength = 1.0f;
									}
								}
							}
						}
						
						/* set thickness to 0 (now it is a factor to override stroke thickness) */
						gpl->thickness = 0.0f;
					}
					/* set first color as active */
					if (palette->colors.first)
						BKE_gpencil_palettecolor_setactive(palette, palette->colors.first);
				}
			}
		}
		/* ------- end of grease pencil initialization --------------- */
	}

	if (!MAIN_VERSION_ATLEAST(bmain, 278, 0)) {
		if (!DNA_struct_elem_find(fd->filesdna, "MovieTrackingTrack", "float", "weight_stab")) {
			MovieClip *clip;
			for (clip = bmain->movieclip.first; clip; clip = clip->id.next) {
				MovieTracking *tracking = &clip->tracking;
				MovieTrackingObject *tracking_object;
				for (tracking_object = tracking->objects.first;
				     tracking_object != NULL;
				     tracking_object = tracking_object->next)
				{
					ListBase *tracksbase = BKE_tracking_object_get_tracks(tracking, tracking_object);
					MovieTrackingTrack *track;
					for (track = tracksbase->first;
					     track != NULL;
					     track = track->next)
					{
						track->weight_stab = track->weight;
					}
				}
			}
		}

		if (!DNA_struct_elem_find(fd->filesdna, "MovieTrackingStabilization", "int", "tot_rot_track")) {
			MovieClip *clip;
			for (clip = bmain->movieclip.first; clip != NULL; clip = clip->id.next) {
				if (clip->tracking.stabilization.rot_track) {
					migrate_single_rot_stabilization_track_settings(&clip->tracking.stabilization);
				}
				if (clip->tracking.stabilization.scale == 0.0f) {
					/* ensure init.
					 * Was previously used for autoscale only,
					 * now used always (as "target scale") */
					clip->tracking.stabilization.scale = 1.0f;
				}
				/* blender prefers 1-based frame counting;
				 * thus using frame 1 as reference typically works best */
				clip->tracking.stabilization.anchor_frame = 1;
				/* by default show the track lists expanded, to improve "discoverability" */
				clip->tracking.stabilization.flag |= TRACKING_SHOW_STAB_TRACKS;
				/* deprecated, not used anymore */
				clip->tracking.stabilization.ok = false;
			}
		}
	}
	if (!MAIN_VERSION_ATLEAST(bmain, 278, 2)) {
		if (!DNA_struct_elem_find(fd->filesdna, "FFMpegCodecData", "int", "ffmpeg_preset")) {
			for (Scene *scene = bmain->scene.first; scene; scene = scene->id.next) {
				/* "medium" is the preset FFmpeg uses when no presets are given. */
				scene->r.ffcodecdata.ffmpeg_preset = FFM_PRESET_MEDIUM;
			}
		}
		if (!DNA_struct_elem_find(fd->filesdna, "FFMpegCodecData", "int", "constant_rate_factor")) {
			for (Scene *scene = bmain->scene.first; scene; scene = scene->id.next) {
				/* fall back to behaviour from before we introduced CRF for old files */
				scene->r.ffcodecdata.constant_rate_factor = FFM_CRF_NONE;
			}
		}

		if (!DNA_struct_elem_find(fd->filesdna, "SmokeModifierData", "float", "slice_per_voxel")) {
			Object *ob;
			ModifierData *md;

			for (ob = bmain->object.first; ob; ob = ob->id.next) {
				for (md = ob->modifiers.first; md; md = md->next) {
					if (md->type == eModifierType_Smoke) {
						SmokeModifierData *smd = (SmokeModifierData *)md;
						if (smd->domain) {
							smd->domain->slice_per_voxel = 5.0f;
							smd->domain->slice_depth = 0.5f;
							smd->domain->display_thickness = 1.0f;
						}
					}
				}
			}
		}
	}

	if (!MAIN_VERSION_ATLEAST(bmain, 278, 3)) {
		for (Scene *scene = bmain->scene.first; scene != NULL; scene = scene->id.next) {
			if (scene->toolsettings != NULL) {
				ToolSettings *ts = scene->toolsettings;
				ParticleEditSettings *pset = &ts->particle;
				for (int a = 0; a < ARRAY_SIZE(pset->brush); a++) {
					if (pset->brush[a].count == 0) {
						pset->brush[a].count = 10;
					}
				}
			}
		}

		if (!DNA_struct_elem_find(fd->filesdna, "RigidBodyCon", "float", "spring_stiffness_ang_x")) {
			Object *ob;
			for (ob = bmain->object.first; ob; ob = ob->id.next) {
				RigidBodyCon *rbc = ob->rigidbody_constraint;
				if (rbc) {
					rbc->spring_stiffness_ang_x = 10.0;
					rbc->spring_stiffness_ang_y = 10.0;
					rbc->spring_stiffness_ang_z = 10.0;
					rbc->spring_damping_ang_x = 0.5;
					rbc->spring_damping_ang_y = 0.5;
					rbc->spring_damping_ang_z = 0.5;
				}
			}
		}

		/* constant detail for sculpting is now a resolution value instead of
		 * a percentage, we reuse old DNA struct member but convert it */
		for (Scene *scene = bmain->scene.first; scene != NULL; scene = scene->id.next) {
			if (scene->toolsettings != NULL) {
				ToolSettings *ts = scene->toolsettings;
				if (ts->sculpt && ts->sculpt->constant_detail != 0.0f) {
					ts->sculpt->constant_detail = 100.0f / ts->sculpt->constant_detail;
				}
			}
		}
	}

	if (!MAIN_VERSION_ATLEAST(bmain, 278, 4)) {
		const float sqrt_3 = (float)M_SQRT3;
		for (Brush *br = bmain->brush.first; br; br = br->id.next) {
			br->fill_threshold /= sqrt_3;
		}

		/* Custom motion paths */
		if (!DNA_struct_elem_find(fd->filesdna, "bMotionPath", "int", "line_thickness")) {
			Object *ob;
			for (ob = bmain->object.first; ob; ob = ob->id.next) {
				bMotionPath *mpath;
				bPoseChannel *pchan;
				mpath = ob->mpath;
				if (mpath) {
					mpath->color[0] = 1.0f;
					mpath->color[1] = 0.0f;
					mpath->color[2] = 0.0f;
					mpath->line_thickness = 1;
					mpath->flag |= MOTIONPATH_FLAG_LINES;
				}
				/* bones motion path */
				if (ob->pose) {
					for (pchan = ob->pose->chanbase.first; pchan; pchan = pchan->next) {
						mpath = pchan->mpath;
						if (mpath) {
							mpath->color[0] = 1.0f;
							mpath->color[1] = 0.0f;
							mpath->color[2] = 0.0f;
							mpath->line_thickness = 1;
							mpath->flag |= MOTIONPATH_FLAG_LINES;
						}
					}
				}
			}
		}
	}

	if (!MAIN_VERSION_ATLEAST(bmain, 278, 5)) {
		/* Mask primitive adding code was not initializing correctly id_type of its points' parent. */
		for (Mask *mask = bmain->mask.first; mask; mask = mask->id.next) {
			for (MaskLayer *mlayer = mask->masklayers.first; mlayer; mlayer = mlayer->next) {
				for (MaskSpline *mspline = mlayer->splines.first; mspline; mspline = mspline->next) {
					int i = 0;
					for (MaskSplinePoint *mspoint = mspline->points; i < mspline->tot_point; mspoint++, i++) {
						if (mspoint->parent.id_type == 0) {
							BKE_mask_parent_init(&mspoint->parent);
						}
					}
				}
			}
		}

		/* Fix for T50736, Glare comp node using same var for two different things. */
		if (!DNA_struct_elem_find(fd->filesdna, "NodeGlare", "char", "star_45")) {
			FOREACH_NODETREE(bmain, ntree, id) {
				if (ntree->type == NTREE_COMPOSIT) {
					ntreeSetTypes(NULL, ntree);
					for (bNode *node = ntree->nodes.first; node; node = node->next) {
						if (node->type == CMP_NODE_GLARE) {
							NodeGlare *ndg = node->storage;
							switch (ndg->type) {
								case 2:  /* Grrrr! magic numbers :( */
									ndg->streaks = ndg->angle;
									break;
								case 0:
									ndg->star_45 = ndg->angle != 0;
									break;
								default:
									break;
							}
						}
					}
				}
			} FOREACH_NODETREE_END
		}

		if (!DNA_struct_elem_find(fd->filesdna, "SurfaceDeformModifierData", "float", "mat[4][4]")) {
			for (Object *ob = bmain->object.first; ob; ob = ob->id.next) {
				for (ModifierData *md = ob->modifiers.first; md; md = md->next) {
					if (md->type == eModifierType_SurfaceDeform) {
						SurfaceDeformModifierData *smd = (SurfaceDeformModifierData *)md;
						unit_m4(smd->mat);
					}
				}
			}
		}

		FOREACH_NODETREE(bmain, ntree, id) {
			if (ntree->type == NTREE_COMPOSIT) {
				do_versions_compositor_render_passes(ntree);
			}
		} FOREACH_NODETREE_END
	}

	if (!MAIN_VERSION_ATLEAST(bmain, 279, 0)) {
		for (Scene *scene = bmain->scene.first; scene; scene = scene->id.next) {
			if (scene->r.im_format.exr_codec == R_IMF_EXR_CODEC_DWAB) {
				scene->r.im_format.exr_codec = R_IMF_EXR_CODEC_DWAA;
			}
		}

		/* Fix related to VGroup modifiers creating named defgroup CD layers! See T51520. */
		for (Mesh *me = bmain->mesh.first; me; me = me->id.next) {
			CustomData_set_layer_name(&me->vdata, CD_MDEFORMVERT, 0, "");
		}
	}

	if (!MAIN_VERSION_ATLEAST(bmain, 279, 3)) {
		if (!DNA_struct_elem_find(fd->filesdna, "SmokeDomainSettings", "float", "clipping")) {
			Object *ob;
			ModifierData *md;

			for (ob = bmain->object.first; ob; ob = ob->id.next) {
				for (md = ob->modifiers.first; md; md = md->next) {
					if (md->type == eModifierType_Smoke) {
						SmokeModifierData *smd = (SmokeModifierData *)md;
						if (smd->domain) {
							smd->domain->clipping = 1e-3f;
						}
					}
				}
			}
		}
	}

	{
		/* Fix for invalid state of screen due to bug in older versions. */
		for (bScreen *sc = bmain->screen.first; sc; sc = sc->id.next) {
			for (ScrArea *sa = sc->areabase.first; sa; sa = sa->next) {
				if (sa->full && sc->state == SCREENNORMAL) {
					sa->full = NULL;
				}
			}
		}

		if (!DNA_struct_elem_find(fd->filesdna, "Brush", "float", "falloff_angle")) {
			for (Brush *br = bmain->brush.first; br; br = br->id.next) {
				br->falloff_angle = DEG2RADF(80);
				br->flag &= ~(
				        BRUSH_FLAG_DEPRECATED_1 | BRUSH_FLAG_DEPRECATED_2 |
				        BRUSH_FLAG_DEPRECATED_3 | BRUSH_FLAG_DEPRECATED_4 |
				        BRUSH_FRONTFACE_FALLOFF);
			}

			for (Scene *scene = bmain->scene.first; scene; scene = scene->id.next) {
				ToolSettings *ts = scene->toolsettings;
				for (int i = 0; i < 2; i++) {
					VPaint *vp = i ? ts->vpaint : ts->wpaint;
					if (vp != NULL) {
						/* remove all other flags */
						vp->flag &= (VP_FLAG_VGROUP_RESTRICT);
					}
				}
			}
		}

		/* Simple deform modifier no longer assumes Z axis (X for bend type).
		 * Must set previous defaults. */
		if (!DNA_struct_elem_find(fd->filesdna, "SimpleDeformModifierData", "char", "deform_axis")) {
			for (Object *ob = bmain->object.first; ob; ob = ob->id.next) {
				for (ModifierData *md = ob->modifiers.first; md; md = md->next) {
					if (md->type == eModifierType_SimpleDeform) {
						SimpleDeformModifierData *smd = (SimpleDeformModifierData *)md;
						smd->deform_axis = 2;
					}
				}
			}
		}

		for (Scene *scene = bmain->scene.first; scene; scene = scene->id.next) {
			int preset = scene->r.ffcodecdata.ffmpeg_preset;
			if (preset == FFM_PRESET_NONE || preset >= FFM_PRESET_GOOD) {
				continue;
			}
			if (preset <= FFM_PRESET_FAST) {
				preset = FFM_PRESET_REALTIME;
			}
			else if (preset >= FFM_PRESET_SLOW) {
				preset = FFM_PRESET_BEST;
			}
			else {
				preset = FFM_PRESET_GOOD;
			}
			scene->r.ffcodecdata.ffmpeg_preset = preset;
		}

		if (!DNA_struct_elem_find(fd->filesdna, "ParticleInstanceModifierData", "float", "particle_amount")) {
			for (Object *ob = bmain->object.first; ob; ob = ob->id.next) {
				for (ModifierData *md = ob->modifiers.first; md; md = md->next) {
					if (md->type == eModifierType_ParticleInstance) {
						ParticleInstanceModifierData *pimd = (ParticleInstanceModifierData *)md;
						pimd->space = eParticleInstanceSpace_World;
						pimd->particle_amount = 1.0f;
					}
				}
			}
		}
	}
}

void do_versions_after_linking_270(Main *bmain)
{
	/* To be added to next subversion bump! */
	if (!MAIN_VERSION_ATLEAST(bmain, 279, 0)) {
		FOREACH_NODETREE(bmain, ntree, id) {
			if (ntree->type == NTREE_COMPOSIT) {
				ntreeSetTypes(NULL, ntree);
				for (bNode *node = ntree->nodes.first; node; node = node->next) {
					if (node->type == CMP_NODE_HUE_SAT) {
						do_version_hue_sat_node(ntree, node);
					}
				}
			}
		} FOREACH_NODETREE_END
	}
	
	if (!MAIN_VERSION_ATLEAST(bmain, 279, 2)) {
		/* B-Bones (bbone_in/out -> bbone_easein/out) + Stepped FMod Frame Start/End fix */
		/* if (!DNA_struct_elem_find(fd->filesdna, "Bone", "float", "bbone_easein")) */
		BKE_fcurves_main_cb(bmain, do_version_bbone_easing_fcurve_fix, NULL);
	}
}<|MERGE_RESOLUTION|>--- conflicted
+++ resolved
@@ -404,12 +404,7 @@
 		}
 	}
 
-<<<<<<< HEAD
-	if (!MAIN_VERSION_ATLEAST(main, 270, 1)) {
-=======
 	if (!MAIN_VERSION_ATLEAST(bmain, 270, 1)) {
-		Scene *sce;
->>>>>>> 481cdb08
 		Object *ob;
 
 		/* Update Transform constraint (another deg -> rad stuff). */
@@ -424,15 +419,6 @@
 				}
 			}
 		}
-<<<<<<< HEAD
-=======
-
-		for (sce = bmain->scene.first; sce; sce = sce->id.next) {
-			if (sce->r.raytrace_structure == R_RAYSTRUCTURE_BLIBVH) {
-				sce->r.raytrace_structure = R_RAYSTRUCTURE_AUTO;
-			}
-		}
->>>>>>> 481cdb08
 	}
 
 	if (!MAIN_VERSION_ATLEAST(bmain, 270, 2)) {
@@ -494,18 +480,7 @@
 		}
 	}
 
-<<<<<<< HEAD
-	if (!MAIN_VERSION_ATLEAST(main, 271, 0)) {
-=======
 	if (!MAIN_VERSION_ATLEAST(bmain, 271, 0)) {
-		if (!DNA_struct_elem_find(fd->filesdna, "Material", "int", "mode2")) {
-			Material *ma;
-
-			for (ma = bmain->mat.first; ma; ma = ma->id.next)
-				ma->mode2 = MA_CASTSHADOW;
-		}
-
->>>>>>> 481cdb08
 		if (!DNA_struct_elem_find(fd->filesdna, "RenderData", "BakeData", "bake")) {
 			Scene *sce;
 
@@ -564,34 +539,7 @@
 		}
 	}
 
-<<<<<<< HEAD
-	if (!MAIN_VERSION_ATLEAST(main, 271, 3)) {
-=======
-	if (!MAIN_VERSION_ATLEAST(bmain, 271, 2)) {
-		/* init up & track axis property of trackto actuators */
-		Object *ob;
-
-		for (ob = bmain->object.first; ob; ob = ob->id.next) {
-			bActuator *act;
-			for (act = ob->actuators.first; act; act = act->next) {
-				if (act->type == ACT_EDIT_OBJECT) {
-					bEditObjectActuator *eoact = act->data;
-					eoact->trackflag = ob->trackflag;
-					/* if trackflag is pointing +-Z axis then upflag should point Y axis.
-					 * Rest of trackflag cases, upflag should be point z axis */
-					if ((ob->trackflag == OB_POSZ) || (ob->trackflag == OB_NEGZ)) {
-						eoact->upflag = 1;
-					}
-					else {
-						eoact->upflag = 2;
-					}
-				}
-			}
-		}
-	}
-
 	if (!MAIN_VERSION_ATLEAST(bmain, 271, 3)) {
->>>>>>> 481cdb08
 		Brush *br;
 
 		for (br = bmain->brush.first; br; br = br->id.next) {
@@ -871,43 +819,6 @@
 				}
 			}
 		}
-<<<<<<< HEAD
-=======
-
-		if (!DNA_struct_elem_find(fd->filesdna, "GameData", "int", "scehysteresis")) {
-			Scene *scene;
-			for (scene = bmain->scene.first; scene; scene = scene->id.next) {
-				scene->gm.scehysteresis = 10;
-			}
-		}
-	}
-
-	if (!MAIN_VERSION_ATLEAST(bmain, 274, 2)) {
-		FOREACH_NODETREE(bmain, ntree, id) {
-			bNode *node;
-			bNodeSocket *sock;
-
-			for (node = ntree->nodes.first; node; node = node->next) {
-				if (node->type == SH_NODE_MATERIAL) {
-					for (sock = node->inputs.first; sock; sock = sock->next) {
-						if (STREQ(sock->name, "Refl")) {
-							BLI_strncpy(sock->name, "DiffuseIntensity", sizeof(sock->name));
-						}
-					}
-				}
-				else if (node->type == SH_NODE_MATERIAL_EXT) {
-					for (sock = node->outputs.first; sock; sock = sock->next) {
-						if (STREQ(sock->name, "Refl")) {
-							BLI_strncpy(sock->name, "DiffuseIntensity", sizeof(sock->name));
-						}
-						else if (STREQ(sock->name, "Ray Mirror")) {
-							BLI_strncpy(sock->name, "Reflectivity", sizeof(sock->name));
-						}
-					}
-				}
-			}
-		} FOREACH_NODETREE_END
->>>>>>> 481cdb08
 	}
 
 	if (!MAIN_VERSION_ATLEAST(bmain, 274, 4)) {
@@ -1109,19 +1020,6 @@
 			}
 #undef LA_YF_PHOTON
 		}
-<<<<<<< HEAD
-=======
-
-		{
-			Object *ob;
-			for (ob = bmain->object.first; ob; ob = ob->id.next) {
-				if (ob->body_type == OB_BODY_TYPE_CHARACTER && (ob->gameflag & OB_BOUNDS) && ob->collision_boundtype == OB_BOUND_TRIANGLE_MESH) {
-					ob->boundtype = ob->collision_boundtype = OB_BOUND_BOX;
-				}
-			}
-		}
-
->>>>>>> 481cdb08
 	}
 
 	if (!MAIN_VERSION_ATLEAST(bmain, 276, 3)) {
@@ -1232,15 +1130,6 @@
 			else
 				gpd->flag &= ~GP_DATA_SHOW_ONIONSKINS;
 		}
-<<<<<<< HEAD
-=======
-
-		if (!DNA_struct_elem_find(fd->filesdna, "Object", "unsigned char", "max_jumps")) {
-			for (Object *ob = bmain->object.first; ob; ob = ob->id.next) {
-				ob->max_jumps = 1;
-			}
-		}
->>>>>>> 481cdb08
 	}
 	if (!MAIN_VERSION_ATLEAST(bmain, 276, 5)) {
 		ListBase *lbarray[MAX_LIBARRAY];
