/*
 * ***** BEGIN GPL LICENSE BLOCK *****
 *
 * This program is free software; you can redistribute it and/or
 * modify it under the terms of the GNU General Public License
 * as published by the Free Software Foundation; either version 2
 * of the License, or (at your option) any later version.
 *
 * This program is distributed in the hope that it will be useful,
 * but WITHOUT ANY WARRANTY; without even the implied warranty of
 * MERCHANTABILITY or FITNESS FOR A PARTICULAR PURPOSE.  See the
 * GNU General Public License for more details.
 *
 * You should have received a copy of the GNU General Public License
 * along with this program; if not, write to the Free Software Foundation,
 * Inc., 51 Franklin Street, Fifth Floor, Boston, MA 02110-1301, USA.
 *
 * Contributor(s): Blender Foundation
 *
 * ***** END GPL LICENSE BLOCK *****
 *
 */

/** \file blender/blenloader/intern/versioning_270.c
 *  \ingroup blenloader
 */

#include "BLI_utildefines.h"
#include "BLI_compiler_attrs.h"

/* for MinGW32 definition of NULL, could use BLI_blenlib.h instead too */
#include <stddef.h>

/* allow readfile to use deprecated functionality */
#define DNA_DEPRECATED_ALLOW

#include "DNA_armature_types.h"
#include "DNA_brush_types.h"
#include "DNA_camera_types.h"
#include "DNA_cloth_types.h"
#include "DNA_constraint_types.h"
#include "DNA_gpencil_types.h"
#include "DNA_sdna_types.h"
#include "DNA_sequence_types.h"
#include "DNA_space_types.h"
#include "DNA_screen_types.h"
#include "DNA_object_force.h"
#include "DNA_object_types.h"
#include "DNA_mesh_types.h"
#include "DNA_modifier_types.h"
#include "DNA_linestyle_types.h"
#include "DNA_actuator_types.h"
#include "DNA_view3d_types.h"

#include "DNA_genfile.h"

#include "BKE_colortools.h"
#include "BKE_library.h"
#include "BKE_main.h"
#include "BKE_modifier.h"
#include "BKE_node.h"
#include "BKE_scene.h"
#include "BKE_sequencer.h"
#include "BKE_screen.h"
#include "BKE_gpencil.h"

#include "BLI_math.h"
#include "BLI_listbase.h"
#include "BLI_string.h"

#include "BLO_readfile.h"

#include "readfile.h"

#include "MEM_guardedalloc.h"

static void do_version_constraints_radians_degrees_270_1(ListBase *lb)
{
	bConstraint *con;

	for (con = lb->first; con; con = con->next) {
		if (con->type == CONSTRAINT_TYPE_TRANSFORM) {
			bTransformConstraint *data = (bTransformConstraint *)con->data;
			const float deg_to_rad_f = DEG2RADF(1.0f);

			if (data->from == TRANS_ROTATION) {
				mul_v3_fl(data->from_min, deg_to_rad_f);
				mul_v3_fl(data->from_max, deg_to_rad_f);
			}

			if (data->to == TRANS_ROTATION) {
				mul_v3_fl(data->to_min, deg_to_rad_f);
				mul_v3_fl(data->to_max, deg_to_rad_f);
			}
		}
	}
}

static void do_version_constraints_radians_degrees_270_5(ListBase *lb)
{
	bConstraint *con;

	for (con = lb->first; con; con = con->next) {
		if (con->type == CONSTRAINT_TYPE_TRANSFORM) {
			bTransformConstraint *data = (bTransformConstraint *)con->data;

			if (data->from == TRANS_ROTATION) {
				copy_v3_v3(data->from_min_rot, data->from_min);
				copy_v3_v3(data->from_max_rot, data->from_max);
			}
			else if (data->from == TRANS_SCALE) {
				copy_v3_v3(data->from_min_scale, data->from_min);
				copy_v3_v3(data->from_max_scale, data->from_max);
			}

			if (data->to == TRANS_ROTATION) {
				copy_v3_v3(data->to_min_rot, data->to_min);
				copy_v3_v3(data->to_max_rot, data->to_max);
			}
			else if (data->to == TRANS_SCALE) {
				copy_v3_v3(data->to_min_scale, data->to_min);
				copy_v3_v3(data->to_max_scale, data->to_max);
			}
		}
	}
}

static void do_version_constraints_stretch_to_limits(ListBase *lb)
{
	bConstraint *con;

	for (con = lb->first; con; con = con->next) {
		if (con->type == CONSTRAINT_TYPE_STRETCHTO) {
			bStretchToConstraint *data = (bStretchToConstraint *)con->data;
			data->bulge_min = 1.0f;
			data->bulge_max = 1.0f;
		}
	}
}

static void do_version_action_editor_properties_region(ListBase *regionbase)
{
	ARegion *ar;
	
	for (ar = regionbase->first; ar; ar = ar->next) {
		if (ar->regiontype == RGN_TYPE_UI) {
			/* already exists */
			return;
		}
		else if (ar->regiontype == RGN_TYPE_WINDOW) {
			/* add new region here */
			ARegion *arnew = MEM_callocN(sizeof(ARegion), "buttons for action");
			
			BLI_insertlinkbefore(regionbase, ar, arnew);
			
			arnew->regiontype = RGN_TYPE_UI;
			arnew->alignment = RGN_ALIGN_RIGHT;
			arnew->flag = RGN_FLAG_HIDDEN;
			
			return;
		}
	}
}

static void do_version_bones_super_bbone(ListBase *lb)
{
	for (Bone *bone = lb->first; bone; bone = bone->next) {
		bone->scaleIn = 1.0f;
		bone->scaleOut = 1.0f;
		
		do_version_bones_super_bbone(&bone->childbase);
	}
}

void blo_do_versions_270(FileData *fd, Library *UNUSED(lib), Main *main)
{
	if (!MAIN_VERSION_ATLEAST(main, 270, 0)) {

		if (!DNA_struct_elem_find(fd->filesdna, "BevelModifierData", "float", "profile")) {
			Object *ob;

			for (ob = main->object.first; ob; ob = ob->id.next) {
				ModifierData *md;
				for (md = ob->modifiers.first; md; md = md->next) {
					if (md->type == eModifierType_Bevel) {
						BevelModifierData *bmd = (BevelModifierData *)md;
						bmd->profile = 0.5f;
						bmd->val_flags = MOD_BEVEL_AMT_OFFSET;
					}
				}
			}
		}

		/* nodes don't use fixed node->id any more, clean up */
		FOREACH_NODETREE(main, ntree, id) {
			if (ntree->type == NTREE_COMPOSIT) {
				bNode *node;
				for (node = ntree->nodes.first; node; node = node->next) {
					if (ELEM(node->type, CMP_NODE_COMPOSITE, CMP_NODE_OUTPUT_FILE)) {
						node->id = NULL;
					}
				}
			}
		} FOREACH_NODETREE_END

		{
			bScreen *screen;

			for (screen = main->screen.first; screen; screen = screen->id.next) {
				ScrArea *area;
				for (area = screen->areabase.first; area; area = area->next) {
					SpaceLink *space_link;
					for (space_link = area->spacedata.first; space_link; space_link = space_link->next) {
						if (space_link->spacetype == SPACE_CLIP) {
							SpaceClip *space_clip = (SpaceClip *) space_link;
							if (space_clip->mode != SC_MODE_MASKEDIT) {
								space_clip->mode = SC_MODE_TRACKING;
							}
						}
					}
				}
			}
		}

		if (!DNA_struct_elem_find(fd->filesdna, "MovieTrackingSettings", "float", "default_weight")) {
			MovieClip *clip;
			for (clip = main->movieclip.first; clip; clip = clip->id.next) {
				clip->tracking.settings.default_weight = 1.0f;
			}
		}
	}

	if (!MAIN_VERSION_ATLEAST(main, 270, 1)) {
		Scene *sce;
		Object *ob;

		/* Update Transform constraint (another deg -> rad stuff). */
		for (ob = main->object.first; ob; ob = ob->id.next) {
			do_version_constraints_radians_degrees_270_1(&ob->constraints);

			if (ob->pose) {
				/* Bones constraints! */
				bPoseChannel *pchan;
				for (pchan = ob->pose->chanbase.first; pchan; pchan = pchan->next) {
					do_version_constraints_radians_degrees_270_1(&pchan->constraints);
				}
			}
		}

		for (sce = main->scene.first; sce; sce = sce->id.next) {
			if (sce->r.raytrace_structure == R_RAYSTRUCTURE_BLIBVH) {
				sce->r.raytrace_structure = R_RAYSTRUCTURE_AUTO;
			}
		}
	}

	if (!MAIN_VERSION_ATLEAST(main, 270, 2)) {
		Mesh *me;

		/* Mesh smoothresh deg->rad. */
		for (me = main->mesh.first; me; me = me->id.next) {
			me->smoothresh = DEG2RADF(me->smoothresh);
		}
	}

	if (!MAIN_VERSION_ATLEAST(main, 270, 3)) {
		FreestyleLineStyle *linestyle;

		for (linestyle = main->linestyle.first; linestyle; linestyle = linestyle->id.next) {
			linestyle->flag |= LS_NO_SORTING;
			linestyle->sort_key = LS_SORT_KEY_DISTANCE_FROM_CAMERA;
			linestyle->integration_type = LS_INTEGRATION_MEAN;
		}
	}

	if (!MAIN_VERSION_ATLEAST(main, 270, 4)) {
		/* ui_previews were not handled correctly when copying areas, leading to corrupted files (see T39847).
		 * This will always reset situation to a valid state.
		 */
		bScreen *sc;

		for (sc = main->screen.first; sc; sc = sc->id.next) {
			ScrArea *sa;
			for (sa = sc->areabase.first; sa; sa = sa->next) {
				SpaceLink *sl;

				for (sl = sa->spacedata.first; sl; sl = sl->next) {
					ARegion *ar;
					ListBase *lb = (sl == sa->spacedata.first) ? &sa->regionbase : &sl->regionbase;

					for (ar = lb->first; ar; ar = ar->next) {
						BLI_listbase_clear(&ar->ui_previews);
					}
				}
			}
		}
	}

	if (!MAIN_VERSION_ATLEAST(main, 270, 5)) {
		Object *ob;

		/* Update Transform constraint (again :|). */
		for (ob = main->object.first; ob; ob = ob->id.next) {
			do_version_constraints_radians_degrees_270_5(&ob->constraints);

			if (ob->pose) {
				/* Bones constraints! */
				bPoseChannel *pchan;
				for (pchan = ob->pose->chanbase.first; pchan; pchan = pchan->next) {
					do_version_constraints_radians_degrees_270_5(&pchan->constraints);
				}
			}
		}
	}

	if (!MAIN_VERSION_ATLEAST(main, 271, 0)) {
		if (!DNA_struct_elem_find(fd->filesdna, "Material", "int", "mode2")) {
			Material *ma;

			for (ma = main->mat.first; ma; ma = ma->id.next)
				ma->mode2 = MA_CASTSHADOW;
		}

		if (!DNA_struct_elem_find(fd->filesdna, "RenderData", "BakeData", "bake")) {
			Scene *sce;

			for (sce = main->scene.first; sce; sce = sce->id.next) {
				sce->r.bake.flag = R_BAKE_CLEAR;
				sce->r.bake.width = 512;
				sce->r.bake.height = 512;
				sce->r.bake.margin = 16;
				sce->r.bake.normal_space = R_BAKE_SPACE_TANGENT;
				sce->r.bake.normal_swizzle[0] = R_BAKE_POSX;
				sce->r.bake.normal_swizzle[1] = R_BAKE_POSY;
				sce->r.bake.normal_swizzle[2] = R_BAKE_POSZ;
				BLI_strncpy(sce->r.bake.filepath, U.renderdir, sizeof(sce->r.bake.filepath));

				sce->r.bake.im_format.planes = R_IMF_PLANES_RGBA;
				sce->r.bake.im_format.imtype = R_IMF_IMTYPE_PNG;
				sce->r.bake.im_format.depth = R_IMF_CHAN_DEPTH_8;
				sce->r.bake.im_format.quality = 90;
				sce->r.bake.im_format.compress = 15;
			}
		}

		if (!DNA_struct_elem_find(fd->filesdna, "FreestyleLineStyle", "float", "texstep")) {
			FreestyleLineStyle *linestyle;

			for (linestyle = main->linestyle.first; linestyle; linestyle = linestyle->id.next) {
				linestyle->flag |= LS_TEXTURE;
				linestyle->texstep = 1.0;
			}
		}

		{
			Scene *scene;
			for (scene = main->scene.first; scene; scene = scene->id.next) {
				int num_layers = BLI_listbase_count(&scene->r.layers);
				scene->r.actlay = min_ff(scene->r.actlay, num_layers - 1);
			}
		}
	}

	if (!MAIN_VERSION_ATLEAST(main, 271, 1)) {
		if (!DNA_struct_elem_find(fd->filesdna, "Material", "float", "line_col[4]")) {
			Material *mat;

			for (mat = main->mat.first; mat; mat = mat->id.next) {
				mat->line_col[0] = mat->line_col[1] = mat->line_col[2] = 0.0f;
				mat->line_col[3] = mat->alpha;
			}
		}

		if (!DNA_struct_elem_find(fd->filesdna, "RenderData", "int", "preview_start_resolution")) {
			Scene *scene;
			for (scene = main->scene.first; scene; scene = scene->id.next) {
				scene->r.preview_start_resolution = 64;
			}
		}
	}

	if (!MAIN_VERSION_ATLEAST(main, 271, 2)) {
		/* init up & track axis property of trackto actuators */
		Object *ob;

		for (ob = main->object.first; ob; ob = ob->id.next) {
			bActuator *act;
			for (act = ob->actuators.first; act; act = act->next) {
				if (act->type == ACT_EDIT_OBJECT) {
					bEditObjectActuator *eoact = act->data;
					eoact->trackflag = ob->trackflag;
					/* if trackflag is pointing +-Z axis then upflag should point Y axis.
					 * Rest of trackflag cases, upflag should be point z axis */
					if ((ob->trackflag == OB_POSZ) || (ob->trackflag == OB_NEGZ)) {
						eoact->upflag = 1;
					}
					else {
						eoact->upflag = 2;
					}
				}
			}
		}
	}

	if (!MAIN_VERSION_ATLEAST(main, 271, 3)) {
		Brush *br;

		for (br = main->brush.first; br; br = br->id.next) {
			br->fill_threshold = 0.2f;
		}

		if (!DNA_struct_elem_find(fd->filesdna, "BevelModifierData", "int", "mat")) {
			Object *ob;
			for (ob = main->object.first; ob; ob = ob->id.next) {
				ModifierData *md;

				for (md = ob->modifiers.first; md; md = md->next) {
					if (md->type == eModifierType_Bevel) {
						BevelModifierData *bmd = (BevelModifierData *)md;
						bmd->mat = -1;
					}
				}
			}
		}
	}

	if (!MAIN_VERSION_ATLEAST(main, 272, 0)) {
		if (!DNA_struct_elem_find(fd->filesdna, "RenderData", "int", "preview_start_resolution")) {
			Scene *scene;
			for (scene = main->scene.first; scene; scene = scene->id.next) {
				scene->r.preview_start_resolution = 64;
			}
		}
	}

	if (!MAIN_VERSION_ATLEAST(main, 272, 1)) {
		Brush *br;
		for (br = main->brush.first; br; br = br->id.next) {
			if ((br->ob_mode & OB_MODE_SCULPT) && ELEM(br->sculpt_tool, SCULPT_TOOL_GRAB, SCULPT_TOOL_SNAKE_HOOK))
				br->alpha = 1.0f;
		}
	}

	if (!MAIN_VERSION_ATLEAST(main, 272, 2)) {
		if (!DNA_struct_elem_find(fd->filesdna, "Image", "float", "gen_color")) {
			Image *image;
			for (image = main->image.first; image != NULL; image = image->id.next) {
				image->gen_color[3] = 1.0f;
			}
		}

		if (!DNA_struct_elem_find(fd->filesdna, "bStretchToConstraint", "float", "bulge_min")) {
			Object *ob;

			/* Update Transform constraint (again :|). */
			for (ob = main->object.first; ob; ob = ob->id.next) {
				do_version_constraints_stretch_to_limits(&ob->constraints);

				if (ob->pose) {
					/* Bones constraints! */
					bPoseChannel *pchan;
					for (pchan = ob->pose->chanbase.first; pchan; pchan = pchan->next) {
						do_version_constraints_stretch_to_limits(&pchan->constraints);
					}
				}
			}
		}
	}

	if (!MAIN_VERSION_ATLEAST(main, 273, 1)) {
#define	BRUSH_RAKE (1 << 7)
#define BRUSH_RANDOM_ROTATION (1 << 25)

		Brush *br;

		for (br = main->brush.first; br; br = br->id.next) {
			if (br->flag & BRUSH_RAKE) {
				br->mtex.brush_angle_mode |= MTEX_ANGLE_RAKE;
				br->mask_mtex.brush_angle_mode |= MTEX_ANGLE_RAKE;
			}
			else if (br->flag & BRUSH_RANDOM_ROTATION) {
				br->mtex.brush_angle_mode |= MTEX_ANGLE_RANDOM;
				br->mask_mtex.brush_angle_mode |= MTEX_ANGLE_RANDOM;
			}
			br->mtex.random_angle = 2.0 * M_PI;
			br->mask_mtex.random_angle = 2.0 * M_PI;
		}
	}

#undef BRUSH_RAKE
#undef BRUSH_RANDOM_ROTATION

	/* Customizable Safe Areas */
	if (!MAIN_VERSION_ATLEAST(main, 273, 2)) {
		if (!DNA_struct_elem_find(fd->filesdna, "Scene", "DisplaySafeAreas", "safe_areas")) {
			Scene *scene;

			for (scene = main->scene.first; scene; scene = scene->id.next) {
				copy_v2_fl2(scene->safe_areas.title, 3.5f / 100.0f, 3.5f / 100.0f);
				copy_v2_fl2(scene->safe_areas.action, 10.0f / 100.0f, 5.0f / 100.0f);
				copy_v2_fl2(scene->safe_areas.title_center, 17.5f / 100.0f, 5.0f / 100.0f);
				copy_v2_fl2(scene->safe_areas.action_center, 15.0f / 100.0f, 5.0f / 100.0f);
			}
		}
	}
	
	if (!MAIN_VERSION_ATLEAST(main, 273, 6)) {
		if (!DNA_struct_elem_find(fd->filesdna, "ClothSimSettings", "float", "bending_damping")) {
			Object *ob;
			ModifierData *md;
			for (ob = main->object.first; ob; ob = ob->id.next) {
				for (md = ob->modifiers.first; md; md = md->next) {
					if (md->type == eModifierType_Cloth) {
						ClothModifierData *clmd = (ClothModifierData *)md;
						clmd->sim_parms->bending_damping = 0.5f;
					}
				}
			}
		}

		if (!DNA_struct_elem_find(fd->filesdna, "HookModifierData", "char", "flag")) {
			Object *ob;

			for (ob = main->object.first; ob; ob = ob->id.next) {
				ModifierData *md;
				for (md = ob->modifiers.first; md; md = md->next) {
					if (md->type == eModifierType_Hook) {
						HookModifierData *hmd = (HookModifierData *)md;
						hmd->falloff_type = eHook_Falloff_InvSquare;
					}
				}
			}
		}

		if (!DNA_struct_elem_find(fd->filesdna, "NodePlaneTrackDeformData", "char", "flag")) {
			FOREACH_NODETREE(main, ntree, id) {
				if (ntree->type == NTREE_COMPOSIT) {
					bNode *node;
					for (node = ntree->nodes.first; node; node = node->next) {
						if (ELEM(node->type, CMP_NODE_PLANETRACKDEFORM)) {
							NodePlaneTrackDeformData *data = node->storage;
							data->flag = 0;
							data->motion_blur_samples = 16;
							data->motion_blur_shutter = 0.5f;
						}
					}
				}
			}
			FOREACH_NODETREE_END
		}

		if (!DNA_struct_elem_find(fd->filesdna, "Camera", "GPUDOFSettings", "gpu_dof")) {
			Camera *ca;
			for (ca = main->camera.first; ca; ca = ca->id.next) {
				ca->gpu_dof.fstop = 128.0f;
				ca->gpu_dof.focal_length = 1.0f;
				ca->gpu_dof.focus_distance = 1.0f;
				ca->gpu_dof.sensor = 1.0f;
			}
		}
	}

	if (!MAIN_VERSION_ATLEAST(main, 273, 8)) {
		Object *ob;
		for (ob = main->object.first; ob != NULL; ob = ob->id.next) {
			ModifierData *md;
			for (md = ob->modifiers.last; md != NULL; md = md->prev) {
				if (modifier_unique_name(&ob->modifiers, md)) {
					printf("Warning: Object '%s' had several modifiers with the "
					       "same name, renamed one of them to '%s'.\n",
					       ob->id.name + 2, md->name);
				}
			}
		}
	}

	if (!MAIN_VERSION_ATLEAST(main, 273, 9)) {
		bScreen *scr;
		ScrArea *sa;
		SpaceLink *sl;
		ARegion *ar;

		/* Make sure sequencer preview area limits zoom */
		for (scr = main->screen.first; scr; scr = scr->id.next) {
			for (sa = scr->areabase.first; sa; sa = sa->next) {
				for (sl = sa->spacedata.first; sl; sl = sl->next) {
					if (sl->spacetype == SPACE_SEQ) {
						for (ar = sl->regionbase.first; ar; ar = ar->next) {
							if (ar->regiontype == RGN_TYPE_PREVIEW) {
								ar->v2d.keepzoom |= V2D_LIMITZOOM;
								ar->v2d.minzoom = 0.001f;
								ar->v2d.maxzoom = 1000.0f;
								break;
							}
						}
					}
				}
			}
		}
	}

	if (!MAIN_VERSION_ATLEAST(main, 274, 1)) {
		/* hysteresis setted to 10% but not actived */
		if (!DNA_struct_elem_find(fd->filesdna, "LodLevel", "int", "obhysteresis")) {
			Object *ob;
			for (ob = main->object.first; ob; ob = ob->id.next) {
				LodLevel *level;
				for (level = ob->lodlevels.first; level; level = level->next) {
					level->obhysteresis = 10;
				}
			}
		}

		if (!DNA_struct_elem_find(fd->filesdna, "GameData", "int", "scehysteresis")) {
			Scene *scene;
			for (scene = main->scene.first; scene; scene = scene->id.next) {
				scene->gm.scehysteresis = 10;
			}
		}
	}

	if (!MAIN_VERSION_ATLEAST(main, 274, 2)) {
		FOREACH_NODETREE(main, ntree, id) {
			bNode *node;
			bNodeSocket *sock;

			for (node = ntree->nodes.first; node; node = node->next) {
				if (node->type == SH_NODE_MATERIAL) {
					for (sock = node->inputs.first; sock; sock = sock->next) {
						if (STREQ(sock->name, "Refl")) {
							BLI_strncpy(sock->name, "DiffuseIntensity", sizeof(sock->name));
						}
					}
				}
				else if (node->type == SH_NODE_MATERIAL_EXT) {
					for (sock = node->outputs.first; sock; sock = sock->next) {
						if (STREQ(sock->name, "Refl")) {
							BLI_strncpy(sock->name, "DiffuseIntensity", sizeof(sock->name));
						}
						else if (STREQ(sock->name, "Ray Mirror")) {
							BLI_strncpy(sock->name, "Reflectivity", sizeof(sock->name));
						}
					}
				}
			}
		} FOREACH_NODETREE_END
	}

	if (!MAIN_VERSION_ATLEAST(main, 274, 4)) {
		SceneRenderView *srv;
		wmWindowManager *wm;
		bScreen *screen;
		wmWindow *win;
		Scene *scene;
		Camera *cam;
		Image *ima;

		for (scene = main->scene.first; scene; scene = scene->id.next) {
			Sequence *seq;

			BKE_scene_add_render_view(scene, STEREO_LEFT_NAME);
			srv = scene->r.views.first;
			BLI_strncpy(srv->suffix, STEREO_LEFT_SUFFIX, sizeof(srv->suffix));

			BKE_scene_add_render_view(scene, STEREO_RIGHT_NAME);
			srv = scene->r.views.last;
			BLI_strncpy(srv->suffix, STEREO_RIGHT_SUFFIX, sizeof(srv->suffix));

			SEQ_BEGIN (scene->ed, seq)
			{
				seq->stereo3d_format = MEM_callocN(sizeof(Stereo3dFormat), "Stereo Display 3d Format");

#define SEQ_USE_PROXY_CUSTOM_DIR (1 << 19)
#define SEQ_USE_PROXY_CUSTOM_FILE (1 << 21)
				if (seq->strip && seq->strip->proxy && !seq->strip->proxy->storage) {
					if (seq->flag & SEQ_USE_PROXY_CUSTOM_DIR)
						seq->strip->proxy->storage = SEQ_STORAGE_PROXY_CUSTOM_DIR;
					if (seq->flag & SEQ_USE_PROXY_CUSTOM_FILE)
						seq->strip->proxy->storage = SEQ_STORAGE_PROXY_CUSTOM_FILE;
				}
#undef SEQ_USE_PROXY_CUSTOM_DIR
#undef SEQ_USE_PROXY_CUSTOM_FILE

			}
			SEQ_END
		}

		for (screen = main->screen.first; screen; screen = screen->id.next) {
			ScrArea *sa;
			for (sa = screen->areabase.first; sa; sa = sa->next) {
				SpaceLink *sl;

				for (sl = sa->spacedata.first; sl; sl = sl->next) {
					switch (sl->spacetype) {
						case SPACE_VIEW3D:
						{
							View3D *v3d = (View3D *)sl;
							v3d->stereo3d_camera = STEREO_3D_ID;
							v3d->stereo3d_flag |= V3D_S3D_DISPPLANE;
							v3d->stereo3d_convergence_alpha = 0.15f;
							v3d->stereo3d_volume_alpha = 0.05f;
							break;
						}
						case SPACE_IMAGE:
						{
							SpaceImage *sima = (SpaceImage *) sl;
							sima->iuser.flag |= IMA_SHOW_STEREO;
							break;
						}
					}
				}
			}
		}

		for (cam = main->camera.first; cam; cam = cam->id.next) {
			cam->stereo.interocular_distance = 0.065f;
			cam->stereo.convergence_distance = 30.0f * 0.065f;
		}

		for (ima = main->image.first; ima; ima = ima->id.next) {
			ima->stereo3d_format = MEM_callocN(sizeof(Stereo3dFormat), "Image Stereo 3d Format");

			if (ima->packedfile) {
				ImagePackedFile *imapf = MEM_mallocN(sizeof(ImagePackedFile), "Image Packed File");
				BLI_addtail(&ima->packedfiles, imapf);

				imapf->packedfile = ima->packedfile;
				BLI_strncpy(imapf->filepath, ima->name, FILE_MAX);
				ima->packedfile = NULL;
			}
		}

		for (wm = main->wm.first; wm; wm = wm->id.next) {
			for (win = wm->windows.first; win; win = win->next) {
				win->stereo3d_format = MEM_callocN(sizeof(Stereo3dFormat), "Stereo Display 3d Format");
			}
		}
	}

	if (!MAIN_VERSION_ATLEAST(main, 274, 6)) {
		bScreen *screen;

		if (!DNA_struct_elem_find(fd->filesdna, "FileSelectParams", "int", "thumbnail_size")) {
			for (screen = main->screen.first; screen; screen = screen->id.next) {
				ScrArea *sa;

				for (sa = screen->areabase.first; sa; sa = sa->next) {
					SpaceLink *sl;

					for (sl = sa->spacedata.first; sl; sl = sl->next) {
						if (sl->spacetype == SPACE_FILE) {
							SpaceFile *sfile = (SpaceFile *)sl;

							if (sfile->params) {
								sfile->params->thumbnail_size = 128;
							}
						}
					}
				}
			}
		}

		if (!DNA_struct_elem_find(fd->filesdna, "RenderData", "short", "simplify_subsurf_render")) {
			Scene *scene;
			for (scene = main->scene.first; scene != NULL; scene = scene->id.next) {
				scene->r.simplify_subsurf_render = scene->r.simplify_subsurf;
				scene->r.simplify_particles_render = scene->r.simplify_particles;
			}
		}

		if (!DNA_struct_elem_find(fd->filesdna, "DecimateModifierData", "float", "defgrp_factor")) {
			Object *ob;

			for (ob = main->object.first; ob; ob = ob->id.next) {
				ModifierData *md;
				for (md = ob->modifiers.first; md; md = md->next) {
					if (md->type == eModifierType_Decimate) {
						DecimateModifierData *dmd = (DecimateModifierData *)md;
						dmd->defgrp_factor = 1.0f;
					}
				}
			}
		}
	}

	if (!MAIN_VERSION_ATLEAST(main, 275, 3)) {
		Brush *br;
#define BRUSH_TORUS (1 << 1)
		for (br = main->brush.first; br; br = br->id.next) {
			br->flag &= ~BRUSH_TORUS;
		}
#undef BRUSH_TORUS
	}

	if (!MAIN_VERSION_ATLEAST(main, 276, 2)) {
		if (!DNA_struct_elem_find(fd->filesdna, "bPoseChannel", "float", "custom_scale")) {
			Object *ob;

			for (ob = main->object.first; ob; ob = ob->id.next) {
				if (ob->pose) {
					bPoseChannel *pchan;
					for (pchan = ob->pose->chanbase.first; pchan; pchan = pchan->next) {
						pchan->custom_scale = 1.0f;
					}
				}
			}
		}

		{
			bScreen *screen;
#define RV3D_VIEW_PERSPORTHO	 7
			for (screen = main->screen.first; screen; screen = screen->id.next) {
				ScrArea *sa;
				for (sa = screen->areabase.first; sa; sa = sa->next) {
					SpaceLink *sl;
					for (sl = sa->spacedata.first; sl; sl = sl->next) {
						if (sl->spacetype == SPACE_VIEW3D) {
							ARegion *ar;
							ListBase *lb = (sl == sa->spacedata.first) ? &sa->regionbase : &sl->regionbase;
							for (ar = lb->first; ar; ar = ar->next) {
								if (ar->regiontype == RGN_TYPE_WINDOW) {
									if (ar->regiondata) {
										RegionView3D *rv3d = ar->regiondata;
										if (rv3d->view == RV3D_VIEW_PERSPORTHO) {
											rv3d->view = RV3D_VIEW_USER;
										}
									}
								}
							}
							break;
						}
					}
				}
			}
#undef RV3D_VIEW_PERSPORTHO
		}

		{
			Lamp *lamp;
#define LA_YF_PHOTON	5
			for (lamp = main->lamp.first; lamp; lamp = lamp->id.next) {
				if (lamp->type == LA_YF_PHOTON) {
					lamp->type = LA_LOCAL;
				}
			}
#undef LA_YF_PHOTON
		}

		{
			Object *ob;
			for (ob = main->object.first; ob; ob = ob->id.next) {
				if (ob->body_type == OB_BODY_TYPE_CHARACTER && (ob->gameflag & OB_BOUNDS) && ob->collision_boundtype == OB_BOUND_TRIANGLE_MESH) {
					ob->boundtype = ob->collision_boundtype = OB_BOUND_BOX;
				}
			}
		}

	}

	if (!MAIN_VERSION_ATLEAST(main, 276, 3)) {
		if (!DNA_struct_elem_find(fd->filesdna, "RenderData", "CurveMapping", "mblur_shutter_curve")) {
			Scene *scene;
			for (scene = main->scene.first; scene != NULL; scene = scene->id.next) {
				CurveMapping *curve_mapping = &scene->r.mblur_shutter_curve;
				curvemapping_set_defaults(curve_mapping, 1, 0.0f, 0.0f, 1.0f, 1.0f);
				curvemapping_initialize(curve_mapping);
				curvemap_reset(curve_mapping->cm,
				               &curve_mapping->clipr,
				               CURVE_PRESET_MAX,
				               CURVEMAP_SLOPE_POS_NEG);
			}
		}
	}

	if (!MAIN_VERSION_ATLEAST(main, 276, 4)) {
		for (Scene *scene = main->scene.first; scene; scene = scene->id.next) {
			ToolSettings *ts = scene->toolsettings;
			
			if (ts->gp_sculpt.brush[0].size == 0) {
				GP_BrushEdit_Settings *gset = &ts->gp_sculpt;
				GP_EditBrush_Data *brush;
				
				brush = &gset->brush[GP_EDITBRUSH_TYPE_SMOOTH];
				brush->size = 25;
				brush->strength = 0.3f;
				brush->flag = GP_EDITBRUSH_FLAG_USE_FALLOFF | GP_EDITBRUSH_FLAG_SMOOTH_PRESSURE;
				
				brush = &gset->brush[GP_EDITBRUSH_TYPE_THICKNESS];
				brush->size = 25;
				brush->strength = 0.5f;
				brush->flag = GP_EDITBRUSH_FLAG_USE_FALLOFF;
				
				brush = &gset->brush[GP_EDITBRUSH_TYPE_GRAB];
				brush->size = 50;
				brush->strength = 0.3f;
				brush->flag = GP_EDITBRUSH_FLAG_USE_FALLOFF;
				
				brush = &gset->brush[GP_EDITBRUSH_TYPE_PUSH];
				brush->size = 25;
				brush->strength = 0.3f;
				brush->flag = GP_EDITBRUSH_FLAG_USE_FALLOFF;
				
				brush = &gset->brush[GP_EDITBRUSH_TYPE_TWIST];
				brush->size = 50;
				brush->strength = 0.3f; // XXX?
				brush->flag = GP_EDITBRUSH_FLAG_USE_FALLOFF;
				
				brush = &gset->brush[GP_EDITBRUSH_TYPE_PINCH];
				brush->size = 50;
				brush->strength = 0.5f; // XXX?
				brush->flag = GP_EDITBRUSH_FLAG_USE_FALLOFF;
				
				brush = &gset->brush[GP_EDITBRUSH_TYPE_RANDOMIZE];
				brush->size = 25;
				brush->strength = 0.5f;
				brush->flag = GP_EDITBRUSH_FLAG_USE_FALLOFF;
				
				brush = &gset->brush[GP_EDITBRUSH_TYPE_CLONE];
				brush->size = 50;
				brush->strength = 1.0f;
			}
			
			if (!DNA_struct_elem_find(fd->filesdna, "ToolSettings", "char", "gpencil_v3d_align")) {
#if 0 /* XXX: Cannot do this, as we get random crashes... */
				if (scene->gpd) {
					bGPdata *gpd = scene->gpd;
					
					/* Copy over the settings stored in the GP datablock linked to the scene, for minimal disruption */
					ts->gpencil_v3d_align = 0;
					
					if (gpd->flag & GP_DATA_VIEWALIGN)    ts->gpencil_v3d_align |= GP_PROJECT_VIEWSPACE;
					if (gpd->flag & GP_DATA_DEPTH_VIEW)   ts->gpencil_v3d_align |= GP_PROJECT_DEPTH_VIEW;
					if (gpd->flag & GP_DATA_DEPTH_STROKE) ts->gpencil_v3d_align |= GP_PROJECT_DEPTH_STROKE;
					
					if (gpd->flag & GP_DATA_DEPTH_STROKE_ENDPOINTS)
						ts->gpencil_v3d_align |= GP_PROJECT_DEPTH_STROKE_ENDPOINTS;
				}
				else {
					/* Default to cursor for all standard 3D views */
					ts->gpencil_v3d_align = GP_PROJECT_VIEWSPACE;
				}
#endif
				
				ts->gpencil_v3d_align = GP_PROJECT_VIEWSPACE;
				ts->gpencil_v2d_align = GP_PROJECT_VIEWSPACE;
				ts->gpencil_seq_align = GP_PROJECT_VIEWSPACE;
				ts->gpencil_ima_align = GP_PROJECT_VIEWSPACE;
			}
		}
		
		for (bGPdata *gpd = main->gpencil.first; gpd; gpd = gpd->id.next) {
			bool enabled = false;
			
			/* Ensure that the datablock's onionskinning toggle flag
			 * stays in sync with the status of the actual layers
			 */
			for (bGPDlayer *gpl = gpd->layers.first; gpl; gpl = gpl->next) {
				if (gpl->flag & GP_LAYER_ONIONSKIN) {
					enabled = true;
				}
			}
			
			if (enabled)
				gpd->flag |= GP_DATA_SHOW_ONIONSKINS;
			else
				gpd->flag &= ~GP_DATA_SHOW_ONIONSKINS;
		}

		if (!DNA_struct_elem_find(fd->filesdna, "Object", "unsigned char", "max_jumps")) {
			for (Object *ob = main->object.first; ob; ob = ob->id.next) {
				ob->max_jumps = 1;
			}
		}
	}
	if (!MAIN_VERSION_ATLEAST(main, 276, 5)) {
		ListBase *lbarray[MAX_LIBARRAY];
		int a;

		/* Important to clear all non-persistent flags from older versions here, otherwise they could collide
		 * with any new persistent flag we may add in the future. */
		a = set_listbasepointers(main, lbarray);
		while (a--) {
			for (ID *id = lbarray[a]->first; id; id = id->next) {
				id->flag &= LIB_FAKEUSER;
			}
		}
	}

	if (!MAIN_VERSION_ATLEAST(main, 276, 7)) {
		Scene *scene;
		for (scene = main->scene.first; scene != NULL; scene = scene->id.next) {
			scene->r.bake.pass_filter = R_BAKE_PASS_FILTER_ALL;
		}
	}

	if (!MAIN_VERSION_ATLEAST(main, 277, 1)) {
<<<<<<< HEAD
		/* init grease pencil smooth level iterations */
		for (bGPdata *gpd = main->gpencil.first; gpd; gpd = gpd->id.next) {
			for (bGPDlayer *gpl = gpd->layers.first; gpl; gpl = gpl->next) {
				if (gpl->draw_smoothlvl == 0) {
					gpl->draw_smoothlvl = 1;
=======
		for (Scene *scene = main->scene.first; scene; scene = scene->id.next) {
			ParticleEditSettings *pset = &scene->toolsettings->particle;
			for (int a = 0; a < PE_TOT_BRUSH; a++) {
				if (pset->brush[a].strength > 1.0f) {
					pset->brush[a].strength *= 0.01f;
>>>>>>> 28c3bdf5
				}
			}
		}

		for (bScreen *screen = main->screen.first; screen; screen = screen->id.next) {
			for (ScrArea *sa = screen->areabase.first; sa; sa = sa->next) {
				for (SpaceLink *sl = sa->spacedata.first; sl; sl = sl->next) {
					ListBase *regionbase = (sl == sa->spacedata.first) ? &sa->regionbase : &sl->regionbase;
					/* Bug: Was possible to add preview region to sequencer view by using AZones. */
					if (sl->spacetype == SPACE_SEQ) {
						SpaceSeq *sseq = (SpaceSeq *)sl;
						if (sseq->view == SEQ_VIEW_SEQUENCE) {
							for (ARegion *ar = regionbase->first; ar; ar = ar->next) {
								/* remove preview region for sequencer-only view! */
								if (ar->regiontype == RGN_TYPE_PREVIEW) {
									ar->flag |= RGN_FLAG_HIDDEN;
									ar->alignment = RGN_ALIGN_NONE;
									break;
								}
							}
						}
					}
					/* Remove old deprecated region from filebrowsers */
					else if (sl->spacetype == SPACE_FILE) {
						for (ARegion *ar = regionbase->first; ar; ar = ar->next) {
							if (ar->regiontype == RGN_TYPE_CHANNELS) {
								/* Free old deprecated 'channel' region... */
								BKE_area_region_free(NULL, ar);
								BLI_freelinkN(regionbase, ar);
								break;
							}
						}
					}
				}
			}
		}

		for (Scene *scene = main->scene.first; scene; scene = scene->id.next) {
			CurvePaintSettings *cps = &scene->toolsettings->curve_paint_settings;
			if (cps->error_threshold == 0) {
				cps->curve_type = CU_BEZIER;
				cps->flag |= CURVE_PAINT_FLAG_CORNERS_DETECT;
				cps->error_threshold = 8;
				cps->radius_max = 1.0f;
				cps->corner_angle = DEG2RADF(70.0f);
			}
		}

		for (Scene *scene = main->scene.first; scene; scene = scene->id.next) {
			Sequence *seq;

			SEQ_BEGIN (scene->ed, seq)
			{
				if (seq->type == SEQ_TYPE_TEXT) {
					TextVars *data = seq->effectdata;
					if (data->color[3] == 0.0f) {
						copy_v4_fl(data->color, 1.0f);
						data->shadow_color[3] = 1.0f;
					}
				}
			}
			SEQ_END
		}

		/* Adding "Properties" region to DopeSheet */
		for (bScreen *screen = main->screen.first; screen; screen = screen->id.next) {
			for (ScrArea *sa = screen->areabase.first; sa; sa = sa->next) {
				/* handle pushed-back space data first */
				for (SpaceLink *sl = sa->spacedata.first; sl; sl = sl->next) {
					if (sl->spacetype == SPACE_ACTION) {
						SpaceAction *saction = (SpaceAction *)sl;
						do_version_action_editor_properties_region(&saction->regionbase);
					}
				}
				
				/* active spacedata info must be handled too... */
				if (sa->spacetype == SPACE_ACTION) {
					do_version_action_editor_properties_region(&sa->regionbase);
				}
			}
		}
	}

	if (!MAIN_VERSION_ATLEAST(main, 277, 2)) {
		if (!DNA_struct_elem_find(fd->filesdna, "Bone", "float", "scaleIn")) {
			for (bArmature *arm = main->armature.first; arm; arm = arm->id.next) {
				do_version_bones_super_bbone(&arm->bonebase);
			}
		}
		if (!DNA_struct_elem_find(fd->filesdna, "bPoseChannel", "float", "scaleIn")) {
			for (Object *ob = main->object.first; ob; ob = ob->id.next) {
				if (ob->pose) {
					for (bPoseChannel *pchan = ob->pose->chanbase.first; pchan; pchan = pchan->next) {
						/* see do_version_bones_super_bbone()... */
						pchan->scaleIn = 1.0f;
						pchan->scaleOut = 1.0f;
						
						/* also make sure some legacy (unused for over a decade) flags are unset,
						 * so that we can reuse them for stuff that matters now...
						 * (i.e. POSE_IK_MAT, (unknown/unused x 4), POSE_HAS_IK)
						 *
						 * These seem to have been runtime flags used by the IK solver, but that stuff
						 * should be able to be recalculated automatically anyway, so it should be fine.
						 */
						pchan->flag &= ~((1 << 3) | (1 << 4) | (1 << 5) | (1 << 6) | (1 << 7) | (1 << 8));
					}
				}
			}
		}

		for (Camera *camera = main->camera.first; camera != NULL; camera = camera->id.next) {
			if (camera->stereo.pole_merge_angle_from == 0.0f &&
				camera->stereo.pole_merge_angle_to == 0.0f)
			{
				camera->stereo.pole_merge_angle_from = DEG2RADF(60.0f);
				camera->stereo.pole_merge_angle_to = DEG2RADF(75.0f);
			}
		}

		if (!DNA_struct_elem_find(fd->filesdna, "NormalEditModifierData", "float", "mix_limit")) {
			Object *ob;

			for (ob = main->object.first; ob; ob = ob->id.next) {
				ModifierData *md;
				for (md = ob->modifiers.first; md; md = md->next) {
					if (md->type == eModifierType_NormalEdit) {
						NormalEditModifierData *nemd = (NormalEditModifierData *)md;
						nemd->mix_limit = DEG2RADF(180.0f);
					}
				}
			}
		}

		if (!DNA_struct_elem_find(fd->filesdna, "BooleanModifierData", "float", "double_threshold")) {
			Object *ob;
			for (ob = main->object.first; ob; ob = ob->id.next) {
				ModifierData *md;
				for (md = ob->modifiers.first; md; md = md->next) {
					if (md->type == eModifierType_Boolean) {
						BooleanModifierData *bmd = (BooleanModifierData *)md;
						bmd->double_threshold = 1e-6f;
					}
				}
			}
		}

		for (Brush *br = main->brush.first; br; br = br->id.next) {
			if (br->sculpt_tool == SCULPT_TOOL_FLATTEN) {
				br->flag |= BRUSH_ACCUMULATE;
			}
		}

		if (!DNA_struct_elem_find(fd->filesdna, "ClothSimSettings", "float", "time_scale")) {
			Object *ob;
			ModifierData *md;
			for (ob = main->object.first; ob; ob = ob->id.next) {
				for (md = ob->modifiers.first; md; md = md->next) {
					if (md->type == eModifierType_Cloth) {
						ClothModifierData *clmd = (ClothModifierData *)md;
						clmd->sim_parms->time_scale = 1.0f;
					}
					else if (md->type == eModifierType_ParticleSystem) {
						ParticleSystemModifierData *pmd = (ParticleSystemModifierData *)md;
						if (pmd->psys->clmd) {
							pmd->psys->clmd->sim_parms->time_scale = 1.0f;
						}
					}
				}
			}
		}
	}

	if (!MAIN_VERSION_ATLEAST(main, 277, 3)) {
		/* ------- init of grease pencil initialization --------------- */
		if (!DNA_struct_elem_find(fd->filesdna, "bGPDstroke", "bGPDpalettecolor", "palcolor")) {
			for (Scene *scene = main->scene.first; scene; scene = scene->id.next) {
				ToolSettings *ts = scene->toolsettings;
				/* initialize use position for sculpt brushes */
				ts->gp_sculpt.flag |= GP_BRUSHEDIT_FLAG_APPLY_POSITION;
				/* initialize  selected vertices alpha factor */
				ts->gp_sculpt.alpha = 1.0f;

				/* new strength sculpt brush */
				if (ts->gp_sculpt.brush[0].size >= 11) {
					GP_BrushEdit_Settings *gset = &ts->gp_sculpt;
					GP_EditBrush_Data *brush;

					brush = &gset->brush[GP_EDITBRUSH_TYPE_STRENGTH];
					brush->size = 25;
					brush->strength = 0.5f;
					brush->flag = GP_EDITBRUSH_FLAG_USE_FALLOFF;
				}
			}
			/* create a default grease pencil drawing brushes set */
			if (!BLI_listbase_is_empty(&main->gpencil)) {
				for (Scene *scene = main->scene.first; scene; scene = scene->id.next) {
					ToolSettings *ts = scene->toolsettings;
					if (BLI_listbase_is_empty(&ts->gp_brushes)) {
						BKE_gpencil_brush_init_presets(ts);
					}
				}
			}
			/* Convert Grease Pencil to new palettes/brushes
			 * Loop all strokes and create the palette and all colors
			 */
			for (bGPdata *gpd = main->gpencil.first; gpd; gpd = gpd->id.next) {
				if (BLI_listbase_is_empty(&gpd->palettes)) {
					/* create palette */
					bGPDpalette *palette = BKE_gpencil_palette_addnew(gpd, "GP_Palette", true);
					for (bGPDlayer *gpl = gpd->layers.first; gpl; gpl = gpl->next) {
						/* create color using layer name */
						bGPDpalettecolor *palcolor = BKE_gpencil_palettecolor_addnew(palette, gpl->info, true);
						if (palcolor != NULL) {
							/* set color attributes */
							copy_v4_v4(palcolor->color, gpl->color);
							copy_v4_v4(palcolor->fill, gpl->fill);
							palcolor->flag = gpl->flag;
							/* set layer opacity to 1 */
							gpl->opacity = 1.0f;
							/* set tint color */
							ARRAY_SET_ITEMS(gpl->tintcolor, 0.0f, 0.0f, 0.0f, 0.0f);

							for (bGPDframe *gpf = gpl->frames.first; gpf; gpf = gpf->next) {
								for (bGPDstroke *gps = gpf->strokes.first; gps; gps = gps->next) {
									/* set stroke to palette and force recalculation */
									strcpy(gps->colorname, gpl->info);
									gps->palcolor = NULL;
									gps->flag |= GP_STROKE_RECALC_COLOR;
									gps->thickness = gpl->thickness;
									/* set alpha strength to 1 */
									for (int i = 0; i < gps->totpoints; i++) {
										gps->points[i].strength = 1.0f;
									}

								}
							}
						}
						/* set thickness to 0 (now it is a factor to override stroke thickness) */
						gpl->thickness = 0.0f;
					}
					/* set first color as active */
					if (palette->colors.first)
						BKE_gpencil_palettecolor_setactive(palette, palette->colors.first);
				}
			}
		}
		/* ------- end of grease pencil initialization --------------- */
	}

}<|MERGE_RESOLUTION|>--- conflicted
+++ resolved
@@ -994,23 +994,6 @@
 	}
 
 	if (!MAIN_VERSION_ATLEAST(main, 277, 1)) {
-<<<<<<< HEAD
-		/* init grease pencil smooth level iterations */
-		for (bGPdata *gpd = main->gpencil.first; gpd; gpd = gpd->id.next) {
-			for (bGPDlayer *gpl = gpd->layers.first; gpl; gpl = gpl->next) {
-				if (gpl->draw_smoothlvl == 0) {
-					gpl->draw_smoothlvl = 1;
-=======
-		for (Scene *scene = main->scene.first; scene; scene = scene->id.next) {
-			ParticleEditSettings *pset = &scene->toolsettings->particle;
-			for (int a = 0; a < PE_TOT_BRUSH; a++) {
-				if (pset->brush[a].strength > 1.0f) {
-					pset->brush[a].strength *= 0.01f;
->>>>>>> 28c3bdf5
-				}
-			}
-		}
-
 		for (bScreen *screen = main->screen.first; screen; screen = screen->id.next) {
 			for (ScrArea *sa = screen->areabase.first; sa; sa = sa->next) {
 				for (SpaceLink *sl = sa->spacedata.first; sl; sl = sl->next) {
@@ -1167,12 +1150,6 @@
 					if (md->type == eModifierType_Cloth) {
 						ClothModifierData *clmd = (ClothModifierData *)md;
 						clmd->sim_parms->time_scale = 1.0f;
-					}
-					else if (md->type == eModifierType_ParticleSystem) {
-						ParticleSystemModifierData *pmd = (ParticleSystemModifierData *)md;
-						if (pmd->psys->clmd) {
-							pmd->psys->clmd->sim_parms->time_scale = 1.0f;
-						}
 					}
 				}
 			}
