--- conflicted
+++ resolved
@@ -540,12 +540,11 @@
 		}
 	}
 
-<<<<<<< HEAD
-	if (!MAIN_VERSION_ATLEAST(main, 271, 2)) {
+	if (!MAIN_VERSION_ATLEAST(bmain, 271, 2)) {
 		/* init up & track axis property of trackto actuators */
 		Object *ob;
 
-		for (ob = main->object.first; ob; ob = ob->id.next) {
+		for (ob = bmain->object.first; ob; ob = ob->id.next) {
 			bActuator *act;
 			for (act = ob->actuators.first; act; act = act->next) {
 				if (act->type == ACT_EDIT_OBJECT) {
@@ -564,10 +563,7 @@
 		}
 	}
 
-	if (!MAIN_VERSION_ATLEAST(main, 271, 3)) {
-=======
 	if (!MAIN_VERSION_ATLEAST(bmain, 271, 3)) {
->>>>>>> 800c3c5c
 		Brush *br;
 
 		for (br = bmain->brush.first; br; br = br->id.next) {
@@ -850,7 +846,7 @@
 
 		if (!DNA_struct_elem_find(fd->filesdna, "GameData", "int", "scehysteresis")) {
 			Scene *scene;
-			for (scene = main->scene.first; scene; scene = scene->id.next) {
+			for (scene = bmain->scene.first; scene; scene = scene->id.next) {
 				scene->gm.scehysteresis = 10;
 			}
 		}
@@ -1058,7 +1054,7 @@
 
 		{
 			Object *ob;
-			for (ob = main->object.first; ob; ob = ob->id.next) {
+			for (ob = bmain->object.first; ob; ob = ob->id.next) {
 				if (ob->body_type == OB_BODY_TYPE_CHARACTER && (ob->gameflag & OB_BOUNDS) && ob->collision_boundtype == OB_BOUND_TRIANGLE_MESH) {
 					ob->boundtype = ob->collision_boundtype = OB_BOUND_BOX;
 				}
@@ -1177,7 +1173,7 @@
 		}
 
 		if (!DNA_struct_elem_find(fd->filesdna, "Object", "unsigned char", "max_jumps")) {
-			for (Object *ob = main->object.first; ob; ob = ob->id.next) {
+			for (Object *ob = bmain->object.first; ob; ob = ob->id.next) {
 				ob->max_jumps = 1;
 			}
 		}
