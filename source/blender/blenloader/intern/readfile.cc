--- conflicted
+++ resolved
@@ -3510,14 +3510,11 @@
   /* NOTE: `bfd->main->versionfile` is supposed to have already been set from `fd->fileversion`
    * beforehand by calling code. */
   bfd->main->subversionfile = fg->subversion;
-<<<<<<< HEAD
   bfd->main->upbgeversionfile = fg->upbgeversion;
   bfd->main->upbgesubversionfile = fg->upbgesubversion;
-=======
   bfd->main->has_forward_compatibility_issues = !MAIN_VERSION_FILE_OLDER_OR_EQUAL(
       bfd->main, BLENDER_FILE_VERSION, BLENDER_FILE_SUBVERSION);
 
->>>>>>> e53e5595
   bfd->main->minversionfile = fg->minversion;
   bfd->main->minsubversionfile = fg->minsubversion;
 
