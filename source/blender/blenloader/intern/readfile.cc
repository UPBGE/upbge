--- conflicted
+++ resolved
@@ -4998,12 +4998,6 @@
   return reader->fd->reports;
 }
 
-<<<<<<< HEAD
-void BLO_expand_id(BlendExpander *expander, ID *id)
-{
-  expand_doit(expander->fd, expander->main, id);
-}
-
 /* reading runtime */
 
 BlendFileData *blo_read_blendafterruntime(int file,
@@ -5040,6 +5034,4 @@
   return oldnewmap_lookup_and_inc(reader->fd->globmap, adr, true);
 }
 
-=======
->>>>>>> 24a8d642
 /** \} */