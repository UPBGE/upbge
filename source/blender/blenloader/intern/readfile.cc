/* SPDX-License-Identifier: GPL-2.0-or-later
 * Copyright 2001-2002 NaN Holding BV. All rights reserved. */

/** \file
 * \ingroup blenloader
 */

#include <cctype> /* for isdigit. */
#include <cerrno>
#include <climits>
#include <cstdarg> /* for va_start/end. */
#include <cstddef> /* for offsetof. */
#include <cstdlib> /* for atoi. */
#include <ctime>   /* for gmtime. */
#include <fcntl.h> /* for open flags (O_BINARY, O_RDONLY). */

#include "BLI_utildefines.h"
#ifndef WIN32
#  include <unistd.h> /* for read close */
#else
#  include "BLI_winstuff.h"
#  include "winsock2.h"
#  include <io.h> /* for open close read */
#endif

#include "CLG_log.h"

/* allow readfile to use deprecated functionality */
#define DNA_DEPRECATED_ALLOW

#include "DNA_anim_types.h"
#include "DNA_asset_types.h"
#include "DNA_cachefile_types.h"
#include "DNA_collection_types.h"
#include "DNA_fileglobal_types.h"
#include "DNA_genfile.h"
#include "DNA_key_types.h"
#include "DNA_layer_types.h"
#include "DNA_node_types.h"
#include "DNA_packedFile_types.h"
#include "DNA_sdna_types.h"
#include "DNA_sound_types.h"
#include "DNA_vfont_types.h"
#include "DNA_volume_types.h"
#include "DNA_workspace_types.h"

#include "MEM_guardedalloc.h"

#include "BLI_blenlib.h"
#include "BLI_endian_defines.h"
#include "BLI_endian_switch.h"
#include "BLI_ghash.h"
#include "BLI_linklist.h"
#include "BLI_map.hh"
#include "BLI_math.h"
#include "BLI_memarena.h"
#include "BLI_mempool.h"
#include "BLI_threads.h"

#include "PIL_time.h"

#include "BLT_translation.h"

#include "BKE_anim_data.h"
#include "BKE_animsys.h"
#include "BKE_asset.h"
#include "BKE_collection.h"
#include "BKE_global.h" /* for G */
#include "BKE_idprop.h"
#include "BKE_idtype.h"
#include "BKE_layer.h"
#include "BKE_lib_id.h"
#include "BKE_lib_override.h"
#include "BKE_lib_query.h"
#include "BKE_main.h" /* for Main */
#include "BKE_main_idmap.h"
#include "BKE_material.h"
#include "BKE_mesh.h"
#include "BKE_modifier.h"
#include "BKE_node.h" /* for tree type defines */
#include "BKE_object.h"
#include "BKE_packedFile.h"
#include "BKE_report.h"
#include "BKE_scene.h"
#include "BKE_screen.h"
#include "BKE_undo_system.h"
#include "BKE_workspace.h"

#include "DRW_engine.h"

#include "DEG_depsgraph.h"

#include "BLO_blend_defs.h"
#include "BLO_blend_validate.h"
#include "BLO_read_write.h"
#include "BLO_readfile.h"
#include "BLO_undofile.h"

#include "SEQ_clipboard.h"
#include "SEQ_iterator.h"
#include "SEQ_modifier.h"
#include "SEQ_sequencer.h"
#include "SEQ_utils.h"

#include "readfile.h"

#ifdef WITH_GAMEENGINE_BPPLAYER
#  include "SpindleEncryption.h"
#endif  // WITH_GAMEENGINE_BPPLAYER

/* Make preferences read-only. */
#define U (*((const UserDef *)&U))

/**
 * READ
 * ====
 *
 * - Existing Library (#Main) push or free
 * - allocate new #Main
 * - load file
 * - read #SDNA
 * - for each LibBlock
 *   - read LibBlock
 *   - if a Library
 *     - make a new #Main
 *     - attach ID's to it
 *   - else
 *     - read associated 'direct data'
 *     - link direct data (internal and to LibBlock)
 * - read #FileGlobal
 * - read #USER data, only when indicated (file is `~/.config/blender/X.XX/config/userpref.blend`)
 * - free file
 * - per Library (per #Main)
 *   - read file
 *   - read #SDNA
 *   - find LibBlocks and attach #ID's to #Main
 *     - if external LibBlock
 *       - search all #Main's
 *         - or it's already read,
 *         - or not read yet
 *         - or make new #Main
 *   - per LibBlock
 *     - read recursive
 *     - read associated direct data
 *     - link direct data (internal and to LibBlock)
 *   - free file
 * - per Library with unread LibBlocks
 *   - read file
 *   - read #SDNA
 *   - per LibBlock
 *     - read recursive
 *     - read associated direct data
 *     - link direct data (internal and to LibBlock)
 *   - free file
 * - join all #Main's
 * - link all LibBlocks and indirect pointers to libblocks
 * - initialize #FileGlobal and copy pointers to #Global
 *
 * \note Still a weak point is the new-address function, that doesn't solve reading from
 * multiple files at the same time.
 * (added remark: oh, i thought that was solved? will look at that... (ton).
 */

/**
 * Delay reading blocks we might not use (especially applies to library linking).
 * which keeps large arrays in memory from data-blocks we may not even use.
 *
 * \note This is disabled when using compression,
 * while ZLIB supports seek it's unusably slow, see: T61880.
 */
#define USE_BHEAD_READ_ON_DEMAND

/** Use #GHash for #BHead name-based lookups (speeds up linking). */
#define USE_GHASH_BHEAD

/** Use #GHash for restoring pointers by name. */
#define USE_GHASH_RESTORE_POINTER

static CLG_LogRef LOG = {"blo.readfile"};
static CLG_LogRef LOG_UNDO = {"blo.readfile.undo"};

/* local prototypes */
static void read_libraries(FileData *basefd, ListBase *mainlist);
static void *read_struct(FileData *fd, BHead *bh, const char *blockname);
static BHead *find_bhead_from_code_name(FileData *fd, const short idcode, const char *name);
static BHead *find_bhead_from_idname(FileData *fd, const char *idname);

struct BHeadN {
  struct BHeadN *next, *prev;
#ifdef USE_BHEAD_READ_ON_DEMAND
  /** Use to read the data from the file directly into memory as needed. */
  off64_t file_offset;
  /** When set, the remainder of this allocation is the data, otherwise it needs to be read. */
  bool has_data;
#endif
  bool is_memchunk_identical;
  struct BHead bhead;
};

#define BHEADN_FROM_BHEAD(bh) ((BHeadN *)POINTER_OFFSET(bh, -int(offsetof(BHeadN, bhead))))

/**
 * We could change this in the future, for now it's simplest if only data is delayed
 * because ID names are used in lookup tables.
 */
#define BHEAD_USE_READ_ON_DEMAND(bhead) ((bhead)->code == DATA)

void BLO_reportf_wrap(BlendFileReadReport *reports, eReportType type, const char *format, ...)
{
  char fixed_buf[1024]; /* should be long enough */

  va_list args;

  va_start(args, format);
  vsnprintf(fixed_buf, sizeof(fixed_buf), format, args);
  va_end(args);

  fixed_buf[sizeof(fixed_buf) - 1] = '\0';

  BKE_report(reports->reports, type, fixed_buf);

  if (G.background == 0) {
    printf("%s: %s\n", BKE_report_type_str(type), fixed_buf);
  }
}

/* for reporting linking messages */
static const char *library_parent_filepath(Library *lib)
{
  return lib->parent ? lib->parent->filepath_abs : "<direct>";
}

/* -------------------------------------------------------------------- */
/** \name OldNewMap API
 * \{ */

struct NewAddress {
  void *newp;
  /* `nr` is "user count" for data, and ID code for libdata. */
  int nr;
};

struct OldNewMap {
  blender::Map<const void *, NewAddress> map;
};

static OldNewMap *oldnewmap_new()
{
  return MEM_new<OldNewMap>(__func__);
}

static void oldnewmap_insert(OldNewMap *onm, const void *oldaddr, void *newaddr, int nr)
{
  if (oldaddr == nullptr || newaddr == nullptr) {
    return;
  }

  onm->map.add_overwrite(oldaddr, NewAddress{newaddr, nr});
}

static void oldnewmap_lib_insert(FileData *fd, const void *oldaddr, ID *newaddr, int nr)
{
  oldnewmap_insert(fd->libmap, oldaddr, newaddr, nr);
}

void blo_do_versions_oldnewmap_insert(OldNewMap *onm, const void *oldaddr, void *newaddr, int nr)
{
  oldnewmap_insert(onm, oldaddr, newaddr, nr);
}

static void *oldnewmap_lookup_and_inc(OldNewMap *onm, const void *addr, bool increase_users)
{
  NewAddress *entry = onm->map.lookup_ptr(addr);
  if (entry == nullptr) {
    return nullptr;
  }
  if (increase_users) {
    entry->nr++;
  }
  return entry->newp;
}

/* for libdata, NewAddress.nr has ID code, no increment */
static void *oldnewmap_liblookup(OldNewMap *onm, const void *addr, const void *lib)
{
  if (addr == nullptr) {
    return nullptr;
  }

  ID *id = static_cast<ID *>(oldnewmap_lookup_and_inc(onm, addr, false));
  if (id == nullptr) {
    return nullptr;
  }
  if (!lib || id->lib) {
    return id;
  }
  return nullptr;
}

static void oldnewmap_clear(OldNewMap *onm)
{
  /* Free unused data. */
  for (NewAddress &new_addr : onm->map.values()) {
    if (new_addr.nr == 0) {
      MEM_freeN(new_addr.newp);
    }
  }
  onm->map.clear_and_shrink();
}

static void oldnewmap_free(OldNewMap *onm)
{
  MEM_delete(onm);
}

/** \} */

/* -------------------------------------------------------------------- */
/** \name Helper Functions
 * \{ */

static void add_main_to_main(Main *mainvar, Main *from)
{
  ListBase *lbarray[INDEX_ID_MAX], *fromarray[INDEX_ID_MAX];
  int a;

  set_listbasepointers(mainvar, lbarray);
  a = set_listbasepointers(from, fromarray);
  while (a--) {
    BLI_movelisttolist(lbarray[a], fromarray[a]);
  }
}

void blo_join_main(ListBase *mainlist)
{
  Main *tojoin, *mainl;

  mainl = static_cast<Main *>(mainlist->first);

  if (mainl->id_map != nullptr) {
    /* Cannot keep this since we add some IDs from joined mains. */
    BKE_main_idmap_destroy(mainl->id_map);
    mainl->id_map = nullptr;
  }

  while ((tojoin = mainl->next)) {
    add_main_to_main(mainl, tojoin);
    BLI_remlink(mainlist, tojoin);
    BKE_main_free(tojoin);
  }
}

static void split_libdata(ListBase *lb_src, Main **lib_main_array, const uint lib_main_array_len)
{
  for (ID *id = static_cast<ID *>(lb_src->first), *idnext; id; id = idnext) {
    idnext = static_cast<ID *>(id->next);

    if (id->lib) {
      if ((uint(id->lib->temp_index) < lib_main_array_len) &&
          /* this check should never fail, just in case 'id->lib' is a dangling pointer. */
          (lib_main_array[id->lib->temp_index]->curlib == id->lib)) {
        Main *mainvar = lib_main_array[id->lib->temp_index];
        ListBase *lb_dst = which_libbase(mainvar, GS(id->name));
        BLI_remlink(lb_src, id);
        BLI_addtail(lb_dst, id);
      }
      else {
        CLOG_ERROR(&LOG, "Invalid library for '%s'", id->name);
      }
    }
  }
}

void blo_split_main(ListBase *mainlist, Main *main)
{
  mainlist->first = mainlist->last = main;
  main->next = nullptr;

  if (BLI_listbase_is_empty(&main->libraries)) {
    return;
  }

  if (main->id_map != nullptr) {
    /* Cannot keep this since we remove some IDs from given main. */
    BKE_main_idmap_destroy(main->id_map);
    main->id_map = nullptr;
  }

  /* (Library.temp_index -> Main), lookup table */
  const uint lib_main_array_len = BLI_listbase_count(&main->libraries);
  Main **lib_main_array = static_cast<Main **>(
      MEM_malloc_arrayN(lib_main_array_len, sizeof(*lib_main_array), __func__));

  int i = 0;
  for (Library *lib = static_cast<Library *>(main->libraries.first); lib;
       lib = static_cast<Library *>(lib->id.next), i++) {
    Main *libmain = BKE_main_new();
    libmain->curlib = lib;
    libmain->versionfile = lib->versionfile;
    libmain->subversionfile = lib->subversionfile;
    BLI_addtail(mainlist, libmain);
    lib->temp_index = i;
    lib_main_array[i] = libmain;
  }

  ListBase *lbarray[INDEX_ID_MAX];
  i = set_listbasepointers(main, lbarray);
  while (i--) {
    ID *id = static_cast<ID *>(lbarray[i]->first);
    if (id == nullptr || GS(id->name) == ID_LI) {
      /* No ID_LI data-block should ever be linked anyway, but just in case, better be explicit. */
      continue;
    }
    split_libdata(lbarray[i], lib_main_array, lib_main_array_len);
  }

  MEM_freeN(lib_main_array);
}

static void read_file_version(FileData *fd, Main *main)
{
  BHead *bhead;

  for (bhead = blo_bhead_first(fd); bhead; bhead = blo_bhead_next(fd, bhead)) {
    if (bhead->code == GLOB) {
      FileGlobal *fg = static_cast<FileGlobal *>(read_struct(fd, bhead, "Global"));
      if (fg) {
        main->subversionfile = fg->subversion;
        main->minversionfile = fg->minversion;
        main->minsubversionfile = fg->minsubversion;
        main->upbgeversionfile = fg->upbgeversion;
        main->upbgesubversionfile = fg->upbgesubversion;
        MEM_freeN(fg);
      }
      else if (bhead->code == ENDB) {
        break;
      }
    }
  }
  if (main->curlib) {
    main->curlib->versionfile = main->versionfile;
    main->curlib->subversionfile = main->subversionfile;
  }
}

static bool blo_bhead_is_id(const BHead *bhead)
{
  /* BHead codes are four bytes (like 'ENDB', 'TEST', etc.), but if the two most-significant bytes
   * are zero, the values actually indicate an ID type. */
  return bhead->code <= 0xFFFF;
}

static bool blo_bhead_is_id_valid_type(const BHead *bhead)
{
  if (!blo_bhead_is_id(bhead)) {
    return false;
  }

  const short id_type_code = bhead->code & 0xFFFF;
  return BKE_idtype_idcode_is_valid(id_type_code);
}

#ifdef USE_GHASH_BHEAD
static void read_file_bhead_idname_map_create(FileData *fd)
{
  BHead *bhead;

  /* dummy values */
  bool is_link = false;
  int code_prev = ENDB;
  uint reserve = 0;

  for (bhead = blo_bhead_first(fd); bhead; bhead = blo_bhead_next(fd, bhead)) {
    if (code_prev != bhead->code) {
      code_prev = bhead->code;
      is_link = blo_bhead_is_id_valid_type(bhead) ?
                    BKE_idtype_idcode_is_linkable(short(code_prev)) :
                    false;
    }

    if (is_link) {
      reserve += 1;
    }
  }

  BLI_assert(fd->bhead_idname_hash == nullptr);

  fd->bhead_idname_hash = BLI_ghash_str_new_ex(__func__, reserve);

  for (bhead = blo_bhead_first(fd); bhead; bhead = blo_bhead_next(fd, bhead)) {
    if (code_prev != bhead->code) {
      code_prev = bhead->code;
      is_link = blo_bhead_is_id_valid_type(bhead) ?
                    BKE_idtype_idcode_is_linkable(short(code_prev)) :
                    false;
    }

    if (is_link) {
      BLI_ghash_insert(fd->bhead_idname_hash, (void *)blo_bhead_id_name(fd, bhead), bhead);
    }
  }
}
#endif

static Main *blo_find_main(FileData *fd, const char *filepath, const char *relabase)
{
  ListBase *mainlist = fd->mainlist;
  Main *m;
  Library *lib;
  char name1[FILE_MAX];

  BLI_strncpy(name1, filepath, sizeof(name1));
  BLI_path_normalize(relabase, name1);

  //  printf("blo_find_main: relabase  %s\n", relabase);
  //  printf("blo_find_main: original in  %s\n", filepath);
  //  printf("blo_find_main: converted to %s\n", name1);

  for (m = static_cast<Main *>(mainlist->first); m; m = m->next) {
    const char *libname = (m->curlib) ? m->curlib->filepath_abs : m->filepath;

    if (BLI_path_cmp(name1, libname) == 0) {
      if (G.debug & G_DEBUG) {
        CLOG_INFO(&LOG, 3, "Found library %s", libname);
      }
      return m;
    }
  }

  m = BKE_main_new();
  BLI_addtail(mainlist, m);

  /* Add library data-block itself to 'main' Main, since libraries are **never** linked data.
   * Fixes bug where you could end with all ID_LI data-blocks having the same name... */
  lib = static_cast<Library *>(BKE_libblock_alloc(
      static_cast<Main *>(mainlist->first), ID_LI, BLI_path_basename(filepath), 0));

  /* Important, consistency with main ID reading code from read_libblock(). */
  lib->id.us = ID_FAKE_USERS(lib);

  /* Matches direct_link_library(). */
  id_us_ensure_real(&lib->id);

  BLI_strncpy(lib->filepath, filepath, sizeof(lib->filepath));
  BLI_strncpy(lib->filepath_abs, name1, sizeof(lib->filepath_abs));

  m->curlib = lib;

  read_file_version(fd, m);

  if (G.debug & G_DEBUG) {
    CLOG_INFO(&LOG, 3, "Added new lib %s", filepath);
  }
  return m;
}

/** \} */

/* -------------------------------------------------------------------- */
/** \name File Parsing
 * \{ */

struct BlendDataReader {
  FileData *fd;
};

struct BlendLibReader {
  FileData *fd;
  Main *main;
};

struct BlendExpander {
  FileData *fd;
  Main *main;
};

static void switch_endian_bh4(BHead4 *bhead)
{
  /* the ID_.. codes */
  if ((bhead->code & 0xFFFF) == 0) {
    bhead->code >>= 16;
  }

  if (bhead->code != ENDB) {
    BLI_endian_switch_int32(&bhead->len);
    BLI_endian_switch_int32(&bhead->SDNAnr);
    BLI_endian_switch_int32(&bhead->nr);
  }
}

static void switch_endian_bh8(BHead8 *bhead)
{
  /* the ID_.. codes */
  if ((bhead->code & 0xFFFF) == 0) {
    bhead->code >>= 16;
  }

  if (bhead->code != ENDB) {
    BLI_endian_switch_int32(&bhead->len);
    BLI_endian_switch_int32(&bhead->SDNAnr);
    BLI_endian_switch_int32(&bhead->nr);
  }
}

static void bh4_from_bh8(BHead *bhead, BHead8 *bhead8, bool do_endian_swap)
{
  BHead4 *bhead4 = (BHead4 *)bhead;
  int64_t old;

  bhead4->code = bhead8->code;
  bhead4->len = bhead8->len;

  if (bhead4->code != ENDB) {
    /* perform a endian swap on 64bit pointers, otherwise the pointer might map to zero
     * 0x0000000000000000000012345678 would become 0x12345678000000000000000000000000
     */
    if (do_endian_swap) {
      BLI_endian_switch_uint64(&bhead8->old);
    }

    /* this patch is to avoid `intptr_t` being read from not-eight aligned positions
     * is necessary on any modern 64bit architecture) */
    memcpy(&old, &bhead8->old, 8);
    bhead4->old = int(old >> 3);

    bhead4->SDNAnr = bhead8->SDNAnr;
    bhead4->nr = bhead8->nr;
  }
}

static void bh8_from_bh4(BHead *bhead, BHead4 *bhead4)
{
  BHead8 *bhead8 = (BHead8 *)bhead;

  bhead8->code = bhead4->code;
  bhead8->len = bhead4->len;

  if (bhead8->code != ENDB) {
    bhead8->old = bhead4->old;
    bhead8->SDNAnr = bhead4->SDNAnr;
    bhead8->nr = bhead4->nr;
  }
}

static BHeadN *get_bhead(FileData *fd)
{
  BHeadN *new_bhead = nullptr;
  ssize_t readsize;

  if (fd) {
    if (!fd->is_eof) {
      /* initializing to zero isn't strictly needed but shuts valgrind up
       * since uninitialized memory gets compared */
      BHead8 bhead8 = {0};
      BHead4 bhead4 = {0};
      BHead bhead = {0};

      /* First read the bhead structure.
       * Depending on the platform the file was written on this can
       * be a big or little endian BHead4 or BHead8 structure.
       *
       * As usual 'ENDB' (the last *partial* bhead of the file)
       * needs some special handling. We don't want to EOF just yet.
       */
      if (fd->flags & FD_FLAGS_FILE_POINTSIZE_IS_4) {
        bhead4.code = DATA;
        readsize = fd->file->read(fd->file, &bhead4, sizeof(bhead4));

        if (readsize == sizeof(bhead4) || bhead4.code == ENDB) {
          if (fd->flags & FD_FLAGS_SWITCH_ENDIAN) {
            switch_endian_bh4(&bhead4);
          }

          if (fd->flags & FD_FLAGS_POINTSIZE_DIFFERS) {
            bh8_from_bh4(&bhead, &bhead4);
          }
          else {
            /* MIN2 is only to quiet '-Warray-bounds' compiler warning. */
            BLI_assert(sizeof(bhead) == sizeof(bhead4));
            memcpy(&bhead, &bhead4, MIN2(sizeof(bhead), sizeof(bhead4)));
          }
        }
        else {
          fd->is_eof = true;
          bhead.len = 0;
        }
      }
      else {
        bhead8.code = DATA;
        readsize = fd->file->read(fd->file, &bhead8, sizeof(bhead8));

        if (readsize == sizeof(bhead8) || bhead8.code == ENDB) {
          if (fd->flags & FD_FLAGS_SWITCH_ENDIAN) {
            switch_endian_bh8(&bhead8);
          }

          if (fd->flags & FD_FLAGS_POINTSIZE_DIFFERS) {
            bh4_from_bh8(&bhead, &bhead8, (fd->flags & FD_FLAGS_SWITCH_ENDIAN) != 0);
          }
          else {
            /* MIN2 is only to quiet '-Warray-bounds' compiler warning. */
            BLI_assert(sizeof(bhead) == sizeof(bhead8));
            memcpy(&bhead, &bhead8, MIN2(sizeof(bhead), sizeof(bhead8)));
          }
        }
        else {
          fd->is_eof = true;
          bhead.len = 0;
        }
      }

      /* make sure people are not trying to pass bad blend files */
      if (bhead.len < 0) {
        fd->is_eof = true;
      }

      /* bhead now contains the (converted) bhead structure. Now read
       * the associated data and put everything in a BHeadN (creative naming !)
       */
      if (fd->is_eof) {
        /* pass */
      }
#ifdef USE_BHEAD_READ_ON_DEMAND
      else if (fd->file->seek != nullptr && BHEAD_USE_READ_ON_DEMAND(&bhead)) {
        /* Delay reading bhead content. */
        new_bhead = static_cast<BHeadN *>(MEM_mallocN(sizeof(BHeadN), "new_bhead"));
        if (new_bhead) {
          new_bhead->next = new_bhead->prev = nullptr;
          new_bhead->file_offset = fd->file->offset;
          new_bhead->has_data = false;
          new_bhead->is_memchunk_identical = false;
          new_bhead->bhead = bhead;
          const off64_t seek_new = fd->file->seek(fd->file, bhead.len, SEEK_CUR);
          if (UNLIKELY(seek_new == -1)) {
            fd->is_eof = true;
            MEM_freeN(new_bhead);
            new_bhead = nullptr;
          }
          else {
            BLI_assert(fd->file->offset == seek_new);
          }
        }
        else {
          fd->is_eof = true;
        }
      }
#endif
      else {
        new_bhead = static_cast<BHeadN *>(
            MEM_mallocN(sizeof(BHeadN) + size_t(bhead.len), "new_bhead"));
        if (new_bhead) {
          new_bhead->next = new_bhead->prev = nullptr;
#ifdef USE_BHEAD_READ_ON_DEMAND
          new_bhead->file_offset = 0; /* don't seek. */
          new_bhead->has_data = true;
#endif
          new_bhead->is_memchunk_identical = false;
          new_bhead->bhead = bhead;

          readsize = fd->file->read(fd->file, new_bhead + 1, size_t(bhead.len));

          if (readsize != bhead.len) {
            fd->is_eof = true;
            MEM_freeN(new_bhead);
            new_bhead = nullptr;
          }

          if (fd->flags & FD_FLAGS_IS_MEMFILE) {
            new_bhead->is_memchunk_identical = ((UndoReader *)fd->file)->memchunk_identical;
          }
        }
        else {
          fd->is_eof = true;
        }
      }
    }
  }

  /* We've read a new block. Now add it to the list
   * of blocks.
   */
  if (new_bhead) {
    BLI_addtail(&fd->bhead_list, new_bhead);
  }

  return new_bhead;
}

BHead *blo_bhead_first(FileData *fd)
{
  BHeadN *new_bhead;
  BHead *bhead = nullptr;

  /* Rewind the file
   * Read in a new block if necessary
   */
  new_bhead = static_cast<BHeadN *>(fd->bhead_list.first);
  if (new_bhead == nullptr) {
    new_bhead = get_bhead(fd);
  }

  if (new_bhead) {
    bhead = &new_bhead->bhead;
  }

  return bhead;
}

BHead *blo_bhead_prev(FileData * /*fd*/, BHead *thisblock)
{
  BHeadN *bheadn = BHEADN_FROM_BHEAD(thisblock);
  BHeadN *prev = bheadn->prev;

  return (prev) ? &prev->bhead : nullptr;
}

BHead *blo_bhead_next(FileData *fd, BHead *thisblock)
{
  BHeadN *new_bhead = nullptr;
  BHead *bhead = nullptr;

  if (thisblock) {
    /* bhead is actually a sub part of BHeadN
     * We calculate the BHeadN pointer from the BHead pointer below */
    new_bhead = BHEADN_FROM_BHEAD(thisblock);

    /* get the next BHeadN. If it doesn't exist we read in the next one */
    new_bhead = new_bhead->next;
    if (new_bhead == nullptr) {
      new_bhead = get_bhead(fd);
    }
  }

  if (new_bhead) {
    /* here we do the reverse:
     * go from the BHeadN pointer to the BHead pointer */
    bhead = &new_bhead->bhead;
  }

  return bhead;
}

#ifdef USE_BHEAD_READ_ON_DEMAND
static bool blo_bhead_read_data(FileData *fd, BHead *thisblock, void *buf)
{
  bool success = true;
  BHeadN *new_bhead = BHEADN_FROM_BHEAD(thisblock);
  BLI_assert(new_bhead->has_data == false && new_bhead->file_offset != 0);
  off64_t offset_backup = fd->file->offset;
  if (UNLIKELY(fd->file->seek(fd->file, new_bhead->file_offset, SEEK_SET) == -1)) {
    success = false;
  }
  else {
    if (fd->file->read(fd->file, buf, size_t(new_bhead->bhead.len)) != new_bhead->bhead.len) {
      success = false;
    }
    if (fd->flags & FD_FLAGS_IS_MEMFILE) {
      new_bhead->is_memchunk_identical = ((UndoReader *)fd->file)->memchunk_identical;
    }
  }
  if (fd->file->seek(fd->file, offset_backup, SEEK_SET) == -1) {
    success = false;
  }
  return success;
}

static BHead *blo_bhead_read_full(FileData *fd, BHead *thisblock)
{
  BHeadN *new_bhead = BHEADN_FROM_BHEAD(thisblock);
  BHeadN *new_bhead_data = static_cast<BHeadN *>(
      MEM_mallocN(sizeof(BHeadN) + new_bhead->bhead.len, "new_bhead"));
  new_bhead_data->bhead = new_bhead->bhead;
  new_bhead_data->file_offset = new_bhead->file_offset;
  new_bhead_data->has_data = true;
  new_bhead_data->is_memchunk_identical = false;
  if (!blo_bhead_read_data(fd, thisblock, new_bhead_data + 1)) {
    MEM_freeN(new_bhead_data);
    return nullptr;
  }
  return &new_bhead_data->bhead;
}
#endif /* USE_BHEAD_READ_ON_DEMAND */

const char *blo_bhead_id_name(const FileData *fd, const BHead *bhead)
{
  return (const char *)POINTER_OFFSET(bhead, sizeof(*bhead) + fd->id_name_offset);
}

AssetMetaData *blo_bhead_id_asset_data_address(const FileData *fd, const BHead *bhead)
{
  BLI_assert(blo_bhead_is_id_valid_type(bhead));
  return (fd->id_asset_data_offset >= 0) ?
             *(AssetMetaData **)POINTER_OFFSET(bhead, sizeof(*bhead) + fd->id_asset_data_offset) :
             nullptr;
}

static void decode_blender_header(FileData *fd)
{
  char header[SIZEOFBLENDERHEADER], num[4];
  ssize_t readsize;

  /* read in the header data */
  readsize = fd->file->read(fd->file, header, sizeof(header));

  if (readsize == sizeof(header) && STREQLEN(header, "BLENDER", 7) && ELEM(header[7], '_', '-') &&
      ELEM(header[8], 'v', 'V') &&
      (isdigit(header[9]) && isdigit(header[10]) && isdigit(header[11]))) {
    fd->flags |= FD_FLAGS_FILE_OK;

    /* what size are pointers in the file ? */
    if (header[7] == '_') {
      fd->flags |= FD_FLAGS_FILE_POINTSIZE_IS_4;
      if (sizeof(void *) != 4) {
        fd->flags |= FD_FLAGS_POINTSIZE_DIFFERS;
      }
    }
    else {
      if (sizeof(void *) != 8) {
        fd->flags |= FD_FLAGS_POINTSIZE_DIFFERS;
      }
    }

    /* is the file saved in a different endian
     * than we need ?
     */
    if (((header[8] == 'v') ? L_ENDIAN : B_ENDIAN) != ENDIAN_ORDER) {
      fd->flags |= FD_FLAGS_SWITCH_ENDIAN;
    }

    /* get the version number */
    memcpy(num, header + 9, 3);
    num[3] = 0;
    fd->fileversion = atoi(num);
  }
}

/**
 * \return Success if the file is read correctly, else set \a r_error_message.
 */
static bool read_file_dna(FileData *fd, const char **r_error_message)
{
  BHead *bhead;
  int subversion = 0;

  for (bhead = blo_bhead_first(fd); bhead; bhead = blo_bhead_next(fd, bhead)) {
    if (bhead->code == GLOB) {
      /* Before this, the subversion didn't exist in 'FileGlobal' so the subversion
       * value isn't accessible for the purpose of DNA versioning in this case. */
      if (fd->fileversion <= 242) {
        continue;
      }
      /* We can't use read_global because this needs 'DNA1' to be decoded,
       * however the first 4 chars are _always_ the subversion. */
      FileGlobal *fg = reinterpret_cast<FileGlobal *>(&bhead[1]);
      BLI_STATIC_ASSERT(offsetof(FileGlobal, subvstr) == 0, "Must be first: subvstr")
      char num[5];
      memcpy(num, fg->subvstr, 4);
      num[4] = 0;
      subversion = atoi(num);
    }
    else if (bhead->code == DNA1) {
      const bool do_endian_swap = (fd->flags & FD_FLAGS_SWITCH_ENDIAN) != 0;

      fd->filesdna = DNA_sdna_from_data(
          &bhead[1], bhead->len, do_endian_swap, true, r_error_message);
      if (fd->filesdna) {
        blo_do_versions_dna(fd->filesdna, fd->fileversion, subversion);
        fd->compflags = DNA_struct_get_compareflags(fd->filesdna, fd->memsdna);
        fd->reconstruct_info = DNA_reconstruct_info_create(
            fd->filesdna, fd->memsdna, fd->compflags);
        /* used to retrieve ID names from (bhead+1) */
        fd->id_name_offset = DNA_elem_offset(fd->filesdna, "ID", "char", "name[]");
        BLI_assert(fd->id_name_offset != -1);
        fd->id_asset_data_offset = DNA_elem_offset(
            fd->filesdna, "ID", "AssetMetaData", "*asset_data");

        return true;
      }

      return false;
    }
    else if (bhead->code == ENDB) {
      break;
    }
  }

  *r_error_message = "Missing DNA block";
  return false;
}

static int *read_file_thumbnail(FileData *fd)
{
  BHead *bhead;
  int *blend_thumb = nullptr;

  for (bhead = blo_bhead_first(fd); bhead; bhead = blo_bhead_next(fd, bhead)) {
    if (bhead->code == TEST) {
      const bool do_endian_swap = (fd->flags & FD_FLAGS_SWITCH_ENDIAN) != 0;
      int *data = (int *)(bhead + 1);

      if (bhead->len < sizeof(int[2])) {
        break;
      }

      if (do_endian_swap) {
        BLI_endian_switch_int32(&data[0]);
        BLI_endian_switch_int32(&data[1]);
      }

      const int width = data[0];
      const int height = data[1];
      if (!BLEN_THUMB_MEMSIZE_IS_VALID(width, height)) {
        break;
      }
      if (bhead->len < BLEN_THUMB_MEMSIZE_FILE(width, height)) {
        break;
      }

      blend_thumb = data;
      break;
    }
    if (bhead->code != REND) {
      /* Thumbnail is stored in TEST immediately after first REND... */
      break;
    }
  }

  return blend_thumb;
}

/** \} */

/* -------------------------------------------------------------------- */
/** \name File Data API
 * \{ */

static FileData *filedata_new(BlendFileReadReport *reports)
{
  BLI_assert(reports != nullptr);

  FileData *fd = static_cast<FileData *>(MEM_callocN(sizeof(FileData), "FileData"));

  fd->memsdna = DNA_sdna_current_get();

  fd->datamap = oldnewmap_new();
  fd->globmap = oldnewmap_new();
  fd->libmap = oldnewmap_new();

  fd->reports = reports;

  return fd;
}

static FileData *blo_decode_and_check(FileData *fd, ReportList *reports)
{
  decode_blender_header(fd);

  if (fd->flags & FD_FLAGS_FILE_OK) {
    const char *error_message = nullptr;
    if (read_file_dna(fd, &error_message) == false) {
      BKE_reportf(
          reports, RPT_ERROR, "Failed to read blend file '%s': %s", fd->relabase, error_message);
      blo_filedata_free(fd);
      fd = nullptr;
    }
  }
  else {
    BKE_reportf(
        reports, RPT_ERROR, "Failed to read blend file '%s', not a blend file", fd->relabase);
    blo_filedata_free(fd);
    fd = nullptr;
  }

  return fd;
}

static FileData *blo_filedata_from_file_descriptor(const char *filepath,
                                                   BlendFileReadReport *reports,
                                                   int filedes)
{
  char header[7];
  FileReader *rawfile = BLI_filereader_new_file(filedes);
  FileReader *file = nullptr;

#ifdef WITH_GAMEENGINE_BPPLAYER
  const int typeencryption = SPINDLE_CheckEncryptionFromFile(filepath);
  if (typeencryption <= SPINDLE_NO_ENCRYPTION) {
#endif

  errno = 0;
  /* If opening the file failed or we can't read the header, give up. */
  if (rawfile == nullptr || rawfile->read(rawfile, header, sizeof(header)) != sizeof(header)) {
    BKE_reportf(reports->reports,
                RPT_WARNING,
                "Unable to read '%s': %s",
                filepath,
                errno ? strerror(errno) : TIP_("insufficient content"));
    if (rawfile) {
      rawfile->close(rawfile);
    }
    else {
      close(filedes);
    }
    return nullptr;
  }

  /* Rewind the file after reading the header. */
  rawfile->seek(rawfile, 0, SEEK_SET);

  /* Check if we have a regular file. */
  if (memcmp(header, "BLENDER", sizeof(header)) == 0) {
    /* Try opening the file with memory-mapped IO. */
    file = BLI_filereader_new_mmap(filedes);
    if (file == nullptr) {
      /* mmap failed, so just keep using rawfile. */
      file = rawfile;
      rawfile = nullptr;
    }
  }
  else if (BLI_file_magic_is_gzip(header)) {
    file = BLI_filereader_new_gzip(rawfile);
    if (file != nullptr) {
      rawfile = nullptr; /* The `Gzip` #FileReader takes ownership of `rawfile`. */
    }
  }
  else if (BLI_file_magic_is_zstd(header)) {
    file = BLI_filereader_new_zstd(rawfile);
    if (file != nullptr) {
      rawfile = nullptr; /* The `Zstd` #FileReader takes ownership of `rawfile`. */
    }
  }

  /* Clean up `rawfile` if it wasn't taken over. */
  if (rawfile != nullptr) {
    rawfile->close(rawfile);
  }
  if (file == nullptr) {
    BKE_reportf(reports->reports, RPT_WARNING, "Unrecognized file format '%s'", filepath);
    return nullptr;
  }

#ifdef WITH_GAMEENGINE_BPPLAYER
  }
  else {
    int filesize = 0;
    const char *decrypteddata = SPINDLE_DecryptFromFile(filepath, &filesize, NULL, typeencryption);
    SPINDLE_SetFilePath(filepath);
    return blo_filedata_from_memory(decrypteddata, filesize, reports);
  }
#endif

  FileData *fd = filedata_new(reports);
  fd->file = file;

  return fd;
}

static FileData *blo_filedata_from_file_open(const char *filepath, BlendFileReadReport *reports)
{
  errno = 0;
  const int file = BLI_open(filepath, O_BINARY | O_RDONLY, 0);
  if (file == -1) {
    BKE_reportf(reports->reports,
                RPT_WARNING,
                "Unable to open '%s': %s",
                filepath,
                errno ? strerror(errno) : TIP_("unknown error reading file"));
    return nullptr;
  }
  return blo_filedata_from_file_descriptor(filepath, reports, file);
}

FileData *blo_filedata_from_file(const char *filepath, BlendFileReadReport *reports)
{
  FileData *fd = blo_filedata_from_file_open(filepath, reports);
  if (fd != nullptr) {
    /* needed for library_append and read_libraries */
    BLI_strncpy(fd->relabase, filepath, sizeof(fd->relabase));

    return blo_decode_and_check(fd, reports->reports);
  }
  return nullptr;
}

/**
 * Same as blo_filedata_from_file(), but does not reads DNA data, only header.
 * Use it for light access (e.g. thumbnail reading).
 */
static FileData *blo_filedata_from_file_minimal(const char *filepath)
{
  BlendFileReadReport read_report{};
  FileData *fd = blo_filedata_from_file_open(filepath, &read_report);
  if (fd != nullptr) {
    decode_blender_header(fd);
    if (fd->flags & FD_FLAGS_FILE_OK) {
      return fd;
    }
    blo_filedata_free(fd);
  }
  return nullptr;
}

FileData *blo_filedata_from_memory(const void *mem, int memsize, BlendFileReadReport *reports)
{
  if (!mem || memsize < SIZEOFBLENDERHEADER) {
    BKE_report(
        reports->reports, RPT_WARNING, (mem) ? TIP_("Unable to read") : TIP_("Unable to open"));
    return nullptr;
  }

  FileReader *mem_file = BLI_filereader_new_memory(mem, memsize);
  FileReader *file = mem_file;

  if (BLI_file_magic_is_gzip(static_cast<const char *>(mem))) {
    file = BLI_filereader_new_gzip(mem_file);
  }
  else if (BLI_file_magic_is_zstd(static_cast<const char *>(mem))) {
    file = BLI_filereader_new_zstd(mem_file);
  }

  if (file == nullptr) {
    /* Compression initialization failed. */
    mem_file->close(mem_file);
    return nullptr;
  }

  FileData *fd = filedata_new(reports);
  fd->file = file;

#ifdef WITH_GAMEENGINE_BPPLAYER
  // Set local path before calling blo_decode_and_check.
  BLI_strncpy(fd->relabase, SPINDLE_GetFilePath(), sizeof(fd->relabase));
#endif

  return blo_decode_and_check(fd, reports->reports);
}

FileData *blo_filedata_from_memfile(MemFile *memfile,
                                    const BlendFileReadParams *params,
                                    BlendFileReadReport *reports)
{
  if (!memfile) {
    BKE_report(reports->reports, RPT_WARNING, "Unable to open blend <memory>");
    return nullptr;
  }

  FileData *fd = filedata_new(reports);
  fd->file = BLO_memfile_new_filereader(memfile, params->undo_direction);
  fd->undo_direction = params->undo_direction;
  fd->flags |= FD_FLAGS_IS_MEMFILE;

  return blo_decode_and_check(fd, reports->reports);
}

void blo_filedata_free(FileData *fd)
{
  if (fd) {

    /* Free all BHeadN data blocks */
#ifndef NDEBUG
    BLI_freelistN(&fd->bhead_list);
#else
    /* Sanity check we're not keeping memory we don't need. */
    LISTBASE_FOREACH_MUTABLE (BHeadN *, new_bhead, &fd->bhead_list) {
      if (fd->file->seek != nullptr && BHEAD_USE_READ_ON_DEMAND(&new_bhead->bhead)) {
        BLI_assert(new_bhead->has_data == 0);
      }
      MEM_freeN(new_bhead);
    }
#endif
    fd->file->close(fd->file);

    if (fd->filesdna) {
      DNA_sdna_free(fd->filesdna);
    }
    if (fd->compflags) {
      MEM_freeN((void *)fd->compflags);
    }
    if (fd->reconstruct_info) {
      DNA_reconstruct_info_free(fd->reconstruct_info);
    }

    if (fd->datamap) {
      oldnewmap_free(fd->datamap);
    }
    if (fd->globmap) {
      oldnewmap_free(fd->globmap);
    }
    if (fd->packedmap) {
      oldnewmap_free(fd->packedmap);
    }
    if (fd->libmap && !(fd->flags & FD_FLAGS_NOT_MY_LIBMAP)) {
      oldnewmap_free(fd->libmap);
    }
    if (fd->old_idmap != nullptr) {
      BKE_main_idmap_destroy(fd->old_idmap);
    }
    blo_cache_storage_end(fd);
    if (fd->bheadmap) {
      MEM_freeN(fd->bheadmap);
    }

#ifdef USE_GHASH_BHEAD
    if (fd->bhead_idname_hash) {
      BLI_ghash_free(fd->bhead_idname_hash, nullptr, nullptr);
    }
#endif

    MEM_freeN(fd);
  }
}

/** \} */

/* -------------------------------------------------------------------- */
/** \name Public Utilities
 * \{ */

bool BLO_has_bfile_extension(const char *str)
{
  const char *ext_test[4] = {".blend", ".ble", ".blend.gz", nullptr};
  return BLI_path_extension_check_array(str, ext_test);
}

bool BLO_library_path_explode(const char *path, char *r_dir, char **r_group, char **r_name)
{
  /* We might get some data names with slashes,
   * so we have to go up in path until we find blend file itself,
   * then we know next path item is group, and everything else is data name. */
  char *slash = nullptr, *prev_slash = nullptr, c = '\0';

  r_dir[0] = '\0';
  if (r_group) {
    *r_group = nullptr;
  }
  if (r_name) {
    *r_name = nullptr;
  }

  /* if path leads to an existing directory, we can be sure we're not (in) a library */
  if (BLI_is_dir(path)) {
    return false;
  }

  strcpy(r_dir, path);

  while ((slash = (char *)BLI_path_slash_rfind(r_dir))) {
    char tc = *slash;
    *slash = '\0';
    if (BLO_has_bfile_extension(r_dir) && BLI_is_file(r_dir)) {
      break;
    }
    if (STREQ(r_dir, BLO_EMBEDDED_STARTUP_BLEND)) {
      break;
    }

    if (prev_slash) {
      *prev_slash = c;
    }
    prev_slash = slash;
    c = tc;
  }

  if (!slash) {
    return false;
  }

  if (slash[1] != '\0') {
    BLI_assert(strlen(slash + 1) < BLO_GROUP_MAX);
    if (r_group) {
      *r_group = slash + 1;
    }
  }

  if (prev_slash && (prev_slash[1] != '\0')) {
    BLI_assert(strlen(prev_slash + 1) < MAX_ID_NAME - 2);
    if (r_name) {
      *r_name = prev_slash + 1;
    }
  }

  return true;
}

BlendThumbnail *BLO_thumbnail_from_file(const char *filepath)
{
  FileData *fd;
  BlendThumbnail *data = nullptr;
  int *fd_data;

  fd = blo_filedata_from_file_minimal(filepath);
  fd_data = fd ? read_file_thumbnail(fd) : nullptr;

  if (fd_data) {
    const int width = fd_data[0];
    const int height = fd_data[1];
    if (BLEN_THUMB_MEMSIZE_IS_VALID(width, height)) {
      const size_t data_size = BLEN_THUMB_MEMSIZE(width, height);
      data = static_cast<BlendThumbnail *>(MEM_mallocN(data_size, __func__));
      if (data) {
        BLI_assert((data_size - sizeof(*data)) ==
                   (BLEN_THUMB_MEMSIZE_FILE(width, height) - (sizeof(*fd_data) * 2)));
        data->width = width;
        data->height = height;
        memcpy(data->rect, &fd_data[2], data_size - sizeof(*data));
      }
    }
  }

  blo_filedata_free(fd);

  return data;
}

/** \} */

/* -------------------------------------------------------------------- */
/** \name Old/New Pointer Map
 * \{ */

/* Only direct data-blocks. */
static void *newdataadr(FileData *fd, const void *adr)
{
  return oldnewmap_lookup_and_inc(fd->datamap, adr, true);
}

/* Only direct data-blocks. */
static void *newdataadr_no_us(FileData *fd, const void *adr)
{
  return oldnewmap_lookup_and_inc(fd->datamap, adr, false);
}

void *blo_read_get_new_globaldata_address(FileData *fd, const void *adr)
{
  return oldnewmap_lookup_and_inc(fd->globmap, adr, true);
}

/* Used to restore packed data after undo. */
static void *newpackedadr(FileData *fd, const void *adr)
{
  if (fd->packedmap && adr) {
    return oldnewmap_lookup_and_inc(fd->packedmap, adr, true);
  }

  return oldnewmap_lookup_and_inc(fd->datamap, adr, true);
}

/* only lib data */
static void *newlibadr(FileData *fd, const void *lib, const void *adr)
{
  return oldnewmap_liblookup(fd->libmap, adr, lib);
}

void *blo_do_versions_newlibadr(FileData *fd, const void *lib, const void *adr)
{
  return newlibadr(fd, lib, adr);
}

/* increases user number */
static void change_link_placeholder_to_real_ID_pointer_fd(FileData *fd,
                                                          const void *old,
                                                          void *newp)
{
  for (NewAddress &entry : fd->libmap->map.values()) {
    if (old == entry.newp && entry.nr == ID_LINK_PLACEHOLDER) {
      entry.newp = newp;
      if (newp) {
        entry.nr = GS(((ID *)newp)->name);
      }
    }
  }
}

static void change_link_placeholder_to_real_ID_pointer(ListBase *mainlist,
                                                       FileData *basefd,
                                                       void *old,
                                                       void *newp)
{
  LISTBASE_FOREACH (Main *, mainptr, mainlist) {
    FileData *fd;

    if (mainptr->curlib) {
      fd = mainptr->curlib->filedata;
    }
    else {
      fd = basefd;
    }

    if (fd) {
      change_link_placeholder_to_real_ID_pointer_fd(fd, old, newp);
    }
  }
}

/* XXX disabled this feature - packed files also belong in temp saves and quit.blend,
 * to make restore work. */

static void insert_packedmap(FileData *fd, PackedFile *pf)
{
  oldnewmap_insert(fd->packedmap, pf, pf, 0);
  oldnewmap_insert(fd->packedmap, pf->data, pf->data, 0);
}

void blo_make_packed_pointer_map(FileData *fd, Main *oldmain)
{
  fd->packedmap = oldnewmap_new();

  LISTBASE_FOREACH (Image *, ima, &oldmain->images) {
    if (ima->packedfile) {
      insert_packedmap(fd, ima->packedfile);
    }

    LISTBASE_FOREACH (ImagePackedFile *, imapf, &ima->packedfiles) {
      if (imapf->packedfile) {
        insert_packedmap(fd, imapf->packedfile);
      }
    }
  }

  LISTBASE_FOREACH (VFont *, vfont, &oldmain->fonts) {
    if (vfont->packedfile) {
      insert_packedmap(fd, vfont->packedfile);
    }
  }

  LISTBASE_FOREACH (bSound *, sound, &oldmain->sounds) {
    if (sound->packedfile) {
      insert_packedmap(fd, sound->packedfile);
    }
  }

  LISTBASE_FOREACH (Volume *, volume, &oldmain->volumes) {
    if (volume->packedfile) {
      insert_packedmap(fd, volume->packedfile);
    }
  }

  LISTBASE_FOREACH (Library *, lib, &oldmain->libraries) {
    if (lib->packedfile) {
      insert_packedmap(fd, lib->packedfile);
    }
  }
}

void blo_end_packed_pointer_map(FileData *fd, Main *oldmain)
{
  /* used entries were restored, so we put them to zero */
  for (NewAddress &entry : fd->packedmap->map.values()) {
    if (entry.nr > 0) {
      entry.newp = nullptr;
    }
  }

  LISTBASE_FOREACH (Image *, ima, &oldmain->images) {
    ima->packedfile = static_cast<PackedFile *>(newpackedadr(fd, ima->packedfile));

    LISTBASE_FOREACH (ImagePackedFile *, imapf, &ima->packedfiles) {
      imapf->packedfile = static_cast<PackedFile *>(newpackedadr(fd, imapf->packedfile));
    }
  }

  LISTBASE_FOREACH (VFont *, vfont, &oldmain->fonts) {
    vfont->packedfile = static_cast<PackedFile *>(newpackedadr(fd, vfont->packedfile));
  }

  LISTBASE_FOREACH (bSound *, sound, &oldmain->sounds) {
    sound->packedfile = static_cast<PackedFile *>(newpackedadr(fd, sound->packedfile));
  }

  LISTBASE_FOREACH (Library *, lib, &oldmain->libraries) {
    lib->packedfile = static_cast<PackedFile *>(newpackedadr(fd, lib->packedfile));
  }

  LISTBASE_FOREACH (Volume *, volume, &oldmain->volumes) {
    volume->packedfile = static_cast<PackedFile *>(newpackedadr(fd, volume->packedfile));
  }
}

void blo_add_library_pointer_map(ListBase *old_mainlist, FileData *fd)
{
  ListBase *lbarray[INDEX_ID_MAX];

  LISTBASE_FOREACH (Main *, ptr, old_mainlist) {
    int i = set_listbasepointers(ptr, lbarray);
    while (i--) {
      LISTBASE_FOREACH (ID *, id, lbarray[i]) {
        oldnewmap_lib_insert(fd, id, id, GS(id->name));
      }
    }
  }

  fd->old_mainlist = old_mainlist;
}

void blo_make_old_idmap_from_main(FileData *fd, Main *bmain)
{
  if (fd->old_idmap != nullptr) {
    BKE_main_idmap_destroy(fd->old_idmap);
  }
  fd->old_idmap = BKE_main_idmap_create(bmain, false, nullptr, MAIN_IDMAP_TYPE_UUID);
}

struct BLOCacheStorage {
  GHash *cache_map;
  MemArena *memarena;
};

struct BLOCacheStorageValue {
  void *cache_v;
  uint new_usage_count;
};

/** Register a cache data entry to be preserved when reading some undo memfile. */
static void blo_cache_storage_entry_register(
    ID *id, const IDCacheKey *key, void **cache_p, uint /*flags*/, void *cache_storage_v)
{
  BLI_assert(key->id_session_uuid == id->session_uuid);
  UNUSED_VARS_NDEBUG(id);

  BLOCacheStorage *cache_storage = static_cast<BLOCacheStorage *>(cache_storage_v);
  BLI_assert(!BLI_ghash_haskey(cache_storage->cache_map, key));

  IDCacheKey *storage_key = static_cast<IDCacheKey *>(
      BLI_memarena_alloc(cache_storage->memarena, sizeof(*storage_key)));
  *storage_key = *key;
  BLOCacheStorageValue *storage_value = static_cast<BLOCacheStorageValue *>(
      BLI_memarena_alloc(cache_storage->memarena, sizeof(*storage_value)));
  storage_value->cache_v = *cache_p;
  storage_value->new_usage_count = 0;
  BLI_ghash_insert(cache_storage->cache_map, storage_key, storage_value);
}

/** Restore a cache data entry from old ID into new one, when reading some undo memfile. */
static void blo_cache_storage_entry_restore_in_new(
    ID *id, const IDCacheKey *key, void **cache_p, uint flags, void *cache_storage_v)
{
  BLOCacheStorage *cache_storage = static_cast<BLOCacheStorage *>(cache_storage_v);

  if (cache_storage == nullptr) {
    /* In non-undo case, only clear the pointer if it is a purely runtime one.
     * If it may be stored in a persistent way in the .blend file, direct_link code is responsible
     * to properly deal with it. */
    if ((flags & IDTYPE_CACHE_CB_FLAGS_PERSISTENT) == 0) {
      *cache_p = nullptr;
    }
    return;
  }

  /* Assume that when ID source is tagged as changed, its caches need to be cleared.
   * NOTE: This is mainly a work-around for some IDs, like Image, which use a non-depsgraph-handled
   * process for part of their updates.
   */
  if (id->recalc & ID_RECALC_SOURCE) {
    *cache_p = nullptr;
    return;
  }

  BLOCacheStorageValue *storage_value = static_cast<BLOCacheStorageValue *>(
      BLI_ghash_lookup(cache_storage->cache_map, key));
  if (storage_value == nullptr) {
    *cache_p = nullptr;
    return;
  }
  storage_value->new_usage_count++;
  *cache_p = storage_value->cache_v;
}

/** Clear as needed a cache data entry from old ID, when reading some undo memfile. */
static void blo_cache_storage_entry_clear_in_old(
    ID * /*id*/, const IDCacheKey *key, void **cache_p, uint /*flags*/, void *cache_storage_v)
{
  BLOCacheStorage *cache_storage = static_cast<BLOCacheStorage *>(cache_storage_v);

  BLOCacheStorageValue *storage_value = static_cast<BLOCacheStorageValue *>(
      BLI_ghash_lookup(cache_storage->cache_map, key));
  if (storage_value == nullptr) {
    *cache_p = nullptr;
    return;
  }
  /* If that cache has been restored into some new ID, we want to remove it from old one, otherwise
   * keep it there so that it gets properly freed together with its ID. */
  if (storage_value->new_usage_count != 0) {
    *cache_p = nullptr;
  }
  else {
    BLI_assert(*cache_p == storage_value->cache_v);
  }
}

void blo_cache_storage_init(FileData *fd, Main *bmain)
{
  if (fd->flags & FD_FLAGS_IS_MEMFILE) {
    BLI_assert(fd->cache_storage == nullptr);
    fd->cache_storage = static_cast<BLOCacheStorage *>(
        MEM_mallocN(sizeof(*fd->cache_storage), __func__));
    fd->cache_storage->memarena = BLI_memarena_new(BLI_MEMARENA_STD_BUFSIZE, __func__);
    fd->cache_storage->cache_map = BLI_ghash_new(
        BKE_idtype_cache_key_hash, BKE_idtype_cache_key_cmp, __func__);

    ListBase *lb;
    FOREACH_MAIN_LISTBASE_BEGIN (bmain, lb) {
      ID *id = static_cast<ID *>(lb->first);
      if (id == nullptr) {
        continue;
      }

      const IDTypeInfo *type_info = BKE_idtype_get_info_from_id(id);
      if (type_info->foreach_cache == nullptr) {
        continue;
      }

      FOREACH_MAIN_LISTBASE_ID_BEGIN (lb, id) {
        if (ID_IS_LINKED(id)) {
          continue;
        }
        BKE_idtype_id_foreach_cache(id, blo_cache_storage_entry_register, fd->cache_storage);
      }
      FOREACH_MAIN_LISTBASE_ID_END;
    }
    FOREACH_MAIN_LISTBASE_END;
  }
  else {
    fd->cache_storage = nullptr;
  }
}

void blo_cache_storage_old_bmain_clear(FileData *fd, Main *bmain_old)
{
  if (fd->cache_storage != nullptr) {
    ListBase *lb;
    FOREACH_MAIN_LISTBASE_BEGIN (bmain_old, lb) {
      ID *id = static_cast<ID *>(lb->first);
      if (id == nullptr) {
        continue;
      }

      const IDTypeInfo *type_info = BKE_idtype_get_info_from_id(id);
      if (type_info->foreach_cache == nullptr) {
        continue;
      }

      FOREACH_MAIN_LISTBASE_ID_BEGIN (lb, id) {
        if (ID_IS_LINKED(id)) {
          continue;
        }
        BKE_idtype_id_foreach_cache(id, blo_cache_storage_entry_clear_in_old, fd->cache_storage);
      }
      FOREACH_MAIN_LISTBASE_ID_END;
    }
    FOREACH_MAIN_LISTBASE_END;
  }
}

void blo_cache_storage_end(FileData *fd)
{
  if (fd->cache_storage != nullptr) {
    BLI_ghash_free(fd->cache_storage->cache_map, nullptr, nullptr);
    BLI_memarena_free(fd->cache_storage->memarena);
    MEM_freeN(fd->cache_storage);
    fd->cache_storage = nullptr;
  }
}

/** \} */

/* -------------------------------------------------------------------- */
/** \name DNA Struct Loading
 * \{ */

static void switch_endian_structs(const SDNA *filesdna, BHead *bhead)
{
  int blocksize, nblocks;
  char *data;

  data = (char *)(bhead + 1);
  blocksize = filesdna->types_size[filesdna->structs[bhead->SDNAnr]->type];

  nblocks = bhead->nr;
  while (nblocks--) {
    DNA_struct_switch_endian(filesdna, bhead->SDNAnr, data);

    data += blocksize;
  }
}

static void *read_struct(FileData *fd, BHead *bh, const char *blockname)
{
  void *temp = nullptr;

  if (bh->len) {
#ifdef USE_BHEAD_READ_ON_DEMAND
    BHead *bh_orig = bh;
#endif

    /* switch is based on file dna */
    if (bh->SDNAnr && (fd->flags & FD_FLAGS_SWITCH_ENDIAN)) {
#ifdef USE_BHEAD_READ_ON_DEMAND
      if (BHEADN_FROM_BHEAD(bh)->has_data == false) {
        bh = blo_bhead_read_full(fd, bh);
        if (UNLIKELY(bh == nullptr)) {
          fd->flags &= ~FD_FLAGS_FILE_OK;
          return nullptr;
        }
      }
#endif
      switch_endian_structs(fd->filesdna, bh);
    }

    if (fd->compflags[bh->SDNAnr] != SDNA_CMP_REMOVED) {
      if (fd->compflags[bh->SDNAnr] == SDNA_CMP_NOT_EQUAL) {
#ifdef USE_BHEAD_READ_ON_DEMAND
        if (BHEADN_FROM_BHEAD(bh)->has_data == false) {
          bh = blo_bhead_read_full(fd, bh);
          if (UNLIKELY(bh == nullptr)) {
            fd->flags &= ~FD_FLAGS_FILE_OK;
            return nullptr;
          }
        }
#endif
        temp = DNA_struct_reconstruct(fd->reconstruct_info, bh->SDNAnr, bh->nr, (bh + 1));
      }
      else {
        /* SDNA_CMP_EQUAL */
        temp = MEM_mallocN(bh->len, blockname);
#ifdef USE_BHEAD_READ_ON_DEMAND
        if (BHEADN_FROM_BHEAD(bh)->has_data) {
          memcpy(temp, (bh + 1), bh->len);
        }
        else {
          /* Instead of allocating the bhead, then copying it,
           * read the data from the file directly into the memory. */
          if (UNLIKELY(!blo_bhead_read_data(fd, bh, temp))) {
            fd->flags &= ~FD_FLAGS_FILE_OK;
            MEM_freeN(temp);
            temp = nullptr;
          }
        }
#else
        memcpy(temp, (bh + 1), bh->len);
#endif
      }
    }

#ifdef USE_BHEAD_READ_ON_DEMAND
    if (bh_orig != bh) {
      MEM_freeN(BHEADN_FROM_BHEAD(bh));
    }
#endif
  }

  return temp;
}

/* Like read_struct, but gets a pointer without allocating. Only works for
 * undo since DNA must match. */
static const void *peek_struct_undo(FileData *fd, BHead *bhead)
{
  BLI_assert(fd->flags & FD_FLAGS_IS_MEMFILE);
  UNUSED_VARS_NDEBUG(fd);
  return (bhead->len) ? (const void *)(bhead + 1) : nullptr;
}

static void link_glob_list(FileData *fd, ListBase *lb) /* for glob data */
{
  Link *ln, *prev;
  void *poin;

  if (BLI_listbase_is_empty(lb)) {
    return;
  }
  poin = newdataadr(fd, lb->first);
  if (lb->first) {
    oldnewmap_insert(fd->globmap, lb->first, poin, 0);
  }
  lb->first = poin;

  ln = static_cast<Link *>(lb->first);
  prev = nullptr;
  while (ln) {
    poin = newdataadr(fd, ln->next);
    if (ln->next) {
      oldnewmap_insert(fd->globmap, ln->next, poin, 0);
    }
    ln->next = static_cast<Link *>(poin);
    ln->prev = prev;
    prev = ln;
    ln = ln->next;
  }
  lb->last = prev;
}

/** \} */

/* -------------------------------------------------------------------- */
/** \name Read ID
 * \{ */

static void lib_link_id(BlendLibReader *reader, ID *id);

static void lib_link_id_embedded_id(BlendLibReader *reader, ID *id)
{

  /* Handle 'private IDs'. */
  bNodeTree *nodetree = ntreeFromID(id);
  if (nodetree != nullptr) {
    lib_link_id(reader, &nodetree->id);
    ntreeBlendReadLib(reader, nodetree);
  }

  if (GS(id->name) == ID_SCE) {
    Scene *scene = (Scene *)id;
    if (scene->master_collection != nullptr) {
      lib_link_id(reader, &scene->master_collection->id);
      BKE_collection_blend_read_lib(reader, scene->master_collection);
    }
  }
}

static void lib_link_id(BlendLibReader *reader, ID *id)
{
  /* NOTE: WM IDProperties are never written to file, hence they should always be nullptr here. */
  BLI_assert((GS(id->name) != ID_WM) || id->properties == nullptr);
  IDP_BlendReadLib(reader, id->lib, id->properties);

  AnimData *adt = BKE_animdata_from_id(id);
  if (adt != nullptr) {
    BKE_animdata_blend_read_lib(reader, id, adt);
  }

  if (id->override_library) {
    BLO_read_id_address(reader, id->lib, &id->override_library->reference);
    BLO_read_id_address(reader, id->lib, &id->override_library->storage);
    BLO_read_id_address(reader, id->lib, &id->override_library->hierarchy_root);
  }

  lib_link_id_embedded_id(reader, id);
}

static void direct_link_id_override_property_operation_cb(BlendDataReader *reader, void *data)
{
  IDOverrideLibraryPropertyOperation *opop = static_cast<IDOverrideLibraryPropertyOperation *>(
      data);

  BLO_read_data_address(reader, &opop->subitem_reference_name);
  BLO_read_data_address(reader, &opop->subitem_local_name);

  opop->tag = 0; /* Runtime only. */
}

static void direct_link_id_override_property_cb(BlendDataReader *reader, void *data)
{
  IDOverrideLibraryProperty *op = static_cast<IDOverrideLibraryProperty *>(data);

  BLO_read_data_address(reader, &op->rna_path);

  op->tag = 0; /* Runtime only. */

  BLO_read_list_cb(reader, &op->operations, direct_link_id_override_property_operation_cb);
}

static void direct_link_id_common(
    BlendDataReader *reader, Library *current_library, ID *id, ID *id_old, const int tag);

static void direct_link_id_embedded_id(BlendDataReader *reader,
                                       Library *current_library,
                                       ID *id,
                                       ID *id_old)
{
  /* Handle 'private IDs'. */
  bNodeTree **nodetree = BKE_ntree_ptr_from_id(id);
  if (nodetree != nullptr && *nodetree != nullptr) {
    BLO_read_data_address(reader, nodetree);
    direct_link_id_common(reader,
                          current_library,
                          (ID *)*nodetree,
                          id_old != nullptr ? (ID *)ntreeFromID(id_old) : nullptr,
                          0);
    ntreeBlendReadData(reader, id, *nodetree);
  }

  if (GS(id->name) == ID_SCE) {
    Scene *scene = (Scene *)id;
    if (scene->master_collection != nullptr) {
      BLO_read_data_address(reader, &scene->master_collection);
      direct_link_id_common(reader,
                            current_library,
                            &scene->master_collection->id,
                            id_old != nullptr ? &((Scene *)id_old)->master_collection->id :
                                                nullptr,
                            0);
      BKE_collection_blend_read_data(reader, scene->master_collection, &scene->id);
    }
  }
}

static int direct_link_id_restore_recalc_exceptions(const ID *id_current)
{
  /* Exception for armature objects, where the pose has direct points to the
   * armature data-block. */
  if (GS(id_current->name) == ID_OB && ((Object *)id_current)->pose) {
    return ID_RECALC_GEOMETRY;
  }

  return 0;
}

static int direct_link_id_restore_recalc(const FileData *fd,
                                         const ID *id_target,
                                         const ID *id_current,
                                         const bool is_identical)
{
  /* These are the evaluations that had not been performed yet at the time the
   * target undo state was written. These need to be done again, since they may
   * flush back changes to the original datablock. */
  int recalc = id_target->recalc;

  if (id_current == nullptr) {
    /* ID does not currently exist in the database, so also will not exist in
     * the dependency graphs. That means it will be newly created and as a
     * result also fully re-evaluated regardless of the recalc flag set here. */
    recalc |= ID_RECALC_ALL;
  }
  else {
    /* If the contents datablock changed, the depsgraph needs to copy the
     * datablock again to ensure it matches the original datablock. */
    if (!is_identical) {
      recalc |= ID_RECALC_COPY_ON_WRITE;
    }

    /* Special exceptions. */
    recalc |= direct_link_id_restore_recalc_exceptions(id_current);

    /* Evaluations for the current state that have not been performed yet
     * by the time we are performing this undo step. */
    recalc |= id_current->recalc;

    /* Tags that were set between the target state and the current state,
     * that we need to perform again. */
    if (fd->undo_direction == STEP_UNDO) {
      /* Undo: tags from target to the current state. */
      recalc |= id_current->recalc_up_to_undo_push;
    }
    else {
      BLI_assert(fd->undo_direction == STEP_REDO);
      /* Redo: tags from current to the target state. */
      recalc |= id_target->recalc_up_to_undo_push;
    }
  }

  return recalc;
}

static void direct_link_id_common(
    BlendDataReader *reader, Library *current_library, ID *id, ID *id_old, const int tag)
{
  if (!BLO_read_data_is_undo(reader)) {
    /* When actually reading a file, we do want to reset/re-generate session UUIDS.
     * In undo case, we want to re-use existing ones. */
    id->session_uuid = MAIN_ID_SESSION_UUID_UNSET;

    /* Runtime IDs should never be written in .blend files (except memfiles from undo). */
    BLI_assert((id->tag & LIB_TAG_RUNTIME) == 0);
  }

  /* No-main and other types of special IDs should never be written in .blend files. */
  /* NOTE: `NO_MAIN` is commented for now as some code paths may still generate embedded IDs with
   * this tag, see T103389. Related to T88555. */
  BLI_assert(
      (id->tag & (/*LIB_TAG_NO_MAIN |*/ LIB_TAG_NO_USER_REFCOUNT | LIB_TAG_NOT_ALLOCATED)) == 0);

  if ((tag & LIB_TAG_TEMP_MAIN) == 0) {
    BKE_lib_libblock_session_uuid_ensure(id);
  }

  id->lib = current_library;
  id->us = ID_FAKE_USERS(id);
  id->icon_id = 0;
  id->newid = nullptr; /* Needed because .blend may have been saved with crap value here... */
  id->orig_id = nullptr;
  id->py_instance = nullptr;

  /* Initialize with provided tag. */
  if (BLO_read_data_is_undo(reader)) {
    id->tag = tag | (id->tag & LIB_TAG_KEEP_ON_UNDO);
  }
  else {
    id->tag = tag;
  }

  if (ID_IS_LINKED(id)) {
    id->library_weak_reference = nullptr;
  }
  else {
    BLO_read_data_address(reader, &id->library_weak_reference);
  }

  if (tag & LIB_TAG_ID_LINK_PLACEHOLDER) {
    /* For placeholder we only need to set the tag and properly initialize generic ID fields above,
     * no further data to read. */
    return;
  }

  if (id->asset_data) {
    BLO_read_data_address(reader, &id->asset_data);
    BKE_asset_metadata_read(reader, id->asset_data);
    /* Restore runtime asset type info. */
    const IDTypeInfo *id_type = BKE_idtype_get_info_from_id(id);
    id->asset_data->local_type_info = id_type->asset_type_info;
  }

  /* Link direct data of ID properties. */
  if (id->properties) {
    BLO_read_data_address(reader, &id->properties);
    /* this case means the data was written incorrectly, it should not happen */
    IDP_BlendDataRead(reader, &id->properties);
  }

  id->flag &= ~LIB_INDIRECT_WEAK_LINK;

  /* NOTE: It is important to not clear the recalc flags for undo/redo.
   * Preserving recalc flags on redo/undo is the only way to make dependency graph detect
   * that animation is to be evaluated on undo/redo. If this is not enforced by the recalc
   * flags dependency graph does not do animation update to avoid loss of unkeyed changes.,
   * which conflicts with undo/redo of changes to animation data itself.
   *
   * But for regular file load we clear the flag, since the flags might have been changed since
   * the version the file has been saved with. */
  if (!BLO_read_data_is_undo(reader)) {
    id->recalc = 0;
    id->recalc_after_undo_push = 0;
  }
  else if ((reader->fd->skip_flags & BLO_READ_SKIP_UNDO_OLD_MAIN) == 0) {
    id->recalc = direct_link_id_restore_recalc(reader->fd, id, id_old, false);
    id->recalc_after_undo_push = 0;
  }

  /* Link direct data of overrides. */
  if (id->override_library) {
    BLO_read_data_address(reader, &id->override_library);
    /* Work around file corruption on writing, see T86853. */
    if (id->override_library != nullptr) {
      BLO_read_list_cb(
          reader, &id->override_library->properties, direct_link_id_override_property_cb);
      id->override_library->runtime = nullptr;
    }
  }

  DrawDataList *drawdata = DRW_drawdatalist_from_id(id);
  if (drawdata) {
    BLI_listbase_clear((ListBase *)drawdata);
  }

  /* Handle 'private IDs'. */
  direct_link_id_embedded_id(reader, current_library, id, id_old);
}

/** \} */

/* -------------------------------------------------------------------- */
/** \name Read Animation (legacy for version patching)
 * \{ */

/** \} */

/* -------------------------------------------------------------------- */
/** \name Read ID: Shape Keys
 * \{ */

void blo_do_versions_key_uidgen(Key *key)
{
  key->uidgen = 1;
  LISTBASE_FOREACH (KeyBlock *, block, &key->block) {
    block->uid = key->uidgen++;
  }
}

/** \} */

/* -------------------------------------------------------------------- */
/** \name Read ID: Scene
 * \{ */

#ifdef USE_SETSCENE_CHECK
/**
 * A version of #BKE_scene_validate_setscene with special checks for linked libraries.
 */
static bool scene_validate_setscene__liblink(Scene *sce, const int totscene)
{
  Scene *sce_iter;
  int a;

  if (sce->set == nullptr) {
    return true;
  }

  for (a = 0, sce_iter = sce; sce_iter->set; sce_iter = sce_iter->set, a++) {
    /* This runs per library (before each libraries #Main has been joined),
     * so we can't step into other libraries since `totscene` is only for this library.
     *
     * Also, other libraries may not have been linked yet,
     * while we could check #LIB_TAG_NEED_LINK the library pointer check is sufficient. */
    if (sce->id.lib != sce_iter->id.lib) {
      return true;
    }
    if (sce_iter->flag & SCE_READFILE_LIBLINK_NEED_SETSCENE_CHECK) {
      return true;
    }

    if (a > totscene) {
      sce->set = nullptr;
      return false;
    }
  }

  return true;
}
#endif

static void lib_link_scenes_check_set(Main *bmain)
{
#ifdef USE_SETSCENE_CHECK
  const int totscene = BLI_listbase_count(&bmain->scenes);
  LISTBASE_FOREACH (Scene *, sce, &bmain->scenes) {
    if (sce->flag & SCE_READFILE_LIBLINK_NEED_SETSCENE_CHECK) {
      sce->flag &= ~SCE_READFILE_LIBLINK_NEED_SETSCENE_CHECK;
      if (!scene_validate_setscene__liblink(sce, totscene)) {
        CLOG_WARN(&LOG, "Found cyclic background scene when linking %s", sce->id.name + 2);
      }
    }
  }
#else
  UNUSED_VARS(bmain, totscene);
#endif
}

#undef USE_SETSCENE_CHECK

/** \} */

/* -------------------------------------------------------------------- */
/** \name Read ID: Screen
 * \{ */

/* how to handle user count on pointer restore */
enum ePointerUserMode {
  USER_IGNORE = 0, /* ignore user count */
  USER_REAL = 1,   /* ensure at least one real user (fake user ignored) */
};

static void restore_pointer_user(ID *id, ID *newid, ePointerUserMode user)
{
  BLI_assert(STREQ(newid->name + 2, id->name + 2));
  BLI_assert(newid->lib == id->lib);
  UNUSED_VARS_NDEBUG(id);

  if (user == USER_REAL) {
    id_us_ensure_real(newid);
  }
}

#ifndef USE_GHASH_RESTORE_POINTER
/**
 * A version of #restore_pointer_by_name that performs a full search (slow!).
 * Use only for limited lookups, when the overhead of
 * creating a #IDNameLib_Map for a single lookup isn't worthwhile.
 */
static void *restore_pointer_by_name_main(Main *mainp, ID *id, ePointerUserMode user)
{
  if (id) {
    ListBase *lb = which_libbase(mainp, GS(id->name));
    if (lb) { /* there's still risk of checking corrupt mem (freed Ids in oops) */
      ID *idn = lb->first;
      for (; idn; idn = idn->next) {
        if (STREQ(idn->name + 2, id->name + 2)) {
          if (idn->lib == id->lib) {
            restore_pointer_user(id, idn, user);
            break;
          }
        }
      }
      return idn;
    }
  }
  return nullptr;
}
#endif

/**
 * Only for undo files, or to restore a screen after reading without UI...
 *
 * \param user:
 * - USER_IGNORE: no user-count change.
 * - USER_REAL: ensure a real user (even if a fake one is set).
 * \param id_map: lookup table, use when performing many lookups.
 * this could be made an optional argument (falling back to a full lookup),
 * however at the moment it's always available.
 */
static void *restore_pointer_by_name(IDNameLib_Map *id_map, ID *id, ePointerUserMode user)
{
#ifdef USE_GHASH_RESTORE_POINTER
  if (id) {
    /* use fast lookup when available */
    ID *idn = BKE_main_idmap_lookup_id(id_map, id);
    if (idn) {
      restore_pointer_user(id, idn, user);
    }
    return idn;
  }
  return nullptr;
#else
  Main *mainp = BKE_main_idmap_main_get(id_map);
  return restore_pointer_by_name_main(mainp, id, user);
#endif
}

static void lib_link_seq_clipboard_pt_restore(ID *id, IDNameLib_Map *id_map)
{
  if (id) {
    /* clipboard must ensure this */
    BLI_assert(id->newid != nullptr);
    id->newid = static_cast<ID *>(restore_pointer_by_name(id_map, id->newid, USER_REAL));
  }
}
static bool lib_link_seq_clipboard_cb(Sequence *seq, void *arg_pt)
{
  IDNameLib_Map *id_map = static_cast<IDNameLib_Map *>(arg_pt);

  lib_link_seq_clipboard_pt_restore(reinterpret_cast<ID *>(seq->scene), id_map);
  lib_link_seq_clipboard_pt_restore(reinterpret_cast<ID *>(seq->scene_camera), id_map);
  lib_link_seq_clipboard_pt_restore(reinterpret_cast<ID *>(seq->clip), id_map);
  lib_link_seq_clipboard_pt_restore(reinterpret_cast<ID *>(seq->mask), id_map);
  lib_link_seq_clipboard_pt_restore(reinterpret_cast<ID *>(seq->sound), id_map);
  return true;
}

static void lib_link_clipboard_restore(IDNameLib_Map *id_map)
{
  /* update IDs stored in sequencer clipboard */
  SEQ_for_each_callback(&seqbase_clipboard, lib_link_seq_clipboard_cb, id_map);
}

static int lib_link_main_data_restore_cb(LibraryIDLinkCallbackData *cb_data)
{
  const int cb_flag = cb_data->cb_flag;
  ID **id_pointer = cb_data->id_pointer;
  if (cb_flag & IDWALK_CB_EMBEDDED || *id_pointer == nullptr) {
    return IDWALK_RET_NOP;
  }

  /* Special ugly case here, thanks again for those non-IDs IDs... */
  /* We probably need to add more cases here (hint: nodetrees),
   * but will wait for changes from D5559 to get in first. */
  if (GS((*id_pointer)->name) == ID_GR) {
    Collection *collection = reinterpret_cast<Collection *>(*id_pointer);
    if (collection->flag & COLLECTION_IS_MASTER) {
      /* We should never reach that point anymore, since master collection private ID should be
       * properly tagged with IDWALK_CB_EMBEDDED. */
      BLI_assert_unreachable();
      return IDWALK_RET_NOP;
    }
  }

  IDNameLib_Map *id_map = static_cast<IDNameLib_Map *>(cb_data->user_data);

  /* NOTE: Handling of user-count here is really bad, defining its own system...
   * Will have to be refactored at some point, but that is not top priority task for now.
   * And all user-counts are properly recomputed at the end of the undo management code anyway. */
  *id_pointer = static_cast<ID *>(restore_pointer_by_name(
      id_map, *id_pointer, (cb_flag & IDWALK_CB_USER_ONE) ? USER_REAL : USER_IGNORE));

  return IDWALK_RET_NOP;
}

static void lib_link_main_data_restore(IDNameLib_Map *id_map, Main *newmain)
{
  ID *id;
  FOREACH_MAIN_ID_BEGIN (newmain, id) {
    BKE_library_foreach_ID_link(newmain, id, lib_link_main_data_restore_cb, id_map, IDWALK_NOP);
  }
  FOREACH_MAIN_ID_END;
}

static void lib_link_wm_xr_data_restore(IDNameLib_Map *id_map, wmXrData *xr_data)
{
  xr_data->session_settings.base_pose_object = static_cast<Object *>(restore_pointer_by_name(
      id_map, reinterpret_cast<ID *>(xr_data->session_settings.base_pose_object), USER_REAL));
}

static void lib_link_window_scene_data_restore(wmWindow *win, Scene *scene, ViewLayer *view_layer)
{
  bScreen *screen = BKE_workspace_active_screen_get(win->workspace_hook);

  LISTBASE_FOREACH (ScrArea *, area, &screen->areabase) {
    LISTBASE_FOREACH (SpaceLink *, sl, &area->spacedata) {
      if (sl->spacetype == SPACE_VIEW3D) {
        View3D *v3d = reinterpret_cast<View3D *>(sl);

        if (v3d->camera == nullptr || v3d->scenelock) {
          v3d->camera = scene->camera;
        }

        if (v3d->localvd) {
          Base *base = nullptr;

          v3d->localvd->camera = scene->camera;

          /* Local-view can become invalid during undo/redo steps,
           * so we exit it when no could be found. */
          for (base = static_cast<Base *>(view_layer->object_bases.first); base;
               base = base->next) {
            if (base->local_view_bits & v3d->local_view_uuid) {
              break;
            }
          }
          if (base == nullptr) {
            MEM_freeN(v3d->localvd);
            v3d->localvd = nullptr;
            v3d->local_view_uuid = 0;

            /* Region-base storage is different depending if the space is active. */
            ListBase *regionbase = (sl == area->spacedata.first) ? &area->regionbase :
                                                                   &sl->regionbase;
            LISTBASE_FOREACH (ARegion *, region, regionbase) {
              if (region->regiontype == RGN_TYPE_WINDOW) {
                RegionView3D *rv3d = static_cast<RegionView3D *>(region->regiondata);
                if (rv3d->localvd) {
                  MEM_freeN(rv3d->localvd);
                  rv3d->localvd = nullptr;
                }
              }
            }
          }
        }
      }
    }
  }
}

static void lib_link_restore_viewer_path(IDNameLib_Map *id_map, ViewerPath *viewer_path)
{
  LISTBASE_FOREACH (ViewerPathElem *, elem, &viewer_path->path) {
    if (elem->type == VIEWER_PATH_ELEM_TYPE_ID) {
      IDViewerPathElem *typed_elem = reinterpret_cast<IDViewerPathElem *>(elem);
      typed_elem->id = static_cast<ID *>(
          restore_pointer_by_name(id_map, typed_elem->id, USER_IGNORE));
    }
  }
}

static void lib_link_workspace_layout_restore(IDNameLib_Map *id_map,
                                              Main *newmain,
                                              WorkSpaceLayout *layout)
{
  bScreen *screen = BKE_workspace_layout_screen_get(layout);

  /* avoid conflicts with 2.8x branch */
  {
    LISTBASE_FOREACH (ScrArea *, area, &screen->areabase) {
      LISTBASE_FOREACH (SpaceLink *, sl, &area->spacedata) {
        switch (static_cast<eSpace_Type>(sl->spacetype)) {
          case SPACE_VIEW3D: {
            View3D *v3d = reinterpret_cast<View3D *>(sl);

            v3d->camera = static_cast<Object *>(
                restore_pointer_by_name(id_map, reinterpret_cast<ID *>(v3d->camera), USER_REAL));
            v3d->ob_center = static_cast<Object *>(restore_pointer_by_name(
                id_map, reinterpret_cast<ID *>(v3d->ob_center), USER_REAL));

            lib_link_restore_viewer_path(id_map, &v3d->viewer_path);
            break;
          }
          case SPACE_GRAPH: {
            SpaceGraph *sipo = reinterpret_cast<SpaceGraph *>(sl);
            bDopeSheet *ads = sipo->ads;

            if (ads) {
              ads->source = static_cast<ID *>(
                  restore_pointer_by_name(id_map, reinterpret_cast<ID *>(ads->source), USER_REAL));

              if (ads->filter_grp) {
                ads->filter_grp = static_cast<Collection *>(restore_pointer_by_name(
                    id_map, reinterpret_cast<ID *>(ads->filter_grp), USER_IGNORE));
              }
            }

            /* force recalc of list of channels (i.e. includes calculating F-Curve colors)
             * thus preventing the "black curves" problem post-undo
             */
            sipo->runtime.flag |= SIPO_RUNTIME_FLAG_NEED_CHAN_SYNC_COLOR;
            break;
          }
          case SPACE_PROPERTIES: {
            SpaceProperties *sbuts = reinterpret_cast<SpaceProperties *>(sl);
            sbuts->pinid = static_cast<ID *>(
                restore_pointer_by_name(id_map, sbuts->pinid, USER_IGNORE));
            if (sbuts->pinid == nullptr) {
              sbuts->flag &= ~SB_PIN_CONTEXT;
            }

            /* TODO: restore path pointers: T40046
             * (complicated because this contains data pointers too, not just ID). */
            MEM_SAFE_FREE(sbuts->path);
            break;
          }
          case SPACE_FILE: {
            SpaceFile *sfile = reinterpret_cast<SpaceFile *>(sl);
            sfile->op = nullptr;
            sfile->tags = FILE_TAG_REBUILD_MAIN_FILES;
            break;
          }
          case SPACE_ACTION: {
            SpaceAction *saction = reinterpret_cast<SpaceAction *>(sl);

            saction->action = static_cast<bAction *>(restore_pointer_by_name(
                id_map, reinterpret_cast<ID *>(saction->action), USER_REAL));
            saction->ads.source = static_cast<ID *>(restore_pointer_by_name(
                id_map, reinterpret_cast<ID *>(saction->ads.source), USER_REAL));

            if (saction->ads.filter_grp) {
              saction->ads.filter_grp = static_cast<Collection *>(restore_pointer_by_name(
                  id_map, reinterpret_cast<ID *>(saction->ads.filter_grp), USER_IGNORE));
            }

            /* force recalc of list of channels, potentially updating the active action
             * while we're at it (as it can only be updated that way) T28962.
             */
            saction->runtime.flag |= SACTION_RUNTIME_FLAG_NEED_CHAN_SYNC;
            break;
          }
          case SPACE_IMAGE: {
            SpaceImage *sima = reinterpret_cast<SpaceImage *>(sl);

            sima->image = static_cast<Image *>(
                restore_pointer_by_name(id_map, reinterpret_cast<ID *>(sima->image), USER_REAL));

            /* this will be freed, not worth attempting to find same scene,
             * since it gets initialized later */
            sima->iuser.scene = nullptr;

#if 0
            /* Those are allocated and freed by space code, no need to handle them here. */
            MEM_SAFE_FREE(sima->scopes.waveform_1);
            MEM_SAFE_FREE(sima->scopes.waveform_2);
            MEM_SAFE_FREE(sima->scopes.waveform_3);
            MEM_SAFE_FREE(sima->scopes.vecscope);
#endif
            sima->scopes.ok = 0;

            /* NOTE: pre-2.5, this was local data not lib data, but now we need this as lib data
             * so assume that here we're doing for undo only...
             */
            sima->gpd = static_cast<bGPdata *>(
                restore_pointer_by_name(id_map, reinterpret_cast<ID *>(sima->gpd), USER_REAL));
            sima->mask_info.mask = static_cast<Mask *>(restore_pointer_by_name(
                id_map, reinterpret_cast<ID *>(sima->mask_info.mask), USER_REAL));
            break;
          }
          case SPACE_SEQ: {
            SpaceSeq *sseq = reinterpret_cast<SpaceSeq *>(sl);

            /* NOTE: pre-2.5, this was local data not lib data, but now we need this as lib data
             * so assume that here we're doing for undo only...
             */
            sseq->gpd = static_cast<bGPdata *>(
                restore_pointer_by_name(id_map, reinterpret_cast<ID *>(sseq->gpd), USER_REAL));
            break;
          }
          case SPACE_NLA: {
            SpaceNla *snla = reinterpret_cast<SpaceNla *>(sl);
            bDopeSheet *ads = snla->ads;

            if (ads) {
              ads->source = static_cast<ID *>(
                  restore_pointer_by_name(id_map, reinterpret_cast<ID *>(ads->source), USER_REAL));

              if (ads->filter_grp) {
                ads->filter_grp = static_cast<Collection *>(restore_pointer_by_name(
                    id_map, reinterpret_cast<ID *>(ads->filter_grp), USER_IGNORE));
              }
            }
            break;
          }
          case SPACE_TEXT: {
            SpaceText *st = reinterpret_cast<SpaceText *>(sl);

            st->text = static_cast<Text *>(
                restore_pointer_by_name(id_map, reinterpret_cast<ID *>(st->text), USER_IGNORE));
            if (st->text == nullptr) {
              st->text = static_cast<Text *>(newmain->texts.first);
            }
          } break;
          case SPACE_SCRIPT: {
            SpaceScript *scpt = reinterpret_cast<SpaceScript *>(sl);

            scpt->script = static_cast<Script *>(
                restore_pointer_by_name(id_map, reinterpret_cast<ID *>(scpt->script), USER_REAL));

            // screen->script = nullptr; /* 2.45 set to null, better re-run the script. */
            if (scpt->script) {
              SCRIPT_SET_NULL(scpt->script);
            }
            break;
          }
          case SPACE_OUTLINER: {
            SpaceOutliner *space_outliner = reinterpret_cast<SpaceOutliner *>(sl);

            if (space_outliner->treestore) {
              TreeStoreElem *tselem;
              BLI_mempool_iter iter;

              BLI_mempool_iternew(space_outliner->treestore, &iter);
              while ((tselem = static_cast<TreeStoreElem *>(BLI_mempool_iterstep(&iter)))) {
                /* Do not try to restore pointers to drivers/sequence/etc.,
                 * can crash in undo case! */
                if (TSE_IS_REAL_ID(tselem)) {
                  tselem->id = static_cast<ID *>(
                      restore_pointer_by_name(id_map, tselem->id, USER_IGNORE));
                }
                else {
                  tselem->id = nullptr;
                }
              }
              /* rebuild hash table, because it depends on ids too */
              space_outliner->storeflag |= SO_TREESTORE_REBUILD;
            }
            break;
          }
          case SPACE_NODE: {
            SpaceNode *snode = reinterpret_cast<SpaceNode *>(sl);
            bNodeTreePath *path, *path_next;
            bNodeTree *ntree;

            /* node tree can be stored locally in id too, link this first */
            snode->id = static_cast<ID *>(restore_pointer_by_name(id_map, snode->id, USER_REAL));
            snode->from = static_cast<ID *>(
                restore_pointer_by_name(id_map, snode->from, USER_IGNORE));

            ntree = snode->id ? ntreeFromID(snode->id) : nullptr;
            snode->nodetree = ntree ?
                                  ntree :
                                  static_cast<bNodeTree *>(restore_pointer_by_name(
                                      id_map, reinterpret_cast<ID *>(snode->nodetree), USER_REAL));

            for (path = static_cast<bNodeTreePath *>(snode->treepath.first); path;
                 path = path->next) {
              if (path == snode->treepath.first) {
                /* first nodetree in path is same as snode->nodetree */
                path->nodetree = snode->nodetree;
              }
              else {
                path->nodetree = static_cast<bNodeTree *>(restore_pointer_by_name(
                    id_map, reinterpret_cast<ID *>(path->nodetree), USER_REAL));
              }

              if (!path->nodetree) {
                break;
              }
            }

            /* remaining path entries are invalid, remove */
            for (; path; path = path_next) {
              path_next = path->next;

              BLI_remlink(&snode->treepath, path);
              MEM_freeN(path);
            }

            /* edittree is just the last in the path,
             * set this directly since the path may have been shortened above */
            if (snode->treepath.last) {
              path = static_cast<bNodeTreePath *>(snode->treepath.last);
              snode->edittree = path->nodetree;
            }
            else {
              snode->edittree = nullptr;
            }
            break;
          }
          case SPACE_CLIP: {
            SpaceClip *sclip = reinterpret_cast<SpaceClip *>(sl);

            sclip->clip = static_cast<MovieClip *>(
                restore_pointer_by_name(id_map, reinterpret_cast<ID *>(sclip->clip), USER_REAL));
            sclip->mask_info.mask = static_cast<Mask *>(restore_pointer_by_name(
                id_map, reinterpret_cast<ID *>(sclip->mask_info.mask), USER_REAL));

            sclip->scopes.ok = 0;
            break;
          }
          case SPACE_SPREADSHEET: {
            SpaceSpreadsheet *sspreadsheet = reinterpret_cast<SpaceSpreadsheet *>(sl);
            lib_link_restore_viewer_path(id_map, &sspreadsheet->viewer_path);
            break;
          }
<<<<<<< HEAD
        }
        else if (sl->spacetype == SPACE_LOGIC) {
          SpaceLogic *slogic = (SpaceLogic *)sl;

          slogic->gpd = (bGPdata *)restore_pointer_by_name(id_map, (ID *)slogic->gpd, USER_REAL);
        }
        else if (sl->spacetype == SPACE_CLIP) {
          SpaceClip *sclip = (SpaceClip *)sl;

          sclip->clip = static_cast<MovieClip *>(
              restore_pointer_by_name(id_map, (ID *)sclip->clip, USER_REAL));
          sclip->mask_info.mask = static_cast<Mask *>(
              restore_pointer_by_name(id_map, (ID *)sclip->mask_info.mask, USER_REAL));

          sclip->scopes.ok = 0;
        }
        else if (sl->spacetype == SPACE_SPREADSHEET) {
          SpaceSpreadsheet *sspreadsheet = (SpaceSpreadsheet *)sl;
          lib_link_restore_viewer_path(id_map, &sspreadsheet->viewer_path);
=======
          case SPACE_INFO:
          case SPACE_IMASEL:
          case SPACE_SOUND:
          case SPACE_TIME:
          case SPACE_LOGIC:
          case SPACE_CONSOLE:
          case SPACE_USERPREF:
          case SPACE_TOPBAR:
          case SPACE_STATUSBAR:
          case SPACE_EMPTY:
            /* Nothing to do here. */
            break;
>>>>>>> 129093fb
        }
      }
    }
  }
}

void blo_lib_link_restore(Main *oldmain,
                          Main *newmain,
                          wmWindowManager *curwm,
                          Scene *curscene,
                          ViewLayer *cur_view_layer)
{
  IDNameLib_Map *id_map = BKE_main_idmap_create(newmain, true, oldmain, MAIN_IDMAP_TYPE_NAME);

  LISTBASE_FOREACH (WorkSpace *, workspace, &newmain->workspaces) {
    LISTBASE_FOREACH (WorkSpaceLayout *, layout, &workspace->layouts) {
      lib_link_workspace_layout_restore(id_map, newmain, layout);
    }
    workspace->pin_scene = static_cast<Scene *>(restore_pointer_by_name(
        id_map, reinterpret_cast<ID *>(workspace->pin_scene), USER_IGNORE));
    lib_link_restore_viewer_path(id_map, &workspace->viewer_path);
  }

  LISTBASE_FOREACH (wmWindow *, win, &curwm->windows) {
    WorkSpace *workspace = BKE_workspace_active_get(win->workspace_hook);
    ID *workspace_id = reinterpret_cast<ID *>(workspace);

    workspace = static_cast<WorkSpace *>(restore_pointer_by_name(id_map, workspace_id, USER_REAL));
    BKE_workspace_active_set(win->workspace_hook, workspace);
    win->scene = static_cast<Scene *>(
        restore_pointer_by_name(id_map, reinterpret_cast<ID *>(win->scene), USER_REAL));
    if (win->scene == nullptr) {
      win->scene = curscene;
    }
    win->unpinned_scene = static_cast<Scene *>(
        restore_pointer_by_name(id_map, reinterpret_cast<ID *>(win->unpinned_scene), USER_IGNORE));
    if (BKE_view_layer_find(win->scene, win->view_layer_name) == nullptr) {
      STRNCPY(win->view_layer_name, cur_view_layer->name);
    }
    BKE_workspace_active_set(win->workspace_hook, workspace);

    /* NOTE: even though that function seems to redo part of what is done by
     * `lib_link_workspace_layout_restore()` above, it seems to have a slightly different scope:
     * while the former updates the whole UI pointers from Main db (going over all layouts of
     * all workspaces), that one only focuses one current active screen, takes care of
     * potential local view, and needs window's scene pointer to be final... */
    lib_link_window_scene_data_restore(win, win->scene, cur_view_layer);
  }

  lib_link_wm_xr_data_restore(id_map, &curwm->xr);

  /* Restore all ID pointers in Main database itself
   * (especially IDProperties might point to some word-space of other 'weirdly unchanged' ID
   * pointers, see T69146).
   * Note that this will re-apply again a few pointers in workspaces or so,
   * but since we are remapping final ones already set above,
   * that is just some minor harmless double-processing. */
  lib_link_main_data_restore(id_map, newmain);

  /* update IDs stored in all possible clipboards */
  lib_link_clipboard_restore(id_map);

  BKE_main_idmap_destroy(id_map);
}

/** \} */

/* -------------------------------------------------------------------- */
/** \name Read ID: Library
 * \{ */

static void direct_link_library(FileData *fd, Library *lib, Main *main)
{
  Main *newmain;

  /* check if the library was already read */
  for (newmain = static_cast<Main *>(fd->mainlist->first); newmain; newmain = newmain->next) {
    if (newmain->curlib) {
      if (BLI_path_cmp(newmain->curlib->filepath_abs, lib->filepath_abs) == 0) {
        BLO_reportf_wrap(fd->reports,
                         RPT_WARNING,
                         TIP_("Library '%s', '%s' had multiple instances, save and reload!"),
                         lib->filepath,
                         lib->filepath_abs);

        change_link_placeholder_to_real_ID_pointer(fd->mainlist, fd, lib, newmain->curlib);
        /*              change_link_placeholder_to_real_ID_pointer_fd(fd, lib, newmain->curlib); */

        BLI_remlink(&main->libraries, lib);
        MEM_freeN(lib);

        /* Now, since Blender always expect **latest** Main pointer from fd->mainlist
         * to be the active library Main pointer,
         * where to add all non-library data-blocks found in file next, we have to switch that
         * 'dupli' found Main to latest position in the list!
         * Otherwise, you get weird disappearing linked data on a rather inconsistent basis.
         * See also T53977 for reproducible case. */
        BLI_remlink(fd->mainlist, newmain);
        BLI_addtail(fd->mainlist, newmain);

        return;
      }
    }
  }

  /* Make sure we have full path in lib->filepath_abs */
  BLI_strncpy(lib->filepath_abs, lib->filepath, sizeof(lib->filepath));
  BLI_path_normalize(fd->relabase, lib->filepath_abs);

  //  printf("direct_link_library: filepath %s\n", lib->filepath);
  //  printf("direct_link_library: filepath_abs %s\n", lib->filepath_abs);

  BlendDataReader reader = {fd};
  BKE_packedfile_blend_read(&reader, &lib->packedfile);

  /* new main */
  newmain = BKE_main_new();
  BLI_addtail(fd->mainlist, newmain);
  newmain->curlib = lib;

  lib->parent = nullptr;

  id_us_ensure_real(&lib->id);
}

static void lib_link_library(BlendLibReader * /*reader*/, Library * /*lib*/)
{
}

/* Always call this once you have loaded new library data to set the relative paths correctly
 * in relation to the blend file. */
static void fix_relpaths_library(const char *basepath, Main *main)
{
  /* #BLO_read_from_memory uses a blank file-path. */
  if (basepath == nullptr || basepath[0] == '\0') {
    LISTBASE_FOREACH (Library *, lib, &main->libraries) {
      /* when loading a linked lib into a file which has not been saved,
       * there is nothing we can be relative to, so instead we need to make
       * it absolute. This can happen when appending an object with a relative
       * link into an unsaved blend file. See T27405.
       * The remap relative option will make it relative again on save - campbell */
      if (BLI_path_is_rel(lib->filepath)) {
        BLI_strncpy(lib->filepath, lib->filepath_abs, sizeof(lib->filepath));
      }
    }
  }
  else {
    LISTBASE_FOREACH (Library *, lib, &main->libraries) {
      /* Libraries store both relative and abs paths, recreate relative paths,
       * relative to the blend file since indirectly linked libraries will be
       * relative to their direct linked library. */
      if (BLI_path_is_rel(lib->filepath)) { /* if this is relative to begin with? */
        BLI_strncpy(lib->filepath, lib->filepath_abs, sizeof(lib->filepath));
        BLI_path_rel(lib->filepath, basepath);
      }
    }
  }
}

/** \} */

/* -------------------------------------------------------------------- */
/** \name Read Library Data Block
 * \{ */

static ID *create_placeholder(Main *mainvar, const short idcode, const char *idname, const int tag)
{
  ListBase *lb = which_libbase(mainvar, idcode);
  ID *ph_id = static_cast<ID *>(BKE_libblock_alloc_notest(idcode));

  *((short *)ph_id->name) = idcode;
  BLI_strncpy(ph_id->name + 2, idname, sizeof(ph_id->name) - 2);
  BKE_libblock_init_empty(ph_id);
  ph_id->lib = mainvar->curlib;
  ph_id->tag = tag | LIB_TAG_MISSING;
  ph_id->us = ID_FAKE_USERS(ph_id);
  ph_id->icon_id = 0;

  BLI_addtail(lb, ph_id);
  id_sort_by_name(lb, ph_id, nullptr);

  if (mainvar->id_map != nullptr) {
    BKE_main_idmap_insert_id(mainvar->id_map, ph_id);
  }

  if ((tag & LIB_TAG_TEMP_MAIN) == 0) {
    BKE_lib_libblock_session_uuid_ensure(ph_id);
  }

  return ph_id;
}

static void placeholders_ensure_valid(Main *bmain)
{
  /* Placeholder ObData IDs won't have any material, we have to update their objects for that,
   * otherwise the inconsistency between both will lead to crashes (especially in Eevee?). */
  LISTBASE_FOREACH (Object *, ob, &bmain->objects) {
    ID *obdata = static_cast<ID *>(ob->data);
    if (obdata != nullptr && obdata->tag & LIB_TAG_MISSING) {
      BKE_object_materials_test(bmain, ob, obdata);
    }
  }
}

static const char *dataname(short id_code)
{
  switch ((ID_Type)id_code) {
    case ID_OB:
      return "Data from OB";
    case ID_ME:
      return "Data from ME";
    case ID_IP:
      return "Data from IP";
    case ID_SCE:
      return "Data from SCE";
    case ID_MA:
      return "Data from MA";
    case ID_TE:
      return "Data from TE";
    case ID_CU_LEGACY:
      return "Data from CU";
    case ID_GR:
      return "Data from GR";
    case ID_AR:
      return "Data from AR";
    case ID_AC:
      return "Data from AC";
    case ID_LI:
      return "Data from LI";
    case ID_MB:
      return "Data from MB";
    case ID_IM:
      return "Data from IM";
    case ID_LT:
      return "Data from LT";
    case ID_LA:
      return "Data from LA";
    case ID_CA:
      return "Data from CA";
    case ID_KE:
      return "Data from KE";
    case ID_WO:
      return "Data from WO";
    case ID_SCR:
      return "Data from SCR";
    case ID_VF:
      return "Data from VF";
    case ID_TXT:
      return "Data from TXT";
    case ID_SPK:
      return "Data from SPK";
    case ID_LP:
      return "Data from LP";
    case ID_SO:
      return "Data from SO";
    case ID_NT:
      return "Data from NT";
    case ID_BR:
      return "Data from BR";
    case ID_PA:
      return "Data from PA";
    case ID_PAL:
      return "Data from PAL";
    case ID_PC:
      return "Data from PCRV";
    case ID_GD:
      return "Data from GD";
    case ID_WM:
      return "Data from WM";
    case ID_MC:
      return "Data from MC";
    case ID_MSK:
      return "Data from MSK";
    case ID_LS:
      return "Data from LS";
    case ID_CF:
      return "Data from CF";
    case ID_WS:
      return "Data from WS";
    case ID_CV:
      return "Data from HA";
    case ID_PT:
      return "Data from PT";
    case ID_VO:
      return "Data from VO";
    case ID_SIM:
      return "Data from SIM";
  }
  return "Data from Lib Block";
}

static bool direct_link_id(FileData *fd, Main *main, const int tag, ID *id, ID *id_old)
{
  BlendDataReader reader = {fd};

  /* Read part of datablock that is common between real and embedded datablocks. */
  direct_link_id_common(&reader, main->curlib, id, id_old, tag);

  if (tag & LIB_TAG_ID_LINK_PLACEHOLDER) {
    /* For placeholder we only need to set the tag, no further data to read. */
    id->tag = tag;
    return true;
  }

  const IDTypeInfo *id_type = BKE_idtype_get_info_from_id(id);
  if (id_type->blend_read_data != nullptr) {
    id_type->blend_read_data(&reader, id);
  }

  /* XXX Very weakly handled currently, see comment in read_libblock() before trying to
   * use it for anything new. */
  bool success = true;

  switch (GS(id->name)) {
    case ID_SCR:
      success = BKE_screen_blend_read_data(&reader, (bScreen *)id);
      break;
    case ID_LI:
      direct_link_library(fd, (Library *)id, main);
      break;
    default:
      /* Do nothing. Handled by IDTypeInfo callback. */
      break;
  }

  /* try to restore (when undoing) or clear ID's cache pointers. */
  if (id_type->foreach_cache != nullptr) {
    BKE_idtype_id_foreach_cache(
        id, blo_cache_storage_entry_restore_in_new, reader.fd->cache_storage);
  }

  return success;
}

/* Read all data associated with a datablock into datamap. */
static BHead *read_data_into_datamap(FileData *fd, BHead *bhead, const char *allocname)
{
  bhead = blo_bhead_next(fd, bhead);

  while (bhead && bhead->code == DATA) {
    /* The code below is useful for debugging leaks in data read from the blend file.
     * Without this the messages only tell us what ID-type the memory came from,
     * eg: `Data from OB len 64`, see #dataname.
     * With the code below we get the struct-name to help tracking down the leak.
     * This is kept disabled as the #malloc for the text always leaks memory. */
#if 0
    if (bhead->SDNAnr == 0) {
      /* The data type here is unclear because #writedata sets SDNAnr to 0. */
      allocname = "likely raw data";
    }
    else {
      SDNA_Struct *sp = fd->filesdna->structs[bhead->SDNAnr];
      allocname = fd->filesdna->types[sp->type];
      size_t allocname_size = strlen(allocname) + 1;
      char *allocname_buf = static_cast<char *>(malloc(allocname_size));
      memcpy(allocname_buf, allocname, allocname_size);
      allocname = allocname_buf;
    }
#endif

    void *data = read_struct(fd, bhead, allocname);
    if (data) {
      oldnewmap_insert(fd->datamap, bhead->old, data, 0);
    }

    bhead = blo_bhead_next(fd, bhead);
  }

  return bhead;
}

/* Verify if the datablock and all associated data is identical. */
static bool read_libblock_is_identical(FileData *fd, BHead *bhead)
{
  /* Test ID itself. */
  if (bhead->len && !BHEADN_FROM_BHEAD(bhead)->is_memchunk_identical) {
    return false;
  }

  /* Test any other data that is part of ID (logic must match read_data_into_datamap). */
  bhead = blo_bhead_next(fd, bhead);

  while (bhead && bhead->code == DATA) {
    if (bhead->len && !BHEADN_FROM_BHEAD(bhead)->is_memchunk_identical) {
      return false;
    }

    bhead = blo_bhead_next(fd, bhead);
  }

  return true;
}

/* For undo, restore matching library datablock from the old main. */
static bool read_libblock_undo_restore_library(FileData *fd, Main *main, const ID *id)
{
  /* In undo case, most libraries and linked data should be kept as is from previous state
   * (see BLO_read_from_memfile).
   * However, some needed by the snapshot being read may have been removed in previous one,
   * and would go missing.
   * This leads e.g. to disappearing objects in some undo/redo case, see T34446.
   * That means we have to carefully check whether current lib or
   * libdata already exits in old main, if it does we merely copy it over into new main area,
   * otherwise we have to do a full read of that bhead... */
  CLOG_INFO(&LOG_UNDO, 2, "UNDO: restore library %s", id->name);

  Main *libmain = static_cast<Main *>(fd->old_mainlist->first);
  /* Skip oldmain itself... */
  for (libmain = libmain->next; libmain; libmain = libmain->next) {
    if (libmain->curlib && STREQ(id->name, libmain->curlib->id.name)) {
      Main *oldmain = static_cast<Main *>(fd->old_mainlist->first);
      CLOG_INFO(&LOG_UNDO,
                2,
                "    compare with %s -> match",
                libmain->curlib ? libmain->curlib->id.name : "<nullptr>");
      /* In case of a library, we need to re-add its main to fd->mainlist,
       * because if we have later a missing ID_LINK_PLACEHOLDER,
       * we need to get the correct lib it is linked to!
       * Order is crucial, we cannot bulk-add it in BLO_read_from_memfile()
       * like it used to be. */
      BLI_remlink(fd->old_mainlist, libmain);
      BLI_remlink_safe(&oldmain->libraries, libmain->curlib);
      BLI_addtail(fd->mainlist, libmain);
      BLI_addtail(&main->libraries, libmain->curlib);
      return true;
    }
    CLOG_INFO(&LOG_UNDO,
              2,
              "    compare with %s -> NO match",
              libmain->curlib ? libmain->curlib->id.name : "<nullptr>");
  }

  return false;
}

/* For undo, restore existing linked datablock from the old main. */
static bool read_libblock_undo_restore_linked(FileData *fd, Main *main, const ID *id, BHead *bhead)
{
  CLOG_INFO(&LOG_UNDO, 2, "UNDO: restore linked datablock %s", id->name);

  ID *id_old = BKE_libblock_find_name(main, GS(id->name), id->name + 2);
  if (id_old != nullptr) {
    CLOG_INFO(&LOG_UNDO,
              2,
              "    from %s (%s): found",
              main->curlib ? main->curlib->id.name : "<nullptr>",
              main->curlib ? main->curlib->filepath : "<nullptr>");
    /* Even though we found our linked ID, there is no guarantee its address
     * is still the same. */
    if (id_old != bhead->old) {
      oldnewmap_lib_insert(fd, bhead->old, id_old, GS(id_old->name));
    }

    /* No need to do anything else for ID_LINK_PLACEHOLDER, it's assumed
     * already present in its lib's main. */
    return true;
  }

  CLOG_INFO(&LOG_UNDO,
            2,
            "    from %s (%s): NOT found",
            main->curlib ? main->curlib->id.name : "<nullptr>",
            main->curlib ? main->curlib->filepath : "<nullptr>");
  return false;
}

/* For undo, restore unchanged datablock from old main. */
static void read_libblock_undo_restore_identical(
    FileData *fd, Main *main, const ID * /*id*/, ID *id_old, const int tag)
{
  BLI_assert((fd->skip_flags & BLO_READ_SKIP_UNDO_OLD_MAIN) == 0);
  BLI_assert(id_old != nullptr);

  /* Some tags need to be preserved here. */
  id_old->tag = tag | (id_old->tag & LIB_TAG_KEEP_ON_UNDO);
  id_old->lib = main->curlib;
  id_old->us = ID_FAKE_USERS(id_old);
  /* Do not reset id->icon_id here, memory allocated for it remains valid. */
  /* Needed because .blend may have been saved with crap value here... */
  id_old->newid = nullptr;
  id_old->orig_id = nullptr;

  const short idcode = GS(id_old->name);
  Main *old_bmain = static_cast<Main *>(fd->old_mainlist->first);
  ListBase *old_lb = which_libbase(old_bmain, idcode);
  ListBase *new_lb = which_libbase(main, idcode);
  BLI_remlink(old_lb, id_old);
  BLI_addtail(new_lb, id_old);

  /* Recalc flags, mostly these just remain as they are. */
  id_old->recalc |= direct_link_id_restore_recalc_exceptions(id_old);
  id_old->recalc_after_undo_push = 0;

  if (GS(id_old->name) == ID_OB) {
    Object *ob = (Object *)id_old;
    /* For undo we stay in object mode during undo presses, so keep editmode disabled for re-used
     * data-blocks too. */
    ob->mode &= ~OB_MODE_EDIT;
  }
}

/* For undo, store changed datablock at old address. */
static void read_libblock_undo_restore_at_old_address(FileData *fd, Main *main, ID *id, ID *id_old)
{
  /* During memfile undo, if an ID changed and we cannot directly re-use existing one from old
   * bmain, we do a full read of the new id from the memfile, and then fully swap its content
   * with the old id. This allows us to keep the same pointer even for modified data, which
   * helps reducing further detected changes by the depsgraph (since unchanged IDs remain fully
   * unchanged, even if they are using/pointing to a changed one). */
  BLI_assert((fd->skip_flags & BLO_READ_SKIP_UNDO_OLD_MAIN) == 0);
  BLI_assert(id_old != nullptr);

  const short idcode = GS(id->name);

  Main *old_bmain = static_cast<Main *>(fd->old_mainlist->first);
  ListBase *old_lb = which_libbase(old_bmain, idcode);
  ListBase *new_lb = which_libbase(main, idcode);
  BLI_remlink(old_lb, id_old);
  BLI_remlink(new_lb, id);

  /* We do not need any remapping from this call here, since no ID pointer is valid in the data
   * currently (they are all pointing to old addresses, and need to go through `lib_link`
   * process). So we can pass nullptr for the Main pointer parameter. */
  BKE_lib_id_swap_full(nullptr, id, id_old);

  /* Special temporary usage of this pointer, necessary for the `undo_preserve` call after
   * lib-linking to restore some data that should never be affected by undo, e.g. the 3D cursor of
   * #Scene. */
  id_old->orig_id = id;

  BLI_addtail(new_lb, id_old);
  BLI_addtail(old_lb, id);
}

static bool read_libblock_undo_restore(
    FileData *fd, Main *main, BHead *bhead, const int tag, ID **r_id_old)
{
  /* Get pointer to memory of new ID that we will be reading. */
  const ID *id = static_cast<const ID *>(peek_struct_undo(fd, bhead));
  const IDTypeInfo *id_type = BKE_idtype_get_info_from_id(id);

  if (bhead->code == ID_LI) {
    /* Restore library datablock. */
    if (read_libblock_undo_restore_library(fd, main, id)) {
      return true;
    }
  }
  else if (bhead->code == ID_LINK_PLACEHOLDER) {
    /* Restore linked datablock. */
    if (read_libblock_undo_restore_linked(fd, main, id, bhead)) {
      return true;
    }
  }
  else if (id_type->flags & IDTYPE_FLAGS_NO_MEMFILE_UNDO) {
    /* Skip reading any UI datablocks, existing ones are kept. We don't
     * support pointers from other datablocks to UI datablocks so those
     * we also don't put UI datablocks in fd->libmap. */
    return true;
  }

  /* Restore local datablocks. */
  ID *id_old = nullptr;
  const bool do_partial_undo = (fd->skip_flags & BLO_READ_SKIP_UNDO_OLD_MAIN) == 0;
  if (do_partial_undo && (bhead->code != ID_LINK_PLACEHOLDER)) {
    /* This code should only ever be reached for local data-blocks. */
    BLI_assert(main->curlib == nullptr);

    /* Find the 'current' existing ID we want to reuse instead of the one we
     * would read from the undo memfile. */
    BLI_assert(fd->old_idmap != nullptr);
    id_old = BKE_main_idmap_lookup_uuid(fd->old_idmap, id->session_uuid);
  }

  if (id_old != nullptr && read_libblock_is_identical(fd, bhead)) {
    /* Local datablock was unchanged, restore from the old main. */
    CLOG_INFO(&LOG_UNDO,
              2,
              "UNDO: read %s (uuid %u) -> keep identical datablock",
              id->name,
              id->session_uuid);

    /* Do not add LIB_TAG_NEW here, this should not be needed/used in undo case anyway (as
     * this is only for do_version-like code), but for sake of consistency, and also because
     * it will tell us which ID is re-used from old Main, and which one is actually new. */
    /* Also do not add LIB_TAG_NEED_LINK, those IDs will never be re-liblinked, hence that tag will
     * never be cleared, leading to critical issue in link/append code. */
    const int id_tag = tag | LIB_TAG_UNDO_OLD_ID_REUSED;
    read_libblock_undo_restore_identical(fd, main, id, id_old, id_tag);

    /* Insert into library map for lookup by newly read datablocks (with pointer value bhead->old).
     * Note that existing datablocks in memory (which pointer value would be id_old) are not
     * remapped anymore, so no need to store this info here. */
    oldnewmap_lib_insert(fd, bhead->old, id_old, bhead->code);

    *r_id_old = id_old;
    return true;
  }
  if (id_old != nullptr) {
    /* Local datablock was changed. Restore at the address of the old datablock. */
    CLOG_INFO(&LOG_UNDO,
              2,
              "UNDO: read %s (uuid %u) -> read to old existing address",
              id->name,
              id->session_uuid);
    *r_id_old = id_old;
    return false;
  }

  /* Local datablock does not exist in the undo step, so read from scratch. */
  CLOG_INFO(
      &LOG_UNDO, 2, "UNDO: read %s (uuid %u) -> read at new address", id->name, id->session_uuid);
  return false;
}

/* This routine reads a datablock and its direct data, and advances bhead to
 * the next datablock. For library linked datablocks, only a placeholder will
 * be generated, to be replaced in read_library_linked_ids.
 *
 * When reading for undo, libraries, linked datablocks and unchanged datablocks
 * will be restored from the old database. Only new or changed datablocks will
 * actually be read. */
static BHead *read_libblock(FileData *fd,
                            Main *main,
                            BHead *bhead,
                            const int tag,
                            const bool placeholder_set_indirect_extern,
                            ID **r_id)
{
  /* First attempt to restore existing datablocks for undo.
   * When datablocks are changed but still exist, we restore them at the old
   * address and inherit recalc flags for the dependency graph. */
  ID *id_old = nullptr;
  if (fd->flags & FD_FLAGS_IS_MEMFILE) {
    /* FIXME `read_libblock_undo_restore` currently often skips setting `id_old` even if there
     * would be a valid matching old ID (libraries, linked data, and `IDTYPE_FLAGS_NO_MEMFILE_UNDO`
     * id types, at least).
     *
     * It is unclear whether this is currently an issue:
     *   * `r_id` is currently only requested by linking code (both independent one, and as part of
     *     loading .blend file through `read_library_linked_ids`).
     *   * `main->id_map` seems to always be `nullptr` in undo case at this point.
     *
     * So undo case does not seem to be affected by this. A future cleanup should try to remove
     * most of this related code in the future, and instead assert that both `r_id` and
     * `main->id_map` are `nullptr`. */
    if (read_libblock_undo_restore(fd, main, bhead, tag, &id_old)) {
      if (r_id) {
        *r_id = id_old;
      }
      if (main->id_map != nullptr && id_old != nullptr) {
        BKE_main_idmap_insert_id(main->id_map, id_old);
      }

      return blo_bhead_next(fd, bhead);
    }
  }

  /* Read libblock struct. */
  ID *id = static_cast<ID *>(read_struct(fd, bhead, "lib block"));
  if (id == nullptr) {
    if (r_id) {
      *r_id = nullptr;
    }
    return blo_bhead_next(fd, bhead);
  }

  /* Determine ID type and add to main database list. */
  const short idcode = GS(id->name);
  ListBase *lb = which_libbase(main, idcode);
  if (lb == nullptr) {
    /* Unknown ID type. */
    CLOG_WARN(&LOG, "Unknown id code '%c%c'", (idcode & 0xff), (idcode >> 8));
    MEM_freeN(id);
    if (r_id) {
      *r_id = nullptr;
    }
    return blo_bhead_next(fd, bhead);
  }

  /* NOTE: id must be added to the list before direct_link_id(), since
   * direct_link_library() may remove it from there in case of duplicates. */
  BLI_addtail(lb, id);

  /* Insert into library map for lookup by newly read datablocks (with pointer value bhead->old).
   * Note that existing datablocks in memory (which pointer value would be id_old) are not remapped
   * remapped anymore, so no need to store this info here. */
  ID *id_target = id_old ? id_old : id;
  oldnewmap_lib_insert(fd, bhead->old, id_target, bhead->code);

  if (r_id) {
    *r_id = id_target;
  }

  /* Set tag for new datablock to indicate lib linking and versioning needs
   * to be done still. */
  int id_tag = tag | LIB_TAG_NEED_LINK | LIB_TAG_NEW;

  if (bhead->code == ID_LINK_PLACEHOLDER) {
    /* Read placeholder for linked datablock. */
    id_tag |= LIB_TAG_ID_LINK_PLACEHOLDER;

    if (placeholder_set_indirect_extern) {
      if (id->flag & LIB_INDIRECT_WEAK_LINK) {
        id_tag |= LIB_TAG_INDIRECT;
      }
      else {
        id_tag |= LIB_TAG_EXTERN;
      }
    }

    direct_link_id(fd, main, id_tag, id, id_old);

    if (main->id_map != nullptr) {
      BKE_main_idmap_insert_id(main->id_map, id);
    }

    return blo_bhead_next(fd, bhead);
  }

  /* Read datablock contents.
   * Use convenient malloc name for debugging and better memory link prints. */
  const char *allocname = dataname(idcode);
  bhead = read_data_into_datamap(fd, bhead, allocname);
  const bool success = direct_link_id(fd, main, id_tag, id, id_old);
  oldnewmap_clear(fd->datamap);

  if (!success) {
    /* XXX This is probably working OK currently given the very limited scope of that flag.
     * However, it is absolutely **not** handled correctly: it is freeing an ID pointer that has
     * been added to the fd->libmap mapping, which in theory could lead to nice crashes...
     * This should be properly solved at some point. */
    BKE_id_free(main, id);
    if (r_id != nullptr) {
      *r_id = nullptr;
    }
  }
  else if (id_old) {
    /* For undo, store contents read into id at id_old. */
    read_libblock_undo_restore_at_old_address(fd, main, id, id_old);

    if (main->id_map != nullptr) {
      BKE_main_idmap_insert_id(main->id_map, id_old);
    }
  }
  else if (main->id_map != nullptr) {
    BKE_main_idmap_insert_id(main->id_map, id);
  }

  return bhead;
}

/** \} */

/* -------------------------------------------------------------------- */
/** \name Read Asset Data
 * \{ */

BHead *blo_read_asset_data_block(FileData *fd, BHead *bhead, AssetMetaData **r_asset_data)
{
  BLI_assert(blo_bhead_is_id_valid_type(bhead));

  bhead = read_data_into_datamap(fd, bhead, "asset-data read");

  BlendDataReader reader = {fd};
  BLO_read_data_address(&reader, r_asset_data);
  BKE_asset_metadata_read(&reader, *r_asset_data);

  oldnewmap_clear(fd->datamap);

  return bhead;
}

/** \} */

/* -------------------------------------------------------------------- */
/** \name Read Global Data
 * \{ */

/* NOTE: this has to be kept for reading older files... */
/* also version info is written here */
static BHead *read_global(BlendFileData *bfd, FileData *fd, BHead *bhead)
{
  FileGlobal *fg = static_cast<FileGlobal *>(read_struct(fd, bhead, "Global"));

  /* copy to bfd handle */
  bfd->main->subversionfile = fg->subversion;
  bfd->main->upbgeversionfile = fg->upbgeversion;
  bfd->main->upbgesubversionfile = fg->upbgesubversion;
  bfd->main->minversionfile = fg->minversion;
  bfd->main->minsubversionfile = fg->minsubversion;
  bfd->main->build_commit_timestamp = fg->build_commit_timestamp;
  BLI_strncpy(bfd->main->build_hash, fg->build_hash, sizeof(bfd->main->build_hash));

  bfd->fileflags = fg->fileflags;
  bfd->globalf = fg->globalf;
  STRNCPY(bfd->filepath, fg->filepath);

  /* Error in 2.65 and older: `main->filepath` was not set if you save from startup
   * (not after loading file). */
  if (bfd->filepath[0] == 0) {
    if (fd->fileversion < 265 || (fd->fileversion == 265 && fg->subversion < 1)) {
      if ((G.fileflags & G_FILE_RECOVER_READ) == 0) {
        STRNCPY(bfd->filepath, BKE_main_blendfile_path(bfd->main));
      }
    }

    /* early 2.50 version patch - filepath not in FileGlobal struct at all */
    if (fd->fileversion <= 250) {
      STRNCPY(bfd->filepath, BKE_main_blendfile_path(bfd->main));
    }
  }

  if (G.fileflags & G_FILE_RECOVER_READ) {
    BLI_strncpy(fd->relabase, fg->filepath, sizeof(fd->relabase));
  }

  bfd->curscreen = fg->curscreen;
  bfd->curscene = fg->curscene;
  bfd->cur_view_layer = fg->cur_view_layer;

  MEM_freeN(fg);

  fd->globalf = bfd->globalf;
  fd->fileflags = bfd->fileflags;

  return blo_bhead_next(fd, bhead);
}

/* NOTE: this has to be kept for reading older files... */
static void link_global(FileData *fd, BlendFileData *bfd)
{
  bfd->cur_view_layer = static_cast<ViewLayer *>(
      blo_read_get_new_globaldata_address(fd, bfd->cur_view_layer));
  bfd->curscreen = static_cast<bScreen *>(newlibadr(fd, nullptr, bfd->curscreen));
  bfd->curscene = static_cast<Scene *>(newlibadr(fd, nullptr, bfd->curscene));
  /* this happens in files older than 2.35 */
  if (bfd->curscene == nullptr) {
    if (bfd->curscreen) {
      bfd->curscene = bfd->curscreen->scene;
    }
  }
}

/** \} */

/* -------------------------------------------------------------------- */
/** \name Versioning
 * \{ */

static void do_versions_userdef(FileData * /*fd*/, BlendFileData *bfd)
{
  UserDef *user = bfd->user;

  if (user == nullptr) {
    return;
  }

  blo_do_versions_userdef(user);
}

static void do_versions(FileData *fd, Library *lib, Main *main)
{
  /* WATCH IT!!!: pointers from libdata have not been converted */

  /* Don't allow versioning to create new data-blocks. */
  main->is_locked_for_linking = true;

  if (G.debug & G_DEBUG) {
    char build_commit_datetime[32];
    time_t temp_time = main->build_commit_timestamp;
    struct tm *tm = (temp_time) ? gmtime(&temp_time) : nullptr;
    if (LIKELY(tm)) {
      strftime(build_commit_datetime, sizeof(build_commit_datetime), "%Y-%m-%d %H:%M", tm);
    }
    else {
      BLI_strncpy(build_commit_datetime, "unknown", sizeof(build_commit_datetime));
    }

    CLOG_INFO(&LOG, 0, "Read file %s", fd->relabase);
    CLOG_INFO(&LOG,
              0,
              "    Version %d sub %d date %s hash %s",
              main->versionfile,
              main->subversionfile,
              build_commit_datetime,
              main->build_hash);
  }

  blo_do_versions_pre250(fd, lib, main);
  blo_do_versions_250(fd, lib, main);
  blo_do_versions_260(fd, lib, main);
  blo_do_versions_270(fd, lib, main);
  blo_do_versions_280(fd, lib, main);
  blo_do_versions_290(fd, lib, main);
  blo_do_versions_300(fd, lib, main);
  blo_do_versions_400(fd, lib, main);
  blo_do_versions_cycles(fd, lib, main);
  blo_do_versions_upbge(fd, lib, main);

  /* WATCH IT!!!: pointers from libdata have not been converted yet here! */
  /* WATCH IT 2!: Userdef struct init see do_versions_userdef() above! */

  /* don't forget to set version number in BKE_blender_version.h! */

  main->is_locked_for_linking = false;
}

static void do_versions_after_linking(Main *main, ReportList *reports)
{
  CLOG_INFO(&LOG,
            2,
            "Processing %s (%s), %d.%d",
            main->curlib ? main->curlib->filepath : main->filepath,
            main->curlib ? "LIB" : "MAIN",
            main->versionfile,
            main->subversionfile);

  /* Don't allow versioning to create new data-blocks. */
  main->is_locked_for_linking = true;

  do_versions_after_linking_250(main);
  do_versions_after_linking_260(main);
  do_versions_after_linking_270(main);
  do_versions_after_linking_280(main, reports);
  do_versions_after_linking_290(main, reports);
  do_versions_after_linking_300(main, reports);
  do_versions_after_linking_cycles(main);

  main->is_locked_for_linking = false;
}

/** \} */

/* -------------------------------------------------------------------- */
/** \name Read Library Data Block (all)
 * \{ */

static void lib_link_all(FileData *fd, Main *bmain)
{
  const bool do_partial_undo = (fd->skip_flags & BLO_READ_SKIP_UNDO_OLD_MAIN) == 0;

  BlendLibReader reader = {fd, bmain};

  ID *id;
  FOREACH_MAIN_ID_BEGIN (bmain, id) {
    if ((id->tag & LIB_TAG_NEED_LINK) == 0) {
      /* This ID does not need liblink, just skip to next one. */
      continue;
    }

    if ((fd->flags & FD_FLAGS_IS_MEMFILE) && GS(id->name) == ID_WM) {
      /* No load UI for undo memfiles.
       * Only WM currently, SCR needs it still (see below), and so does WS? */
      continue;
    }

    if ((fd->flags & FD_FLAGS_IS_MEMFILE) && do_partial_undo &&
        (id->tag & LIB_TAG_UNDO_OLD_ID_REUSED) != 0) {
      /* This ID has been re-used from 'old' bmain. Since it was therefore unchanged across
       * current undo step, and old IDs re-use their old memory address, we do not need to liblink
       * it at all. */
      continue;
    }

    lib_link_id(&reader, id);

    const IDTypeInfo *id_type = BKE_idtype_get_info_from_id(id);
    if (id_type->blend_read_lib != nullptr) {
      id_type->blend_read_lib(&reader, id);
    }

    if (GS(id->name) == ID_LI) {
      lib_link_library(&reader, (Library *)id); /* Only init users. */
    }

    id->tag &= ~LIB_TAG_NEED_LINK;

    /* Some data that should be persistent, like the 3DCursor or the tool settings, are
     * stored in IDs affected by undo, like Scene. So this requires some specific handling. */
    if (id_type->blend_read_undo_preserve != nullptr && id->orig_id != nullptr) {
      id_type->blend_read_undo_preserve(&reader, id, id->orig_id);
    }
  }
  FOREACH_MAIN_ID_END;

  /* Cleanup `ID.orig_id`, this is now reserved for depsgraph/COW usage only. */
  FOREACH_MAIN_ID_BEGIN (bmain, id) {
    id->orig_id = nullptr;
  }
  FOREACH_MAIN_ID_END;

#ifndef NDEBUG
  /* Double check we do not have any 'need link' tag remaining, this should never be the case once
   * this function has run. */
  FOREACH_MAIN_ID_BEGIN (bmain, id) {
    BLI_assert((id->tag & LIB_TAG_NEED_LINK) == 0);
  }
  FOREACH_MAIN_ID_END;
#endif
}

/**
 * Checks to perform after `lib_link_all`.
 * Those operations cannot perform properly in a split bmain case, since some data from other
 * bmain's (aka libraries) may not have been processed yet.
 */
static void after_liblink_merged_bmain_process(Main *bmain)
{
  /* We only expect a merged Main here, not a split one. */
  BLI_assert((bmain->prev == nullptr) && (bmain->next == nullptr));

  /* Check for possible cycles in scenes' 'set' background property. */
  lib_link_scenes_check_set(bmain);

  /* We could integrate that to mesh/curve/lattice lib_link, but this is really cheap process,
   * so simpler to just use it directly in this single call. */
  BLO_main_validate_shapekeys(bmain, nullptr);

  /* We have to rebuild that runtime information *after* all data-blocks have been properly linked.
   */
  BKE_main_collections_parent_relations_rebuild(bmain);
}

/** \} */

/* -------------------------------------------------------------------- */
/** \name Read User Preferences
 * \{ */

static void direct_link_keymapitem(BlendDataReader *reader, wmKeyMapItem *kmi)
{
  BLO_read_data_address(reader, &kmi->properties);
  IDP_BlendDataRead(reader, &kmi->properties);
  kmi->ptr = nullptr;
  kmi->flag &= ~KMI_UPDATE;
}

static BHead *read_userdef(BlendFileData *bfd, FileData *fd, BHead *bhead)
{
  UserDef *user;
  bfd->user = user = static_cast<UserDef *>(read_struct(fd, bhead, "user def"));

  /* User struct has separate do-version handling */
  user->versionfile = bfd->main->versionfile;
  user->subversionfile = bfd->main->subversionfile;

  /* read all data into fd->datamap */
  bhead = read_data_into_datamap(fd, bhead, "user def");

  BlendDataReader reader_ = {fd};
  BlendDataReader *reader = &reader_;

  BLO_read_list(reader, &user->themes);
  BLO_read_list(reader, &user->user_keymaps);
  BLO_read_list(reader, &user->user_keyconfig_prefs);
  BLO_read_list(reader, &user->user_menus);
  BLO_read_list(reader, &user->addons);
  BLO_read_list(reader, &user->autoexec_paths);
  BLO_read_list(reader, &user->asset_libraries);

  LISTBASE_FOREACH (wmKeyMap *, keymap, &user->user_keymaps) {
    keymap->modal_items = nullptr;
    keymap->poll = nullptr;
    keymap->flag &= ~KEYMAP_UPDATE;

    BLO_read_list(reader, &keymap->diff_items);
    BLO_read_list(reader, &keymap->items);

    LISTBASE_FOREACH (wmKeyMapDiffItem *, kmdi, &keymap->diff_items) {
      BLO_read_data_address(reader, &kmdi->remove_item);
      BLO_read_data_address(reader, &kmdi->add_item);

      if (kmdi->remove_item) {
        direct_link_keymapitem(reader, kmdi->remove_item);
      }
      if (kmdi->add_item) {
        direct_link_keymapitem(reader, kmdi->add_item);
      }
    }

    LISTBASE_FOREACH (wmKeyMapItem *, kmi, &keymap->items) {
      direct_link_keymapitem(reader, kmi);
    }
  }

  LISTBASE_FOREACH (wmKeyConfigPref *, kpt, &user->user_keyconfig_prefs) {
    BLO_read_data_address(reader, &kpt->prop);
    IDP_BlendDataRead(reader, &kpt->prop);
  }

  LISTBASE_FOREACH (bUserMenu *, um, &user->user_menus) {
    BLO_read_list(reader, &um->items);
    LISTBASE_FOREACH (bUserMenuItem *, umi, &um->items) {
      if (umi->type == USER_MENU_TYPE_OPERATOR) {
        bUserMenuItem_Op *umi_op = (bUserMenuItem_Op *)umi;
        BLO_read_data_address(reader, &umi_op->prop);
        IDP_BlendDataRead(reader, &umi_op->prop);
      }
    }
  }

  LISTBASE_FOREACH (bAddon *, addon, &user->addons) {
    BLO_read_data_address(reader, &addon->prop);
    IDP_BlendDataRead(reader, &addon->prop);
  }

  /* XXX */
  user->uifonts.first = user->uifonts.last = nullptr;

  BLO_read_list(reader, &user->uistyles);

  /* Don't read the active app template, use the default one. */
  user->app_template[0] = '\0';

  /* Clear runtime data. */
  user->runtime.is_dirty = false;
  user->edit_studio_light = 0;

  /* free fd->datamap again */
  oldnewmap_clear(fd->datamap);

  return bhead;
}

/** \} */

/* -------------------------------------------------------------------- */
/** \name Read File (Internal)
 * \{ */

/** Contains sanity/debug checks to be performed at the very end of the reading process (i.e. after
 * data, liblink, linked data, etc. has been done). */
static void blo_read_file_checks(Main *bmain)
{
#ifndef NDEBUG
  LISTBASE_FOREACH (wmWindowManager *, wm, &bmain->wm) {
    LISTBASE_FOREACH (wmWindow *, win, &wm->windows) {
      /* This pointer is deprecated and should always be nullptr. */
      BLI_assert(win->screen == nullptr);
    }
  }
#endif
  UNUSED_VARS_NDEBUG(bmain);
}

BlendFileData *blo_read_file_internal(FileData *fd, const char *filepath)
{
  BHead *bhead = blo_bhead_first(fd);
  BlendFileData *bfd;
  ListBase mainlist = {nullptr, nullptr};

  if (fd->flags & FD_FLAGS_IS_MEMFILE) {
    CLOG_INFO(&LOG_UNDO, 2, "UNDO: read step");
  }

  bfd = static_cast<BlendFileData *>(MEM_callocN(sizeof(BlendFileData), "blendfiledata"));

  bfd->main = BKE_main_new();
  bfd->main->versionfile = fd->fileversion;

  bfd->type = BLENFILETYPE_BLEND;

  if ((fd->skip_flags & BLO_READ_SKIP_DATA) == 0) {
    BLI_addtail(&mainlist, bfd->main);
    fd->mainlist = &mainlist;
    STRNCPY(bfd->main->filepath, filepath);
  }

  if (G.background) {
    /* We only read & store .blend thumbnail in background mode
     * (because we cannot re-generate it, no OpenGL available).
     */
    const int *data = read_file_thumbnail(fd);

    if (data) {
      const int width = data[0];
      const int height = data[1];
      if (BLEN_THUMB_MEMSIZE_IS_VALID(width, height)) {
        const size_t data_size = BLEN_THUMB_MEMSIZE(width, height);
        bfd->main->blen_thumb = static_cast<BlendThumbnail *>(MEM_mallocN(data_size, __func__));

        BLI_assert((data_size - sizeof(*bfd->main->blen_thumb)) ==
                   (BLEN_THUMB_MEMSIZE_FILE(width, height) - (sizeof(*data) * 2)));
        bfd->main->blen_thumb->width = width;
        bfd->main->blen_thumb->height = height;
        memcpy(bfd->main->blen_thumb->rect, &data[2], data_size - sizeof(*bfd->main->blen_thumb));
      }
    }
  }

  while (bhead) {
    switch (bhead->code) {
      case DATA:
      case DNA1:
      case TEST: /* used as preview since 2.5x */
      case REND:
        bhead = blo_bhead_next(fd, bhead);
        break;
      case GLOB:
        bhead = read_global(bfd, fd, bhead);
        break;
      case USER:
        if (fd->skip_flags & BLO_READ_SKIP_USERDEF) {
          bhead = blo_bhead_next(fd, bhead);
        }
        else {
          bhead = read_userdef(bfd, fd, bhead);
        }
        break;
      case ENDB:
        bhead = nullptr;
        break;

      case ID_LINK_PLACEHOLDER:
        if (fd->skip_flags & BLO_READ_SKIP_DATA) {
          bhead = blo_bhead_next(fd, bhead);
        }
        else {
          /* Add link placeholder to the main of the library it belongs to.
           * The library is the most recently loaded ID_LI block, according
           * to the file format definition. So we can use the entry at the
           * end of mainlist, added in direct_link_library. */
          Main *libmain = static_cast<Main *>(mainlist.last);
          bhead = read_libblock(fd, libmain, bhead, 0, true, nullptr);
        }
        break;
        /* in 2.50+ files, the file identifier for screens is patched, forward compatibility */
      case ID_SCRN:
        bhead->code = ID_SCR;
        /* pass on to default */
        ATTR_FALLTHROUGH;
      default:
        if (fd->skip_flags & BLO_READ_SKIP_DATA) {
          bhead = blo_bhead_next(fd, bhead);
        }
        else {
          bhead = read_libblock(fd, bfd->main, bhead, LIB_TAG_LOCAL, false, nullptr);
        }
    }
  }

  /* do before read_libraries, but skip undo case */
  if ((fd->flags & FD_FLAGS_IS_MEMFILE) == 0) {
    if ((fd->skip_flags & BLO_READ_SKIP_DATA) == 0) {
      do_versions(fd, nullptr, bfd->main);
    }

    if ((fd->skip_flags & BLO_READ_SKIP_USERDEF) == 0) {
      do_versions_userdef(fd, bfd);
    }
  }

  if ((fd->skip_flags & BLO_READ_SKIP_DATA) == 0) {
    fd->reports->duration.libraries = PIL_check_seconds_timer();
    read_libraries(fd, &mainlist);

    blo_join_main(&mainlist);

    lib_link_all(fd, bfd->main);
    after_liblink_merged_bmain_process(bfd->main);

    fd->reports->duration.libraries = PIL_check_seconds_timer() - fd->reports->duration.libraries;

    /* Skip in undo case. */
    if ((fd->flags & FD_FLAGS_IS_MEMFILE) == 0) {
      /* Note that we can't recompute user-counts at this point in undo case, we play too much with
       * IDs from different memory realms, and Main database is not in a fully valid state yet.
       */
      /* Some versioning code does expect some proper user-reference-counting, e.g. in conversion
       * from groups to collections... We could optimize out that first call when we are reading a
       * current version file, but again this is really not a bottle neck currently.
       * So not worth it. */
      BKE_main_id_refcount_recompute(bfd->main, false);

      /* Yep, second splitting... but this is a very cheap operation, so no big deal. */
      blo_split_main(&mainlist, bfd->main);
      LISTBASE_FOREACH (Main *, mainvar, &mainlist) {
        BLI_assert(mainvar->versionfile != 0);
        do_versions_after_linking(mainvar, fd->reports->reports);
      }
      blo_join_main(&mainlist);

      /* And we have to compute those user-reference-counts again, as `do_versions_after_linking()`
       * does not always properly handle user counts, and/or that function does not take into
       * account old, deprecated data. */
      BKE_main_id_refcount_recompute(bfd->main, false);
    }

    /* After all data has been read and versioned, uses LIB_TAG_NEW. Theoretically this should
     * not be calculated in the undo case, but it is currently needed even on undo to recalculate
     * a cache. */
    ntreeUpdateAllNew(bfd->main);

    placeholders_ensure_valid(bfd->main);

    BKE_main_id_tag_all(bfd->main, LIB_TAG_NEW, false);

    /* Now that all our data-blocks are loaded,
     * we can re-generate overrides from their references. */
    if ((fd->flags & FD_FLAGS_IS_MEMFILE) == 0) {
      /* Do not apply in undo case! */
      fd->reports->duration.lib_overrides = PIL_check_seconds_timer();

      BKE_lib_override_library_main_validate(bfd->main, fd->reports->reports);
      BKE_lib_override_library_main_update(bfd->main);

      /* FIXME Temporary 'fix' to a problem in how temp ID are copied in
       * `BKE_lib_override_library_main_update`, see T103062.
       * Proper fix involves first addressing T90610. */
      BKE_main_collections_parent_relations_rebuild(bfd->main);

      fd->reports->duration.lib_overrides = PIL_check_seconds_timer() -
                                            fd->reports->duration.lib_overrides;
    }

    BKE_collections_after_lib_link(bfd->main);

    /* Make all relative paths, relative to the open blend file. */
    fix_relpaths_library(fd->relabase, bfd->main);

    link_global(fd, bfd); /* as last */
  }

  fd->mainlist = nullptr; /* Safety, this is local variable, shall not be used afterward. */

  BLI_assert(bfd->main->id_map == nullptr);

  /* Sanity checks. */
  blo_read_file_checks(bfd->main);

  return bfd;
}

/** \} */

/* -------------------------------------------------------------------- */
/** \name Library Linking
 *
 * Also used for append.
 * \{ */

struct BHeadSort {
  BHead *bhead;
  const void *old;
};

static int verg_bheadsort(const void *v1, const void *v2)
{
  const BHeadSort *x1 = static_cast<const BHeadSort *>(v1),
                  *x2 = static_cast<const BHeadSort *>(v2);

  if (x1->old > x2->old) {
    return 1;
  }
  if (x1->old < x2->old) {
    return -1;
  }
  return 0;
}

static void sort_bhead_old_map(FileData *fd)
{
  BHead *bhead;
  BHeadSort *bhs;
  int tot = 0;

  for (bhead = blo_bhead_first(fd); bhead; bhead = blo_bhead_next(fd, bhead)) {
    tot++;
  }

  fd->tot_bheadmap = tot;
  if (tot == 0) {
    return;
  }

  bhs = fd->bheadmap = static_cast<BHeadSort *>(
      MEM_malloc_arrayN(tot, sizeof(BHeadSort), "BHeadSort"));

  for (bhead = blo_bhead_first(fd); bhead; bhead = blo_bhead_next(fd, bhead), bhs++) {
    bhs->bhead = bhead;
    bhs->old = bhead->old;
  }

  qsort(fd->bheadmap, tot, sizeof(BHeadSort), verg_bheadsort);
}

static BHead *find_previous_lib(FileData *fd, BHead *bhead)
{
  /* Skip library data-blocks in undo, see comment in read_libblock. */
  if (fd->flags & FD_FLAGS_IS_MEMFILE) {
    return nullptr;
  }

  for (; bhead; bhead = blo_bhead_prev(fd, bhead)) {
    if (bhead->code == ID_LI) {
      break;
    }
  }

  return bhead;
}

static BHead *find_bhead(FileData *fd, void *old)
{
#if 0
  BHead* bhead;
#endif
  BHeadSort *bhs, bhs_s;

  if (!old) {
    return nullptr;
  }

  if (fd->bheadmap == nullptr) {
    sort_bhead_old_map(fd);
  }

  bhs_s.old = old;
  bhs = static_cast<BHeadSort *>(
      bsearch(&bhs_s, fd->bheadmap, fd->tot_bheadmap, sizeof(BHeadSort), verg_bheadsort));

  if (bhs) {
    return bhs->bhead;
  }

#if 0
  for (bhead = blo_bhead_first(fd); bhead; bhead = blo_bhead_next(fd, bhead)) {
    if (bhead->old == old) {
      return bhead;
    }
  }
#endif

  return nullptr;
}

static BHead *find_bhead_from_code_name(FileData *fd, const short idcode, const char *name)
{
#ifdef USE_GHASH_BHEAD

  char idname_full[MAX_ID_NAME];

  *((short *)idname_full) = idcode;
  BLI_strncpy(idname_full + 2, name, sizeof(idname_full) - 2);

  return static_cast<BHead *>(BLI_ghash_lookup(fd->bhead_idname_hash, idname_full));

#else
  BHead *bhead;

  for (bhead = blo_bhead_first(fd); bhead; bhead = blo_bhead_next(fd, bhead)) {
    if (bhead->code == idcode) {
      const char *idname_test = blo_bhead_id_name(fd, bhead);
      if (STREQ(idname_test + 2, name)) {
        return bhead;
      }
    }
    else if (bhead->code == ENDB) {
      break;
    }
  }

  return nullptr;
#endif
}

static BHead *find_bhead_from_idname(FileData *fd, const char *idname)
{
#ifdef USE_GHASH_BHEAD
  return static_cast<BHead *>(BLI_ghash_lookup(fd->bhead_idname_hash, idname));
#else
  return find_bhead_from_code_name(fd, GS(idname), idname + 2);
#endif
}

static ID *is_yet_read(FileData *fd, Main *mainvar, BHead *bhead)
{
  if (mainvar->id_map == nullptr) {
    mainvar->id_map = BKE_main_idmap_create(mainvar, false, nullptr, MAIN_IDMAP_TYPE_NAME);
  }
  BLI_assert(BKE_main_idmap_main_get(mainvar->id_map) == mainvar);

  const char *idname = blo_bhead_id_name(fd, bhead);

  ID *id = BKE_main_idmap_lookup_name(mainvar->id_map, GS(idname), idname + 2, mainvar->curlib);
  BLI_assert(id == BLI_findstring(which_libbase(mainvar, GS(idname)), idname, offsetof(ID, name)));
  return id;
}

/** \} */

/* -------------------------------------------------------------------- */
/** \name Library Linking (expand pointers)
 * \{ */

static void expand_doit_library(void *fdhandle, Main *mainvar, void *old)
{
  FileData *fd = static_cast<FileData *>(fdhandle);

  BHead *bhead = find_bhead(fd, old);
  if (bhead == nullptr) {
    return;
  }

  if (bhead->code == ID_LINK_PLACEHOLDER) {
    /* Placeholder link to data-block in another library. */
    BHead *bheadlib = find_previous_lib(fd, bhead);
    if (bheadlib == nullptr) {
      return;
    }

    Library *lib = static_cast<Library *>(read_struct(fd, bheadlib, "Library"));
    Main *libmain = blo_find_main(fd, lib->filepath, fd->relabase);

    if (libmain->curlib == nullptr) {
      const char *idname = blo_bhead_id_name(fd, bhead);

      BLO_reportf_wrap(fd->reports,
                       RPT_WARNING,
                       TIP_("LIB: Data refers to main .blend file: '%s' from %s"),
                       idname,
                       mainvar->curlib->filepath_abs);
      return;
    }

    ID *id = is_yet_read(fd, libmain, bhead);

    if (id == nullptr) {
      /* ID has not been read yet, add placeholder to the main of the
       * library it belongs to, so that it will be read later. */
      read_libblock(fd, libmain, bhead, fd->id_tag_extra | LIB_TAG_INDIRECT, false, &id);
      BLI_assert(id != nullptr);
      id_sort_by_name(which_libbase(libmain, GS(id->name)), id, static_cast<ID *>(id->prev));

      /* commented because this can print way too much */
      // if (G.debug & G_DEBUG) printf("expand_doit: other lib %s\n", lib->filepath);

      /* for outliner dependency only */
      libmain->curlib->parent = mainvar->curlib;
    }
    else {
      /* Convert any previously read weak link to regular link
       * to signal that we want to read this data-block. */
      if (id->tag & LIB_TAG_ID_LINK_PLACEHOLDER) {
        id->flag &= ~LIB_INDIRECT_WEAK_LINK;
      }

      /* "id" is either a placeholder or real ID that is already in the
       * main of the library (A) it belongs to. However it might have been
       * put there by another library (C) which only updated its own
       * fd->libmap. In that case we also need to update the fd->libmap
       * of the current library (B) so we can find it for lookups.
       *
       * An example of such a setup is:
       * (A) tree.blend: contains Tree object.
       * (B) forest.blend: contains Forest collection linking in Tree from tree.blend.
       * (C) shot.blend: links in both Tree from tree.blend and Forest from forest.blend.
       */
      oldnewmap_lib_insert(fd, bhead->old, id, bhead->code);

      /* If "id" is a real data-block and not a placeholder, we need to
       * update fd->libmap to replace ID_LINK_PLACEHOLDER with the real
       * ID_* code.
       *
       * When the real ID is read this replacement happens for all
       * libraries read so far, but not for libraries that have not been
       * read yet at that point. */
      change_link_placeholder_to_real_ID_pointer_fd(fd, bhead->old, id);

      /* Commented because this can print way too much. */
#if 0
      if (G.debug & G_DEBUG) {
        printf("expand_doit: already linked: %s lib: %s\n", id->name, lib->filepath);
      }
#endif
    }

    MEM_freeN(lib);
  }
  else {
    /* Data-block in same library. */
    /* In 2.50+ file identifier for screens is patched, forward compatibility. */
    if (bhead->code == ID_SCRN) {
      bhead->code = ID_SCR;
    }

    ID *id = is_yet_read(fd, mainvar, bhead);
    if (id == nullptr) {
      read_libblock(fd,
                    mainvar,
                    bhead,
                    fd->id_tag_extra | LIB_TAG_NEED_EXPAND | LIB_TAG_INDIRECT,
                    false,
                    &id);
      BLI_assert(id != nullptr);
      id_sort_by_name(which_libbase(mainvar, GS(id->name)), id, static_cast<ID *>(id->prev));
    }
    else {
      /* Convert any previously read weak link to regular link
       * to signal that we want to read this data-block. */
      if (id->tag & LIB_TAG_ID_LINK_PLACEHOLDER) {
        id->flag &= ~LIB_INDIRECT_WEAK_LINK;
      }

      /* this is actually only needed on UI call? when ID was already read before,
       * and another append happens which invokes same ID...
       * in that case the lookup table needs this entry */
      oldnewmap_lib_insert(fd, bhead->old, id, bhead->code);
      /* commented because this can print way too much */
      // if (G.debug & G_DEBUG) printf("expand: already read %s\n", id->name);
    }
  }
}

static BLOExpandDoitCallback expand_doit;

static void expand_id(BlendExpander *expander, ID *id);

static void expand_id_embedded_id(BlendExpander *expander, ID *id)
{
  /* Handle 'private IDs'. */
  bNodeTree *nodetree = ntreeFromID(id);
  if (nodetree != nullptr) {
    expand_id(expander, &nodetree->id);
    ntreeBlendReadExpand(expander, nodetree);
  }

  if (GS(id->name) == ID_SCE) {
    Scene *scene = (Scene *)id;
    if (scene->master_collection != nullptr) {
      expand_id(expander, &scene->master_collection->id);
      BKE_collection_blend_read_expand(expander, scene->master_collection);
    }
  }
}

static void expand_id(BlendExpander *expander, ID *id)
{
  IDP_BlendReadExpand(expander, id->properties);

  if (id->override_library) {
    BLO_expand(expander, id->override_library->reference);
    BLO_expand(expander, id->override_library->storage);
  }

  AnimData *adt = BKE_animdata_from_id(id);
  if (adt != nullptr) {
    BKE_animdata_blend_read_expand(expander, adt);
  }

  expand_id_embedded_id(expander, id);
}

void BLO_main_expander(BLOExpandDoitCallback expand_doit_func)
{
  expand_doit = expand_doit_func;
}

void BLO_expand_main(void *fdhandle, Main *mainvar)
{
  ListBase *lbarray[INDEX_ID_MAX];
  FileData *fd = static_cast<FileData *>(fdhandle);
  ID *id;
  int a;
  bool do_it = true;

  BlendExpander expander = {fd, mainvar};

  while (do_it) {
    do_it = false;

    a = set_listbasepointers(mainvar, lbarray);
    while (a--) {
      id = static_cast<ID *>(lbarray[a]->first);
      while (id) {
        if (id->tag & LIB_TAG_NEED_EXPAND) {
          expand_id(&expander, id);

          const IDTypeInfo *id_type = BKE_idtype_get_info_from_id(id);
          if (id_type->blend_read_expand != nullptr) {
            id_type->blend_read_expand(&expander, id);
          }

          do_it = true;
          id->tag &= ~LIB_TAG_NEED_EXPAND;
        }
        id = static_cast<ID *>(id->next);
      }
    }
  }
}

/** \} */

/* -------------------------------------------------------------------- */
/** \name Library Linking (helper functions)
 * \{ */

/* returns true if the item was found
 * but it may already have already been appended/linked */
static ID *link_named_part(
    Main *mainl, FileData *fd, const short idcode, const char *name, const int flag)
{
  BHead *bhead = find_bhead_from_code_name(fd, idcode, name);
  ID *id;

  const bool use_placeholders = (flag & BLO_LIBLINK_USE_PLACEHOLDERS) != 0;
  const bool force_indirect = (flag & BLO_LIBLINK_FORCE_INDIRECT) != 0;

  BLI_assert(BKE_idtype_idcode_is_linkable(idcode) && BKE_idtype_idcode_is_valid(idcode));

  if (bhead) {
    id = is_yet_read(fd, mainl, bhead);
    if (id == nullptr) {
      /* not read yet */
      const int tag = ((force_indirect ? LIB_TAG_INDIRECT : LIB_TAG_EXTERN) | fd->id_tag_extra);
      read_libblock(fd, mainl, bhead, tag | LIB_TAG_NEED_EXPAND, false, &id);

      if (id) {
        /* sort by name in list */
        ListBase *lb = which_libbase(mainl, idcode);
        id_sort_by_name(lb, id, nullptr);
      }
    }
    else {
      /* already linked */
      CLOG_WARN(&LOG, "Append: ID '%s' is already linked", id->name);
      oldnewmap_lib_insert(fd, bhead->old, id, bhead->code);
      if (!force_indirect && (id->tag & LIB_TAG_INDIRECT)) {
        id->tag &= ~LIB_TAG_INDIRECT;
        id->flag &= ~LIB_INDIRECT_WEAK_LINK;
        id->tag |= LIB_TAG_EXTERN;
      }
    }
  }
  else if (use_placeholders) {
    /* XXX flag part is weak! */
    id = create_placeholder(
        mainl, idcode, name, force_indirect ? LIB_TAG_INDIRECT : LIB_TAG_EXTERN);
  }
  else {
    id = nullptr;
  }

  /* if we found the id but the id is nullptr, this is really bad */
  BLI_assert(!((bhead != nullptr) && (id == nullptr)));

  return id;
}

ID *BLO_library_link_named_part(Main *mainl,
                                BlendHandle **bh,
                                const short idcode,
                                const char *name,
                                const LibraryLink_Params *params)
{
  FileData *fd = (FileData *)(*bh);
  return link_named_part(mainl, fd, idcode, name, params->flag);
}

/* common routine to append/link something from a library */

static Main *library_link_begin(Main *mainvar,
                                FileData **fd,
                                const char *filepath,
                                const int id_tag_extra)
{
  Main *mainl;

  /* Only allow specific tags to be set as extra,
   * otherwise this could conflict with library loading logic.
   * Other flags can be added here, as long as they are safe. */
  BLI_assert((id_tag_extra & ~LIB_TAG_TEMP_MAIN) == 0);

  (*fd)->id_tag_extra = id_tag_extra;

  (*fd)->mainlist = static_cast<ListBase *>(MEM_callocN(sizeof(ListBase), "FileData.mainlist"));

  /* make mains */
  blo_split_main((*fd)->mainlist, mainvar);

  /* which one do we need? */
  mainl = blo_find_main(*fd, filepath, BKE_main_blendfile_path(mainvar));

  /* needed for do_version */
  mainl->versionfile = (*fd)->fileversion;
  read_file_version(*fd, mainl);
#ifdef USE_GHASH_BHEAD
  read_file_bhead_idname_map_create(*fd);
#endif

  return mainl;
}

void BLO_library_link_params_init(LibraryLink_Params *params,
                                  Main *bmain,
                                  const int flag,
                                  const int id_tag_extra)
{
  memset(params, 0, sizeof(*params));
  params->bmain = bmain;
  params->flag = flag;
  params->id_tag_extra = id_tag_extra;
}

void BLO_library_link_params_init_with_context(LibraryLink_Params *params,
                                               Main *bmain,
                                               const int flag,
                                               const int id_tag_extra,
                                               /* Context arguments. */
                                               Scene *scene,
                                               ViewLayer *view_layer,
                                               const View3D *v3d)
{
  BLO_library_link_params_init(params, bmain, flag, id_tag_extra);
  if (scene != nullptr) {
    params->context.scene = scene;
    params->context.view_layer = view_layer;
    params->context.v3d = v3d;
  }
}

Main *BLO_library_link_begin(BlendHandle **bh,
                             const char *filepath,
                             const LibraryLink_Params *params)
{
  FileData *fd = (FileData *)(*bh);
  return library_link_begin(params->bmain, &fd, filepath, params->id_tag_extra);
}

static void split_main_newid(Main *mainptr, Main *main_newid)
{
  /* We only copy the necessary subset of data in this temp main. */
  main_newid->versionfile = mainptr->versionfile;
  main_newid->subversionfile = mainptr->subversionfile;
  STRNCPY(main_newid->filepath, mainptr->filepath);
  main_newid->curlib = mainptr->curlib;

  ListBase *lbarray[INDEX_ID_MAX];
  ListBase *lbarray_newid[INDEX_ID_MAX];
  int i = set_listbasepointers(mainptr, lbarray);
  set_listbasepointers(main_newid, lbarray_newid);
  while (i--) {
    BLI_listbase_clear(lbarray_newid[i]);

    LISTBASE_FOREACH_MUTABLE (ID *, id, lbarray[i]) {
      if (id->tag & LIB_TAG_NEW) {
        BLI_remlink(lbarray[i], id);
        BLI_addtail(lbarray_newid[i], id);
      }
    }
  }
}

static void library_link_end(Main *mainl, FileData **fd, const int flag)
{
  Main *mainvar;
  Library *curlib;

  if (mainl->id_map == nullptr) {
    mainl->id_map = BKE_main_idmap_create(mainl, false, nullptr, MAIN_IDMAP_TYPE_NAME);
  }

  /* expander now is callback function */
  BLO_main_expander(expand_doit_library);

  /* make main consistent */
  BLO_expand_main(*fd, mainl);

  /* Do this when expand found other libraries. */
  read_libraries(*fd, (*fd)->mainlist);

  curlib = mainl->curlib;

  /* make the lib path relative if required */
  if (flag & FILE_RELPATH) {
    /* use the full path, this could have been read by other library even */
    BLI_strncpy(curlib->filepath, curlib->filepath_abs, sizeof(curlib->filepath));

    /* uses current .blend file as reference */
    BLI_path_rel(curlib->filepath, BKE_main_blendfile_path_from_global());
  }

  blo_join_main((*fd)->mainlist);
  mainvar = static_cast<Main *>((*fd)->mainlist->first);
  mainl = nullptr; /* blo_join_main free's mainl, can't use anymore */

  lib_link_all(*fd, mainvar);
  after_liblink_merged_bmain_process(mainvar);

  /* Some versioning code does expect some proper userrefcounting, e.g. in conversion from
   * groups to collections... We could optimize out that first call when we are reading a
   * current version file, but again this is really not a bottle neck currently. so not worth
   * it. */
  BKE_main_id_refcount_recompute(mainvar, false);

  BKE_collections_after_lib_link(mainvar);

  /* Yep, second splitting... but this is a very cheap operation, so no big deal. */
  blo_split_main((*fd)->mainlist, mainvar);
  Main *main_newid = BKE_main_new();
  for (mainvar = ((Main *)(*fd)->mainlist->first)->next; mainvar; mainvar = mainvar->next) {
    BLI_assert(mainvar->versionfile != 0);
    /* We need to split out IDs already existing,
     * or they will go again through do_versions - bad, very bad! */
    split_main_newid(mainvar, main_newid);

    do_versions_after_linking(main_newid, (*fd)->reports->reports);

    add_main_to_main(mainvar, main_newid);
  }

  blo_join_main((*fd)->mainlist);
  mainvar = static_cast<Main *>((*fd)->mainlist->first);
  MEM_freeN((*fd)->mainlist);

  /* This does not take into account old, deprecated data, so we also have to do it after
   * `do_versions_after_linking()`. */
  BKE_main_id_refcount_recompute(mainvar, false);

  /* After all data has been read and versioned, uses LIB_TAG_NEW. */
  ntreeUpdateAllNew(mainvar);

  placeholders_ensure_valid(mainvar);

  /* Apply overrides of newly linked data if needed. Already existing IDs need to split out, to
   * avoid re-applying their own overrides. */
  BLI_assert(BKE_main_is_empty(main_newid));
  split_main_newid(mainvar, main_newid);
  BKE_lib_override_library_main_validate(main_newid, (*fd)->reports->reports);
  BKE_lib_override_library_main_update(main_newid);
  add_main_to_main(mainvar, main_newid);
  BKE_main_free(main_newid);

  BKE_main_id_tag_all(mainvar, LIB_TAG_NEW, false);

  /* FIXME Temporary 'fix' to a problem in how temp ID are copied in
   * `BKE_lib_override_library_main_update`, see T103062.
   * Proper fix involves first addressing T90610. */
  BKE_main_collections_parent_relations_rebuild(mainvar);

  /* Make all relative paths, relative to the open blend file. */
  fix_relpaths_library(BKE_main_blendfile_path(mainvar), mainvar);

  /* patch to prevent switch_endian happens twice */
  if ((*fd)->flags & FD_FLAGS_SWITCH_ENDIAN) {
    blo_filedata_free(*fd);
    *fd = nullptr;
  }

  /* Sanity checks. */
  blo_read_file_checks(mainvar);
}

void BLO_library_link_end(Main *mainl, BlendHandle **bh, const LibraryLink_Params *params)
{
  FileData *fd = (FileData *)(*bh);
  library_link_end(mainl, &fd, params->flag);
  *bh = (BlendHandle *)fd;
}

void *BLO_library_read_struct(FileData *fd, BHead *bh, const char *blockname)
{
  return read_struct(fd, bh, blockname);
}

/** \} */

/* -------------------------------------------------------------------- */
/** \name Library Reading
 * \{ */

static int has_linked_ids_to_read(Main *mainvar)
{
  ListBase *lbarray[INDEX_ID_MAX];
  int a = set_listbasepointers(mainvar, lbarray);

  while (a--) {
    LISTBASE_FOREACH (ID *, id, lbarray[a]) {
      if ((id->tag & LIB_TAG_ID_LINK_PLACEHOLDER) && !(id->flag & LIB_INDIRECT_WEAK_LINK)) {
        return true;
      }
    }
  }

  return false;
}

static void read_library_linked_id(
    FileData *basefd, FileData *fd, Main *mainvar, ID *id, ID **r_id)
{
  BHead *bhead = nullptr;
  const bool is_valid = BKE_idtype_idcode_is_linkable(GS(id->name)) ||
                        ((id->tag & LIB_TAG_EXTERN) == 0);

  if (fd) {
    bhead = find_bhead_from_idname(fd, id->name);
  }

  if (!is_valid) {
    BLO_reportf_wrap(basefd->reports,
                     RPT_ERROR,
                     TIP_("LIB: %s: '%s' is directly linked from '%s' (parent '%s'), but is a "
                          "non-linkable data type"),
                     BKE_idtype_idcode_to_name(GS(id->name)),
                     id->name + 2,
                     mainvar->curlib->filepath_abs,
                     library_parent_filepath(mainvar->curlib));
  }

  id->tag &= ~LIB_TAG_ID_LINK_PLACEHOLDER;
  id->flag &= ~LIB_INDIRECT_WEAK_LINK;

  if (bhead) {
    id->tag |= LIB_TAG_NEED_EXPAND;
    // printf("read lib block %s\n", id->name);
    read_libblock(fd, mainvar, bhead, id->tag, false, r_id);
  }
  else {
    BLO_reportf_wrap(basefd->reports,
                     RPT_INFO,
                     TIP_("LIB: %s: '%s' missing from '%s', parent '%s'"),
                     BKE_idtype_idcode_to_name(GS(id->name)),
                     id->name + 2,
                     mainvar->curlib->filepath_abs,
                     library_parent_filepath(mainvar->curlib));
    basefd->reports->count.missing_linked_id++;

    /* Generate a placeholder for this ID (simplified version of read_libblock actually...). */
    if (r_id) {
      *r_id = is_valid ? create_placeholder(mainvar, GS(id->name), id->name + 2, id->tag) :
                         nullptr;
    }
  }
}

static void read_library_linked_ids(FileData *basefd,
                                    FileData *fd,
                                    ListBase *mainlist,
                                    Main *mainvar)
{
  GHash *loaded_ids = BLI_ghash_str_new(__func__);

  ListBase *lbarray[INDEX_ID_MAX];
  int a = set_listbasepointers(mainvar, lbarray);

  while (a--) {
    ID *id = static_cast<ID *>(lbarray[a]->first);
    ListBase pending_free_ids = {nullptr};

    while (id) {
      ID *id_next = static_cast<ID *>(id->next);
      if ((id->tag & LIB_TAG_ID_LINK_PLACEHOLDER) && !(id->flag & LIB_INDIRECT_WEAK_LINK)) {
        BLI_remlink(lbarray[a], id);
        if (mainvar->id_map != nullptr) {
          BKE_main_idmap_remove_id(mainvar->id_map, id);
        }

        /* When playing with lib renaming and such, you may end with cases where
         * you have more than one linked ID of the same data-block from same
         * library. This is absolutely horrible, hence we use a ghash to ensure
         * we go back to a single linked data when loading the file. */
        ID **realid = nullptr;
        if (!BLI_ghash_ensure_p(loaded_ids, id->name, (void ***)&realid)) {
          read_library_linked_id(basefd, fd, mainvar, id, realid);
        }

        /* `realid` shall never be nullptr - unless some source file/lib is broken
         * (known case: some directly linked shape-key from a missing lib...). */
        // BLI_assert(*realid != nullptr);

        /* Now that we have a real ID, replace all pointers to placeholders in
         * fd->libmap with pointers to the real data-blocks. We do this for all
         * libraries since multiple might be referencing this ID. */
        change_link_placeholder_to_real_ID_pointer(mainlist, basefd, id, *realid);

        /* We cannot free old lib-ref placeholder ID here anymore, since we use
         * its name as key in loaded_ids hash. */
        BLI_addtail(&pending_free_ids, id);
      }
      id = id_next;
    }

    /* Clear GHash and free link placeholder IDs of the current type. */
    BLI_ghash_clear(loaded_ids, nullptr, nullptr);
    BLI_freelistN(&pending_free_ids);
  }

  BLI_ghash_free(loaded_ids, nullptr, nullptr);
}

static void read_library_clear_weak_links(FileData *basefd, ListBase *mainlist, Main *mainvar)
{
  /* Any remaining weak links at this point have been lost, silently drop
   * those by setting them to nullptr pointers. */
  ListBase *lbarray[INDEX_ID_MAX];
  int a = set_listbasepointers(mainvar, lbarray);

  while (a--) {
    ID *id = static_cast<ID *>(lbarray[a]->first);

    while (id) {
      ID *id_next = static_cast<ID *>(id->next);
      if ((id->tag & LIB_TAG_ID_LINK_PLACEHOLDER) && (id->flag & LIB_INDIRECT_WEAK_LINK)) {
        CLOG_INFO(&LOG, 3, "Dropping weak link to '%s'", id->name);
        change_link_placeholder_to_real_ID_pointer(mainlist, basefd, id, nullptr);
        BLI_freelinkN(lbarray[a], id);
      }
      id = id_next;
    }
  }
}

static FileData *read_library_file_data(FileData *basefd,
                                        ListBase *mainlist,
                                        Main *mainl,
                                        Main *mainptr)
{
  FileData *fd = mainptr->curlib->filedata;

  if (fd != nullptr) {
    /* File already open. */
    return fd;
  }

  if (mainptr->curlib->packedfile) {
    /* Read packed file. */
    PackedFile *pf = mainptr->curlib->packedfile;

    BLO_reportf_wrap(basefd->reports,
                     RPT_INFO,
                     TIP_("Read packed library:  '%s', parent '%s'"),
                     mainptr->curlib->filepath,
                     library_parent_filepath(mainptr->curlib));
    fd = blo_filedata_from_memory(pf->data, pf->size, basefd->reports);

    /* Needed for library_append and read_libraries. */
    BLI_strncpy(fd->relabase, mainptr->curlib->filepath_abs, sizeof(fd->relabase));
  }
  else {
    /* Read file on disk. */
    BLO_reportf_wrap(basefd->reports,
                     RPT_INFO,
                     TIP_("Read library:  '%s', '%s', parent '%s'"),
                     mainptr->curlib->filepath_abs,
                     mainptr->curlib->filepath,
                     library_parent_filepath(mainptr->curlib));
    fd = blo_filedata_from_file(mainptr->curlib->filepath_abs, basefd->reports);
  }

  if (fd) {
    /* Share the mainlist, so all libraries are added immediately in a
     * single list. It used to be that all FileData's had their own list,
     * but with indirectly linking this meant we didn't catch duplicate
     * libraries properly. */
    fd->mainlist = mainlist;

    fd->reports = basefd->reports;

    if (fd->libmap) {
      oldnewmap_free(fd->libmap);
    }

    fd->libmap = oldnewmap_new();

    mainptr->curlib->filedata = fd;
    mainptr->versionfile = fd->fileversion;

    /* subversion */
    read_file_version(fd, mainptr);
#ifdef USE_GHASH_BHEAD
    read_file_bhead_idname_map_create(fd);
#endif
  }
  else {
    mainptr->curlib->filedata = nullptr;
    mainptr->curlib->id.tag |= LIB_TAG_MISSING;
    /* Set lib version to current main one... Makes assert later happy. */
    mainptr->versionfile = mainptr->curlib->versionfile = mainl->versionfile;
    mainptr->subversionfile = mainptr->curlib->subversionfile = mainl->subversionfile;
  }

  if (fd == nullptr) {
    BLO_reportf_wrap(
        basefd->reports, RPT_INFO, TIP_("Cannot find lib '%s'"), mainptr->curlib->filepath_abs);
    basefd->reports->count.missing_libraries++;
  }

  return fd;
}

static void read_libraries(FileData *basefd, ListBase *mainlist)
{
  Main *mainl = static_cast<Main *>(mainlist->first);
  bool do_it = true;

  /* Expander is now callback function. */
  BLO_main_expander(expand_doit_library);

  /* At this point the base blend file has been read, and each library blend
   * encountered so far has a main with placeholders for linked data-blocks.
   *
   * Now we will read the library blend files and replace the placeholders
   * with actual data-blocks. We loop over library mains multiple times in
   * case a library needs to link additional data-blocks from another library
   * that had been read previously. */
  while (do_it) {
    do_it = false;

    /* Loop over mains of all library blend files encountered so far. Note
     * this list gets longer as more indirectly library blends are found. */
    for (Main *mainptr = mainl->next; mainptr; mainptr = mainptr->next) {
      /* Does this library have any more linked data-blocks we need to read? */
      if (has_linked_ids_to_read(mainptr)) {
        CLOG_INFO(&LOG,
                  3,
                  "Reading linked data-blocks from %s (%s)",
                  mainptr->curlib->id.name,
                  mainptr->curlib->filepath);

        /* Open file if it has not been done yet. */
        FileData *fd = read_library_file_data(basefd, mainlist, mainl, mainptr);

        if (fd) {
          do_it = true;

          if (mainptr->id_map == nullptr) {
            mainptr->id_map = BKE_main_idmap_create(mainptr, false, nullptr, MAIN_IDMAP_TYPE_NAME);
          }
        }

        /* Read linked data-blocks for each link placeholder, and replace
         * the placeholder with the real data-block. */
        read_library_linked_ids(basefd, fd, mainlist, mainptr);

        /* Test if linked data-blocks need to read further linked data-blocks
         * and create link placeholders for them. */
        BLO_expand_main(fd, mainptr);
      }
    }
  }

  for (Main *mainptr = mainl->next; mainptr; mainptr = mainptr->next) {
    /* Drop weak links for which no data-block was found.
     * Since this can remap pointers in `libmap` of all libraries, it needs to be performed in its
     * own loop, before any call to `lib_link_all` (and the freeing of the libraries' filedata). */
    read_library_clear_weak_links(basefd, mainlist, mainptr);
  }

  Main *main_newid = BKE_main_new();
  for (Main *mainptr = mainl->next; mainptr; mainptr = mainptr->next) {
    /* Do versioning for newly added linked data-blocks. If no data-blocks
     * were read from a library versionfile will still be zero and we can
     * skip it. */
    if (mainptr->versionfile) {
      /* Split out already existing IDs to avoid them going through
       * do_versions multiple times, which would have bad consequences. */
      split_main_newid(mainptr, main_newid);

      /* File data can be zero with link/append. */
      if (mainptr->curlib->filedata) {
        do_versions(mainptr->curlib->filedata, mainptr->curlib, main_newid);
      }
      else {
        do_versions(basefd, nullptr, main_newid);
      }

      add_main_to_main(mainptr, main_newid);
    }

    /* Lib linking. */
    if (mainptr->curlib->filedata) {
      lib_link_all(mainptr->curlib->filedata, mainptr);
    }

    /* NOTE: No need to call #do_versions_after_linking() or #BKE_main_id_refcount_recompute()
     * here, as this function is only called for library 'subset' data handling, as part of
     * either full blendfile reading (#blo_read_file_internal()), or library-data linking
     * (#library_link_end()). */

    /* Free file data we no longer need. */
    if (mainptr->curlib->filedata) {
      blo_filedata_free(mainptr->curlib->filedata);
    }
    mainptr->curlib->filedata = nullptr;
  }
  BKE_main_free(main_newid);
}

void *BLO_read_get_new_data_address(BlendDataReader *reader, const void *old_address)
{
  return newdataadr(reader->fd, old_address);
}

void *BLO_read_get_new_data_address_no_us(BlendDataReader *reader, const void *old_address)
{
  return newdataadr_no_us(reader->fd, old_address);
}

void *BLO_read_get_new_packed_address(BlendDataReader *reader, const void *old_address)
{
  return newpackedadr(reader->fd, old_address);
}

ID *BLO_read_get_new_id_address(BlendLibReader *reader, Library *lib, ID *id)
{
  return static_cast<ID *>(newlibadr(reader->fd, lib, id));
}

int BLO_read_fileversion_get(BlendDataReader *reader)
{
  return reader->fd->fileversion;
}

bool BLO_read_requires_endian_switch(BlendDataReader *reader)
{
  return (reader->fd->flags & FD_FLAGS_SWITCH_ENDIAN) != 0;
}

void BLO_read_list_cb(BlendDataReader *reader, ListBase *list, BlendReadListFn callback)
{
  if (BLI_listbase_is_empty(list)) {
    return;
  }

  BLO_read_data_address(reader, &list->first);
  if (callback != nullptr) {
    callback(reader, list->first);
  }
  Link *ln = static_cast<Link *>(list->first);
  Link *prev = nullptr;
  while (ln) {
    BLO_read_data_address(reader, &ln->next);
    if (ln->next != nullptr && callback != nullptr) {
      callback(reader, ln->next);
    }
    ln->prev = prev;
    prev = ln;
    ln = ln->next;
  }
  list->last = prev;
}

void BLO_read_list(BlendDataReader *reader, ListBase *list)
{
  BLO_read_list_cb(reader, list, nullptr);
}

void BLO_read_int32_array(BlendDataReader *reader, int array_size, int32_t **ptr_p)
{
  BLO_read_data_address(reader, ptr_p);
  if (BLO_read_requires_endian_switch(reader)) {
    BLI_endian_switch_int32_array(*ptr_p, array_size);
  }
}

void BLO_read_int8_array(BlendDataReader *reader, int /*array_size*/, int8_t **ptr_p)
{
  BLO_read_data_address(reader, ptr_p);
}

void BLO_read_uint32_array(BlendDataReader *reader, int array_size, uint32_t **ptr_p)
{
  BLO_read_data_address(reader, ptr_p);
  if (BLO_read_requires_endian_switch(reader)) {
    BLI_endian_switch_uint32_array(*ptr_p, array_size);
  }
}

void BLO_read_float_array(BlendDataReader *reader, int array_size, float **ptr_p)
{
  BLO_read_data_address(reader, ptr_p);
  if (BLO_read_requires_endian_switch(reader)) {
    BLI_endian_switch_float_array(*ptr_p, array_size);
  }
}

void BLO_read_float3_array(BlendDataReader *reader, int array_size, float **ptr_p)
{
  BLO_read_float_array(reader, array_size * 3, ptr_p);
}

void BLO_read_double_array(BlendDataReader *reader, int array_size, double **ptr_p)
{
  BLO_read_data_address(reader, ptr_p);
  if (BLO_read_requires_endian_switch(reader)) {
    BLI_endian_switch_double_array(*ptr_p, array_size);
  }
}

static void convert_pointer_array_64_to_32(BlendDataReader *reader,
                                           uint array_size,
                                           const uint64_t *src,
                                           uint32_t *dst)
{
  /* Match pointer conversion rules from bh4_from_bh8 and cast_pointer. */
  if (BLO_read_requires_endian_switch(reader)) {
    for (int i = 0; i < array_size; i++) {
      uint64_t ptr = src[i];
      BLI_endian_switch_uint64(&ptr);
      dst[i] = uint32_t(ptr >> 3);
    }
  }
  else {
    for (int i = 0; i < array_size; i++) {
      dst[i] = uint32_t(src[i] >> 3);
    }
  }
}

static void convert_pointer_array_32_to_64(BlendDataReader * /*reader*/,
                                           uint array_size,
                                           const uint32_t *src,
                                           uint64_t *dst)
{
  /* Match pointer conversion rules from bh8_from_bh4 and cast_pointer_32_to_64. */
  for (int i = 0; i < array_size; i++) {
    dst[i] = src[i];
  }
}

void BLO_read_pointer_array(BlendDataReader *reader, void **ptr_p)
{
  FileData *fd = reader->fd;

  void *orig_array = newdataadr(fd, *ptr_p);
  if (orig_array == nullptr) {
    *ptr_p = nullptr;
    return;
  }

  int file_pointer_size = fd->filesdna->pointer_size;
  int current_pointer_size = fd->memsdna->pointer_size;

  /* Over-allocation is fine, but might be better to pass the length as parameter. */
  int array_size = MEM_allocN_len(orig_array) / file_pointer_size;

  void *final_array = nullptr;

  if (file_pointer_size == current_pointer_size) {
    /* No pointer conversion necessary. */
    final_array = orig_array;
  }
  else if (file_pointer_size == 8 && current_pointer_size == 4) {
    /* Convert pointers from 64 to 32 bit. */
    final_array = MEM_malloc_arrayN(array_size, 4, "new pointer array");
    convert_pointer_array_64_to_32(
        reader, array_size, (uint64_t *)orig_array, (uint32_t *)final_array);
    MEM_freeN(orig_array);
  }
  else if (file_pointer_size == 4 && current_pointer_size == 8) {
    /* Convert pointers from 32 to 64 bit. */
    final_array = MEM_malloc_arrayN(array_size, 8, "new pointer array");
    convert_pointer_array_32_to_64(
        reader, array_size, (uint32_t *)orig_array, (uint64_t *)final_array);
    MEM_freeN(orig_array);
  }
  else {
    BLI_assert(false);
  }

  *ptr_p = final_array;
}

bool BLO_read_data_is_undo(BlendDataReader *reader)
{
  return (reader->fd->flags & FD_FLAGS_IS_MEMFILE);
}

void BLO_read_data_globmap_add(BlendDataReader *reader, void *oldaddr, void *newaddr)
{
  oldnewmap_insert(reader->fd->globmap, oldaddr, newaddr, 0);
}

void BLO_read_glob_list(BlendDataReader *reader, ListBase *list)
{
  link_glob_list(reader->fd, list);
}

BlendFileReadReport *BLO_read_data_reports(BlendDataReader *reader)
{
  return reader->fd->reports;
}

bool BLO_read_lib_is_undo(BlendLibReader *reader)
{
  return (reader->fd->flags & FD_FLAGS_IS_MEMFILE);
}

Main *BLO_read_lib_get_main(BlendLibReader *reader)
{
  return reader->main;
}

BlendFileReadReport *BLO_read_lib_reports(BlendLibReader *reader)
{
  return reader->fd->reports;
}

void BLO_expand_id(BlendExpander *expander, ID *id)
{
  expand_doit(expander->fd, expander->main, id);
}

/* reading runtime */

BlendFileData *blo_read_blendafterruntime(int file,
                                          const char *name,
                                          int datastart,
                                          BlendFileReadReport *reports)
{
  BlendFileData *bfd = NULL;
  FileData *fd = filedata_new(reports);
  fd->file = BLI_filereader_new_file(file);
  fd->file->seek(fd->file, datastart, SEEK_SET);
  /*fd->filedes = file;
  fd->buffersize = actualsize;
  fd->read = fd_read_data_from_file;*/

  /* needed for library_append and read_libraries */
  BLI_strncpy(fd->relabase, name, sizeof(fd->relabase));

  fd = blo_decode_and_check(fd, reports->reports);
  if (!fd)
    return NULL;

  fd->reports = reports;
  bfd = blo_read_file_internal(fd, "");
  blo_filedata_free(fd);

  return bfd;
}

/* UPBGE */
/* direct datablocks with global linking */
void *BLO_read_get_new_globaldata_address(BlendLibReader *reader, const void *adr)
{
  return oldnewmap_lookup_and_inc(reader->fd->globmap, adr, true);
}

/** \} */<|MERGE_RESOLUTION|>--- conflicted
+++ resolved
@@ -2692,27 +2692,12 @@
             lib_link_restore_viewer_path(id_map, &sspreadsheet->viewer_path);
             break;
           }
-<<<<<<< HEAD
-        }
-        else if (sl->spacetype == SPACE_LOGIC) {
-          SpaceLogic *slogic = (SpaceLogic *)sl;
-
-          slogic->gpd = (bGPdata *)restore_pointer_by_name(id_map, (ID *)slogic->gpd, USER_REAL);
-        }
-        else if (sl->spacetype == SPACE_CLIP) {
-          SpaceClip *sclip = (SpaceClip *)sl;
-
-          sclip->clip = static_cast<MovieClip *>(
-              restore_pointer_by_name(id_map, (ID *)sclip->clip, USER_REAL));
-          sclip->mask_info.mask = static_cast<Mask *>(
-              restore_pointer_by_name(id_map, (ID *)sclip->mask_info.mask, USER_REAL));
-
-          sclip->scopes.ok = 0;
-        }
-        else if (sl->spacetype == SPACE_SPREADSHEET) {
-          SpaceSpreadsheet *sspreadsheet = (SpaceSpreadsheet *)sl;
-          lib_link_restore_viewer_path(id_map, &sspreadsheet->viewer_path);
-=======
+          case SPACE_LOGIC: {
+            SpaceLogic *slogic = (SpaceLogic *)sl;
+
+            slogic->gpd = (bGPdata *)restore_pointer_by_name(id_map, (ID *)slogic->gpd, USER_REAL);
+            break;
+          }
           case SPACE_INFO:
           case SPACE_IMASEL:
           case SPACE_SOUND:
@@ -2725,7 +2710,6 @@
           case SPACE_EMPTY:
             /* Nothing to do here. */
             break;
->>>>>>> 129093fb
         }
       }
     }
