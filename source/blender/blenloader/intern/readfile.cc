--- conflicted
+++ resolved
@@ -3555,11 +3555,10 @@
     blo_do_versions_500(fd, lib, main);
   }
   if (!main->is_read_invalid) {
-<<<<<<< HEAD
+    blo_do_versions_510(fd, lib, main);
+  }
+  if (!main->is_read_invalid) {
     blo_do_versions_upbge(fd, lib, main);
-=======
-    blo_do_versions_510(fd, lib, main);
->>>>>>> f0f0665d
   }
 
   /* WATCH IT!!!: pointers from libdata have not been converted yet here! */
