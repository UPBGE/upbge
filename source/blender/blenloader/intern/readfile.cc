/* SPDX-FileCopyrightText: 2001-2002 NaN Holding BV. All rights reserved.
 *
 * SPDX-License-Identifier: GPL-2.0-or-later */

/** \file
 * \ingroup blenloader
 */

#include "fmt/core.h"

#include <cerrno>
#include <cstdarg> /* for va_start/end. */
#include <cstddef> /* for offsetof. */
#include <cstdlib> /* for atoi. */
#include <cstring>
#include <ctime>   /* for gmtime. */
#include <fcntl.h> /* for open flags (O_BINARY, O_RDONLY). */
#include <queue>

#ifndef WIN32
#  include <unistd.h> /* for read close */
#else
#  include "BLI_winstuff.h"
#  include "winsock2.h"
#  include <io.h> /* for open close read */
#endif

#include <fmt/format.h>

#include "CLG_log.h"

/* allow readfile to use deprecated functionality */
#define DNA_DEPRECATED_ALLOW

#include "DNA_asset_types.h"
#include "DNA_collection_types.h"
#include "DNA_constraint_types.h"
#include "DNA_fileglobal_types.h"
#include "DNA_genfile.h"
#include "DNA_key_types.h"
#include "DNA_layer_types.h"
#include "DNA_node_types.h"
#include "DNA_packedFile_types.h"
#include "DNA_screen_types.h"
#include "DNA_sdna_types.h"
#include "DNA_userdef_types.h"
#include "DNA_windowmanager_types.h"

#include "MEM_alloc_string_storage.hh"
#include "MEM_guardedalloc.h"

#include "BLI_endian_defines.h"
#include "BLI_fileops.h"
#include "BLI_ghash.h"
#include "BLI_map.hh"
#include "BLI_memarena.h"
#include "BLI_set.hh"
#include "BLI_string.h"
#include "BLI_string_ref.hh"
#include "BLI_string_utf8.h"
#include "BLI_string_utils.hh"
#include "BLI_threads.h"
#include "BLI_time.h"
#include "BLI_utildefines.h"

#include "BLT_translation.hh"

#include "BKE_anim_data.hh"
#include "BKE_animsys.h"
#include "BKE_asset.hh"
#include "BKE_blender_version.h"
#include "BKE_collection.hh"
#include "BKE_global.hh" /* for G */
#include "BKE_idprop.hh"
#include "BKE_idtype.hh"
#include "BKE_layer.hh"
#include "BKE_lib_id.hh"
#include "BKE_lib_override.hh"
#include "BKE_lib_query.hh"
#include "BKE_lib_remap.hh"
#include "BKE_library.hh"
#include "BKE_main.hh" /* for Main */
#include "BKE_main_idmap.hh"
#include "BKE_main_invariants.hh"
#include "BKE_main_namemap.hh"
#include "BKE_material.hh"
#include "BKE_mesh.hh"
#include "BKE_modifier.hh"
#include "BKE_nla.hh"
#include "BKE_node.hh" /* for tree type defines */
#include "BKE_node_tree_update.hh"
#include "BKE_object.hh"
#include "BKE_packedFile.hh"
#include "BKE_preferences.h"
#include "BKE_report.hh"
#include "BKE_scene.hh"
#include "BKE_screen.hh"
#include "BKE_undo_system.hh"
#include "BKE_workspace.hh"

#include "DRW_engine.hh"

#include "DEG_depsgraph.hh"

#include "BLO_blend_validate.hh"
#include "BLO_core_file_reader.hh"
#include "BLO_read_write.hh"
#include "BLO_readfile.hh"
#include "BLO_undofile.hh"

#include "SEQ_iterator.hh"
#include "SEQ_modifier.hh"
#include "SEQ_sequencer.hh"
#include "SEQ_utils.hh"

#include "IMB_colormanagement.hh"

#include "readfile.hh"
#include "versioning_common.hh"

#ifdef WITH_GAMEENGINE_BPPLAYER
#  include "SpindleEncryption.h"
#endif  // WITH_GAMEENGINE_BPPLAYER

/* Make preferences read-only. */
#define U (*((const UserDef *)&U))

/**
 * READ
 * ====
 *
 * - Existing Library (#Main) push or free
 * - allocate new #Main
 * - load file
 * - read #SDNA
 * - for each LibBlock
 *   - read LibBlock
 *   - if a Library
 *     - make a new #Main
 *     - attach ID's to it
 *   - else
 *     - read associated 'direct data'
 *     - link direct data (internal and to LibBlock)
 * - read #FileGlobal
 * - read #USER data, only when indicated (file is `~/.config/blender/X.X/config/userpref.blend`)
 * - free file
 * - per Library (per #Main)
 *   - read file
 *   - read #SDNA
 *   - find LibBlocks and attach #ID's to #Main
 *     - if external LibBlock
 *       - search all #Main's
 *         - or it's already read,
 *         - or not read yet
 *         - or make new #Main
 *   - per LibBlock
 *     - read recursive
 *     - read associated direct data
 *     - link direct data (internal and to LibBlock)
 *   - free file
 * - per Library with unread LibBlocks
 *   - read file
 *   - read #SDNA
 *   - per LibBlock
 *     - read recursive
 *     - read associated direct data
 *     - link direct data (internal and to LibBlock)
 *   - free file
 * - join all #Main's
 * - link all LibBlocks and indirect pointers to libblocks
 * - initialize #FileGlobal and copy pointers to #Global
 *
 * \note Still a weak point is the new-address function, that doesn't solve reading from
 * multiple files at the same time.
 * (added remark: oh, i thought that was solved? will look at that... (ton).
 */

/**
 * Delay reading blocks we might not use (especially applies to library linking).
 * which keeps large arrays in memory from data-blocks we may not even use.
 *
 * \note This is disabled when using compression,
 * while ZLIB supports seek it's unusably slow, see: #61880.
 */
#define USE_BHEAD_READ_ON_DEMAND

static CLG_LogRef LOG = {"blend.readfile"};
static CLG_LogRef LOG_UNDO = {"undo"};

#if ENDIAN_ORDER == B_ENDIAN
#  warning "Support for Big Endian endianness is deprecated and will be removed in Blender 5.0"
#endif

/* local prototypes */
static void read_libraries(FileData *basefd);
static void *read_struct(FileData *fd, BHead *bh, const char *blockname, const int id_type_index);
static BHead *find_bhead_from_code_name(FileData *fd, const short idcode, const char *name);

struct BHeadN {
  BHeadN *next, *prev;
#ifdef USE_BHEAD_READ_ON_DEMAND
  /** Use to read the data from the file directly into memory as needed. */
  off64_t file_offset;
  /** When set, the remainder of this allocation is the data, otherwise it needs to be read. */
  bool has_data;
#endif
  bool is_memchunk_identical;
  BHead bhead;
};

#define BHEADN_FROM_BHEAD(bh) ((BHeadN *)POINTER_OFFSET(bh, -int(offsetof(BHeadN, bhead))))

/**
 * We could change this in the future, for now it's simplest if only data is delayed
 * because ID names are used in lookup tables.
 */
#define BHEAD_USE_READ_ON_DEMAND(bhead) ((bhead)->code == BLO_CODE_DATA)

/* -------------------------------------------------------------------- */
/** \name Blend Loader Reporting Wrapper
 * \{ */

void BLO_reportf_wrap(BlendFileReadReport *reports,
                      const eReportType type,
                      const char *format,
                      ...)
{
  char fixed_buf[1024]; /* should be long enough */

  va_list args;

  va_start(args, format);
  vsnprintf(fixed_buf, sizeof(fixed_buf), format, args);
  va_end(args);

  fixed_buf[sizeof(fixed_buf) - 1] = '\0';

  BKE_report(reports->reports, type, fixed_buf);

  if (G.background == 0) {
    BKE_report_log(type, fixed_buf, &LOG);
  }
}

/* for reporting linking messages */
static const char *library_parent_filepath(Library *lib)
{
  return lib->runtime->parent ? lib->runtime->parent->runtime->filepath_abs : "<direct>";
}

/** \} */

/* -------------------------------------------------------------------- */
/** \name OldNewMap API
 * \{ */

struct NewAddress {
  void *newp;

  /** `nr` is "user count" for data, and ID code for libdata. */
  int nr;
};

struct OldNewMap {
  blender::Map<const void *, NewAddress> map;
};

static OldNewMap *oldnewmap_new()
{
  return MEM_new<OldNewMap>(__func__);
}

/**
 * \return `true` if the \a oldaddr key has been successfully added to the \a onm, and no existing
 * entry was overwritten.
 */
static bool oldnewmap_insert(OldNewMap *onm, const void *oldaddr, void *newaddr, const int nr)
{
  if (oldaddr == nullptr || newaddr == nullptr) {
    return false;
  }

  return onm->map.add_overwrite(oldaddr, NewAddress{newaddr, nr});
}

static void oldnewmap_lib_insert(FileData *fd, const void *oldaddr, ID *newaddr, const int id_code)
{
  oldnewmap_insert(fd->libmap, oldaddr, newaddr, id_code);
}

void blo_do_versions_oldnewmap_insert(OldNewMap *onm,
                                      const void *oldaddr,
                                      void *newaddr,
                                      const int nr)
{
  oldnewmap_insert(onm, oldaddr, newaddr, nr);
}

static void *oldnewmap_lookup_and_inc(OldNewMap *onm, const void *addr, const bool increase_users)
{
  NewAddress *entry = onm->map.lookup_ptr(addr);
  if (entry == nullptr) {
    return nullptr;
  }
  if (increase_users) {
    entry->nr++;
  }
  return entry->newp;
}

/* for libdata, NewAddress.nr has ID code, no increment */
static void *oldnewmap_liblookup(OldNewMap *onm, const void *addr, const bool is_linked_only)
{
  if (addr == nullptr) {
    return nullptr;
  }

  ID *id = static_cast<ID *>(oldnewmap_lookup_and_inc(onm, addr, false));
  if (id == nullptr) {
    return nullptr;
  }
  if (!is_linked_only || ID_IS_LINKED(id)) {
    return id;
  }
  return nullptr;
}

static void oldnewmap_clear(OldNewMap *onm)
{
  /* Free unused data. */
  for (NewAddress &new_addr : onm->map.values()) {
    if (new_addr.nr == 0) {
      MEM_freeN(new_addr.newp);
    }
  }
  onm->map.clear();
}

static void oldnewmap_free(OldNewMap *onm)
{
  MEM_delete(onm);
}

/** \} */

/* -------------------------------------------------------------------- */
/** \name Helper Functions
 * \{ */

static void add_main_to_main(Main *mainvar, Main *from)
{
  if (from->is_read_invalid) {
    mainvar->is_read_invalid = true;
  }

  MainListsArray lbarray = BKE_main_lists_get(*mainvar);
  MainListsArray fromarray = BKE_main_lists_get(*from);
  int a = fromarray.size();
  while (a--) {
    BLI_movelisttolist(lbarray[a], fromarray[a]);
  }
}

void blo_join_main(Main *bmain)
{
  BLI_assert(bmain->split_mains);
  /* For now, we could relax this requirement in the future if needed. */
  BLI_assert((*bmain->split_mains)[0] == bmain);

  if (bmain->split_mains->size() == 1) {
    bmain->split_mains.reset();
    return;
  }

  if (bmain->id_map != nullptr) {
    /* Cannot keep this since we add some IDs from joined mains. */
    BKE_main_idmap_destroy(bmain->id_map);
    bmain->id_map = nullptr;
  }
  /* Will no longer be valid after joining. */
  BKE_main_namemap_clear(*bmain);

  for (Main *tojoin : *bmain->split_mains) {
    if (tojoin == bmain) {
      continue;
    }
    BLI_assert(((tojoin->curlib->runtime->tag & LIBRARY_IS_ASSET_EDIT_FILE) != 0) ==
               tojoin->is_asset_edit_file);
    add_main_to_main(bmain, tojoin);
    tojoin->split_mains.reset();
    BKE_main_free(tojoin);
  }

  BLI_assert(bmain->split_mains.use_count() == 1);
  bmain->split_mains.reset();
}

static void split_libdata(ListBase *lb_src,
                          blender::Vector<Main *> &lib_main_array,
                          const bool do_split_packed_ids)
{
  for (ID *id = static_cast<ID *>(lb_src->first), *idnext; id; id = idnext) {
    idnext = static_cast<ID *>(id->next);

    if (id->lib && (do_split_packed_ids || (id->lib->flag & LIBRARY_FLAG_IS_ARCHIVE) == 0)) {
      if (uint(id->lib->runtime->temp_index) < lib_main_array.size()) {
        Main *mainvar = lib_main_array[id->lib->runtime->temp_index];
        BLI_assert(mainvar->curlib == id->lib);
        ListBase *lb_dst = which_libbase(mainvar, GS(id->name));
        BLI_remlink(lb_src, id);
        BLI_addtail(lb_dst, id);
      }
      else {
        CLOG_ERROR(&LOG, "Invalid library for '%s'", id->name);
      }
    }
  }
}

void blo_split_main(Main *bmain, const bool do_split_packed_ids)
{
  BLI_assert(!bmain->split_mains);
  bmain->split_mains = std::make_shared<blender::VectorSet<Main *>>();
  bmain->split_mains->add_new(bmain);

  if (BLI_listbase_is_empty(&bmain->libraries)) {
    return;
  }

  if (bmain->id_map != nullptr) {
    /* Cannot keep this since we remove some IDs from given main. */
    BKE_main_idmap_destroy(bmain->id_map);
    bmain->id_map = nullptr;
  }

  /* Will no longer be valid after splitting. */
  BKE_main_namemap_clear(*bmain);

  /* (Library.temp_index -> Main), lookup table */
  blender::Vector<Main *> lib_main_array;

  int i = 0;
  int lib_index = 0;
  for (Library *lib = static_cast<Library *>(bmain->libraries.first); lib;
       lib = static_cast<Library *>(lib->id.next), i++)
  {
    if (!do_split_packed_ids && (lib->flag & LIBRARY_FLAG_IS_ARCHIVE) != 0) {
      continue;
    }
    Main *libmain = BKE_main_new();
    libmain->curlib = lib;
    libmain->versionfile = lib->runtime->versionfile;
    libmain->subversionfile = lib->runtime->subversionfile;
    libmain->has_forward_compatibility_issues = !MAIN_VERSION_FILE_OLDER_OR_EQUAL(
        libmain, BLENDER_FILE_VERSION, BLENDER_FILE_SUBVERSION);
    libmain->is_asset_edit_file = (lib->runtime->tag & LIBRARY_IS_ASSET_EDIT_FILE) != 0;
    libmain->colorspace = lib->runtime->colorspace;
    bmain->split_mains->add_new(libmain);
    libmain->split_mains = bmain->split_mains;
    lib->runtime->temp_index = lib_index;
    lib_main_array.append(libmain);
    lib_index++;
  }

  MainListsArray lbarray = BKE_main_lists_get(*bmain);
  i = lbarray.size();
  while (i--) {
    ID *id = static_cast<ID *>(lbarray[i]->first);
    if (id == nullptr || GS(id->name) == ID_LI) {
      /* No ID_LI data-block should ever be linked anyway, but just in case, better be explicit. */
      continue;
    }
    split_libdata(lbarray[i], lib_main_array, do_split_packed_ids);
  }
}

static void read_file_version_and_colorspace(FileData *fd, Main *main)
{
  BHead *bhead;

  for (bhead = blo_bhead_first(fd); bhead; bhead = blo_bhead_next(fd, bhead)) {
    if (bhead->code == BLO_CODE_GLOB) {
      FileGlobal *fg = static_cast<FileGlobal *>(
          read_struct(fd, bhead, "Data from Global block", INDEX_ID_NULL));
      if (fg) {
        if (main->versionfile != fd->fileversion) {
          /* `versionfile` remains unset when linking from a new library (`main` has then just be
           * created by `blo_find_main`). */
          BLI_assert(main->versionfile == 0);
          main->versionfile = short(fd->fileversion);
        }
        main->subversionfile = fg->subversion;
        main->minversionfile = fg->minversion;
        main->minsubversionfile = fg->minsubversion;
        main->upbgeversionfile = fg->upbgeversion;
        main->upbgesubversionfile = fg->upbgesubversion;
        main->has_forward_compatibility_issues = !MAIN_VERSION_FILE_OLDER_OR_EQUAL(
            main, BLENDER_FILE_VERSION, BLENDER_FILE_SUBVERSION);
        main->is_asset_edit_file = (fg->fileflags & G_FILE_ASSET_EDIT_FILE) != 0;
        STRNCPY(main->colorspace.scene_linear_name, fg->colorspace_scene_linear_name);
        main->colorspace.scene_linear_to_xyz = blender::float3x3(
            fg->colorspace_scene_linear_to_xyz);
        MEM_freeN(fg);
      }
      else if (bhead->code == BLO_CODE_ENDB) {
        break;
      }
    }
  }
  if (main->curlib) {
    main->curlib->runtime->versionfile = main->versionfile;
    main->curlib->runtime->subversionfile = main->subversionfile;
    SET_FLAG_FROM_TEST(
        main->curlib->runtime->tag, main->is_asset_edit_file, LIBRARY_IS_ASSET_EDIT_FILE);
    main->curlib->runtime->colorspace = main->colorspace;
  }
}

static bool blo_bhead_is_id(const BHead *bhead)
{
  /* BHead codes are four bytes (like 'ENDB', 'TEST', etc.), but if the two most-significant bytes
   * are zero, the values actually indicate an ID type. */
  return bhead->code <= 0xFFFF;
}

static bool blo_bhead_is_id_valid_type(const BHead *bhead)
{
  if (!blo_bhead_is_id(bhead)) {
    return false;
  }

  const short id_type_code = bhead->code & 0xFFFF;
  return BKE_idtype_idcode_is_valid(id_type_code);
}

static void read_file_bhead_idname_map_create(FileData *fd)
{
  /* dummy values */
  bool is_link = false;
  int code_prev = BLO_CODE_ENDB;

  fd->bhead_idname_map.emplace();
  for (BHead *bhead = blo_bhead_first(fd); bhead; bhead = blo_bhead_next(fd, bhead)) {
    if (code_prev != bhead->code) {
      code_prev = bhead->code;
      is_link = blo_bhead_is_id_valid_type(bhead) ?
                    BKE_idtype_idcode_is_linkable(short(code_prev)) :
                    false;
    }

    if (is_link) {
      /* #idname may be null in case the ID name of the given BHead is detected as invalid (e.g.
       * because it comes from a future version of Blender allowing for longer ID names). These
       * 'invalid-named IDs' are skipped here, which will e.g. prevent them from being linked. */
      const char *idname = blo_bhead_id_name(fd, bhead);
      if (idname) {
        fd->bhead_idname_map->add(idname, bhead);
      }
    }
  }
}

void blo_readfile_invalidate(FileData *fd, Main *bmain, const char *message)
{
  /* Tag given `bmain`, and 'root 'local' main one (in case given one is a library one) as invalid.
   */
  bmain->is_read_invalid = true;
  if (bmain->split_mains) {
    (*bmain->split_mains)[0]->is_read_invalid = true;
  }

  BLO_reportf_wrap(fd->reports,
                   RPT_ERROR,
                   "A critical error happened (the blend file is likely corrupted): %s",
                   message);
}

/** \} */

/* -------------------------------------------------------------------- */
/** \name File Parsing
 * \{ */

struct BlendDataReader {
  FileData *fd;

  /**
   * The key is the old address id referencing shared data that's written to a file, typically an
   * array. The corresponding value is the shared data at run-time.
   */
  blender::Map<uint64_t, blender::ImplicitSharingInfoAndData> shared_data_by_stored_address;
};

struct BlendLibReader {
  FileData *fd;
  Main *main;
};

static BHeadN *get_bhead(FileData *fd)
{
  BHeadN *new_bhead = nullptr;

  if (fd) {
    if (!fd->is_eof) {
      std::optional<BHead> bhead_opt = BLO_readfile_read_bhead(fd->file,
                                                               fd->blender_header.bhead_type());
      BHead *bhead = nullptr;
      if (!bhead_opt.has_value()) {
        fd->is_eof = true;
      }
      else if (bhead_opt->len < 0) {
        /* Make sure people are not trying to parse bad blend files. */
        fd->is_eof = true;
      }
      else {
        bhead = &bhead_opt.value();
      }

      /* bhead now contains the (converted) bhead structure. Now read
       * the associated data and put everything in a BHeadN (creative naming !)
       */
      if (fd->is_eof) {
        /* pass */
      }
#ifdef USE_BHEAD_READ_ON_DEMAND
      else if (fd->file->seek != nullptr && BHEAD_USE_READ_ON_DEMAND(bhead)) {
        /* Delay reading bhead content. */
        new_bhead = MEM_mallocN<BHeadN>("new_bhead");
        if (new_bhead) {
          new_bhead->next = new_bhead->prev = nullptr;
          new_bhead->file_offset = fd->file->offset;
          new_bhead->has_data = false;
          new_bhead->is_memchunk_identical = false;
          new_bhead->bhead = *bhead;
          const off64_t seek_new = fd->file->seek(fd->file, bhead->len, SEEK_CUR);
          if (UNLIKELY(seek_new == -1)) {
            fd->is_eof = true;
            MEM_freeN(new_bhead);
            new_bhead = nullptr;
          }
          else {
            BLI_assert(fd->file->offset == seek_new);
          }
        }
        else {
          fd->is_eof = true;
        }
      }
#endif
      else {
        new_bhead = static_cast<BHeadN *>(
            MEM_mallocN(sizeof(BHeadN) + size_t(bhead->len), "new_bhead"));
        if (new_bhead) {
          new_bhead->next = new_bhead->prev = nullptr;
#ifdef USE_BHEAD_READ_ON_DEMAND
          new_bhead->file_offset = 0; /* don't seek. */
          new_bhead->has_data = true;
#endif
          new_bhead->is_memchunk_identical = false;
          new_bhead->bhead = *bhead;

          const int64_t readsize = fd->file->read(fd->file, new_bhead + 1, size_t(bhead->len));

          if (UNLIKELY(readsize != bhead->len)) {
            fd->is_eof = true;
            MEM_freeN(new_bhead);
            new_bhead = nullptr;
          }
          else {
            if (fd->flags & FD_FLAGS_IS_MEMFILE) {
              new_bhead->is_memchunk_identical = ((UndoReader *)fd->file)->memchunk_identical;
            }
          }
        }
        else {
          fd->is_eof = true;
        }
      }
    }
  }

  /* We've read a new block. Now add it to the list
   * of blocks.
   */
  if (new_bhead) {
    BLI_addtail(&fd->bhead_list, new_bhead);
  }

  return new_bhead;
}

BHead *blo_bhead_first(FileData *fd)
{
  BHeadN *new_bhead;
  BHead *bhead = nullptr;

  /* Rewind the file
   * Read in a new block if necessary
   */
  new_bhead = static_cast<BHeadN *>(fd->bhead_list.first);
  if (new_bhead == nullptr) {
    new_bhead = get_bhead(fd);
  }

  if (new_bhead) {
    bhead = &new_bhead->bhead;
  }

  return bhead;
}

BHead *blo_bhead_prev(FileData * /*fd*/, BHead *thisblock)
{
  BHeadN *bheadn = BHEADN_FROM_BHEAD(thisblock);
  BHeadN *prev = bheadn->prev;

  return (prev) ? &prev->bhead : nullptr;
}

BHead *blo_bhead_next(FileData *fd, BHead *thisblock)
{
  BHeadN *new_bhead = nullptr;
  BHead *bhead = nullptr;

  if (thisblock) {
    /* bhead is actually a sub part of BHeadN
     * We calculate the BHeadN pointer from the BHead pointer below */
    new_bhead = BHEADN_FROM_BHEAD(thisblock);

    /* get the next BHeadN. If it doesn't exist we read in the next one */
    new_bhead = new_bhead->next;
    if (new_bhead == nullptr) {
      new_bhead = get_bhead(fd);
    }
  }

  if (new_bhead) {
    /* here we do the reverse:
     * go from the BHeadN pointer to the BHead pointer */
    bhead = &new_bhead->bhead;
  }

  return bhead;
}

#ifdef USE_BHEAD_READ_ON_DEMAND
static bool blo_bhead_read_data(FileData *fd, BHead *thisblock, void *buf)
{
  bool success = true;
  BHeadN *new_bhead = BHEADN_FROM_BHEAD(thisblock);
  BLI_assert(new_bhead->has_data == false && new_bhead->file_offset != 0);
  off64_t offset_backup = fd->file->offset;
  if (UNLIKELY(fd->file->seek(fd->file, new_bhead->file_offset, SEEK_SET) == -1)) {
    success = false;
  }
  else {
    if (UNLIKELY(fd->file->read(fd->file, buf, size_t(new_bhead->bhead.len)) !=
                 new_bhead->bhead.len))
    {
      success = false;
    }
    else {
      if (fd->flags & FD_FLAGS_IS_MEMFILE) {
        new_bhead->is_memchunk_identical = ((UndoReader *)fd->file)->memchunk_identical;
      }
    }
  }
  if (fd->file->seek(fd->file, offset_backup, SEEK_SET) == -1) {
    success = false;
  }
  return success;
}

static BHead *blo_bhead_read_full(FileData *fd, BHead *thisblock)
{
  BHeadN *new_bhead = BHEADN_FROM_BHEAD(thisblock);
  BHeadN *new_bhead_data = static_cast<BHeadN *>(
      MEM_mallocN(sizeof(BHeadN) + new_bhead->bhead.len, "new_bhead"));
  new_bhead_data->bhead = new_bhead->bhead;
  new_bhead_data->file_offset = new_bhead->file_offset;
  new_bhead_data->has_data = true;
  new_bhead_data->is_memchunk_identical = false;
  if (!blo_bhead_read_data(fd, thisblock, new_bhead_data + 1)) {
    MEM_freeN(new_bhead_data);
    return nullptr;
  }
  return &new_bhead_data->bhead;
}
#endif /* USE_BHEAD_READ_ON_DEMAND */

const char *blo_bhead_id_name(FileData *fd, const BHead *bhead)
{
  BLI_assert(blo_bhead_is_id(bhead));
  const char *id_name = reinterpret_cast<const char *>(
      POINTER_OFFSET(bhead, sizeof(*bhead) + fd->id_name_offset));
  if (std::memchr(id_name, '\0', MAX_ID_NAME)) {
    return id_name;
  }

  /* ID name longer than MAX_ID_NAME - 1, or otherwise corrupted. */
  fd->flags |= FD_FLAGS_HAS_INVALID_ID_NAMES;
  return nullptr;
}

short blo_bhead_id_flag(const FileData *fd, const BHead *bhead)
{
  BLI_assert(blo_bhead_is_id(bhead));
  if (fd->id_flag_offset < 0) {
    return 0;
  }
  return *reinterpret_cast<const short *>(
      POINTER_OFFSET(bhead, sizeof(*bhead) + fd->id_flag_offset));
}

AssetMetaData *blo_bhead_id_asset_data_address(const FileData *fd, const BHead *bhead)
{
  BLI_assert(blo_bhead_is_id_valid_type(bhead));
  return (fd->id_asset_data_offset >= 0) ?
             *(AssetMetaData **)POINTER_OFFSET(bhead, sizeof(*bhead) + fd->id_asset_data_offset) :
             nullptr;
}

static const IDHash *blo_bhead_id_deep_hash(const FileData *fd, const BHead *bhead)
{
  BLI_assert(blo_bhead_is_id_valid_type(bhead));
  if (fd->id_flag_offset < 0 || fd->id_deep_hash_offset < 0) {
    return nullptr;
  }
  const short flag = blo_bhead_id_flag(fd, bhead);
  if (!(flag & ID_FLAG_LINKED_AND_PACKED)) {
    return nullptr;
  }
  return reinterpret_cast<const IDHash *>(
      POINTER_OFFSET(bhead, sizeof(*bhead) + fd->id_deep_hash_offset));
}

static void read_blender_header(FileData *fd)
{
  const BlenderHeaderVariant header_variant = BLO_readfile_blender_header_decode(fd->file);
  if (std::holds_alternative<BlenderHeaderInvalid>(header_variant)) {
    return;
  }
  if (std::holds_alternative<BlenderHeaderUnknown>(header_variant)) {
    fd->flags |= FD_FLAGS_FILE_FUTURE;
    return;
  }
  const BlenderHeader &header = std::get<BlenderHeader>(header_variant);
  fd->flags |= FD_FLAGS_FILE_OK;
  if (header.pointer_size == 4) {
    fd->flags |= FD_FLAGS_FILE_POINTSIZE_IS_4;
  }
  if (header.pointer_size != sizeof(void *)) {
    fd->flags |= FD_FLAGS_POINTSIZE_DIFFERS;
  }
  if (header.endian != ENDIAN_ORDER) {
    fd->flags |= FD_FLAGS_SWITCH_ENDIAN;
  }
  fd->fileversion = header.file_version;
  fd->blender_header = header;
}

/**
 * \return Success if the file is read correctly, else set \a r_error_message.
 */
static bool read_file_dna(FileData *fd, const char **r_error_message)
{
  BHead *bhead;
  int subversion = 0;

  for (bhead = blo_bhead_first(fd); bhead; bhead = blo_bhead_next(fd, bhead)) {
    if (bhead->code == BLO_CODE_GLOB) {
      /* Before this, the subversion didn't exist in 'FileGlobal' so the subversion
       * value isn't accessible for the purpose of DNA versioning in this case. */
      if (fd->fileversion <= 242) {
        continue;
      }
      /* We can't use read_global because this needs 'DNA1' to be decoded,
       * however the first 4 chars are _always_ the subversion. */
      const FileGlobal *fg = reinterpret_cast<const FileGlobal *>(&bhead[1]);
      BLI_STATIC_ASSERT(offsetof(FileGlobal, subvstr) == 0, "Must be first: subvstr")
      char num[5];
      memcpy(num, fg->subvstr, 4);
      num[4] = 0;
      subversion = atoi(num);
    }
    else if (bhead->code == BLO_CODE_DNA1) {
      BLI_assert((fd->flags & FD_FLAGS_SWITCH_ENDIAN) == 0);
      const bool do_alias = false; /* Postpone until after #blo_do_versions_dna runs. */
      fd->filesdna = DNA_sdna_from_data(&bhead[1], bhead->len, true, do_alias, r_error_message);
      if (fd->filesdna) {
        blo_do_versions_dna(fd->filesdna, fd->fileversion, subversion);
        /* Allow aliased lookups (must be after version patching DNA). */
        DNA_sdna_alias_data_ensure_structs_map(fd->filesdna);

        fd->compflags = DNA_struct_get_compareflags(fd->filesdna, fd->memsdna);
        fd->reconstruct_info = DNA_reconstruct_info_create(
            fd->filesdna, fd->memsdna, fd->compflags);
        /* used to retrieve ID names from (bhead+1) */
        fd->id_name_offset = DNA_struct_member_offset_by_name_with_alias(
            fd->filesdna, "ID", "char", "name[]");
        BLI_assert(fd->id_name_offset != -1);
        fd->id_asset_data_offset = DNA_struct_member_offset_by_name_with_alias(
            fd->filesdna, "ID", "AssetMetaData", "*asset_data");
        fd->id_flag_offset = DNA_struct_member_offset_by_name_with_alias(
            fd->filesdna, "ID", "short", "flag");
        fd->id_deep_hash_offset = DNA_struct_member_offset_by_name_with_alias(
            fd->filesdna, "ID", "IDHash", "deep_hash");

        fd->filesubversion = subversion;

        return true;
      }

      return false;
    }
    else if (bhead->code == BLO_CODE_ENDB) {
      break;
    }
  }

  *r_error_message = "Missing DNA block";
  return false;
}

static int *read_file_thumbnail(FileData *fd)
{
  BHead *bhead;
  int *blend_thumb = nullptr;

  for (bhead = blo_bhead_first(fd); bhead; bhead = blo_bhead_next(fd, bhead)) {
    if (bhead->code == BLO_CODE_TEST) {
      BLI_assert((fd->flags & FD_FLAGS_SWITCH_ENDIAN) == 0);
      int *data = (int *)(bhead + 1);

      if (bhead->len < sizeof(int[2])) {
        break;
      }

      const int width = data[0];
      const int height = data[1];
      if (!BLEN_THUMB_MEMSIZE_IS_VALID(width, height)) {
        break;
      }
      if (bhead->len < BLEN_THUMB_MEMSIZE_FILE(width, height)) {
        break;
      }

      blend_thumb = data;
      break;
    }
    if (bhead->code != BLO_CODE_REND) {
      /* Thumbnail is stored in TEST immediately after first REND... */
      break;
    }
  }

  return blend_thumb;
}

/**
 * ID names are truncated to their maximum allowed length at a very low level of the readfile code
 * (see #read_id_struct).
 *
 * However, ensuring they remain unique can only be done once all IDs have been read and put in
 * Main.
 *
 * \note #BKE_main_namemap_validate_and_fix could also be used here - but it is designed for a more
 * general usage, where names are typically expected to be valid, and would generate noisy logs in
 * this case, where names are expected to _not_ be valid.
 */
static void long_id_names_ensure_unique_id_names(Main *bmain)
{
  ListBase *lb_iter;
  /* Using a set is needed, to avoid renaming names when there is no collision, and deal with IDs
   * being moved around in their list when renamed. A simple set is enough, since here only local
   * IDs are processed. */
  blender::Set<blender::StringRef> used_names;
  blender::Set<ID *> processed_ids;

  FOREACH_MAIN_LISTBASE_BEGIN (bmain, lb_iter) {
    LISTBASE_FOREACH_MUTABLE (ID *, id_iter, lb_iter) {
      if (processed_ids.contains(id_iter)) {
        continue;
      }
      processed_ids.add_new(id_iter);
      /* Linked IDs can be fully ignored here, 'long names' IDs cannot be linked in any way. */
      if (ID_IS_LINKED(id_iter)) {
        continue;
      }
      if (!used_names.contains(id_iter->name)) {
        used_names.add_new(id_iter->name);
        continue;
      }

      BKE_id_new_name_validate(
          *bmain, *lb_iter, *id_iter, nullptr, IDNewNameMode::RenameExistingNever, false);
      BLI_assert(!used_names.contains(id_iter->name));
      used_names.add_new(id_iter->name);
      CLOG_DEBUG(&LOG, "ID name has been de-duplicated to '%s'", id_iter->name);
    }
  }
  FOREACH_MAIN_LISTBASE_END;
}

/**
 * Iterate all IDs from Actions and look for non-null terminated #ActionSlot.identifier. Also
 * handle slot users (in Action constraint, AnimData, and NLA strips).
 *
 * This is for forward compatibility, if the blendfile was saved from a version allowing larger
 * MAX_ID_NAME value than the current one (introduced when switching from MAX_ID_NAME = 66 to
 * MAX_ID_NAME = 258).
 */
static void long_id_names_process_action_slots_identifiers(Main *bmain)
{
  /* NOTE: A large part of this code follows a similar logic to
   * #foreach_action_slot_use_with_references.
   *
   * However, no slot identifier should ever be skipped here, even if it is not in use in any way,
   * since it is critical to remove all non-null terminated strings.
   */

  ID *id_iter;
  FOREACH_MAIN_ID_BEGIN (bmain, id_iter) {
    switch (GS(id_iter->name)) {
      case ID_AC: {
        bool has_truncated_slot_identifier = false;
        bAction *act = reinterpret_cast<bAction *>(id_iter);
        for (int i = 0; i < act->slot_array_num; i++) {
          if (BLI_str_utf8_truncate_at_size(act->slot_array[i]->identifier, MAX_ID_NAME)) {
            CLOG_DEBUG(&LOG,
                       "Truncated too long action slot name to '%s'",
                       act->slot_array[i]->identifier);
            has_truncated_slot_identifier = true;
          }
        }
        if (!has_truncated_slot_identifier) {
          continue;
        }

        /* If there are truncated slots identifiers, ensuring their uniqueness must happen in a
         * second loop, to avoid e.g. an attempt to read a slot identifier that has not yet been
         * truncated. */
        for (int i = 0; i < act->slot_array_num; i++) {
          BLI_uniquename_cb(
              [&](const blender::StringRef name) -> bool {
                for (int j = 0; j < act->slot_array_num; j++) {
                  if (i == j) {
                    continue;
                  }
                  if (act->slot_array[j]->identifier == name) {
                    return true;
                  }
                }
                return false;
              },
              "",
              '.',
              act->slot_array[i]->identifier,
              sizeof(act->slot_array[i]->identifier));
        }
        break;
      }
      case ID_OB: {
        auto visit_constraint = [](const bConstraint &constraint) -> bool {
          if (constraint.type != CONSTRAINT_TYPE_ACTION) {
            return true;
          }
          bActionConstraint *constraint_data = static_cast<bActionConstraint *>(constraint.data);
          if (BLI_str_utf8_truncate_at_size(constraint_data->last_slot_identifier, MAX_ID_NAME)) {
            CLOG_DEBUG(&LOG,
                       "Truncated too long bActionConstraint.last_slot_identifier to '%s'",
                       constraint_data->last_slot_identifier);
          }
          return true;
        };

        Object *object = reinterpret_cast<Object *>(id_iter);
        LISTBASE_FOREACH (bConstraint *, con, &object->constraints) {
          visit_constraint(*con);
        }
        if (object->pose) {
          LISTBASE_FOREACH (bPoseChannel *, pchan, &object->pose->chanbase) {
            LISTBASE_FOREACH (bConstraint *, con, &pchan->constraints) {
              visit_constraint(*con);
            }
          }
        }
      }
        ATTR_FALLTHROUGH;
      default: {
        AnimData *anim_data = BKE_animdata_from_id(id_iter);
        if (anim_data) {
          if (BLI_str_utf8_truncate_at_size(anim_data->last_slot_identifier, MAX_ID_NAME)) {
            CLOG_DEBUG(&LOG,
                       "Truncated too long AnimData.last_slot_identifier to '%s'",
                       anim_data->last_slot_identifier);
          }
          if (BLI_str_utf8_truncate_at_size(anim_data->tmp_last_slot_identifier, MAX_ID_NAME)) {
            CLOG_DEBUG(&LOG,
                       "Truncated too long AnimData.tmp_last_slot_identifier to '%s'",
                       anim_data->tmp_last_slot_identifier);
          }

          blender::bke::nla::foreach_strip_adt(*anim_data, [&](NlaStrip *strip) -> bool {
            if (BLI_str_utf8_truncate_at_size(strip->last_slot_identifier, MAX_ID_NAME)) {
              CLOG_DEBUG(&LOG,
                         "Truncated too long NlaStrip.last_slot_identifier to '%s'",
                         strip->last_slot_identifier);
            }

            return true;
          });
        }
      }
    }
    FOREACH_MAIN_ID_END;
  }
}

/** \} */

/* -------------------------------------------------------------------- */
/** \name File Data API
 * \{ */

static FileData *filedata_new(BlendFileReadReport *reports)
{
  BLI_assert(reports != nullptr);

  FileData *fd = MEM_new<FileData>(__func__);

  fd->memsdna = DNA_sdna_current_get();

  fd->datamap = oldnewmap_new();
  fd->globmap = oldnewmap_new();
  fd->libmap = oldnewmap_new();
  fd->id_by_deep_hash = std::make_shared<blender::Map<IDHash, ID *>>();

  fd->reports = reports;

  return fd;
}

/**
 * Check if #FileGlobal::minversion of the file is older than current Blender,
 * return false if it is not.
 * Should only be called after #read_file_dna was successfully executed.
 */
static bool is_minversion_older_than_blender(FileData *fd, ReportList *reports)
{
  BLI_assert(fd->filesdna != nullptr);
  for (BHead *bhead = blo_bhead_first(fd); bhead; bhead = blo_bhead_next(fd, bhead)) {
    if (bhead->code != BLO_CODE_GLOB) {
      continue;
    }

    FileGlobal *fg = static_cast<FileGlobal *>(
        read_struct(fd, bhead, "Data from Global block", INDEX_ID_NULL));
    if ((fg->minversion > BLENDER_FILE_VERSION) ||
        (fg->minversion == BLENDER_FILE_VERSION && fg->minsubversion > BLENDER_FILE_SUBVERSION))
    {
      char writer_ver_str[16];
      char min_reader_ver_str[16];
      if (fd->fileversion == fg->minversion) {
        BKE_blender_version_blendfile_string_from_values(
            writer_ver_str, sizeof(writer_ver_str), short(fd->fileversion), fg->subversion);
        BKE_blender_version_blendfile_string_from_values(
            min_reader_ver_str, sizeof(min_reader_ver_str), fg->minversion, fg->minsubversion);
      }
      else {
        BKE_blender_version_blendfile_string_from_values(
            writer_ver_str, sizeof(writer_ver_str), short(fd->fileversion), -1);
        BKE_blender_version_blendfile_string_from_values(
            min_reader_ver_str, sizeof(min_reader_ver_str), fg->minversion, -1);
      }
      BKE_reportf(reports,
                  RPT_ERROR,
                  "The file was saved by a newer version, open it with Blender %s or later",
                  min_reader_ver_str);
      CLOG_WARN(&LOG,
                "%s: File saved by a newer version of Blender (%s), Blender %s or later is "
                "needed to open it.",
                fd->relabase,
                writer_ver_str,
                min_reader_ver_str);
      MEM_freeN(fg);
      return true;
    }
    MEM_freeN(fg);
    return false;
  }
  return false;
}

static FileData *blo_decode_and_check(FileData *fd, ReportList *reports)
{
  read_blender_header(fd);

  if (fd->flags & FD_FLAGS_SWITCH_ENDIAN) {
    BLI_STATIC_ASSERT(ENDIAN_ORDER == L_ENDIAN, "Blender only builds on little endian systems")
    BKE_reportf(reports,
                RPT_ERROR,
                "Blend file '%s' created by a Big Endian version of Blender, support for "
                "these files has been removed in Blender 5.0, use an older version of Blender "
                "to open and convert it.",
                fd->relabase);
    blo_filedata_free(fd);
    fd = nullptr;
  }
  else if (fd->flags & FD_FLAGS_FILE_OK) {
    const char *error_message = nullptr;
    if (read_file_dna(fd, &error_message) == false) {
      BKE_reportf(
          reports, RPT_ERROR, "Failed to read blend file '%s': %s", fd->relabase, error_message);
      blo_filedata_free(fd);
      fd = nullptr;
    }
    else if (is_minversion_older_than_blender(fd, reports)) {
      blo_filedata_free(fd);
      fd = nullptr;
    }
  }
  else if (fd->flags & FD_FLAGS_FILE_FUTURE) {
    BKE_reportf(
        reports,
        RPT_ERROR,
        "Cannot read blend file '%s', incomplete header, may be from a newer version of Blender",
        fd->relabase);
    blo_filedata_free(fd);
    fd = nullptr;
  }
  else {
    BKE_reportf(reports, RPT_ERROR, "Failed to read file '%s', not a blend file", fd->relabase);
    blo_filedata_free(fd);
    fd = nullptr;
  }

  return fd;
}

static FileData *blo_filedata_from_file_descriptor(const char *filepath,
                                                   BlendFileReadReport *reports,
                                                   const int filedes)
{
<<<<<<< HEAD
  char header[7];
  FileReader *rawfile = BLI_filereader_new_file(filedes);
  FileReader *file = nullptr;

#ifdef WITH_GAMEENGINE_BPPLAYER
  const int typeencryption = SPINDLE_CheckEncryptionFromFile(filepath);
  if (typeencryption <= SPINDLE_NO_ENCRYPTION) {
#endif

  errno = 0;
  /* If opening the file failed or we can't read the header, give up. */
  if (rawfile == nullptr || rawfile->read(rawfile, header, sizeof(header)) != sizeof(header)) {
    BKE_reportf(reports->reports,
                RPT_WARNING,
                "Unable to read '%s': %s",
                filepath,
                errno ? strerror(errno) : RPT_("insufficient content"));
    if (rawfile) {
      rawfile->close(rawfile);
    }
    else {
      close(filedes);
    }
    return nullptr;
  }

  /* Rewind the file after reading the header. */
  rawfile->seek(rawfile, 0, SEEK_SET);

  /* Check if we have a regular file. */
  if (memcmp(header, "BLENDER", sizeof(header)) == 0) {
    /* Try opening the file with memory-mapped IO. */
    file = BLI_filereader_new_mmap(filedes);
    if (file == nullptr) {
      /* `mmap` failed, so just keep using `rawfile`. */
      file = rawfile;
      rawfile = nullptr;
    }
  }
  else if (BLI_file_magic_is_gzip(header)) {
    file = BLI_filereader_new_gzip(rawfile);
    if (file != nullptr) {
      rawfile = nullptr; /* The `Gzip` #FileReader takes ownership of `rawfile`. */
    }
  }
  else if (BLI_file_magic_is_zstd(header)) {
    file = BLI_filereader_new_zstd(rawfile);
    if (file != nullptr) {
      rawfile = nullptr; /* The `Zstd` #FileReader takes ownership of `rawfile`. */
    }
  }

  /* Clean up `rawfile` if it wasn't taken over. */
  if (rawfile != nullptr) {
    rawfile->close(rawfile);
  }
=======
  FileReader *file = BLO_file_reader_uncompressed_from_descriptor(filedes);
>>>>>>> 8f1f6a1c
  if (file == nullptr) {
    BKE_reportf(reports->reports, RPT_WARNING, "Unrecognized file format '%s'", filepath);
    return nullptr;
  }

#ifdef WITH_GAMEENGINE_BPPLAYER
  }
  else {
    int filesize = 0;
    const char *decrypteddata = SPINDLE_DecryptFromFile(filepath, &filesize, NULL, typeencryption);
    SPINDLE_SetFilePath(filepath);
    return blo_filedata_from_memory(decrypteddata, filesize, reports);
  }
#endif

  FileData *fd = filedata_new(reports);
  fd->file = file;

  BLI_stat_t stat;
  if (BLI_stat(filepath, &stat) != -1) {
    fd->file_stat = stat;
  }

  return fd;
}

static FileData *blo_filedata_from_file_open(const char *filepath, BlendFileReadReport *reports)
{
  errno = 0;
  const int file = BLI_open(filepath, O_BINARY | O_RDONLY, 0);
  if (file == -1) {
    BKE_reportf(reports->reports,
                RPT_WARNING,
                "Unable to open '%s': %s",
                filepath,
                errno ? strerror(errno) : RPT_("unknown error reading file"));
    return nullptr;
  }
  return blo_filedata_from_file_descriptor(filepath, reports, file);
}

FileData *blo_filedata_from_file(const char *filepath, BlendFileReadReport *reports)
{
  FileData *fd = blo_filedata_from_file_open(filepath, reports);
  if (fd != nullptr) {
    /* needed for library_append and read_libraries */
    STRNCPY(fd->relabase, filepath);

    return blo_decode_and_check(fd, reports->reports);
  }
  return nullptr;
}

/**
 * Same as blo_filedata_from_file(), but does not reads DNA data, only header.
 * Use it for light access (e.g. thumbnail reading).
 */
static FileData *blo_filedata_from_file_minimal(const char *filepath)
{
  BlendFileReadReport read_report{};
  FileData *fd = blo_filedata_from_file_open(filepath, &read_report);
  if (fd != nullptr) {
    read_blender_header(fd);
    if (fd->flags & FD_FLAGS_FILE_OK) {
      return fd;
    }
    blo_filedata_free(fd);
  }
  return nullptr;
}

FileData *blo_filedata_from_memory(const void *mem,
                                   const int memsize,
                                   BlendFileReadReport *reports)
{
  if (!mem || memsize < MIN_SIZEOFBLENDERHEADER) {
    BKE_report(
        reports->reports, RPT_WARNING, (mem) ? RPT_("Unable to read") : RPT_("Unable to open"));
    return nullptr;
  }

  FileReader *file = BLO_file_reader_uncompressed_from_memory(mem, memsize);
  if (!file) {
    return nullptr;
  }

  FileData *fd = filedata_new(reports);
  fd->file = file;

#ifdef WITH_GAMEENGINE_BPPLAYER
  // Set local path before calling blo_decode_and_check.
  BLI_strncpy(fd->relabase, SPINDLE_GetFilePath(), sizeof(fd->relabase));
#endif

  return blo_decode_and_check(fd, reports->reports);
}

FileData *blo_filedata_from_memfile(MemFile *memfile,
                                    const BlendFileReadParams *params,
                                    BlendFileReadReport *reports)
{
  if (!memfile) {
    BKE_report(reports->reports, RPT_WARNING, "Unable to open blend <memory>");
    return nullptr;
  }

  FileData *fd = filedata_new(reports);
  fd->file = BLO_memfile_new_filereader(memfile, params->undo_direction);
  fd->undo_direction = params->undo_direction;
  fd->flags |= FD_FLAGS_IS_MEMFILE;

  return blo_decode_and_check(fd, reports->reports);
}

void blo_filedata_free(FileData *fd)
{
  /* Free all BHeadN data blocks */
#ifdef NDEBUG
  BLI_freelistN(&fd->bhead_list);
#else
  /* Sanity check we're not keeping memory we don't need. */
  LISTBASE_FOREACH_MUTABLE (BHeadN *, new_bhead, &fd->bhead_list) {
#  ifdef USE_BHEAD_READ_ON_DEMAND
    if (fd->file->seek != nullptr && BHEAD_USE_READ_ON_DEMAND(&new_bhead->bhead)) {
      BLI_assert(new_bhead->has_data == 0);
    }
#  endif
    MEM_freeN(new_bhead);
  }
#endif
  fd->file->close(fd->file);

  if (fd->filesdna) {
    DNA_sdna_free(fd->filesdna);
  }
  if (fd->compflags) {
    MEM_freeN(fd->compflags);
  }
  if (fd->reconstruct_info) {
    DNA_reconstruct_info_free(fd->reconstruct_info);
  }

  if (fd->datamap) {
    oldnewmap_free(fd->datamap);
  }
  if (fd->globmap) {
    oldnewmap_free(fd->globmap);
  }
  if (fd->libmap) {
    oldnewmap_free(fd->libmap);
  }
  if (fd->old_idmap_uid != nullptr) {
    BKE_main_idmap_destroy(fd->old_idmap_uid);
  }
  if (fd->new_idmap_uid != nullptr) {
    BKE_main_idmap_destroy(fd->new_idmap_uid);
  }
  blo_cache_storage_end(fd);
  if (fd->bheadmap) {
    MEM_freeN(fd->bheadmap);
  }

  MEM_delete(fd);
}

/** \} */

/* -------------------------------------------------------------------- */
/** \name Read Thumbnail from Blend File
 * \{ */

BlendThumbnail *BLO_thumbnail_from_file(const char *filepath)
{
  BlendThumbnail *data = nullptr;

  FileData *fd = blo_filedata_from_file_minimal(filepath);
  if (fd) {
    if (const int *fd_data = read_file_thumbnail(fd)) {
      const int width = fd_data[0];
      const int height = fd_data[1];
      if (BLEN_THUMB_MEMSIZE_IS_VALID(width, height)) {
        const size_t data_size = BLEN_THUMB_MEMSIZE(width, height);
        data = static_cast<BlendThumbnail *>(MEM_mallocN(data_size, __func__));
        if (data) {
          BLI_assert((data_size - sizeof(*data)) ==
                     (BLEN_THUMB_MEMSIZE_FILE(width, height) - (sizeof(*fd_data) * 2)));
          data->width = width;
          data->height = height;
          memcpy(data->rect, &fd_data[2], data_size - sizeof(*data));
        }
      }
    }
    blo_filedata_free(fd);
  }

  return data;
}

short BLO_version_from_file(const char *filepath)
{
  short version = 0;
  FileData *fd = blo_filedata_from_file_minimal(filepath);
  if (fd) {
    version = fd->fileversion;
    blo_filedata_free(fd);
  }
  return version;
}

/** \} */

/* -------------------------------------------------------------------- */
/** \name Old/New Pointer Map
 * \{ */

/* Only direct data-blocks. */
static void *newdataadr(FileData *fd, const void *adr)
{
  return oldnewmap_lookup_and_inc(fd->datamap, adr, true);
}

/* Only direct data-blocks. */
static void *newdataadr_no_us(FileData *fd, const void *adr)
{
  return oldnewmap_lookup_and_inc(fd->datamap, adr, false);
}

void *blo_read_get_new_globaldata_address(FileData *fd, const void *adr)
{
  return oldnewmap_lookup_and_inc(fd->globmap, adr, true);
}

/* only lib data */
static void *newlibadr(FileData *fd, ID * /*self_id*/, const bool is_linked_only, const void *adr)
{
  return oldnewmap_liblookup(fd->libmap, adr, is_linked_only);
}

void *blo_do_versions_newlibadr(FileData *fd,
                                ID *self_id,
                                const bool is_linked_only,
                                const void *adr)
{
  return newlibadr(fd, self_id, is_linked_only, adr);
}

/* increases user number */
static void change_link_placeholder_to_real_ID_pointer_fd(FileData *fd,
                                                          const void *old,
                                                          void *newp)
{
  for (NewAddress &entry : fd->libmap->map.values()) {
    if (old == entry.newp && entry.nr == ID_LINK_PLACEHOLDER) {
      entry.newp = newp;
      if (newp) {
        entry.nr = GS(((ID *)newp)->name);
      }
    }
  }
}

/* Very rarely needed, allows some form of ID remapping as part of readfile process.
 *
 * Currently only used to remap duplicate library pointers.
 */
static void change_ID_pointer_to_real_ID_pointer_fd(FileData *fd, const void *old, void *newp)
{
  for (NewAddress &entry : fd->libmap->map.values()) {
    if (old == entry.newp) {
      BLI_assert(BKE_idtype_idcode_is_valid(short(entry.nr)));
      entry.newp = newp;
      if (newp) {
        entry.nr = GS(((ID *)newp)->name);
      }
    }
  }
}

static FileData *change_ID_link_filedata_get(Main *bmain, FileData *basefd)
{
  if (bmain->curlib) {
    return bmain->curlib->runtime->filedata;
  }
  else {
    return basefd;
  }
}

static void change_link_placeholder_to_real_ID_pointer(FileData *basefd, void *old, void *newp)
{
  for (Main *mainptr : *basefd->bmain->split_mains) {
    FileData *fd = change_ID_link_filedata_get(mainptr, basefd);
    if (fd) {
      change_link_placeholder_to_real_ID_pointer_fd(fd, old, newp);
    }
  }
}

static void change_ID_pointer_to_real_ID_pointer(FileData *basefd, void *old, void *newp)
{
  for (Main *mainptr : *basefd->bmain->split_mains) {
    FileData *fd = change_ID_link_filedata_get(mainptr, basefd);
    if (fd) {
      change_ID_pointer_to_real_ID_pointer_fd(fd, old, newp);
    }
  }
}

void blo_make_old_idmap_from_main(FileData *fd, Main *bmain)
{
  if (fd->old_idmap_uid != nullptr) {
    BKE_main_idmap_destroy(fd->old_idmap_uid);
  }
  fd->old_idmap_uid = BKE_main_idmap_create(bmain, false, nullptr, MAIN_IDMAP_TYPE_UID);
}

struct BLOCacheStorage {
  GHash *cache_map;
  MemArena *memarena;
};

struct BLOCacheStorageValue {
  void *cache_v;
  uint new_usage_count;
};

/** Register a cache data entry to be preserved when reading some undo memfile. */
static void blo_cache_storage_entry_register(
    ID *id, const IDCacheKey *key, void **cache_p, uint /*flags*/, void *cache_storage_v)
{
  BLI_assert(key->id_session_uid == id->session_uid);
  UNUSED_VARS_NDEBUG(id);

  BLOCacheStorage *cache_storage = static_cast<BLOCacheStorage *>(cache_storage_v);
  BLI_assert(!BLI_ghash_haskey(cache_storage->cache_map, key));

  IDCacheKey *storage_key = static_cast<IDCacheKey *>(
      BLI_memarena_alloc(cache_storage->memarena, sizeof(*storage_key)));
  *storage_key = *key;
  BLOCacheStorageValue *storage_value = static_cast<BLOCacheStorageValue *>(
      BLI_memarena_alloc(cache_storage->memarena, sizeof(*storage_value)));
  storage_value->cache_v = *cache_p;
  storage_value->new_usage_count = 0;
  BLI_ghash_insert(cache_storage->cache_map, storage_key, storage_value);
}

/** Restore a cache data entry from old ID into new one, when reading some undo memfile. */
static void blo_cache_storage_entry_restore_in_new(
    ID *id, const IDCacheKey *key, void **cache_p, const uint flags, void *cache_storage_v)
{
  BLOCacheStorage *cache_storage = static_cast<BLOCacheStorage *>(cache_storage_v);

  if (cache_storage == nullptr) {
    /* In non-undo case, only clear the pointer if it is a purely runtime one.
     * If it may be stored in a persistent way in the .blend file, direct_link code is responsible
     * to properly deal with it. */
    if ((flags & IDTYPE_CACHE_CB_FLAGS_PERSISTENT) == 0) {
      *cache_p = nullptr;
    }
    return;
  }

  /* Assume that when ID source is tagged as changed, its caches need to be cleared.
   * NOTE: This is mainly a work-around for some IDs, like Image, which use a non-depsgraph-handled
   * process for part of their updates.
   */
  if (id->recalc & ID_RECALC_SOURCE) {
    *cache_p = nullptr;
    return;
  }

  BLOCacheStorageValue *storage_value = static_cast<BLOCacheStorageValue *>(
      BLI_ghash_lookup(cache_storage->cache_map, key));
  if (storage_value == nullptr) {
    *cache_p = nullptr;
    return;
  }
  storage_value->new_usage_count++;
  *cache_p = storage_value->cache_v;
}

/** Clear as needed a cache data entry from old ID, when reading some undo memfile. */
static void blo_cache_storage_entry_clear_in_old(ID * /*id*/,
                                                 const IDCacheKey *key,
                                                 void **cache_p,
                                                 const uint /*flags*/,
                                                 void *cache_storage_v)
{
  BLOCacheStorage *cache_storage = static_cast<BLOCacheStorage *>(cache_storage_v);

  BLOCacheStorageValue *storage_value = static_cast<BLOCacheStorageValue *>(
      BLI_ghash_lookup(cache_storage->cache_map, key));
  if (storage_value == nullptr) {
    *cache_p = nullptr;
    return;
  }
  /* If that cache has been restored into some new ID, we want to remove it from old one, otherwise
   * keep it there so that it gets properly freed together with its ID. */
  if (storage_value->new_usage_count != 0) {
    *cache_p = nullptr;
  }
  else {
    BLI_assert(*cache_p == storage_value->cache_v);
  }
}

void blo_cache_storage_init(FileData *fd, Main *bmain)
{
  if (fd->flags & FD_FLAGS_IS_MEMFILE) {
    BLI_assert(fd->cache_storage == nullptr);
    fd->cache_storage = MEM_mallocN<BLOCacheStorage>(__func__);
    fd->cache_storage->memarena = BLI_memarena_new(BLI_MEMARENA_STD_BUFSIZE, __func__);
    fd->cache_storage->cache_map = BLI_ghash_new(
        BKE_idtype_cache_key_hash, BKE_idtype_cache_key_cmp, __func__);

    ListBase *lb;
    FOREACH_MAIN_LISTBASE_BEGIN (bmain, lb) {
      ID *id = static_cast<ID *>(lb->first);
      if (id == nullptr) {
        continue;
      }

      const IDTypeInfo *type_info = BKE_idtype_get_info_from_id(id);
      if (type_info->foreach_cache == nullptr) {
        continue;
      }

      FOREACH_MAIN_LISTBASE_ID_BEGIN (lb, id) {
        if (ID_IS_LINKED(id)) {
          continue;
        }
        BKE_idtype_id_foreach_cache(id, blo_cache_storage_entry_register, fd->cache_storage);
      }
      FOREACH_MAIN_LISTBASE_ID_END;
    }
    FOREACH_MAIN_LISTBASE_END;
  }
  else {
    fd->cache_storage = nullptr;
  }
}

void blo_cache_storage_old_bmain_clear(FileData *fd, Main *bmain_old)
{
  if (fd->cache_storage != nullptr) {
    ListBase *lb;
    FOREACH_MAIN_LISTBASE_BEGIN (bmain_old, lb) {
      ID *id = static_cast<ID *>(lb->first);
      if (id == nullptr) {
        continue;
      }

      const IDTypeInfo *type_info = BKE_idtype_get_info_from_id(id);
      if (type_info->foreach_cache == nullptr) {
        continue;
      }

      FOREACH_MAIN_LISTBASE_ID_BEGIN (lb, id) {
        if (ID_IS_LINKED(id)) {
          continue;
        }
        BKE_idtype_id_foreach_cache(id, blo_cache_storage_entry_clear_in_old, fd->cache_storage);
      }
      FOREACH_MAIN_LISTBASE_ID_END;
    }
    FOREACH_MAIN_LISTBASE_END;
  }
}

void blo_cache_storage_end(FileData *fd)
{
  if (fd->cache_storage != nullptr) {
    BLI_ghash_free(fd->cache_storage->cache_map, nullptr, nullptr);
    BLI_memarena_free(fd->cache_storage->memarena);
    MEM_freeN(fd->cache_storage);
    fd->cache_storage = nullptr;
  }
}

/** \} */

/* -------------------------------------------------------------------- */
/** \name DNA Struct Loading
 * \{ */

/**
 * Generate the final allocation string reference for read blocks of data. If \a blockname is
 * given, use it as 'owner block' info, otherwise use the id type index to get that info.
 *
 * \note These strings are stored until Blender exits
 */
static const char *get_alloc_name(FileData *fd,
                                  BHead *bh,
                                  const char *blockname,
                                  const int id_type_index = INDEX_ID_NULL)
{
#ifndef NDEBUG
  /* Storage key is a pair of (string , int), where the first is the concatenation of the 'owner
   * block' string and DNA struct type name, and the second the length of the array, as defined by
   * the #BHead.nr value. */
  using keyT = const std::pair<const std::string, const int>;
#else
  /* Storage key is simple int, which is the ID type index. */
  using keyT = int;
#endif
  constexpr std::string_view STORAGE_ID = "readfile";

  /* NOTE: This is thread_local storage, so as long as the handling of a same FileData is not
   * spread across threads (which is not supported at all currently), this is thread-safe. */
  if (!fd->storage_handle) {
    fd->storage_handle = &intern::memutil::alloc_string_storage_get<keyT, blender::DefaultHash>(
        std::string(STORAGE_ID));
  }
  intern::memutil::AllocStringStorage<keyT, blender::DefaultHash> &storage =
      *static_cast<intern::memutil::AllocStringStorage<keyT, blender::DefaultHash> *>(
          fd->storage_handle);

  const bool is_id_data = !blockname && (id_type_index >= 0 && id_type_index < INDEX_ID_MAX);

#ifndef NDEBUG
  /* Local storage of id type names, for fast access to this info. */
  static const std::array<std::string, INDEX_ID_MAX> id_alloc_names = [] {
    auto n = decltype(id_alloc_names)();
    for (int idtype_index = 0; idtype_index < INDEX_ID_MAX; idtype_index++) {
      const IDTypeInfo *idtype_info = BKE_idtype_get_info_from_idtype_index(idtype_index);
      BLI_assert(idtype_info);
      if (idtype_index == INDEX_ID_NULL) {
        /* #INDEX_ID_NULL returns the #IDType_ID_LINK_PLACEHOLDER type info, here we will rather
         * use it for unknown/invalid ID types. */
        n[size_t(idtype_index)] = "UNKNWOWN";
      }
      else {
        n[size_t(idtype_index)] = idtype_info->name;
      }
    }
    return n;
  }();

  const std::string block_alloc_name = is_id_data ? id_alloc_names[id_type_index] : blockname;
  const std::string struct_name = DNA_struct_identifier(fd->filesdna, bh->SDNAnr);
  keyT key{block_alloc_name + struct_name, bh->nr};
  if (!storage.contains(key)) {
    const std::string alloc_string = fmt::format(
        fmt::runtime(is_id_data ? "{}{} (for ID type '{}')" : "{}{} (for block '{}')"),
        struct_name,
        bh->nr > 1 ? fmt::format("[{}]", bh->nr) : "",
        block_alloc_name);
    return storage.insert(key, alloc_string);
  }
  return storage.find(key);
#else
  /* Simple storage for pure release builds, using integer as key, one entry for each ID type. */
  UNUSED_VARS_NDEBUG(bh);
  if (is_id_data) {
    if (UNLIKELY(!storage.contains(id_type_index))) {
      if (id_type_index == INDEX_ID_NULL) {
        return storage.insert(id_type_index, "Data from UNKNOWN");
      }
      const IDTypeInfo *id_type = BKE_idtype_get_info_from_idtype_index(id_type_index);
      const std::string alloc_string = fmt::format("Data from '{}' ID type", id_type->name);
      return storage.insert(id_type_index, alloc_string);
    }
    return storage.find(id_type_index);
  }
  return blockname;
#endif
}

static void *read_struct(FileData *fd, BHead *bh, const char *blockname, const int id_type_index)
{
  void *temp = nullptr;

  if (bh->len) {
#ifdef USE_BHEAD_READ_ON_DEMAND
    BHead *bh_orig = bh;
#endif

    /* Endianness switch is based on file DNA.
     *
     * NOTE: raw data (aka #SDNA_RAW_DATA_STRUCT_INDEX #SDNAnr) is not handled here, it's up to
     * the calling code to manage this. */
    BLI_assert((fd->flags & FD_FLAGS_SWITCH_ENDIAN) == 0);
    BLI_STATIC_ASSERT(SDNA_RAW_DATA_STRUCT_INDEX == 0, "'raw data' SDNA struct index should be 0")
    if (bh->SDNAnr > SDNA_RAW_DATA_STRUCT_INDEX && (fd->flags & FD_FLAGS_SWITCH_ENDIAN)) {
#ifdef USE_BHEAD_READ_ON_DEMAND
      if (BHEADN_FROM_BHEAD(bh)->has_data == false) {
        bh = blo_bhead_read_full(fd, bh);
        if (UNLIKELY(bh == nullptr)) {
          fd->flags &= ~FD_FLAGS_FILE_OK;
          return nullptr;
        }
      }
#endif
    }

    if (fd->compflags[bh->SDNAnr] != SDNA_CMP_REMOVED) {
      const char *alloc_name = get_alloc_name(fd, bh, blockname, id_type_index);
      if (fd->compflags[bh->SDNAnr] == SDNA_CMP_NOT_EQUAL) {
#ifdef USE_BHEAD_READ_ON_DEMAND
        if (BHEADN_FROM_BHEAD(bh)->has_data == false) {
          bh = blo_bhead_read_full(fd, bh);
          if (UNLIKELY(bh == nullptr)) {
            fd->flags &= ~FD_FLAGS_FILE_OK;
            return nullptr;
          }
        }
#endif
        temp = DNA_struct_reconstruct(
            fd->reconstruct_info, bh->SDNAnr, bh->nr, (bh + 1), alloc_name);
      }
      else {
        /* SDNA_CMP_EQUAL */
        const int alignment = DNA_struct_alignment(fd->filesdna, bh->SDNAnr);
        temp = MEM_mallocN_aligned(bh->len, alignment, alloc_name);
#ifdef USE_BHEAD_READ_ON_DEMAND
        if (BHEADN_FROM_BHEAD(bh)->has_data) {
          memcpy(temp, (bh + 1), bh->len);
        }
        else {
          /* Instead of allocating the bhead, then copying it,
           * read the data from the file directly into the memory. */
          if (UNLIKELY(!blo_bhead_read_data(fd, bh, temp))) {
            fd->flags &= ~FD_FLAGS_FILE_OK;
            MEM_freeN(temp);
            temp = nullptr;
          }
        }
#else
        memcpy(temp, (bh + 1), bh->len);
#endif
      }
    }

#ifdef USE_BHEAD_READ_ON_DEMAND
    if (bh_orig != bh) {
      MEM_freeN(BHEADN_FROM_BHEAD(bh));
    }
#endif
  }

  return temp;
}

static ID *read_id_struct(FileData *fd, BHead *bh, const char *blockname, const int id_type_index)
{
  ID *id = static_cast<ID *>(read_struct(fd, bh, blockname, id_type_index));
  if (!id) {
    return id;
  }

  /* Invalid ID name (probably from 'too long' ID name from a future Blender version).
   *
   * They can only be truncated here, ensuring that all ID names remain unique happens later, after
   * reading all local IDs, but before linking them, see the call to
   * #long_id_names_ensure_unique_id_names in #blo_read_file_internal. */
  if (BLI_str_utf8_truncate_at_size(id->name + 2, MAX_ID_NAME - 2)) {
    fd->flags |= FD_FLAGS_HAS_INVALID_ID_NAMES;
    CLOG_DEBUG(&LOG, "Truncated too long ID name to '%s'", id->name);
  }

  return id;
}

/* Like read_struct, but gets a pointer without allocating. Only works for
 * undo since DNA must match. */
static const void *peek_struct_undo(FileData *fd, BHead *bhead)
{
  BLI_assert(fd->flags & FD_FLAGS_IS_MEMFILE);
  UNUSED_VARS_NDEBUG(fd);
  return (bhead->len) ? (const void *)(bhead + 1) : nullptr;
}

static void link_glob_list(FileData *fd, ListBase *lb) /* for glob data */
{
  Link *ln, *prev;
  void *poin;

  if (BLI_listbase_is_empty(lb)) {
    return;
  }
  poin = newdataadr(fd, lb->first);
  if (lb->first) {
    oldnewmap_insert(fd->globmap, lb->first, poin, 0);
  }
  lb->first = poin;

  ln = static_cast<Link *>(lb->first);
  prev = nullptr;
  while (ln) {
    poin = newdataadr(fd, ln->next);
    if (ln->next) {
      oldnewmap_insert(fd->globmap, ln->next, poin, 0);
    }
    ln->next = static_cast<Link *>(poin);
    ln->prev = prev;
    prev = ln;
    ln = ln->next;
  }
  lb->last = prev;
}

/** \} */

/* -------------------------------------------------------------------- */
/** \name Read ID
 * \{ */

static void after_liblink_id_process(BlendLibReader *reader, ID *id);

static void after_liblink_id_embedded_id_process(BlendLibReader *reader, ID *id)
{

  /* Handle 'private IDs'. */
  bNodeTree *nodetree = blender::bke::node_tree_from_id(id);
  if (nodetree != nullptr) {
    after_liblink_id_process(reader, &nodetree->id);

    if (nodetree->owner_id == nullptr) {
      CLOG_WARN(&LOG,
                "NULL owner_id pointer for embedded NodeTree of %s, should never happen",
                id->name);
      nodetree->owner_id = id;
    }
    else if (nodetree->owner_id != id) {
      CLOG_WARN(&LOG,
                "Inconsistent owner_id pointer for embedded NodeTree of %s, should never happen",
                id->name);
      nodetree->owner_id = id;
    }
  }

  if (GS(id->name) == ID_SCE) {
    Scene *scene = (Scene *)id;
    if (scene->master_collection != nullptr) {
      after_liblink_id_process(reader, &scene->master_collection->id);

      if (scene->master_collection->owner_id == nullptr) {
        CLOG_WARN(&LOG,
                  "NULL owner_id pointer for embedded Scene Collection of %s, should never happen",
                  id->name);
        scene->master_collection->owner_id = id;
      }
      else if (scene->master_collection->owner_id != id) {
        CLOG_WARN(&LOG,
                  "Inconsistent owner_id pointer for embedded Scene Collection of %s, should "
                  "never happen",
                  id->name);
        scene->master_collection->owner_id = id;
      }
    }
  }
}

static void after_liblink_id_process(BlendLibReader *reader, ID *id)
{
  /* NOTE: WM IDProperties are never written to file, hence they should always be nullptr here. */
  BLI_assert((GS(id->name) != ID_WM) || id->properties == nullptr);

  after_liblink_id_embedded_id_process(reader, id);

  const IDTypeInfo *id_type = BKE_idtype_get_info_from_id(id);
  if (id_type->blend_read_after_liblink != nullptr) {
    id_type->blend_read_after_liblink(reader, id);
  }
}

static void direct_link_id_override_property(BlendDataReader *reader,
                                             IDOverrideLibraryProperty *op)
{
  BLO_read_string(reader, &op->rna_path);

  op->tag = 0; /* Runtime only. */

  BLO_read_struct_list(reader, IDOverrideLibraryPropertyOperation, &op->operations);

  LISTBASE_FOREACH (IDOverrideLibraryPropertyOperation *, opop, &op->operations) {
    BLO_read_string(reader, &opop->subitem_reference_name);
    BLO_read_string(reader, &opop->subitem_local_name);

    opop->tag = 0; /* Runtime only. */
  }
}

static void direct_link_id_common(BlendDataReader *reader,
                                  Library *current_library,
                                  ID *id,
                                  ID *id_old,
                                  int id_tag,
                                  ID_Readfile_Data::Tags id_read_tags);

static void direct_link_id_embedded_id(BlendDataReader *reader,
                                       Library *current_library,
                                       ID *id,
                                       ID *id_old)
{
  /* Handle 'private IDs'. */
  if (GS(id->name) == ID_SCE) {
    Scene *scene = (Scene *)id;
    if (scene->compositing_node_group) {
      /* If `scene->compositing_node_group != nullptr`, then this means the blend file was created
       * by a version that wrote the compositing_node_group as its own ID datablock. Since
       * `scene->nodetree` was written for forward compatibility reasons only, we can ignore it. */
      scene->nodetree = nullptr;
    }
  }
  bNodeTree **nodetree = blender::bke::node_tree_ptr_from_id(id);
  if (nodetree != nullptr && *nodetree != nullptr) {
    BLO_read_struct(reader, bNodeTree, nodetree);
    if (!*nodetree || !BKE_idtype_idcode_is_valid(GS((*nodetree)->id.name))) {
      BLO_reportf_wrap(
          reader->fd->reports,
          RPT_ERROR,
          RPT_("Data-block '%s' had an invalid embedded node group, which has not been read"),
          id->name);
      MEM_SAFE_FREE(*nodetree);
    }
    else {
      direct_link_id_common(reader,
                            current_library,
                            (ID *)*nodetree,
                            id_old != nullptr ? (ID *)blender::bke::node_tree_from_id(id_old) :
                                                nullptr,
                            0,
                            ID_Readfile_Data::Tags{});
      blender::bke::node_tree_blend_read_data(reader, id, *nodetree);
    }
  }

  if (GS(id->name) == ID_SCE) {
    Scene *scene = (Scene *)id;
    if (scene->master_collection != nullptr) {
      BLO_read_struct(reader, Collection, &scene->master_collection);
      if (!scene->master_collection ||
          !BKE_idtype_idcode_is_valid(GS(scene->master_collection->id.name)))
      {
        BLO_reportf_wrap(
            reader->fd->reports,
            RPT_ERROR,
            RPT_("Scene '%s' had an invalid root collection, which has not been read"),
            BKE_id_name(*id));
        MEM_SAFE_FREE(scene->master_collection);
      }
      else {
        direct_link_id_common(reader,
                              current_library,
                              &scene->master_collection->id,
                              id_old != nullptr ? &((Scene *)id_old)->master_collection->id :
                                                  nullptr,
                              0,
                              ID_Readfile_Data::Tags{});
        BKE_collection_blend_read_data(reader, scene->master_collection, &scene->id);
      }
    }
  }
}

static int direct_link_id_restore_recalc_exceptions(const ID *id_current)
{
  /* Exception for armature objects, where the pose has direct points to the
   * armature data-block. */
  if (GS(id_current->name) == ID_OB && ((Object *)id_current)->pose) {
    return ID_RECALC_GEOMETRY;
  }

  return 0;
}

static int direct_link_id_restore_recalc(const FileData *fd,
                                         const ID *id_target,
                                         const ID *id_current,
                                         const bool is_identical)
{
  /* These are the evaluations that had not been performed yet at the time the
   * target undo state was written. These need to be done again, since they may
   * flush back changes to the original datablock. */
  int recalc = id_target->recalc;

  if (id_current == nullptr) {
    /* ID does not currently exist in the database, so also will not exist in
     * the dependency graphs. That means it will be newly created and as a
     * result also fully re-evaluated regardless of the recalc flag set here. */
    recalc |= ID_RECALC_ALL;
  }
  else {
    /* If the contents datablock changed, the depsgraph needs to copy the
     * datablock again to ensure it matches the original datablock. */
    if (!is_identical) {
      recalc |= ID_RECALC_SYNC_TO_EVAL;
    }

    /* Special exceptions. */
    recalc |= direct_link_id_restore_recalc_exceptions(id_current);

    /* Evaluations for the current state that have not been performed yet
     * by the time we are performing this undo step. */
    recalc |= id_current->recalc;

    /* Tags that were set between the target state and the current state,
     * that we need to perform again. */
    if (fd->undo_direction == STEP_UNDO) {
      /* Undo: tags from target to the current state. */
      recalc |= id_current->recalc_up_to_undo_push;
    }
    else {
      BLI_assert(fd->undo_direction == STEP_REDO);
      /* Redo: tags from current to the target state. */
      recalc |= id_target->recalc_up_to_undo_push;
    }
  }

  return recalc;
}

static void readfile_id_runtime_data_ensure(ID &id)
{
  if (id.runtime->readfile_data) {
    return;
  }
  id.runtime->readfile_data = MEM_callocN<ID_Readfile_Data>(__func__);
}

ID_Readfile_Data::Tags BLO_readfile_id_runtime_tags(ID &id)
{
  if (!id.runtime->readfile_data) {
    return ID_Readfile_Data::Tags{};
  }
  return id.runtime->readfile_data->tags;
}

ID_Readfile_Data::Tags &BLO_readfile_id_runtime_tags_for_write(ID &id)
{
  readfile_id_runtime_data_ensure(id);
  return id.runtime->readfile_data->tags;
}

void BLO_readfile_id_runtime_data_free(ID &id)
{
  MEM_SAFE_FREE(id.runtime->readfile_data);
}

void BLO_readfile_id_runtime_data_free_all(Main &bmain)
{
  ID *id;
  FOREACH_MAIN_ID_BEGIN (&bmain, id) {
    /* Handle the ID itself. */
    BLO_readfile_id_runtime_data_free(*id);

    /* Handle its embedded IDs, because they do not get referenced by bmain. */
    if (GS(id->name) == ID_SCE) {
      Collection *collection = reinterpret_cast<Scene *>(id)->master_collection;
      if (collection) {
        BLO_readfile_id_runtime_data_free(collection->id);
      }
    }

    bNodeTree *node_tree = blender::bke::node_tree_from_id(id);
    if (node_tree) {
      BLO_readfile_id_runtime_data_free(node_tree->id);
    }
  }
  FOREACH_MAIN_ID_END;
}

static void direct_link_id_common(BlendDataReader *reader,
                                  Library *current_library,
                                  ID *id,
                                  ID *id_old,
                                  const int id_tag,
                                  const ID_Readfile_Data::Tags id_read_tags)
{
  /* This should have been caught already, either by a call to `#blo_bhead_is_id_valid_type` for
   * regular IDs, or in `#direct_link_id_embedded_id` for embedded ones. */
  BLI_assert_msg(BKE_idtype_idcode_is_valid(GS(id->name)),
                 "Unknown or invalid ID type, this should never happen");

  BLI_assert(id->runtime == nullptr);
  BKE_libblock_runtime_ensure(*id);

  if (!BLO_read_data_is_undo(reader)) {
    /* When actually reading a file, we do want to reset/re-generate session UIDS.
     * In undo case, we want to re-use existing ones. */
    id->session_uid = MAIN_ID_SESSION_UID_UNSET;
  }

  if (id->flag & ID_FLAG_LINKED_AND_PACKED) {
    if (!current_library) {
      CLOG_ERROR(&LOG,
                 "Data-block '%s' flagged as packed, but without a valid library, fixing by "
                 "making fully local...",
                 id->name);
      id->flag &= ~ID_FLAG_LINKED_AND_PACKED;
    }
    else if ((current_library->flag & LIBRARY_FLAG_IS_ARCHIVE) == 0) {
      CLOG_ERROR(&LOG,
                 "Data-block '%s' flagged as packed, but using a regular library, fixing by "
                 "making fully linked...",
                 id->name);
      id->flag &= ~ID_FLAG_LINKED_AND_PACKED;
    }
  }
  id->lib = current_library;
  if (id->lib) {
    /* Always fully clear fake user flag for linked data. */
    id->flag &= ~ID_FLAG_FAKEUSER;
  }
  id->us = ID_FAKE_USERS(id);
  id->icon_id = 0;
  id->newid = nullptr; /* Needed because .blend may have been saved with crap value here... */
  id->orig_id = nullptr;
  id->py_instance = nullptr;

  /* Initialize with provided tag. */
  if (BLO_read_data_is_undo(reader)) {
    id->tag = (id_tag & ~ID_TAG_KEEP_ON_UNDO) | (id->tag & ID_TAG_KEEP_ON_UNDO);
  }
  else {
    id->tag = id_tag;
  }

  readfile_id_runtime_data_ensure(*id);
  id->runtime->readfile_data->tags = id_read_tags;

  if ((id_tag & ID_TAG_TEMP_MAIN) == 0) {
    BKE_lib_libblock_session_uid_ensure(id);
  }

  if (ID_IS_LINKED(id)) {
    id->library_weak_reference = nullptr;
  }
  else {
    BLO_read_struct(reader, LibraryWeakReference, &id->library_weak_reference);
  }

  if (BLO_readfile_id_runtime_tags(*id).is_link_placeholder) {
    /* For placeholder we only need to set the tag and properly initialize generic ID fields above,
     * no further data to read. */
    return;
  }

  BKE_animdata_blend_read_data(reader, id);

  if (id->asset_data) {
    BLO_read_struct(reader, AssetMetaData, &id->asset_data);
    BKE_asset_metadata_read(reader, id->asset_data);
    /* Restore runtime asset type info. */
    const IDTypeInfo *id_type = BKE_idtype_get_info_from_id(id);
    id->asset_data->local_type_info = id_type->asset_type_info;
  }

  /* Link direct data of ID properties. */
  if (id->properties) {
    BLO_read_struct(reader, IDProperty, &id->properties);
    /* this case means the data was written incorrectly, it should not happen */
    IDP_BlendDataRead(reader, &id->properties);
  }

  if (id->system_properties) {
    BLO_read_struct(reader, IDProperty, &id->system_properties);
    IDP_BlendDataRead(reader, &id->system_properties);
  }

  id->flag &= ~ID_FLAG_INDIRECT_WEAK_LINK;

  /* NOTE: It is important to not clear the recalc flags for undo/redo.
   * Preserving recalc flags on redo/undo is the only way to make dependency graph detect
   * that animation is to be evaluated on undo/redo. If this is not enforced by the recalc
   * flags dependency graph does not do animation update to avoid loss of unkeyed changes.,
   * which conflicts with undo/redo of changes to animation data itself.
   *
   * But for regular file load we clear the flag, since the flags might have been changed since
   * the version the file has been saved with. */
  if (!BLO_read_data_is_undo(reader)) {
    id->recalc = 0;
    id->recalc_after_undo_push = 0;
  }
  else if ((reader->fd->skip_flags & BLO_READ_SKIP_UNDO_OLD_MAIN) == 0) {
    id->recalc = direct_link_id_restore_recalc(reader->fd, id, id_old, false);
    id->recalc_after_undo_push = 0;
  }

  /* Link direct data of overrides. */
  if (id->override_library) {
    BLO_read_struct(reader, IDOverrideLibrary, &id->override_library);
    /* Work around file corruption on writing, see #86853. */
    if (id->override_library != nullptr) {
      BLO_read_struct_list(reader, IDOverrideLibraryProperty, &id->override_library->properties);
      LISTBASE_FOREACH (IDOverrideLibraryProperty *, op, &id->override_library->properties) {
        direct_link_id_override_property(reader, op);
      }
      id->override_library->runtime = nullptr;
    }
  }

  /* Handle 'private IDs'. */
  direct_link_id_embedded_id(reader, current_library, id, id_old);
}

/** \} */

/* -------------------------------------------------------------------- */
/** \name Read Animation (legacy for version patching)
 * \{ */

/** \} */

/* -------------------------------------------------------------------- */
/** \name Read ID: Shape Keys
 * \{ */

void blo_do_versions_key_uidgen(Key *key)
{
  key->uidgen = 1;
  LISTBASE_FOREACH (KeyBlock *, block, &key->block) {
    block->uid = key->uidgen++;
  }
}

/** \} */

/* -------------------------------------------------------------------- */
/** \name Read ID: Scene
 * \{ */

#ifdef USE_SETSCENE_CHECK
/**
 * A version of #BKE_scene_validate_setscene with special checks for linked libraries.
 */
static bool scene_validate_setscene__liblink(Scene *sce, const int totscene)
{
  Scene *sce_iter;
  int a;

  if (sce->set == nullptr) {
    return true;
  }

  for (a = 0, sce_iter = sce; sce_iter->set; sce_iter = sce_iter->set, a++) {
    /* This runs per library (before each libraries #Main has been joined),
     * so we can't step into other libraries since `totscene` is only for this library.
     *
     * Also, other libraries may not have been linked yet, while we could check for
     * #ID_Readfile_Data::Tags.needs_linking the library pointer check is sufficient. */
    if (sce->id.lib != sce_iter->id.lib) {
      return true;
    }
    if (sce_iter->flag & SCE_READFILE_LIBLINK_NEED_SETSCENE_CHECK) {
      return true;
    }

    if (a > totscene) {
      sce->set = nullptr;
      return false;
    }
  }

  return true;
}
#endif

static void lib_link_scenes_check_set(Main *bmain)
{
#ifdef USE_SETSCENE_CHECK
  const int totscene = BLI_listbase_count(&bmain->scenes);
  LISTBASE_FOREACH (Scene *, sce, &bmain->scenes) {
    if (sce->flag & SCE_READFILE_LIBLINK_NEED_SETSCENE_CHECK) {
      sce->flag &= ~SCE_READFILE_LIBLINK_NEED_SETSCENE_CHECK;
      if (!scene_validate_setscene__liblink(sce, totscene)) {
        CLOG_WARN(&LOG, "Found cyclic background scene when linking %s", sce->id.name + 2);
      }
    }
  }
#else
  UNUSED_VARS(bmain, totscene);
#endif
}

#undef USE_SETSCENE_CHECK

/** \} */

/* -------------------------------------------------------------------- */

/** \name Read ID: Library
 * \{ */

static void library_filedata_release(Library *lib)
{
  if (lib->runtime->filedata) {
    BLI_assert(lib->runtime->versionfile != 0);
    BLI_assert_msg(!lib->runtime->is_filedata_owner || (lib->flag & LIBRARY_FLAG_IS_ARCHIVE) == 0,
                   "Packed Archive libraries should never own their filedata");
    if (lib->runtime->is_filedata_owner) {
      blo_filedata_free(lib->runtime->filedata);
    }

    lib->runtime->filedata = nullptr;
  }
  lib->runtime->is_filedata_owner = false;
}

/* Add a Main (and optionally create a matching Library ID), for the given filepath.
 *
 * - If `lib` is `nullptr`, create a new Library ID, otherwise only create a new Main for the given
 * library.
 * - `reference_lib` is the 'archive parent' of an archive (packed) library, can be null and will
 * be ignored otherwise. */
static Main *blo_add_main_for_library(FileData *fd,
                                      Library *lib,
                                      Library *reference_lib,
                                      const char *lib_filepath,
                                      char (&filepath_abs)[FILE_MAX],
                                      const bool is_packed_library)
{
  Main *bmain = BKE_main_new();
  fd->bmain->split_mains->add_new(bmain);
  bmain->split_mains = fd->bmain->split_mains;

  if (!lib) {
    /* Add library data-block itself to 'main' Main, since libraries are **never** linked data.
     * Fixes bug where you could end with all ID_LI data-blocks having the same name... */
    lib = BKE_id_new<Library>(fd->bmain,
                              reference_lib ? BKE_id_name(reference_lib->id) :
                                              BLI_path_basename(lib_filepath));

    /* Important, consistency with main ID reading code from read_libblock(). */
    lib->id.us = ID_FAKE_USERS(lib);

    /* Matches direct_link_library(). */
    id_us_ensure_real(&lib->id);

    STRNCPY(lib->filepath, lib_filepath);
    STRNCPY(lib->runtime->filepath_abs, filepath_abs);

    if (is_packed_library) {
      /* FIXME: This logic is very similar to the code in BKE_library dealing with archived
       * libraries (e.g. #add_archive_library). Might be good to try to factorize it. */
      lib->archive_parent_library = reference_lib;
      constexpr uint16_t copy_flag = ~LIBRARY_FLAG_IS_ARCHIVE;
      lib->flag = (reference_lib->flag & copy_flag) | LIBRARY_FLAG_IS_ARCHIVE;

      lib->runtime->parent = reference_lib->runtime->parent;
      /* Only copy a subset of the reference library tags. E.g. an archive library should never be
       * considered as writable, so never copy #LIBRARY_ASSET_FILE_WRITABLE. This may need further
       * tweaking still. */
      constexpr uint16_t copy_tag = (LIBRARY_TAG_RESYNC_REQUIRED | LIBRARY_ASSET_EDITABLE |
                                     LIBRARY_IS_ASSET_EDIT_FILE);
      lib->runtime->tag = reference_lib->runtime->tag & copy_tag;

      /* The filedata of a packed archive library should always be the one of the blendfile which
       * defines the library ID and packs its linked IDs. */
      lib->runtime->filedata = fd;
      lib->runtime->is_filedata_owner = false;

      reference_lib->runtime->archived_libraries.append(lib);
    }
  }
  else {
    if (is_packed_library) {
      BLI_assert(lib->flag & LIBRARY_FLAG_IS_ARCHIVE);
      BLI_assert(lib->archive_parent_library == reference_lib);

      /* If there is already an archive library in the new set of Mains, but not a 'libmain' for it
       * yet, it is the first time that this archive library is effectively used to own a packed
       * ID. Since regular libraries have their list of owned archive libs cleared when reused on
       * undo, it means that this archive library should yet be listed in its regular owner one,
       * and needs to be added there. See also #read_undo_move_libmain_data. */
      BLI_assert(!reference_lib->runtime->archived_libraries.contains(lib));
      reference_lib->runtime->archived_libraries.append(lib);

      BLI_assert(lib->runtime->filedata == nullptr);
      lib->runtime->filedata = fd;
      lib->runtime->is_filedata_owner = false;
    }
    else {
      /* Should never happen currently. */
      BLI_assert_unreachable();
    }
  }

  bmain->curlib = lib;
  return bmain;
}

static void direct_link_library(FileData *fd, Library *lib, Main *main)
{
  /* Make sure we have full path in lib->runtime->filepath_abs */
  /* NOTE: Since existing libraries are searched by their absolute path, this has to be generated
   * before the lookup below. Otherwise, in case the stored absolute filepath is not 'correct' (may
   * be empty, or have been stored in a different 'relative path context'), the comparison below
   * will always fail, leading to creating duplicates IDs of a same library. */
  /* TODO: May be worth checking whether comparison below could use `lib->filepath` instead? */
  STRNCPY(lib->runtime->filepath_abs, lib->filepath);
  BLI_path_abs(lib->runtime->filepath_abs, fd->relabase);
  BLI_path_normalize(lib->runtime->filepath_abs);

  /* check if the library was already read */
  for (Main *newmain : *fd->bmain->split_mains) {
    if (!newmain->curlib) {
      continue;
    }
    if (newmain->curlib->flag & LIBRARY_FLAG_IS_ARCHIVE || lib->flag & LIBRARY_FLAG_IS_ARCHIVE) {
      /* Archive library should never be used to link new data, and there can be many such
       * archive libraries for a same 'real' blendfile one. */
      continue;
    }
    if (BLI_path_cmp(newmain->curlib->runtime->filepath_abs, lib->runtime->filepath_abs) == 0) {
      BLO_reportf_wrap(fd->reports,
                       RPT_WARNING,
                       RPT_("Library '%s', '%s' had multiple instances, save and reload!"),
                       lib->filepath,
                       lib->runtime->filepath_abs);

      change_ID_pointer_to_real_ID_pointer(fd, lib, newmain->curlib);
      // change_link_placeholder_to_real_ID_pointer_fd(fd, lib, newmain->curlib);

      BLI_remlink(&main->libraries, lib);
      MEM_freeN(lib);

      /* Now, since Blender always expect **last** Main pointer from fd->bmain->split_mains
       * to be the active library Main pointer, where to add all non-library data-blocks found in
       * file next, we have to switch that 'dupli' found Main to latest position in the list!
       * Otherwise, you get weird disappearing linked data on a rather inconsistent basis.
       * See also #53977 for reproducible case. */
      /* Note: the change in order in `fd->bmain->split_mains` should not be an issue here, and we
       * return immediately. */
      fd->bmain->split_mains->remove_contained(newmain);
      fd->bmain->split_mains->add_new(newmain);
      BLI_assert((*fd->bmain->split_mains)[0] == fd->bmain);

      return;
    }
  }

  /* There are currently some cases where archive libraries have no 'real library' parent on file
   * opening (see e.g. #150275, #150147, #150375).
   *
   * This code detects such issues, reports them, and fixes them as best as possible by
   * re-generating an empty real parent library. */
  if (lib->flag & LIBRARY_FLAG_IS_ARCHIVE) {
    Library *parent_lib = static_cast<Library *>(
        newlibadr(fd, &lib->id, false, lib->archive_parent_library));

    if (!parent_lib) {
      BLO_reportf_wrap(fd->reports,
                       RPT_ERROR,
                       RPT_("Library '%s' ('%s') is an archive storage for packed data, but has "
                            "no real library parent."),
                       lib->filepath,
                       lib->runtime->filepath_abs);

      Main *parent_lib_bmain = blo_add_main_for_library(
          fd, nullptr, nullptr, lib->filepath, lib->runtime->filepath_abs, false);
      parent_lib = parent_lib_bmain->curlib;
      BLI_assert(parent_lib);
      oldnewmap_lib_insert(fd, lib->archive_parent_library, &parent_lib->id, ID_LI);
    }
  }

  //  printf("direct_link_library: filepath %s\n", lib->filepath);
  //  printf("direct_link_library: filepath_abs %s\n", lib->runtime->filepath_abs);

  BlendDataReader reader = {fd};
  BKE_packedfile_blend_read(&reader, &lib->packedfile, lib->filepath);

  /* TODO: Replace most of this code by a call to #blo_add_main_for_library(). */
  /* new main */
  Main *newmain = BKE_main_new();
  fd->bmain->split_mains->add_new(newmain);
  newmain->split_mains = fd->bmain->split_mains;
  newmain->curlib = lib;

  if (lib->flag & LIBRARY_FLAG_IS_ARCHIVE) {
    /* Archive libraries contains only embedded linked IDs, which by definition have the same
     * fileversion as the blendfile that contains them. */
    lib->runtime->versionfile = newmain->versionfile = fd->bmain->versionfile;
    lib->runtime->subversionfile = newmain->subversionfile = fd->bmain->subversionfile;

    /* The filedata of a packed archive library should always be the one of the blendfile which
     * defines the library ID and packs its linked IDs. */
    lib->runtime->filedata = fd;
    lib->runtime->is_filedata_owner = false;
  }

  lib->runtime->parent = nullptr;

  id_us_ensure_real(&lib->id);

  /* Should always be null, Library IDs in Blender are always local. */
  lib->id.lib = nullptr;
}

/* Always call this once you have loaded new library data to set the relative paths correctly
 * in relation to the blend file. */
static void fix_relpaths_library(const char *basepath, Main *main)
{
  /* #BLO_read_from_memory uses a blank file-path. */
  if (basepath == nullptr || basepath[0] == '\0') {
    LISTBASE_FOREACH (Library *, lib, &main->libraries) {
      /* when loading a linked lib into a file which has not been saved,
       * there is nothing we can be relative to, so instead we need to make
       * it absolute. This can happen when appending an object with a relative
       * link into an unsaved blend file. See #27405.
       * The remap relative option will make it relative again on save - campbell */
      if (BLI_path_is_rel(lib->filepath)) {
        STRNCPY(lib->filepath, lib->runtime->filepath_abs);
      }
    }
  }
  else {
    LISTBASE_FOREACH (Library *, lib, &main->libraries) {
      /* Libraries store both relative and abs paths, recreate relative paths,
       * relative to the blend file since indirectly linked libraries will be
       * relative to their direct linked library. */
      if (BLI_path_is_rel(lib->filepath)) { /* if this is relative to begin with? */
        STRNCPY(lib->filepath, lib->runtime->filepath_abs);
        BLI_path_rel(lib->filepath, basepath);
      }
    }
  }
}

/** \} */

/* -------------------------------------------------------------------- */
/** \name Read Library Data Block
 * \{ */

static ID *create_placeholder(Main *mainvar,
                              const short idcode,
                              const char *idname,
                              const int tag,
                              const bool was_liboverride)
{
  ListBase *lb = which_libbase(mainvar, idcode);
  ID *ph_id = BKE_libblock_alloc_notest(idcode);
  BKE_libblock_runtime_ensure(*ph_id);

  *((short *)ph_id->name) = idcode;
  BLI_strncpy(ph_id->name + 2, idname, sizeof(ph_id->name) - 2);
  BKE_libblock_init_empty(ph_id);
  ph_id->lib = mainvar->curlib;
  ph_id->tag = tag | ID_TAG_MISSING;
  ph_id->us = ID_FAKE_USERS(ph_id);
  ph_id->icon_id = 0;

  if (was_liboverride) {
    /* 'Abuse' `ID_TAG_LIBOVERRIDE_NEED_RESYNC` to mark that placeholder missing linked ID as
     * being a liboverride.
     *
     * This will be used by the liboverride resync process, see #lib_override_library_resync. */
    ph_id->tag |= ID_TAG_LIBOVERRIDE_NEED_RESYNC;
  }

  BLI_addtail(lb, ph_id);
  id_sort_by_name(lb, ph_id, nullptr);

  if (mainvar->id_map != nullptr) {
    BKE_main_idmap_insert_id(mainvar->id_map, ph_id);
  }

  if ((tag & ID_TAG_TEMP_MAIN) == 0) {
    BKE_lib_libblock_session_uid_ensure(ph_id);
  }

  return ph_id;
}

static void placeholders_ensure_valid(Main *bmain)
{
  /* Placeholder ObData IDs won't have any material, we have to update their objects for that,
   * otherwise the inconsistency between both will lead to crashes (especially in Eevee?). */
  LISTBASE_FOREACH (Object *, ob, &bmain->objects) {
    ID *obdata = static_cast<ID *>(ob->data);
    if (obdata != nullptr && obdata->tag & ID_TAG_MISSING) {
      BKE_object_materials_sync_length(bmain, ob, obdata);
    }
  }
}

static bool direct_link_id(FileData *fd,
                           Main *main,
                           const int tag,
                           const ID_Readfile_Data::Tags id_read_tags,
                           ID *id,
                           ID *id_old)
{
  BlendDataReader reader = {fd};
  /* Sharing is only allowed within individual data-blocks currently. The clearing is done
   * explicitly here, in case the `reader` is used by multiple IDs in the future. */
  reader.shared_data_by_stored_address.clear();

  /* Read part of datablock that is common between real and embedded datablocks. */
  direct_link_id_common(&reader, main->curlib, id, id_old, tag, id_read_tags);

  if (BLO_readfile_id_runtime_tags(*id).is_link_placeholder) {
    /* For placeholder we only need to set the tag, no further data to read. */
    id->tag = tag;
    return true;
  }

  const IDTypeInfo *id_type = BKE_idtype_get_info_from_id(id);
  if (id_type->blend_read_data != nullptr) {
    id_type->blend_read_data(&reader, id);
  }

  /* XXX Very weakly handled currently, see comment in read_libblock() before trying to
   * use it for anything new. */
  bool success = true;

  switch (GS(id->name)) {
    case ID_SCR:
      success = BKE_screen_blend_read_data(&reader, (bScreen *)id);
      break;
    case ID_LI:
      direct_link_library(fd, (Library *)id, main);
      break;
    default:
      /* Do nothing. Handled by IDTypeInfo callback. */
      break;
  }

  /* try to restore (when undoing) or clear ID's cache pointers. */
  if (id_type->foreach_cache != nullptr) {
    BKE_idtype_id_foreach_cache(
        id, blo_cache_storage_entry_restore_in_new, reader.fd->cache_storage);
  }

  return success;
}

/* Read all data associated with a datablock into datamap. */
static BHead *read_data_into_datamap(FileData *fd,
                                     BHead *bhead,
                                     const char *allocname,
                                     const int id_type_index)
{
  bhead = blo_bhead_next(fd, bhead);

  while (bhead && bhead->code == BLO_CODE_DATA) {
    void *data = read_struct(fd, bhead, allocname, id_type_index);
    if (data) {
      const bool is_new = oldnewmap_insert(fd->datamap, bhead->old, data, 0);
      if (!is_new) {
        CLOG_ERROR(&LOG,
                   "Blendfile corruption: Invalid, or multiple `bhead` with same old address "
                   "value (%p) for a given ID.",
                   bhead->old);
      }
    }

    bhead = blo_bhead_next(fd, bhead);
  }

  return bhead;
}

/* Verify if the datablock and all associated data is identical. */
static bool read_libblock_is_identical(FileData *fd, BHead *bhead)
{
  /* Test ID itself. */
  if (bhead->len && !BHEADN_FROM_BHEAD(bhead)->is_memchunk_identical) {
    return false;
  }

  /* Test any other data that is part of ID (logic must match read_data_into_datamap). */
  bhead = blo_bhead_next(fd, bhead);

  while (bhead && bhead->code == BLO_CODE_DATA) {
    if (bhead->len && !BHEADN_FROM_BHEAD(bhead)->is_memchunk_identical) {
      return false;
    }

    bhead = blo_bhead_next(fd, bhead);
  }

  return true;
}

/* Re-use the whole 'noundo' local IDs by moving them from old to new main. Linked ones are handled
 * separately together with their libraries.
 *
 * NOTE: While in theory Library IDs (and their related linked IDs) are also 'noundo' data, in
 * practice they need to be handled separately, to ensure that their order in the new bmain list
 * matches the one from the read blend-file. Reading linked 'placeholder' entries in a memfile
 * relies on current library being the last item in the new main list. */
static void read_undo_reuse_noundo_local_ids(FileData *fd)
{
  Main *new_bmain = fd->bmain;
  Main *old_bmain = fd->old_bmain;

  BLI_assert(old_bmain->curlib == nullptr);
  BLI_assert(old_bmain->split_mains);

  MainListsArray lbarray = BKE_main_lists_get(*old_bmain);
  int i = lbarray.size();
  while (i--) {
    if (BLI_listbase_is_empty(lbarray[i])) {
      continue;
    }

    /* Only move 'noundo' local IDs. */
    ID *id = static_cast<ID *>(lbarray[i]->first);
    const IDTypeInfo *id_type = BKE_idtype_get_info_from_id(id);
    if ((id_type->flags & IDTYPE_FLAGS_NO_MEMFILE_UNDO) == 0) {
      continue;
    }

    ListBase *new_lb = which_libbase(new_bmain, id_type->id_code);
    BLI_assert(BLI_listbase_is_empty(new_lb));
    BLI_movelisttolist(new_lb, lbarray[i]);

    /* Update mappings accordingly. */
    LISTBASE_FOREACH (ID *, id_iter, new_lb) {
      BKE_main_idmap_insert_id(fd->new_idmap_uid, id_iter);
      id_iter->tag |= ID_TAG_UNDO_OLD_ID_REUSED_NOUNDO;
    }
  }
}

static void read_undo_move_libmain_data(FileData *fd, Main *libmain, BHead *bhead)
{
  Main *old_main = fd->old_bmain;
  Main *new_main = fd->bmain;
  Library *curlib = libmain->curlib;

  /* NOTE: This may change the order of items in `old_main->split_mains`. So calling code cannot
   * directly iterate over it. */
  old_main->split_mains->remove_contained(libmain);
  BLI_remlink_safe(&old_main->libraries, curlib);
  new_main->split_mains->add_new(libmain);
  BLI_addtail(&new_main->libraries, curlib);

  /* Remove all references to the archive libraries owned by this 'regular' library. The
   * archive ones are only moved over into the new Main if some of their IDs are actually
   * re-used. Otherwise they are deleted, so the 'regular' library cannot keep references to
   * them at this point. See also #blo_add_main_for_library. */
  curlib->runtime->archived_libraries = {};

  curlib->id.tag |= ID_TAG_UNDO_OLD_ID_REUSED_NOUNDO;
  BKE_main_idmap_insert_id(fd->new_idmap_uid, &curlib->id);
  if (bhead != nullptr) {
    oldnewmap_lib_insert(fd, bhead->old, &curlib->id, GS(curlib->id.name));
  }

  ID *id_iter;
  FOREACH_MAIN_ID_BEGIN (libmain, id_iter) {
    /* Packed IDs are read from the memfile, so don't add them here already. */
    if (!ID_IS_PACKED(id_iter)) {
      BKE_main_idmap_insert_id(fd->new_idmap_uid, id_iter);
    }
  }
  FOREACH_MAIN_ID_END;
}

/* For undo, restore matching library datablock from the old main. */
static bool read_libblock_undo_restore_library(FileData *fd,
                                               const ID *id,
                                               ID *id_old,
                                               BHead *bhead)
{
  /* In undo case, most libraries and linked data should be kept as is from previous state
   * (see BLO_read_from_memfile).
   * However, some needed by the snapshot being read may have been removed in previous one,
   * and would go missing.
   * This leads e.g. to disappearing objects in some undo/redo case, see #34446.
   * That means we have to carefully check whether current lib or
   * libdata already exits in old main, if it does we merely copy it over into new main area,
   * otherwise we have to do a full read of that bhead... */
  CLOG_DEBUG(&LOG_UNDO, "UNDO: restore library %s", id->name);

  if (id_old == nullptr) {
    CLOG_DEBUG(&LOG_UNDO, "    -> NO match");
    return false;
  }

  /* Skip `oldmain` itself. */
  /* NOTE: Only one item is removed from `old_main->split_mains`, so it is safe to iterate directly
   * on it here. The fact that the order of the other mains contained in this split_mains may be
   * modified should not be an issue currently. */
  for (Main *libmain : fd->old_bmain->split_mains->as_span().drop_front(1)) {
    if (&libmain->curlib->id == id_old) {
      BLI_assert(libmain->curlib);
      BLI_assert((libmain->curlib->flag & LIBRARY_FLAG_IS_ARCHIVE) == 0);
      CLOG_DEBUG(&LOG_UNDO,
                 "    compare with %s -> match (existing libpath: %s)",
                 libmain->curlib->id.name,
                 libmain->curlib->runtime->filepath_abs);

      /* In case of a library, we need to re-add its main to fd->bmain->split_mains,
       * because if we have later a missing ID_LINK_PLACEHOLDER,
       * we need to get the correct lib it is linked to!
       * Order is crucial, we cannot bulk-add it in BLO_read_from_memfile()
       * like it used to be. */
      read_undo_move_libmain_data(fd, libmain, bhead);
      BLI_assert(fd->old_bmain->split_mains);
      BLI_assert(fd->old_bmain->split_mains->size() >= 1);
      BLI_assert((*fd->old_bmain->split_mains)[0] == fd->old_bmain);
      return true;
    }
  }

  return false;
}

static ID *library_id_is_yet_read(FileData *fd, Main *mainvar, BHead *bhead);

/* For undo, restore existing linked datablock from the old main.
 *
 * Note that IDs from existing libs have already been moved into the new main when their (local)
 * ID_LI library ID was handled by #read_libblock_undo_restore_library, so this function has very
 * little to do. */
static bool read_libblock_undo_restore_linked(
    FileData *fd, Main *libmain, const ID *id, ID **r_id_old, BHead *bhead)
{
  CLOG_DEBUG(&LOG_UNDO, "UNDO: restore linked datablock %s", id->name);

  if (*r_id_old == nullptr) {
    /* If the linked ID had to be re-read at some point, its session_uid may not be the same as
     * its reference stored in the memfile anymore. Do a search by name then. */
    *r_id_old = library_id_is_yet_read(fd, libmain, bhead);

    if (*r_id_old == nullptr) {
      CLOG_DEBUG(&LOG_UNDO,
                 "    from %s (%s): NOT found",
                 libmain->curlib ? libmain->curlib->id.name : "<nullptr>",
                 libmain->curlib ? libmain->curlib->filepath : "<nullptr>");
      return false;
    }

    CLOG_DEBUG(&LOG_UNDO,
               "    from %s (%s): found by name",
               libmain->curlib ? libmain->curlib->id.name : "<nullptr>",
               libmain->curlib ? libmain->curlib->filepath : "<nullptr>");
    /* The Library ID 'owning' this linked ID should already have been moved to new main by a call
     * to #read_libblock_undo_restore_library. */
    BLI_assert(*r_id_old == static_cast<ID *>(BKE_main_idmap_lookup_uid(
                                fd->new_idmap_uid, (*r_id_old)->session_uid)));
  }
  else {
    CLOG_DEBUG(&LOG_UNDO,
               "    from %s (%s): found by session_uid",
               libmain->curlib ? libmain->curlib->id.name : "<nullptr>",
               libmain->curlib ? libmain->curlib->filepath : "<nullptr>");
    /* The Library ID 'owning' this linked ID should already have been moved to new main by a call
     * to #read_libblock_undo_restore_library. */
    BLI_assert(*r_id_old ==
               static_cast<ID *>(BKE_main_idmap_lookup_uid(fd->new_idmap_uid, id->session_uid)));
  }

  oldnewmap_lib_insert(fd, bhead->old, *r_id_old, GS((*r_id_old)->name));

  /* No need to do anything else for ID_LINK_PLACEHOLDER, it's assumed
   * already present in its lib's main. */
  return true;
}

/* For undo, restore unchanged local datablock from old main. */
static void read_libblock_undo_restore_identical(
    FileData *fd, Main *main, const ID * /*id*/, ID *id_old, BHead *bhead, const int id_tag)
{
  BLI_assert((fd->skip_flags & BLO_READ_SKIP_UNDO_OLD_MAIN) == 0);
  BLI_assert(id_old != nullptr);

  /* Do not add ID_TAG_NEW here, this should not be needed/used in undo case anyway (as
   * this is only for do_version-like code), but for sake of consistency, and also because
   * it will tell us which ID is re-used from old Main, and which one is actually newly read. */
  /* Also do not set #ID_Readfile_Data::Tags.needs_linking, this ID will never be re-liblinked,
   * hence that tag will never be cleared, leading to critical issue in link/append code. */
  /* Some tags need to be preserved here. */
  id_old->tag = ((id_tag | ID_TAG_UNDO_OLD_ID_REUSED_UNCHANGED) & ~ID_TAG_KEEP_ON_UNDO) |
                (id_old->tag & ID_TAG_KEEP_ON_UNDO);
  id_old->lib = main->curlib;
  id_old->us = ID_FAKE_USERS(id_old);
  /* Do not reset id->icon_id here, memory allocated for it remains valid. */
  /* Needed because .blend may have been saved with crap value here... */
  id_old->newid = nullptr;
  id_old->orig_id = nullptr;

  const short idcode = GS(id_old->name);
  Main *old_bmain = fd->old_bmain;
  ListBase *old_lb = which_libbase(old_bmain, idcode);
  ListBase *new_lb = which_libbase(main, idcode);
  BLI_remlink(old_lb, id_old);
  BLI_addtail(new_lb, id_old);

  /* Recalc flags, mostly these just remain as they are. */
  id_old->recalc |= direct_link_id_restore_recalc_exceptions(id_old);
  id_old->recalc_after_undo_push = 0;

  /* Insert into library map for lookup by newly read datablocks (with pointer value bhead->old).
   * Note that existing datablocks in memory (which pointer value would be id_old) are not
   * remapped, so no need to store this info here. */
  oldnewmap_lib_insert(fd, bhead->old, id_old, bhead->code);

  BKE_main_idmap_insert_id(fd->new_idmap_uid, id_old);

  if (GS(id_old->name) == ID_OB) {
    Object *ob = (Object *)id_old;
    /* For undo we stay in object mode during undo presses, so keep editmode disabled for re-used
     * data-blocks too. */
    ob->mode &= ~OB_MODE_EDIT;
  }
  if (GS(id_old->name) == ID_LI) {
    Library *lib = reinterpret_cast<Library *>(id_old);
    if (lib->flag & LIBRARY_FLAG_IS_ARCHIVE) {
      BLI_assert(lib->runtime->filedata == nullptr);
      BLI_assert(lib->archive_parent_library);
      /* The 'normal' parent of this archive library should already have been moved into the new
       * Main. */
      BLI_assert(BKE_main_idmap_lookup_uid(fd->new_idmap_uid,
                                           lib->archive_parent_library->id.session_uid) ==
                 &lib->archive_parent_library->id);
      /* The archive library ID has been moved in the new Main, but not its own old split main, as
       * these packed IDs should be handled like local ones in undo case. So a new split libmain
       * needs to be created to contain its packed IDs. */
      blo_add_main_for_library(
          fd, lib, lib->archive_parent_library, lib->filepath, lib->runtime->filepath_abs, true);
    }
    else {
      BLI_assert_unreachable();
    }
  }
}

/* For undo, store changed datablock at old address. */
static void read_libblock_undo_restore_at_old_address(FileData *fd, Main *main, ID *id, ID *id_old)
{
  /* During memfile undo, if an ID changed and we cannot directly re-use existing one from old
   * bmain, we do a full read of the new id from the memfile, and then fully swap its content
   * with the old id. This allows us to keep the same pointer even for modified data, which
   * helps reducing further detected changes by the depsgraph (since unchanged IDs remain fully
   * unchanged, even if they are using/pointing to a changed one). */
  BLI_assert((fd->skip_flags & BLO_READ_SKIP_UNDO_OLD_MAIN) == 0);
  BLI_assert(id_old != nullptr);

  const short idcode = GS(id->name);

  Main *old_bmain = fd->old_bmain;
  ListBase *old_lb = which_libbase(old_bmain, idcode);
  ListBase *new_lb = which_libbase(main, idcode);
  BLI_remlink(old_lb, id_old);
  BLI_remlink(new_lb, id);

  /* We do need remapping of internal pointers to the ID itself here.
   *
   * Passing a null #Main means that not all potential runtime data (like collections' parent
   * pointers etc.) will be up-to-date. However, this should not be a problem here, since these
   * data are re-generated later in file-read process anyway. */
  BKE_lib_id_swap_full(nullptr,
                       id,
                       id_old,
                       true,
                       (ID_REMAP_NO_ORIG_POINTERS_ACCESS | ID_REMAP_SKIP_NEVER_NULL_USAGE |
                        ID_REMAP_SKIP_UPDATE_TAGGING | ID_REMAP_SKIP_USER_REFCOUNT |
                        ID_REMAP_SKIP_USER_CLEAR));

  /* Special temporary usage of this pointer, necessary for the `undo_preserve` call after
   * lib-linking to restore some data that should never be affected by undo, e.g. the 3D cursor of
   * #Scene. */
  id_old->orig_id = id;
  id_old->tag |= ID_TAG_UNDO_OLD_ID_REREAD_IN_PLACE;
  BLO_readfile_id_runtime_tags_for_write(*id_old).needs_linking = true;

  BLI_addtail(new_lb, id_old);
  BLI_addtail(old_lb, id);

  /* In case a library has been re-read, it has added already its own split main to the new Main
   * (see #direct_link_library code).
   *
   * Since we are replacing it with the 'id_old' address, we need to update that Main::curlib
   * pointer accordingly.
   *
   * Note that:
   *   - This code is only for undo, and on undo we do not re-read regular libraries, only archive
   *     ones for packed data.
   *   - The new split main should still be empty at this stage (this code and adding the split
   *     Main in #direct_link_library are part of the same #read_libblock call).
   */
  if (GS(id_old->name) == ID_LI) {
    Library *lib_old = blender::id_cast<Library *>(id_old);
    Library *lib = blender::id_cast<Library *>(id);
    BLI_assert(lib_old->flag & LIBRARY_FLAG_IS_ARCHIVE);

    for (Main *bmain_iter : *fd->bmain->split_mains) {
      if (bmain_iter->curlib == lib) {
        BLI_assert(BKE_main_is_empty(bmain_iter));
        bmain_iter->curlib = lib_old;
      }
    }
  }
}

static bool read_libblock_undo_restore(
    FileData *fd, Main *main, BHead *bhead, const int id_tag, ID **r_id_old)
{
  BLI_assert(fd->old_idmap_uid != nullptr);

  /* Get pointer to memory of new ID that we will be reading. */
  const ID *id = static_cast<const ID *>(peek_struct_undo(fd, bhead));
  const IDTypeInfo *id_type = BKE_idtype_get_info_from_id(id);

  const bool do_partial_undo = (fd->skip_flags & BLO_READ_SKIP_UNDO_OLD_MAIN) == 0;
#ifndef NDEBUG
  if (do_partial_undo && (bhead->code != ID_LINK_PLACEHOLDER) &&
      (blo_bhead_id_flag(fd, bhead) & ID_FLAG_LINKED_AND_PACKED) == 0)
  {
    /* This code should only ever be reached for local or packed data-blocks. */
    BLI_assert(main->curlib == nullptr);
  }
#endif

  /* Find the 'current' existing ID we want to reuse instead of the one we
   * would read from the undo memfile. */
  ID *id_old = (fd->old_idmap_uid != nullptr) ?
                   BKE_main_idmap_lookup_uid(fd->old_idmap_uid, id->session_uid) :
                   nullptr;

  if (bhead->code == ID_LI) {
    /* Restore library datablock, if possible.
     *
     * Never handle archive libraries and their packed IDs as normal ones. These are local data,
     * and need to be fully handled like local IDs. */
    if (id_old && (reinterpret_cast<Library *>(id_old)->flag & LIBRARY_FLAG_IS_ARCHIVE) == 0 &&
        read_libblock_undo_restore_library(fd, id, id_old, bhead))
    {
      return true;
    }
  }
  else if (bhead->code == ID_LINK_PLACEHOLDER) {
    /* Restore linked datablock. */
    if (read_libblock_undo_restore_linked(fd, main, id, &id_old, bhead)) {
      return true;
    }
  }
  else if (id_type->flags & IDTYPE_FLAGS_NO_MEMFILE_UNDO) {
    CLOG_DEBUG(
        &LOG_UNDO, "UNDO: skip restore datablock %s, 'NO_MEMFILE_UNDO' type of ID", id->name);

    /* If that local noundo ID still exists currently, the call to
     * #read_undo_reuse_noundo_local_ids at the beginning of #blo_read_file_internal will already
     * have moved it into the new main, and populated accordingly the new_idmap_uid.
     *
     * If this is the case, it can also be remapped for newly read data. Otherwise, this is 'lost'
     * data that cannot be restored on undo, so no remapping should exist for it in the ID
     * oldnewmap. */
    if (id_old) {
      BLI_assert(id_old ==
                 static_cast<ID *>(BKE_main_idmap_lookup_uid(fd->new_idmap_uid, id->session_uid)));
      oldnewmap_lib_insert(fd, bhead->old, id_old, bhead->code);
    }
    return true;
  }

  if (!do_partial_undo) {
    CLOG_DEBUG(&LOG_UNDO,
               "UNDO: read %s (uid %u) -> no partial undo, always read at new address",
               id->name,
               id->session_uid);
    return false;
  }

  /* Restore local datablocks. */
  if (id_old != nullptr && read_libblock_is_identical(fd, bhead)) {
    /* Local datablock was unchanged, restore from the old main. */
    CLOG_DEBUG(&LOG_UNDO,
               "UNDO: read %s (uid %u) -> keep identical data-block",
               id->name,
               id->session_uid);

    read_libblock_undo_restore_identical(fd, main, id, id_old, bhead, id_tag);

    *r_id_old = id_old;
    return true;
  }
  if (id_old != nullptr) {
    /* Local datablock was changed. Restore at the address of the old datablock. */
    CLOG_DEBUG(&LOG_UNDO,
               "UNDO: read %s (uid %u) -> read to old existing address",
               id->name,
               id->session_uid);
    *r_id_old = id_old;
    return false;
  }

  /* Local datablock does not exist in the undo step, so read from scratch. */
  CLOG_DEBUG(
      &LOG_UNDO, "UNDO: read %s (uid %u) -> read at new address", id->name, id->session_uid);
  return false;
}

/* This routine reads a datablock and its direct data, and advances bhead to
 * the next datablock. For library linked datablocks, only a placeholder will
 * be generated, to be replaced in read_library_linked_ids.
 *
 * When reading for undo, libraries, linked datablocks and unchanged datablocks
 * will be restored from the old database. Only new or changed datablocks will
 * actually be read. */
static BHead *read_libblock(FileData *fd,
                            Main *main,
                            BHead *bhead,
                            int id_tag,
                            ID_Readfile_Data::Tags id_read_tags,
                            const bool placeholder_set_indirect_extern,
                            ID **r_id)
{
  const bool do_partial_undo = (fd->skip_flags & BLO_READ_SKIP_UNDO_OLD_MAIN) == 0;

  /* First attempt to restore existing datablocks for undo.
   * When datablocks are changed but still exist, we restore them at the old
   * address and inherit recalc flags for the dependency graph. */
  ID *id_old = nullptr;
  if (fd->flags & FD_FLAGS_IS_MEMFILE) {
    if (read_libblock_undo_restore(fd, main, bhead, id_tag, &id_old)) {
      if (r_id) {
        *r_id = id_old;
      }
      if (main->id_map != nullptr && id_old != nullptr) {
        BKE_main_idmap_insert_id(main->id_map, id_old);
      }

      return blo_bhead_next(fd, bhead);
    }
  }

  /* Read libblock struct. */
  const int id_type_index = BKE_idtype_idcode_to_index(bhead->code);
#ifndef NDEBUG
  const char *blockname = nullptr;
#else
  /* Avoid looking up in the mapping for all read BHead, since this only contains the ID type name
   * in release builds. */
  const char *blockname = get_alloc_name(fd, bhead, nullptr, id_type_index);
#endif
  ID *id = read_id_struct(fd, bhead, blockname, id_type_index);
  if (id == nullptr) {
    if (r_id) {
      *r_id = nullptr;
    }
    return blo_bhead_next(fd, bhead);
  }

  /* Determine ID type and add to main database list. */
  const short idcode = GS(id->name);
  ListBase *lb = which_libbase(main, idcode);
  if (lb == nullptr) {
    /* Unknown ID type. */
    CLOG_WARN(&LOG, "Unknown id code '%c%c'", (idcode & 0xff), (idcode >> 8));
    MEM_freeN(id);
    if (r_id) {
      *r_id = nullptr;
    }
    return blo_bhead_next(fd, bhead);
  }

  /* NOTE: id must be added to the list before direct_link_id(), since
   * direct_link_library() may remove it from there in case of duplicates. */
  BLI_addtail(lb, id);

  /* Insert into library map for lookup by newly read datablocks (with pointer value bhead->old).
   * Note that existing datablocks in memory (which pointer value would be id_old) are not remapped
   * remapped anymore, so no need to store this info here. */
  ID *id_target = (do_partial_undo && id_old != nullptr) ? id_old : id;
  oldnewmap_lib_insert(fd, bhead->old, id_target, bhead->code);

  if (r_id) {
    *r_id = id_target;
  }

  /* Set tag for new datablock to indicate lib linking and versioning needs
   * to be done still. */
  id_tag |= ID_TAG_NEW;
  id_read_tags.needs_linking = true;

  if (bhead->code == ID_LINK_PLACEHOLDER) {
    /* Read placeholder for linked datablock. */
    id_read_tags.is_link_placeholder = true;

    if (placeholder_set_indirect_extern) {
      if (id->flag & ID_FLAG_INDIRECT_WEAK_LINK) {
        id_tag |= ID_TAG_INDIRECT;
      }
      else {
        id_tag |= ID_TAG_EXTERN;
      }
    }

    direct_link_id(fd, main, id_tag, id_read_tags, id, id_old);

    if (main->id_map != nullptr) {
      BKE_main_idmap_insert_id(main->id_map, id);
    }

    return blo_bhead_next(fd, bhead);
  }

  /* Read datablock contents.
   * Use convenient malloc name for debugging and better memory link prints. */
  bhead = read_data_into_datamap(fd, bhead, blockname, id_type_index);
  const bool success = direct_link_id(fd, main, id_tag, id_read_tags, id, id_old);
  oldnewmap_clear(fd->datamap);

  if (!success) {
    /* XXX This is probably working OK currently given the very limited scope of that flag.
     * However, it is absolutely **not** handled correctly: it is freeing an ID pointer that has
     * been added to the fd->libmap mapping, which in theory could lead to nice crashes...
     * This should be properly solved at some point. */
    BKE_id_free(main, id);
    if (r_id != nullptr) {
      *r_id = nullptr;
    }
  }
  else {
    if (do_partial_undo && id_old != nullptr) {
      /* For undo, store contents read into id at id_old. */
      read_libblock_undo_restore_at_old_address(fd, main, id, id_old);
    }
    if (fd->new_idmap_uid != nullptr) {
      BKE_main_idmap_insert_id(fd->new_idmap_uid, id_target);
    }
    if (main->id_map != nullptr) {
      BKE_main_idmap_insert_id(main->id_map, id_target);
    }
    if (ID_IS_PACKED(id)) {
      BLI_assert(id->deep_hash != IDHash::get_null());
      fd->id_by_deep_hash->add_new(id->deep_hash, id);
      BLI_assert(main->curlib);
    }
    if (fd->file_stat) {
      id->runtime->src_blend_modifification_time = fd->file_stat->st_mtime;
    }
  }

  return bhead;
}

/** \} */

/* -------------------------------------------------------------------- */
/** \name Read Asset Data
 * \{ */

BHead *blo_read_asset_data_block(FileData *fd, BHead *bhead, AssetMetaData **r_asset_data)
{
  BLI_assert(blo_bhead_is_id_valid_type(bhead));

  bhead = read_data_into_datamap(fd, bhead, "Data for Asset meta-data", INDEX_ID_NULL);

  BlendDataReader reader = {fd};
  BLO_read_struct(&reader, AssetMetaData, r_asset_data);
  BKE_asset_metadata_read(&reader, *r_asset_data);

  oldnewmap_clear(fd->datamap);

  return bhead;
}

/** \} */

/* -------------------------------------------------------------------- */
/** \name Read Global Data
 * \{ */

/* NOTE: this has to be kept for reading older files... */
/* also version info is written here */
static BHead *read_global(BlendFileData *bfd, FileData *fd, BHead *bhead)
{
  FileGlobal *fg = static_cast<FileGlobal *>(
      read_struct(fd, bhead, "Data from Global block", INDEX_ID_NULL));

  /* NOTE: `bfd->main->versionfile` is supposed to have already been set from `fd->fileversion`
   * beforehand by calling code. */
  bfd->main->subversionfile = fg->subversion;
  bfd->main->has_forward_compatibility_issues = !MAIN_VERSION_FILE_OLDER_OR_EQUAL(
      bfd->main, BLENDER_FILE_VERSION, BLENDER_FILE_SUBVERSION);

  bfd->main->upbgeversionfile = fg->upbgeversion;
  bfd->main->upbgesubversionfile = fg->upbgesubversion;
  bfd->main->minversionfile = fg->minversion;
  bfd->main->minsubversionfile = fg->minsubversion;

  bfd->main->build_commit_timestamp = fg->build_commit_timestamp;
  STRNCPY(bfd->main->build_hash, fg->build_hash);
  bfd->main->is_asset_edit_file = (fg->fileflags & G_FILE_ASSET_EDIT_FILE) != 0;

  STRNCPY(bfd->main->colorspace.scene_linear_name, fg->colorspace_scene_linear_name);
  bfd->main->colorspace.scene_linear_to_xyz = blender::float3x3(
      fg->colorspace_scene_linear_to_xyz);

  bfd->fileflags = fg->fileflags;
  bfd->globalf = fg->globalf;

  /* NOTE: since 88b24bc6bb, `fg->filepath` is only written for crash recovery and autosave files,
   * so only overwrite `fd->relabase` if it is not empty, in case a regular blendfile is opened
   * through one of the 'recover' operators.
   *
   * In all other cases, the path is just set to the current path of the blendfile being read, so
   * there is no need to handle anymore older files (pre-2.65) that did not store (correctly) their
   * path. */
  if (G.fileflags & G_FILE_RECOVER_READ) {
    if (fg->filepath[0] != '\0') {
      STRNCPY(fd->relabase, fg->filepath);
      /* Used to set expected original filepath in read Main, instead of the path of the recovery
       * file itself. */
      STRNCPY(bfd->filepath, fg->filepath);
    }
  }

  bfd->curscreen = fg->curscreen;
  bfd->curscene = fg->curscene;
  bfd->cur_view_layer = fg->cur_view_layer;

  MEM_freeN(fg);

  fd->globalf = bfd->globalf;
  fd->fileflags = bfd->fileflags;

  return blo_bhead_next(fd, bhead);
}

/* NOTE: this has to be kept for reading older files... */
static void link_global(FileData *fd, BlendFileData *bfd)
{
  bfd->cur_view_layer = static_cast<ViewLayer *>(
      blo_read_get_new_globaldata_address(fd, bfd->cur_view_layer));
  bfd->curscreen = static_cast<bScreen *>(newlibadr(fd, nullptr, false, bfd->curscreen));
  bfd->curscene = static_cast<Scene *>(newlibadr(fd, nullptr, false, bfd->curscene));
  /* this happens in files older than 2.35 */
  if (bfd->curscene == nullptr) {
    if (bfd->curscreen) {
      bfd->curscene = bfd->curscreen->scene;
    }
  }
  if (bfd->curscene == nullptr) {
    bfd->curscene = static_cast<Scene *>(bfd->main->scenes.first);
  }
}

/** \} */

/* -------------------------------------------------------------------- */
/** \name Versioning
 * \{ */

static void do_versions_userdef(FileData * /*fd*/, BlendFileData *bfd)
{
  UserDef *user = bfd->user;

  if (user == nullptr) {
    return;
  }

  blo_do_versions_userdef(user);
}

static void do_versions(FileData *fd, Library *lib, Main *main)
{
  /* WATCH IT!!!: pointers from libdata have not been converted */

  /* Don't allow versioning to create new data-blocks. */
  main->is_locked_for_linking = true;

  /* Code ensuring conversion to/from new 'system IDProperties'. This needs to run before any other
   * data versioning. Otherwise, things like Cycles versioning code cannot work as expected. */
  if (!MAIN_VERSION_FILE_ATLEAST(main, 500, 27)) {
    /* Generate System IDProperties by copying the whole 'user-defined' historic IDProps into new
     * system-defined-only storage. While not optimal (as it also duplicates actual user-defined
     * IDProperties), this seems to be the only safe and sound way to handle the migration. */
    version_system_idprops_generate(main);
  }
  if (!MAIN_VERSION_FILE_ATLEAST(main, 500, 70)) {
    /* Same as above, but decision to keep user-defined (aka custom properties) in nodes was taken
     * later during 5.0 development process. */
    version_system_idprops_nodes_generate(main);
  }
  if (!MAIN_VERSION_FILE_ATLEAST(main, 500, 110)) {
    /* Same as above, but children bones were missed by initial versioning code, attempt to
     * transfer idprops data still in case they have no system properties defined yet. */
    version_system_idprops_children_bones_generate(main);
  }

  if (G.debug & G_DEBUG) {
    char build_commit_datetime[32];
    time_t temp_time = main->build_commit_timestamp;
    tm *tm = (temp_time) ? gmtime(&temp_time) : nullptr;
    if (LIKELY(tm)) {
      strftime(build_commit_datetime, sizeof(build_commit_datetime), "%Y-%m-%d %H:%M", tm);
    }
    else {
      STRNCPY(build_commit_datetime, "unknown");
    }

    CLOG_INFO(&LOG, "Read file %s", fd->relabase);
    CLOG_INFO(&LOG,
              "    Version %d sub %d date %s hash %s",
              main->versionfile,
              main->subversionfile,
              build_commit_datetime,
              main->build_hash);
  }

  if (!main->is_read_invalid) {
    blo_do_versions_pre250(fd, lib, main);
  }
  if (!main->is_read_invalid) {
    blo_do_versions_250(fd, lib, main);
  }
  if (!main->is_read_invalid) {
    blo_do_versions_260(fd, lib, main);
  }
  if (!main->is_read_invalid) {
    blo_do_versions_270(fd, lib, main);
  }
  if (!main->is_read_invalid) {
    blo_do_versions_280(fd, lib, main);
  }
  if (!main->is_read_invalid) {
    blo_do_versions_290(fd, lib, main);
  }
  if (!main->is_read_invalid) {
    blo_do_versions_300(fd, lib, main);
  }
  if (!main->is_read_invalid) {
    blo_do_versions_400(fd, lib, main);
  }
  if (!main->is_read_invalid) {
    blo_do_versions_410(fd, lib, main);
  }
  if (!main->is_read_invalid) {
    blo_do_versions_420(fd, lib, main);
  }
  if (!main->is_read_invalid) {
    blo_do_versions_430(fd, lib, main);
  }
  if (!main->is_read_invalid) {
    blo_do_versions_440(fd, lib, main);
  }
  if (!main->is_read_invalid) {
    blo_do_versions_450(fd, lib, main);
  }
  if (!main->is_read_invalid) {
    blo_do_versions_500(fd, lib, main);
  }
  if (!main->is_read_invalid) {
    blo_do_versions_510(fd, lib, main);
  }
  if (!main->is_read_invalid) {
    blo_do_versions_upbge(fd, lib, main);
  }

  /* WATCH IT!!!: pointers from libdata have not been converted yet here! */
  /* WATCH IT 2!: #UserDef struct init see #do_versions_userdef() above! */

  /* don't forget to set version number in BKE_blender_version.h! */

  main->is_locked_for_linking = false;
}

static void do_versions_after_linking(FileData *fd, Main *main)
{
  BLI_assert(fd != nullptr);

  CLOG_DEBUG(&LOG,
             "Processing %s (%s), %d.%d",
             main->curlib ? main->curlib->filepath : main->filepath,
             main->curlib ? "LIB" : "MAIN",
             main->versionfile,
             main->subversionfile);

  /* Don't allow versioning to create new data-blocks. */
  main->is_locked_for_linking = true;

  if (!main->is_read_invalid) {
    do_versions_after_linking_250(main);
  }
  if (!main->is_read_invalid) {
    do_versions_after_linking_260(main);
  }
  if (!main->is_read_invalid) {
    do_versions_after_linking_270(main);
  }
  if (!main->is_read_invalid) {
    do_versions_after_linking_280(fd, main);
  }
  if (!main->is_read_invalid) {
    do_versions_after_linking_290(fd, main);
  }
  if (!main->is_read_invalid) {
    do_versions_after_linking_300(fd, main);
  }
  if (!main->is_read_invalid) {
    do_versions_after_linking_400(fd, main);
  }
  if (!main->is_read_invalid) {
    do_versions_after_linking_410(fd, main);
  }
  if (!main->is_read_invalid) {
    do_versions_after_linking_420(fd, main);
  }
  if (!main->is_read_invalid) {
    do_versions_after_linking_430(fd, main);
  }
  if (!main->is_read_invalid) {
    do_versions_after_linking_440(fd, main);
  }
  if (!main->is_read_invalid) {
    do_versions_after_linking_450(fd, main);
  }
  if (!main->is_read_invalid) {
    do_versions_after_linking_500(fd, main);
  }
  if (!main->is_read_invalid) {
    do_versions_after_linking_510(fd, main);
  }

  main->is_locked_for_linking = false;
}

/** \} */

/* -------------------------------------------------------------------- */
/** \name Read Library Data Block (all)
 * \{ */

static int lib_link_cb(LibraryIDLinkCallbackData *cb_data)
{
  /* Embedded IDs are not known by lib_link code, so they would be remapped to `nullptr`. But there
   * is no need to process them anyway, as they are already handled during the 'read_data' phase.
   *
   * NOTE: Some external non-owning pointers to embedded IDs (like the node-tree pointers of the
   * Node editor) will not be detected as embedded ones though at 'lib_link' stage (because their
   * source data cannot be accessed). This is handled on a case-by-case basis in 'after_lib_link'
   * validation code. */
  if (cb_data->cb_flag & (IDWALK_CB_EMBEDDED | IDWALK_CB_EMBEDDED_NOT_OWNING)) {
    return IDWALK_RET_NOP;
  }

  /* Explicitly requested to be ignored during readfile processing. Means the read_data code
   * already handled this pointer. Typically, the 'owner_id' pointer of an embedded ID. */
  if (cb_data->cb_flag & IDWALK_CB_READFILE_IGNORE) {
    return IDWALK_RET_NOP;
  }

  BlendLibReader *reader = static_cast<BlendLibReader *>(cb_data->user_data);
  ID **id_ptr = cb_data->id_pointer;
  ID *owner_id = cb_data->owner_id;

  *id_ptr = BLO_read_get_new_id_address(reader, owner_id, ID_IS_LINKED(owner_id), *id_ptr);

  return IDWALK_RET_NOP;
}

static void lib_link_all(FileData *fd, Main *bmain)
{
  BlendLibReader reader = {fd, bmain};

  ID *id;
  FOREACH_MAIN_ID_BEGIN (bmain, id) {
    const IDTypeInfo *id_type = BKE_idtype_get_info_from_id(id);

    if ((id->tag & (ID_TAG_UNDO_OLD_ID_REUSED_UNCHANGED | ID_TAG_UNDO_OLD_ID_REUSED_NOUNDO)) != 0)
    {
      BLI_assert(fd->flags & FD_FLAGS_IS_MEMFILE);
      /* This ID has been re-used from 'old' bmain. Since it was therefore unchanged across
       * current undo step, and old IDs re-use their old memory address, we do not need to liblink
       * it at all. */
      BLI_assert(!BLO_readfile_id_runtime_tags(*id).needs_linking);

      /* Some data that should be persistent, like the 3DCursor or the tool settings, are
       * stored in IDs affected by undo, like Scene. So this requires some specific handling. */
      /* NOTE: even though the ID may have been detected as unchanged, the 'undo_preserve' may have
       * to actually change some of its ID pointers, it's e.g. the case with Scene's tool-settings
       * Brush/Palette pointers. This is the case where both new and old ID may be the same. */
      if (id_type->blend_read_undo_preserve != nullptr) {
        BLI_assert(fd->flags & FD_FLAGS_IS_MEMFILE);
        id_type->blend_read_undo_preserve(&reader, id, id->orig_id ? id->orig_id : id);
      }
      continue;
    }

    if (BLO_readfile_id_runtime_tags(*id).needs_linking) {
      /* Not all original pointer values can be considered as valid.
       * Handling of DNA deprecated data should never be needed in undo case. */
      const LibraryForeachIDFlag flag = IDWALK_NO_ORIG_POINTERS_ACCESS | IDWALK_INCLUDE_UI |
                                        ((fd->flags & FD_FLAGS_IS_MEMFILE) ?
                                             IDWALK_NOP :
                                             IDWALK_DO_DEPRECATED_POINTERS);
      BKE_library_foreach_ID_link(bmain, id, lib_link_cb, &reader, flag);

      after_liblink_id_process(&reader, id);

      BLO_readfile_id_runtime_tags_for_write(*id).needs_linking = false;
    }

    /* Some data that should be persistent, like the 3DCursor or the tool settings, are
     * stored in IDs affected by undo, like Scene. So this requires some specific handling. */
    if (id_type->blend_read_undo_preserve != nullptr && id->orig_id != nullptr) {
      BLI_assert(fd->flags & FD_FLAGS_IS_MEMFILE);
      id_type->blend_read_undo_preserve(&reader, id, id->orig_id);
    }
  }
  FOREACH_MAIN_ID_END;

  /* Cleanup `ID.orig_id`, this is now reserved for depsgraph/copy-on-eval usage only. */
  FOREACH_MAIN_ID_BEGIN (bmain, id) {
    id->orig_id = nullptr;
  }
  FOREACH_MAIN_ID_END;

#ifndef NDEBUG
  /* Double check we do not have any 'need link' tag remaining, this should never be the case once
   * this function has run. */
  FOREACH_MAIN_ID_BEGIN (bmain, id) {
    BLI_assert(!BLO_readfile_id_runtime_tags(*id).needs_linking);
  }
  FOREACH_MAIN_ID_END;
#endif
}

/**
 * Checks to perform after `lib_link_all`.
 * Those operations cannot perform properly in a split bmain case, since some data from other
 * bmain's (aka libraries) may not have been processed yet.
 */
static void after_liblink_merged_bmain_process(Main *bmain, BlendFileReadReport *reports)
{
  /* We only expect a merged Main here, not a split one. */
  BLI_assert(!bmain->split_mains);

  if (!BKE_main_namemap_validate_and_fix(*bmain)) {
    BKE_report(
        reports ? reports->reports : nullptr,
        RPT_ERROR,
        "Critical blend-file corruption: Conflicts and/or otherwise invalid data-blocks names "
        "(see console for details)");
  }

  /* Check for possible cycles in scenes' 'set' background property. */
  lib_link_scenes_check_set(bmain);

  /* We could integrate that to mesh/curve/lattice lib_link, but this is really cheap process,
   * so simpler to just use it directly in this single call. */
  BLO_main_validate_shapekeys(bmain, reports ? reports->reports : nullptr);

  BLO_main_validate_embedded_flag(bmain, reports ? reports->reports : nullptr);
  BLO_main_validate_embedded_liboverrides(bmain, reports ? reports->reports : nullptr);

  /* We have to rebuild that runtime information *after* all data-blocks have been properly linked.
   */
  BKE_main_collections_parent_relations_rebuild(bmain);
}

/** \} */

/* -------------------------------------------------------------------- */
/** \name Read User Preferences
 * \{ */

static void direct_link_keymapitem(BlendDataReader *reader, wmKeyMapItem *kmi)
{
  BLO_read_struct(reader, IDProperty, &kmi->properties);
  IDP_BlendDataRead(reader, &kmi->properties);
  kmi->ptr = nullptr;
  kmi->flag &= ~KMI_UPDATE;
}

static BHead *read_userdef(BlendFileData *bfd, FileData *fd, BHead *bhead)
{
  UserDef *user;
  bfd->user = user = static_cast<UserDef *>(
      read_struct(fd, bhead, "Data for User Def", INDEX_ID_NULL));

  /* User struct has separate do-version handling */
  user->versionfile = bfd->main->versionfile;
  user->subversionfile = bfd->main->subversionfile;
  user->upbgeversionfile = bfd->main->upbgeversionfile;
  user->upbgesubversionfile = bfd->main->upbgesubversionfile;

  /* read all data into fd->datamap */
  bhead = read_data_into_datamap(fd, bhead, "Data for User Def", INDEX_ID_NULL);

  BlendDataReader reader_ = {fd};
  BlendDataReader *reader = &reader_;

  BLO_read_struct_list(reader, bTheme, &user->themes);
  BLO_read_struct_list(reader, wmKeyMap, &user->user_keymaps);
  BLO_read_struct_list(reader, wmKeyConfigPref, &user->user_keyconfig_prefs);
  BLO_read_struct_list(reader, bUserMenu, &user->user_menus);
  BLO_read_struct_list(reader, bAddon, &user->addons);
  BLO_read_struct_list(reader, bPathCompare, &user->autoexec_paths);
  BLO_read_struct_list(reader, bUserScriptDirectory, &user->script_directories);
  BLO_read_struct_list(reader, bUserAssetLibrary, &user->asset_libraries);
  BLO_read_struct_list(reader, bUserExtensionRepo, &user->extension_repos);
  BLO_read_struct_list(reader, bUserAssetShelfSettings, &user->asset_shelves_settings);

  LISTBASE_FOREACH (wmKeyMap *, keymap, &user->user_keymaps) {
    keymap->modal_items = nullptr;
    keymap->poll = nullptr;
    keymap->flag &= ~KEYMAP_UPDATE;

    BLO_read_struct_list(reader, wmKeyMapDiffItem, &keymap->diff_items);
    BLO_read_struct_list(reader, wmKeyMapItem, &keymap->items);

    LISTBASE_FOREACH (wmKeyMapDiffItem *, kmdi, &keymap->diff_items) {
      BLO_read_struct(reader, wmKeyMapItem, &kmdi->remove_item);
      BLO_read_struct(reader, wmKeyMapItem, &kmdi->add_item);

      if (kmdi->remove_item) {
        direct_link_keymapitem(reader, kmdi->remove_item);
      }
      if (kmdi->add_item) {
        direct_link_keymapitem(reader, kmdi->add_item);
      }
    }

    LISTBASE_FOREACH (wmKeyMapItem *, kmi, &keymap->items) {
      direct_link_keymapitem(reader, kmi);
    }
  }

  LISTBASE_FOREACH (wmKeyConfigPref *, kpt, &user->user_keyconfig_prefs) {
    BLO_read_struct(reader, IDProperty, &kpt->prop);
    IDP_BlendDataRead(reader, &kpt->prop);
  }

  LISTBASE_FOREACH (bUserMenu *, um, &user->user_menus) {
    BLO_read_struct_list(reader, bUserMenuItem, &um->items);
    LISTBASE_FOREACH (bUserMenuItem *, umi, &um->items) {
      if (umi->type == USER_MENU_TYPE_OPERATOR) {
        bUserMenuItem_Op *umi_op = (bUserMenuItem_Op *)umi;
        BLO_read_struct(reader, IDProperty, &umi_op->prop);
        IDP_BlendDataRead(reader, &umi_op->prop);
      }
    }
  }

  LISTBASE_FOREACH (bAddon *, addon, &user->addons) {
    BLO_read_struct(reader, IDProperty, &addon->prop);
    IDP_BlendDataRead(reader, &addon->prop);
  }

  LISTBASE_FOREACH (bUserExtensionRepo *, repo_ref, &user->extension_repos) {
    BKE_preferences_extension_repo_read_data(reader, repo_ref);
  }

  LISTBASE_FOREACH (bUserAssetShelfSettings *, shelf_settings, &user->asset_shelves_settings) {
    BKE_asset_catalog_path_list_blend_read_data(reader, shelf_settings->enabled_catalog_paths);
  }

  /* XXX */
  user->uifonts.first = user->uifonts.last = nullptr;

  BLO_read_struct_list(reader, uiStyle, &user->uistyles);

  /* Don't read the active app template, use the default one. */
  user->app_template[0] = '\0';

  /* Clear runtime data. */
  user->runtime.is_dirty = false;
  user->edit_studio_light = 0;

  /* free fd->datamap again */
  oldnewmap_clear(fd->datamap);

  return bhead;
}

/** \} */

/* -------------------------------------------------------------------- */
/** \name Read File (Internal)
 * \{ */

static int read_undo_remap_noundo_data_cb(LibraryIDLinkCallbackData *cb_data)
{
  if (cb_data->cb_flag & (IDWALK_CB_EMBEDDED | IDWALK_CB_EMBEDDED_NOT_OWNING)) {
    return IDWALK_RET_NOP;
  }

  IDNameLib_Map *new_idmap_uid = static_cast<IDNameLib_Map *>(cb_data->user_data);
  ID **id_pointer = cb_data->id_pointer;
  if (*id_pointer != nullptr) {
    *id_pointer = BKE_main_idmap_lookup_uid(new_idmap_uid, (*id_pointer)->session_uid);
  }

  return IDWALK_RET_NOP;
}

/* Remap 'no undo' ID usages to matching IDs in new main.
 *
 * 'no undo' IDs have simply be moved from old to new main so far. However, unlike the other
 * re-used IDs (the 'unchanged' ones), there is no guarantee that all the ID pointers they use are
 * still valid.
 *
 * This code performs a remapping based on the session_uid. */
static void read_undo_remap_noundo_data(FileData *fd)
{
  Main *new_bmain = fd->bmain;
  ID *id_iter;
  FOREACH_MAIN_ID_BEGIN (new_bmain, id_iter) {
    if (ID_IS_LINKED(id_iter)) {
      continue;
    }
    if ((id_iter->tag & ID_TAG_UNDO_OLD_ID_REUSED_NOUNDO) == 0) {
      continue;
    }

    BKE_library_foreach_ID_link(
        new_bmain, id_iter, read_undo_remap_noundo_data_cb, fd->new_idmap_uid, IDWALK_INCLUDE_UI);
  }
  FOREACH_MAIN_ID_END;
}

/**
 * Contains sanity/debug checks to be performed at the very end of the reading process (i.e. after
 * data, liblink, linked data, etc. has been done).
 */
static void blo_read_file_checks(Main *bmain)
{
#ifndef NDEBUG
  BLI_assert(!bmain->split_mains);
  BLI_assert(!bmain->is_read_invalid);

  LISTBASE_FOREACH (wmWindowManager *, wm, &bmain->wm) {
    LISTBASE_FOREACH (wmWindow *, win, &wm->windows) {
      /* This pointer is deprecated and should always be nullptr. */
      BLI_assert(win->screen == nullptr);
    }
  }
#endif
  UNUSED_VARS_NDEBUG(bmain);
}

BlendFileData *blo_read_file_internal(FileData *fd, const char *filepath)
{
  BHead *bhead = blo_bhead_first(fd);
  BlendFileData *bfd;

  const bool is_undo = (fd->flags & FD_FLAGS_IS_MEMFILE) != 0;
  if (is_undo) {
    CLOG_DEBUG(&LOG_UNDO, "UNDO: read step");
  }

  /* Prevent any run of layer collections rebuild during readfile process, and the do_versions
   * calls.
   *
   * NOTE: Typically readfile code should not trigger such updates anyway. But some calls to
   * non-BLO functions (e.g. ID deletion) can indirectly trigger it. */
  BKE_layer_collection_resync_forbid();

  bfd = MEM_new<BlendFileData>(__func__);

  bfd->main = BKE_main_new();
  bfd->main->versionfile = fd->fileversion;
  STRNCPY(bfd->filepath, filepath);

  fd->bmain = bfd->main;
  fd->fd_bmain = bfd->main;

  bfd->type = BLENFILETYPE_BLEND;

  if ((fd->skip_flags & BLO_READ_SKIP_DATA) == 0) {
    blo_split_main(bfd->main);
    STRNCPY(bfd->main->filepath, filepath);
  }

  if (G.background) {
    /* We only read & store .blend thumbnail in background mode
     * (because we cannot re-generate it, no OpenGL available).
     */
    const int *data = read_file_thumbnail(fd);

    if (data) {
      const int width = data[0];
      const int height = data[1];
      if (BLEN_THUMB_MEMSIZE_IS_VALID(width, height)) {
        const size_t data_size = BLEN_THUMB_MEMSIZE(width, height);
        bfd->main->blen_thumb = static_cast<BlendThumbnail *>(MEM_mallocN(data_size, __func__));

        BLI_assert((data_size - sizeof(*bfd->main->blen_thumb)) ==
                   (BLEN_THUMB_MEMSIZE_FILE(width, height) - (sizeof(*data) * 2)));
        bfd->main->blen_thumb->width = width;
        bfd->main->blen_thumb->height = height;
        memcpy(bfd->main->blen_thumb->rect, &data[2], data_size - sizeof(*bfd->main->blen_thumb));
      }
    }
  }

  if (is_undo) {
    /* This idmap will store UIDs of all IDs ending up in the new main, whether they are newly
     * read, or re-used from the old main. */
    fd->new_idmap_uid = BKE_main_idmap_create(fd->bmain, false, nullptr, MAIN_IDMAP_TYPE_UID);

    /* Copy all 'no undo' local data from old to new bmain. */
    read_undo_reuse_noundo_local_ids(fd);
  }

  while (bhead) {
    /* If not-null after the `switch`, the BHead is an ID one and needs to be read. */
    Main *bmain_to_read_into = nullptr;
    bool placeholder_set_indirect_extern = false;

    switch (bhead->code) {
      case BLO_CODE_DATA:
      case BLO_CODE_DNA1:
      case BLO_CODE_TEST: /* used as preview since 2.5x */
      case BLO_CODE_REND:
        bhead = blo_bhead_next(fd, bhead);
        break;
      case BLO_CODE_GLOB:
        bhead = read_global(bfd, fd, bhead);
        break;
      case BLO_CODE_USER:
        if (fd->skip_flags & BLO_READ_SKIP_USERDEF) {
          bhead = blo_bhead_next(fd, bhead);
        }
        else {
          bhead = read_userdef(bfd, fd, bhead);
        }
        break;
      case BLO_CODE_ENDB:
        bhead = nullptr;
        break;

      case ID_LINK_PLACEHOLDER:
        if ((fd->skip_flags & BLO_READ_SKIP_DATA) != 0) {
          bhead = blo_bhead_next(fd, bhead);
          break;
        }
        /* Add link placeholder to the main of the library it belongs to.
         *
         * The library is the most recently loaded #ID_LI block, according to the file format
         * definition. So we can use the entry at the end of `fd->bmain->split_mains`, typically
         * the one last added in #direct_link_library. */
        bmain_to_read_into = (*fd->bmain->split_mains)[fd->bmain->split_mains->size() - 1];
        placeholder_set_indirect_extern = true;
        break;
      case ID_LI:
        if ((fd->skip_flags & BLO_READ_SKIP_DATA) != 0) {
          bhead = blo_bhead_next(fd, bhead);
          break;
        }
        /* Library IDs are always read into the first (aka 'local') Main, even if they are written
         * in 'library' blendfile-space (for archive libraries e.g.). */
        bmain_to_read_into = fd->bmain;
        break;
      case ID_SCRN:
        /* in 2.50+ files, the file identifier for screens is patched, forward compatibility */
        bhead->code = ID_SCR;
        /* pass on to default */
        ATTR_FALLTHROUGH;
      default: {
        if ((fd->skip_flags & BLO_READ_SKIP_DATA) != 0 || !blo_bhead_is_id_valid_type(bhead)) {
          bhead = blo_bhead_next(fd, bhead);
          break;
        }
        /* Put read real ID into the main of the library it belongs to.
         *
         * Local IDs should all be written before any Library in the blendfile, so this code will
         * always select `fd->bmain` for these.
         *
         * Packed linked IDs are real ID data in the currently read blendfile (unlike placeholders
         * for regular linked data). But they are in their archive library 'name space' and
         * 'blendfile space', so this follows the same logic as for placeholders to select the
         * Main.
         *
         * The library is the most recently loaded #ID_LI block, according to the file format
         * definition. So we can use the entry at the end of `fd->bmain->split_mains`, typically
         * the one last added in #direct_link_library. */
        bmain_to_read_into = (*fd->bmain->split_mains)[fd->bmain->split_mains->size() - 1];
        BLI_assert_msg((bmain_to_read_into == fd->bmain ||
                        (blo_bhead_id_flag(fd, bhead) & ID_FLAG_LINKED_AND_PACKED) != 0),
                       "Local IDs should always be put in the first Main split data-base, not in "
                       "a 'linked data' one");
      }
    }
    if (bmain_to_read_into) {
      bhead = read_libblock(
          fd, bmain_to_read_into, bhead, 0, {}, placeholder_set_indirect_extern, nullptr);
    }

    if (bfd->main->is_read_invalid) {
      return bfd;
    }
  }

  if (is_undo) {
    /* Move the remaining Library IDs and their linked data to the new main.
     *
     * NOTE: These linked IDs have not been detected as used in newly read main. However, they
     * could be dependencies from some 'no undo' IDs that were unconditionally moved from the old
     * to the new main.
     *
     * While there could be some more refined check here to detect such cases and only move these
     * into the new bmain, in practice it is simpler to systematically move all linked data. The
     * handling of libraries already moves all their linked IDs too, regardless of whether they are
     * effectively used or not. */

    Main *old_main = fd->old_bmain;
    BLI_assert(old_main != nullptr);
    BLI_assert(old_main->curlib == nullptr);
    BLI_assert(old_main->split_mains);
    /* Cannot iterate directly over `old_main->split_mains`, as this is likely going to remove some
     * of its items. */
    blender::Vector<Main *> old_main_split_mains = {old_main->split_mains->as_span()};
    for (Main *libmain : old_main_split_mains.as_span().drop_front(1)) {
      BLI_assert(libmain->curlib);
      if (libmain->curlib->flag & LIBRARY_FLAG_IS_ARCHIVE) {
        /* Never move archived libraries and their content, these are 'local' data in undo context,
         * so all packed linked IDs should have been handled like local ones undo-wise, and if
         * packed libraries remain unused at this point, then they are indeed fully unused/removed
         * from the new main. */
        continue;
      }
      read_undo_move_libmain_data(fd, libmain, nullptr);
    }
  }

  /* Ensure fully valid and unique ID names before calling first stage of versioning. */
  if (!is_undo && (fd->flags & FD_FLAGS_HAS_INVALID_ID_NAMES) != 0) {
    long_id_names_ensure_unique_id_names(bfd->main);

    if (bfd->main->has_forward_compatibility_issues) {
      BKE_reportf(fd->reports->reports,
                  RPT_WARNING,
                  "Blendfile '%s' was created by a future version of Blender and contains ID "
                  "names longer than currently supported. These have been truncated.",
                  bfd->filepath);
    }
    else {
      BKE_reportf(fd->reports->reports,
                  RPT_ERROR,
                  "Blendfile '%s' appears corrupted, it contains invalid ID names. These have "
                  "been truncated.",
                  bfd->filepath);
    }

    /* This part is only to ensure forward compatibility with 5.0+ blend-files in 4.5.
     * It will be removed in 5.0. */
    long_id_names_process_action_slots_identifiers(bfd->main);
  }
  else {
    /* Getting invalid ID names from memfile undo data would be a critical error. */
    BLI_assert((fd->flags & FD_FLAGS_HAS_INVALID_ID_NAMES) == 0);
    if ((fd->flags & FD_FLAGS_HAS_INVALID_ID_NAMES) != 0) {
      bfd->main->is_read_invalid = true;
    }
  }

  if (bfd->main->is_read_invalid) {
    return bfd;
  }

  /* Do versioning before read_libraries, but skip in undo case. */
  if (!is_undo) {
    if ((fd->skip_flags & BLO_READ_SKIP_DATA) == 0) {
      for (Main *bmain : *fd->bmain->split_mains) {
        /* Packed IDs are stored in the current .blend file, but belong to dedicated 'archive
         * library' Mains, not the first, 'local' Main. So they do need versioning here, as for
         * local IDs, which is why all the split Mains in the list need to be checked.
         *
         * Placeholders (of 'real' linked data) can't be versioned yet. Since they also belong to
         * dedicated 'library' Mains, and are not mixed with the 'packed' ones, these Mains can be
         * entirely skipped. */
        const bool contains_link_placeholder = (bmain->curlib != nullptr &&
                                                (bmain->curlib->flag & LIBRARY_FLAG_IS_ARCHIVE) ==
                                                    0);
#ifndef NDEBUG
        MainListsArray lbarray = BKE_main_lists_get(*bmain);
        for (ListBase *lb_array : lbarray) {
          LISTBASE_FOREACH_MUTABLE (ID *, id, lb_array) {
            BLI_assert_msg((id->runtime->readfile_data->tags.is_link_placeholder ==
                            contains_link_placeholder),
                           contains_link_placeholder ?
                               "Real Library split Main contains non-placeholder IDs" :
                               (bmain->curlib == nullptr ?
                                    "Local data split Main contains placeholder IDs" :
                                    "Archive Library split Main contains placeholder IDs"));
          }
        }
#endif
        if (contains_link_placeholder) {
          continue;
        }
        do_versions(fd, bmain->curlib, bmain);
      }
    }

    if ((fd->skip_flags & BLO_READ_SKIP_USERDEF) == 0) {
      do_versions_userdef(fd, bfd);
    }
  }

  if (bfd->main->is_read_invalid) {
    return bfd;
  }

  if ((fd->skip_flags & BLO_READ_SKIP_DATA) == 0) {
    fd->reports->duration.libraries = BLI_time_now_seconds();
    read_libraries(fd);
    BLI_assert((*bfd->main->split_mains)[0] == bfd->main);
    blo_join_main(bfd->main);

    lib_link_all(fd, bfd->main);
    after_liblink_merged_bmain_process(bfd->main, fd->reports);

    if (is_undo) {
      /* Ensure ID usages of reused 'no undo' IDs remain valid. */
      /* Although noundo data was reused as-is from the old main, it may have ID pointers to data
       * that has been removed, or that have a new address. */
      read_undo_remap_noundo_data(fd);
    }

    fd->reports->duration.libraries = BLI_time_now_seconds() - fd->reports->duration.libraries;

    /* Skip in undo case. */
    if (!is_undo) {
      /* Note that we can't recompute user-counts at this point in undo case, we play too much with
       * IDs from different memory realms, and Main database is not in a fully valid state yet.
       */
      /* Some versioning code does expect some proper user-reference-counting, e.g. in conversion
       * from groups to collections... We could optimize out that first call when we are reading a
       * current version file, but again this is really not a bottle neck currently.
       * So not worth it. */
      BKE_main_id_refcount_recompute(bfd->main, false);

      /* Necessary to allow 2.80 layer collections conversion code to work. */
      BKE_layer_collection_resync_allow();

      /* Yep, second splitting... but this is a very cheap operation, so no big deal. */
      blo_split_main(bfd->main);
      for (Main *mainvar : *bfd->main->split_mains) {
        /* Do versioning for newly added linked data-blocks. If no data-blocks were read from a
         * library versionfile will still be zero and we can skip it. */
        if (mainvar->versionfile == 0) {
          continue;
        }
        do_versions_after_linking((mainvar->curlib && mainvar->curlib->runtime->filedata) ?
                                      mainvar->curlib->runtime->filedata :
                                      fd,
                                  mainvar);
        IMB_colormanagement_working_space_convert(mainvar, bfd->main);
      }
      blo_join_main(bfd->main);

      BKE_layer_collection_resync_forbid();

      /* And we have to compute those user-reference-counts again, as `do_versions_after_linking()`
       * does not always properly handle user counts, and/or that function does not take into
       * account old, deprecated data. */
      BKE_main_id_refcount_recompute(bfd->main, false);
    }

    LISTBASE_FOREACH_MUTABLE (Library *, lib, &bfd->main->libraries) {
      /* Now we can clear this runtime library filedata, it is not needed anymore.
       *
       * NOTE: This is also important to do for archive libraries. */
      library_filedata_release(lib);
      /* If no data-blocks were read from a library (should only happen when all references to a
       * library's data are `ID_FLAG_INDIRECT_WEAK_LINK`), its versionfile will still be zero and
       * it can be deleted.
       *
       * NOTES:
       *  - In case the library blendfile exists but is missing all the referenced linked IDs, the
       *    placeholders IDs created will reference the library ID, and the library ID will have a
       *    valid version number as the file was read to search for the linked IDs.
       *  - In case the library blendfile does not exist, its local Library ID will get the version
       *    of the current local Main (i.e. the loaded blendfile).
       *  - In case it is a reference library for archived ones, its runtime #archived_libraries
       *    vector will not be empty, and it must be kept, even if no data is directly linked from
       *    it anymore.
       */
      if (lib->runtime->versionfile == 0 && lib->runtime->archived_libraries.is_empty()) {
#ifndef NDEBUG
        ID *id_iter;
        FOREACH_MAIN_ID_BEGIN (bfd->main, id_iter) {
          BLI_assert(id_iter->lib != lib);
        }
        FOREACH_MAIN_ID_END;
#endif
        BKE_id_delete(bfd->main, lib);
      }
    }

    if (bfd->main->is_read_invalid) {
      return bfd;
    }

    /* After all data has been read and versioned, uses ID_TAG_NEW. Theoretically this should
     * not be calculated in the undo case, but it is currently needed even on undo to recalculate
     * a cache. */
    blender::bke::node_tree_update_all_new(*bfd->main);

    placeholders_ensure_valid(bfd->main);

    BKE_main_id_tag_all(bfd->main, ID_TAG_NEW, false);

    /* Must happen before applying liboverrides, as this process may fully invalidate e.g. view
     * layer pointers in case a Scene is a liboverride. */
    link_global(fd, bfd);

    /* Now that all our data-blocks are loaded,
     * we can re-generate overrides from their references. */
    if (!is_undo) {
      /* Do not apply in undo case! */
      fd->reports->duration.lib_overrides = BLI_time_now_seconds();

      std::string cur_view_layer_name = bfd->cur_view_layer != nullptr ?
                                            bfd->cur_view_layer->name :
                                            "";

      BKE_lib_override_library_main_validate(bfd->main, fd->reports->reports);
      BKE_lib_override_library_main_update(bfd->main);

      /* In case the current scene is a liboverride, while the ID pointer itself remains valid,
       * above update of liboverrides will have completely invalidated its old content, so the
       * current view-layer needs to be searched for again. */
      if (bfd->cur_view_layer != nullptr) {
        bfd->cur_view_layer = BKE_view_layer_find(bfd->curscene, cur_view_layer_name.c_str());
      }

      /* FIXME Temporary 'fix' to a problem in how temp ID are copied in
       * `BKE_lib_override_library_main_update`, see #103062.
       * Proper fix involves first addressing #90610. */
      BKE_main_collections_parent_relations_rebuild(bfd->main);

      /* Update invariants after re-generating overrides. */
      BKE_main_ensure_invariants(*bfd->main);

      fd->reports->duration.lib_overrides = BLI_time_now_seconds() -
                                            fd->reports->duration.lib_overrides;
    }

    BKE_layer_collection_resync_allow();

    BKE_collections_after_lib_link(bfd->main);

    /* Make all relative paths, relative to the open blend file. */
    fix_relpaths_library(fd->relabase, bfd->main);
  }
  else {
    BKE_layer_collection_resync_allow();
  }

  BLI_assert(!bfd->main->split_mains);
  BLI_assert(bfd->main->id_map == nullptr);

  /* Sanity checks. */
  blo_read_file_checks(bfd->main);

  return bfd;
}

/** \} */

/* -------------------------------------------------------------------- */
/** \name Library Linking
 *
 * Also used for append.
 * \{ */

struct BHeadSort {
  BHead *bhead;
  const void *old;
};

static int verg_bheadsort(const void *v1, const void *v2)
{
  const BHeadSort *x1 = static_cast<const BHeadSort *>(v1),
                  *x2 = static_cast<const BHeadSort *>(v2);

  if (x1->old > x2->old) {
    return 1;
  }
  if (x1->old < x2->old) {
    return -1;
  }
  return 0;
}

static void sort_bhead_old_map(FileData *fd)
{
  BHead *bhead;
  BHeadSort *bhs;
  int tot = 0;

  for (bhead = blo_bhead_first(fd); bhead; bhead = blo_bhead_next(fd, bhead)) {
    tot++;
  }

  fd->tot_bheadmap = tot;
  if (tot == 0) {
    return;
  }

  bhs = fd->bheadmap = MEM_malloc_arrayN<BHeadSort>(tot, "BHeadSort");

  for (bhead = blo_bhead_first(fd); bhead; bhead = blo_bhead_next(fd, bhead), bhs++) {
    bhs->bhead = bhead;
    bhs->old = bhead->old;
  }

  qsort(fd->bheadmap, tot, sizeof(BHeadSort), verg_bheadsort);
}

static BHead *find_previous_lib(FileData *fd, BHead *bhead)
{
  /* Skip library data-blocks in undo, see comment in read_libblock. */
  if (fd->flags & FD_FLAGS_IS_MEMFILE) {
    return nullptr;
  }

  for (; bhead; bhead = blo_bhead_prev(fd, bhead)) {
    if (bhead->code == ID_LI) {
      break;
    }
  }

  return bhead;
}

static BHead *find_bhead(FileData *fd, void *old)
{
#if 0
  BHead *bhead;
#endif
  BHeadSort *bhs, bhs_s;

  if (!old) {
    return nullptr;
  }

  if (fd->bheadmap == nullptr) {
    sort_bhead_old_map(fd);
  }

  bhs_s.old = old;
  bhs = static_cast<BHeadSort *>(
      bsearch(&bhs_s, fd->bheadmap, fd->tot_bheadmap, sizeof(BHeadSort), verg_bheadsort));

  if (bhs) {
    return bhs->bhead;
  }

#if 0
  for (bhead = blo_bhead_first(fd); bhead; bhead = blo_bhead_next(fd, bhead)) {
    if (bhead->old == old) {
      return bhead;
    }
  }
#endif

  return nullptr;
}

static BHead *find_bhead_from_code_name(FileData *fd, const short idcode, const char *name)
{
  char idname_full[MAX_ID_NAME];
  *((short *)idname_full) = idcode;
  BLI_strncpy(idname_full + 2, name, sizeof(idname_full) - 2);

  return fd->bhead_idname_map->lookup_default(idname_full, nullptr);
}

static BHead *find_bhead_from_idname(FileData *fd, const char *idname)
{
  BHead *bhead = fd->bhead_idname_map->lookup_default(idname, nullptr);
  if (LIKELY(bhead)) {
    return bhead;
  }

  /* Expected ID was not found, attempt to load the same name, but for an older, deprecated and
   * converted ID type. */
  const short id_code_old = do_versions_new_to_old_idcode_get(GS(idname));
  if (id_code_old == ID_LINK_PLACEHOLDER) {
    return bhead;
  }
  return find_bhead_from_code_name(fd, id_code_old, idname + 2);
}

static ID *library_id_is_yet_read_deep_hash(FileData *fd, BHead *bhead)
{
  if (const IDHash *deep_hash = blo_bhead_id_deep_hash(fd, bhead)) {
    if (ID *existing_id = fd->id_by_deep_hash->lookup_default(*deep_hash, nullptr)) {
      return existing_id;
    }
  }
  return nullptr;
}

static ID *library_id_is_yet_read_main(Main *mainvar, const char *idname)
{
  if (mainvar->id_map == nullptr) {
    mainvar->id_map = BKE_main_idmap_create(mainvar, false, nullptr, MAIN_IDMAP_TYPE_NAME);
  }
  BLI_assert(BKE_main_idmap_main_get(mainvar->id_map) == mainvar);

  ID *existing_id = BKE_main_idmap_lookup_name(
      mainvar->id_map, GS(idname), idname + 2, mainvar->curlib);
  BLI_assert(existing_id ==
             BLI_findstring(which_libbase(mainvar, GS(idname)), idname, offsetof(ID, name)));
  return existing_id;
}

static ID *library_id_is_yet_read(FileData *fd, Main *mainvar, BHead *bhead)
{
  if (ID *existing_id = library_id_is_yet_read_deep_hash(fd, bhead)) {
    return existing_id;
  }

  const char *idname = blo_bhead_id_name(fd, bhead);
  if (!idname) {
    return nullptr;
  }
  return library_id_is_yet_read_main(mainvar, idname);
}

static void read_libraries_report_invalid_id_names(FileData *fd,
                                                   ReportList *reports,
                                                   const bool has_forward_compatibility_issues,
                                                   const char *filepath)
{
  if (!fd || (fd->flags & FD_FLAGS_HAS_INVALID_ID_NAMES) == 0) {
    return;
  }
  if (has_forward_compatibility_issues) {
    BKE_reportf(reports,
                RPT_WARNING,
                "Library '%s' was created by a future version of Blender and contains ID names "
                "longer than currently supported. This may cause missing linked data, consider "
                "opening and re-saving that library with the current Blender version.",
                filepath);
  }
  else {
    BKE_reportf(reports,
                RPT_ERROR,
                "Library '%s' appears corrupted, it contains invalid ID names. This may cause "
                "missing linked data.",
                filepath);
  }
}

/** \} */

/* -------------------------------------------------------------------- */
/** \name Library Linking (expand pointers)
 * \{ */

using BLOExpandDoitCallback = void (*)(void *fdhandle,
                                       std::queue<ID *> &ids_to_expand,
                                       Main *mainvar,
                                       void *idv);

struct BlendExpander {
  FileData *fd;
  std::queue<ID *> ids_to_expand;
  Main *main;
  BLOExpandDoitCallback callback;
};

/* Find the existing Main matching the given blendfile library filepath, or create a new one (with
 * the matching Library ID) if needed.
 *
 * NOTE: The process is a bit more complex for packed linked IDs and their archive libraries, as
 * in this case, this function also needs to find or create a new suitable archive library, i.e.
 * one which does not contain yet the given ID (from its name & type). */
static Main *blo_find_main_for_library_and_idname(FileData *fd,
                                                  const char *lib_filepath,
                                                  const char *relabase,
                                                  const BHead *id_bhead,
                                                  const char *id_name,
                                                  const bool is_packed_id)
{
  Library *parent_lib = nullptr;
  char filepath_abs[FILE_MAX];

  STRNCPY(filepath_abs, lib_filepath);
  BLI_path_abs(filepath_abs, relabase);
  BLI_path_normalize(filepath_abs);

  for (Main *main_it : *fd->bmain->split_mains) {
    const char *libname = (main_it->curlib) ? main_it->curlib->runtime->filepath_abs :
                                              main_it->filepath;

    if (BLI_path_cmp(filepath_abs, libname) == 0) {
      CLOG_DEBUG(&LOG,
                 "Found library '%s' for file path '%s'",
                 main_it->curlib ? main_it->curlib->id.name : "<None>",
                 lib_filepath);
      /* Due to how parent and archive libraries are created and written in the blend-file,
       * the first library matching a given filepath should never be an archive one. */
      BLI_assert(!main_it->curlib || (main_it->curlib->flag & LIBRARY_FLAG_IS_ARCHIVE) == 0);
      if (!is_packed_id) {
        return main_it;
      }
      /* For packed IDs, the Main of the main owner library is not a valid one. Another loop is
       * needed into all the Mains matching the archive libraries of this main library. */
      BLI_assert(main_it->curlib);
      parent_lib = main_it->curlib;
      break;
    }
  }

  if (is_packed_id) {
    if (parent_lib) {
      /* Try to find an 'available' existing archive Main library, i.e. one that does not yet
       * contain an ID of the same type and name. */
      for (Main *main_it : *fd->bmain->split_mains) {
        if (!main_it->curlib || (main_it->curlib->flag & LIBRARY_FLAG_IS_ARCHIVE) == 0 ||
            main_it->curlib->archive_parent_library != parent_lib)
        {
          continue;
        }
        if (ID *packed_id = library_id_is_yet_read_main(main_it, id_name)) {
          /* Archive Main library already contains a 'same' ID - but it should have a different
           * deep_hash. Otherwise, a previous call to `library_id_is_yet_read()` should have
           * returned this ID, and this code should not be reached. */
          BLI_assert(packed_id->deep_hash != *blo_bhead_id_deep_hash(fd, id_bhead));
          UNUSED_VARS_NDEBUG(packed_id, id_bhead);
          continue;
        }
        BLI_assert(ELEM(main_it->curlib->runtime->filedata, fd, nullptr));
        main_it->curlib->runtime->filedata = fd;
        main_it->curlib->runtime->is_filedata_owner = false;
        BLI_assert(main_it->versionfile != 0);
        CLOG_DEBUG(&LOG,
                   "Found archive library '%s' for the packed ID '%s'",
                   main_it->curlib->id.name,
                   id_name);
        return main_it;
      }
    }
    else {
      /* An archive library requires an existing parent library, create an empty, 'virtual' one if
       * needed. */
      Main *reference_bmain = blo_add_main_for_library(
          fd, nullptr, nullptr, lib_filepath, filepath_abs, false);
      parent_lib = reference_bmain->curlib;
      CLOG_DEBUG(&LOG,
                 "Added new parent library '%s' for file path '%s'",
                 parent_lib->id.name,
                 lib_filepath);
    }
  }
  BLI_assert(parent_lib || !is_packed_id);

  Main *bmain = blo_add_main_for_library(
      fd, nullptr, parent_lib, lib_filepath, filepath_abs, is_packed_id);

  read_file_version_and_colorspace(fd, bmain);

  if (is_packed_id) {
    CLOG_DEBUG(&LOG,
               "Added new archive library '%s' for the packed ID '%s'",
               bmain->curlib->id.name,
               id_name);
  }
  else {
    CLOG_DEBUG(
        &LOG, "Added new library '%s' for file path '%s'", bmain->curlib->id.name, lib_filepath);
  }
  return bmain;
}

/* Actually load an ID from a library. There are three possible cases here:
 *   - `existing_id` is non-null: calling code already found a suitable existing ID, this function
 *     essentially then only updates the mappings for `bhead->old` address to point to the given
 *     ID. This is the only case where `libmain` may be `nullptr`.
 *   - The given bhead has an already loaded matching ID (found by a call to
 *     `library_id_is_yet_read`), then once that ID is found behavior is as in the previous case.
 *   - No matching existing ID is found, then a new one is actually read from the given FileData.
 */
static void read_id_in_lib(FileData *fd,
                           std::queue<ID *> &ids_to_expand,
                           Main *libmain,
                           Library *parent_lib,
                           BHead *bhead,
                           ID *existing_id,
                           ID_Readfile_Data::Tags id_read_tags)
{
  ID *id = existing_id;

  if (id == nullptr) {
    BLI_assert(libmain);
    id = library_id_is_yet_read(fd, libmain, bhead);
  }
  if (id == nullptr) {
    /* ID has not been read yet, add placeholder to the main of the
     * library it belongs to, so that it will be read later. */
    read_libblock(
        fd, libmain, bhead, fd->id_tag_extra | ID_TAG_INDIRECT, id_read_tags, false, &id);
    BLI_assert(id != nullptr);
    id_sort_by_name(which_libbase(libmain, GS(id->name)), id, static_cast<ID *>(id->prev));

    /* commented because this can print way too much */
    // if (G.debug & G_DEBUG) printf("expand_doit: other lib %s\n", lib->filepath);

    /* For outliner dependency only. */
    if (parent_lib) {
      libmain->curlib->runtime->parent = parent_lib;
    }

    /* Only newly read ID needs to be added to the expand TODO queue, existing ones should already
     * be in it - or already have been expanded. */
    if (id_read_tags.needs_expanding) {
      ids_to_expand.push(id);
    }
  }
  else {
    /* Convert any previously read weak link to regular link to signal that we want to read this
     * data-block.
     *
     * Note that this function also visits already-loaded data-blocks, and thus their
     * `readfile_data` field might already have been freed. */
    if (BLO_readfile_id_runtime_tags(*id).is_link_placeholder) {
      id->flag &= ~ID_FLAG_INDIRECT_WEAK_LINK;
    }

    /* "id" is either a placeholder or real ID that is already in the
     * main of the library (A) it belongs to. However it might have been
     * put there by another library (C) which only updated its own
     * fd->libmap. In that case we also need to update the fd->libmap
     * of the current library (B) so we can find it for lookups.
     *
     * An example of such a setup is:
     * (A) tree.blend: contains Tree object.
     * (B) forest.blend: contains Forest collection linking in Tree from tree.blend.
     * (C) shot.blend: links in both Tree from tree.blend and Forest from forest.blend.
     */
    oldnewmap_lib_insert(fd, bhead->old, id, bhead->code);

    /* Commented because this can print way too much. */
#if 0
      if (G.debug & G_DEBUG) {
        printf("expand_doit: already linked: %s lib: %s\n", id->name, lib->filepath);
      }
#endif
  }
}

static void expand_doit_library(void *fdhandle,
                                std::queue<ID *> &ids_to_expand,
                                Main *mainvar,
                                void *old)
{
  FileData *fd = static_cast<FileData *>(fdhandle);

  if (mainvar->is_read_invalid) {
    return;
  }

  BHead *bhead = find_bhead(fd, old);
  if (bhead == nullptr) {
    return;
  }
  /* In 2.50+ file identifier for screens is patched, forward compatibility. */
  if (bhead->code == ID_SCRN) {
    bhead->code = ID_SCR;
  }
  if (!blo_bhead_is_id_valid_type(bhead)) {
    return;
  }
  const char *id_name = blo_bhead_id_name(fd, bhead);
  if (!id_name) {
    /* Do not allow linking ID which names are invalid (likely coming from a future version of
     * Blender allowing longer names). */
    return;
  }
  const bool is_packed_id = (blo_bhead_id_flag(fd, bhead) & ID_FLAG_LINKED_AND_PACKED) != 0;

  BLI_assert_msg(!is_packed_id || bhead->code != ID_LINK_PLACEHOLDER,
                 "A link placeholder ID (aka reference to some ID linked from another library) "
                 "should never be packed.");

  if (bhead->code == ID_LINK_PLACEHOLDER) {
    /* Placeholder link to data-block in another library. */
    BHead *bheadlib = find_previous_lib(fd, bhead);
    if (bheadlib == nullptr) {
      BLO_reportf_wrap(fd->reports,
                       RPT_ERROR,
                       RPT_("LIB: .blend file %s seems corrupted, no owner 'Library' data found "
                            "for the linked data-block '%s'. Try saving the file again."),
                       mainvar->curlib->runtime->filepath_abs,
                       id_name ? id_name : "<InvalidIDName>");
      return;
    }

    Library *lib = reinterpret_cast<Library *>(
        read_id_struct(fd, bheadlib, "Data for Library ID type", INDEX_ID_NULL));
    Main *libmain = blo_find_main_for_library_and_idname(
        fd, lib->filepath, fd->relabase, nullptr, nullptr, false);
    MEM_freeN(lib);

    if (libmain->curlib == nullptr) {
      BLO_reportf_wrap(fd->reports,
                       RPT_WARNING,
                       RPT_("LIB: Data refers to main .blend file: '%s' from %s"),
                       id_name ? id_name : "<InvalidIDName>",
                       mainvar->curlib->runtime->filepath_abs);
      return;
    }

    /* Placeholders never need expanding, as they are a mere reference to ID from another
     * library/blendfile. */
    read_id_in_lib(fd, ids_to_expand, libmain, mainvar->curlib, bhead, nullptr, {});
  }
  else if (is_packed_id) {
    /* Packed data-block from another library. */

    /* That exact same packed ID may have already been read before. */
    if (ID *existing_id = library_id_is_yet_read_deep_hash(fd, bhead)) {
      /* Ensure that the current BHead's `old` pointer will also be remapped to the found existing
       * ID. */
      read_id_in_lib(fd, ids_to_expand, nullptr, nullptr, bhead, existing_id, {});
      return;
    }

    BHead *bheadlib = find_previous_lib(fd, bhead);
    if (bheadlib == nullptr) {
      BLO_reportf_wrap(fd->reports,
                       RPT_ERROR,
                       RPT_("LIB: .blend file %s seems corrupted, no owner 'Library' data found "
                            "for the packed linked data-block %s. Try saving the file again."),
                       mainvar->curlib->runtime->filepath_abs,
                       id_name ? id_name : "<InvalidIDName>");
      return;
    }

    Library *lib = reinterpret_cast<Library *>(
        read_id_struct(fd, bheadlib, "Data for Library ID type", INDEX_ID_NULL));
    Main *libmain = blo_find_main_for_library_and_idname(
        fd, lib->filepath, fd->relabase, bhead, id_name, is_packed_id);
    MEM_freeN(lib);

    if (libmain->curlib == nullptr) {
      BLO_reportf_wrap(fd->reports,
                       RPT_WARNING,
                       RPT_("LIB: Data refers to main .blend file: '%s' from %s"),
                       id_name ? id_name : "<InvalidIDName>",
                       mainvar->curlib->runtime->filepath_abs);
      return;
    }

    ID_Readfile_Data::Tags id_read_tags{};
    id_read_tags.needs_expanding = true;
    read_id_in_lib(fd, ids_to_expand, libmain, nullptr, bhead, nullptr, id_read_tags);
  }
  else {
    /* Data-block in same library. */
    ID_Readfile_Data::Tags id_read_tags{};
    id_read_tags.needs_expanding = true;
    read_id_in_lib(fd, ids_to_expand, mainvar, nullptr, bhead, nullptr, id_read_tags);
  }
}

static int expand_cb(LibraryIDLinkCallbackData *cb_data)
{
  /* Embedded IDs are not known by lib_link code, so they would be remapped to `nullptr`. But there
   * is no need to process them anyway, as they are already handled during the 'read_data' phase.
   */
  if (cb_data->cb_flag & (IDWALK_CB_EMBEDDED | IDWALK_CB_EMBEDDED_NOT_OWNING)) {
    return IDWALK_RET_NOP;
  }

  /* Do not expand weak links. These are used when the user interface links to scene data,
   * but we don't want to bring along such datablocks with a workspace. */
  if (cb_data->cb_flag & IDWALK_CB_DIRECT_WEAK_LINK) {
    return IDWALK_RET_NOP;
  }

  /* Explicitly requested to be ignored during readfile processing. Means the read_data code
   * already handled this pointer. Typically, the 'owner_id' pointer of an embedded ID. */
  if (cb_data->cb_flag & IDWALK_CB_READFILE_IGNORE) {
    return IDWALK_RET_NOP;
  }

  /* Expand process can be re-entrant or have other complex interactions that will not work well
   * with loop-back pointers. Further more, processing such data should not be needed here anyway.
   */
  if (cb_data->cb_flag & (IDWALK_CB_LOOPBACK)) {
    return IDWALK_RET_NOP;
  }

  BlendExpander *expander = static_cast<BlendExpander *>(cb_data->user_data);
  ID *id = *(cb_data->id_pointer);

  if (id) {
    expander->callback(expander->fd, expander->ids_to_expand, expander->main, id);
  }

  return IDWALK_RET_NOP;
}

static void expand_main(void *fdhandle, Main *mainvar, BLOExpandDoitCallback callback)
{
  FileData *fd = static_cast<FileData *>(fdhandle);
  BlendExpander expander = {fd, {}, mainvar, callback};

  /* Note: Packed IDs are the only current case where IDs read/loaded from a library blendfile will
   * end up in another Main (outside of placeholders, which never need to be expanded). This is not
   * a problem for initialization of the 'to be expanded' queue though, as no packed ID can be
   * directly linked currently, they are only brought in indirectly, i.e. during the expansion
   * process itself.
   *
   * So just looping on the 'main'/root Main of the read library is fine here currently. */
  ID *id_iter;
  FOREACH_MAIN_ID_BEGIN (mainvar, id_iter) {
    if (BLO_readfile_id_runtime_tags(*id_iter).needs_expanding) {
      expander.ids_to_expand.push(id_iter);
    }
  }
  FOREACH_MAIN_ID_END;

  while (!expander.ids_to_expand.empty()) {
    id_iter = expander.ids_to_expand.front();
    expander.ids_to_expand.pop();
    BLI_assert(BLO_readfile_id_runtime_tags(*id_iter).needs_expanding);

    /* Original (current) ID pointer can be considered as valid, but _not_ its own pointers to
     * other IDs - the already loaded ones will be valid, but the yet-to-be-read ones will not.
     * Expanding should _not_ require processing of UI ID pointers.
     * Expanding should never modify ID pointers themselves.
     * Handling of DNA deprecated data should never be needed in undo case. */
    const LibraryForeachIDFlag flag = IDWALK_READONLY | IDWALK_NO_ORIG_POINTERS_ACCESS |
                                      ((!fd || (fd->flags & FD_FLAGS_IS_MEMFILE)) ?
                                           IDWALK_NOP :
                                           IDWALK_DO_DEPRECATED_POINTERS);
    BKE_library_foreach_ID_link(nullptr, id_iter, expand_cb, &expander, flag);

    BLO_readfile_id_runtime_tags_for_write(*id_iter).needs_expanding = false;
  }
}

/** \} */

/* -------------------------------------------------------------------- */
/** \name Library Linking (helper functions)
 * \{ */

/* returns true if the item was found
 * but it may already have already been appended/linked */
static ID *link_named_part(
    Main *mainl, FileData *fd, const short idcode, const char *name, const int flag)
{
  BHead *bhead = find_bhead_from_code_name(fd, idcode, name);
  ID *id;

  const bool use_placeholders = (flag & BLO_LIBLINK_USE_PLACEHOLDERS) != 0;
  const bool force_indirect = (flag & BLO_LIBLINK_FORCE_INDIRECT) != 0;

  BLI_assert(BKE_idtype_idcode_is_linkable(idcode) && BKE_idtype_idcode_is_valid(idcode));

  if (bhead && blo_bhead_is_id_valid_type(bhead)) {
    id = library_id_is_yet_read(fd, mainl, bhead);
    if (id == nullptr) {
      /* not read yet */
      const int tag = ((force_indirect ? ID_TAG_INDIRECT : ID_TAG_EXTERN) | fd->id_tag_extra);
      ID_Readfile_Data::Tags id_read_tags{};
      id_read_tags.needs_expanding = true;
      read_libblock(fd, mainl, bhead, tag, id_read_tags, false, &id);

      if (id) {
        /* sort by name in list */
        ListBase *lb = which_libbase(mainl, idcode);
        id_sort_by_name(lb, id, nullptr);
      }
    }
    else {
      /* already linked */
      CLOG_WARN(&LOG, "Append: ID '%s' is already linked", id->name);
      oldnewmap_lib_insert(fd, bhead->old, id, bhead->code);
      if (!force_indirect && (id->tag & ID_TAG_INDIRECT)) {
        id->tag &= ~ID_TAG_INDIRECT;
        id->flag &= ~ID_FLAG_INDIRECT_WEAK_LINK;
        id->tag |= ID_TAG_EXTERN;
      }
    }
  }
  else if (use_placeholders) {
    /* XXX flag part is weak! */
    id = create_placeholder(
        mainl, idcode, name, force_indirect ? ID_TAG_INDIRECT : ID_TAG_EXTERN, false);
  }
  else {
    id = nullptr;
  }

  /* NOTE: `id` may be `nullptr` even if a BHead was found, in case e.g. it is an invalid BHead. */

  return id;
}

ID *BLO_library_link_named_part(Main *mainl,
                                BlendHandle **bh,
                                const short idcode,
                                const char *name,
                                const LibraryLink_Params *params)
{
  FileData *fd = (FileData *)(*bh);

  ID *ret_id = nullptr;
  if (!mainl->is_read_invalid) {
    ret_id = link_named_part(mainl, fd, idcode, name, params->flag);
  }

  if (mainl->is_read_invalid) {
    return nullptr;
  }
  return ret_id;
}

/* common routine to append/link something from a library */

static Main *library_link_begin(Main *mainvar,
                                FileData *fd,
                                const char *filepath,
                                const int id_tag_extra)
{
  Main *mainl;

  /* Only allow specific tags to be set as extra,
   * otherwise this could conflict with library loading logic.
   * Other flags can be added here, as long as they are safe. */
  BLI_assert((id_tag_extra & ~ID_TAG_TEMP_MAIN) == 0);

  fd->id_tag_extra = id_tag_extra;

  fd->bmain = mainvar;

  /* Add already existing packed data-blocks to map so that they are not loaded again. */
  ID *id;
  FOREACH_MAIN_ID_BEGIN (mainvar, id) {
    if (ID_IS_PACKED(id)) {
      fd->id_by_deep_hash->add(id->deep_hash, id);
    }
  }
  FOREACH_MAIN_ID_END;

  /* make mains */
  blo_split_main(mainvar);

  /* Find or create a Main matching the current library filepath. */
  /* Note: Directly linking packed IDs is not supported currently. */
  mainl = blo_find_main_for_library_and_idname(
      fd, filepath, BKE_main_blendfile_path(mainvar), nullptr, nullptr, false);
  fd->fd_bmain = mainl;
  if (mainl->curlib) {
    mainl->curlib->runtime->filedata = fd;
    /* This filedata is owned and managed by the calling code. */
    mainl->curlib->runtime->is_filedata_owner = false;
  }

  /* needed for do_version */
  mainl->versionfile = short(fd->fileversion);
  read_file_version_and_colorspace(fd, mainl);
  read_file_bhead_idname_map_create(fd);

  return mainl;
}

void BLO_library_link_params_init(LibraryLink_Params *params,
                                  Main *bmain,
                                  const int flag,
                                  const int id_tag_extra)
{
  memset(params, 0, sizeof(*params));
  params->bmain = bmain;
  params->flag = flag;
  params->id_tag_extra = id_tag_extra;
}

void BLO_library_link_params_init_with_context(LibraryLink_Params *params,
                                               Main *bmain,
                                               const int flag,
                                               const int id_tag_extra,
                                               /* Context arguments. */
                                               Scene *scene,
                                               ViewLayer *view_layer,
                                               const View3D *v3d)
{
  BLO_library_link_params_init(params, bmain, flag, id_tag_extra);
  if (scene != nullptr) {
    params->context.scene = scene;
    params->context.view_layer = view_layer;
    params->context.v3d = v3d;
  }
}

Main *BLO_library_link_begin(BlendHandle **bh,
                             const char *filepath,
                             const LibraryLink_Params *params)
{
  FileData *fd = reinterpret_cast<FileData *>(*bh);
  return library_link_begin(params->bmain, fd, filepath, params->id_tag_extra);
}

static void split_main_newid(Main *mainptr, Main *main_newid)
{
  /* We only copy the necessary subset of data in this temp main. */
  main_newid->versionfile = mainptr->versionfile;
  main_newid->subversionfile = mainptr->subversionfile;
  STRNCPY(main_newid->filepath, mainptr->filepath);
  main_newid->curlib = mainptr->curlib;
  main_newid->colorspace = mainptr->colorspace;

  MainListsArray lbarray = BKE_main_lists_get(*mainptr);
  MainListsArray lbarray_newid = BKE_main_lists_get(*main_newid);
  int i = lbarray.size();
  while (i--) {
    BLI_listbase_clear(lbarray_newid[i]);

    LISTBASE_FOREACH_MUTABLE (ID *, id, lbarray[i]) {
      if (id->tag & ID_TAG_NEW) {
        BLI_remlink(lbarray[i], id);
        BLI_addtail(lbarray_newid[i], id);
      }
    }
  }
}

static void library_link_end(Main *mainl, FileData **fd, const int flag, ReportList *reports)
{
  Main *mainvar = (*fd)->bmain;
  Library *curlib;

  if (mainl->id_map == nullptr) {
    mainl->id_map = BKE_main_idmap_create(mainl, false, nullptr, MAIN_IDMAP_TYPE_NAME);
  }

  /* make main consistent */
  expand_main(*fd, mainl, expand_doit_library);

  read_libraries_report_invalid_id_names(
      *fd, reports, mainl->has_forward_compatibility_issues, mainl->curlib->runtime->filepath_abs);

  /* Do this when expand found other libraries. */
  read_libraries(*fd);

  curlib = mainl->curlib;

  /* make the lib path relative if required */
  if (flag & FILE_RELPATH) {
    /* use the full path, this could have been read by other library even */
    STRNCPY(curlib->filepath, curlib->runtime->filepath_abs);

    /* uses current .blend file as reference */
    BLI_path_rel(curlib->filepath, BKE_main_blendfile_path_from_global());
  }

  blo_join_main(mainvar);
  mainl = nullptr; /* blo_join_main free's mainl, can't use anymore */

  if (mainvar->is_read_invalid) {
    return;
  }

  lib_link_all(*fd, mainvar);
  if ((flag & BLO_LIBLINK_COLLECTION_NO_HIERARCHY_REBUILD) == 0) {
    after_liblink_merged_bmain_process(mainvar, (*fd)->reports);
  }

  /* Some versioning code does expect some proper userrefcounting, e.g. in conversion from
   * groups to collections... We could optimize out that first call when we are reading a
   * current version file, but again this is really not a bottle neck currently. So not worth
   * it. */
  BKE_main_id_refcount_recompute(mainvar, false);

  /* FIXME: This is suspiciously early call compared to similar process in
   * #blo_read_file_internal, where it is called towards the very end, after all do_version,
   * liboverride updates etc. have been done. */
  /* FIXME: Probably also need to forbid layer collections updates until this call, as done in
   * #blo_read_file_internal? */
  BKE_collections_after_lib_link(mainvar);

  /* Yep, second splitting... but this is a very cheap operation, so no big deal. */
  blo_split_main(mainvar);
  Main *main_newid = BKE_main_new();
  for (Main *mainlib : mainvar->split_mains->as_span().drop_front(1)) {

    BLI_assert(mainlib->versionfile != 0 || BKE_main_is_empty(mainlib));
    /* We need to split out IDs already existing,
     * or they will go again through do_versions - bad, very bad! */
    split_main_newid(mainlib, main_newid);

    do_versions_after_linking((main_newid->curlib && main_newid->curlib->runtime->filedata) ?
                                  main_newid->curlib->runtime->filedata :
                                  *fd,
                              main_newid);
    IMB_colormanagement_working_space_convert(main_newid, mainvar);

    add_main_to_main(mainlib, main_newid);

    if (mainlib->is_read_invalid) {
      break;
    }
  }

  blo_join_main(mainvar);

  if (mainvar->is_read_invalid) {
    BKE_main_free(main_newid);
    return;
  }

  /* This does not take into account old, deprecated data, so we also have to do it after
   * `do_versions_after_linking()`. */
  BKE_main_id_refcount_recompute(mainvar, false);

  /* After all data has been read and versioned, uses ID_TAG_NEW. */
  blender::bke::node_tree_update_all_new(*mainvar);

  placeholders_ensure_valid(mainvar);

  /* Apply overrides of newly linked data if needed. Already existing IDs need to split out, to
   * avoid re-applying their own overrides. */
  BLI_assert(BKE_main_is_empty(main_newid));
  split_main_newid(mainvar, main_newid);
  BKE_lib_override_library_main_validate(main_newid, (*fd)->reports->reports);
  BKE_lib_override_library_main_update(main_newid);
  add_main_to_main(mainvar, main_newid);
  BKE_main_free(main_newid);

  BKE_main_id_tag_all(mainvar, ID_TAG_NEW, false);

  /* FIXME Temporary 'fix' to a problem in how temp ID are copied in
   * `BKE_lib_override_library_main_update`, see #103062.
   * Proper fix involves first addressing #90610. */
  if ((flag & BLO_LIBLINK_COLLECTION_NO_HIERARCHY_REBUILD) == 0) {
    BKE_main_collections_parent_relations_rebuild(mainvar);
  }

  /* Make all relative paths, relative to the open blend file. */
  fix_relpaths_library(BKE_main_blendfile_path(mainvar), mainvar);

  /* patch to prevent switch_endian happens twice */
  /* FIXME This is extremely bad design, #library_link_end should probably _always_ free the file
   * data? */
  if ((*fd)->flags & FD_FLAGS_SWITCH_ENDIAN) {
    /* Big Endian blend-files are not supported for linking. */
    BLI_assert_unreachable();
    blo_filedata_free(*fd);
    *fd = nullptr;
  }

  /* Sanity checks. */
  blo_read_file_checks(mainvar);
}

void BLO_library_link_end(Main *mainl,
                          BlendHandle **bh,
                          const LibraryLink_Params *params,
                          ReportList *reports)
{
  FileData *fd = reinterpret_cast<FileData *>(*bh);

  if (!mainl->is_read_invalid) {
    library_link_end(mainl, &fd, params->flag, reports);
  }

  LISTBASE_FOREACH (Library *, lib, &params->bmain->libraries) {
    /* Now we can clear this runtime library filedata, it is not needed anymore. */
    /* TODO: In the future, could be worth keeping them in case data are linked from several
     * libraries at once? To avoid closing and re-opening the same file several times. Would need
     * a global cleanup callback then once all linking is done, though. */
    library_filedata_release(lib);
  }

  *bh = reinterpret_cast<BlendHandle *>(fd);
}

void *BLO_library_read_struct(FileData *fd, BHead *bh, const char *blockname)
{
  return read_struct(fd, bh, blockname, INDEX_ID_NULL);
}

/** \} */

/* -------------------------------------------------------------------- */
/** \name Library Reading
 * \{ */

static int has_linked_ids_to_read(Main *mainvar)
{
  MainListsArray lbarray = BKE_main_lists_get(*mainvar);
  int a = lbarray.size();
  while (a--) {
    LISTBASE_FOREACH (ID *, id, lbarray[a]) {
      if (BLO_readfile_id_runtime_tags(*id).is_link_placeholder &&
          !(id->flag & ID_FLAG_INDIRECT_WEAK_LINK))
      {
        return true;
      }
    }
  }

  return false;
}

static void read_library_linked_id(
    FileData *basefd, FileData *fd, Main *mainvar, ID *id, ID **r_id)
{
  BHead *bhead = nullptr;
  const bool is_valid = BKE_idtype_idcode_is_linkable(GS(id->name)) ||
                        ((id->tag & ID_TAG_EXTERN) == 0);

  if (fd) {
    /* About future longer ID names: This is one of the main places that prevent linking IDs with
     * names longer than MAX_ID_NAME - 1.
     *
     * See also #read_file_bhead_idname_map_create. */
    bhead = find_bhead_from_idname(fd, id->name);
  }

  if (!is_valid) {
    BLO_reportf_wrap(basefd->reports,
                     RPT_ERROR,
                     RPT_("LIB: %s: '%s' is directly linked from '%s' (parent '%s'), but is a "
                          "non-linkable data type"),
                     BKE_idtype_idcode_to_name(GS(id->name)),
                     id->name + 2,
                     mainvar->curlib->runtime->filepath_abs,
                     library_parent_filepath(mainvar->curlib));
  }

  BLO_readfile_id_runtime_tags_for_write(*id).is_link_placeholder = false;
  id->flag &= ~ID_FLAG_INDIRECT_WEAK_LINK;

  if (bhead) {
    BLO_readfile_id_runtime_tags_for_write(*id).needs_expanding = true;
    // printf("read lib block %s\n", id->name);
    read_libblock(fd, mainvar, bhead, id->tag, BLO_readfile_id_runtime_tags(*id), false, r_id);
  }
  else {
    CLOG_DEBUG(&LOG,
               "LIB: %s: '%s' missing from '%s', parent '%s'",
               BKE_idtype_idcode_to_name(GS(id->name)),
               id->name + 2,
               mainvar->curlib->runtime->filepath_abs,
               library_parent_filepath(mainvar->curlib));
    basefd->reports->count.missing_linked_id++;

    /* Generate a placeholder for this ID (simplified version of read_libblock actually...). */
    if (r_id) {
      *r_id = is_valid ? create_placeholder(mainvar,
                                            GS(id->name),
                                            id->name + 2,
                                            id->tag,
                                            id->override_library != nullptr) :
                         nullptr;
    }
  }
}

static void read_library_linked_ids(FileData *basefd, FileData *fd, Main *mainvar)
{
  blender::Map<std::string, ID *> loaded_ids;

  MainListsArray lbarray = BKE_main_lists_get(*mainvar);
  int a = lbarray.size();
  while (a--) {
    ID *id = static_cast<ID *>(lbarray[a]->first);

    while (id) {
      ID *id_next = static_cast<ID *>(id->next);
      if (BLO_readfile_id_runtime_tags(*id).is_link_placeholder &&
          !(id->flag & ID_FLAG_INDIRECT_WEAK_LINK))
      {
        BLI_remlink(lbarray[a], id);
        if (mainvar->id_map != nullptr) {
          BKE_main_idmap_remove_id(mainvar->id_map, id);
        }

        /* When playing with lib renaming and such, you may end with cases where
         * you have more than one linked ID of the same data-block from same
         * library. This is absolutely horrible, hence we use a ghash to ensure
         * we go back to a single linked data when loading the file. */
        ID *realid = loaded_ids.lookup_default(id->name, nullptr);
        if (!realid) {
          read_library_linked_id(basefd, fd, mainvar, id, &realid);
          loaded_ids.add_overwrite(id->name, realid);
        }

        /* `realid` shall never be nullptr - unless some source file/lib is broken
         * (known case: some directly linked shape-key from a missing lib...). */
        // BLI_assert(*realid != nullptr);

        /* Now that we have a real ID, replace all pointers to placeholders in
         * fd->libmap with pointers to the real data-blocks. We do this for all
         * libraries since multiple might be referencing this ID. */
        change_link_placeholder_to_real_ID_pointer(basefd, id, realid);

        /* Transfer the readfile data from the placeholder to the real ID, but
         * only if the real ID has no readfile data yet. The same realid may be
         * referred to by multiple placeholders. */
        if (realid && !realid->runtime->readfile_data) {
          realid->runtime->readfile_data = id->runtime->readfile_data;
          id->runtime->readfile_data = nullptr;
        }

        /* Ensure that the runtime pointer, and its 'readfile' sub-data, are properly freed, as
         * this ID placeholder does not go through versioning (the usual place where this data is
         * freed). Since `id` is not a real ID, this shouldn't follow any pointers to embedded IDs.
         *
         * WARNING! This placeholder ID is only an ID struct, with a very small subset of regular
         * ID common data actually valid and needing to be freed. Therefore, calling
         * #BKE_libblock_free_data on it would not work. */
        BKE_libblock_free_runtime_data(id);

        MEM_freeN(id);
      }
      id = id_next;
    }

    loaded_ids.clear();
  }

  read_libraries_report_invalid_id_names(fd,
                                         basefd->reports->reports,
                                         mainvar->has_forward_compatibility_issues,
                                         mainvar->curlib->runtime->filepath_abs);
}

static void read_library_clear_weak_links(FileData *basefd, Main *mainvar)
{
  /* Any remaining weak links at this point have been lost, silently drop
   * those by setting them to nullptr pointers. */
  MainListsArray lbarray = BKE_main_lists_get(*mainvar);
  int a = lbarray.size();
  while (a--) {
    ID *id = static_cast<ID *>(lbarray[a]->first);

    while (id) {
      ID *id_next = static_cast<ID *>(id->next);

      /* This function also visits already-loaded data-blocks, and thus their
       * `readfile_data` field might already have been freed. */
      if (BLO_readfile_id_runtime_tags(*id).is_link_placeholder &&
          (id->flag & ID_FLAG_INDIRECT_WEAK_LINK))
      {
        CLOG_DEBUG(&LOG, "Dropping weak link to '%s'", id->name);
        change_link_placeholder_to_real_ID_pointer(basefd, id, nullptr);
        BLI_freelinkN(lbarray[a], id);
      }
      id = id_next;
    }
  }
}

static FileData *read_library_file_data(FileData *basefd, Main *bmain, Main *lib_bmain)
{
  FileData *fd = lib_bmain->curlib->runtime->filedata;

  if (fd != nullptr) {
    /* File already open. */
    return fd;
  }

  if (lib_bmain->curlib->packedfile) {
    /* Read packed file. */
    const PackedFile *pf = lib_bmain->curlib->packedfile;

    BLO_reportf_wrap(basefd->reports,
                     RPT_INFO,
                     RPT_("Read packed library: '%s', parent '%s'"),
                     lib_bmain->curlib->filepath,
                     library_parent_filepath(lib_bmain->curlib));
    fd = blo_filedata_from_memory(pf->data, pf->size, basefd->reports);

    /* Needed for library_append and read_libraries. */
    STRNCPY(fd->relabase, lib_bmain->curlib->runtime->filepath_abs);
  }
  else {
    /* Read file on disk. */
    BLO_reportf_wrap(basefd->reports,
                     RPT_INFO,
                     RPT_("Read library: '%s', '%s', parent '%s'"),
                     lib_bmain->curlib->runtime->filepath_abs,
                     lib_bmain->curlib->filepath,
                     library_parent_filepath(lib_bmain->curlib));
    fd = blo_filedata_from_file(lib_bmain->curlib->runtime->filepath_abs, basefd->reports);
  }

  if (fd) {
    /* `mainptr` is sharing the same `split_mains`, so all libraries are added immediately in a
     * single vectorset. It used to be that all FileData's had their own list, but with indirectly
     * linking this meant that not all duplicate libraries were caught properly. */
    fd->bmain = bmain;
    fd->fd_bmain = lib_bmain;

    fd->reports = basefd->reports;

    if (fd->libmap) {
      oldnewmap_free(fd->libmap);
    }

    fd->libmap = oldnewmap_new();
    fd->id_by_deep_hash = basefd->id_by_deep_hash;

    lib_bmain->curlib->runtime->filedata = fd;
    lib_bmain->curlib->runtime->is_filedata_owner = true;
    lib_bmain->versionfile = fd->fileversion;

    /* subversion */
    read_file_version_and_colorspace(fd, lib_bmain);
    read_file_bhead_idname_map_create(fd);
  }
  else {
    lib_bmain->curlib->runtime->filedata = nullptr;
    lib_bmain->curlib->runtime->is_filedata_owner = false;
    lib_bmain->curlib->id.tag |= ID_TAG_MISSING;
    /* Set lib version to current main one... Makes assert later happy. */
    lib_bmain->versionfile = lib_bmain->curlib->runtime->versionfile = bmain->versionfile;
    lib_bmain->subversionfile = lib_bmain->curlib->runtime->subversionfile = bmain->subversionfile;
    lib_bmain->colorspace = lib_bmain->curlib->runtime->colorspace = bmain->colorspace;
  }

  if (fd == nullptr) {
    BLO_reportf_wrap(basefd->reports,
                     RPT_INFO,
                     RPT_("Cannot find lib '%s'"),
                     lib_bmain->curlib->runtime->filepath_abs);
    basefd->reports->count.missing_libraries++;
  }

  return fd;
}

static void read_libraries(FileData *basefd)
{
  Main *bmain = basefd->bmain;
  BLI_assert(bmain->split_mains);
  bool do_it = true;

  /* At this point the base blend file has been read, and each library blend
   * encountered so far has a main with placeholders for linked data-blocks.
   *
   * Now we will read the library blend files and replace the placeholders
   * with actual data-blocks. We loop over library mains multiple times in
   * case a library needs to link additional data-blocks from another library
   * that had been read previously. */
  while (do_it) {
    do_it = false;

    /* Loop over mains of all library blend files encountered so far. Note
     * this list gets longer as more indirectly library blends are found. */
    for (int i = 1; i < bmain->split_mains->size(); i++) {
      Main *libmain = (*bmain->split_mains)[i];
      BLI_assert(libmain->curlib);
      /* Always skip archived libraries here, these should _never_ need to be processed here, as
       * their data is local data from a blendfile perspective. */
      if (libmain->curlib->flag & LIBRARY_FLAG_IS_ARCHIVE) {
        BLI_assert(!has_linked_ids_to_read(libmain));
        continue;
      }
      /* Does this library have any more linked data-blocks we need to read? */
      if (has_linked_ids_to_read(libmain)) {
        CLOG_DEBUG(&LOG,
                   "Reading linked data-blocks from %s (%s)",
                   libmain->curlib->id.name,
                   libmain->curlib->filepath);

        /* Open file if it has not been done yet. */
        FileData *fd = read_library_file_data(basefd, bmain, libmain);

        if (fd) {
          do_it = true;

          if (libmain->id_map == nullptr) {
            libmain->id_map = BKE_main_idmap_create(libmain, false, nullptr, MAIN_IDMAP_TYPE_NAME);
          }
        }

        /* Read linked data-blocks for each link placeholder, and replace
         * the placeholder with the real data-block. */
        read_library_linked_ids(basefd, fd, libmain);

        /* Test if linked data-blocks need to read further linked data-blocks
         * and create link placeholders for them. */
        expand_main(fd, libmain, expand_doit_library);
      }
    }
  }

  for (Main *libmain : bmain->split_mains->as_span().drop_front(1)) {
    /* Drop weak links for which no data-block was found.
     * Since this can remap pointers in `libmap` of all libraries, it needs to be performed in its
     * own loop, before any call to `lib_link_all` (and the freeing of the libraries' filedata). */
    read_library_clear_weak_links(basefd, libmain);
  }

  Main *main_newid = BKE_main_new();
  for (Main *libmain : bmain->split_mains->as_span().drop_front(1)) {
    /* Do versioning for newly added linked data-blocks. If no data-blocks
     * were read from a library versionfile will still be zero and we can
     * skip it. */
    if (libmain->versionfile) {
      /* Split out already existing IDs to avoid them going through
       * do_versions multiple times, which would have bad consequences. */
      split_main_newid(libmain, main_newid);

      /* `filedata` can be NULL when loading linked data from nonexistent or invalid library
       * reference. Or during linking/appending, when processing data from a library not involved
       * in the current linking/appending operation.
       *
       * Skip versioning in these cases, since the only IDs here will be placeholders (missing
       * lib), or already existing IDs (linking/appending). */
      if (libmain->curlib->runtime->filedata) {
        do_versions(libmain->curlib->runtime->filedata, libmain->curlib, main_newid);
      }

      add_main_to_main(libmain, main_newid);
    }

    /* Lib linking. */
    if (libmain->curlib->runtime->filedata) {
      lib_link_all(libmain->curlib->runtime->filedata, libmain);
    }

    /* NOTE: No need to call #do_versions_after_linking() or #BKE_main_id_refcount_recompute()
     * here, as this function is only called for library 'subset' data handling, as part of
     * either full blend-file reading (#blo_read_file_internal()), or library-data linking
     * (#library_link_end()).
     *
     * For this to work reliably, `mainptr->curlib->runtime->filedata` also needs to be freed after
     * said versioning code has run. */
  }
  BKE_main_free(main_newid);
}

static void *blo_verify_data_address(FileData *fd,
                                     void *new_address,
                                     const void * /*old_address*/,
                                     const size_t expected_size)
{
  if (new_address != nullptr) {
    /* Not testing equality, since size might have been aligned up,
     * or might be passed the size of a base struct with inheritance. */
    if (MEM_allocN_len(new_address) < expected_size) {
      blo_readfile_invalidate(fd,
                              (*fd->bmain->split_mains)[fd->bmain->split_mains->size() - 1],
                              "Corrupt .blend file, unexpected data size.");
      /* Return null to trigger a hard-crash rather than allowing readfile code to further access
       * this invalid block of memory.
       *
       * It could also potentially allow the calling code to do its own error checking and abort
       * reading process, but that is not implemented currently. */
      return nullptr;
    }
  }

  return new_address;
}

void *BLO_read_get_new_data_address(BlendDataReader *reader, const void *old_address)
{
  return newdataadr(reader->fd, old_address);
}

void *BLO_read_get_new_data_address_no_us(BlendDataReader *reader,
                                          const void *old_address,
                                          const size_t expected_size)
{
  void *new_address = newdataadr_no_us(reader->fd, old_address);
  return blo_verify_data_address(reader->fd, new_address, old_address, expected_size);
}

void *BLO_read_struct_array_with_size(BlendDataReader *reader,
                                      const void *old_address,
                                      const size_t expected_size)
{
  void *new_address = newdataadr(reader->fd, old_address);
  return blo_verify_data_address(reader->fd, new_address, old_address, expected_size);
}

void *BLO_read_struct_by_name_array(BlendDataReader *reader,
                                    const char *struct_name,
                                    const int64_t items_num,
                                    const void *old_address)
{
  const int struct_index = DNA_struct_find_with_alias(reader->fd->memsdna, struct_name);
  BLI_assert(STREQ(DNA_struct_identifier(const_cast<SDNA *>(reader->fd->memsdna), struct_index),
                   struct_name));
  const size_t struct_size = size_t(DNA_struct_size(reader->fd->memsdna, struct_index));
  return BLO_read_struct_array_with_size(reader, old_address, struct_size * items_num);
}

ID *BLO_read_get_new_id_address(BlendLibReader *reader,
                                ID *self_id,
                                const bool is_linked_only,
                                ID *id)
{
  return static_cast<ID *>(newlibadr(reader->fd, self_id, is_linked_only, id));
}

ID *BLO_read_get_new_id_address_from_session_uid(BlendLibReader *reader, const uint session_uid)
{
  return BKE_main_idmap_lookup_uid(reader->fd->new_idmap_uid, session_uid);
}

int BLO_read_fileversion_get(BlendDataReader *reader)
{
  return reader->fd->fileversion;
}

void BLO_read_struct_list_with_size(BlendDataReader *reader,
                                    const size_t expected_elem_size,
                                    ListBase *list)
{
  if (BLI_listbase_is_empty(list)) {
    return;
  }

  list->first = BLO_read_struct_array_with_size(reader, list->first, expected_elem_size);
  Link *ln = static_cast<Link *>(list->first);
  Link *prev = nullptr;
  while (ln) {
    ln->next = static_cast<Link *>(
        BLO_read_struct_array_with_size(reader, ln->next, expected_elem_size));
    ln->prev = prev;
    prev = ln;
    ln = ln->next;
  }
  list->last = prev;
}

void BLO_read_char_array(BlendDataReader *reader, const int64_t array_size, char **ptr_p)
{
  *ptr_p = reinterpret_cast<char *>(
      BLO_read_struct_array_with_size(reader, *((void **)ptr_p), sizeof(char) * array_size));
}

void BLO_read_uint8_array(BlendDataReader *reader, const int64_t array_size, uint8_t **ptr_p)
{
  *ptr_p = reinterpret_cast<uint8_t *>(
      BLO_read_struct_array_with_size(reader, *((void **)ptr_p), sizeof(uint8_t) * array_size));
}

void BLO_read_int8_array(BlendDataReader *reader, const int64_t array_size, int8_t **ptr_p)
{
  *ptr_p = reinterpret_cast<int8_t *>(
      BLO_read_struct_array_with_size(reader, *((void **)ptr_p), sizeof(int8_t) * array_size));
}

void BLO_read_int16_array(BlendDataReader *reader, const int64_t array_size, int16_t **ptr_p)
{
  *ptr_p = reinterpret_cast<int16_t *>(
      BLO_read_struct_array_with_size(reader, *((void **)ptr_p), sizeof(int16_t) * array_size));
  BLI_assert((reader->fd->flags & FD_FLAGS_SWITCH_ENDIAN) == 0);
}

void BLO_read_int32_array(BlendDataReader *reader, const int64_t array_size, int32_t **ptr_p)
{
  *ptr_p = reinterpret_cast<int32_t *>(
      BLO_read_struct_array_with_size(reader, *((void **)ptr_p), sizeof(int32_t) * array_size));
  BLI_assert((reader->fd->flags & FD_FLAGS_SWITCH_ENDIAN) == 0);
}

void BLO_read_uint32_array(BlendDataReader *reader, const int64_t array_size, uint32_t **ptr_p)
{
  *ptr_p = reinterpret_cast<uint32_t *>(
      BLO_read_struct_array_with_size(reader, *((void **)ptr_p), sizeof(uint32_t) * array_size));
  BLI_assert((reader->fd->flags & FD_FLAGS_SWITCH_ENDIAN) == 0);
}

void BLO_read_float_array(BlendDataReader *reader, const int64_t array_size, float **ptr_p)
{
  *ptr_p = reinterpret_cast<float *>(
      BLO_read_struct_array_with_size(reader, *((void **)ptr_p), sizeof(float) * array_size));
  BLI_assert((reader->fd->flags & FD_FLAGS_SWITCH_ENDIAN) == 0);
}

void BLO_read_float3_array(BlendDataReader *reader, const int64_t array_size, float **ptr_p)
{
  BLO_read_float_array(reader, array_size * 3, ptr_p);
}

void BLO_read_double_array(BlendDataReader *reader, const int64_t array_size, double **ptr_p)
{
  *ptr_p = reinterpret_cast<double *>(
      BLO_read_struct_array_with_size(reader, *((void **)ptr_p), sizeof(double) * array_size));
  BLI_assert((reader->fd->flags & FD_FLAGS_SWITCH_ENDIAN) == 0);
}

void BLO_read_string(BlendDataReader *reader, char **ptr_p)
{
  BLO_read_data_address(reader, ptr_p);

#ifndef NDEBUG
  const char *str = *ptr_p;
  if (str) {
    /* Verify that we have a null terminator. */
    for (size_t len = MEM_allocN_len(str); len > 0; len--) {
      if (str[len - 1] == '\0') {
        return;
      }
    }

    BLI_assert_msg(0, "Corrupt .blend file, expected string to be null terminated.");
  }
#endif
}

void BLO_read_string(BlendDataReader *reader, char *const *ptr_p)
{
  BLO_read_string(reader, const_cast<char **>(ptr_p));
}

void BLO_read_string(BlendDataReader *reader, const char **ptr_p)
{
  BLO_read_string(reader, const_cast<char **>(ptr_p));
}

static void convert_pointer_array_64_to_32(BlendDataReader *reader,
                                           const int64_t array_size,
                                           const uint64_t *src,
                                           uint32_t *dst)
{
  BLI_assert((reader->fd->flags & FD_FLAGS_SWITCH_ENDIAN) == 0);
  UNUSED_VARS_NDEBUG(reader);
  for (int i = 0; i < array_size; i++) {
    dst[i] = uint32_from_uint64_ptr(src[i]);
  }
}

static void convert_pointer_array_32_to_64(BlendDataReader * /*reader*/,
                                           const int64_t array_size,
                                           const uint32_t *src,
                                           uint64_t *dst)
{
  /* Match pointer conversion rules from bh8_from_bh4 and cast_pointer_32_to_64. */
  for (int i = 0; i < array_size; i++) {
    dst[i] = src[i];
  }
}

void BLO_read_pointer_array(BlendDataReader *reader, const int64_t array_size, void **ptr_p)
{
  FileData *fd = reader->fd;

  void *orig_array = newdataadr(fd, *ptr_p);
  if (orig_array == nullptr) {
    *ptr_p = nullptr;
    return;
  }

  int file_pointer_size = fd->filesdna->pointer_size;
  int current_pointer_size = fd->memsdna->pointer_size;

  void *final_array = nullptr;

  if (file_pointer_size == current_pointer_size) {
    /* No pointer conversion necessary. */
    final_array = orig_array;
  }
  else if (file_pointer_size == 8 && current_pointer_size == 4) {
    /* Convert pointers from 64 to 32 bit. */
    final_array = MEM_malloc_arrayN(array_size, 4, "new pointer array");
    convert_pointer_array_64_to_32(
        reader, array_size, (uint64_t *)orig_array, (uint32_t *)final_array);
    MEM_freeN(orig_array);
  }
  else if (file_pointer_size == 4 && current_pointer_size == 8) {
    /* Convert pointers from 32 to 64 bit. */
    final_array = MEM_malloc_arrayN(array_size, 8, "new pointer array");
    convert_pointer_array_32_to_64(
        reader, array_size, (uint32_t *)orig_array, (uint64_t *)final_array);
    MEM_freeN(orig_array);
  }
  else {
    BLI_assert_unreachable();
  }

  *ptr_p = final_array;
}

blender::ImplicitSharingInfoAndData blo_read_shared_impl(
    BlendDataReader *reader,
    const void **ptr_p,
    const blender::FunctionRef<const blender::ImplicitSharingInfo *()> read_fn)
{
  const uint64_t old_address_id = uint64_t(*ptr_p);
  if (BLO_read_data_is_undo(reader)) {
    if (reader->fd->flags & FD_FLAGS_IS_MEMFILE) {
      UndoReader *undo_reader = reinterpret_cast<UndoReader *>(reader->fd->file);
      const MemFile &memfile = *undo_reader->memfile;
      if (memfile.shared_storage) {
        /* Check if the data was saved with sharing-info. */
        if (const blender::ImplicitSharingInfoAndData *sharing_info_data =
                memfile.shared_storage->sharing_info_by_address_id.lookup_ptr(old_address_id))
        {
          /* Add a new owner of the data that is passed to the caller. */
          sharing_info_data->sharing_info->add_user();
          return *sharing_info_data;
        }
      }
    }
  }

  if (const blender::ImplicitSharingInfoAndData *shared_data =
          reader->shared_data_by_stored_address.lookup_ptr(old_address_id))
  {
    /* The data was loaded before. No need to load it again. Just increase the user count to
     * indicate that it is shared. */
    if (shared_data->sharing_info) {
      shared_data->sharing_info->add_user();
    }
    return *shared_data;
  }

  /* This is the first time this data is loaded. The callback also creates the corresponding
   * sharing info which may be reused later. */
  const blender::ImplicitSharingInfo *sharing_info = read_fn();
  const void *new_address = *ptr_p;
  const blender::ImplicitSharingInfoAndData shared_data{sharing_info, new_address};
  reader->shared_data_by_stored_address.add(old_address_id, shared_data);
  return shared_data;
}

bool BLO_read_data_is_undo(BlendDataReader *reader)
{
  return (reader->fd->flags & FD_FLAGS_IS_MEMFILE);
}

void BLO_read_data_globmap_add(BlendDataReader *reader, void *oldaddr, void *newaddr)
{
  oldnewmap_insert(reader->fd->globmap, oldaddr, newaddr, 0);
}

void BLO_read_glob_list(BlendDataReader *reader, ListBase *list)
{
  link_glob_list(reader->fd, list);
}

BlendFileReadReport *BLO_read_data_reports(BlendDataReader *reader)
{
  return reader->fd->reports;
}

bool BLO_read_lib_is_undo(BlendLibReader *reader)
{
  return (reader->fd->flags & FD_FLAGS_IS_MEMFILE);
}

Main *BLO_read_lib_get_main(BlendLibReader *reader)
{
  return reader->main;
}

BlendFileReadReport *BLO_read_lib_reports(BlendLibReader *reader)
{
  return reader->fd->reports;
}

/* reading runtime */

BlendFileData *blo_read_blendafterruntime(int file,
                                          const char *name,
                                          int datastart,
                                          BlendFileReadReport *reports)
{
  BlendFileData *bfd = NULL;
  FileData *fd = filedata_new(reports);
  fd->file = BLI_filereader_new_file(file);
  fd->file->seek(fd->file, datastart, SEEK_SET);
  /*fd->filedes = file;
  fd->buffersize = actualsize;
  fd->read = fd_read_data_from_file;*/

  /* needed for library_append and read_libraries */
  BLI_strncpy(fd->relabase, name, sizeof(fd->relabase));

  fd = blo_decode_and_check(fd, reports->reports);
  if (!fd)
    return NULL;

  fd->reports = reports;
  bfd = blo_read_file_internal(fd, "");
  blo_filedata_free(fd);

  return bfd;
}

/* UPBGE */
/* direct datablocks with global linking */
void *BLO_read_get_new_globaldata_address(BlendLibReader *reader, const void *adr)
{
  return oldnewmap_lookup_and_inc(reader->fd->globmap, adr, true);
}

/** \} */<|MERGE_RESOLUTION|>--- conflicted
+++ resolved
@@ -1242,7 +1242,6 @@
                                                    BlendFileReadReport *reports,
                                                    const int filedes)
 {
-<<<<<<< HEAD
   char header[7];
   FileReader *rawfile = BLI_filereader_new_file(filedes);
   FileReader *file = nullptr;
@@ -1299,9 +1298,6 @@
   if (rawfile != nullptr) {
     rawfile->close(rawfile);
   }
-=======
-  FileReader *file = BLO_file_reader_uncompressed_from_descriptor(filedes);
->>>>>>> 8f1f6a1c
   if (file == nullptr) {
     BKE_reportf(reports->reports, RPT_WARNING, "Unrecognized file format '%s'", filepath);
     return nullptr;
