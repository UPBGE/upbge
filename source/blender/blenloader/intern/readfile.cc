--- conflicted
+++ resolved
@@ -103,15 +103,10 @@
 
 #include "readfile.h"
 
-<<<<<<< HEAD
-#include <errno.h>
-
 #ifdef WITH_GAMEENGINE_BPPLAYER
 #  include "SpindleEncryption.h"
 #endif  // WITH_GAMEENGINE_BPPLAYER
 
-=======
->>>>>>> bfeb64d6
 /* Make preferences read-only. */
 #define U (*((const UserDef *)&U))
 
