/*
 * ***** BEGIN GPL LICENSE BLOCK *****
 *
 * This program is free software; you can redistribute it and/or
 * modify it under the terms of the GNU General Public License
 * as published by the Free Software Foundation; either version 2
 * of the License, or (at your option) any later version.
 *
 * This program is distributed in the hope that it will be useful,
 * but WITHOUT ANY WARRANTY; without even the implied warranty of
 * MERCHANTABILITY or FITNESS FOR A PARTICULAR PURPOSE.  See the
 * GNU General Public License for more details.
 *
 * You should have received a copy of the GNU General Public License
 * along with this program; if not, write to the Free Software Foundation,
 * Inc., 51 Franklin Street, Fifth Floor, Boston, MA 02110-1301, USA.
 *
 * The Original Code is Copyright (C) 2001-2002 by NaN Holding BV.
 * All rights reserved.
 *
 * The Original Code is: all of this file.
 *
 * Contributor(s): none yet.
 *
 * ***** END GPL LICENSE BLOCK *****
 * blenloader readfile private function prototypes
 */

/** \file blender/blenloader/intern/readfile.h
 *  \ingroup blenloader
 */

#ifndef __READFILE_H__
#define __READFILE_H__

#include "zlib.h"
#include "DNA_sdna_types.h"
#include "DNA_space_types.h"
#include "DNA_windowmanager_types.h"  /* for ReportType */

struct OldNewMap;
struct MemFile;
struct ReportList;
struct Object;
struct PartEff;
struct View3D;
struct Key;

typedef struct FileData {
	// linked list of BHeadN's
	ListBase listbase;
	int flags;
	int eof;
	int buffersize;
	int seek;
	int (*read)(struct FileData *filedata, void *buffer, unsigned int size);

	// variables needed for reading from memory / stream
	const char *buffer;
	// variables needed for reading from memfile (undo)
	struct MemFile *memfile;

	// variables needed for reading from file
	int filedes;
	gzFile gzfiledes;

	// now only in use for library appending
	char relabase[FILE_MAX];
	
	// variables needed for reading from stream
	char headerdone;
	int inbuffer;
	
	// gzip stream for memory decompression
	z_stream strm;
	
	// general reading variables
	struct SDNA *filesdna;
	const struct SDNA *memsdna;
	const char *compflags;  /* array of eSDNA_StructCompare */
	
	int fileversion;
	int id_name_offs;       /* used to retrieve ID names from (bhead+1) */
	int globalf, fileflags; /* for do_versions patching */
	
	eBLOReadSkip skip_flags;  /* skip some data-blocks */

	struct OldNewMap *datamap;
	struct OldNewMap *globmap;
	struct OldNewMap *libmap;
	struct OldNewMap *imamap;
	struct OldNewMap *movieclipmap;
	struct OldNewMap *soundmap;
	struct OldNewMap *packedmap;
	
	struct BHeadSort *bheadmap;
	int tot_bheadmap;

	/* see: USE_GHASH_BHEAD */
	struct GHash *bhead_idname_hash;
	
	ListBase *mainlist;
	ListBase *old_mainlist;  /* Used for undo. */

	/* ick ick, used to return
	 * data through streamglue.
	 */
	BlendFileData **bfd_r;
	struct ReportList *reports;
} FileData;

typedef struct BHeadN {
	struct BHeadN *next, *prev;
	struct BHead bhead;
} BHeadN;

/* FileData->flags */
enum {
	FD_FLAGS_SWITCH_ENDIAN         = 1 << 0,
	FD_FLAGS_FILE_POINTSIZE_IS_4   = 1 << 1,
	FD_FLAGS_POINTSIZE_DIFFERS     = 1 << 2,
	FD_FLAGS_FILE_OK               = 1 << 3,
	FD_FLAGS_NOT_MY_BUFFER         = 1 << 4,
	FD_FLAGS_NOT_MY_LIBMAP         = 1 << 5,  /* XXX Unused in practice (checked once but never set). */
};

#define SIZEOFBLENDERHEADER 12

/***/
struct Main;
void blo_join_main(ListBase *mainlist);
void blo_split_main(ListBase *mainlist, struct Main *main);

BlendFileData *blo_read_file_internal(FileData *fd, const char *filepath);

FileData *blo_openblenderfile(const char *filepath, struct ReportList *reports);
FileData *blo_openblendermemory(const void *buffer, int buffersize, struct ReportList *reports);
FileData *blo_openblendermemfile(struct MemFile *memfile, struct ReportList *reports);

void blo_clear_proxy_pointers_from_lib(Main *oldmain);
void blo_make_image_pointer_map(FileData *fd, Main *oldmain);
void blo_end_image_pointer_map(FileData *fd, Main *oldmain);
void blo_make_movieclip_pointer_map(FileData *fd, Main *oldmain);
void blo_end_movieclip_pointer_map(FileData *fd, Main *oldmain);
void blo_make_sound_pointer_map(FileData *fd, Main *oldmain);
void blo_end_sound_pointer_map(FileData *fd, Main *oldmain);
void blo_make_packed_pointer_map(FileData *fd, Main *oldmain);
void blo_end_packed_pointer_map(FileData *fd, Main *oldmain);
void blo_add_library_pointer_map(ListBase *old_mainlist, FileData *fd);

void blo_freefiledata(FileData *fd);

BHead *blo_firstbhead(FileData *fd);
BHead *blo_nextbhead(FileData *fd, BHead *thisblock);
BHead *blo_prevbhead(FileData *fd, BHead *thisblock);

const char *bhead_id_name(const FileData *fd, const BHead *bhead);

/* do versions stuff */

void blo_reportf_wrap(struct ReportList *reports, ReportType type, const char *format, ...) ATTR_PRINTF_FORMAT(3, 4);

void blo_do_versions_oldnewmap_insert(struct OldNewMap *onm, const void *oldaddr, void *newaddr, int nr);
void *blo_do_versions_newlibadr(struct FileData *fd, const void *lib, const void *adr);
void *blo_do_versions_newlibadr_us(struct FileData *fd, const void *lib, const void *adr);

struct PartEff *blo_do_version_give_parteff_245(struct Object *ob);
void blo_do_version_old_trackto_to_constraints(struct Object *ob);
void blo_do_versions_view3d_split_250(struct View3D *v3d, struct ListBase *regions);
void blo_do_versions_key_uidgen(struct Key *key);

void blo_do_versions_pre250(struct FileData *fd, struct Library *lib, struct Main *main);
void blo_do_versions_250(struct FileData *fd, struct Library *lib, struct Main *main);
void blo_do_versions_260(struct FileData *fd, struct Library *lib, struct Main *main);
void blo_do_versions_270(struct FileData *fd, struct Library *lib, struct Main *main);
<<<<<<< HEAD
void blo_do_versions_upbge(struct FileData *fd, struct Library *lib, struct Main *main);
=======
void blo_do_versions_280(struct FileData *fd, struct Library *lib, struct Main *main);
>>>>>>> 41c4c3f8

void do_versions_after_linking_270(struct Main *main);
void do_versions_after_linking_280(struct Main *main);

#endif
<|MERGE_RESOLUTION|>--- conflicted
+++ resolved
@@ -173,11 +173,8 @@
 void blo_do_versions_250(struct FileData *fd, struct Library *lib, struct Main *main);
 void blo_do_versions_260(struct FileData *fd, struct Library *lib, struct Main *main);
 void blo_do_versions_270(struct FileData *fd, struct Library *lib, struct Main *main);
-<<<<<<< HEAD
+void blo_do_versions_280(struct FileData *fd, struct Library *lib, struct Main *main);
 void blo_do_versions_upbge(struct FileData *fd, struct Library *lib, struct Main *main);
-=======
-void blo_do_versions_280(struct FileData *fd, struct Library *lib, struct Main *main);
->>>>>>> 41c4c3f8
 
 void do_versions_after_linking_270(struct Main *main);
 void do_versions_after_linking_280(struct Main *main);
