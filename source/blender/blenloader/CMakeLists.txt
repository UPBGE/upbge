# SPDX-FileCopyrightText: 2006 Blender Authors
#
# SPDX-License-Identifier: GPL-2.0-or-later

set(INC
  .
  ../blenkernel
  ../blentranslation
  ../draw
  ../editors/include
  ../bmesh
  ../gpu
  ../imbuf
  ../makesrna
  ../nodes
  ../render
  ../sequencer
  ../windowmanager

  # RNA_prototypes.hh
  ${CMAKE_BINARY_DIR}/source/blender/makesrna
)

set(INC_SYS
  ${ZSTD_INCLUDE_DIRS}
)

set(SRC
  ${CMAKE_SOURCE_DIR}/release/datafiles/userdef/userdef_default_theme.c
  intern/blend_validate.cc
  intern/readblenentry.cc
  intern/readfile.cc
  intern/readfile_tempload.cc
  intern/runtime.cc
  intern/undofile.cc
  intern/versioning_250.cc
  intern/versioning_260.cc
  intern/versioning_270.cc
  intern/versioning_280.cc
  intern/versioning_290.cc
  intern/versioning_300.cc
  intern/versioning_400.cc
  intern/versioning_common.cc
  intern/versioning_defaults.cc
  intern/versioning_dna.cc
  intern/versioning_legacy.cc
  intern/versioning_upbge.cc
  intern/versioning_userdef.cc
  intern/writefile.cc

  BLO_blend_defs.hh
  BLO_blend_validate.hh
  BLO_read_write.hh
  BLO_readfile.hh
  BLO_runtime.hh
  BLO_undofile.hh
  BLO_userdef_default.h
  BLO_writefile.hh
  intern/readfile.hh
  intern/versioning_common.hh
)

set(LIB
  PRIVATE bf::animrig
  bf_blenkernel
  PRIVATE bf::blenlib
  PRIVATE bf::depsgraph
  PRIVATE bf::dna
  PRIVATE bf::intern::clog
  PRIVATE bf::intern::guardedalloc
  PRIVATE bf::extern::fmtlib
)

if(WITH_BUILDINFO)
  add_definitions(-DWITH_BUILDINFO)
endif()

if(WITH_CODEC_FFMPEG)
  add_definitions(-DWITH_FFMPEG)
endif()

if(WITH_ALEMBIC)
  list(APPEND INC
    ../io/alembic
  )
  add_definitions(-DWITH_ALEMBIC)
endif()

<<<<<<< HEAD
if(WITH_GAMEENGINE_BPPLAYER)
  list(APPEND INC
    ../../../intern/spindle
  )

  list(APPEND LIB
    bf_intern_spindle
  )

  add_definitions(-DWITH_GAMEENGINE_BPPLAYER)
endif()

if(WITH_TBB)
  list(APPEND INC_SYS
    ${TBB_INCLUDE_DIRS}
  )
  add_definitions(-DWITH_TBB)
endif()

=======
>>>>>>> 9059d4f0
if(WIN32)
  add_definitions(-DNOMINMAX)
endif()

blender_add_lib(bf_blenloader "${SRC}" "${INC}" "${INC_SYS}" "${LIB}")

# RNA_prototypes.hh
add_dependencies(bf_blenloader bf_rna)

if(WITH_GTESTS)
  # Utility functions for test also used by other tests.
  set(TEST_UTIL_SRC
    tests/blendfile_loading_base_test.cc
    tests/blendfile_loading_base_test.h
  )
  set(TEST_UTIL_INC
    ${INC}
    ../../../tests/gtests
    ../../../intern/ghost
  )
  set(TEST_UTIL_INC_SYS
    ${INC_SYS}
    ${GFLAGS_INCLUDE_DIRS}
    ${GLOG_INCLUDE_DIRS}
    ${CMAKE_SOURCE_DIR}/extern/gtest/include
  )
  set(TEST_UTIL_LIB
    ${LIB}
    PRIVATE bf::blenfont
    bf_blenloader
  )
  blender_add_lib(bf_blenloader_test_util "${TEST_UTIL_SRC}" "${TEST_UTIL_INC}" "${TEST_UTIL_INC_SYS}" "${TEST_UTIL_LIB}")

  # Actual blenloader tests.
  set(TEST_SRC
    tests/blendfile_load_test.cc
  )
  set(TEST_LIB
    ${LIB}
    bf_blenloader
    bf_blenloader_test_util
  )
  blender_add_test_suite_lib(blenloader "${TEST_SRC}" "${INC}" "${INC_SYS}" "${TEST_LIB}")
endif()

if(WITH_EXPERIMENTAL_FEATURES)
  add_definitions(-DWITH_EXPERIMENTAL_FEATURES)
endif()<|MERGE_RESOLUTION|>--- conflicted
+++ resolved
@@ -86,7 +86,6 @@
   add_definitions(-DWITH_ALEMBIC)
 endif()
 
-<<<<<<< HEAD
 if(WITH_GAMEENGINE_BPPLAYER)
   list(APPEND INC
     ../../../intern/spindle
@@ -99,15 +98,7 @@
   add_definitions(-DWITH_GAMEENGINE_BPPLAYER)
 endif()
 
-if(WITH_TBB)
-  list(APPEND INC_SYS
-    ${TBB_INCLUDE_DIRS}
-  )
-  add_definitions(-DWITH_TBB)
-endif()
 
-=======
->>>>>>> 9059d4f0
 if(WIN32)
   add_definitions(-DNOMINMAX)
 endif()
