# SPDX-License-Identifier: GPL-2.0-or-later
# Copyright 2006 Blender Foundation. All rights reserved.

set(INC
  .
  ../blenfont
  ../blenkernel
  ../blenlib
  ../blentranslation
  ../depsgraph
  ../draw
  ../editors/include
  ../imbuf
  ../makesdna
  ../makesrna
  ../nodes
  ../render
  ../sequencer
  ../windowmanager
  ../../../intern/clog
  ../../../intern/guardedalloc
  ../bmesh

  # for writefile.c: dna_type_offsets.h
  ${CMAKE_BINARY_DIR}/source/blender/makesdna/intern
  # RNA_prototypes.h
  ${CMAKE_BINARY_DIR}/source/blender/makesrna
)

set(INC_SYS
  ${ZSTD_INCLUDE_DIRS}
)

set(SRC
  ${CMAKE_SOURCE_DIR}/release/datafiles/userdef/userdef_default_theme.c
<<<<<<< HEAD
  intern/blend_validate.c
  intern/readblenentry.c
  intern/readfile.c
  intern/readfile_tempload.c
  intern/runtime.c
  intern/undofile.c
=======
  intern/blend_validate.cc
  intern/readblenentry.cc
  intern/readfile.cc
  intern/readfile_tempload.cc
  intern/undofile.cc
>>>>>>> d5df23d7
  intern/versioning_250.c
  intern/versioning_260.c
  intern/versioning_270.c
  intern/versioning_280.c
  intern/versioning_290.c
  intern/versioning_300.c
  intern/versioning_400.cc
  intern/versioning_common.cc
  intern/versioning_cycles.c
  intern/versioning_defaults.c
  intern/versioning_dna.c
  intern/versioning_legacy.c
  intern/versioning_upbge.c
  intern/versioning_userdef.c
  intern/writefile.cc

  BLO_blend_defs.h
  BLO_blend_validate.h
  BLO_read_write.h
  BLO_readfile.h
  BLO_runtime.h
  BLO_undofile.h
  BLO_writefile.h
  intern/readfile.h
  intern/versioning_common.h
)

set(LIB
  bf_blenkernel
  bf_blenlib
)

if(WITH_BUILDINFO)
  add_definitions(-DWITH_BUILDINFO)
endif()

if(WITH_CODEC_FFMPEG)
  add_definitions(-DWITH_FFMPEG)
endif()

if(WITH_ALEMBIC)
  list(APPEND INC
    ../io/alembic
  )
  add_definitions(-DWITH_ALEMBIC)
endif()

<<<<<<< HEAD
if(WITH_GAMEENGINE_BPPLAYER)
  list(APPEND INC
    ../../../intern/spindle
  )

  list(APPEND LIB
    bf_intern_spindle
  )

  add_definitions(-DWITH_GAMEENGINE_BPPLAYER)
=======
if(WITH_TBB)
  list(APPEND INC_SYS
    ${TBB_INCLUDE_DIRS}
  )
  add_definitions(-DWITH_TBB)
  if(WIN32)
    # TBB includes Windows.h which will define min/max macros
    # that will collide with the stl versions.
    add_definitions(-DNOMINMAX)
  endif()
>>>>>>> d5df23d7
endif()

blender_add_lib(bf_blenloader "${SRC}" "${INC}" "${INC_SYS}" "${LIB}")

# needed so writefile.c can use dna_type_offsets.h
add_dependencies(bf_blenloader bf_dna)
# RNA_prototypes.h
add_dependencies(bf_blenloader bf_rna)

if(WITH_GTESTS)
  set(TEST_SRC
    tests/blendfile_load_test.cc
    tests/blendfile_loading_base_test.cc

    tests/blendfile_loading_base_test.h
  )
  set(TEST_INC
    ../../../intern/ghost
  )
  set(TEST_LIB
    bf_blenloader
  )
  include(GTestTesting)
  blender_add_test_lib(bf_blenloader_tests "${TEST_SRC}" "${INC};${TEST_INC}" "${INC_SYS}" "${LIB};${TEST_LIB}")
endif()<|MERGE_RESOLUTION|>--- conflicted
+++ resolved
@@ -33,20 +33,12 @@
 
 set(SRC
   ${CMAKE_SOURCE_DIR}/release/datafiles/userdef/userdef_default_theme.c
-<<<<<<< HEAD
-  intern/blend_validate.c
-  intern/readblenentry.c
-  intern/readfile.c
-  intern/readfile_tempload.c
-  intern/runtime.c
-  intern/undofile.c
-=======
   intern/blend_validate.cc
   intern/readblenentry.cc
   intern/readfile.cc
   intern/readfile_tempload.cc
+  intern/runtime.c
   intern/undofile.cc
->>>>>>> d5df23d7
   intern/versioning_250.c
   intern/versioning_260.c
   intern/versioning_270.c
@@ -94,7 +86,6 @@
   add_definitions(-DWITH_ALEMBIC)
 endif()
 
-<<<<<<< HEAD
 if(WITH_GAMEENGINE_BPPLAYER)
   list(APPEND INC
     ../../../intern/spindle
@@ -105,7 +96,8 @@
   )
 
   add_definitions(-DWITH_GAMEENGINE_BPPLAYER)
-=======
+endif()
+
 if(WITH_TBB)
   list(APPEND INC_SYS
     ${TBB_INCLUDE_DIRS}
@@ -116,7 +108,6 @@
     # that will collide with the stl versions.
     add_definitions(-DNOMINMAX)
   endif()
->>>>>>> d5df23d7
 endif()
 
 blender_add_lib(bf_blenloader "${SRC}" "${INC}" "${INC_SYS}" "${LIB}")
