--- conflicted
+++ resolved
@@ -60,14 +60,11 @@
   intern/versioning_290.c
   intern/versioning_300.c
   intern/versioning_cycles.c
-<<<<<<< HEAD
-  intern/versioning_upbge.c
-=======
   intern/versioning_common.cc
->>>>>>> 4891da8a
   intern/versioning_defaults.c
   intern/versioning_dna.c
   intern/versioning_legacy.c
+  intern/versioning_upbge.c
   intern/versioning_userdef.c
   intern/writefile.c
 
