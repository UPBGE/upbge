# ***** BEGIN GPL LICENSE BLOCK *****
#
# This program is free software; you can redistribute it and/or
# modify it under the terms of the GNU General Public License
# as published by the Free Software Foundation; either version 2
# of the License, or (at your option) any later version.
#
# This program is distributed in the hope that it will be useful,
# but WITHOUT ANY WARRANTY; without even the implied warranty of
# MERCHANTABILITY or FITNESS FOR A PARTICULAR PURPOSE.  See the
# GNU General Public License for more details.
#
# You should have received a copy of the GNU General Public License
# along with this program; if not, write to the Free Software Foundation,
# Inc., 51 Franklin Street, Fifth Floor, Boston, MA 02110-1301, USA.
#
# The Original Code is Copyright (C) 2006, Blender Foundation
# All rights reserved.
# ***** END GPL LICENSE BLOCK *****

set(INC
  .
  ../blenfont
  ../blenkernel
  ../blenlib
  ../blentranslation
  ../depsgraph
  ../draw
  ../imbuf
  ../makesdna
  ../makesrna
  ../nodes
  ../render
  ../sequencer
  ../windowmanager
  ../../../intern/clog
  ../../../intern/guardedalloc

  # for writefile.c: dna_type_offsets.h
  ${CMAKE_BINARY_DIR}/source/blender/makesdna/intern

)

set(INC_SYS
  ${ZLIB_INCLUDE_DIRS}
)

set(SRC
  ${CMAKE_SOURCE_DIR}/release/datafiles/userdef/userdef_default_theme.c
  intern/blend_validate.c
  intern/readblenentry.c
  intern/readfile.c
<<<<<<< HEAD
  intern/runtime.c
=======
  intern/readfile_tempload.c
>>>>>>> b1150fa1
  intern/undofile.c
  intern/versioning_250.c
  intern/versioning_260.c
  intern/versioning_270.c
  intern/versioning_280.c
  intern/versioning_290.c
  intern/versioning_cycles.c
  intern/versioning_upbge.c
  intern/versioning_defaults.c
  intern/versioning_dna.c
  intern/versioning_legacy.c
  intern/versioning_userdef.c
  intern/writefile.c

  BLO_blend_defs.h
  BLO_blend_validate.h
  BLO_read_write.h
  BLO_readfile.h
  BLO_runtime.h
  BLO_undofile.h
  BLO_writefile.h
  intern/readfile.h
)

set(LIB
  bf_blenkernel
  bf_blenlib
)

if(WITH_BUILDINFO)
  add_definitions(-DWITH_BUILDINFO)
endif()

if(WITH_INTERNATIONAL)
  add_definitions(-DWITH_INTERNATIONAL)
endif()

if(WITH_CODEC_FFMPEG)
  add_definitions(-DWITH_FFMPEG)
endif()

if(WITH_ALEMBIC)
  list(APPEND INC
    ../io/alembic
  )
  add_definitions(-DWITH_ALEMBIC)
endif()

if(WITH_GAMEENGINE_BPPLAYER)
  list(APPEND INC
    ../../../intern/spindle
  )

  list(APPEND LIB
    bf_intern_spindle
  )

  add_definitions(-DWITH_GAMEENGINE_BPPLAYER)
endif()

blender_add_lib(bf_blenloader "${SRC}" "${INC}" "${INC_SYS}" "${LIB}")

# needed so writefile.c can use dna_type_offsets.h
add_dependencies(bf_blenloader bf_dna)

if(WITH_GTESTS)
  set(TEST_SRC
    tests/blendfile_load_test.cc
    tests/blendfile_loading_base_test.cc

    tests/blendfile_loading_base_test.h
  )
  set(TEST_INC
  )
  set(TEST_LIB
    bf_blenloader
  )
  include(GTestTesting)
  blender_add_test_lib(bf_blenloader_tests "${TEST_SRC}" "${INC};${TEST_INC}" "${INC_SYS}" "${LIB};${TEST_LIB}")
endif()<|MERGE_RESOLUTION|>--- conflicted
+++ resolved
@@ -50,11 +50,8 @@
   intern/blend_validate.c
   intern/readblenentry.c
   intern/readfile.c
-<<<<<<< HEAD
+  intern/readfile_tempload.c
   intern/runtime.c
-=======
-  intern/readfile_tempload.c
->>>>>>> b1150fa1
   intern/undofile.c
   intern/versioning_250.c
   intern/versioning_260.c
