--- conflicted
+++ resolved
@@ -51,12 +51,8 @@
   BLO_blend_defs.hh
   BLO_blend_validate.hh
   BLO_read_write.hh
-<<<<<<< HEAD
-  BLO_readfile.h
+  BLO_readfile.hh
   BLO_runtime.hh
-=======
-  BLO_readfile.hh
->>>>>>> eaeaf832
   BLO_undofile.hh
   BLO_userdef_default.h
   BLO_writefile.hh
