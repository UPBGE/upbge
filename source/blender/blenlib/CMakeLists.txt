# $Id$
# ***** BEGIN GPL LICENSE BLOCK *****
#
# This program is free software; you can redistribute it and/or
# modify it under the terms of the GNU General Public License
# as published by the Free Software Foundation; either version 2
# of the License, or (at your option) any later version.
#
# This program is distributed in the hope that it will be useful,
# but WITHOUT ANY WARRANTY; without even the implied warranty of
# MERCHANTABILITY or FITNESS FOR A PARTICULAR PURPOSE.  See the
# GNU General Public License for more details.
#
# You should have received a copy of the GNU General Public License
# along with this program; if not, write to the Free Software Foundation,
# Inc., 51 Franklin Street, Fifth Floor, Boston, MA 02110-1301, USA.
#
# The Original Code is Copyright (C) 2006, Blender Foundation
# All rights reserved.
#
# The Original Code is: all of this file.
#
# Contributor(s): Jacques Beaurain.
#
# ***** END GPL LICENSE BLOCK *****

<<<<<<< HEAD
FILE(GLOB SRC intern/*.c)

SET(INC 
	. ../makesdna ../blenkernel ../../../intern/guardedalloc ../include
	../gpu ../../../intern/ghost ../bmesh
=======
set(INC 
	.
	../makesdna
	../blenkernel
	../blenloader
	../gpu
	../../../intern/ghost
	../../../intern/guardedalloc
	${ZLIB_INCLUDE_DIRS}
>>>>>>> 2198cfdb
	${FREETYPE_INCLUDE_DIRS}
)

set(SRC
	intern/BLI_args.c
	intern/BLI_dynstr.c
	intern/BLI_ghash.c
	intern/BLI_heap.c
	intern/BLI_kdopbvh.c
	intern/BLI_kdtree.c
	intern/BLI_linklist.c
	intern/BLI_memarena.c
	intern/BLI_mempool.c
	intern/DLRB_tree.c
	intern/boxpack2d.c
	intern/bpath.c
	intern/cpu.c
	intern/dynlib.c
	intern/edgehash.c
	intern/fileops.c
	intern/fnmatch.c
	intern/freetypefont.c
	intern/graph.c
	intern/gsqueue.c
	intern/jitter.c
	intern/listbase.c
	intern/math_base.c
	intern/math_base_inline.c
	intern/math_color.c
	intern/math_geom.c
	intern/math_geom_inline.c
	intern/math_matrix.c
	intern/math_rotation.c
	intern/math_vector.c
	intern/math_vector_inline.c
	intern/noise.c
	intern/path_util.c
	intern/pbvh.c
	intern/rand.c
	intern/rct.c
	intern/scanfill.c
	intern/storage.c
	intern/string.c
	intern/threads.c
	intern/time.c
	intern/uvproject.c
	intern/voxel.c
	intern/winstuff.c

	BLI_args.h
	BLI_blenlib.h
	BLI_boxpack2d.h
	BLI_bpath.h
	BLI_cpu.h
	BLI_dlrbTree.h
	BLI_dynstr.h
	BLI_edgehash.h
	BLI_editVert.h
	BLI_fileops.h
	BLI_fnmatch.h
	BLI_ghash.h
	BLI_graph.h
	BLI_gsqueue.h
	BLI_heap.h
	BLI_jitter.h
	BLI_kdopbvh.h
	BLI_kdtree.h
	BLI_linklist.h
	BLI_listbase.h
	BLI_math.h
	BLI_math_base.h
	BLI_math_color.h
	BLI_math_geom.h
	BLI_math_inline.h
	BLI_math_matrix.h
	BLI_math_rotation.h
	BLI_math_vector.h
	BLI_memarena.h
	BLI_mempool.h
	BLI_noise.h
	BLI_path_util.h
	BLI_pbvh.h
	BLI_rand.h
	BLI_rect.h
	BLI_scanfill.h
	BLI_storage.h
	BLI_storage_types.h
	BLI_string.h
	BLI_threads.h
	BLI_utildefines.h
	BLI_uvproject.h
	BLI_vfontdata.h
	BLI_voxel.h
	BLI_winstuff.h
	PIL_dynlib.h
	PIL_time.h
	intern/BLI_callbacks.h
	intern/dynamiclist.h
)

if(WITH_BINRELOC)
	add_definitions(-DWITH_BINRELOC)
	list(APPEND INC "${BINRELOC_INC}")
endif()

if(WITH_OPENMP)
	add_definitions(-DPARALLEL=1)
endif()

blender_add_lib(bf_blenlib "${SRC}" "${INC}")<|MERGE_RESOLUTION|>--- conflicted
+++ resolved
@@ -24,13 +24,6 @@
 #
 # ***** END GPL LICENSE BLOCK *****
 
-<<<<<<< HEAD
-FILE(GLOB SRC intern/*.c)
-
-SET(INC 
-	. ../makesdna ../blenkernel ../../../intern/guardedalloc ../include
-	../gpu ../../../intern/ghost ../bmesh
-=======
 set(INC 
 	.
 	../makesdna
@@ -40,7 +33,6 @@
 	../../../intern/ghost
 	../../../intern/guardedalloc
 	${ZLIB_INCLUDE_DIRS}
->>>>>>> 2198cfdb
 	${FREETYPE_INCLUDE_DIRS}
 )
 
@@ -54,6 +46,7 @@
 	intern/BLI_linklist.c
 	intern/BLI_memarena.c
 	intern/BLI_mempool.c
+	intern/BLI_cellalloc.c
 	intern/DLRB_tree.c
 	intern/boxpack2d.c
 	intern/bpath.c
