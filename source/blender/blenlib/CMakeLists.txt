# ***** BEGIN GPL LICENSE BLOCK *****
#
# This program is free software; you can redistribute it and/or
# modify it under the terms of the GNU General Public License
# as published by the Free Software Foundation; either version 2
# of the License, or (at your option) any later version.
#
# This program is distributed in the hope that it will be useful,
# but WITHOUT ANY WARRANTY; without even the implied warranty of
# MERCHANTABILITY or FITNESS FOR A PARTICULAR PURPOSE.  See the
# GNU General Public License for more details.
#
# You should have received a copy of the GNU General Public License
# along with this program; if not, write to the Free Software Foundation,
# Inc., 51 Franklin Street, Fifth Floor, Boston, MA 02110-1301, USA.
#
# The Original Code is Copyright (C) 2006, Blender Foundation
# All rights reserved.
# ***** END GPL LICENSE BLOCK *****

set(INC
  .
  # ../blenkernel  # dont add this back!
  ../makesdna
  ../../../intern/atomic
  ../../../intern/eigen
  ../../../intern/guardedalloc
  ../../../intern/numaapi/include
  ../../../extern/wcwidth
)

set(INC_SYS
  ${ZLIB_INCLUDE_DIRS}
  ${FREETYPE_INCLUDE_DIRS}
  ${GMP_INCLUDE_DIRS}
)

set(SRC
  intern/BLI_args.c
  intern/BLI_array.c
  intern/BLI_assert.c
  intern/BLI_color.cc
  intern/BLI_dial_2d.c
  intern/BLI_dynstr.c
  intern/BLI_filelist.c
  intern/BLI_ghash.c
  intern/BLI_ghash_utils.c
  intern/BLI_heap.c
  intern/BLI_heap_simple.c
  intern/BLI_index_range.cc
  intern/BLI_kdopbvh.c
  intern/BLI_linklist.c
  intern/BLI_linklist_lockfree.c
  intern/BLI_memarena.c
  intern/BLI_memblock.c
  intern/BLI_memiter.c
  intern/BLI_mempool.c
  intern/BLI_mmap.c
  intern/BLI_timer.c
  intern/DLRB_tree.c
  intern/array_store.c
  intern/array_store_utils.c
  intern/array_utils.c
  intern/astar.c
  intern/bitmap.c
  intern/bitmap_draw_2d.c
  intern/boxpack_2d.c
  intern/buffer.c
  intern/convexhull_2d.c
  intern/delaunay_2d.cc
  intern/dot_export.cc
  intern/dynlib.c
  intern/easing.c
  intern/edgehash.c
  intern/endian_switch.c
  intern/expr_pylike_eval.c
  intern/fileops.c
  intern/fnmatch.c
  intern/freetypefont.c
  intern/gsqueue.c
  intern/hash_md5.c
  intern/hash_mm2a.c
  intern/hash_mm3.c
  intern/jitter_2d.c
  intern/kdtree_1d.c
  intern/kdtree_2d.c
  intern/kdtree_3d.c
  intern/kdtree_4d.c
  intern/lasso_2d.c
  intern/listbase.c
  intern/math_base.c
  intern/math_base_inline.c
  intern/math_base_safe_inline.c
  intern/math_bits_inline.c
  intern/math_boolean.cc
  intern/math_color.c
  intern/math_color_blend_inline.c
  intern/math_color_inline.c
  intern/math_geom.c
  intern/math_geom_inline.c
  intern/math_interp.c
  intern/math_matrix.c
  intern/math_rotation.c
  intern/math_solvers.c
  intern/math_statistics.c
  intern/math_vec.cc
  intern/math_vector.c
  intern/math_vector_inline.c
  intern/memory_utils.c
  intern/mesh_boolean.cc
  intern/mesh_intersect.cc
  intern/noise.c
  intern/path_util.c
  intern/polyfill_2d.c
  intern/polyfill_2d_beautify.c
  intern/quadric.c
  intern/rand.cc
  intern/rct.c
  intern/scanfill.c
  intern/scanfill_utils.c
  intern/session_uuid.c
  intern/smallhash.c
  intern/sort.c
  intern/sort_utils.c
  intern/stack.c
  intern/storage.c
  intern/string.c
  intern/string_cursor_utf8.c
  intern/string_search.cc
  intern/string_utf8.c
  intern/string_utils.c
  intern/system.c
  intern/task_graph.cc
  intern/task_iterator.c
  intern/task_pool.cc
  intern/task_range.cc
  intern/task_scheduler.cc
  intern/threads.cc
  intern/time.c
  intern/timecode.c
  intern/timeit.cc
  intern/uvproject.c
  intern/voronoi_2d.c
  intern/voxel.c
  intern/winstuff.c
  intern/winstuff_dir.c

<<<<<<< HEAD
  ../../../extern/wcwidth/wcwidth.c
=======
  # Private headers.
  intern/BLI_mempool_private.h
>>>>>>> 93fd07e1

  # Header as source (included in C files above).
  intern/kdtree_impl.h
  intern/list_sort_impl.h


  BLI_alloca.h
  BLI_allocator.hh
  BLI_args.h
  BLI_array.h
  BLI_array.hh
  BLI_array_store.h
  BLI_array_store_utils.h
  BLI_array_utils.h
  BLI_asan.h
  BLI_assert.h
  BLI_astar.h
  BLI_bitmap.h
  BLI_bitmap_draw_2d.h
  BLI_blenlib.h
  BLI_boxpack_2d.h
  BLI_buffer.h
  BLI_color.hh
  BLI_compiler_attrs.h
  BLI_compiler_compat.h
  BLI_compiler_typecheck.h
  BLI_console.h
  BLI_convexhull_2d.h
  BLI_delaunay_2d.h
  BLI_dial_2d.h
  BLI_disjoint_set.hh
  BLI_dlrbTree.h
  BLI_dot_export.hh
  BLI_dot_export_attribute_enums.hh
  BLI_double2.hh
  BLI_double3.hh
  BLI_dynlib.h
  BLI_dynstr.h
  BLI_easing.h
  BLI_edgehash.h
  BLI_endian_switch.h
  BLI_endian_switch_inline.h
  BLI_enumerable_thread_specific.hh
  BLI_expr_pylike_eval.h
  BLI_fileops.h
  BLI_fileops_types.h
  BLI_float2.hh
  BLI_float3.hh
  BLI_float4x4.hh
  BLI_fnmatch.h
  BLI_function_ref.hh
  BLI_ghash.h
  BLI_gsqueue.h
  BLI_hash.h
  BLI_hash.hh
  BLI_hash_md5.h
  BLI_hash_mm2a.h
  BLI_hash_mm3.h
  BLI_hash_tables.hh
  BLI_heap.h
  BLI_heap_simple.h
  BLI_index_mask.hh
  BLI_index_range.hh
  BLI_inplace_priority_queue.hh
  BLI_iterator.h
  BLI_jitter_2d.h
  BLI_kdopbvh.h
  BLI_kdtree.h
  BLI_kdtree_impl.h
  BLI_lasso_2d.h
  BLI_linear_allocator.hh
  BLI_link_utils.h
  BLI_linklist.h
  BLI_linklist_lockfree.h
  BLI_linklist_stack.h
  BLI_listbase.h
  BLI_listbase_wrapper.hh
  BLI_map.hh
  BLI_map_slots.hh
  BLI_math.h
  BLI_math_base.h
  BLI_math_base_safe.h
  BLI_math_bits.h
  BLI_math_boolean.hh
  BLI_math_color.h
  BLI_math_color_blend.h
  BLI_math_geom.h
  BLI_math_inline.h
  BLI_math_interp.h
  BLI_math_matrix.h
  BLI_math_mpq.hh
  BLI_math_rotation.h
  BLI_math_solvers.h
  BLI_math_statistics.h
  BLI_math_vector.h
  BLI_memarena.h
  BLI_memblock.h
  BLI_memiter.h
  BLI_memory_utils.h
  BLI_memory_utils.hh
  BLI_mempool.h
  BLI_mesh_boolean.hh
  BLI_mesh_intersect.hh
  BLI_mmap.h
  BLI_mpq2.hh
  BLI_mpq3.hh
  BLI_multi_value_map.hh
  BLI_noise.h
  BLI_path_util.h
  BLI_polyfill_2d.h
  BLI_polyfill_2d_beautify.h
  BLI_probing_strategies.hh
  BLI_quadric.h
  BLI_rand.h
  BLI_rand.hh
  BLI_rect.h
  BLI_resource_scope.hh
  BLI_scanfill.h
  BLI_session_uuid.h
  BLI_set.hh
  BLI_set_slots.hh
  BLI_simd.h
  BLI_smallhash.h
  BLI_sort.h
  BLI_sort_utils.h
  BLI_span.hh
  BLI_stack.h
  BLI_stack.hh
  BLI_strict_flags.h
  BLI_string.h
  BLI_string_cursor_utf8.h
  BLI_string_ref.hh
  BLI_string_search.h
  BLI_string_utf8.h
  BLI_string_utils.h
  BLI_sys_types.h
  BLI_system.h
  BLI_task.h
  BLI_task.hh
  BLI_threads.h
  BLI_timecode.h
  BLI_timeit.hh
  BLI_timer.h
  BLI_user_counter.hh
  BLI_utildefines.h
  BLI_utildefines_iter.h
  BLI_utildefines_stack.h
  BLI_utildefines_variadic.h
  BLI_utility_mixins.hh
  BLI_uvproject.h
  BLI_vector.hh
  BLI_vector_adaptor.hh
  BLI_vector_set.hh
  BLI_vector_set_slots.hh
  BLI_vfontdata.h
  BLI_virtual_array.hh
  BLI_virtual_vector_array.hh
  BLI_voronoi_2d.h
  BLI_voxel.h
  BLI_winstuff.h
  PIL_time.h
  PIL_time_utildefines.h

  ../../../extern/wcwidth/wcwidth.h
)

set(LIB
  bf_intern_eigen
  bf_intern_guardedalloc
  bf_intern_numaapi
  extern_wcwidth

  ${FREETYPE_LIBRARY}
  ${ZLIB_LIBRARIES}
)

if(WITH_MEM_VALGRIND)
  add_definitions(-DWITH_MEM_VALGRIND)
endif()

if(WITH_TBB)
  add_definitions(-DWITH_TBB)

  list(APPEND INC_SYS
    ${TBB_INCLUDE_DIRS}
  )

  list(APPEND LIB
    ${TBB_LIBRARIES}
  )
endif()

if(WITH_GMP)
  add_definitions(-DWITH_GMP)

  list(APPEND INC_SYS
    ${GMP_INCLUDE_DIRS}
  )

  list(APPEND LIB
    ${GMP_LIBRARIES}
  )
endif()

if(WIN32)
  list(APPEND INC
    ../../../intern/utfconv
  )
  list(APPEND LIB
    bf_intern_utfconv
  )
  list(APPEND SRC
    intern/system_win32.c
  )
endif()


if(APPLE)
  list(APPEND SRC
    intern/storage_apple.mm
  )
endif()

if(UNIX AND NOT APPLE)
  list(APPEND LIB
    bf_intern_libc_compat
  )
endif()

# no need to compile object files for inline headers.
set_source_files_properties(
  intern/math_base_inline.c
  intern/math_base_safe_inline.c
  intern/math_bits_inline.c
  intern/math_color_blend_inline.c
  intern/math_color_inline.c
  intern/math_geom_inline.c
  intern/math_vector_inline.c
  PROPERTIES HEADER_FILE_ONLY TRUE
)

blender_add_lib(bf_blenlib "${SRC}" "${INC}" "${INC_SYS}" "${LIB}")

if(WITH_GTESTS)
  set(TEST_SRC
    tests/BLI_array_store_test.cc
    tests/BLI_array_test.cc
    tests/BLI_array_utils_test.cc
    tests/BLI_color_test.cc
    tests/BLI_delaunay_2d_test.cc
    tests/BLI_disjoint_set_test.cc
    tests/BLI_edgehash_test.cc
    tests/BLI_expr_pylike_eval_test.cc
    tests/BLI_function_ref_test.cc
    tests/BLI_ghash_test.cc
    tests/BLI_hash_mm2a_test.cc
    tests/BLI_heap_simple_test.cc
    tests/BLI_heap_test.cc
    tests/BLI_index_mask_test.cc
    tests/BLI_index_range_test.cc
    tests/BLI_inplace_priority_queue_test.cc
    tests/BLI_kdopbvh_test.cc
    tests/BLI_linear_allocator_test.cc
    tests/BLI_linklist_lockfree_test.cc
    tests/BLI_listbase_test.cc
    tests/BLI_map_test.cc
    tests/BLI_math_base_safe_test.cc
    tests/BLI_math_base_test.cc
    tests/BLI_math_bits_test.cc
    tests/BLI_math_color_test.cc
    tests/BLI_math_geom_test.cc
    tests/BLI_math_matrix_test.cc
    tests/BLI_math_rotation_test.cc
    tests/BLI_math_solvers_test.cc
    tests/BLI_math_vector_test.cc
    tests/BLI_memiter_test.cc
    tests/BLI_memory_utils_test.cc
    tests/BLI_mesh_boolean_test.cc
    tests/BLI_mesh_intersect_test.cc
    tests/BLI_multi_value_map_test.cc
    tests/BLI_path_util_test.cc
    tests/BLI_polyfill_2d_test.cc
    tests/BLI_ressource_strings.h
    tests/BLI_session_uuid_test.cc
    tests/BLI_set_test.cc
    tests/BLI_span_test.cc
    tests/BLI_stack_cxx_test.cc
    tests/BLI_stack_test.cc
    tests/BLI_string_ref_test.cc
    tests/BLI_string_search_test.cc
    tests/BLI_string_test.cc
    tests/BLI_string_utf8_test.cc
    tests/BLI_task_graph_test.cc
    tests/BLI_task_test.cc
    tests/BLI_vector_set_test.cc
    tests/BLI_vector_test.cc
    tests/BLI_virtual_array_test.cc

    tests/BLI_exception_safety_test_utils.hh
  )
  set(TEST_INC
    ../imbuf
  )
  set(TEST_LIB
    bf_blenlib
  )
  include(GTestTesting)
  blender_add_test_executable(blenlib "${TEST_SRC}" "${INC};${TEST_INC}" "${INC_SYS}" "${LIB};${TEST_LIB}")

  add_subdirectory(tests/performance)
endif()<|MERGE_RESOLUTION|>--- conflicted
+++ resolved
@@ -145,12 +145,10 @@
   intern/winstuff.c
   intern/winstuff_dir.c
 
-<<<<<<< HEAD
-  ../../../extern/wcwidth/wcwidth.c
-=======
   # Private headers.
   intern/BLI_mempool_private.h
->>>>>>> 93fd07e1
+
+  ../../../extern/wcwidth/wcwidth.c
 
   # Header as source (included in C files above).
   intern/kdtree_impl.h
