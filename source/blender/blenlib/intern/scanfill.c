--- conflicted
+++ resolved
@@ -145,13 +145,8 @@
 static void *new_mem_element(int size)
 {
 	int blocksize= 16384;
-<<<<<<< HEAD
-	static int offs= 0;		/* the current free adress */
+	static int offs= 0;		/* the current free address */
 	static struct mem_elements *cur= 0, *first;
-=======
-	static int offs= 0;		/* the current free address */
-	static struct mem_elements *cur= 0;
->>>>>>> 8a320974
 	static ListBase lb= {0, 0};
 	void *adr;
 	
