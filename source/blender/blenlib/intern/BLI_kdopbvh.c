/**
 *
 * ***** BEGIN GPL LICENSE BLOCK *****
 *
 * This program is free software; you can redistribute it and/or
 * modify it under the terms of the GNU General Public License
 * as published by the Free Software Foundation; either version 2
 * of the License, or (at your option) any later version.
 *
 * This program is distributed in the hope that it will be useful,
 * but WITHOUT ANY WARRANTY; without even the implied warranty of
 * MERCHANTABILITY or FITNESS FOR A PARTICULAR PURPOSE.  See the
 * GNU General Public License for more details.
 *
 * You should have received a copy of the GNU General Public License
 * along with this program; if not, write to the Free Software Foundation,
 * Inc., 59 Temple Place - Suite 330, Boston, MA  02111-1307, USA.
 *
 * The Original Code is Copyright (C) 2006 by NaN Holding BV.
 * All rights reserved.
 *
 * The Original Code is: all of this file.
 *
 * Contributor(s): Daniel Genrich, Andre Pinto
 *
 * ***** END GPL LICENSE BLOCK *****
 */

#include "math.h"
#include <stdio.h>
#include <stdlib.h>
#include <string.h>
#include <assert.h>

#include "MEM_guardedalloc.h"

#include "BKE_utildefines.h"

#include "BLI_kdopbvh.h"
#include "BLI_arithb.h"

#ifdef _OPENMP
#include <omp.h>
#endif



#define MAX_TREETYPE 32
#define DEFAULT_FIND_NEAREST_HEAP_SIZE 1024

typedef struct BVHNode
{
	struct BVHNode **children;
	struct BVHNode *parent; // some user defined traversed need that
	struct BVHNode *skip[2];
	float *bv;		// Bounding volume of all nodes, max 13 axis
	int index;		// face, edge, vertex index
	char totnode;	// how many nodes are used, used for speedup
	char main_axis;	// Axis used to split this node
} BVHNode;

struct BVHTree
{
	BVHNode **nodes;
	BVHNode *nodearray; /* pre-alloc branch nodes */
	BVHNode **nodechild;	// pre-alloc childs for nodes
	float	*nodebv;		// pre-alloc bounding-volumes for nodes
	float 	epsilon; /* epslion is used for inflation of the k-dop	   */
	int 	totleaf; // leafs
	int 	totbranch;
	char 	tree_type; // type of tree (4 => quadtree)
	char 	axis; // kdop type (6 => OBB, 7 => AABB, ...)
	char 	start_axis, stop_axis; // KDOP_AXES array indices according to axis
};

typedef struct BVHOverlapData 
{  
	BVHTree *tree1, *tree2; 
	BVHTreeOverlap *overlap; 
	int i, max_overlap; /* i is number of overlaps */
	int start_axis, stop_axis;
} BVHOverlapData;

typedef struct BVHNearestData
{
	BVHTree *tree;
	const float	*co;
	BVHTree_NearestPointCallback callback;
	void	*userdata;
	float proj[13];			//coordinates projection over axis
	BVHTreeNearest nearest;

} BVHNearestData;

typedef struct BVHRayCastData
{
	BVHTree *tree;

	BVHTree_RayCastCallback callback;
	void	*userdata;


	BVHTreeRay    ray;
	float ray_dot_axis[13];
	float idot_axis[13];
	int index[6];

	BVHTreeRayHit hit;
} BVHRayCastData;
////////////////////////////////////////m


////////////////////////////////////////////////////////////////////////
// Bounding Volume Hierarchy Definition
// 
// Notes: From OBB until 26-DOP --> all bounding volumes possible, just choose type below
// Notes: You have to choose the type at compile time ITM
// Notes: You can choose the tree type --> binary, quad, octree, choose below
////////////////////////////////////////////////////////////////////////

static float KDOP_AXES[13][3] =
{ {1.0, 0, 0}, {0, 1.0, 0}, {0, 0, 1.0}, {1.0, 1.0, 1.0}, {1.0, -1.0, 1.0}, {1.0, 1.0, -1.0},
{1.0, -1.0, -1.0}, {1.0, 1.0, 0}, {1.0, 0, 1.0}, {0, 1.0, 1.0}, {1.0, -1.0, 0}, {1.0, 0, -1.0},
{0, 1.0, -1.0}
};

/*
 * Generic push and pop heap
 */
#define PUSH_HEAP_BODY(HEAP_TYPE,PRIORITY,heap,heap_size)	\
{													\
	HEAP_TYPE element = heap[heap_size-1];			\
	int child = heap_size-1;						\
	while(child != 0)								\
	{												\
		int parent = (child-1) / 2;					\
		if(PRIORITY(element, heap[parent]))			\
		{											\
			heap[child] = heap[parent];				\
			child = parent;							\
		}											\
		else break;									\
	}												\
	heap[child] = element;							\
}

#define POP_HEAP_BODY(HEAP_TYPE, PRIORITY,heap,heap_size)	\
{													\
	HEAP_TYPE element = heap[heap_size-1];			\
	int parent = 0;									\
	while(parent < (heap_size-1)/2 )				\
	{												\
		int child2 = (parent+1)*2;					\
		if(PRIORITY(heap[child2-1], heap[child2]))	\
			--child2;								\
													\
		if(PRIORITY(element, heap[child2]))			\
			break;									\
													\
		heap[parent] = heap[child2];				\
		parent = child2;							\
	}												\
	heap[parent] = element;							\
}

int ADJUST_MEMORY(void *local_memblock, void **memblock, int new_size, int *max_size, int size_per_item)
{
	int   new_max_size = *max_size * 2;
	void *new_memblock = NULL;

	if(new_size <= *max_size)
		return TRUE;

	if(*memblock == local_memblock)
	{
		new_memblock = malloc( size_per_item * new_max_size );
		memcpy( new_memblock, *memblock, size_per_item * *max_size );
	}
	else
		new_memblock = realloc(*memblock, size_per_item * new_max_size );

	if(new_memblock)
	{
		*memblock = new_memblock;
		*max_size = new_max_size;
		return TRUE;
	}
	else
		return FALSE;
}


//////////////////////////////////////////////////////////////////////////////////////////////////////
// Introsort 
// with permission deriven from the following Java code:
// http://ralphunden.net/content/tutorials/a-guide-to-introsort/
// and he derived it from the SUN STL 
//////////////////////////////////////////////////////////////////////////////////////////////////////
static int size_threshold = 16;
/*
* Common methods for all algorithms
*/
static int floor_lg(int a)
{
	return (int)(floor(log(a)/log(2)));
}

/*
* Insertion sort algorithm
*/
static void bvh_insertionsort(BVHNode **a, int lo, int hi, int axis)
{
	int i,j;
	BVHNode *t;
	for (i=lo; i < hi; i++)
	{
		j=i;
		t = a[i];
		while((j!=lo) && (t->bv[axis] < (a[j-1])->bv[axis]))
		{
			a[j] = a[j-1];
			j--;
		}
		a[j] = t;
	}
}

static int bvh_partition(BVHNode **a, int lo, int hi, BVHNode * x, int axis)
{
	int i=lo, j=hi;
	while (1)
	{
		while ((a[i])->bv[axis] < x->bv[axis]) i++;
		j--;
		while (x->bv[axis] < (a[j])->bv[axis]) j--;
		if(!(i < j))
			return i;
		SWAP( BVHNode* , a[i], a[j]);
		i++;
	}
}

/*
* Heapsort algorithm
*/
static void bvh_downheap(BVHNode **a, int i, int n, int lo, int axis)
{
	BVHNode * d = a[lo+i-1];
	int child;
	while (i<=n/2)
	{
		child = 2*i;
		if ((child < n) && ((a[lo+child-1])->bv[axis] < (a[lo+child])->bv[axis]))
		{
			child++;
		}
		if (!(d->bv[axis] < (a[lo+child-1])->bv[axis])) break;
		a[lo+i-1] = a[lo+child-1];
		i = child;
	}
	a[lo+i-1] = d;
}

static void bvh_heapsort(BVHNode **a, int lo, int hi, int axis)
{
	int n = hi-lo, i;
	for (i=n/2; i>=1; i=i-1)
	{
		bvh_downheap(a, i,n,lo, axis);
	}
	for (i=n; i>1; i=i-1)
	{
		SWAP(BVHNode*, a[lo],a[lo+i-1]);
		bvh_downheap(a, 1,i-1,lo, axis);
	}
}

static BVHNode *bvh_medianof3(BVHNode **a, int lo, int mid, int hi, int axis) // returns Sortable
{
	if ((a[mid])->bv[axis] < (a[lo])->bv[axis])
	{
		if ((a[hi])->bv[axis] < (a[mid])->bv[axis])
			return a[mid];
		else
		{
			if ((a[hi])->bv[axis] < (a[lo])->bv[axis])
				return a[hi];
			else
				return a[lo];
		}
	}
	else
	{
		if ((a[hi])->bv[axis] < (a[mid])->bv[axis])
		{
			if ((a[hi])->bv[axis] < (a[lo])->bv[axis])
				return a[lo];
			else
				return a[hi];
		}
		else
			return a[mid];
	}
}
/*
* Quicksort algorithm modified for Introsort
*/
static void bvh_introsort_loop (BVHNode **a, int lo, int hi, int depth_limit, int axis)
{
	int p;

	while (hi-lo > size_threshold)
	{
		if (depth_limit == 0)
		{
			bvh_heapsort(a, lo, hi, axis);
			return;
		}
		depth_limit=depth_limit-1;
		p=bvh_partition(a, lo, hi, bvh_medianof3(a, lo, lo+((hi-lo)/2)+1, hi-1, axis), axis);
		bvh_introsort_loop(a, p, hi, depth_limit, axis);
		hi=p;
	}
}

static void sort(BVHNode **a0, int begin, int end, int axis)
{
	if (begin < end)
	{
		BVHNode **a=a0;
		bvh_introsort_loop(a, begin, end, 2*floor_lg(end-begin), axis);
		bvh_insertionsort(a, begin, end, axis);
	}
}
static void sort_along_axis(BVHTree *tree, int start, int end, int axis)
{
	sort(tree->nodes, start, end, axis);
}

//after a call to this function you can expect one of:
//      every node to left of a[n] are smaller or equal to it
//      every node to the right of a[n] are greater or equal to it
static int partition_nth_element(BVHNode **a, int _begin, int _end, int n, int axis){
	int begin = _begin, end = _end, cut;
	while(end-begin > 3)
	{
		cut = bvh_partition(a, begin, end, bvh_medianof3(a, begin, (begin+end)/2, end-1, axis), axis );
		if(cut <= n)
			begin = cut;
		else
			end = cut;
	}
	bvh_insertionsort(a, begin, end, axis);

	return n;
}

//////////////////////////////////////////////////////////////////////////////////////////////////////
static void build_skip_links(BVHTree *tree, BVHNode *node, BVHNode *left, BVHNode *right)
{
	int i;
	
	node->skip[0] = left;
	node->skip[1] = right;
	
	for (i = 0; i < node->totnode; i++)
	{
		if(i+1 < node->totnode)
			build_skip_links(tree, node->children[i], left, node->children[i+1] );
		else
			build_skip_links(tree, node->children[i], left, right );

		left = node->children[i];
	}
}

/*
 * BVHTree bounding volumes functions
 */
static void create_kdop_hull(BVHTree *tree, BVHNode *node, float *co, int numpoints, int moving)
{
	float newminmax;
	float *bv = node->bv;
	int i, k;
	
	// don't init boudings for the moving case
	if(!moving)
	{
		for (i = tree->start_axis; i < tree->stop_axis; i++)
		{
			bv[2*i] = FLT_MAX;
			bv[2*i + 1] = -FLT_MAX;
		}
	}
	
	for(k = 0; k < numpoints; k++)
	{
		// for all Axes.
		for (i = tree->start_axis; i < tree->stop_axis; i++)
		{
			newminmax = INPR(&co[k * 3], KDOP_AXES[i]);
			if (newminmax < bv[2 * i])
				bv[2 * i] = newminmax;
			if (newminmax > bv[(2 * i) + 1])
				bv[(2 * i) + 1] = newminmax;
		}
	}
}

// depends on the fact that the BVH's for each face is already build
static void refit_kdop_hull(BVHTree *tree, BVHNode *node, int start, int end)
{
	float newmin,newmax;
	int i, j;
	float *bv = node->bv;

	
	for (i = tree->start_axis; i < tree->stop_axis; i++)
	{
		bv[2*i] = FLT_MAX;
		bv[2*i + 1] = -FLT_MAX;
	}

	for (j = start; j < end; j++)
	{
// for all Axes.
		for (i = tree->start_axis; i < tree->stop_axis; i++)
		{
			newmin = tree->nodes[j]->bv[(2 * i)];   
			if ((newmin < bv[(2 * i)]))
				bv[(2 * i)] = newmin;
 
			newmax = tree->nodes[j]->bv[(2 * i) + 1];
			if ((newmax > bv[(2 * i) + 1]))
				bv[(2 * i) + 1] = newmax;
		}
	}

}

// only supports x,y,z axis in the moment
// but we should use a plain and simple function here for speed sake
static char get_largest_axis(float *bv)
{
	float middle_point[3];

	middle_point[0] = (bv[1]) - (bv[0]); // x axis
	middle_point[1] = (bv[3]) - (bv[2]); // y axis
	middle_point[2] = (bv[5]) - (bv[4]); // z axis
	if (middle_point[0] > middle_point[1]) 
	{
		if (middle_point[0] > middle_point[2])
			return 1; // max x axis
		else
			return 5; // max z axis
	}
	else 
	{
		if (middle_point[1] > middle_point[2])
			return 3; // max y axis
		else
			return 5; // max z axis
	}
}

// bottom-up update of bvh node BV
// join the children on the parent BV
static void node_join(BVHTree *tree, BVHNode *node)
{
	int i, j;
	
	for (i = tree->start_axis; i < tree->stop_axis; i++)
	{
		node->bv[2*i] = FLT_MAX;
		node->bv[2*i + 1] = -FLT_MAX;
	}
	
	for (i = 0; i < tree->tree_type; i++)
	{
		if (node->children[i]) 
		{
			for (j = tree->start_axis; j < tree->stop_axis; j++)
			{
				// update minimum 
				if (node->children[i]->bv[(2 * j)] < node->bv[(2 * j)]) 
					node->bv[(2 * j)] = node->children[i]->bv[(2 * j)];
				
				// update maximum 
				if (node->children[i]->bv[(2 * j) + 1] > node->bv[(2 * j) + 1])
					node->bv[(2 * j) + 1] = node->children[i]->bv[(2 * j) + 1];
			}
		}
		else
			break;
	}
}

/*
 * Debug and information functions
 */
#if 0
static void bvhtree_print_tree(BVHTree *tree, BVHNode *node, int depth)
{
	int i;
	for(i=0; i<depth; i++) printf(" ");
	printf(" - %d (%ld): ", node->index, node - tree->nodearray);
	for(i=2*tree->start_axis; i<2*tree->stop_axis; i++)
		printf("%.3f ", node->bv[i]);
	printf("\n");

	for(i=0; i<tree->tree_type; i++)
		if(node->children[i])
			bvhtree_print_tree(tree, node->children[i], depth+1);
}

static void bvhtree_info(BVHTree *tree)
{
	printf("BVHTree info\n");
	printf("tree_type = %d, axis = %d, epsilon = %f\n", tree->tree_type, tree->axis, tree->epsilon);
	printf("nodes = %d, branches = %d, leafs = %d\n", tree->totbranch + tree->totleaf,  tree->totbranch, tree->totleaf);
	printf("Memory per node = %ldbytes\n", sizeof(BVHNode) + sizeof(BVHNode*)*tree->tree_type + sizeof(float)*tree->axis);
	printf("BV memory = %dbytes\n", MEM_allocN_len(tree->nodebv));

	printf("Total memory = %ldbytes\n", sizeof(BVHTree)
		+ MEM_allocN_len(tree->nodes)
		+ MEM_allocN_len(tree->nodearray)
		+ MEM_allocN_len(tree->nodechild)
		+ MEM_allocN_len(tree->nodebv)
		);

//	bvhtree_print_tree(tree, tree->nodes[tree->totleaf], 0);
}
#endif

#if 0


static void verify_tree(BVHTree *tree)
{
	int i, j, check = 0;
	
	// check the pointer list
	for(i = 0; i < tree->totleaf; i++)
	{
		if(tree->nodes[i]->parent == NULL)
			printf("Leaf has no parent: %d\n", i);
		else
		{
			for(j = 0; j < tree->tree_type; j++)
			{
				if(tree->nodes[i]->parent->children[j] == tree->nodes[i])
					check = 1;
			}
			if(!check)
			{
				printf("Parent child relationship doesn't match: %d\n", i);
			}
			check = 0;
		}
	}
	
	// check the leaf list
	for(i = 0; i < tree->totleaf; i++)
	{
		if(tree->nodearray[i].parent == NULL)
			printf("Leaf has no parent: %d\n", i);
		else
		{
			for(j = 0; j < tree->tree_type; j++)
			{
				if(tree->nodearray[i].parent->children[j] == &tree->nodearray[i])
					check = 1;
			}
			if(!check)
			{
				printf("Parent child relationship doesn't match: %d\n", i);
			}
			check = 0;
		}
	}
	
	printf("branches: %d, leafs: %d, total: %d\n", tree->totbranch, tree->totleaf, tree->totbranch + tree->totleaf);
}
#endif

//Helper data and structures to build a min-leaf generalized implicit tree
//This code can be easily reduced (basicly this is only method to calculate pow(k, n) in O(1).. and stuff like that)
typedef struct BVHBuildHelper
{
	int tree_type;				//
	int totleafs;				//

	int leafs_per_child  [32];	//Min number of leafs that are archievable from a node at depth N
	int branches_on_level[32];	//Number of nodes at depth N (tree_type^N)

	int remain_leafs;			//Number of leafs that are placed on the level that is not 100% filled

} BVHBuildHelper;

static void build_implicit_tree_helper(BVHTree *tree, BVHBuildHelper *data)
{
	int depth = 0;
	int remain;
	int nnodes;

	data->totleafs = tree->totleaf;
	data->tree_type= tree->tree_type;

	//Calculate the smallest tree_type^n such that tree_type^n >= num_leafs
	for(
		data->leafs_per_child[0] = 1;
		data->leafs_per_child[0] <  data->totleafs;
		data->leafs_per_child[0] *= data->tree_type
	);

	data->branches_on_level[0] = 1;

	//We could stop the loop first (but I am lazy to find out when)
	for(depth = 1; depth < 32; depth++)
	{
		data->branches_on_level[depth] = data->branches_on_level[depth-1] * data->tree_type;
		data->leafs_per_child  [depth] = data->leafs_per_child  [depth-1] / data->tree_type;
	}

	remain = data->totleafs - data->leafs_per_child[1];
	nnodes = (remain + data->tree_type - 2) / (data->tree_type - 1);
	data->remain_leafs = remain + nnodes;
}

// return the min index of all the leafs archivable with the given branch
static int implicit_leafs_index(BVHBuildHelper *data, int depth, int child_index)
{
	int min_leaf_index = child_index * data->leafs_per_child[depth-1];
	if(min_leaf_index <= data->remain_leafs)
		return min_leaf_index;
	else if(data->leafs_per_child[depth])
		return data->totleafs - (data->branches_on_level[depth-1] - child_index) * data->leafs_per_child[depth];
	else
		return data->remain_leafs;
}

/**
 * Generalized implicit tree build
 *
 * An implicit tree is a tree where its structure is implied, thus there is no need to store child pointers or indexs.
 * Its possible to find the position of the child or the parent with simple maths (multiplication and adittion). This type
 * of tree is for example used on heaps.. where node N has its childs at indexs N*2 and N*2+1.
 *
 * Altought in this case the tree type is general.. and not know until runtime.
 * tree_type stands for the maximum number of childs that a tree node can have.
 * All tree types >= 2 are supported.
 *
 * Advantages of the used trees include:
 *  - No need to store child/parent relations (they are implicit);
 *  - Any node child always has an index greater than the parent;
 *  - Brother nodes are sequencial in memory;
 *
 *
 * Some math relations derived for general implicit trees:
 *
 *   K = tree_type, ( 2 <= K )
 *   ROOT = 1
 *   N child of node A = A * K + (2 - K) + N, (0 <= N < K)
 *
 * Util methods:
 *   TODO...
 *    (looping elements, knowing if its a leaf or not.. etc...)
 */

// This functions returns the number of branches needed to have the requested number of leafs.
static int implicit_needed_branches(int tree_type, int leafs)
{
	return MAX2(1, (leafs + tree_type - 3) / (tree_type-1) );
}

/*
 * This function handles the problem of "sorting" the leafs (along the split_axis).
 *
 * It arranges the elements in the given partitions such that:
 *  - any element in partition N is less or equal to any element in partition N+1.
 *  - if all elements are diferent all partition will get the same subset of elements
 *    as if the array was sorted.
 *
 * partition P is described as the elements in the range ( nth[P] , nth[P+1] ]
 *
 * TODO: This can be optimized a bit by doing a specialized nth_element instead of K nth_elements
 */
static void split_leafs(BVHNode **leafs_array, int *nth, int partitions, int split_axis)
{
	int i;
	for(i=0; i < partitions-1; i++)
	{
		if(nth[i] >= nth[partitions])
			break;

		partition_nth_element(leafs_array, nth[i], nth[partitions], nth[i+1], split_axis);
	}
}

/*
 * This functions builds an optimal implicit tree from the given leafs.
 * Where optimal stands for:
 *  - The resulting tree will have the smallest number of branches;
 *  - At most only one branch will have NULL childs;
 *  - All leafs will be stored at level N or N+1.
 *
 * This function creates an implicit tree on branches_array, the leafs are given on the leafs_array.
 *
 * The tree is built per depth levels. First branchs at depth 1.. then branches at depth 2.. etc..
 * The reason is that we can build level N+1 from level N witouth any data dependencies.. thus it allows
 * to use multithread building.
 *
 * To archieve this is necessary to find how much leafs are accessible from a certain branch, BVHBuildHelper
 * implicit_needed_branches and implicit_leafs_index are auxiliar functions to solve that "optimal-split".
 */
static void non_recursive_bvh_div_nodes(BVHTree *tree, BVHNode *branches_array, BVHNode **leafs_array, int num_leafs)
{
	int i;

	const int tree_type   = tree->tree_type;
	const int tree_offset = 2 - tree->tree_type; //this value is 0 (on binary trees) and negative on the others
	const int num_branches= implicit_needed_branches(tree_type, num_leafs);

	BVHBuildHelper data;
	int depth;
	
	// set parent from root node to NULL
	BVHNode *tmp = branches_array+0;
	tmp->parent = NULL;

	//Most of bvhtree code relies on 1-leaf trees having at least one branch
	//We handle that special case here
	if(num_leafs == 1)
	{
		BVHNode *root = branches_array+0;
		refit_kdop_hull(tree, root, 0, num_leafs);
		root->main_axis = get_largest_axis(root->bv) / 2;
		root->totnode = 1;
		root->children[0] = leafs_array[0];
		root->children[0]->parent = root;
		return;
	}

	branches_array--;	//Implicit trees use 1-based indexs
	
	build_implicit_tree_helper(tree, &data);

	//Loop tree levels (log N) loops
	for(i=1, depth = 1; i <= num_branches; i = i*tree_type + tree_offset, depth++)
	{
		const int first_of_next_level = i*tree_type + tree_offset;
		const int  end_j = MIN2(first_of_next_level, num_branches + 1);	//index of last branch on this level
		int j;

		//Loop all branches on this level
#pragma omp parallel for private(j) schedule(static)
		for(j = i; j < end_j; j++)
		{
			int k;
			const int parent_level_index= j-i;
			BVHNode* parent = branches_array + j;
			int nth_positions[ MAX_TREETYPE + 1];
			char split_axis;

			int parent_leafs_begin = implicit_leafs_index(&data, depth, parent_level_index);
			int parent_leafs_end   = implicit_leafs_index(&data, depth, parent_level_index+1);

			//This calculates the bounding box of this branch
			//and chooses the largest axis as the axis to divide leafs
			refit_kdop_hull(tree, parent, parent_leafs_begin, parent_leafs_end);
			split_axis = get_largest_axis(parent->bv);

			//Save split axis (this can be used on raytracing to speedup the query time)
			parent->main_axis = split_axis / 2;

			//Split the childs along the split_axis, note: its not needed to sort the whole leafs array
			//Only to assure that the elements are partioned on a way that each child takes the elements
			//it would take in case the whole array was sorted.
			//Split_leafs takes care of that "sort" problem.
			nth_positions[        0] = parent_leafs_begin;
			nth_positions[tree_type] = parent_leafs_end;
			for(k = 1; k < tree_type; k++)
			{
				int child_index = j * tree_type + tree_offset + k;
				int child_level_index = child_index - first_of_next_level; //child level index
				nth_positions[k] = implicit_leafs_index(&data, depth+1, child_level_index);
			}

			split_leafs(leafs_array, nth_positions, tree_type, split_axis);


			//Setup children and totnode counters
			//Not really needed but currently most of BVH code relies on having an explicit children structure
			for(k = 0; k < tree_type; k++)
			{
				int child_index = j * tree_type + tree_offset + k;
				int child_level_index = child_index - first_of_next_level; //child level index

				int child_leafs_begin = implicit_leafs_index(&data, depth+1, child_level_index);
				int child_leafs_end   = implicit_leafs_index(&data, depth+1, child_level_index+1);

				if(child_leafs_end - child_leafs_begin > 1)
				{
					parent->children[k] = branches_array + child_index;
					parent->children[k]->parent = parent;
				}
				else if(child_leafs_end - child_leafs_begin == 1)
				{
					parent->children[k] = leafs_array[ child_leafs_begin ];
					parent->children[k]->parent = parent;
				}
				else
					break;

				parent->totnode = k+1;
			}
		}
	}
}


/*
 * BLI_bvhtree api
 */
BVHTree *BLI_bvhtree_new(int maxsize, float epsilon, char tree_type, char axis)
{
	BVHTree *tree;
	int numnodes, i;
	
	// theres not support for trees below binary-trees :P
	if(tree_type < 2)
		return NULL;
	
	if(tree_type > MAX_TREETYPE)
		return NULL;

	tree = (BVHTree *)MEM_callocN(sizeof(BVHTree), "BVHTree");

	//tree epsilon must be >= FLT_EPSILON
	//so that tangent rays can still hit a bounding volume..
	//this bug would show up when casting a ray aligned with a kdop-axis and with an edge of 2 faces
	epsilon = MAX2(FLT_EPSILON, epsilon);
	
	if(tree)
	{
		tree->epsilon = epsilon;
		tree->tree_type = tree_type; 
		tree->axis = axis;
		
		if(axis == 26)
		{
			tree->start_axis = 0;
			tree->stop_axis = 13;
		}
		else if(axis == 18)
		{
			tree->start_axis = 7;
			tree->stop_axis = 13;
		}
		else if(axis == 14)
		{
			tree->start_axis = 0;
			tree->stop_axis = 7;
		}
		else if(axis == 8) // AABB
		{
			tree->start_axis = 0;
			tree->stop_axis = 4;
		}
		else if(axis == 6) // OBB
		{
			tree->start_axis = 0;
			tree->stop_axis = 3;
		}
		else
		{
			MEM_freeN(tree);
			return NULL;
		}


		//Allocate arrays
		numnodes = maxsize + implicit_needed_branches(tree_type, maxsize) + tree_type;

		tree->nodes = (BVHNode **)MEM_callocN(sizeof(BVHNode *)*numnodes, "BVHNodes");
		
		if(!tree->nodes)
		{
			MEM_freeN(tree);
			return NULL;
		}
		
		tree->nodebv = (float*)MEM_callocN(sizeof(float)* axis * numnodes, "BVHNodeBV");
		if(!tree->nodebv)
		{
			MEM_freeN(tree->nodes);
			MEM_freeN(tree);
		}

		tree->nodechild = (BVHNode**)MEM_callocN(sizeof(BVHNode*) * tree_type * numnodes, "BVHNodeBV");
		if(!tree->nodechild)
		{
			MEM_freeN(tree->nodebv);
			MEM_freeN(tree->nodes);
			MEM_freeN(tree);
		}

		tree->nodearray = (BVHNode *)MEM_callocN(sizeof(BVHNode)* numnodes, "BVHNodeArray");
		
		if(!tree->nodearray)
		{
			MEM_freeN(tree->nodechild);
			MEM_freeN(tree->nodebv);
			MEM_freeN(tree->nodes);
			MEM_freeN(tree);
			return NULL;
		}

		//link the dynamic bv and child links
		for(i=0; i< numnodes; i++)
		{
			tree->nodearray[i].bv = tree->nodebv + i * axis;
			tree->nodearray[i].children = tree->nodechild + i * tree_type;
		}
		
	}

	return tree;
}

void BLI_bvhtree_free(BVHTree *tree)
{	
	if(tree)
	{
		MEM_freeN(tree->nodes);
		MEM_freeN(tree->nodearray);
		MEM_freeN(tree->nodebv);
		MEM_freeN(tree->nodechild);
		MEM_freeN(tree);
	}
}

void BLI_bvhtree_balance(BVHTree *tree)
{
	int i;

	BVHNode*  branches_array = tree->nodearray + tree->totleaf;
	BVHNode** leafs_array    = tree->nodes;

	//This function should only be called once (some big bug goes here if its being called more than once per tree)
	assert(tree->totbranch == 0);

	//Build the implicit tree
	non_recursive_bvh_div_nodes(tree, branches_array, leafs_array, tree->totleaf);

	//current code expects the branches to be linked to the nodes array
	//we perform that linkage here
	tree->totbranch = implicit_needed_branches(tree->tree_type, tree->totleaf);
	for(i = 0; i < tree->totbranch; i++)
		tree->nodes[tree->totleaf + i] = branches_array + i;

	build_skip_links(tree, tree->nodes[tree->totleaf], NULL, NULL);
	//bvhtree_info(tree);
}

int BLI_bvhtree_insert(BVHTree *tree, int index, float *co, int numpoints)
{
	int i;
	BVHNode *node = NULL;
	
	// insert should only possible as long as tree->totbranch is 0
	if(tree->totbranch > 0)
		return 0;
	
	if(tree->totleaf+1 >= MEM_allocN_len(tree->nodes)/sizeof(*(tree->nodes)))
		return 0;
	
	// TODO check if have enough nodes in array
	
	node = tree->nodes[tree->totleaf] = &(tree->nodearray[tree->totleaf]);
	tree->totleaf++;
	
	create_kdop_hull(tree, node, co, numpoints, 0);
	node->index= index;
	
	// inflate the bv with some epsilon
	for (i = tree->start_axis; i < tree->stop_axis; i++)
	{
		node->bv[(2 * i)] -= tree->epsilon; // minimum 
		node->bv[(2 * i) + 1] += tree->epsilon; // maximum 
	}

	return 1;
}


// call before BLI_bvhtree_update_tree()
int BLI_bvhtree_update_node(BVHTree *tree, int index, float *co, float *co_moving, int numpoints)
{
	int i;
	BVHNode *node= NULL;
	
	// check if index exists
	if(index > tree->totleaf)
		return 0;
	
	node = tree->nodearray + index;
	
	create_kdop_hull(tree, node, co, numpoints, 0);
	
	if(co_moving)
		create_kdop_hull(tree, node, co_moving, numpoints, 1);
	
	// inflate the bv with some epsilon
	for (i = tree->start_axis; i < tree->stop_axis; i++)
	{
		node->bv[(2 * i)] -= tree->epsilon; // minimum 
		node->bv[(2 * i) + 1] += tree->epsilon; // maximum 
	}

	return 1;
}

// call BLI_bvhtree_update_node() first for every node/point/triangle
void BLI_bvhtree_update_tree(BVHTree *tree)
{
	//Update bottom=>top
	//TRICKY: the way we build the tree all the childs have an index greater than the parent
	//This allows us todo a bottom up update by starting on the biger numbered branch

	BVHNode** root  = tree->nodes + tree->totleaf;
	BVHNode** index = tree->nodes + tree->totleaf + tree->totbranch-1;

	for (; index >= root; index--)
		node_join(tree, *index);
}

float BLI_bvhtree_getepsilon(BVHTree *tree)
{
	return tree->epsilon;
}


/*
 * BLI_bvhtree_overlap
 */
// overlap - is it possbile for 2 bv's to collide ?
static int tree_overlap(BVHNode *node1, BVHNode *node2, int start_axis, int stop_axis)
{
	float *bv1 = node1->bv;
	float *bv2 = node2->bv;

	float *bv1_end = bv1 + (stop_axis<<1);
		
	bv1 += start_axis<<1;
	bv2 += start_axis<<1;
	
	// test all axis if min + max overlap
	for (; bv1 != bv1_end; bv1+=2, bv2+=2)
	{
		if ((*(bv1) > *(bv2 + 1)) || (*(bv2) > *(bv1 + 1))) 
			return 0;
	}
	
	return 1;
}

static void traverse(BVHOverlapData *data, BVHNode *node1, BVHNode *node2)
{
	int j;
	
	if(tree_overlap(node1, node2, data->start_axis, data->stop_axis))
	{
		// check if node1 is a leaf
		if(!node1->totnode)
		{
			// check if node2 is a leaf
			if(!node2->totnode)
			{
				
				if(node1 == node2)
				{
					return;
				}
					
				if(data->i >= data->max_overlap)
				{	
					// try to make alloc'ed memory bigger
					data->overlap = realloc(data->overlap, sizeof(BVHTreeOverlap)*data->max_overlap*2);
					
					if(!data->overlap)
					{
						printf("Out of Memory in traverse\n");
						return;
					}
					data->max_overlap *= 2;
				}
				
				// both leafs, insert overlap!
				data->overlap[data->i].indexA = node1->index;
				data->overlap[data->i].indexB = node2->index;

				data->i++;
			}
			else
			{
				for(j = 0; j < data->tree2->tree_type; j++)
				{
					if(node2->children[j])
						traverse(data, node1, node2->children[j]);
				}
			}
		}
		else
		{
			
			for(j = 0; j < data->tree2->tree_type; j++)
			{
				if(node1->children[j])
					traverse(data, node1->children[j], node2);
			}
		}
	}
	return;
}

BVHTreeOverlap *BLI_bvhtree_overlap(BVHTree *tree1, BVHTree *tree2, int *result)
{
	int j, total = 0;
	BVHTreeOverlap *overlap = NULL, *to = NULL;
	BVHOverlapData **data;
	
	// check for compatibility of both trees (can't compare 14-DOP with 18-DOP)
	if((tree1->axis != tree2->axis) && (tree1->axis == 14 || tree2->axis == 14) && (tree1->axis == 18 || tree2->axis == 18))
		return 0;
	
	// fast check root nodes for collision before doing big splitting + traversal
	if(!tree_overlap(tree1->nodes[tree1->totleaf], tree2->nodes[tree2->totleaf], MIN2(tree1->start_axis, tree2->start_axis), MIN2(tree1->stop_axis, tree2->stop_axis)))
		return 0;

	data = MEM_callocN(sizeof(BVHOverlapData *)* tree1->tree_type, "BVHOverlapData_star");
	
	for(j = 0; j < tree1->tree_type; j++)
	{
		data[j] = (BVHOverlapData *)MEM_callocN(sizeof(BVHOverlapData), "BVHOverlapData");
		
		// init BVHOverlapData
		data[j]->overlap = (BVHTreeOverlap *)malloc(sizeof(BVHTreeOverlap)*MAX2(tree1->totleaf, tree2->totleaf));
		data[j]->tree1 = tree1;
		data[j]->tree2 = tree2;
		data[j]->max_overlap = MAX2(tree1->totleaf, tree2->totleaf);
		data[j]->i = 0;
		data[j]->start_axis = MIN2(tree1->start_axis, tree2->start_axis);
		data[j]->stop_axis  = MIN2(tree1->stop_axis,  tree2->stop_axis );
	}

#pragma omp parallel for private(j) schedule(static)
	for(j = 0; j < MIN2(tree1->tree_type, tree1->nodes[tree1->totleaf]->totnode); j++)
	{
		traverse(data[j], tree1->nodes[tree1->totleaf]->children[j], tree2->nodes[tree2->totleaf]);
	}
	
	for(j = 0; j < tree1->tree_type; j++)
		total += data[j]->i;
	
	to = overlap = (BVHTreeOverlap *)MEM_callocN(sizeof(BVHTreeOverlap)*total, "BVHTreeOverlap");
	
	for(j = 0; j < tree1->tree_type; j++)
	{
		memcpy(to, data[j]->overlap, data[j]->i*sizeof(BVHTreeOverlap));
		to+=data[j]->i;
	}
	
	for(j = 0; j < tree1->tree_type; j++)
	{
		free(data[j]->overlap);
		MEM_freeN(data[j]);
	}
	MEM_freeN(data);
	
	(*result) = total;
	return overlap;
}


/*
 * Nearest neighbour - BLI_bvhtree_find_nearest
 */
static float squared_dist(const float *a, const float *b)
{
	float tmp[3];
	VECSUB(tmp, a, b);
	return INPR(tmp, tmp);
}

//Determines the nearest point of the given node BV. Returns the squared distance to that point.
static float calc_nearest_point(const float *proj, BVHNode *node, float *nearest)
{
	int i;
	const float *bv = node->bv;

	//nearest on AABB hull
	for(i=0; i != 3; i++, bv += 2)
	{
		if(bv[0] > proj[i])
			nearest[i] = bv[0];
		else if(bv[1] < proj[i])
			nearest[i] = bv[1];
		else
			nearest[i] = proj[i]; 
	}

/*
	//nearest on a general hull
	VECCOPY(nearest, data->co);
	for(i = data->tree->start_axis; i != data->tree->stop_axis; i++, bv+=2)
	{
		float proj = INPR( nearest, KDOP_AXES[i]);
		float dl = bv[0] - proj;
		float du = bv[1] - proj;

		if(dl > 0)
		{
			VECADDFAC(nearest, nearest, KDOP_AXES[i], dl);
		}
		else if(du < 0)
		{
			VECADDFAC(nearest, nearest, KDOP_AXES[i], du);
		}
	}
*/
	return squared_dist(proj, nearest);
}


typedef struct NodeDistance
{
	BVHNode *node;
	float dist;

} NodeDistance;

#define NodeDistance_priority(a,b)	( (a).dist < (b).dist )

// TODO: use a priority queue to reduce the number of nodes looked on
static void dfs_find_nearest_dfs(BVHNearestData *data, BVHNode *node)
{
	if(node->totnode == 0)
	{
		if(data->callback)
			data->callback(data->userdata , node->index, data->co, &data->nearest);
		else
		{
			data->nearest.index	= node->index;
			data->nearest.dist	= calc_nearest_point(data->proj, node, data->nearest.co);
		}
	}
	else
	{
		//Better heuristic to pick the closest node to dive on
		int i;
		float nearest[3];

		if(data->proj[ node->main_axis ] <= node->children[0]->bv[node->main_axis*2+1])
		{

			for(i=0; i != node->totnode; i++)
			{
				if( calc_nearest_point(data->proj, node->children[i], nearest) >= data->nearest.dist) continue;
				dfs_find_nearest_dfs(data, node->children[i]);
			}
		}
		else
		{
			for(i=node->totnode-1; i >= 0 ; i--)
			{
				if( calc_nearest_point(data->proj, node->children[i], nearest) >= data->nearest.dist) continue;
				dfs_find_nearest_dfs(data, node->children[i]);
			}
		}
	}
}

static void dfs_find_nearest_begin(BVHNearestData *data, BVHNode *node)
{
	float nearest[3], sdist;
	sdist = calc_nearest_point(data->proj, node, nearest);
	if(sdist >= data->nearest.dist) return;
	dfs_find_nearest_dfs(data, node);
}


#if 0
static void NodeDistance_push_heap(NodeDistance *heap, int heap_size)
PUSH_HEAP_BODY(NodeDistance, NodeDistance_priority, heap, heap_size)

static void NodeDistance_pop_heap(NodeDistance *heap, int heap_size)
POP_HEAP_BODY(NodeDistance, NodeDistance_priority, heap, heap_size)

//NN function that uses an heap.. this functions leads to an optimal number of min-distance
//but for normal tri-faces and BV 6-dop.. a simple dfs with local heuristics (as implemented
//in source/blender/blenkernel/intern/shrinkwrap.c) works faster.
//
//It may make sense to use this function if the callback queries are very slow.. or if its impossible
//to get a nice heuristic
//
//this function uses "malloc/free" instead of the MEM_* because it intends to be openmp safe
static void bfs_find_nearest(BVHNearestData *data, BVHNode *node)
{
	int i;
	NodeDistance default_heap[DEFAULT_FIND_NEAREST_HEAP_SIZE];
	NodeDistance *heap=default_heap, current;
	int heap_size = 0, max_heap_size = sizeof(default_heap)/sizeof(default_heap[0]);
	float nearest[3];

	int callbacks = 0, push_heaps = 0;

	if(node->totnode == 0)
	{
		dfs_find_nearest_dfs(data, node);
		return;
	}

	current.node = node;
	current.dist = calc_nearest_point(data->proj, node, nearest);

	while(current.dist < data->nearest.dist)
	{
//		printf("%f : %f\n", current.dist, data->nearest.dist);
		for(i=0; i< current.node->totnode; i++)
		{
			BVHNode *child = current.node->children[i];
			if(child->totnode == 0)
			{
				callbacks++;
				dfs_find_nearest_dfs(data, child);
			}
			else
			{
				//adjust heap size
				if(heap_size >= max_heap_size
				&& ADJUST_MEMORY(default_heap, (void**)&heap, heap_size+1, &max_heap_size, sizeof(heap[0])) == FALSE)
				{
					printf("WARNING: bvh_find_nearest got out of memory\n");

					if(heap != default_heap)
						free(heap);

					return;
				}

				heap[heap_size].node = current.node->children[i];
				heap[heap_size].dist = calc_nearest_point(data->proj, current.node->children[i], nearest);

				if(heap[heap_size].dist >= data->nearest.dist) continue;
				heap_size++;

				NodeDistance_push_heap(heap, heap_size);
	//			PUSH_HEAP_BODY(NodeDistance, NodeDistance_priority, heap, heap_size);
				push_heaps++;
			}
		}
		
		if(heap_size == 0) break;

		current = heap[0];
		NodeDistance_pop_heap(heap, heap_size);
//		POP_HEAP_BODY(NodeDistance, NodeDistance_priority, heap, heap_size);
		heap_size--;
	}

//	printf("hsize=%d, callbacks=%d, pushs=%d\n", heap_size, callbacks, push_heaps);

	if(heap != default_heap)
		free(heap);
}
#endif


int BLI_bvhtree_find_nearest(BVHTree *tree, const float *co, BVHTreeNearest *nearest, BVHTree_NearestPointCallback callback, void *userdata)
{
	int i;

	BVHNearestData data;
	BVHNode* root = tree->nodes[tree->totleaf];

	//init data to search
	data.tree = tree;
	data.co = co;

	data.callback = callback;
	data.userdata = userdata;

	for(i = data.tree->start_axis; i != data.tree->stop_axis; i++)
	{
		data.proj[i] = INPR(data.co, KDOP_AXES[i]);
	}

	if(nearest)
	{
		memcpy( &data.nearest , nearest, sizeof(*nearest) );
	}
	else
	{
		data.nearest.index = -1;
		data.nearest.dist = FLT_MAX;
	}

	//dfs search
	if(root)
		dfs_find_nearest_begin(&data, root);

	//copy back results
	if(nearest)
	{
		memcpy(nearest, &data.nearest, sizeof(*nearest));
	}

	return data.nearest.index;
}


/*
 * Raycast - BLI_bvhtree_ray_cast
 *
 * raycast is done by performing a DFS on the BVHTree and saving the closest hit
 */


//Determines the distance that the ray must travel to hit the bounding volume of the given node
static float ray_nearest_hit(BVHRayCastData *data, float *bv)
{
	int i;

	float low = 0, upper = data->hit.dist;

	for(i=0; i != 3; i++, bv += 2)
	{
		if(data->ray_dot_axis[i] == 0.0f)
		{
			//axis aligned ray
			if(data->ray.origin[i] < bv[0] - data->ray.radius
			|| data->ray.origin[i] > bv[1] + data->ray.radius)
				return FLT_MAX;
		}
		else
		{
			float ll = (bv[0] - data->ray.radius - data->ray.origin[i]) / data->ray_dot_axis[i];
			float lu = (bv[1] + data->ray.radius - data->ray.origin[i]) / data->ray_dot_axis[i];

			if(data->ray_dot_axis[i] > 0.0f)
			{
				if(ll > low)   low = ll;
				if(lu < upper) upper = lu;
			}
			else
			{
				if(lu > low)   low = lu;
				if(ll < upper) upper = ll;
			}
	
			if(low > upper) return FLT_MAX;
		}
	}
	return low;
}

//Determines the distance that the ray must travel to hit the bounding volume of the given node
//Based on Tactical Optimization of Ray/Box Intersection, by Graham Fyffe
//[http://tog.acm.org/resources/RTNews/html/rtnv21n1.html#art9]
//
//TODO this doens't has data->ray.radius in consideration
static float fast_ray_nearest_hit(const BVHRayCastData *data, const BVHNode *node)
{
	const float *bv = node->bv;
	float dist;
	
	float t1x = (bv[data->index[0]] - data->ray.origin[0]) * data->idot_axis[0];
	float t2x = (bv[data->index[1]] - data->ray.origin[0]) * data->idot_axis[0];
	float t1y = (bv[data->index[2]] - data->ray.origin[1]) * data->idot_axis[1];
	float t2y = (bv[data->index[3]] - data->ray.origin[1]) * data->idot_axis[1];
	float t1z = (bv[data->index[4]] - data->ray.origin[2]) * data->idot_axis[2];
	float t2z = (bv[data->index[5]] - data->ray.origin[2]) * data->idot_axis[2];

	if(t1x > t2y || t2x < t1y || t1x > t2z || t2x < t1z || t1y > t2z || t2y < t1z) return FLT_MAX;
	if(t2x < 0.0 || t2y < 0.0 || t2z < 0.0) return FLT_MAX;
	if(t1x > data->hit.dist || t1y > data->hit.dist || t1z > data->hit.dist) return FLT_MAX;

	dist = t1x;
	if (t1y > dist) dist = t1y;
    if (t1z > dist) dist = t1z;
	return dist;
}

static void dfs_raycast(BVHRayCastData *data, BVHNode *node)
{
	int i;

	//ray-bv is really fast.. and simple tests revealed its worth to test it
	//before calling the ray-primitive functions
<<<<<<< HEAD
	float dist = ray_nearest_hit(data, node->bv);
=======
	float dist = fast_ray_nearest_hit(data, node);
>>>>>>> 16c1a294
	if(dist >= data->hit.dist) return;

	if(node->totnode == 0)
	{
		if(data->callback)
			data->callback(data->userdata, node->index, &data->ray, &data->hit);
		else
		{
			data->hit.index	= node->index;
			data->hit.dist  = dist;
			VECADDFAC(data->hit.co, data->ray.origin, data->ray.direction, dist);
		}
	}
	else
	{
		//pick loop direction to dive into the tree (based on ray direction and split axis)
		if(data->ray_dot_axis[ (int)node->main_axis ] > 0.0f)
		{
			for(i=0; i != node->totnode; i++)
			{
				dfs_raycast(data, node->children[i]);
			}
		}
		else
		{
			for(i=node->totnode-1; i >= 0; i--)
			{
				dfs_raycast(data, node->children[i]);
			}
		}
	}
}

static void iterative_raycast(BVHRayCastData *data, BVHNode *node)
{
	while(node)
	{
		float dist = fast_ray_nearest_hit(data, node);
		if(dist >= data->hit.dist)
		{
			node = node->skip[1];
			continue;
		}

		if(node->totnode == 0)
		{
			if(data->callback)
				data->callback(data->userdata, node->index, &data->ray, &data->hit);
			else
			{
				data->hit.index	= node->index;
				data->hit.dist  = dist;
				VECADDFAC(data->hit.co, data->ray.origin, data->ray.direction, dist);
			}
			
			node = node->skip[1];
		}
		else
		{
			node = node->children[0];
		}	
	}
}

int BLI_bvhtree_ray_cast(BVHTree *tree, const float *co, const float *dir, float radius, BVHTreeRayHit *hit, BVHTree_RayCastCallback callback, void *userdata)
{
	int i;
	BVHRayCastData data;
	BVHNode * root = tree->nodes[tree->totleaf];

	data.tree = tree;

	data.callback = callback;
	data.userdata = userdata;

	VECCOPY(data.ray.origin,    co);
	VECCOPY(data.ray.direction, dir);
	data.ray.radius = radius;

	Normalize(data.ray.direction);

	for(i=0; i<3; i++)
	{
		data.ray_dot_axis[i] = INPR( data.ray.direction, KDOP_AXES[i]);
		data.idot_axis[i] = 1.0f / data.ray_dot_axis[i];

		if(fabs(data.ray_dot_axis[i]) < FLT_EPSILON)
		{
			data.ray_dot_axis[i] = 0.0;
		}
		data.index[2*i] = data.idot_axis[i] < 0.0 ? 1 : 0;
		data.index[2*i+1] = 1 - data.index[2*i];
		data.index[2*i]	  += 2*i;
		data.index[2*i+1] += 2*i;
	}


	if(hit)
		memcpy( &data.hit, hit, sizeof(*hit) );
	else
	{
		data.hit.index = -1;
		data.hit.dist = FLT_MAX;
	}

	if(root)
	{
		dfs_raycast(&data, root);
//		iterative_raycast(&data, root);
 	}


	if(hit)
		memcpy( hit, &data.hit, sizeof(*hit) );

	return data.hit.index;
}

float BLI_bvhtree_bb_raycast(float *bv, float *light_start, float *light_end, float *pos)
{
	BVHRayCastData data;
	float dist = 0.0;

	data.hit.dist = FLT_MAX;
	
	// get light direction
	data.ray.direction[0] = light_end[0] - light_start[0];
	data.ray.direction[1] = light_end[1] - light_start[1];
	data.ray.direction[2] = light_end[2] - light_start[2];
	
	data.ray.radius = 0.0;
	
	data.ray.origin[0] = light_start[0];
	data.ray.origin[1] = light_start[1];
	data.ray.origin[2] = light_start[2];
	
	Normalize(data.ray.direction);
	VECCOPY(data.ray_dot_axis, data.ray.direction);
	
	dist = ray_nearest_hit(&data, bv);
	
	if(dist > 0.0)
	{
		VECADDFAC(pos, light_start, data.ray.direction, dist);
	}
	return dist;
	
}

/*
 * Range Query - as request by broken :P
 *
 * Allocs and fills an array with the indexs of node that are on the given spherical range (center, radius) 
 * Returns the size of the array.
 */
typedef struct RangeQueryData
{
	BVHTree *tree;
	const float *center;
	float radius;			//squared radius

	int hits;

	BVHTree_RangeQuery callback;
	void *userdata;


} RangeQueryData;


static void dfs_range_query(RangeQueryData *data, BVHNode *node)
{
	if(node->totnode == 0)
	{

		//Calculate the node min-coords (if the node was a point then this is the point coordinates)
		float co[3];
		co[0] = node->bv[0];
		co[1] = node->bv[2];
		co[2] = node->bv[4];

	}
	else
	{
		int i;
		for(i=0; i != node->totnode; i++)
		{
			float nearest[3];
			float dist = calc_nearest_point(data->center, node->children[i], nearest);
			if(dist < data->radius)
			{
				//Its a leaf.. call the callback
				if(node->children[i]->totnode == 0)
				{
					data->hits++;
					data->callback( data->userdata, node->children[i]->index, dist );
				}
				else
					dfs_range_query( data, node->children[i] );
			}
		}
	}
}

int BLI_bvhtree_range_query(BVHTree *tree, const float *co, float radius, BVHTree_RangeQuery callback, void *userdata)
{
	BVHNode * root = tree->nodes[tree->totleaf];

	RangeQueryData data;
	data.tree = tree;
	data.center = co;
	data.radius = radius*radius;
	data.hits = 0;

	data.callback = callback;
	data.userdata = userdata;

	if(root != NULL)
	{
		float nearest[3];
		float dist = calc_nearest_point(data.center, root, nearest);
		if(dist < data.radius)
		{
			//Its a leaf.. call the callback
			if(root->totnode == 0)
			{
				data.hits++;
				data.callback( data.userdata, root->index, dist );
			}
			else
				dfs_range_query( &data, root );
		}
	}

	return data.hits;
}<|MERGE_RESOLUTION|>--- conflicted
+++ resolved
@@ -1498,11 +1498,7 @@
 
 	//ray-bv is really fast.. and simple tests revealed its worth to test it
 	//before calling the ray-primitive functions
-<<<<<<< HEAD
-	float dist = ray_nearest_hit(data, node->bv);
-=======
 	float dist = fast_ray_nearest_hit(data, node);
->>>>>>> 16c1a294
 	if(dist >= data->hit.dist) return;
 
 	if(node->totnode == 0)
