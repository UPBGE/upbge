/**
 *
 * ***** BEGIN GPL LICENSE BLOCK *****
 *
 * This program is free software; you can redistribute it and/or
 * modify it under the terms of the GNU General Public License
 * as published by the Free Software Foundation; either version 2
 * of the License, or (at your option) any later version.
 *
 * This program is distributed in the hope that it will be useful,
 * but WITHOUT ANY WARRANTY; without even the implied warranty of
 * MERCHANTABILITY or FITNESS FOR A PARTICULAR PURPOSE.  See the
 * GNU General Public License for more details.
 *
 * You should have received a copy of the GNU General Public License
 * along with this program; if not, write to the Free Software Foundation,
 * Inc., 59 Temple Place - Suite 330, Boston, MA  02111-1307, USA.
 *
 * The Original Code is Copyright (C) 2001-2002 by NaN Holding BV.
 * All rights reserved.
 *
 * The Original Code is: all of this file.
 *
 * Contributor(s): Campbell barton
 *
 * ***** END GPL LICENSE BLOCK *****
 */

#include <sys/stat.h>
#include <sys/types.h>

#include <fcntl.h>
#include <stdio.h>
#include <string.h>
#include <stdlib.h>
#include <string.h>

/* path/file handeling stuff */
#ifndef WIN32
  #include <dirent.h>
  #include <unistd.h>
#else
  #include <io.h>
  #include "BLI_winstuff.h"
#endif

#include "MEM_guardedalloc.h"

#include "DNA_ID.h" /* Library */
#include "DNA_customdata_types.h"
#include "DNA_image_types.h"
#include "DNA_mesh_types.h"
#include "DNA_scene_types.h" /* to get the current frame */
#include "DNA_sequence_types.h"
#include "DNA_sound_types.h"
#include "DNA_vfont_types.h"
#include "DNA_windowmanager_types.h"

#include "BLI_blenlib.h"
#include "BLI_bpath.h"

#include "BKE_global.h"
#include "BKE_image.h" /* so we can check the image's type */
#include "BKE_main.h" /* so we can access G.main->*.first */
#include "BKE_sequencer.h"
<<<<<<< HEAD
#include "BKE_text.h" /* for writing to a textblock */
=======
>>>>>>> 7a76bc9a
#include "BKE_utildefines.h"
#include "BKE_report.h"

//XXX #include "BIF_screen.h" /* only for wait cursor */
//
/* for sequence */
//XXX #include "BSE_sequence.h"
//XXX define below from BSE_sequence.h - otherwise potentially odd behaviour
#define SEQ_HAS_PATH(seq) (seq->type==SEQ_MOVIE || seq->type==SEQ_IMAGE)



#define FILE_MAX			240

/* TODO - BPATH_PLUGIN, BPATH_SEQ */
enum BPathTypes {
	BPATH_IMAGE = 0,
	BPATH_SOUND,
	BPATH_FONT,
	BPATH_LIB,
	BPATH_SEQ,
	BPATH_CDATA,

 	BPATH_DONE
};

void BLI_bpathIterator_init( struct BPathIterator *bpi, char *base_path ) {
	bpi->type = BPATH_IMAGE;
	bpi->data = NULL;
	
	bpi->getpath_callback = NULL;
	bpi->setpath_callback = NULL;
	
	/* Sequencer specific */
	bpi->seqdata.totseq = 0;
	bpi->seqdata.seq = 0;
	bpi->seqdata.seqar = NULL;
	bpi->seqdata.scene = NULL;
	
	bpi->base_path= base_path ? base_path : G.sce;

	BLI_bpathIterator_step(bpi);
}

void BLI_bpathIterator_free( struct BPathIterator *bpi ) {
	if (bpi->seqdata.seqar)
		MEM_freeN((void *)bpi->seqdata.seqar);
	bpi->seqdata.seqar = NULL;
	bpi->seqdata.scene = NULL;
}

void BLI_bpathIterator_getPath( struct BPathIterator *bpi, char *path) {
	if (bpi->getpath_callback) {
		bpi->getpath_callback( bpi, path );
	} else {
		strcpy(path, bpi->path); /* warning, we assume 'path' are long enough */
	}
}

void BLI_bpathIterator_setPath( struct BPathIterator *bpi, char *path) {
	if (bpi->setpath_callback) {
		bpi->setpath_callback( bpi, path );
	} else {
		strcpy(bpi->path, path); /* warning, we assume 'path' are long enough */
	}
}

void BLI_bpathIterator_getPathExpanded( struct BPathIterator *bpi, char *path_expanded) {
	char *libpath;
	
	BLI_bpathIterator_getPath(bpi, path_expanded);
	libpath = BLI_bpathIterator_getLib(bpi);
	
	if (libpath) { /* check the files location relative to its library path */
		BLI_convertstringcode(path_expanded, libpath);
	} else { /* local data, use the blend files path */
		BLI_convertstringcode(path_expanded, bpi->base_path);
	}
}
char* BLI_bpathIterator_getLib( struct BPathIterator *bpi) {
	return bpi->lib;
}
char* BLI_bpathIterator_getName( struct BPathIterator *bpi) {
	return bpi->name;
}
int	BLI_bpathIterator_getType( struct BPathIterator *bpi) {
	return bpi->type;
}
int	BLI_bpathIterator_getPathMaxLen( struct BPathIterator *bpi) {
	return bpi->len;
}

/* gets the first or the next image that has a path - not a viewer node or generated image */
static struct Image *ima_stepdata__internal(struct Image *ima, int step_next) {
	if (ima==NULL)
		return NULL;
	
	if (step_next)
		ima = ima->id.next;
	
	while (ima) {
		if (ima->packedfile==NULL && ELEM3(ima->source, IMA_SRC_FILE, IMA_SRC_MOVIE, IMA_SRC_SEQUENCE))
			break;
		/* image is not a image with a path, skip it */
		ima = ima->id.next;
	}	
	return ima;
}

static struct VFont *vf_stepdata__internal(struct VFont *vf, int step_next) {
	if (vf==NULL)
		return NULL;
	
	if (step_next)
		vf = vf->id.next;
	
	while (vf) {
		if (vf->packedfile==NULL && BLI_streq(vf->name, "<builtin>")==0) {
			break;
		}
		
		/* font with no path, skip it */
		vf = vf->id.next;
	}	
	return vf;
}

static struct bSound *snd_stepdata__internal(struct bSound *snd, int step_next) {
	if (snd==NULL)
		return NULL;
	
	if (step_next)
		snd = snd->id.next;
	
	while (snd) {
		if (snd->packedfile==NULL) {
			break;
		}
		
		/* font with no path, skip it */
		snd = snd->id.next;
	}	
	return snd;
}

static struct Sequence *seq_stepdata__internal(struct BPathIterator *bpi, int step_next)
{
	Editing *ed;
	Sequence *seq;
	
	/* Initializing */
	if (bpi->seqdata.scene==NULL) {
		bpi->seqdata.scene= G.main->scene.first;
	}
	
	if (step_next) {
		bpi->seqdata.seq++;
	}
	
	while (bpi->seqdata.scene) {
		ed= seq_give_editing(bpi->seqdata.scene, 0);
		if (ed) {
			if (bpi->seqdata.seqar == NULL) {
				/* allocate the sequencer array */
				seq_array(ed, &bpi->seqdata.seqar, &bpi->seqdata.totseq, 0);
				bpi->seqdata.seq = 0;
			}
			
			if (bpi->seqdata.seq >= bpi->seqdata.totseq) {
				seq = NULL;
			} else {
				seq = bpi->seqdata.seqar[bpi->seqdata.seq];
				while (!SEQ_HAS_PATH(seq)) {
					bpi->seqdata.seq++;
					if (bpi->seqdata.seq >= bpi->seqdata.totseq) {
						seq = NULL;
						break;
					}
					seq = bpi->seqdata.seqar[bpi->seqdata.seq];
				}
			}
			if (seq) {
				return seq;
			} else {
				/* keep looking through the next scene, reallocate seq array */
				if (bpi->seqdata.seqar) {
					MEM_freeN((void *)bpi->seqdata.seqar);
					bpi->seqdata.seqar = NULL;
				}
				bpi->seqdata.scene = bpi->seqdata.scene->id.next;
			}
		} else {
			/* no seq data in this scene, next */
			bpi->seqdata.scene = bpi->seqdata.scene->id.next;
		}
	}
	
	return NULL;
}

static void seq_getpath(struct BPathIterator *bpi, char *path) {
	Sequence *seq = (Sequence *)bpi->data;

	
	path[0] = '\0'; /* incase we cant get the path */
	if (seq==NULL) return;
	if (SEQ_HAS_PATH(seq)) {
		if (seq->type == SEQ_IMAGE || seq->type == SEQ_MOVIE) {
			BLI_strncpy(path, seq->strip->dir, FILE_MAX);
			BLI_add_slash(path); /* incase its missing */
			if (seq->strip->stripdata) { /* should always be true! */
				/* Using the first image is weak for image sequences */
				strcat(path, seq->strip->stripdata->name);
			} 
		} else {
			/* simple case */
			BLI_strncpy(seq->strip->dir, path, sizeof(seq->strip->dir));
		}
	}
}

static void seq_setpath(struct BPathIterator *bpi, char *path) {
	Sequence *seq = (Sequence *)bpi->data;
	if (seq==NULL) return; 
	
	if (SEQ_HAS_PATH(seq)) {
		if (seq->type == SEQ_IMAGE || seq->type == SEQ_MOVIE) {
			BLI_split_dirfile_basic(path, seq->strip->dir, seq->strip->stripdata->name);
		} else {
			/* simple case */
			BLI_strncpy(seq->strip->dir, path, sizeof(seq->strip->dir));
		}
	}
}

static struct Mesh *cdata_stepdata__internal(struct Mesh *me, int step_next) {
	if (me==NULL)
		return NULL;
	
	if (step_next)
		me = me->id.next;
	
	while (me) {
		if (me->fdata.external) {
			break;
		}
		
		me = me->id.next;
	}	
	return me;
}

static void bpi_type_step__internal( struct BPathIterator *bpi) {
	bpi->type++; /* advance to the next type */
	bpi->data = NULL;
	
	switch (bpi->type) {
	case BPATH_SEQ:
		bpi->getpath_callback = seq_getpath;
		bpi->setpath_callback = seq_setpath;
		break;
	default:
		bpi->getpath_callback = NULL;
		bpi->setpath_callback = NULL;
		break;
	}
}

void BLI_bpathIterator_step( struct BPathIterator *bpi) {
	while (bpi->type != BPATH_DONE) {
		
		if  ((bpi->type) == BPATH_IMAGE) {
			/*if (bpi->data)	bpi->data = ((ID *)bpi->data)->next;*/
			if (bpi->data)	bpi->data = ima_stepdata__internal( (Image *)bpi->data, 1 ); /* must skip images that have no path */
			else 			bpi->data = ima_stepdata__internal(G.main->image.first, 0);
			
			if (bpi->data) {
				/* get the path info from this datatype */
				Image *ima = (Image *)bpi->data;
				
				bpi->lib = ima->id.lib ? ima->id.lib->filename : NULL;
				bpi->path = ima->name;
				bpi->name = ima->id.name+2;
				bpi->len = sizeof(ima->name);
				
				/* we are done, advancing to the next item, this type worked fine */
				break;
				
			} else {
				bpi_type_step__internal(bpi);
			}
			
			
		} else if  ((bpi->type) == BPATH_SOUND) {
			if (bpi->data)	bpi->data = snd_stepdata__internal( (bSound *)bpi->data, 1 ); /* must skip images that have no path */
			else 			bpi->data = snd_stepdata__internal(G.main->sound.first, 0);
			
			if (bpi->data) {
				/* get the path info from this datatype */
				bSound *snd = (bSound *)bpi->data;
				
				bpi->lib = snd->id.lib ? snd->id.lib->filename : NULL;
				bpi->path = snd->name;
				bpi->name = snd->id.name+2;
				bpi->len = sizeof(snd->name);
				
				/* we are done, advancing to the next item, this type worked fine */
				break;
			} else {
				bpi_type_step__internal(bpi);
			}
			
			
		} else if  ((bpi->type) == BPATH_FONT) {
			
			if (bpi->data)	bpi->data = vf_stepdata__internal( (VFont *)bpi->data, 1 );
			else 			bpi->data = vf_stepdata__internal( G.main->vfont.first, 0 );
			
			if (bpi->data) {
				/* get the path info from this datatype */
				VFont *vf = (VFont *)bpi->data;
				
				bpi->lib = vf->id.lib ? vf->id.lib->filename : NULL;
				bpi->path = vf->name;
				bpi->name = vf->id.name+2;
				bpi->len = sizeof(vf->name);
				
				/* we are done, advancing to the next item, this type worked fine */
				break;
			} else {
				bpi_type_step__internal(bpi);
			}
			
		} else if  ((bpi->type) == BPATH_LIB) {
			if (bpi->data)	bpi->data = ((ID *)bpi->data)->next;
			else 			bpi->data = G.main->library.first;
			
			if (bpi->data) {
				/* get the path info from this datatype */
				Library *lib = (Library *)bpi->data;
				
				bpi->lib = NULL;
				bpi->path = lib->name;
				bpi->name = NULL;
				bpi->len = sizeof(lib->name);
				
				/* we are done, advancing to the next item, this type worked fine */
				break;
			} else {
				bpi_type_step__internal(bpi);
			}
		} else if  ((bpi->type) == BPATH_SEQ) {
			if (bpi->data)	bpi->data = seq_stepdata__internal( bpi, 1 );
			else 			bpi->data = seq_stepdata__internal( bpi, 0 );
			if (bpi->data) {
				Sequence *seq = (Sequence *)bpi->data;
				bpi->lib = NULL;
				bpi->name = seq->name+2;
				bpi->len = sizeof(seq->strip->stripdata->name);
				break;
			} else {
				bpi_type_step__internal(bpi);
			}
		} else if  ((bpi->type) == BPATH_CDATA) {
			if (bpi->data)	bpi->data = cdata_stepdata__internal( bpi->data, 1 );
			else 			bpi->data = cdata_stepdata__internal( G.main->mesh.first, 0 );

			if (bpi->data) {
				Mesh *me = (Mesh *)bpi->data;
				bpi->lib = me->id.lib ? me->id.lib->filename : NULL;
				bpi->path = me->fdata.external->filename;
				bpi->name = me->id.name+2;
				bpi->len = sizeof(me->fdata.external->filename);
				break;
			} else {
				bpi_type_step__internal(bpi);
			}
		}
	}
}

int BLI_bpathIterator_isDone( struct BPathIterator *bpi) {
	return bpi->type==BPATH_DONE;
}

/* include the path argument */
static void bpath_as_report(struct BPathIterator *bpi, const char *message, ReportList *reports)
{
	char *prefix;
	char *name;
	char path_expanded[FILE_MAXDIR*2];
	
	if(reports==NULL)
		return;

	switch(BLI_bpathIterator_getType(bpi)) {
	case BPATH_IMAGE:
		prefix= "Image";
		break;
	case BPATH_SOUND:
		prefix= "Sound";
		break;
	case BPATH_FONT:
		prefix= "Font";
		break;
	case BPATH_LIB:
		prefix= "Library";
		break;
	case BPATH_SEQ:
		prefix= "Sequence";
		break;
	case BPATH_CDATA:
		prefix= "Mesh Data";
		break;
	default:
		prefix= "Unknown";
		break;
	}
	
	name = BLI_bpathIterator_getName(bpi);
	BLI_bpathIterator_getPathExpanded(bpi, path_expanded);

	if(reports) {
		if (name)	BKE_reportf(reports, RPT_INFO, "%s \"%s\", \"%s\": %s", prefix, name, path_expanded, message);
		else		BKE_reportf(reports, RPT_INFO, "%s \"%s\": %s", prefix, path_expanded, message);
	}

}

/* high level function */
void checkMissingFiles(char *basepath, ReportList *reports) {
	struct BPathIterator bpi;
	
	/* be sure there is low chance of the path being too short */
	char filepath_expanded[FILE_MAXDIR*2]; 
	
	BLI_bpathIterator_init(&bpi, basepath);
	while (!BLI_bpathIterator_isDone(&bpi)) {
		BLI_bpathIterator_getPathExpanded( &bpi, filepath_expanded );
		
		if (!BLI_exists(filepath_expanded))
			bpath_as_report(&bpi, "file not found", reports);

		BLI_bpathIterator_step(&bpi);
	}
	BLI_bpathIterator_free(&bpi);
}

/* dont log any errors at the moment, should probably do this */
void makeFilesRelative(char *basepath, ReportList *reports) {
	int tot= 0, changed= 0, failed= 0, linked= 0;
	struct BPathIterator bpi;
	char filepath[FILE_MAX], *libpath;
	
	/* be sure there is low chance of the path being too short */
	char filepath_relative[(FILE_MAXDIR * 2) + FILE_MAXFILE];
	
	BLI_bpathIterator_init(&bpi, basepath);
	while (!BLI_bpathIterator_isDone(&bpi)) {
		BLI_bpathIterator_getPath(&bpi, filepath);
		libpath = BLI_bpathIterator_getLib(&bpi);
		
		if(strncmp(filepath, "//", 2)) {
			if (libpath) { /* cant make relative if we are library - TODO, LOG THIS */
				linked++;
			} else { /* local data, use the blend files path */
				BLI_strncpy(filepath_relative, filepath, sizeof(filepath_relative));
				/* Important BLI_cleanup_dir runs before the path is made relative
				 * because it wont work for paths that start with "//../" */ 
				BLI_cleanup_file(bpi.base_path, filepath_relative); /* fix any /foo/../foo/ */
				BLI_makestringcode(bpi.base_path, filepath_relative);
				/* be safe and check the length */
				if (BLI_bpathIterator_getPathMaxLen(&bpi) <= strlen(filepath_relative)) {
					bpath_as_report(&bpi, "couldn't make path relative (too long)", reports);
					failed++;
				} else {
					if(strncmp(filepath_relative, "//", 2)==0) {
						BLI_bpathIterator_setPath(&bpi, filepath_relative);
						changed++;
					} else {
						bpath_as_report(&bpi, "couldn't make path relative", reports);
						failed++;
					}
				}
			}
		}
		BLI_bpathIterator_step(&bpi);
		tot++;
	}
	BLI_bpathIterator_free(&bpi);

	if(reports)
		BKE_reportf(reports, failed ? RPT_ERROR : RPT_INFO, "Total files %i|Changed %i|Failed %i|Linked %i", tot, changed, failed, linked);
}

/* dont log any errors at the moment, should probably do this -
 * Verry similar to makeFilesRelative - keep in sync! */
void makeFilesAbsolute(char *basepath, ReportList *reports)
{
	int tot= 0, changed= 0, failed= 0, linked= 0;

	struct BPathIterator bpi;
	char filepath[FILE_MAX], *libpath;
	
	/* be sure there is low chance of the path being too short */
	char filepath_absolute[(FILE_MAXDIR * 2) + FILE_MAXFILE];
	
	BLI_bpathIterator_init(&bpi, basepath);
	while (!BLI_bpathIterator_isDone(&bpi)) {
		BLI_bpathIterator_getPath(&bpi, filepath);
		libpath = BLI_bpathIterator_getLib(&bpi);
		
		if(strncmp(filepath, "//", 2)==0) {
			if (libpath) { /* cant make absolute if we are library - TODO, LOG THIS */
				linked++;
			} else { /* get the expanded path and check it is relative or too long */
				BLI_bpathIterator_getPathExpanded( &bpi, filepath_absolute );
				BLI_cleanup_file(bpi.base_path, filepath_absolute); /* fix any /foo/../foo/ */
				/* to be safe, check the length */
				if (BLI_bpathIterator_getPathMaxLen(&bpi) <= strlen(filepath_absolute)) {
					bpath_as_report(&bpi, "couldn't make absolute (too long)", reports);
					failed++;
				} else {
					if(strncmp(filepath_absolute, "//", 2)) {
						BLI_bpathIterator_setPath(&bpi, filepath_absolute);
						changed++;
					} else {
						bpath_as_report(&bpi, "couldn't make absolute", reports);
						failed++;
					}
				}
			}
		}
		BLI_bpathIterator_step(&bpi);
		tot++;
	}
	BLI_bpathIterator_free(&bpi);

	if(reports)
		BKE_reportf(reports, failed ? RPT_ERROR : RPT_INFO, "Total files %i|Changed %i|Failed %i|Linked %i", tot, changed, failed, linked);
}


/* find this file recursively, use the biggest file so thumbnails dont get used by mistake
 - dir: subdir to search
 - filename: set this filename
 - filesize: filesize for the file
*/
#define MAX_RECUR 16
static int findFileRecursive(char *filename_new, const char *dirname, const char *filename, int *filesize, int *recur_depth)
{
	/* file searching stuff */
	DIR *dir;
	struct dirent *de;
	struct stat status;
	char path[FILE_MAX];
	int size;
	
	dir = opendir(dirname);
	
	if (dir==0)
		return 0;
	
	if (*filesize == -1)
		*filesize = 0; /* dir opened fine */
	
	while ((de = readdir(dir)) != NULL) {
		
		if (strncmp(".", de->d_name, 2)==0 || strncmp("..", de->d_name, 3)==0)
			continue;
		
		BLI_join_dirfile(path, dirname, de->d_name);
		
		if (stat(path, &status) != 0)
			continue; /* cant stat, dont bother with this file, could print debug info here */
		
		if (S_ISREG(status.st_mode)) { /* is file */
			if (strncmp(filename, de->d_name, FILE_MAX)==0) { /* name matches */
				/* open the file to read its size */
				size = BLI_filepathsize(path);
				if ((size > 0) && (size > *filesize)) { /* find the biggest file */
					*filesize = size;
					BLI_strncpy(filename_new, path, FILE_MAX);
				}
			}
		} else if (S_ISDIR(status.st_mode)) { /* is subdir */
			if (*recur_depth <= MAX_RECUR) {
				(*recur_depth)++;
				findFileRecursive(filename_new, path, filename, filesize, recur_depth);
				(*recur_depth)--;
			}
		}
	}
	closedir(dir);
	return 1;
}

/* high level function - call from fileselector */
void findMissingFiles(char *basepath, char *str) {
	struct BPathIterator bpi;
	
	/* be sure there is low chance of the path being too short */
	char filepath_expanded[FILE_MAXDIR*2]; 
	char filepath[FILE_MAX], *libpath;
	int filesize, recur_depth;
	
	char dirname[FILE_MAX], filename[FILE_MAX], filename_new[FILE_MAX];
	
	//XXX waitcursor( 1 );
	
	BLI_split_dirfile_basic(str, dirname, NULL);
	
	BLI_bpathIterator_init(&bpi, basepath);
	
	while (!BLI_bpathIterator_isDone(&bpi)) {
		BLI_bpathIterator_getPath(&bpi, filepath);
		libpath = BLI_bpathIterator_getLib(&bpi);
		
		/* Check if esc was pressed because searching files can be slow */
		/*XXX if (blender_test_break()) {
			break;
		}*/
		
		if (libpath==NULL) {
			
			BLI_bpathIterator_getPathExpanded( &bpi, filepath_expanded );
			
			if (!BLI_exists(filepath_expanded)) {
				/* can the dir be opened? */
				filesize = -1;
				recur_depth = 0;
				BLI_split_dirfile_basic(filepath, NULL, filename); /* the file to find */
				
				findFileRecursive(filename_new, dirname, filename, &filesize, &recur_depth);
				if (filesize == -1) { /* could not open dir */
					printf("Could not open dir \"%s\"\n", dirname);
					return;
				}
				
				if (filesize > 0) {
					
					if (BLI_bpathIterator_getPathMaxLen( &bpi ) < strlen(filename_new)) { 
						printf("cannot set path \"%s\" too long!", filename_new);
					} else {
						/* copy the found path into the old one */
						if (G.relbase_valid)
							BLI_makestringcode(bpi.base_path, filename_new);
						
						BLI_bpathIterator_setPath( &bpi, filename_new );
					}
				}
			}
		}
		BLI_bpathIterator_step(&bpi);
	}
	BLI_bpathIterator_free(&bpi);
	
	//XXX waitcursor( 0 );
}<|MERGE_RESOLUTION|>--- conflicted
+++ resolved
@@ -63,10 +63,6 @@
 #include "BKE_image.h" /* so we can check the image's type */
 #include "BKE_main.h" /* so we can access G.main->*.first */
 #include "BKE_sequencer.h"
-<<<<<<< HEAD
-#include "BKE_text.h" /* for writing to a textblock */
-=======
->>>>>>> 7a76bc9a
 #include "BKE_utildefines.h"
 #include "BKE_report.h"
 
