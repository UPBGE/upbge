--- conflicted
+++ resolved
@@ -3324,144 +3324,7 @@
 /* default keymap for windows and screens, only call once per WM */
 void wm_window_keymap(wmKeyConfig *keyconf)
 {
-<<<<<<< HEAD
-	wmKeyMap *keymap = WM_keymap_ensure(keyconf, "Window", 0, 0);
-	wmKeyMapItem *kmi;
-
-	/* note, this doesn't replace existing keymap items */
-#ifdef USE_WM_KEYMAP_27X
-	WM_keymap_verify_item(keymap, "WM_OT_window_new", WKEY, KM_PRESS, KM_CTRL | KM_ALT, 0);
-#endif
-
-#ifdef __APPLE__
-	WM_keymap_add_item(keymap, "WM_OT_read_homefile", NKEY, KM_PRESS, KM_OSKEY, 0);
-	WM_keymap_add_menu(keymap, "TOPBAR_MT_file_open_recent", OKEY, KM_PRESS, KM_SHIFT | KM_OSKEY, 0);
-	WM_keymap_add_item(keymap, "WM_OT_open_mainfile", OKEY, KM_PRESS, KM_OSKEY, 0);
-	WM_keymap_add_item(keymap, "WM_OT_save_mainfile", SKEY, KM_PRESS, KM_OSKEY, 0);
-	WM_keymap_add_item(keymap, "WM_OT_save_as_mainfile", SKEY, KM_PRESS, KM_SHIFT | KM_OSKEY, 0);
-	WM_keymap_add_item(keymap, "WM_OT_quit_blender", QKEY, KM_PRESS, KM_OSKEY, 0);
-#endif
-	WM_keymap_add_item(keymap, "WM_OT_read_homefile", NKEY, KM_PRESS, KM_CTRL, 0);
-#ifdef USE_WM_KEYMAP_27X
-	WM_keymap_add_item(keymap, "WM_OT_save_homefile", UKEY, KM_PRESS, KM_CTRL, 0);
-#endif
-	WM_keymap_add_menu(keymap, "TOPBAR_MT_file_open_recent", OKEY, KM_PRESS, KM_SHIFT | KM_CTRL, 0);
-	WM_keymap_add_item(keymap, "WM_OT_open_mainfile", OKEY, KM_PRESS, KM_CTRL, 0);
-#ifdef USE_WM_KEYMAP_27X
-	WM_keymap_add_item(keymap, "WM_OT_open_mainfile", F1KEY, KM_PRESS, 0, 0);
-	WM_keymap_add_item(keymap, "WM_OT_link", OKEY, KM_PRESS, KM_CTRL | KM_ALT, 0);
-	WM_keymap_add_item(keymap, "WM_OT_append", F1KEY, KM_PRESS, KM_SHIFT, 0);
-#endif
-
-	WM_keymap_add_item(keymap, "WM_OT_save_mainfile", SKEY, KM_PRESS, KM_CTRL, 0);
-#ifdef USE_WM_KEYMAP_27X
-	WM_keymap_add_item(keymap, "WM_OT_save_mainfile", WKEY, KM_PRESS, KM_CTRL, 0);
-#endif
-	WM_keymap_add_item(keymap, "WM_OT_save_as_mainfile", SKEY, KM_PRESS, KM_SHIFT | KM_CTRL, 0);
-#ifdef USE_WM_KEYMAP_27X
-	WM_keymap_add_item(keymap, "WM_OT_save_as_mainfile", F2KEY, KM_PRESS, 0, 0);
-	kmi = WM_keymap_add_item(keymap, "WM_OT_save_as_mainfile", SKEY, KM_PRESS, KM_ALT | KM_CTRL, 0);
-	RNA_boolean_set(kmi->ptr, "copy", true);
-
-	WM_keymap_verify_item(keymap, "WM_OT_window_fullscreen_toggle", F11KEY, KM_PRESS, KM_ALT, 0);
-#endif
-
-	WM_keymap_add_item(keymap, "WM_OT_quit_blender", QKEY, KM_PRESS, KM_CTRL, 0);
-
-	/* F-Keys are a hassle on some macos systems. */
-#ifdef __APPLE__
-	WM_keymap_add_item(keymap, "WM_OT_search_menu", FKEY, KM_PRESS, KM_OSKEY, 0);
-#endif
-
-#ifdef USE_WM_KEYMAP_27X
-	WM_keymap_add_item(keymap, "WM_OT_doc_view_manual_ui_context", F1KEY, KM_PRESS, KM_ALT, 0);
-
-	/* debug/testing */
-	WM_keymap_verify_item(keymap, "WM_OT_redraw_timer", TKEY, KM_PRESS, KM_ALT | KM_CTRL, 0);
-	WM_keymap_verify_item(keymap, "WM_OT_debug_menu", DKEY, KM_PRESS, KM_ALT | KM_CTRL, 0);
-#else
-	WM_keymap_add_item(keymap, "WM_OT_doc_view_manual_ui_context", F1KEY, KM_PRESS, 0, 0);
-	WM_keymap_add_menu(keymap, "TOPBAR_MT_file_specials", F2KEY, KM_PRESS, 0, 0);
-	WM_keymap_add_item(keymap, "WM_OT_search_menu", F3KEY, KM_PRESS, 0, 0);
-	WM_keymap_add_menu(keymap, "TOPBAR_MT_window_specials", F4KEY, KM_PRESS, 0, 0);
-#endif
-
-	/* menus that can be accessed anywhere in blender */
-	WM_keymap_add_menu(keymap, "SCREEN_MT_user_menu", QKEY, KM_PRESS, 0, 0);
-
-#ifdef WITH_INPUT_NDOF
-	WM_keymap_add_menu(keymap, "USERPREF_MT_ndof_settings", NDOF_BUTTON_MENU, KM_PRESS, 0, 0);
-#endif
-
-	WM_keymap_add_item(keymap, "WM_OT_toolbar", SPACEKEY, KM_PRESS, 0, 0);
-
-	/* Space switching */
-	kmi = WM_keymap_add_item(keymap, "WM_OT_context_set_enum", F2KEY, KM_PRESS, KM_SHIFT, 0); /* new in 2.5x, was DXF export */
-	RNA_string_set(kmi->ptr, "data_path", "area.type");
-	RNA_string_set(kmi->ptr, "value", "LOGIC_EDITOR");
-
-	kmi = WM_keymap_add_item(keymap, "WM_OT_context_set_enum", F3KEY, KM_PRESS, KM_SHIFT, 0);
-	RNA_string_set(kmi->ptr, "data_path", "area.type");
-	RNA_string_set(kmi->ptr, "value", "NODE_EDITOR");
-
-	kmi = WM_keymap_add_item(keymap, "WM_OT_context_set_enum", F4KEY, KM_PRESS, KM_SHIFT, 0); /* new in 2.5x, was data browser */
-	RNA_string_set(kmi->ptr, "data_path", "area.type");
-	RNA_string_set(kmi->ptr, "value", "CONSOLE");
-
-	kmi = WM_keymap_add_item(keymap, "WM_OT_context_set_enum", F5KEY, KM_PRESS, KM_SHIFT, 0);
-	RNA_string_set(kmi->ptr, "data_path", "area.type");
-	RNA_string_set(kmi->ptr, "value", "VIEW_3D");
-
-	kmi = WM_keymap_add_item(keymap, "WM_OT_context_set_enum", F6KEY, KM_PRESS, KM_SHIFT, 0);
-	RNA_string_set(kmi->ptr, "data_path", "area.type");
-	RNA_string_set(kmi->ptr, "value", "GRAPH_EDITOR");
-
-	kmi = WM_keymap_add_item(keymap, "WM_OT_context_set_enum", F7KEY, KM_PRESS, KM_SHIFT, 0);
-	RNA_string_set(kmi->ptr, "data_path", "area.type");
-	RNA_string_set(kmi->ptr, "value", "PROPERTIES");
-
-	kmi = WM_keymap_add_item(keymap, "WM_OT_context_set_enum", F8KEY, KM_PRESS, KM_SHIFT, 0);
-	RNA_string_set(kmi->ptr, "data_path", "area.type");
-	RNA_string_set(kmi->ptr, "value", "SEQUENCE_EDITOR");
-
-	kmi = WM_keymap_add_item(keymap, "WM_OT_context_set_enum", F9KEY, KM_PRESS, KM_SHIFT, 0);
-	RNA_string_set(kmi->ptr, "data_path", "area.type");
-	RNA_string_set(kmi->ptr, "value", "OUTLINER");
-
-	kmi = WM_keymap_add_item(keymap, "WM_OT_context_set_enum", F10KEY, KM_PRESS, KM_SHIFT, 0);
-	RNA_string_set(kmi->ptr, "data_path", "area.type");
-	RNA_string_set(kmi->ptr, "value", "IMAGE_EDITOR");
-
-	kmi = WM_keymap_add_item(keymap, "WM_OT_context_set_enum", F11KEY, KM_PRESS, KM_SHIFT, 0);
-	RNA_string_set(kmi->ptr, "data_path", "area.type");
-	RNA_string_set(kmi->ptr, "value", "TEXT_EDITOR");
-
-	kmi = WM_keymap_add_item(keymap, "WM_OT_context_set_enum", F12KEY, KM_PRESS, KM_SHIFT, 0);
-	RNA_string_set(kmi->ptr, "data_path", "area.type");
-	RNA_string_set(kmi->ptr, "value", "DOPESHEET_EDITOR");
-
-#ifdef WITH_INPUT_NDOF
-	/* ndof speed */
-	const char *data_path = "user_preferences.inputs.ndof_sensitivity";
-	kmi = WM_keymap_add_item(keymap, "WM_OT_context_scale_float", NDOF_BUTTON_PLUS, KM_PRESS, 0, 0);
-	RNA_string_set(kmi->ptr, "data_path", data_path);
-	RNA_float_set(kmi->ptr, "value", 1.1f);
-
-	kmi = WM_keymap_add_item(keymap, "WM_OT_context_scale_float", NDOF_BUTTON_MINUS, KM_PRESS, 0, 0);
-	RNA_string_set(kmi->ptr, "data_path", data_path);
-	RNA_float_set(kmi->ptr, "value", 1.0f / 1.1f);
-
-	kmi = WM_keymap_add_item(keymap, "WM_OT_context_scale_float", NDOF_BUTTON_PLUS, KM_PRESS, KM_SHIFT, 0);
-	RNA_string_set(kmi->ptr, "data_path", data_path);
-	RNA_float_set(kmi->ptr, "value", 1.5f);
-
-	kmi = WM_keymap_add_item(keymap, "WM_OT_context_scale_float", NDOF_BUTTON_MINUS, KM_PRESS, KM_SHIFT, 0);
-	RNA_string_set(kmi->ptr, "data_path", data_path);
-	RNA_float_set(kmi->ptr, "value", 1.0f / 1.5f);
-#endif /* WITH_INPUT_NDOF */
-=======
 	WM_keymap_ensure(keyconf, "Window", 0, 0);
->>>>>>> b1df82fc
 
 	wm_gizmos_keymap(keyconf);
 	gesture_circle_modal_keymap(keyconf);
