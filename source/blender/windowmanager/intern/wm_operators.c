/*
 * This program is free software; you can redistribute it and/or
 * modify it under the terms of the GNU General Public License
 * as published by the Free Software Foundation; either version 2
 * of the License, or (at your option) any later version.
 *
 * This program is distributed in the hope that it will be useful,
 * but WITHOUT ANY WARRANTY; without even the implied warranty of
 * MERCHANTABILITY or FITNESS FOR A PARTICULAR PURPOSE.  See the
 * GNU General Public License for more details.
 *
 * You should have received a copy of the GNU General Public License
 * along with this program; if not, write to the Free Software Foundation,
 * Inc., 51 Franklin Street, Fifth Floor, Boston, MA 02110-1301, USA.
 *
 * The Original Code is Copyright (C) 2007 Blender Foundation.
 * All rights reserved.
 */

/** \file blender/windowmanager/intern/wm_operators.c
 *  \ingroup wm
 *
 * Functions for dealing with wmOperator, adding, removing, calling
 * as well as some generic operators and shared operator properties.
 */


#include <float.h>
#include <string.h>
#include <ctype.h>
#include <stdio.h>
#include <stddef.h>
#include <assert.h>
#include <errno.h>

#ifdef WIN32
#  include "GHOST_C-api.h"
#endif

#include "MEM_guardedalloc.h"

#include "CLG_log.h"

#include "DNA_ID.h"
#include "DNA_object_types.h"
#include "DNA_screen_types.h"
#include "DNA_scene_types.h"
#include "DNA_userdef_types.h"
#include "DNA_windowmanager_types.h"

#include "BLT_translation.h"

#include "PIL_time.h"

#include "BLI_blenlib.h"
#include "BLI_dial_2d.h"
#include "BLI_dynstr.h" /*for WM_operator_pystring */
#include "BLI_math.h"
#include "BLI_utildefines.h"
#include "BLI_ghash.h"

#include "BLO_readfile.h"

#include "BKE_appdir.h"
#include "BKE_blender_version.h"
#include "BKE_brush.h"
#include "BKE_context.h"
#include "BKE_depsgraph.h"
#include "BKE_icons.h"
#include "BKE_idprop.h"
#include "BKE_image.h"
#include "BKE_library.h"
#include "BKE_library_query.h"
#include "BKE_global.h"
#include "BKE_main.h"
#include "BKE_material.h"
#include "BKE_report.h"
#include "BKE_scene.h"
#include "BKE_screen.h" /* BKE_ST_MAXNAME */
#include "BKE_unit.h"

#include "BKE_idcode.h"

#include "BIF_glutil.h" /* for paint cursor */
#include "BLF_api.h"

#include "IMB_imbuf_types.h"
#include "IMB_imbuf.h"

#include "ED_numinput.h"
#include "ED_screen.h"
#include "ED_undo.h"
#include "ED_view3d.h"

#include "GPU_basic_shader.h"

#include "RNA_access.h"
#include "RNA_define.h"
#include "RNA_enum_types.h"

#include "UI_interface.h"
#include "UI_interface_icons.h"
#include "UI_resources.h"

#include "WM_api.h"
#include "WM_types.h"

#include "wm.h"
#include "wm_draw.h"
#include "wm_event_system.h"
#include "wm_event_types.h"
#include "wm_files.h"
#include "wm_window.h"

#define UNDOCUMENTED_OPERATOR_TIP N_("(undocumented operator)")

/* ************ operator API, exported ********** */

/* SOME_OT_op -> some.op */
void WM_operator_py_idname(char *to, const char *from)
{
	const char *sep = strstr(from, "_OT_");
	if (sep) {
		int ofs = (sep - from);

		/* note, we use ascii tolower instead of system tolower, because the
		 * latter depends on the locale, and can lead to idname mismatch */
		memcpy(to, from, sizeof(char) * ofs);
		BLI_str_tolower_ascii(to, ofs);

		to[ofs] = '.';
		BLI_strncpy(to + (ofs + 1), sep + 4, OP_MAX_TYPENAME - (ofs + 1));
	}
	else {
		/* should not happen but support just in case */
		BLI_strncpy(to, from, OP_MAX_TYPENAME);
	}
}

/* some.op -> SOME_OT_op */
void WM_operator_bl_idname(char *to, const char *from)
{
	if (from) {
		const char *sep = strchr(from, '.');

		if (sep) {
			int ofs = (sep - from);

			memcpy(to, from, sizeof(char) * ofs);
			BLI_str_toupper_ascii(to, ofs);
			strcpy(to + ofs, "_OT_");
			strcpy(to + (ofs + 4), sep + 1);
		}
		else {
			/* should not happen but support just in case */
			BLI_strncpy(to, from, OP_MAX_TYPENAME);
		}
	}
	else
		to[0] = 0;
}

/**
 * Sanity check to ensure #WM_operator_bl_idname won't fail.
 * \returns true when there are no problems with \a idname, otherwise report an error.
 */
bool WM_operator_py_idname_ok_or_report(ReportList *reports, const char *classname, const char *idname)
{
	const char *ch = idname;
	int dot = 0;
	int i;
	for (i = 0; *ch; i++, ch++) {
		if ((*ch >= 'a' && *ch <= 'z') || (*ch >= '0' && *ch <= '9') || *ch == '_') {
			/* pass */
		}
		else if (*ch == '.') {
			dot++;
		}
		else {
			BKE_reportf(reports, RPT_ERROR,
			            "Registering operator class: '%s', invalid bl_idname '%s', at position %d",
			            classname, idname, i);
			return false;
		}
	}

	if (i > (MAX_NAME - 3)) {
		BKE_reportf(reports, RPT_ERROR, "Registering operator class: '%s', invalid bl_idname '%s', "
		            "is too long, maximum length is %d", classname, idname,
		            MAX_NAME - 3);
		return false;
	}

	if (dot != 1) {
		BKE_reportf(reports, RPT_ERROR,
		            "Registering operator class: '%s', invalid bl_idname '%s', must contain 1 '.' character",
		            classname, idname);
		return false;
	}
	return true;
}

/**
 * Print a string representation of the operator, with the args that it runs so python can run it again.
 *
 * When calling from an existing wmOperator, better to use simple version:
 * `WM_operator_pystring(C, op);`
 *
 * \note Both \a op and \a opptr may be `NULL` (\a op is only used for macro operators).
 */
char *WM_operator_pystring_ex(bContext *C, wmOperator *op, const bool all_args, const bool macro_args,
                              wmOperatorType *ot, PointerRNA *opptr)
{
	char idname_py[OP_MAX_TYPENAME];

	/* for building the string */
	DynStr *dynstr = BLI_dynstr_new();
	char *cstring;
	char *cstring_args;

	/* arbitrary, but can get huge string with stroke painting otherwise */
	int max_prop_length = 10;

	WM_operator_py_idname(idname_py, ot->idname);
	BLI_dynstr_appendf(dynstr, "bpy.ops.%s(", idname_py);

	if (op && op->macro.first) {
		/* Special handling for macros, else we only get default values in this case... */
		wmOperator *opm;
		bool first_op = true;

		opm = macro_args ? op->macro.first : NULL;

		for (; opm; opm = opm->next) {
			PointerRNA *opmptr = opm->ptr;
			PointerRNA opmptr_default;
			if (opmptr == NULL) {
				WM_operator_properties_create_ptr(&opmptr_default, opm->type);
				opmptr = &opmptr_default;
			}

			cstring_args = RNA_pointer_as_string_id(C, opmptr);
			if (first_op) {
				BLI_dynstr_appendf(dynstr, "%s=%s", opm->type->idname, cstring_args);
				first_op = false;
			}
			else {
				BLI_dynstr_appendf(dynstr, ", %s=%s", opm->type->idname, cstring_args);
			}
			MEM_freeN(cstring_args);

			if (opmptr == &opmptr_default) {
				WM_operator_properties_free(&opmptr_default);
			}
		}
	}
	else {
		/* only to get the original props for comparisons */
		PointerRNA opptr_default;
		const bool macro_args_test = ot->macro.first ? macro_args : true;

		if (opptr == NULL) {
			WM_operator_properties_create_ptr(&opptr_default, ot);
			opptr = &opptr_default;
		}

		cstring_args = RNA_pointer_as_string_keywords(C, opptr, false, all_args, macro_args_test, max_prop_length);
		BLI_dynstr_append(dynstr, cstring_args);
		MEM_freeN(cstring_args);

		if (opptr == &opptr_default) {
			WM_operator_properties_free(&opptr_default);
		}
	}

	BLI_dynstr_append(dynstr, ")");

	cstring = BLI_dynstr_get_cstring(dynstr);
	BLI_dynstr_free(dynstr);
	return cstring;
}

char *WM_operator_pystring(bContext *C, wmOperator *op,
                           const bool all_args, const bool macro_args)
{
	return WM_operator_pystring_ex(C, op, all_args, macro_args, op->type, op->ptr);
}


/**
 * \return true if the string was shortened
 */
bool WM_operator_pystring_abbreviate(char *str, int str_len_max)
{
	const int str_len = strlen(str);
	const char *parens_start = strchr(str, '(');

	if (parens_start) {
		const int parens_start_pos = parens_start - str;
		const char *parens_end = strrchr(parens_start + 1, ')');

		if (parens_end) {
			const int parens_len = parens_end - parens_start;

			if (parens_len > str_len_max) {
				const char *comma_first = strchr(parens_start, ',');

				/* truncate after the first comma */
				if (comma_first) {
					const char end_str[] = " ... )";
					const int end_str_len = sizeof(end_str) - 1;

					/* leave a place for the first argument*/
					const int new_str_len = (comma_first - parens_start) + 1;

					if (str_len >= new_str_len + parens_start_pos + end_str_len + 1) {
						/* append " ... )" to the string after the comma */
						memcpy(str + new_str_len + parens_start_pos, end_str, end_str_len + 1);

						return true;
					}
				}
			}
		}
	}

	return false;
}

/* return NULL if no match is found */
#if 0
static const char *wm_context_member_from_ptr(bContext *C, PointerRNA *ptr)
{
	/* loop over all context items and do 2 checks
	 *
	 * - see if the pointer is in the context.
	 * - see if the pointers ID is in the context.
	 */

	/* don't get from the context store since this is normally set only for the UI and not usable elsewhere */
	ListBase lb = CTX_data_dir_get_ex(C, false, true, true);
	LinkData *link;

	const char *member_found = NULL;
	const char *member_id = NULL;

	for (link = lb.first; link; link = link->next) {
		const char *identifier = link->data;
		PointerRNA ctx_item_ptr = {{0}}; // CTX_data_pointer_get(C, identifier); // XXX, this isnt working

		if (ctx_item_ptr.type == NULL) {
			continue;
		}

		if (ptr->id.data == ctx_item_ptr.id.data) {
			if ((ptr->data == ctx_item_ptr.data) &&
			    (ptr->type == ctx_item_ptr.type))
			{
				/* found! */
				member_found = identifier;
				break;
			}
			else if (RNA_struct_is_ID(ctx_item_ptr.type)) {
				/* we found a reference to this ID,
				 * so fallback to it if there is no direct reference */
				member_id = identifier;
			}
		}
	}
	BLI_freelistN(&lb);

	if (member_found) {
		return member_found;
	}
	else if (member_id) {
		return member_id;
	}
	else {
		return NULL;
	}
}

#else

/* use hard coded checks for now */

static const char *wm_context_member_from_ptr(bContext *C, PointerRNA *ptr)
{
	const char *member_id = NULL;

	if (ptr->id.data) {

#define CTX_TEST_PTR_ID(C, member, idptr) \
		{ \
			const char *ctx_member = member; \
			PointerRNA ctx_item_ptr = CTX_data_pointer_get(C, ctx_member); \
			if (ctx_item_ptr.id.data == idptr) { \
				member_id = ctx_member; \
				break; \
			} \
		} (void)0

#define CTX_TEST_PTR_ID_CAST(C, member, member_full, cast, idptr) \
		{ \
			const char *ctx_member = member; \
			const char *ctx_member_full = member_full; \
			PointerRNA ctx_item_ptr = CTX_data_pointer_get(C, ctx_member); \
			if (ctx_item_ptr.id.data && cast(ctx_item_ptr.id.data) == idptr) { \
				member_id = ctx_member_full; \
				break; \
			} \
		} (void)0

#define CTX_TEST_PTR_DATA_TYPE(C, member, rna_type, rna_ptr, dataptr_cmp) \
		{ \
			const char *ctx_member = member; \
			if (RNA_struct_is_a((ptr)->type, &(rna_type)) && (ptr)->data == (dataptr_cmp)) { \
				member_id = ctx_member; \
				break; \
			} \
		} (void)0

#define CTX_TEST_SPACE_TYPE(space_data_type, member_full, dataptr_cmp) \
		{ \
			const char *ctx_member_full = member_full; \
			if (space_data->spacetype == space_data_type && ptr->data == dataptr_cmp) { \
				member_id = ctx_member_full; \
				break; \
			} \
		} (void)0

		switch (GS(((ID *)ptr->id.data)->name)) {
			case ID_SCE:
			{
				CTX_TEST_PTR_DATA_TYPE(C, "active_gpencil_brush", RNA_GPencilBrush, ptr, CTX_data_active_gpencil_brush(C));
				CTX_TEST_PTR_ID(C, "scene", ptr->id.data);
				break;
			}
			case ID_OB:
			{
				CTX_TEST_PTR_ID(C, "object", ptr->id.data);
				break;
			}
			/* from rna_Main_objects_new */
			case OB_DATA_SUPPORT_ID_CASE:
			{
#define ID_CAST_OBDATA(id_pt) (((Object *)(id_pt))->data)
				CTX_TEST_PTR_ID_CAST(C, "object", "object.data", ID_CAST_OBDATA, ptr->id.data);
				break;
#undef ID_CAST_OBDATA
			}
			case ID_MA:
			{
#define ID_CAST_OBMATACT(id_pt) (give_current_material(((Object *)id_pt), ((Object *)id_pt)->actcol))
				CTX_TEST_PTR_ID_CAST(C, "object", "object.active_material", ID_CAST_OBMATACT, ptr->id.data);
				break;
#undef ID_CAST_OBMATACT
			}
			case ID_WO:
			{
#define ID_CAST_SCENEWORLD(id_pt) (((Scene *)(id_pt))->world)
				CTX_TEST_PTR_ID_CAST(C, "scene", "scene.world", ID_CAST_SCENEWORLD, ptr->id.data);
				break;
#undef ID_CAST_SCENEWORLD
			}
			case ID_SCR:
			{
				CTX_TEST_PTR_ID(C, "screen", ptr->id.data);

				SpaceLink *space_data = CTX_wm_space_data(C);

				CTX_TEST_PTR_DATA_TYPE(C, "space_data", RNA_Space, ptr, space_data);
				CTX_TEST_PTR_DATA_TYPE(C, "area", RNA_Area, ptr, CTX_wm_area(C));
				CTX_TEST_PTR_DATA_TYPE(C, "region", RNA_Region, ptr, CTX_wm_region(C));

				CTX_TEST_SPACE_TYPE(SPACE_IMAGE, "space_data.uv_editor", space_data);
				CTX_TEST_SPACE_TYPE(SPACE_VIEW3D, "space_data.fx_settings", &(CTX_wm_view3d(C)->fx_settings));
				CTX_TEST_SPACE_TYPE(SPACE_NLA, "space_data.dopesheet", CTX_wm_space_nla(C)->ads);
				CTX_TEST_SPACE_TYPE(SPACE_IPO, "space_data.dopesheet", CTX_wm_space_graph(C)->ads);
				CTX_TEST_SPACE_TYPE(SPACE_ACTION, "space_data.dopesheet", &(CTX_wm_space_action(C)->ads));
				CTX_TEST_SPACE_TYPE(SPACE_FILE, "space_data.params", CTX_wm_space_file(C)->params);
				break;
			}
			default:
				break;
		}
#undef CTX_TEST_PTR_ID
#undef CTX_TEST_PTR_ID_CAST
#undef CTX_TEST_SPACE_TYPE
	}

	return member_id;
}
#endif

static char *wm_prop_pystring_from_context(bContext *C, PointerRNA *ptr, PropertyRNA *prop, int index)
{
	const char *member_id = wm_context_member_from_ptr(C, ptr);
	char *ret = NULL;
	if (member_id != NULL) {
		char *prop_str = RNA_path_struct_property_py(ptr, prop, index);
		if (prop_str) {
			ret = BLI_sprintfN("bpy.context.%s.%s", member_id, prop_str);
			MEM_freeN(prop_str);
		}
	}
	return ret;
}

char *WM_prop_pystring_assign(bContext *C, PointerRNA *ptr, PropertyRNA *prop, int index)
{
	char *lhs, *rhs, *ret;

	lhs = C ? wm_prop_pystring_from_context(C, ptr, prop, index) : NULL;

	if (lhs == NULL) {
		/* fallback to bpy.data.foo[id] if we dont find in the context */
		lhs = RNA_path_full_property_py(ptr, prop, index);
	}

	if (!lhs) {
		return NULL;
	}

	rhs = RNA_property_as_string(C, ptr, prop, index, INT_MAX);
	if (!rhs) {
		MEM_freeN(lhs);
		return NULL;
	}

	ret = BLI_sprintfN("%s = %s", lhs, rhs);
	MEM_freeN(lhs);
	MEM_freeN(rhs);
	return ret;
}

void WM_operator_properties_create_ptr(PointerRNA *ptr, wmOperatorType *ot)
{
	RNA_pointer_create(NULL, ot->srna, NULL, ptr);
}

void WM_operator_properties_create(PointerRNA *ptr, const char *opstring)
{
	wmOperatorType *ot = WM_operatortype_find(opstring, false);

	if (ot)
		WM_operator_properties_create_ptr(ptr, ot);
	else
		RNA_pointer_create(NULL, &RNA_OperatorProperties, NULL, ptr);
}

/* similar to the function above except its uses ID properties
 * used for keymaps and macros */
void WM_operator_properties_alloc(PointerRNA **ptr, IDProperty **properties, const char *opstring)
{
	if (*properties == NULL) {
		IDPropertyTemplate val = {0};
		*properties = IDP_New(IDP_GROUP, &val, "wmOpItemProp");
	}

	if (*ptr == NULL) {
		*ptr = MEM_callocN(sizeof(PointerRNA), "wmOpItemPtr");
		WM_operator_properties_create(*ptr, opstring);
	}

	(*ptr)->data = *properties;

}

void WM_operator_properties_sanitize(PointerRNA *ptr, const bool no_context)
{
	RNA_STRUCT_BEGIN (ptr, prop)
	{
		switch (RNA_property_type(prop)) {
			case PROP_ENUM:
				if (no_context)
					RNA_def_property_flag(prop, PROP_ENUM_NO_CONTEXT);
				else
					RNA_def_property_clear_flag(prop, PROP_ENUM_NO_CONTEXT);
				break;
			case PROP_POINTER:
			{
				StructRNA *ptype = RNA_property_pointer_type(ptr, prop);

				/* recurse into operator properties */
				if (RNA_struct_is_a(ptype, &RNA_OperatorProperties)) {
					PointerRNA opptr = RNA_property_pointer_get(ptr, prop);
					WM_operator_properties_sanitize(&opptr, no_context);
				}
				break;
			}
			default:
				break;
		}
	}
	RNA_STRUCT_END;
}


/** set all props to their default,
 * \param do_update: Only update un-initialized props.
 *
 * \note, there's nothing specific to operators here.
 * this could be made a general function.
 */
bool WM_operator_properties_default(PointerRNA *ptr, const bool do_update)
{
	bool changed = false;
	RNA_STRUCT_BEGIN (ptr, prop)
	{
		switch (RNA_property_type(prop)) {
			case PROP_POINTER:
			{
				StructRNA *ptype = RNA_property_pointer_type(ptr, prop);
				if (ptype != &RNA_Struct) {
					PointerRNA opptr = RNA_property_pointer_get(ptr, prop);
					changed |= WM_operator_properties_default(&opptr, do_update);
				}
				break;
			}
			default:
				if ((do_update == false) || (RNA_property_is_set(ptr, prop) == false)) {
					if (RNA_property_reset(ptr, prop, -1)) {
						changed = true;
					}
				}
				break;
		}
	}
	RNA_STRUCT_END;

	return changed;
}

/* remove all props without PROP_SKIP_SAVE */
void WM_operator_properties_reset(wmOperator *op)
{
	if (op->ptr->data) {
		PropertyRNA *iterprop;
		iterprop = RNA_struct_iterator_property(op->type->srna);

		RNA_PROP_BEGIN (op->ptr, itemptr, iterprop)
		{
			PropertyRNA *prop = itemptr.data;

			if ((RNA_property_flag(prop) & PROP_SKIP_SAVE) == 0) {
				const char *identifier = RNA_property_identifier(prop);
				RNA_struct_idprops_unset(op->ptr, identifier);
			}
		}
		RNA_PROP_END;
	}
}

void WM_operator_properties_clear(PointerRNA *ptr)
{
	IDProperty *properties = ptr->data;

	if (properties) {
		IDP_ClearProperty(properties);
	}
}

void WM_operator_properties_free(PointerRNA *ptr)
{
	IDProperty *properties = ptr->data;

	if (properties) {
		IDP_FreeProperty(properties);
		MEM_freeN(properties);
		ptr->data = NULL; /* just in case */
	}
}

/* ************ default op callbacks, exported *********** */

void WM_operator_view3d_unit_defaults(struct bContext *C, struct wmOperator *op)
{
	if (op->flag & OP_IS_INVOKE) {
		Scene *scene = CTX_data_scene(C);
		View3D *v3d = CTX_wm_view3d(C);

		const float dia = v3d ? ED_view3d_grid_scale(scene, v3d, NULL) : ED_scene_grid_scale(scene, NULL);

		/* always run, so the values are initialized,
		 * otherwise we may get differ behavior when (dia != 1.0) */
		RNA_STRUCT_BEGIN (op->ptr, prop)
		{
			if (RNA_property_type(prop) == PROP_FLOAT) {
				PropertySubType pstype = RNA_property_subtype(prop);
				if (pstype == PROP_DISTANCE) {
					/* we don't support arrays yet */
					BLI_assert(RNA_property_array_check(prop) == false);
					/* initialize */
					if (!RNA_property_is_set_ex(op->ptr, prop, false)) {
						const float value = RNA_property_float_get_default(op->ptr, prop) * dia;
						RNA_property_float_set(op->ptr, prop, value);
					}
				}
			}
		}
		RNA_STRUCT_END;
	}
}

int WM_operator_smooth_viewtx_get(const wmOperator *op)
{
	return (op->flag & OP_IS_INVOKE) ? U.smooth_viewtx : 0;
}

/* invoke callback, uses enum property named "type" */
int WM_menu_invoke_ex(bContext *C, wmOperator *op, int opcontext)
{
	PropertyRNA *prop = op->type->prop;
	uiPopupMenu *pup;
	uiLayout *layout;

	if (prop == NULL) {
		CLOG_ERROR(WM_LOG_OPERATORS,
		           "'%s' has no enum property set",
		           op->type->idname);
	}
	else if (RNA_property_type(prop) != PROP_ENUM) {
		CLOG_ERROR(WM_LOG_OPERATORS,
		           "'%s', '%s' is not an enum property",
		           op->type->idname, RNA_property_identifier(prop));
	}
	else if (RNA_property_is_set(op->ptr, prop)) {
		const int retval = op->type->exec(C, op);
		OPERATOR_RETVAL_CHECK(retval);
		return retval;
	}
	else {
		pup = UI_popup_menu_begin(C, RNA_struct_ui_name(op->type->srna), ICON_NONE);
		layout = UI_popup_menu_layout(pup);
		/* set this so the default execution context is the same as submenus */
		uiLayoutSetOperatorContext(layout, opcontext);
		uiItemsFullEnumO(layout, op->type->idname, RNA_property_identifier(prop), op->ptr->data, opcontext, 0);
		UI_popup_menu_end(C, pup);
		return OPERATOR_INTERFACE;
	}

	return OPERATOR_CANCELLED;
}

int WM_menu_invoke(bContext *C, wmOperator *op, const wmEvent *UNUSED(event))
{
	return WM_menu_invoke_ex(C, op, WM_OP_INVOKE_REGION_WIN);
}


/* generic enum search invoke popup */
static uiBlock *wm_enum_search_menu(bContext *C, ARegion *ar, void *arg_op)
{
	static char search[256] = "";
	wmEvent event;
	wmWindow *win = CTX_wm_window(C);
	uiBlock *block;
	uiBut *but;
	wmOperator *op = (wmOperator *)arg_op;

	block = UI_block_begin(C, ar, "_popup", UI_EMBOSS);
	UI_block_flag_enable(block, UI_BLOCK_LOOP | UI_BLOCK_MOVEMOUSE_QUIT | UI_BLOCK_SEARCH_MENU);
	UI_block_theme_style_set(block, UI_BLOCK_THEME_STYLE_POPUP);

	search[0] = '\0';
#if 0 /* ok, this isn't so easy... */
	uiDefBut(block, UI_BTYPE_LABEL, 0, RNA_struct_ui_name(op->type->srna), 10, 10, UI_searchbox_size_x(), UI_UNIT_Y, NULL, 0.0, 0.0, 0, 0, "");
#endif
	but = uiDefSearchButO_ptr(block, op->type, op->ptr->data, search, 0, ICON_VIEWZOOM, sizeof(search),
	                          10, 10, UI_searchbox_size_x(), UI_UNIT_Y, 0, 0, "");

	/* fake button, it holds space for search items */
	uiDefBut(block, UI_BTYPE_LABEL, 0, "", 10, 10 - UI_searchbox_size_y(), UI_searchbox_size_x(), UI_searchbox_size_y(), NULL, 0, 0, 0, 0, NULL);

	UI_block_bounds_set_popup(block, 6, 0, -UI_UNIT_Y); /* move it downwards, mouse over button */

	wm_event_init_from_window(win, &event);
	event.type = EVT_BUT_OPEN;
	event.val = KM_PRESS;
	event.customdata = but;
	event.customdatafree = false;
	wm_event_add(win, &event);

	return block;
}


int WM_enum_search_invoke(bContext *C, wmOperator *op, const wmEvent *UNUSED(event))
{
	UI_popup_block_invoke(C, wm_enum_search_menu, op);
	return OPERATOR_INTERFACE;
}

/* Can't be used as an invoke directly, needs message arg (can be NULL) */
int WM_operator_confirm_message_ex(bContext *C, wmOperator *op,
                                   const char *title, const int icon,
                                   const char *message)
{
	uiPopupMenu *pup;
	uiLayout *layout;
	IDProperty *properties = op->ptr->data;

	if (properties && properties->len)
		properties = IDP_CopyProperty(op->ptr->data);
	else
		properties = NULL;

	pup = UI_popup_menu_begin(C, title, icon);
	layout = UI_popup_menu_layout(pup);
	uiItemFullO_ptr(layout, op->type, message, ICON_NONE, properties, WM_OP_EXEC_REGION_WIN, 0, NULL);
	UI_popup_menu_end(C, pup);

	return OPERATOR_INTERFACE;
}

int WM_operator_confirm_message(bContext *C, wmOperator *op, const char *message)
{
	return WM_operator_confirm_message_ex(C, op, IFACE_("OK?"), ICON_QUESTION, message);
}

int WM_operator_confirm(bContext *C, wmOperator *op, const wmEvent *UNUSED(event))
{
	return WM_operator_confirm_message(C, op, NULL);
}

/* op->invoke, opens fileselect if path property not set, otherwise executes */
int WM_operator_filesel(bContext *C, wmOperator *op, const wmEvent *UNUSED(event))
{
	if (RNA_struct_property_is_set(op->ptr, "filepath")) {
		return WM_operator_call_notest(C, op); /* call exec direct */
	}
	else {
		WM_event_add_fileselect(C, op);
		return OPERATOR_RUNNING_MODAL;
	}
}

bool WM_operator_filesel_ensure_ext_imtype(wmOperator *op, const struct ImageFormatData *im_format)
{
	PropertyRNA *prop;
	char filepath[FILE_MAX];
	/* dont NULL check prop, this can only run on ops with a 'filepath' */
	prop = RNA_struct_find_property(op->ptr, "filepath");
	RNA_property_string_get(op->ptr, prop, filepath);
	if (BKE_image_path_ensure_ext_from_imformat(filepath, im_format)) {
		RNA_property_string_set(op->ptr, prop, filepath);
		/* note, we could check for and update 'filename' here,
		 * but so far nothing needs this. */
		return true;
	}
	return false;
}

/* op->poll */
bool WM_operator_winactive(bContext *C)
{
	if (CTX_wm_window(C) == NULL) return 0;
	return 1;
}

/* return false, if the UI should be disabled */
bool WM_operator_check_ui_enabled(const bContext *C, const char *idname)
{
	wmWindowManager *wm = CTX_wm_manager(C);
	Scene *scene = CTX_data_scene(C);

	return !((ED_undo_is_valid(C, idname) == false) || WM_jobs_test(wm, scene, WM_JOB_TYPE_ANY));
}

wmOperator *WM_operator_last_redo(const bContext *C)
{
	wmWindowManager *wm = CTX_wm_manager(C);
	wmOperator *op;

	/* only for operators that are registered and did an undo push */
	for (op = wm->operators.last; op; op = op->prev)
		if ((op->type->flag & OPTYPE_REGISTER) && (op->type->flag & OPTYPE_UNDO))
			break;

	return op;
}

/**
 * Use for drag & drop a path or name with operators invoke() function.
 */
ID *WM_operator_drop_load_path(struct bContext *C, wmOperator *op, const short idcode)
{
	Main *bmain = CTX_data_main(C);
	ID *id = NULL;
	/* check input variables */
	if (RNA_struct_property_is_set(op->ptr, "filepath")) {
		const bool is_relative_path = RNA_boolean_get(op->ptr, "relative_path");
		char path[FILE_MAX];
		bool exists = false;

		RNA_string_get(op->ptr, "filepath", path);

		errno = 0;

		if (idcode == ID_IM) {
			id = (ID *)BKE_image_load_exists_ex(bmain, path, &exists);
		}
		else {
			BLI_assert(0);
		}

		if (!id) {
			BKE_reportf(op->reports, RPT_ERROR, "Cannot read %s '%s': %s",
			            BKE_idcode_to_name(idcode), path,
			            errno ? strerror(errno) : TIP_("unsupported format"));
			return NULL;
		}

		if (is_relative_path ) {
			if (exists == false) {
				if (idcode == ID_IM) {
					BLI_path_rel(((Image *)id)->name, BKE_main_blendfile_path(bmain));
				}
				else {
					BLI_assert(0);
				}
			}
		}
	}
	else if (RNA_struct_property_is_set(op->ptr, "name")) {
		char name[MAX_ID_NAME - 2];
		RNA_string_get(op->ptr, "name", name);
		id = BKE_libblock_find_name(bmain, idcode, name);
		if (!id) {
			BKE_reportf(op->reports, RPT_ERROR, "%s '%s' not found",
			            BKE_idcode_to_name(idcode), name);
			return NULL;
		}
		id_us_plus(id);
	}

	return id;
}

static void wm_block_redo_cb(bContext *C, void *arg_op, int UNUSED(arg_event))
{
	wmOperator *op = arg_op;

	if (op == WM_operator_last_redo(C)) {
		/* operator was already executed once? undo & repeat */
		ED_undo_operator_repeat(C, op);
	}
	else {
		/* operator not executed yet, call it */
		ED_undo_push_op(C, op);
		wm_operator_register(C, op);

		WM_operator_repeat(C, op);
	}
}

static void wm_block_redo_cancel_cb(bContext *C, void *arg_op)
{
	wmOperator *op = arg_op;

	/* if operator never got executed, free it */
	if (op != WM_operator_last_redo(C))
		WM_operator_free(op);
}

static uiBlock *wm_block_create_redo(bContext *C, ARegion *ar, void *arg_op)
{
	wmOperator *op = arg_op;
	uiBlock *block;
	uiLayout *layout;
	uiStyle *style = UI_style_get();
	int width = 15 * UI_UNIT_X;

	block = UI_block_begin(C, ar, __func__, UI_EMBOSS);
	UI_block_flag_disable(block, UI_BLOCK_LOOP);
	UI_block_theme_style_set(block, UI_BLOCK_THEME_STYLE_REGULAR);

	/* UI_BLOCK_NUMSELECT for layer buttons */
	UI_block_flag_enable(block, UI_BLOCK_NUMSELECT | UI_BLOCK_KEEP_OPEN | UI_BLOCK_MOVEMOUSE_QUIT);

	/* if register is not enabled, the operator gets freed on OPERATOR_FINISHED
	 * ui_apply_but_funcs_after calls ED_undo_operator_repeate_cb and crashes */
	assert(op->type->flag & OPTYPE_REGISTER);

	UI_block_func_handle_set(block, wm_block_redo_cb, arg_op);
	layout = UI_block_layout(block, UI_LAYOUT_VERTICAL, UI_LAYOUT_PANEL, 0, 0, width, UI_UNIT_Y, 0, style);

	if (op == WM_operator_last_redo(C))
		if (!WM_operator_check_ui_enabled(C, op->type->name))
			uiLayoutSetEnabled(layout, false);

	if (op->type->flag & OPTYPE_MACRO) {
		for (op = op->macro.first; op; op = op->next) {
			uiTemplateOperatorPropertyButs(C, layout, op, 'H', UI_TEMPLATE_OP_PROPS_SHOW_TITLE);
			if (op->next)
				uiItemS(layout);
		}
	}
	else {
		uiTemplateOperatorPropertyButs(C, layout, op, 'H', UI_TEMPLATE_OP_PROPS_SHOW_TITLE);
	}

	UI_block_bounds_set_popup(block, 4, 0, 0);

	return block;
}

typedef struct wmOpPopUp {
	wmOperator *op;
	int width;
	int height;
	int free_op;
} wmOpPopUp;

/* Only invoked by OK button in popups created with wm_block_dialog_create() */
static void dialog_exec_cb(bContext *C, void *arg1, void *arg2)
{
	wmOpPopUp *data = arg1;
	uiBlock *block = arg2;

	/* Explicitly set UI_RETURN_OK flag, otherwise the menu might be canceled
	 * in case WM_operator_call_ex exits/reloads the current file (T49199). */
	UI_popup_menu_retval_set(block, UI_RETURN_OK, true);

	WM_operator_call_ex(C, data->op, true);

	/* let execute handle freeing it */
	//data->free_op = false;
	//data->op = NULL;

	/* in this case, wm_operator_ui_popup_cancel wont run */
	MEM_freeN(data);

	/* get context data *after* WM_operator_call_ex which might have closed the current file and changed context */
	wmWindowManager *wm = CTX_wm_manager(C);
	wmWindow *win = CTX_wm_window(C);

	/* check window before 'block->handle' incase the
	 * popup execution closed the window and freed the block. see T44688.
	 */
	/* Post 2.78 TODO: Check if this fix and others related to T44688 are still
	 * needed or can be improved now that requesting context data has been corrected
	 * (see above). We're close to release so not a good time for experiments.
	 * -- Julian
	 */
	if (BLI_findindex(&wm->windows, win) != -1) {
		UI_popup_block_close(C, win, block);
	}
}

/* Dialogs are popups that require user verification (click OK) before exec */
static uiBlock *wm_block_dialog_create(bContext *C, ARegion *ar, void *userData)
{
	wmOpPopUp *data = userData;
	wmOperator *op = data->op;
	uiBlock *block;
	uiLayout *layout;
	uiStyle *style = UI_style_get();

	block = UI_block_begin(C, ar, __func__, UI_EMBOSS);
	UI_block_flag_disable(block, UI_BLOCK_LOOP);
	UI_block_theme_style_set(block, UI_BLOCK_THEME_STYLE_REGULAR);

	/* intentionally don't use 'UI_BLOCK_MOVEMOUSE_QUIT', some dialogues have many items
	 * where quitting by accident is very annoying */
	UI_block_flag_enable(block, UI_BLOCK_KEEP_OPEN | UI_BLOCK_NUMSELECT);

	layout = UI_block_layout(block, UI_LAYOUT_VERTICAL, UI_LAYOUT_PANEL, 0, 0, data->width, data->height, 0, style);

	uiTemplateOperatorPropertyButs(C, layout, op, 'H', UI_TEMPLATE_OP_PROPS_SHOW_TITLE);

	/* clear so the OK button is left alone */
	UI_block_func_set(block, NULL, NULL, NULL);

	/* new column so as not to interfere with custom layouts [#26436] */
	{
		uiBlock *col_block;
		uiLayout *col;
		uiBut *btn;

		col = uiLayoutColumn(layout, false);
		col_block = uiLayoutGetBlock(col);
		/* Create OK button, the callback of which will execute op */
		btn = uiDefBut(col_block, UI_BTYPE_BUT, 0, IFACE_("OK"), 0, -30, 0, UI_UNIT_Y, NULL, 0, 0, 0, 0, "");
		UI_but_func_set(btn, dialog_exec_cb, data, col_block);
	}

	/* center around the mouse */
	UI_block_bounds_set_popup(block, 4, data->width / -2, data->height / 2);

	return block;
}

static uiBlock *wm_operator_ui_create(bContext *C, ARegion *ar, void *userData)
{
	wmOpPopUp *data = userData;
	wmOperator *op = data->op;
	uiBlock *block;
	uiLayout *layout;
	uiStyle *style = UI_style_get();

	block = UI_block_begin(C, ar, __func__, UI_EMBOSS);
	UI_block_flag_disable(block, UI_BLOCK_LOOP);
	UI_block_flag_enable(block, UI_BLOCK_KEEP_OPEN | UI_BLOCK_MOVEMOUSE_QUIT);
	UI_block_theme_style_set(block, UI_BLOCK_THEME_STYLE_REGULAR);

	layout = UI_block_layout(block, UI_LAYOUT_VERTICAL, UI_LAYOUT_PANEL, 0, 0, data->width, data->height, 0, style);

	/* since ui is defined the auto-layout args are not used */
	uiTemplateOperatorPropertyButs(C, layout, op, 'V', 0);

	UI_block_func_set(block, NULL, NULL, NULL);

	UI_block_bounds_set_popup(block, 4, 0, 0);

	return block;
}

static void wm_operator_ui_popup_cancel(struct bContext *C, void *userData)
{
	wmOpPopUp *data = userData;
	wmOperator *op = data->op;

	if (op) {
		if (op->type->cancel) {
			op->type->cancel(C, op);
		}

		if (data->free_op) {
			WM_operator_free(op);
		}
	}

	MEM_freeN(data);
}

static void wm_operator_ui_popup_ok(struct bContext *C, void *arg, int retval)
{
	wmOpPopUp *data = arg;
	wmOperator *op = data->op;

	if (op && retval > 0)
		WM_operator_call_ex(C, op, true);

	MEM_freeN(data);
}

int WM_operator_ui_popup(bContext *C, wmOperator *op, int width, int height)
{
	wmOpPopUp *data = MEM_callocN(sizeof(wmOpPopUp), "WM_operator_ui_popup");
	data->op = op;
	data->width = width;
	data->height = height;
	data->free_op = true; /* if this runs and gets registered we may want not to free it */
	UI_popup_block_ex(C, wm_operator_ui_create, NULL, wm_operator_ui_popup_cancel, data, op);
	return OPERATOR_RUNNING_MODAL;
}

/**
 * For use by #WM_operator_props_popup_call, #WM_operator_props_popup only.
 *
 * \note operator menu needs undo flag enabled, for redo callback */
static int wm_operator_props_popup_ex(bContext *C, wmOperator *op,
                                      const bool do_call, const bool do_redo)
{
	if ((op->type->flag & OPTYPE_REGISTER) == 0) {
		BKE_reportf(op->reports, RPT_ERROR,
		            "Operator '%s' does not have register enabled, incorrect invoke function", op->type->idname);
		return OPERATOR_CANCELLED;
	}

	if (do_redo) {
		if ((op->type->flag & OPTYPE_UNDO) == 0) {
			BKE_reportf(op->reports, RPT_ERROR,
			            "Operator '%s' does not have undo enabled, incorrect invoke function", op->type->idname);
			return OPERATOR_CANCELLED;
		}
	}

	/* if we don't have global undo, we can't do undo push for automatic redo,
	 * so we require manual OK clicking in this popup */
	if (!do_redo || !(U.uiflag & USER_GLOBALUNDO))
		return WM_operator_props_dialog_popup(C, op, 15 * UI_UNIT_X, UI_UNIT_Y);

	UI_popup_block_ex(C, wm_block_create_redo, NULL, wm_block_redo_cancel_cb, op, op);

	if (do_call)
		wm_block_redo_cb(C, op, 0);

	return OPERATOR_RUNNING_MODAL;
}

/**
 * Same as #WM_operator_props_popup but don't use operator redo.
 * just wraps #WM_operator_props_dialog_popup.
 */
int WM_operator_props_popup_confirm(bContext *C, wmOperator *op, const wmEvent *UNUSED(event))
{
	return wm_operator_props_popup_ex(C, op, false, false);
}

/**
 * Same as #WM_operator_props_popup but call the operator first,
 * This way - the button values correspond to the result of the operator.
 * Without this, first access to a button will make the result jump, see T32452.
 */
int WM_operator_props_popup_call(bContext *C, wmOperator *op, const wmEvent *UNUSED(event))
{
	return wm_operator_props_popup_ex(C, op, true, true);
}

int WM_operator_props_popup(bContext *C, wmOperator *op, const wmEvent *UNUSED(event))
{
	return wm_operator_props_popup_ex(C, op, false, true);
}

int WM_operator_props_dialog_popup(bContext *C, wmOperator *op, int width, int height)
{
	wmOpPopUp *data = MEM_callocN(sizeof(wmOpPopUp), "WM_operator_props_dialog_popup");

	data->op = op;
	data->width = width;
	data->height = height;
	data->free_op = true; /* if this runs and gets registered we may want not to free it */

	/* op is not executed until popup OK but is clicked */
	UI_popup_block_ex(C, wm_block_dialog_create, wm_operator_ui_popup_ok, wm_operator_ui_popup_cancel, data, op);

	return OPERATOR_RUNNING_MODAL;
}

int WM_operator_redo_popup(bContext *C, wmOperator *op)
{
	/* CTX_wm_reports(C) because operator is on stack, not active in event system */
	if ((op->type->flag & OPTYPE_REGISTER) == 0) {
		BKE_reportf(CTX_wm_reports(C), RPT_ERROR,
		            "Operator redo '%s' does not have register enabled, incorrect invoke function", op->type->idname);
		return OPERATOR_CANCELLED;
	}
	if (op->type->poll && op->type->poll(C) == 0) {
		BKE_reportf(CTX_wm_reports(C), RPT_ERROR, "Operator redo '%s': wrong context", op->type->idname);
		return OPERATOR_CANCELLED;
	}

	UI_popup_block_invoke(C, wm_block_create_redo, op);

	return OPERATOR_CANCELLED;
}

/* ***************** Debug menu ************************* */

static int wm_debug_menu_exec(bContext *C, wmOperator *op)
{
	G.debug_value = RNA_int_get(op->ptr, "debug_value");
	ED_screen_refresh(CTX_wm_manager(C), CTX_wm_window(C));
	WM_event_add_notifier(C, NC_WINDOW, NULL);

	return OPERATOR_FINISHED;
}

static int wm_debug_menu_invoke(bContext *C, wmOperator *op, const wmEvent *UNUSED(event))
{
	RNA_int_set(op->ptr, "debug_value", G.debug_value);
	return WM_operator_props_dialog_popup(C, op, 9 * UI_UNIT_X, UI_UNIT_Y);
}

static void WM_OT_debug_menu(wmOperatorType *ot)
{
	ot->name = "Debug Menu";
	ot->idname = "WM_OT_debug_menu";
	ot->description = "Open a popup to set the debug level";

	ot->invoke = wm_debug_menu_invoke;
	ot->exec = wm_debug_menu_exec;
	ot->poll = WM_operator_winactive;

	RNA_def_int(ot->srna, "debug_value", 0, SHRT_MIN, SHRT_MAX, "Debug Value", "", -10000, 10000);
}

/* ***************** Operator defaults ************************* */
static int wm_operator_defaults_exec(bContext *C, wmOperator *op)
{
	PointerRNA ptr = CTX_data_pointer_get_type(C, "active_operator", &RNA_Operator);

	if (!ptr.data) {
		BKE_report(op->reports, RPT_ERROR, "No operator in context");
		return OPERATOR_CANCELLED;
	}

	WM_operator_properties_reset((wmOperator *)ptr.data);
	return OPERATOR_FINISHED;
}

/* used by operator preset menu. pre-2.65 this was a 'Reset' button */
static void WM_OT_operator_defaults(wmOperatorType *ot)
{
	ot->name = "Restore Defaults";
	ot->idname = "WM_OT_operator_defaults";
	ot->description = "Set the active operator to its default values";

	ot->exec = wm_operator_defaults_exec;

	ot->flag = OPTYPE_INTERNAL;
}

/* ***************** Splash Screen ************************* */

static void wm_block_splash_close(bContext *C, void *arg_block, void *UNUSED(arg))
{
	wmWindow *win = CTX_wm_window(C);
	UI_popup_block_close(C, win, arg_block);
}

static uiBlock *wm_block_create_splash(bContext *C, ARegion *ar, void *arg_unused);

static void wm_block_splash_refreshmenu(bContext *C, void *UNUSED(arg_block), void *UNUSED(arg))
{
	ARegion *ar_menu = CTX_wm_menu(C);
	ED_region_tag_refresh_ui(ar_menu);
}

static int wm_resource_check_prev(void)
{

	const char *res = BKE_appdir_folder_id_version(BLENDER_RESOURCE_PATH_USER, BLENDER_VERSION, true);

	// if (res) printf("USER: %s\n", res);

#if 0 /* ignore the local folder */
	if (res == NULL) {
		/* with a local dir, copying old files isn't useful since local dir get priority for config */
		res = BKE_appdir_folder_id_version(BLENDER_RESOURCE_PATH_LOCAL, BLENDER_VERSION, true);
	}
#endif

	// if (res) printf("LOCAL: %s\n", res);
	if (res) {
		return false;
	}
	else {
		return (BKE_appdir_folder_id_version(BLENDER_RESOURCE_PATH_USER, BLENDER_VERSION - 1, true) != NULL);
	}
}

static uiBlock *wm_block_create_splash(bContext *C, ARegion *ar, void *UNUSED(arg))
{
	uiBlock *block;
	uiBut *but;
	uiLayout *layout, *split, *col;
	uiStyle *style = UI_style_get();
	const struct RecentFile *recent;
	int i;
	MenuType *mt = WM_menutype_find("USERPREF_MT_splash", true);
	char url[96];
	const char *version_suffix = NULL;

#ifndef WITH_HEADLESS
	extern char datatoc_splash_png[];
	extern int datatoc_splash_png_size;

	extern char datatoc_splash_2x_png[];
	extern int datatoc_splash_2x_png_size;
	ImBuf *ibuf;
#else
	ImBuf *ibuf = NULL;
#endif

#ifdef WITH_BUILDINFO
	int label_delta = 0;
	int hash_width, date_width;
	char date_buf[128] = "\0";
	char hash_buf[128] = "\0";
	extern unsigned long build_commit_timestamp;
	extern char build_hash[], build_commit_date[], build_commit_time[], build_branch[];

	/* Builds made from tag only shows tag sha */
	BLI_snprintf(hash_buf, sizeof(hash_buf), "Hash: %s", build_hash);
	BLI_snprintf(date_buf, sizeof(date_buf), "Date: %s %s", build_commit_date, build_commit_time);

	BLF_size(style->widgetlabel.uifont_id, style->widgetlabel.points, U.pixelsize * U.dpi);
	hash_width = (int)BLF_width(style->widgetlabel.uifont_id, hash_buf, sizeof(hash_buf)) + U.widget_unit;
	date_width = (int)BLF_width(style->widgetlabel.uifont_id, date_buf, sizeof(date_buf)) + U.widget_unit;
#endif  /* WITH_BUILDINFO */

#ifndef WITH_HEADLESS
	if (U.pixelsize == 2) {
		ibuf = IMB_ibImageFromMemory((unsigned char *)datatoc_splash_2x_png,
		                             datatoc_splash_2x_png_size, IB_rect, NULL, "<splash screen>");
	}
	else {
		ibuf = IMB_ibImageFromMemory((unsigned char *)datatoc_splash_png,
		                             datatoc_splash_png_size, IB_rect, NULL, "<splash screen>");
	}

	/* overwrite splash with template image */
	if (U.app_template[0] != '\0') {
		ImBuf *ibuf_template = NULL;
		char splash_filepath[FILE_MAX];
		char template_directory[FILE_MAX];

		if (BKE_appdir_app_template_id_search(
		        U.app_template,
		        template_directory, sizeof(template_directory)))
		{
			BLI_join_dirfile(
			        splash_filepath, sizeof(splash_filepath), template_directory,
			        (U.pixelsize == 2) ? "splash_2x.png" : "splash.png");
			ibuf_template = IMB_loadiffname(splash_filepath, IB_rect, NULL);
			if (ibuf_template) {
				const int x_expect = ibuf->x;
				const int y_expect = 230 * (int)U.pixelsize;
				/* don't cover the header text */
				if (ibuf_template->x == x_expect && ibuf_template->y == y_expect) {
					memcpy(ibuf->rect, ibuf_template->rect, ibuf_template->x * ibuf_template->y * sizeof(char[4]));
				}
				else {
					CLOG_ERROR(WM_LOG_OPERATORS,
					           "Splash expected %dx%d found %dx%d, ignoring: %s\n",
					           x_expect, y_expect, ibuf_template->x, ibuf_template->y, splash_filepath);
				}
				IMB_freeImBuf(ibuf_template);
			}
		}
	}
#endif

	block = UI_block_begin(C, ar, "_popup", UI_EMBOSS);

	/* note on UI_BLOCK_NO_WIN_CLIP, the window size is not always synchronized
	 * with the OS when the splash shows, window clipping in this case gives
	 * ugly results and clipping the splash isn't useful anyway, just disable it [#32938] */
	UI_block_flag_enable(block, UI_BLOCK_LOOP | UI_BLOCK_KEEP_OPEN | UI_BLOCK_NO_WIN_CLIP);
	UI_block_theme_style_set(block, UI_BLOCK_THEME_STYLE_POPUP);

	/* XXX splash scales with pixelsize, should become widget-units */
	but = uiDefBut(block, UI_BTYPE_IMAGE, 0, "", 0, 0.5f * U.widget_unit, U.pixelsize * 501, U.pixelsize * 282, ibuf, 0.0, 0.0, 0, 0, ""); /* button owns the imbuf now */
	UI_but_func_set(but, wm_block_splash_close, block, NULL);
	UI_block_func_set(block, wm_block_splash_refreshmenu, block, NULL);

	/* label for 'a' bugfix releases, or 'Release Candidate 1'...
	 *  avoids recreating splash for version updates */
	if (STREQ(STRINGIFY(BLENDER_VERSION_CYCLE), "rc")) {
		version_suffix = "Release Candidate";
	}
	else if (STREQ(STRINGIFY(BLENDER_VERSION_CYCLE), "release")) {
		version_suffix = STRINGIFY(BLENDER_VERSION_CHAR);
	}
	if (version_suffix != NULL && version_suffix[0]) {
		/* placed after the version number in the image,
		 * placing y is tricky to match baseline */
		int x = 260 * U.pixelsize - (2 * UI_DPI_FAC);
		int y = 242 * U.pixelsize + (4 * UI_DPI_FAC);
		int w = 240 * U.pixelsize;

		/* hack to have text draw 'text_sel' */
		UI_block_emboss_set(block, UI_EMBOSS_NONE);
		but = uiDefBut(block, UI_BTYPE_LABEL, 0, version_suffix, x, y, w, UI_UNIT_Y, NULL, 0, 0, 0, 0, NULL);
		/* XXX, set internal flag - UI_SELECT */
		UI_but_flag_enable(but, 1);
		UI_block_emboss_set(block, UI_EMBOSS);
	}

#ifdef WITH_BUILDINFO
	if (build_commit_timestamp != 0) {
		uiDefBut(block, UI_BTYPE_LABEL, 0, date_buf, U.pixelsize * 494 - date_width, U.pixelsize * 270, date_width, UI_UNIT_Y, NULL, 0, 0, 0, 0, NULL);
		label_delta = 12;
	}
	uiDefBut(block, UI_BTYPE_LABEL, 0, hash_buf, U.pixelsize * 494 - hash_width, U.pixelsize * (270 - label_delta), hash_width, UI_UNIT_Y, NULL, 0, 0, 0, 0, NULL);

	if (!STREQ(build_branch, "master")) {
		char branch_buf[128] = "\0";
		int branch_width;
		BLI_snprintf(branch_buf, sizeof(branch_buf), "Branch: %s", build_branch);
		branch_width = (int)BLF_width(style->widgetlabel.uifont_id, branch_buf, sizeof(branch_buf)) + U.widget_unit;
		uiDefBut(block, UI_BTYPE_LABEL, 0, branch_buf, U.pixelsize * 494 - branch_width, U.pixelsize * (258 - label_delta), branch_width, UI_UNIT_Y, NULL, 0, 0, 0, 0, NULL);
	}
#endif  /* WITH_BUILDINFO */

	layout = UI_block_layout(block, UI_LAYOUT_VERTICAL, UI_LAYOUT_PANEL, 10, 2, U.pixelsize * 480, U.pixelsize * 110, 0, style);

	UI_block_emboss_set(block, UI_EMBOSS);
	/* show the splash menu (containing interaction presets), using python */
	if (mt) {
		UI_menutype_draw(C, mt, layout);

//		uiItemM(layout, "USERPREF_MT_keyconfigs", U.keyconfigstr, ICON_NONE);
	}

	UI_block_emboss_set(block, UI_EMBOSS_PULLDOWN);
	uiLayoutSetOperatorContext(layout, WM_OP_EXEC_REGION_WIN);

	split = uiLayoutSplit(layout, 0.0f, false);
	col = uiLayoutColumn(split, false);
	uiItemL(col, IFACE_("Links"), ICON_NONE);
#if 0
	uiItemStringO(col, IFACE_("Support an Open Animation Movie"), ICON_URL, "WM_OT_url_open", "url",
	              "https://cloud.blender.org/join");
#endif
	uiItemStringO(col, IFACE_("Donations"), ICON_URL, "WM_OT_url_open", "url",
	              "http://www.blender.org/foundation/donation-payment/");
	uiItemStringO(col, IFACE_("Credits"), ICON_URL, "WM_OT_url_open", "url",
	              "http://www.blender.org/about/credits/");
	BLI_snprintf(url, sizeof(url), "http://wiki.blender.org/index.php/Dev:Ref/Release_Notes/%d.%d",
	             BLENDER_VERSION / 100, BLENDER_VERSION % 100);
	uiItemStringO(col, IFACE_("Release Log"), ICON_URL, "WM_OT_url_open", "url", url);
	uiItemStringO(col, IFACE_("Manual"), ICON_URL, "WM_OT_url_open", "url",
	              "https://docs.blender.org/manual/en/dev/");
	uiItemStringO(col, IFACE_("Blender Website"), ICON_URL, "WM_OT_url_open", "url", "http://www.blender.org");
	if (STREQ(STRINGIFY(BLENDER_VERSION_CYCLE), "release")) {
		BLI_snprintf(url, sizeof(url), "https://docs.blender.org/api/%d.%d"STRINGIFY(BLENDER_VERSION_CHAR),
		             BLENDER_VERSION / 100, BLENDER_VERSION % 100);
	}
	else {
<<<<<<< HEAD
		BLI_snprintf(url, sizeof(url), "https://pythonapi.upbge.org/");
=======
		BLI_snprintf(url, sizeof(url), "https://docs.blender.org/api/blender2.7");
>>>>>>> 054dbb83
	}
	uiItemStringO(col, IFACE_("Python API Reference"), ICON_URL, "WM_OT_url_open", "url", url);
	uiItemL(col, "", ICON_NONE);

	col = uiLayoutColumn(split, false);

	if (wm_resource_check_prev()) {
		uiItemO(col, NULL, ICON_NEW, "WM_OT_copy_prev_settings");
		uiItemS(col);
	}

	uiItemL(col, IFACE_("Recent"), ICON_NONE);
	for (recent = G.recent_files.first, i = 0; (i < 5) && (recent); recent = recent->next, i++) {
		const char *filename = BLI_path_basename(recent->filepath);
		uiItemStringO(col, filename,
		              BLO_has_bfile_extension(filename) ? ICON_FILE_BLEND : ICON_FILE_BACKUP,
		              "WM_OT_open_mainfile", "filepath", recent->filepath);
	}

	uiItemS(col);
	uiItemO(col, NULL, ICON_RECOVER_LAST, "WM_OT_recover_last_session");
	uiItemL(col, "", ICON_NONE);

	mt = WM_menutype_find("USERPREF_MT_splash_footer", false);
	if (mt) {
		UI_menutype_draw(C, mt, uiLayoutColumn(layout, false));
	}

	UI_block_bounds_set_centered(block, 0);

	return block;
}

static int wm_splash_invoke(bContext *C, wmOperator *UNUSED(op), const wmEvent *UNUSED(event))
{
	UI_popup_block_invoke(C, wm_block_create_splash, NULL);

	return OPERATOR_FINISHED;
}

static void WM_OT_splash(wmOperatorType *ot)
{
	ot->name = "Splash Screen";
	ot->idname = "WM_OT_splash";
	ot->description = "Open the splash screen with release info";

	ot->invoke = wm_splash_invoke;
	ot->poll = WM_operator_winactive;
}


/* ***************** Search menu ************************* */

struct SearchPopupInit_Data {
	int size[2];
};

static uiBlock *wm_block_search_menu(bContext *C, ARegion *ar, void *userdata)
{
	const struct SearchPopupInit_Data *init_data = userdata;
	static char search[256] = "";
	wmEvent event;
	wmWindow *win = CTX_wm_window(C);
	uiBlock *block;
	uiBut *but;

	block = UI_block_begin(C, ar, "_popup", UI_EMBOSS);
	UI_block_flag_enable(block, UI_BLOCK_LOOP | UI_BLOCK_MOVEMOUSE_QUIT | UI_BLOCK_SEARCH_MENU);
	UI_block_theme_style_set(block, UI_BLOCK_THEME_STYLE_POPUP);

	but = uiDefSearchBut(block, search, 0, ICON_VIEWZOOM, sizeof(search), 10, 10, init_data->size[0], UI_UNIT_Y, 0, 0, "");
	UI_but_func_operator_search(but);

	/* fake button, it holds space for search items */
	uiDefBut(block, UI_BTYPE_LABEL, 0, "", 10, 10 - init_data->size[1],
	         init_data->size[0], init_data->size[1], NULL, 0, 0, 0, 0, NULL);

	UI_block_bounds_set_popup(block, 6, 0, -UI_UNIT_Y); /* move it downwards, mouse over button */

	wm_event_init_from_window(win, &event);
	event.type = EVT_BUT_OPEN;
	event.val = KM_PRESS;
	event.customdata = but;
	event.customdatafree = false;
	wm_event_add(win, &event);

	return block;
}

static int wm_search_menu_exec(bContext *UNUSED(C), wmOperator *UNUSED(op))
{
	return OPERATOR_FINISHED;
}

static int wm_search_menu_invoke(bContext *C, wmOperator *UNUSED(op), const wmEvent *UNUSED(event))
{
	struct SearchPopupInit_Data data = {
		.size = {
		    UI_searchbox_size_x() * 2,
		    UI_searchbox_size_y(),
		},
	};

	UI_popup_block_invoke(C, wm_block_search_menu, &data);

	return OPERATOR_INTERFACE;
}

/* op->poll */
static bool wm_search_menu_poll(bContext *C)
{
	if (CTX_wm_window(C) == NULL) {
		return 0;
	}
	else {
		ScrArea *sa = CTX_wm_area(C);
		if (sa) {
			if (sa->spacetype == SPACE_CONSOLE) return 0;  /* XXX - so we can use the shortcut in the console */
			if (sa->spacetype == SPACE_TEXT) return 0;     /* XXX - so we can use the spacebar in the text editor */
		}
		else {
			Object *editob = CTX_data_edit_object(C);
			if (editob && editob->type == OB_FONT) return 0;  /* XXX - so we can use the spacebar for entering text */
		}
	}
	return 1;
}

static void WM_OT_search_menu(wmOperatorType *ot)
{
	ot->name = "Search Menu";
	ot->idname = "WM_OT_search_menu";
	ot->description = "Pop-up a search menu over all available operators in current context";

	ot->invoke = wm_search_menu_invoke;
	ot->exec = wm_search_menu_exec;
	ot->poll = wm_search_menu_poll;
}

static int wm_call_menu_exec(bContext *C, wmOperator *op)
{
	char idname[BKE_ST_MAXNAME];
	RNA_string_get(op->ptr, "name", idname);

	return UI_popup_menu_invoke(C, idname, op->reports);
}

static void WM_OT_call_menu(wmOperatorType *ot)
{
	ot->name = "Call Menu";
	ot->idname = "WM_OT_call_menu";
	ot->description = "Call (draw) a pre-defined menu";

	ot->exec = wm_call_menu_exec;
	ot->poll = WM_operator_winactive;

	ot->flag = OPTYPE_INTERNAL;

	RNA_def_string(ot->srna, "name", NULL, BKE_ST_MAXNAME, "Name", "Name of the menu");
}

static int wm_call_pie_menu_invoke(bContext *C, wmOperator *op, const wmEvent *event)
{
	char idname[BKE_ST_MAXNAME];
	RNA_string_get(op->ptr, "name", idname);

	return UI_pie_menu_invoke(C, idname, event);
}

static int wm_call_pie_menu_exec(bContext *C, wmOperator *op)
{
	char idname[BKE_ST_MAXNAME];
	RNA_string_get(op->ptr, "name", idname);

	return UI_pie_menu_invoke(C, idname, CTX_wm_window(C)->eventstate);
}

static void WM_OT_call_menu_pie(wmOperatorType *ot)
{
	ot->name = "Call Pie Menu";
	ot->idname = "WM_OT_call_menu_pie";
	ot->description = "Call (draw) a pre-defined pie menu";

	ot->invoke = wm_call_pie_menu_invoke;
	ot->exec = wm_call_pie_menu_exec;
	ot->poll = WM_operator_winactive;

	ot->flag = OPTYPE_INTERNAL;

	RNA_def_string(ot->srna, "name", NULL, BKE_ST_MAXNAME, "Name", "Name of the pie menu");
}

/* ************ window / screen operator definitions ************** */

/* this poll functions is needed in place of WM_operator_winactive
 * while it crashes on full screen */
static bool wm_operator_winactive_normal(bContext *C)
{
	wmWindow *win = CTX_wm_window(C);

	if (win == NULL || win->screen == NULL || win->screen->state != SCREENNORMAL)
		return 0;

	return 1;
}

/* included for script-access */
static void WM_OT_window_close(wmOperatorType *ot)
{
	ot->name = "Close Window";
	ot->idname = "WM_OT_window_close";
	ot->description = "Close the current Blender window";

	ot->exec = wm_window_close_exec;
	ot->poll = WM_operator_winactive;
}

static void WM_OT_window_duplicate(wmOperatorType *ot)
{
	ot->name = "Duplicate Window";
	ot->idname = "WM_OT_window_duplicate";
	ot->description = "Duplicate the current Blender window";

	ot->exec = wm_window_duplicate_exec;
	ot->poll = wm_operator_winactive_normal;
}

static void WM_OT_window_fullscreen_toggle(wmOperatorType *ot)
{
	ot->name = "Toggle Window Fullscreen";
	ot->idname = "WM_OT_window_fullscreen_toggle";
	ot->description = "Toggle the current window fullscreen";

	ot->exec = wm_window_fullscreen_toggle_exec;
	ot->poll = WM_operator_winactive;
}

static int wm_exit_blender_exec(bContext *C, wmOperator *UNUSED(op))
{
	wm_quit_with_optional_confirmation_prompt(C, CTX_wm_window(C));
	return OPERATOR_FINISHED;
}

static int wm_exit_blender_invoke(bContext *C, wmOperator *op, const wmEvent *event)
{
	if (U.uiflag & USER_QUIT_PROMPT) {
		return wm_exit_blender_exec(C, op);
	}
	else {
		return WM_operator_confirm(C, op, event);
	}
}

static void WM_OT_quit_blender(wmOperatorType *ot)
{
	ot->name = "Quit Blender";
	ot->idname = "WM_OT_quit_blender";
	ot->description = "Quit Blender";

	ot->invoke = wm_exit_blender_invoke;
	ot->exec = wm_exit_blender_exec;
}

/* *********************** */

#if defined(WIN32)

static int wm_console_toggle_exec(bContext *UNUSED(C), wmOperator *UNUSED(op))
{
	GHOST_toggleConsole(2);
	return OPERATOR_FINISHED;
}

static void WM_OT_console_toggle(wmOperatorType *ot)
{
	/* XXX Have to mark these for xgettext, as under linux they do not exists... */
	ot->name = CTX_N_(BLT_I18NCONTEXT_OPERATOR_DEFAULT, "Toggle System Console");
	ot->idname = "WM_OT_console_toggle";
	ot->description = N_("Toggle System Console");

	ot->exec = wm_console_toggle_exec;
	ot->poll = WM_operator_winactive;
}

#endif

/* ************ default paint cursors, draw always around cursor *********** */
/*
 * - returns handler to free
 * - poll(bContext): returns 1 if draw should happen
 * - draw(bContext): drawing callback for paint cursor
 */

wmPaintCursor *WM_paint_cursor_activate(
        wmWindowManager *wm, bool (*poll)(bContext *C),
        wmPaintCursorDraw draw, void *customdata)
{
	wmPaintCursor *pc = MEM_callocN(sizeof(wmPaintCursor), "paint cursor");

	BLI_addtail(&wm->paintcursors, pc);

	pc->customdata = customdata;
	pc->poll = poll;
	pc->draw = draw;

	return pc;
}

bool WM_paint_cursor_end(wmWindowManager *wm, wmPaintCursor *handle)
{
	wmPaintCursor *pc;

	for (pc = wm->paintcursors.first; pc; pc = pc->next) {
		if (pc == (wmPaintCursor *)handle) {
			BLI_remlink(&wm->paintcursors, pc);
			MEM_freeN(pc);
			return true;
		}
	}
	return false;
}

void *WM_paint_cursor_customdata_get(wmPaintCursor *pc)
{
	return pc->customdata;
}

/* *********************** radial control ****************** */

#define WM_RADIAL_CONTROL_DISPLAY_SIZE (200 * UI_DPI_FAC)
#define WM_RADIAL_CONTROL_DISPLAY_MIN_SIZE (35 * UI_DPI_FAC)
#define WM_RADIAL_CONTROL_DISPLAY_WIDTH (WM_RADIAL_CONTROL_DISPLAY_SIZE - WM_RADIAL_CONTROL_DISPLAY_MIN_SIZE)
#define WM_RADIAL_MAX_STR 10

typedef struct {
	PropertyType type;
	PropertySubType subtype;
	PointerRNA ptr, col_ptr, fill_col_ptr, rot_ptr, zoom_ptr, image_id_ptr;
	PointerRNA fill_col_override_ptr, fill_col_override_test_ptr;
	PropertyRNA *prop, *col_prop, *fill_col_prop, *rot_prop, *zoom_prop;
	PropertyRNA *fill_col_override_prop, *fill_col_override_test_prop;
	StructRNA *image_id_srna;
	float initial_value, current_value, min_value, max_value;
	int initial_mouse[2];
	int slow_mouse[2];
	bool slow_mode;
	Dial *dial;
	unsigned int gltex;
	ListBase orig_paintcursors;
	bool use_secondary_tex;
	void *cursor;
	NumInput num_input;
} RadialControl;

static void radial_control_update_header(wmOperator *op, bContext *C)
{
	RadialControl *rc = op->customdata;
	char msg[UI_MAX_DRAW_STR];
	ScrArea *sa = CTX_wm_area(C);
	Scene *scene = CTX_data_scene(C);

	if (sa) {
		if (hasNumInput(&rc->num_input)) {
			char num_str[NUM_STR_REP_LEN];
			outputNumInput(&rc->num_input, num_str, &scene->unit);
			BLI_snprintf(msg, sizeof(msg), "%s: %s", RNA_property_ui_name(rc->prop), num_str);
		}
		else {
			const char *ui_name = RNA_property_ui_name(rc->prop);
			switch (rc->subtype) {
				case PROP_NONE:
				case PROP_DISTANCE:
					BLI_snprintf(msg, sizeof(msg), "%s: %0.4f", ui_name, rc->current_value);
					break;
				case PROP_PIXEL:
					BLI_snprintf(msg, sizeof(msg), "%s: %d", ui_name, (int)rc->current_value); /* XXX: round to nearest? */
					break;
				case PROP_PERCENTAGE:
					BLI_snprintf(msg, sizeof(msg), "%s: %3.1f%%", ui_name, rc->current_value);
					break;
				case PROP_FACTOR:
					BLI_snprintf(msg, sizeof(msg), "%s: %1.3f", ui_name, rc->current_value);
					break;
				case PROP_ANGLE:
					BLI_snprintf(msg, sizeof(msg), "%s: %3.2f", ui_name, RAD2DEGF(rc->current_value));
					break;
				default:
					BLI_snprintf(msg, sizeof(msg), "%s", ui_name); /* XXX: No value? */
					break;
			}
		}
		ED_area_headerprint(sa, msg);
	}
}

static void radial_control_set_initial_mouse(RadialControl *rc, const wmEvent *event)
{
	float d[2] = {0, 0};
	float zoom[2] = {1, 1};

	rc->initial_mouse[0] = event->x;
	rc->initial_mouse[1] = event->y;

	switch (rc->subtype) {
		case PROP_NONE:
		case PROP_DISTANCE:
		case PROP_PIXEL:
			d[0] = rc->initial_value;
			break;
		case PROP_PERCENTAGE:
			d[0] = (rc->initial_value) / 100.0f * WM_RADIAL_CONTROL_DISPLAY_WIDTH + WM_RADIAL_CONTROL_DISPLAY_MIN_SIZE;
			break;
		case PROP_FACTOR:
			d[0] = (1 - rc->initial_value) * WM_RADIAL_CONTROL_DISPLAY_WIDTH + WM_RADIAL_CONTROL_DISPLAY_MIN_SIZE;
			break;
		case PROP_ANGLE:
			d[0] = WM_RADIAL_CONTROL_DISPLAY_SIZE * cosf(rc->initial_value);
			d[1] = WM_RADIAL_CONTROL_DISPLAY_SIZE * sinf(rc->initial_value);
			break;
		default:
			return;
	}

	if (rc->zoom_prop) {
		RNA_property_float_get_array(&rc->zoom_ptr, rc->zoom_prop, zoom);
		d[0] *= zoom[0];
		d[1] *= zoom[1];
	}

	rc->initial_mouse[0] -= d[0];
	rc->initial_mouse[1] -= d[1];
}

static void radial_control_set_tex(RadialControl *rc)
{
	ImBuf *ibuf;

	switch (RNA_type_to_ID_code(rc->image_id_ptr.type)) {
		case ID_BR:
			if ((ibuf = BKE_brush_gen_radial_control_imbuf(rc->image_id_ptr.data, rc->use_secondary_tex))) {
				glGenTextures(1, &rc->gltex);
				glBindTexture(GL_TEXTURE_2D, rc->gltex);
				glTexImage2D(GL_TEXTURE_2D, 0, GL_ALPHA8, ibuf->x, ibuf->y, 0,
				             GL_ALPHA, GL_FLOAT, ibuf->rect_float);
				MEM_freeN(ibuf->rect_float);
				MEM_freeN(ibuf);
			}
			break;
		default:
			break;
	}
}

static void radial_control_paint_tex(RadialControl *rc, float radius, float alpha)
{
	float col[3] = {0, 0, 0};
	float rot;

	/* set fill color */
	if (rc->fill_col_prop) {
		PointerRNA *fill_ptr;
		PropertyRNA *fill_prop;

		if (rc->fill_col_override_prop &&
		    RNA_property_boolean_get(&rc->fill_col_override_test_ptr, rc->fill_col_override_test_prop))
		{
			fill_ptr = &rc->fill_col_override_ptr;
			fill_prop = rc->fill_col_override_prop;
		}
		else {
			fill_ptr = &rc->fill_col_ptr;
			fill_prop = rc->fill_col_prop;
		}

		RNA_property_float_get_array(fill_ptr, fill_prop, col);
	}
	glColor4f(col[0], col[1], col[2], alpha);

	if (rc->gltex) {
		glBindTexture(GL_TEXTURE_2D, rc->gltex);

		glTexParameterf(GL_TEXTURE_2D, GL_TEXTURE_MIN_FILTER, GL_LINEAR);
		glTexParameterf(GL_TEXTURE_2D, GL_TEXTURE_MAG_FILTER, GL_LINEAR);

		/* set up rotation if available */
		if (rc->rot_prop) {
			rot = RNA_property_float_get(&rc->rot_ptr, rc->rot_prop);
			glPushMatrix();
			glRotatef(RAD2DEGF(rot), 0, 0, 1);
		}

		/* draw textured quad */
		GPU_basic_shader_bind(GPU_SHADER_TEXTURE_2D | GPU_SHADER_USE_COLOR);
		glBegin(GL_QUADS);
		glTexCoord2f(0, 0);
		glVertex2f(-radius, -radius);
		glTexCoord2f(1, 0);
		glVertex2f(radius, -radius);
		glTexCoord2f(1, 1);
		glVertex2f(radius, radius);
		glTexCoord2f(0, 1);
		glVertex2f(-radius, radius);
		glEnd();
		GPU_basic_shader_bind(GPU_SHADER_USE_COLOR);

		/* undo rotation */
		if (rc->rot_prop)
			glPopMatrix();
	}
	else {
		/* flat color if no texture available */
		glutil_draw_filled_arc(0, M_PI * 2, radius, 40);
	}
}

static void radial_control_paint_cursor(bContext *C, int x, int y, void *customdata)
{
	RadialControl *rc = customdata;
	ARegion *ar = CTX_wm_region(C);
	uiStyle *style = UI_style_get();
	const uiFontStyle *fstyle = &style->widget;
	const int fontid = fstyle->uifont_id;
	short fstyle_points = fstyle->points;
	char str[WM_RADIAL_MAX_STR];
	short strdrawlen = 0;
	float strwidth, strheight;
	float r1 = 0.0f, r2 = 0.0f, rmin = 0.0, tex_radius, alpha;
	float zoom[2], col[3] = {1, 1, 1};

	switch (rc->subtype) {
		case PROP_NONE:
		case PROP_DISTANCE:
		case PROP_PIXEL:
			r1 = rc->current_value;
			r2 = rc->initial_value;
			tex_radius = r1;
			alpha = 0.75;
			break;
		case PROP_PERCENTAGE:
			r1 = rc->current_value / 100.0f * WM_RADIAL_CONTROL_DISPLAY_WIDTH + WM_RADIAL_CONTROL_DISPLAY_MIN_SIZE;
			r2 = tex_radius = WM_RADIAL_CONTROL_DISPLAY_SIZE;
			rmin = WM_RADIAL_CONTROL_DISPLAY_MIN_SIZE;
			BLI_snprintf(str, WM_RADIAL_MAX_STR, "%3.1f%%", rc->current_value);
			strdrawlen = BLI_strlen_utf8(str);
			tex_radius = r1;
			alpha = 0.75;
			break;
		case PROP_FACTOR:
			r1 = (1 - rc->current_value) * WM_RADIAL_CONTROL_DISPLAY_WIDTH + WM_RADIAL_CONTROL_DISPLAY_MIN_SIZE;
			r2 = tex_radius = WM_RADIAL_CONTROL_DISPLAY_SIZE;
			rmin = WM_RADIAL_CONTROL_DISPLAY_MIN_SIZE;
			alpha = rc->current_value / 2.0f + 0.5f;
			BLI_snprintf(str, WM_RADIAL_MAX_STR, "%1.3f", rc->current_value);
			strdrawlen = BLI_strlen_utf8(str);
			break;
		case PROP_ANGLE:
			r1 = r2 = tex_radius = WM_RADIAL_CONTROL_DISPLAY_SIZE;
			alpha = 0.75;
			rmin = WM_RADIAL_CONTROL_DISPLAY_MIN_SIZE;
			BLI_snprintf(str, WM_RADIAL_MAX_STR, "%3.2f", RAD2DEGF(rc->current_value));
			strdrawlen = BLI_strlen_utf8(str);
			break;
		default:
			tex_radius = WM_RADIAL_CONTROL_DISPLAY_SIZE; /* note, this is a dummy value */
			alpha = 0.75;
			break;
	}

	/* Keep cursor in the original place */
	x = rc->initial_mouse[0] - ar->winrct.xmin;
	y = rc->initial_mouse[1] - ar->winrct.ymin;
	glTranslatef((float)x, (float)y, 0.0f);

	glEnable(GL_BLEND);
	glEnable(GL_LINE_SMOOTH);

	/* apply zoom if available */
	if (rc->zoom_prop) {
		RNA_property_float_get_array(&rc->zoom_ptr, rc->zoom_prop, zoom);
		glScalef(zoom[0], zoom[1], 1);
	}

	/* draw rotated texture */
	radial_control_paint_tex(rc, tex_radius, alpha);

	/* set line color */
	if (rc->col_prop)
		RNA_property_float_get_array(&rc->col_ptr, rc->col_prop, col);
	glColor4f(col[0], col[1], col[2], 0.5);

	if (rc->subtype == PROP_ANGLE) {
		glPushMatrix();
		/* draw original angle line */
		glRotatef(RAD2DEGF(rc->initial_value), 0, 0, 1);
		fdrawline((float)WM_RADIAL_CONTROL_DISPLAY_MIN_SIZE, 0.0f, (float)WM_RADIAL_CONTROL_DISPLAY_SIZE, 0.0f);
		/* draw new angle line */
		glRotatef(RAD2DEGF(rc->current_value - rc->initial_value), 0, 0, 1);
		fdrawline((float)WM_RADIAL_CONTROL_DISPLAY_MIN_SIZE, 0.0f, (float)WM_RADIAL_CONTROL_DISPLAY_SIZE, 0.0f);
		glPopMatrix();
	}

	/* draw circles on top */
	glutil_draw_lined_arc(0.0, (float)(M_PI * 2.0), r1, 40);
	glutil_draw_lined_arc(0.0, (float)(M_PI * 2.0), r2, 40);
	if (rmin > 0.0f)
		glutil_draw_lined_arc(0.0, (float)(M_PI * 2.0), rmin, 40);

	BLF_size(fontid, 1.5 * fstyle_points * U.pixelsize, U.dpi);
	BLF_enable(fontid, BLF_SHADOW);
	BLF_shadow(fontid, 3, (const float[4]){0.0f, 0.0f, 0.0f, 0.5f});
	BLF_shadow_offset(fontid, 1, -1);

	/* draw value */
	BLF_width_and_height(fontid, str, strdrawlen, &strwidth, &strheight);
	BLF_position(fontid, -0.5f * strwidth, -0.5f * strheight, 0.0f);
	BLF_draw(fontid, str, strdrawlen);

	BLF_disable(fontid, BLF_SHADOW);

	glDisable(GL_BLEND);
	glDisable(GL_LINE_SMOOTH);
}

typedef enum {
	RC_PROP_ALLOW_MISSING = 1,
	RC_PROP_REQUIRE_FLOAT = 2,
	RC_PROP_REQUIRE_BOOL = 4,
} RCPropFlags;

/**
 * Attempt to retrieve the rna pointer/property from an rna path.
 *
 * \return 0 for failure, 1 for success, and also 1 if property is not set.
 */
static int radial_control_get_path(
        PointerRNA *ctx_ptr, wmOperator *op,
        const char *name, PointerRNA *r_ptr,
        PropertyRNA **r_prop, int req_length, RCPropFlags flags)
{
	PropertyRNA *unused_prop;
	int len;
	char *str;

	/* check flags */
	if ((flags & RC_PROP_REQUIRE_BOOL) && (flags & RC_PROP_REQUIRE_FLOAT)) {
		BKE_report(op->reports, RPT_ERROR, "Property cannot be both boolean and float");
		return 0;
	}

	/* get an rna string path from the operator's properties */
	if (!(str = RNA_string_get_alloc(op->ptr, name, NULL, 0)))
		return 1;

	if (str[0] == '\0') {
		if (r_prop) *r_prop = NULL;
		MEM_freeN(str);
		return 1;
	}

	if (!r_prop)
		r_prop = &unused_prop;

	/* get rna from path */
	if (!RNA_path_resolve(ctx_ptr, str, r_ptr, r_prop)) {
		MEM_freeN(str);
		if (flags & RC_PROP_ALLOW_MISSING)
			return 1;
		else {
			BKE_reportf(op->reports, RPT_ERROR, "Could not resolve path '%s'", name);
			return 0;
		}
	}

	/* check property type */
	if (flags & (RC_PROP_REQUIRE_BOOL | RC_PROP_REQUIRE_FLOAT)) {
		PropertyType prop_type = RNA_property_type(*r_prop);

		if (((flags & RC_PROP_REQUIRE_BOOL) && (prop_type != PROP_BOOLEAN)) ||
		    ((flags & RC_PROP_REQUIRE_FLOAT) && (prop_type != PROP_FLOAT)))
		{
			MEM_freeN(str);
			BKE_reportf(op->reports, RPT_ERROR, "Property from path '%s' is not a float", name);
			return 0;
		}
	}

	/* check property's array length */
	if (*r_prop && (len = RNA_property_array_length(r_ptr, *r_prop)) != req_length) {
		MEM_freeN(str);
		BKE_reportf(op->reports, RPT_ERROR, "Property from path '%s' has length %d instead of %d",
		            name, len, req_length);
		return 0;
	}

	/* success */
	MEM_freeN(str);
	return 1;
}

/* initialize the rna pointers and properties using rna paths */
static int radial_control_get_properties(bContext *C, wmOperator *op)
{
	RadialControl *rc = op->customdata;
	PointerRNA ctx_ptr, use_secondary_ptr;
	PropertyRNA *use_secondary_prop = NULL;
	const char *data_path;

	RNA_pointer_create(NULL, &RNA_Context, C, &ctx_ptr);

	/* check if we use primary or secondary path */
	if (!radial_control_get_path(&ctx_ptr, op, "use_secondary",
	                             &use_secondary_ptr, &use_secondary_prop,
	                             0, (RC_PROP_ALLOW_MISSING |
	                                 RC_PROP_REQUIRE_BOOL)))
	{
		return 0;
	}
	else {
		if (use_secondary_prop &&
		    RNA_property_boolean_get(&use_secondary_ptr, use_secondary_prop))
		{
			data_path = "data_path_secondary";
		}
		else {
			data_path = "data_path_primary";
		}
	}

	if (!radial_control_get_path(&ctx_ptr, op, data_path, &rc->ptr, &rc->prop, 0, 0))
		return 0;

	/* data path is required */
	if (!rc->prop)
		return 0;

	if (!radial_control_get_path(&ctx_ptr, op, "rotation_path", &rc->rot_ptr, &rc->rot_prop, 0, RC_PROP_REQUIRE_FLOAT))
		return 0;
	if (!radial_control_get_path(&ctx_ptr, op, "color_path", &rc->col_ptr, &rc->col_prop, 3, RC_PROP_REQUIRE_FLOAT))
		return 0;


	if (!radial_control_get_path(
	        &ctx_ptr, op, "fill_color_path", &rc->fill_col_ptr, &rc->fill_col_prop, 3, RC_PROP_REQUIRE_FLOAT))
	{
		return 0;
	}

	if (!radial_control_get_path(
	        &ctx_ptr, op, "fill_color_override_path",
	        &rc->fill_col_override_ptr, &rc->fill_col_override_prop, 3, RC_PROP_REQUIRE_FLOAT))
	{
		return 0;
	}
	if (!radial_control_get_path(
	        &ctx_ptr, op, "fill_color_override_test_path",
	        &rc->fill_col_override_test_ptr, &rc->fill_col_override_test_prop, 0, RC_PROP_REQUIRE_BOOL))
	{
		return 0;
	}

	/* slightly ugly; allow this property to not resolve
	 * correctly. needed because 3d texture paint shares the same
	 * keymap as 2d image paint */
	if (!radial_control_get_path(&ctx_ptr, op, "zoom_path",
	                             &rc->zoom_ptr, &rc->zoom_prop, 2,
	                             RC_PROP_REQUIRE_FLOAT | RC_PROP_ALLOW_MISSING))
	{
		return 0;
	}

	if (!radial_control_get_path(&ctx_ptr, op, "image_id", &rc->image_id_ptr, NULL, 0, 0))
		return 0;
	else if (rc->image_id_ptr.data) {
		/* extra check, pointer must be to an ID */
		if (!RNA_struct_is_ID(rc->image_id_ptr.type)) {
			BKE_report(op->reports, RPT_ERROR, "Pointer from path image_id is not an ID");
			return 0;
		}
	}

	rc->use_secondary_tex = RNA_boolean_get(op->ptr, "secondary_tex");

	return 1;
}

static int radial_control_invoke(bContext *C, wmOperator *op, const wmEvent *event)
{
	wmWindowManager *wm;
	RadialControl *rc;


	if (!(op->customdata = rc = MEM_callocN(sizeof(RadialControl), "RadialControl")))
		return OPERATOR_CANCELLED;

	if (!radial_control_get_properties(C, op)) {
		MEM_freeN(rc);
		return OPERATOR_CANCELLED;
	}

	/* get type, initial, min, and max values of the property */
	switch ((rc->type = RNA_property_type(rc->prop))) {
		case PROP_INT:
		{
			int value, min, max, step;

			value = RNA_property_int_get(&rc->ptr, rc->prop);
			RNA_property_int_ui_range(&rc->ptr, rc->prop, &min, &max, &step);

			rc->initial_value = value;
			rc->min_value = min_ii(value, min);
			rc->max_value = max_ii(value, max);
			break;
		}
		case PROP_FLOAT:
		{
			float value, min, max, step, precision;

			value = RNA_property_float_get(&rc->ptr, rc->prop);
			RNA_property_float_ui_range(&rc->ptr, rc->prop, &min, &max, &step, &precision);

			rc->initial_value = value;
			rc->min_value = min_ff(value, min);
			rc->max_value = max_ff(value, max);
			break;
		}
		default:
			BKE_report(op->reports, RPT_ERROR, "Property must be an integer or a float");
			MEM_freeN(rc);
			return OPERATOR_CANCELLED;
	}

	/* initialize numerical input */
	initNumInput(&rc->num_input);
	rc->num_input.idx_max = 0;
	rc->num_input.val_flag[0] |= NUM_NO_NEGATIVE;
	rc->num_input.unit_sys = USER_UNIT_NONE;
	rc->num_input.unit_type[0] = B_UNIT_LENGTH;

	/* get subtype of property */
	rc->subtype = RNA_property_subtype(rc->prop);
	if (!ELEM(rc->subtype, PROP_NONE, PROP_DISTANCE, PROP_FACTOR, PROP_PERCENTAGE, PROP_ANGLE, PROP_PIXEL)) {
		BKE_report(op->reports, RPT_ERROR, "Property must be a none, distance, factor, percentage, angle, or pixel");
		MEM_freeN(rc);
		return OPERATOR_CANCELLED;
	}

	rc->current_value = rc->initial_value;
	radial_control_set_initial_mouse(rc, event);
	radial_control_set_tex(rc);

	/* temporarily disable other paint cursors */
	wm = CTX_wm_manager(C);
	rc->orig_paintcursors = wm->paintcursors;
	BLI_listbase_clear(&wm->paintcursors);

	/* add radial control paint cursor */
	rc->cursor = WM_paint_cursor_activate(wm, op->type->poll,
	                                      radial_control_paint_cursor, rc);

	WM_event_add_modal_handler(C, op);

	return OPERATOR_RUNNING_MODAL;
}

static void radial_control_set_value(RadialControl *rc, float val)
{
	switch (rc->type) {
		case PROP_INT:
			RNA_property_int_set(&rc->ptr, rc->prop, val);
			break;
		case PROP_FLOAT:
			RNA_property_float_set(&rc->ptr, rc->prop, val);
			break;
		default:
			break;
	}
}

static void radial_control_cancel(bContext *C, wmOperator *op)
{
	RadialControl *rc = op->customdata;
	wmWindowManager *wm = CTX_wm_manager(C);
	ScrArea *sa = CTX_wm_area(C);

	if (rc->dial) {
		MEM_freeN(rc->dial);
		rc->dial = NULL;
	}

	if (sa) {
		ED_area_headerprint(sa, NULL);
	}

	WM_paint_cursor_end(wm, rc->cursor);

	/* restore original paint cursors */
	wm->paintcursors = rc->orig_paintcursors;

	/* not sure if this is a good notifier to use;
	 * intended purpose is to update the UI so that the
	 * new value is displayed in sliders/numfields */
	WM_event_add_notifier(C, NC_WINDOW, NULL);

	glDeleteTextures(1, &rc->gltex);

	MEM_freeN(rc);
}

static int radial_control_modal(bContext *C, wmOperator *op, const wmEvent *event)
{
	RadialControl *rc = op->customdata;
	float new_value, dist = 0.0f, zoom[2];
	float delta[2], ret = OPERATOR_RUNNING_MODAL;
	bool snap;
	float angle_precision = 0.0f;
	const bool has_numInput = hasNumInput(&rc->num_input);
	bool handled = false;
	float numValue;
	/* TODO: fix hardcoded events */

	snap = event->ctrl != 0;

	/* Modal numinput active, try to handle numeric inputs first... */
	if (event->val == KM_PRESS && has_numInput && handleNumInput(C, &rc->num_input, event)) {
		handled = true;
		applyNumInput(&rc->num_input, &numValue);

		if (rc->subtype == PROP_ANGLE) {
			numValue = DEG2RADF(numValue);
			numValue = fmod(numValue, 2.0f * (float)M_PI);
			if (numValue < 0.0f)
				numValue += 2.0f * (float)M_PI;
		}

		CLAMP(numValue, rc->min_value, rc->max_value);
		new_value = numValue;

		radial_control_set_value(rc, new_value);
		rc->current_value = new_value;
		radial_control_update_header(op, C);
		return OPERATOR_RUNNING_MODAL;
	}
	else {
		handled = false;
		switch (event->type) {
			case ESCKEY:
			case RIGHTMOUSE:
				/* canceled; restore original value */
				radial_control_set_value(rc, rc->initial_value);
				ret = OPERATOR_CANCELLED;
				break;

			case LEFTMOUSE:
			case PADENTER:
			case RETKEY:
				/* done; value already set */
				RNA_property_update(C, &rc->ptr, rc->prop);
				ret = OPERATOR_FINISHED;
				break;

			case MOUSEMOVE:
				if (!has_numInput) {
					if (rc->slow_mode) {
						if (rc->subtype == PROP_ANGLE) {
							float position[2] = {event->x, event->y};

							/* calculate the initial angle here first */
							delta[0] = rc->initial_mouse[0] - rc->slow_mouse[0];
							delta[1] = rc->initial_mouse[1] - rc->slow_mouse[1];

							/* precision angle gets calculated from dial and gets added later */
							angle_precision = -0.1f * BLI_dial_angle(rc->dial, position);
						}
						else {
							delta[0] = rc->initial_mouse[0] - rc->slow_mouse[0];
							delta[1] = rc->initial_mouse[1] - rc->slow_mouse[1];

							if (rc->zoom_prop) {
								RNA_property_float_get_array(&rc->zoom_ptr, rc->zoom_prop, zoom);
								delta[0] /= zoom[0];
								delta[1] /= zoom[1];
							}

							dist = len_v2(delta);

							delta[0] = event->x - rc->slow_mouse[0];
							delta[1] = event->y - rc->slow_mouse[1];

							if (rc->zoom_prop) {
								delta[0] /= zoom[0];
								delta[1] /= zoom[1];
							}

							dist = dist + 0.1f * (delta[0] + delta[1]);
						}
					}
					else {
						delta[0] = rc->initial_mouse[0] - event->x;
						delta[1] = rc->initial_mouse[1] - event->y;

						if (rc->zoom_prop) {
							RNA_property_float_get_array(&rc->zoom_ptr, rc->zoom_prop, zoom);
							delta[0] /= zoom[0];
							delta[1] /= zoom[1];
						}

						dist = len_v2(delta);
					}

					/* calculate new value and apply snapping  */
					switch (rc->subtype) {
						case PROP_NONE:
						case PROP_DISTANCE:
						case PROP_PIXEL:
							new_value = dist;
							if (snap) new_value = ((int)new_value + 5) / 10 * 10;
							break;
						case PROP_PERCENTAGE:
							new_value = ((dist - WM_RADIAL_CONTROL_DISPLAY_MIN_SIZE) / WM_RADIAL_CONTROL_DISPLAY_WIDTH) * 100.0f;
							if (snap) new_value = ((int)(new_value + 2.5f)) / 5 * 5;
							break;
						case PROP_FACTOR:
							new_value = (WM_RADIAL_CONTROL_DISPLAY_SIZE - dist) / WM_RADIAL_CONTROL_DISPLAY_WIDTH;
							if (snap) new_value = ((int)ceil(new_value * 10.f) * 10.0f) / 100.f;
							break;
						case PROP_ANGLE:
							new_value = atan2f(delta[1], delta[0]) + (float)M_PI + angle_precision;
							new_value = fmod(new_value, 2.0f * (float)M_PI);
							if (new_value < 0.0f)
								new_value += 2.0f * (float)M_PI;
							if (snap) new_value = DEG2RADF(((int)RAD2DEGF(new_value) + 5) / 10 * 10);
							break;
						default:
							new_value = dist; /* dummy value, should this ever happen? - campbell */
							break;
					}

					/* clamp and update */
					CLAMP(new_value, rc->min_value, rc->max_value);
					radial_control_set_value(rc, new_value);
					rc->current_value = new_value;
					handled = true;
					break;
				}
				break;

			case LEFTSHIFTKEY:
			case RIGHTSHIFTKEY:
			{
				if (event->val == KM_PRESS) {
					rc->slow_mouse[0] = event->x;
					rc->slow_mouse[1] = event->y;
					rc->slow_mode = true;
					if (rc->subtype == PROP_ANGLE) {
						float initial_position[2] = {UNPACK2(rc->initial_mouse)};
						float current_position[2] = {UNPACK2(rc->slow_mouse)};
						rc->dial = BLI_dial_initialize(initial_position, 0.0f);
						/* immediately set the position to get a an initial direction */
						BLI_dial_angle(rc->dial, current_position);
					}
					handled = true;
				}
				if (event->val == KM_RELEASE) {
					rc->slow_mode = false;
					handled = true;
					if (rc->dial) {
						MEM_freeN(rc->dial);
						rc->dial = NULL;
					}
				}
				break;
			}
		}

		/* Modal numinput inactive, try to handle numeric inputs last... */
		if (!handled && event->val == KM_PRESS && handleNumInput(C, &rc->num_input, event)) {
			applyNumInput(&rc->num_input, &numValue);

			if (rc->subtype == PROP_ANGLE) {
				numValue = DEG2RADF(numValue);
				numValue = fmod(numValue, 2.0f * (float)M_PI);
				if (numValue < 0.0f)
					numValue += 2.0f * (float)M_PI;
			}

			CLAMP(numValue, rc->min_value, rc->max_value);
			new_value = numValue;

			radial_control_set_value(rc, new_value);

			rc->current_value = new_value;
			radial_control_update_header(op, C);
			return OPERATOR_RUNNING_MODAL;
		}
	}

	ED_region_tag_redraw(CTX_wm_region(C));
	radial_control_update_header(op, C);

	if (ret != OPERATOR_RUNNING_MODAL)
		radial_control_cancel(C, op);

	return ret;
}

static void WM_OT_radial_control(wmOperatorType *ot)
{
	ot->name = "Radial Control";
	ot->idname = "WM_OT_radial_control";
	ot->description = "Set some size property (like e.g. brush size) with mouse wheel";

	ot->invoke = radial_control_invoke;
	ot->modal = radial_control_modal;
	ot->cancel = radial_control_cancel;

	ot->flag = OPTYPE_REGISTER | OPTYPE_UNDO | OPTYPE_BLOCKING;

	/* all paths relative to the context */
	PropertyRNA *prop;
	prop = RNA_def_string(ot->srna, "data_path_primary", NULL, 0, "Primary Data Path", "Primary path of property to be set by the radial control");
	RNA_def_property_flag(prop, PROP_SKIP_SAVE);

	prop = RNA_def_string(ot->srna, "data_path_secondary", NULL, 0, "Secondary Data Path", "Secondary path of property to be set by the radial control");
	RNA_def_property_flag(prop, PROP_SKIP_SAVE);

	prop = RNA_def_string(ot->srna, "use_secondary", NULL, 0, "Use Secondary", "Path of property to select between the primary and secondary data paths");
	RNA_def_property_flag(prop, PROP_SKIP_SAVE);

	prop = RNA_def_string(ot->srna, "rotation_path", NULL, 0, "Rotation Path", "Path of property used to rotate the texture display");
	RNA_def_property_flag(prop, PROP_SKIP_SAVE);

	prop = RNA_def_string(ot->srna, "color_path", NULL, 0, "Color Path", "Path of property used to set the color of the control");
	RNA_def_property_flag(prop, PROP_SKIP_SAVE);

	prop = RNA_def_string(ot->srna, "fill_color_path", NULL, 0, "Fill Color Path", "Path of property used to set the fill color of the control");
	RNA_def_property_flag(prop, PROP_SKIP_SAVE);

	prop = RNA_def_string(ot->srna, "fill_color_override_path", NULL, 0, "Fill Color Override Path", "");
	RNA_def_property_flag(prop, PROP_SKIP_SAVE);
	prop = RNA_def_string(ot->srna, "fill_color_override_test_path", NULL, 0, "Fill Color Override Test", "");
	RNA_def_property_flag(prop, PROP_SKIP_SAVE);

	prop = RNA_def_string(ot->srna, "zoom_path", NULL, 0, "Zoom Path", "Path of property used to set the zoom level for the control");
	RNA_def_property_flag(prop, PROP_SKIP_SAVE);

	prop = RNA_def_string(ot->srna, "image_id", NULL, 0, "Image ID", "Path of ID that is used to generate an image for the control");
	RNA_def_property_flag(prop, PROP_SKIP_SAVE);

	prop = RNA_def_boolean(ot->srna, "secondary_tex", false, "Secondary Texture", "Tweak brush secondary/mask texture");
	RNA_def_property_flag(prop, PROP_SKIP_SAVE);
}

/* ************************** timer for testing ***************** */

/* uses no type defines, fully local testing function anyway... ;) */

static void redraw_timer_window_swap(bContext *C)
{
	wmWindow *win = CTX_wm_window(C);
	ScrArea *sa;
	CTX_wm_menu_set(C, NULL);

	for (sa = CTX_wm_screen(C)->areabase.first; sa; sa = sa->next)
		ED_area_tag_redraw(sa);
	wm_draw_update(C);

	CTX_wm_window_set(C, win);  /* XXX context manipulation warning! */
}

enum {
	eRTDrawRegion = 0,
	eRTDrawRegionSwap = 1,
	eRTDrawWindow = 2,
	eRTDrawWindowSwap = 3,
	eRTAnimationStep = 4,
	eRTAnimationPlay = 5,
	eRTUndo = 6,
};

static const EnumPropertyItem redraw_timer_type_items[] = {
	{eRTDrawRegion, "DRAW", 0, "Draw Region", "Draw Region"},
	{eRTDrawRegionSwap, "DRAW_SWAP", 0, "Draw Region + Swap", "Draw Region and Swap"},
	{eRTDrawWindow, "DRAW_WIN", 0, "Draw Window", "Draw Window"},
	{eRTDrawWindowSwap, "DRAW_WIN_SWAP", 0, "Draw Window + Swap", "Draw Window and Swap"},
	{eRTAnimationStep, "ANIM_STEP", 0, "Anim Step", "Animation Steps"},
	{eRTAnimationPlay, "ANIM_PLAY", 0, "Anim Play", "Animation Playback"},
	{eRTUndo, "UNDO", 0, "Undo/Redo", "Undo/Redo"},
	{0, NULL, 0, NULL, NULL}
};


static void redraw_timer_step(
        bContext *C, Main *bmain, Scene *scene,
        wmWindow *win, ScrArea *sa, ARegion *ar,
        const int type, const int cfra)
{
	if (type == eRTDrawRegion) {
		if (ar) {
			ED_region_do_draw(C, ar);
			ar->do_draw = false;
		}
	}
	else if (type == eRTDrawRegionSwap) {
		CTX_wm_menu_set(C, NULL);

		ED_region_tag_redraw(ar);
		wm_draw_update(C);

		CTX_wm_window_set(C, win);  /* XXX context manipulation warning! */
	}
	else if (type == eRTDrawWindow) {
		ScrArea *sa_iter;

		CTX_wm_menu_set(C, NULL);

		for (sa_iter = win->screen->areabase.first; sa_iter; sa_iter = sa_iter->next) {
			ARegion *ar_iter;
			CTX_wm_area_set(C, sa_iter);

			for (ar_iter = sa_iter->regionbase.first; ar_iter; ar_iter = ar_iter->next) {
				if (ar_iter->swinid) {
					CTX_wm_region_set(C, ar_iter);
					ED_region_do_draw(C, ar_iter);
					ar_iter->do_draw = false;
				}
			}
		}

		CTX_wm_window_set(C, win);  /* XXX context manipulation warning! */

		CTX_wm_area_set(C, sa);
		CTX_wm_region_set(C, ar);
	}
	else if (type == eRTDrawWindowSwap) {
		redraw_timer_window_swap(C);
	}
	else if (type == eRTAnimationStep) {
		scene->r.cfra += (cfra == scene->r.cfra) ? 1 : -1;
		BKE_scene_update_for_newframe(bmain->eval_ctx, bmain, scene, scene->lay);
	}
	else if (type == eRTAnimationPlay) {
		/* play anim, return on same frame as started with */
		int tot = (scene->r.efra - scene->r.sfra) + 1;

		while (tot--) {
			/* todo, ability to escape! */
			scene->r.cfra++;
			if (scene->r.cfra > scene->r.efra)
				scene->r.cfra = scene->r.sfra;

			BKE_scene_update_for_newframe(bmain->eval_ctx, bmain, scene, scene->lay);
			redraw_timer_window_swap(C);
		}
	}
	else { /* eRTUndo */
		ED_undo_pop(C);
		ED_undo_redo(C);
	}
}

static int redraw_timer_exec(bContext *C, wmOperator *op)
{
	Main *bmain = CTX_data_main(C);
	Scene *scene = CTX_data_scene(C);
	wmWindow *win = CTX_wm_window(C);
	ScrArea *sa = CTX_wm_area(C);
	ARegion *ar = CTX_wm_region(C);
	double time_start, time_delta;
	const int type = RNA_enum_get(op->ptr, "type");
	const int iter = RNA_int_get(op->ptr, "iterations");
	const double time_limit = (double)RNA_float_get(op->ptr, "time_limit");
	const int cfra = scene->r.cfra;
	int a, iter_steps = 0;
	const char *infostr = "";

	WM_cursor_wait(1);

	time_start = PIL_check_seconds_timer();

	for (a = 0; a < iter; a++) {
		redraw_timer_step(C, bmain, scene, win, sa, ar, type, cfra);
		iter_steps += 1;

		if (time_limit != 0.0) {
			if ((PIL_check_seconds_timer() - time_start) > time_limit) {
				break;
			}
			a = 0;
		}
	}

	time_delta = (PIL_check_seconds_timer() - time_start) * 1000;

	RNA_enum_description(redraw_timer_type_items, type, &infostr);

	WM_cursor_wait(0);

	BKE_reportf(op->reports, RPT_WARNING,
	            "%d x %s: %.4f ms, average: %.8f ms",
	            iter_steps, infostr, time_delta, time_delta / iter_steps);

	return OPERATOR_FINISHED;
}

static void WM_OT_redraw_timer(wmOperatorType *ot)
{
	ot->name = "Redraw Timer";
	ot->idname = "WM_OT_redraw_timer";
	ot->description = "Simple redraw timer to test the speed of updating the interface";

	ot->invoke = WM_menu_invoke;
	ot->exec = redraw_timer_exec;
	ot->poll = WM_operator_winactive;

	ot->prop = RNA_def_enum(ot->srna, "type", redraw_timer_type_items, eRTDrawRegion, "Type", "");
	RNA_def_int(ot->srna, "iterations", 10, 1, INT_MAX, "Iterations", "Number of times to redraw", 1, 1000);
	RNA_def_float(ot->srna, "time_limit", 0.0, 0.0, FLT_MAX,
	              "Time Limit", "Seconds to run the test for (override iterations)", 0.0, 60.0);

}

/* ************************** memory statistics for testing ***************** */

static int memory_statistics_exec(bContext *UNUSED(C), wmOperator *UNUSED(op))
{
	MEM_printmemlist_stats();
	return OPERATOR_FINISHED;
}

static void WM_OT_memory_statistics(wmOperatorType *ot)
{
	ot->name = "Memory Statistics";
	ot->idname = "WM_OT_memory_statistics";
	ot->description = "Print memory statistics to the console";

	ot->exec = memory_statistics_exec;
}

/* ************************** memory statistics for testing ***************** */

static int dependency_relations_exec(bContext *C, wmOperator *UNUSED(op))
{
	Main *bmain = CTX_data_main(C);
	Scene *scene = CTX_data_scene(C);
	Object *ob = CTX_data_active_object(C);

	DAG_print_dependencies(bmain, scene, ob);

	return OPERATOR_FINISHED;
}

static void WM_OT_dependency_relations(wmOperatorType *ot)
{
	ot->name = "Dependency Relations";
	ot->idname = "WM_OT_dependency_relations";
	ot->description = "Print dependency graph relations to the console";

	ot->exec = dependency_relations_exec;
}

/* *************************** Mat/tex/etc. previews generation ************* */

typedef struct PreviewsIDEnsureData {
	bContext *C;
	Scene *scene;
} PreviewsIDEnsureData;

static void previews_id_ensure(bContext *C, Scene *scene, ID *id)
{
	BLI_assert(ELEM(GS(id->name), ID_MA, ID_TE, ID_IM, ID_WO, ID_LA));

	/* Only preview non-library datablocks, lib ones do not pertain to this .blend file!
	 * Same goes for ID with no user. */
	if (!ID_IS_LINKED(id) && (id->us != 0)) {
		UI_id_icon_render(C, scene, id, false, false);
		UI_id_icon_render(C, scene, id, true, false);
	}
}

static int previews_id_ensure_callback(void *userdata, ID *UNUSED(self_id), ID **idptr, int cb_flag)
{
	if (cb_flag & IDWALK_CB_PRIVATE) {
		return IDWALK_RET_NOP;
	}

	PreviewsIDEnsureData *data = userdata;
	ID *id = *idptr;

	if (id && (id->tag & LIB_TAG_DOIT)) {
		BLI_assert(ELEM(GS(id->name), ID_MA, ID_TE, ID_IM, ID_WO, ID_LA));
		previews_id_ensure(data->C, data->scene, id);
		id->tag &= ~LIB_TAG_DOIT;
	}

	return IDWALK_RET_NOP;
}

static int previews_ensure_exec(bContext *C, wmOperator *UNUSED(op))
{
	Main *bmain = CTX_data_main(C);
	ListBase *lb[] = {&bmain->mat, &bmain->tex, &bmain->image, &bmain->world, &bmain->lamp, NULL};
	PreviewsIDEnsureData preview_id_data;
	Scene *scene;
	ID *id;
	int i;

	/* We use LIB_TAG_DOIT to check whether we have already handled a given ID or not. */
	BKE_main_id_tag_all(bmain, LIB_TAG_DOIT, false);
	for (i = 0; lb[i]; i++) {
		BKE_main_id_tag_listbase(lb[i], LIB_TAG_DOIT, true);
	}

	preview_id_data.C = C;
	for (scene = bmain->scene.first; scene; scene = scene->id.next) {
		preview_id_data.scene = scene;
		id = (ID *)scene;

		BKE_library_foreach_ID_link(NULL, id, previews_id_ensure_callback, &preview_id_data, IDWALK_RECURSE);
	}

	/* Check a last time for ID not used (fake users only, in theory), and
	 * do our best for those, using current scene... */
	for (i = 0; lb[i]; i++) {
		for (id = lb[i]->first; id; id = id->next) {
			if (id->tag & LIB_TAG_DOIT) {
				previews_id_ensure(C, NULL, id);
				id->tag &= ~LIB_TAG_DOIT;
			}
		}
	}

	return OPERATOR_FINISHED;
}

static void WM_OT_previews_ensure(wmOperatorType *ot)
{
	ot->name = "Refresh Data-Block Previews";
	ot->idname = "WM_OT_previews_ensure";
	ot->description = "Ensure data-block previews are available and up-to-date "
	                  "(to be saved in .blend file, only for some types like materials, textures, etc.)";

	ot->exec = previews_ensure_exec;
}

/* *************************** Datablocks previews clear ************* */

/* Only types supporting previews currently. */
static const EnumPropertyItem preview_id_type_items[] = {
    {FILTER_ID_SCE, "SCENE", 0, "Scenes", ""},
    {FILTER_ID_GR, "GROUP", 0, "Groups", ""},
    {FILTER_ID_OB, "OBJECT", 0, "Objects", ""},
    {FILTER_ID_MA, "MATERIAL", 0, "Materials", ""},
    {FILTER_ID_LA, "LAMP", 0, "Lamps", ""},
    {FILTER_ID_WO, "WORLD", 0, "Worlds", ""},
    {FILTER_ID_TE, "TEXTURE", 0, "Textures", ""},
    {FILTER_ID_IM, "IMAGE", 0, "Images", ""},
#if 0  /* XXX TODO */
    {FILTER_ID_BR, "BRUSH", 0, "Brushes", ""},
#endif
    {0, NULL, 0, NULL, NULL}
};

static int previews_clear_exec(bContext *C, wmOperator *op)
{
	Main *bmain = CTX_data_main(C);
	ListBase *lb[] = {&bmain->object, &bmain->group,
	                  &bmain->mat, &bmain->world, &bmain->lamp, &bmain->tex, &bmain->image, NULL};
	int i;

	const int id_filters = RNA_enum_get(op->ptr, "id_type");

	for (i = 0; lb[i]; i++) {
		ID *id = lb[i]->first;

		if (!id) continue;

//		printf("%s: %d, %d, %d -> %d\n", id->name, GS(id->name), BKE_idcode_to_idfilter(GS(id->name)),
//		                                 id_filters, BKE_idcode_to_idfilter(GS(id->name)) & id_filters);

		if (!id || !(BKE_idcode_to_idfilter(GS(id->name)) & id_filters)) {
			continue;
		}

		for (; id; id = id->next) {
			PreviewImage *prv_img = BKE_previewimg_id_ensure(id);

			BKE_previewimg_clear(prv_img);
		}
	}

	return OPERATOR_FINISHED;
}

static void WM_OT_previews_clear(wmOperatorType *ot)
{
	ot->name = "Clear Data-Block Previews";
	ot->idname = "WM_OT_previews_clear";
	ot->description = "Clear data-block previews (only for some types like objects, materials, textures, etc.)";

	ot->exec = previews_clear_exec;
	ot->invoke = WM_menu_invoke;

	ot->prop = RNA_def_enum_flag(ot->srna, "id_type", preview_id_type_items,
	                             FILTER_ID_SCE | FILTER_ID_OB | FILTER_ID_GR |
	                             FILTER_ID_MA | FILTER_ID_LA | FILTER_ID_WO | FILTER_ID_TE | FILTER_ID_IM,
	                             "Data-Block Type", "Which data-block previews to clear");
}

/* *************************** Doc from UI ************* */

static int doc_view_manual_ui_context_exec(bContext *C, wmOperator *UNUSED(op))
{
	PointerRNA ptr_props;
	char buf[512];
	short retval = OPERATOR_CANCELLED;

	if (UI_but_online_manual_id_from_active(C, buf, sizeof(buf))) {
		WM_operator_properties_create(&ptr_props, "WM_OT_doc_view_manual");
		RNA_string_set(&ptr_props, "doc_id", buf);

		retval = WM_operator_name_call_ptr(
		        C, WM_operatortype_find("WM_OT_doc_view_manual", false),
		        WM_OP_EXEC_DEFAULT, &ptr_props);

		WM_operator_properties_free(&ptr_props);
	}

	return retval;
}

static void WM_OT_doc_view_manual_ui_context(wmOperatorType *ot)
{
	/* identifiers */
	ot->name = "View Online Manual";
	ot->idname = "WM_OT_doc_view_manual_ui_context";
	ot->description = "View a context based online manual in a web browser";

	/* callbacks */
	ot->poll = ED_operator_regionactive;
	ot->exec = doc_view_manual_ui_context_exec;
}

/* ******************************************************* */

/* ******************************************************* */
/* toggle 3D for current window, turning it fullscreen if needed */
static void WM_OT_stereo3d_set(wmOperatorType *ot)
{
	PropertyRNA *prop;

	ot->name = "Set Stereo 3D";
	ot->idname = "WM_OT_set_stereo_3d";
	ot->description = "Toggle 3D stereo support for current window (or change the display mode)";

	ot->exec = wm_stereo3d_set_exec;
	ot->invoke = wm_stereo3d_set_invoke;
	ot->poll = WM_operator_winactive;
	ot->ui = wm_stereo3d_set_draw;
	ot->check = wm_stereo3d_set_check;
	ot->cancel = wm_stereo3d_set_cancel;

	prop = RNA_def_enum(ot->srna, "display_mode", rna_enum_stereo3d_display_items, S3D_DISPLAY_ANAGLYPH, "Display Mode", "");
	RNA_def_property_flag(prop, PROP_SKIP_SAVE);
	prop = RNA_def_enum(ot->srna, "anaglyph_type", rna_enum_stereo3d_anaglyph_type_items, S3D_ANAGLYPH_REDCYAN, "Anaglyph Type", "");
	RNA_def_property_flag(prop, PROP_SKIP_SAVE);
	prop = RNA_def_enum(ot->srna, "interlace_type", rna_enum_stereo3d_interlace_type_items, S3D_INTERLACE_ROW, "Interlace Type", "");
	RNA_def_property_flag(prop, PROP_SKIP_SAVE);
	prop = RNA_def_boolean(ot->srna, "use_interlace_swap", false, "Swap Left/Right",
	                       "Swap left and right stereo channels");
	RNA_def_property_flag(prop, PROP_SKIP_SAVE);
	prop = RNA_def_boolean(ot->srna, "use_sidebyside_crosseyed", false, "Cross-Eyed",
	                       "Right eye should see left image and vice-versa");
	RNA_def_property_flag(prop, PROP_SKIP_SAVE);
}

void wm_operatortypes_register(void)
{
	WM_operatortype_append(WM_OT_window_close);
	WM_operatortype_append(WM_OT_window_duplicate);
	WM_operatortype_append(WM_OT_read_history);
	WM_operatortype_append(WM_OT_read_homefile);
	WM_operatortype_append(WM_OT_read_factory_settings);
	WM_operatortype_append(WM_OT_save_homefile);
	WM_operatortype_append(WM_OT_save_userpref);
	WM_operatortype_append(WM_OT_userpref_autoexec_path_add);
	WM_operatortype_append(WM_OT_userpref_autoexec_path_remove);
	WM_operatortype_append(WM_OT_window_fullscreen_toggle);
	WM_operatortype_append(WM_OT_quit_blender);
	WM_operatortype_append(WM_OT_open_mainfile);
	WM_operatortype_append(WM_OT_revert_mainfile);
	WM_operatortype_append(WM_OT_link);
	WM_operatortype_append(WM_OT_append);
	WM_operatortype_append(WM_OT_lib_relocate);
	WM_operatortype_append(WM_OT_lib_reload);
	WM_operatortype_append(WM_OT_recover_last_session);
	WM_operatortype_append(WM_OT_recover_auto_save);
	WM_operatortype_append(WM_OT_save_as_mainfile);
	WM_operatortype_append(WM_OT_save_mainfile);
	WM_operatortype_append(WM_OT_redraw_timer);
	WM_operatortype_append(WM_OT_memory_statistics);
	WM_operatortype_append(WM_OT_dependency_relations);
	WM_operatortype_append(WM_OT_debug_menu);
	WM_operatortype_append(WM_OT_operator_defaults);
	WM_operatortype_append(WM_OT_splash);
	WM_operatortype_append(WM_OT_search_menu);
	WM_operatortype_append(WM_OT_call_menu);
	WM_operatortype_append(WM_OT_call_menu_pie);
	WM_operatortype_append(WM_OT_radial_control);
	WM_operatortype_append(WM_OT_stereo3d_set);
#if defined(WIN32)
	WM_operatortype_append(WM_OT_console_toggle);
#endif
	WM_operatortype_append(WM_OT_previews_ensure);
	WM_operatortype_append(WM_OT_previews_clear);
	WM_operatortype_append(WM_OT_doc_view_manual_ui_context);
}

/* circleselect-like modal operators */
static void gesture_circle_modal_keymap(wmKeyConfig *keyconf)
{
	static const EnumPropertyItem modal_items[] = {
		{GESTURE_MODAL_CANCEL,  "CANCEL", 0, "Cancel", ""},
		{GESTURE_MODAL_CONFIRM, "CONFIRM", 0, "Confirm", ""},
		{GESTURE_MODAL_CIRCLE_ADD, "ADD", 0, "Add", ""},
		{GESTURE_MODAL_CIRCLE_SUB, "SUBTRACT", 0, "Subtract", ""},
		{GESTURE_MODAL_CIRCLE_SIZE, "SIZE", 0, "Size", ""},

		{GESTURE_MODAL_SELECT,  "SELECT", 0, "Select", ""},
		{GESTURE_MODAL_DESELECT, "DESELECT", 0, "DeSelect", ""},
		{GESTURE_MODAL_NOP, "NOP", 0, "No Operation", ""},

		{0, NULL, 0, NULL, NULL}
	};

	/* WARNING - name is incorrect, use for non-3d views */
	wmKeyMap *keymap = WM_modalkeymap_get(keyconf, "View3D Gesture Circle");

	/* this function is called for each spacetype, only needs to add map once */
	if (keymap && keymap->modal_items) return;

	keymap = WM_modalkeymap_add(keyconf, "View3D Gesture Circle", modal_items);

	/* items for modal map */
	WM_modalkeymap_add_item(keymap, ESCKEY,    KM_PRESS, KM_ANY, 0, GESTURE_MODAL_CANCEL);
	WM_modalkeymap_add_item(keymap, RIGHTMOUSE, KM_ANY, KM_ANY, 0, GESTURE_MODAL_CANCEL);

	WM_modalkeymap_add_item(keymap, RETKEY, KM_PRESS, KM_ANY, 0, GESTURE_MODAL_CONFIRM);
	WM_modalkeymap_add_item(keymap, PADENTER, KM_PRESS, 0, 0, GESTURE_MODAL_CONFIRM);

	WM_modalkeymap_add_item(keymap, LEFTMOUSE, KM_PRESS, 0, 0, GESTURE_MODAL_SELECT);

	/* Note: use 'KM_ANY' for release, so the circle exits on any mouse release,
	 * this is needed when circle select is activated as a tool. */

	/* left mouse shift for deselect too */
	WM_modalkeymap_add_item(keymap, LEFTMOUSE, KM_PRESS, KM_SHIFT, 0, GESTURE_MODAL_DESELECT);
	WM_modalkeymap_add_item(keymap, LEFTMOUSE, KM_RELEASE, KM_ANY, 0, GESTURE_MODAL_NOP);

	WM_modalkeymap_add_item(keymap, MIDDLEMOUSE, KM_PRESS, 0, 0, GESTURE_MODAL_DESELECT); //  default 2.4x
	WM_modalkeymap_add_item(keymap, MIDDLEMOUSE, KM_RELEASE, KM_ANY, 0, GESTURE_MODAL_NOP); //  default 2.4x

	WM_modalkeymap_add_item(keymap, WHEELUPMOUSE, KM_PRESS, 0, 0, GESTURE_MODAL_CIRCLE_SUB);
	WM_modalkeymap_add_item(keymap, PADMINUS, KM_PRESS, 0, 0, GESTURE_MODAL_CIRCLE_SUB);
	WM_modalkeymap_add_item(keymap, WHEELDOWNMOUSE, KM_PRESS, 0, 0, GESTURE_MODAL_CIRCLE_ADD);
	WM_modalkeymap_add_item(keymap, PADPLUSKEY, KM_PRESS, 0, 0, GESTURE_MODAL_CIRCLE_ADD);
	WM_modalkeymap_add_item(keymap, MOUSEPAN, 0, 0, 0, GESTURE_MODAL_CIRCLE_SIZE);

	/* assign map to operators */
	WM_modalkeymap_assign(keymap, "VIEW3D_OT_select_circle");
	WM_modalkeymap_assign(keymap, "UV_OT_circle_select");
	WM_modalkeymap_assign(keymap, "CLIP_OT_select_circle");
	WM_modalkeymap_assign(keymap, "MASK_OT_select_circle");
	WM_modalkeymap_assign(keymap, "NODE_OT_select_circle");
	WM_modalkeymap_assign(keymap, "GPENCIL_OT_select_circle");
	WM_modalkeymap_assign(keymap, "GRAPH_OT_select_circle");
	WM_modalkeymap_assign(keymap, "ACTION_OT_select_circle");

}

/* straight line modal operators */
static void gesture_straightline_modal_keymap(wmKeyConfig *keyconf)
{
	static const EnumPropertyItem modal_items[] = {
		{GESTURE_MODAL_CANCEL,  "CANCEL", 0, "Cancel", ""},
		{GESTURE_MODAL_SELECT,  "SELECT", 0, "Select", ""},
		{GESTURE_MODAL_BEGIN,   "BEGIN", 0, "Begin", ""},
		{0, NULL, 0, NULL, NULL}
	};

	wmKeyMap *keymap = WM_modalkeymap_get(keyconf, "Gesture Straight Line");

	/* this function is called for each spacetype, only needs to add map once */
	if (keymap && keymap->modal_items) return;

	keymap = WM_modalkeymap_add(keyconf, "Gesture Straight Line", modal_items);

	/* items for modal map */
	WM_modalkeymap_add_item(keymap, ESCKEY,    KM_PRESS, KM_ANY, 0, GESTURE_MODAL_CANCEL);
	WM_modalkeymap_add_item(keymap, RIGHTMOUSE, KM_ANY, KM_ANY, 0, GESTURE_MODAL_CANCEL);

	WM_modalkeymap_add_item(keymap, LEFTMOUSE, KM_PRESS, 0, 0, GESTURE_MODAL_BEGIN);
	WM_modalkeymap_add_item(keymap, LEFTMOUSE, KM_RELEASE, KM_ANY, 0, GESTURE_MODAL_SELECT);

	/* assign map to operators */
	WM_modalkeymap_assign(keymap, "IMAGE_OT_sample_line");
	WM_modalkeymap_assign(keymap, "PAINT_OT_weight_gradient");
	WM_modalkeymap_assign(keymap, "MESH_OT_bisect");
}


/* borderselect-like modal operators */
static void gesture_border_modal_keymap(wmKeyConfig *keyconf)
{
	static const EnumPropertyItem modal_items[] = {
		{GESTURE_MODAL_CANCEL,  "CANCEL", 0, "Cancel", ""},
		{GESTURE_MODAL_SELECT,  "SELECT", 0, "Select", ""},
		{GESTURE_MODAL_DESELECT, "DESELECT", 0, "DeSelect", ""},
		{GESTURE_MODAL_BEGIN,   "BEGIN", 0, "Begin", ""},
		{0, NULL, 0, NULL, NULL}
	};

	wmKeyMap *keymap = WM_modalkeymap_get(keyconf, "Gesture Border");

	/* this function is called for each spacetype, only needs to add map once */
	if (keymap && keymap->modal_items) return;

	keymap = WM_modalkeymap_add(keyconf, "Gesture Border", modal_items);

	/* items for modal map */
	WM_modalkeymap_add_item(keymap, ESCKEY,    KM_PRESS, KM_ANY, 0, GESTURE_MODAL_CANCEL);

	/* Note: cancel only on press otherwise you cannot map this to RMB-gesture */
	WM_modalkeymap_add_item(keymap, RIGHTMOUSE, KM_PRESS, KM_ANY, 0, GESTURE_MODAL_CANCEL);
	WM_modalkeymap_add_item(keymap, RIGHTMOUSE, KM_RELEASE, KM_ANY, 0, GESTURE_MODAL_SELECT);

	/* allow shift leftclick for deselect too */
	WM_modalkeymap_add_item(keymap, LEFTMOUSE, KM_PRESS, KM_SHIFT, 0, GESTURE_MODAL_BEGIN);
	WM_modalkeymap_add_item(keymap, LEFTMOUSE, KM_RELEASE, KM_SHIFT, 0, GESTURE_MODAL_DESELECT);

	/* any unhandled leftclick release handles select */
	WM_modalkeymap_add_item(keymap, LEFTMOUSE, KM_PRESS, 0, 0, GESTURE_MODAL_BEGIN);
	WM_modalkeymap_add_item(keymap, LEFTMOUSE, KM_RELEASE, KM_ANY, 0, GESTURE_MODAL_SELECT);

	WM_modalkeymap_add_item(keymap, MIDDLEMOUSE, KM_PRESS, 0, 0, GESTURE_MODAL_BEGIN);
	WM_modalkeymap_add_item(keymap, MIDDLEMOUSE, KM_RELEASE, 0, 0, GESTURE_MODAL_DESELECT);

	/* assign map to operators */
	WM_modalkeymap_assign(keymap, "ACTION_OT_select_border");
	WM_modalkeymap_assign(keymap, "ANIM_OT_channels_select_border");
	WM_modalkeymap_assign(keymap, "ANIM_OT_previewrange_set");
	WM_modalkeymap_assign(keymap, "INFO_OT_select_border");
	WM_modalkeymap_assign(keymap, "FILE_OT_select_border");
	WM_modalkeymap_assign(keymap, "GRAPH_OT_select_border");
	WM_modalkeymap_assign(keymap, "MARKER_OT_select_border");
	WM_modalkeymap_assign(keymap, "NLA_OT_select_border");
	WM_modalkeymap_assign(keymap, "NODE_OT_select_border");
	WM_modalkeymap_assign(keymap, "NODE_OT_viewer_border");
	WM_modalkeymap_assign(keymap, "PAINT_OT_hide_show");
	WM_modalkeymap_assign(keymap, "OUTLINER_OT_select_border");
//	WM_modalkeymap_assign(keymap, "SCREEN_OT_border_select"); // template
	WM_modalkeymap_assign(keymap, "SEQUENCER_OT_select_border");
	WM_modalkeymap_assign(keymap, "SEQUENCER_OT_view_ghost_border");
	WM_modalkeymap_assign(keymap, "UV_OT_select_border");
	WM_modalkeymap_assign(keymap, "CLIP_OT_select_border");
	WM_modalkeymap_assign(keymap, "CLIP_OT_graph_select_border");
	WM_modalkeymap_assign(keymap, "MASK_OT_select_border");
	WM_modalkeymap_assign(keymap, "VIEW2D_OT_zoom_border");
	WM_modalkeymap_assign(keymap, "VIEW3D_OT_clip_border");
	WM_modalkeymap_assign(keymap, "VIEW3D_OT_render_border");
	WM_modalkeymap_assign(keymap, "VIEW3D_OT_select_border");
	WM_modalkeymap_assign(keymap, "VIEW3D_OT_zoom_border"); /* XXX TODO: zoom border should perhaps map rightmouse to zoom out instead of in+cancel */
	WM_modalkeymap_assign(keymap, "IMAGE_OT_render_border");
	WM_modalkeymap_assign(keymap, "IMAGE_OT_view_zoom_border");
	WM_modalkeymap_assign(keymap, "GPENCIL_OT_select_border");
}

/* zoom to border modal operators */
static void gesture_zoom_border_modal_keymap(wmKeyConfig *keyconf)
{
	static const EnumPropertyItem modal_items[] = {
		{GESTURE_MODAL_CANCEL, "CANCEL", 0, "Cancel", ""},
		{GESTURE_MODAL_IN,  "IN", 0, "In", ""},
		{GESTURE_MODAL_OUT, "OUT", 0, "Out", ""},
		{GESTURE_MODAL_BEGIN, "BEGIN", 0, "Begin", ""},
		{0, NULL, 0, NULL, NULL}
	};

	wmKeyMap *keymap = WM_modalkeymap_get(keyconf, "Gesture Zoom Border");

	/* this function is called for each spacetype, only needs to add map once */
	if (keymap && keymap->modal_items) return;

	keymap = WM_modalkeymap_add(keyconf, "Gesture Zoom Border", modal_items);

	/* items for modal map */
	WM_modalkeymap_add_item(keymap, ESCKEY,    KM_PRESS, KM_ANY, 0, GESTURE_MODAL_CANCEL);
	WM_modalkeymap_add_item(keymap, RIGHTMOUSE, KM_ANY, KM_ANY, 0, GESTURE_MODAL_CANCEL);

	WM_modalkeymap_add_item(keymap, LEFTMOUSE, KM_PRESS, 0, 0, GESTURE_MODAL_BEGIN);
	WM_modalkeymap_add_item(keymap, LEFTMOUSE, KM_RELEASE, 0, 0, GESTURE_MODAL_IN);

	WM_modalkeymap_add_item(keymap, MIDDLEMOUSE, KM_PRESS, 0, 0, GESTURE_MODAL_BEGIN);
	WM_modalkeymap_add_item(keymap, MIDDLEMOUSE, KM_RELEASE, 0, 0, GESTURE_MODAL_OUT);

	/* assign map to operators */
	WM_modalkeymap_assign(keymap, "VIEW2D_OT_zoom_border");
	WM_modalkeymap_assign(keymap, "VIEW3D_OT_zoom_border");
	WM_modalkeymap_assign(keymap, "IMAGE_OT_view_zoom_border");
}

/* default keymap for windows and screens, only call once per WM */
void wm_window_keymap(wmKeyConfig *keyconf)
{
	wmKeyMap *keymap = WM_keymap_ensure(keyconf, "Window", 0, 0);
	wmKeyMapItem *kmi;

	/* note, this doesn't replace existing keymap items */
	WM_keymap_verify_item(keymap, "WM_OT_window_duplicate", WKEY, KM_PRESS, KM_CTRL | KM_ALT, 0);
#ifdef __APPLE__
	WM_keymap_add_item(keymap, "WM_OT_read_homefile", NKEY, KM_PRESS, KM_OSKEY, 0);
	WM_keymap_add_menu(keymap, "INFO_MT_file_open_recent", OKEY, KM_PRESS, KM_SHIFT | KM_OSKEY, 0);
	WM_keymap_add_item(keymap, "WM_OT_open_mainfile", OKEY, KM_PRESS, KM_OSKEY, 0);
	WM_keymap_add_item(keymap, "WM_OT_save_mainfile", SKEY, KM_PRESS, KM_OSKEY, 0);
	WM_keymap_add_item(keymap, "WM_OT_save_as_mainfile", SKEY, KM_PRESS, KM_SHIFT | KM_OSKEY, 0);
	WM_keymap_add_item(keymap, "WM_OT_quit_blender", QKEY, KM_PRESS, KM_OSKEY, 0);
#endif
	WM_keymap_add_item(keymap, "WM_OT_read_homefile", NKEY, KM_PRESS, KM_CTRL, 0);
	WM_keymap_add_item(keymap, "WM_OT_save_homefile", UKEY, KM_PRESS, KM_CTRL, 0);
	WM_keymap_add_menu(keymap, "INFO_MT_file_open_recent", OKEY, KM_PRESS, KM_SHIFT | KM_CTRL, 0);
	WM_keymap_add_item(keymap, "WM_OT_open_mainfile", OKEY, KM_PRESS, KM_CTRL, 0);
	WM_keymap_add_item(keymap, "WM_OT_open_mainfile", F1KEY, KM_PRESS, 0, 0);
	WM_keymap_add_item(keymap, "WM_OT_link", OKEY, KM_PRESS, KM_CTRL | KM_ALT, 0);
	WM_keymap_add_item(keymap, "WM_OT_append", F1KEY, KM_PRESS, KM_SHIFT, 0);

	WM_keymap_add_item(keymap, "WM_OT_save_mainfile", SKEY, KM_PRESS, KM_CTRL, 0);
	WM_keymap_add_item(keymap, "WM_OT_save_mainfile", WKEY, KM_PRESS, KM_CTRL, 0);
	WM_keymap_add_item(keymap, "WM_OT_save_as_mainfile", SKEY, KM_PRESS, KM_SHIFT | KM_CTRL, 0);
	WM_keymap_add_item(keymap, "WM_OT_save_as_mainfile", F2KEY, KM_PRESS, 0, 0);
	kmi = WM_keymap_add_item(keymap, "WM_OT_save_as_mainfile", SKEY, KM_PRESS, KM_ALT | KM_CTRL, 0);
	RNA_boolean_set(kmi->ptr, "copy", true);

	WM_keymap_verify_item(keymap, "WM_OT_window_fullscreen_toggle", F11KEY, KM_PRESS, KM_ALT, 0);
	WM_keymap_add_item(keymap, "WM_OT_quit_blender", QKEY, KM_PRESS, KM_CTRL, 0);

	WM_keymap_add_item(keymap, "WM_OT_doc_view_manual_ui_context", F1KEY, KM_PRESS, KM_ALT, 0);

	/* debug/testing */
	WM_keymap_verify_item(keymap, "WM_OT_redraw_timer", TKEY, KM_PRESS, KM_ALT | KM_CTRL, 0);
	WM_keymap_verify_item(keymap, "WM_OT_debug_menu", DKEY, KM_PRESS, KM_ALT | KM_CTRL, 0);

	/* menus that can be accessed anywhere in blender */
	WM_keymap_verify_item(keymap, "WM_OT_search_menu", SPACEKEY, KM_PRESS, 0, 0);
#ifdef WITH_INPUT_NDOF
	WM_keymap_add_menu(keymap, "USERPREF_MT_ndof_settings", NDOF_BUTTON_MENU, KM_PRESS, 0, 0);
#endif

	/* Space switching */
	kmi = WM_keymap_add_item(keymap, "WM_OT_context_set_enum", F2KEY, KM_PRESS, KM_SHIFT, 0); /* new in 2.5x, was DXF export */
	RNA_string_set(kmi->ptr, "data_path", "area.type");
	RNA_string_set(kmi->ptr, "value", "LOGIC_EDITOR");

	kmi = WM_keymap_add_item(keymap, "WM_OT_context_set_enum", F3KEY, KM_PRESS, KM_SHIFT, 0);
	RNA_string_set(kmi->ptr, "data_path", "area.type");
	RNA_string_set(kmi->ptr, "value", "NODE_EDITOR");

	kmi = WM_keymap_add_item(keymap, "WM_OT_context_set_enum", F4KEY, KM_PRESS, KM_SHIFT, 0); /* new in 2.5x, was data browser */
	RNA_string_set(kmi->ptr, "data_path", "area.type");
	RNA_string_set(kmi->ptr, "value", "CONSOLE");

	kmi = WM_keymap_add_item(keymap, "WM_OT_context_set_enum", F5KEY, KM_PRESS, KM_SHIFT, 0);
	RNA_string_set(kmi->ptr, "data_path", "area.type");
	RNA_string_set(kmi->ptr, "value", "VIEW_3D");

	kmi = WM_keymap_add_item(keymap, "WM_OT_context_set_enum", F6KEY, KM_PRESS, KM_SHIFT, 0);
	RNA_string_set(kmi->ptr, "data_path", "area.type");
	RNA_string_set(kmi->ptr, "value", "GRAPH_EDITOR");

	kmi = WM_keymap_add_item(keymap, "WM_OT_context_set_enum", F7KEY, KM_PRESS, KM_SHIFT, 0);
	RNA_string_set(kmi->ptr, "data_path", "area.type");
	RNA_string_set(kmi->ptr, "value", "PROPERTIES");

	kmi = WM_keymap_add_item(keymap, "WM_OT_context_set_enum", F8KEY, KM_PRESS, KM_SHIFT, 0);
	RNA_string_set(kmi->ptr, "data_path", "area.type");
	RNA_string_set(kmi->ptr, "value", "SEQUENCE_EDITOR");

	kmi = WM_keymap_add_item(keymap, "WM_OT_context_set_enum", F9KEY, KM_PRESS, KM_SHIFT, 0);
	RNA_string_set(kmi->ptr, "data_path", "area.type");
	RNA_string_set(kmi->ptr, "value", "OUTLINER");

	kmi = WM_keymap_add_item(keymap, "WM_OT_context_set_enum", F10KEY, KM_PRESS, KM_SHIFT, 0);
	RNA_string_set(kmi->ptr, "data_path", "area.type");
	RNA_string_set(kmi->ptr, "value", "IMAGE_EDITOR");

	kmi = WM_keymap_add_item(keymap, "WM_OT_context_set_enum", F11KEY, KM_PRESS, KM_SHIFT, 0);
	RNA_string_set(kmi->ptr, "data_path", "area.type");
	RNA_string_set(kmi->ptr, "value", "TEXT_EDITOR");

	kmi = WM_keymap_add_item(keymap, "WM_OT_context_set_enum", F12KEY, KM_PRESS, KM_SHIFT, 0);
	RNA_string_set(kmi->ptr, "data_path", "area.type");
	RNA_string_set(kmi->ptr, "value", "DOPESHEET_EDITOR");

#ifdef WITH_INPUT_NDOF
	/* ndof speed */
	const char *data_path = "user_preferences.inputs.ndof_sensitivity";
	kmi = WM_keymap_add_item(keymap, "WM_OT_context_scale_float", NDOF_BUTTON_PLUS, KM_PRESS, 0, 0);
	RNA_string_set(kmi->ptr, "data_path", data_path);
	RNA_float_set(kmi->ptr, "value", 1.1f);

	kmi = WM_keymap_add_item(keymap, "WM_OT_context_scale_float", NDOF_BUTTON_MINUS, KM_PRESS, 0, 0);
	RNA_string_set(kmi->ptr, "data_path", data_path);
	RNA_float_set(kmi->ptr, "value", 1.0f / 1.1f);

	kmi = WM_keymap_add_item(keymap, "WM_OT_context_scale_float", NDOF_BUTTON_PLUS, KM_PRESS, KM_SHIFT, 0);
	RNA_string_set(kmi->ptr, "data_path", data_path);
	RNA_float_set(kmi->ptr, "value", 1.5f);

	kmi = WM_keymap_add_item(keymap, "WM_OT_context_scale_float", NDOF_BUTTON_MINUS, KM_PRESS, KM_SHIFT, 0);
	RNA_string_set(kmi->ptr, "data_path", data_path);
	RNA_float_set(kmi->ptr, "value", 1.0f / 1.5f);
#endif /* WITH_INPUT_NDOF */

	gesture_circle_modal_keymap(keyconf);
	gesture_border_modal_keymap(keyconf);
	gesture_zoom_border_modal_keymap(keyconf);
	gesture_straightline_modal_keymap(keyconf);
}

/**
 * Filter functions that can be used with rna_id_itemf() below.
 * Should return false if 'id' should be excluded.
 */
static bool rna_id_enum_filter_single(ID *id, void *user_data)
{
	return (id != user_data);
}

/* Generic itemf's for operators that take library args */
static const EnumPropertyItem *rna_id_itemf(
        bContext *UNUSED(C), PointerRNA *UNUSED(ptr),
        bool *r_free, ID *id, bool local,
        bool (*filter_ids)(ID *id, void *user_data), void *user_data)
{
	EnumPropertyItem item_tmp = {0}, *item = NULL;
	int totitem = 0;
	int i = 0;

	for (; id; id = id->next) {
		if ((filter_ids != NULL) && filter_ids(user_data, id) == false) {
			i++;
			continue;
		}
		if (local == false || !ID_IS_LINKED(id)) {
			item_tmp.identifier = item_tmp.name = id->name + 2;
			item_tmp.value = i++;
			RNA_enum_item_add(&item, &totitem, &item_tmp);
		}
	}

	RNA_enum_item_end(&item, &totitem);
	*r_free = true;

	return item;
}

/* can add more as needed */
const EnumPropertyItem *RNA_action_itemf(bContext *C, PointerRNA *ptr, PropertyRNA *UNUSED(prop), bool *r_free)
{
	return rna_id_itemf(C, ptr, r_free, C ? (ID *)CTX_data_main(C)->action.first : NULL, false, NULL, NULL);
}
#if 0 /* UNUSED */
const EnumPropertyItem *RNA_action_local_itemf(bContext *C, PointerRNA *ptr, PropertyRNA *UNUSED(prop), bool *r_free)
{
	return rna_id_itemf(C, ptr, r_free, C ? (ID *)CTX_data_main(C)->action.first : NULL, true);
}
#endif

const EnumPropertyItem *RNA_group_itemf(bContext *C, PointerRNA *ptr, PropertyRNA *UNUSED(prop), bool *r_free)
{
	return rna_id_itemf(C, ptr, r_free, C ? (ID *)CTX_data_main(C)->group.first : NULL, false, NULL, NULL);
}
const EnumPropertyItem *RNA_group_local_itemf(bContext *C, PointerRNA *ptr, PropertyRNA *UNUSED(prop), bool *r_free)
{
	return rna_id_itemf(C, ptr, r_free, C ? (ID *)CTX_data_main(C)->group.first : NULL, true, NULL, NULL);
}

const EnumPropertyItem *RNA_image_itemf(bContext *C, PointerRNA *ptr, PropertyRNA *UNUSED(prop), bool *r_free)
{
	return rna_id_itemf(C, ptr, r_free, C ? (ID *)CTX_data_main(C)->image.first : NULL, false, NULL, NULL);
}
const EnumPropertyItem *RNA_image_local_itemf(bContext *C, PointerRNA *ptr, PropertyRNA *UNUSED(prop), bool *r_free)
{
	return rna_id_itemf(C, ptr, r_free, C ? (ID *)CTX_data_main(C)->image.first : NULL, true, NULL, NULL);
}

const EnumPropertyItem *RNA_scene_itemf(bContext *C, PointerRNA *ptr, PropertyRNA *UNUSED(prop), bool *r_free)
{
	return rna_id_itemf(C, ptr, r_free, C ? (ID *)CTX_data_main(C)->scene.first : NULL, false, NULL, NULL);
}
const EnumPropertyItem *RNA_scene_local_itemf(bContext *C, PointerRNA *ptr, PropertyRNA *UNUSED(prop), bool *r_free)
{
	return rna_id_itemf(C, ptr, r_free, C ? (ID *)CTX_data_main(C)->scene.first : NULL, true, NULL, NULL);
}
const EnumPropertyItem *RNA_scene_without_active_itemf(bContext *C, PointerRNA *ptr, PropertyRNA *UNUSED(prop), bool *r_free)
{
	Scene *scene_active = C ? CTX_data_scene(C) : NULL;
	return rna_id_itemf(
	        C, ptr, r_free, C ? (ID *)CTX_data_main(C)->scene.first : NULL, true,
	        rna_id_enum_filter_single, scene_active);
}
const EnumPropertyItem *RNA_movieclip_itemf(bContext *C, PointerRNA *ptr, PropertyRNA *UNUSED(prop), bool *r_free)
{
	return rna_id_itemf(C, ptr, r_free, C ? (ID *)CTX_data_main(C)->movieclip.first : NULL, false, NULL, NULL);
}
const EnumPropertyItem *RNA_movieclip_local_itemf(bContext *C, PointerRNA *ptr, PropertyRNA *UNUSED(prop), bool *r_free)
{
	return rna_id_itemf(C, ptr, r_free, C ? (ID *)CTX_data_main(C)->movieclip.first : NULL, true, NULL, NULL);
}

const EnumPropertyItem *RNA_mask_itemf(bContext *C, PointerRNA *ptr, PropertyRNA *UNUSED(prop), bool *r_free)
{
	return rna_id_itemf(C, ptr, r_free, C ? (ID *)CTX_data_main(C)->mask.first : NULL, false, NULL, NULL);
}
const EnumPropertyItem *RNA_mask_local_itemf(bContext *C, PointerRNA *ptr, PropertyRNA *UNUSED(prop), bool *r_free)
{
	return rna_id_itemf(C, ptr, r_free, C ? (ID *)CTX_data_main(C)->mask.first : NULL, true, NULL, NULL);
}<|MERGE_RESOLUTION|>--- conflicted
+++ resolved
@@ -1512,11 +1512,7 @@
 		             BLENDER_VERSION / 100, BLENDER_VERSION % 100);
 	}
 	else {
-<<<<<<< HEAD
 		BLI_snprintf(url, sizeof(url), "https://pythonapi.upbge.org/");
-=======
-		BLI_snprintf(url, sizeof(url), "https://docs.blender.org/api/blender2.7");
->>>>>>> 054dbb83
 	}
 	uiItemStringO(col, IFACE_("Python API Reference"), ICON_URL, "WM_OT_url_open", "url", url);
 	uiItemL(col, "", ICON_NONE);
