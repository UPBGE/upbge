--- conflicted
+++ resolved
@@ -2457,7 +2457,6 @@
   BLI_assert(g_system);
   GHOST_ShowMessageBox(g_system, title, message, help_label, continue_label, link, dialog_options);
 }
-<<<<<<< HEAD
 
 /* Game engine transition */
 
@@ -2536,28 +2535,4 @@
   GPU_state_init();
 }
 /* End of Game engine transition */
-/** \} */
-
-#ifdef WIN32
-/* -------------------------------------------------------------------- */
-/** \name Direct DirectX Context Management
- * \{ */
-
-void *WM_directx_context_create(void)
-{
-  BLI_assert(GPU_framebuffer_active_get() == NULL);
-  return GHOST_CreateDirectXContext(g_system);
-}
-
-void WM_directx_context_dispose(void *context)
-{
-  BLI_assert(GPU_framebuffer_active_get() == NULL);
-  GHOST_DisposeDirectXContext(g_system, context);
-}
-
-/** \} */
-
-#endif
-=======
-/** \} */
->>>>>>> c4ba0d15
+/** \} */