--- conflicted
+++ resolved
@@ -2453,7 +2453,6 @@
   BLI_assert(g_system);
   GHOST_ShowMessageBox(g_system, title, message, help_label, continue_label, link, dialog_options);
 }
-<<<<<<< HEAD
 
 /* Game engine transition */
 void *WM_opengl_context_create_blenderplayer(void *syshandle)
@@ -2506,8 +2505,6 @@
 }
 /* End of Game engine transition */
 /** \} */
-=======
-/** \} */
 
 #ifdef WIN32
 /* -------------------------------------------------------------------- */
@@ -2528,5 +2525,4 @@
 
 /** \} */
 
-#endif
->>>>>>> 7ba403dc
+#endif