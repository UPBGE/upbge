/* SPDX-FileCopyrightText: 2023 Blender Foundation
 *
 * SPDX-License-Identifier: GPL-2.0-or-later */

/** \file
 * \ingroup wm
 */

#include "BKE_context.h"

#include "BLF_api.h"

#include "BLI_listbase.h"
#include "BLI_threads.h"

#include "DNA_scene_types.h"

#include "GHOST_C-api.h"

#include "GPU_batch_presets.h"
#include "GPU_context.h"
#include "GPU_framebuffer.h"
#include "GPU_immediate.h"

#include "MEM_guardedalloc.h"

#include "WM_api.h"
#include "WM_types.h"
#include "wm.h"

#include "wm_surface.h"

static ListBase global_surface_list = {NULL, NULL};
static wmSurface *g_drawable = NULL;

void wm_surfaces_iter(bContext *C, void (*cb)(bContext *C, wmSurface *))
{
  /* Mutable iterator in case a surface is freed. */
  LISTBASE_FOREACH_MUTABLE (wmSurface *, surf, &global_surface_list) {
    cb(C, surf);
  }
}

static void wm_surface_do_depsgraph_fn(bContext *C, wmSurface *surface)
{
  if (surface->do_depsgraph) {
    surface->do_depsgraph(C);
  }
}

void wm_surfaces_do_depsgraph(bContext *C)
{
  wm_surfaces_iter(C, wm_surface_do_depsgraph_fn);
}

void wm_surface_clear_drawable(bContext *C)
{
  if (g_drawable) {
<<<<<<< HEAD
    bool is_game_xr_session = false;
    if (C != NULL) {
      Scene *scene = CTX_data_scene(C);
      if (scene->flag & SCE_IS_GAME_XR_SESSION) {
        is_game_xr_session = true;
      }
    }
    if (!is_game_xr_session) {
      WM_opengl_context_release(g_drawable->ghost_ctx);
      GPU_context_active_set(NULL);
=======
    WM_system_gpu_context_release(g_drawable->system_gpu_context);
    GPU_context_active_set(NULL);
>>>>>>> 65d294c3

      if (g_drawable->deactivate) {
        g_drawable->deactivate();
      }
    }

    g_drawable = NULL;
  }
}

void wm_surface_set_drawable(wmSurface *surface, bContext *C, bool activate)
{
  BLI_assert(ELEM(g_drawable, NULL, surface));

  bool is_game_xr_session = false;
  if (C != NULL) {
    Scene *scene = CTX_data_scene(C);
    if (scene->flag & SCE_IS_GAME_XR_SESSION) {
      is_game_xr_session = true;
    }
  }

  g_drawable = surface;
  if (activate) {
    if (surface->activate && !is_game_xr_session) {
      surface->activate();
    }
    WM_system_gpu_context_activate(surface->system_gpu_context);
  }

  GPU_context_active_set(surface->blender_gpu_context);
}

void wm_surface_make_drawable(wmSurface *surface, bContext *C)
{
  BLI_assert(GPU_framebuffer_active_get() == GPU_framebuffer_back_get());

  if (surface != g_drawable) {
    wm_surface_clear_drawable(C);
    wm_surface_set_drawable(surface, C, true);
  }
}

void wm_surface_reset_drawable(bContext *C)
{
  BLI_assert(BLI_thread_is_main());
  BLI_assert(GPU_framebuffer_active_get() == GPU_framebuffer_back_get());

  if (g_drawable) {
    wm_surface_clear_drawable(C);
    wm_surface_set_drawable(g_drawable, C, true);
  }
}

void wm_surface_add(wmSurface *surface)
{
  BLI_addtail(&global_surface_list, surface);
}

void wm_surface_remove(wmSurface *surface, bContext *C)
{
  if (surface == g_drawable) {
    wm_surface_clear_drawable(C);
  }
  BLI_remlink(&global_surface_list, surface);
  surface->free_data(surface);
  MEM_freeN(surface);
}

void wm_surfaces_free(void)
{
  wm_surface_clear_drawable(NULL);

  LISTBASE_FOREACH_MUTABLE (wmSurface *, surf, &global_surface_list) {
    wm_surface_remove(surf, NULL);
  }

  BLI_assert(BLI_listbase_is_empty(&global_surface_list));
}<|MERGE_RESOLUTION|>--- conflicted
+++ resolved
@@ -56,7 +56,6 @@
 void wm_surface_clear_drawable(bContext *C)
 {
   if (g_drawable) {
-<<<<<<< HEAD
     bool is_game_xr_session = false;
     if (C != NULL) {
       Scene *scene = CTX_data_scene(C);
@@ -65,12 +64,9 @@
       }
     }
     if (!is_game_xr_session) {
-      WM_opengl_context_release(g_drawable->ghost_ctx);
+      WM_system_gpu_context_release(g_drawable->system_gpu_context);
       GPU_context_active_set(NULL);
-=======
-    WM_system_gpu_context_release(g_drawable->system_gpu_context);
-    GPU_context_active_set(NULL);
->>>>>>> 65d294c3
+    }
 
       if (g_drawable->deactivate) {
         g_drawable->deactivate();
