/* SPDX-License-Identifier: GPL-2.0-or-later
 * Copyright 2019 Blender Foundation. All rights reserved. */

/** \file
 * \ingroup wm
 */
#pragma once

#include "BLI_sys_types.h"

#include "GHOST_Types.h"

#include "GPU_context.h"

#ifdef __cplusplus
extern "C" {
#endif

<<<<<<< HEAD
=======
struct bContext;

>>>>>>> 3f627c38
/* *************** Message box *************** */
/* `WM_ghost_show_message_box` is implemented in `wm_windows.c` it is
 * defined here as it was implemented to be used for showing
 * a message to the user when the platform is not (fully) supported.
 *
 * In all other cases this message box should not be used. */
void WM_ghost_show_message_box(const char *title,
                               const char *message,
                               const char *help_label,
                               const char *continue_label,
                               const char *link,
                               GHOST_DialogOptions dialog_options);

GHOST_TDrawingContextType wm_ghost_drawing_context_type(const eGPUBackendType gpu_backend);

<<<<<<< HEAD
=======
void wm_test_opengl_deprecation_warning(struct bContext *C);

>>>>>>> 3f627c38
#ifdef __cplusplus
}
#endif<|MERGE_RESOLUTION|>--- conflicted
+++ resolved
@@ -16,11 +16,8 @@
 extern "C" {
 #endif
 
-<<<<<<< HEAD
-=======
 struct bContext;
 
->>>>>>> 3f627c38
 /* *************** Message box *************** */
 /* `WM_ghost_show_message_box` is implemented in `wm_windows.c` it is
  * defined here as it was implemented to be used for showing
@@ -36,11 +33,8 @@
 
 GHOST_TDrawingContextType wm_ghost_drawing_context_type(const eGPUBackendType gpu_backend);
 
-<<<<<<< HEAD
-=======
 void wm_test_opengl_deprecation_warning(struct bContext *C);
 
->>>>>>> 3f627c38
 #ifdef __cplusplus
 }
 #endif