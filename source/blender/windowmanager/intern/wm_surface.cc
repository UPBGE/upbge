--- conflicted
+++ resolved
@@ -127,27 +127,16 @@
 
 void wm_surface_remove(wmSurface *surface, bContext *C)
 {
-<<<<<<< HEAD
-  if (surface == g_drawable) {
-    wm_surface_clear_drawable(C);
-  }
-=======
->>>>>>> f74ed4d4
   BLI_remlink(&global_surface_list, surface);
   /* Ensure GPU context is bound to free GPU resources. */
-  wm_surface_make_drawable(surface);
+  wm_surface_make_drawable(surface, C);
   surface->free_data(surface);
-  wm_surface_clear_drawable();
+  wm_surface_clear_drawable(C);
   MEM_freeN(surface);
 }
 
 void wm_surfaces_free()
 {
-<<<<<<< HEAD
-  wm_surface_clear_drawable(nullptr);
-
-=======
->>>>>>> f74ed4d4
   LISTBASE_FOREACH_MUTABLE (wmSurface *, surf, &global_surface_list) {
     wm_surface_remove(surf, nullptr);
   }
