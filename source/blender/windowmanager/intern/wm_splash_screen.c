--- conflicted
+++ resolved
@@ -96,41 +96,7 @@
   UI_block_emboss_set(block, UI_EMBOSS);
 }
 
-<<<<<<< HEAD
-static void get_version_string(char *ver, const int max_length)
-{
-  /* Version number. */
-  const char *version_cycle = NULL;
-
-  if (STREQ(STRINGIFY(UPBGE_VERSION_CYCLE), "alpha")) {
-    version_cycle = " Alpha";
-  }
-  else if (STREQ(STRINGIFY(UPBGE_VERSION_CYCLE), "beta")) {
-    version_cycle = " Beta";
-  }
-  else if (STREQ(STRINGIFY(UPBGE_VERSION_CYCLE), "rc")) {
-    version_cycle = " Release Candidate";
-  }
-  else if (STREQ(STRINGIFY(UPBGE_VERSION_CYCLE), "release")) {
-    version_cycle = STRINGIFY(UPBGE_VERSION_CHAR);
-  }
-
-  /*const char *version_cycle_number = "";
-  if (strlen(STRINGIFY(BLENDER_VERSION_CYCLE_NUMBER))) {
-    version_cycle_number = " " STRINGIFY(BLENDER_VERSION_CYCLE_NUMBER);
-  }*/
-
-  BLI_snprintf(ver,
-               max_length,
-               "UPBGE %d.%d.%d%s",
-               UPBGE_VERSION / 10,
-               UPBGE_VERSION % 10,
-               UPBGE_SUBVERSION,
-               version_cycle);
-}
-
-=======
->>>>>>> ba711824
+
 #ifndef WITH_HEADLESS
 static void wm_block_splash_image_roundcorners_add(ImBuf *ibuf)
 {
@@ -255,7 +221,7 @@
   UI_block_func_set(block, wm_block_splash_refreshmenu, block, NULL);
 
   wm_block_splash_add_label(
-      block, BKE_blender_version_string(), splash_width, splash_height - 13.0 * U.dpi_fac);
+	  block, BKE_upbge_version_string(), splash_width, splash_height - 13.0 * U.dpi_fac);
 
   const int layout_margin_x = U.dpi_fac * 26;
   uiLayout *layout = UI_block_layout(block,
@@ -318,7 +284,7 @@
   /* Split layout to put Blender logo on left side. */
   uiLayout *split_block = uiLayoutSplit(block_layout, split_factor, false);
 
-  /* Blender Logo. */
+  /* UPBGE Logo. */
   uiLayout *layout = uiLayoutColumn(split_block, false);
   uiDefButAlert(block, ALERT_ICON_BLENDER, 0, 0, 0, logo_size);
 
@@ -330,10 +296,10 @@
   uiItemS_ex(layout, 1.0f);
 
   /* Title. */
-  uiItemL_ex(layout, "Blender", ICON_NONE, true, false);
+  uiItemL_ex(layout, "UPBGE", ICON_NONE, true, false);
 
   /* Version. */
-  uiItemL(layout, BKE_blender_version_string(), ICON_NONE);
+  uiItemL(layout, BKE_upbge_version_string(), ICON_NONE);
 
   uiItemS_ex(layout, 3.0f);
 
@@ -376,9 +342,9 @@
 
 void WM_OT_splash_about(wmOperatorType *ot)
 {
-  ot->name = "About Blender";
+  ot->name = "About UPBGE";
   ot->idname = "WM_OT_splash_about";
-  ot->description = "Open a window with information about Blender";
+  ot->description = "Open a window with information about UPBGE";
 
   ot->invoke = wm_about_invoke;
   ot->poll = WM_operator_winactive;
