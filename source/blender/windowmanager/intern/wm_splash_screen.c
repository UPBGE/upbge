--- conflicted
+++ resolved
@@ -100,94 +100,32 @@
 {
   /* Version number. */
   const char *version_cycle = NULL;
-<<<<<<< HEAD
-  const char *upbge_version_cycle = NULL;
-  bool show_build_info = true;
-=======
->>>>>>> 429841e5
-
-  if (STREQ(STRINGIFY(BLENDER_VERSION_CYCLE), "alpha")) {
+
+  if (STREQ(STRINGIFY(UPBGE_VERSION_CYCLE), "alpha")) {
     version_cycle = " Alpha";
   }
-  else if (STREQ(STRINGIFY(BLENDER_VERSION_CYCLE), "beta")) {
+  else if (STREQ(STRINGIFY(UPBGE_VERSION_CYCLE), "beta")) {
     version_cycle = " Beta";
   }
-  else if (STREQ(STRINGIFY(BLENDER_VERSION_CYCLE), "rc")) {
+  else if (STREQ(STRINGIFY(UPBGE_VERSION_CYCLE), "rc")) {
     version_cycle = " Release Candidate";
   }
-  else if (STREQ(STRINGIFY(BLENDER_VERSION_CYCLE), "release")) {
-    version_cycle = STRINGIFY(BLENDER_VERSION_CHAR);
-  }
-
-  const char *version_cycle_number = "";
+  else if (STREQ(STRINGIFY(UPBGE_VERSION_CYCLE), "release")) {
+    version_cycle = STRINGIFY(UPBGE_VERSION_CHAR);
+  }
+
+  /*const char *version_cycle_number = "";
   if (strlen(STRINGIFY(BLENDER_VERSION_CYCLE_NUMBER))) {
     version_cycle_number = " " STRINGIFY(BLENDER_VERSION_CYCLE_NUMBER);
-  }
-
-<<<<<<< HEAD
-  if (STREQ(STRINGIFY(UPBGE_VERSION_CYCLE), "alpha")) {
-    upbge_version_cycle = " Alpha";
-  }
-  else if (STREQ(STRINGIFY(UPBGE_VERSION_CYCLE), "beta")) {
-    upbge_version_cycle = " Beta";
-  }
-  else if (STREQ(STRINGIFY(UPBGE_VERSION_CYCLE), "rc")) {
-    upbge_version_cycle = " Release Candidate";
-    show_build_info = false;
-  }
-  else if (STREQ(STRINGIFY(UPBGE_VERSION_CYCLE), "release")) {
-    upbge_version_cycle = STRINGIFY(UPBGE_VERSION_CHAR);
-    show_build_info = false;
-  }
-
-  char version_buf[256] = "\0";
-  BLI_snprintf(version_buf,
-               sizeof(version_buf),
-               "UPBGE %d.%d%s",
+  }*/
+
+  BLI_snprintf(ver,
+               max_length,
+               "UPBGE %d.%d.%d%s",
                UPBGE_VERSION / 10,
                UPBGE_VERSION % 10,
-               upbge_version_cycle);
-  wm_block_splash_add_label(block, version_buf, x, &y);
-
-#ifdef WITH_BUILDINFO
-  if (show_build_info) {
-    extern unsigned long build_commit_timestamp;
-    extern char build_hash[], build_commit_date[], build_commit_time[], build_branch[];
-
-    /* Date, hidden for builds made from tag. */
-    if (build_commit_timestamp != 0) {
-      char date_buf[256] = "\0";
-      BLI_snprintf(
-          date_buf, sizeof(date_buf), "Date: %s %s", build_commit_date, build_commit_time);
-      wm_block_splash_add_label(block, date_buf, x, &y);
-    }
-
-    /* Hash. */
-    char hash_buf[256] = "\0";
-    BLI_snprintf(hash_buf, sizeof(hash_buf), "Hash: %s", build_hash);
-    wm_block_splash_add_label(block, hash_buf, x, &y);
-
-    /* Branch. */
-    if (!STREQ(build_branch, "master")) {
-      char branch_buf[256] = "\0";
-      BLI_snprintf(branch_buf, sizeof(branch_buf), "Branch: %s", build_branch);
-
-      wm_block_splash_add_label(block, branch_buf, x, &y);
-    }
-  }
-#else
-  UNUSED_VARS(show_build_info);
-#endif /* WITH_BUILDINFO */
-=======
-  BLI_snprintf(ver,
-               max_length,
-               "%d.%d.%d%s%s",
-               BLENDER_VERSION / 100,
-               BLENDER_VERSION % 100,
-               BLENDER_SUBVERSION,
-               version_cycle,
-               version_cycle_number);
->>>>>>> 429841e5
+               UPBGE_SUBVERSION,
+               version_cycle);
 }
 
 static void wm_block_splash_image_roundcorners_add(ImBuf *ibuf)
