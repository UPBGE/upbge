/*
 * This program is free software; you can redistribute it and/or
 * modify it under the terms of the GNU General Public License
 * as published by the Free Software Foundation; either version 2
 * of the License, or (at your option) any later version.
 *
 * This program is distributed in the hope that it will be useful,
 * but WITHOUT ANY WARRANTY; without even the implied warranty of
 * MERCHANTABILITY or FITNESS FOR A PARTICULAR PURPOSE.  See the
 * GNU General Public License for more details.
 *
 * You should have received a copy of the GNU General Public License
 * along with this program; if not, write to the Free Software Foundation,
 * Inc., 51 Franklin Street, Fifth Floor, Boston, MA 02110-1301, USA.
 *
 * The Original Code is Copyright (C) 2007 Blender Foundation.
 * All rights reserved.
 */

/** \file
 * \ingroup wm
 *
 * This file contains the splash screen logic (the `WM_OT_splash` operator).
 *
 * - Loads the splash image.
 * - Displaying version information.
 * - Lists New Files (application templates).
 * - Lists Recent files.
 * - Links to web sites.
 */

#include <string.h>

#include "CLG_log.h"

#include "DNA_ID.h"
#include "DNA_scene_types.h"
#include "DNA_screen_types.h"
#include "DNA_userdef_types.h"
#include "DNA_windowmanager_types.h"

#include "BLI_blenlib.h"
#include "BLI_math.h"
#include "BLI_utildefines.h"

#include "BKE_appdir.h"
#include "BKE_blender_version.h"
#include "BKE_context.h"
#include "BKE_screen.h"

#include "BLT_translation.h"

#include "BLF_api.h"

#include "IMB_imbuf.h"
#include "IMB_imbuf_types.h"

#include "ED_screen.h"

#include "UI_interface.h"
#include "UI_interface_icons.h"
#include "UI_resources.h"

#include "WM_api.h"
#include "WM_types.h"

#include "wm.h"

static void wm_block_close(bContext *C, void *arg_block, void *UNUSED(arg))
{
  wmWindow *win = CTX_wm_window(C);
  UI_popup_block_close(C, win, arg_block);
}

static void wm_block_splash_add_label(uiBlock *block, const char *label, int x, int y)
{
  if (!(label && label[0])) {
    return;
  }

  UI_block_emboss_set(block, UI_EMBOSS_NONE);

  uiBut *but = uiDefBut(
      block, UI_BTYPE_LABEL, 0, label, 0, y, x, UI_UNIT_Y, NULL, 0, 0, 0, 0, NULL);
  UI_but_drawflag_disable(but, UI_BUT_TEXT_LEFT);
  UI_but_drawflag_enable(but, UI_BUT_TEXT_RIGHT);

  /* 1 = UI_SELECT, internal flag to draw in white. */
  UI_but_flag_enable(but, 1);
  UI_block_emboss_set(block, UI_EMBOSS);
}


#ifndef WITH_HEADLESS
static void wm_block_splash_image_roundcorners_add(ImBuf *ibuf)
{
  uchar *rct = (uchar *)ibuf->rect;

  if (rct) {
    bTheme *btheme = UI_GetTheme();
    const float roundness = btheme->tui.wcol_menu_back.roundness * U.dpi_fac;
    const int size = roundness * 20;

    if (size < ibuf->x && size < ibuf->y) {
      /* Y-axis initial offset. */
      rct += 4 * (ibuf->y - size) * ibuf->x;

      for (int y = 0; y < size; y++) {
        for (int x = 0; x < size; x++, rct += 4) {
          const float pixel = 1.0 / size;
          const float u = pixel * x;
          const float v = pixel * y;
          const float distance = sqrt(u * u + v * v);

          /* Pointer offset to the alpha value of pixel. */
          /* Note, the left corner is flipped in the X-axis. */
          const int offset_l = 4 * (size - x - x - 1) + 3;
          const int offset_r = 4 * (ibuf->x - size) + 3;

          if (distance > 1.0) {
            rct[offset_l] = 0;
            rct[offset_r] = 0;
          }
          else {
            /* Create a single pixel wide transition for anti-aliasing.
             * Invert the distance and map its range [0, 1] to [0, pixel]. */
            const float fac = (1.0 - distance) * size;

            if (fac > 1.0) {
              continue;
            }

            const uchar alpha = unit_float_to_uchar_clamp(fac);
            rct[offset_l] = alpha;
            rct[offset_r] = alpha;
          }
        }

        /* X-axis offset to the next row. */
        rct += 4 * (ibuf->x - size);
      }
    }
  }
}
#endif /* WITH_HEADLESS */

static ImBuf *wm_block_splash_image(int width, int *r_height)
{
#ifndef WITH_HEADLESS
  extern char datatoc_splash_png[];
  extern int datatoc_splash_png_size;

  ImBuf *ibuf = NULL;
  if (U.app_template[0] != '\0') {
    char splash_filepath[FILE_MAX];
    char template_directory[FILE_MAX];
    if (BKE_appdir_app_template_id_search(
            U.app_template, template_directory, sizeof(template_directory))) {
      BLI_join_dirfile(splash_filepath, sizeof(splash_filepath), template_directory, "splash.png");
      ibuf = IMB_loadiffname(splash_filepath, IB_rect, NULL);
    }
  }

  if (ibuf == NULL) {
    const uchar *splash_data = (const uchar *)datatoc_splash_png;
    size_t splash_data_size = datatoc_splash_png_size;
    ibuf = IMB_ibImageFromMemory(splash_data, splash_data_size, IB_rect, NULL, "<splash screen>");
  }

  int height = 0;
  if (ibuf) {
    height = (width * ibuf->y) / ibuf->x;
    if (width != ibuf->x || height != ibuf->y) {
      IMB_scaleImBuf(ibuf, width, height);
    }

    wm_block_splash_image_roundcorners_add(ibuf);
    IMB_premultiply_alpha(ibuf);
  }

  *r_height = height;

  return ibuf;
#else
  UNUSED_VARS(width, r_height);
  return NULL;
#endif
}

static uiBlock *wm_block_create_splash(bContext *C, ARegion *region, void *UNUSED(arg))
{
  const uiStyle *style = UI_style_get_dpi();

  uiBlock *block = UI_block_begin(C, region, "splash", UI_EMBOSS);

  /* note on UI_BLOCK_NO_WIN_CLIP, the window size is not always synchronized
   * with the OS when the splash shows, window clipping in this case gives
   * ugly results and clipping the splash isn't useful anyway, just disable it T32938. */
  UI_block_flag_enable(block, UI_BLOCK_LOOP | UI_BLOCK_KEEP_OPEN | UI_BLOCK_NO_WIN_CLIP);
  UI_block_theme_style_set(block, UI_BLOCK_THEME_STYLE_POPUP);

  const int text_points_max = MAX2(style->widget.points, style->widgetlabel.points);
  int splash_width = text_points_max * 45 * U.dpi_fac;
  CLAMP_MAX(splash_width, CTX_wm_window(C)->sizex * 0.7f);
  int splash_height;

  /* Would be nice to support caching this, so it only has to be re-read (and likely resized) on
   * first draw or if the image changed. */
  ImBuf *ibuf = wm_block_splash_image(splash_width, &splash_height);

  uiBut *but = uiDefButImage(
      block, ibuf, 0, 0.5f * U.widget_unit, splash_width, splash_height, NULL);

  UI_but_func_set(but, wm_block_close, block, NULL);

  wm_block_splash_add_label(
	  block, BKE_upbge_version_string(), splash_width, splash_height - 13.0 * U.dpi_fac);

  const int layout_margin_x = U.dpi_fac * 26;
  uiLayout *layout = UI_block_layout(block,
                                     UI_LAYOUT_VERTICAL,
                                     UI_LAYOUT_PANEL,
                                     layout_margin_x,
                                     0,
                                     splash_width - (layout_margin_x * 2),
                                     U.dpi_fac * 110,
                                     0,
                                     style);

  MenuType *mt = WM_menutype_find("WM_MT_splash", true);
  if (mt) {
    UI_menutype_draw(C, mt, layout);
  }

  UI_block_bounds_set_centered(block, 0);

  return block;
}

static int wm_splash_invoke(bContext *C, wmOperator *UNUSED(op), const wmEvent *UNUSED(event))
{
  UI_popup_block_invoke(C, wm_block_create_splash, NULL, NULL);

  return OPERATOR_FINISHED;
}

void WM_OT_splash(wmOperatorType *ot)
{
  ot->name = "Splash Screen";
  ot->idname = "WM_OT_splash";
  ot->description = "Open the splash screen with release info";

  ot->invoke = wm_splash_invoke;
  ot->poll = WM_operator_winactive;
}

static uiBlock *wm_block_create_about(bContext *C, ARegion *region, void *UNUSED(arg))
{
  const uiStyle *style = UI_style_get_dpi();
  const int text_points_max = MAX2(style->widget.points, style->widgetlabel.points);
  const int dialog_width = text_points_max * 42 * U.dpi_fac;

  uiBlock *block = UI_block_begin(C, region, "about", UI_EMBOSS);

  UI_block_flag_enable(block, UI_BLOCK_KEEP_OPEN | UI_BLOCK_LOOP | UI_BLOCK_NO_WIN_CLIP);
  UI_block_theme_style_set(block, UI_BLOCK_THEME_STYLE_POPUP);

  uiLayout *layout = UI_block_layout(
      block, UI_LAYOUT_VERTICAL, UI_LAYOUT_PANEL, 0, 0, dialog_width, 0, 0, style);

<<<<<<< HEAD
  /* Split layout to put Blender logo on left side. */
  uiLayout *split_block = uiLayoutSplit(block_layout, split_factor, false);

  /* UPBGE Logo. */
  uiLayout *layout = uiLayoutColumn(split_block, false);
  uiDefButAlert(block, ALERT_ICON_BLENDER, 0, 0, 0, logo_size);

  /* The rest of the content on the right. */
  layout = uiLayoutColumn(split_block, false);

  uiLayoutSetScaleY(layout, 0.7f);

  uiItemS_ex(layout, 1.0f);

  /* Title. */
  uiItemL_ex(layout, "UPBGE", ICON_NONE, true, false);

  /* Version. */
  uiItemL(layout, BKE_upbge_version_string(), ICON_NONE);
=======
  /* Blender logo. */
#ifndef WITH_HEADLESS
  extern char datatoc_blender_logo_png[];
  extern int datatoc_blender_logo_png_size;

  const uchar *blender_logo_data = (const uchar *)datatoc_blender_logo_png;
  size_t blender_logo_data_size = datatoc_blender_logo_png_size;
  ImBuf *ibuf = IMB_ibImageFromMemory(
      blender_logo_data, blender_logo_data_size, IB_rect, NULL, "blender_logo");
>>>>>>> 29fb12da

  if (ibuf) {
    int width = 0.5 * dialog_width;
    int height = (width * ibuf->y) / ibuf->x;

    IMB_premultiply_alpha(ibuf);
    IMB_scaleImBuf(ibuf, width, height);

    bTheme *btheme = UI_GetTheme();
    const uchar *color = btheme->tui.wcol_menu_back.text_sel;

    /* The top margin. */
    uiLayout *row = uiLayoutRow(layout, false);
    uiItemS_ex(row, 0.2f);

    /* The logo image. */
    row = uiLayoutRow(layout, false);
    uiLayoutSetAlignment(row, UI_LAYOUT_ALIGN_LEFT);
    uiDefButImage(block, ibuf, 0, U.widget_unit, width, height, color);

    /* Padding below the logo. */
    row = uiLayoutRow(layout, false);
    uiItemS_ex(row, 2.7f);
  }
#endif /* WITH_HEADLESS */

  uiLayout *col = uiLayoutColumn(layout, true);

  uiItemL_ex(col, N_("Blender"), ICON_NONE, true, false);

  MenuType *mt = WM_menutype_find("WM_MT_splash_about", true);
  if (mt) {
    UI_menutype_draw(C, mt, col);
  }

  UI_block_bounds_set_centered(block, 22 * U.dpi_fac);

  return block;
}

static int wm_about_invoke(bContext *C, wmOperator *UNUSED(op), const wmEvent *UNUSED(event))
{
  UI_popup_block_invoke(C, wm_block_create_about, NULL, NULL);

  return OPERATOR_FINISHED;
}

void WM_OT_splash_about(wmOperatorType *ot)
{
  ot->name = "About UPBGE";
  ot->idname = "WM_OT_splash_about";
  ot->description = "Open a window with information about UPBGE";

  ot->invoke = wm_about_invoke;
  ot->poll = WM_operator_winactive;
}<|MERGE_RESOLUTION|>--- conflicted
+++ resolved
@@ -268,27 +268,6 @@
   uiLayout *layout = UI_block_layout(
       block, UI_LAYOUT_VERTICAL, UI_LAYOUT_PANEL, 0, 0, dialog_width, 0, 0, style);
 
-<<<<<<< HEAD
-  /* Split layout to put Blender logo on left side. */
-  uiLayout *split_block = uiLayoutSplit(block_layout, split_factor, false);
-
-  /* UPBGE Logo. */
-  uiLayout *layout = uiLayoutColumn(split_block, false);
-  uiDefButAlert(block, ALERT_ICON_BLENDER, 0, 0, 0, logo_size);
-
-  /* The rest of the content on the right. */
-  layout = uiLayoutColumn(split_block, false);
-
-  uiLayoutSetScaleY(layout, 0.7f);
-
-  uiItemS_ex(layout, 1.0f);
-
-  /* Title. */
-  uiItemL_ex(layout, "UPBGE", ICON_NONE, true, false);
-
-  /* Version. */
-  uiItemL(layout, BKE_upbge_version_string(), ICON_NONE);
-=======
   /* Blender logo. */
 #ifndef WITH_HEADLESS
   extern char datatoc_blender_logo_png[];
@@ -298,7 +277,6 @@
   size_t blender_logo_data_size = datatoc_blender_logo_png_size;
   ImBuf *ibuf = IMB_ibImageFromMemory(
       blender_logo_data, blender_logo_data_size, IB_rect, NULL, "blender_logo");
->>>>>>> 29fb12da
 
   if (ibuf) {
     int width = 0.5 * dialog_width;
