/* SPDX-License-Identifier: GPL-2.0-or-later
 * Copyright 2007 Blender Foundation. All rights reserved. */

/** \file
 * \ingroup wm
 *
 * This file contains the splash screen logic (the `WM_OT_splash` operator).
 *
 * - Loads the splash image.
 * - Displaying version information.
 * - Lists New Files (application templates).
 * - Lists Recent files.
 * - Links to web sites.
 */

#include <string.h>

#include "CLG_log.h"

#include "DNA_ID.h"
#include "DNA_scene_types.h"
#include "DNA_screen_types.h"
#include "DNA_userdef_types.h"
#include "DNA_windowmanager_types.h"

#include "BLI_blenlib.h"
#include "BLI_math.h"
#include "BLI_utildefines.h"

#include "BKE_appdir.h"
#include "BKE_blender_version.h"
#include "BKE_context.h"
#include "BKE_screen.h"

#include "BLT_translation.h"

#include "BLF_api.h"

#include "IMB_imbuf.h"
#include "IMB_imbuf_types.h"

#include "ED_screen.h"

#include "UI_interface.h"
#include "UI_interface_icons.h"
#include "UI_resources.h"

#include "WM_api.h"
#include "WM_types.h"

#include "wm.h"

static void wm_block_close(bContext *C, void *arg_block, void *UNUSED(arg))
{
  wmWindow *win = CTX_wm_window(C);
  UI_popup_block_close(C, win, arg_block);
}

static void wm_block_splash_add_label(uiBlock *block, const char *label, int x, int y)
{
  if (!(label && label[0])) {
    return;
  }

  UI_block_emboss_set(block, UI_EMBOSS_NONE);

  uiBut *but = uiDefBut(
      block, UI_BTYPE_LABEL, 0, label, 0, y, x, UI_UNIT_Y, NULL, 0, 0, 0, 0, NULL);
  UI_but_drawflag_disable(but, UI_BUT_TEXT_LEFT);
  UI_but_drawflag_enable(but, UI_BUT_TEXT_RIGHT);

  /* 1 = UI_SELECT, internal flag to draw in white. */
  UI_but_flag_enable(but, 1);
  UI_block_emboss_set(block, UI_EMBOSS);
}

#ifndef WITH_HEADLESS
static void wm_block_splash_image_roundcorners_add(ImBuf *ibuf)
{
  uchar *rct = (uchar *)ibuf->rect;
  if (!rct) {
    return;
  }

  bTheme *btheme = UI_GetTheme();
  const float roundness = btheme->tui.wcol_menu_back.roundness * UI_SCALE_FAC;
  const int size = roundness * 20;

  if (size < ibuf->x && size < ibuf->y) {
    /* Y-axis initial offset. */
    rct += 4 * (ibuf->y - size) * ibuf->x;

    for (int y = 0; y < size; y++) {
      for (int x = 0; x < size; x++, rct += 4) {
        const float pixel = 1.0 / size;
        const float u = pixel * x;
        const float v = pixel * y;
        const float distance = sqrt(u * u + v * v);

        /* Pointer offset to the alpha value of pixel. */
        /* NOTE: the left corner is flipped in the X-axis. */
        const int offset_l = 4 * (size - x - x - 1) + 3;
        const int offset_r = 4 * (ibuf->x - size) + 3;

        if (distance > 1.0) {
          rct[offset_l] = 0;
          rct[offset_r] = 0;
        }
        else {
          /* Create a single pixel wide transition for anti-aliasing.
           * Invert the distance and map its range [0, 1] to [0, pixel]. */
          const float fac = (1.0 - distance) * size;

          if (fac > 1.0) {
            continue;
          }

          const uchar alpha = unit_float_to_uchar_clamp(fac);
          rct[offset_l] = alpha;
          rct[offset_r] = alpha;
        }
      }

      /* X-axis offset to the next row. */
      rct += 4 * (ibuf->x - size);
    }
  }
}
#endif /* WITH_HEADLESS */

static ImBuf *wm_block_splash_image(int width, int *r_height)
{
#ifndef WITH_HEADLESS
  extern char datatoc_splash_png[];
  extern int datatoc_splash_png_size;

  ImBuf *ibuf = NULL;
  if (U.app_template[0] != '\0') {
    char splash_filepath[FILE_MAX];
    char template_directory[FILE_MAX];
    if (BKE_appdir_app_template_id_search(
            U.app_template, template_directory, sizeof(template_directory))) {
      BLI_path_join(splash_filepath, sizeof(splash_filepath), template_directory, "splash.png");
      ibuf = IMB_loadiffname(splash_filepath, IB_rect, NULL);
    }
  }

  if (ibuf == NULL) {
    const uchar *splash_data = (const uchar *)datatoc_splash_png;
    size_t splash_data_size = datatoc_splash_png_size;
    ibuf = IMB_ibImageFromMemory(splash_data, splash_data_size, IB_rect, NULL, "<splash screen>");
  }

  int height = 0;
  if (ibuf) {
    height = (width * ibuf->y) / ibuf->x;
    if (width != ibuf->x || height != ibuf->y) {
      IMB_scaleImBuf(ibuf, width, height);
    }

    wm_block_splash_image_roundcorners_add(ibuf);
    IMB_premultiply_alpha(ibuf);
  }

  *r_height = height;

  return ibuf;
#else
  UNUSED_VARS(width, r_height);
  return NULL;
#endif
}

static uiBlock *wm_block_create_splash(bContext *C, ARegion *region, void *UNUSED(arg))
{
  const uiStyle *style = UI_style_get_dpi();

  uiBlock *block = UI_block_begin(C, region, "splash", UI_EMBOSS);

  /* note on UI_BLOCK_NO_WIN_CLIP, the window size is not always synchronized
   * with the OS when the splash shows, window clipping in this case gives
   * ugly results and clipping the splash isn't useful anyway, just disable it #32938. */
  UI_block_flag_enable(block, UI_BLOCK_LOOP | UI_BLOCK_KEEP_OPEN | UI_BLOCK_NO_WIN_CLIP);
  UI_block_theme_style_set(block, UI_BLOCK_THEME_STYLE_POPUP);

  const int text_points_max = MAX2(style->widget.points, style->widgetlabel.points);
  int splash_width = text_points_max * 45 * UI_SCALE_FAC;
  CLAMP_MAX(splash_width, CTX_wm_window(C)->sizex * 0.7f);
  int splash_height;

  /* Would be nice to support caching this, so it only has to be re-read (and likely resized) on
   * first draw or if the image changed. */
  ImBuf *ibuf = wm_block_splash_image(splash_width, &splash_height);

  uiBut *but = uiDefButImage(
      block, ibuf, 0, 0.5f * U.widget_unit, splash_width, splash_height, NULL);

  UI_but_func_set(but, wm_block_close, block, NULL);

  wm_block_splash_add_label(block,
<<<<<<< HEAD
                            BKE_upbge_version_string(),
                            splash_width - 8.0 * U.dpi_fac,
                            splash_height - 13.0 * U.dpi_fac);
=======
                            BKE_blender_version_string(),
                            splash_width - 8.0 * UI_SCALE_FAC,
                            splash_height - 13.0 * UI_SCALE_FAC);
>>>>>>> 74070a1c

  const int layout_margin_x = UI_SCALE_FAC * 26;
  uiLayout *layout = UI_block_layout(block,
                                     UI_LAYOUT_VERTICAL,
                                     UI_LAYOUT_PANEL,
                                     layout_margin_x,
                                     0,
                                     splash_width - (layout_margin_x * 2),
                                     UI_SCALE_FAC * 110,
                                     0,
                                     style);

  MenuType *mt;
  char userpref[FILE_MAX];
  const char *const cfgdir = BKE_appdir_folder_id(BLENDER_USER_CONFIG, NULL);

  if (cfgdir) {
    BLI_path_join(userpref, sizeof(userpref), cfgdir, BLENDER_USERPREF_FILE);
  }

  /* Draw setup screen if no preferences have been saved yet. */
  if (!BLI_exists(userpref)) {
    mt = WM_menutype_find("WM_MT_splash_quick_setup", true);

    /* The #UI_BLOCK_QUICK_SETUP flag prevents the button text from being left-aligned,
     * as it is for all menus due to the #UI_BLOCK_LOOP flag, see in #ui_def_but. */
    UI_block_flag_enable(block, UI_BLOCK_QUICK_SETUP);
  }
  else {
    mt = WM_menutype_find("WM_MT_splash", true);
  }

  if (mt) {
    UI_menutype_draw(C, mt, layout);
  }

  UI_block_bounds_set_centered(block, 0);

  return block;
}

static int wm_splash_invoke(bContext *C, wmOperator *UNUSED(op), const wmEvent *UNUSED(event))
{
  UI_popup_block_invoke(C, wm_block_create_splash, NULL, NULL);

  return OPERATOR_FINISHED;
}

void WM_OT_splash(wmOperatorType *ot)
{
  ot->name = "Splash Screen";
  ot->idname = "WM_OT_splash";
  ot->description = "Open the splash screen with release info";

  ot->invoke = wm_splash_invoke;
  ot->poll = WM_operator_winactive;
}

static uiBlock *wm_block_create_about(bContext *C, ARegion *region, void *UNUSED(arg))
{
  const uiStyle *style = UI_style_get_dpi();
  const int text_points_max = MAX2(style->widget.points, style->widgetlabel.points);
  const int dialog_width = text_points_max * 42 * UI_SCALE_FAC;

  uiBlock *block = UI_block_begin(C, region, "about", UI_EMBOSS);

  UI_block_flag_enable(block, UI_BLOCK_KEEP_OPEN | UI_BLOCK_LOOP | UI_BLOCK_NO_WIN_CLIP);
  UI_block_theme_style_set(block, UI_BLOCK_THEME_STYLE_POPUP);

  uiLayout *layout = UI_block_layout(
      block, UI_LAYOUT_VERTICAL, UI_LAYOUT_PANEL, 0, 0, dialog_width, 0, 0, style);

  /* Blender logo. */
#ifndef WITH_HEADLESS
  extern char datatoc_upbge_logo_png[];
  extern int datatoc_upbge_logo_png_size;

  const uchar *blender_logo_data = (const uchar *)datatoc_upbge_logo_png;
  size_t blender_logo_data_size = datatoc_upbge_logo_png_size;
  ImBuf *ibuf = IMB_ibImageFromMemory(
      blender_logo_data, blender_logo_data_size, IB_rect, NULL, "upbge_logo");

  if (ibuf) {
    int width = 0.5 * dialog_width;
    int height = (width * ibuf->y) / ibuf->x;

    IMB_premultiply_alpha(ibuf);
    IMB_scaleImBuf(ibuf, width, height);

    bTheme *btheme = UI_GetTheme();
    const uchar *color = btheme->tui.wcol_menu_back.text_sel;

    /* The top margin. */
    uiLayout *row = uiLayoutRow(layout, false);
    uiItemS_ex(row, 0.2f);

    /* The logo image. */
    row = uiLayoutRow(layout, false);
    uiLayoutSetAlignment(row, UI_LAYOUT_ALIGN_LEFT);
    uiDefButImage(block, ibuf, 0, U.widget_unit, width, height, color);

    /* Padding below the logo. */
    row = uiLayoutRow(layout, false);
    uiItemS_ex(row, 2.7f);
  }
#endif /* WITH_HEADLESS */

  uiLayout *col = uiLayoutColumn(layout, true);

  uiItemL_ex(col, BLI_strdupcat("UPBGE ", BKE_upbge_version_string()), ICON_NONE, true, false);
  uiItemL_ex(col, BLI_strdupcat("Based on Blender ", BKE_blender_version_string()), ICON_NONE, true, false);

  MenuType *mt = WM_menutype_find("WM_MT_splash_about", true);
  if (mt) {
    UI_menutype_draw(C, mt, col);
  }

  UI_block_bounds_set_centered(block, 22 * UI_SCALE_FAC);

  return block;
}

static int wm_about_invoke(bContext *C, wmOperator *UNUSED(op), const wmEvent *UNUSED(event))
{
  UI_popup_block_invoke(C, wm_block_create_about, NULL, NULL);

  return OPERATOR_FINISHED;
}

void WM_OT_splash_about(wmOperatorType *ot)
{
  ot->name = "About UPBGE";
  ot->idname = "WM_OT_splash_about";
  ot->description = "Open a window with information about UPBGE";

  ot->invoke = wm_about_invoke;
  ot->poll = WM_operator_winactive;
}<|MERGE_RESOLUTION|>--- conflicted
+++ resolved
@@ -198,15 +198,9 @@
   UI_but_func_set(but, wm_block_close, block, NULL);
 
   wm_block_splash_add_label(block,
-<<<<<<< HEAD
                             BKE_upbge_version_string(),
-                            splash_width - 8.0 * U.dpi_fac,
-                            splash_height - 13.0 * U.dpi_fac);
-=======
-                            BKE_blender_version_string(),
                             splash_width - 8.0 * UI_SCALE_FAC,
                             splash_height - 13.0 * UI_SCALE_FAC);
->>>>>>> 74070a1c
 
   const int layout_margin_x = UI_SCALE_FAC * 26;
   uiLayout *layout = UI_block_layout(block,
