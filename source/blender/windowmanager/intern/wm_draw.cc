--- conflicted
+++ resolved
@@ -1253,13 +1253,8 @@
 
   GPU_context_end_frame(surface->blender_gpu_context);
 
-<<<<<<< HEAD
-  /* Avoid interference with window drawable */
+  /* Avoid interference with window drawable. */
   wm_surface_clear_drawable(C);
-=======
-  /* Avoid interference with window drawable. */
-  wm_surface_clear_drawable();
->>>>>>> 703353b5
 }
 
 /** \} */
