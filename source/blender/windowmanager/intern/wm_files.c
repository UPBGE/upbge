/*
 * This program is free software; you can redistribute it and/or
 * modify it under the terms of the GNU General Public License
 * as published by the Free Software Foundation; either version 2
 * of the License, or (at your option) any later version.
 *
 * This program is distributed in the hope that it will be useful,
 * but WITHOUT ANY WARRANTY; without even the implied warranty of
 * MERCHANTABILITY or FITNESS FOR A PARTICULAR PURPOSE.  See the
 * GNU General Public License for more details.
 *
 * You should have received a copy of the GNU General Public License
 * along with this program; if not, write to the Free Software Foundation,
 * Inc., 51 Franklin Street, Fifth Floor, Boston, MA 02110-1301, USA.
 *
 * The Original Code is Copyright (C) 2001-2002 by NaN Holding BV.
 * All rights reserved.
 */

/** \file
 * \ingroup wm
 *
 * User level access for blend file read/write, file-history and user-preferences
 * (including relevant operators).
 */

/* placed up here because of crappy
 * winsock stuff.
 */
#include <errno.h>
#include <stddef.h>
#include <string.h>

#include "zlib.h" /* wm_read_exotic() */

#ifdef WIN32
/* Need to include windows.h so _WIN32_IE is defined. */
#  include <windows.h>
#  ifndef _WIN32_IE
/* Minimal requirements for SHGetSpecialFolderPath on MINGW MSVC has this defined already. */
#    define _WIN32_IE 0x0400
#  endif
/* For SHGetSpecialFolderPath, has to be done before BLI_winstuff
 * because 'near' is disabled through BLI_windstuff */
#  include "BLI_winstuff.h"
#  include <shlobj.h>
#endif

#include "MEM_CacheLimiterC-Api.h"
#include "MEM_guardedalloc.h"

#include "BLI_blenlib.h"
#include "BLI_fileops_types.h"
#include "BLI_linklist.h"
#include "BLI_system.h"
#include "BLI_threads.h"
#include "BLI_timer.h"
#include "BLI_utildefines.h"
#include BLI_SYSTEM_PID_H

#include "BLT_translation.h"

#include "BLF_api.h"

#include "DNA_object_types.h"
#include "DNA_scene_types.h"
#include "DNA_screen_types.h"
#include "DNA_space_types.h"
#include "DNA_userdef_types.h"
#include "DNA_windowmanager_types.h"
#include "DNA_workspace_types.h"

#include "BKE_addon.h"
#include "BKE_appdir.h"
#include "BKE_autoexec.h"
#include "BKE_blender.h"
#include "BKE_blendfile.h"
#include "BKE_callbacks.h"
#include "BKE_context.h"
#include "BKE_global.h"
#include "BKE_idprop.h"
#include "BKE_lib_id.h"
#include "BKE_lib_override.h"
#include "BKE_lib_remap.h"
#include "BKE_main.h"
#include "BKE_packedFile.h"
#include "BKE_report.h"
#include "BKE_scene.h"
#include "BKE_screen.h"
#include "BKE_sound.h"
#include "BKE_undo_system.h"
#include "BKE_workspace.h"

#include "BLO_readfile.h"
#include "BLO_undofile.h" /* to save from an undo memfile */
#include "BLO_writefile.h"

#include "RNA_access.h"
#include "RNA_define.h"

#include "IMB_imbuf.h"
#include "IMB_imbuf_types.h"
#include "IMB_thumbs.h"

#include "ED_datafiles.h"
#include "ED_fileselect.h"
#include "ED_image.h"
#include "ED_outliner.h"
#include "ED_screen.h"
#include "ED_undo.h"
#include "ED_util.h"
#include "ED_view3d.h"
#include "ED_view3d_offscreen.h"

#include "GHOST_C-api.h"
#include "GHOST_Path-api.h"

#include "UI_interface.h"
#include "UI_resources.h"
#include "UI_view2d.h"

/* only to report a missing engine */
#include "RE_engine.h"

#ifdef WITH_PYTHON
#  include "BPY_extern_python.h"
#  include "BPY_extern_run.h"
#endif

#include "DEG_depsgraph.h"

#include "WM_api.h"
#include "WM_message.h"
#include "WM_toolsystem.h"
#include "WM_types.h"

#include "wm.h"
#include "wm_event_system.h"
#include "wm_files.h"
#include "wm_window.h"

#include "CLG_log.h"

static RecentFile *wm_file_history_find(const char *filepath);
static void wm_history_file_free(RecentFile *recent);
static void wm_history_files_free(void);
static void wm_history_file_update(void);
static void wm_history_file_write(void);

static void wm_test_autorun_revert_action_exec(bContext *C);

static CLG_LogRef LOG = {"wm.files"};

/* -------------------------------------------------------------------- */
/** \name Misc Utility Functions
 * \{ */

void WM_file_tag_modified(void)
{
  wmWindowManager *wm = G_MAIN->wm.first;
  if (wm->file_saved) {
    wm->file_saved = 0;
    /* notifier that data changed, for save-over warning or header */
    WM_main_add_notifier(NC_WM | ND_DATACHANGED, NULL);
  }
}

bool wm_file_or_image_is_modified(const Main *bmain, const wmWindowManager *wm)
{
  return !wm->file_saved || ED_image_should_save_modified(bmain);
}

/** \} */

/* -------------------------------------------------------------------- */
/** \name Window Matching for File Reading
 * \{ */

/**
 * To be able to read files without windows closing, opening, moving
 * we try to prepare for worst case:
 * - active window gets active screen from file
 * - restoring the screens from non-active windows
 * Best case is all screens match, in that case they get assigned to proper window.
 */
static void wm_window_match_init(bContext *C, ListBase *wmlist)
{
  *wmlist = G_MAIN->wm;
  BLI_listbase_clear(&G_MAIN->wm);

  wmWindow *active_win = CTX_wm_window(C);

  /* first wrap up running stuff */
  /* code copied from wm_init_exit.c */
  LISTBASE_FOREACH (wmWindowManager *, wm, wmlist) {
    WM_jobs_kill_all(wm);

    LISTBASE_FOREACH (wmWindow *, win, &wm->windows) {
      CTX_wm_window_set(C, win); /* needed by operator close callbacks */
      WM_event_remove_handlers(C, &win->handlers);
      WM_event_remove_handlers(C, &win->modalhandlers);
      ED_screen_exit(C, win, WM_window_get_active_screen(win));
    }
  }

  /* reset active window */
  CTX_wm_window_set(C, active_win);

  /* XXX Hack! We have to clear context menu here, because removing all modalhandlers
   * above frees the active menu (at least, in the 'startup splash' case),
   * causing use-after-free error in later handling of the button callbacks in UI code
   * (see ui_apply_but_funcs_after()).
   * Tried solving this by always NULL-ing context's menu when setting wm/win/etc.,
   * but it broke popups refreshing (see T47632),
   * so for now just handling this specific case here. */
  CTX_wm_menu_set(C, NULL);

  ED_editors_exit(G_MAIN, true);
}

static void wm_window_substitute_old(wmWindowManager *oldwm,
                                     wmWindowManager *wm,
                                     wmWindow *oldwin,
                                     wmWindow *win)
{
  win->ghostwin = oldwin->ghostwin;
  win->gpuctx = oldwin->gpuctx;
  win->active = oldwin->active;
  if (win->active) {
    wm->winactive = win;
  }
  if (oldwm->windrawable == oldwin) {
    oldwm->windrawable = NULL;
    wm->windrawable = win;
  }

  /* File loading in background mode still calls this. */
  if (!G.background) {
    /* Pointer back. */
    GHOST_SetWindowUserData(win->ghostwin, win);
  }

  oldwin->ghostwin = NULL;
  oldwin->gpuctx = NULL;

  win->eventstate = oldwin->eventstate;
  oldwin->eventstate = NULL;

  /* ensure proper screen rescaling */
  win->sizex = oldwin->sizex;
  win->sizey = oldwin->sizey;
  win->posx = oldwin->posx;
  win->posy = oldwin->posy;
}

static void wm_window_match_keep_current_wm(const bContext *C,
                                            ListBase *current_wm_list,
                                            const bool load_ui,
                                            ListBase *r_new_wm_list)
{
  Main *bmain = CTX_data_main(C);
  wmWindowManager *wm = current_wm_list->first;
  bScreen *screen = NULL;

  /* match oldwm to new dbase, only old files */
  wm->initialized &= ~WM_WINDOW_IS_INIT;

  /* when loading without UI, no matching needed */
  if (load_ui && (screen = CTX_wm_screen(C))) {
    LISTBASE_FOREACH (wmWindow *, win, &wm->windows) {
      WorkSpace *workspace;

      BKE_workspace_layout_find_global(bmain, screen, &workspace);
      BKE_workspace_active_set(win->workspace_hook, workspace);
      win->scene = CTX_data_scene(C);

      /* all windows get active screen from file */
      if (screen->winid == 0) {
        WM_window_set_active_screen(win, workspace, screen);
      }
      else {
        WorkSpaceLayout *layout_old = WM_window_get_active_layout(win);
        WorkSpaceLayout *layout_new = ED_workspace_layout_duplicate(
            bmain, workspace, layout_old, win);

        WM_window_set_active_layout(win, workspace, layout_new);
      }

      bScreen *win_screen = WM_window_get_active_screen(win);
      win_screen->winid = win->winid;
    }
  }

  *r_new_wm_list = *current_wm_list;
}

static void wm_window_match_replace_by_file_wm(bContext *C,
                                               ListBase *current_wm_list,
                                               ListBase *readfile_wm_list,
                                               ListBase *r_new_wm_list)
{
  wmWindowManager *oldwm = current_wm_list->first;
  wmWindowManager *wm = readfile_wm_list->first; /* will become our new WM */

  /* Support window-manager ID references being held between file load operations by keeping
   * #Main.wm.first memory address in-place, while swapping all of it's contents.
   *
   * This is needed so items such as key-maps can be held by an add-on,
   * without it pointing to invalid memory, see: T86431 */
  {
    /* Referencing the window-manager pointer from elsewhere in the file is highly unlikely
     * however it's possible with ID-properties & animation-drivers.
     * At some point we could check on disallowing this since it doesn't seem practical. */
    Main *bmain = G_MAIN;
    BLI_assert(bmain->relations == NULL);
    BKE_libblock_remap(bmain, wm, oldwm, ID_REMAP_SKIP_INDIRECT_USAGE | ID_REMAP_SKIP_USER_CLEAR);

    /* Maintain the undo-depth between file loads. Useful so Python can perform
     * nested operator calls that exit with the proper undo-depth. */
    wm->op_undo_depth = oldwm->op_undo_depth;

    /* Simple pointer swapping step. */
    BLI_remlink(current_wm_list, oldwm);
    BLI_remlink(readfile_wm_list, wm);
    SWAP(wmWindowManager, *oldwm, *wm);
    SWAP(wmWindowManager *, oldwm, wm);
    BLI_addhead(current_wm_list, oldwm);
    BLI_addhead(readfile_wm_list, wm);

    /* Don't leave the old pointer in the context. */
    CTX_wm_manager_set(C, wm);
  }

  bool has_match = false;

  /* this code could move to setup_appdata */

  /* preserve key configurations in new wm, to preserve their keymaps */
  wm->keyconfigs = oldwm->keyconfigs;
  wm->addonconf = oldwm->addonconf;
  wm->defaultconf = oldwm->defaultconf;
  wm->userconf = oldwm->userconf;

  BLI_listbase_clear(&oldwm->keyconfigs);
  oldwm->addonconf = NULL;
  oldwm->defaultconf = NULL;
  oldwm->userconf = NULL;

  /* ensure making new keymaps and set space types */
  wm->initialized = 0;
  wm->winactive = NULL;

  /* Clearing drawable of before deleting any context
   * to avoid clearing the wrong wm. */
  wm_window_clear_drawable(oldwm);

  /* only first wm in list has ghostwins */
  LISTBASE_FOREACH (wmWindow *, win, &wm->windows) {
    LISTBASE_FOREACH (wmWindow *, oldwin, &oldwm->windows) {
      if (oldwin->winid == win->winid) {
        has_match = true;

        wm_window_substitute_old(oldwm, wm, oldwin, win);
      }
    }
  }
  /* make sure at least one window is kept open so we don't lose the context, check T42303 */
  if (!has_match) {
    wm_window_substitute_old(oldwm, wm, oldwm->windows.first, wm->windows.first);
  }

  wm_close_and_free_all(C, current_wm_list);

  *r_new_wm_list = *readfile_wm_list;
}

/**
 * Match old WM with new, 4 cases:
 * 1) No current WM, no WM in file: Make new default.
 * 2) No current WM, but WM in file: Keep current WM, do nothing else.
 * 3) Current WM, but not in file: Keep current WM, update windows with screens from file.
 * 4) Current WM, and WM in file: Try to keep current GHOST windows, use WM from file.
 *
 * \param r_new_wm_list: Return argument for the wm list to be used from now on.
 */
static void wm_window_match_do(bContext *C,
                               ListBase *current_wm_list,
                               ListBase *readfile_wm_list,
                               ListBase *r_new_wm_list)
{
  if (BLI_listbase_is_empty(current_wm_list)) {
    /* case 1 */
    if (BLI_listbase_is_empty(readfile_wm_list)) {
      Main *bmain = CTX_data_main(C);
      /* Neither current, no newly read file have a WM -> add the default one. */
      wm_add_default(bmain, C);
      *r_new_wm_list = bmain->wm;
    }
    /* case 2 */
    else {
      *r_new_wm_list = *readfile_wm_list;
    }
  }
  else {
    /* case 3 */
    if (BLI_listbase_is_empty(readfile_wm_list)) {
      /* We've read file without wm, keep current one entirely alive.
       * Happens when reading pre 2.5 files (no WM back then) */
      wm_window_match_keep_current_wm(
          C, current_wm_list, (G.fileflags & G_FILE_NO_UI) == 0, r_new_wm_list);
    }
    /* case 4 */
    else {
      wm_window_match_replace_by_file_wm(C, current_wm_list, readfile_wm_list, r_new_wm_list);
    }
  }
}

/** \} */

/* -------------------------------------------------------------------- */
/** \name Preferences Initialization & Versioning
 * \{ */

/**
 * In case #UserDef was read, re-initialize values that depend on it.
 */
static void wm_init_userdef(Main *bmain)
{
  /* Not versioning, just avoid errors. */
#ifndef WITH_CYCLES
  BKE_addon_remove_safe(&U.addons, "cycles");
#else
  UNUSED_VARS(BKE_addon_remove_safe);
#endif

  UI_init_userdef();

  /* needed so loading a file from the command line respects user-pref T26156. */
  SET_FLAG_FROM_TEST(G.fileflags, U.flag & USER_FILENOUI, G_FILE_NO_UI);

  /* set the python auto-execute setting from user prefs */
  /* enabled by default, unless explicitly enabled in the command line which overrides */
  if ((G.f & G_FLAG_SCRIPT_OVERRIDE_PREF) == 0) {
    SET_FLAG_FROM_TEST(G.f, (U.flag & USER_SCRIPT_AUTOEXEC_DISABLE) == 0, G_FLAG_SCRIPT_AUTOEXEC);
  }

  MEM_CacheLimiter_set_maximum(((size_t)U.memcachelimit) * 1024 * 1024);
  BKE_sound_init(bmain);

  /* Update the temporary directory from the preferences or fallback to the system default. */
  BKE_tempdir_init(U.tempdir);

  /* Update tablet API preference. */
  WM_init_tablet_api();

  BLO_sanitize_experimental_features_userpref_blend(&U);
}

/* return codes */
#define BKE_READ_EXOTIC_FAIL_PATH -3   /* file format is not supported */
#define BKE_READ_EXOTIC_FAIL_FORMAT -2 /* file format is not supported */
#define BKE_READ_EXOTIC_FAIL_OPEN -1   /* Can't open the file */
#define BKE_READ_EXOTIC_OK_BLEND 0     /* .blend file */
#if 0
#  define BKE_READ_EXOTIC_OK_OTHER 1 /* other supported formats */
#endif

/** \} */

/* -------------------------------------------------------------------- */
/** \name Read Exotic File Formats
 *
 * Currently only supports '.blend' files,
 * we could support registering other file formats and their loaders.
 * \{ */

/* intended to check for non-blender formats but for now it only reads blends */
static int wm_read_exotic(const char *name)
{
  int len;
  gzFile gzfile;
  char header[7];
  int retval;

  /* make sure we're not trying to read a directory.... */

  len = strlen(name);
  if (len > 0 && ELEM(name[len - 1], '/', '\\')) {
    retval = BKE_READ_EXOTIC_FAIL_PATH;
  }
  else {
    gzfile = BLI_gzopen(name, "rb");
    if (gzfile == NULL) {
      retval = BKE_READ_EXOTIC_FAIL_OPEN;
    }
    else {
      len = gzread(gzfile, header, sizeof(header));
      gzclose(gzfile);
      if (len == sizeof(header) && STREQLEN(header, "BLENDER", 7)) {
        retval = BKE_READ_EXOTIC_OK_BLEND;
      }
      else {
        /* We may want to support loading other file formats
         * from their header bytes or file extension.
         * This used to be supported in the code below and may be added
         * back at some point. */
#if 0
        WM_cursor_wait(true);

        if (is_foo_format(name)) {
          read_foo(name);
          retval = BKE_READ_EXOTIC_OK_OTHER;
        }
        else
#endif
        {
          retval = BKE_READ_EXOTIC_FAIL_FORMAT;
        }
#if 0
        WM_cursor_wait(false);
#endif
      }
    }
  }

  return retval;
}

/** \} */

/* -------------------------------------------------------------------- */
/** \name Read Blend-File Shared Utilities
 * \{ */

void WM_file_autoexec_init(const char *filepath)
{
  if (G.f & G_FLAG_SCRIPT_OVERRIDE_PREF) {
    return;
  }

  if (G.f & G_FLAG_SCRIPT_AUTOEXEC) {
    char path[FILE_MAX];
    BLI_split_dir_part(filepath, path, sizeof(path));
    if (BKE_autoexec_match(path)) {
      G.f &= ~G_FLAG_SCRIPT_AUTOEXEC;
    }
  }
}

void wm_file_read_report(bContext *C, Main *bmain)
{
  ReportList *reports = NULL;
  LISTBASE_FOREACH (Scene *, scene, &bmain->scenes) {
    if (scene->r.engine[0] &&
        BLI_findstring(&R_engines, scene->r.engine, offsetof(RenderEngineType, idname)) == NULL) {
      if (reports == NULL) {
        reports = CTX_wm_reports(C);
      }

      BKE_reportf(reports,
                  RPT_ERROR,
                  "Engine '%s' not available for scene '%s' (an add-on may need to be installed "
                  "or enabled)",
                  scene->r.engine,
                  scene->id.name + 2);
    }
  }

  if (reports) {
    if (!G.background) {
      WM_report_banner_show();
    }
  }
}

/**
 * Logic shared between #WM_file_read & #wm_homefile_read,
 * call before loading a file.
 * \note In the case of #WM_file_read the file may fail to load.
 * Change here shouldn't cause user-visible changes in that case.
 */
static void wm_file_read_pre(bContext *C, bool use_data, bool UNUSED(use_userdef))
{
  if (use_data) {
    BKE_callback_exec_null(CTX_data_main(C), BKE_CB_EVT_LOAD_PRE);
    BLI_timer_on_file_load();
  }

  /* Always do this as both startup and preferences may have loaded in many font's
   * at a different zoom level to the file being loaded. */
  UI_view2d_zoom_cache_reset();
}

/**
 * Logic shared between #WM_file_read & #wm_homefile_read,
 * updates to make after reading a file.
 */
static void wm_file_read_post(bContext *C,
                              const bool is_startup_file,
                              const bool is_factory_startup,
                              const bool use_data,
                              const bool use_userdef,
                              const bool reset_app_template)
{
  bool addons_loaded = false;
  wmWindowManager *wm = CTX_wm_manager(C);

  if (use_data) {
    if (!G.background) {
      /* remove windows which failed to be added via WM_check */
      wm_window_ghostwindows_remove_invalid(C, wm);
    }
    CTX_wm_window_set(C, wm->windows.first);
  }

#ifdef WITH_PYTHON
  if (is_startup_file) {
    /* On startup (by default), Python won't have been initialized.
     *
     * The following block handles data & preferences being reloaded
     * which requires resetting some internal variables. */
    if (CTX_py_init_get(C)) {
      bool reset_all = use_userdef;
      if (use_userdef || reset_app_template) {
        /* Only run when we have a template path found. */
        if (BKE_appdir_app_template_any()) {
          BPY_run_string_eval(
              C, (const char *[]){"bl_app_template_utils", NULL}, "bl_app_template_utils.reset()");
          reset_all = true;
        }
      }
      if (reset_all) {
        BPY_run_string_exec(
            C,
            (const char *[]){"bpy", "addon_utils", NULL},
            /* Refresh scripts as the preferences may have changed the user-scripts path.
             *
             * This is needed when loading settings from the previous version,
             * otherwise the script path stored in the preferences would be ignored. */
            "bpy.utils.refresh_script_paths()\n"
            /* Sync add-ons, these may have changed from the defaults. */
            "addon_utils.reset_all()");
      }
      if (use_data) {
        BPY_python_reset(C);
      }
      addons_loaded = true;
    }
  }
  else {
    /* run any texts that were loaded in and flagged as modules */
    if (use_data) {
      BPY_python_reset(C);
    }
    addons_loaded = true;
  }
#else
  UNUSED_VARS(is_startup_file, reset_app_template);
#endif /* WITH_PYTHON */

  Main *bmain = CTX_data_main(C);

  if (use_userdef) {
    if (is_factory_startup) {
      BKE_callback_exec_null(bmain, BKE_CB_EVT_LOAD_FACTORY_USERDEF_POST);
    }
  }

  if (use_data) {
    /* important to do before NULL'ing the context */
    BKE_callback_exec_null(bmain, BKE_CB_EVT_VERSION_UPDATE);
    BKE_callback_exec_null(bmain, BKE_CB_EVT_LOAD_POST);
    if (is_factory_startup) {
      BKE_callback_exec_null(bmain, BKE_CB_EVT_LOAD_FACTORY_STARTUP_POST);
    }
  }

  if (use_data) {
    WM_operatortype_last_properties_clear_all();

    /* After load post, so for example the driver namespace can be filled
     * before evaluating the depsgraph. */
    wm_event_do_depsgraph(C, true);

    ED_editors_init(C);

#if 1
    WM_event_add_notifier(C, NC_WM | ND_FILEREAD, NULL);
#else
    WM_msg_publish_static(CTX_wm_message_bus(C), WM_MSG_STATICTYPE_FILE_READ);
#endif
  }

  /* report any errors.
   * currently disabled if addons aren't yet loaded */
  if (addons_loaded) {
    wm_file_read_report(C, bmain);
  }

  if (use_data) {
    if (!G.background) {
      if (wm->undo_stack == NULL) {
        wm->undo_stack = BKE_undosys_stack_create();
      }
      else {
        BKE_undosys_stack_clear(wm->undo_stack);
      }
      BKE_undosys_stack_init_from_main(wm->undo_stack, bmain);
      BKE_undosys_stack_init_from_context(wm->undo_stack, C);
    }
  }

  if (use_data) {
    if (!G.background) {
      /* in background mode this makes it hard to load
       * a blend file and do anything since the screen
       * won't be set to a valid value again */
      CTX_wm_window_set(C, NULL); /* exits queues */

      /* Ensure auto-run action is not used from a previous blend file load. */
      wm_test_autorun_revert_action_set(NULL, NULL);

      /* Ensure tools are registered. */
      WM_toolsystem_init(C);
    }
  }
}

/** \} */

/* -------------------------------------------------------------------- */
/** \name Read Main Blend-File API
 * \{ */

bool WM_file_read(bContext *C, const char *filepath, ReportList *reports)
{
  /* assume automated tasks with background, don't write recent file list */
  const bool do_history_file_update = (G.background == false) &&
                                      (CTX_wm_manager(C)->op_undo_depth == 0);
  bool success = false;

  const bool use_data = true;
  const bool use_userdef = false;

  /* so we can get the error message */
  errno = 0;

  WM_cursor_wait(true);

  /* first try to append data from exotic file formats... */
  /* it throws error box when file doesn't exist and returns -1 */
  /* note; it should set some error message somewhere... (ton) */
  const int retval = wm_read_exotic(filepath);

  /* we didn't succeed, now try to read Blender file */
  if (retval == BKE_READ_EXOTIC_OK_BLEND) {
    const struct BlendFileReadParams params = {
        .is_startup = false,
        /* Loading preferences when the user intended to load a regular file is a security
         * risk, because the excluded path list is also loaded. Further it's just confusing
         * if a user loads a file and various preferences change. */
        .skip_flags = BLO_READ_SKIP_USERDEF,
    };

    struct BlendFileData *bfd = BKE_blendfile_read(filepath, &params, reports);
    if (bfd != NULL) {
      wm_file_read_pre(C, use_data, use_userdef);

      /* Put aside screens to match with persistent windows later,
       * also exit screens and editors. */
      ListBase wmbase;
      wm_window_match_init(C, &wmbase);

      /* This flag is initialized by the operator but overwritten on read.
       * need to re-enable it here else drivers + registered scripts wont work. */
      const int G_f_orig = G.f;

      BKE_blendfile_read_setup(C, bfd, &params, reports);

      if (G.f != G_f_orig) {
        const int flags_keep = G_FLAG_ALL_RUNTIME;
        G.f &= G_FLAG_ALL_READFILE;
        G.f = (G.f & ~flags_keep) | (G_f_orig & flags_keep);
      }

      /* #BKE_blendfile_read_result_setup sets new Main into context. */
      Main *bmain = CTX_data_main(C);

      /* When recovering a session from an unsaved file, this can have a blank path. */
      if (BKE_main_blendfile_path(bmain)[0] != '\0') {
        G.save_over = 1;
        G.relbase_valid = 1;
      }
      else {
        G.save_over = 0;
        G.relbase_valid = 0;
      }

      /* match the read WM with current WM */
      wm_window_match_do(C, &wmbase, &bmain->wm, &bmain->wm);
      WM_check(C); /* opens window(s), checks keymaps */

      if (do_history_file_update) {
        wm_history_file_update();
      }

      wm_file_read_post(C, false, false, use_data, use_userdef, false);

      success = true;
    }
  }
#if 0
  else if (retval == BKE_READ_EXOTIC_OK_OTHER) {
    BKE_undo_write(C, "Import file");
  }
#endif
  else if (retval == BKE_READ_EXOTIC_FAIL_OPEN) {
    BKE_reportf(reports,
                RPT_ERROR,
                "Cannot read file '%s': %s",
                filepath,
                errno ? strerror(errno) : TIP_("unable to open the file"));
  }
  else if (retval == BKE_READ_EXOTIC_FAIL_FORMAT) {
    BKE_reportf(reports, RPT_ERROR, "File format is not supported in file '%s'", filepath);
  }
  else if (retval == BKE_READ_EXOTIC_FAIL_PATH) {
    BKE_reportf(reports, RPT_ERROR, "File path '%s' invalid", filepath);
  }
  else {
    BKE_reportf(reports, RPT_ERROR, "Unknown error loading '%s'", filepath);
    BLI_assert(!"invalid 'retval'");
  }

  if (success == false) {
    /* remove from recent files list */
    if (do_history_file_update) {
      RecentFile *recent = wm_file_history_find(filepath);
      if (recent) {
        wm_history_file_free(recent);
        wm_history_file_write();
      }
    }
  }

  WM_cursor_wait(false);

  return success;
}

static struct {
  char app_template[64];
  bool override;
} wm_init_state_app_template = {{0}};

/**
 * Used for setting app-template from the command line:
 * - non-empty string: overrides.
 * - empty string: override, using no app template.
 * - NULL: clears override.
 */
void WM_init_state_app_template_set(const char *app_template)
{
  if (app_template) {
    STRNCPY(wm_init_state_app_template.app_template, app_template);
    wm_init_state_app_template.override = true;
  }
  else {
    wm_init_state_app_template.app_template[0] = '\0';
    wm_init_state_app_template.override = false;
  }
}

const char *WM_init_state_app_template_get(void)
{
  return wm_init_state_app_template.override ? wm_init_state_app_template.app_template : NULL;
}

/** \} */

/* -------------------------------------------------------------------- */
/** \name Read Startup & Preferences Blend-File API
 * \{ */

/**
 * Called on startup, (context entirely filled with NULLs)
 * or called for 'New File' both startup.blend and userpref.blend are checked.
 *
 * \param use_factory_settings:
 * Ignore on-disk startup file, use bundled ``datatoc_startup_blend`` instead.
 * Used for "Restore Factory Settings".
 *
 * \param use_userdef: Load factory settings as well as startup file.
 * Disabled for "File New" we don't want to reload preferences.
 *
 * \param filepath_startup_override:
 * Optional path pointing to an alternative blend file (may be NULL).
 *
 * \param app_template_override:
 * Template to use instead of the template defined in user-preferences.
 * When not-null, this is written into the user preferences.
 */
void wm_homefile_read(bContext *C,
                      ReportList *reports,
                      bool use_factory_settings,
                      bool use_empty_data,
                      bool use_data,
                      bool use_userdef,
                      const char *filepath_startup_override,
                      const char *app_template_override,
                      bool *r_is_factory_startup)
{
  Main *bmain = G_MAIN; /* Context does not always have valid main pointer here... */
  ListBase wmbase;
  bool success = false;

  bool filepath_startup_is_factory = true;
  char filepath_startup[FILE_MAX];
  char filepath_userdef[FILE_MAX];

  /* When 'app_template' is set:
   * '{BLENDER_USER_CONFIG}/{app_template}' */
  char app_template_system[FILE_MAX];
  /* When 'app_template' is set:
   * '{BLENDER_SYSTEM_SCRIPTS}/startup/bl_app_templates_system/{app_template}' */
  char app_template_config[FILE_MAX];

  eBLOReadSkip skip_flags = 0;

  if (use_data == false) {
    skip_flags |= BLO_READ_SKIP_DATA;
  }
  if (use_userdef == false) {
    skip_flags |= BLO_READ_SKIP_USERDEF;
  }

  /* True if we load startup.blend from memory
   * or use app-template startup.blend which the user hasn't saved. */
  bool is_factory_startup = true;

  const char *app_template = NULL;
  bool update_defaults = false;

  if (filepath_startup_override != NULL) {
    /* pass */
  }
  else if (app_template_override) {
    /* This may be clearing the current template by setting to an empty string. */
    app_template = app_template_override;
  }
  else if (!use_factory_settings && U.app_template[0]) {
    app_template = U.app_template;
  }

  const bool reset_app_template = ((!app_template && U.app_template[0]) ||
                                   (app_template && !STREQ(app_template, U.app_template)));

  /* options exclude eachother */
  BLI_assert((use_factory_settings && filepath_startup_override) == 0);

  if ((G.f & G_FLAG_SCRIPT_OVERRIDE_PREF) == 0) {
    SET_FLAG_FROM_TEST(G.f, (U.flag & USER_SCRIPT_AUTOEXEC_DISABLE) == 0, G_FLAG_SCRIPT_AUTOEXEC);
  }

  if (use_data) {
    if (reset_app_template) {
      /* Always load UI when switching to another template. */
      G.fileflags &= ~G_FILE_NO_UI;
    }
  }

  if (use_userdef || reset_app_template) {
#ifdef WITH_PYTHON
    /* This only runs once Blender has already started. */
    if (CTX_py_init_get(C)) {
      /* This is restored by 'wm_file_read_post', disable before loading any preferences
       * so an add-on can read their own preferences when un-registering,
       * and use new preferences if/when re-registering, see T67577.
       *
       * Note that this fits into 'wm_file_read_pre' function but gets messy
       * since we need to know if 'reset_app_template' is true. */
      BPY_run_string_eval(C, (const char *[]){"addon_utils", NULL}, "addon_utils.disable_all()");
    }
#endif /* WITH_PYTHON */
  }

  /* For regular file loading this only runs after the file is successfully read.
   * In the case of the startup file, the in-memory startup file is used as a fallback
   * so we know this will work if all else fails. */
  wm_file_read_pre(C, use_data, use_userdef);

  if (use_data) {
    G.relbase_valid = 0;

    /* put aside screens to match with persistent windows later */
    wm_window_match_init(C, &wmbase);
  }

  filepath_startup[0] = '\0';
  filepath_userdef[0] = '\0';
  app_template_system[0] = '\0';
  app_template_config[0] = '\0';

  const char *const cfgdir = BKE_appdir_folder_id(BLENDER_USER_CONFIG, NULL);
  if (!use_factory_settings) {
    if (cfgdir) {
      BLI_path_join(
          filepath_startup, sizeof(filepath_startup), cfgdir, BLENDER_STARTUP_FILE, NULL);
      filepath_startup_is_factory = false;
      if (use_userdef) {
        BLI_path_join(
            filepath_userdef, sizeof(filepath_startup), cfgdir, BLENDER_USERPREF_FILE, NULL);
      }
    }
    else {
      use_factory_settings = true;
    }

    if (filepath_startup_override) {
      BLI_strncpy(filepath_startup, filepath_startup_override, FILE_MAX);
      filepath_startup_is_factory = false;
    }
  }

  /* load preferences before startup.blend */
  if (use_userdef) {
    if (!use_factory_settings && BLI_exists(filepath_userdef)) {
      UserDef *userdef = BKE_blendfile_userdef_read(filepath_userdef, NULL);
      if (userdef != NULL) {
        BKE_blender_userdef_data_set_and_free(userdef);
        userdef = NULL;

        skip_flags |= BLO_READ_SKIP_USERDEF;
        printf("Read prefs: %s\n", filepath_userdef);
      }
    }
  }

  if ((app_template != NULL) && (app_template[0] != '\0')) {
    if (!BKE_appdir_app_template_id_search(
            app_template, app_template_system, sizeof(app_template_system))) {
      /* Can safely continue with code below, just warn it's not found. */
      BKE_reportf(reports, RPT_WARNING, "Application Template '%s' not found", app_template);
    }

    /* Insert template name into startup file. */

    /* note that the path is being set even when 'use_factory_settings == true'
     * this is done so we can load a templates factory-settings */
    if (!use_factory_settings) {
      BLI_path_join(app_template_config, sizeof(app_template_config), cfgdir, app_template, NULL);
      BLI_path_join(filepath_startup,
                    sizeof(filepath_startup),
                    app_template_config,
                    BLENDER_STARTUP_FILE,
                    NULL);
      filepath_startup_is_factory = false;
      if (BLI_access(filepath_startup, R_OK) != 0) {
        filepath_startup[0] = '\0';
      }
    }
    else {
      filepath_startup[0] = '\0';
    }

    if (filepath_startup[0] == '\0') {
      BLI_path_join(filepath_startup,
                    sizeof(filepath_startup),
                    app_template_system,
                    BLENDER_STARTUP_FILE,
                    NULL);
      filepath_startup_is_factory = true;

      /* Update defaults only for system templates. */
      update_defaults = true;
    }
  }

  if (!use_factory_settings || (filepath_startup[0] != '\0')) {
    if (BLI_access(filepath_startup, R_OK) == 0) {
      const struct BlendFileReadParams params = {
          .is_startup = true,
          .skip_flags = skip_flags | BLO_READ_SKIP_USERDEF,
      };

      struct BlendFileData *bfd = BKE_blendfile_read(filepath_startup, &params, NULL);
      if (bfd != NULL) {
        BKE_blendfile_read_setup_ex(
            C, bfd, &params, NULL, update_defaults && use_data, app_template);
        success = true;
      }
    }
    if (success) {
      is_factory_startup = filepath_startup_is_factory;
    }
  }

  if (use_userdef) {
    if ((skip_flags & BLO_READ_SKIP_USERDEF) == 0) {
      UserDef *userdef_default = BKE_blendfile_userdef_from_defaults();
      BKE_blender_userdef_data_set_and_free(userdef_default);
      skip_flags |= BLO_READ_SKIP_USERDEF;
    }
  }

  if (success == false && filepath_startup_override && reports) {
    /* We can not return from here because wm is already reset */
    BKE_reportf(reports, RPT_ERROR, "Could not read '%s'", filepath_startup_override);
  }

  if (success == false) {
    const struct BlendFileReadParams params = {
        .is_startup = true,
        .skip_flags = skip_flags,
    };
    struct BlendFileData *bfd = BKE_blendfile_read_from_memory(
        datatoc_startup_blend, datatoc_startup_blend_size, &params, NULL);
    if (bfd != NULL) {
      BKE_blendfile_read_setup_ex(C, bfd, &params, NULL, true, NULL);
      success = true;
    }

    if (use_data && BLI_listbase_is_empty(&wmbase)) {
      wm_clear_default_size(C);
    }
  }

  if (use_empty_data) {
    BKE_blendfile_read_make_empty(C);
  }

  /* Load template preferences,
   * unlike regular preferences we only use some of the settings,
   * see: BKE_blender_userdef_set_app_template */
  if (app_template_system[0] != '\0') {
    char temp_path[FILE_MAX];
    temp_path[0] = '\0';
    if (!use_factory_settings) {
      BLI_path_join(
          temp_path, sizeof(temp_path), app_template_config, BLENDER_USERPREF_FILE, NULL);
      if (BLI_access(temp_path, R_OK) != 0) {
        temp_path[0] = '\0';
      }
    }

    if (temp_path[0] == '\0') {
      BLI_path_join(
          temp_path, sizeof(temp_path), app_template_system, BLENDER_USERPREF_FILE, NULL);
    }

    if (use_userdef) {
      UserDef *userdef_template = NULL;
      /* just avoids missing file warning */
      if (BLI_exists(temp_path)) {
        userdef_template = BKE_blendfile_userdef_read(temp_path, NULL);
      }
      if (userdef_template == NULL) {
        /* we need to have preferences load to overwrite preferences from previous template */
        userdef_template = BKE_blendfile_userdef_from_defaults();
      }
      if (userdef_template) {
        BKE_blender_userdef_app_template_data_set_and_free(userdef_template);
        userdef_template = NULL;
      }
    }
  }

  if (app_template_override) {
    BLI_strncpy(U.app_template, app_template_override, sizeof(U.app_template));
  }

  bmain = CTX_data_main(C);

  if (use_userdef) {
    /* check userdef before open window, keymaps etc */
    wm_init_userdef(bmain);
  }

  if (use_data) {
    /* match the read WM with current WM */
    wm_window_match_do(C, &wmbase, &bmain->wm, &bmain->wm);
  }

  if (use_userdef) {
    /* Clear keymaps because the current default keymap may have been initialized
     * from user preferences, which have been reset. */
    LISTBASE_FOREACH (wmWindowManager *, wm, &bmain->wm) {
      if (wm->defaultconf) {
        wm->defaultconf->flag &= ~KEYCONF_INIT_DEFAULT;
      }
    }
  }

  if (use_data) {
    WM_check(C); /* opens window(s), checks keymaps */

    bmain->name[0] = '\0';

    /* start with save preference untitled.blend */
    G.save_over = 0;

    /* disable auto-play in startup.blend... */
    G.fileflags &= ~G_FILE_AUTOPLAY;
  }

  wm_file_read_post(C, true, is_factory_startup, use_data, use_userdef, reset_app_template);

  if (r_is_factory_startup) {
    *r_is_factory_startup = is_factory_startup;
  }
}

/* -------------------------------------------------------------------- */
/** \name Blend-File History API
 * \{ */

void wm_history_file_read(void)
{
  char name[FILE_MAX];
  LinkNode *l, *lines;
  struct RecentFile *recent;
  const char *line;
  int num;
  const char *const cfgdir = BKE_appdir_folder_id(BLENDER_USER_CONFIG, NULL);

  if (!cfgdir) {
    return;
  }

  BLI_join_dirfile(name, sizeof(name), cfgdir, BLENDER_HISTORY_FILE);

  lines = BLI_file_read_as_lines(name);

  wm_history_files_free();

  /* read list of recent opened files from recent-files.txt to memory */
  for (l = lines, num = 0; l && (num < U.recent_files); l = l->next) {
    line = l->link;
    /* don't check if files exist, causes slow startup for remote/external drives */
    if (line[0]) {
      recent = (RecentFile *)MEM_mallocN(sizeof(RecentFile), "RecentFile");
      BLI_addtail(&(G.recent_files), recent);
      recent->filepath = BLI_strdup(line);
      num++;
    }
  }

  BLI_file_free_lines(lines);
}

static RecentFile *wm_history_file_new(const char *filepath)
{
  RecentFile *recent = MEM_mallocN(sizeof(RecentFile), "RecentFile");
  recent->filepath = BLI_strdup(filepath);
  return recent;
}

static void wm_history_file_free(RecentFile *recent)
{
  BLI_assert(BLI_findindex(&G.recent_files, recent) != -1);
  MEM_freeN(recent->filepath);
  BLI_freelinkN(&G.recent_files, recent);
}

static void wm_history_files_free(void)
{
  LISTBASE_FOREACH_MUTABLE (RecentFile *, recent, &G.recent_files) {
    wm_history_file_free(recent);
  }
}

static RecentFile *wm_file_history_find(const char *filepath)
{
  return BLI_findstring_ptr(&G.recent_files, filepath, offsetof(RecentFile, filepath));
}

/**
 * Write #BLENDER_HISTORY_FILE as-is, without checking the environment
 * (that's handled by #wm_history_file_update).
 */
static void wm_history_file_write(void)
{
  const char *user_config_dir;
  char name[FILE_MAX];
  FILE *fp;

  /* will be NULL in background mode */
  user_config_dir = BKE_appdir_folder_id_create(BLENDER_USER_CONFIG, NULL);
  if (!user_config_dir) {
    return;
  }

  BLI_join_dirfile(name, sizeof(name), user_config_dir, BLENDER_HISTORY_FILE);

  fp = BLI_fopen(name, "w");
  if (fp) {
    LISTBASE_FOREACH (RecentFile *, recent, &G.recent_files) {
      fprintf(fp, "%s\n", recent->filepath);
    }
    fclose(fp);
  }
}

/**
 * Run after saving a file to refresh the #BLENDER_HISTORY_FILE list.
 */
static void wm_history_file_update(void)
{
  RecentFile *recent;
  const char *blendfile_name = BKE_main_blendfile_path_from_global();

  /* no write history for recovered startup files */
  if (blendfile_name[0] == '\0') {
    return;
  }

  recent = G.recent_files.first;
  /* refresh recent-files.txt of recent opened files, when current file was changed */
  if (!(recent) || (BLI_path_cmp(recent->filepath, blendfile_name) != 0)) {

    recent = wm_file_history_find(blendfile_name);
    if (recent) {
      BLI_remlink(&G.recent_files, recent);
    }
    else {
      RecentFile *recent_next;
      for (recent = BLI_findlink(&G.recent_files, U.recent_files - 1); recent;
           recent = recent_next) {
        recent_next = recent->next;
        wm_history_file_free(recent);
      }
      recent = wm_history_file_new(blendfile_name);
    }

    /* add current file to the beginning of list */
    BLI_addhead(&(G.recent_files), recent);

    /* write current file to recent-files.txt */
    wm_history_file_write();

    /* also update most recent files on System */
    GHOST_addToSystemRecentFiles(blendfile_name);
  }
}

/** \} */

/* -------------------------------------------------------------------- */
/** \name Save Main Blend-File (internal)
 * \{ */

/* screen can be NULL */
static ImBuf *blend_file_thumb(const bContext *C,
                               Scene *scene,
                               bScreen *screen,
                               BlendThumbnail **thumb_pt)
{
  /* will be scaled down, but gives some nice oversampling */
  ImBuf *ibuf;
  BlendThumbnail *thumb;
  wmWindowManager *wm = CTX_wm_manager(C);
  const float pixelsize_old = U.pixelsize;
  wmWindow *windrawable_old = wm->windrawable;
  char err_out[256] = "unknown";

  /* screen if no camera found */
  ScrArea *area = NULL;
  ARegion *region = NULL;
  View3D *v3d = NULL;

  /* In case we are given a valid thumbnail data, just generate image from it. */
  if (*thumb_pt) {
    thumb = *thumb_pt;
    return BKE_main_thumbnail_to_imbuf(NULL, thumb);
  }

  /* scene can be NULL if running a script at startup and calling the save operator */
  if (G.background || scene == NULL) {
    return NULL;
  }

  if ((scene->camera == NULL) && (screen != NULL)) {
    area = BKE_screen_find_big_area(screen, SPACE_VIEW3D, 0);
    region = BKE_area_find_region_type(area, RGN_TYPE_WINDOW);
    if (region) {
      v3d = area->spacedata.first;
    }
  }

  if (scene->camera == NULL && v3d == NULL) {
    return NULL;
  }

  /* gets scaled to BLEN_THUMB_SIZE */
  Depsgraph *depsgraph = CTX_data_ensure_evaluated_depsgraph(C);

  /* Note that with scaling, this ends up being 0.5,
   * as it's a thumbnail, we don't need object centers and friends to be 1:1 size. */
  U.pixelsize = 1.0f;

  if (scene->camera) {
    ibuf = ED_view3d_draw_offscreen_imbuf_simple(depsgraph,
                                                 scene,
                                                 NULL,
                                                 OB_SOLID,
                                                 scene->camera,
                                                 BLEN_THUMB_SIZE * 2,
                                                 BLEN_THUMB_SIZE * 2,
                                                 IB_rect,
                                                 V3D_OFSDRAW_NONE,
                                                 R_ALPHAPREMUL,
                                                 NULL,
                                                 NULL,
                                                 err_out);
  }
  else {
    ibuf = ED_view3d_draw_offscreen_imbuf(depsgraph,
                                          scene,
                                          OB_SOLID,
                                          v3d,
                                          region,
                                          BLEN_THUMB_SIZE * 2,
                                          BLEN_THUMB_SIZE * 2,
                                          IB_rect,
                                          R_ALPHAPREMUL,
                                          NULL,
                                          true,
                                          NULL,
                                          err_out);
  }

  U.pixelsize = pixelsize_old;

  /* Reset to old drawable. */
  if (windrawable_old) {
    wm_window_make_drawable(wm, windrawable_old);
  }
  else {
    wm_window_clear_drawable(wm);
  }

  if (ibuf) {
    /* dirty oversampling */
    IMB_scaleImBuf(ibuf, BLEN_THUMB_SIZE, BLEN_THUMB_SIZE);
    thumb = BKE_main_thumbnail_from_imbuf(NULL, ibuf);
  }
  else {
    /* '*thumb_pt' needs to stay NULL to prevent a bad thumbnail from being handled */
    CLOG_WARN(&LOG, "failed to create thumbnail: %s", err_out);
    thumb = NULL;
  }

  /* must be freed by caller */
  *thumb_pt = thumb;

  return ibuf;
}

/* easy access from gdb */
bool write_crash_blend(void)
{
  char path[FILE_MAX];

  BLI_strncpy(path, BKE_main_blendfile_path_from_global(), sizeof(path));
  BLI_path_extension_replace(path, sizeof(path), "_crash.blend");
  if (BLO_write_file(G_MAIN, path, G.fileflags, &(const struct BlendFileWriteParams){0}, NULL)) {
    printf("written: %s\n", path);
    return 1;
  }
  printf("failed: %s\n", path);
  return 0;
}

/**
 * \see #wm_homefile_write_exec wraps #BLO_write_file in a similar way.
 */
static bool wm_file_write(bContext *C,
                          const char *filepath,
                          int fileflags,
                          eBLO_WritePathRemap remap_mode,
                          bool use_save_as_copy,
                          ReportList *reports)
{
  Main *bmain = CTX_data_main(C);
  int len;
  int ok = false;
  BlendThumbnail *thumb, *main_thumb;
  ImBuf *ibuf_thumb = NULL;

  len = strlen(filepath);

  if (len == 0) {
    BKE_report(reports, RPT_ERROR, "Path is empty, cannot save");
    return ok;
  }

  if (len >= FILE_MAX) {
    BKE_report(reports, RPT_ERROR, "Path too long, cannot save");
    return ok;
  }

  /* Check if file write permission is ok */
  if (BLI_exists(filepath) && !BLI_file_is_writable(filepath)) {
    BKE_reportf(reports, RPT_ERROR, "Cannot save blend file, path '%s' is not writable", filepath);
    return ok;
  }

  /* note: used to replace the file extension (to ensure '.blend'),
   * no need to now because the operator ensures,
   * its handy for scripts to save to a predefined name without blender editing it */

  /* send the OnSave event */
  LISTBASE_FOREACH (Library *, li, &bmain->libraries) {
    if (BLI_path_cmp(li->filepath_abs, filepath) == 0) {
      BKE_reportf(reports, RPT_ERROR, "Cannot overwrite used library '%.240s'", filepath);
      return ok;
    }
  }

  /* Call pre-save callbacks before writing preview,
   * that way you can generate custom file thumbnail. */
  BKE_callback_exec_null(bmain, BKE_CB_EVT_SAVE_PRE);

  /* Enforce full override check/generation on file save. */
  BKE_lib_override_library_main_operations_create(bmain, true);

  /* blend file thumbnail */
  /* Save before exit_editmode, otherwise derivedmeshes for shared data corrupt T27765. */
  /* Main now can store a '.blend' thumbnail, useful for background mode
   * or thumbnail customization. */
  main_thumb = thumb = bmain->blen_thumb;
  if ((U.flag & USER_SAVE_PREVIEWS) && BLI_thread_is_main()) {
    ibuf_thumb = blend_file_thumb(C, CTX_data_scene(C), CTX_wm_screen(C), &thumb);
  }

  /* operator now handles overwrite checks */

  if (G.fileflags & G_FILE_AUTOPACK) {
    BKE_packedfile_pack_all(bmain, reports, false);
  }

  /* don't forget not to return without! */
  WM_cursor_wait(true);

  ED_editors_flush_edits(bmain);

  /* first time saving */
  /* XXX temp solution to solve bug, real fix coming (ton) */
  if ((BKE_main_blendfile_path(bmain)[0] == '\0') && (use_save_as_copy == false)) {
    BLI_strncpy(bmain->name, filepath, sizeof(bmain->name));
  }

  /* XXX temp solution to solve bug, real fix coming (ton) */
  bmain->recovered = 0;

  if (BLO_write_file(CTX_data_main(C),
                     filepath,
                     fileflags,
                     &(const struct BlendFileWriteParams){
                         .remap_mode = remap_mode,
                         .use_save_versions = true,
                         .use_save_as_copy = use_save_as_copy,
                         .thumb = thumb,
                     },
                     reports)) {
    const bool do_history_file_update = (G.background == false) &&
                                        (CTX_wm_manager(C)->op_undo_depth == 0);

    if (use_save_as_copy == false) {
      G.relbase_valid = 1;
      BLI_strncpy(bmain->name, filepath, sizeof(bmain->name)); /* is guaranteed current file */

      G.save_over = 1; /* disable untitled.blend convention */
    }

    SET_FLAG_FROM_TEST(G.fileflags, fileflags & G_FILE_COMPRESS, G_FILE_COMPRESS);
    SET_FLAG_FROM_TEST(G.fileflags, fileflags & G_FILE_AUTOPLAY, G_FILE_AUTOPLAY);

    /* prevent background mode scripts from clobbering history */
    if (do_history_file_update) {
      wm_history_file_update();
    }

    BKE_callback_exec_null(bmain, BKE_CB_EVT_SAVE_POST);

    /* run this function after because the file cant be written before the blend is */
    if (ibuf_thumb) {
      IMB_thumb_delete(filepath, THB_FAIL); /* without this a failed thumb overrides */
      ibuf_thumb = IMB_thumb_create(filepath, THB_LARGE, THB_SOURCE_BLEND, ibuf_thumb);
    }

    /* Without this there is no feedback the file was saved. */
    BKE_reportf(reports, RPT_INFO, "Saved \"%s\"", BLI_path_basename(filepath));

    /* Success. */
    ok = true;
  }

  if (ibuf_thumb) {
    IMB_freeImBuf(ibuf_thumb);
  }
  if (thumb && thumb != main_thumb) {
    MEM_freeN(thumb);
  }

  WM_cursor_wait(false);

  return ok;
}

/** \} */

/* -------------------------------------------------------------------- */
/** \name Auto-Save API
 * \{ */

static void wm_autosave_location(char *filepath)
{
  const int pid = abs(getpid());
  char path[1024];
#ifdef WIN32
  const char *savedir;
#endif

  if (G_MAIN && G.relbase_valid) {
    const char *basename = BLI_path_basename(BKE_main_blendfile_path_from_global());
    int len = strlen(basename) - 6;
    BLI_snprintf(path, sizeof(path), "%.*s_%d_autosave.blend", len, basename, pid);
  }
  else {
    BLI_snprintf(path, sizeof(path), "%d_autosave.blend", pid);
  }

#ifdef WIN32
  /* XXX Need to investigate how to handle default location of '/tmp/'
   * This is a relative directory on Windows, and it may be
   * found. Example:
   * Blender installed on D:\ drive, D:\ drive has D:\tmp\
   * Now, BLI_exists() will find '/tmp/' exists, but
   * BLI_make_file_string will create string that has it most likely on C:\
   * through BLI_windows_get_default_root_dir().
   * If there is no C:\tmp autosave fails. */
  if (!BLI_exists(BKE_tempdir_base())) {
    savedir = BKE_appdir_folder_id_create(BLENDER_USER_AUTOSAVE, NULL);
    BLI_make_file_string("/", filepath, savedir, path);
    return;
  }
#endif

  BLI_join_dirfile(filepath, FILE_MAX, BKE_tempdir_base(), path);
}

static void wm_autosave_write(Main *bmain, wmWindowManager *wm)
{
  char filepath[FILE_MAX];

  wm_autosave_location(filepath);

  /* Fast save of last undo-buffer, now with UI. */
  const bool use_memfile = (U.uiflag & USER_GLOBALUNDO) != 0;
  MemFile *memfile = use_memfile ? ED_undosys_stack_memfile_get_active(wm->undo_stack) : NULL;
  if (memfile != NULL) {
    BLO_memfile_write_file(memfile, filepath);
  }
  else {
    if (use_memfile) {
      /* This is very unlikely, alert developers of this unexpected case. */
      CLOG_WARN(&LOG, "undo-data not found for writing, fallback to regular file write!");
    }

    /* Save as regular blend file with recovery information. */
    const int fileflags = (G.fileflags & ~G_FILE_COMPRESS) | G_FILE_RECOVER_WRITE;

    ED_editors_flush_edits(bmain);

    /* Error reporting into console. */
    BLO_write_file(bmain, filepath, fileflags, &(const struct BlendFileWriteParams){0}, NULL);
  }
}

static void wm_autosave_timer_begin_ex(wmWindowManager *wm, double timestep)
{
  wm_autosave_timer_end(wm);

  if (U.flag & USER_AUTOSAVE) {
    wm->autosavetimer = WM_event_add_timer(wm, NULL, TIMERAUTOSAVE, timestep);
  }
}

void wm_autosave_timer_begin(wmWindowManager *wm)
{
  wm_autosave_timer_begin_ex(wm, U.savetime * 60.0);
}

void wm_autosave_timer_end(wmWindowManager *wm)
{
  if (wm->autosavetimer) {
    WM_event_remove_timer(wm, NULL, wm->autosavetimer);
    wm->autosavetimer = NULL;
  }
}

void WM_autosave_init(wmWindowManager *wm)
{
  wm_autosave_timer_begin(wm);
}

/**
 * Run the auto-save timer action.
 */
void wm_autosave_timer(Main *bmain, wmWindowManager *wm, wmTimer *UNUSED(wt))
{
  wm_autosave_timer_end(wm);

  /* If a modal operator is running, don't autosave because we might not be in
   * a valid state to save. But try again in 10ms. */
  LISTBASE_FOREACH (wmWindow *, win, &wm->windows) {
    LISTBASE_FOREACH (wmEventHandler *, handler_base, &win->modalhandlers) {
      if (handler_base->type == WM_HANDLER_TYPE_OP) {
        wmEventHandler_Op *handler = (wmEventHandler_Op *)handler_base;
        if (handler->op) {
          wm_autosave_timer_begin_ex(wm, 0.01);
          return;
        }
      }
    }
  }

<<<<<<< HEAD
  wm_autosave_location(filepath);

  if (U.uiflag & USER_GLOBALUNDO) {
    /* fast save of last undobuffer, now with UI */
    struct MemFile *memfile = ED_undosys_stack_memfile_get_active(wm->undo_stack);
    if (memfile) {
      BLO_memfile_write_file(memfile, filepath);
    }
  }
  else {
    /* Save as regular blend file. */
    const int fileflags = G.fileflags & ~(G_FILE_COMPRESS | G_FILE_AUTOPLAY);

    ED_editors_flush_edits(bmain);

    /* Error reporting into console. */
    BLO_write_file(bmain, filepath, fileflags, &(const struct BlendFileWriteParams){0}, NULL);
  }
  /* do timer after file write, just in case file write takes a long time */
  wm->autosavetimer = WM_event_add_timer(wm, NULL, TIMERAUTOSAVE, U.savetime * 60.0);
}
=======
  wm_autosave_write(bmain, wm);
>>>>>>> be51d671

  /* Restart the timer after file write, just in case file write takes a long time. */
  wm_autosave_timer_begin(wm);
}

void wm_autosave_delete(void)
{
  char filename[FILE_MAX];

  wm_autosave_location(filename);

  if (BLI_exists(filename)) {
    char str[FILE_MAX];
    BLI_join_dirfile(str, sizeof(str), BKE_tempdir_base(), BLENDER_QUIT_FILE);

    /* if global undo; remove tempsave, otherwise rename */
    if (U.uiflag & USER_GLOBALUNDO) {
      BLI_delete(filename, false, false);
    }
    else {
      BLI_rename(filename, str);
    }
  }
}

/** \} */

/* -------------------------------------------------------------------- */
/** \name Initialize WM_OT_open_xxx properties
 *
 * Check if load_ui was set by the caller.
 * Fall back to user preference when file flags not specified.
 *
 * \{ */

void wm_open_init_load_ui(wmOperator *op, bool use_prefs)
{
  PropertyRNA *prop = RNA_struct_find_property(op->ptr, "load_ui");
  if (!RNA_property_is_set(op->ptr, prop)) {
    bool value = use_prefs ? ((U.flag & USER_FILENOUI) == 0) : ((G.fileflags & G_FILE_NO_UI) == 0);

    RNA_property_boolean_set(op->ptr, prop, value);
  }
}

void wm_open_init_use_scripts(wmOperator *op, bool use_prefs)
{
  PropertyRNA *prop = RNA_struct_find_property(op->ptr, "use_scripts");
  if (!RNA_property_is_set(op->ptr, prop)) {
    /* use G_FLAG_SCRIPT_AUTOEXEC rather than the userpref because this means if
     * the flag has been disabled from the command line, then opening
     * from the menu wont enable this setting. */
    bool value = use_prefs ? ((U.flag & USER_SCRIPT_AUTOEXEC_DISABLE) == 0) :
                             ((G.f & G_FLAG_SCRIPT_AUTOEXEC) != 0);

    RNA_property_boolean_set(op->ptr, prop, value);
  }
}

/** \} */

/* -------------------------------------------------------------------- */
/** \name Startup File Save Operator
 * \{ */

/**
 * \see #wm_file_write wraps #BLO_write_file in a similar way.
 * \return success.
 */
static int wm_homefile_write_exec(bContext *C, wmOperator *op)
{
  Main *bmain = CTX_data_main(C);
  wmWindowManager *wm = CTX_wm_manager(C);
  wmWindow *win = CTX_wm_window(C);
  char filepath[FILE_MAX];
  int fileflags;

  const char *app_template = U.app_template[0] ? U.app_template : NULL;
  const char *const cfgdir = BKE_appdir_folder_id_create(BLENDER_USER_CONFIG, app_template);
  if (cfgdir == NULL) {
    BKE_report(op->reports, RPT_ERROR, "Unable to create user config path");
    return OPERATOR_CANCELLED;
  }

  BKE_callback_exec_null(bmain, BKE_CB_EVT_SAVE_PRE);

  /* check current window and close it if temp */
  if (win && WM_window_is_temp_screen(win)) {
    wm_window_close(C, wm, win);
  }

  /* update keymaps in user preferences */
  WM_keyconfig_update(wm);

  BLI_path_join(filepath, sizeof(filepath), cfgdir, BLENDER_STARTUP_FILE, NULL);

  printf("Writing homefile: '%s' ", filepath);

  ED_editors_flush_edits(bmain);

  /* Force save as regular blend file. */
  fileflags = G.fileflags & ~(G_FILE_COMPRESS | G_FILE_AUTOPLAY);

  if (BLO_write_file(bmain,
                     filepath,
                     fileflags,
                     &(const struct BlendFileWriteParams){
                         /* Make all paths absolute when saving the startup file.
                          * On load the `G.relbase_valid` will be false so the paths
                          * wont have a base for resolving the relative paths. */
                         .remap_mode = BLO_WRITE_PATH_REMAP_ABSOLUTE,
                         /* Don't apply any path changes to the current blend file. */
                         .use_save_as_copy = true,
                     },
                     op->reports) == 0) {
    printf("fail\n");
    return OPERATOR_CANCELLED;
  }

  printf("ok\n");

  G.save_over = 0;

  BKE_callback_exec_null(bmain, BKE_CB_EVT_SAVE_POST);

  return OPERATOR_FINISHED;
}

void WM_OT_save_homefile(wmOperatorType *ot)
{
  ot->name = "Save Startup File";
  ot->idname = "WM_OT_save_homefile";
  ot->description = "Make the current file the default .blend file";

  ot->invoke = WM_operator_confirm;
  ot->exec = wm_homefile_write_exec;
}

/** \} */

/* -------------------------------------------------------------------- */
/** \name Write Preferences Operator
 * \{ */

/* Only save the prefs block. operator entry */
static int wm_userpref_write_exec(bContext *C, wmOperator *op)
{
  wmWindowManager *wm = CTX_wm_manager(C);

  /* Update keymaps in user preferences. */
  WM_keyconfig_update(wm);

  const bool ok = BKE_blendfile_userdef_write_all(op->reports);

  return ok ? OPERATOR_FINISHED : OPERATOR_CANCELLED;
}

void WM_OT_save_userpref(wmOperatorType *ot)
{
  ot->name = "Save Preferences";
  ot->idname = "WM_OT_save_userpref";
  ot->description = "Make the current preferences default";

  ot->invoke = WM_operator_confirm;
  ot->exec = wm_userpref_write_exec;
}

/** \} */

/* -------------------------------------------------------------------- */
/** \name Read Preferences Operator
 * \{ */

/**
 * When reading preferences, there are some exceptions for values which are reset.
 */
static void wm_userpref_read_exceptions(UserDef *userdef_curr, const UserDef *userdef_prev)
{
#define USERDEF_RESTORE(member) \
  { \
    userdef_curr->member = userdef_prev->member; \
  } \
  ((void)0)

  /* Current visible preferences category. */
  USERDEF_RESTORE(space_data.section_active);

#undef USERDEF_RESTORE
}

static void rna_struct_update_when_changed(bContext *C,
                                           Main *bmain,
                                           PointerRNA *ptr_a,
                                           PointerRNA *ptr_b)
{
  CollectionPropertyIterator iter;
  PropertyRNA *iterprop = RNA_struct_iterator_property(ptr_a->type);
  BLI_assert(ptr_a->type == ptr_b->type);
  RNA_property_collection_begin(ptr_a, iterprop, &iter);
  for (; iter.valid; RNA_property_collection_next(&iter)) {
    PropertyRNA *prop = iter.ptr.data;
    if (STREQ(RNA_property_identifier(prop), "rna_type")) {
      continue;
    }
    switch (RNA_property_type(prop)) {
      case PROP_POINTER: {
        PointerRNA ptr_sub_a = RNA_property_pointer_get(ptr_a, prop);
        PointerRNA ptr_sub_b = RNA_property_pointer_get(ptr_b, prop);
        rna_struct_update_when_changed(C, bmain, &ptr_sub_a, &ptr_sub_b);
        break;
      }
      case PROP_COLLECTION:
        /* Don't handle collections. */
        break;
      default: {
        if (!RNA_property_equals(bmain, ptr_a, ptr_b, prop, RNA_EQ_STRICT)) {
          RNA_property_update(C, ptr_b, prop);
        }
      }
    }
  }
  RNA_property_collection_end(&iter);
}

static void wm_userpref_update_when_changed(bContext *C,
                                            Main *bmain,
                                            UserDef *userdef_prev,
                                            UserDef *userdef_curr)
{
  PointerRNA ptr_a, ptr_b;
  RNA_pointer_create(NULL, &RNA_Preferences, userdef_prev, &ptr_a);
  RNA_pointer_create(NULL, &RNA_Preferences, userdef_curr, &ptr_b);
  const bool is_dirty = userdef_curr->runtime.is_dirty;

  rna_struct_update_when_changed(C, bmain, &ptr_a, &ptr_b);

  WM_reinit_gizmomap_all(bmain);
  WM_keyconfig_reload(C);

  userdef_curr->runtime.is_dirty = is_dirty;
}

static int wm_userpref_read_exec(bContext *C, wmOperator *op)
{
  const bool use_data = false;
  const bool use_userdef = true;
  const bool use_factory_settings = STREQ(op->type->idname, "WM_OT_read_factory_userpref");

  UserDef U_backup = U;

  wm_homefile_read(C,
                   op->reports,
                   use_factory_settings,
                   false,
                   use_data,
                   use_userdef,
                   NULL,
                   WM_init_state_app_template_get(),
                   NULL);

  wm_userpref_read_exceptions(&U, &U_backup);
  SET_FLAG_FROM_TEST(G.f, use_factory_settings, G_FLAG_USERPREF_NO_SAVE_ON_EXIT);

  Main *bmain = CTX_data_main(C);

  wm_userpref_update_when_changed(C, bmain, &U_backup, &U);

  if (use_factory_settings) {
    U.runtime.is_dirty = true;
  }

  /* Needed to recalculate UI scaling values (eg, #UserDef.inv_dpi_fac). */
  wm_window_clear_drawable(bmain->wm.first);

  WM_event_add_notifier(C, NC_WINDOW, NULL);

  return OPERATOR_FINISHED;
}

void WM_OT_read_userpref(wmOperatorType *ot)
{
  ot->name = "Load Preferences";
  ot->idname = "WM_OT_read_userpref";
  ot->description = "Load last saved preferences";

  ot->invoke = WM_operator_confirm;
  ot->exec = wm_userpref_read_exec;
}

void WM_OT_read_factory_userpref(wmOperatorType *ot)
{
  ot->name = "Load Factory Preferences";
  ot->idname = "WM_OT_read_factory_userpref";
  ot->description =
      "Load factory default preferences. "
      "To make changes to preferences permanent, use \"Save Preferences\"";

  ot->invoke = WM_operator_confirm;
  ot->exec = wm_userpref_read_exec;
}

/** \} */

/* -------------------------------------------------------------------- */
/** \name Read File History Operator
 * \{ */

static int wm_history_file_read_exec(bContext *UNUSED(C), wmOperator *UNUSED(op))
{
  ED_file_read_bookmarks();
  wm_history_file_read();
  return OPERATOR_FINISHED;
}

void WM_OT_read_history(wmOperatorType *ot)
{
  ot->name = "Reload History File";
  ot->idname = "WM_OT_read_history";
  ot->description = "Reloads history and bookmarks";

  ot->invoke = WM_operator_confirm;
  ot->exec = wm_history_file_read_exec;

  /* this operator is only used for loading settings from a previous blender install */
  ot->flag = OPTYPE_INTERNAL;
}

/** \} */

/* -------------------------------------------------------------------- */
/** \name Read Startup & Preferences Operator
 *
 * Both #WM_OT_read_homefile & #WM_OT_read_factory_settings.
 * \{ */

static int wm_homefile_read_exec(bContext *C, wmOperator *op)
{
  const bool use_factory_startup_and_userdef = STREQ(op->type->idname,
                                                     "WM_OT_read_factory_settings");
  const bool use_factory_settings = use_factory_startup_and_userdef ||
                                    RNA_boolean_get(op->ptr, "use_factory_startup");
  bool use_userdef = false;
  char filepath_buf[FILE_MAX];
  const char *filepath = NULL;
  UserDef U_backup = U;

  if (!use_factory_settings) {
    PropertyRNA *prop = RNA_struct_find_property(op->ptr, "filepath");

    /* This can be used when loading of a start-up file should only change
     * the scene content but keep the blender UI as it is. */
    wm_open_init_load_ui(op, true);
    SET_FLAG_FROM_TEST(G.fileflags, !RNA_boolean_get(op->ptr, "load_ui"), G_FILE_NO_UI);

    if (RNA_property_is_set(op->ptr, prop)) {
      RNA_property_string_get(op->ptr, prop, filepath_buf);
      filepath = filepath_buf;
      if (BLI_access(filepath, R_OK)) {
        BKE_reportf(
            op->reports, RPT_ERROR, "Can't read alternative start-up file: '%s'", filepath);
        return OPERATOR_CANCELLED;
      }
    }
  }
  else {
    if (use_factory_startup_and_userdef) {
      /* always load UI for factory settings (prefs will re-init) */
      G.fileflags &= ~G_FILE_NO_UI;
      /* Always load preferences with factory settings. */
      use_userdef = true;
    }
  }

  char app_template_buf[sizeof(U.app_template)];
  const char *app_template;
  PropertyRNA *prop_app_template = RNA_struct_find_property(op->ptr, "app_template");
  const bool use_splash = !use_factory_settings && RNA_boolean_get(op->ptr, "use_splash");
  const bool use_empty_data = RNA_boolean_get(op->ptr, "use_empty");

  if (prop_app_template && RNA_property_is_set(op->ptr, prop_app_template)) {
    RNA_property_string_get(op->ptr, prop_app_template, app_template_buf);
    app_template = app_template_buf;

    if (!use_factory_settings) {
      /* Always load preferences when switching templates with own preferences. */
      use_userdef = BKE_appdir_app_template_has_userpref(app_template) ||
                    BKE_appdir_app_template_has_userpref(U.app_template);
    }

    /* Turn override off, since we're explicitly loading a different app-template. */
    WM_init_state_app_template_set(NULL);
  }
  else {
    /* Normally NULL, only set when overriding from the command-line. */
    app_template = WM_init_state_app_template_get();
  }

  bool use_data = true;
  wm_homefile_read(C,
                   op->reports,
                   use_factory_settings,
                   use_empty_data,
                   use_data,
                   use_userdef,
                   filepath,
                   app_template,
                   NULL);
  if (use_splash) {
    WM_init_splash(C);
  }

  if (use_userdef) {
    wm_userpref_read_exceptions(&U, &U_backup);
    SET_FLAG_FROM_TEST(G.f, use_factory_settings, G_FLAG_USERPREF_NO_SAVE_ON_EXIT);

    if (use_factory_settings) {
      U.runtime.is_dirty = true;
    }
  }

  if (G.fileflags & G_FILE_NO_UI) {
    ED_outliner_select_sync_from_all_tag(C);
  }

  return OPERATOR_FINISHED;
}

static void wm_homefile_read_after_dialog_callback(bContext *C, void *user_data)
{
  WM_operator_name_call_with_properties(
      C, "WM_OT_read_homefile", WM_OP_EXEC_DEFAULT, (IDProperty *)user_data);
}

static void wm_free_operator_properties_callback(void *user_data)
{
  IDProperty *properties = (IDProperty *)user_data;
  IDP_FreeProperty(properties);
}

static int wm_homefile_read_invoke(bContext *C, wmOperator *op, const wmEvent *UNUSED(event))
{
  if (U.uiflag & USER_SAVE_PROMPT &&
      wm_file_or_image_is_modified(CTX_data_main(C), CTX_wm_manager(C))) {
    wmGenericCallback *callback = MEM_callocN(sizeof(*callback), __func__);
    callback->exec = wm_homefile_read_after_dialog_callback;
    callback->user_data = IDP_CopyProperty(op->properties);
    callback->free_user_data = wm_free_operator_properties_callback;
    wm_close_file_dialog(C, callback);
    return OPERATOR_INTERFACE;
  }
  return wm_homefile_read_exec(C, op);
}

static void read_homefile_props(wmOperatorType *ot)
{
  PropertyRNA *prop;

  prop = RNA_def_string(ot->srna, "app_template", "Template", sizeof(U.app_template), "", "");
  RNA_def_property_flag(prop, PROP_HIDDEN | PROP_SKIP_SAVE);

  prop = RNA_def_boolean(ot->srna, "use_empty", false, "Empty", "");
  RNA_def_property_flag(prop, PROP_HIDDEN | PROP_SKIP_SAVE);
}

void WM_OT_read_homefile(wmOperatorType *ot)
{
  PropertyRNA *prop;
  ot->name = "Reload Start-Up File";
  ot->idname = "WM_OT_read_homefile";
  ot->description = "Open the default file (doesn't save the current file)";

  ot->invoke = wm_homefile_read_invoke;
  ot->exec = wm_homefile_read_exec;

  prop = RNA_def_string_file_path(
      ot->srna, "filepath", NULL, FILE_MAX, "File Path", "Path to an alternative start-up file");
  RNA_def_property_flag(prop, PROP_HIDDEN);

  /* So scripts can use an alternative start-up file without the UI */
  prop = RNA_def_boolean(
      ot->srna, "load_ui", true, "Load UI", "Load user interface setup from the .blend file");
  RNA_def_property_flag(prop, PROP_HIDDEN | PROP_SKIP_SAVE);

  /* So the splash can be kept open after loading a file (for templates). */
  prop = RNA_def_boolean(ot->srna, "use_splash", false, "Splash", "");
  RNA_def_property_flag(prop, PROP_HIDDEN | PROP_SKIP_SAVE);

  /* So scripts can load factory-startup without resetting preferences
   * (which has other implications such as reloading all add-ons).
   * Match naming for `--factory-startup` command line argument. */
  prop = RNA_def_boolean(ot->srna, "use_factory_startup", false, "Factory Startup", "");
  RNA_def_property_flag(prop, PROP_HIDDEN | PROP_SKIP_SAVE);

  read_homefile_props(ot);

  /* omit poll to run in background mode */
}

void WM_OT_read_factory_settings(wmOperatorType *ot)
{
  ot->name = "Load Factory Settings";
  ot->idname = "WM_OT_read_factory_settings";
  ot->description =
      "Load factory default startup file and preferences. "
      "To make changes permanent, use \"Save Startup File\" and \"Save Preferences\"";

  ot->invoke = WM_operator_confirm;
  ot->exec = wm_homefile_read_exec;

  read_homefile_props(ot);
  /* omit poll to run in background mode */
}

/** \} */

/* -------------------------------------------------------------------- */
/** \name Open Main .blend File Utilities
 * \{ */

/**
 * Wrap #WM_file_read, shared by file reading operators.
 */
static bool wm_file_read_opwrap(bContext *C, const char *filepath, ReportList *reports)
{
  bool success;

  /* XXX wm in context is not set correctly after WM_file_read -> crash */
  /* do it before for now, but is this correct with multiple windows? */
  WM_event_add_notifier(C, NC_WINDOW, NULL);

  /* Set by the "use_scripts" property on file load. */
  if ((G.f & G_FLAG_SCRIPT_AUTOEXEC) == 0) {
    WM_file_autoexec_init(filepath);
  }

  success = WM_file_read(C, filepath, reports);

  return success;
}

/* Generic operator state utilities */

static void create_operator_state(wmOperatorType *ot, int first_state)
{
  PropertyRNA *prop = RNA_def_int(
      ot->srna, "state", first_state, INT32_MIN, INT32_MAX, "State", "", INT32_MIN, INT32_MAX);
  RNA_def_property_flag(prop, PROP_SKIP_SAVE);
  RNA_def_property_flag(prop, PROP_HIDDEN);
}

static int get_operator_state(wmOperator *op)
{
  return RNA_int_get(op->ptr, "state");
}

static void set_next_operator_state(wmOperator *op, int state)
{
  RNA_int_set(op->ptr, "state", state);
}

typedef struct OperatorDispatchTarget {
  int state;
  int (*run)(bContext *C, wmOperator *op);
} OperatorDispatchTarget;

static int operator_state_dispatch(bContext *C, wmOperator *op, OperatorDispatchTarget *targets)
{
  int state = get_operator_state(op);
  for (int i = 0; targets[i].run; i++) {
    OperatorDispatchTarget target = targets[i];
    if (target.state == state) {
      return target.run(C, op);
    }
  }
  BLI_assert(false);
  return OPERATOR_CANCELLED;
}

/** \} */

/* -------------------------------------------------------------------- */
/** \name Open Main .blend File Operator
 * \{ */

enum {
  OPEN_MAINFILE_STATE_DISCARD_CHANGES,
  OPEN_MAINFILE_STATE_SELECT_FILE_PATH,
  OPEN_MAINFILE_STATE_OPEN,
};

static int wm_open_mainfile_dispatch(bContext *C, wmOperator *op);

static void wm_open_mainfile_after_dialog_callback(bContext *C, void *user_data)
{
  WM_operator_name_call_with_properties(
      C, "WM_OT_open_mainfile", WM_OP_INVOKE_DEFAULT, (IDProperty *)user_data);
}

static int wm_open_mainfile__discard_changes(bContext *C, wmOperator *op)
{
  if (RNA_boolean_get(op->ptr, "display_file_selector")) {
    set_next_operator_state(op, OPEN_MAINFILE_STATE_SELECT_FILE_PATH);
  }
  else {
    set_next_operator_state(op, OPEN_MAINFILE_STATE_OPEN);
  }

  if (U.uiflag & USER_SAVE_PROMPT &&
      wm_file_or_image_is_modified(CTX_data_main(C), CTX_wm_manager(C))) {
    wmGenericCallback *callback = MEM_callocN(sizeof(*callback), __func__);
    callback->exec = wm_open_mainfile_after_dialog_callback;
    callback->user_data = IDP_CopyProperty(op->properties);
    callback->free_user_data = wm_free_operator_properties_callback;
    wm_close_file_dialog(C, callback);
    return OPERATOR_INTERFACE;
  }
  return wm_open_mainfile_dispatch(C, op);
}

static int wm_open_mainfile__select_file_path(bContext *C, wmOperator *op)
{
  set_next_operator_state(op, OPEN_MAINFILE_STATE_OPEN);

  Main *bmain = CTX_data_main(C);
  const char *openname = BKE_main_blendfile_path(bmain);

  if (CTX_wm_window(C) == NULL) {
    /* in rare cases this could happen, when trying to invoke in background
     * mode on load for example. Don't use poll for this because exec()
     * can still run without a window */
    BKE_report(op->reports, RPT_ERROR, "Context window not set");
    return OPERATOR_CANCELLED;
  }

  /* if possible, get the name of the most recently used .blend file */
  if (G.recent_files.first) {
    struct RecentFile *recent = G.recent_files.first;
    openname = recent->filepath;
  }

  RNA_string_set(op->ptr, "filepath", openname);
  wm_open_init_load_ui(op, true);
  wm_open_init_use_scripts(op, true);
  op->customdata = NULL;

  WM_event_add_fileselect(C, op);

  return OPERATOR_RUNNING_MODAL;
}

static int wm_open_mainfile__open(bContext *C, wmOperator *op)
{
  char filepath[FILE_MAX];
  bool success;

  RNA_string_get(op->ptr, "filepath", filepath);

  /* re-use last loaded setting so we can reload a file without changing */
  wm_open_init_load_ui(op, false);
  wm_open_init_use_scripts(op, false);

  SET_FLAG_FROM_TEST(G.fileflags, !RNA_boolean_get(op->ptr, "load_ui"), G_FILE_NO_UI);
  SET_FLAG_FROM_TEST(G.f, RNA_boolean_get(op->ptr, "use_scripts"), G_FLAG_SCRIPT_AUTOEXEC);
  success = wm_file_read_opwrap(C, filepath, op->reports);

  /* for file open also popup for warnings, not only errors */
  BKE_report_print_level_set(op->reports, RPT_WARNING);

  if (success) {
    if (G.fileflags & G_FILE_NO_UI) {
      ED_outliner_select_sync_from_all_tag(C);
    }
    ED_view3d_local_collections_reset(C, (G.fileflags & G_FILE_NO_UI) != 0);
    return OPERATOR_FINISHED;
  }
  return OPERATOR_CANCELLED;
}

static OperatorDispatchTarget wm_open_mainfile_dispatch_targets[] = {
    {OPEN_MAINFILE_STATE_DISCARD_CHANGES, wm_open_mainfile__discard_changes},
    {OPEN_MAINFILE_STATE_SELECT_FILE_PATH, wm_open_mainfile__select_file_path},
    {OPEN_MAINFILE_STATE_OPEN, wm_open_mainfile__open},
    {0, NULL},
};

static int wm_open_mainfile_dispatch(bContext *C, wmOperator *op)
{
  return operator_state_dispatch(C, op, wm_open_mainfile_dispatch_targets);
}

static int wm_open_mainfile_invoke(bContext *C, wmOperator *op, const wmEvent *UNUSED(event))
{
  return wm_open_mainfile_dispatch(C, op);
}

static int wm_open_mainfile_exec(bContext *C, wmOperator *op)
{
  return wm_open_mainfile__open(C, op);
}

static char *wm_open_mainfile_description(struct bContext *UNUSED(C),
                                          struct wmOperatorType *UNUSED(op),
                                          struct PointerRNA *params)
{
  if (!RNA_struct_property_is_set(params, "filepath")) {
    return NULL;
  }

  /* Filepath. */
  char path[FILE_MAX];
  RNA_string_get(params, "filepath", path);

  BLI_stat_t stats;
  if (BLI_stat(path, &stats) == -1) {
    return BLI_sprintfN("%s\n\n%s", path, N_("File Not Found"));
  }

  /* Date. */
  char date_st[FILELIST_DIRENTRY_DATE_LEN];
  char time_st[FILELIST_DIRENTRY_TIME_LEN];
  bool is_today, is_yesterday;
  BLI_filelist_entry_datetime_to_string(
      NULL, (int64_t)stats.st_mtime, false, time_st, date_st, &is_today, &is_yesterday);
  if (is_today || is_yesterday) {
    BLI_strncpy(date_st, is_today ? N_("Today") : N_("Yesterday"), sizeof(date_st));
  }

  /* Size. */
  char size_str[FILELIST_DIRENTRY_SIZE_LEN];
  BLI_filelist_entry_size_to_string(NULL, (uint64_t)stats.st_size, false, size_str);

  return BLI_sprintfN(
      "%s\n\n%s: %s %s\n%s: %s", path, N_("Modified"), date_st, time_st, N_("Size"), size_str);
}

/* currently fits in a pointer */
struct FileRuntime {
  bool is_untrusted;
};
BLI_STATIC_ASSERT(sizeof(struct FileRuntime) <= sizeof(void *),
                  "Struct must not exceed pointer size");

static bool wm_open_mainfile_check(bContext *UNUSED(C), wmOperator *op)
{
  struct FileRuntime *file_info = (struct FileRuntime *)&op->customdata;
  PropertyRNA *prop = RNA_struct_find_property(op->ptr, "use_scripts");
  bool is_untrusted = false;
  char path[FILE_MAX];
  char *lslash;

  RNA_string_get(op->ptr, "filepath", path);

  /* get the dir */
  lslash = (char *)BLI_path_slash_rfind(path);
  if (lslash) {
    *(lslash + 1) = '\0';
  }

  if ((U.flag & USER_SCRIPT_AUTOEXEC_DISABLE) == 0) {
    if (BKE_autoexec_match(path) == true) {
      RNA_property_boolean_set(op->ptr, prop, false);
      is_untrusted = true;
    }
  }

  if (file_info) {
    file_info->is_untrusted = is_untrusted;
  }

  return is_untrusted;
}

static void wm_open_mainfile_ui(bContext *UNUSED(C), wmOperator *op)
{
  struct FileRuntime *file_info = (struct FileRuntime *)&op->customdata;
  uiLayout *layout = op->layout;
  uiLayout *col = op->layout;
  const char *autoexec_text;

  uiItemR(layout, op->ptr, "load_ui", 0, NULL, ICON_NONE);

  col = uiLayoutColumn(layout, false);
  if (file_info->is_untrusted) {
    autoexec_text = IFACE_("Trusted Source [Untrusted Path]");
    uiLayoutSetActive(col, false);
    uiLayoutSetEnabled(col, false);
  }
  else {
    autoexec_text = IFACE_("Trusted Source");
  }

  uiItemR(col, op->ptr, "use_scripts", 0, autoexec_text, ICON_NONE);
}

static void wm_open_mainfile_def_property_use_scripts(wmOperatorType *ot)
{
  RNA_def_boolean(ot->srna,
                  "use_scripts",
                  true,
                  "Trusted Source",
                  "Allow .blend file to execute scripts automatically, default available from "
                  "system preferences");
}

void WM_OT_open_mainfile(wmOperatorType *ot)
{
  ot->name = "Open";
  ot->idname = "WM_OT_open_mainfile";
  ot->description = "Open a Blender file";
  ot->get_description = wm_open_mainfile_description;

  ot->invoke = wm_open_mainfile_invoke;
  ot->exec = wm_open_mainfile_exec;
  ot->check = wm_open_mainfile_check;
  ot->ui = wm_open_mainfile_ui;
  /* omit window poll so this can work in background mode */

  WM_operator_properties_filesel(ot,
                                 FILE_TYPE_FOLDER | FILE_TYPE_BLENDER,
                                 FILE_BLENDER,
                                 FILE_OPENFILE,
                                 WM_FILESEL_FILEPATH,
                                 FILE_DEFAULTDISPLAY,
                                 FILE_SORT_DEFAULT);

  RNA_def_boolean(
      ot->srna, "load_ui", true, "Load UI", "Load user interface setup in the .blend file");

  wm_open_mainfile_def_property_use_scripts(ot);

  PropertyRNA *prop = RNA_def_boolean(
      ot->srna, "display_file_selector", true, "Display File Selector", "");
  RNA_def_property_flag(prop, PROP_SKIP_SAVE);

  create_operator_state(ot, OPEN_MAINFILE_STATE_DISCARD_CHANGES);
}

/** \} */

/* -------------------------------------------------------------------- */
/** \name Reload (revert) Main .blend File Operator
 * \{ */

static int wm_revert_mainfile_exec(bContext *C, wmOperator *op)
{
  Main *bmain = CTX_data_main(C);
  bool success;
  char filepath[FILE_MAX];

  wm_open_init_use_scripts(op, false);

  SET_FLAG_FROM_TEST(G.f, RNA_boolean_get(op->ptr, "use_scripts"), G_FLAG_SCRIPT_AUTOEXEC);

  BLI_strncpy(filepath, BKE_main_blendfile_path(bmain), sizeof(filepath));
  success = wm_file_read_opwrap(C, filepath, op->reports);

  if (success) {
    return OPERATOR_FINISHED;
  }
  return OPERATOR_CANCELLED;
}

static bool wm_revert_mainfile_poll(bContext *UNUSED(C))
{
  return G.relbase_valid;
}

void WM_OT_revert_mainfile(wmOperatorType *ot)
{
  ot->name = "Revert";
  ot->idname = "WM_OT_revert_mainfile";
  ot->description = "Reload the saved file";

  ot->invoke = WM_operator_confirm;
  ot->exec = wm_revert_mainfile_exec;
  ot->poll = wm_revert_mainfile_poll;

  wm_open_mainfile_def_property_use_scripts(ot);
}

/** \} */

/* -------------------------------------------------------------------- */
/** \name Recover Last Session Operator
 * \{ */

bool WM_recover_last_session(bContext *C, ReportList *reports)
{
  char filepath[FILE_MAX];
  BLI_join_dirfile(filepath, sizeof(filepath), BKE_tempdir_base(), BLENDER_QUIT_FILE);
  G.fileflags |= G_FILE_RECOVER_READ;
  const bool success = wm_file_read_opwrap(C, filepath, reports);
  G.fileflags &= ~G_FILE_RECOVER_READ;
  return success;
}

static int wm_recover_last_session_exec(bContext *C, wmOperator *op)
{
  wm_open_init_use_scripts(op, true);
  SET_FLAG_FROM_TEST(G.f, RNA_boolean_get(op->ptr, "use_scripts"), G_FLAG_SCRIPT_AUTOEXEC);
  if (WM_recover_last_session(C, op->reports)) {
    if (!G.background) {
      wmOperatorType *ot = op->type;
      PointerRNA *props_ptr = MEM_callocN(sizeof(PointerRNA), __func__);
      WM_operator_properties_create_ptr(props_ptr, ot);
      RNA_boolean_set(props_ptr, "use_scripts", true);
      wm_test_autorun_revert_action_set(ot, props_ptr);
    }
    return OPERATOR_FINISHED;
  }
  return OPERATOR_CANCELLED;
}

static int wm_recover_last_session_invoke(bContext *C, wmOperator *op, const wmEvent *event)
{
  /* Keep the current setting instead of using the preferences since a file selector
   * doesn't give us the option to change the setting. */
  wm_open_init_use_scripts(op, false);
  return WM_operator_confirm(C, op, event);
}

void WM_OT_recover_last_session(wmOperatorType *ot)
{
  ot->name = "Recover Last Session";
  ot->idname = "WM_OT_recover_last_session";
  ot->description = "Open the last closed file (\"" BLENDER_QUIT_FILE "\")";

  ot->invoke = wm_recover_last_session_invoke;
  ot->exec = wm_recover_last_session_exec;

  wm_open_mainfile_def_property_use_scripts(ot);
}

/** \} */

/* -------------------------------------------------------------------- */
/** \name Auto-Save Main .blend File Operator
 * \{ */

static int wm_recover_auto_save_exec(bContext *C, wmOperator *op)
{
  char filepath[FILE_MAX];
  bool success;

  RNA_string_get(op->ptr, "filepath", filepath);

  wm_open_init_use_scripts(op, true);
  SET_FLAG_FROM_TEST(G.f, RNA_boolean_get(op->ptr, "use_scripts"), G_FLAG_SCRIPT_AUTOEXEC);

  G.fileflags |= G_FILE_RECOVER_READ;

  success = wm_file_read_opwrap(C, filepath, op->reports);

  G.fileflags &= ~G_FILE_RECOVER_READ;

  if (success) {
    if (!G.background) {
      wmOperatorType *ot = op->type;
      PointerRNA *props_ptr = MEM_callocN(sizeof(PointerRNA), __func__);
      WM_operator_properties_create_ptr(props_ptr, ot);
      RNA_boolean_set(props_ptr, "use_scripts", true);
      wm_test_autorun_revert_action_set(ot, props_ptr);
    }
    return OPERATOR_FINISHED;
  }
  return OPERATOR_CANCELLED;
}

static int wm_recover_auto_save_invoke(bContext *C, wmOperator *op, const wmEvent *UNUSED(event))
{
  char filename[FILE_MAX];

  wm_autosave_location(filename);
  RNA_string_set(op->ptr, "filepath", filename);
  wm_open_init_use_scripts(op, true);
  WM_event_add_fileselect(C, op);

  return OPERATOR_RUNNING_MODAL;
}

void WM_OT_recover_auto_save(wmOperatorType *ot)
{
  ot->name = "Recover Auto Save";
  ot->idname = "WM_OT_recover_auto_save";
  ot->description = "Open an automatically saved file to recover it";

  ot->invoke = wm_recover_auto_save_invoke;
  ot->exec = wm_recover_auto_save_exec;

  WM_operator_properties_filesel(ot,
                                 FILE_TYPE_BLENDER,
                                 FILE_BLENDER,
                                 FILE_OPENFILE,
                                 WM_FILESEL_FILEPATH,
                                 FILE_VERTICALDISPLAY,
                                 FILE_SORT_TIME);

  wm_open_mainfile_def_property_use_scripts(ot);
}

/** \} */

/* -------------------------------------------------------------------- */
/** \name Save Main .blend File Operator
 *
 * Both #WM_OT_save_as_mainfile & #WM_OT_save_mainfile.
 * \{ */

static void wm_filepath_default(char *filepath)
{
  if (G.save_over == false) {
    BLI_path_filename_ensure(filepath, FILE_MAX, "untitled.blend");
  }
}

static void save_set_compress(wmOperator *op)
{
  PropertyRNA *prop;

  prop = RNA_struct_find_property(op->ptr, "compress");
  if (!RNA_property_is_set(op->ptr, prop)) {
    if (G.save_over) { /* keep flag for existing file */
      RNA_property_boolean_set(op->ptr, prop, (G.fileflags & G_FILE_COMPRESS) != 0);
    }
    else { /* use userdef for new file */
      RNA_property_boolean_set(op->ptr, prop, (U.flag & USER_FILECOMPRESS) != 0);
    }
  }
}

static void save_set_filepath(bContext *C, wmOperator *op)
{
  Main *bmain = CTX_data_main(C);
  PropertyRNA *prop;
  char name[FILE_MAX];

  prop = RNA_struct_find_property(op->ptr, "filepath");
  if (!RNA_property_is_set(op->ptr, prop)) {
    /* if not saved before, get the name of the most recently used .blend file */
    if (BKE_main_blendfile_path(bmain)[0] == '\0' && G.recent_files.first) {
      struct RecentFile *recent = G.recent_files.first;
      BLI_strncpy(name, recent->filepath, FILE_MAX);
    }
    else {
      BLI_strncpy(name, bmain->name, FILE_MAX);
    }

    wm_filepath_default(name);
    RNA_property_string_set(op->ptr, prop, name);
  }
}

static int wm_save_as_mainfile_invoke(bContext *C, wmOperator *op, const wmEvent *UNUSED(event))
{

  save_set_compress(op);
  save_set_filepath(C, op);

  WM_event_add_fileselect(C, op);

  return OPERATOR_RUNNING_MODAL;
}

/* function used for WM_OT_save_mainfile too */
static int wm_save_as_mainfile_exec(bContext *C, wmOperator *op)
{
  Main *bmain = CTX_data_main(C);
  char path[FILE_MAX];
  const bool is_save_as = (op->type->invoke == wm_save_as_mainfile_invoke);
  const bool use_save_as_copy = (RNA_struct_property_is_set(op->ptr, "copy") &&
                                 RNA_boolean_get(op->ptr, "copy"));

  /* We could expose all options to the users however in most cases remapping
   * existing relative paths is a good default.
   * Users can manually make their paths relative & absolute if they wish. */
  const eBLO_WritePathRemap remap_mode = RNA_boolean_get(op->ptr, "relative_remap") ?
                                             BLO_WRITE_PATH_REMAP_RELATIVE :
                                             BLO_WRITE_PATH_REMAP_NONE;
  save_set_compress(op);

  if (RNA_struct_property_is_set(op->ptr, "filepath")) {
    RNA_string_get(op->ptr, "filepath", path);
  }
  else {
    BLI_strncpy(path, BKE_main_blendfile_path(bmain), FILE_MAX);
    wm_filepath_default(path);
  }

  const int fileflags_orig = G.fileflags;
  int fileflags = G.fileflags;

  /* set compression flag */
  SET_FLAG_FROM_TEST(fileflags, RNA_boolean_get(op->ptr, "compress"), G_FILE_COMPRESS);

  const bool ok = wm_file_write(C, path, fileflags, remap_mode, use_save_as_copy, op->reports);

  if ((op->flag & OP_IS_INVOKE) == 0) {
    /* OP_IS_INVOKE is set when the operator is called from the GUI.
     * If it is not set, the operator is called from a script and
     * shouldn't influence G.fileflags. */
    G.fileflags = fileflags_orig;
  }

  if (ok == false) {
    return OPERATOR_CANCELLED;
  }

  WM_event_add_notifier(C, NC_WM | ND_FILESAVE, NULL);

  if (!is_save_as && RNA_boolean_get(op->ptr, "exit")) {
    wm_exit_schedule_delayed(C);
  }

  return OPERATOR_FINISHED;
}

/* function used for WM_OT_save_mainfile too */
static bool blend_save_check(bContext *UNUSED(C), wmOperator *op)
{
  char filepath[FILE_MAX];
  RNA_string_get(op->ptr, "filepath", filepath);
  if (!BLO_has_bfile_extension(filepath)) {
    /* some users would prefer BLI_path_extension_replace(),
     * we keep getting nitpicking bug reports about this - campbell */
    BLI_path_extension_ensure(filepath, FILE_MAX, ".blend");
    RNA_string_set(op->ptr, "filepath", filepath);
    return true;
  }
  return false;
}

static const char *wm_save_as_mainfile_get_name(wmOperatorType *ot, PointerRNA *ptr)
{
  if (RNA_boolean_get(ptr, "copy")) {
    return CTX_IFACE_(ot->translation_context, "Save Copy");
  }
  return NULL;
}

static char *wm_save_as_mainfile_get_description(bContext *UNUSED(C),
                                                 wmOperatorType *UNUSED(ot),
                                                 PointerRNA *ptr)
{
  if (RNA_boolean_get(ptr, "copy")) {
    return BLI_strdup(
        "Save the current file in the desired location but do not make the saved file active");
  }
  return NULL;
}

void WM_OT_save_as_mainfile(wmOperatorType *ot)
{
  PropertyRNA *prop;

  ot->name = "Save As";
  ot->idname = "WM_OT_save_as_mainfile";
  ot->description = "Save the current file in the desired location";

  ot->invoke = wm_save_as_mainfile_invoke;
  ot->exec = wm_save_as_mainfile_exec;
  ot->get_name = wm_save_as_mainfile_get_name;
  ot->get_description = wm_save_as_mainfile_get_description;
  ot->check = blend_save_check;
  /* omit window poll so this can work in background mode */

  WM_operator_properties_filesel(ot,
                                 FILE_TYPE_FOLDER | FILE_TYPE_BLENDER,
                                 FILE_BLENDER,
                                 FILE_SAVE,
                                 WM_FILESEL_FILEPATH,
                                 FILE_DEFAULTDISPLAY,
                                 FILE_SORT_DEFAULT);
  RNA_def_boolean(ot->srna, "compress", false, "Compress", "Write compressed .blend file");
  RNA_def_boolean(ot->srna,
                  "relative_remap",
                  true,
                  "Remap Relative",
                  "Remap relative paths when saving to a different directory");
  prop = RNA_def_boolean(
      ot->srna,
      "copy",
      false,
      "Save Copy",
      "Save a copy of the actual working state but does not make saved file active");
  RNA_def_property_flag(prop, PROP_SKIP_SAVE);
}

static int wm_save_mainfile_invoke(bContext *C, wmOperator *op, const wmEvent *UNUSED(event))
{
  int ret;

  /* cancel if no active window */
  if (CTX_wm_window(C) == NULL) {
    return OPERATOR_CANCELLED;
  }

  save_set_compress(op);
  save_set_filepath(C, op);

  /* if we're saving for the first time and prefer relative paths -
   * any existing paths will be absolute,
   * enable the option to remap paths to avoid confusion T37240. */
  if ((G.relbase_valid == false) && (U.flag & USER_RELPATHS)) {
    PropertyRNA *prop = RNA_struct_find_property(op->ptr, "relative_remap");
    if (!RNA_property_is_set(op->ptr, prop)) {
      RNA_property_boolean_set(op->ptr, prop, true);
    }
  }

  if (G.save_over) {
    char path[FILE_MAX];

    RNA_string_get(op->ptr, "filepath", path);
    ret = wm_save_as_mainfile_exec(C, op);
  }
  else {
    WM_event_add_fileselect(C, op);
    ret = OPERATOR_RUNNING_MODAL;
  }

  return ret;
}

void WM_OT_save_mainfile(wmOperatorType *ot)
{
  ot->name = "Save Blender File";
  ot->idname = "WM_OT_save_mainfile";
  ot->description = "Save the current Blender file";

  ot->invoke = wm_save_mainfile_invoke;
  ot->exec = wm_save_as_mainfile_exec;
  ot->check = blend_save_check;
  /* omit window poll so this can work in background mode */

  PropertyRNA *prop;
  WM_operator_properties_filesel(ot,
                                 FILE_TYPE_FOLDER | FILE_TYPE_BLENDER,
                                 FILE_BLENDER,
                                 FILE_SAVE,
                                 WM_FILESEL_FILEPATH,
                                 FILE_DEFAULTDISPLAY,
                                 FILE_SORT_DEFAULT);
  RNA_def_boolean(ot->srna, "compress", false, "Compress", "Write compressed .blend file");
  RNA_def_boolean(ot->srna,
                  "relative_remap",
                  false,
                  "Remap Relative",
                  "Remap relative paths when saving to a different directory");

  prop = RNA_def_boolean(ot->srna, "exit", false, "Exit", "Exit Blender after saving");
  RNA_def_property_flag(prop, PROP_HIDDEN | PROP_SKIP_SAVE);
}

/** \} */

/* -------------------------------------------------------------------- */
/** \name Auto Script Execution Warning Dialog
 * \{ */

static void wm_block_autorun_warning_ignore(bContext *C, void *arg_block, void *UNUSED(arg))
{
  wmWindow *win = CTX_wm_window(C);
  UI_popup_block_close(C, win, arg_block);

  /* Free the data as it's no longer needed. */
  wm_test_autorun_revert_action_set(NULL, NULL);
}

static void wm_block_autorun_warning_reload_with_scripts(bContext *C,
                                                         void *arg_block,
                                                         void *UNUSED(arg))
{
  wmWindow *win = CTX_wm_window(C);

  UI_popup_block_close(C, win, arg_block);

  /* Save user preferences for permanent execution. */
  if ((U.flag & USER_SCRIPT_AUTOEXEC_DISABLE) == 0) {
    WM_operator_name_call(C, "WM_OT_save_userpref", WM_OP_EXEC_DEFAULT, NULL);
  }

  /* Load file again with scripts enabled.
   * The reload is necessary to allow scripts to run when the files loads. */
  wm_test_autorun_revert_action_exec(C);
}

static void wm_block_autorun_warning_enable_scripts(bContext *C,
                                                    void *arg_block,
                                                    void *UNUSED(arg))
{
  wmWindow *win = CTX_wm_window(C);
  Main *bmain = CTX_data_main(C);

  UI_popup_block_close(C, win, arg_block);

  /* Save user preferences for permanent execution. */
  if ((U.flag & USER_SCRIPT_AUTOEXEC_DISABLE) == 0) {
    WM_operator_name_call(C, "WM_OT_save_userpref", WM_OP_EXEC_DEFAULT, NULL);
  }

  /* Force a full refresh, but without reloading the file. */
  LISTBASE_FOREACH (Scene *, scene, &bmain->scenes) {
    BKE_scene_free_depsgraph_hash(scene);
  }
}

/* Build the autorun warning dialog UI */
static uiBlock *block_create_autorun_warning(struct bContext *C,
                                             struct ARegion *region,
                                             void *UNUSED(arg1))
{
  wmWindowManager *wm = CTX_wm_manager(C);

  uiBlock *block = UI_block_begin(C, region, "autorun_warning_popup", UI_EMBOSS);
  UI_block_flag_enable(
      block, UI_BLOCK_KEEP_OPEN | UI_BLOCK_LOOP | UI_BLOCK_NO_WIN_CLIP | UI_BLOCK_NUMSELECT);
  UI_block_theme_style_set(block, UI_BLOCK_THEME_STYLE_POPUP);
  UI_block_emboss_set(block, UI_EMBOSS);

  uiLayout *layout = uiItemsAlertBox(block, 44, ALERT_ICON_ERROR);

  /* Title and explanation text. */
  uiLayout *col = uiLayoutColumn(layout, true);
  uiItemL_ex(col,
             TIP_("For security reasons, automatic execution of Python scripts "
                  "in this file was disabled:"),
             ICON_NONE,
             true,
             false);
  uiItemL_ex(col, G.autoexec_fail, ICON_NONE, false, true);
  uiItemL(col, TIP_("This may lead to unexpected behavior"), ICON_NONE);

  uiItemS(layout);

  PointerRNA pref_ptr;
  RNA_pointer_create(NULL, &RNA_PreferencesFilePaths, &U, &pref_ptr);
  uiItemR(layout,
          &pref_ptr,
          "use_scripts_auto_execute",
          0,
          TIP_("Permanently allow execution of scripts"),
          ICON_NONE);

  uiItemS_ex(layout, 3.0f);

  /* Buttons */
  uiBut *but;
  uiLayout *split = uiLayoutSplit(layout, 0.0f, true);
  uiLayoutSetScaleY(split, 1.2f);

  /* empty space */
  col = uiLayoutColumn(split, false);
  uiItemS(col);

  col = uiLayoutColumn(split, false);

  /* Allow reload if we have a saved file.
   * Otherwise just enable scripts and reset the depsgraphs. */
  if (G.relbase_valid && wm->file_saved) {
    but = uiDefIconTextBut(block,
                           UI_BTYPE_BUT,
                           0,
                           ICON_NONE,
                           IFACE_("Allow Execution"),
                           0,
                           0,
                           50,
                           UI_UNIT_Y,
                           NULL,
                           0,
                           0,
                           0,
                           0,
                           TIP_("Reload file with execution of Python scripts enabled"));
    UI_but_func_set(but, wm_block_autorun_warning_reload_with_scripts, block, NULL);
  }
  else {
    but = uiDefIconTextBut(block,
                           UI_BTYPE_BUT,
                           0,
                           ICON_NONE,
                           IFACE_("Allow Execution"),
                           0,
                           0,
                           50,
                           UI_UNIT_Y,
                           NULL,
                           0,
                           0,
                           0,
                           0,
                           TIP_("Enable scripts"));
    UI_but_func_set(but, wm_block_autorun_warning_enable_scripts, block, NULL);
  }
  UI_but_drawflag_disable(but, UI_BUT_TEXT_LEFT);

  col = uiLayoutColumn(split, false);
  but = uiDefIconTextBut(block,
                         UI_BTYPE_BUT,
                         0,
                         ICON_NONE,
                         IFACE_("Ignore"),
                         0,
                         0,
                         50,
                         UI_UNIT_Y,
                         NULL,
                         0,
                         0,
                         0,
                         0,
                         TIP_("Continue using file without Python scripts"));
  UI_but_func_set(but, wm_block_autorun_warning_ignore, block, NULL);
  UI_but_drawflag_disable(but, UI_BUT_TEXT_LEFT);
  UI_but_flag_enable(but, UI_BUT_ACTIVE_DEFAULT);

  UI_block_bounds_set_centered(block, 14 * U.dpi_fac);

  return block;
}

/**
 * Store the action needed if the user needs to reload the file with Python scripts enabled.
 *
 * When left to NULL, this is simply revert.
 * When loading files through the recover auto-save or session,
 * we need to revert using other operators.
 */
static struct {
  wmOperatorType *ot;
  PointerRNA *ptr;
} wm_test_autorun_revert_action_data = {
    .ot = NULL,
    .ptr = NULL,
};

void wm_test_autorun_revert_action_set(wmOperatorType *ot, PointerRNA *ptr)
{
  BLI_assert(!G.background);
  wm_test_autorun_revert_action_data.ot = NULL;
  if (wm_test_autorun_revert_action_data.ptr != NULL) {
    WM_operator_properties_free(wm_test_autorun_revert_action_data.ptr);
    MEM_freeN(wm_test_autorun_revert_action_data.ptr);
    wm_test_autorun_revert_action_data.ptr = NULL;
  }
  wm_test_autorun_revert_action_data.ot = ot;
  wm_test_autorun_revert_action_data.ptr = ptr;
}

void wm_test_autorun_revert_action_exec(bContext *C)
{
  wmOperatorType *ot = wm_test_autorun_revert_action_data.ot;
  PointerRNA *ptr = wm_test_autorun_revert_action_data.ptr;

  /* Use regular revert. */
  if (ot == NULL) {
    ot = WM_operatortype_find("WM_OT_revert_mainfile", false);
    ptr = MEM_callocN(sizeof(PointerRNA), __func__);
    WM_operator_properties_create_ptr(ptr, ot);
    RNA_boolean_set(ptr, "use_scripts", true);

    /* Set state, so it's freed correctly */
    wm_test_autorun_revert_action_set(ot, ptr);
  }

  WM_operator_name_call_ptr(C, ot, WM_OP_EXEC_DEFAULT, ptr);
  wm_test_autorun_revert_action_set(NULL, NULL);
}

void wm_test_autorun_warning(bContext *C)
{
  /* Test if any auto-execution of scripts failed. */
  if ((G.f & G_FLAG_SCRIPT_AUTOEXEC_FAIL) == 0) {
    return;
  }

  /* Only show the warning once. */
  if (G.f & G_FLAG_SCRIPT_AUTOEXEC_FAIL_QUIET) {
    return;
  }

  G.f |= G_FLAG_SCRIPT_AUTOEXEC_FAIL_QUIET;

  wmWindowManager *wm = CTX_wm_manager(C);
  wmWindow *win = (wm->winactive) ? wm->winactive : wm->windows.first;

  if (win) {
    wmWindow *prevwin = CTX_wm_window(C);
    CTX_wm_window_set(C, win);
    UI_popup_block_invoke(C, block_create_autorun_warning, NULL, NULL);
    CTX_wm_window_set(C, prevwin);
  }
}

/** \} */

/* -------------------------------------------------------------------- */
/** \name Close File Dialog
 * \{ */

static char save_images_when_file_is_closed = true;

static void wm_block_file_close_cancel(bContext *C, void *arg_block, void *UNUSED(arg_data))
{
  wmWindow *win = CTX_wm_window(C);
  UI_popup_block_close(C, win, arg_block);
}

static void wm_block_file_close_discard(bContext *C, void *arg_block, void *arg_data)
{
  wmGenericCallback *callback = WM_generic_callback_steal((wmGenericCallback *)arg_data);

  /* Close the popup before executing the callback. Otherwise
   * the popup might be closed by the callback, which will lead
   * to a crash. */
  wmWindow *win = CTX_wm_window(C);
  UI_popup_block_close(C, win, arg_block);

  callback->exec(C, callback->user_data);
  WM_generic_callback_free(callback);
}

static void wm_block_file_close_save(bContext *C, void *arg_block, void *arg_data)
{
  const Main *bmain = CTX_data_main(C);
  wmGenericCallback *callback = WM_generic_callback_steal((wmGenericCallback *)arg_data);
  bool execute_callback = true;

  wmWindow *win = CTX_wm_window(C);
  UI_popup_block_close(C, win, arg_block);

  int modified_images_count = ED_image_save_all_modified_info(CTX_data_main(C), NULL);
  if (modified_images_count > 0 && save_images_when_file_is_closed) {
    if (ED_image_should_save_modified(bmain)) {
      ReportList *reports = CTX_wm_reports(C);
      ED_image_save_all_modified(C, reports);
      WM_report_banner_show();
    }
    else {
      execute_callback = false;
    }
  }

  bool file_has_been_saved_before = BKE_main_blendfile_path(bmain)[0] != '\0';

  if (file_has_been_saved_before) {
    WM_operator_name_call(C, "WM_OT_save_mainfile", WM_OP_EXEC_DEFAULT, NULL);
  }
  else {
    WM_operator_name_call(C, "WM_OT_save_mainfile", WM_OP_INVOKE_DEFAULT, NULL);
    execute_callback = false;
  }

  if (execute_callback) {
    callback->exec(C, callback->user_data);
  }
  WM_generic_callback_free(callback);
}

static void wm_block_file_close_cancel_button(uiBlock *block, wmGenericCallback *post_action)
{
  uiBut *but = uiDefIconTextBut(
      block, UI_BTYPE_BUT, 0, 0, IFACE_("Cancel"), 0, 0, 0, UI_UNIT_Y, 0, 0, 0, 0, 0, "");
  UI_but_func_set(but, wm_block_file_close_cancel, block, post_action);
  UI_but_drawflag_disable(but, UI_BUT_TEXT_LEFT);
}

static void wm_block_file_close_discard_button(uiBlock *block, wmGenericCallback *post_action)
{
  uiBut *but = uiDefIconTextBut(
      block, UI_BTYPE_BUT, 0, 0, IFACE_("Don't Save"), 0, 0, 0, UI_UNIT_Y, 0, 0, 0, 0, 0, "");
  UI_but_func_set(but, wm_block_file_close_discard, block, post_action);
  UI_but_drawflag_disable(but, UI_BUT_TEXT_LEFT);
}

static void wm_block_file_close_save_button(uiBlock *block, wmGenericCallback *post_action)
{
  uiBut *but = uiDefIconTextBut(
      block, UI_BTYPE_BUT, 0, 0, IFACE_("Save"), 0, 0, 0, UI_UNIT_Y, 0, 0, 0, 0, 0, "");
  UI_but_func_set(but, wm_block_file_close_save, block, post_action);
  UI_but_drawflag_disable(but, UI_BUT_TEXT_LEFT);
  UI_but_flag_enable(but, UI_BUT_ACTIVE_DEFAULT);
}

static const char *close_file_dialog_name = "file_close_popup";

static uiBlock *block_create__close_file_dialog(struct bContext *C,
                                                struct ARegion *region,
                                                void *arg1)
{
  wmGenericCallback *post_action = (wmGenericCallback *)arg1;
  Main *bmain = CTX_data_main(C);

  uiBlock *block = UI_block_begin(C, region, close_file_dialog_name, UI_EMBOSS);
  UI_block_flag_enable(
      block, UI_BLOCK_KEEP_OPEN | UI_BLOCK_LOOP | UI_BLOCK_NO_WIN_CLIP | UI_BLOCK_NUMSELECT);
  UI_block_theme_style_set(block, UI_BLOCK_THEME_STYLE_POPUP);

  uiLayout *layout = uiItemsAlertBox(block, 34, ALERT_ICON_QUESTION);

  /* Title. */
  uiItemL_ex(layout, TIP_("Save changes before closing?"), ICON_NONE, true, false);

  /* Filename. */
  const char *blendfile_pathpath = BKE_main_blendfile_path(CTX_data_main(C));
  char filename[FILE_MAX];
  if (blendfile_pathpath[0] != '\0') {
    BLI_split_file_part(blendfile_pathpath, filename, sizeof(filename));
  }
  else {
    STRNCPY(filename, IFACE_("untitled.blend"));
  }
  uiItemL(layout, filename, ICON_NONE);

  /* Image Saving Warnings. */
  ReportList reports;
  BKE_reports_init(&reports, RPT_STORE);
  uint modified_images_count = ED_image_save_all_modified_info(bmain, &reports);

  LISTBASE_FOREACH (Report *, report, &reports.list) {
    uiLayout *row = uiLayoutColumn(layout, false);
    uiLayoutSetScaleY(row, 0.6f);
    uiItemS(row);

    /* Error messages created in ED_image_save_all_modified_info() can be long,
     * but are made to separate into two parts at first colon between text and paths.
     */
    char *message = BLI_strdupn(report->message, report->len);
    char *path_info = strstr(message, ": ");
    if (path_info) {
      /* Terminate message string at colon. */
      path_info[1] = '\0';
      /* Skip over the ": " */
      path_info += 2;
    }
    uiItemL_ex(row, message, ICON_NONE, false, true);
    if (path_info) {
      uiItemL_ex(row, path_info, ICON_NONE, false, true);
    }
    MEM_freeN(message);
  }

  /* Modified Images Checkbox. */
  if (modified_images_count > 0) {
    char message[64];
    BLI_snprintf(message, sizeof(message), "Save %u modified image(s)", modified_images_count);
    uiItemS(layout);
    uiDefButBitC(block,
                 UI_BTYPE_CHECKBOX,
                 1,
                 0,
                 message,
                 0,
                 0,
                 0,
                 UI_UNIT_Y,
                 &save_images_when_file_is_closed,
                 0,
                 0,
                 0,
                 0,
                 "");
  }

  BKE_reports_clear(&reports);

  uiItemS_ex(layout, modified_images_count > 0 ? 2.0f : 4.0f);

  /* Buttons. */
#ifdef _WIN32
  const bool windows_layout = true;
#else
  const bool windows_layout = false;
#endif

  if (windows_layout) {
    /* Windows standard layout. */

    uiLayout *split = uiLayoutSplit(layout, 0.0f, true);
    uiLayoutSetScaleY(split, 1.2f);

    uiLayoutColumn(split, false);
    wm_block_file_close_save_button(block, post_action);

    uiLayoutColumn(split, false);
    wm_block_file_close_discard_button(block, post_action);

    uiLayoutColumn(split, false);
    wm_block_file_close_cancel_button(block, post_action);
  }
  else {
    /* Non-Windows layout (macOS and Linux). */

    uiLayout *split = uiLayoutSplit(layout, 0.3f, true);
    uiLayoutSetScaleY(split, 1.2f);

    uiLayoutColumn(split, false);
    wm_block_file_close_discard_button(block, post_action);

    uiLayout *split_right = uiLayoutSplit(split, 0.1f, true);

    uiLayoutColumn(split_right, false);
    /* Empty space. */

    uiLayoutColumn(split_right, false);
    wm_block_file_close_cancel_button(block, post_action);

    uiLayoutColumn(split_right, false);
    wm_block_file_close_save_button(block, post_action);
  }

  UI_block_bounds_set_centered(block, 14 * U.dpi_fac);
  return block;
}

static void free_post_file_close_action(void *arg)
{
  wmGenericCallback *action = (wmGenericCallback *)arg;
  WM_generic_callback_free(action);
}

void wm_close_file_dialog(bContext *C, wmGenericCallback *post_action)
{
  if (!UI_popup_block_name_exists(CTX_wm_screen(C), close_file_dialog_name)) {
    UI_popup_block_invoke(
        C, block_create__close_file_dialog, post_action, free_post_file_close_action);
  }
  else {
    WM_generic_callback_free(post_action);
  }
}

/** \} */<|MERGE_RESOLUTION|>--- conflicted
+++ resolved
@@ -1670,7 +1670,7 @@
     }
 
     /* Save as regular blend file with recovery information. */
-    const int fileflags = (G.fileflags & ~G_FILE_COMPRESS) | G_FILE_RECOVER_WRITE;
+    const int fileflags = (G.fileflags & ~(G_FILE_COMPRESS | G_FILE_AUTOPLAY)) | G_FILE_RECOVER_WRITE;
 
     ED_editors_flush_edits(bmain);
 
@@ -1727,31 +1727,7 @@
     }
   }
 
-<<<<<<< HEAD
-  wm_autosave_location(filepath);
-
-  if (U.uiflag & USER_GLOBALUNDO) {
-    /* fast save of last undobuffer, now with UI */
-    struct MemFile *memfile = ED_undosys_stack_memfile_get_active(wm->undo_stack);
-    if (memfile) {
-      BLO_memfile_write_file(memfile, filepath);
-    }
-  }
-  else {
-    /* Save as regular blend file. */
-    const int fileflags = G.fileflags & ~(G_FILE_COMPRESS | G_FILE_AUTOPLAY);
-
-    ED_editors_flush_edits(bmain);
-
-    /* Error reporting into console. */
-    BLO_write_file(bmain, filepath, fileflags, &(const struct BlendFileWriteParams){0}, NULL);
-  }
-  /* do timer after file write, just in case file write takes a long time */
-  wm->autosavetimer = WM_event_add_timer(wm, NULL, TIMERAUTOSAVE, U.savetime * 60.0);
-}
-=======
   wm_autosave_write(bmain, wm);
->>>>>>> be51d671
 
   /* Restart the timer after file write, just in case file write takes a long time. */
   wm_autosave_timer_begin(wm);
