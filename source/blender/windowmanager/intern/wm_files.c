--- conflicted
+++ resolved
@@ -1536,12 +1536,7 @@
   }
   else {
     /*  save as regular blend file */
-<<<<<<< HEAD
-    Main *bmain = CTX_data_main(C);
     int fileflags = G.fileflags & ~(G_FILE_COMPRESS | G_FILE_HISTORY | G_FILE_AUTOPLAY);
-=======
-    int fileflags = G.fileflags & ~(G_FILE_COMPRESS | G_FILE_HISTORY);
->>>>>>> afe6df14
 
     ED_editors_flush_edits(bmain);
 
