/*
 * ***** BEGIN GPL LICENSE BLOCK *****
 *
 * This program is free software; you can redistribute it and/or
 * modify it under the terms of the GNU General Public License
 * as published by the Free Software Foundation; either version 2
 * of the License, or (at your option) any later version.
 *
 * This program is distributed in the hope that it will be useful,
 * but WITHOUT ANY WARRANTY; without even the implied warranty of
 * MERCHANTABILITY or FITNESS FOR A PARTICULAR PURPOSE.  See the
 * GNU General Public License for more details.
 *
 * You should have received a copy of the GNU General Public License
 * along with this program; if not, write to the Free Software Foundation,
 * Inc., 51 Franklin Street, Fifth Floor, Boston, MA 02110-1301, USA.
 *
 * The Original Code is Copyright (C) 2001-2002 by NaN Holding BV.
 * All rights reserved.
 *
 * Contributor(s): Blender Foundation 2007
 *
 * ***** END GPL LICENSE BLOCK *****
 */

/** \file blender/windowmanager/intern/wm_files.c
 *  \ingroup wm
 *
 * User level access for blend file read/write, file-history and userprefs (including relevant operators).
 */


/* placed up here because of crappy
 * winsock stuff.
 */
#include <stddef.h>
#include <string.h>
#include <errno.h>

#include "zlib.h" /* wm_read_exotic() */

#ifdef WIN32
   /* Need to include windows.h so _WIN32_IE is defined. */
#  include <windows.h>
#  ifndef _WIN32_IE
     /* Minimal requirements for SHGetSpecialFolderPath on MINGW MSVC has this defined already. */
#    define _WIN32_IE 0x0400
#  endif
   /* For SHGetSpecialFolderPath, has to be done before BLI_winstuff
    * because 'near' is disabled through BLI_windstuff */
#  include <shlobj.h>
#  include "BLI_winstuff.h"
#endif

#include "MEM_guardedalloc.h"
#include "MEM_CacheLimiterC-Api.h"

#include "BLI_blenlib.h"
#include "BLI_linklist.h"
#include "BLI_utildefines.h"
#include "BLI_threads.h"
#include "BLI_callbacks.h"
#include "BLI_system.h"
#include BLI_SYSTEM_PID_H

#include "BLT_translation.h"

#include "BLF_api.h"

#include "DNA_object_types.h"
#include "DNA_space_types.h"
#include "DNA_userdef_types.h"
#include "DNA_scene_types.h"
#include "DNA_screen_types.h"
#include "DNA_windowmanager_types.h"
#include "DNA_workspace_types.h"

#include "BKE_appdir.h"
#include "BKE_autoexec.h"
#include "BKE_blender.h"
#include "BKE_blendfile.h"
#include "BKE_blender_undo.h"
#include "BKE_context.h"
#include "BKE_global.h"
#include "BKE_main.h"
#include "BKE_packedFile.h"
#include "BKE_report.h"
#include "BKE_sound.h"
#include "BKE_scene.h"
#include "BKE_screen.h"
#include "BKE_undo_system.h"
#include "BKE_workspace.h"

#include "BLO_readfile.h"
#include "BLO_writefile.h"
#include "BLO_undofile.h"  /* to save from an undo memfile */

#include "RNA_access.h"
#include "RNA_define.h"

#include "IMB_imbuf.h"
#include "IMB_imbuf_types.h"
#include "IMB_thumbs.h"

#include "ED_datafiles.h"
#include "ED_fileselect.h"
#include "ED_screen.h"
#include "ED_view3d.h"
#include "ED_util.h"
#include "ED_undo.h"

#include "GHOST_C-api.h"
#include "GHOST_Path-api.h"

#include "UI_interface.h"
#include "UI_resources.h"
#include "UI_view2d.h"

#include "GPU_draw.h"

/* only to report a missing engine */
#include "RE_engine.h"

#ifdef WITH_PYTHON
#include "BPY_extern.h"
#endif

#include "DEG_depsgraph.h"

#include "WM_api.h"
#include "WM_types.h"
#include "WM_message.h"
#include "WM_toolsystem.h"

#include "wm.h"
#include "wm_files.h"
#include "wm_window.h"
#include "wm_event_system.h"

static RecentFile *wm_file_history_find(const char *filepath);
static void wm_history_file_free(RecentFile *recent);
static void wm_history_file_update(void);
static void wm_history_file_write(void);


/* To be able to read files without windows closing, opening, moving
 * we try to prepare for worst case:
 * - active window gets active screen from file
 * - restoring the screens from non-active windows
 * Best case is all screens match, in that case they get assigned to proper window
 */
static void wm_window_match_init(bContext *C, ListBase *wmlist)
{
	wmWindowManager *wm;
	wmWindow *win, *active_win;

	*wmlist = G_MAIN->wm;
	BLI_listbase_clear(&G_MAIN->wm);

	active_win = CTX_wm_window(C);

	/* first wrap up running stuff */
	/* code copied from wm_init_exit.c */
	for (wm = wmlist->first; wm; wm = wm->id.next) {

		WM_jobs_kill_all(wm);

		for (win = wm->windows.first; win; win = win->next) {

			CTX_wm_window_set(C, win);  /* needed by operator close callbacks */
			WM_event_remove_handlers(C, &win->handlers);
			WM_event_remove_handlers(C, &win->modalhandlers);
			ED_screen_exit(C, win, WM_window_get_active_screen(win));
		}
	}

	/* reset active window */
	CTX_wm_window_set(C, active_win);

	/* XXX Hack! We have to clear context menu here, because removing all modalhandlers above frees the active menu
	 *     (at least, in the 'startup splash' case), causing use-after-free error in later handling of the button
	 *     callbacks in UI code (see ui_apply_but_funcs_after()).
	 *     Tried solving this by always NULL-ing context's menu when setting wm/win/etc., but it broke popups refreshing
	 *     (see T47632), so for now just handling this specific case here. */
	CTX_wm_menu_set(C, NULL);

	ED_editors_exit(G_MAIN, true);
}

static void wm_window_substitute_old(wmWindowManager *oldwm, wmWindowManager *wm, wmWindow *oldwin, wmWindow *win)
{
	win->ghostwin = oldwin->ghostwin;
	win->gpuctx = oldwin->gpuctx;
	win->active = oldwin->active;
	if (win->active) {
		wm->winactive = win;
	}
	if (oldwm->windrawable == oldwin) {
		oldwm->windrawable = NULL;
		wm->windrawable = win;
	}

	if (!G.background) /* file loading in background mode still calls this */
		GHOST_SetWindowUserData(win->ghostwin, win);    /* pointer back */

	oldwin->ghostwin = NULL;
	oldwin->gpuctx = NULL;

	win->eventstate = oldwin->eventstate;
	oldwin->eventstate = NULL;

	/* ensure proper screen rescaling */
	win->sizex = oldwin->sizex;
	win->sizey = oldwin->sizey;
	win->posx = oldwin->posx;
	win->posy = oldwin->posy;
}

static void wm_window_match_keep_current_wm(
        const bContext *C, ListBase *current_wm_list,
        const bool load_ui,
        ListBase *r_new_wm_list)
{
	Main *bmain = CTX_data_main(C);
	wmWindowManager *wm = current_wm_list->first;
	bScreen *screen = NULL;

	/* match oldwm to new dbase, only old files */
	wm->initialized &= ~WM_WINDOW_IS_INITIALIZED;

	/* when loading without UI, no matching needed */
	if (load_ui && (screen = CTX_wm_screen(C))) {
		for (wmWindow *win = wm->windows.first; win; win = win->next) {
			WorkSpace *workspace;

			BKE_workspace_layout_find_global(bmain, screen, &workspace);
			BKE_workspace_active_set(win->workspace_hook, workspace);
			win->scene = CTX_data_scene(C);

			/* all windows get active screen from file */
			if (screen->winid == 0) {
				WM_window_set_active_screen(win, workspace, screen);
			}
			else {
				WorkSpaceLayout *layout_old = WM_window_get_active_layout(win);
				WorkSpaceLayout *layout_new = ED_workspace_layout_duplicate(bmain, workspace, layout_old, win);

				WM_window_set_active_layout(win, workspace, layout_new);
			}

			bScreen *win_screen = WM_window_get_active_screen(win);
			win_screen->winid = win->winid;
		}
	}

	*r_new_wm_list = *current_wm_list;
}

static void wm_window_match_replace_by_file_wm(
        bContext *C, ListBase *current_wm_list, ListBase *readfile_wm_list,
        ListBase *r_new_wm_list)
{
	wmWindowManager *oldwm = current_wm_list->first;
	wmWindowManager *wm = readfile_wm_list->first; /* will become our new WM */
	bool has_match = false;

	/* this code could move to setup_appdata */

	/* preserve key configurations in new wm, to preserve their keymaps */
	wm->keyconfigs = oldwm->keyconfigs;
	wm->addonconf = oldwm->addonconf;
	wm->defaultconf = oldwm->defaultconf;
	wm->userconf = oldwm->userconf;

	BLI_listbase_clear(&oldwm->keyconfigs);
	oldwm->addonconf = NULL;
	oldwm->defaultconf = NULL;
	oldwm->userconf = NULL;

	/* ensure making new keymaps and set space types */
	wm->initialized = 0;
	wm->winactive = NULL;

	/* Clearing drawable of before deleting any context
	 * to avoid clearing the wrong wm. */
	wm_window_clear_drawable(oldwm);

	/* only first wm in list has ghostwins */
	for (wmWindow *win = wm->windows.first; win; win = win->next) {
		for (wmWindow *oldwin = oldwm->windows.first; oldwin; oldwin = oldwin->next) {
			if (oldwin->winid == win->winid) {
				has_match = true;

				wm_window_substitute_old(oldwm, wm, oldwin, win);
			}
		}
	}
	/* make sure at least one window is kept open so we don't lose the context, check T42303 */
	if (!has_match) {
		wm_window_substitute_old(oldwm, wm, oldwm->windows.first, wm->windows.first);
	}

	wm_close_and_free_all(C, current_wm_list);

	*r_new_wm_list = *readfile_wm_list;
}

/**
 * Match old WM with new, 4 cases:
 * 1) No current WM, no WM in file: Make new default.
 * 2) No current WM, but WM in file: Keep current WM, do nothing else.
 * 3) Current WM, but not in file: Keep current WM, update windows with screens from file.
 * 4) Current WM, and WM in file: Try to keep current GHOST windows, use WM from file.
 *
 * \param r_new_wm_list: Return argument for the wm list to be used from now on.
 */
static void wm_window_match_do(
        bContext *C,
        ListBase *current_wm_list, ListBase *readfile_wm_list,
        ListBase *r_new_wm_list)
{
	if (BLI_listbase_is_empty(current_wm_list)) {
		/* case 1 */
		if (BLI_listbase_is_empty(readfile_wm_list)) {
			Main *bmain = CTX_data_main(C);
			/* Neither current, no newly read file have a WM -> add the default one. */
			wm_add_default(bmain, C);
			*r_new_wm_list = bmain->wm;
		}
		/* case 2 */
		else {
			*r_new_wm_list = *readfile_wm_list;
		}
	}
	else {
		/* case 3 */
		if (BLI_listbase_is_empty(readfile_wm_list)) {
			/* We've read file without wm, keep current one entirely alive.
			 * Happens when reading pre 2.5 files (no WM back then) */
			wm_window_match_keep_current_wm(C, current_wm_list, (G.fileflags & G_FILE_NO_UI) == 0, r_new_wm_list);
		}
		/* case 4 */
		else {
			wm_window_match_replace_by_file_wm(C, current_wm_list, readfile_wm_list, r_new_wm_list);
		}
	}
}

/* in case UserDef was read, we re-initialize all, and do versioning */
static void wm_init_userdef(Main *bmain, const bool read_userdef_from_memory)
{
	/* versioning is here */
	UI_init_userdef(bmain);

	MEM_CacheLimiter_set_maximum(((size_t)U.memcachelimit) * 1024 * 1024);
	BKE_sound_init(bmain);

	/* needed so loading a file from the command line respects user-pref [#26156] */
	SET_FLAG_FROM_TEST(G.fileflags, U.flag & USER_FILENOUI, G_FILE_NO_UI);

	/* set the python auto-execute setting from user prefs */
	/* enabled by default, unless explicitly enabled in the command line which overrides */
	if ((G.f & G_SCRIPT_OVERRIDE_PREF) == 0) {
		SET_FLAG_FROM_TEST(G.f, (U.flag & USER_SCRIPT_AUTOEXEC_DISABLE) == 0, G_SCRIPT_AUTOEXEC);
	}

	/* avoid re-saving for every small change to our prefs, allow overrides */
	if (read_userdef_from_memory) {
		BLO_update_defaults_userpref_blend();
	}

	/* update tempdir from user preferences */
	BKE_tempdir_init(U.tempdir);
}



/* return codes */
#define BKE_READ_EXOTIC_FAIL_PATH       -3 /* file format is not supported */
#define BKE_READ_EXOTIC_FAIL_FORMAT     -2 /* file format is not supported */
#define BKE_READ_EXOTIC_FAIL_OPEN       -1 /* Can't open the file */
#define BKE_READ_EXOTIC_OK_BLEND         0 /* .blend file */
#if 0
#define BKE_READ_EXOTIC_OK_OTHER         1 /* other supported formats */
#endif


/* intended to check for non-blender formats but for now it only reads blends */
static int wm_read_exotic(const char *name)
{
	int len;
	gzFile gzfile;
	char header[7];
	int retval;

	/* make sure we're not trying to read a directory.... */

	len = strlen(name);
	if (len > 0 && ELEM(name[len - 1], '/', '\\')) {
		retval = BKE_READ_EXOTIC_FAIL_PATH;
	}
	else {
		gzfile = BLI_gzopen(name, "rb");
		if (gzfile == NULL) {
			retval = BKE_READ_EXOTIC_FAIL_OPEN;
		}
		else {
			len = gzread(gzfile, header, sizeof(header));
			gzclose(gzfile);
			if (len == sizeof(header) && STREQLEN(header, "BLENDER", 7)) {
				retval = BKE_READ_EXOTIC_OK_BLEND;
			}
			else {
#if 0           /* historic stuff - no longer used */
				WM_cursor_wait(true);

				if (is_foo_format(name)) {
					read_foo(name);
					retval = BKE_READ_EXOTIC_OK_OTHER;
				}
				else
#endif
				{
					retval = BKE_READ_EXOTIC_FAIL_FORMAT;
				}
#if 0
				WM_cursor_wait(false);
#endif
			}
		}
	}

	return retval;
}

void WM_file_autoexec_init(const char *filepath)
{
	if (G.f & G_SCRIPT_OVERRIDE_PREF) {
		return;
	}

	if (G.f & G_SCRIPT_AUTOEXEC) {
		char path[FILE_MAX];
		BLI_split_dir_part(filepath, path, sizeof(path));
		if (BKE_autoexec_match(path)) {
			G.f &= ~G_SCRIPT_AUTOEXEC;
		}
	}
}

void wm_file_read_report(bContext *C, Main *bmain)
{
	ReportList *reports = NULL;
	Scene *sce;

	for (sce = bmain->scene.first; sce; sce = sce->id.next) {
		if (sce->r.engine[0] &&
		    BLI_findstring(&R_engines, sce->r.engine, offsetof(RenderEngineType, idname)) == NULL)
		{
			if (reports == NULL) {
				reports = CTX_wm_reports(C);
			}

			BKE_reportf(reports, RPT_ERROR,
			            "Engine '%s' not available for scene '%s' (an add-on may need to be installed or enabled)",
			            sce->r.engine, sce->id.name + 2);
		}
	}

	if (reports) {
		if (!G.background) {
			WM_report_banner_show();
		}
	}
}

/**
 * Logic shared between #WM_file_read & #wm_homefile_read,
 * updates to make after reading a file.
 */
static void wm_file_read_post(
        bContext *C, const bool is_startup_file, const bool is_factory_startup, const bool reset_app_template)
{
	bool addons_loaded = false;
	wmWindowManager *wm = CTX_wm_manager(C);

	if (!G.background) {
		/* remove windows which failed to be added via WM_check */
		wm_window_ghostwindows_remove_invalid(C, wm);
	}

	CTX_wm_window_set(C, wm->windows.first);

	Main *bmain = CTX_data_main(C);
	DEG_on_visible_update(bmain, true);
	wm_event_do_depsgraph(C);

	ED_editors_init(C);

#ifdef WITH_PYTHON
	if (is_startup_file) {
		/* possible python hasn't been initialized */
		if (CTX_py_init_get(C)) {
			if (reset_app_template) {
				/* Only run when we have a template path found. */
				if (BKE_appdir_app_template_any()) {
					BPY_execute_string(
					        C, (const char *[]){"bl_app_template_utils", NULL},
					        "bl_app_template_utils.reset()");
				}
				/* sync addons, these may have changed from the defaults */
				BPY_execute_string(
				        C, (const char *[]){"addon_utils", NULL},
				        "addon_utils.reset_all()");
			}
			BPY_python_reset(C);
			addons_loaded = true;
		}
	}
	else {
		/* run any texts that were loaded in and flagged as modules */
		BPY_python_reset(C);
		addons_loaded = true;
	}
#else
	UNUSED_VARS(is_startup_file, reset_app_template);
#endif  /* WITH_PYTHON */

	WM_operatortype_last_properties_clear_all();

	/* important to do before NULL'ing the context */
	BLI_callback_exec(bmain, NULL, BLI_CB_EVT_VERSION_UPDATE);
	BLI_callback_exec(bmain, NULL, BLI_CB_EVT_LOAD_POST);
	if (is_factory_startup) {
		BLI_callback_exec(bmain, NULL, BLI_CB_EVT_LOAD_FACTORY_STARTUP_POST);
	}

#if 1
	WM_event_add_notifier(C, NC_WM | ND_FILEREAD, NULL);
#else
	WM_msg_publish_static(CTX_wm_message_bus(C), WM_MSG_STATICTYPE_FILE_READ);
#endif

	/* report any errors.
	 * currently disabled if addons aren't yet loaded */
	if (addons_loaded) {
		wm_file_read_report(C, bmain);
	}

	if (!G.background) {
		if (wm->undo_stack == NULL) {
			wm->undo_stack = BKE_undosys_stack_create();
		}
		else {
			BKE_undosys_stack_clear(wm->undo_stack);
		}
		BKE_undosys_stack_init_from_main(wm->undo_stack, bmain);
		BKE_undosys_stack_init_from_context(wm->undo_stack, C);
	}

	if (!G.background) {
		/* in background mode this makes it hard to load
		 * a blend file and do anything since the screen
		 * won't be set to a valid value again */
		CTX_wm_window_set(C, NULL); /* exits queues */

		/* Ensure tools are registered. */
		WM_toolsystem_init(C);
	}
}

bool WM_file_read(bContext *C, const char *filepath, ReportList *reports)
{
	/* assume automated tasks with background, don't write recent file list */
	const bool do_history = (G.background == false) && (CTX_wm_manager(C)->op_undo_depth == 0);
	bool success = false;
	int retval;

	/* so we can get the error message */
	errno = 0;

	WM_cursor_wait(1);

	BLI_callback_exec(CTX_data_main(C), NULL, BLI_CB_EVT_LOAD_PRE);

	UI_view2d_zoom_cache_reset();

	/* first try to append data from exotic file formats... */
	/* it throws error box when file doesn't exist and returns -1 */
	/* note; it should set some error message somewhere... (ton) */
	retval = wm_read_exotic(filepath);

	/* we didn't succeed, now try to read Blender file */
	if (retval == BKE_READ_EXOTIC_OK_BLEND) {
		int G_f = G.f;
		ListBase wmbase;

		/* put aside screens to match with persistent windows later */
		/* also exit screens and editors */
		wm_window_match_init(C, &wmbase);

		/* confusing this global... */
		G.relbase_valid = 1;
		retval = BKE_blendfile_read(
		        C, filepath,
		        &(const struct BlendFileReadParams){0},
		        reports);

		/* BKE_file_read sets new Main into context. */
		Main *bmain = CTX_data_main(C);

		/* when loading startup.blend's, we can be left with a blank path */
		if (BKE_main_blendfile_path(bmain)[0] != '\0') {
			G.save_over = 1;
		}
		else {
			G.save_over = 0;
			G.relbase_valid = 0;
		}

		/* this flag is initialized by the operator but overwritten on read.
		 * need to re-enable it here else drivers + registered scripts wont work. */
		if (G.f != G_f) {
			const int flags_keep = (G_SCRIPT_AUTOEXEC | G_SCRIPT_OVERRIDE_PREF);
			G.f = (G.f & ~flags_keep) | (G_f & flags_keep);
		}

		/* match the read WM with current WM */
		wm_window_match_do(C, &wmbase, &bmain->wm, &bmain->wm);
		WM_check(C); /* opens window(s), checks keymaps */

		if (retval == BKE_BLENDFILE_READ_OK_USERPREFS) {
			/* in case a userdef is read from regular .blend */
			wm_init_userdef(bmain, false);
		}

		if (retval != BKE_BLENDFILE_READ_FAIL) {
			if (do_history) {
				wm_history_file_update();
			}
		}

		wm_file_read_post(C, false, false, false);

		success = true;
	}
#if 0
	else if (retval == BKE_READ_EXOTIC_OK_OTHER)
		BKE_undo_write(C, "Import file");
#endif
	else if (retval == BKE_READ_EXOTIC_FAIL_OPEN) {
		BKE_reportf(reports, RPT_ERROR, "Cannot read file '%s': %s", filepath,
		            errno ? strerror(errno) : TIP_("unable to open the file"));
	}
	else if (retval == BKE_READ_EXOTIC_FAIL_FORMAT) {
		BKE_reportf(reports, RPT_ERROR, "File format is not supported in file '%s'", filepath);
	}
	else if (retval == BKE_READ_EXOTIC_FAIL_PATH) {
		BKE_reportf(reports, RPT_ERROR, "File path '%s' invalid", filepath);
	}
	else {
		BKE_reportf(reports, RPT_ERROR, "Unknown error loading '%s'", filepath);
		BLI_assert(!"invalid 'retval'");
	}


	if (success == false) {
		/* remove from recent files list */
		if (do_history) {
			RecentFile *recent = wm_file_history_find(filepath);
			if (recent) {
				wm_history_file_free(recent);
				wm_history_file_write();
			}
		}
	}

	WM_cursor_wait(0);

	return success;

}

static struct {
	char app_template[64];
	bool override;
} wm_init_state_app_template = {{0}};

/**
 * Used for setting app-template from the command line:
 * - non-empty string: overrides.
 * - empty string: override, using no app template.
 * - NULL: clears override.
 */
void WM_init_state_app_template_set(const char *app_template)
{
	if (app_template) {
		STRNCPY(wm_init_state_app_template.app_template, app_template);
		wm_init_state_app_template.override = true;
	}
	else {
		wm_init_state_app_template.app_template[0] = '\0';
		wm_init_state_app_template.override = false;
	}
}

const char *WM_init_state_app_template_get(void)
{
	return wm_init_state_app_template.override ? wm_init_state_app_template.app_template : NULL;
}


static bool wm_app_template_has_userpref(const char *app_template)
{
	/* Test if app template provides a userpref.blend. If not, we will
	 * share user preferences with the rest of Blender. */
	if (!app_template && app_template[0]) {
		return false;
	}

	char app_template_path[FILE_MAX];
	if (!BKE_appdir_app_template_id_search(app_template, app_template_path, sizeof(app_template_path))) {
		return false;
	}

	char userpref_path[FILE_MAX];
	BLI_path_join(userpref_path, sizeof(userpref_path), app_template_path, BLENDER_USERPREF_FILE, NULL);
	return BLI_exists(userpref_path);
}

/**
 * Called on startup, (context entirely filled with NULLs)
 * or called for 'New File' both startup.blend and userpref.blend are checked.
 *
 * \param use_factory_settings: Ignore on-disk startup file, use bundled ``datatoc_startup_blend`` instead.
 * Used for "Restore Factory Settings".
 * \param use_userdef: Load factory settings as well as startup file.
 * Disabled for "File New" we don't want to reload preferences.
 * \param filepath_startup_override: Optional path pointing to an alternative blend file (may be NULL).
 * \param app_template_override: Template to use instead of the template defined in user-preferences.
 * When not-null, this is written into the user preferences.
 */
void wm_homefile_read(
        bContext *C, ReportList *reports,
        bool use_factory_settings, bool use_empty_data, bool use_userdef,
        const char *filepath_startup_override, const char *app_template_override,
        bool *r_is_factory_startup)
{
	Main *bmain = G_MAIN;  /* Context does not always have valid main pointer here... */
	ListBase wmbase;
	bool success = false;

	bool filepath_startup_is_factory = true;
	char filepath_startup[FILE_MAX];
	char filepath_userdef[FILE_MAX];

	/* When 'app_template' is set: '{BLENDER_USER_CONFIG}/{app_template}' */
	char app_template_system[FILE_MAX];
	/* When 'app_template' is set: '{BLENDER_SYSTEM_SCRIPTS}/startup/bl_app_templates_system/{app_template}' */
	char app_template_config[FILE_MAX];

	/* Indicates whether user preferences were really load from memory.
	 *
	 * This is used for versioning code, and for this we can not rely on use_factory_settings
	 * passed via argument. This is because there might be configuration folder
	 * exists but it might not have userpref.blend and in this case we fallback to
	 * reading home file from memory.
	 *
	 * And in this case versioning code is to be run.
	 */
	bool read_userdef_from_memory = false;
	eBLOReadSkip skip_flags = use_userdef ? 0 : BLO_READ_SKIP_USERDEF;

	/* True if we load startup.blend from memory or use app-template startup.blend which the user hasn't saved. */
	bool is_factory_startup = true;

	/* options exclude eachother */
	BLI_assert((use_factory_settings && filepath_startup_override) == 0);

	if ((G.f & G_SCRIPT_OVERRIDE_PREF) == 0) {
		SET_FLAG_FROM_TEST(G.f, (U.flag & USER_SCRIPT_AUTOEXEC_DISABLE) == 0, G_SCRIPT_AUTOEXEC);
	}

	BLI_callback_exec(CTX_data_main(C), NULL, BLI_CB_EVT_LOAD_PRE);

	UI_view2d_zoom_cache_reset();

	G.relbase_valid = 0;

	/* put aside screens to match with persistent windows later */
	wm_window_match_init(C, &wmbase);

	filepath_startup[0] = '\0';
	filepath_userdef[0] = '\0';
	app_template_system[0] = '\0';
	app_template_config[0] = '\0';

	const char * const cfgdir = BKE_appdir_folder_id(BLENDER_USER_CONFIG, NULL);
	if (!use_factory_settings) {
		if (cfgdir) {
			BLI_path_join(filepath_startup, sizeof(filepath_startup), cfgdir, BLENDER_STARTUP_FILE, NULL);
			filepath_startup_is_factory = false;
			if (use_userdef) {
				BLI_path_join(filepath_userdef, sizeof(filepath_startup), cfgdir, BLENDER_USERPREF_FILE, NULL);
			}
		}
		else {
			use_factory_settings = true;
		}

		if (filepath_startup_override) {
			BLI_strncpy(filepath_startup, filepath_startup_override, FILE_MAX);
			filepath_startup_is_factory = false;
		}
	}

	/* load preferences before startup.blend */
	if (use_userdef) {
		if (!use_factory_settings && BLI_exists(filepath_userdef)) {
			UserDef *userdef = BKE_blendfile_userdef_read(filepath_userdef, NULL);
			if (userdef != NULL) {
				BKE_blender_userdef_data_set_and_free(userdef);
				userdef = NULL;

				skip_flags |= BLO_READ_SKIP_USERDEF;
				printf("Read prefs: %s\n", filepath_userdef);
			}
		}
	}

	const char *app_template = NULL;
	bool update_defaults = false;
	bool reset_app_template = false;

	if (filepath_startup_override != NULL) {
		/* pass */
	}
	else if (app_template_override) {
		/* This may be clearing the current template by setting to an empty string. */
		app_template = app_template_override;
	}
	else if (!use_factory_settings && U.app_template[0]) {
		app_template = U.app_template;
	}

	if ((!app_template && U.app_template[0]) ||
	    (app_template && !STREQ(app_template, U.app_template)))
	{
		/* Always load UI when switching to another template. */
		G.fileflags &= ~G_FILE_NO_UI;
		reset_app_template = true;
	}

	if ((app_template != NULL) && (app_template[0] != '\0')) {
		if (!BKE_appdir_app_template_id_search(
		            app_template, app_template_system, sizeof(app_template_system)))
		{
			/* Can safely continue with code below, just warn it's not found. */
			BKE_reportf(reports, RPT_WARNING, "Application Template '%s' not found", app_template);
		}

		/* Insert template name into startup file. */

		/* note that the path is being set even when 'use_factory_settings == true'
		 * this is done so we can load a templates factory-settings */
		if (!use_factory_settings) {
			BLI_path_join(app_template_config, sizeof(app_template_config), cfgdir, app_template, NULL);
			BLI_path_join(filepath_startup, sizeof(filepath_startup), app_template_config, BLENDER_STARTUP_FILE, NULL);
			filepath_startup_is_factory = false;
			if (BLI_access(filepath_startup, R_OK) != 0) {
				filepath_startup[0] = '\0';
			}
		}
		else {
			filepath_startup[0] = '\0';
		}

		if (filepath_startup[0] == '\0') {
			BLI_path_join(filepath_startup, sizeof(filepath_startup), app_template_system, BLENDER_STARTUP_FILE, NULL);
			filepath_startup_is_factory = true;

			/* Update defaults only for system templates. */
			update_defaults = true;
		}
	}

	if (!use_factory_settings || (filepath_startup[0] != '\0')) {
		if (BLI_access(filepath_startup, R_OK) == 0) {
			success = BKE_blendfile_read(
			        C, filepath_startup,
			        &(const struct BlendFileReadParams){
			            .is_startup = true,
			            .skip_flags = skip_flags,
			        },
			        NULL) != BKE_BLENDFILE_READ_FAIL;
		}
		if (BLI_listbase_is_empty(&U.themes)) {
			if (G.debug & G_DEBUG)
				printf("\nNote: No (valid) '%s' found, fall back to built-in default.\n\n", filepath_startup);
			success = false;
		}
		if (success) {
			if (update_defaults) {
				BLO_update_defaults_startup_blend(CTX_data_main(C), app_template);
			}
			is_factory_startup = filepath_startup_is_factory;
		}
	}

	if (success == false && filepath_startup_override && reports) {
		/* We can not return from here because wm is already reset */
		BKE_reportf(reports, RPT_ERROR, "Could not read '%s'", filepath_startup_override);
	}

	if (success == false) {
		success = BKE_blendfile_read_from_memory(
		        C, datatoc_startup_blend, datatoc_startup_blend_size, true,
		        &(const struct BlendFileReadParams){
		            .is_startup = true,
		            .skip_flags = skip_flags,
		        },
		        NULL);
		if (success) {
			if (use_userdef) {
				if ((skip_flags & BLO_READ_SKIP_USERDEF) == 0) {
					read_userdef_from_memory = true;
				}
			}
		}
		if (BLI_listbase_is_empty(&wmbase)) {
			wm_clear_default_size(C);
		}
	}

	if (use_empty_data) {
		BKE_blendfile_read_make_empty(C);
	}

	/* Load template preferences,
	 * unlike regular preferences we only use some of the settings,
	 * see: BKE_blender_userdef_set_app_template */
	if (app_template_system[0] != '\0') {
		char temp_path[FILE_MAX];
		temp_path[0] = '\0';
		if (!use_factory_settings) {
			BLI_path_join(temp_path, sizeof(temp_path), app_template_config, BLENDER_USERPREF_FILE, NULL);
			if (BLI_access(temp_path, R_OK) != 0) {
				temp_path[0] = '\0';
			}
		}

		if (temp_path[0] == '\0') {
			BLI_path_join(temp_path, sizeof(temp_path), app_template_system, BLENDER_USERPREF_FILE, NULL);
		}

		if (use_userdef) {
			UserDef *userdef_template = NULL;
			/* just avoids missing file warning */
			if (BLI_exists(temp_path)) {
				userdef_template = BKE_blendfile_userdef_read(temp_path, NULL);
			}
			if (userdef_template == NULL) {
				/* we need to have preferences load to overwrite preferences from previous template */
				userdef_template = BKE_blendfile_userdef_read_from_memory(
				        datatoc_startup_blend, datatoc_startup_blend_size, NULL);
				read_userdef_from_memory = true;
			}
			if (userdef_template) {
				BKE_blender_userdef_app_template_data_set_and_free(userdef_template);
				userdef_template = NULL;
			}
		}
	}

	if (app_template_override) {
		BLI_strncpy(U.app_template, app_template_override, sizeof(U.app_template));
	}

	/* prevent buggy files that had G_FILE_RELATIVE_REMAP written out by mistake. Screws up autosaves otherwise
	 * can remove this eventually, only in a 2.53 and older, now its not written */
	G.fileflags &= ~G_FILE_RELATIVE_REMAP;

	bmain = CTX_data_main(C);

	if (use_userdef) {
		/* check userdef before open window, keymaps etc */
		wm_init_userdef(bmain, read_userdef_from_memory);
		reset_app_template = true;
	}

	/* match the read WM with current WM */
	wm_window_match_do(C, &wmbase, &bmain->wm, &bmain->wm);

	if (use_factory_settings) {
		/*  Clear keymaps because the current default keymap may have been initialized from user preferences,
		 *  which have been reset. */
		for (wmWindowManager *wm = bmain->wm.first; wm; wm = wm->id.next) {
			if (wm->defaultconf) {
				wm->defaultconf->flag &= ~KEYCONF_INIT_DEFAULT;
			}
		}
	}

	WM_check(C); /* opens window(s), checks keymaps */

	bmain->name[0] = '\0';

	/* start with save preference untitled.blend */
	G.save_over = 0;
	/* disable auto-play in startup.blend... */
	G.fileflags &= ~G_FILE_AUTOPLAY;

	wm_file_read_post(C, true, is_factory_startup, reset_app_template);

	if (r_is_factory_startup) {
		*r_is_factory_startup = is_factory_startup;
	}
}

/** \name WM History File API
 * \{ */

void wm_history_file_read(void)
{
	char name[FILE_MAX];
	LinkNode *l, *lines;
	struct RecentFile *recent;
	const char *line;
	int num;
	const char * const cfgdir = BKE_appdir_folder_id(BLENDER_USER_CONFIG, NULL);

	if (!cfgdir) return;

	BLI_make_file_string("/", name, cfgdir, BLENDER_HISTORY_FILE);

	lines = BLI_file_read_as_lines(name);

	BLI_listbase_clear(&G.recent_files);

	/* read list of recent opened files from recent-files.txt to memory */
	for (l = lines, num = 0; l && (num < U.recent_files); l = l->next) {
		line = l->link;
		/* don't check if files exist, causes slow startup for remote/external drives */
		if (line[0]) {
			recent = (RecentFile *)MEM_mallocN(sizeof(RecentFile), "RecentFile");
			BLI_addtail(&(G.recent_files), recent);
			recent->filepath = BLI_strdup(line);
			num++;
		}
	}

	BLI_file_free_lines(lines);
}

static RecentFile *wm_history_file_new(const char *filepath)
{
	RecentFile *recent = MEM_mallocN(sizeof(RecentFile), "RecentFile");
	recent->filepath = BLI_strdup(filepath);
	return recent;
}

static void wm_history_file_free(RecentFile *recent)
{
	BLI_assert(BLI_findindex(&G.recent_files, recent) != -1);
	MEM_freeN(recent->filepath);
	BLI_freelinkN(&G.recent_files, recent);
}

static RecentFile *wm_file_history_find(const char *filepath)
{
	return BLI_findstring_ptr(&G.recent_files, filepath, offsetof(RecentFile, filepath));
}

/**
 * Write #BLENDER_HISTORY_FILE as-is, without checking the environment
 * (that's handled by #wm_history_file_update).
 */
static void wm_history_file_write(void)
{
	const char *user_config_dir;
	char name[FILE_MAX];
	FILE *fp;

	/* will be NULL in background mode */
	user_config_dir = BKE_appdir_folder_id_create(BLENDER_USER_CONFIG, NULL);
	if (!user_config_dir)
		return;

	BLI_make_file_string("/", name, user_config_dir, BLENDER_HISTORY_FILE);

	fp = BLI_fopen(name, "w");
	if (fp) {
		struct RecentFile *recent;
		for (recent = G.recent_files.first; recent; recent = recent->next) {
			fprintf(fp, "%s\n", recent->filepath);
		}
		fclose(fp);
	}
}

/**
 * Run after saving a file to refresh the #BLENDER_HISTORY_FILE list.
 */
static void wm_history_file_update(void)
{
	RecentFile *recent;
	const char *blendfile_name = BKE_main_blendfile_path_from_global();

	/* no write history for recovered startup files */
	if (blendfile_name[0] == '\0') {
		return;
	}

	recent = G.recent_files.first;
	/* refresh recent-files.txt of recent opened files, when current file was changed */
	if (!(recent) || (BLI_path_cmp(recent->filepath, blendfile_name) != 0)) {

		recent = wm_file_history_find(blendfile_name);
		if (recent) {
			BLI_remlink(&G.recent_files, recent);
		}
		else {
			RecentFile *recent_next;
			for (recent = BLI_findlink(&G.recent_files, U.recent_files - 1); recent; recent = recent_next) {
				recent_next = recent->next;
				wm_history_file_free(recent);
			}
			recent = wm_history_file_new(blendfile_name);
		}

		/* add current file to the beginning of list */
		BLI_addhead(&(G.recent_files), recent);

		/* write current file to recent-files.txt */
		wm_history_file_write();

		/* also update most recent files on System */
		GHOST_addToSystemRecentFiles(blendfile_name);
	}
}

/** \} */


/* screen can be NULL */
static ImBuf *blend_file_thumb(const bContext *C, Scene *scene, bScreen *screen, BlendThumbnail **thumb_pt)
{
	/* will be scaled down, but gives some nice oversampling */
	ImBuf *ibuf;
	BlendThumbnail *thumb;
	char err_out[256] = "unknown";

	/* screen if no camera found */
	ScrArea *sa = NULL;
	ARegion *ar = NULL;
	View3D *v3d = NULL;

	/* In case we are given a valid thumbnail data, just generate image from it. */
	if (*thumb_pt) {
		thumb = *thumb_pt;
		return BKE_main_thumbnail_to_imbuf(NULL, thumb);
	}

	/* scene can be NULL if running a script at startup and calling the save operator */
	if (G.background || scene == NULL)
		return NULL;

	if ((scene->camera == NULL) && (screen != NULL)) {
		sa = BKE_screen_find_big_area(screen, SPACE_VIEW3D, 0);
		ar = BKE_area_find_region_type(sa, RGN_TYPE_WINDOW);
		if (ar) {
			v3d = sa->spacedata.first;
		}
	}

	if (scene->camera == NULL && v3d == NULL) {
		return NULL;
	}

	/* gets scaled to BLEN_THUMB_SIZE */
	Depsgraph *depsgraph = CTX_data_depsgraph(C);

	if (scene->camera) {
		ibuf = ED_view3d_draw_offscreen_imbuf_simple(
		        depsgraph, scene, OB_SOLID, scene->camera,
		        BLEN_THUMB_SIZE * 2, BLEN_THUMB_SIZE * 2,
		        IB_rect, V3D_OFSDRAW_NONE, R_ALPHAPREMUL, 0, NULL,
		        NULL, err_out);
	}
	else {
		ibuf = ED_view3d_draw_offscreen_imbuf(
		        depsgraph, scene, OB_SOLID, v3d, ar,
		        BLEN_THUMB_SIZE * 2, BLEN_THUMB_SIZE * 2,
		        IB_rect, V3D_OFSDRAW_NONE, R_ALPHAPREMUL, 0, NULL,
		        NULL, err_out);
	}

	if (ibuf) {
		float aspect = (scene->r.xsch * scene->r.xasp) / (scene->r.ysch * scene->r.yasp);

		/* dirty oversampling */
		IMB_scaleImBuf(ibuf, BLEN_THUMB_SIZE, BLEN_THUMB_SIZE);

		/* add pretty overlay */
		IMB_thumb_overlay_blend(ibuf->rect, ibuf->x, ibuf->y, aspect);

		thumb = BKE_main_thumbnail_from_imbuf(NULL, ibuf);
	}
	else {
		/* '*thumb_pt' needs to stay NULL to prevent a bad thumbnail from being handled */
		fprintf(stderr, "blend_file_thumb failed to create thumbnail: %s\n", err_out);
		thumb = NULL;
	}

	/* must be freed by caller */
	*thumb_pt = thumb;

	return ibuf;
}

/* easy access from gdb */
bool write_crash_blend(void)
{
	char path[FILE_MAX];
	int fileflags = G.fileflags & ~(G_FILE_HISTORY); /* don't do file history on crash file */

	BLI_strncpy(path, BKE_main_blendfile_path_from_global(), sizeof(path));
	BLI_path_extension_replace(path, sizeof(path), "_crash.blend");
	if (BLO_write_file(G_MAIN, path, fileflags, NULL, NULL)) {
		printf("written: %s\n", path);
		return 1;
	}
	else {
		printf("failed: %s\n", path);
		return 0;
	}
}

/**
 * \see #wm_homefile_write_exec wraps #BLO_write_file in a similar way.
 */
static bool wm_file_write(bContext *C, const char *filepath, int fileflags, ReportList *reports)
{
	Main *bmain = CTX_data_main(C);
	Library *li;
	int len;
	int ok = false;
	BlendThumbnail *thumb, *main_thumb;
	ImBuf *ibuf_thumb = NULL;

	len = strlen(filepath);

	if (len == 0) {
		BKE_report(reports, RPT_ERROR, "Path is empty, cannot save");
		return ok;
	}

	if (len >= FILE_MAX) {
		BKE_report(reports, RPT_ERROR, "Path too long, cannot save");
		return ok;
	}

	/* Check if file write permission is ok */
	if (BLI_exists(filepath) && !BLI_file_is_writable(filepath)) {
		BKE_reportf(reports, RPT_ERROR, "Cannot save blend file, path '%s' is not writable", filepath);
		return ok;
	}

	/* note: used to replace the file extension (to ensure '.blend'),
	 * no need to now because the operator ensures,
	 * its handy for scripts to save to a predefined name without blender editing it */

	/* send the OnSave event */
	for (li = bmain->library.first; li; li = li->id.next) {
		if (BLI_path_cmp(li->filepath, filepath) == 0) {
			BKE_reportf(reports, RPT_ERROR, "Cannot overwrite used library '%.240s'", filepath);
			return ok;
		}
	}

	/* Call pre-save callbacks befores writing preview, that way you can generate custom file thumbnail... */
	BLI_callback_exec(bmain, NULL, BLI_CB_EVT_SAVE_PRE);

	/* blend file thumbnail */
	/* save before exit_editmode, otherwise derivedmeshes for shared data corrupt #27765) */
	/* Main now can store a .blend thumbnail, useful for background mode or thumbnail customization. */
	main_thumb = thumb = bmain->blen_thumb;
	if ((U.flag & USER_SAVE_PREVIEWS) && BLI_thread_is_main()) {
		ibuf_thumb = blend_file_thumb(C, CTX_data_scene(C), CTX_wm_screen(C), &thumb);
	}

	/* operator now handles overwrite checks */

	if (G.fileflags & G_AUTOPACK) {
		packAll(bmain, reports, false);
	}

	/* don't forget not to return without! */
	WM_cursor_wait(1);

	ED_editors_flush_edits(bmain, false);

	fileflags |= G_FILE_HISTORY; /* write file history */

	/* first time saving */
	/* XXX temp solution to solve bug, real fix coming (ton) */
	if ((BKE_main_blendfile_path(bmain)[0] == '\0') && !(fileflags & G_FILE_SAVE_COPY)) {
		BLI_strncpy(bmain->name, filepath, sizeof(bmain->name));
	}

	/* XXX temp solution to solve bug, real fix coming (ton) */
	bmain->recovered = 0;

	if (BLO_write_file(CTX_data_main(C), filepath, fileflags, reports, thumb)) {
		const bool do_history = (G.background == false) && (CTX_wm_manager(C)->op_undo_depth == 0);

		if (!(fileflags & G_FILE_SAVE_COPY)) {
			G.relbase_valid = 1;
			BLI_strncpy(bmain->name, filepath, sizeof(bmain->name));  /* is guaranteed current file */

			G.save_over = 1; /* disable untitled.blend convention */
		}

		SET_FLAG_FROM_TEST(G.fileflags, fileflags & G_FILE_COMPRESS, G_FILE_COMPRESS);
		SET_FLAG_FROM_TEST(G.fileflags, fileflags & G_FILE_AUTOPLAY, G_FILE_AUTOPLAY);

		/* prevent background mode scripts from clobbering history */
		if (do_history) {
			wm_history_file_update();
		}

		BLI_callback_exec(bmain, NULL, BLI_CB_EVT_SAVE_POST);

		/* run this function after because the file cant be written before the blend is */
		if (ibuf_thumb) {
			IMB_thumb_delete(filepath, THB_FAIL); /* without this a failed thumb overrides */
			ibuf_thumb = IMB_thumb_create(filepath, THB_LARGE, THB_SOURCE_BLEND, ibuf_thumb);
		}

		/* Success. */
		ok = true;
	}

	if (ibuf_thumb) {
		IMB_freeImBuf(ibuf_thumb);
	}
	if (thumb && thumb != main_thumb) {
		MEM_freeN(thumb);
	}

	WM_cursor_wait(0);

	return ok;
}

/************************ autosave ****************************/

void wm_autosave_location(char *filepath)
{
	const int pid = abs(getpid());
	char path[1024];
#ifdef WIN32
	const char *savedir;
#endif

	if (G_MAIN && G.relbase_valid) {
		const char *basename = BLI_path_basename(BKE_main_blendfile_path_from_global());
		int len = strlen(basename) - 6;
		BLI_snprintf(path, sizeof(path), "%.*s.blend", len, basename);
	}
	else {
		BLI_snprintf(path, sizeof(path), "%d.blend", pid);
	}

#ifdef WIN32
	/* XXX Need to investigate how to handle default location of '/tmp/'
	 * This is a relative directory on Windows, and it may be
	 * found. Example:
	 * Blender installed on D:\ drive, D:\ drive has D:\tmp\
	 * Now, BLI_exists() will find '/tmp/' exists, but
	 * BLI_make_file_string will create string that has it most likely on C:\
	 * through get_default_root().
	 * If there is no C:\tmp autosave fails. */
	if (!BLI_exists(BKE_tempdir_base())) {
		savedir = BKE_appdir_folder_id_create(BLENDER_USER_AUTOSAVE, NULL);
		BLI_make_file_string("/", filepath, savedir, path);
		return;
	}
#endif

	BLI_make_file_string("/", filepath, BKE_tempdir_base(), path);
}

void WM_autosave_init(wmWindowManager *wm)
{
	wm_autosave_timer_ended(wm);

	if (U.flag & USER_AUTOSAVE)
		wm->autosavetimer = WM_event_add_timer(wm, NULL, TIMERAUTOSAVE, U.savetime * 60.0);
}

void wm_autosave_timer(const bContext *C, wmWindowManager *wm, wmTimer *UNUSED(wt))
{
	wmWindow *win;
	wmEventHandler *handler;
	char filepath[FILE_MAX];

	WM_event_remove_timer(wm, NULL, wm->autosavetimer);

	/* if a modal operator is running, don't autosave, but try again in 10 seconds */
	for (win = wm->windows.first; win; win = win->next) {
		for (handler = win->modalhandlers.first; handler; handler = handler->next) {
			if (handler->op) {
				wm->autosavetimer = WM_event_add_timer(wm, NULL, TIMERAUTOSAVE, 10.0);
				if (G.debug) {
					printf("Skipping auto-save, modal operator running, retrying in ten seconds...\n");
				}
				return;
			}
		}
	}

	wm_autosave_location(filepath);

	if (U.uiflag & USER_GLOBALUNDO) {
		/* fast save of last undobuffer, now with UI */
		struct MemFile *memfile = ED_undosys_stack_memfile_get_active(wm->undo_stack);
		if (memfile) {
			BLO_memfile_write_file(memfile, filepath);
		}
	}
	else {
		/*  save as regular blend file */
<<<<<<< HEAD
		int fileflags = G.fileflags & ~(G_FILE_COMPRESS | G_FILE_AUTOPLAY | G_FILE_HISTORY);
=======
		Main *bmain = CTX_data_main(C);
		int fileflags = G.fileflags & ~(G_FILE_COMPRESS | G_FILE_HISTORY);
>>>>>>> e4c78436

		ED_editors_flush_edits(bmain, false);

		/* Error reporting into console */
		BLO_write_file(bmain, filepath, fileflags, NULL, NULL);
	}
	/* do timer after file write, just in case file write takes a long time */
	wm->autosavetimer = WM_event_add_timer(wm, NULL, TIMERAUTOSAVE, U.savetime * 60.0);
}

void wm_autosave_timer_ended(wmWindowManager *wm)
{
	if (wm->autosavetimer) {
		WM_event_remove_timer(wm, NULL, wm->autosavetimer);
		wm->autosavetimer = NULL;
	}
}

void wm_autosave_delete(void)
{
	char filename[FILE_MAX];

	wm_autosave_location(filename);

	if (BLI_exists(filename)) {
		char str[FILE_MAX];
		BLI_make_file_string("/", str, BKE_tempdir_base(), BLENDER_QUIT_FILE);

		/* if global undo; remove tempsave, otherwise rename */
		if (U.uiflag & USER_GLOBALUNDO) BLI_delete(filename, false, false);
		else BLI_rename(filename, str);
	}
}

void wm_autosave_read(bContext *C, ReportList *reports)
{
	char filename[FILE_MAX];

	wm_autosave_location(filename);
	WM_file_read(C, filename, reports);
}


/** \name Initialize WM_OT_open_xxx properties
 *
 * Check if load_ui was set by the caller.
 * Fall back to user preference when file flags not specified.
 *
 * \{ */

void wm_open_init_load_ui(wmOperator *op, bool use_prefs)
{
	PropertyRNA *prop = RNA_struct_find_property(op->ptr, "load_ui");
	if (!RNA_property_is_set(op->ptr, prop)) {
		bool value = use_prefs ?
		             ((U.flag & USER_FILENOUI) == 0) :
		             ((G.fileflags & G_FILE_NO_UI) == 0);

		RNA_property_boolean_set(op->ptr, prop, value);
	}
}

void wm_open_init_use_scripts(wmOperator *op, bool use_prefs)
{
	PropertyRNA *prop = RNA_struct_find_property(op->ptr, "use_scripts");
	if (!RNA_property_is_set(op->ptr, prop)) {
		/* use G_SCRIPT_AUTOEXEC rather than the userpref because this means if
		 * the flag has been disabled from the command line, then opening
		 * from the menu wont enable this setting. */
		bool value = use_prefs ?
		             ((U.flag & USER_SCRIPT_AUTOEXEC_DISABLE) == 0) :
		             ((G.f & G_SCRIPT_AUTOEXEC) != 0);

		RNA_property_boolean_set(op->ptr, prop, value);
	}
}

/** \} */

void WM_file_tag_modified(void)
{
	wmWindowManager *wm = G_MAIN->wm.first;
	if (wm->file_saved) {
		wm->file_saved = 0;
		/* notifier that data changed, for save-over warning or header */
		WM_main_add_notifier(NC_WM | ND_DATACHANGED, NULL);
	}
}

/** \name Preferences/startup save & load.
 *
 * \{ */

/**
 * \see #wm_file_write wraps #BLO_write_file in a similar way.
 * \return success.
 */
static int wm_homefile_write_exec(bContext *C, wmOperator *op)
{
	Main *bmain = CTX_data_main(C);
	wmWindowManager *wm = CTX_wm_manager(C);
	wmWindow *win = CTX_wm_window(C);
	char filepath[FILE_MAX];
	int fileflags;

	const char *app_template = U.app_template[0] ? U.app_template : NULL;
	const char * const cfgdir = BKE_appdir_folder_id_create(BLENDER_USER_CONFIG, app_template);
	if (cfgdir == NULL) {
		BKE_report(op->reports, RPT_ERROR, "Unable to create user config path");
		return OPERATOR_CANCELLED;
	}

	BLI_callback_exec(bmain, NULL, BLI_CB_EVT_SAVE_PRE);

	/* check current window and close it if temp */
	if (win && WM_window_is_temp_screen(win))
		wm_window_close(C, wm, win);

	/* update keymaps in user preferences */
	WM_keyconfig_update(wm);

	BLI_path_join(filepath, sizeof(filepath), cfgdir, BLENDER_STARTUP_FILE, NULL);

	printf("Writing homefile: '%s' ", filepath);

	ED_editors_flush_edits(bmain, false);

	/*  force save as regular blend file */
	fileflags = G.fileflags & ~(G_FILE_COMPRESS | G_FILE_AUTOPLAY | G_FILE_HISTORY);

	if (BLO_write_file(bmain, filepath, fileflags | G_FILE_USERPREFS, op->reports, NULL) == 0) {
		printf("fail\n");
		return OPERATOR_CANCELLED;
	}

	printf("ok\n");

	G.save_over = 0;

	BLI_callback_exec(bmain, NULL, BLI_CB_EVT_SAVE_POST);

	return OPERATOR_FINISHED;
}

void WM_OT_save_homefile(wmOperatorType *ot)
{
	ot->name = "Save Startup File";
	ot->idname = "WM_OT_save_homefile";
	ot->description = "Make the current file the default .blend file";

	ot->invoke = WM_operator_confirm;
	ot->exec = wm_homefile_write_exec;
}

static int wm_userpref_autoexec_add_exec(bContext *UNUSED(C), wmOperator *UNUSED(op))
{
	bPathCompare *path_cmp = MEM_callocN(sizeof(bPathCompare), "bPathCompare");
	BLI_addtail(&U.autoexec_paths, path_cmp);
	return OPERATOR_FINISHED;
}

void WM_OT_userpref_autoexec_path_add(wmOperatorType *ot)
{
	ot->name = "Add Autoexec Path";
	ot->idname = "WM_OT_userpref_autoexec_path_add";
	ot->description = "Add path to exclude from autoexecution";

	ot->exec = wm_userpref_autoexec_add_exec;

	ot->flag = OPTYPE_INTERNAL;
}

static int wm_userpref_autoexec_remove_exec(bContext *UNUSED(C), wmOperator *op)
{
	const int index = RNA_int_get(op->ptr, "index");
	bPathCompare *path_cmp = BLI_findlink(&U.autoexec_paths, index);
	if (path_cmp) {
		BLI_freelinkN(&U.autoexec_paths, path_cmp);
	}
	return OPERATOR_FINISHED;
}

void WM_OT_userpref_autoexec_path_remove(wmOperatorType *ot)
{
	ot->name = "Remove Autoexec Path";
	ot->idname = "WM_OT_userpref_autoexec_path_remove";
	ot->description = "Remove path to exclude from autoexecution";

	ot->exec = wm_userpref_autoexec_remove_exec;

	ot->flag = OPTYPE_INTERNAL;

	RNA_def_int(ot->srna, "index", 0, 0, INT_MAX, "Index", "", 0, 1000);
}

/* Only save the prefs block. operator entry */
static int wm_userpref_write_exec(bContext *C, wmOperator *op)
{
	wmWindowManager *wm = CTX_wm_manager(C);
	char filepath[FILE_MAX];
	const char *cfgdir;
	bool ok = true;
	bool use_template_userpref = wm_app_template_has_userpref(U.app_template);

	/* update keymaps in user preferences */
	WM_keyconfig_update(wm);

	if ((cfgdir = BKE_appdir_folder_id_create(BLENDER_USER_CONFIG, NULL))) {
		bool ok_write;
		BLI_path_join(filepath, sizeof(filepath), cfgdir, BLENDER_USERPREF_FILE, NULL);

		printf("Writing userprefs: '%s' ", filepath);
		if (use_template_userpref) {
			ok_write = BKE_blendfile_userdef_write_app_template(filepath, op->reports);
		}
		else {
			ok_write = BKE_blendfile_userdef_write(filepath, op->reports);
		}

		if (ok_write) {
			printf("ok\n");
		}
		else {
			printf("fail\n");
			ok = false;
		}
	}
	else {
		BKE_report(op->reports, RPT_ERROR, "Unable to create userpref path");
	}

	if (use_template_userpref) {
		if ((cfgdir = BKE_appdir_folder_id_create(BLENDER_USER_CONFIG, U.app_template))) {
			/* Also save app-template prefs */
			BLI_path_join(filepath, sizeof(filepath), cfgdir, BLENDER_USERPREF_FILE, NULL);

			printf("Writing userprefs app-template: '%s' ", filepath);
			if (BKE_blendfile_userdef_write(filepath, op->reports) != 0) {
				printf("ok\n");
			}
			else {
				printf("fail\n");
				ok = false;
			}
		}
		else {
			BKE_report(op->reports, RPT_ERROR, "Unable to create app-template userpref path");
			ok = false;
		}
	}

	return ok ? OPERATOR_FINISHED : OPERATOR_CANCELLED;
}

void WM_OT_save_userpref(wmOperatorType *ot)
{
	ot->name = "Save Preferences";
	ot->idname = "WM_OT_save_userpref";
	ot->description = "Save preferences separately, overrides startup file preferences";

	ot->invoke = WM_operator_confirm;
	ot->exec = wm_userpref_write_exec;
}

static int wm_history_file_read_exec(bContext *UNUSED(C), wmOperator *UNUSED(op))
{
	ED_file_read_bookmarks();
	wm_history_file_read();
	return OPERATOR_FINISHED;
}

void WM_OT_read_history(wmOperatorType *ot)
{
	ot->name = "Reload History File";
	ot->idname = "WM_OT_read_history";
	ot->description = "Reloads history and bookmarks";

	ot->invoke = WM_operator_confirm;
	ot->exec = wm_history_file_read_exec;

	/* this operator is only used for loading settings from a previous blender install */
	ot->flag = OPTYPE_INTERNAL;
}

static int wm_homefile_read_exec(bContext *C, wmOperator *op)
{
	const bool use_factory_settings = (STREQ(op->type->idname, "WM_OT_read_factory_settings"));
	bool use_userdef = false;
	char filepath_buf[FILE_MAX];
	const char *filepath = NULL;

	if (!use_factory_settings) {
		PropertyRNA *prop = RNA_struct_find_property(op->ptr, "filepath");

		/* This can be used when loading of a start-up file should only change
		 * the scene content but keep the blender UI as it is. */
		wm_open_init_load_ui(op, true);
		SET_FLAG_FROM_TEST(G.fileflags, !RNA_boolean_get(op->ptr, "load_ui"), G_FILE_NO_UI);

		if (RNA_property_is_set(op->ptr, prop)) {
			RNA_property_string_get(op->ptr, prop, filepath_buf);
			filepath = filepath_buf;
			if (BLI_access(filepath, R_OK)) {
				BKE_reportf(op->reports, RPT_ERROR, "Can't read alternative start-up file: '%s'", filepath);
				return OPERATOR_CANCELLED;
			}
		}
	}
	else {
		/* always load UI for factory settings (prefs will re-init) */
		G.fileflags &= ~G_FILE_NO_UI;
		/* Always load preferences with factory settings. */
		use_userdef = true;
	}

	char app_template_buf[sizeof(U.app_template)];
	const char *app_template;
	PropertyRNA *prop_app_template = RNA_struct_find_property(op->ptr, "app_template");
	const bool use_splash = !use_factory_settings && RNA_boolean_get(op->ptr, "use_splash");
	const bool use_empty_data = RNA_boolean_get(op->ptr, "use_empty");

	if (prop_app_template && RNA_property_is_set(op->ptr, prop_app_template)) {
		RNA_property_string_get(op->ptr, prop_app_template, app_template_buf);
		app_template = app_template_buf;

		/* Always load preferences when switching templates with own preferences. */
		use_userdef = wm_app_template_has_userpref(app_template) ||
		              wm_app_template_has_userpref(U.app_template);

		/* Turn override off, since we're explicitly loading a different app-template. */
		WM_init_state_app_template_set(NULL);
	}
	else {
		/* Normally NULL, only set when overriding from the command-line. */
		app_template = WM_init_state_app_template_get();
	}

	wm_homefile_read(C, op->reports, use_factory_settings, use_empty_data, use_userdef, filepath, app_template, NULL);
	if (use_splash) {
		WM_init_splash(C);
	}
	return OPERATOR_FINISHED;
}

static int wm_homefile_read_invoke(bContext *C, wmOperator *UNUSED(op), const wmEvent *UNUSED(event))
{
	/* Draw menu which includes default startup and application templates. */
	uiPopupMenu *pup = UI_popup_menu_begin(C, IFACE_("New File"), ICON_FILE_NEW);
	uiLayout *layout = UI_popup_menu_layout(pup);

	MenuType *mt = WM_menutype_find("TOPBAR_MT_file_new", false);
	if (mt) {
		UI_menutype_draw(C, mt, layout);
	}

	UI_popup_menu_end(C, pup);

	return OPERATOR_INTERFACE;
}

void WM_OT_read_homefile(wmOperatorType *ot)
{
	PropertyRNA *prop;
	ot->name = "Reload Start-Up File";
	ot->idname = "WM_OT_read_homefile";
	ot->description = "Open the default file (doesn't save the current file)";

	ot->invoke = wm_homefile_read_invoke;
	ot->exec = wm_homefile_read_exec;

	prop = RNA_def_string_file_path(ot->srna, "filepath", NULL,
	                                FILE_MAX, "File Path",
	                                "Path to an alternative start-up file");
	RNA_def_property_flag(prop, PROP_HIDDEN);

	/* So scripts can use an alternative start-up file without the UI */
	prop = RNA_def_boolean(ot->srna, "load_ui", true, "Load UI",
	                       "Load user interface setup from the .blend file");
	RNA_def_property_flag(prop, PROP_HIDDEN | PROP_SKIP_SAVE);

	prop = RNA_def_boolean(ot->srna, "use_empty", false, "Empty", "");
	RNA_def_property_flag(prop, PROP_HIDDEN | PROP_SKIP_SAVE);

	/* So the splash can be kept open after loading a file (for templates). */
	prop = RNA_def_boolean(ot->srna, "use_splash", false, "Splash", "");
	RNA_def_property_flag(prop, PROP_HIDDEN | PROP_SKIP_SAVE);

	prop = RNA_def_string(ot->srna, "app_template", "Template", sizeof(U.app_template), "", "");
	RNA_def_property_flag(prop, PROP_HIDDEN | PROP_SKIP_SAVE);

	/* omit poll to run in background mode */
}

void WM_OT_read_factory_settings(wmOperatorType *ot)
{
	PropertyRNA *prop;

	ot->name = "Load Factory Settings";
	ot->idname = "WM_OT_read_factory_settings";
	ot->description = "Load default file and preferences";

	ot->invoke = WM_operator_confirm;
	ot->exec = wm_homefile_read_exec;

	prop = RNA_def_string(ot->srna, "app_template", "Template", sizeof(U.app_template), "", "");
	RNA_def_property_flag(prop, PROP_HIDDEN | PROP_SKIP_SAVE);

	prop = RNA_def_boolean(ot->srna, "use_empty", false, "Empty", "");
	RNA_def_property_flag(prop, PROP_HIDDEN | PROP_SKIP_SAVE);

	/* omit poll to run in background mode */
}

/** \} */

/** \name Open main .blend file.
 *
 * \{ */

/**
 * Wrap #WM_file_read, shared by file reading operators.
 */
static bool wm_file_read_opwrap(bContext *C, const char *filepath, ReportList *reports,
                                const bool autoexec_init)
{
	bool success;

	/* XXX wm in context is not set correctly after WM_file_read -> crash */
	/* do it before for now, but is this correct with multiple windows? */
	WM_event_add_notifier(C, NC_WINDOW, NULL);

	if (autoexec_init) {
		WM_file_autoexec_init(filepath);
	}

	success = WM_file_read(C, filepath, reports);

	return success;
}

/* currently fits in a pointer */
struct FileRuntime {
	bool is_untrusted;
};

static int wm_open_mainfile_invoke(bContext *C, wmOperator *op, const wmEvent *UNUSED(event))
{
	Main *bmain = CTX_data_main(C);
	const char *openname = BKE_main_blendfile_path(bmain);

	if (CTX_wm_window(C) == NULL) {
		/* in rare cases this could happen, when trying to invoke in background
		 * mode on load for example. Don't use poll for this because exec()
		 * can still run without a window */
		BKE_report(op->reports, RPT_ERROR, "Context window not set");
		return OPERATOR_CANCELLED;
	}

	/* if possible, get the name of the most recently used .blend file */
	if (G.recent_files.first) {
		struct RecentFile *recent = G.recent_files.first;
		openname = recent->filepath;
	}

	RNA_string_set(op->ptr, "filepath", openname);
	wm_open_init_load_ui(op, true);
	wm_open_init_use_scripts(op, true);
	op->customdata = NULL;

	WM_event_add_fileselect(C, op);

	return OPERATOR_RUNNING_MODAL;
}

static int wm_open_mainfile_exec(bContext *C, wmOperator *op)
{
	char filepath[FILE_MAX];
	bool success;

	RNA_string_get(op->ptr, "filepath", filepath);

	/* re-use last loaded setting so we can reload a file without changing */
	wm_open_init_load_ui(op, false);
	wm_open_init_use_scripts(op, false);

	if (RNA_boolean_get(op->ptr, "load_ui"))
		G.fileflags &= ~G_FILE_NO_UI;
	else
		G.fileflags |= G_FILE_NO_UI;

	if (RNA_boolean_get(op->ptr, "use_scripts"))
		G.f |= G_SCRIPT_AUTOEXEC;
	else
		G.f &= ~G_SCRIPT_AUTOEXEC;

	success = wm_file_read_opwrap(C, filepath, op->reports, !(G.f & G_SCRIPT_AUTOEXEC));

	/* for file open also popup for warnings, not only errors */
	BKE_report_print_level_set(op->reports, RPT_WARNING);

	if (success) {
		return OPERATOR_FINISHED;
	}
	else {
		return OPERATOR_CANCELLED;
	}
}

static bool wm_open_mainfile_check(bContext *UNUSED(C), wmOperator *op)
{
	struct FileRuntime *file_info = (struct FileRuntime *)&op->customdata;
	PropertyRNA *prop = RNA_struct_find_property(op->ptr, "use_scripts");
	bool is_untrusted = false;
	char path[FILE_MAX];
	char *lslash;

	RNA_string_get(op->ptr, "filepath", path);

	/* get the dir */
	lslash = (char *)BLI_last_slash(path);
	if (lslash) *(lslash + 1) = '\0';

	if ((U.flag & USER_SCRIPT_AUTOEXEC_DISABLE) == 0) {
		if (BKE_autoexec_match(path) == true) {
			RNA_property_boolean_set(op->ptr, prop, false);
			is_untrusted = true;
		}
	}

	if (file_info) {
		file_info->is_untrusted = is_untrusted;
	}

	return is_untrusted;
}

static void wm_open_mainfile_ui(bContext *UNUSED(C), wmOperator *op)
{
	struct FileRuntime *file_info = (struct FileRuntime *)&op->customdata;
	uiLayout *layout = op->layout;
	uiLayout *col = op->layout;
	const char *autoexec_text;

	uiItemR(layout, op->ptr, "load_ui", 0, NULL, ICON_NONE);

	col = uiLayoutColumn(layout, false);
	if (file_info->is_untrusted) {
		autoexec_text = IFACE_("Trusted Source [Untrusted Path]");
		uiLayoutSetActive(col, false);
		uiLayoutSetEnabled(col, false);
	}
	else {
		autoexec_text = IFACE_("Trusted Source");
	}

	uiItemR(col, op->ptr, "use_scripts", 0, autoexec_text, ICON_NONE);
}

void WM_OT_open_mainfile(wmOperatorType *ot)
{
	ot->name = "Open Blender File";
	ot->idname = "WM_OT_open_mainfile";
	ot->description = "Open a Blender file";

	ot->invoke = wm_open_mainfile_invoke;
	ot->exec = wm_open_mainfile_exec;
	ot->check = wm_open_mainfile_check;
	ot->ui = wm_open_mainfile_ui;
	/* omit window poll so this can work in background mode */

	WM_operator_properties_filesel(
	        ot, FILE_TYPE_FOLDER | FILE_TYPE_BLENDER, FILE_BLENDER, FILE_OPENFILE,
	        WM_FILESEL_FILEPATH, FILE_DEFAULTDISPLAY, FILE_SORT_ALPHA);

	RNA_def_boolean(ot->srna, "load_ui", true, "Load UI", "Load user interface setup in the .blend file");
	RNA_def_boolean(ot->srna, "use_scripts", true, "Trusted Source",
	                "Allow .blend file to execute scripts automatically, default available from system preferences");
}

/** \} */

/** \name Reload (revert) main .blend file.
 *
 * \{ */

static int wm_revert_mainfile_exec(bContext *C, wmOperator *op)
{
	Main *bmain = CTX_data_main(C);
	bool success;
	char filepath[FILE_MAX];

	wm_open_init_use_scripts(op, false);

	if (RNA_boolean_get(op->ptr, "use_scripts"))
		G.f |= G_SCRIPT_AUTOEXEC;
	else
		G.f &= ~G_SCRIPT_AUTOEXEC;

	BLI_strncpy(filepath, BKE_main_blendfile_path(bmain), sizeof(filepath));
	success = wm_file_read_opwrap(C, filepath, op->reports, !(G.f & G_SCRIPT_AUTOEXEC));

	if (success) {
		return OPERATOR_FINISHED;
	}
	else {
		return OPERATOR_CANCELLED;
	}
}

static bool wm_revert_mainfile_poll(bContext *UNUSED(C))
{
	return G.relbase_valid;
}

void WM_OT_revert_mainfile(wmOperatorType *ot)
{
	ot->name = "Revert";
	ot->idname = "WM_OT_revert_mainfile";
	ot->description = "Reload the saved file";
	ot->invoke = WM_operator_confirm;

	RNA_def_boolean(ot->srna, "use_scripts", true, "Trusted Source",
	                "Allow .blend file to execute scripts automatically, default available from system preferences");

	ot->exec = wm_revert_mainfile_exec;
	ot->poll = wm_revert_mainfile_poll;
}

/** \} */

/** \name Recover last session & auto-save.
 *
 * \{ */

void WM_recover_last_session(bContext *C, ReportList *reports)
{
	char filepath[FILE_MAX];

	BLI_make_file_string("/", filepath, BKE_tempdir_base(), BLENDER_QUIT_FILE);
	/* if reports==NULL, it's called directly without operator, we add a quick check here */
	if (reports || BLI_exists(filepath)) {
		G.fileflags |= G_FILE_RECOVER;

		wm_file_read_opwrap(C, filepath, reports, true);

		G.fileflags &= ~G_FILE_RECOVER;

		/* XXX bad global... fixme */
		Main *bmain = CTX_data_main(C);
		if (BKE_main_blendfile_path(bmain)[0] != '\0') {
			G.file_loaded = 1;	/* prevents splash to show */
		}
		else {
			G.relbase_valid = 0;
			G.save_over = 0;    /* start with save preference untitled.blend */
		}

	}
}

static int wm_recover_last_session_exec(bContext *C, wmOperator *op)
{
	WM_recover_last_session(C, op->reports);
	return OPERATOR_FINISHED;
}

void WM_OT_recover_last_session(wmOperatorType *ot)
{
	ot->name = "Recover Last Session";
	ot->idname = "WM_OT_recover_last_session";
	ot->description = "Open the last closed file (\"" BLENDER_QUIT_FILE "\")";
	ot->invoke = WM_operator_confirm;

	ot->exec = wm_recover_last_session_exec;
}

static int wm_recover_auto_save_exec(bContext *C, wmOperator *op)
{
	char filepath[FILE_MAX];
	bool success;

	RNA_string_get(op->ptr, "filepath", filepath);

	G.fileflags |= G_FILE_RECOVER;

	success = wm_file_read_opwrap(C, filepath, op->reports, true);

	G.fileflags &= ~G_FILE_RECOVER;

	if (success) {
		return OPERATOR_FINISHED;
	}
	else {
		return OPERATOR_CANCELLED;
	}
}

static int wm_recover_auto_save_invoke(bContext *C, wmOperator *op, const wmEvent *UNUSED(event))
{
	char filename[FILE_MAX];

	wm_autosave_location(filename);
	RNA_string_set(op->ptr, "filepath", filename);
	WM_event_add_fileselect(C, op);

	return OPERATOR_RUNNING_MODAL;
}

void WM_OT_recover_auto_save(wmOperatorType *ot)
{
	ot->name = "Recover Auto Save";
	ot->idname = "WM_OT_recover_auto_save";
	ot->description = "Open an automatically saved file to recover it";

	ot->exec = wm_recover_auto_save_exec;
	ot->invoke = wm_recover_auto_save_invoke;

	WM_operator_properties_filesel(
	        ot, FILE_TYPE_BLENDER, FILE_BLENDER, FILE_OPENFILE,
	        WM_FILESEL_FILEPATH, FILE_LONGDISPLAY, FILE_SORT_TIME);
}

/** \} */

/** \name Save main .blend file.
 *
 * \{ */

static void wm_filepath_default(char *filepath)
{
	if (G.save_over == false) {
		BLI_ensure_filename(filepath, FILE_MAX, "untitled.blend");
	}
}

static void save_set_compress(wmOperator *op)
{
	PropertyRNA *prop;

	prop = RNA_struct_find_property(op->ptr, "compress");
	if (!RNA_property_is_set(op->ptr, prop)) {
		if (G.save_over) {  /* keep flag for existing file */
			RNA_property_boolean_set(op->ptr, prop, (G.fileflags & G_FILE_COMPRESS) != 0);
		}
		else {  /* use userdef for new file */
			RNA_property_boolean_set(op->ptr, prop, (U.flag & USER_FILECOMPRESS) != 0);
		}
	}
}

static void save_set_filepath(bContext *C, wmOperator *op)
{
	Main *bmain = CTX_data_main(C);
	PropertyRNA *prop;
	char name[FILE_MAX];

	prop = RNA_struct_find_property(op->ptr, "filepath");
	if (!RNA_property_is_set(op->ptr, prop)) {
		/* if not saved before, get the name of the most recently used .blend file */
		if (BKE_main_blendfile_path(bmain)[0] == '\0' && G.recent_files.first) {
			struct RecentFile *recent = G.recent_files.first;
			BLI_strncpy(name, recent->filepath, FILE_MAX);
		}
		else {
			BLI_strncpy(name, bmain->name, FILE_MAX);
		}

		wm_filepath_default(name);
		RNA_property_string_set(op->ptr, prop, name);
	}
}

static int wm_save_as_mainfile_invoke(bContext *C, wmOperator *op, const wmEvent *UNUSED(event))
{

	save_set_compress(op);
	save_set_filepath(C, op);

	WM_event_add_fileselect(C, op);

	return OPERATOR_RUNNING_MODAL;
}

/* function used for WM_OT_save_mainfile too */
static int wm_save_as_mainfile_exec(bContext *C, wmOperator *op)
{
	Main *bmain = CTX_data_main(C);
	char path[FILE_MAX];
	const bool is_save_as = (op->type->invoke == wm_save_as_mainfile_invoke);

	save_set_compress(op);

	if (RNA_struct_property_is_set(op->ptr, "filepath")) {
		RNA_string_get(op->ptr, "filepath", path);
	}
	else {
		BLI_strncpy(path, BKE_main_blendfile_path(bmain), FILE_MAX);
		wm_filepath_default(path);
	}

	const int fileflags_orig = G.fileflags;
	int fileflags = G.fileflags & ~G_FILE_USERPREFS;

	/* set compression flag */
	SET_FLAG_FROM_TEST(
	        fileflags, RNA_boolean_get(op->ptr, "compress"),
	        G_FILE_COMPRESS);
	SET_FLAG_FROM_TEST(
	        fileflags, RNA_boolean_get(op->ptr, "relative_remap"),
	        G_FILE_RELATIVE_REMAP);
	SET_FLAG_FROM_TEST(
	        fileflags,
	        (RNA_struct_property_is_set(op->ptr, "copy") &&
	         RNA_boolean_get(op->ptr, "copy")),
	        G_FILE_SAVE_COPY);

	const bool ok = wm_file_write(C, path, fileflags, op->reports);

	if ((op->flag & OP_IS_INVOKE) == 0) {
		/* OP_IS_INVOKE is set when the operator is called from the GUI.
		 * If it is not set, the operator is called from a script and
		 * shouldn't influence G.fileflags. */
		G.fileflags = fileflags_orig;
	}

	if (ok == false) {
		return OPERATOR_CANCELLED;
	}

	WM_event_add_notifier(C, NC_WM | ND_FILESAVE, NULL);

	if (!is_save_as && RNA_boolean_get(op->ptr, "exit")) {
		wm_exit_schedule_delayed(C);
	}

	return OPERATOR_FINISHED;
}

/* function used for WM_OT_save_mainfile too */
static bool blend_save_check(bContext *UNUSED(C), wmOperator *op)
{
	char filepath[FILE_MAX];
	RNA_string_get(op->ptr, "filepath", filepath);
	if (!BLO_has_bfile_extension(filepath)) {
		/* some users would prefer BLI_path_extension_replace(),
		 * we keep getting nitpicking bug reports about this - campbell */
		BLI_path_extension_ensure(filepath, FILE_MAX, ".blend");
		RNA_string_set(op->ptr, "filepath", filepath);
		return true;
	}
	return false;
}

void WM_OT_save_as_mainfile(wmOperatorType *ot)
{
	PropertyRNA *prop;

	ot->name = "Save As Blender File";
	ot->idname = "WM_OT_save_as_mainfile";
	ot->description = "Save the current file in the desired location";

	ot->invoke = wm_save_as_mainfile_invoke;
	ot->exec = wm_save_as_mainfile_exec;
	ot->check = blend_save_check;
	/* omit window poll so this can work in background mode */

	WM_operator_properties_filesel(
	        ot, FILE_TYPE_FOLDER | FILE_TYPE_BLENDER, FILE_BLENDER, FILE_SAVE,
	        WM_FILESEL_FILEPATH, FILE_DEFAULTDISPLAY, FILE_SORT_ALPHA);
	RNA_def_boolean(ot->srna, "compress", false, "Compress", "Write compressed .blend file");
	RNA_def_boolean(ot->srna, "relative_remap", true, "Remap Relative",
	                "Remap relative paths when saving in a different directory");
	prop = RNA_def_boolean(ot->srna, "copy", false, "Save Copy",
	                "Save a copy of the actual working state but does not make saved file active");
	RNA_def_property_flag(prop, PROP_SKIP_SAVE);
}

static int wm_save_mainfile_invoke(bContext *C, wmOperator *op, const wmEvent *UNUSED(event))
{
	int ret;

	/* cancel if no active window */
	if (CTX_wm_window(C) == NULL)
		return OPERATOR_CANCELLED;

	save_set_compress(op);
	save_set_filepath(C, op);

	/* if we're saving for the first time and prefer relative paths - any existing paths will be absolute,
	 * enable the option to remap paths to avoid confusion [#37240] */
	if ((G.relbase_valid == false) && (U.flag & USER_RELPATHS)) {
		PropertyRNA *prop = RNA_struct_find_property(op->ptr, "relative_remap");
		if (!RNA_property_is_set(op->ptr, prop)) {
			RNA_property_boolean_set(op->ptr, prop, true);
		}
	}

	if (G.save_over) {
		char path[FILE_MAX];

		RNA_string_get(op->ptr, "filepath", path);
		if (RNA_boolean_get(op->ptr, "check_existing") && BLI_exists(path)) {
			ret = WM_operator_confirm_message_ex(C, op, IFACE_("Save Over?"), ICON_QUESTION, path);
		}
		else {
			ret = wm_save_as_mainfile_exec(C, op);
			/* Without this there is no feedback the file was saved. */
			BKE_reportf(op->reports, RPT_INFO, "Saved \"%s\"", BLI_path_basename(path));
		}
	}
	else {
		WM_event_add_fileselect(C, op);
		ret = OPERATOR_RUNNING_MODAL;
	}

	return ret;
}

void WM_OT_save_mainfile(wmOperatorType *ot)
{
	ot->name = "Save Blender File";
	ot->idname = "WM_OT_save_mainfile";
	ot->description = "Save the current Blender file";

	ot->invoke = wm_save_mainfile_invoke;
	ot->exec = wm_save_as_mainfile_exec;
	ot->check = blend_save_check;
	/* omit window poll so this can work in background mode */

	PropertyRNA *prop;
	WM_operator_properties_filesel(
	        ot, FILE_TYPE_FOLDER | FILE_TYPE_BLENDER, FILE_BLENDER, FILE_SAVE,
	        WM_FILESEL_FILEPATH, FILE_DEFAULTDISPLAY, FILE_SORT_ALPHA);
	RNA_def_boolean(ot->srna, "compress", false, "Compress", "Write compressed .blend file");
	RNA_def_boolean(ot->srna, "relative_remap", false, "Remap Relative",
	                "Remap relative paths when saving in a different directory");

	prop = RNA_def_boolean(ot->srna, "exit", false, "Exit", "Exit Blender after saving");
	RNA_def_property_flag(prop, PROP_HIDDEN | PROP_SKIP_SAVE);
}

/** \} */

/** \name Auto-execution of scripts warning popup
 *
 * \{ */

static void wm_block_autorun_warning_ignore(bContext *C, void *arg_block, void *UNUSED(arg))
{
	wmWindow *win = CTX_wm_window(C);
	UI_popup_block_close(C, win, arg_block);
}

static void wm_block_autorun_warning_allow(bContext *C, void *arg_block, void *UNUSED(arg))
{
	PointerRNA props_ptr;
	wmWindow *win = CTX_wm_window(C);

	UI_popup_block_close(C, win, arg_block);

	/* Save user preferences for permanent execution. */
	if ((U.flag & USER_SCRIPT_AUTOEXEC_DISABLE) == 0) {
		WM_operator_name_call(C, "WM_OT_save_userpref", WM_OP_EXEC_DEFAULT, NULL);
	}

	/* Load file again with scripts enabled. */
	wmOperatorType *ot = WM_operatortype_find("WM_OT_revert_mainfile", false);

	WM_operator_properties_create_ptr(&props_ptr, ot);
	RNA_boolean_set(&props_ptr, "use_scripts", true);
	WM_operator_name_call_ptr(C, ot, WM_OP_EXEC_DEFAULT, &props_ptr);
	WM_operator_properties_free(&props_ptr);
}

/* Build the autorun warning dialog UI */
static uiBlock *block_create_autorun_warning(struct bContext *C, struct ARegion *ar, void *UNUSED(arg1))
{
	uiStyle *style = UI_style_get();
	uiBlock *block = UI_block_begin(C, ar, "autorun_warning_popup", UI_EMBOSS);

	UI_block_flag_enable(block, UI_BLOCK_KEEP_OPEN | UI_BLOCK_LOOP | UI_BLOCK_NO_WIN_CLIP | UI_BLOCK_NUMSELECT);
	UI_block_theme_style_set(block, UI_BLOCK_THEME_STYLE_POPUP);
	UI_block_emboss_set(block, UI_EMBOSS);

	uiLayout *layout = UI_block_layout(
	        block, UI_LAYOUT_VERTICAL, UI_LAYOUT_PANEL, 10, 2, U.widget_unit * 24, U.widget_unit * 6, 0, style);

	/* Text and some vertical space */
	uiLayout *col = uiLayoutColumn(layout, true);
	uiItemL(col, IFACE_("For security reasons, automatic execution of Python scripts in this file was disabled:"), ICON_ERROR);
	uiLayout *sub = uiLayoutRow(col, true);
	uiLayoutSetRedAlert(sub, true);
	uiItemL(sub, G.autoexec_fail, ICON_BLANK1);
	uiItemL(col, IFACE_("This may lead to unexpected behavior"), ICON_BLANK1);

	uiItemS(layout);

	PointerRNA pref_ptr;
	RNA_pointer_create(NULL, &RNA_PreferencesFilePaths, &U, &pref_ptr);
	uiItemR(layout, &pref_ptr, "use_scripts_auto_execute", 0, IFACE_("Permanently allow execution of scripts"), ICON_NONE);

	uiItemS(layout);

	/* Buttons */
	uiBut *but;
	uiLayout *split = uiLayoutSplit(layout, 0.0f, true);
	col = uiLayoutColumn(split, false);

	/* Allow reload if we have a saved file. */
	if (G.relbase_valid) {
		but = uiDefIconTextBut(
		        block, UI_BTYPE_BUT, 0, ICON_NONE, IFACE_("Allow Execution"), 0, 0, 50, UI_UNIT_Y,
		        NULL, 0, 0, 0, 0, TIP_("Reload file with execution of Python scripts enabled"));
		UI_but_func_set(but, wm_block_autorun_warning_allow, block, NULL);
	}
	else {
		uiItemS(col);
	}

	/* empty space between buttons */
	col = uiLayoutColumn(split, false);
	uiItemS(col);

	col = uiLayoutColumn(split, 1);
	but = uiDefIconTextBut(
	        block, UI_BTYPE_BUT, 0, ICON_NONE, IFACE_("Ignore"), 0, 0, 50, UI_UNIT_Y,
	        NULL, 0, 0, 0, 0, TIP_("Continue using file without Python scripts"));
	UI_but_func_set(but, wm_block_autorun_warning_ignore, block, NULL);

	UI_block_bounds_set_centered(block, 10);

	return block;
}

void wm_test_autorun_warning(bContext *C)
{
	/* Test if any auto-execution of scripts failed. */
	if ((G.f & G_SCRIPT_AUTOEXEC_FAIL) == 0) {
		return;
	}

	/* Only show the warning once. */
	if (G.f & G_SCRIPT_AUTOEXEC_FAIL_QUIET) {
		return;
	}

	G.f |= G_SCRIPT_AUTOEXEC_FAIL_QUIET;

	wmWindowManager *wm = CTX_wm_manager(C);
	wmWindow *win = (wm->winactive) ? wm->winactive : wm->windows.first;

	if (win) {
		wmWindow *prevwin = CTX_wm_window(C);
		CTX_wm_window_set(C, win);
		UI_popup_block_invoke(C, block_create_autorun_warning, NULL);
		CTX_wm_window_set(C, prevwin);
	}
}

/** \} */<|MERGE_RESOLUTION|>--- conflicted
+++ resolved
@@ -1431,12 +1431,8 @@
 	}
 	else {
 		/*  save as regular blend file */
-<<<<<<< HEAD
+		Main *bmain = CTX_data_main(C);
 		int fileflags = G.fileflags & ~(G_FILE_COMPRESS | G_FILE_AUTOPLAY | G_FILE_HISTORY);
-=======
-		Main *bmain = CTX_data_main(C);
-		int fileflags = G.fileflags & ~(G_FILE_COMPRESS | G_FILE_HISTORY);
->>>>>>> e4c78436
 
 		ED_editors_flush_edits(bmain, false);
 
