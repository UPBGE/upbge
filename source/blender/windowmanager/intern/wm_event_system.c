/*
 * ***** BEGIN GPL LICENSE BLOCK *****
 *
 * This program is free software; you can redistribute it and/or
 * modify it under the terms of the GNU General Public License
 * as published by the Free Software Foundation; either version 2
 * of the License, or (at your option) any later version. 
 *
 * This program is distributed in the hope that it will be useful,
 * but WITHOUT ANY WARRANTY; without even the implied warranty of
 * MERCHANTABILITY or FITNESS FOR A PARTICULAR PURPOSE.  See the
 * GNU General Public License for more details.
 *
 * You should have received a copy of the GNU General Public License
 * along with this program; if not, write to the Free Software Foundation,
 * Inc., 51 Franklin Street, Fifth Floor, Boston, MA 02110-1301, USA.
 *
 * The Original Code is Copyright (C) 2007 Blender Foundation.
 * All rights reserved.
 *
 * 
 * Contributor(s): Blender Foundation
 *
 * ***** END GPL LICENSE BLOCK *****
 */

/** \file blender/windowmanager/intern/wm_event_system.c
 *  \ingroup wm
 *
 * Handle events and notifiers from GHOST input (mouse, keyboard, tablet, ndof).
 *
 * Also some operator reports utility functions.
 */

#include <stdlib.h>
#include <string.h>

#include "DNA_listBase.h"
#include "DNA_manipulator_types.h"
#include "DNA_screen_types.h"
#include "DNA_scene_types.h"
#include "DNA_windowmanager_types.h"
#include "DNA_userdef_types.h"

#include "MEM_guardedalloc.h"

#include "GHOST_C-api.h"

#include "BLI_blenlib.h"
#include "BLI_dynstr.h"
#include "BLI_utildefines.h"
#include "BLI_math.h"

#include "BKE_context.h"
#include "BKE_idprop.h"
#include "BKE_global.h"
#include "BKE_layer.h"
#include "BKE_main.h"
#include "BKE_report.h"
#include "BKE_scene.h"
#include "BKE_screen.h"
#include "BKE_workspace.h"

#include "BKE_sound.h"

#include "ED_fileselect.h"
#include "ED_info.h"
#include "ED_screen.h"
#include "ED_view3d.h"
#include "ED_util.h"

#include "RNA_access.h"

#include "UI_interface.h"

#include "PIL_time.h"

#include "WM_api.h"
#include "WM_types.h"
#include "wm.h"
#include "wm_window.h"
#include "wm_event_system.h"
#include "wm_event_types.h"

#include "RNA_enum_types.h"

static void wm_notifier_clear(wmNotifier *note);
static void update_tablet_data(wmWindow *win, wmEvent *event);

static int wm_operator_call_internal(bContext *C, wmOperatorType *ot, PointerRNA *properties, ReportList *reports,
                                     const short context, const bool poll_only);

/* ************ event management ************** */

void wm_event_add_ex(wmWindow *win, const wmEvent *event_to_add, const wmEvent *event_to_add_after)
{
	wmEvent *event = MEM_mallocN(sizeof(wmEvent), "wmEvent");
	
	*event = *event_to_add;

	update_tablet_data(win, event);

	if (event_to_add_after == NULL) {
		BLI_addtail(&win->queue, event);
	}
	else {
		/* note, strictly speaking this breaks const-correctness, however we're only changing 'next' member */
		BLI_insertlinkafter(&win->queue, (void *)event_to_add_after, event);
	}
}

void wm_event_add(wmWindow *win, const wmEvent *event_to_add)
{
	wm_event_add_ex(win, event_to_add, NULL);
}

void wm_event_free(wmEvent *event)
{
	if (event->customdata) {
		if (event->customdatafree) {
			/* note: pointer to listbase struct elsewhere */
			if (event->custom == EVT_DATA_DRAGDROP) {
				ListBase *lb = event->customdata;
				WM_drag_free_list(lb);
			}
			else {
				MEM_freeN(event->customdata);
			}
		}
	}

	if (event->tablet_data) {
		MEM_freeN((void *)event->tablet_data);
	}

	MEM_freeN(event);
}

void wm_event_free_all(wmWindow *win)
{
	wmEvent *event;
	
	while ((event = BLI_pophead(&win->queue))) {
		wm_event_free(event);
	}
}

void wm_event_init_from_window(wmWindow *win, wmEvent *event)
{
	/* make sure we don't copy any owned pointers */
	BLI_assert(win->eventstate->tablet_data == NULL);

	*event = *(win->eventstate);
}

/* ********************* notifiers, listeners *************** */

static bool wm_test_duplicate_notifier(wmWindowManager *wm, unsigned int type, void *reference)
{
	wmNotifier *note;

	for (note = wm->queue.first; note; note = note->next)
		if ((note->category | note->data | note->subtype | note->action) == type && note->reference == reference)
			return 1;
	
	return 0;
}

/* XXX: in future, which notifiers to send to other windows? */
void WM_event_add_notifier(const bContext *C, unsigned int type, void *reference)
{
	ARegion *ar;
	wmWindowManager *wm = CTX_wm_manager(C);
	wmNotifier *note;

	if (wm_test_duplicate_notifier(wm, type, reference))
		return;

	note = MEM_callocN(sizeof(wmNotifier), "notifier");
	
	note->wm = wm;
	BLI_addtail(&note->wm->queue, note);
	
	note->window = CTX_wm_window(C);
	
	ar = CTX_wm_region(C);
	if (ar)
		note->swinid = ar->swinid;
	
	note->category = type & NOTE_CATEGORY;
	note->data = type & NOTE_DATA;
	note->subtype = type & NOTE_SUBTYPE;
	note->action = type & NOTE_ACTION;
	
	note->reference = reference;
}

void WM_main_add_notifier(unsigned int type, void *reference)
{
	Main *bmain = G.main;
	wmWindowManager *wm = bmain->wm.first;
	wmNotifier *note;

	if (!wm || wm_test_duplicate_notifier(wm, type, reference))
		return;

	note = MEM_callocN(sizeof(wmNotifier), "notifier");
	
	note->wm = wm;
	BLI_addtail(&note->wm->queue, note);
	
	note->category = type & NOTE_CATEGORY;
	note->data = type & NOTE_DATA;
	note->subtype = type & NOTE_SUBTYPE;
	note->action = type & NOTE_ACTION;
	
	note->reference = reference;
}

/**
 * Clear notifiers by reference, Used so listeners don't act on freed data.
 */
void WM_main_remove_notifier_reference(const void *reference)
{
	Main *bmain = G.main;
	wmWindowManager *wm = bmain->wm.first;

	if (wm) {
		wmNotifier *note, *note_next;

		for (note = wm->queue.first; note; note = note_next) {
			note_next = note->next;

			if (note->reference == reference) {
				/* don't remove because this causes problems for #wm_event_do_notifiers
				 * which may be looping on the data (deleting screens) */
				wm_notifier_clear(note);
			}
		}
	}
}

void WM_main_remap_editor_id_reference(ID *old_id, ID *new_id)
{
	Main *bmain = G.main;
	bScreen *sc;

	for (sc = bmain->screen.first; sc; sc = sc->id.next) {
		ScrArea *sa;

		for (sa = sc->areabase.first; sa; sa = sa->next) {
			SpaceLink *sl;

			for (sl = sa->spacedata.first; sl; sl = sl->next) {
				ED_spacedata_id_remap(sa, sl, old_id, new_id);
			}
		}
	}
}

static void wm_notifier_clear(wmNotifier *note)
{
	/* NULL the entire notifier, only leaving (next, prev) members intact */
	memset(((char *)note) + sizeof(Link), 0, sizeof(*note) - sizeof(Link));
}

/* called in mainloop */
void wm_event_do_notifiers(bContext *C)
{
	wmWindowManager *wm = CTX_wm_manager(C);
	wmNotifier *note, *next;
	wmWindow *win;
	uint64_t win_combine_v3d_datamask = 0;
	
	if (wm == NULL)
		return;
	
	/* cache & catch WM level notifiers, such as frame change, scene/screen set */
	for (win = wm->windows.first; win; win = win->next) {
		Scene *scene = WM_window_get_active_scene(win);
		bool do_anim = false;
		
		CTX_wm_window_set(C, win);
		
		for (note = wm->queue.first; note; note = next) {
			next = note->next;

			if (note->category == NC_WM) {
				if (ELEM(note->data, ND_FILEREAD, ND_FILESAVE)) {
					wm->file_saved = 1;
					wm_window_title(wm, win);
				}
				else if (note->data == ND_DATACHANGED)
					wm_window_title(wm, win);
			}
			if (note->window == win) {
				if (note->category == NC_SCREEN) {
					if (note->data == ND_WORKSPACE_SET) {
						WorkSpace *ref_ws = note->reference;

						UI_popup_handlers_remove_all(C, &win->modalhandlers);

						ED_workspace_change(ref_ws, C, wm, win);
						if (G.debug & G_DEBUG_EVENTS)
							printf("%s: Workspace set %p\n", __func__, note->reference);
					}
					else if (note->data == ND_LAYOUTBROWSE) {
						bScreen *ref_screen = BKE_workspace_layout_screen_get(note->reference);

						/* free popup handlers only [#35434] */
						UI_popup_handlers_remove_all(C, &win->modalhandlers);


						ED_screen_change(C, ref_screen);  /* XXX hrms, think this over! */
						if (G.debug & G_DEBUG_EVENTS)
							printf("%s: screen set %p\n", __func__, note->reference);
					}
					else if (note->data == ND_LAYOUTDELETE) {
						WorkSpace *workspace = WM_window_get_active_workspace(win);
						WorkSpaceLayout *layout = note->reference;

						ED_workspace_layout_delete(workspace, layout, C);   // XXX hrms, think this over!
						if (G.debug & G_DEBUG_EVENTS)
							printf("%s: screen delete %p\n", __func__, note->reference);
					}
				}
			}

			if (note->window == win ||
			    (note->window == NULL && (note->reference == NULL || note->reference == scene)))
			{
				if (note->category == NC_SCENE) {
					if (note->data == ND_FRAME)
						do_anim = true;
				}
			}
			if (ELEM(note->category, NC_SCENE, NC_OBJECT, NC_GEOM, NC_WM)) {
				SceneLayer *sl = BKE_scene_layer_context_active(scene);
				ED_info_stats_clear(sl);
				WM_event_add_notifier(C, NC_SPACE | ND_SPACE_INFO, NULL);
			}
		}
		if (do_anim) {

			/* XXX, quick frame changes can cause a crash if framechange and rendering
			 * collide (happens on slow scenes), BKE_scene_update_for_newframe can be called
			 * twice which can depgraph update the same object at once */
			if (G.is_rendering == false) {

				/* depsgraph gets called, might send more notifiers */
				ED_update_for_newframe(CTX_data_main(C), scene, 1);
			}
		}
	}
	
	/* the notifiers are sent without context, to keep it clean */
	while ((note = BLI_pophead(&wm->queue))) {
		for (win = wm->windows.first; win; win = win->next) {
<<<<<<< HEAD
			Scene *scene = win->screen->scene;
			
=======
			Scene *scene = WM_window_get_active_scene(win);
			bScreen *screen = WM_window_get_active_screen(win);

>>>>>>> a5b3df75
			/* filter out notifiers */
			if (note->category == NC_SCREEN &&
			    note->reference &&
			    note->reference != screen &&
			    note->reference != WM_window_get_active_workspace(win) &&
			    note->reference != WM_window_get_active_layout(win))
			{
				/* pass */
			}
			else if (note->category == NC_SCENE && note->reference && note->reference != scene) {
				/* pass */
			}
			else {
				ScrArea *sa;
				ARegion *ar;

				/* XXX context in notifiers? */
				CTX_wm_window_set(C, win);

				/* printf("notifier win %d screen %s cat %x\n", win->winid, win->screen->id.name + 2, note->category); */
				ED_screen_do_listen(C, note);

<<<<<<< HEAD
				for (ar = win->screen->regionbase.first; ar; ar = ar->next) {
					ED_region_do_listen(win->screen, NULL, ar, note, scene);
				}
				
				for (sa = win->screen->areabase.first; sa; sa = sa->next) {
					ED_area_do_listen(win->screen, sa, note, scene);
					for (ar = sa->regionbase.first; ar; ar = ar->next) {
						ED_region_do_listen(win->screen, sa, ar, note, scene);
=======
				for (ar = screen->regionbase.first; ar; ar = ar->next) {
					ED_region_do_listen(screen, NULL, ar, note, scene);
				}
				
				for (sa = screen->areabase.first; sa; sa = sa->next) {
					ED_area_do_listen(screen, sa, note, scene);
					for (ar = sa->regionbase.first; ar; ar = ar->next) {
						ED_region_do_listen(screen, sa, ar, note, scene);
>>>>>>> a5b3df75
					}
				}
			}
		}
		
		MEM_freeN(note);
	}

	/* combine datamasks so 1 win doesn't disable UV's in another [#26448] */
	for (win = wm->windows.first; win; win = win->next) {
		const Scene *scene = WM_window_get_active_scene(win);
		const bScreen *screen = WM_window_get_active_screen(win);

		win_combine_v3d_datamask |= ED_view3d_screen_datamask(scene, screen);
	}

	/* cached: editor refresh callbacks now, they get context */
	for (win = wm->windows.first; win; win = win->next) {
		const bScreen *screen = WM_window_get_active_screen(win);
		Scene *scene = WM_window_get_active_scene(win);
		ScrArea *sa;
		
		CTX_wm_window_set(C, win);
		for (sa = screen->areabase.first; sa; sa = sa->next) {
			if (sa->do_refresh) {
				CTX_wm_area_set(C, sa);
				ED_area_do_refresh(C, sa);
			}
		}
		
		/* XXX make lock in future, or separated derivedmesh users in scene */
		if (G.is_rendering == false) {
			/* depsgraph & animation: update tagged datablocks */
			Main *bmain = CTX_data_main(C);

			/* copied to set's in scene_update_tagged_recursive() */
			scene->customdata_mask = win_combine_v3d_datamask;

			/* XXX, hack so operators can enforce datamasks [#26482], gl render */
			scene->customdata_mask |= scene->customdata_mask_modal;

			BKE_scene_update_tagged(bmain->eval_ctx, bmain, scene);
		}
	}

	CTX_wm_window_set(C, NULL);
}

static int wm_event_always_pass(const wmEvent *event)
{
	/* some events we always pass on, to ensure proper communication */
	return ISTIMER(event->type) || (event->type == WINDEACTIVATE);
}

/* ********************* ui handler ******************* */

static int wm_handler_ui_call(bContext *C, wmEventHandler *handler, const wmEvent *event, int always_pass)
{
	ScrArea *area = CTX_wm_area(C);
	ARegion *region = CTX_wm_region(C);
	ARegion *menu = CTX_wm_menu(C);
	static bool do_wheel_ui = true;
	const bool is_wheel = ELEM(event->type, WHEELUPMOUSE, WHEELDOWNMOUSE, MOUSEPAN);
	int retval;
	
	/* UI code doesn't handle return values - it just always returns break. 
	 * to make the DBL_CLICK conversion work, we just don't send this to UI, except mouse clicks */
	if (((handler->flag & WM_HANDLER_ACCEPT_DBL_CLICK) == 0) &&
	    (event->type != LEFTMOUSE) &&
	    (event->val == KM_DBL_CLICK))
	{
		return WM_HANDLER_CONTINUE;
	}
	
	/* UI is quite aggressive with swallowing events, like scrollwheel */
	/* I realize this is not extremely nice code... when UI gets keymaps it can be maybe smarter */
	if (do_wheel_ui == false) {
		if (is_wheel)
			return WM_HANDLER_CONTINUE;
		else if (wm_event_always_pass(event) == 0)
			do_wheel_ui = true;
	}
	
	/* we set context to where ui handler came from */
	if (handler->ui_area) CTX_wm_area_set(C, handler->ui_area);
	if (handler->ui_region) CTX_wm_region_set(C, handler->ui_region);
	if (handler->ui_menu) CTX_wm_menu_set(C, handler->ui_menu);

	retval = handler->ui_handle(C, event, handler->ui_userdata);

	/* putting back screen context */
	if ((retval != WM_UI_HANDLER_BREAK) || always_pass) {
		CTX_wm_area_set(C, area);
		CTX_wm_region_set(C, region);
		CTX_wm_menu_set(C, menu);
	}
	else {
		/* this special cases is for areas and regions that get removed */
		CTX_wm_area_set(C, NULL);
		CTX_wm_region_set(C, NULL);
		CTX_wm_menu_set(C, NULL);
	}
	
	if (retval == WM_UI_HANDLER_BREAK)
		return WM_HANDLER_BREAK;
	
	/* event not handled in UI, if wheel then we temporarily disable it */
	if (is_wheel)
		do_wheel_ui = false;
	
	return WM_HANDLER_CONTINUE;
}

static void wm_handler_ui_cancel(bContext *C)
{
	wmWindow *win = CTX_wm_window(C);
	ARegion *ar = CTX_wm_region(C);
	wmEventHandler *handler, *nexthandler;

	if (!ar)
		return;

	for (handler = ar->handlers.first; handler; handler = nexthandler) {
		nexthandler = handler->next;

		if (handler->ui_handle) {
			wmEvent event;

			wm_event_init_from_window(win, &event);
			event.type = EVT_BUT_CANCEL;
			handler->ui_handle(C, &event, handler->ui_userdata);
		}
	}
}

/* ********************* operators ******************* */

int WM_operator_poll(bContext *C, wmOperatorType *ot)
{
	wmOperatorTypeMacro *otmacro;
	
	for (otmacro = ot->macro.first; otmacro; otmacro = otmacro->next) {
		wmOperatorType *ot_macro = WM_operatortype_find(otmacro->idname, 0);
		
		if (0 == WM_operator_poll(C, ot_macro))
			return 0;
	}
	
	/* python needs operator type, so we added exception for it */
	if (ot->pyop_poll)
		return ot->pyop_poll(C, ot);
	else if (ot->poll)
		return ot->poll(C);

	return 1;
}

/* sets up the new context and calls 'wm_operator_invoke()' with poll_only */
int WM_operator_poll_context(bContext *C, wmOperatorType *ot, short context)
{
	return wm_operator_call_internal(C, ot, NULL, NULL, context, true);
}

static void wm_operator_print(bContext *C, wmOperator *op)
{
	/* context is needed for enum function */
	char *buf = WM_operator_pystring(C, op, false, true);
	puts(buf);
	MEM_freeN(buf);
}

/**
 * Sets the active region for this space from the context.
 *
 * \see #BKE_area_find_region_active_win
 */
void WM_operator_region_active_win_set(bContext *C)
{
	ScrArea *sa = CTX_wm_area(C);
	if (sa) {
		ARegion *ar = CTX_wm_region(C);
		if (ar && ar->regiontype == RGN_TYPE_WINDOW) {
			sa->region_active_win = BLI_findindex(&sa->regionbase, ar);
		}
	}
}

/* for debugging only, getting inspecting events manually is tedious */
void WM_event_print(const wmEvent *event)
{
	if (event) {
		const char *unknown = "UNKNOWN";
		const char *type_id = unknown;
		const char *val_id = unknown;

		RNA_enum_identifier(rna_enum_event_type_items, event->type, &type_id);
		RNA_enum_identifier(rna_enum_event_value_items, event->val, &val_id);

		printf("wmEvent  type:%d / %s, val:%d / %s,\n"
		       "         shift:%d, ctrl:%d, alt:%d, oskey:%d, keymodifier:%d,\n"
		       "         mouse:(%d,%d), ascii:'%c', utf8:'%.*s', keymap_idname:%s, pointer:%p\n",
		       event->type, type_id, event->val, val_id,
		       event->shift, event->ctrl, event->alt, event->oskey, event->keymodifier,
		       event->x, event->y, event->ascii,
		       BLI_str_utf8_size(event->utf8_buf), event->utf8_buf,
		       event->keymap_idname, (const void *)event);

#ifdef WITH_INPUT_NDOF
		if (ISNDOF(event->type)) {
			const wmNDOFMotionData *ndof = event->customdata;
			if (event->type == NDOF_MOTION) {
				printf("   ndof: rot: (%.4f %.4f %.4f), tx: (%.4f %.4f %.4f), dt: %.4f, progress: %u\n",
				       UNPACK3(ndof->rvec), UNPACK3(ndof->tvec), ndof->dt, ndof->progress);
			}
			else {
				/* ndof buttons printed already */
			}
		}
#endif /* WITH_INPUT_NDOF */

		if (event->tablet_data) {
			const wmTabletData *wmtab = event->tablet_data;
			printf(" tablet: active: %d, pressure %.4f, tilt: (%.4f %.4f)\n",
			       wmtab->Active, wmtab->Pressure, wmtab->Xtilt, wmtab->Ytilt);
		}
	}
	else {
		printf("wmEvent - NULL\n");
	}
}

/**
 * Show the report in the info header.
 */
void WM_report_banner_show(void)
{
	wmWindowManager *wm = G.main->wm.first;
	ReportList *wm_reports = &wm->reports;
	ReportTimerInfo *rti;

	/* After adding reports to the global list, reset the report timer. */
	WM_event_remove_timer(wm, NULL, wm_reports->reporttimer);

	/* Records time since last report was added */
	wm_reports->reporttimer = WM_event_add_timer(wm, wm->winactive, TIMERREPORT, 0.05);

	rti = MEM_callocN(sizeof(ReportTimerInfo), "ReportTimerInfo");
	wm_reports->reporttimer->customdata = rti;
}

bool WM_event_is_absolute(const wmEvent *event)
{
	return (event->tablet_data != NULL);
}

#ifdef WITH_INPUT_NDOF
void WM_ndof_deadzone_set(float deadzone)
{
	GHOST_setNDOFDeadZone(deadzone);
}
#endif

static void wm_add_reports(ReportList *reports)
{
	/* if the caller owns them, handle this */
	if (reports->list.first && (reports->flag & RPT_OP_HOLD) == 0) {
		wmWindowManager *wm = G.main->wm.first;

		/* add reports to the global list, otherwise they are not seen */
		BLI_movelisttolist(&wm->reports.list, &reports->list);

		WM_report_banner_show();
	}
}

void WM_report(ReportType type, const char *message)
{
	ReportList reports;

	BKE_reports_init(&reports, RPT_STORE);
	BKE_report(&reports, type, message);

	wm_add_reports(&reports);

	BKE_reports_clear(&reports);
}

void WM_reportf(ReportType type, const char *format, ...)
{
	DynStr *ds;
	va_list args;

	ds = BLI_dynstr_new();
	va_start(args, format);
	BLI_dynstr_vappendf(ds, format, args);
	va_end(args);

	char *str = BLI_dynstr_get_cstring(ds);
	WM_report(type, str);
	MEM_freeN(str);

	BLI_dynstr_free(ds);
}

/* (caller_owns_reports == true) when called from python */
static void wm_operator_reports(bContext *C, wmOperator *op, int retval, bool caller_owns_reports)
{
	if (caller_owns_reports == false) { /* popup */
		if (op->reports->list.first) {
			/* FIXME, temp setting window, see other call to UI_popup_menu_reports for why */
			wmWindow *win_prev = CTX_wm_window(C);
			ScrArea *area_prev = CTX_wm_area(C);
			ARegion *ar_prev = CTX_wm_region(C);

			if (win_prev == NULL)
				CTX_wm_window_set(C, CTX_wm_manager(C)->windows.first);

			UI_popup_menu_reports(C, op->reports);

			CTX_wm_window_set(C, win_prev);
			CTX_wm_area_set(C, area_prev);
			CTX_wm_region_set(C, ar_prev);
		}
	}
	
	if (retval & OPERATOR_FINISHED) {
		if (G.debug & G_DEBUG_WM) {
			/* todo - this print may double up, might want to check more flags then the FINISHED */
			wm_operator_print(C, op);
		}

		if (caller_owns_reports == false) {
			BKE_reports_print(op->reports, RPT_DEBUG); /* print out reports to console. */
		}

		if (op->type->flag & OPTYPE_REGISTER) {
			if (G.background == 0) { /* ends up printing these in the terminal, gets annoying */
				/* Report the python string representation of the operator */
				char *buf = WM_operator_pystring(C, op, false, true);
				BKE_report(CTX_wm_reports(C), RPT_OPERATOR, buf);
				MEM_freeN(buf);
			}
		}
	}

	/* if the caller owns them, handle this */
	wm_add_reports(op->reports);
}

/**
 * This function is mainly to check that the rules for freeing
 * an operator are kept in sync.
 */
static bool wm_operator_register_check(wmWindowManager *wm, wmOperatorType *ot)
{
	/* Check undo flag here since undo operators are also added to the list,
	 * to support checking if the same operator is run twice. */
	return wm && (wm->op_undo_depth == 0) && (ot->flag & (OPTYPE_REGISTER | OPTYPE_UNDO));
}

static void wm_operator_finished(bContext *C, wmOperator *op, const bool repeat)
{
	wmWindowManager *wm = CTX_wm_manager(C);

	op->customdata = NULL;

	/* we don't want to do undo pushes for operators that are being
	 * called from operators that already do an undo push. usually
	 * this will happen for python operators that call C operators */
	if (wm->op_undo_depth == 0) {
		if (op->type->flag & OPTYPE_UNDO)
			ED_undo_push_op(C, op);
		else if (op->type->flag & OPTYPE_UNDO_GROUPED)
			ED_undo_grouped_push_op(C, op);
	}

	if (repeat == 0) {
		if (G.debug & G_DEBUG_WM) {
			char *buf = WM_operator_pystring(C, op, false, true);
			BKE_report(CTX_wm_reports(C), RPT_OPERATOR, buf);
			MEM_freeN(buf);
		}

		if (wm_operator_register_check(wm, op->type)) {
			/* take ownership of reports (in case python provided own) */
			op->reports->flag |= RPT_FREE;

			wm_operator_register(C, op);
			WM_operator_region_active_win_set(C);
		}
		else {
			WM_operator_free(op);
		}
	}
}

/* if repeat is true, it doesn't register again, nor does it free */
static int wm_operator_exec(bContext *C, wmOperator *op, const bool repeat, const bool store)
{
	wmWindowManager *wm = CTX_wm_manager(C);
	int retval = OPERATOR_CANCELLED;
	
	CTX_wm_operator_poll_msg_set(C, NULL);
	
	if (op == NULL || op->type == NULL)
		return retval;
	
	if (0 == WM_operator_poll(C, op->type))
		return retval;
	
	if (op->type->exec) {
		if (op->type->flag & OPTYPE_UNDO)
			wm->op_undo_depth++;

		retval = op->type->exec(C, op);
		OPERATOR_RETVAL_CHECK(retval);

		if (op->type->flag & OPTYPE_UNDO && CTX_wm_manager(C) == wm)
			wm->op_undo_depth--;
	}
	
	/* XXX Disabled the repeat check to address part 2 of #31840.
	 *     Carefully checked all calls to wm_operator_exec and WM_operator_repeat, don't see any reason
	 *     why this was needed, but worth to note it in case something turns bad. (mont29) */
	if (retval & (OPERATOR_FINISHED | OPERATOR_CANCELLED) /* && repeat == 0 */)
		wm_operator_reports(C, op, retval, false);
	
	if (retval & OPERATOR_FINISHED) {
		if (store) {
			if (wm->op_undo_depth == 0) { /* not called by py script */
				WM_operator_last_properties_store(op);
			}
		}
		wm_operator_finished(C, op, repeat);
	}
	else if (repeat == 0) {
		/* warning: modal from exec is bad practice, but avoid crashing. */
		if (retval & (OPERATOR_FINISHED | OPERATOR_CANCELLED)) {
			WM_operator_free(op);
		}
	}
	
	return retval | OPERATOR_HANDLED;
	
}

/* simply calls exec with basic checks */
static int wm_operator_exec_notest(bContext *C, wmOperator *op)
{
	int retval = OPERATOR_CANCELLED;

	if (op == NULL || op->type == NULL || op->type->exec == NULL)
		return retval;

	retval = op->type->exec(C, op);
	OPERATOR_RETVAL_CHECK(retval);

	return retval;
}

/**
 * for running operators with frozen context (modal handlers, menus)
 *
 * \param store Store settings for re-use.
 *
 * warning: do not use this within an operator to call its self! [#29537] */
int WM_operator_call_ex(bContext *C, wmOperator *op,
                        const bool store)
{
	return wm_operator_exec(C, op, false, store);
}

int WM_operator_call(bContext *C, wmOperator *op)
{
	return WM_operator_call_ex(C, op, false);
}

/**
 * This is intended to be used when an invoke operator wants to call exec on its self
 * and is basically like running op->type->exec() directly, no poll checks no freeing,
 * since we assume whoever called invoke will take care of that
 */
int WM_operator_call_notest(bContext *C, wmOperator *op)
{
	return wm_operator_exec_notest(C, op);
}

/**
 * Execute this operator again, put here so it can share above code
 */
int WM_operator_repeat(bContext *C, wmOperator *op)
{
	return wm_operator_exec(C, op, true, true);
}
/**
 * \return true if #WM_operator_repeat can run
 * simple check for now but may become more involved.
 * To be sure the operator can run call `WM_operator_poll(C, op->type)` also, since this call
 * checks if WM_operator_repeat() can run at all, not that it WILL run at any time.
 */
bool WM_operator_repeat_check(const bContext *UNUSED(C), wmOperator *op)
{
	if (op->type->exec != NULL) {
		return true;
	}
	else if (op->opm) {
		/* for macros, check all have exec() we can call */
		wmOperatorTypeMacro *otmacro;
		for (otmacro = op->opm->type->macro.first; otmacro; otmacro = otmacro->next) {
			wmOperatorType *otm = WM_operatortype_find(otmacro->idname, 0);
			if (otm && otm->exec == NULL) {
				return false;
			}
		}
		return true;
	}

	return false;
}

bool WM_operator_is_repeat(const bContext *C, const wmOperator *op)
{
	/* may be in the operators list or not */
	wmOperator *op_prev;
	if (op->prev == NULL && op->next == NULL) {
		wmWindowManager *wm = CTX_wm_manager(C);
		op_prev = wm->operators.last;
	}
	else {
		op_prev = op->prev;
	}
	return (op_prev && (op->type == op_prev->type));
}

static wmOperator *wm_operator_create(wmWindowManager *wm, wmOperatorType *ot,
                                      PointerRNA *properties, ReportList *reports)
{
	/* XXX operatortype names are static still. for debug */
	wmOperator *op = MEM_callocN(sizeof(wmOperator), ot->idname);
	
	/* XXX adding new operator could be function, only happens here now */
	op->type = ot;
	BLI_strncpy(op->idname, ot->idname, OP_MAX_TYPENAME);
	
	/* initialize properties, either copy or create */
	op->ptr = MEM_callocN(sizeof(PointerRNA), "wmOperatorPtrRNA");
	if (properties && properties->data) {
		op->properties = IDP_CopyProperty(properties->data);
	}
	else {
		IDPropertyTemplate val = {0};
		op->properties = IDP_New(IDP_GROUP, &val, "wmOperatorProperties");
	}
	RNA_pointer_create(&wm->id, ot->srna, op->properties, op->ptr);

	/* initialize error reports */
	if (reports) {
		op->reports = reports; /* must be initialized already */
	}
	else {
		op->reports = MEM_mallocN(sizeof(ReportList), "wmOperatorReportList");
		BKE_reports_init(op->reports, RPT_STORE | RPT_FREE);
	}
	
	/* recursive filling of operator macro list */
	if (ot->macro.first) {
		static wmOperator *motherop = NULL;
		wmOperatorTypeMacro *otmacro;
		int root = 0;
		
		/* ensure all ops are in execution order in 1 list */
		if (motherop == NULL) {
			motherop = op;
			root = 1;
		}

		
		/* if properties exist, it will contain everything needed */
		if (properties) {
			otmacro = ot->macro.first;

			RNA_STRUCT_BEGIN (properties, prop)
			{

				if (otmacro == NULL)
					break;

				/* skip invalid properties */
				if (STREQ(RNA_property_identifier(prop), otmacro->idname)) {
					wmOperatorType *otm = WM_operatortype_find(otmacro->idname, 0);
					PointerRNA someptr = RNA_property_pointer_get(properties, prop);
					wmOperator *opm = wm_operator_create(wm, otm, &someptr, NULL);

					IDP_ReplaceGroupInGroup(opm->properties, otmacro->properties);

					BLI_addtail(&motherop->macro, opm);
					opm->opm = motherop; /* pointer to mom, for modal() */

					otmacro = otmacro->next;
				}
			}
			RNA_STRUCT_END;
		}
		else {
			for (otmacro = ot->macro.first; otmacro; otmacro = otmacro->next) {
				wmOperatorType *otm = WM_operatortype_find(otmacro->idname, 0);
				wmOperator *opm = wm_operator_create(wm, otm, otmacro->ptr, NULL);

				BLI_addtail(&motherop->macro, opm);
				opm->opm = motherop; /* pointer to mom, for modal() */
			}
		}
		
		if (root)
			motherop = NULL;
	}
	
	WM_operator_properties_sanitize(op->ptr, 0);

	return op;
}

static void wm_region_mouse_co(bContext *C, wmEvent *event)
{
	ARegion *ar = CTX_wm_region(C);
	if (ar) {
		/* compatibility convention */
		event->mval[0] = event->x - ar->winrct.xmin;
		event->mval[1] = event->y - ar->winrct.ymin;
	}
	else {
		/* these values are invalid (avoid odd behavior by relying on old mval values) */
		event->mval[0] = -1;
		event->mval[1] = -1;
	}
}

#if 1 /* may want to disable operator remembering previous state for testing */
bool WM_operator_last_properties_init(wmOperator *op)
{
	bool changed = false;

	if (op->type->last_properties) {
		IDPropertyTemplate val = {0};
		IDProperty *replaceprops = IDP_New(IDP_GROUP, &val, "wmOperatorProperties");
		PropertyRNA *iterprop;

		if (G.debug & G_DEBUG_WM) {
			printf("%s: loading previous properties for '%s'\n", __func__, op->type->idname);
		}

		iterprop = RNA_struct_iterator_property(op->type->srna);

		RNA_PROP_BEGIN (op->ptr, itemptr, iterprop)
		{
			PropertyRNA *prop = itemptr.data;
			if ((RNA_property_flag(prop) & PROP_SKIP_SAVE) == 0) {
				if (!RNA_property_is_set(op->ptr, prop)) { /* don't override a setting already set */
					const char *identifier = RNA_property_identifier(prop);
					IDProperty *idp_src = IDP_GetPropertyFromGroup(op->type->last_properties, identifier);
					if (idp_src) {
						IDProperty *idp_dst = IDP_CopyProperty(idp_src);

						/* note - in the future this may need to be done recursively,
						 * but for now RNA doesn't access nested operators */
						idp_dst->flag |= IDP_FLAG_GHOST;

						/* add to temporary group instead of immediate replace,
						 * because we are iterating over this group */
						IDP_AddToGroup(replaceprops, idp_dst);
						changed = true;
					}
				}
			}
		}
		RNA_PROP_END;

		IDP_MergeGroup(op->properties, replaceprops, true);
		IDP_FreeProperty(replaceprops);
		MEM_freeN(replaceprops);
	}

	return changed;
}

bool WM_operator_last_properties_store(wmOperator *op)
{
	if (op->type->last_properties) {
		IDP_FreeProperty(op->type->last_properties);
		MEM_freeN(op->type->last_properties);
		op->type->last_properties = NULL;
	}

	if (op->properties) {
		if (G.debug & G_DEBUG_WM) {
			printf("%s: storing properties for '%s'\n", __func__, op->type->idname);
		}
		op->type->last_properties = IDP_CopyProperty(op->properties);
		return true;
	}
	else {
		return false;
	}
}

#else

bool WM_operator_last_properties_init(wmOperator *UNUSED(op))
{
	return false;
}

bool WM_operator_last_properties_store(wmOperator *UNUSED(op))
{
	return false;
}

#endif

static int wm_operator_invoke(
        bContext *C, wmOperatorType *ot, wmEvent *event,
        PointerRNA *properties, ReportList *reports, const bool poll_only)
{
	int retval = OPERATOR_PASS_THROUGH;

	/* this is done because complicated setup is done to call this function that is better not duplicated */
	if (poll_only)
		return WM_operator_poll(C, ot);

	if (WM_operator_poll(C, ot)) {
		wmWindowManager *wm = CTX_wm_manager(C);
		wmOperator *op = wm_operator_create(wm, ot, properties, reports); /* if reports == NULL, they'll be initialized */
		const bool is_nested_call = (wm->op_undo_depth != 0);
		
		op->flag |= OP_IS_INVOKE;

		/* initialize setting from previous run */
		if (!is_nested_call) { /* not called by py script */
			WM_operator_last_properties_init(op);
		}

		if ((G.debug & G_DEBUG_HANDLERS) && ((event == NULL) || (event->type != MOUSEMOVE))) {
			printf("%s: handle evt %d win %d op %s\n",
			       __func__, event ? event->type : 0, CTX_wm_screen(C)->subwinactive, ot->idname);
		}
		
		if (op->type->invoke && event) {
			wm_region_mouse_co(C, event);

			if (op->type->flag & OPTYPE_UNDO)
				wm->op_undo_depth++;

			retval = op->type->invoke(C, op, event);
			OPERATOR_RETVAL_CHECK(retval);

			if (op->type->flag & OPTYPE_UNDO && CTX_wm_manager(C) == wm)
				wm->op_undo_depth--;
		}
		else if (op->type->exec) {
			if (op->type->flag & OPTYPE_UNDO)
				wm->op_undo_depth++;

			retval = op->type->exec(C, op);
			OPERATOR_RETVAL_CHECK(retval);

			if (op->type->flag & OPTYPE_UNDO && CTX_wm_manager(C) == wm)
				wm->op_undo_depth--;
		}
		else {
			/* debug, important to leave a while, should never happen */
			printf("%s: invalid operator call '%s'\n", __func__, ot->idname);
		}
		
		/* Note, if the report is given as an argument then assume the caller will deal with displaying them
		 * currently python only uses this */
		if (!(retval & OPERATOR_HANDLED) && (retval & (OPERATOR_FINISHED | OPERATOR_CANCELLED))) {
			/* only show the report if the report list was not given in the function */
			wm_operator_reports(C, op, retval, (reports != NULL));
		}

		if (retval & OPERATOR_HANDLED) {
			/* do nothing, wm_operator_exec() has been called somewhere */
		}
		else if (retval & OPERATOR_FINISHED) {
			if (!is_nested_call) { /* not called by py script */
				WM_operator_last_properties_store(op);
			}
			wm_operator_finished(C, op, 0);
		}
		else if (retval & OPERATOR_RUNNING_MODAL) {
			/* take ownership of reports (in case python provided own) */
			op->reports->flag |= RPT_FREE;

			/* grab cursor during blocking modal ops (X11)
			 * Also check for macro
			 */
			if (ot->flag & OPTYPE_BLOCKING || (op->opm && op->opm->type->flag & OPTYPE_BLOCKING)) {
				int bounds[4] = {-1, -1, -1, -1};
				bool wrap;

				if (event == NULL) {
					wrap = false;
				}
				else if (op->opm) {
					wrap = (U.uiflag & USER_CONTINUOUS_MOUSE) &&
					       ((op->opm->flag & OP_IS_MODAL_GRAB_CURSOR) || (op->opm->type->flag & OPTYPE_GRAB_CURSOR));
				}
				else {
					wrap = (U.uiflag & USER_CONTINUOUS_MOUSE) &&
					       ((op->flag & OP_IS_MODAL_GRAB_CURSOR) || (ot->flag & OPTYPE_GRAB_CURSOR));
				}

				/* exception, cont. grab in header is annoying */
				if (wrap) {
					ARegion *ar = CTX_wm_region(C);
					if (ar && ar->regiontype == RGN_TYPE_HEADER) {
						wrap = false;
					}
				}

				if (wrap) {
					const rcti *winrect = NULL;
					ARegion *ar = CTX_wm_region(C);
					ScrArea *sa = CTX_wm_area(C);

					if (ar && ar->regiontype == RGN_TYPE_WINDOW &&
					    BLI_rcti_isect_pt_v(&ar->winrct, &event->x))
					{
						winrect = &ar->winrct;
					}
					else if (sa && BLI_rcti_isect_pt_v(&sa->totrct, &event->x)) {
						winrect = &sa->totrct;
					}

					if (winrect) {
						bounds[0] = winrect->xmin;
						bounds[1] = winrect->ymax;
						bounds[2] = winrect->xmax;
						bounds[3] = winrect->ymin;
					}
				}

				WM_cursor_grab_enable(CTX_wm_window(C), wrap, false, bounds);
			}

			/* cancel UI handlers, typically tooltips that can hang around
			 * while dragging the view or worse, that stay there permanently
			 * after the modal operator has swallowed all events and passed
			 * none to the UI handler */
			wm_handler_ui_cancel(C);
		}
		else {
			WM_operator_free(op);
		}
	}

	return retval;
}

/**
 * #WM_operator_name_call is the main accessor function
 * this is for python to access since its done the operator lookup
 * 
 * invokes operator in context
 */
static int wm_operator_call_internal(
        bContext *C, wmOperatorType *ot, PointerRNA *properties, ReportList *reports,
        const short context, const bool poll_only)
{
	wmEvent *event;
	
	int retval;

	CTX_wm_operator_poll_msg_set(C, NULL);

	/* dummie test */
	if (ot) {
		wmWindow *window = CTX_wm_window(C);

		switch (context) {
			case WM_OP_INVOKE_DEFAULT:
			case WM_OP_INVOKE_REGION_WIN:
			case WM_OP_INVOKE_AREA:
			case WM_OP_INVOKE_SCREEN:
				/* window is needed for invoke, cancel operator */
				if (window == NULL) {
					if (poll_only) {
						CTX_wm_operator_poll_msg_set(C, "Missing 'window' in context");
					}
					return 0;
				}
				else {
					event = window->eventstate;
				}
				break;
			default:
				event = NULL;
				break;
		}

		switch (context) {
			
			case WM_OP_EXEC_REGION_WIN:
			case WM_OP_INVOKE_REGION_WIN: 
			case WM_OP_EXEC_REGION_CHANNELS:
			case WM_OP_INVOKE_REGION_CHANNELS:
			case WM_OP_EXEC_REGION_PREVIEW:
			case WM_OP_INVOKE_REGION_PREVIEW:
			{
				/* forces operator to go to the region window/channels/preview, for header menus
				 * but we stay in the same region if we are already in one 
				 */
				ARegion *ar = CTX_wm_region(C);
				ScrArea *area = CTX_wm_area(C);
				int type = RGN_TYPE_WINDOW;
				
				switch (context) {
					case WM_OP_EXEC_REGION_CHANNELS:
					case WM_OP_INVOKE_REGION_CHANNELS:
						type = RGN_TYPE_CHANNELS;
						break;
					
					case WM_OP_EXEC_REGION_PREVIEW:
					case WM_OP_INVOKE_REGION_PREVIEW:
						type = RGN_TYPE_PREVIEW;
						break;
					
					case WM_OP_EXEC_REGION_WIN:
					case WM_OP_INVOKE_REGION_WIN: 
					default:
						type = RGN_TYPE_WINDOW;
						break;
				}
				
				if (!(ar && ar->regiontype == type) && area) {
					ARegion *ar1;
					if (type == RGN_TYPE_WINDOW) {
						ar1 = BKE_area_find_region_active_win(area);
					}
					else {
						ar1 = BKE_area_find_region_type(area, type);
					}

					if (ar1)
						CTX_wm_region_set(C, ar1);
				}
				
				retval = wm_operator_invoke(C, ot, event, properties, reports, poll_only);
				
				/* set region back */
				CTX_wm_region_set(C, ar);
				
				return retval;
			}
			case WM_OP_EXEC_AREA:
			case WM_OP_INVOKE_AREA:
			{
				/* remove region from context */
				ARegion *ar = CTX_wm_region(C);

				CTX_wm_region_set(C, NULL);
				retval = wm_operator_invoke(C, ot, event, properties, reports, poll_only);
				CTX_wm_region_set(C, ar);

				return retval;
			}
			case WM_OP_EXEC_SCREEN:
			case WM_OP_INVOKE_SCREEN:
			{
				/* remove region + area from context */
				ARegion *ar = CTX_wm_region(C);
				ScrArea *area = CTX_wm_area(C);

				CTX_wm_region_set(C, NULL);
				CTX_wm_area_set(C, NULL);
				retval = wm_operator_invoke(C, ot, event, properties, reports, poll_only);
				CTX_wm_area_set(C, area);
				CTX_wm_region_set(C, ar);

				return retval;
			}
			case WM_OP_EXEC_DEFAULT:
			case WM_OP_INVOKE_DEFAULT:
				return wm_operator_invoke(C, ot, event, properties, reports, poll_only);
		}
	}
	
	return 0;
}


/* invokes operator in context */
int WM_operator_name_call_ptr(bContext *C, wmOperatorType *ot, short context, PointerRNA *properties)
{
	BLI_assert(ot == WM_operatortype_find(ot->idname, true));
	return wm_operator_call_internal(C, ot, properties, NULL, context, false);
}
int WM_operator_name_call(bContext *C, const char *opstring, short context, PointerRNA *properties)
{
	wmOperatorType *ot = WM_operatortype_find(opstring, 0);
	if (ot) {
		return WM_operator_name_call_ptr(C, ot, context, properties);
	}

	return 0;
}

/**
 * Similar to #WM_operator_name_call called with #WM_OP_EXEC_DEFAULT context.
 *
 * - #wmOperatorType is used instead of operator name since python already has the operator type.
 * - `poll()` must be called by python before this runs.
 * - reports can be passed to this function (so python can report them as exceptions).
 */
int WM_operator_call_py(
        bContext *C, wmOperatorType *ot, short context,
        PointerRNA *properties, ReportList *reports, const bool is_undo)
{
	int retval = OPERATOR_CANCELLED;

#if 0
	wmOperator *op;
	op = wm_operator_create(wm, ot, properties, reports);

	if (op->type->exec) {
		if (is_undo && op->type->flag & OPTYPE_UNDO)
			wm->op_undo_depth++;

		retval = op->type->exec(C, op);
		OPERATOR_RETVAL_CHECK(retval);

		if (is_undo && op->type->flag & OPTYPE_UNDO && CTX_wm_manager(C) == wm)
			wm->op_undo_depth--;
	}
	else
		printf("error \"%s\" operator has no exec function, python cannot call it\n", op->type->name);
#endif

	/* not especially nice using undo depth here, its used so py never
	 * triggers undo or stores operators last used state.
	 *
	 * we could have some more obvious way of doing this like passing a flag.
	 */
	wmWindowManager *wm = CTX_wm_manager(C);
	if (!is_undo && wm) wm->op_undo_depth++;

	retval = wm_operator_call_internal(C, ot, properties, reports, context, false);
	
	if (!is_undo && wm && (wm == CTX_wm_manager(C))) wm->op_undo_depth--;

	return retval;
}


/* ********************* handlers *************** */

/* future extra customadata free? */
void wm_event_free_handler(wmEventHandler *handler)
{
	MEM_freeN(handler);
}

/* only set context when area/region is part of screen */
static void wm_handler_op_context(bContext *C, wmEventHandler *handler, const wmEvent *event)
{
	bScreen *screen = CTX_wm_screen(C);
	
	if (screen && handler->op) {
		if (handler->op_area == NULL)
			CTX_wm_area_set(C, NULL);
		else {
			ScrArea *sa;
			
			for (sa = screen->areabase.first; sa; sa = sa->next)
				if (sa == handler->op_area)
					break;
			if (sa == NULL) {
				/* when changing screen layouts with running modal handlers (like render display), this
				 * is not an error to print */
				if (handler->op == NULL)
					printf("internal error: handler (%s) has invalid area\n", handler->op->type->idname);
			}
			else {
				ARegion *ar;
				wmOperator *op = handler->op ? (handler->op->opm ? handler->op->opm : handler->op) : NULL;
				CTX_wm_area_set(C, sa);

				if (op && (op->flag & OP_IS_MODAL_CURSOR_REGION)) {
					ar = BKE_area_find_region_xy(sa, handler->op_region_type, event->x, event->y);
					if (ar) {
						handler->op_region = ar;
					}
				}
				else {
					ar = NULL;
				}

				if (ar == NULL) {
					for (ar = sa->regionbase.first; ar; ar = ar->next) {
						if (ar == handler->op_region) {
							break;
						}
					}
				}

				/* XXX no warning print here, after full-area and back regions are remade */
				if (ar)
					CTX_wm_region_set(C, ar);
			}
		}
	}
}

/* called on exit or remove area, only here call cancel callback */
void WM_event_remove_handlers(bContext *C, ListBase *handlers)
{
	wmEventHandler *handler;
	wmWindowManager *wm = CTX_wm_manager(C);
	
	/* C is zero on freeing database, modal handlers then already were freed */
	while ((handler = BLI_pophead(handlers))) {
		if (handler->op) {
			wmWindow *win = CTX_wm_window(C);
			if (handler->op->type->cancel) {
				ScrArea *area = CTX_wm_area(C);
				ARegion *region = CTX_wm_region(C);
				
				wm_handler_op_context(C, handler, win->eventstate);

				if (handler->op->type->flag & OPTYPE_UNDO)
					wm->op_undo_depth++;

				handler->op->type->cancel(C, handler->op);

				if (handler->op->type->flag & OPTYPE_UNDO)
					wm->op_undo_depth--;

				CTX_wm_area_set(C, area);
				CTX_wm_region_set(C, region);
			}

			WM_cursor_grab_disable(win, NULL);
			WM_operator_free(handler->op);
		}
		else if (handler->ui_remove) {
			ScrArea *area = CTX_wm_area(C);
			ARegion *region = CTX_wm_region(C);
			ARegion *menu = CTX_wm_menu(C);
			
			if (handler->ui_area) CTX_wm_area_set(C, handler->ui_area);
			if (handler->ui_region) CTX_wm_region_set(C, handler->ui_region);
			if (handler->ui_menu) CTX_wm_menu_set(C, handler->ui_menu);

			handler->ui_remove(C, handler->ui_userdata);

			CTX_wm_area_set(C, area);
			CTX_wm_region_set(C, region);
			CTX_wm_menu_set(C, menu);
		}

		wm_event_free_handler(handler);
	}
}

/* do userdef mappings */
int WM_userdef_event_map(int kmitype)
{
	switch (kmitype) {
		case SELECTMOUSE:
			return (U.flag & USER_LMOUSESELECT) ? LEFTMOUSE : RIGHTMOUSE;
		case ACTIONMOUSE:
			return (U.flag & USER_LMOUSESELECT) ? RIGHTMOUSE : LEFTMOUSE;
		case EVT_TWEAK_A:
			return (U.flag & USER_LMOUSESELECT) ? EVT_TWEAK_R : EVT_TWEAK_L;
		case EVT_TWEAK_S:
			return (U.flag & USER_LMOUSESELECT) ? EVT_TWEAK_L : EVT_TWEAK_R;
		case WHEELOUTMOUSE:
			return (U.uiflag & USER_WHEELZOOMDIR) ? WHEELUPMOUSE : WHEELDOWNMOUSE;
		case WHEELINMOUSE:
			return (U.uiflag & USER_WHEELZOOMDIR) ? WHEELDOWNMOUSE : WHEELUPMOUSE;
	}
	
	return kmitype;
}


static int wm_eventmatch(const wmEvent *winevent, wmKeyMapItem *kmi)
{
	int kmitype = WM_userdef_event_map(kmi->type);

	if (kmi->flag & KMI_INACTIVE) return 0;

	/* the matching rules */
	if (kmitype == KM_TEXTINPUT)
		if (winevent->val == KM_PRESS) {  /* prevent double clicks */
			/* NOT using ISTEXTINPUT anymore because (at least on Windows) some key codes above 255
			 * could have printable ascii keys - BUG [#30479] */
			if (ISKEYBOARD(winevent->type) && (winevent->ascii || winevent->utf8_buf[0])) return 1; 
		}

	if (kmitype != KM_ANY) {
		if (ELEM(kmitype, TABLET_STYLUS, TABLET_ERASER)) {
			const wmTabletData *wmtab = winevent->tablet_data;
			
			if (wmtab == NULL)
				return 0;
			else if (winevent->type != LEFTMOUSE) /* tablet events can occur on hover + keypress */
				return 0;
			else if ((kmitype == TABLET_STYLUS) && (wmtab->Active != EVT_TABLET_STYLUS))
				return 0;
			else if ((kmitype == TABLET_ERASER) && (wmtab->Active != EVT_TABLET_ERASER))
				return 0;
		}
		else {
			if (winevent->type != kmitype)
				return 0;
		}
	}
	
	if (kmi->val != KM_ANY)
		if (winevent->val != kmi->val) return 0;
	
	/* modifiers also check bits, so it allows modifier order */
	if (kmi->shift != KM_ANY)
		if (winevent->shift != kmi->shift && !(winevent->shift & kmi->shift)) return 0;
	if (kmi->ctrl != KM_ANY)
		if (winevent->ctrl != kmi->ctrl && !(winevent->ctrl & kmi->ctrl)) return 0;
	if (kmi->alt != KM_ANY)
		if (winevent->alt != kmi->alt && !(winevent->alt & kmi->alt)) return 0;
	if (kmi->oskey != KM_ANY)
		if (winevent->oskey != kmi->oskey && !(winevent->oskey & kmi->oskey)) return 0;
	
	/* only keymap entry with keymodifier is checked, means all keys without modifier get handled too. */
	/* that is currently needed to make overlapping events work (when you press A - G fast or so). */
	if (kmi->keymodifier)
		if (winevent->keymodifier != kmi->keymodifier) return 0;
	
	return 1;
}


/* operator exists */
static void wm_event_modalkeymap(const bContext *C, wmOperator *op, wmEvent *event, bool *dbl_click_disabled)
{
	/* support for modal keymap in macros */
	if (op->opm)
		op = op->opm;

	if (op->type->modalkeymap) {
		wmKeyMap *keymap = WM_keymap_active(CTX_wm_manager(C), op->type->modalkeymap);
		wmKeyMapItem *kmi;

		for (kmi = keymap->items.first; kmi; kmi = kmi->next) {
			if (wm_eventmatch(event, kmi)) {
					
				event->prevtype = event->type;
				event->prevval = event->val;
				event->type = EVT_MODAL_MAP;
				event->val = kmi->propvalue;
				
				break;
			}
		}
	}
	else {
		/* modal keymap checking returns handled events fine, but all hardcoded modal
		 * handling typically swallows all events (OPERATOR_RUNNING_MODAL).
		 * This bypass just disables support for double clicks in hardcoded modal handlers */
		if (event->val == KM_DBL_CLICK) {
			event->val = KM_PRESS;
			*dbl_click_disabled = true;
		}
	}
}

/**
 * Check whether operator is allowed to run in case interface is locked,
 * If interface is unlocked, will always return truth.
 */
static bool wm_operator_check_locked_interface(bContext *C, wmOperatorType *ot)
{
	wmWindowManager *wm = CTX_wm_manager(C);

	if (wm->is_interface_locked) {
		if ((ot->flag & OPTYPE_LOCK_BYPASS) == 0) {
			return false;
		}
	}

	return true;
}

/* bad hacking event system... better restore event type for checking of KM_CLICK for example */
/* XXX modal maps could use different method (ton) */
static void wm_event_modalmap_end(wmEvent *event, bool dbl_click_disabled)
{
	if (event->type == EVT_MODAL_MAP) {
		event->type = event->prevtype;
		event->prevtype = 0;
		event->val = event->prevval;
		event->prevval = 0;
	}
	else if (dbl_click_disabled)
		event->val = KM_DBL_CLICK;

}

/* Warning: this function removes a modal handler, when finished */
static int wm_handler_operator_call(bContext *C, ListBase *handlers, wmEventHandler *handler,
                                    wmEvent *event, PointerRNA *properties)
{
	int retval = OPERATOR_PASS_THROUGH;
	
	/* derived, modal or blocking operator */
	if (handler->op) {
		wmOperator *op = handler->op;
		wmOperatorType *ot = op->type;

		if (!wm_operator_check_locked_interface(C, ot)) {
			/* Interface is locked and operator is not allowed to run,
			 * nothing to do in this case.
			 */
		}
		else if (ot->modal) {
			/* we set context to where modal handler came from */
			wmWindowManager *wm = CTX_wm_manager(C);
			ScrArea *area = CTX_wm_area(C);
			ARegion *region = CTX_wm_region(C);
			bool dbl_click_disabled = false;

			wm_handler_op_context(C, handler, event);
			wm_region_mouse_co(C, event);
			wm_event_modalkeymap(C, op, event, &dbl_click_disabled);

<<<<<<< HEAD
			/* attach manipulator-map to handler if not there yet */
			if (ot->mgrouptype && !handler->manipulator_map) {
				wm_manipulatorgroup_attach_to_modal_handler(C, handler, ot->mgrouptype, op);
			}

=======
>>>>>>> a5b3df75
			if (ot->flag & OPTYPE_UNDO)
				wm->op_undo_depth++;

			/* warning, after this call all context data and 'event' may be freed. see check below */
			retval = ot->modal(C, op, event);
			OPERATOR_RETVAL_CHECK(retval);
			
			/* when this is _not_ the case the modal modifier may have loaded
			 * a new blend file (demo mode does this), so we have to assume
			 * the event, operator etc have all been freed. - campbell */
			if (CTX_wm_manager(C) == wm) {

				wm_event_modalmap_end(event, dbl_click_disabled);

				if (ot->flag & OPTYPE_UNDO)
					wm->op_undo_depth--;

				if (retval & (OPERATOR_CANCELLED | OPERATOR_FINISHED)) {
					wm_operator_reports(C, op, retval, false);
				}
				else {
					/* not very common, but modal operators may report before finishing */
					if (!BLI_listbase_is_empty(&op->reports->list)) {
						wm_add_reports(op->reports);
					}
				}

				/* important to run 'wm_operator_finished' before NULLing the context members */
				if (retval & OPERATOR_FINISHED) {
					wm_operator_finished(C, op, 0);
					handler->op = NULL;
				}
				else if (retval & (OPERATOR_CANCELLED | OPERATOR_FINISHED)) {
					WM_operator_free(op);
					handler->op = NULL;
				}

				/* putting back screen context, reval can pass trough after modal failures! */
				if ((retval & OPERATOR_PASS_THROUGH) || wm_event_always_pass(event)) {
					CTX_wm_area_set(C, area);
					CTX_wm_region_set(C, region);
				}
				else {
					/* this special cases is for areas and regions that get removed */
					CTX_wm_area_set(C, NULL);
					CTX_wm_region_set(C, NULL);
				}

				/* update manipulators during modal handlers */
<<<<<<< HEAD
				wm_manipulatormaps_handled_modal_update(C, event, handler, ot);
=======
				wm_manipulatormaps_handled_modal_update(C, event, handler);
>>>>>>> a5b3df75

				/* remove modal handler, operator itself should have been canceled and freed */
				if (retval & (OPERATOR_CANCELLED | OPERATOR_FINISHED)) {
					WM_cursor_grab_disable(CTX_wm_window(C), NULL);

					BLI_remlink(handlers, handler);
					wm_event_free_handler(handler);

					/* prevent silly errors from operator users */
					//retval &= ~OPERATOR_PASS_THROUGH;
				}
			}
			
		}
		else {
			printf("%s: error '%s' missing modal\n", __func__, op->idname);
		}
	}
	else {
		wmOperatorType *ot = WM_operatortype_find(event->keymap_idname, 0);

		if (ot) {
			if (wm_operator_check_locked_interface(C, ot)) {
				retval = wm_operator_invoke(C, ot, event, properties, NULL, false);
			}
		}
	}
	/* Finished and pass through flag as handled */

	/* Finished and pass through flag as handled */
	if (retval == (OPERATOR_FINISHED | OPERATOR_PASS_THROUGH))
		return WM_HANDLER_HANDLED;

	/* Modal unhandled, break */
	if (retval == (OPERATOR_PASS_THROUGH | OPERATOR_RUNNING_MODAL))
		return (WM_HANDLER_BREAK | WM_HANDLER_MODAL);

	if (retval & OPERATOR_PASS_THROUGH)
		return WM_HANDLER_CONTINUE;

	return WM_HANDLER_BREAK;
}

/* fileselect handlers are only in the window queue, so it's safe to switch screens or area types */
static int wm_handler_fileselect_do(bContext *C, ListBase *handlers, wmEventHandler *handler, int val)
{
	wmWindowManager *wm = CTX_wm_manager(C);
	SpaceFile *sfile;
	int action = WM_HANDLER_CONTINUE;

	switch (val) {
		case EVT_FILESELECT_FULL_OPEN: 
		{
			ScrArea *sa;
				
			/* sa can be null when window A is active, but mouse is over window B */
			/* in this case, open file select in original window A */
			if (handler->op_area == NULL) {
				bScreen *screen = CTX_wm_screen(C);
				sa = (ScrArea *)screen->areabase.first;
			}
			else {
				sa = handler->op_area;
			}

			if (sa->full) {
				/* ensure the first area becomes the file browser, because the second one is the small
				 * top (info-)area which might be too small (in fullscreens we have max two areas) */
				if (sa->prev) {
					sa = sa->prev;
				}
				ED_area_newspace(C, sa, SPACE_FILE, true);     /* 'sa' is modified in-place */
				/* we already had a fullscreen here -> mark new space as a stacked fullscreen */
				sa->flag |= (AREA_FLAG_STACKED_FULLSCREEN | AREA_FLAG_TEMP_TYPE);
			}
			else if (sa->spacetype == SPACE_FILE) {
				sa = ED_screen_state_toggle(C, CTX_wm_window(C), sa, SCREENMAXIMIZED);
			}
			else {
				sa = ED_screen_full_newspace(C, sa, SPACE_FILE);    /* sets context */
			}

			/* note, getting the 'sa' back from the context causes a nasty bug where the newly created
			 * 'sa' != CTX_wm_area(C). removed the line below and set 'sa' in the 'if' above */
			/* sa = CTX_wm_area(C); */

			/* settings for filebrowser, sfile is not operator owner but sends events */
			sfile = (SpaceFile *)sa->spacedata.first;
			sfile->op = handler->op;

			ED_fileselect_set_params(sfile);
				
			action = WM_HANDLER_BREAK;
			break;
		}
			
		case EVT_FILESELECT_EXEC:
		case EVT_FILESELECT_CANCEL:
		case EVT_FILESELECT_EXTERNAL_CANCEL:
		{
			/* remlink now, for load file case before removing*/
			BLI_remlink(handlers, handler);

			if (val != EVT_FILESELECT_EXTERNAL_CANCEL) {
				ScrArea *sa = CTX_wm_area(C);

				if (sa->full) {
					ED_screen_full_prevspace(C, sa);
				}
				/* user may have left fullscreen */
				else {
					ED_area_prevspace(C, sa);
				}
			}

			wm_handler_op_context(C, handler, CTX_wm_window(C)->eventstate);

			/* needed for UI_popup_menu_reports */

			if (val == EVT_FILESELECT_EXEC) {
				int retval;

				if (handler->op->type->flag & OPTYPE_UNDO)
					wm->op_undo_depth++;

				retval = handler->op->type->exec(C, handler->op);

				/* XXX check this carefully, CTX_wm_manager(C) == wm is a bit hackish */
				if (handler->op->type->flag & OPTYPE_UNDO && CTX_wm_manager(C) == wm)
					wm->op_undo_depth--;

				/* XXX check this carefully, CTX_wm_manager(C) == wm is a bit hackish */
				if (CTX_wm_manager(C) == wm && wm->op_undo_depth == 0) {
					if (handler->op->type->flag & OPTYPE_UNDO)
						ED_undo_push_op(C, handler->op);
					else if (handler->op->type->flag & OPTYPE_UNDO_GROUPED)
						ED_undo_grouped_push_op(C, handler->op);
				}

				if (handler->op->reports->list.first) {

					/* FIXME, temp setting window, this is really bad!
					 * only have because lib linking errors need to be seen by users :(
					 * it can be removed without breaking anything but then no linking errors - campbell */
					wmWindow *win_prev = CTX_wm_window(C);
					ScrArea *area_prev = CTX_wm_area(C);
					ARegion *ar_prev = CTX_wm_region(C);

					if (win_prev == NULL)
						CTX_wm_window_set(C, CTX_wm_manager(C)->windows.first);

					BKE_report_print_level_set(handler->op->reports, RPT_WARNING);
					UI_popup_menu_reports(C, handler->op->reports);

					/* XXX - copied from 'wm_operator_finished()' */
					/* add reports to the global list, otherwise they are not seen */
					BLI_movelisttolist(&CTX_wm_reports(C)->list, &handler->op->reports->list);

					/* more hacks, since we meddle with reports, banner display doesn't happen automatic */
					WM_report_banner_show();

					CTX_wm_window_set(C, win_prev);
					CTX_wm_area_set(C, area_prev);
					CTX_wm_region_set(C, ar_prev);
				}

				/* for WM_operator_pystring only, custom report handling is done above */
				wm_operator_reports(C, handler->op, retval, true);

				if (retval & OPERATOR_FINISHED) {
					WM_operator_last_properties_store(handler->op);
				}

				if (retval & (OPERATOR_CANCELLED | OPERATOR_FINISHED)) {
					WM_operator_free(handler->op);
				}
			}
			else {
				if (handler->op->type->cancel) {
					if (handler->op->type->flag & OPTYPE_UNDO)
						wm->op_undo_depth++;

					handler->op->type->cancel(C, handler->op);
				
					if (handler->op->type->flag & OPTYPE_UNDO)
						wm->op_undo_depth--;
				}
				
				WM_operator_free(handler->op);
			}

			CTX_wm_area_set(C, NULL);

			wm_event_free_handler(handler);

			action = WM_HANDLER_BREAK;
			break;
		}
	}
	
	return action;
}

static int wm_handler_fileselect_call(bContext *C, ListBase *handlers, wmEventHandler *handler, const wmEvent *event)
{
	int action = WM_HANDLER_CONTINUE;
	
	if (event->type != EVT_FILESELECT)
		return action;
	if (handler->op != (wmOperator *)event->customdata)
		return action;
	
	return wm_handler_fileselect_do(C, handlers, handler, event->val);
}

static bool handler_boundbox_test(wmEventHandler *handler, const wmEvent *event)
{
	if (handler->bbwin) {
		if (handler->bblocal) {
			rcti rect = *handler->bblocal;
			BLI_rcti_translate(&rect, handler->bbwin->xmin, handler->bbwin->ymin);

			if (BLI_rcti_isect_pt_v(&rect, &event->x))
				return 1;
			else if (event->type == MOUSEMOVE && BLI_rcti_isect_pt_v(&rect, &event->prevx))
				return 1;
			else
				return 0;
		}
		else {
			if (BLI_rcti_isect_pt_v(handler->bbwin, &event->x))
				return 1;
			else if (event->type == MOUSEMOVE && BLI_rcti_isect_pt_v(handler->bbwin, &event->prevx))
				return 1;
			else
				return 0;
		}
	}
	return 1;
}

static int wm_action_not_handled(int action)
{
	return action == WM_HANDLER_CONTINUE || action == (WM_HANDLER_BREAK | WM_HANDLER_MODAL);
}

static int wm_handlers_do_intern(bContext *C, wmEvent *event, ListBase *handlers)
{
	const bool do_debug_handler = (G.debug & G_DEBUG_HANDLERS) &&
	        /* comment this out to flood the console! (if you really want to test) */
	        !ELEM(event->type, MOUSEMOVE, INBETWEEN_MOUSEMOVE)
	        ;
# define PRINT if (do_debug_handler) printf

	wmWindowManager *wm = CTX_wm_manager(C);
	wmEventHandler *handler, *nexthandler;
	int action = WM_HANDLER_CONTINUE;
	int always_pass;

	if (handlers == NULL) {
		return action;
	}

	/* modal handlers can get removed in this loop, we keep the loop this way
	 *
	 * note: check 'handlers->first' because in rare cases the handlers can be cleared
	 * by the event thats called, for eg:
	 *
	 * Calling a python script which changes the area.type, see [#32232] */
	for (handler = handlers->first; handler && handlers->first; handler = nexthandler) {

		nexthandler = handler->next;
		
		/* during this loop, ui handlers for nested menus can tag multiple handlers free */
		if (handler->flag & WM_HANDLER_DO_FREE) {
			/* pass */
		}
		else if (handler_boundbox_test(handler, event)) { /* optional boundbox */
			/* in advance to avoid access to freed event on window close */
			always_pass = wm_event_always_pass(event);
		
			/* modal+blocking handler */
			if (handler->flag & WM_HANDLER_BLOCKING)
				action |= WM_HANDLER_BREAK;

			if (handler->keymap) {
				wmKeyMap *keymap = WM_keymap_active(wm, handler->keymap);
				wmKeyMapItem *kmi;

				PRINT("%s:   checking '%s' ...", __func__, keymap->idname);

				if (!keymap->poll || keymap->poll(C)) {

					PRINT("pass\n");

					for (kmi = keymap->items.first; kmi; kmi = kmi->next) {
						if (wm_eventmatch(event, kmi)) {

							PRINT("%s:     item matched '%s'\n", __func__, kmi->idname);

							/* weak, but allows interactive callback to not use rawkey */
							event->keymap_idname = kmi->idname;

							action |= wm_handler_operator_call(C, handlers, handler, event, kmi->ptr);
							if (action & WM_HANDLER_BREAK) {
								/* not always_pass here, it denotes removed handler */
								
								if (G.debug & (G_DEBUG_EVENTS | G_DEBUG_HANDLERS))
									printf("%s:       handled! '%s'\n", __func__, kmi->idname);

								break;
							}
							else {
								if (action & WM_HANDLER_HANDLED) {
									if (G.debug & (G_DEBUG_EVENTS | G_DEBUG_HANDLERS))
										printf("%s:       handled - and pass on! '%s'\n", __func__, kmi->idname);
								}
								else {
									PRINT("%s:       un-handled '%s'\n", __func__, kmi->idname);
								}
							}
						}
					}
				}
				else {
					PRINT("fail\n");
				}
			}
			else if (handler->ui_handle) {
				if (!wm->is_interface_locked) {
					action |= wm_handler_ui_call(C, handler, event, always_pass);
				}
			}
			else if (handler->type == WM_HANDLER_FILESELECT) {
				if (!wm->is_interface_locked) {
					/* screen context changes here */
					action |= wm_handler_fileselect_call(C, handlers, handler, event);
				}
			}
			else if (handler->dropboxes) {
				if (!wm->is_interface_locked && event->type == EVT_DROP) {
					wmDropBox *drop = handler->dropboxes->first;
					for (; drop; drop = drop->next) {
						/* other drop custom types allowed */
						if (event->custom == EVT_DATA_DRAGDROP) {
							ListBase *lb = (ListBase *)event->customdata;
							wmDrag *drag;
							
							for (drag = lb->first; drag; drag = drag->next) {
								if (drop->poll(C, drag, event)) {
									drop->copy(drag, drop);
									
									/* free the drags before calling operator */
									WM_drag_free_list(lb);

									event->customdata = NULL;
									event->custom = 0;
									
									WM_operator_name_call_ptr(C, drop->ot, drop->opcontext, drop->ptr);
									action |= WM_HANDLER_BREAK;
									
									/* XXX fileread case */
									if (CTX_wm_window(C) == NULL)
										return action;
									
									/* escape from drag loop, got freed */
									break;
								}
							}
						}
					}
				}
			}
			else if (handler->manipulator_map) {
				ScrArea *area = CTX_wm_area(C);
				ARegion *region = CTX_wm_region(C);
				wmManipulatorMap *mmap = handler->manipulator_map;
<<<<<<< HEAD
				wmManipulator *manipulator = wm_manipulatormap_get_highlighted_manipulator(mmap);
				unsigned char part;
=======
				wmManipulator *mpr = wm_manipulatormap_highlight_get(mmap);
>>>>>>> a5b3df75

				wm_manipulatormap_handler_context(C, handler);
				wm_region_mouse_co(C, event);

				/* handle manipulator highlighting */
<<<<<<< HEAD
				if (event->type == MOUSEMOVE && !wm_manipulatormap_get_active_manipulator(mmap)) {
					manipulator = wm_manipulatormap_find_highlighted_manipulator(mmap, C, event, &part);
					wm_manipulatormap_set_highlighted_manipulator(mmap, C, manipulator, part);
				}
				/* handle user configurable manipulator-map keymap */
				else if (manipulator) {
					/* get user customized keymap from default one */
					const wmManipulatorGroup *highlightgroup = wm_manipulator_get_parent_group(manipulator);
=======
				if (event->type == MOUSEMOVE && !wm_manipulatormap_active_get(mmap)) {
					int part;
					mpr = wm_manipulatormap_highlight_find(mmap, C, event, &part);
					wm_manipulatormap_highlight_set(mmap, C, mpr, part);
				}
				/* handle user configurable manipulator-map keymap */
				else if (mpr) {
					/* get user customized keymap from default one */
					const wmManipulatorGroup *highlightgroup = wm_manipulator_get_parent_group(mpr);
>>>>>>> a5b3df75
					const wmKeyMap *keymap = WM_keymap_active(wm, highlightgroup->type->keymap);
					wmKeyMapItem *kmi;

					PRINT("%s:   checking '%s' ...", __func__, keymap->idname);

					if (!keymap->poll || keymap->poll(C)) {
						PRINT("pass\n");
						for (kmi = keymap->items.first; kmi; kmi = kmi->next) {
							if (wm_eventmatch(event, kmi)) {
								wmOperator *op = handler->op;

								PRINT("%s:     item matched '%s'\n", __func__, kmi->idname);

								/* weak, but allows interactive callback to not use rawkey */
								event->keymap_idname = kmi->idname;

								/* handler->op is called later, we want keymap op to be triggered here */
								handler->op = NULL;
								action |= wm_handler_operator_call(C, handlers, handler, event, kmi->ptr);
								handler->op = op;

								if (action & WM_HANDLER_BREAK) {
									if (action & WM_HANDLER_HANDLED) {
										if (G.debug & (G_DEBUG_EVENTS | G_DEBUG_HANDLERS))
											printf("%s:       handled - and pass on! '%s'\n", __func__, kmi->idname);
									}
									else {
										PRINT("%s:       un-handled '%s'\n", __func__, kmi->idname);
									}
								}
							}
						}
					}
					else {
						PRINT("fail\n");
					}
				}

				/* restore the area */
				CTX_wm_area_set(C, area);
				CTX_wm_region_set(C, region);

				if (handler->op) {
					action |= wm_handler_operator_call(C, handlers, handler, event, NULL);
				}
			}
			else {
				/* modal, swallows all */
				action |= wm_handler_operator_call(C, handlers, handler, event, NULL);
			}

			if (action & WM_HANDLER_BREAK) {
				if (always_pass)
					action &= ~WM_HANDLER_BREAK;
				else
					break;
			}
		}
		
		/* XXX fileread case, if the wm is freed then the handler's
		 * will have been too so the code below need not run. */
		if (CTX_wm_window(C) == NULL) {
			return action;
		}

		/* XXX code this for all modal ops, and ensure free only happens here */
		
		/* modal ui handler can be tagged to be freed */ 
		if (BLI_findindex(handlers, handler) != -1) { /* could be freed already by regular modal ops */
			if (handler->flag & WM_HANDLER_DO_FREE) {
				BLI_remlink(handlers, handler);
				wm_event_free_handler(handler);
			}
		}
	}

	if (action == (WM_HANDLER_BREAK | WM_HANDLER_MODAL))
		wm_cursor_arrow_move(CTX_wm_window(C), event);

#undef PRINT

	return action;
}

/* this calls handlers twice - to solve (double-)click events */
static int wm_handlers_do(bContext *C, wmEvent *event, ListBase *handlers)
{
	int action = wm_handlers_do_intern(C, event, handlers);
		
	/* fileread case */
	if (CTX_wm_window(C) == NULL)
		return action;

	if (!ELEM(event->type, MOUSEMOVE, INBETWEEN_MOUSEMOVE, EVENT_NONE) && !ISTIMER(event->type)) {

		/* test for CLICK events */
		if (wm_action_not_handled(action)) {
			wmWindow *win = CTX_wm_window(C);
			
			/* eventstate stores if previous event was a KM_PRESS, in case that 
			 * wasn't handled, the KM_RELEASE will become a KM_CLICK */
			
			if (win && event->val == KM_PRESS) {
				win->eventstate->check_click = true;
			}
			
			if (win && win->eventstate->prevtype == event->type) {
				
				if ((event->val == KM_RELEASE) &&
				    (win->eventstate->prevval == KM_PRESS) &&
				    (win->eventstate->check_click == true))
				{
					event->val = KM_CLICK;
					
					if (G.debug & (G_DEBUG_HANDLERS)) {
						printf("%s: handling CLICK\n", __func__);
					}

					action |= wm_handlers_do_intern(C, event, handlers);

					event->val = KM_RELEASE;
				}
				else if (event->val == KM_DBL_CLICK) {
					event->val = KM_PRESS;
					action |= wm_handlers_do_intern(C, event, handlers);
					
					/* revert value if not handled */
					if (wm_action_not_handled(action)) {
						event->val = KM_DBL_CLICK;
					}
				}
			}
		}
		else {
			wmWindow *win = CTX_wm_window(C);

			if (win)
				win->eventstate->check_click = 0;
		}
	}
	
	return action;
}

static int wm_event_inside_i(wmEvent *event, rcti *rect)
{
	if (wm_event_always_pass(event))
		return 1;
	if (BLI_rcti_isect_pt_v(rect, &event->x))
		return 1;
	return 0;
}

static ScrArea *area_event_inside(bContext *C, const int xy[2])
{
	bScreen *screen = CTX_wm_screen(C);
	ScrArea *sa;
	
	if (screen)
		for (sa = screen->areabase.first; sa; sa = sa->next)
			if (BLI_rcti_isect_pt_v(&sa->totrct, xy))
				return sa;
	return NULL;
}

static ARegion *region_event_inside(bContext *C, const int xy[2])
{
	bScreen *screen = CTX_wm_screen(C);
	ScrArea *area = CTX_wm_area(C);
	ARegion *ar;
	
	if (screen && area)
		for (ar = area->regionbase.first; ar; ar = ar->next)
			if (BLI_rcti_isect_pt_v(&ar->winrct, xy))
				return ar;
	return NULL;
}

static void wm_paintcursor_tag(bContext *C, wmPaintCursor *pc, ARegion *ar)
{
	if (ar) {
		for (; pc; pc = pc->next) {
			if (pc->poll == NULL || pc->poll(C)) {
				wmWindow *win = CTX_wm_window(C);
				WM_paint_cursor_tag_redraw(win, ar);
			}
		}
	}
}

/* called on mousemove, check updates for paintcursors */
/* context was set on active area and region */
static void wm_paintcursor_test(bContext *C, const wmEvent *event)
{
	wmWindowManager *wm = CTX_wm_manager(C);
	
	if (wm->paintcursors.first) {
		ARegion *ar = CTX_wm_region(C);
		
		if (ar)
			wm_paintcursor_tag(C, wm->paintcursors.first, ar);
		
		/* if previous position was not in current region, we have to set a temp new context */
		if (ar == NULL || !BLI_rcti_isect_pt_v(&ar->winrct, &event->prevx)) {
			ScrArea *sa = CTX_wm_area(C);
			
			CTX_wm_area_set(C, area_event_inside(C, &event->prevx));
			CTX_wm_region_set(C, region_event_inside(C, &event->prevx));

			wm_paintcursor_tag(C, wm->paintcursors.first, CTX_wm_region(C));
			
			CTX_wm_area_set(C, sa);
			CTX_wm_region_set(C, ar);
		}
	}
}

static void wm_event_drag_test(wmWindowManager *wm, wmWindow *win, wmEvent *event)
{
	bScreen *screen = WM_window_get_active_screen(win);

	if (BLI_listbase_is_empty(&wm->drags)) {
		return;
	}
	
	if (event->type == MOUSEMOVE || ISKEYMODIFIER(event->type)) {
		screen->do_draw_drag = true;
	}
	else if (event->type == ESCKEY) {
		WM_drag_free_list(&wm->drags);

		screen->do_draw_drag = true;
	}
	else if (event->type == LEFTMOUSE && event->val == KM_RELEASE) {
		event->type = EVT_DROP;
		
		/* create customdata, first free existing */
		if (event->customdata) {
			if (event->customdatafree)
				MEM_freeN(event->customdata);
		}
		
		event->custom = EVT_DATA_DRAGDROP;
		event->customdata = &wm->drags;
		event->customdatafree = 1;
		
		/* clear drop icon */
		screen->do_draw_drag = true;
		
		/* restore cursor (disabled, see wm_dragdrop.c) */
		// WM_cursor_modal_restore(win);
	}
	
	/* overlap fails otherwise */
	if (screen->do_draw_drag)
		if (win->drawmethod == USER_DRAW_OVERLAP)
			screen->do_draw = true;
	
}

/* filter out all events of the pie that spawned the last pie unless it's a release event */
static bool wm_event_pie_filter(wmWindow *win, const wmEvent *event)
{
	if (win->lock_pie_event && win->lock_pie_event == event->type) {
		if (event->val == KM_RELEASE) {
			win->lock_pie_event = EVENT_NONE;
			return false;
		}
		else {
			return true;
		}
	}
	else {
		return false;
	}
}

/* called in main loop */
/* goes over entire hierarchy:  events -> window -> screen -> area -> region */
void wm_event_do_handlers(bContext *C)
{
	wmWindowManager *wm = CTX_wm_manager(C);
	wmWindow *win;

	/* update key configuration before handling events */
	WM_keyconfig_update(wm);

	for (win = wm->windows.first; win; win = win->next) {
		bScreen *screen = WM_window_get_active_screen(win);
		wmEvent *event;

		/* some safty checks - these should always be set! */
		BLI_assert(WM_window_get_active_scene(win));
		BLI_assert(WM_window_get_active_screen(win));
		BLI_assert(WM_window_get_active_workspace(win));

		if (screen == NULL)
			wm_event_free_all(win);
		else {
			Scene *scene = WM_window_get_active_scene(win);
			
			if (scene) {
				int is_playing_sound = BKE_sound_scene_playing(scene);
				
				if (is_playing_sound != -1) {
					bool is_playing_screen;
					CTX_wm_window_set(C, win);
					CTX_data_scene_set(C, scene);
					
					is_playing_screen = (ED_screen_animation_playing(wm) != NULL);

					if (((is_playing_sound == 1) && (is_playing_screen == 0)) ||
					    ((is_playing_sound == 0) && (is_playing_screen == 1)))
					{
						ED_screen_animation_play(C, -1, 1);
					}
					
					if (is_playing_sound == 0) {
						const float time = BKE_sound_sync_scene(scene);
						if (isfinite(time)) {
							int ncfra = time * (float)FPS + 0.5f;
							if (ncfra != scene->r.cfra) {
								scene->r.cfra = ncfra;
								ED_update_for_newframe(CTX_data_main(C), scene, 1);
								WM_event_add_notifier(C, NC_WINDOW, NULL);
							}
						}
					}
					
					CTX_data_scene_set(C, NULL);
					CTX_wm_screen_set(C, NULL);
					CTX_wm_window_set(C, NULL);
				}
			}
		}
		
		while ( (event = win->queue.first) ) {
			int action = WM_HANDLER_CONTINUE;

			/* active screen might change during handlers, update pointer */
			screen = WM_window_get_active_screen(win);

			if (G.debug & (G_DEBUG_HANDLERS | G_DEBUG_EVENTS) && !ELEM(event->type, MOUSEMOVE, INBETWEEN_MOUSEMOVE)) {
				printf("\n%s: Handling event\n", __func__);
				WM_event_print(event);
			}

			/* take care of pie event filter */
			if (wm_event_pie_filter(win, event)) {
				if (G.debug & (G_DEBUG_HANDLERS | G_DEBUG_EVENTS) && !ELEM(event->type, MOUSEMOVE, INBETWEEN_MOUSEMOVE)) {
					printf("\n%s: event filtered due to pie button pressed\n", __func__);
				}
				BLI_remlink(&win->queue, event);
				wm_event_free(event);
				continue;
			}

			CTX_wm_window_set(C, win);

			/* we let modal handlers get active area/region, also wm_paintcursor_test needs it */
			CTX_wm_area_set(C, area_event_inside(C, &event->x));
			CTX_wm_region_set(C, region_event_inside(C, &event->x));
			
			/* MVC demands to not draw in event handlers... but we need to leave it for ogl selecting etc */
			wm_window_make_drawable(wm, win);
			
			wm_region_mouse_co(C, event);


			/* first we do priority handlers, modal + some limited keymaps */
			action |= wm_handlers_do(C, event, &win->modalhandlers);
			
			/* fileread case */
			if (CTX_wm_window(C) == NULL)
				return;
			
			/* check dragging, creates new event or frees, adds draw tag */
			wm_event_drag_test(wm, win, event);
			
			/* builtin tweak, if action is break it removes tweak */
			wm_tweakevent_test(C, event, action);

			if ((action & WM_HANDLER_BREAK) == 0) {
				ScrArea *sa;
				ARegion *ar;
	
				/* Note: setting subwin active should be done here, after modal handlers have been done */
				if (event->type == MOUSEMOVE) {
					/* state variables in screen, cursors. Also used in wm_draw.c, fails for modal handlers though */
					ED_screen_set_subwinactive(C, event);
					/* for regions having custom cursors */
					wm_paintcursor_test(C, event);
				}
#ifdef WITH_INPUT_NDOF
				else if (event->type == NDOF_MOTION) {
					win->addmousemove = true;
				}
#endif

				for (sa = screen->areabase.first; sa; sa = sa->next) {
					/* after restoring a screen from SCREENMAXIMIZED we have to wait
					 * with the screen handling till the region coordinates are updated */
					if (screen->skip_handling == true) {
						/* restore for the next iteration of wm_event_do_handlers */
						screen->skip_handling = false;
						break;
					}

					/* update azones if needed - done here because it needs to be independent from redraws */
					if (sa->flag & AREA_FLAG_ACTIONZONES_UPDATE) {
						ED_area_azones_update(sa, &event->x);
					}

					if (wm_event_inside_i(event, &sa->totrct)) {
						CTX_wm_area_set(C, sa);

						if ((action & WM_HANDLER_BREAK) == 0) {
							for (ar = sa->regionbase.first; ar; ar = ar->next) {
								if (wm_event_inside_i(event, &ar->winrct)) {
									CTX_wm_region_set(C, ar);
									
									/* call even on non mouse events, since the */
									wm_region_mouse_co(C, event);

									if (!BLI_listbase_is_empty(&wm->drags)) {
										/* does polls for drop regions and checks uibuts */
										/* need to be here to make sure region context is true */
										if (ELEM(event->type, MOUSEMOVE, EVT_DROP) || ISKEYMODIFIER(event->type)) {
											wm_drags_check_ops(C, event);
										}
									}
									
									action |= wm_handlers_do(C, event, &ar->handlers);

									/* fileread case (python), [#29489] */
									if (CTX_wm_window(C) == NULL)
										return;

									if (action & WM_HANDLER_BREAK)
										break;
								}
							}
						}

						CTX_wm_region_set(C, NULL);

						if ((action & WM_HANDLER_BREAK) == 0) {
							wm_region_mouse_co(C, event); /* only invalidates event->mval in this case */
							action |= wm_handlers_do(C, event, &sa->handlers);
						}
						CTX_wm_area_set(C, NULL);

						/* NOTE: do not escape on WM_HANDLER_BREAK, mousemove needs handled for previous area */
					}
				}
				
				if ((action & WM_HANDLER_BREAK) == 0) {
					/* also some non-modal handlers need active area/region */
					CTX_wm_area_set(C, area_event_inside(C, &event->x));
					CTX_wm_region_set(C, region_event_inside(C, &event->x));

					wm_region_mouse_co(C, event);

					action |= wm_handlers_do(C, event, &win->handlers);

					/* fileread case */
					if (CTX_wm_window(C) == NULL)
						return;
				}

			}

			/* update previous mouse position for following events to use */
			win->eventstate->prevx = event->x;
			win->eventstate->prevy = event->y;

			/* unlink and free here, blender-quit then frees all */
			BLI_remlink(&win->queue, event);
			wm_event_free(event);
			
		}
		
		/* only add mousemove when queue was read entirely */
		if (win->addmousemove && win->eventstate) {
			wmEvent tevent = *(win->eventstate);
			// printf("adding MOUSEMOVE %d %d\n", tevent.x, tevent.y);
			tevent.type = MOUSEMOVE;
			tevent.prevx = tevent.x;
			tevent.prevy = tevent.y;
			wm_event_add(win, &tevent);
			win->addmousemove = 0;
		}
		
		CTX_wm_window_set(C, NULL);
	}

	/* update key configuration after handling events */
	WM_keyconfig_update(wm);
}

/* ********** filesector handling ************ */

void WM_event_fileselect_event(wmWindowManager *wm, void *ophandle, int eventval)
{
	/* add to all windows! */
	wmWindow *win;
	
	for (win = wm->windows.first; win; win = win->next) {
		wmEvent event = *win->eventstate;
		
		event.type = EVT_FILESELECT;
		event.val = eventval;
		event.customdata = ophandle;     // only as void pointer type check

		wm_event_add(win, &event);
	}
}

/* operator is supposed to have a filled "path" property */
/* optional property: filetype (XXX enum?) */

/**
 * The idea here is to keep a handler alive on window queue, owning the operator.
 * The filewindow can send event to make it execute, thus ensuring
 * executing happens outside of lower level queues, with UI refreshed.
 * Should also allow multiwin solutions
 */
void WM_event_add_fileselect(bContext *C, wmOperator *op)
{
	wmEventHandler *handler, *handlernext;
	wmWindowManager *wm = CTX_wm_manager(C);
	wmWindow *win = CTX_wm_window(C);

	/* only allow 1 file selector open per window */
	for (handler = win->handlers.first; handler; handler = handlernext) {
		handlernext = handler->next;
		
		if (handler->type == WM_HANDLER_FILESELECT) {
			bScreen *screen = CTX_wm_screen(C);
			ScrArea *sa;

			/* find the area with the file selector for this handler */
			for (sa = screen->areabase.first; sa; sa = sa->next) {
				if (sa->spacetype == SPACE_FILE) {
					SpaceFile *sfile = sa->spacedata.first;

					if (sfile->op == handler->op) {
						CTX_wm_area_set(C, sa);
						wm_handler_fileselect_do(C, &win->handlers, handler, EVT_FILESELECT_CANCEL);
						break;
					}
				}
			}

			/* if not found we stop the handler without changing the screen */
			if (!sa)
				wm_handler_fileselect_do(C, &win->handlers, handler, EVT_FILESELECT_EXTERNAL_CANCEL);
		}
	}
	
	handler = MEM_callocN(sizeof(wmEventHandler), "fileselect handler");
	
	handler->type = WM_HANDLER_FILESELECT;
	handler->op = op;
	handler->op_area = CTX_wm_area(C);
	handler->op_region = CTX_wm_region(C);
	
	BLI_addhead(&win->handlers, handler);
	
	/* check props once before invoking if check is available
	 * ensures initial properties are valid */
	if (op->type->check) {
		op->type->check(C, op); /* ignore return value */
	}

	WM_event_fileselect_event(wm, op, EVT_FILESELECT_FULL_OPEN);
}

#if 0
/* lets not expose struct outside wm? */
static void WM_event_set_handler_flag(wmEventHandler *handler, int flag)
{
	handler->flag = flag;
}
#endif

wmEventHandler *WM_event_add_modal_handler(bContext *C, wmOperator *op)
{
	wmEventHandler *handler = MEM_callocN(sizeof(wmEventHandler), "event modal handler");
	wmWindow *win = CTX_wm_window(C);
	
	/* operator was part of macro */
	if (op->opm) {
		/* give the mother macro to the handler */
		handler->op = op->opm;
		/* mother macro opm becomes the macro element */
		handler->op->opm = op;
	}
	else
		handler->op = op;
	
	handler->op_area = CTX_wm_area(C);       /* means frozen screen context for modal handlers! */
	handler->op_region = CTX_wm_region(C);
	handler->op_region_type = handler->op_region ? handler->op_region->regiontype : -1;
	
	BLI_addhead(&win->modalhandlers, handler);

	return handler;
}

/**
 * Modal handlers store a pointer to an area which might be freed while the handler runs.
 * Use this function to NULL all handler pointers to \a old_area.
 */
void WM_event_modal_handler_area_replace(wmWindow *win, const ScrArea *old_area, ScrArea *new_area)
{
	for (wmEventHandler *handler = win->modalhandlers.first; handler; handler = handler->next) {
		if (handler->op_area == old_area) {
			handler->op_area = new_area;
		}
	}
}

/**
 * Modal handlers store a pointer to a region which might be freed while the handler runs.
 * Use this function to NULL all handler pointers to \a old_region.
 */
void WM_event_modal_handler_region_replace(wmWindow *win, const ARegion *old_region, ARegion *new_region)
{
	for (wmEventHandler *handler = win->modalhandlers.first; handler; handler = handler->next) {
		if (handler->op_region == old_region) {
			handler->op_region = new_region;
			handler->op_region_type = new_region ? new_region->regiontype : RGN_TYPE_WINDOW;
		}
	}
}

wmEventHandler *WM_event_add_keymap_handler(ListBase *handlers, wmKeyMap *keymap)
{
	wmEventHandler *handler;

	if (!keymap) {
		printf("%s: called with NULL keymap\n", __func__);
		return NULL;
	}

	/* only allow same keymap once */
	for (handler = handlers->first; handler; handler = handler->next)
		if (handler->keymap == keymap)
			return handler;
	
	handler = MEM_callocN(sizeof(wmEventHandler), "event keymap handler");
	BLI_addtail(handlers, handler);
	handler->keymap = keymap;

	return handler;
}

/* priorities not implemented yet, for time being just insert in begin of list */
wmEventHandler *WM_event_add_keymap_handler_priority(ListBase *handlers, wmKeyMap *keymap, int UNUSED(priority))
{
	wmEventHandler *handler;
	
	WM_event_remove_keymap_handler(handlers, keymap);
	
	handler = MEM_callocN(sizeof(wmEventHandler), "event keymap handler");
	BLI_addhead(handlers, handler);
	handler->keymap = keymap;
	
	return handler;
}

wmEventHandler *WM_event_add_keymap_handler_bb(ListBase *handlers, wmKeyMap *keymap, const rcti *bblocal, const rcti *bbwin)
{
	wmEventHandler *handler = WM_event_add_keymap_handler(handlers, keymap);
	
	if (handler) {
		handler->bblocal = bblocal;
		handler->bbwin = bbwin;
	}
	return handler;
}

void WM_event_remove_keymap_handler(ListBase *handlers, wmKeyMap *keymap)
{
	wmEventHandler *handler;
	
	for (handler = handlers->first; handler; handler = handler->next) {
		if (handler->keymap == keymap) {
			BLI_remlink(handlers, handler);
			wm_event_free_handler(handler);
			break;
		}
	}
}

wmEventHandler *WM_event_add_ui_handler(
        const bContext *C, ListBase *handlers,
        wmUIHandlerFunc ui_handle, wmUIHandlerRemoveFunc ui_remove,
        void *userdata, const char flag)
{
	wmEventHandler *handler = MEM_callocN(sizeof(wmEventHandler), "event ui handler");
	handler->ui_handle = ui_handle;
	handler->ui_remove = ui_remove;
	handler->ui_userdata = userdata;
	if (C) {
		handler->ui_area    = CTX_wm_area(C);
		handler->ui_region  = CTX_wm_region(C);
		handler->ui_menu    = CTX_wm_menu(C);
	}
	else {
		handler->ui_area    = NULL;
		handler->ui_region  = NULL;
		handler->ui_menu    = NULL;
	}

	BLI_assert((flag & WM_HANDLER_DO_FREE) == 0);
	handler->flag = flag;
	
	BLI_addhead(handlers, handler);
	
	return handler;
}

/* set "postpone" for win->modalhandlers, this is in a running for () loop in wm_handlers_do() */
void WM_event_remove_ui_handler(
        ListBase *handlers,
        wmUIHandlerFunc ui_handle, wmUIHandlerRemoveFunc ui_remove,
        void *userdata, const bool postpone)
{
	wmEventHandler *handler;
	
	for (handler = handlers->first; handler; handler = handler->next) {
		if ((handler->ui_handle == ui_handle) &&
		    (handler->ui_remove == ui_remove) &&
		    (handler->ui_userdata == userdata))
		{
			/* handlers will be freed in wm_handlers_do() */
			if (postpone) {
				handler->flag |= WM_HANDLER_DO_FREE;
			}
			else {
				BLI_remlink(handlers, handler);
				wm_event_free_handler(handler);
			}
			break;
		}
	}
}

void WM_event_free_ui_handler_all(
        bContext *C, ListBase *handlers,
        wmUIHandlerFunc ui_handle, wmUIHandlerRemoveFunc ui_remove)
{
	wmEventHandler *handler, *handler_next;

	for (handler = handlers->first; handler; handler = handler_next) {
		handler_next = handler->next;
		if ((handler->ui_handle == ui_handle) &&
		    (handler->ui_remove == ui_remove))
		{
			ui_remove(C, handler->ui_userdata);
			BLI_remlink(handlers, handler);
			wm_event_free_handler(handler);
		}
	}
}

wmEventHandler *WM_event_add_dropbox_handler(ListBase *handlers, ListBase *dropboxes)
{
	wmEventHandler *handler;

	/* only allow same dropbox once */
	for (handler = handlers->first; handler; handler = handler->next)
		if (handler->dropboxes == dropboxes)
			return handler;
	
	handler = MEM_callocN(sizeof(wmEventHandler), "dropbox handler");
	
	/* dropbox stored static, no free or copy */
	handler->dropboxes = dropboxes;
	BLI_addhead(handlers, handler);
	
	return handler;
}

/* XXX solution works, still better check the real cause (ton) */
void WM_event_remove_area_handler(ListBase *handlers, void *area)
{
	wmEventHandler *handler, *nexthandler;

	for (handler = handlers->first; handler; handler = nexthandler) {
		nexthandler = handler->next;
		if (handler->type != WM_HANDLER_FILESELECT) {
			if (handler->ui_area == area) {
				BLI_remlink(handlers, handler);
				wm_event_free_handler(handler);
			}
		}
	}
}

#if 0
static void WM_event_remove_handler(ListBase *handlers, wmEventHandler *handler)
{
	BLI_remlink(handlers, handler);
	wm_event_free_handler(handler);
}
#endif

void WM_event_add_mousemove(bContext *C)
{
	wmWindow *window = CTX_wm_window(C);
	
	window->addmousemove = 1;
}


/* for modal callbacks, check configuration for how to interpret exit with tweaks  */
bool WM_modal_tweak_exit(const wmEvent *event, int tweak_event)
{
	/* if the release-confirm userpref setting is enabled, 
	 * tweak events can be canceled when mouse is released
	 */
	if (U.flag & USER_RELEASECONFIRM) {
		/* option on, so can exit with km-release */
		if (event->val == KM_RELEASE) {
			switch (tweak_event) {
				case EVT_TWEAK_L:
				case EVT_TWEAK_M:
				case EVT_TWEAK_R:
					return 1;
			}
		}
		else {
			/* if the initial event wasn't a tweak event then
			 * ignore USER_RELEASECONFIRM setting: see [#26756] */
			if (ELEM(tweak_event, EVT_TWEAK_L, EVT_TWEAK_M, EVT_TWEAK_R) == 0) {
				return 1;
			}
		}
	}
	else {
		/* this is fine as long as not doing km-release, otherwise
		 * some items (i.e. markers) being tweaked may end up getting
		 * dropped all over
		 */
		if (event->val != KM_RELEASE)
			return 1;
	}
	
	return 0;
}

/* ********************* ghost stuff *************** */

static int convert_key(GHOST_TKey key) 
{
	if (key >= GHOST_kKeyA && key <= GHOST_kKeyZ) {
		return (AKEY + ((int) key - GHOST_kKeyA));
	}
	else if (key >= GHOST_kKey0 && key <= GHOST_kKey9) {
		return (ZEROKEY + ((int) key - GHOST_kKey0));
	}
	else if (key >= GHOST_kKeyNumpad0 && key <= GHOST_kKeyNumpad9) {
		return (PAD0 + ((int) key - GHOST_kKeyNumpad0));
	}
	else if (key >= GHOST_kKeyF1 && key <= GHOST_kKeyF19) {
		return (F1KEY + ((int) key - GHOST_kKeyF1));
	}
	else {
		switch (key) {
			case GHOST_kKeyBackSpace:       return BACKSPACEKEY;
			case GHOST_kKeyTab:             return TABKEY;
			case GHOST_kKeyLinefeed:        return LINEFEEDKEY;
			case GHOST_kKeyClear:           return 0;
			case GHOST_kKeyEnter:           return RETKEY;

			case GHOST_kKeyEsc:             return ESCKEY;
			case GHOST_kKeySpace:           return SPACEKEY;
			case GHOST_kKeyQuote:           return QUOTEKEY;
			case GHOST_kKeyComma:           return COMMAKEY;
			case GHOST_kKeyMinus:           return MINUSKEY;
			case GHOST_kKeyPlus:            return PLUSKEY;
			case GHOST_kKeyPeriod:          return PERIODKEY;
			case GHOST_kKeySlash:           return SLASHKEY;

			case GHOST_kKeySemicolon:       return SEMICOLONKEY;
			case GHOST_kKeyEqual:           return EQUALKEY;

			case GHOST_kKeyLeftBracket:     return LEFTBRACKETKEY;
			case GHOST_kKeyRightBracket:    return RIGHTBRACKETKEY;
			case GHOST_kKeyBackslash:       return BACKSLASHKEY;
			case GHOST_kKeyAccentGrave:     return ACCENTGRAVEKEY;

			case GHOST_kKeyLeftShift:       return LEFTSHIFTKEY;
			case GHOST_kKeyRightShift:      return RIGHTSHIFTKEY;
			case GHOST_kKeyLeftControl:     return LEFTCTRLKEY;
			case GHOST_kKeyRightControl:    return RIGHTCTRLKEY;
			case GHOST_kKeyOS:              return OSKEY;
			case GHOST_kKeyLeftAlt:         return LEFTALTKEY;
			case GHOST_kKeyRightAlt:        return RIGHTALTKEY;

			case GHOST_kKeyCapsLock:        return CAPSLOCKKEY;
			case GHOST_kKeyNumLock:         return 0;
			case GHOST_kKeyScrollLock:      return 0;

			case GHOST_kKeyLeftArrow:       return LEFTARROWKEY;
			case GHOST_kKeyRightArrow:      return RIGHTARROWKEY;
			case GHOST_kKeyUpArrow:         return UPARROWKEY;
			case GHOST_kKeyDownArrow:       return DOWNARROWKEY;

			case GHOST_kKeyPrintScreen:     return 0;
			case GHOST_kKeyPause:           return PAUSEKEY;

			case GHOST_kKeyInsert:          return INSERTKEY;
			case GHOST_kKeyDelete:          return DELKEY;
			case GHOST_kKeyHome:            return HOMEKEY;
			case GHOST_kKeyEnd:             return ENDKEY;
			case GHOST_kKeyUpPage:          return PAGEUPKEY;
			case GHOST_kKeyDownPage:        return PAGEDOWNKEY;

			case GHOST_kKeyNumpadPeriod:    return PADPERIOD;
			case GHOST_kKeyNumpadEnter:     return PADENTER;
			case GHOST_kKeyNumpadPlus:      return PADPLUSKEY;
			case GHOST_kKeyNumpadMinus:     return PADMINUS;
			case GHOST_kKeyNumpadAsterisk:  return PADASTERKEY;
			case GHOST_kKeyNumpadSlash:     return PADSLASHKEY;

			case GHOST_kKeyGrLess:          return GRLESSKEY;

			case GHOST_kKeyMediaPlay:       return MEDIAPLAY;
			case GHOST_kKeyMediaStop:       return MEDIASTOP;
			case GHOST_kKeyMediaFirst:      return MEDIAFIRST;
			case GHOST_kKeyMediaLast:       return MEDIALAST;
			
			default:
				return UNKNOWNKEY;  /* GHOST_kKeyUnknown */
		}
	}
}

static void wm_eventemulation(wmEvent *event)
{
	/* Store last mmb/rmb event value to make emulation work when modifier keys
	 * are released first. This really should be in a data structure somewhere. */
	static int emulating_event = EVENT_NONE;
	
	/* middlemouse and rightmouse emulation */
	if (U.flag & USER_TWOBUTTONMOUSE) {
		if (event->type == LEFTMOUSE) {
			
			if (event->val == KM_PRESS && event->alt) {
				event->type = MIDDLEMOUSE;
				event->alt = 0;
				emulating_event = MIDDLEMOUSE;
			}
#ifdef __APPLE__
			else if (event->val == KM_PRESS && event->oskey) {
				event->type = RIGHTMOUSE;
				event->oskey = 0;
				emulating_event = RIGHTMOUSE;
			}
#endif
			else if (event->val == KM_RELEASE) {
				/* only send middle-mouse release if emulated */
				if (emulating_event == MIDDLEMOUSE) {
					event->type = MIDDLEMOUSE;
					event->alt = 0;
				}
				else if (emulating_event == RIGHTMOUSE) {
					event->type = RIGHTMOUSE;
					event->oskey = 0;
				}
				emulating_event = EVENT_NONE;
			}
		}
		
	}
	
	/* numpad emulation */
	if (U.flag & USER_NONUMPAD) {
		switch (event->type) {
			case ZEROKEY: event->type = PAD0; break;
			case ONEKEY: event->type = PAD1; break;
			case TWOKEY: event->type = PAD2; break;
			case THREEKEY: event->type = PAD3; break;
			case FOURKEY: event->type = PAD4; break;
			case FIVEKEY: event->type = PAD5; break;
			case SIXKEY: event->type = PAD6; break;
			case SEVENKEY: event->type = PAD7; break;
			case EIGHTKEY: event->type = PAD8; break;
			case NINEKEY: event->type = PAD9; break;
			case MINUSKEY: event->type = PADMINUS; break;
			case EQUALKEY: event->type = PADPLUSKEY; break;
			case BACKSLASHKEY: event->type = PADSLASHKEY; break;
		}
	}
}

/* adds customdata to event */
static void update_tablet_data(wmWindow *win, wmEvent *event)
{
	const GHOST_TabletData *td = GHOST_GetTabletData(win->ghostwin);
	
	/* if there's tablet data from an active tablet device then add it */
	if ((td != NULL) && td->Active != GHOST_kTabletModeNone) {
		struct wmTabletData *wmtab = MEM_mallocN(sizeof(wmTabletData), "customdata tablet");
		
		wmtab->Active = (int)td->Active;
		wmtab->Pressure = td->Pressure;
		wmtab->Xtilt = td->Xtilt;
		wmtab->Ytilt = td->Ytilt;
		
		event->tablet_data = wmtab;
		// printf("%s: using tablet %.5f\n", __func__, wmtab->Pressure);
	}
	else {
		event->tablet_data = NULL;
		// printf("%s: not using tablet\n", __func__);
	}
}

#ifdef WITH_INPUT_NDOF
/* adds customdata to event */
static void attach_ndof_data(wmEvent *event, const GHOST_TEventNDOFMotionData *ghost)
{
	wmNDOFMotionData *data = MEM_mallocN(sizeof(wmNDOFMotionData), "customdata NDOF");

	const float ts = U.ndof_sensitivity;
	const float rs = U.ndof_orbit_sensitivity;

	mul_v3_v3fl(data->tvec, &ghost->tx, ts);
	mul_v3_v3fl(data->rvec, &ghost->rx, rs);

	if (U.ndof_flag & NDOF_PAN_YZ_SWAP_AXIS) {
		float t;
		t =  data->tvec[1];
		data->tvec[1] = -data->tvec[2];
		data->tvec[2] = t;
	}

	data->dt = ghost->dt;

	data->progress = (wmProgress) ghost->progress;

	event->custom = EVT_DATA_NDOF_MOTION;
	event->customdata = data;
	event->customdatafree = 1;
}
#endif /* WITH_INPUT_NDOF */

/* imperfect but probably usable... draw/enable drags to other windows */
static wmWindow *wm_event_cursor_other_windows(wmWindowManager *wm, wmWindow *win, wmEvent *event)
{
	int mx = event->x, my = event->y;
	
	if (wm->windows.first == wm->windows.last)
		return NULL;
	
	/* in order to use window size and mouse position (pixels), we have to use a WM function */
	
	/* check if outside, include top window bar... */
	if (mx < 0 || my < 0 || mx > WM_window_pixels_x(win) || my > WM_window_pixels_y(win) + 30) {
		wmWindow *owin;
		wmEventHandler *handler;
		
		/* let's skip windows having modal handlers now */
		/* potential XXX ugly... I wouldn't have added a modalhandlers list (introduced in rev 23331, ton) */
		for (handler = win->modalhandlers.first; handler; handler = handler->next)
			if (handler->ui_handle || handler->op)
				return NULL;
		
		/* to desktop space */
		mx += (int) (U.pixelsize * win->posx);
		my += (int) (U.pixelsize * win->posy);
		
		/* check other windows to see if it has mouse inside */
		for (owin = wm->windows.first; owin; owin = owin->next) {
			
			if (owin != win) {
				int posx = (int) (U.pixelsize * owin->posx);
				int posy = (int) (U.pixelsize * owin->posy);
				
				if (mx - posx >= 0 && owin->posy >= 0 &&
				    mx - posx <= WM_window_pixels_x(owin) && my - posy <= WM_window_pixels_y(owin))
				{
					event->x = mx - (int)(U.pixelsize * owin->posx);
					event->y = my - (int)(U.pixelsize * owin->posy);
					
					return owin;
				}
			}
		}
	}
	return NULL;
}

static bool wm_event_is_double_click(wmEvent *event, const wmEvent *event_state)
{
	if ((event->type == event_state->prevtype) &&
	    (event_state->prevval == KM_RELEASE) &&
	    (event->val == KM_PRESS))
	{
		if ((ISMOUSE(event->type) == false) || ((ABS(event->x - event_state->prevclickx)) <= 2 &&
		                                        (ABS(event->y - event_state->prevclicky)) <= 2))
		{
			if ((PIL_check_seconds_timer() - event_state->prevclicktime) * 1000 < U.dbl_click_time) {
				return true;
			}
		}
	}

	return false;
}

static void wm_event_add_mousemove(wmWindow *win, const wmEvent *event)
{
	wmEvent *event_last = win->queue.last;

	/* some painting operators want accurate mouse events, they can
	 * handle in between mouse move moves, others can happily ignore
	 * them for better performance */
	if (event_last && event_last->type == MOUSEMOVE)
		event_last->type = INBETWEEN_MOUSEMOVE;

	wm_event_add(win, event);

	{
		wmEvent *event_new = win->queue.last;
		if (event_last == NULL) {
			event_last = win->eventstate;
		}

		copy_v2_v2_int(&event_new->prevx, &event_last->x);
	}
}

/* windows store own event queues, no bContext here */
/* time is in 1000s of seconds, from ghost */
void wm_event_add_ghostevent(wmWindowManager *wm, wmWindow *win, int type, int UNUSED(time), void *customdata)
{
	wmWindow *owin;

	/* Having both, event and evt, can be highly confusing to work with, but is necessary for
	 * our current event system, so let's clear things up a bit:
	 * - data added to event only will be handled immediately, but will not be copied to the next event
	 * - data added to evt only stays, but is handled with the next event -> execution delay
	 * - data added to event and evt stays and is handled immediately
	 */
	wmEvent event, *evt = win->eventstate;

	/* initialize and copy state (only mouse x y and modifiers) */
	event = *evt;

	switch (type) {
		/* mouse move, also to inactive window (X11 does this) */
		case GHOST_kEventCursorMove:
		{
			GHOST_TEventCursorData *cd = customdata;

			copy_v2_v2_int(&event.x, &cd->x);
			wm_stereo3d_mouse_offset_apply(win, &event.x);

			event.type = MOUSEMOVE;
			wm_event_add_mousemove(win, &event);
			copy_v2_v2_int(&evt->x, &event.x);
			
			/* also add to other window if event is there, this makes overdraws disappear nicely */
			/* it remaps mousecoord to other window in event */
			owin = wm_event_cursor_other_windows(wm, win, &event);
			if (owin) {
				wmEvent oevent, *oevt = owin->eventstate;

				oevent = *oevt;

				copy_v2_v2_int(&oevent.x, &event.x);
				oevent.type = MOUSEMOVE;
				wm_event_add_mousemove(owin, &oevent);
				copy_v2_v2_int(&oevt->x, &oevent.x);
			}
				
			break;
		}
		case GHOST_kEventTrackpad:
		{
			GHOST_TEventTrackpadData *pd = customdata;
			switch (pd->subtype) {
				case GHOST_kTrackpadEventMagnify:
					event.type = MOUSEZOOM;
					pd->deltaX = -pd->deltaX;
					pd->deltaY = -pd->deltaY;
					break;
				case GHOST_kTrackpadEventRotate:
					event.type = MOUSEROTATE;
					break;
				case GHOST_kTrackpadEventScroll:
				default:
					event.type = MOUSEPAN;
					break;
			}

			event.x = evt->x = pd->x;
			event.y = evt->y = pd->y;
			event.val = KM_NOTHING;
			
			/* Use prevx/prevy so we can calculate the delta later */
			event.prevx = event.x - pd->deltaX;
			event.prevy = event.y - (-pd->deltaY);
			
			wm_event_add(win, &event);
			break;
		}
		/* mouse button */
		case GHOST_kEventButtonDown:
		case GHOST_kEventButtonUp:
		{
			GHOST_TEventButtonData *bd = customdata;
			
			/* get value and type from ghost */
			event.val = (type == GHOST_kEventButtonDown) ? KM_PRESS : KM_RELEASE;
			
			if (bd->button == GHOST_kButtonMaskLeft)
				event.type = LEFTMOUSE;
			else if (bd->button == GHOST_kButtonMaskRight)
				event.type = RIGHTMOUSE;
			else if (bd->button == GHOST_kButtonMaskButton4)
				event.type = BUTTON4MOUSE;
			else if (bd->button == GHOST_kButtonMaskButton5)
				event.type = BUTTON5MOUSE;
			else if (bd->button == GHOST_kButtonMaskButton6)
				event.type = BUTTON6MOUSE;
			else if (bd->button == GHOST_kButtonMaskButton7)
				event.type = BUTTON7MOUSE;
			else
				event.type = MIDDLEMOUSE;
			
			wm_eventemulation(&event);
			
			/* copy previous state to prev event state (two old!) */
			evt->prevval = evt->val;
			evt->prevtype = evt->type;

			/* copy to event state */
			evt->val = event.val;
			evt->type = event.type;

			if (win->active == 0) {
				int cx, cy;
				
				/* entering window, update mouse pos. (ghost sends win-activate *after* the mouseclick in window!) */
				wm_get_cursor_position(win, &cx, &cy);

				event.x = evt->x = cx;
				event.y = evt->y = cy;
			}
			
			/* double click test */
			if (wm_event_is_double_click(&event, evt)) {
				if (G.debug & (G_DEBUG_HANDLERS | G_DEBUG_EVENTS))
					printf("%s Send double click\n", __func__);
				event.val = KM_DBL_CLICK;
			}
			if (event.val == KM_PRESS) {
				evt->prevclicktime = PIL_check_seconds_timer();
				evt->prevclickx = event.x;
				evt->prevclicky = event.y;
			}
			
			/* add to other window if event is there (not to both!) */
			owin = wm_event_cursor_other_windows(wm, win, &event);
			if (owin) {
				wmEvent oevent = *(owin->eventstate);
				
				oevent.x = event.x;
				oevent.y = event.y;
				oevent.type = event.type;
				oevent.val = event.val;
				
				wm_event_add(owin, &oevent);
			}
			else {
				wm_event_add(win, &event);
			}
			
			break;
		}
		/* keyboard */
		case GHOST_kEventKeyDown:
		case GHOST_kEventKeyUp:
		{
			GHOST_TEventKeyData *kd = customdata;
			short keymodifier = KM_NOTHING;
			event.type = convert_key(kd->key);
			event.ascii = kd->ascii;
			memcpy(event.utf8_buf, kd->utf8_buf, sizeof(event.utf8_buf)); /* might be not null terminated*/
			event.val = (type == GHOST_kEventKeyDown) ? KM_PRESS : KM_RELEASE;
			
			wm_eventemulation(&event);
			
			/* copy previous state to prev event state (two old!) */
			evt->prevval = evt->val;
			evt->prevtype = evt->type;

			/* copy to event state */
			evt->val = event.val;
			evt->type = event.type;
			
			/* exclude arrow keys, esc, etc from text input */
			if (type == GHOST_kEventKeyUp) {
				event.ascii = '\0';

				/* ghost should do this already for key up */
				if (event.utf8_buf[0]) {
					printf("%s: ghost on your platform is misbehaving, utf8 events on key up!\n", __func__);
				}
				event.utf8_buf[0] = '\0';
			}
			else {
				if (event.ascii < 32 && event.ascii > 0)
					event.ascii = '\0';
				if (event.utf8_buf[0] < 32 && event.utf8_buf[0] > 0)
					event.utf8_buf[0] = '\0';
			}

			if (event.utf8_buf[0]) {
				if (BLI_str_utf8_size(event.utf8_buf) == -1) {
					printf("%s: ghost detected an invalid unicode character '%d'!\n",
					       __func__, (int)(unsigned char)event.utf8_buf[0]);
					event.utf8_buf[0] = '\0';
				}
			}

			/* assigning both first and second is strange - campbell */
			switch (event.type) {
				case LEFTSHIFTKEY:
				case RIGHTSHIFTKEY:
					if (event.val == KM_PRESS) {
						if (evt->ctrl || evt->alt || evt->oskey) keymodifier = (KM_MOD_FIRST | KM_MOD_SECOND);
						else keymodifier = KM_MOD_FIRST;
					}
					event.shift = evt->shift = keymodifier;
					break;
				case LEFTCTRLKEY:
				case RIGHTCTRLKEY:
					if (event.val == KM_PRESS) {
						if (evt->shift || evt->alt || evt->oskey) keymodifier = (KM_MOD_FIRST | KM_MOD_SECOND);
						else keymodifier = KM_MOD_FIRST;
					}
					event.ctrl = evt->ctrl = keymodifier;
					break;
				case LEFTALTKEY:
				case RIGHTALTKEY:
					if (event.val == KM_PRESS) {
						if (evt->ctrl || evt->shift || evt->oskey) keymodifier = (KM_MOD_FIRST | KM_MOD_SECOND);
						else keymodifier = KM_MOD_FIRST;
					}
					event.alt = evt->alt = keymodifier;
					break;
				case OSKEY:
					if (event.val == KM_PRESS) {
						if (evt->ctrl || evt->alt || evt->shift) keymodifier = (KM_MOD_FIRST | KM_MOD_SECOND);
						else keymodifier = KM_MOD_FIRST;
					}
					event.oskey = evt->oskey = keymodifier;
					break;
				default:
					if (event.val == KM_PRESS && event.keymodifier == 0)
						evt->keymodifier = event.type;  /* only set in eventstate, for next event */
					else if (event.val == KM_RELEASE && event.keymodifier == event.type)
						event.keymodifier = evt->keymodifier = 0;
					break;
			}

			/* double click test */
			/* if previous event was same type, and previous was release, and now it presses... */
			if (wm_event_is_double_click(&event, evt)) {
				if (G.debug & (G_DEBUG_HANDLERS | G_DEBUG_EVENTS))
					printf("%s Send double click\n", __func__);
				evt->val = event.val = KM_DBL_CLICK;
			}
			
			/* this case happens on holding a key pressed, it should not generate
			 * press events events with the same key as modifier */
			if (event.keymodifier == event.type)
				event.keymodifier = 0;
						
			/* this case happens with an external numpad, and also when using 'dead keys' (to compose complex latin
			 * characters e.g.), it's not really clear why.
			 * Since it's impossible to map a key modifier to an unknown key, it shouldn't harm to clear it. */
			if (event.keymodifier == UNKNOWNKEY) {
				evt->keymodifier = event.keymodifier = 0;
			}
			
			/* if test_break set, it catches this. Do not set with modifier presses. XXX Keep global for now? */
			if ((event.type == ESCKEY && event.val == KM_PRESS) &&
			    /* check other modifiers because ms-windows uses these to bring up the task manager */
			    (event.shift == 0 && event.ctrl == 0 && event.alt == 0))
			{
				G.is_break = true;
			}
			
			/* double click test - only for press */
			if (event.val == KM_PRESS) {
				evt->prevclicktime = PIL_check_seconds_timer();
				evt->prevclickx = event.x;
				evt->prevclicky = event.y;
			}
			
			wm_event_add(win, &event);
			
			break;
		}
			
		case GHOST_kEventWheel:
		{
			GHOST_TEventWheelData *wheelData = customdata;
			
			if (wheelData->z > 0)
				event.type = WHEELUPMOUSE;
			else
				event.type = WHEELDOWNMOUSE;
			
			event.val = KM_PRESS;
			wm_event_add(win, &event);
			
			break;
		}
		case GHOST_kEventTimer:
		{
			event.type = TIMER;
			event.custom = EVT_DATA_TIMER;
			event.customdata = customdata;
			event.val = KM_NOTHING;
			event.keymodifier = 0;
			wm_event_add(win, &event);

			break;
		}

#ifdef WITH_INPUT_NDOF
		case GHOST_kEventNDOFMotion:
		{
			event.type = NDOF_MOTION;
			event.val = KM_NOTHING;
			attach_ndof_data(&event, customdata);
			wm_event_add(win, &event);

			if (G.debug & (G_DEBUG_HANDLERS | G_DEBUG_EVENTS))
				printf("%s sending NDOF_MOTION, prev = %d %d\n", __func__, event.x, event.y);

			break;
		}

		case GHOST_kEventNDOFButton:
		{
			GHOST_TEventNDOFButtonData *e = customdata;

			event.type = NDOF_BUTTON_NONE + e->button;

			switch (e->action) {
				case GHOST_kPress:
					event.val = KM_PRESS;
					break;
				case GHOST_kRelease:
					event.val = KM_RELEASE;
					break;
			}

			event.custom = 0;
			event.customdata = NULL;

			wm_event_add(win, &event);

			break;
		}
#endif /* WITH_INPUT_NDOF */

		case GHOST_kEventUnknown:
		case GHOST_kNumEventTypes:
			break;

		case GHOST_kEventWindowDeactivate:
		{
			event.type = WINDEACTIVATE;
			wm_event_add(win, &event);

			break;
		}

#ifdef WITH_INPUT_IME
		case GHOST_kEventImeCompositionStart:
		{
			event.val = KM_PRESS;
			win->ime_data = customdata;
			win->ime_data->is_ime_composing = true;
			event.type = WM_IME_COMPOSITE_START;
			wm_event_add(win, &event);
			break;
		}
		case GHOST_kEventImeComposition:
		{
			event.val = KM_PRESS;
			event.type = WM_IME_COMPOSITE_EVENT;
			wm_event_add(win, &event);
			break;
		}
		case GHOST_kEventImeCompositionEnd:
		{
			event.val = KM_PRESS;
			if (win->ime_data) {
				win->ime_data->is_ime_composing = false;
			}
			event.type = WM_IME_COMPOSITE_END;
			wm_event_add(win, &event);
			break;
		}
#endif /* WITH_INPUT_IME */

	}

#if 0
	WM_event_print(&event);
#endif
}

void WM_set_locked_interface(wmWindowManager *wm, bool lock)
{
	/* This will prevent events from being handled while interface is locked
	 *
	 * Use a "local" flag for now, because currently no other areas could
	 * benefit of locked interface anyway (aka using G.is_interface_locked
	 * wouldn't be useful anywhere outside of window manager, so let's not
	 * pollute global context with such an information for now).
	 */
	wm->is_interface_locked = lock ? 1 : 0;

	/* This will prevent drawing regions which uses non-threadsafe data.
	 * Currently it'll be just a 3D viewport.
	 *
	 * TODO(sergey): Make it different locked states, so different jobs
	 *               could lock different areas of blender and allow
	 *               interaction with others?
	 */
	BKE_spacedata_draw_locks(lock);
}


#ifdef WITH_INPUT_NDOF
/* -------------------------------------------------------------------- */
/* NDOF */

/** \name NDOF Utility Functions
 * \{ */


void WM_event_ndof_pan_get(const wmNDOFMotionData *ndof, float r_pan[3], const bool use_zoom)
{
	int z_flag = use_zoom ? NDOF_ZOOM_INVERT : NDOF_PANZ_INVERT_AXIS;
	r_pan[0] = ndof->tvec[0] * ((U.ndof_flag & NDOF_PANX_INVERT_AXIS) ? -1.0f : 1.0f);
	r_pan[1] = ndof->tvec[1] * ((U.ndof_flag & NDOF_PANY_INVERT_AXIS) ? -1.0f : 1.0f);
	r_pan[2] = ndof->tvec[2] * ((U.ndof_flag & z_flag)                ? -1.0f : 1.0f);
}

void WM_event_ndof_rotate_get(const wmNDOFMotionData *ndof, float r_rot[3])
{
	r_rot[0] = ndof->rvec[0] * ((U.ndof_flag & NDOF_ROTX_INVERT_AXIS) ? -1.0f : 1.0f);
	r_rot[1] = ndof->rvec[1] * ((U.ndof_flag & NDOF_ROTY_INVERT_AXIS) ? -1.0f : 1.0f);
	r_rot[2] = ndof->rvec[2] * ((U.ndof_flag & NDOF_ROTZ_INVERT_AXIS) ? -1.0f : 1.0f);
}

float WM_event_ndof_to_axis_angle(const struct wmNDOFMotionData *ndof, float axis[3])
{
	float angle;
	angle = normalize_v3_v3(axis, ndof->rvec);

	axis[0] = axis[0] * ((U.ndof_flag & NDOF_ROTX_INVERT_AXIS) ? -1.0f : 1.0f);
	axis[1] = axis[1] * ((U.ndof_flag & NDOF_ROTY_INVERT_AXIS) ? -1.0f : 1.0f);
	axis[2] = axis[2] * ((U.ndof_flag & NDOF_ROTZ_INVERT_AXIS) ? -1.0f : 1.0f);

	return ndof->dt * angle;
}

void WM_event_ndof_to_quat(const struct wmNDOFMotionData *ndof, float q[4])
{
	float axis[3];
	float angle;

	angle = WM_event_ndof_to_axis_angle(ndof, axis);
	axis_angle_to_quat(q, axis, angle);
}
#endif /* WITH_INPUT_NDOF */

/* if this is a tablet event, return tablet pressure and set *pen_flip
 * to 1 if the eraser tool is being used, 0 otherwise */
float WM_event_tablet_data(const wmEvent *event, int *pen_flip, float tilt[2])
{
	int erasor = 0;
	float pressure = 1;

	if (tilt)
		zero_v2(tilt);

	if (event->tablet_data) {
		const wmTabletData *wmtab = event->tablet_data;

		erasor = (wmtab->Active == EVT_TABLET_ERASER);
		if (wmtab->Active != EVT_TABLET_NONE) {
			pressure = wmtab->Pressure;
			if (tilt) {
				tilt[0] = wmtab->Xtilt;
				tilt[1] = wmtab->Ytilt;
			}
		}
	}

	if (pen_flip)
		(*pen_flip) = erasor;

	return pressure;
}

bool WM_event_is_tablet(const struct wmEvent *event)
{
	return (event->tablet_data) ? true : false;
}

#ifdef WITH_INPUT_IME
/* most os using ctrl/oskey + space to switch ime, avoid added space */
bool WM_event_is_ime_switch(const struct wmEvent *event)
{
	return event->val == KM_PRESS && event->type == SPACEKEY &&
	       (event->ctrl || event->oskey || event->shift || event->alt);
}
#endif

/** \} */<|MERGE_RESOLUTION|>--- conflicted
+++ resolved
@@ -356,14 +356,9 @@
 	/* the notifiers are sent without context, to keep it clean */
 	while ((note = BLI_pophead(&wm->queue))) {
 		for (win = wm->windows.first; win; win = win->next) {
-<<<<<<< HEAD
-			Scene *scene = win->screen->scene;
-			
-=======
 			Scene *scene = WM_window_get_active_scene(win);
 			bScreen *screen = WM_window_get_active_screen(win);
 
->>>>>>> a5b3df75
 			/* filter out notifiers */
 			if (note->category == NC_SCREEN &&
 			    note->reference &&
@@ -386,16 +381,6 @@
 				/* printf("notifier win %d screen %s cat %x\n", win->winid, win->screen->id.name + 2, note->category); */
 				ED_screen_do_listen(C, note);
 
-<<<<<<< HEAD
-				for (ar = win->screen->regionbase.first; ar; ar = ar->next) {
-					ED_region_do_listen(win->screen, NULL, ar, note, scene);
-				}
-				
-				for (sa = win->screen->areabase.first; sa; sa = sa->next) {
-					ED_area_do_listen(win->screen, sa, note, scene);
-					for (ar = sa->regionbase.first; ar; ar = ar->next) {
-						ED_region_do_listen(win->screen, sa, ar, note, scene);
-=======
 				for (ar = screen->regionbase.first; ar; ar = ar->next) {
 					ED_region_do_listen(screen, NULL, ar, note, scene);
 				}
@@ -404,7 +389,6 @@
 					ED_area_do_listen(screen, sa, note, scene);
 					for (ar = sa->regionbase.first; ar; ar = ar->next) {
 						ED_region_do_listen(screen, sa, ar, note, scene);
->>>>>>> a5b3df75
 					}
 				}
 			}
@@ -1739,14 +1723,6 @@
 			wm_region_mouse_co(C, event);
 			wm_event_modalkeymap(C, op, event, &dbl_click_disabled);
 
-<<<<<<< HEAD
-			/* attach manipulator-map to handler if not there yet */
-			if (ot->mgrouptype && !handler->manipulator_map) {
-				wm_manipulatorgroup_attach_to_modal_handler(C, handler, ot->mgrouptype, op);
-			}
-
-=======
->>>>>>> a5b3df75
 			if (ot->flag & OPTYPE_UNDO)
 				wm->op_undo_depth++;
 
@@ -1796,11 +1772,7 @@
 				}
 
 				/* update manipulators during modal handlers */
-<<<<<<< HEAD
-				wm_manipulatormaps_handled_modal_update(C, event, handler, ot);
-=======
 				wm_manipulatormaps_handled_modal_update(C, event, handler);
->>>>>>> a5b3df75
 
 				/* remove modal handler, operator itself should have been canceled and freed */
 				if (retval & (OPERATOR_CANCELLED | OPERATOR_FINISHED)) {
@@ -2178,27 +2150,12 @@
 				ScrArea *area = CTX_wm_area(C);
 				ARegion *region = CTX_wm_region(C);
 				wmManipulatorMap *mmap = handler->manipulator_map;
-<<<<<<< HEAD
-				wmManipulator *manipulator = wm_manipulatormap_get_highlighted_manipulator(mmap);
-				unsigned char part;
-=======
 				wmManipulator *mpr = wm_manipulatormap_highlight_get(mmap);
->>>>>>> a5b3df75
 
 				wm_manipulatormap_handler_context(C, handler);
 				wm_region_mouse_co(C, event);
 
 				/* handle manipulator highlighting */
-<<<<<<< HEAD
-				if (event->type == MOUSEMOVE && !wm_manipulatormap_get_active_manipulator(mmap)) {
-					manipulator = wm_manipulatormap_find_highlighted_manipulator(mmap, C, event, &part);
-					wm_manipulatormap_set_highlighted_manipulator(mmap, C, manipulator, part);
-				}
-				/* handle user configurable manipulator-map keymap */
-				else if (manipulator) {
-					/* get user customized keymap from default one */
-					const wmManipulatorGroup *highlightgroup = wm_manipulator_get_parent_group(manipulator);
-=======
 				if (event->type == MOUSEMOVE && !wm_manipulatormap_active_get(mmap)) {
 					int part;
 					mpr = wm_manipulatormap_highlight_find(mmap, C, event, &part);
@@ -2208,7 +2165,6 @@
 				else if (mpr) {
 					/* get user customized keymap from default one */
 					const wmManipulatorGroup *highlightgroup = wm_manipulator_get_parent_group(mpr);
->>>>>>> a5b3df75
 					const wmKeyMap *keymap = WM_keymap_active(wm, highlightgroup->type->keymap);
 					wmKeyMapItem *kmi;
 
