/* SPDX-FileCopyrightText: 2007 Blender Authors
 *
 * SPDX-License-Identifier: GPL-2.0-or-later */

/** \file
 * \ingroup wm
 *
 * Manage initializing resources and correctly shutting down.
 */

#include <cstdio>
#include <cstdlib>
#include <cstring>

#include "MEM_guardedalloc.h"

#include "CLG_log.h"

#include "DNA_genfile.h"
#include "DNA_scene_types.h"
#include "DNA_userdef_types.h"
#include "DNA_windowmanager_types.h"

#include "BLI_listbase.h"
#include "BLI_path_utils.hh"
#include "BLI_string.h"
#include "BLI_task.h"
#include "BLI_threads.h"
#include "BLI_timer.h"
#include "BLI_utildefines.h"

#include "BLO_undofile.hh"
#include "BLO_writefile.hh"

#include "BKE_blender.hh"
#include "BKE_blendfile.hh"
#include "BKE_context.hh"
#include "BKE_global.hh"
#include "BKE_icons.h"
#include "BKE_image.hh"
#include "BKE_keyconfig.h"
#include "BKE_lib_remap.hh"
#include "BKE_main.hh"
#include "BKE_mball_tessellate.hh"
#include "BKE_preferences.h"
#include "BKE_preview_image.hh"
#include "BKE_report.hh"
#include "BKE_scene.hh"
#include "BKE_screen.hh"
#include "BKE_sound.h"
#include "BKE_vfont.hh"

#include "BKE_addon.h"
#include "BKE_appdir.hh"
#include "BKE_blender_cli_command.hh"
#include "BKE_mask.h"      /* Free mask clipboard. */
#include "BKE_material.hh" /* #BKE_material_copybuf_clear. */
#include "BKE_studiolight.h"
#include "BKE_subdiv.hh"
#include "BKE_tracking.h" /* Free tracking clipboard. */

#include "RE_engine.h"
#include "RE_pipeline.h" /* `RE_` free stuff. */

#ifdef WITH_PYTHON
#  include "BPY_extern_python.hh"
#  include "BPY_extern_run.hh"
#endif

#ifdef WITH_GAMEENGINE
#  include "LA_SystemCommandLine.h"
#endif

#include "GHOST_C-api.h"

#include "RNA_define.hh"

#include "WM_api.hh"
#include "WM_message.hh"
#include "WM_types.hh"

#include "wm.hh"
#include "wm_cursors.hh"
#include "wm_event_system.hh"
#include "wm_files.hh"
#include "wm_platform_support.hh"
#include "wm_surface.hh"
#include "wm_window.hh"

#include "ED_anim_api.hh"
#include "ED_asset.hh"
#include "ED_gpencil_legacy.hh"
#include "ED_grease_pencil.hh"
#include "ED_keyframes_edit.hh"
#include "ED_keyframing.hh"
#include "ED_node.hh"
#include "ED_render.hh"
#include "ED_screen.hh"
#include "ED_space_api.hh"
#include "ED_undo.hh"
#include "ED_util.hh"

#include "BLF_api.hh"
#include "BLT_lang.hh"

#include "UI_interface.hh"
#include "UI_resources.hh"
#include "UI_string_search.hh"

#include "GPU_compilation_subprocess.hh"
#include "GPU_context.hh"
#include "GPU_init_exit.hh"
#include "GPU_material.hh"

#include "COM_compositor.hh"

#include "DEG_depsgraph.hh"
#include "DEG_depsgraph_query.hh"

#include "ANIM_keyingsets.hh"

#include "DRW_engine.hh"

CLG_LOGREF_DECLARE_GLOBAL(WM_LOG_OPERATORS, "wm.operator");
CLG_LOGREF_DECLARE_GLOBAL(WM_LOG_HANDLERS, "wm.handler");
CLG_LOGREF_DECLARE_GLOBAL(WM_LOG_EVENTS, "wm.event");
CLG_LOGREF_DECLARE_GLOBAL(WM_LOG_KEYMAPS, "wm.keymap");
CLG_LOGREF_DECLARE_GLOBAL(WM_LOG_TOOLS, "wm.tool");
CLG_LOGREF_DECLARE_GLOBAL(WM_LOG_MSGBUS_PUB, "wm.msgbus.pub");
CLG_LOGREF_DECLARE_GLOBAL(WM_LOG_MSGBUS_SUB, "wm.msgbus.sub");

static void wm_init_scripts_extensions_once(bContext *C);

static bool wm_start_with_console = false;

void WM_init_state_start_with_console_set(bool value)
{
  wm_start_with_console = value;
}

/**
 * Since we cannot know in advance if we will require the draw manager
 * context when starting blender in background mode (specially true with
 * scripts) we defer the ghost initialization the most as possible
 * so that it does not break anything that can run in headless mode (as in
 * without display server attached).
 */
static bool gpu_is_init = false;

void WM_init_gpu()
{
  /* Must be called only once. */
  BLI_assert(gpu_is_init == false);

  if (G.background) {
    /* Ghost is still not initialized elsewhere in background mode. */
    wm_ghost_init_background();
  }

  if (!GPU_backend_supported()) {
    return;
  }

  /* Needs to be first to have an OpenGL context bound. */
  DRW_gpu_context_create();

  GPU_init();

  GPU_pass_cache_init();

  if (G.debug & G_DEBUG_GPU_COMPILE_SHADERS) {
    GPU_shader_compile_static();
  }

  gpu_is_init = true;
}

static void sound_jack_sync_callback(Main *bmain, int mode, double time)
{
  /* Ugly: Blender doesn't like it when the animation is played back during rendering. */
  if (G.is_rendering) {
    return;
  }

  wmWindowManager *wm = static_cast<wmWindowManager *>(bmain->wm.first);

  LISTBASE_FOREACH (wmWindow *, window, &wm->windows) {
    Scene *scene = WM_window_get_active_scene(window);
    if ((scene->audio.flag & AUDIO_SYNC) == 0) {
      continue;
    }
    ViewLayer *view_layer = WM_window_get_active_view_layer(window);
    Depsgraph *depsgraph = BKE_scene_get_depsgraph(scene, view_layer);
    if (depsgraph == nullptr) {
      continue;
    }
    BKE_sound_lock();
    Scene *scene_eval = DEG_get_evaluated_scene(depsgraph);
    BKE_sound_jack_scene_update(scene_eval, mode, time);
    BKE_sound_unlock();
  }
}

void WM_init(bContext *C, int argc, const char **argv)
{

  if (!G.background) {
    wm_ghost_init(C); /* NOTE: it assigns C to ghost! */
    wm_init_cursor_data();
    BKE_sound_jack_sync_callback_set(sound_jack_sync_callback);
  }

  BKE_addon_pref_type_init();
  BKE_keyconfig_pref_type_init();

  wm_operatortypes_register();

  WM_paneltype_init(); /* Lookup table only. */
  WM_menutype_init();
  WM_uilisttype_init();
  wm_gizmotype_init();
  wm_gizmogrouptype_init();

  ED_undosys_type_init();

  BKE_library_callback_free_notifier_reference_set(WM_main_remove_notifier_reference);
  BKE_region_callback_free_gizmomap_set(wm_gizmomap_remove);
  BKE_region_callback_refresh_tag_gizmomap_set(WM_gizmomap_tag_refresh);
  BKE_library_callback_remap_editor_id_reference_set(WM_main_remap_editor_id_reference);
  BKE_spacedata_callback_id_remap_set(ED_spacedata_id_remap_single);
  DEG_editors_set_update_cb(ED_render_id_flush_update, ED_render_scene_update);

  ED_spacetypes_init();

  ED_node_init_butfuncs();

  BLF_init(); /* Please update source/gamengine/GamePlayer/GPG_ghost.cpp if you change this */

  BLT_lang_init();
  /* Must call first before doing any `.blend` file reading,
   * since versioning code may create new IDs. See #57066. */
  BLT_lang_set(nullptr);

  /* Init icons & previews before reading .blend files for preview icons, which can
   * get triggered by the depsgraph. This is also done in background mode
   * for scripts that do background processing with preview icons. */
  BKE_icons_init(BIFICONID_LAST_STATIC);
  BKE_preview_images_init();

  WM_msgbus_types_init();

  /* Studio-lights needs to be init before we read the home-file,
   * otherwise the versioning cannot find the default studio-light. */
  BKE_studiolight_init();

  BLI_assert((G.fileflags & G_FILE_NO_UI) == 0);

  /**
   * NOTE(@ideasman42): Startup file and order of initialization.
   *
   * Loading #BLENDER_STARTUP_FILE, #BLENDER_USERPREF_FILE, starting Python and other sub-systems,
   * have inter-dependencies, for example.
   *
   * - Some sub-systems depend on the preferences (initializing icons depend on the theme).
   * - Add-ons depends on the preferences to know what has been enabled.
   * - Add-ons depends on the window-manger to register their key-maps.
   * - Evaluating the startup file depends on Python for animation-drivers (see #89046).
   * - Starting Python depends on the startup file so key-maps can be added in the window-manger.
   *
   * Loading preferences early, then application subsystems and finally the startup data would
   * simplify things if it weren't for key-maps being part of the window-manager
   * which is blend file data.
   * Creating a dummy window-manager early, or moving the key-maps into the preferences
   * would resolve this and may be worth looking into long-term, see: D12184 for details.
   */
  wmFileReadPost_Params *params_file_read_post = nullptr;
  wmHomeFileRead_Params read_homefile_params{};
  read_homefile_params.use_data = true;
  read_homefile_params.use_userdef = true;
  read_homefile_params.use_factory_settings = G.factory_startup;
  read_homefile_params.use_empty_data = false;
  read_homefile_params.filepath_startup_override = nullptr;
  read_homefile_params.app_template_override = WM_init_state_app_template_get();
  read_homefile_params.is_first_time = true;

  wm_homefile_read_ex(C, &read_homefile_params, nullptr, &params_file_read_post);

  /* NOTE: leave `G_MAIN->filepath` set to an empty string since this
   * matches behavior after loading a new file. */
  BLI_assert(G_MAIN->filepath[0] == '\0');

  /* Call again to set from preferences. */
  BLT_lang_set(nullptr);

  /* For file-system. Called here so can include user preference paths if needed. */
  ED_file_init();

  if (!G.background) {
    GPU_render_begin();

#ifdef WITH_INPUT_NDOF
    /* Sets 3D mouse dead-zone. */
    WM_ndof_deadzone_set(U.ndof_deadzone);
#endif
    WM_init_gpu();

    if (!WM_platform_support_perform_checks()) {
      WM_exit(C, -1);
    }

    GPU_context_begin_frame(GPU_context_active_get());
    UI_init();
    GPU_context_end_frame(GPU_context_active_get());
    GPU_render_end();
  }

  blender::bke::subdiv::init();

  ED_spacemacros_init();

#ifdef WITH_PYTHON
  BPY_python_start(C, argc, argv);
  BPY_python_reset(C);
#else
  UNUSED_VARS(argc, argv);
#endif

  if (!G.background) {
    if (wm_start_with_console) {
      GHOST_setConsoleWindowState(GHOST_kConsoleWindowStateShow);
    }
    else {
      GHOST_setConsoleWindowState(GHOST_kConsoleWindowStateHideForNonConsoleLaunch);
    }
  }

  ED_render_clear_mtex_copybuf();

  wm_history_file_read();

  if (!G.background) {
    blender::ui::string_search::read_recent_searches_file();
  }

  STRNCPY(G.filepath_last_library, BKE_main_blendfile_path_from_global());

  CTX_py_init_set(C, true);

  /* Postpone updating the key-configuration until after add-ons have been registered,
   * needed to properly load user-configured add-on key-maps, see: #113603. */
  WM_keyconfig_update_postpone_begin();

  WM_keyconfig_init(C);

  /* Load add-ons after key-maps have been initialized (but before the blend file has been read),
   * important to guarantee default key-maps have been declared & before post-read handlers run. */
  wm_init_scripts_extensions_once(C);

  WM_keyconfig_update_postpone_end();
  WM_keyconfig_update(static_cast<wmWindowManager *>(G_MAIN->wm.first));

  wm_homefile_read_post(C, params_file_read_post);
}

static bool wm_init_splash_show_on_startup_check()
{
  if (U.uiflag & USER_SPLASH_DISABLE) {
    return false;
  }

  bool use_splash = false;

  const char *blendfile_path = BKE_main_blendfile_path_from_global();
  if (blendfile_path[0] == '\0') {
    /* Common case, no file is loaded, show the splash. */
    use_splash = true;
  }
  else {
    /* A less common case, if there is no user preferences, show the splash screen
     * so the user has the opportunity to restore settings from a previous version. */
    use_splash = !blender::bke::preferences::exists();
  }

  return use_splash;
}

void WM_init_splash_on_startup(bContext *C)
{
  if (!wm_init_splash_show_on_startup_check()) {
    return;
  }

  WM_init_splash(C);
}

void WM_init_splash(bContext *C)
{
  wmWindowManager *wm = CTX_wm_manager(C);
  /* NOTE(@ideasman42): this should practically never happen. */
  if (UNLIKELY(BLI_listbase_is_empty(&wm->windows))) {
    return;
  }

  wmWindow *prevwin = CTX_wm_window(C);
  CTX_wm_window_set(C, static_cast<wmWindow *>(wm->windows.first));
  WM_operator_name_call(C, "WM_OT_splash", WM_OP_INVOKE_DEFAULT, nullptr, nullptr);
  CTX_wm_window_set(C, prevwin);
}

bool WM_init_game(bContext *C)
{
  wmWindowManager *wm = CTX_wm_manager(C);
  wmWindow *win;

  ScrArea *sa;
  ARegion *ar = NULL;

  Scene *scene = CTX_data_scene(C);

  if (!scene) {
    /* XXX, this should not be needed. */
    Main *bmain = CTX_data_main(C);
    scene = (Scene *)bmain->scenes.first;
  }

  win = (wmWindow *)wm->windows.first;

  /* first to get a valid window */
  if (win)
    CTX_wm_window_set(C, win);

  sa = BKE_screen_find_big_area(CTX_wm_screen(C), SPACE_VIEW3D, 0);
  ar = BKE_area_find_region_type(sa, RGN_TYPE_WINDOW);

  /* if we have a valid 3D view */
  if (sa && ar) {
    ARegion *arhide;

    CTX_wm_area_set(C, sa);
    CTX_wm_region_set(C, ar);

    /* disable quad view */
    if (ar->alignment == RGN_ALIGN_QSPLIT)
      WM_operator_name_call(C, "SCREEN_OT_region_quadview", WM_OP_EXEC_DEFAULT, NULL, NULL);

    /* toolbox, properties panel and header are hidden */
    for (arhide = (ARegion *)sa->regionbase.first; arhide; arhide = arhide->next) {
      if (arhide->regiontype != RGN_TYPE_WINDOW) {
        if (!(arhide->flag & RGN_FLAG_HIDDEN)) {
          ED_region_toggle_hidden(C, arhide);
        }
      }
    }

    /* full screen the area */
    if (!sa->full) {
      ED_screen_state_toggle(C, win, sa, SCREENMAXIMIZED);
    }

    /* Fullscreen */
    if ((scene->gm.playerflag & GAME_PLAYER_FULLSCREEN)) {
      WM_operator_name_call(C, "WM_OT_window_fullscreen_toggle", WM_OP_EXEC_DEFAULT, NULL, NULL);
      blender::int2 scr_size;
      wm_get_screensize(scr_size);
      ar->winrct.xmax = scr_size[0];
      ar->winrct.ymax = scr_size[1];
      ar->winx = ar->winrct.xmax + 1;
      ar->winy = ar->winrct.ymax + 1;
    }
    else {
      GHOST_RectangleHandle rect = GHOST_GetClientBounds(GHOST_WindowHandle(win->ghostwin));
      ar->winrct.ymax = GHOST_GetHeightRectangle(rect);
      ar->winrct.xmax = GHOST_GetWidthRectangle(rect);
      ar->winx = ar->winrct.xmax + 1;
      ar->winy = ar->winrct.ymax + 1;
      GHOST_DisposeRectangle(rect);
    }

    WM_operator_name_call(C, "VIEW3D_OT_game_start", WM_OP_EXEC_DEFAULT, NULL, NULL);

    BKE_sound_exit();

    return true;
  }
  else {
    ReportTimerInfo *rti;

    BKE_report(&wm->runtime->reports, RPT_ERROR, "No valid 3D View found, game auto start is not possible");

    /* After adding the report to the global list, reset the report timer. */
    WM_event_timer_remove(wm, NULL, wm->runtime->reports.reporttimer);

    /* Records time since last report was added */
    wm->runtime->reports.reporttimer = WM_event_timer_add(wm, CTX_wm_window(C), TIMER, 0.02);

    rti = (ReportTimerInfo *)MEM_callocN(sizeof(ReportTimerInfo), "ReportTimerInfo");
    wm->runtime->reports.reporttimer->customdata = rti;

    return false;
  }
}

/** Load add-ons & app-templates once on startup. */
static void wm_init_scripts_extensions_once(bContext *C)
{
#ifdef WITH_PYTHON
  const char *imports[] = {"bpy", nullptr};
  BPY_run_string_eval(C, imports, "bpy.utils.load_scripts_extensions()");
#else
  UNUSED_VARS(C);
#endif
}

/* Free strings of open recent files. */
static void free_openrecent()
{
  LISTBASE_FOREACH (RecentFile *, recent, &G.recent_files) {
    MEM_freeN(recent->filepath);
  }

  BLI_freelistN(&(G.recent_files));
}

static int wm_exit_handler(bContext *C, const wmEvent *event, void *userdata)
{
  WM_exit(C, EXIT_SUCCESS);

  UNUSED_VARS(event, userdata);
  return WM_UI_HANDLER_BREAK;
}

void wm_exit_schedule_delayed(const bContext *C)
{
  /* What we do here is a little bit hacky, but quite simple and doesn't require bigger
   * changes: Add a handler wrapping WM_exit() to cause a delayed call of it. */

  wmWindow *win = CTX_wm_window(C);

  /* Use modal UI handler for now.
   * Could add separate WM handlers or so, but probably not worth it. */
  WM_event_add_ui_handler(
      C, &win->modalhandlers, wm_exit_handler, nullptr, nullptr, eWM_EventHandlerFlag(0));
  WM_event_add_mousemove(win); /* Ensure handler actually gets called. */
}

void UV_clipboard_free();

void WM_exit_ex(bContext *C, const bool do_python_exit, const bool do_user_exit_actions)
{
  using namespace blender;
  wmWindowManager *wm = C ? CTX_wm_manager(C) : nullptr;

  /* While nothing technically prevents saving user data in background mode,
   * don't do this as not typically useful and more likely to cause problems
   * if automated scripts happen to write changes to the preferences for e.g.
   * Saving #BLENDER_QUIT_FILE is also not likely to be desired either. */
  BLI_assert(G.background ? (do_user_exit_actions == false) : true);

  /* First wrap up running stuff, we assume only the active WM is running. */
  /* Modal handlers are on window level freed, others too? */
  /* NOTE: same code copied in `wm_files.cc`. */
  if (C && wm) {
    if (do_user_exit_actions) {
      /* Save quit.blend. */
      Main *bmain = CTX_data_main(C);
      char filepath[FILE_MAX];
<<<<<<< HEAD
      int fileflags = G.fileflags & ~(G_FILE_COMPRESS | G_FILE_AUTOPLAY);
      fileflags |= G_FILE_RECOVER_WRITE;
=======
      const int fileflags = G.fileflags | G_FILE_COMPRESS | G_FILE_RECOVER_WRITE;
>>>>>>> 8a2336bf

      BLI_path_join(filepath, sizeof(filepath), BKE_tempdir_base(), BLENDER_QUIT_FILE);

      ED_editors_flush_edits(bmain);

      BlendFileWriteParams blend_file_write_params{};
      if (BLO_write_file(bmain, filepath, fileflags, &blend_file_write_params, nullptr)) {
        if (!G.quiet) {
          printf("Saved session recovery to \"%s\"\n", filepath);
        }
      }
    }

    WM_jobs_kill_all(wm);

    LISTBASE_FOREACH (wmWindow *, win, &wm->windows) {
      CTX_wm_window_set(C, win); /* Needed by operator close callbacks. */
      WM_event_remove_handlers(C, &win->handlers);
      WM_event_remove_handlers(C, &win->modalhandlers);
      ED_screen_exit(C, win, WM_window_get_active_screen(win));
    }

    if (!G.background) {
      blender::ui::string_search::write_recent_searches_file();
    }

    if (do_user_exit_actions) {
      if ((U.pref_flag & USER_PREF_FLAG_SAVE) && ((G.f & G_FLAG_USERPREF_NO_SAVE_ON_EXIT) == 0)) {
        if (U.runtime.is_dirty) {
          BKE_blendfile_userdef_write_all(nullptr);
        }
      }
      /* Free the callback data used on file-open
       * (will be set when a recover operation has run). */
      wm_test_autorun_revert_action_set(nullptr, nullptr);
    }
  }

#if defined(WITH_PYTHON) && !defined(WITH_PYTHON_MODULE)
  /* Without this, we there isn't a good way to manage false-positive resource leaks
   * where a #PyObject references memory allocated with guarded-alloc, #71362.
   *
   * This allows add-ons to free resources when unregistered (which is good practice anyway).
   *
   * Don't run this code when built as a Python module as this runs when Python is in the
   * process of shutting down, where running a snippet like this will crash, see #82675.
   * Instead use the `atexit` module, installed by #BPY_python_start.
   *
   * Don't run this code when `C` is null because #pyrna_unregister_class
   * passes in `CTX_data_main(C)` to un-registration functions.
   * Further: `addon_utils.disable_all()` may call into functions that expect a valid context,
   * supporting all these code-paths with a null context is quite involved for such a corner-case.
   *
   * Check `CTX_py_init_get(C)` in case this function runs before Python has been initialized.
   * Which can happen when the GPU backend fails to initialize.
   */
  if (C && CTX_py_init_get(C)) {
    /* Calls `addon_utils.disable_all()` as well as unregistering all "startup" modules.  */
    const char *imports[] = {"bpy", "bpy.utils", nullptr};
    BPY_run_string_eval(C, imports, "bpy.utils._on_exit()");
  }
#endif

  /* Perform this early in case commands reference other data freed later in this function.
   * This most run:
   * - After add-ons are disabled because they may unregister commands.
   * - Before Python exits so Python objects can be de-referenced.
   * - Before #BKE_blender_atexit runs they free the `argv` on WIN32.
   */
  BKE_blender_cli_command_free_all();

  BLI_timer_free();

  WM_paneltype_clear();

  BKE_addon_pref_type_free();
  BKE_keyconfig_pref_type_free();
  BKE_materials_exit();

  wm_operatortype_free();
  wm_surfaces_free();
  wm_dropbox_free();
  WM_menutype_free();

  /* All non-screen and non-space stuff editors did, like edit-mode. */
  if (C) {
    Main *bmain = CTX_data_main(C);
    ED_editors_exit(bmain, true);
  }

  free_openrecent();

  BKE_mball_cubeTable_free();

  /* Render code might still access databases. */
  RE_FreeAllRender();
  RE_engines_exit();

  ED_preview_free_dbase(); /* Frees a Main dbase, before #BKE_blender_free! */
  ED_preview_restart_queue_free();
  ed::asset::list::storage_exit();

  BKE_tracking_clipboard_free();
  BKE_mask_clipboard_free();
  BKE_vfont_clipboard_free();
  ED_node_clipboard_free();
  ed::greasepencil::clipboard_free();
  UV_clipboard_free();
  wm_clipboard_free();

  COM_deinitialize();

  bke::subdiv::exit();

  if (gpu_is_init) {
    BKE_image_free_unused_gpu_textures();
  }

  /* Frees the entire library (#G_MAIN) and space-types. */
  BKE_blender_free();

  /* Important this runs after #BKE_blender_free because the window manager may be allocated
   * when `C` is null, holding references to undo steps which will fail to free if their types
   * have been freed first. */
  ED_undosys_type_free();

  /* Free the GPU subdivision data after the database to ensure that subdivision structs used by
   * the modifiers were garbage collected. */
  if (gpu_is_init) {
    blender::draw::DRW_subdiv_free();
  }

  ANIM_fcurves_copybuf_free();
  ANIM_drivers_copybuf_free();
  ANIM_driver_vars_copybuf_free();
  ANIM_fmodifiers_copybuf_free();
  ED_gpencil_anim_copybuf_free();
  ED_gpencil_strokes_copybuf_free();

  /* Free gizmo-maps after freeing blender,
   * so no deleted data get accessed during cleaning up of areas. */
  wm_gizmomaptypes_free();
  wm_gizmogrouptype_free();
  wm_gizmotype_free();
  /* Same for UI-list types. */
  WM_uilisttype_free();

  BLF_exit();

  BLT_lang_free();

  blender::animrig::keyingset_infos_exit();

  //  free_txt_data();

#ifdef WITH_PYTHON
  /* Option not to exit Python so this function can be called from 'atexit'. */
  if ((C == nullptr) || CTX_py_init_get(C)) {
    /* NOTE: (old note)
     * before BKE_blender_free so Python's garbage-collection happens while library still exists.
     * Needed at least for a rare crash that can happen in python-drivers.
     *
     * Update for Blender 2.5, move after #BKE_blender_free because Blender now holds references
     * to #PyObject's so #Py_DECREF'ing them after Python ends causes bad problems every time
     * the python-driver bug can be fixed if it happens again we can deal with it then. */
    BPY_python_end(do_python_exit);
  }
#else
  (void)do_python_exit;
#endif

  ED_file_exit(); /* For file-selector menu data. */

  /* Delete GPU resources and context. The UI also uses GPU resources and so
   * is also deleted with the context active. */
  if (gpu_is_init) {
    DRW_gpu_context_enable_ex(false);
    UI_exit();
    GPU_pass_cache_free();
    GPU_shader_cache_dir_clear_old();
    GPU_exit();
    DRW_gpu_context_disable_ex(false);
    DRW_gpu_context_destroy();
  }
  else {
    UI_exit();
  }

  BKE_blender_userdef_data_free(&U, false);

  RNA_exit(); /* Should be after #BPY_python_end so struct python slots are cleared. */

  wm_ghost_exit();

  if (C) {
    CTX_free(C);
  }

#ifdef WITH_GAMEENGINE
  SYS_DeleteSystem(SYS_GetSystem());
#endif

  DNA_sdna_current_free();

  BLI_threadapi_exit();
  BLI_task_scheduler_exit();

  /* No need to call this early, rather do it late so that other
   * pieces of Blender using sound may exit cleanly, see also #50676. */
  BKE_sound_exit();

  BKE_appdir_exit();

  BKE_blender_atexit();

  wm_autosave_delete();

  BKE_tempdir_session_purge();

  /* Logging cannot be called after exiting (#CLOG_INFO, #CLOG_WARN etc will crash).
   * So postpone exiting until other sub-systems that may use logging have shut down. */
  CLG_exit();
}

void WM_exit(bContext *C, const int exit_code)
{
  const bool do_user_exit_actions = G.background ? false : (exit_code == EXIT_SUCCESS);
  WM_exit_ex(C, true, do_user_exit_actions);

  if (!G.quiet) {
    printf("\nBlender quit\n");
  }

  exit(exit_code);
}

void WM_script_tag_reload()
{
  UI_interface_tag_script_reload();

  /* Any operators referenced by gizmos may now be a dangling pointer.
   *
   * While it is possible to inspect the gizmos it's simpler to re-create them,
   * especially for script reloading - where we can accept slower logic
   * for the sake of simplicity, see #126852. */
  WM_gizmoconfig_update_tag_reinit_all();
}

/* UPBGE */
void WM_init_gpu_blenderplayer(void *ghost_system)
{
  /* must be called only once */
  BLI_assert(gpu_is_init == false);
  /* Ghost is still not init elsewhere in background mode. */
  ////////// wm_ghost_init(NULL);

  /* NEEDS TO HAVE AN OGL CONTEXT BOUND FIRST!!!!!!!!!!!!!!!!!!! */
  DRW_gpu_context_create_blenderplayer(ghost_system);
  GPU_init();
  GPU_pass_cache_init();
#ifdef WITH_OPENSUBDIV
  BKE_subsurf_osd_init();
#endif
  gpu_is_init = true;
}
/* End of UPBGE */<|MERGE_RESOLUTION|>--- conflicted
+++ resolved
@@ -564,12 +564,8 @@
       /* Save quit.blend. */
       Main *bmain = CTX_data_main(C);
       char filepath[FILE_MAX];
-<<<<<<< HEAD
-      int fileflags = G.fileflags & ~(G_FILE_COMPRESS | G_FILE_AUTOPLAY);
-      fileflags |= G_FILE_RECOVER_WRITE;
-=======
-      const int fileflags = G.fileflags | G_FILE_COMPRESS | G_FILE_RECOVER_WRITE;
->>>>>>> 8a2336bf
+      int fileflags = G.fileflags | G_FILE_COMPRESS | G_FILE_RECOVER_WRITE;
+      fileflags &= ~G_FILE_AUTOPLAY;
 
       BLI_path_join(filepath, sizeof(filepath), BKE_tempdir_base(), BLENDER_QUIT_FILE);
 
