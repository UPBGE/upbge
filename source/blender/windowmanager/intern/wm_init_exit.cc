--- conflicted
+++ resolved
@@ -429,7 +429,6 @@
   CTX_wm_window_set(C, prevwin);
 }
 
-<<<<<<< HEAD
 bool WM_init_game(bContext *C)
 {
   wmWindowManager *wm = CTX_wm_manager(C);
@@ -518,13 +517,13 @@
 
     return false;
   }
-=======
+}
+
 /** Load add-ons & app-templates once on startup. */
 static void wm_init_scripts_extensions_once(bContext *C)
 {
   const char *imports[] = {"bpy", nullptr};
   BPY_run_string_eval(C, imports, "bpy.utils.load_scripts_extensions()");
->>>>>>> 02736d28
 }
 
 /* free strings of open recent files */
