/* SPDX-FileCopyrightText: 2007 Blender Authors
 *
 * SPDX-License-Identifier: GPL-2.0-or-later */

/** \file
 * \ingroup wm
 *
 * Manage initializing resources and correctly shutting down.
 */

#include <cstdio>
#include <cstdlib>
#include <cstring>

#include "MEM_guardedalloc.h"

#include "CLG_log.h"

#include "DNA_genfile.h"
#include "DNA_scene_types.h"
#include "DNA_userdef_types.h"
#include "DNA_windowmanager_types.h"

#include "BLI_fileops.h"
#include "BLI_listbase.h"
#include "BLI_path_util.h"
#include "BLI_string.h"
#include "BLI_task.h"
#include "BLI_threads.h"
#include "BLI_timer.h"
#include "BLI_utildefines.h"

#include "BLO_undofile.hh"
#include "BLO_writefile.hh"

#include "BKE_blender.hh"
#include "BKE_blendfile.hh"
#include "BKE_context.hh"
#include "BKE_global.hh"
#include "BKE_icons.h"
#include "BKE_image.h"
#include "BKE_keyconfig.h"
#include "BKE_lib_remap.hh"
#include "BKE_main.hh"
#include "BKE_mball_tessellate.hh"
#include "BKE_preview_image.hh"
#include "BKE_report.hh"
#include "BKE_scene.hh"
#include "BKE_screen.hh"
#include "BKE_sound.h"
#include "BKE_vfont.hh"

#include "BKE_addon.h"
#include "BKE_appdir.hh"
#include "BKE_blender_cli_command.hh"
#include "BKE_mask.h"     /* Free mask clipboard. */
#include "BKE_material.h" /* #BKE_material_copybuf_clear. */
#include "BKE_studiolight.h"
#include "BKE_subdiv.hh"
#include "BKE_tracking.h" /* Free tracking clipboard. */

#include "RE_engine.h"
#include "RE_pipeline.h" /* `RE_` free stuff. */

#ifdef WITH_PYTHON
#  include "BPY_extern_python.h"
#  include "BPY_extern_run.h"
#endif

#ifdef WITH_GAMEENGINE
#  include "LA_SystemCommandLine.h"
#endif

#include "GHOST_C-api.h"

#include "RNA_define.hh"

#include "WM_api.hh"
#include "WM_message.hh"
#include "WM_types.hh"

#include "wm.hh"
#include "wm_cursors.hh"
#include "wm_event_system.hh"
#include "wm_files.hh"
#include "wm_platform_support.hh"
#include "wm_surface.hh"
#include "wm_window.hh"

#include "ED_anim_api.hh"
#include "ED_asset.hh"
#include "ED_gpencil_legacy.hh"
#include "ED_grease_pencil.hh"
#include "ED_keyframes_edit.hh"
#include "ED_keyframing.hh"
#include "ED_node.hh"
#include "ED_render.hh"
#include "ED_screen.hh"
#include "ED_space_api.hh"
#include "ED_undo.hh"
#include "ED_util.hh"

#include "BLF_api.hh"
#include "BLT_lang.hh"

#include "UI_interface.hh"
#include "UI_resources.hh"
#include "UI_string_search.hh"

#include "GPU_compilation_subprocess.hh"
#include "GPU_context.hh"
#include "GPU_init_exit.hh"
#include "GPU_material.hh"

#include "COM_compositor.hh"

#include "DEG_depsgraph.hh"
#include "DEG_depsgraph_query.hh"

#include "DRW_engine.hh"

CLG_LOGREF_DECLARE_GLOBAL(WM_LOG_OPERATORS, "wm.operator");
CLG_LOGREF_DECLARE_GLOBAL(WM_LOG_HANDLERS, "wm.handler");
CLG_LOGREF_DECLARE_GLOBAL(WM_LOG_EVENTS, "wm.event");
CLG_LOGREF_DECLARE_GLOBAL(WM_LOG_KEYMAPS, "wm.keymap");
CLG_LOGREF_DECLARE_GLOBAL(WM_LOG_TOOLS, "wm.tool");
CLG_LOGREF_DECLARE_GLOBAL(WM_LOG_MSGBUS_PUB, "wm.msgbus.pub");
CLG_LOGREF_DECLARE_GLOBAL(WM_LOG_MSGBUS_SUB, "wm.msgbus.sub");

static void wm_init_scripts_extensions_once(bContext *C);

static bool wm_start_with_console = false;

void WM_init_state_start_with_console_set(bool value)
{
  wm_start_with_console = value;
}

/**
 * Since we cannot know in advance if we will require the draw manager
 * context when starting blender in background mode (specially true with
 * scripts) we defer the ghost initialization the most as possible
 * so that it does not break anything that can run in headless mode (as in
 * without display server attached).
 */
static bool gpu_is_init = false;

void WM_init_gpu()
{
  /* Must be called only once. */
  BLI_assert(gpu_is_init == false);

  if (G.background) {
    /* Ghost is still not initialized elsewhere in background mode. */
    wm_ghost_init_background();
  }

  if (!GPU_backend_supported()) {
    return;
  }

  /* Needs to be first to have an OpenGL context bound. */
  DRW_gpu_context_create();

  GPU_init();

  GPU_pass_cache_init();

  if (G.debug & G_DEBUG_GPU_COMPILE_SHADERS) {
    GPU_shader_compile_static();
  }

  gpu_is_init = true;
}

static void sound_jack_sync_callback(Main *bmain, int mode, double time)
{
  /* Ugly: Blender doesn't like it when the animation is played back during rendering. */
  if (G.is_rendering) {
    return;
  }

  wmWindowManager *wm = static_cast<wmWindowManager *>(bmain->wm.first);

  LISTBASE_FOREACH (wmWindow *, window, &wm->windows) {
    Scene *scene = WM_window_get_active_scene(window);
    if ((scene->audio.flag & AUDIO_SYNC) == 0) {
      continue;
    }
    ViewLayer *view_layer = WM_window_get_active_view_layer(window);
    Depsgraph *depsgraph = BKE_scene_get_depsgraph(scene, view_layer);
    if (depsgraph == nullptr) {
      continue;
    }
    BKE_sound_lock();
    Scene *scene_eval = DEG_get_evaluated_scene(depsgraph);
    BKE_sound_jack_scene_update(scene_eval, mode, time);
    BKE_sound_unlock();
  }
}

void WM_init(bContext *C, int argc, const char **argv)
{

  if (!G.background) {
    wm_ghost_init(C); /* NOTE: it assigns C to ghost! */
    wm_init_cursor_data();
    BKE_sound_jack_sync_callback_set(sound_jack_sync_callback);
  }

  BKE_addon_pref_type_init();
  BKE_keyconfig_pref_type_init();

  wm_operatortypes_register();

  WM_paneltype_init(); /* Lookup table only. */
  WM_menutype_init();
  WM_uilisttype_init();
  wm_gizmotype_init();
  wm_gizmogrouptype_init();

  ED_undosys_type_init();

  BKE_library_callback_free_notifier_reference_set(WM_main_remove_notifier_reference);
  BKE_region_callback_free_gizmomap_set(wm_gizmomap_remove);
  BKE_region_callback_refresh_tag_gizmomap_set(WM_gizmomap_tag_refresh);
  BKE_library_callback_remap_editor_id_reference_set(WM_main_remap_editor_id_reference);
  BKE_spacedata_callback_id_remap_set(ED_spacedata_id_remap_single);
  DEG_editors_set_update_cb(ED_render_id_flush_update, ED_render_scene_update);

  ED_spacetypes_init();

  ED_node_init_butfuncs();

  BLF_init(); /* Please update source/gamengine/GamePlayer/GPG_ghost.cpp if you change this */

  BLT_lang_init();
  /* Must call first before doing any `.blend` file reading,
   * since versioning code may create new IDs. See #57066. */
  BLT_lang_set(nullptr);

  /* Init icons & previews before reading .blend files for preview icons, which can
   * get triggered by the depsgraph. This is also done in background mode
   * for scripts that do background processing with preview icons. */
  BKE_icons_init(BIFICONID_LAST_STATIC);
  BKE_preview_images_init();

  WM_msgbus_types_init();

  /* Studio-lights needs to be init before we read the home-file,
   * otherwise the versioning cannot find the default studio-light. */
  BKE_studiolight_init();

  BLI_assert((G.fileflags & G_FILE_NO_UI) == 0);

  /**
   * NOTE(@ideasman42): Startup file and order of initialization.
   *
   * Loading #BLENDER_STARTUP_FILE, #BLENDER_USERPREF_FILE, starting Python and other sub-systems,
   * have inter-dependencies, for example.
   *
   * - Some sub-systems depend on the preferences (initializing icons depend on the theme).
   * - Add-ons depends on the preferences to know what has been enabled.
   * - Add-ons depends on the window-manger to register their key-maps.
   * - Evaluating the startup file depends on Python for animation-drivers (see #89046).
   * - Starting Python depends on the startup file so key-maps can be added in the window-manger.
   *
   * Loading preferences early, then application subsystems and finally the startup data would
   * simplify things if it weren't for key-maps being part of the window-manager
   * which is blend file data.
   * Creating a dummy window-manager early, or moving the key-maps into the preferences
   * would resolve this and may be worth looking into long-term, see: D12184 for details.
   */
  wmFileReadPost_Params *params_file_read_post = nullptr;
  wmHomeFileRead_Params read_homefile_params{};
  read_homefile_params.use_data = true;
  read_homefile_params.use_userdef = true;
  read_homefile_params.use_factory_settings = G.factory_startup;
  read_homefile_params.use_empty_data = false;
  read_homefile_params.filepath_startup_override = nullptr;
  read_homefile_params.app_template_override = WM_init_state_app_template_get();
  read_homefile_params.is_first_time = true;

  wm_homefile_read_ex(C, &read_homefile_params, nullptr, &params_file_read_post);

  /* NOTE: leave `G_MAIN->filepath` set to an empty string since this
   * matches behavior after loading a new file. */
  BLI_assert(G_MAIN->filepath[0] == '\0');

  /* Call again to set from preferences. */
  BLT_lang_set(nullptr);

  /* For file-system. Called here so can include user preference paths if needed. */
  ED_file_init();

  if (!G.background) {
    GPU_render_begin();

#ifdef WITH_INPUT_NDOF
    /* Sets 3D mouse dead-zone. */
    WM_ndof_deadzone_set(U.ndof_deadzone);
#endif
    WM_init_gpu();

    if (!WM_platform_support_perform_checks()) {
      WM_exit(C, -1);
    }

    GPU_context_begin_frame(GPU_context_active_get());
    UI_init();
    GPU_context_end_frame(GPU_context_active_get());
    GPU_render_end();
  }

  blender::bke::subdiv::init();

  ED_spacemacros_init();

#ifdef WITH_PYTHON
  BPY_python_start(C, argc, argv);
  BPY_python_reset(C);
#else
  UNUSED_VARS(argc, argv);
#endif

  if (!G.background) {
    if (wm_start_with_console) {
      GHOST_setConsoleWindowState(GHOST_kConsoleWindowStateShow);
    }
    else {
      GHOST_setConsoleWindowState(GHOST_kConsoleWindowStateHideForNonConsoleLaunch);
    }
  }

  ED_render_clear_mtex_copybuf();

  wm_history_file_read();

  if (!G.background) {
    blender::ui::string_search::read_recent_searches_file();
  }

  STRNCPY(G.filepath_last_library, BKE_main_blendfile_path_from_global());

  CTX_py_init_set(C, true);

  /* Postpone updating the key-configuration until after add-ons have been registered,
   * needed to properly load user-configured add-on key-maps, see: #113603. */
  WM_keyconfig_update_postpone_begin();

  WM_keyconfig_init(C);

  /* Load add-ons after key-maps have been initialized (but before the blend file has been read),
   * important to guarantee default key-maps have been declared & before post-read handlers run. */
  wm_init_scripts_extensions_once(C);

  WM_keyconfig_update_postpone_end();
  WM_keyconfig_update(static_cast<wmWindowManager *>(G_MAIN->wm.first));

  wm_homefile_read_post(C, params_file_read_post);
}

static bool wm_init_splash_show_on_startup_check()
{
  if (U.uiflag & USER_SPLASH_DISABLE) {
    return false;
  }

  bool use_splash = false;

  const char *blendfile_path = BKE_main_blendfile_path_from_global();
  if (blendfile_path[0] == '\0') {
    /* Common case, no file is loaded, show the splash. */
    use_splash = true;
  }
  else {
    /* A less common case, if there is no user preferences, show the splash screen
     * so the user has the opportunity to restore settings from a previous version. */
    const std::optional<std::string> cfgdir = BKE_appdir_folder_id(BLENDER_USER_CONFIG, nullptr);
    if (cfgdir.has_value()) {
      char userpref[FILE_MAX];
      BLI_path_join(userpref, sizeof(userpref), cfgdir->c_str(), BLENDER_USERPREF_FILE);
      if (!BLI_exists(userpref)) {
        use_splash = true;
      }
    }
    else {
      use_splash = true;
    }
  }

  return use_splash;
}

void WM_init_splash_on_startup(bContext *C)
{
  if (!wm_init_splash_show_on_startup_check()) {
    return;
  }

  WM_init_splash(C);
}

void WM_init_splash(bContext *C)
{
  wmWindowManager *wm = CTX_wm_manager(C);
  /* NOTE(@ideasman42): this should practically never happen. */
  if (UNLIKELY(BLI_listbase_is_empty(&wm->windows))) {
    return;
  }

  wmWindow *prevwin = CTX_wm_window(C);
  CTX_wm_window_set(C, static_cast<wmWindow *>(wm->windows.first));
  WM_operator_name_call(C, "WM_OT_splash", WM_OP_INVOKE_DEFAULT, nullptr, nullptr);
  CTX_wm_window_set(C, prevwin);
}

bool WM_init_game(bContext *C)
{
  wmWindowManager *wm = CTX_wm_manager(C);
  wmWindow *win;

  ScrArea *sa;
  ARegion *ar = NULL;

  Scene *scene = CTX_data_scene(C);

  if (!scene) {
    /* XXX, this should not be needed. */
    Main *bmain = CTX_data_main(C);
    scene = (Scene *)bmain->scenes.first;
  }

  win = (wmWindow *)wm->windows.first;

  /* first to get a valid window */
  if (win)
    CTX_wm_window_set(C, win);

  sa = BKE_screen_find_big_area(CTX_wm_screen(C), SPACE_VIEW3D, 0);
  ar = BKE_area_find_region_type(sa, RGN_TYPE_WINDOW);

  /* if we have a valid 3D view */
  if (sa && ar) {
    ARegion *arhide;

    CTX_wm_area_set(C, sa);
    CTX_wm_region_set(C, ar);

    /* disable quad view */
    if (ar->alignment == RGN_ALIGN_QSPLIT)
      WM_operator_name_call(C, "SCREEN_OT_region_quadview", WM_OP_EXEC_DEFAULT, NULL, NULL);

    /* toolbox, properties panel and header are hidden */
    for (arhide = (ARegion *)sa->regionbase.first; arhide; arhide = arhide->next) {
      if (arhide->regiontype != RGN_TYPE_WINDOW) {
        if (!(arhide->flag & RGN_FLAG_HIDDEN)) {
          ED_region_toggle_hidden(C, arhide);
        }
      }
    }

    /* full screen the area */
    if (!sa->full) {
      ED_screen_state_toggle(C, win, sa, SCREENMAXIMIZED);
    }

    /* Fullscreen */
    if ((scene->gm.playerflag & GAME_PLAYER_FULLSCREEN)) {
      WM_operator_name_call(C, "WM_OT_window_fullscreen_toggle", WM_OP_EXEC_DEFAULT, NULL, NULL);
      wm_get_screensize(&ar->winrct.xmax, &ar->winrct.ymax);
      ar->winx = ar->winrct.xmax + 1;
      ar->winy = ar->winrct.ymax + 1;
    }
    else {
      GHOST_RectangleHandle rect = GHOST_GetClientBounds(GHOST_WindowHandle(win->ghostwin));
      ar->winrct.ymax = GHOST_GetHeightRectangle(rect);
      ar->winrct.xmax = GHOST_GetWidthRectangle(rect);
      ar->winx = ar->winrct.xmax + 1;
      ar->winy = ar->winrct.ymax + 1;
      GHOST_DisposeRectangle(rect);
    }

    WM_operator_name_call(C, "VIEW3D_OT_game_start", WM_OP_EXEC_DEFAULT, NULL, NULL);

    BKE_sound_exit();

    return true;
  }
  else {
    ReportTimerInfo *rti;

    BKE_report(&wm->runtime->reports, RPT_ERROR, "No valid 3D View found, game auto start is not possible");

    /* After adding the report to the global list, reset the report timer. */
    WM_event_timer_remove(wm, NULL, wm->runtime->reports.reporttimer);

    /* Records time since last report was added */
    wm->runtime->reports.reporttimer = WM_event_timer_add(wm, CTX_wm_window(C), TIMER, 0.02);

    rti = (ReportTimerInfo *)MEM_callocN(sizeof(ReportTimerInfo), "ReportTimerInfo");
    wm->runtime->reports.reporttimer->customdata = rti;

    return false;
  }
}

/** Load add-ons & app-templates once on startup. */
static void wm_init_scripts_extensions_once(bContext *C)
{
#ifdef WITH_PYTHON
  const char *imports[] = {"bpy", nullptr};
  BPY_run_string_eval(C, imports, "bpy.utils.load_scripts_extensions()");
#else
  UNUSED_VARS(C);
#endif
}

/* Free strings of open recent files. */
static void free_openrecent()
{
  LISTBASE_FOREACH (RecentFile *, recent, &G.recent_files) {
    MEM_freeN(recent->filepath);
  }

  BLI_freelistN(&(G.recent_files));
}

static int wm_exit_handler(bContext *C, const wmEvent *event, void *userdata)
{
  WM_exit(C, EXIT_SUCCESS);

  UNUSED_VARS(event, userdata);
  return WM_UI_HANDLER_BREAK;
}

void wm_exit_schedule_delayed(const bContext *C)
{
  /* What we do here is a little bit hacky, but quite simple and doesn't require bigger
   * changes: Add a handler wrapping WM_exit() to cause a delayed call of it. */

  wmWindow *win = CTX_wm_window(C);

  /* Use modal UI handler for now.
   * Could add separate WM handlers or so, but probably not worth it. */
  WM_event_add_ui_handler(
      C, &win->modalhandlers, wm_exit_handler, nullptr, nullptr, eWM_EventHandlerFlag(0));
  WM_event_add_mousemove(win); /* Ensure handler actually gets called. */
}

void UV_clipboard_free();

void WM_exit_ex(bContext *C, const bool do_python_exit, const bool do_user_exit_actions)
{
  using namespace blender;
  wmWindowManager *wm = C ? CTX_wm_manager(C) : nullptr;

  /* While nothing technically prevents saving user data in background mode,
   * don't do this as not typically useful and more likely to cause problems
   * if automated scripts happen to write changes to the preferences for e.g.
   * Saving #BLENDER_QUIT_FILE is also not likely to be desired either. */
  BLI_assert(G.background ? (do_user_exit_actions == false) : true);

  /* First wrap up running stuff, we assume only the active WM is running. */
  /* Modal handlers are on window level freed, others too? */
  /* NOTE: same code copied in `wm_files.cc`. */
  if (C && wm) {
    if (do_user_exit_actions) {
      /* Save quit.blend. */
      Main *bmain = CTX_data_main(C);
      char filepath[FILE_MAX];
      const int fileflags = G.fileflags & ~(G_FILE_COMPRESS | G_FILE_AUTOPLAY);

      BLI_path_join(filepath, sizeof(filepath), BKE_tempdir_base(), BLENDER_QUIT_FILE);

      ED_editors_flush_edits(bmain);

      BlendFileWriteParams blend_file_write_params{};
      if (BLO_write_file(bmain, filepath, fileflags, &blend_file_write_params, nullptr)) {
        if (!G.quiet) {
          printf("Saved session recovery to \"%s\"\n", filepath);
        }
      }
    }

    WM_jobs_kill_all(wm);

    LISTBASE_FOREACH (wmWindow *, win, &wm->windows) {
      CTX_wm_window_set(C, win); /* Needed by operator close callbacks. */
      WM_event_remove_handlers(C, &win->handlers);
      WM_event_remove_handlers(C, &win->modalhandlers);
      ED_screen_exit(C, win, WM_window_get_active_screen(win));
    }

    if (!G.background) {
      blender::ui::string_search::write_recent_searches_file();
    }

    if (do_user_exit_actions) {
      if ((U.pref_flag & USER_PREF_FLAG_SAVE) && ((G.f & G_FLAG_USERPREF_NO_SAVE_ON_EXIT) == 0)) {
        if (U.runtime.is_dirty) {
          BKE_blendfile_userdef_write_all(nullptr);
        }
      }
      /* Free the callback data used on file-open
       * (will be set when a recover operation has run). */
      wm_test_autorun_revert_action_set(nullptr, nullptr);
    }
  }

#if defined(WITH_PYTHON) && !defined(WITH_PYTHON_MODULE)
  /* Without this, we there isn't a good way to manage false-positive resource leaks
   * where a #PyObject references memory allocated with guarded-alloc, #71362.
   *
   * This allows add-ons to free resources when unregistered (which is good practice anyway).
   *
   * Don't run this code when built as a Python module as this runs when Python is in the
   * process of shutting down, where running a snippet like this will crash, see #82675.
   * Instead use the `atexit` module, installed by #BPY_python_start.
   *
   * Don't run this code when `C` is null because #pyrna_unregister_class
   * passes in `CTX_data_main(C)` to un-registration functions.
   * Further: `addon_utils.disable_all()` may call into functions that expect a valid context,
   * supporting all these code-paths with a null context is quite involved for such a corner-case.
   *
   * Check `CTX_py_init_get(C)` in case this function runs before Python has been initialized.
   * Which can happen when the GPU backend fails to initialize.
   */
  if (C && CTX_py_init_get(C)) {
    const char *imports[2] = {"addon_utils", nullptr};
    BPY_run_string_eval(C, imports, "addon_utils.disable_all()");
  }
#endif

  /* Perform this early in case commands reference other data freed later in this function.
   * This most run:
   * - After add-ons are disabled because they may unregister commands.
   * - Before Python exits so Python objects can be de-referenced.
   * - Before #BKE_blender_atexit runs they free the `argv` on WIN32.
   */
  BKE_blender_cli_command_free_all();

  BLI_timer_free();

  WM_paneltype_clear();

  BKE_addon_pref_type_free();
  BKE_keyconfig_pref_type_free();
  BKE_materials_exit();

  wm_operatortype_free();
  wm_surfaces_free();
  wm_dropbox_free();
  WM_menutype_free();

  /* All non-screen and non-space stuff editors did, like edit-mode. */
  if (C) {
    Main *bmain = CTX_data_main(C);
    ED_editors_exit(bmain, true);
  }

  free_openrecent();

  BKE_mball_cubeTable_free();

  /* Render code might still access databases. */
  RE_FreeAllRender();
  RE_engines_exit();

  ED_preview_free_dbase(); /* Frees a Main dbase, before #BKE_blender_free! */
  ED_preview_restart_queue_free();
  ed::asset::list::storage_exit();

  BKE_tracking_clipboard_free();
  BKE_mask_clipboard_free();
  BKE_vfont_clipboard_free();
  ED_node_clipboard_free();
  ed::greasepencil::clipboard_free();
  UV_clipboard_free();
  wm_clipboard_free();

#ifdef WITH_COMPOSITOR_CPU
  COM_deinitialize();
#endif

  bke::subdiv::exit();

  if (gpu_is_init) {
    BKE_image_free_unused_gpu_textures();
  }

  /* Frees the entire library (#G_MAIN) and space-types. */
  BKE_blender_free();

  /* Important this runs after #BKE_blender_free because the window manager may be allocated
   * when `C` is null, holding references to undo steps which will fail to free if their types
   * have been freed first. */
  ED_undosys_type_free();

  /* Free the GPU subdivision data after the database to ensure that subdivision structs used by
   * the modifiers were garbage collected. */
  if (gpu_is_init) {
    blender::draw::DRW_subdiv_free();
  }

  ANIM_fcurves_copybuf_free();
  ANIM_drivers_copybuf_free();
  ANIM_driver_vars_copybuf_free();
  ANIM_fmodifiers_copybuf_free();
  ED_gpencil_anim_copybuf_free();
  ED_gpencil_strokes_copybuf_free();

  /* Free gizmo-maps after freeing blender,
   * so no deleted data get accessed during cleaning up of areas. */
  wm_gizmomaptypes_free();
  wm_gizmogrouptype_free();
  wm_gizmotype_free();
  /* Same for UI-list types. */
  WM_uilisttype_free();

  BLF_exit();

  BLT_lang_free();

  ANIM_keyingset_infos_exit();

  //  free_txt_data();

#ifdef WITH_PYTHON
  /* Option not to exit Python so this function can be called from 'atexit'. */
  if ((C == nullptr) || CTX_py_init_get(C)) {
    /* NOTE: (old note)
     * before BKE_blender_free so Python's garbage-collection happens while library still exists.
     * Needed at least for a rare crash that can happen in python-drivers.
     *
     * Update for Blender 2.5, move after #BKE_blender_free because Blender now holds references
     * to #PyObject's so #Py_DECREF'ing them after Python ends causes bad problems every time
     * the python-driver bug can be fixed if it happens again we can deal with it then. */
    BPY_python_end(do_python_exit);
  }
#else
  (void)do_python_exit;
#endif

  ED_file_exit(); /* For file-selector menu data. */

  /* Delete GPU resources and context. The UI also uses GPU resources and so
   * is also deleted with the context active. */
  if (gpu_is_init) {
    DRW_gpu_context_enable_ex(false);
    UI_exit();
    GPU_pass_cache_free();
    GPU_exit();
    DRW_gpu_context_disable_ex(false);
    DRW_gpu_context_destroy();
  }
  else {
    UI_exit();
  }

  BKE_blender_userdef_data_free(&U, false);

  RNA_exit(); /* Should be after #BPY_python_end so struct python slots are cleared. */

  wm_ghost_exit();

  if (C) {
    CTX_free(C);
  }

#ifdef WITH_GAMEENGINE
  SYS_DeleteSystem(SYS_GetSystem());
#endif

  DNA_sdna_current_free();

  BLI_threadapi_exit();
  BLI_task_scheduler_exit();

  /* No need to call this early, rather do it late so that other
   * pieces of Blender using sound may exit cleanly, see also #50676. */
  BKE_sound_exit();

  BKE_appdir_exit();

  BKE_blender_atexit();

  wm_autosave_delete();

  BKE_tempdir_session_purge();

#if defined(WITH_OPENGL_BACKEND) && BLI_SUBPROCESS_SUPPORT
  GPU_shader_cache_dir_clear_old();
#endif

  /* Logging cannot be called after exiting (#CLOG_INFO, #CLOG_WARN etc will crash).
   * So postpone exiting until other sub-systems that may use logging have shut down. */
  CLG_exit();
}

void WM_exit(bContext *C, const int exit_code)
{
  const bool do_user_exit_actions = G.background ? false : (exit_code == EXIT_SUCCESS);
  WM_exit_ex(C, true, do_user_exit_actions);

  if (!G.quiet) {
    printf("\nBlender quit\n");
  }

  exit(exit_code);
}

void WM_script_tag_reload()
{
  UI_interface_tag_script_reload();
<<<<<<< HEAD
}

/* UPBGE */
void WM_init_gpu_blenderplayer(void *ghost_system)
{
  /* must be called only once */
  BLI_assert(gpu_is_init == false);
  /* Ghost is still not init elsewhere in background mode. */
  ////////// wm_ghost_init(NULL);

  /* NEEDS TO HAVE AN OGL CONTEXT BOUND FIRST!!!!!!!!!!!!!!!!!!! */
  DRW_gpu_context_create_blenderplayer(ghost_system);
  GPU_init();
  GPU_pass_cache_init();
#ifdef WITH_OPENSUBDIV
  BKE_subsurf_osd_init();
#endif
  gpu_is_init = true;
}
/* End of UPBGE */
=======

  /* Any operators referenced by gizmos may now be a dangling pointer.
   *
   * While it is possible to inspect the gizmos it's simpler to re-create them,
   * especially for script reloading - where we can accept slower logic
   * for the sake of simplicity, see #126852. */
  WM_gizmoconfig_update_tag_reinit_all();
}
>>>>>>> 1e6f21c3
<|MERGE_RESOLUTION|>--- conflicted
+++ resolved
@@ -813,7 +813,13 @@
 void WM_script_tag_reload()
 {
   UI_interface_tag_script_reload();
-<<<<<<< HEAD
+
+  /* Any operators referenced by gizmos may now be a dangling pointer.
+   *
+   * While it is possible to inspect the gizmos it's simpler to re-create them,
+   * especially for script reloading - where we can accept slower logic
+   * for the sake of simplicity, see #126852. */
+  WM_gizmoconfig_update_tag_reinit_all();
 }
 
 /* UPBGE */
@@ -833,14 +839,4 @@
 #endif
   gpu_is_init = true;
 }
-/* End of UPBGE */
-=======
-
-  /* Any operators referenced by gizmos may now be a dangling pointer.
-   *
-   * While it is possible to inspect the gizmos it's simpler to re-create them,
-   * especially for script reloading - where we can accept slower logic
-   * for the sake of simplicity, see #126852. */
-  WM_gizmoconfig_update_tag_reinit_all();
-}
->>>>>>> 1e6f21c3
+/* End of UPBGE */