--- conflicted
+++ resolved
@@ -588,12 +588,7 @@
         /* save the undo state as quit.blend */
         Main *bmain = CTX_data_main(C);
         char filepath[FILE_MAX];
-<<<<<<< HEAD
-        bool has_edited;
         const int fileflags = G.fileflags & ~(G_FILE_COMPRESS | G_FILE_AUTOPLAY);
-=======
-        const int fileflags = G.fileflags & ~G_FILE_COMPRESS;
->>>>>>> 66d20c87
 
         BLI_path_join(filepath, sizeof(filepath), BKE_tempdir_base(), BLENDER_QUIT_FILE);
 
@@ -782,16 +777,13 @@
 
   wm_ghost_exit();
 
-<<<<<<< HEAD
-  CTX_free(C);
+  if (C) {
+    CTX_free(C);
+  }
+
 #ifdef WITH_GAMEENGINE
   SYS_DeleteSystem(SYS_GetSystem());
 #endif
-=======
-  if (C) {
-    CTX_free(C);
-  }
->>>>>>> 66d20c87
 
   GHOST_DisposeSystemPaths();
 
