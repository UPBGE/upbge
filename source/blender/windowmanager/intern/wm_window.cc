/* SPDX-FileCopyrightText: 2001-2002 NaN Holding BV. All rights reserved. 2007 Blender Authors.
 *
 * SPDX-License-Identifier: GPL-2.0-or-later */

/** \file
 * \ingroup wm
 *
 * Window management, wrap GHOST.
 */

#include <chrono>
#include <cmath>
#include <cstdio>
#include <cstdlib>
#include <cstring>
#include <thread>

#include "DNA_listBase.h"
#include "DNA_screen_types.h"
#include "DNA_windowmanager_types.h"
#include "DNA_workspace_types.h"

#include "MEM_guardedalloc.h"

#include "GHOST_C-api.h"

#include "BLI_blenlib.h"
#include "BLI_system.h"
#include "BLI_utildefines.h"

#include "BLT_translation.h"

#include "BKE_blender_version.h"
#include "BKE_context.h"
#include "BKE_global.h"
#include "BKE_icons.h"
#include "BKE_layer.h"
#include "BKE_main.h"
#include "BKE_report.h"
#include "BKE_screen.hh"
#include "BKE_workspace.h"

#include "RNA_access.hh"
#include "RNA_define.hh"
#include "RNA_enum_types.hh"

#include "WM_api.hh"
#include "WM_types.hh"
#include "wm.hh"
#include "wm_draw.hh"
#include "wm_event_system.h"
#include "wm_files.hh"
#include "wm_platform_support.h"
#include "wm_window.hh"
#include "wm_window_private.h"
#ifdef WITH_XR_OPENXR
#  include "wm_xr.h"
#endif

#include "ED_anim_api.hh"
#include "ED_fileselect.hh"
#include "ED_render.hh"
#include "ED_scene.hh"
#include "ED_screen.hh"

#include "IMB_imbuf.h"
#include "IMB_imbuf_types.h"

#include "UI_interface.hh"
#include "UI_interface_icons.hh"

#include "PIL_time.h"

#include "BLF_api.h"
#include "GPU_batch.h"
#include "GPU_batch_presets.h"
#include "GPU_context.h"
#include "GPU_framebuffer.h"
#include "GPU_immediate.h"
#include "GPU_init_exit.h"
#include "GPU_platform.h"
#include "GPU_state.h"
#include "GPU_texture.h"

#include "UI_resources.hh"

/* for assert */
#ifndef NDEBUG
#  include "BLI_threads.h"
#endif

/* the global to talk to ghost */
static GHOST_SystemHandle g_system = nullptr;
#if !(defined(WIN32) || defined(__APPLE__))
static const char *g_system_backend_id = nullptr;
#endif

enum eWinOverrideFlag {
  WIN_OVERRIDE_GEOM = (1 << 0),
  WIN_OVERRIDE_WINSTATE = (1 << 1),
};
ENUM_OPERATORS(eWinOverrideFlag, WIN_OVERRIDE_WINSTATE)

#define GHOST_WINDOW_STATE_DEFAULT GHOST_kWindowStateMaximized

/**
 * Override defaults or startup file when #eWinOverrideFlag is set.
 * These values are typically set by command line arguments.
 */
static struct WMInitStruct {
  /**
   * Window geometry:
   * - Defaults to the main screen-size.
   * - May be set by the `--window-geometry` argument,
   *   which also forces these values to be used by setting #WIN_OVERRIDE_GEOM.
   * - When #wmWindow::size_x is zero, these values are used as a fallback,
   *   needed so the #BLENDER_STARTUP_FILE loads at the size of the users main-screen
   *   instead of the size stored in the factory startup.
   *   Otherwise the window geometry saved in the blend-file is used and these values are ignored.
   */
  int size_x, size_y;
  int start_x, start_y;

  GHOST_TWindowState windowstate = GHOST_WINDOW_STATE_DEFAULT;
  eWinOverrideFlag override_flag;

  bool window_focus = true;
  bool native_pixels = true;
} wm_init_state;

/* -------------------------------------------------------------------- */
/** \name Modifier Constants
 * \{ */

static const struct {
  uint8_t flag;
  GHOST_TKey ghost_key_pair[2];
  GHOST_TModifierKey ghost_mask_pair[2];
} g_modifier_table[] = {
    {KM_SHIFT,
     {GHOST_kKeyLeftShift, GHOST_kKeyRightShift},
     {GHOST_kModifierKeyLeftShift, GHOST_kModifierKeyRightShift}},
    {KM_CTRL,
     {GHOST_kKeyLeftControl, GHOST_kKeyRightControl},
     {GHOST_kModifierKeyLeftControl, GHOST_kModifierKeyRightControl}},
    {KM_ALT,
     {GHOST_kKeyLeftAlt, GHOST_kKeyRightAlt},
     {GHOST_kModifierKeyLeftAlt, GHOST_kModifierKeyRightAlt}},
    {KM_OSKEY,
     {GHOST_kKeyLeftOS, GHOST_kKeyRightOS},
     {GHOST_kModifierKeyLeftOS, GHOST_kModifierKeyRightOS}},
};

enum ModSide {
  MOD_SIDE_LEFT = 0,
  MOD_SIDE_RIGHT = 1,
};

/** \} */

/* -------------------------------------------------------------------- */
/** \name Window Open
 * \{ */

static void wm_window_set_drawable(wmWindowManager *wm, wmWindow *win, bool activate);
static bool wm_window_timers_process(const bContext *C, int *sleep_us);
static uint8_t wm_ghost_modifier_query(const enum ModSide side);

bool wm_get_screensize(int *r_width, int *r_height)
{
  uint32_t uiwidth, uiheight;
  if (GHOST_GetMainDisplayDimensions(g_system, &uiwidth, &uiheight) == GHOST_kFailure) {
    return false;
  }
  *r_width = uiwidth;
  *r_height = uiheight;
  return true;
}

bool wm_get_desktopsize(int *r_width, int *r_height)
{
  uint32_t uiwidth, uiheight;
  if (GHOST_GetAllDisplayDimensions(g_system, &uiwidth, &uiheight) == GHOST_kFailure) {
    return false;
  }
  *r_width = uiwidth;
  *r_height = uiheight;
  return true;
}

/* keeps size within monitor bounds */
static void wm_window_check_size(rcti *rect)
{
  int width, height;
  if (wm_get_screensize(&width, &height)) {
    if (BLI_rcti_size_x(rect) > width) {
      BLI_rcti_resize_x(rect, width);
    }
    if (BLI_rcti_size_y(rect) > height) {
      BLI_rcti_resize_y(rect, height);
    }
  }
}

static void wm_ghostwindow_destroy(wmWindowManager *wm, wmWindow *win)
{
  if (UNLIKELY(!win->ghostwin)) {
    return;
  }

  /* Prevents non-drawable state of main windows (bugs #22967,
   * #25071 and possibly #22477 too). Always clear it even if
   * this window was not the drawable one, because we mess with
   * drawing context to discard the GW context. */
  wm_window_clear_drawable(wm);

  if (win == wm->winactive) {
    wm->winactive = nullptr;
  }

  /* We need this window's GPU context active to discard it. */
  GHOST_ActivateWindowDrawingContext(static_cast<GHOST_WindowHandle>(win->ghostwin));
  GPU_context_active_set(static_cast<GPUContext *>(win->gpuctx));

  /* Delete local GPU context. */
  GPU_context_discard(static_cast<GPUContext *>(win->gpuctx));

  GHOST_DisposeWindow(g_system, static_cast<GHOST_WindowHandle>(win->ghostwin));
  win->ghostwin = nullptr;
  win->gpuctx = nullptr;
}

void wm_window_free(bContext *C, wmWindowManager *wm, wmWindow *win)
{
  /* update context */
  if (C) {
    WM_event_remove_handlers(C, &win->handlers);
    WM_event_remove_handlers(C, &win->modalhandlers);

    if (CTX_wm_window(C) == win) {
      CTX_wm_window_set(C, nullptr);
    }
  }

  BKE_screen_area_map_free(&win->global_areas);

  /* end running jobs, a job end also removes its timer */
  LISTBASE_FOREACH_MUTABLE (wmTimer *, wt, &wm->timers) {
    if (wt->flags & WM_TIMER_TAGGED_FOR_REMOVAL) {
      continue;
    }
    if (wt->win == win && wt->event_type == TIMERJOBS) {
      wm_jobs_timer_end(wm, wt);
    }
  }

  /* timer removing, need to call this api function */
  LISTBASE_FOREACH_MUTABLE (wmTimer *, wt, &wm->timers) {
    if (wt->flags & WM_TIMER_TAGGED_FOR_REMOVAL) {
      continue;
    }
    if (wt->win == win) {
      WM_event_timer_remove(wm, win, wt);
    }
  }
  wm_window_timers_delete_removed(wm);

  if (win->eventstate) {
    MEM_freeN(win->eventstate);
  }
  if (win->event_last_handled) {
    MEM_freeN(win->event_last_handled);
  }
  if (win->event_queue_consecutive_gesture_data) {
    WM_event_consecutive_data_free(win);
  }

  if (win->cursor_keymap_status) {
    MEM_freeN(win->cursor_keymap_status);
  }

  WM_gestures_free_all(win);

  wm_event_free_all(win);

  wm_ghostwindow_destroy(wm, win);

  BKE_workspace_instance_hook_free(G_MAIN, win->workspace_hook);
  MEM_freeN(win->stereo3d_format);

  MEM_freeN(win);
}

static int find_free_winid(wmWindowManager *wm)
{
  int id = 1;

  LISTBASE_FOREACH (wmWindow *, win, &wm->windows) {
    if (id <= win->winid) {
      id = win->winid + 1;
    }
  }
  return id;
}

wmWindow *wm_window_new(const Main *bmain, wmWindowManager *wm, wmWindow *parent, bool dialog)
{
  wmWindow *win = static_cast<wmWindow *>(MEM_callocN(sizeof(wmWindow), "window"));

  BLI_addtail(&wm->windows, win);
  win->winid = find_free_winid(wm);

  /* Dialogs may have a child window as parent. Otherwise, a child must not be a parent too. */
  win->parent = (!dialog && parent && parent->parent) ? parent->parent : parent;
  win->stereo3d_format = static_cast<Stereo3dFormat *>(
      MEM_callocN(sizeof(Stereo3dFormat), "Stereo 3D Format (window)"));
  win->workspace_hook = BKE_workspace_instance_hook_create(bmain, win->winid);

  return win;
}

wmWindow *wm_window_copy(Main *bmain,
                         wmWindowManager *wm,
                         wmWindow *win_src,
                         const bool duplicate_layout,
                         const bool child)
{
  const bool is_dialog = GHOST_IsDialogWindow(static_cast<GHOST_WindowHandle>(win_src->ghostwin));
  wmWindow *win_parent = (child) ? win_src : win_src->parent;
  wmWindow *win_dst = wm_window_new(bmain, wm, win_parent, is_dialog);
  WorkSpace *workspace = WM_window_get_active_workspace(win_src);
  WorkSpaceLayout *layout_old = WM_window_get_active_layout(win_src);

  win_dst->posx = win_src->posx + 10;
  win_dst->posy = win_src->posy;
  win_dst->sizex = win_src->sizex;
  win_dst->sizey = win_src->sizey;

  win_dst->scene = win_src->scene;
  STRNCPY(win_dst->view_layer_name, win_src->view_layer_name);
  BKE_workspace_active_set(win_dst->workspace_hook, workspace);
  WorkSpaceLayout *layout_new = duplicate_layout ? ED_workspace_layout_duplicate(
                                                       bmain, workspace, layout_old, win_dst) :
                                                   layout_old;
  BKE_workspace_active_layout_set(win_dst->workspace_hook, win_dst->winid, workspace, layout_new);

  *win_dst->stereo3d_format = *win_src->stereo3d_format;

  return win_dst;
}

wmWindow *wm_window_copy_test(bContext *C,
                              wmWindow *win_src,
                              const bool duplicate_layout,
                              const bool child)
{
  Main *bmain = CTX_data_main(C);
  wmWindowManager *wm = CTX_wm_manager(C);

  wmWindow *win_dst = wm_window_copy(bmain, wm, win_src, duplicate_layout, child);

  WM_check(C);

  if (win_dst->ghostwin) {
    WM_event_add_notifier_ex(wm, CTX_wm_window(C), NC_WINDOW | NA_ADDED, nullptr);
    return win_dst;
  }
  wm_window_close(C, wm, win_dst);
  return nullptr;
}

/** \} */

/* -------------------------------------------------------------------- */
/** \name Window Quit Confirmation Dialog
 * \{ */

static void wm_save_file_on_quit_dialog_callback(bContext *C, void * /*user_data*/)
{
  wm_exit_schedule_delayed(C);
}

/**
 * Call the confirm dialog on quitting. It's displayed in the context window so
 * caller should set it as desired.
 */
static void wm_confirm_quit(bContext *C)
{
  wmGenericCallback *action = static_cast<wmGenericCallback *>(
      MEM_callocN(sizeof(*action), __func__));
  action->exec = wm_save_file_on_quit_dialog_callback;
  wm_close_file_dialog(C, action);
}

void wm_quit_with_optional_confirmation_prompt(bContext *C, wmWindow *win)
{
  wmWindow *win_ctx = CTX_wm_window(C);

  /* The popup will be displayed in the context window which may not be set
   * here (this function gets called outside of normal event handling loop). */
  CTX_wm_window_set(C, win);

  if (U.uiflag & USER_SAVE_PROMPT) {
    if (wm_file_or_session_data_has_unsaved_changes(CTX_data_main(C), CTX_wm_manager(C)) &&
        !G.background)
    {
      wm_window_raise(win);
      wm_confirm_quit(C);
    }
    else {
      wm_exit_schedule_delayed(C);
    }
  }
  else {
    wm_exit_schedule_delayed(C);
  }

  CTX_wm_window_set(C, win_ctx);
}

/** \} */

/* -------------------------------------------------------------------- */
/** \name Window Close
 * \{ */

void wm_window_close(bContext *C, wmWindowManager *wm, wmWindow *win)
{
  wmWindow *win_other;

  /* First check if there is another main window remaining. */
  for (win_other = static_cast<wmWindow *>(wm->windows.first); win_other;
       win_other = win_other->next)
  {
    if (win_other != win && win_other->parent == nullptr && !WM_window_is_temp_screen(win_other)) {
      break;
    }
  }

  if (win->parent == nullptr && win_other == nullptr) {
    wm_quit_with_optional_confirmation_prompt(C, win);
    return;
  }

  /* Close child windows */
  LISTBASE_FOREACH_MUTABLE (wmWindow *, iter_win, &wm->windows) {
    if (iter_win->parent == win) {
      wm_window_close(C, wm, iter_win);
    }
  }

  bScreen *screen = WM_window_get_active_screen(win);
  WorkSpace *workspace = WM_window_get_active_workspace(win);
  WorkSpaceLayout *layout = BKE_workspace_active_layout_get(win->workspace_hook);

  BLI_remlink(&wm->windows, win);

  CTX_wm_window_set(C, win); /* needed by handlers */
  WM_event_remove_handlers(C, &win->handlers);

  WM_event_remove_handlers(C, &win->modalhandlers);

  /* for regular use this will _never_ be nullptr,
   * however we may be freeing an improperly initialized window. */
  if (screen) {
    ED_screen_exit(C, win, screen);
  }

  wm_window_free(C, wm, win);

  /* if temp screen, delete it after window free (it stops jobs that can access it) */
  if (screen && screen->temp) {
    Main *bmain = CTX_data_main(C);

    BLI_assert(BKE_workspace_layout_screen_get(layout) == screen);
    BKE_workspace_layout_remove(bmain, workspace, layout);
    WM_event_add_notifier(C, NC_SCREEN | ND_LAYOUTDELETE, nullptr);
  }
}

void wm_window_title(wmWindowManager *wm, wmWindow *win)
{
  if (win->ghostwin == nullptr) {
    return;
  }

  if (WM_window_is_temp_screen(win)) {
    /* Nothing to do for 'temp' windows,
     * because #WM_window_open always sets window title. */
    return;
  }

  GHOST_WindowHandle handle = static_cast<GHOST_WindowHandle>(win->ghostwin);

  const char *filepath = BKE_main_blendfile_path_from_global();
  const char *filename = BLI_path_basename(filepath);

  const bool has_filepath = filepath[0] != '\0';
  const bool include_filepath = has_filepath && (filepath != filename) &&
                                (GHOST_SetPath(handle, filepath) == GHOST_kFailure);

<<<<<<< HEAD
    str += " - UPBGE based on Blender ";
    str += BKE_blender_version_string_compact();
=======
  std::string str;
  str += wm->file_saved ? " " : "* ";
  if (has_filepath) {
    const size_t filename_no_ext_len = BLI_path_extension_or_end(filename) - filename;
    str.append(filename, filename_no_ext_len);
  }
  else {
    str += IFACE_("(Unsaved)");
  }
>>>>>>> 845f7f6d

  if (G_MAIN->recovered) {
    str += IFACE_(" (Recovered)");
  }

  if (include_filepath) {
    str += " [";
    str += filepath;
    str += "]";
  }

  str += " - Blender ";
  str += BKE_blender_version_string_compact();

  GHOST_SetTitle(handle, str.c_str());

  /* Informs GHOST of unsaved changes to set the window modified visual indicator (macOS)
   * and to give a hint of unsaved changes for a user warning mechanism in case of OS application
   * terminate request (e.g., OS Shortcut Alt+F4, Command+Q, (...) or session end). */
  GHOST_SetWindowModifiedState(handle, bool(!wm->file_saved));
}

void WM_window_set_dpi(const wmWindow *win)
{
  float auto_dpi = GHOST_GetDPIHint(static_cast<GHOST_WindowHandle>(win->ghostwin));

  /* Clamp auto DPI to 96, since our font/interface drawing does not work well
   * with lower sizes. The main case we are interested in supporting is higher
   * DPI. If a smaller UI is desired it is still possible to adjust UI scale. */
  auto_dpi = max_ff(auto_dpi, 96.0f);

  /* Lazily init UI scale size, preserving backwards compatibility by
   * computing UI scale from ratio of previous DPI and auto DPI */
  if (U.ui_scale == 0) {
    int virtual_pixel = (U.virtual_pixel == VIRTUAL_PIXEL_NATIVE) ? 1 : 2;

    if (U.dpi == 0) {
      U.ui_scale = virtual_pixel;
    }
    else {
      U.ui_scale = (virtual_pixel * U.dpi * 96.0f) / (auto_dpi * 72.0f);
    }

    CLAMP(U.ui_scale, 0.25f, 4.0f);
  }

  /* Blender's UI drawing assumes DPI 72 as a good default following macOS
   * while Windows and Linux use DPI 96. GHOST assumes a default 96 so we
   * remap the DPI to Blender's convention. */
  auto_dpi *= GHOST_GetNativePixelSize(static_cast<GHOST_WindowHandle>(win->ghostwin));
  U.dpi = auto_dpi * U.ui_scale * (72.0 / 96.0f);

  /* Automatically set larger pixel size for high DPI. */
  int pixelsize = max_ii(1, int(U.dpi / 64));
  /* User adjustment for pixel size. */
  pixelsize = max_ii(1, pixelsize + U.ui_line_width);

  /* Set user preferences globals for drawing, and for forward compatibility. */
  U.pixelsize = pixelsize;
  U.virtual_pixel = (pixelsize == 1) ? VIRTUAL_PIXEL_NATIVE : VIRTUAL_PIXEL_DOUBLE;
  U.scale_factor = U.dpi / 72.0f;
  U.inv_scale_factor = 1.0f / U.scale_factor;

  /* Widget unit is 20 pixels at 1X scale. This consists of 18 user-scaled units plus
   * left and right borders of line-width (pixel-size). */
  U.widget_unit = int(roundf(18.0f * U.scale_factor)) + (2 * pixelsize);
}

/**
 * When windows are activated, simulate modifier press/release to match the current state of
 * held modifier keys, see #40317.
 *
 * NOTE(@ideasman42): There is a bug in Windows11 where Alt-Tab sends an Alt-press event
 * to the window after it's deactivated, this means window de-activation is not a fool-proof
 * way of ensuring modifier keys are cleared for inactive windows. So any event added to an
 * inactive window must run #wm_window_update_eventstate_modifiers first to ensure no modifier
 * keys are held. See: #105277.
 */
static void wm_window_update_eventstate_modifiers(wmWindowManager *wm,
                                                  wmWindow *win,
                                                  const uint64_t event_time_ms)
{
  const uint8_t keymodifier_sided[2] = {
      wm_ghost_modifier_query(MOD_SIDE_LEFT),
      wm_ghost_modifier_query(MOD_SIDE_RIGHT),
  };
  const uint8_t keymodifier = keymodifier_sided[0] | keymodifier_sided[1];
  const uint8_t keymodifier_eventstate = win->eventstate->modifier;
  if (keymodifier != keymodifier_eventstate) {
    GHOST_TEventKeyData kdata{};
    kdata.key = GHOST_kKeyUnknown;
    kdata.utf8_buf[0] = '\0';
    kdata.is_repeat = false;
    for (int i = 0; i < ARRAY_SIZE(g_modifier_table); i++) {
      if (keymodifier_eventstate & g_modifier_table[i].flag) {
        if ((keymodifier & g_modifier_table[i].flag) == 0) {
          for (int side = 0; side < 2; side++) {
            if ((keymodifier_sided[side] & g_modifier_table[i].flag) == 0) {
              kdata.key = g_modifier_table[i].ghost_key_pair[side];
              wm_event_add_ghostevent(wm, win, GHOST_kEventKeyUp, &kdata, event_time_ms);
              /* Only ever send one release event
               * (currently releasing multiple isn't needed and only confuses logic). */
              break;
            }
          }
        }
      }
      else {
        if (keymodifier & g_modifier_table[i].flag) {
          for (int side = 0; side < 2; side++) {
            if (keymodifier_sided[side] & g_modifier_table[i].flag) {
              kdata.key = g_modifier_table[i].ghost_key_pair[side];
              wm_event_add_ghostevent(wm, win, GHOST_kEventKeyDown, &kdata, event_time_ms);
            }
          }
        }
      }
    }
  }
}

/**
 * When the window is de-activated, release all held modifiers.
 *
 * Needed so events generated over unfocused (non-active) windows don't have modifiers held.
 * Since modifier press/release events aren't send to unfocused windows it's best to assume
 * modifiers are not pressed. This means when modifiers *are* held, events will incorrectly
 * reported as not being held. Since this is standard behavior for Linux/MS-Window,
 * opt to use this.
 *
 * NOTE(@ideasman42): Events generated for non-active windows are rare,
 * this happens when using the mouse-wheel over an unfocused window, see: #103722.
 */
static void wm_window_update_eventstate_modifiers_clear(wmWindowManager *wm,
                                                        wmWindow *win,
                                                        const uint64_t event_time_ms)
{
  /* Release all held modifiers before de-activating the window. */
  if (win->eventstate->modifier != 0) {
    const uint8_t keymodifier_eventstate = win->eventstate->modifier;
    const uint8_t keymodifier_l = wm_ghost_modifier_query(MOD_SIDE_LEFT);
    const uint8_t keymodifier_r = wm_ghost_modifier_query(MOD_SIDE_RIGHT);
    /* NOTE(@ideasman42): when non-zero, there are modifiers held in
     * `win->eventstate` which are not considered held by the GHOST internal state.
     * While this should not happen, it's important all modifier held in event-state
     * receive release events. Without this, so any events generated while the window
     * is *not* active will have modifiers held. */
    const uint8_t keymodifier_unhandled = keymodifier_eventstate &
                                          ~(keymodifier_l | keymodifier_r);
    const uint8_t keymodifier_sided[2] = {
        uint8_t(keymodifier_l | keymodifier_unhandled),
        keymodifier_r,
    };
    GHOST_TEventKeyData kdata{};
    kdata.key = GHOST_kKeyUnknown;
    kdata.utf8_buf[0] = '\0';
    kdata.is_repeat = false;
    for (int i = 0; i < ARRAY_SIZE(g_modifier_table); i++) {
      if (keymodifier_eventstate & g_modifier_table[i].flag) {
        for (int side = 0; side < 2; side++) {
          if ((keymodifier_sided[side] & g_modifier_table[i].flag) == 0) {
            kdata.key = g_modifier_table[i].ghost_key_pair[side];
            wm_event_add_ghostevent(wm, win, GHOST_kEventKeyUp, &kdata, event_time_ms);
          }
        }
      }
    }
  }
}

static void wm_window_update_eventstate(wmWindow *win)
{
  /* Update mouse position when a window is activated. */
  int xy[2];
  if (wm_cursor_position_get(win, &xy[0], &xy[1])) {
    copy_v2_v2_int(win->eventstate->xy, xy);
  }
}

static void wm_window_ensure_eventstate(wmWindow *win)
{
  if (win->eventstate) {
    return;
  }

  win->eventstate = static_cast<wmEvent *>(MEM_callocN(sizeof(wmEvent), "window event state"));
  wm_window_update_eventstate(win);
}

/* belongs to below */
static void wm_window_ghostwindow_add(wmWindowManager *wm,
                                      const char *title,
                                      wmWindow *win,
                                      bool is_dialog)
{
  /* A new window is created when page-flip mode is required for a window. */
  GHOST_GPUSettings gpuSettings = {0};
  if (win->stereo3d_format->display_mode == S3D_DISPLAY_PAGEFLIP) {
    gpuSettings.flags |= GHOST_gpuStereoVisual;
  }

  if (G.debug & G_DEBUG_GPU) {
    gpuSettings.flags |= GHOST_gpuDebugContext;
  }

  eGPUBackendType gpu_backend = GPU_backend_type_selection_get();
  gpuSettings.context_type = wm_ghost_drawing_context_type(gpu_backend);

  int posx = 0;
  int posy = 0;

  if (WM_capabilities_flag() & WM_CAPABILITY_WINDOW_POSITION) {
    int scr_w, scr_h;
    if (wm_get_desktopsize(&scr_w, &scr_h)) {
      posx = win->posx;
      posy = (scr_h - win->posy - win->sizey);
    }
  }

  /* Clear drawable so we can set the new window. */
  wmWindow *prev_windrawable = wm->windrawable;
  wm_window_clear_drawable(wm);

  GHOST_WindowHandle ghostwin = GHOST_CreateWindow(
      g_system,
      static_cast<GHOST_WindowHandle>((win->parent) ? win->parent->ghostwin : nullptr),
      title,
      posx,
      posy,
      win->sizex,
      win->sizey,
      (GHOST_TWindowState)win->windowstate,
      is_dialog,
      gpuSettings);

  if (ghostwin) {
    win->gpuctx = GPU_context_create(ghostwin, nullptr);
    GPU_render_begin();

    /* needed so we can detect the graphics card below */
    GPU_init();

    /* Set window as drawable upon creation. Note this has already been
     * it has already been activated by GHOST_CreateWindow. */
    wm_window_set_drawable(wm, win, false);

    win->ghostwin = ghostwin;
    GHOST_SetWindowUserData(ghostwin, win); /* pointer back */

    wm_window_ensure_eventstate(win);

    /* store actual window size in blender window */
    GHOST_RectangleHandle bounds = GHOST_GetClientBounds(
        static_cast<GHOST_WindowHandle>(win->ghostwin));

    /* win32: gives undefined window size when minimized */
    if (GHOST_GetWindowState(static_cast<GHOST_WindowHandle>(win->ghostwin)) !=
        GHOST_kWindowStateMinimized)
    {
      win->sizex = GHOST_GetWidthRectangle(bounds);
      win->sizey = GHOST_GetHeightRectangle(bounds);
    }
    GHOST_DisposeRectangle(bounds);

#ifndef __APPLE__
    /* set the state here, so minimized state comes up correct on windows */
    if (wm_init_state.window_focus) {
      GHOST_SetWindowState(ghostwin, (GHOST_TWindowState)win->windowstate);
    }
#endif
    /* until screens get drawn, make it nice gray */
    GPU_clear_color(0.55f, 0.55f, 0.55f, 1.0f);

    /* needed here, because it's used before it reads userdef */
    WM_window_set_dpi(win);

    wm_window_swap_buffers(win);

    /* Clear double buffer to avoids flickering of new windows on certain drivers. (See #97600) */
    GPU_clear_color(0.55f, 0.55f, 0.55f, 1.0f);

    GPU_render_end();
  }
  else {
    wm_window_set_drawable(wm, prev_windrawable, false);
  }
}

static void wm_window_ghostwindow_ensure(wmWindowManager *wm, wmWindow *win, bool is_dialog)
{
  if (win->ghostwin == nullptr) {
    if ((win->sizex == 0) || (wm_init_state.override_flag & WIN_OVERRIDE_GEOM)) {
      win->posx = wm_init_state.start_x;
      win->posy = wm_init_state.start_y;
      win->sizex = wm_init_state.size_x;
      win->sizey = wm_init_state.size_y;

      if (wm_init_state.override_flag & WIN_OVERRIDE_GEOM) {
        win->windowstate = GHOST_kWindowStateNormal;
        wm_init_state.override_flag &= ~WIN_OVERRIDE_GEOM;
      }
      else {
        win->windowstate = GHOST_WINDOW_STATE_DEFAULT;
      }
    }

    if (wm_init_state.override_flag & WIN_OVERRIDE_WINSTATE) {
      win->windowstate = wm_init_state.windowstate;
      wm_init_state.override_flag &= ~WIN_OVERRIDE_WINSTATE;
    }

    /* without this, cursor restore may fail, #45456 */
    if (win->cursor == 0) {
      win->cursor = WM_CURSOR_DEFAULT;
    }

    wm_window_ghostwindow_add(wm, "Blender", win, is_dialog);
  }

  if (win->ghostwin != nullptr) {
    /* If we have no `ghostwin` this is a buggy window that should be removed.
     * However we still need to initialize it correctly so the screen doesn't hang. */

    /* Happens after file-read. */
    wm_window_ensure_eventstate(win);

    WM_window_set_dpi(win);
  }

  /* add keymap handlers (1 handler for all keys in map!) */
  wmKeyMap *keymap = WM_keymap_ensure(wm->defaultconf, "Window", SPACE_EMPTY, RGN_TYPE_WINDOW);
  WM_event_add_keymap_handler(&win->handlers, keymap);

  keymap = WM_keymap_ensure(wm->defaultconf, "Screen", SPACE_EMPTY, RGN_TYPE_WINDOW);
  WM_event_add_keymap_handler(&win->handlers, keymap);

  keymap = WM_keymap_ensure(wm->defaultconf, "Screen Editing", SPACE_EMPTY, RGN_TYPE_WINDOW);
  WM_event_add_keymap_handler(&win->modalhandlers, keymap);

  /* Add drop boxes. */
  {
    ListBase *lb = WM_dropboxmap_find("Window", SPACE_EMPTY, RGN_TYPE_WINDOW);
    WM_event_add_dropbox_handler(&win->handlers, lb);
  }
  wm_window_title(wm, win);

  /* Add top-bar. */
  ED_screen_global_areas_refresh(win);
}

void wm_window_ghostwindows_ensure(wmWindowManager *wm)
{
  BLI_assert(G.background == false);

  /* No command-line prefsize? then we set this.
   * Note that these values will be used only
   * when there is no startup.blend yet.
   */
  if (wm_init_state.size_x == 0) {
    if (UNLIKELY(!wm_get_screensize(&wm_init_state.size_x, &wm_init_state.size_y))) {
      /* Use fallback values. */
      wm_init_state.size_x = 0;
      wm_init_state.size_y = 0;
    }

    /* NOTE: this isn't quite correct, active screen maybe offset 1000s if PX,
     * we'd need a #wm_get_screensize like function that gives offset,
     * in practice the window manager will likely move to the correct monitor */
    wm_init_state.start_x = 0;
    wm_init_state.start_y = 0;
  }

  LISTBASE_FOREACH (wmWindow *, win, &wm->windows) {
    wm_window_ghostwindow_ensure(wm, win, false);
  }
}

void wm_window_ghostwindows_remove_invalid(bContext *C, wmWindowManager *wm)
{
  BLI_assert(G.background == false);

  LISTBASE_FOREACH_MUTABLE (wmWindow *, win, &wm->windows) {
    if (win->ghostwin == nullptr) {
      wm_window_close(C, wm, win);
    }
  }
}

/* Update window size and position based on data from GHOST window. */
static bool wm_window_update_size_position(wmWindow *win)
{
  GHOST_RectangleHandle client_rect = GHOST_GetClientBounds(
      static_cast<GHOST_WindowHandle>(win->ghostwin));
  int l, t, r, b;
  GHOST_GetRectangle(client_rect, &l, &t, &r, &b);

  GHOST_DisposeRectangle(client_rect);

  int sizex = r - l;
  int sizey = b - t;

  int posx = 0;
  int posy = 0;

  if (WM_capabilities_flag() & WM_CAPABILITY_WINDOW_POSITION) {
    int scr_w, scr_h;
    if (wm_get_desktopsize(&scr_w, &scr_h)) {
      posx = l;
      posy = scr_h - t - win->sizey;
    }
  }

  if (win->sizex != sizex || win->sizey != sizey || win->posx != posx || win->posy != posy) {
    win->sizex = sizex;
    win->sizey = sizey;
    win->posx = posx;
    win->posy = posy;
    return true;
  }
  return false;
}

wmWindow *WM_window_open(bContext *C,
                         const char *title,
                         const rcti *rect_unscaled,
                         int space_type,
                         bool toplevel,
                         bool dialog,
                         bool temp,
                         eWindowAlignment alignment,
                         void (*area_setup_fn)(bScreen *screen, ScrArea *area, void *user_data),
                         void *area_setup_user_data)
{
  Main *bmain = CTX_data_main(C);
  wmWindowManager *wm = CTX_wm_manager(C);
  wmWindow *win_prev = CTX_wm_window(C);
  Scene *scene = CTX_data_scene(C);
  ViewLayer *view_layer = CTX_data_view_layer(C);
  int x = rect_unscaled->xmin;
  int y = rect_unscaled->ymin;
  int sizex = BLI_rcti_size_x(rect_unscaled);
  int sizey = BLI_rcti_size_y(rect_unscaled);
  rcti rect;

  const float native_pixel_size = GHOST_GetNativePixelSize(
      static_cast<GHOST_WindowHandle>(win_prev->ghostwin));
  /* convert to native OS window coordinates */
  rect.xmin = win_prev->posx + (x / native_pixel_size);
  rect.ymin = win_prev->posy + (y / native_pixel_size);
  sizex /= native_pixel_size;
  sizey /= native_pixel_size;

  if (alignment == WIN_ALIGN_LOCATION_CENTER) {
    /* Window centered around x,y location. */
    rect.xmin -= sizex / 2;
    rect.ymin -= sizey / 2;
  }
  else if (alignment == WIN_ALIGN_PARENT_CENTER) {
    /* Centered within parent. X,Y as offsets from there. */
    rect.xmin += (win_prev->sizex - sizex) / 2;
    rect.ymin += (win_prev->sizey - sizey) / 2;
  }
  else {
    /* Positioned absolutely within parent bounds. */
  }

  rect.xmax = rect.xmin + sizex;
  rect.ymax = rect.ymin + sizey;

  /* changes rect to fit within desktop */
  wm_window_check_size(&rect);

  /* Reuse temporary windows when they share the same single area. */
  wmWindow *win = nullptr;
  if (temp) {
    LISTBASE_FOREACH (wmWindow *, win_iter, &wm->windows) {
      const bScreen *screen = WM_window_get_active_screen(win_iter);
      if (screen && screen->temp && BLI_listbase_is_single(&screen->areabase)) {
        ScrArea *area = static_cast<ScrArea *>(screen->areabase.first);
        if (space_type == (area->butspacetype ? area->butspacetype : area->spacetype)) {
          win = win_iter;
          break;
        }
      }
    }
  }

  /* add new window? */
  if (win == nullptr) {
    win = wm_window_new(bmain, wm, toplevel ? nullptr : win_prev, dialog);
    win->posx = rect.xmin;
    win->posy = rect.ymin;
    win->sizex = BLI_rcti_size_x(&rect);
    win->sizey = BLI_rcti_size_y(&rect);
    *win->stereo3d_format = *win_prev->stereo3d_format;
  }

  bScreen *screen = WM_window_get_active_screen(win);

  if (WM_window_get_active_workspace(win) == nullptr) {
    WorkSpace *workspace = WM_window_get_active_workspace(win_prev);
    BKE_workspace_active_set(win->workspace_hook, workspace);
  }

  if (screen == nullptr) {
    /* add new screen layout */
    WorkSpace *workspace = WM_window_get_active_workspace(win);
    WorkSpaceLayout *layout = ED_workspace_layout_add(bmain, workspace, win, "temp");

    screen = BKE_workspace_layout_screen_get(layout);
    WM_window_set_active_layout(win, workspace, layout);
  }

  /* Set scene and view layer to match original window. */
  STRNCPY(win->view_layer_name, view_layer->name);
  if (WM_window_get_active_scene(win) != scene) {
    /* No need to refresh the tool-system as the window has not yet finished being setup. */
    ED_screen_scene_change(C, win, scene, false);
  }

  screen->temp = temp;

  /* make window active, and validate/resize */
  CTX_wm_window_set(C, win);
  const bool new_window = (win->ghostwin == nullptr);
  if (new_window) {
    wm_window_ghostwindow_ensure(wm, win, dialog);
  }
  WM_check(C);

  /* It's possible `win->ghostwin == nullptr`.
   * instead of attempting to cleanup here (in a half finished state),
   * finish setting up the screen, then free it at the end of the function,
   * to avoid having to take into account a partially-created window.
   */

  if (area_setup_fn) {
    /* When the caller is setting up the area, it should always be empty
     * because it's expected the callback sets the type. */
    BLI_assert(space_type == SPACE_EMPTY);
    /* NOTE(@ideasman42): passing in a callback to setup the `area` is admittedly awkward.
     * This is done so #ED_screen_refresh has a valid area to initialize,
     * otherwise it will attempt to make the empty area usable via #ED_area_init.
     * While refreshing the window could be postponed this makes the state of the
     * window less predictable to the caller. */
    ScrArea *area = static_cast<ScrArea *>(screen->areabase.first);
    area_setup_fn(screen, area, area_setup_user_data);
    CTX_wm_area_set(C, area);
  }
  else if (space_type != SPACE_EMPTY) {
    /* Ensure it shows the right space-type editor. */
    ScrArea *area = static_cast<ScrArea *>(screen->areabase.first);
    CTX_wm_area_set(C, area);
    ED_area_newspace(C, area, space_type, false);
  }

  ED_screen_change(C, screen);

  if (!new_window) {
    /* Set size in GHOST window and then update size and position from GHOST,
     * in case they where changed by GHOST to fit the monitor/screen. */
    wm_window_set_size(win, win->sizex, win->sizey);
    wm_window_update_size_position(win);
  }

  /* Refresh screen dimensions, after the effective window size is known. */
  ED_screen_refresh(wm, win);

  if (win->ghostwin) {
    wm_window_raise(win);
    GHOST_SetTitle(static_cast<GHOST_WindowHandle>(win->ghostwin), title);
    return win;
  }

  /* very unlikely! but opening a new window can fail */
  wm_window_close(C, wm, win);
  CTX_wm_window_set(C, win_prev);

  return nullptr;
}

/** \} */

/* -------------------------------------------------------------------- */
/** \name Operators
 * \{ */

int wm_window_close_exec(bContext *C, wmOperator * /*op*/)
{
  wmWindowManager *wm = CTX_wm_manager(C);
  wmWindow *win = CTX_wm_window(C);
  wm_window_close(C, wm, win);
  return OPERATOR_FINISHED;
}

int wm_window_new_exec(bContext *C, wmOperator *op)
{
  wmWindow *win_src = CTX_wm_window(C);
  ScrArea *area = BKE_screen_find_big_area(CTX_wm_screen(C), SPACE_TYPE_ANY, 0);
  const rcti window_rect = {
      /*xmin*/ 0,
      /*xmax*/ int(win_src->sizex * 0.95f),
      /*ymin*/ 0,
      /*ymax*/ int(win_src->sizey * 0.9f),
  };

  bool ok = (WM_window_open(C,
                            IFACE_("Blender"),
                            &window_rect,
                            area->spacetype,
                            false,
                            false,
                            false,
                            WIN_ALIGN_PARENT_CENTER,
                            nullptr,
                            nullptr) != nullptr);

  if (!ok) {
    BKE_report(op->reports, RPT_ERROR, "Failed to create window");
    return OPERATOR_CANCELLED;
  }
  return OPERATOR_FINISHED;
}

int wm_window_new_main_exec(bContext *C, wmOperator *op)
{
  wmWindow *win_src = CTX_wm_window(C);

  bool ok = (wm_window_copy_test(C, win_src, true, false) != nullptr);
  if (!ok) {
    BKE_report(op->reports, RPT_ERROR, "Failed to create window");
    return OPERATOR_CANCELLED;
  }
  return OPERATOR_FINISHED;
}

int wm_window_fullscreen_toggle_exec(bContext *C, wmOperator * /*op*/)
{
  wmWindow *window = CTX_wm_window(C);

  if (G.background) {
    return OPERATOR_CANCELLED;
  }

  GHOST_TWindowState state = GHOST_GetWindowState(
      static_cast<GHOST_WindowHandle>(window->ghostwin));
  if (state != GHOST_kWindowStateFullScreen) {
    GHOST_SetWindowState(static_cast<GHOST_WindowHandle>(window->ghostwin),
                         GHOST_kWindowStateFullScreen);
  }
  else {
    GHOST_SetWindowState(static_cast<GHOST_WindowHandle>(window->ghostwin),
                         GHOST_kWindowStateNormal);
  }

  return OPERATOR_FINISHED;
}

/** \} */

/* -------------------------------------------------------------------- */
/** \name Events
 * \{ */

void wm_cursor_position_from_ghost_client_coords(wmWindow *win, int *x, int *y)
{
  float fac = GHOST_GetNativePixelSize(static_cast<GHOST_WindowHandle>(win->ghostwin));
  *x *= fac;

  *y = (win->sizey - 1) - *y;
  *y *= fac;
}

void wm_cursor_position_to_ghost_client_coords(wmWindow *win, int *x, int *y)
{
  float fac = GHOST_GetNativePixelSize(static_cast<GHOST_WindowHandle>(win->ghostwin));

  *x /= fac;
  *y /= fac;
  *y = win->sizey - *y - 1;
}

void wm_cursor_position_from_ghost_screen_coords(wmWindow *win, int *x, int *y)
{
  GHOST_ScreenToClient(static_cast<GHOST_WindowHandle>(win->ghostwin), *x, *y, x, y);
  wm_cursor_position_from_ghost_client_coords(win, x, y);
}

void wm_cursor_position_to_ghost_screen_coords(wmWindow *win, int *x, int *y)
{
  wm_cursor_position_to_ghost_client_coords(win, x, y);
  GHOST_ClientToScreen(static_cast<GHOST_WindowHandle>(win->ghostwin), *x, *y, x, y);
}

bool wm_cursor_position_get(wmWindow *win, int *r_x, int *r_y)
{
  if (UNLIKELY(G.f & G_FLAG_EVENT_SIMULATE)) {
    *r_x = win->eventstate->xy[0];
    *r_y = win->eventstate->xy[1];
    return true;
  }

  if (GHOST_GetCursorPosition(
          g_system, static_cast<GHOST_WindowHandle>(win->ghostwin), r_x, r_y) == GHOST_kSuccess)
  {
    wm_cursor_position_from_ghost_client_coords(win, r_x, r_y);
    return true;
  }

  return false;
}

/** Check if specified modifier key type is pressed. */
static uint8_t wm_ghost_modifier_query(const enum ModSide side)
{
  uint8_t result = 0;
  for (int i = 0; i < ARRAY_SIZE(g_modifier_table); i++) {
    bool val = false;
    GHOST_GetModifierKeyState(g_system, g_modifier_table[i].ghost_mask_pair[side], &val);
    if (val) {
      result |= g_modifier_table[i].flag;
    }
  }
  return result;
}

static void wm_window_set_drawable(wmWindowManager *wm, wmWindow *win, bool activate)
{
  BLI_assert(ELEM(wm->windrawable, nullptr, win));

  wm->windrawable = win;
  if (activate) {
    GHOST_ActivateWindowDrawingContext(static_cast<GHOST_WindowHandle>(win->ghostwin));
  }
  GPU_context_active_set(static_cast<GPUContext *>(win->gpuctx));
}

void wm_window_clear_drawable(wmWindowManager *wm)
{
  if (wm->windrawable) {
    wm->windrawable = nullptr;
  }
}

void wm_window_make_drawable(wmWindowManager *wm, wmWindow *win)
{
  BLI_assert(GPU_framebuffer_active_get() == GPU_framebuffer_back_get());

  if (win != wm->windrawable && win->ghostwin) {
    // win->lmbut = 0; /* Keeps hanging when mouse-pressed while other window opened. */
    wm_window_clear_drawable(wm);

    if (G.debug & G_DEBUG_EVENTS) {
      printf("%s: set drawable %d\n", __func__, win->winid);
    }

    wm_window_set_drawable(wm, win, true);
  }

  if (win->ghostwin) {
    /* this can change per window */
    WM_window_set_dpi(win);
  }
}

void wm_window_reset_drawable()
{
  BLI_assert(BLI_thread_is_main());
  BLI_assert(GPU_framebuffer_active_get() == GPU_framebuffer_back_get());
  wmWindowManager *wm = static_cast<wmWindowManager *>(G_MAIN->wm.first);

  if (wm == nullptr) {
    return;
  }
  wmWindow *win = wm->windrawable;

  if (win && win->ghostwin) {
    wm_window_clear_drawable(wm);
    wm_window_set_drawable(wm, win, true);
  }
}

/**
 * Called by ghost, here we handle events for windows themselves or send to event system.
 *
 * Mouse coordinate conversion happens here.
 */
static bool ghost_event_proc(GHOST_EventHandle evt, GHOST_TUserDataPtr C_void_ptr)
{
  bContext *C = static_cast<bContext *>(C_void_ptr);
  wmWindowManager *wm = CTX_wm_manager(C);
  GHOST_TEventType type = GHOST_GetEventType(evt);

  GHOST_WindowHandle ghostwin = GHOST_GetEventWindow(evt);

  if (type == GHOST_kEventQuitRequest) {
    /* Find an active window to display quit dialog in. */
    wmWindow *win;
    if (ghostwin && GHOST_ValidWindow(g_system, ghostwin)) {
      win = static_cast<wmWindow *>(GHOST_GetWindowUserData(ghostwin));
    }
    else {
      win = wm->winactive;
    }

    /* Display quit dialog or quit immediately. */
    if (win) {
      wm_quit_with_optional_confirmation_prompt(C, win);
    }
    else {
      wm_exit_schedule_delayed(C);
    }
    return true;
  }

  GHOST_TEventDataPtr data = GHOST_GetEventData(evt);
  const uint64_t event_time_ms = GHOST_GetEventTime(evt);

  /* Ghost now can call this function for life resizes,
   * but it should return if WM didn't initialize yet.
   * Can happen on file read (especially full size window). */
  if ((wm->init_flag & WM_INIT_FLAG_WINDOW) == 0) {
    return true;
  }
  if (!ghostwin) {
    /* XXX: should be checked, why are we getting an event here, and what is it? */
    puts("<!> event has no window");
    return true;
  }
  if (!GHOST_ValidWindow(g_system, ghostwin)) {
    /* XXX: should be checked, why are we getting an event here, and what is it? */
    puts("<!> event has invalid window");
    return true;
  }

  wmWindow *win = static_cast<wmWindow *>(GHOST_GetWindowUserData(ghostwin));

  switch (type) {
    case GHOST_kEventWindowDeactivate: {
      wm_window_update_eventstate_modifiers_clear(wm, win, event_time_ms);

      wm_event_add_ghostevent(wm, win, type, data, event_time_ms);
      win->active = 0;
      break;
    }
    case GHOST_kEventWindowActivate: {
      /* Ensure the event state matches modifiers (window was inactive). */
      wm_window_update_eventstate_modifiers(wm, win, event_time_ms);

      /* Entering window, update mouse position (without sending an event). */
      wm_window_update_eventstate(win);

      /* No context change! `C->wm->windrawable` is drawable, or for area queues. */
      wm->winactive = win;
      win->active = 1;

      /* keymodifier zero, it hangs on hotkeys that open windows otherwise */
      win->eventstate->keymodifier = 0;

      win->addmousemove = 1; /* enables highlighted buttons */

      wm_window_make_drawable(wm, win);

      /* window might be focused by mouse click in configuration of window manager
       * when focus is not following mouse
       * click could have been done on a button and depending on window manager settings
       * click would be passed to blender or not, but in any case button under cursor
       * should be activated, so at max next click on button without moving mouse
       * would trigger its handle function
       * currently it seems to be common practice to generate new event for, but probably
       * we'll need utility function for this? (sergey)
       */
      wmEvent event;
      wm_event_init_from_window(win, &event);
      event.type = MOUSEMOVE;
      event.val = KM_NOTHING;
      copy_v2_v2_int(event.prev_xy, event.xy);
      event.flag = eWM_EventFlag(0);

      wm_event_add(win, &event);

      break;
    }
    case GHOST_kEventWindowClose: {
      wm_window_close(C, wm, win);
      break;
    }
    case GHOST_kEventWindowUpdate: {
      if (G.debug & G_DEBUG_EVENTS) {
        printf("%s: ghost redraw %d\n", __func__, win->winid);
      }

      wm_window_make_drawable(wm, win);
      WM_event_add_notifier(C, NC_WINDOW, nullptr);

      break;
    }
    case GHOST_kEventWindowUpdateDecor: {
      if (G.debug & G_DEBUG_EVENTS) {
        printf("%s: ghost redraw decor %d\n", __func__, win->winid);
      }

      wm_window_make_drawable(wm, win);
#if 0
        /* NOTE(@ideasman42): Ideally we could swap-buffers to avoid a full redraw.
         * however this causes window flickering on resize with LIBDECOR under WAYLAND. */
        wm_window_swap_buffers(win);
#else
      WM_event_add_notifier(C, NC_WINDOW, nullptr);
#endif

      break;
    }
    case GHOST_kEventWindowSize:
    case GHOST_kEventWindowMove: {
      GHOST_TWindowState state = GHOST_GetWindowState(
          static_cast<GHOST_WindowHandle>(win->ghostwin));
      win->windowstate = state;

      WM_window_set_dpi(win);

      /* win32: gives undefined window size when minimized */
      if (state != GHOST_kWindowStateMinimized) {
        /*
         * Ghost sometimes send size or move events when the window hasn't changed.
         * One case of this is using COMPIZ on Linux.
         * To alleviate the problem we ignore all such event here.
         *
         * It might be good to eventually do that at GHOST level, but that is for another time.
         */
        if (wm_window_update_size_position(win)) {
          const bScreen *screen = WM_window_get_active_screen(win);

          /* debug prints */
          if (G.debug & G_DEBUG_EVENTS) {
            const char *state_str;
            state = GHOST_GetWindowState(static_cast<GHOST_WindowHandle>(win->ghostwin));

            if (state == GHOST_kWindowStateNormal) {
              state_str = "normal";
            }
            else if (state == GHOST_kWindowStateMinimized) {
              state_str = "minimized";
            }
            else if (state == GHOST_kWindowStateMaximized) {
              state_str = "maximized";
            }
            else if (state == GHOST_kWindowStateFullScreen) {
              state_str = "full-screen";
            }
            else {
              state_str = "<unknown>";
            }

            printf("%s: window %d state = %s\n", __func__, win->winid, state_str);

            if (type != GHOST_kEventWindowSize) {
              printf("win move event pos %d %d size %d %d\n",
                     win->posx,
                     win->posy,
                     win->sizex,
                     win->sizey);
            }
          }

          wm_window_make_drawable(wm, win);
          BKE_icon_changed(screen->id.icon_id);
          WM_event_add_notifier(C, NC_SCREEN | NA_EDITED, nullptr);
          WM_event_add_notifier(C, NC_WINDOW | NA_EDITED, nullptr);

#if defined(__APPLE__) || defined(WIN32)
          /* MACOS and WIN32 don't return to the main-loop while resize. */
          int dummy_sleep_ms = 0;
          wm_window_timers_process(C, &dummy_sleep_ms);
          wm_event_do_handlers(C);
          wm_event_do_notifiers(C);
          wm_draw_update(C);
#endif
        }
      }
      break;
    }

    case GHOST_kEventWindowDPIHintChanged: {
      WM_window_set_dpi(win);
      /* font's are stored at each DPI level, without this we can easy load 100's of fonts */
      BLF_cache_clear();

      WM_main_add_notifier(NC_WINDOW, nullptr);             /* full redraw */
      WM_main_add_notifier(NC_SCREEN | NA_EDITED, nullptr); /* refresh region sizes */
      break;
    }

    case GHOST_kEventOpenMainFile: {
      const char *path = static_cast<const char *>(data);

      if (path) {
        wmOperatorType *ot = WM_operatortype_find("WM_OT_open_mainfile", false);
        /* operator needs a valid window in context, ensures
         * it is correctly set */
        CTX_wm_window_set(C, win);

        PointerRNA props_ptr;
        WM_operator_properties_create_ptr(&props_ptr, ot);
        RNA_string_set(&props_ptr, "filepath", path);
        RNA_boolean_set(&props_ptr, "display_file_selector", false);
        WM_operator_name_call_ptr(C, ot, WM_OP_INVOKE_DEFAULT, &props_ptr, nullptr);
        WM_operator_properties_free(&props_ptr);

        CTX_wm_window_set(C, nullptr);
      }
      break;
    }
    case GHOST_kEventDraggingDropDone: {
      const GHOST_TEventDragnDropData *ddd = static_cast<const GHOST_TEventDragnDropData *>(data);

      /* Ensure the event state matches modifiers (window was inactive). */
      wm_window_update_eventstate_modifiers(wm, win, event_time_ms);
      /* Entering window, update mouse position (without sending an event). */
      wm_window_update_eventstate(win);

      wmEvent event;
      wm_event_init_from_window(win, &event); /* copy last state, like mouse coords */

      /* activate region */
      event.type = MOUSEMOVE;
      event.val = KM_NOTHING;
      copy_v2_v2_int(event.prev_xy, event.xy);

      copy_v2_v2_int(event.xy, &ddd->x);
      wm_cursor_position_from_ghost_screen_coords(win, &event.xy[0], &event.xy[1]);

      /* The values from #wm_window_update_eventstate may not match (under WAYLAND they don't)
       * Write this into the event state. */
      copy_v2_v2_int(win->eventstate->xy, event.xy);

      event.flag = eWM_EventFlag(0);

      /* No context change! `C->wm->windrawable` is drawable, or for area queues. */
      wm->winactive = win;
      win->active = 1;

      wm_event_add(win, &event);

      /* make blender drop event with custom data pointing to wm drags */
      event.type = EVT_DROP;
      event.val = KM_RELEASE;
      event.custom = EVT_DATA_DRAGDROP;
      event.customdata = &wm->drags;
      event.customdata_free = true;

      wm_event_add(win, &event);

      // printf("Drop detected\n");

      /* add drag data to wm for paths: */

      if (ddd->dataType == GHOST_kDragnDropTypeFilenames) {
        const GHOST_TStringArray *stra = static_cast<const GHOST_TStringArray *>(ddd->data);

        for (int a = 0; a < stra->count; a++) {
          printf("drop file %s\n", stra->strings[a]);
          /* try to get icon type from extension */
          int icon = ED_file_extension_icon((char *)stra->strings[a]);
          wmDragPath *path_data = WM_drag_create_path_data((char *)stra->strings[a]);
          WM_event_start_drag(C, icon, WM_DRAG_PATH, path_data, 0.0, WM_DRAG_NOP);
          /* Void pointer should point to string, it makes a copy. */
          break; /* only one drop element supported now */
        }
      }

      break;
    }
    case GHOST_kEventNativeResolutionChange: {
      /* Only update if the actual pixel size changes. */
      float prev_pixelsize = U.pixelsize;
      WM_window_set_dpi(win);

      if (U.pixelsize != prev_pixelsize) {
        BKE_icon_changed(WM_window_get_active_screen(win)->id.icon_id);

        /* Close all popups since they are positioned with the pixel
         * size baked in and it's difficult to correct them. */
        CTX_wm_window_set(C, win);
        UI_popup_handlers_remove_all(C, &win->modalhandlers);
        CTX_wm_window_set(C, nullptr);

        wm_window_make_drawable(wm, win);

        WM_event_add_notifier(C, NC_SCREEN | NA_EDITED, nullptr);
        WM_event_add_notifier(C, NC_WINDOW | NA_EDITED, nullptr);
      }

      break;
    }
    case GHOST_kEventButtonDown:
    case GHOST_kEventButtonUp: {
      if (win->active == 0) {
        /* Entering window, update cursor/tablet state & modifiers.
         * (ghost sends win-activate *after* the mouse-click in window!) */
        wm_window_update_eventstate_modifiers(wm, win, event_time_ms);
        wm_window_update_eventstate(win);
      }

      wm_event_add_ghostevent(wm, win, type, data, event_time_ms);
      break;
    }
    default: {
      wm_event_add_ghostevent(wm, win, type, data, event_time_ms);
      break;
    }
  }

  return true;
}

/**
 * This timer system only gives maximum 1 timer event per redraw cycle,
 * to prevent queues to get overloaded.
 * - Timer handlers should check for delta to decide if they just update, or follow real time.
 * - Timer handlers can also set duration to match frames passed.
 *
 * \param sleep_us_p: The number of microseconds to sleep which may be reduced by this function
 * to account for timers that would run during the anticipated sleep period.
 */
static bool wm_window_timers_process(const bContext *C, int *sleep_us_p)
{
  Main *bmain = CTX_data_main(C);
  wmWindowManager *wm = CTX_wm_manager(C);
  const double time = PIL_check_seconds_timer();
  bool has_event = false;

  const int sleep_us = *sleep_us_p;
  /* The nearest time an active timer is scheduled to run.  */
  double ntime_min = DBL_MAX;

  /* Mutable in case the timer gets removed. */
  LISTBASE_FOREACH_MUTABLE (wmTimer *, wt, &wm->timers) {
    if (wt->flags & WM_TIMER_TAGGED_FOR_REMOVAL) {
      continue;
    }
    if (wt->sleep == true) {
      continue;
    }

    /* Future timer, update nearest time & skip. */
    if (wt->time_next >= time) {
      if ((has_event == false) && (sleep_us != 0)) {
        /* The timer is not ready to run but may run shortly. */
        if (wt->time_next < ntime_min) {
          ntime_min = wt->time_next;
        }
      }
      continue;
    }

    wt->time_delta = time - wt->time_last;
    wt->time_duration += wt->time_delta;
    wt->time_last = time;

    wt->time_next = wt->time_start;
    if (wt->time_step != 0.0f) {
      wt->time_next += wt->time_step * ceil(wt->time_duration / wt->time_step);
    }

    if (wt->event_type == TIMERJOBS) {
      wm_jobs_timer(wm, wt);
    }
    else if (wt->event_type == TIMERAUTOSAVE) {
      wm_autosave_timer(bmain, wm, wt);
    }
    else if (wt->event_type == TIMERNOTIFIER) {
      WM_main_add_notifier(POINTER_AS_UINT(wt->customdata), nullptr);
    }
    else if (wmWindow *win = wt->win) {
      wmEvent event;
      wm_event_init_from_window(win, &event);

      event.type = wt->event_type;
      event.val = KM_NOTHING;
      event.keymodifier = 0;
      event.flag = eWM_EventFlag(0);
      event.custom = EVT_DATA_TIMER;
      event.customdata = wt;
      wm_event_add(win, &event);

      has_event = true;
    }
  }

  if ((has_event == false) && (sleep_us != 0) && (ntime_min != DBL_MAX)) {
    /* Clamp the sleep time so next execution runs earlier (if necessary).
     * Use `ceil` so the timer is guarantee to be ready to run (not always the case with rounding).
     * Even though using `floor` or `round` is more responsive,
     * it causes CPU intensive loops that may run until the timer is reached, see: #111579. */
    const double microseconds = 1000000.0;
    const double sleep_sec = (double(sleep_us) / microseconds);
    const double sleep_sec_next = ntime_min - time;

    if (sleep_sec_next < sleep_sec) {
      *sleep_us_p = int(std::ceil(sleep_sec_next * microseconds));
    }
  }

  /* Effectively delete all timers marked for removal. */
  wm_window_timers_delete_removed(wm);

  return has_event;
}

void wm_window_events_process(const bContext *C)
{
  BLI_assert(BLI_thread_is_main());
  GPU_render_begin();

  bool has_event = GHOST_ProcessEvents(g_system, false); /* `false` is no wait. */

  if (has_event) {
    GHOST_DispatchEvents(g_system);
  }

  /* When there is no event, sleep 5 milliseconds not to use too much CPU when idle. */
  const int sleep_us_default = 5000;
  int sleep_us = has_event ? 0 : sleep_us_default;
  has_event |= wm_window_timers_process(C, &sleep_us);
#ifdef WITH_XR_OPENXR
  /* XR events don't use the regular window queues. So here we don't only trigger
   * processing/dispatching but also handling. */
  has_event |= wm_xr_events_handle(CTX_wm_manager(C));
#endif
  GPU_render_end();

  /* Skip sleeping when simulating events so tests don't idle unnecessarily as simulated
   * events are typically generated from a timer that runs in the main loop. */
  if ((has_event == false) && (sleep_us != 0) && !(G.f & G_FLAG_EVENT_SIMULATE)) {
    if (sleep_us == sleep_us_default) {
      /* NOTE(@ideasman42): prefer #PIL_sleep_ms over `sleep_for(..)` in the common case
       * because this function uses lower resolution (millisecond) resolution sleep timers
       * which are tried & true for the idle loop. We could move to C++ `sleep_for(..)`
       * if this works well on all platforms but this needs further testing. */
      PIL_sleep_ms(sleep_us_default / 1000);
    }
    else {
      /* The time was shortened to resume for the upcoming timer, use a high resolution sleep.
       * Mainly happens during animation playback but could happen immediately before any timer.
       *
       * NOTE(@ideasman42): At time of writing Windows-10-22H2 doesn't give higher precision sleep.
       * Keep the functionality as it doesn't have noticeable down sides either. */
      std::this_thread::sleep_for(std::chrono::microseconds(sleep_us));
    }
  }
}

/** \} */

/* -------------------------------------------------------------------- */
/** \name Ghost Init/Exit
 * \{ */

void wm_ghost_init(bContext *C)
{
  if (g_system) {
    return;
  }

  BLI_assert(C != nullptr);
  BLI_assert_msg(!G.background, "Use wm_ghost_init_background instead");

  GHOST_EventConsumerHandle consumer;

  consumer = GHOST_CreateEventConsumer(ghost_event_proc, C);

  GHOST_SetBacktraceHandler((GHOST_TBacktraceFn)BLI_system_backtrace);

  g_system = GHOST_CreateSystem();

  if (UNLIKELY(g_system == nullptr)) {
    /* GHOST will have reported the back-ends that failed to load. */
    fprintf(stderr, "GHOST: unable to initialize, exiting!\n");
    /* This will leak memory, it's preferable to crashing. */
    exit(EXIT_FAILURE);
  }
#if !(defined(WIN32) || defined(__APPLE__))
  g_system_backend_id = GHOST_SystemBackend();
#endif

  GHOST_Debug debug = {0};
  if (G.debug & G_DEBUG_GHOST) {
    debug.flags |= GHOST_kDebugDefault;
  }
  if (G.debug & G_DEBUG_WINTAB) {
    debug.flags |= GHOST_kDebugWintab;
  }
  GHOST_SystemInitDebug(g_system, debug);

  GHOST_AddEventConsumer(g_system, consumer);

  if (wm_init_state.native_pixels) {
    GHOST_UseNativePixels();
  }

  GHOST_UseWindowFocus(wm_init_state.window_focus);
}

void wm_ghost_init_background()
{
  /* TODO: move this to `wm_init_exit.cc`. */

  if (g_system) {
    return;
  }

  GHOST_SetBacktraceHandler((GHOST_TBacktraceFn)BLI_system_backtrace);

  g_system = GHOST_CreateSystemBackground();

  GHOST_Debug debug = {0};
  if (G.debug & G_DEBUG_GHOST) {
    debug.flags |= GHOST_kDebugDefault;
  }
  GHOST_SystemInitDebug(g_system, debug);
}

void wm_ghost_exit()
{
  if (g_system) {
    GHOST_DisposeSystem(g_system);
  }
  g_system = nullptr;
}

const char *WM_ghost_backend()
{
#if !(defined(WIN32) || defined(__APPLE__))
  return g_system_backend_id ? g_system_backend_id : "NONE";
#else
  /* While this could be supported, at the moment it's only needed with GHOST X11/WAYLAND
   * to check which was selected and the API call may be removed after that's no longer needed.
   * Use dummy values to prevent this being used on other systems. */
  return g_system ? "DEFAULT" : "NONE";
#endif
}

GHOST_TDrawingContextType wm_ghost_drawing_context_type(const eGPUBackendType gpu_backend)
{
  switch (gpu_backend) {
    case GPU_BACKEND_NONE:
      return GHOST_kDrawingContextTypeNone;
    case GPU_BACKEND_ANY:
    case GPU_BACKEND_OPENGL:
#ifdef WITH_OPENGL_BACKEND
      return GHOST_kDrawingContextTypeOpenGL;
#endif
      BLI_assert_unreachable();
      return GHOST_kDrawingContextTypeNone;
    case GPU_BACKEND_VULKAN:
#ifdef WITH_VULKAN_BACKEND
      return GHOST_kDrawingContextTypeVulkan;
#endif
      BLI_assert_unreachable();
      return GHOST_kDrawingContextTypeNone;
    case GPU_BACKEND_METAL:
#ifdef WITH_METAL_BACKEND
      return GHOST_kDrawingContextTypeMetal;
#endif
      BLI_assert_unreachable();
      return GHOST_kDrawingContextTypeNone;
  }

  /* Avoid control reaches end of non-void function compilation warning, which could be promoted
   * to error. */
  BLI_assert_unreachable();
  return GHOST_kDrawingContextTypeNone;
}

static uiBlock *block_create_opengl_usage_warning(bContext *C, ARegion *region, void * /*arg1*/)
{
  uiBlock *block = UI_block_begin(C, region, "autorun_warning_popup", UI_EMBOSS);
  UI_block_theme_style_set(block, UI_BLOCK_THEME_STYLE_POPUP);
  UI_block_emboss_set(block, UI_EMBOSS);

  uiLayout *layout = uiItemsAlertBox(block, 44, ALERT_ICON_ERROR);

  /* Title and explanation text. */
  uiLayout *col = uiLayoutColumn(layout, false);
  uiItemL_ex(col, TIP_("Python script uses OpenGL for drawing"), ICON_NONE, true, false);
  uiItemL(col, TIP_("This may lead to unexpected behavior"), ICON_NONE);
  uiItemL(col,
          TIP_("One of the add-ons or scripts is using OpenGL and will not work correct on Metal"),
          ICON_NONE);
  uiItemL(col,
          TIP_("Please contact the developer of the add-on to migrate to use 'gpu' module"),
          ICON_NONE);
  if (G.opengl_deprecation_usage_filename) {
    char location[1024];
    SNPRINTF(
        location, "%s:%d", G.opengl_deprecation_usage_filename, G.opengl_deprecation_usage_lineno);
    uiItemL(col, location, ICON_NONE);
  }
  uiItemL(col, TIP_("See system tab in preferences to switch to OpenGL backend"), ICON_NONE);

  uiItemS(layout);

  UI_block_bounds_set_centered(block, 14 * UI_SCALE_FAC);

  return block;
}

void wm_test_opengl_deprecation_warning(bContext *C)
{
  static bool message_shown = false;

  /* Exit when no failure detected. */
  if (!G.opengl_deprecation_usage_detected) {
    return;
  }

  /* Have we already shown a message during this Blender session. `bgl` calls are done in a draw
   * handler that will run many times. */
  if (message_shown) {
    return;
  }

  wmWindowManager *wm = CTX_wm_manager(C);
  wmWindow *win = static_cast<wmWindow *>((wm->winactive) ? wm->winactive : wm->windows.first);

  BKE_report(
      &wm->reports,
      RPT_ERROR,
      TIP_("One of the add-ons or scripts is using OpenGL and will not work correct on Metal. "
           "Please contact the developer of the add-on to migrate to use 'gpu' module"));

  if (win) {
    wmWindow *prevwin = CTX_wm_window(C);
    CTX_wm_window_set(C, win);
    UI_popup_block_invoke(C, block_create_opengl_usage_warning, nullptr, nullptr);
    CTX_wm_window_set(C, prevwin);
  }

  message_shown = true;
}

eWM_CapabilitiesFlag WM_capabilities_flag()
{
  static eWM_CapabilitiesFlag flag = eWM_CapabilitiesFlag(0);
  if (flag != 0) {
    return flag;
  }
  flag |= WM_CAPABILITY_INITIALIZED;

  const GHOST_TCapabilityFlag ghost_flag = GHOST_GetCapabilities();
  if (ghost_flag & GHOST_kCapabilityCursorWarp) {
    flag |= WM_CAPABILITY_CURSOR_WARP;
  }
  if (ghost_flag & GHOST_kCapabilityWindowPosition) {
    flag |= WM_CAPABILITY_WINDOW_POSITION;
  }
  if (ghost_flag & GHOST_kCapabilityPrimaryClipboard) {
    flag |= WM_CAPABILITY_PRIMARY_CLIPBOARD;
  }
  if (ghost_flag & GHOST_kCapabilityGPUReadFrontBuffer) {
    flag |= WM_CAPABILITY_GPU_FRONT_BUFFER_READ;
  }
  if (ghost_flag & GHOST_kCapabilityClipboardImages) {
    flag |= WM_CAPABILITY_CLIPBOARD_IMAGES;
  }
  if (ghost_flag & GHOST_kCapabilityDesktopSample) {
    flag |= WM_CAPABILITY_DESKTOP_SAMPLE;
  }

  return flag;
}

/** \} */

/* -------------------------------------------------------------------- */
/** \name Event Timer
 * \{ */

void WM_event_timer_sleep(wmWindowManager *wm, wmWindow * /*win*/, wmTimer *timer, bool do_sleep)
{
  /* Extra security check. */
  if (BLI_findindex(&wm->timers, timer) == -1) {
    return;
  }
  /* It's disputable if this is needed, when tagged for removal,
   * the sleep value won't be used anyway. */
  if (timer->flags & WM_TIMER_TAGGED_FOR_REMOVAL) {
    return;
  }
  timer->sleep = do_sleep;
}

wmTimer *WM_event_timer_add(wmWindowManager *wm, wmWindow *win, int event_type, double time_step)
{
  wmTimer *wt = static_cast<wmTimer *>(MEM_callocN(sizeof(wmTimer), "window timer"));
  BLI_assert(time_step >= 0.0f);

  wt->event_type = event_type;
  wt->time_last = PIL_check_seconds_timer();
  wt->time_next = wt->time_last + time_step;
  wt->time_start = wt->time_last;
  wt->time_step = time_step;
  wt->win = win;

  BLI_addtail(&wm->timers, wt);

  return wt;
}

wmTimer *WM_event_timer_add_notifier(wmWindowManager *wm,
                                     wmWindow *win,
                                     uint type,
                                     double time_step)
{
  wmTimer *wt = static_cast<wmTimer *>(MEM_callocN(sizeof(wmTimer), "window timer"));
  BLI_assert(time_step >= 0.0f);

  wt->event_type = TIMERNOTIFIER;
  wt->time_last = PIL_check_seconds_timer();
  wt->time_next = wt->time_last + time_step;
  wt->time_start = wt->time_last;
  wt->time_step = time_step;
  wt->win = win;
  wt->customdata = POINTER_FROM_UINT(type);
  wt->flags |= WM_TIMER_NO_FREE_CUSTOM_DATA;

  BLI_addtail(&wm->timers, wt);

  return wt;
}

void wm_window_timers_delete_removed(wmWindowManager *wm)
{
  LISTBASE_FOREACH_MUTABLE (wmTimer *, wt, &wm->timers) {
    if ((wt->flags & WM_TIMER_TAGGED_FOR_REMOVAL) == 0) {
      continue;
    }

    /* Actual removal and freeing of the timer. */
    BLI_remlink(&wm->timers, wt);
    MEM_freeN(wt);
  }
}

void WM_event_timer_free_data(wmTimer *timer)
{
  if (timer->customdata != nullptr && (timer->flags & WM_TIMER_NO_FREE_CUSTOM_DATA) == 0) {
    MEM_freeN(timer->customdata);
    timer->customdata = nullptr;
  }
}

void WM_event_timers_free_all(wmWindowManager *wm)
{
  BLI_assert_msg(BLI_listbase_is_empty(&wm->windows),
                 "This should only be called when freeing the window-manager");
  while (wmTimer *timer = static_cast<wmTimer *>(BLI_pophead(&wm->timers))) {
    WM_event_timer_free_data(timer);
    MEM_freeN(timer);
  }
}

void WM_event_timer_remove(wmWindowManager *wm, wmWindow * /*win*/, wmTimer *timer)
{
  /* Extra security check. */
  if (BLI_findindex(&wm->timers, timer) == -1) {
    return;
  }

  timer->flags |= WM_TIMER_TAGGED_FOR_REMOVAL;

  /* Clear existing references to the timer. */
  if (wm->reports.reporttimer == timer) {
    wm->reports.reporttimer = nullptr;
  }
  /* There might be events in queue with this timer as customdata. */
  LISTBASE_FOREACH (wmWindow *, win, &wm->windows) {
    LISTBASE_FOREACH (wmEvent *, event, &win->event_queue) {
      if (event->customdata == timer) {
        event->customdata = nullptr;
        event->type = EVENT_NONE; /* Timer users customdata, don't want `nullptr == nullptr`. */
      }
    }
  }

  /* Immediately free `customdata` if requested, so that invalid usages of that data after
   * calling `WM_event_timer_remove` can be easily spotted (through ASAN errors e.g.). */
  WM_event_timer_free_data(timer);
}

void WM_event_timer_remove_notifier(wmWindowManager *wm, wmWindow *win, wmTimer *timer)
{
  timer->customdata = nullptr;
  WM_event_timer_remove(wm, win, timer);
}

/** \} */

/* -------------------------------------------------------------------- */
/** \name Clipboard
 * \{ */

static char *wm_clipboard_text_get_ex(bool selection,
                                      int *r_len,
                                      const bool ensure_utf8,
                                      const bool firstline)
{
  if (G.background) {
    *r_len = 0;
    return nullptr;
  }

  char *buf = GHOST_getClipboard(selection);
  if (!buf) {
    *r_len = 0;
    return nullptr;
  }

  int buf_len = strlen(buf);

  if (ensure_utf8) {
    /* TODO(@ideasman42): It would be good if unexpected byte sequences could be interpreted
     * instead of stripped - so mixed in characters (typically Latin1) aren't ignored.
     * Check on how Python bytes this, see: #PyC_UnicodeFromBytesAndSize,
     * there are clever ways to handle this although they increase the size of the buffer. */
    buf_len -= BLI_str_utf8_invalid_strip(buf, buf_len);
  }

  /* always convert from \r\n to \n */
  char *newbuf = static_cast<char *>(MEM_mallocN(buf_len + 1, __func__));
  char *p2 = newbuf;

  if (firstline) {
    /* will return an over-alloc'ed value in the case there are newlines */
    for (char *p = buf; *p; p++) {
      if (!ELEM(*p, '\n', '\r')) {
        *(p2++) = *p;
      }
      else {
        break;
      }
    }
  }
  else {
    for (char *p = buf; *p; p++) {
      if (*p != '\r') {
        *(p2++) = *p;
      }
    }
  }

  *p2 = '\0';

  free(buf); /* ghost uses regular malloc */

  *r_len = (p2 - newbuf);

  return newbuf;
}

char *WM_clipboard_text_get(bool selection, bool ensure_utf8, int *r_len)
{
  return wm_clipboard_text_get_ex(selection, r_len, ensure_utf8, false);
}

char *WM_clipboard_text_get_firstline(bool selection, bool ensure_utf8, int *r_len)
{
  return wm_clipboard_text_get_ex(selection, r_len, ensure_utf8, true);
}

void WM_clipboard_text_set(const char *buf, bool selection)
{
  if (!G.background) {
#ifdef _WIN32
    /* do conversion from \n to \r\n on Windows */
    const char *p;
    char *p2, *newbuf;
    int newlen = 0;

    for (p = buf; *p; p++) {
      if (*p == '\n') {
        newlen += 2;
      }
      else {
        newlen++;
      }
    }

    newbuf = static_cast<char *>(MEM_callocN(newlen + 1, "WM_clipboard_text_set"));

    for (p = buf, p2 = newbuf; *p; p++, p2++) {
      if (*p == '\n') {
        *(p2++) = '\r';
        *p2 = '\n';
      }
      else {
        *p2 = *p;
      }
    }
    *p2 = '\0';

    GHOST_putClipboard(newbuf, selection);
    MEM_freeN(newbuf);
#else
    GHOST_putClipboard(buf, selection);
#endif
  }
}

bool WM_clipboard_image_available()
{
  if (G.background) {
    return false;
  }
  return bool(GHOST_hasClipboardImage());
}

ImBuf *WM_clipboard_image_get()
{
  if (G.background) {
    return nullptr;
  }

  int width, height;

  uint8_t *rgba = (uint8_t *)GHOST_getClipboardImage(&width, &height);
  if (!rgba) {
    return nullptr;
  }

  ImBuf *ibuf = IMB_allocFromBuffer(rgba, nullptr, width, height, 4);
  free(rgba);

  return ibuf;
}

bool WM_clipboard_image_set(ImBuf *ibuf)
{
  if (G.background) {
    return false;
  }

  bool free_byte_buffer = false;
  if (ibuf->byte_buffer.data == nullptr) {
    /* Add a byte buffer if it does not have one. */
    IMB_rect_from_float(ibuf);
    free_byte_buffer = true;
  }

  bool success = bool(GHOST_putClipboardImage((uint *)ibuf->byte_buffer.data, ibuf->x, ibuf->y));

  if (free_byte_buffer) {
    /* Remove the byte buffer if we added it. */
    imb_freerectImBuf(ibuf);
  }

  return success;
}

/** \} */

/* -------------------------------------------------------------------- */
/** \name Progress Bar
 * \{ */

void WM_progress_set(wmWindow *win, float progress)
{
  /* In background mode we may have windows, but not actual GHOST windows. */
  if (win->ghostwin) {
    GHOST_SetProgressBar(static_cast<GHOST_WindowHandle>(win->ghostwin), progress);
  }
}

void WM_progress_clear(wmWindow *win)
{
  if (win->ghostwin) {
    GHOST_EndProgressBar(static_cast<GHOST_WindowHandle>(win->ghostwin));
  }
}

/** \} */

/* -------------------------------------------------------------------- */
/** \name Window Position/Size (internal)
 * \{ */

void wm_window_get_position(wmWindow *win, int *r_pos_x, int *r_pos_y)
{
  *r_pos_x = win->posx;
  *r_pos_y = win->posy;
}

void wm_window_set_size(wmWindow *win, int width, int height)
{
  GHOST_SetClientSize(static_cast<GHOST_WindowHandle>(win->ghostwin), width, height);
}

/** \} */

/* -------------------------------------------------------------------- */
/** \name Window Depth (Raise/Lower)
 * \{ */

void wm_window_lower(wmWindow *win)
{
  GHOST_SetWindowOrder(static_cast<GHOST_WindowHandle>(win->ghostwin), GHOST_kWindowOrderBottom);
}

void wm_window_raise(wmWindow *win)
{
  /* Restore window if minimized */
  if (GHOST_GetWindowState(static_cast<GHOST_WindowHandle>(win->ghostwin)) ==
      GHOST_kWindowStateMinimized)
  {
    GHOST_SetWindowState(static_cast<GHOST_WindowHandle>(win->ghostwin), GHOST_kWindowStateNormal);
  }
  GHOST_SetWindowOrder(static_cast<GHOST_WindowHandle>(win->ghostwin), GHOST_kWindowOrderTop);
}

/** \} */

/* -------------------------------------------------------------------- */
/** \name Window Buffers
 * \{ */

void wm_window_swap_buffers(wmWindow *win)
{
  GHOST_SwapWindowBuffers(static_cast<GHOST_WindowHandle>(win->ghostwin));
}

void wm_window_set_swap_interval(wmWindow *win, int interval)
{
  GHOST_SetSwapInterval(static_cast<GHOST_WindowHandle>(win->ghostwin), interval);
}

bool wm_window_get_swap_interval(wmWindow *win, int *intervalOut)
{
  return GHOST_GetSwapInterval(static_cast<GHOST_WindowHandle>(win->ghostwin), intervalOut);
}

/** \} */

/* -------------------------------------------------------------------- */
/** \name Find Window Utility
 * \{ */

wmWindow *WM_window_find_under_cursor(wmWindow *win,
                                      const int event_xy[2],
                                      int r_event_xy_other[2])
{
  int temp_xy[2];
  copy_v2_v2_int(temp_xy, event_xy);
  wm_cursor_position_to_ghost_screen_coords(win, &temp_xy[0], &temp_xy[1]);

  GHOST_WindowHandle ghostwin = GHOST_GetWindowUnderCursor(g_system, temp_xy[0], temp_xy[1]);

  if (!ghostwin) {
    return nullptr;
  }

  wmWindow *win_other = static_cast<wmWindow *>(GHOST_GetWindowUserData(ghostwin));
  wm_cursor_position_from_ghost_screen_coords(win_other, &temp_xy[0], &temp_xy[1]);
  copy_v2_v2_int(r_event_xy_other, temp_xy);
  return win_other;
}

wmWindow *WM_window_find_by_area(wmWindowManager *wm, const ScrArea *area)
{
  LISTBASE_FOREACH (wmWindow *, win, &wm->windows) {
    bScreen *sc = WM_window_get_active_screen(win);
    if (BLI_findindex(&sc->areabase, area) != -1) {
      return win;
    }
  }
  return nullptr;
}

/** \} */

/* -------------------------------------------------------------------- */
/** \name Initial Window State API
 * \{ */

void WM_init_state_size_set(int stax, int stay, int sizx, int sizy)
{
  wm_init_state.start_x = stax; /* left hand pos */
  wm_init_state.start_y = stay; /* bottom pos */
  wm_init_state.size_x = sizx < 640 ? 640 : sizx;
  wm_init_state.size_y = sizy < 480 ? 480 : sizy;
  wm_init_state.override_flag |= WIN_OVERRIDE_GEOM;
}

void WM_init_state_fullscreen_set()
{
  wm_init_state.windowstate = GHOST_kWindowStateFullScreen;
  wm_init_state.override_flag |= WIN_OVERRIDE_WINSTATE;
}

void WM_init_state_normal_set()
{
  wm_init_state.windowstate = GHOST_kWindowStateNormal;
  wm_init_state.override_flag |= WIN_OVERRIDE_WINSTATE;
}

void WM_init_state_maximized_set()
{
  wm_init_state.windowstate = GHOST_kWindowStateMaximized;
  wm_init_state.override_flag |= WIN_OVERRIDE_WINSTATE;
}

void WM_init_window_focus_set(bool do_it)
{
  wm_init_state.window_focus = do_it;
}

void WM_init_native_pixels(bool do_it)
{
  wm_init_state.native_pixels = do_it;
}

/** \} */

/* -------------------------------------------------------------------- */
/** \name Cursor API
 * \{ */

void WM_init_input_devices()
{
  if (UNLIKELY(!g_system)) {
    return;
  }

  GHOST_SetMultitouchGestures(g_system, (U.uiflag & USER_NO_MULTITOUCH_GESTURES) == 0);

  switch (U.tablet_api) {
    case USER_TABLET_NATIVE:
      GHOST_SetTabletAPI(g_system, GHOST_kTabletWinPointer);
      break;
    case USER_TABLET_WINTAB:
      GHOST_SetTabletAPI(g_system, GHOST_kTabletWintab);
      break;
    case USER_TABLET_AUTOMATIC:
    default:
      GHOST_SetTabletAPI(g_system, GHOST_kTabletAutomatic);
      break;
  }
}

void WM_cursor_warp(wmWindow *win, int x, int y)
{
  /* This function requires access to the GHOST_SystemHandle (`g_system`). */

  if (!(win && win->ghostwin)) {
    return;
  }

  int oldx = x, oldy = y;

  wm_cursor_position_to_ghost_client_coords(win, &x, &y);
  GHOST_SetCursorPosition(g_system, static_cast<GHOST_WindowHandle>(win->ghostwin), x, y);

  win->eventstate->prev_xy[0] = oldx;
  win->eventstate->prev_xy[1] = oldy;

  win->eventstate->xy[0] = oldx;
  win->eventstate->xy[1] = oldy;
}

/** \} */

/* -------------------------------------------------------------------- */
/** \name Window Size (public)
 * \{ */

int WM_window_pixels_x(const wmWindow *win)
{
  float f = GHOST_GetNativePixelSize(static_cast<GHOST_WindowHandle>(win->ghostwin));

  return int(f * float(win->sizex));
}
int WM_window_pixels_y(const wmWindow *win)
{
  float f = GHOST_GetNativePixelSize(static_cast<GHOST_WindowHandle>(win->ghostwin));

  return int(f * float(win->sizey));
}

void WM_window_rect_calc(const wmWindow *win, rcti *r_rect)
{
  BLI_rcti_init(r_rect, 0, WM_window_pixels_x(win), 0, WM_window_pixels_y(win));
}
void WM_window_screen_rect_calc(const wmWindow *win, rcti *r_rect)
{
  rcti window_rect, screen_rect;

  WM_window_rect_calc(win, &window_rect);
  screen_rect = window_rect;

  /* Subtract global areas from screen rectangle. */
  LISTBASE_FOREACH (ScrArea *, global_area, &win->global_areas.areabase) {
    int height = ED_area_global_size_y(global_area) - 1;

    if (global_area->global->flag & GLOBAL_AREA_IS_HIDDEN) {
      continue;
    }

    switch (global_area->global->align) {
      case GLOBAL_AREA_ALIGN_TOP:
        screen_rect.ymax -= height;
        break;
      case GLOBAL_AREA_ALIGN_BOTTOM:
        screen_rect.ymin += height;
        break;
      default:
        BLI_assert_unreachable();
        break;
    }
  }

  BLI_assert(BLI_rcti_is_valid(&screen_rect));

  *r_rect = screen_rect;
}

bool WM_window_is_fullscreen(const wmWindow *win)
{
  return win->windowstate == GHOST_kWindowStateFullScreen;
}

bool WM_window_is_maximized(const wmWindow *win)
{
  return win->windowstate == GHOST_kWindowStateMaximized;
}

/** \} */

/* -------------------------------------------------------------------- */
/** \name Window Screen/Scene/WorkSpaceViewLayer API
 * \{ */

void WM_windows_scene_data_sync(const ListBase *win_lb, Scene *scene)
{
  LISTBASE_FOREACH (wmWindow *, win, win_lb) {
    if (WM_window_get_active_scene(win) == scene) {
      ED_workspace_scene_data_sync(win->workspace_hook, scene);
    }
  }
}

Scene *WM_windows_scene_get_from_screen(const wmWindowManager *wm, const bScreen *screen)
{
  LISTBASE_FOREACH (wmWindow *, win, &wm->windows) {
    if (WM_window_get_active_screen(win) == screen) {
      return WM_window_get_active_scene(win);
    }
  }

  return nullptr;
}

ViewLayer *WM_windows_view_layer_get_from_screen(const wmWindowManager *wm, const bScreen *screen)
{
  LISTBASE_FOREACH (wmWindow *, win, &wm->windows) {
    if (WM_window_get_active_screen(win) == screen) {
      return WM_window_get_active_view_layer(win);
    }
  }

  return nullptr;
}

WorkSpace *WM_windows_workspace_get_from_screen(const wmWindowManager *wm, const bScreen *screen)
{
  LISTBASE_FOREACH (wmWindow *, win, &wm->windows) {
    if (WM_window_get_active_screen(win) == screen) {
      return WM_window_get_active_workspace(win);
    }
  }
  return nullptr;
}

Scene *WM_window_get_active_scene(const wmWindow *win)
{
  return win->scene;
}

void WM_window_set_active_scene(Main *bmain, bContext *C, wmWindow *win, Scene *scene)
{
  wmWindowManager *wm = CTX_wm_manager(C);
  wmWindow *win_parent = (win->parent) ? win->parent : win;
  bool changed = false;

  /* Set scene in parent and its child windows. */
  if (win_parent->scene != scene) {
    ED_screen_scene_change(C, win_parent, scene, true);
    changed = true;
  }

  LISTBASE_FOREACH (wmWindow *, win_child, &wm->windows) {
    if (win_child->parent == win_parent && win_child->scene != scene) {
      ED_screen_scene_change(C, win_child, scene, true);
      changed = true;
    }
  }

  if (changed) {
    /* Update depsgraph and renderers for scene change. */
    ViewLayer *view_layer = WM_window_get_active_view_layer(win_parent);
    ED_scene_change_update(bmain, scene, view_layer);

    /* Complete redraw. */
    WM_event_add_notifier(C, NC_WINDOW, nullptr);
  }
}

ViewLayer *WM_window_get_active_view_layer(const wmWindow *win)
{
  Scene *scene = WM_window_get_active_scene(win);
  if (scene == nullptr) {
    return nullptr;
  }

  ViewLayer *view_layer = BKE_view_layer_find(scene, win->view_layer_name);
  if (view_layer) {
    return view_layer;
  }

  view_layer = BKE_view_layer_default_view(scene);
  if (view_layer) {
    WM_window_set_active_view_layer((wmWindow *)win, view_layer);
  }

  return view_layer;
}

void WM_window_set_active_view_layer(wmWindow *win, ViewLayer *view_layer)
{
  BLI_assert(BKE_view_layer_find(WM_window_get_active_scene(win), view_layer->name) != nullptr);
  Main *bmain = G_MAIN;

  wmWindowManager *wm = static_cast<wmWindowManager *>(bmain->wm.first);
  wmWindow *win_parent = (win->parent) ? win->parent : win;

  /* Set view layer in parent and child windows. */
  LISTBASE_FOREACH (wmWindow *, win_iter, &wm->windows) {
    if ((win_iter == win_parent) || (win_iter->parent == win_parent)) {
      STRNCPY(win_iter->view_layer_name, view_layer->name);
      bScreen *screen = BKE_workspace_active_screen_get(win_iter->workspace_hook);
      ED_render_view_layer_changed(bmain, screen);
    }
  }
}

void WM_window_ensure_active_view_layer(wmWindow *win)
{
  /* Update layer name is correct after scene changes, load without UI, etc. */
  Scene *scene = WM_window_get_active_scene(win);

  if (scene && BKE_view_layer_find(scene, win->view_layer_name) == nullptr) {
    ViewLayer *view_layer = BKE_view_layer_default_view(scene);
    STRNCPY(win->view_layer_name, view_layer->name);
  }
}

WorkSpace *WM_window_get_active_workspace(const wmWindow *win)
{
  return BKE_workspace_active_get(win->workspace_hook);
}

void WM_window_set_active_workspace(bContext *C, wmWindow *win, WorkSpace *workspace)
{
  wmWindowManager *wm = CTX_wm_manager(C);
  wmWindow *win_parent = (win->parent) ? win->parent : win;

  ED_workspace_change(workspace, C, wm, win);

  LISTBASE_FOREACH (wmWindow *, win_child, &wm->windows) {
    if (win_child->parent == win_parent) {
      bScreen *screen = WM_window_get_active_screen(win_child);
      /* Don't change temporary screens, they only serve a single purpose. */
      if (screen->temp) {
        continue;
      }
      ED_workspace_change(workspace, C, wm, win_child);
    }
  }
}

WorkSpaceLayout *WM_window_get_active_layout(const wmWindow *win)
{
  const WorkSpace *workspace = WM_window_get_active_workspace(win);
  return (LIKELY(workspace != nullptr) ? BKE_workspace_active_layout_get(win->workspace_hook) :
                                         nullptr);
}
void WM_window_set_active_layout(wmWindow *win, WorkSpace *workspace, WorkSpaceLayout *layout)
{
  BKE_workspace_active_layout_set(win->workspace_hook, win->winid, workspace, layout);
}

bScreen *WM_window_get_active_screen(const wmWindow *win)
{
  const WorkSpace *workspace = WM_window_get_active_workspace(win);
  /* May be nullptr in rare cases like closing Blender */
  return (LIKELY(workspace != nullptr) ? BKE_workspace_active_screen_get(win->workspace_hook) :
                                         nullptr);
}
void WM_window_set_active_screen(wmWindow *win, WorkSpace *workspace, bScreen *screen)
{
  BKE_workspace_active_screen_set(win->workspace_hook, win->winid, workspace, screen);
}

bool WM_window_is_temp_screen(const wmWindow *win)
{
  const bScreen *screen = WM_window_get_active_screen(win);
  return (screen && screen->temp != 0);
}

/** \} */

/* -------------------------------------------------------------------- */
/** \name Window IME API
 * \{ */

#ifdef WITH_INPUT_IME
/**
 * \note Keep in mind #wm_window_IME_begin is also used to reposition the IME window.
 */
void wm_window_IME_begin(wmWindow *win, int x, int y, int w, int h, bool complete)
{
  BLI_assert(win);

  /* Convert to native OS window coordinates. */
  float fac = GHOST_GetNativePixelSize(static_cast<GHOST_WindowHandle>(win->ghostwin));
  x /= fac;
  y /= fac;
  GHOST_BeginIME(
      static_cast<GHOST_WindowHandle>(win->ghostwin), x, win->sizey - y, w, h, complete);
}

void wm_window_IME_end(wmWindow *win)
{
  BLI_assert(win && win->ime_data);

  GHOST_EndIME(static_cast<GHOST_WindowHandle>(win->ghostwin));
  win->ime_data = nullptr;
  win->ime_data_is_composing = false;
}
#endif /* WITH_INPUT_IME */

/** \} */

/* -------------------------------------------------------------------- */
/** \name Direct GPU Context Management
 * \{ */

void *WM_system_gpu_context_create()
{
  /* On Windows there is a problem creating contexts that share resources (almost any object,
   * including legacy display lists, but also textures) with a context which is current in another
   * thread. This is a documented and behavior of both `::wglCreateContextAttribsARB()` and
   * `::wglShareLists()`.
   *
   * Other platforms might successfully share resources from context which is active somewhere
   * else, but to keep our code behave the same on all platform we expect contexts to only be
   * created from the main thread. */

  BLI_assert(BLI_thread_is_main());
  BLI_assert(GPU_framebuffer_active_get() == GPU_framebuffer_back_get());

  GHOST_GPUSettings gpuSettings = {0};
  const eGPUBackendType gpu_backend = GPU_backend_type_selection_get();
  gpuSettings.context_type = wm_ghost_drawing_context_type(gpu_backend);
  if (G.debug & G_DEBUG_GPU) {
    gpuSettings.flags |= GHOST_gpuDebugContext;
  }
  return GHOST_CreateGPUContext(g_system, gpuSettings);
}

void WM_system_gpu_context_dispose(void *context)
{
  BLI_assert(GPU_framebuffer_active_get() == GPU_framebuffer_back_get());
  GHOST_DisposeGPUContext(g_system, (GHOST_ContextHandle)context);
}

void WM_system_gpu_context_activate(void *context)
{
  BLI_assert(GPU_framebuffer_active_get() == GPU_framebuffer_back_get());
  GHOST_ActivateGPUContext((GHOST_ContextHandle)context);
}

void WM_system_gpu_context_release(void *context)
{
  BLI_assert(GPU_framebuffer_active_get() == GPU_framebuffer_back_get());
  GHOST_ReleaseGPUContext((GHOST_ContextHandle)context);
}

void WM_ghost_show_message_box(const char *title,
                               const char *message,
                               const char *help_label,
                               const char *continue_label,
                               const char *link,
                               GHOST_DialogOptions dialog_options)
{
  BLI_assert(g_system);
  GHOST_ShowMessageBox(g_system, title, message, help_label, continue_label, link, dialog_options);
}

/* UPBGE */

#include "WM_message.hh"

void *WM_system_gpu_context_create_blenderplayer(void *ghost_system)
{
  /* On Windows there is a problem creating contexts that share lists
   * from one context that is current in another thread.
   * So we should call this function only on the main thread.
   */
  BLI_assert(BLI_thread_is_main());
  BLI_assert(GPU_framebuffer_active_get() == GPU_framebuffer_back_get());

  GHOST_GPUSettings glSettings = {0};
  const eGPUBackendType gpu_backend = GPU_backend_type_selection_get();
  glSettings.context_type = wm_ghost_drawing_context_type(gpu_backend);
  if (G.debug & G_DEBUG_GPU) {
    glSettings.flags |= GHOST_gpuDebugContext;
  }
  g_system = GHOST_SystemHandle(ghost_system);
  return GHOST_CreateGPUContext(g_system, glSettings);
}

/* Reuse wm->message_bus when we restart game or load a new .blend */
static void *runtime_msgbus;

void wm_window_ghostwindow_blenderplayer_ensure(wmWindowManager *wm,
                                                wmWindow *win,
                                                void *ghostwin,
                                                bool first_time_window)
{
  win->ghostwin = ghostwin;
  GHOST_RectangleHandle bounds;

  wm_window_clear_drawable(wm);

  if (first_time_window) {
    win->gpuctx = GPU_context_create(ghostwin, NULL);
    wm->message_bus = WM_msgbus_create();
    runtime_msgbus = wm->message_bus;
  }
  else {
    win->gpuctx = GPU_context_active_get();
    wm->message_bus = (wmMsgBus *)runtime_msgbus;
  }
  /* Set window as drawable upon creation. Note this has already been
   * it has already been activated by GHOST_CreateWindow. */
  wm_window_set_drawable(wm, win, false);
  GHOST_SetWindowUserData(GHOST_WindowHandle(ghostwin), win); /* pointer back */

  /* We can't call the following function here in blenderplayer pipeline.
   * We could do it after if we realize that there are issues without this.
   */
  // wm_window_ensure_eventstate(win);

  /* store actual window size in blender window */
  bounds = GHOST_GetClientBounds(GHOST_WindowHandle(win->ghostwin));
  /* win32: gives undefined window size when minimized */
  if (GHOST_GetWindowState(GHOST_WindowHandle(win->ghostwin)) != GHOST_kWindowStateMinimized) {
    win->sizex = GHOST_GetWidthRectangle(bounds);
    win->sizey = GHOST_GetHeightRectangle(bounds);
  }
  GHOST_DisposeRectangle(bounds);

#ifndef __APPLE__
  /* set the state here, so minimized state comes up correct on windows */
  if (wm_init_state.window_focus) {
    GHOST_SetWindowState(GHOST_WindowHandle(win->ghostwin),
                         GHOST_GetWindowState(GHOST_WindowHandle(win->ghostwin)));
  }
#endif

  /* until screens get drawn, make it black */
  GPU_clear_color(0.0f, 0.0f, 0.0f, 0.0f);

  /* needed here, because it's used before it reads userdef */
  WM_window_set_dpi(win);

  /* We avoid swap buffers when we aren't at first time
   * to avoid transition when reload or load a new blend */
  if (first_time_window) {
    wm_window_swap_buffers(win);
  }
}

void wm_window_ghostwindow_embedded_ensure(wmWindowManager *wm, wmWindow *win)
{
  wm_window_clear_drawable(wm);
  wm_window_set_drawable(wm, win, false);

  GHOST_RectangleHandle bounds;
  /* store actual window size in blender window */
  bounds = GHOST_GetClientBounds(GHOST_WindowHandle(win->ghostwin));
  /* win32: gives undefined window size when minimized */
  if (GHOST_GetWindowState(GHOST_WindowHandle(win->ghostwin)) != GHOST_kWindowStateMinimized) {
    win->sizex = GHOST_GetWidthRectangle(bounds);
    win->sizey = GHOST_GetHeightRectangle(bounds);
  }
  GHOST_DisposeRectangle(bounds);

#ifndef __APPLE__
  /* set the state here, so minimized state comes up correct on windows */
  if (wm_init_state.window_focus) {
    GHOST_SetWindowState(GHOST_WindowHandle(win->ghostwin),
                         GHOST_GetWindowState(GHOST_WindowHandle(win->ghostwin)));
  }
#endif

  /* until screens get drawn, make it black */
  GPU_clear_color(0.0f, 0.0f, 0.0f, 0.0f);

  /* needed here, because it's used before it reads userdef */
  WM_window_set_dpi(win);
}
/* End of UPBGE */
/** \} */<|MERGE_RESOLUTION|>--- conflicted
+++ resolved
@@ -499,10 +499,6 @@
   const bool include_filepath = has_filepath && (filepath != filename) &&
                                 (GHOST_SetPath(handle, filepath) == GHOST_kFailure);
 
-<<<<<<< HEAD
-    str += " - UPBGE based on Blender ";
-    str += BKE_blender_version_string_compact();
-=======
   std::string str;
   str += wm->file_saved ? " " : "* ";
   if (has_filepath) {
@@ -512,7 +508,6 @@
   else {
     str += IFACE_("(Unsaved)");
   }
->>>>>>> 845f7f6d
 
   if (G_MAIN->recovered) {
     str += IFACE_(" (Recovered)");
@@ -524,7 +519,7 @@
     str += "]";
   }
 
-  str += " - Blender ";
+  str += " - UPBGE based on Blender ";
   str += BKE_blender_version_string_compact();
 
   GHOST_SetTitle(handle, str.c_str());
