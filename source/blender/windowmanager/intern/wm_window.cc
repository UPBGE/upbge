--- conflicted
+++ resolved
@@ -536,14 +536,7 @@
     win_title.append(fmt::format(" [{}]", filepath));
   }
 
-<<<<<<< HEAD
-  str += " - UPBGE ";
-  str += BKE_upbge_version_string_compact();
-  str += " based on Blender ";
-  str += BKE_blender_version_string_compact();
-=======
-  win_title.append(fmt::format(" - Blender {}", BKE_blender_version_string()));
->>>>>>> 8c381a3b
+  win_title.append(fmt::format(" - UPBGE {}", BKE_upbge_version_string()));
 
   GHOST_SetTitle(handle, win_title.c_str());
 
