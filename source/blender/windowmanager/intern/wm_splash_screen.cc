--- conflicted
+++ resolved
@@ -476,12 +476,8 @@
 
   blender::ui::Layout &col = layout.column(true);
 
-<<<<<<< HEAD
-  uiItemL_ex(col, BLI_strdupcat("UPBGE ", BKE_upbge_version_string()), ICON_NONE, true, false);
-  uiItemL_ex(col, BLI_strdupcat("Based on Blender ", BKE_blender_version_string()), ICON_NONE, true, false);
-=======
-  uiItemL_ex(&col, IFACE_("Blender"), ICON_NONE, true, false);
->>>>>>> e914829f
+  uiItemL_ex(&col, BLI_strdupcat("UPBGE ", BKE_upbge_version_string()), ICON_NONE, true, false);
+  uiItemL_ex(&col, BLI_strdupcat("Based on Blender ", BKE_blender_version_string()), ICON_NONE, true, false);
 
   MenuType *mt = WM_menutype_find("WM_MT_splash_about", true);
   if (mt) {
