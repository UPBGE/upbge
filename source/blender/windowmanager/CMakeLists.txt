# SPDX-FileCopyrightText: 2006 Blender Foundation
#
# SPDX-License-Identifier: GPL-2.0-or-later

set(INC
  PUBLIC .
  PUBLIC gizmo
  PRIVATE gizmo/intern
  ../asset_system
  ../blenloader
  ../compositor
  ../editors/include
  ../draw
  ../gpu
  ../imbuf
  ../makesrna
  ../nodes
  ../render
  ../sequencer
<<<<<<< HEAD
  ../../gameengine/Launcher
  ../../../intern/clog
=======
>>>>>>> 8165b70e
  ../../../intern/ghost
  ../../../intern/memutil
  ../bmesh

  # RNA_prototypes.h
  ${CMAKE_BINARY_DIR}/source/blender/makesrna
)

set(SRC
  intern/wm.cc
  intern/wm_cursors.cc
  intern/wm_dragdrop.cc
  intern/wm_draw.cc
  intern/wm_event_query.cc
  intern/wm_event_system.cc
  intern/wm_files.cc
  intern/wm_files_link.cc
  intern/wm_gesture.cc
  intern/wm_gesture_ops.cc
  intern/wm_init_exit.cc
  intern/wm_jobs.cc
  intern/wm_keymap.cc
  intern/wm_keymap_utils.cc
  intern/wm_menu_type.cc
  intern/wm_operator_props.cc
  intern/wm_operator_type.cc
  intern/wm_operator_utils.cc
  intern/wm_operators.cc
  intern/wm_panel_type.cc
  intern/wm_platform_support.cc
  intern/wm_playanim.cc
  intern/wm_splash_screen.cc
  intern/wm_stereo.cc
  intern/wm_subwindow.cc
  intern/wm_surface.cc
  intern/wm_toolsystem.cc
  intern/wm_tooltip.cc
  intern/wm_uilist_type.cc
  intern/wm_utils.cc
  intern/wm_window.cc
  gizmo/intern/wm_gizmo.cc
  gizmo/intern/wm_gizmo_group.cc
  gizmo/intern/wm_gizmo_group_type.cc
  gizmo/intern/wm_gizmo_map.cc
  gizmo/intern/wm_gizmo_target_props.cc
  gizmo/intern/wm_gizmo_type.cc
  message_bus/intern/wm_message_bus.cc
  message_bus/intern/wm_message_bus_rna.cc
  message_bus/intern/wm_message_bus_static.cc

  WM_api.h
  WM_keymap.h
  WM_message.h
  WM_toolsystem.h
  WM_types.h
  wm.h
  wm_cursors.h
  wm_draw.h
  wm_event_system.h
  wm_event_types.h
  wm_files.h
  wm_surface.h
  wm_window.h
  intern/wm_platform_support.h
  intern/wm_window_private.h
  gizmo/WM_gizmo_api.h
  gizmo/WM_gizmo_types.h
  gizmo/wm_gizmo_fn.h
  gizmo/wm_gizmo_wmapi.h
  gizmo/intern/wm_gizmo_intern.h
  message_bus/intern/wm_message_bus_intern.h
  message_bus/wm_message_bus.h
)

set(LIB
  PRIVATE bf::blenfont
  PRIVATE bf::blenkernel
  PRIVATE bf::blenlib
  PRIVATE bf::blentranslation
  PRIVATE bf::depsgraph
  PRIVATE bf::dna
  bf_editor_screen
  PRIVATE bf::intern::clog
  PRIVATE bf::intern::guardedalloc
  bf_sequencer
)

if(WIN32)
  add_definitions(-DNOMINMAX)
endif()

if(WITH_AUDASPACE)
  list(APPEND INC_SYS
    ${AUDASPACE_C_INCLUDE_DIRS}
  )
  if(WITH_SYSTEM_AUDASPACE)
    list(APPEND LIB
      ${AUDASPACE_C_LIBRARIES}
      ${AUDASPACE_PY_LIBRARIES}
    )
  endif()
  add_definitions(-DWITH_AUDASPACE)
endif()

if(WITH_CYCLES)
  add_definitions(-DWITH_CYCLES)
endif()

if(WITH_OPENGL_BACKEND)
  add_definitions(-DWITH_OPENGL_BACKEND)
endif()

if(WITH_VULKAN_BACKEND)
  add_definitions(-DWITH_VULKAN_BACKEND)
endif()

if(WITH_OPENCOLLADA)
  add_definitions(-DWITH_COLLADA)
endif()

if(WITH_CODEC_FFMPEG)
  list(APPEND INC_SYS
    ${FFMPEG_INCLUDE_DIRS}
  )
  list(APPEND LIB
    ${FFMPEG_LIBRARIES}
  )
  add_definitions(-DWITH_FFMPEG)
endif()

if(WITH_HEADLESS)
  add_definitions(-DWITH_HEADLESS)
elseif(WITH_GHOST_X11)
  add_definitions(-DWITH_GHOST_X11)
endif()

if(WITH_PYTHON)
  list(APPEND INC
    ../python
  )
  add_definitions(-DWITH_PYTHON)
  if(WITH_PYTHON_MODULE)
    add_definitions(-DWITH_PYTHON_MODULE)
  endif()
endif()

if(WITH_GAMEENGINE)
	add_definitions(-DWITH_GAMEENGINE)
endif()

if(WITH_BUILDINFO)
  add_definitions(-DWITH_BUILDINFO)
endif()

if(WITH_INPUT_NDOF)
  add_definitions(-DWITH_INPUT_NDOF)
endif()

if(WIN32 OR APPLE)
  if(WITH_INPUT_IME)
    add_definitions(-DWITH_INPUT_IME)
  endif()
endif()

if(WITH_COMPOSITOR_CPU)
  list(APPEND LIB
    bf_compositor
  )
  add_definitions(-DWITH_COMPOSITOR_CPU)
endif()

if(WITH_XR_OPENXR)
  add_definitions(-DWITH_XR_OPENXR)

  list(APPEND INC
    xr
  )

  list(APPEND SRC
    xr/intern/wm_xr.cc
    xr/intern/wm_xr_action.cc
    xr/intern/wm_xr_actionmap.cc
    xr/intern/wm_xr_draw.cc
    xr/intern/wm_xr_operators.cc
    xr/intern/wm_xr_session.cc

    xr/wm_xr.h
    xr/intern/wm_xr_intern.h
  )
endif()

blender_add_lib_nolist(bf_windowmanager "${SRC}" "${INC}" "${INC_SYS}" "${LIB}")
add_library(bf::windowmanager ALIAS bf_windowmanager)

# RNA_prototypes.h
add_dependencies(bf_windowmanager bf_rna)<|MERGE_RESOLUTION|>--- conflicted
+++ resolved
@@ -17,11 +17,7 @@
   ../nodes
   ../render
   ../sequencer
-<<<<<<< HEAD
   ../../gameengine/Launcher
-  ../../../intern/clog
-=======
->>>>>>> 8165b70e
   ../../../intern/ghost
   ../../../intern/memutil
   ../bmesh
