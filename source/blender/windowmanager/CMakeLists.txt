--- conflicted
+++ resolved
@@ -8,11 +8,7 @@
   gizmo/intern
   ../compositor
   ../editors/include
-<<<<<<< HEAD
-  ../makesrna
   ../../gameengine/Launcher
-=======
->>>>>>> 0b0fddb6
   ../../../intern/memutil
 
 )
