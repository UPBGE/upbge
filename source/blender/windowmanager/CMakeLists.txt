--- conflicted
+++ resolved
@@ -19,7 +19,6 @@
 # ***** END GPL LICENSE BLOCK *****
 
 set(INC
-<<<<<<< HEAD
 	.
 	gizmo
 	gizmo/intern
@@ -44,31 +43,6 @@
 	../../../intern/guardedalloc
 	../../../intern/glew-mx
 	../../../intern/memutil
-=======
-  .
-  gizmo
-  gizmo/intern
-  ../blenfont
-  ../blenkernel
-  ../blenlib
-  ../blenloader
-  ../blentranslation
-  ../compositor
-  ../depsgraph
-  ../editors/include
-  ../draw
-  ../gpu
-  ../imbuf
-  ../makesdna
-  ../makesrna
-  ../nodes
-  ../render/extern/include
-  ../../../intern/clog
-  ../../../intern/ghost
-  ../../../intern/guardedalloc
-  ../../../intern/glew-mx
-  ../../../intern/memutil
->>>>>>> c8fc23fd
 )
 
 set(INC_SYS
