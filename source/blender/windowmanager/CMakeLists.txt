--- conflicted
+++ resolved
@@ -8,11 +8,8 @@
   gizmo/intern
   ../compositor
   ../editors/include
-<<<<<<< HEAD
+  ../makesrna
   ../../gameengine/Launcher
-=======
-  ../makesrna
->>>>>>> 1bcc0151
   ../../../intern/memutil
 
   # RNA_prototypes.hh
