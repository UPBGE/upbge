# SPDX-FileCopyrightText: 2006 Blender Authors
#
# SPDX-License-Identifier: GPL-2.0-or-later

set(INC
  PUBLIC .
  gizmo
  gizmo/intern
  ../compositor
  ../editors/include
  ../makesrna
<<<<<<< HEAD
  ../sequencer
  ../../gameengine/Launcher
=======
>>>>>>> de3accb6
  ../../../intern/memutil

  # RNA_prototypes.hh
  ${CMAKE_BINARY_DIR}/source/blender/makesrna
)
set(INC_SYS
)

set(SRC
  intern/wm.cc
  intern/wm_cursors.cc
  intern/wm_dragdrop.cc
  intern/wm_draw.cc
  intern/wm_event_query.cc
  intern/wm_event_system.cc
  intern/wm_files.cc
  intern/wm_files_link.cc
  intern/wm_gesture.cc
  intern/wm_gesture_ops.cc
  intern/wm_init_exit.cc
  intern/wm_jobs.cc
  intern/wm_keymap.cc
  intern/wm_keymap_utils.cc
  intern/wm_menu_type.cc
  intern/wm_operator_props.cc
  intern/wm_operator_type.cc
  intern/wm_operator_utils.cc
  intern/wm_operators.cc
  intern/wm_panel_type.cc
  intern/wm_platform.cc
  intern/wm_platform_support.cc
  intern/wm_playanim.cc
  intern/wm_splash_screen.cc
  intern/wm_stereo.cc
  intern/wm_subwindow.cc
  intern/wm_surface.cc
  intern/wm_toolsystem.cc
  intern/wm_tooltip.cc
  intern/wm_uilist_type.cc
  intern/wm_utils.cc
  intern/wm_window.cc
  gizmo/intern/wm_gizmo.cc
  gizmo/intern/wm_gizmo_group.cc
  gizmo/intern/wm_gizmo_group_type.cc
  gizmo/intern/wm_gizmo_map.cc
  gizmo/intern/wm_gizmo_target_props.cc
  gizmo/intern/wm_gizmo_type.cc
  message_bus/intern/wm_message_bus.cc
  message_bus/intern/wm_message_bus_rna.cc
  message_bus/intern/wm_message_bus_static.cc

  WM_api.hh
  WM_keymap.hh
  WM_message.hh
  WM_toolsystem.hh
  WM_types.hh
  wm.hh
  wm_cursors.hh
  wm_draw.hh
  wm_event_system.hh
  wm_event_types.hh
  wm_files.hh
  wm_surface.hh
  wm_window.hh
  intern/wm_platform_support.hh
  intern/wm_window_private.hh
  gizmo/WM_gizmo_api.hh
  gizmo/WM_gizmo_types.hh
  gizmo/wm_gizmo_fn.hh
  gizmo/wm_gizmo_wmapi.hh
  gizmo/intern/wm_gizmo_intern.hh
  message_bus/intern/wm_message_bus_intern.hh
  message_bus/wm_message_bus.hh
)

set(LIB
  PRIVATE bf::asset_system
  PRIVATE bf::blenfont
  PRIVATE bf::blenkernel
  PRIVATE bf::blenlib
  PRIVATE bf::blenloader
  PRIVATE bf::blentranslation
  PRIVATE bf::bmesh
  PRIVATE bf::depsgraph
  PRIVATE bf::dna
  PRIVATE bf::draw
  bf_editor_screen
  bf_editor_undo
  PRIVATE bf::extern::fmtlib
  PRIVATE bf::gpu
  PRIVATE bf::imbuf
  PRIVATE bf::imbuf::movie
  PRIVATE bf::intern::clog
  PRIVATE bf::intern::guardedalloc
  PRIVATE bf::animrig
  PRIVATE bf::nodes
  PRIVATE bf::render
  PRIVATE bf::sequencer
  bf_intern_ghost
  bf_compositor
)

if(WIN32)
  add_definitions(-DNOMINMAX)
endif()

if(WITH_AUDASPACE)
  list(APPEND INC_SYS
    ${AUDASPACE_C_INCLUDE_DIRS}
  )
  if(WITH_SYSTEM_AUDASPACE)
    list(APPEND LIB
      ${AUDASPACE_C_LIBRARIES}
      ${AUDASPACE_PY_LIBRARIES}
    )
  endif()
  add_definitions(-DWITH_AUDASPACE)
endif()

if(WITH_CYCLES)
  add_definitions(-DWITH_CYCLES)
endif()

if(WITH_OPENGL_BACKEND)
  add_definitions(-DWITH_OPENGL_BACKEND)
endif()

if(WITH_VULKAN_BACKEND)
  add_definitions(-DWITH_VULKAN_BACKEND)
endif()

if(WITH_OPENCOLLADA)
  add_definitions(-DWITH_COLLADA)
endif()

if(WITH_CODEC_FFMPEG)
  list(APPEND INC_SYS
    ${FFMPEG_INCLUDE_DIRS}
  )
  list(APPEND LIB
    ${FFMPEG_LIBRARIES}
  )
  add_definitions(-DWITH_FFMPEG)
endif()

if(WITH_HEADLESS)
  add_definitions(-DWITH_HEADLESS)
elseif(WITH_GHOST_X11)
  add_definitions(-DWITH_GHOST_X11)
endif()

if(WITH_PYTHON)
  list(APPEND INC
    ../python
  )
  add_definitions(-DWITH_PYTHON)
  if(WITH_PYTHON_MODULE)
    add_definitions(-DWITH_PYTHON_MODULE)
  endif()
endif()

if(WITH_GAMEENGINE)
	add_definitions(-DWITH_GAMEENGINE)
endif()

if(WITH_BUILDINFO)
  add_definitions(-DWITH_BUILDINFO)
endif()

if(WITH_INPUT_NDOF)
  add_definitions(-DWITH_INPUT_NDOF)
endif()

if(WITH_INPUT_IME)
  add_definitions(-DWITH_INPUT_IME)
endif()

if(WITH_XR_OPENXR)
  add_definitions(-DWITH_XR_OPENXR)

  list(APPEND INC
    xr
  )

  list(APPEND SRC
    xr/intern/wm_xr.cc
    xr/intern/wm_xr_action.cc
    xr/intern/wm_xr_actionmap.cc
    xr/intern/wm_xr_draw.cc
    xr/intern/wm_xr_operators.cc
    xr/intern/wm_xr_session.cc

    xr/wm_xr.hh
    xr/intern/wm_xr_intern.hh
  )
endif()

blender_add_lib_nolist(bf_windowmanager "${SRC}" "${INC}" "${INC_SYS}" "${LIB}")
add_library(bf::windowmanager ALIAS bf_windowmanager)

# RNA_prototypes.hh
add_dependencies(bf_windowmanager bf_rna)

if(WITH_GTESTS)
  set(TEST_INC
  )
  set(TEST_SRC
    intern/wm_dragdrop_test.cc
  )
  blender_add_test_suite_lib(windowmanager "${TEST_SRC}" "${INC};${TEST_INC}" "${INC_SYS}" "${LIB}")
endif()<|MERGE_RESOLUTION|>--- conflicted
+++ resolved
@@ -9,11 +9,7 @@
   ../compositor
   ../editors/include
   ../makesrna
-<<<<<<< HEAD
-  ../sequencer
   ../../gameengine/Launcher
-=======
->>>>>>> de3accb6
   ../../../intern/memutil
 
   # RNA_prototypes.hh
