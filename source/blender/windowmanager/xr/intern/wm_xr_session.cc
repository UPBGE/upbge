--- conflicted
+++ resolved
@@ -1501,13 +1501,8 @@
 
 void wm_xr_session_gpu_binding_context_destroy(GHOST_ContextHandle /*context*/)
 {
-<<<<<<< HEAD
-  if (g_xr_surface) { /* Might have been freed already */
+  if (g_xr_surface) { /* Might have been freed already. */
     wm_surface_remove(g_xr_surface, nullptr);
-=======
-  if (g_xr_surface) { /* Might have been freed already. */
-    wm_surface_remove(g_xr_surface);
->>>>>>> 703353b5
   }
 
   wm_window_reset_drawable();
