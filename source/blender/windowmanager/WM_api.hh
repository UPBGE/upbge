/* SPDX-FileCopyrightText: 2007 Blender Authors
 *
 * SPDX-License-Identifier: GPL-2.0-or-later */
#pragma once

/** \file
 * \ingroup wm
 *
 * \page wmpage windowmanager
 * \section wmabout About windowmanager
 * \ref wm handles events received from \ref GHOST and manages
 * the screens, areas and input for Blender
 * \section wmnote NOTE
 * \todo document
 */

#include <optional>
#include <string>

#include "DNA_windowmanager_types.h"

#include "BLI_array.hh"
#include "BLI_bounds_types.hh"
#include "BLI_compiler_attrs.h"
#include "BLI_function_ref.hh"
#include "BLI_math_vector_types.hh"
#include "BLI_sys_types.h"

#include "WM_keymap.hh"
#include "WM_types.hh"

struct ARegion;
struct GPUViewport;
struct ID;
struct IDProperty;
struct ImBuf;
struct ImageFormatData;
struct Main;
struct MenuType;
struct PointerRNA;
struct PropertyRNA;
struct ScrArea;
struct View3D;
struct ViewLayer;
struct bContext;
struct rcti;
struct uiListType;
struct WorkSpace;
struct WorkSpaceLayout;
struct wmDrag;
struct wmDropBox;
struct wmEvent;
struct wmEventHandler_Dropbox;
struct wmEventHandler_Keymap;
struct wmEventHandler_Op;
struct wmEventHandler_UI;
struct wmGenericUserData;
struct wmGesture;
struct wmJob;
struct wmJobWorkerStatus;
struct wmOperator;
struct wmOperatorType;
struct wmPaintCursor;
struct wmTabletData;

#ifdef WITH_INPUT_NDOF
struct wmNDOFMotionData;
#endif

#ifdef WITH_XR_OPENXR
struct wmXrRuntimeData;
struct wmXrSessionState;
#endif

namespace blender::bke::id {
class IDRemapper;
}

namespace blender::asset_system {
class AssetRepresentation;
}

/* General API. */

/**
 * Used for setting app-template from the command line:
 * - non-empty string: overrides.
 * - empty string: override, using no app template.
 * - NULL: clears override.
 */
void WM_init_state_app_template_set(const char *app_template);
const char *WM_init_state_app_template_get();

/**
 * Called when no ghost system was initialized.
 */
void WM_init_state_size_set(int stax, int stay, int sizx, int sizy);
/**
 * For border-less and border windows set from command-line.
 */
void WM_init_state_fullscreen_set();
void WM_init_state_normal_set();
void WM_init_state_maximized_set();
void WM_init_state_start_with_console_set(bool value);
void WM_init_window_focus_set(bool do_it);
void WM_init_native_pixels(bool do_it);
void WM_init_input_devices();

/**
 * Initialize Blender and load the startup file & preferences
 * (only called once).
 */
void WM_init(bContext *C, int argc, const char **argv);
/**
 * Main exit function (implementation).
 *
 * \note Unlike #WM_exit this does not call `exit()`,
 * the caller is responsible for this.
 *
 * \param C: The context or null, a null context implies `do_user_exit_actions == false` &
 * prevents some editor-exit operations from running.
 * \param do_python_exit: Exit the Python interpreter (unless `WITH_PYTHON_MODULE` is enabled).
 * \param do_user_exit_actions: When enabled perform actions associated with a user
 * having been using Blender then exiting. Actions such as writing the auto-save
 * and writing any changes to preferences.
 * Set to false in background mode or when exiting because of failed command line argument parsing.
 * In general automated actions where the user isn't making changes should pass in false too.
 */
void WM_exit_ex(bContext *C, bool do_python_exit, bool do_user_exit_actions);

/**
 * Main exit function to close Blender ordinarily.
 *
 * \note Use #wm_exit_schedule_delayed() to close Blender from an operator.
 * Might leak memory otherwise.
 *
 * \param exit_code: Passed to #exit, typically #EXIT_SUCCESS or #EXIT_FAILURE should be used.
 * With failure being used for an early exit when parsing command line arguments fails.
 * Note that any exit-code besides #EXIT_SUCCESS calls #WM_exit_ex with its `do_user_exit_actions`
 * argument set to false.
 */
void WM_exit(bContext *C, int exit_code) ATTR_NORETURN;

void WM_main(bContext *C) ATTR_NORETURN;

/**
 * Show the splash screen as needed on startup.
 *
 * The splash may not show depending on a file being loaded and user preferences.
 */
void WM_init_splash_on_startup(bContext *C);
/**
 * Show the splash screen.
 */
void WM_init_splash(bContext *C);

void WM_init_gpu();

/**
 * Return an identifier for the underlying GHOST implementation.
 * \warning Use of this function should be limited & never for compatibility checks.
 * see: #GHOST_ISystem::getSystemBackend for details.
 */
const char *WM_ghost_backend();

enum eWM_CapabilitiesFlag {
  /** Ability to warp the cursor (set its location). */
  WM_CAPABILITY_CURSOR_WARP = (1 << 0),
  /** Ability to access window positions & move them. */
  WM_CAPABILITY_WINDOW_POSITION = (1 << 1),
  /**
   * The windowing system supports a separate primary clipboard
   * (typically set when interactively selecting text).
   */
  WM_CAPABILITY_PRIMARY_CLIPBOARD = (1 << 2),
  /**
   * Reading from the back-buffer is supported.
   */
  WM_CAPABILITY_GPU_FRONT_BUFFER_READ = (1 << 3),
  /** Ability to copy/paste system clipboard images. */
  WM_CAPABILITY_CLIPBOARD_IMAGES = (1 << 4),
  /** Ability to sample a color outside of Blender windows. */
  WM_CAPABILITY_DESKTOP_SAMPLE = (1 << 5),
  /** Support for IME input methods. */
  WM_CAPABILITY_INPUT_IME = (1 << 6),
  /** Trackpad physical scroll detection. */
  WM_CAPABILITY_TRACKPAD_PHYSICAL_DIRECTION = (1 << 7),
  /** Support for window decoration styles. */
  WM_CAPABILITY_WINDOW_DECORATION_STYLES = (1 << 8),
  /** Support for the "Hyper" modifier key. */
  WM_CAPABILITY_KEYBOARD_HYPER_KEY = (1 << 9),
  /** The initial value, indicates the value needs to be set by inspecting GHOST. */
  WM_CAPABILITY_INITIALIZED = (1u << 31),
};
ENUM_OPERATORS(eWM_CapabilitiesFlag, WM_CAPABILITY_WINDOW_DECORATION_STYLES)

/**
 * Return the capabilities of the windowing system.
 *
 * \note Some callers need to check `G.background == false` before this function.
 * See inline code-comments for details.
 */
eWM_CapabilitiesFlag WM_capabilities_flag();

void WM_check(bContext *C);
void WM_reinit_gizmomap_all(Main *bmain);

/**
 * Needed for cases when operators are re-registered
 * (when operator type pointers are stored).
 */
void WM_script_tag_reload();

wmWindow *WM_window_find_under_cursor(wmWindow *win,
                                      const int event_xy[2],
                                      int r_event_xy_other[2]);

/**
 * Knowing the area, return its screen.
 * \note This should typically be avoided, only use when the context is not available.
 */
wmWindow *WM_window_find_by_area(wmWindowManager *wm, const ScrArea *area);

/**
 * Return the color of the pixel at the current mouse cursor position on the desktop, whether in a
 * Blender window or not. Returns false on failure or if not supported by the platform.
 */
bool WM_desktop_cursor_sample_read(float r_col[3]);

/**
 * Read pixels from the front-buffer (fast).
 *
 * \note Internally this depends on the front-buffer state,
 * for a slower but more reliable method of reading pixels,
 * use #WM_window_pixels_read_from_offscreen.
 * Fast pixel access may be preferred for file-save thumbnails.
 *
 * \warning Drawing (swap-buffers) immediately before calling this function causes
 * the front-buffer state to be invalid under some EGL configurations.
 */
uint8_t *WM_window_pixels_read_from_frontbuffer(const wmWindowManager *wm,
                                                const wmWindow *win,
                                                int r_size[2]);
/** A version of #WM_window_pixels_read_from_frontbuffer that samples a pixel at `pos`. */
void WM_window_pixels_read_sample_from_frontbuffer(const wmWindowManager *wm,
                                                   const wmWindow *win,
                                                   const int pos[2],
                                                   float r_col[3]);

/**
 * Draw the window & read pixels from an off-screen buffer
 * (slower than #WM_window_pixels_read_from_frontbuffer).
 *
 * \note This is needed because the state of the front-buffer may be damaged
 * (see in-line code comments for details).
 */
uint8_t *WM_window_pixels_read_from_offscreen(bContext *C, wmWindow *win, int r_size[2]);
/** A version of #WM_window_pixels_read_from_offscreen that samples a pixel at `pos`. */
bool WM_window_pixels_read_sample_from_offscreen(bContext *C,
                                                 wmWindow *win,
                                                 const int pos[2],
                                                 float r_col[3]);

/**
 * Read from the screen.
 *
 * \note Use off-screen drawing when front-buffer reading is not supported.
 */
uint8_t *WM_window_pixels_read(bContext *C, wmWindow *win, int r_size[2]);
/**
 * Read a single pixel from the screen.
 *
 * \note Use off-screen drawing when front-buffer reading is not supported.
 */
bool WM_window_pixels_read_sample(bContext *C, wmWindow *win, const int pos[2], float r_col[3]);

/**
 * Support for native pixel size
 *
 * \note macOS retina opens window in size X, but it has up to 2 x more pixels.
 */
int WM_window_native_pixel_x(const wmWindow *win);
int WM_window_native_pixel_y(const wmWindow *win);

blender::int2 WM_window_native_pixel_size(const wmWindow *win);

void WM_window_native_pixel_coords(const wmWindow *win, int *x, int *y);
/**
 * Get boundaries usable by all window contents, including global areas.
 */
void WM_window_rect_calc(const wmWindow *win, rcti *r_rect);
/**
 * Get boundaries usable by screen-layouts, excluding global areas.
 * \note Depends on #UI_SCALE_FAC. Should that be outdated, call #WM_window_set_dpi first.
 */
void WM_window_screen_rect_calc(const wmWindow *win, rcti *r_rect);
bool WM_window_is_main_top_level(const wmWindow *win);
bool WM_window_is_fullscreen(const wmWindow *win);
bool WM_window_is_maximized(const wmWindow *win);

/**
 * Some editor data may need to be synced with scene data (3D View camera and layers).
 * This function ensures data is synced for editors
 * in visible work-spaces and their visible layouts.
 */
void WM_windows_scene_data_sync(const ListBase *win_lb, Scene *scene) ATTR_NONNULL();
Scene *WM_windows_scene_get_from_screen(const wmWindowManager *wm, const bScreen *screen)
    ATTR_NONNULL() ATTR_WARN_UNUSED_RESULT;
ViewLayer *WM_windows_view_layer_get_from_screen(const wmWindowManager *wm, const bScreen *screen)
    ATTR_NONNULL() ATTR_WARN_UNUSED_RESULT;
WorkSpace *WM_windows_workspace_get_from_screen(const wmWindowManager *wm, const bScreen *screen)
    ATTR_NONNULL() ATTR_WARN_UNUSED_RESULT;

Scene *WM_window_get_active_scene(const wmWindow *win) ATTR_NONNULL() ATTR_WARN_UNUSED_RESULT;
/**
 * \warning Only call outside of area/region loops.
 */
void WM_window_set_active_scene(Main *bmain, bContext *C, wmWindow *win, Scene *scene)
    ATTR_NONNULL();
WorkSpace *WM_window_get_active_workspace(const wmWindow *win)
    ATTR_NONNULL() ATTR_WARN_UNUSED_RESULT;
void WM_window_set_active_workspace(bContext *C, wmWindow *win, WorkSpace *workspace)
    ATTR_NONNULL(1);
WorkSpaceLayout *WM_window_get_active_layout(const wmWindow *win)
    ATTR_NONNULL() ATTR_WARN_UNUSED_RESULT;
void WM_window_set_active_layout(wmWindow *win, WorkSpace *workspace, WorkSpaceLayout *layout)
    ATTR_NONNULL(1);
/**
 * Get the active screen of the active workspace in \a win.
 */
bScreen *WM_window_get_active_screen(const wmWindow *win) ATTR_NONNULL() ATTR_WARN_UNUSED_RESULT;
void WM_window_set_active_screen(wmWindow *win, WorkSpace *workspace, bScreen *screen)
    ATTR_NONNULL(1);

ViewLayer *WM_window_get_active_view_layer(const wmWindow *win)
    ATTR_NONNULL(1) ATTR_WARN_UNUSED_RESULT;
void WM_window_set_active_view_layer(wmWindow *win, ViewLayer *view_layer) ATTR_NONNULL(1);
void WM_window_ensure_active_view_layer(wmWindow *win) ATTR_NONNULL(1);

bool WM_window_is_temp_screen(const wmWindow *win) ATTR_WARN_UNUSED_RESULT;

void *WM_system_gpu_context_create();
void WM_system_gpu_context_dispose(void *context);
void WM_system_gpu_context_activate(void *context);
void WM_system_gpu_context_release(void *context);

/** #WM_window_open alignment. */
enum eWindowAlignment {
  WIN_ALIGN_ABSOLUTE = 0,
  WIN_ALIGN_LOCATION_CENTER,
  WIN_ALIGN_PARENT_CENTER,
};

/**
 * \param rect: Position & size of the window.
 * \param space_type: #SPACE_VIEW3D, #SPACE_INFO, ... (#eSpace_Type).
 * \param toplevel: Not a child owned by other windows. A peer of main window.
 * \param dialog: whether this should be made as a dialog-style window
 * \param temp: whether this is considered a short-lived window
 * \param alignment: how this window is positioned relative to its parent
 * \param area_setup_fn: An optional callback which can be used to initialize the area
 * before it's initialized. When set, `space_type` should be #SPACE_EMTPY,
 * so the setup function can take a blank area and initialize it.
 * \param area_setup_user_data: User data argument passed to `area_setup_fn`.
 * \return the window or NULL in case of failure.
 */
wmWindow *WM_window_open(bContext *C,
                         const char *title,
                         const rcti *rect_unscaled,
                         int space_type,
                         bool toplevel,
                         bool dialog,
                         bool temp,
                         eWindowAlignment alignment,
                         void (*area_setup_fn)(bScreen *screen, ScrArea *area, void *user_data),
                         void *area_setup_user_data) ATTR_NONNULL(1, 3);

void WM_window_set_dpi(const wmWindow *win);

/**
 * Give a title to a window. With "Title" unspecified or nullptr, it is generated
 * automatically from window settings and areas. Only use custom title when really needed.
 */
void WM_window_title(wmWindowManager *wm, wmWindow *win, const char *title = nullptr);

bool WM_stereo3d_enabled(wmWindow *win, bool skip_stereo3d_check);

/* Window Decoration Styles. */

/**
 * Flags for #WM_window_decoration_set_style().
 *
 * \note To be kept in sync with #GHOST_TWindowDecorationFlags.
 */
enum eWM_WindowDecorationStyleFlag {
  /** No decoration styling. */
  WM_WINDOW_DECORATION_STYLE_NONE = 0,
  /** Colored TitleBar. */
  WM_WINDOW_DECORATION_STYLE_COLORED_TITLEBAR = (1 << 0),
};
ENUM_OPERATORS(eWM_WindowDecorationStyleFlag, WM_WINDOW_DECORATION_STYLE_COLORED_TITLEBAR)

/**
 * Get the window decoration style flags.
 */
eWM_WindowDecorationStyleFlag WM_window_decoration_style_flags_get(const wmWindow *win);
/**
 * Set window decoration style flags.
 * Use before calling #WM_window_decoration_style_apply.
 */
void WM_window_decoration_style_flags_set(const wmWindow *win,
                                          eWM_WindowDecorationStyleFlag style_flags);
/**
 * Apply the window decoration style using the current style flags and by parsing style
 * settings from the current Blender theme.
 * The screen parameter is optional, and can be passed for enhanced theme parsing.
 *
 * \note Avoid calling this function directly, prefer sending an #NC_WINDOW
 * notification when #WM_CAPABILITY_WINDOW_DECORATION_STYLES is supported instead.
 */
void WM_window_decoration_style_apply(const wmWindow *win, const bScreen *screen = nullptr);

/* `wm_files.cc`. */

void WM_file_autoexec_init(const char *filepath);
/**
 * \param use_scripts_autoexec_check: When true, script auto-execution checks excluded directories.
 * Note that this is passed in as an argument because `filepath` may reference a path to recover.
 * In this case the that used for exclusion is the recovery path which is only known once
 * the file has been loaded.
 */
bool WM_file_read(bContext *C,
                  const char *filepath,
                  const bool use_scripts_autoexec_check,
                  ReportList *reports);
void WM_file_autosave_init(wmWindowManager *wm);
bool WM_file_recover_last_session(bContext *C,
                                  const bool use_scripts_autoexec_check,
                                  ReportList *reports);
void WM_file_tag_modified();

/**
 * \note `scene` (and related `view_layer` and `v3d`) pointers may be NULL,
 * in which case no instantiation of linked objects, collections etc. will be performed.
 */
ID *WM_file_link_datablock(Main *bmain,
                           Scene *scene,
                           ViewLayer *view_layer,
                           View3D *v3d,
                           const char *filepath,
                           short id_code,
                           const char *id_name,
                           int flag);
/**
 * \note `scene` (and related `view_layer` and `v3d`) pointers may be NULL,
 * in which case no instantiation of appended objects, collections etc. will be performed.
 */
ID *WM_file_append_datablock(Main *bmain,
                             Scene *scene,
                             ViewLayer *view_layer,
                             View3D *v3d,
                             const char *filepath,
                             short id_code,
                             const char *id_name,
                             int flag);
void WM_lib_reload(Library *lib, bContext *C, ReportList *reports);

/* Mouse cursors. */

void WM_cursor_set(wmWindow *win, int curs);
bool WM_cursor_set_from_tool(wmWindow *win, const ScrArea *area, const ARegion *region);
void WM_cursor_modal_set(wmWindow *win, int val);
void WM_cursor_modal_restore(wmWindow *win);
/**
 * To allow usage all over, we do entire WM.
 */
void WM_cursor_wait(bool val);
/**
 * Enable cursor grabbing, optionally hiding the cursor and wrapping cursor-motion
 * within a sub-region of the window.
 *
 * \param wrap: an enum (#WM_CURSOR_WRAP_NONE, #WM_CURSOR_WRAP_XY... etc).
 * \param wrap_region: Window-relative region for cursor wrapping (when `wrap` is
 * #WM_CURSOR_WRAP_XY). When NULL, the window bounds are used for wrapping.
 *
 * \note The current grab state can be accessed by #wmWindowManager.grabcursor although.
 */
void WM_cursor_grab_enable(wmWindow *win,
                           eWM_CursorWrapAxis wrap,
                           const rcti *wrap_region,
                           bool hide);
void WM_cursor_grab_disable(wmWindow *win, const int mouse_ungrab_xy[2]);
/**
 * After this you can call restore too.
 */
void WM_cursor_time(wmWindow *win, int nr);

wmPaintCursor *WM_paint_cursor_activate(short space_type,
                                        short region_type,
                                        bool (*poll)(bContext *C),
                                        wmPaintCursorDraw draw,
                                        void *customdata);

bool WM_paint_cursor_end(wmPaintCursor *handle);
void WM_paint_cursor_remove_by_type(wmWindowManager *wm, void *draw_fn, void (*free)(void *));
void WM_paint_cursor_tag_redraw(wmWindow *win, ARegion *region);

/**
 * Set the cursor location in window coordinates (compatible with #wmEvent.xy).
 *
 * \note Some platforms don't support this, check: #WM_CAPABILITY_WINDOW_POSITION
 * before relying on this functionality.
 */
void WM_cursor_warp(wmWindow *win, int x, int y);

/* Handlers. */

enum eWM_EventHandlerFlag {
  /** After this handler all others are ignored. */
  WM_HANDLER_BLOCKING = (1 << 0),
  /** Handler accepts double key press events. */
  WM_HANDLER_ACCEPT_DBL_CLICK = (1 << 1),

  /* Internal. */
  /** Handler tagged to be freed in #wm_handlers_do(). */
  WM_HANDLER_DO_FREE = (1 << 7),
};
ENUM_OPERATORS(eWM_EventHandlerFlag, WM_HANDLER_DO_FREE)

using EventHandlerPoll = bool (*)(const wmWindow *win,
                                  const ScrArea *area,
                                  const ARegion *region,
                                  const wmEvent *event);
wmEventHandler_Keymap *WM_event_add_keymap_handler(ListBase *handlers, wmKeyMap *keymap);
wmEventHandler_Keymap *WM_event_add_keymap_handler_poll(ListBase *handlers,
                                                        wmKeyMap *keymap,
                                                        EventHandlerPoll poll);

/**
 * \return true when the `event` should be handled by the 2D views masked region.
 *
 * \note uses the #EventHandlerPoll signature.
 */
bool WM_event_handler_region_v2d_mask_poll(const wmWindow *win,
                                           const ScrArea *area,
                                           const ARegion *region,
                                           const wmEvent *event);
/**
 * \return true when the `event` is inside the marker region.
 *
 * \note There are no checks that markers are displayed.
 */
bool WM_event_handler_region_marker_poll(const wmWindow *win,
                                         const ScrArea *area,
                                         const ARegion *region,
                                         const wmEvent *event);

/**
 * A version of #WM_event_handler_region_v2d_mask_poll which excludes events
 * (returning false) in the marker region.
 *
 * \note uses the #EventHandlerPoll signature.
 */
bool WM_event_handler_region_v2d_mask_no_marker_poll(const wmWindow *win,
                                                     const ScrArea *area,
                                                     const ARegion *region,
                                                     const wmEvent *event);

wmEventHandler_Keymap *WM_event_add_keymap_handler_v2d_mask(ListBase *handlers, wmKeyMap *keymap);
/**
 * \note Priorities not implemented yet, for time being just insert in begin of list.
 */
wmEventHandler_Keymap *WM_event_add_keymap_handler_priority(ListBase *handlers,
                                                            wmKeyMap *keymap,
                                                            int priority);

struct wmEventHandler_KeymapResult {
  wmKeyMap *keymaps[3];
  int keymaps_len;
};

using wmEventHandler_KeymapDynamicFn = void (*)(wmWindowManager *wm,
                                                wmWindow *win,
                                                wmEventHandler_Keymap *handler,
                                                wmEventHandler_KeymapResult *km_result);

void WM_event_get_keymap_from_toolsystem_with_gizmos(wmWindowManager *wm,
                                                     wmWindow *win,
                                                     wmEventHandler_Keymap *handler,
                                                     wmEventHandler_KeymapResult *km_result);
void WM_event_get_keymap_from_toolsystem(wmWindowManager *wm,
                                         wmWindow *win,
                                         wmEventHandler_Keymap *handler,
                                         wmEventHandler_KeymapResult *km_result);

wmEventHandler_Keymap *WM_event_add_keymap_handler_dynamic(
    ListBase *handlers, wmEventHandler_KeymapDynamicFn keymap_fn, void *user_data);

void WM_event_remove_keymap_handler(ListBase *handlers, wmKeyMap *keymap);

void WM_event_set_keymap_handler_post_callback(wmEventHandler_Keymap *handler,
                                               void(keymap_tag)(wmKeyMap *keymap,
                                                                wmKeyMapItem *kmi,
                                                                void *user_data),
                                               void *user_data);
void WM_event_get_keymaps_from_handler(wmWindowManager *wm,
                                       wmWindow *win,
                                       wmEventHandler_Keymap *handler,
                                       wmEventHandler_KeymapResult *km_result);

wmKeyMapItem *WM_event_match_keymap_item(bContext *C, wmKeyMap *keymap, const wmEvent *event);

wmKeyMapItem *WM_event_match_keymap_item_from_handlers(
    bContext *C, wmWindowManager *wm, wmWindow *win, ListBase *handlers, const wmEvent *event);

bool WM_event_match(const wmEvent *winevent, const wmKeyMapItem *kmi);

using wmUIHandlerFunc = int (*)(bContext *C, const wmEvent *event, void *userdata);
using wmUIHandlerRemoveFunc = void (*)(bContext *C, void *userdata);

wmEventHandler_UI *WM_event_add_ui_handler(const bContext *C,
                                           ListBase *handlers,
                                           wmUIHandlerFunc handle_fn,
                                           wmUIHandlerRemoveFunc remove_fn,
                                           void *user_data,
                                           eWM_EventHandlerFlag flag);

/**
 * Return the first modal operator of type \a ot or NULL.
 */
wmOperator *WM_operator_find_modal_by_type(wmWindow *win, const wmOperatorType *ot);

/**
 * \param postpone: Enable for `win->modalhandlers`,
 * this is in a running for () loop in wm_handlers_do().
 */
void WM_event_remove_ui_handler(ListBase *handlers,
                                wmUIHandlerFunc handle_fn,
                                wmUIHandlerRemoveFunc remove_fn,
                                void *user_data,
                                bool postpone);
void WM_event_remove_area_handler(ListBase *handlers, void *area);
void WM_event_free_ui_handler_all(bContext *C,
                                  ListBase *handlers,
                                  wmUIHandlerFunc handle_fn,
                                  wmUIHandlerRemoveFunc remove_fn);

/**
 * Add a modal handler to `win`, `area` and `region` may optionally be NULL.
 */
wmEventHandler_Op *WM_event_add_modal_handler_ex(wmWindow *win,
                                                 ScrArea *area,
                                                 ARegion *region,
                                                 wmOperator *op) ATTR_NONNULL(1, 4);
wmEventHandler_Op *WM_event_add_modal_handler(bContext *C, wmOperator *op) ATTR_NONNULL(1, 2);
void WM_event_remove_model_handler(ListBase *handlers, const wmOperator *op, bool postpone)
    ATTR_NONNULL(1, 2);

void WM_event_remove_modal_handler_all(const wmOperator *op, bool postpone) ATTR_NONNULL(1);

/**
 * Modal handlers store a pointer to an area which might be freed while the handler runs.
 * Use this function to NULL all handler pointers to \a old_area.
 */
void WM_event_modal_handler_area_replace(wmWindow *win,
                                         const ScrArea *old_area,
                                         ScrArea *new_area);
/**
 * Modal handlers store a pointer to a region which might be freed while the handler runs.
 * Use this function to NULL all handler pointers to \a old_region.
 */
void WM_event_modal_handler_region_replace(wmWindow *win,
                                           const ARegion *old_region,
                                           ARegion *new_region);
void WM_event_ui_handler_region_popup_replace(wmWindow *win,
                                              const ARegion *old_region,
                                              ARegion *new_region);

/**
 * Called on exit or remove area, only here call cancel callback.
 */
void WM_event_remove_handlers(bContext *C, ListBase *handlers);

wmEventHandler_Dropbox *WM_event_add_dropbox_handler(ListBase *handlers, ListBase *dropboxes);

/* Mouse. */
void WM_event_add_mousemove(wmWindow *win);

#ifdef WITH_INPUT_NDOF
/* 3D mouse. */
void WM_ndof_deadzone_set(float deadzone);
#endif
/* Notifiers. */
void WM_event_add_notifier_ex(wmWindowManager *wm,
                              const wmWindow *win,
                              unsigned int type,
                              void *reference);
void WM_event_add_notifier(const bContext *C, unsigned int type, void *reference);
void WM_main_add_notifier(unsigned int type, void *reference);
/**
 * Clear notifiers by reference, Used so listeners don't act on freed data.
 */
void WM_main_remove_notifier_reference(const void *reference);
void WM_main_remap_editor_id_reference(const blender::bke::id::IDRemapper &mappings);

/* Reports. */

/**
 * Show the report in the info header.
 * \param win: When NULL, a best-guess is used.
 */
void WM_report_banner_show(wmWindowManager *wm, wmWindow *win) ATTR_NONNULL(1);
/**
 * Hide all currently displayed banners and abort their timer.
 */
void WM_report_banners_cancel(Main *bmain);
/**
 * Move a whole list of reports to the WM ReportList, and show the banner.
 *
 * \note In case the given \a reports is a `nullptr`, or has its #RPT_OP_HOLD flag set, this
 * function does nothing.
 *
 * \note The list of reports from given \a reports is moved into the list of WM's reports, so the
 * given \a reports will be empty after calling this function. The \a reports #ReportList data
 * itself is not freed or cleared though, and remains fully usable after this call.
 *
 * \params reports The #ReportList from which to move reports to the WM one, may be `nullptr`.
 * \params wm the WindowManager to add given \a reports to. If `nullptr`, the first WM of current
 * #G_MAIN will be used.
 */
void WM_reports_from_reports_move(wmWindowManager *wm, ReportList *reports);

/**
 * Report directly to the window manager without any context.
 *
 * \warning This function should almost always be avoided in favor of #BKE_report,
 * if this isn't possible, a code-comment must be included explaining why.
 *
 * Global reports are bad practice because the caller can't handle or suppress them.
 * This means for example, if an automated tasks/scripts can generate many reports
 * that are shown to the user without any way to control error handling.
 *
 * When used in operators it prevents the Python script from raising an exception
 * form the error as it should do, showing a popup instead.
 */
void WM_global_report(eReportType type, const char *message);
/**
 * Report directly to the window manager without any context.
 *
 * \warning This function should almost always be avoided in favor of #BKE_reportf,
 * if this isn't possible, a code-comment must be included explaining why.
 *
 * See #WM_global_report for details.
 */
void WM_global_reportf(eReportType type, const char *format, ...) ATTR_PRINTF_FORMAT(2, 3);

wmEvent *WM_event_add(wmWindow *win, const wmEvent *event_to_add) ATTR_NONNULL(1, 2);

void wm_event_init_from_window(wmWindow *win, wmEvent *event);

/**
 * At maximum, every time_step seconds it triggers `event_type` events.
 */
wmTimer *WM_event_timer_add(wmWindowManager *wm,
                            wmWindow *win,
                            wmEventType event_type,
                            double time_step);
wmTimer *WM_event_timer_add_notifier(wmWindowManager *wm,
                                     wmWindow *win,
                                     unsigned int type,
                                     double time_step);

void WM_event_timer_free_data(wmTimer *timer);
/**
 * Free all timers immediately.
 *
 * \note This should only be used on-exit,
 * in all other cases timers should be tagged for removal by #WM_event_timer_remove.
 */
void WM_event_timers_free_all(wmWindowManager *wm);

/**
 * Mark the given `timer` to be removed, actual removal and deletion is deferred and handled
 * internally by the window manager code.
 */
void WM_event_timer_remove(wmWindowManager *wm, wmWindow *win, wmTimer *timer);
void WM_event_timer_remove_notifier(wmWindowManager *wm, wmWindow *win, wmTimer *timer);
/**
 * To (de)activate running timers temporary.
 */
void WM_event_timer_sleep(wmWindowManager *wm, wmWindow *win, wmTimer *timer, bool do_sleep);

/* Operator API, default callbacks. */

/**
 * Helper to get select and tweak-transform to work conflict free and as desired. See
 * #WM_operator_properties_generic_select() for details.
 *
 * To be used together with #WM_generic_select_invoke() and
 * #WM_operator_properties_generic_select().
 */
wmOperatorStatus WM_generic_select_modal(bContext *C, wmOperator *op, const wmEvent *event);
/**
 * Helper to get select and tweak-transform to work conflict free and as desired. See
 * #WM_operator_properties_generic_select() for details.
 *
 * To be used together with #WM_generic_select_modal() and
 * #WM_operator_properties_generic_select().
 */
wmOperatorStatus WM_generic_select_invoke(bContext *C, wmOperator *op, const wmEvent *event);
void WM_operator_view3d_unit_defaults(bContext *C, wmOperator *op);
int WM_operator_smooth_viewtx_get(const wmOperator *op);
/**
 * Invoke callback, uses enum property named "type".
 */
wmOperatorStatus WM_menu_invoke_ex(bContext *C, wmOperator *op, wmOperatorCallContext opcontext);
wmOperatorStatus WM_menu_invoke(bContext *C, wmOperator *op, const wmEvent *event);
/**
 * Call an existent menu. The menu can be created in C or Python.
 */
void WM_menu_name_call(bContext *C, const char *menu_name, short context);

wmOperatorStatus WM_enum_search_invoke(bContext *C, wmOperator *op, const wmEvent *event);

/**
 * Invoke callback, confirm menu + exec.
 */
wmOperatorStatus WM_operator_confirm(bContext *C, wmOperator *op, const wmEvent *event);
wmOperatorStatus WM_operator_confirm_or_exec(bContext *C, wmOperator *op, const wmEvent *event);

/**
 * Like WM_operator_confirm, but with more options and can't be used as an invoke directly.
 */
wmOperatorStatus WM_operator_confirm_ex(bContext *C,
                                        wmOperator *op,
                                        const char *title = nullptr,
                                        const char *message = nullptr,
                                        const char *confirm_text = nullptr,
                                        int icon = 0, /* ALERT_ICON_WARNING. */
                                        bool cancel_default = false);

/**
 * Invoke callback, file selector "filepath" unset + exec.
 *
 * #wmOperatorType.invoke, opens file-select if path property not set, otherwise executes.
 */
wmOperatorStatus WM_operator_filesel(bContext *C, wmOperator *op, const wmEvent *event);
bool WM_operator_filesel_ensure_ext_imtype(wmOperator *op, const ImageFormatData *im_format);
/** Callback for #wmOperatorType.poll. */
bool WM_operator_winactive(bContext *C);
/**
 * Invoke callback, exec + redo popup.
 *
 * Same as #WM_operator_props_popup but don't use operator redo.
 * just wraps #WM_operator_props_dialog_popup.
 */
wmOperatorStatus WM_operator_props_popup_confirm(bContext *C,
                                                 wmOperator *op,
                                                 const wmEvent *event);

wmOperatorStatus WM_operator_props_popup_confirm_ex(
    bContext *C,
    wmOperator *op,
    const wmEvent *event,
    std::optional<std::string> title = std::nullopt,
    std::optional<std::string> confirm_text = std::nullopt,
    bool cancel_default = false);

/**
 * Same as #WM_operator_props_popup but call the operator first,
 * This way - the button values correspond to the result of the operator.
 * Without this, first access to a button will make the result jump, see #32452.
 */
wmOperatorStatus WM_operator_props_popup_call(bContext *C, wmOperator *op, const wmEvent *event);
wmOperatorStatus WM_operator_props_popup(bContext *C, wmOperator *op, const wmEvent *event);

wmOperatorStatus WM_operator_props_dialog_popup(
    bContext *C,
    wmOperator *op,
    int width,
    std::optional<std::string> title = std::nullopt,
    std::optional<std::string> confirm_text = std::nullopt,
    bool cancel_default = false);

wmOperatorStatus WM_operator_redo_popup(bContext *C, wmOperator *op);
wmOperatorStatus WM_operator_ui_popup(bContext *C, wmOperator *op, int width);

/**
 * Can't be used as an invoke directly, needs message arg (can be NULL).
 */
wmOperatorStatus WM_operator_confirm_message_ex(bContext *C,
                                                wmOperator *op,
                                                const char *title,
                                                int icon,
                                                const char *message,
                                                wmOperatorCallContext opcontext);
wmOperatorStatus WM_operator_confirm_message(bContext *C, wmOperator *op, const char *message);

/* Operator API. */

void WM_operator_free(wmOperator *op);
void WM_operator_free_all_after(wmWindowManager *wm, wmOperator *op);
/**
 * Use with extreme care!
 * Properties, custom-data etc - must be compatible.
 *
 * \param op: Operator to assign the type to.
 * \param ot: Operator type to assign.
 */
void WM_operator_type_set(wmOperator *op, wmOperatorType *ot);
void WM_operator_stack_clear(wmWindowManager *wm);
/**
 * This function is needed in the case when an addon id disabled
 * while a modal operator it defined is running.
 */
void WM_operator_handlers_clear(wmWindowManager *wm, wmOperatorType *ot);

bool WM_operator_poll(bContext *C, wmOperatorType *ot);
bool WM_operator_poll_context(bContext *C, wmOperatorType *ot, short context);
/**
 * For running operators with frozen context (modal handlers, menus).
 *
 * \param store: Store properties for re-use when an operator has finished
 * (unless #PROP_SKIP_SAVE is set).
 *
 * \warning do not use this within an operator to call itself! #29537.
 */
wmOperatorStatus WM_operator_call_ex(bContext *C, wmOperator *op, bool store);
wmOperatorStatus WM_operator_call(bContext *C, wmOperator *op);
/**
 * This is intended to be used when an invoke operator wants to call exec on itself
 * and is basically like running op->type->exec() directly, no poll checks no freeing,
 * since we assume whoever called invoke will take care of that
 */
wmOperatorStatus WM_operator_call_notest(bContext *C, wmOperator *op);
/**
 * Execute this operator again, put here so it can share above code
 */
wmOperatorStatus WM_operator_repeat(bContext *C, wmOperator *op);
wmOperatorStatus WM_operator_repeat_last(bContext *C, wmOperator *op);
/**
 * \return true if #WM_operator_repeat can run.
 * Simple check for now but may become more involved.
 * To be sure the operator can run call `WM_operator_poll(C, op->type)` also, since this call
 * checks if #WM_operator_repeat() can run at all, not that it WILL run at any time.
 */
bool WM_operator_repeat_check(const bContext *C, wmOperator *op);
bool WM_operator_is_repeat(const bContext *C, const wmOperator *op);

bool WM_operator_name_poll(bContext *C, const char *opstring);
/**
 * Invokes operator in context.
 *
 * \param event: Optionally pass in an event to use when context uses one of the
 * `WM_OP_INVOKE_*` values. When left unset the #wmWindow.eventstate will be used,
 * this can cause problems for operators that read the events type - for example,
 * storing the key that was pressed so as to be able to detect its release.
 * In these cases it's necessary to forward the current event being handled.
 */
wmOperatorStatus WM_operator_name_call_ptr(bContext *C,
                                           wmOperatorType *ot,
                                           wmOperatorCallContext context,
                                           PointerRNA *properties,
                                           const wmEvent *event);
/** See #WM_operator_name_call_ptr. */
wmOperatorStatus WM_operator_name_call(bContext *C,
                                       const char *opstring,
                                       wmOperatorCallContext context,
                                       PointerRNA *properties,
                                       const wmEvent *event);
wmOperatorStatus WM_operator_name_call_with_properties(bContext *C,
                                                       const char *opstring,
                                                       wmOperatorCallContext context,
                                                       IDProperty *properties,
                                                       const wmEvent *event);
/**
 * Similar to #WM_operator_name_call called with #WM_OP_EXEC_DEFAULT context.
 *
 * - #wmOperatorType is used instead of operator name since python already has the operator type.
 * - `poll()` must be called by python before this runs.
 * - reports can be passed to this function (so python can report them as exceptions).
 */
wmOperatorStatus WM_operator_call_py(bContext *C,
                                     wmOperatorType *ot,
                                     wmOperatorCallContext context,
                                     PointerRNA *properties,
                                     ReportList *reports,
                                     bool is_undo);

void WM_operator_name_call_ptr_with_depends_on_cursor(bContext *C,
                                                      wmOperatorType *ot,
                                                      wmOperatorCallContext opcontext,
                                                      PointerRNA *properties,
                                                      const wmEvent *event,
                                                      blender::StringRef drawstr);

/**
 * Similar to the function above except its uses ID properties used for key-maps and macros.
 */
void WM_operator_properties_alloc(PointerRNA **ptr, IDProperty **properties, const char *opstring);

/**
 * Make props context sensitive or not.
 */
void WM_operator_properties_sanitize(PointerRNA *ptr, bool no_context);

/**
 * Set all props to their default.
 *
 * \param do_update: Only update un-initialized props.
 *
 * \note There's nothing specific to operators here.
 * This could be made a general function.
 */
bool WM_operator_properties_default(PointerRNA *ptr, bool do_update);
/**
 * Remove all props without #PROP_SKIP_SAVE or #PROP_SKIP_PRESET.
 */
void WM_operator_properties_reset(wmOperator *op);
void WM_operator_properties_create(PointerRNA *ptr, const char *opstring);
void WM_operator_properties_create_ptr(PointerRNA *ptr, wmOperatorType *ot);
void WM_operator_properties_clear(PointerRNA *ptr);
void WM_operator_properties_free(PointerRNA *ptr);

bool WM_operator_ui_poll(wmOperatorType *ot, PointerRNA *ptr);
/**
 * Return false, if the UI should be disabled.
 */
bool WM_operator_check_ui_enabled(const bContext *C, const char *idname);

IDProperty *WM_operator_last_properties_ensure_idprops(wmOperatorType *ot);
void WM_operator_last_properties_ensure(wmOperatorType *ot, PointerRNA *ptr);
wmOperator *WM_operator_last_redo(const bContext *C);
/**
 * Use for drag & drop a path or name with operators invoke() function.
 * Returns null if no operator property is set to identify the file or ID to use.
 */
ID *WM_operator_drop_load_path(bContext *C, wmOperator *op, short idcode);

bool WM_operator_last_properties_init(wmOperator *op);
bool WM_operator_last_properties_store(wmOperator *op);

/* `wm_operator_props.cc` */

void WM_operator_properties_confirm_or_exec(wmOperatorType *ot);

/** Flags for #WM_operator_properties_filesel. */
enum eFileSel_Flag {
  WM_FILESEL_RELPATH = 1 << 0,
  WM_FILESEL_DIRECTORY = 1 << 1,
  WM_FILESEL_FILENAME = 1 << 2,
  WM_FILESEL_FILEPATH = 1 << 3,
  WM_FILESEL_FILES = 1 << 4,
  /** Show the properties sidebar by default. */
  WM_FILESEL_SHOW_PROPS = 1 << 5,
};
ENUM_OPERATORS(eFileSel_Flag, WM_FILESEL_SHOW_PROPS)

/** Action for #WM_operator_properties_filesel. */
enum eFileSel_Action {
  FILE_OPENFILE = 0,
  FILE_SAVE = 1,
};

/**
 * Default properties for file-select.
 */
void WM_operator_properties_filesel(wmOperatorType *ot,
                                    int filter,
                                    short type,
                                    eFileSel_Action action,
                                    eFileSel_Flag flag,
                                    short display,
                                    short sort);

/**
 * Tries to pass \a id to an operator via either a "session_uid" or a "name" property defined in
 * the properties of \a ptr. The former is preferred, since it works properly with linking and
 * library overrides (which may both result in multiple IDs with the same name and type).
 *
 * Also see #WM_operator_properties_id_lookup() and
 * #WM_operator_properties_id_lookup_from_name_or_session_uid()
 */
void WM_operator_properties_id_lookup_set_from_id(PointerRNA *ptr, const ID *id);
/**
 * Tries to find an ID in \a bmain. There needs to be either a "session_uid" int or "name" string
 * property defined and set. The former has priority. See #WM_operator_properties_id_lookup() for a
 * helper to add the properties.
 */
ID *WM_operator_properties_id_lookup_from_name_or_session_uid(Main *bmain,
                                                              PointerRNA *ptr,
                                                              enum ID_Type type);
/**
 * Check if either the "session_uid" or "name" property is set inside \a ptr. If this is the case
 * the ID can be looked up by #WM_operator_properties_id_lookup_from_name_or_session_uid().
 */
bool WM_operator_properties_id_lookup_is_set(PointerRNA *ptr);
/**
 * Adds "name" and "session_uid" properties so the caller can tell the operator which ID to act
 * on. See #WM_operator_properties_id_lookup_from_name_or_session_uid(). Both properties will be
 * hidden in the UI and not be saved over consecutive operator calls.
 *
 * \note New operators should probably use "session_uid" only (set \a add_name_prop to #false),
 * since this works properly with linked data and/or library overrides (in both cases, multiple IDs
 * with the same name and type may be present). The "name" property is only kept to not break
 * compatibility with old scripts using some previously existing operators.
 */
void WM_operator_properties_id_lookup(wmOperatorType *ot, const bool add_name_prop);

/**
 * Disable using cursor position,
 * use when view operators are initialized from buttons.
 */
void WM_operator_properties_use_cursor_init(wmOperatorType *ot);
void WM_operator_properties_border(wmOperatorType *ot);
void WM_operator_properties_border_to_rcti(wmOperator *op, rcti *r_rect);
void WM_operator_properties_border_to_rctf(wmOperator *op, rctf *r_rect);
blender::Bounds<blender::int2> WM_operator_properties_border_to_bounds(wmOperator *op);
/**
 * Use with #WM_gesture_box_invoke
 */
void WM_operator_properties_gesture_box_ex(wmOperatorType *ot, bool deselect, bool extend);
void WM_operator_properties_gesture_box(wmOperatorType *ot);
void WM_operator_properties_gesture_box_select(wmOperatorType *ot);
void WM_operator_properties_gesture_box_zoom(wmOperatorType *ot);
/**
 * Use with #WM_gesture_lasso_invoke
 */
void WM_operator_properties_gesture_lasso(wmOperatorType *ot);
/**
 * Use with #WM_gesture_polyline_invoke
 */
void WM_operator_properties_gesture_polyline(wmOperatorType *ot);
/**
 * Use with #WM_gesture_straightline_invoke
 */
void WM_operator_properties_gesture_straightline(wmOperatorType *ot, int cursor);
/**
 * Use with #WM_gesture_circle_invoke
 */
void WM_operator_properties_gesture_circle(wmOperatorType *ot);
/**
 * See #ED_select_pick_params_from_operator to initialize parameters defined here.
 */
void WM_operator_properties_mouse_select(wmOperatorType *ot);
void WM_operator_properties_select_all(wmOperatorType *ot);
void WM_operator_properties_select_action(wmOperatorType *ot, int default_action, bool hide_gui);
/**
 * Only for select/de-select.
 */
void WM_operator_properties_select_action_simple(wmOperatorType *ot,
                                                 int default_action,
                                                 bool hide_gui);
/**
 * Use for all select random operators.
 * Adds properties: percent, seed, action.
 */
void WM_operator_properties_select_random(wmOperatorType *ot);
int WM_operator_properties_select_random_seed_increment_get(wmOperator *op);
void WM_operator_properties_select_operation(wmOperatorType *ot);
/**
 * \note Some tools don't support XOR/AND.
 */
void WM_operator_properties_select_operation_simple(wmOperatorType *ot);
void WM_operator_properties_select_walk_direction(wmOperatorType *ot);
/**
 * Selecting and tweaking items are overlapping operations. Getting both to work without conflicts
 * requires special care. See
 * https://wiki.blender.org/wiki/Human_Interface_Guidelines/Selection#Select-tweaking for the
 * desired behavior.
 *
 * For default click selection (with no modifier keys held), the select operators can do the
 * following:
 * - On a mouse press on an unselected item, change selection and finish immediately after.
 *   This sends an undo push and allows transform to take over should a click-drag event be caught.
 * - On a mouse press on a selected item, don't change selection state, but start modal execution
 *   of the operator. Idea is that we wait with deselecting other items until we know that the
 *   intention wasn't to tweak (mouse press+drag) all selected items.
 * - If a click-drag is recognized before the release event happens, cancel the operator,
 *   so that transform can take over and no undo-push is sent.
 * - If the release event occurs rather than a click-drag one,
 *   deselect all items but the one under the cursor, and finish the modal operator.
 *
 * This utility, together with #WM_generic_select_invoke() and #WM_generic_select_modal() should
 * help getting the wanted behavior to work. Most generic logic should be handled in these, so that
 * the select operators only have to care for the case dependent handling.
 *
 * Every select operator has slightly different requirements, e.g. sequencer strip selection
 * also needs to account for handle selection. This should be the baseline behavior though.
 */
void WM_operator_properties_generic_select(wmOperatorType *ot);

struct CheckerIntervalParams {
  /** Bypass when set to zero. */
  int nth;
  int skip;
  int offset;
};
/**
 * \param nth_can_disable: Enable if we want to be able to select no interval at all.
 */
void WM_operator_properties_checker_interval(wmOperatorType *ot, bool nth_can_disable);
void WM_operator_properties_checker_interval_from_op(wmOperator *op,
                                                     CheckerIntervalParams *op_params);
bool WM_operator_properties_checker_interval_test(const CheckerIntervalParams *op_params,
                                                  int depth);

/**
 * Operator as a Python command.
 *
 * Return a string representation of the operator,
 * with the arguments that it runs so Python can run it again.
 *
 * When calling from an existing #wmOperator, better to use simple version:
 * `WM_operator_pystring(C, op);`
 *
 * \note Both \a op and \a opptr may be `NULL` (\a op is only used for macro operators).
 */
std::string WM_operator_pystring_ex(bContext *C,
                                    wmOperator *op,
                                    bool all_args,
                                    bool macro_args,
                                    wmOperatorType *ot,
                                    PointerRNA *opptr);
std::string WM_operator_pystring(bContext *C, wmOperator *op, bool all_args, bool macro_args);

std::string WM_operator_pystring_abbreviate(std::string str, int str_len_max);

std::optional<std::string> WM_prop_pystring_assign(bContext *C,
                                                   PointerRNA *ptr,
                                                   PropertyRNA *prop,
                                                   int index);
/**
 * Convert: `some.op` -> `SOME_OT_op` or leave as-is.
 * \return the length of `dst`.
 */
size_t WM_operator_bl_idname(char *dst, const char *src) ATTR_NONNULL(1, 2);
/**
 * Convert: `SOME_OT_op` -> `some.op` or leave as-is.
 * \return the length of `dst`.
 */
size_t WM_operator_py_idname(char *dst, const char *src) ATTR_NONNULL(1, 2);
/**
 * Sanity check to ensure #WM_operator_bl_idname won't fail.
 * \returns true when there are no problems with \a idname, otherwise report an error.
 */
bool WM_operator_py_idname_ok_or_report(ReportList *reports,
                                        const char *classname,
                                        const char *idname);
/**
 * Return true when an operators name follows the `SOME_OT_op` naming convention.
 */
bool WM_operator_bl_idname_is_valid(const char *idname);

/**
 * Calculate the path to `ptr` from context `C`, or return NULL if it can't be calculated.
 */
std::optional<std::string> WM_context_path_resolve_property_full(const bContext *C,
                                                                 const PointerRNA *ptr,
                                                                 PropertyRNA *prop,
                                                                 int index);
std::optional<std::string> WM_context_path_resolve_full(bContext *C, const PointerRNA *ptr);

/* `wm_operator_type.cc` */

wmOperatorType *WM_operatortype_find(const char *idname, bool quiet);
blender::Span<wmOperatorType *> WM_operatortypes_registered_get();
void WM_operatortype_append(void (*opfunc)(wmOperatorType *ot));
void WM_operatortype_append_ptr(void (*opfunc)(wmOperatorType *ot, void *userdata),
                                void *userdata);
void WM_operatortype_append_macro_ptr(void (*opfunc)(wmOperatorType *ot, void *userdata),
                                      void *userdata);
/**
 * Called on initialize WM_exit().
 */
void WM_operatortype_remove_ptr(wmOperatorType *ot);
bool WM_operatortype_remove(const char *idname);
/**
 * Remove memory of all previously executed tools.
 */
void WM_operatortype_last_properties_clear_all();

void WM_operatortype_idname_visit_for_search(
    const bContext *C,
    PointerRNA *ptr,
    PropertyRNA *prop,
    const char *edit_text,
    blender::FunctionRef<void(StringPropertySearchVisitParams)> visit_fn);

/**
 * Tag all operator-properties of \a ot defined after calling this, until
 * the next #WM_operatortype_props_advanced_end call (if available), with
 * #OP_PROP_TAG_ADVANCED. Previously defined ones properties not touched.
 *
 * Calling this multiple times without a call to #WM_operatortype_props_advanced_end,
 * all calls after the first one are ignored. Meaning all proprieties defined after the
 * first call are tagged as advanced.
 *
 * This doesn't do the actual tagging, #WM_operatortype_props_advanced_end does which is
 * called for all operators during registration (see #wm_operatortype_append__end).
 */
void WM_operatortype_props_advanced_begin(wmOperatorType *ot);
/**
 * Tags all operator-properties of \a ot defined since the first
 * #WM_operatortype_props_advanced_begin call,
 * or the last #WM_operatortype_props_advanced_end call, with #OP_PROP_TAG_ADVANCED.
 *
 * \note This is called for all operators during registration (see #wm_operatortype_append__end).
 * So it does not need to be explicitly called in operator-type definition.
 */
void WM_operatortype_props_advanced_end(wmOperatorType *ot);

#define WM_operatortype_prop_tag(property, tags) \
  { \
    CHECK_TYPE(tags, eOperatorPropTags); \
    RNA_def_property_tags(prop, tags); \
  } \
  (void)0

/**
 * \note Names have to be static for now.
 */
wmOperatorType *WM_operatortype_append_macro(const char *idname,
                                             const char *name,
                                             const char *description,
                                             int flag);
wmOperatorTypeMacro *WM_operatortype_macro_define(wmOperatorType *ot, const char *idname);

std::string WM_operatortype_name(wmOperatorType *ot, PointerRNA *properties);
std::string WM_operatortype_description(bContext *C, wmOperatorType *ot, PointerRNA *properties);
/**
 * Use when we want a label, preferring the description.
 */
std::string WM_operatortype_description_or_name(bContext *C,
                                                wmOperatorType *ot,
                                                PointerRNA *properties);

/** Check the #OPTYPE_DEPENDS_ON_CURSOR flag and the callback. */
bool WM_operator_depends_on_cursor(bContext &C, wmOperatorType &ot, PointerRNA *properties);

/* `wm_operator_utils.cc` */

/**
 * Allow an operator with only and execute function to run modally,
 * re-doing the action, using vertex coordinate store/restore instead of operator undo.
 */
void WM_operator_type_modal_from_exec_for_object_edit_coords(wmOperatorType *ot);

/* `wm_uilist_type.cc` */

/**
 * Called on initialize #WM_init()
 */
void WM_uilisttype_init();
uiListType *WM_uilisttype_find(blender::StringRef idname, bool quiet);
bool WM_uilisttype_add(uiListType *ult);
void WM_uilisttype_remove_ptr(Main *bmain, uiListType *ult);
void WM_uilisttype_free();

/**
 * The "full" list-ID is an internal name used for storing and identifying a list. It is built like
 * this:
 * `{uiListType.idname}_{list_id}`, whereby `list_id` is an optional parameter passed to
 * `UILayout.template_list()`. If it is not set, the full list-ID is just `{uiListType.idname}_`.
 *
 * Note that whenever the Python API refers to the list-ID, it's the short, "non-full" one it
 * passed to `UILayout.template_list()`. C code can query that through
 * #WM_uilisttype_list_id_get().
 */
void WM_uilisttype_to_full_list_id(const uiListType *ult,
                                   const char *list_id,
                                   char r_full_list_id[]);
/**
 * Get the "non-full" list-ID, see #WM_uilisttype_to_full_list_id() for details.
 *
 * \note Assumes `uiList.list_id` was set using #WM_uilisttype_to_full_list_id()!
 */
const char *WM_uilisttype_list_id_get(const uiListType *ult, uiList *list);

/* `wm_menu_type.cc` */

/**
 * \note Called on initialize #WM_init().
 */
void WM_menutype_init();
MenuType *WM_menutype_find(blender::StringRef idname, bool quiet);
blender::Span<MenuType *> WM_menutypes_registered_get();
bool WM_menutype_add(MenuType *mt);
void WM_menutype_freelink(MenuType *mt);
void WM_menutype_free();
bool WM_menutype_poll(bContext *C, MenuType *mt);

void WM_menutype_idname_visit_for_search(
    const bContext *C,
    PointerRNA *ptr,
    PropertyRNA *prop,
    const char *edit_text,
    blender::FunctionRef<void(StringPropertySearchVisitParams)> visit_fn);

/* `wm_panel_type.cc` */

/**
 * Called on initialize #WM_init().
 */
void WM_paneltype_init();
void WM_paneltype_clear();
PanelType *WM_paneltype_find(blender::StringRef idname, bool quiet);
bool WM_paneltype_add(PanelType *pt);
void WM_paneltype_remove(PanelType *pt);

void WM_paneltype_idname_visit_for_search(
    const bContext *C,
    PointerRNA *ptr,
    PropertyRNA *prop,
    const char *edit_text,
    blender::FunctionRef<void(StringPropertySearchVisitParams)> visit_fn);

/* `wm_gesture_ops.cc` */

wmOperatorStatus WM_gesture_box_invoke(bContext *C, wmOperator *op, const wmEvent *event);
wmOperatorStatus WM_gesture_box_modal(bContext *C, wmOperator *op, const wmEvent *event);
void WM_gesture_box_cancel(bContext *C, wmOperator *op);
wmOperatorStatus WM_gesture_circle_invoke(bContext *C, wmOperator *op, const wmEvent *event);
wmOperatorStatus WM_gesture_circle_modal(bContext *C, wmOperator *op, const wmEvent *event);
void WM_gesture_circle_cancel(bContext *C, wmOperator *op);
wmOperatorStatus WM_gesture_lines_invoke(bContext *C, wmOperator *op, const wmEvent *event);
wmOperatorStatus WM_gesture_lines_modal(bContext *C, wmOperator *op, const wmEvent *event);
void WM_gesture_lines_cancel(bContext *C, wmOperator *op);
wmOperatorStatus WM_gesture_lasso_invoke(bContext *C, wmOperator *op, const wmEvent *event);
wmOperatorStatus WM_gesture_lasso_modal(bContext *C, wmOperator *op, const wmEvent *event);
void WM_gesture_lasso_cancel(bContext *C, wmOperator *op);
wmOperatorStatus WM_gesture_polyline_invoke(bContext *C, wmOperator *op, const wmEvent *event);
wmOperatorStatus WM_gesture_polyline_modal(bContext *C, wmOperator *op, const wmEvent *event);
void WM_gesture_polyline_cancel(bContext *C, wmOperator *op);
/**
 * helper function, we may want to add options for conversion to view space
 */
blender::Array<blender::int2> WM_gesture_lasso_path_to_array(bContext *C, wmOperator *op);

wmOperatorStatus WM_gesture_straightline_invoke(bContext *C, wmOperator *op, const wmEvent *event);
/**
 * This invoke callback starts the straight-line gesture with a viewport preview to the right side
 * of the line.
 */
wmOperatorStatus WM_gesture_straightline_active_side_invoke(bContext *C,
                                                            wmOperator *op,
                                                            const wmEvent *event);
/**
 * This modal callback calls exec once per mouse move event while the gesture is active with the
 * updated line start and end values, so it can be used for tools that have a real time preview
 * (like a gradient updating in real time over the mesh).
 */
wmOperatorStatus WM_gesture_straightline_modal(bContext *C, wmOperator *op, const wmEvent *event);
/**
 * This modal one-shot callback only calls exec once after the gesture finishes without any updates
 * during the gesture execution. Should be used for operations that are intended to be applied once
 * without real time preview (like a trimming tool that only applies the bisect operation once
 * after finishing the gesture as the bisect operation is too heavy to be computed in real time for
 * a preview).
 */
wmOperatorStatus WM_gesture_straightline_oneshot_modal(bContext *C,
                                                       wmOperator *op,
                                                       const wmEvent *event);
void WM_gesture_straightline_cancel(bContext *C, wmOperator *op);

/* Gesture manager API. */

/**
 * Context checked on having screen, window and area.
 */
wmGesture *WM_gesture_new(wmWindow *window, const ARegion *region, const wmEvent *event, int type);
void WM_gesture_end(wmWindow *win, wmGesture *gesture);
void WM_gestures_remove(wmWindow *win);
void WM_gestures_free_all(wmWindow *win);
bool WM_gesture_is_modal_first(const wmGesture *gesture);

/* File-selecting support. */

/**
 * The idea here is to keep a handler alive on window queue, owning the operator.
 * The file window can send event to make it execute, thus ensuring
 * executing happens outside of lower level queues, with UI refreshed.
 * Should also allow multi-window solutions.
 */
void WM_event_add_fileselect(bContext *C, wmOperator *op);
void WM_event_fileselect_event(wmWindowManager *wm, void *ophandle, int eventval);

/* Event consecutive data. */

/** Return a borrowed reference to the custom-data. */
void *WM_event_consecutive_data_get(wmWindow *win, const char *id);
/** Set the custom-data (and own the pointer), free with #MEM_freeN. */
void WM_event_consecutive_data_set(wmWindow *win, const char *id, void *custom_data);
/** Clear and free the consecutive custom-data. */
void WM_event_consecutive_data_free(wmWindow *win);

/**
 * Sets the active region for this space from the context.
 *
 * \see #BKE_area_find_region_active_win
 */
void WM_operator_region_active_win_set(bContext *C);

/**
 * Indented for use in a selection (picking) operators #wmOperatorType::invoke callback
 * to implement click-drag, where the initial click selects and the drag action
 * grabs or performs box-select (for example).
 *
 * - In this case, returning `OPERATOR_FINISHED` causes the PRESS event
 *   to be handled and prevents further CLICK (on release) or DRAG (on cursor motion)
 *   from being generated & handled.
 *
 * - Returning `OPERATOR_FINISHED | OPERATOR_PASS_THROUGH` allows for CLICK/DRAG but only makes
 *   sense if the event's value is PRESS. If the operator was already mapped to a CLICK/DRAG event,
 *   a single CLICK/DRAG could invoke multiple operators.
 *
 * This function handles the details of checking the operator return value,
 * clearing #OPERATOR_PASS_THROUGH when the #wmEvent::val is not #KM_PRESS.
 *
 * \note Combining selection with other actions should only be used
 * in situations where selecting doesn't change the visibility of other items.
 * Since it means for example click-drag to box select could hide-show elements the user
 * intended to box-select. In this case it's preferred to select on CLICK instead of PRESS
 * (see the Outliner use of click-drag).
 */
wmOperatorStatus WM_operator_flag_only_pass_through_on_press(wmOperatorStatus retval,
                                                             const wmEvent *event);

/* Drag and drop. */

/**
 * Start dragging immediately with the given data.
 * Note that \a poin should be valid allocated and not on stack.
 */
void WM_event_start_drag(
    bContext *C, int icon, eWM_DragDataType type, void *poin, unsigned int flags);
/**
 * Create and fill the dragging data, but don't start dragging just yet (unlike
 * #WM_event_start_drag()). Must be followed up by #WM_event_start_prepared_drag(), otherwise the
 * returned pointer will leak memory.
 *
 * Note that \a poin should be valid allocated and not on stack.
 */
wmDrag *WM_drag_data_create(
    bContext *C, int icon, eWM_DragDataType type, void *poin, unsigned int flags);
/**
 * Invoke dragging using the given \a drag data.
 */
void WM_event_start_prepared_drag(bContext *C, wmDrag *drag);
void WM_event_drag_image(wmDrag *drag, const ImBuf *imb, float scale);
/**
 * Overrides the `drag.poin` event to include all selected files in the space file where the event
 * started.
 */
void WM_event_drag_path_override_poin_data_with_space_file_paths(const bContext *, wmDrag *drag);
void WM_event_drag_preview_icon(wmDrag *drag, int icon_id);
void WM_drag_free(wmDrag *drag);
void WM_drag_data_free(eWM_DragDataType dragtype, void *poin);
void WM_drag_free_list(ListBase *lb);
wmDropBox *WM_dropbox_add(ListBase *lb,
                          const char *idname,
                          bool (*poll)(bContext *C, wmDrag *drag, const wmEvent *event),
                          void (*copy)(bContext *C, wmDrag *drag, wmDropBox *drop),
                          void (*cancel)(Main *bmain, wmDrag *drag, wmDropBox *drop),
                          WMDropboxTooltipFunc tooltip);
/**
 * Ensure operator pointers & properties are valid after operators have been added/removed.
 */
void WM_dropbox_update_ot();

void WM_drag_draw_item_name_fn(bContext *C, wmWindow *win, wmDrag *drag, const int xy[2]);
void WM_drag_draw_default_fn(bContext *C, wmWindow *win, wmDrag *drag, const int xy[2]);
/**
 * `spaceid` / `regionid` are zero for window drop maps.
 */
ListBase *WM_dropboxmap_find(const char *idname, int spaceid, int regionid);

/* ID drag and drop. */

/**
 * \param flag_extra: Additional linking flags (from #eFileSel_Params_Flag).
 */
ID *WM_drag_asset_id_import(const bContext *C, wmDragAsset *asset_drag, int flag_extra);
bool WM_drag_asset_will_import_linked(const wmDrag *drag);
void WM_drag_add_local_ID(wmDrag *drag, ID *id, ID *from_parent);
ID *WM_drag_get_local_ID(const wmDrag *drag, short idcode);
ID *WM_drag_get_local_ID_from_event(const wmEvent *event, short idcode);
/**
 * Check if the drag data is either a local ID or an external ID asset of type \a idcode.
 */
bool WM_drag_is_ID_type(const wmDrag *drag, int idcode);

/**
 * \note Does not store \a asset in any way, so it's fine to pass a temporary.
 */
wmDragAsset *WM_drag_create_asset_data(const blender::asset_system::AssetRepresentation *asset,
                                       const AssetImportSettings &import_settings);

wmDragAsset *WM_drag_get_asset_data(const wmDrag *drag, int idcode);
AssetMetaData *WM_drag_get_asset_meta_data(const wmDrag *drag, int idcode);
/**
 * When dragging a local ID, return that. Otherwise, if dragging an asset-handle, link or append
 * that depending on what was chosen by the drag-box (currently append only in fact).
 *
 * Use #WM_drag_free_imported_drag_ID() as cancel callback of the drop-box, so that the asset
 * import is rolled back if the drop operator fails.
 */
ID *WM_drag_get_local_ID_or_import_from_asset(const bContext *C, const wmDrag *drag, int idcode);

/**
 * \brief Free asset ID imported for canceled drop.
 *
 * If the asset was imported (linked/appended) using #WM_drag_get_local_ID_or_import_from_asset()`
 * (typically via a #wmDropBox.copy() callback), we want the ID to be removed again if the drop
 * operator cancels.
 * This is for use as #wmDropBox.cancel() callback.
 */
void WM_drag_free_imported_drag_ID(Main *bmain, wmDrag *drag, wmDropBox *drop);

wmDragAssetCatalog *WM_drag_get_asset_catalog_data(const wmDrag *drag);

/**
 * \note Does not store \a asset in any way, so it's fine to pass a temporary.
 */
void WM_drag_add_asset_list_item(wmDrag *drag,
                                 const blender::asset_system::AssetRepresentation *asset);

const ListBase *WM_drag_asset_list_get(const wmDrag *drag);

const char *WM_drag_get_item_name(wmDrag *drag);

/* Paths drag and drop. */
/**
 * \param paths: The paths to drag. Values will be copied into the drag data so the passed strings
 * may be destructed.
 */
wmDragPath *WM_drag_create_path_data(blender::Span<const char *> paths);
/**
 *  If `drag` contains path data, returns the first path int he path list.
 */
const char *WM_drag_get_single_path(const wmDrag *drag);
/**
 * If `drag` contains path data, returns the first path in the path list that matches a
 * a `file_type`.
 *
 * \param drag: The drag that could contain drag path data.
 * \param file_type: #eFileSel_File_Types bit flag.
 */
const char *WM_drag_get_single_path(const wmDrag *drag, int file_type);
blender::Span<std::string> WM_drag_get_paths(const wmDrag *drag);
/**
 * If `drag` contains path data, returns if any file path match a `file_type`.
 *
 * \param drag: The drag that could contain drag path data.
 * \param file_type: #eFileSel_File_Types bit flag.
 */
bool WM_drag_has_path_file_type(const wmDrag *drag, int file_type);
/**
 * Note that even though the enum return type uses bit-flags, this should never have multiple
 * type-bits set, so `ELEM()` like comparison is possible. To check all paths or to do a bit-flag
 * check use `WM_drag_has_path_file_type(drag, file_type)` instead.
 */
int /*eFileSel_File_Types*/ WM_drag_get_path_file_type(const wmDrag *drag);

const std::string &WM_drag_get_string(const wmDrag *drag);
std::string WM_drag_get_string_firstline(const wmDrag *drag);

/* Set OpenGL viewport and scissor. */
void wmViewport(const rcti *winrct);
void wmPartialViewport(rcti *drawrct, const rcti *winrct, const rcti *partialrct);
void wmWindowViewport(const wmWindow *win);
void wmWindowViewport_ex(const wmWindow *win, float offset);

/* OpenGL utilities with safety check. */
void wmOrtho2(float x1, float x2, float y1, float y2);
/* Use for conventions (avoid hard-coded offsets all over). */

/**
 * Default pixel alignment for regions.
 */
void wmOrtho2_region_pixelspace(const ARegion *region);
void wmOrtho2_pixelspace(float x, float y);
void wmGetProjectionMatrix(float mat[4][4], const rcti *winrct);

/* Threaded Jobs Manager. */
enum eWM_JobFlag {
  WM_JOB_PRIORITY = (1 << 0),
  /**
   * Only one render job can run at a time, this tags them a such. New jobs with this flag will
   * wait on previous ones to finish then.
   */
  WM_JOB_EXCL_RENDER = (1 << 1),
  WM_JOB_PROGRESS = (1 << 2),
};
ENUM_OPERATORS(eWM_JobFlag, WM_JOB_PROGRESS);

/**
 * Identifying jobs by owner alone is unreliable, this isn't saved, order can change.
 */
enum eWM_JobType {
  /** Not a real type, use for querying any type. */
  WM_JOB_TYPE_ANY = 0,

  WM_JOB_TYPE_COMPOSITE,
  WM_JOB_TYPE_RENDER,
  WM_JOB_TYPE_RENDER_PREVIEW, /* UI preview. */
  /** Job for the UI to load previews from the file system (uses OS thumbnail cache). */
  WM_JOB_TYPE_LOAD_PREVIEW, /* UI preview. */
  WM_JOB_TYPE_OBJECT_SIM_OCEAN,
  WM_JOB_TYPE_OBJECT_SIM_FLUID,
  WM_JOB_TYPE_OBJECT_BAKE_TEXTURE,
  WM_JOB_TYPE_OBJECT_BAKE,
  WM_JOB_TYPE_FILESEL_READDIR,
  WM_JOB_TYPE_ASSET_LIBRARY_LOAD,
  WM_JOB_TYPE_CLIP_BUILD_PROXY,
  WM_JOB_TYPE_CLIP_TRACK_MARKERS,
  WM_JOB_TYPE_CLIP_SOLVE_CAMERA,
  WM_JOB_TYPE_CLIP_PREFETCH,
  WM_JOB_TYPE_SEQ_BUILD_PROXY,
  WM_JOB_TYPE_SEQ_BUILD_PREVIEW,
  WM_JOB_TYPE_POINTCACHE,
  WM_JOB_TYPE_DPAINT_BAKE,
  WM_JOB_TYPE_ALEMBIC_IMPORT,
  WM_JOB_TYPE_ALEMBIC_EXPORT,
  WM_JOB_TYPE_USD_IMPORT,
  WM_JOB_TYPE_USD_EXPORT,
  WM_JOB_TYPE_SHADER_COMPILATION,
  WM_JOB_TYPE_STUDIOLIGHT,
  WM_JOB_TYPE_LIGHT_BAKE,
  WM_JOB_TYPE_FSMENU_BOOKMARK_VALIDATE,
  WM_JOB_TYPE_QUADRIFLOW_REMESH,
  WM_JOB_TYPE_TRACE_IMAGE,
  WM_JOB_TYPE_LINEART,
  WM_JOB_TYPE_SEQ_DRAW_THUMBNAIL,
  WM_JOB_TYPE_SEQ_DRAG_DROP_PREVIEW,
  WM_JOB_TYPE_CALCULATE_SIMULATION_NODES,
  WM_JOB_TYPE_BAKE_GEOMETRY_NODES,
  WM_JOB_TYPE_UV_PACK,
  /* Add as needed, bake, seq proxy build
   * if having hard coded values is a problem. */
};

/**
 * \return current job or adds new job, but doesn't run it.
 *
 * \note every owner only gets a single running job of the same \a job_type (or with the
 * #WM_JOB_EXCL_RENDER flag). Adding a new one will wait for the running job to finish.
 */
wmJob *WM_jobs_get(wmWindowManager *wm,
                   wmWindow *win,
                   const void *owner,
                   const char *name,
                   eWM_JobFlag flag,
                   eWM_JobType job_type);

/**
 * Returns true if job runs, for UI (progress) indicators.
 */
bool WM_jobs_test(const wmWindowManager *wm, const void *owner, int job_type);
float WM_jobs_progress(const wmWindowManager *wm, const void *owner);
const char *WM_jobs_name(const wmWindowManager *wm, const void *owner);
/**
 * Time that job started.
 */
double WM_jobs_starttime(const wmWindowManager *wm, const void *owner);
void *WM_jobs_customdata_from_type(wmWindowManager *wm, const void *owner, int job_type);

bool WM_jobs_is_running(const wmJob *wm_job);
bool WM_jobs_is_stopped(const wmWindowManager *wm, const void *owner);
void *WM_jobs_customdata_get(wmJob *wm_job);
void WM_jobs_customdata_set(wmJob *wm_job, void *customdata, void (*free)(void *));
void WM_jobs_timer(wmJob *wm_job, double time_step, unsigned int note, unsigned int endnote);
void WM_jobs_delay_start(wmJob *wm_job, double delay_time);

using wm_jobs_start_callback = void (*)(void *custom_data, wmJobWorkerStatus *worker_status);
void WM_jobs_callbacks(wmJob *wm_job,
                       wm_jobs_start_callback startjob,
                       void (*initjob)(void *),
                       void (*update)(void *),
                       void (*endjob)(void *));

void WM_jobs_callbacks_ex(wmJob *wm_job,
                          wm_jobs_start_callback startjob,
                          void (*initjob)(void *),
                          void (*update)(void *),
                          void (*endjob)(void *),
                          void (*completed)(void *),
                          void (*canceled)(void *));

/**
 * Register the given \a wm_job and try to start it immediately.
 *
 * The new \a wm_job will not start immediately and wait for other blocking jobs
 * to end in some way if:
 * - the new job is flagged with #WM_JOB_EXCL_RENDER and another job with the same flag is already
 *   running (blocks it), or...
 * - the new job is __not__ flagged with #WM_JOB_EXCL_RENDER and a job of the same #eWM_JobType is
 *   already running (blocks it).
 *
 * If the new \a wm_job is flagged with #WM_JOB_PRIORITY, it will request other blocking jobs to
 * stop (using #WM_jobs_stop(), so this doesn't take immediate effect) rather than finish its work.
 */
void WM_jobs_start(wmWindowManager *wm, wmJob *wm_job);
/**
 * Signal all jobs of this type and owner (if non-null) to stop, timer is required to get
 * handled.
 *
 * Don't pass #WM_JOB_TYPE_ANY as \a job_type. Use #WM_jobs_stop_all_from_owner() instead.
 */
void WM_jobs_stop_type(wmWindowManager *wm, const void *owner, eWM_JobType job_type);
/**
 * Signal all jobs from this owner to stop, timer is required to get handled.
 *
 * Beware of the impact of calling this. For example passing the scene will stop **all** jobs
 * having the scene as owner, even otherwise unrelated jobs.
 */
void WM_jobs_stop_all_from_owner(wmWindowManager *wm, const void *owner) ATTR_NONNULL();
/**
 * Wait until every job ended.
 */
void WM_jobs_kill_all(wmWindowManager *wm);
/**
 * Wait until every job ended, except for one owner (used in undo to keep screen job alive).
 */
void WM_jobs_kill_all_except(wmWindowManager *wm, const void *owner);
/**
 * Terminate thread and timer of all jobs of this type and owner (if non-null).
 *
 * Don't pass #WM_JOB_TYPE_ANY as \a job_type. Use #WM_jobs_kill_all_from_owner() instead.
 */
void WM_jobs_kill_type(wmWindowManager *wm, const void *owner, int job_type);
/**
 * Terminate thread and timer of all jobs from this owner.
 *
 * Beware of the impact of calling this. For example passing the scene will kill **all** jobs
 * having the scene as owner, even otherwise unrelated jobs.
 */
void WM_jobs_kill_all_from_owner(wmWindowManager *wm, const void *owner) ATTR_NONNULL();

bool WM_jobs_has_running(const wmWindowManager *wm);
bool WM_jobs_has_running_type(const wmWindowManager *wm, int job_type);

void WM_job_main_thread_lock_acquire(wmJob *wm_job);
void WM_job_main_thread_lock_release(wmJob *wm_job);

/* Clipboard. */

/**
 * Return text from the clipboard.
 * \param selection: Use the "primary" clipboard, see: #WM_CAPABILITY_PRIMARY_CLIPBOARD.
 * \param ensure_utf8: Ensure the resulting string does not contain invalid UTF8 encoding.
 */
char *WM_clipboard_text_get(bool selection, bool ensure_utf8, int *r_len);
/**
 * Convenience function for pasting to areas of Blender which don't support newlines.
 */
char *WM_clipboard_text_get_firstline(bool selection, bool ensure_utf8, int *r_len);

void WM_clipboard_text_set(const char *buf, bool selection);

/**
 * Returns true if the clipboard contains an image.
 */
bool WM_clipboard_image_available();

/**
 * Get image data from the clipboard.
 * \return The image or null when not found. Caller must free.
 */
ImBuf *WM_clipboard_image_get();

/**
 * Put image data to the clipboard.
 *
 * \param ibuf: the image to set the clipboard to.
 */
bool WM_clipboard_image_set_byte_buffer(ImBuf *ibuf) ATTR_NONNULL(1);

/* Progress. */

void WM_progress_set(wmWindow *win, float progress);
void WM_progress_clear(wmWindow *win);

/* Draw (for screenshot). */

void *WM_draw_cb_activate(wmWindow *win,
                          void (*draw)(const wmWindow *win, void *customdata),
                          void *customdata);
void WM_draw_cb_exit(wmWindow *win, void *handle);
/**
 * High level function to redraw windows.
 *
 * \warning this should be avoided by operators and low-level IO functionality
 * because drawing relies on the event system & depsgraph preparing data for display.
 * An explicit call to draw is error prone since it may attempt to show stale data.
 *
 * With some rare exceptions which require a redraw (e.g. screen-shot & sample screen color)
 * explicitly redrawing should be avoided, see: #92704, #93950, #97627 & #98462.
 */
void WM_redraw_windows(bContext *C);

void WM_draw_region_viewport_ensure(Scene *scene, ARegion *region, short space_type);
void WM_draw_region_viewport_bind(ARegion *region);
void WM_draw_region_viewport_unbind(ARegion *region);

/* Region drawing. */

void WM_draw_region_free(ARegion *region);
GPUViewport *WM_draw_region_get_viewport(ARegion *region);
GPUViewport *WM_draw_region_get_bound_viewport(ARegion *region);

int WM_main_playanim(int argc, const char **argv);

/**
 * Debugging only, convenience function to write on crash.
 * Convenient to save a blend file from a debugger.
 */
bool write_crash_blend();

bool WM_autosave_is_scheduled(wmWindowManager *wm);
/** Flushes all changes from edit modes and stores the auto-save file. */
void WM_autosave_write(wmWindowManager *wm, Main *bmain);

/**
 * Lock the interface for any communication.
 */
void WM_set_locked_interface(wmWindowManager *wm, bool lock);

void WM_event_tablet_data_default_set(wmTabletData *tablet_data);

/**
 * For testing only, see #G_FLAG_EVENT_SIMULATE.
 */
wmEvent *WM_event_add_simulate(wmWindow *win, const wmEvent *event_to_add);

const char *WM_window_cursor_keymap_status_get(const wmWindow *win,
                                               int button_index,
                                               int type_index);
void WM_window_cursor_keymap_status_refresh(bContext *C, wmWindow *win);

void WM_window_status_area_tag_redraw(wmWindow *win);
/**
 * Similar to #BKE_screen_area_map_find_area_xy and related functions,
 * use here since the area is stored in the window manager.
 */
ScrArea *WM_window_status_area_find(wmWindow *win, bScreen *screen);
bool WM_window_modal_keymap_status_draw(bContext *C, wmWindow *win, uiLayout *layout);

/* `wm_event_query.cc` */

/**
 * For debugging only, getting inspecting events manually is tedious.
 */
void WM_event_print(const wmEvent *event);

/**
 * For modal callbacks, check configuration for how to interpret exit when dragging.
 */
bool WM_event_is_modal_drag_exit(const wmEvent *event,
                                 short init_event_type,
                                 short init_event_val);
bool WM_event_is_mouse_drag(const wmEvent *event);
bool WM_event_is_mouse_drag_or_press(const wmEvent *event);
int WM_event_drag_direction(const wmEvent *event);
char WM_event_utf8_to_ascii(const wmEvent *event) ATTR_NONNULL(1) ATTR_WARN_UNUSED_RESULT;

/**
 * Detect motion between selection (callers should only use this for selection picking),
 * typically mouse press/click events.
 *
 * \param mval: Region relative coordinates, call with (-1, -1) resets the last cursor location.
 * \returns True when there was motion since last called.
 *
 * NOTE(@ideasman42): The logic used here isn't foolproof.
 * It's possible that users move the cursor past #WM_EVENT_CURSOR_MOTION_THRESHOLD then back to
 * a position within the threshold (between mouse clicks).
 * In practice users never reported this since the threshold is very small (a few pixels).
 * To prevent the unlikely case of values matching from another region,
 * changing regions resets this value to (-1, -1).
 */
bool WM_cursor_test_motion_and_update(const int mval[2]) ATTR_NONNULL(1) ATTR_WARN_UNUSED_RESULT;

/**
 * Return true if this event type is a candidate for being flagged as consecutive.
 *
 * See: #WM_EVENT_IS_CONSECUTIVE doc-string.
 */
bool WM_event_consecutive_gesture_test(const wmEvent *event);
/**
 * Return true if this event should break the chain of consecutive gestures.
 * Practically all intentional user input should, key presses or button clicks.
 */
bool WM_event_consecutive_gesture_test_break(const wmWindow *win, const wmEvent *event);

int WM_event_drag_threshold(const wmEvent *event);
bool WM_event_drag_test(const wmEvent *event, const int prev_xy[2]);
bool WM_event_drag_test_with_delta(const wmEvent *event, const int drag_delta[2]);
void WM_event_drag_start_mval(const wmEvent *event, const ARegion *region, int r_mval[2]);
void WM_event_drag_start_mval_fl(const wmEvent *event, const ARegion *region, float r_mval[2]);
void WM_event_drag_start_xy(const wmEvent *event, int r_xy[2]);

/**
 * Event map that takes preferences into account.
 */
int WM_userdef_event_map(int kmitype);
/**
 * Use so we can check if 'wmEvent.type' is released in modal operators.
 *
 * An alternative would be to add a 'wmEvent.type_nokeymap'... or similar.
 */
int WM_userdef_event_type_from_keymap_type(int kmitype);

#ifdef WITH_INPUT_NDOF
blender::float3 WM_event_ndof_translation_get_for_navigation(const wmNDOFMotionData &ndof);
blender::float3 WM_event_ndof_rotation_get_for_navigation(const wmNDOFMotionData &ndof);
<<<<<<< HEAD
blender::float3 WM_event_ndof_translation_get(const wmNDOFMotionData &ndof);
blender::float3 WM_event_ndof_rotation_get(const wmNDOFMotionData &ndof);

float WM_event_ndof_to_axis_angle(const wmNDOFMotionData &ndof, float axis[3]);
void WM_event_ndof_to_quat(const wmNDOFMotionData &ndof, float q[4]);
=======
float WM_event_ndof_rotation_get_axis_angle_for_navigation(const wmNDOFMotionData &ndof,
                                                           float axis[3]);

blender::float3 WM_event_ndof_translation_get(const wmNDOFMotionData &ndof);
blender::float3 WM_event_ndof_rotation_get(const wmNDOFMotionData &ndof);
float WM_event_ndof_rotation_get_axis_angle(const wmNDOFMotionData &ndof, float axis[3]);

>>>>>>> 5280ebc2
#endif /* WITH_INPUT_NDOF */

#ifdef WITH_XR_OPENXR
bool WM_event_is_xr(const wmEvent *event);
#endif

/**
 * If this is a tablet event, return tablet pressure and set `*pen_flip`
 * to 1 if the eraser tool is being used, 0 otherwise.
 */
float WM_event_tablet_data(const wmEvent *event, bool *r_pen_flip, float r_tilt[2]);
bool WM_event_is_tablet(const wmEvent *event);

int WM_event_absolute_delta_x(const wmEvent *event);
int WM_event_absolute_delta_y(const wmEvent *event);

#ifdef WITH_INPUT_IME
bool WM_event_is_ime_switch(const wmEvent *event);
#endif

/* `wm_tooltip.cc` */

using wmTooltipInitFn = ARegion *(*)(bContext *C,
                                     ARegion *region,
                                     int *pass,
                                     double *r_pass_delay,
                                     bool *r_exit_on_event);

void WM_tooltip_immediate_init(
    bContext *C, wmWindow *win, ScrArea *area, ARegion *region, wmTooltipInitFn init);
void WM_tooltip_timer_init_ex(bContext *C,
                              wmWindow *win,
                              ScrArea *area,
                              ARegion *region,
                              wmTooltipInitFn init,
                              double delay);
void WM_tooltip_timer_init(
    bContext *C, wmWindow *win, ScrArea *area, ARegion *region, wmTooltipInitFn init);
void WM_tooltip_timer_clear(bContext *C, wmWindow *win);
void WM_tooltip_clear(bContext *C, wmWindow *win);
void WM_tooltip_init(bContext *C, wmWindow *win);
void WM_tooltip_refresh(bContext *C, wmWindow *win);
double WM_tooltip_time_closed();

/* `wm_utils.cc` */

wmGenericCallback *WM_generic_callback_steal(wmGenericCallback *callback);
void WM_generic_callback_free(wmGenericCallback *callback);

void WM_generic_user_data_free(wmGenericUserData *wm_userdata);

bool WM_region_use_viewport(ScrArea *area, ARegion *region);

/* `wm_platform.cc` */

/**
 * \return Success.
 */
bool WM_platform_associate_set(bool do_register, bool all_users, char **r_error_msg);

#ifdef WITH_XR_OPENXR
/* `wm_xr_session.cc` */

/**
 * Check if the XR-Session was triggered.
 * If an error happened while trying to start a session, this returns false too.
 */
bool WM_xr_session_exists(const wmXrData *xr);
/**
 * Check if the session is running, according to the OpenXR definition.
 */
bool WM_xr_session_is_ready(const wmXrData *xr);
wmXrSessionState *WM_xr_session_state_handle_get(const wmXrData *xr);
ScrArea *WM_xr_session_area_get(const wmXrData *xr);
void WM_xr_session_base_pose_reset(wmXrData *xr);
bool WM_xr_session_state_viewer_pose_location_get(const wmXrData *xr, float r_location[3]);
bool WM_xr_session_state_viewer_pose_rotation_get(const wmXrData *xr, float r_rotation[4]);
bool WM_xr_session_state_viewer_pose_matrix_info_get(const wmXrData *xr,
                                                     float r_viewmat[4][4],
                                                     float *r_focal_len);
bool WM_xr_session_state_controller_grip_location_get(const wmXrData *xr,
                                                      unsigned int subaction_idx,
                                                      float r_location[3]);
bool WM_xr_session_state_controller_grip_rotation_get(const wmXrData *xr,
                                                      unsigned int subaction_idx,
                                                      float r_rotation[4]);
bool WM_xr_session_state_controller_aim_location_get(const wmXrData *xr,
                                                     unsigned int subaction_idx,
                                                     float r_location[3]);
bool WM_xr_session_state_controller_aim_rotation_get(const wmXrData *xr,
                                                     unsigned int subaction_idx,
                                                     float r_rotation[4]);
bool WM_xr_session_state_nav_location_get(const wmXrData *xr, float r_location[3]);
void WM_xr_session_state_nav_location_set(wmXrData *xr, const float location[3]);
bool WM_xr_session_state_nav_rotation_get(const wmXrData *xr, float r_rotation[4]);
void WM_xr_session_state_nav_rotation_set(wmXrData *xr, const float rotation[4]);
bool WM_xr_session_state_nav_scale_get(const wmXrData *xr, float *r_scale);
void WM_xr_session_state_nav_scale_set(wmXrData *xr, float scale);
void WM_xr_session_state_navigation_reset(wmXrSessionState *state);

ARegionType *WM_xr_surface_controller_region_type_get();

/* `wm_xr_actions.cc`. */

/* XR action functions to be called pre-XR session start.
 * NOTE: The "destroy" functions can also be called post-session start. */

bool WM_xr_action_set_create(wmXrData *xr, const char *action_set_name);
void WM_xr_action_set_destroy(wmXrData *xr, const char *action_set_name);
bool WM_xr_action_create(wmXrData *xr,
                         const char *action_set_name,
                         const char *action_name,
                         eXrActionType type,
                         const ListBase *user_paths,
                         wmOperatorType *ot,
                         IDProperty *op_properties,
                         const char *haptic_name,
                         const int64_t *haptic_duration,
                         const float *haptic_frequency,
                         const float *haptic_amplitude,
                         eXrOpFlag op_flag,
                         eXrActionFlag action_flag,
                         eXrHapticFlag haptic_flag);
void WM_xr_action_destroy(wmXrData *xr, const char *action_set_name, const char *action_name);
bool WM_xr_action_binding_create(wmXrData *xr,
                                 const char *action_set_name,
                                 const char *action_name,
                                 const char *profile_path,
                                 const ListBase *user_paths,
                                 const ListBase *component_paths,
                                 const float *float_thresholds,
                                 const eXrAxisFlag *axis_flags,
                                 const wmXrPose *poses);
void WM_xr_action_binding_destroy(wmXrData *xr,
                                  const char *action_set_name,
                                  const char *action_name,
                                  const char *profile_path);

/**
 * If action_set_name is NULL, then all action sets will be treated as active.
 */
bool WM_xr_active_action_set_set(wmXrData *xr, const char *action_set_name, bool delayed);

bool WM_xr_controller_pose_actions_set(wmXrData *xr,
                                       const char *action_set_name,
                                       const char *grip_action_name,
                                       const char *aim_action_name);

/**
 * XR action functions to be called post-XR session start.
 */
bool WM_xr_action_state_get(const wmXrData *xr,
                            const char *action_set_name,
                            const char *action_name,
                            const char *subaction_path,
                            wmXrActionState *r_state);
bool WM_xr_haptic_action_apply(wmXrData *xr,
                               const char *action_set_name,
                               const char *action_name,
                               const char *subaction_path,
                               const int64_t *duration,
                               const float *frequency,
                               const float *amplitude);
void WM_xr_haptic_action_stop(wmXrData *xr,
                              const char *action_set_name,
                              const char *action_name,
                              const char *subaction_path);

/* `wm_xr_actionmap.cc` */

XrActionMap *WM_xr_actionmap_new(wmXrRuntimeData *runtime,
                                 const char *name,
                                 bool replace_existing);
/**
 * Ensure unique name among all action maps.
 */
void WM_xr_actionmap_ensure_unique(wmXrRuntimeData *runtime, XrActionMap *actionmap);
XrActionMap *WM_xr_actionmap_add_copy(wmXrRuntimeData *runtime, XrActionMap *am_src);
bool WM_xr_actionmap_remove(wmXrRuntimeData *runtime, XrActionMap *actionmap);
XrActionMap *WM_xr_actionmap_find(wmXrRuntimeData *runtime, const char *name);
void WM_xr_actionmap_clear(XrActionMap *actionmap);
void WM_xr_actionmaps_clear(wmXrRuntimeData *runtime);
ListBase *WM_xr_actionmaps_get(wmXrRuntimeData *runtime);
short WM_xr_actionmap_active_index_get(const wmXrRuntimeData *runtime);
void WM_xr_actionmap_active_index_set(wmXrRuntimeData *runtime, short idx);
short WM_xr_actionmap_selected_index_get(const wmXrRuntimeData *runtime);
void WM_xr_actionmap_selected_index_set(wmXrRuntimeData *runtime, short idx);

XrActionMapItem *WM_xr_actionmap_item_new(XrActionMap *actionmap,
                                          const char *name,
                                          bool replace_existing);
/**
 * Ensure unique name among all action map items.
 */
void WM_xr_actionmap_item_ensure_unique(XrActionMap *actionmap, XrActionMapItem *ami);
XrActionMapItem *WM_xr_actionmap_item_add_copy(XrActionMap *actionmap, XrActionMapItem *ami_src);
bool WM_xr_actionmap_item_remove(XrActionMap *actionmap, XrActionMapItem *ami);
XrActionMapItem *WM_xr_actionmap_item_find(XrActionMap *actionmap, const char *name);
/**
 * Similar to #wm_xr_actionmap_item_properties_set()
 * but checks for the #eXrActionType and #wmOperatorType having changed.
 */
void WM_xr_actionmap_item_properties_update_ot(XrActionMapItem *ami);

XrActionMapBinding *WM_xr_actionmap_binding_new(XrActionMapItem *ami,
                                                const char *name,
                                                bool replace_existing);
/**
 * Ensure unique name among all action map bindings.
 */
void WM_xr_actionmap_binding_ensure_unique(XrActionMapItem *ami, XrActionMapBinding *amb);
XrActionMapBinding *WM_xr_actionmap_binding_add_copy(XrActionMapItem *ami,
                                                     XrActionMapBinding *amb_src);
bool WM_xr_actionmap_binding_remove(XrActionMapItem *ami, XrActionMapBinding *amb);
XrActionMapBinding *WM_xr_actionmap_binding_find(XrActionMapItem *ami, const char *name);
#endif /* WITH_XR_OPENXR */<|MERGE_RESOLUTION|>--- conflicted
+++ resolved
@@ -2013,21 +2013,12 @@
 #ifdef WITH_INPUT_NDOF
 blender::float3 WM_event_ndof_translation_get_for_navigation(const wmNDOFMotionData &ndof);
 blender::float3 WM_event_ndof_rotation_get_for_navigation(const wmNDOFMotionData &ndof);
-<<<<<<< HEAD
-blender::float3 WM_event_ndof_translation_get(const wmNDOFMotionData &ndof);
-blender::float3 WM_event_ndof_rotation_get(const wmNDOFMotionData &ndof);
-
-float WM_event_ndof_to_axis_angle(const wmNDOFMotionData &ndof, float axis[3]);
-void WM_event_ndof_to_quat(const wmNDOFMotionData &ndof, float q[4]);
-=======
 float WM_event_ndof_rotation_get_axis_angle_for_navigation(const wmNDOFMotionData &ndof,
                                                            float axis[3]);
 
 blender::float3 WM_event_ndof_translation_get(const wmNDOFMotionData &ndof);
 blender::float3 WM_event_ndof_rotation_get(const wmNDOFMotionData &ndof);
 float WM_event_ndof_rotation_get_axis_angle(const wmNDOFMotionData &ndof, float axis[3]);
-
->>>>>>> 5280ebc2
 #endif /* WITH_INPUT_NDOF */
 
 #ifdef WITH_XR_OPENXR
