--- conflicted
+++ resolved
@@ -97,12 +97,8 @@
 
 void WM_main(struct bContext *C) ATTR_NORETURN;
 
-<<<<<<< HEAD
 bool 		WM_init_game		(struct bContext *C);
 void		WM_init_splash		(struct bContext *C);
-=======
-void WM_init_splash(struct bContext *C);
->>>>>>> c8fc23fd
 
 void WM_init_opengl(struct Main *bmain);
 
