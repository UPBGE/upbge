--- conflicted
+++ resolved
@@ -50,18 +50,11 @@
 #define _EVT_MOUSE_MIN 0x0001
 
   /* MOUSE: 0x000x, 0x001x. */
-<<<<<<< HEAD
-  LEFTMOUSE = 0x0001,
-  MIDDLEMOUSE = 0x0002,
-  RIGHTMOUSE = 0x0003,
-  MOUSEMOVE = 0x0004,
-  ACTIONMOUSE = 0x0005,
-=======
   LEFTMOUSE = 0x0001,   /* 1 */
   MIDDLEMOUSE = 0x0002, /* 2 */
   RIGHTMOUSE = 0x0003,  /* 3 */
   MOUSEMOVE = 0x0004,   /* 4 */
->>>>>>> a5a4e75a
+  ACTIONMOUSE = 0x0005,
   /* Extra mouse buttons. */
   BUTTON4MOUSE = 0x0007, /* 7 */
   BUTTON5MOUSE = 0x0008, /* 8 */
