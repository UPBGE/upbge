--- conflicted
+++ resolved
@@ -144,7 +144,7 @@
 
 void wm_test_autorun_revert_action_set(wmOperatorType *ot, PointerRNA *ptr);
 void wm_test_autorun_warning(bContext *C);
-<<<<<<< HEAD
+void wm_test_foreign_file_warning(bContext *C);
 
 /* UPBGE */
 void wm_window_ghostwindow_blenderplayer_ensure(wmWindowManager *wm,
@@ -153,7 +153,4 @@
                                                 bool first_time_window);
 
 void wm_window_ghostwindow_embedded_ensure(wmWindowManager *wm, wmWindow *win);
-/* End of UPBGE */
-=======
-void wm_test_foreign_file_warning(bContext *C);
->>>>>>> 76c5bdf0
+/* End of UPBGE */