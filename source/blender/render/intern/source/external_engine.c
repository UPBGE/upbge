/*
 * ***** BEGIN GPL LICENSE BLOCK *****
 *
 * This program is free software; you can redistribute it and/or
 * modify it under the terms of the GNU General Public License
 * as published by the Free Software Foundation; either version 2
 * of the License, or (at your option) any later version. 
 *
 * This program is distributed in the hope that it will be useful,
 * but WITHOUT ANY WARRANTY; without even the implied warranty of
 * MERCHANTABILITY or FITNESS FOR A PARTICULAR PURPOSE.  See the
 * GNU General Public License for more details.
 *
 * You should have received a copy of the GNU General Public License
 * along with this program; if not, write to the Free Software Foundation,
 * Inc., 51 Franklin Street, Fifth Floor, Boston, MA 02110-1301, USA.
 *
 * The Original Code is Copyright (C) 2006 Blender Foundation.
 * All rights reserved.
 *
 * The Original Code is: all of this file.
 *
 * Contributor(s): none yet.
 *
 * ***** END GPL LICENSE BLOCK *****
 */

/** \file blender/render/intern/source/external_engine.c
 *  \ingroup render
 */

#include <stddef.h>
#include <stdlib.h>
#include <string.h>

#include "MEM_guardedalloc.h"

#include "BLF_translation.h"

#include "BLI_listbase.h"
#include "BLI_string.h"
#include "BLI_utildefines.h"

#include "BKE_global.h"
#include "BKE_report.h"
#include "BKE_scene.h"

#include "IMB_imbuf.h"
#include "IMB_imbuf_types.h"

#ifdef WITH_PYTHON
#include "BPY_extern.h"
#endif

#include "RE_engine.h"
#include "RE_pipeline.h"

#include "initrender.h"
#include "render_types.h"
#include "render_result.h"

/* Render Engine Types */

static RenderEngineType internal_render_type = {
	NULL, NULL,
	"BLENDER_RENDER", N_("Blender Render"), RE_INTERNAL,
	NULL, NULL, NULL, NULL,
	{NULL, NULL, NULL}
};

#ifdef WITH_GAMEENGINE

static RenderEngineType internal_game_type = {
	NULL, NULL,
	"BLENDER_GAME", N_("Blender Game"), RE_INTERNAL | RE_GAME,
	NULL, NULL, NULL, NULL,
	{NULL, NULL, NULL}
};

#endif

ListBase R_engines = {NULL, NULL};

void RE_engines_init(void)
{
	BLI_addtail(&R_engines, &internal_render_type);
#ifdef WITH_GAMEENGINE
	BLI_addtail(&R_engines, &internal_game_type);
#endif
}

void RE_engines_exit(void)
{
	RenderEngineType *type, *next;

	for (type = R_engines.first; type; type = next) {
		next = type->next;

		BLI_remlink(&R_engines, type);

		if (!(type->flag & RE_INTERNAL)) {
			if (type->ext.free)
				type->ext.free(type->ext.data);

			MEM_freeN(type);
		}
	}
}

RenderEngineType *RE_engines_find(const char *idname)
{
	RenderEngineType *type;
	
	type = BLI_findstring(&R_engines, idname, offsetof(RenderEngineType, idname));
	if (!type)
		type = &internal_render_type;

	return type;
}

int RE_engine_is_external(Render *re)
{
	RenderEngineType *type = RE_engines_find(re->r.engine);
	return (type && type->render);
}

/* Create, Free */

RenderEngine *RE_engine_create(RenderEngineType *type)
{
	RenderEngine *engine = MEM_callocN(sizeof(RenderEngine), "RenderEngine");
	engine->type = type;

	return engine;
}

void RE_engine_free(RenderEngine *engine)
{
#ifdef WITH_PYTHON
	if (engine->py_instance) {
		BPY_DECREF(engine->py_instance);
	}
#endif

	if (engine->text)
		MEM_freeN(engine->text);

	MEM_freeN(engine);
}

/* Render Results */

RenderResult *RE_engine_begin_result(RenderEngine *engine, int x, int y, int w, int h, const char *layername)
{
	Render *re = engine->re;
	RenderResult *result;
	rcti disprect;

	/* ensure the coordinates are within the right limits */
	CLAMP(x, 0, re->result->rectx);
	CLAMP(y, 0, re->result->recty);
	CLAMP(w, 0, re->result->rectx);
	CLAMP(h, 0, re->result->recty);

	if (x + w > re->result->rectx)
		w = re->result->rectx - x;
	if (y + h > re->result->recty)
		h = re->result->recty - y;

	/* allocate a render result */
	disprect.xmin = x;
	disprect.xmax = x + w;
	disprect.ymin = y;
	disprect.ymax = y + h;

	result = render_result_new(re, &disprect, 0, RR_USE_MEM, layername);

	/* todo: make this thread safe */

	/* can be NULL if we CLAMP the width or height to 0 */
	if (result) {
		BLI_addtail(&engine->fullresult, result);

		result->tilerect.xmin += re->disprect.xmin;
		result->tilerect.xmax += re->disprect.xmin;
		result->tilerect.ymin += re->disprect.ymin;
		result->tilerect.ymax += re->disprect.ymin;
	}

	return result;
}

void RE_engine_update_result(RenderEngine *engine, RenderResult *result)
{
	Render *re = engine->re;

	if (result) {
		result->renlay = result->layers.first; /* weak, draws first layer always */
		re->display_draw(re->ddh, result, NULL);
	}
}

void RE_engine_end_result(RenderEngine *engine, RenderResult *result, int cancel)
{
	Render *re = engine->re;
	RenderPart *pa;

	if (!result)
		return;

	/* merge. on break, don't merge in result for preview renders, looks nicer */
	if (!cancel) {
		/* for exr tile render, detect tiles that are done */
		for (pa = re->parts.first; pa; pa = pa->next) {
			if (result->tilerect.xmin == pa->disprect.xmin &&
			   result->tilerect.ymin == pa->disprect.ymin &&
			   result->tilerect.xmax == pa->disprect.xmax &&
			   result->tilerect.ymax == pa->disprect.ymax) {
				pa->ready = 1;
			}
		}

<<<<<<< HEAD
		if (re->result->do_exr_tile)
			render_result_exr_file_merge(re->result, result);
		else if (!(re->test_break(re->tbh) && (re->r.scemode & R_PREVIEWBUTS)))
			render_result_merge(re->result, result);

		/* draw */
		if (!re->test_break(re->tbh)) {
			result->renlay = result->layers.first; // weak, draws first layer always
			re->display_draw(re->ddh, result, NULL);
		}
=======
	/* draw */
	if (!re->test_break(re->tbh)) {
		result->renlay = result->layers.first; /* weak, draws first layer always */
		re->display_draw(re->ddh, result, NULL);
>>>>>>> 76629c11
	}

	/* free */
	render_result_free_list(&engine->fullresult, result);
}

/* Cancel */

int RE_engine_test_break(RenderEngine *engine)
{
	Render *re = engine->re;

	if (re)
		return re->test_break(re->tbh);
	
	return 0;
}

/* Statistics */

void RE_engine_update_stats(RenderEngine *engine, const char *stats, const char *info)
{
	Render *re = engine->re;

	/* stats draw callback */
	if (re) {
		re->i.statstr = stats;
		re->i.infostr = info;
		re->stats_draw(re->sdh, &re->i);
		re->i.infostr = NULL;
		re->i.statstr = NULL;
	}

	/* set engine text */
	if (engine->text) {
		MEM_freeN(engine->text);
		engine->text = NULL;
	}

	if (stats && stats[0] && info && info[0])
		engine->text = BLI_sprintfN("%s | %s", stats, info);
	else if (info && info[0])
		engine->text = BLI_strdup(info);
	else if (stats && stats[0])
		engine->text = BLI_strdup(stats);
}

void RE_engine_update_progress(RenderEngine *engine, float progress)
{
	Render *re = engine->re;

	if (re) {
		CLAMP(progress, 0.0f, 1.0f);
		re->progress(re->prh, progress);
	}
}

void RE_engine_report(RenderEngine *engine, int type, const char *msg)
{
	BKE_report(engine->re->reports, type, msg);
}

/* Render */

int RE_engine_render(Render *re, int do_all)
{
	RenderEngineType *type = RE_engines_find(re->r.engine);
	RenderEngine *engine;

	/* verify if we can render */
	if (!type->render)
		return 0;
	if ((re->r.scemode & R_PREVIEWBUTS) && !(type->flag & RE_USE_PREVIEW))
		return 0;
	if (do_all && !(type->flag & RE_USE_POSTPROCESS))
		return 0;
	if (!do_all && (type->flag & RE_USE_POSTPROCESS))
		return 0;

	/* create render result */
	BLI_rw_mutex_lock(&re->resultmutex, THREAD_LOCK_WRITE);
	if (re->result == NULL || !(re->r.scemode & R_PREVIEWBUTS)) {
		int savebuffers;

		if (re->result)
			render_result_free(re->result);

		savebuffers = (re->r.scemode & R_EXR_TILE_FILE) ? RR_USE_EXR : RR_USE_MEM;
		re->result = render_result_new(re, &re->disprect, 0, savebuffers, RR_ALL_LAYERS);
	}
	BLI_rw_mutex_unlock(&re->resultmutex);

	if (re->result == NULL)
		return 1;

	/* set render info */
	re->i.cfra = re->scene->r.cfra;
	BLI_strncpy(re->i.scene_name, re->scene->id.name + 2, sizeof(re->i.scene_name));
	re->i.totface = re->i.totvert = re->i.totstrand = re->i.totlamp = re->i.tothalo = 0;

	/* render */
	engine = RE_engine_create(type);
	engine->re = re;

	if (re->flag & R_ANIMATION)
		engine->flag |= RE_ENGINE_ANIMATION;
	if (re->r.scemode & R_PREVIEWBUTS)
		engine->flag |= RE_ENGINE_PREVIEW;
	engine->camera_override = re->camera_override;

	if ((re->r.scemode & (R_NO_FRAME_UPDATE | R_PREVIEWBUTS)) == 0)
		BKE_scene_update_for_newframe(re->main, re->scene, re->lay);

	initparts(re, FALSE);
	engine->tile_x = re->partx;
	engine->tile_y = re->party;

	if (re->result->do_exr_tile)
		render_result_exr_file_begin(re);

	if (type->update)
		type->update(engine, re->main, re->scene);
	
	if (type->render)
		type->render(engine, re->scene);

	if (re->result->do_exr_tile) {
		BLI_rw_mutex_lock(&re->resultmutex, THREAD_LOCK_WRITE);
		render_result_exr_file_end(re);
		BLI_rw_mutex_unlock(&re->resultmutex);
	}

	engine->tile_x = 0;
	engine->tile_y = 0;
	freeparts(re);

	render_result_free_list(&engine->fullresult, engine->fullresult.first);

	RE_engine_free(engine);

	if (BKE_reports_contain(re->reports, RPT_ERROR))
		G.afbreek = 1;
	
	return 1;
}
<|MERGE_RESOLUTION|>--- conflicted
+++ resolved
@@ -220,7 +220,6 @@
 			}
 		}
 
-<<<<<<< HEAD
 		if (re->result->do_exr_tile)
 			render_result_exr_file_merge(re->result, result);
 		else if (!(re->test_break(re->tbh) && (re->r.scemode & R_PREVIEWBUTS)))
@@ -228,15 +227,9 @@
 
 		/* draw */
 		if (!re->test_break(re->tbh)) {
-			result->renlay = result->layers.first; // weak, draws first layer always
+			result->renlay = result->layers.first; /* weak, draws first layer always */
 			re->display_draw(re->ddh, result, NULL);
 		}
-=======
-	/* draw */
-	if (!re->test_break(re->tbh)) {
-		result->renlay = result->layers.first; /* weak, draws first layer always */
-		re->display_draw(re->ddh, result, NULL);
->>>>>>> 76629c11
 	}
 
 	/* free */
