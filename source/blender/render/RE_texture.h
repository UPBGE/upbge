/*
 * This program is free software; you can redistribute it and/or
 * modify it under the terms of the GNU General Public License
 * as published by the Free Software Foundation; either version 2
 * of the License, or (at your option) any later version.
 *
 * This program is distributed in the hope that it will be useful,
 * but WITHOUT ANY WARRANTY; without even the implied warranty of
 * MERCHANTABILITY or FITNESS FOR A PARTICULAR PURPOSE.  See the
 * GNU General Public License for more details.
 *
 * You should have received a copy of the GNU General Public License
 * along with this program; if not, write to the Free Software Foundation,
 * Inc., 51 Franklin Street, Fifth Floor, Boston, MA 02110-1301, USA.
 *
 * The Original Code is Copyright (C) 2006 by Blender Foundation
 * All rights reserved.
 */
/** \file
 * \ingroup render
 *
 * This include is for non-render pipeline exports (still old cruft here).
 */

#pragma once

#include "BLI_compiler_attrs.h"

<<<<<<< HEAD
/* ~~~~~~~~~~~~~~~~~~~~~~~~~~~~~~~~~~~~~~~~~~~~~~~~~~~~~~~~~~~~~~~~~~~~ */
/* this include is for non-render pipeline exports (still old cruft here) */
/* ~~~~~~~~~~~~~~~~~~~~~~~~~~~~~~~~~~~~~~~~~~~~~~~~~~~~~~~~~~~~~~~~~~~~ */

#include "BLI_compiler_attrs.h"  // UPBGE

=======
>>>>>>> f32b63ec
/* called by meshtools */
struct Depsgraph;
struct ImagePool;
struct MTex;
struct Tex;

#ifdef __cplusplus
extern "C" {
#endif

/* texture_procedural.c */

/**
 * \param pool: Thread pool, may be NULL.
 *
 * \return True if the texture has color, otherwise false.
 */
bool RE_texture_evaluate(const struct MTex *mtex,
                         const float vec[3],
                         const int thread,
                         struct ImagePool *pool,
                         const bool skip_load_image,
                         const bool texnode_preview,
                         /* Return arguments. */
                         float *r_intensity,
                         float r_rgba[4]) ATTR_NONNULL(1, 2, 7, 8);

/**
 * \param in: Destination
 * \param tex: Texture.
 * \param out: Previous color.
 * \param fact Texture strength.
 * \param facg: Button strength value.
 */
void texture_rgb_blend(
    float in[3], const float tex[3], const float out[3], float fact, float facg, int blendtype);
float texture_value_blend(float tex, float out, float fact, float facg, int blendtype);

void RE_texture_rng_init(void);
void RE_texture_rng_exit(void);

/* texture_image.c */

void ibuf_sample(struct ImBuf *ibuf, float fx, float fy, float dx, float dy, float result[4]);

/* texture_pointdensity.c */

struct PointDensity;

void RE_point_density_cache(struct Depsgraph *depsgraph, struct PointDensity *pd);

void RE_point_density_minmax(struct Depsgraph *depsgraph,
                             struct PointDensity *pd,
                             float r_min[3],
                             float r_max[3]);

/**
 * \note Requires #RE_point_density_cache() to be called first.
 * \note Frees point density structure after sampling.
 */
void RE_point_density_sample(struct Depsgraph *depsgraph,
                             struct PointDensity *pd,
                             const int resolution,
                             float *values);

void RE_point_density_free(struct PointDensity *pd);

void RE_point_density_fix_linking(void);

/* texture_procedural.c */

/**
 * Texture evaluation result.
 * \note `tr tg tb ta` have to remain in this order for array access.
 */
typedef struct TexResult {
  float tin, tr, tg, tb, ta;
  int talpha;
  float *nor;
} TexResult;

/* This one uses nodes. */

/**
 * \warning if the texres's values are not declared zero,
 * check the return value to be sure the color values are set before using the r/g/b values,
 * otherwise you may use uninitialized values - Campbell
 *
 * Use it for stuff which is out of render pipeline.
 */
int multitex_ext(struct Tex *tex,
                 float texvec[3],
                 float dxt[3],
                 float dyt[3],
                 int osatex,
                 struct TexResult *texres,
                 const short thread,
                 struct ImagePool *pool,
                 bool scene_color_manage,
                 const bool skip_load_image);

/**
 * Nodes disabled.
 * extern-tex doesn't support nodes (#ntreeBeginExec() can't be called when rendering is going on).
 *
 * Use it for stuff which is out of render pipeline.
 */
int multitex_ext_safe(struct Tex *tex,
                      const float texvec[3],
                      struct TexResult *texres,
                      struct ImagePool *pool,
                      bool scene_color_manage,
                      const bool skip_load_image);

/**
 * Only for internal node usage.
 *
 * this is called from the shader and texture nodes
 * Use it from render pipeline only!
 */
int multitex_nodes(struct Tex *tex,
                   const float texvec[3],
                   float dxt[3],
                   float dyt[3],
                   int osatex,
                   struct TexResult *texres,
                   const short thread,
                   short which_output,
                   struct MTex *mtex,
                   struct ImagePool *pool);

#ifdef __cplusplus
}
#endif<|MERGE_RESOLUTION|>--- conflicted
+++ resolved
@@ -26,15 +26,6 @@
 
 #include "BLI_compiler_attrs.h"
 
-<<<<<<< HEAD
-/* ~~~~~~~~~~~~~~~~~~~~~~~~~~~~~~~~~~~~~~~~~~~~~~~~~~~~~~~~~~~~~~~~~~~~ */
-/* this include is for non-render pipeline exports (still old cruft here) */
-/* ~~~~~~~~~~~~~~~~~~~~~~~~~~~~~~~~~~~~~~~~~~~~~~~~~~~~~~~~~~~~~~~~~~~~ */
-
-#include "BLI_compiler_attrs.h"  // UPBGE
-
-=======
->>>>>>> f32b63ec
 /* called by meshtools */
 struct Depsgraph;
 struct ImagePool;
