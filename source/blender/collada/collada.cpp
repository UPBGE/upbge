/*
 * ***** BEGIN GPL LICENSE BLOCK *****
 *
 * This program is free software; you can redistribute it and/or
 * modify it under the terms of the GNU General Public License
 * as published by the Free Software Foundation; either version 2
 * of the License, or (at your option) any later version.
 *
 * This program is distributed in the hope that it will be useful,
 * but WITHOUT ANY WARRANTY; without even the implied warranty of
 * MERCHANTABILITY or FITNESS FOR A PARTICULAR PURPOSE.  See the
 * GNU General Public License for more details.
 *
 * You should have received a copy of the GNU General Public License
 * along with this program; if not, write to the Free Software Foundation,
 * Inc., 51 Franklin Street, Fifth Floor, Boston, MA 02110-1301, USA.
 *
 * Contributor(s): Chingiz Dyussenov, Arystanbek Dyussenov.
 *
 * ***** END GPL LICENSE BLOCK *****
 */

/** \file blender/collada/collada.cpp
 *  \ingroup collada
 */


/* COLLADABU_ASSERT, may be able to remove later */
#include "COLLADABUPlatform.h"

#include "DocumentExporter.h"
#include "DocumentImporter.h"
#include "ExportSettings.h"
#include "ImportSettings.h"

extern "C"
{
#include "BKE_scene.h"
#include "BKE_context.h"

/* make dummy file */
#include "BLI_fileops.h"
#include "BLI_linklist.h"

int collada_import(bContext *C,
				   const char *filepath,
				   int import_units,
				   int find_chains,
				   int auto_connect,
				   int fix_orientation,
				   int min_chain_length,
				   int keep_bind_info)
{

	ImportSettings import_settings;
	import_settings.filepath         = (char *)filepath;
	import_settings.import_units     = import_units != 0;
	import_settings.auto_connect     = auto_connect != 0;
	import_settings.find_chains      = find_chains != 0;
	import_settings.fix_orientation  = fix_orientation != 0;
	import_settings.min_chain_length = min_chain_length;
	import_settings.keep_bind_info = keep_bind_info !=0;

	DocumentImporter imp(C, &import_settings);
	if (imp.import()) return 1;

	return 0;
}

<<<<<<< HEAD
int collada_export(const EvaluationContext *eval_ctx,
                   Scene *sce,
                   ViewLayer *view_layer,
=======
int collada_export(bContext *C,
>>>>>>> d91f2ac3
                   const char *filepath,

                   int apply_modifiers,
				   BC_export_mesh_type export_mesh_type,

                   int selected,
                   int include_children,
                   int include_armatures,
				   int include_shapekeys,
                   int deform_bones_only,
                   int sampling_rate,

				   int active_uv_only,
				   int include_material_textures,
				   int use_texture_copies,

                   int triangulate,
				   int use_object_instantiation,
				   int use_blender_profile,
				   int sort_by_name,
				   BC_export_transformation_type export_transformation_type,
				   int open_sim,
				   int limit_precision,
				   int keep_bind_info)
{
	ExportSettings export_settings;

	export_settings.filepath                 = (char *)filepath;

	export_settings.apply_modifiers          = apply_modifiers != 0;
	export_settings.export_mesh_type         = export_mesh_type;
	export_settings.selected                 = selected          != 0;
	export_settings.include_children         = include_children  != 0;
	export_settings.include_armatures        = include_armatures != 0;
	export_settings.include_shapekeys        = include_shapekeys != 0;
	export_settings.deform_bones_only        = deform_bones_only != 0;
	export_settings.sampling_rate            = sampling_rate;

	export_settings.active_uv_only           = active_uv_only != 0;
	export_settings.include_material_textures= include_material_textures != 0;
	export_settings.use_texture_copies       = use_texture_copies != 0;

	export_settings.triangulate                = triangulate != 0;
	export_settings.use_object_instantiation   = use_object_instantiation != 0;
	export_settings.use_blender_profile        = use_blender_profile != 0;
	export_settings.sort_by_name               = sort_by_name != 0;
	export_settings.export_transformation_type = export_transformation_type;
	export_settings.open_sim                   = open_sim != 0;
	export_settings.limit_precision = limit_precision != 0;
	export_settings.keep_bind_info = keep_bind_info !=0;

	int includeFilter = OB_REL_NONE;
	if (export_settings.include_armatures) includeFilter |= OB_REL_MOD_ARMATURE;
	if (export_settings.include_children) includeFilter |= OB_REL_CHILDREN_RECURSIVE;

	eObjectSet objectSet = (export_settings.selected) ? OB_SET_SELECTED : OB_SET_ALL;
<<<<<<< HEAD
	export_settings.export_set = BKE_object_relational_superset(view_layer, objectSet, (eObRelationTypes)includeFilter);
=======
	Scene *sce = CTX_data_scene(C);
	export_settings.export_set = BKE_object_relational_superset(sce, objectSet, (eObRelationTypes)includeFilter);
>>>>>>> d91f2ac3
	int export_count = BLI_linklist_count(export_settings.export_set);

	if (export_count == 0) {
		if (export_settings.selected) {
			fprintf(stderr, "Collada: Found no objects to export.\nPlease ensure that all objects which shall be exported are also visible in the 3D Viewport.\n");
		}
		else {
			fprintf(stderr, "Collada: Your scene seems to be empty. No Objects will be exported.\n");
		}
	}
	else {
		if (export_settings.sort_by_name)
			bc_bubble_sort_by_Object_name(export_settings.export_set);
	}

	DocumentExporter exporter(&export_settings);
	int status = exporter.exportCurrentScene(eval_ctx, sce);

	BLI_linklist_free(export_settings.export_set, NULL);

	return (status) ? -1:export_count;
}

/* end extern C */
}<|MERGE_RESOLUTION|>--- conflicted
+++ resolved
@@ -37,6 +37,7 @@
 {
 #include "BKE_scene.h"
 #include "BKE_context.h"
+#include "DEG_depsgraph.h"
 
 /* make dummy file */
 #include "BLI_fileops.h"
@@ -67,13 +68,7 @@
 	return 0;
 }
 
-<<<<<<< HEAD
-int collada_export(const EvaluationContext *eval_ctx,
-                   Scene *sce,
-                   ViewLayer *view_layer,
-=======
 int collada_export(bContext *C,
->>>>>>> d91f2ac3
                    const char *filepath,
 
                    int apply_modifiers,
@@ -100,6 +95,11 @@
 				   int keep_bind_info)
 {
 	ExportSettings export_settings;
+
+	EvaluationContext eval_ctx;
+	CTX_data_eval_ctx(C, &eval_ctx);
+	Scene *sce = CTX_data_scene(C);
+	ViewLayer *view_layer = CTX_data_view_layer(C);
 
 	export_settings.filepath                 = (char *)filepath;
 
@@ -130,12 +130,9 @@
 	if (export_settings.include_children) includeFilter |= OB_REL_CHILDREN_RECURSIVE;
 
 	eObjectSet objectSet = (export_settings.selected) ? OB_SET_SELECTED : OB_SET_ALL;
-<<<<<<< HEAD
+
 	export_settings.export_set = BKE_object_relational_superset(view_layer, objectSet, (eObRelationTypes)includeFilter);
-=======
-	Scene *sce = CTX_data_scene(C);
-	export_settings.export_set = BKE_object_relational_superset(sce, objectSet, (eObRelationTypes)includeFilter);
->>>>>>> d91f2ac3
+
 	int export_count = BLI_linklist_count(export_settings.export_set);
 
 	if (export_count == 0) {
@@ -152,7 +149,7 @@
 	}
 
 	DocumentExporter exporter(&export_settings);
-	int status = exporter.exportCurrentScene(eval_ctx, sce);
+	int status = exporter.exportCurrentScene(&eval_ctx, sce);
 
 	BLI_linklist_free(export_settings.export_set, NULL);
 
