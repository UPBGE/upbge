/*
 * This program is free software; you can redistribute it and/or
 * modify it under the terms of the GNU General Public License
 * as published by the Free Software Foundation; either version 2
 * of the License, or (at your option) any later version.
 *
 * This program is distributed in the hope that it will be useful,
 * but WITHOUT ANY WARRANTY; without even the implied warranty of
 * MERCHANTABILITY or FITNESS FOR A PARTICULAR PURPOSE.  See the
 * GNU General Public License for more details.
 *
 * You should have received a copy of the GNU General Public License
 * along with this program; if not, write to the Free Software Foundation,
 * Inc., 51 Franklin Street, Fifth Floor, Boston, MA 02110-1301, USA.
 *
 * Copyright 2016, Blender Foundation.
 */

/** \file
 * \ingroup draw_engine
 */

#include "DRW_render.h"

#include "BKE_lib_id.h"
#include "BKE_node.h"

#include "BLI_dynstr.h"
#include "BLI_string_utils.h"

#include "MEM_guardedalloc.h"

#include "GPU_material.h"
#include "GPU_shader.h"

#include "NOD_shader.h"

#include "eevee_engine.h"
#include "eevee_private.h"

static const char *filter_defines = "#define HAMMERSLEY_SIZE " STRINGIFY(HAMMERSLEY_SIZE) "\n"
#if defined(IRRADIANCE_SH_L2)
                               "#define IRRADIANCE_SH_L2\n"
#elif defined(IRRADIANCE_CUBEMAP)
                               "#define IRRADIANCE_CUBEMAP\n"
#elif defined(IRRADIANCE_HL2)
                               "#define IRRADIANCE_HL2\n"
#endif
                               "#define NOISE_SIZE 64\n";

static struct {
  /* Probes */
  struct GPUShader *probe_default_sh;
  struct GPUShader *probe_default_studiolight_sh;
  struct GPUShader *probe_background_studiolight_sh;
  struct GPUShader *probe_grid_display_sh;
  struct GPUShader *probe_cube_display_sh;
  struct GPUShader *probe_planar_display_sh;
  struct GPUShader *probe_filter_glossy_sh;
  struct GPUShader *probe_filter_diffuse_sh;
  struct GPUShader *probe_filter_visibility_sh;
  struct GPUShader *probe_grid_fill_sh;
  struct GPUShader *probe_planar_downsample_sh;

  /* Velocity Resolve */
  struct GPUShader *velocity_resolve_sh;

  /* Temporal Anti Aliasing */
  struct GPUShader *taa_resolve_sh;
  struct GPUShader *taa_resolve_reproject_sh;

<<<<<<< HEAD
  /* Game engine transition */
  struct GPUShader *aa_accum_sh;
  struct GPUShader *smaa_sh[3];
  /* End of Game engine transition */

=======
  /* General purpose Shaders. */
  struct GPUShader *default_background;
  struct GPUShader *update_noise_sh;

  /* Shader strings */
  char *frag_shader_lib;
  char *vert_shader_str;
  char *vert_shadow_shader_str;
  char *vert_background_shader_str;
  char *vert_volume_shader_str;
  char *geom_volume_shader_str;
  char *volume_shader_lib;

  /* LookDev Materials */
  Material *glossy_mat;
  Material *diffuse_mat;

  Material *error_mat;

  /* Default Material */
  struct {
    bNodeTree *ntree;
    bNodeSocketValueRGBA *color_socket;
    bNodeSocketValueFloat *metallic_socket;
    bNodeSocketValueFloat *roughness_socket;
    bNodeSocketValueFloat *specular_socket;
  } surface;

  struct {
    bNodeTree *ntree;
    bNodeSocketValueRGBA *color_socket;
  } world;
>>>>>>> cdf0d95a
} e_data = {NULL}; /* Engine data */

extern char datatoc_bsdf_common_lib_glsl[];
extern char datatoc_bsdf_sampling_lib_glsl[];
extern char datatoc_common_uniforms_lib_glsl[];
extern char datatoc_common_view_lib_glsl[];

extern char datatoc_ambient_occlusion_lib_glsl[];
extern char datatoc_background_vert_glsl[];
extern char datatoc_common_hair_lib_glsl[];
extern char datatoc_cubemap_lib_glsl[];
extern char datatoc_default_world_frag_glsl[];
extern char datatoc_irradiance_lib_glsl[];
extern char datatoc_lightprobe_cube_display_frag_glsl[];
extern char datatoc_lightprobe_cube_display_vert_glsl[];
extern char datatoc_lightprobe_filter_diffuse_frag_glsl[];
extern char datatoc_lightprobe_filter_glossy_frag_glsl[];
extern char datatoc_lightprobe_filter_visibility_frag_glsl[];
extern char datatoc_lightprobe_geom_glsl[];
extern char datatoc_lightprobe_grid_display_frag_glsl[];
extern char datatoc_lightprobe_grid_display_vert_glsl[];
extern char datatoc_lightprobe_grid_fill_frag_glsl[];
extern char datatoc_lightprobe_lib_glsl[];
extern char datatoc_lightprobe_planar_display_frag_glsl[];
extern char datatoc_lightprobe_planar_display_vert_glsl[];
extern char datatoc_lightprobe_planar_downsample_frag_glsl[];
extern char datatoc_lightprobe_planar_downsample_geom_glsl[];
extern char datatoc_lightprobe_planar_downsample_vert_glsl[];
extern char datatoc_lightprobe_vert_glsl[];
extern char datatoc_lights_lib_glsl[];
extern char datatoc_lit_surface_frag_glsl[];
extern char datatoc_lit_surface_vert_glsl[];
extern char datatoc_ltc_lib_glsl[];
extern char datatoc_octahedron_lib_glsl[];
extern char datatoc_prepass_frag_glsl[];
extern char datatoc_raytrace_lib_glsl[];
extern char datatoc_shadow_vert_glsl[];
extern char datatoc_ssr_lib_glsl[];
extern char datatoc_update_noise_frag_glsl[];
extern char datatoc_volumetric_frag_glsl[];
extern char datatoc_volumetric_geom_glsl[];
extern char datatoc_volumetric_lib_glsl[];
extern char datatoc_volumetric_vert_glsl[];

/* Velocity Resolve */
extern char datatoc_effect_velocity_resolve_frag_glsl[];

/* Temporal Sampling */
extern char datatoc_effect_temporal_aa_glsl[];

/* Game engine transition */
extern char datatoc_common_smaa_lib_glsl[];
extern char datatoc_effect_smaa_frag_glsl[];
extern char datatoc_effect_smaa_vert_glsl[];
extern char datatoc_effect_smaa_accum_glsl[];

GPUShader *eevee_shader_antialiasing_accumulation_get(void)
{
  if (e_data.aa_accum_sh == NULL) {
    e_data.aa_accum_sh = DRW_shader_create_fullscreen(datatoc_effect_smaa_accum_glsl,
                                                      NULL);
  }
  return e_data.aa_accum_sh;
}

GPUShader *eevee_shader_antialiasing_get(int stage)
{
  BLI_assert(stage < 3);
  if (!e_data.smaa_sh[stage]) {
    char stage_define[32];
    BLI_snprintf(stage_define, sizeof(stage_define), "#define SMAA_STAGE %d\n", stage);

    e_data.smaa_sh[stage] = GPU_shader_create_from_arrays({
        .vert =
            (const char *[]){
                "#define SMAA_INCLUDE_VS 1\n",
                "#define SMAA_INCLUDE_PS 0\n",
                "uniform vec4 viewportMetrics;\n",
                datatoc_common_smaa_lib_glsl,
                datatoc_effect_smaa_vert_glsl,
                NULL,
            },
        .frag =
            (const char *[]){
                "#define SMAA_INCLUDE_VS 0\n",
                "#define SMAA_INCLUDE_PS 1\n",
                "uniform vec4 viewportMetrics;\n",
                datatoc_common_smaa_lib_glsl,
                datatoc_effect_smaa_frag_glsl,
                NULL,
            },
        .defs =
            (const char *[]){
                "#define SMAA_GLSL_3\n",
                "#define SMAA_RT_METRICS viewportMetrics\n",
                "#define SMAA_PRESET_HIGH\n",
                "#define SMAA_LUMA_WEIGHT float4(1.0, 1.0, 1.0, 1.0)\n",
                "#define SMAA_NO_DISCARD\n",
                stage_define,
                NULL,
            },
    });
  }
  return e_data.smaa_sh[stage];
}

/* End of Game engine transition */

/* *********** FUNCTIONS *********** */

void EEVEE_shaders_lightprobe_shaders_init(void)
{
  BLI_assert(e_data.probe_filter_glossy_sh == NULL);
  char *shader_str = NULL;

  shader_str = BLI_string_joinN(datatoc_common_view_lib_glsl,
                                datatoc_common_uniforms_lib_glsl,
                                datatoc_bsdf_common_lib_glsl,
                                datatoc_bsdf_sampling_lib_glsl,
                                datatoc_lightprobe_filter_glossy_frag_glsl);

  e_data.probe_filter_glossy_sh = DRW_shader_create(
      datatoc_lightprobe_vert_glsl, datatoc_lightprobe_geom_glsl, shader_str, filter_defines);

  e_data.probe_default_sh = DRW_shader_create_with_lib(datatoc_background_vert_glsl,
                                                       NULL,
                                                       datatoc_default_world_frag_glsl,
                                                       datatoc_common_view_lib_glsl,
                                                       NULL);

  MEM_freeN(shader_str);

  shader_str = BLI_string_joinN(datatoc_common_view_lib_glsl,
                                datatoc_common_uniforms_lib_glsl,
                                datatoc_bsdf_common_lib_glsl,
                                datatoc_bsdf_sampling_lib_glsl,
                                datatoc_lightprobe_filter_diffuse_frag_glsl);

  e_data.probe_filter_diffuse_sh = DRW_shader_create_fullscreen(shader_str, filter_defines);

  MEM_freeN(shader_str);

  shader_str = BLI_string_joinN(datatoc_common_view_lib_glsl,
                                datatoc_common_uniforms_lib_glsl,
                                datatoc_bsdf_common_lib_glsl,
                                datatoc_bsdf_sampling_lib_glsl,
                                datatoc_lightprobe_filter_visibility_frag_glsl);

  e_data.probe_filter_visibility_sh = DRW_shader_create_fullscreen(shader_str, filter_defines);

  MEM_freeN(shader_str);

  e_data.probe_grid_fill_sh = DRW_shader_create_fullscreen(datatoc_lightprobe_grid_fill_frag_glsl,
                                                           filter_defines);

  e_data.probe_planar_downsample_sh = DRW_shader_create(
      datatoc_lightprobe_planar_downsample_vert_glsl,
      datatoc_lightprobe_planar_downsample_geom_glsl,
      datatoc_lightprobe_planar_downsample_frag_glsl,
      NULL);
}

void EEVEE_shaders_material_shaders_init(void)
{
  e_data.frag_shader_lib = BLI_string_joinN(datatoc_common_view_lib_glsl,
                                            datatoc_common_uniforms_lib_glsl,
                                            datatoc_bsdf_common_lib_glsl,
                                            datatoc_bsdf_sampling_lib_glsl,
                                            datatoc_ambient_occlusion_lib_glsl,
                                            datatoc_raytrace_lib_glsl,
                                            datatoc_ssr_lib_glsl,
                                            datatoc_octahedron_lib_glsl,
                                            datatoc_cubemap_lib_glsl,
                                            datatoc_irradiance_lib_glsl,
                                            datatoc_lightprobe_lib_glsl,
                                            datatoc_ltc_lib_glsl,
                                            datatoc_lights_lib_glsl,
                                            /* Add one for each Closure */
                                            datatoc_lit_surface_frag_glsl,
                                            datatoc_lit_surface_frag_glsl,
                                            datatoc_lit_surface_frag_glsl,
                                            datatoc_lit_surface_frag_glsl,
                                            datatoc_lit_surface_frag_glsl,
                                            datatoc_lit_surface_frag_glsl,
                                            datatoc_lit_surface_frag_glsl,
                                            datatoc_lit_surface_frag_glsl,
                                            datatoc_lit_surface_frag_glsl,
                                            datatoc_lit_surface_frag_glsl,
                                            datatoc_lit_surface_frag_glsl,
                                            datatoc_volumetric_lib_glsl);

  e_data.volume_shader_lib = BLI_string_joinN(datatoc_common_view_lib_glsl,
                                              datatoc_common_uniforms_lib_glsl,
                                              datatoc_bsdf_common_lib_glsl,
                                              datatoc_ambient_occlusion_lib_glsl,
                                              datatoc_octahedron_lib_glsl,
                                              datatoc_cubemap_lib_glsl,
                                              datatoc_irradiance_lib_glsl,
                                              datatoc_lightprobe_lib_glsl,
                                              datatoc_ltc_lib_glsl,
                                              datatoc_lights_lib_glsl,
                                              datatoc_volumetric_lib_glsl,
                                              datatoc_volumetric_frag_glsl);

  e_data.vert_shader_str = BLI_string_joinN(
      datatoc_common_view_lib_glsl, datatoc_common_hair_lib_glsl, datatoc_lit_surface_vert_glsl);

  e_data.vert_shadow_shader_str = BLI_string_joinN(
      datatoc_common_view_lib_glsl, datatoc_common_hair_lib_glsl, datatoc_shadow_vert_glsl);

  e_data.vert_background_shader_str = BLI_string_joinN(datatoc_common_view_lib_glsl,
                                                       datatoc_background_vert_glsl);

  e_data.vert_volume_shader_str = BLI_string_joinN(datatoc_common_view_lib_glsl,
                                                   datatoc_volumetric_vert_glsl);

  e_data.geom_volume_shader_str = BLI_string_joinN(datatoc_common_view_lib_glsl,
                                                   datatoc_volumetric_geom_glsl);
}

GPUShader *EEVEE_shaders_probe_filter_glossy_sh_get(void)
{
  return e_data.probe_filter_glossy_sh;
}

GPUShader *EEVEE_shaders_probe_default_sh_get(void)
{
  return e_data.probe_default_sh;
}

GPUShader *EEVEE_shaders_probe_filter_diffuse_sh_get(void)
{
  return e_data.probe_filter_diffuse_sh;
}

GPUShader *EEVEE_shaders_probe_filter_visibility_sh_get(void)
{
  return e_data.probe_filter_visibility_sh;
}

GPUShader *EEVEE_shaders_probe_grid_fill_sh_get(void)
{
  return e_data.probe_grid_fill_sh;
}

GPUShader *EEVEE_shaders_probe_planar_downsample_sh_get(void)
{
  return e_data.probe_planar_downsample_sh;
}

GPUShader *EEVEE_shaders_default_studiolight_sh_get(void)
{
  if (e_data.probe_default_studiolight_sh == NULL) {
    e_data.probe_default_studiolight_sh = DRW_shader_create_with_lib(
        datatoc_background_vert_glsl,
        NULL,
        datatoc_default_world_frag_glsl,
        datatoc_common_view_lib_glsl,
        "#define LOOKDEV\n");
  }
  return e_data.probe_default_studiolight_sh;
}

GPUShader *EEVEE_shaders_background_studiolight_sh_get(void)
{
  if (e_data.probe_background_studiolight_sh == NULL) {
    char *frag_str = BLI_string_joinN(datatoc_octahedron_lib_glsl,
                                      datatoc_cubemap_lib_glsl,
                                      datatoc_common_uniforms_lib_glsl,
                                      datatoc_bsdf_common_lib_glsl,
                                      datatoc_lightprobe_lib_glsl,
                                      datatoc_default_world_frag_glsl);

    e_data.probe_background_studiolight_sh = DRW_shader_create_with_lib(
        datatoc_background_vert_glsl,
        NULL,
        frag_str,
        datatoc_common_view_lib_glsl,
        "#define LOOKDEV_BG\n" SHADER_DEFINES);

    MEM_freeN(frag_str);
  }
  return e_data.probe_background_studiolight_sh;
}

GPUShader *EEVEE_shaders_probe_cube_display_sh_get(void)
{
  if (e_data.probe_cube_display_sh == NULL) {
    char *shader_str = BLI_string_joinN(datatoc_octahedron_lib_glsl,
                                        datatoc_cubemap_lib_glsl,
                                        datatoc_common_view_lib_glsl,
                                        datatoc_common_uniforms_lib_glsl,
                                        datatoc_bsdf_common_lib_glsl,
                                        datatoc_lightprobe_lib_glsl,
                                        datatoc_lightprobe_cube_display_frag_glsl);

    char *vert_str = BLI_string_joinN(datatoc_common_view_lib_glsl,
                                      datatoc_lightprobe_cube_display_vert_glsl);

    e_data.probe_cube_display_sh = DRW_shader_create(vert_str, NULL, shader_str, SHADER_DEFINES);

    MEM_freeN(vert_str);
    MEM_freeN(shader_str);
  }
  return e_data.probe_cube_display_sh;
}

GPUShader *EEVEE_shaders_probe_grid_display_sh_get(void)
{
  if (e_data.probe_grid_display_sh == NULL) {
    char *shader_str = BLI_string_joinN(datatoc_octahedron_lib_glsl,
                                        datatoc_cubemap_lib_glsl,
                                        datatoc_common_view_lib_glsl,
                                        datatoc_common_uniforms_lib_glsl,
                                        datatoc_bsdf_common_lib_glsl,
                                        datatoc_irradiance_lib_glsl,
                                        datatoc_lightprobe_lib_glsl,
                                        datatoc_lightprobe_grid_display_frag_glsl);

    char *vert_str = BLI_string_joinN(datatoc_common_view_lib_glsl,
                                      datatoc_lightprobe_grid_display_vert_glsl);

    e_data.probe_grid_display_sh = DRW_shader_create(vert_str, NULL, shader_str, filter_defines);

    MEM_freeN(vert_str);
    MEM_freeN(shader_str);
  }
  return e_data.probe_grid_display_sh;
}

GPUShader *EEVEE_shaders_probe_planar_display_sh_get(void)
{
  if (e_data.probe_planar_display_sh == NULL) {
    char *vert_str = BLI_string_joinN(datatoc_common_view_lib_glsl,
                                      datatoc_lightprobe_planar_display_vert_glsl);

    char *shader_str = BLI_string_joinN(datatoc_common_view_lib_glsl,
                                        datatoc_lightprobe_planar_display_frag_glsl);

    e_data.probe_planar_display_sh = DRW_shader_create(vert_str, NULL, shader_str, NULL);

    MEM_freeN(vert_str);
    MEM_freeN(shader_str);
  }
  return e_data.probe_planar_display_sh;
}

GPUShader *EEVEE_shaders_velocity_resolve_sh_get(void)
{
  if (e_data.velocity_resolve_sh == NULL) {
    char *frag_str = BLI_string_joinN(datatoc_common_uniforms_lib_glsl,
                                      datatoc_common_view_lib_glsl,
                                      datatoc_bsdf_common_lib_glsl,
                                      datatoc_effect_velocity_resolve_frag_glsl);

    e_data.velocity_resolve_sh = DRW_shader_create_fullscreen(frag_str, NULL);

    MEM_freeN(frag_str);
  }
  return e_data.velocity_resolve_sh;
}

GPUShader *EEVEE_shaders_default_background_sh_get(void)
{
  if (e_data.default_background == NULL) {
    e_data.default_background = DRW_shader_create_with_lib(datatoc_background_vert_glsl,
                                                           NULL,
                                                           datatoc_default_world_frag_glsl,
                                                           datatoc_common_view_lib_glsl,
                                                           NULL);
  }
  return e_data.default_background;
}

GPUShader *EEVEE_shaders_update_noise_sh_get(void)
{
  if (e_data.update_noise_sh == NULL) {
    e_data.update_noise_sh = DRW_shader_create_fullscreen(datatoc_update_noise_frag_glsl, NULL);
  }
  return e_data.update_noise_sh;
}

GPUShader *EEVEE_shaders_taa_resolve_sh_get(EEVEE_EffectsFlag enabled_effects)
{
  GPUShader **sh;
  const char *define = NULL;
  if (enabled_effects & EFFECT_TAA_REPROJECT) {
    sh = &e_data.taa_resolve_reproject_sh;
    define = "#define USE_REPROJECTION\n";
  }
  else {
    sh = &e_data.taa_resolve_sh;
  }
  if (*sh == NULL) {
    char *frag_str = BLI_string_joinN(datatoc_common_uniforms_lib_glsl,
                                      datatoc_common_view_lib_glsl,
                                      datatoc_bsdf_common_lib_glsl,
                                      datatoc_effect_temporal_aa_glsl);

    *sh = DRW_shader_create_fullscreen(frag_str, define);
    MEM_freeN(frag_str);
  }

  return *sh;
}

Material *EEVEE_material_default_diffuse_get(void)
{
  if (!e_data.diffuse_mat) {
    Material *ma = BKE_id_new_nomain(ID_MA, "EEVEEE default diffuse");

    bNodeTree *ntree = ntreeAddTree(NULL, "Shader Nodetree", ntreeType_Shader->idname);
    ma->nodetree = ntree;
    ma->use_nodes = true;

    bNode *bsdf = nodeAddStaticNode(NULL, ntree, SH_NODE_BSDF_DIFFUSE);
    bNodeSocket *base_color = nodeFindSocket(bsdf, SOCK_IN, "Color");
    copy_v3_fl(((bNodeSocketValueRGBA *)base_color->default_value)->value, 0.8f);

    bNode *output = nodeAddStaticNode(NULL, ntree, SH_NODE_OUTPUT_MATERIAL);

    nodeAddLink(ntree,
                bsdf,
                nodeFindSocket(bsdf, SOCK_OUT, "BSDF"),
                output,
                nodeFindSocket(output, SOCK_IN, "Surface"));

    nodeSetActive(ntree, output);
    e_data.diffuse_mat = ma;
  }
  return e_data.diffuse_mat;
}

Material *EEVEE_material_default_glossy_get(void)
{
  if (!e_data.glossy_mat) {
    Material *ma = BKE_id_new_nomain(ID_MA, "EEVEEE default metal");

    bNodeTree *ntree = ntreeAddTree(NULL, "Shader Nodetree", ntreeType_Shader->idname);
    ma->nodetree = ntree;
    ma->use_nodes = true;

    bNode *bsdf = nodeAddStaticNode(NULL, ntree, SH_NODE_BSDF_GLOSSY);
    bNodeSocket *base_color = nodeFindSocket(bsdf, SOCK_IN, "Color");
    copy_v3_fl(((bNodeSocketValueRGBA *)base_color->default_value)->value, 1.0f);
    bNodeSocket *roughness = nodeFindSocket(bsdf, SOCK_IN, "Roughness");
    ((bNodeSocketValueFloat *)roughness->default_value)->value = 0.0f;

    bNode *output = nodeAddStaticNode(NULL, ntree, SH_NODE_OUTPUT_MATERIAL);

    nodeAddLink(ntree,
                bsdf,
                nodeFindSocket(bsdf, SOCK_OUT, "BSDF"),
                output,
                nodeFindSocket(output, SOCK_IN, "Surface"));

    nodeSetActive(ntree, output);
    e_data.glossy_mat = ma;
  }
  return e_data.glossy_mat;
}

Material *EEVEE_material_default_error_get(void)
{
  if (!e_data.error_mat) {
    Material *ma = BKE_id_new_nomain(ID_MA, "EEVEEE default metal");

    bNodeTree *ntree = ntreeAddTree(NULL, "Shader Nodetree", ntreeType_Shader->idname);
    ma->nodetree = ntree;
    ma->use_nodes = true;

    /* Use emission and output material to be compatible with both World and Material. */
    bNode *bsdf = nodeAddStaticNode(NULL, ntree, SH_NODE_EMISSION);
    bNodeSocket *color = nodeFindSocket(bsdf, SOCK_IN, "Color");
    copy_v3_fl3(((bNodeSocketValueRGBA *)color->default_value)->value, 1.0f, 0.0f, 1.0f);

    bNode *output = nodeAddStaticNode(NULL, ntree, SH_NODE_OUTPUT_MATERIAL);

    nodeAddLink(ntree,
                bsdf,
                nodeFindSocket(bsdf, SOCK_OUT, "Emission"),
                output,
                nodeFindSocket(output, SOCK_IN, "Surface"));

    nodeSetActive(ntree, output);
    e_data.error_mat = ma;
  }
  return e_data.error_mat;
}

/* Configure a default nodetree with the given material.  */
struct bNodeTree *EEVEE_shader_default_surface_nodetree(Material *ma)
{
  /* WARNING: This function is not threadsafe. Which is not a problem for the moment. */
  if (!e_data.surface.ntree) {
    bNodeTree *ntree = ntreeAddTree(NULL, "Shader Nodetree", ntreeType_Shader->idname);
    bNode *bsdf = nodeAddStaticNode(NULL, ntree, SH_NODE_BSDF_PRINCIPLED);
    bNode *output = nodeAddStaticNode(NULL, ntree, SH_NODE_OUTPUT_MATERIAL);
    bNodeSocket *bsdf_out = nodeFindSocket(bsdf, SOCK_OUT, "BSDF");
    bNodeSocket *output_in = nodeFindSocket(output, SOCK_IN, "Surface");
    nodeAddLink(ntree, bsdf, bsdf_out, output, output_in);
    nodeSetActive(ntree, output);

    e_data.surface.color_socket = nodeFindSocket(bsdf, SOCK_IN, "Base Color")->default_value;
    e_data.surface.metallic_socket = nodeFindSocket(bsdf, SOCK_IN, "Metallic")->default_value;
    e_data.surface.roughness_socket = nodeFindSocket(bsdf, SOCK_IN, "Roughness")->default_value;
    e_data.surface.specular_socket = nodeFindSocket(bsdf, SOCK_IN, "Specular")->default_value;
    e_data.surface.ntree = ntree;
  }
  /* Update */
  copy_v3_fl3(e_data.surface.color_socket->value, ma->r, ma->g, ma->b);
  e_data.surface.metallic_socket->value = ma->metallic;
  e_data.surface.roughness_socket->value = ma->roughness;
  e_data.surface.specular_socket->value = ma->spec;

  return e_data.surface.ntree;
}

/* Configure a default nodetree with the given world.  */
struct bNodeTree *EEVEE_shader_default_world_nodetree(World *wo)
{
  /* WARNING: This function is not threadsafe. Which is not a problem for the moment. */
  if (!e_data.world.ntree) {
    bNodeTree *ntree = ntreeAddTree(NULL, "Shader Nodetree", ntreeType_Shader->idname);
    bNode *bg = nodeAddStaticNode(NULL, ntree, SH_NODE_BACKGROUND);
    bNode *output = nodeAddStaticNode(NULL, ntree, SH_NODE_OUTPUT_WORLD);
    bNodeSocket *bg_out = nodeFindSocket(bg, SOCK_OUT, "Background");
    bNodeSocket *output_in = nodeFindSocket(output, SOCK_IN, "Surface");
    nodeAddLink(ntree, bg, bg_out, output, output_in);
    nodeSetActive(ntree, output);

    e_data.world.color_socket = nodeFindSocket(bg, SOCK_IN, "Color")->default_value;
    e_data.world.ntree = ntree;
  }

  copy_v3_fl3(e_data.world.color_socket->value, wo->horr, wo->horg, wo->horb);

  return e_data.world.ntree;
}

static char *eevee_get_defines(int options)
{
  char *str = NULL;

  DynStr *ds = BLI_dynstr_new();
  BLI_dynstr_append(ds, SHADER_DEFINES);

  if ((options & VAR_WORLD_BACKGROUND) != 0) {
    BLI_dynstr_append(ds, "#define WORLD_BACKGROUND\n");
  }
  if ((options & VAR_MAT_VOLUME) != 0) {
    BLI_dynstr_append(ds, "#define VOLUMETRICS\n");
  }
  if ((options & VAR_MAT_MESH) != 0) {
    BLI_dynstr_append(ds, "#define MESH_SHADER\n");
  }
  if ((options & VAR_MAT_DEPTH) != 0) {
    BLI_dynstr_append(ds, "#define DEPTH_SHADER\n");
  }
  if ((options & VAR_MAT_HAIR) != 0) {
    BLI_dynstr_append(ds, "#define HAIR_SHADER\n");
  }
  if ((options & (VAR_MAT_PROBE | VAR_WORLD_PROBE)) != 0) {
    BLI_dynstr_append(ds, "#define PROBE_CAPTURE\n");
  }
  if ((options & VAR_MAT_HASH) != 0) {
    BLI_dynstr_append(ds, "#define USE_ALPHA_HASH\n");
  }
  if ((options & VAR_MAT_BLEND) != 0) {
    BLI_dynstr_append(ds, "#define USE_ALPHA_BLEND\n");
  }
  if ((options & VAR_MAT_REFRACT) != 0) {
    BLI_dynstr_append(ds, "#define USE_REFRACTION\n");
  }
  if ((options & VAR_MAT_LOOKDEV) != 0) {
    BLI_dynstr_append(ds, "#define LOOKDEV\n");
  }
  if ((options & VAR_MAT_HOLDOUT) != 0) {
    BLI_dynstr_append(ds, "#define HOLDOUT\n");
  }

  str = BLI_dynstr_get_cstring(ds);
  BLI_dynstr_free(ds);

  return str;
}

static char *eevee_get_vert(int options)
{
  char *str = NULL;

  if ((options & VAR_MAT_VOLUME) != 0) {
    str = BLI_strdup(e_data.vert_volume_shader_str);
  }
  else if ((options & (VAR_WORLD_PROBE | VAR_WORLD_BACKGROUND)) != 0) {
    str = BLI_strdup(e_data.vert_background_shader_str);
  }
  else {
    str = BLI_strdup(e_data.vert_shader_str);
  }

  return str;
}

static char *eevee_get_geom(int options)
{
  char *str = NULL;

  if ((options & VAR_MAT_VOLUME) != 0) {
    str = BLI_strdup(e_data.geom_volume_shader_str);
  }

  return str;
}

static char *eevee_get_frag(int options)
{
  char *str = NULL;

  if ((options & VAR_MAT_VOLUME) != 0) {
    str = BLI_strdup(e_data.volume_shader_lib);
  }
  else if ((options & VAR_MAT_DEPTH) != 0) {
    str = BLI_string_joinN(e_data.frag_shader_lib, datatoc_prepass_frag_glsl);
  }
  else {
    str = BLI_strdup(e_data.frag_shader_lib);
  }

  return str;
}

static struct GPUMaterial *eevee_material_get_ex(
    struct Scene *scene, Material *ma, World *wo, int options, bool deferred)
{
  BLI_assert(ma || wo);
  const bool is_volume = (options & VAR_MAT_VOLUME) != 0;
  const bool is_default = (options & VAR_DEFAULT) != 0;
  const void *engine = &DRW_engine_viewport_eevee_type;

  GPUMaterial *mat = NULL;

  if (ma) {
    mat = DRW_shader_find_from_material(ma, engine, options, deferred);
  }
  else {
    mat = DRW_shader_find_from_world(wo, engine, options, deferred);
  }

  if (mat) {
    return mat;
  }

  char *defines = eevee_get_defines(options);
  char *vert = eevee_get_vert(options);
  char *geom = eevee_get_geom(options);
  char *frag = eevee_get_frag(options);

  if (ma) {
    bNodeTree *ntree = !is_default ? ma->nodetree : EEVEE_shader_default_surface_nodetree(ma);
    mat = DRW_shader_create_from_material(
        scene, ma, ntree, engine, options, is_volume, vert, geom, frag, defines, deferred);
  }
  else {
    bNodeTree *ntree = !is_default ? wo->nodetree : EEVEE_shader_default_world_nodetree(wo);
    mat = DRW_shader_create_from_world(
        scene, wo, ntree, engine, options, is_volume, vert, geom, frag, defines, deferred);
  }

  MEM_SAFE_FREE(defines);
  MEM_SAFE_FREE(vert);
  MEM_SAFE_FREE(geom);
  MEM_SAFE_FREE(frag);

  return mat;
}

/* Note: Compilation is not deferred. */
struct GPUMaterial *EEVEE_material_default_get(struct Scene *scene, Material *ma, int options)
{
  Material *def_ma = (ma && (options & VAR_MAT_VOLUME)) ? BKE_material_default_volume() :
                                                          BKE_material_default_surface();
  BLI_assert(def_ma->use_nodes && def_ma->nodetree);

  return eevee_material_get_ex(scene, def_ma, NULL, options, false);
}

struct GPUMaterial *EEVEE_material_get(
    EEVEE_Data *vedata, struct Scene *scene, Material *ma, World *wo, int options)
{
  if ((ma && (!ma->use_nodes || !ma->nodetree)) || (wo && (!wo->use_nodes || !wo->nodetree))) {
    options |= VAR_DEFAULT;
  }

  /* Meh, implicit option. World probe cannot be deferred because they need
   * to be rendered immediatly. */
  const bool deferred = (options & VAR_WORLD_PROBE) == 0;

  GPUMaterial *mat = eevee_material_get_ex(scene, ma, wo, options, deferred);

  int status = GPU_material_status(mat);
  switch (status) {
    case GPU_MAT_SUCCESS:
      break;
    case GPU_MAT_QUEUED:
      vedata->stl->g_data->queued_shaders_count++;
      mat = EEVEE_material_default_get(scene, ma, options);
      break;
    case GPU_MAT_FAILED:
    default:
      ma = EEVEE_material_default_error_get();
      mat = eevee_material_get_ex(scene, ma, NULL, options, false);
      break;
  }
  /* Returned material should be ready to be drawn. */
  BLI_assert(GPU_material_status(mat) == GPU_MAT_SUCCESS);
  return mat;
}

void EEVEE_shaders_free(void)
{
  MEM_SAFE_FREE(e_data.frag_shader_lib);
  MEM_SAFE_FREE(e_data.vert_shader_str);
  MEM_SAFE_FREE(e_data.vert_shadow_shader_str);
  MEM_SAFE_FREE(e_data.vert_background_shader_str);
  MEM_SAFE_FREE(e_data.vert_volume_shader_str);
  MEM_SAFE_FREE(e_data.geom_volume_shader_str);
  MEM_SAFE_FREE(e_data.volume_shader_lib);
  DRW_SHADER_FREE_SAFE(e_data.default_background);
  DRW_SHADER_FREE_SAFE(e_data.update_noise_sh);
  DRW_SHADER_FREE_SAFE(e_data.probe_default_sh);
  DRW_SHADER_FREE_SAFE(e_data.probe_filter_glossy_sh);
  DRW_SHADER_FREE_SAFE(e_data.probe_filter_diffuse_sh);
  DRW_SHADER_FREE_SAFE(e_data.probe_filter_visibility_sh);
  DRW_SHADER_FREE_SAFE(e_data.probe_grid_fill_sh);
  DRW_SHADER_FREE_SAFE(e_data.probe_planar_downsample_sh);
  DRW_SHADER_FREE_SAFE(e_data.probe_default_studiolight_sh);
  DRW_SHADER_FREE_SAFE(e_data.probe_background_studiolight_sh);
  DRW_SHADER_FREE_SAFE(e_data.probe_grid_display_sh);
  DRW_SHADER_FREE_SAFE(e_data.probe_cube_display_sh);
  DRW_SHADER_FREE_SAFE(e_data.probe_planar_display_sh);
  DRW_SHADER_FREE_SAFE(e_data.velocity_resolve_sh);
  DRW_SHADER_FREE_SAFE(e_data.taa_resolve_sh);
  DRW_SHADER_FREE_SAFE(e_data.taa_resolve_reproject_sh);

<<<<<<< HEAD
  /* Game engine transition */
  for (int j = 0; j < sizeof(e_data.smaa_sh) / sizeof(void *); j++) {
    struct GPUShader **sh_array = &e_data.smaa_sh[0];
    DRW_SHADER_FREE_SAFE(sh_array[j]);
  }
  DRW_SHADER_FREE_SAFE(e_data.aa_accum_sh);
  /* End of Game engine transition */
=======
  if (e_data.glossy_mat) {
    BKE_id_free(NULL, e_data.glossy_mat);
    e_data.glossy_mat = NULL;
  }
  if (e_data.diffuse_mat) {
    BKE_id_free(NULL, e_data.diffuse_mat);
    e_data.diffuse_mat = NULL;
  }
  if (e_data.error_mat) {
    BKE_id_free(NULL, e_data.error_mat);
    e_data.error_mat = NULL;
  }
  if (e_data.surface.ntree) {
    ntreeFreeEmbeddedTree(e_data.surface.ntree);
    MEM_freeN(e_data.surface.ntree);
    e_data.surface.ntree = NULL;
  }
  if (e_data.world.ntree) {
    ntreeFreeEmbeddedTree(e_data.world.ntree);
    MEM_freeN(e_data.world.ntree);
    e_data.world.ntree = NULL;
  }
>>>>>>> cdf0d95a
}<|MERGE_RESOLUTION|>--- conflicted
+++ resolved
@@ -69,13 +69,6 @@
   struct GPUShader *taa_resolve_sh;
   struct GPUShader *taa_resolve_reproject_sh;
 
-<<<<<<< HEAD
-  /* Game engine transition */
-  struct GPUShader *aa_accum_sh;
-  struct GPUShader *smaa_sh[3];
-  /* End of Game engine transition */
-
-=======
   /* General purpose Shaders. */
   struct GPUShader *default_background;
   struct GPUShader *update_noise_sh;
@@ -108,7 +101,11 @@
     bNodeTree *ntree;
     bNodeSocketValueRGBA *color_socket;
   } world;
->>>>>>> cdf0d95a
+
+  /* Game engine transition */
+  struct GPUShader *aa_accum_sh;
+  struct GPUShader *smaa_sh[3];
+  /* End of Game engine transition */
 } e_data = {NULL}; /* Engine data */
 
 extern char datatoc_bsdf_common_lib_glsl[];
@@ -854,7 +851,29 @@
   DRW_SHADER_FREE_SAFE(e_data.taa_resolve_sh);
   DRW_SHADER_FREE_SAFE(e_data.taa_resolve_reproject_sh);
 
-<<<<<<< HEAD
+  if (e_data.glossy_mat) {
+    BKE_id_free(NULL, e_data.glossy_mat);
+    e_data.glossy_mat = NULL;
+  }
+  if (e_data.diffuse_mat) {
+    BKE_id_free(NULL, e_data.diffuse_mat);
+    e_data.diffuse_mat = NULL;
+  }
+  if (e_data.error_mat) {
+    BKE_id_free(NULL, e_data.error_mat);
+    e_data.error_mat = NULL;
+  }
+  if (e_data.surface.ntree) {
+    ntreeFreeEmbeddedTree(e_data.surface.ntree);
+    MEM_freeN(e_data.surface.ntree);
+    e_data.surface.ntree = NULL;
+  }
+  if (e_data.world.ntree) {
+    ntreeFreeEmbeddedTree(e_data.world.ntree);
+    MEM_freeN(e_data.world.ntree);
+    e_data.world.ntree = NULL;
+  }
+
   /* Game engine transition */
   for (int j = 0; j < sizeof(e_data.smaa_sh) / sizeof(void *); j++) {
     struct GPUShader **sh_array = &e_data.smaa_sh[0];
@@ -862,28 +881,4 @@
   }
   DRW_SHADER_FREE_SAFE(e_data.aa_accum_sh);
   /* End of Game engine transition */
-=======
-  if (e_data.glossy_mat) {
-    BKE_id_free(NULL, e_data.glossy_mat);
-    e_data.glossy_mat = NULL;
-  }
-  if (e_data.diffuse_mat) {
-    BKE_id_free(NULL, e_data.diffuse_mat);
-    e_data.diffuse_mat = NULL;
-  }
-  if (e_data.error_mat) {
-    BKE_id_free(NULL, e_data.error_mat);
-    e_data.error_mat = NULL;
-  }
-  if (e_data.surface.ntree) {
-    ntreeFreeEmbeddedTree(e_data.surface.ntree);
-    MEM_freeN(e_data.surface.ntree);
-    e_data.surface.ntree = NULL;
-  }
-  if (e_data.world.ntree) {
-    ntreeFreeEmbeddedTree(e_data.world.ntree);
-    MEM_freeN(e_data.world.ntree);
-    e_data.world.ntree = NULL;
-  }
->>>>>>> cdf0d95a
 }