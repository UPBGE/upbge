--- conflicted
+++ resolved
@@ -178,11 +178,7 @@
   /* Only the scene world nodetree can have volume shader. */
   if (world && world->nodetree && world->use_nodes) {
     gpumat = inst_.shaders.world_shader_get(
-<<<<<<< HEAD
-        world, world->nodetree, MAT_PIPE_VOLUME_MATERIAL, !(inst_.is_image_render || inst_.scene->flag & SCE_INTERACTIVE));
-=======
         world, world->nodetree, MAT_PIPE_VOLUME_MATERIAL, !wait_ready);
->>>>>>> 864afd76
   }
 
   bool had_volume = has_volume_;
