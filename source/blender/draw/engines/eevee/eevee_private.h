/*
 * This program is free software; you can redistribute it and/or
 * modify it under the terms of the GNU General Public License
 * as published by the Free Software Foundation; either version 2
 * of the License, or (at your option) any later version.
 *
 * This program is distributed in the hope that it will be useful,
 * but WITHOUT ANY WARRANTY; without even the implied warranty of
 * MERCHANTABILITY or FITNESS FOR A PARTICULAR PURPOSE.  See the
 * GNU General Public License for more details.
 *
 * You should have received a copy of the GNU General Public License
 * along with this program; if not, write to the Free Software Foundation,
 * Inc., 51 Franklin Street, Fifth Floor, Boston, MA 02110-1301, USA.
 *
 * Copyright 2016, Blender Foundation.
 */

/** \file
 * \ingroup DNA
 */

#ifndef __EEVEE_PRIVATE_H__
#define __EEVEE_PRIVATE_H__

#include "DRW_render.h"

#ifdef __cplusplus
extern "C" {
#endif

#include "BLI_bitmap.h"

#include "DNA_lightprobe_types.h"

#include "BLI_listbase.h" // For bge
#include "DNA_object_types.h" // For bge
struct EEVEE_ShadowCasterBuffer;
struct GPUFrameBuffer;
struct Object;
struct RenderLayer;

extern struct DrawEngineType draw_engine_eevee_type;

/* Minimum UBO is 16384 bytes */
#define MAX_PROBE 128 /* TODO : find size by dividing UBO max size by probe data size */
#define MAX_GRID 64   /* TODO : find size by dividing UBO max size by grid data size */
#define MAX_PLANAR 16 /* TODO : find size by dividing UBO max size by grid data size */
#define MAX_LIGHT 128 /* TODO : find size by dividing UBO max size by light data size */
#define MAX_CASCADE_NUM 4
#define MAX_SHADOW 128 /* TODO : Make this depends on GL_MAX_ARRAY_TEXTURE_LAYERS */
#define MAX_SHADOW_CASCADE 8
#define MAX_SHADOW_CUBE (MAX_SHADOW - MAX_CASCADE_NUM * MAX_SHADOW_CASCADE)
#define MAX_BLOOM_STEP 16

// #define DEBUG_SHADOW_DISTRIBUTION

/* Only define one of these. */
// #define IRRADIANCE_SH_L2
// #define IRRADIANCE_CUBEMAP
#define IRRADIANCE_HL2
#define HAMMERSLEY_SIZE 1024

#if defined(IRRADIANCE_SH_L2)
#  define SHADER_IRRADIANCE "#define IRRADIANCE_SH_L2\n"
#elif defined(IRRADIANCE_CUBEMAP)
#  define SHADER_IRRADIANCE "#define IRRADIANCE_CUBEMAP\n"
#elif defined(IRRADIANCE_HL2)
#  define SHADER_IRRADIANCE "#define IRRADIANCE_HL2\n"
#endif

/* Macro causes over indentation. */
/* clang-format off */
#define SHADER_DEFINES \
  "#define EEVEE_ENGINE\n" \
  "#define MAX_PROBE " STRINGIFY(MAX_PROBE) "\n" \
  "#define MAX_GRID " STRINGIFY(MAX_GRID) "\n" \
  "#define MAX_PLANAR " STRINGIFY(MAX_PLANAR) "\n" \
  "#define MAX_LIGHT " STRINGIFY(MAX_LIGHT) "\n" \
  "#define MAX_SHADOW " STRINGIFY(MAX_SHADOW) "\n" \
  "#define MAX_SHADOW_CUBE " STRINGIFY(MAX_SHADOW_CUBE) "\n" \
  "#define MAX_SHADOW_CASCADE " STRINGIFY(MAX_SHADOW_CASCADE) "\n" \
  "#define MAX_CASCADE_NUM " STRINGIFY(MAX_CASCADE_NUM) "\n" \
  SHADER_IRRADIANCE
/* clang-format on */

#define SWAP_DOUBLE_BUFFERS() \
  { \
    if (effects->swap_double_buffer) { \
      SWAP(struct GPUFrameBuffer *, fbl->main_fb, fbl->double_buffer_fb); \
      SWAP(struct GPUFrameBuffer *, fbl->main_color_fb, fbl->double_buffer_color_fb); \
      SWAP(GPUTexture *, txl->color, txl->color_double_buffer); \
      effects->swap_double_buffer = false; \
    } \
  } \
  ((void)0)

#define SWAP_BUFFERS() \
  { \
    if (effects->target_buffer == fbl->effect_color_fb) { \
      SWAP_DOUBLE_BUFFERS(); \
      effects->source_buffer = txl->color_post; \
      effects->target_buffer = fbl->main_color_fb; \
    } \
    else { \
      SWAP_DOUBLE_BUFFERS(); \
      effects->source_buffer = txl->color; \
      effects->target_buffer = fbl->effect_color_fb; \
    } \
  } \
  ((void)0)

#define SWAP_BUFFERS_TAA() \
  { \
    if (effects->target_buffer == fbl->effect_color_fb) { \
      SWAP(struct GPUFrameBuffer *, fbl->effect_fb, fbl->taa_history_fb); \
      SWAP(struct GPUFrameBuffer *, fbl->effect_color_fb, fbl->taa_history_color_fb); \
      SWAP(GPUTexture *, txl->color_post, txl->taa_history); \
      effects->source_buffer = txl->taa_history; \
      effects->target_buffer = fbl->effect_color_fb; \
    } \
    else { \
      SWAP(struct GPUFrameBuffer *, fbl->main_fb, fbl->taa_history_fb); \
      SWAP(struct GPUFrameBuffer *, fbl->main_color_fb, fbl->taa_history_color_fb); \
      SWAP(GPUTexture *, txl->color, txl->taa_history); \
      effects->source_buffer = txl->taa_history; \
      effects->target_buffer = fbl->main_color_fb; \
    } \
  } \
  ((void)0)

#define LOOK_DEV_OVERLAY_ENABLED(v3d) \
  ((v3d) && (v3d->shading.type == OB_MATERIAL) && ((v3d->flag2 & V3D_HIDE_OVERLAYS) == 0) && \
   (v3d->overlay.flag & V3D_OVERLAY_LOOK_DEV))
#define USE_SCENE_LIGHT(v3d) \
  ((!v3d) || \
   ((v3d->shading.type == OB_MATERIAL) && (v3d->shading.flag & V3D_SHADING_SCENE_LIGHTS)) || \
   ((v3d->shading.type == OB_RENDER) && (v3d->shading.flag & V3D_SHADING_SCENE_LIGHTS_RENDER)))
#define LOOK_DEV_STUDIO_LIGHT_ENABLED(v3d) \
  ((v3d) && (((v3d->shading.type == OB_MATERIAL) && \
              ((v3d->shading.flag & V3D_SHADING_SCENE_WORLD) == 0)) || \
             ((v3d->shading.type == OB_RENDER) && \
              ((v3d->shading.flag & V3D_SHADING_SCENE_WORLD_RENDER) == 0))))

#define MIN_CUBE_LOD_LEVEL 3

BLI_INLINE int octahedral_size_from_cubesize(int cube_size)
{
  int cube_pixel_count = SQUARE(cube_size) * 6.0f;
  int octa_size = (int)ceilf(sqrtf(cube_pixel_count));
  int lod_count = log2_floor_u(octa_size) - MIN_CUBE_LOD_LEVEL;
  /* Find lowest lod size and grow back to avoid having non matching mipsizes that would
   * break trilinear interpolation. */
  octa_size /= 1 << lod_count;
  octa_size *= 1 << lod_count;
  return octa_size;
}

#define MAX_PLANAR_LOD_LEVEL 9

/* All the renderpasses that use the GPUMaterial for accumulation */
#define EEVEE_RENDERPASSES_MATERIAL \
  (EEVEE_RENDER_PASS_EMIT | EEVEE_RENDER_PASS_DIFFUSE_COLOR | EEVEE_RENDER_PASS_DIFFUSE_LIGHT | \
   EEVEE_RENDER_PASS_SPECULAR_COLOR | EEVEE_RENDER_PASS_SPECULAR_LIGHT | \
   EEVEE_RENDER_PASS_ENVIRONMENT)
#define MAX_MATERIAL_RENDER_PASSES 6
#define MAX_MATERIAL_RENDER_PASSES_UBO 6
/* World shader variations */
enum {
  VAR_WORLD_BACKGROUND = 0,
  VAR_WORLD_PROBE = 1,
  VAR_WORLD_VOLUME = 2,
};

/* Material shader variations */
enum {
  VAR_MAT_MESH = (1 << 0),
  VAR_MAT_PROBE = (1 << 1),
  VAR_MAT_HAIR = (1 << 2),
  VAR_MAT_BLEND = (1 << 3),
  VAR_MAT_VOLUME = (1 << 4),
  VAR_MAT_LOOKDEV = (1 << 5),
  VAR_MAT_HOLDOUT = (1 << 6),
  /* Max number of variation */
  /* IMPORTANT : Leave it last and set
   * it's value accordingly. */
  VAR_MAT_MAX = (1 << 7),
  /* These are options that are not counted in VAR_MAT_MAX
   * because they are not cumulative with the others above. */
  VAR_MAT_CLIP = (1 << 9),
  VAR_MAT_HASH = (1 << 10),
  VAR_MAT_MULT = (1 << 11),
  VAR_MAT_SHADOW = (1 << 12),
  VAR_MAT_REFRACT = (1 << 13),
};

/* ************ PROBE UBO ************* */

/* They are the same struct as their Cache siblings.
 * typedef'ing just to keep the naming consistent with
 * other eevee types. */
typedef LightProbeCache EEVEE_LightProbe;
typedef LightGridCache EEVEE_LightGrid;

typedef struct EEVEE_PlanarReflection {
  float plane_equation[4];
  float clip_vec_x[3], attenuation_scale;
  float clip_vec_y[3], attenuation_bias;
  float clip_edge_x_pos, clip_edge_x_neg;
  float clip_edge_y_pos, clip_edge_y_neg;
  float facing_scale, facing_bias, clipsta, pad;
  float reflectionmat[4][4]; /* Used for sampling the texture. */
  float mtx[4][4];           /* Not used in shader. TODO move elsewhere. */
} EEVEE_PlanarReflection;

/* --------------------------------------- */

typedef struct EEVEE_BoundBox {
  float center[3], halfdim[3];
} EEVEE_BoundBox;

typedef struct EEVEE_PassList {
  /* Shadows */
  struct DRWPass *shadow_pass;
  struct DRWPass *shadow_accum_pass;

  /* Probes */
  struct DRWPass *probe_background;
  struct DRWPass *probe_glossy_compute;
  struct DRWPass *probe_diffuse_compute;
  struct DRWPass *probe_visibility_compute;
  struct DRWPass *probe_grid_fill;
  struct DRWPass *probe_display;
  struct DRWPass *probe_planar_downsample_ps;

  /* Effects */
  struct DRWPass *ao_horizon_search;
  struct DRWPass *ao_horizon_search_layer;
  struct DRWPass *ao_horizon_debug;
  struct DRWPass *ao_accum_ps;
  struct DRWPass *mist_accum_ps;
  struct DRWPass *motion_blur;
  struct DRWPass *bloom_blit;
  struct DRWPass *bloom_downsample_first;
  struct DRWPass *bloom_downsample;
  struct DRWPass *bloom_upsample;
  struct DRWPass *bloom_resolve;
  struct DRWPass *bloom_accum_ps;
  struct DRWPass *dof_down;
  struct DRWPass *dof_scatter;
  struct DRWPass *dof_resolve;
  struct DRWPass *volumetric_world_ps;
  struct DRWPass *volumetric_objects_ps;
  struct DRWPass *volumetric_scatter_ps;
  struct DRWPass *volumetric_integration_ps;
  struct DRWPass *volumetric_resolve_ps;
  struct DRWPass *volumetric_accum_ps;
  struct DRWPass *ssr_raytrace;
  struct DRWPass *ssr_resolve;
  struct DRWPass *sss_blur_ps;
  struct DRWPass *sss_resolve_ps;
  struct DRWPass *sss_translucency_ps;
  struct DRWPass *color_downsample_ps;
  struct DRWPass *color_downsample_cube_ps;
  struct DRWPass *velocity_resolve;
  struct DRWPass *taa_resolve;
  struct DRWPass *alpha_checker;

  /* HiZ */
  struct DRWPass *minz_downlevel_ps;
  struct DRWPass *maxz_downlevel_ps;
  struct DRWPass *minz_downdepth_ps;
  struct DRWPass *maxz_downdepth_ps;
  struct DRWPass *minz_downdepth_layer_ps;
  struct DRWPass *maxz_downdepth_layer_ps;
  struct DRWPass *minz_copydepth_ps;
  struct DRWPass *maxz_copydepth_ps;
  struct DRWPass *maxz_copydepth_layer_ps;

  struct DRWPass *depth_pass;
  struct DRWPass *depth_pass_cull;
  struct DRWPass *depth_pass_clip;
  struct DRWPass *depth_pass_clip_cull;
  struct DRWPass *refract_depth_pass;
  struct DRWPass *refract_depth_pass_cull;
  struct DRWPass *refract_depth_pass_clip;
  struct DRWPass *refract_depth_pass_clip_cull;
  struct DRWPass *default_pass[VAR_MAT_MAX];
  struct DRWPass *sss_pass;
  struct DRWPass *sss_pass_cull;
  struct DRWPass *material_pass;
  struct DRWPass *material_pass_cull;
  struct DRWPass *material_accum_pass[MAX_MATERIAL_RENDER_PASSES];
  struct DRWPass *refract_pass;
  struct DRWPass *transparent_pass;
  struct DRWPass *background_pass;
  struct DRWPass *update_noise_pass;
  struct DRWPass *lookdev_glossy_pass;
  struct DRWPass *lookdev_diffuse_pass;
  struct DRWPass *renderpass_pass;
} EEVEE_PassList;

typedef struct EEVEE_FramebufferList {
  /* Effects */
  struct GPUFrameBuffer *gtao_fb;
  struct GPUFrameBuffer *gtao_debug_fb;
  struct GPUFrameBuffer *downsample_fb;
  struct GPUFrameBuffer *bloom_blit_fb;
  struct GPUFrameBuffer *bloom_down_fb[MAX_BLOOM_STEP];
  struct GPUFrameBuffer *bloom_accum_fb[MAX_BLOOM_STEP - 1];
  struct GPUFrameBuffer *bloom_pass_accum_fb;
  struct GPUFrameBuffer *shadow_accum_fb;
  struct GPUFrameBuffer *ssr_accum_fb;
  struct GPUFrameBuffer *sss_blur_fb;
  struct GPUFrameBuffer *sss_blit_fb;
  struct GPUFrameBuffer *sss_resolve_fb;
  struct GPUFrameBuffer *sss_clear_fb;
  struct GPUFrameBuffer *sss_translucency_fb;
  struct GPUFrameBuffer *sss_accum_fb;
  struct GPUFrameBuffer *dof_down_fb;
  struct GPUFrameBuffer *dof_scatter_fb;
  struct GPUFrameBuffer *volumetric_fb;
  struct GPUFrameBuffer *volumetric_scat_fb;
  struct GPUFrameBuffer *volumetric_integ_fb;
  struct GPUFrameBuffer *volumetric_accum_fb;
  struct GPUFrameBuffer *screen_tracing_fb;
  struct GPUFrameBuffer *refract_fb;
  struct GPUFrameBuffer *mist_accum_fb;
  struct GPUFrameBuffer *material_accum_fb;
  struct GPUFrameBuffer *renderpass_fb;
  struct GPUFrameBuffer *ao_accum_fb;
  struct GPUFrameBuffer *velocity_resolve_fb;

  struct GPUFrameBuffer *update_noise_fb;

  struct GPUFrameBuffer *planarref_fb;
  struct GPUFrameBuffer *planar_downsample_fb;

  struct GPUFrameBuffer *main_fb;
  struct GPUFrameBuffer *main_color_fb;
  struct GPUFrameBuffer *effect_fb;
  struct GPUFrameBuffer *effect_color_fb;
  struct GPUFrameBuffer *double_buffer_fb;
  struct GPUFrameBuffer *double_buffer_color_fb;
  struct GPUFrameBuffer *double_buffer_depth_fb;
  struct GPUFrameBuffer *taa_history_fb;
  struct GPUFrameBuffer *taa_history_color_fb;
} EEVEE_FramebufferList;

typedef struct EEVEE_TextureList {
  /* Effects */
  struct GPUTexture *color_post; /* R16_G16_B16 */
  struct GPUTexture *mist_accum;
  struct GPUTexture *ao_accum;
  struct GPUTexture *sss_accum;
  struct GPUTexture *material_accum[MAX_MATERIAL_RENDER_PASSES];
  struct GPUTexture *bloom_accum;
  struct GPUTexture *ssr_accum;
  struct GPUTexture *shadow_accum;
  struct GPUTexture *refract_color;
  struct GPUTexture *taa_history;

  struct GPUTexture *volume_prop_scattering;
  struct GPUTexture *volume_prop_extinction;
  struct GPUTexture *volume_prop_emission;
  struct GPUTexture *volume_prop_phase;
  struct GPUTexture *volume_scatter;
  struct GPUTexture *volume_transmit;
  struct GPUTexture *volume_scatter_history;
  struct GPUTexture *volume_transmit_history;
  struct GPUTexture *volume_scatter_accum;
  struct GPUTexture *volume_transmittance_accum;

  struct GPUTexture *lookdev_grid_tx;
  struct GPUTexture *lookdev_cube_tx;

  struct GPUTexture *planar_pool;
  struct GPUTexture *planar_depth;

  struct GPUTexture *maxzbuffer;

  struct GPUTexture *renderpass;

  struct GPUTexture *color; /* R16_G16_B16 */
  struct GPUTexture *color_double_buffer;
  struct GPUTexture *depth_double_buffer;
} EEVEE_TextureList;

typedef struct EEVEE_StorageList {
  /* Effects */
  struct EEVEE_EffectsInfo *effects;

  struct EEVEE_PrivateData *g_data;

  struct LightCache *lookdev_lightcache;
  EEVEE_LightProbe *lookdev_cube_data;
  EEVEE_LightGrid *lookdev_grid_data;
  LightCacheTexture *lookdev_cube_mips;
} EEVEE_StorageList;

/* ************ RENDERPASS UBO ************* */
typedef struct EEVEE_RenderPassData {
  int renderPassDiffuse;
  int renderPassDiffuseLight;
  int renderPassGlossy;
  int renderPassGlossyLight;
  int renderPassEmit;
  int renderPassSSSColor;
  int _pad[2];
} EEVEE_RenderPassData;

/* ************ LIGHT UBO ************* */
typedef struct EEVEE_Light {
  float position[3], invsqrdist;
  float color[3], spec;
  float spotsize, spotblend, radius, shadow_id;
  float rightvec[3], sizex;
  float upvec[3], sizey;
  float forwardvec[3], light_type;
} EEVEE_Light;

/* Special type for elliptic area lights, matches lamps_lib.glsl */
#define LAMPTYPE_AREA_ELLIPSE 100.0f

typedef struct EEVEE_Shadow {
  float nearf, farf, bias, type_data_id;
  float contact_dist, contact_bias, contact_spread, contact_thickness;
} EEVEE_Shadow;

typedef struct EEVEE_ShadowCube {
  float shadowmat[4][4];
  float position[3], _pad0[1];
} EEVEE_ShadowCube;

typedef struct EEVEE_ShadowCascade {
  /* World->Light->NDC->Tex : used for sampling the shadow map. */
  float shadowmat[MAX_CASCADE_NUM][4][4];
  float split_start[4];
  float split_end[4];
  float shadow_vec[3], tex_id;
} EEVEE_ShadowCascade;

typedef struct EEVEE_ShadowCascadeRender {
  /* World->Light->NDC : used for rendering the shadow map. */
  float projmat[MAX_CASCADE_NUM][4][4];
  float viewmat[4][4], viewinv[4][4];
  float radius[MAX_CASCADE_NUM];
  float original_bias;
  float cascade_max_dist;
  float cascade_exponent;
  float cascade_fade;
  int cascade_count;
} EEVEE_ShadowCascadeRender;

BLI_STATIC_ASSERT_ALIGN(EEVEE_Light, 16)
BLI_STATIC_ASSERT_ALIGN(EEVEE_Shadow, 16)
BLI_STATIC_ASSERT_ALIGN(EEVEE_ShadowCube, 16)
BLI_STATIC_ASSERT_ALIGN(EEVEE_ShadowCascade, 16)
BLI_STATIC_ASSERT_ALIGN(EEVEE_RenderPassData, 16)

BLI_STATIC_ASSERT(sizeof(EEVEE_Shadow) * MAX_SHADOW +
                          sizeof(EEVEE_ShadowCascade) * MAX_SHADOW_CASCADE +
                          sizeof(EEVEE_ShadowCube) * MAX_SHADOW_CUBE <
                      16384,
                  "Shadow UBO is too big!!!")

typedef struct EEVEE_ShadowCasterBuffer {
  struct EEVEE_BoundBox *bbox;
  BLI_bitmap *update;
  uint alloc_count;
  uint count;
} EEVEE_ShadowCasterBuffer;

/* ************ LIGHT DATA ************* */
typedef struct EEVEE_LightsInfo {
  int num_light, cache_num_light;
  int num_cube_layer, cache_num_cube_layer;
  int num_cascade_layer, cache_num_cascade_layer;
  int cube_len, cascade_len, shadow_len;
  int shadow_cube_size, shadow_cascade_size;
  bool shadow_high_bitdepth, soft_shadows;
  /* UBO Storage : data used by UBO */
  struct EEVEE_Light light_data[MAX_LIGHT];
  struct EEVEE_Shadow shadow_data[MAX_SHADOW];
  struct EEVEE_ShadowCube shadow_cube_data[MAX_SHADOW_CUBE];
  struct EEVEE_ShadowCascade shadow_cascade_data[MAX_SHADOW_CASCADE];
  /* Additionnal rendering info for cascade. */
  struct EEVEE_ShadowCascadeRender shadow_cascade_render[MAX_SHADOW_CASCADE];
  /* Back index in light_data. */
  uchar shadow_cube_light_indices[MAX_SHADOW_CUBE];
  uchar shadow_cascade_light_indices[MAX_SHADOW_CASCADE];
  /* Update bitmap. */
  BLI_bitmap sh_cube_update[BLI_BITMAP_SIZE(MAX_SHADOW_CUBE)];
  /* Lights tracking */
  struct BoundSphere shadow_bounds[MAX_LIGHT]; /* Tightly packed light bounds  */
  /* List of bbox and update bitmap. Double buffered. */
  struct EEVEE_ShadowCasterBuffer *shcaster_frontbuffer, *shcaster_backbuffer;
  /* AABB of all shadow casters combined. */
  struct {
    float min[3], max[3];
  } shcaster_aabb;
} EEVEE_LightsInfo;

/* ************ PROBE DATA ************* */
typedef struct EEVEE_LightProbeVisTest {
  struct Collection *collection; /* Skip test if NULL */
  bool invert;
  bool cached; /* Reuse last test results */
} EEVEE_LightProbeVisTest;

typedef struct EEVEE_LightProbesInfo {
  int num_cube, cache_num_cube;
  int num_grid, cache_num_grid;
  int num_planar, cache_num_planar;
  int total_irradiance_samples; /* Total for all grids */
  int cache_irradiance_size[3];
  int update_flag;
  int updated_bounce;
  int num_bounce;
  int cubemap_res;
  /* Update */
  bool do_cube_update;
  bool do_grid_update;
  /* For rendering probes */
  float probemat[6][4][4];
  int layer;
  float texel_size;
  float padding_size;
  float samples_len;
  float samples_len_inv;
  float near_clip;
  float far_clip;
  float roughness;
  float firefly_fac;
  float lodfactor;
  float lod_rt_max, lod_cube_max, lod_planar_max;
  float visibility_range;
  float visibility_blur;
  float intensity_fac;
  int shres;
  EEVEE_LightProbeVisTest planar_vis_tests[MAX_PLANAR];
  /* UBO Storage : data used by UBO */
  EEVEE_LightProbe probe_data[MAX_PROBE];
  EEVEE_LightGrid grid_data[MAX_GRID];
  EEVEE_PlanarReflection planar_data[MAX_PLANAR];
  /* Probe Visibility Collection */
  EEVEE_LightProbeVisTest vis_data;
} EEVEE_LightProbesInfo;

/* EEVEE_LightProbesInfo->update_flag */
enum {
  PROBE_UPDATE_CUBE = (1 << 0),
  PROBE_UPDATE_GRID = (1 << 1),
  PROBE_UPDATE_ALL = 0xFFFFFF,
};

/* ************ EFFECTS DATA ************* */

typedef enum EEVEE_EffectsFlag {
  EFFECT_MOTION_BLUR = (1 << 0),
  EFFECT_BLOOM = (1 << 1),
  EFFECT_DOF = (1 << 2),
  EFFECT_VOLUMETRIC = (1 << 3),
  EFFECT_SSR = (1 << 4),
  EFFECT_DOUBLE_BUFFER = (1 << 5), /* Not really an effect but a feature */
  EFFECT_REFRACT = (1 << 6),
  EFFECT_GTAO = (1 << 7),
  EFFECT_TAA = (1 << 8),
  EFFECT_POST_BUFFER = (1 << 9),    /* Not really an effect but a feature */
  EFFECT_NORMAL_BUFFER = (1 << 10), /* Not really an effect but a feature */
  EFFECT_SSS = (1 << 11),
  EFFECT_VELOCITY_BUFFER = (1 << 12),     /* Not really an effect but a feature */
  EFFECT_TAA_REPROJECT = (1 << 13),       /* should be mutually exclusive with EFFECT_TAA */
  EFFECT_DEPTH_DOUBLE_BUFFER = (1 << 14), /* Not really an effect but a feature */
} EEVEE_EffectsFlag;

typedef struct EEVEE_EffectsInfo {
  EEVEE_EffectsFlag enabled_effects;
  bool swap_double_buffer;
  /* SSSS */
  int sss_sample_count;
  struct GPUTexture *sss_irradiance; /* Textures from pool */
  struct GPUTexture *sss_radius;
  struct GPUTexture *sss_albedo;
  struct GPUTexture *sss_blur;
  struct GPUTexture *sss_stencil;
  /* Volumetrics */
  int volume_current_sample;
  struct GPUTexture *volume_scatter;
  struct GPUTexture *volume_transmit;
  /* SSR */
  bool reflection_trace_full;
  bool ssr_was_persp;
  bool ssr_was_valid_double_buffer;
  int ssr_neighbor_ofs;
  int ssr_halfres_ofs[2];
  struct GPUTexture *ssr_normal_input; /* Textures from pool */
  struct GPUTexture *ssr_specrough_input;
  struct GPUTexture *ssr_hit_output;
  struct GPUTexture *ssr_pdf_output;
  /* Temporal Anti Aliasing */
  int taa_reproject_sample;
  int taa_current_sample;
  int taa_render_sample;
  int taa_total_sample;
  float taa_alpha;
  bool prev_drw_support;
  float prev_drw_persmat[4][4];
  struct DRWView *taa_view;
  /* Ambient Occlusion */
  int ao_depth_layer;
  struct GPUTexture *ao_src_depth;  /* pointer copy */
  struct GPUTexture *gtao_horizons; /* Textures from pool */
  struct GPUTexture *gtao_horizons_debug;
  /* Motion Blur */
  float current_world_to_ndc[4][4];
  float current_ndc_to_world[4][4];
  float past_world_to_ndc[4][4];
  int motion_blur_samples;
  bool motion_blur_mat_cached;
  /* Velocity Pass */
  float velocity_curr_persinv[4][4];
  float velocity_past_persmat[4][4];
  struct GPUTexture *velocity_tx; /* Texture from pool */
  /* Depth Of Field */
  float dof_near_far[2];
  float dof_params[2];
  float dof_bokeh[4];
  float dof_bokeh_sides[4];
  int dof_target_size[2];
  struct GPUTexture *dof_down_near; /* Textures from pool */
  struct GPUTexture *dof_down_far;
  struct GPUTexture *dof_coc;
  struct GPUTexture *dof_blur;
  struct GPUTexture *dof_blur_alpha;
  /* Alpha Checker */
  float color_checker_dark[4];
  float color_checker_light[4];
  /* Other */
  float prev_persmat[4][4];
  /* Lookdev */
  int sphere_size;
  int anchor[2];
  struct DRWView *lookdev_view;
  /* Bloom */
  int bloom_iteration_len;
  float source_texel_size[2];
  float blit_texel_size[2];
  float downsamp_texel_size[MAX_BLOOM_STEP][2];
  float bloom_color[3];
  float bloom_clamp;
  float bloom_sample_scale;
  float bloom_curve_threshold[4];
  float unf_source_texel_size[2];
  struct GPUTexture *bloom_blit; /* Textures from pool */
  struct GPUTexture *bloom_downsample[MAX_BLOOM_STEP];
  struct GPUTexture *bloom_upsample[MAX_BLOOM_STEP - 1];
  struct GPUTexture *unf_source_buffer; /* pointer copy */
  struct GPUTexture *unf_base_buffer;   /* pointer copy */
  /* Not alloced, just a copy of a *GPUtexture in EEVEE_TextureList. */
  struct GPUTexture *source_buffer;     /* latest updated texture */
  struct GPUFrameBuffer *target_buffer; /* next target to render to */
  struct GPUTexture *final_tx;          /* Final color to transform to display color space. */
  struct GPUFrameBuffer *final_fb;      /* Framebuffer with final_tx as attachment. */
} EEVEE_EffectsInfo;

/* ***************** COMMON DATA **************** */

/* Common uniform buffer containing all "constant" data over the whole drawing pipeline. */
/* !! CAUTION !!
 * - [i]vec3 need to be padded to [i]vec4 (even in ubo declaration).
 * - Make sure that [i]vec4 start at a multiple of 16 bytes.
 * - Arrays of vec2/vec3 are padded as arrays of vec4.
 * - sizeof(bool) == sizeof(int) in GLSL so use int in C */
typedef struct EEVEE_CommonUniformBuffer {
  float prev_persmat[4][4]; /* mat4 */
  float view_vecs[2][4];    /* vec4[2] */
  float mip_ratio[10][4];   /* vec2[10] */
  /* Ambient Occlusion */
  /* -- 16 byte aligned -- */
  float ao_dist, pad1, ao_factor, pad2;                    /* vec4 */
  float ao_offset, ao_bounce_fac, ao_quality, ao_settings; /* vec4 */
  /* Volumetric */
  /* -- 16 byte aligned -- */
  int vol_tex_size[3], pad3;       /* ivec3 */
  float vol_depth_param[3], pad4;  /* vec3 */
  float vol_inv_tex_size[3], pad5; /* vec3 */
  float vol_jitter[3], pad6;       /* vec3 */
  float vol_coord_scale[4];        /* vec4 */
  /* -- 16 byte aligned -- */
  float vol_history_alpha; /* float */
  float vol_light_clamp;   /* float */
  float vol_shadow_steps;  /* float */
  int vol_use_lights;      /* bool */
  /* Screen Space Reflections */
  /* -- 16 byte aligned -- */
  float ssr_quality, ssr_thickness, ssr_pixelsize[2]; /* vec4 */
  float ssr_border_fac;                               /* float */
  float ssr_max_roughness;                            /* float */
  float ssr_firefly_fac;                              /* float */
  float ssr_brdf_bias;                                /* float */
  int ssr_toggle;                                     /* bool */
  int ssrefract_toggle;                               /* bool */
  /* SubSurface Scattering */
  float sss_jitter_threshold; /* float */
  int sss_toggle;             /* bool */
  /* Specular */
  int spec_toggle; /* bool */
  /* Lights */
  int la_num_light; /* int */
  /* Probes */
  int prb_num_planar;          /* int */
  int prb_num_render_cube;     /* int */
  int prb_num_render_grid;     /* int */
  int prb_irradiance_vis_size; /* int */
  float prb_irradiance_smooth; /* float */
  float prb_lod_cube_max;      /* float */
  float prb_lod_planar_max;    /* float */
  /* Misc */
  int hiz_mip_offset;      /* int */
  int ray_type;            /* int */
  float ray_depth;         /* float */
  float alpha_hash_offset; /* float */
  float alpha_hash_scale;  /* float */
  float pad7;              /* float */
  float pad8;              /* float */
} EEVEE_CommonUniformBuffer;

BLI_STATIC_ASSERT_ALIGN(EEVEE_CommonUniformBuffer, 16)

/* ray_type (keep in sync with rayType) */
#define EEVEE_RAY_CAMERA 0
#define EEVEE_RAY_SHADOW 1
#define EEVEE_RAY_DIFFUSE 2
#define EEVEE_RAY_GLOSSY 3

/* ************** SCENE LAYER DATA ************** */
typedef struct EEVEE_ViewLayerData {
  /* Lights */
  struct EEVEE_LightsInfo *lights;

  struct GPUUniformBuffer *light_ubo;
  struct GPUUniformBuffer *shadow_ubo;
  struct GPUUniformBuffer *shadow_samples_ubo;

  struct GPUFrameBuffer *shadow_fb;

  struct GPUTexture *shadow_cube_pool;
  struct GPUTexture *shadow_cascade_pool;

  struct EEVEE_ShadowCasterBuffer shcasters_buffers[2];

  /* Probes */
  struct EEVEE_LightProbesInfo *probes;

  struct GPUUniformBuffer *probe_ubo;
  struct GPUUniformBuffer *grid_ubo;
  struct GPUUniformBuffer *planar_ubo;

  /* Material Render passes */
  struct EEVEE_RenderPassData renderpass_data[MAX_MATERIAL_RENDER_PASSES_UBO];
  struct GPUUniformBuffer *renderpass_ubo[MAX_MATERIAL_RENDER_PASSES_UBO];

  /* Common Uniform Buffer */
  struct EEVEE_CommonUniformBuffer common_data;
  struct GPUUniformBuffer *common_ubo;

  struct LightCache *fallback_lightcache;
} EEVEE_ViewLayerData;

/* ************ OBJECT DATA ************ */

/* These are the structs stored inside Objects.
 * It works even if the object is in multiple layers
 * because we don't get the same "Object *" for each layer. */
typedef struct EEVEE_LightEngineData {
  DrawData dd;

  bool need_update;
} EEVEE_LightEngineData;

typedef struct EEVEE_LightProbeEngineData {
  DrawData dd;

  bool need_update;
} EEVEE_LightProbeEngineData;

typedef struct EEVEE_ObjectEngineData {
  DrawData dd;

  Object *ob; /* self reference */
  EEVEE_LightProbeVisTest *test_data;
  bool ob_vis, ob_vis_dirty;

  bool need_update;
  uint shadow_caster_id;
} EEVEE_ObjectEngineData;

typedef struct EEVEE_WorldEngineData {
  DrawData dd;
} EEVEE_WorldEngineData;

/* *********************************** */

typedef struct EEVEE_Data {
  void *engine_type;
  EEVEE_FramebufferList *fbl;
  EEVEE_TextureList *txl;
  EEVEE_PassList *psl;
  EEVEE_StorageList *stl;
} EEVEE_Data;

typedef struct EEVEE_PrivateData {
  struct DRWShadingGroup *shadow_shgrp;
  struct DRWShadingGroup *shadow_accum_shgrp;
  struct DRWShadingGroup *depth_shgrp;
  struct DRWShadingGroup *depth_shgrp_cull;
  struct DRWShadingGroup *depth_shgrp_clip;
  struct DRWShadingGroup *depth_shgrp_clip_cull;
  struct DRWShadingGroup *refract_depth_shgrp;
  struct DRWShadingGroup *refract_depth_shgrp_cull;
  struct DRWShadingGroup *refract_depth_shgrp_clip;
  struct DRWShadingGroup *refract_depth_shgrp_clip_cull;
  struct DRWCallBuffer *planar_display_shgrp;
  struct GHash *material_hash;
  float background_alpha; /* TODO find a better place for this. */
  /* Chosen lightcache: can come from Lookdev or the viewlayer. */
  struct LightCache *light_cache;
  /* For planar probes */
  float planar_texel_size[2];
  /* For double buffering */
  bool view_updated;
  bool valid_double_buffer;
  bool valid_taa_history;
  /* Render Matrices */
  float studiolight_matrix[3][3];
  float overscan, overscan_pixels;
  float size_orig[2];

  /* Mist Settings */
  float mist_start, mist_inv_dist, mist_falloff;

  /* Color Management */
  bool use_color_render_settings;

  /* Compiling shaders count. This is to track if a shader has finished compiling. */
  int queued_shaders_count;
  int queued_shaders_count_prev;

  /* LookDev Settings */
  int studiolight_index;
  float studiolight_rot_z;
  float studiolight_intensity;
  int studiolight_cubemap_res;
  float studiolight_glossy_clamp;
  float studiolight_filter_quality;

  /* Renderpasses */
  /* Bitmask containing the active render_passes */
  eViewLayerEEVEEPassType render_passes;
  /* Uniform references that are referenced inside the `renderpass_pass`. They are updated
   * to reuse the drawing pass and the shading group. */
  int renderpass_type;
  int renderpass_postprocess;
  int renderpass_current_sample;
  GPUTexture *renderpass_input;
  GPUTexture *renderpass_col_input;
  GPUTexture *renderpass_light_input;
  /* The number of active material based render passes */
  uint render_passes_material_count;

  /** For rendering shadows. */
  struct DRWView *cube_views[6];
  /** For rendering probes. */
  struct DRWView *bake_views[6];
  /** Same as bake_views but does not generate culling infos. */
  struct DRWView *world_views[6];
  /** For rendering planar reflections. */
  struct DRWView *planar_views[MAX_PLANAR];
} EEVEE_PrivateData; /* Transient data */

/* eevee_data.c */
void EEVEE_view_layer_data_free(void *sldata);
EEVEE_ViewLayerData *EEVEE_view_layer_data_get(void);
EEVEE_ViewLayerData *EEVEE_view_layer_data_ensure_ex(struct ViewLayer *view_layer);
EEVEE_ViewLayerData *EEVEE_view_layer_data_ensure(void);
EEVEE_ObjectEngineData *EEVEE_object_data_get(Object *ob);
EEVEE_ObjectEngineData *EEVEE_object_data_ensure(Object *ob);
EEVEE_LightProbeEngineData *EEVEE_lightprobe_data_get(Object *ob);
EEVEE_LightProbeEngineData *EEVEE_lightprobe_data_ensure(Object *ob);
EEVEE_LightEngineData *EEVEE_light_data_get(Object *ob);
EEVEE_LightEngineData *EEVEE_light_data_ensure(Object *ob);
EEVEE_WorldEngineData *EEVEE_world_data_get(struct World *wo);
EEVEE_WorldEngineData *EEVEE_world_data_ensure(struct World *wo);

/* eevee_materials.c */
struct GPUTexture *EEVEE_materials_get_util_tex(void); /* XXX */
void EEVEE_materials_init(EEVEE_ViewLayerData *sldata,
                          EEVEE_StorageList *stl,
                          EEVEE_FramebufferList *fbl);
void EEVEE_materials_cache_init(EEVEE_ViewLayerData *sldata, EEVEE_Data *vedata);
void EEVEE_materials_cache_populate(EEVEE_Data *vedata,
                                    EEVEE_ViewLayerData *sldata,
                                    Object *ob,
                                    bool *cast_shadow);
void EEVEE_hair_cache_populate(EEVEE_Data *vedata,
                               EEVEE_ViewLayerData *sldata,
                               Object *ob,
                               bool *cast_shadow);
void EEVEE_materials_cache_finish(EEVEE_ViewLayerData *sldata, EEVEE_Data *vedata);
struct GPUMaterial *EEVEE_material_world_lightprobe_get(struct Scene *scene, struct World *wo);
struct GPUMaterial *EEVEE_material_world_background_get(struct Scene *scene, struct World *wo);
struct GPUMaterial *EEVEE_material_world_volume_get(struct Scene *scene, struct World *wo);
struct GPUMaterial *EEVEE_material_mesh_get(
    struct Scene *scene, Material *ma, EEVEE_Data *vedata, bool use_blend, bool use_refract);
struct GPUMaterial *EEVEE_material_mesh_volume_get(struct Scene *scene, Material *ma);
struct GPUMaterial *EEVEE_material_mesh_depth_get(struct Scene *scene,
                                                  Material *ma,
                                                  bool use_hashed_alpha,
                                                  bool is_shadow);
struct GPUMaterial *EEVEE_material_hair_get(struct Scene *scene, Material *ma);
struct GPUUniformBuffer *EEVEE_material_default_render_pass_ubo_get(EEVEE_ViewLayerData *sldata);
void EEVEE_materials_free(void);
void EEVEE_materials_draw_opaque(EEVEE_ViewLayerData *sldata, EEVEE_PassList *psl);
void EEVEE_update_noise(EEVEE_PassList *psl, EEVEE_FramebufferList *fbl, const double offsets[3]);
void EEVEE_update_viewvecs(float invproj[4][4], float winmat[4][4], float (*r_viewvecs)[4]);
void EEVEE_material_renderpasses_init(EEVEE_Data *vedata);
void EEVEE_material_output_init(EEVEE_ViewLayerData *sldata, EEVEE_Data *vedata, uint tot_samples);
void EEVEE_material_output_accumulate(EEVEE_ViewLayerData *sldata, EEVEE_Data *vedata);
int EEVEE_material_output_pass_index_get(EEVEE_ViewLayerData *UNUSED(sldata),
                                         EEVEE_Data *vedata,
                                         eViewLayerEEVEEPassType renderpass_type);
int EEVEE_material_output_color_pass_index_get(EEVEE_ViewLayerData *sldata,
                                               EEVEE_Data *vedata,
                                               eViewLayerEEVEEPassType renderpass_type);
/* eevee_lights.c */
void eevee_light_matrix_get(const EEVEE_Light *evli, float r_mat[4][4]);
void EEVEE_lights_cache_init(EEVEE_ViewLayerData *sldata, EEVEE_Data *vedata);
void EEVEE_lights_cache_add(EEVEE_ViewLayerData *sldata, struct Object *ob);
void EEVEE_lights_cache_finish(EEVEE_ViewLayerData *sldata, EEVEE_Data *vedata);

/* eevee_shadows.c */
void eevee_contact_shadow_setup(const Light *la, EEVEE_Shadow *evsh);
void EEVEE_shadows_init(EEVEE_ViewLayerData *sldata);
void EEVEE_shadows_cache_init(EEVEE_ViewLayerData *sldata, EEVEE_Data *vedata);
void EEVEE_shadows_caster_add(EEVEE_ViewLayerData *sldata,
                              EEVEE_StorageList *stl,
                              struct GPUBatch *geom,
                              Object *ob);
void EEVEE_shadows_caster_material_add(EEVEE_ViewLayerData *sldata,
                                       EEVEE_PassList *psl,
                                       struct GPUMaterial *gpumat,
                                       struct GPUBatch *geom,
                                       struct Object *ob,
                                       const float *alpha_threshold);
void EEVEE_shadows_caster_register(EEVEE_ViewLayerData *sldata, struct Object *ob);
void EEVEE_shadows_update(EEVEE_ViewLayerData *sldata, EEVEE_Data *vedata);
void EEVEE_shadows_cube_add(EEVEE_LightsInfo *linfo, EEVEE_Light *evli, struct Object *ob);
bool EEVEE_shadows_cube_setup(EEVEE_LightsInfo *linfo, const EEVEE_Light *evli, int sample_ofs);
void EEVEE_shadows_cascade_add(EEVEE_LightsInfo *linfo, EEVEE_Light *evli, struct Object *ob);
void EEVEE_shadows_draw(EEVEE_ViewLayerData *sldata, EEVEE_Data *vedata, struct DRWView *view);
void EEVEE_shadows_draw_cubemap(EEVEE_ViewLayerData *sldata, EEVEE_Data *vedata, int cube_index);
void EEVEE_shadows_draw_cascades(EEVEE_ViewLayerData *sldata,
                                 EEVEE_Data *vedata,
                                 DRWView *view,
                                 int cascade_index);
void EEVEE_shadow_output_init(EEVEE_ViewLayerData *sldata, EEVEE_Data *vedata, uint tot_samples);
void EEVEE_shadow_output_accumulate(EEVEE_ViewLayerData *sldata, EEVEE_Data *vedata);
void EEVEE_shadows_free(void);

/* eevee_sampling.c */
void EEVEE_sample_ball(int sample_ofs, float radius, float rsample[3]);
void EEVEE_sample_rectangle(int sample_ofs,
                            const float x_axis[3],
                            const float y_axis[3],
                            float size_x,
                            float size_y,
                            float rsample[3]);
void EEVEE_sample_ellipse(int sample_ofs,
                          const float x_axis[3],
                          const float y_axis[3],
                          float size_x,
                          float size_y,
                          float rsample[3]);
void EEVEE_random_rotation_m4(int sample_ofs, float scale, float r_mat[4][4]);

/* eevee_shaders.c */
void EEVEE_shaders_lightprobe_shaders_init(void);
struct GPUShader *EEVEE_shaders_probe_filter_glossy_sh_get(void);
struct GPUShader *EEVEE_shaders_probe_default_sh_get(void);
struct GPUShader *EEVEE_shaders_probe_filter_diffuse_sh_get(void);
struct GPUShader *EEVEE_shaders_probe_filter_visibility_sh_get(void);
struct GPUShader *EEVEE_shaders_probe_grid_fill_sh_get(void);
struct GPUShader *EEVEE_shaders_probe_planar_downsample_sh_get(void);
struct GPUShader *EEVEE_shaders_default_studiolight_sh_get(void);
struct GPUShader *EEVEE_shaders_background_studiolight_sh_get(void);
struct GPUShader *EEVEE_shaders_probe_cube_display_sh_get(void);
struct GPUShader *EEVEE_shaders_probe_grid_display_sh_get(void);
struct GPUShader *EEVEE_shaders_probe_planar_display_sh_get(void);
struct GPUShader *EEVEE_shaders_velocity_resolve_sh_get(void);
struct GPUShader *EEVEE_shaders_taa_resolve_sh_get(EEVEE_EffectsFlag enabled_effects);
void EEVEE_shaders_free(void);

/* eevee_lightprobes.c */
bool EEVEE_lightprobes_obj_visibility_cb(bool vis_in, void *user_data);
void EEVEE_lightprobes_init(EEVEE_ViewLayerData *sldata, EEVEE_Data *vedata);
void EEVEE_lightprobes_cache_init(EEVEE_ViewLayerData *sldata, EEVEE_Data *vedata);
void EEVEE_lightprobes_cache_add(EEVEE_ViewLayerData *sldata, EEVEE_Data *vedata, Object *ob);
void EEVEE_lightprobes_cache_finish(EEVEE_ViewLayerData *sldata, EEVEE_Data *vedata);
void EEVEE_lightprobes_refresh(EEVEE_ViewLayerData *sldata, EEVEE_Data *vedata);
void EEVEE_lightprobes_refresh_planar(EEVEE_ViewLayerData *sldata, EEVEE_Data *vedata);
void EEVEE_lightprobes_free(void);

void EEVEE_lightbake_cache_init(EEVEE_ViewLayerData *sldata,
                                EEVEE_Data *vedata,
                                GPUTexture *rt_color,
                                GPUTexture *rt_depth);
void EEVEE_lightbake_render_world(EEVEE_ViewLayerData *sldata,
                                  EEVEE_Data *vedata,
                                  struct GPUFrameBuffer *face_fb[6]);
void EEVEE_lightbake_render_scene(EEVEE_ViewLayerData *sldata,
                                  EEVEE_Data *vedata,
                                  struct GPUFrameBuffer *face_fb[6],
                                  const float pos[3],
                                  float near_clip,
                                  float far_clip);
void EEVEE_lightbake_filter_glossy(EEVEE_ViewLayerData *sldata,
                                   EEVEE_Data *vedata,
                                   struct GPUTexture *rt_color,
                                   struct GPUFrameBuffer *fb,
                                   int probe_idx,
                                   float intensity,
                                   int maxlevel,
                                   float filter_quality,
                                   float firefly_fac);
void EEVEE_lightbake_filter_diffuse(EEVEE_ViewLayerData *sldata,
                                    EEVEE_Data *vedata,
                                    struct GPUTexture *rt_color,
                                    struct GPUFrameBuffer *fb,
                                    int grid_offset,
                                    float intensity);
void EEVEE_lightbake_filter_visibility(EEVEE_ViewLayerData *sldata,
                                       EEVEE_Data *vedata,
                                       struct GPUTexture *rt_depth,
                                       struct GPUFrameBuffer *fb,
                                       int grid_offset,
                                       float clipsta,
                                       float clipend,
                                       float vis_range,
                                       float vis_blur,
                                       int vis_size);

void EEVEE_lightprobes_grid_data_from_object(Object *ob, EEVEE_LightGrid *prb_data, int *offset);
void EEVEE_lightprobes_cube_data_from_object(Object *ob, EEVEE_LightProbe *prb_data);
void EEVEE_lightprobes_planar_data_from_object(Object *ob,
                                               EEVEE_PlanarReflection *eplanar,
                                               EEVEE_LightProbeVisTest *vis_test);

/* eevee_depth_of_field.c */
int EEVEE_depth_of_field_init(EEVEE_ViewLayerData *sldata, EEVEE_Data *vedata, Object *camera);
void EEVEE_depth_of_field_cache_init(EEVEE_ViewLayerData *sldata, EEVEE_Data *vedata);
void EEVEE_depth_of_field_draw(EEVEE_Data *vedata);
void EEVEE_depth_of_field_free(void);

/* eevee_bloom.c */
int EEVEE_bloom_init(EEVEE_ViewLayerData *sldata, EEVEE_Data *vedata);
void EEVEE_bloom_cache_init(EEVEE_ViewLayerData *sldata, EEVEE_Data *vedata);
void EEVEE_bloom_draw(EEVEE_Data *vedata);
void EEVEE_bloom_output_init(EEVEE_ViewLayerData *sldata, EEVEE_Data *vedata, uint tot_samples);
void EEVEE_bloom_output_accumulate(EEVEE_ViewLayerData *sldata, EEVEE_Data *vedata);
void EEVEE_bloom_free(void);

/* eevee_occlusion.c */
int EEVEE_occlusion_init(EEVEE_ViewLayerData *sldata, EEVEE_Data *vedata);
void EEVEE_occlusion_output_init(EEVEE_ViewLayerData *sldata,
                                 EEVEE_Data *vedata,
                                 uint tot_samples);
void EEVEE_occlusion_output_accumulate(EEVEE_ViewLayerData *sldata, EEVEE_Data *vedata);
void EEVEE_occlusion_cache_init(EEVEE_ViewLayerData *sldata, EEVEE_Data *vedata);
void EEVEE_occlusion_compute(EEVEE_ViewLayerData *sldata,
                             EEVEE_Data *vedata,
                             struct GPUTexture *depth_src,
                             int layer);
void EEVEE_occlusion_draw_debug(EEVEE_ViewLayerData *sldata, EEVEE_Data *vedata);
void EEVEE_occlusion_free(void);

/* eevee_screen_raytrace.c */
int EEVEE_screen_raytrace_init(EEVEE_ViewLayerData *sldata, EEVEE_Data *vedata);
void EEVEE_screen_raytrace_cache_init(EEVEE_ViewLayerData *sldata, EEVEE_Data *vedata);
void EEVEE_refraction_compute(EEVEE_ViewLayerData *sldata, EEVEE_Data *vedata);
void EEVEE_reflection_compute(EEVEE_ViewLayerData *sldata, EEVEE_Data *vedata);
void EEVEE_reflection_output_init(EEVEE_ViewLayerData *sldata,
                                  EEVEE_Data *vedata,
                                  uint tot_samples);
void EEVEE_reflection_output_accumulate(EEVEE_ViewLayerData *sldata, EEVEE_Data *vedata);

void EEVEE_screen_raytrace_free(void);

/* eevee_subsurface.c */
void EEVEE_subsurface_init(EEVEE_ViewLayerData *sldata, EEVEE_Data *vedata);
void EEVEE_subsurface_draw_init(EEVEE_ViewLayerData *sldata, EEVEE_Data *vedata);
void EEVEE_subsurface_cache_init(EEVEE_ViewLayerData *sldata, EEVEE_Data *vedata);
void EEVEE_subsurface_output_init(EEVEE_ViewLayerData *sldata,
                                  EEVEE_Data *vedata,
                                  uint tot_samples);
void EEVEE_subsurface_add_pass(EEVEE_ViewLayerData *sldata,
                               EEVEE_Data *vedata,
                               uint sss_id,
                               struct GPUUniformBuffer *sss_profile);
void EEVEE_subsurface_translucency_add_pass(EEVEE_ViewLayerData *sldata,
                                            EEVEE_Data *vedata,
                                            uint sss_id,
                                            struct GPUUniformBuffer *sss_profile,
                                            struct GPUTexture *sss_tex_profile);
void EEVEE_subsurface_data_render(EEVEE_ViewLayerData *sldata, EEVEE_Data *vedata);
void EEVEE_subsurface_compute(EEVEE_ViewLayerData *sldata, EEVEE_Data *vedata);
void EEVEE_subsurface_output_accumulate(EEVEE_ViewLayerData *sldata, EEVEE_Data *vedata);
void EEVEE_subsurface_free(void);

/* eevee_motion_blur.c */
int EEVEE_motion_blur_init(EEVEE_ViewLayerData *sldata, EEVEE_Data *vedata, Object *camera);
void EEVEE_motion_blur_cache_init(EEVEE_ViewLayerData *sldata, EEVEE_Data *vedata);
void EEVEE_motion_blur_draw(EEVEE_Data *vedata);
void EEVEE_motion_blur_free(void);

/* eevee_mist.c */
void EEVEE_mist_output_init(EEVEE_ViewLayerData *sldata, EEVEE_Data *vedata);
void EEVEE_mist_output_accumulate(EEVEE_ViewLayerData *sldata, EEVEE_Data *vedata);
void EEVEE_mist_free(void);

/* eevee_renderpasses.c */
void EEVEE_renderpasses_init(EEVEE_Data *vedata);
void EEVEE_renderpasses_output_init(EEVEE_ViewLayerData *sldata,
                                    EEVEE_Data *vedata,
                                    uint tot_samples);
void EEVEE_renderpasses_output_accumulate(EEVEE_ViewLayerData *sldata,
                                          EEVEE_Data *vedata,
                                          bool post_effect);
void EEVEE_renderpasses_postprocess(EEVEE_ViewLayerData *sldata,
                                    EEVEE_Data *vedata,
                                    eViewLayerEEVEEPassType renderpass_type);
void EEVEE_renderpasses_draw(EEVEE_ViewLayerData *sldata, EEVEE_Data *vedata);
void EEVEE_renderpasses_draw_debug(EEVEE_Data *vedata);
void EEVEE_renderpasses_free(void);
bool EEVEE_renderpasses_only_first_sample_pass_active(EEVEE_Data *vedata);

/* eevee_temporal_sampling.c */
void EEVEE_temporal_sampling_reset(EEVEE_Data *vedata);
int EEVEE_temporal_sampling_init(EEVEE_ViewLayerData *sldata, EEVEE_Data *vedata);
void EEVEE_temporal_sampling_offset_calc(const double ht_point[2],
                                         const float filter_size,
                                         float r_offset[2]);
void EEVEE_temporal_sampling_matrices_calc(EEVEE_EffectsInfo *effects, const double ht_point[2]);
void EEVEE_temporal_sampling_update_matrices(EEVEE_Data *vedata);
void EEVEE_temporal_sampling_cache_init(EEVEE_ViewLayerData *sldata, EEVEE_Data *vedata);
void EEVEE_temporal_sampling_draw(EEVEE_Data *vedata);

/* eevee_volumes.c */
void EEVEE_volumes_init(EEVEE_ViewLayerData *sldata, EEVEE_Data *vedata);
void EEVEE_volumes_set_jitter(EEVEE_ViewLayerData *sldata, uint current_sample);
void EEVEE_volumes_cache_init(EEVEE_ViewLayerData *sldata, EEVEE_Data *vedata);
void EEVEE_volumes_cache_object_add(EEVEE_ViewLayerData *sldata,
                                    EEVEE_Data *vedata,
                                    struct Scene *scene,
                                    Object *ob);
void EEVEE_volumes_cache_finish(EEVEE_ViewLayerData *sldata, EEVEE_Data *vedata);
void EEVEE_volumes_draw_init(EEVEE_ViewLayerData *sldata, EEVEE_Data *vedata);
void EEVEE_volumes_compute(EEVEE_ViewLayerData *sldata, EEVEE_Data *vedata);
void EEVEE_volumes_resolve(EEVEE_ViewLayerData *sldata, EEVEE_Data *vedata);
void EEVEE_volumes_output_init(EEVEE_ViewLayerData *sldata, EEVEE_Data *vedata, uint tot_samples);
void EEVEE_volumes_output_accumulate(EEVEE_ViewLayerData *sldata, EEVEE_Data *vedata);
void EEVEE_volumes_free_smoke_textures(void);
void EEVEE_volumes_free(void);

/* eevee_effects.c */
void EEVEE_effects_init(EEVEE_ViewLayerData *sldata,
                        EEVEE_Data *vedata,
                        Object *camera,
                        const bool minimal);
void EEVEE_effects_cache_init(EEVEE_ViewLayerData *sldata, EEVEE_Data *vedata);
void EEVEE_effects_draw_init(EEVEE_ViewLayerData *sldata, EEVEE_Data *vedata);
void EEVEE_create_minmax_buffer(EEVEE_Data *vedata, struct GPUTexture *depth_src, int layer);
void EEVEE_downsample_buffer(EEVEE_Data *vedata, struct GPUTexture *texture_src, int level);
void EEVEE_downsample_cube_buffer(EEVEE_Data *vedata, struct GPUTexture *texture_src, int level);
void EEVEE_draw_effects(EEVEE_ViewLayerData *sldata, EEVEE_Data *vedata);
void EEVEE_effects_free(void);

/* eevee_render.c */
bool EEVEE_render_init(EEVEE_Data *vedata,
                       struct RenderEngine *engine,
                       struct Depsgraph *depsgraph);
void EEVEE_render_cache(void *vedata,
                        struct Object *ob,
                        struct RenderEngine *engine,
                        struct Depsgraph *depsgraph);
void EEVEE_render_draw(EEVEE_Data *vedata,
                       struct RenderEngine *engine,
                       struct RenderLayer *render_layer,
                       const struct rcti *rect);
void EEVEE_render_update_passes(struct RenderEngine *engine,
                                struct Scene *scene,
                                struct ViewLayer *view_layer);

/** eevee_lookdev.c */
void EEVEE_lookdev_cache_init(EEVEE_Data *vedata,
<<<<<<< HEAD
                              struct DRWShadingGroup **grp,
                              struct DRWPass *pass,
                              float background_alpha,
=======
                              EEVEE_ViewLayerData *sldata,
                              DRWShadingGroup **grp,
                              DRWPass *pass,
>>>>>>> f4411b58
                              struct World *world,
                              EEVEE_LightProbesInfo *pinfo);
void EEVEE_lookdev_draw(EEVEE_Data *vedata);

/** eevee_engine.c */
void EEVEE_cache_populate(void *vedata, Object *ob);

/* Shadow Matrix */
static const float texcomat[4][4] = {
    /* From NDC to TexCo */
    {0.5f, 0.0f, 0.0f, 0.0f},
    {0.0f, 0.5f, 0.0f, 0.0f},
    {0.0f, 0.0f, 0.5f, 0.0f},
    {0.5f, 0.5f, 0.5f, 1.0f},
};

/* Cubemap Matrices */
static const float cubefacemat[6][4][4] = {
    /* Pos X */
    {{0.0f, 0.0f, -1.0f, 0.0f},
     {0.0f, -1.0f, 0.0f, 0.0f},
     {-1.0f, 0.0f, 0.0f, 0.0f},
     {0.0f, 0.0f, 0.0f, 1.0f}},
    /* Neg X */
    {{0.0f, 0.0f, 1.0f, 0.0f},
     {0.0f, -1.0f, 0.0f, 0.0f},
     {1.0f, 0.0f, 0.0f, 0.0f},
     {0.0f, 0.0f, 0.0f, 1.0f}},
    /* Pos Y */
    {{1.0f, 0.0f, 0.0f, 0.0f},
     {0.0f, 0.0f, -1.0f, 0.0f},
     {0.0f, 1.0f, 0.0f, 0.0f},
     {0.0f, 0.0f, 0.0f, 1.0f}},
    /* Neg Y */
    {{1.0f, 0.0f, 0.0f, 0.0f},
     {0.0f, 0.0f, 1.0f, 0.0f},
     {0.0f, -1.0f, 0.0f, 0.0f},
     {0.0f, 0.0f, 0.0f, 1.0f}},
    /* Pos Z */
    {{1.0f, 0.0f, 0.0f, 0.0f},
     {0.0f, -1.0f, 0.0f, 0.0f},
     {0.0f, 0.0f, -1.0f, 0.0f},
     {0.0f, 0.0f, 0.0f, 1.0f}},
    /* Neg Z */
    {{-1.0f, 0.0f, 0.0f, 0.0f},
     {0.0f, -1.0f, 0.0f, 0.0f},
     {0.0f, 0.0f, 1.0f, 0.0f},
     {0.0f, 0.0f, 0.0f, 1.0f}},
};


/* Game engine transition */
EEVEE_Data *EEVEE_engine_data_get(void);
/* End of Game engine transition */

#ifdef __cplusplus
}
#endif

#endif /* __EEVEE_PRIVATE_H__ */<|MERGE_RESOLUTION|>--- conflicted
+++ resolved
@@ -1203,15 +1203,9 @@
 
 /** eevee_lookdev.c */
 void EEVEE_lookdev_cache_init(EEVEE_Data *vedata,
-<<<<<<< HEAD
-                              struct DRWShadingGroup **grp,
-                              struct DRWPass *pass,
-                              float background_alpha,
-=======
                               EEVEE_ViewLayerData *sldata,
                               DRWShadingGroup **grp,
                               DRWPass *pass,
->>>>>>> f4411b58
                               struct World *world,
                               EEVEE_LightProbesInfo *pinfo);
 void EEVEE_lookdev_draw(EEVEE_Data *vedata);
