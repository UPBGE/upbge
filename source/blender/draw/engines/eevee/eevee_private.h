/*
 * This program is free software; you can redistribute it and/or
 * modify it under the terms of the GNU General Public License
 * as published by the Free Software Foundation; either version 2
 * of the License, or (at your option) any later version.
 *
 * This program is distributed in the hope that it will be useful,
 * but WITHOUT ANY WARRANTY; without even the implied warranty of
 * MERCHANTABILITY or FITNESS FOR A PARTICULAR PURPOSE.  See the
 * GNU General Public License for more details.
 *
 * You should have received a copy of the GNU General Public License
 * along with this program; if not, write to the Free Software Foundation,
 * Inc., 51 Franklin Street, Fifth Floor, Boston, MA 02110-1301, USA.
 *
 * Copyright 2016, Blender Foundation.
 */

/** \file
 * \ingroup DNA
 */

#pragma once

#include "DRW_render.h"

#ifdef __cplusplus
extern "C" {
#endif

#include "BLI_bitmap.h"

#include "DNA_lightprobe_types.h"

#include "GPU_viewport.h"

#include "BKE_camera.h"

<<<<<<< HEAD
#include "BLI_listbase.h"      // For bge
#include "DNA_object_types.h"  // For bge
=======
#ifdef __cplusplus
extern "C" {
#endif

>>>>>>> 91bbf96c
struct EEVEE_ShadowCasterBuffer;
struct GPUFrameBuffer;
struct Object;
struct RenderLayer;

extern struct DrawEngineType draw_engine_eevee_type;

/* Minimum UBO is 16384 bytes */
#define MAX_PROBE 128 /* TODO : find size by dividing UBO max size by probe data size */
#define MAX_GRID 64   /* TODO : find size by dividing UBO max size by grid data size */
#define MAX_PLANAR 16 /* TODO : find size by dividing UBO max size by grid data size */
#define MAX_LIGHT 128 /* TODO : find size by dividing UBO max size by light data size */
#define MAX_CASCADE_NUM 4
#define MAX_SHADOW 128 /* TODO : Make this depends on GL_MAX_ARRAY_TEXTURE_LAYERS */
#define MAX_SHADOW_CASCADE 8
#define MAX_SHADOW_CUBE (MAX_SHADOW - MAX_CASCADE_NUM * MAX_SHADOW_CASCADE)
#define MAX_BLOOM_STEP 16

// #define DEBUG_SHADOW_DISTRIBUTION

/* Only define one of these. */
// #define IRRADIANCE_SH_L2
#define IRRADIANCE_HL2
#define HAMMERSLEY_SIZE 1024

#if defined(IRRADIANCE_SH_L2)
#  define SHADER_IRRADIANCE "#define IRRADIANCE_SH_L2\n"
#elif defined(IRRADIANCE_HL2)
#  define SHADER_IRRADIANCE "#define IRRADIANCE_HL2\n"
#endif

/* Macro causes over indentation. */
/* clang-format off */
#define SHADER_DEFINES \
  "#define EEVEE_ENGINE\n" \
  "#define MAX_PROBE " STRINGIFY(MAX_PROBE) "\n" \
  "#define MAX_GRID " STRINGIFY(MAX_GRID) "\n" \
  "#define MAX_PLANAR " STRINGIFY(MAX_PLANAR) "\n" \
  "#define MAX_LIGHT " STRINGIFY(MAX_LIGHT) "\n" \
  "#define MAX_SHADOW " STRINGIFY(MAX_SHADOW) "\n" \
  "#define MAX_SHADOW_CUBE " STRINGIFY(MAX_SHADOW_CUBE) "\n" \
  "#define MAX_SHADOW_CASCADE " STRINGIFY(MAX_SHADOW_CASCADE) "\n" \
  "#define MAX_CASCADE_NUM " STRINGIFY(MAX_CASCADE_NUM) "\n" \
  SHADER_IRRADIANCE
/* clang-format on */

#define EEVEE_PROBE_MAX min_ii(MAX_PROBE, GPU_max_texture_layers() / 6)

#define SWAP_DOUBLE_BUFFERS() \
  { \
    if (effects->swap_double_buffer) { \
      SWAP(struct GPUFrameBuffer *, fbl->main_fb, fbl->double_buffer_fb); \
      SWAP(struct GPUFrameBuffer *, fbl->main_color_fb, fbl->double_buffer_color_fb); \
      SWAP(GPUTexture *, txl->color, txl->color_double_buffer); \
      effects->swap_double_buffer = false; \
    } \
  } \
  ((void)0)

#define SWAP_BUFFERS() \
  { \
    if (effects->target_buffer == fbl->effect_color_fb) { \
      SWAP_DOUBLE_BUFFERS(); \
      effects->source_buffer = txl->color_post; \
      effects->target_buffer = fbl->main_color_fb; \
    } \
    else { \
      SWAP_DOUBLE_BUFFERS(); \
      effects->source_buffer = txl->color; \
      effects->target_buffer = fbl->effect_color_fb; \
    } \
  } \
  ((void)0)

#define SWAP_BUFFERS_TAA() \
  { \
    if (effects->target_buffer == fbl->effect_color_fb) { \
      SWAP(struct GPUFrameBuffer *, fbl->effect_fb, fbl->taa_history_fb); \
      SWAP(struct GPUFrameBuffer *, fbl->effect_color_fb, fbl->taa_history_color_fb); \
      SWAP(GPUTexture *, txl->color_post, txl->taa_history); \
      effects->source_buffer = txl->taa_history; \
      effects->target_buffer = fbl->effect_color_fb; \
    } \
    else { \
      SWAP(struct GPUFrameBuffer *, fbl->main_fb, fbl->taa_history_fb); \
      SWAP(struct GPUFrameBuffer *, fbl->main_color_fb, fbl->taa_history_color_fb); \
      SWAP(GPUTexture *, txl->color, txl->taa_history); \
      effects->source_buffer = txl->taa_history; \
      effects->target_buffer = fbl->main_color_fb; \
    } \
  } \
  ((void)0)

BLI_INLINE bool eevee_hdri_preview_overlay_enabled(const View3D *v3d)
{
  /* Only show the HDRI Preview in Shading Preview in the Viewport. */
  if (v3d == NULL || v3d->shading.type != OB_MATERIAL) {
    return false;
  }

  /* Only show the HDRI Preview when viewing the Combined render pass */
  if (v3d->shading.render_pass != SCE_PASS_COMBINED) {
    return false;
  }

  return ((v3d->flag2 & V3D_HIDE_OVERLAYS) == 0) && (v3d->overlay.flag & V3D_OVERLAY_LOOK_DEV);
}

#define USE_SCENE_LIGHT(v3d) \
  ((!v3d) || \
   ((v3d->shading.type == OB_MATERIAL) && (v3d->shading.flag & V3D_SHADING_SCENE_LIGHTS)) || \
   ((v3d->shading.type == OB_RENDER) && (v3d->shading.flag & V3D_SHADING_SCENE_LIGHTS_RENDER)))
#define LOOK_DEV_STUDIO_LIGHT_ENABLED(v3d) \
  ((v3d) && (((v3d->shading.type == OB_MATERIAL) && \
              ((v3d->shading.flag & V3D_SHADING_SCENE_WORLD) == 0)) || \
             ((v3d->shading.type == OB_RENDER) && \
              ((v3d->shading.flag & V3D_SHADING_SCENE_WORLD_RENDER) == 0))))

#define MIN_CUBE_LOD_LEVEL 3
#define MAX_PLANAR_LOD_LEVEL 9

/* All the renderpasses that use the GPUMaterial for accumulation */
#define EEVEE_RENDERPASSES_MATERIAL \
  (EEVEE_RENDER_PASS_EMIT | EEVEE_RENDER_PASS_DIFFUSE_COLOR | EEVEE_RENDER_PASS_DIFFUSE_LIGHT | \
   EEVEE_RENDER_PASS_SPECULAR_COLOR | EEVEE_RENDER_PASS_SPECULAR_LIGHT | \
   EEVEE_RENDER_PASS_ENVIRONMENT)

/* Material shader variations */
enum {
  VAR_MAT_MESH = (1 << 0),
  VAR_MAT_VOLUME = (1 << 1),
  VAR_MAT_HAIR = (1 << 2),
  /* VAR_MAT_PROBE = (1 << 3), UNUSED */
  VAR_MAT_BLEND = (1 << 4),
  VAR_MAT_LOOKDEV = (1 << 5),
  VAR_MAT_HOLDOUT = (1 << 6),
  VAR_MAT_HASH = (1 << 7),
  VAR_MAT_DEPTH = (1 << 8),
  VAR_MAT_REFRACT = (1 << 9),
  VAR_WORLD_BACKGROUND = (1 << 10),
  VAR_WORLD_PROBE = (1 << 11),
  VAR_WORLD_VOLUME = (1 << 12),
  VAR_DEFAULT = (1 << 13),
};

/* Material shader cache keys */
enum {
  /* HACK: This assumes the struct GPUShader will never be smaller than our variations.
   * This allow us to only keep one ghash and avoid bigger keys comparisons/hashing.
   * We combine the GPUShader pointer with the key. */
  KEY_CULL = (1 << 0),
  KEY_REFRACT = (1 << 1),
  KEY_HAIR = (1 << 2),
  KEY_SHADOW = (1 << 3),
};

/* ************ PROBE UBO ************* */

/* They are the same struct as their Cache siblings.
 * typedef'ing just to keep the naming consistent with
 * other eevee types. */
typedef LightProbeCache EEVEE_LightProbe;
typedef LightGridCache EEVEE_LightGrid;

typedef struct EEVEE_PlanarReflection {
  float plane_equation[4];
  float clip_vec_x[3], attenuation_scale;
  float clip_vec_y[3], attenuation_bias;
  float clip_edge_x_pos, clip_edge_x_neg;
  float clip_edge_y_pos, clip_edge_y_neg;
  float facing_scale, facing_bias, clipsta, pad;
  float reflectionmat[4][4]; /* Used for sampling the texture. */
  float mtx[4][4];           /* Not used in shader. TODO move elsewhere. */
} EEVEE_PlanarReflection;

/* --------------------------------------- */

typedef struct EEVEE_BoundBox {
  float center[3], halfdim[3];
} EEVEE_BoundBox;

typedef struct EEVEE_PassList {
  /* Shadows */
  struct DRWPass *shadow_pass;
  struct DRWPass *shadow_accum_pass;

  /* Probes */
  struct DRWPass *probe_background;
  struct DRWPass *probe_glossy_compute;
  struct DRWPass *probe_diffuse_compute;
  struct DRWPass *probe_visibility_compute;
  struct DRWPass *probe_grid_fill;
  struct DRWPass *probe_display;
  struct DRWPass *probe_planar_downsample_ps;

  /* Effects */
  struct DRWPass *ao_horizon_search;
  struct DRWPass *ao_horizon_search_layer;
  struct DRWPass *ao_horizon_debug;
  struct DRWPass *ao_accum_ps;
  struct DRWPass *mist_accum_ps;
  struct DRWPass *motion_blur;
  struct DRWPass *bloom_blit;
  struct DRWPass *bloom_downsample_first;
  struct DRWPass *bloom_downsample;
  struct DRWPass *bloom_upsample;
  struct DRWPass *bloom_resolve;
  struct DRWPass *bloom_accum_ps;
  struct DRWPass *dof_down;
  struct DRWPass *dof_scatter;
  struct DRWPass *dof_resolve;
  struct DRWPass *volumetric_world_ps;
  struct DRWPass *volumetric_objects_ps;
  struct DRWPass *volumetric_scatter_ps;
  struct DRWPass *volumetric_integration_ps;
  struct DRWPass *volumetric_resolve_ps;
  struct DRWPass *volumetric_accum_ps;
  struct DRWPass *ssr_raytrace;
  struct DRWPass *ssr_resolve;
  struct DRWPass *sss_blur_ps;
  struct DRWPass *sss_resolve_ps;
  struct DRWPass *sss_translucency_ps;
  struct DRWPass *color_downsample_ps;
  struct DRWPass *color_downsample_cube_ps;
  struct DRWPass *velocity_object;
  struct DRWPass *velocity_hair;
  struct DRWPass *velocity_resolve;
  struct DRWPass *velocity_tiles_x;
  struct DRWPass *velocity_tiles;
  struct DRWPass *velocity_tiles_expand[2];
  struct DRWPass *taa_resolve;
  struct DRWPass *alpha_checker;

  /* HiZ */
  struct DRWPass *minz_downlevel_ps;
  struct DRWPass *maxz_downlevel_ps;
  struct DRWPass *minz_downdepth_ps;
  struct DRWPass *maxz_downdepth_ps;
  struct DRWPass *minz_downdepth_layer_ps;
  struct DRWPass *maxz_downdepth_layer_ps;
  struct DRWPass *minz_copydepth_ps;
  struct DRWPass *maxz_copydepth_ps;
  struct DRWPass *maxz_copydepth_layer_ps;

  /* Renderpass Accumulation. */
  struct DRWPass *material_accum_ps;
  struct DRWPass *background_accum_ps;

  struct DRWPass *depth_ps;
  struct DRWPass *depth_cull_ps;
  struct DRWPass *depth_clip_ps;
  struct DRWPass *depth_clip_cull_ps;
  struct DRWPass *depth_refract_ps;
  struct DRWPass *depth_refract_cull_ps;
  struct DRWPass *depth_refract_clip_ps;
  struct DRWPass *depth_refract_clip_cull_ps;
  struct DRWPass *material_ps;
  struct DRWPass *material_cull_ps;
  struct DRWPass *material_refract_ps;
  struct DRWPass *material_refract_cull_ps;
  struct DRWPass *material_sss_ps;
  struct DRWPass *material_sss_cull_ps;
  struct DRWPass *transparent_pass;
  struct DRWPass *background_ps;
  struct DRWPass *update_noise_pass;
  struct DRWPass *lookdev_glossy_pass;
  struct DRWPass *lookdev_diffuse_pass;
  struct DRWPass *renderpass_pass;

  /* Game engine transition */
  struct DRWPass *aa_accum_ps;
  struct DRWPass *aa_edge_ps;
  struct DRWPass *aa_weight_ps;
  struct DRWPass *aa_resolve_ps;
  /* End of Game engine transition */
} EEVEE_PassList;

typedef struct EEVEE_FramebufferList {
  /* Effects */
  struct GPUFrameBuffer *gtao_fb;
  struct GPUFrameBuffer *gtao_debug_fb;
  struct GPUFrameBuffer *downsample_fb;
  struct GPUFrameBuffer *bloom_blit_fb;
  struct GPUFrameBuffer *bloom_down_fb[MAX_BLOOM_STEP];
  struct GPUFrameBuffer *bloom_accum_fb[MAX_BLOOM_STEP - 1];
  struct GPUFrameBuffer *bloom_pass_accum_fb;
  struct GPUFrameBuffer *shadow_accum_fb;
  struct GPUFrameBuffer *ssr_accum_fb;
  struct GPUFrameBuffer *sss_blur_fb;
  struct GPUFrameBuffer *sss_blit_fb;
  struct GPUFrameBuffer *sss_resolve_fb;
  struct GPUFrameBuffer *sss_clear_fb;
  struct GPUFrameBuffer *sss_translucency_fb;
  struct GPUFrameBuffer *sss_accum_fb;
  struct GPUFrameBuffer *dof_down_fb;
  struct GPUFrameBuffer *dof_scatter_fb;
  struct GPUFrameBuffer *volumetric_fb;
  struct GPUFrameBuffer *volumetric_scat_fb;
  struct GPUFrameBuffer *volumetric_integ_fb;
  struct GPUFrameBuffer *volumetric_accum_fb;
  struct GPUFrameBuffer *screen_tracing_fb;
  struct GPUFrameBuffer *refract_fb;
  struct GPUFrameBuffer *mist_accum_fb;
  struct GPUFrameBuffer *material_accum_fb;
  struct GPUFrameBuffer *renderpass_fb;
  struct GPUFrameBuffer *ao_accum_fb;
  struct GPUFrameBuffer *velocity_resolve_fb;
  struct GPUFrameBuffer *velocity_fb;
  struct GPUFrameBuffer *velocity_tiles_fb[2];

  struct GPUFrameBuffer *update_noise_fb;

  struct GPUFrameBuffer *planarref_fb;
  struct GPUFrameBuffer *planar_downsample_fb;

  struct GPUFrameBuffer *main_fb;
  struct GPUFrameBuffer *main_color_fb;
  struct GPUFrameBuffer *effect_fb;
  struct GPUFrameBuffer *effect_color_fb;
  struct GPUFrameBuffer *double_buffer_fb;
  struct GPUFrameBuffer *double_buffer_color_fb;
  struct GPUFrameBuffer *double_buffer_depth_fb;
  struct GPUFrameBuffer *taa_history_fb;
  struct GPUFrameBuffer *taa_history_color_fb;

  /* Game engine transition */
  struct GPUFrameBuffer *antialiasing_fb;
  struct GPUFrameBuffer *smaa_edge_fb;
  struct GPUFrameBuffer *smaa_weight_fb;
  /* End of Game engine transition */
} EEVEE_FramebufferList;

typedef struct EEVEE_TextureList {
  /* Effects */
  struct GPUTexture *color_post; /* R16_G16_B16 */
  struct GPUTexture *mist_accum;
  struct GPUTexture *ao_accum;
  struct GPUTexture *sss_accum;
  struct GPUTexture *env_accum;
  struct GPUTexture *diff_color_accum;
  struct GPUTexture *diff_light_accum;
  struct GPUTexture *spec_color_accum;
  struct GPUTexture *spec_light_accum;
  struct GPUTexture *emit_accum;
  struct GPUTexture *bloom_accum;
  struct GPUTexture *ssr_accum;
  struct GPUTexture *shadow_accum;
  struct GPUTexture *refract_color;
  struct GPUTexture *taa_history;

  struct GPUTexture *volume_prop_scattering;
  struct GPUTexture *volume_prop_extinction;
  struct GPUTexture *volume_prop_emission;
  struct GPUTexture *volume_prop_phase;
  struct GPUTexture *volume_scatter;
  struct GPUTexture *volume_transmit;
  struct GPUTexture *volume_scatter_history;
  struct GPUTexture *volume_transmit_history;
  struct GPUTexture *volume_scatter_accum;
  struct GPUTexture *volume_transmittance_accum;

  struct GPUTexture *lookdev_grid_tx;
  struct GPUTexture *lookdev_cube_tx;

  struct GPUTexture *planar_pool;
  struct GPUTexture *planar_depth;

  struct GPUTexture *maxzbuffer;

  struct GPUTexture *renderpass;

  struct GPUTexture *color; /* R16_G16_B16 */
  struct GPUTexture *color_double_buffer;
  struct GPUTexture *depth_double_buffer;

  /* Game engine transition */
  struct GPUTexture *history_buffer_tx;
  struct GPUTexture *depth_buffer_tx;
  struct GPUTexture *smaa_search_tx;
  struct GPUTexture *smaa_area_tx;
  /* End of Game engine transition */
} EEVEE_TextureList;

typedef struct EEVEE_StorageList {
  /* Effects */
  struct EEVEE_EffectsInfo *effects;

  struct EEVEE_PrivateData *g_data;

  struct LightCache *lookdev_lightcache;
  EEVEE_LightProbe *lookdev_cube_data;
  EEVEE_LightGrid *lookdev_grid_data;
  LightCacheTexture *lookdev_cube_mips;
} EEVEE_StorageList;

/* ************ RENDERPASS UBO ************* */
typedef struct EEVEE_RenderPassData {
  int renderPassDiffuse;
  int renderPassDiffuseLight;
  int renderPassGlossy;
  int renderPassGlossyLight;
  int renderPassEmit;
  int renderPassSSSColor;
  int renderPassEnvironment;
  int _pad[1];
} EEVEE_RenderPassData;

/* ************ LIGHT UBO ************* */
typedef struct EEVEE_Light {
  float position[3], invsqrdist;
  float color[3], spec;
  float spotsize, spotblend, radius, shadow_id;
  float rightvec[3], sizex;
  float upvec[3], sizey;
  float forwardvec[3], light_type;
} EEVEE_Light;

/* Special type for elliptic area lights, matches lamps_lib.glsl */
#define LAMPTYPE_AREA_ELLIPSE 100.0f

typedef struct EEVEE_Shadow {
  float nearf, farf, bias, type_data_id;
  float contact_dist, contact_bias, contact_spread, contact_thickness;
} EEVEE_Shadow;

typedef struct EEVEE_ShadowCube {
  float shadowmat[4][4];
  float position[3], _pad0[1];
} EEVEE_ShadowCube;

typedef struct EEVEE_ShadowCascade {
  /* World->Light->NDC->Tex : used for sampling the shadow map. */
  float shadowmat[MAX_CASCADE_NUM][4][4];
  float split_start[4];
  float split_end[4];
  float shadow_vec[3], tex_id;
} EEVEE_ShadowCascade;

typedef struct EEVEE_ShadowCascadeRender {
  /* World->Light->NDC : used for rendering the shadow map. */
  float projmat[MAX_CASCADE_NUM][4][4];
  float viewmat[4][4], viewinv[4][4];
  float radius[MAX_CASCADE_NUM];
  float original_bias;
  float cascade_max_dist;
  float cascade_exponent;
  float cascade_fade;
  int cascade_count;
} EEVEE_ShadowCascadeRender;

BLI_STATIC_ASSERT_ALIGN(EEVEE_Light, 16)
BLI_STATIC_ASSERT_ALIGN(EEVEE_Shadow, 16)
BLI_STATIC_ASSERT_ALIGN(EEVEE_ShadowCube, 16)
BLI_STATIC_ASSERT_ALIGN(EEVEE_ShadowCascade, 16)
BLI_STATIC_ASSERT_ALIGN(EEVEE_RenderPassData, 16)

BLI_STATIC_ASSERT(sizeof(EEVEE_Shadow) * MAX_SHADOW +
                          sizeof(EEVEE_ShadowCascade) * MAX_SHADOW_CASCADE +
                          sizeof(EEVEE_ShadowCube) * MAX_SHADOW_CUBE <
                      16384,
                  "Shadow UBO is too big!!!")

typedef struct EEVEE_ShadowCasterBuffer {
  struct EEVEE_BoundBox *bbox;
  BLI_bitmap *update;
  uint alloc_count;
  uint count;
} EEVEE_ShadowCasterBuffer;

/* ************ LIGHT DATA ************* */
typedef struct EEVEE_LightsInfo {
  int num_light, cache_num_light;
  int num_cube_layer, cache_num_cube_layer;
  int num_cascade_layer, cache_num_cascade_layer;
  int cube_len, cascade_len, shadow_len;
  int shadow_cube_size, shadow_cascade_size;
  bool shadow_high_bitdepth, soft_shadows;
  /* UBO Storage : data used by UBO */
  struct EEVEE_Light light_data[MAX_LIGHT];
  struct EEVEE_Shadow shadow_data[MAX_SHADOW];
  struct EEVEE_ShadowCube shadow_cube_data[MAX_SHADOW_CUBE];
  struct EEVEE_ShadowCascade shadow_cascade_data[MAX_SHADOW_CASCADE];
  /* Additionnal rendering info for cascade. */
  struct EEVEE_ShadowCascadeRender shadow_cascade_render[MAX_SHADOW_CASCADE];
  /* Back index in light_data. */
  uchar shadow_cube_light_indices[MAX_SHADOW_CUBE];
  uchar shadow_cascade_light_indices[MAX_SHADOW_CASCADE];
  /* Update bitmap. */
  BLI_bitmap sh_cube_update[BLI_BITMAP_SIZE(MAX_SHADOW_CUBE)];
  /* Lights tracking */
  struct BoundSphere shadow_bounds[MAX_LIGHT]; /* Tightly packed light bounds  */
  /* List of bbox and update bitmap. Double buffered. */
  struct EEVEE_ShadowCasterBuffer *shcaster_frontbuffer, *shcaster_backbuffer;
  /* AABB of all shadow casters combined. */
  struct {
    float min[3], max[3];
  } shcaster_aabb;
} EEVEE_LightsInfo;

/* ************ PROBE DATA ************* */
typedef struct EEVEE_LightProbeVisTest {
  struct Collection *collection; /* Skip test if NULL */
  bool invert;
  bool cached; /* Reuse last test results */
} EEVEE_LightProbeVisTest;

typedef struct EEVEE_LightProbesInfo {
  int num_cube, cache_num_cube;
  int num_grid, cache_num_grid;
  int num_planar, cache_num_planar;
  int total_irradiance_samples; /* Total for all grids */
  int cache_irradiance_size[3];
  int update_flag;
  int updated_bounce;
  int num_bounce;
  int cubemap_res;
  /* Update */
  bool do_cube_update;
  bool do_grid_update;
  /* For rendering probes */
  float probemat[6][4][4];
  int layer;
  float texel_size;
  float padding_size;
  float samples_len;
  float samples_len_inv;
  float near_clip;
  float far_clip;
  float roughness;
  float firefly_fac;
  float lodfactor;
  float lod_rt_max, lod_cube_max, lod_planar_max;
  float visibility_range;
  float visibility_blur;
  float intensity_fac;
  int shres;
  EEVEE_LightProbeVisTest planar_vis_tests[MAX_PLANAR];
  /* UBO Storage : data used by UBO */
  EEVEE_LightProbe probe_data[MAX_PROBE];
  EEVEE_LightGrid grid_data[MAX_GRID];
  EEVEE_PlanarReflection planar_data[MAX_PLANAR];
  /* Probe Visibility Collection */
  EEVEE_LightProbeVisTest vis_data;
} EEVEE_LightProbesInfo;

/* EEVEE_LightProbesInfo->update_flag */
enum {
  PROBE_UPDATE_CUBE = (1 << 0),
  PROBE_UPDATE_GRID = (1 << 1),
  PROBE_UPDATE_ALL = 0xFFFFFF,
};

/* ************** MOTION BLUR ************ */

#define MB_PREV 0
#define MB_NEXT 1
#define MB_CURR 2

typedef struct EEVEE_MotionBlurData {
  struct GHash *object;
  struct GHash *geom;
  struct {
    float viewmat[4][4];
    float persmat[4][4];
    float persinv[4][4];
  } camera[3];
  DRWShadingGroup *hair_grp;
} EEVEE_MotionBlurData;

typedef struct EEVEE_ObjectKey {
  /** Object or source object for duplis */
  struct Object *ob;
  /** Parent object for duplis */
  struct Object *parent;
  /** Dupli objects recursive unique identifier */
  int id[8]; /* MAX_DUPLI_RECUR */
} EEVEE_ObjectKey;

typedef struct EEVEE_ObjectMotionData {
  float obmat[3][4][4];
} EEVEE_ObjectMotionData;

typedef enum eEEVEEMotionData {
  EEVEE_MOTION_DATA_MESH = 0,
  EEVEE_MOTION_DATA_HAIR,
} eEEVEEMotionData;

typedef struct EEVEE_HairMotionData {
  /** Needs to be first to ensure casting. */
  eEEVEEMotionData type;
  int use_deform;
  /** Allocator will alloc enough slot for all particle systems. Or 1 if it's a hair object. */
  int psys_len;
  struct {
    struct GPUVertBuf *hair_pos[2];    /* Position buffer for time = t +/- step. */
    struct GPUTexture *hair_pos_tx[2]; /* Buffer Texture of the corresponding VBO. */
  } psys[0];
} EEVEE_HairMotionData;

typedef struct EEVEE_GeometryMotionData {
  /** Needs to be first to ensure casting. */
  eEEVEEMotionData type;
  /** To disable deform mb if vertcount mismatch. */
  int use_deform;

  struct GPUBatch *batch;    /* Batch for time = t. */
  struct GPUVertBuf *vbo[2]; /* Vbo for time = t +/- step. */
} EEVEE_GeometryMotionData;

/* ************ EFFECTS DATA ************* */

typedef enum EEVEE_EffectsFlag {
  EFFECT_MOTION_BLUR = (1 << 0),
  EFFECT_BLOOM = (1 << 1),
  EFFECT_DOF = (1 << 2),
  EFFECT_VOLUMETRIC = (1 << 3),
  EFFECT_SSR = (1 << 4),
  EFFECT_DOUBLE_BUFFER = (1 << 5), /* Not really an effect but a feature */
  EFFECT_REFRACT = (1 << 6),
  EFFECT_GTAO = (1 << 7),
  EFFECT_TAA = (1 << 8),
  EFFECT_POST_BUFFER = (1 << 9),    /* Not really an effect but a feature */
  EFFECT_NORMAL_BUFFER = (1 << 10), /* Not really an effect but a feature */
  EFFECT_SSS = (1 << 11),
  EFFECT_VELOCITY_BUFFER = (1 << 12),     /* Not really an effect but a feature */
  EFFECT_TAA_REPROJECT = (1 << 13),       /* should be mutually exclusive with EFFECT_TAA */
  EFFECT_DEPTH_DOUBLE_BUFFER = (1 << 14), /* Not really an effect but a feature */
  EFFECT_SMAA = (1 << 15),
} EEVEE_EffectsFlag;

typedef struct EEVEE_EffectsInfo {
  EEVEE_EffectsFlag enabled_effects;
  bool swap_double_buffer;
  /* SSSS */
  int sss_sample_count;
  int sss_surface_count;
  struct GPUTexture *sss_irradiance; /* Textures from pool */
  struct GPUTexture *sss_radius;
  struct GPUTexture *sss_albedo;
  struct GPUTexture *sss_blur;
  struct GPUTexture *sss_stencil;
  /* Volumetrics */
  int volume_current_sample;
  struct GPUTexture *volume_scatter;
  struct GPUTexture *volume_transmit;
  /* SSR */
  bool reflection_trace_full;
  bool ssr_was_persp;
  bool ssr_was_valid_double_buffer;
  int ssr_neighbor_ofs;
  int ssr_halfres_ofs[2];
  struct GPUTexture *ssr_normal_input; /* Textures from pool */
  struct GPUTexture *ssr_specrough_input;
  struct GPUTexture *ssr_hit_output;
  struct GPUTexture *ssr_pdf_output;
  /* Temporal Anti Aliasing */
  int taa_reproject_sample;
  int taa_current_sample;
  int taa_render_sample;
  int taa_total_sample;
  float taa_alpha;
  bool bypass_drawing;
  bool prev_drw_support;
  bool prev_is_navigating;
  float prev_drw_persmat[4][4]; /* Used for checking view validity and reprojection. */
  struct DRWView *taa_view;
  /* Ambient Occlusion */
  int ao_depth_layer;
  struct GPUTexture *ao_src_depth;             /* pointer copy */
  struct GPUTexture *gtao_horizons;            /* Textures from pool */
  struct GPUTexture *gtao_horizons_renderpass; /* Texture when rendering render pass */
  struct GPUTexture *gtao_horizons_debug;
  /* Motion Blur */
  float current_ndc_to_world[4][4];
  float current_world_to_ndc[4][4];
  float current_world_to_view[4][4];
  float past_world_to_ndc[4][4];
  float past_world_to_view[4][4];
  CameraParams past_cam_params;
  CameraParams current_cam_params;
  char motion_blur_step;         /* Which step we are evaluating. */
  int motion_blur_max;           /* Maximum distance in pixels a motion blured pixel can cover. */
  float motion_blur_near_far[2]; /* Camera near/far clip distances (positive). */
  bool cam_params_init;
  /* TODO(fclem) Only used in render mode for now.
   * This is because we are missing a per scene persistent place to hold this. */
  struct EEVEE_MotionBlurData motion_blur;
  /* Velocity Pass */
  struct GPUTexture *velocity_tx; /* Texture from pool */
  struct GPUTexture *velocity_tiles_x_tx;
  struct GPUTexture *velocity_tiles_tx;
  /* Depth Of Field */
  float dof_near_far[2];
  float dof_params[2];
  float dof_bokeh[4];
  float dof_bokeh_sides[4];
  int dof_target_size[2];
  struct GPUTexture *dof_down_near; /* Textures from pool */
  struct GPUTexture *dof_down_far;
  struct GPUTexture *dof_coc;
  struct GPUTexture *dof_blur;
  struct GPUTexture *dof_blur_alpha;
  /* Alpha Checker */
  float color_checker_dark[4];
  float color_checker_light[4];
  /* Other */
  float prev_persmat[4][4];
  /* Lookdev */
  int sphere_size;
  int anchor[2];
  struct DRWView *lookdev_view;
  /* Bloom */
  int bloom_iteration_len;
  float source_texel_size[2];
  float blit_texel_size[2];
  float downsamp_texel_size[MAX_BLOOM_STEP][2];
  float bloom_color[3];
  float bloom_clamp;
  float bloom_sample_scale;
  float bloom_curve_threshold[4];
  float unf_source_texel_size[2];
  struct GPUTexture *bloom_blit; /* Textures from pool */
  struct GPUTexture *bloom_downsample[MAX_BLOOM_STEP];
  struct GPUTexture *bloom_upsample[MAX_BLOOM_STEP - 1];
  struct GPUTexture *unf_source_buffer; /* pointer copy */
  struct GPUTexture *unf_base_buffer;   /* pointer copy */
  /* Not alloced, just a copy of a *GPUtexture in EEVEE_TextureList. */
  struct GPUTexture *source_buffer;     /* latest updated texture */
  struct GPUFrameBuffer *target_buffer; /* next target to render to */
  struct GPUTexture *final_tx;          /* Final color to transform to display color space. */
  struct GPUFrameBuffer *final_fb;      /* Framebuffer with final_tx as attachment. */
} EEVEE_EffectsInfo;

/* ***************** COMMON DATA **************** */

/* Common uniform buffer containing all "constant" data over the whole drawing pipeline. */
/* !! CAUTION !!
 * - [i]vec3 need to be padded to [i]vec4 (even in ubo declaration).
 * - Make sure that [i]vec4 start at a multiple of 16 bytes.
 * - Arrays of vec2/vec3 are padded as arrays of vec4.
 * - sizeof(bool) == sizeof(int) in GLSL so use int in C */
typedef struct EEVEE_CommonUniformBuffer {
  float prev_persmat[4][4]; /* mat4 */
  float mip_ratio[10][4];   /* vec2[10] */
  /* Ambient Occlusion */
  /* -- 16 byte aligned -- */
  float ao_dist, pad1, ao_factor, pad2;                    /* vec4 */
  float ao_offset, ao_bounce_fac, ao_quality, ao_settings; /* vec4 */
  /* Volumetric */
  /* -- 16 byte aligned -- */
  int vol_tex_size[3], pad3;       /* ivec3 */
  float vol_depth_param[3], pad4;  /* vec3 */
  float vol_inv_tex_size[3], pad5; /* vec3 */
  float vol_jitter[3], pad6;       /* vec3 */
  float vol_coord_scale[4];        /* vec4 */
  /* -- 16 byte aligned -- */
  float vol_history_alpha; /* float */
  float vol_light_clamp;   /* float */
  float vol_shadow_steps;  /* float */
  int vol_use_lights;      /* bool */
  /* Screen Space Reflections */
  /* -- 16 byte aligned -- */
  float ssr_quality, ssr_thickness, ssr_pixelsize[2]; /* vec4 */
  float ssr_border_fac;                               /* float */
  float ssr_max_roughness;                            /* float */
  float ssr_firefly_fac;                              /* float */
  float ssr_brdf_bias;                                /* float */
  int ssr_toggle;                                     /* bool */
  int ssrefract_toggle;                               /* bool */
  /* SubSurface Scattering */
  float sss_jitter_threshold; /* float */
  int sss_toggle;             /* bool */
  /* Specular */
  int spec_toggle; /* bool */
  /* Lights */
  int la_num_light; /* int */
  /* Probes */
  int prb_num_planar;          /* int */
  int prb_num_render_cube;     /* int */
  int prb_num_render_grid;     /* int */
  int prb_irradiance_vis_size; /* int */
  float prb_irradiance_smooth; /* float */
  float prb_lod_cube_max;      /* float */
  float prb_lod_planar_max;    /* float */
  /* Misc */
  int hiz_mip_offset;      /* int */
  int ray_type;            /* int */
  float ray_depth;         /* float */
  float alpha_hash_offset; /* float */
  float alpha_hash_scale;  /* float */
  float pad7;              /* float */
  float pad8;              /* float */
} EEVEE_CommonUniformBuffer;

BLI_STATIC_ASSERT_ALIGN(EEVEE_CommonUniformBuffer, 16)

/* ray_type (keep in sync with rayType) */
#define EEVEE_RAY_CAMERA 0
#define EEVEE_RAY_SHADOW 1
#define EEVEE_RAY_DIFFUSE 2
#define EEVEE_RAY_GLOSSY 3

/* ************** SCENE LAYER DATA ************** */
typedef struct EEVEE_ViewLayerData {
  /* Lights */
  struct EEVEE_LightsInfo *lights;

  struct GPUUniformBuf *light_ubo;
  struct GPUUniformBuf *shadow_ubo;
  struct GPUUniformBuf *shadow_samples_ubo;

  struct GPUFrameBuffer *shadow_fb;

  struct GPUTexture *shadow_cube_pool;
  struct GPUTexture *shadow_cascade_pool;

  struct EEVEE_ShadowCasterBuffer shcasters_buffers[2];

  /* Probes */
  struct EEVEE_LightProbesInfo *probes;

  struct GPUUniformBuf *probe_ubo;
  struct GPUUniformBuf *grid_ubo;
  struct GPUUniformBuf *planar_ubo;

  /* Material Render passes */
  struct {
    struct GPUUniformBuf *combined;
    struct GPUUniformBuf *environment;
    struct GPUUniformBuf *diff_color;
    struct GPUUniformBuf *diff_light;
    struct GPUUniformBuf *spec_color;
    struct GPUUniformBuf *spec_light;
    struct GPUUniformBuf *emit;
  } renderpass_ubo;

  /* Common Uniform Buffer */
  struct EEVEE_CommonUniformBuffer common_data;
  struct GPUUniformBuf *common_ubo;

  struct LightCache *fallback_lightcache;

  struct BLI_memblock *material_cache;
} EEVEE_ViewLayerData;

/* ************ OBJECT DATA ************ */

/* These are the structs stored inside Objects.
 * It works even if the object is in multiple layers
 * because we don't get the same "Object *" for each layer. */
typedef struct EEVEE_LightEngineData {
  DrawData dd;

  bool need_update;
} EEVEE_LightEngineData;

typedef struct EEVEE_LightProbeEngineData {
  DrawData dd;

  bool need_update;
} EEVEE_LightProbeEngineData;

typedef struct EEVEE_ObjectEngineData {
  DrawData dd;

  Object *ob; /* self reference */
  EEVEE_LightProbeVisTest *test_data;
  bool ob_vis, ob_vis_dirty;

  bool need_update;
  bool geom_update;
  uint shadow_caster_id;
} EEVEE_ObjectEngineData;

typedef struct EEVEE_WorldEngineData {
  DrawData dd;
} EEVEE_WorldEngineData;

/* *********************************** */

typedef struct EEVEE_Data {
  void *engine_type;
  EEVEE_FramebufferList *fbl;
  EEVEE_TextureList *txl;
  EEVEE_PassList *psl;
  EEVEE_StorageList *stl;
  char info[GPU_INFO_SIZE];
} EEVEE_Data;

typedef struct EEVEE_PrivateData {
  struct DRWShadingGroup *shadow_shgrp;
  struct DRWShadingGroup *shadow_accum_shgrp;
  struct DRWCallBuffer *planar_display_shgrp;
  struct GHash *material_hash;
  float background_alpha; /* TODO find a better place for this. */
  /* Chosen lightcache: can come from Lookdev or the viewlayer. */
  struct LightCache *light_cache;
  /* For planar probes */
  float planar_texel_size[2];
  /* For double buffering */
  bool view_updated;
  bool valid_double_buffer;
  bool valid_taa_history;
  /* Render Matrices */
  float studiolight_matrix[3][3];
  float overscan, overscan_pixels;
  float camtexcofac[4];
  float size_orig[2];

  /* Cached original camera when rendering for motion blur (see T79637). */
  struct Object *cam_original_ob;

  /* Mist Settings */
  float mist_start, mist_inv_dist, mist_falloff;

  /* Color Management */
  bool use_color_render_settings;

  /* Compiling shaders count. This is to track if a shader has finished compiling. */
  int queued_shaders_count;
  int queued_shaders_count_prev;

  /* LookDev Settings */
  int studiolight_index;
  float studiolight_rot_z;
  float studiolight_intensity;
  int studiolight_cubemap_res;
  float studiolight_glossy_clamp;
  float studiolight_filter_quality;

  /* Renderpasses */
  /* Bitmask containing the active render_passes */
  eViewLayerEEVEEPassType render_passes;
  /* Uniform references that are referenced inside the `renderpass_pass`. They are updated
   * to reuse the drawing pass and the shading group. */
  int renderpass_type;
  int renderpass_postprocess;
  int renderpass_current_sample;
  GPUTexture *renderpass_input;
  GPUTexture *renderpass_col_input;
  GPUTexture *renderpass_light_input;
  /* Renderpass ubo reference used by material pass. */
  struct GPUUniformBuf *renderpass_ubo;
  /** For rendering shadows. */
  struct DRWView *cube_views[6];
  /** For rendering probes. */
  struct DRWView *bake_views[6];
  /** Same as bake_views but does not generate culling infos. */
  struct DRWView *world_views[6];
  /** For rendering planar reflections. */
  struct DRWView *planar_views[MAX_PLANAR];

  int render_tot_samples;

  /* Game engine transition */
  struct DRWView *view;
  float smaa_mix_factor;
  float taa_sample_inv;

  struct GPUTexture *smaa_edge_tx;
  struct GPUTexture *smaa_weight_tx;
  /* End of Game engine transition */

} EEVEE_PrivateData; /* Transient data */

/* eevee_data.c */
void EEVEE_motion_blur_data_init(EEVEE_MotionBlurData *mb);
void EEVEE_motion_blur_data_free(EEVEE_MotionBlurData *mb);
void EEVEE_view_layer_data_free(void *sldata);
EEVEE_ViewLayerData *EEVEE_view_layer_data_get(void);
EEVEE_ViewLayerData *EEVEE_view_layer_data_ensure_ex(struct ViewLayer *view_layer);
EEVEE_ViewLayerData *EEVEE_view_layer_data_ensure(void);
EEVEE_ObjectEngineData *EEVEE_object_data_get(Object *ob);
EEVEE_ObjectEngineData *EEVEE_object_data_ensure(Object *ob);
EEVEE_ObjectMotionData *EEVEE_motion_blur_object_data_get(EEVEE_MotionBlurData *mb,
                                                          Object *ob,
                                                          bool hair);
EEVEE_GeometryMotionData *EEVEE_motion_blur_geometry_data_get(EEVEE_MotionBlurData *mb,
                                                              Object *ob);
EEVEE_HairMotionData *EEVEE_motion_blur_hair_data_get(EEVEE_MotionBlurData *mb, Object *ob);
EEVEE_LightProbeEngineData *EEVEE_lightprobe_data_get(Object *ob);
EEVEE_LightProbeEngineData *EEVEE_lightprobe_data_ensure(Object *ob);
EEVEE_LightEngineData *EEVEE_light_data_get(Object *ob);
EEVEE_LightEngineData *EEVEE_light_data_ensure(Object *ob);
EEVEE_WorldEngineData *EEVEE_world_data_get(struct World *wo);
EEVEE_WorldEngineData *EEVEE_world_data_ensure(struct World *wo);

void eevee_id_update(void *vedata, ID *id);

/* eevee_materials.c */
struct GPUTexture *EEVEE_materials_get_util_tex(void); /* XXX */
void EEVEE_materials_init(EEVEE_ViewLayerData *sldata,
                          EEVEE_Data *vedata,
                          EEVEE_StorageList *stl,
                          EEVEE_FramebufferList *fbl);
void EEVEE_materials_cache_init(EEVEE_ViewLayerData *sldata, EEVEE_Data *vedata);
void EEVEE_materials_cache_populate(EEVEE_Data *vedata,
                                    EEVEE_ViewLayerData *sldata,
                                    Object *ob,
                                    bool *cast_shadow);
void EEVEE_particle_hair_cache_populate(EEVEE_Data *vedata,
                                        EEVEE_ViewLayerData *sldata,
                                        Object *ob,
                                        bool *cast_shadow);
void EEVEE_object_hair_cache_populate(EEVEE_Data *vedata,
                                      EEVEE_ViewLayerData *sldata,
                                      Object *ob,
                                      bool *cast_shadow);
void EEVEE_materials_cache_finish(EEVEE_ViewLayerData *sldata, EEVEE_Data *vedata);
void EEVEE_materials_free(void);
void EEVEE_update_noise(EEVEE_PassList *psl, EEVEE_FramebufferList *fbl, const double offsets[3]);
void EEVEE_material_renderpasses_init(EEVEE_Data *vedata);
void EEVEE_material_output_init(EEVEE_ViewLayerData *sldata, EEVEE_Data *vedata, uint tot_samples);
void EEVEE_material_output_accumulate(EEVEE_ViewLayerData *sldata, EEVEE_Data *vedata);
void EEVEE_material_bind_resources(DRWShadingGroup *shgrp,
                                   struct GPUMaterial *gpumat,
                                   EEVEE_ViewLayerData *sldata,
                                   EEVEE_Data *vedata,
                                   const int *ssr_id,
                                   const float *refract_depth,
                                   bool use_ssrefraction,
                                   bool use_alpha_blend);
/* eevee_lights.c */
void eevee_light_matrix_get(const EEVEE_Light *evli, float r_mat[4][4]);
void EEVEE_lights_cache_init(EEVEE_ViewLayerData *sldata, EEVEE_Data *vedata);
void EEVEE_lights_cache_add(EEVEE_ViewLayerData *sldata, struct Object *ob);
void EEVEE_lights_cache_finish(EEVEE_ViewLayerData *sldata, EEVEE_Data *vedata);

/* eevee_shadows.c */
void eevee_contact_shadow_setup(const Light *la, EEVEE_Shadow *evsh);
void EEVEE_shadows_init(EEVEE_ViewLayerData *sldata);
void EEVEE_shadows_cache_init(EEVEE_ViewLayerData *sldata, EEVEE_Data *vedata);
void EEVEE_shadows_caster_register(EEVEE_ViewLayerData *sldata, struct Object *ob);
void EEVEE_shadows_update(EEVEE_ViewLayerData *sldata, EEVEE_Data *vedata);
void EEVEE_shadows_cube_add(EEVEE_LightsInfo *linfo, EEVEE_Light *evli, struct Object *ob);
bool EEVEE_shadows_cube_setup(EEVEE_LightsInfo *linfo, const EEVEE_Light *evli, int sample_ofs);
void EEVEE_shadows_cascade_add(EEVEE_LightsInfo *linfo, EEVEE_Light *evli, struct Object *ob);
void EEVEE_shadows_draw(EEVEE_ViewLayerData *sldata, EEVEE_Data *vedata, struct DRWView *view);
void EEVEE_shadows_draw_cubemap(EEVEE_ViewLayerData *sldata, EEVEE_Data *vedata, int cube_index);
void EEVEE_shadows_draw_cascades(EEVEE_ViewLayerData *sldata,
                                 EEVEE_Data *vedata,
                                 DRWView *view,
                                 int cascade_index);
void EEVEE_shadow_output_init(EEVEE_ViewLayerData *sldata, EEVEE_Data *vedata, uint tot_samples);
void EEVEE_shadow_output_accumulate(EEVEE_ViewLayerData *sldata, EEVEE_Data *vedata);
void EEVEE_shadows_free(void);

/* eevee_sampling.c */
void EEVEE_sample_ball(int sample_ofs, float radius, float rsample[3]);
void EEVEE_sample_rectangle(int sample_ofs,
                            const float x_axis[3],
                            const float y_axis[3],
                            float size_x,
                            float size_y,
                            float rsample[3]);
void EEVEE_sample_ellipse(int sample_ofs,
                          const float x_axis[3],
                          const float y_axis[3],
                          float size_x,
                          float size_y,
                          float rsample[3]);
void EEVEE_random_rotation_m4(int sample_ofs, float scale, float r_mat[4][4]);

/* eevee_shaders.c */
void EEVEE_shaders_lightprobe_shaders_init(void);
void EEVEE_shaders_material_shaders_init(void);
struct DRWShaderLibrary *EEVEE_shader_lib_get(void);
struct GPUShader *EEVEE_shaders_probe_filter_glossy_sh_get(void);
struct GPUShader *EEVEE_shaders_probe_filter_diffuse_sh_get(void);
struct GPUShader *EEVEE_shaders_probe_filter_visibility_sh_get(void);
struct GPUShader *EEVEE_shaders_probe_grid_fill_sh_get(void);
struct GPUShader *EEVEE_shaders_probe_planar_downsample_sh_get(void);
struct GPUShader *EEVEE_shaders_studiolight_probe_sh_get(void);
struct GPUShader *EEVEE_shaders_studiolight_background_sh_get(void);
struct GPUShader *EEVEE_shaders_probe_cube_display_sh_get(void);
struct GPUShader *EEVEE_shaders_probe_grid_display_sh_get(void);
struct GPUShader *EEVEE_shaders_probe_planar_display_sh_get(void);
struct GPUShader *EEVEE_shaders_update_noise_sh_get(void);
struct GPUShader *EEVEE_shaders_velocity_resolve_sh_get(void);
struct GPUShader *EEVEE_shaders_taa_resolve_sh_get(EEVEE_EffectsFlag enabled_effects);
struct bNodeTree *EEVEE_shader_default_surface_nodetree(Material *ma);
struct bNodeTree *EEVEE_shader_default_world_nodetree(World *wo);
Material *EEVEE_material_default_diffuse_get(void);
Material *EEVEE_material_default_glossy_get(void);
Material *EEVEE_material_default_error_get(void);
World *EEVEE_world_default_get(void);
struct GPUMaterial *EEVEE_material_default_get(struct Scene *scene, Material *ma, int options);
struct GPUMaterial *EEVEE_material_get(
    EEVEE_Data *vedata, struct Scene *scene, Material *ma, World *wo, int options);
void EEVEE_shaders_free(void);

/* eevee_lightprobes.c */
bool EEVEE_lightprobes_obj_visibility_cb(bool vis_in, void *user_data);
void EEVEE_lightprobes_init(EEVEE_ViewLayerData *sldata, EEVEE_Data *vedata);
void EEVEE_lightprobes_cache_init(EEVEE_ViewLayerData *sldata, EEVEE_Data *vedata);
void EEVEE_lightprobes_cache_add(EEVEE_ViewLayerData *sldata, EEVEE_Data *vedata, Object *ob);
void EEVEE_lightprobes_cache_finish(EEVEE_ViewLayerData *sldata, EEVEE_Data *vedata);
void EEVEE_lightprobes_refresh(EEVEE_ViewLayerData *sldata, EEVEE_Data *vedata);
void EEVEE_lightprobes_refresh_planar(EEVEE_ViewLayerData *sldata, EEVEE_Data *vedata);
void EEVEE_lightprobes_free(void);

void EEVEE_lightbake_cache_init(EEVEE_ViewLayerData *sldata,
                                EEVEE_Data *vedata,
                                GPUTexture *rt_color,
                                GPUTexture *rt_depth);
void EEVEE_lightbake_render_world(EEVEE_ViewLayerData *sldata,
                                  EEVEE_Data *vedata,
                                  struct GPUFrameBuffer *face_fb[6]);
void EEVEE_lightbake_render_scene(EEVEE_ViewLayerData *sldata,
                                  EEVEE_Data *vedata,
                                  struct GPUFrameBuffer *face_fb[6],
                                  const float pos[3],
                                  float near_clip,
                                  float far_clip);
void EEVEE_lightbake_filter_glossy(EEVEE_ViewLayerData *sldata,
                                   EEVEE_Data *vedata,
                                   struct GPUTexture *rt_color,
                                   struct GPUFrameBuffer *fb,
                                   int probe_idx,
                                   float intensity,
                                   int maxlevel,
                                   float filter_quality,
                                   float firefly_fac);
void EEVEE_lightbake_filter_diffuse(EEVEE_ViewLayerData *sldata,
                                    EEVEE_Data *vedata,
                                    struct GPUTexture *rt_color,
                                    struct GPUFrameBuffer *fb,
                                    int grid_offset,
                                    float intensity);
void EEVEE_lightbake_filter_visibility(EEVEE_ViewLayerData *sldata,
                                       EEVEE_Data *vedata,
                                       struct GPUTexture *rt_depth,
                                       struct GPUFrameBuffer *fb,
                                       int grid_offset,
                                       float clipsta,
                                       float clipend,
                                       float vis_range,
                                       float vis_blur,
                                       int vis_size);

void EEVEE_lightprobes_grid_data_from_object(Object *ob, EEVEE_LightGrid *prb_data, int *offset);
void EEVEE_lightprobes_cube_data_from_object(Object *ob, EEVEE_LightProbe *prb_data);
void EEVEE_lightprobes_planar_data_from_object(Object *ob,
                                               EEVEE_PlanarReflection *eplanar,
                                               EEVEE_LightProbeVisTest *vis_test);

/* eevee_depth_of_field.c */
int EEVEE_depth_of_field_init(EEVEE_ViewLayerData *sldata, EEVEE_Data *vedata, Object *camera);
void EEVEE_depth_of_field_cache_init(EEVEE_ViewLayerData *sldata, EEVEE_Data *vedata);
void EEVEE_depth_of_field_draw(EEVEE_Data *vedata);
void EEVEE_depth_of_field_free(void);

/* eevee_bloom.c */
int EEVEE_bloom_init(EEVEE_ViewLayerData *sldata, EEVEE_Data *vedata);
void EEVEE_bloom_cache_init(EEVEE_ViewLayerData *sldata, EEVEE_Data *vedata);
void EEVEE_bloom_draw(EEVEE_Data *vedata);
void EEVEE_bloom_output_init(EEVEE_ViewLayerData *sldata, EEVEE_Data *vedata, uint tot_samples);
void EEVEE_bloom_output_accumulate(EEVEE_ViewLayerData *sldata, EEVEE_Data *vedata);
void EEVEE_bloom_free(void);

/* eevee_occlusion.c */
int EEVEE_occlusion_init(EEVEE_ViewLayerData *sldata, EEVEE_Data *vedata);
void EEVEE_occlusion_output_init(EEVEE_ViewLayerData *sldata,
                                 EEVEE_Data *vedata,
                                 uint tot_samples);
void EEVEE_occlusion_output_accumulate(EEVEE_ViewLayerData *sldata, EEVEE_Data *vedata);
void EEVEE_occlusion_cache_init(EEVEE_ViewLayerData *sldata, EEVEE_Data *vedata);
void EEVEE_occlusion_compute(EEVEE_ViewLayerData *sldata,
                             EEVEE_Data *vedata,
                             struct GPUTexture *depth_src,
                             int layer);
void EEVEE_occlusion_draw_debug(EEVEE_ViewLayerData *sldata, EEVEE_Data *vedata);
void EEVEE_occlusion_free(void);

/* eevee_screen_raytrace.c */
int EEVEE_screen_raytrace_init(EEVEE_ViewLayerData *sldata, EEVEE_Data *vedata);
void EEVEE_screen_raytrace_cache_init(EEVEE_ViewLayerData *sldata, EEVEE_Data *vedata);
void EEVEE_refraction_compute(EEVEE_ViewLayerData *sldata, EEVEE_Data *vedata);
void EEVEE_reflection_compute(EEVEE_ViewLayerData *sldata, EEVEE_Data *vedata);
void EEVEE_reflection_output_init(EEVEE_ViewLayerData *sldata,
                                  EEVEE_Data *vedata,
                                  uint tot_samples);
void EEVEE_reflection_output_accumulate(EEVEE_ViewLayerData *sldata, EEVEE_Data *vedata);

void EEVEE_screen_raytrace_free(void);

/* eevee_subsurface.c */
void EEVEE_subsurface_init(EEVEE_ViewLayerData *sldata, EEVEE_Data *vedata);
void EEVEE_subsurface_draw_init(EEVEE_ViewLayerData *sldata, EEVEE_Data *vedata);
void EEVEE_subsurface_cache_init(EEVEE_ViewLayerData *sldata, EEVEE_Data *vedata);
void EEVEE_subsurface_output_init(EEVEE_ViewLayerData *sldata,
                                  EEVEE_Data *vedata,
                                  uint tot_samples);
void EEVEE_subsurface_add_pass(EEVEE_ViewLayerData *sldata,
                               EEVEE_Data *vedata,
                               Material *ma,
                               DRWShadingGroup *shgrp,
                               struct GPUMaterial *gpumat);
void EEVEE_subsurface_data_render(EEVEE_ViewLayerData *sldata, EEVEE_Data *vedata);
void EEVEE_subsurface_compute(EEVEE_ViewLayerData *sldata, EEVEE_Data *vedata);
void EEVEE_subsurface_output_accumulate(EEVEE_ViewLayerData *sldata, EEVEE_Data *vedata);
void EEVEE_subsurface_free(void);

/* eevee_motion_blur.c */
int EEVEE_motion_blur_init(EEVEE_ViewLayerData *sldata, EEVEE_Data *vedata);
void EEVEE_motion_blur_step_set(EEVEE_Data *vedata, int step);
void EEVEE_motion_blur_cache_init(EEVEE_ViewLayerData *sldata, EEVEE_Data *vedata);
void EEVEE_motion_blur_cache_populate(EEVEE_ViewLayerData *sldata, EEVEE_Data *vedata, Object *ob);
void EEVEE_motion_blur_hair_cache_populate(EEVEE_ViewLayerData *sldata,
                                           EEVEE_Data *vedata,
                                           Object *ob,
                                           struct ParticleSystem *psys,
                                           struct ModifierData *md);
void EEVEE_motion_blur_swap_data(EEVEE_Data *vedata);
void EEVEE_motion_blur_cache_finish(EEVEE_Data *vedata);
void EEVEE_motion_blur_draw(EEVEE_Data *vedata);
void EEVEE_motion_blur_free(void);

/* eevee_mist.c */
void EEVEE_mist_output_init(EEVEE_ViewLayerData *sldata, EEVEE_Data *vedata);
void EEVEE_mist_output_accumulate(EEVEE_ViewLayerData *sldata, EEVEE_Data *vedata);
void EEVEE_mist_free(void);

/* eevee_renderpasses.c */
void EEVEE_renderpasses_init(EEVEE_Data *vedata);
void EEVEE_renderpasses_output_init(EEVEE_ViewLayerData *sldata,
                                    EEVEE_Data *vedata,
                                    uint tot_samples);
void EEVEE_renderpasses_cache_finish(EEVEE_ViewLayerData *sldata, EEVEE_Data *vedata);
void EEVEE_renderpasses_output_accumulate(EEVEE_ViewLayerData *sldata,
                                          EEVEE_Data *vedata,
                                          bool post_effect);
void EEVEE_renderpasses_postprocess(EEVEE_ViewLayerData *sldata,
                                    EEVEE_Data *vedata,
                                    eViewLayerEEVEEPassType renderpass_type);
void EEVEE_renderpasses_draw(EEVEE_ViewLayerData *sldata, EEVEE_Data *vedata);
void EEVEE_renderpasses_draw_debug(EEVEE_Data *vedata);
void EEVEE_renderpasses_free(void);
bool EEVEE_renderpasses_only_first_sample_pass_active(EEVEE_Data *vedata);

/* eevee_temporal_sampling.c */
void EEVEE_temporal_sampling_reset(EEVEE_Data *vedata);
void EEVEE_temporal_sampling_create_view(EEVEE_Data *vedata);
int EEVEE_temporal_sampling_init(EEVEE_ViewLayerData *sldata, EEVEE_Data *vedata);
void EEVEE_temporal_sampling_offset_calc(const double ht_point[2],
                                         const float filter_size,
                                         float r_offset[2]);
void EEVEE_temporal_sampling_matrices_calc(EEVEE_EffectsInfo *effects, const double ht_point[2]);
void EEVEE_temporal_sampling_update_matrices(EEVEE_Data *vedata);
void EEVEE_temporal_sampling_cache_init(EEVEE_ViewLayerData *sldata, EEVEE_Data *vedata);
void EEVEE_temporal_sampling_draw(EEVEE_Data *vedata);

/* eevee_volumes.c */
void EEVEE_volumes_init(EEVEE_ViewLayerData *sldata, EEVEE_Data *vedata);
void EEVEE_volumes_set_jitter(EEVEE_ViewLayerData *sldata, uint current_sample);
void EEVEE_volumes_cache_init(EEVEE_ViewLayerData *sldata, EEVEE_Data *vedata);
void EEVEE_volumes_cache_object_add(EEVEE_ViewLayerData *sldata,
                                    EEVEE_Data *vedata,
                                    struct Scene *scene,
                                    Object *ob);
void EEVEE_volumes_cache_finish(EEVEE_ViewLayerData *sldata, EEVEE_Data *vedata);
void EEVEE_volumes_draw_init(EEVEE_ViewLayerData *sldata, EEVEE_Data *vedata);
void EEVEE_volumes_compute(EEVEE_ViewLayerData *sldata, EEVEE_Data *vedata);
void EEVEE_volumes_resolve(EEVEE_ViewLayerData *sldata, EEVEE_Data *vedata);
void EEVEE_volumes_output_init(EEVEE_ViewLayerData *sldata, EEVEE_Data *vedata, uint tot_samples);
void EEVEE_volumes_output_accumulate(EEVEE_ViewLayerData *sldata, EEVEE_Data *vedata);
void EEVEE_volumes_free_smoke_textures(void);
void EEVEE_volumes_free(void);

/* eevee_effects.c */
void EEVEE_effects_init(EEVEE_ViewLayerData *sldata,
                        EEVEE_Data *vedata,
                        Object *camera,
                        const bool minimal);
void EEVEE_effects_cache_init(EEVEE_ViewLayerData *sldata, EEVEE_Data *vedata);
void EEVEE_effects_draw_init(EEVEE_ViewLayerData *sldata, EEVEE_Data *vedata);
void EEVEE_create_minmax_buffer(EEVEE_Data *vedata, struct GPUTexture *depth_src, int layer);
void EEVEE_downsample_buffer(EEVEE_Data *vedata, struct GPUTexture *texture_src, int level);
void EEVEE_downsample_cube_buffer(EEVEE_Data *vedata, struct GPUTexture *texture_src, int level);
void EEVEE_draw_effects(EEVEE_ViewLayerData *sldata, EEVEE_Data *vedata);
void EEVEE_effects_free(void);

/* eevee_render.c */
bool EEVEE_render_init(EEVEE_Data *vedata,
                       struct RenderEngine *engine,
                       struct Depsgraph *depsgraph);
void EEVEE_render_view_sync(EEVEE_Data *vedata,
                            struct RenderEngine *engine,
                            struct Depsgraph *depsgraph);
void EEVEE_render_modules_init(EEVEE_Data *vedata,
                               struct RenderEngine *engine,
                               struct Depsgraph *depsgraph);
void EEVEE_render_cache_init(EEVEE_ViewLayerData *sldata, EEVEE_Data *vedata);
void EEVEE_render_cache(void *vedata,
                        struct Object *ob,
                        struct RenderEngine *engine,
                        struct Depsgraph *depsgraph);
void EEVEE_render_draw(EEVEE_Data *vedata,
                       struct RenderEngine *engine,
                       struct RenderLayer *render_layer,
                       const struct rcti *rect);
void EEVEE_render_read_result(EEVEE_Data *vedata,
                              struct RenderEngine *engine,
                              struct RenderLayer *rl,
                              const rcti *rect);
void EEVEE_render_update_passes(struct RenderEngine *engine,
                                struct Scene *scene,
                                struct ViewLayer *view_layer);

/** eevee_lookdev.c */
void EEVEE_lookdev_cache_init(EEVEE_Data *vedata,
                              EEVEE_ViewLayerData *sldata,
                              DRWPass *pass,
                              EEVEE_LightProbesInfo *pinfo,
                              DRWShadingGroup **r_shgrp);
void EEVEE_lookdev_draw(EEVEE_Data *vedata);

/** eevee_engine.c */
void EEVEE_cache_populate(void *vedata, Object *ob);

/* Shadow Matrix */
static const float texcomat[4][4] = {
    /* From NDC to TexCo */
    {0.5f, 0.0f, 0.0f, 0.0f},
    {0.0f, 0.5f, 0.0f, 0.0f},
    {0.0f, 0.0f, 0.5f, 0.0f},
    {0.5f, 0.5f, 0.5f, 1.0f},
};

/* Cubemap Matrices */
static const float cubefacemat[6][4][4] = {
    /* Pos X */
    {{0.0f, 0.0f, -1.0f, 0.0f},
     {0.0f, -1.0f, 0.0f, 0.0f},
     {-1.0f, 0.0f, 0.0f, 0.0f},
     {0.0f, 0.0f, 0.0f, 1.0f}},
    /* Neg X */
    {{0.0f, 0.0f, 1.0f, 0.0f},
     {0.0f, -1.0f, 0.0f, 0.0f},
     {1.0f, 0.0f, 0.0f, 0.0f},
     {0.0f, 0.0f, 0.0f, 1.0f}},
    /* Pos Y */
    {{1.0f, 0.0f, 0.0f, 0.0f},
     {0.0f, 0.0f, -1.0f, 0.0f},
     {0.0f, 1.0f, 0.0f, 0.0f},
     {0.0f, 0.0f, 0.0f, 1.0f}},
    /* Neg Y */
    {{1.0f, 0.0f, 0.0f, 0.0f},
     {0.0f, 0.0f, 1.0f, 0.0f},
     {0.0f, -1.0f, 0.0f, 0.0f},
     {0.0f, 0.0f, 0.0f, 1.0f}},
    /* Pos Z */
    {{1.0f, 0.0f, 0.0f, 0.0f},
     {0.0f, -1.0f, 0.0f, 0.0f},
     {0.0f, 0.0f, -1.0f, 0.0f},
     {0.0f, 0.0f, 0.0f, 1.0f}},
    /* Neg Z */
    {{-1.0f, 0.0f, 0.0f, 0.0f},
     {0.0f, -1.0f, 0.0f, 0.0f},
     {0.0f, 0.0f, 1.0f, 0.0f},
     {0.0f, 0.0f, 0.0f, 1.0f}},
};

<<<<<<< HEAD
/* Game engine transition */
EEVEE_Data *EEVEE_engine_data_get(void);

GPUShader *eevee_shader_antialiasing_accumulation_get(void);
GPUShader *eevee_shader_antialiasing_get(int stage);
int EEVEE_antialiasing_engine_init(EEVEE_Data *vedata);
void EEVEE_antialiasing_cache_init(EEVEE_Data *vedata);
void eevee_antialiasing_setup(EEVEE_Data *vedata);
void EEVEE_antialiasing_draw_pass(EEVEE_Data *vedata);
/* End of Game engine transition */

=======
>>>>>>> 91bbf96c
#ifdef __cplusplus
}
#endif<|MERGE_RESOLUTION|>--- conflicted
+++ resolved
@@ -24,27 +24,21 @@
 
 #include "DRW_render.h"
 
+#include "BLI_bitmap.h"
+
+#include "DNA_lightprobe_types.h"
+
+#include "GPU_viewport.h"
+
+#include "BKE_camera.h"
+
+#include "BLI_listbase.h"      // For bge
+#include "DNA_object_types.h"  // For bge
+
 #ifdef __cplusplus
 extern "C" {
 #endif
 
-#include "BLI_bitmap.h"
-
-#include "DNA_lightprobe_types.h"
-
-#include "GPU_viewport.h"
-
-#include "BKE_camera.h"
-
-<<<<<<< HEAD
-#include "BLI_listbase.h"      // For bge
-#include "DNA_object_types.h"  // For bge
-=======
-#ifdef __cplusplus
-extern "C" {
-#endif
-
->>>>>>> 91bbf96c
 struct EEVEE_ShadowCasterBuffer;
 struct GPUFrameBuffer;
 struct Object;
@@ -1408,7 +1402,6 @@
      {0.0f, 0.0f, 0.0f, 1.0f}},
 };
 
-<<<<<<< HEAD
 /* Game engine transition */
 EEVEE_Data *EEVEE_engine_data_get(void);
 
@@ -1420,8 +1413,6 @@
 void EEVEE_antialiasing_draw_pass(EEVEE_Data *vedata);
 /* End of Game engine transition */
 
-=======
->>>>>>> 91bbf96c
 #ifdef __cplusplus
 }
 #endif