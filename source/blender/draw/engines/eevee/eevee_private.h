--- conflicted
+++ resolved
@@ -26,16 +26,25 @@
 #ifndef __EEVEE_PRIVATE_H__
 #define __EEVEE_PRIVATE_H__
 
-<<<<<<< HEAD
+#include "DNA_lightprobe_types.h"
+
 #include "BLI_listbase.h" // For bge
 #include "DNA_object_types.h" // For bge
 
 typedef struct DRWMatrixState { // For bge
-	float mat[6][4][4]; // For bge
+	union {
+		float mat[6][4][4];
+		struct {
+			/* keep in sync with the enum DRWViewportMatrixType. */
+			float persmat[4][4];
+			float persinv[4][4];
+			float viewmat[4][4];
+			float viewinv[4][4];
+			float winmat[4][4];
+			float wininv[4][4];
+		};
+	};
 } DRWMatrixState; // For bge
-=======
-#include "DNA_lightprobe_types.h"
->>>>>>> 17bc0567
 
 struct Object;
 struct Material;
