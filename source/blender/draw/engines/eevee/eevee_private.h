--- conflicted
+++ resolved
@@ -511,11 +511,8 @@
   float rightvec[3], sizex;
   float upvec[3], sizey;
   float forwardvec[3], light_type;
-<<<<<<< HEAD
+  float diff, spec, volume, volume_radius;
   float use_soft_shd, _pad3[3];  // Soft shadow per light -- UPBGE
-=======
-  float diff, spec, volume, volume_radius;
->>>>>>> f65a3172
 } EEVEE_Light;
 
 /* Special type for elliptic area lights, matches lamps_lib.glsl */
