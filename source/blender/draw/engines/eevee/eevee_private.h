--- conflicted
+++ resolved
@@ -1108,8 +1108,8 @@
   /** For rendering planar reflections. */
   struct DRWView *planar_views[MAX_PLANAR];
 
-<<<<<<< HEAD
-  int render_tot_samples;
+  int render_timesteps;
+  int render_sample_count_per_timestep;
 
   /* Game engine transition */
   struct DRWView *view;
@@ -1119,11 +1119,6 @@
   struct GPUTexture *smaa_edge_tx;
   struct GPUTexture *smaa_weight_tx;
   /* End of Game engine transition */
-
-=======
-  int render_timesteps;
-  int render_sample_count_per_timestep;
->>>>>>> 40aadd89
 } EEVEE_PrivateData; /* Transient data */
 
 /* eevee_data.c */
