/*
 * This program is free software; you can redistribute it and/or
 * modify it under the terms of the GNU General Public License
 * as published by the Free Software Foundation; either version 2
 * of the License, or (at your option) any later version.
 *
 * This program is distributed in the hope that it will be useful,
 * but WITHOUT ANY WARRANTY; without even the implied warranty of
 * MERCHANTABILITY or FITNESS FOR A PARTICULAR PURPOSE.  See the
 * GNU General Public License for more details.
 *
 * You should have received a copy of the GNU General Public License
 * along with this program; if not, write to the Free Software Foundation,
 * Inc., 51 Franklin Street, Fifth Floor, Boston, MA 02110-1301, USA.
 *
 * Copyright 2016, Blender Foundation.
 */

/** \file
 * \ingroup DNA
 */

#ifndef __EEVEE_PRIVATE_H__
#define __EEVEE_PRIVATE_H__

#include "DRW_render.h"

#ifdef __cplusplus
extern "C" {
#endif

#include "BLI_bitmap.h"

#include "DNA_lightprobe_types.h"

#include "BKE_camera.h"

#include "BLI_listbase.h"      // For bge
#include "DNA_object_types.h"  // For bge
struct EEVEE_ShadowCasterBuffer;
struct GPUFrameBuffer;
struct Object;
struct RenderLayer;

extern struct DrawEngineType draw_engine_eevee_type;

/* Minimum UBO is 16384 bytes */
#define MAX_PROBE 128 /* TODO : find size by dividing UBO max size by probe data size */
#define MAX_GRID 64   /* TODO : find size by dividing UBO max size by grid data size */
#define MAX_PLANAR 16 /* TODO : find size by dividing UBO max size by grid data size */
#define MAX_LIGHT 128 /* TODO : find size by dividing UBO max size by light data size */
#define MAX_CASCADE_NUM 4
#define MAX_SHADOW 128 /* TODO : Make this depends on GL_MAX_ARRAY_TEXTURE_LAYERS */
#define MAX_SHADOW_CASCADE 8
#define MAX_SHADOW_CUBE (MAX_SHADOW - MAX_CASCADE_NUM * MAX_SHADOW_CASCADE)
#define MAX_BLOOM_STEP 16

// #define DEBUG_SHADOW_DISTRIBUTION

/* Only define one of these. */
// #define IRRADIANCE_SH_L2
// #define IRRADIANCE_CUBEMAP
#define IRRADIANCE_HL2
#define HAMMERSLEY_SIZE 1024

#if defined(IRRADIANCE_SH_L2)
#  define SHADER_IRRADIANCE "#define IRRADIANCE_SH_L2\n"
#elif defined(IRRADIANCE_CUBEMAP)
#  define SHADER_IRRADIANCE "#define IRRADIANCE_CUBEMAP\n"
#elif defined(IRRADIANCE_HL2)
#  define SHADER_IRRADIANCE "#define IRRADIANCE_HL2\n"
#endif

/* Macro causes over indentation. */
/* clang-format off */
#define SHADER_DEFINES \
  "#define EEVEE_ENGINE\n" \
  "#define MAX_PROBE " STRINGIFY(MAX_PROBE) "\n" \
  "#define MAX_GRID " STRINGIFY(MAX_GRID) "\n" \
  "#define MAX_PLANAR " STRINGIFY(MAX_PLANAR) "\n" \
  "#define MAX_LIGHT " STRINGIFY(MAX_LIGHT) "\n" \
  "#define MAX_SHADOW " STRINGIFY(MAX_SHADOW) "\n" \
  "#define MAX_SHADOW_CUBE " STRINGIFY(MAX_SHADOW_CUBE) "\n" \
  "#define MAX_SHADOW_CASCADE " STRINGIFY(MAX_SHADOW_CASCADE) "\n" \
  "#define MAX_CASCADE_NUM " STRINGIFY(MAX_CASCADE_NUM) "\n" \
  SHADER_IRRADIANCE
/* clang-format on */

#define EEVEE_PROBE_MAX min_ii(MAX_PROBE, GPU_max_texture_layers() / 6)

#define SWAP_DOUBLE_BUFFERS() \
  { \
    if (effects->swap_double_buffer) { \
      SWAP(struct GPUFrameBuffer *, fbl->main_fb, fbl->double_buffer_fb); \
      SWAP(struct GPUFrameBuffer *, fbl->main_color_fb, fbl->double_buffer_color_fb); \
      SWAP(GPUTexture *, txl->color, txl->color_double_buffer); \
      effects->swap_double_buffer = false; \
    } \
  } \
  ((void)0)

#define SWAP_BUFFERS() \
  { \
    if (effects->target_buffer == fbl->effect_color_fb) { \
      SWAP_DOUBLE_BUFFERS(); \
      effects->source_buffer = txl->color_post; \
      effects->target_buffer = fbl->main_color_fb; \
    } \
    else { \
      SWAP_DOUBLE_BUFFERS(); \
      effects->source_buffer = txl->color; \
      effects->target_buffer = fbl->effect_color_fb; \
    } \
  } \
  ((void)0)

#define SWAP_BUFFERS_TAA() \
  { \
    if (effects->target_buffer == fbl->effect_color_fb) { \
      SWAP(struct GPUFrameBuffer *, fbl->effect_fb, fbl->taa_history_fb); \
      SWAP(struct GPUFrameBuffer *, fbl->effect_color_fb, fbl->taa_history_color_fb); \
      SWAP(GPUTexture *, txl->color_post, txl->taa_history); \
      effects->source_buffer = txl->taa_history; \
      effects->target_buffer = fbl->effect_color_fb; \
    } \
    else { \
      SWAP(struct GPUFrameBuffer *, fbl->main_fb, fbl->taa_history_fb); \
      SWAP(struct GPUFrameBuffer *, fbl->main_color_fb, fbl->taa_history_color_fb); \
      SWAP(GPUTexture *, txl->color, txl->taa_history); \
      effects->source_buffer = txl->taa_history; \
      effects->target_buffer = fbl->main_color_fb; \
    } \
  } \
  ((void)0)

BLI_INLINE bool eevee_hdri_preview_overlay_enabled(const View3D *v3d)
{
  /* Only show the HDRI Preview in Shading Preview in the Viewport. */
  if (v3d == NULL || v3d->shading.type != OB_MATERIAL) {
    return false;
  }

  /* Only show the HDRI Preview when viewing the Combined render pass */
  if (v3d->shading.render_pass != SCE_PASS_COMBINED) {
    return false;
  }

  return ((v3d->flag2 & V3D_HIDE_OVERLAYS) == 0) && (v3d->overlay.flag & V3D_OVERLAY_LOOK_DEV);
}

#define USE_SCENE_LIGHT(v3d) \
  ((!v3d) || \
   ((v3d->shading.type == OB_MATERIAL) && (v3d->shading.flag & V3D_SHADING_SCENE_LIGHTS)) || \
   ((v3d->shading.type == OB_RENDER) && (v3d->shading.flag & V3D_SHADING_SCENE_LIGHTS_RENDER)))
#define LOOK_DEV_STUDIO_LIGHT_ENABLED(v3d) \
  ((v3d) && (((v3d->shading.type == OB_MATERIAL) && \
              ((v3d->shading.flag & V3D_SHADING_SCENE_WORLD) == 0)) || \
             ((v3d->shading.type == OB_RENDER) && \
              ((v3d->shading.flag & V3D_SHADING_SCENE_WORLD_RENDER) == 0))))

#define MIN_CUBE_LOD_LEVEL 3
#define MAX_PLANAR_LOD_LEVEL 9

/* All the renderpasses that use the GPUMaterial for accumulation */
#define EEVEE_RENDERPASSES_MATERIAL \
  (EEVEE_RENDER_PASS_EMIT | EEVEE_RENDER_PASS_DIFFUSE_COLOR | EEVEE_RENDER_PASS_DIFFUSE_LIGHT | \
   EEVEE_RENDER_PASS_SPECULAR_COLOR | EEVEE_RENDER_PASS_SPECULAR_LIGHT | \
   EEVEE_RENDER_PASS_ENVIRONMENT)

/* Material shader variations */
enum {
  VAR_MAT_MESH = (1 << 0),
  VAR_MAT_VOLUME = (1 << 1),
  VAR_MAT_HAIR = (1 << 2),
  VAR_MAT_PROBE = (1 << 3),
  VAR_MAT_BLEND = (1 << 4),
  VAR_MAT_LOOKDEV = (1 << 5),
  VAR_MAT_HOLDOUT = (1 << 6),
  VAR_MAT_HASH = (1 << 7),
  VAR_MAT_DEPTH = (1 << 8),
  VAR_MAT_REFRACT = (1 << 9),
  VAR_WORLD_BACKGROUND = (1 << 10),
  VAR_WORLD_PROBE = (1 << 11),
  VAR_WORLD_VOLUME = (1 << 12),
  VAR_DEFAULT = (1 << 13),
};

/* Material shader cache keys */
enum {
  /* HACK: This assumes the struct GPUShader will never be smaller than our variations.
   * This allow us to only keep one ghash and avoid bigger keys comparisons/hashing.
   * We combine the GPUShader pointer with the key. */
  KEY_CULL = (1 << 0),
  KEY_REFRACT = (1 << 1),
  KEY_HAIR = (1 << 2),
  KEY_SHADOW = (1 << 3),
};

/* ************ PROBE UBO ************* */

/* They are the same struct as their Cache siblings.
 * typedef'ing just to keep the naming consistent with
 * other eevee types. */
typedef LightProbeCache EEVEE_LightProbe;
typedef LightGridCache EEVEE_LightGrid;

typedef struct EEVEE_PlanarReflection {
  float plane_equation[4];
  float clip_vec_x[3], attenuation_scale;
  float clip_vec_y[3], attenuation_bias;
  float clip_edge_x_pos, clip_edge_x_neg;
  float clip_edge_y_pos, clip_edge_y_neg;
  float facing_scale, facing_bias, clipsta, pad;
  float reflectionmat[4][4]; /* Used for sampling the texture. */
  float mtx[4][4];           /* Not used in shader. TODO move elsewhere. */
} EEVEE_PlanarReflection;

/* --------------------------------------- */

typedef struct EEVEE_BoundBox {
  float center[3], halfdim[3];
} EEVEE_BoundBox;

typedef struct EEVEE_PassList {
  /* Shadows */
  struct DRWPass *shadow_pass;
  struct DRWPass *shadow_accum_pass;

  /* Probes */
  struct DRWPass *probe_background;
  struct DRWPass *probe_glossy_compute;
  struct DRWPass *probe_diffuse_compute;
  struct DRWPass *probe_visibility_compute;
  struct DRWPass *probe_grid_fill;
  struct DRWPass *probe_display;
  struct DRWPass *probe_planar_downsample_ps;

  /* Effects */
  struct DRWPass *ao_horizon_search;
  struct DRWPass *ao_horizon_search_layer;
  struct DRWPass *ao_horizon_debug;
  struct DRWPass *ao_accum_ps;
  struct DRWPass *mist_accum_ps;
  struct DRWPass *motion_blur;
  struct DRWPass *bloom_blit;
  struct DRWPass *bloom_downsample_first;
  struct DRWPass *bloom_downsample;
  struct DRWPass *bloom_upsample;
  struct DRWPass *bloom_resolve;
  struct DRWPass *bloom_accum_ps;
  struct DRWPass *dof_down;
  struct DRWPass *dof_scatter;
  struct DRWPass *dof_resolve;
  struct DRWPass *volumetric_world_ps;
  struct DRWPass *volumetric_objects_ps;
  struct DRWPass *volumetric_scatter_ps;
  struct DRWPass *volumetric_integration_ps;
  struct DRWPass *volumetric_resolve_ps;
  struct DRWPass *volumetric_accum_ps;
  struct DRWPass *ssr_raytrace;
  struct DRWPass *ssr_resolve;
  struct DRWPass *sss_blur_ps;
  struct DRWPass *sss_resolve_ps;
  struct DRWPass *sss_translucency_ps;
  struct DRWPass *color_downsample_ps;
  struct DRWPass *color_downsample_cube_ps;
  struct DRWPass *velocity_object;
  struct DRWPass *velocity_hair;
  struct DRWPass *velocity_resolve;
  struct DRWPass *velocity_tiles_x;
  struct DRWPass *velocity_tiles;
  struct DRWPass *velocity_tiles_expand[2];
  struct DRWPass *taa_resolve;
  struct DRWPass *alpha_checker;

  /* HiZ */
  struct DRWPass *minz_downlevel_ps;
  struct DRWPass *maxz_downlevel_ps;
  struct DRWPass *minz_downdepth_ps;
  struct DRWPass *maxz_downdepth_ps;
  struct DRWPass *minz_downdepth_layer_ps;
  struct DRWPass *maxz_downdepth_layer_ps;
  struct DRWPass *minz_copydepth_ps;
  struct DRWPass *maxz_copydepth_ps;
  struct DRWPass *maxz_copydepth_layer_ps;

  /* Renderpass Accumulation. */
  struct DRWPass *material_accum_ps;
  struct DRWPass *background_accum_ps;

  struct DRWPass *depth_ps;
  struct DRWPass *depth_cull_ps;
  struct DRWPass *depth_clip_ps;
  struct DRWPass *depth_clip_cull_ps;
  struct DRWPass *depth_refract_ps;
  struct DRWPass *depth_refract_cull_ps;
  struct DRWPass *depth_refract_clip_ps;
  struct DRWPass *depth_refract_clip_cull_ps;
  struct DRWPass *material_ps;
  struct DRWPass *material_cull_ps;
  struct DRWPass *material_refract_ps;
  struct DRWPass *material_refract_cull_ps;
  struct DRWPass *material_sss_ps;
  struct DRWPass *material_sss_cull_ps;
  struct DRWPass *transparent_pass;
  struct DRWPass *background_ps;
  struct DRWPass *update_noise_pass;
  struct DRWPass *lookdev_glossy_pass;
  struct DRWPass *lookdev_diffuse_pass;
  struct DRWPass *renderpass_pass;

  /* Game engine transition */
  struct DRWPass *aa_accum_ps;
  struct DRWPass *aa_edge_ps;
  struct DRWPass *aa_weight_ps;
  struct DRWPass *aa_resolve_ps;
  /* End of Game engine transition */
} EEVEE_PassList;

typedef struct EEVEE_FramebufferList {
  /* Effects */
  struct GPUFrameBuffer *gtao_fb;
  struct GPUFrameBuffer *gtao_debug_fb;
  struct GPUFrameBuffer *downsample_fb;
  struct GPUFrameBuffer *bloom_blit_fb;
  struct GPUFrameBuffer *bloom_down_fb[MAX_BLOOM_STEP];
  struct GPUFrameBuffer *bloom_accum_fb[MAX_BLOOM_STEP - 1];
  struct GPUFrameBuffer *bloom_pass_accum_fb;
  struct GPUFrameBuffer *shadow_accum_fb;
  struct GPUFrameBuffer *ssr_accum_fb;
  struct GPUFrameBuffer *sss_blur_fb;
  struct GPUFrameBuffer *sss_blit_fb;
  struct GPUFrameBuffer *sss_resolve_fb;
  struct GPUFrameBuffer *sss_clear_fb;
  struct GPUFrameBuffer *sss_translucency_fb;
  struct GPUFrameBuffer *sss_accum_fb;
  struct GPUFrameBuffer *dof_down_fb;
  struct GPUFrameBuffer *dof_scatter_fb;
  struct GPUFrameBuffer *volumetric_fb;
  struct GPUFrameBuffer *volumetric_scat_fb;
  struct GPUFrameBuffer *volumetric_integ_fb;
  struct GPUFrameBuffer *volumetric_accum_fb;
  struct GPUFrameBuffer *screen_tracing_fb;
  struct GPUFrameBuffer *refract_fb;
  struct GPUFrameBuffer *mist_accum_fb;
  struct GPUFrameBuffer *material_accum_fb;
  struct GPUFrameBuffer *renderpass_fb;
  struct GPUFrameBuffer *ao_accum_fb;
  struct GPUFrameBuffer *velocity_resolve_fb;
  struct GPUFrameBuffer *velocity_fb;
  struct GPUFrameBuffer *velocity_tiles_fb[2];

  struct GPUFrameBuffer *update_noise_fb;

  struct GPUFrameBuffer *planarref_fb;
  struct GPUFrameBuffer *planar_downsample_fb;

  struct GPUFrameBuffer *main_fb;
  struct GPUFrameBuffer *main_color_fb;
  struct GPUFrameBuffer *effect_fb;
  struct GPUFrameBuffer *effect_color_fb;
  struct GPUFrameBuffer *double_buffer_fb;
  struct GPUFrameBuffer *double_buffer_color_fb;
  struct GPUFrameBuffer *double_buffer_depth_fb;
  struct GPUFrameBuffer *taa_history_fb;
  struct GPUFrameBuffer *taa_history_color_fb;

  /* Game engine transition */
  struct GPUFrameBuffer *antialiasing_fb;
  struct GPUFrameBuffer *smaa_edge_fb;
  struct GPUFrameBuffer *smaa_weight_fb;
  /* End of Game engine transition */
} EEVEE_FramebufferList;

typedef struct EEVEE_TextureList {
  /* Effects */
  struct GPUTexture *color_post; /* R16_G16_B16 */
  struct GPUTexture *mist_accum;
  struct GPUTexture *ao_accum;
  struct GPUTexture *sss_accum;
  struct GPUTexture *env_accum;
  struct GPUTexture *diff_color_accum;
  struct GPUTexture *diff_light_accum;
  struct GPUTexture *spec_color_accum;
  struct GPUTexture *spec_light_accum;
  struct GPUTexture *emit_accum;
  struct GPUTexture *bloom_accum;
  struct GPUTexture *ssr_accum;
  struct GPUTexture *shadow_accum;
  struct GPUTexture *refract_color;
  struct GPUTexture *taa_history;

  struct GPUTexture *volume_prop_scattering;
  struct GPUTexture *volume_prop_extinction;
  struct GPUTexture *volume_prop_emission;
  struct GPUTexture *volume_prop_phase;
  struct GPUTexture *volume_scatter;
  struct GPUTexture *volume_transmit;
  struct GPUTexture *volume_scatter_history;
  struct GPUTexture *volume_transmit_history;
  struct GPUTexture *volume_scatter_accum;
  struct GPUTexture *volume_transmittance_accum;

  struct GPUTexture *lookdev_grid_tx;
  struct GPUTexture *lookdev_cube_tx;

  struct GPUTexture *planar_pool;
  struct GPUTexture *planar_depth;

  struct GPUTexture *maxzbuffer;

  struct GPUTexture *renderpass;

  struct GPUTexture *color; /* R16_G16_B16 */
  struct GPUTexture *color_double_buffer;
  struct GPUTexture *depth_double_buffer;

  /* Game engine transition */
  struct GPUTexture *history_buffer_tx;
  struct GPUTexture *depth_buffer_tx;
  struct GPUTexture *smaa_search_tx;
  struct GPUTexture *smaa_area_tx;
  /* End of Game engine transition */
} EEVEE_TextureList;

typedef struct EEVEE_StorageList {
  /* Effects */
  struct EEVEE_EffectsInfo *effects;

  struct EEVEE_PrivateData *g_data;

  struct LightCache *lookdev_lightcache;
  EEVEE_LightProbe *lookdev_cube_data;
  EEVEE_LightGrid *lookdev_grid_data;
  LightCacheTexture *lookdev_cube_mips;
} EEVEE_StorageList;

/* ************ RENDERPASS UBO ************* */
typedef struct EEVEE_RenderPassData {
  int renderPassDiffuse;
  int renderPassDiffuseLight;
  int renderPassGlossy;
  int renderPassGlossyLight;
  int renderPassEmit;
  int renderPassSSSColor;
  int _pad[2];
} EEVEE_RenderPassData;

/* ************ LIGHT UBO ************* */
typedef struct EEVEE_Light {
  float position[3], invsqrdist;
  float color[3], spec;
  float spotsize, spotblend, radius, shadow_id;
  float rightvec[3], sizex;
  float upvec[3], sizey;
  float forwardvec[3], light_type;
} EEVEE_Light;

/* Special type for elliptic area lights, matches lamps_lib.glsl */
#define LAMPTYPE_AREA_ELLIPSE 100.0f

typedef struct EEVEE_Shadow {
  float nearf, farf, bias, type_data_id;
  float contact_dist, contact_bias, contact_spread, contact_thickness;
} EEVEE_Shadow;

typedef struct EEVEE_ShadowCube {
  float shadowmat[4][4];
  float position[3], _pad0[1];
} EEVEE_ShadowCube;

typedef struct EEVEE_ShadowCascade {
  /* World->Light->NDC->Tex : used for sampling the shadow map. */
  float shadowmat[MAX_CASCADE_NUM][4][4];
  float split_start[4];
  float split_end[4];
  float shadow_vec[3], tex_id;
} EEVEE_ShadowCascade;

typedef struct EEVEE_ShadowCascadeRender {
  /* World->Light->NDC : used for rendering the shadow map. */
  float projmat[MAX_CASCADE_NUM][4][4];
  float viewmat[4][4], viewinv[4][4];
  float radius[MAX_CASCADE_NUM];
  float original_bias;
  float cascade_max_dist;
  float cascade_exponent;
  float cascade_fade;
  int cascade_count;
} EEVEE_ShadowCascadeRender;

BLI_STATIC_ASSERT_ALIGN(EEVEE_Light, 16)
BLI_STATIC_ASSERT_ALIGN(EEVEE_Shadow, 16)
BLI_STATIC_ASSERT_ALIGN(EEVEE_ShadowCube, 16)
BLI_STATIC_ASSERT_ALIGN(EEVEE_ShadowCascade, 16)
BLI_STATIC_ASSERT_ALIGN(EEVEE_RenderPassData, 16)

BLI_STATIC_ASSERT(sizeof(EEVEE_Shadow) * MAX_SHADOW +
                          sizeof(EEVEE_ShadowCascade) * MAX_SHADOW_CASCADE +
                          sizeof(EEVEE_ShadowCube) * MAX_SHADOW_CUBE <
                      16384,
                  "Shadow UBO is too big!!!")

typedef struct EEVEE_ShadowCasterBuffer {
  struct EEVEE_BoundBox *bbox;
  BLI_bitmap *update;
  uint alloc_count;
  uint count;
} EEVEE_ShadowCasterBuffer;

/* ************ LIGHT DATA ************* */
typedef struct EEVEE_LightsInfo {
  int num_light, cache_num_light;
  int num_cube_layer, cache_num_cube_layer;
  int num_cascade_layer, cache_num_cascade_layer;
  int cube_len, cascade_len, shadow_len;
  int shadow_cube_size, shadow_cascade_size;
  bool shadow_high_bitdepth, soft_shadows;
  /* UBO Storage : data used by UBO */
  struct EEVEE_Light light_data[MAX_LIGHT];
  struct EEVEE_Shadow shadow_data[MAX_SHADOW];
  struct EEVEE_ShadowCube shadow_cube_data[MAX_SHADOW_CUBE];
  struct EEVEE_ShadowCascade shadow_cascade_data[MAX_SHADOW_CASCADE];
  /* Additionnal rendering info for cascade. */
  struct EEVEE_ShadowCascadeRender shadow_cascade_render[MAX_SHADOW_CASCADE];
  /* Back index in light_data. */
  uchar shadow_cube_light_indices[MAX_SHADOW_CUBE];
  uchar shadow_cascade_light_indices[MAX_SHADOW_CASCADE];
  /* Update bitmap. */
  BLI_bitmap sh_cube_update[BLI_BITMAP_SIZE(MAX_SHADOW_CUBE)];
  /* Lights tracking */
  struct BoundSphere shadow_bounds[MAX_LIGHT]; /* Tightly packed light bounds  */
  /* List of bbox and update bitmap. Double buffered. */
  struct EEVEE_ShadowCasterBuffer *shcaster_frontbuffer, *shcaster_backbuffer;
  /* AABB of all shadow casters combined. */
  struct {
    float min[3], max[3];
  } shcaster_aabb;
} EEVEE_LightsInfo;

/* ************ PROBE DATA ************* */
typedef struct EEVEE_LightProbeVisTest {
  struct Collection *collection; /* Skip test if NULL */
  bool invert;
  bool cached; /* Reuse last test results */
} EEVEE_LightProbeVisTest;

typedef struct EEVEE_LightProbesInfo {
  int num_cube, cache_num_cube;
  int num_grid, cache_num_grid;
  int num_planar, cache_num_planar;
  int total_irradiance_samples; /* Total for all grids */
  int cache_irradiance_size[3];
  int update_flag;
  int updated_bounce;
  int num_bounce;
  int cubemap_res;
  /* Update */
  bool do_cube_update;
  bool do_grid_update;
  /* For rendering probes */
  float probemat[6][4][4];
  int layer;
  float texel_size;
  float padding_size;
  float samples_len;
  float samples_len_inv;
  float near_clip;
  float far_clip;
  float roughness;
  float firefly_fac;
  float lodfactor;
  float lod_rt_max, lod_cube_max, lod_planar_max;
  float visibility_range;
  float visibility_blur;
  float intensity_fac;
  int shres;
  EEVEE_LightProbeVisTest planar_vis_tests[MAX_PLANAR];
  /* UBO Storage : data used by UBO */
  EEVEE_LightProbe probe_data[MAX_PROBE];
  EEVEE_LightGrid grid_data[MAX_GRID];
  EEVEE_PlanarReflection planar_data[MAX_PLANAR];
  /* Probe Visibility Collection */
  EEVEE_LightProbeVisTest vis_data;
} EEVEE_LightProbesInfo;

/* EEVEE_LightProbesInfo->update_flag */
enum {
  PROBE_UPDATE_CUBE = (1 << 0),
  PROBE_UPDATE_GRID = (1 << 1),
  PROBE_UPDATE_ALL = 0xFFFFFF,
};

/* ************** MOTION BLUR ************ */

#define MB_PREV 0
#define MB_NEXT 1
#define MB_CURR 2

typedef struct EEVEE_MotionBlurData {
  struct GHash *object;
  struct GHash *geom;
  struct {
    float viewmat[4][4];
    float persmat[4][4];
    float persinv[4][4];
  } camera[3];
  DRWShadingGroup *hair_grp;
} EEVEE_MotionBlurData;

typedef struct EEVEE_ObjectKey {
  /** Object or source object for duplis */
  struct Object *ob;
  /** Parent object for duplis */
  struct Object *parent;
  /** Dupli objects recursive unique identifier */
  int id[16]; /* 2*MAX_DUPLI_RECUR */
} EEVEE_ObjectKey;

typedef struct EEVEE_ObjectMotionData {
  float obmat[3][4][4];
} EEVEE_ObjectMotionData;

typedef enum eEEVEEMotionData {
  EEVEE_MESH_GEOM_MOTION_DATA = 0,
  EEVEE_HAIR_GEOM_MOTION_DATA,
} eEEVEEMotionData;

typedef struct EEVEE_GeometryMotionData {
  eEEVEEMotionData type;
  int use_deform; /* To disable deform mb if vertcount mismatch. */
  union {
    struct {
      /* Mesh */
      struct GPUBatch *batch;    /* Batch for time = t. */
      struct GPUVertBuf *vbo[2]; /* Vbo for time = t +/- step. */
    };
    struct {
      /* Hair */
      struct GPUVertBuf *hair_pos[2];    /* Position buffer for time = t +/- step. */
      struct GPUTexture *hair_pos_tx[2]; /* Buffer Texture of the corresponding VBO. */
    };
  };
} EEVEE_GeometryMotionData;

/* ************ EFFECTS DATA ************* */

typedef enum EEVEE_EffectsFlag {
  EFFECT_MOTION_BLUR = (1 << 0),
  EFFECT_BLOOM = (1 << 1),
  EFFECT_DOF = (1 << 2),
  EFFECT_VOLUMETRIC = (1 << 3),
  EFFECT_SSR = (1 << 4),
  EFFECT_DOUBLE_BUFFER = (1 << 5), /* Not really an effect but a feature */
  EFFECT_REFRACT = (1 << 6),
  EFFECT_GTAO = (1 << 7),
  EFFECT_TAA = (1 << 8),
  EFFECT_POST_BUFFER = (1 << 9),    /* Not really an effect but a feature */
  EFFECT_NORMAL_BUFFER = (1 << 10), /* Not really an effect but a feature */
  EFFECT_SSS = (1 << 11),
  EFFECT_VELOCITY_BUFFER = (1 << 12),     /* Not really an effect but a feature */
  EFFECT_TAA_REPROJECT = (1 << 13),       /* should be mutually exclusive with EFFECT_TAA */
  EFFECT_DEPTH_DOUBLE_BUFFER = (1 << 14), /* Not really an effect but a feature */
  EFFECT_SMAA = (1 << 15),
} EEVEE_EffectsFlag;

typedef struct EEVEE_EffectsInfo {
  EEVEE_EffectsFlag enabled_effects;
  bool swap_double_buffer;
  /* SSSS */
  int sss_sample_count;
  int sss_surface_count;
  struct GPUTexture *sss_irradiance; /* Textures from pool */
  struct GPUTexture *sss_radius;
  struct GPUTexture *sss_albedo;
  struct GPUTexture *sss_blur;
  struct GPUTexture *sss_stencil;
  /* Volumetrics */
  int volume_current_sample;
  struct GPUTexture *volume_scatter;
  struct GPUTexture *volume_transmit;
  /* SSR */
  bool reflection_trace_full;
  bool ssr_was_persp;
  bool ssr_was_valid_double_buffer;
  int ssr_neighbor_ofs;
  int ssr_halfres_ofs[2];
  struct GPUTexture *ssr_normal_input; /* Textures from pool */
  struct GPUTexture *ssr_specrough_input;
  struct GPUTexture *ssr_hit_output;
  struct GPUTexture *ssr_pdf_output;
  /* Temporal Anti Aliasing */
  int taa_reproject_sample;
  int taa_current_sample;
  int taa_render_sample;
  int taa_total_sample;
  float taa_alpha;
  bool prev_drw_support;
  bool prev_is_navigating;
  float prev_drw_persmat[4][4]; /* Used for checking view validity and reprojection. */
  struct DRWView *taa_view;
  /* Ambient Occlusion */
  int ao_depth_layer;
  struct GPUTexture *ao_src_depth;  /* pointer copy */
  struct GPUTexture *gtao_horizons; /* Textures from pool */
  struct GPUTexture *gtao_horizons_debug;
  /* Motion Blur */
  float current_ndc_to_world[4][4];
  float current_world_to_ndc[4][4];
  float current_world_to_view[4][4];
  float past_world_to_ndc[4][4];
  float past_world_to_view[4][4];
  CameraParams past_cam_params;
  CameraParams current_cam_params;
  char motion_blur_step;         /* Which step we are evaluating. */
  int motion_blur_max;           /* Maximum distance in pixels a motion blured pixel can cover. */
  float motion_blur_near_far[2]; /* Camera near/far clip distances (positive). */
  bool cam_params_init;
  /* TODO(fclem) Only used in render mode for now.
   * This is because we are missing a per scene persistent place to hold this. */
  struct EEVEE_MotionBlurData motion_blur;
  /* Velocity Pass */
  struct GPUTexture *velocity_tx; /* Texture from pool */
  struct GPUTexture *velocity_tiles_x_tx;
  struct GPUTexture *velocity_tiles_tx;
  /* Depth Of Field */
  float dof_near_far[2];
  float dof_params[2];
  float dof_bokeh[4];
  float dof_bokeh_sides[4];
  int dof_target_size[2];
  struct GPUTexture *dof_down_near; /* Textures from pool */
  struct GPUTexture *dof_down_far;
  struct GPUTexture *dof_coc;
  struct GPUTexture *dof_blur;
  struct GPUTexture *dof_blur_alpha;
  /* Alpha Checker */
  float color_checker_dark[4];
  float color_checker_light[4];
  /* Other */
  float prev_persmat[4][4];
  /* Lookdev */
  int sphere_size;
  int anchor[2];
  struct DRWView *lookdev_view;
  /* Bloom */
  int bloom_iteration_len;
  float source_texel_size[2];
  float blit_texel_size[2];
  float downsamp_texel_size[MAX_BLOOM_STEP][2];
  float bloom_color[3];
  float bloom_clamp;
  float bloom_sample_scale;
  float bloom_curve_threshold[4];
  float unf_source_texel_size[2];
  struct GPUTexture *bloom_blit; /* Textures from pool */
  struct GPUTexture *bloom_downsample[MAX_BLOOM_STEP];
  struct GPUTexture *bloom_upsample[MAX_BLOOM_STEP - 1];
  struct GPUTexture *unf_source_buffer; /* pointer copy */
  struct GPUTexture *unf_base_buffer;   /* pointer copy */
  /* Not alloced, just a copy of a *GPUtexture in EEVEE_TextureList. */
  struct GPUTexture *source_buffer;     /* latest updated texture */
  struct GPUFrameBuffer *target_buffer; /* next target to render to */
  struct GPUTexture *final_tx;          /* Final color to transform to display color space. */
  struct GPUFrameBuffer *final_fb;      /* Framebuffer with final_tx as attachment. */
} EEVEE_EffectsInfo;

/* ***************** COMMON DATA **************** */

/* Common uniform buffer containing all "constant" data over the whole drawing pipeline. */
/* !! CAUTION !!
 * - [i]vec3 need to be padded to [i]vec4 (even in ubo declaration).
 * - Make sure that [i]vec4 start at a multiple of 16 bytes.
 * - Arrays of vec2/vec3 are padded as arrays of vec4.
 * - sizeof(bool) == sizeof(int) in GLSL so use int in C */
typedef struct EEVEE_CommonUniformBuffer {
  float prev_persmat[4][4]; /* mat4 */
  float view_vecs[2][4];    /* vec4[2] */
  float mip_ratio[10][4];   /* vec2[10] */
  /* Ambient Occlusion */
  /* -- 16 byte aligned -- */
  float ao_dist, pad1, ao_factor, pad2;                    /* vec4 */
  float ao_offset, ao_bounce_fac, ao_quality, ao_settings; /* vec4 */
  /* Volumetric */
  /* -- 16 byte aligned -- */
  int vol_tex_size[3], pad3;       /* ivec3 */
  float vol_depth_param[3], pad4;  /* vec3 */
  float vol_inv_tex_size[3], pad5; /* vec3 */
  float vol_jitter[3], pad6;       /* vec3 */
  float vol_coord_scale[4];        /* vec4 */
  /* -- 16 byte aligned -- */
  float vol_history_alpha; /* float */
  float vol_light_clamp;   /* float */
  float vol_shadow_steps;  /* float */
  int vol_use_lights;      /* bool */
  /* Screen Space Reflections */
  /* -- 16 byte aligned -- */
  float ssr_quality, ssr_thickness, ssr_pixelsize[2]; /* vec4 */
  float ssr_border_fac;                               /* float */
  float ssr_max_roughness;                            /* float */
  float ssr_firefly_fac;                              /* float */
  float ssr_brdf_bias;                                /* float */
  int ssr_toggle;                                     /* bool */
  int ssrefract_toggle;                               /* bool */
  /* SubSurface Scattering */
  float sss_jitter_threshold; /* float */
  int sss_toggle;             /* bool */
  /* Specular */
  int spec_toggle; /* bool */
  /* Lights */
  int la_num_light; /* int */
  /* Probes */
  int prb_num_planar;          /* int */
  int prb_num_render_cube;     /* int */
  int prb_num_render_grid;     /* int */
  int prb_irradiance_vis_size; /* int */
  float prb_irradiance_smooth; /* float */
  float prb_lod_cube_max;      /* float */
  float prb_lod_planar_max;    /* float */
  /* Misc */
  int hiz_mip_offset;      /* int */
  int ray_type;            /* int */
  float ray_depth;         /* float */
  float alpha_hash_offset; /* float */
  float alpha_hash_scale;  /* float */
  float pad7;              /* float */
  float pad8;              /* float */
} EEVEE_CommonUniformBuffer;

BLI_STATIC_ASSERT_ALIGN(EEVEE_CommonUniformBuffer, 16)

/* ray_type (keep in sync with rayType) */
#define EEVEE_RAY_CAMERA 0
#define EEVEE_RAY_SHADOW 1
#define EEVEE_RAY_DIFFUSE 2
#define EEVEE_RAY_GLOSSY 3

/* ************** SCENE LAYER DATA ************** */
typedef struct EEVEE_ViewLayerData {
  /* Lights */
  struct EEVEE_LightsInfo *lights;

  struct GPUUniformBuffer *light_ubo;
  struct GPUUniformBuffer *shadow_ubo;
  struct GPUUniformBuffer *shadow_samples_ubo;

  struct GPUFrameBuffer *shadow_fb;

  struct GPUTexture *shadow_cube_pool;
  struct GPUTexture *shadow_cascade_pool;

  struct EEVEE_ShadowCasterBuffer shcasters_buffers[2];

  /* Probes */
  struct EEVEE_LightProbesInfo *probes;

  struct GPUUniformBuffer *probe_ubo;
  struct GPUUniformBuffer *grid_ubo;
  struct GPUUniformBuffer *planar_ubo;

  /* Material Render passes */
  struct {
    struct GPUUniformBuffer *combined;
    struct GPUUniformBuffer *diff_color;
    struct GPUUniformBuffer *diff_light;
    struct GPUUniformBuffer *spec_color;
    struct GPUUniformBuffer *spec_light;
    struct GPUUniformBuffer *emit;
  } renderpass_ubo;

  /* Common Uniform Buffer */
  struct EEVEE_CommonUniformBuffer common_data;
  struct GPUUniformBuffer *common_ubo;

  struct LightCache *fallback_lightcache;

  struct BLI_memblock *material_cache;
} EEVEE_ViewLayerData;

/* ************ OBJECT DATA ************ */

/* These are the structs stored inside Objects.
 * It works even if the object is in multiple layers
 * because we don't get the same "Object *" for each layer. */
typedef struct EEVEE_LightEngineData {
  DrawData dd;

  bool need_update;
} EEVEE_LightEngineData;

typedef struct EEVEE_LightProbeEngineData {
  DrawData dd;

  bool need_update;
} EEVEE_LightProbeEngineData;

typedef struct EEVEE_ObjectEngineData {
  DrawData dd;

  Object *ob; /* self reference */
  EEVEE_LightProbeVisTest *test_data;
  bool ob_vis, ob_vis_dirty;

  bool need_update;
  bool geom_update;
  uint shadow_caster_id;
} EEVEE_ObjectEngineData;

typedef struct EEVEE_WorldEngineData {
  DrawData dd;
} EEVEE_WorldEngineData;

/* *********************************** */

typedef struct EEVEE_Data {
  void *engine_type;
  EEVEE_FramebufferList *fbl;
  EEVEE_TextureList *txl;
  EEVEE_PassList *psl;
  EEVEE_StorageList *stl;
} EEVEE_Data;

typedef struct EEVEE_PrivateData {
  struct DRWShadingGroup *shadow_shgrp;
  struct DRWShadingGroup *shadow_accum_shgrp;
  struct DRWCallBuffer *planar_display_shgrp;
  struct GHash *material_hash;
  float background_alpha; /* TODO find a better place for this. */
  /* Chosen lightcache: can come from Lookdev or the viewlayer. */
  struct LightCache *light_cache;
  /* For planar probes */
  float planar_texel_size[2];
  /* For double buffering */
  bool view_updated;
  bool valid_double_buffer;
  bool valid_taa_history;
  /* Render Matrices */
  float studiolight_matrix[3][3];
  float overscan, overscan_pixels;
  float size_orig[2];

  /* Mist Settings */
  float mist_start, mist_inv_dist, mist_falloff;

  /* Color Management */
  bool use_color_render_settings;

  /* Compiling shaders count. This is to track if a shader has finished compiling. */
  int queued_shaders_count;
  int queued_shaders_count_prev;

  /* LookDev Settings */
  int studiolight_index;
  float studiolight_rot_z;
  float studiolight_intensity;
  int studiolight_cubemap_res;
  float studiolight_glossy_clamp;
  float studiolight_filter_quality;

  /* Renderpasses */
  /* Bitmask containing the active render_passes */
  eViewLayerEEVEEPassType render_passes;
  /* Uniform references that are referenced inside the `renderpass_pass`. They are updated
   * to reuse the drawing pass and the shading group. */
  int renderpass_type;
  int renderpass_postprocess;
  int renderpass_current_sample;
  GPUTexture *renderpass_input;
  GPUTexture *renderpass_col_input;
  GPUTexture *renderpass_light_input;
  /* Renderpass ubo reference used by material pass. */
  struct GPUUniformBuffer *renderpass_ubo;
  /** For rendering shadows. */
  struct DRWView *cube_views[6];
  /** For rendering probes. */
  struct DRWView *bake_views[6];
  /** Same as bake_views but does not generate culling infos. */
  struct DRWView *world_views[6];
  /** For rendering planar reflections. */
  struct DRWView *planar_views[MAX_PLANAR];

<<<<<<< HEAD
  /* Game engine transition */
  struct DRWView *view;
  float smaa_mix_factor;
  float taa_sample_inv;

  struct GPUTexture *smaa_edge_tx;
  struct GPUTexture *smaa_weight_tx;
  /* End of Game engine transition */
=======
  int render_tot_samples;
>>>>>>> 11a390e8
} EEVEE_PrivateData; /* Transient data */

/* eevee_data.c */
void EEVEE_motion_blur_data_init(EEVEE_MotionBlurData *mb);
void EEVEE_motion_blur_data_free(EEVEE_MotionBlurData *mb);
void EEVEE_view_layer_data_free(void *sldata);
EEVEE_ViewLayerData *EEVEE_view_layer_data_get(void);
EEVEE_ViewLayerData *EEVEE_view_layer_data_ensure_ex(struct ViewLayer *view_layer);
EEVEE_ViewLayerData *EEVEE_view_layer_data_ensure(void);
EEVEE_ObjectEngineData *EEVEE_object_data_get(Object *ob);
EEVEE_ObjectEngineData *EEVEE_object_data_ensure(Object *ob);
EEVEE_ObjectMotionData *EEVEE_motion_blur_object_data_get(EEVEE_MotionBlurData *mb,
                                                          Object *ob,
                                                          bool hair);
EEVEE_GeometryMotionData *EEVEE_motion_blur_geometry_data_get(EEVEE_MotionBlurData *mb,
                                                              Object *ob,
                                                              bool hair);
EEVEE_LightProbeEngineData *EEVEE_lightprobe_data_get(Object *ob);
EEVEE_LightProbeEngineData *EEVEE_lightprobe_data_ensure(Object *ob);
EEVEE_LightEngineData *EEVEE_light_data_get(Object *ob);
EEVEE_LightEngineData *EEVEE_light_data_ensure(Object *ob);
EEVEE_WorldEngineData *EEVEE_world_data_get(struct World *wo);
EEVEE_WorldEngineData *EEVEE_world_data_ensure(struct World *wo);

void eevee_id_update(void *vedata, ID *id);

/* eevee_materials.c */
struct GPUTexture *EEVEE_materials_get_util_tex(void); /* XXX */
void EEVEE_materials_init(EEVEE_ViewLayerData *sldata,
                          EEVEE_Data *vedata,
                          EEVEE_StorageList *stl,
                          EEVEE_FramebufferList *fbl);
void EEVEE_materials_cache_init(EEVEE_ViewLayerData *sldata, EEVEE_Data *vedata);
void EEVEE_materials_cache_populate(EEVEE_Data *vedata,
                                    EEVEE_ViewLayerData *sldata,
                                    Object *ob,
                                    bool *cast_shadow);
void EEVEE_particle_hair_cache_populate(EEVEE_Data *vedata,
                                        EEVEE_ViewLayerData *sldata,
                                        Object *ob,
                                        bool *cast_shadow);
void EEVEE_object_hair_cache_populate(EEVEE_Data *vedata,
                                      EEVEE_ViewLayerData *sldata,
                                      Object *ob,
                                      bool *cast_shadow);
void EEVEE_materials_cache_finish(EEVEE_ViewLayerData *sldata, EEVEE_Data *vedata);
void EEVEE_materials_free(void);
void EEVEE_update_noise(EEVEE_PassList *psl, EEVEE_FramebufferList *fbl, const double offsets[3]);
void EEVEE_update_viewvecs(float invproj[4][4], float winmat[4][4], float (*r_viewvecs)[4]);
void EEVEE_material_renderpasses_init(EEVEE_Data *vedata);
void EEVEE_material_output_init(EEVEE_ViewLayerData *sldata, EEVEE_Data *vedata, uint tot_samples);
void EEVEE_material_output_accumulate(EEVEE_ViewLayerData *sldata, EEVEE_Data *vedata);
void EEVEE_material_bind_resources(DRWShadingGroup *shgrp,
                                   struct GPUMaterial *gpumat,
                                   EEVEE_ViewLayerData *sldata,
                                   EEVEE_Data *vedata,
                                   int *ssr_id,
                                   float *refract_depth,
                                   bool use_ssrefraction,
                                   bool use_alpha_blend);
/* eevee_lights.c */
void eevee_light_matrix_get(const EEVEE_Light *evli, float r_mat[4][4]);
void EEVEE_lights_cache_init(EEVEE_ViewLayerData *sldata, EEVEE_Data *vedata);
void EEVEE_lights_cache_add(EEVEE_ViewLayerData *sldata, struct Object *ob);
void EEVEE_lights_cache_finish(EEVEE_ViewLayerData *sldata, EEVEE_Data *vedata);

/* eevee_shadows.c */
void eevee_contact_shadow_setup(const Light *la, EEVEE_Shadow *evsh);
void EEVEE_shadows_init(EEVEE_ViewLayerData *sldata);
void EEVEE_shadows_cache_init(EEVEE_ViewLayerData *sldata, EEVEE_Data *vedata);
void EEVEE_shadows_caster_register(EEVEE_ViewLayerData *sldata, struct Object *ob);
void EEVEE_shadows_update(EEVEE_ViewLayerData *sldata, EEVEE_Data *vedata);
void EEVEE_shadows_cube_add(EEVEE_LightsInfo *linfo, EEVEE_Light *evli, struct Object *ob);
bool EEVEE_shadows_cube_setup(EEVEE_LightsInfo *linfo, const EEVEE_Light *evli, int sample_ofs);
void EEVEE_shadows_cascade_add(EEVEE_LightsInfo *linfo, EEVEE_Light *evli, struct Object *ob);
void EEVEE_shadows_draw(EEVEE_ViewLayerData *sldata, EEVEE_Data *vedata, struct DRWView *view);
void EEVEE_shadows_draw_cubemap(EEVEE_ViewLayerData *sldata, EEVEE_Data *vedata, int cube_index);
void EEVEE_shadows_draw_cascades(EEVEE_ViewLayerData *sldata,
                                 EEVEE_Data *vedata,
                                 DRWView *view,
                                 int cascade_index);
void EEVEE_shadow_output_init(EEVEE_ViewLayerData *sldata, EEVEE_Data *vedata, uint tot_samples);
void EEVEE_shadow_output_accumulate(EEVEE_ViewLayerData *sldata, EEVEE_Data *vedata);
void EEVEE_shadows_free(void);

/* eevee_sampling.c */
void EEVEE_sample_ball(int sample_ofs, float radius, float rsample[3]);
void EEVEE_sample_rectangle(int sample_ofs,
                            const float x_axis[3],
                            const float y_axis[3],
                            float size_x,
                            float size_y,
                            float rsample[3]);
void EEVEE_sample_ellipse(int sample_ofs,
                          const float x_axis[3],
                          const float y_axis[3],
                          float size_x,
                          float size_y,
                          float rsample[3]);
void EEVEE_random_rotation_m4(int sample_ofs, float scale, float r_mat[4][4]);

/* eevee_shaders.c */
void EEVEE_shaders_lightprobe_shaders_init(void);
void EEVEE_shaders_material_shaders_init(void);
struct GPUShader *EEVEE_shaders_probe_filter_glossy_sh_get(void);
struct GPUShader *EEVEE_shaders_probe_default_sh_get(void);
struct GPUShader *EEVEE_shaders_probe_filter_diffuse_sh_get(void);
struct GPUShader *EEVEE_shaders_probe_filter_visibility_sh_get(void);
struct GPUShader *EEVEE_shaders_probe_grid_fill_sh_get(void);
struct GPUShader *EEVEE_shaders_probe_planar_downsample_sh_get(void);
struct GPUShader *EEVEE_shaders_default_studiolight_sh_get(void);
struct GPUShader *EEVEE_shaders_default_background_sh_get(void);
struct GPUShader *EEVEE_shaders_background_studiolight_sh_get(void);
struct GPUShader *EEVEE_shaders_probe_cube_display_sh_get(void);
struct GPUShader *EEVEE_shaders_probe_grid_display_sh_get(void);
struct GPUShader *EEVEE_shaders_probe_planar_display_sh_get(void);
struct GPUShader *EEVEE_shaders_update_noise_sh_get(void);
struct GPUShader *EEVEE_shaders_velocity_resolve_sh_get(void);
struct GPUShader *EEVEE_shaders_taa_resolve_sh_get(EEVEE_EffectsFlag enabled_effects);
struct bNodeTree *EEVEE_shader_default_surface_nodetree(Material *ma);
struct bNodeTree *EEVEE_shader_default_world_nodetree(World *wo);
Material *EEVEE_material_default_diffuse_get(void);
Material *EEVEE_material_default_glossy_get(void);
Material *EEVEE_material_default_error_get(void);
struct GPUMaterial *EEVEE_material_default_get(struct Scene *scene, Material *ma, int options);
struct GPUMaterial *EEVEE_material_get(
    EEVEE_Data *vedata, struct Scene *scene, Material *ma, World *wo, int options);
void EEVEE_shaders_free(void);

/* eevee_lightprobes.c */
bool EEVEE_lightprobes_obj_visibility_cb(bool vis_in, void *user_data);
void EEVEE_lightprobes_init(EEVEE_ViewLayerData *sldata, EEVEE_Data *vedata);
void EEVEE_lightprobes_cache_init(EEVEE_ViewLayerData *sldata, EEVEE_Data *vedata);
void EEVEE_lightprobes_cache_add(EEVEE_ViewLayerData *sldata, EEVEE_Data *vedata, Object *ob);
void EEVEE_lightprobes_cache_finish(EEVEE_ViewLayerData *sldata, EEVEE_Data *vedata);
void EEVEE_lightprobes_refresh(EEVEE_ViewLayerData *sldata, EEVEE_Data *vedata);
void EEVEE_lightprobes_refresh_planar(EEVEE_ViewLayerData *sldata, EEVEE_Data *vedata);
void EEVEE_lightprobes_free(void);

void EEVEE_lightbake_cache_init(EEVEE_ViewLayerData *sldata,
                                EEVEE_Data *vedata,
                                GPUTexture *rt_color,
                                GPUTexture *rt_depth);
void EEVEE_lightbake_render_world(EEVEE_ViewLayerData *sldata,
                                  EEVEE_Data *vedata,
                                  struct GPUFrameBuffer *face_fb[6]);
void EEVEE_lightbake_render_scene(EEVEE_ViewLayerData *sldata,
                                  EEVEE_Data *vedata,
                                  struct GPUFrameBuffer *face_fb[6],
                                  const float pos[3],
                                  float near_clip,
                                  float far_clip);
void EEVEE_lightbake_filter_glossy(EEVEE_ViewLayerData *sldata,
                                   EEVEE_Data *vedata,
                                   struct GPUTexture *rt_color,
                                   struct GPUFrameBuffer *fb,
                                   int probe_idx,
                                   float intensity,
                                   int maxlevel,
                                   float filter_quality,
                                   float firefly_fac);
void EEVEE_lightbake_filter_diffuse(EEVEE_ViewLayerData *sldata,
                                    EEVEE_Data *vedata,
                                    struct GPUTexture *rt_color,
                                    struct GPUFrameBuffer *fb,
                                    int grid_offset,
                                    float intensity);
void EEVEE_lightbake_filter_visibility(EEVEE_ViewLayerData *sldata,
                                       EEVEE_Data *vedata,
                                       struct GPUTexture *rt_depth,
                                       struct GPUFrameBuffer *fb,
                                       int grid_offset,
                                       float clipsta,
                                       float clipend,
                                       float vis_range,
                                       float vis_blur,
                                       int vis_size);

void EEVEE_lightprobes_grid_data_from_object(Object *ob, EEVEE_LightGrid *prb_data, int *offset);
void EEVEE_lightprobes_cube_data_from_object(Object *ob, EEVEE_LightProbe *prb_data);
void EEVEE_lightprobes_planar_data_from_object(Object *ob,
                                               EEVEE_PlanarReflection *eplanar,
                                               EEVEE_LightProbeVisTest *vis_test);

/* eevee_depth_of_field.c */
int EEVEE_depth_of_field_init(EEVEE_ViewLayerData *sldata, EEVEE_Data *vedata, Object *camera);
void EEVEE_depth_of_field_cache_init(EEVEE_ViewLayerData *sldata, EEVEE_Data *vedata);
void EEVEE_depth_of_field_draw(EEVEE_Data *vedata);
void EEVEE_depth_of_field_free(void);

/* eevee_bloom.c */
int EEVEE_bloom_init(EEVEE_ViewLayerData *sldata, EEVEE_Data *vedata);
void EEVEE_bloom_cache_init(EEVEE_ViewLayerData *sldata, EEVEE_Data *vedata);
void EEVEE_bloom_draw(EEVEE_Data *vedata);
void EEVEE_bloom_output_init(EEVEE_ViewLayerData *sldata, EEVEE_Data *vedata, uint tot_samples);
void EEVEE_bloom_output_accumulate(EEVEE_ViewLayerData *sldata, EEVEE_Data *vedata);
void EEVEE_bloom_free(void);

/* eevee_occlusion.c */
int EEVEE_occlusion_init(EEVEE_ViewLayerData *sldata, EEVEE_Data *vedata);
void EEVEE_occlusion_output_init(EEVEE_ViewLayerData *sldata,
                                 EEVEE_Data *vedata,
                                 uint tot_samples);
void EEVEE_occlusion_output_accumulate(EEVEE_ViewLayerData *sldata, EEVEE_Data *vedata);
void EEVEE_occlusion_cache_init(EEVEE_ViewLayerData *sldata, EEVEE_Data *vedata);
void EEVEE_occlusion_compute(EEVEE_ViewLayerData *sldata,
                             EEVEE_Data *vedata,
                             struct GPUTexture *depth_src,
                             int layer);
void EEVEE_occlusion_draw_debug(EEVEE_ViewLayerData *sldata, EEVEE_Data *vedata);
void EEVEE_occlusion_free(void);

/* eevee_screen_raytrace.c */
int EEVEE_screen_raytrace_init(EEVEE_ViewLayerData *sldata, EEVEE_Data *vedata);
void EEVEE_screen_raytrace_cache_init(EEVEE_ViewLayerData *sldata, EEVEE_Data *vedata);
void EEVEE_refraction_compute(EEVEE_ViewLayerData *sldata, EEVEE_Data *vedata);
void EEVEE_reflection_compute(EEVEE_ViewLayerData *sldata, EEVEE_Data *vedata);
void EEVEE_reflection_output_init(EEVEE_ViewLayerData *sldata,
                                  EEVEE_Data *vedata,
                                  uint tot_samples);
void EEVEE_reflection_output_accumulate(EEVEE_ViewLayerData *sldata, EEVEE_Data *vedata);

void EEVEE_screen_raytrace_free(void);

/* eevee_subsurface.c */
void EEVEE_subsurface_init(EEVEE_ViewLayerData *sldata, EEVEE_Data *vedata);
void EEVEE_subsurface_draw_init(EEVEE_ViewLayerData *sldata, EEVEE_Data *vedata);
void EEVEE_subsurface_cache_init(EEVEE_ViewLayerData *sldata, EEVEE_Data *vedata);
void EEVEE_subsurface_output_init(EEVEE_ViewLayerData *sldata,
                                  EEVEE_Data *vedata,
                                  uint tot_samples);
void EEVEE_subsurface_add_pass(EEVEE_ViewLayerData *sldata,
                               EEVEE_Data *vedata,
                               Material *ma,
                               DRWShadingGroup *shgrp,
                               struct GPUMaterial *gpumat);
void EEVEE_subsurface_data_render(EEVEE_ViewLayerData *sldata, EEVEE_Data *vedata);
void EEVEE_subsurface_compute(EEVEE_ViewLayerData *sldata, EEVEE_Data *vedata);
void EEVEE_subsurface_output_accumulate(EEVEE_ViewLayerData *sldata, EEVEE_Data *vedata);
void EEVEE_subsurface_free(void);

/* eevee_motion_blur.c */
int EEVEE_motion_blur_init(EEVEE_ViewLayerData *sldata, EEVEE_Data *vedata);
void EEVEE_motion_blur_step_set(EEVEE_Data *vedata, int step);
void EEVEE_motion_blur_cache_init(EEVEE_ViewLayerData *sldata, EEVEE_Data *vedata);
void EEVEE_motion_blur_cache_populate(EEVEE_ViewLayerData *sldata, EEVEE_Data *vedata, Object *ob);
void EEVEE_motion_blur_hair_cache_populate(EEVEE_ViewLayerData *sldata,
                                           EEVEE_Data *vedata,
                                           Object *ob,
                                           struct ParticleSystem *psys,
                                           struct ModifierData *md);
void EEVEE_motion_blur_swap_data(EEVEE_Data *vedata);
void EEVEE_motion_blur_cache_finish(EEVEE_Data *vedata);
void EEVEE_motion_blur_draw(EEVEE_Data *vedata);
void EEVEE_motion_blur_free(void);

/* eevee_mist.c */
void EEVEE_mist_output_init(EEVEE_ViewLayerData *sldata, EEVEE_Data *vedata);
void EEVEE_mist_output_accumulate(EEVEE_ViewLayerData *sldata, EEVEE_Data *vedata);
void EEVEE_mist_free(void);

/* eevee_renderpasses.c */
void EEVEE_renderpasses_init(EEVEE_Data *vedata);
void EEVEE_renderpasses_output_init(EEVEE_ViewLayerData *sldata,
                                    EEVEE_Data *vedata,
                                    uint tot_samples);
void EEVEE_renderpasses_output_accumulate(EEVEE_ViewLayerData *sldata,
                                          EEVEE_Data *vedata,
                                          bool post_effect);
void EEVEE_renderpasses_postprocess(EEVEE_ViewLayerData *sldata,
                                    EEVEE_Data *vedata,
                                    eViewLayerEEVEEPassType renderpass_type);
void EEVEE_renderpasses_draw(EEVEE_ViewLayerData *sldata, EEVEE_Data *vedata);
void EEVEE_renderpasses_draw_debug(EEVEE_Data *vedata);
void EEVEE_renderpasses_free(void);
bool EEVEE_renderpasses_only_first_sample_pass_active(EEVEE_Data *vedata);

/* eevee_temporal_sampling.c */
void EEVEE_temporal_sampling_reset(EEVEE_Data *vedata);
void EEVEE_temporal_sampling_create_view(EEVEE_Data *vedata);
int EEVEE_temporal_sampling_init(EEVEE_ViewLayerData *sldata, EEVEE_Data *vedata);
void EEVEE_temporal_sampling_offset_calc(const double ht_point[2],
                                         const float filter_size,
                                         float r_offset[2]);
void EEVEE_temporal_sampling_matrices_calc(EEVEE_EffectsInfo *effects, const double ht_point[2]);
void EEVEE_temporal_sampling_update_matrices(EEVEE_Data *vedata);
void EEVEE_temporal_sampling_cache_init(EEVEE_ViewLayerData *sldata, EEVEE_Data *vedata);
void EEVEE_temporal_sampling_draw(EEVEE_Data *vedata);

/* eevee_volumes.c */
void EEVEE_volumes_init(EEVEE_ViewLayerData *sldata, EEVEE_Data *vedata);
void EEVEE_volumes_set_jitter(EEVEE_ViewLayerData *sldata, uint current_sample);
void EEVEE_volumes_cache_init(EEVEE_ViewLayerData *sldata, EEVEE_Data *vedata);
void EEVEE_volumes_cache_object_add(EEVEE_ViewLayerData *sldata,
                                    EEVEE_Data *vedata,
                                    struct Scene *scene,
                                    Object *ob);
void EEVEE_volumes_cache_finish(EEVEE_ViewLayerData *sldata, EEVEE_Data *vedata);
void EEVEE_volumes_draw_init(EEVEE_ViewLayerData *sldata, EEVEE_Data *vedata);
void EEVEE_volumes_compute(EEVEE_ViewLayerData *sldata, EEVEE_Data *vedata);
void EEVEE_volumes_resolve(EEVEE_ViewLayerData *sldata, EEVEE_Data *vedata);
void EEVEE_volumes_output_init(EEVEE_ViewLayerData *sldata, EEVEE_Data *vedata, uint tot_samples);
void EEVEE_volumes_output_accumulate(EEVEE_ViewLayerData *sldata, EEVEE_Data *vedata);
void EEVEE_volumes_free_smoke_textures(void);
void EEVEE_volumes_free(void);

/* eevee_effects.c */
void EEVEE_effects_init(EEVEE_ViewLayerData *sldata,
                        EEVEE_Data *vedata,
                        Object *camera,
                        const bool minimal);
void EEVEE_effects_cache_init(EEVEE_ViewLayerData *sldata, EEVEE_Data *vedata);
void EEVEE_effects_draw_init(EEVEE_ViewLayerData *sldata, EEVEE_Data *vedata);
void EEVEE_create_minmax_buffer(EEVEE_Data *vedata, struct GPUTexture *depth_src, int layer);
void EEVEE_downsample_buffer(EEVEE_Data *vedata, struct GPUTexture *texture_src, int level);
void EEVEE_downsample_cube_buffer(EEVEE_Data *vedata, struct GPUTexture *texture_src, int level);
void EEVEE_draw_effects(EEVEE_ViewLayerData *sldata, EEVEE_Data *vedata);
void EEVEE_effects_free(void);

/* eevee_render.c */
bool EEVEE_render_init(EEVEE_Data *vedata,
                       struct RenderEngine *engine,
                       struct Depsgraph *depsgraph);
void EEVEE_render_view_sync(EEVEE_Data *vedata,
                            struct RenderEngine *engine,
                            struct Depsgraph *depsgraph);
void EEVEE_render_cache_init(EEVEE_ViewLayerData *sldata, EEVEE_Data *vedata);
void EEVEE_render_cache(void *vedata,
                        struct Object *ob,
                        struct RenderEngine *engine,
                        struct Depsgraph *depsgraph);
void EEVEE_render_draw(EEVEE_Data *vedata,
                       struct RenderEngine *engine,
                       struct RenderLayer *render_layer,
                       const struct rcti *rect);
void EEVEE_render_read_result(EEVEE_Data *vedata,
                              struct RenderEngine *engine,
                              struct RenderLayer *rl,
                              const rcti *rect);
void EEVEE_render_update_passes(struct RenderEngine *engine,
                                struct Scene *scene,
                                struct ViewLayer *view_layer);

/** eevee_lookdev.c */
void EEVEE_lookdev_cache_init(EEVEE_Data *vedata,
                              EEVEE_ViewLayerData *sldata,
                              DRWShadingGroup **grp,
                              DRWPass *pass,
                              struct World *world,
                              EEVEE_LightProbesInfo *pinfo);
void EEVEE_lookdev_draw(EEVEE_Data *vedata);

/** eevee_engine.c */
void EEVEE_cache_populate(void *vedata, Object *ob);

/* Shadow Matrix */
static const float texcomat[4][4] = {
    /* From NDC to TexCo */
    {0.5f, 0.0f, 0.0f, 0.0f},
    {0.0f, 0.5f, 0.0f, 0.0f},
    {0.0f, 0.0f, 0.5f, 0.0f},
    {0.5f, 0.5f, 0.5f, 1.0f},
};

/* Cubemap Matrices */
static const float cubefacemat[6][4][4] = {
    /* Pos X */
    {{0.0f, 0.0f, -1.0f, 0.0f},
     {0.0f, -1.0f, 0.0f, 0.0f},
     {-1.0f, 0.0f, 0.0f, 0.0f},
     {0.0f, 0.0f, 0.0f, 1.0f}},
    /* Neg X */
    {{0.0f, 0.0f, 1.0f, 0.0f},
     {0.0f, -1.0f, 0.0f, 0.0f},
     {1.0f, 0.0f, 0.0f, 0.0f},
     {0.0f, 0.0f, 0.0f, 1.0f}},
    /* Pos Y */
    {{1.0f, 0.0f, 0.0f, 0.0f},
     {0.0f, 0.0f, -1.0f, 0.0f},
     {0.0f, 1.0f, 0.0f, 0.0f},
     {0.0f, 0.0f, 0.0f, 1.0f}},
    /* Neg Y */
    {{1.0f, 0.0f, 0.0f, 0.0f},
     {0.0f, 0.0f, 1.0f, 0.0f},
     {0.0f, -1.0f, 0.0f, 0.0f},
     {0.0f, 0.0f, 0.0f, 1.0f}},
    /* Pos Z */
    {{1.0f, 0.0f, 0.0f, 0.0f},
     {0.0f, -1.0f, 0.0f, 0.0f},
     {0.0f, 0.0f, -1.0f, 0.0f},
     {0.0f, 0.0f, 0.0f, 1.0f}},
    /* Neg Z */
    {{-1.0f, 0.0f, 0.0f, 0.0f},
     {0.0f, -1.0f, 0.0f, 0.0f},
     {0.0f, 0.0f, 1.0f, 0.0f},
     {0.0f, 0.0f, 0.0f, 1.0f}},
};

/* Game engine transition */
EEVEE_Data *EEVEE_engine_data_get(void);

GPUShader *eevee_shader_antialiasing_accumulation_get(void);
GPUShader *eevee_shader_antialiasing_get(int stage);
int EEVEE_antialiasing_engine_init(EEVEE_Data *vedata);
void EEVEE_antialiasing_cache_init(EEVEE_Data *vedata);
void eevee_antialiasing_setup(EEVEE_Data *vedata);
void EEVEE_antialiasing_draw_pass(EEVEE_Data *vedata);
/* End of Game engine transition */

#ifdef __cplusplus
}
#endif

#endif /* __EEVEE_PRIVATE_H__ */<|MERGE_RESOLUTION|>--- conflicted
+++ resolved
@@ -979,7 +979,8 @@
   /** For rendering planar reflections. */
   struct DRWView *planar_views[MAX_PLANAR];
 
-<<<<<<< HEAD
+  int render_tot_samples;
+
   /* Game engine transition */
   struct DRWView *view;
   float smaa_mix_factor;
@@ -988,9 +989,7 @@
   struct GPUTexture *smaa_edge_tx;
   struct GPUTexture *smaa_weight_tx;
   /* End of Game engine transition */
-=======
-  int render_tot_samples;
->>>>>>> 11a390e8
+
 } EEVEE_PrivateData; /* Transient data */
 
 /* eevee_data.c */
