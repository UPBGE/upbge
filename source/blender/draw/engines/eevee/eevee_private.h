--- conflicted
+++ resolved
@@ -287,13 +287,8 @@
 } EEVEE_Light;
 
 typedef struct EEVEE_Shadow {
-<<<<<<< HEAD
 	float nearf, farf, bias, exp;
-	float shadow_start, data_start, multi_shadow_count, pad;
-=======
-	float near, far, bias, exp;
 	float shadow_start, data_start, multi_shadow_count, shadow_blur;
->>>>>>> 46f518e9
 	float contact_dist, contact_bias, contact_spread, contact_thickness;
 } EEVEE_Shadow;
 
