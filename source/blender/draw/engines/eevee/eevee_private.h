/* SPDX-License-Identifier: GPL-2.0-or-later
 * Copyright 2016 Blender Foundation. */

/** \file
 * \ingroup DNA
 */

#pragma once

#include "DRW_render.h"

#include "BLI_bitmap.h"

#include "DNA_lightprobe_types.h"

#include "GPU_viewport.h"

#include "BKE_camera.h"

<<<<<<< HEAD
#include "BLI_listbase.h"      // For bge
#include "DNA_object_types.h"  // For bge
=======
#include "engine_eevee_shared_defines.h"
>>>>>>> f8981903

#ifdef __cplusplus
extern "C" {
#endif

struct EEVEE_ShadowCasterBuffer;
struct GPUFrameBuffer;
struct Object;
struct RenderLayer;

extern struct DrawEngineType draw_engine_eevee_type;

/* Special value chosen to not be altered by depth of field sample count. */
#define TAA_MAX_SAMPLE 10000926

// #define DEBUG_SHADOW_DISTRIBUTION

/* Only define one of these. */
// #define IRRADIANCE_SH_L2
#define IRRADIANCE_HL2

#if defined(IRRADIANCE_SH_L2)
#  define SHADER_IRRADIANCE "#define IRRADIANCE_SH_L2\n"
#elif defined(IRRADIANCE_HL2)
#  define SHADER_IRRADIANCE "#define IRRADIANCE_HL2\n"
#endif

#define EEVEE_PROBE_MAX min_ii(MAX_PROBE, GPU_max_texture_layers() / 6)
#define USE_VOLUME_OPTI (GPU_shader_image_load_store_support())

#define SWAP_DOUBLE_BUFFERS() \
  { \
    if (effects->swap_double_buffer) { \
      SWAP(struct GPUFrameBuffer *, fbl->main_fb, fbl->double_buffer_fb); \
      SWAP(struct GPUFrameBuffer *, fbl->main_color_fb, fbl->double_buffer_color_fb); \
      SWAP(GPUTexture *, txl->color, txl->color_double_buffer); \
      effects->swap_double_buffer = false; \
    } \
  } \
  ((void)0)

#define SWAP_BUFFERS() \
  { \
    if (effects->target_buffer == fbl->effect_color_fb) { \
      SWAP_DOUBLE_BUFFERS(); \
      effects->source_buffer = txl->color_post; \
      effects->target_buffer = fbl->main_color_fb; \
    } \
    else { \
      SWAP_DOUBLE_BUFFERS(); \
      effects->source_buffer = txl->color; \
      effects->target_buffer = fbl->effect_color_fb; \
    } \
  } \
  ((void)0)

#define SWAP_BUFFERS_TAA() \
  { \
    if (effects->target_buffer == fbl->effect_color_fb) { \
      SWAP(struct GPUFrameBuffer *, fbl->effect_fb, fbl->taa_history_fb); \
      SWAP(struct GPUFrameBuffer *, fbl->effect_color_fb, fbl->taa_history_color_fb); \
      SWAP(GPUTexture *, txl->color_post, txl->taa_history); \
      effects->source_buffer = txl->taa_history; \
      effects->target_buffer = fbl->effect_color_fb; \
    } \
    else { \
      SWAP(struct GPUFrameBuffer *, fbl->main_fb, fbl->taa_history_fb); \
      SWAP(struct GPUFrameBuffer *, fbl->main_color_fb, fbl->taa_history_color_fb); \
      SWAP(GPUTexture *, txl->color, txl->taa_history); \
      effects->source_buffer = txl->taa_history; \
      effects->target_buffer = fbl->main_color_fb; \
    } \
  } \
  ((void)0)

BLI_INLINE bool eevee_hdri_preview_overlay_enabled(const View3D *v3d)
{
  /* Only show the HDRI Preview in Shading Preview in the Viewport. */
  if (v3d == NULL || v3d->shading.type != OB_MATERIAL) {
    return false;
  }

  /* Only show the HDRI Preview when viewing the Combined render pass */
  if (v3d->shading.render_pass != SCE_PASS_COMBINED) {
    return false;
  }

  return ((v3d->flag2 & V3D_HIDE_OVERLAYS) == 0) && (v3d->overlay.flag & V3D_OVERLAY_LOOK_DEV);
}

#define USE_SCENE_LIGHT(v3d) \
  ((!v3d) || \
   ((v3d->shading.type == OB_MATERIAL) && (v3d->shading.flag & V3D_SHADING_SCENE_LIGHTS)) || \
   ((v3d->shading.type == OB_RENDER) && (v3d->shading.flag & V3D_SHADING_SCENE_LIGHTS_RENDER)))
#define LOOK_DEV_STUDIO_LIGHT_ENABLED(v3d) \
  ((v3d) && (((v3d->shading.type == OB_MATERIAL) && \
              ((v3d->shading.flag & V3D_SHADING_SCENE_WORLD) == 0)) || \
             ((v3d->shading.type == OB_RENDER) && \
              ((v3d->shading.flag & V3D_SHADING_SCENE_WORLD_RENDER) == 0))))

#define MIN_CUBE_LOD_LEVEL 3
#define MAX_SCREEN_BUFFERS_LOD_LEVEL 6

/* All the renderpasses that use the GPUMaterial for accumulation */
#define EEVEE_RENDERPASSES_MATERIAL \
  (EEVEE_RENDER_PASS_EMIT | EEVEE_RENDER_PASS_DIFFUSE_COLOR | EEVEE_RENDER_PASS_DIFFUSE_LIGHT | \
   EEVEE_RENDER_PASS_SPECULAR_COLOR | EEVEE_RENDER_PASS_SPECULAR_LIGHT | \
   EEVEE_RENDER_PASS_ENVIRONMENT | EEVEE_RENDER_PASS_AOV)
#define EEVEE_AOV_HASH_ALL -1
#define EEVEE_AOV_HASH_COLOR_TYPE_MASK 1
#define MAX_CRYPTOMATTE_LAYERS 3

/* Material shader variations */
enum {
  VAR_MAT_MESH = (1 << 0),
  VAR_MAT_VOLUME = (1 << 1),
  VAR_MAT_HAIR = (1 << 2),
  VAR_MAT_POINTCLOUD = (1 << 3),
  VAR_MAT_BLEND = (1 << 4),
  VAR_MAT_LOOKDEV = (1 << 5),
  VAR_MAT_HOLDOUT = (1 << 6),
  VAR_MAT_HASH = (1 << 7),
  VAR_MAT_DEPTH = (1 << 8),
  VAR_MAT_REFRACT = (1 << 9),
  VAR_WORLD_BACKGROUND = (1 << 10),
  VAR_WORLD_PROBE = (1 << 11),
  VAR_WORLD_VOLUME = (1 << 12),
  VAR_DEFAULT = (1 << 13),
};

/* Material shader cache keys */
enum {
  /* HACK: This assumes the struct GPUShader will never be smaller than our variations.
   * This allow us to only keep one #GHash and avoid bigger keys comparisons/hashing.
   * We combine the #GPUShader pointer with the key. */
  KEY_CULL = (1 << 0),
  KEY_REFRACT = (1 << 1),
  KEY_HAIR = (1 << 2),
  KEY_SHADOW = (1 << 3),
};

/* DOF Gather pass shader variations */
typedef enum EEVEE_DofGatherPass {
  DOF_GATHER_FOREGROUND = 0,
  DOF_GATHER_BACKGROUND = 1,
  DOF_GATHER_HOLEFILL = 2,

  DOF_GATHER_MAX_PASS,
} EEVEE_DofGatherPass;

/* ************ PROBE UBO ************* */

/* They are the same struct as their Cache siblings.
 * typedef'ing just to keep the naming consistent with
 * other eevee types. */
typedef LightProbeCache EEVEE_LightProbe;
typedef LightGridCache EEVEE_LightGrid;

typedef struct EEVEE_PlanarReflection {
  float plane_equation[4];
  float clip_vec_x[3], attenuation_scale;
  float clip_vec_y[3], attenuation_bias;
  float clip_edge_x_pos, clip_edge_x_neg;
  float clip_edge_y_pos, clip_edge_y_neg;
  float facing_scale, facing_bias, clipsta, pad;
  float reflectionmat[4][4]; /* Used for sampling the texture. */
  float mtx[4][4];           /* Not used in shader. TODO: move elsewhere. */
} EEVEE_PlanarReflection;

/* --------------------------------------- */

typedef struct EEVEE_BoundBox {
  float center[3], halfdim[3];
} EEVEE_BoundBox;

typedef struct EEVEE_PassList {
  /* Shadows */
  struct DRWPass *shadow_pass;
  struct DRWPass *shadow_accum_pass;

  /* Probes */
  struct DRWPass *probe_background;
  struct DRWPass *probe_glossy_compute;
  struct DRWPass *probe_diffuse_compute;
  struct DRWPass *probe_visibility_compute;
  struct DRWPass *probe_grid_fill;
  struct DRWPass *probe_display;
  struct DRWPass *probe_planar_downsample_ps;

  /* Effects */
  struct DRWPass *ao_horizon_search;
  struct DRWPass *ao_horizon_debug;
  struct DRWPass *ao_accum_ps;
  struct DRWPass *mist_accum_ps;
  struct DRWPass *motion_blur;
  struct DRWPass *bloom_blit;
  struct DRWPass *bloom_downsample_first;
  struct DRWPass *bloom_downsample;
  struct DRWPass *bloom_upsample;
  struct DRWPass *bloom_resolve;
  struct DRWPass *bloom_accum_ps;
  struct DRWPass *dof_setup;
  struct DRWPass *dof_flatten_tiles;
  struct DRWPass *dof_dilate_tiles_minmax;
  struct DRWPass *dof_dilate_tiles_minabs;
  struct DRWPass *dof_reduce_copy;
  struct DRWPass *dof_downsample;
  struct DRWPass *dof_reduce;
  struct DRWPass *dof_bokeh;
  struct DRWPass *dof_gather_fg;
  struct DRWPass *dof_gather_fg_holefill;
  struct DRWPass *dof_gather_bg;
  struct DRWPass *dof_scatter_fg;
  struct DRWPass *dof_scatter_bg;
  struct DRWPass *dof_filter;
  struct DRWPass *dof_resolve;
  struct DRWPass *volumetric_world_ps;
  struct DRWPass *volumetric_objects_ps;
  struct DRWPass *volumetric_scatter_ps;
  struct DRWPass *volumetric_integration_ps;
  struct DRWPass *volumetric_resolve_ps;
  struct DRWPass *volumetric_accum_ps;
  struct DRWPass *ssr_raytrace;
  struct DRWPass *ssr_resolve;
  struct DRWPass *sss_blur_ps;
  struct DRWPass *sss_resolve_ps;
  struct DRWPass *sss_translucency_ps;
  struct DRWPass *color_copy_ps;
  struct DRWPass *color_downsample_ps;
  struct DRWPass *color_downsample_cube_ps;
  struct DRWPass *velocity_object;
  struct DRWPass *velocity_hair;
  struct DRWPass *velocity_resolve;
  struct DRWPass *velocity_tiles_x;
  struct DRWPass *velocity_tiles;
  struct DRWPass *velocity_tiles_expand[2];
  struct DRWPass *taa_resolve;
  struct DRWPass *alpha_checker;

  /* HiZ */
  struct DRWPass *maxz_downlevel_ps;
  struct DRWPass *maxz_copydepth_ps;
  struct DRWPass *maxz_copydepth_layer_ps;

  /* Render-pass Accumulation. */
  struct DRWPass *material_accum_ps;
  struct DRWPass *background_accum_ps;
  struct DRWPass *cryptomatte_ps;

  struct DRWPass *depth_ps;
  struct DRWPass *depth_cull_ps;
  struct DRWPass *depth_clip_ps;
  struct DRWPass *depth_clip_cull_ps;
  struct DRWPass *depth_refract_ps;
  struct DRWPass *depth_refract_cull_ps;
  struct DRWPass *depth_refract_clip_ps;
  struct DRWPass *depth_refract_clip_cull_ps;
  struct DRWPass *material_ps;
  struct DRWPass *material_cull_ps;
  struct DRWPass *material_refract_ps;
  struct DRWPass *material_refract_cull_ps;
  struct DRWPass *material_sss_ps;
  struct DRWPass *material_sss_cull_ps;
  struct DRWPass *transparent_pass;
  struct DRWPass *background_ps;
  struct DRWPass *update_noise_pass;
  struct DRWPass *lookdev_glossy_pass;
  struct DRWPass *lookdev_diffuse_pass;
  struct DRWPass *renderpass_pass;

  /* UPBGE */
  struct DRWPass *smaa_edge_ps;
  struct DRWPass *smaa_weight_ps;
  struct DRWPass *smaa_resolve_ps;
  /* End of UPBGE */
} EEVEE_PassList;

typedef struct EEVEE_FramebufferList {
  /* Effects */
  struct GPUFrameBuffer *gtao_fb;
  struct GPUFrameBuffer *gtao_debug_fb;
  struct GPUFrameBuffer *downsample_fb;
  struct GPUFrameBuffer *maxzbuffer_fb;
  struct GPUFrameBuffer *bloom_blit_fb;
  struct GPUFrameBuffer *bloom_down_fb[MAX_BLOOM_STEP];
  struct GPUFrameBuffer *bloom_accum_fb[MAX_BLOOM_STEP - 1];
  struct GPUFrameBuffer *bloom_pass_accum_fb;
  struct GPUFrameBuffer *cryptomatte_fb;
  struct GPUFrameBuffer *shadow_accum_fb;
  struct GPUFrameBuffer *ssr_accum_fb;
  struct GPUFrameBuffer *sss_blur_fb;
  struct GPUFrameBuffer *sss_blit_fb;
  struct GPUFrameBuffer *sss_resolve_fb;
  struct GPUFrameBuffer *sss_clear_fb;
  struct GPUFrameBuffer *sss_translucency_fb;
  struct GPUFrameBuffer *sss_accum_fb;
  struct GPUFrameBuffer *dof_setup_fb;
  struct GPUFrameBuffer *dof_flatten_tiles_fb;
  struct GPUFrameBuffer *dof_dilate_tiles_fb;
  struct GPUFrameBuffer *dof_downsample_fb;
  struct GPUFrameBuffer *dof_reduce_fb;
  struct GPUFrameBuffer *dof_reduce_copy_fb;
  struct GPUFrameBuffer *dof_bokeh_fb;
  struct GPUFrameBuffer *dof_gather_fg_fb;
  struct GPUFrameBuffer *dof_filter_fg_fb;
  struct GPUFrameBuffer *dof_gather_fg_holefill_fb;
  struct GPUFrameBuffer *dof_gather_bg_fb;
  struct GPUFrameBuffer *dof_filter_bg_fb;
  struct GPUFrameBuffer *dof_scatter_fg_fb;
  struct GPUFrameBuffer *dof_scatter_bg_fb;
  struct GPUFrameBuffer *volumetric_fb;
  struct GPUFrameBuffer *volumetric_scat_fb;
  struct GPUFrameBuffer *volumetric_integ_fb;
  struct GPUFrameBuffer *volumetric_accum_fb;
  struct GPUFrameBuffer *screen_tracing_fb;
  struct GPUFrameBuffer *mist_accum_fb;
  struct GPUFrameBuffer *material_accum_fb;
  struct GPUFrameBuffer *renderpass_fb;
  struct GPUFrameBuffer *ao_accum_fb;
  struct GPUFrameBuffer *velocity_resolve_fb;
  struct GPUFrameBuffer *velocity_fb;
  struct GPUFrameBuffer *velocity_tiles_fb[2];

  struct GPUFrameBuffer *update_noise_fb;

  struct GPUFrameBuffer *planarref_fb;
  struct GPUFrameBuffer *planar_downsample_fb;

  struct GPUFrameBuffer *main_fb;
  struct GPUFrameBuffer *main_color_fb;
  struct GPUFrameBuffer *effect_fb;
  struct GPUFrameBuffer *effect_color_fb;
  struct GPUFrameBuffer *radiance_filtered_fb;
  struct GPUFrameBuffer *double_buffer_fb;
  struct GPUFrameBuffer *double_buffer_color_fb;
  struct GPUFrameBuffer *double_buffer_depth_fb;
  struct GPUFrameBuffer *taa_history_fb;
  struct GPUFrameBuffer *taa_history_color_fb;

  /* UPBGE */
  struct GPUFrameBuffer *smaa_fb;
  struct GPUFrameBuffer *smaa_edge_fb;
  struct GPUFrameBuffer *smaa_weight_fb;
  /* End of UPBGE */
} EEVEE_FramebufferList;

typedef struct EEVEE_TextureList {
  /* Effects */
  struct GPUTexture *color_post; /* R16_G16_B16 */
  struct GPUTexture *mist_accum;
  struct GPUTexture *ao_accum;
  struct GPUTexture *sss_accum;
  struct GPUTexture *env_accum;
  struct GPUTexture *diff_color_accum;
  struct GPUTexture *diff_light_accum;
  struct GPUTexture *spec_color_accum;
  struct GPUTexture *spec_light_accum;
  struct GPUTexture *aov_surface_accum[MAX_AOVS];
  struct GPUTexture *emit_accum;
  struct GPUTexture *bloom_accum;
  struct GPUTexture *ssr_accum;
  struct GPUTexture *shadow_accum;
  struct GPUTexture *cryptomatte;
  struct GPUTexture *taa_history;
  /* Could not be pool texture because of mipmapping. */
  struct GPUTexture *dof_reduced_color;
  struct GPUTexture *dof_reduced_coc;

  struct GPUTexture *volume_prop_scattering;
  struct GPUTexture *volume_prop_extinction;
  struct GPUTexture *volume_prop_emission;
  struct GPUTexture *volume_prop_phase;
  struct GPUTexture *volume_scatter;
  struct GPUTexture *volume_transmit;
  struct GPUTexture *volume_scatter_history;
  struct GPUTexture *volume_transmit_history;
  struct GPUTexture *volume_scatter_accum;
  struct GPUTexture *volume_transmittance_accum;

  struct GPUTexture *lookdev_grid_tx;
  struct GPUTexture *lookdev_cube_tx;

  struct GPUTexture *planar_pool;
  struct GPUTexture *planar_depth;

  struct GPUTexture *maxzbuffer;
  struct GPUTexture *filtered_radiance;

  struct GPUTexture *renderpass;

  struct GPUTexture *color; /* R16_G16_B16 */
  struct GPUTexture *color_double_buffer;
  struct GPUTexture *depth_double_buffer;

  /* UPBGE */
  struct GPUTexture *history_buffer_tx;
  struct GPUTexture *depth_buffer_tx;
  struct GPUTexture *smaa_search_tx;
  struct GPUTexture *smaa_area_tx;
  /* End of UPBGE */
} EEVEE_TextureList;

typedef struct EEVEE_StorageList {
  /* Effects */
  struct EEVEE_EffectsInfo *effects;

  struct EEVEE_PrivateData *g_data;

  struct LightCache *lookdev_lightcache;
  EEVEE_LightProbe *lookdev_cube_data;
  EEVEE_LightGrid *lookdev_grid_data;
  LightCacheTexture *lookdev_cube_mips;
} EEVEE_StorageList;

/* ************ RENDERPASS UBO ************* */
typedef struct EEVEE_RenderPassData {
  int renderPassDiffuse;
  int renderPassDiffuseLight;
  int renderPassGlossy;
  int renderPassGlossyLight;
  int renderPassEmit;
  int renderPassSSSColor;
  int renderPassEnvironment;
  int renderPassAOV;
  uint renderPassAOVActive;
  int _pad[3];
} EEVEE_RenderPassData;

/* ************ LIGHT UBO ************* */
typedef struct EEVEE_Light {
  float position[3], invsqrdist;
  float color[3], invsqrdist_volume;
  float spotsize, spotblend, radius, shadow_id;
  float rightvec[3], sizex;
  float upvec[3], sizey;
  float forwardvec[3], light_type;
  float diff, spec, volume, volume_radius;
  float use_soft_shd, _pad3[3];  // Soft shadow per light -- UPBGE
} EEVEE_Light;

/* Special type for elliptic area lights, matches lamps_lib.glsl */
#define LAMPTYPE_AREA_ELLIPSE 100.0f

typedef struct EEVEE_Shadow {
  float near, far, bias, type_data_id;
  float contact_dist, contact_bias, contact_spread, contact_thickness;
} EEVEE_Shadow;

typedef struct EEVEE_ShadowCube {
  float shadowmat[4][4];
  float position[3], _pad0[1];
} EEVEE_ShadowCube;

typedef struct EEVEE_ShadowCascade {
  /* World->Light->NDC->Tex : used for sampling the shadow map. */
  float shadowmat[MAX_CASCADE_NUM][4][4];
  float split_start[4];
  float split_end[4];
  float shadow_vec[3], tex_id;
} EEVEE_ShadowCascade;

typedef struct EEVEE_ShadowCascadeRender {
  /* World->Light->NDC : used for rendering the shadow map. */
  float projmat[MAX_CASCADE_NUM][4][4];
  float viewmat[4][4], viewinv[4][4];
  float radius[MAX_CASCADE_NUM];
  float original_bias;
  float cascade_max_dist;
  float cascade_exponent;
  float cascade_fade;
  int cascade_count;
} EEVEE_ShadowCascadeRender;

BLI_STATIC_ASSERT_ALIGN(EEVEE_Light, 16)
BLI_STATIC_ASSERT_ALIGN(EEVEE_Shadow, 16)
BLI_STATIC_ASSERT_ALIGN(EEVEE_ShadowCube, 16)
BLI_STATIC_ASSERT_ALIGN(EEVEE_ShadowCascade, 16)
BLI_STATIC_ASSERT_ALIGN(EEVEE_RenderPassData, 16)

BLI_STATIC_ASSERT(sizeof(EEVEE_Shadow) * MAX_SHADOW +
                          sizeof(EEVEE_ShadowCascade) * MAX_SHADOW_CASCADE +
                          sizeof(EEVEE_ShadowCube) * MAX_SHADOW_CUBE <
                      16384,
                  "Shadow UBO is too big!!!")

typedef struct EEVEE_ShadowCasterBuffer {
  struct EEVEE_BoundBox *bbox;
  BLI_bitmap *update;
  uint alloc_count;
  uint count;
} EEVEE_ShadowCasterBuffer;

/* ************ LIGHT DATA ************* */
typedef struct EEVEE_LightsInfo {
  int num_light, cache_num_light;
  int num_cube_layer, cache_num_cube_layer;
  int num_cascade_layer, cache_num_cascade_layer;
  int cube_len, cascade_len, shadow_len;
  int shadow_cube_size, shadow_cascade_size;
  bool shadow_high_bitdepth, soft_shadows;
  /* UBO Storage : data used by UBO */
  struct EEVEE_Light light_data[MAX_LIGHT];
  struct EEVEE_Shadow shadow_data[MAX_SHADOW];
  struct EEVEE_ShadowCube shadow_cube_data[MAX_SHADOW_CUBE];
  struct EEVEE_ShadowCascade shadow_cascade_data[MAX_SHADOW_CASCADE];
  /* Additional rendering info for cascade. */
  struct EEVEE_ShadowCascadeRender shadow_cascade_render[MAX_SHADOW_CASCADE];
  /* Back index in light_data. */
  uchar shadow_cube_light_indices[MAX_SHADOW_CUBE];
  uchar shadow_cascade_light_indices[MAX_SHADOW_CASCADE];
  /* Update bitmap. */
  BLI_bitmap sh_cube_update[BLI_BITMAP_SIZE(MAX_SHADOW_CUBE)];
  /* Lights tracking */
  struct BoundSphere shadow_bounds[MAX_LIGHT]; /* Tightly packed light bounds. */
  /* List of bbox and update bitmap. Double buffered. */
  struct EEVEE_ShadowCasterBuffer *shcaster_frontbuffer, *shcaster_backbuffer;
  /* AABB of all shadow casters combined. */
  struct {
    float min[3], max[3];
  } shcaster_aabb;
} EEVEE_LightsInfo;

/* ************ PROBE DATA ************* */
typedef struct EEVEE_LightProbeVisTest {
  struct Collection *collection; /* Skip test if NULL */
  bool invert;
  bool cached; /* Reuse last test results */
} EEVEE_LightProbeVisTest;

typedef struct EEVEE_LightProbesInfo {
  int num_cube, cache_num_cube;
  int num_grid, cache_num_grid;
  int num_planar, cache_num_planar;
  int total_irradiance_samples; /* Total for all grids */
  int cache_irradiance_size[3];
  int update_flag;
  int updated_bounce;
  int num_bounce;
  int cubemap_res;
  /* Update */
  bool do_cube_update;
  bool do_grid_update;
  /* For rendering probes */
  float probemat[6][4][4];
  int layer;
  float texel_size;
  float padding_size;
  float samples_len;
  float near_clip;
  float far_clip;
  float roughness;
  float firefly_fac;
  float lodfactor;
  float lod_rt_max, lod_cube_max;
  float visibility_range;
  float visibility_blur;
  float intensity_fac;
  int shres;
  EEVEE_LightProbeVisTest planar_vis_tests[MAX_PLANAR];
  /* UBO Storage : data used by UBO */
  EEVEE_LightProbe probe_data[MAX_PROBE];
  EEVEE_LightGrid grid_data[MAX_GRID];
  EEVEE_PlanarReflection planar_data[MAX_PLANAR];
  /* Probe Visibility Collection */
  EEVEE_LightProbeVisTest vis_data;
} EEVEE_LightProbesInfo;

/* EEVEE_LightProbesInfo->update_flag */
enum {
  PROBE_UPDATE_CUBE = (1 << 0),
  PROBE_UPDATE_GRID = (1 << 1),
  PROBE_UPDATE_ALL = 0xFFFFFF,
};

/* ************** MOTION BLUR ************ */

#define MB_PREV 0
#define MB_NEXT 1
#define MB_CURR 2

typedef struct EEVEE_MotionBlurData {
  /**
   * Maps #EEVEE_ObjectKey to #EEVEE_ObjectMotionData.
   */
  struct GHash *object;
  /**
   * Maps original #GPUVertBuf to duplicated #GPUVertBuf.
   * There are two maps for #MB_PREV and #MB_NEXT.
   * Only the values are owned.
   */
  struct GHash *position_vbo_cache[2];
  /**
   * Maps original #GPUVertBuf to #EEVEE_HairMotionStepData.
   * There are two maps for #MB_PREV and #MB_NEXT.
   * Only the values are owned.
   */
  struct GHash *hair_motion_step_cache[2];

  struct {
    float viewmat[4][4];
    float persmat[4][4];
    float persinv[4][4];
  } camera[3];
  DRWShadingGroup *hair_grp;
} EEVEE_MotionBlurData;

typedef struct EEVEE_ObjectKey {
  /** Object or source object for duplis. */
  /** WORKAROUND: The pointer is different for particle systems and do not point to the real
   * object. (See T97380) */
  void *ob;
  /** Parent object for duplis */
  struct Object *parent;
  /** Dupli objects recursive unique identifier */
  int id[8]; /* MAX_DUPLI_RECUR */
} EEVEE_ObjectKey;

typedef enum eEEVEEMotionData {
  EEVEE_MOTION_DATA_MESH = 0,
  EEVEE_MOTION_DATA_HAIR,
} eEEVEEMotionData;

typedef struct EEVEE_HairMotionStepData {
  struct GPUVertBuf *hair_pos;
  struct GPUTexture *hair_pos_tx;
} EEVEE_HairMotionStepData;

typedef struct EEVEE_HairMotionData {
  /** Needs to be first to ensure casting. */
  eEEVEEMotionData type;
  int use_deform;
  /** Allocator will alloc enough slot for all particle systems. Or 1 if it's a curves object. */
  int psys_len;
  struct {
    /* The VBO's and textures are not owned. */
    EEVEE_HairMotionStepData step_data[2]; /* Data for time = t +/- step. */
  } psys[0];
} EEVEE_HairMotionData;

typedef struct EEVEE_GeometryMotionData {
  /** Needs to be first to ensure casting. */
  eEEVEEMotionData type;
  /** To disable deform mb if vertcount mismatch. */
  int use_deform;

  /* The batch and VBOs are not owned. */
  struct GPUBatch *batch;    /* Batch for time = t. */
  struct GPUVertBuf *vbo[2]; /* VBO for time = t +/- step. */
} EEVEE_GeometryMotionData;

typedef struct EEVEE_ObjectMotionData {
  float obmat[3][4][4];

  EEVEE_GeometryMotionData *geometry_data;
  EEVEE_HairMotionData *hair_data;
} EEVEE_ObjectMotionData;

/* ************ EFFECTS DATA ************* */

typedef enum EEVEE_EffectsFlag {
  EFFECT_MOTION_BLUR = (1 << 0),
  EFFECT_BLOOM = (1 << 1),
  EFFECT_DOF = (1 << 2),
  EFFECT_VOLUMETRIC = (1 << 3),
  EFFECT_SSR = (1 << 4),
  EFFECT_DOUBLE_BUFFER = (1 << 5), /* Not really an effect but a feature */
  EFFECT_REFRACT = (1 << 6),
  EFFECT_GTAO = (1 << 7),
  EFFECT_TAA = (1 << 8),
  EFFECT_POST_BUFFER = (1 << 9),      /* Not really an effect but a feature */
  EFFECT_NORMAL_BUFFER = (1 << 10),   /* Not really an effect but a feature */
  EFFECT_RADIANCE_BUFFER = (1 << 10), /* Not really an effect but a feature */
  EFFECT_SSS = (1 << 11),
  EFFECT_VELOCITY_BUFFER = (1 << 12),     /* Not really an effect but a feature */
  EFFECT_TAA_REPROJECT = (1 << 13),       /* should be mutually exclusive with EFFECT_TAA */
  EFFECT_DEPTH_DOUBLE_BUFFER = (1 << 14), /* Not really an effect but a feature */
  EFFECT_SMAA = (1 << 15),                /* UPBGE */
} EEVEE_EffectsFlag;

typedef struct EEVEE_EffectsInfo {
  EEVEE_EffectsFlag enabled_effects;
  bool swap_double_buffer;
  /* SSSS */
  int sss_sample_count;
  int sss_surface_count;
  struct GPUTexture *sss_irradiance; /* Textures from pool */
  struct GPUTexture *sss_radius;
  struct GPUTexture *sss_albedo;
  struct GPUTexture *sss_blur;
  struct GPUTexture *sss_stencil;
  /* Volumetrics */
  int volume_current_sample;
  float volume_light_clamp;
  struct GPUTexture *volume_scatter;
  struct GPUTexture *volume_transmit;
  /* SSR */
  bool reflection_trace_full;
  bool ssr_was_persp;
  bool ssr_was_valid_double_buffer;
  struct GPUTexture *ssr_normal_input; /* Textures from pool */
  struct GPUTexture *ssr_specrough_input;
  struct GPUTexture *ssr_hit_output;
  struct GPUTexture *ssr_hit_depth;
  /* Temporal Anti Aliasing */
  int taa_reproject_sample;
  int taa_current_sample;
  int taa_render_sample;
  int taa_total_sample;
  float taa_alpha;
  bool bypass_drawing;
  bool prev_drw_support;
  bool prev_is_navigating;
  float prev_drw_persmat[4][4]; /* Used for checking view validity and reprojection. */
  struct DRWView *taa_view;
  /* Ambient Occlusion */
  struct GPUTexture *gtao_horizons;            /* Textures from pool */
  struct GPUTexture *gtao_horizons_renderpass; /* Texture when rendering render pass */
  struct GPUTexture *gtao_horizons_debug;
  /* Motion Blur */
  float current_ndc_to_world[4][4];
  float current_world_to_ndc[4][4];
  float current_world_to_view[4][4];
  float past_world_to_ndc[4][4];
  float past_world_to_view[4][4];
  CameraParams past_cam_params;
  CameraParams current_cam_params;
  char motion_blur_step;         /* Which step we are evaluating. */
  int motion_blur_max;           /* Maximum distance in pixels a motion-blurred pixel can cover. */
  float motion_blur_near_far[2]; /* Camera near/far clip distances (positive). */
  bool cam_params_init;
  /* TODO(fclem): Only used in render mode for now.
   * This is because we are missing a per scene persistent place to hold this. */
  struct EEVEE_MotionBlurData motion_blur;
  /* Velocity Pass */
  struct GPUTexture *velocity_tx; /* Texture from pool */
  struct GPUTexture *velocity_tiles_x_tx;
  struct GPUTexture *velocity_tiles_tx;
  /* Depth Of Field */
  float dof_jitter_radius;
  float dof_jitter_blades;
  float dof_jitter_focus;
  int dof_jitter_ring_count;
  float dof_coc_params[2], dof_coc_near_dist, dof_coc_far_dist;
  float dof_bokeh_blades, dof_bokeh_rotation, dof_bokeh_aniso[2], dof_bokeh_max_size;
  float dof_bokeh_aniso_inv[2];
  float dof_scatter_color_threshold;
  float dof_scatter_coc_threshold;
  float dof_scatter_neighbor_max_color;
  float dof_fx_max_coc;
  float dof_denoise_factor;
  int dof_dilate_slight_focus;
  int dof_dilate_ring_count;
  int dof_dilate_ring_width_multiplier;
  int dof_reduce_steps;
  bool dof_hq_slight_focus;
  eGPUTextureFormat dof_color_format;
  struct GPUTexture *dof_bg_color_tx; /* All textures from pool... */
  struct GPUTexture *dof_bg_occlusion_tx;
  struct GPUTexture *dof_bg_weight_tx;
  struct GPUTexture *dof_bokeh_gather_lut_tx;
  struct GPUTexture *dof_bokeh_scatter_lut_tx;
  struct GPUTexture *dof_bokeh_resolve_lut_tx;
  struct GPUTexture *dof_coc_dilated_tiles_bg_tx;
  struct GPUTexture *dof_coc_dilated_tiles_fg_tx;
  struct GPUTexture *dof_coc_tiles_bg_tx;
  struct GPUTexture *dof_coc_tiles_fg_tx;
  struct GPUTexture *dof_downsample_tx;
  struct GPUTexture *dof_fg_color_tx;
  struct GPUTexture *dof_fg_occlusion_tx;
  struct GPUTexture *dof_fg_weight_tx;
  struct GPUTexture *dof_fg_holefill_color_tx;
  struct GPUTexture *dof_fg_holefill_weight_tx;
  struct GPUTexture *dof_half_res_coc_tx;
  struct GPUTexture *dof_half_res_color_tx;
  struct GPUTexture *dof_scatter_src_tx;
  struct GPUTexture *dof_reduce_input_coc_tx; /* Just references to actual textures. */
  struct GPUTexture *dof_reduce_input_color_tx;
  /* Other */
  float prev_persmat[4][4];
  /* Size used by all full-screen buffers using mipmaps. */
  int hiz_size[2];
  /* Lookdev */
  int sphere_size;
  eDRWLevelOfDetail sphere_lod;
  int anchor[2];
  struct DRWView *lookdev_view;
  /* Bloom */
  int bloom_iteration_len;
  float source_texel_size[2];
  float blit_texel_size[2];
  float downsamp_texel_size[MAX_BLOOM_STEP][2];
  float bloom_color[3];
  float bloom_clamp;
  float bloom_sample_scale;
  float bloom_curve_threshold[4];
  float unf_source_texel_size[2];
  struct GPUTexture *bloom_blit; /* Textures from pool */
  struct GPUTexture *bloom_downsample[MAX_BLOOM_STEP];
  struct GPUTexture *bloom_upsample[MAX_BLOOM_STEP - 1];
  struct GPUTexture *unf_source_buffer; /* pointer copy */
  struct GPUTexture *unf_base_buffer;   /* pointer copy */
  /* Not allocated, just a copy of a *GPUtexture in EEVEE_TextureList. */
  struct GPUTexture *source_buffer;     /* latest updated texture */
  struct GPUFrameBuffer *target_buffer; /* next target to render to */
  struct GPUTexture *final_tx;          /* Final color to transform to display color space. */
  struct GPUFrameBuffer *final_fb;      /* Frame-buffer with final_tx as attachment. */
} EEVEE_EffectsInfo;

/* ***************** COMMON DATA **************** */

/* Common uniform buffer containing all "constant" data over the whole drawing pipeline. */
/* !! CAUTION !!
 * - [i]vec3 need to be padded to [i]vec4 (even in ubo declaration).
 * - Make sure that [i]vec4 start at a multiple of 16 bytes.
 * - Arrays of vec2/vec3 are padded as arrays of vec4.
 * - sizeof(bool) == sizeof(int) in GLSL so use int in C */
typedef struct EEVEE_CommonUniformBuffer {
  float prev_persmat[4][4];               /* mat4 */
  float hiz_uv_scale[2], ssr_uv_scale[2]; /* vec4 */
  /* Ambient Occlusion */
  /* -- 16 byte aligned -- */
  float ao_dist, pad1, ao_factor, pad2;                    /* vec4 */
  float ao_offset, ao_bounce_fac, ao_quality, ao_settings; /* vec4 */
  /* Volumetric */
  /* -- 16 byte aligned -- */
  int vol_tex_size[3], pad3;       /* ivec3 */
  float vol_depth_param[3], pad4;  /* vec3 */
  float vol_inv_tex_size[3], pad5; /* vec3 */
  float vol_jitter[3], pad6;       /* vec3 */
  float vol_coord_scale[4];        /* vec4 */
  /* -- 16 byte aligned -- */
  float vol_history_alpha;  /* float */
  float vol_shadow_steps;   /* float */
  int vol_use_lights;       /* bool */
  int vol_use_soft_shadows; /* bool */
  /* Screen Space Reflections */
  /* -- 16 byte aligned -- */
  float ssr_quality, ssr_thickness, ssr_pixelsize[2]; /* vec4 */
  float ssr_border_fac;                               /* float */
  float ssr_max_roughness;                            /* float */
  float ssr_firefly_fac;                              /* float */
  float ssr_brdf_bias;                                /* float */
  int ssr_toggle;                                     /* bool */
  int ssrefract_toggle;                               /* bool */
  /* SubSurface Scattering */
  float sss_jitter_threshold; /* float */
  int sss_toggle;             /* bool */
  /* Specular */
  int spec_toggle; /* bool */
  /* Lights */
  int la_num_light; /* int */
  /* Probes */
  int prb_num_planar;          /* int */
  int prb_num_render_cube;     /* int */
  int prb_num_render_grid;     /* int */
  int prb_irradiance_vis_size; /* int */
  float prb_irradiance_smooth; /* float */
  float prb_lod_cube_max;      /* float */
  /* Misc */
  int ray_type;                                /* int */
  float ray_depth;                             /* float */
  float alpha_hash_offset;                     /* float */
  float alpha_hash_scale;                      /* float */
  float camera_uv_scale[2], camera_uv_bias[2]; /* vec4 */
  float planar_clip_plane[4];                  /* vec4 */
} EEVEE_CommonUniformBuffer;

BLI_STATIC_ASSERT_ALIGN(EEVEE_CommonUniformBuffer, 16)

/* ray_type (keep in sync with rayType) */
#define EEVEE_RAY_CAMERA 0
#define EEVEE_RAY_SHADOW 1
#define EEVEE_RAY_DIFFUSE 2
#define EEVEE_RAY_GLOSSY 3

/* ************** SCENE LAYER DATA ************** */
typedef struct EEVEE_ViewLayerData {
  /* Lights */
  struct EEVEE_LightsInfo *lights;

  struct GPUUniformBuf *light_ubo;
  struct GPUUniformBuf *shadow_ubo;
  struct GPUUniformBuf *shadow_samples_ubo;

  struct GPUFrameBuffer *shadow_fb;

  struct GPUTexture *shadow_cube_pool;
  struct GPUTexture *shadow_cascade_pool;

  struct EEVEE_ShadowCasterBuffer shcasters_buffers[2];

  /* Probes */
  struct EEVEE_LightProbesInfo *probes;

  struct GPUUniformBuf *probe_ubo;
  struct GPUUniformBuf *grid_ubo;
  struct GPUUniformBuf *planar_ubo;

  /* Material Render passes */
  struct {
    struct GPUUniformBuf *combined;
    struct GPUUniformBuf *environment;
    struct GPUUniformBuf *diff_color;
    struct GPUUniformBuf *diff_light;
    struct GPUUniformBuf *spec_color;
    struct GPUUniformBuf *spec_light;
    struct GPUUniformBuf *emit;
    struct GPUUniformBuf *aovs[MAX_AOVS];
  } renderpass_ubo;

  /* Common Uniform Buffer */
  struct EEVEE_CommonUniformBuffer common_data;
  struct GPUUniformBuf *common_ubo;

  struct LightCache *fallback_lightcache;

  struct BLI_memblock *material_cache;
} EEVEE_ViewLayerData;

/* ************ OBJECT DATA ************ */

/* These are the structs stored inside Objects.
 * It works even if the object is in multiple layers
 * because we don't get the same "Object *" for each layer. */
typedef struct EEVEE_LightEngineData {
  DrawData dd;

  bool need_update;
} EEVEE_LightEngineData;

typedef struct EEVEE_LightProbeEngineData {
  DrawData dd;

  bool need_update;
} EEVEE_LightProbeEngineData;

typedef struct EEVEE_ObjectEngineData {
  DrawData dd;

  Object *ob; /* self reference */
  EEVEE_LightProbeVisTest *test_data;
  bool ob_vis, ob_vis_dirty;

  bool need_update;
  bool geom_update;
  uint shadow_caster_id;
} EEVEE_ObjectEngineData;

typedef struct EEVEE_WorldEngineData {
  DrawData dd;
} EEVEE_WorldEngineData;

typedef struct EEVEE_CryptomatteSample {
  float hash;
  float weight;
} EEVEE_CryptomatteSample;

/* *********************************** */

typedef struct EEVEE_Data {
  void *engine_type;
  EEVEE_FramebufferList *fbl;
  EEVEE_TextureList *txl;
  EEVEE_PassList *psl;
  EEVEE_StorageList *stl;
  void *instance_data;

  char info[GPU_INFO_SIZE];
} EEVEE_Data;

typedef struct EEVEE_PrivateData {
  struct DRWShadingGroup *shadow_shgrp;
  struct DRWShadingGroup *shadow_accum_shgrp;
  struct DRWCallBuffer *planar_display_shgrp;
  struct GHash *material_hash;
  float background_alpha; /* TODO: find a better place for this. */
  bool disable_ligthprobes;
  /** Chosen light-cache: can come from Lookdev or the view-layer. */
  struct LightCache *light_cache;
  /* For planar probes */
  float planar_texel_size[2];
  /* For double buffering */
  bool view_updated;
  bool valid_double_buffer;
  bool valid_taa_history;
  /* Render Matrices */
  float studiolight_matrix[3][3];
  float overscan, overscan_pixels;
  float camtexcofac[4];
  float size_orig[2];

  /* Cached original camera when rendering for motion blur (see T79637). */
  struct Object *cam_original_ob;

  /* Mist Settings */
  float mist_start, mist_inv_dist, mist_falloff;

  /* Color Management */
  bool use_color_render_settings;

  /* Compiling shaders count. This is to track if a shader has finished compiling. */
  int queued_shaders_count;
  int queued_shaders_count_prev;

  /* LookDev Settings */
  int studiolight_index;
  float studiolight_rot_z;
  float studiolight_intensity;
  int studiolight_cubemap_res;
  float studiolight_glossy_clamp;
  float studiolight_filter_quality;

  /* Render-passes */
  /* Bitmask containing the active render_passes */
  eViewLayerEEVEEPassType render_passes;
  uint aov_hash;
  int num_aovs_used;
  struct CryptomatteSession *cryptomatte_session;
  bool cryptomatte_accurate_mode;
  EEVEE_CryptomatteSample *cryptomatte_accum_buffer;
  float *cryptomatte_download_buffer;

  /* Uniform references that are referenced inside the `renderpass_pass`. They are updated
   * to reuse the drawing pass and the shading group. */
  int renderpass_type;
  int renderpass_postprocess;
  int renderpass_current_sample;
  GPUTexture *renderpass_input;
  GPUTexture *renderpass_col_input;
  GPUTexture *renderpass_light_input;
  GPUTexture *renderpass_transmittance_input;
  /* Render-pass UBO reference used by material pass. */
  struct GPUUniformBuf *renderpass_ubo;
  /** For rendering shadows. */
  struct DRWView *cube_views[6];
  /** For rendering probes. */
  struct DRWView *bake_views[6];
  /** Same as bake_views but does not generate culling infos. */
  struct DRWView *world_views[6];
  /** For rendering planar reflections. */
  struct DRWView *planar_views[MAX_PLANAR];

  int render_timesteps;
  int render_sample_count_per_timestep;

  /* UPBGE */
  struct GPUTexture *smaa_edge_tx;
  struct GPUTexture *smaa_weight_tx;
  /* End of UPBGE */
} EEVEE_PrivateData; /* Transient data */

/* eevee_data.c */

void EEVEE_motion_blur_data_init(EEVEE_MotionBlurData *mb);
void EEVEE_motion_blur_data_free(EEVEE_MotionBlurData *mb);
void EEVEE_view_layer_data_free(void *storage);
void EEVEE_motion_hair_step_free(EEVEE_HairMotionStepData *step_data);
EEVEE_ViewLayerData *EEVEE_view_layer_data_get(void);
EEVEE_ViewLayerData *EEVEE_view_layer_data_ensure_ex(struct ViewLayer *view_layer);
EEVEE_ViewLayerData *EEVEE_view_layer_data_ensure(void);
EEVEE_ObjectEngineData *EEVEE_object_data_get(Object *ob);
EEVEE_ObjectEngineData *EEVEE_object_data_ensure(Object *ob);
EEVEE_ObjectMotionData *EEVEE_motion_blur_object_data_get(EEVEE_MotionBlurData *mb,
                                                          Object *ob,
                                                          bool is_psys);
EEVEE_GeometryMotionData *EEVEE_motion_blur_geometry_data_get(EEVEE_ObjectMotionData *mb_data);
EEVEE_HairMotionData *EEVEE_motion_blur_hair_data_get(EEVEE_ObjectMotionData *mb_data, Object *ob);
EEVEE_HairMotionData *EEVEE_motion_blur_curves_data_get(EEVEE_ObjectMotionData *mb_data);
EEVEE_LightProbeEngineData *EEVEE_lightprobe_data_get(Object *ob);
EEVEE_LightProbeEngineData *EEVEE_lightprobe_data_ensure(Object *ob);
EEVEE_LightEngineData *EEVEE_light_data_get(Object *ob);
EEVEE_LightEngineData *EEVEE_light_data_ensure(Object *ob);
EEVEE_WorldEngineData *EEVEE_world_data_get(struct World *wo);
EEVEE_WorldEngineData *EEVEE_world_data_ensure(struct World *wo);

void eevee_id_update(void *vedata, ID *id);

/* eevee_materials.c */

struct GPUTexture *EEVEE_materials_get_util_tex(void); /* XXX */
void EEVEE_materials_init(EEVEE_ViewLayerData *sldata,
                          EEVEE_Data *vedata,
                          EEVEE_StorageList *stl,
                          EEVEE_FramebufferList *fbl);
void EEVEE_materials_cache_init(EEVEE_ViewLayerData *sldata, EEVEE_Data *vedata);
void EEVEE_materials_cache_populate(EEVEE_Data *vedata,
                                    EEVEE_ViewLayerData *sldata,
                                    Object *ob,
                                    bool *cast_shadow);
void EEVEE_particle_hair_cache_populate(EEVEE_Data *vedata,
                                        EEVEE_ViewLayerData *sldata,
                                        Object *ob,
                                        bool *cast_shadow);
void EEVEE_object_curves_cache_populate(EEVEE_Data *vedata,
                                        EEVEE_ViewLayerData *sldata,
                                        Object *ob,
                                        bool *cast_shadow);
void EEVEE_materials_cache_finish(EEVEE_ViewLayerData *sldata, EEVEE_Data *vedata);
void EEVEE_materials_free(void);
void EEVEE_update_noise(EEVEE_PassList *psl, EEVEE_FramebufferList *fbl, const double offsets[3]);
void EEVEE_material_renderpasses_init(EEVEE_Data *vedata);
void EEVEE_material_output_init(EEVEE_ViewLayerData *sldata, EEVEE_Data *vedata, uint tot_samples);
void EEVEE_material_output_accumulate(EEVEE_ViewLayerData *sldata, EEVEE_Data *vedata);
/**
 * \param ssr_id: Can be null to disable SSR contribution.
 */
void EEVEE_material_bind_resources(DRWShadingGroup *shgrp,
                                   struct GPUMaterial *gpumat,
                                   EEVEE_ViewLayerData *sldata,
                                   EEVEE_Data *vedata,
                                   const int *ssr_id,
                                   const float *refract_depth,
                                   const float alpha_clip_threshold,
                                   bool use_ssrefraction,
                                   bool use_alpha_blend);
/* eevee_lights.c */

/**
 * Reconstruct local `obmat` from EEVEE_light. (normalized).
 */
void eevee_light_matrix_get(const EEVEE_Light *evli, float r_mat[4][4]);
void EEVEE_lights_cache_init(EEVEE_ViewLayerData *sldata, EEVEE_Data *vedata);
void EEVEE_lights_cache_add(EEVEE_ViewLayerData *sldata, struct Object *ob);
void EEVEE_lights_cache_finish(EEVEE_ViewLayerData *sldata, EEVEE_Data *vedata);

/* eevee_shadows.c */

void eevee_contact_shadow_setup(const Light *la, EEVEE_Shadow *evsh);
void EEVEE_shadows_init(EEVEE_ViewLayerData *sldata);
void EEVEE_shadows_cache_init(EEVEE_ViewLayerData *sldata, EEVEE_Data *vedata);
/**
 * Make that object update shadow casting lights inside its influence bounding box.
 */
void EEVEE_shadows_caster_register(EEVEE_ViewLayerData *sldata, struct Object *ob);
void EEVEE_shadows_update(EEVEE_ViewLayerData *sldata, EEVEE_Data *vedata);
void EEVEE_shadows_cube_add(EEVEE_LightsInfo *linfo, EEVEE_Light *evli, struct Object *ob);
/**
 * Return true if sample has changed and light needs to be updated.
 */
bool EEVEE_shadows_cube_setup(EEVEE_LightsInfo *linfo, const EEVEE_Light *evli, int sample_ofs);
void EEVEE_shadows_cascade_add(EEVEE_LightsInfo *linfo, EEVEE_Light *evli, struct Object *ob);
/**
 * This refresh lights shadow buffers.
 */
void EEVEE_shadows_draw(EEVEE_ViewLayerData *sldata, EEVEE_Data *vedata, struct DRWView *view);
void EEVEE_shadows_draw_cubemap(EEVEE_ViewLayerData *sldata, EEVEE_Data *vedata, int cube_index);
void EEVEE_shadows_draw_cascades(EEVEE_ViewLayerData *sldata,
                                 EEVEE_Data *vedata,
                                 DRWView *view,
                                 int cascade_index);
void EEVEE_shadow_output_init(EEVEE_ViewLayerData *sldata, EEVEE_Data *vedata, uint tot_samples);
void EEVEE_shadow_output_accumulate(EEVEE_ViewLayerData *sldata, EEVEE_Data *vedata);

/* eevee_sampling.c */

/**
 * Special ball distribution:
 * Point are distributed in a way that when they are orthogonally
 * projected into any plane, the resulting distribution is (close to)
 * a uniform disc distribution.
 */
void EEVEE_sample_ball(int sample_ofs, float radius, float rsample[3]);
void EEVEE_sample_rectangle(int sample_ofs,
                            const float x_axis[3],
                            const float y_axis[3],
                            float size_x,
                            float size_y,
                            float rsample[3]);
void EEVEE_sample_ellipse(int sample_ofs,
                          const float x_axis[3],
                          const float y_axis[3],
                          float size_x,
                          float size_y,
                          float rsample[3]);
void EEVEE_random_rotation_m4(int sample_ofs, float scale, float r_mat[4][4]);

/* eevee_shaders.c */

void EEVEE_shaders_material_shaders_init(void);
struct DRWShaderLibrary *EEVEE_shader_lib_get(void);
struct GPUShader *EEVEE_shaders_bloom_blit_get(bool high_quality);
struct GPUShader *EEVEE_shaders_bloom_downsample_get(bool high_quality);
struct GPUShader *EEVEE_shaders_bloom_upsample_get(bool high_quality);
struct GPUShader *EEVEE_shaders_bloom_resolve_get(bool high_quality);
struct GPUShader *EEVEE_shaders_depth_of_field_bokeh_get(void);
struct GPUShader *EEVEE_shaders_depth_of_field_setup_get(void);
struct GPUShader *EEVEE_shaders_depth_of_field_flatten_tiles_get(void);
struct GPUShader *EEVEE_shaders_depth_of_field_dilate_tiles_get(bool pass);
struct GPUShader *EEVEE_shaders_depth_of_field_downsample_get(void);
struct GPUShader *EEVEE_shaders_depth_of_field_reduce_get(bool is_copy_pass);
struct GPUShader *EEVEE_shaders_depth_of_field_gather_get(EEVEE_DofGatherPass pass, bool bokeh_tx);
struct GPUShader *EEVEE_shaders_depth_of_field_filter_get(void);
struct GPUShader *EEVEE_shaders_depth_of_field_scatter_get(bool is_foreground, bool bokeh_tx);
struct GPUShader *EEVEE_shaders_depth_of_field_resolve_get(bool use_bokeh_tx, bool use_hq_gather);
struct GPUShader *EEVEE_shaders_effect_color_copy_sh_get(void);
struct GPUShader *EEVEE_shaders_effect_downsample_sh_get(void);
struct GPUShader *EEVEE_shaders_effect_downsample_cube_sh_get(void);
struct GPUShader *EEVEE_shaders_effect_minz_downlevel_sh_get(void);
struct GPUShader *EEVEE_shaders_effect_maxz_downlevel_sh_get(void);
struct GPUShader *EEVEE_shaders_effect_minz_downdepth_sh_get(void);
struct GPUShader *EEVEE_shaders_effect_maxz_downdepth_sh_get(void);
struct GPUShader *EEVEE_shaders_effect_minz_downdepth_layer_sh_get(void);
struct GPUShader *EEVEE_shaders_effect_maxz_downdepth_layer_sh_get(void);
struct GPUShader *EEVEE_shaders_effect_maxz_copydepth_layer_sh_get(void);
struct GPUShader *EEVEE_shaders_effect_minz_copydepth_sh_get(void);
struct GPUShader *EEVEE_shaders_effect_maxz_copydepth_sh_get(void);
struct GPUShader *EEVEE_shaders_effect_mist_sh_get(void);
struct GPUShader *EEVEE_shaders_effect_motion_blur_sh_get(void);
struct GPUShader *EEVEE_shaders_effect_motion_blur_object_sh_get(void);
struct GPUShader *EEVEE_shaders_effect_motion_blur_hair_sh_get(void);
struct GPUShader *EEVEE_shaders_effect_motion_blur_velocity_tiles_sh_get(void);
struct GPUShader *EEVEE_shaders_effect_motion_blur_velocity_tiles_expand_sh_get(void);
struct GPUShader *EEVEE_shaders_effect_ambient_occlusion_sh_get(void);
struct GPUShader *EEVEE_shaders_effect_ambient_occlusion_debug_sh_get(void);
struct GPUShader *EEVEE_shaders_effect_reflection_trace_sh_get(void);
struct GPUShader *EEVEE_shaders_effect_reflection_resolve_sh_get(void);
struct GPUShader *EEVEE_shaders_renderpasses_post_process_sh_get(void);
struct GPUShader *EEVEE_shaders_cryptomatte_sh_get(bool is_hair);
struct GPUShader *EEVEE_shaders_shadow_sh_get(void);
struct GPUShader *EEVEE_shaders_shadow_accum_sh_get(void);
struct GPUShader *EEVEE_shaders_subsurface_first_pass_sh_get(void);
struct GPUShader *EEVEE_shaders_subsurface_second_pass_sh_get(void);
struct GPUShader *EEVEE_shaders_subsurface_translucency_sh_get(void);
struct GPUShader *EEVEE_shaders_volumes_clear_sh_get(void);
struct GPUShader *EEVEE_shaders_volumes_scatter_sh_get(void);
struct GPUShader *EEVEE_shaders_volumes_scatter_with_lights_sh_get(void);
struct GPUShader *EEVEE_shaders_volumes_integration_sh_get(void);
struct GPUShader *EEVEE_shaders_volumes_resolve_sh_get(bool accum);
struct GPUShader *EEVEE_shaders_volumes_accum_sh_get(void);
struct GPUShader *EEVEE_shaders_ggx_lut_sh_get(void);
struct GPUShader *EEVEE_shaders_ggx_refraction_lut_sh_get(void);
struct GPUShader *EEVEE_shaders_probe_filter_glossy_sh_get(void);
struct GPUShader *EEVEE_shaders_probe_filter_diffuse_sh_get(void);
struct GPUShader *EEVEE_shaders_probe_filter_visibility_sh_get(void);
struct GPUShader *EEVEE_shaders_probe_grid_fill_sh_get(void);
struct GPUShader *EEVEE_shaders_probe_planar_downsample_sh_get(void);
struct GPUShader *EEVEE_shaders_studiolight_probe_sh_get(void);
struct GPUShader *EEVEE_shaders_studiolight_background_sh_get(void);
struct GPUShader *EEVEE_shaders_probe_cube_display_sh_get(void);
struct GPUShader *EEVEE_shaders_probe_grid_display_sh_get(void);
struct GPUShader *EEVEE_shaders_probe_planar_display_sh_get(void);
struct GPUShader *EEVEE_shaders_update_noise_sh_get(void);
struct GPUShader *EEVEE_shaders_velocity_resolve_sh_get(void);
struct GPUShader *EEVEE_shaders_taa_resolve_sh_get(EEVEE_EffectsFlag enabled_effects);
/**
 * Configure a default node-tree with the given material.
 */
struct bNodeTree *EEVEE_shader_default_surface_nodetree(Material *ma);
/**
 * Configure a default node-tree with the given world.
 */
struct bNodeTree *EEVEE_shader_default_world_nodetree(World *wo);
Material *EEVEE_material_default_diffuse_get(void);
Material *EEVEE_material_default_glossy_get(void);
Material *EEVEE_material_default_error_get(void);
World *EEVEE_world_default_get(void);
/**
 * \note Compilation is not deferred.
 */
struct GPUMaterial *EEVEE_material_default_get(struct Scene *scene, Material *ma, int options);
struct GPUMaterial *EEVEE_material_get(
    EEVEE_Data *vedata, struct Scene *scene, Material *ma, World *wo, int options);
void EEVEE_shaders_free(void);

void eevee_shader_material_create_info_amend(GPUMaterial *gpumat,
                                             GPUCodegenOutput *codegen_,
                                             char *vert,
                                             char *geom,
                                             char *frag,
                                             const char *vert_info_name,
                                             const char *geom_info_name,
                                             const char *frag_info_name,
                                             char *defines);
GPUShader *eevee_shaders_sh_create_helper(const char *name,
                                          const char *vert_name,
                                          const char *frag_name,
                                          const char *defines,
                                          bool use_layered_rendering);

/* eevee_lightprobes.c */

bool EEVEE_lightprobes_obj_visibility_cb(bool vis_in, void *user_data);
void EEVEE_lightprobes_init(EEVEE_ViewLayerData *sldata, EEVEE_Data *vedata);
void EEVEE_lightprobes_cache_init(EEVEE_ViewLayerData *sldata, EEVEE_Data *vedata);
void EEVEE_lightprobes_cache_add(EEVEE_ViewLayerData *sldata, EEVEE_Data *vedata, Object *ob);
void EEVEE_lightprobes_cache_finish(EEVEE_ViewLayerData *sldata, EEVEE_Data *vedata);
void EEVEE_lightprobes_refresh(EEVEE_ViewLayerData *sldata, EEVEE_Data *vedata);
void EEVEE_lightprobes_refresh_planar(EEVEE_ViewLayerData *sldata, EEVEE_Data *vedata);
void EEVEE_lightprobes_free(void);

/**
 * Only initialize the passes useful for rendering the light cache.
 */
void EEVEE_lightbake_cache_init(EEVEE_ViewLayerData *sldata,
                                EEVEE_Data *vedata,
                                GPUTexture *rt_color,
                                GPUTexture *rt_depth);
void EEVEE_lightbake_render_world(EEVEE_ViewLayerData *sldata,
                                  EEVEE_Data *vedata,
                                  struct GPUFrameBuffer *face_fb[6]);
/**
 * Render the scene to the `probe_rt` texture.
 */
void EEVEE_lightbake_render_scene(EEVEE_ViewLayerData *sldata,
                                  EEVEE_Data *vedata,
                                  struct GPUFrameBuffer *face_fb[6],
                                  const float pos[3],
                                  float near_clip,
                                  float far_clip);
/**
 * Glossy filter `rt_color` to `light_cache->cube_tx.tex` at index `probe_idx`.
 */
void EEVEE_lightbake_filter_glossy(EEVEE_ViewLayerData *sldata,
                                   EEVEE_Data *vedata,
                                   struct GPUTexture *rt_color,
                                   struct GPUFrameBuffer *fb,
                                   int probe_idx,
                                   float intensity,
                                   int maxlevel,
                                   float filter_quality,
                                   float firefly_fac);
/**
 * Diffuse filter `rt_color` to `light_cache->grid_tx.tex` at index `grid_offset`.
 */
void EEVEE_lightbake_filter_diffuse(EEVEE_ViewLayerData *sldata,
                                    EEVEE_Data *vedata,
                                    struct GPUTexture *rt_color,
                                    struct GPUFrameBuffer *fb,
                                    int grid_offset,
                                    float intensity);
/**
 * Filter `rt_depth` to `light_cache->grid_tx.tex` at index `grid_offset`.
 */
void EEVEE_lightbake_filter_visibility(EEVEE_ViewLayerData *sldata,
                                       EEVEE_Data *vedata,
                                       struct GPUTexture *rt_depth,
                                       struct GPUFrameBuffer *fb,
                                       int grid_offset,
                                       float clipsta,
                                       float clipend,
                                       float vis_range,
                                       float vis_blur,
                                       int vis_size);

void EEVEE_lightprobes_grid_data_from_object(Object *ob, EEVEE_LightGrid *egrid, int *offset);
void EEVEE_lightprobes_cube_data_from_object(Object *ob, EEVEE_LightProbe *eprobe);
void EEVEE_lightprobes_planar_data_from_object(Object *ob,
                                               EEVEE_PlanarReflection *eplanar,
                                               EEVEE_LightProbeVisTest *vis_test);

/* eevee_depth_of_field.c */

int EEVEE_depth_of_field_init(EEVEE_ViewLayerData *sldata, EEVEE_Data *vedata, Object *camera);
void EEVEE_depth_of_field_cache_init(EEVEE_ViewLayerData *sldata, EEVEE_Data *vedata);
void EEVEE_depth_of_field_draw(EEVEE_Data *vedata);
bool EEVEE_depth_of_field_jitter_get(EEVEE_EffectsInfo *effects,
                                     float r_jitter[2],
                                     float *r_focus_distance);
int EEVEE_depth_of_field_sample_count_get(EEVEE_EffectsInfo *effects,
                                          int sample_count,
                                          int *r_ring_count);

/* eevee_bloom.c */

int EEVEE_bloom_init(EEVEE_ViewLayerData *sldata, EEVEE_Data *vedata);
void EEVEE_bloom_cache_init(EEVEE_ViewLayerData *sldata, EEVEE_Data *vedata);
void EEVEE_bloom_draw(EEVEE_Data *vedata);
void EEVEE_bloom_output_init(EEVEE_ViewLayerData *sldata, EEVEE_Data *vedata, uint tot_samples);
void EEVEE_bloom_output_accumulate(EEVEE_ViewLayerData *sldata, EEVEE_Data *vedata);

/* eevee_cryptomatte.c */

void EEVEE_cryptomatte_renderpasses_init(EEVEE_Data *vedata);
void EEVEE_cryptomatte_output_init(EEVEE_ViewLayerData *sldata,
                                   EEVEE_Data *vedata,
                                   int tot_samples);
void EEVEE_cryptomatte_cache_init(EEVEE_ViewLayerData *sldata, EEVEE_Data *vedata);
void EEVEE_cryptomatte_cache_populate(EEVEE_Data *vedata, EEVEE_ViewLayerData *sldata, Object *ob);
void EEVEE_cryptomatte_particle_hair_cache_populate(EEVEE_Data *vedata,
                                                    EEVEE_ViewLayerData *sldata,
                                                    Object *ob);
void EEVEE_cryptomatte_object_curves_cache_populate(EEVEE_Data *vedata,
                                                    EEVEE_ViewLayerData *sldata,
                                                    Object *ob);
void EEVEE_cryptomatte_output_accumulate(EEVEE_ViewLayerData *sldata, EEVEE_Data *vedata);
/**
 * Register the render passes needed for cryptomatte
 * normally this is done in `EEVEE_render_update_passes`, but it has been placed here to keep
 * related code side-by-side for clarity.
 */
void EEVEE_cryptomatte_update_passes(struct RenderEngine *engine,
                                     struct Scene *scene,
                                     struct ViewLayer *view_layer);
void EEVEE_cryptomatte_render_result(struct RenderLayer *rl,
                                     const char *viewname,
                                     const rcti *rect,
                                     EEVEE_Data *vedata,
                                     EEVEE_ViewLayerData *sldata);
void EEVEE_cryptomatte_store_metadata(EEVEE_Data *vedata, struct RenderResult *render_result);
void EEVEE_cryptomatte_free(EEVEE_Data *vedata);

/* eevee_occlusion.c */

int EEVEE_occlusion_init(EEVEE_ViewLayerData *sldata, EEVEE_Data *vedata);
void EEVEE_occlusion_output_init(EEVEE_ViewLayerData *sldata,
                                 EEVEE_Data *vedata,
                                 uint tot_samples);
void EEVEE_occlusion_output_accumulate(EEVEE_ViewLayerData *sldata, EEVEE_Data *vedata);
void EEVEE_occlusion_cache_init(EEVEE_ViewLayerData *sldata, EEVEE_Data *vedata);
void EEVEE_occlusion_compute(EEVEE_ViewLayerData *sldata, EEVEE_Data *vedata);
void EEVEE_occlusion_draw_debug(EEVEE_ViewLayerData *sldata, EEVEE_Data *vedata);
void EEVEE_occlusion_free(void);

/* eevee_screen_raytrace.c */

int EEVEE_screen_raytrace_init(EEVEE_ViewLayerData *sldata, EEVEE_Data *vedata);
void EEVEE_screen_raytrace_cache_init(EEVEE_ViewLayerData *sldata, EEVEE_Data *vedata);
void EEVEE_refraction_compute(EEVEE_ViewLayerData *sldata, EEVEE_Data *vedata);
void EEVEE_reflection_compute(EEVEE_ViewLayerData *sldata, EEVEE_Data *vedata);
void EEVEE_reflection_output_init(EEVEE_ViewLayerData *sldata,
                                  EEVEE_Data *vedata,
                                  uint tot_samples);
void EEVEE_reflection_output_accumulate(EEVEE_ViewLayerData *sldata, EEVEE_Data *vedata);

/* eevee_subsurface.c */

void EEVEE_subsurface_init(EEVEE_ViewLayerData *sldata, EEVEE_Data *vedata);
void EEVEE_subsurface_draw_init(EEVEE_ViewLayerData *sldata, EEVEE_Data *vedata);
void EEVEE_subsurface_cache_init(EEVEE_ViewLayerData *sldata, EEVEE_Data *vedata);
void EEVEE_subsurface_output_init(EEVEE_ViewLayerData *sldata,
                                  EEVEE_Data *vedata,
                                  uint tot_samples);
void EEVEE_subsurface_add_pass(EEVEE_ViewLayerData *sldata,
                               EEVEE_Data *vedata,
                               Material *ma,
                               DRWShadingGroup *shgrp,
                               struct GPUMaterial *gpumat);
void EEVEE_subsurface_data_render(EEVEE_ViewLayerData *sldata, EEVEE_Data *vedata);
void EEVEE_subsurface_compute(EEVEE_ViewLayerData *sldata, EEVEE_Data *vedata);
void EEVEE_subsurface_output_accumulate(EEVEE_ViewLayerData *sldata, EEVEE_Data *vedata);

/* eevee_motion_blur.c */

int EEVEE_motion_blur_init(EEVEE_ViewLayerData *sldata, EEVEE_Data *vedata);
void EEVEE_motion_blur_step_set(EEVEE_Data *vedata, int step);
void EEVEE_motion_blur_cache_init(EEVEE_ViewLayerData *sldata, EEVEE_Data *vedata);
void EEVEE_motion_blur_cache_populate(EEVEE_ViewLayerData *sldata, EEVEE_Data *vedata, Object *ob);
void EEVEE_motion_blur_hair_cache_populate(EEVEE_ViewLayerData *sldata,
                                           EEVEE_Data *vedata,
                                           Object *ob,
                                           struct ParticleSystem *psys,
                                           struct ModifierData *md);
void EEVEE_motion_blur_curves_cache_populate(EEVEE_ViewLayerData *sldata,
                                             EEVEE_Data *vedata,
                                             Object *ob);
void EEVEE_motion_blur_swap_data(EEVEE_Data *vedata);
void EEVEE_motion_blur_cache_finish(EEVEE_Data *vedata);
void EEVEE_motion_blur_draw(EEVEE_Data *vedata);

/* eevee_mist.c */

void EEVEE_mist_output_init(EEVEE_ViewLayerData *sldata, EEVEE_Data *vedata);
void EEVEE_mist_output_accumulate(EEVEE_ViewLayerData *sldata, EEVEE_Data *vedata);

/* eevee_renderpasses.c */

void EEVEE_renderpasses_init(EEVEE_Data *vedata);
void EEVEE_renderpasses_output_init(EEVEE_ViewLayerData *sldata,
                                    EEVEE_Data *vedata,
                                    uint tot_samples);
void EEVEE_renderpasses_cache_finish(EEVEE_ViewLayerData *sldata, EEVEE_Data *vedata);
void EEVEE_renderpasses_output_accumulate(EEVEE_ViewLayerData *sldata,
                                          EEVEE_Data *vedata,
                                          bool post_effect);
/**
 * Post-process data to construct a specific render-pass
 *
 * This method will create a shading group to perform the post-processing for the given
 * `renderpass_type`. The post-processing will be done and the result will be stored in the
 * `vedata->txl->renderpass` texture.
 *
 * Only invoke this function for passes that need post-processing.
 *
 * After invoking this function the active frame-buffer is set to `vedata->fbl->renderpass_fb`.
 */
void EEVEE_renderpasses_postprocess(EEVEE_ViewLayerData *sldata,
                                    EEVEE_Data *vedata,
                                    eViewLayerEEVEEPassType renderpass_type,
                                    int aov_index);
void EEVEE_renderpasses_draw(EEVEE_ViewLayerData *sldata, EEVEE_Data *vedata);
void EEVEE_renderpasses_draw_debug(EEVEE_Data *vedata);
bool EEVEE_renderpasses_only_first_sample_pass_active(EEVEE_Data *vedata);
/**
 * Calculate the hash for an AOV. The least significant bit is used to store the AOV
 * type the rest of the bits are used for the name hash.
 */
uint EEVEE_renderpasses_aov_hash(const ViewLayerAOV *aov);

/* eevee_temporal_sampling.c */

void EEVEE_temporal_sampling_reset(EEVEE_Data *vedata);
void EEVEE_temporal_sampling_create_view(EEVEE_Data *vedata);
int EEVEE_temporal_sampling_sample_count_get(const Scene *scene, const EEVEE_StorageList *stl);
int EEVEE_temporal_sampling_init(EEVEE_ViewLayerData *sldata, EEVEE_Data *vedata);
void EEVEE_temporal_sampling_offset_calc(const double ht_point[2],
                                         float filter_size,
                                         float r_offset[2]);
void EEVEE_temporal_sampling_matrices_calc(EEVEE_EffectsInfo *effects, const double ht_point[2]);
/**
 * Update the matrices based on the current sample.
 * \note `DRW_MAT_PERS` and `DRW_MAT_VIEW` needs to read the original matrices.
 */
void EEVEE_temporal_sampling_update_matrices(EEVEE_Data *vedata);
void EEVEE_temporal_sampling_cache_init(EEVEE_ViewLayerData *sldata, EEVEE_Data *vedata);
void EEVEE_temporal_sampling_draw(EEVEE_Data *vedata);

/* eevee_volumes.c */

void EEVEE_volumes_init(EEVEE_ViewLayerData *sldata, EEVEE_Data *vedata);
void EEVEE_volumes_set_jitter(EEVEE_ViewLayerData *sldata, uint current_sample);
void EEVEE_volumes_cache_init(EEVEE_ViewLayerData *sldata, EEVEE_Data *vedata);
void EEVEE_volumes_cache_object_add(EEVEE_ViewLayerData *sldata,
                                    EEVEE_Data *vedata,
                                    struct Scene *scene,
                                    Object *ob);
void EEVEE_volumes_cache_finish(EEVEE_ViewLayerData *sldata, EEVEE_Data *vedata);
void EEVEE_volumes_draw_init(EEVEE_ViewLayerData *sldata, EEVEE_Data *vedata);
void EEVEE_volumes_compute(EEVEE_ViewLayerData *sldata, EEVEE_Data *vedata);
void EEVEE_volumes_resolve(EEVEE_ViewLayerData *sldata, EEVEE_Data *vedata);
void EEVEE_volumes_output_init(EEVEE_ViewLayerData *sldata, EEVEE_Data *vedata, uint tot_samples);
void EEVEE_volumes_output_accumulate(EEVEE_ViewLayerData *sldata, EEVEE_Data *vedata);
void EEVEE_volumes_free(void);

/* eevee_effects.c */

void EEVEE_effects_init(EEVEE_ViewLayerData *sldata,
                        EEVEE_Data *vedata,
                        Object *camera,
                        bool minimal);
void EEVEE_effects_cache_init(EEVEE_ViewLayerData *sldata, EEVEE_Data *vedata);
void EEVEE_effects_draw_init(EEVEE_ViewLayerData *sldata, EEVEE_Data *vedata);
/**
 * Simple down-sampling algorithm. Reconstruct mip chain up to mip level.
 */
void EEVEE_effects_downsample_radiance_buffer(EEVEE_Data *vedata, struct GPUTexture *texture_src);
void EEVEE_create_minmax_buffer(EEVEE_Data *vedata, struct GPUTexture *depth_src, int layer);
/**
 * Simple down-sampling algorithm for cube-map. Reconstruct mip chain up to mip level.
 */
void EEVEE_downsample_cube_buffer(EEVEE_Data *vedata, struct GPUTexture *texture_src, int level);
void EEVEE_draw_effects(EEVEE_ViewLayerData *sldata, EEVEE_Data *vedata);

/* eevee_render.c */

/**
 * Return true if initialized properly.
 */
bool EEVEE_render_init(EEVEE_Data *vedata,
                       struct RenderEngine *engine,
                       struct Depsgraph *depsgraph);
void EEVEE_render_view_sync(EEVEE_Data *vedata,
                            struct RenderEngine *engine,
                            struct Depsgraph *depsgraph);
void EEVEE_render_modules_init(EEVEE_Data *vedata,
                               struct RenderEngine *engine,
                               struct Depsgraph *depsgraph);
void EEVEE_render_cache_init(EEVEE_ViewLayerData *sldata, EEVEE_Data *vedata);
/**
 * Used by light cache. in this case engine is NULL.
 */
void EEVEE_render_cache(void *vedata,
                        struct Object *ob,
                        struct RenderEngine *engine,
                        struct Depsgraph *depsgraph);
void EEVEE_render_draw(EEVEE_Data *vedata,
                       struct RenderEngine *engine,
                       struct RenderLayer *rl,
                       const struct rcti *rect);
void EEVEE_render_read_result(EEVEE_Data *vedata,
                              struct RenderEngine *engine,
                              struct RenderLayer *rl,
                              const rcti *rect);
void EEVEE_render_update_passes(struct RenderEngine *engine,
                                struct Scene *scene,
                                struct ViewLayer *view_layer);

/** eevee_lookdev.c */
void EEVEE_lookdev_init(EEVEE_Data *vedata);
void EEVEE_lookdev_cache_init(EEVEE_Data *vedata,
                              EEVEE_ViewLayerData *sldata,
                              DRWPass *pass,
                              EEVEE_LightProbesInfo *pinfo,
                              DRWShadingGroup **r_shgrp);
void EEVEE_lookdev_draw(EEVEE_Data *vedata);

/** eevee_engine.c */
void EEVEE_cache_populate(void *vedata, Object *ob);

/** eevee_lut_gen.c */
float *EEVEE_lut_update_ggx_brdf(int lut_size);
float *EEVEE_lut_update_ggx_btdf(int lut_size, int lut_depth);

/* Shadow Matrix */
static const float texcomat[4][4] = {
    /* From NDC to TexCo */
    {0.5f, 0.0f, 0.0f, 0.0f},
    {0.0f, 0.5f, 0.0f, 0.0f},
    {0.0f, 0.0f, 0.5f, 0.0f},
    {0.5f, 0.5f, 0.5f, 1.0f},
};

/* Cube-map Matrices */
static const float cubefacemat[6][4][4] = {
    /* Pos X */
    {{0.0f, 0.0f, -1.0f, 0.0f},
     {0.0f, -1.0f, 0.0f, 0.0f},
     {-1.0f, 0.0f, 0.0f, 0.0f},
     {0.0f, 0.0f, 0.0f, 1.0f}},
    /* Neg X */
    {{0.0f, 0.0f, 1.0f, 0.0f},
     {0.0f, -1.0f, 0.0f, 0.0f},
     {1.0f, 0.0f, 0.0f, 0.0f},
     {0.0f, 0.0f, 0.0f, 1.0f}},
    /* Pos Y */
    {{1.0f, 0.0f, 0.0f, 0.0f},
     {0.0f, 0.0f, -1.0f, 0.0f},
     {0.0f, 1.0f, 0.0f, 0.0f},
     {0.0f, 0.0f, 0.0f, 1.0f}},
    /* Neg Y */
    {{1.0f, 0.0f, 0.0f, 0.0f},
     {0.0f, 0.0f, 1.0f, 0.0f},
     {0.0f, -1.0f, 0.0f, 0.0f},
     {0.0f, 0.0f, 0.0f, 1.0f}},
    /* Pos Z */
    {{1.0f, 0.0f, 0.0f, 0.0f},
     {0.0f, -1.0f, 0.0f, 0.0f},
     {0.0f, 0.0f, -1.0f, 0.0f},
     {0.0f, 0.0f, 0.0f, 1.0f}},
    /* Neg Z */
    {{-1.0f, 0.0f, 0.0f, 0.0f},
     {0.0f, -1.0f, 0.0f, 0.0f},
     {0.0f, 0.0f, 1.0f, 0.0f},
     {0.0f, 0.0f, 0.0f, 1.0f}},
};

/* UPBGE */
EEVEE_Data *EEVEE_engine_data_get(void);

GPUShader *eevee_shader_antialiasing_get(int stage,
                                         int smaa_quality,
                                         float smaa_predication_scale,
                                         bool recompile);
int EEVEE_antialiasing_engine_init(EEVEE_Data *vedata);
void EEVEE_antialiasing_cache_init(EEVEE_Data *vedata);
void EEVEE_antialiasing_draw_pass(EEVEE_Data *vedata);
/* End of UPBGE */

#ifdef __cplusplus
}
#endif<|MERGE_RESOLUTION|>--- conflicted
+++ resolved
@@ -17,12 +17,7 @@
 
 #include "BKE_camera.h"
 
-<<<<<<< HEAD
-#include "BLI_listbase.h"      // For bge
-#include "DNA_object_types.h"  // For bge
-=======
 #include "engine_eevee_shared_defines.h"
->>>>>>> f8981903
 
 #ifdef __cplusplus
 extern "C" {
