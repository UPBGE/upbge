/*
 * This program is free software; you can redistribute it and/or
 * modify it under the terms of the GNU General Public License
 * as published by the Free Software Foundation; either version 2
 * of the License, or (at your option) any later version.
 *
 * This program is distributed in the hope that it will be useful,
 * but WITHOUT ANY WARRANTY; without even the implied warranty of
 * MERCHANTABILITY or FITNESS FOR A PARTICULAR PURPOSE.  See the
 * GNU General Public License for more details.
 *
 * You should have received a copy of the GNU General Public License
 * along with this program; if not, write to the Free Software Foundation,
 * Inc., 51 Franklin Street, Fifth Floor, Boston, MA 02110-1301, USA.
 *
 * Copyright 2016, Blender Foundation.
 */

/** \file
 * \ingroup DNA
 */

#pragma once

#include "DRW_render.h"

#ifdef __cplusplus
extern "C" {
#endif

#include "BLI_bitmap.h"

#include "DNA_lightprobe_types.h"

#include "GPU_viewport.h"

#include "BKE_camera.h"

#include "BLI_listbase.h"      // For bge
#include "DNA_object_types.h"  // For bge
struct EEVEE_ShadowCasterBuffer;
struct GPUFrameBuffer;
struct Object;
struct RenderLayer;

extern struct DrawEngineType draw_engine_eevee_type;

/* Minimum UBO is 16384 bytes */
#define MAX_PROBE 128 /* TODO : find size by dividing UBO max size by probe data size */
#define MAX_GRID 64   /* TODO : find size by dividing UBO max size by grid data size */
#define MAX_PLANAR 16 /* TODO : find size by dividing UBO max size by grid data size */
#define MAX_LIGHT 128 /* TODO : find size by dividing UBO max size by light data size */
#define MAX_CASCADE_NUM 4
#define MAX_SHADOW 128 /* TODO : Make this depends on GL_MAX_ARRAY_TEXTURE_LAYERS */
#define MAX_SHADOW_CASCADE 8
#define MAX_SHADOW_CUBE (MAX_SHADOW - MAX_CASCADE_NUM * MAX_SHADOW_CASCADE)
#define MAX_BLOOM_STEP 16

// #define DEBUG_SHADOW_DISTRIBUTION

/* Only define one of these. */
// #define IRRADIANCE_SH_L2
#define IRRADIANCE_HL2
#define HAMMERSLEY_SIZE 1024

#if defined(IRRADIANCE_SH_L2)
#  define SHADER_IRRADIANCE "#define IRRADIANCE_SH_L2\n"
#elif defined(IRRADIANCE_HL2)
#  define SHADER_IRRADIANCE "#define IRRADIANCE_HL2\n"
#endif

/* Macro causes over indentation. */
/* clang-format off */
#define SHADER_DEFINES \
  "#define EEVEE_ENGINE\n" \
  "#define MAX_PROBE " STRINGIFY(MAX_PROBE) "\n" \
  "#define MAX_GRID " STRINGIFY(MAX_GRID) "\n" \
  "#define MAX_PLANAR " STRINGIFY(MAX_PLANAR) "\n" \
  "#define MAX_LIGHT " STRINGIFY(MAX_LIGHT) "\n" \
  "#define MAX_SHADOW " STRINGIFY(MAX_SHADOW) "\n" \
  "#define MAX_SHADOW_CUBE " STRINGIFY(MAX_SHADOW_CUBE) "\n" \
  "#define MAX_SHADOW_CASCADE " STRINGIFY(MAX_SHADOW_CASCADE) "\n" \
  "#define MAX_CASCADE_NUM " STRINGIFY(MAX_CASCADE_NUM) "\n" \
  SHADER_IRRADIANCE
/* clang-format on */

#define EEVEE_PROBE_MAX min_ii(MAX_PROBE, GPU_max_texture_layers() / 6)

#define SWAP_DOUBLE_BUFFERS() \
  { \
    if (effects->swap_double_buffer) { \
      SWAP(struct GPUFrameBuffer *, fbl->main_fb, fbl->double_buffer_fb); \
      SWAP(struct GPUFrameBuffer *, fbl->main_color_fb, fbl->double_buffer_color_fb); \
      SWAP(GPUTexture *, txl->color, txl->color_double_buffer); \
      effects->swap_double_buffer = false; \
    } \
  } \
  ((void)0)

#define SWAP_BUFFERS() \
  { \
    if (effects->target_buffer == fbl->effect_color_fb) { \
      SWAP_DOUBLE_BUFFERS(); \
      effects->source_buffer = txl->color_post; \
      effects->target_buffer = fbl->main_color_fb; \
    } \
    else { \
      SWAP_DOUBLE_BUFFERS(); \
      effects->source_buffer = txl->color; \
      effects->target_buffer = fbl->effect_color_fb; \
    } \
  } \
  ((void)0)

#define SWAP_BUFFERS_TAA() \
  { \
    if (effects->target_buffer == fbl->effect_color_fb) { \
      SWAP(struct GPUFrameBuffer *, fbl->effect_fb, fbl->taa_history_fb); \
      SWAP(struct GPUFrameBuffer *, fbl->effect_color_fb, fbl->taa_history_color_fb); \
      SWAP(GPUTexture *, txl->color_post, txl->taa_history); \
      effects->source_buffer = txl->taa_history; \
      effects->target_buffer = fbl->effect_color_fb; \
    } \
    else { \
      SWAP(struct GPUFrameBuffer *, fbl->main_fb, fbl->taa_history_fb); \
      SWAP(struct GPUFrameBuffer *, fbl->main_color_fb, fbl->taa_history_color_fb); \
      SWAP(GPUTexture *, txl->color, txl->taa_history); \
      effects->source_buffer = txl->taa_history; \
      effects->target_buffer = fbl->main_color_fb; \
    } \
  } \
  ((void)0)

BLI_INLINE bool eevee_hdri_preview_overlay_enabled(const View3D *v3d)
{
  /* Only show the HDRI Preview in Shading Preview in the Viewport. */
  if (v3d == NULL || v3d->shading.type != OB_MATERIAL) {
    return false;
  }

  /* Only show the HDRI Preview when viewing the Combined render pass */
  if (v3d->shading.render_pass != SCE_PASS_COMBINED) {
    return false;
  }

  return ((v3d->flag2 & V3D_HIDE_OVERLAYS) == 0) && (v3d->overlay.flag & V3D_OVERLAY_LOOK_DEV);
}

#define USE_SCENE_LIGHT(v3d) \
  ((!v3d) || \
   ((v3d->shading.type == OB_MATERIAL) && (v3d->shading.flag & V3D_SHADING_SCENE_LIGHTS)) || \
   ((v3d->shading.type == OB_RENDER) && (v3d->shading.flag & V3D_SHADING_SCENE_LIGHTS_RENDER)))
#define LOOK_DEV_STUDIO_LIGHT_ENABLED(v3d) \
  ((v3d) && (((v3d->shading.type == OB_MATERIAL) && \
              ((v3d->shading.flag & V3D_SHADING_SCENE_WORLD) == 0)) || \
             ((v3d->shading.type == OB_RENDER) && \
              ((v3d->shading.flag & V3D_SHADING_SCENE_WORLD_RENDER) == 0))))

#define MIN_CUBE_LOD_LEVEL 3
#define MAX_PLANAR_LOD_LEVEL 9

/* All the renderpasses that use the GPUMaterial for accumulation */
#define EEVEE_RENDERPASSES_MATERIAL \
  (EEVEE_RENDER_PASS_EMIT | EEVEE_RENDER_PASS_DIFFUSE_COLOR | EEVEE_RENDER_PASS_DIFFUSE_LIGHT | \
   EEVEE_RENDER_PASS_SPECULAR_COLOR | EEVEE_RENDER_PASS_SPECULAR_LIGHT | \
   EEVEE_RENDER_PASS_ENVIRONMENT)

/* Material shader variations */
enum {
  VAR_MAT_MESH = (1 << 0),
  VAR_MAT_VOLUME = (1 << 1),
  VAR_MAT_HAIR = (1 << 2),
  /* VAR_MAT_PROBE = (1 << 3), UNUSED */
  VAR_MAT_BLEND = (1 << 4),
  VAR_MAT_LOOKDEV = (1 << 5),
  VAR_MAT_HOLDOUT = (1 << 6),
  VAR_MAT_HASH = (1 << 7),
  VAR_MAT_DEPTH = (1 << 8),
  VAR_MAT_REFRACT = (1 << 9),
  VAR_WORLD_BACKGROUND = (1 << 10),
  VAR_WORLD_PROBE = (1 << 11),
  VAR_WORLD_VOLUME = (1 << 12),
  VAR_DEFAULT = (1 << 13),
};

/* Material shader cache keys */
enum {
  /* HACK: This assumes the struct GPUShader will never be smaller than our variations.
   * This allow us to only keep one ghash and avoid bigger keys comparisons/hashing.
   * We combine the GPUShader pointer with the key. */
  KEY_CULL = (1 << 0),
  KEY_REFRACT = (1 << 1),
  KEY_HAIR = (1 << 2),
  KEY_SHADOW = (1 << 3),
};

/* ************ PROBE UBO ************* */

/* They are the same struct as their Cache siblings.
 * typedef'ing just to keep the naming consistent with
 * other eevee types. */
typedef LightProbeCache EEVEE_LightProbe;
typedef LightGridCache EEVEE_LightGrid;

typedef struct EEVEE_PlanarReflection {
  float plane_equation[4];
  float clip_vec_x[3], attenuation_scale;
  float clip_vec_y[3], attenuation_bias;
  float clip_edge_x_pos, clip_edge_x_neg;
  float clip_edge_y_pos, clip_edge_y_neg;
  float facing_scale, facing_bias, clipsta, pad;
  float reflectionmat[4][4]; /* Used for sampling the texture. */
  float mtx[4][4];           /* Not used in shader. TODO move elsewhere. */
} EEVEE_PlanarReflection;

/* --------------------------------------- */

typedef struct EEVEE_BoundBox {
  float center[3], halfdim[3];
} EEVEE_BoundBox;

typedef struct EEVEE_PassList {
  /* Shadows */
  struct DRWPass *shadow_pass;
  struct DRWPass *shadow_accum_pass;

  /* Probes */
  struct DRWPass *probe_background;
  struct DRWPass *probe_glossy_compute;
  struct DRWPass *probe_diffuse_compute;
  struct DRWPass *probe_visibility_compute;
  struct DRWPass *probe_grid_fill;
  struct DRWPass *probe_display;
  struct DRWPass *probe_planar_downsample_ps;

  /* Effects */
  struct DRWPass *ao_horizon_search;
  struct DRWPass *ao_horizon_search_layer;
  struct DRWPass *ao_horizon_debug;
  struct DRWPass *ao_accum_ps;
  struct DRWPass *mist_accum_ps;
  struct DRWPass *motion_blur;
  struct DRWPass *bloom_blit;
  struct DRWPass *bloom_downsample_first;
  struct DRWPass *bloom_downsample;
  struct DRWPass *bloom_upsample;
  struct DRWPass *bloom_resolve;
  struct DRWPass *bloom_accum_ps;
  struct DRWPass *dof_down;
  struct DRWPass *dof_scatter;
  struct DRWPass *dof_resolve;
  struct DRWPass *volumetric_world_ps;
  struct DRWPass *volumetric_objects_ps;
  struct DRWPass *volumetric_scatter_ps;
  struct DRWPass *volumetric_integration_ps;
  struct DRWPass *volumetric_resolve_ps;
  struct DRWPass *volumetric_accum_ps;
  struct DRWPass *ssr_raytrace;
  struct DRWPass *ssr_resolve;
  struct DRWPass *sss_blur_ps;
  struct DRWPass *sss_resolve_ps;
  struct DRWPass *sss_translucency_ps;
  struct DRWPass *color_downsample_ps;
  struct DRWPass *color_downsample_cube_ps;
  struct DRWPass *velocity_object;
  struct DRWPass *velocity_hair;
  struct DRWPass *velocity_resolve;
  struct DRWPass *velocity_tiles_x;
  struct DRWPass *velocity_tiles;
  struct DRWPass *velocity_tiles_expand[2];
  struct DRWPass *taa_resolve;
  struct DRWPass *alpha_checker;

  /* HiZ */
  struct DRWPass *minz_downlevel_ps;
  struct DRWPass *maxz_downlevel_ps;
  struct DRWPass *minz_downdepth_ps;
  struct DRWPass *maxz_downdepth_ps;
  struct DRWPass *minz_downdepth_layer_ps;
  struct DRWPass *maxz_downdepth_layer_ps;
  struct DRWPass *minz_copydepth_ps;
  struct DRWPass *maxz_copydepth_ps;
  struct DRWPass *maxz_copydepth_layer_ps;

  /* Renderpass Accumulation. */
  struct DRWPass *material_accum_ps;
  struct DRWPass *background_accum_ps;

  struct DRWPass *depth_ps;
  struct DRWPass *depth_cull_ps;
  struct DRWPass *depth_clip_ps;
  struct DRWPass *depth_clip_cull_ps;
  struct DRWPass *depth_refract_ps;
  struct DRWPass *depth_refract_cull_ps;
  struct DRWPass *depth_refract_clip_ps;
  struct DRWPass *depth_refract_clip_cull_ps;
  struct DRWPass *material_ps;
  struct DRWPass *material_cull_ps;
  struct DRWPass *material_refract_ps;
  struct DRWPass *material_refract_cull_ps;
  struct DRWPass *material_sss_ps;
  struct DRWPass *material_sss_cull_ps;
  struct DRWPass *transparent_pass;
  struct DRWPass *background_ps;
  struct DRWPass *update_noise_pass;
  struct DRWPass *lookdev_glossy_pass;
  struct DRWPass *lookdev_diffuse_pass;
  struct DRWPass *renderpass_pass;

  /* Game engine transition */
  struct DRWPass *aa_accum_ps;
  struct DRWPass *aa_edge_ps;
  struct DRWPass *aa_weight_ps;
  struct DRWPass *aa_resolve_ps;
  /* End of Game engine transition */
} EEVEE_PassList;

typedef struct EEVEE_FramebufferList {
  /* Effects */
  struct GPUFrameBuffer *gtao_fb;
  struct GPUFrameBuffer *gtao_debug_fb;
  struct GPUFrameBuffer *downsample_fb;
  struct GPUFrameBuffer *bloom_blit_fb;
  struct GPUFrameBuffer *bloom_down_fb[MAX_BLOOM_STEP];
  struct GPUFrameBuffer *bloom_accum_fb[MAX_BLOOM_STEP - 1];
  struct GPUFrameBuffer *bloom_pass_accum_fb;
  struct GPUFrameBuffer *shadow_accum_fb;
  struct GPUFrameBuffer *ssr_accum_fb;
  struct GPUFrameBuffer *sss_blur_fb;
  struct GPUFrameBuffer *sss_blit_fb;
  struct GPUFrameBuffer *sss_resolve_fb;
  struct GPUFrameBuffer *sss_clear_fb;
  struct GPUFrameBuffer *sss_translucency_fb;
  struct GPUFrameBuffer *sss_accum_fb;
  struct GPUFrameBuffer *dof_down_fb;
  struct GPUFrameBuffer *dof_scatter_fb;
  struct GPUFrameBuffer *volumetric_fb;
  struct GPUFrameBuffer *volumetric_scat_fb;
  struct GPUFrameBuffer *volumetric_integ_fb;
  struct GPUFrameBuffer *volumetric_accum_fb;
  struct GPUFrameBuffer *screen_tracing_fb;
  struct GPUFrameBuffer *refract_fb;
  struct GPUFrameBuffer *mist_accum_fb;
  struct GPUFrameBuffer *material_accum_fb;
  struct GPUFrameBuffer *renderpass_fb;
  struct GPUFrameBuffer *ao_accum_fb;
  struct GPUFrameBuffer *velocity_resolve_fb;
  struct GPUFrameBuffer *velocity_fb;
  struct GPUFrameBuffer *velocity_tiles_fb[2];

  struct GPUFrameBuffer *update_noise_fb;

  struct GPUFrameBuffer *planarref_fb;
  struct GPUFrameBuffer *planar_downsample_fb;

  struct GPUFrameBuffer *main_fb;
  struct GPUFrameBuffer *main_color_fb;
  struct GPUFrameBuffer *effect_fb;
  struct GPUFrameBuffer *effect_color_fb;
  struct GPUFrameBuffer *double_buffer_fb;
  struct GPUFrameBuffer *double_buffer_color_fb;
  struct GPUFrameBuffer *double_buffer_depth_fb;
  struct GPUFrameBuffer *taa_history_fb;
  struct GPUFrameBuffer *taa_history_color_fb;

  /* Game engine transition */
  struct GPUFrameBuffer *antialiasing_fb;
  struct GPUFrameBuffer *smaa_edge_fb;
  struct GPUFrameBuffer *smaa_weight_fb;
  /* End of Game engine transition */
} EEVEE_FramebufferList;

typedef struct EEVEE_TextureList {
  /* Effects */
  struct GPUTexture *color_post; /* R16_G16_B16 */
  struct GPUTexture *mist_accum;
  struct GPUTexture *ao_accum;
  struct GPUTexture *sss_accum;
  struct GPUTexture *env_accum;
  struct GPUTexture *diff_color_accum;
  struct GPUTexture *diff_light_accum;
  struct GPUTexture *spec_color_accum;
  struct GPUTexture *spec_light_accum;
  struct GPUTexture *emit_accum;
  struct GPUTexture *bloom_accum;
  struct GPUTexture *ssr_accum;
  struct GPUTexture *shadow_accum;
  struct GPUTexture *refract_color;
  struct GPUTexture *taa_history;

  struct GPUTexture *volume_prop_scattering;
  struct GPUTexture *volume_prop_extinction;
  struct GPUTexture *volume_prop_emission;
  struct GPUTexture *volume_prop_phase;
  struct GPUTexture *volume_scatter;
  struct GPUTexture *volume_transmit;
  struct GPUTexture *volume_scatter_history;
  struct GPUTexture *volume_transmit_history;
  struct GPUTexture *volume_scatter_accum;
  struct GPUTexture *volume_transmittance_accum;

  struct GPUTexture *lookdev_grid_tx;
  struct GPUTexture *lookdev_cube_tx;

  struct GPUTexture *planar_pool;
  struct GPUTexture *planar_depth;

  struct GPUTexture *maxzbuffer;

  struct GPUTexture *renderpass;

  struct GPUTexture *color; /* R16_G16_B16 */
  struct GPUTexture *color_double_buffer;
  struct GPUTexture *depth_double_buffer;

  /* Game engine transition */
  struct GPUTexture *history_buffer_tx;
  struct GPUTexture *depth_buffer_tx;
  struct GPUTexture *smaa_search_tx;
  struct GPUTexture *smaa_area_tx;
  /* End of Game engine transition */
} EEVEE_TextureList;

typedef struct EEVEE_StorageList {
  /* Effects */
  struct EEVEE_EffectsInfo *effects;

  struct EEVEE_PrivateData *g_data;

  struct LightCache *lookdev_lightcache;
  EEVEE_LightProbe *lookdev_cube_data;
  EEVEE_LightGrid *lookdev_grid_data;
  LightCacheTexture *lookdev_cube_mips;
} EEVEE_StorageList;

/* ************ RENDERPASS UBO ************* */
typedef struct EEVEE_RenderPassData {
  int renderPassDiffuse;
  int renderPassDiffuseLight;
  int renderPassGlossy;
  int renderPassGlossyLight;
  int renderPassEmit;
  int renderPassSSSColor;
  int renderPassEnvironment;
  int _pad[1];
} EEVEE_RenderPassData;

/* ************ LIGHT UBO ************* */
typedef struct EEVEE_Light {
  float position[3], invsqrdist;
  float color[3], spec;
  float spotsize, spotblend, radius, shadow_id;
  float rightvec[3], sizex;
  float upvec[3], sizey;
  float forwardvec[3], light_type;
} EEVEE_Light;

/* Special type for elliptic area lights, matches lamps_lib.glsl */
#define LAMPTYPE_AREA_ELLIPSE 100.0f

typedef struct EEVEE_Shadow {
  float nearf, farf, bias, type_data_id;
  float contact_dist, contact_bias, contact_spread, contact_thickness;
} EEVEE_Shadow;

typedef struct EEVEE_ShadowCube {
  float shadowmat[4][4];
  float position[3], _pad0[1];
} EEVEE_ShadowCube;

typedef struct EEVEE_ShadowCascade {
  /* World->Light->NDC->Tex : used for sampling the shadow map. */
  float shadowmat[MAX_CASCADE_NUM][4][4];
  float split_start[4];
  float split_end[4];
  float shadow_vec[3], tex_id;
} EEVEE_ShadowCascade;

typedef struct EEVEE_ShadowCascadeRender {
  /* World->Light->NDC : used for rendering the shadow map. */
  float projmat[MAX_CASCADE_NUM][4][4];
  float viewmat[4][4], viewinv[4][4];
  float radius[MAX_CASCADE_NUM];
  float original_bias;
  float cascade_max_dist;
  float cascade_exponent;
  float cascade_fade;
  int cascade_count;
} EEVEE_ShadowCascadeRender;

BLI_STATIC_ASSERT_ALIGN(EEVEE_Light, 16)
BLI_STATIC_ASSERT_ALIGN(EEVEE_Shadow, 16)
BLI_STATIC_ASSERT_ALIGN(EEVEE_ShadowCube, 16)
BLI_STATIC_ASSERT_ALIGN(EEVEE_ShadowCascade, 16)
BLI_STATIC_ASSERT_ALIGN(EEVEE_RenderPassData, 16)

BLI_STATIC_ASSERT(sizeof(EEVEE_Shadow) * MAX_SHADOW +
                          sizeof(EEVEE_ShadowCascade) * MAX_SHADOW_CASCADE +
                          sizeof(EEVEE_ShadowCube) * MAX_SHADOW_CUBE <
                      16384,
                  "Shadow UBO is too big!!!")

typedef struct EEVEE_ShadowCasterBuffer {
  struct EEVEE_BoundBox *bbox;
  BLI_bitmap *update;
  uint alloc_count;
  uint count;
} EEVEE_ShadowCasterBuffer;

/* ************ LIGHT DATA ************* */
typedef struct EEVEE_LightsInfo {
  int num_light, cache_num_light;
  int num_cube_layer, cache_num_cube_layer;
  int num_cascade_layer, cache_num_cascade_layer;
  int cube_len, cascade_len, shadow_len;
  int shadow_cube_size, shadow_cascade_size;
  bool shadow_high_bitdepth, soft_shadows;
  /* UBO Storage : data used by UBO */
  struct EEVEE_Light light_data[MAX_LIGHT];
  struct EEVEE_Shadow shadow_data[MAX_SHADOW];
  struct EEVEE_ShadowCube shadow_cube_data[MAX_SHADOW_CUBE];
  struct EEVEE_ShadowCascade shadow_cascade_data[MAX_SHADOW_CASCADE];
  /* Additionnal rendering info for cascade. */
  struct EEVEE_ShadowCascadeRender shadow_cascade_render[MAX_SHADOW_CASCADE];
  /* Back index in light_data. */
  uchar shadow_cube_light_indices[MAX_SHADOW_CUBE];
  uchar shadow_cascade_light_indices[MAX_SHADOW_CASCADE];
  /* Update bitmap. */
  BLI_bitmap sh_cube_update[BLI_BITMAP_SIZE(MAX_SHADOW_CUBE)];
  /* Lights tracking */
  struct BoundSphere shadow_bounds[MAX_LIGHT]; /* Tightly packed light bounds  */
  /* List of bbox and update bitmap. Double buffered. */
  struct EEVEE_ShadowCasterBuffer *shcaster_frontbuffer, *shcaster_backbuffer;
  /* AABB of all shadow casters combined. */
  struct {
    float min[3], max[3];
  } shcaster_aabb;
} EEVEE_LightsInfo;

/* ************ PROBE DATA ************* */
typedef struct EEVEE_LightProbeVisTest {
  struct Collection *collection; /* Skip test if NULL */
  bool invert;
  bool cached; /* Reuse last test results */
} EEVEE_LightProbeVisTest;

typedef struct EEVEE_LightProbesInfo {
  int num_cube, cache_num_cube;
  int num_grid, cache_num_grid;
  int num_planar, cache_num_planar;
  int total_irradiance_samples; /* Total for all grids */
  int cache_irradiance_size[3];
  int update_flag;
  int updated_bounce;
  int num_bounce;
  int cubemap_res;
  /* Update */
  bool do_cube_update;
  bool do_grid_update;
  /* For rendering probes */
  float probemat[6][4][4];
  int layer;
  float texel_size;
  float padding_size;
  float samples_len;
  float samples_len_inv;
  float near_clip;
  float far_clip;
  float roughness;
  float firefly_fac;
  float lodfactor;
  float lod_rt_max, lod_cube_max, lod_planar_max;
  float visibility_range;
  float visibility_blur;
  float intensity_fac;
  int shres;
  EEVEE_LightProbeVisTest planar_vis_tests[MAX_PLANAR];
  /* UBO Storage : data used by UBO */
  EEVEE_LightProbe probe_data[MAX_PROBE];
  EEVEE_LightGrid grid_data[MAX_GRID];
  EEVEE_PlanarReflection planar_data[MAX_PLANAR];
  /* Probe Visibility Collection */
  EEVEE_LightProbeVisTest vis_data;
} EEVEE_LightProbesInfo;

/* EEVEE_LightProbesInfo->update_flag */
enum {
  PROBE_UPDATE_CUBE = (1 << 0),
  PROBE_UPDATE_GRID = (1 << 1),
  PROBE_UPDATE_ALL = 0xFFFFFF,
};

/* ************** MOTION BLUR ************ */

#define MB_PREV 0
#define MB_NEXT 1
#define MB_CURR 2

typedef struct EEVEE_MotionBlurData {
  struct GHash *object;
  struct GHash *geom;
  struct {
    float viewmat[4][4];
    float persmat[4][4];
    float persinv[4][4];
  } camera[3];
  DRWShadingGroup *hair_grp;
} EEVEE_MotionBlurData;

typedef struct EEVEE_ObjectKey {
  /** Object or source object for duplis */
  struct Object *ob;
  /** Parent object for duplis */
  struct Object *parent;
  /** Dupli objects recursive unique identifier */
  int id[8]; /* MAX_DUPLI_RECUR */
} EEVEE_ObjectKey;

typedef struct EEVEE_ObjectMotionData {
  float obmat[3][4][4];
} EEVEE_ObjectMotionData;

typedef enum eEEVEEMotionData {
  EEVEE_MESH_GEOM_MOTION_DATA = 0,
  EEVEE_HAIR_GEOM_MOTION_DATA,
} eEEVEEMotionData;

typedef struct EEVEE_GeometryMotionData {
  eEEVEEMotionData type;
  int use_deform; /* To disable deform mb if vertcount mismatch. */
  union {
    struct {
      /* Mesh */
      struct GPUBatch *batch;    /* Batch for time = t. */
      struct GPUVertBuf *vbo[2]; /* Vbo for time = t +/- step. */
    };
    struct {
      /* Hair */
      struct GPUVertBuf *hair_pos[2];    /* Position buffer for time = t +/- step. */
      struct GPUTexture *hair_pos_tx[2]; /* Buffer Texture of the corresponding VBO. */
    };
  };
} EEVEE_GeometryMotionData;

/* ************ EFFECTS DATA ************* */

typedef enum EEVEE_EffectsFlag {
  EFFECT_MOTION_BLUR = (1 << 0),
  EFFECT_BLOOM = (1 << 1),
  EFFECT_DOF = (1 << 2),
  EFFECT_VOLUMETRIC = (1 << 3),
  EFFECT_SSR = (1 << 4),
  EFFECT_DOUBLE_BUFFER = (1 << 5), /* Not really an effect but a feature */
  EFFECT_REFRACT = (1 << 6),
  EFFECT_GTAO = (1 << 7),
  EFFECT_TAA = (1 << 8),
  EFFECT_POST_BUFFER = (1 << 9),    /* Not really an effect but a feature */
  EFFECT_NORMAL_BUFFER = (1 << 10), /* Not really an effect but a feature */
  EFFECT_SSS = (1 << 11),
  EFFECT_VELOCITY_BUFFER = (1 << 12),     /* Not really an effect but a feature */
  EFFECT_TAA_REPROJECT = (1 << 13),       /* should be mutually exclusive with EFFECT_TAA */
  EFFECT_DEPTH_DOUBLE_BUFFER = (1 << 14), /* Not really an effect but a feature */
  EFFECT_SMAA = (1 << 15),
} EEVEE_EffectsFlag;

typedef struct EEVEE_EffectsInfo {
  EEVEE_EffectsFlag enabled_effects;
  bool swap_double_buffer;
  /* SSSS */
  int sss_sample_count;
  int sss_surface_count;
  struct GPUTexture *sss_irradiance; /* Textures from pool */
  struct GPUTexture *sss_radius;
  struct GPUTexture *sss_albedo;
  struct GPUTexture *sss_blur;
  struct GPUTexture *sss_stencil;
  /* Volumetrics */
  int volume_current_sample;
  struct GPUTexture *volume_scatter;
  struct GPUTexture *volume_transmit;
  /* SSR */
  bool reflection_trace_full;
  bool ssr_was_persp;
  bool ssr_was_valid_double_buffer;
  int ssr_neighbor_ofs;
  int ssr_halfres_ofs[2];
  struct GPUTexture *ssr_normal_input; /* Textures from pool */
  struct GPUTexture *ssr_specrough_input;
  struct GPUTexture *ssr_hit_output;
  struct GPUTexture *ssr_pdf_output;
  /* Temporal Anti Aliasing */
  int taa_reproject_sample;
  int taa_current_sample;
  int taa_render_sample;
  int taa_total_sample;
  float taa_alpha;
  bool bypass_drawing;
  bool prev_drw_support;
  bool prev_is_navigating;
  float prev_drw_persmat[4][4]; /* Used for checking view validity and reprojection. */
  struct DRWView *taa_view;
  /* Ambient Occlusion */
  int ao_depth_layer;
  struct GPUTexture *ao_src_depth;  /* pointer copy */
  struct GPUTexture *gtao_horizons; /* Textures from pool */
  struct GPUTexture *gtao_horizons_debug;
  /* Motion Blur */
  float current_ndc_to_world[4][4];
  float current_world_to_ndc[4][4];
  float current_world_to_view[4][4];
  float past_world_to_ndc[4][4];
  float past_world_to_view[4][4];
  CameraParams past_cam_params;
  CameraParams current_cam_params;
  char motion_blur_step;         /* Which step we are evaluating. */
  int motion_blur_max;           /* Maximum distance in pixels a motion blured pixel can cover. */
  float motion_blur_near_far[2]; /* Camera near/far clip distances (positive). */
  bool cam_params_init;
  /* TODO(fclem) Only used in render mode for now.
   * This is because we are missing a per scene persistent place to hold this. */
  struct EEVEE_MotionBlurData motion_blur;
  /* Velocity Pass */
  struct GPUTexture *velocity_tx; /* Texture from pool */
  struct GPUTexture *velocity_tiles_x_tx;
  struct GPUTexture *velocity_tiles_tx;
  /* Depth Of Field */
  float dof_near_far[2];
  float dof_params[2];
  float dof_bokeh[4];
  float dof_bokeh_sides[4];
  int dof_target_size[2];
  struct GPUTexture *dof_down_near; /* Textures from pool */
  struct GPUTexture *dof_down_far;
  struct GPUTexture *dof_coc;
  struct GPUTexture *dof_blur;
  struct GPUTexture *dof_blur_alpha;
  /* Alpha Checker */
  float color_checker_dark[4];
  float color_checker_light[4];
  /* Other */
  float prev_persmat[4][4];
  /* Lookdev */
  int sphere_size;
  int anchor[2];
  struct DRWView *lookdev_view;
  /* Bloom */
  int bloom_iteration_len;
  float source_texel_size[2];
  float blit_texel_size[2];
  float downsamp_texel_size[MAX_BLOOM_STEP][2];
  float bloom_color[3];
  float bloom_clamp;
  float bloom_sample_scale;
  float bloom_curve_threshold[4];
  float unf_source_texel_size[2];
  struct GPUTexture *bloom_blit; /* Textures from pool */
  struct GPUTexture *bloom_downsample[MAX_BLOOM_STEP];
  struct GPUTexture *bloom_upsample[MAX_BLOOM_STEP - 1];
  struct GPUTexture *unf_source_buffer; /* pointer copy */
  struct GPUTexture *unf_base_buffer;   /* pointer copy */
  /* Not alloced, just a copy of a *GPUtexture in EEVEE_TextureList. */
  struct GPUTexture *source_buffer;     /* latest updated texture */
  struct GPUFrameBuffer *target_buffer; /* next target to render to */
  struct GPUTexture *final_tx;          /* Final color to transform to display color space. */
  struct GPUFrameBuffer *final_fb;      /* Framebuffer with final_tx as attachment. */
} EEVEE_EffectsInfo;

/* ***************** COMMON DATA **************** */

/* Common uniform buffer containing all "constant" data over the whole drawing pipeline. */
/* !! CAUTION !!
 * - [i]vec3 need to be padded to [i]vec4 (even in ubo declaration).
 * - Make sure that [i]vec4 start at a multiple of 16 bytes.
 * - Arrays of vec2/vec3 are padded as arrays of vec4.
 * - sizeof(bool) == sizeof(int) in GLSL so use int in C */
typedef struct EEVEE_CommonUniformBuffer {
  float prev_persmat[4][4]; /* mat4 */
  float mip_ratio[10][4];   /* vec2[10] */
  /* Ambient Occlusion */
  /* -- 16 byte aligned -- */
  float ao_dist, pad1, ao_factor, pad2;                    /* vec4 */
  float ao_offset, ao_bounce_fac, ao_quality, ao_settings; /* vec4 */
  /* Volumetric */
  /* -- 16 byte aligned -- */
  int vol_tex_size[3], pad3;       /* ivec3 */
  float vol_depth_param[3], pad4;  /* vec3 */
  float vol_inv_tex_size[3], pad5; /* vec3 */
  float vol_jitter[3], pad6;       /* vec3 */
  float vol_coord_scale[4];        /* vec4 */
  /* -- 16 byte aligned -- */
  float vol_history_alpha; /* float */
  float vol_light_clamp;   /* float */
  float vol_shadow_steps;  /* float */
  int vol_use_lights;      /* bool */
  /* Screen Space Reflections */
  /* -- 16 byte aligned -- */
  float ssr_quality, ssr_thickness, ssr_pixelsize[2]; /* vec4 */
  float ssr_border_fac;                               /* float */
  float ssr_max_roughness;                            /* float */
  float ssr_firefly_fac;                              /* float */
  float ssr_brdf_bias;                                /* float */
  int ssr_toggle;                                     /* bool */
  int ssrefract_toggle;                               /* bool */
  /* SubSurface Scattering */
  float sss_jitter_threshold; /* float */
  int sss_toggle;             /* bool */
  /* Specular */
  int spec_toggle; /* bool */
  /* Lights */
  int la_num_light; /* int */
  /* Probes */
  int prb_num_planar;          /* int */
  int prb_num_render_cube;     /* int */
  int prb_num_render_grid;     /* int */
  int prb_irradiance_vis_size; /* int */
  float prb_irradiance_smooth; /* float */
  float prb_lod_cube_max;      /* float */
  float prb_lod_planar_max;    /* float */
  /* Misc */
  int hiz_mip_offset;      /* int */
  int ray_type;            /* int */
  float ray_depth;         /* float */
  float alpha_hash_offset; /* float */
  float alpha_hash_scale;  /* float */
  float pad7;              /* float */
  float pad8;              /* float */
} EEVEE_CommonUniformBuffer;

BLI_STATIC_ASSERT_ALIGN(EEVEE_CommonUniformBuffer, 16)

/* ray_type (keep in sync with rayType) */
#define EEVEE_RAY_CAMERA 0
#define EEVEE_RAY_SHADOW 1
#define EEVEE_RAY_DIFFUSE 2
#define EEVEE_RAY_GLOSSY 3

/* ************** SCENE LAYER DATA ************** */
typedef struct EEVEE_ViewLayerData {
  /* Lights */
  struct EEVEE_LightsInfo *lights;

  struct GPUUniformBuffer *light_ubo;
  struct GPUUniformBuffer *shadow_ubo;
  struct GPUUniformBuffer *shadow_samples_ubo;

  struct GPUFrameBuffer *shadow_fb;

  struct GPUTexture *shadow_cube_pool;
  struct GPUTexture *shadow_cascade_pool;

  struct EEVEE_ShadowCasterBuffer shcasters_buffers[2];

  /* Probes */
  struct EEVEE_LightProbesInfo *probes;

  struct GPUUniformBuffer *probe_ubo;
  struct GPUUniformBuffer *grid_ubo;
  struct GPUUniformBuffer *planar_ubo;

  /* Material Render passes */
  struct {
    struct GPUUniformBuffer *combined;
    struct GPUUniformBuffer *environment;
    struct GPUUniformBuffer *diff_color;
    struct GPUUniformBuffer *diff_light;
    struct GPUUniformBuffer *spec_color;
    struct GPUUniformBuffer *spec_light;
    struct GPUUniformBuffer *emit;
  } renderpass_ubo;

  /* Common Uniform Buffer */
  struct EEVEE_CommonUniformBuffer common_data;
  struct GPUUniformBuffer *common_ubo;

  struct LightCache *fallback_lightcache;

  struct BLI_memblock *material_cache;
} EEVEE_ViewLayerData;

/* ************ OBJECT DATA ************ */

/* These are the structs stored inside Objects.
 * It works even if the object is in multiple layers
 * because we don't get the same "Object *" for each layer. */
typedef struct EEVEE_LightEngineData {
  DrawData dd;

  bool need_update;
} EEVEE_LightEngineData;

typedef struct EEVEE_LightProbeEngineData {
  DrawData dd;

  bool need_update;
} EEVEE_LightProbeEngineData;

typedef struct EEVEE_ObjectEngineData {
  DrawData dd;

  Object *ob; /* self reference */
  EEVEE_LightProbeVisTest *test_data;
  bool ob_vis, ob_vis_dirty;

  bool need_update;
  bool geom_update;
  uint shadow_caster_id;
} EEVEE_ObjectEngineData;

typedef struct EEVEE_WorldEngineData {
  DrawData dd;
} EEVEE_WorldEngineData;

/* *********************************** */

typedef struct EEVEE_Data {
  void *engine_type;
  EEVEE_FramebufferList *fbl;
  EEVEE_TextureList *txl;
  EEVEE_PassList *psl;
  EEVEE_StorageList *stl;
  char info[GPU_INFO_SIZE];
} EEVEE_Data;

typedef struct EEVEE_PrivateData {
  struct DRWShadingGroup *shadow_shgrp;
  struct DRWShadingGroup *shadow_accum_shgrp;
  struct DRWCallBuffer *planar_display_shgrp;
  struct GHash *material_hash;
  float background_alpha; /* TODO find a better place for this. */
  /* Chosen lightcache: can come from Lookdev or the viewlayer. */
  struct LightCache *light_cache;
  /* For planar probes */
  float planar_texel_size[2];
  /* For double buffering */
  bool view_updated;
  bool valid_double_buffer;
  bool valid_taa_history;
  /* Render Matrices */
  float studiolight_matrix[3][3];
  float overscan, overscan_pixels;
  float camtexcofac[4];
  float size_orig[2];

  /* Mist Settings */
  float mist_start, mist_inv_dist, mist_falloff;

  /* Color Management */
  bool use_color_render_settings;

  /* Compiling shaders count. This is to track if a shader has finished compiling. */
  int queued_shaders_count;
  int queued_shaders_count_prev;

  /* LookDev Settings */
  int studiolight_index;
  float studiolight_rot_z;
  float studiolight_intensity;
  int studiolight_cubemap_res;
  float studiolight_glossy_clamp;
  float studiolight_filter_quality;

  /* Renderpasses */
  /* Bitmask containing the active render_passes */
  eViewLayerEEVEEPassType render_passes;
  /* Uniform references that are referenced inside the `renderpass_pass`. They are updated
   * to reuse the drawing pass and the shading group. */
  int renderpass_type;
  int renderpass_postprocess;
  int renderpass_current_sample;
  GPUTexture *renderpass_input;
  GPUTexture *renderpass_col_input;
  GPUTexture *renderpass_light_input;
  /* Renderpass ubo reference used by material pass. */
  struct GPUUniformBuffer *renderpass_ubo;
  /** For rendering shadows. */
  struct DRWView *cube_views[6];
  /** For rendering probes. */
  struct DRWView *bake_views[6];
  /** Same as bake_views but does not generate culling infos. */
  struct DRWView *world_views[6];
  /** For rendering planar reflections. */
  struct DRWView *planar_views[MAX_PLANAR];

  int render_tot_samples;

  /* Game engine transition */
  struct DRWView *view;
  float smaa_mix_factor;
  float taa_sample_inv;

  struct GPUTexture *smaa_edge_tx;
  struct GPUTexture *smaa_weight_tx;
  /* End of Game engine transition */

} EEVEE_PrivateData; /* Transient data */

/* eevee_data.c */
void EEVEE_motion_blur_data_init(EEVEE_MotionBlurData *mb);
void EEVEE_motion_blur_data_free(EEVEE_MotionBlurData *mb);
void EEVEE_view_layer_data_free(void *sldata);
EEVEE_ViewLayerData *EEVEE_view_layer_data_get(void);
EEVEE_ViewLayerData *EEVEE_view_layer_data_ensure_ex(struct ViewLayer *view_layer);
EEVEE_ViewLayerData *EEVEE_view_layer_data_ensure(void);
EEVEE_ObjectEngineData *EEVEE_object_data_get(Object *ob);
EEVEE_ObjectEngineData *EEVEE_object_data_ensure(Object *ob);
EEVEE_ObjectMotionData *EEVEE_motion_blur_object_data_get(EEVEE_MotionBlurData *mb,
                                                          Object *ob,
                                                          bool hair);
EEVEE_GeometryMotionData *EEVEE_motion_blur_geometry_data_get(EEVEE_MotionBlurData *mb,
                                                              Object *ob);
EEVEE_GeometryMotionData *EEVEE_motion_blur_hair_data_get(EEVEE_MotionBlurData *mb,
                                                          Object *ob,
                                                          struct ModifierData *md);
EEVEE_LightProbeEngineData *EEVEE_lightprobe_data_get(Object *ob);
EEVEE_LightProbeEngineData *EEVEE_lightprobe_data_ensure(Object *ob);
EEVEE_LightEngineData *EEVEE_light_data_get(Object *ob);
EEVEE_LightEngineData *EEVEE_light_data_ensure(Object *ob);
EEVEE_WorldEngineData *EEVEE_world_data_get(struct World *wo);
EEVEE_WorldEngineData *EEVEE_world_data_ensure(struct World *wo);

void eevee_id_update(void *vedata, ID *id);

/* eevee_materials.c */
struct GPUTexture *EEVEE_materials_get_util_tex(void); /* XXX */
void EEVEE_materials_init(EEVEE_ViewLayerData *sldata,
                          EEVEE_Data *vedata,
                          EEVEE_StorageList *stl,
                          EEVEE_FramebufferList *fbl);
void EEVEE_materials_cache_init(EEVEE_ViewLayerData *sldata, EEVEE_Data *vedata);
void EEVEE_materials_cache_populate(EEVEE_Data *vedata,
                                    EEVEE_ViewLayerData *sldata,
                                    Object *ob,
                                    bool *cast_shadow);
void EEVEE_particle_hair_cache_populate(EEVEE_Data *vedata,
                                        EEVEE_ViewLayerData *sldata,
                                        Object *ob,
                                        bool *cast_shadow);
void EEVEE_object_hair_cache_populate(EEVEE_Data *vedata,
                                      EEVEE_ViewLayerData *sldata,
                                      Object *ob,
                                      bool *cast_shadow);
void EEVEE_materials_cache_finish(EEVEE_ViewLayerData *sldata, EEVEE_Data *vedata);
void EEVEE_materials_free(void);
void EEVEE_update_noise(EEVEE_PassList *psl, EEVEE_FramebufferList *fbl, const double offsets[3]);
void EEVEE_material_renderpasses_init(EEVEE_Data *vedata);
void EEVEE_material_output_init(EEVEE_ViewLayerData *sldata, EEVEE_Data *vedata, uint tot_samples);
void EEVEE_material_output_accumulate(EEVEE_ViewLayerData *sldata, EEVEE_Data *vedata);
void EEVEE_material_bind_resources(DRWShadingGroup *shgrp,
                                   struct GPUMaterial *gpumat,
                                   EEVEE_ViewLayerData *sldata,
                                   EEVEE_Data *vedata,
                                   const int *ssr_id,
                                   const float *refract_depth,
                                   bool use_ssrefraction,
                                   bool use_alpha_blend);
/* eevee_lights.c */
void eevee_light_matrix_get(const EEVEE_Light *evli, float r_mat[4][4]);
void EEVEE_lights_cache_init(EEVEE_ViewLayerData *sldata, EEVEE_Data *vedata);
void EEVEE_lights_cache_add(EEVEE_ViewLayerData *sldata, struct Object *ob);
void EEVEE_lights_cache_finish(EEVEE_ViewLayerData *sldata, EEVEE_Data *vedata);

/* eevee_shadows.c */
void eevee_contact_shadow_setup(const Light *la, EEVEE_Shadow *evsh);
void EEVEE_shadows_init(EEVEE_ViewLayerData *sldata);
void EEVEE_shadows_cache_init(EEVEE_ViewLayerData *sldata, EEVEE_Data *vedata);
void EEVEE_shadows_caster_register(EEVEE_ViewLayerData *sldata, struct Object *ob);
void EEVEE_shadows_update(EEVEE_ViewLayerData *sldata, EEVEE_Data *vedata);
void EEVEE_shadows_cube_add(EEVEE_LightsInfo *linfo, EEVEE_Light *evli, struct Object *ob);
bool EEVEE_shadows_cube_setup(EEVEE_LightsInfo *linfo, const EEVEE_Light *evli, int sample_ofs);
void EEVEE_shadows_cascade_add(EEVEE_LightsInfo *linfo, EEVEE_Light *evli, struct Object *ob);
void EEVEE_shadows_draw(EEVEE_ViewLayerData *sldata, EEVEE_Data *vedata, struct DRWView *view);
void EEVEE_shadows_draw_cubemap(EEVEE_ViewLayerData *sldata, EEVEE_Data *vedata, int cube_index);
void EEVEE_shadows_draw_cascades(EEVEE_ViewLayerData *sldata,
                                 EEVEE_Data *vedata,
                                 DRWView *view,
                                 int cascade_index);
void EEVEE_shadow_output_init(EEVEE_ViewLayerData *sldata, EEVEE_Data *vedata, uint tot_samples);
void EEVEE_shadow_output_accumulate(EEVEE_ViewLayerData *sldata, EEVEE_Data *vedata);
void EEVEE_shadows_free(void);

/* eevee_sampling.c */
void EEVEE_sample_ball(int sample_ofs, float radius, float rsample[3]);
void EEVEE_sample_rectangle(int sample_ofs,
                            const float x_axis[3],
                            const float y_axis[3],
                            float size_x,
                            float size_y,
                            float rsample[3]);
void EEVEE_sample_ellipse(int sample_ofs,
                          const float x_axis[3],
                          const float y_axis[3],
                          float size_x,
                          float size_y,
                          float rsample[3]);
void EEVEE_random_rotation_m4(int sample_ofs, float scale, float r_mat[4][4]);

/* eevee_shaders.c */
void EEVEE_shaders_lightprobe_shaders_init(void);
void EEVEE_shaders_material_shaders_init(void);
struct DRWShaderLibrary *EEVEE_shader_lib_get(void);
struct GPUShader *EEVEE_shaders_probe_filter_glossy_sh_get(void);
struct GPUShader *EEVEE_shaders_probe_filter_diffuse_sh_get(void);
struct GPUShader *EEVEE_shaders_probe_filter_visibility_sh_get(void);
struct GPUShader *EEVEE_shaders_probe_grid_fill_sh_get(void);
struct GPUShader *EEVEE_shaders_probe_planar_downsample_sh_get(void);
struct GPUShader *EEVEE_shaders_studiolight_probe_sh_get(void);
struct GPUShader *EEVEE_shaders_studiolight_background_sh_get(void);
struct GPUShader *EEVEE_shaders_probe_cube_display_sh_get(void);
struct GPUShader *EEVEE_shaders_probe_grid_display_sh_get(void);
struct GPUShader *EEVEE_shaders_probe_planar_display_sh_get(void);
struct GPUShader *EEVEE_shaders_update_noise_sh_get(void);
struct GPUShader *EEVEE_shaders_velocity_resolve_sh_get(void);
struct GPUShader *EEVEE_shaders_taa_resolve_sh_get(EEVEE_EffectsFlag enabled_effects);
struct bNodeTree *EEVEE_shader_default_surface_nodetree(Material *ma);
struct bNodeTree *EEVEE_shader_default_world_nodetree(World *wo);
Material *EEVEE_material_default_diffuse_get(void);
Material *EEVEE_material_default_glossy_get(void);
Material *EEVEE_material_default_error_get(void);
World *EEVEE_world_default_get(void);
struct GPUMaterial *EEVEE_material_default_get(struct Scene *scene, Material *ma, int options);
struct GPUMaterial *EEVEE_material_get(
    EEVEE_Data *vedata, struct Scene *scene, Material *ma, World *wo, int options);
void EEVEE_shaders_free(void);

/* eevee_lightprobes.c */
bool EEVEE_lightprobes_obj_visibility_cb(bool vis_in, void *user_data);
void EEVEE_lightprobes_init(EEVEE_ViewLayerData *sldata, EEVEE_Data *vedata);
void EEVEE_lightprobes_cache_init(EEVEE_ViewLayerData *sldata, EEVEE_Data *vedata);
void EEVEE_lightprobes_cache_add(EEVEE_ViewLayerData *sldata, EEVEE_Data *vedata, Object *ob);
void EEVEE_lightprobes_cache_finish(EEVEE_ViewLayerData *sldata, EEVEE_Data *vedata);
void EEVEE_lightprobes_refresh(EEVEE_ViewLayerData *sldata, EEVEE_Data *vedata);
void EEVEE_lightprobes_refresh_planar(EEVEE_ViewLayerData *sldata, EEVEE_Data *vedata);
void EEVEE_lightprobes_free(void);

void EEVEE_lightbake_cache_init(EEVEE_ViewLayerData *sldata,
                                EEVEE_Data *vedata,
                                GPUTexture *rt_color,
                                GPUTexture *rt_depth);
void EEVEE_lightbake_render_world(EEVEE_ViewLayerData *sldata,
                                  EEVEE_Data *vedata,
                                  struct GPUFrameBuffer *face_fb[6]);
void EEVEE_lightbake_render_scene(EEVEE_ViewLayerData *sldata,
                                  EEVEE_Data *vedata,
                                  struct GPUFrameBuffer *face_fb[6],
                                  const float pos[3],
                                  float near_clip,
                                  float far_clip);
void EEVEE_lightbake_filter_glossy(EEVEE_ViewLayerData *sldata,
                                   EEVEE_Data *vedata,
                                   struct GPUTexture *rt_color,
                                   struct GPUFrameBuffer *fb,
                                   int probe_idx,
                                   float intensity,
                                   int maxlevel,
                                   float filter_quality,
                                   float firefly_fac);
void EEVEE_lightbake_filter_diffuse(EEVEE_ViewLayerData *sldata,
                                    EEVEE_Data *vedata,
                                    struct GPUTexture *rt_color,
                                    struct GPUFrameBuffer *fb,
                                    int grid_offset,
                                    float intensity);
void EEVEE_lightbake_filter_visibility(EEVEE_ViewLayerData *sldata,
                                       EEVEE_Data *vedata,
                                       struct GPUTexture *rt_depth,
                                       struct GPUFrameBuffer *fb,
                                       int grid_offset,
                                       float clipsta,
                                       float clipend,
                                       float vis_range,
                                       float vis_blur,
                                       int vis_size);

void EEVEE_lightprobes_grid_data_from_object(Object *ob, EEVEE_LightGrid *prb_data, int *offset);
void EEVEE_lightprobes_cube_data_from_object(Object *ob, EEVEE_LightProbe *prb_data);
void EEVEE_lightprobes_planar_data_from_object(Object *ob,
                                               EEVEE_PlanarReflection *eplanar,
                                               EEVEE_LightProbeVisTest *vis_test);

/* eevee_depth_of_field.c */
int EEVEE_depth_of_field_init(EEVEE_ViewLayerData *sldata, EEVEE_Data *vedata, Object *camera);
void EEVEE_depth_of_field_cache_init(EEVEE_ViewLayerData *sldata, EEVEE_Data *vedata);
void EEVEE_depth_of_field_draw(EEVEE_Data *vedata);
void EEVEE_depth_of_field_free(void);

/* eevee_bloom.c */
int EEVEE_bloom_init(EEVEE_ViewLayerData *sldata, EEVEE_Data *vedata);
void EEVEE_bloom_cache_init(EEVEE_ViewLayerData *sldata, EEVEE_Data *vedata);
void EEVEE_bloom_draw(EEVEE_Data *vedata);
void EEVEE_bloom_output_init(EEVEE_ViewLayerData *sldata, EEVEE_Data *vedata, uint tot_samples);
void EEVEE_bloom_output_accumulate(EEVEE_ViewLayerData *sldata, EEVEE_Data *vedata);
void EEVEE_bloom_free(void);

/* eevee_occlusion.c */
int EEVEE_occlusion_init(EEVEE_ViewLayerData *sldata, EEVEE_Data *vedata);
void EEVEE_occlusion_output_init(EEVEE_ViewLayerData *sldata,
                                 EEVEE_Data *vedata,
                                 uint tot_samples);
void EEVEE_occlusion_output_accumulate(EEVEE_ViewLayerData *sldata, EEVEE_Data *vedata);
void EEVEE_occlusion_cache_init(EEVEE_ViewLayerData *sldata, EEVEE_Data *vedata);
void EEVEE_occlusion_compute(EEVEE_ViewLayerData *sldata,
                             EEVEE_Data *vedata,
                             struct GPUTexture *depth_src,
                             int layer);
void EEVEE_occlusion_draw_debug(EEVEE_ViewLayerData *sldata, EEVEE_Data *vedata);
void EEVEE_occlusion_free(void);

/* eevee_screen_raytrace.c */
int EEVEE_screen_raytrace_init(EEVEE_ViewLayerData *sldata, EEVEE_Data *vedata);
void EEVEE_screen_raytrace_cache_init(EEVEE_ViewLayerData *sldata, EEVEE_Data *vedata);
void EEVEE_refraction_compute(EEVEE_ViewLayerData *sldata, EEVEE_Data *vedata);
void EEVEE_reflection_compute(EEVEE_ViewLayerData *sldata, EEVEE_Data *vedata);
void EEVEE_reflection_output_init(EEVEE_ViewLayerData *sldata,
                                  EEVEE_Data *vedata,
                                  uint tot_samples);
void EEVEE_reflection_output_accumulate(EEVEE_ViewLayerData *sldata, EEVEE_Data *vedata);

void EEVEE_screen_raytrace_free(void);

/* eevee_subsurface.c */
void EEVEE_subsurface_init(EEVEE_ViewLayerData *sldata, EEVEE_Data *vedata);
void EEVEE_subsurface_draw_init(EEVEE_ViewLayerData *sldata, EEVEE_Data *vedata);
void EEVEE_subsurface_cache_init(EEVEE_ViewLayerData *sldata, EEVEE_Data *vedata);
void EEVEE_subsurface_output_init(EEVEE_ViewLayerData *sldata,
                                  EEVEE_Data *vedata,
                                  uint tot_samples);
void EEVEE_subsurface_add_pass(EEVEE_ViewLayerData *sldata,
                               EEVEE_Data *vedata,
                               Material *ma,
                               DRWShadingGroup *shgrp,
                               struct GPUMaterial *gpumat);
void EEVEE_subsurface_data_render(EEVEE_ViewLayerData *sldata, EEVEE_Data *vedata);
void EEVEE_subsurface_compute(EEVEE_ViewLayerData *sldata, EEVEE_Data *vedata);
void EEVEE_subsurface_output_accumulate(EEVEE_ViewLayerData *sldata, EEVEE_Data *vedata);
void EEVEE_subsurface_free(void);

/* eevee_motion_blur.c */
int EEVEE_motion_blur_init(EEVEE_ViewLayerData *sldata, EEVEE_Data *vedata);
void EEVEE_motion_blur_step_set(EEVEE_Data *vedata, int step);
void EEVEE_motion_blur_cache_init(EEVEE_ViewLayerData *sldata, EEVEE_Data *vedata);
void EEVEE_motion_blur_cache_populate(EEVEE_ViewLayerData *sldata, EEVEE_Data *vedata, Object *ob);
void EEVEE_motion_blur_hair_cache_populate(EEVEE_ViewLayerData *sldata,
                                           EEVEE_Data *vedata,
                                           Object *ob,
                                           struct ParticleSystem *psys,
                                           struct ModifierData *md);
void EEVEE_motion_blur_swap_data(EEVEE_Data *vedata);
void EEVEE_motion_blur_cache_finish(EEVEE_Data *vedata);
void EEVEE_motion_blur_draw(EEVEE_Data *vedata);
void EEVEE_motion_blur_free(void);

/* eevee_mist.c */
void EEVEE_mist_output_init(EEVEE_ViewLayerData *sldata, EEVEE_Data *vedata);
void EEVEE_mist_output_accumulate(EEVEE_ViewLayerData *sldata, EEVEE_Data *vedata);
void EEVEE_mist_free(void);

/* eevee_renderpasses.c */
void EEVEE_renderpasses_init(EEVEE_Data *vedata);
void EEVEE_renderpasses_output_init(EEVEE_ViewLayerData *sldata,
                                    EEVEE_Data *vedata,
                                    uint tot_samples);
void EEVEE_renderpasses_cache_finish(EEVEE_ViewLayerData *sldata, EEVEE_Data *vedata);
void EEVEE_renderpasses_output_accumulate(EEVEE_ViewLayerData *sldata,
                                          EEVEE_Data *vedata,
                                          bool post_effect);
void EEVEE_renderpasses_postprocess(EEVEE_ViewLayerData *sldata,
                                    EEVEE_Data *vedata,
                                    eViewLayerEEVEEPassType renderpass_type);
void EEVEE_renderpasses_draw(EEVEE_ViewLayerData *sldata, EEVEE_Data *vedata);
void EEVEE_renderpasses_draw_debug(EEVEE_Data *vedata);
void EEVEE_renderpasses_free(void);
bool EEVEE_renderpasses_only_first_sample_pass_active(EEVEE_Data *vedata);

/* eevee_temporal_sampling.c */
void EEVEE_temporal_sampling_reset(EEVEE_Data *vedata);
void EEVEE_temporal_sampling_create_view(EEVEE_Data *vedata);
int EEVEE_temporal_sampling_init(EEVEE_ViewLayerData *sldata, EEVEE_Data *vedata);
void EEVEE_temporal_sampling_offset_calc(const double ht_point[2],
                                         const float filter_size,
                                         float r_offset[2]);
void EEVEE_temporal_sampling_matrices_calc(EEVEE_EffectsInfo *effects, const double ht_point[2]);
void EEVEE_temporal_sampling_update_matrices(EEVEE_Data *vedata);
void EEVEE_temporal_sampling_cache_init(EEVEE_ViewLayerData *sldata, EEVEE_Data *vedata);
void EEVEE_temporal_sampling_draw(EEVEE_Data *vedata);

/* eevee_volumes.c */
void EEVEE_volumes_init(EEVEE_ViewLayerData *sldata, EEVEE_Data *vedata);
void EEVEE_volumes_set_jitter(EEVEE_ViewLayerData *sldata, uint current_sample);
void EEVEE_volumes_cache_init(EEVEE_ViewLayerData *sldata, EEVEE_Data *vedata);
void EEVEE_volumes_cache_object_add(EEVEE_ViewLayerData *sldata,
                                    EEVEE_Data *vedata,
                                    struct Scene *scene,
                                    Object *ob);
void EEVEE_volumes_cache_finish(EEVEE_ViewLayerData *sldata, EEVEE_Data *vedata);
void EEVEE_volumes_draw_init(EEVEE_ViewLayerData *sldata, EEVEE_Data *vedata);
void EEVEE_volumes_compute(EEVEE_ViewLayerData *sldata, EEVEE_Data *vedata);
void EEVEE_volumes_resolve(EEVEE_ViewLayerData *sldata, EEVEE_Data *vedata);
void EEVEE_volumes_output_init(EEVEE_ViewLayerData *sldata, EEVEE_Data *vedata, uint tot_samples);
void EEVEE_volumes_output_accumulate(EEVEE_ViewLayerData *sldata, EEVEE_Data *vedata);
void EEVEE_volumes_free_smoke_textures(void);
void EEVEE_volumes_free(void);

/* eevee_effects.c */
void EEVEE_effects_init(EEVEE_ViewLayerData *sldata,
                        EEVEE_Data *vedata,
                        Object *camera,
                        const bool minimal);
void EEVEE_effects_cache_init(EEVEE_ViewLayerData *sldata, EEVEE_Data *vedata);
void EEVEE_effects_draw_init(EEVEE_ViewLayerData *sldata, EEVEE_Data *vedata);
void EEVEE_create_minmax_buffer(EEVEE_Data *vedata, struct GPUTexture *depth_src, int layer);
void EEVEE_downsample_buffer(EEVEE_Data *vedata, struct GPUTexture *texture_src, int level);
void EEVEE_downsample_cube_buffer(EEVEE_Data *vedata, struct GPUTexture *texture_src, int level);
void EEVEE_draw_effects(EEVEE_ViewLayerData *sldata, EEVEE_Data *vedata);
void EEVEE_effects_free(void);

/* eevee_render.c */
bool EEVEE_render_init(EEVEE_Data *vedata,
                       struct RenderEngine *engine,
                       struct Depsgraph *depsgraph);
void EEVEE_render_view_sync(EEVEE_Data *vedata,
                            struct RenderEngine *engine,
                            struct Depsgraph *depsgraph);
void EEVEE_render_modules_init(EEVEE_Data *vedata,
                               struct RenderEngine *engine,
                               struct Depsgraph *depsgraph);
void EEVEE_render_cache_init(EEVEE_ViewLayerData *sldata, EEVEE_Data *vedata);
void EEVEE_render_cache(void *vedata,
                        struct Object *ob,
                        struct RenderEngine *engine,
                        struct Depsgraph *depsgraph);
void EEVEE_render_draw(EEVEE_Data *vedata,
                       struct RenderEngine *engine,
                       struct RenderLayer *render_layer,
                       const struct rcti *rect);
void EEVEE_render_read_result(EEVEE_Data *vedata,
                              struct RenderEngine *engine,
                              struct RenderLayer *rl,
                              const rcti *rect);
void EEVEE_render_update_passes(struct RenderEngine *engine,
                                struct Scene *scene,
                                struct ViewLayer *view_layer);

/** eevee_lookdev.c */
void EEVEE_lookdev_cache_init(EEVEE_Data *vedata,
                              EEVEE_ViewLayerData *sldata,
                              DRWPass *pass,
                              EEVEE_LightProbesInfo *pinfo,
                              DRWShadingGroup **r_shgrp);
void EEVEE_lookdev_draw(EEVEE_Data *vedata);

/** eevee_engine.c */
void EEVEE_cache_populate(void *vedata, Object *ob);

/* Shadow Matrix */
static const float texcomat[4][4] = {
    /* From NDC to TexCo */
    {0.5f, 0.0f, 0.0f, 0.0f},
    {0.0f, 0.5f, 0.0f, 0.0f},
    {0.0f, 0.0f, 0.5f, 0.0f},
    {0.5f, 0.5f, 0.5f, 1.0f},
};

/* Cubemap Matrices */
static const float cubefacemat[6][4][4] = {
    /* Pos X */
    {{0.0f, 0.0f, -1.0f, 0.0f},
     {0.0f, -1.0f, 0.0f, 0.0f},
     {-1.0f, 0.0f, 0.0f, 0.0f},
     {0.0f, 0.0f, 0.0f, 1.0f}},
    /* Neg X */
    {{0.0f, 0.0f, 1.0f, 0.0f},
     {0.0f, -1.0f, 0.0f, 0.0f},
     {1.0f, 0.0f, 0.0f, 0.0f},
     {0.0f, 0.0f, 0.0f, 1.0f}},
    /* Pos Y */
    {{1.0f, 0.0f, 0.0f, 0.0f},
     {0.0f, 0.0f, -1.0f, 0.0f},
     {0.0f, 1.0f, 0.0f, 0.0f},
     {0.0f, 0.0f, 0.0f, 1.0f}},
    /* Neg Y */
    {{1.0f, 0.0f, 0.0f, 0.0f},
     {0.0f, 0.0f, 1.0f, 0.0f},
     {0.0f, -1.0f, 0.0f, 0.0f},
     {0.0f, 0.0f, 0.0f, 1.0f}},
    /* Pos Z */
    {{1.0f, 0.0f, 0.0f, 0.0f},
     {0.0f, -1.0f, 0.0f, 0.0f},
     {0.0f, 0.0f, -1.0f, 0.0f},
     {0.0f, 0.0f, 0.0f, 1.0f}},
    /* Neg Z */
    {{-1.0f, 0.0f, 0.0f, 0.0f},
     {0.0f, -1.0f, 0.0f, 0.0f},
     {0.0f, 0.0f, 1.0f, 0.0f},
     {0.0f, 0.0f, 0.0f, 1.0f}},
<<<<<<< HEAD
};

/* Game engine transition */
EEVEE_Data *EEVEE_engine_data_get(void);

GPUShader *eevee_shader_antialiasing_accumulation_get(void);
GPUShader *eevee_shader_antialiasing_get(int stage);
int EEVEE_antialiasing_engine_init(EEVEE_Data *vedata);
void EEVEE_antialiasing_cache_init(EEVEE_Data *vedata);
void eevee_antialiasing_setup(EEVEE_Data *vedata);
void EEVEE_antialiasing_draw_pass(EEVEE_Data *vedata);
/* End of Game engine transition */

#ifdef __cplusplus
}
#endif

#endif /* __EEVEE_PRIVATE_H__ */
=======
};
>>>>>>> e3f369e1
<|MERGE_RESOLUTION|>--- conflicted
+++ resolved
@@ -1392,7 +1392,6 @@
      {0.0f, -1.0f, 0.0f, 0.0f},
      {0.0f, 0.0f, 1.0f, 0.0f},
      {0.0f, 0.0f, 0.0f, 1.0f}},
-<<<<<<< HEAD
 };
 
 /* Game engine transition */
@@ -1408,9 +1407,4 @@
 
 #ifdef __cplusplus
 }
-#endif
-
-#endif /* __EEVEE_PRIVATE_H__ */
-=======
-};
->>>>>>> e3f369e1
+#endif