/*
 * This program is free software; you can redistribute it and/or
 * modify it under the terms of the GNU General Public License
 * as published by the Free Software Foundation; either version 2
 * of the License, or (at your option) any later version.
 *
 * This program is distributed in the hope that it will be useful,
 * but WITHOUT ANY WARRANTY; without even the implied warranty of
 * MERCHANTABILITY or FITNESS FOR A PARTICULAR PURPOSE.  See the
 * GNU General Public License for more details.
 *
 * You should have received a copy of the GNU General Public License
 * along with this program; if not, write to the Free Software Foundation,
 * Inc., 51 Franklin Street, Fifth Floor, Boston, MA 02110-1301, USA.
 *
 * Copyright 2016, Blender Foundation.
 */

/** \file
 * \ingroup draw_engine
 */

#include "DRW_render.h"

#include "BLI_rand.h"
#include "BLI_utildefines.h"

#include "DNA_image_types.h"
#include "DNA_lightprobe_types.h"
#include "DNA_texture_types.h"
#include "DNA_view3d_types.h"
#include "DNA_world_types.h"

#include "BKE_collection.h"
#include "BKE_object.h"
#include "MEM_guardedalloc.h"

#include "GPU_extensions.h"
#include "GPU_material.h"
#include "GPU_texture.h"

#include "DEG_depsgraph_query.h"

#include "eevee_lightcache.h"
#include "eevee_private.h"

#include "WM_api.h"
#include "WM_types.h"

static struct {
  struct GPUTexture *hammersley;
  struct GPUTexture *planar_pool_placeholder;
  struct GPUTexture *depth_placeholder;
  struct GPUTexture *depth_array_placeholder;

  struct GPUVertFormat *format_probe_display_cube;
  struct GPUVertFormat *format_probe_display_planar;
} e_data = {NULL}; /* Engine data */

/* *********** FUNCTIONS *********** */

/* TODO find a better way than this. This does not support dupli objects if
 * the original object is hidden. */
bool EEVEE_lightprobes_obj_visibility_cb(bool vis_in, void *user_data)
{
  EEVEE_ObjectEngineData *oed = (EEVEE_ObjectEngineData *)user_data;

  /* test disabled if group is NULL */
  if (oed == NULL || oed->test_data->collection == NULL) {
    return vis_in;
  }

  if (oed->test_data->cached == false) {
    oed->ob_vis_dirty = true;
  }

  /* early out, don't need to compute ob_vis yet. */
  if (vis_in == false) {
    return vis_in;
  }

  if (oed->ob_vis_dirty) {
    oed->ob_vis_dirty = false;
    oed->ob_vis = BKE_collection_has_object_recursive(oed->test_data->collection, oed->ob);
    oed->ob_vis = (oed->test_data->invert) ? !oed->ob_vis : oed->ob_vis;
  }

  return vis_in && oed->ob_vis;
}

static struct GPUTexture *create_hammersley_sample_texture(int samples)
{
  struct GPUTexture *tex;
  float(*texels)[2] = MEM_mallocN(sizeof(float[2]) * samples, "hammersley_tex");
  int i;

  for (i = 0; i < samples; i++) {
    double dphi;
    BLI_hammersley_1d(i, &dphi);
    float phi = (float)dphi * 2.0f * M_PI;
    texels[i][0] = cosf(phi);
    texels[i][1] = sinf(phi);
  }

  tex = DRW_texture_create_1d(samples, GPU_RG16F, DRW_TEX_WRAP, (float *)texels);
  MEM_freeN(texels);
  return tex;
}

static void planar_pool_ensure_alloc(EEVEE_Data *vedata, int num_planar_ref)
{
  EEVEE_TextureList *txl = vedata->txl;

  /* XXX TODO OPTIMISATION : This is a complete waist of texture memory.
   * Instead of allocating each planar probe for each viewport,
   * only alloc them once using the biggest viewport resolution. */
  const float *viewport_size = DRW_viewport_size_get();

  /* TODO get screen percentage from layer setting */
  // const DRWContextState *draw_ctx = DRW_context_state_get();
  // ViewLayer *view_layer = draw_ctx->view_layer;
  float screen_percentage = 1.0f;

  int width = max_ii(1, (int)(viewport_size[0] * screen_percentage));
  int height = max_ii(1, (int)(viewport_size[1] * screen_percentage));

  /* Fix case were the pool was allocated width the dummy size (1,1,1). */
  if (txl->planar_pool && (num_planar_ref > 0) &&
      (GPU_texture_width(txl->planar_pool) != width ||
       GPU_texture_height(txl->planar_pool) != height)) {
    DRW_TEXTURE_FREE_SAFE(txl->planar_pool);
    DRW_TEXTURE_FREE_SAFE(txl->planar_depth);
  }

  /* We need an Array texture so allocate it ourself */
  if (!txl->planar_pool) {
    if (num_planar_ref > 0) {
      txl->planar_pool = DRW_texture_create_2d_array(width,
                                                     height,
                                                     max_ii(1, num_planar_ref),
                                                     GPU_R11F_G11F_B10F,
                                                     DRW_TEX_FILTER | DRW_TEX_MIPMAP,
                                                     NULL);
      txl->planar_depth = DRW_texture_create_2d_array(
          width, height, max_ii(1, num_planar_ref), GPU_DEPTH_COMPONENT24, 0, NULL);
    }
    else if (num_planar_ref == 0) {
      /* Makes Opengl Happy : Create a placeholder texture that will never be sampled but still
       * bound to shader. */
      txl->planar_pool = DRW_texture_create_2d_array(
          1, 1, 1, GPU_RGBA8, DRW_TEX_FILTER | DRW_TEX_MIPMAP, NULL);
      txl->planar_depth = DRW_texture_create_2d_array(1, 1, 1, GPU_DEPTH_COMPONENT24, 0, NULL);
    }
  }
}

void EEVEE_lightprobes_init(EEVEE_ViewLayerData *sldata, EEVEE_Data *vedata)
{
  EEVEE_CommonUniformBuffer *common_data = &sldata->common_data;
  EEVEE_StorageList *stl = vedata->stl;

  const DRWContextState *draw_ctx = DRW_context_state_get();
  const Scene *scene_eval = DEG_get_evaluated_scene(draw_ctx->depsgraph);

  if (!e_data.hammersley) {
    EEVEE_shaders_lightprobe_shaders_init();
    e_data.hammersley = create_hammersley_sample_texture(HAMMERSLEY_SIZE);
  }

  memset(stl->g_data->bake_views, 0, sizeof(stl->g_data->bake_views));
  memset(stl->g_data->cube_views, 0, sizeof(stl->g_data->cube_views));
  memset(stl->g_data->world_views, 0, sizeof(stl->g_data->world_views));
  memset(stl->g_data->planar_views, 0, sizeof(stl->g_data->planar_views));

  if (EEVEE_lightcache_load(scene_eval->eevee.light_cache_data)) {
    stl->g_data->light_cache = scene_eval->eevee.light_cache_data;
  }
  else {
    if (!sldata->fallback_lightcache) {
#if defined(IRRADIANCE_SH_L2)
      int grid_res = 4;
#elif defined(IRRADIANCE_CUBEMAP)
      int grid_res = 8;
#elif defined(IRRADIANCE_HL2)
      int grid_res = 4;
#endif
      sldata->fallback_lightcache = EEVEE_lightcache_create(
          1,
          1,
          scene_eval->eevee.gi_cubemap_resolution,
          scene_eval->eevee.gi_visibility_resolution,
          (int[3]){grid_res, grid_res, 1});
    }
    stl->g_data->light_cache = sldata->fallback_lightcache;
  }

  if (!sldata->probes) {
    sldata->probes = MEM_callocN(sizeof(EEVEE_LightProbesInfo), "EEVEE_LightProbesInfo");
    sldata->probe_ubo = DRW_uniformbuffer_create(sizeof(EEVEE_LightProbe) * MAX_PROBE, NULL);
    sldata->grid_ubo = DRW_uniformbuffer_create(sizeof(EEVEE_LightGrid) * MAX_GRID, NULL);
    sldata->planar_ubo = DRW_uniformbuffer_create(sizeof(EEVEE_PlanarReflection) * MAX_PLANAR,
                                                  NULL);
  }

  common_data->prb_num_planar = 0;
  common_data->prb_num_render_cube = 1;
  common_data->prb_num_render_grid = 1;

  common_data->spec_toggle = true;
  common_data->ssr_toggle = true;
  common_data->ssrefract_toggle = true;
  common_data->sss_toggle = true;

  /* Placeholder planar pool: used when rendering planar reflections (avoid dependency loop). */
  if (!e_data.planar_pool_placeholder) {
    e_data.planar_pool_placeholder = DRW_texture_create_2d_array(
        1, 1, 1, GPU_RGBA8, DRW_TEX_FILTER, NULL);
  }
}

/* Only init the passes useful for rendering the light cache. */
void EEVEE_lightbake_cache_init(EEVEE_ViewLayerData *sldata,
                                EEVEE_Data *vedata,
                                GPUTexture *rt_color,
                                GPUTexture *rt_depth)
{
  EEVEE_PassList *psl = vedata->psl;
  LightCache *light_cache = vedata->stl->g_data->light_cache;
  EEVEE_LightProbesInfo *pinfo = sldata->probes;

  {
    DRW_PASS_CREATE(psl->probe_glossy_compute, DRW_STATE_WRITE_COLOR);

    DRWShadingGroup *grp = DRW_shgroup_create(EEVEE_shaders_probe_filter_glossy_sh_get(),
                                              psl->probe_glossy_compute);

    DRW_shgroup_uniform_float(grp, "intensityFac", &pinfo->intensity_fac, 1);
    DRW_shgroup_uniform_float(grp, "sampleCount", &pinfo->samples_len, 1);
    DRW_shgroup_uniform_float(grp, "invSampleCount", &pinfo->samples_len_inv, 1);
    DRW_shgroup_uniform_float(grp, "roughnessSquared", &pinfo->roughness, 1);
    DRW_shgroup_uniform_float(grp, "lodFactor", &pinfo->lodfactor, 1);
    DRW_shgroup_uniform_float(grp, "lodMax", &pinfo->lod_rt_max, 1);
    DRW_shgroup_uniform_float(grp, "texelSize", &pinfo->texel_size, 1);
    DRW_shgroup_uniform_float(grp, "paddingSize", &pinfo->padding_size, 1);
    DRW_shgroup_uniform_float(grp, "fireflyFactor", &pinfo->firefly_fac, 1);
    DRW_shgroup_uniform_int(grp, "Layer", &pinfo->layer, 1);
    DRW_shgroup_uniform_texture(grp, "texHammersley", e_data.hammersley);
    // DRW_shgroup_uniform_texture(grp, "texJitter", e_data.jitter);
    DRW_shgroup_uniform_texture(grp, "probeHdr", rt_color);
    DRW_shgroup_uniform_block(grp, "common_block", sldata->common_ubo);
    DRW_shgroup_uniform_block(grp, "renderpass_block", sldata->renderpass_ubo.combined);

    struct GPUBatch *geom = DRW_cache_fullscreen_quad_get();
    DRW_shgroup_call_instances(grp, NULL, geom, 6);
  }

  {
    DRW_PASS_CREATE(psl->probe_diffuse_compute, DRW_STATE_WRITE_COLOR);
    DRWShadingGroup *grp = DRW_shgroup_create(EEVEE_shaders_probe_filter_diffuse_sh_get(),
                                              psl->probe_diffuse_compute);
#ifdef IRRADIANCE_SH_L2
    DRW_shgroup_uniform_int(grp, "probeSize", &pinfo->shres, 1);
#else
    DRW_shgroup_uniform_float(grp, "sampleCount", &pinfo->samples_len, 1);
    DRW_shgroup_uniform_float(grp, "invSampleCount", &pinfo->samples_len_inv, 1);
    DRW_shgroup_uniform_float(grp, "lodFactor", &pinfo->lodfactor, 1);
    DRW_shgroup_uniform_float(grp, "lodMax", &pinfo->lod_rt_max, 1);
    DRW_shgroup_uniform_texture(grp, "texHammersley", e_data.hammersley);
#endif
    DRW_shgroup_uniform_float(grp, "intensityFac", &pinfo->intensity_fac, 1);
    DRW_shgroup_uniform_texture(grp, "probeHdr", rt_color);
    DRW_shgroup_uniform_block(grp, "common_block", sldata->common_ubo);
    DRW_shgroup_uniform_block(grp, "renderpass_block", sldata->renderpass_ubo.combined);

    struct GPUBatch *geom = DRW_cache_fullscreen_quad_get();
    DRW_shgroup_call(grp, geom, NULL);
  }

  {
    DRW_PASS_CREATE(psl->probe_visibility_compute, DRW_STATE_WRITE_COLOR);
    DRWShadingGroup *grp = DRW_shgroup_create(EEVEE_shaders_probe_filter_visibility_sh_get(),
                                              psl->probe_visibility_compute);
    DRW_shgroup_uniform_int(grp, "outputSize", &pinfo->shres, 1);
    DRW_shgroup_uniform_float(grp, "visibilityRange", &pinfo->visibility_range, 1);
    DRW_shgroup_uniform_float(grp, "visibilityBlur", &pinfo->visibility_blur, 1);
    DRW_shgroup_uniform_float(grp, "sampleCount", &pinfo->samples_len, 1);
    DRW_shgroup_uniform_float(grp, "invSampleCount", &pinfo->samples_len_inv, 1);
    DRW_shgroup_uniform_float(grp, "storedTexelSize", &pinfo->texel_size, 1);
    DRW_shgroup_uniform_float(grp, "nearClip", &pinfo->near_clip, 1);
    DRW_shgroup_uniform_float(grp, "farClip", &pinfo->far_clip, 1);
    DRW_shgroup_uniform_texture(grp, "texHammersley", e_data.hammersley);
    DRW_shgroup_uniform_texture(grp, "probeDepth", rt_depth);
    DRW_shgroup_uniform_block(grp, "common_block", sldata->common_ubo);
    DRW_shgroup_uniform_block(grp, "renderpass_block", sldata->renderpass_ubo.combined);

    struct GPUBatch *geom = DRW_cache_fullscreen_quad_get();
    DRW_shgroup_call(grp, geom, NULL);
  }

  {
    DRW_PASS_CREATE(psl->probe_grid_fill, DRW_STATE_WRITE_COLOR);

    DRWShadingGroup *grp = DRW_shgroup_create(EEVEE_shaders_probe_grid_fill_sh_get(),
                                              psl->probe_grid_fill);

    DRW_shgroup_uniform_texture_ref(grp, "irradianceGrid", &light_cache->grid_tx.tex);

    struct GPUBatch *geom = DRW_cache_fullscreen_quad_get();
    DRW_shgroup_call(grp, geom, NULL);
  }
}

void EEVEE_lightprobes_cache_init(EEVEE_ViewLayerData *sldata, EEVEE_Data *vedata)
{
  EEVEE_TextureList *txl = vedata->txl;
  EEVEE_PassList *psl = vedata->psl;
  EEVEE_StorageList *stl = vedata->stl;
  EEVEE_LightProbesInfo *pinfo = sldata->probes;
  LightCache *lcache = stl->g_data->light_cache;
  const DRWContextState *draw_ctx = DRW_context_state_get();
  const Scene *scene_eval = DEG_get_evaluated_scene(draw_ctx->depsgraph);

  pinfo->num_planar = 0;
  pinfo->vis_data.collection = NULL;
  pinfo->do_grid_update = false;
  pinfo->do_cube_update = false;

  {
    DRW_PASS_CREATE(psl->probe_background, DRW_STATE_WRITE_COLOR | DRW_STATE_DEPTH_EQUAL);

    struct GPUBatch *geom = DRW_cache_fullscreen_quad_get();
    DRWShadingGroup *grp = NULL;

    Scene *scene = draw_ctx->scene;
    World *wo = scene->world;

    /* LookDev */
    EEVEE_lookdev_cache_init(vedata, sldata, &grp, psl->probe_background, wo, pinfo);
<<<<<<< HEAD
    /* END */
=======
>>>>>>> cdf0d95a

    if (!grp && wo) {
      struct GPUMaterial *gpumat = EEVEE_material_get(vedata, scene, NULL, wo, VAR_WORLD_PROBE);

      grp = DRW_shgroup_material_create(gpumat, psl->probe_background);
      DRW_shgroup_uniform_float_copy(grp, "backgroundAlpha", 1.0f);
      /* TODO (fclem): remove those (need to clean the GLSL files). */
      DRW_shgroup_uniform_block(grp, "common_block", sldata->common_ubo);
      DRW_shgroup_uniform_block(grp, "grid_block", sldata->grid_ubo);
      DRW_shgroup_uniform_block(grp, "probe_block", sldata->probe_ubo);
      DRW_shgroup_uniform_block(grp, "planar_block", sldata->planar_ubo);
      DRW_shgroup_uniform_block(grp, "light_block", sldata->light_ubo);
      DRW_shgroup_uniform_block(grp, "shadow_block", sldata->shadow_ubo);
      DRW_shgroup_uniform_block(grp, "renderpass_block", sldata->renderpass_ubo.combined);
      DRW_shgroup_call(grp, geom, NULL);
    }

    /* Fallback if shader fails or if not using nodetree. */
    if (grp == NULL) {
      grp = DRW_shgroup_create(EEVEE_shaders_probe_default_sh_get(), psl->probe_background);
      DRW_shgroup_uniform_vec3(grp, "color", G_draw.block.colorBackground, 1);
      DRW_shgroup_uniform_float_copy(grp, "backgroundAlpha", 1.0f);
      DRW_shgroup_call(grp, geom, NULL);
    }
  }

  if (DRW_state_draw_support()) {
    DRWState state = DRW_STATE_WRITE_COLOR | DRW_STATE_WRITE_DEPTH | DRW_STATE_DEPTH_LESS_EQUAL |
                     DRW_STATE_CULL_BACK;
    DRW_PASS_CREATE(psl->probe_display, state);

    if (!LOOK_DEV_STUDIO_LIGHT_ENABLED(draw_ctx->v3d)) {
      /* Cube Display */
      if (scene_eval->eevee.flag & SCE_EEVEE_SHOW_CUBEMAPS && lcache->cube_len > 1) {
        int cube_len = lcache->cube_len - 1; /* don't count the world. */
        DRWShadingGroup *grp = DRW_shgroup_create(EEVEE_shaders_probe_cube_display_sh_get(),
                                                  psl->probe_display);

        DRW_shgroup_uniform_texture_ref(grp, "probeCubes", &lcache->cube_tx.tex);
        DRW_shgroup_uniform_block(grp, "probe_block", sldata->probe_ubo);
        DRW_shgroup_uniform_block(grp, "common_block", sldata->common_ubo);
        DRW_shgroup_uniform_vec3(grp, "screen_vecs", DRW_viewport_screenvecs_get(), 2);
        DRW_shgroup_uniform_float_copy(
            grp, "sphere_size", scene_eval->eevee.gi_cubemap_draw_size * 0.5f);
        /* TODO (fclem) get rid of those UBO. */
        DRW_shgroup_uniform_block(grp, "planar_block", sldata->planar_ubo);
        DRW_shgroup_uniform_block(grp, "grid_block", sldata->grid_ubo);
        DRW_shgroup_uniform_block(grp, "renderpass_block", sldata->renderpass_ubo.combined);

        DRW_shgroup_call_procedural_triangles(grp, NULL, cube_len * 2);
      }

      /* Grid Display */
      if (scene_eval->eevee.flag & SCE_EEVEE_SHOW_IRRADIANCE) {
        EEVEE_LightGrid *egrid = lcache->grid_data + 1;
        for (int p = 1; p < lcache->grid_len; p++, egrid++) {
          DRWShadingGroup *shgrp = DRW_shgroup_create(EEVEE_shaders_probe_grid_display_sh_get(),
                                                      psl->probe_display);

          DRW_shgroup_uniform_int(shgrp, "offset", &egrid->offset, 1);
          DRW_shgroup_uniform_ivec3(shgrp, "grid_resolution", egrid->resolution, 1);
          DRW_shgroup_uniform_vec3(shgrp, "corner", egrid->corner, 1);
          DRW_shgroup_uniform_vec3(shgrp, "increment_x", egrid->increment_x, 1);
          DRW_shgroup_uniform_vec3(shgrp, "increment_y", egrid->increment_y, 1);
          DRW_shgroup_uniform_vec3(shgrp, "increment_z", egrid->increment_z, 1);
          DRW_shgroup_uniform_vec3(shgrp, "screen_vecs", DRW_viewport_screenvecs_get(), 2);
          DRW_shgroup_uniform_texture_ref(shgrp, "irradianceGrid", &lcache->grid_tx.tex);
          DRW_shgroup_uniform_float_copy(
              shgrp, "sphere_size", scene_eval->eevee.gi_irradiance_draw_size * 0.5f);
          /* TODO (fclem) get rid of those UBO. */
          DRW_shgroup_uniform_block(shgrp, "probe_block", sldata->probe_ubo);
          DRW_shgroup_uniform_block(shgrp, "planar_block", sldata->planar_ubo);
          DRW_shgroup_uniform_block(shgrp, "grid_block", sldata->grid_ubo);
          DRW_shgroup_uniform_block(shgrp, "common_block", sldata->common_ubo);
          DRW_shgroup_uniform_block(shgrp, "renderpass_block", sldata->renderpass_ubo.combined);
          int tri_count = egrid->resolution[0] * egrid->resolution[1] * egrid->resolution[2] * 2;
          DRW_shgroup_call_procedural_triangles(shgrp, NULL, tri_count);
        }
      }
    }

    /* Planar Display */
    {
      DRW_shgroup_instance_format(e_data.format_probe_display_planar,
                                  {
                                      {"probe_id", DRW_ATTR_INT, 1},
                                      {"probe_mat", DRW_ATTR_FLOAT, 16},
                                  });

      DRWShadingGroup *grp = DRW_shgroup_create(EEVEE_shaders_probe_planar_display_sh_get(),
                                                psl->probe_display);
      DRW_shgroup_uniform_texture_ref(grp, "probePlanars", &txl->planar_pool);
      DRW_shgroup_uniform_block(grp, "renderpass_block", sldata->renderpass_ubo.combined);

      stl->g_data->planar_display_shgrp = DRW_shgroup_call_buffer_instance(
          grp, e_data.format_probe_display_planar, DRW_cache_quad_get());
    }
  }
  else {
    stl->g_data->planar_display_shgrp = NULL;
  }
}

static bool eevee_lightprobes_culling_test(Object *ob)
{
  LightProbe *probe = (LightProbe *)ob->data;

  switch (probe->type) {
    case LIGHTPROBE_TYPE_PLANAR: {
      /* See if this planar probe is inside the view frustum. If not, no need to update it. */
      /* NOTE: this could be bypassed if we want feedback loop mirrors for rendering. */
      BoundBox bbox;
      float tmp[4][4];
      const float min[3] = {-1.0f, -1.0f, -1.0f};
      const float max[3] = {1.0f, 1.0f, 1.0f};
      BKE_boundbox_init_from_minmax(&bbox, min, max);

      copy_m4_m4(tmp, ob->obmat);
      normalize_v3(tmp[2]);
      mul_v3_fl(tmp[2], probe->distinf);

      for (int v = 0; v < 8; v++) {
        mul_m4_v3(tmp, bbox.vec[v]);
      }
      const DRWView *default_view = DRW_view_default_get();
      return DRW_culling_box_test(default_view, &bbox);
    }
    case LIGHTPROBE_TYPE_CUBE:
      return true; /* TODO */
    case LIGHTPROBE_TYPE_GRID:
      return true; /* TODO */
  }
  BLI_assert(0);
  return true;
}

void EEVEE_lightprobes_cache_add(EEVEE_ViewLayerData *sldata, EEVEE_Data *vedata, Object *ob)
{
  EEVEE_LightProbesInfo *pinfo = sldata->probes;
  LightProbe *probe = (LightProbe *)ob->data;

  if ((probe->type == LIGHTPROBE_TYPE_CUBE && pinfo->num_cube >= EEVEE_PROBE_MAX) ||
      (probe->type == LIGHTPROBE_TYPE_GRID && pinfo->num_grid >= EEVEE_PROBE_MAX) ||
      (probe->type == LIGHTPROBE_TYPE_PLANAR && pinfo->num_planar >= MAX_PLANAR)) {
    printf("Too many probes in the view !!!\n");
    return;
  }

  if (probe->type == LIGHTPROBE_TYPE_PLANAR) {
    /* TODO(fclem): Culling should be done after cache generation.
     * This is needed for future draw cache persistence. */
    if (!eevee_lightprobes_culling_test(ob)) {
      return; /* Culled */
    }
    EEVEE_lightprobes_planar_data_from_object(
        ob, &pinfo->planar_data[pinfo->num_planar], &pinfo->planar_vis_tests[pinfo->num_planar]);
    /* Debug Display */
    DRWCallBuffer *grp = vedata->stl->g_data->planar_display_shgrp;
    if (grp && (probe->flag & LIGHTPROBE_FLAG_SHOW_DATA)) {
      DRW_buffer_add_entry(grp, &pinfo->num_planar, ob->obmat);
    }

    pinfo->num_planar++;
  }
  else {
    EEVEE_LightProbeEngineData *ped = EEVEE_lightprobe_data_ensure(ob);
    if (ped->need_update) {
      if (probe->type == LIGHTPROBE_TYPE_GRID) {
        pinfo->do_grid_update = true;
      }
      else {
        pinfo->do_cube_update = true;
      }
      ped->need_update = false;
    }
  }
}

void EEVEE_lightprobes_grid_data_from_object(Object *ob, EEVEE_LightGrid *egrid, int *offset)
{
  LightProbe *probe = (LightProbe *)ob->data;

  copy_v3_v3_int(egrid->resolution, &probe->grid_resolution_x);

  /* Save current offset and advance it for the next grid. */
  egrid->offset = *offset;
  *offset += egrid->resolution[0] * egrid->resolution[1] * egrid->resolution[2];

  /* Add one for level 0 */
  float fac = 1.0f / max_ff(1e-8f, probe->falloff);
  egrid->attenuation_scale = fac / max_ff(1e-8f, probe->distinf);
  egrid->attenuation_bias = fac;

  /* Update transforms */
  float cell_dim[3], half_cell_dim[3];
  cell_dim[0] = 2.0f / egrid->resolution[0];
  cell_dim[1] = 2.0f / egrid->resolution[1];
  cell_dim[2] = 2.0f / egrid->resolution[2];

  mul_v3_v3fl(half_cell_dim, cell_dim, 0.5f);

  /* Matrix converting world space to cell ranges. */
  invert_m4_m4(egrid->mat, ob->obmat);

  /* First cell. */
  copy_v3_fl(egrid->corner, -1.0f);
  add_v3_v3(egrid->corner, half_cell_dim);
  mul_m4_v3(ob->obmat, egrid->corner);

  /* Opposite neighbor cell. */
  copy_v3_fl3(egrid->increment_x, cell_dim[0], 0.0f, 0.0f);
  add_v3_v3(egrid->increment_x, half_cell_dim);
  add_v3_fl(egrid->increment_x, -1.0f);
  mul_m4_v3(ob->obmat, egrid->increment_x);
  sub_v3_v3(egrid->increment_x, egrid->corner);

  copy_v3_fl3(egrid->increment_y, 0.0f, cell_dim[1], 0.0f);
  add_v3_v3(egrid->increment_y, half_cell_dim);
  add_v3_fl(egrid->increment_y, -1.0f);
  mul_m4_v3(ob->obmat, egrid->increment_y);
  sub_v3_v3(egrid->increment_y, egrid->corner);

  copy_v3_fl3(egrid->increment_z, 0.0f, 0.0f, cell_dim[2]);
  add_v3_v3(egrid->increment_z, half_cell_dim);
  add_v3_fl(egrid->increment_z, -1.0f);
  mul_m4_v3(ob->obmat, egrid->increment_z);
  sub_v3_v3(egrid->increment_z, egrid->corner);

  /* Visibility bias */
  egrid->visibility_bias = 0.05f * probe->vis_bias;
  egrid->visibility_bleed = probe->vis_bleedbias;
  egrid->visibility_range = 1.0f + sqrtf(max_fff(len_squared_v3(egrid->increment_x),
                                                 len_squared_v3(egrid->increment_y),
                                                 len_squared_v3(egrid->increment_z)));
}

void EEVEE_lightprobes_cube_data_from_object(Object *ob, EEVEE_LightProbe *eprobe)
{
  LightProbe *probe = (LightProbe *)ob->data;

  /* Update transforms */
  copy_v3_v3(eprobe->position, ob->obmat[3]);

  /* Attenuation */
  eprobe->attenuation_type = probe->attenuation_type;
  eprobe->attenuation_fac = 1.0f / max_ff(1e-8f, probe->falloff);

  unit_m4(eprobe->attenuationmat);
  scale_m4_fl(eprobe->attenuationmat, probe->distinf);
  mul_m4_m4m4(eprobe->attenuationmat, ob->obmat, eprobe->attenuationmat);
  invert_m4(eprobe->attenuationmat);

  /* Parallax */
  unit_m4(eprobe->parallaxmat);

  if ((probe->flag & LIGHTPROBE_FLAG_CUSTOM_PARALLAX) != 0) {
    eprobe->parallax_type = probe->parallax_type;
    scale_m4_fl(eprobe->parallaxmat, probe->distpar);
  }
  else {
    eprobe->parallax_type = probe->attenuation_type;
    scale_m4_fl(eprobe->parallaxmat, probe->distinf);
  }

  mul_m4_m4m4(eprobe->parallaxmat, ob->obmat, eprobe->parallaxmat);
  invert_m4(eprobe->parallaxmat);
}

void EEVEE_lightprobes_planar_data_from_object(Object *ob,
                                               EEVEE_PlanarReflection *eplanar,
                                               EEVEE_LightProbeVisTest *vis_test)
{
  LightProbe *probe = (LightProbe *)ob->data;
  float normat[4][4], imat[4][4];

  vis_test->collection = probe->visibility_grp;
  vis_test->invert = probe->flag & LIGHTPROBE_FLAG_INVERT_GROUP;
  vis_test->cached = false;

  /* Computing mtx : matrix that mirror position around object's XY plane. */
  normalize_m4_m4(normat, ob->obmat); /* object > world */
  invert_m4_m4(imat, normat);         /* world > object */
  /* XY reflection plane */
  imat[0][2] = -imat[0][2];
  imat[1][2] = -imat[1][2];
  imat[2][2] = -imat[2][2];
  imat[3][2] = -imat[3][2];                /* world > object > mirrored obj */
  mul_m4_m4m4(eplanar->mtx, normat, imat); /* world > object > mirrored obj > world */

  /* Compute clip plane equation / normal. */
  copy_v3_v3(eplanar->plane_equation, ob->obmat[2]);
  normalize_v3(eplanar->plane_equation); /* plane normal */
  eplanar->plane_equation[3] = -dot_v3v3(eplanar->plane_equation, ob->obmat[3]);
  eplanar->clipsta = probe->clipsta;

  /* Compute XY clip planes. */
  normalize_v3_v3(eplanar->clip_vec_x, ob->obmat[0]);
  normalize_v3_v3(eplanar->clip_vec_y, ob->obmat[1]);

  float vec[3] = {0.0f, 0.0f, 0.0f};
  vec[0] = 1.0f;
  vec[1] = 0.0f;
  vec[2] = 0.0f;
  mul_m4_v3(ob->obmat, vec); /* Point on the edge */
  eplanar->clip_edge_x_pos = dot_v3v3(eplanar->clip_vec_x, vec);

  vec[0] = 0.0f;
  vec[1] = 1.0f;
  vec[2] = 0.0f;
  mul_m4_v3(ob->obmat, vec); /* Point on the edge */
  eplanar->clip_edge_y_pos = dot_v3v3(eplanar->clip_vec_y, vec);

  vec[0] = -1.0f;
  vec[1] = 0.0f;
  vec[2] = 0.0f;
  mul_m4_v3(ob->obmat, vec); /* Point on the edge */
  eplanar->clip_edge_x_neg = dot_v3v3(eplanar->clip_vec_x, vec);

  vec[0] = 0.0f;
  vec[1] = -1.0f;
  vec[2] = 0.0f;
  mul_m4_v3(ob->obmat, vec); /* Point on the edge */
  eplanar->clip_edge_y_neg = dot_v3v3(eplanar->clip_vec_y, vec);

  /* Facing factors */
  float max_angle = max_ff(1e-2f, 1.0f - probe->falloff) * M_PI * 0.5f;
  float min_angle = 0.0f;
  eplanar->facing_scale = 1.0f / max_ff(1e-8f, cosf(min_angle) - cosf(max_angle));
  eplanar->facing_bias = -min_ff(1.0f - 1e-8f, cosf(max_angle)) * eplanar->facing_scale;

  /* Distance factors */
  float max_dist = probe->distinf;
  float min_dist = min_ff(1.0f - 1e-8f, 1.0f - probe->falloff) * probe->distinf;
  eplanar->attenuation_scale = -1.0f / max_ff(1e-8f, max_dist - min_dist);
  eplanar->attenuation_bias = max_dist * -eplanar->attenuation_scale;
}

static void lightbake_planar_ensure_view(EEVEE_PlanarReflection *eplanar,
                                         const DRWView *main_view,
                                         DRWView **r_planar_view)
{
  float winmat[4][4], viewmat[4][4];
  DRW_view_viewmat_get(main_view, viewmat, false);
  /* Temporal sampling jitter should be already applied to the DRW_MAT_WIN. */
  DRW_view_winmat_get(main_view, winmat, false);
  /* Invert X to avoid flipping the triangle facing direction. */
  winmat[0][0] = -winmat[0][0];
  winmat[1][0] = -winmat[1][0];
  winmat[2][0] = -winmat[2][0];
  winmat[3][0] = -winmat[3][0];
  /* Reflect Camera Matrix. */
  mul_m4_m4m4(viewmat, viewmat, eplanar->mtx);

  if (*r_planar_view == NULL) {
    *r_planar_view = DRW_view_create(
        viewmat, winmat, NULL, NULL, EEVEE_lightprobes_obj_visibility_cb);
    /* Compute offset plane equation (fix missing texels near reflection plane). */
    float clip_plane[4];
    copy_v4_v4(clip_plane, eplanar->plane_equation);
    clip_plane[3] += eplanar->clipsta;
    /* Set clipping plane */
    DRW_view_clip_planes_set(*r_planar_view, &clip_plane, 1);
  }
  else {
    DRW_view_update(*r_planar_view, viewmat, winmat, NULL, NULL);
  }
}

static void eevee_lightprobes_extract_from_cache(EEVEE_LightProbesInfo *pinfo, LightCache *lcache)
{
  /* copy the entire cache for now (up to MAX_PROBE) */
  /* TODO Frutum cull to only add visible probes. */
  memcpy(pinfo->probe_data,
         lcache->cube_data,
         sizeof(EEVEE_LightProbe) * max_ii(1, min_ii(lcache->cube_len, MAX_PROBE)));
  /* TODO compute the max number of grid based on sample count. */
  memcpy(pinfo->grid_data,
         lcache->grid_data,
         sizeof(EEVEE_LightGrid) * max_ii(1, min_ii(lcache->grid_len, MAX_GRID)));
}

void EEVEE_lightprobes_cache_finish(EEVEE_ViewLayerData *sldata, EEVEE_Data *vedata)
{
  EEVEE_StorageList *stl = vedata->stl;
  LightCache *light_cache = stl->g_data->light_cache;
  EEVEE_LightProbesInfo *pinfo = sldata->probes;
  const DRWContextState *draw_ctx = DRW_context_state_get();
  const Scene *scene_eval = DEG_get_evaluated_scene(draw_ctx->depsgraph);

  eevee_lightprobes_extract_from_cache(sldata->probes, light_cache);

  DRW_uniformbuffer_update(sldata->probe_ubo, &sldata->probes->probe_data);
  DRW_uniformbuffer_update(sldata->grid_ubo, &sldata->probes->grid_data);

  /* For shading, save max level of the octahedron map */
  sldata->common_data.prb_lod_cube_max = (float)light_cache->mips_len;
  sldata->common_data.prb_lod_planar_max = (float)MAX_PLANAR_LOD_LEVEL;
  sldata->common_data.prb_irradiance_vis_size = light_cache->vis_res;
  sldata->common_data.prb_irradiance_smooth = square_f(scene_eval->eevee.gi_irradiance_smoothing);
  sldata->common_data.prb_num_render_cube = max_ii(1, light_cache->cube_len);
  sldata->common_data.prb_num_render_grid = max_ii(1, light_cache->grid_len);
  sldata->common_data.prb_num_planar = pinfo->num_planar;

  if (pinfo->num_planar != pinfo->cache_num_planar) {
    DRW_TEXTURE_FREE_SAFE(vedata->txl->planar_pool);
    DRW_TEXTURE_FREE_SAFE(vedata->txl->planar_depth);
    pinfo->cache_num_planar = pinfo->num_planar;
  }
  planar_pool_ensure_alloc(vedata, pinfo->num_planar);

  /* If light-cache auto-update is enable we tag the relevant part
   * of the cache to update and fire up a baking job. */
  if (!DRW_state_is_image_render() && !DRW_state_is_opengl_render() &&
      (pinfo->do_grid_update || pinfo->do_cube_update)) {
    BLI_assert(draw_ctx->evil_C);

    if (draw_ctx->scene->eevee.flag & SCE_EEVEE_GI_AUTOBAKE) {
      Scene *scene_orig = DEG_get_input_scene(draw_ctx->depsgraph);
      if (scene_orig->eevee.light_cache_data != NULL) {
        if (pinfo->do_grid_update) {
          scene_orig->eevee.light_cache_data->flag |= LIGHTCACHE_UPDATE_GRID;
        }
        /* If we update grid we need to update the cube-maps too.
         * So always refresh cube-maps. */
        scene_orig->eevee.light_cache_data->flag |= LIGHTCACHE_UPDATE_CUBE;
        /* Tag the lightcache to auto update. */
        scene_orig->eevee.light_cache_data->flag |= LIGHTCACHE_UPDATE_AUTO;
        /* Use a notifier to trigger the operator after drawing. */
        WM_event_add_notifier(draw_ctx->evil_C, NC_LIGHTPROBE, scene_orig);
      }
    }
  }

  if (pinfo->num_planar > 0) {
    EEVEE_PassList *psl = vedata->psl;
    EEVEE_TextureList *txl = vedata->txl;
    DRW_PASS_CREATE(psl->probe_planar_downsample_ps, DRW_STATE_WRITE_COLOR);

    DRWShadingGroup *grp = DRW_shgroup_create(EEVEE_shaders_probe_planar_downsample_sh_get(),
                                              psl->probe_planar_downsample_ps);

    DRW_shgroup_uniform_texture_ref(grp, "source", &txl->planar_pool);
    DRW_shgroup_uniform_float(grp, "fireflyFactor", &sldata->common_data.ssr_firefly_fac, 1);
    DRW_shgroup_call_procedural_triangles(grp, NULL, pinfo->num_planar);
  }
}

/* -------------------------------------------------------------------- */
/** \name Rendering
 * \{ */

typedef struct EEVEE_BakeRenderData {
  EEVEE_Data *vedata;
  EEVEE_ViewLayerData *sldata;
  struct GPUFrameBuffer **face_fb; /* should contain 6 framebuffer */
} EEVEE_BakeRenderData;

static void render_cubemap(void (*callback)(int face, EEVEE_BakeRenderData *user_data),
                           EEVEE_BakeRenderData *user_data,
                           const float pos[3],
                           float near,
                           float far,
                           bool do_culling)
{
  EEVEE_StorageList *stl = user_data->vedata->stl;
  DRWView **views = do_culling ? stl->g_data->bake_views : stl->g_data->world_views;

  float winmat[4][4], viewmat[4][4];
  perspective_m4(winmat, -near, near, -near, near, near, far);

  /* Prepare views at the same time for faster culling. */
  for (int i = 0; i < 6; i++) {
    unit_m4(viewmat);
    negate_v3_v3(viewmat[3], pos);
    mul_m4_m4m4(viewmat, cubefacemat[i], viewmat);

    if (do_culling) {
      if (views[i] == NULL) {
        views[i] = DRW_view_create(viewmat, winmat, NULL, NULL, NULL);
      }
      else {
        DRW_view_update(views[i], viewmat, winmat, NULL, NULL);
      }
    }
    else {
      if (views[i] == NULL) {
        const DRWView *default_view = DRW_view_default_get();
        views[i] = DRW_view_create_sub(default_view, viewmat, winmat);
      }
      else {
        DRW_view_update_sub(views[i], viewmat, winmat);
      }
    }
  }

  for (int i = 0; i < 6; i++) {
    DRW_view_set_active(views[i]);
    callback(i, user_data);
  }
}

static void render_reflections(void (*callback)(int face, EEVEE_BakeRenderData *user_data),
                               EEVEE_BakeRenderData *user_data,
                               EEVEE_PlanarReflection *planar_data,
                               int ref_count)
{
  EEVEE_StorageList *stl = user_data->vedata->stl;
  DRWView *main_view = stl->effects->taa_view;
  DRWView **views = stl->g_data->planar_views;
  /* Prepare views at the same time for faster culling. */
  for (int i = 0; i < ref_count; i++) {
    lightbake_planar_ensure_view(&planar_data[i], main_view, &views[i]);
  }

  for (int i = 0; i < ref_count; i++) {
    DRW_view_set_active(views[i]);
    callback(i, user_data);
  }
}

static void lightbake_render_world_face(int face, EEVEE_BakeRenderData *user_data)
{
  EEVEE_PassList *psl = user_data->vedata->psl;
  struct GPUFrameBuffer **face_fb = user_data->face_fb;

  /* For world probe, we don't need to clear the color buffer
   * since we render the background directly. */
  GPU_framebuffer_bind(face_fb[face]);
  GPU_framebuffer_clear_depth(face_fb[face], 1.0f);
  DRW_draw_pass(psl->probe_background);
}

void EEVEE_lightbake_render_world(EEVEE_ViewLayerData *UNUSED(sldata),
                                  EEVEE_Data *vedata,
                                  struct GPUFrameBuffer *face_fb[6])
{
  EEVEE_BakeRenderData brdata = {
      .vedata = vedata,
      .face_fb = face_fb,
  };

  render_cubemap(lightbake_render_world_face, &brdata, (float[3]){0.0f}, 1.0f, 10.0f, false);
}

static void lightbake_render_scene_face(int face, EEVEE_BakeRenderData *user_data)
{
  EEVEE_ViewLayerData *sldata = user_data->sldata;
  EEVEE_PassList *psl = user_data->vedata->psl;
  EEVEE_PrivateData *g_data = user_data->vedata->stl->g_data;
  DRWView **views = g_data->bake_views;

  struct GPUFrameBuffer **face_fb = user_data->face_fb;

  /* Be sure that cascaded shadow maps are updated. */
  EEVEE_shadows_draw(sldata, user_data->vedata, views[face]);

  GPU_framebuffer_bind(face_fb[face]);
  GPU_framebuffer_clear_depth(face_fb[face], 1.0f);

  DRW_draw_pass(psl->depth_ps);
  DRW_draw_pass(psl->probe_background);
  DRW_draw_pass(psl->material_ps);
  DRW_draw_pass(psl->material_sss_ps); /* Only output standard pass */
  DRW_draw_pass(psl->transparent_pass);
}

/* Render the scene to the probe_rt texture. */
void EEVEE_lightbake_render_scene(EEVEE_ViewLayerData *sldata,
                                  EEVEE_Data *vedata,
                                  struct GPUFrameBuffer *face_fb[6],
                                  const float pos[3],
                                  float near_clip,
                                  float far_clip)
{
  EEVEE_BakeRenderData brdata = {
      .vedata = vedata,
      .sldata = sldata,
      .face_fb = face_fb,
  };

  render_cubemap(lightbake_render_scene_face, &brdata, pos, near_clip, far_clip, true);
}

static void lightbake_render_scene_reflected(int layer, EEVEE_BakeRenderData *user_data)
{
  EEVEE_Data *vedata = user_data->vedata;
  EEVEE_ViewLayerData *sldata = user_data->sldata;
  EEVEE_PassList *psl = vedata->psl;
  EEVEE_TextureList *txl = vedata->txl;
  EEVEE_StorageList *stl = vedata->stl;
  EEVEE_FramebufferList *fbl = vedata->fbl;
  EEVEE_LightProbesInfo *pinfo = sldata->probes;

  GPU_framebuffer_ensure_config(&fbl->planarref_fb,
                                {GPU_ATTACHMENT_TEXTURE_LAYER(txl->planar_depth, layer),
                                 GPU_ATTACHMENT_TEXTURE_LAYER(txl->planar_pool, layer)});

  /* Use visibility info for this planar reflection. */
  pinfo->vis_data = pinfo->planar_vis_tests[layer];

  /* Avoid using the texture attached to framebuffer when rendering. */
  /* XXX */
  GPUTexture *tmp_planar_pool = txl->planar_pool;
  GPUTexture *tmp_planar_depth = txl->planar_depth;
  txl->planar_pool = e_data.planar_pool_placeholder;
  txl->planar_depth = e_data.depth_array_placeholder;

  DRW_stats_group_start("Planar Reflection");

  /* Be sure that cascaded shadow maps are updated. */
  EEVEE_shadows_draw(sldata, vedata, stl->g_data->planar_views[layer]);

  GPU_framebuffer_bind(fbl->planarref_fb);
  GPU_framebuffer_clear_depth(fbl->planarref_fb, 1.0);

  float prev_background_alpha = vedata->stl->g_data->background_alpha;
  vedata->stl->g_data->background_alpha = 1.0f;

  /* Slight modification: we handle refraction as normal
   * shading and don't do SSRefraction. */

  DRW_draw_pass(psl->depth_ps);
  DRW_draw_pass(psl->depth_refract_ps);

  DRW_draw_pass(psl->probe_background);
  EEVEE_create_minmax_buffer(vedata, tmp_planar_depth, layer);
  EEVEE_occlusion_compute(sldata, vedata, tmp_planar_depth, layer);

  GPU_framebuffer_bind(fbl->planarref_fb);

  /* Shading pass */
  DRW_draw_pass(psl->material_ps);
  DRW_draw_pass(psl->material_sss_ps); /* Only output standard pass */
  DRW_draw_pass(psl->material_refract_ps);

  /* Transparent */
  if (DRW_state_is_image_render()) {
    /* Do the reordering only for offline because it can be costly. */
    DRW_pass_sort_shgroup_z(psl->transparent_pass);
  }
  DRW_draw_pass(psl->transparent_pass);

  DRW_stats_group_end();

  /* Restore */
  txl->planar_pool = tmp_planar_pool;
  txl->planar_depth = tmp_planar_depth;

  vedata->stl->g_data->background_alpha = prev_background_alpha;
}

static void eevee_lightbake_render_scene_to_planars(EEVEE_ViewLayerData *sldata,
                                                    EEVEE_Data *vedata)
{
  EEVEE_BakeRenderData brdata = {
      .vedata = vedata,
      .sldata = sldata,
  };

  render_reflections(lightbake_render_scene_reflected,
                     &brdata,
                     sldata->probes->planar_data,
                     sldata->probes->num_planar);
}
/** \} */

/* -------------------------------------------------------------------- */
/** \name Filtering
 * \{ */

/* Glossy filter rt_color to light_cache->cube_tx.tex at index probe_idx */
void EEVEE_lightbake_filter_glossy(EEVEE_ViewLayerData *sldata,
                                   EEVEE_Data *vedata,
                                   struct GPUTexture *rt_color,
                                   struct GPUFrameBuffer *fb,
                                   int probe_idx,
                                   float intensity,
                                   int maxlevel,
                                   float filter_quality,
                                   float firefly_fac)
{
  EEVEE_PassList *psl = vedata->psl;
  EEVEE_LightProbesInfo *pinfo = sldata->probes;
  LightCache *light_cache = vedata->stl->g_data->light_cache;

  float target_size = (float)GPU_texture_width(rt_color);

  /* Max lod used from the render target probe */
  pinfo->lod_rt_max = log2_floor_u(target_size) - 2.0f;
  pinfo->intensity_fac = intensity;

  /* Start fresh */
  GPU_framebuffer_ensure_config(&fb, {GPU_ATTACHMENT_NONE, GPU_ATTACHMENT_NONE});

  /* 2 - Let gpu create Mipmaps for Filtered Importance Sampling. */
  /* Bind next framebuffer to be able to gen. mips for probe_rt. */
  EEVEE_downsample_cube_buffer(vedata, rt_color, (int)(pinfo->lod_rt_max));

  /* 3 - Render to probe array to the specified layer, do prefiltering. */
  int mipsize = GPU_texture_width(light_cache->cube_tx.tex);
  for (int i = 0; i < maxlevel + 1; i++) {
    float bias = 0.0f;
    pinfo->texel_size = 1.0f / (float)mipsize;
    pinfo->padding_size = (i == maxlevel) ? 0 : (float)(1 << (maxlevel - i - 1));
    pinfo->padding_size *= pinfo->texel_size;
    pinfo->layer = probe_idx * 6;
    pinfo->roughness = i / (float)maxlevel;
    pinfo->roughness *= pinfo->roughness;     /* Disney Roughness */
    pinfo->roughness *= pinfo->roughness;     /* Distribute Roughness accros lod more evenly */
    CLAMP(pinfo->roughness, 1e-8f, 0.99999f); /* Avoid artifacts */

#if 1 /* Variable Sample count and bias (fast) */
    switch (i) {
      case 0:
        pinfo->samples_len = 1.0f;
        bias = -1.0f;
        break;
      case 1:
        pinfo->samples_len = 32.0f;
        bias = 1.0f;
        break;
      case 2:
        pinfo->samples_len = 40.0f;
        bias = 2.0f;
        break;
      case 3:
        pinfo->samples_len = 64.0f;
        bias = 2.0f;
        break;
      default:
        pinfo->samples_len = 128.0f;
        bias = 2.0f;
        break;
    }
#else /* Constant Sample count (slow) */
    pinfo->samples_len = 1024.0f;
#endif
    /* Cannot go higher than HAMMERSLEY_SIZE */
    CLAMP(filter_quality, 1.0f, 8.0f);
    pinfo->samples_len *= filter_quality;

    pinfo->samples_len_inv = 1.0f / pinfo->samples_len;
    pinfo->lodfactor = bias +
                       0.5f * log((float)(target_size * target_size) * pinfo->samples_len_inv) /
                           log(2);
    pinfo->firefly_fac = (firefly_fac > 0.0) ? firefly_fac : 1e16;

    GPU_framebuffer_ensure_config(
        &fb, {GPU_ATTACHMENT_NONE, GPU_ATTACHMENT_TEXTURE_MIP(light_cache->cube_tx.tex, i)});
    GPU_framebuffer_bind(fb);
    GPU_framebuffer_viewport_set(fb, 0, 0, mipsize, mipsize);
    DRW_draw_pass(psl->probe_glossy_compute);

    mipsize /= 2;
    CLAMP_MIN(mipsize, 1);
  }
}

/* Diffuse filter rt_color to light_cache->grid_tx.tex at index grid_offset */
void EEVEE_lightbake_filter_diffuse(EEVEE_ViewLayerData *sldata,
                                    EEVEE_Data *vedata,
                                    struct GPUTexture *rt_color,
                                    struct GPUFrameBuffer *fb,
                                    int grid_offset,
                                    float intensity)
{
  EEVEE_PassList *psl = vedata->psl;
  EEVEE_LightProbesInfo *pinfo = sldata->probes;
  LightCache *light_cache = vedata->stl->g_data->light_cache;

  float target_size = (float)GPU_texture_width(rt_color);

  pinfo->intensity_fac = intensity;

  /* find cell position on the virtual 3D texture */
  /* NOTE : Keep in sync with load_irradiance_cell() */
#if defined(IRRADIANCE_SH_L2)
  int size[2] = {3, 3};
#elif defined(IRRADIANCE_CUBEMAP)
  int size[2] = {8, 8};
  pinfo->samples_len = 1024.0f;
#elif defined(IRRADIANCE_HL2)
  int size[2] = {3, 2};
  pinfo->samples_len = 1024.0f;
#endif

  int cell_per_row = GPU_texture_width(light_cache->grid_tx.tex) / size[0];
  int x = size[0] * (grid_offset % cell_per_row);
  int y = size[1] * (grid_offset / cell_per_row);

#ifndef IRRADIANCE_SH_L2
  /* Tweaking parameters to balance perf. vs precision */
  const float bias = 0.0f;
  pinfo->samples_len_inv = 1.0f / pinfo->samples_len;
  pinfo->lodfactor = bias + 0.5f *
                                log((float)(target_size * target_size) * pinfo->samples_len_inv) /
                                log(2);
  pinfo->lod_rt_max = log2_floor_u(target_size) - 2.0f;
#else
  pinfo->shres = 32;        /* Less texture fetches & reduce branches */
  pinfo->lod_rt_max = 2.0f; /* Improve cache reuse */
#endif

  /* Start fresh */
  GPU_framebuffer_ensure_config(&fb, {GPU_ATTACHMENT_NONE, GPU_ATTACHMENT_NONE});

  /* 4 - Compute diffuse irradiance */
  EEVEE_downsample_cube_buffer(vedata, rt_color, (int)(pinfo->lod_rt_max));

  GPU_framebuffer_ensure_config(
      &fb, {GPU_ATTACHMENT_NONE, GPU_ATTACHMENT_TEXTURE_LAYER(light_cache->grid_tx.tex, 0)});
  GPU_framebuffer_bind(fb);
  GPU_framebuffer_viewport_set(fb, x, y, size[0], size[1]);
  DRW_draw_pass(psl->probe_diffuse_compute);
}

/* Filter rt_depth to light_cache->grid_tx.tex at index grid_offset */
void EEVEE_lightbake_filter_visibility(EEVEE_ViewLayerData *sldata,
                                       EEVEE_Data *vedata,
                                       struct GPUTexture *UNUSED(rt_depth),
                                       struct GPUFrameBuffer *fb,
                                       int grid_offset,
                                       float clipsta,
                                       float clipend,
                                       float vis_range,
                                       float vis_blur,
                                       int vis_size)
{
  EEVEE_PassList *psl = vedata->psl;
  EEVEE_LightProbesInfo *pinfo = sldata->probes;
  LightCache *light_cache = vedata->stl->g_data->light_cache;

  pinfo->samples_len = 512.0f; /* TODO refine */
  pinfo->samples_len_inv = 1.0f / pinfo->samples_len;
  pinfo->shres = vis_size;
  pinfo->visibility_range = vis_range;
  pinfo->visibility_blur = vis_blur;
  pinfo->near_clip = -clipsta;
  pinfo->far_clip = -clipend;
  pinfo->texel_size = 1.0f / (float)vis_size;

  int cell_per_col = GPU_texture_height(light_cache->grid_tx.tex) / vis_size;
  int cell_per_row = GPU_texture_width(light_cache->grid_tx.tex) / vis_size;
  int x = vis_size * (grid_offset % cell_per_row);
  int y = vis_size * ((grid_offset / cell_per_row) % cell_per_col);
  int layer = 1 + ((grid_offset / cell_per_row) / cell_per_col);

  GPU_framebuffer_ensure_config(
      &fb, {GPU_ATTACHMENT_NONE, GPU_ATTACHMENT_TEXTURE_LAYER(light_cache->grid_tx.tex, layer)});
  GPU_framebuffer_bind(fb);
  GPU_framebuffer_viewport_set(fb, x, y, vis_size, vis_size);
  DRW_draw_pass(psl->probe_visibility_compute);
}

/* Actually a simple down-sampling. */
static void downsample_planar(void *vedata, int level)
{
  EEVEE_PassList *psl = ((EEVEE_Data *)vedata)->psl;
  EEVEE_StorageList *stl = ((EEVEE_Data *)vedata)->stl;

  const float *size = DRW_viewport_size_get();
  copy_v2_v2(stl->g_data->planar_texel_size, size);
  for (int i = 0; i < level - 1; i++) {
    stl->g_data->planar_texel_size[0] /= 2.0f;
    stl->g_data->planar_texel_size[1] /= 2.0f;
    min_ff(floorf(stl->g_data->planar_texel_size[0]), 1.0f);
    min_ff(floorf(stl->g_data->planar_texel_size[1]), 1.0f);
  }
  invert_v2(stl->g_data->planar_texel_size);

  DRW_draw_pass(psl->probe_planar_downsample_ps);
}

static void EEVEE_lightbake_filter_planar(EEVEE_Data *vedata)
{
  EEVEE_TextureList *txl = vedata->txl;
  EEVEE_FramebufferList *fbl = vedata->fbl;

  DRW_stats_group_start("Planar Probe Downsample");

  GPU_framebuffer_ensure_config(&fbl->planar_downsample_fb,
                                {GPU_ATTACHMENT_NONE, GPU_ATTACHMENT_TEXTURE(txl->planar_pool)});

  GPU_framebuffer_recursive_downsample(
      fbl->planar_downsample_fb, MAX_PLANAR_LOD_LEVEL, &downsample_planar, vedata);
  DRW_stats_group_end();
}

/** \} */

void EEVEE_lightprobes_refresh_planar(EEVEE_ViewLayerData *sldata, EEVEE_Data *vedata)
{
  EEVEE_CommonUniformBuffer *common_data = &sldata->common_data;
  EEVEE_LightProbesInfo *pinfo = sldata->probes;

  if (pinfo->num_planar == 0) {
    /* Disable SSR if we cannot read previous frame */
    common_data->ssr_toggle = vedata->stl->g_data->valid_double_buffer;
    common_data->prb_num_planar = 0;
    return;
  }

  /* Temporary Remove all planar reflections (avoid lag effect). */
  common_data->prb_num_planar = 0;
  /* Turn off ssr to avoid black specular */
  common_data->ssr_toggle = false;
  common_data->ssrefract_toggle = false;
  common_data->sss_toggle = false;

  common_data->ray_type = EEVEE_RAY_GLOSSY;
  common_data->ray_depth = 1.0f;
  DRW_uniformbuffer_update(sldata->common_ubo, &sldata->common_data);

  /* Rendering happens here! */
  eevee_lightbake_render_scene_to_planars(sldata, vedata);

  /* Make sure no additional visibility check runs after this. */
  pinfo->vis_data.collection = NULL;

  DRW_uniformbuffer_update(sldata->planar_ubo, &sldata->probes->planar_data);

  /* Restore */
  common_data->prb_num_planar = pinfo->num_planar;
  common_data->ssr_toggle = true;
  common_data->ssrefract_toggle = true;
  common_data->sss_toggle = true;

  /* Prefilter for SSR */
  if ((vedata->stl->effects->enabled_effects & EFFECT_SSR) != 0) {
    EEVEE_lightbake_filter_planar(vedata);
  }

  if (DRW_state_is_image_render()) {
    /* Sort transparents because planar reflections could have re-sorted them. */
    DRW_pass_sort_shgroup_z(vedata->psl->transparent_pass);
  }

  /* Disable SSR if we cannot read previous frame */
  common_data->ssr_toggle = vedata->stl->g_data->valid_double_buffer;
}

void EEVEE_lightprobes_refresh(EEVEE_ViewLayerData *sldata, EEVEE_Data *vedata)
{
  const DRWContextState *draw_ctx = DRW_context_state_get();
  const Scene *scene_eval = DEG_get_evaluated_scene(draw_ctx->depsgraph);
  LightCache *light_cache = vedata->stl->g_data->light_cache;

  if ((light_cache->flag & LIGHTCACHE_UPDATE_WORLD) &&
      (light_cache->flag & LIGHTCACHE_BAKED) == 0) {
    EEVEE_lightbake_update_world_quick(sldata, vedata, scene_eval);
  }
}

void EEVEE_lightprobes_free(void)
{
  MEM_SAFE_FREE(e_data.format_probe_display_cube);
  MEM_SAFE_FREE(e_data.format_probe_display_planar);
  DRW_TEXTURE_FREE_SAFE(e_data.hammersley);
  DRW_TEXTURE_FREE_SAFE(e_data.planar_pool_placeholder);
  DRW_TEXTURE_FREE_SAFE(e_data.depth_placeholder);
  DRW_TEXTURE_FREE_SAFE(e_data.depth_array_placeholder);
}<|MERGE_RESOLUTION|>--- conflicted
+++ resolved
@@ -336,10 +336,6 @@
 
     /* LookDev */
     EEVEE_lookdev_cache_init(vedata, sldata, &grp, psl->probe_background, wo, pinfo);
-<<<<<<< HEAD
-    /* END */
-=======
->>>>>>> cdf0d95a
 
     if (!grp && wo) {
       struct GPUMaterial *gpumat = EEVEE_material_get(vedata, scene, NULL, wo, VAR_WORLD_PROBE);
