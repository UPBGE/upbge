--- conflicted
+++ resolved
@@ -158,19 +158,10 @@
        * In this case the produced winmat is degenerate. So just revert to the input matrix. */
       data.winmat = inst_.drw_view->winmat();
     }
-<<<<<<< HEAD
 
     if (inst_.scene->flag & SCE_INTERACTIVE) { // tmp fix for game render loop view UPBGE (no support for overscan)
       data.winmat = inst_.drw_view->winmat();
     }
-
-    if (isnan(data.winmat.w.x)) {
-      /* Can happen in weird corner case (see #134320).
-       * Simply fall back to something that we can render with. */
-      data.winmat = math::projection::orthographic(0.01f, 0.01f, 0.01f, 0.01f, -1000.0f, +1000.0f);
-    }
-=======
->>>>>>> 1d17584a
   }
   else if (inst_.render) {
     const Render *re = inst_.render->re;
