--- conflicted
+++ resolved
@@ -415,8 +415,13 @@
 	}
 }
 
-void EEVEE_shgroup_add_standard_uniforms_game(DRWShadingGroup *shgrp, EEVEE_SceneLayerData *sldata, EEVEE_Data *vedata)
-{
+void EEVEE_shgroup_add_standard_uniforms_game(DRWShadingGroup *shgrp, EEVEE_SceneLayerData *sldata, EEVEE_Data *vedata,
+	int *ssr_id, float *refract_depth, bool use_ssrefraction)
+{
+	if (ssr_id == NULL || !vedata->stl->g_data->valid_double_buffer) {
+		static int no_ssr = -1.0f;
+		ssr_id = &no_ssr;
+	}
 	DRW_shgroup_uniform_block(shgrp, "probe_block", sldata->probe_ubo);
 	DRW_shgroup_uniform_block(shgrp, "grid_block", sldata->grid_ubo);
 	DRW_shgroup_uniform_block(shgrp, "planar_block", sldata->planar_ubo);
@@ -427,18 +432,38 @@
 	DRW_shgroup_uniform_int(shgrp, "grid_count", &sldata->probes->num_render_grid, 1);
 	DRW_shgroup_uniform_int(shgrp, "planar_count", &sldata->probes->num_planar, 1);
 	DRW_shgroup_uniform_bool(shgrp, "specToggle", &sldata->probes->specular_toggle, 1);
+	DRW_shgroup_uniform_bool(shgrp, "ssrToggle", &sldata->probes->ssr_toggle, 1);
 	DRW_shgroup_uniform_float(shgrp, "lodCubeMax", &sldata->probes->lod_cube_max, 1);
 	DRW_shgroup_uniform_float(shgrp, "lodPlanarMax", &sldata->probes->lod_planar_max, 1);
 	DRW_shgroup_uniform_texture(shgrp, "utilTex", e_data.util_tex);
 	DRW_shgroup_uniform_buffer(shgrp, "probeCubes", &sldata->probe_pool);
 	DRW_shgroup_uniform_buffer(shgrp, "probePlanars", &vedata->txl->planar_pool);
 	DRW_shgroup_uniform_buffer(shgrp, "irradianceGrid", &sldata->irradiance_pool);
-	DRW_shgroup_uniform_buffer(shgrp, "shadowCubes", &sldata->shadow_depth_cube_pool);
-	DRW_shgroup_uniform_buffer(shgrp, "shadowCascades", &sldata->shadow_depth_cascade_pool);
-	if (vedata->stl->effects && vedata->stl->effects->use_ao) {
+	DRW_shgroup_uniform_buffer(shgrp, "shadowTexture", &sldata->shadow_pool);
+	DRW_shgroup_uniform_int(shgrp, "outputSsrId", ssr_id, 1);
+	DRW_shgroup_uniform_vec4(shgrp, "aoParameters[0]", &vedata->stl->effects->ao_dist, 2);
+	if (refract_depth != NULL) {
+		DRW_shgroup_uniform_float(shgrp, "refractionDepth", refract_depth, 1);
+	}
+	if (vedata->stl->effects->use_ao || use_ssrefraction) {
 		DRW_shgroup_uniform_vec4(shgrp, "viewvecs[0]", (float *)vedata->stl->g_data->viewvecs, 2);
-		DRW_shgroup_uniform_buffer(shgrp, "minMaxDepthTex", &vedata->stl->g_data->minmaxz);
-		DRW_shgroup_uniform_vec3(shgrp, "aoParameters", &vedata->stl->effects->ao_dist, 1);
+		DRW_shgroup_uniform_buffer(shgrp, "maxzBuffer", &vedata->txl->maxzbuffer);
+		DRW_shgroup_uniform_vec2(shgrp, "mipRatio[0]", (float *)vedata->stl->g_data->mip_ratio, 10);
+	}
+	if (use_ssrefraction) {
+		DRW_shgroup_uniform_buffer(shgrp, "colorBuffer", &vedata->txl->refract_color);
+		DRW_shgroup_uniform_vec4(shgrp, "ssrParameters", &vedata->stl->effects->ssr_quality, 1);
+		DRW_shgroup_uniform_float(shgrp, "borderFadeFactor", &vedata->stl->effects->ssr_border_fac, 1);
+		DRW_shgroup_uniform_float(shgrp, "maxRoughness", &vedata->stl->effects->ssr_max_roughness, 1);
+		DRW_shgroup_uniform_int(shgrp, "rayCount", &vedata->stl->effects->ssr_ray_count, 1);
+	}
+	if (vedata->stl->effects->use_ao) {
+		DRW_shgroup_uniform_buffer(shgrp, "horizonBuffer", &vedata->txl->gtao_horizons);
+		DRW_shgroup_uniform_ivec2(shgrp, "aoHorizonTexSize", (int *)vedata->stl->effects->ao_texsize, 1);
+	}
+	else {
+		/* Use shadow_pool as fallback to avoid sampling problem on certain platform, see: T52593 */
+		DRW_shgroup_uniform_buffer(shgrp, "horizonBuffer", &sldata->shadow_pool);
 	}
 }
 
@@ -571,38 +596,7 @@
 
 		MEM_freeN(frag_str);
 
-<<<<<<< HEAD
-		/* Textures */
-		const int layers = 3;
-		float (*texels)[4] = MEM_mallocN(sizeof(float[4]) * 64 * 64 * layers, "utils texels");
-		float (*texels_layer)[4] = texels;
-
-		/* Copy ltc_mat_ggx into 1st layer */
-		memcpy(texels_layer, ltc_mat_ggx, sizeof(float[4]) * 64 * 64);
-		texels_layer += 64 * 64;
-
-		/* Copy bsdf_split_sum_ggx into 2nd layer red and green channels.
-		   Copy ltc_mag_ggx into 2nd layer blue channel. */
-		for (int i = 0; i < 64 * 64; i++) {
-			texels_layer[i][0] = bsdf_split_sum_ggx[i*2 + 0];
-			texels_layer[i][1] = bsdf_split_sum_ggx[i*2 + 1];
-			texels_layer[i][2] = ltc_mag_ggx[i];
-		}
-		texels_layer += 64 * 64;
-
-		for (int i = 0; i < 64 * 64; i++) {
-			texels_layer[i][0] = blue_noise[i][0];
-			texels_layer[i][1] = blue_noise[i][1] * 0.5 + 0.5;
-			texels_layer[i][2] = cosf(blue_noise[i][1] * 2.0 * M_PI);
-			texels_layer[i][3] = sinf(blue_noise[i][1] * 2.0 * M_PI);
-		}
-
-		e_data.util_tex = DRW_texture_create_2D_array(64, 64, layers, DRW_TEX_RGBA_16, DRW_TEX_FILTER | DRW_TEX_WRAP, (float *)texels);
-
-		MEM_freeN(texels);
-=======
 		EEVEE_update_util_texture(0.0f);
->>>>>>> 76444a13
 	}
 
 	{
@@ -808,14 +802,17 @@
 	return mat;
 }
 
-struct DRWShadingGroup *EEVEE_default_shading_group_get_no_pass(bool is_hair, bool is_flat_normal, bool use_ao, bool use_bent_normals)
-{
+struct DRWShadingGroup *EEVEE_default_shading_group_get_no_pass(bool is_hair, bool is_flat_normal, bool use_blend, bool use_ssr, int shadow_method)
+{
+	static int ssr_id;
+	ssr_id = (use_ssr) ? 0 : -1;
 	int options = VAR_MAT_MESH;
 
 	if (is_hair) options |= VAR_MAT_HAIR;
-	if (use_ao) options |= VAR_MAT_AO;
-	if (use_bent_normals) options |= VAR_MAT_BENT;
 	if (is_flat_normal) options |= VAR_MAT_FLAT;
+	if (use_blend) options |= VAR_MAT_BLEND;
+
+	options |= eevee_material_shadow_option(shadow_method);
 
 	if (e_data.default_lit[options] == NULL) {
 		create_default_shader(options);
@@ -851,6 +848,9 @@
 	return shgrp;
 }
 
+/**
+ * Create a default shading group inside the default pass without standard uniforms.
+ **/
 static struct DRWShadingGroup *EEVEE_default_shading_group_get(
         EEVEE_SceneLayerData *sldata, EEVEE_Data *vedata,
         bool is_hair, bool is_flat_normal, bool use_ssr, int shadow_method)
@@ -1442,4 +1442,4 @@
 			DRW_draw_pass(psl->default_pass[i]);
 		}
 	}
-}
+}