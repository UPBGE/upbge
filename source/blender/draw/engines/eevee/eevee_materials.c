--- conflicted
+++ resolved
@@ -1028,7 +1028,6 @@
 }
 void EEVEE_materials_cache_init(EEVEE_ViewLayerData *sldata, EEVEE_Data *vedata)
 {
-<<<<<<< HEAD
 	EEVEE_PassList *psl = ((EEVEE_Data *)vedata)->psl;
 	EEVEE_StorageList *stl = ((EEVEE_Data *)vedata)->stl;
 
@@ -1175,163 +1174,6 @@
 		DRW_shgroup_uniform_vec3(grp, "offsets", e_data.noise_offsets, 1);
 		DRW_shgroup_call_add(grp, DRW_cache_fullscreen_quad_get(), NULL);
 	}
-=======
-  EEVEE_PassList *psl = ((EEVEE_Data *)vedata)->psl;
-  EEVEE_StorageList *stl = ((EEVEE_Data *)vedata)->stl;
-
-  /* Create Material Ghash */
-  {
-    stl->g_data->material_hash = BLI_ghash_ptr_new("Eevee_material ghash");
-  }
-
-  {
-    psl->background_pass = DRW_pass_create("Background Pass",
-                                           DRW_STATE_WRITE_COLOR | DRW_STATE_DEPTH_EQUAL);
-
-    struct GPUBatch *geom = DRW_cache_fullscreen_quad_get();
-    DRWShadingGroup *grp = NULL;
-
-    const DRWContextState *draw_ctx = DRW_context_state_get();
-    Scene *scene = draw_ctx->scene;
-    World *wo = scene->world;
-
-    const float *col = G_draw.block.colorBackground;
-
-    /* LookDev */
-    EEVEE_lookdev_cache_init(
-        vedata, &grp, psl->background_pass, stl->g_data->background_alpha, wo, NULL);
-    /* END */
-
-    if (!grp && wo) {
-      col = &wo->horr;
-
-      if (wo->use_nodes && wo->nodetree) {
-        static float error_col[3] = {1.0f, 0.0f, 1.0f};
-        static float compile_col[3] = {0.5f, 0.5f, 0.5f};
-        struct GPUMaterial *gpumat = EEVEE_material_world_background_get(scene, wo);
-
-        switch (GPU_material_status(gpumat)) {
-          case GPU_MAT_SUCCESS:
-            grp = DRW_shgroup_material_create(gpumat, psl->background_pass);
-            DRW_shgroup_uniform_float(grp, "backgroundAlpha", &stl->g_data->background_alpha, 1);
-            /* TODO (fclem): remove those (need to clean the GLSL files). */
-            DRW_shgroup_uniform_block(grp, "common_block", sldata->common_ubo);
-            DRW_shgroup_uniform_block(grp, "grid_block", sldata->grid_ubo);
-            DRW_shgroup_uniform_block(grp, "probe_block", sldata->probe_ubo);
-            DRW_shgroup_uniform_block(grp, "planar_block", sldata->planar_ubo);
-            DRW_shgroup_uniform_block(grp, "light_block", sldata->light_ubo);
-            DRW_shgroup_uniform_block(grp, "shadow_block", sldata->shadow_ubo);
-            DRW_shgroup_call_add(grp, geom, NULL);
-            break;
-          case GPU_MAT_QUEUED:
-            /* TODO Bypass probe compilation. */
-            col = compile_col;
-            break;
-          case GPU_MAT_FAILED:
-          default:
-            col = error_col;
-            break;
-        }
-      }
-    }
-
-    /* Fallback if shader fails or if not using nodetree. */
-    if (grp == NULL) {
-      grp = DRW_shgroup_create(e_data.default_background, psl->background_pass);
-      DRW_shgroup_uniform_vec3(grp, "color", col, 1);
-      DRW_shgroup_uniform_float(grp, "backgroundAlpha", &stl->g_data->background_alpha, 1);
-      DRW_shgroup_call_add(grp, geom, NULL);
-    }
-  }
-
-  {
-    DRWState state = DRW_STATE_WRITE_DEPTH | DRW_STATE_DEPTH_LESS_EQUAL | DRW_STATE_WIRE;
-    psl->depth_pass = DRW_pass_create("Depth Pass", state);
-    stl->g_data->depth_shgrp = DRW_shgroup_create(e_data.default_prepass_sh, psl->depth_pass);
-
-    state = DRW_STATE_WRITE_DEPTH | DRW_STATE_DEPTH_LESS_EQUAL | DRW_STATE_CULL_BACK;
-    psl->depth_pass_cull = DRW_pass_create("Depth Pass Cull", state);
-    stl->g_data->depth_shgrp_cull = DRW_shgroup_create(e_data.default_prepass_sh,
-                                                       psl->depth_pass_cull);
-
-    state = DRW_STATE_WRITE_DEPTH | DRW_STATE_DEPTH_LESS_EQUAL | DRW_STATE_CLIP_PLANES |
-            DRW_STATE_WIRE;
-    psl->depth_pass_clip = DRW_pass_create("Depth Pass Clip", state);
-    stl->g_data->depth_shgrp_clip = DRW_shgroup_create(e_data.default_prepass_clip_sh,
-                                                       psl->depth_pass_clip);
-    DRW_shgroup_uniform_block(stl->g_data->depth_shgrp_clip, "clip_block", sldata->clip_ubo);
-
-    state = DRW_STATE_WRITE_DEPTH | DRW_STATE_DEPTH_LESS_EQUAL | DRW_STATE_CLIP_PLANES |
-            DRW_STATE_CULL_BACK;
-    psl->depth_pass_clip_cull = DRW_pass_create("Depth Pass Cull Clip", state);
-    stl->g_data->depth_shgrp_clip_cull = DRW_shgroup_create(e_data.default_prepass_clip_sh,
-                                                            psl->depth_pass_clip_cull);
-    DRW_shgroup_uniform_block(stl->g_data->depth_shgrp_clip_cull, "clip_block", sldata->clip_ubo);
-  }
-
-  {
-    DRWState state = DRW_STATE_WRITE_COLOR | DRW_STATE_DEPTH_EQUAL | DRW_STATE_CLIP_PLANES |
-                     DRW_STATE_WIRE;
-    psl->material_pass = DRW_pass_create("Material Pass", state);
-    psl->material_pass_cull = DRW_pass_create("Material Pass Cull", state | DRW_STATE_CULL_BACK);
-  }
-
-  {
-    DRWState state = DRW_STATE_WRITE_DEPTH | DRW_STATE_DEPTH_LESS_EQUAL | DRW_STATE_WIRE;
-    psl->refract_depth_pass = DRW_pass_create("Refract Depth Pass", state);
-    stl->g_data->refract_depth_shgrp = DRW_shgroup_create(e_data.default_prepass_sh,
-                                                          psl->refract_depth_pass);
-
-    state = DRW_STATE_WRITE_DEPTH | DRW_STATE_DEPTH_LESS_EQUAL | DRW_STATE_CULL_BACK;
-    psl->refract_depth_pass_cull = DRW_pass_create("Refract Depth Pass Cull", state);
-    stl->g_data->refract_depth_shgrp_cull = DRW_shgroup_create(e_data.default_prepass_sh,
-                                                               psl->refract_depth_pass_cull);
-
-    state = DRW_STATE_WRITE_DEPTH | DRW_STATE_DEPTH_LESS_EQUAL | DRW_STATE_CLIP_PLANES |
-            DRW_STATE_WIRE;
-    psl->refract_depth_pass_clip = DRW_pass_create("Refract Depth Pass Clip", state);
-    stl->g_data->refract_depth_shgrp_clip = DRW_shgroup_create(e_data.default_prepass_clip_sh,
-                                                               psl->refract_depth_pass_clip);
-    DRW_shgroup_uniform_block(
-        stl->g_data->refract_depth_shgrp_clip, "clip_block", sldata->clip_ubo);
-
-    state = DRW_STATE_WRITE_DEPTH | DRW_STATE_DEPTH_LESS_EQUAL | DRW_STATE_CLIP_PLANES |
-            DRW_STATE_CULL_BACK;
-    psl->refract_depth_pass_clip_cull = DRW_pass_create("Refract Depth Pass Cull Clip", state);
-    stl->g_data->refract_depth_shgrp_clip_cull = DRW_shgroup_create(
-        e_data.default_prepass_clip_sh, psl->refract_depth_pass_clip_cull);
-    DRW_shgroup_uniform_block(
-        stl->g_data->refract_depth_shgrp_clip_cull, "clip_block", sldata->clip_ubo);
-  }
-
-  {
-    DRWState state = (DRW_STATE_WRITE_COLOR | DRW_STATE_DEPTH_EQUAL | DRW_STATE_CLIP_PLANES |
-                      DRW_STATE_WIRE);
-    psl->refract_pass = DRW_pass_create("Opaque Refraction Pass", state);
-  }
-
-  {
-    DRWState state = (DRW_STATE_WRITE_COLOR | DRW_STATE_DEPTH_EQUAL | DRW_STATE_CLIP_PLANES |
-                      DRW_STATE_WIRE | DRW_STATE_WRITE_STENCIL);
-    psl->sss_pass = DRW_pass_create("Subsurface Pass", state);
-    psl->sss_pass_cull = DRW_pass_create("Subsurface Pass Cull", state | DRW_STATE_CULL_BACK);
-    e_data.sss_count = 0;
-  }
-
-  {
-    DRWState state = DRW_STATE_WRITE_COLOR | DRW_STATE_DEPTH_LESS_EQUAL | DRW_STATE_CLIP_PLANES |
-                     DRW_STATE_WIRE;
-    psl->transparent_pass = DRW_pass_create("Material Transparent Pass", state);
-  }
-
-  {
-    psl->update_noise_pass = DRW_pass_create("Update Noise Pass", DRW_STATE_WRITE_COLOR);
-    DRWShadingGroup *grp = DRW_shgroup_create(e_data.update_noise_sh, psl->update_noise_pass);
-    DRW_shgroup_uniform_texture(grp, "blueNoise", e_data.noise_tex);
-    DRW_shgroup_uniform_vec3(grp, "offsets", e_data.noise_offsets, 1);
-    DRW_shgroup_call_add(grp, DRW_cache_fullscreen_quad_get(), NULL);
-  }
->>>>>>> c8fc23fd
 }
 
 #define ADD_SHGROUP_CALL(shgrp, ob, ma, geom, oedata) \
