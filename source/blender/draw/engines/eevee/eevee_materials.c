--- conflicted
+++ resolved
@@ -965,19 +965,12 @@
 		World *wo = scene->world;
 
 		const float *col = G_draw.block.colorBackground;
-<<<<<<< HEAD
 		
 		if (!(scene->flag & SCE_INTERACTIVE)) {
 			/* LookDev */
-			EEVEE_lookdev_cache_init(vedata, &grp, psl->background_pass, wo, NULL);
+			EEVEE_lookdev_cache_init(vedata, &grp, psl->background_pass, stl->g_data->background_alpha, wo, NULL);
 			/* END */
 		}
-=======
-
-		/* LookDev */
-		EEVEE_lookdev_cache_init(vedata, &grp, psl->background_pass, stl->g_data->background_alpha, wo, NULL);
-		/* END */
->>>>>>> 3afc7765
 
 		if (!grp && wo) {
 			col = &wo->horr;
