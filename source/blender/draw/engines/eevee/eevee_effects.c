--- conflicted
+++ resolved
@@ -46,9 +46,6 @@
 
 #include "eevee_private.h"
 #include "GPU_texture.h"
-<<<<<<< HEAD
-#include "GPU_debug.h"
-=======
 #include "GPU_framebuffer.h"
 
 #define SHADER_DEFINES \
@@ -56,7 +53,6 @@
 	"#define MAX_PROBE " STRINGIFY(MAX_PROBE) "\n" \
 	"#define MAX_GRID " STRINGIFY(MAX_GRID) "\n" \
 	"#define MAX_PLANAR " STRINGIFY(MAX_PLANAR) "\n"
->>>>>>> 76444a13
 
 typedef struct EEVEE_LightProbeData {
 	short probe_id, shadow_id;
@@ -110,14 +106,10 @@
 	struct GPUShader *gtao_debug_sh;
 
 	struct GPUTexture *depth_src;
-<<<<<<< HEAD
-} e_data = { NULL }; /* Engine data */
-=======
 	struct GPUTexture *color_src;
 	int depth_src_layer;
 	float cube_texel_size;
-} e_data = {NULL}; /* Engine data */
->>>>>>> 76444a13
+} e_data = { NULL }; /* Engine data */
 
 extern char datatoc_ambient_occlusion_lib_glsl[];
 extern char datatoc_bsdf_common_lib_glsl[];
