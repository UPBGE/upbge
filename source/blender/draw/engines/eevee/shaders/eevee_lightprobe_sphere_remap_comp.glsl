/* SPDX-FileCopyrightText: 2023 Blender Authors
 *
 * SPDX-License-Identifier: GPL-2.0-or-later */

/* Shader to convert cube-map to octahedral projection. */

#include "infos/eevee_lightprobe_sphere_info.hh"

COMPUTE_SHADER_CREATE_INFO(eevee_lightprobe_sphere_remap)

#include "eevee_colorspace_lib.glsl"
#include "eevee_lightprobe_sphere_mapping_lib.glsl"
#include "eevee_spherical_harmonics_lib.glsl"

shared float4 local_radiance[gl_WorkGroupSize.x * gl_WorkGroupSize.y];

float triangle_solid_angle(float3 A, float3 B, float3 C)
{
  return 2.0f * atan(abs(dot(A, cross(B, C))), (1.0f + dot(B, C) + dot(A, C) + dot(A, B)));
}

float quad_solid_angle(float3 A, float3 B, float3 C, float3 D)
{
  return triangle_solid_angle(A, B, C) + triangle_solid_angle(C, B, D);
}

float octahedral_texel_solid_angle(int2 local_texel,
                                   SphereProbePixelArea write_co,
                                   SphereProbeUvArea sample_co)
{
  if (any(equal(local_texel, int2(write_co.extent - 1)))) {
    /* Do not weight these border pixels that are redundant. */
    return 0.0f;
  }
  /* Since we are putting texel centers on the edges of the octahedron, the shape of a texel can be
   * anything from a simple quad (at the Z=0 poles), to a 4 pointed start (at the Z=+-1 poles)
   * passing by arrow tail shapes (at the X=0 and Y=0 edges).
   *
   * But we can leverage the symmetries of the octahedral mapping. Given that all oddly shaped
   * texels are on the X=0 and Y=0 planes, we first fold all texels to the first quadrant.
   *
   * The texel footprint clipped to a quadrant is a well defined spherical quad. We then multiply
   * by the number of clipped shape the real texel sustains. This number is 2 at the X=0 and Y=0
   * edges (the arrow shaped pixels) and 4 at the Z=+-1 poles (4 pointed start shaped pixels).
   *
   * The sum of all texels solid angle should be 4 PI (area of sphere). */

  /* Wrap to bottom left quadrant. */
  int half_size = write_co.extent >> 1;
  int padded_size = write_co.extent - 2;
  int2 wrapped_texel;
  wrapped_texel.x = (local_texel.x >= half_size) ? (padded_size - local_texel.x) : local_texel.x;
  wrapped_texel.y = (local_texel.y >= half_size) ? (padded_size - local_texel.y) : local_texel.y;

  float2 texel_corner_v00 = float2(wrapped_texel) + float2(-0.5f, -0.5f);
  float2 texel_corner_v10 = float2(wrapped_texel) + float2(+0.5f, -0.5f);
  float2 texel_corner_v01 = float2(wrapped_texel) + float2(-0.5f, +0.5f);
  float2 texel_corner_v11 = float2(wrapped_texel) + float2(+0.5f, +0.5f);
  /* Clamp to well defined shape in spherical domain. */
  texel_corner_v00 = clamp(texel_corner_v00, float2(0.0f), float2(half_size - 1));
  texel_corner_v10 = clamp(texel_corner_v10, float2(0.0f), float2(half_size - 1));
  texel_corner_v01 = clamp(texel_corner_v01, float2(0.0f), float2(half_size - 1));
  texel_corner_v11 = clamp(texel_corner_v11, float2(0.0f), float2(half_size - 1));
  /* Convert to point on sphere. */
  float3 v00 = sphere_probe_texel_to_direction(texel_corner_v00, write_co, sample_co);
  float3 v10 = sphere_probe_texel_to_direction(texel_corner_v10, write_co, sample_co);
  float3 v01 = sphere_probe_texel_to_direction(texel_corner_v01, write_co, sample_co);
  float3 v11 = sphere_probe_texel_to_direction(texel_corner_v11, write_co, sample_co);
  /* The solid angle functions expect normalized vectors. */
  v00 = normalize(v00);
  v10 = normalize(v10);
  v01 = normalize(v01);
  v11 = normalize(v11);
  /* Compute solid angle of the spherical quad. */
  float texel_clipped_solid_angle = quad_solid_angle(v00, v10, v01, v11);
  /* Multiply by the symmetric halves that we omitted.
   * Also important to note that we avoid weighting the same pixel more than it's total sampled
   * footprint if it is duplicated in another pixel of the map. So border pixels do not require any
   * special treatment. Only the center cross needs it. */
  if (wrapped_texel.x == half_size - 1) {
    texel_clipped_solid_angle *= 2.0f;
  }
  if (wrapped_texel.y == half_size - 1) {
    texel_clipped_solid_angle *= 2.0f;
  }
  return texel_clipped_solid_angle;
}

void main()
{
  uint work_group_index = gl_NumWorkGroups.x * gl_WorkGroupID.y + gl_WorkGroupID.x;
  const uint local_index = gl_LocalInvocationIndex;
  constexpr uint group_size = gl_WorkGroupSize.x * gl_WorkGroupSize.y;

  SphereProbeUvArea world_coord = reinterpret_as_atlas_coord(world_coord_packed);
  SphereProbeUvArea sample_coord = reinterpret_as_atlas_coord(probe_coord_packed);
  SphereProbePixelArea write_coord = reinterpret_as_write_coord(write_coord_packed);

  /* Texel in probe. */
  int2 local_texel = int2(gl_GlobalInvocationID.xy);

  float2 wrapped_uv;
  float3 direction = sphere_probe_texel_to_direction(
      float2(local_texel), write_coord, sample_coord, wrapped_uv);
  float4 radiance_and_transmittance = texture(cubemap_tx, direction);
  float3 radiance = radiance_and_transmittance.xyz;

  float opacity = 1.0f - radiance_and_transmittance.a;

  /* Composite world into reflection probes. */
  bool is_world = all(equal(probe_coord_packed, world_coord_packed));
  if (!is_world && opacity != 1.0f) {
    float2 biased_uv = sphere_probe_miplvl_scale_bias(0.0f, world_coord, saturate(wrapped_uv));
    float2 world_uv = biased_uv * world_coord.scale + world_coord.offset;
    float4 world_radiance = textureLod(atlas_tx, float3(world_uv, world_coord.layer), 0.0f);
    radiance.rgb = mix(world_radiance.rgb, radiance.rgb, opacity);
  }

  float sun_threshold = uniform_buf.clamp.sun_threshold;
  float3 radiance_clamped = colorspace_brightness_clamp_max(radiance, sun_threshold);
  float3 radiance_sun = radiance - radiance_clamped;
  radiance = radiance_clamped;

  if (!any(greaterThanEqual(local_texel, int2(write_coord.extent)))) {
    float clamp_indirect = uniform_buf.clamp.surface_indirect;
    float3 out_radiance = colorspace_brightness_clamp_max(radiance, clamp_indirect);

    int3 texel = int3(local_texel + write_coord.offset, write_coord.layer);
    imageStore(atlas_img, texel, float4(out_radiance, 1.0f));
  }

  float sample_weight = octahedral_texel_solid_angle(local_texel, write_coord, sample_coord);

  if (extract_sun) {
    /* Parallel sum. Result is stored inside local_radiance[0]. */
    local_radiance[local_index] = radiance_sun.xyzz * sample_weight;
    /* OpenGL/Intel drivers have known issues where it isn't able to compile barriers inside for
     * loops. Unroll is needed as driver might decide to not unroll in shaders with more
     * complexity. */
    [[gpu::unroll(10)]] for (uint stride = group_size / 2; stride > 0; stride /= 2)
    {
      barrier();
      if (local_index < stride) {
        local_radiance[local_index] += local_radiance[local_index + stride];
      }
    }

    if (gl_LocalInvocationIndex == 0u) {
      out_sun[work_group_index].radiance = local_radiance[0].xyz;
    }
    barrier();

    /* Reusing local_radiance for directions. */
<<<<<<< HEAD
    local_radiance[local_index] = float4(normalize(direction), 1.0f) * sample_weight *
                                  length(radiance_sun.xyz);
=======
    auto &local_direction = local_radiance;

    local_direction[local_index] = float4(normalize(direction), 1.0f) * sample_weight *
                                   length(radiance_sun.xyz);
>>>>>>> e0dc5388
    /* OpenGL/Intel drivers have known issues where it isn't able to compile barriers inside for
     * loops. Unroll is needed as driver might decide to not unroll in shaders with more
     * complexity. */
    [[gpu::unroll(10)]] for (uint stride = group_size / 2; stride > 0; stride /= 2)
    {
      barrier();
      if (local_index < stride) {
<<<<<<< HEAD
        local_radiance[local_index] += local_radiance[local_index + stride];
=======
        local_direction[local_index] += local_direction[local_index + stride];
>>>>>>> e0dc5388
      }
    }
    barrier();

    if (gl_LocalInvocationIndex == 0u) {
      out_sun[work_group_index].direction = local_direction[0];
    }
    barrier();
  }

  if (extract_sh) {
    /* Parallel sum. Result is stored inside local_radiance[0]. */
    local_radiance[local_index] = radiance.xyzz * sample_weight;
    /* OpenGL/Intel drivers have known issues where it isn't able to compile barriers inside for
     * loops. Unroll is needed as driver might decide to not unroll in shaders with more
     * complexity. */
    [[gpu::unroll(10)]] for (uint stride = group_size / 2; stride > 0; stride /= 2)
    {
      barrier();
      if (local_index < stride) {
        local_radiance[local_index] += local_radiance[local_index + stride];
      }
    }

    if (gl_LocalInvocationIndex == 0u) {
      /* Find the middle point of the whole thread-group. Use it as light vector.
       * Note that this is an approximation since the footprint of a thread-group is not
       * necessarily a convex polygons (with center of gravity at midpoint).
       * But the actual error introduce by this approximation is not perceivable. */
      /* FIXME(fclem): The error IS very perceivable for resolution lower than a quadrant. */
      int2 max_group_texel = local_texel + int2(gl_WorkGroupSize.xy);
      /* Min direction is the local direction since this is only ran by thread 0. */
      float3 min_direction = normalize(direction);
      float3 max_direction = normalize(
          sphere_probe_texel_to_direction(float2(max_group_texel), write_coord, sample_coord));
      float3 L = normalize(min_direction + max_direction);
      /* Convert radiance to spherical harmonics. */
      SphericalHarmonicL1 sh;
      sh.L0.M0 = float4(0.0f);
      sh.L1.Mn1 = float4(0.0f);
      sh.L1.M0 = float4(0.0f);
      sh.L1.Mp1 = float4(0.0f);
      /* TODO(fclem): Cleanup: Should spherical_harmonics_encode_signal_sample return a new sh
       * instead of adding to it? */
      spherical_harmonics_encode_signal_sample(L, local_radiance[0], sh);
      /* Outputs one SH for each thread-group. */
      out_sh[work_group_index].L0_M0 = sh.L0.M0;
      out_sh[work_group_index].L1_Mn1 = sh.L1.Mn1;
      out_sh[work_group_index].L1_M0 = sh.L1.M0;
      out_sh[work_group_index].L1_Mp1 = sh.L1.Mp1;
    }
  }
}<|MERGE_RESOLUTION|>--- conflicted
+++ resolved
@@ -151,15 +151,10 @@
     barrier();
 
     /* Reusing local_radiance for directions. */
-<<<<<<< HEAD
-    local_radiance[local_index] = float4(normalize(direction), 1.0f) * sample_weight *
-                                  length(radiance_sun.xyz);
-=======
     auto &local_direction = local_radiance;
 
     local_direction[local_index] = float4(normalize(direction), 1.0f) * sample_weight *
                                    length(radiance_sun.xyz);
->>>>>>> e0dc5388
     /* OpenGL/Intel drivers have known issues where it isn't able to compile barriers inside for
      * loops. Unroll is needed as driver might decide to not unroll in shaders with more
      * complexity. */
@@ -167,11 +162,7 @@
     {
       barrier();
       if (local_index < stride) {
-<<<<<<< HEAD
-        local_radiance[local_index] += local_radiance[local_index + stride];
-=======
         local_direction[local_index] += local_direction[local_index + stride];
->>>>>>> e0dc5388
       }
     }
     barrier();
