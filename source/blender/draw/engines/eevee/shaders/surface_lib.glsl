--- conflicted
+++ resolved
@@ -8,9 +8,6 @@
   vec3 worldNormal; \
   vec3 viewNormal;
 
-<<<<<<< HEAD
-#if defined(STEP_RESOLVE) || defined(STEP_RAYTRACE) || defined(STEP_RESOLVE_GI)
-=======
 #ifndef IN_OUT
 #  if defined(GPU_VERTEX_SHADER)
 #    define IN_OUT out
@@ -21,7 +18,6 @@
 
 #ifndef EEVEE_GENERATED_INTERFACE
 #  if defined(STEP_RESOLVE) || defined(STEP_RAYTRACE)
->>>>>>> 707a2550
 /* SSR will set these global variables itself.
  * Also make false positive compiler warnings disappear by setting values. */
 vec3 worldPosition = vec3(0);
