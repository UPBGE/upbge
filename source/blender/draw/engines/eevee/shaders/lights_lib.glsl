--- conflicted
+++ resolved
@@ -10,20 +10,6 @@
 /** \name Structure
  * \{ */
 
-<<<<<<< HEAD
-struct LightData {
-  vec4 position_influence;     /* w : InfluenceRadius (inversed and squared) */
-  vec4 color_influence_volume; /* w : InfluenceRadius but for Volume power */
-  vec4 spotdata_radius_shadow; /* x : spot size, y : spot blend, z : radius, w: shadow id */
-  vec4 rightvec_sizex;         /* xyz: Normalized up vector, w: area size X or spot scale X */
-  vec4 upvec_sizey;            /* xyz: Normalized right vector, w: area size Y or spot scale Y */
-  vec4 forwardvec_type;        /* xyz: Normalized forward vector, w: Light Type */
-  vec4 diff_spec_volume;       /* xyz: Diffuse/Spec/Volume power, w: radius for volumetric. */
-  vec4 usesoftshd;             /* x : Use soft shadow (per light) -- UPBGE */
-};
-
-=======
->>>>>>> f8981903
 /* convenience aliases */
 #define l_color color_influence_volume.rgb
 #define l_diff diff_spec_volume.x
