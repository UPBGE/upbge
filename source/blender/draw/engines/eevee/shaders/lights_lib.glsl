
#pragma BLENDER_REQUIRE(common_math_lib.glsl)
#pragma BLENDER_REQUIRE(common_math_geom_lib.glsl)
#pragma BLENDER_REQUIRE(raytrace_lib.glsl)
#pragma BLENDER_REQUIRE(ltc_lib.glsl)

#ifndef MAX_CASCADE_NUM
#  define MAX_CASCADE_NUM 4
#endif

/* ---------------------------------------------------------------------- */
/** \name Structure
 * \{ */

struct LightData {
  vec4 position_influence;     /* w : InfluenceRadius (inversed and squared) */
  vec4 color_influence_volume; /* w : InfluenceRadius but for Volume power */
  vec4 spotdata_radius_shadow; /* x : spot size, y : spot blend, z : radius, w: shadow id */
  vec4 rightvec_sizex;         /* xyz: Normalized up vector, w: area size X or spot scale X */
  vec4 upvec_sizey;            /* xyz: Normalized right vector, w: area size Y or spot scale Y */
  vec4 forwardvec_type;        /* xyz: Normalized forward vector, w: Light Type */
<<<<<<< HEAD
  vec4 usesoftshd;             /* x : Use soft shadow (per light) -- UPBGE */
=======
  vec4 diff_spec_volume;       /* xyz: Diffuse/Spec/Volume power, w: radius for volumetric. */
>>>>>>> f65a3172
};

/* convenience aliases */
#define l_color color_influence_volume.rgb
#define l_diff diff_spec_volume.x
#define l_spec diff_spec_volume.y
#define l_volume diff_spec_volume.z
#define l_volume_radius diff_spec_volume.w
#define l_position position_influence.xyz
#define l_influence position_influence.w
#define l_influence_volume color_influence_volume.w
#define l_sizex rightvec_sizex.w
#define l_sizey upvec_sizey.w
#define l_right rightvec_sizex.xyz
#define l_up upvec_sizey.xyz
#define l_forward forwardvec_type.xyz
#define l_type forwardvec_type.w
#define l_spot_size spotdata_radius_shadow.x
#define l_spot_blend spotdata_radius_shadow.y
#define l_radius spotdata_radius_shadow.z
#define l_shadowid spotdata_radius_shadow.w
#define l_use_soft_shd usesoftshd.x

struct ShadowData {
  vec4 near_far_bias_id;
  vec4 contact_shadow_data;
};

struct ShadowCubeData {
  mat4 shadowmat;
  vec4 position;
};

struct ShadowCascadeData {
  mat4 shadowmat[MAX_CASCADE_NUM];
  vec4 split_start_distances;
  vec4 split_end_distances;
  vec4 shadow_vec_id;
};

/* convenience aliases */
#define sh_near near_far_bias_id.x
#define sh_far near_far_bias_id.y
#define sh_bias near_far_bias_id.z
#define sh_data_index near_far_bias_id.w
#define sh_contact_dist contact_shadow_data.x
#define sh_contact_offset contact_shadow_data.y
#define sh_contact_spread contact_shadow_data.z
#define sh_contact_thickness contact_shadow_data.w
#define sh_shadow_vec shadow_vec_id.xyz
#define sh_tex_index shadow_vec_id.w

/** \} */

/* ---------------------------------------------------------------------- */
/** \name Resources
 * \{ */

layout(std140) uniform shadow_block
{
  ShadowData shadows_data[MAX_SHADOW];
  ShadowCubeData shadows_cube_data[MAX_SHADOW_CUBE];
  ShadowCascadeData shadows_cascade_data[MAX_SHADOW_CASCADE];
};

layout(std140) uniform light_block
{
  LightData lights_data[MAX_LIGHT];
};

uniform sampler2DArrayShadow shadowCubeTexture;
uniform sampler2DArrayShadow shadowCascadeTexture;

/** \} */

/* ---------------------------------------------------------------------- */
/** \name Shadow Functions
 * \{ */

/* type */
#define POINT 0.0
#define SUN 1.0
#define SPOT 2.0
#define AREA_RECT 4.0
/* Used to define the area light shape, doesn't directly correspond to a Blender light type. */
#define AREA_ELLIPSE 100.0

float cubeFaceIndexEEVEE(vec3 P)
{
  vec3 aP = abs(P);
  if (all(greaterThan(aP.xx, aP.yz))) {
    return (P.x > 0.0) ? 0.0 : 1.0;
  }
  else if (all(greaterThan(aP.yy, aP.xz))) {
    return (P.y > 0.0) ? 2.0 : 3.0;
  }
  else {
    return (P.z > 0.0) ? 4.0 : 5.0;
  }
}

vec2 cubeFaceCoordEEVEE(vec3 P, float face, float scale)
{
  if (face < 2.0) {
    return (P.zy / P.x) * scale * vec2(-0.5, -sign(P.x) * 0.5) + 0.5;
  }
  else if (face < 4.0) {
    return (P.xz / P.y) * scale * vec2(sign(P.y) * 0.5, 0.5) + 0.5;
  }
  else {
    return (P.xy / P.z) * scale * vec2(0.5, -sign(P.z) * 0.5) + 0.5;
  }
}

vec2 cubeFaceCoordEEVEE(vec3 P, float face, sampler2DArray tex)
{
  /* Scaling to compensate the 1px border around the face. */
  float cube_res = float(textureSize(tex, 0).x);
  float scale = (cube_res) / (cube_res + 1.0);
  return cubeFaceCoordEEVEE(P, face, scale);
}

vec2 cubeFaceCoordEEVEE(vec3 P, float face, sampler2DArrayShadow tex)
{
  /* Scaling to compensate the 1px border around the face. */
  float cube_res = float(textureSize(tex, 0).x);
  float scale = (cube_res) / (cube_res + 1.0);
  return cubeFaceCoordEEVEE(P, face, scale);
}

vec4 sample_cube(sampler2DArray tex, vec3 cubevec, float cube)
{
  /* Manual Shadow Cube Layer indexing. */
  float face = cubeFaceIndexEEVEE(cubevec);
  vec2 uv = cubeFaceCoordEEVEE(cubevec, face, tex);

  vec3 coord = vec3(uv, cube * 6.0 + face);
  return texture(tex, coord);
}

vec4 sample_cascade(sampler2DArray tex, vec2 co, float cascade_id)
{
  return texture(tex, vec3(co, cascade_id));
}

/* Some driver poorly optimize this code. Use direct reference to matrices. */
#define sd(x) shadows_data[x]
#define scube(x) shadows_cube_data[x]
#define scascade(x) shadows_cascade_data[x]

float sample_cube_shadow(int shadow_id, vec3 P)
{
  int data_id = int(sd(shadow_id).sh_data_index);
  vec3 cubevec = transform_point(scube(data_id).shadowmat, P);
  float dist = max(sd(shadow_id).sh_near, max_v3(abs(cubevec)) - sd(shadow_id).sh_bias);
  dist = buffer_depth(true, dist, sd(shadow_id).sh_far, sd(shadow_id).sh_near);
  /* Manual Shadow Cube Layer indexing. */
  /* TODO Shadow Cube Array. */
  float face = cubeFaceIndexEEVEE(cubevec);
  vec2 coord = cubeFaceCoordEEVEE(cubevec, face, shadowCubeTexture);
  /* tex_id == data_id for cube shadowmap */
  float tex_id = float(data_id);
  return texture(shadowCubeTexture, vec4(coord, tex_id * 6.0 + face, dist));
}

float sample_cascade_shadow(int shadow_id, vec3 P)
{
  int data_id = int(sd(shadow_id).sh_data_index);
  float tex_id = scascade(data_id).sh_tex_index;
  vec4 view_z = vec4(dot(P - cameraPos, cameraForward));
  vec4 weights = 1.0 - smoothstep(scascade(data_id).split_end_distances,
                                  scascade(data_id).split_start_distances.yzwx,
                                  view_z);
  float tot_weight = dot(weights.xyz, vec3(1.0));

  int cascade = int(clamp(tot_weight, 0.0, 3.0));
  float blend = fract(tot_weight);
  float vis = weights.w;
  vec4 coord, shpos;
  /* Main cascade. */
  shpos = scascade(data_id).shadowmat[cascade] * vec4(P, 1.0);
  coord = vec4(shpos.xy, tex_id + float(cascade), shpos.z - sd(shadow_id).sh_bias);
  vis += texture(shadowCascadeTexture, coord) * (1.0 - blend);

  cascade = min(3, cascade + 1);
  /* Second cascade. */
  shpos = scascade(data_id).shadowmat[cascade] * vec4(P, 1.0);
  coord = vec4(shpos.xy, tex_id + float(cascade), shpos.z - sd(shadow_id).sh_bias);
  vis += texture(shadowCascadeTexture, coord) * blend;

  return saturate(vis);
}
#undef sd
#undef scube
#undef scsmd

/** \} */

/* ---------------------------------------------------------------------- */
/** \name Light Functions
 * \{ */

/* From Frostbite PBR Course
 * Distance based attenuation
 * http://www.frostbite.com/wp-content/uploads/2014/11/course_notes_moving_frostbite_to_pbr.pdf */
float distance_attenuation(float dist_sqr, float inv_sqr_influence)
{
  float factor = dist_sqr * inv_sqr_influence;
  float fac = saturate(1.0 - factor * factor);
  return fac * fac;
}

float spot_attenuation(LightData ld, vec3 l_vector)
{
  float z = dot(ld.l_forward, l_vector.xyz);
  vec3 lL = l_vector.xyz / z;
  float x = dot(ld.l_right, lL) / ld.l_sizex;
  float y = dot(ld.l_up, lL) / ld.l_sizey;
  float ellipse = inversesqrt(1.0 + x * x + y * y);
  float spotmask = smoothstep(0.0, 1.0, (ellipse - ld.l_spot_size) / ld.l_spot_blend);
  return spotmask;
}

float light_attenuation(LightData ld, vec4 l_vector)
{
  float vis = 1.0;
  if (ld.l_type == SPOT) {
    vis *= spot_attenuation(ld, l_vector.xyz);
  }
  if (ld.l_type >= SPOT) {
    vis *= step(0.0, -dot(l_vector.xyz, ld.l_forward));
  }
  if (ld.l_type != SUN) {
#ifdef VOLUME_LIGHTING
    vis *= distance_attenuation(l_vector.w * l_vector.w, ld.l_influence_volume);
#else
    vis *= distance_attenuation(l_vector.w * l_vector.w, ld.l_influence);
#endif
  }
  return vis;
}

float light_shadowing(LightData ld, vec3 P, float vis)
{
#if !defined(VOLUMETRICS) || defined(VOLUME_SHADOW)
  if (ld.l_shadowid >= 0.0 && vis > 0.001) {
    if (ld.l_type == SUN) {
      vis *= sample_cascade_shadow(int(ld.l_shadowid), P);
    }
    else {
      vis *= sample_cube_shadow(int(ld.l_shadowid), P);
    }
  }
#endif
  return vis;
}

#ifndef VOLUMETRICS
float light_contact_shadows(LightData ld, vec3 P, vec3 vP, vec3 vNg, float rand_x, float vis)
{
  if (ld.l_shadowid >= 0.0 && vis > 0.001) {
    ShadowData sd = shadows_data[int(ld.l_shadowid)];
    /* Only compute if not already in shadow. */
    if (sd.sh_contact_dist > 0.0) {
      /* Contact Shadows. */
      Ray ray;

      if (ld.l_type == SUN) {
        ray.direction = shadows_cascade_data[int(sd.sh_data_index)].sh_shadow_vec *
                        sd.sh_contact_dist;
      }
      else {
        ray.direction = shadows_cube_data[int(sd.sh_data_index)].position.xyz - P;
        ray.direction *= saturate(sd.sh_contact_dist * safe_rcp(length(ray.direction)));
      }

      ray.direction = transform_direction(ViewMatrix, ray.direction);
      ray.origin = vP + vNg * sd.sh_contact_offset;

      RayTraceParameters params;
      params.thickness = sd.sh_contact_thickness;
      params.jitter = rand_x;
      params.trace_quality = 0.1;
      params.roughness = 0.001;

      vec3 hit_position_unused;

      if (raytrace(ray, params, false, false, hit_position_unused)) {
        return 0.0;
      }
    }
  }
  return 1.0;
}
#endif /* VOLUMETRICS */

float light_visibility(LightData ld, vec3 P, vec4 l_vector)
{
  float l_atten = light_attenuation(ld, l_vector);
  return light_shadowing(ld, P, l_atten);
}

float light_diffuse(LightData ld, vec3 N, vec3 V, vec4 l_vector)
{
  if (ld.l_type == AREA_RECT) {
    vec3 corners[4];
    corners[0] = normalize((l_vector.xyz + ld.l_right * -ld.l_sizex) + ld.l_up * ld.l_sizey);
    corners[1] = normalize((l_vector.xyz + ld.l_right * -ld.l_sizex) + ld.l_up * -ld.l_sizey);
    corners[2] = normalize((l_vector.xyz + ld.l_right * ld.l_sizex) + ld.l_up * -ld.l_sizey);
    corners[3] = normalize((l_vector.xyz + ld.l_right * ld.l_sizex) + ld.l_up * ld.l_sizey);

    return ltc_evaluate_quad(corners, N);
  }
  else if (ld.l_type == AREA_ELLIPSE) {
    vec3 points[3];
    points[0] = (l_vector.xyz + ld.l_right * -ld.l_sizex) + ld.l_up * -ld.l_sizey;
    points[1] = (l_vector.xyz + ld.l_right * ld.l_sizex) + ld.l_up * -ld.l_sizey;
    points[2] = (l_vector.xyz + ld.l_right * ld.l_sizex) + ld.l_up * ld.l_sizey;

    return ltc_evaluate_disk(N, V, mat3(1.0), points);
  }
  else {
    float radius = ld.l_radius;
    radius /= (ld.l_type == SUN) ? 1.0 : l_vector.w;
    vec3 L = (ld.l_type == SUN) ? -ld.l_forward : (l_vector.xyz / l_vector.w);

    return ltc_evaluate_disk_simple(radius, dot(N, L));
  }
}

float light_specular(LightData ld, vec4 ltc_mat, vec3 N, vec3 V, vec4 l_vector)
{
  if (ld.l_type == AREA_RECT) {
    vec3 corners[4];
    corners[0] = (l_vector.xyz + ld.l_right * -ld.l_sizex) + ld.l_up * ld.l_sizey;
    corners[1] = (l_vector.xyz + ld.l_right * -ld.l_sizex) + ld.l_up * -ld.l_sizey;
    corners[2] = (l_vector.xyz + ld.l_right * ld.l_sizex) + ld.l_up * -ld.l_sizey;
    corners[3] = (l_vector.xyz + ld.l_right * ld.l_sizex) + ld.l_up * ld.l_sizey;

    ltc_transform_quad(N, V, ltc_matrix(ltc_mat), corners);

    return ltc_evaluate_quad(corners, vec3(0.0, 0.0, 1.0));
  }
  else {
    bool is_ellipse = (ld.l_type == AREA_ELLIPSE);
    float radius_x = is_ellipse ? ld.l_sizex : ld.l_radius;
    float radius_y = is_ellipse ? ld.l_sizey : ld.l_radius;

    vec3 L = (ld.l_type == SUN) ? -ld.l_forward : l_vector.xyz;
    vec3 Px = ld.l_right;
    vec3 Py = ld.l_up;

    if (ld.l_type == SPOT || ld.l_type == POINT) {
      make_orthonormal_basis(l_vector.xyz / l_vector.w, Px, Py);
    }

    vec3 points[3];
    points[0] = (L + Px * -radius_x) + Py * -radius_y;
    points[1] = (L + Px * radius_x) + Py * -radius_y;
    points[2] = (L + Px * radius_x) + Py * radius_y;

    return ltc_evaluate_disk(N, V, ltc_matrix(ltc_mat), points);
  }
}

/** \} */<|MERGE_RESOLUTION|>--- conflicted
+++ resolved
@@ -19,11 +19,8 @@
   vec4 rightvec_sizex;         /* xyz: Normalized up vector, w: area size X or spot scale X */
   vec4 upvec_sizey;            /* xyz: Normalized right vector, w: area size Y or spot scale Y */
   vec4 forwardvec_type;        /* xyz: Normalized forward vector, w: Light Type */
-<<<<<<< HEAD
+  vec4 diff_spec_volume;       /* xyz: Diffuse/Spec/Volume power, w: radius for volumetric. */
   vec4 usesoftshd;             /* x : Use soft shadow (per light) -- UPBGE */
-=======
-  vec4 diff_spec_volume;       /* xyz: Diffuse/Spec/Volume power, w: radius for volumetric. */
->>>>>>> f65a3172
 };
 
 /* convenience aliases */
