/* SPDX-FileCopyrightText: 2016 Blender Foundation
 *
 * SPDX-License-Identifier: GPL-2.0-or-later */

/** \file
 * \ingroup DNA
 */

#pragma once

<<<<<<< HEAD
extern struct RenderEngineType DRW_engine_viewport_eevee_type;
=======
#ifdef __cplusplus
extern "C" {
#endif

extern RenderEngineType DRW_engine_viewport_eevee_type;

#ifdef __cplusplus
}
#endif
>>>>>>> 69cf6573
<|MERGE_RESOLUTION|>--- conflicted
+++ resolved
@@ -8,16 +8,12 @@
 
 #pragma once
 
-<<<<<<< HEAD
-extern struct RenderEngineType DRW_engine_viewport_eevee_type;
-=======
 #ifdef __cplusplus
 extern "C" {
 #endif
 
-extern RenderEngineType DRW_engine_viewport_eevee_type;
+extern struct RenderEngineType DRW_engine_viewport_eevee_type;
 
 #ifdef __cplusplus
 }
-#endif
->>>>>>> 69cf6573
+#endif