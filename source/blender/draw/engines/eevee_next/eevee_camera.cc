/* SPDX-FileCopyrightText: 2021 Blender Authors
 *
 * SPDX-License-Identifier: GPL-2.0-or-later */

/** \file
 * \ingroup eevee
 */

#include <array>

#include "DRW_render.hh"

#include "BLI_bounds.hh"

#include "DNA_camera_types.h"
#include "DNA_view3d_types.h"

#include "BKE_camera.h"

#include "DEG_depsgraph_query.hh"

#include "ED_view3d.hh"

#include "RE_pipeline.h"
#include "render_types.h"

#include "eevee_camera.hh"
#include "eevee_instance.hh"

namespace blender::eevee {

/* -------------------------------------------------------------------- */
/** \name Camera
 * \{ */

void Camera::init()
{
  const Object *camera_eval = inst_.camera_eval_object;

  CameraData &data = data_;

  if (camera_eval && camera_eval->type == OB_CAMERA) {
    const ::Camera *cam = reinterpret_cast<const ::Camera *>(camera_eval->data);
    switch (cam->type) {
      default:
      case CAM_PERSP:
        data.type = CAMERA_PERSP;
        break;
      case CAM_ORTHO:
        data.type = CAMERA_ORTHO;
        break;
#if 0 /* TODO(fclem): Make fisheye properties inside blender. */
      case CAM_PANO: {
        switch (cam->panorama_type) {
          default:
          case CAM_PANO_EQUIRECTANGULAR:
            data.type = CAMERA_PANO_EQUIRECT;
            break;
          case CAM_PANO_FISHEYE_EQUIDISTANT:
            data.type = CAMERA_PANO_EQUIDISTANT;
            break;
          case CAM_PANO_FISHEYE_EQUISOLID:
            data.type = CAMERA_PANO_EQUISOLID;
            break;
          case CAM_PANO_MIRRORBALL:
            data.type = CAMERA_PANO_MIRROR;
            break;
        }
      }
#endif
    }
  }
  else if (inst_.drw_view) {
    data.type = DRW_view_is_persp_get(inst_.drw_view) ? CAMERA_PERSP : CAMERA_ORTHO;
  }
  else {
    /* Light-probe baking. */
    data.type = CAMERA_PERSP;
  }

  float overscan = 0.0f;
  if ((inst_.scene->eevee.flag & SCE_EEVEE_OVERSCAN) && (inst_.drw_view || inst_.render)) {
    overscan = inst_.scene->eevee.overscan / 100.0f;
  }
  overscan_changed_ = assign_if_different(overscan_, overscan);
  camera_changed_ = assign_if_different(last_camera_object_, inst_.camera_orig_object);
}

void Camera::sync()
{
  const Object *camera_eval = inst_.camera_eval_object;

  CameraData &data = data_;

  int2 display_extent = inst_.film.display_extent_get();
  int2 film_extent = inst_.film.film_extent_get();
  int2 film_offset = inst_.film.film_offset_get();
  /* Over-scan in film pixel. Not the same as `render_overscan_get`. */
  int film_overscan = inst_.film.overscan_pixels_get(overscan_, film_extent);

  rcti film_rect;
  BLI_rcti_init(&film_rect,
                film_offset.x,
                film_offset.x + film_extent.x,
                film_offset.y,
                film_offset.y + film_extent.y);

  Bounds<float2> uv_region = {float2(0.0f), float2(display_extent)};
  if (inst_.drw_view) {
    float2 uv_scale = float4(inst_.rv3d->viewcamtexcofac).xy();
    float2 uv_bias = float4(inst_.rv3d->viewcamtexcofac).zw();
    /* UV region inside the display extent reference frame. */
    uv_region.min = (-uv_bias * float2(display_extent)) / uv_scale;
    uv_region.max = uv_region.min + (float2(display_extent) / uv_scale);
  }

  data.uv_scale = float2(film_extent + film_overscan * 2) / uv_region.size();
  data.uv_bias = (float2(film_offset - film_overscan) - uv_region.min) / uv_region.size();

  if (inst_.is_baking()) {
    /* Any view so that shadows and light culling works during irradiance bake. */
    draw::View &view = inst_.volume_probes.bake.view_z_;
    data.viewmat = view.viewmat();
    data.viewinv = view.viewinv();
    data.winmat = view.winmat();
    data.type = CAMERA_ORTHO;

    /* \note Follow camera parameters where distances are positive in front of the camera. */
    data.clip_near = -view.far_clip();
    data.clip_far = -view.near_clip();
    data.fisheye_fov = data.fisheye_lens = -1.0f;
    data.equirect_bias = float2(0.0f);
    data.equirect_scale = float2(0.0f);
    data.uv_scale = float2(1.0f);
    data.uv_bias = float2(0.0f);
  }
  else if (inst_.drw_view) {
    DRW_view_viewmat_get(inst_.drw_view, data.viewmat.ptr(), false);
    DRW_view_viewmat_get(inst_.drw_view, data.viewinv.ptr(), true);

    CameraParams params;
    BKE_camera_params_init(&params);

<<<<<<< HEAD
    if (inst_.rv3d->persp == RV3D_CAMOB && DRW_state_is_viewport_image_render())
    {
      /* We are rendering camera view, no need for pan/zoom params from viewport.*/
=======
    if (inst_.rv3d->persp == RV3D_CAMOB && DRW_state_is_viewport_image_render()) {
      /* We are rendering camera view, no need for pan/zoom params from viewport. */
>>>>>>> a820e2d3
      BKE_camera_params_from_object(&params, camera_eval);
    }
    else {
      BKE_camera_params_from_view3d(&params, inst_.depsgraph, inst_.v3d, inst_.rv3d);
    }

    BKE_camera_params_compute_viewplane(&params, UNPACK2(display_extent), 1.0f, 1.0f);

    BKE_camera_params_crop_viewplane(&params.viewplane, UNPACK2(display_extent), &film_rect);

    RE_GetWindowMatrixWithOverscan(params.is_ortho,
                                   params.clip_start,
                                   params.clip_end,
                                   params.viewplane,
                                   overscan_,
                                   data.winmat.ptr());

    if (params.lens == 0.0f) {
      /* Can happen for the case of XR.
       * In this case the produced winmat is degenerate. So just revert to the input matrix. */
      DRW_view_winmat_get(inst_.drw_view, data.winmat.ptr(), false);
    }

    if (inst_.scene->flag & SCE_INTERACTIVE) { // tmp fix for game render loop view UPBGE (no support for overscan)
      DRW_view_winmat_get(inst_.drw_view, data.winmat.ptr(), false);
    }
  }
  else if (inst_.render) {
    const Render *re = inst_.render->re;

    RE_GetCameraWindow(inst_.render->re, camera_eval, data.winmat.ptr());

    RE_GetCameraModelMatrix(re, camera_eval, data.viewinv.ptr());
    data.viewmat = math::invert(data.viewinv);

    rctf viewplane = re->viewplane;
    BKE_camera_params_crop_viewplane(&viewplane, UNPACK2(display_extent), &film_rect);

    RE_GetWindowMatrixWithOverscan(this->is_orthographic(),
                                   re->clip_start,
                                   re->clip_end,
                                   viewplane,
                                   overscan_,
                                   data.winmat.ptr());
  }
  else {
    data.viewmat = float4x4::identity();
    data.viewinv = float4x4::identity();
    data.winmat = math::projection::perspective(-0.1f, 0.1f, -0.1f, 0.1f, 0.1f, 1.0f);
  }

  data.wininv = math::invert(data.winmat);
  data.persmat = data.winmat * data.viewmat;
  data.persinv = math::invert(data.persmat);

  is_camera_object_ = false;
  if (camera_eval && camera_eval->type == OB_CAMERA) {
    const ::Camera *cam = reinterpret_cast<const ::Camera *>(camera_eval->data);
    data.clip_near = cam->clip_start;
    data.clip_far = cam->clip_end;
#if 0 /* TODO(fclem): Make fisheye properties inside blender. */
    data.fisheye_fov = cam->fisheye_fov;
    data.fisheye_lens = cam->fisheye_lens;
    data.equirect_bias.x = -cam->longitude_min + M_PI_2;
    data.equirect_bias.y = -cam->latitude_min + M_PI_2;
    data.equirect_scale.x = cam->longitude_min - cam->longitude_max;
    data.equirect_scale.y = cam->latitude_min - cam->latitude_max;
    /* Combine with uv_scale/bias to avoid doing extra computation. */
    data.equirect_bias += data.uv_bias * data.equirect_scale;
    data.equirect_scale *= data.uv_scale;

    data.equirect_scale_inv = 1.0f / data.equirect_scale;
#else
    data.fisheye_fov = data.fisheye_lens = -1.0f;
    data.equirect_bias = float2(0.0f);
    data.equirect_scale = float2(0.0f);
#endif
    is_camera_object_ = true;
  }
  else if (inst_.drw_view) {
    /* \note Follow camera parameters where distances are positive in front of the camera. */
    data.clip_near = -DRW_view_near_distance_get(inst_.drw_view);
    data.clip_far = -DRW_view_far_distance_get(inst_.drw_view);
    data.fisheye_fov = data.fisheye_lens = -1.0f;
    data.equirect_bias = float2(0.0f);
    data.equirect_scale = float2(0.0f);
  }

  data_.initialized = true;

  update_bounds();
}

void Camera::update_bounds()
{
  float left, right, bottom, top, near, far;
  projmat_dimensions(data_.winmat.ptr(), &left, &right, &bottom, &top, &near, &far);

  BoundBox bbox;
  bbox.vec[0][2] = bbox.vec[3][2] = bbox.vec[7][2] = bbox.vec[4][2] = -near;
  bbox.vec[0][0] = bbox.vec[3][0] = left;
  bbox.vec[4][0] = bbox.vec[7][0] = right;
  bbox.vec[0][1] = bbox.vec[4][1] = bottom;
  bbox.vec[7][1] = bbox.vec[3][1] = top;

  /* Get the coordinates of the far plane. */
  if (!this->is_orthographic()) {
    float sca_far = far / near;
    left *= sca_far;
    right *= sca_far;
    bottom *= sca_far;
    top *= sca_far;
  }

  bbox.vec[1][2] = bbox.vec[2][2] = bbox.vec[6][2] = bbox.vec[5][2] = -far;
  bbox.vec[1][0] = bbox.vec[2][0] = left;
  bbox.vec[6][0] = bbox.vec[5][0] = right;
  bbox.vec[1][1] = bbox.vec[5][1] = bottom;
  bbox.vec[2][1] = bbox.vec[6][1] = top;

  bound_sphere.center = {0.0f, 0.0f, 0.0f};
  bound_sphere.radius = 0.0f;

  for (auto i : IndexRange(8)) {
    bound_sphere.center += float3(bbox.vec[i]);
  }
  bound_sphere.center /= 8.0f;
  for (auto i : IndexRange(8)) {
    float dist_sqr = math::distance_squared(bound_sphere.center, float3(bbox.vec[i]));
    bound_sphere.radius = max_ff(bound_sphere.radius, dist_sqr);
  }
  bound_sphere.radius = sqrtf(bound_sphere.radius);

  /* Transform into world space. */
  bound_sphere.center = math::transform_point(data_.viewinv, bound_sphere.center);

  /* Compute diagonal length. */
  float2 p0 = float2(bbox.vec[0]) / (this->is_perspective() ? bbox.vec[0][2] : 1.0f);
  float2 p1 = float2(bbox.vec[7]) / (this->is_perspective() ? bbox.vec[7][2] : 1.0f);
  data_.screen_diagonal_length = math::distance(p0, p1);
}

/** \} */

}  // namespace blender::eevee<|MERGE_RESOLUTION|>--- conflicted
+++ resolved
@@ -141,14 +141,8 @@
     CameraParams params;
     BKE_camera_params_init(&params);
 
-<<<<<<< HEAD
-    if (inst_.rv3d->persp == RV3D_CAMOB && DRW_state_is_viewport_image_render())
-    {
-      /* We are rendering camera view, no need for pan/zoom params from viewport.*/
-=======
     if (inst_.rv3d->persp == RV3D_CAMOB && DRW_state_is_viewport_image_render()) {
       /* We are rendering camera view, no need for pan/zoom params from viewport. */
->>>>>>> a820e2d3
       BKE_camera_params_from_object(&params, camera_eval);
     }
     else {
