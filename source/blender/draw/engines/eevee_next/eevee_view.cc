/* SPDX-FileCopyrightText: 2021 Blender Authors
 *
 * SPDX-License-Identifier: GPL-2.0-or-later */

/** \file
 * \ingroup eevee
 *
 * A view is either:
 * - The entire main view.
 * - A fragment of the main view (for panoramic projections).
 * - A shadow map view.
 * - A light-probe view (either planar, cube-map, irradiance grid).
 *
 * A pass is a container for scene data. It is view agnostic but has specific logic depending on
 * its type. Passes are shared between views.
 */

#include "BKE_global.hh"
#include "DRW_render.hh"

#include "eevee_instance.hh"

#include "eevee_view.hh"

namespace blender::eevee {

/* -------------------------------------------------------------------- */
/** \name ShadingView
 * \{ */

void ShadingView::init() {}

void ShadingView::sync()
{
  int2 render_extent = inst_.film.render_extent_get();

  if (false /* inst_.camera.is_panoramic() */) {
    int64_t render_pixel_count = render_extent.x * int64_t(render_extent.y);
    /* Divide pixel count between the 6 views. Rendering to a square target. */
    extent_[0] = extent_[1] = ceilf(sqrtf(1 + (render_pixel_count / 6)));
    /* TODO(@fclem): Clip unused views here. */
    is_enabled_ = true;
  }
  else {
    extent_ = render_extent;
    /* Only enable -Z view. */
    is_enabled_ = (StringRefNull(name_) == "negZ_view");
  }

  if (!is_enabled_) {
    return;
  }

  /* Create views. */
  const CameraData &cam = inst_.camera.data_get();

  float4x4 viewmat, winmat;
  if (false /* inst_.camera.is_panoramic() */) {
    /* TODO(@fclem) Over-scans. */
    /* For now a mandatory 5% over-scan for DoF. */
    float side = cam.clip_near * 1.05f;
    float near = cam.clip_near;
    float far = cam.clip_far;
    winmat = math::projection::perspective(-side, side, -side, side, near, far);
    viewmat = face_matrix_ * cam.viewmat;
  }
  else {
    viewmat = cam.viewmat;
    winmat = cam.winmat;
  }

  main_view_.sync(viewmat, winmat);
}

void ShadingView::render()
{
  if (!is_enabled_) {
    return;
  }

  update_view();

  DRW_stats_group_start(name_);

  /* Needs to be before planar_probes because it needs correct crypto-matte & render-pass buffers
   * to reuse the same deferred shaders. */
  RenderBuffers &rbufs = inst_.render_buffers;
  rbufs.acquire(extent_);

  /* Needs to be before anything else because it query its own gbuffer. */
  inst_.planar_probes.set_view(render_view_, extent_);

  combined_fb_.ensure(GPU_ATTACHMENT_TEXTURE(rbufs.depth_tx),
                      GPU_ATTACHMENT_TEXTURE(rbufs.combined_tx));
  prepass_fb_.ensure(GPU_ATTACHMENT_TEXTURE(rbufs.depth_tx),
                     GPU_ATTACHMENT_TEXTURE(rbufs.vector_tx));

  GBuffer &gbuf = inst_.gbuffer;
  gbuf.acquire(extent_,
               inst_.pipelines.deferred.closure_layer_count(),
               inst_.pipelines.deferred.normal_layer_count());

  gbuffer_fb_.ensure(GPU_ATTACHMENT_TEXTURE(rbufs.depth_tx),
                     GPU_ATTACHMENT_TEXTURE(rbufs.combined_tx),
                     GPU_ATTACHMENT_TEXTURE(gbuf.header_tx),
                     GPU_ATTACHMENT_TEXTURE_LAYER(gbuf.normal_tx.layer_view(0), 0),
                     GPU_ATTACHMENT_TEXTURE_LAYER(gbuf.closure_tx.layer_view(0), 0),
                     GPU_ATTACHMENT_TEXTURE_LAYER(gbuf.closure_tx.layer_view(1), 0));

  /* If camera has any motion, compute motion vector in the film pass. Otherwise, we avoid float
   * precision issue by setting the motion of all static geometry to 0. */
  float4 clear_velocity = float4(inst_.velocity.camera_has_motion() ? VELOCITY_INVALID : 0.0f);

  GPU_framebuffer_bind(prepass_fb_);
  GPU_framebuffer_clear_color(prepass_fb_, clear_velocity);
  /* Alpha stores transmittance. So start at 1. */
  float4 clear_color = {0.0f, 0.0f, 0.0f, 1.0f};
  GPU_framebuffer_bind(combined_fb_);
  GPU_framebuffer_clear_color_depth(combined_fb_, clear_color, 1.0f);
  inst_.pipelines.background.clear(render_view_);

  /* TODO(fclem): Move it after the first prepass (and hiz update) once pipeline is stabilized. */
  inst_.lights.set_view(render_view_, extent_);

<<<<<<< HEAD
  if (DRW_state_draw_background()) { //UPBGE (don't render background in overlay pass)
    inst_.pipelines.background.render(render_view_);
  }

=======
>>>>>>> 4333277a
  inst_.hiz_buffer.set_source(&inst_.render_buffers.depth_tx);

  inst_.volume.draw_prepass(main_view_);

  /* TODO(Miguel Pozo): Deferred and forward prepass should happen before the GBuffer pass. */
  inst_.pipelines.deferred.render(main_view_,
                                  render_view_,
                                  prepass_fb_,
                                  combined_fb_,
                                  gbuffer_fb_,
                                  extent_,
                                  rt_buffer_opaque_,
                                  rt_buffer_refract_);

  inst_.pipelines.background.render(render_view_);

  inst_.gbuffer.release();

  inst_.volume.draw_compute(main_view_, extent_);

  inst_.ambient_occlusion.render_pass(render_view_);

  inst_.pipelines.forward.render(render_view_, prepass_fb_, combined_fb_, extent_);

  render_transparent_pass(rbufs);

  inst_.lights.debug_draw(render_view_, combined_fb_);
  inst_.hiz_buffer.debug_draw(render_view_, combined_fb_);
  inst_.shadows.debug_draw(render_view_, combined_fb_);
  inst_.volume_probes.viewport_draw(render_view_, combined_fb_);
  inst_.sphere_probes.viewport_draw(render_view_, combined_fb_);
  inst_.planar_probes.viewport_draw(render_view_, combined_fb_);

  GPUTexture *combined_final_tx = render_postfx(rbufs.combined_tx);
  inst_.film.accumulate(jitter_view_, combined_final_tx);

  rbufs.release();
  postfx_tx_.release();

  DRW_stats_group_end();
}

void ShadingView::render_transparent_pass(RenderBuffers &rbufs)
{
  if (rbufs.data.transparent_id != -1) {
    transparent_fb_.ensure(
        GPU_ATTACHMENT_TEXTURE(rbufs.depth_tx),
        GPU_ATTACHMENT_TEXTURE_LAYER(rbufs.rp_color_tx, rbufs.data.transparent_id));
    /* Alpha stores transmittance. So start at 1. */
    float4 clear_color = {0.0f, 0.0f, 0.0f, 1.0f};
    GPU_framebuffer_bind(transparent_fb_);
    GPU_framebuffer_clear_color(transparent_fb_, clear_color);
    inst_.pipelines.forward.render(render_view_, prepass_fb_, transparent_fb_, rbufs.extent_get());
  }
}

GPUTexture *ShadingView::render_postfx(GPUTexture *input_tx)
{
  if (!inst_.depth_of_field.postfx_enabled() && !inst_.motion_blur.postfx_enabled()) {
    return input_tx;
  }
  postfx_tx_.acquire(extent_, GPU_RGBA16F);

  /* Fix a sync bug on AMD + Mesa when volume + motion blur create artifacts
   * except if there is a clear event between them. */
  if (inst_.volume.enabled() && inst_.motion_blur.postfx_enabled() &&
      !inst_.depth_of_field.postfx_enabled() &&
      GPU_type_matches_ex(GPU_DEVICE_ATI, GPU_OS_UNIX, GPU_DRIVER_OFFICIAL, GPU_BACKEND_OPENGL))
  {
    postfx_tx_.clear(float4(0.0f));
  }

  GPUTexture *output_tx = postfx_tx_;

  /* Swapping is done internally. Actual output is set to the next input. */
  inst_.depth_of_field.render(render_view_, &input_tx, &output_tx, dof_buffer_);
  inst_.motion_blur.render(render_view_, &input_tx, &output_tx);

  return input_tx;
}

void ShadingView::update_view()
{
  const Film &film = inst_.film;

  float4x4 viewmat = main_view_.viewmat();
  float4x4 winmat = main_view_.winmat();

  if (film.scaling_factor_get() > 1) {
    /* This whole section ensures that the render target pixel grid will match the film pixel pixel
     * grid. Otherwise the weight computation inside the film accumulation will be wrong. */

    float left, right, bottom, top, near, far;
    projmat_dimensions(winmat.ptr(), &left, &right, &bottom, &top, &near, &far);
    const float2 bottom_left_with_overscan = float2(left, bottom);
    const float2 top_right_with_overscan = float2(right, top);
    const float2 render_size_with_overscan = top_right_with_overscan - bottom_left_with_overscan;

    float2 bottom_left = bottom_left_with_overscan;
    float2 top_right = top_right_with_overscan;
    float2 render_size = render_size_with_overscan;

    float overscan = inst_.camera.overscan();
    if (overscan > 0.0f) {
      /* Size of overscan on the screen. */
      const float max_size_with_overscan = math::reduce_max(render_size);
      const float max_size_original = max_size_with_overscan / (1.0f - 2.0f * overscan);
      const float overscan_size = (max_size_with_overscan - max_size_original) / 2.0f;
      /* Undo overscan to get the initial dimension of the screen. */
      bottom_left = bottom_left_with_overscan + overscan_size;
      top_right = top_right_with_overscan - overscan_size;
      /* Render target size on the screen (without overscan). */
      render_size = top_right - bottom_left;
    }

    /* Final pixel size on the screen. */
    const float2 pixel_size = render_size / float2(film.film_extent_get());

    /* Render extent in final film pixel unit. */
    const int2 render_extent = film.render_extent_get() * film.scaling_factor_get();
    const int overscan_pixels = film.render_overscan_get() * film.scaling_factor_get();

    const float2 render_bottom_left = bottom_left - pixel_size * float(overscan_pixels);
    const float2 render_top_right = render_bottom_left + pixel_size * float2(render_extent);

    if (main_view_.is_persp()) {
      winmat = math::projection::perspective(render_bottom_left.x,
                                             render_top_right.x,
                                             render_bottom_left.y,
                                             render_top_right.y,
                                             near,
                                             far);
    }
    else {
      winmat = math::projection::orthographic(render_bottom_left.x,
                                              render_top_right.x,
                                              render_bottom_left.y,
                                              render_top_right.y,
                                              near,
                                              far);
    }
  }

  /* Anti-Aliasing / Super-Sampling jitter. */
  float2 jitter = inst_.film.pixel_jitter_get() / float2(extent_);
  /* Transform to NDC space. */
  jitter *= 2.0f;

  window_translate_m4(winmat.ptr(), winmat.ptr(), UNPACK2(jitter));
  jitter_view_.sync(viewmat, winmat);

  /* FIXME(fclem): The offset may be noticeably large and the culling might make object pop
   * out of the blurring radius. To fix this, use custom enlarged culling matrix. */
  inst_.depth_of_field.jitter_apply(winmat, viewmat);
  render_view_.sync(viewmat, winmat);
}

/** \} */

/* -------------------------------------------------------------------- */
/** \name Capture View
 * \{ */

void CaptureView::render_world()
{
  const auto update_info = inst_.sphere_probes.world_update_info_pop();
  if (!update_info.has_value()) {
    return;
  }

  View view = {"Capture.View"};
  GPU_debug_group_begin("World.Capture");

  if (update_info->do_render) {
    for (int face : IndexRange(6)) {
      float4x4 view_m4 = cubeface_mat(face);
      float4x4 win_m4 = math::projection::perspective(-update_info->clipping_distances.x,
                                                      update_info->clipping_distances.x,
                                                      -update_info->clipping_distances.x,
                                                      update_info->clipping_distances.x,
                                                      update_info->clipping_distances.x,
                                                      update_info->clipping_distances.y);
      view.sync(view_m4, win_m4);

      combined_fb_.ensure(GPU_ATTACHMENT_NONE,
                          GPU_ATTACHMENT_TEXTURE_CUBEFACE(inst_.sphere_probes.cubemap_tx_, face));
      GPU_framebuffer_bind(combined_fb_);
      inst_.pipelines.world.render(view);
    }

    inst_.sphere_probes.remap_to_octahedral_projection(update_info->atlas_coord, true);
  }

  GPU_debug_group_end();
}

void CaptureView::render_probes()
{
  Framebuffer prepass_fb;
  View view = {"Capture.View"};
  while (const auto update_info = inst_.sphere_probes.probe_update_info_pop()) {
    GPU_debug_group_begin("Probe.Capture");

    if (!inst_.pipelines.data.is_sphere_probe) {
      inst_.pipelines.data.is_sphere_probe = true;
      inst_.uniform_data.push_update();
    }

    int2 extent = int2(update_info->cube_target_extent);
    inst_.render_buffers.acquire(extent);

    inst_.render_buffers.vector_tx.clear(float4(0.0f));
    prepass_fb.ensure(GPU_ATTACHMENT_TEXTURE(inst_.render_buffers.depth_tx),
                      GPU_ATTACHMENT_TEXTURE(inst_.render_buffers.vector_tx));

    inst_.gbuffer.acquire(extent,
                          inst_.pipelines.probe.closure_layer_count(),
                          inst_.pipelines.probe.normal_layer_count());

    for (int face : IndexRange(6)) {
      float4x4 view_m4 = cubeface_mat(face);
      view_m4 = math::translate(view_m4, -update_info->probe_pos);
      float4x4 win_m4 = math::projection::perspective(-update_info->clipping_distances.x,
                                                      update_info->clipping_distances.x,
                                                      -update_info->clipping_distances.x,
                                                      update_info->clipping_distances.x,
                                                      update_info->clipping_distances.x,
                                                      update_info->clipping_distances.y);
      view.sync(view_m4, win_m4);

      combined_fb_.ensure(GPU_ATTACHMENT_TEXTURE(inst_.render_buffers.depth_tx),
                          GPU_ATTACHMENT_TEXTURE_CUBEFACE(inst_.sphere_probes.cubemap_tx_, face));

      gbuffer_fb_.ensure(GPU_ATTACHMENT_TEXTURE(inst_.render_buffers.depth_tx),
                         GPU_ATTACHMENT_TEXTURE_CUBEFACE(inst_.sphere_probes.cubemap_tx_, face),
                         GPU_ATTACHMENT_TEXTURE(inst_.gbuffer.header_tx),
                         GPU_ATTACHMENT_TEXTURE_LAYER(inst_.gbuffer.normal_tx.layer_view(0), 0),
                         GPU_ATTACHMENT_TEXTURE_LAYER(inst_.gbuffer.closure_tx.layer_view(0), 0),
                         GPU_ATTACHMENT_TEXTURE_LAYER(inst_.gbuffer.closure_tx.layer_view(1), 0));

      GPU_framebuffer_bind(combined_fb_);
      GPU_framebuffer_clear_color_depth(combined_fb_, float4(0.0f, 0.0f, 0.0f, 1.0f), 1.0f);
      inst_.pipelines.probe.render(view, prepass_fb, combined_fb_, gbuffer_fb_, extent);
    }

    inst_.render_buffers.release();
    inst_.gbuffer.release();
    GPU_debug_group_end();
    inst_.sphere_probes.remap_to_octahedral_projection(update_info->atlas_coord, false);
  }

  if (inst_.pipelines.data.is_sphere_probe) {
    inst_.pipelines.data.is_sphere_probe = false;
    inst_.uniform_data.push_update();
  }
}

/** \} */

/* -------------------------------------------------------------------- */
/** \name Lookdev View
 * \{ */

void LookdevView::render()
{
  if (!inst_.lookdev.enabled_) {
    return;
  }
  GPU_debug_group_begin("Lookdev");

  const float radius = inst_.lookdev.sphere_radius_;
  const float clip = inst_.camera.data_get().clip_near;
  const float4x4 win_m4 = math::projection::orthographic_infinite(
      -radius, radius, -radius, radius, clip);
  const float4x4 &view_m4 = inst_.camera.data_get().viewmat;
  view_.sync(view_m4, win_m4);

  inst_.lookdev.draw(view_);
  inst_.lookdev.display();

  GPU_debug_group_end();
}

/** \} */

}  // namespace blender::eevee<|MERGE_RESOLUTION|>--- conflicted
+++ resolved
@@ -122,13 +122,6 @@
   /* TODO(fclem): Move it after the first prepass (and hiz update) once pipeline is stabilized. */
   inst_.lights.set_view(render_view_, extent_);
 
-<<<<<<< HEAD
-  if (DRW_state_draw_background()) { //UPBGE (don't render background in overlay pass)
-    inst_.pipelines.background.render(render_view_);
-  }
-
-=======
->>>>>>> 4333277a
   inst_.hiz_buffer.set_source(&inst_.render_buffers.depth_tx);
 
   inst_.volume.draw_prepass(main_view_);
