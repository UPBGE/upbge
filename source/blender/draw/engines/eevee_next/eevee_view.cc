--- conflicted
+++ resolved
@@ -138,13 +138,7 @@
                                   rt_buffer_opaque_,
                                   rt_buffer_refract_);
 
-<<<<<<< HEAD
-  if (DRW_state_draw_background()) { //UPBGE: for overlay pass
-    inst_.pipelines.background.render(render_view_);
-  }
-=======
   inst_.pipelines.background.render(render_view_, combined_fb_);
->>>>>>> 292ba724
 
   inst_.gbuffer.release();
 
