--- conflicted
+++ resolved
@@ -16,9 +16,9 @@
  * Copyright 2017, Blender Foundation.
  */
 
-/** \file
- * \ingroup draw
- */
+ /** \file
+  * \ingroup draw
+  */
 #include "DRW_engine.h"
 #include "DRW_render.h"
 
@@ -53,943 +53,948 @@
 
 #include "UI_resources.h"
 
-/* *********** FUNCTIONS *********** */
-
-void GPENCIL_engine_init(void *ved)
-{
-  GPENCIL_Data *vedata = (GPENCIL_Data *)ved;
-  GPENCIL_StorageList *stl = vedata->stl;
-  GPENCIL_TextureList *txl = vedata->txl;
-  GPENCIL_FramebufferList *fbl = vedata->fbl;
-  DefaultTextureList *dtxl = DRW_viewport_texture_list_get();
-  DefaultFramebufferList *dfbl = DRW_viewport_framebuffer_list_get();
-  const DRWContextState *ctx = DRW_context_state_get();
-  const View3D *v3d = ctx->v3d;
-
-  if (!stl->pd) {
-    stl->pd = MEM_callocN(sizeof(GPENCIL_PrivateData), "GPENCIL_PrivateData");
-  }
-
-  if (txl->dummy_texture == NULL) {
-    const float pixels[1][4] = {{1.0f, 0.0f, 1.0f, 1.0f}};
-    txl->dummy_texture = DRW_texture_create_2d(1, 1, GPU_RGBA8, DRW_TEX_WRAP, (float *)pixels);
-  }
-
-  GPENCIL_ViewLayerData *vldata = GPENCIL_view_layer_data_ensure();
-
-  /* Resize and reset memblocks. */
-  BLI_memblock_clear(vldata->gp_light_pool, gpencil_light_pool_free);
-  BLI_memblock_clear(vldata->gp_material_pool, gpencil_material_pool_free);
-  BLI_memblock_clear(vldata->gp_object_pool, NULL);
-  BLI_memblock_clear(vldata->gp_layer_pool, NULL);
-  BLI_memblock_clear(vldata->gp_vfx_pool, NULL);
-  BLI_memblock_clear(vldata->gp_maskbit_pool, NULL);
-
-  stl->pd->gp_light_pool = vldata->gp_light_pool;
-  stl->pd->gp_material_pool = vldata->gp_material_pool;
-  stl->pd->gp_maskbit_pool = vldata->gp_maskbit_pool;
-  stl->pd->gp_object_pool = vldata->gp_object_pool;
-  stl->pd->gp_layer_pool = vldata->gp_layer_pool;
-  stl->pd->gp_vfx_pool = vldata->gp_vfx_pool;
-  stl->pd->view_layer = ctx->view_layer;
-  stl->pd->scene = ctx->scene;
-  stl->pd->v3d = ctx->v3d;
-  stl->pd->last_light_pool = NULL;
-  stl->pd->last_material_pool = NULL;
-  stl->pd->tobjects.first = NULL;
-  stl->pd->tobjects.last = NULL;
-  stl->pd->tobjects_infront.first = NULL;
-  stl->pd->tobjects_infront.last = NULL;
-  stl->pd->sbuffer_tobjects.first = NULL;
-  stl->pd->sbuffer_tobjects.last = NULL;
-  stl->pd->dummy_tx = txl->dummy_texture;
-  stl->pd->draw_depth_only = !DRW_state_is_fbo();
-  stl->pd->draw_wireframe = (v3d && v3d->shading.type == OB_WIRE) && !stl->pd->draw_depth_only;
-  stl->pd->scene_depth_tx = stl->pd->draw_depth_only ? txl->dummy_texture : dtxl->depth;
-  stl->pd->scene_fb = dfbl->default_fb;
-  stl->pd->is_render = txl->render_depth_tx || (v3d && v3d->shading.type == OB_RENDER);
-  stl->pd->is_viewport = (v3d != NULL);
-  stl->pd->global_light_pool = gpencil_light_pool_add(stl->pd);
-  stl->pd->shadeless_light_pool = gpencil_light_pool_add(stl->pd);
-  /* Small HACK: we don't want the global pool to be reused,
-   * so we set the last light pool to NULL. */
-  stl->pd->last_light_pool = NULL;
-
-  bool use_scene_lights = false;
-  bool use_scene_world = false;
-
-  if (v3d) {
-    use_scene_lights = ((v3d->shading.type == OB_MATERIAL) &&
-                        (v3d->shading.flag & V3D_SHADING_SCENE_LIGHTS)) ||
-                       ((v3d->shading.type == OB_RENDER) &&
-                        (v3d->shading.flag & V3D_SHADING_SCENE_LIGHTS_RENDER));
-
-    use_scene_world = ((v3d->shading.type == OB_MATERIAL) &&
-                       (v3d->shading.flag & V3D_SHADING_SCENE_WORLD)) ||
-                      ((v3d->shading.type == OB_RENDER) &&
-                       (v3d->shading.flag & V3D_SHADING_SCENE_WORLD_RENDER));
-
-    stl->pd->v3d_color_type = (v3d->shading.type == OB_SOLID) ? v3d->shading.color_type : -1;
-    /* Special case: If Vertex Paint mode, use always Vertex mode. */
-    if (v3d->shading.type == OB_SOLID && ctx->obact && ctx->obact->type == OB_GPENCIL &&
-        ctx->obact->mode == OB_MODE_VERTEX_GPENCIL) {
-      stl->pd->v3d_color_type = V3D_SHADING_VERTEX_COLOR;
-    }
-
-    copy_v3_v3(stl->pd->v3d_single_color, v3d->shading.single_color);
-
-    /* For non active frame, use only lines in multiedit mode. */
-    const bool overlays_on = (v3d->flag2 & V3D_HIDE_OVERLAYS) == 0;
-    stl->pd->use_multiedit_lines_only = !overlays_on ||
-                                        (v3d->gp_flag & V3D_GP_SHOW_MULTIEDIT_LINES) != 0;
-
-    const bool shmode_xray_support = v3d->shading.type <= OB_SOLID;
-    stl->pd->xray_alpha = (shmode_xray_support && XRAY_ENABLED(v3d)) ? XRAY_ALPHA(v3d) : 1.0f;
-  }
-  else if (stl->pd->is_render) {
-    use_scene_lights = true;
-    use_scene_world = true;
-    stl->pd->use_multiedit_lines_only = false;
-    stl->pd->xray_alpha = 1.0f;
-    stl->pd->v3d_color_type = -1;
-  }
-
-  stl->pd->use_lighting = (v3d && v3d->shading.type > OB_SOLID) || stl->pd->is_render;
-  stl->pd->use_lights = use_scene_lights;
-
-  if (txl->render_depth_tx != NULL) {
-    stl->pd->scene_depth_tx = txl->render_depth_tx;
-    stl->pd->scene_fb = fbl->render_fb;
-  }
-
-  gpencil_light_ambient_add(stl->pd->shadeless_light_pool, (float[3]){1.0f, 1.0f, 1.0f});
-
-  World *world = ctx->scene->world;
-  if (world != NULL && use_scene_world) {
-    gpencil_light_ambient_add(stl->pd->global_light_pool, &world->horr);
-  }
-  else if (v3d) {
-    float world_light[3];
-    copy_v3_fl(world_light, v3d->shading.studiolight_intensity);
-    gpencil_light_ambient_add(stl->pd->global_light_pool, world_light);
-  }
-
-  float viewmatinv[4][4];
-  DRW_view_viewmat_get(NULL, viewmatinv, true);
-  copy_v3_v3(stl->pd->camera_z_axis, viewmatinv[2]);
-  copy_v3_v3(stl->pd->camera_pos, viewmatinv[3]);
-  stl->pd->camera_z_offset = dot_v3v3(viewmatinv[3], viewmatinv[2]);
-
-  if (ctx && ctx->rv3d && v3d) {
-    stl->pd->camera = (ctx->rv3d->persp == RV3D_CAMOB) ? v3d->camera : NULL;
-  }
-  else {
-    stl->pd->camera = NULL;
-  }
-}
-
-void GPENCIL_cache_init(void *ved)
-{
-  GPENCIL_Data *vedata = (GPENCIL_Data *)ved;
-  GPENCIL_PassList *psl = vedata->psl;
-  GPENCIL_TextureList *txl = vedata->txl;
-  GPENCIL_FramebufferList *fbl = vedata->fbl;
-  GPENCIL_PrivateData *pd = vedata->stl->pd;
-  DRWShadingGroup *grp;
-
-  const DRWContextState *draw_ctx = DRW_context_state_get();
-  pd->cfra = (int)DEG_get_ctime(draw_ctx->depsgraph);
-  pd->simplify_antialias = GPENCIL_SIMPLIFY_AA(draw_ctx->scene);
-  pd->use_layer_fb = false;
-  pd->use_object_fb = false;
-  pd->use_mask_fb = false;
-  /* Always use high precision for render. */
-  pd->use_signed_fb = !pd->is_viewport;
-
-  if (draw_ctx->v3d) {
-    const bool hide_overlay = ((draw_ctx->v3d->flag2 & V3D_HIDE_OVERLAYS) != 0);
-    const bool show_onion = ((draw_ctx->v3d->gp_flag & V3D_GP_SHOW_ONION_SKIN) != 0);
-    const bool playing = (draw_ctx->evil_C != NULL) ?
-                             ED_screen_animation_playing(CTX_wm_manager(draw_ctx->evil_C)) !=
-                                 NULL :
-                             false;
-    pd->do_onion = show_onion && !hide_overlay && !playing;
-    pd->playing = playing;
-    /* Save simplify flags (can change while drawing, so it's better to save). */
-    Scene *scene = draw_ctx->scene;
-    pd->simplify_fill = GPENCIL_SIMPLIFY_FILL(scene, playing);
-    pd->simplify_fx = GPENCIL_SIMPLIFY_FX(scene, playing) ||
-                      (draw_ctx->v3d->shading.type < OB_RENDER);
-
-    /* Fade Layer. */
-    const bool is_fade_layer = ((!hide_overlay) && (!pd->is_render) &&
-                                (draw_ctx->v3d->gp_flag & V3D_GP_FADE_NOACTIVE_LAYERS));
-    pd->fade_layer_opacity = (is_fade_layer) ? draw_ctx->v3d->overlay.gpencil_fade_layer : -1.0f;
-    pd->vertex_paint_opacity = draw_ctx->v3d->overlay.gpencil_vertex_paint_opacity;
-    /* Fade GPencil Objects. */
-    const bool is_fade_object = ((!hide_overlay) && (!pd->is_render) &&
-                                 (draw_ctx->v3d->gp_flag & V3D_GP_FADE_OBJECTS) &&
-                                 (draw_ctx->v3d->gp_flag & V3D_GP_FADE_NOACTIVE_GPENCIL));
-    pd->fade_gp_object_opacity = (is_fade_object) ? draw_ctx->v3d->overlay.gpencil_paper_opacity :
-                                                    -1.0f;
-    pd->fade_3d_object_opacity = ((!hide_overlay) && (!pd->is_render) &&
-                                  (draw_ctx->v3d->gp_flag & V3D_GP_FADE_OBJECTS)) ?
-                                     draw_ctx->v3d->overlay.gpencil_paper_opacity :
-                                     -1.0f;
-  }
-  else {
-    pd->do_onion = true;
-    pd->simplify_fill = false;
-    pd->simplify_fx = false;
-    pd->fade_layer_opacity = -1.0f;
-    pd->playing = false;
-  }
-
-  {
-    pd->sbuffer_stroke = NULL;
-    pd->sbuffer_gpd = NULL;
-    pd->sbuffer_layer = NULL;
-    pd->stroke_batch = NULL;
-    pd->fill_batch = NULL;
-    pd->do_fast_drawing = false;
-
-    pd->obact = draw_ctx->obact;
-    if (pd->obact && pd->obact->type == OB_GPENCIL && !(pd->draw_depth_only)) {
-      /* Check if active object has a temp stroke data. */
-      bGPdata *gpd = (bGPdata *)pd->obact->data;
-      if (gpd->runtime.sbuffer_used > 0) {
-        pd->sbuffer_gpd = gpd;
-        pd->sbuffer_stroke = DRW_cache_gpencil_sbuffer_stroke_data_get(pd->obact);
-        pd->sbuffer_layer = BKE_gpencil_layer_active_get(pd->sbuffer_gpd);
-        pd->do_fast_drawing = false; /* TODO option */
-      }
-    }
-  }
-
-  if (pd->do_fast_drawing) {
-    pd->snapshot_buffer_dirty = (txl->snapshot_color_tx == NULL);
-    const float *size = DRW_viewport_size_get();
-    DRW_texture_ensure_2d(&txl->snapshot_depth_tx, size[0], size[1], GPU_DEPTH24_STENCIL8, 0);
-    DRW_texture_ensure_2d(&txl->snapshot_color_tx, size[0], size[1], GPU_R11F_G11F_B10F, 0);
-    DRW_texture_ensure_2d(&txl->snapshot_reveal_tx, size[0], size[1], GPU_R11F_G11F_B10F, 0);
-
-    GPU_framebuffer_ensure_config(&fbl->snapshot_fb,
-                                  {
-                                      GPU_ATTACHMENT_TEXTURE(txl->snapshot_depth_tx),
-                                      GPU_ATTACHMENT_TEXTURE(txl->snapshot_color_tx),
-                                      GPU_ATTACHMENT_TEXTURE(txl->snapshot_reveal_tx),
-                                  });
-  }
-  else {
-    /* Free uneeded buffers. */
-    GPU_FRAMEBUFFER_FREE_SAFE(fbl->snapshot_fb);
-    DRW_TEXTURE_FREE_SAFE(txl->snapshot_depth_tx);
-    DRW_TEXTURE_FREE_SAFE(txl->snapshot_color_tx);
-    DRW_TEXTURE_FREE_SAFE(txl->snapshot_reveal_tx);
-  }
-
-  {
-    DRWState state = DRW_STATE_WRITE_DEPTH | DRW_STATE_DEPTH_LESS;
-    DRW_PASS_CREATE(psl->merge_depth_ps, state);
-
-    GPUShader *sh = GPENCIL_shader_depth_merge_get();
-    grp = DRW_shgroup_create(sh, psl->merge_depth_ps);
-    DRW_shgroup_uniform_texture_ref(grp, "depthBuf", &pd->depth_tx);
-    DRW_shgroup_uniform_bool(grp, "strokeOrder3d", &pd->is_stroke_order_3d, 1);
-    DRW_shgroup_uniform_vec4(grp, "gpModelMatrix", pd->object_bound_mat[0], 4);
-    DRW_shgroup_call_procedural_triangles(grp, NULL, 1);
-  }
-  {
-    DRWState state = DRW_STATE_WRITE_COLOR | DRW_STATE_LOGIC_INVERT;
-    DRW_PASS_CREATE(psl->mask_invert_ps, state);
-
-    GPUShader *sh = GPENCIL_shader_mask_invert_get();
-    grp = DRW_shgroup_create(sh, psl->mask_invert_ps);
-    DRW_shgroup_call_procedural_triangles(grp, NULL, 1);
-  }
-
-  Camera *cam = (pd->camera != NULL) ? pd->camera->data : NULL;
-
-  /* Pseudo DOF setup. */
-  if (cam && (cam->dof.flag & CAM_DOF_ENABLED)) {
-    const float *vp_size = DRW_viewport_size_get();
-    float fstop = cam->dof.aperture_fstop;
-    float sensor = BKE_camera_sensor_size(cam->sensor_fit, cam->sensor_x, cam->sensor_y);
-    float focus_dist = BKE_camera_object_dof_distance(pd->camera);
-    float focal_len = cam->lens;
-
-    const float scale_camera = 0.001f;
-    /* we want radius here for the aperture number  */
-    float aperture = 0.5f * scale_camera * focal_len / fstop;
-    float focal_len_scaled = scale_camera * focal_len;
-    float sensor_scaled = scale_camera * sensor;
-
-    if (draw_ctx->rv3d != NULL) {
-      sensor_scaled *= draw_ctx->rv3d->viewcamtexcofac[0];
-    }
-
-    pd->dof_params[1] = aperture * fabsf(focal_len_scaled / (focus_dist - focal_len_scaled));
-    pd->dof_params[1] *= vp_size[0] / sensor_scaled;
-    pd->dof_params[0] = -focus_dist * pd->dof_params[1];
-  }
-  else {
-    /* Disable DoF blur scalling. */
-    pd->camera = NULL;
-  }
+  /* *********** FUNCTIONS *********** */
+
+void GPENCIL_engine_init(void* ved)
+{
+	GPENCIL_Data* vedata = (GPENCIL_Data*)ved;
+	GPENCIL_StorageList* stl = vedata->stl;
+	GPENCIL_TextureList* txl = vedata->txl;
+	GPENCIL_FramebufferList* fbl = vedata->fbl;
+	DefaultTextureList* dtxl = DRW_viewport_texture_list_get();
+	DefaultFramebufferList* dfbl = DRW_viewport_framebuffer_list_get();
+	const DRWContextState* ctx = DRW_context_state_get();
+	const View3D* v3d = ctx->v3d;
+
+	if (!stl->pd) {
+		stl->pd = MEM_callocN(sizeof(GPENCIL_PrivateData), "GPENCIL_PrivateData");
+	}
+
+	if (txl->dummy_texture == NULL) {
+		const float pixels[1][4] = { {1.0f, 0.0f, 1.0f, 1.0f} };
+		txl->dummy_texture = DRW_texture_create_2d(1, 1, GPU_RGBA8, DRW_TEX_WRAP, (float*)pixels);
+	}
+
+	GPENCIL_ViewLayerData* vldata = GPENCIL_view_layer_data_ensure();
+
+	/* Resize and reset memblocks. */
+	BLI_memblock_clear(vldata->gp_light_pool, gpencil_light_pool_free);
+	BLI_memblock_clear(vldata->gp_material_pool, gpencil_material_pool_free);
+	BLI_memblock_clear(vldata->gp_object_pool, NULL);
+	BLI_memblock_clear(vldata->gp_layer_pool, NULL);
+	BLI_memblock_clear(vldata->gp_vfx_pool, NULL);
+	BLI_memblock_clear(vldata->gp_maskbit_pool, NULL);
+
+	stl->pd->gp_light_pool = vldata->gp_light_pool;
+	stl->pd->gp_material_pool = vldata->gp_material_pool;
+	stl->pd->gp_maskbit_pool = vldata->gp_maskbit_pool;
+	stl->pd->gp_object_pool = vldata->gp_object_pool;
+	stl->pd->gp_layer_pool = vldata->gp_layer_pool;
+	stl->pd->gp_vfx_pool = vldata->gp_vfx_pool;
+	stl->pd->view_layer = ctx->view_layer;
+	stl->pd->scene = ctx->scene;
+	stl->pd->v3d = ctx->v3d;
+	stl->pd->last_light_pool = NULL;
+	stl->pd->last_material_pool = NULL;
+	stl->pd->tobjects.first = NULL;
+	stl->pd->tobjects.last = NULL;
+	stl->pd->tobjects_infront.first = NULL;
+	stl->pd->tobjects_infront.last = NULL;
+	stl->pd->sbuffer_tobjects.first = NULL;
+	stl->pd->sbuffer_tobjects.last = NULL;
+	stl->pd->dummy_tx = txl->dummy_texture;
+	stl->pd->draw_depth_only = !DRW_state_is_fbo();
+	stl->pd->draw_wireframe = (v3d && v3d->shading.type == OB_WIRE) && !stl->pd->draw_depth_only;
+	stl->pd->scene_depth_tx = stl->pd->draw_depth_only ? txl->dummy_texture : dtxl->depth;
+	stl->pd->scene_fb = dfbl->default_fb;
+	stl->pd->is_render = txl->render_depth_tx || (v3d && v3d->shading.type == OB_RENDER);
+	stl->pd->is_viewport = (v3d != NULL);
+	stl->pd->global_light_pool = gpencil_light_pool_add(stl->pd);
+	stl->pd->shadeless_light_pool = gpencil_light_pool_add(stl->pd);
+	/* Small HACK: we don't want the global pool to be reused,
+	 * so we set the last light pool to NULL. */
+	stl->pd->last_light_pool = NULL;
+
+	bool use_scene_lights = false;
+	bool use_scene_world = false;
+
+	if (v3d) {
+		use_scene_lights = ((v3d->shading.type == OB_MATERIAL) &&
+			(v3d->shading.flag & V3D_SHADING_SCENE_LIGHTS)) ||
+			((v3d->shading.type == OB_RENDER) &&
+				(v3d->shading.flag & V3D_SHADING_SCENE_LIGHTS_RENDER));
+
+		use_scene_world = ((v3d->shading.type == OB_MATERIAL) &&
+			(v3d->shading.flag & V3D_SHADING_SCENE_WORLD)) ||
+			((v3d->shading.type == OB_RENDER) &&
+				(v3d->shading.flag & V3D_SHADING_SCENE_WORLD_RENDER));
+
+		stl->pd->v3d_color_type = (v3d->shading.type == OB_SOLID) ? v3d->shading.color_type : -1;
+		/* Special case: If Vertex Paint mode, use always Vertex mode. */
+		if (v3d->shading.type == OB_SOLID && ctx->obact && ctx->obact->type == OB_GPENCIL &&
+			ctx->obact->mode == OB_MODE_VERTEX_GPENCIL) {
+			stl->pd->v3d_color_type = V3D_SHADING_VERTEX_COLOR;
+		}
+
+		copy_v3_v3(stl->pd->v3d_single_color, v3d->shading.single_color);
+
+		/* For non active frame, use only lines in multiedit mode. */
+		const bool overlays_on = (v3d->flag2 & V3D_HIDE_OVERLAYS) == 0;
+		stl->pd->use_multiedit_lines_only = !overlays_on ||
+			(v3d->gp_flag & V3D_GP_SHOW_MULTIEDIT_LINES) != 0;
+
+		const bool shmode_xray_support = v3d->shading.type <= OB_SOLID;
+		stl->pd->xray_alpha = (shmode_xray_support && XRAY_ENABLED(v3d)) ? XRAY_ALPHA(v3d) : 1.0f;
+	}
+	else if (stl->pd->is_render) {
+		use_scene_lights = true;
+		use_scene_world = true;
+		stl->pd->use_multiedit_lines_only = false;
+		stl->pd->xray_alpha = 1.0f;
+		stl->pd->v3d_color_type = -1;
+	}
+
+	stl->pd->use_lighting = (v3d && v3d->shading.type > OB_SOLID) || stl->pd->is_render;
+	stl->pd->use_lights = use_scene_lights;
+
+	if (txl->render_depth_tx != NULL) {
+		stl->pd->scene_depth_tx = txl->render_depth_tx;
+		stl->pd->scene_fb = fbl->render_fb;
+	}
+
+	gpencil_light_ambient_add(stl->pd->shadeless_light_pool, (float[3]) { 1.0f, 1.0f, 1.0f });
+
+	World* world = ctx->scene->world;
+	if (world != NULL && use_scene_world) {
+		gpencil_light_ambient_add(stl->pd->global_light_pool, &world->horr);
+	}
+	else if (v3d) {
+		float world_light[3];
+		copy_v3_fl(world_light, v3d->shading.studiolight_intensity);
+		gpencil_light_ambient_add(stl->pd->global_light_pool, world_light);
+	}
+
+	float viewmatinv[4][4];
+	DRW_view_viewmat_get(NULL, viewmatinv, true);
+	copy_v3_v3(stl->pd->camera_z_axis, viewmatinv[2]);
+	copy_v3_v3(stl->pd->camera_pos, viewmatinv[3]);
+	stl->pd->camera_z_offset = dot_v3v3(viewmatinv[3], viewmatinv[2]);
+
+	if (ctx && ctx->rv3d && v3d) {
+		stl->pd->camera = (ctx->rv3d->persp == RV3D_CAMOB) ? v3d->camera : NULL;
+	}
+	else {
+		stl->pd->camera = NULL;
+	}
+}
+
+void GPENCIL_cache_init(void* ved)
+{
+	GPENCIL_Data* vedata = (GPENCIL_Data*)ved;
+	GPENCIL_PassList* psl = vedata->psl;
+	GPENCIL_TextureList* txl = vedata->txl;
+	GPENCIL_FramebufferList* fbl = vedata->fbl;
+	GPENCIL_PrivateData* pd = vedata->stl->pd;
+	DRWShadingGroup* grp;
+
+	const DRWContextState* draw_ctx = DRW_context_state_get();
+	pd->cfra = (int)DEG_get_ctime(draw_ctx->depsgraph);
+	pd->simplify_antialias = GPENCIL_SIMPLIFY_AA(draw_ctx->scene);
+	pd->use_layer_fb = false;
+	pd->use_object_fb = false;
+	pd->use_mask_fb = false;
+	/* Always use high precision for render. */
+	pd->use_signed_fb = !pd->is_viewport;
+
+	if (draw_ctx->v3d) {
+		const bool hide_overlay = ((draw_ctx->v3d->flag2 & V3D_HIDE_OVERLAYS) != 0);
+		const bool show_onion = ((draw_ctx->v3d->gp_flag & V3D_GP_SHOW_ONION_SKIN) != 0);
+		const bool playing = (draw_ctx->evil_C != NULL) ?
+			ED_screen_animation_playing(CTX_wm_manager(draw_ctx->evil_C)) !=
+			NULL :
+			false;
+		pd->do_onion = show_onion && !hide_overlay && !playing;
+		pd->playing = playing;
+		/* Save simplify flags (can change while drawing, so it's better to save). */
+		Scene* scene = draw_ctx->scene;
+		pd->simplify_fill = GPENCIL_SIMPLIFY_FILL(scene, playing);
+		pd->simplify_fx = GPENCIL_SIMPLIFY_FX(scene, playing) ||
+			(draw_ctx->v3d->shading.type < OB_RENDER);
+
+		/* Fade Layer. */
+		const bool is_fade_layer = ((!hide_overlay) && (!pd->is_render) &&
+			(draw_ctx->v3d->gp_flag & V3D_GP_FADE_NOACTIVE_LAYERS));
+		pd->fade_layer_opacity = (is_fade_layer) ? draw_ctx->v3d->overlay.gpencil_fade_layer : -1.0f;
+		pd->vertex_paint_opacity = draw_ctx->v3d->overlay.gpencil_vertex_paint_opacity;
+		/* Fade GPencil Objects. */
+		const bool is_fade_object = ((!hide_overlay) && (!pd->is_render) &&
+			(draw_ctx->v3d->gp_flag & V3D_GP_FADE_OBJECTS) &&
+			(draw_ctx->v3d->gp_flag & V3D_GP_FADE_NOACTIVE_GPENCIL));
+		pd->fade_gp_object_opacity = (is_fade_object) ? draw_ctx->v3d->overlay.gpencil_paper_opacity :
+			-1.0f;
+		pd->fade_3d_object_opacity = ((!hide_overlay) && (!pd->is_render) &&
+			(draw_ctx->v3d->gp_flag & V3D_GP_FADE_OBJECTS)) ?
+			draw_ctx->v3d->overlay.gpencil_paper_opacity :
+			-1.0f;
+	}
+	else {
+		pd->do_onion = true;
+		pd->simplify_fill = false;
+		pd->simplify_fx = false;
+		pd->fade_layer_opacity = -1.0f;
+		pd->playing = false;
+	}
+
+	{
+		pd->sbuffer_stroke = NULL;
+		pd->sbuffer_gpd = NULL;
+		pd->sbuffer_layer = NULL;
+		pd->stroke_batch = NULL;
+		pd->fill_batch = NULL;
+		pd->do_fast_drawing = false;
+
+		pd->obact = draw_ctx->obact;
+		if (pd->obact && pd->obact->type == OB_GPENCIL && !(pd->draw_depth_only)) {
+			/* Check if active object has a temp stroke data. */
+			bGPdata* gpd = (bGPdata*)pd->obact->data;
+			if (gpd->runtime.sbuffer_used > 0) {
+				pd->sbuffer_gpd = gpd;
+				pd->sbuffer_stroke = DRW_cache_gpencil_sbuffer_stroke_data_get(pd->obact);
+				pd->sbuffer_layer = BKE_gpencil_layer_active_get(pd->sbuffer_gpd);
+				pd->do_fast_drawing = false; /* TODO option */
+			}
+		}
+	}
+
+	if (pd->do_fast_drawing) {
+		pd->snapshot_buffer_dirty = (txl->snapshot_color_tx == NULL);
+		const float* size = DRW_viewport_size_get();
+		DRW_texture_ensure_2d(&txl->snapshot_depth_tx, size[0], size[1], GPU_DEPTH24_STENCIL8, 0);
+		DRW_texture_ensure_2d(&txl->snapshot_color_tx, size[0], size[1], GPU_R11F_G11F_B10F, 0);
+		DRW_texture_ensure_2d(&txl->snapshot_reveal_tx, size[0], size[1], GPU_R11F_G11F_B10F, 0);
+
+		GPU_framebuffer_ensure_config(&fbl->snapshot_fb,
+			{
+				GPU_ATTACHMENT_TEXTURE(txl->snapshot_depth_tx),
+				GPU_ATTACHMENT_TEXTURE(txl->snapshot_color_tx),
+				GPU_ATTACHMENT_TEXTURE(txl->snapshot_reveal_tx),
+			});
+	}
+	else {
+		/* Free uneeded buffers. */
+		GPU_FRAMEBUFFER_FREE_SAFE(fbl->snapshot_fb);
+		DRW_TEXTURE_FREE_SAFE(txl->snapshot_depth_tx);
+		DRW_TEXTURE_FREE_SAFE(txl->snapshot_color_tx);
+		DRW_TEXTURE_FREE_SAFE(txl->snapshot_reveal_tx);
+	}
+
+	{
+		DRWState state = DRW_STATE_WRITE_DEPTH | DRW_STATE_DEPTH_LESS;
+		DRW_PASS_CREATE(psl->merge_depth_ps, state);
+
+		GPUShader* sh = GPENCIL_shader_depth_merge_get();
+		grp = DRW_shgroup_create(sh, psl->merge_depth_ps);
+		DRW_shgroup_uniform_texture_ref(grp, "depthBuf", &pd->depth_tx);
+		DRW_shgroup_uniform_bool(grp, "strokeOrder3d", &pd->is_stroke_order_3d, 1);
+		DRW_shgroup_uniform_vec4(grp, "gpModelMatrix", pd->object_bound_mat[0], 4);
+		DRW_shgroup_call_procedural_triangles(grp, NULL, 1);
+	}
+	{
+		DRWState state = DRW_STATE_WRITE_COLOR | DRW_STATE_LOGIC_INVERT;
+		DRW_PASS_CREATE(psl->mask_invert_ps, state);
+
+		GPUShader* sh = GPENCIL_shader_mask_invert_get();
+		grp = DRW_shgroup_create(sh, psl->mask_invert_ps);
+		DRW_shgroup_call_procedural_triangles(grp, NULL, 1);
+	}
+
+	Camera* cam = (pd->camera != NULL) ? pd->camera->data : NULL;
+
+	/* Pseudo DOF setup. */
+	if (cam && (cam->dof.flag & CAM_DOF_ENABLED)) {
+		const float* vp_size = DRW_viewport_size_get();
+		float fstop = cam->dof.aperture_fstop;
+		float sensor = BKE_camera_sensor_size(cam->sensor_fit, cam->sensor_x, cam->sensor_y);
+		float focus_dist = BKE_camera_object_dof_distance(pd->camera);
+		float focal_len = cam->lens;
+
+		const float scale_camera = 0.001f;
+		/* we want radius here for the aperture number  */
+		float aperture = 0.5f * scale_camera * focal_len / fstop;
+		float focal_len_scaled = scale_camera * focal_len;
+		float sensor_scaled = scale_camera * sensor;
+
+		if (draw_ctx->rv3d != NULL) {
+			sensor_scaled *= draw_ctx->rv3d->viewcamtexcofac[0];
+		}
+
+		pd->dof_params[1] = aperture * fabsf(focal_len_scaled / (focus_dist - focal_len_scaled));
+		pd->dof_params[1] *= vp_size[0] / sensor_scaled;
+		pd->dof_params[0] = -focus_dist * pd->dof_params[1];
+	}
+	else {
+		/* Disable DoF blur scalling. */
+		pd->camera = NULL;
+	}
 }
 
 #define DRAW_NOW 2
 
-typedef struct gpIterPopulateData {
-  Object *ob;
-  GPENCIL_tObject *tgp_ob;
-  GPENCIL_PrivateData *pd;
-  GPENCIL_MaterialPool *matpool;
-  DRWShadingGroup *grp;
-  /* Last material UBO bound. Used to avoid uneeded buffer binding. */
-  GPUUniformBuf *ubo_mat;
-  GPUUniformBuf *ubo_lights;
-  /* Last texture bound. */
-  GPUTexture *tex_fill;
-  GPUTexture *tex_stroke;
-  /* Offset in the material pool to the first material of this object. */
-  int mat_ofs;
-  /* Is the sbuffer call need to be issued. */
-  int do_sbuffer_call;
-  /* Indices to do correct insertion of the sbuffer stroke. */
-  int stroke_index_last;
-  int stroke_index_offset;
-  /* Infos for call batching. */
-  struct GPUBatch *geom;
-  bool instancing;
-  int vfirst, vcount;
+typedef struct gpIterPopulateData
+{
+	Object* ob;
+	GPENCIL_tObject* tgp_ob;
+	GPENCIL_PrivateData* pd;
+	GPENCIL_MaterialPool* matpool;
+	DRWShadingGroup* grp;
+	/* Last material UBO bound. Used to avoid uneeded buffer binding. */
+	GPUUniformBuf* ubo_mat;
+	GPUUniformBuf* ubo_lights;
+	/* Last texture bound. */
+	GPUTexture* tex_fill;
+	GPUTexture* tex_stroke;
+	/* Offset in the material pool to the first material of this object. */
+	int mat_ofs;
+	/* Is the sbuffer call need to be issued. */
+	int do_sbuffer_call;
+	/* Indices to do correct insertion of the sbuffer stroke. */
+	int stroke_index_last;
+	int stroke_index_offset;
+	/* Infos for call batching. */
+	struct GPUBatch* geom;
+	bool instancing;
+	int vfirst, vcount;
 } gpIterPopulateData;
 
 #define DISABLE_BATCHING 0
 
-static void gpencil_drawcall_flush(gpIterPopulateData *iter)
+static void gpencil_drawcall_flush(gpIterPopulateData* iter)
 {
 #if !DISABLE_BATCHING
-  if (iter->geom != NULL) {
-    if (iter->instancing) {
-      DRW_shgroup_call_instance_range(iter->grp, iter->ob, iter->geom, iter->vfirst, iter->vcount);
-    }
-    else {
-      DRW_shgroup_call_range(iter->grp, iter->ob, iter->geom, iter->vfirst, iter->vcount);
-    }
-  }
+	if (iter->geom != NULL) {
+		if (iter->instancing) {
+			DRW_shgroup_call_instance_range(iter->grp, iter->ob, iter->geom, iter->vfirst, iter->vcount);
+		}
+		else {
+			DRW_shgroup_call_range(iter->grp, iter->ob, iter->geom, iter->vfirst, iter->vcount);
+		}
+	}
 #endif
 
-  iter->geom = NULL;
-  iter->vfirst = -1;
-  iter->vcount = 0;
+	iter->geom = NULL;
+	iter->vfirst = -1;
+	iter->vcount = 0;
 }
 
 /* Group drawcalls that are consecutive and with the same type. Reduces GPU driver overhead. */
 static void gpencil_drawcall_add(
-    gpIterPopulateData *iter, struct GPUBatch *geom, bool instancing, int v_first, int v_count)
+	gpIterPopulateData* iter, struct GPUBatch* geom, bool instancing, int v_first, int v_count)
 {
 #if DISABLE_BATCHING
-  if (instancing) {
-    DRW_shgroup_call_instance_range(iter->grp, iter->ob, geom, v_first, v_count);
-  }
-  else {
-    DRW_shgroup_call_range(iter->grp, iter->ob, geom, v_first, v_count);
-  }
+	if (instancing) {
+		DRW_shgroup_call_instance_range(iter->grp, iter->ob, geom, v_first, v_count);
+	}
+	else {
+		DRW_shgroup_call_range(iter->grp, iter->ob, geom, v_first, v_count);
+	}
 #endif
 
-  int last = iter->vfirst + iter->vcount;
-  /* Interupt drawcall grouping if the sequence is not consecutive. */
-  if ((geom != iter->geom) || (v_first - last > 3)) {
-    gpencil_drawcall_flush(iter);
-  }
-  iter->geom = geom;
-  iter->instancing = instancing;
-  if (iter->vfirst == -1) {
-    iter->vfirst = v_first;
-  }
-  iter->vcount = v_first + v_count - iter->vfirst;
-}
-
-static void gpencil_stroke_cache_populate(bGPDlayer *gpl,
-                                          bGPDframe *gpf,
-                                          bGPDstroke *gps,
-                                          void *thunk);
-
-static void gpencil_sbuffer_cache_populate(gpIterPopulateData *iter)
-{
-  iter->do_sbuffer_call = DRAW_NOW;
-  /* In order to draw the sbuffer stroke correctly mixed with other strokes,
-   * we need to offset the stroke index of the sbuffer stroke and the subsequent strokes.
-   * Remember, sbuffer stroke indices start from 0. So we add last index to avoid
-   * masking issues. */
-  iter->grp = DRW_shgroup_create_sub(iter->grp);
-  DRW_shgroup_uniform_block(iter->grp, "gpMaterialBlock", iter->ubo_mat);
-  DRW_shgroup_uniform_float_copy(iter->grp, "strokeIndexOffset", iter->stroke_index_last);
-
-  const DRWContextState *ctx = DRW_context_state_get();
-  ToolSettings *ts = ctx->scene->toolsettings;
-  if (ts->gpencil_v3d_align & (GP_PROJECT_DEPTH_VIEW | GP_PROJECT_DEPTH_STROKE)) {
-    /* In this case we can't do correct projection during stroke. We just disable depth test. */
-    DRW_shgroup_uniform_texture(iter->grp, "gpSceneDepthTexture", iter->pd->dummy_tx);
-  }
-
-  gpencil_stroke_cache_populate(NULL, NULL, iter->pd->sbuffer_stroke, iter);
-  gpencil_drawcall_flush(iter);
-
-  iter->stroke_index_offset = iter->pd->sbuffer_stroke->totpoints + 1;
-  iter->do_sbuffer_call = 0;
-}
-
-static void gpencil_layer_cache_populate(bGPDlayer *gpl,
-                                         bGPDframe *gpf,
-                                         bGPDstroke *UNUSED(gps),
-                                         void *thunk)
-{
-  gpIterPopulateData *iter = (gpIterPopulateData *)thunk;
-  GPENCIL_PrivateData *pd = iter->pd;
-  bGPdata *gpd = (bGPdata *)iter->ob->data;
-
-  gpencil_drawcall_flush(iter);
-
-  if (iter->do_sbuffer_call) {
-    gpencil_sbuffer_cache_populate(iter);
-  }
-  else {
-    iter->do_sbuffer_call = !pd->do_fast_drawing && (gpd == pd->sbuffer_gpd) &&
-                            (gpl == pd->sbuffer_layer) &&
-                            (gpf == NULL || gpf->runtime.onion_id == 0.0f);
-  }
-
-  GPENCIL_tLayer *tgp_layer = gpencil_layer_cache_add(pd, iter->ob, gpl, gpf, iter->tgp_ob);
-
-  const bool use_lights = pd->use_lighting && ((gpl->flag & GP_LAYER_USE_LIGHTS) != 0) &&
-                          (iter->ob->dtx & OB_USE_GPENCIL_LIGHTS);
-
-  iter->ubo_lights = (use_lights) ? pd->global_light_pool->ubo : pd->shadeless_light_pool->ubo;
-
-  gpencil_material_resources_get(iter->matpool, 0, NULL, NULL, &iter->ubo_mat);
-
-  /* Iterator dependent uniforms. */
-  DRWShadingGroup *grp = iter->grp = tgp_layer->base_shgrp;
-  DRW_shgroup_uniform_block(grp, "gpLightBlock", iter->ubo_lights);
-  DRW_shgroup_uniform_block(grp, "gpMaterialBlock", iter->ubo_mat);
-  DRW_shgroup_uniform_texture(grp, "gpFillTexture", iter->tex_fill);
-  DRW_shgroup_uniform_texture(grp, "gpStrokeTexture", iter->tex_stroke);
-  DRW_shgroup_uniform_int_copy(grp, "gpMaterialOffset", iter->mat_ofs);
-  DRW_shgroup_uniform_float_copy(grp, "strokeIndexOffset", iter->stroke_index_offset);
-}
-
-static void gpencil_stroke_cache_populate(bGPDlayer *gpl,
-                                          bGPDframe *gpf,
-                                          bGPDstroke *gps,
-                                          void *thunk)
-{
-  gpIterPopulateData *iter = (gpIterPopulateData *)thunk;
-
-  MaterialGPencilStyle *gp_style = BKE_gpencil_material_settings(iter->ob, gps->mat_nr + 1);
-
-  const bool is_render = iter->pd->is_render;
-  bool hide_material = (gp_style->flag & GP_MATERIAL_HIDE) != 0;
-  bool show_stroke = ((gp_style->flag & GP_MATERIAL_STROKE_SHOW) != 0) ||
-                     (!is_render && ((gps->flag & GP_STROKE_NOFILL) != 0));
-  bool show_fill = (gps->tot_triangles > 0) && ((gp_style->flag & GP_MATERIAL_FILL_SHOW) != 0) &&
-                   (!iter->pd->simplify_fill) && ((gps->flag & GP_STROKE_NOFILL) == 0);
-
-  bool only_lines = gpl && gpf && gpl->actframe != gpf && iter->pd->use_multiedit_lines_only;
-  bool hide_onion = gpl && gpf && gpf->runtime.onion_id != 0 &&
-                    ((gp_style->flag & GP_MATERIAL_HIDE_ONIONSKIN) != 0);
-
-  if (hide_material || (!show_stroke && !show_fill) || (only_lines && hide_onion) || hide_onion) {
-    return;
-  }
-
-  GPUUniformBuf *ubo_mat;
-  GPUTexture *tex_stroke, *tex_fill;
-  gpencil_material_resources_get(
-      iter->matpool, iter->mat_ofs + gps->mat_nr, &tex_stroke, &tex_fill, &ubo_mat);
-
-  bool resource_changed = (iter->ubo_mat != ubo_mat) ||
-                          (tex_fill && (iter->tex_fill != tex_fill)) ||
-                          (tex_stroke && (iter->tex_stroke != tex_stroke));
-
-  if (resource_changed) {
-    gpencil_drawcall_flush(iter);
-
-    iter->grp = DRW_shgroup_create_sub(iter->grp);
-    if (iter->ubo_mat != ubo_mat) {
-      DRW_shgroup_uniform_block(iter->grp, "gpMaterialBlock", ubo_mat);
-      iter->ubo_mat = ubo_mat;
-    }
-    if (tex_fill) {
-      DRW_shgroup_uniform_texture(iter->grp, "gpFillTexture", tex_fill);
-      iter->tex_fill = tex_fill;
-    }
-    if (tex_stroke) {
-      DRW_shgroup_uniform_texture(iter->grp, "gpStrokeTexture", tex_stroke);
-      iter->tex_stroke = tex_stroke;
-    }
-  }
-
-  bool do_sbuffer = (iter->do_sbuffer_call == DRAW_NOW);
-
-  if (show_fill) {
-    GPUBatch *geom = do_sbuffer ? DRW_cache_gpencil_sbuffer_fill_get(iter->ob) :
-                                  DRW_cache_gpencil_fills_get(iter->ob, iter->pd->cfra);
-    int vfirst = gps->runtime.fill_start * 3;
-    int vcount = gps->tot_triangles * 3;
-    gpencil_drawcall_add(iter, geom, false, vfirst, vcount);
-  }
-
-  if (show_stroke) {
-    GPUBatch *geom = do_sbuffer ? DRW_cache_gpencil_sbuffer_stroke_get(iter->ob) :
-                                  DRW_cache_gpencil_strokes_get(iter->ob, iter->pd->cfra);
-    /* Start one vert before to have gl_InstanceID > 0 (see shader). */
-    int vfirst = gps->runtime.stroke_start - 1;
-    /* Include "potential" cyclic vertex and start adj vertex (see shader). */
-    int vcount = gps->totpoints + 1 + 1;
-    gpencil_drawcall_add(iter, geom, true, vfirst, vcount);
-  }
-
-  iter->stroke_index_last = gps->runtime.stroke_start + gps->totpoints + 1;
-}
-
-static void gpencil_sbuffer_cache_populate_fast(GPENCIL_Data *vedata, gpIterPopulateData *iter)
-{
-  bGPdata *gpd = (bGPdata *)iter->ob->data;
-  if (gpd != iter->pd->sbuffer_gpd) {
-    return;
-  }
-
-  GPENCIL_TextureList *txl = vedata->txl;
-  GPUTexture *depth_texture = iter->pd->scene_depth_tx;
-  GPENCIL_tObject *last_tgp_ob = iter->pd->tobjects.last;
-  /* Create another temp object that only contain the stroke. */
-  iter->tgp_ob = gpencil_object_cache_add(iter->pd, iter->ob);
-  /* Remove from the main list. */
-  iter->pd->tobjects.last = last_tgp_ob;
-  last_tgp_ob->next = NULL;
-  /* Add to sbuffer tgpobject list. */
-  BLI_LINKS_APPEND(&iter->pd->sbuffer_tobjects, iter->tgp_ob);
-  /* Remove depth test with scene (avoid self occlusion). */
-  iter->pd->scene_depth_tx = txl->dummy_texture;
-
-  gpencil_layer_cache_populate(
-      iter->pd->sbuffer_layer, iter->pd->sbuffer_layer->actframe, NULL, iter);
-
-  const DRWContextState *ctx = DRW_context_state_get();
-  ToolSettings *ts = ctx->scene->toolsettings;
-  if (ts->gpencil_v3d_align & (GP_PROJECT_DEPTH_VIEW | GP_PROJECT_DEPTH_STROKE)) {
-    /* In this case we can't do correct projection during stroke. We just disable depth test. */
-    DRW_shgroup_uniform_texture(iter->grp, "gpSceneDepthTexture", iter->pd->dummy_tx);
-  }
-
-  iter->do_sbuffer_call = DRAW_NOW;
-  gpencil_stroke_cache_populate(NULL, NULL, iter->pd->sbuffer_stroke, iter);
-  gpencil_drawcall_flush(iter);
-
-  gpencil_vfx_cache_populate(vedata, iter->ob, iter->tgp_ob);
-
-  /* Restore state. */
-  iter->do_sbuffer_call = 0;
-  iter->pd->scene_depth_tx = depth_texture;
-}
-
-void GPENCIL_cache_populate(void *ved, Object *ob)
-{
-  GPENCIL_Data *vedata = (GPENCIL_Data *)ved;
-  GPENCIL_PrivateData *pd = vedata->stl->pd;
-  GPENCIL_TextureList *txl = vedata->txl;
-  const bool is_final_render = DRW_state_is_image_render();
-
-  /* object must be visible */
-  if (!(DRW_object_visibility_in_active_context(ob) & OB_VISIBLE_SELF)) {
-    return;
-  }
-
-  if (ob->data && (ob->type == OB_GPENCIL) && (ob->dt >= OB_SOLID)) {
-    gpIterPopulateData iter = {0};
-    iter.ob = ob;
-    iter.pd = pd;
-    iter.tgp_ob = gpencil_object_cache_add(pd, ob);
-    iter.matpool = gpencil_material_pool_create(pd, ob, &iter.mat_ofs);
-    iter.tex_fill = txl->dummy_texture;
-    iter.tex_stroke = txl->dummy_texture;
-
-    /* Special case for rendering onion skin. */
-    bGPdata *gpd = (bGPdata *)ob->data;
-    bool do_onion = (!pd->is_render) ? pd->do_onion : (gpd->onion_flag & GP_ONION_GHOST_ALWAYS);
-<<<<<<< HEAD
-    gpd->runtime.playing = (short)pd->playing;
-=======
-
-    /* When render in background the active frame could not be properly set due thread priority
-     * better set again. This is not required in viewport. */
-    if (txl->render_depth_tx) {
-      LISTBASE_FOREACH (bGPDlayer *, gpl, &gpd->layers) {
-        gpl->actframe = BKE_gpencil_layer_frame_get(gpl, pd->cfra, GP_GETFRAME_USE_PREV);
-      }
-    }
-
->>>>>>> b379f626
-    BKE_gpencil_visible_stroke_iter(is_final_render ? pd->view_layer : NULL,
-                                    ob,
-                                    gpencil_layer_cache_populate,
-                                    gpencil_stroke_cache_populate,
-                                    &iter,
-                                    do_onion,
-                                    pd->cfra);
-
-    gpencil_drawcall_flush(&iter);
-
-    if (iter.do_sbuffer_call) {
-      gpencil_sbuffer_cache_populate(&iter);
-    }
-
-    gpencil_vfx_cache_populate(vedata, ob, iter.tgp_ob);
-
-    if (pd->do_fast_drawing) {
-      gpencil_sbuffer_cache_populate_fast(vedata, &iter);
-    }
-  }
-
-  if (ob->type == OB_LAMP && pd->use_lights) {
-    gpencil_light_pool_populate(pd->global_light_pool, ob);
-  }
-}
-
-void GPENCIL_cache_finish(void *ved)
-{
-  GPENCIL_Data *vedata = (GPENCIL_Data *)ved;
-  GPENCIL_PrivateData *pd = vedata->stl->pd;
-  GPENCIL_FramebufferList *fbl = vedata->fbl;
-
-  /* Upload UBO data. */
-  BLI_memblock_iter iter;
-  BLI_memblock_iternew(pd->gp_material_pool, &iter);
-  GPENCIL_MaterialPool *pool;
-  while ((pool = (GPENCIL_MaterialPool *)BLI_memblock_iterstep(&iter))) {
-    GPU_uniformbuf_update(pool->ubo, pool->mat_data);
-  }
-
-  BLI_memblock_iternew(pd->gp_light_pool, &iter);
-  GPENCIL_LightPool *lpool;
-  while ((lpool = (GPENCIL_LightPool *)BLI_memblock_iterstep(&iter))) {
-    GPU_uniformbuf_update(lpool->ubo, lpool->light_data);
-  }
-
-  /* Sort object by decreasing Z to avoid most of alpha ordering issues. */
-  gpencil_object_cache_sort(pd);
-
-  /* Create framebuffers only if needed. */
-  if (pd->tobjects.first) {
-    eGPUTextureFormat format = pd->use_signed_fb ? GPU_RGBA16F : GPU_R11F_G11F_B10F;
-
-    const float *size = DRW_viewport_size_get();
-    pd->depth_tx = DRW_texture_pool_query_2d(
-        size[0], size[1], GPU_DEPTH24_STENCIL8, &draw_engine_gpencil_type);
-    pd->color_tx = DRW_texture_pool_query_2d(size[0], size[1], format, &draw_engine_gpencil_type);
-    pd->reveal_tx = DRW_texture_pool_query_2d(size[0], size[1], format, &draw_engine_gpencil_type);
-
-    GPU_framebuffer_ensure_config(&fbl->gpencil_fb,
-                                  {
-                                      GPU_ATTACHMENT_TEXTURE(pd->depth_tx),
-                                      GPU_ATTACHMENT_TEXTURE(pd->color_tx),
-                                      GPU_ATTACHMENT_TEXTURE(pd->reveal_tx),
-                                  });
-
-    if (pd->use_layer_fb) {
-      pd->color_layer_tx = DRW_texture_pool_query_2d(
-          size[0], size[1], format, &draw_engine_gpencil_type);
-      pd->reveal_layer_tx = DRW_texture_pool_query_2d(
-          size[0], size[1], format, &draw_engine_gpencil_type);
-
-      GPU_framebuffer_ensure_config(&fbl->layer_fb,
-                                    {
-                                        GPU_ATTACHMENT_TEXTURE(pd->depth_tx),
-                                        GPU_ATTACHMENT_TEXTURE(pd->color_layer_tx),
-                                        GPU_ATTACHMENT_TEXTURE(pd->reveal_layer_tx),
-                                    });
-    }
-
-    if (pd->use_object_fb) {
-      pd->color_object_tx = DRW_texture_pool_query_2d(
-          size[0], size[1], format, &draw_engine_gpencil_type);
-      pd->reveal_object_tx = DRW_texture_pool_query_2d(
-          size[0], size[1], format, &draw_engine_gpencil_type);
-
-      GPU_framebuffer_ensure_config(&fbl->object_fb,
-                                    {
-                                        GPU_ATTACHMENT_TEXTURE(pd->depth_tx),
-                                        GPU_ATTACHMENT_TEXTURE(pd->color_object_tx),
-                                        GPU_ATTACHMENT_TEXTURE(pd->reveal_object_tx),
-                                    });
-    }
-
-    if (pd->use_mask_fb) {
-      /* We need an extra depth to not disturb the normal drawing.
-       * The color_tx is needed for frame-buffer completeness. */
-      GPUTexture *color_tx, *depth_tx;
-      depth_tx = DRW_texture_pool_query_2d(
-          size[0], size[1], GPU_DEPTH24_STENCIL8, &draw_engine_gpencil_type);
-      color_tx = DRW_texture_pool_query_2d(size[0], size[1], GPU_R8, &draw_engine_gpencil_type);
-      /* Use high quality format for render. */
-      eGPUTextureFormat mask_format = pd->is_render ? GPU_R16 : GPU_R8;
-      pd->mask_tx = DRW_texture_pool_query_2d(
-          size[0], size[1], mask_format, &draw_engine_gpencil_type);
-
-      GPU_framebuffer_ensure_config(&fbl->mask_fb,
-                                    {
-                                        GPU_ATTACHMENT_TEXTURE(depth_tx),
-                                        GPU_ATTACHMENT_TEXTURE(color_tx),
-                                        GPU_ATTACHMENT_TEXTURE(pd->mask_tx),
-                                    });
-    }
-
-    GPENCIL_antialiasing_init(vedata);
-  }
-}
-
-static void GPENCIL_draw_scene_depth_only(void *ved)
-{
-  GPENCIL_Data *vedata = (GPENCIL_Data *)ved;
-  GPENCIL_PrivateData *pd = vedata->stl->pd;
-  DefaultFramebufferList *dfbl = DRW_viewport_framebuffer_list_get();
-
-  if (DRW_state_is_fbo()) {
-    GPU_framebuffer_bind(dfbl->depth_only_fb);
-  }
-
-  LISTBASE_FOREACH (GPENCIL_tObject *, ob, &pd->tobjects) {
-    LISTBASE_FOREACH (GPENCIL_tLayer *, layer, &ob->layers) {
-      DRW_draw_pass(layer->geom_ps);
-    }
-  }
-
-  if (DRW_state_is_fbo()) {
-    GPU_framebuffer_bind(dfbl->default_fb);
-  }
-
-  pd->gp_object_pool = pd->gp_layer_pool = pd->gp_vfx_pool = pd->gp_maskbit_pool = NULL;
-
-  /* Free temp stroke buffers. */
-  if (pd->sbuffer_gpd) {
-    DRW_cache_gpencil_sbuffer_clear(pd->obact);
-  }
-}
-
-static void gpencil_draw_mask(GPENCIL_Data *vedata, GPENCIL_tObject *ob, GPENCIL_tLayer *layer)
-{
-  GPENCIL_PassList *psl = vedata->psl;
-  GPENCIL_FramebufferList *fbl = vedata->fbl;
-  const float clear_col[4] = {1.0f, 1.0f, 1.0f, 1.0f};
-  float clear_depth = ob->is_drawmode3d ? 1.0f : 0.0f;
-  bool inverted = false;
-  /* OPTI(fclem) we could optimize by only clearing if the new mask_bits does not contain all
-   * the masks already rendered in the buffer, and drawing only the layers not already drawn. */
-  bool cleared = false;
-
-  DRW_stats_group_start("GPencil Mask");
-
-  GPU_framebuffer_bind(fbl->mask_fb);
-
-  for (int i = 0; i < GP_MAX_MASKBITS; i++) {
-    if (!BLI_BITMAP_TEST(layer->mask_bits, i)) {
-      continue;
-    }
-
-    if (BLI_BITMAP_TEST_BOOL(layer->mask_invert_bits, i) != inverted) {
-      if (cleared) {
-        DRW_draw_pass(psl->mask_invert_ps);
-      }
-      inverted = !inverted;
-    }
-
-    if (!cleared) {
-      cleared = true;
-      GPU_framebuffer_clear_color_depth(fbl->mask_fb, clear_col, clear_depth);
-    }
-
-    GPENCIL_tLayer *mask_layer = gpencil_layer_cache_get(ob, i);
-    BLI_assert(mask_layer);
-
-    DRW_draw_pass(mask_layer->geom_ps);
-  }
-
-  if (!inverted) {
-    /* Blend shader expect an opacity mask not a reavealage buffer. */
-    DRW_draw_pass(psl->mask_invert_ps);
-  }
-
-  DRW_stats_group_end();
-}
-
-static void GPENCIL_draw_object(GPENCIL_Data *vedata, GPENCIL_tObject *ob)
-{
-  GPENCIL_PassList *psl = vedata->psl;
-  GPENCIL_PrivateData *pd = vedata->stl->pd;
-  GPENCIL_FramebufferList *fbl = vedata->fbl;
-  const float clear_cols[2][4] = {{0.0f, 0.0f, 0.0f, 0.0f}, {1.0f, 1.0f, 1.0f, 1.0f}};
-
-  DRW_stats_group_start("GPencil Object");
-
-  GPUFrameBuffer *fb_object = (ob->vfx.first) ? fbl->object_fb : fbl->gpencil_fb;
-
-  GPU_framebuffer_bind(fb_object);
-  GPU_framebuffer_clear_depth_stencil(fb_object, ob->is_drawmode3d ? 1.0f : 0.0f, 0x00);
-
-  if (ob->vfx.first) {
-    GPU_framebuffer_multi_clear(fb_object, clear_cols);
-  }
-
-  LISTBASE_FOREACH (GPENCIL_tLayer *, layer, &ob->layers) {
-    if (layer->mask_bits) {
-      gpencil_draw_mask(vedata, ob, layer);
-    }
-
-    if (layer->blend_ps) {
-      GPU_framebuffer_bind(fbl->layer_fb);
-      GPU_framebuffer_multi_clear(fbl->layer_fb, clear_cols);
-    }
-    else {
-      GPU_framebuffer_bind(fb_object);
-    }
-
-    DRW_draw_pass(layer->geom_ps);
-
-    if (layer->blend_ps) {
-      GPU_framebuffer_bind(fb_object);
-      DRW_draw_pass(layer->blend_ps);
-    }
-  }
-
-  LISTBASE_FOREACH (GPENCIL_tVfx *, vfx, &ob->vfx) {
-    GPU_framebuffer_bind(*(vfx->target_fb));
-    DRW_draw_pass(vfx->vfx_ps);
-  }
-
-  copy_m4_m4(pd->object_bound_mat, ob->plane_mat);
-  pd->is_stroke_order_3d = ob->is_drawmode3d;
-
-  if (pd->scene_fb) {
-    GPU_framebuffer_bind(pd->scene_fb);
-    DRW_draw_pass(psl->merge_depth_ps);
-  }
-
-  DRW_stats_group_end();
-}
-
-static void GPENCIL_fast_draw_start(GPENCIL_Data *vedata)
-{
-  GPENCIL_PrivateData *pd = vedata->stl->pd;
-  GPENCIL_FramebufferList *fbl = vedata->fbl;
-  DefaultFramebufferList *dfbl = DRW_viewport_framebuffer_list_get();
-
-  if (!pd->snapshot_buffer_dirty) {
-    /* Copy back cached render. */
-    GPU_framebuffer_blit(fbl->snapshot_fb, 0, dfbl->default_fb, 0, GPU_DEPTH_BIT);
-    GPU_framebuffer_blit(fbl->snapshot_fb, 0, fbl->gpencil_fb, 0, GPU_COLOR_BIT);
-    GPU_framebuffer_blit(fbl->snapshot_fb, 1, fbl->gpencil_fb, 1, GPU_COLOR_BIT);
-    /* Bypass drawing. */
-    pd->tobjects.first = pd->tobjects.last = NULL;
-  }
-}
-
-static void GPENCIL_fast_draw_end(GPENCIL_Data *vedata)
-{
-  GPENCIL_PrivateData *pd = vedata->stl->pd;
-  GPENCIL_FramebufferList *fbl = vedata->fbl;
-  DefaultFramebufferList *dfbl = DRW_viewport_framebuffer_list_get();
-
-  if (pd->snapshot_buffer_dirty) {
-    /* Save to snapshot buffer. */
-    GPU_framebuffer_blit(dfbl->default_fb, 0, fbl->snapshot_fb, 0, GPU_DEPTH_BIT);
-    GPU_framebuffer_blit(fbl->gpencil_fb, 0, fbl->snapshot_fb, 0, GPU_COLOR_BIT);
-    GPU_framebuffer_blit(fbl->gpencil_fb, 1, fbl->snapshot_fb, 1, GPU_COLOR_BIT);
-    pd->snapshot_buffer_dirty = false;
-  }
-  /* Draw the sbuffer stroke(s). */
-  LISTBASE_FOREACH (GPENCIL_tObject *, ob, &pd->sbuffer_tobjects) {
-    GPENCIL_draw_object(vedata, ob);
-  }
-}
-
-void GPENCIL_draw_scene(void *ved)
-{
-  GPENCIL_Data *vedata = (GPENCIL_Data *)ved;
-  GPENCIL_PrivateData *pd = vedata->stl->pd;
-  GPENCIL_FramebufferList *fbl = vedata->fbl;
-  float clear_cols[2][4] = {{0.0f, 0.0f, 0.0f, 0.0f}, {1.0f, 1.0f, 1.0f, 1.0f}};
-
-  /* Fade 3D objects. */
-  if ((!pd->is_render) && (pd->fade_3d_object_opacity > -1.0f) && (pd->obact != NULL) &&
-      (pd->obact->type == OB_GPENCIL)) {
-    float background_color[3];
-    ED_view3d_background_color_get(pd->scene, pd->v3d, background_color);
-    /* Blend color. */
-    interp_v3_v3v3(clear_cols[0], background_color, clear_cols[0], pd->fade_3d_object_opacity);
-
-    mul_v4_fl(clear_cols[1], pd->fade_3d_object_opacity);
-  }
-
-  if (pd->draw_depth_only) {
-    GPENCIL_draw_scene_depth_only(vedata);
-    return;
-  }
-
-  if (pd->tobjects.first == NULL) {
-    return;
-  }
-
-  if (pd->do_fast_drawing) {
-    GPENCIL_fast_draw_start(vedata);
-  }
-
-  if (pd->tobjects.first) {
-    GPU_framebuffer_bind(fbl->gpencil_fb);
-    GPU_framebuffer_multi_clear(fbl->gpencil_fb, clear_cols);
-  }
-
-  LISTBASE_FOREACH (GPENCIL_tObject *, ob, &pd->tobjects) {
-    GPENCIL_draw_object(vedata, ob);
-  }
-
-  if (pd->do_fast_drawing) {
-    GPENCIL_fast_draw_end(vedata);
-  }
-
-  if (pd->scene_fb) {
-    GPENCIL_antialiasing_draw(vedata);
-  }
-
-  pd->gp_object_pool = pd->gp_layer_pool = pd->gp_vfx_pool = pd->gp_maskbit_pool = NULL;
-
-  /* Free temp stroke buffers. */
-  if (pd->sbuffer_gpd) {
-    DRW_cache_gpencil_sbuffer_clear(pd->obact);
-  }
+	int last = iter->vfirst + iter->vcount;
+	/* Interupt drawcall grouping if the sequence is not consecutive. */
+	if ((geom != iter->geom) || (v_first - last > 3)) {
+		gpencil_drawcall_flush(iter);
+	}
+	iter->geom = geom;
+	iter->instancing = instancing;
+	if (iter->vfirst == -1) {
+		iter->vfirst = v_first;
+	}
+	iter->vcount = v_first + v_count - iter->vfirst;
+}
+
+static void gpencil_stroke_cache_populate(bGPDlayer* gpl,
+	bGPDframe* gpf,
+	bGPDstroke* gps,
+	void* thunk);
+
+static void gpencil_sbuffer_cache_populate(gpIterPopulateData* iter)
+{
+	iter->do_sbuffer_call = DRAW_NOW;
+	/* In order to draw the sbuffer stroke correctly mixed with other strokes,
+	 * we need to offset the stroke index of the sbuffer stroke and the subsequent strokes.
+	 * Remember, sbuffer stroke indices start from 0. So we add last index to avoid
+	 * masking issues. */
+	iter->grp = DRW_shgroup_create_sub(iter->grp);
+	DRW_shgroup_uniform_block(iter->grp, "gpMaterialBlock", iter->ubo_mat);
+	DRW_shgroup_uniform_float_copy(iter->grp, "strokeIndexOffset", iter->stroke_index_last);
+
+	const DRWContextState* ctx = DRW_context_state_get();
+	ToolSettings* ts = ctx->scene->toolsettings;
+	if (ts->gpencil_v3d_align & (GP_PROJECT_DEPTH_VIEW | GP_PROJECT_DEPTH_STROKE)) {
+		/* In this case we can't do correct projection during stroke. We just disable depth test. */
+		DRW_shgroup_uniform_texture(iter->grp, "gpSceneDepthTexture", iter->pd->dummy_tx);
+	}
+
+	gpencil_stroke_cache_populate(NULL, NULL, iter->pd->sbuffer_stroke, iter);
+	gpencil_drawcall_flush(iter);
+
+	iter->stroke_index_offset = iter->pd->sbuffer_stroke->totpoints + 1;
+	iter->do_sbuffer_call = 0;
+}
+
+static void gpencil_layer_cache_populate(bGPDlayer* gpl,
+	bGPDframe* gpf,
+	bGPDstroke* UNUSED(gps),
+	void* thunk)
+{
+	gpIterPopulateData* iter = (gpIterPopulateData*)thunk;
+	GPENCIL_PrivateData* pd = iter->pd;
+	bGPdata* gpd = (bGPdata*)iter->ob->data;
+
+	gpencil_drawcall_flush(iter);
+
+	if (iter->do_sbuffer_call) {
+		gpencil_sbuffer_cache_populate(iter);
+	}
+	else {
+		iter->do_sbuffer_call = !pd->do_fast_drawing && (gpd == pd->sbuffer_gpd) &&
+			(gpl == pd->sbuffer_layer) &&
+			(gpf == NULL || gpf->runtime.onion_id == 0.0f);
+	}
+
+	GPENCIL_tLayer* tgp_layer = gpencil_layer_cache_add(pd, iter->ob, gpl, gpf, iter->tgp_ob);
+
+	const bool use_lights = pd->use_lighting && ((gpl->flag & GP_LAYER_USE_LIGHTS) != 0) &&
+		(iter->ob->dtx & OB_USE_GPENCIL_LIGHTS);
+
+	iter->ubo_lights = (use_lights) ? pd->global_light_pool->ubo : pd->shadeless_light_pool->ubo;
+
+	gpencil_material_resources_get(iter->matpool, 0, NULL, NULL, &iter->ubo_mat);
+
+	/* Iterator dependent uniforms. */
+	DRWShadingGroup* grp = iter->grp = tgp_layer->base_shgrp;
+	DRW_shgroup_uniform_block(grp, "gpLightBlock", iter->ubo_lights);
+	DRW_shgroup_uniform_block(grp, "gpMaterialBlock", iter->ubo_mat);
+	DRW_shgroup_uniform_texture(grp, "gpFillTexture", iter->tex_fill);
+	DRW_shgroup_uniform_texture(grp, "gpStrokeTexture", iter->tex_stroke);
+	DRW_shgroup_uniform_int_copy(grp, "gpMaterialOffset", iter->mat_ofs);
+	DRW_shgroup_uniform_float_copy(grp, "strokeIndexOffset", iter->stroke_index_offset);
+}
+
+static void gpencil_stroke_cache_populate(bGPDlayer* gpl,
+	bGPDframe* gpf,
+	bGPDstroke* gps,
+	void* thunk)
+{
+	gpIterPopulateData* iter = (gpIterPopulateData*)thunk;
+
+	MaterialGPencilStyle* gp_style = BKE_gpencil_material_settings(iter->ob, gps->mat_nr + 1);
+
+	const bool is_render = iter->pd->is_render;
+	bool hide_material = (gp_style->flag & GP_MATERIAL_HIDE) != 0;
+	bool show_stroke = ((gp_style->flag & GP_MATERIAL_STROKE_SHOW) != 0) ||
+		(!is_render && ((gps->flag & GP_STROKE_NOFILL) != 0));
+	bool show_fill = (gps->tot_triangles > 0) && ((gp_style->flag & GP_MATERIAL_FILL_SHOW) != 0) &&
+		(!iter->pd->simplify_fill) && ((gps->flag & GP_STROKE_NOFILL) == 0);
+
+	bool only_lines = gpl && gpf && gpl->actframe != gpf && iter->pd->use_multiedit_lines_only;
+	bool hide_onion = gpl && gpf && gpf->runtime.onion_id != 0 &&
+		((gp_style->flag & GP_MATERIAL_HIDE_ONIONSKIN) != 0);
+
+	if (hide_material || (!show_stroke && !show_fill) || (only_lines && hide_onion) || hide_onion) {
+		return;
+	}
+
+	GPUUniformBuf* ubo_mat;
+	GPUTexture* tex_stroke, * tex_fill;
+	gpencil_material_resources_get(
+		iter->matpool, iter->mat_ofs + gps->mat_nr, &tex_stroke, &tex_fill, &ubo_mat);
+
+	bool resource_changed = (iter->ubo_mat != ubo_mat) ||
+		(tex_fill && (iter->tex_fill != tex_fill)) ||
+		(tex_stroke && (iter->tex_stroke != tex_stroke));
+
+	if (resource_changed) {
+		gpencil_drawcall_flush(iter);
+
+		iter->grp = DRW_shgroup_create_sub(iter->grp);
+		if (iter->ubo_mat != ubo_mat) {
+			DRW_shgroup_uniform_block(iter->grp, "gpMaterialBlock", ubo_mat);
+			iter->ubo_mat = ubo_mat;
+		}
+		if (tex_fill) {
+			DRW_shgroup_uniform_texture(iter->grp, "gpFillTexture", tex_fill);
+			iter->tex_fill = tex_fill;
+		}
+		if (tex_stroke) {
+			DRW_shgroup_uniform_texture(iter->grp, "gpStrokeTexture", tex_stroke);
+			iter->tex_stroke = tex_stroke;
+		}
+	}
+
+	bool do_sbuffer = (iter->do_sbuffer_call == DRAW_NOW);
+
+	if (show_fill) {
+		GPUBatch* geom = do_sbuffer ? DRW_cache_gpencil_sbuffer_fill_get(iter->ob) :
+			DRW_cache_gpencil_fills_get(iter->ob, iter->pd->cfra);
+		int vfirst = gps->runtime.fill_start * 3;
+		int vcount = gps->tot_triangles * 3;
+		gpencil_drawcall_add(iter, geom, false, vfirst, vcount);
+	}
+
+	if (show_stroke) {
+		GPUBatch* geom = do_sbuffer ? DRW_cache_gpencil_sbuffer_stroke_get(iter->ob) :
+			DRW_cache_gpencil_strokes_get(iter->ob, iter->pd->cfra);
+		/* Start one vert before to have gl_InstanceID > 0 (see shader). */
+		int vfirst = gps->runtime.stroke_start - 1;
+		/* Include "potential" cyclic vertex and start adj vertex (see shader). */
+		int vcount = gps->totpoints + 1 + 1;
+		gpencil_drawcall_add(iter, geom, true, vfirst, vcount);
+	}
+
+	iter->stroke_index_last = gps->runtime.stroke_start + gps->totpoints + 1;
+}
+
+static void gpencil_sbuffer_cache_populate_fast(GPENCIL_Data* vedata, gpIterPopulateData* iter)
+{
+	bGPdata* gpd = (bGPdata*)iter->ob->data;
+	if (gpd != iter->pd->sbuffer_gpd) {
+		return;
+	}
+
+	GPENCIL_TextureList* txl = vedata->txl;
+	GPUTexture* depth_texture = iter->pd->scene_depth_tx;
+	GPENCIL_tObject* last_tgp_ob = iter->pd->tobjects.last;
+	/* Create another temp object that only contain the stroke. */
+	iter->tgp_ob = gpencil_object_cache_add(iter->pd, iter->ob);
+	/* Remove from the main list. */
+	iter->pd->tobjects.last = last_tgp_ob;
+	last_tgp_ob->next = NULL;
+	/* Add to sbuffer tgpobject list. */
+	BLI_LINKS_APPEND(&iter->pd->sbuffer_tobjects, iter->tgp_ob);
+	/* Remove depth test with scene (avoid self occlusion). */
+	iter->pd->scene_depth_tx = txl->dummy_texture;
+
+	gpencil_layer_cache_populate(
+		iter->pd->sbuffer_layer, iter->pd->sbuffer_layer->actframe, NULL, iter);
+
+	const DRWContextState* ctx = DRW_context_state_get();
+	ToolSettings* ts = ctx->scene->toolsettings;
+	if (ts->gpencil_v3d_align & (GP_PROJECT_DEPTH_VIEW | GP_PROJECT_DEPTH_STROKE)) {
+		/* In this case we can't do correct projection during stroke. We just disable depth test. */
+		DRW_shgroup_uniform_texture(iter->grp, "gpSceneDepthTexture", iter->pd->dummy_tx);
+	}
+
+	iter->do_sbuffer_call = DRAW_NOW;
+	gpencil_stroke_cache_populate(NULL, NULL, iter->pd->sbuffer_stroke, iter);
+	gpencil_drawcall_flush(iter);
+
+	gpencil_vfx_cache_populate(vedata, iter->ob, iter->tgp_ob);
+
+	/* Restore state. */
+	iter->do_sbuffer_call = 0;
+	iter->pd->scene_depth_tx = depth_texture;
+}
+
+void GPENCIL_cache_populate(void* ved, Object* ob)
+{
+	GPENCIL_Data* vedata = (GPENCIL_Data*)ved;
+	GPENCIL_PrivateData* pd = vedata->stl->pd;
+	GPENCIL_TextureList* txl = vedata->txl;
+	const bool is_final_render = DRW_state_is_image_render();
+
+	/* object must be visible */
+	if (!(DRW_object_visibility_in_active_context(ob) & OB_VISIBLE_SELF)) {
+		return;
+	}
+
+	if (ob->data && (ob->type == OB_GPENCIL) && (ob->dt >= OB_SOLID)) {
+		gpIterPopulateData iter = { 0 };
+		iter.ob = ob;
+		iter.pd = pd;
+		iter.tgp_ob = gpencil_object_cache_add(pd, ob);
+		iter.matpool = gpencil_material_pool_create(pd, ob, &iter.mat_ofs);
+		iter.tex_fill = txl->dummy_texture;
+		iter.tex_stroke = txl->dummy_texture;
+
+		/* Special case for rendering onion skin. */
+		bGPdata* gpd = (bGPdata*)ob->data;
+		bool do_onion = (!pd->is_render) ? pd->do_onion : (gpd->onion_flag & GP_ONION_GHOST_ALWAYS);
+		gpd->runtime.playing = (short)pd->playing;
+
+		/* When render in background the active frame could not be properly set due thread priority
+		 * better set again. This is not required in viewport. */
+		if (txl->render_depth_tx) {
+			LISTBASE_FOREACH(bGPDlayer*, gpl, &gpd->layers)
+			{
+				gpl->actframe = BKE_gpencil_layer_frame_get(gpl, pd->cfra, GP_GETFRAME_USE_PREV);
+			}
+		}
+
+		BKE_gpencil_visible_stroke_iter(is_final_render ? pd->view_layer : NULL,
+			ob,
+			gpencil_layer_cache_populate,
+			gpencil_stroke_cache_populate,
+			&iter,
+			do_onion,
+			pd->cfra);
+
+		gpencil_drawcall_flush(&iter);
+
+		if (iter.do_sbuffer_call) {
+			gpencil_sbuffer_cache_populate(&iter);
+		}
+
+		gpencil_vfx_cache_populate(vedata, ob, iter.tgp_ob);
+
+		if (pd->do_fast_drawing) {
+			gpencil_sbuffer_cache_populate_fast(vedata, &iter);
+		}
+	}
+
+	if (ob->type == OB_LAMP && pd->use_lights) {
+		gpencil_light_pool_populate(pd->global_light_pool, ob);
+	}
+}
+
+void GPENCIL_cache_finish(void* ved)
+{
+	GPENCIL_Data* vedata = (GPENCIL_Data*)ved;
+	GPENCIL_PrivateData* pd = vedata->stl->pd;
+	GPENCIL_FramebufferList* fbl = vedata->fbl;
+
+	/* Upload UBO data. */
+	BLI_memblock_iter iter;
+	BLI_memblock_iternew(pd->gp_material_pool, &iter);
+	GPENCIL_MaterialPool* pool;
+	while ((pool = (GPENCIL_MaterialPool*)BLI_memblock_iterstep(&iter))) {
+		GPU_uniformbuf_update(pool->ubo, pool->mat_data);
+	}
+
+	BLI_memblock_iternew(pd->gp_light_pool, &iter);
+	GPENCIL_LightPool* lpool;
+	while ((lpool = (GPENCIL_LightPool*)BLI_memblock_iterstep(&iter))) {
+		GPU_uniformbuf_update(lpool->ubo, lpool->light_data);
+	}
+
+	/* Sort object by decreasing Z to avoid most of alpha ordering issues. */
+	gpencil_object_cache_sort(pd);
+
+	/* Create framebuffers only if needed. */
+	if (pd->tobjects.first) {
+		eGPUTextureFormat format = pd->use_signed_fb ? GPU_RGBA16F : GPU_R11F_G11F_B10F;
+
+		const float* size = DRW_viewport_size_get();
+		pd->depth_tx = DRW_texture_pool_query_2d(
+			size[0], size[1], GPU_DEPTH24_STENCIL8, &draw_engine_gpencil_type);
+		pd->color_tx = DRW_texture_pool_query_2d(size[0], size[1], format, &draw_engine_gpencil_type);
+		pd->reveal_tx = DRW_texture_pool_query_2d(size[0], size[1], format, &draw_engine_gpencil_type);
+
+		GPU_framebuffer_ensure_config(&fbl->gpencil_fb,
+			{
+				GPU_ATTACHMENT_TEXTURE(pd->depth_tx),
+				GPU_ATTACHMENT_TEXTURE(pd->color_tx),
+				GPU_ATTACHMENT_TEXTURE(pd->reveal_tx),
+			});
+
+		if (pd->use_layer_fb) {
+			pd->color_layer_tx = DRW_texture_pool_query_2d(
+				size[0], size[1], format, &draw_engine_gpencil_type);
+			pd->reveal_layer_tx = DRW_texture_pool_query_2d(
+				size[0], size[1], format, &draw_engine_gpencil_type);
+
+			GPU_framebuffer_ensure_config(&fbl->layer_fb,
+				{
+					GPU_ATTACHMENT_TEXTURE(pd->depth_tx),
+					GPU_ATTACHMENT_TEXTURE(pd->color_layer_tx),
+					GPU_ATTACHMENT_TEXTURE(pd->reveal_layer_tx),
+				});
+		}
+
+		if (pd->use_object_fb) {
+			pd->color_object_tx = DRW_texture_pool_query_2d(
+				size[0], size[1], format, &draw_engine_gpencil_type);
+			pd->reveal_object_tx = DRW_texture_pool_query_2d(
+				size[0], size[1], format, &draw_engine_gpencil_type);
+
+			GPU_framebuffer_ensure_config(&fbl->object_fb,
+				{
+					GPU_ATTACHMENT_TEXTURE(pd->depth_tx),
+					GPU_ATTACHMENT_TEXTURE(pd->color_object_tx),
+					GPU_ATTACHMENT_TEXTURE(pd->reveal_object_tx),
+				});
+		}
+
+		if (pd->use_mask_fb) {
+			/* We need an extra depth to not disturb the normal drawing.
+			 * The color_tx is needed for frame-buffer completeness. */
+			GPUTexture* color_tx, * depth_tx;
+			depth_tx = DRW_texture_pool_query_2d(
+				size[0], size[1], GPU_DEPTH24_STENCIL8, &draw_engine_gpencil_type);
+			color_tx = DRW_texture_pool_query_2d(size[0], size[1], GPU_R8, &draw_engine_gpencil_type);
+			/* Use high quality format for render. */
+			eGPUTextureFormat mask_format = pd->is_render ? GPU_R16 : GPU_R8;
+			pd->mask_tx = DRW_texture_pool_query_2d(
+				size[0], size[1], mask_format, &draw_engine_gpencil_type);
+
+			GPU_framebuffer_ensure_config(&fbl->mask_fb,
+				{
+					GPU_ATTACHMENT_TEXTURE(depth_tx),
+					GPU_ATTACHMENT_TEXTURE(color_tx),
+					GPU_ATTACHMENT_TEXTURE(pd->mask_tx),
+				});
+		}
+
+		GPENCIL_antialiasing_init(vedata);
+	}
+}
+
+static void GPENCIL_draw_scene_depth_only(void* ved)
+{
+	GPENCIL_Data* vedata = (GPENCIL_Data*)ved;
+	GPENCIL_PrivateData* pd = vedata->stl->pd;
+	DefaultFramebufferList* dfbl = DRW_viewport_framebuffer_list_get();
+
+	if (DRW_state_is_fbo()) {
+		GPU_framebuffer_bind(dfbl->depth_only_fb);
+	}
+
+	LISTBASE_FOREACH(GPENCIL_tObject*, ob, &pd->tobjects)
+	{
+		LISTBASE_FOREACH(GPENCIL_tLayer*, layer, &ob->layers)
+		{
+			DRW_draw_pass(layer->geom_ps);
+		}
+	}
+
+	if (DRW_state_is_fbo()) {
+		GPU_framebuffer_bind(dfbl->default_fb);
+	}
+
+	pd->gp_object_pool = pd->gp_layer_pool = pd->gp_vfx_pool = pd->gp_maskbit_pool = NULL;
+
+	/* Free temp stroke buffers. */
+	if (pd->sbuffer_gpd) {
+		DRW_cache_gpencil_sbuffer_clear(pd->obact);
+	}
+}
+
+static void gpencil_draw_mask(GPENCIL_Data* vedata, GPENCIL_tObject* ob, GPENCIL_tLayer* layer)
+{
+	GPENCIL_PassList* psl = vedata->psl;
+	GPENCIL_FramebufferList* fbl = vedata->fbl;
+	const float clear_col[4] = { 1.0f, 1.0f, 1.0f, 1.0f };
+	float clear_depth = ob->is_drawmode3d ? 1.0f : 0.0f;
+	bool inverted = false;
+	/* OPTI(fclem) we could optimize by only clearing if the new mask_bits does not contain all
+	 * the masks already rendered in the buffer, and drawing only the layers not already drawn. */
+	bool cleared = false;
+
+	DRW_stats_group_start("GPencil Mask");
+
+	GPU_framebuffer_bind(fbl->mask_fb);
+
+	for (int i = 0; i < GP_MAX_MASKBITS; i++) {
+		if (!BLI_BITMAP_TEST(layer->mask_bits, i)) {
+			continue;
+		}
+
+		if (BLI_BITMAP_TEST_BOOL(layer->mask_invert_bits, i) != inverted) {
+			if (cleared) {
+				DRW_draw_pass(psl->mask_invert_ps);
+			}
+			inverted = !inverted;
+		}
+
+		if (!cleared) {
+			cleared = true;
+			GPU_framebuffer_clear_color_depth(fbl->mask_fb, clear_col, clear_depth);
+		}
+
+		GPENCIL_tLayer* mask_layer = gpencil_layer_cache_get(ob, i);
+		BLI_assert(mask_layer);
+
+		DRW_draw_pass(mask_layer->geom_ps);
+	}
+
+	if (!inverted) {
+		/* Blend shader expect an opacity mask not a reavealage buffer. */
+		DRW_draw_pass(psl->mask_invert_ps);
+	}
+
+	DRW_stats_group_end();
+}
+
+static void GPENCIL_draw_object(GPENCIL_Data* vedata, GPENCIL_tObject* ob)
+{
+	GPENCIL_PassList* psl = vedata->psl;
+	GPENCIL_PrivateData* pd = vedata->stl->pd;
+	GPENCIL_FramebufferList* fbl = vedata->fbl;
+	const float clear_cols[2][4] = { {0.0f, 0.0f, 0.0f, 0.0f}, {1.0f, 1.0f, 1.0f, 1.0f} };
+
+	DRW_stats_group_start("GPencil Object");
+
+	GPUFrameBuffer* fb_object = (ob->vfx.first) ? fbl->object_fb : fbl->gpencil_fb;
+
+	GPU_framebuffer_bind(fb_object);
+	GPU_framebuffer_clear_depth_stencil(fb_object, ob->is_drawmode3d ? 1.0f : 0.0f, 0x00);
+
+	if (ob->vfx.first) {
+		GPU_framebuffer_multi_clear(fb_object, clear_cols);
+	}
+
+	LISTBASE_FOREACH(GPENCIL_tLayer*, layer, &ob->layers)
+	{
+		if (layer->mask_bits) {
+			gpencil_draw_mask(vedata, ob, layer);
+		}
+
+		if (layer->blend_ps) {
+			GPU_framebuffer_bind(fbl->layer_fb);
+			GPU_framebuffer_multi_clear(fbl->layer_fb, clear_cols);
+		}
+		else {
+			GPU_framebuffer_bind(fb_object);
+		}
+
+		DRW_draw_pass(layer->geom_ps);
+
+		if (layer->blend_ps) {
+			GPU_framebuffer_bind(fb_object);
+			DRW_draw_pass(layer->blend_ps);
+		}
+	}
+
+	LISTBASE_FOREACH(GPENCIL_tVfx*, vfx, &ob->vfx)
+	{
+		GPU_framebuffer_bind(*(vfx->target_fb));
+		DRW_draw_pass(vfx->vfx_ps);
+	}
+
+	copy_m4_m4(pd->object_bound_mat, ob->plane_mat);
+	pd->is_stroke_order_3d = ob->is_drawmode3d;
+
+	if (pd->scene_fb) {
+		GPU_framebuffer_bind(pd->scene_fb);
+		DRW_draw_pass(psl->merge_depth_ps);
+	}
+
+	DRW_stats_group_end();
+}
+
+static void GPENCIL_fast_draw_start(GPENCIL_Data* vedata)
+{
+	GPENCIL_PrivateData* pd = vedata->stl->pd;
+	GPENCIL_FramebufferList* fbl = vedata->fbl;
+	DefaultFramebufferList* dfbl = DRW_viewport_framebuffer_list_get();
+
+	if (!pd->snapshot_buffer_dirty) {
+		/* Copy back cached render. */
+		GPU_framebuffer_blit(fbl->snapshot_fb, 0, dfbl->default_fb, 0, GPU_DEPTH_BIT);
+		GPU_framebuffer_blit(fbl->snapshot_fb, 0, fbl->gpencil_fb, 0, GPU_COLOR_BIT);
+		GPU_framebuffer_blit(fbl->snapshot_fb, 1, fbl->gpencil_fb, 1, GPU_COLOR_BIT);
+		/* Bypass drawing. */
+		pd->tobjects.first = pd->tobjects.last = NULL;
+	}
+}
+
+static void GPENCIL_fast_draw_end(GPENCIL_Data* vedata)
+{
+	GPENCIL_PrivateData* pd = vedata->stl->pd;
+	GPENCIL_FramebufferList* fbl = vedata->fbl;
+	DefaultFramebufferList* dfbl = DRW_viewport_framebuffer_list_get();
+
+	if (pd->snapshot_buffer_dirty) {
+		/* Save to snapshot buffer. */
+		GPU_framebuffer_blit(dfbl->default_fb, 0, fbl->snapshot_fb, 0, GPU_DEPTH_BIT);
+		GPU_framebuffer_blit(fbl->gpencil_fb, 0, fbl->snapshot_fb, 0, GPU_COLOR_BIT);
+		GPU_framebuffer_blit(fbl->gpencil_fb, 1, fbl->snapshot_fb, 1, GPU_COLOR_BIT);
+		pd->snapshot_buffer_dirty = false;
+	}
+	/* Draw the sbuffer stroke(s). */
+	LISTBASE_FOREACH(GPENCIL_tObject*, ob, &pd->sbuffer_tobjects)
+	{
+		GPENCIL_draw_object(vedata, ob);
+	}
+}
+
+void GPENCIL_draw_scene(void* ved)
+{
+	GPENCIL_Data* vedata = (GPENCIL_Data*)ved;
+	GPENCIL_PrivateData* pd = vedata->stl->pd;
+	GPENCIL_FramebufferList* fbl = vedata->fbl;
+	float clear_cols[2][4] = { {0.0f, 0.0f, 0.0f, 0.0f}, {1.0f, 1.0f, 1.0f, 1.0f} };
+
+	/* Fade 3D objects. */
+	if ((!pd->is_render) && (pd->fade_3d_object_opacity > -1.0f) && (pd->obact != NULL) &&
+		(pd->obact->type == OB_GPENCIL)) {
+		float background_color[3];
+		ED_view3d_background_color_get(pd->scene, pd->v3d, background_color);
+		/* Blend color. */
+		interp_v3_v3v3(clear_cols[0], background_color, clear_cols[0], pd->fade_3d_object_opacity);
+
+		mul_v4_fl(clear_cols[1], pd->fade_3d_object_opacity);
+	}
+
+	if (pd->draw_depth_only) {
+		GPENCIL_draw_scene_depth_only(vedata);
+		return;
+	}
+
+	if (pd->tobjects.first == NULL) {
+		return;
+	}
+
+	if (pd->do_fast_drawing) {
+		GPENCIL_fast_draw_start(vedata);
+	}
+
+	if (pd->tobjects.first) {
+		GPU_framebuffer_bind(fbl->gpencil_fb);
+		GPU_framebuffer_multi_clear(fbl->gpencil_fb, clear_cols);
+	}
+
+	LISTBASE_FOREACH(GPENCIL_tObject*, ob, &pd->tobjects)
+	{
+		GPENCIL_draw_object(vedata, ob);
+	}
+
+	if (pd->do_fast_drawing) {
+		GPENCIL_fast_draw_end(vedata);
+	}
+
+	if (pd->scene_fb) {
+		GPENCIL_antialiasing_draw(vedata);
+	}
+
+	pd->gp_object_pool = pd->gp_layer_pool = pd->gp_vfx_pool = pd->gp_maskbit_pool = NULL;
+
+	/* Free temp stroke buffers. */
+	if (pd->sbuffer_gpd) {
+		DRW_cache_gpencil_sbuffer_clear(pd->obact);
+	}
 }
 
 static void GPENCIL_engine_free(void)
 {
-  GPENCIL_shader_free();
+	GPENCIL_shader_free();
 }
 
 static const DrawEngineDataSize GPENCIL_data_size = DRW_VIEWPORT_DATA_SIZE(GPENCIL_Data);
 
 DrawEngineType draw_engine_gpencil_type = {
-    NULL,
-    NULL,
-    N_("GpencilMode"),
-    &GPENCIL_data_size,
-    &GPENCIL_engine_init,
-    &GPENCIL_engine_free,
-    &GPENCIL_cache_init,
-    &GPENCIL_cache_populate,
-    &GPENCIL_cache_finish,
-    &GPENCIL_draw_scene,
-    NULL,
-    NULL,
-    &GPENCIL_render_to_image,
-    NULL,
+	NULL,
+	NULL,
+	N_("GpencilMode"),
+	&GPENCIL_data_size,
+	&GPENCIL_engine_init,
+	&GPENCIL_engine_free,
+	&GPENCIL_cache_init,
+	&GPENCIL_cache_populate,
+	&GPENCIL_cache_finish,
+	&GPENCIL_draw_scene,
+	NULL,
+	NULL,
+	&GPENCIL_render_to_image,
+	NULL,
 };