--- conflicted
+++ resolved
@@ -111,23 +111,6 @@
         .defs = (const char *[]){sh_cfg->def, NULL},
     });
 
-<<<<<<< HEAD
-    if (!sh_data->depth_conservative) { /* UPBGE */
-
-      sh_data->depth_conservative = GPU_shader_create_from_arrays({
-          .vert = (const char *[]){sh_cfg->lib,
-                                   datatoc_common_view_lib_glsl,
-                                   datatoc_depth_vert_glsl,
-                                   NULL},
-          .geom = (const char *[]){sh_cfg->lib,
-                                   datatoc_common_view_lib_glsl,
-                                   datatoc_conservative_depth_geom_glsl,
-                                   NULL},
-          .frag = (const char *[]){datatoc_depth_frag_glsl, NULL},
-          .defs = (const char *[]){sh_cfg->def, "#define CONSERVATIVE_RASTER\n", NULL},
-      });
-    }
-=======
     sh_data->pointcloud_depth = GPU_shader_create_from_arrays({
         .vert = (const char *[]){sh_cfg->lib,
                                  datatoc_common_view_lib_glsl,
@@ -142,6 +125,7 @@
                                  NULL},
     });
 
+    if (!sh_data->depth_conservative) { /* UPBGE */
     sh_data->depth_conservative = GPU_shader_create_from_arrays({
         .vert = (const char *[]){sh_cfg->lib,
                                  datatoc_common_view_lib_glsl,
@@ -154,6 +138,7 @@
         .frag = (const char *[]){datatoc_depth_frag_glsl, NULL},
         .defs = (const char *[]){sh_cfg->def, "#define CONSERVATIVE_RASTER\n", NULL},
     });
+    }
 
     sh_data->pointcloud_depth_conservative = GPU_shader_create_from_arrays({
         .vert = (const char *[]){sh_cfg->lib,
@@ -173,7 +158,6 @@
                                  "#define UNIFORM_RESOURCE_ID\n",
                                  NULL},
     });
->>>>>>> 2fb43f08
   }
 }
 
