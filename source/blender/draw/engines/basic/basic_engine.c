--- conflicted
+++ resolved
@@ -91,13 +91,6 @@
 
   /* Depth prepass */
   if (!sh_data->depth) {
-<<<<<<< HEAD
-    sh_data->depth = DRW_shader_create_3d_depth_only(draw_ctx->sh_cfg);
-  }
-
-  if (!sh_data->depth_conservative) { /* Game Engine transition */
-=======
->>>>>>> df17ee20
     const GPUShaderConfigData *sh_cfg = &GPU_shader_cfg_data[draw_ctx->sh_cfg];
 
     sh_data->depth = GPU_shader_create_from_arrays({
@@ -109,18 +102,21 @@
         .defs = (const char *[]){sh_cfg->def, NULL},
     });
 
-    sh_data->depth_conservative = GPU_shader_create_from_arrays({
-        .vert = (const char *[]){sh_cfg->lib,
-                                 datatoc_common_view_lib_glsl,
-                                 datatoc_depth_vert_glsl,
-                                 NULL},
-        .geom = (const char *[]){sh_cfg->lib,
-                                 datatoc_common_view_lib_glsl,
-                                 datatoc_conservative_depth_geom_glsl,
-                                 NULL},
-        .frag = (const char *[]){datatoc_depth_frag_glsl, NULL},
-        .defs = (const char *[]){sh_cfg->def, "#define CONSERVATIVE_RASTER\n", NULL},
-    });
+    if (!sh_data->depth_conservative) { /* Game Engine transition */
+
+      sh_data->depth_conservative = GPU_shader_create_from_arrays({
+          .vert = (const char *[]){sh_cfg->lib,
+                                   datatoc_common_view_lib_glsl,
+                                   datatoc_depth_vert_glsl,
+                                   NULL},
+          .geom = (const char *[]){sh_cfg->lib,
+                                   datatoc_common_view_lib_glsl,
+                                   datatoc_conservative_depth_geom_glsl,
+                                   NULL},
+          .frag = (const char *[]){datatoc_depth_frag_glsl, NULL},
+          .defs = (const char *[]){sh_cfg->def, "#define CONSERVATIVE_RASTER\n", NULL},
+      });
+    }
   }
 }
 
