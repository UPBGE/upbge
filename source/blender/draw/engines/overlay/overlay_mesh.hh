/* SPDX-FileCopyrightText: 2024 Blender Authors
 *
 * SPDX-License-Identifier: GPL-2.0-or-later */

/** \file
 * \ingroup overlay
 */

#pragma once

#include <string>

#include "BKE_customdata.hh"
#include "BKE_editmesh.hh"
#include "BKE_mask.h"
#include "BKE_mesh_types.hh"
#include "BKE_paint.hh"
#include "BKE_subdiv_modifier.hh"

#include "DEG_depsgraph_query.hh"

#include "DNA_brush_types.h"
#include "DNA_mask_types.h"
#include "DNA_mesh_types.h"
#include "DNA_userdef_types.h"

#include "ED_view3d.hh"

#include "GPU_capabilities.hh"

#include "draw_cache.hh"
#include "draw_cache_impl.hh"
#include "draw_manager_text.hh"
#include "overlay_base.hh"

namespace blender::draw::overlay {

constexpr int overlay_edit_text = V3D_OVERLAY_EDIT_EDGE_LEN | V3D_OVERLAY_EDIT_FACE_AREA |
                                  V3D_OVERLAY_EDIT_FACE_ANG | V3D_OVERLAY_EDIT_EDGE_ANG |
                                  V3D_OVERLAY_EDIT_INDICES;

/**
 * Draw edit mesh overlays.
 */
class Meshes : Overlay {
 private:
  PassSimple edit_mesh_normals_ps_ = {"Normals"};
  PassSimple::Sub *face_normals_ = nullptr;
  PassSimple::Sub *face_normals_subdiv_ = nullptr;
  PassSimple::Sub *loop_normals_ = nullptr;
  PassSimple::Sub *loop_normals_subdiv_ = nullptr;
  PassSimple::Sub *vert_normals_ = nullptr;
  PassSimple::Sub *vert_normals_subdiv_ = nullptr;

  PassSimple edit_mesh_analysis_ps_ = {"Mesh Analysis"};
  PassSimple edit_mesh_weight_ps_ = {"Edit Weight"};

  PassSimple edit_mesh_edges_ps_ = {"Edges"};
  PassSimple edit_mesh_faces_ps_ = {"Faces"};
  PassSimple edit_mesh_cages_ps_ = {"Cages"}; /* Same as faces but with a different offset. */
  PassSimple edit_mesh_verts_ps_ = {"Verts"};
  PassSimple edit_mesh_facedots_ps_ = {"FaceDots"};
  PassSimple edit_mesh_skin_roots_ps_ = {"SkinRoots"};

  /* Depth pre-pass to cull edit cage in case the object is not opaque. */
  PassSimple edit_mesh_prepass_ps_ = {"Prepass"};

  bool xray_enabled_ = false;
  bool xray_flag_enabled_ = false;

  bool show_retopology_ = false;
  bool show_mesh_analysis_ = false;
  bool show_face_overlay_ = false;
  bool show_weight_ = false;

  bool select_vert_ = false;
  bool select_edge_ = false;
  bool select_face_ = false;
  bool select_face_dots_ = false;

  /**
   * Depth offsets applied in screen space to different edit overlay components.
   * This is multiplied by a factor based on zoom level computed by `GPU_polygon_offset_calc`.
   */
  static constexpr float cage_ndc_offset_ = 0.5f;
  static constexpr float edge_ndc_offset_ = 1.0f;
  static constexpr float vert_ndc_offset_ = 1.5f;

  /* TODO(fclem): This is quite wasteful and expensive, prefer in shader Z modification like the
   * retopology offset. */
  View view_edit_cage_ = {"view_edit_cage"};
  View::OffsetData offset_data_;

 public:
  void begin_sync(Resources &res, const State &state) final
  {
    enabled_ = state.is_space_v3d();

    if (!enabled_) {
      return;
    }

    offset_data_ = state.offset_data_get();
    xray_enabled_ = state.xray_enabled;
    xray_flag_enabled_ = state.xray_flag_enabled;

    const int edit_flag = state.v3d->overlay.edit_flag;

    const ToolSettings *tsettings = state.scene->toolsettings;
    select_vert_ = (tsettings->selectmode & SCE_SELECT_VERTEX);
    select_edge_ = (tsettings->selectmode & SCE_SELECT_EDGE);
    select_face_ = (tsettings->selectmode & SCE_SELECT_FACE);
    select_face_dots_ = ((edit_flag & V3D_OVERLAY_EDIT_FACE_DOT) || state.xray_flag_enabled) &
                        select_face_;

    show_retopology_ = (edit_flag & V3D_OVERLAY_EDIT_RETOPOLOGY) && !state.xray_enabled;
    show_mesh_analysis_ = (edit_flag & V3D_OVERLAY_EDIT_STATVIS);
    show_face_overlay_ = (edit_flag & V3D_OVERLAY_EDIT_FACES);
    show_weight_ = (edit_flag & V3D_OVERLAY_EDIT_WEIGHT);

    const bool show_face_nor = (edit_flag & V3D_OVERLAY_EDIT_FACE_NORMALS);
    const bool show_loop_nor = (edit_flag & V3D_OVERLAY_EDIT_LOOP_NORMALS);
    const bool show_vert_nor = (edit_flag & V3D_OVERLAY_EDIT_VERT_NORMALS);

    const bool do_smooth_wire = (U.gpu_flag & USER_GPU_FLAG_NO_EDIT_MODE_SMOOTH_WIRE) == 0;
    const bool is_wire_shading_mode = (state.v3d->shading.type == OB_WIRE);

    uint4 data_mask = data_mask_get(edit_flag);

    float backwire_opacity = (state.xray_flag_enabled) ? 0.5f : 1.0f;
    float face_alpha = (show_face_overlay_) ? 1.0f : 0.0f;
    float retopology_offset = state.is_depth_only_drawing ? 0.0f : RETOPOLOGY_OFFSET(state.v3d);
    /* Cull back-faces for retopology face pass. This makes it so back-faces are not drawn.
     * Doing so lets us distinguish back-faces from front-faces. */
    DRWState face_culling = (show_retopology_) ? DRW_STATE_CULL_BACK : DRWState(0);

    GPUTexture **depth_tex = (state.xray_flag_enabled) ? &res.depth_tx : &res.dummy_depth_tx;

    {
      auto &pass = edit_mesh_prepass_ps_;
      pass.init();
      pass.state_set(DRW_STATE_WRITE_DEPTH | DRW_STATE_DEPTH_LESS_EQUAL | face_culling,
                     state.clipping_plane_count);
      pass.shader_set(res.shaders->mesh_edit_depth.get());
      pass.push_constant("retopology_offset", retopology_offset);
      pass.bind_ubo(OVERLAY_GLOBALS_SLOT, &res.globals_buf);
      pass.bind_ubo(DRW_CLIPPING_UBO_SLOT, &res.clip_planes_buf);
    }
    {
      /* Normals */
      const bool use_screen_size = (edit_flag & V3D_OVERLAY_EDIT_CONSTANT_SCREEN_SIZE_NORMALS);
      const bool use_hq_normals = (state.scene->r.perf_flag & SCE_PERF_HQ_NORMALS) ||
                                  GPU_use_hq_normals_workaround();

      DRWState pass_state = DRW_STATE_WRITE_DEPTH | DRW_STATE_WRITE_COLOR |
                            DRW_STATE_DEPTH_LESS_EQUAL;
      if (state.xray_flag_enabled) {
        pass_state |= DRW_STATE_BLEND_ALPHA;
      }

      auto &pass = edit_mesh_normals_ps_;
      pass.init();
      pass.bind_ubo(OVERLAY_GLOBALS_SLOT, &res.globals_buf);
      pass.bind_ubo(DRW_CLIPPING_UBO_SLOT, &res.clip_planes_buf);
      pass.state_set(pass_state, state.clipping_plane_count);

      auto shader_pass = [&](GPUShader *shader, const char *name) {
        auto &sub = pass.sub(name);
        sub.shader_set(shader);
        sub.bind_texture("depth_tx", depth_tex);
        sub.push_constant("alpha", backwire_opacity);
        sub.push_constant("is_constant_screen_size_normals", use_screen_size);
        sub.push_constant("normal_size", state.overlay.normals_length);
        sub.push_constant("normal_screen_size", state.overlay.normals_constant_screen_size);
        sub.push_constant("retopology_offset", retopology_offset);
        sub.push_constant("hq_normals", use_hq_normals);
        return &sub;
      };

      face_normals_ = loop_normals_ = vert_normals_ = nullptr;

      if (show_face_nor) {
        face_normals_subdiv_ = shader_pass(res.shaders->mesh_face_normal_subdiv.get(), "SubdFNor");
        face_normals_ = shader_pass(res.shaders->mesh_face_normal.get(), "FaceNor");
      }
      if (show_loop_nor) {
        loop_normals_subdiv_ = shader_pass(res.shaders->mesh_loop_normal_subdiv.get(), "SubdLNor");
        loop_normals_ = shader_pass(res.shaders->mesh_loop_normal.get(), "LoopNor");
      }
      if (show_vert_nor) {
        vert_normals_subdiv_ = shader_pass(res.shaders->mesh_vert_normal_subdiv.get(), "SubdVNor");
        vert_normals_ = shader_pass(res.shaders->mesh_vert_normal.get(), "VertexNor");
      }
    }
    {
      /* Support masked transparency in Workbench.
       * EEVEE can't be supported since depth won't match. */
      const bool shadeless = eDrawType(state.v3d->shading.type) == OB_WIRE;

      auto &pass = edit_mesh_weight_ps_;
      pass.init();
      pass.state_set(DRW_STATE_WRITE_COLOR | DRW_STATE_DEPTH_LESS_EQUAL | DRW_STATE_WRITE_DEPTH,
                     state.clipping_plane_count);
      pass.shader_set(shadeless ? res.shaders->paint_weight.get() :
                                  res.shaders->paint_weight_fake_shading.get());
      pass.bind_ubo(OVERLAY_GLOBALS_SLOT, &res.globals_buf);
      pass.bind_ubo(DRW_CLIPPING_UBO_SLOT, &res.clip_planes_buf);
      pass.bind_texture("colorramp", &res.weight_ramp_tx);
      pass.push_constant("draw_contours", false);
      pass.push_constant("opacity", state.overlay.weight_paint_mode_opacity);
      if (!shadeless) {
        /* Arbitrary light to give a hint of the geometry behind the weights. */
        pass.push_constant("light_dir", math::normalize(float3(0.0f, 0.5f, 0.86602f)));
      }
    }
    {
      auto &pass = edit_mesh_analysis_ps_;
      pass.init();
      pass.state_set(DRW_STATE_WRITE_COLOR | DRW_STATE_DEPTH_LESS_EQUAL | DRW_STATE_BLEND_ALPHA,
                     state.clipping_plane_count);
      pass.shader_set(res.shaders->mesh_analysis.get());
      pass.bind_texture("weight_tx", res.weight_ramp_tx);
    }

    auto mesh_edit_common_resource_bind = [&](PassSimple &pass, float alpha, float ndc_offset) {
      pass.bind_texture("depth_tx", depth_tex);
      /* TODO(fclem): UBO. */
      pass.push_constant("wire_shading", is_wire_shading_mode);
      pass.push_constant("select_face", select_face_);
      pass.push_constant("select_edge", select_edge_);
      pass.push_constant("alpha", alpha);
      pass.push_constant("retopology_offset", retopology_offset);
      pass.push_constant("ndc_offset_factor", &state.ndc_offset_factor);
      pass.push_constant("ndc_offset", ndc_offset);
      pass.push_constant("data_mask", int4(data_mask));
      pass.bind_ubo(OVERLAY_GLOBALS_SLOT, &res.globals_buf);
      pass.bind_ubo(DRW_CLIPPING_UBO_SLOT, &res.clip_planes_buf);
    };

    {
      auto &pass = edit_mesh_edges_ps_;
      pass.init();
      /* Change first vertex convention to match blender loop structure. */
      pass.state_set(DRW_STATE_WRITE_COLOR | DRW_STATE_DEPTH_LESS_EQUAL | DRW_STATE_BLEND_ALPHA |
                         DRW_STATE_FIRST_VERTEX_CONVENTION,
                     state.clipping_plane_count);
      pass.shader_set(res.shaders->mesh_edit_edge.get());
      pass.push_constant("do_smooth_wire", do_smooth_wire);
      pass.push_constant("use_vertex_selection", select_vert_);
      mesh_edit_common_resource_bind(pass, backwire_opacity, edge_ndc_offset_);
    }
    {
      auto &pass = edit_mesh_faces_ps_;
      pass.init();
      pass.state_set(DRW_STATE_WRITE_COLOR | DRW_STATE_DEPTH_LESS_EQUAL | DRW_STATE_BLEND_ALPHA |
                         face_culling,
                     state.clipping_plane_count);
      pass.shader_set(res.shaders->mesh_edit_face.get());
      mesh_edit_common_resource_bind(pass, face_alpha, 0.0f);
    }
    {
      auto &pass = edit_mesh_cages_ps_;
      pass.init();
      pass.state_set(DRW_STATE_WRITE_COLOR | DRW_STATE_DEPTH_LESS_EQUAL | DRW_STATE_BLEND_ALPHA,
                     state.clipping_plane_count);
      pass.shader_set(res.shaders->mesh_edit_face.get());
      mesh_edit_common_resource_bind(pass, face_alpha, cage_ndc_offset_);
    }
    {
      auto &pass = edit_mesh_verts_ps_;
      pass.init();
      pass.state_set(DRW_STATE_WRITE_COLOR | DRW_STATE_DEPTH_LESS_EQUAL | DRW_STATE_BLEND_ALPHA |
                         DRW_STATE_WRITE_DEPTH,
                     state.clipping_plane_count);
      pass.shader_set(res.shaders->mesh_edit_vert.get());
      mesh_edit_common_resource_bind(pass, backwire_opacity, vert_ndc_offset_);
    }
    {
      auto &pass = edit_mesh_facedots_ps_;
      pass.init();
      pass.state_set(DRW_STATE_WRITE_COLOR | DRW_STATE_DEPTH_LESS_EQUAL | DRW_STATE_BLEND_ALPHA |
                         DRW_STATE_WRITE_DEPTH,
                     state.clipping_plane_count);
      pass.shader_set(res.shaders->mesh_edit_facedot.get());
      mesh_edit_common_resource_bind(pass, backwire_opacity, vert_ndc_offset_);
    }
    {
      auto &pass = edit_mesh_skin_roots_ps_;
      pass.init();
      pass.state_set(DRW_STATE_WRITE_COLOR | DRW_STATE_DEPTH_LESS_EQUAL | DRW_STATE_BLEND_ALPHA |
                         DRW_STATE_WRITE_DEPTH,
                     state.clipping_plane_count);
      pass.shader_set(res.shaders->mesh_edit_skin_root.get());
      pass.push_constant("retopology_offset", retopology_offset);
      pass.bind_ubo(OVERLAY_GLOBALS_SLOT, &res.globals_buf);
      pass.bind_ubo(DRW_CLIPPING_UBO_SLOT, &res.clip_planes_buf);
    }
  }

  void edit_object_sync(Manager &manager,
                        const ObjectRef &ob_ref,
                        Resources & /*res*/,
                        const State &state) final
  {
    if (!enabled_) {
      return;
    }

    ResourceHandle res_handle = manager.unique_handle(ob_ref);

    Object *ob = ob_ref.object;
    Mesh &mesh = DRW_object_get_data_for_drawing<Mesh>(*ob);
    /* WORKAROUND: GPU subdiv uses a different normal format. Remove this once GPU subdiv is
     * refactored. */
    const bool use_gpu_subdiv = BKE_subsurf_modifier_has_gpu_subdiv(&mesh);
    const bool draw_as_solid = (ob->dt > OB_WIRE) && !state.xray_enabled;
    const bool has_edit_cage = mesh_has_edit_cage(ob);

    if (show_retopology_) {
      gpu::Batch *geom = DRW_mesh_batch_cache_get_edit_triangles(mesh);
      edit_mesh_prepass_ps_.draw(geom, res_handle);
    }
    if (draw_as_solid && !state.is_render_depth_available) {
      gpu::Batch *geom = DRW_cache_mesh_surface_get(ob);
      edit_mesh_prepass_ps_.draw(geom, res_handle);
    }

    if (show_mesh_analysis_) {
      gpu::Batch *geom = DRW_cache_mesh_surface_mesh_analysis_get(ob);
      edit_mesh_analysis_ps_.draw(geom, res_handle);
    }

    if (show_weight_) {
      gpu::Batch *geom = DRW_cache_mesh_surface_weights_get(ob);
      edit_mesh_weight_ps_.draw(geom, res_handle);
    }

    if (face_normals_) {
      gpu::Batch *geom = DRW_mesh_batch_cache_get_edit_facedots(mesh);
      (use_gpu_subdiv && !has_edit_cage ? face_normals_subdiv_ : face_normals_)
          ->draw_expand(geom, GPU_PRIM_LINES, 1, 1, res_handle);
    }
    if (loop_normals_) {
      gpu::Batch *geom = DRW_mesh_batch_cache_get_edit_loop_normals(mesh);
      (use_gpu_subdiv && !has_edit_cage ? loop_normals_subdiv_ : loop_normals_)
          ->draw_expand(geom, GPU_PRIM_LINES, 1, 1, res_handle);
    }
    if (vert_normals_) {
      gpu::Batch *geom = DRW_mesh_batch_cache_get_edit_vert_normals(mesh);
      ((use_gpu_subdiv && !has_edit_cage) ? vert_normals_subdiv_ : vert_normals_)
          ->draw_expand(geom, GPU_PRIM_LINES, 1, 1, res_handle);
    }

    {
      gpu::Batch *geom = DRW_mesh_batch_cache_get_edit_edges(mesh);
      edit_mesh_edges_ps_.draw_expand(geom, GPU_PRIM_TRIS, 2, 1, res_handle);
    }
    {
      gpu::Batch *geom = DRW_mesh_batch_cache_get_edit_triangles(mesh);
      (has_edit_cage ? &edit_mesh_cages_ps_ : &edit_mesh_faces_ps_)->draw(geom, res_handle);
    }
    if (select_vert_) {
      gpu::Batch *geom = DRW_mesh_batch_cache_get_edit_vertices(mesh);
      edit_mesh_verts_ps_.draw(geom, res_handle);
    }
    if (select_face_dots_) {
      gpu::Batch *geom = DRW_mesh_batch_cache_get_edit_facedots(mesh);
      edit_mesh_facedots_ps_.draw(geom, res_handle);
    }

    if (mesh_has_skin_roots(ob)) {
      gpu::Batch *geom = DRW_mesh_batch_cache_get_edit_skin_roots(mesh);
      edit_mesh_skin_roots_ps_.draw_expand(geom, GPU_PRIM_LINES, 32, 1, res_handle);
    }
    if (state.show_text && (state.overlay.edit_flag & overlay_edit_text)) {
      DRW_text_edit_mesh_measure_stats(state.region, state.v3d, ob, state.scene->unit, state.dt);
    }
  }

  void draw_line(Framebuffer &framebuffer, Manager &manager, View &view) final
  {
    if (!enabled_) {
      return;
    }

    GPU_debug_group_begin("Mesh Edit");

    GPU_framebuffer_bind(framebuffer);
    manager.submit(edit_mesh_prepass_ps_, view);
    manager.submit(edit_mesh_analysis_ps_, view);
    manager.submit(edit_mesh_weight_ps_, view);

    if (!xray_enabled_) {
      /* Still use depth-testing for selected faces when X-Ray flag is enabled but transparency is
       * off (X-Ray Opacity == 1.0 or in Preview/Render mode) (See #135325). */
      manager.submit(edit_mesh_faces_ps_, view);
      manager.submit(edit_mesh_cages_ps_, view);
    }

    if (xray_flag_enabled_) {
      GPU_debug_group_end();
      return;
    }

    manager.submit(edit_mesh_normals_ps_, view);
    manager.submit(edit_mesh_edges_ps_, view);
    manager.submit(edit_mesh_verts_ps_, view);
    manager.submit(edit_mesh_skin_roots_ps_, view);
    manager.submit(edit_mesh_facedots_ps_, view);

    GPU_debug_group_end();
  }

  void draw_color_only(Framebuffer &framebuffer, Manager &manager, View &view) final
  {
    if (!enabled_) {
      return;
    }

    if (xray_enabled_) {
      /* Still use depth-testing for selected faces when X-Ray flag is enabled but transparency is
       * off (X-Ray Opacity == 1.0 or in Preview/Render mode) (See #135325). */
      GPU_framebuffer_bind(framebuffer);
      manager.submit(edit_mesh_faces_ps_, view);
      manager.submit(edit_mesh_cages_ps_, view);
    }

    if (!xray_flag_enabled_) {
      return;
    }

    GPU_debug_group_begin("Mesh Edit Color Only");

    GPU_framebuffer_bind(framebuffer);
    manager.submit(edit_mesh_normals_ps_, view);
    manager.submit(edit_mesh_edges_ps_, view);
    manager.submit(edit_mesh_verts_ps_, view);
    manager.submit(edit_mesh_skin_roots_ps_, view);
    manager.submit(edit_mesh_facedots_ps_, view);

    GPU_debug_group_end();
  }

  static bool mesh_has_edit_cage(const Object *ob)
  {
    BLI_assert(ob->type == OB_MESH);
    Mesh &mesh = DRW_object_get_data_for_drawing<Mesh>(*ob);
    if (mesh.runtime->edit_mesh != nullptr) {
      const Mesh *editmesh_eval_final = BKE_object_get_editmesh_eval_final(ob);
      const Mesh *editmesh_eval_cage = BKE_object_get_editmesh_eval_cage(ob);

      return (editmesh_eval_cage != nullptr) && (editmesh_eval_cage != editmesh_eval_final);
    }
    return false;
  }

 private:
  uint4 data_mask_get(const int flag)
  {
    uint4 mask = {0xFF, 0xFF, 0x00, 0x00};
    SET_FLAG_FROM_TEST(mask[0], flag & V3D_OVERLAY_EDIT_FACES, VFLAG_FACE_SELECTED);
    SET_FLAG_FROM_TEST(mask[0], flag & V3D_OVERLAY_EDIT_FREESTYLE_FACE, VFLAG_FACE_FREESTYLE);
    SET_FLAG_FROM_TEST(mask[1], flag & V3D_OVERLAY_EDIT_FREESTYLE_EDGE, VFLAG_EDGE_FREESTYLE);
    SET_FLAG_FROM_TEST(mask[1], flag & V3D_OVERLAY_EDIT_SEAMS, VFLAG_EDGE_SEAM);
    SET_FLAG_FROM_TEST(mask[1], flag & V3D_OVERLAY_EDIT_SHARP, VFLAG_EDGE_SHARP);
    SET_FLAG_FROM_TEST(mask[2], flag & V3D_OVERLAY_EDIT_CREASES, 0xFF);
    SET_FLAG_FROM_TEST(mask[3], flag & V3D_OVERLAY_EDIT_BWEIGHTS, 0xFF);
    return mask;
  }

  static bool mesh_has_skin_roots(const Object *ob)
  {
    Mesh &mesh = DRW_object_get_data_for_drawing<Mesh>(*ob);
    if (BMEditMesh *em = mesh.runtime->edit_mesh.get()) {
      return CustomData_get_offset(&em->bm->vdata, CD_MVERT_SKIN) != -1;
    }
    return false;
  }
};

/**
 * Draw edit uv overlays.
 */
class MeshUVs : Overlay {
 private:
  PassSimple analysis_ps_ = {"Mesh Analysis"};

  /* TODO(fclem): Should be its own Overlay?. */
  PassSimple wireframe_ps_ = {"Wireframe"};

  PassSimple edges_ps_ = {"Edges"};
  PassSimple faces_ps_ = {"Faces"};
  PassSimple verts_ps_ = {"Verts"};
  PassSimple facedots_ps_ = {"FaceDots"};

  /* TODO(fclem): Should be its own Overlay?. */
  PassSimple image_border_ps_ = {"ImageBorder"};

  /* TODO(fclem): Should be its own Overlay?. */
  PassSimple brush_stencil_ps_ = {"BrushStencil"};

  /* TODO(fclem): Should be its own Overlay?. */
  PassSimple paint_mask_ps_ = {"PaintMask"};

  bool select_vert_ = false;
  bool select_edge_ = false;
  bool select_face_ = false;
  bool select_face_dots_ = false;

  bool show_face_overlay_ = false;

  bool show_uv_edit_ = false;

  /** Wireframe Overlay */
  /* Draw final evaluated UVs (modifier stack applied) as grayed out wire-frame. */
  /* TODO(fclem): Maybe should be its own Overlay?. */
  bool show_wireframe_ = false;

  /** Brush stencil. */
  /* TODO(fclem): Maybe should be its own Overlay?. */
  bool show_stencil_ = false;

  /** Paint Mask overlay. */
  /* TODO(fclem): Maybe should be its own Overlay?. */
  bool show_mask_ = false;
  eMaskOverlayMode mask_mode_ = MASK_OVERLAY_ALPHACHANNEL;
  Mask *mask_id_ = nullptr;
  Texture mask_texture_ = {"mask_texture_"};

  /** Stretching Overlay. */
  bool show_mesh_analysis_ = false;
  eSpaceImage_UVDT_Stretch mesh_analysis_type_;
  /**
   * In order to display the stretching relative to all objects in edit mode, we have to sum the
   * area ***AFTER*** extraction and before drawing. To that end, we get a pointer to the resulting
   * total per mesh area location to dereference after extraction.
   */
  Vector<float *> per_mesh_area_3d_;
  Vector<float *> per_mesh_area_2d_;
  float total_area_ratio_;

  /** UDIM border overlay. */
  bool show_tiled_image_active_ = false;
  bool show_tiled_image_border_ = false;
  bool show_tiled_image_label_ = false;

 public:
  void begin_sync(Resources &res, const State &state) final
  {
    enabled_ = state.is_space_image();

    if (!enabled_) {
      return;
    }

    const ToolSettings *tool_setting = state.scene->toolsettings;
    const SpaceImage *space_image = reinterpret_cast<const SpaceImage *>(state.space_data);
    ::Image *image = space_image->image;
    const bool space_mode_is_paint = space_image->mode == SI_MODE_PAINT;
    const bool space_mode_is_mask = space_image->mode == SI_MODE_MASK;
    const bool space_mode_is_uv = space_image->mode == SI_MODE_UV;

    const bool object_mode_is_edit = state.object_mode & OB_MODE_EDIT;

    const bool is_viewer = image && ELEM(image->type, IMA_TYPE_R_RESULT, IMA_TYPE_COMPOSITE);
    const bool is_tiled_image = image && (image->source == IMA_SRC_TILED);

    /* The mask overlay is always drawn when enabled, even on top of viewers. */
    {
      /* Mask Overlay. */
      show_mask_ = space_mode_is_mask && space_image->mask_info.mask &&
                   space_image->mask_info.draw_flag & MASK_DRAWFLAG_OVERLAY;
      if (show_mask_) {
        mask_mode_ = eMaskOverlayMode(space_image->mask_info.overlay_mode);
        mask_id_ = DEG_get_evaluated(state.depsgraph, space_image->mask_info.mask);
      }
      else {
        mask_id_ = nullptr;
      }
    }

    /* Only disable UV drawing on top of render results.
     * Otherwise, show UVs even in the absence of active image. */
    enabled_ = !is_viewer || show_mask_;

    if (!enabled_) {
      return;
    }

    {
      /* Edit UV Overlay. */
      show_uv_edit_ = space_mode_is_uv && object_mode_is_edit;
      show_mesh_analysis_ = show_uv_edit_ && (space_image->flag & SI_DRAW_STRETCH);
<<<<<<< HEAD

      if (!show_uv_edit_) {
        select_vert_ = false;
        select_edge_ = false;
        select_face_ = false;
        select_face_dots_ = false;

=======

      if (!show_uv_edit_) {
        select_vert_ = false;
        select_edge_ = false;
        select_face_ = false;
        select_face_dots_ = false;

>>>>>>> e0dc5388
        show_face_overlay_ = false;
      }
      else {
        const bool hide_faces = space_image->flag & SI_NO_DRAWFACES;
        select_face_ = !show_mesh_analysis_ && !hide_faces;

        if (tool_setting->uv_flag & UV_SYNC_SELECTION) {
          const char sel_mode_3d = tool_setting->selectmode;
          if (tool_setting->uv_sticky == SI_STICKY_VERTEX) {
            /* NOTE: Ignore #SCE_SELECT_VERTEX because a single selected edge
             * on the mesh may cause single UV vertices to be selected. */
            select_vert_ = true;
          }
          else {
            select_vert_ = (sel_mode_3d & SCE_SELECT_VERTEX);
          }
          /* When */
          select_edge_ = (sel_mode_3d & SCE_SELECT_VERTEX) == 0;
          select_face_dots_ = (sel_mode_3d & SCE_SELECT_FACE) && !hide_faces;
        }
        else {
          const char sel_mode_2d = tool_setting->uv_selectmode;
          select_vert_ = (sel_mode_2d != UV_SELECT_EDGE);
          select_edge_ = (sel_mode_2d == UV_SELECT_EDGE);
          select_face_dots_ = (sel_mode_2d & UV_SELECT_FACE) && !hide_faces;
        }
      }

      if (show_mesh_analysis_) {
        mesh_analysis_type_ = eSpaceImage_UVDT_Stretch(space_image->dt_uvstretch);
      }
    }
    {
      /* Wireframe UV Overlay. */
      const bool show_wireframe_uv_edit = space_image->flag & SI_DRAWSHADOW;
      const bool show_wireframe_uv_guide = !(space_image->flag & SI_NO_DRAW_UV_GUIDE);

      if (space_mode_is_uv && object_mode_is_edit) {
        show_wireframe_ = show_wireframe_uv_edit;
      }
      else {
        show_wireframe_ = show_wireframe_uv_guide;
        /* The face overlay is always enabled when showing wire-frame. */
        show_face_overlay_ = show_wireframe_;
      }
    }

    {
      /* Brush Stencil Overlay. */
      const ImagePaintSettings &image_paint_settings = tool_setting->imapaint;
      const Brush *brush = BKE_paint_brush_for_read(&image_paint_settings.paint);
      show_stencil_ = space_mode_is_paint && brush &&
                      (brush->image_brush_type == IMAGE_PAINT_BRUSH_TYPE_CLONE) &&
                      image_paint_settings.clone;
    }
    {
      /* UDIM Overlay. */
      /* TODO: Always enable this overlay even if overlays are disabled. */
      show_tiled_image_border_ = is_tiled_image;
      show_tiled_image_active_ = is_tiled_image; /* TODO: Only disable this if overlays are off. */
      show_tiled_image_label_ = is_tiled_image;  /* TODO: Only disable this if overlays are off. */
    }

    const bool do_smooth_wire = (U.gpu_flag & USER_GPU_FLAG_OVERLAY_SMOOTH_WIRE) != 0;
    const float dash_length = 4.0f * UI_SCALE_FAC;

    if (show_wireframe_) {
      auto &pass = wireframe_ps_;
      pass.init();
      pass.state_set(DRW_STATE_WRITE_COLOR | DRW_STATE_WRITE_DEPTH | DRW_STATE_DEPTH_LESS_EQUAL |
                     DRW_STATE_BLEND_ALPHA);
      pass.shader_set(res.shaders->uv_wireframe.get());
      pass.bind_ubo(OVERLAY_GLOBALS_SLOT, &res.globals_buf);
      pass.bind_ubo(DRW_CLIPPING_UBO_SLOT, &res.clip_planes_buf);
      pass.push_constant("alpha", space_image->uv_opacity);
      pass.push_constant("do_smooth_wire", do_smooth_wire);
    }

    if (show_uv_edit_) {
      auto &pass = edges_ps_;
      pass.init();
      pass.state_set(DRW_STATE_WRITE_COLOR | DRW_STATE_WRITE_DEPTH | DRW_STATE_DEPTH_LESS_EQUAL |
                     DRW_STATE_BLEND_ALPHA);

      GPUShader *sh = res.shaders->uv_edit_edge.get();
      pass.specialize_constant(sh, "use_edge_select", select_edge_);
      pass.shader_set(sh);
      pass.bind_ubo(OVERLAY_GLOBALS_SLOT, &res.globals_buf);
      pass.bind_ubo(DRW_CLIPPING_UBO_SLOT, &res.clip_planes_buf);
      pass.push_constant("line_style", int(edit_uv_line_style_from_space_image(space_image)));

      /* The `uv_opacity` setting does not apply to vertices & face-dots.
       * This means it may be useful show vertices/faces while hiding the wire-frame.
       * An exception to this is when only UV edges are displayed (UV edge mode).
       * In this case, hiding the wire-frame has the effect of hiding UV's entirely.
       * Set the alpha to 1.0 in this case.
       * To hide all UV's, overlays can be disabled entirely. */
      const float alpha = (select_vert_ || select_face_dots_) ? space_image->uv_opacity : 1.0f;
      pass.push_constant("alpha", alpha);
      pass.push_constant("dash_length", dash_length);
      pass.push_constant("do_smooth_wire", do_smooth_wire);
    }

    if (select_vert_) {
      const float dot_size = UI_GetThemeValuef(TH_VERTEX_SIZE) * UI_SCALE_FAC;
      float4 theme_color;
      UI_GetThemeColor4fv(TH_VERTEX, theme_color);
      srgb_to_linearrgb_v4(theme_color, theme_color);

      auto &pass = verts_ps_;
      pass.init();
      pass.state_set(DRW_STATE_WRITE_COLOR | DRW_STATE_WRITE_DEPTH | DRW_STATE_DEPTH_LESS_EQUAL |
                     DRW_STATE_BLEND_ALPHA);
      pass.shader_set(res.shaders->uv_edit_vert.get());
      pass.bind_ubo(OVERLAY_GLOBALS_SLOT, &res.globals_buf);
      pass.bind_ubo(DRW_CLIPPING_UBO_SLOT, &res.clip_planes_buf);
      pass.push_constant("dot_size", (dot_size + 1.5f) * float(M_SQRT2));
      pass.push_constant("outline_width", 0.75f);
      pass.push_constant("color", theme_color);
    }

    if (select_face_dots_) {
      const float dot_size = UI_GetThemeValuef(TH_FACEDOT_SIZE) * UI_SCALE_FAC;

      auto &pass = facedots_ps_;
      pass.init();
      pass.state_set(DRW_STATE_WRITE_COLOR | DRW_STATE_WRITE_DEPTH | DRW_STATE_DEPTH_LESS_EQUAL |
                     DRW_STATE_BLEND_ALPHA);
      pass.shader_set(res.shaders->uv_edit_facedot.get());
      pass.bind_ubo(OVERLAY_GLOBALS_SLOT, &res.globals_buf);
      pass.bind_ubo(DRW_CLIPPING_UBO_SLOT, &res.clip_planes_buf);
      pass.push_constant("dot_size", dot_size);
    }

    if (show_face_overlay_ || select_face_) {
      const float opacity = (object_mode_is_edit && space_mode_is_uv) ?
                                space_image->uv_opacity :
                                space_image->uv_face_opacity;

      auto &pass = faces_ps_;
      pass.init();
      pass.state_set(DRW_STATE_WRITE_COLOR | DRW_STATE_DEPTH_ALWAYS | DRW_STATE_BLEND_ALPHA);
      pass.shader_set(res.shaders->uv_edit_face.get());
      pass.bind_ubo(OVERLAY_GLOBALS_SLOT, &res.globals_buf);
      pass.bind_ubo(DRW_CLIPPING_UBO_SLOT, &res.clip_planes_buf);
      pass.push_constant("uv_opacity", opacity);
    }

    if (show_mesh_analysis_) {
      auto &pass = analysis_ps_;
      pass.init();
      pass.state_set(DRW_STATE_WRITE_COLOR | DRW_STATE_DEPTH_ALWAYS | DRW_STATE_BLEND_ALPHA);
      pass.shader_set(mesh_analysis_type_ == SI_UVDT_STRETCH_ANGLE ?
                          res.shaders->uv_analysis_stretch_angle.get() :
                          res.shaders->uv_analysis_stretch_area.get());
      pass.bind_ubo(OVERLAY_GLOBALS_SLOT, &res.globals_buf);
      pass.bind_ubo(DRW_CLIPPING_UBO_SLOT, &res.clip_planes_buf);
      pass.push_constant("aspect", state.image_uv_aspect);
      pass.push_constant("stretch_opacity", space_image->stretch_opacity);
      pass.push_constant("total_area_ratio", &total_area_ratio_);
    }

    per_mesh_area_3d_.clear();
    per_mesh_area_2d_.clear();
  }

  void object_sync(Manager &manager,
                   const ObjectRef &ob_ref,
                   Resources & /*res*/,
                   const State &state) final
  {
    if (!enabled_ || ob_ref.object->type != OB_MESH ||
        !((ob_ref.object->base_flag & BASE_SELECTED) || (ob_ref.object == state.object_active)))
    {
      return;
    }

    Object *ob = ob_ref.object;
    Mesh &mesh = DRW_object_get_data_for_drawing<Mesh>(*ob);

    const SpaceImage *space_image = reinterpret_cast<const SpaceImage *>(state.space_data);
    const bool has_active_object_uvmap = CustomData_get_active_layer(&mesh.corner_data,
                                                                     CD_PROP_FLOAT2) != -1;

    ResourceHandle res_handle = manager.unique_handle(ob_ref);

    if (show_wireframe_ && has_active_object_uvmap) {
      gpu::Batch *geom = DRW_mesh_batch_cache_get_uv_wireframe(*ob, mesh);
      wireframe_ps_.draw_expand(geom, GPU_PRIM_TRIS, 2, 1, res_handle);
    }
    if (show_face_overlay_ && has_active_object_uvmap && space_image->uv_face_opacity > 0.0f) {
      gpu::Batch *geom = DRW_mesh_batch_cache_get_uv_faces(*ob, mesh);
      faces_ps_.draw(geom, res_handle);
    }
  }

  void edit_object_sync(Manager &manager,
                        const ObjectRef &ob_ref,
                        Resources & /*res*/,
                        const State &state) final
  {
    if (!enabled_ || ob_ref.object->type != OB_MESH) {
      return;
    }

    Object &ob = *ob_ref.object;
    Mesh &mesh = DRW_object_get_data_for_drawing<Mesh>(ob);

    const SpaceImage *space_image = reinterpret_cast<const SpaceImage *>(state.space_data);
    const bool is_edit_object = DRW_object_is_in_edit_mode(&ob);
    const bool is_uv_editable = is_edit_object && space_image->mode == SI_MODE_UV;
    const bool has_active_object_uvmap = CustomData_get_active_layer(&mesh.corner_data,
                                                                     CD_PROP_FLOAT2) != -1;
    const bool has_active_edit_uvmap = is_edit_object && (CustomData_get_active_layer(
                                                              &mesh.runtime->edit_mesh->bm->ldata,
                                                              CD_PROP_FLOAT2) != -1);

    ResourceHandle res_handle = manager.unique_handle(ob_ref);

    if (has_active_edit_uvmap && is_uv_editable) {
      if (show_uv_edit_) {
        gpu::Batch *geom = DRW_mesh_batch_cache_get_edituv_edges(ob, mesh);
        edges_ps_.draw_expand(geom, GPU_PRIM_TRIS, 2, 1, res_handle);
      }
      if (select_vert_) {
        gpu::Batch *geom = DRW_mesh_batch_cache_get_edituv_verts(ob, mesh);
        verts_ps_.draw(geom, res_handle);
      }
      if (select_face_dots_) {
        gpu::Batch *geom = DRW_mesh_batch_cache_get_edituv_facedots(ob, mesh);
        facedots_ps_.draw(geom, res_handle);
      }
      if (show_face_overlay_ || select_face_) {
        gpu::Batch *geom = DRW_mesh_batch_cache_get_edituv_faces(ob, mesh);
        faces_ps_.draw(geom, res_handle);
      }
      if (show_wireframe_) {
        gpu::Batch *geom = DRW_mesh_batch_cache_get_edituv_wireframe(ob, mesh);
        wireframe_ps_.draw_expand(geom, GPU_PRIM_TRIS, 2, 1, res_handle);
      }

      if (show_mesh_analysis_) {
        int index_3d, index_2d;
        if (mesh_analysis_type_ == SI_UVDT_STRETCH_AREA) {
          index_3d = per_mesh_area_3d_.append_and_get_index(nullptr);
          index_2d = per_mesh_area_2d_.append_and_get_index(nullptr);
        }

        gpu::Batch *geom =
            mesh_analysis_type_ == SI_UVDT_STRETCH_ANGLE ?
                DRW_mesh_batch_cache_get_edituv_faces_stretch_angle(ob, mesh) :
                DRW_mesh_batch_cache_get_edituv_faces_stretch_area(
                    ob, mesh, &per_mesh_area_3d_[index_3d], &per_mesh_area_2d_[index_2d]);

        analysis_ps_.draw(geom, res_handle);
      }
    }

    if ((has_active_object_uvmap || has_active_edit_uvmap) && !is_uv_editable) {
      if (show_wireframe_) {
        gpu::Batch *geom = DRW_mesh_batch_cache_get_uv_wireframe(ob, mesh);
        wireframe_ps_.draw_expand(geom, GPU_PRIM_TRIS, 2, 1, res_handle);
      }
      if (show_face_overlay_ && space_image->uv_face_opacity > 0.0f) {
        gpu::Batch *geom = DRW_mesh_batch_cache_get_uv_faces(ob, mesh);
        faces_ps_.draw(geom, res_handle);
      }
    }
  }

  void end_sync(Resources &res, const State &state) final
  {
    if (!enabled_) {
      return;
    }

    {
      float total_3d = 0.0f;
      float total_2d = 0.0f;
      for (const float *mesh_area_2d : per_mesh_area_2d_) {
        total_2d += *mesh_area_2d;
      }
      for (const float *mesh_area_3d : per_mesh_area_3d_) {
        total_3d += *mesh_area_3d;
      }
      total_area_ratio_ = total_3d * math::safe_rcp(total_2d);
    }

    const ToolSettings *tool_setting = state.scene->toolsettings;
    const SpaceImage *space_image = reinterpret_cast<const SpaceImage *>(state.space_data);
    ::Image *image = space_image->image;

    if (show_tiled_image_border_) {
      float4 theme_color;
      float4 selected_color;
      uchar4 text_color;
      /* Color Management: Exception here as texts are drawn in sRGB space directly. No conversion
       * required. */
      UI_GetThemeColorShade4ubv(TH_BACK, 60, text_color);
      UI_GetThemeColorShade4fv(TH_BACK, 60, theme_color);
      UI_GetThemeColor4fv(TH_FACE_SELECT, selected_color);
      srgb_to_linearrgb_v4(theme_color, theme_color);
      srgb_to_linearrgb_v4(selected_color, selected_color);

      auto &pass = image_border_ps_;
      pass.init();
      pass.state_set(DRW_STATE_WRITE_COLOR | DRW_STATE_DEPTH_ALWAYS);
      pass.shader_set(res.shaders->uv_image_borders.get());

      auto draw_tile = [&](const ImageTile *tile, const bool is_active) {
        const int tile_x = ((tile->tile_number - 1001) % 10);
        const int tile_y = ((tile->tile_number - 1001) / 10);
        const float3 tile_location(tile_x, tile_y, 0.0f);
        pass.push_constant("tile_pos", tile_location);
        pass.push_constant("ucolor", is_active ? selected_color : theme_color);
        pass.draw(res.shapes.quad_wire.get());

        /* Note: don't draw label twice for active tile. */
        if (show_tiled_image_label_ && !is_active) {
          std::string text = std::to_string(tile->tile_number);
          DRW_text_cache_add(state.dt,
                             tile_location,
                             text.c_str(),
                             text.size(),
                             10,
                             10,
                             DRW_TEXT_CACHE_GLOBALSPACE,
                             text_color);
        }
      };

      ListBaseWrapper<ImageTile> tiles(image->tiles);
      /* image->active_tile_index could point to a non existing ImageTile. To work around this we
       * get the active tile when looping over all tiles. */
      const ImageTile *active_tile = nullptr;
      int tile_index = 0;
      for (const ImageTile *tile : tiles) {
        draw_tile(tile, false);
        if (tile_index == image->active_tile_index) {
          active_tile = tile;
        }
        tile_index++;
      }
      /* Draw active tile on top. */
      if (show_tiled_image_active_ && active_tile != nullptr) {
        draw_tile(active_tile, true);
      }
    }

    if (show_stencil_) {
      auto &pass = brush_stencil_ps_;
      pass.init();
      pass.state_set(DRW_STATE_WRITE_COLOR | DRW_STATE_DEPTH_ALWAYS |
                     DRW_STATE_BLEND_ALPHA_PREMUL);

      const ImagePaintSettings &image_paint_settings = tool_setting->imapaint;
      ::Image *stencil_image = image_paint_settings.clone;
      TextureRef stencil_texture;
      stencil_texture.wrap(BKE_image_get_gpu_texture(stencil_image, nullptr));

      if (stencil_texture.is_valid()) {
        float2 size_image;
        BKE_image_get_size_fl(image, nullptr, &size_image[0]);

        pass.shader_set(res.shaders->uv_brush_stencil.get());
        pass.bind_texture("img_tx", stencil_texture);
        pass.push_constant("img_premultiplied", true);
        pass.push_constant("img_alpha_blend", true);
        pass.push_constant("ucolor", float4(1.0f, 1.0f, 1.0f, image_paint_settings.clone_alpha));
        pass.push_constant("brush_offset", float2(image_paint_settings.clone_offset));
        pass.push_constant("brush_scale", float2(stencil_texture.size().xy()) / size_image);
        pass.draw(res.shapes.quad_solid.get());
      }
    }

    if (show_mask_) {
      paint_mask_texture_ensure(mask_id_, state.image_size, state.image_aspect);

      const bool is_combined = mask_mode_ == MASK_OVERLAY_COMBINED;
      const float opacity = is_combined ? space_image->mask_info.blend_factor : 1.0f;

      auto &pass = paint_mask_ps_;
      pass.init();
      pass.state_set(DRW_STATE_WRITE_COLOR | DRW_STATE_DEPTH_ALWAYS |
                     (is_combined ? DRW_STATE_BLEND_MUL : DRW_STATE_BLEND_ALPHA));
      pass.shader_set(res.shaders->uv_paint_mask.get());
      pass.bind_texture("img_tx", mask_texture_);
      pass.push_constant("color", float4(1.0f, 1.0f, 1.0f, 1.0f));
      pass.push_constant("opacity", opacity);
      pass.push_constant("brush_offset", float2(0.0f));
      pass.push_constant("brush_scale", float2(1.0f));
      pass.draw(res.shapes.quad_solid.get());
    }
  }

  void draw(Framebuffer &framebuffer, Manager &manager, View &view) final
  {
    if (!enabled_) {
      return;
    }

    GPU_debug_group_begin("Mesh Edit UVs");

    GPU_framebuffer_bind(framebuffer);
    if (show_mask_ && (mask_mode_ != MASK_OVERLAY_COMBINED)) {
      manager.submit(paint_mask_ps_, view);
    }
    if (show_tiled_image_border_) {
      manager.submit(image_border_ps_, view);
    }
    if (show_wireframe_) {
      manager.submit(wireframe_ps_, view);
    }
    if (show_mesh_analysis_) {
      manager.submit(analysis_ps_, view);
    }
    if (show_face_overlay_ || select_face_) {
      manager.submit(faces_ps_, view);
    }
    if (show_uv_edit_) {
      manager.submit(edges_ps_, view);
    }
    if (select_face_dots_) {
      manager.submit(facedots_ps_, view);
    }
    if (select_vert_) {
      manager.submit(verts_ps_, view);
    }
    if (show_stencil_) {
      manager.submit(brush_stencil_ps_, view);
    }

    GPU_debug_group_end();
  }

  void draw_on_render(GPUFrameBuffer *framebuffer, Manager &manager, View &view) final
  {
    if (!enabled_) {
      return;
    }

    GPU_framebuffer_bind(framebuffer);
    /* Mask in #MASK_OVERLAY_COMBINED mode renders onto the render framebuffer and modifies the
     * image in scene referred color space. The #MASK_OVERLAY_ALPHACHANNEL renders onto the overlay
     * framebuffer. */
    if (show_mask_ && (mask_mode_ == MASK_OVERLAY_COMBINED)) {
      manager.submit(paint_mask_ps_, view);
    }
  }

 private:
  static OVERLAY_UVLineStyle edit_uv_line_style_from_space_image(const SpaceImage *sima)
  {
    const bool is_uv_editor = sima->mode == SI_MODE_UV;
    if (is_uv_editor) {
      switch (sima->dt_uv) {
        case SI_UVDT_OUTLINE:
          return OVERLAY_UV_LINE_STYLE_OUTLINE;
        case SI_UVDT_BLACK:
          return OVERLAY_UV_LINE_STYLE_BLACK;
        case SI_UVDT_WHITE:
          return OVERLAY_UV_LINE_STYLE_WHITE;
        case SI_UVDT_DASH:
          return OVERLAY_UV_LINE_STYLE_DASH;
        default:
          return OVERLAY_UV_LINE_STYLE_BLACK;
      }
    }
    else {
      return OVERLAY_UV_LINE_STYLE_SHADOW;
    }
  }

  /* TODO(jbakker): the GPU texture should be cached with the mask. */
  void paint_mask_texture_ensure(Mask *mask, const int2 &resolution, const float2 &aspect)
  {
    const int width = resolution.x;
    const int height = floor(float(resolution.y) * (aspect.y / aspect.x));
    float *buffer = MEM_malloc_arrayN<float>(height * width, __func__);

    MaskRasterHandle *handle = BKE_maskrasterize_handle_new();
    BKE_maskrasterize_handle_init(handle, mask, width, height, true, true, true);
    BKE_maskrasterize_buffer(handle, width, height, buffer);
    BKE_maskrasterize_handle_free(handle);

    mask_texture_.free();
    mask_texture_.ensure_2d(GPU_R16F, int2(width, height), GPU_TEXTURE_USAGE_SHADER_READ, buffer);

    MEM_freeN(buffer);
  }
};

}  // namespace blender::draw::overlay<|MERGE_RESOLUTION|>--- conflicted
+++ resolved
@@ -591,7 +591,6 @@
       /* Edit UV Overlay. */
       show_uv_edit_ = space_mode_is_uv && object_mode_is_edit;
       show_mesh_analysis_ = show_uv_edit_ && (space_image->flag & SI_DRAW_STRETCH);
-<<<<<<< HEAD
 
       if (!show_uv_edit_) {
         select_vert_ = false;
@@ -599,15 +598,6 @@
         select_face_ = false;
         select_face_dots_ = false;
 
-=======
-
-      if (!show_uv_edit_) {
-        select_vert_ = false;
-        select_edge_ = false;
-        select_face_ = false;
-        select_face_dots_ = false;
-
->>>>>>> e0dc5388
         show_face_overlay_ = false;
       }
       else {
