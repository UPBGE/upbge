--- conflicted
+++ resolved
@@ -42,18 +42,6 @@
 	struct DRWPass *solid_pass;
 } WORKBENCH_PassList;
 
-<<<<<<< HEAD
-typedef struct WORKBENCH_FrameBufferList {
-	int a;
-} WORKBENCH_FrameBufferList;
-
-typedef struct WORKBENCH_TextureList {
-	int a;
-} WORKBENCH_TextureList;
-
-
-=======
->>>>>>> a8db1efb
 typedef struct WORKBENCH_Data {
 	void *engine_type;
 	DRWViewportEmptyList *fbl;
