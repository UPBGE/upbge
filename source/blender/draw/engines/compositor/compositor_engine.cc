/* SPDX-FileCopyrightText: 2023 Blender Authors
 *
 * SPDX-License-Identifier: GPL-2.0-or-later */

#include "BLI_listbase.h"
#include "BLI_math_vector_types.hh"
#include "BLI_rect.h"
#include "BLI_string_ref.hh"
#include "BLI_utildefines.h"

#include "BLT_translation.hh"

#include "DNA_ID.h"
#include "DNA_ID_enums.h"
#include "DNA_scene_types.h"
#include "DNA_vec_types.h"
#include "DNA_view3d_types.h"

#include "DEG_depsgraph_query.hh"

#include "ED_view3d.hh"

#include "DRW_gpu_wrapper.hh"
#include "DRW_render.hh"

#include "COM_context.hh"
#include "COM_domain.hh"
#include "COM_evaluator.hh"
#include "COM_result.hh"

#include "GPU_context.hh"
#include "GPU_state.hh"
#include "GPU_texture.hh"

#include "draw_view_data.hh"

#include "compositor_engine.h" /* Own include. */

namespace blender::draw::compositor_engine {

class Context : public compositor::Context {
 private:
  /* A pointer to the info message of the compositor engine. This is a char array of size
   * GPU_INFO_SIZE. The message is cleared prior to updating or evaluating the compositor. */
  char *info_message_;

 public:
  Context(char *info_message) : compositor::Context(), info_message_(info_message) {}

  const Scene &get_scene() const override
  {
    return *DRW_context_get()->scene;
  }

  const bNodeTree &get_node_tree() const override
  {
    return *DRW_context_get()->scene->nodetree;
  }

  bool use_gpu() const override
  {
    return true;
  }

  eCompositorDenoiseQaulity get_denoise_quality() const override
  {
    return static_cast<eCompositorDenoiseQaulity>(
        this->get_render_data().compositor_denoise_preview_quality);
  }

  compositor::OutputTypes needed_outputs() const override
  {
    return compositor::OutputTypes::Composite | compositor::OutputTypes::Viewer;
  }

  /* The viewport compositor does not support viewer outputs, so treat viewers as composite
   * outputs. */
  bool treat_viewer_as_composite_output() const override
  {
    return true;
  }

  const RenderData &get_render_data() const override
  {
    return DRW_context_get()->scene->r;
  }

  int2 get_render_size() const override
  {
    return int2(DRW_viewport_size_get());
  }

  /* We limit the compositing region to the camera region if in camera view, while we use the
   * entire viewport otherwise. We also use the entire viewport when doing viewport rendering since
   * the viewport is already the camera region in that case. */
  rcti get_compositing_region() const override
  {
    const int2 viewport_size = int2(DRW_viewport_size_get());
    const rcti render_region = rcti{0, viewport_size.x, 0, viewport_size.y};

<<<<<<< HEAD
    if (DRW_context_state_get()->rv3d->persp != RV3D_CAMOB ||
        DRW_state_is_viewport_image_render() || DRW_context_state_get()->scene->flag & SCE_INTERACTIVE)
    {
=======
    if (DRW_context_get()->rv3d->persp != RV3D_CAMOB || DRW_state_is_viewport_image_render()) {
>>>>>>> 4ba3b198
      return render_region;
    }

    rctf camera_border;
    ED_view3d_calc_camera_border(DRW_context_get()->scene,
                                 DRW_context_get()->depsgraph,
                                 DRW_context_get()->region,
                                 DRW_context_get()->v3d,
                                 DRW_context_get()->rv3d,
                                 false,
                                 &camera_border);

    rcti camera_region;
    BLI_rcti_rctf_copy_floor(&camera_region, &camera_border);

    rcti visible_camera_region;
    BLI_rcti_isect(&render_region, &camera_region, &visible_camera_region);

    return visible_camera_region;
  }

  compositor::Result get_output_result() override
  {
    compositor::Result result = this->create_result(compositor::ResultType::Color,
                                                    compositor::ResultPrecision::Half);
    result.wrap_external(DRW_viewport_texture_list_get()->color);
    return result;
  }

  compositor::Result get_viewer_output_result(compositor::Domain /*domain*/,
                                              bool /*is_data*/,
                                              compositor::ResultPrecision /*precision*/) override
  {
    compositor::Result result = this->create_result(compositor::ResultType::Color,
                                                    compositor::ResultPrecision::Half);
    result.wrap_external(DRW_viewport_texture_list_get()->color);
    return result;
  }

  compositor::Result get_pass(const Scene *scene, int view_layer, const char *pass_name) override
  {
    if (DEG_get_original_id(const_cast<ID *>(&scene->id)) !=
        DEG_get_original_id(&DRW_context_get()->scene->id))
    {
      return compositor::Result(*this);
    }

    if (view_layer != 0) {
      return compositor::Result(*this);
    }

    /* The combined pass is a special case where we return the viewport color texture, because it
     * includes Grease Pencil objects since GP is drawn using their own engine. */
    if (STREQ(pass_name, RE_PASSNAME_COMBINED)) {
      GPUTexture *combined_texture = DRW_viewport_texture_list_get()->color;
      compositor::Result pass = compositor::Result(*this, GPU_texture_format(combined_texture));
      pass.wrap_external(combined_texture);
      return pass;
    }

    /* Return the pass that was written by the engine if such pass was found. */
    GPUTexture *pass_texture = DRW_viewport_pass_texture_get(pass_name).gpu_texture();
    if (pass_texture) {
      compositor::Result pass = compositor::Result(*this, GPU_texture_format(pass_texture));
      pass.wrap_external(pass_texture);
      return pass;
    }

    return compositor::Result(*this);
  }

  StringRef get_view_name() const override
  {
    const SceneRenderView *view = static_cast<SceneRenderView *>(
        BLI_findlink(&get_render_data().views, DRW_context_get()->v3d->multiview_eye));
    return view->name;
  }

  compositor::ResultPrecision get_precision() const override
  {
    switch (get_scene().r.compositor_precision) {
      case SCE_COMPOSITOR_PRECISION_AUTO:
        return compositor::ResultPrecision::Half;
      case SCE_COMPOSITOR_PRECISION_FULL:
        return compositor::ResultPrecision::Full;
    }

    BLI_assert_unreachable();
    return compositor::ResultPrecision::Half;
  }

  void set_info_message(StringRef message) const override
  {
    message.copy_utf8_truncated(info_message_, GPU_INFO_SIZE);
  }

  IDRecalcFlag query_id_recalc_flag(ID *id) const override
  {
    DrawEngineType *owner = &draw_engine_compositor_type;
    DrawData *draw_data = DRW_drawdata_ensure(id, owner, sizeof(DrawData), nullptr, nullptr);
    IDRecalcFlag recalc_flag = IDRecalcFlag(draw_data->recalc);
    draw_data->recalc = IDRecalcFlag(0);
    return recalc_flag;
  }
};

class Engine {
 private:
  Context context_;

 public:
  Engine(char *info_message) : context_(info_message) {}

  void draw()
  {
    compositor::Evaluator evaluator(context_);
    evaluator.evaluate();
  }
};

}  // namespace blender::draw::compositor_engine

using namespace blender::draw::compositor_engine;

struct COMPOSITOR_Data {
  DrawEngineType *engine_type;
  Engine *instance_data;
  char info[GPU_INFO_SIZE];
};

static void compositor_engine_init(void *data)
{
  COMPOSITOR_Data *compositor_data = static_cast<COMPOSITOR_Data *>(data);

  if (!compositor_data->instance_data) {
    compositor_data->instance_data = new Engine(compositor_data->info);
  }
}

static void compositor_engine_free(void *instance_data)
{
  Engine *engine = static_cast<Engine *>(instance_data);
  delete engine;
}

static void compositor_engine_draw(void *data)
{
  COMPOSITOR_Data *compositor_data = static_cast<COMPOSITOR_Data *>(data);

  DRW_submission_start();

#if defined(__APPLE__)
  if (GPU_backend_get_type() == GPU_BACKEND_METAL) {
    /* NOTE(Metal): Isolate Compositor compute work in individual command buffer to improve
     * workload scheduling. When expensive compositor nodes are in the graph, these can stall out
     * the GPU for extended periods of time and sub-optimally schedule work for execution. */
    GPU_flush();
  }
#endif

  /* Execute Compositor render commands. */
  compositor_data->instance_data->draw();

#if defined(__APPLE__)
  /* NOTE(Metal): Following previous flush to break command stream, with compositor command
   * buffers potentially being heavy, we avoid issuing subsequent commands until compositor work
   * has completed. If subsequent work is prematurely queued up, the subsequent command buffers
   * will be blocked behind compositor work and may trigger a command buffer time-out error. As a
   * result, we should wait for compositor work to complete.
   *
   * This is not an efficient approach for peak performance, but a catch-all to prevent command
   * buffer failure, until the offending cases can be resolved. */
  if (GPU_backend_get_type() == GPU_BACKEND_METAL) {
    GPU_finish();
  }
#endif
  DRW_submission_end();
}

DrawEngineType draw_engine_compositor_type = {
    /*next*/ nullptr,
    /*prev*/ nullptr,
    /*idname*/ N_("Compositor"),
    /*engine_init*/ &compositor_engine_init,
    /*engine_free*/ nullptr,
    /*instance_free*/ &compositor_engine_free,
    /*cache_init*/ nullptr,
    /*cache_populate*/ nullptr,
    /*cache_finish*/ nullptr,
    /*draw_scene*/ &compositor_engine_draw,
    /*render_to_image*/ nullptr,
    /*store_metadata*/ nullptr,
};<|MERGE_RESOLUTION|>--- conflicted
+++ resolved
@@ -98,13 +98,7 @@
     const int2 viewport_size = int2(DRW_viewport_size_get());
     const rcti render_region = rcti{0, viewport_size.x, 0, viewport_size.y};
 
-<<<<<<< HEAD
-    if (DRW_context_state_get()->rv3d->persp != RV3D_CAMOB ||
-        DRW_state_is_viewport_image_render() || DRW_context_state_get()->scene->flag & SCE_INTERACTIVE)
-    {
-=======
-    if (DRW_context_get()->rv3d->persp != RV3D_CAMOB || DRW_state_is_viewport_image_render()) {
->>>>>>> 4ba3b198
+    if (DRW_context_get()->rv3d->persp != RV3D_CAMOB || DRW_state_is_viewport_image_render() || DRW_context_get()->scene->flag & SCE_INTERACTIVE) {
       return render_region;
     }
 
