--- conflicted
+++ resolved
@@ -950,8 +950,7 @@
 {
   short type = ob->type;
 
-<<<<<<< HEAD
-  Mesh *me = BKE_object_get_evaluated_mesh(ob);
+  Mesh *me = BKE_object_get_evaluated_mesh_no_subsurf(ob);
 
   /* UPBGE */
   if (ob->currentlod) {
@@ -960,9 +959,6 @@
   }
   /*********/
 
-=======
-  Mesh *me = BKE_object_get_evaluated_mesh_no_subsurf(ob);
->>>>>>> 336f6f4b
   if (me != NULL && type != OB_POINTCLOUD) {
     /* Some object types can have one data type in ob->data, but will be rendered as mesh.
      * For point clouds this never happens. Ideally this check would happen at another level
