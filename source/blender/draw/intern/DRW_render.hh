--- conflicted
+++ resolved
@@ -445,33 +445,7 @@
 static inline bool DRW_state_is_viewport_image_render()
 {
   return DRWContext::get_active().is_viewport_image_render();
-<<<<<<< HEAD
 }
-
-bool DRW_state_is_playback();
-/**
- * Is the user navigating or painting the region.
- */
-bool DRW_state_is_navigating();
-/**
- * Is the user painting?
- */
-bool DRW_state_is_painting();
-/**
- * Should text draw in this mode?
- */
-bool DRW_state_show_text();
-/**
- * Should draw support elements
- * Objects center, selection outline, probe data, ...
- */
-bool DRW_state_draw_support();
-/**
- * Whether we should render the background
- */
-bool DRW_state_draw_background();
-
-bool DRW_state_viewport_compositor_enabled();
 
 /*****************************UPBGE***********************************/
 void DRW_game_render_loop(struct bContext *C,
@@ -499,7 +473,4 @@
 void drw_debug_draw_bge(Scene *scene);
 /*********/
 
-/**************************END OF UPBGE*******************************/
-=======
-}
->>>>>>> b2004217
+/**************************END OF UPBGE*******************************/