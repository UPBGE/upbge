/* SPDX-FileCopyrightText: 2016 Blender Authors
 *
 * SPDX-License-Identifier: GPL-2.0-or-later */

/** \file
 * \ingroup draw
 */

/* This is the Render Functions used by Realtime engines to draw with OpenGL */

#pragma once

#include "BLI_listbase.h"
#include "BLI_math_matrix.h"
#include "BLI_string.h"

#include "BKE_context.hh"
#include "BKE_layer.hh"
#include "BKE_material.h"
#include "BKE_scene.hh"

#include "BLT_translation.hh"

#include "DNA_light_types.h"
#include "DNA_material_types.h"
#include "DNA_object_types.h"
#include "DNA_scene_types.h"
#include "DNA_world_types.h"

#include "GPU_framebuffer.hh"
#include "GPU_material.hh"
#include "GPU_primitive.hh"
#include "GPU_shader.hh"
#include "GPU_storage_buffer.hh"
#include "GPU_texture.hh"
#include "GPU_uniform_buffer.hh"

#include "draw_cache.hh"
#include "draw_common_c.hh"
#include "draw_view_c.hh"

#include "draw_debug_c.hh"
#include "draw_manager_profiling.hh"
#include "draw_state.hh"
#include "draw_view_data.hh"

#include "MEM_guardedalloc.h"

#include "RE_engine.h"

#include "DEG_depsgraph.hh"

/* Uncomment to track unused resource bindings. */
// #define DRW_UNUSED_RESOURCE_TRACKING

#ifdef DRW_UNUSED_RESOURCE_TRACKING
#  define DRW_DEBUG_FILE_LINE_ARGS , const char *file, int line
#else
#  define DRW_DEBUG_FILE_LINE_ARGS
#endif

namespace blender::gpu {
class Batch;
}
struct GPUMaterial;
struct GPUShader;
struct GPUTexture;
struct GPUUniformBuf;
struct Object;
struct ParticleSystem;
struct RenderEngineType;
struct bContext;
struct rcti;
struct TaskGraph;
namespace blender::draw {
class TextureFromPool;
}  // namespace blender::draw

typedef struct DRWCallBuffer DRWCallBuffer;
typedef struct DRWInterface DRWInterface;
typedef struct DRWPass DRWPass;
typedef struct DRWShaderLibrary DRWShaderLibrary;
typedef struct DRWShadingGroup DRWShadingGroup;
typedef struct DRWUniform DRWUniform;
typedef struct DRWView DRWView;
typedef struct DRWShaderLibrary DRWShaderLibrary;
typedef struct GPUViewport GPUViewport;

/* TODO: Put it somewhere else? */
struct BoundSphere {
  float center[3], radius;
};

/* declare members as empty (unused) */
typedef char DRWViewportEmptyList;

#define DRW_VIEWPORT_LIST_SIZE(list) \
  (sizeof(list) == sizeof(DRWViewportEmptyList) ? 0 : (sizeof(list) / sizeof(void *)))

/* Unused members must be either pass list or 'char *' when not used. */
#define DRW_VIEWPORT_DATA_SIZE(ty) \
  { \
    DRW_VIEWPORT_LIST_SIZE(*(((ty *)nullptr)->fbl)), \
        DRW_VIEWPORT_LIST_SIZE(*(((ty *)nullptr)->txl)), \
        DRW_VIEWPORT_LIST_SIZE(*(((ty *)nullptr)->psl)), \
        DRW_VIEWPORT_LIST_SIZE(*(((ty *)nullptr)->stl)), \
  }

struct DrawEngineDataSize {
  int fbl_len;
  int txl_len;
  int psl_len;
  int stl_len;
};

struct DrawEngineType {
  DrawEngineType *next, *prev;

  char idname[32];

  const DrawEngineDataSize *vedata_size;

  void (*engine_init)(void *vedata);
  void (*engine_free)();

  void (*instance_free)(void *instance_data);

  void (*cache_init)(void *vedata);
  void (*cache_populate)(void *vedata, Object *ob);
  void (*cache_finish)(void *vedata);

  void (*draw_scene)(void *vedata);

  void (*view_update)(void *vedata);
  void (*id_update)(void *vedata, ID *id);

  void (*render_to_image)(void *vedata,
                          RenderEngine *engine,
                          RenderLayer *layer,
                          const rcti *rect);
  void (*store_metadata)(void *vedata, RenderResult *render_result);
};

/* Textures */
enum DRWTextureFlag {
  DRW_TEX_FILTER = (1 << 0),
  DRW_TEX_WRAP = (1 << 1),
  DRW_TEX_COMPARE = (1 << 2),
  DRW_TEX_MIPMAP = (1 << 3),
};

/**
 * Textures from `DRW_texture_pool_query_*` have the options
 * #DRW_TEX_FILTER for color float textures, and no options
 * for depth textures and integer textures.
 */
GPUTexture *DRW_texture_pool_query_2d(int w,
                                      int h,
                                      eGPUTextureFormat format,
                                      DrawEngineType *engine_type);
GPUTexture *DRW_texture_pool_query_fullscreen(eGPUTextureFormat format,
                                              DrawEngineType *engine_type);

GPUTexture *DRW_texture_create_1d(int w,
                                  eGPUTextureFormat format,
                                  DRWTextureFlag flags,
                                  const float *fpixels);
GPUTexture *DRW_texture_create_2d(
    int w, int h, eGPUTextureFormat format, DRWTextureFlag flags, const float *fpixels);
GPUTexture *DRW_texture_create_2d_array(
    int w, int h, int d, eGPUTextureFormat format, DRWTextureFlag flags, const float *fpixels);
GPUTexture *DRW_texture_create_3d(
    int w, int h, int d, eGPUTextureFormat format, DRWTextureFlag flags, const float *fpixels);
GPUTexture *DRW_texture_create_cube(int w,
                                    eGPUTextureFormat format,
                                    DRWTextureFlag flags,
                                    const float *fpixels);
GPUTexture *DRW_texture_create_cube_array(
    int w, int d, eGPUTextureFormat format, DRWTextureFlag flags, const float *fpixels);

void DRW_texture_ensure_fullscreen_2d(GPUTexture **tex,
                                      eGPUTextureFormat format,
                                      DRWTextureFlag flags);
void DRW_texture_ensure_2d(
    GPUTexture **tex, int w, int h, eGPUTextureFormat format, DRWTextureFlag flags);

/* Explicit parameter variants. */
GPUTexture *DRW_texture_pool_query_2d_ex(
    int w, int h, eGPUTextureFormat format, eGPUTextureUsage usage, DrawEngineType *engine_type);
GPUTexture *DRW_texture_pool_query_fullscreen_ex(eGPUTextureFormat format,
                                                 eGPUTextureUsage usage,
                                                 DrawEngineType *engine_type);

GPUTexture *DRW_texture_create_1d_ex(int w,
                                     eGPUTextureFormat format,
                                     eGPUTextureUsage usage_flags,
                                     DRWTextureFlag flags,
                                     const float *fpixels);
GPUTexture *DRW_texture_create_2d_ex(int w,
                                     int h,
                                     eGPUTextureFormat format,
                                     eGPUTextureUsage usage_flags,
                                     DRWTextureFlag flags,
                                     const float *fpixels);
GPUTexture *DRW_texture_create_2d_array_ex(int w,
                                           int h,
                                           int d,
                                           eGPUTextureFormat format,
                                           eGPUTextureUsage usage_flags,
                                           DRWTextureFlag flags,
                                           const float *fpixels);
GPUTexture *DRW_texture_create_3d_ex(int w,
                                     int h,
                                     int d,
                                     eGPUTextureFormat format,
                                     eGPUTextureUsage usage_flags,
                                     DRWTextureFlag flags,
                                     const float *fpixels);
GPUTexture *DRW_texture_create_cube_ex(int w,
                                       eGPUTextureFormat format,
                                       eGPUTextureUsage usage_flags,
                                       DRWTextureFlag flags,
                                       const float *fpixels);
GPUTexture *DRW_texture_create_cube_array_ex(int w,
                                             int d,
                                             eGPUTextureFormat format,
                                             eGPUTextureUsage usage_flags,
                                             DRWTextureFlag flags,
                                             const float *fpixels);

void DRW_texture_ensure_fullscreen_2d_ex(GPUTexture **tex,
                                         eGPUTextureFormat format,
                                         eGPUTextureUsage usage,
                                         DRWTextureFlag flags);
void DRW_texture_ensure_2d_ex(GPUTexture **tex,
                              int w,
                              int h,
                              eGPUTextureFormat format,
                              eGPUTextureUsage usage,
                              DRWTextureFlag flags);

void DRW_texture_generate_mipmaps(GPUTexture *tex);
void DRW_texture_free(GPUTexture *tex);
#define DRW_TEXTURE_FREE_SAFE(tex) \
  do { \
    if (tex != nullptr) { \
      DRW_texture_free(tex); \
      tex = nullptr; \
    } \
  } while (0)

#define DRW_UBO_FREE_SAFE(ubo) \
  do { \
    if (ubo != nullptr) { \
      GPU_uniformbuf_free(ubo); \
      ubo = nullptr; \
    } \
  } while (0)

/* Shaders */
void DRW_shader_init();
void DRW_shader_exit();

GPUMaterial *DRW_shader_from_world(World *wo,
                                   bNodeTree *ntree,
                                   eGPUMaterialEngine engine,
                                   const uint64_t shader_id,
                                   const bool is_volume_shader,
                                   bool deferred,
                                   GPUCodegenCallbackFn callback,
                                   void *thunk);
GPUMaterial *DRW_shader_from_material(
    Material *ma,
    bNodeTree *ntree,
    eGPUMaterialEngine engine,
    const uint64_t shader_id,
    const bool is_volume_shader,
    bool deferred,
    GPUCodegenCallbackFn callback,
    void *thunk,
    GPUMaterialPassReplacementCallbackFn pass_replacement_cb = nullptr);
void DRW_shader_queue_optimize_material(GPUMaterial *mat);
void DRW_shader_free(GPUShader *shader);
#define DRW_SHADER_FREE_SAFE(shader) \
  do { \
    if (shader != nullptr) { \
      DRW_shader_free(shader); \
      shader = nullptr; \
    } \
  } while (0)

/* Batches */

enum eDRWAttrType {
  DRW_ATTR_INT,
  DRW_ATTR_FLOAT,
};

/* Views. */

/**
 * Create a view with culling.
 */
DRWView *DRW_view_create(const float viewmat[4][4],
                         const float winmat[4][4],
                         const float (*culling_viewmat)[4],
                         const float (*culling_winmat)[4]);
/**
 * Create a view with culling done by another view.
 */
DRWView *DRW_view_create_sub(const DRWView *parent_view,
                             const float viewmat[4][4],
                             const float winmat[4][4]);

/**
 * Update matrices of a view created with #DRW_view_create.
 */
void DRW_view_update(DRWView *view,
                     const float viewmat[4][4],
                     const float winmat[4][4],
                     const float (*culling_viewmat)[4],
                     const float (*culling_winmat)[4]);
/**
 * Update matrices of a view created with #DRW_view_create_sub.
 */
void DRW_view_update_sub(DRWView *view, const float viewmat[4][4], const float winmat[4][4]);

/**
 * \return default view if it is a viewport render.
 */
const DRWView *DRW_view_default_get();
/**
 * MUST only be called once per render and only in render mode. Sets default view.
 */
void DRW_view_default_set(const DRWView *view);
/**
 * \warning Only use in render AND only if you are going to set view_default again.
 */
void DRW_view_reset();
/**
 * Set active view for rendering.
 */
void DRW_view_set_active(const DRWView *view);
const DRWView *DRW_view_get_active();

/**
 * This only works if DRWPasses have been tagged with DRW_STATE_CLIP_PLANES,
 * and if the shaders have support for it (see usage of gl_ClipDistance).
 * \note planes must be in world space.
 */
void DRW_view_clip_planes_set(DRWView *view, float (*planes)[4], int plane_len);

/* For all getters, if view is nullptr, default view is assumed. */

void DRW_view_winmat_get(const DRWView *view, float mat[4][4], bool inverse);
void DRW_view_viewmat_get(const DRWView *view, float mat[4][4], bool inverse);
void DRW_view_persmat_get(const DRWView *view, float mat[4][4], bool inverse);

/**
 * \return world space frustum corners.
 */
void DRW_view_frustum_corners_get(const DRWView *view, BoundBox *corners);
/**
 * \return world space frustum sides as planes.
 * See #draw_frustum_culling_planes_calc() for the plane order.
 */
std::array<float4, 6> DRW_view_frustum_planes_get(const DRWView *view);

/**
 * These are in view-space, so negative if in perspective.
 * Extract near and far clip distance from the projection matrix.
 */
float DRW_view_near_distance_get(const DRWView *view);
float DRW_view_far_distance_get(const DRWView *view);
bool DRW_view_is_persp_get(const DRWView *view);

/* Culling, return true if object is inside view frustum. */

/**
 * \return True if the given BoundSphere intersect the current view frustum.
 * bsphere must be in world space.
 */
bool DRW_culling_sphere_test(const DRWView *view, const BoundSphere *bsphere);
/**
 * \return True if the given BoundBox intersect the current view frustum.
 * bbox must be in world space.
 */
bool DRW_culling_box_test(const DRWView *view, const BoundBox *bbox);
/**
 * \return True if the view frustum is inside or intersect the given plane.
 * plane must be in world space.
 */
bool DRW_culling_plane_test(const DRWView *view, const float plane[4]);
/**
 * Return True if the given box intersect the current view frustum.
 * This function will have to be replaced when world space bounding-box per objects is implemented.
 */
bool DRW_culling_min_max_test(const DRWView *view, float obmat[4][4], float min[3], float max[3]);

void DRW_culling_frustum_corners_get(const DRWView *view, BoundBox *corners);
void DRW_culling_frustum_planes_get(const DRWView *view, float planes[6][4]);

/* Viewport. */

const float *DRW_viewport_size_get();
const float *DRW_viewport_invert_size_get();
const float *DRW_viewport_pixelsize_get();

DefaultFramebufferList *DRW_viewport_framebuffer_list_get();
DefaultTextureList *DRW_viewport_texture_list_get();

/* See DRW_viewport_pass_texture_get. */
blender::draw::TextureFromPool &DRW_viewport_pass_texture_get(const char *pass_name);

void DRW_viewport_request_redraw();

void DRW_render_to_image(RenderEngine *engine, Depsgraph *depsgraph);
void DRW_render_object_iter(
    void *vedata,
    RenderEngine *engine,
    Depsgraph *depsgraph,
    void (*callback)(void *vedata, Object *ob, RenderEngine *engine, Depsgraph *depsgraph));
/**
 * Must run after all instance datas have been added.
 */
void DRW_render_instance_buffer_finish();
/**
 * \warning Changing frame might free the #ViewLayerEngineData.
 */
void DRW_render_set_time(RenderEngine *engine, Depsgraph *depsgraph, int frame, float subframe);
/**
 * \warning only use for custom pipeline. 99% of the time, you don't want to use this.
 */
void DRW_render_viewport_size_set(const int size[2]);

/**
 * Assume a valid GL context is bound (and that the gl_context_mutex has been acquired).
 * This function only setup DST and execute the given function.
 * \warning similar to DRW_render_to_image you cannot use default lists (`dfbl` & `dtxl`).
 */
void DRW_custom_pipeline(DrawEngineType *draw_engine_type,
                         Depsgraph *depsgraph,
                         void (*callback)(void *vedata, void *user_data),
                         void *user_data);
/**
 * Same as `DRW_custom_pipeline` but allow better code-flow than a callback.
 */
void DRW_custom_pipeline_begin(DrawEngineType *draw_engine_type, Depsgraph *depsgraph);
void DRW_custom_pipeline_end();

/**
 * Used when the render engine want to redo another cache populate inside the same render frame.
 */
void DRW_cache_restart();

/* ViewLayers */

void *DRW_view_layer_engine_data_get(DrawEngineType *engine_type);
void **DRW_view_layer_engine_data_ensure_ex(ViewLayer *view_layer,
                                            DrawEngineType *engine_type,
                                            void (*callback)(void *storage));
void **DRW_view_layer_engine_data_ensure(DrawEngineType *engine_type,
                                         void (*callback)(void *storage));

/* DrawData */

DrawData *DRW_drawdata_get(ID *id, DrawEngineType *engine_type);
DrawData *DRW_drawdata_ensure(ID *id,
                              DrawEngineType *engine_type,
                              size_t size,
                              DrawDataInitCb init_cb,
                              DrawDataFreeCb free_cb);
/**
 * Return nullptr if not a dupli or a pointer of pointer to the engine data.
 */
void **DRW_duplidata_get(void *vedata);

/* Settings. */

bool DRW_object_is_renderable(const Object *ob);
/**
 * Does `ob` needs to be rendered in edit mode.
 *
 * When using duplicate linked meshes, objects that are not in edit-mode will be drawn as
 * it is in edit mode, when another object with the same mesh is in edit mode.
 * This will not be the case when one of the objects are influenced by modifiers.
 */
bool DRW_object_is_in_edit_mode(const Object *ob);
/**
 * Return whether this object is visible depending if
 * we are rendering or drawing in the viewport.
 */
int DRW_object_visibility_in_active_context(const Object *ob);
bool DRW_object_use_hide_faces(const Object *ob);

bool DRW_object_is_visible_psys_in_active_context(const Object *object,
                                                  const ParticleSystem *psys);

Object *DRW_object_get_dupli_parent(const Object *ob);
DupliObject *DRW_object_get_dupli(const Object *ob);

/* Draw commands */

void DRW_draw_pass(DRWPass *pass);
/**
 * Draw only a subset of shgroups. Used in special situations as grease pencil strokes.
 */
void DRW_draw_pass_subset(DRWPass *pass, DRWShadingGroup *start_group, DRWShadingGroup *end_group);

void DRW_draw_callbacks_pre_scene();
void DRW_draw_callbacks_post_scene();

/**
 * Reset state to not interfere with other UI draw-call.
 */
void DRW_state_reset_ex(DRWState state);
void DRW_state_reset();
/**
 * Use with care, intended so selection code can override passes depth settings,
 * which is important for selection to work properly.
 *
 * Should be set in main draw loop, cleared afterwards
 */
void DRW_state_lock(DRWState state);

/* Selection. */

void DRW_select_load_id(uint id);

/* Draw State. */

/**
 * When false, drawing doesn't output to a pixel buffer
 * eg: Occlusion queries, or when we have setup a context to draw in already.
 */
bool DRW_state_is_fbo();
/**
 * For when engines need to know if this is drawing for selection or not.
 */
bool DRW_state_is_select();
bool DRW_state_is_material_select();
bool DRW_state_is_depth();
/**
 * Whether we are rendering for an image
 */
bool DRW_state_is_image_render();
/**
 * Whether we are rendering only the render engine,
 * or if we should also render the mode engines.
 */
bool DRW_state_is_scene_render();
/**
 * Whether we are rendering simple opengl render
 */
bool DRW_state_is_viewport_image_render();
bool DRW_state_is_playback();
/**
 * Is the user navigating or painting the region.
 */
bool DRW_state_is_navigating();
/**
 * Is the user painting?
 */
bool DRW_state_is_painting();
/**
 * Should text draw in this mode?
 */
bool DRW_state_show_text();
/**
 * Should draw support elements
 * Objects center, selection outline, probe data, ...
 */
bool DRW_state_draw_support();
/**
 * Whether we should render the background
 */
bool DRW_state_draw_background();

/* Avoid too many lookups while drawing */
struct DRWContextState {
  ARegion *region;       /* 'CTX_wm_region(C)' */
  RegionView3D *rv3d;    /* 'CTX_wm_region_view3d(C)' */
  View3D *v3d;           /* 'CTX_wm_view3d(C)' */
  SpaceLink *space_data; /* 'CTX_wm_space_data(C)' */

  Scene *scene;          /* 'CTX_data_scene(C)' */
  ViewLayer *view_layer; /* 'CTX_data_view_layer(C)' */

  /* Use 'object_edit' for edit-mode */
  Object *obact;

  RenderEngineType *engine_type;

  Depsgraph *depsgraph;

  TaskGraph *task_graph;

  eObjectMode object_mode;

  eGPUShaderConfig sh_cfg;

  /** Last resort (some functions take this as an arg so we can't easily avoid).
   * May be nullptr when used for selection or depth buffer. */
  const bContext *evil_C;

  /* ---- */

  /* Cache: initialized by 'drw_context_state_init'. */
  Object *object_pose;
  Object *object_edit;
};

const DRWContextState *DRW_context_state_get();

<<<<<<< HEAD
void DRW_mesh_batch_cache_get_attributes(Object *object,
                                         Mesh *mesh,
                                         blender::draw::DRW_Attributes **r_attrs,
                                         blender::draw::DRW_MeshCDMask **r_cd_needed);

bool DRW_is_viewport_compositor_enabled();

/*****************************GAME ENGINE***********************************/
void DRW_game_render_loop(struct bContext *C,
                          struct GPUViewport *viewport,
                          struct Depsgraph *depsgraph,
                          const struct rcti *window,
                          bool is_overlay_pass,
                          bool called_from_constructor);

void DRW_game_render_loop_end(void);
void DRW_game_python_loop_end(struct ViewLayer *view_layer);
void DRW_game_viewport_render_loop_end(void);
void DRW_transform_to_display(struct GPUViewport *viewport,
                              struct GPUTexture *tex,
                              struct View3D *v3d,
                              struct Scene *scene,
                              struct rcti *rect);
void DRW_transform_to_display_image_render(struct GPUTexture *tex);
void DRW_game_gpu_viewport_set(struct GPUViewport *viewport);
struct GPUViewport *DRW_game_gpu_viewport_get(void);


/* Viewport render debug  */
void DRW_debug_line_bge(const float v1[3], const float v2[3], const float color[4]);
void DRW_debug_box_2D_bge(const float xco, const float yco, const float xsize, const float ysize);
void DRW_debug_text_2D_bge(const float xco, const float yco, const char *str);
void drw_debug_draw_bge(void);
/*********/

/**************************END OF GAME ENGINE*******************************/
=======
bool DRW_is_viewport_compositor_enabled();
>>>>>>> 69c63311
<|MERGE_RESOLUTION|>--- conflicted
+++ resolved
@@ -612,12 +612,6 @@
 
 const DRWContextState *DRW_context_state_get();
 
-<<<<<<< HEAD
-void DRW_mesh_batch_cache_get_attributes(Object *object,
-                                         Mesh *mesh,
-                                         blender::draw::DRW_Attributes **r_attrs,
-                                         blender::draw::DRW_MeshCDMask **r_cd_needed);
-
 bool DRW_is_viewport_compositor_enabled();
 
 /*****************************GAME ENGINE***********************************/
@@ -648,7 +642,4 @@
 void drw_debug_draw_bge(void);
 /*********/
 
-/**************************END OF GAME ENGINE*******************************/
-=======
-bool DRW_is_viewport_compositor_enabled();
->>>>>>> 69c63311
+/**************************END OF GAME ENGINE*******************************/