--- conflicted
+++ resolved
@@ -421,33 +421,8 @@
 
 /** \} */
 
-<<<<<<< HEAD
 const DRWContext *DRW_context_get();
 
-/**
- * Whether we are rendering for an image
- */
-static inline bool DRW_state_is_image_render()
-{
-  return DRWContext::get_active().is_image_render();
-}
-
-/**
- * Whether we are rendering only the render engine,
- * or if we should also render the mode engines.
- */
-static inline bool DRW_state_is_scene_render()
-{
-  return DRWContext::get_active().is_scene_render();
-}
-
-/**
- * Whether we are rendering simple opengl render
- */
-static inline bool DRW_state_is_viewport_image_render()
-{
-  return DRWContext::get_active().is_viewport_image_render();
-}
 
 /*****************************UPBGE***********************************/
 void DRW_game_render_loop(struct bContext *C,
@@ -475,7 +450,4 @@
 void drw_debug_draw_bge(Scene *scene);
 /*********/
 
-/**************************END OF UPBGE*******************************/
-=======
-const DRWContext *DRW_context_get();
->>>>>>> 3f65f700
+/**************************END OF UPBGE*******************************/