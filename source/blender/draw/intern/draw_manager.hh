--- conflicted
+++ resolved
@@ -323,13 +323,8 @@
 
 inline ResourceHandleRange Manager::resource_handle(const ObjectRef &ref, float inflate_bounds)
 {
-<<<<<<< HEAD
   bool is_active_object = ref.is_active(object_active);
-  bool is_edit_mode = DRW_object_is_in_edit_mode(object_active) &&
-=======
-  bool is_active_object = (ref.dupli_object ? ref.dupli_parent : ref.object) == object_active;
   bool is_edit_mode = object_active && DRW_object_is_in_edit_mode(object_active) &&
->>>>>>> bfacc426
                       ref.object->mode == object_active->mode;
   matrix_buf.current().get_or_resize(resource_len_).sync(*ref.object);
   bounds_buf.current().get_or_resize(resource_len_).sync(*ref.object, inflate_bounds);
@@ -342,13 +337,8 @@
                                                const float3 *bounds_center,
                                                const float3 *bounds_half_extent)
 {
-<<<<<<< HEAD
   bool is_active_object = ref.is_active(object_active);
-  bool is_edit_mode = DRW_object_is_in_edit_mode(object_active) &&
-=======
-  bool is_active_object = (ref.dupli_object ? ref.dupli_parent : ref.object) == object_active;
   bool is_edit_mode = object_active && DRW_object_is_in_edit_mode(object_active) &&
->>>>>>> bfacc426
                       ref.object->mode == object_active->mode;
   if (model_matrix) {
     matrix_buf.current().get_or_resize(resource_len_).sync(*model_matrix);
@@ -387,16 +377,9 @@
 inline ResourceHandle Manager::resource_handle_for_psys(const ObjectRef &ref,
                                                         const float4x4 &model_matrix)
 {
-<<<<<<< HEAD
   bool is_active_object = ref.is_active(object_active);
-  bool is_edit_mode = DRW_object_is_in_edit_mode(object_active) &&
+  bool is_edit_mode = object_active && DRW_object_is_in_edit_mode(object_active) &&
                       ref.object->mode == object_active->mode;
-=======
-  bool is_active_object = (ref.dupli_object ? ref.dupli_parent : ref.object) == object_active;
-  bool matches_active_object_edit_mode = object_active &&
-                                         object_active->mode == eObjectMode::OB_MODE_EDIT &&
-                                         ref.object->mode == object_active->mode;
->>>>>>> bfacc426
   matrix_buf.current().get_or_resize(resource_len_).sync(model_matrix);
   bounds_buf.current().get_or_resize(resource_len_).sync();
   infos_buf.current().get_or_resize(resource_len_).sync(ref, is_active_object, is_edit_mode);
