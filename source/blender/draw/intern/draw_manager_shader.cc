--- conflicted
+++ resolved
@@ -258,13 +258,7 @@
     return;
   }
 
-<<<<<<< HEAD
-  BLI_assert(GPU_material_status(mat) != GPU_MAT_USE_DEFAULT);
-
   Scene *scene = (Scene *)DEG_get_original_id(&DST.draw_ctx.scene->id);
-
-=======
->>>>>>> 1036d9bd
   /* Do not defer the compilation if we are rendering for image.
    * deferred rendering is only possible when `evil_C` is available */
   if (DST.draw_ctx.evil_C == nullptr || DRW_state_is_image_render() || !USE_DEFERRED_COMPILATION || scene->flag & SCE_INTERACTIVE || scene->flag & SCE_IS_BLENDERPLAYER) {
