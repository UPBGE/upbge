/* SPDX-FileCopyrightText: 2016 Blender Authors
 *
 * SPDX-License-Identifier: GPL-2.0-or-later */

/** \file
 * \ingroup draw
 */

#include "DNA_material_types.h"
#include "DNA_object_types.h"
#include "DNA_world_types.h"

#include "BLI_dynstr.h"
#include "BLI_listbase.h"
#include "BLI_string_utils.hh"
#include "BLI_threads.h"
#include "BLI_time.h"

#include "BKE_context.hh"
#include "BKE_global.hh"
#include "BKE_main.hh"

#include "DEG_depsgraph_query.hh"

#include "GPU_capabilities.hh"
#include "GPU_material.hh"
#include "GPU_shader.hh"

#include "WM_api.hh"
#include "WM_types.hh"

#include "wm_window.hh"

#include "draw_manager_c.hh"

#include "CLG_log.h"

static CLG_LogRef LOG = {"draw.manager.shader"};

extern "C" char datatoc_gpu_shader_depth_only_frag_glsl[];
extern "C" char datatoc_common_fullscreen_vert_glsl[];

#define USE_DEFERRED_COMPILATION 1

/* -------------------------------------------------------------------- */
/** \name Deferred Compilation (DRW_deferred)
 *
 * Since compiling shader can take a long time, we do it in a non blocking
 * manner in another thread.
 *
 * \{ */

struct DRWShaderCompiler {
  /** Default compilation queue. */
  ListBase queue; /* GPUMaterial */
  SpinLock list_lock;

  /** Optimization queue. */
  ListBase optimize_queue; /* GPUMaterial */

  void *system_gpu_context;
  GPUContext *blender_gpu_context;
  bool own_context;
};

static void drw_deferred_shader_compilation_exec(void *custom_data,
                                                 wmJobWorkerStatus *worker_status)
{
  GPU_render_begin();
  DRWShaderCompiler *comp = (DRWShaderCompiler *)custom_data;
  void *system_gpu_context = comp->system_gpu_context;
  GPUContext *blender_gpu_context = comp->blender_gpu_context;

  BLI_assert(system_gpu_context != nullptr);
  BLI_assert(blender_gpu_context != nullptr);

  const bool use_main_context_workaround = GPU_use_main_context_workaround();
  if (use_main_context_workaround) {
    BLI_assert(system_gpu_context == DST.system_gpu_context);
    GPU_context_main_lock();
  }

  WM_system_gpu_context_activate(system_gpu_context);
  GPU_context_active_set(blender_gpu_context);

  while (true) {
    if (worker_status->stop != 0) {
      break;
    }

    BLI_spin_lock(&comp->list_lock);
    /* Pop tail because it will be less likely to lock the main thread
     * if all GPUMaterials are to be freed (see DRW_deferred_shader_remove()). */
    LinkData *link = (LinkData *)BLI_poptail(&comp->queue);
    GPUMaterial *mat = link ? (GPUMaterial *)link->data : nullptr;
    if (mat) {
      /* Avoid another thread freeing the material mid compilation. */
      GPU_material_acquire(mat);
    }
    BLI_spin_unlock(&comp->list_lock);

    if (mat) {
      /* Do the compilation. */
      GPU_material_compile(mat);
      GPU_material_release(mat);
      MEM_freeN(link);
    }
    else {
      /* Check for Material Optimization job once there are no more
       * shaders to compile. */
      BLI_spin_lock(&comp->list_lock);
      /* Pop tail because it will be less likely to lock the main thread
       * if all GPUMaterials are to be freed (see DRW_deferred_shader_remove()). */
      link = (LinkData *)BLI_poptail(&comp->optimize_queue);
      GPUMaterial *optimize_mat = link ? (GPUMaterial *)link->data : nullptr;
      if (optimize_mat) {
        /* Avoid another thread freeing the material during optimization. */
        GPU_material_acquire(optimize_mat);
      }
      BLI_spin_unlock(&comp->list_lock);

      if (optimize_mat) {
        /* Compile optimized material shader. */
        GPU_material_optimize(optimize_mat);
        GPU_material_release(optimize_mat);
        MEM_freeN(link);
      }
      else {
        /* No more materials to optimize, or shaders to compile. */
        break;
      }
    }

    if (GPU_type_matches_ex(GPU_DEVICE_ANY, GPU_OS_ANY, GPU_DRIVER_ANY, GPU_BACKEND_OPENGL)) {
      GPU_flush();
    }
  }

  GPU_context_active_set(nullptr);
  WM_system_gpu_context_release(system_gpu_context);
  if (use_main_context_workaround) {
    GPU_context_main_unlock();
  }
  GPU_render_end();
}

static void drw_deferred_shader_compilation_free(void *custom_data)
{
  DRWShaderCompiler *comp = (DRWShaderCompiler *)custom_data;

  BLI_spin_lock(&comp->list_lock);
  LISTBASE_FOREACH (LinkData *, link, &comp->queue) {
    GPU_material_status_set(static_cast<GPUMaterial *>(link->data), GPU_MAT_CREATED);
  }
  LISTBASE_FOREACH (LinkData *, link, &comp->optimize_queue) {
    GPU_material_optimization_status_set(static_cast<GPUMaterial *>(link->data),
                                         GPU_MAT_OPTIMIZATION_READY);
  }
  BLI_freelistN(&comp->queue);
  BLI_freelistN(&comp->optimize_queue);
  BLI_spin_unlock(&comp->list_lock);

  if (comp->own_context) {
    /* Only destroy if the job owns the context. */
    WM_system_gpu_context_activate(comp->system_gpu_context);
    GPU_context_active_set(comp->blender_gpu_context);
    GPU_context_discard(comp->blender_gpu_context);
    WM_system_gpu_context_dispose(comp->system_gpu_context);

    wm_window_reset_drawable();
  }

  MEM_freeN(comp);
}

/**
 * Append either shader compilation or optimization job to deferred queue and
 * ensure shader compilation worker is active.
 * We keep two separate queue's to ensure core compilations always complete before optimization.
 */
static void drw_deferred_queue_append(GPUMaterial *mat, bool is_optimization_job)
{
  const bool use_main_context = GPU_use_main_context_workaround();
  const bool job_own_context = !use_main_context;

  BLI_assert(DST.draw_ctx.evil_C);
  wmWindowManager *wm = CTX_wm_manager(DST.draw_ctx.evil_C);
  wmWindow *win = CTX_wm_window(DST.draw_ctx.evil_C);

  /* Get the running job or a new one if none is running. Can only have one job per type & owner.
   */
  wmJob *wm_job = WM_jobs_get(
      wm, win, wm, "Shaders Compilation", eWM_JobFlag(0), WM_JOB_TYPE_SHADER_COMPILATION);

  DRWShaderCompiler *old_comp = (DRWShaderCompiler *)WM_jobs_customdata_get(wm_job);

  DRWShaderCompiler *comp = static_cast<DRWShaderCompiler *>(
      MEM_callocN(sizeof(DRWShaderCompiler), "DRWShaderCompiler"));
  BLI_spin_init(&comp->list_lock);

  if (old_comp) {
    BLI_spin_lock(&old_comp->list_lock);
    BLI_movelisttolist(&comp->queue, &old_comp->queue);
    BLI_movelisttolist(&comp->optimize_queue, &old_comp->optimize_queue);
    BLI_spin_unlock(&old_comp->list_lock);
    /* Do not recreate context, just pass ownership. */
    if (old_comp->system_gpu_context) {
      comp->system_gpu_context = old_comp->system_gpu_context;
      comp->blender_gpu_context = old_comp->blender_gpu_context;
      old_comp->own_context = false;
      comp->own_context = job_own_context;
    }
  }

  /* Add to either compilation or optimization queue. */
  if (is_optimization_job) {
    BLI_assert(GPU_material_optimization_status(mat) != GPU_MAT_OPTIMIZATION_QUEUED);
    GPU_material_optimization_status_set(mat, GPU_MAT_OPTIMIZATION_QUEUED);
    LinkData *node = BLI_genericNodeN(mat);
    BLI_addtail(&comp->optimize_queue, node);
  }
  else {
    GPU_material_status_set(mat, GPU_MAT_QUEUED);
    LinkData *node = BLI_genericNodeN(mat);
    BLI_addtail(&comp->queue, node);
  }

  /* Create only one context. */
  if (comp->system_gpu_context == nullptr) {
    if (use_main_context) {
      comp->system_gpu_context = DST.system_gpu_context;
      comp->blender_gpu_context = DST.blender_gpu_context;
    }
    else {
      comp->system_gpu_context = WM_system_gpu_context_create();
      comp->blender_gpu_context = GPU_context_create(nullptr, comp->system_gpu_context);
      GPU_context_active_set(nullptr);

      WM_system_gpu_context_activate(DST.system_gpu_context);
      GPU_context_active_set(DST.blender_gpu_context);
    }
    comp->own_context = job_own_context;
  }

  WM_jobs_customdata_set(wm_job, comp, drw_deferred_shader_compilation_free);
  WM_jobs_timer(wm_job, 0.1, NC_MATERIAL | ND_SHADING_DRAW, 0);
  WM_jobs_delay_start(wm_job, 0.1);
  WM_jobs_callbacks(wm_job, drw_deferred_shader_compilation_exec, nullptr, nullptr, nullptr);

  G.is_break = false;

  WM_jobs_start(wm, wm_job);
}

static void drw_deferred_shader_add(GPUMaterial *mat, bool deferred)
{
  if (ELEM(GPU_material_status(mat), GPU_MAT_SUCCESS, GPU_MAT_FAILED)) {
    return;
  }

<<<<<<< HEAD
  Scene *scene = (Scene *)DEG_get_original_id(&DST.draw_ctx.scene->id);
=======
  BLI_assert(GPU_material_status(mat) != GPU_MAT_USE_DEFAULT);
>>>>>>> 643f4eae

  /* Do not defer the compilation if we are rendering for image.
   * deferred rendering is only possible when `evil_C` is available */
  if (DST.draw_ctx.evil_C == nullptr || DRW_state_is_image_render() || !USE_DEFERRED_COMPILATION || scene->flag & SCE_INTERACTIVE || scene->flag & SCE_IS_BLENDERPLAYER) {
    deferred = false;
  }

  /* Avoid crashes with RenderDoc on Windows + Nvidia. */
  if (G.debug & G_DEBUG_GPU_RENDERDOC &&
      GPU_type_matches(GPU_DEVICE_NVIDIA, GPU_OS_ANY, GPU_DRIVER_OFFICIAL))
  {
    deferred = false;
  }

  if (!deferred) {
    DRW_deferred_shader_remove(mat);
    /* Shaders could already be compiling. Have to wait for compilation to finish. */
    while (GPU_material_status(mat) == GPU_MAT_QUEUED) {
      BLI_time_sleep_ms(20);
    }
    if (GPU_material_status(mat) == GPU_MAT_CREATED) {
      GPU_material_compile(mat);
    }
    return;
  }

  /* Don't add material to the queue twice. */
  if (GPU_material_status(mat) == GPU_MAT_QUEUED) {
    return;
  }

  /* Add deferred shader compilation to queue. */
  drw_deferred_queue_append(mat, false);
}

static void drw_register_shader_vlattrs(GPUMaterial *mat)
{
  BLI_assert(GPU_material_status(mat) != GPU_MAT_USE_DEFAULT);

  const ListBase *attrs = GPU_material_layer_attributes(mat);

  if (!attrs) {
    return;
  }

  GHash *hash = DST.vmempool->vlattrs_name_cache;
  ListBase *list = &DST.vmempool->vlattrs_name_list;

  LISTBASE_FOREACH (GPULayerAttr *, attr, attrs) {
    GPULayerAttr **p_val;

    /* Add to the table and list if newly seen. */
    if (!BLI_ghash_ensure_p(hash, POINTER_FROM_UINT(attr->hash_code), (void ***)&p_val)) {
      DST.vmempool->vlattrs_ubo_ready = false;

      GPULayerAttr *new_link = *p_val = static_cast<GPULayerAttr *>(MEM_dupallocN(attr));

      /* Insert into the list ensuring sorted order. */
      GPULayerAttr *link = static_cast<GPULayerAttr *>(list->first);

      while (link && link->hash_code <= attr->hash_code) {
        link = link->next;
      }

      new_link->prev = new_link->next = nullptr;
      BLI_insertlinkbefore(list, link, new_link);
    }

    /* Reset the unused frames counter. */
    (*p_val)->users = 0;
  }
}

void DRW_deferred_shader_remove(GPUMaterial *mat)
{
  LISTBASE_FOREACH (wmWindowManager *, wm, &G_MAIN->wm) {
    LISTBASE_FOREACH (wmWindow *, win, &wm->windows) {
      DRWShaderCompiler *comp = (DRWShaderCompiler *)WM_jobs_customdata_from_type(
          wm, wm, WM_JOB_TYPE_SHADER_COMPILATION);
      if (comp != nullptr) {
        BLI_spin_lock(&comp->list_lock);

        /* Search for compilation job in queue. */
        LinkData *link = (LinkData *)BLI_findptr(&comp->queue, mat, offsetof(LinkData, data));
        if (link) {
          BLI_remlink(&comp->queue, link);
          GPU_material_status_set(static_cast<GPUMaterial *>(link->data), GPU_MAT_CREATED);
        }

        MEM_SAFE_FREE(link);

        /* Search for optimization job in queue. */
        LinkData *opti_link = (LinkData *)BLI_findptr(
            &comp->optimize_queue, mat, offsetof(LinkData, data));
        if (opti_link) {
          BLI_remlink(&comp->optimize_queue, opti_link);
          GPU_material_optimization_status_set(static_cast<GPUMaterial *>(opti_link->data),
                                               GPU_MAT_OPTIMIZATION_READY);
        }
        BLI_spin_unlock(&comp->list_lock);

        MEM_SAFE_FREE(opti_link);
      }
    }
  }
}

void DRW_deferred_shader_optimize_remove(GPUMaterial *mat)
{
  LISTBASE_FOREACH (wmWindowManager *, wm, &G_MAIN->wm) {
    LISTBASE_FOREACH (wmWindow *, win, &wm->windows) {
      DRWShaderCompiler *comp = (DRWShaderCompiler *)WM_jobs_customdata_from_type(
          wm, wm, WM_JOB_TYPE_SHADER_COMPILATION);
      if (comp != nullptr) {
        BLI_spin_lock(&comp->list_lock);
        /* Search for optimization job in queue. */
        LinkData *opti_link = (LinkData *)BLI_findptr(
            &comp->optimize_queue, mat, offsetof(LinkData, data));
        if (opti_link) {
          BLI_remlink(&comp->optimize_queue, opti_link);
          GPU_material_optimization_status_set(static_cast<GPUMaterial *>(opti_link->data),
                                               GPU_MAT_OPTIMIZATION_READY);
        }
        BLI_spin_unlock(&comp->list_lock);

        MEM_SAFE_FREE(opti_link);
      }
    }
  }
}

/** \} */

/* -------------------------------------------------------------------- */

/** \{ */

GPUShader *DRW_shader_create_from_info_name(const char *info_name)
{
  return GPU_shader_create_from_info_name(info_name);
}

GPUShader *DRW_shader_create_ex(
    const char *vert, const char *geom, const char *frag, const char *defines, const char *name)
{
  return GPU_shader_create(vert, frag, geom, nullptr, defines, name);
}

GPUShader *DRW_shader_create_with_lib_ex(const char *vert,
                                         const char *geom,
                                         const char *frag,
                                         const char *lib,
                                         const char *defines,
                                         const char *name)
{
  GPUShader *sh;
  char *vert_with_lib = nullptr;
  char *frag_with_lib = nullptr;
  char *geom_with_lib = nullptr;

  vert_with_lib = BLI_string_joinN(lib, vert);
  frag_with_lib = BLI_string_joinN(lib, frag);
  if (geom) {
    geom_with_lib = BLI_string_joinN(lib, geom);
  }

  sh = GPU_shader_create(vert_with_lib, frag_with_lib, geom_with_lib, nullptr, defines, name);

  MEM_freeN(vert_with_lib);
  MEM_freeN(frag_with_lib);
  if (geom) {
    MEM_freeN(geom_with_lib);
  }

  return sh;
}

GPUShader *DRW_shader_create_with_shaderlib_ex(const char *vert,
                                               const char *geom,
                                               const char *frag,
                                               const DRWShaderLibrary *lib,
                                               const char *defines,
                                               const char *name)
{
  GPUShader *sh;
  char *vert_with_lib = DRW_shader_library_create_shader_string(lib, vert);
  char *frag_with_lib = DRW_shader_library_create_shader_string(lib, frag);
  char *geom_with_lib = (geom) ? DRW_shader_library_create_shader_string(lib, geom) : nullptr;

  sh = GPU_shader_create(vert_with_lib, frag_with_lib, geom_with_lib, nullptr, defines, name);

  MEM_SAFE_FREE(vert_with_lib);
  MEM_SAFE_FREE(frag_with_lib);
  MEM_SAFE_FREE(geom_with_lib);

  return sh;
}

GPUShader *DRW_shader_create_with_transform_feedback(const char *vert,
                                                     const char *geom,
                                                     const char *defines,
                                                     const eGPUShaderTFBType prim_type,
                                                     const char **varying_names,
                                                     const int varying_count)
{
  return GPU_shader_create_ex(vert,
                              datatoc_gpu_shader_depth_only_frag_glsl,
                              geom,
                              nullptr,
                              nullptr,
                              defines,
                              prim_type,
                              varying_names,
                              varying_count,
                              __func__);
}

GPUShader *DRW_shader_create_fullscreen_ex(const char *frag, const char *defines, const char *name)
{
  return GPU_shader_create(
      datatoc_common_fullscreen_vert_glsl, frag, nullptr, nullptr, defines, name);
}

GPUShader *DRW_shader_create_fullscreen_with_shaderlib_ex(const char *frag,
                                                          const DRWShaderLibrary *lib,
                                                          const char *defines,
                                                          const char *name)
{

  GPUShader *sh;
  char *vert = datatoc_common_fullscreen_vert_glsl;
  char *frag_with_lib = DRW_shader_library_create_shader_string(lib, frag);

  sh = GPU_shader_create(vert, frag_with_lib, nullptr, nullptr, defines, name);

  MEM_SAFE_FREE(frag_with_lib);

  return sh;
}

GPUMaterial *DRW_shader_from_world(World *wo,
                                   bNodeTree *ntree,
                                   eGPUMaterialEngine engine,
                                   const uint64_t shader_id,
                                   const bool is_volume_shader,
                                   bool deferred,
                                   GPUCodegenCallbackFn callback,
                                   void *thunk)
{
  Scene *scene = (Scene *)DEG_get_original_id(&DST.draw_ctx.scene->id);
  GPUMaterial *mat = GPU_material_from_nodetree(scene,
                                                nullptr,
                                                ntree,
                                                &wo->gpumaterial,
                                                wo->id.name,
                                                engine,
                                                shader_id,
                                                is_volume_shader,
                                                false,
                                                callback,
                                                thunk);

  drw_register_shader_vlattrs(mat);

  if (DRW_state_is_image_render()) {
    /* Do not deferred if doing render. */
    deferred = false;
  }

  drw_deferred_shader_add(mat, deferred);
  DRW_shader_queue_optimize_material(mat);
  return mat;
}

GPUMaterial *DRW_shader_from_material(Material *ma,
                                      bNodeTree *ntree,
                                      eGPUMaterialEngine engine,
                                      const uint64_t shader_id,
                                      const bool is_volume_shader,
                                      bool deferred,
                                      GPUCodegenCallbackFn callback,
                                      void *thunk,
                                      GPUMaterialCanUseDefaultCallbackFn can_use_default_cb)
{
  Scene *scene = (Scene *)DEG_get_original_id(&DST.draw_ctx.scene->id);
  GPUMaterial *mat = GPU_material_from_nodetree(scene,
                                                ma,
                                                ntree,
                                                &ma->gpumaterial,
                                                ma->id.name,
                                                engine,
                                                shader_id,
                                                is_volume_shader,
                                                false,
                                                callback,
                                                thunk,
                                                can_use_default_cb);

  if (GPU_material_status(mat) == GPU_MAT_USE_DEFAULT) {
    return mat;
  }

  drw_register_shader_vlattrs(mat);

  if (DRW_state_is_image_render()) {
    /* Do not deferred if doing render. */
    deferred = false;
  }

  drw_deferred_shader_add(mat, deferred);
  DRW_shader_queue_optimize_material(mat);
  return mat;
}

void DRW_shader_queue_optimize_material(GPUMaterial *mat)
{
  BLI_assert(GPU_material_status(mat) != GPU_MAT_USE_DEFAULT);

  /* Do not perform deferred optimization if performing render.
   * De-queue any queued optimization jobs. */
  if (DRW_state_is_image_render()) {
    if (GPU_material_optimization_status(mat) == GPU_MAT_OPTIMIZATION_QUEUED) {
      /* Remove from pending optimization job queue. */
      DRW_deferred_shader_optimize_remove(mat);
      /* If optimization job had already started, wait for it to complete. */
      while (GPU_material_optimization_status(mat) == GPU_MAT_OPTIMIZATION_QUEUED) {
        BLI_time_sleep_ms(20);
      }
    }
    return;
  }

  /* We do not need to perform optimization on the material if it is already compiled or in the
   * optimization queue. If optimization is not required, the status will be flagged as
   * `GPU_MAT_OPTIMIZATION_SKIP`.
   * We can also skip cases which have already been queued up. */
  if (ELEM(GPU_material_optimization_status(mat),
           GPU_MAT_OPTIMIZATION_SKIP,
           GPU_MAT_OPTIMIZATION_SUCCESS,
           GPU_MAT_OPTIMIZATION_QUEUED))
  {
    return;
  }

  /* Only queue optimization once the original shader has been successfully compiled. */
  if (GPU_material_status(mat) != GPU_MAT_SUCCESS) {
    return;
  }

  /* Defer optimization until sufficient time has passed beyond creation. This avoids excessive
   * recompilation for shaders which are being actively modified. */
  if (!GPU_material_optimization_ready(mat)) {
    return;
  }

  /* Add deferred shader compilation to queue. */
  drw_deferred_queue_append(mat, true);
}

void DRW_shader_free(GPUShader *shader)
{
  GPU_shader_free(shader);
}

/** \} */

/* -------------------------------------------------------------------- */
/** \name Shader Library
 *
 * Simple include system for glsl files.
 *
 * Usage: Create a DRWShaderLibrary and add the library in the right order.
 * You can have nested dependencies but each new library needs to have all its dependencies already
 * added to the DRWShaderLibrary.
 * Finally you can use DRW_shader_library_create_shader_string to get a shader string that also
 * contains the needed libraries for this shader.
 * \{ */

/* 64 because we use a 64bit bitmap. */
#define MAX_LIB 64
#define MAX_LIB_NAME 64
#define MAX_LIB_DEPS 8

struct DRWShaderLibrary {
  const char *libs[MAX_LIB];
  char libs_name[MAX_LIB][MAX_LIB_NAME];
  uint64_t libs_deps[MAX_LIB];
};

DRWShaderLibrary *DRW_shader_library_create()
{
  return static_cast<DRWShaderLibrary *>(
      MEM_callocN(sizeof(DRWShaderLibrary), "DRWShaderLibrary"));
}

void DRW_shader_library_free(DRWShaderLibrary *lib)
{
  MEM_SAFE_FREE(lib);
}

static int drw_shader_library_search(const DRWShaderLibrary *lib, const char *name)
{
  for (int i = 0; i < MAX_LIB; i++) {
    if (lib->libs[i]) {
      if (!strncmp(lib->libs_name[i], name, strlen(lib->libs_name[i]))) {
        return i;
      }
    }
    else {
      break;
    }
  }
  return -1;
}

/* Return bitmap of dependencies. */
static uint64_t drw_shader_dependencies_get(const DRWShaderLibrary *lib,
                                            const char *pragma_str,
                                            const char *lib_code,
                                            const char * /*lib_name*/)
{
  /* Search dependencies. */
  uint pragma_len = strlen(pragma_str);
  uint64_t deps = 0;
  const char *haystack = lib_code;
  while ((haystack = strstr(haystack, pragma_str))) {
    haystack += pragma_len;
    int dep = drw_shader_library_search(lib, haystack);
    if (dep == -1) {
      char dbg_name[MAX_NAME];
      int i = 0;
      while ((*haystack != ')') && (i < (sizeof(dbg_name) - 2))) {
        dbg_name[i] = *haystack;
        haystack++;
        i++;
      }
      dbg_name[i] = '\0';

      CLOG_INFO(&LOG,
                0,
                "Dependency '%s' not found\n"
                "This might be due to bad lib ordering or overriding a builtin shader.\n",
                dbg_name);
    }
    else {
      deps |= 1llu << uint64_t(dep);
    }
  }
  return deps;
}

void DRW_shader_library_add_file(DRWShaderLibrary *lib, const char *lib_code, const char *lib_name)
{
  int index = -1;
  for (int i = 0; i < MAX_LIB; i++) {
    if (lib->libs[i] == nullptr) {
      index = i;
      break;
    }
  }

  if (index > -1) {
    lib->libs[index] = lib_code;
    STRNCPY(lib->libs_name[index], lib_name);
    lib->libs_deps[index] = drw_shader_dependencies_get(
        lib, "BLENDER_REQUIRE(", lib_code, lib_name);
  }
  else {
    printf("Error: Too many libraries. Cannot add %s.\n", lib_name);
    BLI_assert(0);
  }
}

char *DRW_shader_library_create_shader_string(const DRWShaderLibrary *lib, const char *shader_code)
{
  uint64_t deps = drw_shader_dependencies_get(lib, "BLENDER_REQUIRE(", shader_code, "shader code");

  DynStr *ds = BLI_dynstr_new();
  /* Add all dependencies recursively. */
  for (int i = MAX_LIB - 1; i > -1; i--) {
    if (lib->libs[i] && (deps & (1llu << uint64_t(i)))) {
      deps |= lib->libs_deps[i];
    }
  }
  /* Concatenate all needed libs into one string. */
  for (int i = 0; i < MAX_LIB && deps != 0llu; i++, deps >>= 1llu) {
    if (deps & 1llu) {
      BLI_dynstr_append(ds, lib->libs[i]);
    }
  }

  BLI_dynstr_append(ds, shader_code);

  char *str = BLI_dynstr_get_cstring(ds);
  BLI_dynstr_free(ds);

  return str;
}

/** \} */<|MERGE_RESOLUTION|>--- conflicted
+++ resolved
@@ -258,11 +258,9 @@
     return;
   }
 
-<<<<<<< HEAD
+  BLI_assert(GPU_material_status(mat) != GPU_MAT_USE_DEFAULT);
+
   Scene *scene = (Scene *)DEG_get_original_id(&DST.draw_ctx.scene->id);
-=======
-  BLI_assert(GPU_material_status(mat) != GPU_MAT_USE_DEFAULT);
->>>>>>> 643f4eae
 
   /* Do not defer the compilation if we are rendering for image.
    * deferred rendering is only possible when `evil_C` is available */
