/* SPDX-FileCopyrightText: 2023 Blender Authors
 *
 * SPDX-License-Identifier: GPL-2.0-or-later */

/** \file
 * \ingroup draw
 */

#include "DNA_curve_types.h"
#include "DNA_curves_types.h"
#include "DNA_grease_pencil_types.h"
#include "DNA_lattice_types.h"
#include "DNA_mesh_types.h"
#include "DNA_meta_types.h"
#include "DNA_modifier_types.h"
#include "DNA_object_types.h"
#include "DNA_particle_types.h"
#include "DNA_pointcloud_types.h"
#include "DNA_scene_types.h"
#include "DNA_volume_types.h"

#include "UI_resources.hh"

#include "BLI_utildefines.h"

#include "BKE_object.hh"
#include "BKE_paint.hh"

#include "GPU_batch.hh"
#include "GPU_batch_utils.hh"
#include "GPU_capabilities.hh"

#include "MEM_guardedalloc.h"

#include "draw_cache.hh"
#include "draw_cache_impl.hh"
#include "draw_manager_c.hh"

/* -------------------------------------------------------------------- */
/** \name Internal Defines
 * \{ */

#define VCLASS_LIGHT_AREA_SHAPE (1 << 0)
#define VCLASS_LIGHT_SPOT_SHAPE (1 << 1)
#define VCLASS_LIGHT_SPOT_BLEND (1 << 2)
#define VCLASS_LIGHT_SPOT_CONE (1 << 3)
#define VCLASS_LIGHT_DIST (1 << 4)

#define VCLASS_CAMERA_FRAME (1 << 5)
#define VCLASS_CAMERA_DIST (1 << 6)
#define VCLASS_CAMERA_VOLUME (1 << 7)

#define VCLASS_SCREENSPACE (1 << 8)
#define VCLASS_SCREENALIGNED (1 << 9)

#define VCLASS_EMPTY_SCALED (1 << 10)
#define VCLASS_EMPTY_AXES (1 << 11)
#define VCLASS_EMPTY_AXES_NAME (1 << 12)
#define VCLASS_EMPTY_AXES_SHADOW (1 << 13)
#define VCLASS_EMPTY_SIZE (1 << 14)

/* Sphere shape resolution */
/* Low */
#define DRW_SPHERE_SHAPE_LATITUDE_LOW 32
#define DRW_SPHERE_SHAPE_LONGITUDE_LOW 24
/* Medium */
#define DRW_SPHERE_SHAPE_LATITUDE_MEDIUM 64
#define DRW_SPHERE_SHAPE_LONGITUDE_MEDIUM 48
/* High */
#define DRW_SPHERE_SHAPE_LATITUDE_HIGH 80
#define DRW_SPHERE_SHAPE_LONGITUDE_HIGH 60

/** \} */

/* -------------------------------------------------------------------- */
/** \name Internal Types
 * \{ */

struct Vert {
  float pos[3];
  int v_class;

  /** Allows creating a pointer to `Vert` in a single expression. */
  operator const void *() const
  {
    return this;
  }
};

struct VertShaded {
  float pos[3];
  int v_class;
  float nor[3];

  operator const void *() const
  {
    return this;
  }
};

/* Batch's only (freed as an array). */
static struct DRWShapeCache {
  blender::gpu::Batch *drw_procedural_verts;
  blender::gpu::Batch *drw_procedural_lines;
  blender::gpu::Batch *drw_procedural_tris;
  blender::gpu::Batch *drw_procedural_tri_strips;
  blender::gpu::Batch *drw_cursor;
  blender::gpu::Batch *drw_cursor_only_circle;
  blender::gpu::Batch *drw_fullscreen_quad;
  blender::gpu::Batch *drw_quad;
  blender::gpu::Batch *drw_quad_wires;
  blender::gpu::Batch *drw_grid;
  blender::gpu::Batch *drw_plain_axes;
  blender::gpu::Batch *drw_single_arrow;
  blender::gpu::Batch *drw_cube;
  blender::gpu::Batch *drw_circle;
  blender::gpu::Batch *drw_normal_arrow;
  blender::gpu::Batch *drw_empty_cube;
  blender::gpu::Batch *drw_empty_sphere;
  blender::gpu::Batch *drw_empty_cylinder;
  blender::gpu::Batch *drw_empty_capsule_body;
  blender::gpu::Batch *drw_empty_capsule_cap;
  blender::gpu::Batch *drw_empty_cone;
  blender::gpu::Batch *drw_field_wind;
  blender::gpu::Batch *drw_field_force;
  blender::gpu::Batch *drw_field_vortex;
  blender::gpu::Batch *drw_field_curve;
  blender::gpu::Batch *drw_field_tube_limit;
  blender::gpu::Batch *drw_field_cone_limit;
  blender::gpu::Batch *drw_field_sphere_limit;
  blender::gpu::Batch *drw_ground_line;
  blender::gpu::Batch *drw_light_icon_inner_lines;
  blender::gpu::Batch *drw_light_icon_outer_lines;
  blender::gpu::Batch *drw_light_icon_sun_rays;
  blender::gpu::Batch *drw_light_point_lines;
  blender::gpu::Batch *drw_light_sun_lines;
  blender::gpu::Batch *drw_light_spot_lines;
  blender::gpu::Batch *drw_light_spot_volume;
  blender::gpu::Batch *drw_light_area_disk_lines;
  blender::gpu::Batch *drw_light_area_square_lines;
  blender::gpu::Batch *drw_speaker;
  blender::gpu::Batch *drw_lightprobe_cube;
  blender::gpu::Batch *drw_lightprobe_planar;
  blender::gpu::Batch *drw_lightprobe_grid;
  blender::gpu::Batch *drw_bone_octahedral;
  blender::gpu::Batch *drw_bone_octahedral_wire;
  blender::gpu::Batch *drw_bone_box;
  blender::gpu::Batch *drw_bone_box_wire;
  blender::gpu::Batch *drw_bone_envelope;
  blender::gpu::Batch *drw_bone_envelope_outline;
  blender::gpu::Batch *drw_bone_point;
  blender::gpu::Batch *drw_bone_point_wire;
  blender::gpu::Batch *drw_bone_stick;
  blender::gpu::Batch *drw_bone_arrows;
  blender::gpu::Batch *drw_bone_dof_sphere;
  blender::gpu::Batch *drw_bone_dof_lines;
  blender::gpu::Batch *drw_camera_frame;
  blender::gpu::Batch *drw_camera_tria;
  blender::gpu::Batch *drw_camera_tria_wire;
  blender::gpu::Batch *drw_camera_distances;
  blender::gpu::Batch *drw_camera_volume;
  blender::gpu::Batch *drw_camera_volume_wire;
  blender::gpu::Batch *drw_particle_cross;
  blender::gpu::Batch *drw_particle_circle;
  blender::gpu::Batch *drw_particle_axis;
  blender::gpu::Batch *drw_gpencil_dummy_quad;
  blender::gpu::Batch *drw_sphere_lod[DRW_LOD_MAX];
} SHC = {nullptr};

void DRW_shape_cache_free()
{
  uint i = sizeof(SHC) / sizeof(blender::gpu::Batch *);
  blender::gpu::Batch **batch = (blender::gpu::Batch **)&SHC;
  while (i--) {
    GPU_BATCH_DISCARD_SAFE(*batch);
    batch++;
  }
}

/** \} */

/* -------------------------------------------------------------------- */
/** \name Procedural Batches
 * \{ */

blender::gpu::Batch *drw_cache_procedural_points_get()
{
  if (!SHC.drw_procedural_verts) {
    /* TODO(fclem): get rid of this dummy VBO. */
    GPUVertFormat format = {0};
    GPU_vertformat_attr_add(&format, "dummy", GPU_COMP_F32, 1, GPU_FETCH_FLOAT);
    blender::gpu::VertBuf *vbo = GPU_vertbuf_create_with_format(format);
    GPU_vertbuf_data_alloc(*vbo, 1);

    SHC.drw_procedural_verts = GPU_batch_create_ex(
        GPU_PRIM_POINTS, vbo, nullptr, GPU_BATCH_OWNS_VBO);
  }
  return SHC.drw_procedural_verts;
}

blender::gpu::Batch *drw_cache_procedural_lines_get()
{
  if (!SHC.drw_procedural_lines) {
    /* TODO(fclem): get rid of this dummy VBO. */
    GPUVertFormat format = {0};
    GPU_vertformat_attr_add(&format, "dummy", GPU_COMP_F32, 1, GPU_FETCH_FLOAT);
    blender::gpu::VertBuf *vbo = GPU_vertbuf_create_with_format(format);
    GPU_vertbuf_data_alloc(*vbo, 1);

    SHC.drw_procedural_lines = GPU_batch_create_ex(
        GPU_PRIM_LINES, vbo, nullptr, GPU_BATCH_OWNS_VBO);
  }
  return SHC.drw_procedural_lines;
}

blender::gpu::Batch *drw_cache_procedural_triangles_get()
{
  if (!SHC.drw_procedural_tris) {
    /* TODO(fclem): get rid of this dummy VBO. */
    GPUVertFormat format = {0};
    GPU_vertformat_attr_add(&format, "dummy", GPU_COMP_F32, 1, GPU_FETCH_FLOAT);
    blender::gpu::VertBuf *vbo = GPU_vertbuf_create_with_format(format);
    GPU_vertbuf_data_alloc(*vbo, 1);

    SHC.drw_procedural_tris = GPU_batch_create_ex(GPU_PRIM_TRIS, vbo, nullptr, GPU_BATCH_OWNS_VBO);
  }
  return SHC.drw_procedural_tris;
}

blender::gpu::Batch *drw_cache_procedural_triangle_strips_get()
{
  if (!SHC.drw_procedural_tri_strips) {
    /* TODO(fclem): get rid of this dummy VBO. */
    GPUVertFormat format = {0};
    GPU_vertformat_attr_add(&format, "dummy", GPU_COMP_F32, 1, GPU_FETCH_FLOAT);
    blender::gpu::VertBuf *vbo = GPU_vertbuf_create_with_format(format);
    GPU_vertbuf_data_alloc(*vbo, 1);

    SHC.drw_procedural_tri_strips = GPU_batch_create_ex(
        GPU_PRIM_TRI_STRIP, vbo, nullptr, GPU_BATCH_OWNS_VBO);
  }
  return SHC.drw_procedural_tri_strips;
}

/** \} */

/* -------------------------------------------------------------------- */
/** \name Helper functions
 * \{ */

static GPUVertFormat extra_vert_format()
{
  GPUVertFormat format = {0};
  GPU_vertformat_attr_add(&format, "pos", GPU_COMP_F32, 3, GPU_FETCH_FLOAT);
  GPU_vertformat_attr_add(&format, "vclass", GPU_COMP_I32, 1, GPU_FETCH_INT);
  return format;
}

static void UNUSED_FUNCTION(add_fancy_edge)(blender::gpu::VertBuf *vbo,
                                            uint pos_id,
                                            uint n1_id,
                                            uint n2_id,
                                            uint *v_idx,
                                            const float co1[3],
                                            const float co2[3],
                                            const float n1[3],
                                            const float n2[3])
{
  GPU_vertbuf_attr_set(vbo, n1_id, *v_idx, n1);
  GPU_vertbuf_attr_set(vbo, n2_id, *v_idx, n2);
  GPU_vertbuf_attr_set(vbo, pos_id, (*v_idx)++, co1);

  GPU_vertbuf_attr_set(vbo, n1_id, *v_idx, n1);
  GPU_vertbuf_attr_set(vbo, n2_id, *v_idx, n2);
  GPU_vertbuf_attr_set(vbo, pos_id, (*v_idx)++, co2);
}

#if 0  /* UNUSED */
static void add_lat_lon_vert(blender::gpu::VertBuf *vbo,
                             uint pos_id,
                             uint nor_id,
                             uint *v_idx,
                             const float rad,
                             const float lat,
                             const float lon)
{
  float pos[3], nor[3];
  nor[0] = sinf(lat) * cosf(lon);
  nor[1] = cosf(lat);
  nor[2] = sinf(lat) * sinf(lon);
  mul_v3_v3fl(pos, nor, rad);

  GPU_vertbuf_attr_set(vbo, nor_id, *v_idx, nor);
  GPU_vertbuf_attr_set(vbo, pos_id, (*v_idx)++, pos);
}

static blender::gpu::VertBuf *fill_arrows_vbo(const float scale)
{
  /* Position Only 3D format */
  static GPUVertFormat format = {0};
  static struct {
    uint pos;
  } attr_id;
  if (format.attr_len == 0) {
    attr_id.pos = GPU_vertformat_attr_add(&format, "pos", GPU_COMP_F32, 3, GPU_FETCH_FLOAT);
  }

  /* Line */
  blender::gpu::VertBuf *vbo = GPU_vertbuf_create_with_format(format);
  GPU_vertbuf_data_alloc(*vbo, 6 * 3);

  float v1[3] = {0.0, 0.0, 0.0};
  float v2[3] = {0.0, 0.0, 0.0};
  float vtmp1[3], vtmp2[3];

  for (int axis = 0; axis < 3; axis++) {
    const int arrow_axis = (axis == 0) ? 1 : 0;

    v2[axis] = 1.0f;
    mul_v3_v3fl(vtmp1, v1, scale);
    mul_v3_v3fl(vtmp2, v2, scale);
    GPU_vertbuf_attr_set(vbo, attr_id.pos, axis * 6 + 0, vtmp1);
    GPU_vertbuf_attr_set(vbo, attr_id.pos, axis * 6 + 1, vtmp2);

    v1[axis] = 0.85f;
    v1[arrow_axis] = -0.08f;
    mul_v3_v3fl(vtmp1, v1, scale);
    mul_v3_v3fl(vtmp2, v2, scale);
    GPU_vertbuf_attr_set(vbo, attr_id.pos, axis * 6 + 2, vtmp1);
    GPU_vertbuf_attr_set(vbo, attr_id.pos, axis * 6 + 3, vtmp2);

    v1[arrow_axis] = 0.08f;
    mul_v3_v3fl(vtmp1, v1, scale);
    mul_v3_v3fl(vtmp2, v2, scale);
    GPU_vertbuf_attr_set(vbo, attr_id.pos, axis * 6 + 4, vtmp1);
    GPU_vertbuf_attr_set(vbo, attr_id.pos, axis * 6 + 5, vtmp2);

    /* reset v1 & v2 to zero */
    v1[arrow_axis] = v1[axis] = v2[axis] = 0.0f;
  }

  return vbo;
}
#endif /* UNUSED */

static blender::gpu::VertBuf *sphere_wire_vbo(const float rad, int flag)
{
#define NSEGMENTS 32
  /* Position Only 3D format */
  GPUVertFormat format = extra_vert_format();

  blender::gpu::VertBuf *vbo = GPU_vertbuf_create_with_format(format);
  GPU_vertbuf_data_alloc(*vbo, NSEGMENTS * 2 * 3);

  int v = 0;
  /* a single ring of vertices */
  float p[NSEGMENTS][2];
  for (int i = 0; i < NSEGMENTS; i++) {
    float angle = 2 * M_PI * (float(i) / float(NSEGMENTS));
    p[i][0] = rad * cosf(angle);
    p[i][1] = rad * sinf(angle);
  }

  for (int axis = 0; axis < 3; axis++) {
    for (int i = 0; i < NSEGMENTS; i++) {
      for (int j = 0; j < 2; j++) {
        float cv[2];

        cv[0] = p[(i + j) % NSEGMENTS][0];
        cv[1] = p[(i + j) % NSEGMENTS][1];

        if (axis == 0) {
          GPU_vertbuf_vert_set(vbo, v++, Vert{{cv[0], cv[1], 0.0f}, flag});
        }
        else if (axis == 1) {
          GPU_vertbuf_vert_set(vbo, v++, Vert{{cv[0], 0.0f, cv[1]}, flag});
        }
        else {
          GPU_vertbuf_vert_set(vbo, v++, Vert{{0.0f, cv[0], cv[1]}, flag});
        }
      }
    }
  }

  return vbo;
#undef NSEGMENTS
}

/* Quads */
blender::gpu::Batch *DRW_cache_fullscreen_quad_get()
{
  if (!SHC.drw_fullscreen_quad) {
    /* Use a triangle instead of a real quad */
    /* https://www.slideshare.net/DevCentralAMD/vertex-shader-tricks-bill-bilodeau - slide 14 */
    const float pos[3][2] = {{-1.0f, -1.0f}, {3.0f, -1.0f}, {-1.0f, 3.0f}};
    const float uvs[3][2] = {{0.0f, 0.0f}, {2.0f, 0.0f}, {0.0f, 2.0f}};

    /* Position Only 2D format */
    static GPUVertFormat format = {0};
    static struct {
      uint pos, uvs;
    } attr_id;
    if (format.attr_len == 0) {
      attr_id.pos = GPU_vertformat_attr_add(&format, "pos", GPU_COMP_F32, 2, GPU_FETCH_FLOAT);
      attr_id.uvs = GPU_vertformat_attr_add(&format, "uvs", GPU_COMP_F32, 2, GPU_FETCH_FLOAT);
      GPU_vertformat_alias_add(&format, "texCoord");
      GPU_vertformat_alias_add(&format, "orco"); /* Fix driver bug (see #70004) */
    }

    blender::gpu::VertBuf *vbo = GPU_vertbuf_create_with_format(format);
    GPU_vertbuf_data_alloc(*vbo, 3);

    for (int i = 0; i < 3; i++) {
      GPU_vertbuf_attr_set(vbo, attr_id.pos, i, pos[i]);
      GPU_vertbuf_attr_set(vbo, attr_id.uvs, i, uvs[i]);
    }

    SHC.drw_fullscreen_quad = GPU_batch_create_ex(GPU_PRIM_TRIS, vbo, nullptr, GPU_BATCH_OWNS_VBO);
  }
  return SHC.drw_fullscreen_quad;
}

blender::gpu::Batch *DRW_cache_quad_get()
{
  if (!SHC.drw_quad) {
    GPUVertFormat format = extra_vert_format();

    blender::gpu::VertBuf *vbo = GPU_vertbuf_create_with_format(format);
    GPU_vertbuf_data_alloc(*vbo, 4);

    int v = 0;
    int flag = VCLASS_EMPTY_SCALED;
    const float p[4][2] = {{-1.0f, 1.0f}, {1.0f, 1.0f}, {-1.0f, -1.0f}, {1.0f, -1.0f}};
    for (int a = 0; a < 4; a++) {
      GPU_vertbuf_vert_set(vbo, v++, Vert{{p[a][0], p[a][1], 0.0f}, flag});
    }

    SHC.drw_quad = GPU_batch_create_ex(GPU_PRIM_TRI_STRIP, vbo, nullptr, GPU_BATCH_OWNS_VBO);
  }
  return SHC.drw_quad;
}

blender::gpu::Batch *DRW_cache_quad_wires_get()
{
  if (!SHC.drw_quad_wires) {
    GPUVertFormat format = extra_vert_format();

    blender::gpu::VertBuf *vbo = GPU_vertbuf_create_with_format(format);
    GPU_vertbuf_data_alloc(*vbo, 5);

    int v = 0;
    int flag = VCLASS_EMPTY_SCALED;
    const float p[4][2] = {{-1.0f, -1.0f}, {-1.0f, 1.0f}, {1.0f, 1.0f}, {1.0f, -1.0f}};
    for (int a = 0; a < 5; a++) {
      GPU_vertbuf_vert_set(vbo, v++, Vert{{p[a % 4][0], p[a % 4][1], 0.0f}, flag});
    }

    SHC.drw_quad_wires = GPU_batch_create_ex(
        GPU_PRIM_LINE_STRIP, vbo, nullptr, GPU_BATCH_OWNS_VBO);
  }
  return SHC.drw_quad_wires;
}

blender::gpu::Batch *DRW_cache_grid_get()
{
  if (!SHC.drw_grid) {
    /* Position Only 2D format */
    static GPUVertFormat format = {0};
    static struct {
      uint pos;
    } attr_id;
    if (format.attr_len == 0) {
      attr_id.pos = GPU_vertformat_attr_add(&format, "pos", GPU_COMP_F32, 2, GPU_FETCH_FLOAT);
    }

    blender::gpu::VertBuf *vbo = GPU_vertbuf_create_with_format(format);
    GPU_vertbuf_data_alloc(*vbo, 8 * 8 * 2 * 3);

    uint v_idx = 0;
    for (int i = 0; i < 8; i++) {
      for (int j = 0; j < 8; j++) {
        float pos0[2] = {float(i) / 8.0f, float(j) / 8.0f};
        float pos1[2] = {float(i + 1) / 8.0f, float(j) / 8.0f};
        float pos2[2] = {float(i) / 8.0f, float(j + 1) / 8.0f};
        float pos3[2] = {float(i + 1) / 8.0f, float(j + 1) / 8.0f};

        madd_v2_v2v2fl(pos0, blender::float2{-1.0f, -1.0f}, pos0, 2.0f);
        madd_v2_v2v2fl(pos1, blender::float2{-1.0f, -1.0f}, pos1, 2.0f);
        madd_v2_v2v2fl(pos2, blender::float2{-1.0f, -1.0f}, pos2, 2.0f);
        madd_v2_v2v2fl(pos3, blender::float2{-1.0f, -1.0f}, pos3, 2.0f);

        GPU_vertbuf_attr_set(vbo, attr_id.pos, v_idx++, pos0);
        GPU_vertbuf_attr_set(vbo, attr_id.pos, v_idx++, pos1);
        GPU_vertbuf_attr_set(vbo, attr_id.pos, v_idx++, pos2);

        GPU_vertbuf_attr_set(vbo, attr_id.pos, v_idx++, pos2);
        GPU_vertbuf_attr_set(vbo, attr_id.pos, v_idx++, pos1);
        GPU_vertbuf_attr_set(vbo, attr_id.pos, v_idx++, pos3);
      }
    }

    SHC.drw_grid = GPU_batch_create_ex(GPU_PRIM_TRIS, vbo, nullptr, GPU_BATCH_OWNS_VBO);
  }
  return SHC.drw_grid;
}

/* Sphere */
static void sphere_lat_lon_vert(blender::gpu::VertBuf *vbo, int *v_ofs, float lat, float lon)
{
  float x = sinf(lat) * cosf(lon);
  float y = cosf(lat);
  float z = sinf(lat) * sinf(lon);
  GPU_vertbuf_vert_set(vbo, *v_ofs, VertShaded{{x, y, z}, VCLASS_EMPTY_SCALED, {x, y, z}});
  (*v_ofs)++;
}

blender::gpu::Batch *DRW_cache_sphere_get(const eDRWLevelOfDetail level_of_detail)
{
  BLI_assert(level_of_detail >= DRW_LOD_LOW && level_of_detail < DRW_LOD_MAX);

  if (!SHC.drw_sphere_lod[level_of_detail]) {
    int lat_res;
    int lon_res;

    switch (level_of_detail) {
      case DRW_LOD_LOW:
        lat_res = DRW_SPHERE_SHAPE_LATITUDE_LOW;
        lon_res = DRW_SPHERE_SHAPE_LONGITUDE_LOW;
        break;
      case DRW_LOD_MEDIUM:
        lat_res = DRW_SPHERE_SHAPE_LATITUDE_MEDIUM;
        lon_res = DRW_SPHERE_SHAPE_LONGITUDE_MEDIUM;
        break;
      case DRW_LOD_HIGH:
        lat_res = DRW_SPHERE_SHAPE_LATITUDE_HIGH;
        lon_res = DRW_SPHERE_SHAPE_LONGITUDE_HIGH;
        break;
      default:
        return nullptr;
    }

    GPUVertFormat format = extra_vert_format();
    GPU_vertformat_attr_add(&format, "nor", GPU_COMP_F32, 3, GPU_FETCH_FLOAT);

    blender::gpu::VertBuf *vbo = GPU_vertbuf_create_with_format(format);
    int v_len = (lat_res - 1) * lon_res * 6;
    GPU_vertbuf_data_alloc(*vbo, v_len);

    const float lon_inc = 2 * M_PI / lon_res;
    const float lat_inc = M_PI / lat_res;
    float lon, lat;

    int v = 0;
    lon = 0.0f;
    for (int i = 0; i < lon_res; i++, lon += lon_inc) {
      lat = 0.0f;
      for (int j = 0; j < lat_res; j++, lat += lat_inc) {
        if (j != lat_res - 1) { /* Pole */
          sphere_lat_lon_vert(vbo, &v, lat + lat_inc, lon + lon_inc);
          sphere_lat_lon_vert(vbo, &v, lat + lat_inc, lon);
          sphere_lat_lon_vert(vbo, &v, lat, lon);
        }
        if (j != 0) { /* Pole */
          sphere_lat_lon_vert(vbo, &v, lat, lon + lon_inc);
          sphere_lat_lon_vert(vbo, &v, lat + lat_inc, lon + lon_inc);
          sphere_lat_lon_vert(vbo, &v, lat, lon);
        }
      }
    }

    SHC.drw_sphere_lod[level_of_detail] = GPU_batch_create_ex(
        GPU_PRIM_TRIS, vbo, nullptr, GPU_BATCH_OWNS_VBO);
  }
  return SHC.drw_sphere_lod[level_of_detail];
}

/** \} */

/* -------------------------------------------------------------------- */
/** \name Common
 * \{ */

static void circle_verts(
    blender::gpu::VertBuf *vbo, int *vert_idx, int segments, float radius, float z, int flag)
{
  for (int a = 0; a < segments; a++) {
    for (int b = 0; b < 2; b++) {
      float angle = (2.0f * M_PI * (a + b)) / segments;
      float s = sinf(angle) * radius;
      float c = cosf(angle) * radius;
      int v = *vert_idx;
      *vert_idx = v + 1;
      GPU_vertbuf_vert_set(vbo, v, Vert{{s, c, z}, flag});
    }
  }
}

static void circle_dashed_verts(
    blender::gpu::VertBuf *vbo, int *vert_idx, int segments, float radius, float z, int flag)
{
  for (int a = 0; a < segments * 2; a += 2) {
    for (int b = 0; b < 2; b++) {
      float angle = (2.0f * M_PI * (a + b)) / (segments * 2);
      float s = sinf(angle) * radius;
      float c = cosf(angle) * radius;
      int v = *vert_idx;
      *vert_idx = v + 1;
      GPU_vertbuf_vert_set(vbo, v, Vert{{s, c, z}, flag});
    }
  }
}

/* XXX TODO: move that 1 unit cube to more common/generic place? */
static const float bone_box_verts[8][3] = {
    {1.0f, 0.0f, 1.0f},
    {1.0f, 0.0f, -1.0f},
    {-1.0f, 0.0f, -1.0f},
    {-1.0f, 0.0f, 1.0f},
    {1.0f, 1.0f, 1.0f},
    {1.0f, 1.0f, -1.0f},
    {-1.0f, 1.0f, -1.0f},
    {-1.0f, 1.0f, 1.0f},
};

static const float bone_box_smooth_normals[8][3] = {
    {M_SQRT3, -M_SQRT3, M_SQRT3},
    {M_SQRT3, -M_SQRT3, -M_SQRT3},
    {-M_SQRT3, -M_SQRT3, -M_SQRT3},
    {-M_SQRT3, -M_SQRT3, M_SQRT3},
    {M_SQRT3, M_SQRT3, M_SQRT3},
    {M_SQRT3, M_SQRT3, -M_SQRT3},
    {-M_SQRT3, M_SQRT3, -M_SQRT3},
    {-M_SQRT3, M_SQRT3, M_SQRT3},
};

static const uint bone_box_wire[24] = {
    0, 1, 1, 2, 2, 3, 3, 0, 4, 5, 5, 6, 6, 7, 7, 4, 0, 4, 1, 5, 2, 6, 3, 7,
};

#if 0 /* UNUSED */
/* aligned with bone_octahedral_wire
 * Contains adjacent normal index */
static const uint bone_box_wire_adjacent_face[24] = {
    0, 2, 0, 4, 1, 6, 1, 8, 3, 10, 5, 10, 7, 11, 9, 11, 3, 8, 2, 5, 4, 7, 6, 9,
};
#endif

static const uint bone_box_solid_tris[12][3] = {
    {0, 2, 1}, /* bottom */
    {0, 3, 2},

    {0, 1, 5}, /* sides */
    {0, 5, 4},

    {1, 2, 6},
    {1, 6, 5},

    {2, 3, 7},
    {2, 7, 6},

    {3, 0, 4},
    {3, 4, 7},

    {4, 5, 6}, /* top */
    {4, 6, 7},
};

/**
 * Store indices of generated verts from bone_box_solid_tris to define adjacency infos.
 * See bone_octahedral_solid_tris for more infos.
 */
static const uint bone_box_wire_lines_adjacency[12][4] = {
    {4, 2, 0, 11},
    {0, 1, 2, 8},
    {2, 4, 1, 14},
    {1, 0, 4, 20}, /* bottom */
    {0, 8, 11, 14},
    {2, 14, 8, 20},
    {1, 20, 14, 11},
    {4, 11, 20, 8}, /* top */
    {20, 0, 11, 2},
    {11, 2, 8, 1},
    {8, 1, 14, 4},
    {14, 4, 20, 0}, /* sides */
};

#if 0 /* UNUSED */
static const uint bone_box_solid_tris_adjacency[12][6] = {
    {0, 5, 1, 14, 2, 8},
    {3, 26, 4, 20, 5, 1},

    {6, 2, 7, 16, 8, 11},
    {9, 7, 10, 32, 11, 24},

    {12, 0, 13, 22, 14, 17},
    {15, 13, 16, 30, 17, 6},

    {18, 3, 19, 28, 20, 23},
    {21, 19, 22, 33, 23, 12},

    {24, 4, 25, 10, 26, 29},
    {27, 25, 28, 34, 29, 18},

    {30, 9, 31, 15, 32, 35},
    {33, 31, 34, 21, 35, 27},
};
#endif

/* aligned with bone_box_solid_tris */
static const float bone_box_solid_normals[12][3] = {
    {0.0f, -1.0f, 0.0f},
    {0.0f, -1.0f, 0.0f},

    {1.0f, 0.0f, 0.0f},
    {1.0f, 0.0f, 0.0f},

    {0.0f, 0.0f, -1.0f},
    {0.0f, 0.0f, -1.0f},

    {-1.0f, 0.0f, 0.0f},
    {-1.0f, 0.0f, 0.0f},

    {0.0f, 0.0f, 1.0f},
    {0.0f, 0.0f, 1.0f},

    {0.0f, 1.0f, 0.0f},
    {0.0f, 1.0f, 0.0f},
};

blender::gpu::Batch *DRW_cache_cube_get()
{
  if (!SHC.drw_cube) {
    GPUVertFormat format = extra_vert_format();

    const int tri_len = ARRAY_SIZE(bone_box_solid_tris);
    const int vert_len = ARRAY_SIZE(bone_box_verts);

    blender::gpu::VertBuf *vbo = GPU_vertbuf_create_with_format(format);
    GPU_vertbuf_data_alloc(*vbo, vert_len);

    GPUIndexBufBuilder elb;
    GPU_indexbuf_init(&elb, GPU_PRIM_TRIS, tri_len, vert_len);

    int v = 0;
    for (int i = 0; i < vert_len; i++) {
      float x = bone_box_verts[i][0];
      float y = bone_box_verts[i][1] * 2.0f - 1.0f;
      float z = bone_box_verts[i][2];
      GPU_vertbuf_vert_set(vbo, v++, Vert{{x, y, z}, VCLASS_EMPTY_SCALED});
    }

    for (int i = 0; i < tri_len; i++) {
      const uint *tri_indices = bone_box_solid_tris[i];
      GPU_indexbuf_add_tri_verts(&elb, tri_indices[0], tri_indices[1], tri_indices[2]);
    }

    SHC.drw_cube = GPU_batch_create_ex(
        GPU_PRIM_TRIS, vbo, GPU_indexbuf_build(&elb), GPU_BATCH_OWNS_VBO | GPU_BATCH_OWNS_INDEX);
  }
  return SHC.drw_cube;
}

blender::gpu::Batch *DRW_cache_circle_get()
{
#define CIRCLE_RESOL 64
  if (!SHC.drw_circle) {
    GPUVertFormat format = extra_vert_format();

    blender::gpu::VertBuf *vbo = GPU_vertbuf_create_with_format(format);
    GPU_vertbuf_data_alloc(*vbo, CIRCLE_RESOL + 1);

    int v = 0;
    for (int a = 0; a < CIRCLE_RESOL + 1; a++) {
      float x = sinf((2.0f * M_PI * a) / float(CIRCLE_RESOL));
      float z = cosf((2.0f * M_PI * a) / float(CIRCLE_RESOL));
      float y = 0.0f;
      GPU_vertbuf_vert_set(vbo, v++, Vert{{x, y, z}, VCLASS_EMPTY_SCALED});
    }

    SHC.drw_circle = GPU_batch_create_ex(GPU_PRIM_LINE_STRIP, vbo, nullptr, GPU_BATCH_OWNS_VBO);
  }
  return SHC.drw_circle;
#undef CIRCLE_RESOL
}

blender::gpu::Batch *DRW_cache_normal_arrow_get()
{
  if (!SHC.drw_normal_arrow) {
    GPUVertFormat format = {0};
    GPU_vertformat_attr_add(&format, "dummy", GPU_COMP_F32, 1, GPU_FETCH_FLOAT);

    blender::gpu::VertBuf *vbo = GPU_vertbuf_create_with_format(format);
    GPU_vertbuf_data_alloc(*vbo, 2);

    /* TODO: real arrow. For now, it's a line positioned in the vertex shader. */

    SHC.drw_normal_arrow = GPU_batch_create_ex(GPU_PRIM_LINES, vbo, nullptr, GPU_BATCH_OWNS_VBO);
  }
  return SHC.drw_normal_arrow;
}

namespace blender::draw {

void DRW_vertbuf_create_wiredata(blender::gpu::VertBuf *vbo, const int vert_len)
{
  static GPUVertFormat format = {0};
  static struct {
    uint wd;
  } attr_id;
  if (format.attr_len == 0) {
    /* initialize vertex format */
    if (!GPU_crappy_amd_driver()) {
      /* Some AMD drivers strangely crash with a vbo with this format. */
      attr_id.wd = GPU_vertformat_attr_add(
          &format, "wd", GPU_COMP_U8, 1, GPU_FETCH_INT_TO_FLOAT_UNIT);
    }
    else {
      attr_id.wd = GPU_vertformat_attr_add(&format, "wd", GPU_COMP_F32, 1, GPU_FETCH_FLOAT);
    }
  }

  GPU_vertbuf_init_with_format(*vbo, format);
  GPU_vertbuf_data_alloc(*vbo, vert_len);

  if (GPU_vertbuf_get_format(vbo)->stride == 1) {
    memset(vbo->data<uint8_t>().data(), 0xFF, size_t(vert_len));
  }
  else {
    GPUVertBufRaw wd_step;
    GPU_vertbuf_attr_get_raw_data(vbo, attr_id.wd, &wd_step);
    for (int i = 0; i < vert_len; i++) {
      *((float *)GPU_vertbuf_raw_step(&wd_step)) = 1.0f;
    }
  }
}

}  // namespace blender::draw

/** \} */

/* -------------------------------------------------------------------- */
/** \name Dummy VBO's
 *
 * We need a dummy VBO containing the vertex count to draw instances ranges.
 *
 * \{ */

blender::gpu::Batch *DRW_gpencil_dummy_buffer_get()
{
  if (SHC.drw_gpencil_dummy_quad == nullptr) {
    GPUVertFormat format = {0};
    /* NOTE: Use GPU_COMP_U32 to satisfy minimum 4-byte vertex stride for Metal backend. */
    GPU_vertformat_attr_add(&format, "dummy", GPU_COMP_U32, 1, GPU_FETCH_INT);
    blender::gpu::VertBuf *vbo = GPU_vertbuf_create_with_format(format);
    GPU_vertbuf_data_alloc(*vbo, 4);

    SHC.drw_gpencil_dummy_quad = GPU_batch_create_ex(
        GPU_PRIM_TRI_FAN, vbo, nullptr, GPU_BATCH_OWNS_VBO);
  }
  return SHC.drw_gpencil_dummy_quad;
}

/** \} */

/* -------------------------------------------------------------------- */
/** \name Common Object API
 *
 * \note Curve and text objects evaluate to the evaluated geometry set's mesh component if
 * they have a surface, so curve objects themselves do not have a surface (the mesh component
 * is presented to render engines as a separate object).
 * \{ */

blender::gpu::Batch *DRW_cache_object_all_edges_get(Object *ob)
{
  switch (ob->type) {
    case OB_MESH:
      return DRW_cache_mesh_all_edges_get(ob);
    /* TODO: should match #DRW_cache_object_surface_get. */
    default:
      return nullptr;
  }
}

blender::gpu::Batch *DRW_cache_object_edge_detection_get(Object *ob, bool *r_is_manifold)
{
  switch (ob->type) {
    case OB_MESH:
      return DRW_cache_mesh_edge_detection_get(ob, r_is_manifold);
    default:
      return nullptr;
  }
}

blender::gpu::Batch *DRW_cache_object_face_wireframe_get(Object *ob)
{
  using namespace blender::draw;
  switch (ob->type) {
    case OB_MESH:
      return DRW_cache_mesh_face_wireframe_get(ob);
    case OB_POINTCLOUD:
      return DRW_pointcloud_batch_cache_get_dots(ob);
    case OB_VOLUME:
      return DRW_cache_volume_face_wireframe_get(ob);
    case OB_GPENCIL_LEGACY:
      return DRW_cache_gpencil_face_wireframe_get(ob);
    default:
      return nullptr;
  }
}

blender::gpu::Batch *DRW_cache_object_loose_edges_get(Object *ob)
{
  switch (ob->type) {
    case OB_MESH:
      return DRW_cache_mesh_loose_edges_get(ob);
    default:
      return nullptr;
  }
}

blender::gpu::Batch *DRW_cache_object_surface_get(Object *ob)
{
  switch (ob->type) {
    case OB_MESH:
      return DRW_cache_mesh_surface_get(ob);
    default:
      return nullptr;
  }
}

blender::gpu::VertBuf *DRW_cache_object_pos_vertbuf_get(Object *ob)
{
  using namespace blender::draw;
  Mesh *mesh = BKE_object_get_evaluated_mesh_no_subsurf_unchecked(ob);
  short type = (mesh != nullptr) ? short(OB_MESH) : ob->type;

  switch (type) {
    case OB_MESH:
      return DRW_mesh_batch_cache_pos_vertbuf_get(
          *static_cast<Mesh *>((mesh != nullptr) ? mesh : ob->data));
    default:
      return nullptr;
  }
}

int DRW_cache_object_material_count_get(const Object *ob)
{
  using namespace blender::draw;
  short type = ob->type;

<<<<<<< HEAD
  Mesh *mesh = BKE_object_get_evaluated_mesh_no_subsurf(ob);

  /* UPBGE */
  if (ob->currentlod) {
    // https:// github.com/UPBGE/upbge/issues/1512
    mesh = nullptr;  // We need ob_eval->data to evaluate materials number in case of LOD
  }
  /*********/

=======
  Mesh *mesh = BKE_object_get_evaluated_mesh_no_subsurf_unchecked(ob);
>>>>>>> daeaac0b
  if (mesh != nullptr && type != OB_POINTCLOUD) {
    /* Some object types can have one data type in ob->data, but will be rendered as mesh.
     * For point clouds this never happens. Ideally this check would happen at another level
     * and we would just have to care about ob->data here. */
    type = OB_MESH;
  }

  switch (type) {
    case OB_MESH:
      return DRW_mesh_material_count_get(
          *ob, *static_cast<const Mesh *>((mesh != nullptr) ? mesh : ob->data));
    case OB_CURVES_LEGACY:
    case OB_SURF:
    case OB_FONT:
      return DRW_curve_material_count_get(static_cast<const Curve *>(ob->data));
    case OB_CURVES:
      return DRW_curves_material_count_get(static_cast<const Curves *>(ob->data));
    case OB_POINTCLOUD:
      return DRW_pointcloud_material_count_get(static_cast<const PointCloud *>(ob->data));
    case OB_VOLUME:
      return DRW_volume_material_count_get(static_cast<const Volume *>(ob->data));
    case OB_GPENCIL_LEGACY:
      return DRW_gpencil_material_count_get(static_cast<const bGPdata *>(ob->data));
    default:
      BLI_assert(0);
      return 0;
  }
}

blender::gpu::Batch **DRW_cache_object_surface_material_get(Object *ob,
                                                            GPUMaterial **gpumat_array,
                                                            uint gpumat_array_len)
{
  switch (ob->type) {
    case OB_MESH:
      return DRW_cache_mesh_surface_shaded_get(ob, gpumat_array, gpumat_array_len);
    default:
      return nullptr;
  }
}

/** \} */

/* -------------------------------------------------------------------- */
/** \name Empties
 * \{ */

blender::gpu::Batch *DRW_cache_plain_axes_get()
{
  if (!SHC.drw_plain_axes) {
    GPUVertFormat format = extra_vert_format();

    blender::gpu::VertBuf *vbo = GPU_vertbuf_create_with_format(format);
    GPU_vertbuf_data_alloc(*vbo, 6);

    int v = 0;
    int flag = VCLASS_EMPTY_SCALED;
    GPU_vertbuf_vert_set(vbo, v++, Vert{{0.0f, -1.0f, 0.0f}, flag});
    GPU_vertbuf_vert_set(vbo, v++, Vert{{0.0f, 1.0f, 0.0f}, flag});
    GPU_vertbuf_vert_set(vbo, v++, Vert{{-1.0f, 0.0f, 0.0f}, flag});
    GPU_vertbuf_vert_set(vbo, v++, Vert{{1.0f, 0.0f, 0.0f}, flag});
    GPU_vertbuf_vert_set(vbo, v++, Vert{{0.0f, 0.0f, -1.0f}, flag});
    GPU_vertbuf_vert_set(vbo, v++, Vert{{0.0f, 0.0f, 1.0f}, flag});

    SHC.drw_plain_axes = GPU_batch_create_ex(GPU_PRIM_LINES, vbo, nullptr, GPU_BATCH_OWNS_VBO);
  }
  return SHC.drw_plain_axes;
}

blender::gpu::Batch *DRW_cache_empty_cube_get()
{
  if (!SHC.drw_empty_cube) {
    GPUVertFormat format = extra_vert_format();
    blender::gpu::VertBuf *vbo = GPU_vertbuf_create_with_format(format);
    GPU_vertbuf_data_alloc(*vbo, ARRAY_SIZE(bone_box_wire));

    int v = 0;
    for (int i = 0; i < ARRAY_SIZE(bone_box_wire); i++) {
      float x = bone_box_verts[bone_box_wire[i]][0];
      float y = bone_box_verts[bone_box_wire[i]][1] * 2.0 - 1.0f;
      float z = bone_box_verts[bone_box_wire[i]][2];
      GPU_vertbuf_vert_set(vbo, v++, Vert{{x, y, z}, VCLASS_EMPTY_SCALED});
    }

    SHC.drw_empty_cube = GPU_batch_create_ex(GPU_PRIM_LINES, vbo, nullptr, GPU_BATCH_OWNS_VBO);
  }
  return SHC.drw_empty_cube;
}

blender::gpu::Batch *DRW_cache_single_arrow_get()
{
  if (!SHC.drw_single_arrow) {
    GPUVertFormat format = extra_vert_format();
    blender::gpu::VertBuf *vbo = GPU_vertbuf_create_with_format(format);
    GPU_vertbuf_data_alloc(*vbo, 4 * 2 * 2 + 2);

    int v = 0;
    int flag = VCLASS_EMPTY_SCALED;
    float p[3][3] = {{0}};
    p[0][2] = 1.0f;
    p[1][0] = 0.035f;
    p[1][1] = 0.035f;
    p[2][0] = -0.035f;
    p[2][1] = 0.035f;
    p[1][2] = p[2][2] = 0.75f;
    for (int sides = 0; sides < 4; sides++) {
      if (sides % 2 == 1) {
        p[1][0] = -p[1][0];
        p[2][1] = -p[2][1];
      }
      else {
        p[1][1] = -p[1][1];
        p[2][0] = -p[2][0];
      }
      for (int i = 0, a = 1; i < 2; i++, a++) {
        GPU_vertbuf_vert_set(vbo, v++, Vert{{p[i][0], p[i][1], p[i][2]}, flag});
        GPU_vertbuf_vert_set(vbo, v++, Vert{{p[a][0], p[a][1], p[a][2]}, flag});
      }
    }
    GPU_vertbuf_vert_set(vbo, v++, Vert{{0.0f, 0.0f, 0.0}, flag});
    GPU_vertbuf_vert_set(vbo, v++, Vert{{0.0f, 0.0f, 0.75f}, flag});

    SHC.drw_single_arrow = GPU_batch_create_ex(GPU_PRIM_LINES, vbo, nullptr, GPU_BATCH_OWNS_VBO);
  }
  return SHC.drw_single_arrow;
}

blender::gpu::Batch *DRW_cache_empty_sphere_get()
{
  if (!SHC.drw_empty_sphere) {
    blender::gpu::VertBuf *vbo = sphere_wire_vbo(1.0f, VCLASS_EMPTY_SCALED);
    SHC.drw_empty_sphere = GPU_batch_create_ex(GPU_PRIM_LINES, vbo, nullptr, GPU_BATCH_OWNS_VBO);
  }
  return SHC.drw_empty_sphere;
}

blender::gpu::Batch *DRW_cache_empty_cone_get()
{
#define NSEGMENTS 8
  if (!SHC.drw_empty_cone) {
    GPUVertFormat format = extra_vert_format();
    blender::gpu::VertBuf *vbo = GPU_vertbuf_create_with_format(format);
    GPU_vertbuf_data_alloc(*vbo, NSEGMENTS * 4);

    int v = 0;
    int flag = VCLASS_EMPTY_SCALED;
    /* a single ring of vertices */
    float p[NSEGMENTS][2];
    for (int i = 0; i < NSEGMENTS; i++) {
      float angle = 2 * M_PI * (float(i) / float(NSEGMENTS));
      p[i][0] = cosf(angle);
      p[i][1] = sinf(angle);
    }
    for (int i = 0; i < NSEGMENTS; i++) {
      float cv[2];
      cv[0] = p[(i) % NSEGMENTS][0];
      cv[1] = p[(i) % NSEGMENTS][1];

      /* cone sides */
      GPU_vertbuf_vert_set(vbo, v++, Vert{{cv[0], 0.0f, cv[1]}, flag});
      GPU_vertbuf_vert_set(vbo, v++, Vert{{0.0f, 2.0f, 0.0f}, flag});

      /* end ring */
      GPU_vertbuf_vert_set(vbo, v++, Vert{{cv[0], 0.0f, cv[1]}, flag});
      cv[0] = p[(i + 1) % NSEGMENTS][0];
      cv[1] = p[(i + 1) % NSEGMENTS][1];
      GPU_vertbuf_vert_set(vbo, v++, Vert{{cv[0], 0.0f, cv[1]}, flag});
    }

    SHC.drw_empty_cone = GPU_batch_create_ex(GPU_PRIM_LINES, vbo, nullptr, GPU_BATCH_OWNS_VBO);
  }
  return SHC.drw_empty_cone;
#undef NSEGMENTS
}

blender::gpu::Batch *DRW_cache_empty_cylinder_get()
{
#define NSEGMENTS 12
  if (!SHC.drw_empty_cylinder) {
    GPUVertFormat format = extra_vert_format();
    blender::gpu::VertBuf *vbo = GPU_vertbuf_create_with_format(format);
    GPU_vertbuf_data_alloc(*vbo, NSEGMENTS * 6);

    /* a single ring of vertices */
    int v = 0;
    int flag = VCLASS_EMPTY_SCALED;
    float p[NSEGMENTS][2];
    for (int i = 0; i < NSEGMENTS; i++) {
      float angle = 2 * M_PI * (float(i) / float(NSEGMENTS));
      p[i][0] = cosf(angle);
      p[i][1] = sinf(angle);
    }
    for (int i = 0; i < NSEGMENTS; i++) {
      float cv[2], pv[2];
      cv[0] = p[(i) % NSEGMENTS][0];
      cv[1] = p[(i) % NSEGMENTS][1];
      pv[0] = p[(i + 1) % NSEGMENTS][0];
      pv[1] = p[(i + 1) % NSEGMENTS][1];

      /* cylinder sides */
      GPU_vertbuf_vert_set(vbo, v++, Vert{{cv[0], cv[1], -1.0f}, flag});
      GPU_vertbuf_vert_set(vbo, v++, Vert{{cv[0], cv[1], 1.0f}, flag});
      /* top ring */
      GPU_vertbuf_vert_set(vbo, v++, Vert{{cv[0], cv[1], 1.0f}, flag});
      GPU_vertbuf_vert_set(vbo, v++, Vert{{pv[0], pv[1], 1.0f}, flag});
      /* bottom ring */
      GPU_vertbuf_vert_set(vbo, v++, Vert{{cv[0], cv[1], -1.0f}, flag});
      GPU_vertbuf_vert_set(vbo, v++, Vert{{pv[0], pv[1], -1.0f}, flag});
    }

    SHC.drw_empty_cylinder = GPU_batch_create_ex(GPU_PRIM_LINES, vbo, nullptr, GPU_BATCH_OWNS_VBO);
  }
  return SHC.drw_empty_cylinder;
#undef NSEGMENTS
}

blender::gpu::Batch *DRW_cache_empty_capsule_body_get()
{
  if (!SHC.drw_empty_capsule_body) {
    const float pos[8][3] = {
        {1.0f, 0.0f, 1.0f},
        {1.0f, 0.0f, 0.0f},
        {0.0f, 1.0f, 1.0f},
        {0.0f, 1.0f, 0.0f},
        {-1.0f, 0.0f, 1.0f},
        {-1.0f, 0.0f, 0.0f},
        {0.0f, -1.0f, 1.0f},
        {0.0f, -1.0f, 0.0f},
    };

    /* Position Only 3D format */
    static GPUVertFormat format = {0};
    static struct {
      uint pos;
    } attr_id;
    if (format.attr_len == 0) {
      attr_id.pos = GPU_vertformat_attr_add(&format, "pos", GPU_COMP_F32, 3, GPU_FETCH_FLOAT);
    }

    blender::gpu::VertBuf *vbo = GPU_vertbuf_create_with_format(format);
    GPU_vertbuf_data_alloc(*vbo, 8);
    GPU_vertbuf_attr_fill(vbo, attr_id.pos, pos);

    SHC.drw_empty_capsule_body = GPU_batch_create_ex(
        GPU_PRIM_LINES, vbo, nullptr, GPU_BATCH_OWNS_VBO);
  }
  return SHC.drw_empty_capsule_body;
}

blender::gpu::Batch *DRW_cache_empty_capsule_cap_get()
{
#define NSEGMENTS 24 /* Must be multiple of 2. */
  if (!SHC.drw_empty_capsule_cap) {
    /* a single ring of vertices */
    float p[NSEGMENTS][2];
    for (int i = 0; i < NSEGMENTS; i++) {
      float angle = 2 * M_PI * (float(i) / float(NSEGMENTS));
      p[i][0] = cosf(angle);
      p[i][1] = sinf(angle);
    }

    /* Position Only 3D format */
    static GPUVertFormat format = {0};
    static struct {
      uint pos;
    } attr_id;
    if (format.attr_len == 0) {
      attr_id.pos = GPU_vertformat_attr_add(&format, "pos", GPU_COMP_F32, 3, GPU_FETCH_FLOAT);
    }

    blender::gpu::VertBuf *vbo = GPU_vertbuf_create_with_format(format);
    GPU_vertbuf_data_alloc(*vbo, (NSEGMENTS * 2) * 2);

    /* Base circle */
    int vidx = 0;
    for (int i = 0; i < NSEGMENTS; i++) {
      float v[3] = {0.0f, 0.0f, 0.0f};
      copy_v2_v2(v, p[(i) % NSEGMENTS]);
      GPU_vertbuf_attr_set(vbo, attr_id.pos, vidx++, v);
      copy_v2_v2(v, p[(i + 1) % NSEGMENTS]);
      GPU_vertbuf_attr_set(vbo, attr_id.pos, vidx++, v);
    }

    for (int i = 0; i < NSEGMENTS / 2; i++) {
      float v[3] = {0.0f, 0.0f, 0.0f};
      int ci = i % NSEGMENTS;
      int pi = (i + 1) % NSEGMENTS;
      /* Y half circle */
      copy_v3_fl3(v, p[ci][0], 0.0f, p[ci][1]);
      GPU_vertbuf_attr_set(vbo, attr_id.pos, vidx++, v);
      copy_v3_fl3(v, p[pi][0], 0.0f, p[pi][1]);
      GPU_vertbuf_attr_set(vbo, attr_id.pos, vidx++, v);
      /* X half circle */
      copy_v3_fl3(v, 0.0f, p[ci][0], p[ci][1]);
      GPU_vertbuf_attr_set(vbo, attr_id.pos, vidx++, v);
      copy_v3_fl3(v, 0.0f, p[pi][0], p[pi][1]);
      GPU_vertbuf_attr_set(vbo, attr_id.pos, vidx++, v);
    }

    SHC.drw_empty_capsule_cap = GPU_batch_create_ex(
        GPU_PRIM_LINES, vbo, nullptr, GPU_BATCH_OWNS_VBO);
  }
  return SHC.drw_empty_capsule_cap;
#undef NSEGMENTS
}

blender::gpu::Batch *DRW_cache_field_wind_get()
{
#define CIRCLE_RESOL 32
  if (!SHC.drw_field_wind) {
    GPUVertFormat format = extra_vert_format();

    int v_len = 2 * (CIRCLE_RESOL * 4);
    blender::gpu::VertBuf *vbo = GPU_vertbuf_create_with_format(format);
    GPU_vertbuf_data_alloc(*vbo, v_len);

    int v = 0;
    int flag = VCLASS_EMPTY_SIZE;
    for (int i = 0; i < 4; i++) {
      float z = 0.05f * float(i);
      circle_verts(vbo, &v, CIRCLE_RESOL, 1.0f, z, flag);
    }

    SHC.drw_field_wind = GPU_batch_create_ex(GPU_PRIM_LINES, vbo, nullptr, GPU_BATCH_OWNS_VBO);
  }
  return SHC.drw_field_wind;
#undef CIRCLE_RESOL
}

blender::gpu::Batch *DRW_cache_field_force_get()
{
#define CIRCLE_RESOL 32
  if (!SHC.drw_field_force) {
    GPUVertFormat format = extra_vert_format();

    int v_len = 2 * (CIRCLE_RESOL * 3);
    blender::gpu::VertBuf *vbo = GPU_vertbuf_create_with_format(format);
    GPU_vertbuf_data_alloc(*vbo, v_len);

    int v = 0;
    int flag = VCLASS_EMPTY_SIZE | VCLASS_SCREENALIGNED;
    for (int i = 0; i < 3; i++) {
      float radius = 1.0f + 0.5f * i;
      circle_verts(vbo, &v, CIRCLE_RESOL, radius, 0.0f, flag);
    }

    SHC.drw_field_force = GPU_batch_create_ex(GPU_PRIM_LINES, vbo, nullptr, GPU_BATCH_OWNS_VBO);
  }
  return SHC.drw_field_force;
#undef CIRCLE_RESOL
}

blender::gpu::Batch *DRW_cache_field_vortex_get()
{
#define SPIRAL_RESOL 32
  if (!SHC.drw_field_vortex) {
    GPUVertFormat format = extra_vert_format();

    int v_len = SPIRAL_RESOL * 2 + 1;
    blender::gpu::VertBuf *vbo = GPU_vertbuf_create_with_format(format);
    GPU_vertbuf_data_alloc(*vbo, v_len);

    int v = 0;
    int flag = VCLASS_EMPTY_SIZE;
    for (int a = SPIRAL_RESOL; a > -1; a--) {
      float r = a / float(SPIRAL_RESOL);
      float angle = (2.0f * M_PI * a) / SPIRAL_RESOL;
      GPU_vertbuf_vert_set(vbo, v++, Vert{{sinf(angle) * r, cosf(angle) * r, 0.0f}, flag});
    }
    for (int a = 1; a <= SPIRAL_RESOL; a++) {
      float r = a / float(SPIRAL_RESOL);
      float angle = (2.0f * M_PI * a) / SPIRAL_RESOL;
      GPU_vertbuf_vert_set(vbo, v++, Vert{{sinf(angle) * -r, cosf(angle) * -r, 0.0f}, flag});
    }

    SHC.drw_field_vortex = GPU_batch_create_ex(
        GPU_PRIM_LINE_STRIP, vbo, nullptr, GPU_BATCH_OWNS_VBO);
  }
  return SHC.drw_field_vortex;
#undef SPIRAL_RESOL
}

blender::gpu::Batch *DRW_cache_field_curve_get()
{
#define CIRCLE_RESOL 32
  if (!SHC.drw_field_curve) {
    GPUVertFormat format = extra_vert_format();

    int v_len = 2 * (CIRCLE_RESOL);
    blender::gpu::VertBuf *vbo = GPU_vertbuf_create_with_format(format);
    GPU_vertbuf_data_alloc(*vbo, v_len);

    int v = 0;
    int flag = VCLASS_EMPTY_SIZE | VCLASS_SCREENALIGNED;
    circle_verts(vbo, &v, CIRCLE_RESOL, 1.0f, 0.0f, flag);

    SHC.drw_field_curve = GPU_batch_create_ex(GPU_PRIM_LINES, vbo, nullptr, GPU_BATCH_OWNS_VBO);
  }
  return SHC.drw_field_curve;
#undef CIRCLE_RESOL
}

blender::gpu::Batch *DRW_cache_field_tube_limit_get()
{
#define CIRCLE_RESOL 32
#define SIDE_STIPPLE 32
  if (!SHC.drw_field_tube_limit) {
    GPUVertFormat format = extra_vert_format();

    int v_len = 2 * (CIRCLE_RESOL * 2 + 4 * SIDE_STIPPLE / 2);
    blender::gpu::VertBuf *vbo = GPU_vertbuf_create_with_format(format);
    GPU_vertbuf_data_alloc(*vbo, v_len);

    int v = 0;
    int flag = VCLASS_EMPTY_SIZE;
    /* Caps */
    for (int i = 0; i < 2; i++) {
      float z = i * 2.0f - 1.0f;
      circle_dashed_verts(vbo, &v, CIRCLE_RESOL, 1.0f, z, flag);
    }
    /* Side Edges */
    for (int a = 0; a < 4; a++) {
      float angle = (2.0f * M_PI * a) / 4.0f;
      for (int i = 0; i < SIDE_STIPPLE; i++) {
        float z = (i / float(SIDE_STIPPLE)) * 2.0f - 1.0f;
        GPU_vertbuf_vert_set(vbo, v++, Vert{{sinf(angle), cosf(angle), z}, flag});
      }
    }

    SHC.drw_field_tube_limit = GPU_batch_create_ex(
        GPU_PRIM_LINES, vbo, nullptr, GPU_BATCH_OWNS_VBO);
  }
  return SHC.drw_field_tube_limit;
#undef SIDE_STIPPLE
#undef CIRCLE_RESOL
}

blender::gpu::Batch *DRW_cache_field_cone_limit_get()
{
#define CIRCLE_RESOL 32
#define SIDE_STIPPLE 32
  if (!SHC.drw_field_cone_limit) {
    GPUVertFormat format = extra_vert_format();

    int v_len = 2 * (CIRCLE_RESOL * 2 + 4 * SIDE_STIPPLE / 2);
    blender::gpu::VertBuf *vbo = GPU_vertbuf_create_with_format(format);
    GPU_vertbuf_data_alloc(*vbo, v_len);

    int v = 0;
    int flag = VCLASS_EMPTY_SIZE;
    /* Caps */
    for (int i = 0; i < 2; i++) {
      float z = i * 2.0f - 1.0f;
      circle_dashed_verts(vbo, &v, CIRCLE_RESOL, 1.0f, z, flag);
    }
    /* Side Edges */
    for (int a = 0; a < 4; a++) {
      float angle = (2.0f * M_PI * a) / 4.0f;
      for (int i = 0; i < SIDE_STIPPLE; i++) {
        float z = (i / float(SIDE_STIPPLE)) * 2.0f - 1.0f;
        GPU_vertbuf_vert_set(vbo, v++, Vert{{sinf(angle) * z, cosf(angle) * z, z}, flag});
      }
    }

    SHC.drw_field_cone_limit = GPU_batch_create_ex(
        GPU_PRIM_LINES, vbo, nullptr, GPU_BATCH_OWNS_VBO);
  }
  return SHC.drw_field_cone_limit;
#undef SIDE_STIPPLE
#undef CIRCLE_RESOL
}

blender::gpu::Batch *DRW_cache_field_sphere_limit_get()
{
#define CIRCLE_RESOL 32
  if (!SHC.drw_field_sphere_limit) {
    GPUVertFormat format = extra_vert_format();

    int v_len = 2 * CIRCLE_RESOL;
    blender::gpu::VertBuf *vbo = GPU_vertbuf_create_with_format(format);
    GPU_vertbuf_data_alloc(*vbo, v_len);

    int v = 0;
    int flag = VCLASS_EMPTY_SIZE | VCLASS_SCREENALIGNED;
    circle_dashed_verts(vbo, &v, CIRCLE_RESOL, 1.0f, 0.0f, flag);

    SHC.drw_field_sphere_limit = GPU_batch_create_ex(
        GPU_PRIM_LINES, vbo, nullptr, GPU_BATCH_OWNS_VBO);
  }
  return SHC.drw_field_sphere_limit;
#undef CIRCLE_RESOL
}

/** \} */

/* -------------------------------------------------------------------- */
/** \name Lights
 * \{ */

#define DIAMOND_NSEGMENTS 4
#define INNER_NSEGMENTS 8
#define OUTER_NSEGMENTS 10
#define CIRCLE_NSEGMENTS 32

static float light_distance_z_get(char axis, const bool start)
{
  switch (axis) {
    case 'x': /* - X */
      return start ? 0.4f : 0.3f;
    case 'X': /* + X */
      return start ? 0.6f : 0.7f;
    case 'y': /* - Y */
      return start ? 1.4f : 1.3f;
    case 'Y': /* + Y */
      return start ? 1.6f : 1.7f;
    case 'z': /* - Z */
      return start ? 2.4f : 2.3f;
    case 'Z': /* + Z */
      return start ? 2.6f : 2.7f;
  }
  return 0.0;
}

blender::gpu::Batch *DRW_cache_groundline_get()
{
  if (!SHC.drw_ground_line) {
    GPUVertFormat format = extra_vert_format();

    int v_len = 2 * (1 + DIAMOND_NSEGMENTS);
    blender::gpu::VertBuf *vbo = GPU_vertbuf_create_with_format(format);
    GPU_vertbuf_data_alloc(*vbo, v_len);

    int v = 0;
    /* Ground Point */
    circle_verts(vbo, &v, DIAMOND_NSEGMENTS, 1.35f, 0.0f, 0);
    /* Ground Line */
    GPU_vertbuf_vert_set(vbo, v++, Vert{{0.0, 0.0, 1.0}, 0});
    GPU_vertbuf_vert_set(vbo, v++, Vert{{0.0, 0.0, 0.0}, 0});

    SHC.drw_ground_line = GPU_batch_create_ex(GPU_PRIM_LINES, vbo, nullptr, GPU_BATCH_OWNS_VBO);
  }
  return SHC.drw_ground_line;
}

blender::gpu::Batch *DRW_cache_light_icon_inner_lines_get()
{
  if (!SHC.drw_light_icon_inner_lines) {
    GPUVertFormat format = extra_vert_format();

    int v_len = 2 * (DIAMOND_NSEGMENTS + INNER_NSEGMENTS);
    blender::gpu::VertBuf *vbo = GPU_vertbuf_create_with_format(format);
    GPU_vertbuf_data_alloc(*vbo, v_len);

    const float r = 9.0f;
    int v = 0;

    circle_verts(vbo, &v, DIAMOND_NSEGMENTS, r * 0.3f, 0.0f, VCLASS_SCREENSPACE);
    circle_dashed_verts(vbo, &v, INNER_NSEGMENTS, r * 1.0f, 0.0f, VCLASS_SCREENSPACE);

    SHC.drw_light_icon_inner_lines = GPU_batch_create_ex(
        GPU_PRIM_LINES, vbo, nullptr, GPU_BATCH_OWNS_VBO);
  }
  return SHC.drw_light_icon_inner_lines;
}

blender::gpu::Batch *DRW_cache_light_icon_outer_lines_get()
{
  if (!SHC.drw_light_icon_outer_lines) {
    GPUVertFormat format = extra_vert_format();

    int v_len = 2 * OUTER_NSEGMENTS;
    blender::gpu::VertBuf *vbo = GPU_vertbuf_create_with_format(format);
    GPU_vertbuf_data_alloc(*vbo, v_len);

    const float r = 9.0f;
    int v = 0;

    circle_dashed_verts(vbo, &v, OUTER_NSEGMENTS, r * 1.33f, 0.0f, VCLASS_SCREENSPACE);

    SHC.drw_light_icon_outer_lines = GPU_batch_create_ex(
        GPU_PRIM_LINES, vbo, nullptr, GPU_BATCH_OWNS_VBO);
  }
  return SHC.drw_light_icon_outer_lines;
}

blender::gpu::Batch *DRW_cache_light_icon_sun_rays_get()
{
  if (!SHC.drw_light_icon_sun_rays) {
    GPUVertFormat format = extra_vert_format();

    const int num_rays = 8;
    int v_len = 4 * num_rays;

    blender::gpu::VertBuf *vbo = GPU_vertbuf_create_with_format(format);
    GPU_vertbuf_data_alloc(*vbo, v_len);

    const float r = 9.0f;

    int v = 0;

    /* Sun Rays */
    for (int a = 0; a < num_rays; a++) {
      float angle = (2.0f * M_PI * a) / float(num_rays);
      float s = sinf(angle) * r;
      float c = cosf(angle) * r;
      GPU_vertbuf_vert_set(vbo, v++, Vert{{s * 1.6f, c * 1.6f, 0.0f}, VCLASS_SCREENSPACE});
      GPU_vertbuf_vert_set(vbo, v++, Vert{{s * 1.9f, c * 1.9f, 0.0f}, VCLASS_SCREENSPACE});
      GPU_vertbuf_vert_set(vbo, v++, Vert{{s * 2.2f, c * 2.2f, 0.0f}, VCLASS_SCREENSPACE});
      GPU_vertbuf_vert_set(vbo, v++, Vert{{s * 2.5f, c * 2.5f, 0.0f}, VCLASS_SCREENSPACE});
    }

    SHC.drw_light_icon_sun_rays = GPU_batch_create_ex(
        GPU_PRIM_LINES, vbo, nullptr, GPU_BATCH_OWNS_VBO);
  }
  return SHC.drw_light_icon_sun_rays;
}

blender::gpu::Batch *DRW_cache_light_point_lines_get()
{
  if (!SHC.drw_light_point_lines) {
    GPUVertFormat format = extra_vert_format();

    int v_len = 2 * CIRCLE_NSEGMENTS;
    blender::gpu::VertBuf *vbo = GPU_vertbuf_create_with_format(format);
    GPU_vertbuf_data_alloc(*vbo, v_len);

    int v = 0;

    /* Light area */
    int flag = VCLASS_SCREENALIGNED | VCLASS_LIGHT_AREA_SHAPE;
    circle_verts(vbo, &v, CIRCLE_NSEGMENTS, 1.0f, 0.0f, flag);

    SHC.drw_light_point_lines = GPU_batch_create_ex(
        GPU_PRIM_LINES, vbo, nullptr, GPU_BATCH_OWNS_VBO);
  }
  return SHC.drw_light_point_lines;
}

blender::gpu::Batch *DRW_cache_light_sun_lines_get()
{
  if (!SHC.drw_light_sun_lines) {
    GPUVertFormat format = extra_vert_format();

    int v_len = 2;
    blender::gpu::VertBuf *vbo = GPU_vertbuf_create_with_format(format);
    GPU_vertbuf_data_alloc(*vbo, v_len);

    int v = 0;

    /* Direction Line */
    GPU_vertbuf_vert_set(vbo, v++, Vert{{0.0, 0.0, 0.0}, 0});
    GPU_vertbuf_vert_set(vbo, v++, Vert{{0.0, 0.0, -20.0}, 0}); /* Good default. */

    SHC.drw_light_sun_lines = GPU_batch_create_ex(
        GPU_PRIM_LINES, vbo, nullptr, GPU_BATCH_OWNS_VBO);
  }
  return SHC.drw_light_sun_lines;
}

blender::gpu::Batch *DRW_cache_light_spot_lines_get()
{
  if (!SHC.drw_light_spot_lines) {
    GPUVertFormat format = extra_vert_format();

    int v_len = 2 * (DIAMOND_NSEGMENTS * 2 + CIRCLE_NSEGMENTS * 4 + 1);
    blender::gpu::VertBuf *vbo = GPU_vertbuf_create_with_format(format);
    GPU_vertbuf_data_alloc(*vbo, v_len);

    int v = 0;

    /* Light area */
    int flag = VCLASS_SCREENALIGNED | VCLASS_LIGHT_AREA_SHAPE;
    circle_verts(vbo, &v, CIRCLE_NSEGMENTS, 1.0f, 0.0f, flag);
    /* Cone cap */
    flag = VCLASS_LIGHT_SPOT_SHAPE;
    circle_verts(vbo, &v, CIRCLE_NSEGMENTS, 1.0f, 0.0f, flag);
    flag = VCLASS_LIGHT_SPOT_SHAPE | VCLASS_LIGHT_SPOT_BLEND;
    circle_verts(vbo, &v, CIRCLE_NSEGMENTS, 1.0f, 0.0f, flag);
    /* Cone silhouette */
    flag = VCLASS_LIGHT_SPOT_SHAPE | VCLASS_LIGHT_SPOT_CONE;
    for (int a = 0; a < CIRCLE_NSEGMENTS; a++) {
      float angle = (2.0f * M_PI * a) / CIRCLE_NSEGMENTS;
      float s = sinf(angle);
      float c = cosf(angle);
      GPU_vertbuf_vert_set(vbo, v++, Vert{{0.0f, 0.0f, 0.0f}, 0});
      GPU_vertbuf_vert_set(vbo, v++, Vert{{s, c, -1.0f}, flag});
    }
    /* Direction Line */
    float zsta = light_distance_z_get('z', true);
    float zend = light_distance_z_get('z', false);
    GPU_vertbuf_vert_set(vbo, v++, Vert{{0.0, 0.0, zsta}, VCLASS_LIGHT_DIST});
    GPU_vertbuf_vert_set(vbo, v++, Vert{{0.0, 0.0, zend}, VCLASS_LIGHT_DIST});
    circle_verts(vbo, &v, DIAMOND_NSEGMENTS, 1.2f, zsta, VCLASS_LIGHT_DIST | VCLASS_SCREENSPACE);
    circle_verts(vbo, &v, DIAMOND_NSEGMENTS, 1.2f, zend, VCLASS_LIGHT_DIST | VCLASS_SCREENSPACE);

    SHC.drw_light_spot_lines = GPU_batch_create_ex(
        GPU_PRIM_LINES, vbo, nullptr, GPU_BATCH_OWNS_VBO);
  }
  return SHC.drw_light_spot_lines;
}

blender::gpu::Batch *DRW_cache_light_spot_volume_get()
{
  if (!SHC.drw_light_spot_volume) {
    GPUVertFormat format = extra_vert_format();

    int v_len = CIRCLE_NSEGMENTS + 1 + 1;
    blender::gpu::VertBuf *vbo = GPU_vertbuf_create_with_format(format);
    GPU_vertbuf_data_alloc(*vbo, v_len);

    int v = 0;
    /* Cone apex */
    GPU_vertbuf_vert_set(vbo, v++, Vert{{0.0f, 0.0f, 0.0f}, 0});
    /* Cone silhouette */
    int flag = VCLASS_LIGHT_SPOT_SHAPE;
    for (int a = 0; a < CIRCLE_NSEGMENTS + 1; a++) {
      float angle = (2.0f * M_PI * a) / CIRCLE_NSEGMENTS;
      float s = sinf(-angle);
      float c = cosf(-angle);
      GPU_vertbuf_vert_set(vbo, v++, Vert{{s, c, -1.0f}, flag});
    }

    SHC.drw_light_spot_volume = GPU_batch_create_ex(
        GPU_PRIM_TRI_FAN, vbo, nullptr, GPU_BATCH_OWNS_VBO);
  }
  return SHC.drw_light_spot_volume;
}

blender::gpu::Batch *DRW_cache_light_area_disk_lines_get()
{
  if (!SHC.drw_light_area_disk_lines) {
    GPUVertFormat format = extra_vert_format();

    int v_len = 2 * (DIAMOND_NSEGMENTS * 2 + CIRCLE_NSEGMENTS + 1);
    blender::gpu::VertBuf *vbo = GPU_vertbuf_create_with_format(format);
    GPU_vertbuf_data_alloc(*vbo, v_len);

    int v = 0;

    /* Light area */
    circle_verts(vbo, &v, CIRCLE_NSEGMENTS, 0.5f, 0.0f, VCLASS_LIGHT_AREA_SHAPE);
    /* Direction Line */
    float zsta = light_distance_z_get('z', true);
    float zend = light_distance_z_get('z', false);
    GPU_vertbuf_vert_set(vbo, v++, Vert{{0.0, 0.0, zsta}, VCLASS_LIGHT_DIST});
    GPU_vertbuf_vert_set(vbo, v++, Vert{{0.0, 0.0, zend}, VCLASS_LIGHT_DIST});
    circle_verts(vbo, &v, DIAMOND_NSEGMENTS, 1.2f, zsta, VCLASS_LIGHT_DIST | VCLASS_SCREENSPACE);
    circle_verts(vbo, &v, DIAMOND_NSEGMENTS, 1.2f, zend, VCLASS_LIGHT_DIST | VCLASS_SCREENSPACE);

    SHC.drw_light_area_disk_lines = GPU_batch_create_ex(
        GPU_PRIM_LINES, vbo, nullptr, GPU_BATCH_OWNS_VBO);
  }
  return SHC.drw_light_area_disk_lines;
}

blender::gpu::Batch *DRW_cache_light_area_square_lines_get()
{
  if (!SHC.drw_light_area_square_lines) {
    GPUVertFormat format = extra_vert_format();

    blender::gpu::VertBuf *vbo = GPU_vertbuf_create_with_format(format);
    int v_len = 2 * (DIAMOND_NSEGMENTS * 2 + 4 + 1);
    GPU_vertbuf_data_alloc(*vbo, v_len);

    int v = 0;

    /* Light area */
    int flag = VCLASS_LIGHT_AREA_SHAPE;
    for (int a = 0; a < 4; a++) {
      for (int b = 0; b < 2; b++) {
        const float p[4][2] = {{-1.0f, -1.0f}, {-1.0f, 1.0f}, {1.0f, 1.0f}, {1.0f, -1.0f}};
        float x = p[(a + b) % 4][0];
        float y = p[(a + b) % 4][1];
        GPU_vertbuf_vert_set(vbo, v++, Vert{{x * 0.5f, y * 0.5f, 0.0f}, flag});
      }
    }
    /* Direction Line */
    float zsta = light_distance_z_get('z', true);
    float zend = light_distance_z_get('z', false);
    GPU_vertbuf_vert_set(vbo, v++, Vert{{0.0, 0.0, zsta}, VCLASS_LIGHT_DIST});
    GPU_vertbuf_vert_set(vbo, v++, Vert{{0.0, 0.0, zend}, VCLASS_LIGHT_DIST});
    circle_verts(vbo, &v, DIAMOND_NSEGMENTS, 1.2f, zsta, VCLASS_LIGHT_DIST | VCLASS_SCREENSPACE);
    circle_verts(vbo, &v, DIAMOND_NSEGMENTS, 1.2f, zend, VCLASS_LIGHT_DIST | VCLASS_SCREENSPACE);

    SHC.drw_light_area_square_lines = GPU_batch_create_ex(
        GPU_PRIM_LINES, vbo, nullptr, GPU_BATCH_OWNS_VBO);
  }
  return SHC.drw_light_area_square_lines;
}

#undef CIRCLE_NSEGMENTS
#undef OUTER_NSEGMENTS
#undef INNER_NSEGMENTS

/** \} */

/* -------------------------------------------------------------------- */
/** \name Speaker
 * \{ */

blender::gpu::Batch *DRW_cache_speaker_get()
{
  if (!SHC.drw_speaker) {
    float v[3];
    const int segments = 16;
    int vidx = 0;

    /* Position Only 3D format */
    static GPUVertFormat format = {0};
    static struct {
      uint pos;
    } attr_id;
    if (format.attr_len == 0) {
      attr_id.pos = GPU_vertformat_attr_add(&format, "pos", GPU_COMP_F32, 3, GPU_FETCH_FLOAT);
    }

    blender::gpu::VertBuf *vbo = GPU_vertbuf_create_with_format(format);
    GPU_vertbuf_data_alloc(*vbo, 3 * segments * 2 + 4 * 4);

    for (int j = 0; j < 3; j++) {
      float z = 0.25f * j - 0.125f;
      float r = (j == 0 ? 0.5f : 0.25f);

      copy_v3_fl3(v, r, 0.0f, z);
      GPU_vertbuf_attr_set(vbo, attr_id.pos, vidx++, v);
      for (int i = 1; i < segments; i++) {
        float x = cosf(2.0f * float(M_PI) * i / segments) * r;
        float y = sinf(2.0f * float(M_PI) * i / segments) * r;
        copy_v3_fl3(v, x, y, z);
        GPU_vertbuf_attr_set(vbo, attr_id.pos, vidx++, v);
        GPU_vertbuf_attr_set(vbo, attr_id.pos, vidx++, v);
      }
      copy_v3_fl3(v, r, 0.0f, z);
      GPU_vertbuf_attr_set(vbo, attr_id.pos, vidx++, v);
    }

    for (int j = 0; j < 4; j++) {
      float x = (((j + 1) % 2) * (j - 1)) * 0.5f;
      float y = ((j % 2) * (j - 2)) * 0.5f;
      for (int i = 0; i < 3; i++) {
        if (i == 1) {
          x *= 0.5f;
          y *= 0.5f;
        }

        float z = 0.25f * i - 0.125f;
        copy_v3_fl3(v, x, y, z);
        GPU_vertbuf_attr_set(vbo, attr_id.pos, vidx++, v);
        if (i == 1) {
          GPU_vertbuf_attr_set(vbo, attr_id.pos, vidx++, v);
        }
      }
    }

    SHC.drw_speaker = GPU_batch_create_ex(GPU_PRIM_LINES, vbo, nullptr, GPU_BATCH_OWNS_VBO);
  }
  return SHC.drw_speaker;
}

/** \} */

/* -------------------------------------------------------------------- */
/** \name Probe
 * \{ */

blender::gpu::Batch *DRW_cache_lightprobe_cube_get()
{
  if (!SHC.drw_lightprobe_cube) {
    GPUVertFormat format = extra_vert_format();

    int v_len = (6 + 3 + (1 + 2 * DIAMOND_NSEGMENTS) * 6) * 2;
    blender::gpu::VertBuf *vbo = GPU_vertbuf_create_with_format(format);
    GPU_vertbuf_data_alloc(*vbo, v_len);

    const float r = 14.0f;
    int v = 0;
    int flag = VCLASS_SCREENSPACE;
    /* Icon */
    const float sin_pi_3 = 0.86602540378f;
    const float cos_pi_3 = 0.5f;
    const float p[7][2] = {
        {0.0f, 1.0f},
        {sin_pi_3, cos_pi_3},
        {sin_pi_3, -cos_pi_3},
        {0.0f, -1.0f},
        {-sin_pi_3, -cos_pi_3},
        {-sin_pi_3, cos_pi_3},
        {0.0f, 0.0f},
    };
    for (int i = 0; i < 6; i++) {
      float t1[2], t2[2];
      copy_v2_v2(t1, p[i]);
      copy_v2_v2(t2, p[(i + 1) % 6]);
      GPU_vertbuf_vert_set(vbo, v++, Vert{{t1[0] * r, t1[1] * r, 0.0f}, flag});
      GPU_vertbuf_vert_set(vbo, v++, Vert{{t2[0] * r, t2[1] * r, 0.0f}, flag});
    }
    GPU_vertbuf_vert_set(vbo, v++, Vert{{p[1][0] * r, p[1][1] * r, 0.0f}, flag});
    GPU_vertbuf_vert_set(vbo, v++, Vert{{p[6][0] * r, p[6][1] * r, 0.0f}, flag});
    GPU_vertbuf_vert_set(vbo, v++, Vert{{p[5][0] * r, p[5][1] * r, 0.0f}, flag});
    GPU_vertbuf_vert_set(vbo, v++, Vert{{p[6][0] * r, p[6][1] * r, 0.0f}, flag});
    GPU_vertbuf_vert_set(vbo, v++, Vert{{p[3][0] * r, p[3][1] * r, 0.0f}, flag});
    GPU_vertbuf_vert_set(vbo, v++, Vert{{p[6][0] * r, p[6][1] * r, 0.0f}, flag});
    /* Direction Lines */
    flag = VCLASS_LIGHT_DIST | VCLASS_SCREENSPACE;
    for (int i = 0; i < 6; i++) {
      char axes[] = "zZyYxX";
      float zsta = light_distance_z_get(axes[i], true);
      float zend = light_distance_z_get(axes[i], false);
      GPU_vertbuf_vert_set(vbo, v++, Vert{{0.0f, 0.0f, zsta}, flag});
      GPU_vertbuf_vert_set(vbo, v++, Vert{{0.0f, 0.0f, zend}, flag});
      circle_verts(vbo, &v, DIAMOND_NSEGMENTS, 1.2f, zsta, flag);
      circle_verts(vbo, &v, DIAMOND_NSEGMENTS, 1.2f, zend, flag);
    }

    SHC.drw_lightprobe_cube = GPU_batch_create_ex(
        GPU_PRIM_LINES, vbo, nullptr, GPU_BATCH_OWNS_VBO);
  }
  return SHC.drw_lightprobe_cube;
}

blender::gpu::Batch *DRW_cache_lightprobe_grid_get()
{
  if (!SHC.drw_lightprobe_grid) {
    GPUVertFormat format = extra_vert_format();

    int v_len = (6 * 2 + 3 + (1 + 2 * DIAMOND_NSEGMENTS) * 6) * 2;
    blender::gpu::VertBuf *vbo = GPU_vertbuf_create_with_format(format);
    GPU_vertbuf_data_alloc(*vbo, v_len);

    const float r = 14.0f;
    int v = 0;
    int flag = VCLASS_SCREENSPACE;
    /* Icon */
    const float sin_pi_3 = 0.86602540378f;
    const float cos_pi_3 = 0.5f;
    const float p[7][2] = {
        {0.0f, 1.0f},
        {sin_pi_3, cos_pi_3},
        {sin_pi_3, -cos_pi_3},
        {0.0f, -1.0f},
        {-sin_pi_3, -cos_pi_3},
        {-sin_pi_3, cos_pi_3},
        {0.0f, 0.0f},
    };
    for (int i = 0; i < 6; i++) {
      float t1[2], t2[2], tr[2];
      copy_v2_v2(t1, p[i]);
      copy_v2_v2(t2, p[(i + 1) % 6]);
      GPU_vertbuf_vert_set(vbo, v++, Vert{{t1[0] * r, t1[1] * r, 0.0f}, flag});
      GPU_vertbuf_vert_set(vbo, v++, Vert{{t2[0] * r, t2[1] * r, 0.0f}, flag});
      /* Internal wires. */
      for (int j = 1; j < 2; j++) {
        mul_v2_v2fl(tr, p[(i / 2) * 2 + 1], -0.5f * j);
        add_v2_v2v2(t1, p[i], tr);
        add_v2_v2v2(t2, p[(i + 1) % 6], tr);
        GPU_vertbuf_vert_set(vbo, v++, Vert{{t1[0] * r, t1[1] * r, 0.0f}, flag});
        GPU_vertbuf_vert_set(vbo, v++, Vert{{t2[0] * r, t2[1] * r, 0.0f}, flag});
      }
    }
    GPU_vertbuf_vert_set(vbo, v++, Vert{{p[1][0] * r, p[1][1] * r, 0.0f}, flag});
    GPU_vertbuf_vert_set(vbo, v++, Vert{{p[6][0] * r, p[6][1] * r, 0.0f}, flag});
    GPU_vertbuf_vert_set(vbo, v++, Vert{{p[5][0] * r, p[5][1] * r, 0.0f}, flag});
    GPU_vertbuf_vert_set(vbo, v++, Vert{{p[6][0] * r, p[6][1] * r, 0.0f}, flag});
    GPU_vertbuf_vert_set(vbo, v++, Vert{{p[3][0] * r, p[3][1] * r, 0.0f}, flag});
    GPU_vertbuf_vert_set(vbo, v++, Vert{{p[6][0] * r, p[6][1] * r, 0.0f}, flag});
    /* Direction Lines */
    flag = VCLASS_LIGHT_DIST | VCLASS_SCREENSPACE;
    for (int i = 0; i < 6; i++) {
      char axes[] = "zZyYxX";
      float zsta = light_distance_z_get(axes[i], true);
      float zend = light_distance_z_get(axes[i], false);
      GPU_vertbuf_vert_set(vbo, v++, Vert{{0.0f, 0.0f, zsta}, flag});
      GPU_vertbuf_vert_set(vbo, v++, Vert{{0.0f, 0.0f, zend}, flag});
      circle_verts(vbo, &v, DIAMOND_NSEGMENTS, 1.2f, zsta, flag);
      circle_verts(vbo, &v, DIAMOND_NSEGMENTS, 1.2f, zend, flag);
    }

    SHC.drw_lightprobe_grid = GPU_batch_create_ex(
        GPU_PRIM_LINES, vbo, nullptr, GPU_BATCH_OWNS_VBO);
  }
  return SHC.drw_lightprobe_grid;
}

blender::gpu::Batch *DRW_cache_lightprobe_planar_get()
{
  if (!SHC.drw_lightprobe_planar) {
    GPUVertFormat format = extra_vert_format();

    int v_len = 2 * 4;
    blender::gpu::VertBuf *vbo = GPU_vertbuf_create_with_format(format);
    GPU_vertbuf_data_alloc(*vbo, v_len);

    const float r = 20.0f;
    int v = 0;
    /* Icon */
    const float sin_pi_3 = 0.86602540378f;
    const float p[4][2] = {
        {0.0f, 0.5f},
        {sin_pi_3, 0.0f},
        {0.0f, -0.5f},
        {-sin_pi_3, 0.0f},
    };
    for (int i = 0; i < 4; i++) {
      for (int a = 0; a < 2; a++) {
        float x = p[(i + a) % 4][0] * r;
        float y = p[(i + a) % 4][1] * r;
        GPU_vertbuf_vert_set(vbo, v++, Vert{{x, y, 0.0}, VCLASS_SCREENSPACE});
      }
    }

    SHC.drw_lightprobe_planar = GPU_batch_create_ex(
        GPU_PRIM_LINES, vbo, nullptr, GPU_BATCH_OWNS_VBO);
  }
  return SHC.drw_lightprobe_planar;
}

/** \} */

/* -------------------------------------------------------------------- */
/** \name Armature Bones
 * \{ */

static const float bone_octahedral_verts[6][3] = {
    {0.0f, 0.0f, 0.0f},
    {0.1f, 0.1f, 0.1f},
    {0.1f, 0.1f, -0.1f},
    {-0.1f, 0.1f, -0.1f},
    {-0.1f, 0.1f, 0.1f},
    {0.0f, 1.0f, 0.0f},
};

static const float bone_octahedral_smooth_normals[6][3] = {
    {0.0f, -1.0f, 0.0f},
#if 0 /* creates problems for outlines when scaled */
    {0.943608f * M_SQRT1_2, -0.331048f, 0.943608f * M_SQRT1_2},
    {0.943608f * M_SQRT1_2, -0.331048f, -0.943608f * M_SQRT1_2},
    {-0.943608f * M_SQRT1_2, -0.331048f, -0.943608f * M_SQRT1_2},
    {-0.943608f * M_SQRT1_2, -0.331048f, 0.943608f * M_SQRT1_2},
#else
    {M_SQRT1_2, 0.0f, M_SQRT1_2},
    {M_SQRT1_2, 0.0f, -M_SQRT1_2},
    {-M_SQRT1_2, 0.0f, -M_SQRT1_2},
    {-M_SQRT1_2, 0.0f, M_SQRT1_2},
#endif
    {0.0f, 1.0f, 0.0f},
};

#if 0 /* UNUSED */

static const uint bone_octahedral_wire[24] = {
    0, 1, 1, 5, 5, 3, 3, 0, 0, 4, 4, 5, 5, 2, 2, 0, 1, 2, 2, 3, 3, 4, 4, 1,
};

/* aligned with bone_octahedral_wire
 * Contains adjacent normal index */
static const uint bone_octahedral_wire_adjacent_face[24] = {
    0, 3, 4, 7, 5, 6, 1, 2, 2, 3, 6, 7, 4, 5, 0, 1, 0, 4, 1, 5, 2, 6, 3, 7,
};
#endif

static const uint bone_octahedral_solid_tris[8][3] = {
    {2, 1, 0}, /* bottom */
    {3, 2, 0},
    {4, 3, 0},
    {1, 4, 0},

    {5, 1, 2}, /* top */
    {5, 2, 3},
    {5, 3, 4},
    {5, 4, 1},
};

/**
 * Store indices of generated verts from bone_octahedral_solid_tris to define adjacency infos.
 * Example: triangle {2, 1, 0} is adjacent to {3, 2, 0}, {1, 4, 0} and {5, 1, 2}.
 * {2, 1, 0} becomes {0, 1, 2}
 * {3, 2, 0} becomes {3, 4, 5}
 * {1, 4, 0} becomes {9, 10, 11}
 * {5, 1, 2} becomes {12, 13, 14}
 * According to opengl specification it becomes (starting from
 * the first vertex of the first face aka. vertex 2):
 * {0, 12, 1, 10, 2, 3}
 */
static const uint bone_octahedral_wire_lines_adjacency[12][4] = {
    {0, 1, 2, 6},
    {0, 12, 1, 6},
    {0, 3, 12, 6},
    {0, 2, 3, 6},
    {1, 6, 2, 3},
    {1, 12, 6, 3},
    {1, 0, 12, 3},
    {1, 2, 0, 3},
    {2, 0, 1, 12},
    {2, 3, 0, 12},
    {2, 6, 3, 12},
    {2, 1, 6, 12},
};

#if 0 /* UNUSED */
static const uint bone_octahedral_solid_tris_adjacency[8][6] = {
    {0, 12, 1, 10, 2, 3},
    {3, 15, 4, 1, 5, 6},
    {6, 18, 7, 4, 8, 9},
    {9, 21, 10, 7, 11, 0},

    {12, 22, 13, 2, 14, 17},
    {15, 13, 16, 5, 17, 20},
    {18, 16, 19, 8, 20, 23},
    {21, 19, 22, 11, 23, 14},
};
#endif

/* aligned with bone_octahedral_solid_tris */
static const float bone_octahedral_solid_normals[8][3] = {
    {M_SQRT1_2, -M_SQRT1_2, 0.00000000f},
    {-0.00000000f, -M_SQRT1_2, -M_SQRT1_2},
    {-M_SQRT1_2, -M_SQRT1_2, 0.00000000f},
    {0.00000000f, -M_SQRT1_2, M_SQRT1_2},
    {0.99388373f, 0.11043154f, -0.00000000f},
    {0.00000000f, 0.11043154f, -0.99388373f},
    {-0.99388373f, 0.11043154f, 0.00000000f},
    {0.00000000f, 0.11043154f, 0.99388373f},
};

blender::gpu::Batch *DRW_cache_bone_octahedral_get()
{
  if (!SHC.drw_bone_octahedral) {
    uint v_idx = 0;

    static GPUVertFormat format = {0};
    static struct {
      uint pos, nor, snor;
    } attr_id;
    if (format.attr_len == 0) {
      attr_id.pos = GPU_vertformat_attr_add(&format, "pos", GPU_COMP_F32, 3, GPU_FETCH_FLOAT);
      attr_id.nor = GPU_vertformat_attr_add(&format, "nor", GPU_COMP_F32, 3, GPU_FETCH_FLOAT);
      attr_id.snor = GPU_vertformat_attr_add(&format, "snor", GPU_COMP_F32, 3, GPU_FETCH_FLOAT);
    }

    /* Vertices */
    blender::gpu::VertBuf *vbo = GPU_vertbuf_create_with_format(format);
    GPU_vertbuf_data_alloc(*vbo, 24);

    for (int i = 0; i < 8; i++) {
      for (int j = 0; j < 3; j++) {
        GPU_vertbuf_attr_set(vbo, attr_id.nor, v_idx, bone_octahedral_solid_normals[i]);
        GPU_vertbuf_attr_set(vbo,
                             attr_id.snor,
                             v_idx,
                             bone_octahedral_smooth_normals[bone_octahedral_solid_tris[i][j]]);
        GPU_vertbuf_attr_set(
            vbo, attr_id.pos, v_idx++, bone_octahedral_verts[bone_octahedral_solid_tris[i][j]]);
      }
    }

    SHC.drw_bone_octahedral = GPU_batch_create_ex(GPU_PRIM_TRIS, vbo, nullptr, GPU_BATCH_OWNS_VBO);
  }
  return SHC.drw_bone_octahedral;
}

blender::gpu::Batch *DRW_cache_bone_octahedral_wire_get()
{
  if (!SHC.drw_bone_octahedral_wire) {
    GPUIndexBufBuilder elb;
    GPU_indexbuf_init(&elb, GPU_PRIM_LINES_ADJ, 12, 24);

    for (int i = 0; i < 12; i++) {
      GPU_indexbuf_add_line_adj_verts(&elb,
                                      bone_octahedral_wire_lines_adjacency[i][0],
                                      bone_octahedral_wire_lines_adjacency[i][1],
                                      bone_octahedral_wire_lines_adjacency[i][2],
                                      bone_octahedral_wire_lines_adjacency[i][3]);
    }

    /* HACK Reuse vertex buffer. */
    blender::gpu::Batch *pos_nor_batch = DRW_cache_bone_octahedral_get();

    SHC.drw_bone_octahedral_wire = GPU_batch_create_ex(GPU_PRIM_LINES_ADJ,
                                                       pos_nor_batch->verts[0],
                                                       GPU_indexbuf_build(&elb),
                                                       GPU_BATCH_OWNS_INDEX);
  }
  return SHC.drw_bone_octahedral_wire;
}

blender::gpu::Batch *DRW_cache_bone_box_get()
{
  if (!SHC.drw_bone_box) {
    uint v_idx = 0;

    static GPUVertFormat format = {0};
    static struct {
      uint pos, nor, snor;
    } attr_id;
    if (format.attr_len == 0) {
      attr_id.pos = GPU_vertformat_attr_add(&format, "pos", GPU_COMP_F32, 3, GPU_FETCH_FLOAT);
      attr_id.nor = GPU_vertformat_attr_add(&format, "nor", GPU_COMP_F32, 3, GPU_FETCH_FLOAT);
      attr_id.snor = GPU_vertformat_attr_add(&format, "snor", GPU_COMP_F32, 3, GPU_FETCH_FLOAT);
    }

    /* Vertices */
    blender::gpu::VertBuf *vbo = GPU_vertbuf_create_with_format(format);
    GPU_vertbuf_data_alloc(*vbo, 36);

    for (int i = 0; i < 12; i++) {
      for (int j = 0; j < 3; j++) {
        GPU_vertbuf_attr_set(vbo, attr_id.nor, v_idx, bone_box_solid_normals[i]);
        GPU_vertbuf_attr_set(
            vbo, attr_id.snor, v_idx, bone_box_smooth_normals[bone_box_solid_tris[i][j]]);
        GPU_vertbuf_attr_set(vbo, attr_id.pos, v_idx++, bone_box_verts[bone_box_solid_tris[i][j]]);
      }
    }

    SHC.drw_bone_box = GPU_batch_create_ex(GPU_PRIM_TRIS, vbo, nullptr, GPU_BATCH_OWNS_VBO);
  }
  return SHC.drw_bone_box;
}

blender::gpu::Batch *DRW_cache_bone_box_wire_get()
{
  if (!SHC.drw_bone_box_wire) {
    GPUIndexBufBuilder elb;
    GPU_indexbuf_init(&elb, GPU_PRIM_LINES_ADJ, 12, 36);

    for (int i = 0; i < 12; i++) {
      GPU_indexbuf_add_line_adj_verts(&elb,
                                      bone_box_wire_lines_adjacency[i][0],
                                      bone_box_wire_lines_adjacency[i][1],
                                      bone_box_wire_lines_adjacency[i][2],
                                      bone_box_wire_lines_adjacency[i][3]);
    }

    /* HACK Reuse vertex buffer. */
    blender::gpu::Batch *pos_nor_batch = DRW_cache_bone_box_get();

    SHC.drw_bone_box_wire = GPU_batch_create_ex(GPU_PRIM_LINES_ADJ,
                                                pos_nor_batch->verts[0],
                                                GPU_indexbuf_build(&elb),
                                                GPU_BATCH_OWNS_INDEX);
  }
  return SHC.drw_bone_box_wire;
}

/* Helpers for envelope bone's solid sphere-with-hidden-equatorial-cylinder.
 * Note that here we only encode head/tail in forth component of the vector. */
static void benv_lat_lon_to_co(const float lat, const float lon, float r_nor[3])
{
  r_nor[0] = sinf(lat) * cosf(lon);
  r_nor[1] = sinf(lat) * sinf(lon);
  r_nor[2] = cosf(lat);
}

blender::gpu::Batch *DRW_cache_bone_envelope_solid_get()
{
  if (!SHC.drw_bone_envelope) {
    const int lon_res = 24;
    const int lat_res = 24;
    const float lon_inc = 2.0f * M_PI / lon_res;
    const float lat_inc = M_PI / lat_res;
    uint v_idx = 0;

    static GPUVertFormat format = {0};
    static struct {
      uint pos;
    } attr_id;
    if (format.attr_len == 0) {
      attr_id.pos = GPU_vertformat_attr_add(&format, "pos", GPU_COMP_F32, 3, GPU_FETCH_FLOAT);
    }

    /* Vertices */
    blender::gpu::VertBuf *vbo = GPU_vertbuf_create_with_format(format);
    GPU_vertbuf_data_alloc(*vbo, ((lat_res + 1) * 2) * lon_res * 1);

    float lon = 0.0f;
    for (int i = 0; i < lon_res; i++, lon += lon_inc) {
      float lat = 0.0f;
      float co1[3], co2[3];

      /* NOTE: the poles are duplicated on purpose, to restart the strip. */

      /* 1st sphere */
      for (int j = 0; j < lat_res; j++, lat += lat_inc) {
        benv_lat_lon_to_co(lat, lon, co1);
        benv_lat_lon_to_co(lat, lon + lon_inc, co2);

        GPU_vertbuf_attr_set(vbo, attr_id.pos, v_idx++, co1);
        GPU_vertbuf_attr_set(vbo, attr_id.pos, v_idx++, co2);
      }

      /* Closing the loop */
      benv_lat_lon_to_co(M_PI, lon, co1);
      benv_lat_lon_to_co(M_PI, lon + lon_inc, co2);

      GPU_vertbuf_attr_set(vbo, attr_id.pos, v_idx++, co1);
      GPU_vertbuf_attr_set(vbo, attr_id.pos, v_idx++, co2);
    }

    SHC.drw_bone_envelope = GPU_batch_create_ex(
        GPU_PRIM_TRI_STRIP, vbo, nullptr, GPU_BATCH_OWNS_VBO);
  }
  return SHC.drw_bone_envelope;
}

blender::gpu::Batch *DRW_cache_bone_envelope_outline_get()
{
  if (!SHC.drw_bone_envelope_outline) {
#define CIRCLE_RESOL 64
    float v0[2], v1[2], v2[2];
    const float radius = 1.0f;

    /* Position Only 2D format */
    static GPUVertFormat format = {0};
    static struct {
      uint pos0, pos1, pos2;
    } attr_id;
    if (format.attr_len == 0) {
      attr_id.pos0 = GPU_vertformat_attr_add(&format, "pos0", GPU_COMP_F32, 2, GPU_FETCH_FLOAT);
      attr_id.pos1 = GPU_vertformat_attr_add(&format, "pos1", GPU_COMP_F32, 2, GPU_FETCH_FLOAT);
      attr_id.pos2 = GPU_vertformat_attr_add(&format, "pos2", GPU_COMP_F32, 2, GPU_FETCH_FLOAT);
    }

    blender::gpu::VertBuf *vbo = GPU_vertbuf_create_with_format(format);
    GPU_vertbuf_data_alloc(*vbo, CIRCLE_RESOL + 1);

    v0[0] = radius * sinf((2.0f * M_PI * -2) / float(CIRCLE_RESOL));
    v0[1] = radius * cosf((2.0f * M_PI * -2) / float(CIRCLE_RESOL));
    v1[0] = radius * sinf((2.0f * M_PI * -1) / float(CIRCLE_RESOL));
    v1[1] = radius * cosf((2.0f * M_PI * -1) / float(CIRCLE_RESOL));

    /* Output 4 verts for each position. See shader for explanation. */
    uint v = 0;
    for (int a = 0; a <= CIRCLE_RESOL; a++) {
      v2[0] = radius * sinf((2.0f * M_PI * a) / float(CIRCLE_RESOL));
      v2[1] = radius * cosf((2.0f * M_PI * a) / float(CIRCLE_RESOL));
      GPU_vertbuf_attr_set(vbo, attr_id.pos0, v, v0);
      GPU_vertbuf_attr_set(vbo, attr_id.pos1, v, v1);
      GPU_vertbuf_attr_set(vbo, attr_id.pos2, v++, v2);
      copy_v2_v2(v0, v1);
      copy_v2_v2(v1, v2);
    }

    SHC.drw_bone_envelope_outline = GPU_batch_create_ex(
        GPU_PRIM_LINE_STRIP, vbo, nullptr, GPU_BATCH_OWNS_VBO);
#undef CIRCLE_RESOL
  }
  return SHC.drw_bone_envelope_outline;
}

blender::gpu::Batch *DRW_cache_bone_point_get()
{
  if (!SHC.drw_bone_point) {
#if 0 /* old style geometry sphere */
    const int lon_res = 16;
    const int lat_res = 8;
    const float rad = 0.05f;
    const float lon_inc = 2 * M_PI / lon_res;
    const float lat_inc = M_PI / lat_res;
    uint v_idx = 0;

    static GPUVertFormat format = {0};
    static struct {
      uint pos, nor;
    } attr_id;
    if (format.attr_len == 0) {
      attr_id.pos = GPU_vertformat_attr_add(&format, "pos", GPU_COMP_F32, 3, GPU_FETCH_FLOAT);
      attr_id.nor = GPU_vertformat_attr_add(&format, "nor", GPU_COMP_F32, 3, GPU_FETCH_FLOAT);
    }

    /* Vertices */
    blender::gpu::VertBuf *vbo = GPU_vertbuf_create_with_format(format);
    GPU_vertbuf_data_alloc(*vbo, (lat_res - 1) * lon_res * 6);

    float lon = 0.0f;
    for (int i = 0; i < lon_res; i++, lon += lon_inc) {
      float lat = 0.0f;
      for (int j = 0; j < lat_res; j++, lat += lat_inc) {
        if (j != lat_res - 1) { /* Pole */
          add_lat_lon_vert(
              vbo, attr_id.pos, attr_id.nor, &v_idx, rad, lat + lat_inc, lon + lon_inc);
          add_lat_lon_vert(vbo, attr_id.pos, attr_id.nor, &v_idx, rad, lat + lat_inc, lon);
          add_lat_lon_vert(vbo, attr_id.pos, attr_id.nor, &v_idx, rad, lat, lon);
        }

        if (j != 0) { /* Pole */
          add_lat_lon_vert(vbo, attr_id.pos, attr_id.nor, &v_idx, rad, lat, lon + lon_inc);
          add_lat_lon_vert(
              vbo, attr_id.pos, attr_id.nor, &v_idx, rad, lat + lat_inc, lon + lon_inc);
          add_lat_lon_vert(vbo, attr_id.pos, attr_id.nor, &v_idx, rad, lat, lon);
        }
      }
    }

    SHC.drw_bone_point = GPU_batch_create_ex(GPU_PRIM_TRIS, vbo, nullptr, GPU_BATCH_OWNS_VBO);
#else
#  define CIRCLE_RESOL 64
    float v[2];
    const float radius = 0.05f;

    /* Position Only 2D format */
    static GPUVertFormat format = {0};
    static struct {
      uint pos;
    } attr_id;
    if (format.attr_len == 0) {
      attr_id.pos = GPU_vertformat_attr_add(&format, "pos", GPU_COMP_F32, 2, GPU_FETCH_FLOAT);
    }

    blender::gpu::VertBuf *vbo = GPU_vertbuf_create_with_format(format);
    GPU_vertbuf_data_alloc(*vbo, CIRCLE_RESOL);

    for (int a = 0; a < CIRCLE_RESOL; a++) {
      v[0] = radius * sinf((2.0f * M_PI * a) / float(CIRCLE_RESOL));
      v[1] = radius * cosf((2.0f * M_PI * a) / float(CIRCLE_RESOL));
      GPU_vertbuf_attr_set(vbo, attr_id.pos, a, v);
    }

    SHC.drw_bone_point = GPU_batch_create_ex(GPU_PRIM_TRI_FAN, vbo, nullptr, GPU_BATCH_OWNS_VBO);
#  undef CIRCLE_RESOL
#endif
  }
  return SHC.drw_bone_point;
}

blender::gpu::Batch *DRW_cache_bone_point_wire_outline_get()
{
  if (!SHC.drw_bone_point_wire) {
#if 0 /* old style geometry sphere */
    blender::gpu::VertBuf *vbo = sphere_wire_vbo(0.05f);
    SHC.drw_bone_point_wire = GPU_batch_create_ex(
        GPU_PRIM_LINES, vbo, nullptr, GPU_BATCH_OWNS_VBO);
#else
#  define CIRCLE_RESOL 64
    const float radius = 0.05f;

    /* Position Only 2D format */
    static GPUVertFormat format = {0};
    static struct {
      uint pos;
    } attr_id;
    if (format.attr_len == 0) {
      attr_id.pos = GPU_vertformat_attr_add(&format, "pos", GPU_COMP_F32, 2, GPU_FETCH_FLOAT);
    }

    blender::gpu::VertBuf *vbo = GPU_vertbuf_create_with_format(format);
    GPU_vertbuf_data_alloc(*vbo, CIRCLE_RESOL + 1);

    uint v = 0;
    for (int a = 0; a <= CIRCLE_RESOL; a++) {
      float pos[2];
      pos[0] = radius * sinf((2.0f * M_PI * a) / CIRCLE_RESOL);
      pos[1] = radius * cosf((2.0f * M_PI * a) / CIRCLE_RESOL);
      GPU_vertbuf_attr_set(vbo, attr_id.pos, v++, pos);
    }

    SHC.drw_bone_point_wire = GPU_batch_create_ex(
        GPU_PRIM_LINE_STRIP, vbo, nullptr, GPU_BATCH_OWNS_VBO);
#  undef CIRCLE_RESOL
#endif
  }
  return SHC.drw_bone_point_wire;
}

/* keep in sync with armature_stick_vert.glsl */
#define COL_WIRE (1 << 0)
#define COL_HEAD (1 << 1)
#define COL_TAIL (1 << 2)
#define COL_BONE (1 << 3)

#define POS_HEAD (1 << 4)
#define POS_TAIL (1 << 5)
#define POS_BONE (1 << 6)

blender::gpu::Batch *DRW_cache_bone_stick_get()
{
  if (!SHC.drw_bone_stick) {
#define CIRCLE_RESOL 12
    uint v = 0;
    uint flag;
    const float radius = 2.0f; /* head/tail radius */
    float pos[2];

    /* Position Only 2D format */
    static GPUVertFormat format = {0};
    static struct {
      uint pos, flag;
    } attr_id;
    if (format.attr_len == 0) {
      attr_id.pos = GPU_vertformat_attr_add(&format, "pos", GPU_COMP_F32, 2, GPU_FETCH_FLOAT);
      attr_id.flag = GPU_vertformat_attr_add(&format, "flag", GPU_COMP_U32, 1, GPU_FETCH_INT);
    }

    const uint vcount = (CIRCLE_RESOL + 1) * 2 + 6;

    blender::gpu::VertBuf *vbo = GPU_vertbuf_create_with_format(format);
    GPU_vertbuf_data_alloc(*vbo, vcount);

    GPUIndexBufBuilder elb;
    GPU_indexbuf_init_ex(&elb, GPU_PRIM_TRI_FAN, (CIRCLE_RESOL + 2) * 2 + 6 + 2, vcount);

    /* head/tail points */
    for (int i = 0; i < 2; i++) {
      /* center vertex */
      copy_v2_fl(pos, 0.0f);
      flag = (i == 0) ? POS_HEAD : POS_TAIL;
      flag |= (i == 0) ? COL_HEAD : COL_TAIL;
      GPU_vertbuf_attr_set(vbo, attr_id.pos, v, pos);
      GPU_vertbuf_attr_set(vbo, attr_id.flag, v, &flag);
      GPU_indexbuf_add_generic_vert(&elb, v++);
      /* circle vertices */
      flag |= COL_WIRE;
      for (int a = 0; a < CIRCLE_RESOL; a++) {
        pos[0] = radius * sinf((2.0f * M_PI * a) / float(CIRCLE_RESOL));
        pos[1] = radius * cosf((2.0f * M_PI * a) / float(CIRCLE_RESOL));
        GPU_vertbuf_attr_set(vbo, attr_id.pos, v, pos);
        GPU_vertbuf_attr_set(vbo, attr_id.flag, v, &flag);
        GPU_indexbuf_add_generic_vert(&elb, v++);
      }
      /* Close the circle */
      GPU_indexbuf_add_generic_vert(&elb, v - CIRCLE_RESOL);

      GPU_indexbuf_add_primitive_restart(&elb);
    }

    /* Bone rectangle */
    pos[0] = 0.0f;
    for (int i = 0; i < 6; i++) {
      pos[1] = ELEM(i, 0, 3) ? 0.0f : ((i < 3) ? 1.0f : -1.0f);
      flag = ((i < 2 || i > 4) ? POS_HEAD : POS_TAIL) | (ELEM(i, 0, 3) ? 0 : COL_WIRE) | COL_BONE |
             POS_BONE;
      GPU_vertbuf_attr_set(vbo, attr_id.pos, v, pos);
      GPU_vertbuf_attr_set(vbo, attr_id.flag, v, &flag);
      GPU_indexbuf_add_generic_vert(&elb, v++);
    }

    SHC.drw_bone_stick = GPU_batch_create_ex(GPU_PRIM_TRI_FAN,
                                             vbo,
                                             GPU_indexbuf_build(&elb),
                                             GPU_BATCH_OWNS_VBO | GPU_BATCH_OWNS_INDEX);
#undef CIRCLE_RESOL
  }
  return SHC.drw_bone_stick;
}

#define S_X 0.0215f
#define S_Y 0.025f
static float x_axis_name[4][2] = {
    {0.9f * S_X, 1.0f * S_Y},
    {-1.0f * S_X, -1.0f * S_Y},
    {-0.9f * S_X, 1.0f * S_Y},
    {1.0f * S_X, -1.0f * S_Y},
};
#define X_LEN ARRAY_SIZE(x_axis_name)
#undef S_X
#undef S_Y

#define S_X 0.0175f
#define S_Y 0.025f
static float y_axis_name[6][2] = {
    {-1.0f * S_X, 1.0f * S_Y},
    {0.0f * S_X, -0.1f * S_Y},
    {1.0f * S_X, 1.0f * S_Y},
    {0.0f * S_X, -0.1f * S_Y},
    {0.0f * S_X, -0.1f * S_Y},
    {0.0f * S_X, -1.0f * S_Y},
};
#define Y_LEN ARRAY_SIZE(y_axis_name)
#undef S_X
#undef S_Y

#define S_X 0.02f
#define S_Y 0.025f
static float z_axis_name[10][2] = {
    {-0.95f * S_X, 1.00f * S_Y},
    {0.95f * S_X, 1.00f * S_Y},
    {0.95f * S_X, 1.00f * S_Y},
    {0.95f * S_X, 0.90f * S_Y},
    {0.95f * S_X, 0.90f * S_Y},
    {-1.00f * S_X, -0.90f * S_Y},
    {-1.00f * S_X, -0.90f * S_Y},
    {-1.00f * S_X, -1.00f * S_Y},
    {-1.00f * S_X, -1.00f * S_Y},
    {1.00f * S_X, -1.00f * S_Y},
};
#define Z_LEN ARRAY_SIZE(z_axis_name)
#undef S_X
#undef S_Y

#define S_X 0.007f
#define S_Y 0.007f
static float axis_marker[8][2] = {
#if 0 /* square */
    {-1.0f * S_X, 1.0f * S_Y},
    {1.0f * S_X, 1.0f * S_Y},
    {1.0f * S_X, 1.0f * S_Y},
    {1.0f * S_X, -1.0f * S_Y},
    {1.0f * S_X, -1.0f * S_Y},
    {-1.0f * S_X, -1.0f * S_Y},
    {-1.0f * S_X, -1.0f * S_Y},
    {-1.0f * S_X, 1.0f * S_Y}
#else /* diamond */
    {-S_X, 0.0f},
    {0.0f, S_Y},
    {0.0f, S_Y},
    {S_X, 0.0f},
    {S_X, 0.0f},
    {0.0f, -S_Y},
    {0.0f, -S_Y},
    {-S_X, 0.0f}
#endif
};
#define MARKER_LEN ARRAY_SIZE(axis_marker)
#define MARKER_FILL_LAYER 6
#undef S_X
#undef S_Y

blender::gpu::Batch *DRW_cache_bone_arrows_get()
{
  if (!SHC.drw_bone_arrows) {
    GPUVertFormat format = extra_vert_format();
    blender::gpu::VertBuf *vbo = GPU_vertbuf_create_with_format(format);
    int v_len = (2 + MARKER_LEN * MARKER_FILL_LAYER) * 3 + (X_LEN + Y_LEN + Z_LEN);
    GPU_vertbuf_data_alloc(*vbo, v_len);

    int v = 0;
    for (int axis = 0; axis < 3; axis++) {
      int flag = VCLASS_EMPTY_AXES | VCLASS_SCREENALIGNED;
      /* Vertex layout is XY screen position and axis in Z.
       * Fractional part of Z is a positive offset at axis unit position. */
      float p[3] = {0.0f, 0.0f, float(axis)};
      /* center to axis line */
      GPU_vertbuf_vert_set(vbo, v++, Vert{{0.0f, 0.0f, 0.0f}, 0});
      GPU_vertbuf_vert_set(vbo, v++, Vert{{p[0], p[1], p[2]}, flag});
      /* Axis end marker */
      for (int j = 1; j < MARKER_FILL_LAYER + 1; j++) {
        for (int i = 0; i < MARKER_LEN; i++) {
          mul_v2_v2fl(p, axis_marker[i], 4.0f * j / float(MARKER_FILL_LAYER));
          GPU_vertbuf_vert_set(vbo, v++, Vert{{p[0], p[1], p[2]}, flag});
        }
      }
      /* Axis name */
      flag = VCLASS_EMPTY_AXES | VCLASS_EMPTY_AXES_NAME | VCLASS_SCREENALIGNED;
      int axis_v_len[] = {X_LEN, Y_LEN, Z_LEN};
      float(*axis_v)[2] = (axis == 0) ? x_axis_name : ((axis == 1) ? y_axis_name : z_axis_name);
      p[2] = axis + 0.25f;
      for (int i = 0; i < axis_v_len[axis]; i++) {
        mul_v2_v2fl(p, axis_v[i], 4.0f);
        GPU_vertbuf_vert_set(vbo, v++, Vert{{p[0], p[1], p[2]}, flag});
      }
    }

    SHC.drw_bone_arrows = GPU_batch_create_ex(GPU_PRIM_LINES, vbo, nullptr, GPU_BATCH_OWNS_VBO);
  }
  return SHC.drw_bone_arrows;
}

static const float staticSine[16] = {
    0.0f,
    0.104528463268f,
    0.207911690818f,
    0.309016994375f,
    0.406736643076f,
    0.5f,
    0.587785252292f,
    0.669130606359f,
    0.743144825477f,
    0.809016994375f,
    0.866025403784f,
    0.913545457643f,
    0.951056516295f,
    0.978147600734f,
    0.994521895368f,
    1.0f,
};

#define set_vert(a, b, quarter) \
  { \
    copy_v2_fl2(pos, (quarter % 2 == 0) ? -(a) : (a), (quarter < 2) ? -(b) : (b)); \
    GPU_vertbuf_attr_set(vbo, attr_id.pos, v++, pos); \
  } \
  ((void)0)

blender::gpu::Batch *DRW_cache_bone_dof_sphere_get()
{
  if (!SHC.drw_bone_dof_sphere) {
    int i, j, q, n = ARRAY_SIZE(staticSine);
    float x, z, px, pz, pos[2];

    /* Position Only 3D format */
    static GPUVertFormat format = {0};
    static struct {
      uint pos;
    } attr_id;
    if (format.attr_len == 0) {
      attr_id.pos = GPU_vertformat_attr_add(&format, "pos", GPU_COMP_F32, 2, GPU_FETCH_FLOAT);
    }

    blender::gpu::VertBuf *vbo = GPU_vertbuf_create_with_format(format);
    GPU_vertbuf_data_alloc(*vbo, n * n * 6 * 4);

    uint v = 0;
    for (q = 0; q < 4; q++) {
      pz = 0.0f;
      for (i = 1; i < n; i++) {
        z = staticSine[i];
        px = 0.0f;
        for (j = 1; j <= (n - i); j++) {
          x = staticSine[j];
          if (j == n - i) {
            set_vert(px, z, q);
            set_vert(px, pz, q);
            set_vert(x, pz, q);
          }
          else {
            set_vert(x, z, q);
            set_vert(x, pz, q);
            set_vert(px, z, q);

            set_vert(x, pz, q);
            set_vert(px, pz, q);
            set_vert(px, z, q);
          }
          px = x;
        }
        pz = z;
      }
    }
    /* TODO: allocate right count from the beginning. */
    GPU_vertbuf_data_resize(*vbo, v);

    SHC.drw_bone_dof_sphere = GPU_batch_create_ex(GPU_PRIM_TRIS, vbo, nullptr, GPU_BATCH_OWNS_VBO);
  }
  return SHC.drw_bone_dof_sphere;
}

blender::gpu::Batch *DRW_cache_bone_dof_lines_get()
{
  if (!SHC.drw_bone_dof_lines) {
    int i, n = ARRAY_SIZE(staticSine);
    float pos[2];

    /* Position Only 3D format */
    static GPUVertFormat format = {0};
    static struct {
      uint pos;
    } attr_id;
    if (format.attr_len == 0) {
      attr_id.pos = GPU_vertformat_attr_add(&format, "pos", GPU_COMP_F32, 2, GPU_FETCH_FLOAT);
    }

    blender::gpu::VertBuf *vbo = GPU_vertbuf_create_with_format(format);
    GPU_vertbuf_data_alloc(*vbo, n * 4);

    uint v = 0;
    for (i = 0; i < n * 4; i++) {
      float a = (1.0f - (i / float(n * 4))) * 2.0f * M_PI;
      float x = cosf(a);
      float y = sinf(a);
      set_vert(x, y, 0);
    }

    SHC.drw_bone_dof_lines = GPU_batch_create_ex(
        GPU_PRIM_LINE_LOOP, vbo, nullptr, GPU_BATCH_OWNS_VBO);
  }
  return SHC.drw_bone_dof_lines;
}

#undef set_vert

/** \} */

/* -------------------------------------------------------------------- */
/** \name Camera
 * \{ */

blender::gpu::Batch *DRW_cache_camera_frame_get()
{
  if (!SHC.drw_camera_frame) {
    GPUVertFormat format = extra_vert_format();

    const int v_len = 2 * (4 + 4);
    blender::gpu::VertBuf *vbo = GPU_vertbuf_create_with_format(format);
    GPU_vertbuf_data_alloc(*vbo, v_len);

    int v = 0;
    const float p[4][2] = {{-1.0f, -1.0f}, {-1.0f, 1.0f}, {1.0f, 1.0f}, {1.0f, -1.0f}};
    /* Frame */
    for (int a = 0; a < 4; a++) {
      for (int b = 0; b < 2; b++) {
        float x = p[(a + b) % 4][0];
        float y = p[(a + b) % 4][1];
        GPU_vertbuf_vert_set(vbo, v++, Vert{{x, y, 1.0f}, VCLASS_CAMERA_FRAME});
      }
    }
    /* Wires to origin. */
    for (int a = 0; a < 4; a++) {
      float x = p[a][0];
      float y = p[a][1];
      GPU_vertbuf_vert_set(vbo, v++, Vert{{x, y, 1.0f}, VCLASS_CAMERA_FRAME});
      GPU_vertbuf_vert_set(vbo, v++, Vert{{x, y, 0.0f}, VCLASS_CAMERA_FRAME});
    }

    SHC.drw_camera_frame = GPU_batch_create_ex(GPU_PRIM_LINES, vbo, nullptr, GPU_BATCH_OWNS_VBO);
  }
  return SHC.drw_camera_frame;
}

blender::gpu::Batch *DRW_cache_camera_volume_get()
{
  if (!SHC.drw_camera_volume) {
    GPUVertFormat format = extra_vert_format();

    const int v_len = ARRAY_SIZE(bone_box_solid_tris) * 3;
    blender::gpu::VertBuf *vbo = GPU_vertbuf_create_with_format(format);
    GPU_vertbuf_data_alloc(*vbo, v_len);

    int v = 0;
    int flag = VCLASS_CAMERA_FRAME | VCLASS_CAMERA_VOLUME;
    for (int i = 0; i < ARRAY_SIZE(bone_box_solid_tris); i++) {
      for (int a = 0; a < 3; a++) {
        float x = bone_box_verts[bone_box_solid_tris[i][a]][2];
        float y = bone_box_verts[bone_box_solid_tris[i][a]][0];
        float z = bone_box_verts[bone_box_solid_tris[i][a]][1];
        GPU_vertbuf_vert_set(vbo, v++, Vert{{x, y, z}, flag});
      }
    }

    SHC.drw_camera_volume = GPU_batch_create_ex(GPU_PRIM_TRIS, vbo, nullptr, GPU_BATCH_OWNS_VBO);
  }
  return SHC.drw_camera_volume;
}

blender::gpu::Batch *DRW_cache_camera_volume_wire_get()
{
  if (!SHC.drw_camera_volume_wire) {
    GPUVertFormat format = extra_vert_format();

    const int v_len = ARRAY_SIZE(bone_box_wire);
    blender::gpu::VertBuf *vbo = GPU_vertbuf_create_with_format(format);
    GPU_vertbuf_data_alloc(*vbo, v_len);

    int v = 0;
    int flag = VCLASS_CAMERA_FRAME | VCLASS_CAMERA_VOLUME;
    for (int i = 0; i < ARRAY_SIZE(bone_box_wire); i++) {
      float x = bone_box_verts[bone_box_wire[i]][2];
      float y = bone_box_verts[bone_box_wire[i]][0];
      float z = bone_box_verts[bone_box_wire[i]][1];
      GPU_vertbuf_vert_set(vbo, v++, Vert{{x, y, z}, flag});
    }

    SHC.drw_camera_volume_wire = GPU_batch_create_ex(
        GPU_PRIM_LINES, vbo, nullptr, GPU_BATCH_OWNS_VBO);
  }
  return SHC.drw_camera_volume_wire;
}

blender::gpu::Batch *DRW_cache_camera_tria_wire_get()
{
  if (!SHC.drw_camera_tria_wire) {
    GPUVertFormat format = extra_vert_format();

    const int v_len = 2 * 3;
    blender::gpu::VertBuf *vbo = GPU_vertbuf_create_with_format(format);
    GPU_vertbuf_data_alloc(*vbo, v_len);

    int v = 0;
    const float p[3][2] = {{-1.0f, 1.0f}, {1.0f, 1.0f}, {0.0f, 0.0f}};
    for (int a = 0; a < 3; a++) {
      for (int b = 0; b < 2; b++) {
        float x = p[(a + b) % 3][0];
        float y = p[(a + b) % 3][1];
        GPU_vertbuf_vert_set(vbo, v++, Vert{{x, y, 1.0f}, VCLASS_CAMERA_FRAME});
      }
    }

    SHC.drw_camera_tria_wire = GPU_batch_create_ex(
        GPU_PRIM_LINES, vbo, nullptr, GPU_BATCH_OWNS_VBO);
  }
  return SHC.drw_camera_tria_wire;
}

blender::gpu::Batch *DRW_cache_camera_tria_get()
{
  if (!SHC.drw_camera_tria) {
    GPUVertFormat format = extra_vert_format();

    const int v_len = 3;
    blender::gpu::VertBuf *vbo = GPU_vertbuf_create_with_format(format);
    GPU_vertbuf_data_alloc(*vbo, v_len);

    int v = 0;
    /* Use camera frame position */
    GPU_vertbuf_vert_set(vbo, v++, Vert{{-1.0f, 1.0f, 1.0f}, VCLASS_CAMERA_FRAME});
    GPU_vertbuf_vert_set(vbo, v++, Vert{{1.0f, 1.0f, 1.0f}, VCLASS_CAMERA_FRAME});
    GPU_vertbuf_vert_set(vbo, v++, Vert{{0.0f, 0.0f, 1.0f}, VCLASS_CAMERA_FRAME});

    SHC.drw_camera_tria = GPU_batch_create_ex(GPU_PRIM_TRIS, vbo, nullptr, GPU_BATCH_OWNS_VBO);
  }
  return SHC.drw_camera_tria;
}

blender::gpu::Batch *DRW_cache_camera_distances_get()
{
  if (!SHC.drw_camera_distances) {
    GPUVertFormat format = extra_vert_format();

    const int v_len = 2 * (1 + DIAMOND_NSEGMENTS * 2 + 2);
    blender::gpu::VertBuf *vbo = GPU_vertbuf_create_with_format(format);
    GPU_vertbuf_data_alloc(*vbo, v_len);

    int v = 0;
    /* Direction Line */
    GPU_vertbuf_vert_set(vbo, v++, Vert{{0.0, 0.0, 0.0}, VCLASS_CAMERA_DIST});
    GPU_vertbuf_vert_set(vbo, v++, Vert{{0.0, 0.0, 1.0}, VCLASS_CAMERA_DIST});
    circle_verts(vbo, &v, DIAMOND_NSEGMENTS, 1.5f, 0.0f, VCLASS_CAMERA_DIST | VCLASS_SCREENSPACE);
    circle_verts(vbo, &v, DIAMOND_NSEGMENTS, 1.5f, 1.0f, VCLASS_CAMERA_DIST | VCLASS_SCREENSPACE);
    /* Focus cross */
    GPU_vertbuf_vert_set(vbo, v++, Vert{{1.0, 0.0, 2.0}, VCLASS_CAMERA_DIST});
    GPU_vertbuf_vert_set(vbo, v++, Vert{{-1.0, 0.0, 2.0}, VCLASS_CAMERA_DIST});
    GPU_vertbuf_vert_set(vbo, v++, Vert{{0.0, 1.0, 2.0}, VCLASS_CAMERA_DIST});
    GPU_vertbuf_vert_set(vbo, v++, Vert{{0.0, -1.0, 2.0}, VCLASS_CAMERA_DIST});

    SHC.drw_camera_distances = GPU_batch_create_ex(
        GPU_PRIM_LINES, vbo, nullptr, GPU_BATCH_OWNS_VBO);
  }
  return SHC.drw_camera_distances;
}

/** \} */

/* -------------------------------------------------------------------- */
/** \name Meshes
 * \{ */

blender::gpu::Batch *DRW_cache_mesh_all_verts_get(Object *ob)
{
  using namespace blender::draw;
  BLI_assert(ob->type == OB_MESH);
  return DRW_mesh_batch_cache_get_all_verts(*static_cast<Mesh *>(ob->data));
}

blender::gpu::Batch *DRW_cache_mesh_all_edges_get(Object *ob)
{
  using namespace blender::draw;
  BLI_assert(ob->type == OB_MESH);
  return DRW_mesh_batch_cache_get_all_edges(*static_cast<Mesh *>(ob->data));
}

blender::gpu::Batch *DRW_cache_mesh_loose_edges_get(Object *ob)
{
  using namespace blender::draw;
  BLI_assert(ob->type == OB_MESH);
  return DRW_mesh_batch_cache_get_loose_edges(*static_cast<Mesh *>(ob->data));
}

blender::gpu::Batch *DRW_cache_mesh_edge_detection_get(Object *ob, bool *r_is_manifold)
{
  using namespace blender::draw;
  BLI_assert(ob->type == OB_MESH);
  return DRW_mesh_batch_cache_get_edge_detection(*static_cast<Mesh *>(ob->data), r_is_manifold);
}

blender::gpu::Batch *DRW_cache_mesh_surface_get(Object *ob)
{
  using namespace blender::draw;
  BLI_assert(ob->type == OB_MESH);
  return DRW_mesh_batch_cache_get_surface(*static_cast<Mesh *>(ob->data));
}

blender::gpu::Batch *DRW_cache_mesh_surface_edges_get(Object *ob)
{
  using namespace blender::draw;
  BLI_assert(ob->type == OB_MESH);
  return DRW_mesh_batch_cache_get_surface_edges(*ob, *static_cast<Mesh *>(ob->data));
}

blender::gpu::Batch **DRW_cache_mesh_surface_shaded_get(Object *ob,
                                                        GPUMaterial **gpumat_array,
                                                        uint gpumat_array_len)
{
  using namespace blender::draw;
  BLI_assert(ob->type == OB_MESH);
  return DRW_mesh_batch_cache_get_surface_shaded(
      *ob, *static_cast<Mesh *>(ob->data), gpumat_array, gpumat_array_len);
}

blender::gpu::Batch **DRW_cache_mesh_surface_texpaint_get(Object *ob)
{
  using namespace blender::draw;
  BLI_assert(ob->type == OB_MESH);
  return DRW_mesh_batch_cache_get_surface_texpaint(*ob, *static_cast<Mesh *>(ob->data));
}

blender::gpu::Batch *DRW_cache_mesh_surface_texpaint_single_get(Object *ob)
{
  using namespace blender::draw;
  BLI_assert(ob->type == OB_MESH);
  return DRW_mesh_batch_cache_get_surface_texpaint_single(*ob, *static_cast<Mesh *>(ob->data));
}

blender::gpu::Batch *DRW_cache_mesh_surface_vertpaint_get(Object *ob)
{
  using namespace blender::draw;
  BLI_assert(ob->type == OB_MESH);
  return DRW_mesh_batch_cache_get_surface_vertpaint(*ob, *static_cast<Mesh *>(ob->data));
}

blender::gpu::Batch *DRW_cache_mesh_surface_sculptcolors_get(Object *ob)
{
  using namespace blender::draw;
  BLI_assert(ob->type == OB_MESH);
  return DRW_mesh_batch_cache_get_surface_sculpt(*ob, *static_cast<Mesh *>(ob->data));
}

blender::gpu::Batch *DRW_cache_mesh_surface_weights_get(Object *ob)
{
  using namespace blender::draw;
  BLI_assert(ob->type == OB_MESH);
  return DRW_mesh_batch_cache_get_surface_weights(*static_cast<Mesh *>(ob->data));
}

blender::gpu::Batch *DRW_cache_mesh_face_wireframe_get(Object *ob)
{
  using namespace blender::draw;
  BLI_assert(ob->type == OB_MESH);
  return DRW_mesh_batch_cache_get_wireframes_face(*static_cast<Mesh *>(ob->data));
}

blender::gpu::Batch *DRW_cache_mesh_surface_mesh_analysis_get(Object *ob)
{
  using namespace blender::draw;
  BLI_assert(ob->type == OB_MESH);
  return DRW_mesh_batch_cache_get_edit_mesh_analysis(*static_cast<Mesh *>(ob->data));
}

blender::gpu::Batch *DRW_cache_mesh_surface_viewer_attribute_get(Object *ob)
{
  using namespace blender::draw;
  BLI_assert(ob->type == OB_MESH);
  return DRW_mesh_batch_cache_get_surface_viewer_attribute(*static_cast<Mesh *>(ob->data));
}

/** \} */

/* -------------------------------------------------------------------- */
/** \name Curve
 * \{ */

blender::gpu::Batch *DRW_cache_curve_edge_wire_get(Object *ob)
{
  using namespace blender::draw;
  BLI_assert(ob->type == OB_CURVES_LEGACY);
  Curve *cu = static_cast<Curve *>(ob->data);
  return DRW_curve_batch_cache_get_wire_edge(cu);
}

blender::gpu::Batch *DRW_cache_curve_edge_wire_viewer_attribute_get(Object *ob)
{
  using namespace blender::draw;
  BLI_assert(ob->type == OB_CURVES_LEGACY);
  Curve *cu = static_cast<Curve *>(ob->data);
  return DRW_curve_batch_cache_get_wire_edge_viewer_attribute(cu);
}

blender::gpu::Batch *DRW_cache_curve_edge_normal_get(Object *ob)
{
  using namespace blender::draw;
  BLI_assert(ob->type == OB_CURVES_LEGACY);
  Curve *cu = static_cast<Curve *>(ob->data);
  return DRW_curve_batch_cache_get_normal_edge(cu);
}

blender::gpu::Batch *DRW_cache_curve_edge_overlay_get(Object *ob)
{
  using namespace blender::draw;
  BLI_assert(ELEM(ob->type, OB_CURVES_LEGACY, OB_SURF));

  Curve *cu = static_cast<Curve *>(ob->data);
  return DRW_curve_batch_cache_get_edit_edges(cu);
}

blender::gpu::Batch *DRW_cache_curve_vert_overlay_get(Object *ob)
{
  using namespace blender::draw;
  BLI_assert(ELEM(ob->type, OB_CURVES_LEGACY, OB_SURF));

  Curve *cu = static_cast<Curve *>(ob->data);
  return DRW_curve_batch_cache_get_edit_verts(cu);
}

/** \} */

/* -------------------------------------------------------------------- */
/** \name Font
 * \{ */

blender::gpu::Batch *DRW_cache_text_edge_wire_get(Object *ob)
{
  using namespace blender::draw;
  BLI_assert(ob->type == OB_FONT);
  Curve *cu = static_cast<Curve *>(ob->data);
  return DRW_curve_batch_cache_get_wire_edge(cu);
}

/** \} */

/* -------------------------------------------------------------------- */
/** \name Surface
 * \{ */

blender::gpu::Batch *DRW_cache_surf_edge_wire_get(Object *ob)
{
  using namespace blender::draw;
  BLI_assert(ob->type == OB_SURF);
  Curve *cu = static_cast<Curve *>(ob->data);
  return DRW_curve_batch_cache_get_wire_edge(cu);
}

/** \} */

/* -------------------------------------------------------------------- */
/** \name Lattice
 * \{ */

blender::gpu::Batch *DRW_cache_lattice_verts_get(Object *ob)
{
  using namespace blender::draw;
  BLI_assert(ob->type == OB_LATTICE);

  Lattice *lt = static_cast<Lattice *>(ob->data);
  return DRW_lattice_batch_cache_get_all_verts(lt);
}

blender::gpu::Batch *DRW_cache_lattice_wire_get(Object *ob, bool use_weight)
{
  using namespace blender::draw;
  BLI_assert(ob->type == OB_LATTICE);

  Lattice *lt = static_cast<Lattice *>(ob->data);
  int actdef = -1;

  if (use_weight && !BLI_listbase_is_empty(&lt->vertex_group_names) && lt->editlatt->latt->dvert) {
    actdef = lt->vertex_group_active_index - 1;
  }

  return DRW_lattice_batch_cache_get_all_edges(lt, use_weight, actdef);
}

blender::gpu::Batch *DRW_cache_lattice_vert_overlay_get(Object *ob)
{
  using namespace blender::draw;
  BLI_assert(ob->type == OB_LATTICE);

  Lattice *lt = static_cast<Lattice *>(ob->data);
  return DRW_lattice_batch_cache_get_edit_verts(lt);
}

/** \} */

/* -------------------------------------------------------------------- */
/** \name PointCloud
 * \{ */

/** \} */

/* -------------------------------------------------------------------- */
/** \name Volume
 * \{ */

namespace blender::draw {

blender::gpu::Batch *DRW_cache_volume_face_wireframe_get(Object *ob)
{
  BLI_assert(ob->type == OB_VOLUME);
  return DRW_volume_batch_cache_get_wireframes_face(static_cast<Volume *>(ob->data));
}

blender::gpu::Batch *DRW_cache_volume_selection_surface_get(Object *ob)
{
  BLI_assert(ob->type == OB_VOLUME);
  return DRW_volume_batch_cache_get_selection_surface(static_cast<Volume *>(ob->data));
}

}  // namespace blender::draw

/** \} */

/* -------------------------------------------------------------------- */
/** \name Particles
 * \{ */

blender::gpu::Batch *DRW_cache_particles_get_hair(Object *object,
                                                  ParticleSystem *psys,
                                                  ModifierData *md)
{
  using namespace blender::draw;
  return DRW_particles_batch_cache_get_hair(object, psys, md);
}

blender::gpu::Batch *DRW_cache_particles_get_dots(Object *object, ParticleSystem *psys)
{
  using namespace blender::draw;
  return DRW_particles_batch_cache_get_dots(object, psys);
}

blender::gpu::Batch *DRW_cache_particles_get_edit_strands(Object *object,
                                                          ParticleSystem *psys,
                                                          PTCacheEdit *edit,
                                                          bool use_weight)
{
  using namespace blender::draw;
  return DRW_particles_batch_cache_get_edit_strands(object, psys, edit, use_weight);
}

blender::gpu::Batch *DRW_cache_particles_get_edit_inner_points(Object *object,
                                                               ParticleSystem *psys,
                                                               PTCacheEdit *edit)
{
  using namespace blender::draw;
  return DRW_particles_batch_cache_get_edit_inner_points(object, psys, edit);
}

blender::gpu::Batch *DRW_cache_particles_get_edit_tip_points(Object *object,
                                                             ParticleSystem *psys,
                                                             PTCacheEdit *edit)
{
  using namespace blender::draw;
  return DRW_particles_batch_cache_get_edit_tip_points(object, psys, edit);
}

blender::gpu::Batch *DRW_cache_particles_get_prim(int type)
{
  switch (type) {
    case PART_DRAW_CROSS:
      if (!SHC.drw_particle_cross) {
        GPUVertFormat format = extra_vert_format();
        blender::gpu::VertBuf *vbo = GPU_vertbuf_create_with_format(format);
        GPU_vertbuf_data_alloc(*vbo, 6);

        int v = 0;
        int flag = 0;
        GPU_vertbuf_vert_set(vbo, v++, Vert{{0.0f, -1.0f, 0.0f}, flag});
        GPU_vertbuf_vert_set(vbo, v++, Vert{{0.0f, 1.0f, 0.0f}, flag});
        GPU_vertbuf_vert_set(vbo, v++, Vert{{-1.0f, 0.0f, 0.0f}, flag});
        GPU_vertbuf_vert_set(vbo, v++, Vert{{1.0f, 0.0f, 0.0f}, flag});
        GPU_vertbuf_vert_set(vbo, v++, Vert{{0.0f, 0.0f, -1.0f}, flag});
        GPU_vertbuf_vert_set(vbo, v++, Vert{{0.0f, 0.0f, 1.0f}, flag});

        SHC.drw_particle_cross = GPU_batch_create_ex(
            GPU_PRIM_LINES, vbo, nullptr, GPU_BATCH_OWNS_VBO);
      }

      return SHC.drw_particle_cross;
    case PART_DRAW_AXIS:
      if (!SHC.drw_particle_axis) {
        GPUVertFormat format = extra_vert_format();
        blender::gpu::VertBuf *vbo = GPU_vertbuf_create_with_format(format);
        GPU_vertbuf_data_alloc(*vbo, 6);

        int v = 0;
        int flag = VCLASS_EMPTY_AXES;
        /* Set minimum to 0.001f so we can easily normalize to get the color. */
        GPU_vertbuf_vert_set(vbo, v++, Vert{{0.0f, 0.0001f, 0.0f}, flag});
        GPU_vertbuf_vert_set(vbo, v++, Vert{{0.0f, 2.0f, 0.0f}, flag});
        GPU_vertbuf_vert_set(vbo, v++, Vert{{0.0001f, 0.0f, 0.0f}, flag});
        GPU_vertbuf_vert_set(vbo, v++, Vert{{2.0f, 0.0f, 0.0f}, flag});
        GPU_vertbuf_vert_set(vbo, v++, Vert{{0.0f, 0.0f, 0.0001f}, flag});
        GPU_vertbuf_vert_set(vbo, v++, Vert{{0.0f, 0.0f, 2.0f}, flag});

        SHC.drw_particle_axis = GPU_batch_create_ex(
            GPU_PRIM_LINES, vbo, nullptr, GPU_BATCH_OWNS_VBO);
      }

      return SHC.drw_particle_axis;
    case PART_DRAW_CIRC:
#define CIRCLE_RESOL 32
      if (!SHC.drw_particle_circle) {
        GPUVertFormat format = extra_vert_format();
        blender::gpu::VertBuf *vbo = GPU_vertbuf_create_with_format(format);
        GPU_vertbuf_data_alloc(*vbo, CIRCLE_RESOL + 1);

        int v = 0;
        int flag = VCLASS_SCREENALIGNED;
        for (int a = 0; a <= CIRCLE_RESOL; a++) {
          float angle = (2.0f * M_PI * a) / CIRCLE_RESOL;
          float x = sinf(angle);
          float y = cosf(angle);
          GPU_vertbuf_vert_set(vbo, v++, Vert{{x, y, 0.0f}, flag});
        }

        SHC.drw_particle_circle = GPU_batch_create_ex(
            GPU_PRIM_LINE_STRIP, vbo, nullptr, GPU_BATCH_OWNS_VBO);
      }

      return SHC.drw_particle_circle;
#undef CIRCLE_RESOL
    default:
      BLI_assert(false);
      break;
  }

  return nullptr;
}

blender::gpu::Batch *DRW_cache_cursor_get(bool crosshair_lines)
{
  blender::gpu::Batch **drw_cursor = crosshair_lines ? &SHC.drw_cursor :
                                                       &SHC.drw_cursor_only_circle;

  if (*drw_cursor == nullptr) {
    const float f5 = 0.25f;
    const float f10 = 0.5f;
    const float f20 = 1.0f;

    const int segments = 16;
    const int vert_len = segments + 8;
    const int index_len = vert_len + 5;

    const uchar red[3] = {255, 0, 0};
    const uchar white[3] = {255, 255, 255};

    static GPUVertFormat format = {0};
    static struct {
      uint pos, color;
    } attr_id;
    if (format.attr_len == 0) {
      attr_id.pos = GPU_vertformat_attr_add(&format, "pos", GPU_COMP_F32, 2, GPU_FETCH_FLOAT);
      attr_id.color = GPU_vertformat_attr_add(
          &format, "color", GPU_COMP_U8, 3, GPU_FETCH_INT_TO_FLOAT_UNIT);
    }

    GPUIndexBufBuilder elb;
    GPU_indexbuf_init_ex(&elb, GPU_PRIM_LINE_STRIP, index_len, vert_len);

    blender::gpu::VertBuf *vbo = GPU_vertbuf_create_with_format(format);
    GPU_vertbuf_data_alloc(*vbo, vert_len);

    int v = 0;
    for (int i = 0; i < segments; i++) {
      float angle = float(2 * M_PI) * (float(i) / float(segments));
      float x = f10 * cosf(angle);
      float y = f10 * sinf(angle);

      GPU_vertbuf_attr_set(vbo, attr_id.color, v, (i % 2 == 0) ? red : white);

      GPU_vertbuf_attr_set(vbo, attr_id.pos, v, blender::float2{x, y});
      GPU_indexbuf_add_generic_vert(&elb, v++);
    }
    GPU_indexbuf_add_generic_vert(&elb, 0);

    if (crosshair_lines) {
      uchar crosshair_color[3];
      UI_GetThemeColor3ubv(TH_VIEW_OVERLAY, crosshair_color);

      GPU_indexbuf_add_primitive_restart(&elb);

      GPU_vertbuf_attr_set(vbo, attr_id.pos, v, blender::float2{-f20, 0});
      GPU_vertbuf_attr_set(vbo, attr_id.color, v, crosshair_color);
      GPU_indexbuf_add_generic_vert(&elb, v++);
      GPU_vertbuf_attr_set(vbo, attr_id.pos, v, blender::float2{-f5, 0});
      GPU_vertbuf_attr_set(vbo, attr_id.color, v, crosshair_color);
      GPU_indexbuf_add_generic_vert(&elb, v++);

      GPU_indexbuf_add_primitive_restart(&elb);

      GPU_vertbuf_attr_set(vbo, attr_id.pos, v, blender::float2{+f5, 0});
      GPU_vertbuf_attr_set(vbo, attr_id.color, v, crosshair_color);
      GPU_indexbuf_add_generic_vert(&elb, v++);
      GPU_vertbuf_attr_set(vbo, attr_id.pos, v, blender::float2{+f20, 0});
      GPU_vertbuf_attr_set(vbo, attr_id.color, v, crosshair_color);
      GPU_indexbuf_add_generic_vert(&elb, v++);

      GPU_indexbuf_add_primitive_restart(&elb);

      GPU_vertbuf_attr_set(vbo, attr_id.pos, v, blender::float2{0, -f20});
      GPU_vertbuf_attr_set(vbo, attr_id.color, v, crosshair_color);
      GPU_indexbuf_add_generic_vert(&elb, v++);
      GPU_vertbuf_attr_set(vbo, attr_id.pos, v, blender::float2{0, -f5});
      GPU_vertbuf_attr_set(vbo, attr_id.color, v, crosshair_color);
      GPU_indexbuf_add_generic_vert(&elb, v++);

      GPU_indexbuf_add_primitive_restart(&elb);

      GPU_vertbuf_attr_set(vbo, attr_id.pos, v, blender::float2{0, +f5});
      GPU_vertbuf_attr_set(vbo, attr_id.color, v, crosshair_color);
      GPU_indexbuf_add_generic_vert(&elb, v++);
      GPU_vertbuf_attr_set(vbo, attr_id.pos, v, blender::float2{0, +f20});
      GPU_vertbuf_attr_set(vbo, attr_id.color, v, crosshair_color);
      GPU_indexbuf_add_generic_vert(&elb, v++);
    }

    blender::gpu::IndexBuf *ibo = GPU_indexbuf_build(&elb);

    *drw_cursor = GPU_batch_create_ex(
        GPU_PRIM_LINE_STRIP, vbo, ibo, GPU_BATCH_OWNS_VBO | GPU_BATCH_OWNS_INDEX);
  }
  return *drw_cursor;
}

/** \} */

/* -------------------------------------------------------------------- */
/** \name Batch Cache Implementation (common)
 * \{ */

void drw_batch_cache_validate(Object *ob)
{
  using namespace blender::draw;
  switch (ob->type) {
    case OB_MESH:
      DRW_mesh_batch_cache_validate(*ob, *(Mesh *)ob->data);
      break;
    case OB_CURVES_LEGACY:
    case OB_FONT:
    case OB_SURF:
      DRW_curve_batch_cache_validate((Curve *)ob->data);
      break;
    case OB_LATTICE:
      DRW_lattice_batch_cache_validate((Lattice *)ob->data);
      break;
    case OB_CURVES:
      DRW_curves_batch_cache_validate((Curves *)ob->data);
      break;
    case OB_POINTCLOUD:
      DRW_pointcloud_batch_cache_validate((PointCloud *)ob->data);
      break;
    case OB_VOLUME:
      DRW_volume_batch_cache_validate((Volume *)ob->data);
      break;
    case OB_GREASE_PENCIL:
      DRW_grease_pencil_batch_cache_validate((GreasePencil *)ob->data);
    default:
      break;
  }
}

void drw_batch_cache_generate_requested(Object *ob)
{
  using namespace blender::draw;
  const DRWContextState *draw_ctx = DRW_context_state_get();
  const Scene *scene = draw_ctx->scene;
  const enum eContextObjectMode mode = CTX_data_mode_enum_ex(
      draw_ctx->object_edit, draw_ctx->obact, draw_ctx->object_mode);
  const bool is_paint_mode = ELEM(
      mode, CTX_MODE_SCULPT, CTX_MODE_PAINT_TEXTURE, CTX_MODE_PAINT_VERTEX, CTX_MODE_PAINT_WEIGHT);

  const bool use_hide = ((ob->type == OB_MESH) &&
                         ((is_paint_mode && (ob == draw_ctx->obact) &&
                           DRW_object_use_hide_faces(ob)) ||
                          ((mode == CTX_MODE_EDIT_MESH) && DRW_object_is_in_edit_mode(ob))));

  switch (ob->type) {
    case OB_MESH:
      DRW_mesh_batch_cache_create_requested(
          *DST.task_graph, *ob, *(Mesh *)ob->data, *scene, is_paint_mode, use_hide);
      break;
    case OB_CURVES_LEGACY:
    case OB_FONT:
    case OB_SURF:
      DRW_curve_batch_cache_create_requested(ob, scene);
      break;
    case OB_CURVES:
      DRW_curves_batch_cache_create_requested(ob);
      break;
    case OB_POINTCLOUD:
      DRW_pointcloud_batch_cache_create_requested(ob);
      break;
    /* TODO: all cases. */
    default:
      break;
  }
}

void drw_batch_cache_generate_requested_evaluated_mesh_or_curve(Object *ob)
{
  using namespace blender::draw;
  /* NOTE: Logic here is duplicated from #drw_batch_cache_generate_requested. */

  const DRWContextState *draw_ctx = DRW_context_state_get();
  const Scene *scene = draw_ctx->scene;
  const enum eContextObjectMode mode = CTX_data_mode_enum_ex(
      draw_ctx->object_edit, draw_ctx->obact, draw_ctx->object_mode);
  const bool is_paint_mode = ELEM(
      mode, CTX_MODE_SCULPT, CTX_MODE_PAINT_TEXTURE, CTX_MODE_PAINT_VERTEX, CTX_MODE_PAINT_WEIGHT);

  const bool use_hide = ((ob->type == OB_MESH) &&
                         ((is_paint_mode && (ob == draw_ctx->obact) &&
                           DRW_object_use_hide_faces(ob)) ||
                          ((mode == CTX_MODE_EDIT_MESH) && DRW_object_is_in_edit_mode(ob))));

  Mesh *mesh = BKE_object_get_evaluated_mesh_no_subsurf_unchecked(ob);
  /* Try getting the mesh first and if that fails, try getting the curve data.
   * If the curves are surfaces or have certain modifiers applied to them, the will have mesh data
   * of the final result.
   */
  if (mesh != nullptr) {
    DRW_mesh_batch_cache_create_requested(
        *DST.task_graph, *ob, *mesh, *scene, is_paint_mode, use_hide);
  }
  else if (ELEM(ob->type, OB_CURVES_LEGACY, OB_FONT, OB_SURF)) {
    DRW_curve_batch_cache_create_requested(ob, scene);
  }
}

void drw_batch_cache_generate_requested_delayed(Object *ob)
{
  BLI_gset_add(DST.delayed_extraction, ob);
}

namespace blender::draw {
void DRW_batch_cache_free_old(Object *ob, int ctime)
{
  switch (ob->type) {
    case OB_MESH:
      DRW_mesh_batch_cache_free_old((Mesh *)ob->data, ctime);
      break;
    case OB_CURVES:
      DRW_curves_batch_cache_free_old((Curves *)ob->data, ctime);
      break;
    case OB_POINTCLOUD:
      DRW_pointcloud_batch_cache_free_old((PointCloud *)ob->data, ctime);
      break;
    default:
      break;
  }
}
}  // namespace blender::draw

/** \} */

void DRW_cdlayer_attr_aliases_add(GPUVertFormat *format,
                                  const char *base_name,
                                  const int data_type,
                                  const char *layer_name,
                                  bool is_active_render,
                                  bool is_active_layer)
{
  char attr_name[32], attr_safe_name[GPU_MAX_SAFE_ATTR_NAME];
  GPU_vertformat_safe_attr_name(layer_name, attr_safe_name, GPU_MAX_SAFE_ATTR_NAME);

  /* Attribute layer name. */
  SNPRINTF(attr_name, "%s%s", base_name, attr_safe_name);
  GPU_vertformat_alias_add(format, attr_name);

  /* Auto layer name. */
  SNPRINTF(attr_name, "a%s", attr_safe_name);
  GPU_vertformat_alias_add(format, attr_name);

  /* Active render layer name. */
  if (is_active_render) {
    GPU_vertformat_alias_add(format, data_type == CD_PROP_FLOAT2 ? "a" : base_name);
  }

  /* Active display layer name. */
  if (is_active_layer) {
    SNPRINTF(attr_name, "a%s", base_name);
    GPU_vertformat_alias_add(format, attr_name);
  }
}<|MERGE_RESOLUTION|>--- conflicted
+++ resolved
@@ -948,8 +948,7 @@
   using namespace blender::draw;
   short type = ob->type;
 
-<<<<<<< HEAD
-  Mesh *mesh = BKE_object_get_evaluated_mesh_no_subsurf(ob);
+  Mesh *mesh = BKE_object_get_evaluated_mesh_no_subsurf_unchecked(ob);
 
   /* UPBGE */
   if (ob->currentlod) {
@@ -958,9 +957,6 @@
   }
   /*********/
 
-=======
-  Mesh *mesh = BKE_object_get_evaluated_mesh_no_subsurf_unchecked(ob);
->>>>>>> daeaac0b
   if (mesh != nullptr && type != OB_POINTCLOUD) {
     /* Some object types can have one data type in ob->data, but will be rendered as mesh.
      * For point clouds this never happens. Ideally this check would happen at another level
