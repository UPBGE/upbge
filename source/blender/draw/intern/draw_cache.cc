--- conflicted
+++ resolved
@@ -941,21 +941,16 @@
 {
   short type = ob->type;
 
-<<<<<<< HEAD
-  Mesh *me = BKE_object_get_evaluated_mesh_no_subsurf(ob);
+  Mesh *mesh = BKE_object_get_evaluated_mesh_no_subsurf(ob);
 
   /* UPBGE */
   if (ob->currentlod) {
     // https:// github.com/UPBGE/upbge/issues/1512
-    me = nullptr;  // We need ob_eval->data to evaluate materials number in case of LOD
+    mesh = nullptr;  // We need ob_eval->data to evaluate materials number in case of LOD
   }
   /*********/
 
-  if (me != nullptr && type != OB_POINTCLOUD) {
-=======
-  Mesh *mesh = BKE_object_get_evaluated_mesh_no_subsurf(ob);
   if (mesh != nullptr && type != OB_POINTCLOUD) {
->>>>>>> f3c11118
     /* Some object types can have one data type in ob->data, but will be rendered as mesh.
      * For point clouds this never happens. Ideally this check would happen at another level
      * and we would just have to care about ob->data here. */
