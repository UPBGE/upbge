--- conflicted
+++ resolved
@@ -781,26 +781,23 @@
 
 DRWShadingGroup *DRW_shgroup_create(struct GPUShader *shader, DRWPass *pass)
 {
-<<<<<<< HEAD
-	DRWShadingGroup *shgroup = MEM_mallocN(sizeof(DRWShadingGroup), "DRWShadingGroup");
-	if (pass) { // Sometimes bge doesn't need pass
-		BLI_addtail(&pass->shgroups, shgroup);
-	}
-=======
 	DRWShadingGroup *shgroup = BLI_mempool_alloc(DST.vmempool->shgroups);
 
 	/* Append */
-	if (pass->shgroups != NULL) {
+	if (pass && pass->shgroups != NULL) {
 		pass->shgroups_last->next = shgroup;
 	}
 	else {
-		pass->shgroups = shgroup;
-	}
-	pass->shgroups_last = shgroup;
+		if (pass) {
+			pass->shgroups = shgroup;
+		}
+	}
+	if (pass) {
+		pass->shgroups_last = shgroup;
+	}
 	shgroup->next = NULL;
 
 	DRW_interface_create(&shgroup->interface, shader);
->>>>>>> fcbb8e71
 
 	shgroup->type = DRW_SHG_NORMAL;
 	shgroup->shader = shader;
@@ -3725,6 +3722,30 @@
 	normalize_v3(DST.screenvecs[0]);
 	normalize_v3(DST.screenvecs[1]);
 
+	DST.vmempool = GPU_viewport_mempool_get(DST.viewport);
+
+	if (DST.vmempool->calls == NULL) {
+		DST.vmempool->calls = BLI_mempool_create(sizeof(DRWCall), 0, 512, 0);
+	}
+	if (DST.vmempool->calls_generate == NULL) {
+		DST.vmempool->calls_generate = BLI_mempool_create(sizeof(DRWCallGenerate), 0, 512, 0);
+	}
+	if (DST.vmempool->calls_dynamic == NULL) {
+		DST.vmempool->calls_dynamic = BLI_mempool_create(sizeof(DRWCallDynamic), 0, 512, 0);
+	}
+	if (DST.vmempool->shgroups == NULL) {
+		DST.vmempool->shgroups = BLI_mempool_create(sizeof(DRWShadingGroup), 0, 256, 0);
+	}
+	if (DST.vmempool->uniforms == NULL) {
+		DST.vmempool->uniforms = BLI_mempool_create(sizeof(DRWUniform), 0, 512, 0);
+	}
+	if (DST.vmempool->attribs == NULL) {
+		DST.vmempool->attribs = BLI_mempool_create(sizeof(DRWAttrib), 0, 256, 0);
+	}
+	if (DST.vmempool->passes == NULL) {
+		DST.vmempool->passes = BLI_mempool_create(sizeof(DRWPass), 0, 64, 0);
+	}
+
 	/* Refresh DST.pixelsize */
 	DST.pixsize = rv3d->pixsize;
 
@@ -3736,14 +3757,7 @@
 
 bool DRW_shgroups_belongs_to_gameobject(DRWShadingGroup *shgroup, Gwn_Batch *batch)
 {
-#ifdef USE_MEM_ITER
-	BLI_memiter_handle calls_iter;
-	BLI_memiter_iter_init(shgroup->calls, &calls_iter);
-	for (DRWCall *call; (call = BLI_memiter_iter_step(&calls_iter));)
-#else
-	for (DRWCall *call = shgroup->calls.first; call; call = call->head.next)
-#endif
-	{
+	for (DRWCall *call = shgroup->calls_first; call; call = call->head.prev) {
 		if (call->geometry == batch) {
 			return true;
 		}
@@ -3753,14 +3767,7 @@
 
 void DRW_shgroups_calls_update_obmat(DRWShadingGroup *shgroup, Gwn_Batch *batch, float obmat[4][4])
 {
-#ifdef USE_MEM_ITER
-	BLI_memiter_handle calls_iter;
-	BLI_memiter_iter_init(shgroup->calls, &calls_iter);
-	for (DRWCall *call; (call = BLI_memiter_iter_step(&calls_iter));)
-#else
-	for (DRWCall *call = shgroup->calls.first; call; call = call->head.next)
-#endif
-	{
+	for (DRWCall *call = shgroup->calls_first; call; call = call->head.prev) {
 		if (call->geometry == batch) {
 			copy_m4_m4(call->obmat, obmat);
 		}
@@ -3769,14 +3776,7 @@
 
 void DRW_shgroups_discard_geometry(DRWShadingGroup *shgroup, Gwn_Batch *batch)
 {
-#ifdef USE_MEM_ITER
-	BLI_memiter_handle calls_iter;
-	BLI_memiter_iter_init(shgroup->calls, &calls_iter);
-	for (DRWCall *call; (call = BLI_memiter_iter_step(&calls_iter));)
-#else
-	for (DRWCall *call = shgroup->calls.first; call; call = call->head.next)
-#endif
-	{
+	for (DRWCall *call = shgroup->calls_first; call; call = call->head.prev) {
 		if (call->geometry == batch) {
 			call->geometry = DRW_cache_single_vert_no_display_get();
 			call->culled_geometry = batch;
@@ -3786,14 +3786,7 @@
 
 void DRW_shgroups_restore_geometry(DRWShadingGroup *shgroup, Gwn_Batch *batch, float obmat[4][4])
 {
-#ifdef USE_MEM_ITER
-	BLI_memiter_handle calls_iter;
-	BLI_memiter_iter_init(shgroup->calls, &calls_iter);
-	for (DRWCall *call; (call = BLI_memiter_iter_step(&calls_iter));)
-#else
-	for (DRWCall *call = shgroup->calls.first; call; call = call->head.next)
-#endif
-	{
+	for (DRWCall *call = shgroup->calls_first; call; call = call->head.prev) {
 		if (call->culled_geometry == batch) {
 			call->geometry = batch;
 			call->culled_geometry = NULL;
@@ -3801,9 +3794,9 @@
 	}
 }
 
-ListBase *DRW_shgroups_from_pass_get(DRWPass *pass)
-{
-	return &pass->shgroups;
+DRWShadingGroup *DRW_shgroups_from_pass_get(DRWPass *pass)
+{
+	return pass->shgroups;
 }
 
 DRWShadingGroup *DRW_shgroup_next(DRWShadingGroup *current)
@@ -3824,8 +3817,8 @@
 
 static void bind_uniforms(DRWShadingGroup *shgroup)
 {
-	BLI_assert(shgroup->interface);
-	DRWInterface *interface = shgroup->interface;
+	BLI_assert(&shgroup->interface);
+	DRWInterface *interface = &shgroup->interface;
 	GPUTexture *tex;
 	GPUUniformBuffer *ubo;
 	int val;
@@ -3833,7 +3826,7 @@
 
 	/* Binding Uniform */
 	/* Don't check anything, Interface should already contain the least uniform as possible */
-	for (DRWUniform *uni = interface->uniforms.first; uni; uni = uni->next) {
+	for (DRWUniform *uni = interface->uniforms; uni; uni = uni->next) {
 		switch (uni->type) {
 		case DRW_UNIFORM_SHORT_TO_INT:
 			val = (int)*((short *)uni->value);
@@ -3916,12 +3909,13 @@
 }
 
 void DRW_game_render_loop_begin(GPUOffScreen *ofs, Main *bmain,
-	Scene *scene, SceneLayer *sl, Object *maincam, int viewportsize[2])
+	Scene *scene, SceneLayer *cur_scene_layer, Object *maincam, int viewportsize[2])
 {
 	memset(&DST, 0x0, sizeof(DST));
 	/*DRW_end_shgroup();
+	
+	release_ubo_slots();*/
 	release_texture_slots();
-	release_ubo_slots();*/
 
 	use_drw_engine(&draw_engine_eevee_type);
 
@@ -3958,12 +3952,8 @@
 	DST.draw_ctx.evil_C = NULL;
 	DST.draw_ctx.v3d->zbuf = true;
 	DST.draw_ctx.scene = scene;
-	DST.draw_ctx.scene_layer = sl;
-	DST.draw_ctx.obact = OBACT_NEW(sl);
-
-	bool cache_is_dirty;
-	/* Setup viewport */
-	cache_is_dirty = GPU_viewport_cache_validate(DST.viewport, DRW_engines_get_hash());
+	DST.draw_ctx.scene_layer = cur_scene_layer;
+	DST.draw_ctx.obact = OBACT(cur_scene_layer);
 
 	DRW_viewport_var_init_bge();
 
@@ -3979,35 +3969,31 @@
 	EEVEE_StorageList *stl = EEVEE_engine_data_get()->stl;
 	stl->g_data->valid_double_buffer = true;
 
-	/* TODO : tag to refresh by the deps graph */
-	/* ideally only refresh when objects are added/removed */
-	/* or render properties / materials change */
-
-	if (cache_is_dirty) {
-		DRW_engines_cache_init();
-		for (Scene *sc = bmain->scene.first; sc; sc = sc->id.next) {
-			Depsgraph *graph = sc->depsgraph_legacy;
-			DEG_OBJECT_ITER(graph, ob, DEG_OBJECT_ITER_FLAG_ALL);
-			{
-				/* We want to populate cache even with objects in invisible layers.
-					* (we'll remove them from psl->material_pass later).
-					*/
-				bool meshIsInvisible = (ob->base_flag & BASE_VISIBLED) == 0 && ob->type == OB_MESH;
-				if (meshIsInvisible) {
-					ob->base_flag |= BASE_VISIBLED;
-				}
-				DRW_engines_cache_populate(ob);
-				/* XXX find a better place for this. maybe Depsgraph? */
-				if (meshIsInvisible) {
-					ob->base_flag &= ~BASE_VISIBLED;
-				}
-				ob->deg_update_flag = 0;
-			}
-			DEG_OBJECT_ITER_END
-		}
-
-		DRW_engines_cache_finish();
-	}
+	DRW_engines_cache_init();
+	for (Scene *sc = bmain->scene.first; sc; sc = sc->id.next) {
+		SceneLayer *scene_layer = BKE_scene_layer_from_scene_get(sc);
+		Depsgraph *graph = BKE_scene_get_depsgraph(scene, scene_layer, false);
+		BLI_assert(graph != NULL);
+		DEG_OBJECT_ITER(graph, ob, DEG_OBJECT_ITER_FLAG_ALL);
+		{
+			/* We want to populate cache even with objects in invisible layers.
+				* (we'll remove them from psl->material_pass later).
+				*/
+			bool meshIsInvisible = (ob->base_flag & BASE_VISIBLED) == 0 && ob->type == OB_MESH;
+			if (meshIsInvisible) {
+				ob->base_flag |= BASE_VISIBLED;
+			}
+			DRW_engines_cache_populate(ob);
+			/* XXX find a better place for this. maybe Depsgraph? */
+			if (meshIsInvisible) {
+				ob->base_flag &= ~BASE_VISIBLED;
+			}
+			ob->deg_update_flag = 0;
+		}
+		DEG_OBJECT_ITER_END
+	}
+
+	DRW_engines_cache_finish();
 
 	EEVEE_lightprobes_refresh(EEVEE_scene_layer_data_get(), EEVEE_engine_data_get());
 
