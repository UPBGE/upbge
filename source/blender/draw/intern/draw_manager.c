/*
 * This program is free software; you can redistribute it and/or
 * modify it under the terms of the GNU General Public License
 * as published by the Free Software Foundation; either version 2
 * of the License, or (at your option) any later version.
 *
 * This program is distributed in the hope that it will be useful,
 * but WITHOUT ANY WARRANTY; without even the implied warranty of
 * MERCHANTABILITY or FITNESS FOR A PARTICULAR PURPOSE.  See the
 * GNU General Public License for more details.
 *
 * You should have received a copy of the GNU General Public License
 * along with this program; if not, write to the Free Software Foundation,
 * Inc., 51 Franklin Street, Fifth Floor, Boston, MA 02110-1301, USA.
 *
 * Copyright 2016, Blender Foundation.
 */

/** \file
 * \ingroup draw
 */

#include <stdio.h>

#include "BLI_alloca.h"
#include "BLI_listbase.h"
#include "BLI_memblock.h"
#include "BLI_rect.h"
#include "BLI_string.h"
#include "BLI_task.h"
#include "BLI_threads.h"

#include "BLF_api.h"

#include "BKE_colortools.h"
#include "BKE_context.h"
#include "BKE_curve.h"
#include "BKE_duplilist.h"
#include "BKE_editmesh.h"
#include "BKE_global.h"
#include "BKE_gpencil.h"
#include "BKE_hair.h"
#include "BKE_lattice.h"
#include "BKE_main.h"
#include "BKE_mball.h"
#include "BKE_mesh.h"
#include "BKE_modifier.h"
#include "BKE_object.h"
#include "BKE_paint.h"
#include "BKE_particle.h"
#include "BKE_pbvh.h"
#include "BKE_pointcache.h"
#include "BKE_pointcloud.h"
#include "BKE_volume.h"

#include "DNA_camera_types.h"
#include "DNA_mesh_types.h"
#include "DNA_meshdata_types.h"
#include "DNA_world_types.h"
#include "draw_manager.h"

#include "ED_gpencil.h"
#include "ED_screen.h"
#include "ED_space_api.h"
#include "ED_view3d.h"

#include "GPU_capabilities.h"
#include "GPU_framebuffer.h"
#include "GPU_immediate.h"
#include "GPU_matrix.h"
#include "GPU_state.h"
#include "GPU_uniform_buffer.h"
#include "GPU_viewport.h"

#include "IMB_colormanagement.h"

#include "RE_engine.h"
#include "RE_pipeline.h"

#include "UI_resources.h"
#include "UI_view2d.h"

#include "WM_api.h"
#include "wm_window.h"

#include "draw_color_management.h"
#include "draw_manager.h"
#include "draw_manager_profiling.h"
#include "draw_manager_testing.h"
#include "draw_manager_text.h"
#include "draw_shader.h"
#include "draw_texture_pool.h"

/* only for callbacks */
#include "draw_cache_impl.h"

#include "engines/basic/basic_engine.h"
#include "engines/eevee/eevee_engine.h"
#include "engines/external/external_engine.h"
#include "engines/gpencil/gpencil_engine.h"
#include "engines/image/image_engine.h"
#include "engines/overlay/overlay_engine.h"
#include "engines/select/select_engine.h"
#include "engines/workbench/workbench_engine.h"

#include "GPU_context.h"

#include "DEG_depsgraph.h"
#include "DEG_depsgraph_query.h"

#include "DRW_select_buffer.h"

/** Render State: No persistent data between draw calls. */
DRWManager DST = {NULL};

static struct {
  ListBase /*DRWRegisteredDrawEngine*/ engines;
  int len;
} g_registered_engines = {{NULL}};

static void drw_state_prepare_clean_for_draw(DRWManager *dst)
{
  memset(dst, 0x0, offsetof(DRWManager, gl_context));
}

/* This function is used to reset draw manager to a state
 * where we don't re-use data by accident across different
 * draw calls.
 */
#ifdef DEBUG
static void drw_state_ensure_not_reused(DRWManager *dst)
{
  memset(dst, 0xff, offsetof(DRWManager, gl_context));
}
#endif

static bool drw_draw_show_annotation(void)
{
  if (DST.draw_ctx.space_data == NULL) {
    View3D *v3d = DST.draw_ctx.v3d;
    return (v3d && ((v3d->flag2 & V3D_SHOW_ANNOTATION) != 0) &&
            ((v3d->flag2 & V3D_HIDE_OVERLAYS) == 0));
  }

  switch (DST.draw_ctx.space_data->spacetype) {
    case SPACE_IMAGE: {
      SpaceImage *sima = (SpaceImage *)DST.draw_ctx.space_data;
      return (sima->flag & SI_SHOW_GPENCIL) != 0;
    }
    case SPACE_NODE:
      /* Don't draw the annotation for the node editor. Annotations are handled by space_image as
       * the draw manager is only used to draw the background. */
      return false;
    default:
      BLI_assert(0);
      return false;
  }
}

/* -------------------------------------------------------------------- */
/** \name Threading
 * \{ */

static void drw_task_graph_init(void)
{
  BLI_assert(DST.task_graph == NULL);
  DST.task_graph = BLI_task_graph_create();
  DST.delayed_extraction = BLI_gset_ptr_new(__func__);
}

static void drw_task_graph_deinit(void)
{
  BLI_task_graph_work_and_wait(DST.task_graph);

  BLI_gset_free(DST.delayed_extraction, (void (*)(void *key))drw_batch_cache_generate_requested);
  DST.delayed_extraction = NULL;
  BLI_task_graph_work_and_wait(DST.task_graph);

  BLI_task_graph_free(DST.task_graph);
  DST.task_graph = NULL;
}

/** \} */

/* -------------------------------------------------------------------- */
/** \name Settings
 * \{ */

bool DRW_object_is_renderable(const Object *ob)
{
  BLI_assert((ob->base_flag & BASE_VISIBLE_DEPSGRAPH) != 0);

  if (ob->type == OB_MESH) {
    if ((ob == DST.draw_ctx.object_edit) || DRW_object_is_in_edit_mode(ob)) {
      View3D *v3d = DST.draw_ctx.v3d;
      if (v3d && v3d->overlay.edit_flag & V3D_OVERLAY_EDIT_OCCLUDE_WIRE) {
        return false;
      }
    }
  }

  return true;
}

/* Does `ob` needs to be rendered in edit mode.
 *
 * When using duplicate linked meshes, objects that are not in edit-mode will be drawn as
 * it is in edit mode, when another object with the same mesh is in edit mode.
 * This will not be the case when one of the objects are influenced by modifiers. */
bool DRW_object_is_in_edit_mode(const Object *ob)
{
  if (BKE_object_is_in_editmode(ob)) {
    if (ob->type == OB_MESH) {
      if ((ob->mode & OB_MODE_EDIT) == 0) {
        Mesh *me = (Mesh *)ob->data;
        BMEditMesh *embm = me->edit_mesh;
        /* Sanity check when rendering in multiple windows. */
        if (embm && embm->mesh_eval_final == NULL) {
          return false;
        }
        /* Do not draw ob with edit overlay when edit data is present and is modified. */
        if (embm && embm->mesh_eval_cage && (embm->mesh_eval_cage != embm->mesh_eval_final)) {
          return false;
        }
        /* Check if the object that we are drawing is modified. */
        if (!DEG_is_original_id(&me->id)) {
          return false;
        }
        return true;
      }
    }
    return true;
  }
  return false;
}

/**
 * Return whether this object is visible depending if
 * we are rendering or drawing in the viewport.
 */
int DRW_object_visibility_in_active_context(const Object *ob)
{
  const eEvaluationMode mode = DRW_state_is_scene_render() ? DAG_EVAL_RENDER : DAG_EVAL_VIEWPORT;
  return BKE_object_visibility(ob, mode);
}

bool DRW_object_is_flat_normal(const Object *ob)
{
  if (ob->type == OB_MESH) {
    const Mesh *me = ob->data;
    if (me->mpoly && me->mpoly[0].flag & ME_SMOOTH) {
      return false;
    }
  }
  return true;
}

bool DRW_object_use_hide_faces(const struct Object *ob)
{
  if (ob->type == OB_MESH) {
    const Mesh *me = ob->data;

    switch (ob->mode) {
      case OB_MODE_SCULPT:
        return true;
      case OB_MODE_TEXTURE_PAINT:
        return (me->editflag & ME_EDIT_PAINT_FACE_SEL) != 0;
      case OB_MODE_VERTEX_PAINT:
      case OB_MODE_WEIGHT_PAINT:
        return (me->editflag & (ME_EDIT_PAINT_FACE_SEL | ME_EDIT_PAINT_VERT_SEL)) != 0;
    }
  }

  return false;
}

bool DRW_object_is_visible_psys_in_active_context(const Object *object, const ParticleSystem *psys)
{
  const bool for_render = DRW_state_is_image_render();
  /* NOTE: psys_check_enabled is using object and particle system for only
   * reading, but is using some other functions which are more generic and
   * which are hard to make const-pointer. */
  if (!psys_check_enabled((Object *)object, (ParticleSystem *)psys, for_render)) {
    return false;
  }
  const DRWContextState *draw_ctx = DRW_context_state_get();
  const Scene *scene = draw_ctx->scene;
  if (object == draw_ctx->object_edit) {
    return false;
  }
  const ParticleSettings *part = psys->part;
  const ParticleEditSettings *pset = &scene->toolsettings->particle;
  if (object->mode == OB_MODE_PARTICLE_EDIT) {
    if (psys_in_edit_mode(draw_ctx->depsgraph, psys)) {
      if ((pset->flag & PE_DRAW_PART) == 0) {
        return false;
      }
      if ((part->childtype == 0) &&
          (psys->flag & PSYS_HAIR_DYNAMICS && psys->pointcache->flag & PTCACHE_BAKED) == 0) {
        return false;
      }
    }
  }
  return true;
}

struct Object *DRW_object_get_dupli_parent(const Object *UNUSED(ob))
{
  return DST.dupli_parent;
}

struct DupliObject *DRW_object_get_dupli(const Object *UNUSED(ob))
{
  return DST.dupli_source;
}

/** \} */

/* -------------------------------------------------------------------- */
/** \name Viewport (DRW_viewport)
 * \{ */

/* WARNING: only use for custom pipeline. 99% of the time, you don't want to use this. */
void DRW_render_viewport_size_set(const int size[2])
{
  DST.size[0] = size[0];
  DST.size[1] = size[1];
  DST.inv_size[0] = 1.0f / size[0];
  DST.inv_size[1] = 1.0f / size[1];
}

const float *DRW_viewport_size_get(void)
{
  return DST.size;
}

const float *DRW_viewport_invert_size_get(void)
{
  return DST.inv_size;
}

const float *DRW_viewport_screenvecs_get(void)
{
  return &DST.screenvecs[0][0];
}

const float *DRW_viewport_pixelsize_get(void)
{
  return &DST.pixsize;
}

/* Not a viewport variable, we could split this out. */
static void drw_context_state_init(void)
{
  if (DST.draw_ctx.obact) {
    DST.draw_ctx.object_mode = DST.draw_ctx.obact->mode;
  }
  else {
    DST.draw_ctx.object_mode = OB_MODE_OBJECT;
  }

  /* Edit object. */
  if (DST.draw_ctx.object_mode & OB_MODE_EDIT) {
    DST.draw_ctx.object_edit = DST.draw_ctx.obact;
  }
  else {
    DST.draw_ctx.object_edit = NULL;
  }

  /* Pose object. */
  if (DST.draw_ctx.object_mode & OB_MODE_POSE) {
    DST.draw_ctx.object_pose = DST.draw_ctx.obact;
  }
  else if (DST.draw_ctx.object_mode & OB_MODE_ALL_WEIGHT_PAINT) {
    DST.draw_ctx.object_pose = BKE_object_pose_armature_get(DST.draw_ctx.obact);
  }
  else {
    DST.draw_ctx.object_pose = NULL;
  }

  DST.draw_ctx.sh_cfg = GPU_SHADER_CFG_DEFAULT;
  if (RV3D_CLIPPING_ENABLED(DST.draw_ctx.v3d, DST.draw_ctx.rv3d)) {
    DST.draw_ctx.sh_cfg = GPU_SHADER_CFG_CLIPPED;
  }
}

static void draw_unit_state_create(void)
{
  DRWObjectInfos *infos = BLI_memblock_alloc(DST.vmempool->obinfos);
  DRWObjectMatrix *mats = BLI_memblock_alloc(DST.vmempool->obmats);
  DRWCullingState *culling = BLI_memblock_alloc(DST.vmempool->cullstates);

  unit_m4(mats->model);
  unit_m4(mats->modelinverse);

  copy_v3_fl(infos->orcotexfac[0], 0.0f);
  copy_v3_fl(infos->orcotexfac[1], 1.0f);

  infos->ob_index = 0;
  infos->ob_random = 0.0f;
  infos->ob_flag = 1.0f;
  copy_v3_fl(infos->ob_color, 1.0f);

  /* TODO(fclem): get rid of this. */
  culling->bsphere.radius = -1.0f;
  culling->user_data = NULL;

  DRW_handle_increment(&DST.resource_handle);
}

DRWData *DRW_viewport_data_create(void)
{
  DRWData *drw_data = MEM_callocN(sizeof(DRWData), "DRWData");

  drw_data->texture_pool = DRW_texture_pool_create();

  drw_data->idatalist = DRW_instance_data_list_create();

  drw_data->commands = BLI_memblock_create(sizeof(DRWCommandChunk));
  drw_data->commands_small = BLI_memblock_create(sizeof(DRWCommandSmallChunk));
  drw_data->callbuffers = BLI_memblock_create(sizeof(DRWCallBuffer));
  drw_data->shgroups = BLI_memblock_create(sizeof(DRWShadingGroup));
  drw_data->uniforms = BLI_memblock_create(sizeof(DRWUniformChunk));
  drw_data->views = BLI_memblock_create(sizeof(DRWView));
  drw_data->images = BLI_memblock_create(sizeof(GPUTexture *));
  drw_data->obattrs_ubo_pool = DRW_uniform_attrs_pool_new();
  {
    uint chunk_len = sizeof(DRWObjectMatrix) * DRW_RESOURCE_CHUNK_LEN;
    drw_data->obmats = BLI_memblock_create_ex(sizeof(DRWObjectMatrix), chunk_len);
  }
  {
    uint chunk_len = sizeof(DRWObjectInfos) * DRW_RESOURCE_CHUNK_LEN;
    drw_data->obinfos = BLI_memblock_create_ex(sizeof(DRWObjectInfos), chunk_len);
  }
  {
    uint chunk_len = sizeof(DRWCullingState) * DRW_RESOURCE_CHUNK_LEN;
    drw_data->cullstates = BLI_memblock_create_ex(sizeof(DRWCullingState), chunk_len);
  }
  {
    uint chunk_len = sizeof(DRWPass) * DRW_RESOURCE_CHUNK_LEN;
    drw_data->passes = BLI_memblock_create_ex(sizeof(DRWPass), chunk_len);
  }

  for (int i = 0; i < 2; i++) {
    drw_data->view_data[i] = DRW_view_data_create(&g_registered_engines.engines);
  }
  return drw_data;
}

/* Reduce ref count of the textures used by a viewport. */
static void draw_texture_release(DRWData *drw_data)
{
  /* Release Image textures. */
  BLI_memblock_iter iter;
  GPUTexture **tex;
  BLI_memblock_iternew(drw_data->images, &iter);
  while ((tex = BLI_memblock_iterstep(&iter))) {
    GPU_texture_free(*tex);
  }
}

static void drw_viewport_data_reset(DRWData *drw_data)
{
  draw_texture_release(drw_data);

  BLI_memblock_clear(drw_data->commands, NULL);
  BLI_memblock_clear(drw_data->commands_small, NULL);
  BLI_memblock_clear(drw_data->callbuffers, NULL);
  BLI_memblock_clear(drw_data->obmats, NULL);
  BLI_memblock_clear(drw_data->obinfos, NULL);
  BLI_memblock_clear(drw_data->cullstates, NULL);
  BLI_memblock_clear(drw_data->shgroups, NULL);
  BLI_memblock_clear(drw_data->uniforms, NULL);
  BLI_memblock_clear(drw_data->passes, NULL);
  BLI_memblock_clear(drw_data->views, NULL);
  BLI_memblock_clear(drw_data->images, NULL);
  DRW_uniform_attrs_pool_clear_all(drw_data->obattrs_ubo_pool);
  DRW_instance_data_list_free_unused(drw_data->idatalist);
  DRW_instance_data_list_resize(drw_data->idatalist);
  DRW_instance_data_list_reset(drw_data->idatalist);
  DRW_texture_pool_reset(drw_data->texture_pool);
}

void DRW_viewport_data_free(DRWData *drw_data)
{
  draw_texture_release(drw_data);

  BLI_memblock_destroy(drw_data->commands, NULL);
  BLI_memblock_destroy(drw_data->commands_small, NULL);
  BLI_memblock_destroy(drw_data->callbuffers, NULL);
  BLI_memblock_destroy(drw_data->obmats, NULL);
  BLI_memblock_destroy(drw_data->obinfos, NULL);
  BLI_memblock_destroy(drw_data->cullstates, NULL);
  BLI_memblock_destroy(drw_data->shgroups, NULL);
  BLI_memblock_destroy(drw_data->uniforms, NULL);
  BLI_memblock_destroy(drw_data->views, NULL);
  BLI_memblock_destroy(drw_data->passes, NULL);
  BLI_memblock_destroy(drw_data->images, NULL);
  DRW_uniform_attrs_pool_free(drw_data->obattrs_ubo_pool);
  DRW_instance_data_list_free(drw_data->idatalist);
  DRW_texture_pool_free(drw_data->texture_pool);
  for (int i = 0; i < 2; i++) {
    DRW_view_data_free(drw_data->view_data[i]);
  }
  if (drw_data->matrices_ubo != NULL) {
    for (int i = 0; i < drw_data->ubo_len; i++) {
      GPU_uniformbuf_free(drw_data->matrices_ubo[i]);
      GPU_uniformbuf_free(drw_data->obinfos_ubo[i]);
    }
    MEM_freeN(drw_data->matrices_ubo);
    MEM_freeN(drw_data->obinfos_ubo);
  }
  MEM_freeN(drw_data);
}

static DRWData *drw_viewport_data_ensure(GPUViewport *viewport)
{
  DRWData **vmempool_p = GPU_viewport_data_get(viewport);
  DRWData *vmempool = *vmempool_p;

  if (vmempool == NULL) {
    *vmempool_p = vmempool = DRW_viewport_data_create();
  }
  return vmempool;
}

/**
 * Sets DST.viewport, DST.size and a lot of other important variables.
 * Needs to be called before enabling any draw engine.
 * - viewport can be NULL. In this case the data will not be stored and will be free at
 *   drw_manager_exit().
 * - size can be NULL to get it from viewport.
 * - if viewport and size are NULL, size is set to (1, 1).
 *
 * Important: drw_manager_init can be called multiple times before drw_manager_exit.
 */
static void drw_manager_init(DRWManager *dst, GPUViewport *viewport, const int size[2])
{
  RegionView3D *rv3d = dst->draw_ctx.rv3d;
  ARegion *region = dst->draw_ctx.region;

  int view = (viewport) ? GPU_viewport_active_view_get(viewport) : 0;

  if (!dst->viewport && dst->vmempool) {
    /* Manager was init first without a viewport, created DRWData, but is being re-init.
     * In this case, keep the old data. */
    /* If it is being re-init with a valid viewport, it means there is something wrong. */
    BLI_assert(viewport == NULL);
  }
  else if (viewport) {
    /* Use viewport's persistent DRWData. */
    dst->vmempool = drw_viewport_data_ensure(viewport);
  }
  else {
    /* Create temporary DRWData. Freed in drw_manager_exit(). */
    dst->vmempool = DRW_viewport_data_create();
  }

  dst->viewport = viewport;
  dst->view_data_active = dst->vmempool->view_data[view];
  dst->resource_handle = 0;
  dst->pass_handle = 0;
  dst->primary_view_ct = 0;

  drw_viewport_data_reset(dst->vmempool);

  if (size == NULL && viewport == NULL) {
    /* Avoid division by 0. Engines will either overide this or not use it. */
    dst->size[0] = 1.0f;
    dst->size[1] = 1.0f;
  }
  else if (size == NULL) {
    BLI_assert(viewport);
    GPUTexture *tex = GPU_viewport_color_texture(viewport, 0);
    dst->size[0] = GPU_texture_width(tex);
    dst->size[1] = GPU_texture_height(tex);
  }
  else {
    BLI_assert(size);
    dst->size[0] = size[0];
    dst->size[1] = size[1];
  }
  dst->inv_size[0] = 1.0f / dst->size[0];
  dst->inv_size[1] = 1.0f / dst->size[1];

  DRW_view_data_texture_list_size_validate(dst->view_data_active, (int[2]){UNPACK2(dst->size)});

  if (viewport) {
    DRW_view_data_default_lists_from_viewport(dst->view_data_active, viewport);
  }

  DefaultFramebufferList *dfbl = DRW_view_data_default_framebuffer_list_get(dst->view_data_active);
  dst->default_framebuffer = dfbl->default_fb;

  draw_unit_state_create();

  if (rv3d != NULL) {
    normalize_v3_v3(dst->screenvecs[0], rv3d->viewinv[0]);
    normalize_v3_v3(dst->screenvecs[1], rv3d->viewinv[1]);

    dst->pixsize = rv3d->pixsize;
    dst->view_default = DRW_view_create(rv3d->viewmat, rv3d->winmat, NULL, NULL, NULL);
    DRW_view_camtexco_set(dst->view_default, rv3d->viewcamtexcofac);

    if (dst->draw_ctx.sh_cfg == GPU_SHADER_CFG_CLIPPED) {
      int plane_len = (RV3D_LOCK_FLAGS(rv3d) & RV3D_BOXCLIP) ? 4 : 6;
      DRW_view_clip_planes_set(dst->view_default, rv3d->clip, plane_len);
    }

    dst->view_active = dst->view_default;
    dst->view_previous = NULL;
  }
  else if (region) {
    View2D *v2d = &region->v2d;
    float viewmat[4][4];
    float winmat[4][4];

    rctf region_space = {0.0f, 1.0f, 0.0f, 1.0f};
    BLI_rctf_transform_calc_m4_pivot_min(&v2d->cur, &region_space, viewmat);

    unit_m4(winmat);
    winmat[0][0] = 2.0f;
    winmat[1][1] = 2.0f;
    winmat[3][0] = -1.0f;
    winmat[3][1] = -1.0f;

    dst->view_default = DRW_view_create(viewmat, winmat, NULL, NULL, NULL);
    dst->view_active = dst->view_default;
    dst->view_previous = NULL;
  }
  else {
    zero_v3(dst->screenvecs[0]);
    zero_v3(dst->screenvecs[1]);

    dst->pixsize = 1.0f;
    dst->view_default = NULL;
    dst->view_active = NULL;
    dst->view_previous = NULL;
  }

  /* fclem: Is this still needed ? */
  if (dst->draw_ctx.object_edit && rv3d) {
    ED_view3d_init_mats_rv3d(dst->draw_ctx.object_edit, rv3d);
  }

  if (G_draw.view_ubo == NULL) {
    G_draw.view_ubo = GPU_uniformbuf_create_ex(sizeof(DRWViewUboStorage), NULL, "G_draw.view_ubo");
  }

  if (dst->draw_list == NULL) {
    dst->draw_list = GPU_draw_list_create(DRW_DRAWLIST_LEN);
  }

  memset(dst->object_instance_data, 0x0, sizeof(dst->object_instance_data));
}

static void drw_manager_exit(DRWManager *dst)
{
  if (dst->vmempool != NULL && dst->viewport == NULL) {
    DRW_viewport_data_free(dst->vmempool);
  }
  dst->vmempool = NULL;
  dst->viewport = NULL;
#ifdef DEBUG
  /* Avoid accidental reuse. */
  drw_state_ensure_not_reused(dst);
#endif
}

DefaultFramebufferList *DRW_viewport_framebuffer_list_get(void)
{
  return DRW_view_data_default_framebuffer_list_get(DST.view_data_active);
}

DefaultTextureList *DRW_viewport_texture_list_get(void)
{
  return DRW_view_data_default_texture_list_get(DST.view_data_active);
}

void DRW_viewport_request_redraw(void)
{
<<<<<<< HEAD
  if (DRW_context_state_get()->scene->flag & SCE_INTERACTIVE) {
    return;
  }
  GPU_viewport_tag_update(DST.viewport);
=======
  if (DST.viewport) {
    GPU_viewport_tag_update(DST.viewport);
  }
>>>>>>> 6eefcd7d
}

/** \} */

/* -------------------------------------------------------------------- */
/** \name Duplis
 * \{ */

static uint dupli_key_hash(const void *key)
{
  const DupliKey *dupli_key = (const DupliKey *)key;
  return BLI_ghashutil_ptrhash(dupli_key->ob) ^ BLI_ghashutil_ptrhash(dupli_key->ob_data);
}

static bool dupli_key_cmp(const void *key1, const void *key2)
{
  const DupliKey *dupli_key1 = (const DupliKey *)key1;
  const DupliKey *dupli_key2 = (const DupliKey *)key2;
  return dupli_key1->ob != dupli_key2->ob || dupli_key1->ob_data != dupli_key2->ob_data;
}

static void drw_duplidata_load(Object *ob)
{
  DupliObject *dupli = DST.dupli_source;
  if (dupli == NULL) {
    return;
  }

  if (DST.dupli_origin != dupli->ob || (DST.dupli_origin_data != dupli->ob_data)) {
    DST.dupli_origin = dupli->ob;
    DST.dupli_origin_data = dupli->ob_data;
  }
  else {
    /* Same data as previous iter. No need to poll ghash for this. */
    return;
  }

  if (DST.dupli_ghash == NULL) {
    DST.dupli_ghash = BLI_ghash_new(dupli_key_hash, dupli_key_cmp, __func__);
  }

  DupliKey *key = MEM_callocN(sizeof(DupliKey), __func__);
  key->ob = dupli->ob;
  key->ob_data = dupli->ob_data;

  void **value;
  if (!BLI_ghash_ensure_p(DST.dupli_ghash, key, &value)) {
    *value = MEM_callocN(sizeof(void *) * g_registered_engines.len, __func__);

    /* TODO: Meh a bit out of place but this is nice as it is
     * only done once per instance type. */
    drw_batch_cache_validate(ob);
  }
  else {
    MEM_freeN(key);
  }
  DST.dupli_datas = *(void ***)value;
}

static void duplidata_value_free(void *val)
{
  void **dupli_datas = val;
  for (int i = 0; i < g_registered_engines.len; i++) {
    MEM_SAFE_FREE(dupli_datas[i]);
  }
  MEM_freeN(val);
}

static void duplidata_key_free(void *key)
{
  DupliKey *dupli_key = (DupliKey *)key;
  if (dupli_key->ob_data == dupli_key->ob->data) {
    drw_batch_cache_generate_requested(dupli_key->ob);
  }
  else {
    Object temp_object = *dupli_key->ob;
    BKE_object_replace_data_on_shallow_copy(&temp_object, dupli_key->ob_data);
    drw_batch_cache_generate_requested(&temp_object);
  }
  MEM_freeN(key);
}

static void drw_duplidata_free(void)
{
  if (DST.dupli_ghash != NULL) {
    BLI_ghash_free(DST.dupli_ghash, duplidata_key_free, duplidata_value_free);
    DST.dupli_ghash = NULL;
  }
}

/* Return NULL if not a dupli or a pointer of pointer to the engine data */
void **DRW_duplidata_get(void *vedata)
{
  if (DST.dupli_source == NULL) {
    return NULL;
  }
  ViewportEngineData *ved = (ViewportEngineData *)vedata;
  DRWRegisteredDrawEngine *engine_type = (DRWRegisteredDrawEngine *)ved->engine_type;
  return &DST.dupli_datas[engine_type->index];
}

/** \} */

/* -------------------------------------------------------------------- */
/** \name ViewLayers (DRW_scenelayer)
 * \{ */

void *DRW_view_layer_engine_data_get(DrawEngineType *engine_type)
{
  LISTBASE_FOREACH (ViewLayerEngineData *, sled, &DST.draw_ctx.view_layer->drawdata) {
    if (sled->engine_type == engine_type) {
      return sled->storage;
    }
  }
  return NULL;
}

void **DRW_view_layer_engine_data_ensure_ex(ViewLayer *view_layer,
                                            DrawEngineType *engine_type,
                                            void (*callback)(void *storage))
{
  ViewLayerEngineData *sled;

  for (sled = view_layer->drawdata.first; sled; sled = sled->next) {
    if (sled->engine_type == engine_type) {
      return &sled->storage;
    }
  }

  sled = MEM_callocN(sizeof(ViewLayerEngineData), "ViewLayerEngineData");
  sled->engine_type = engine_type;
  sled->free = callback;
  BLI_addtail(&view_layer->drawdata, sled);

  return &sled->storage;
}

void **DRW_view_layer_engine_data_ensure(DrawEngineType *engine_type,
                                         void (*callback)(void *storage))
{
  return DRW_view_layer_engine_data_ensure_ex(DST.draw_ctx.view_layer, engine_type, callback);
}

/** \} */

/* -------------------------------------------------------------------- */
/** \name Draw Data (DRW_drawdata)
 * \{ */

/* Used for DRW_drawdata_from_id()
 * All ID-data-blocks which have their own 'local' DrawData
 * should have the same arrangement in their structs.
 */
typedef struct IdDdtTemplate {
  ID id;
  struct AnimData *adt;
  DrawDataList drawdata;
} IdDdtTemplate;

/* Check if ID can have AnimData */
static bool id_type_can_have_drawdata(const short id_type)
{
  /* Only some ID-blocks have this info for now */
  /* TODO: finish adding this for the other blocktypes */
  switch (id_type) {
    /* has DrawData */
    case ID_OB:
    case ID_WO:
      return true;

    /* no DrawData */
    default:
      return false;
  }
}

static bool id_can_have_drawdata(const ID *id)
{
  /* sanity check */
  if (id == NULL) {
    return false;
  }

  return id_type_can_have_drawdata(GS(id->name));
}

/* Get DrawData from the given ID-block. In order for this to work, we assume that
 * the DrawData pointer is stored in the struct in the same fashion as in IdDdtTemplate.
 */
DrawDataList *DRW_drawdatalist_from_id(ID *id)
{
  /* only some ID-blocks have this info for now, so we cast the
   * types that do to be of type IdDdtTemplate, and extract the
   * DrawData that way
   */
  if (id_can_have_drawdata(id)) {
    IdDdtTemplate *idt = (IdDdtTemplate *)id;
    return &idt->drawdata;
  }

  return NULL;
}

DrawData *DRW_drawdata_get(ID *id, DrawEngineType *engine_type)
{
  DrawDataList *drawdata = DRW_drawdatalist_from_id(id);

  if (drawdata == NULL) {
    return NULL;
  }

  LISTBASE_FOREACH (DrawData *, dd, drawdata) {
    if (dd->engine_type == engine_type) {
      return dd;
    }
  }
  return NULL;
}

DrawData *DRW_drawdata_ensure(ID *id,
                              DrawEngineType *engine_type,
                              size_t size,
                              DrawDataInitCb init_cb,
                              DrawDataFreeCb free_cb)
{
  BLI_assert(size >= sizeof(DrawData));
  BLI_assert(id_can_have_drawdata(id));
  /* Try to re-use existing data. */
  DrawData *dd = DRW_drawdata_get(id, engine_type);
  if (dd != NULL) {
    return dd;
  }

  DrawDataList *drawdata = DRW_drawdatalist_from_id(id);

  /* Allocate new data. */
  if ((GS(id->name) == ID_OB) && (((Object *)id)->base_flag & BASE_FROM_DUPLI) != 0) {
    /* NOTE: data is not persistent in this case. It is reset each redraw. */
    BLI_assert(free_cb == NULL); /* No callback allowed. */
    /* Round to sizeof(float) for DRW_instance_data_request(). */
    const size_t t = sizeof(float) - 1;
    size = (size + t) & ~t;
    size_t fsize = size / sizeof(float);
    BLI_assert(fsize < MAX_INSTANCE_DATA_SIZE);
    if (DST.object_instance_data[fsize] == NULL) {
      DST.object_instance_data[fsize] = DRW_instance_data_request(DST.vmempool->idatalist, fsize);
    }
    dd = (DrawData *)DRW_instance_data_next(DST.object_instance_data[fsize]);
    memset(dd, 0, size);
  }
  else {
    dd = MEM_callocN(size, "DrawData");
  }
  dd->engine_type = engine_type;
  dd->free = free_cb;
  /* Perform user-side initialization, if needed. */
  if (init_cb != NULL) {
    init_cb(dd);
  }
  /* Register in the list. */
  BLI_addtail((ListBase *)drawdata, dd);
  return dd;
}

void DRW_drawdata_free(ID *id)
{
  DrawDataList *drawdata = DRW_drawdatalist_from_id(id);

  if (drawdata == NULL) {
    return;
  }

  LISTBASE_FOREACH (DrawData *, dd, drawdata) {
    if (dd->free != NULL) {
      dd->free(dd);
    }
  }

  BLI_freelistN((ListBase *)drawdata);
}

/* Unlink (but don't free) the drawdata from the DrawDataList if the ID is an OB from dupli. */
static void drw_drawdata_unlink_dupli(ID *id)
{
  if ((GS(id->name) == ID_OB) && (((Object *)id)->base_flag & BASE_FROM_DUPLI) != 0) {
    DrawDataList *drawdata = DRW_drawdatalist_from_id(id);

    if (drawdata == NULL) {
      return;
    }

    BLI_listbase_clear((ListBase *)drawdata);
  }
}

/** \} */

/* -------------------------------------------------------------------- */
/** \name Garbage Collection
 * \{ */

void DRW_cache_free_old_batches(Main *bmain)
{
  Scene *scene;
  ViewLayer *view_layer;
  static int lasttime = 0;
  int ctime = (int)PIL_check_seconds_timer();

  if (U.vbotimeout == 0 || (ctime - lasttime) < U.vbocollectrate || ctime == lasttime) {
    return;
  }

  lasttime = ctime;

  for (scene = bmain->scenes.first; scene; scene = scene->id.next) {
    for (view_layer = scene->view_layers.first; view_layer; view_layer = view_layer->next) {
      Depsgraph *depsgraph = BKE_scene_get_depsgraph(scene, view_layer);
      if (depsgraph == NULL) {
        continue;
      }

      /* TODO(fclem): This is not optimal since it iter over all dupli instances.
       * In this case only the source object should be tagged. */
      DEG_OBJECT_ITER_FOR_RENDER_ENGINE_BEGIN (depsgraph, ob) {
        DRW_batch_cache_free_old(ob, ctime);
      }
      DEG_OBJECT_ITER_FOR_RENDER_ENGINE_END;
    }
  }
}

/** \} */

/* -------------------------------------------------------------------- */
/** \name Rendering (DRW_engines)
 * \{ */

static void drw_engines_init(void)
{
  DRW_ENABLED_ENGINE_ITER (DST.view_data_active, engine, data) {
    PROFILE_START(stime);

    const DrawEngineDataSize *data_size = engine->vedata_size;
    memset(data->psl->passes, 0, sizeof(*data->psl->passes) * data_size->psl_len);

    if (engine->engine_init) {
      engine->engine_init(data);
    }

    PROFILE_END_UPDATE(data->init_time, stime);
  }
}

static void drw_engines_cache_init(void)
{
  DRW_ENABLED_ENGINE_ITER (DST.view_data_active, engine, data) {
    if (data->text_draw_cache) {
      DRW_text_cache_destroy(data->text_draw_cache);
      data->text_draw_cache = NULL;
    }
    if (DST.text_store_p == NULL) {
      DST.text_store_p = &data->text_draw_cache;
    }

    if (engine->cache_init) {
      engine->cache_init(data);
    }
  }
}

static void drw_engines_world_update(Scene *scene)
{
  if (scene->world == NULL) {
    return;
  }

  DRW_ENABLED_ENGINE_ITER (DST.view_data_active, engine, data) {
    if (engine->id_update) {
      engine->id_update(data, &scene->world->id);
    }
  }
}

static void drw_engines_cache_populate(Object *ob)
{
  DST.ob_handle = 0;

  /* HACK: DrawData is copied by COW from the duplicated object.
   * This is valid for IDs that cannot be instantiated but this
   * is not what we want in this case so we clear the pointer
   * ourselves here. */
  drw_drawdata_unlink_dupli((ID *)ob);

  /* Validation for dupli objects happen elsewhere. */
  if (!DST.dupli_source) {
    drw_batch_cache_validate(ob);
  }

  DRW_ENABLED_ENGINE_ITER (DST.view_data_active, engine, data) {
    if (engine->id_update) {
      engine->id_update(data, &ob->id);
    }

    if (engine->cache_populate) {
      engine->cache_populate(data, ob);
    }
  }

  /* TODO: in the future it would be nice to generate once for all viewports.
   * But we need threaded DRW manager first. */
  if (!DST.dupli_source) {
    drw_batch_cache_generate_requested(ob);
  }

  /* ... and clearing it here too because this draw data is
   * from a mempool and must not be free individually by depsgraph. */
  drw_drawdata_unlink_dupli((ID *)ob);
}

static void drw_engines_cache_finish(void)
{
  DRW_ENABLED_ENGINE_ITER (DST.view_data_active, engine, data) {
    if (engine->cache_finish) {
      engine->cache_finish(data);
    }
  }
}

static void drw_engines_draw_scene(void)
{
  DRW_ENABLED_ENGINE_ITER (DST.view_data_active, engine, data) {
    PROFILE_START(stime);
    if (engine->draw_scene) {
      DRW_stats_group_start(engine->idname);
      engine->draw_scene(data);
      /* Restore for next engine */
      if (DRW_state_is_fbo()) {
        GPU_framebuffer_bind(DST.default_framebuffer);
      }
      DRW_stats_group_end();
    }
    PROFILE_END_UPDATE(data->render_time, stime);
  }
  /* Reset state after drawing */
  DRW_state_reset();
}

static void drw_engines_draw_text(void)
{
  DRW_ENABLED_ENGINE_ITER (DST.view_data_active, engine, data) {
    PROFILE_START(stime);

    if (data->text_draw_cache) {
      DRW_text_cache_draw(data->text_draw_cache, DST.draw_ctx.region, DST.draw_ctx.v3d);
    }

    PROFILE_END_UPDATE(data->render_time, stime);
  }
}

/* Draw render engine info. */
void DRW_draw_region_engine_info(int xoffset, int *yoffset, int line_height)
{
  DRW_ENABLED_ENGINE_ITER (DST.view_data_active, engine, data) {
    if (data->info[0] != '\0') {
      char *chr_current = data->info;
      char *chr_start = chr_current;
      int line_len = 0;

      const int font_id = BLF_default();
      UI_FontThemeColor(font_id, TH_TEXT_HI);

      BLF_enable(font_id, BLF_SHADOW);
      BLF_shadow(font_id, 5, (const float[4]){0.0f, 0.0f, 0.0f, 1.0f});
      BLF_shadow_offset(font_id, 1, -1);

      while (*chr_current++ != '\0') {
        line_len++;
        if (*chr_current == '\n') {
          char info[GPU_INFO_SIZE];
          BLI_strncpy(info, chr_start, line_len + 1);
          *yoffset -= line_height;
          BLF_draw_default(xoffset, *yoffset, 0.0f, info, sizeof(info));

          /* Re-start counting. */
          chr_start = chr_current + 1;
          line_len = -1;
        }
      }

      char info[GPU_INFO_SIZE];
      BLI_strncpy(info, chr_start, line_len + 1);
      *yoffset -= line_height;
      BLF_draw_default(xoffset, *yoffset, 0.0f, info, sizeof(info));

      BLF_disable(font_id, BLF_SHADOW);
    }
  }
}

static void use_drw_engine(DrawEngineType *engine)
{
  DRW_view_data_use_engine(DST.view_data_active, engine);
}

/* Gather all draw engines needed and store them in DST.view_data_active
 * That also define the rendering order of engines */
static void drw_engines_enable_from_engine(const RenderEngineType *engine_type, eDrawType drawtype)
{
  switch (drawtype) {
    case OB_WIRE:
    case OB_SOLID:
      use_drw_engine(DRW_engine_viewport_workbench_type.draw_engine);
      break;
    case OB_MATERIAL:
    case OB_RENDER:
    default:
      if (engine_type->draw_engine != NULL) {
        use_drw_engine(engine_type->draw_engine);
      }
      else if ((engine_type->flag & RE_INTERNAL) == 0) {
        use_drw_engine(DRW_engine_viewport_external_type.draw_engine);
      }
      break;
  }
}

static void drw_engines_enable_overlays(void)
{
  use_drw_engine(&draw_engine_overlay_type);
}
/**
 * Use for select and depth-drawing.
 */
static void drw_engines_enable_basic(void)
{
  use_drw_engine(&draw_engine_basic_type);
}

static void drw_engine_enable_image_editor(void)
{
  if (DRW_engine_external_acquire_for_image_editor()) {
    use_drw_engine(&draw_engine_external_type);
  }
  else {
    use_drw_engine(&draw_engine_image_type);
  }

  use_drw_engine(&draw_engine_overlay_type);
}

static void drw_engines_enable_editors(void)
{
  SpaceLink *space_data = DST.draw_ctx.space_data;
  if (!space_data) {
    return;
  }

  if (space_data->spacetype == SPACE_IMAGE) {
    drw_engine_enable_image_editor();
  }
  else if (space_data->spacetype == SPACE_NODE) {
    /* Only enable when drawing the space image backdrop. */
    SpaceNode *snode = (SpaceNode *)space_data;
    if ((snode->flag & SNODE_BACKDRAW) != 0) {
      use_drw_engine(&draw_engine_image_type);
      use_drw_engine(&draw_engine_overlay_type);
    }
  }
}

static void drw_engines_enable(ViewLayer *UNUSED(view_layer),
                               RenderEngineType *engine_type,
                               bool gpencil_engine_needed)
{
  View3D *v3d = DST.draw_ctx.v3d;
  const eDrawType drawtype = v3d->shading.type;
  const bool use_xray = XRAY_ENABLED(v3d);

  drw_engines_enable_from_engine(engine_type, drawtype);
  if (gpencil_engine_needed && ((drawtype >= OB_SOLID) || !use_xray)) {
    use_drw_engine(&draw_engine_gpencil_type);
  }
  drw_engines_enable_overlays();

#ifdef WITH_DRAW_DEBUG
  if (G.debug_value == 31) {
    use_drw_engine(&draw_engine_debug_select_type);
  }
#endif
}

static void drw_engines_disable(void)
{
  DRW_view_data_reset(DST.view_data_active);
}

static void drw_engines_data_validate(void)
{
  DRW_view_data_free_unused(DST.view_data_active);
}

/* Fast check to see if gpencil drawing engine is needed.
 * For slow exact check use `DRW_render_check_grease_pencil` */
static bool drw_gpencil_engine_needed(Depsgraph *depsgraph, View3D *v3d)
{
  const bool exclude_gpencil_rendering = v3d ? (v3d->object_type_exclude_viewport &
                                                (1 << OB_GPENCIL)) != 0 :
                                               false;
  return (!exclude_gpencil_rendering) && DEG_id_type_any_exists(depsgraph, ID_GD);
}

/* -------------------------------------------------------------------- */
/** \name View Update
 * \{ */

void DRW_notify_view_update(const DRWUpdateContext *update_ctx)
{
  RenderEngineType *engine_type = update_ctx->engine_type;
  ARegion *region = update_ctx->region;
  View3D *v3d = update_ctx->v3d;
  RegionView3D *rv3d = region->regiondata;
  Depsgraph *depsgraph = update_ctx->depsgraph;
  Scene *scene = update_ctx->scene;
  ViewLayer *view_layer = update_ctx->view_layer;

  GPUViewport *viewport = WM_draw_region_get_viewport(region);
  if (!viewport) {
    return;
  }

  const bool gpencil_engine_needed = drw_gpencil_engine_needed(depsgraph, v3d);

<<<<<<< HEAD
  /* Separate update for each stereo view. */
  for (int view = 0; view < 2; view++) {
    GPUViewport *viewport = WM_draw_region_get_viewport(region);

    /* UPBGE */
    if (scene->flag & SCE_INTERACTIVE) {
      /* Hack to allow bge to use depsgraph to detect
       * all scene changes and notify drw_engine for redraw. */
      viewport = DRW_game_gpu_viewport_get();
    }
    /* End of UPBGE */

    if (!viewport) {
      continue;
    }
=======
  /* XXX Really nasty locking. But else this could
   * be executed by the material previews thread
   * while rendering a viewport. */
  BLI_ticket_mutex_lock(DST.gl_context_mutex);
>>>>>>> 6eefcd7d

  /* Reset before using it. */
  drw_state_prepare_clean_for_draw(&DST);

  DST.draw_ctx = (DRWContextState){
      .region = region,
      .rv3d = rv3d,
      .v3d = v3d,
      .scene = scene,
      .view_layer = view_layer,
      .obact = OBACT(view_layer),
      .engine_type = engine_type,
      .depsgraph = depsgraph,
      .object_mode = OB_MODE_OBJECT,
  };

  /* Custom lightweight init to avoid reseting the mempools. */
  DST.viewport = viewport;
  DST.vmempool = drw_viewport_data_ensure(DST.viewport);

  /* Separate update for each stereo view. */
  int view_count = GPU_viewport_is_stereo_get(viewport) ? 2 : 1;
  for (int view = 0; view < view_count; view++) {
    DST.view_data_active = DST.vmempool->view_data[view];

    drw_engines_enable(view_layer, engine_type, gpencil_engine_needed);
    drw_engines_data_validate();

    DRW_ENABLED_ENGINE_ITER (DST.view_data_active, draw_engine, data) {
      if (draw_engine->view_update) {
        draw_engine->view_update(data);
      }
    }

    drw_engines_disable();
  }

  drw_manager_exit(&DST);

  BLI_ticket_mutex_unlock(DST.gl_context_mutex);
}

/** \} */

/* -------------------------------------------------------------------- */
/** \name Callbacks
 * \{ */

void DRW_draw_callbacks_pre_scene(void)
{
  RegionView3D *rv3d = DST.draw_ctx.rv3d;

  GPU_matrix_projection_set(rv3d->winmat);
  GPU_matrix_set(rv3d->viewmat);

  if (DST.draw_ctx.evil_C) {
    ED_region_draw_cb_draw(DST.draw_ctx.evil_C, DST.draw_ctx.region, REGION_DRAW_PRE_VIEW);
    /* Callback can be nasty and do whatever they want with the state.
     * Don't trust them! */
    DRW_state_reset();
  }
}

void DRW_draw_callbacks_post_scene(void)
{
  RegionView3D *rv3d = DST.draw_ctx.rv3d;
  ARegion *region = DST.draw_ctx.region;
  View3D *v3d = DST.draw_ctx.v3d;
  Depsgraph *depsgraph = DST.draw_ctx.depsgraph;

  const bool do_annotations = drw_draw_show_annotation();

  if (DST.draw_ctx.evil_C) {
    DefaultFramebufferList *dfbl = DRW_viewport_framebuffer_list_get();

    DRW_state_reset();

    GPU_framebuffer_bind(dfbl->overlay_fb);

    GPU_matrix_projection_set(rv3d->winmat);
    GPU_matrix_set(rv3d->viewmat);

    /* annotations - temporary drawing buffer (3d space) */
    /* XXX: Or should we use a proper draw/overlay engine for this case? */
    if (do_annotations) {
      GPU_depth_test(GPU_DEPTH_NONE);
      /* XXX: as scene->gpd is not copied for COW yet */
      ED_annotation_draw_view3d(DEG_get_input_scene(depsgraph), depsgraph, v3d, region, true);
      GPU_depth_test(GPU_DEPTH_LESS_EQUAL);
    }

    drw_debug_draw();

    /* UPBGE */
    drw_debug_draw_bge();
    GPU_matrix_projection_set(rv3d->winmat);
    GPU_matrix_set(rv3d->viewmat);
    /**************************/

    GPU_depth_test(GPU_DEPTH_NONE);
    /* Apply state for callbacks. */
    GPU_apply_state();

    ED_region_draw_cb_draw(DST.draw_ctx.evil_C, DST.draw_ctx.region, REGION_DRAW_POST_VIEW);

    /* Callback can be nasty and do whatever they want with the state.
     * Don't trust them! */
    DRW_state_reset();

    /* needed so gizmo isn't obscured */
    if ((v3d->gizmo_flag & V3D_GIZMO_HIDE) == 0) {
      GPU_depth_test(GPU_DEPTH_NONE);
      DRW_draw_gizmo_3d();
    }

    GPU_depth_test(GPU_DEPTH_NONE);
    drw_engines_draw_text();

    /* UPBGE */
    Scene *orig_scene = (Scene *)DEG_get_original_id(&DST.draw_ctx.scene->id);
    if (!(orig_scene->flag & SCE_IS_BLENDERPLAYER)) {
      DRW_draw_region_info();
    }
    /**************************/

    /* annotations - temporary drawing buffer (screenspace) */
    /* XXX: Or should we use a proper draw/overlay engine for this case? */
    if (((v3d->flag2 & V3D_HIDE_OVERLAYS) == 0) && (do_annotations)) {
      GPU_depth_test(GPU_DEPTH_NONE);
      /* XXX: as scene->gpd is not copied for COW yet */
      ED_annotation_draw_view3d(DEG_get_input_scene(depsgraph), depsgraph, v3d, region, false);
    }

    if ((v3d->gizmo_flag & V3D_GIZMO_HIDE) == 0) {
      /* Draw 2D after region info so we can draw on top of the camera passepartout overlay.
       * 'DRW_draw_region_info' sets the projection in pixel-space. */
      GPU_depth_test(GPU_DEPTH_NONE);
      DRW_draw_gizmo_2d();
    }

    if (G.debug_value > 20 && G.debug_value < 30) {
      GPU_depth_test(GPU_DEPTH_NONE);
      /* local coordinate visible rect inside region, to accommodate overlapping ui */
      const rcti *rect = ED_region_visible_rect(DST.draw_ctx.region);
      DRW_stats_draw(rect);
    }

    GPU_depth_test(GPU_DEPTH_LESS_EQUAL);
  }
  else {
    if (v3d && ((v3d->flag2 & V3D_SHOW_ANNOTATION) != 0)) {
      GPU_depth_test(GPU_DEPTH_NONE);
      /* XXX: as scene->gpd is not copied for COW yet */
      ED_annotation_draw_view3d(DEG_get_input_scene(depsgraph), depsgraph, v3d, region, true);
      GPU_depth_test(GPU_DEPTH_LESS_EQUAL);
    }
  }
}

struct DRWTextStore *DRW_text_cache_ensure(void)
{
  BLI_assert(DST.text_store_p);
  if (*DST.text_store_p == NULL) {
    *DST.text_store_p = DRW_text_cache_create();
  }
  return *DST.text_store_p;
}

/** \} */

/* -------------------------------------------------------------------- */
/** \name Main Draw Loops (DRW_draw)
 * \{ */

/* UPBGE */
static void update_lods(Depsgraph *depsgraph, Object *ob_eval, float camera_pos[3])
{
  Object *ob_orig = DEG_get_original_object(ob_eval);
  BKE_object_lod_update(ob_orig, camera_pos);

  if (ob_orig->currentlod) {
    Object *lod_ob = BKE_object_lod_meshob_get(ob_orig);
    ob_eval->data = DEG_get_evaluated_object(depsgraph, lod_ob)->data;
  }
}
/* End of UPBGE */

/* Everything starts here.
 * This function takes care of calling all cache and rendering functions
 * for each relevant engine / mode engine. */
void DRW_draw_view(const bContext *C)
{
  View3D *v3d = CTX_wm_view3d(C);
  if (v3d) {
    Depsgraph *depsgraph = CTX_data_expect_evaluated_depsgraph(C);
    ARegion *region = CTX_wm_region(C);
    Scene *scene = DEG_get_evaluated_scene(depsgraph);
    RenderEngineType *engine_type = ED_view3d_engine_type(scene, v3d->shading.type);
    GPUViewport *viewport = WM_draw_region_get_bound_viewport(region);

    /* Reset before using it. */
    drw_state_prepare_clean_for_draw(&DST);
    DST.options.draw_text = ((v3d->flag2 & V3D_HIDE_OVERLAYS) == 0 &&
                             (v3d->overlay.flag & V3D_OVERLAY_HIDE_TEXT) != 0);
    DST.options.draw_background = (scene->r.alphamode == R_ADDSKY) ||
                                  (v3d->shading.type != OB_RENDER);
    DRW_draw_render_loop_ex(depsgraph, engine_type, region, v3d, viewport, C);
  }
  else {
    Depsgraph *depsgraph = CTX_data_expect_evaluated_depsgraph(C);
    ARegion *region = CTX_wm_region(C);
    GPUViewport *viewport = WM_draw_region_get_bound_viewport(region);
    drw_state_prepare_clean_for_draw(&DST);
    DRW_draw_render_loop_2d_ex(depsgraph, region, viewport, C);
  }
}

/**
 * Used for both regular and off-screen drawing.
 * Need to reset DST before calling this function
 */
void DRW_draw_render_loop_ex(struct Depsgraph *depsgraph,
                             RenderEngineType *engine_type,
                             ARegion *region,
                             View3D *v3d,
                             GPUViewport *viewport,
                             const bContext *evil_C)
{

  Scene *scene = DEG_get_evaluated_scene(depsgraph);
  ViewLayer *view_layer = DEG_get_evaluated_view_layer(depsgraph);
  RegionView3D *rv3d = region->regiondata;

  DST.draw_ctx.evil_C = evil_C;
  DST.draw_ctx = (DRWContextState){
      .region = region,
      .rv3d = rv3d,
      .v3d = v3d,
      .scene = scene,
      .view_layer = view_layer,
      .obact = OBACT(view_layer),
      .engine_type = engine_type,
      .depsgraph = depsgraph,

      /* reuse if caller sets */
      .evil_C = DST.draw_ctx.evil_C,
  };
  drw_task_graph_init();
  drw_context_state_init();

  drw_manager_init(&DST, viewport, NULL);
  DRW_viewport_colormanagement_set(viewport);

  const int object_type_exclude_viewport = v3d->object_type_exclude_viewport;
  /* Check if scene needs to perform the populate loop */
  const bool internal_engine = (engine_type->flag & RE_INTERNAL) != 0;
  const bool draw_type_render = v3d->shading.type == OB_RENDER;
  const bool overlays_on = (v3d->flag2 & V3D_HIDE_OVERLAYS) == 0;
  const bool gpencil_engine_needed = drw_gpencil_engine_needed(depsgraph, v3d);
  const bool do_populate_loop = internal_engine || overlays_on || !draw_type_render ||
                                gpencil_engine_needed;

  /* Get list of enabled engines */
  drw_engines_enable(view_layer, engine_type, gpencil_engine_needed);
  drw_engines_data_validate();

  /* Update UBO's */
  DRW_globals_update();

  drw_debug_init();
  DRW_hair_init();

  /* No frame-buffer allowed before drawing. */
  BLI_assert(GPU_framebuffer_active_get() == GPU_framebuffer_back_get());

  /* Init engines */
  drw_engines_init();

  /* Cache filling */
  {
    PROFILE_START(stime);
    drw_engines_cache_init();
    drw_engines_world_update(scene);

    /* Only iterate over objects for internal engines or when overlays are enabled */
    if (do_populate_loop) {
      DST.dupli_origin = NULL;
      DST.dupli_origin_data = NULL;
      DEG_OBJECT_ITER_FOR_RENDER_ENGINE_BEGIN (depsgraph, ob) {
        if ((object_type_exclude_viewport & (1 << ob->type)) != 0) {
          continue;
        }
        if (!BKE_object_is_visible_in_viewport(v3d, ob)) {
          continue;
        }

        /* UPBGE */
        update_lods(depsgraph, ob, DST.draw_ctx.rv3d->viewinv[3]);
        /* End of UPBGE */

        DST.dupli_parent = data_.dupli_parent;
        DST.dupli_source = data_.dupli_object_current;
        drw_duplidata_load(ob);
        drw_engines_cache_populate(ob);
      }
      DEG_OBJECT_ITER_FOR_RENDER_ENGINE_END;
    }

    drw_duplidata_free();
    drw_engines_cache_finish();

    drw_task_graph_deinit();
    DRW_render_instance_buffer_finish();

#ifdef USE_PROFILE
    double *cache_time = DRW_view_data_cache_time_get(DST.view_data_active);
    PROFILE_END_UPDATE(*cache_time, stime);
#endif
  }

  DRW_stats_begin();

  GPU_framebuffer_bind(DST.default_framebuffer);

  /* Start Drawing */
  DRW_state_reset();

  GPU_framebuffer_bind(DST.default_framebuffer);
  GPU_framebuffer_clear_depth_stencil(DST.default_framebuffer, 1.0f, 0xFF);

  DRW_hair_update();

  DRW_draw_callbacks_pre_scene();

  drw_engines_draw_scene();

  /* Fix 3D view "lagging" on APPLE and WIN32+NVIDIA. (See T56996, T61474) */
  GPU_flush();

  DRW_stats_reset();

  DRW_draw_callbacks_post_scene();

  if (WM_draw_region_get_bound_viewport(region)) {
    /* Don't unbind the frame-buffer yet in this case and let
     * GPU_viewport_unbind do it, so that we can still do further
     * drawing of action zones on top. */
  }
  else {
    GPU_framebuffer_restore();
  }

  DRW_state_reset();
  drw_engines_disable();

  drw_manager_exit(&DST);
}

void DRW_draw_render_loop(struct Depsgraph *depsgraph,
                          ARegion *region,
                          View3D *v3d,
                          GPUViewport *viewport)
{
  /* Reset before using it. */
  drw_state_prepare_clean_for_draw(&DST);

  Scene *scene = DEG_get_evaluated_scene(depsgraph);
  RenderEngineType *engine_type = ED_view3d_engine_type(scene, v3d->shading.type);

  DRW_draw_render_loop_ex(depsgraph, engine_type, region, v3d, viewport, NULL);
}

/**
 * \param viewport: can be NULL, in this case we create one.
 */
void DRW_draw_render_loop_offscreen(struct Depsgraph *depsgraph,
                                    RenderEngineType *engine_type,
                                    ARegion *region,
                                    View3D *v3d,
                                    const bool is_image_render,
                                    const bool draw_background,
                                    const bool do_color_management,
                                    GPUOffScreen *ofs,
                                    GPUViewport *viewport)
{
  /* Create temporary viewport if needed. */
  GPUViewport *render_viewport = viewport;
  if (viewport == NULL) {
    render_viewport = GPU_viewport_create();
  }

  GPU_viewport_bind_from_offscreen(render_viewport, ofs);

  /* Just here to avoid an assert but shouldn't be required in practice. */
  GPU_framebuffer_restore();

  /* Reset before using it. */
  drw_state_prepare_clean_for_draw(&DST);
  DST.options.is_image_render = is_image_render;
  DST.options.draw_background = draw_background;
  DRW_draw_render_loop_ex(depsgraph, engine_type, region, v3d, render_viewport, NULL);

  if (draw_background) {
    /* HACK(fclem): In this case we need to make sure the final alpha is 1.
     * We use the blend mode to ensure that. A better way to fix that would
     * be to do that in the color-management shader. */
    GPU_offscreen_bind(ofs, false);
    GPU_clear_color(0.0f, 0.0f, 0.0f, 1.0f);
    /* Premult Alpha over black background. */
    GPU_blend(GPU_BLEND_ALPHA_PREMULT);
  }

  GPU_matrix_identity_set();
  GPU_matrix_identity_projection_set();
  const bool do_overlays = (v3d->flag2 & V3D_HIDE_OVERLAYS) == 0 ||
                           (ELEM(v3d->shading.type, OB_WIRE, OB_SOLID)) ||
                           (ELEM(v3d->shading.type, OB_MATERIAL) &&
                            (v3d->shading.flag & V3D_SHADING_SCENE_WORLD) == 0) ||
                           (ELEM(v3d->shading.type, OB_RENDER) &&
                            (v3d->shading.flag & V3D_SHADING_SCENE_WORLD_RENDER) == 0);
  GPU_viewport_unbind_from_offscreen(render_viewport, ofs, do_color_management, do_overlays);

  if (draw_background) {
    /* Reset default. */
    GPU_blend(GPU_BLEND_NONE);
  }

  /* Free temporary viewport. */
  if (viewport == NULL) {
    GPU_viewport_free(render_viewport);
  }
}

/* Helper to check if exit object type to render. */
bool DRW_render_check_grease_pencil(Depsgraph *depsgraph)
{
  if (!drw_gpencil_engine_needed(depsgraph, NULL)) {
    return false;
  }

  DEG_OBJECT_ITER_FOR_RENDER_ENGINE_BEGIN (depsgraph, ob) {
    if (ob->type == OB_GPENCIL) {
      if (DRW_object_visibility_in_active_context(ob) & OB_VISIBLE_SELF) {
        return true;
      }
    }
  }
  DEG_OBJECT_ITER_FOR_RENDER_ENGINE_END;

  return false;
}

static void DRW_render_gpencil_to_image(RenderEngine *engine,
                                        struct RenderLayer *render_layer,
                                        const rcti *rect)
{
  if (draw_engine_gpencil_type.render_to_image) {
    ViewportEngineData *gpdata = DRW_view_data_engine_data_get_ensure(DST.view_data_active,
                                                                      &draw_engine_gpencil_type);
    draw_engine_gpencil_type.render_to_image(gpdata, engine, render_layer, rect);
  }
}

void DRW_render_gpencil(struct RenderEngine *engine, struct Depsgraph *depsgraph)
{
  /* This function should only be called if there are grease pencil objects,
   * especially important to avoid failing in background renders without OpenGL context. */
  BLI_assert(DRW_render_check_grease_pencil(depsgraph));

  Scene *scene = DEG_get_evaluated_scene(depsgraph);
  ViewLayer *view_layer = DEG_get_evaluated_view_layer(depsgraph);
  RenderEngineType *engine_type = engine->type;
  Render *render = engine->re;

  DRW_render_context_enable(render);

  /* Reset before using it. */
  drw_state_prepare_clean_for_draw(&DST);
  DST.options.is_image_render = true;
  DST.options.is_scene_render = true;
  DST.options.draw_background = scene->r.alphamode == R_ADDSKY;
  DST.buffer_finish_called = true;

  DST.draw_ctx = (DRWContextState){
      .scene = scene,
      .view_layer = view_layer,
      .engine_type = engine_type,
      .depsgraph = depsgraph,
      .object_mode = OB_MODE_OBJECT,
  };
  drw_context_state_init();

  const int size[2] = {engine->resolution_x, engine->resolution_y};

  drw_manager_init(&DST, NULL, size);

  /* Main rendering. */
  rctf view_rect;
  rcti render_rect;
  RE_GetViewPlane(render, &view_rect, &render_rect);
  if (BLI_rcti_is_empty(&render_rect)) {
    BLI_rcti_init(&render_rect, 0, size[0], 0, size[1]);
  }

  RenderResult *render_result = RE_engine_get_result(engine);
  RenderLayer *render_layer = RE_GetRenderLayer(render_result, view_layer->name);
  for (RenderView *render_view = render_result->views.first; render_view != NULL;
       render_view = render_view->next) {
    RE_SetActiveRenderView(render, render_view->name);
    DRW_view_reset();
    DST.buffer_finish_called = false;
    DRW_render_gpencil_to_image(engine, render_layer, &render_rect);
  }

  DRW_state_reset();

  GPU_depth_test(GPU_DEPTH_NONE);

  drw_manager_exit(&DST);

  /* Restore Drawing area. */
  GPU_framebuffer_restore();

  DRW_render_context_disable(render);

  DST.buffer_finish_called = false;
}

/* Callback function for RE_engine_update_render_passes to ensure all
 * render passes are registered. */
static void draw_render_result_ensure_pass_cb(void *user_data,
                                              struct Scene *UNUSED(scene),
                                              struct ViewLayer *view_layer,
                                              const char *name,
                                              int channels,
                                              const char *chanid,
                                              eNodeSocketDatatype UNUSED(type))
{
  RenderEngine *engine = user_data;
  RE_engine_add_pass(engine, name, channels, chanid, view_layer->name);
}

void DRW_render_to_image(RenderEngine *engine, struct Depsgraph *depsgraph)
{
  Scene *scene = DEG_get_evaluated_scene(depsgraph);
  ViewLayer *view_layer = DEG_get_evaluated_view_layer(depsgraph);
  RenderEngineType *engine_type = engine->type;
  DrawEngineType *draw_engine_type = engine_type->draw_engine;
  Render *render = engine->re;

  /* IMPORTANT: We don't support immediate mode in render mode!
   * This shall remain in effect until immediate mode supports
   * multiple threads. */

  /* Reset before using it. */
  drw_state_prepare_clean_for_draw(&DST);
  DST.options.is_image_render = true;
  DST.options.is_scene_render = true;
  DST.options.draw_background = scene->r.alphamode == R_ADDSKY;
  DST.draw_ctx = (DRWContextState){
      .scene = scene,
      .view_layer = view_layer,
      .engine_type = engine_type,
      .depsgraph = depsgraph,
      .object_mode = OB_MODE_OBJECT,
  };
  drw_context_state_init();

  const int size[2] = {engine->resolution_x, engine->resolution_y};

  drw_manager_init(&DST, NULL, size);

  ViewportEngineData *data = DRW_view_data_engine_data_get_ensure(DST.view_data_active,
                                                                  draw_engine_type);

  /* Main rendering. */
  rctf view_rect;
  rcti render_rect;
  RE_GetViewPlane(render, &view_rect, &render_rect);
  if (BLI_rcti_is_empty(&render_rect)) {
    BLI_rcti_init(&render_rect, 0, size[0], 0, size[1]);
  }

  /* Reset state before drawing */
  DRW_state_reset();

  /* set default viewport */
  GPU_viewport(0, 0, size[0], size[1]);

  /* Update the render passes. This needs to be done before acquiring the render result. */
  RE_engine_update_render_passes(
      engine, scene, view_layer, draw_render_result_ensure_pass_cb, engine);

  /* Init render result. */
  RenderResult *render_result = RE_engine_begin_result(engine,
                                                       0,
                                                       0,
                                                       size[0],
                                                       size[1],
                                                       view_layer->name,
                                                       /* RR_ALL_VIEWS */ NULL);
  RenderLayer *render_layer = render_result->layers.first;
  for (RenderView *render_view = render_result->views.first; render_view != NULL;
       render_view = render_view->next) {
    RE_SetActiveRenderView(render, render_view->name);
    DRW_view_reset();
    engine_type->draw_engine->render_to_image(data, engine, render_layer, &render_rect);
    DST.buffer_finish_called = false;
  }

  RE_engine_end_result(engine, render_result, false, false, false);

  if (engine_type->draw_engine->store_metadata) {
    RenderResult *final_render_result = RE_engine_get_result(engine);
    engine_type->draw_engine->store_metadata(data, final_render_result);
  }

  GPU_framebuffer_restore();

  drw_manager_exit(&DST);

  /* Reset state after drawing */
  DRW_state_reset();
}

void DRW_render_object_iter(
    void *vedata,
    RenderEngine *engine,
    struct Depsgraph *depsgraph,
    void (*callback)(void *vedata, Object *ob, RenderEngine *engine, struct Depsgraph *depsgraph))
{
  const DRWContextState *draw_ctx = DRW_context_state_get();
  DRW_hair_init();

  drw_task_graph_init();
  const int object_type_exclude_viewport = draw_ctx->v3d ?
                                               draw_ctx->v3d->object_type_exclude_viewport :
                                               0;
  DST.dupli_origin = NULL;
  DST.dupli_origin_data = NULL;
  DEG_OBJECT_ITER_FOR_RENDER_ENGINE_BEGIN (depsgraph, ob) {
    if ((object_type_exclude_viewport & (1 << ob->type)) == 0) {
      DST.dupli_parent = data_.dupli_parent;
      DST.dupli_source = data_.dupli_object_current;
      DST.ob_handle = 0;
      drw_duplidata_load(ob);

      if (!DST.dupli_source) {
        drw_batch_cache_validate(ob);
      }
      callback(vedata, ob, engine, depsgraph);
      if (!DST.dupli_source) {
        drw_batch_cache_generate_requested(ob);
      }
    }
  }
  DEG_OBJECT_ITER_FOR_RENDER_ENGINE_END;

  drw_duplidata_free();
  drw_task_graph_deinit();
}

/* Assume a valid gl context is bound (and that the gl_context_mutex has been acquired).
 * This function only setup DST and execute the given function.
 * Warning: similar to DRW_render_to_image you cannot use default lists (dfbl & dtxl). */
void DRW_custom_pipeline(DrawEngineType *draw_engine_type,
                         struct Depsgraph *depsgraph,
                         void (*callback)(void *vedata, void *user_data),
                         void *user_data)
{
  Scene *scene = DEG_get_evaluated_scene(depsgraph);
  ViewLayer *view_layer = DEG_get_evaluated_view_layer(depsgraph);

  /* Reset before using it. */
  drw_state_prepare_clean_for_draw(&DST);
  DST.options.is_image_render = true;
  DST.options.is_scene_render = true;
  DST.options.draw_background = false;

  DST.draw_ctx = (DRWContextState){
      .scene = scene,
      .view_layer = view_layer,
      .engine_type = NULL,
      .depsgraph = depsgraph,
      .object_mode = OB_MODE_OBJECT,
  };
  drw_context_state_init();

  drw_manager_init(&DST, NULL, NULL);

  DRW_hair_init();

  ViewportEngineData *data = DRW_view_data_engine_data_get_ensure(DST.view_data_active,
                                                                  draw_engine_type);

  /* Execute the callback */
  callback(data, user_data);
  DST.buffer_finish_called = false;

  GPU_framebuffer_restore();

  /* The use of custom pipeline in other thread using the same
   * resources as the main thread (viewport) may lead to data
   * races and undefined behavior on certain drivers. Using
   * GPU_finish to sync seems to fix the issue. (see T62997) */
  GPU_finish();

  drw_manager_exit(&DST);
}

/* Used when the render engine want to redo another cache populate inside the same render frame.
 */
void DRW_cache_restart(void)
{
  drw_manager_init(&DST, DST.viewport, (int[2]){UNPACK2(DST.size)});

  DST.buffer_finish_called = false;

  DRW_hair_init();
}

void DRW_draw_render_loop_2d_ex(struct Depsgraph *depsgraph,
                                ARegion *region,
                                GPUViewport *viewport,
                                const bContext *evil_C)
{
  Scene *scene = DEG_get_evaluated_scene(depsgraph);
  ViewLayer *view_layer = DEG_get_evaluated_view_layer(depsgraph);

  DST.draw_ctx.evil_C = evil_C;
  DST.draw_ctx = (DRWContextState){
      .region = region,
      .scene = scene,
      .view_layer = view_layer,
      .obact = OBACT(view_layer),
      .depsgraph = depsgraph,
      .space_data = CTX_wm_space_data(evil_C),

      /* reuse if caller sets */
      .evil_C = DST.draw_ctx.evil_C,
  };

  drw_context_state_init();
  drw_manager_init(&DST, viewport, NULL);
  DRW_viewport_colormanagement_set(viewport);

  /* TODO(jbakker): Only populate when editor needs to draw object.
   * for the image editor this is when showing UV's. */
  const bool do_populate_loop = (DST.draw_ctx.space_data->spacetype == SPACE_IMAGE);
  const bool do_annotations = drw_draw_show_annotation();
  const bool do_draw_gizmos = (DST.draw_ctx.space_data->spacetype != SPACE_IMAGE);

  /* Get list of enabled engines */
  drw_engines_enable_editors();
  drw_engines_data_validate();

  /* Update UBO's */
  DRW_globals_update();

  drw_debug_init();

  /* No frame-buffer allowed before drawing. */
  BLI_assert(GPU_framebuffer_active_get() == GPU_framebuffer_back_get());
  GPU_framebuffer_bind(DST.default_framebuffer);
  GPU_framebuffer_clear_depth_stencil(DST.default_framebuffer, 1.0f, 0xFF);

  /* Init engines */
  drw_engines_init();
  drw_task_graph_init();

  /* Cache filling */
  {
    PROFILE_START(stime);
    drw_engines_cache_init();

    /* Only iterate over objects when overlay uses object data. */
    if (do_populate_loop) {
      DEG_OBJECT_ITER_FOR_RENDER_ENGINE_BEGIN (depsgraph, ob) {
        drw_engines_cache_populate(ob);
      }
      DEG_OBJECT_ITER_FOR_RENDER_ENGINE_END;
    }

    drw_engines_cache_finish();

    DRW_render_instance_buffer_finish();

#ifdef USE_PROFILE
    double *cache_time = DRW_view_data_cache_time_get(DST.view_data_active);
    PROFILE_END_UPDATE(*cache_time, stime);
#endif
  }
  drw_task_graph_deinit();

  DRW_stats_begin();

  GPU_framebuffer_bind(DST.default_framebuffer);

  /* Start Drawing */
  DRW_state_reset();

  if (DST.draw_ctx.evil_C) {
    ED_region_draw_cb_draw(DST.draw_ctx.evil_C, DST.draw_ctx.region, REGION_DRAW_PRE_VIEW);
  }

  drw_engines_draw_scene();

  /* Fix 3D view being "laggy" on macos and win+nvidia. (See T56996, T61474) */
  GPU_flush();

  if (DST.draw_ctx.evil_C) {
    DefaultFramebufferList *dfbl = DRW_viewport_framebuffer_list_get();
    DRW_state_reset();

    GPU_framebuffer_bind(dfbl->overlay_fb);

    GPU_depth_test(GPU_DEPTH_NONE);
    GPU_matrix_push_projection();
    wmOrtho2(
        region->v2d.cur.xmin, region->v2d.cur.xmax, region->v2d.cur.ymin, region->v2d.cur.ymax);
    if (do_annotations) {
      ED_annotation_draw_view2d(DST.draw_ctx.evil_C, true);
    }
    GPU_depth_test(GPU_DEPTH_NONE);
    ED_region_draw_cb_draw(DST.draw_ctx.evil_C, DST.draw_ctx.region, REGION_DRAW_POST_VIEW);
    GPU_matrix_pop_projection();
    /* Callback can be nasty and do whatever they want with the state.
     * Don't trust them! */
    DRW_state_reset();

    GPU_depth_test(GPU_DEPTH_NONE);
    drw_engines_draw_text();

    if (do_annotations) {
      GPU_depth_test(GPU_DEPTH_NONE);
      ED_annotation_draw_view2d(DST.draw_ctx.evil_C, false);
    }
  }

  DRW_draw_cursor_2d();
  ED_region_pixelspace(DST.draw_ctx.region);

  if (do_draw_gizmos) {
    GPU_depth_test(GPU_DEPTH_NONE);
    DRW_draw_gizmo_2d();
  }

  DRW_stats_reset();

  if (G.debug_value > 20 && G.debug_value < 30) {
    GPU_depth_test(GPU_DEPTH_NONE);
    /* local coordinate visible rect inside region, to accommodate overlapping ui */
    const rcti *rect = ED_region_visible_rect(DST.draw_ctx.region);
    DRW_stats_draw(rect);
  }

  GPU_depth_test(GPU_DEPTH_LESS_EQUAL);

  if (WM_draw_region_get_bound_viewport(region)) {
    /* Don't unbind the frame-buffer yet in this case and let
     * GPU_viewport_unbind do it, so that we can still do further
     * drawing of action zones on top. */
  }
  else {
    GPU_framebuffer_restore();
  }

  DRW_state_reset();
  drw_engines_disable();

  drw_manager_exit(&DST);
}

static struct DRWSelectBuffer {
  struct GPUFrameBuffer *framebuffer_depth_only;
  struct GPUTexture *texture_depth;
} g_select_buffer = {NULL};

static void draw_select_framebuffer_depth_only_setup(const int size[2])
{
  if (g_select_buffer.framebuffer_depth_only == NULL) {
    g_select_buffer.framebuffer_depth_only = GPU_framebuffer_create("framebuffer_depth_only");
  }

  if ((g_select_buffer.texture_depth != NULL) &&
      ((GPU_texture_width(g_select_buffer.texture_depth) != size[0]) ||
       (GPU_texture_height(g_select_buffer.texture_depth) != size[1]))) {
    GPU_texture_free(g_select_buffer.texture_depth);
    g_select_buffer.texture_depth = NULL;
  }

  if (g_select_buffer.texture_depth == NULL) {
    g_select_buffer.texture_depth = GPU_texture_create_2d(
        "select_depth", size[0], size[1], 1, GPU_DEPTH_COMPONENT24, NULL);

    GPU_framebuffer_texture_attach(
        g_select_buffer.framebuffer_depth_only, g_select_buffer.texture_depth, 0, 0);

    GPU_framebuffer_check_valid(g_select_buffer.framebuffer_depth_only, NULL);
  }
}

/* Must run after all instance datas have been added. */
void DRW_render_instance_buffer_finish(void)
{
  BLI_assert_msg(!DST.buffer_finish_called, "DRW_render_instance_buffer_finish called twice!");
  DST.buffer_finish_called = true;
  DRW_instance_buffer_finish(DST.vmempool->idatalist);
  drw_resource_buffer_finish(DST.vmempool);
}

/* WARNING: Changing frame might free the ViewLayerEngineData */
void DRW_render_set_time(RenderEngine *engine, Depsgraph *depsgraph, int frame, float subframe)
{
  RE_engine_frame_set(engine, frame, subframe);
  DST.draw_ctx.scene = DEG_get_evaluated_scene(depsgraph);
  DST.draw_ctx.view_layer = DEG_get_evaluated_view_layer(depsgraph);
}

/**
 * object mode select-loop, see: ED_view3d_draw_select_loop (legacy drawing).
 */
void DRW_draw_select_loop(struct Depsgraph *depsgraph,
                          ARegion *region,
                          View3D *v3d,
                          bool use_obedit_skip,
                          bool draw_surface,
                          bool UNUSED(use_nearest),
                          const bool do_material_sub_selection,
                          const rcti *rect,
                          DRW_SelectPassFn select_pass_fn,
                          void *select_pass_user_data,
                          DRW_ObjectFilterFn object_filter_fn,
                          void *object_filter_user_data)
{
  Scene *scene = DEG_get_evaluated_scene(depsgraph);
  RenderEngineType *engine_type = ED_view3d_engine_type(scene, v3d->shading.type);
  ViewLayer *view_layer = DEG_get_evaluated_view_layer(depsgraph);
  Object *obact = OBACT(view_layer);
  Object *obedit = use_obedit_skip ? NULL : OBEDIT_FROM_OBACT(obact);
#ifndef USE_GPU_SELECT
  UNUSED_VARS(scene, view_layer, v3d, region, rect);
#else
  RegionView3D *rv3d = region->regiondata;

  /* Reset before using it. */
  drw_state_prepare_clean_for_draw(&DST);

  bool use_obedit = false;
  /* obedit_ctx_mode is used for selecting the right draw engines */
  // eContextObjectMode obedit_ctx_mode;
  /* object_mode is used for filtering objects in the depsgraph */
  eObjectMode object_mode;
  int object_type = 0;
  if (obedit != NULL) {
    object_type = obedit->type;
    object_mode = obedit->mode;
    if (obedit->type == OB_MBALL) {
      use_obedit = true;
      // obedit_ctx_mode = CTX_MODE_EDIT_METABALL;
    }
    else if (obedit->type == OB_ARMATURE) {
      use_obedit = true;
      // obedit_ctx_mode = CTX_MODE_EDIT_ARMATURE;
    }
  }
  if (v3d->overlay.flag & V3D_OVERLAY_BONE_SELECT) {
    if (!(v3d->flag2 & V3D_HIDE_OVERLAYS)) {
      /* NOTE: don't use "BKE_object_pose_armature_get" here, it breaks selection. */
      Object *obpose = OBPOSE_FROM_OBACT(obact);
      if (obpose == NULL) {
        Object *obweight = OBWEIGHTPAINT_FROM_OBACT(obact);
        if (obweight) {
          /* Only use Armature pose selection, when connected armature is in pose mode. */
          Object *ob_armature = BKE_modifiers_is_deformed_by_armature(obweight);
          if (ob_armature && ob_armature->mode == OB_MODE_POSE) {
            obpose = ob_armature;
          }
        }
      }

      if (obpose) {
        use_obedit = true;
        object_type = obpose->type;
        object_mode = obpose->mode;
        // obedit_ctx_mode = CTX_MODE_POSE;
      }
    }
  }

  /* Instead of 'DRW_context_state_init(C, &DST.draw_ctx)', assign from args */
  DST.draw_ctx = (DRWContextState){
      .region = region,
      .rv3d = rv3d,
      .v3d = v3d,
      .scene = scene,
      .view_layer = view_layer,
      .obact = obact,
      .engine_type = engine_type,
      .depsgraph = depsgraph,
  };
  drw_context_state_init();

  const int viewport_size[2] = {BLI_rcti_size_x(rect), BLI_rcti_size_y(rect)};
  drw_manager_init(&DST, NULL, viewport_size);

  DST.options.is_select = true;
  DST.options.is_material_select = do_material_sub_selection;
  drw_task_graph_init();
  /* Get list of enabled engines */
  if (use_obedit) {
    drw_engines_enable_overlays();
  }
  else if (!draw_surface) {
    /* grease pencil selection */
    if (drw_gpencil_engine_needed(depsgraph, v3d)) {
      use_drw_engine(&draw_engine_gpencil_type);
    }

    drw_engines_enable_overlays();
  }
  else {
    /* Draw surface for occlusion. */
    drw_engines_enable_basic();
    /* grease pencil selection */
    if (drw_gpencil_engine_needed(depsgraph, v3d)) {
      use_drw_engine(&draw_engine_gpencil_type);
    }

    drw_engines_enable_overlays();
  }
  drw_engines_data_validate();

  /* Update UBO's */
  DRW_globals_update();

  /* Init engines */
  drw_engines_init();
  DRW_hair_init();

  {
    drw_engines_cache_init();
    drw_engines_world_update(scene);

    if (use_obedit) {
      FOREACH_OBJECT_IN_MODE_BEGIN (view_layer, v3d, object_type, object_mode, ob_iter) {
        drw_engines_cache_populate(ob_iter);
      }
      FOREACH_OBJECT_IN_MODE_END;
    }
    else {
      /* When selecting pose-bones in pose mode, check for visibility not select-ability
       * as pose-bones have their own selection restriction flag. */
      const bool use_pose_exception = (DST.draw_ctx.object_pose != NULL);

      const int object_type_exclude_select = (v3d->object_type_exclude_viewport |
                                              v3d->object_type_exclude_select);
      bool filter_exclude = false;
      DST.dupli_origin = NULL;
      DST.dupli_origin_data = NULL;
      DEG_OBJECT_ITER_FOR_RENDER_ENGINE_BEGIN (depsgraph, ob) {
        if (!BKE_object_is_visible_in_viewport(v3d, ob)) {
          continue;
        }

        if (use_pose_exception && (ob->mode & OB_MODE_POSE)) {
          if ((ob->base_flag & BASE_VISIBLE_VIEWLAYER) == 0) {
            continue;
          }
        }
        else {
          if ((ob->base_flag & BASE_SELECTABLE) == 0) {
            continue;
          }
        }

        if ((object_type_exclude_select & (1 << ob->type)) == 0) {
          if (object_filter_fn != NULL) {
            if (ob->base_flag & BASE_FROM_DUPLI) {
              /* pass (use previous filter_exclude value) */
            }
            else {
              filter_exclude = (object_filter_fn(ob, object_filter_user_data) == false);
            }
            if (filter_exclude) {
              continue;
            }
          }

          DRW_select_load_id(ob->runtime.select_id);
          DST.dupli_parent = data_.dupli_parent;
          DST.dupli_source = data_.dupli_object_current;
          drw_duplidata_load(ob);
          drw_engines_cache_populate(ob);
        }
      }
      DEG_OBJECT_ITER_FOR_RENDER_ENGINE_END;
    }

    drw_duplidata_free();
    drw_task_graph_deinit();
    drw_engines_cache_finish();

    DRW_render_instance_buffer_finish();
  }

  /* Setup frame-buffer. */
  draw_select_framebuffer_depth_only_setup(viewport_size);
  GPU_framebuffer_bind(g_select_buffer.framebuffer_depth_only);
  GPU_framebuffer_clear_depth(g_select_buffer.framebuffer_depth_only, 1.0f);

  /* Start Drawing */
  DRW_state_reset();
  DRW_draw_callbacks_pre_scene();

  DRW_hair_update();

  /* Only 1-2 passes. */
  while (true) {
    if (!select_pass_fn(DRW_SELECT_PASS_PRE, select_pass_user_data)) {
      break;
    }
    DRW_state_lock(DRW_STATE_WRITE_DEPTH | DRW_STATE_DEPTH_TEST_ENABLED);

    drw_engines_draw_scene();

    DRW_state_lock(0);

    if (!select_pass_fn(DRW_SELECT_PASS_POST, select_pass_user_data)) {
      break;
    }
  }

  DRW_state_reset();
  drw_engines_disable();

  drw_manager_exit(&DST);

  GPU_framebuffer_restore();

#endif /* USE_GPU_SELECT */
}

/**
 * object mode select-loop, see: ED_view3d_draw_depth_loop (legacy drawing).
 */
static void drw_draw_depth_loop_impl(struct Depsgraph *depsgraph,
                                     ARegion *region,
                                     View3D *v3d,
                                     GPUViewport *viewport,
                                     const bool use_opengl_context)
{
  Scene *scene = DEG_get_evaluated_scene(depsgraph);
  RenderEngineType *engine_type = ED_view3d_engine_type(scene, v3d->shading.type);
  ViewLayer *view_layer = DEG_get_evaluated_view_layer(depsgraph);
  RegionView3D *rv3d = region->regiondata;

  if (use_opengl_context) {
    DRW_opengl_context_enable();
  }

  DST.options.is_depth = true;

  /* Instead of 'DRW_context_state_init(C, &DST.draw_ctx)', assign from args */
  DST.draw_ctx = (DRWContextState){
      .region = region,
      .rv3d = rv3d,
      .v3d = v3d,
      .scene = scene,
      .view_layer = view_layer,
      .obact = OBACT(view_layer),
      .engine_type = engine_type,
      .depsgraph = depsgraph,
  };
  drw_context_state_init();
  drw_task_graph_init();

  /* Setup frame-buffer. */
  GPUTexture *depth_tx = GPU_viewport_depth_texture(viewport);

  GPUFrameBuffer *depth_fb = NULL;
  GPU_framebuffer_ensure_config(&depth_fb,
                                {
                                    GPU_ATTACHMENT_TEXTURE(depth_tx),
                                    GPU_ATTACHMENT_NONE,
                                });

  GPU_framebuffer_bind(depth_fb);
  GPU_framebuffer_clear_depth(depth_fb, 1.0f);

  /* Update UBO's */
  DRW_globals_update();

  /* Init engines */
  drw_engines_init();
  DRW_hair_init();

  {
    drw_engines_cache_init();
    drw_engines_world_update(DST.draw_ctx.scene);

    const int object_type_exclude_viewport = v3d->object_type_exclude_viewport;
    DST.dupli_origin = NULL;
    DST.dupli_origin_data = NULL;
    DEG_OBJECT_ITER_FOR_RENDER_ENGINE_BEGIN (DST.draw_ctx.depsgraph, ob) {
      if ((object_type_exclude_viewport & (1 << ob->type)) != 0) {
        continue;
      }
      if (!BKE_object_is_visible_in_viewport(v3d, ob)) {
        continue;
      }
      DST.dupli_parent = data_.dupli_parent;
      DST.dupli_source = data_.dupli_object_current;
      drw_duplidata_load(ob);
      drw_engines_cache_populate(ob);
    }
    DEG_OBJECT_ITER_FOR_RENDER_ENGINE_END;

    drw_duplidata_free();
    drw_engines_cache_finish();

    drw_task_graph_deinit();
    DRW_render_instance_buffer_finish();
  }

  /* Start Drawing */
  DRW_state_reset();

  DRW_hair_update();

  drw_engines_draw_scene();

  DRW_state_reset();

  /* TODO: Reading depth for operators should be done here. */

  GPU_framebuffer_restore();
  GPU_framebuffer_free(depth_fb);

  drw_engines_disable();

  drw_manager_exit(&DST);

  /* Changing context. */
  if (use_opengl_context) {
    DRW_opengl_context_disable();
  }
}

/**
 * object mode select-loop, see: ED_view3d_draw_depth_loop (legacy drawing).
 */
void DRW_draw_depth_loop(struct Depsgraph *depsgraph,
                         ARegion *region,
                         View3D *v3d,
                         GPUViewport *viewport)
{
  /* Reset before using it. */
  drw_state_prepare_clean_for_draw(&DST);

  /* Required by `drw_manager_init()` */
  DST.draw_ctx.region = region;
  DST.draw_ctx.rv3d = region->regiondata;
  drw_manager_init(&DST, viewport, NULL);

  /* Get list of enabled engines */
  {
    /* Required by `DRW_state_draw_support()` */
    DST.draw_ctx.v3d = v3d;

    drw_engines_enable_basic();
    if (DRW_state_draw_support()) {
      drw_engines_enable_overlays();
    }
  }

  drw_draw_depth_loop_impl(depsgraph, region, v3d, viewport, false);
}

/**
 * Converted from ED_view3d_draw_depth_gpencil (legacy drawing).
 */
void DRW_draw_depth_loop_gpencil(struct Depsgraph *depsgraph,
                                 ARegion *region,
                                 View3D *v3d,
                                 GPUViewport *viewport)
{
  /* Reset before using it. */
  drw_state_prepare_clean_for_draw(&DST);

  /* Required by `drw_manager_init()` */
  DST.draw_ctx.region = region;
  DST.draw_ctx.rv3d = region->regiondata;
  drw_manager_init(&DST, viewport, NULL);

  use_drw_engine(&draw_engine_gpencil_type);

  drw_draw_depth_loop_impl(depsgraph, region, v3d, viewport, false);
}

void DRW_draw_select_id(Depsgraph *depsgraph, ARegion *region, View3D *v3d, const rcti *rect)
{
  SELECTID_Context *sel_ctx = DRW_select_engine_context_get();
  GPUViewport *viewport = WM_draw_region_get_viewport(region);
  if (!viewport) {
    /* Selection engine requires a viewport.
     * TODO(germano): This should be done internally in the engine. */
    sel_ctx->is_dirty = true;
    sel_ctx->objects_drawn_len = 0;
    sel_ctx->index_drawn_len = 1;
    return;
  }

  Scene *scene = DEG_get_evaluated_scene(depsgraph);
  ViewLayer *view_layer = DEG_get_evaluated_view_layer(depsgraph);

  /* Reset before using it. */
  drw_state_prepare_clean_for_draw(&DST);

  /* Instead of 'DRW_context_state_init(C, &DST.draw_ctx)', assign from args */
  DST.draw_ctx = (DRWContextState){
      .region = region,
      .rv3d = region->regiondata,
      .v3d = v3d,
      .scene = scene,
      .view_layer = view_layer,
      .obact = OBACT(view_layer),
      .depsgraph = depsgraph,
  };
  drw_task_graph_init();
  drw_context_state_init();

  drw_manager_init(&DST, viewport, NULL);

  /* Update UBO's */
  UI_SetTheme(SPACE_VIEW3D, RGN_TYPE_WINDOW);
  DRW_globals_update();

  /* Init Select Engine */
  sel_ctx->last_rect = *rect;

  use_drw_engine(&draw_engine_select_type);
  drw_engines_init();
  {
    drw_engines_cache_init();

    Object **obj = &sel_ctx->objects[0];
    for (uint remaining = sel_ctx->objects_len; remaining--; obj++) {
      Object *obj_eval = DEG_get_evaluated_object(depsgraph, *obj);
      drw_engines_cache_populate(obj_eval);
    }

    drw_engines_cache_finish();

    drw_task_graph_deinit();
#if 0 /* This is a workaround to a nasty bug that seems to be a nasty driver bug. (See T69377) */
    DRW_render_instance_buffer_finish();
#else
    DST.buffer_finish_called = true;
    // DRW_instance_buffer_finish(DST.vmempool->idatalist);
    drw_resource_buffer_finish(DST.vmempool);
#endif
  }

  /* Start Drawing */
  DRW_state_reset();
  drw_engines_draw_scene();
  DRW_state_reset();

  drw_engines_disable();

  drw_manager_exit(&DST);
}

/**
 * Clears the Depth Buffer and draws only the specified object.
 */
void DRW_draw_depth_object(
    Scene *scene, ARegion *region, View3D *v3d, GPUViewport *viewport, Object *object)
{
  RegionView3D *rv3d = region->regiondata;

  GPU_matrix_projection_set(rv3d->winmat);
  GPU_matrix_set(rv3d->viewmat);
  GPU_matrix_mul(object->obmat);

  /* Setup frame-buffer. */
  GPUTexture *depth_tx = GPU_viewport_depth_texture(viewport);

  GPUFrameBuffer *depth_fb = NULL;
  GPU_framebuffer_ensure_config(&depth_fb,
                                {
                                    GPU_ATTACHMENT_TEXTURE(depth_tx),
                                    GPU_ATTACHMENT_NONE,
                                });

  GPU_framebuffer_bind(depth_fb);
  GPU_framebuffer_clear_depth(depth_fb, 1.0f);
  GPU_depth_test(GPU_DEPTH_LESS_EQUAL);

  const float(*world_clip_planes)[4] = NULL;
  if (RV3D_CLIPPING_ENABLED(v3d, rv3d)) {
    GPU_clip_distances(6);
    ED_view3d_clipping_local(rv3d, object->obmat);
    world_clip_planes = rv3d->clip_local;
  }

  drw_batch_cache_validate(object);

  switch (object->type) {
    case OB_MESH: {
      GPUBatch *batch;

      Mesh *me = object->data;

      if (object->mode & OB_MODE_EDIT) {
        batch = DRW_mesh_batch_cache_get_edit_triangles(me);
      }
      else {
        batch = DRW_mesh_batch_cache_get_surface(me);
      }
      struct TaskGraph *task_graph = BLI_task_graph_create();
      DRW_mesh_batch_cache_create_requested(task_graph, object, me, scene, false, true);
      BLI_task_graph_work_and_wait(task_graph);
      BLI_task_graph_free(task_graph);

      const eGPUShaderConfig sh_cfg = world_clip_planes ? GPU_SHADER_CFG_CLIPPED :
                                                          GPU_SHADER_CFG_DEFAULT;
      GPU_batch_program_set_builtin_with_config(batch, GPU_SHADER_3D_DEPTH_ONLY, sh_cfg);
      if (world_clip_planes != NULL) {
        GPU_batch_uniform_4fv_array(batch, "WorldClipPlanes", 6, world_clip_planes);
      }

      GPU_batch_draw(batch);
    } break;
    case OB_CURVE:
    case OB_SURF:
      break;
  }

  if (RV3D_CLIPPING_ENABLED(v3d, rv3d)) {
    GPU_clip_distances(0);
  }

  GPU_matrix_set(rv3d->viewmat);
  GPU_depth_test(GPU_DEPTH_NONE);
  GPU_framebuffer_restore();

  GPU_framebuffer_free(depth_fb);
  DRW_opengl_context_disable();
}

/** \} */

/* -------------------------------------------------------------------- */
/** \name Draw Manager State (DRW_state)
 * \{ */

/**
 * When false, drawing doesn't output to a pixel buffer
 * eg: Occlusion queries, or when we have setup a context to draw in already.
 */
bool DRW_state_is_fbo(void)
{
  return ((DST.default_framebuffer != NULL) || DST.options.is_image_render) &&
         !DRW_state_is_depth() && !DRW_state_is_select();
}

/**
 * For when engines need to know if this is drawing for selection or not.
 */
bool DRW_state_is_select(void)
{
  return DST.options.is_select;
}

bool DRW_state_is_material_select(void)
{
  return DST.options.is_material_select;
}

bool DRW_state_is_depth(void)
{
  return DST.options.is_depth;
}

/**
 * Whether we are rendering for an image
 */
bool DRW_state_is_image_render(void)
{
  return DST.options.is_image_render;
}

/**
 * Whether we are rendering only the render engine,
 * or if we should also render the mode engines.
 */
bool DRW_state_is_scene_render(void)
{
  BLI_assert(DST.options.is_scene_render ? DST.options.is_image_render : true);
  return DST.options.is_scene_render;
}

/**
 * Whether we are rendering simple opengl render
 */
bool DRW_state_is_opengl_render(void)
{
  return DST.options.is_image_render && !DST.options.is_scene_render;
}

bool DRW_state_is_playback(void)
{
  if (DST.draw_ctx.evil_C != NULL) {
    struct wmWindowManager *wm = CTX_wm_manager(DST.draw_ctx.evil_C);
    return ED_screen_animation_playing(wm) != NULL;
  }
  return false;
}

/**
 * Is the user navigating the region.
 */
bool DRW_state_is_navigating(void)
{
  const RegionView3D *rv3d = DST.draw_ctx.rv3d;
  return (rv3d) && (rv3d->rflag & (RV3D_NAVIGATING | RV3D_PAINTING));
}

/**
 * Should text draw in this mode?
 */
bool DRW_state_show_text(void)
{
  return (DST.options.is_select) == 0 && (DST.options.is_depth) == 0 &&
         (DST.options.is_scene_render) == 0 && (DST.options.draw_text) == 0;
}

/**
 * Should draw support elements
 * Objects center, selection outline, probe data, ...
 */
bool DRW_state_draw_support(void)
{
  View3D *v3d = DST.draw_ctx.v3d;
  return (DRW_state_is_scene_render() == false) && (v3d != NULL) &&
         ((v3d->flag2 & V3D_HIDE_OVERLAYS) == 0);
}

/**
 * Whether we should render the background
 */
bool DRW_state_draw_background(void)
{
  return DST.options.draw_background;
}

/** \} */

/* -------------------------------------------------------------------- */
/** \name Context State (DRW_context_state)
 * \{ */

const DRWContextState *DRW_context_state_get(void)
{
  return &DST.draw_ctx;
}

/** \} */

/* -------------------------------------------------------------------- */
/** \name Init/Exit (DRW_engines)
 * \{ */

bool DRW_engine_render_support(DrawEngineType *draw_engine_type)
{
  return draw_engine_type->render_to_image;
}

void DRW_engine_register(DrawEngineType *draw_engine_type)
{
  DRWRegisteredDrawEngine *draw_engine = MEM_mallocN(sizeof(DRWRegisteredDrawEngine), __func__);
  draw_engine->draw_engine = draw_engine_type;
  draw_engine->index = g_registered_engines.len;

  BLI_addtail(&g_registered_engines.engines, draw_engine);
  g_registered_engines.len = BLI_listbase_count(&g_registered_engines.engines);
}

void DRW_engines_register(void)
{
  RE_engines_register(&DRW_engine_viewport_eevee_type);
  RE_engines_register(&DRW_engine_viewport_workbench_type);

  DRW_engine_register(&draw_engine_gpencil_type);

  DRW_engine_register(&draw_engine_overlay_type);
  DRW_engine_register(&draw_engine_select_type);
  DRW_engine_register(&draw_engine_basic_type);
#ifdef WITH_DRAW_DEBUG
  DRW_engine_register(&draw_engine_debug_select_type);
#endif

  DRW_engine_register(&draw_engine_image_type);
  DRW_engine_register(DRW_engine_viewport_external_type.draw_engine);

  /* setup callbacks */
  {
    BKE_mball_batch_cache_dirty_tag_cb = DRW_mball_batch_cache_dirty_tag;
    BKE_mball_batch_cache_free_cb = DRW_mball_batch_cache_free;

    BKE_curve_batch_cache_dirty_tag_cb = DRW_curve_batch_cache_dirty_tag;
    BKE_curve_batch_cache_free_cb = DRW_curve_batch_cache_free;

    BKE_mesh_batch_cache_dirty_tag_cb = DRW_mesh_batch_cache_dirty_tag;
    BKE_mesh_batch_cache_free_cb = DRW_mesh_batch_cache_free;

    BKE_lattice_batch_cache_dirty_tag_cb = DRW_lattice_batch_cache_dirty_tag;
    BKE_lattice_batch_cache_free_cb = DRW_lattice_batch_cache_free;

    BKE_particle_batch_cache_dirty_tag_cb = DRW_particle_batch_cache_dirty_tag;
    BKE_particle_batch_cache_free_cb = DRW_particle_batch_cache_free;

    BKE_gpencil_batch_cache_dirty_tag_cb = DRW_gpencil_batch_cache_dirty_tag;
    BKE_gpencil_batch_cache_free_cb = DRW_gpencil_batch_cache_free;

    BKE_hair_batch_cache_dirty_tag_cb = DRW_hair_batch_cache_dirty_tag;
    BKE_hair_batch_cache_free_cb = DRW_hair_batch_cache_free;

    BKE_pointcloud_batch_cache_dirty_tag_cb = DRW_pointcloud_batch_cache_dirty_tag;
    BKE_pointcloud_batch_cache_free_cb = DRW_pointcloud_batch_cache_free;

    BKE_volume_batch_cache_dirty_tag_cb = DRW_volume_batch_cache_dirty_tag;
    BKE_volume_batch_cache_free_cb = DRW_volume_batch_cache_free;
  }
}

static void drw_registered_engines_free(void)
{
  DRWRegisteredDrawEngine *next;
  for (DRWRegisteredDrawEngine *type = g_registered_engines.engines.first; type; type = next) {
    next = type->next;
    BLI_remlink(&R_engines, type);

    if (type->draw_engine->engine_free) {
      type->draw_engine->engine_free();
    }
    MEM_freeN(type);
  }

  BLI_listbase_clear(&g_registered_engines.engines);
  g_registered_engines.len = 0;
}

void DRW_engines_free(void)
{
  drw_registered_engines_free();

  if (DST.gl_context == NULL) {
    /* Nothing has been setup. Nothing to clear.
     * Otherwise, DRW_opengl_context_enable can
     * create a context in background mode. (see T62355) */
    return;
  }

  DRW_opengl_context_enable();

  DRW_TEXTURE_FREE_SAFE(g_select_buffer.texture_depth);
  GPU_FRAMEBUFFER_FREE_SAFE(g_select_buffer.framebuffer_depth_only);

  DRW_shaders_free();
  DRW_hair_free();
  DRW_shape_cache_free();
  DRW_stats_free();
  DRW_globals_free();

  DRW_UBO_FREE_SAFE(G_draw.block_ubo);
  DRW_UBO_FREE_SAFE(G_draw.view_ubo);
  DRW_TEXTURE_FREE_SAFE(G_draw.ramp);
  DRW_TEXTURE_FREE_SAFE(G_draw.weight_ramp);

  if (DST.draw_list) {
    GPU_draw_list_discard(DST.draw_list);
    DST.draw_list = NULL; /* UPBGE */
  }

  DRW_opengl_context_disable();
}

void DRW_render_context_enable(Render *render)
{
  if (G.background && DST.gl_context == NULL) {
    WM_init_opengl();
  }

  if (GPU_use_main_context_workaround()) {
    GPU_context_main_lock();
    DRW_opengl_context_enable();
    return;
  }

  void *re_gl_context = RE_gl_context_get(render);

  /* Changing Context */
  if (re_gl_context != NULL) {
    DRW_opengl_render_context_enable(re_gl_context);
    /* We need to query gpu context after a gl context has been bound. */
    void *re_gpu_context = NULL;
    re_gpu_context = RE_gpu_context_get(render);
    DRW_gpu_render_context_enable(re_gpu_context);
  }
  else {
    DRW_opengl_context_enable();
  }
}

void DRW_render_context_disable(Render *render)
{
  if (GPU_use_main_context_workaround()) {
    DRW_opengl_context_disable();
    GPU_context_main_unlock();
    return;
  }

  void *re_gl_context = RE_gl_context_get(render);

  if (re_gl_context != NULL) {
    void *re_gpu_context = NULL;
    re_gpu_context = RE_gpu_context_get(render);
    DRW_gpu_render_context_disable(re_gpu_context);
    DRW_opengl_render_context_disable(re_gl_context);
  }
  else {
    DRW_opengl_context_disable();
  }
}

/** \} */

/* -------------------------------------------------------------------- */
/** \name Init/Exit (DRW_opengl_ctx)
 * \{ */

void DRW_opengl_context_create(void)
{
  BLI_assert(DST.gl_context == NULL); /* Ensure it's called once */

  DST.gl_context_mutex = BLI_ticket_mutex_alloc();
  /* This changes the active context. */
  DST.gl_context = WM_opengl_context_create();
  WM_opengl_context_activate(DST.gl_context);
  /* Be sure to create gpu_context too. */
  DST.gpu_context = GPU_context_create(NULL);
  /* So we activate the window's one afterwards. */
  wm_window_reset_drawable();
}

void DRW_opengl_context_destroy(void)
{
  BLI_assert(BLI_thread_is_main());
  if (DST.gl_context != NULL) {
    WM_opengl_context_activate(DST.gl_context);
    GPU_context_active_set(DST.gpu_context);
    GPU_context_discard(DST.gpu_context);
    WM_opengl_context_dispose(DST.gl_context);
    BLI_ticket_mutex_free(DST.gl_context_mutex);
  }
}

void DRW_opengl_context_enable_ex(bool UNUSED(restore))
{
  if (DST.gl_context != NULL) {
    /* IMPORTANT: We don't support immediate mode in render mode!
     * This shall remain in effect until immediate mode supports
     * multiple threads. */
    BLI_ticket_mutex_lock(DST.gl_context_mutex);
    WM_opengl_context_activate(DST.gl_context);
    GPU_context_active_set(DST.gpu_context);
  }
}

void DRW_opengl_context_disable_ex(bool restore)
{
  if (DST.gl_context != NULL) {
#ifdef __APPLE__
    /* Need to flush before disabling draw context, otherwise it does not
     * always finish drawing and viewport can be empty or partially drawn */
    GPU_flush();
#endif

    if (BLI_thread_is_main() && restore) {
      wm_window_reset_drawable();
    }
    else {
      WM_opengl_context_release(DST.gl_context);
      GPU_context_active_set(NULL);
    }

    BLI_ticket_mutex_unlock(DST.gl_context_mutex);
  }
}

void DRW_opengl_context_enable(void)
{
  if (G.background && DST.gl_context == NULL) {
    WM_init_opengl();
  }
  DRW_opengl_context_enable_ex(true);
}

void DRW_opengl_context_disable(void)
{
  DRW_opengl_context_disable_ex(true);
}

void DRW_opengl_render_context_enable(void *re_gl_context)
{
  /* If thread is main you should use DRW_opengl_context_enable(). */
  BLI_assert(!BLI_thread_is_main());

  /* TODO: get rid of the blocking. Only here because of the static global DST. */
  BLI_ticket_mutex_lock(DST.gl_context_mutex);
  WM_opengl_context_activate(re_gl_context);
}

void DRW_opengl_render_context_disable(void *re_gl_context)
{
  WM_opengl_context_release(re_gl_context);
  /* TODO: get rid of the blocking. */
  BLI_ticket_mutex_unlock(DST.gl_context_mutex);
}

/* Needs to be called AFTER DRW_opengl_render_context_enable() */
void DRW_gpu_render_context_enable(void *re_gpu_context)
{
  /* If thread is main you should use DRW_opengl_context_enable(). */
  BLI_assert(!BLI_thread_is_main());

  GPU_context_active_set(re_gpu_context);
}

/* Needs to be called BEFORE DRW_opengl_render_context_disable() */
void DRW_gpu_render_context_disable(void *UNUSED(re_gpu_context))
{
  GPU_flush();
  GPU_context_active_set(NULL);
}

/** \} */

#ifdef WITH_XR_OPENXR

/* XXX
 * There should really be no such getter, but for VR we currently can't easily avoid it. OpenXR
 * needs some low level info for the OpenGL context that will be used for submitting the
 * final framebuffer. VR could in theory create its own context, but that would mean we have to
 * switch to it just to submit the final frame, which has notable performance impact.
 *
 * We could "inject" a context through DRW_opengl_render_context_enable(), but that would have to
 * work from the main thread, which is tricky to get working too. The preferable solution would
 * be using a separate thread for VR drawing where a single context can stay active. */
void *DRW_xr_opengl_context_get(void)
{
  return DST.gl_context;
}

/* XXX See comment on DRW_xr_opengl_context_get(). */
void *DRW_xr_gpu_context_get(void)
{
  return DST.gpu_context;
}

/* XXX See comment on DRW_xr_opengl_context_get(). */
void DRW_xr_drawing_begin(void)
{
  BLI_ticket_mutex_lock(DST.gl_context_mutex);
}

/* XXX See comment on DRW_xr_opengl_context_get(). */
void DRW_xr_drawing_end(void)
{
  BLI_ticket_mutex_unlock(DST.gl_context_mutex);
}

#endif

/* -------------------------------------------------------------------- */
/** \name Internal testing API for gtests
 * \{ */

#ifdef WITH_OPENGL_DRAW_TESTS

void DRW_draw_state_init_gtests(eGPUShaderConfig sh_cfg)
{
  DST.draw_ctx.sh_cfg = sh_cfg;
}

#endif

/** \} */

/* -------------------------------------------------------------------- */
/** \name Draw manager context release/activation
 *
 * These functions are used in cases when an OpenGL context creation is needed during the draw.
 * This happens, for example, when an external engine needs to create its own OpenGL context from
 * the engine initialization.
 *
 * Example of context creation:
 *
 *   const bool drw_state = DRW_opengl_context_release();
 *   gl_context = WM_opengl_context_create();
 *   DRW_opengl_context_activate(drw_state);
 *
 * Example of context destruction:
 *
 *   const bool drw_state = DRW_opengl_context_release();
 *   WM_opengl_context_activate(gl_context);
 *   WM_opengl_context_dispose(gl_context);
 *   DRW_opengl_context_activate(drw_state);
 *
 *
 * NOTE: Will only perform context modification when on main thread. This way these functions can
 * be used in an engine without check on whether it is a draw manager which manages OpenGL context
 * on the current thread. The downside of this is that if the engine performs OpenGL creation from
 * a non-main thread, that thread is supposed to not have OpenGL context ever bound by Blender.
 *
 * \{ */

bool DRW_opengl_context_release(void)
{
  if (!BLI_thread_is_main()) {
    return false;
  }

  if (GPU_context_active_get() != DST.gpu_context) {
    /* Context release is requested from the outside of the draw manager main draw loop, indicate
     * this to the `DRW_opengl_context_activate()` so that it restores drawable of the window. */
    return false;
  }

  GPU_context_active_set(NULL);
  WM_opengl_context_release(DST.gl_context);

  return true;
}

void DRW_opengl_context_activate(bool drw_state)
{
  if (!BLI_thread_is_main()) {
    return;
  }

  if (drw_state) {
    WM_opengl_context_activate(DST.gl_context);
    GPU_context_active_set(DST.gpu_context);
  }
  else {
    wm_window_reset_drawable();
  }
}

/****************UPBGE**************************/

#include "BKE_camera.h"
#include "BKE_main.h"
#include "BKE_scene.h"

#include "engines/eevee/eevee_lightcache.h"
#include "engines/eevee/eevee_private.h"

EEVEE_Data *EEVEE_engine_data_get(void)
{
  EEVEE_Data *data = (EEVEE_Data *)drw_viewport_engine_data_ensure(&draw_engine_eevee_type);
  return data;
}

void DRW_game_render_loop(bContext *C,
                          GPUViewport *viewport,
                          Depsgraph *depsgraph,
                          const rcti *window,
                          bool is_overlay_pass)
{
  /* Reset before using it. */
  drw_state_prepare_clean_for_draw(&DST);

  Scene *scene = DEG_get_evaluated_scene(depsgraph);
  ViewLayer *view_layer = DEG_get_evaluated_view_layer(depsgraph);

  ARegion *ar = CTX_wm_region(C);

  View3D *v3d = CTX_wm_view3d(C);

  RegionView3D *rv3d = CTX_wm_region_view3d(C);

  GPU_viewport_bind(viewport, 0, window);

  bool gpencil_engine_needed = drw_gpencil_engine_needed(depsgraph, v3d);

  use_drw_engine(&draw_engine_eevee_type);
  if (gpencil_engine_needed) {
    use_drw_engine(&draw_engine_gpencil_type);
  }

  DST.viewport = viewport;

  DRW_view_set_active(NULL);

  DST.draw_ctx.region = ar;
  DST.draw_ctx.v3d = v3d;
  DST.draw_ctx.rv3d = rv3d;

  DST.draw_ctx.evil_C = C;

  DST.draw_ctx.scene = scene;
  DST.draw_ctx.view_layer = view_layer;
  DST.draw_ctx.obact = OBACT(view_layer);

  DST.draw_ctx.depsgraph = depsgraph;

  DST.options.draw_background = ((scene->r.alphamode == R_ADDSKY) ||
                                 (v3d->shading.type != OB_RENDER)) &&
                                !is_overlay_pass;

  drw_task_graph_init();
  drw_context_state_init();
  drw_viewport_var_init();

  const int object_type_exclude_viewport = v3d->object_type_exclude_viewport;

  DRW_hair_init();

  /* Init engines */
  drw_engines_init();

  drw_engines_cache_init();
  drw_engines_world_update(DST.draw_ctx.scene);

  DST.dupli_origin = NULL;
  DST.dupli_origin_data = NULL;

  if (is_overlay_pass) {
    DEG_OBJECT_ITER_FOR_RENDER_ENGINE_BEGIN (depsgraph, ob) {
      if ((object_type_exclude_viewport & (1 << ob->type)) != 0) {
        continue;
      }
      if (!BKE_object_is_visible_in_viewport(v3d, ob)) {
        continue;
      }

      Object *orig_ob = DEG_get_original_object(ob);

      if (orig_ob->gameflag & OB_OVERLAY_COLLECTION) {
        DST.dupli_parent = data_.dupli_parent;
        DST.dupli_source = data_.dupli_object_current;
        drw_duplidata_load(ob);
        drw_engines_cache_populate(ob);
      }
    }
    DEG_OBJECT_ITER_FOR_RENDER_ENGINE_END;
  }
  else {
    DEG_OBJECT_ITER_FOR_RENDER_ENGINE_BEGIN (depsgraph, ob) {
      if ((object_type_exclude_viewport & (1 << ob->type)) != 0) {
        continue;
      }
      if (!BKE_object_is_visible_in_viewport(v3d, ob)) {
        continue;
      }

      Object *orig_ob = DEG_get_original_object(ob);
      /* Don't render objects in overlay collections in main pass */
      if (orig_ob->gameflag & OB_OVERLAY_COLLECTION) {
        continue;
      }
      DST.dupli_parent = data_.dupli_parent;
      DST.dupli_source = data_.dupli_object_current;
      drw_duplidata_load(ob);
      drw_engines_cache_populate(ob);
    }
    DEG_OBJECT_ITER_FOR_RENDER_ENGINE_END;
  }

  drw_duplidata_free();
  drw_engines_cache_finish();

  drw_task_graph_deinit();

  DRW_render_instance_buffer_finish();

  GPU_framebuffer_bind(DST.default_framebuffer);
  GPU_framebuffer_clear_depth_stencil(DST.default_framebuffer, 1.0f, 0xFF);

  DRW_state_reset();

  DRW_hair_update();

  drw_engines_draw_scene();

  GPU_framebuffer_bind(DST.default_framebuffer);
  GPU_framebuffer_clear_stencil(DST.default_framebuffer, 0xFF);

  /* Fix 3D view being "laggy" on macos and win+nvidia. (See T56996, T61474) */
  GPU_flush();

  DRW_state_reset();

  drw_engines_disable();
  drw_viewport_cache_resize();

  GPU_viewport_unbind(DST.viewport);
}

void DRW_game_render_loop_end()
{
  GPU_viewport_free(DST.viewport);

  EEVEE_view_layer_data_free(EEVEE_view_layer_data_ensure());
  DRW_engines_free();

  memset(&DST, 0xFF, offsetof(DRWManager, gl_context));
}

void DRW_game_viewport_render_loop_end()
{
  drw_debug_draw_bge();
}

void DRW_game_python_loop_end(ViewLayer *view_layer)
{
  /* When we run blenderplayer -p script.py
   * the GPUViewport to render the scene is not
   * created then it causes a crash if we try to free
   * it. Are we in what people call HEADLESS mode?
   */
  // GPU_viewport_free(DST.viewport);

  drw_state_prepare_clean_for_draw(&DST);

  use_drw_engine(&draw_engine_eevee_type);

  DST.draw_ctx.view_layer = view_layer;

  EEVEE_view_layer_data_free(EEVEE_view_layer_data_ensure());
  DRW_engines_free();

  memset(&DST, 0xFF, offsetof(DRWManager, gl_context));
}

void DRW_opengl_context_create_blenderplayer(void *ghost_system)
{
  BLI_assert(DST.gl_context == NULL); /* Ensure it's called once */

  DST.gl_context_mutex = BLI_ticket_mutex_alloc();

  /* This changes the active context. */
  DST.gl_context = WM_opengl_context_create_blenderplayer(ghost_system);
  WM_opengl_context_activate(DST.gl_context);
  /* Be sure to create gpu_context too. */
  DST.gpu_context = GPU_context_create(0);
  /* Set default Blender OpenGL state */
  // GPU_state_init();
  /* So we activate the window's one afterwards. */

  /* IDK if it is really needed to have a win->eventstate in blenderplayer ? */
  // wm_window_ensure_eventstate(win);

  wm_window_reset_drawable();
}

/* Called instead of DRW_transform_to_display in eevee_engine
 * to avoid double tonemapping of rendered textures with ImageRender
 */
void DRW_transform_to_display_image_render(GPUTexture *tex)
{
  drw_state_set(DRW_STATE_WRITE_COLOR);

  GPUVertFormat *vert_format = immVertexFormat();
  uint pos = GPU_vertformat_attr_add(vert_format, "pos", GPU_COMP_F32, 2, GPU_FETCH_FLOAT);
  uint texco = GPU_vertformat_attr_add(vert_format, "texCoord", GPU_COMP_F32, 2, GPU_FETCH_FLOAT);

  immBindBuiltinProgram(GPU_SHADER_2D_IMAGE_COLOR);
  immUniform1i("image", 0);

  const float white[4] = {1.0f, 1.0f, 1.0f, 1.0f};
  immUniform4fv("color", white);

  GPU_texture_bind(tex, 0); /* OCIO texture bind point is 0 */

  float mat[4][4];
  unit_m4(mat);
  immUniformMatrix4fv("ModelViewProjectionMatrix", mat);

  /* Full screen triangle */
  immBegin(GPU_PRIM_TRIS, 3);
  immAttr2f(texco, 0.0f, 0.0f);
  immVertex2f(pos, -1.0f, -1.0f);

  immAttr2f(texco, 2.0f, 0.0f);
  immVertex2f(pos, 3.0f, -1.0f);

  immAttr2f(texco, 0.0f, 2.0f);
  immVertex2f(pos, -1.0f, 3.0f);
  immEnd();

  GPU_texture_unbind(tex);

  immUnbindProgram();
}

/* Use color management profile to draw texture to framebuffer */
void DRW_transform_to_display(GPUTexture *tex, View3D *v3d, bool do_dithering)
{
  drw_state_set(DRW_STATE_WRITE_COLOR);

  bool use_scene_lights = (!v3d ||
                           ((v3d->shading.type == OB_MATERIAL) &&
                            (v3d->shading.flag & V3D_SHADING_SCENE_LIGHTS)) ||
                           ((v3d->shading.type == OB_RENDER) &&
                            (v3d->shading.flag & V3D_SHADING_SCENE_LIGHTS_RENDER)));
  bool use_scene_world =
      (!v3d ||
       ((v3d->shading.type == OB_MATERIAL) && (v3d->shading.flag & V3D_SHADING_SCENE_WORLD)) ||
       ((v3d->shading.type == OB_RENDER) && (v3d->shading.flag & V3D_SHADING_SCENE_WORLD_RENDER)));
  bool use_view_transform = v3d && (v3d->shading.type >= OB_MATERIAL);
  bool use_render_settings = v3d && (use_view_transform || use_scene_lights || use_scene_world);

  GPUVertFormat *vert_format = immVertexFormat();
  uint pos = GPU_vertformat_attr_add(vert_format, "pos", GPU_COMP_F32, 2, GPU_FETCH_FLOAT);
  uint texco = GPU_vertformat_attr_add(vert_format, "texCoord", GPU_COMP_F32, 2, GPU_FETCH_FLOAT);
  float dither = 0.0f;
  bool use_ocio = false;
  /* Should we apply the view transform */
  Scene *scene = DST.draw_ctx.scene;
  ColorManagedDisplaySettings *display_settings = &scene->display_settings;
  ColorManagedViewSettings view_settings;
  if (use_render_settings) {
    /* Use full render settings, for renders with scene lighting. */
    view_settings = scene->view_settings;
    dither = do_dithering ? scene->r.dither_intensity : 0.0f;
  }
  else if (use_view_transform) {
    /* Use only view transform + look and nothing else for lookdev without
     * scene lighting, as exposure depends on scene light intensity. */
    BKE_color_managed_view_settings_init_render(&view_settings, display_settings, NULL);
    STRNCPY(view_settings.view_transform, scene->view_settings.view_transform);
    STRNCPY(view_settings.look, scene->view_settings.look);
    dither = do_dithering ? scene->r.dither_intensity : 0.0f;
  }
  else {
    /* For workbench use only default view transform in configuration,
     * using no scene settings. */
    BKE_color_managed_view_settings_init_render(&view_settings, display_settings, NULL);
  }
  use_ocio = IMB_colormanagement_setup_glsl_draw_from_space(
      &view_settings, display_settings, NULL, dither, false, false);

  if (!use_ocio) {
    /* View transform is already applied for offscreen, don't apply again, see: T52046 */
    if (DST.options.is_image_render && !DST.options.is_scene_render) {
      immBindBuiltinProgram(GPU_SHADER_2D_IMAGE_COLOR);
      immUniformColor4f(1.0f, 1.0f, 1.0f, 1.0f);
    }
    else {
      immBindBuiltinProgram(GPU_SHADER_2D_IMAGE_LINEAR_TO_SRGB);
    }
    immUniform1i("image", 0);
  }
  GPU_texture_bind(tex, 0); /* OCIO texture bind point is 0 */
  float mat[4][4];
  unit_m4(mat);
  immUniformMatrix4fv("ModelViewProjectionMatrix", mat);
  /* Full screen triangle */
  immBegin(GPU_PRIM_TRIS, 3);
  immAttr2f(texco, 0.0f, 0.0f);
  immVertex2f(pos, -1.0f, -1.0f);
  immAttr2f(texco, 2.0f, 0.0f);
  immVertex2f(pos, 3.0f, -1.0f);

  immAttr2f(texco, 0.0f, 2.0f);
  immVertex2f(pos, -1.0f, 3.0f);
  immEnd();

  GPU_texture_unbind(tex);

  if (use_ocio) {
    IMB_colormanagement_finish_glsl_draw();
  }
  else {
    immUnbindProgram();
  }
}

static GPUViewport *current_game_viewport = NULL;

void DRW_game_gpu_viewport_set(GPUViewport *viewport)
{
  current_game_viewport = viewport;
}

GPUViewport *DRW_game_gpu_viewport_get()
{
  return current_game_viewport;
}

/***************************End of UPBGE***************************/

/** \} */<|MERGE_RESOLUTION|>--- conflicted
+++ resolved
@@ -679,16 +679,9 @@
 
 void DRW_viewport_request_redraw(void)
 {
-<<<<<<< HEAD
-  if (DRW_context_state_get()->scene->flag & SCE_INTERACTIVE) {
-    return;
-  }
-  GPU_viewport_tag_update(DST.viewport);
-=======
   if (DST.viewport) {
     GPU_viewport_tag_update(DST.viewport);
   }
->>>>>>> 6eefcd7d
 }
 
 /** \} */
@@ -1316,34 +1309,25 @@
   ViewLayer *view_layer = update_ctx->view_layer;
 
   GPUViewport *viewport = WM_draw_region_get_viewport(region);
+
+  /* UPBGE */
+  if (scene->flag & SCE_INTERACTIVE) {
+    /* Hack to allow bge to use depsgraph to detect
+     * all scene changes and notify drw_engine for redraw. */
+    viewport = DRW_game_gpu_viewport_get();
+  }
+  /* End of UPBGE */
+
   if (!viewport) {
     return;
   }
 
   const bool gpencil_engine_needed = drw_gpencil_engine_needed(depsgraph, v3d);
 
-<<<<<<< HEAD
-  /* Separate update for each stereo view. */
-  for (int view = 0; view < 2; view++) {
-    GPUViewport *viewport = WM_draw_region_get_viewport(region);
-
-    /* UPBGE */
-    if (scene->flag & SCE_INTERACTIVE) {
-      /* Hack to allow bge to use depsgraph to detect
-       * all scene changes and notify drw_engine for redraw. */
-      viewport = DRW_game_gpu_viewport_get();
-    }
-    /* End of UPBGE */
-
-    if (!viewport) {
-      continue;
-    }
-=======
   /* XXX Really nasty locking. But else this could
    * be executed by the material previews thread
    * while rendering a viewport. */
   BLI_ticket_mutex_lock(DST.gl_context_mutex);
->>>>>>> 6eefcd7d
 
   /* Reset before using it. */
   drw_state_prepare_clean_for_draw(&DST);
