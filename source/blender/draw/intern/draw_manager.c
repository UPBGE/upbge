--- conflicted
+++ resolved
@@ -1746,7 +1746,6 @@
 	}
 }
 
-<<<<<<< HEAD
 static void bind_uniforms(DRWShadingGroup *shgroup)
 {
 	BLI_assert(shgroup->interface);
@@ -1754,15 +1753,6 @@
 	GPUTexture *tex;
 	int val;
 	float fval;
-=======
-	const bool is_normal = ELEM(shgroup->type, DRW_SHG_NORMAL);
-
-	if (!is_normal) {
-		shgroup_dynamic_batch_from_calls(shgroup);
-	}
-
-	DRW_state_set((pass_state & shgroup->state_extra_disable) | shgroup->state_extra);
->>>>>>> 59b93123
 
 	/* Binding Uniform */
 	/* Don't check anything, Interface should already contain the least uniform as possible */
@@ -1836,7 +1826,7 @@
 		shgroup_dynamic_batch_from_calls(shgroup);
 	}
 
-	DRW_state_set(pass_state | shgroup->state_extra);
+	DRW_state_set((pass_state & shgroup->state_extra_disable) | shgroup->state_extra);
 
 	bind_uniforms(shgroup);
 
@@ -1908,7 +1898,6 @@
 	DRW_state_reset();
 }
 
-<<<<<<< HEAD
 void DRW_bind_shader_shgroup(DRWShadingGroup *shgroup)
 {
 	bind_shader(shgroup);
@@ -1930,10 +1919,7 @@
 	}
 }
 
-void DRW_draw_pass(DRWPass *pass)
-=======
 static void DRW_draw_pass_ex(DRWPass *pass, DRWShadingGroup *start_group, DRWShadingGroup *end_group)
->>>>>>> 59b93123
 {
 	/* Start fresh */
 	DST.shader = NULL;
@@ -1965,22 +1951,12 @@
 		glBeginQuery(GL_TIME_ELAPSED, pass->timer_queries[pass->back_idx]);
 	}
 
-<<<<<<< HEAD
-	for (DRWShadingGroup *shgroup = pass->shgroups.first; shgroup; shgroup = shgroup->next) {
+	for (DRWShadingGroup *shgroup = start_group; shgroup; shgroup = shgroup->next) {
 		DRW_draw_shgroup(shgroup, pass->state);
-=======
-	for (DRWShadingGroup *shgroup = start_group; shgroup; shgroup = shgroup->next) {
-		draw_shgroup(shgroup, pass->state);
 		/* break if upper limit */
 		if (shgroup == end_group) {
 			break;
 		}
-	}
-
-	/* Clear Bound textures */
-	for (DRWBoundTexture *bound_tex = DST.bound_texs.first; bound_tex; bound_tex = bound_tex->next) {
-		GPU_texture_unbind(bound_tex->tex);
->>>>>>> 59b93123
 	}
 
 	DRW_end_shgroup();
