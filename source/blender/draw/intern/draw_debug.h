--- conflicted
+++ resolved
@@ -39,14 +39,11 @@
 void DRW_debug_bbox(const BoundBox *bbox, const float color[4]);
 void DRW_debug_sphere(const float center[3], float radius, const float color[4]);
 
-<<<<<<< HEAD
 /* UPBGE */
 void DRW_debug_line_bge(const float v1[3], const float v2[3], const float color[4]);
 void DRW_debug_box_2D_bge(const float xco, const float yco, const float xsize, const float ysize);
 void DRW_debug_text_2D_bge(const float xco, const float yco, const char *str);
 
-=======
->>>>>>> 624b0ac6
 #ifdef __cplusplus
 }
 #endif