/*
 * This program is free software; you can redistribute it and/or
 * modify it under the terms of the GNU General Public License
 * as published by the Free Software Foundation; either version 2
 * of the License, or (at your option) any later version.
 *
 * This program is distributed in the hope that it will be useful,
 * but WITHOUT ANY WARRANTY; without even the implied warranty of
 * MERCHANTABILITY or FITNESS FOR A PARTICULAR PURPOSE.  See the
 * GNU General Public License for more details.
 *
 * You should have received a copy of the GNU General Public License
 * along with this program; if not, write to the Free Software Foundation,
 * Inc., 51 Franklin Street, Fifth Floor, Boston, MA 02110-1301, USA.
 *
 * Copyright 2018, Blender Foundation.
 */

/** \file
 * \ingroup draw
 */

#pragma once

struct BoundBox;

#ifdef __cplusplus
extern "C" {
#endif

void DRW_debug_modelmat_reset(void);
void DRW_debug_modelmat(const float modelmat[4][4]);

void DRW_debug_line_v3v3(const float v1[3], const float v2[3], const float color[4]);
void DRW_debug_polygon_v3(const float (*v)[3], int vert_len, const float color[4]);
/**
 * \note g_modelmat is still applied on top.
 */
void DRW_debug_m4(const float m[4][4]);
void DRW_debug_m4_as_bbox(const float m[4][4], const float color[4], bool invert);
void DRW_debug_bbox(const BoundBox *bbox, const float color[4]);
<<<<<<< HEAD
void DRW_debug_sphere(const float center[3], const float radius, const float color[4]);

/* UPBGE */
void DRW_debug_line_bge(const float v1[3], const float v2[3], const float color[4]);
void DRW_debug_box_2D_bge(const float xco, const float yco, const float xsize, const float ysize);
void DRW_debug_text_2D_bge(const float xco, const float yco, const char *str);

#ifdef __cplusplus
}
#endif
=======
void DRW_debug_sphere(const float center[3], float radius, const float color[4]);
>>>>>>> 5ba5678e
<|MERGE_RESOLUTION|>--- conflicted
+++ resolved
@@ -39,8 +39,7 @@
 void DRW_debug_m4(const float m[4][4]);
 void DRW_debug_m4_as_bbox(const float m[4][4], const float color[4], bool invert);
 void DRW_debug_bbox(const BoundBox *bbox, const float color[4]);
-<<<<<<< HEAD
-void DRW_debug_sphere(const float center[3], const float radius, const float color[4]);
+void DRW_debug_sphere(const float center[3], float radius, const float color[4]);
 
 /* UPBGE */
 void DRW_debug_line_bge(const float v1[3], const float v2[3], const float color[4]);
@@ -49,7 +48,4 @@
 
 #ifdef __cplusplus
 }
-#endif
-=======
-void DRW_debug_sphere(const float center[3], float radius, const float color[4]);
->>>>>>> 5ba5678e
+#endif