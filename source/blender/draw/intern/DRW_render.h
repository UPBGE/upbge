/*
 * Copyright 2016, Blender Foundation.
 *
 * This program is free software; you can redistribute it and/or
 * modify it under the terms of the GNU General Public License
 * as published by the Free Software Foundation; either version 2
 * of the License, or (at your option) any later version.
 *
 * This program is distributed in the hope that it will be useful,
 * but WITHOUT ANY WARRANTY; without even the implied warranty of
 * MERCHANTABILITY or FITNESS FOR A PARTICULAR PURPOSE.  See the
 * GNU General Public License for more details.
 *
 * You should have received a copy of the GNU General Public License
 * along with this program; if not, write to the Free Software Foundation,
 * Inc., 51 Franklin Street, Fifth Floor, Boston, MA 02110-1301, USA.
 *
 * Contributor(s): Blender Institute
 *
 */

/** \file DRW_render.h
 *  \ingroup draw
 */

/* This is the Render Functions used by Realtime engines to draw with OpenGL */

#ifndef __DRW_RENDER_H__
#define __DRW_RENDER_H__

#include "BLI_listbase.h"
#include "BLI_math_matrix.h"
#include "BLI_math_vector.h"
#include "BLI_string.h"

#include "BKE_context.h"
#include "BKE_layer.h"
#include "BKE_material.h"
#include "BKE_scene.h"

#include "BLT_translation.h"

#include "DNA_object_types.h"
#include "DNA_lamp_types.h"
#include "DNA_material_types.h"
#include "DNA_scene_types.h"
#include "DNA_world_types.h"

#include "GPU_framebuffer.h"
#include "GPU_texture.h"
#include "GPU_shader.h"

#include "draw_common.h"
#include "draw_cache.h"
#include "draw_view.h"

#include "draw_manager_profiling.h"

#include "MEM_guardedalloc.h"

#include "RE_engine.h"

#include "../draw/engines/eevee/eevee_private.h" // For bge (DRWMatrixState)
#include "../depsgraph/DEG_depsgraph.h" // For bge (EvaluationContext)

struct rcti;
struct bContext;
struct GPUFrameBuffer;
struct GPUShader;
struct GPUMaterial;
struct GPUTexture;
struct GPUUniformBuffer;
struct Object;
struct Gwn_Batch;
struct DefaultFramebufferList;
struct DefaultTextureList;
struct DRWTextStore;
struct LampEngineData;
struct ParticleSystem;
struct RenderEngineType;
struct ViewportEngineData;
struct ViewportEngineData_Info;

typedef struct DRWUniform DRWUniform;
typedef struct DRWInterface DRWInterface;
typedef struct DRWPass DRWPass;
typedef struct DRWShadingGroup DRWShadingGroup;

/* TODO Put it somewhere else? */
typedef struct BoundSphere {
	float center[3], radius;
} BoundSphere;

/* declare members as empty (unused) */
typedef char DRWViewportEmptyList;

#define DRW_VIEWPORT_LIST_SIZE(list) \
	(sizeof(list) == sizeof(DRWViewportEmptyList) ? 0 : ((sizeof(list)) / sizeof(void *)))

/* Unused members must be either pass list or 'char *' when not usd. */
#define DRW_VIEWPORT_DATA_SIZE(ty) { \
	DRW_VIEWPORT_LIST_SIZE(*(((ty *)NULL)->fbl)), \
	DRW_VIEWPORT_LIST_SIZE(*(((ty *)NULL)->txl)), \
	DRW_VIEWPORT_LIST_SIZE(*(((ty *)NULL)->psl)), \
	DRW_VIEWPORT_LIST_SIZE(*(((ty *)NULL)->stl)) \
}

/* Use of multisample framebuffers. */
#define MULTISAMPLE_SYNC_ENABLE(dfbl, dtxl) { \
	if (dfbl->multisample_fb != NULL) { \
		DRW_stats_query_start("Multisample Blit"); \
		GPU_framebuffer_bind(dfbl->multisample_fb); \
		/* TODO clear only depth but need to do alpha to coverage for transparencies. */ \
		GPU_framebuffer_clear_color_depth(dfbl->multisample_fb, (const float[4]){0.0f}, 1.0f); \
		DRW_stats_query_end(); \
	} \
}

#define MULTISAMPLE_SYNC_DISABLE(dfbl, dtxl) { \
	if (dfbl->multisample_fb != NULL) { \
		DRW_stats_query_start("Multisample Resolve"); \
		GPU_framebuffer_bind(dfbl->default_fb); \
		DRW_multisamples_resolve(dtxl->multisample_depth, dtxl->multisample_color); \
		DRW_stats_query_end(); \
	} \
}



typedef struct DrawEngineDataSize {
	int fbl_len;
	int txl_len;
	int psl_len;
	int stl_len;
} DrawEngineDataSize;

typedef struct DrawEngineType {
	struct DrawEngineType *next, *prev;

	char idname[32];

	const DrawEngineDataSize *vedata_size;

	void (*engine_init)(void *vedata);
	void (*engine_free)(void);

	void (*cache_init)(void *vedata);
	void (*cache_populate)(void *vedata, struct Object *ob);
	void (*cache_finish)(void *vedata);

	void (*draw_background)(void *vedata);
	void (*draw_scene)(void *vedata);

	void (*view_update)(void *vedata);
	void (*id_update)(void *vedata, struct ID *id);

	void (*render_to_image)(
	        void *vedata, struct RenderEngine *engine,
	        struct RenderLayer *layer, const struct rcti *rect);
} DrawEngineType;

#ifndef __DRW_ENGINE_H__
/* Buffer and textures used by the viewport by default */
typedef struct DefaultFramebufferList {
	struct GPUFrameBuffer *default_fb;
	struct GPUFrameBuffer *color_only_fb;
	struct GPUFrameBuffer *depth_only_fb;
	struct GPUFrameBuffer *multisample_fb;
} DefaultFramebufferList;

typedef struct DefaultTextureList {
	struct GPUTexture *color;
	struct GPUTexture *depth;
	struct GPUTexture *multisample_color;
	struct GPUTexture *multisample_depth;
} DefaultTextureList;
#endif

/* Textures */
typedef enum {
	DRW_TEX_FILTER = (1 << 0),
	DRW_TEX_WRAP = (1 << 1),
	DRW_TEX_COMPARE = (1 << 2),
	DRW_TEX_MIPMAP = (1 << 3),
} DRWTextureFlag;

/* Textures from DRW_texture_pool_query_* have the options
 * DRW_TEX_FILTER for color float textures, and no options
 * for depth textures and integer textures. */
struct GPUTexture *DRW_texture_pool_query_2D(int w, int h, GPUTextureFormat format, DrawEngineType *engine_type);

struct GPUTexture *DRW_texture_create_1D(
        int w, GPUTextureFormat format, DRWTextureFlag flags, const float *fpixels);
struct GPUTexture *DRW_texture_create_2D(
        int w, int h, GPUTextureFormat format, DRWTextureFlag flags, const float *fpixels);
struct GPUTexture *DRW_texture_create_2D_array(
        int w, int h, int d, GPUTextureFormat format, DRWTextureFlag flags, const float *fpixels);
struct GPUTexture *DRW_texture_create_3D(
        int w, int h, int d, GPUTextureFormat format, DRWTextureFlag flags, const float *fpixels);
struct GPUTexture *DRW_texture_create_cube(
        int w, GPUTextureFormat format, DRWTextureFlag flags, const float *fpixels);

void DRW_texture_ensure_fullscreen_2D(
        struct GPUTexture **tex, GPUTextureFormat format, DRWTextureFlag flags);
void DRW_texture_ensure_2D(
        struct GPUTexture **tex, int w, int h, GPUTextureFormat format, DRWTextureFlag flags);

void DRW_texture_generate_mipmaps(struct GPUTexture *tex);
void DRW_texture_free(struct GPUTexture *tex);
#define DRW_TEXTURE_FREE_SAFE(tex) do { \
	if (tex != NULL) { \
		DRW_texture_free(tex); \
		tex = NULL; \
	} \
} while (0)

/* UBOs */
struct GPUUniformBuffer *DRW_uniformbuffer_create(int size, const void *data);
void DRW_uniformbuffer_update(struct GPUUniformBuffer *ubo, const void *data);
void DRW_uniformbuffer_free(struct GPUUniformBuffer *ubo);
#define DRW_UBO_FREE_SAFE(ubo) do { \
	if (ubo != NULL) { \
		DRW_uniformbuffer_free(ubo); \
		ubo = NULL; \
	} \
} while (0)

void DRW_transform_to_display(struct GPUTexture *tex);
void DRW_multisamples_resolve(
        struct GPUTexture *src_depth, struct GPUTexture *src_color);

/* Shaders */
struct GPUShader *DRW_shader_create(
        const char *vert, const char *geom, const char *frag, const char *defines);
struct GPUShader *DRW_shader_create_with_lib(
        const char *vert, const char *geom, const char *frag, const char *lib, const char *defines);
struct GPUShader *DRW_shader_create_with_transform_feedback(
        const char *vert, const char *geom, const char *defines,
        const GPUShaderTFBType prim_type, const char **varying_names, const int varying_count);
struct GPUShader *DRW_shader_create_2D(const char *frag, const char *defines);
struct GPUShader *DRW_shader_create_3D(const char *frag, const char *defines);
struct GPUShader *DRW_shader_create_fullscreen(const char *frag, const char *defines);
struct GPUShader *DRW_shader_create_3D_depth_only(void);
struct GPUMaterial *DRW_shader_find_from_world(struct World *wo, const void *engine_type, int options, bool no_deferred);
struct GPUMaterial *DRW_shader_find_from_material(struct Material *ma, const void *engine_type, int options, bool no_deferred);
struct GPUMaterial *DRW_shader_create_from_world(
        struct Scene *scene, struct World *wo, const void *engine_type, int options,
        const char *vert, const char *geom, const char *frag_lib, const char *defines, bool no_deferred);
struct GPUMaterial *DRW_shader_create_from_material(
        struct Scene *scene, struct Material *ma, const void *engine_type, int options,
        const char *vert, const char *geom, const char *frag_lib, const char *defines, bool no_deferred);
void DRW_shader_free(struct GPUShader *shader);
#define DRW_SHADER_FREE_SAFE(shader) do { \
	if (shader != NULL) { \
		DRW_shader_free(shader); \
		shader = NULL; \
	} \
} while (0)

/* Batches */

typedef enum {
	DRW_STATE_WRITE_DEPTH   = (1 << 0),
	DRW_STATE_WRITE_COLOR   = (1 << 1),
	DRW_STATE_DEPTH_ALWAYS  = (1 << 2),
	DRW_STATE_DEPTH_LESS    = (1 << 3),
	DRW_STATE_DEPTH_LESS_EQUAL = (1 << 4),
	DRW_STATE_DEPTH_EQUAL   = (1 << 5),
	DRW_STATE_DEPTH_GREATER = (1 << 6),
	DRW_STATE_DEPTH_GREATER_EQUAL = (1 << 7),
	DRW_STATE_CULL_BACK     = (1 << 8),
	DRW_STATE_CULL_FRONT    = (1 << 9),
	DRW_STATE_WIRE          = (1 << 10),
	DRW_STATE_POINT         = (1 << 11),
	DRW_STATE_STIPPLE_2     = (1 << 12),
	DRW_STATE_STIPPLE_3     = (1 << 13),
	DRW_STATE_STIPPLE_4     = (1 << 14),
	DRW_STATE_BLEND         = (1 << 15),
	DRW_STATE_ADDITIVE      = (1 << 16),
	DRW_STATE_MULTIPLY      = (1 << 17),
	DRW_STATE_TRANSMISSION  = (1 << 18),
	DRW_STATE_CLIP_PLANES   = (1 << 19),
	DRW_STATE_ADDITIVE_FULL = (1 << 20), /* Same as DRW_STATE_ADDITIVE but let alpha accumulate without premult. */
	DRW_STATE_BLEND_PREMUL  = (1 << 21), /* Use that if color is already premult by alpha. */
	DRW_STATE_WIRE_SMOOTH   = (1 << 22),
	DRW_STATE_TRANS_FEEDBACK = (1 << 23),
	DRW_STATE_BLEND_OIT     = (1 << 24),

	DRW_STATE_WRITE_STENCIL          = (1 << 27),
	DRW_STATE_WRITE_STENCIL_SHADOW_PASS   = (1 << 28),
	DRW_STATE_WRITE_STENCIL_SHADOW_FAIL   = (1 << 29),
	DRW_STATE_STENCIL_EQUAL          = (1 << 30),
	DRW_STATE_STENCIL_NEQUAL         = (1 << 31),
} DRWState;
#define DRW_STATE_DEFAULT (DRW_STATE_WRITE_DEPTH | DRW_STATE_WRITE_COLOR | DRW_STATE_DEPTH_LESS_EQUAL)

typedef enum {
	DRW_ATTRIB_INT,
	DRW_ATTRIB_FLOAT,
} DRWAttribType;

typedef struct DRWInstanceAttribFormat {
	char name[32];
	DRWAttribType type;
	int components;
} DRWInstanceAttribFormat;

struct Gwn_VertFormat *DRW_shgroup_instance_format_array(const DRWInstanceAttribFormat attribs[], int arraysize);
#define DRW_shgroup_instance_format(format, ...) do { \
	if (format == NULL) { \
		DRWInstanceAttribFormat drw_format[] = __VA_ARGS__;\
		format = DRW_shgroup_instance_format_array(drw_format, (sizeof(drw_format) / sizeof(DRWInstanceAttribFormat))); \
	} \
} while (0)

DRWShadingGroup *DRW_shgroup_create(struct GPUShader *shader, struct DRWPass *pass);
DRWShadingGroup *DRW_shgroup_material_create(struct GPUMaterial *material, struct DRWPass *pass);
DRWShadingGroup *DRW_shgroup_material_instance_create(
        struct GPUMaterial *material, struct DRWPass *pass, struct Gwn_Batch *geom, struct Object *ob,
        struct Gwn_VertFormat *format);
DRWShadingGroup *DRW_shgroup_material_empty_tri_batch_create(struct GPUMaterial *material, struct DRWPass *pass, int size);
DRWShadingGroup *DRW_shgroup_instance_create(
        struct GPUShader *shader, struct DRWPass *pass, struct Gwn_Batch *geom, struct Gwn_VertFormat *format);
DRWShadingGroup *DRW_shgroup_point_batch_create(struct GPUShader *shader, struct DRWPass *pass);
DRWShadingGroup *DRW_shgroup_line_batch_create_with_format(
        struct GPUShader *shader, struct DRWPass *pass, struct Gwn_VertFormat *format);
DRWShadingGroup *DRW_shgroup_line_batch_create(
        struct GPUShader *shader, struct DRWPass *pass);
DRWShadingGroup *DRW_shgroup_empty_tri_batch_create(
        struct GPUShader *shader, struct DRWPass *pass, int size);
DRWShadingGroup *DRW_shgroup_transform_feedback_create(
        struct GPUShader *shader, struct DRWPass *pass, struct Gwn_VertBuf *tf_target);


typedef void (DRWCallGenerateFn)(
        DRWShadingGroup *shgroup,
        void (*draw_fn)(DRWShadingGroup *shgroup, struct Gwn_Batch *geom),
        void *user_data);

/* return final visibility */
typedef bool (DRWCallVisibilityFn)(
        bool vis_in,
        void *user_data);

void DRW_shgroup_instance_batch(DRWShadingGroup *shgroup, struct Gwn_Batch *batch);

void DRW_shgroup_free(struct DRWShadingGroup *shgroup);
void DRW_shgroup_call_add(DRWShadingGroup *shgroup, struct Gwn_Batch *geom, float (*obmat)[4]);
void DRW_shgroup_call_range_add(
        DRWShadingGroup *shgroup, struct Gwn_Batch *geom, float (*obmat)[4], uint v_sta, uint v_count);
void DRW_shgroup_call_procedural_points_add(DRWShadingGroup *shgroup, uint point_len, float (*obmat)[4]);
void DRW_shgroup_call_procedural_lines_add(DRWShadingGroup *shgroup, uint line_count, float (*obmat)[4]);
void DRW_shgroup_call_procedural_triangles_add(DRWShadingGroup *shgroup, uint tria_count, float (*obmat)[4]);
void DRW_shgroup_call_object_procedural_triangles_culled_add(DRWShadingGroup *shgroup, uint tria_count, struct Object *ob);
void DRW_shgroup_call_object_add_ex(DRWShadingGroup *shgroup, struct Gwn_Batch *geom, struct Object *ob, bool bypass_culling);
#define DRW_shgroup_call_object_add(shgroup, geom, ob) DRW_shgroup_call_object_add_ex(shgroup, geom, ob, false)
#define DRW_shgroup_call_object_add_no_cull(shgroup, geom, ob) DRW_shgroup_call_object_add_ex(shgroup, geom, ob, true)
void DRW_shgroup_call_object_add_with_callback(
        DRWShadingGroup *shgroup, struct Gwn_Batch *geom, struct Object *ob,
        DRWCallVisibilityFn *callback, void *user_data);
/* Used for drawing a batch with instancing without instance attribs. */
void DRW_shgroup_call_instances_add(
        DRWShadingGroup *shgroup, struct Gwn_Batch *geom, float (*obmat)[4], uint *count);
void DRW_shgroup_call_object_instances_add(
        DRWShadingGroup *shgroup, struct Gwn_Batch *geom, struct Object *ob, uint *count);
void DRW_shgroup_call_sculpt_add(DRWShadingGroup *shgroup, struct Object *ob, float (*obmat)[4]);
void DRW_shgroup_call_generate_add(
        DRWShadingGroup *shgroup, DRWCallGenerateFn *geometry_fn, void *user_data, float (*obmat)[4]);
void DRW_shgroup_call_dynamic_add_array(DRWShadingGroup *shgroup, const void *attr[], uint attr_len);
#define DRW_shgroup_call_dynamic_add(shgroup, ...) do { \
	const void *array[] = {__VA_ARGS__}; \
	DRW_shgroup_call_dynamic_add_array(shgroup, array, (sizeof(array) / sizeof(*array))); \
} while (0)

uint DRW_shgroup_get_instance_count(const DRWShadingGroup *shgroup);

void DRW_shgroup_state_enable(DRWShadingGroup *shgroup, DRWState state);
void DRW_shgroup_state_disable(DRWShadingGroup *shgroup, DRWState state);
void DRW_shgroup_stencil_mask(DRWShadingGroup *shgroup, uint mask);

void DRW_shgroup_uniform_texture(DRWShadingGroup *shgroup, const char *name, const struct GPUTexture *tex);
void DRW_shgroup_uniform_texture_persistent(DRWShadingGroup *shgroup, const char *name, const struct GPUTexture *tex);
void DRW_shgroup_uniform_block(DRWShadingGroup *shgroup, const char *name, const struct GPUUniformBuffer *ubo);
void DRW_shgroup_uniform_block_persistent(DRWShadingGroup *shgroup, const char *name, const struct GPUUniformBuffer *ubo);
void DRW_shgroup_uniform_texture_ref(DRWShadingGroup *shgroup, const char *name, struct GPUTexture **tex);
void DRW_shgroup_uniform_float(DRWShadingGroup *shgroup, const char *name, const float *value, int arraysize);
void DRW_shgroup_uniform_vec2(DRWShadingGroup *shgroup, const char *name, const float *value, int arraysize);
void DRW_shgroup_uniform_vec3(DRWShadingGroup *shgroup, const char *name, const float *value, int arraysize);
void DRW_shgroup_uniform_vec4(DRWShadingGroup *shgroup, const char *name, const float *value, int arraysize);
void DRW_shgroup_uniform_short_to_int(DRWShadingGroup *shgroup, const char *name, const short *value, int arraysize);
void DRW_shgroup_uniform_short_to_float(DRWShadingGroup *shgroup, const char *name, const short *value, int arraysize);
/* Boolean are expected to be 4bytes longs for opengl! */
void DRW_shgroup_uniform_bool(DRWShadingGroup *shgroup, const char *name, const int *value, int arraysize);
void DRW_shgroup_uniform_int(DRWShadingGroup *shgroup, const char *name, const int *value, int arraysize);
void DRW_shgroup_uniform_ivec2(DRWShadingGroup *shgroup, const char *name, const int *value, int arraysize);
void DRW_shgroup_uniform_ivec3(DRWShadingGroup *shgroup, const char *name, const int *value, int arraysize);
void DRW_shgroup_uniform_mat3(DRWShadingGroup *shgroup, const char *name, const float (*value)[3]);
void DRW_shgroup_uniform_mat4(DRWShadingGroup *shgroup, const char *name, const float (*value)[4]);
/* Store value instead of referencing it. */
void DRW_shgroup_uniform_int_copy(DRWShadingGroup *shgroup, const char *name, const int value);
void DRW_shgroup_uniform_bool_copy(DRWShadingGroup *shgroup, const char *name, const bool value);
void DRW_shgroup_uniform_float_copy(DRWShadingGroup *shgroup, const char *name, const float value);

/* Passes */
struct DRWPass *DRW_pass_create(const char *name, DRWState state);
void DRW_pass_state_set(struct DRWPass *pass, DRWState state);
void DRW_pass_state_add(struct DRWPass *pass, DRWState state);
void DRW_pass_state_remove(struct DRWPass *pass, DRWState state);
void DRW_pass_foreach_shgroup(struct DRWPass *pass, void (*callback)(void *userData, DRWShadingGroup *shgrp), void *userData);
void DRW_pass_sort_shgroup_z(struct DRWPass *pass);

/* Viewport */
typedef enum {
	/* keep in sync with the union struct DRWMatrixState. */
	DRW_MAT_PERS = 0,
	DRW_MAT_PERSINV,
	DRW_MAT_VIEW,
	DRW_MAT_VIEWINV,
	DRW_MAT_WIN,
	DRW_MAT_WININV,

	DRW_MAT_COUNT, // Don't use this.
} DRWViewportMatrixType;

<<<<<<< HEAD
=======
typedef struct DRWMatrixState {
	union {
		float mat[DRW_MAT_COUNT][4][4];
		struct {
			/* keep in sync with the enum DRWViewportMatrixType. */
			float persmat[4][4];
			float persinv[4][4];
			float viewmat[4][4];
			float viewinv[4][4];
			float winmat[4][4];
			float wininv[4][4];
		};
	};
} DRWMatrixState;

>>>>>>> 17bc0567
void DRW_viewport_init(const bContext *C);
void DRW_viewport_matrix_get(float mat[4][4], DRWViewportMatrixType type);
void DRW_viewport_matrix_get_all(DRWMatrixState *state);
void DRW_viewport_matrix_override_set(const float mat[4][4], DRWViewportMatrixType type);
void DRW_viewport_matrix_override_set_all(DRWMatrixState *state);
void DRW_viewport_matrix_override_unset(DRWViewportMatrixType type);
void DRW_viewport_matrix_override_unset_all(void);

/* These are in view-space so negative if in perspective.
 * Extract near and far clip distance from the projection matrix. */
float DRW_viewport_near_distance_get(void);
float DRW_viewport_far_distance_get(void);

const float *DRW_viewport_size_get(void);
const float *DRW_viewport_invert_size_get(void);
const float *DRW_viewport_screenvecs_get(void);
const float *DRW_viewport_pixelsize_get(void);
bool DRW_viewport_is_persp_get(void);

struct DefaultFramebufferList *DRW_viewport_framebuffer_list_get(void);
struct DefaultTextureList     *DRW_viewport_texture_list_get(void);

void DRW_viewport_request_redraw(void);

void DRW_render_to_image(struct RenderEngine *engine, struct Depsgraph *depsgraph);
void DRW_render_object_iter(
	void *vedata, struct RenderEngine *engine, struct Depsgraph *depsgraph,
	void (*callback)(void *vedata, struct Object *ob, struct RenderEngine *engine, struct Depsgraph *depsgraph));
void DRW_render_instance_buffer_finish(void);

void DRW_custom_pipeline(
        DrawEngineType *draw_engine_type,
        struct Depsgraph *depsgraph,
        void (*callback)(void *vedata, void *user_data),
        void *user_data);

/* ViewLayers */
void *DRW_view_layer_engine_data_get(DrawEngineType *engine_type);
void **DRW_view_layer_engine_data_ensure_ex(
        struct ViewLayer *view_layer, DrawEngineType *engine_type, void (*callback)(void *storage));
void **DRW_view_layer_engine_data_ensure(
        DrawEngineType *engine_type, void (*callback)(void *storage));

/* DrawData */
DrawData *DRW_drawdata_get(ID *ib, DrawEngineType *engine_type);
DrawData *DRW_drawdata_ensure(
        ID *id,
        DrawEngineType *engine_type,
        size_t size,
        DrawDataInitCb init_cb,
        DrawDataFreeCb free_cb);

/* Settings */
bool DRW_object_is_renderable(struct Object *ob);
bool DRW_check_object_visible_within_active_context(struct Object *ob);
bool DRW_object_is_flat_normal(const struct Object *ob);

bool DRW_check_psys_visible_within_active_context(struct Object *object, struct ParticleSystem *psys);

/* Draw commands */
void DRW_draw_pass(struct DRWPass *pass);
void DRW_draw_pass_subset(struct DRWPass *pass, DRWShadingGroup *start_group, DRWShadingGroup *end_group);

void DRW_draw_text_cache_queue(struct DRWTextStore *dt);

void DRW_draw_callbacks_pre_scene(void);
void DRW_draw_callbacks_post_scene(void);

int DRW_draw_region_engine_info_offset(void);
void DRW_draw_region_engine_info(void);

void DRW_state_reset_ex(DRWState state);
void DRW_state_reset(void);
void DRW_state_lock(DRWState state);

void DRW_state_invert_facing(void);

void DRW_state_clip_planes_count_set(uint plane_len);
void DRW_state_clip_planes_reset(void);

/* Culling, return true if object is inside view frustum. */
bool DRW_culling_sphere_test(BoundSphere *bsphere);
bool DRW_culling_box_test(BoundBox *bbox);
bool DRW_culling_plane_test(float plane[4]);

void DRW_culling_frustum_corners_get(BoundBox *corners);
void DRW_culling_frustum_planes_get(float planes[6][4]);

/* Selection */
void DRW_select_load_id(uint id);

/* Draw State */
void DRW_state_dfdy_factors_get(float dfdyfac[2]);
bool DRW_state_is_fbo(void);
bool DRW_state_is_select(void);
bool DRW_state_is_depth(void);
bool DRW_state_is_image_render(void);
bool DRW_state_is_scene_render(void);
bool DRW_state_is_opengl_render(void);
bool DRW_state_show_text(void);
bool DRW_state_draw_support(void);
bool DRW_state_draw_background(void);

struct DRWTextStore *DRW_state_text_cache_get(void);

/* Avoid too many lookups while drawing */
typedef struct DRWContextState {

	struct ARegion *ar;         /* 'CTX_wm_region(C)' */
	struct RegionView3D *rv3d;  /* 'CTX_wm_region_view3d(C)' */
	struct View3D *v3d;     /* 'CTX_wm_view3d(C)' */

	struct Scene *scene;    /* 'CTX_data_scene(C)' */
	struct ViewLayer *view_layer;  /* 'CTX_data_view_layer(C)' */

	/* Use 'object_edit' for edit-mode */
	struct Object *obact;   /* 'OBACT' */

	struct RenderEngineType *engine_type;

	struct Depsgraph *depsgraph;

	eObjectMode object_mode;

	/* Last resort (some functions take this as an arg so we can't easily avoid).
	 * May be NULL when used for selection or depth buffer. */
	const struct bContext *evil_C;

	/* ---- */

	/* Cache: initialized by 'drw_context_state_init'. */
	struct Object *object_pose;
	struct Object *object_edit;

} DRWContextState;

const DRWContextState *DRW_context_state_get(void);

/*****************************GAME ENGINE***********************************/
bool DRW_state_is_game_engine(void);
/**************************END OF GAME ENGINE*******************************/

#endif /* __DRW_RENDER_H__ */<|MERGE_RESOLUTION|>--- conflicted
+++ resolved
@@ -422,24 +422,6 @@
 	DRW_MAT_COUNT, // Don't use this.
 } DRWViewportMatrixType;
 
-<<<<<<< HEAD
-=======
-typedef struct DRWMatrixState {
-	union {
-		float mat[DRW_MAT_COUNT][4][4];
-		struct {
-			/* keep in sync with the enum DRWViewportMatrixType. */
-			float persmat[4][4];
-			float persinv[4][4];
-			float viewmat[4][4];
-			float viewinv[4][4];
-			float winmat[4][4];
-			float wininv[4][4];
-		};
-	};
-} DRWMatrixState;
-
->>>>>>> 17bc0567
 void DRW_viewport_init(const bContext *C);
 void DRW_viewport_matrix_get(float mat[4][4], DRWViewportMatrixType type);
 void DRW_viewport_matrix_get_all(DRWMatrixState *state);
