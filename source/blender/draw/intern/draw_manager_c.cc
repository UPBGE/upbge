/* SPDX-FileCopyrightText: 2016 Blender Authors
 *
 * SPDX-License-Identifier: GPL-2.0-or-later */

/** \file
 * \ingroup draw
 */

#include <cstdio>

#include "CLG_log.h"

#include "BLI_alloca.h"
#include "BLI_listbase.h"
#include "BLI_memblock.h"
#include "BLI_rect.h"
#include "BLI_string.h"
#include "BLI_task.h"
#include "BLI_threads.h"

#include "BLF_api.hh"

#include "BLT_translation.hh"

#include "BKE_context.hh"
#include "BKE_curve.hh"
#include "BKE_curves.h"
#include "BKE_duplilist.hh"
#include "BKE_editmesh.hh"
#include "BKE_global.hh"
#include "BKE_gpencil_legacy.h"
#include "BKE_grease_pencil.h"
#include "BKE_lattice.hh"
#include "BKE_main.hh"
#include "BKE_mball.hh"
#include "BKE_mesh.hh"
#include "BKE_modifier.hh"
#include "BKE_object.hh"
#include "BKE_object_types.hh"
#include "BKE_paint.hh"
#include "BKE_particle.h"
#include "BKE_pointcache.h"
#include "BKE_pointcloud.hh"
#include "BKE_screen.hh"
#include "BKE_subdiv_modifier.hh"
#include "BKE_viewer_path.hh"
#include "BKE_volume.hh"

#include "DNA_camera_types.h"
#include "DNA_mesh_types.h"
#include "DNA_userdef_types.h"
#include "DNA_view3d_types.h"
#include "DNA_world_types.h"

#include "ED_gpencil_legacy.hh"
#include "ED_screen.hh"
#include "ED_space_api.hh"
#include "ED_view3d.hh"

#include "GPU_capabilities.hh"
#include "GPU_framebuffer.hh"
#include "GPU_immediate.hh"
#include "GPU_matrix.hh"
#include "GPU_platform.hh"
#include "GPU_shader_shared.hh"
#include "GPU_state.hh"
#include "GPU_uniform_buffer.hh"
#include "GPU_viewport.hh"

#include "RE_engine.h"
#include "RE_pipeline.h"

#include "UI_resources.hh"
#include "UI_view2d.hh"

#include "WM_api.hh"
#include "wm_window.hh"

#include "draw_color_management.hh"
#include "draw_manager_c.hh"
#include "draw_manager_profiling.hh"
#include "draw_manager_testing.hh"
#include "draw_manager_text.hh"
#include "draw_shader.hh"
#include "draw_subdivision.hh"
#include "draw_texture_pool.hh"

/* only for callbacks */
#include "draw_cache_impl.hh"

#include "engines/compositor/compositor_engine.h"
#include "engines/eevee_next/eevee_engine.h"
#include "engines/external/external_engine.h"
#include "engines/gpencil/gpencil_engine.h"
#include "engines/image/image_engine.h"
#include "engines/overlay/overlay_engine.h"
#include "engines/select/select_engine.hh"
#include "engines/workbench/workbench_engine.h"

#include "GPU_context.hh"

#include "DEG_depsgraph.hh"
#include "DEG_depsgraph_query.hh"

#include "DRW_select_buffer.hh"

static CLG_LogRef LOG = {"draw.manager"};

/** Render State: No persistent data between draw calls. */
DRWManager DST = {nullptr};

static struct {
  ListBase /*DRWRegisteredDrawEngine*/ engines;
  int len;
} g_registered_engines = {{nullptr}};

static void drw_state_prepare_clean_for_draw(DRWManager *dst)
{
  memset(dst, 0x0, offsetof(DRWManager, system_gpu_context));
}

/* This function is used to reset draw manager to a state
 * where we don't re-use data by accident across different
 * draw calls.
 */
#ifndef NDEBUG
static void drw_state_ensure_not_reused(DRWManager *dst)
{
  memset(dst, 0xff, offsetof(DRWManager, system_gpu_context));
}
#endif /* !NDEBUG */

static bool drw_draw_show_annotation()
{
  if (DST.draw_ctx.space_data == nullptr) {
    View3D *v3d = DST.draw_ctx.v3d;
    return (v3d && ((v3d->flag2 & V3D_SHOW_ANNOTATION) != 0) &&
            ((v3d->flag2 & V3D_HIDE_OVERLAYS) == 0));
  }

  switch (DST.draw_ctx.space_data->spacetype) {
    case SPACE_IMAGE: {
      SpaceImage *sima = (SpaceImage *)DST.draw_ctx.space_data;
      return (sima->flag & SI_SHOW_GPENCIL) != 0;
    }
    case SPACE_NODE:
      /* Don't draw the annotation for the node editor. Annotations are handled by space_image as
       * the draw manager is only used to draw the background. */
      return false;
    default:
      BLI_assert(0);
      return false;
  }
}

/* -------------------------------------------------------------------- */
/** \name Threading
 * \{ */

static void drw_task_graph_init()
{
  BLI_assert(DST.task_graph == nullptr);
  DST.task_graph = BLI_task_graph_create();
  DST.delayed_extraction = BLI_gset_ptr_new(__func__);
}

static void drw_task_graph_deinit()
{
  BLI_task_graph_work_and_wait(DST.task_graph);

  BLI_gset_free(DST.delayed_extraction,
                (void (*)(void *key))drw_batch_cache_generate_requested_evaluated_mesh_or_curve);
  DST.delayed_extraction = nullptr;
  BLI_task_graph_work_and_wait(DST.task_graph);

  BLI_task_graph_free(DST.task_graph);
  DST.task_graph = nullptr;
}

/** \} */

/* -------------------------------------------------------------------- */
/** \name Settings
 * \{ */

bool DRW_object_is_renderable(const Object *ob)
{
  BLI_assert((ob->base_flag & BASE_ENABLED_AND_MAYBE_VISIBLE_IN_VIEWPORT) != 0);

  if (ob->type == OB_MESH) {
    if ((ob == DST.draw_ctx.object_edit) || ob->mode == OB_MODE_EDIT) {
      View3D *v3d = DST.draw_ctx.v3d;
      if (v3d && ((v3d->flag2 & V3D_HIDE_OVERLAYS) == 0) && RETOPOLOGY_ENABLED(v3d)) {
        return false;
      }
    }
  }

  return true;
}

bool DRW_object_is_in_edit_mode(const Object *ob)
{
  if (BKE_object_is_in_editmode(ob)) {
    if (ELEM(ob->type, OB_MESH, OB_CURVES)) {
      if ((ob->mode & OB_MODE_EDIT) == 0) {
        return false;
      }
    }
    return true;
  }
  return false;
}

int DRW_object_visibility_in_active_context(const Object *ob)
{
  const eEvaluationMode mode = DRW_state_is_scene_render() ? DAG_EVAL_RENDER : DAG_EVAL_VIEWPORT;
  return BKE_object_visibility(ob, mode);
}

bool DRW_object_use_hide_faces(const Object *ob)
{
  if (ob->type == OB_MESH) {
    switch (ob->mode) {
      case OB_MODE_SCULPT:
      case OB_MODE_TEXTURE_PAINT:
      case OB_MODE_VERTEX_PAINT:
      case OB_MODE_WEIGHT_PAINT:
        return true;
    }
  }

  return false;
}

bool DRW_object_is_visible_psys_in_active_context(const Object *object, const ParticleSystem *psys)
{
  const bool for_render = DRW_state_is_image_render();
  /* NOTE: psys_check_enabled is using object and particle system for only
   * reading, but is using some other functions which are more generic and
   * which are hard to make const-pointer. */
  if (!psys_check_enabled((Object *)object, (ParticleSystem *)psys, for_render)) {
    return false;
  }
  const DRWContextState *draw_ctx = DRW_context_state_get();
  const Scene *scene = draw_ctx->scene;
  if (object == draw_ctx->object_edit) {
    return false;
  }
  const ParticleSettings *part = psys->part;
  const ParticleEditSettings *pset = &scene->toolsettings->particle;
  if (object->mode == OB_MODE_PARTICLE_EDIT) {
    if (psys_in_edit_mode(draw_ctx->depsgraph, psys)) {
      if ((pset->flag & PE_DRAW_PART) == 0) {
        return false;
      }
      if ((part->childtype == 0) &&
          (psys->flag & PSYS_HAIR_DYNAMICS && psys->pointcache->flag & PTCACHE_BAKED) == 0)
      {
        return false;
      }
    }
  }
  return true;
}

Object *DRW_object_get_dupli_parent(const Object * /*ob*/)
{
  return DST.dupli_parent;
}

DupliObject *DRW_object_get_dupli(const Object * /*ob*/)
{
  return DST.dupli_source;
}

/** \} */

/* -------------------------------------------------------------------- */
/** \name Viewport (DRW_viewport)
 * \{ */

void DRW_render_viewport_size_set(const int size[2])
{
  DST.size[0] = size[0];
  DST.size[1] = size[1];
  DST.inv_size[0] = 1.0f / size[0];
  DST.inv_size[1] = 1.0f / size[1];
}

const float *DRW_viewport_size_get()
{
  return DST.size;
}

const float *DRW_viewport_invert_size_get()
{
  return DST.inv_size;
}

const float *DRW_viewport_pixelsize_get()
{
  return &DST.pixsize;
}

/* Not a viewport variable, we could split this out. */
static void drw_context_state_init()
{
  if (DST.draw_ctx.obact) {
    DST.draw_ctx.object_mode = eObjectMode(DST.draw_ctx.obact->mode);
  }
  else {
    DST.draw_ctx.object_mode = OB_MODE_OBJECT;
  }

  /* Edit object. */
  if (DST.draw_ctx.object_mode & OB_MODE_EDIT) {
    DST.draw_ctx.object_edit = DST.draw_ctx.obact;
  }
  else {
    DST.draw_ctx.object_edit = nullptr;
  }

  /* Pose object. */
  if (DST.draw_ctx.object_mode & OB_MODE_POSE) {
    DST.draw_ctx.object_pose = DST.draw_ctx.obact;
  }
  else if (DST.draw_ctx.object_mode & OB_MODE_ALL_WEIGHT_PAINT) {
    DST.draw_ctx.object_pose = BKE_object_pose_armature_get(DST.draw_ctx.obact);
  }
  else {
    DST.draw_ctx.object_pose = nullptr;
  }

  DST.draw_ctx.sh_cfg = GPU_SHADER_CFG_DEFAULT;
  if (RV3D_CLIPPING_ENABLED(DST.draw_ctx.v3d, DST.draw_ctx.rv3d)) {
    DST.draw_ctx.sh_cfg = GPU_SHADER_CFG_CLIPPED;
  }
}

DRWData *DRW_viewport_data_create()
{
  DRWData *drw_data = static_cast<DRWData *>(MEM_callocN(sizeof(DRWData), "DRWData"));

  drw_data->texture_pool = DRW_texture_pool_create();

  drw_data->idatalist = DRW_instance_data_list_create();

  drw_data->default_view = new blender::draw::View("DrawDefaultView");

  for (int i = 0; i < 2; i++) {
    drw_data->view_data[i] = DRW_view_data_create(&g_registered_engines.engines);
  }
  return drw_data;
}

static void drw_viewport_data_reset(DRWData *drw_data)
{
  DRW_instance_data_list_free_unused(drw_data->idatalist);
  DRW_instance_data_list_resize(drw_data->idatalist);
  DRW_instance_data_list_reset(drw_data->idatalist);
  DRW_texture_pool_reset(drw_data->texture_pool);
}

void DRW_viewport_data_free(DRWData *drw_data)
{
  DRW_instance_data_list_free(drw_data->idatalist);
  DRW_texture_pool_free(drw_data->texture_pool);
  for (int i = 0; i < 2; i++) {
    DRW_view_data_free(drw_data->view_data[i]);
  }
  DRW_volume_ubos_pool_free(drw_data->volume_grids_ubos);
  DRW_curves_ubos_pool_free(drw_data->curves_ubos);
  DRW_curves_refine_pass_free(drw_data->curves_refine);
  delete drw_data->default_view;
  MEM_freeN(drw_data);
}

static DRWData *drw_viewport_data_ensure(GPUViewport *viewport)
{
  DRWData **vmempool_p = GPU_viewport_data_get(viewport);
  DRWData *vmempool = *vmempool_p;

  if (vmempool == nullptr) {
    *vmempool_p = vmempool = DRW_viewport_data_create();
  }
  return vmempool;
}

/**
 * Sets DST.viewport, DST.size and a lot of other important variables.
 * Needs to be called before enabling any draw engine.
 * - viewport can be nullptr. In this case the data will not be stored and will be free at
 *   drw_manager_exit().
 * - size can be nullptr to get it from viewport.
 * - if viewport and size are nullptr, size is set to (1, 1).
 *
 * IMPORTANT: #drw_manager_init can be called multiple times before #drw_manager_exit.
 */
static void drw_manager_init(DRWManager *dst, GPUViewport *viewport, const int size[2])
{
  RegionView3D *rv3d = dst->draw_ctx.rv3d;
  ARegion *region = dst->draw_ctx.region;

  dst->in_progress = true;

  int view = (viewport) ? GPU_viewport_active_view_get(viewport) : 0;

  if (!dst->viewport && dst->vmempool) {
    /* Manager was init first without a viewport, created DRWData, but is being re-init.
     * In this case, keep the old data. */
    /* If it is being re-init with a valid viewport, it means there is something wrong. */
    BLI_assert(viewport == nullptr);
  }
  else if (viewport) {
    /* Use viewport's persistent DRWData. */
    dst->vmempool = drw_viewport_data_ensure(viewport);
  }
  else {
    /* Create temporary DRWData. Freed in drw_manager_exit(). */
    dst->vmempool = DRW_viewport_data_create();
  }

  dst->viewport = viewport;
  dst->view_data_active = dst->vmempool->view_data[view];
  dst->primary_view_num = 0;

  drw_viewport_data_reset(dst->vmempool);

  bool do_validation = true;
  if (size == nullptr && viewport == nullptr) {
    /* Avoid division by 0. Engines will either override this or not use it. */
    dst->size[0] = 1.0f;
    dst->size[1] = 1.0f;
  }
  else if (size == nullptr) {
    BLI_assert(viewport);
    GPUTexture *tex = GPU_viewport_color_texture(viewport, 0);
    dst->size[0] = GPU_texture_width(tex);
    dst->size[1] = GPU_texture_height(tex);
  }
  else {
    BLI_assert(size);
    dst->size[0] = size[0];
    dst->size[1] = size[1];
    /* Fix case when used in DRW_cache_restart(). */
    do_validation = false;
  }
  dst->inv_size[0] = 1.0f / dst->size[0];
  dst->inv_size[1] = 1.0f / dst->size[1];

  if (do_validation) {
    DRW_view_data_texture_list_size_validate(dst->view_data_active,
                                             blender::int2{int(dst->size[0]), int(dst->size[1])});
  }

  if (viewport) {
    DRW_view_data_default_lists_from_viewport(dst->view_data_active, viewport);
  }

  DefaultFramebufferList *dfbl = DRW_view_data_default_framebuffer_list_get(dst->view_data_active);
  dst->default_framebuffer = dfbl->default_fb;

  if (rv3d != nullptr) {
    dst->pixsize = rv3d->pixsize;
    blender::draw::View::default_set(float4x4(rv3d->viewmat), float4x4(rv3d->winmat));
  }
  else if (region) {
    View2D *v2d = &region->v2d;
    float viewmat[4][4];
    float winmat[4][4];

    rctf region_space = {0.0f, 1.0f, 0.0f, 1.0f};
    BLI_rctf_transform_calc_m4_pivot_min(&v2d->cur, &region_space, viewmat);

    unit_m4(winmat);
    winmat[0][0] = 2.0f;
    winmat[1][1] = 2.0f;
    winmat[3][0] = -1.0f;
    winmat[3][1] = -1.0f;

    blender::draw::View::default_set(float4x4(viewmat), float4x4(winmat));
  }
  else {
    dst->pixsize = 1.0f;
  }

  /* fclem: Is this still needed ? */
  if (dst->draw_ctx.object_edit && rv3d) {
    ED_view3d_init_mats_rv3d(dst->draw_ctx.object_edit, rv3d);
  }

  if (G_draw.view_ubo == nullptr) {
    G_draw.view_ubo = GPU_uniformbuf_create_ex(sizeof(ViewMatrices), nullptr, "G_draw.view_ubo");
  }

  if (G_draw.clipping_ubo == nullptr) {
    G_draw.clipping_ubo = GPU_uniformbuf_create_ex(
        sizeof(float4) * 6, nullptr, "G_draw.clipping_ubo");
  }

  memset(dst->object_instance_data, 0x0, sizeof(dst->object_instance_data));
}

static void drw_manager_exit(DRWManager *dst)
{
  if (dst->vmempool != nullptr && dst->viewport == nullptr) {
    DRW_viewport_data_free(dst->vmempool);
  }
  dst->vmempool = nullptr;
  dst->viewport = nullptr;
#ifndef NDEBUG
  /* Avoid accidental reuse. */
  drw_state_ensure_not_reused(dst);
#endif
  dst->in_progress = false;
}

DefaultFramebufferList *DRW_viewport_framebuffer_list_get()
{
  return DRW_view_data_default_framebuffer_list_get(DST.view_data_active);
}

DefaultTextureList *DRW_viewport_texture_list_get()
{
  return DRW_view_data_default_texture_list_get(DST.view_data_active);
}

blender::draw::TextureFromPool &DRW_viewport_pass_texture_get(const char *pass_name)
{
  return DRW_view_data_pass_texture_get(DST.view_data_active, pass_name);
}

void DRW_viewport_request_redraw()
{
  if (DST.viewport) {
    GPU_viewport_tag_update(DST.viewport);
  }
}

/** \} */

/* -------------------------------------------------------------------- */
/** \name Duplis
 * \{ */

static uint dupli_key_hash(const void *key)
{
  const DupliKey *dupli_key = (const DupliKey *)key;
  return BLI_ghashutil_ptrhash(dupli_key->ob) ^ BLI_ghashutil_ptrhash(dupli_key->ob_data);
}

static bool dupli_key_cmp(const void *key1, const void *key2)
{
  const DupliKey *dupli_key1 = (const DupliKey *)key1;
  const DupliKey *dupli_key2 = (const DupliKey *)key2;
  return dupli_key1->ob != dupli_key2->ob || dupli_key1->ob_data != dupli_key2->ob_data;
}

static void drw_duplidata_load(Object *ob)
{
  DupliObject *dupli = DST.dupli_source;
  if (dupli == nullptr) {
    return;
  }

  if (DST.dupli_origin != dupli->ob || (DST.dupli_origin_data != dupli->ob_data)) {
    DST.dupli_origin = dupli->ob;
    DST.dupli_origin_data = dupli->ob_data;
  }
  else {
    /* Same data as previous iter. No need to poll ghash for this. */
    return;
  }

  if (DST.dupli_ghash == nullptr) {
    DST.dupli_ghash = BLI_ghash_new(dupli_key_hash, dupli_key_cmp, __func__);
  }

  DupliKey *key = static_cast<DupliKey *>(MEM_callocN(sizeof(DupliKey), __func__));
  key->ob = dupli->ob;
  key->ob_data = dupli->ob_data;

  void **value;
  if (!BLI_ghash_ensure_p(DST.dupli_ghash, key, &value)) {
    *value = MEM_callocN(sizeof(void *) * g_registered_engines.len, __func__);

    /* TODO: Meh a bit out of place but this is nice as it is
     * only done once per instance type. */
    drw_batch_cache_validate(ob);
  }
  else {
    MEM_freeN(key);
  }
  DST.dupli_datas = *(void ***)value;
}

static void duplidata_value_free(void *val)
{
  void **dupli_datas = static_cast<void **>(val);
  for (int i = 0; i < g_registered_engines.len; i++) {
    MEM_SAFE_FREE(dupli_datas[i]);
  }
  MEM_freeN(val);
}

static void duplidata_key_free(void *key)
{
  DupliKey *dupli_key = (DupliKey *)key;
  if (dupli_key->ob_data == dupli_key->ob->data) {
    drw_batch_cache_generate_requested(dupli_key->ob);
  }
  else {
    Object temp_object = blender::dna::shallow_copy(*dupli_key->ob);
    blender::bke::ObjectRuntime runtime = *dupli_key->ob->runtime;
    temp_object.runtime = &runtime;

    /* Do not modify the original bound-box. */
    BKE_object_replace_data_on_shallow_copy(&temp_object, dupli_key->ob_data);
    drw_batch_cache_generate_requested(&temp_object);
  }
  MEM_freeN(key);
}

static void drw_duplidata_free()
{
  if (DST.dupli_ghash != nullptr) {
    BLI_ghash_free(DST.dupli_ghash, duplidata_key_free, duplidata_value_free);
    DST.dupli_ghash = nullptr;
  }
}

void **DRW_duplidata_get(void *vedata)
{
  if (DST.dupli_source == nullptr) {
    return nullptr;
  }
  ViewportEngineData *ved = (ViewportEngineData *)vedata;
  DRWRegisteredDrawEngine *engine_type = (DRWRegisteredDrawEngine *)ved->engine_type;
  return &DST.dupli_datas[engine_type->index];
}

/** \} */

/* -------------------------------------------------------------------- */
/** \name ViewLayers (DRW_scenelayer)
 * \{ */

void *DRW_view_layer_engine_data_get(DrawEngineType *engine_type)
{
  LISTBASE_FOREACH (ViewLayerEngineData *, sled, &DST.draw_ctx.view_layer->drawdata) {
    if (sled->engine_type == engine_type) {
      return sled->storage;
    }
  }
  return nullptr;
}

void **DRW_view_layer_engine_data_ensure_ex(ViewLayer *view_layer,
                                            DrawEngineType *engine_type,
                                            void (*callback)(void *storage))
{
  ViewLayerEngineData *sled;

  LISTBASE_FOREACH (ViewLayerEngineData *, sled, &view_layer->drawdata) {
    if (sled->engine_type == engine_type) {
      return &sled->storage;
    }
  }

  sled = static_cast<ViewLayerEngineData *>(
      MEM_callocN(sizeof(ViewLayerEngineData), "ViewLayerEngineData"));
  sled->engine_type = engine_type;
  sled->free = callback;
  BLI_addtail(&view_layer->drawdata, sled);

  return &sled->storage;
}

void **DRW_view_layer_engine_data_ensure(DrawEngineType *engine_type,
                                         void (*callback)(void *storage))
{
  return DRW_view_layer_engine_data_ensure_ex(DST.draw_ctx.view_layer, engine_type, callback);
}

/** \} */

/* -------------------------------------------------------------------- */
/** \name Draw Data (DRW_drawdata)
 * \{ */

/* Used for DRW_drawdata_from_id()
 * All ID-data-blocks which have their own 'local' DrawData
 * should have the same arrangement in their structs.
 */
struct IdDdtTemplate {
  ID id;
  AnimData *adt;
  DrawDataList drawdata;
};

/* Check if ID can have AnimData */
static bool id_type_can_have_drawdata(const short id_type)
{
  /* Only some ID-blocks have this info for now */
  /* TODO: finish adding this for the other block-types. */
  switch (id_type) {
    /* has DrawData */
    case ID_OB:
    case ID_WO:
    case ID_SCE:
    case ID_TE:
    case ID_MSK:
    case ID_MC:
    case ID_IM:
      return true;

    /* no DrawData */
    default:
      return false;
  }
}

static bool id_can_have_drawdata(const ID *id)
{
  /* sanity check */
  if (id == nullptr) {
    return false;
  }

  return id_type_can_have_drawdata(GS(id->name));
}

DrawDataList *DRW_drawdatalist_from_id(ID *id)
{
  /* only some ID-blocks have this info for now, so we cast the
   * types that do to be of type IdDdtTemplate, and extract the
   * DrawData that way
   */
  if (id_can_have_drawdata(id)) {
    IdDdtTemplate *idt = (IdDdtTemplate *)id;
    return &idt->drawdata;
  }

  return nullptr;
}

DrawData *DRW_drawdata_get(ID *id, DrawEngineType *engine_type)
{
  DrawDataList *drawdata = DRW_drawdatalist_from_id(id);

  if (drawdata == nullptr) {
    return nullptr;
  }

  LISTBASE_FOREACH (DrawData *, dd, drawdata) {
    if (dd->engine_type == engine_type) {
      return dd;
    }
  }
  return nullptr;
}

DrawData *DRW_drawdata_ensure(ID *id,
                              DrawEngineType *engine_type,
                              size_t size,
                              DrawDataInitCb init_cb,
                              DrawDataFreeCb free_cb)
{
  BLI_assert(size >= sizeof(DrawData));
  BLI_assert(id_can_have_drawdata(id));
  /* Try to re-use existing data. */
  DrawData *dd = DRW_drawdata_get(id, engine_type);
  if (dd != nullptr) {
    return dd;
  }

  DrawDataList *drawdata = DRW_drawdatalist_from_id(id);

  /* Allocate new data. */
  if ((GS(id->name) == ID_OB) && (((Object *)id)->base_flag & BASE_FROM_DUPLI) != 0) {
    /* NOTE: data is not persistent in this case. It is reset each redraw. */
    BLI_assert(free_cb == nullptr); /* No callback allowed. */
    /* Round to sizeof(float) for DRW_instance_data_request(). */
    const size_t t = sizeof(float) - 1;
    size = (size + t) & ~t;
    size_t fsize = size / sizeof(float);
    BLI_assert(fsize < MAX_INSTANCE_DATA_SIZE);
    if (DST.object_instance_data[fsize] == nullptr) {
      DST.object_instance_data[fsize] = DRW_instance_data_request(DST.vmempool->idatalist, fsize);
    }
    dd = (DrawData *)DRW_instance_data_next(DST.object_instance_data[fsize]);
    memset(dd, 0, size);
  }
  else {
    dd = static_cast<DrawData *>(MEM_callocN(size, "DrawData"));
  }
  dd->engine_type = engine_type;
  dd->free = free_cb;
  /* Perform user-side initialization, if needed. */
  if (init_cb != nullptr) {
    init_cb(dd);
  }
  /* Register in the list. */
  BLI_addtail((ListBase *)drawdata, dd);
  return dd;
}

void DRW_drawdata_free(ID *id)
{
  DrawDataList *drawdata = DRW_drawdatalist_from_id(id);

  if (drawdata == nullptr) {
    return;
  }

  LISTBASE_FOREACH (DrawData *, dd, drawdata) {
    if (dd->free != nullptr) {
      dd->free(dd);
    }
  }

  BLI_freelistN((ListBase *)drawdata);
}

/* Unlink (but don't free) the drawdata from the DrawDataList if the ID is an OB from dupli. */
static void drw_drawdata_unlink_dupli(ID *id)
{
  if ((GS(id->name) == ID_OB) && (((Object *)id)->base_flag & BASE_FROM_DUPLI) != 0) {
    DrawDataList *drawdata = DRW_drawdatalist_from_id(id);

    if (drawdata == nullptr) {
      return;
    }

    BLI_listbase_clear((ListBase *)drawdata);
  }
}

/** \} */

/* -------------------------------------------------------------------- */
/** \name Garbage Collection
 * \{ */

void DRW_cache_free_old_batches(Main *bmain)
{
  using namespace blender::draw;
  Scene *scene;
  static int lasttime = 0;
  int ctime = int(BLI_time_now_seconds());

  if (U.vbotimeout == 0 || (ctime - lasttime) < U.vbocollectrate || ctime == lasttime) {
    return;
  }

  lasttime = ctime;

  for (scene = static_cast<Scene *>(bmain->scenes.first); scene;
       scene = static_cast<Scene *>(scene->id.next))
  {
    LISTBASE_FOREACH (ViewLayer *, view_layer, &scene->view_layers) {
      Depsgraph *depsgraph = BKE_scene_get_depsgraph(scene, view_layer);
      if (depsgraph == nullptr) {
        continue;
      }

      /* TODO(fclem): This is not optimal since it iter over all dupli instances.
       * In this case only the source object should be tagged. */
      DEGObjectIterSettings deg_iter_settings = {nullptr};
      deg_iter_settings.depsgraph = depsgraph;
      deg_iter_settings.flags = DEG_OBJECT_ITER_FOR_RENDER_ENGINE_FLAGS;
      DEG_OBJECT_ITER_BEGIN (&deg_iter_settings, ob) {
        DRW_batch_cache_free_old(ob, ctime);
      }
      DEG_OBJECT_ITER_END;
    }
  }
}

/** \} */

/* -------------------------------------------------------------------- */
/** \name Rendering (DRW_engines)
 * \{ */

static void drw_engines_init()
{
  DRW_ENABLED_ENGINE_ITER (DST.view_data_active, engine, data) {
    PROFILE_START(stime);

    const DrawEngineDataSize *data_size = engine->vedata_size;
    memset(data->psl->passes, 0, sizeof(*data->psl->passes) * data_size->psl_len);

    if (engine->engine_init) {
      engine->engine_init(data);
    }

    PROFILE_END_UPDATE(data->init_time, stime);
  }
}

static void drw_engines_cache_init()
{
  DRW_manager_begin_sync();

  DRW_ENABLED_ENGINE_ITER (DST.view_data_active, engine, data) {
    if (data->text_draw_cache) {
      DRW_text_cache_destroy(data->text_draw_cache);
      data->text_draw_cache = nullptr;
    }
    if (DST.text_store_p == nullptr) {
      DST.text_store_p = &data->text_draw_cache;
    }

    if (engine->cache_init) {
      engine->cache_init(data);
    }
  }
}

static void drw_engines_world_update(Scene *scene)
{
  if (scene->world == nullptr) {
    return;
  }

  DRW_ENABLED_ENGINE_ITER (DST.view_data_active, engine, data) {
    if (engine->id_update) {
      engine->id_update(data, &scene->world->id);
    }
  }
}

static void drw_engines_cache_populate(Object *ob)
{
  /* HACK: DrawData is copied by copy-on-eval from the duplicated object.
   * This is valid for IDs that cannot be instantiated but this
   * is not what we want in this case so we clear the pointer
   * ourselves here. */
  drw_drawdata_unlink_dupli((ID *)ob);

  /* Validation for dupli objects happen elsewhere. */
  if (!DST.dupli_source) {
    drw_batch_cache_validate(ob);
  }

  DRW_ENABLED_ENGINE_ITER (DST.view_data_active, engine, data) {
    if (engine->id_update) {
      engine->id_update(data, &ob->id);
    }

    if (engine->cache_populate) {
      engine->cache_populate(data, ob);
    }
  }

  /* TODO: in the future it would be nice to generate once for all viewports.
   * But we need threaded DRW manager first. */
  if (!DST.dupli_source) {
    drw_batch_cache_generate_requested(ob);
  }

  /* ... and clearing it here too because this draw data is
   * from a mempool and must not be free individually by depsgraph. */
  drw_drawdata_unlink_dupli((ID *)ob);
}

static void drw_engines_cache_finish()
{
  DRW_ENABLED_ENGINE_ITER (DST.view_data_active, engine, data) {
    if (engine->cache_finish) {
      engine->cache_finish(data);
    }
  }

  DRW_manager_end_sync();
}

static void drw_engines_draw_scene()
{
  DRW_ENABLED_ENGINE_ITER (DST.view_data_active, engine, data) {
    PROFILE_START(stime);
    if (engine->draw_scene) {
      DRW_stats_group_start(engine->idname);
      engine->draw_scene(data);
      /* Restore for next engine */
      if (DRW_state_is_fbo()) {
        GPU_framebuffer_bind(DST.default_framebuffer);
      }
      DRW_stats_group_end();
    }
    PROFILE_END_UPDATE(data->render_time, stime);
  }
  /* Reset state after drawing */
  blender::draw::command::StateSet::set();
}

static void drw_engines_draw_text()
{
  DRW_ENABLED_ENGINE_ITER (DST.view_data_active, engine, data) {
    PROFILE_START(stime);

    if (data->text_draw_cache) {
      DRW_text_cache_draw(data->text_draw_cache, DST.draw_ctx.region, DST.draw_ctx.v3d);
    }

    PROFILE_END_UPDATE(data->render_time, stime);
  }
}

void DRW_draw_region_engine_info(int xoffset, int *yoffset, int line_height)
{
  DRW_ENABLED_ENGINE_ITER (DST.view_data_active, engine, data) {
    if (data->info[0] != '\0') {
      const char *buf_step = IFACE_(data->info);
      do {
        const char *buf = buf_step;
        buf_step = BLI_strchr_or_end(buf, '\n');
        const int buf_len = buf_step - buf;
        *yoffset -= line_height;
        BLF_draw_default(xoffset, *yoffset, 0.0f, buf, buf_len);
      } while (*buf_step ? ((void)buf_step++, true) : false);
    }
  }
}

static void use_drw_engine(DrawEngineType *engine)
{
  DRW_view_data_use_engine(DST.view_data_active, engine);
}

/* Gather all draw engines needed and store them in DST.view_data_active
 * That also define the rendering order of engines */
static void drw_engines_enable_from_engine(const RenderEngineType *engine_type, eDrawType drawtype)
{
  switch (drawtype) {
    case OB_WIRE:
    case OB_SOLID:
      use_drw_engine(DRW_engine_viewport_workbench_type.draw_engine);
      break;
    case OB_MATERIAL:
    case OB_RENDER:
    default:
      if (engine_type->draw_engine != nullptr) {
        use_drw_engine(engine_type->draw_engine);
      }
      else if ((engine_type->flag & RE_INTERNAL) == 0) {
        use_drw_engine(DRW_engine_viewport_external_type.draw_engine);
      }
      break;
  }
}

static void drw_engines_enable_overlays()
{
  use_drw_engine(&draw_engine_overlay_next_type);
}

static void drw_engine_enable_image_editor()
{
  if (DRW_engine_external_acquire_for_image_editor()) {
    use_drw_engine(&draw_engine_external_type);
  }
  else {
    use_drw_engine(&draw_engine_image_type);
  }

  use_drw_engine(&draw_engine_overlay_next_type);
}

static void drw_engines_enable_editors()
{
  SpaceLink *space_data = DST.draw_ctx.space_data;
  if (!space_data) {
    return;
  }

  if (space_data->spacetype == SPACE_IMAGE) {
    drw_engine_enable_image_editor();
  }
  else if (space_data->spacetype == SPACE_NODE) {
    /* Only enable when drawing the space image backdrop. */
    SpaceNode *snode = (SpaceNode *)space_data;
    if ((snode->flag & SNODE_BACKDRAW) != 0) {
      use_drw_engine(&draw_engine_image_type);
      use_drw_engine(&draw_engine_overlay_next_type);
    }
  }
}

bool DRW_is_viewport_compositor_enabled()
{
  if (!DST.draw_ctx.v3d) {
    return false;
  }

  if (DST.draw_ctx.v3d->shading.use_compositor == V3D_SHADING_USE_COMPOSITOR_DISABLED) {
    return false;
  }

  if (!(DST.draw_ctx.v3d->shading.type >= OB_MATERIAL)) {
    return false;
  }

  if (!DST.draw_ctx.scene->use_nodes) {
    return false;
  }

  if (!DST.draw_ctx.scene->nodetree) {
    return false;
  }

  if (!DST.draw_ctx.rv3d) {
    return false;
  }

  if (DST.draw_ctx.v3d->shading.use_compositor == V3D_SHADING_USE_COMPOSITOR_CAMERA &&
      DST.draw_ctx.rv3d->persp != RV3D_CAMOB)
  {
    return false;
  }

  return true;
}

static void drw_engines_enable(ViewLayer * /*view_layer*/,
                               RenderEngineType *engine_type,
                               bool gpencil_engine_needed)
{
  View3D *v3d = DST.draw_ctx.v3d;
  const eDrawType drawtype = eDrawType(v3d->shading.type);
  const bool use_xray = XRAY_ENABLED(v3d);

  drw_engines_enable_from_engine(engine_type, drawtype);
  if (gpencil_engine_needed && ((drawtype >= OB_SOLID) || !use_xray)) {
    use_drw_engine(&draw_engine_gpencil_type);
  }

  if (DRW_is_viewport_compositor_enabled()) {
    use_drw_engine(&draw_engine_compositor_type);
  }

  drw_engines_enable_overlays();

#ifdef WITH_DRAW_DEBUG
  if (G.debug_value == 31) {
    use_drw_engine(&draw_engine_debug_select_type);
  }
#endif
}

static void drw_engines_disable()
{
  DRW_view_data_reset(DST.view_data_active);
}

static void drw_engines_data_validate()
{
  DRW_view_data_free_unused(DST.view_data_active);
}

/* Fast check to see if gpencil drawing engine is needed.
 * For slow exact check use `DRW_render_check_grease_pencil` */
static bool drw_gpencil_engine_needed(Depsgraph *depsgraph, View3D *v3d)
{
  const bool exclude_gpencil_rendering = v3d ? ((v3d->object_type_exclude_viewport &
                                                 (1 << OB_GREASE_PENCIL)) != 0) :
                                               false;
  return (!exclude_gpencil_rendering) && (DEG_id_type_any_exists(depsgraph, ID_GD_LEGACY) ||
                                          DEG_id_type_any_exists(depsgraph, ID_GP));
}

/* -------------------------------------------------------------------- */
/** \name View Update
 * \{ */

void DRW_notify_view_update(const DRWUpdateContext *update_ctx)
{
  RenderEngineType *engine_type = update_ctx->engine_type;
  ARegion *region = update_ctx->region;
  View3D *v3d = update_ctx->v3d;
  RegionView3D *rv3d = static_cast<RegionView3D *>(region->regiondata);
  Depsgraph *depsgraph = update_ctx->depsgraph;
  Scene *scene = update_ctx->scene;
  ViewLayer *view_layer = update_ctx->view_layer;

  GPUViewport *viewport = WM_draw_region_get_viewport(region);

  /* UPBGE */
  if (scene->flag & SCE_INTERACTIVE) {
    /* Hack to allow bge to use depsgraph to detect
     * all scene changes and notify drw_engine for redraw. */
    viewport = DRW_game_gpu_viewport_get();
  }
  /* End of UPBGE */

  if (!viewport) {
    return;
  }

  const bool gpencil_engine_needed = drw_gpencil_engine_needed(depsgraph, v3d);

  /* XXX Really nasty locking. But else this could be executed by the
   * material previews thread while rendering a viewport.
   *
   * Check for recursive lock which can deadlock. This should not
   * happen, but in case there is a bug where depsgraph update is called
   * during drawing we try not to hang Blender. */
  if (!BLI_ticket_mutex_lock_check_recursive(DST.system_gpu_context_mutex)) {
    CLOG_ERROR(&LOG, "GPU context already bound");
    BLI_assert_unreachable();
    return;
  }

  /* Reset before using it. */
  drw_state_prepare_clean_for_draw(&DST);

  BKE_view_layer_synced_ensure(scene, view_layer);
  DST.draw_ctx = {};
  DST.draw_ctx.region = region;
  DST.draw_ctx.rv3d = rv3d;
  DST.draw_ctx.v3d = v3d;
  DST.draw_ctx.scene = scene;
  DST.draw_ctx.view_layer = view_layer;
  DST.draw_ctx.obact = BKE_view_layer_active_object_get(view_layer);
  DST.draw_ctx.engine_type = engine_type;
  DST.draw_ctx.depsgraph = depsgraph;
  DST.draw_ctx.object_mode = OB_MODE_OBJECT;

  /* Custom lightweight initialize to avoid resetting the memory-pools. */
  DST.viewport = viewport;
  DST.vmempool = drw_viewport_data_ensure(DST.viewport);

  /* Separate update for each stereo view. */
  int view_count = GPU_viewport_is_stereo_get(viewport) ? 2 : 1;
  for (int view = 0; view < view_count; view++) {
    DST.view_data_active = DST.vmempool->view_data[view];

    drw_engines_enable(view_layer, engine_type, gpencil_engine_needed);
    drw_engines_data_validate();

    DRW_view_data_engines_view_update(DST.view_data_active);

    drw_engines_disable();
  }

  drw_manager_exit(&DST);

  BLI_ticket_mutex_unlock(DST.system_gpu_context_mutex);
}

/* update a viewport which belongs to a GPUOffscreen */
static void drw_notify_view_update_offscreen(Depsgraph *depsgraph,
                                             RenderEngineType *engine_type,
                                             ARegion *region,
                                             View3D *v3d,
                                             GPUViewport *viewport)
{

  if (viewport && GPU_viewport_do_update(viewport)) {

    Scene *scene = DEG_get_evaluated_scene(depsgraph);
    ViewLayer *view_layer = DEG_get_evaluated_view_layer(depsgraph);
    RegionView3D *rv3d = static_cast<RegionView3D *>(region->regiondata);

    const bool gpencil_engine_needed = drw_gpencil_engine_needed(depsgraph, v3d);

    /* Reset before using it. */
    drw_state_prepare_clean_for_draw(&DST);

    BKE_view_layer_synced_ensure(scene, view_layer);
    DST.draw_ctx = {};
    DST.draw_ctx.region = region;
    DST.draw_ctx.rv3d = rv3d;
    DST.draw_ctx.v3d = v3d;
    DST.draw_ctx.scene = scene;
    DST.draw_ctx.view_layer = view_layer;
    DST.draw_ctx.obact = BKE_view_layer_active_object_get(view_layer);
    DST.draw_ctx.engine_type = engine_type;
    DST.draw_ctx.depsgraph = depsgraph;

    /* Custom lightweight initialize to avoid resetting the memory-pools. */
    DST.viewport = viewport;
    DST.vmempool = drw_viewport_data_ensure(DST.viewport);

    /* Separate update for each stereo view. */
    int view_count = GPU_viewport_is_stereo_get(viewport) ? 2 : 1;
    for (int view = 0; view < view_count; view++) {
      DST.view_data_active = DST.vmempool->view_data[view];

      drw_engines_enable(view_layer, engine_type, gpencil_engine_needed);
      drw_engines_data_validate();

      DRW_view_data_engines_view_update(DST.view_data_active);

      drw_engines_disable();
    }

    drw_manager_exit(&DST);
  }
}

/** \} */

/* -------------------------------------------------------------------- */
/** \name Callbacks
 * \{ */

void DRW_draw_callbacks_pre_scene()
{
  RegionView3D *rv3d = DST.draw_ctx.rv3d;

  GPU_matrix_projection_set(rv3d->winmat);
  GPU_matrix_set(rv3d->viewmat);

  if (DST.draw_ctx.evil_C) {
    ED_region_draw_cb_draw(DST.draw_ctx.evil_C, DST.draw_ctx.region, REGION_DRAW_PRE_VIEW);
    /* Callback can be nasty and do whatever they want with the state.
     * Don't trust them! */
    blender::draw::command::StateSet::set();
  }
}

void DRW_draw_callbacks_post_scene()
{
  RegionView3D *rv3d = DST.draw_ctx.rv3d;
  ARegion *region = DST.draw_ctx.region;
  View3D *v3d = DST.draw_ctx.v3d;
  Depsgraph *depsgraph = DST.draw_ctx.depsgraph;

  const bool do_annotations = drw_draw_show_annotation();

  if (DST.draw_ctx.evil_C) {
    DefaultFramebufferList *dfbl = DRW_viewport_framebuffer_list_get();

    blender::draw::command::StateSet::set();

    GPU_framebuffer_bind(dfbl->overlay_fb);

    GPU_matrix_projection_set(rv3d->winmat);
    GPU_matrix_set(rv3d->viewmat);

    /* annotations - temporary drawing buffer (3d space) */
    /* XXX: Or should we use a proper draw/overlay engine for this case? */
    if (do_annotations) {
      GPU_depth_test(GPU_DEPTH_NONE);
      /* XXX: as `scene->gpd` is not copied for copy-on-eval yet. */
      ED_annotation_draw_view3d(DEG_get_input_scene(depsgraph), depsgraph, v3d, region, true);
      GPU_depth_test(GPU_DEPTH_LESS_EQUAL);
    }

    drw_debug_draw();

    /* UPBGE */
    drw_debug_draw_bge();
    GPU_matrix_projection_set(rv3d->winmat);
    GPU_matrix_set(rv3d->viewmat);
    /**************************/

    GPU_depth_test(GPU_DEPTH_NONE);
    /* Apply state for callbacks. */
    GPU_apply_state();

    ED_region_draw_cb_draw(DST.draw_ctx.evil_C, DST.draw_ctx.region, REGION_DRAW_POST_VIEW);

#ifdef WITH_XR_OPENXR
    /* XR callbacks (controllers, custom draw functions) for session mirror. */
    if ((v3d->flag & V3D_XR_SESSION_MIRROR) != 0) {
      if ((v3d->flag2 & V3D_XR_SHOW_CONTROLLERS) != 0) {
        ARegionType *art = WM_xr_surface_controller_region_type_get();
        if (art) {
          ED_region_surface_draw_cb_draw(art, REGION_DRAW_POST_VIEW);
        }
      }
      if ((v3d->flag2 & V3D_XR_SHOW_CUSTOM_OVERLAYS) != 0) {
        SpaceType *st = BKE_spacetype_from_id(SPACE_VIEW3D);
        if (st) {
          ARegionType *art = BKE_regiontype_from_id(st, RGN_TYPE_XR);
          if (art) {
            ED_region_surface_draw_cb_draw(art, REGION_DRAW_POST_VIEW);
          }
        }
      }
    }
#endif

    /* Callback can be nasty and do whatever they want with the state.
     * Don't trust them! */
    blender::draw::command::StateSet::set();

    /* Needed so gizmo isn't occluded. */
    if ((v3d->gizmo_flag & V3D_GIZMO_HIDE) == 0) {
      GPU_depth_test(GPU_DEPTH_NONE);
      DRW_draw_gizmo_3d();
    }

    GPU_depth_test(GPU_DEPTH_NONE);
    drw_engines_draw_text();

    /* UPBGE */
    Scene *orig_scene = (Scene *)DEG_get_original_id(&DST.draw_ctx.scene->id);
    if (!(orig_scene->flag & SCE_IS_BLENDERPLAYER)) {
      DRW_draw_region_info();
    }
    /**************************/

    /* Annotations - temporary drawing buffer (screen-space). */
    /* XXX: Or should we use a proper draw/overlay engine for this case? */
    if (((v3d->flag2 & V3D_HIDE_OVERLAYS) == 0) && (do_annotations)) {
      GPU_depth_test(GPU_DEPTH_NONE);
      /* XXX: as `scene->gpd` is not copied for copy-on-eval yet */
      ED_annotation_draw_view3d(DEG_get_input_scene(depsgraph), depsgraph, v3d, region, false);
    }

    if ((v3d->gizmo_flag & V3D_GIZMO_HIDE) == 0) {
      /* Draw 2D after region info so we can draw on top of the camera passepartout overlay.
       * 'DRW_draw_region_info' sets the projection in pixel-space. */
      GPU_depth_test(GPU_DEPTH_NONE);
      DRW_draw_gizmo_2d();
    }

    if (G.debug_value > 20 && G.debug_value < 30) {
      GPU_depth_test(GPU_DEPTH_NONE);
      /* local coordinate visible rect inside region, to accommodate overlapping ui */
      const rcti *rect = ED_region_visible_rect(DST.draw_ctx.region);
      DRW_stats_draw(rect);
    }

    GPU_depth_test(GPU_DEPTH_LESS_EQUAL);
  }
  else {
    if (v3d && ((v3d->flag2 & V3D_SHOW_ANNOTATION) != 0)) {
      GPU_depth_test(GPU_DEPTH_NONE);
      /* XXX: as `scene->gpd` is not copied for copy-on-eval yet */
      ED_annotation_draw_view3d(DEG_get_input_scene(depsgraph), depsgraph, v3d, region, true);
      GPU_depth_test(GPU_DEPTH_LESS_EQUAL);
    }

#ifdef WITH_XR_OPENXR
    if ((v3d->flag & V3D_XR_SESSION_SURFACE) != 0) {
      DefaultFramebufferList *dfbl = DRW_viewport_framebuffer_list_get();

      blender::draw::command::StateSet::set();

      GPU_framebuffer_bind(dfbl->overlay_fb);

      GPU_matrix_projection_set(rv3d->winmat);
      GPU_matrix_set(rv3d->viewmat);

      /* XR callbacks (controllers, custom draw functions) for session surface. */
      if (((v3d->flag2 & V3D_XR_SHOW_CONTROLLERS) != 0) ||
          ((v3d->flag2 & V3D_XR_SHOW_CUSTOM_OVERLAYS) != 0))
      {
        GPU_depth_test(GPU_DEPTH_NONE);
        GPU_apply_state();

        if ((v3d->flag2 & V3D_XR_SHOW_CONTROLLERS) != 0) {
          ARegionType *art = WM_xr_surface_controller_region_type_get();
          if (art) {
            ED_region_surface_draw_cb_draw(art, REGION_DRAW_POST_VIEW);
          }
        }
        if ((v3d->flag2 & V3D_XR_SHOW_CUSTOM_OVERLAYS) != 0) {
          SpaceType *st = BKE_spacetype_from_id(SPACE_VIEW3D);
          if (st) {
            ARegionType *art = BKE_regiontype_from_id(st, RGN_TYPE_XR);
            if (art) {
              ED_region_surface_draw_cb_draw(art, REGION_DRAW_POST_VIEW);
            }
          }
        }

        blender::draw::command::StateSet::set();
      }

      GPU_depth_test(GPU_DEPTH_LESS_EQUAL);
    }
#endif
  }
}

DRWTextStore *DRW_text_cache_ensure()
{
  BLI_assert(DST.text_store_p);
  if (*DST.text_store_p == nullptr) {
    *DST.text_store_p = DRW_text_cache_create();
  }
  return *DST.text_store_p;
}

/** \} */

/* -------------------------------------------------------------------- */
/** \name Main Draw Loops (DRW_draw)
 * \{ */

/* UPBGE */
static void update_lods(Depsgraph *depsgraph, Object *ob_eval, float camera_pos[3])
{
  Object *ob_orig = DEG_get_original_object(ob_eval);
  BKE_object_lod_update(ob_orig, camera_pos);

  if (ob_orig->currentlod) {
    Object *lod_ob = BKE_object_lod_meshob_get(ob_orig);
    Mesh *lod_mesh = (Mesh *)DEG_get_evaluated_object(depsgraph, lod_ob)->data;
    BKE_object_free_derived_caches(ob_eval);
    BKE_object_eval_assign_data(ob_eval, &lod_mesh->id, false);
  }
}
/* End of UPBGE */

void DRW_draw_view(const bContext *C)
{
  View3D *v3d = CTX_wm_view3d(C);
  if (v3d) {
    Depsgraph *depsgraph = CTX_data_expect_evaluated_depsgraph(C);
    ARegion *region = CTX_wm_region(C);
    Scene *scene = DEG_get_evaluated_scene(depsgraph);
    RenderEngineType *engine_type = ED_view3d_engine_type(scene, v3d->shading.type);
    GPUViewport *viewport = WM_draw_region_get_bound_viewport(region);

    /* Reset before using it. */
    drw_state_prepare_clean_for_draw(&DST);
    DST.options.draw_text = ((v3d->flag2 & V3D_HIDE_OVERLAYS) == 0 &&
                             (v3d->overlay.flag & V3D_OVERLAY_HIDE_TEXT) != 0);
    DST.options.draw_background = (scene->r.alphamode == R_ADDSKY) ||
                                  (v3d->shading.type != OB_RENDER);
    DRW_draw_render_loop_ex(depsgraph, engine_type, region, v3d, viewport, C);
  }
  else {
    Depsgraph *depsgraph = CTX_data_expect_evaluated_depsgraph(C);
    ARegion *region = CTX_wm_region(C);
    GPUViewport *viewport = WM_draw_region_get_bound_viewport(region);
    drw_state_prepare_clean_for_draw(&DST);
    DRW_draw_render_loop_2d_ex(depsgraph, region, viewport, C);
  }
}

void DRW_draw_render_loop_ex(Depsgraph *depsgraph,
                             RenderEngineType *engine_type,
                             ARegion *region,
                             View3D *v3d,
                             GPUViewport *viewport,
                             const bContext *evil_C)
{
  using namespace blender::draw;
  Scene *scene = DEG_get_evaluated_scene(depsgraph);
  ViewLayer *view_layer = DEG_get_evaluated_view_layer(depsgraph);
  RegionView3D *rv3d = static_cast<RegionView3D *>(region->regiondata);

  BKE_view_layer_synced_ensure(scene, view_layer);
  DST.draw_ctx = {};
  DST.draw_ctx.region = region;
  DST.draw_ctx.rv3d = rv3d;
  DST.draw_ctx.v3d = v3d;
  DST.draw_ctx.scene = scene;
  DST.draw_ctx.view_layer = view_layer;
  DST.draw_ctx.obact = BKE_view_layer_active_object_get(view_layer);
  DST.draw_ctx.engine_type = engine_type;
  DST.draw_ctx.depsgraph = depsgraph;

  /* reuse if caller sets */
  DST.draw_ctx.evil_C = evil_C;

  drw_task_graph_init();
  drw_context_state_init();

  drw_manager_init(&DST, viewport, nullptr);
  DRW_viewport_colormanagement_set(viewport);

  const int object_type_exclude_viewport = v3d->object_type_exclude_viewport;
  /* Check if scene needs to perform the populate loop */
  const bool internal_engine = (engine_type->flag & RE_INTERNAL) != 0;
  const bool draw_type_render = v3d->shading.type == OB_RENDER;
  const bool overlays_on = (v3d->flag2 & V3D_HIDE_OVERLAYS) == 0;
  const bool gpencil_engine_needed = drw_gpencil_engine_needed(depsgraph, v3d);
  const bool do_populate_loop = internal_engine || overlays_on || !draw_type_render ||
                                gpencil_engine_needed;

  /* Get list of enabled engines */
  drw_engines_enable(view_layer, engine_type, gpencil_engine_needed);
  drw_engines_data_validate();

  /* Update UBO's */
  DRW_globals_update();

  drw_debug_init();
  DRW_pointcloud_init();
  DRW_curves_init(DST.vmempool);
  DRW_volume_init(DST.vmempool);
  DRW_smoke_init(DST.vmempool);

  /* No frame-buffer allowed before drawing. */
  BLI_assert(GPU_framebuffer_active_get() == GPU_framebuffer_back_get());

  /* Init engines */
  drw_engines_init();

  /* Cache filling */
  {
    PROFILE_START(stime);
    drw_engines_cache_init();
    drw_engines_world_update(scene);

    /* Only iterate over objects for internal engines or when overlays are enabled */
    if (do_populate_loop) {
      DST.dupli_origin = nullptr;
      DST.dupli_origin_data = nullptr;
      DEGObjectIterSettings deg_iter_settings = {nullptr};
      deg_iter_settings.depsgraph = depsgraph;
      deg_iter_settings.flags = DEG_OBJECT_ITER_FOR_RENDER_ENGINE_FLAGS;
      if (v3d->flag2 & V3D_SHOW_VIEWER) {
        deg_iter_settings.viewer_path = &v3d->viewer_path;
      }
      DEG_OBJECT_ITER_BEGIN (&deg_iter_settings, ob) {
        if ((object_type_exclude_viewport & (1 << ob->type)) != 0) {
          continue;
        }
        if (!BKE_object_is_visible_in_viewport(v3d, ob)) {
          continue;
        }

        /* UPBGE */
        update_lods(depsgraph, ob, DST.draw_ctx.rv3d->viewinv[3]);
        /* End of UPBGE */

        DST.dupli_parent = data_.dupli_parent;
        DST.dupli_source = data_.dupli_object_current;
        drw_duplidata_load(ob);
        drw_engines_cache_populate(ob);
      }
      DEG_OBJECT_ITER_END;
    }

    drw_duplidata_free();
    drw_engines_cache_finish();

    drw_task_graph_deinit();

#ifdef USE_PROFILE
    double *cache_time = DRW_view_data_cache_time_get(DST.view_data_active);
    PROFILE_END_UPDATE(*cache_time, stime);
#endif
  }

  DRW_stats_begin();

  GPU_framebuffer_bind(DST.default_framebuffer);

  /* Start Drawing */
  blender::draw::command::StateSet::set();

  GPU_framebuffer_bind(DST.default_framebuffer);
  GPU_framebuffer_clear_depth_stencil(DST.default_framebuffer, 1.0f, 0xFF);

  DRW_curves_update(*DRW_manager_get());

  DRW_draw_callbacks_pre_scene();

  drw_engines_draw_scene();

  /* Fix 3D view "lagging" on APPLE and WIN32+NVIDIA. (See #56996, #61474) */
  if (GPU_type_matches_ex(GPU_DEVICE_ANY, GPU_OS_ANY, GPU_DRIVER_ANY, GPU_BACKEND_OPENGL)) {
    GPU_flush();
  }

  DRW_smoke_exit(DST.vmempool);

  DRW_stats_reset();

  DRW_draw_callbacks_post_scene();

  if (WM_draw_region_get_bound_viewport(region)) {
    /* Don't unbind the frame-buffer yet in this case and let
     * GPU_viewport_unbind do it, so that we can still do further
     * drawing of action zones on top. */
  }
  else {
    GPU_framebuffer_restore();
  }

  blender::draw::command::StateSet::set();
  drw_engines_disable();

  drw_manager_exit(&DST);
}

void DRW_draw_render_loop(Depsgraph *depsgraph,
                          ARegion *region,
                          View3D *v3d,
                          GPUViewport *viewport)
{
  /* Reset before using it. */
  drw_state_prepare_clean_for_draw(&DST);

  Scene *scene = DEG_get_evaluated_scene(depsgraph);
  RenderEngineType *engine_type = ED_view3d_engine_type(scene, v3d->shading.type);

  DRW_draw_render_loop_ex(depsgraph, engine_type, region, v3d, viewport, nullptr);
}

void DRW_draw_render_loop_offscreen(Depsgraph *depsgraph,
                                    RenderEngineType *engine_type,
                                    ARegion *region,
                                    View3D *v3d,
                                    const bool is_image_render,
                                    const bool draw_background,
                                    const bool do_color_management,
                                    GPUOffScreen *ofs,
                                    GPUViewport *viewport)
{
  const bool is_xr_surface = ((v3d->flag & V3D_XR_SESSION_SURFACE) != 0);

  /* Create temporary viewport if needed or update the existing viewport. */
  GPUViewport *render_viewport = viewport;
  if (viewport == nullptr) {
    render_viewport = GPU_viewport_create();
  }
  else {
    drw_notify_view_update_offscreen(depsgraph, engine_type, region, v3d, render_viewport);
  }

  GPU_viewport_bind_from_offscreen(render_viewport, ofs, is_xr_surface);

  /* Just here to avoid an assert but shouldn't be required in practice. */
  GPU_framebuffer_restore();

  /* Reset before using it. */
  drw_state_prepare_clean_for_draw(&DST);
  DST.options.is_image_render = is_image_render;
  DST.options.draw_background = draw_background;
  DRW_draw_render_loop_ex(depsgraph, engine_type, region, v3d, render_viewport, nullptr);

  if (draw_background) {
    /* HACK(@fclem): In this case we need to make sure the final alpha is 1.
     * We use the blend mode to ensure that. A better way to fix that would
     * be to do that in the color-management shader. */
    GPU_offscreen_bind(ofs, false);
    GPU_clear_color(0.0f, 0.0f, 0.0f, 1.0f);
    /* Pre-multiply alpha over black background. */
    GPU_blend(GPU_BLEND_ALPHA_PREMULT);
  }

  GPU_matrix_identity_set();
  GPU_matrix_identity_projection_set();
  const bool do_overlays = (v3d->flag2 & V3D_HIDE_OVERLAYS) == 0 ||
                           ELEM(v3d->shading.type, OB_WIRE, OB_SOLID) ||
                           (ELEM(v3d->shading.type, OB_MATERIAL) &&
                            (v3d->shading.flag & V3D_SHADING_SCENE_WORLD) == 0) ||
                           (ELEM(v3d->shading.type, OB_RENDER) &&
                            (v3d->shading.flag & V3D_SHADING_SCENE_WORLD_RENDER) == 0);
  GPU_viewport_unbind_from_offscreen(render_viewport, ofs, do_color_management, do_overlays);

  if (draw_background) {
    /* Reset default. */
    GPU_blend(GPU_BLEND_NONE);
  }

  /* Free temporary viewport. */
  if (viewport == nullptr) {
    GPU_viewport_free(render_viewport);
  }
}

bool DRW_render_check_grease_pencil(Depsgraph *depsgraph)
{
  if (!drw_gpencil_engine_needed(depsgraph, nullptr)) {
    return false;
  }

  DEGObjectIterSettings deg_iter_settings = {nullptr};
  deg_iter_settings.depsgraph = depsgraph;
  deg_iter_settings.flags = DEG_OBJECT_ITER_FOR_RENDER_ENGINE_FLAGS;
  DEG_OBJECT_ITER_BEGIN (&deg_iter_settings, ob) {
    if (ob->type == OB_GREASE_PENCIL) {
      if (DRW_object_visibility_in_active_context(ob) & OB_VISIBLE_SELF) {
        return true;
      }
    }
  }
  DEG_OBJECT_ITER_END;

  return false;
}

static void DRW_render_gpencil_to_image(RenderEngine *engine,
                                        RenderLayer *render_layer,
                                        const rcti *rect)
{
  DrawEngineType *draw_engine = &draw_engine_gpencil_type;
  if (draw_engine->render_to_image) {
    ViewportEngineData *gpdata = DRW_view_data_engine_data_get_ensure(DST.view_data_active,
                                                                      draw_engine);
    draw_engine->render_to_image(gpdata, engine, render_layer, rect);
  }
}

void DRW_render_gpencil(RenderEngine *engine, Depsgraph *depsgraph)
{
  /* This function should only be called if there are grease pencil objects,
   * especially important to avoid failing in background renders without GPU context. */
  BLI_assert(DRW_render_check_grease_pencil(depsgraph));

  Scene *scene = DEG_get_evaluated_scene(depsgraph);
  ViewLayer *view_layer = DEG_get_evaluated_view_layer(depsgraph);
  RenderResult *render_result = RE_engine_get_result(engine);
  RenderLayer *render_layer = RE_GetRenderLayer(render_result, view_layer->name);
  if (render_layer == nullptr) {
    return;
  }

  RenderEngineType *engine_type = engine->type;
  Render *render = engine->re;

  DRW_render_context_enable(render);

  /* Reset before using it. */
  drw_state_prepare_clean_for_draw(&DST);
  DST.options.is_image_render = true;
  DST.options.is_scene_render = true;
  DST.options.draw_background = scene->r.alphamode == R_ADDSKY;

  DST.draw_ctx = {};
  DST.draw_ctx.scene = scene;
  DST.draw_ctx.view_layer = view_layer;
  DST.draw_ctx.engine_type = engine_type;
  DST.draw_ctx.depsgraph = depsgraph;
  DST.draw_ctx.object_mode = OB_MODE_OBJECT;

  drw_context_state_init();

  const int size[2] = {engine->resolution_x, engine->resolution_y};

  drw_manager_init(&DST, nullptr, size);

  /* Main rendering. */
  rctf view_rect;
  rcti render_rect;
  RE_GetViewPlane(render, &view_rect, &render_rect);
  if (BLI_rcti_is_empty(&render_rect)) {
    BLI_rcti_init(&render_rect, 0, size[0], 0, size[1]);
  }

  for (RenderView *render_view = static_cast<RenderView *>(render_result->views.first);
       render_view != nullptr;
       render_view = render_view->next)
  {
    RE_SetActiveRenderView(render, render_view->name);
    DRW_render_gpencil_to_image(engine, render_layer, &render_rect);
  }

  blender::draw::command::StateSet::set();

  GPU_depth_test(GPU_DEPTH_NONE);

  drw_manager_exit(&DST);

  /* Restore Drawing area. */
  GPU_framebuffer_restore();

  DRW_render_context_disable(render);
}

void DRW_render_to_image(RenderEngine *engine, Depsgraph *depsgraph)
{
  using namespace blender::draw;
  Scene *scene = DEG_get_evaluated_scene(depsgraph);
  ViewLayer *view_layer = DEG_get_evaluated_view_layer(depsgraph);
  RenderEngineType *engine_type = engine->type;
  DrawEngineType *draw_engine_type = engine_type->draw_engine;
  Render *render = engine->re;

  /* IMPORTANT: We don't support immediate mode in render mode!
   * This shall remain in effect until immediate mode supports
   * multiple threads. */

  /* Reset before using it. */
  drw_state_prepare_clean_for_draw(&DST);
  DST.options.is_image_render = true;
  DST.options.is_scene_render = true;
  DST.options.draw_background = scene->r.alphamode == R_ADDSKY;
  DST.draw_ctx = {};
  DST.draw_ctx.scene = scene;
  DST.draw_ctx.view_layer = view_layer;
  DST.draw_ctx.engine_type = engine_type;
  DST.draw_ctx.depsgraph = depsgraph;
  DST.draw_ctx.object_mode = OB_MODE_OBJECT;

  drw_context_state_init();

  /* Begin GPU workload Boundary */
  GPU_render_begin();

  const int size[2] = {engine->resolution_x, engine->resolution_y};

  drw_manager_init(&DST, nullptr, size);

  ViewportEngineData *data = DRW_view_data_engine_data_get_ensure(DST.view_data_active,
                                                                  draw_engine_type);

  /* Main rendering. */
  rctf view_rect;
  rcti render_rect;
  RE_GetViewPlane(render, &view_rect, &render_rect);
  if (BLI_rcti_is_empty(&render_rect)) {
    BLI_rcti_init(&render_rect, 0, size[0], 0, size[1]);
  }

  /* Reset state before drawing */
  blender::draw::command::StateSet::set();

  /* set default viewport */
  GPU_viewport(0, 0, size[0], size[1]);

  /* Init render result. */
  RenderResult *render_result = RE_engine_begin_result(engine,
                                                       0,
                                                       0,
                                                       size[0],
                                                       size[1],
                                                       view_layer->name,
                                                       /*RR_ALL_VIEWS*/ nullptr);
  RenderLayer *render_layer = static_cast<RenderLayer *>(render_result->layers.first);
  for (RenderView *render_view = static_cast<RenderView *>(render_result->views.first);
       render_view != nullptr;
       render_view = render_view->next)
  {
    RE_SetActiveRenderView(render, render_view->name);
    engine_type->draw_engine->render_to_image(data, engine, render_layer, &render_rect);
  }

  RE_engine_end_result(engine, render_result, false, false, false);

  if (engine_type->draw_engine->store_metadata) {
    RenderResult *final_render_result = RE_engine_get_result(engine);
    engine_type->draw_engine->store_metadata(data, final_render_result);
  }

  GPU_framebuffer_restore();

  DRW_smoke_exit(DST.vmempool);

  drw_manager_exit(&DST);
  DRW_cache_free_old_subdiv();

  /* Reset state after drawing */
  blender::draw::command::StateSet::set();

  /* End GPU workload Boundary */
  GPU_render_end();
}

void DRW_render_object_iter(
    void *vedata,
    RenderEngine *engine,
    Depsgraph *depsgraph,
    void (*callback)(void *vedata, Object *ob, RenderEngine *engine, Depsgraph *depsgraph))
{
  using namespace blender::draw;
  const DRWContextState *draw_ctx = DRW_context_state_get();
  DRW_pointcloud_init();
  DRW_curves_init(DST.vmempool);
  DRW_volume_init(DST.vmempool);
  DRW_smoke_init(DST.vmempool);

  drw_task_graph_init();
  const int object_type_exclude_viewport = draw_ctx->v3d ?
                                               draw_ctx->v3d->object_type_exclude_viewport :
                                               0;
  DST.dupli_origin = nullptr;
  DST.dupli_origin_data = nullptr;
  DEGObjectIterSettings deg_iter_settings = {nullptr};
  deg_iter_settings.depsgraph = depsgraph;
  deg_iter_settings.flags = DEG_OBJECT_ITER_FOR_RENDER_ENGINE_FLAGS;
  DEG_OBJECT_ITER_BEGIN (&deg_iter_settings, ob) {
    if ((object_type_exclude_viewport & (1 << ob->type)) == 0) {
      DST.dupli_parent = data_.dupli_parent;
      DST.dupli_source = data_.dupli_object_current;
      drw_duplidata_load(ob);

      if (!DST.dupli_source) {
        drw_batch_cache_validate(ob);
      }
      callback(vedata, ob, engine, depsgraph);
      if (!DST.dupli_source) {
        drw_batch_cache_generate_requested(ob);
      }
    }
  }
  DEG_OBJECT_ITER_END;

  drw_duplidata_free();
  drw_task_graph_deinit();
}

void DRW_custom_pipeline_begin(DrawEngineType *draw_engine_type, Depsgraph *depsgraph)
{
  using namespace blender::draw;
  Scene *scene = DEG_get_evaluated_scene(depsgraph);
  ViewLayer *view_layer = DEG_get_evaluated_view_layer(depsgraph);

  /* Reset before using it. */
  drw_state_prepare_clean_for_draw(&DST);
  DST.options.is_image_render = true;
  DST.options.is_scene_render = true;
  DST.options.draw_background = false;

  DST.draw_ctx = {};
  DST.draw_ctx.scene = scene;
  DST.draw_ctx.view_layer = view_layer;
  DST.draw_ctx.engine_type = nullptr;
  DST.draw_ctx.depsgraph = depsgraph;
  DST.draw_ctx.object_mode = OB_MODE_OBJECT;

  drw_context_state_init();

  drw_manager_init(&DST, nullptr, nullptr);

  DRW_pointcloud_init();
  DRW_curves_init(DST.vmempool);
  DRW_volume_init(DST.vmempool);
  DRW_smoke_init(DST.vmempool);

  DRW_view_data_engine_data_get_ensure(DST.view_data_active, draw_engine_type);
}

void DRW_custom_pipeline_end()
{

  DRW_smoke_exit(DST.vmempool);

  GPU_framebuffer_restore();

  /* The use of custom pipeline in other thread using the same
   * resources as the main thread (viewport) may lead to data
   * races and undefined behavior on certain drivers. Using
   * GPU_finish to sync seems to fix the issue. (see #62997) */
  eGPUBackendType type = GPU_backend_get_type();
  if (type == GPU_BACKEND_OPENGL) {
    GPU_finish();
  }

  drw_manager_exit(&DST);
}

void DRW_custom_pipeline(DrawEngineType *draw_engine_type,
                         Depsgraph *depsgraph,
                         void (*callback)(void *vedata, void *user_data),
                         void *user_data)
{
  DRW_custom_pipeline_begin(draw_engine_type, depsgraph);

  ViewportEngineData *data = DRW_view_data_engine_data_get_ensure(DST.view_data_active,
                                                                  draw_engine_type);
  /* Execute the callback. */
  callback(data, user_data);

  DRW_custom_pipeline_end();
}

void DRW_cache_restart()
{
  using namespace blender::draw;
  DRW_smoke_exit(DST.vmempool);

  drw_manager_init(&DST, DST.viewport, blender::int2{int(DST.size[0]), int(DST.size[1])});

  DRW_pointcloud_init();
  DRW_curves_init(DST.vmempool);
  DRW_volume_init(DST.vmempool);
  DRW_smoke_init(DST.vmempool);
}

void DRW_draw_render_loop_2d_ex(Depsgraph *depsgraph,
                                ARegion *region,
                                GPUViewport *viewport,
                                const bContext *evil_C)
{
  Scene *scene = DEG_get_evaluated_scene(depsgraph);
  ViewLayer *view_layer = DEG_get_evaluated_view_layer(depsgraph);

  BKE_view_layer_synced_ensure(scene, view_layer);
  DST.draw_ctx = {};
  DST.draw_ctx.region = region;
  DST.draw_ctx.scene = scene;
  DST.draw_ctx.view_layer = view_layer;
  DST.draw_ctx.obact = BKE_view_layer_active_object_get(view_layer);
  DST.draw_ctx.depsgraph = depsgraph;
  DST.draw_ctx.space_data = CTX_wm_space_data(evil_C);

  /* reuse if caller sets */
  DST.draw_ctx.evil_C = evil_C;

  drw_context_state_init();
  drw_manager_init(&DST, viewport, nullptr);
  DRW_viewport_colormanagement_set(viewport);

  /* TODO(jbakker): Only populate when editor needs to draw object.
   * for the image editor this is when showing UVs. */
  const bool do_populate_loop = (DST.draw_ctx.space_data->spacetype == SPACE_IMAGE);
  const bool do_annotations = drw_draw_show_annotation();
  const bool do_draw_gizmos = (DST.draw_ctx.space_data->spacetype != SPACE_IMAGE);

  /* Get list of enabled engines */
  drw_engines_enable_editors();
  drw_engines_data_validate();

  /* Update UBO's */
  DRW_globals_update();

  drw_debug_init();

  /* No frame-buffer allowed before drawing. */
  BLI_assert(GPU_framebuffer_active_get() == GPU_framebuffer_back_get());
  GPU_framebuffer_bind(DST.default_framebuffer);
  GPU_framebuffer_clear_depth_stencil(DST.default_framebuffer, 1.0f, 0xFF);

  /* Init engines */
  drw_engines_init();
  drw_task_graph_init();

  /* Cache filling */
  {
    PROFILE_START(stime);
    drw_engines_cache_init();

    /* Only iterate over objects when overlay uses object data. */
    if (do_populate_loop) {
      DEGObjectIterSettings deg_iter_settings = {nullptr};
      deg_iter_settings.depsgraph = depsgraph;
      deg_iter_settings.flags = DEG_OBJECT_ITER_FOR_RENDER_ENGINE_FLAGS;
      DEG_OBJECT_ITER_BEGIN (&deg_iter_settings, ob) {
        drw_engines_cache_populate(ob);
      }
      DEG_OBJECT_ITER_END;
    }

    drw_engines_cache_finish();

#ifdef USE_PROFILE
    double *cache_time = DRW_view_data_cache_time_get(DST.view_data_active);
    PROFILE_END_UPDATE(*cache_time, stime);
#endif
  }
  drw_task_graph_deinit();

  DRW_stats_begin();

  GPU_framebuffer_bind(DST.default_framebuffer);

  /* Start Drawing */
  blender::draw::command::StateSet::set();

  if (DST.draw_ctx.evil_C) {
    ED_region_draw_cb_draw(DST.draw_ctx.evil_C, DST.draw_ctx.region, REGION_DRAW_PRE_VIEW);
  }

  drw_engines_draw_scene();

  /* Fix 3D view being "laggy" on MACOS and MS-Windows+NVIDIA. (See #56996, #61474) */
  if (GPU_type_matches_ex(GPU_DEVICE_ANY, GPU_OS_ANY, GPU_DRIVER_ANY, GPU_BACKEND_OPENGL)) {
    GPU_flush();
  }

  if (DST.draw_ctx.evil_C) {
    DefaultFramebufferList *dfbl = DRW_viewport_framebuffer_list_get();
    blender::draw::command::StateSet::set();

    GPU_framebuffer_bind(dfbl->overlay_fb);

    GPU_depth_test(GPU_DEPTH_NONE);
    GPU_matrix_push_projection();
    wmOrtho2(
        region->v2d.cur.xmin, region->v2d.cur.xmax, region->v2d.cur.ymin, region->v2d.cur.ymax);
    if (do_annotations) {
      ED_annotation_draw_view2d(DST.draw_ctx.evil_C, true);
    }
    GPU_depth_test(GPU_DEPTH_NONE);
    ED_region_draw_cb_draw(DST.draw_ctx.evil_C, DST.draw_ctx.region, REGION_DRAW_POST_VIEW);
    GPU_matrix_pop_projection();
    /* Callback can be nasty and do whatever they want with the state.
     * Don't trust them! */
    blender::draw::command::StateSet::set();

    GPU_depth_test(GPU_DEPTH_NONE);
    drw_engines_draw_text();

    if (do_annotations) {
      GPU_depth_test(GPU_DEPTH_NONE);
      ED_annotation_draw_view2d(DST.draw_ctx.evil_C, false);
    }
  }

  DRW_draw_cursor_2d();
  ED_region_pixelspace(DST.draw_ctx.region);

  if (do_draw_gizmos) {
    GPU_depth_test(GPU_DEPTH_NONE);
    DRW_draw_gizmo_2d();
  }

  DRW_stats_reset();

  if (G.debug_value > 20 && G.debug_value < 30) {
    GPU_depth_test(GPU_DEPTH_NONE);
    /* local coordinate visible rect inside region, to accommodate overlapping ui */
    const rcti *rect = ED_region_visible_rect(DST.draw_ctx.region);
    DRW_stats_draw(rect);
  }

  GPU_depth_test(GPU_DEPTH_LESS_EQUAL);

  if (WM_draw_region_get_bound_viewport(region)) {
    /* Don't unbind the frame-buffer yet in this case and let
     * GPU_viewport_unbind do it, so that we can still do further
     * drawing of action zones on top. */
  }
  else {
    GPU_framebuffer_restore();
  }

  blender::draw::command::StateSet::set();
  drw_engines_disable();

  drw_manager_exit(&DST);
}

static struct DRWSelectBuffer {
  GPUFrameBuffer *framebuffer_depth_only;
  GPUTexture *texture_depth;
} g_select_buffer = {nullptr};

static void draw_select_framebuffer_depth_only_setup(const int size[2])
{
  if (g_select_buffer.framebuffer_depth_only == nullptr) {
    g_select_buffer.framebuffer_depth_only = GPU_framebuffer_create("framebuffer_depth_only");
  }

  if ((g_select_buffer.texture_depth != nullptr) &&
      ((GPU_texture_width(g_select_buffer.texture_depth) != size[0]) ||
       (GPU_texture_height(g_select_buffer.texture_depth) != size[1])))
  {
    GPU_texture_free(g_select_buffer.texture_depth);
    g_select_buffer.texture_depth = nullptr;
  }

  if (g_select_buffer.texture_depth == nullptr) {
    eGPUTextureUsage usage = GPU_TEXTURE_USAGE_SHADER_READ | GPU_TEXTURE_USAGE_ATTACHMENT;
    g_select_buffer.texture_depth = GPU_texture_create_2d(
        "select_depth", size[0], size[1], 1, GPU_DEPTH_COMPONENT24, usage, nullptr);

    GPU_framebuffer_texture_attach(
        g_select_buffer.framebuffer_depth_only, g_select_buffer.texture_depth, 0, 0);

    GPU_framebuffer_check_valid(g_select_buffer.framebuffer_depth_only, nullptr);
  }
}

void DRW_render_set_time(RenderEngine *engine, Depsgraph *depsgraph, int frame, float subframe)
{
  RE_engine_frame_set(engine, frame, subframe);
  DST.draw_ctx.scene = DEG_get_evaluated_scene(depsgraph);
  DST.draw_ctx.view_layer = DEG_get_evaluated_view_layer(depsgraph);
}

void DRW_draw_select_loop(Depsgraph *depsgraph,
                          ARegion *region,
                          View3D *v3d,
                          bool use_obedit_skip,
                          bool draw_surface,
                          bool /*use_nearest*/,
                          const bool do_material_sub_selection,
                          const rcti *rect,
                          DRW_SelectPassFn select_pass_fn,
                          void *select_pass_user_data,
                          DRW_ObjectFilterFn object_filter_fn,
                          void *object_filter_user_data)
{
  using namespace blender::draw;
  Scene *scene = DEG_get_evaluated_scene(depsgraph);
  RenderEngineType *engine_type = ED_view3d_engine_type(scene, v3d->shading.type);
  ViewLayer *view_layer = DEG_get_evaluated_view_layer(depsgraph);

  BKE_view_layer_synced_ensure(scene, view_layer);
  Object *obact = BKE_view_layer_active_object_get(view_layer);
  Object *obedit = use_obedit_skip ? nullptr : OBEDIT_FROM_OBACT(obact);
#ifndef USE_GPU_SELECT
  UNUSED_VARS(scene, view_layer, v3d, region, rect);
#else
  RegionView3D *rv3d = static_cast<RegionView3D *>(region->regiondata);

  /* Reset before using it. */
  drw_state_prepare_clean_for_draw(&DST);

  bool use_obedit = false;
  /* obedit_ctx_mode is used for selecting the right draw engines */
  // eContextObjectMode obedit_ctx_mode;
  /* object_mode is used for filtering objects in the depsgraph */
  eObjectMode object_mode;
  int object_type = 0;
  if (obedit != nullptr) {
    object_type = obedit->type;
    object_mode = eObjectMode(obedit->mode);
    if (obedit->type == OB_MBALL) {
      use_obedit = true;
      // obedit_ctx_mode = CTX_MODE_EDIT_METABALL;
    }
    else if (obedit->type == OB_ARMATURE) {
      use_obedit = true;
      // obedit_ctx_mode = CTX_MODE_EDIT_ARMATURE;
    }
  }
  if (v3d->overlay.flag & V3D_OVERLAY_BONE_SELECT) {
    if (!(v3d->flag2 & V3D_HIDE_OVERLAYS)) {
      /* NOTE: don't use "BKE_object_pose_armature_get" here, it breaks selection. */
      Object *obpose = OBPOSE_FROM_OBACT(obact);
      if (obpose == nullptr) {
        Object *obweight = OBWEIGHTPAINT_FROM_OBACT(obact);
        if (obweight) {
          /* Only use Armature pose selection, when connected armature is in pose mode. */
          Object *ob_armature = BKE_modifiers_is_deformed_by_armature(obweight);
          if (ob_armature && ob_armature->mode == OB_MODE_POSE) {
            obpose = ob_armature;
          }
        }
      }

      if (obpose) {
        use_obedit = true;
        object_type = obpose->type;
        object_mode = eObjectMode(obpose->mode);
        // obedit_ctx_mode = CTX_MODE_POSE;
      }
    }
  }

  /* Instead of 'DRW_context_state_init(C, &DST.draw_ctx)', assign from args */
  DST.draw_ctx = {};
  DST.draw_ctx.region = region;
  DST.draw_ctx.rv3d = rv3d;
  DST.draw_ctx.v3d = v3d;
  DST.draw_ctx.scene = scene;
  DST.draw_ctx.view_layer = view_layer;
  DST.draw_ctx.obact = obact;
  DST.draw_ctx.engine_type = engine_type;
  DST.draw_ctx.depsgraph = depsgraph;

  drw_context_state_init();

  const int viewport_size[2] = {BLI_rcti_size_x(rect), BLI_rcti_size_y(rect)};
  drw_manager_init(&DST, nullptr, viewport_size);

  DST.options.is_select = true;
  DST.options.is_material_select = do_material_sub_selection;
  drw_task_graph_init();
  /* Get list of enabled engines */
  use_drw_engine(&draw_engine_select_next_type);
  if (use_obedit) {
    /* Noop. */
  }
  else if (!draw_surface) {
    /* grease pencil selection */
    if (drw_gpencil_engine_needed(depsgraph, v3d)) {
      use_drw_engine(&draw_engine_gpencil_type);
    }
  }
  drw_engines_data_validate();

  /* Update UBO's */
  DRW_globals_update();

  /* Init engines */
  drw_engines_init();
  DRW_pointcloud_init();
  DRW_curves_init(DST.vmempool);
  DRW_volume_init(DST.vmempool);
  DRW_smoke_init(DST.vmempool);

  {
    drw_engines_cache_init();
    drw_engines_world_update(scene);

    if (use_obedit) {
      FOREACH_OBJECT_IN_MODE_BEGIN (scene, view_layer, v3d, object_type, object_mode, ob_iter) {
        drw_engines_cache_populate(ob_iter);
      }
      FOREACH_OBJECT_IN_MODE_END;
    }
    else {
      /* When selecting pose-bones in pose mode, check for visibility not select-ability
       * as pose-bones have their own selection restriction flag. */
      const bool use_pose_exception = (DST.draw_ctx.object_pose != nullptr);

      const int object_type_exclude_select = (v3d->object_type_exclude_viewport |
                                              v3d->object_type_exclude_select);
      bool filter_exclude = false;
      DST.dupli_origin = nullptr;
      DST.dupli_origin_data = nullptr;
      DEGObjectIterSettings deg_iter_settings = {nullptr};
      deg_iter_settings.depsgraph = depsgraph;
      deg_iter_settings.flags = DEG_OBJECT_ITER_FOR_RENDER_ENGINE_FLAGS;
      if (v3d->flag2 & V3D_SHOW_VIEWER) {
        deg_iter_settings.viewer_path = &v3d->viewer_path;
      }
      DEG_OBJECT_ITER_BEGIN (&deg_iter_settings, ob) {
        if (!BKE_object_is_visible_in_viewport(v3d, ob)) {
          continue;
        }

        if (use_pose_exception && (ob->mode & OB_MODE_POSE)) {
          if ((ob->base_flag & BASE_ENABLED_AND_VISIBLE_IN_DEFAULT_VIEWPORT) == 0) {
            continue;
          }
        }
        else {
          if ((ob->base_flag & BASE_SELECTABLE) == 0) {
            continue;
          }
        }

        if ((object_type_exclude_select & (1 << ob->type)) == 0) {
          if (object_filter_fn != nullptr) {
            if (ob->base_flag & BASE_FROM_DUPLI) {
              /* pass (use previous filter_exclude value) */
            }
            else {
              filter_exclude = (object_filter_fn(ob, object_filter_user_data) == false);
            }
            if (filter_exclude) {
              continue;
            }
          }

          DST.dupli_parent = data_.dupli_parent;
          DST.dupli_source = data_.dupli_object_current;
          drw_duplidata_load(ob);
          drw_engines_cache_populate(ob);
        }
      }
      DEG_OBJECT_ITER_END;
    }

    drw_duplidata_free();
    drw_task_graph_deinit();
    drw_engines_cache_finish();
  }

  /* Setup frame-buffer. */
  draw_select_framebuffer_depth_only_setup(viewport_size);
  GPU_framebuffer_bind(g_select_buffer.framebuffer_depth_only);
  GPU_framebuffer_clear_depth(g_select_buffer.framebuffer_depth_only, 1.0f);
  /* WORKAROUND: Needed for Select-Next for keeping the same code-flow as Overlay-Next. */
  BLI_assert(DRW_viewport_texture_list_get()->depth == nullptr);
  DRW_viewport_texture_list_get()->depth = g_select_buffer.texture_depth;

  /* Start Drawing */
  blender::draw::command::StateSet::set();
  DRW_draw_callbacks_pre_scene();

  DRW_curves_update(*DRW_manager_get());

  /* Only 1-2 passes. */
  while (true) {
    if (!select_pass_fn(DRW_SELECT_PASS_PRE, select_pass_user_data)) {
      break;
    }

    drw_engines_draw_scene();

    if (!select_pass_fn(DRW_SELECT_PASS_POST, select_pass_user_data)) {
      break;
    }
  }

  DRW_smoke_exit(DST.vmempool);

  /* WORKAROUND: Do not leave ownership to the viewport list. */
  DRW_viewport_texture_list_get()->depth = nullptr;

  blender::draw::command::StateSet::set();
  drw_engines_disable();

  drw_manager_exit(&DST);

  GPU_framebuffer_restore();

#endif /* USE_GPU_SELECT */
}

void DRW_draw_depth_loop(Depsgraph *depsgraph,
                         ARegion *region,
                         View3D *v3d,
                         GPUViewport *viewport,
                         const bool use_gpencil,
                         const bool use_only_selected)
{
  using namespace blender::draw;
  Scene *scene = DEG_get_evaluated_scene(depsgraph);
  RenderEngineType *engine_type = ED_view3d_engine_type(scene, v3d->shading.type);
  ViewLayer *view_layer = DEG_get_evaluated_view_layer(depsgraph);
  RegionView3D *rv3d = static_cast<RegionView3D *>(region->regiondata);

  /* Reset before using it. */
  drw_state_prepare_clean_for_draw(&DST);

  DST.options.is_depth = true;

  /* Instead of 'DRW_context_state_init(C, &DST.draw_ctx)', assign from args */
  BKE_view_layer_synced_ensure(scene, view_layer);
  DST.draw_ctx = {};
  DST.draw_ctx.region = region;
  DST.draw_ctx.rv3d = rv3d;
  DST.draw_ctx.v3d = v3d;
  DST.draw_ctx.scene = scene;
  DST.draw_ctx.view_layer = view_layer;
  DST.draw_ctx.obact = BKE_view_layer_active_object_get(view_layer);
  DST.draw_ctx.engine_type = engine_type;
  DST.draw_ctx.depsgraph = depsgraph;

  drw_context_state_init();
  drw_manager_init(&DST, viewport, nullptr);

  if (use_gpencil) {
    use_drw_engine(&draw_engine_gpencil_type);
  }
  drw_engines_enable_overlays();

  drw_task_graph_init();

  /* Setup frame-buffer. */
  GPUTexture *depth_tx = GPU_viewport_depth_texture(viewport);

  GPUFrameBuffer *depth_fb = nullptr;
  GPU_framebuffer_ensure_config(&depth_fb,
                                {
                                    GPU_ATTACHMENT_TEXTURE(depth_tx),
                                    GPU_ATTACHMENT_NONE,
                                });

  GPU_framebuffer_bind(depth_fb);
  GPU_framebuffer_clear_depth(depth_fb, 1.0f);

  /* Update UBO's */
  DRW_globals_update();

  /* Init engines */
  drw_engines_init();
  DRW_pointcloud_init();
  DRW_curves_init(DST.vmempool);
  DRW_volume_init(DST.vmempool);
  DRW_smoke_init(DST.vmempool);

  {
    drw_engines_cache_init();
    drw_engines_world_update(DST.draw_ctx.scene);

    const int object_type_exclude_viewport = v3d->object_type_exclude_viewport;
    DST.dupli_origin = nullptr;
    DST.dupli_origin_data = nullptr;
    DEGObjectIterSettings deg_iter_settings = {nullptr};
    deg_iter_settings.depsgraph = DST.draw_ctx.depsgraph;
    deg_iter_settings.flags = DEG_OBJECT_ITER_FOR_RENDER_ENGINE_FLAGS;
    if (v3d->flag2 & V3D_SHOW_VIEWER) {
      deg_iter_settings.viewer_path = &v3d->viewer_path;
    }
    DEG_OBJECT_ITER_BEGIN (&deg_iter_settings, ob) {
      if ((object_type_exclude_viewport & (1 << ob->type)) != 0) {
        continue;
      }
      if (!BKE_object_is_visible_in_viewport(v3d, ob)) {
        continue;
      }
      if (use_only_selected && !(ob->base_flag & BASE_SELECTED)) {
        continue;
      }
      DST.dupli_parent = data_.dupli_parent;
      DST.dupli_source = data_.dupli_object_current;
      drw_duplidata_load(ob);
      drw_engines_cache_populate(ob);
    }
    DEG_OBJECT_ITER_END;

    drw_duplidata_free();
    drw_engines_cache_finish();

    drw_task_graph_deinit();
  }

  /* Start Drawing */
  blender::draw::command::StateSet::set();

  DRW_curves_update(*DRW_manager_get());

  drw_engines_draw_scene();

  DRW_smoke_exit(DST.vmempool);

  blender::draw::command::StateSet::set();

  /* TODO: Reading depth for operators should be done here. */

  GPU_framebuffer_restore();
  GPU_framebuffer_free(depth_fb);

  drw_engines_disable();

  drw_manager_exit(&DST);
}

void DRW_draw_select_id(Depsgraph *depsgraph, ARegion *region, View3D *v3d)
{
  SELECTID_Context *sel_ctx = DRW_select_engine_context_get();
  GPUViewport *viewport = WM_draw_region_get_viewport(region);
  if (!viewport) {
    /* Selection engine requires a viewport.
     * TODO(@germano): This should be done internally in the engine. */
    sel_ctx->index_drawn_len = 1;
    return;
  }

  Scene *scene = DEG_get_evaluated_scene(depsgraph);
  ViewLayer *view_layer = DEG_get_evaluated_view_layer(depsgraph);
  RegionView3D *rv3d = static_cast<RegionView3D *>(region->regiondata);

  /* Reset before using it. */
  drw_state_prepare_clean_for_draw(&DST);

  /* Instead of 'DRW_context_state_init(C, &DST.draw_ctx)', assign from args */
  BKE_view_layer_synced_ensure(scene, view_layer);
  DST.draw_ctx = {};
  DST.draw_ctx.region = region;
  DST.draw_ctx.rv3d = rv3d;
  DST.draw_ctx.v3d = v3d;
  DST.draw_ctx.scene = scene;
  DST.draw_ctx.view_layer = view_layer;
  DST.draw_ctx.obact = BKE_view_layer_active_object_get(view_layer);
  DST.draw_ctx.depsgraph = depsgraph;

  drw_task_graph_init();
  drw_context_state_init();

  drw_manager_init(&DST, viewport, nullptr);

  /* Update UBO's */
  UI_SetTheme(SPACE_VIEW3D, RGN_TYPE_WINDOW);
  DRW_globals_update();

  /* Select Engine */
  use_drw_engine(&draw_engine_select_type);
  drw_engines_init();
  {
    drw_engines_cache_init();

    for (Object *obj_eval : sel_ctx->objects) {
      drw_engines_cache_populate(obj_eval);
    }

    if (RETOPOLOGY_ENABLED(v3d) && !XRAY_ENABLED(v3d)) {
      DEGObjectIterSettings deg_iter_settings = {nullptr};
      deg_iter_settings.depsgraph = depsgraph;
      deg_iter_settings.flags = DEG_OBJECT_ITER_FOR_RENDER_ENGINE_FLAGS;
      DEG_OBJECT_ITER_BEGIN (&deg_iter_settings, ob) {
        if (ob->type != OB_MESH) {
          /* The iterator has evaluated meshes for all solid objects.
           * It also has non-mesh objects however, which are not supported here. */
          continue;
        }
        if (DRW_object_is_in_edit_mode(ob)) {
          /* Only background (non-edit) objects are used for occlusion. */
          continue;
        }
        if (!BKE_object_is_visible_in_viewport(v3d, ob)) {
          continue;
        }
        drw_engines_cache_populate(ob);
      }
      DEG_OBJECT_ITER_END;
    }

    drw_engines_cache_finish();

    drw_task_graph_deinit();
  }

  /* Start Drawing */
  blender::draw::command::StateSet::set();
  drw_engines_draw_scene();
  blender::draw::command::StateSet::set();

  drw_engines_disable();

  drw_manager_exit(&DST);
}

void DRW_draw_depth_object(
    Scene *scene, ARegion *region, View3D *v3d, GPUViewport *viewport, Object *object)
{
  using namespace blender::draw;
  RegionView3D *rv3d = static_cast<RegionView3D *>(region->regiondata);

  GPU_matrix_projection_set(rv3d->winmat);
  GPU_matrix_set(rv3d->viewmat);
  GPU_matrix_mul(object->object_to_world().ptr());

  /* Setup frame-buffer. */
  GPUTexture *depth_tx = GPU_viewport_depth_texture(viewport);

  GPUFrameBuffer *depth_fb = nullptr;
  GPU_framebuffer_ensure_config(&depth_fb,
                                {
                                    GPU_ATTACHMENT_TEXTURE(depth_tx),
                                    GPU_ATTACHMENT_NONE,
                                });

  GPU_framebuffer_bind(depth_fb);
  GPU_framebuffer_clear_depth(depth_fb, 1.0f);
  GPU_depth_test(GPU_DEPTH_LESS_EQUAL);

  GPUClipPlanes planes;
  const bool use_clipping_planes = RV3D_CLIPPING_ENABLED(v3d, rv3d);
  if (use_clipping_planes) {
    GPU_clip_distances(6);
    ED_view3d_clipping_local(rv3d, object->object_to_world().ptr());
    for (int i = 0; i < 6; i++) {
      copy_v4_v4(planes.world[i], rv3d->clip_local[i]);
    }
    copy_m4_m4(planes.ClipModelMatrix.ptr(), object->object_to_world().ptr());
  }

  drw_batch_cache_validate(object);

  switch (object->type) {
    case OB_MESH: {
      blender::gpu::Batch *batch;

      Mesh &mesh = *static_cast<Mesh *>(object->data);

      if (object->mode & OB_MODE_EDIT) {
        batch = DRW_mesh_batch_cache_get_edit_triangles(mesh);
      }
      else {
        batch = DRW_mesh_batch_cache_get_surface(mesh);
      }
      TaskGraph *task_graph = BLI_task_graph_create();
      DRW_mesh_batch_cache_create_requested(*task_graph, *object, mesh, *scene, false, true);
      BLI_task_graph_work_and_wait(task_graph);
      BLI_task_graph_free(task_graph);

      const eGPUShaderConfig sh_cfg = use_clipping_planes ? GPU_SHADER_CFG_CLIPPED :
                                                            GPU_SHADER_CFG_DEFAULT;
      GPU_batch_program_set_builtin_with_config(batch, GPU_SHADER_3D_DEPTH_ONLY, sh_cfg);

      GPUUniformBuf *ubo = nullptr;
      if (use_clipping_planes) {
        ubo = GPU_uniformbuf_create_ex(sizeof(GPUClipPlanes), &planes, __func__);
        GPU_batch_uniformbuf_bind(batch, "clipPlanes", ubo);
      }

      GPU_batch_draw(batch);
      GPU_uniformbuf_free(ubo);
      break;
    }
    case OB_CURVES_LEGACY:
    case OB_SURF:
      break;
  }

  if (RV3D_CLIPPING_ENABLED(v3d, rv3d)) {
    GPU_clip_distances(0);
  }

  GPU_matrix_set(rv3d->viewmat);
  GPU_depth_test(GPU_DEPTH_NONE);
  GPU_framebuffer_restore();

  GPU_framebuffer_free(depth_fb);
}

bool DRW_draw_in_progress()
{
  return DST.in_progress;
}

/** \} */

/* -------------------------------------------------------------------- */
/** \name Draw Manager State (DRW_state)
 * \{ */

bool DRW_state_is_fbo()
{
  return ((DST.default_framebuffer != nullptr) || DST.options.is_image_render) &&
         !DRW_state_is_depth() && !DRW_state_is_select();
}

bool DRW_state_is_select()
{
  return DST.options.is_select;
}

bool DRW_state_is_material_select()
{
  return DST.options.is_material_select;
}

bool DRW_state_is_depth()
{
  return DST.options.is_depth;
}

bool DRW_state_is_image_render()
{
  return DST.options.is_image_render;
}

bool DRW_state_is_scene_render()
{
  BLI_assert(DST.options.is_scene_render ? DST.options.is_image_render : true);
  return DST.options.is_scene_render;
}

bool DRW_state_is_viewport_image_render()
{
  return DST.options.is_image_render && !DST.options.is_scene_render;
}

bool DRW_state_is_playback()
{
  if (DST.draw_ctx.evil_C != nullptr) {
    wmWindowManager *wm = CTX_wm_manager(DST.draw_ctx.evil_C);
    return ED_screen_animation_playing(wm) != nullptr;
  }
  return false;
}

bool DRW_state_is_navigating()
{
  const RegionView3D *rv3d = DST.draw_ctx.rv3d;
  return (rv3d) && (rv3d->rflag & (RV3D_NAVIGATING | RV3D_PAINTING));
}

bool DRW_state_is_painting()
{
  const RegionView3D *rv3d = DST.draw_ctx.rv3d;
  return (rv3d) && (rv3d->rflag & (RV3D_PAINTING));
}

bool DRW_state_show_text()
{
  return (DST.options.is_select) == 0 && (DST.options.is_depth) == 0 &&
         (DST.options.is_scene_render) == 0 && (DST.options.draw_text) == 0;
}

bool DRW_state_draw_support()
{
  View3D *v3d = DST.draw_ctx.v3d;
  return (DRW_state_is_scene_render() == false) && (v3d != nullptr) &&
         ((v3d->flag2 & V3D_HIDE_OVERLAYS) == 0);
}

bool DRW_state_draw_background()
{
  return DST.options.draw_background;
}

/** \} */

/* -------------------------------------------------------------------- */
/** \name Context State (DRW_context_state)
 * \{ */

const DRWContextState *DRW_context_state_get()
{
  return &DST.draw_ctx;
}

/** \} */

/* -------------------------------------------------------------------- */
/** \name Init/Exit (DRW_engines)
 * \{ */

bool DRW_engine_render_support(DrawEngineType *draw_engine_type)
{
  return draw_engine_type->render_to_image;
}

void DRW_engine_register(DrawEngineType *draw_engine_type)
{
  DRWRegisteredDrawEngine *draw_engine = static_cast<DRWRegisteredDrawEngine *>(
      MEM_mallocN(sizeof(DRWRegisteredDrawEngine), __func__));
  draw_engine->draw_engine = draw_engine_type;
  draw_engine->index = g_registered_engines.len;

  BLI_addtail(&g_registered_engines.engines, draw_engine);
  g_registered_engines.len = BLI_listbase_count(&g_registered_engines.engines);
}

void DRW_engines_register()
{
  using namespace blender::draw;
  RE_engines_register(&DRW_engine_viewport_eevee_next_type);

  RE_engines_register(&DRW_engine_viewport_workbench_type);

  DRW_engine_register(&draw_engine_gpencil_type);

  DRW_engine_register(&draw_engine_overlay_next_type);
  DRW_engine_register(&draw_engine_select_next_type);
  DRW_engine_register(&draw_engine_select_type);
  DRW_engine_register(&draw_engine_compositor_type);
#ifdef WITH_DRAW_DEBUG
  DRW_engine_register(&draw_engine_debug_select_type);
#endif

  DRW_engine_register(&draw_engine_image_type);
  DRW_engine_register(DRW_engine_viewport_external_type.draw_engine);

  /* setup callbacks */
  {
    BKE_curve_batch_cache_dirty_tag_cb = DRW_curve_batch_cache_dirty_tag;
    BKE_curve_batch_cache_free_cb = DRW_curve_batch_cache_free;

    BKE_mesh_batch_cache_dirty_tag_cb = DRW_mesh_batch_cache_dirty_tag;
    BKE_mesh_batch_cache_free_cb = DRW_mesh_batch_cache_free;

    BKE_lattice_batch_cache_dirty_tag_cb = DRW_lattice_batch_cache_dirty_tag;
    BKE_lattice_batch_cache_free_cb = DRW_lattice_batch_cache_free;

    BKE_particle_batch_cache_dirty_tag_cb = DRW_particle_batch_cache_dirty_tag;
    BKE_particle_batch_cache_free_cb = DRW_particle_batch_cache_free;

    BKE_curves_batch_cache_dirty_tag_cb = DRW_curves_batch_cache_dirty_tag;
    BKE_curves_batch_cache_free_cb = DRW_curves_batch_cache_free;

    BKE_pointcloud_batch_cache_dirty_tag_cb = DRW_pointcloud_batch_cache_dirty_tag;
    BKE_pointcloud_batch_cache_free_cb = DRW_pointcloud_batch_cache_free;

    BKE_volume_batch_cache_dirty_tag_cb = DRW_volume_batch_cache_dirty_tag;
    BKE_volume_batch_cache_free_cb = DRW_volume_batch_cache_free;

    BKE_grease_pencil_batch_cache_dirty_tag_cb = DRW_grease_pencil_batch_cache_dirty_tag;
    BKE_grease_pencil_batch_cache_free_cb = DRW_grease_pencil_batch_cache_free;

    BKE_subsurf_modifier_free_gpu_cache_cb = DRW_subdiv_cache_free;
  }
}

static void drw_registered_engines_free()
{
  DRWRegisteredDrawEngine *next;
  for (DRWRegisteredDrawEngine *type =
           static_cast<DRWRegisteredDrawEngine *>(g_registered_engines.engines.first);
       type;
       type = next)
  {
    next = static_cast<DRWRegisteredDrawEngine *>(type->next);
    BLI_remlink(&R_engines, type);

    if (type->draw_engine->engine_free) {
      type->draw_engine->engine_free();
    }
    MEM_freeN(type);
  }

  BLI_listbase_clear(&g_registered_engines.engines);
  g_registered_engines.len = 0;
}

void DRW_engines_free()
{
  using namespace blender::draw;
  drw_registered_engines_free();

  if (DST.system_gpu_context == nullptr) {
    /* Nothing has been setup. Nothing to clear.
     * Otherwise, DRW_gpu_context_enable can
     * create a context in background mode. (see #62355) */
    return;
  }

  DRW_gpu_context_enable();

  DRW_TEXTURE_FREE_SAFE(g_select_buffer.texture_depth);
  GPU_FRAMEBUFFER_FREE_SAFE(g_select_buffer.framebuffer_depth_only);

  DRW_shaders_free();
  DRW_pointcloud_free();
  DRW_curves_free();
  DRW_volume_free();
  DRW_shape_cache_free();
  DRW_stats_free();
  DRW_globals_free();

  drw_debug_module_free(DST.debug);
  DST.debug = nullptr;

  DRW_UBO_FREE_SAFE(G_draw.block_ubo);
  DRW_UBO_FREE_SAFE(G_draw.view_ubo);
  DRW_UBO_FREE_SAFE(G_draw.clipping_ubo);
  DRW_TEXTURE_FREE_SAFE(G_draw.ramp);
  DRW_TEXTURE_FREE_SAFE(G_draw.weight_ramp);

<<<<<<< HEAD
  if (DST.draw_list) {
    GPU_draw_list_discard(DST.draw_list);
    DST.draw_list = NULL; /* UPBGE */
  }

=======
>>>>>>> e3c6c2c6
  DRW_gpu_context_disable();
}

void DRW_render_context_enable(Render *render)
{
  if (G.background && DST.system_gpu_context == nullptr) {
    WM_init_gpu();
  }

  GPU_render_begin();

  if (GPU_use_main_context_workaround()) {
    GPU_context_main_lock();
    DRW_gpu_context_enable();
    return;
  }

  void *re_system_gpu_context = RE_system_gpu_context_get(render);

  /* Changing Context */
  if (re_system_gpu_context != nullptr) {
    DRW_system_gpu_render_context_enable(re_system_gpu_context);
    /* We need to query gpu context after a gl context has been bound. */
    void *re_blender_gpu_context = RE_blender_gpu_context_ensure(render);
    DRW_blender_gpu_render_context_enable(re_blender_gpu_context);
  }
  else {
    DRW_gpu_context_enable();
  }
}

void DRW_render_context_disable(Render *render)
{
  if (GPU_use_main_context_workaround()) {
    DRW_gpu_context_disable();
    GPU_render_end();
    GPU_context_main_unlock();
    return;
  }

  void *re_system_gpu_context = RE_system_gpu_context_get(render);

  if (re_system_gpu_context != nullptr) {
    void *re_blender_gpu_context = RE_blender_gpu_context_ensure(render);
    /* GPU rendering may occur during context disable. */
    DRW_blender_gpu_render_context_disable(re_blender_gpu_context);
    GPU_render_end();
    DRW_system_gpu_render_context_disable(re_system_gpu_context);
  }
  else {
    DRW_gpu_context_disable();
    GPU_render_end();
  }
}

/** \} */

/* -------------------------------------------------------------------- */
/** \name Init/Exit (DRW_gpu_ctx)
 * \{ */

void DRW_gpu_context_create()
{
  BLI_assert(DST.system_gpu_context == nullptr); /* Ensure it's called once */

  DST.system_gpu_context_mutex = BLI_ticket_mutex_alloc();
  /* This changes the active context. */
  DST.system_gpu_context = WM_system_gpu_context_create();
  WM_system_gpu_context_activate(DST.system_gpu_context);
  /* Be sure to create blender_gpu_context too. */
  DST.blender_gpu_context = GPU_context_create(nullptr, DST.system_gpu_context);
  /* Setup compilation context. */
  DRW_shader_init();
  /* Activate the window's context afterwards. */
  wm_window_reset_drawable();
}

void DRW_gpu_context_destroy()
{
  BLI_assert(BLI_thread_is_main());
  if (DST.system_gpu_context != nullptr) {
    DRW_shader_exit();
    WM_system_gpu_context_activate(DST.system_gpu_context);
    GPU_context_active_set(DST.blender_gpu_context);
    GPU_context_discard(DST.blender_gpu_context);
    WM_system_gpu_context_dispose(DST.system_gpu_context);
    BLI_ticket_mutex_free(DST.system_gpu_context_mutex);
  }
}

void DRW_gpu_context_enable_ex(bool /*restore*/)
{
  if (DST.system_gpu_context != nullptr) {
    /* IMPORTANT: We don't support immediate mode in render mode!
     * This shall remain in effect until immediate mode supports
     * multiple threads. */
    BLI_ticket_mutex_lock(DST.system_gpu_context_mutex);
    GPU_render_begin();
    WM_system_gpu_context_activate(DST.system_gpu_context);
    GPU_context_active_set(DST.blender_gpu_context);
  }
}

void DRW_gpu_context_disable_ex(bool restore)
{
  if (DST.system_gpu_context != nullptr) {
    if (BLI_thread_is_main() && restore) {
      wm_window_reset_drawable();
    }
    else {
      WM_system_gpu_context_release(DST.system_gpu_context);
      GPU_context_active_set(nullptr);
    }

    /* Render boundaries are opened and closed here as this may be
     * called outside of an existing render loop. */
    GPU_render_end();

    BLI_ticket_mutex_unlock(DST.system_gpu_context_mutex);
  }
}

void DRW_gpu_context_enable()
{
  /* TODO: should be replace by a more elegant alternative. */

  if (G.background && DST.system_gpu_context == nullptr) {
    WM_init_gpu();
  }
  DRW_gpu_context_enable_ex(true);
}

void DRW_gpu_context_disable()
{
  DRW_gpu_context_disable_ex(true);
}

void DRW_system_gpu_render_context_enable(void *re_system_gpu_context)
{
  /* If thread is main you should use DRW_gpu_context_enable(). */
  BLI_assert(!BLI_thread_is_main());

  /* TODO: get rid of the blocking. Only here because of the static global DST. */
  BLI_ticket_mutex_lock(DST.system_gpu_context_mutex);
  WM_system_gpu_context_activate(re_system_gpu_context);
}

void DRW_system_gpu_render_context_disable(void *re_system_gpu_context)
{
  WM_system_gpu_context_release(re_system_gpu_context);
  /* TODO: get rid of the blocking. */
  BLI_ticket_mutex_unlock(DST.system_gpu_context_mutex);
}

void DRW_blender_gpu_render_context_enable(void *re_gpu_context)
{
  /* If thread is main you should use DRW_gpu_context_enable(). */
  BLI_assert(!BLI_thread_is_main());

  GPU_context_active_set(static_cast<GPUContext *>(re_gpu_context));
}

void DRW_blender_gpu_render_context_disable(void * /*re_gpu_context*/)
{
  GPU_flush();
  GPU_context_active_set(nullptr);
}

/** \} */

#ifdef WITH_XR_OPENXR

void *DRW_system_gpu_context_get()
{
  /* XXX: There should really be no such getter, but for VR we currently can't easily avoid it.
   * OpenXR needs some low level info for the GPU context that will be used for submitting the
   * final frame-buffer. VR could in theory create its own context, but that would mean we have to
   * switch to it just to submit the final frame, which has notable performance impact.
   *
   * We could "inject" a context through DRW_system_gpu_render_context_enable(), but that would
   * have to work from the main thread, which is tricky to get working too. The preferable solution
   * would be using a separate thread for VR drawing where a single context can stay active. */

  return DST.system_gpu_context;
}

void *DRW_xr_blender_gpu_context_get()
{
  /* XXX: See comment on #DRW_system_gpu_context_get(). */

  return DST.blender_gpu_context;
}

void DRW_xr_drawing_begin()
{
  /* XXX: See comment on #DRW_system_gpu_context_get(). */

  BLI_ticket_mutex_lock(DST.system_gpu_context_mutex);
}

void DRW_xr_drawing_end()
{
  /* XXX: See comment on #DRW_system_gpu_context_get(). */

  BLI_ticket_mutex_unlock(DST.system_gpu_context_mutex);
}

#endif

/** \} */

/* -------------------------------------------------------------------- */
/** \name Internal testing API for gtests
 * \{ */

#ifdef WITH_GPU_DRAW_TESTS

void DRW_draw_state_init_gtests(eGPUShaderConfig sh_cfg)
{
  DST.draw_ctx.sh_cfg = sh_cfg;
}

#endif

/** \} */

/* -------------------------------------------------------------------- */
/** \name Draw manager context release/activation
 *
 * These functions are used in cases when an GPU context creation is needed during the draw.
 * This happens, for example, when an external engine needs to create its own GPU context from
 * the engine initialization.
 *
 * Example of context creation:
 *
 *   const bool drw_state = DRW_gpu_context_release();
 *   system_gpu_context = WM_system_gpu_context_create();
 *   DRW_gpu_context_activate(drw_state);
 *
 * Example of context destruction:
 *
 *   const bool drw_state = DRW_gpu_context_release();
 *   WM_system_gpu_context_activate(system_gpu_context);
 *   WM_system_gpu_context_dispose(system_gpu_context);
 *   DRW_gpu_context_activate(drw_state);
 *
 *
 * NOTE: Will only perform context modification when on main thread. This way these functions can
 * be used in an engine without check on whether it is a draw manager which manages GPU context
 * on the current thread. The downside of this is that if the engine performs GPU creation from
 * a non-main thread, that thread is supposed to not have GPU context ever bound by Blender.
 *
 * \{ */

bool DRW_gpu_context_release()
{
  if (!BLI_thread_is_main()) {
    return false;
  }

  if (GPU_context_active_get() != DST.blender_gpu_context) {
    /* Context release is requested from the outside of the draw manager main draw loop, indicate
     * this to the `DRW_gpu_context_activate()` so that it restores drawable of the window.
     */
    return false;
  }

  GPU_context_active_set(nullptr);
  WM_system_gpu_context_release(DST.system_gpu_context);

  return true;
}

void DRW_gpu_context_activate(bool drw_state)
{
  if (!BLI_thread_is_main()) {
    return;
  }

  if (drw_state) {
    WM_system_gpu_context_activate(DST.system_gpu_context);
    GPU_context_active_set(DST.blender_gpu_context);
  }
  else {
    wm_window_reset_drawable();
  }
}

/****************UPBGE**************************/

#include "BKE_colortools.hh"
#include "BLF_api.hh"
#include "BLI_link_utils.h"
#include "GPU_immediate.hh"
#include "GPU_matrix.hh"
#include "IMB_colormanagement.hh"

/*--UPBGE Viewport Debug Drawing --*/

static float g_modelmat[4][4];

void DRW_debug_line_bge(const float v1[3], const float v2[3], const float color[4])
{
  unit_m4(g_modelmat);
  DRWDebugLine *line = (DRWDebugLine *)MEM_mallocN(sizeof(DRWDebugLine), "DRWDebugLine");
  mul_v3_m4v3(line->pos[0], g_modelmat, v1);
  mul_v3_m4v3(line->pos[1], g_modelmat, v2);
  copy_v4_v4(line->color, color);
  BLI_LINKS_PREPEND(DST.debug_bge.lines, line);
}

void DRW_debug_box_2D_bge(const float xco, const float yco, const float xsize, const float ysize)
{
  DRWDebugBox2D *box = (DRWDebugBox2D *)MEM_mallocN(sizeof(DRWDebugBox2D), "DRWDebugBox");
  box->xco = xco;
  box->yco = yco;
  box->xsize = xsize;
  box->ysize = ysize;
  BLI_LINKS_PREPEND(DST.debug_bge.boxes, box);
}

void DRW_debug_text_2D_bge(const float xco, const float yco, const char *str)
{
  DRWDebugText2D *text = (DRWDebugText2D *)MEM_mallocN(sizeof(DRWDebugText2D), "DRWDebugText2D");
  text->xco = xco;
  text->yco = yco;
  strncpy(text->text, str, 64);
  BLI_LINKS_PREPEND(DST.debug_bge.texts, text);
}

static void drw_debug_draw_lines_bge(void)
{
  int count = BLI_linklist_count((LinkNode *)DST.debug_bge.lines);

  if (count == 0) {
    return;
  }

  GPUVertFormat *vert_format = immVertexFormat();
  uint pos = GPU_vertformat_attr_add(vert_format, "pos", GPU_COMP_F32, 3, GPU_FETCH_FLOAT);
  uint col = GPU_vertformat_attr_add(vert_format, "color", GPU_COMP_F32, 4, GPU_FETCH_FLOAT);

  immBindBuiltinProgram(GPU_SHADER_3D_FLAT_COLOR);

  GPU_line_smooth(true);
  GPU_line_width(1.0f);

  immBegin(GPU_PRIM_LINES, count * 2);

  while (DST.debug_bge.lines) {
    void *next = DST.debug_bge.lines->next;

    immAttr4fv(col, DST.debug_bge.lines->color);
    immVertex3fv(pos, DST.debug_bge.lines->pos[0]);

    immAttr4fv(col, DST.debug_bge.lines->color);
    immVertex3fv(pos, DST.debug_bge.lines->pos[1]);

    MEM_freeN(DST.debug_bge.lines);
    DST.debug_bge.lines = (DRWDebugLine *)next;
  }
  immEnd();

  GPU_line_smooth(false);

  immUnbindProgram();
}

static void drw_debug_draw_boxes_bge(void)
{
  int count = BLI_linklist_count((LinkNode *)DST.debug_bge.boxes);

  if (count == 0) {
    return;
  }

  GPUVertFormat *format = immVertexFormat();
  uint pos = GPU_vertformat_attr_add(format, "pos", GPU_COMP_F32, 2, GPU_FETCH_FLOAT);
  static float white[4] = {1.0f, 1.0f, 1.0f, 1.0f};

  const float *size = DRW_viewport_size_get();
  const unsigned int width = size[0];
  const unsigned int height = size[1];
  GPU_matrix_reset();
  GPU_matrix_ortho_set(0, width, 0, height, -100, 100);

  immBindBuiltinProgram(GPU_SHADER_3D_UNIFORM_COLOR);

  while (DST.debug_bge.boxes) {
    void *next = DST.debug_bge.boxes->next;
    DRWDebugBox2D *b = DST.debug_bge.boxes;
    immUniformColor4fv(white);
    immRectf(pos, b->xco + 1 + b->xsize, b->yco + b->ysize, b->xco, b->yco);
    MEM_freeN(DST.debug_bge.boxes);
    DST.debug_bge.boxes = (DRWDebugBox2D *)next;
  }
  immUnbindProgram();
}

static void drw_debug_draw_text_bge(void)
{
  int count = BLI_linklist_count((LinkNode *)DST.debug_bge.texts);

  if (count == 0) {
    return;
  }

  static float white[4] = {1.0f, 1.0f, 1.0f, 1.0f};

  const float *size = DRW_viewport_size_get();
  const unsigned int width = size[0];
  const unsigned int height = size[1];
  GPU_matrix_reset();
  GPU_matrix_ortho_set(0, width, 0, height, -100, 100);

  int font_size = 10;
  Scene *scene = (Scene *)DEG_get_original_id(&DST.draw_ctx.scene->id);
  if (scene) {
    short profile_size = scene->gm.profileSize;
    switch (profile_size) {
      case 0:  // don't change default font size
        break;
      case 1: {
        font_size = 15;
        break;
      }
      case 2: {
        font_size = 20;
        break;
      }
      default:
        break;
    }
  }

  BLF_size(blf_mono_font, font_size);

  BLF_enable(blf_mono_font, BLF_SHADOW);

  static float black[4] = {0.0f, 0.0f, 0.0f, 1.0f};
  BLF_shadow(blf_mono_font, FontShadowType::Blur3x3, black);
  BLF_shadow_offset(blf_mono_font, 1, 1);

  while (DST.debug_bge.texts) {
    void *next = DST.debug_bge.texts->next;
    DRWDebugText2D *t = DST.debug_bge.texts;
    BLF_color4fv(blf_mono_font, white);
    BLF_position(blf_mono_font, t->xco, t->yco, 0.0f);
    BLF_draw(blf_mono_font, t->text, BLF_DRAW_STR_DUMMY_MAX);
    MEM_freeN(DST.debug_bge.texts);
    DST.debug_bge.texts = (DRWDebugText2D *)next;
  }
  BLF_disable(blf_mono_font, BLF_SHADOW);
}

void drw_debug_draw_bge(void)
{
  drw_debug_draw_lines_bge();
  drw_debug_draw_boxes_bge();
  drw_debug_draw_text_bge();
}

/*--End of UPBGE Viewport Debug Drawing--*/

void DRW_game_render_loop(bContext *C,
                          GPUViewport *viewport,
                          Depsgraph *depsgraph,
                          const rcti *window,
                          bool is_overlay_pass,
                          bool called_from_constructor)
{
  using namespace blender::draw;
  /* Reset before using it. */
  drw_state_prepare_clean_for_draw(&DST);

  Scene *scene = DEG_get_evaluated_scene(depsgraph);
  ViewLayer *view_layer = DEG_get_evaluated_view_layer(depsgraph);

  BKE_view_layer_synced_ensure(scene, view_layer);

  ARegion *ar = CTX_wm_region(C);

  View3D *v3d = CTX_wm_view3d(C);

  RegionView3D *rv3d = CTX_wm_region_view3d(C);

  /* Resize viewport if needed and set active view */
  GPU_viewport_bind(viewport, 0, window);

  DST.draw_ctx.region = ar;
  DST.draw_ctx.v3d = v3d;
  DST.draw_ctx.rv3d = rv3d;

  DST.draw_ctx.evil_C = C;

  DST.draw_ctx.scene = scene;
  DST.draw_ctx.view_layer = view_layer;
  DST.draw_ctx.obact = BKE_view_layer_active_object_get(view_layer);

  DST.draw_ctx.depsgraph = depsgraph;

  DST.options.draw_background = ((scene->r.alphamode == R_ADDSKY) ||
                                 (v3d->shading.type != OB_RENDER)) &&
                                !is_overlay_pass;

  drw_task_graph_init();
  drw_context_state_init();

  /* No need to pass size as argument since it is set in GPU_viewport_bind above */
  drw_manager_init(&DST, viewport, NULL);

  bool gpencil_engine_needed = drw_gpencil_engine_needed(depsgraph, v3d);

  use_drw_engine(&draw_engine_eevee_next_type);

  if (gpencil_engine_needed) {
    use_drw_engine(&draw_engine_gpencil_type);
  }
  /* Add realtime compositor for test in custom bge loop (not tested) */
  if (DRW_is_viewport_compositor_enabled()) {
    use_drw_engine(&draw_engine_compositor_type);
  }

  const int object_type_exclude_viewport = v3d->object_type_exclude_viewport;

  /* Update UBO's */
  DRW_globals_update();

  DRW_pointcloud_init();
  DRW_curves_init(DST.vmempool);
  DRW_volume_init(DST.vmempool);
  DRW_smoke_init(DST.vmempool);

  /* Init engines */
  drw_engines_init();

  drw_engines_cache_init();
  drw_engines_world_update(DST.draw_ctx.scene);

  DST.dupli_origin = NULL;
  DST.dupli_origin_data = NULL;

  if (is_overlay_pass) {
    DEGObjectIterSettings deg_iter_settings = {0};
    deg_iter_settings.depsgraph = depsgraph;
    deg_iter_settings.flags = DEG_OBJECT_ITER_FOR_RENDER_ENGINE_FLAGS;
    DEG_OBJECT_ITER_BEGIN (&deg_iter_settings, ob) {
      if ((object_type_exclude_viewport & (1 << ob->type)) != 0) {
        continue;
      }
      if (!BKE_object_is_visible_in_viewport(v3d, ob)) {
        continue;
      }

      Object *orig_ob = DEG_get_original_object(ob);

      if (orig_ob->gameflag & OB_OVERLAY_COLLECTION) {
        DST.dupli_parent = data_.dupli_parent;
        DST.dupli_source = data_.dupli_object_current;
        drw_duplidata_load(ob);
        drw_engines_cache_populate(ob);
      }
    }
    DEG_OBJECT_ITER_END;
  }
  else {
    DEGObjectIterSettings deg_iter_settings = {0};
    deg_iter_settings.depsgraph = depsgraph;
    deg_iter_settings.flags = DEG_OBJECT_ITER_FOR_RENDER_ENGINE_FLAGS;
    DEG_OBJECT_ITER_BEGIN (&deg_iter_settings, ob) {
      if ((object_type_exclude_viewport & (1 << ob->type)) != 0) {
        continue;
      }
      if (!BKE_object_is_visible_in_viewport(v3d, ob)) {
        continue;
      }

      Object *orig_ob = DEG_get_original_object(ob);
      /* Don't render objects in overlay collections in main pass */
      if (orig_ob->gameflag & OB_OVERLAY_COLLECTION) {
        continue;
      }
      DST.dupli_parent = data_.dupli_parent;
      DST.dupli_source = data_.dupli_object_current;
      drw_duplidata_load(ob);
      drw_engines_cache_populate(ob);
    }
    DEG_OBJECT_ITER_END;
  }

  drw_duplidata_free();
  drw_engines_cache_finish();

  drw_task_graph_deinit();

  GPU_framebuffer_bind(DST.default_framebuffer);
  GPU_framebuffer_clear_depth_stencil(DST.default_framebuffer, 1.0f, 0xFF);

  blender::draw::command::StateSet::set();

  DRW_curves_update(*DRW_manager_get());

  drw_engines_draw_scene();

  GPU_framebuffer_bind(DST.default_framebuffer);
  GPU_framebuffer_clear_stencil(DST.default_framebuffer, 0xFF);

  /* Fix 3D view being "laggy" on macos and win+nvidia. (See T56996, T61474) */
  if (GPU_type_matches_ex(GPU_DEVICE_ANY, GPU_OS_ANY, GPU_DRIVER_ANY, GPU_BACKEND_OPENGL)) {
    GPU_flush();
  }

  DRW_smoke_exit(DST.vmempool);

  blender::draw::command::StateSet::set();

  drw_engines_disable();

  if (!called_from_constructor) {
    drw_manager_exit(&DST);
  }

  GPU_viewport_unbind(DST.viewport);
}

void DRW_game_render_loop_end()
{
  GPU_viewport_free(DRW_game_gpu_viewport_get());
}

void DRW_game_viewport_render_loop_end()
{
  drw_debug_draw_bge();
}

void DRW_game_python_loop_end(ViewLayer * /*view_layer*/)
{
  /* When we run blenderplayer -p script.py
   * the GPUViewport to render the scene is not
   * created then it causes a crash if we try to free
   * it. Are we in what people call HEADLESS mode?
   */
  // GPU_viewport_free(DST.viewport);

  drw_state_prepare_clean_for_draw(&DST);

  /*use_drw_engine(&draw_engine_eevee_type);

  DST.draw_ctx.view_layer = view_layer;

  EEVEE_view_layer_data_free(EEVEE_view_layer_data_ensure());*/
  DRW_engines_free();

  memset(&DST, 0xFF, offsetof(DRWManager, system_gpu_context));
}

void DRW_gpu_context_create_blenderplayer(void *ghost_system)
{
  BLI_assert(DST.system_gpu_context == NULL); /* Ensure it's called once */

  DST.system_gpu_context_mutex = BLI_ticket_mutex_alloc();

  /* This changes the active context. */
  DST.system_gpu_context = WM_system_gpu_context_create_blenderplayer(ghost_system);
  WM_system_gpu_context_activate(DST.system_gpu_context);
  /* Be sure to create gpu_context too. */
  DST.blender_gpu_context = GPU_context_create(nullptr, DST.system_gpu_context);
  /* Setup compilation context. */
  DRW_shader_init();
  /* Activate the window's context afterwards. */
  wm_window_reset_drawable();
}

/* Called instead of DRW_transform_to_display in eevee_engine
 * to avoid double tonemapping of rendered textures with ImageRender
 */
void DRW_transform_to_display_image_render(GPUTexture *tex)
{
  blender::draw::command::StateSet::set(DRW_STATE_WRITE_COLOR);

  GPUVertFormat *vert_format = immVertexFormat();
  uint pos = GPU_vertformat_attr_add(vert_format, "pos", GPU_COMP_F32, 2, GPU_FETCH_FLOAT);
  uint texco = GPU_vertformat_attr_add(vert_format, "texCoord", GPU_COMP_F32, 2, GPU_FETCH_FLOAT);

  immBindBuiltinProgram(GPU_SHADER_3D_IMAGE_COLOR);
  immUniform1i("image", 0);

  const float white[4] = {1.0f, 1.0f, 1.0f, 1.0f};
  immUniform4fv("color", white);

  GPU_texture_bind(tex, 0); /* OCIO texture bind point is 0 */

  float mat[4][4];
  unit_m4(mat);
  immUniformMatrix4fv("ModelViewProjectionMatrix", mat);

  /* Full screen triangle */
  immBegin(GPU_PRIM_TRIS, 3);
  immAttr2f(texco, 0.0f, 0.0f);
  immVertex2f(pos, -1.0f, -1.0f);

  immAttr2f(texco, 2.0f, 0.0f);
  immVertex2f(pos, 3.0f, -1.0f);

  immAttr2f(texco, 0.0f, 2.0f);
  immVertex2f(pos, -1.0f, 3.0f);
  immEnd();

  GPU_texture_unbind(tex);

  immUnbindProgram();
}

/* Use color management profile to draw texture to framebuffer */
void DRW_transform_to_display(GPUViewport *viewport,
                              GPUTexture *tex,
                              View3D *v3d,
                              Scene *scene,
                              rcti *rect)
{
  blender::draw::command::StateSet::set(DRW_STATE_WRITE_COLOR);

  bool use_scene_lights = (!v3d ||
                           ((v3d->shading.type == OB_MATERIAL) &&
                            (v3d->shading.flag & V3D_SHADING_SCENE_LIGHTS)) ||
                           ((v3d->shading.type == OB_RENDER) &&
                            (v3d->shading.flag & V3D_SHADING_SCENE_LIGHTS_RENDER)));
  bool use_scene_world =
      (!v3d ||
       ((v3d->shading.type == OB_MATERIAL) && (v3d->shading.flag & V3D_SHADING_SCENE_WORLD)) ||
       ((v3d->shading.type == OB_RENDER) && (v3d->shading.flag & V3D_SHADING_SCENE_WORLD_RENDER)));
  bool use_view_transform = v3d && (v3d->shading.type >= OB_MATERIAL);
  bool use_render_settings = v3d && (use_view_transform || use_scene_lights || use_scene_world);

  float dither = 0.0f;
  bool use_ocio = false;
  /* Should we apply the view transform */
  ColorManagedDisplaySettings *display_settings = &scene->display_settings;
  ColorManagedViewSettings view_settings;
  if (use_render_settings) {
    /* Use full render settings, for renders with scene lighting. */
    view_settings = scene->view_settings;
    dither = scene->r.dither_intensity;
  }
  else if (use_view_transform) {
    /* Use only view transform + look and nothing else for lookdev without
     * scene lighting, as exposure depends on scene light intensity. */
    BKE_color_managed_view_settings_init_render(&view_settings, display_settings, NULL);
    STRNCPY(view_settings.view_transform, scene->view_settings.view_transform);
    STRNCPY(view_settings.look, scene->view_settings.look);
    dither = scene->r.dither_intensity;
  }
  else {
    /* For workbench use only default view transform in configuration,
     * using no scene settings. */
    BKE_color_managed_view_settings_init_render(&view_settings, display_settings, NULL);
  }
  use_ocio = IMB_colormanagement_setup_glsl_draw_from_space(
      &view_settings, display_settings, NULL, dither, false, false);

  const float w = (float)GPU_texture_width(tex);
  const float h = (float)GPU_texture_height(tex);

  /* We allow rects with min/max swapped, but we also need correctly assigned coordinates. */
  rcti sanitized_rect = *rect;
  BLI_rcti_sanitize(&sanitized_rect);

  BLI_assert(w == BLI_rcti_size_x(&sanitized_rect) + 1);
  BLI_assert(h == BLI_rcti_size_y(&sanitized_rect) + 1);

  /* wmOrtho for the screen has this same offset */
  const float halfx = GLA_PIXEL_OFS / w;
  const float halfy = GLA_PIXEL_OFS / h;

  rctf pos_rect{};
  pos_rect.xmin = sanitized_rect.xmin;
  pos_rect.ymin = sanitized_rect.ymin;
  pos_rect.xmax = sanitized_rect.xmin + w;
  pos_rect.ymax = sanitized_rect.ymin + h;

  rctf uv_rect{};
  uv_rect.xmin = halfx;
  uv_rect.ymin = halfy;
  uv_rect.xmax = halfx + 1.0f;
  uv_rect.ymax = halfy + 1.0f;

  /* Mirror the UV rect in case axis-swapped drawing is requested (by passing a rect with min and
   * max values swapped). */
  if (BLI_rcti_size_x(rect) < 0) {
    SWAP(float, uv_rect.xmin, uv_rect.xmax);
  }
  if (BLI_rcti_size_y(rect) < 0) {
    SWAP(float, uv_rect.ymin, uv_rect.ymax);
  }

  blender::gpu::Batch *batch = gpu_viewport_batch_get(viewport, &pos_rect, &uv_rect);
  if (use_ocio) {
    GPU_batch_program_set_imm_shader(batch);
  }
  else {
    GPU_batch_program_set_builtin(batch, GPU_SHADER_2D_IMAGE_OVERLAYS_MERGE);
    GPU_batch_uniform_1i(batch, "overlay", true);
    GPU_batch_uniform_1i(batch, "display_transform", true);
  }

  GPU_texture_bind(tex, 0);
  //GPU_texture_bind(color_overlay, 1);
  GPU_batch_draw(batch);
  GPU_texture_unbind(tex);
  //GPU_texture_unbind(color_overlay);

  if (use_ocio) {
    IMB_colormanagement_finish_glsl_draw();
  }
}

static GPUViewport *current_game_viewport = NULL;

void DRW_game_gpu_viewport_set(GPUViewport *viewport)
{
  current_game_viewport = viewport;
}

GPUViewport *DRW_game_gpu_viewport_get()
{
  return current_game_viewport;
}

bool is_eevee_next(const Scene *scene)
{
  return RE_engines_find(scene->r.engine) == &DRW_engine_viewport_eevee_next_type;
}

/***************************End of UPBGE***************************/

/** \} */<|MERGE_RESOLUTION|>--- conflicted
+++ resolved
@@ -3002,14 +3002,6 @@
   DRW_TEXTURE_FREE_SAFE(G_draw.ramp);
   DRW_TEXTURE_FREE_SAFE(G_draw.weight_ramp);
 
-<<<<<<< HEAD
-  if (DST.draw_list) {
-    GPU_draw_list_discard(DST.draw_list);
-    DST.draw_list = NULL; /* UPBGE */
-  }
-
-=======
->>>>>>> e3c6c2c6
   DRW_gpu_context_disable();
 }
 
