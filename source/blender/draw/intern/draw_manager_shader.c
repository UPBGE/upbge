--- conflicted
+++ resolved
@@ -148,28 +148,20 @@
 
 static void drw_deferred_shader_add(GPUMaterial *mat, bool deferred)
 {
-<<<<<<< HEAD
+  if (ELEM(GPU_material_status(mat), GPU_MAT_SUCCESS, GPU_MAT_FAILED)) {
+    return;
+  }
+
   /* Use original scene ID since this is what the jobs template tests for. */
   Scene *scene = (Scene *)DEG_get_original_id(&DST.draw_ctx.scene->id);
 
   /* Do not defer the compilation if we are rendering for image.
    * deferred rendering is only possible when `evil_C` is available */
-  if (DST.draw_ctx.evil_C == NULL || DRW_state_is_image_render() || !USE_DEFERRED_COMPILATION ||
-      !deferred || (scene->flag & SCE_INTERACTIVE || (scene->flag & SCE_IS_BLENDERPLAYER))) {
-    /* Double checking that this GPUMaterial is not going to be
-     * compiled by another thread. */
-=======
-  if (ELEM(GPU_material_status(mat), GPU_MAT_SUCCESS, GPU_MAT_FAILED)) {
-    return;
-  }
-  /* Do not defer the compilation if we are rendering for image.
-   * deferred rendering is only possible when `evil_C` is available */
-  if (DST.draw_ctx.evil_C == NULL || DRW_state_is_image_render() || !USE_DEFERRED_COMPILATION) {
+  if (DST.draw_ctx.evil_C == NULL || DRW_state_is_image_render() || !USE_DEFERRED_COMPILATION || (scene->flag & SCE_INTERACTIVE || (scene->flag & SCE_IS_BLENDERPLAYER))) {
     deferred = false;
   }
 
   if (!deferred) {
->>>>>>> 52a5f685
     DRW_deferred_shader_remove(mat);
     /* Shaders could already be compiling. Have to wait for compilation to finish. */
     while (GPU_material_status(mat) == GPU_MAT_QUEUED) {
