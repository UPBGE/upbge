--- conflicted
+++ resolved
@@ -169,11 +169,7 @@
         GPUMaterial *mat, const char *vert, const char *geom, const char *frag_lib, const char *defines)
 {
 	/* Do not deferre the compilation if we are rendering for image. */
-<<<<<<< HEAD
-	if (1) {//DRW_state_is_image_render() || DRW_state_is_game_engine()) {
-=======
-	if (DRW_state_is_image_render() || !USE_DEFERRED_COMPILATION) {
->>>>>>> acaf46db
+	if (DRW_state_is_image_render() || !USE_DEFERRED_COMPILATION || DRW_state_is_game_engine()) {
 		/* Double checking that this GPUMaterial is not going to be
 		 * compiled by another thread. */
 		DRW_deferred_shader_remove(mat);
