--- conflicted
+++ resolved
@@ -1945,17 +1945,7 @@
    * it's worth (performances-wise) using GPU_finish() or a fence here instead of BLI_task_graph_work_and_wait(task_graph);
    * Using a fence works even better on some hardwares. */
   BLI_task_graph_work_and_wait(task_graph);
-<<<<<<< HEAD
-  //GPU_finish();
-  //GPUFence *fence = GPU_fence_create();
-  //GPU_fence_signal(fence);
-  //GPU_fence_wait(fence);
-  //GPU_fence_free(fence);
-
-#ifdef DEBUG
-=======
 #ifndef NDEBUG
->>>>>>> 497600e4
   drw_mesh_batch_cache_check_available(task_graph, me);
 #endif
 }
