--- conflicted
+++ resolved
@@ -658,12 +658,10 @@
                                    struct Object *dupli_parent,
                                    struct DupliObject *dupli_source);
 
-<<<<<<< HEAD
 /* UPBGE */
 void drw_debug_draw_bge(void);
 /**************************/
-=======
+
 #ifdef __cplusplus
 }
-#endif
->>>>>>> 838b6ec4
+#endif