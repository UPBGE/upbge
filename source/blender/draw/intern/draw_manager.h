/*
 * Copyright 2016, Blender Foundation.
 *
 * This program is free software; you can redistribute it and/or
 * modify it under the terms of the GNU General Public License
 * as published by the Free Software Foundation; either version 2
 * of the License, or (at your option) any later version.
 *
 * This program is distributed in the hope that it will be useful,
 * but WITHOUT ANY WARRANTY; without even the implied warranty of
 * MERCHANTABILITY or FITNESS FOR A PARTICULAR PURPOSE.  See the
 * GNU General Public License for more details.
 *
 * You should have received a copy of the GNU General Public License
 * along with this program; if not, write to the Free Software Foundation,
 * Inc., 51 Franklin Street, Fifth Floor, Boston, MA 02110-1301, USA.
 *
 * Contributor(s): Blender Institute
 *
 */

/** \file draw_manager.h
 *  \ingroup draw
 */

/* Private functions / structs of the draw manager */

#ifndef __DRAW_MANAGER_H__
#define __DRAW_MANAGER_H__

#include "DRW_engine.h"
#include "DRW_render.h"

#include "BLI_linklist.h"
#include "BLI_threads.h"

#include "GPU_batch.h"
#include "GPU_context.h"
#include "GPU_framebuffer.h"
#include "GPU_shader.h"
#include "GPU_uniformbuffer.h"
#include "GPU_viewport.h"

#include "draw_instance_data.h"

/* Use draw manager to call GPU_select, see: DRW_draw_select_loop */
#define USE_GPU_SELECT

/* ------------ Profiling --------------- */

#define USE_PROFILE

#ifdef USE_PROFILE
#  include "PIL_time.h"

#  define PROFILE_TIMER_FALLOFF 0.04

#  define PROFILE_START(time_start) \
	double time_start = PIL_check_seconds_timer();

#  define PROFILE_END_ACCUM(time_accum, time_start) { \
	time_accum += (PIL_check_seconds_timer() - time_start) * 1e3; \
} ((void)0)

/* exp average */
#  define PROFILE_END_UPDATE(time_update, time_start) { \
	double _time_delta = (PIL_check_seconds_timer() - time_start) * 1e3; \
	time_update = (time_update * (1.0 - PROFILE_TIMER_FALLOFF)) + \
	              (_time_delta * PROFILE_TIMER_FALLOFF); \
} ((void)0)

#else  /* USE_PROFILE */

#  define PROFILE_START(time_start) ((void)0)
#  define PROFILE_END_ACCUM(time_accum, time_start) ((void)0)
#  define PROFILE_END_UPDATE(time_update, time_start) ((void)0)

#endif  /* USE_PROFILE */

/* ------------ Data Structure --------------- */
/**
 * Data structure containing all drawcalls organized by passes and materials.
 * DRWPass > DRWShadingGroup > DRWCall > DRWCallState
 *                           > DRWUniform
 **/

/* Used by DRWCallState.flag */
enum {
	DRW_CALL_CULLED                 = (1 << 0),
	DRW_CALL_NEGSCALE               = (1 << 1),
	DRW_CALL_BYPASS_CULLING         = (1 << 2),
};

/* Used by DRWCallState.matflag */
enum {
	DRW_CALL_MODELINVERSE           = (1 << 0),
	DRW_CALL_MODELVIEW              = (1 << 1),
	DRW_CALL_MODELVIEWINVERSE       = (1 << 2),
	DRW_CALL_MODELVIEWPROJECTION    = (1 << 3),
	DRW_CALL_NORMALVIEW             = (1 << 4),
	DRW_CALL_NORMALWORLD            = (1 << 5),
	DRW_CALL_ORCOTEXFAC             = (1 << 6),
	DRW_CALL_EYEVEC                 = (1 << 7),
};

typedef struct DRWCallState {
	DRWCallVisibilityFn *visibility_cb;
	void *user_data;

	uchar flag;
	uchar cache_id;   /* Compared with DST.state_cache_id to see if matrices are still valid. */
	uint16_t matflag;         /* Which matrices to compute. */
	/* Culling: Using Bounding Sphere for now for faster culling.
	 * Not ideal for planes. */
	BoundSphere bsphere;
	/* Matrices */
	float model[4][4];
	float modelinverse[4][4];
	float modelview[4][4];
	float modelviewinverse[4][4];
	float modelviewprojection[4][4];
	float normalview[3][3];
	float normalworld[3][3]; /* Not view dependant */
	float orcotexfac[2][3]; /* Not view dependant */
	float eyevec[3];
} DRWCallState;

typedef enum {
	DRW_CALL_SINGLE,                 /* A single batch */
	DRW_CALL_RANGE,                  /* Like single but only draw a range of vertices/indices. */
	DRW_CALL_INSTANCES,              /* Draw instances without any instancing attribs. */
	DRW_CALL_GENERATE,               /* Uses a callback to draw with any number of batches. */
	DRW_CALL_PROCEDURAL,             /* Generate a drawcall without any GPUBatch. */
} DRWCallType;

typedef struct DRWCall {
	struct DRWCall *next;
	DRWCallState *state;

	union {
		struct { /* type == DRW_CALL_SINGLE */
			GPUBatch *geometry;
		} single;
		struct { /* type == DRW_CALL_RANGE */
			GPUBatch *geometry;
			uint start, count;
		} range;
		struct { /* type == DRW_CALL_INSTANCES */
			GPUBatch *geometry;
			/* Count can be adjusted between redraw. If needed, we can add fixed count. */
			uint *count;
		} instances;
		struct { /* type == DRW_CALL_GENERATE */
			DRWCallGenerateFn *geometry_fn;
			void *user_data;
		} generate;
		struct { /* type == DRW_CALL_PROCEDURAL */
			uint vert_count;
			GPUPrimType prim_type;
		} procedural;
	};

	DRWCallType type;
#ifdef USE_GPU_SELECT
	int select_id;
#endif
} DRWCall;

/* Used by DRWUniform.type */
typedef enum {
	DRW_UNIFORM_BOOL,
	DRW_UNIFORM_BOOL_COPY,
	DRW_UNIFORM_SHORT_TO_INT,
	DRW_UNIFORM_SHORT_TO_FLOAT,
	DRW_UNIFORM_INT,
	DRW_UNIFORM_INT_COPY,
	DRW_UNIFORM_FLOAT,
	DRW_UNIFORM_FLOAT_COPY,
	DRW_UNIFORM_TEXTURE,
	DRW_UNIFORM_TEXTURE_PERSIST,
	DRW_UNIFORM_TEXTURE_REF,
	DRW_UNIFORM_BLOCK,
	DRW_UNIFORM_BLOCK_PERSIST
} DRWUniformType;

#define MAX_UNIFORM_NAME 13

struct DRWUniform {
	DRWUniform *next; /* single-linked list */
	union {
		/* For reference or array/vector types. */
		const void *pvalue;
		/* Single values. */
		float fvalue;
		int ivalue;
	};
	int location;
	char type; /* DRWUniformType */
	char length; /* cannot be more than 16 */
	char arraysize; /* cannot be more than 16 too */
#ifndef NDEBUG
	char name[MAX_UNIFORM_NAME];
#endif
};

typedef enum {
	DRW_SHG_NORMAL,
	DRW_SHG_POINT_BATCH,
	DRW_SHG_LINE_BATCH,
	DRW_SHG_TRIANGLE_BATCH,
	DRW_SHG_INSTANCE,
	DRW_SHG_INSTANCE_EXTERNAL,
	DRW_SHG_FEEDBACK_TRANSFORM,
} DRWShadingGroupType;

struct DRWShadingGroup {
	DRWShadingGroup *next;

	GPUShader *shader;        /* Shader to bind */
	DRWUniform *uniforms;          /* Uniforms pointers */

	/* Watch this! Can be nasty for debugging. */
	union {
		struct { /* DRW_SHG_NORMAL */
			DRWCall *first, *last; /* Linked list of DRWCall or DRWCallDynamic depending of type */
		} calls;
		struct { /* DRW_SHG_FEEDBACK_TRANSFORM */
			DRWCall *first, *last; /* Linked list of DRWCall or DRWCallDynamic depending of type */
			struct GPUVertBuf *tfeedback_target; /* Transform Feedback target. */
		};
		struct { /* DRW_SHG_***_BATCH */
			struct GPUBatch *batch_geom;     /* Result of call batching */
			struct GPUVertBuf *batch_vbo;
			uint primitive_count;
		};
		struct { /* DRW_SHG_INSTANCE[_EXTERNAL] */
			struct GPUBatch *instance_geom;
			struct GPUVertBuf *instance_vbo;
			uint instance_count;
			float instance_orcofac[2][3]; /* TODO find a better place. */
		};
	};

	DRWState state_extra;            /* State changes for this batch only (or'd with the pass's state) */
	DRWState state_extra_disable;    /* State changes for this batch only (and'd with the pass's state) */
	uint stencil_mask;       /* Stencil mask to use for stencil test / write operations */
	DRWShadingGroupType type;

	/* Builtin matrices locations */
	int model;
	int modelinverse;
	int modelview;
	int modelviewinverse;
	int modelviewprojection;
	int normalview;
	int normalworld;
	int orcotexfac;
	int eye;
	int callid;
	uint16_t matflag; /* Matrices needed, same as DRWCall.flag */

#ifndef NDEBUG
	char attribs_count;
#endif

#ifdef USE_GPU_SELECT
<<<<<<< HEAD
	Gwn_VertBuf *inst_selectid;
	struct DRWPass *pass_parent; /* backlink to pass we're in */
=======
	GPUVertBuf *inst_selectid;
	DRWPass *pass_parent; /* backlink to pass we're in */
>>>>>>> 9df1e540
	int override_selectid; /* Override for single object instances. */
#endif
};

#define MAX_PASS_NAME 32

typedef struct DRWPass {
	/* Linked list */
	struct {
		DRWShadingGroup *first;
		DRWShadingGroup *last;
	} shgroups;

	DRWState state;
	char name[MAX_PASS_NAME];
} DRWPass;

typedef struct ViewUboStorage {
	DRWMatrixState matstate;
	float viewcamtexcofac[4];
	float clipplanes[2][4];
} ViewUboStorage;

/* ------------- DRAW DEBUG ------------ */

typedef struct DRWDebugLine {
	struct DRWDebugLine *next; /* linked list */
	float pos[2][3];
	float color[4];
} DRWDebugLine;

typedef struct DRWDebugSphere {
	struct DRWDebugSphere *next; /* linked list */
	float mat[4][4];
	float color[4];
} DRWDebugSphere;

/* ------------- DRAW MANAGER ------------ */

#define MAX_CLIP_PLANES 6 /* GL_MAX_CLIP_PLANES is at least 6 */
#define STENCIL_UNDEFINED 256
typedef struct DRWManager {
	/* TODO clean up this struct a bit */
	/* Cache generation */
	ViewportMemoryPool *vmempool;
	DRWInstanceDataList *idatalist;
	DRWInstanceData *object_instance_data[MAX_INSTANCE_DATA_SIZE];
	/* State of the object being evaluated if already allocated. */
	DRWCallState *ob_state;
	uchar state_cache_id; /* Could be larger but 254 view changes is already a lot! */

	/* Rendering state */
	GPUShader *shader;

	/* Managed by `DRW_state_set`, `DRW_state_reset` */
	DRWState state;
	DRWState state_lock;
	uint stencil_mask;

	/* Per viewport */
	GPUViewport *viewport;
	struct GPUFrameBuffer *default_framebuffer;
	float size[2];
	float inv_size[2];
	float screenvecs[2][3];
	float pixsize;

	GLenum backface, frontface;

	struct {
		uint is_select : 1;
		uint is_depth : 1;
		uint is_image_render : 1;
		uint is_scene_render : 1;
		uint draw_background : 1;
		uint draw_text : 1;
		uint is_game_engine : 1;
	} options;

	/* Current rendering context */
	DRWContextState draw_ctx;

	/* Convenience pointer to text_store owned by the viewport */
	struct DRWTextStore **text_store_p;

	ListBase enabled_engines; /* RenderEngineType */

	bool buffer_finish_called; /* Avoid bad usage of DRW_render_instance_buffer_finish */

	/* View dependant uniforms. */
	DRWMatrixState original_mat; /* Original rv3d matrices. */
	int override_mat;            /* Bitflag of which matrices are overriden. */
	int num_clip_planes;         /* Number of active clipplanes. */
	bool dirty_mat;

	/* keep in sync with viewBlock */
	ViewUboStorage view_data;

	struct {
		float frustum_planes[6][4];
		BoundBox frustum_corners;
		BoundSphere frustum_bsphere;
		bool updated;
	} clipping;

#ifdef USE_GPU_SELECT
	uint select_id;
#endif

	/* ---------- Nothing after this point is cleared after use ----------- */

	/* gl_context serves as the offset for clearing only
	 * the top portion of the struct so DO NOT MOVE IT! */
	void *gl_context;                /* Unique ghost context used by the draw manager. */
	GPUContext *gpu_context;
	TicketMutex *gl_context_mutex;    /* Mutex to lock the drw manager and avoid concurent context usage. */

	/** GPU Resource State: Memory storage between drawing. */
	struct {
		GPUTexture **bound_texs;
		char *bound_tex_slots;
		int bind_tex_inc;
		GPUUniformBuffer **bound_ubos;
		char *bound_ubo_slots;
		int bind_ubo_inc;
	} RST;

	struct {
		/* TODO(fclem) optimize: use chunks. */
		DRWDebugLine *lines;
		DRWDebugSphere *spheres;
	} debug;
} DRWManager;

extern DRWManager DST; /* TODO : get rid of this and allow multithreaded rendering */

/* --------------- FUNCTIONS ------------- */

void drw_texture_set_parameters(GPUTexture *tex, DRWTextureFlag flags);
void drw_texture_get_format(
        GPUTextureFormat format, bool is_framebuffer,
        GPUTextureFormat *r_data_type, int *r_channels, bool *r_is_depth);

void *drw_viewport_engine_data_ensure(void *engine_type);

void drw_state_set(DRWState state);

void drw_debug_draw(void);
void drw_debug_init(void);

#endif /* __DRAW_MANAGER_H__ */<|MERGE_RESOLUTION|>--- conflicted
+++ resolved
@@ -264,13 +264,8 @@
 #endif
 
 #ifdef USE_GPU_SELECT
-<<<<<<< HEAD
-	Gwn_VertBuf *inst_selectid;
-	struct DRWPass *pass_parent; /* backlink to pass we're in */
-=======
 	GPUVertBuf *inst_selectid;
 	DRWPass *pass_parent; /* backlink to pass we're in */
->>>>>>> 9df1e540
 	int override_selectid; /* Override for single object instances. */
 #endif
 };
