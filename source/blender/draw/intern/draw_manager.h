/*
 * Copyright 2016, Blender Foundation.
 *
 * This program is free software; you can redistribute it and/or
 * modify it under the terms of the GNU General Public License
 * as published by the Free Software Foundation; either version 2
 * of the License, or (at your option) any later version.
 *
 * This program is distributed in the hope that it will be useful,
 * but WITHOUT ANY WARRANTY; without even the implied warranty of
 * MERCHANTABILITY or FITNESS FOR A PARTICULAR PURPOSE.  See the
 * GNU General Public License for more details.
 *
 * You should have received a copy of the GNU General Public License
 * along with this program; if not, write to the Free Software Foundation,
 * Inc., 51 Franklin Street, Fifth Floor, Boston, MA 02110-1301, USA.
 *
 * Contributor(s): Blender Institute
 *
 */

/** \file draw_manager.h
 *  \ingroup draw
 */

/* Private functions / structs of the draw manager */

#ifndef __DRAW_MANAGER_H__
#define __DRAW_MANAGER_H__

#include "DRW_engine.h"
#include "DRW_render.h"

#include "BLI_linklist.h"
#include "BLI_threads.h"

#include "GPU_batch.h"
#include "GPU_framebuffer.h"
#include "GPU_shader.h"
#include "GPU_uniformbuffer.h"
#include "GPU_viewport.h"

#include "draw_instance_data.h"

/* Use draw manager to call GPU_select, see: DRW_draw_select_loop */
#define USE_GPU_SELECT

/* ------------ Profiling --------------- */

#define USE_PROFILE

#ifdef USE_PROFILE
#  include "PIL_time.h"

#  define PROFILE_TIMER_FALLOFF 0.04

#  define PROFILE_START(time_start) \
	double time_start = PIL_check_seconds_timer();

#  define PROFILE_END_ACCUM(time_accum, time_start) { \
	time_accum += (PIL_check_seconds_timer() - time_start) * 1e3; \
} ((void)0)

/* exp average */
#  define PROFILE_END_UPDATE(time_update, time_start) { \
	double _time_delta = (PIL_check_seconds_timer() - time_start) * 1e3; \
	time_update = (time_update * (1.0 - PROFILE_TIMER_FALLOFF)) + \
	              (_time_delta * PROFILE_TIMER_FALLOFF); \
} ((void)0)

#else  /* USE_PROFILE */

#  define PROFILE_START(time_start) ((void)0)
#  define PROFILE_END_ACCUM(time_accum, time_start) ((void)0)
#  define PROFILE_END_UPDATE(time_update, time_start) ((void)0)

#endif  /* USE_PROFILE */

/* ------------ Data Structure --------------- */
/**
 * Data structure containing all drawcalls organized by passes and materials.
 * DRWPass > DRWShadingGroup > DRWCall > DRWCallState
 *                           > DRWUniform
 **/

/* Used by DRWCallState.flag */
enum {
	DRW_CALL_CULLED                 = (1 << 0),
	DRW_CALL_NEGSCALE               = (1 << 1),
};

/* Used by DRWCallState.matflag */
enum {
	DRW_CALL_MODELINVERSE           = (1 << 0),
	DRW_CALL_MODELVIEW              = (1 << 1),
	DRW_CALL_MODELVIEWINVERSE       = (1 << 2),
	DRW_CALL_MODELVIEWPROJECTION    = (1 << 3),
	DRW_CALL_NORMALVIEW             = (1 << 4),
	DRW_CALL_NORMALWORLD            = (1 << 5),
	DRW_CALL_ORCOTEXFAC             = (1 << 6),
	DRW_CALL_EYEVEC                 = (1 << 7),
};

typedef struct DRWCallState {
	DRWCallVisibilityFn *visibility_cb;
	void *user_data;

	unsigned char flag;
	unsigned char cache_id;   /* Compared with DST.state_cache_id to see if matrices are still valid. */
	uint16_t matflag;         /* Which matrices to compute. */
	/* Culling: Using Bounding Sphere for now for faster culling.
	 * Not ideal for planes. */
	BoundSphere bsphere;
	/* Matrices */
	float model[4][4];
	float modelinverse[4][4];
	float modelview[4][4];
	float modelviewinverse[4][4];
	float modelviewprojection[4][4];
	float normalview[3][3];
	float normalworld[3][3]; /* Not view dependant */
	float orcotexfac[2][3]; /* Not view dependant */
	float eyevec[3];
} DRWCallState;

typedef enum {
	DRW_CALL_SINGLE,                 /* A single batch */
	DRW_CALL_INSTANCES,              /* Draw instances without any instancing attribs. */
	DRW_CALL_GENERATE,               /* Uses a callback to draw with any number of batches. */
} DRWCallType;

typedef struct DRWCall {
	struct DRWCall *next;
	DRWCallState *state;

	union {
		struct { /* type == DRW_CALL_SINGLE */
			Gwn_Batch *geometry;
		} single;
		struct { /* type == DRW_CALL_INSTANCES */
			Gwn_Batch *geometry;
			/* Count can be adjusted between redraw. If needed, we can add fixed count. */
			uint *count;
		} instances;
		struct { /* type == DRW_CALL_GENERATE */
			DRWCallGenerateFn *geometry_fn;
			void *user_data;
		} generate;
	};

	DRWCallType type;
#ifdef USE_GPU_SELECT
	int select_id;
#endif
} DRWCall;

/* Used by DRWUniform.type */
typedef enum {
	DRW_UNIFORM_BOOL,
	DRW_UNIFORM_SHORT_TO_INT,
	DRW_UNIFORM_SHORT_TO_FLOAT,
	DRW_UNIFORM_INT,
	DRW_UNIFORM_INT_COPY,
	DRW_UNIFORM_FLOAT,
	DRW_UNIFORM_TEXTURE,
	DRW_UNIFORM_TEXTURE_PERSIST,
	DRW_UNIFORM_TEXTURE_REF,
	DRW_UNIFORM_BLOCK,
	DRW_UNIFORM_BLOCK_PERSIST
} DRWUniformType;

struct DRWUniform {
	DRWUniform *next; /* single-linked list */
	const void *value;
	int location;
	char type; /* DRWUniformType */
	char length; /* cannot be more than 16 */
	char arraysize; /* cannot be more than 16 too */
};

typedef enum {
	DRW_SHG_NORMAL,
	DRW_SHG_POINT_BATCH,
	DRW_SHG_LINE_BATCH,
	DRW_SHG_TRIANGLE_BATCH,
	DRW_SHG_INSTANCE,
	DRW_SHG_INSTANCE_EXTERNAL,
} DRWShadingGroupType;

struct DRWShadingGroup {
	DRWShadingGroup *next;

	GPUShader *shader;        /* Shader to bind */
	DRWUniform *uniforms;          /* Uniforms pointers */

	/* Watch this! Can be nasty for debugging. */
	union {
		struct { /* DRW_SHG_NORMAL */
			DRWCall *first, *last; /* Linked list of DRWCall or DRWCallDynamic depending of type */
		} calls;
		struct { /* DRW_SHG_***_BATCH */
			struct Gwn_Batch *batch_geom;     /* Result of call batching */
			struct Gwn_VertBuf *batch_vbo;
			uint primitive_count;
		};
		struct { /* DRW_SHG_INSTANCE[_EXTERNAL] */
			struct Gwn_Batch *instance_geom;
			struct Gwn_VertBuf *instance_vbo;
			uint instance_count;
			float instance_orcofac[2][3]; /* TODO find a better place. */
		};
	};

	DRWState state_extra;            /* State changes for this batch only (or'd with the pass's state) */
	DRWState state_extra_disable;    /* State changes for this batch only (and'd with the pass's state) */
	uint stencil_mask;       /* Stencil mask to use for stencil test / write operations */
	DRWShadingGroupType type;

	/* Builtin matrices locations */
	int model;
	int modelinverse;
	int modelview;
	int modelviewinverse;
	int modelviewprojection;
	int normalview;
	int normalworld;
	int orcotexfac;
	int eye;
	int callid;
	uint16_t matflag; /* Matrices needed, same as DRWCall.flag */

#ifndef NDEBUG
	char attribs_count;
#endif

#ifdef USE_GPU_SELECT
	DRWInstanceData *inst_selectid;
	DRWPass *pass_parent; /* backlink to pass we're in */
	int override_selectid; /* Override for single object instances. */
#endif
};

#define MAX_PASS_NAME 32

struct DRWPass {
	/* Linked list */
	struct {
		DRWShadingGroup *first;
		DRWShadingGroup *last;
	} shgroups;

	DRWState state;
	char name[MAX_PASS_NAME];
};

typedef struct ViewUboStorage {
	DRWMatrixState matstate;
	float viewcamtexcofac[4];
	float clipplanes[2][4];
} ViewUboStorage;

/* ------------- DRAW MANAGER ------------ */

#define MAX_CLIP_PLANES 6 /* GL_MAX_CLIP_PLANES is at least 6 */
#define STENCIL_UNDEFINED 256
typedef struct DRWManager {
	/* TODO clean up this struct a bit */
	/* Cache generation */
	ViewportMemoryPool *vmempool;
	DRWInstanceDataList *idatalist;
	DRWInstanceData *common_instance_data[MAX_INSTANCE_DATA_SIZE];
	/* State of the object being evaluated if already allocated. */
	DRWCallState *ob_state;
	unsigned char state_cache_id; /* Could be larger but 254 view changes is already a lot! */

	/* Rendering state */
	GPUShader *shader;

	/* Managed by `DRW_state_set`, `DRW_state_reset` */
	DRWState state;
	DRWState state_lock;
	uint stencil_mask;

	/* Per viewport */
	GPUViewport *viewport;
	struct GPUFrameBuffer *default_framebuffer;
	float size[2];
	float inv_size[2];
	float screenvecs[2][3];
	float pixsize;

	GLenum backface, frontface;

	struct {
<<<<<<< HEAD
		unsigned int is_select : 1;
		unsigned int is_depth : 1;
		unsigned int is_image_render : 1;
		unsigned int is_scene_render : 1;
		unsigned int is_game_engine : 1;
		unsigned int draw_background : 1;
=======
		uint is_select : 1;
		uint is_depth : 1;
		uint is_image_render : 1;
		uint is_scene_render : 1;
		uint draw_background : 1;
>>>>>>> bcb245bd
	} options;

	/* Current rendering context */
	DRWContextState draw_ctx;

	/* Convenience pointer to text_store owned by the viewport */
	struct DRWTextStore **text_store_p;

	ListBase enabled_engines; /* RenderEngineType */

	bool buffer_finish_called; /* Avoid bad usage of DRW_render_instance_buffer_finish */

	/* View dependant uniforms. */
	DRWMatrixState original_mat; /* Original rv3d matrices. */
	int override_mat;            /* Bitflag of which matrices are overriden. */
	int num_clip_planes;         /* Number of active clipplanes. */
	bool dirty_mat;

	/* keep in sync with viewBlock */
	ViewUboStorage view_data;

	struct {
		float frustum_planes[6][4];
		BoundBox frustum_corners;
		BoundSphere frustum_bsphere;
		bool updated;
	} clipping;

#ifdef USE_GPU_SELECT
	uint select_id;
#endif

	/* ---------- Nothing after this point is cleared after use ----------- */

	/* ogl_context serves as the offset for clearing only
	 * the top portion of the struct so DO NOT MOVE IT! */
	void *ogl_context;                /* Unique ghost context used by the draw manager. */
	Gwn_Context *gwn_context;
	ThreadMutex ogl_context_mutex;    /* Mutex to lock the drw manager and avoid concurent context usage. */

	/** GPU Resource State: Memory storage between drawing. */
	struct {
		GPUTexture **bound_texs;
		char *bound_tex_slots;
		int bind_tex_inc;
		GPUUniformBuffer **bound_ubos;
		char *bound_ubo_slots;
		int bind_ubo_inc;
	} RST;
} DRWManager;

extern DRWManager DST; /* TODO : get rid of this and allow multithreaded rendering */

/* --------------- FUNCTIONS ------------- */

void drw_texture_set_parameters(GPUTexture *tex, DRWTextureFlag flags);
void drw_texture_get_format(
        GPUTextureFormat format, bool is_framebuffer,
        GPUTextureFormat *r_data_type, int *r_channels, bool *r_is_depth);

void *drw_viewport_engine_data_ensure(void *engine_type);

void drw_state_set(DRWState state);

#endif /* __DRAW_MANAGER_H__ */<|MERGE_RESOLUTION|>--- conflicted
+++ resolved
@@ -292,20 +292,12 @@
 	GLenum backface, frontface;
 
 	struct {
-<<<<<<< HEAD
-		unsigned int is_select : 1;
-		unsigned int is_depth : 1;
-		unsigned int is_image_render : 1;
-		unsigned int is_scene_render : 1;
-		unsigned int is_game_engine : 1;
-		unsigned int draw_background : 1;
-=======
 		uint is_select : 1;
 		uint is_depth : 1;
 		uint is_image_render : 1;
 		uint is_scene_render : 1;
 		uint draw_background : 1;
->>>>>>> bcb245bd
+		uint is_game_engine : 1;
 	} options;
 
 	/* Current rendering context */
