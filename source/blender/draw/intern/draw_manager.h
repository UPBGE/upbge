--- conflicted
+++ resolved
@@ -635,15 +635,13 @@
 GPUBatch *drw_cache_procedural_lines_get(void);
 GPUBatch *drw_cache_procedural_triangles_get(void);
 
-<<<<<<< HEAD
-/* Game engine transition */
-void drw_debug_draw_bge(void);
-/**************************/
-=======
 void drw_uniform_attrs_pool_update(struct GHash *table,
                                    struct GPUUniformAttrList *key,
                                    DRWResourceHandle *handle,
                                    struct Object *ob,
                                    struct Object *dupli_parent,
                                    struct DupliObject *dupli_source);
->>>>>>> e3858f47
+
+/* Game engine transition */
+void drw_debug_draw_bge(void);
+/**************************/