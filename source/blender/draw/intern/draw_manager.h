--- conflicted
+++ resolved
@@ -506,7 +506,6 @@
   float color[4];
 } DRWDebugSphere;
 
-<<<<<<< HEAD
 /* UPBGE */
 typedef struct DRWDebugText2D {
   struct DRWDebugText2D *next; /* linked list */
@@ -523,7 +522,7 @@
   float ysize;
 } DRWDebugBox2D;
 /* End of UPBGE */
-=======
+
 /* ------------- Memory Pools ------------ */
 
 /* Contains memory pools information */
@@ -552,7 +551,6 @@
   /** Per stereo view data. Contains engine data and default framebuffers. */
   struct DRWViewData *view_data[2];
 } DRWData;
->>>>>>> 6eefcd7d
 
 /* ------------- DRAW MANAGER ------------ */
 
@@ -708,18 +706,16 @@
                                    struct Object *dupli_parent,
                                    struct DupliObject *dupli_source);
 
-<<<<<<< HEAD
-/* UPBGE */
-void drw_debug_draw_bge(void);
-/**************************/
-=======
 double *drw_engine_data_cache_time_get(GPUViewport *viewport);
 void *drw_engine_data_engine_data_create(GPUViewport *viewport, void *engine_type);
 void *drw_engine_data_engine_data_get(GPUViewport *viewport, void *engine_handle);
 bool drw_engine_data_engines_data_validate(GPUViewport *viewport, void **engine_handle_array);
 void drw_engine_data_cache_release(GPUViewport *viewport);
 void drw_engine_data_free(GPUViewport *viewport);
->>>>>>> 6eefcd7d
+
+/* UPBGE */
+void drw_debug_draw_bge(void);
+/**************************/
 
 #ifdef __cplusplus
 }
