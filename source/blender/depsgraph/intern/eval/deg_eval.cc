/*
 * ***** BEGIN GPL LICENSE BLOCK *****
 *
 * This program is free software; you can redistribute it and/or
 * modify it under the terms of the GNU General Public License
 * as published by the Free Software Foundation; either version 2
 * of the License, or (at your option) any later version.
 *
 * This program is distributed in the hope that it will be useful,
 * but WITHOUT ANY WARRANTY; without even the implied warranty of
 * MERCHANTABILITY or FITNESS FOR A PARTICULAR PURPOSE.  See the
 * GNU General Public License for more details.
 *
 * You should have received a copy of the GNU General Public License
 * along with this program; if not, write to the Free Software Foundation,
 * Inc., 51 Franklin Street, Fifth Floor, Boston, MA 02110-1301, USA.
 *
 * The Original Code is Copyright (C) 2013 Blender Foundation.
 * All rights reserved.
 *
 * Original Author: Joshua Leung
 * Contributor(s): None Yet
 *
 * ***** END GPL LICENSE BLOCK *****
 */

/** \file blender/depsgraph/intern/eval/deg_eval.cc
 *  \ingroup depsgraph
 *
 * Evaluation engine entrypoints for Depsgraph Engine.
 */

#include "intern/eval/deg_eval.h"

#include "PIL_time.h"

#include "BLI_utildefines.h"
#include "BLI_task.h"
#include "BLI_ghash.h"

#include "DNA_object_types.h"

#include "DEG_depsgraph.h"
#include "DEG_depsgraph_query.h"

#include "atomic_ops.h"

#include "intern/eval/deg_eval_flush.h"
#include "intern/eval/deg_eval_stats.h"
#include "intern/nodes/deg_node.h"
#include "intern/nodes/deg_node_component.h"
#include "intern/nodes/deg_node_id.h"
#include "intern/nodes/deg_node_operation.h"
#include "intern/nodes/deg_node_time.h"
#include "intern/depsgraph.h"
#include "intern/depsgraph_intern.h"

#include "util/deg_util_foreach.h"

namespace DEG {

/* ********************** */
/* Evaluation Entrypoints */

/* Forward declarations. */
static void schedule_children(TaskPool *pool,
                              Depsgraph *graph,
                              OperationDepsNode *node,
                              const int thread_id);

struct DepsgraphEvalState {
	EvaluationContext *eval_ctx;
	Depsgraph *graph;
<<<<<<< HEAD
=======
	unsigned int layers;
	bool do_stats;
>>>>>>> 885bb5b1
};

static void deg_task_run_func(TaskPool *pool,
                              void *taskdata,
                              int thread_id)
{
	void *userdata_v = BLI_task_pool_userdata(pool);
	DepsgraphEvalState *state = (DepsgraphEvalState *)userdata_v;
	OperationDepsNode *node = (OperationDepsNode *)taskdata;
	/* Sanity checks. */
	BLI_assert(!node->is_noop() && "NOOP nodes should not actually be scheduled");
	/* Perform operation. */
	if (state->do_stats) {
		const double start_time = PIL_check_seconds_timer();
		node->evaluate(state->eval_ctx);
		node->stats.current_time += PIL_check_seconds_timer() - start_time;
	}
	else {
		node->evaluate(state->eval_ctx);
	}
	/* Schedule children. */
	BLI_task_pool_delayed_push_begin(pool, thread_id);
	schedule_children(pool, state->graph, node, thread_id);
	BLI_task_pool_delayed_push_end(pool, thread_id);
}

typedef struct CalculatePengindData {
	Depsgraph *graph;
} CalculatePengindData;

static void calculate_pending_func(void *data_v, int i)
{
	CalculatePengindData *data = (CalculatePengindData *)data_v;
	Depsgraph *graph = data->graph;
	OperationDepsNode *node = graph->operations[i];

	node->num_links_pending = 0;
	node->scheduled = false;

	/* count number of inputs that need updates */
	if ((node->flag & DEPSOP_FLAG_NEEDS_UPDATE) != 0) {
		foreach (DepsRelation *rel, node->inlinks) {
			if (rel->from->type == DEG_NODE_TYPE_OPERATION &&
			    (rel->flag & DEPSREL_FLAG_CYCLIC) == 0)
			{
				OperationDepsNode *from = (OperationDepsNode *)rel->from;
				if ((from->flag & DEPSOP_FLAG_NEEDS_UPDATE) != 0) {
					++node->num_links_pending;
				}
			}
		}
	}
}

static void calculate_pending_parents(Depsgraph *graph)
{
	const int num_operations = graph->operations.size();
	const bool do_threads = num_operations > 256;
	CalculatePengindData data;
	data.graph = graph;
	BLI_task_parallel_range(0,
	                        num_operations,
	                        &data,
	                        calculate_pending_func,
	                        do_threads);
}

static void initialize_execution(DepsgraphEvalState *state, Depsgraph *graph)
{
	const bool do_stats = state->do_stats;
	calculate_pending_parents(graph, state->layers);
	/* Clear tags and other things which needs to be clear. */
	foreach (OperationDepsNode *node, graph->operations) {
		node->done = 0;
		if (do_stats) {
			node->stats.reset_current();
		}
	}
}

/* Schedule a node if it needs evaluation.
 *   dec_parents: Decrement pending parents count, true when child nodes are
 *                scheduled after a task has been completed.
 */
static void schedule_node(TaskPool *pool, Depsgraph *graph,
                          OperationDepsNode *node, bool dec_parents,
                          const int thread_id)
{
	if ((node->flag & DEPSOP_FLAG_NEEDS_UPDATE) != 0) {
		if (dec_parents) {
			BLI_assert(node->num_links_pending > 0);
			atomic_sub_and_fetch_uint32(&node->num_links_pending, 1);
		}

		if (node->num_links_pending == 0) {
			bool is_scheduled = atomic_fetch_and_or_uint8(
			        (uint8_t *)&node->scheduled, (uint8_t)true);
			if (!is_scheduled) {
				if (node->is_noop()) {
					/* skip NOOP node, schedule children right away */
					schedule_children(pool, graph, node, thread_id);
				}
				else {
					/* children are scheduled once this task is completed */
					BLI_task_pool_push_from_thread(pool,
					                               deg_task_run_func,
					                               node,
					                               false,
					                               TASK_PRIORITY_HIGH,
					                               thread_id);
				}
			}
		}
	}
}

static void schedule_graph(TaskPool *pool, Depsgraph *graph)
{
	foreach (OperationDepsNode *node, graph->operations) {
		schedule_node(pool, graph, node, false, 0);
	}
}

static void schedule_children(TaskPool *pool,
                              Depsgraph *graph,
                              OperationDepsNode *node,
                              const int thread_id)
{
	foreach (DepsRelation *rel, node->outlinks) {
		OperationDepsNode *child = (OperationDepsNode *)rel->to;
		BLI_assert(child->type == DEG_NODE_TYPE_OPERATION);
		if (child->scheduled) {
			/* Happens when having cyclic dependencies. */
			continue;
		}
		schedule_node(pool,
		              graph,
		              child,
		              (rel->flag & DEPSREL_FLAG_CYCLIC) == 0,
		              thread_id);
	}
}

/**
 * Evaluate all nodes tagged for updating,
 * \warning This is usually done as part of main loop, but may also be
 * called from frame-change update.
 *
 * \note Time sources should be all valid!
 */
void deg_evaluate_on_refresh(EvaluationContext *eval_ctx,
                             Depsgraph *graph)
{
	/* Nothing to update, early out. */
	if (BLI_gset_size(graph->entry_tags) == 0) {
		return;
	}
<<<<<<< HEAD

=======
	DEG_DEBUG_PRINTF("%s: layers:%u, graph->layers:%u\n",
	                 __func__,
	                 layers,
	                 graph->layers);
>>>>>>> 885bb5b1
	/* Set time for the current graph evaluation context. */
	TimeSourceDepsNode *time_src = graph->find_time_source();
	eval_ctx->depsgraph = (::Depsgraph *)graph;
	eval_ctx->view_layer = DEG_get_evaluated_view_layer((::Depsgraph *)graph);
	eval_ctx->ctime = time_src->cfra;
	/* Set up evaluation context for depsgraph itself. */
	DepsgraphEvalState state;
	state.eval_ctx = eval_ctx;
	state.graph = graph;
<<<<<<< HEAD

=======
	state.layers = layers;
	state.do_stats = (G.debug_value != 0);
	/* Set up task scheduler and pull for threaded evaluation. */
>>>>>>> 885bb5b1
	TaskScheduler *task_scheduler;
	bool need_free_scheduler;
	if (G.debug & G_DEBUG_DEPSGRAPH_NO_THREADS) {
		task_scheduler = BLI_task_scheduler_create(1);
		need_free_scheduler = true;
	}
	else {
		task_scheduler = BLI_task_scheduler_get();
		need_free_scheduler = false;
	}
	TaskPool *task_pool = BLI_task_pool_create_suspended(task_scheduler, &state);
<<<<<<< HEAD

	calculate_pending_parents(graph);

	/* Clear tags. */
	foreach (OperationDepsNode *node, graph->operations) {
		node->done = 0;
	}

	schedule_graph(task_pool, graph);

=======
	/* Prepare all nodes for evaluation. */
	initialize_execution(&state, graph);
	/* Do actual evaluation now. */
	schedule_graph(task_pool, graph, layers);
>>>>>>> 885bb5b1
	BLI_task_pool_work_and_wait(task_pool);
	BLI_task_pool_free(task_pool);
	/* Finalize statistics gathering. This is because we only gather single
	 * operation timing here, without aggregating anything to avoid any extra
	 * synchronization.
	 */
	if (state.do_stats) {
		deg_eval_stats_aggregate(graph);
	}
	/* Clear any uncleared tags - just in case. */
	deg_graph_clear_tags(graph);
	if (need_free_scheduler) {
		BLI_task_scheduler_free(task_scheduler);
	}
}

}  // namespace DEG<|MERGE_RESOLUTION|>--- conflicted
+++ resolved
@@ -71,11 +71,7 @@
 struct DepsgraphEvalState {
 	EvaluationContext *eval_ctx;
 	Depsgraph *graph;
-<<<<<<< HEAD
-=======
-	unsigned int layers;
 	bool do_stats;
->>>>>>> 885bb5b1
 };
 
 static void deg_task_run_func(TaskPool *pool,
@@ -146,7 +142,7 @@
 static void initialize_execution(DepsgraphEvalState *state, Depsgraph *graph)
 {
 	const bool do_stats = state->do_stats;
-	calculate_pending_parents(graph, state->layers);
+	calculate_pending_parents(graph);
 	/* Clear tags and other things which needs to be clear. */
 	foreach (OperationDepsNode *node, graph->operations) {
 		node->done = 0;
@@ -233,14 +229,6 @@
 	if (BLI_gset_size(graph->entry_tags) == 0) {
 		return;
 	}
-<<<<<<< HEAD
-
-=======
-	DEG_DEBUG_PRINTF("%s: layers:%u, graph->layers:%u\n",
-	                 __func__,
-	                 layers,
-	                 graph->layers);
->>>>>>> 885bb5b1
 	/* Set time for the current graph evaluation context. */
 	TimeSourceDepsNode *time_src = graph->find_time_source();
 	eval_ctx->depsgraph = (::Depsgraph *)graph;
@@ -250,13 +238,8 @@
 	DepsgraphEvalState state;
 	state.eval_ctx = eval_ctx;
 	state.graph = graph;
-<<<<<<< HEAD
-
-=======
-	state.layers = layers;
 	state.do_stats = (G.debug_value != 0);
 	/* Set up task scheduler and pull for threaded evaluation. */
->>>>>>> 885bb5b1
 	TaskScheduler *task_scheduler;
 	bool need_free_scheduler;
 	if (G.debug & G_DEBUG_DEPSGRAPH_NO_THREADS) {
@@ -268,23 +251,10 @@
 		need_free_scheduler = false;
 	}
 	TaskPool *task_pool = BLI_task_pool_create_suspended(task_scheduler, &state);
-<<<<<<< HEAD
-
-	calculate_pending_parents(graph);
-
-	/* Clear tags. */
-	foreach (OperationDepsNode *node, graph->operations) {
-		node->done = 0;
-	}
-
-	schedule_graph(task_pool, graph);
-
-=======
 	/* Prepare all nodes for evaluation. */
 	initialize_execution(&state, graph);
 	/* Do actual evaluation now. */
-	schedule_graph(task_pool, graph, layers);
->>>>>>> 885bb5b1
+	schedule_graph(task_pool, graph);
 	BLI_task_pool_work_and_wait(task_pool);
 	BLI_task_pool_free(task_pool);
 	/* Finalize statistics gathering. This is because we only gather single
