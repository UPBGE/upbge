--- conflicted
+++ resolved
@@ -70,7 +70,6 @@
 #include "intern/depsgraph_intern.h"
 #include "util/deg_util_foreach.h"
 
-<<<<<<< HEAD
 static bool use_copy_on_write = false;
 
 bool DEG_depsgraph_use_copy_on_write(void)
@@ -83,8 +82,6 @@
 	use_copy_on_write = true;
 }
 
-=======
->>>>>>> 8433ed76
 namespace DEG {
 
 static DEG_EditorUpdateIDCb deg_editor_update_id_cb = NULL;
