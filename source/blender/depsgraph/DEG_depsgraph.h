--- conflicted
+++ resolved
@@ -72,13 +72,8 @@
  * which is needed for it's evaluation,
  */
 typedef struct EvaluationContext {
-<<<<<<< HEAD
-	int mode;               /* evaluation mode */
-	float ctime;            /* evaluation time */
-=======
 	int mode;
 	float ctime;
->>>>>>> a5b3df75
 } EvaluationContext;
 
 typedef enum eEvaluationMode {
