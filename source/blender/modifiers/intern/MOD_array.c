/*
 * This program is free software; you can redistribute it and/or
 * modify it under the terms of the GNU General Public License
 * as published by the Free Software Foundation; either version 2
 * of the License, or (at your option) any later version.
 *
 * This program is distributed in the hope that it will be useful,
 * but WITHOUT ANY WARRANTY; without even the implied warranty of
 * MERCHANTABILITY or FITNESS FOR A PARTICULAR PURPOSE.  See the
 * GNU General Public License for more details.
 *
 * You should have received a copy of the GNU General Public License
 * along with this program; if not, write to the Free Software  Foundation,
 * Inc., 51 Franklin Street, Fifth Floor, Boston, MA 02110-1301, USA.
 *
 * The Original Code is Copyright (C) 2005 by the Blender Foundation.
 * All rights reserved.
 */

/** \file
 * \ingroup modifiers
 *
 * Array modifier: duplicates the object multiple times along an axis.
 */

#include "MEM_guardedalloc.h"

#include "BLI_utildefines.h"

#include "BLI_math.h"

#include "DNA_curve_types.h"
#include "DNA_mesh_types.h"
#include "DNA_meshdata_types.h"
#include "DNA_object_types.h"
#include "DNA_scene_types.h"

#include "BKE_displist.h"
#include "BKE_curve.h"
#include "BKE_library.h"
#include "BKE_library_query.h"
#include "BKE_modifier.h"
#include "BKE_mesh.h"
#include "BKE_object_deform.h"

#include "MOD_util.h"

#include "DEG_depsgraph.h"
#include "DEG_depsgraph_query.h"

static void initData(ModifierData *md)
{
  ArrayModifierData *amd = (ArrayModifierData *)md;

  /* default to 2 duplicates distributed along the x-axis by an
   * offset of 1 object-width
   */
  amd->start_cap = amd->end_cap = amd->curve_ob = amd->offset_ob = NULL;
  amd->count = 2;
  zero_v3(amd->offset);
  amd->scale[0] = 1;
  amd->scale[1] = amd->scale[2] = 0;
  amd->length = 0;
  amd->merge_dist = 0.01;
  amd->fit_type = MOD_ARR_FIXEDCOUNT;
  amd->offset_type = MOD_ARR_OFF_RELATIVE;
  amd->flags = 0;
}

static void foreachObjectLink(ModifierData *md, Object *ob, ObjectWalkFunc walk, void *userData)
{
  ArrayModifierData *amd = (ArrayModifierData *)md;

  walk(userData, ob, &amd->start_cap, IDWALK_CB_NOP);
  walk(userData, ob, &amd->end_cap, IDWALK_CB_NOP);
  walk(userData, ob, &amd->curve_ob, IDWALK_CB_NOP);
  walk(userData, ob, &amd->offset_ob, IDWALK_CB_NOP);
}

static void updateDepsgraph(ModifierData *md, const ModifierUpdateDepsgraphContext *ctx)
{
  ArrayModifierData *amd = (ArrayModifierData *)md;
  if (amd->start_cap != NULL) {
    DEG_add_object_relation(
        ctx->node, amd->start_cap, DEG_OB_COMP_TRANSFORM, "Array Modifier Start Cap");
    DEG_add_object_relation(
        ctx->node, amd->start_cap, DEG_OB_COMP_GEOMETRY, "Array Modifier Start Cap");
  }
  if (amd->end_cap != NULL) {
    DEG_add_object_relation(
        ctx->node, amd->end_cap, DEG_OB_COMP_TRANSFORM, "Array Modifier End Cap");
    DEG_add_object_relation(
        ctx->node, amd->end_cap, DEG_OB_COMP_GEOMETRY, "Array Modifier End Cap");
  }
  if (amd->curve_ob) {
    DEG_add_object_relation(
        ctx->node, amd->curve_ob, DEG_OB_COMP_GEOMETRY, "Array Modifier Curve");
    DEG_add_special_eval_flag(ctx->node, &amd->curve_ob->id, DAG_EVAL_NEED_CURVE_PATH);
  }
  if (amd->offset_ob != NULL) {
    DEG_add_object_relation(
        ctx->node, amd->offset_ob, DEG_OB_COMP_TRANSFORM, "Array Modifier Offset");
  }
  DEG_add_modifier_to_transform_relation(ctx->node, "Array Modifier");
}

BLI_INLINE float sum_v3(const float v[3])
{
  return v[0] + v[1] + v[2];
}

/* Structure used for sorting vertices, when processing doubles */
typedef struct SortVertsElem {
  int vertex_num; /* The original index of the vertex, prior to sorting */
  float co[3];    /* Its coordinates */
  float sum_co;   /* sum_v3(co), just so we don't do the sum many times.  */
} SortVertsElem;

static int svert_sum_cmp(const void *e1, const void *e2)
{
  const SortVertsElem *sv1 = e1;
  const SortVertsElem *sv2 = e2;

  if (sv1->sum_co > sv2->sum_co) {
    return 1;
  }
  else if (sv1->sum_co < sv2->sum_co) {
    return -1;
  }
  else {
    return 0;
  }
}

static void svert_from_mvert(SortVertsElem *sv,
                             const MVert *mv,
                             const int i_begin,
                             const int i_end)
{
  int i;
  for (i = i_begin; i < i_end; i++, sv++, mv++) {
    sv->vertex_num = i;
    copy_v3_v3(sv->co, mv->co);
    sv->sum_co = sum_v3(mv->co);
  }
}

/**
 * Take as inputs two sets of verts, to be processed for detection of doubles and mapping.
 * Each set of verts is defined by its start within mverts array and its num_verts;
 * It builds a mapping for all vertices within source, to vertices within target, or -1 if no double found
 * The int doubles_map[num_verts_source] array must have been allocated by caller.
 */
static void dm_mvert_map_doubles(int *doubles_map,
                                 const MVert *mverts,
                                 const int target_start,
                                 const int target_num_verts,
                                 const int source_start,
                                 const int source_num_verts,
                                 const float dist)
{
  const float dist3 = ((float)M_SQRT3 + 0.00005f) * dist; /* Just above sqrt(3) */
  int i_source, i_target, i_target_low_bound, target_end, source_end;
  SortVertsElem *sorted_verts_target, *sorted_verts_source;
  SortVertsElem *sve_source, *sve_target, *sve_target_low_bound;
  bool target_scan_completed;

  target_end = target_start + target_num_verts;
  source_end = source_start + source_num_verts;

  /* build array of MVerts to be tested for merging */
  sorted_verts_target = MEM_malloc_arrayN(target_num_verts, sizeof(SortVertsElem), __func__);
  sorted_verts_source = MEM_malloc_arrayN(source_num_verts, sizeof(SortVertsElem), __func__);

  /* Copy target vertices index and cos into SortVertsElem array */
  svert_from_mvert(sorted_verts_target, mverts + target_start, target_start, target_end);

  /* Copy source vertices index and cos into SortVertsElem array */
  svert_from_mvert(sorted_verts_source, mverts + source_start, source_start, source_end);

  /* sort arrays according to sum of vertex coordinates (sumco) */
  qsort(sorted_verts_target, target_num_verts, sizeof(SortVertsElem), svert_sum_cmp);
  qsort(sorted_verts_source, source_num_verts, sizeof(SortVertsElem), svert_sum_cmp);

  sve_target_low_bound = sorted_verts_target;
  i_target_low_bound = 0;
  target_scan_completed = false;

  /* Scan source vertices, in SortVertsElem sorted array, */
  /* all the while maintaining the lower bound of possible doubles in target vertices */
  for (i_source = 0, sve_source = sorted_verts_source; i_source < source_num_verts;
       i_source++, sve_source++) {
    int best_target_vertex = -1;
    float best_dist_sq = dist * dist;
    float sve_source_sumco;

    /* If source has already been assigned to a target (in an earlier call, with other chunks) */
    if (doubles_map[sve_source->vertex_num] != -1) {
      continue;
    }

    /* If target fully scanned already, then all remaining source vertices cannot have a double */
    if (target_scan_completed) {
      doubles_map[sve_source->vertex_num] = -1;
      continue;
    }

    sve_source_sumco = sum_v3(sve_source->co);

    /* Skip all target vertices that are more than dist3 lower in terms of sumco */
    /* and advance the overall lower bound, applicable to all remaining vertices as well. */
    while ((i_target_low_bound < target_num_verts) &&
           (sve_target_low_bound->sum_co < sve_source_sumco - dist3)) {
      i_target_low_bound++;
      sve_target_low_bound++;
    }
    /* If end of target list reached, then no more possible doubles */
    if (i_target_low_bound >= target_num_verts) {
      doubles_map[sve_source->vertex_num] = -1;
      target_scan_completed = true;
      continue;
    }
    /* Test target candidates starting at the low bound of possible doubles, ordered in terms of sumco */
    i_target = i_target_low_bound;
    sve_target = sve_target_low_bound;

    /* i_target will scan vertices in the [v_source_sumco - dist3;  v_source_sumco + dist3] range */

    while ((i_target < target_num_verts) && (sve_target->sum_co <= sve_source_sumco + dist3)) {
      /* Testing distance for candidate double in target */
      /* v_target is within dist3 of v_source in terms of sumco;  check real distance */
      float dist_sq;
      if ((dist_sq = len_squared_v3v3(sve_source->co, sve_target->co)) <= best_dist_sq) {
        /* Potential double found */
        best_dist_sq = dist_sq;
        best_target_vertex = sve_target->vertex_num;

        /* If target is already mapped, we only follow that mapping if final target remains
         * close enough from current vert (otherwise no mapping at all).
         * Note that if we later find another target closer than this one, then we check it. But if other
         * potential targets are farther, then there will be no mapping at all for this source. */
        while (best_target_vertex != -1 &&
               !ELEM(doubles_map[best_target_vertex], -1, best_target_vertex)) {
          if (compare_len_v3v3(mverts[sve_source->vertex_num].co,
                               mverts[doubles_map[best_target_vertex]].co,
                               dist)) {
            best_target_vertex = doubles_map[best_target_vertex];
          }
          else {
            best_target_vertex = -1;
          }
        }
      }
      i_target++;
      sve_target++;
    }
    /* End of candidate scan: if none found then no doubles */
    doubles_map[sve_source->vertex_num] = best_target_vertex;
  }

  MEM_freeN(sorted_verts_source);
  MEM_freeN(sorted_verts_target);
}

static void mesh_merge_transform(Mesh *result,
                                 Mesh *cap_mesh,
                                 float cap_offset[4][4],
                                 unsigned int cap_verts_index,
                                 unsigned int cap_edges_index,
                                 int cap_loops_index,
                                 int cap_polys_index,
                                 int cap_nverts,
                                 int cap_nedges,
                                 int cap_nloops,
                                 int cap_npolys,
                                 int *remap,
                                 int remap_len)
{
  int *index_orig;
  int i;
  MVert *mv;
  MEdge *me;
  MLoop *ml;
  MPoly *mp;

  CustomData_copy_data(&cap_mesh->vdata, &result->vdata, 0, cap_verts_index, cap_nverts);
  CustomData_copy_data(&cap_mesh->edata, &result->edata, 0, cap_edges_index, cap_nedges);
  CustomData_copy_data(&cap_mesh->ldata, &result->ldata, 0, cap_loops_index, cap_nloops);
  CustomData_copy_data(&cap_mesh->pdata, &result->pdata, 0, cap_polys_index, cap_npolys);

  mv = result->mvert + cap_verts_index;

  for (i = 0; i < cap_nverts; i++, mv++) {
    mul_m4_v3(cap_offset, mv->co);
    /* Reset MVert flags for caps */
    mv->flag = mv->bweight = 0;
  }

  /* remap the vertex groups if necessary */
  if (result->dvert != NULL) {
    BKE_object_defgroup_index_map_apply(
        &result->dvert[cap_verts_index], cap_nverts, remap, remap_len);
  }

  /* adjust cap edge vertex indices */
  me = result->medge + cap_edges_index;
  for (i = 0; i < cap_nedges; i++, me++) {
    me->v1 += cap_verts_index;
    me->v2 += cap_verts_index;
  }

  /* adjust cap poly loopstart indices */
  mp = result->mpoly + cap_polys_index;
  for (i = 0; i < cap_npolys; i++, mp++) {
    mp->loopstart += cap_loops_index;
  }

  /* adjust cap loop vertex and edge indices */
  ml = result->mloop + cap_loops_index;
  for (i = 0; i < cap_nloops; i++, ml++) {
    ml->v += cap_verts_index;
    ml->e += cap_edges_index;
  }

  /* set origindex */
  index_orig = CustomData_get_layer(&result->vdata, CD_ORIGINDEX);
  if (index_orig) {
    copy_vn_i(index_orig + cap_verts_index, cap_nverts, ORIGINDEX_NONE);
  }

  index_orig = CustomData_get_layer(&result->edata, CD_ORIGINDEX);
  if (index_orig) {
    copy_vn_i(index_orig + cap_edges_index, cap_nedges, ORIGINDEX_NONE);
  }

  index_orig = CustomData_get_layer(&result->pdata, CD_ORIGINDEX);
  if (index_orig) {
    copy_vn_i(index_orig + cap_polys_index, cap_npolys, ORIGINDEX_NONE);
  }

  index_orig = CustomData_get_layer(&result->ldata, CD_ORIGINDEX);
  if (index_orig) {
    copy_vn_i(index_orig + cap_loops_index, cap_nloops, ORIGINDEX_NONE);
  }
}

static Mesh *arrayModifier_doArray(ArrayModifierData *amd,
                                   const ModifierEvalContext *ctx,
                                   Mesh *mesh)
{
<<<<<<< HEAD
	const float eps = 1e-6f;
	const MVert *src_mvert;
	MVert *mv, *mv_prev, *result_dm_verts;

	MEdge *me;
	MLoop *ml;
	MPoly *mp;
	int i, j, c, count;
	float length = amd->length;
	/* offset matrix */
	float offset[4][4];
	float scale[3];
	bool offset_has_scale;
	float current_offset[4][4];
	float final_offset[4][4];
	int *full_doubles_map = NULL;
	int tot_doubles;

	const bool use_merge = (amd->flags & MOD_ARR_MERGE) != 0;
	const bool use_recalc_normals = (mesh->runtime.cd_dirty_vert & CD_MASK_NORMAL) || use_merge;
	const bool use_offset_ob = ((amd->offset_type & MOD_ARR_OFF_OBJ) && amd->offset_ob != NULL);

	int start_cap_nverts = 0, start_cap_nedges = 0, start_cap_npolys = 0, start_cap_nloops = 0;
	int end_cap_nverts = 0, end_cap_nedges = 0, end_cap_npolys = 0, end_cap_nloops = 0;
	int result_nverts = 0, result_nedges = 0, result_npolys = 0, result_nloops = 0;
	int chunk_nverts, chunk_nedges, chunk_nloops, chunk_npolys;
	int first_chunk_start, first_chunk_nverts, last_chunk_start, last_chunk_nverts;

	Mesh *result, *start_cap_mesh = NULL, *end_cap_mesh = NULL;

	int *vgroup_start_cap_remap = NULL;
	int vgroup_start_cap_remap_len = 0;
	int *vgroup_end_cap_remap = NULL;
	int vgroup_end_cap_remap_len = 0;

	chunk_nverts = mesh->totvert;
	chunk_nedges = mesh->totedge;
	chunk_nloops = mesh->totloop;
	chunk_npolys = mesh->totpoly;

	count = amd->count;

	Object *start_cap_ob = amd->start_cap;
	if (start_cap_ob && start_cap_ob != ctx->object && start_cap_ob->type == OB_MESH) {
		vgroup_start_cap_remap = BKE_object_defgroup_index_map_create(
		                             start_cap_ob, ctx->object, &vgroup_start_cap_remap_len);

		start_cap_mesh = BKE_modifier_get_evaluated_mesh_from_evaluated_object(start_cap_ob, false);
		if (start_cap_mesh) {
			start_cap_nverts = start_cap_mesh->totvert;
			start_cap_nedges = start_cap_mesh->totedge;
			start_cap_nloops = start_cap_mesh->totloop;
			start_cap_npolys = start_cap_mesh->totpoly;
		}
	}
	Object *end_cap_ob = amd->end_cap;
	if (end_cap_ob && end_cap_ob != ctx->object && end_cap_ob->type == OB_MESH) {
		vgroup_end_cap_remap = BKE_object_defgroup_index_map_create(
		                           end_cap_ob, ctx->object, &vgroup_end_cap_remap_len);

		end_cap_mesh = BKE_modifier_get_evaluated_mesh_from_evaluated_object(end_cap_ob, false);
		if (end_cap_mesh) {
			end_cap_nverts = end_cap_mesh->totvert;
			end_cap_nedges = end_cap_mesh->totedge;
			end_cap_nloops = end_cap_mesh->totloop;
			end_cap_npolys = end_cap_mesh->totpoly;
		}
	}

	/* Build up offset array, cumulating all settings options */

	unit_m4(offset);
	src_mvert = mesh->mvert;

	if (amd->offset_type & MOD_ARR_OFF_CONST) {
		add_v3_v3(offset[3], amd->offset);
	}

	if (amd->offset_type & MOD_ARR_OFF_RELATIVE) {
		float min[3], max[3];
		const MVert *src_mv;

		INIT_MINMAX(min, max);
		for (src_mv = src_mvert, j = chunk_nverts; j--; src_mv++) {
			minmax_v3v3_v3(min, max, src_mv->co);
		}

		for (j = 3; j--; ) {
			offset[3][j] += amd->scale[j] * (max[j] - min[j]);
		}
	}

	if (use_offset_ob) {
		float obinv[4][4];
		float result_mat[4][4];

		if (ctx->object)
			invert_m4_m4(obinv, ctx->object->obmat);
		else
			unit_m4(obinv);

		mul_m4_series(result_mat, offset, obinv, amd->offset_ob->obmat);
		copy_m4_m4(offset, result_mat);
	}

	/* Check if there is some scaling.  If scaling, then we will not translate mapping */
	mat4_to_size(scale, offset);
	offset_has_scale = !is_one_v3(scale);

	if (amd->fit_type == MOD_ARR_FITCURVE && amd->curve_ob != NULL) {
		Object *curve_ob = amd->curve_ob;
		Curve *cu = curve_ob->data;
		if (cu) {
			CurveCache *curve_cache = curve_ob->runtime.curve_cache;
			if (curve_cache != NULL && curve_cache->path != NULL) {
				float scale_fac = mat4_to_scale(curve_ob->obmat);
				length = scale_fac * curve_cache->path->totdist;
			}
		}
	}

	/* calculate the maximum number of copies which will fit within the
	 * prescribed length */
	if (amd->fit_type == MOD_ARR_FITLENGTH || amd->fit_type == MOD_ARR_FITCURVE) {
		float dist = len_v3(offset[3]);

		if (dist > eps) {
			/* this gives length = first copy start to last copy end
			 * add a tiny offset for floating point rounding errors */
			count = (length + eps) / dist + 1;
		}
		else {
			/* if the offset has no translation, just make one copy */
			count = 1;
		}
	}

	if (count < 1)
		count = 1;

	/* The number of verts, edges, loops, polys, before eventually merging doubles */
	result_nverts = chunk_nverts * count + start_cap_nverts + end_cap_nverts;
	result_nedges = chunk_nedges * count + start_cap_nedges + end_cap_nedges;
	result_nloops = chunk_nloops * count + start_cap_nloops + end_cap_nloops;
	result_npolys = chunk_npolys * count + start_cap_npolys + end_cap_npolys;

	/* Initialize a result dm */
	result = BKE_mesh_new_nomain_from_template(mesh, result_nverts, result_nedges, 0, result_nloops, result_npolys);
	result_dm_verts = result->mvert;

	if (use_merge) {
		/* Will need full_doubles_map for handling merge */
		full_doubles_map = MEM_malloc_arrayN(result_nverts, sizeof(int), "mod array doubles map");
		copy_vn_i(full_doubles_map, result_nverts, -1);
	}

	/* copy customdata to original geometry */
	CustomData_copy_data(&mesh->vdata, &result->vdata, 0, 0, chunk_nverts);
	CustomData_copy_data(&mesh->edata, &result->edata, 0, 0, chunk_nedges);
	CustomData_copy_data(&mesh->ldata, &result->ldata, 0, 0, chunk_nloops);
	CustomData_copy_data(&mesh->pdata, &result->pdata, 0, 0, chunk_npolys);

	/* Subsurf for eg won't have mesh data in the custom data arrays.
	 * now add mvert/medge/mpoly layers. */
	if (!CustomData_has_layer(&mesh->vdata, CD_MVERT)) {
		memcpy(result->mvert, mesh->mvert, sizeof(*result->mvert) * mesh->totvert);
	}
	if (!CustomData_has_layer(&mesh->edata, CD_MEDGE)) {
		memcpy(result->medge, mesh->medge, sizeof(*result->medge) * mesh->totedge);
	}
	if (!CustomData_has_layer(&mesh->pdata, CD_MPOLY)) {
		memcpy(result->mloop, mesh->mloop, sizeof(*result->mloop) * mesh->totloop);
		memcpy(result->mpoly, mesh->mpoly, sizeof(*result->mpoly) * mesh->totpoly);
	}

	/* Remember first chunk, in case of cap merge */
	first_chunk_start = 0;
	first_chunk_nverts = chunk_nverts;

	unit_m4(current_offset);
	for (c = 1; c < count; c++) {
		/* copy customdata to new geometry */
		CustomData_copy_data(&mesh->vdata, &result->vdata, 0, c * chunk_nverts, chunk_nverts);
		CustomData_copy_data(&mesh->edata, &result->edata, 0, c * chunk_nedges, chunk_nedges);
		CustomData_copy_data(&mesh->ldata, &result->ldata, 0, c * chunk_nloops, chunk_nloops);
		CustomData_copy_data(&mesh->pdata, &result->pdata, 0, c * chunk_npolys, chunk_npolys);

		mv_prev = result_dm_verts;
		mv = mv_prev + c * chunk_nverts;

		/* recalculate cumulative offset here */
		mul_m4_m4m4(current_offset, current_offset, offset);

		/* apply offset to all new verts */
		for (i = 0; i < chunk_nverts; i++, mv++, mv_prev++) {
			mul_m4_v3(current_offset, mv->co);

			/* We have to correct normals too, if we do not tag them as dirty! */
			if (!use_recalc_normals) {
				float no[3];
				normal_short_to_float_v3(no, mv->no);
				mul_mat3_m4_v3(current_offset, no);
				normalize_v3(no);
				normal_float_to_short_v3(mv->no, no);
			}
		}

		/* adjust edge vertex indices */
		me = result->medge + c * chunk_nedges;
		for (i = 0; i < chunk_nedges; i++, me++) {
			me->v1 += c * chunk_nverts;
			me->v2 += c * chunk_nverts;
		}

		mp = result->mpoly + c * chunk_npolys;
		for (i = 0; i < chunk_npolys; i++, mp++) {
			mp->loopstart += c * chunk_nloops;
		}

		/* adjust loop vertex and edge indices */
		ml = result->mloop + c * chunk_nloops;
		for (i = 0; i < chunk_nloops; i++, ml++) {
			ml->v += c * chunk_nverts;
			ml->e += c * chunk_nedges;
		}

		/* Handle merge between chunk n and n-1 */
		if (use_merge && (c >= 1)) {
			if (!offset_has_scale && (c >= 2)) {
				/* Mapping chunk 3 to chunk 2 is a translation of mapping 2 to 1
				 * ... that is except if scaling makes the distance grow */
				int k;
				int this_chunk_index = c * chunk_nverts;
				int prev_chunk_index = (c - 1) * chunk_nverts;
				for (k = 0; k < chunk_nverts; k++, this_chunk_index++, prev_chunk_index++) {
					int target = full_doubles_map[prev_chunk_index];
					if (target != -1) {
						target += chunk_nverts; /* translate mapping */
						while (target != -1 && !ELEM(full_doubles_map[target], -1, target)) {
							/* If target is already mapped, we only follow that mapping if final target remains
							 * close enough from current vert (otherwise no mapping at all). */
							if (compare_len_v3v3(result_dm_verts[this_chunk_index].co,
							                     result_dm_verts[full_doubles_map[target]].co,
							                     amd->merge_dist))
							{
								target = full_doubles_map[target];
							}
							else {
								target = -1;
							}
						}
					}
					full_doubles_map[this_chunk_index] = target;
				}
			}
			else {
				dm_mvert_map_doubles(
				        full_doubles_map,
				        result_dm_verts,
				        (c - 1) * chunk_nverts,
				        chunk_nverts,
				        c * chunk_nverts,
				        chunk_nverts,
				        amd->merge_dist);
			}
		}
	}

	/* handle UVs */
	if (chunk_nloops > 0 && is_zero_v2(amd->uv_offset) == false) {
		const int totuv = CustomData_number_of_layers(&result->ldata, CD_MLOOPUV);
		for (i = 0; i < totuv; i++) {
			MLoopUV *dmloopuv = CustomData_get_layer_n(&result->ldata, CD_MLOOPUV, i);
			dmloopuv += chunk_nloops;
			for (c = 1; c < count; c++) {
				const float uv_offset[2] = {
					amd->uv_offset[0] * (float)c,
					amd->uv_offset[1] * (float)c,
				};
				int l_index = chunk_nloops;
				for (; l_index-- != 0; dmloopuv++) {
					dmloopuv->uv[0] += uv_offset[0];
					dmloopuv->uv[1] += uv_offset[1];
				}
			}
		}
	}

	last_chunk_start = (count - 1) * chunk_nverts;
	last_chunk_nverts = chunk_nverts;

	copy_m4_m4(final_offset, current_offset);

	if (use_merge && (amd->flags & MOD_ARR_MERGEFINAL) && (count > 1)) {
		/* Merge first and last copies */
		dm_mvert_map_doubles(
		        full_doubles_map,
		        result_dm_verts,
		        last_chunk_start,
		        last_chunk_nverts,
		        first_chunk_start,
		        first_chunk_nverts,
		        amd->merge_dist);
	}

	/* start capping */
	if (start_cap_mesh) {
		float start_offset[4][4];
		int start_cap_start = result_nverts - start_cap_nverts - end_cap_nverts;
		invert_m4_m4(start_offset, offset);
		mesh_merge_transform(
		        result, start_cap_mesh, start_offset,
		        result_nverts - start_cap_nverts - end_cap_nverts,
		        result_nedges - start_cap_nedges - end_cap_nedges,
		        result_nloops - start_cap_nloops - end_cap_nloops,
		        result_npolys - start_cap_npolys - end_cap_npolys,
		        start_cap_nverts, start_cap_nedges, start_cap_nloops, start_cap_npolys,
		        vgroup_start_cap_remap, vgroup_start_cap_remap_len);
		/* Identify doubles with first chunk */
		if (use_merge) {
			dm_mvert_map_doubles(
			        full_doubles_map,
			        result_dm_verts,
			        first_chunk_start,
			        first_chunk_nverts,
			        start_cap_start,
			        start_cap_nverts,
			        amd->merge_dist);
		}
	}

	if (end_cap_mesh) {
		float end_offset[4][4];
		int end_cap_start = result_nverts - end_cap_nverts;
		mul_m4_m4m4(end_offset, current_offset, offset);
		mesh_merge_transform(
		        result, end_cap_mesh, end_offset,
		        result_nverts - end_cap_nverts,
		        result_nedges - end_cap_nedges,
		        result_nloops - end_cap_nloops,
		        result_npolys - end_cap_npolys,
		        end_cap_nverts, end_cap_nedges, end_cap_nloops, end_cap_npolys,
		        vgroup_end_cap_remap, vgroup_end_cap_remap_len);
		/* Identify doubles with last chunk */
		if (use_merge) {
			dm_mvert_map_doubles(
			        full_doubles_map,
			        result_dm_verts,
			        last_chunk_start,
			        last_chunk_nverts,
			        end_cap_start,
			        end_cap_nverts,
			        amd->merge_dist);
		}
	}
	/* done capping */

	/* Handle merging */
	tot_doubles = 0;
	if (use_merge) {
		for (i = 0; i < result_nverts; i++) {
			int new_i = full_doubles_map[i];
			if (new_i != -1) {
				/* We have to follow chains of doubles (merge start/end especially is likely to create some),
				 * those are not supported at all by CDDM_merge_verts! */
				while (!ELEM(full_doubles_map[new_i], -1, new_i)) {
					new_i = full_doubles_map[new_i];
				}
				if (i == new_i) {
					full_doubles_map[i] = -1;
				}
				else {
					full_doubles_map[i] = new_i;
					tot_doubles++;
				}
			}
		}
		if (tot_doubles > 0) {
			result = BKE_mesh_merge_verts(result, full_doubles_map, tot_doubles, MESH_MERGE_VERTS_DUMP_IF_EQUAL);
		}
		MEM_freeN(full_doubles_map);
	}

	/* In case org dm has dirty normals, or we made some merging, mark normals as dirty in new mesh!
	 * TODO: we may need to set other dirty flags as well?
	 */
	if (use_recalc_normals) {
		result->runtime.cd_dirty_vert |= CD_MASK_NORMAL;
	}

	if (vgroup_start_cap_remap) {
		MEM_freeN(vgroup_start_cap_remap);
	}
	if (vgroup_end_cap_remap) {
		MEM_freeN(vgroup_end_cap_remap);
	}

	return result;
=======
  const float eps = 1e-6f;
  const MVert *src_mvert;
  MVert *mv, *mv_prev, *result_dm_verts;

  MEdge *me;
  MLoop *ml;
  MPoly *mp;
  int i, j, c, count;
  float length = amd->length;
  /* offset matrix */
  float offset[4][4];
  float scale[3];
  bool offset_has_scale;
  float current_offset[4][4];
  float final_offset[4][4];
  int *full_doubles_map = NULL;
  int tot_doubles;

  const bool use_merge = (amd->flags & MOD_ARR_MERGE) != 0;
  const bool use_recalc_normals = (mesh->runtime.cd_dirty_vert & CD_MASK_NORMAL) || use_merge;
  const bool use_offset_ob = ((amd->offset_type & MOD_ARR_OFF_OBJ) && amd->offset_ob != NULL);

  int start_cap_nverts = 0, start_cap_nedges = 0, start_cap_npolys = 0, start_cap_nloops = 0;
  int end_cap_nverts = 0, end_cap_nedges = 0, end_cap_npolys = 0, end_cap_nloops = 0;
  int result_nverts = 0, result_nedges = 0, result_npolys = 0, result_nloops = 0;
  int chunk_nverts, chunk_nedges, chunk_nloops, chunk_npolys;
  int first_chunk_start, first_chunk_nverts, last_chunk_start, last_chunk_nverts;

  Mesh *result, *start_cap_mesh = NULL, *end_cap_mesh = NULL;

  int *vgroup_start_cap_remap = NULL;
  int vgroup_start_cap_remap_len = 0;
  int *vgroup_end_cap_remap = NULL;
  int vgroup_end_cap_remap_len = 0;

  chunk_nverts = mesh->totvert;
  chunk_nedges = mesh->totedge;
  chunk_nloops = mesh->totloop;
  chunk_npolys = mesh->totpoly;

  count = amd->count;

  Object *start_cap_ob = amd->start_cap;
  if (start_cap_ob && start_cap_ob != ctx->object && start_cap_ob->type == OB_MESH) {
    vgroup_start_cap_remap = BKE_object_defgroup_index_map_create(
        start_cap_ob, ctx->object, &vgroup_start_cap_remap_len);

    start_cap_mesh = BKE_modifier_get_evaluated_mesh_from_evaluated_object(start_cap_ob, false);
    if (start_cap_mesh) {
      start_cap_nverts = start_cap_mesh->totvert;
      start_cap_nedges = start_cap_mesh->totedge;
      start_cap_nloops = start_cap_mesh->totloop;
      start_cap_npolys = start_cap_mesh->totpoly;
    }
  }
  Object *end_cap_ob = amd->end_cap;
  if (end_cap_ob && end_cap_ob != ctx->object && end_cap_ob->type == OB_MESH) {
    vgroup_end_cap_remap = BKE_object_defgroup_index_map_create(
        end_cap_ob, ctx->object, &vgroup_end_cap_remap_len);

    end_cap_mesh = BKE_modifier_get_evaluated_mesh_from_evaluated_object(end_cap_ob, false);
    if (end_cap_mesh) {
      end_cap_nverts = end_cap_mesh->totvert;
      end_cap_nedges = end_cap_mesh->totedge;
      end_cap_nloops = end_cap_mesh->totloop;
      end_cap_npolys = end_cap_mesh->totpoly;
    }
  }

  /* Build up offset array, cumulating all settings options */

  unit_m4(offset);
  src_mvert = mesh->mvert;

  if (amd->offset_type & MOD_ARR_OFF_CONST) {
    add_v3_v3(offset[3], amd->offset);
  }

  if (amd->offset_type & MOD_ARR_OFF_RELATIVE) {
    float min[3], max[3];
    const MVert *src_mv;

    INIT_MINMAX(min, max);
    for (src_mv = src_mvert, j = chunk_nverts; j--; src_mv++) {
      minmax_v3v3_v3(min, max, src_mv->co);
    }

    for (j = 3; j--;) {
      offset[3][j] += amd->scale[j] * (max[j] - min[j]);
    }
  }

  if (use_offset_ob) {
    float obinv[4][4];
    float result_mat[4][4];

    if (ctx->object) {
      invert_m4_m4(obinv, ctx->object->obmat);
    }
    else {
      unit_m4(obinv);
    }

    mul_m4_series(result_mat, offset, obinv, amd->offset_ob->obmat);
    copy_m4_m4(offset, result_mat);
  }

  /* Check if there is some scaling.  If scaling, then we will not translate mapping */
  mat4_to_size(scale, offset);
  offset_has_scale = !is_one_v3(scale);

  if (amd->fit_type == MOD_ARR_FITCURVE && amd->curve_ob != NULL) {
    Object *curve_ob = amd->curve_ob;
    Curve *cu = curve_ob->data;
    if (cu) {
      CurveCache *curve_cache = curve_ob->runtime.curve_cache;
      if (curve_cache != NULL && curve_cache->path != NULL) {
        float scale_fac = mat4_to_scale(curve_ob->obmat);
        length = scale_fac * curve_cache->path->totdist;
      }
    }
  }

  /* calculate the maximum number of copies which will fit within the
   * prescribed length */
  if (amd->fit_type == MOD_ARR_FITLENGTH || amd->fit_type == MOD_ARR_FITCURVE) {
    float dist = len_v3(offset[3]);

    if (dist > eps) {
      /* this gives length = first copy start to last copy end
       * add a tiny offset for floating point rounding errors */
      count = (length + eps) / dist + 1;
    }
    else {
      /* if the offset has no translation, just make one copy */
      count = 1;
    }
  }

  if (count < 1) {
    count = 1;
  }

  /* The number of verts, edges, loops, polys, before eventually merging doubles */
  result_nverts = chunk_nverts * count + start_cap_nverts + end_cap_nverts;
  result_nedges = chunk_nedges * count + start_cap_nedges + end_cap_nedges;
  result_nloops = chunk_nloops * count + start_cap_nloops + end_cap_nloops;
  result_npolys = chunk_npolys * count + start_cap_npolys + end_cap_npolys;

  /* Initialize a result dm */
  result = BKE_mesh_new_nomain_from_template(
      mesh, result_nverts, result_nedges, 0, result_nloops, result_npolys);
  result_dm_verts = result->mvert;

  if (use_merge) {
    /* Will need full_doubles_map for handling merge */
    full_doubles_map = MEM_malloc_arrayN(result_nverts, sizeof(int), "mod array doubles map");
    copy_vn_i(full_doubles_map, result_nverts, -1);
  }

  /* copy customdata to original geometry */
  CustomData_copy_data(&mesh->vdata, &result->vdata, 0, 0, chunk_nverts);
  CustomData_copy_data(&mesh->edata, &result->edata, 0, 0, chunk_nedges);
  CustomData_copy_data(&mesh->ldata, &result->ldata, 0, 0, chunk_nloops);
  CustomData_copy_data(&mesh->pdata, &result->pdata, 0, 0, chunk_npolys);

  /* Subsurf for eg won't have mesh data in the custom data arrays.
   * now add mvert/medge/mpoly layers. */
  if (!CustomData_has_layer(&mesh->vdata, CD_MVERT)) {
    memcpy(result->mvert, mesh->mvert, sizeof(*result->mvert) * mesh->totvert);
  }
  if (!CustomData_has_layer(&mesh->edata, CD_MEDGE)) {
    memcpy(result->medge, mesh->medge, sizeof(*result->medge) * mesh->totedge);
  }
  if (!CustomData_has_layer(&mesh->pdata, CD_MPOLY)) {
    memcpy(result->mloop, mesh->mloop, sizeof(*result->mloop) * mesh->totloop);
    memcpy(result->mpoly, mesh->mpoly, sizeof(*result->mpoly) * mesh->totpoly);
  }

  /* Remember first chunk, in case of cap merge */
  first_chunk_start = 0;
  first_chunk_nverts = chunk_nverts;

  unit_m4(current_offset);
  for (c = 1; c < count; c++) {
    /* copy customdata to new geometry */
    CustomData_copy_data(&mesh->vdata, &result->vdata, 0, c * chunk_nverts, chunk_nverts);
    CustomData_copy_data(&mesh->edata, &result->edata, 0, c * chunk_nedges, chunk_nedges);
    CustomData_copy_data(&mesh->ldata, &result->ldata, 0, c * chunk_nloops, chunk_nloops);
    CustomData_copy_data(&mesh->pdata, &result->pdata, 0, c * chunk_npolys, chunk_npolys);

    mv_prev = result_dm_verts;
    mv = mv_prev + c * chunk_nverts;

    /* recalculate cumulative offset here */
    mul_m4_m4m4(current_offset, current_offset, offset);

    /* apply offset to all new verts */
    for (i = 0; i < chunk_nverts; i++, mv++, mv_prev++) {
      mul_m4_v3(current_offset, mv->co);

      /* We have to correct normals too, if we do not tag them as dirty! */
      if (!use_recalc_normals) {
        float no[3];
        normal_short_to_float_v3(no, mv->no);
        mul_mat3_m4_v3(current_offset, no);
        normalize_v3(no);
        normal_float_to_short_v3(mv->no, no);
      }
    }

    /* adjust edge vertex indices */
    me = result->medge + c * chunk_nedges;
    for (i = 0; i < chunk_nedges; i++, me++) {
      me->v1 += c * chunk_nverts;
      me->v2 += c * chunk_nverts;
    }

    mp = result->mpoly + c * chunk_npolys;
    for (i = 0; i < chunk_npolys; i++, mp++) {
      mp->loopstart += c * chunk_nloops;
    }

    /* adjust loop vertex and edge indices */
    ml = result->mloop + c * chunk_nloops;
    for (i = 0; i < chunk_nloops; i++, ml++) {
      ml->v += c * chunk_nverts;
      ml->e += c * chunk_nedges;
    }

    /* Handle merge between chunk n and n-1 */
    if (use_merge && (c >= 1)) {
      if (!offset_has_scale && (c >= 2)) {
        /* Mapping chunk 3 to chunk 2 is a translation of mapping 2 to 1
         * ... that is except if scaling makes the distance grow */
        int k;
        int this_chunk_index = c * chunk_nverts;
        int prev_chunk_index = (c - 1) * chunk_nverts;
        for (k = 0; k < chunk_nverts; k++, this_chunk_index++, prev_chunk_index++) {
          int target = full_doubles_map[prev_chunk_index];
          if (target != -1) {
            target += chunk_nverts; /* translate mapping */
            while (target != -1 && !ELEM(full_doubles_map[target], -1, target)) {
              /* If target is already mapped, we only follow that mapping if final target remains
               * close enough from current vert (otherwise no mapping at all). */
              if (compare_len_v3v3(result_dm_verts[this_chunk_index].co,
                                   result_dm_verts[full_doubles_map[target]].co,
                                   amd->merge_dist)) {
                target = full_doubles_map[target];
              }
              else {
                target = -1;
              }
            }
          }
          full_doubles_map[this_chunk_index] = target;
        }
      }
      else {
        dm_mvert_map_doubles(full_doubles_map,
                             result_dm_verts,
                             (c - 1) * chunk_nverts,
                             chunk_nverts,
                             c * chunk_nverts,
                             chunk_nverts,
                             amd->merge_dist);
      }
    }
  }

  /* handle UVs */
  if (chunk_nloops > 0 && is_zero_v2(amd->uv_offset) == false) {
    const int totuv = CustomData_number_of_layers(&result->ldata, CD_MLOOPUV);
    for (i = 0; i < totuv; i++) {
      MLoopUV *dmloopuv = CustomData_get_layer_n(&result->ldata, CD_MLOOPUV, i);
      dmloopuv += chunk_nloops;
      for (c = 1; c < count; c++) {
        const float uv_offset[2] = {
            amd->uv_offset[0] * (float)c,
            amd->uv_offset[1] * (float)c,
        };
        int l_index = chunk_nloops;
        for (; l_index-- != 0; dmloopuv++) {
          dmloopuv->uv[0] += uv_offset[0];
          dmloopuv->uv[1] += uv_offset[1];
        }
      }
    }
  }

  last_chunk_start = (count - 1) * chunk_nverts;
  last_chunk_nverts = chunk_nverts;

  copy_m4_m4(final_offset, current_offset);

  if (use_merge && (amd->flags & MOD_ARR_MERGEFINAL) && (count > 1)) {
    /* Merge first and last copies */
    dm_mvert_map_doubles(full_doubles_map,
                         result_dm_verts,
                         last_chunk_start,
                         last_chunk_nverts,
                         first_chunk_start,
                         first_chunk_nverts,
                         amd->merge_dist);
  }

  /* start capping */
  if (start_cap_mesh) {
    float start_offset[4][4];
    int start_cap_start = result_nverts - start_cap_nverts - end_cap_nverts;
    invert_m4_m4(start_offset, offset);
    mesh_merge_transform(result,
                         start_cap_mesh,
                         start_offset,
                         result_nverts - start_cap_nverts - end_cap_nverts,
                         result_nedges - start_cap_nedges - end_cap_nedges,
                         result_nloops - start_cap_nloops - end_cap_nloops,
                         result_npolys - start_cap_npolys - end_cap_npolys,
                         start_cap_nverts,
                         start_cap_nedges,
                         start_cap_nloops,
                         start_cap_npolys,
                         vgroup_start_cap_remap,
                         vgroup_start_cap_remap_len);
    /* Identify doubles with first chunk */
    if (use_merge) {
      dm_mvert_map_doubles(full_doubles_map,
                           result_dm_verts,
                           first_chunk_start,
                           first_chunk_nverts,
                           start_cap_start,
                           start_cap_nverts,
                           amd->merge_dist);
    }
  }

  if (end_cap_mesh) {
    float end_offset[4][4];
    int end_cap_start = result_nverts - end_cap_nverts;
    mul_m4_m4m4(end_offset, current_offset, offset);
    mesh_merge_transform(result,
                         end_cap_mesh,
                         end_offset,
                         result_nverts - end_cap_nverts,
                         result_nedges - end_cap_nedges,
                         result_nloops - end_cap_nloops,
                         result_npolys - end_cap_npolys,
                         end_cap_nverts,
                         end_cap_nedges,
                         end_cap_nloops,
                         end_cap_npolys,
                         vgroup_end_cap_remap,
                         vgroup_end_cap_remap_len);
    /* Identify doubles with last chunk */
    if (use_merge) {
      dm_mvert_map_doubles(full_doubles_map,
                           result_dm_verts,
                           last_chunk_start,
                           last_chunk_nverts,
                           end_cap_start,
                           end_cap_nverts,
                           amd->merge_dist);
    }
  }
  /* done capping */

  /* Handle merging */
  tot_doubles = 0;
  if (use_merge) {
    for (i = 0; i < result_nverts; i++) {
      int new_i = full_doubles_map[i];
      if (new_i != -1) {
        /* We have to follow chains of doubles (merge start/end especially is likely to create some),
         * those are not supported at all by BKE_mesh_merge_verts! */
        while (!ELEM(full_doubles_map[new_i], -1, new_i)) {
          new_i = full_doubles_map[new_i];
        }
        if (i == new_i) {
          full_doubles_map[i] = -1;
        }
        else {
          full_doubles_map[i] = new_i;
          tot_doubles++;
        }
      }
    }
    if (tot_doubles > 0) {
      result = BKE_mesh_merge_verts(
          result, full_doubles_map, tot_doubles, MESH_MERGE_VERTS_DUMP_IF_EQUAL);
    }
    MEM_freeN(full_doubles_map);
  }

  /* In case org dm has dirty normals, or we made some merging, mark normals as dirty in new mesh!
   * TODO: we may need to set other dirty flags as well?
   */
  if (use_recalc_normals) {
    result->runtime.cd_dirty_vert |= CD_MASK_NORMAL;
  }

  if (vgroup_start_cap_remap) {
    MEM_freeN(vgroup_start_cap_remap);
  }
  if (vgroup_end_cap_remap) {
    MEM_freeN(vgroup_end_cap_remap);
  }

  return result;
>>>>>>> 0e4e1d25
}


static Mesh *applyModifier(
        ModifierData *md, const ModifierEvalContext *ctx,
        Mesh *mesh)
{
  ArrayModifierData *amd = (ArrayModifierData *)md;
  return arrayModifier_doArray(amd, ctx, mesh);
}

ModifierTypeInfo modifierType_Array = {
    /* name */ "Array",
    /* structName */ "ArrayModifierData",
    /* structSize */ sizeof(ArrayModifierData),
    /* type */ eModifierTypeType_Constructive,
    /* flags */ eModifierTypeFlag_AcceptsMesh | eModifierTypeFlag_SupportsMapping |
        eModifierTypeFlag_SupportsEditmode | eModifierTypeFlag_EnableInEditmode |
        eModifierTypeFlag_AcceptsCVs,

    /* copyData */ modifier_copyData_generic,

    /* deformVerts */ NULL,
    /* deformMatrices */ NULL,
    /* deformVertsEM */ NULL,
    /* deformMatricesEM */ NULL,
    /* applyModifier */ applyModifier,

    /* initData */ initData,
    /* requiredDataMask */ NULL,
    /* freeData */ NULL,
    /* isDisabled */ NULL,
    /* updateDepsgraph */ updateDepsgraph,
    /* dependsOnTime */ NULL,
    /* dependsOnNormals */ NULL,
    /* foreachObjectLink */ foreachObjectLink,
    /* foreachIDLink */ NULL,
    /* foreachTexLink */ NULL,
    /* freeRuntimeData */ NULL,
};<|MERGE_RESOLUTION|>--- conflicted
+++ resolved
@@ -348,406 +348,6 @@
                                    const ModifierEvalContext *ctx,
                                    Mesh *mesh)
 {
-<<<<<<< HEAD
-	const float eps = 1e-6f;
-	const MVert *src_mvert;
-	MVert *mv, *mv_prev, *result_dm_verts;
-
-	MEdge *me;
-	MLoop *ml;
-	MPoly *mp;
-	int i, j, c, count;
-	float length = amd->length;
-	/* offset matrix */
-	float offset[4][4];
-	float scale[3];
-	bool offset_has_scale;
-	float current_offset[4][4];
-	float final_offset[4][4];
-	int *full_doubles_map = NULL;
-	int tot_doubles;
-
-	const bool use_merge = (amd->flags & MOD_ARR_MERGE) != 0;
-	const bool use_recalc_normals = (mesh->runtime.cd_dirty_vert & CD_MASK_NORMAL) || use_merge;
-	const bool use_offset_ob = ((amd->offset_type & MOD_ARR_OFF_OBJ) && amd->offset_ob != NULL);
-
-	int start_cap_nverts = 0, start_cap_nedges = 0, start_cap_npolys = 0, start_cap_nloops = 0;
-	int end_cap_nverts = 0, end_cap_nedges = 0, end_cap_npolys = 0, end_cap_nloops = 0;
-	int result_nverts = 0, result_nedges = 0, result_npolys = 0, result_nloops = 0;
-	int chunk_nverts, chunk_nedges, chunk_nloops, chunk_npolys;
-	int first_chunk_start, first_chunk_nverts, last_chunk_start, last_chunk_nverts;
-
-	Mesh *result, *start_cap_mesh = NULL, *end_cap_mesh = NULL;
-
-	int *vgroup_start_cap_remap = NULL;
-	int vgroup_start_cap_remap_len = 0;
-	int *vgroup_end_cap_remap = NULL;
-	int vgroup_end_cap_remap_len = 0;
-
-	chunk_nverts = mesh->totvert;
-	chunk_nedges = mesh->totedge;
-	chunk_nloops = mesh->totloop;
-	chunk_npolys = mesh->totpoly;
-
-	count = amd->count;
-
-	Object *start_cap_ob = amd->start_cap;
-	if (start_cap_ob && start_cap_ob != ctx->object && start_cap_ob->type == OB_MESH) {
-		vgroup_start_cap_remap = BKE_object_defgroup_index_map_create(
-		                             start_cap_ob, ctx->object, &vgroup_start_cap_remap_len);
-
-		start_cap_mesh = BKE_modifier_get_evaluated_mesh_from_evaluated_object(start_cap_ob, false);
-		if (start_cap_mesh) {
-			start_cap_nverts = start_cap_mesh->totvert;
-			start_cap_nedges = start_cap_mesh->totedge;
-			start_cap_nloops = start_cap_mesh->totloop;
-			start_cap_npolys = start_cap_mesh->totpoly;
-		}
-	}
-	Object *end_cap_ob = amd->end_cap;
-	if (end_cap_ob && end_cap_ob != ctx->object && end_cap_ob->type == OB_MESH) {
-		vgroup_end_cap_remap = BKE_object_defgroup_index_map_create(
-		                           end_cap_ob, ctx->object, &vgroup_end_cap_remap_len);
-
-		end_cap_mesh = BKE_modifier_get_evaluated_mesh_from_evaluated_object(end_cap_ob, false);
-		if (end_cap_mesh) {
-			end_cap_nverts = end_cap_mesh->totvert;
-			end_cap_nedges = end_cap_mesh->totedge;
-			end_cap_nloops = end_cap_mesh->totloop;
-			end_cap_npolys = end_cap_mesh->totpoly;
-		}
-	}
-
-	/* Build up offset array, cumulating all settings options */
-
-	unit_m4(offset);
-	src_mvert = mesh->mvert;
-
-	if (amd->offset_type & MOD_ARR_OFF_CONST) {
-		add_v3_v3(offset[3], amd->offset);
-	}
-
-	if (amd->offset_type & MOD_ARR_OFF_RELATIVE) {
-		float min[3], max[3];
-		const MVert *src_mv;
-
-		INIT_MINMAX(min, max);
-		for (src_mv = src_mvert, j = chunk_nverts; j--; src_mv++) {
-			minmax_v3v3_v3(min, max, src_mv->co);
-		}
-
-		for (j = 3; j--; ) {
-			offset[3][j] += amd->scale[j] * (max[j] - min[j]);
-		}
-	}
-
-	if (use_offset_ob) {
-		float obinv[4][4];
-		float result_mat[4][4];
-
-		if (ctx->object)
-			invert_m4_m4(obinv, ctx->object->obmat);
-		else
-			unit_m4(obinv);
-
-		mul_m4_series(result_mat, offset, obinv, amd->offset_ob->obmat);
-		copy_m4_m4(offset, result_mat);
-	}
-
-	/* Check if there is some scaling.  If scaling, then we will not translate mapping */
-	mat4_to_size(scale, offset);
-	offset_has_scale = !is_one_v3(scale);
-
-	if (amd->fit_type == MOD_ARR_FITCURVE && amd->curve_ob != NULL) {
-		Object *curve_ob = amd->curve_ob;
-		Curve *cu = curve_ob->data;
-		if (cu) {
-			CurveCache *curve_cache = curve_ob->runtime.curve_cache;
-			if (curve_cache != NULL && curve_cache->path != NULL) {
-				float scale_fac = mat4_to_scale(curve_ob->obmat);
-				length = scale_fac * curve_cache->path->totdist;
-			}
-		}
-	}
-
-	/* calculate the maximum number of copies which will fit within the
-	 * prescribed length */
-	if (amd->fit_type == MOD_ARR_FITLENGTH || amd->fit_type == MOD_ARR_FITCURVE) {
-		float dist = len_v3(offset[3]);
-
-		if (dist > eps) {
-			/* this gives length = first copy start to last copy end
-			 * add a tiny offset for floating point rounding errors */
-			count = (length + eps) / dist + 1;
-		}
-		else {
-			/* if the offset has no translation, just make one copy */
-			count = 1;
-		}
-	}
-
-	if (count < 1)
-		count = 1;
-
-	/* The number of verts, edges, loops, polys, before eventually merging doubles */
-	result_nverts = chunk_nverts * count + start_cap_nverts + end_cap_nverts;
-	result_nedges = chunk_nedges * count + start_cap_nedges + end_cap_nedges;
-	result_nloops = chunk_nloops * count + start_cap_nloops + end_cap_nloops;
-	result_npolys = chunk_npolys * count + start_cap_npolys + end_cap_npolys;
-
-	/* Initialize a result dm */
-	result = BKE_mesh_new_nomain_from_template(mesh, result_nverts, result_nedges, 0, result_nloops, result_npolys);
-	result_dm_verts = result->mvert;
-
-	if (use_merge) {
-		/* Will need full_doubles_map for handling merge */
-		full_doubles_map = MEM_malloc_arrayN(result_nverts, sizeof(int), "mod array doubles map");
-		copy_vn_i(full_doubles_map, result_nverts, -1);
-	}
-
-	/* copy customdata to original geometry */
-	CustomData_copy_data(&mesh->vdata, &result->vdata, 0, 0, chunk_nverts);
-	CustomData_copy_data(&mesh->edata, &result->edata, 0, 0, chunk_nedges);
-	CustomData_copy_data(&mesh->ldata, &result->ldata, 0, 0, chunk_nloops);
-	CustomData_copy_data(&mesh->pdata, &result->pdata, 0, 0, chunk_npolys);
-
-	/* Subsurf for eg won't have mesh data in the custom data arrays.
-	 * now add mvert/medge/mpoly layers. */
-	if (!CustomData_has_layer(&mesh->vdata, CD_MVERT)) {
-		memcpy(result->mvert, mesh->mvert, sizeof(*result->mvert) * mesh->totvert);
-	}
-	if (!CustomData_has_layer(&mesh->edata, CD_MEDGE)) {
-		memcpy(result->medge, mesh->medge, sizeof(*result->medge) * mesh->totedge);
-	}
-	if (!CustomData_has_layer(&mesh->pdata, CD_MPOLY)) {
-		memcpy(result->mloop, mesh->mloop, sizeof(*result->mloop) * mesh->totloop);
-		memcpy(result->mpoly, mesh->mpoly, sizeof(*result->mpoly) * mesh->totpoly);
-	}
-
-	/* Remember first chunk, in case of cap merge */
-	first_chunk_start = 0;
-	first_chunk_nverts = chunk_nverts;
-
-	unit_m4(current_offset);
-	for (c = 1; c < count; c++) {
-		/* copy customdata to new geometry */
-		CustomData_copy_data(&mesh->vdata, &result->vdata, 0, c * chunk_nverts, chunk_nverts);
-		CustomData_copy_data(&mesh->edata, &result->edata, 0, c * chunk_nedges, chunk_nedges);
-		CustomData_copy_data(&mesh->ldata, &result->ldata, 0, c * chunk_nloops, chunk_nloops);
-		CustomData_copy_data(&mesh->pdata, &result->pdata, 0, c * chunk_npolys, chunk_npolys);
-
-		mv_prev = result_dm_verts;
-		mv = mv_prev + c * chunk_nverts;
-
-		/* recalculate cumulative offset here */
-		mul_m4_m4m4(current_offset, current_offset, offset);
-
-		/* apply offset to all new verts */
-		for (i = 0; i < chunk_nverts; i++, mv++, mv_prev++) {
-			mul_m4_v3(current_offset, mv->co);
-
-			/* We have to correct normals too, if we do not tag them as dirty! */
-			if (!use_recalc_normals) {
-				float no[3];
-				normal_short_to_float_v3(no, mv->no);
-				mul_mat3_m4_v3(current_offset, no);
-				normalize_v3(no);
-				normal_float_to_short_v3(mv->no, no);
-			}
-		}
-
-		/* adjust edge vertex indices */
-		me = result->medge + c * chunk_nedges;
-		for (i = 0; i < chunk_nedges; i++, me++) {
-			me->v1 += c * chunk_nverts;
-			me->v2 += c * chunk_nverts;
-		}
-
-		mp = result->mpoly + c * chunk_npolys;
-		for (i = 0; i < chunk_npolys; i++, mp++) {
-			mp->loopstart += c * chunk_nloops;
-		}
-
-		/* adjust loop vertex and edge indices */
-		ml = result->mloop + c * chunk_nloops;
-		for (i = 0; i < chunk_nloops; i++, ml++) {
-			ml->v += c * chunk_nverts;
-			ml->e += c * chunk_nedges;
-		}
-
-		/* Handle merge between chunk n and n-1 */
-		if (use_merge && (c >= 1)) {
-			if (!offset_has_scale && (c >= 2)) {
-				/* Mapping chunk 3 to chunk 2 is a translation of mapping 2 to 1
-				 * ... that is except if scaling makes the distance grow */
-				int k;
-				int this_chunk_index = c * chunk_nverts;
-				int prev_chunk_index = (c - 1) * chunk_nverts;
-				for (k = 0; k < chunk_nverts; k++, this_chunk_index++, prev_chunk_index++) {
-					int target = full_doubles_map[prev_chunk_index];
-					if (target != -1) {
-						target += chunk_nverts; /* translate mapping */
-						while (target != -1 && !ELEM(full_doubles_map[target], -1, target)) {
-							/* If target is already mapped, we only follow that mapping if final target remains
-							 * close enough from current vert (otherwise no mapping at all). */
-							if (compare_len_v3v3(result_dm_verts[this_chunk_index].co,
-							                     result_dm_verts[full_doubles_map[target]].co,
-							                     amd->merge_dist))
-							{
-								target = full_doubles_map[target];
-							}
-							else {
-								target = -1;
-							}
-						}
-					}
-					full_doubles_map[this_chunk_index] = target;
-				}
-			}
-			else {
-				dm_mvert_map_doubles(
-				        full_doubles_map,
-				        result_dm_verts,
-				        (c - 1) * chunk_nverts,
-				        chunk_nverts,
-				        c * chunk_nverts,
-				        chunk_nverts,
-				        amd->merge_dist);
-			}
-		}
-	}
-
-	/* handle UVs */
-	if (chunk_nloops > 0 && is_zero_v2(amd->uv_offset) == false) {
-		const int totuv = CustomData_number_of_layers(&result->ldata, CD_MLOOPUV);
-		for (i = 0; i < totuv; i++) {
-			MLoopUV *dmloopuv = CustomData_get_layer_n(&result->ldata, CD_MLOOPUV, i);
-			dmloopuv += chunk_nloops;
-			for (c = 1; c < count; c++) {
-				const float uv_offset[2] = {
-					amd->uv_offset[0] * (float)c,
-					amd->uv_offset[1] * (float)c,
-				};
-				int l_index = chunk_nloops;
-				for (; l_index-- != 0; dmloopuv++) {
-					dmloopuv->uv[0] += uv_offset[0];
-					dmloopuv->uv[1] += uv_offset[1];
-				}
-			}
-		}
-	}
-
-	last_chunk_start = (count - 1) * chunk_nverts;
-	last_chunk_nverts = chunk_nverts;
-
-	copy_m4_m4(final_offset, current_offset);
-
-	if (use_merge && (amd->flags & MOD_ARR_MERGEFINAL) && (count > 1)) {
-		/* Merge first and last copies */
-		dm_mvert_map_doubles(
-		        full_doubles_map,
-		        result_dm_verts,
-		        last_chunk_start,
-		        last_chunk_nverts,
-		        first_chunk_start,
-		        first_chunk_nverts,
-		        amd->merge_dist);
-	}
-
-	/* start capping */
-	if (start_cap_mesh) {
-		float start_offset[4][4];
-		int start_cap_start = result_nverts - start_cap_nverts - end_cap_nverts;
-		invert_m4_m4(start_offset, offset);
-		mesh_merge_transform(
-		        result, start_cap_mesh, start_offset,
-		        result_nverts - start_cap_nverts - end_cap_nverts,
-		        result_nedges - start_cap_nedges - end_cap_nedges,
-		        result_nloops - start_cap_nloops - end_cap_nloops,
-		        result_npolys - start_cap_npolys - end_cap_npolys,
-		        start_cap_nverts, start_cap_nedges, start_cap_nloops, start_cap_npolys,
-		        vgroup_start_cap_remap, vgroup_start_cap_remap_len);
-		/* Identify doubles with first chunk */
-		if (use_merge) {
-			dm_mvert_map_doubles(
-			        full_doubles_map,
-			        result_dm_verts,
-			        first_chunk_start,
-			        first_chunk_nverts,
-			        start_cap_start,
-			        start_cap_nverts,
-			        amd->merge_dist);
-		}
-	}
-
-	if (end_cap_mesh) {
-		float end_offset[4][4];
-		int end_cap_start = result_nverts - end_cap_nverts;
-		mul_m4_m4m4(end_offset, current_offset, offset);
-		mesh_merge_transform(
-		        result, end_cap_mesh, end_offset,
-		        result_nverts - end_cap_nverts,
-		        result_nedges - end_cap_nedges,
-		        result_nloops - end_cap_nloops,
-		        result_npolys - end_cap_npolys,
-		        end_cap_nverts, end_cap_nedges, end_cap_nloops, end_cap_npolys,
-		        vgroup_end_cap_remap, vgroup_end_cap_remap_len);
-		/* Identify doubles with last chunk */
-		if (use_merge) {
-			dm_mvert_map_doubles(
-			        full_doubles_map,
-			        result_dm_verts,
-			        last_chunk_start,
-			        last_chunk_nverts,
-			        end_cap_start,
-			        end_cap_nverts,
-			        amd->merge_dist);
-		}
-	}
-	/* done capping */
-
-	/* Handle merging */
-	tot_doubles = 0;
-	if (use_merge) {
-		for (i = 0; i < result_nverts; i++) {
-			int new_i = full_doubles_map[i];
-			if (new_i != -1) {
-				/* We have to follow chains of doubles (merge start/end especially is likely to create some),
-				 * those are not supported at all by CDDM_merge_verts! */
-				while (!ELEM(full_doubles_map[new_i], -1, new_i)) {
-					new_i = full_doubles_map[new_i];
-				}
-				if (i == new_i) {
-					full_doubles_map[i] = -1;
-				}
-				else {
-					full_doubles_map[i] = new_i;
-					tot_doubles++;
-				}
-			}
-		}
-		if (tot_doubles > 0) {
-			result = BKE_mesh_merge_verts(result, full_doubles_map, tot_doubles, MESH_MERGE_VERTS_DUMP_IF_EQUAL);
-		}
-		MEM_freeN(full_doubles_map);
-	}
-
-	/* In case org dm has dirty normals, or we made some merging, mark normals as dirty in new mesh!
-	 * TODO: we may need to set other dirty flags as well?
-	 */
-	if (use_recalc_normals) {
-		result->runtime.cd_dirty_vert |= CD_MASK_NORMAL;
-	}
-
-	if (vgroup_start_cap_remap) {
-		MEM_freeN(vgroup_start_cap_remap);
-	}
-	if (vgroup_end_cap_remap) {
-		MEM_freeN(vgroup_end_cap_remap);
-	}
-
-	return result;
-=======
   const float eps = 1e-6f;
   const MVert *src_mvert;
   MVert *mv, *mv_prev, *result_dm_verts;
@@ -1156,13 +756,9 @@
   }
 
   return result;
->>>>>>> 0e4e1d25
-}
-
-
-static Mesh *applyModifier(
-        ModifierData *md, const ModifierEvalContext *ctx,
-        Mesh *mesh)
+}
+
+static Mesh *applyModifier(ModifierData *md, const ModifierEvalContext *ctx, Mesh *mesh)
 {
   ArrayModifierData *amd = (ArrayModifierData *)md;
   return arrayModifier_doArray(amd, ctx, mesh);
