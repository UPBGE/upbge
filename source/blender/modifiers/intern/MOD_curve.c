/*
 * ***** BEGIN GPL LICENSE BLOCK *****
 *
 * This program is free software; you can redistribute it and/or
 * modify it under the terms of the GNU General Public License
 * as published by the Free Software Foundation; either version 2
 * of the License, or (at your option) any later version.
 *
 * This program is distributed in the hope that it will be useful,
 * but WITHOUT ANY WARRANTY; without even the implied warranty of
 * MERCHANTABILITY or FITNESS FOR A PARTICULAR PURPOSE.  See the
 * GNU General Public License for more details.
 *
 * You should have received a copy of the GNU General Public License
 * along with this program; if not, write to the Free Software  Foundation,
 * Inc., 51 Franklin Street, Fifth Floor, Boston, MA 02110-1301, USA.
 *
 * The Original Code is Copyright (C) 2005 by the Blender Foundation.
 * All rights reserved.
 *
 * Contributor(s): Daniel Dunbar
 *                 Ton Roosendaal,
 *                 Ben Batt,
 *                 Brecht Van Lommel,
 *                 Campbell Barton
 *
 * ***** END GPL LICENSE BLOCK *****
 *
 */

/** \file blender/modifiers/intern/MOD_curve.c
 *  \ingroup modifiers
 */


#include <string.h>

#include "DNA_scene_types.h"
#include "DNA_object_types.h"

#include "BLI_utildefines.h"
#include "BLI_string.h"


#include "BKE_cdderivedmesh.h"
#include "BKE_lattice.h"
#include "BKE_modifier.h"

#include "depsgraph_private.h"

#include "MOD_util.h"

static void initData(ModifierData *md)
{
	CurveModifierData *cmd = (CurveModifierData*) md;

	cmd->defaxis = MOD_CURVE_POSX;
}

static void copyData(ModifierData *md, ModifierData *target)
{
	CurveModifierData *cmd = (CurveModifierData*) md;
	CurveModifierData *tcmd = (CurveModifierData*) target;

	tcmd->defaxis = cmd->defaxis;
	tcmd->object = cmd->object;
	BLI_strncpy(tcmd->name, cmd->name, sizeof(tcmd->name));
}

static CustomDataMask requiredDataMask(Object *UNUSED(ob), ModifierData *md)
{
	CurveModifierData *cmd = (CurveModifierData *)md;
	CustomDataMask dataMask = 0;

	/* ask for vertexgroups if we need them */
	if (cmd->name[0]) dataMask |= CD_MASK_MDEFORMVERT;

	return dataMask;
}

static int isDisabled(ModifierData *md, int UNUSED(userRenderParams))
{
	CurveModifierData *cmd = (CurveModifierData*) md;

	return !cmd->object;
}

static void foreachObjectLink(
						ModifierData *md, Object *ob,
	 void (*walk)(void *userData, Object *ob, Object **obpoin),
		void *userData)
{
	CurveModifierData *cmd = (CurveModifierData*) md;

	walk(userData, ob, &cmd->object);
}

static void updateDepgraph(ModifierData *md, DagForest *forest,
						Scene *UNUSED(scene),
						Object *UNUSED(ob),
						DagNode *obNode)
{
	CurveModifierData *cmd = (CurveModifierData*) md;

	if (cmd->object) {
		DagNode *curNode = dag_get_node(forest, cmd->object);

		dag_add_relation(forest, curNode, obNode,
		                 DAG_RL_DATA_DATA | DAG_RL_OB_DATA, "Curve Modifier");
	}
}

static void deformVerts(ModifierData *md, Object *ob,
						DerivedMesh *derivedData,
						float (*vertexCos)[3],
						int numVerts,
						int UNUSED(useRenderParams),
						int UNUSED(isFinalCalc))
{
	CurveModifierData *cmd = (CurveModifierData*) md;

	/* silly that defaxis and curve_deform_verts are off by 1
	 * but leave for now to save having to call do_versions */
	curve_deform_verts(md->scene, cmd->object, ob, derivedData, vertexCos, numVerts,
	                   cmd->name, cmd->defaxis-1);
}

static void deformVertsEM(
					ModifierData *md, Object *ob, struct BMEditMesh *editData,
	 DerivedMesh *derivedData, float (*vertexCos)[3], int numVerts)
{
	DerivedMesh *dm = derivedData;

	if (!derivedData) dm = CDDM_from_BMEditMesh(editData, ob->data, FALSE, FALSE);

	deformVerts(md, ob, dm, vertexCos, numVerts, 0, 0);

	if (!derivedData) dm->release(dm);
}


ModifierTypeInfo modifierType_Curve = {
	/* name */              "Curve",
	/* structName */        "CurveModifierData",
	/* structSize */        sizeof(CurveModifierData),
	/* type */              eModifierTypeType_OnlyDeform,
<<<<<<< HEAD
	/* flags */             eModifierTypeFlag_AcceptsCVs
							| eModifierTypeFlag_SupportsEditmode,
=======
	/* flags */             eModifierTypeFlag_AcceptsCVs |
	                        eModifierTypeFlag_SupportsEditmode,
>>>>>>> e6a02281

	/* copyData */          copyData,
	/* deformVerts */       deformVerts,
	/* deformMatrices */    NULL,
	/* deformVertsEM */     deformVertsEM,
	/* deformMatricesEM */  NULL,
	/* applyModifier */     NULL,
	/* applyModifierEM */   NULL,
	/* initData */          initData,
	/* requiredDataMask */  requiredDataMask,
	/* freeData */          NULL,
	/* isDisabled */        isDisabled,
	/* updateDepgraph */    updateDepgraph,
	/* dependsOnTime */     NULL,
<<<<<<< HEAD
	/* dependsOnNormals */	NULL,
=======
	/* dependsOnNormals */  NULL,
>>>>>>> e6a02281
	/* foreachObjectLink */ foreachObjectLink,
	/* foreachIDLink */     NULL,
	/* foreachTexLink */    NULL,
};<|MERGE_RESOLUTION|>--- conflicted
+++ resolved
@@ -52,15 +52,15 @@
 
 static void initData(ModifierData *md)
 {
-	CurveModifierData *cmd = (CurveModifierData*) md;
+	CurveModifierData *cmd = (CurveModifierData *) md;
 
 	cmd->defaxis = MOD_CURVE_POSX;
 }
 
 static void copyData(ModifierData *md, ModifierData *target)
 {
-	CurveModifierData *cmd = (CurveModifierData*) md;
-	CurveModifierData *tcmd = (CurveModifierData*) target;
+	CurveModifierData *cmd = (CurveModifierData *) md;
+	CurveModifierData *tcmd = (CurveModifierData *) target;
 
 	tcmd->defaxis = cmd->defaxis;
 	tcmd->object = cmd->object;
@@ -80,27 +80,27 @@
 
 static int isDisabled(ModifierData *md, int UNUSED(userRenderParams))
 {
-	CurveModifierData *cmd = (CurveModifierData*) md;
+	CurveModifierData *cmd = (CurveModifierData *) md;
 
 	return !cmd->object;
 }
 
 static void foreachObjectLink(
-						ModifierData *md, Object *ob,
-	 void (*walk)(void *userData, Object *ob, Object **obpoin),
-		void *userData)
+        ModifierData *md, Object *ob,
+        void (*walk)(void *userData, Object *ob, Object **obpoin),
+        void *userData)
 {
-	CurveModifierData *cmd = (CurveModifierData*) md;
+	CurveModifierData *cmd = (CurveModifierData *) md;
 
 	walk(userData, ob, &cmd->object);
 }
 
 static void updateDepgraph(ModifierData *md, DagForest *forest,
-						Scene *UNUSED(scene),
-						Object *UNUSED(ob),
-						DagNode *obNode)
+                           Scene *UNUSED(scene),
+                           Object *UNUSED(ob),
+                           DagNode *obNode)
 {
-	CurveModifierData *cmd = (CurveModifierData*) md;
+	CurveModifierData *cmd = (CurveModifierData *) md;
 
 	if (cmd->object) {
 		DagNode *curNode = dag_get_node(forest, cmd->object);
@@ -111,23 +111,23 @@
 }
 
 static void deformVerts(ModifierData *md, Object *ob,
-						DerivedMesh *derivedData,
-						float (*vertexCos)[3],
-						int numVerts,
-						int UNUSED(useRenderParams),
-						int UNUSED(isFinalCalc))
+                        DerivedMesh *derivedData,
+                        float (*vertexCos)[3],
+                        int numVerts,
+                        int UNUSED(useRenderParams),
+                        int UNUSED(isFinalCalc))
 {
-	CurveModifierData *cmd = (CurveModifierData*) md;
+	CurveModifierData *cmd = (CurveModifierData *) md;
 
 	/* silly that defaxis and curve_deform_verts are off by 1
 	 * but leave for now to save having to call do_versions */
 	curve_deform_verts(md->scene, cmd->object, ob, derivedData, vertexCos, numVerts,
-	                   cmd->name, cmd->defaxis-1);
+	                   cmd->name, cmd->defaxis - 1);
 }
 
 static void deformVertsEM(
-					ModifierData *md, Object *ob, struct BMEditMesh *editData,
-	 DerivedMesh *derivedData, float (*vertexCos)[3], int numVerts)
+        ModifierData *md, Object *ob, struct BMEditMesh *editData,
+        DerivedMesh *derivedData, float (*vertexCos)[3], int numVerts)
 {
 	DerivedMesh *dm = derivedData;
 
@@ -144,13 +144,8 @@
 	/* structName */        "CurveModifierData",
 	/* structSize */        sizeof(CurveModifierData),
 	/* type */              eModifierTypeType_OnlyDeform,
-<<<<<<< HEAD
-	/* flags */             eModifierTypeFlag_AcceptsCVs
-							| eModifierTypeFlag_SupportsEditmode,
-=======
 	/* flags */             eModifierTypeFlag_AcceptsCVs |
 	                        eModifierTypeFlag_SupportsEditmode,
->>>>>>> e6a02281
 
 	/* copyData */          copyData,
 	/* deformVerts */       deformVerts,
@@ -165,11 +160,7 @@
 	/* isDisabled */        isDisabled,
 	/* updateDepgraph */    updateDepgraph,
 	/* dependsOnTime */     NULL,
-<<<<<<< HEAD
-	/* dependsOnNormals */	NULL,
-=======
 	/* dependsOnNormals */  NULL,
->>>>>>> e6a02281
 	/* foreachObjectLink */ foreachObjectLink,
 	/* foreachIDLink */     NULL,
 	/* foreachTexLink */    NULL,
