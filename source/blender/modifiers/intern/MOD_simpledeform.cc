/* SPDX-FileCopyrightText: 2005 Blender Authors
 *
 * SPDX-License-Identifier: GPL-2.0-or-later */

/** \file
 * \ingroup modifiers
 */

#include <algorithm>

#include "BLI_math_matrix.h"
#include "BLI_math_vector.h"
#include "BLI_task.h"
#include "BLI_utildefines.h"
#include "BLT_translation.hh"

#include "DNA_defaults.h"
#include "DNA_object_types.h"
#include "DNA_screen_types.h"

#include "BKE_deform.hh"
#include "BKE_lib_query.hh"
#include "BKE_modifier.hh"

#include "UI_interface_layout.hh"
#include "UI_resources.hh"

#include "RNA_access.hh"
#include "RNA_prototypes.hh"

#include "MOD_ui_common.hh"
#include "MOD_util.hh"

#define BEND_EPS 0.000001f

BLI_ALIGN_STRUCT struct DeformUserData {
  bool invert_vgroup;
  char mode;
  char deform_axis;
  int lock_axis;
  int vgroup;
  int limit_axis;
  float smd_factor;
  float smd_limit[2];
  float (*vertexCos)[3];
  const SpaceTransform *transf;
  const MDeformVert *dvert;
};

/* Re-maps the indices for X Y Z by shifting them up and wrapping, such that
 * X = Y, Y = Z, Z = X (for X axis), and X = Z, Y = X, Z = Y (for Y axis). This
 * exists because the deformations (excluding bend) are based on the Z axis.
 * Having this helps avoid long, drawn out switches. */
static const uint axis_map_table[3][3] = {
    {1, 2, 0},
    {2, 0, 1},
    {0, 1, 2},
};

BLI_INLINE void copy_v3_v3_map(float a[3], const float b[3], const uint map[3])
{
  a[0] = b[map[0]];
  a[1] = b[map[1]];
  a[2] = b[map[2]];
}

BLI_INLINE void copy_v3_v3_unmap(float a[3], const float b[3], const uint map[3])
{
  a[map[0]] = b[0];
  a[map[1]] = b[1];
  a[map[2]] = b[2];
}

/**
 * Clamps/Limits the given coordinate to: limits[0] <= co[axis] <= limits[1]
 * The amount of clamp is saved on `dcut`.
 */
static void axis_limit(const int axis, const float limits[2], float co[3], float dcut[3])
{
  float val = co[axis];
  val = std::max(limits[0], val);
  val = std::min(limits[1], val);

  dcut[axis] = co[axis] - val;
  co[axis] = val;
}

static void simpleDeform_taper(const float factor,
                               const int /*axis*/,
                               const float dcut[3],
                               float r_co[3])
{
  float x = r_co[0], y = r_co[1], z = r_co[2];
  float scale = z * factor;

  r_co[0] = x + x * scale;
  r_co[1] = y + y * scale;
  r_co[2] = z;

  add_v3_v3(r_co, dcut);
}

static void simpleDeform_stretch(const float factor,
                                 const int /*axis*/,
                                 const float dcut[3],
                                 float r_co[3])
{
  float x = r_co[0], y = r_co[1], z = r_co[2];
  float scale;

  scale = (z * z * factor - factor + 1.0f);

  r_co[0] = x * scale;
  r_co[1] = y * scale;
  r_co[2] = z * (1.0f + factor);

  add_v3_v3(r_co, dcut);
}

static void simpleDeform_twist(const float factor,
                               const int /*axis*/,
                               const float *dcut,
                               float r_co[3])
{
  float x = r_co[0], y = r_co[1], z = r_co[2];
  float theta, sint, cost;

  theta = z * factor;
  sint = sinf(theta);
  cost = cosf(theta);

  r_co[0] = x * cost - y * sint;
  r_co[1] = x * sint + y * cost;
  r_co[2] = z;

  add_v3_v3(r_co, dcut);
}

static void simpleDeform_bend(const float factor,
                              const int axis,
                              const float dcut[3],
                              float r_co[3])
{
  float x = r_co[0], y = r_co[1], z = r_co[2];
  float theta, sint, cost;

  BLI_assert(!(fabsf(factor) < BEND_EPS));

  switch (axis) {
    case 0:
      ATTR_FALLTHROUGH;
    case 1:
      theta = z * factor;
      break;
    default:
      theta = x * factor;
  }
  sint = sinf(theta);
  cost = cosf(theta);

  /* NOTE: the operations below a susceptible to float precision errors
   * regarding the order of operations, take care when changing, see: #85470 */
  switch (axis) {
    case 0:
      r_co[0] = x;
      r_co[1] = y * cost + (1.0f - cost) / factor;
      r_co[2] = -(y - 1.0f / factor) * sint;
      {
        r_co[0] += dcut[0];
        r_co[1] += sint * dcut[2];
        r_co[2] += cost * dcut[2];
      }
      break;
    case 1:
      r_co[0] = x * cost + (1.0f - cost) / factor;
      r_co[1] = y;
      r_co[2] = -(x - 1.0f / factor) * sint;
      {
        r_co[0] += sint * dcut[2];
        r_co[1] += dcut[1];
        r_co[2] += cost * dcut[2];
      }
      break;
    default:
      r_co[0] = -(y - 1.0f / factor) * sint;
      r_co[1] = y * cost + (1.0f - cost) / factor;
      r_co[2] = z;
      {
        r_co[0] += cost * dcut[0];
        r_co[1] += sint * dcut[0];
        r_co[2] += dcut[2];
      }
  }
}

static void simple_helper(void *__restrict userdata,
                          const int iter,
                          const TaskParallelTLS *__restrict /*tls*/)
{
  const DeformUserData *curr_deform_data = static_cast<const DeformUserData *>(userdata);
  float weight = BKE_defvert_array_find_weight_safe(
      curr_deform_data->dvert, iter, curr_deform_data->vgroup, curr_deform_data->invert_vgroup);
  const uint *axis_map = axis_map_table[(curr_deform_data->mode != MOD_SIMPLEDEFORM_MODE_BEND) ?
                                            curr_deform_data->deform_axis :
                                            2];
  const float base_limit[2] = {0.0f, 0.0f};

  if (weight != 0.0f) {
    float co[3], dcut[3] = {0.0f, 0.0f, 0.0f};

    if (curr_deform_data->transf) {
      BLI_space_transform_apply(curr_deform_data->transf, curr_deform_data->vertexCos[iter]);
    }

    copy_v3_v3(co, curr_deform_data->vertexCos[iter]);

    /* Apply axis limits, and axis mappings */
    if (curr_deform_data->lock_axis & MOD_SIMPLEDEFORM_LOCK_AXIS_X) {
      axis_limit(0, base_limit, co, dcut);
    }
    if (curr_deform_data->lock_axis & MOD_SIMPLEDEFORM_LOCK_AXIS_Y) {
      axis_limit(1, base_limit, co, dcut);
    }
    if (curr_deform_data->lock_axis & MOD_SIMPLEDEFORM_LOCK_AXIS_Z) {
      axis_limit(2, base_limit, co, dcut);
    }
    axis_limit(curr_deform_data->limit_axis, curr_deform_data->smd_limit, co, dcut);

    /* apply the deform to a mapped copy of the vertex, and then re-map it back. */
    float co_remap[3];
    float dcut_remap[3];
    copy_v3_v3_map(co_remap, co, axis_map);
    copy_v3_v3_map(dcut_remap, dcut, axis_map);
    switch (curr_deform_data->mode) {
      case MOD_SIMPLEDEFORM_MODE_TWIST:
        /* Apply deform. */
        simpleDeform_twist(
            curr_deform_data->smd_factor, curr_deform_data->deform_axis, dcut_remap, co_remap);
        break;
      case MOD_SIMPLEDEFORM_MODE_BEND:
        /* Apply deform. */
        simpleDeform_bend(
            curr_deform_data->smd_factor, curr_deform_data->deform_axis, dcut_remap, co_remap);
        break;
      case MOD_SIMPLEDEFORM_MODE_TAPER:
        /* Apply deform. */
        simpleDeform_taper(
            curr_deform_data->smd_factor, curr_deform_data->deform_axis, dcut_remap, co_remap);
        break;
      case MOD_SIMPLEDEFORM_MODE_STRETCH:
        /* Apply deform. */
        simpleDeform_stretch(
            curr_deform_data->smd_factor, curr_deform_data->deform_axis, dcut_remap, co_remap);
        break;
      default:
        return; /* No simple-deform mode? */
    }
    copy_v3_v3_unmap(co, co_remap, axis_map);

    /* Use vertex weight coefficient of the linear interpolation. */
    interp_v3_v3v3(
        curr_deform_data->vertexCos[iter], curr_deform_data->vertexCos[iter], co, weight);

    if (curr_deform_data->transf) {
      BLI_space_transform_invert(curr_deform_data->transf, curr_deform_data->vertexCos[iter]);
    }
  }
}

/* simple deform modifier */
static void SimpleDeformModifier_do(SimpleDeformModifierData *smd,
                                    const ModifierEvalContext * /*ctx*/,
                                    Object *ob,
                                    Mesh *mesh,
                                    float (*vertexCos)[3],
                                    int verts_num)
{
  int i;
  float smd_limit[2], smd_factor;
  SpaceTransform *transf = nullptr, tmp_transf;
  int vgroup;
  const MDeformVert *dvert;

  /* This is historically the lock axis, _not_ the deform axis as the name would imply */
  const int deform_axis = std::clamp(int(smd->deform_axis), 0, 2);
  int lock_axis = smd->axis;
  if (smd->mode == MOD_SIMPLEDEFORM_MODE_BEND) { /* Bend mode shouldn't have any lock axis */
    lock_axis = 0;
  }
  else {
    /* Don't lock axis if it is the chosen deform axis, as this flattens
     * the geometry */
    if (deform_axis == 0) {
      lock_axis &= ~MOD_SIMPLEDEFORM_LOCK_AXIS_X;
    }
    if (deform_axis == 1) {
      lock_axis &= ~MOD_SIMPLEDEFORM_LOCK_AXIS_Y;
    }
    if (deform_axis == 2) {
      lock_axis &= ~MOD_SIMPLEDEFORM_LOCK_AXIS_Z;
    }
  }

  /* Safe-check */
  if (smd->origin == ob) {
    smd->origin = nullptr; /* No self references */
  }

  smd->limit[0] = std::max(smd->limit[0], 0.0f);
  smd->limit[0] = std::min(smd->limit[0], 1.0f);

  smd->limit[0] = min_ff(smd->limit[0], smd->limit[1]); /* Upper limit >= than lower limit */

  /* Calculate matrix to convert between coordinate spaces. */
  if (smd->origin != nullptr) {
    transf = &tmp_transf;
    BLI_SPACE_TRANSFORM_SETUP(transf, ob, smd->origin);
  }

  /* Update limits if needed */
  int limit_axis = deform_axis;
  if (smd->mode == MOD_SIMPLEDEFORM_MODE_BEND) {
    /* Bend is a special case. */
    switch (deform_axis) {
      case 0:
        ATTR_FALLTHROUGH;
      case 1:
        limit_axis = 2;
        break;
      default:
        limit_axis = 0;
    }
  }

  {
    float lower = FLT_MAX;
    float upper = -FLT_MAX;

    for (i = 0; i < verts_num; i++) {
      float tmp[3];
      copy_v3_v3(tmp, vertexCos[i]);

      if (transf) {
        BLI_space_transform_apply(transf, tmp);
      }

      lower = min_ff(lower, tmp[limit_axis]);
      upper = max_ff(upper, tmp[limit_axis]);
    }

    /* SMD values are normalized to the BV, calculate the absolute values */
    smd_limit[1] = lower + (upper - lower) * smd->limit[1];
    smd_limit[0] = lower + (upper - lower) * smd->limit[0];

    smd_factor = smd->factor / max_ff(FLT_EPSILON, smd_limit[1] - smd_limit[0]);
  }

  if (smd->mode == MOD_SIMPLEDEFORM_MODE_BEND) {
    if (fabsf(smd_factor) < BEND_EPS) {
      return;
    }
  }

  MOD_get_vgroup(ob, mesh, smd->vgroup_name, &dvert, &vgroup);
  const bool invert_vgroup = (smd->flag & MOD_SIMPLEDEFORM_FLAG_INVERT_VGROUP) != 0;

  /* Build our data. */
  DeformUserData deform_pool_data{};
  deform_pool_data.mode = smd->mode;
  deform_pool_data.smd_factor = smd_factor;
  deform_pool_data.deform_axis = deform_axis;
  deform_pool_data.transf = transf;
  deform_pool_data.vertexCos = vertexCos;
  deform_pool_data.invert_vgroup = invert_vgroup;
  deform_pool_data.lock_axis = lock_axis;
  deform_pool_data.vgroup = vgroup;
  deform_pool_data.smd_limit[0] = smd_limit[0];
  deform_pool_data.smd_limit[1] = smd_limit[1];
  deform_pool_data.dvert = dvert;
  deform_pool_data.limit_axis = limit_axis;

  /* Do deformation. */
  TaskParallelSettings settings;
  BLI_parallel_range_settings_defaults(&settings);
  BLI_task_parallel_range(0, verts_num, (void *)&deform_pool_data, simple_helper, &settings);
}

/* SimpleDeform */
static void init_data(ModifierData *md)
{
  SimpleDeformModifierData *smd = (SimpleDeformModifierData *)md;

  BLI_assert(MEMCMP_STRUCT_AFTER_IS_ZERO(smd, modifier));

  MEMCPY_STRUCT_AFTER(smd, DNA_struct_default_get(SimpleDeformModifierData), modifier);
}

static void required_data_mask(ModifierData *md, CustomData_MeshMasks *r_cddata_masks)
{
  SimpleDeformModifierData *smd = (SimpleDeformModifierData *)md;

  /* Ask for vertex-groups if we need them. */
  if (smd->vgroup_name[0] != '\0') {
    r_cddata_masks->vmask |= CD_MASK_MDEFORMVERT;
  }
}

static void foreach_ID_link(ModifierData *md, Object *ob, IDWalkFunc walk, void *user_data)
{
  SimpleDeformModifierData *smd = (SimpleDeformModifierData *)md;
  walk(user_data, ob, (ID **)&smd->origin, IDWALK_CB_NOP);
}

static void update_depsgraph(ModifierData *md, const ModifierUpdateDepsgraphContext *ctx)
{
  SimpleDeformModifierData *smd = (SimpleDeformModifierData *)md;
  if (smd->origin != nullptr) {
    DEG_add_object_relation(
        ctx->node, smd->origin, DEG_OB_COMP_TRANSFORM, "SimpleDeform Modifier");
    DEG_add_depends_on_transform_relation(ctx->node, "SimpleDeform Modifier");
  }
}

static void deform_verts(ModifierData *md,
                         const ModifierEvalContext *ctx,
                         Mesh *mesh,
                         blender::MutableSpan<blender::float3> positions)
{
  SimpleDeformModifierData *sdmd = (SimpleDeformModifierData *)md;
  SimpleDeformModifier_do(sdmd,
                          ctx,
                          ctx->object,
                          mesh,
                          reinterpret_cast<float (*)[3]>(positions.data()),
                          positions.size());
}

static void panel_draw(const bContext * /*C*/, Panel *panel)
{
  blender::ui::Layout &layout = *panel->layout;

  PointerRNA ob_ptr;
  PointerRNA *ptr = modifier_panel_get_property_pointers(panel, &ob_ptr);

  int deform_method = RNA_enum_get(ptr, "deform_method");

<<<<<<< HEAD
  /* UPBGE */
  layout->prop(ptr, "use_gpu_deform", UI_ITEM_NONE, IFACE_("GPU Deform"), ICON_NONE);

  row = &layout->row(false);
  row->prop(ptr, "deform_method", UI_ITEM_R_EXPAND, std::nullopt, ICON_NONE);
=======
  blender::ui::Layout &row = layout.row(false);
  row.prop(ptr, "deform_method", UI_ITEM_R_EXPAND, std::nullopt, ICON_NONE);
>>>>>>> 3253d852

  layout.use_property_split_set(true);

  if (ELEM(deform_method, MOD_SIMPLEDEFORM_MODE_TAPER, MOD_SIMPLEDEFORM_MODE_STRETCH)) {
    layout.prop(ptr, "factor", UI_ITEM_NONE, std::nullopt, ICON_NONE);
  }
  else {
    layout.prop(ptr, "angle", UI_ITEM_NONE, std::nullopt, ICON_NONE);
  }

  layout.prop(ptr, "origin", UI_ITEM_NONE, std::nullopt, ICON_NONE);
  layout.prop(ptr, "deform_axis", UI_ITEM_R_EXPAND, std::nullopt, ICON_NONE);

  modifier_error_message_draw(layout, ptr);
}

static void restrictions_panel_draw(const bContext * /*C*/, Panel *panel)
{
  blender::ui::Layout &layout = *panel->layout;
  const eUI_Item_Flag toggles_flag = UI_ITEM_R_TOGGLE | UI_ITEM_R_FORCE_BLANK_DECORATE;

  PointerRNA ob_ptr;
  PointerRNA *ptr = modifier_panel_get_property_pointers(panel, &ob_ptr);

  int deform_method = RNA_enum_get(ptr, "deform_method");

  layout.use_property_split_set(true);

  layout.prop(ptr, "limits", UI_ITEM_R_SLIDER, std::nullopt, ICON_NONE);

  if (ELEM(deform_method,
           MOD_SIMPLEDEFORM_MODE_TAPER,
           MOD_SIMPLEDEFORM_MODE_STRETCH,
           MOD_SIMPLEDEFORM_MODE_TWIST))
  {
    int deform_axis = RNA_enum_get(ptr, "deform_axis");

    blender::ui::Layout &row = layout.row(true, IFACE_("Lock"));
    if (deform_axis != 0) {
      row.prop(ptr, "lock_x", toggles_flag, std::nullopt, ICON_NONE);
    }
    if (deform_axis != 1) {
      row.prop(ptr, "lock_y", toggles_flag, std::nullopt, ICON_NONE);
    }
    if (deform_axis != 2) {
      row.prop(ptr, "lock_z", toggles_flag, std::nullopt, ICON_NONE);
    }
  }

  modifier_vgroup_ui(layout, ptr, &ob_ptr, "vertex_group", "invert_vertex_group", std::nullopt);
}

static void panel_register(ARegionType *region_type)
{
  PanelType *panel_type = modifier_panel_register(
      region_type, eModifierType_SimpleDeform, panel_draw);
  modifier_subpanel_register(
      region_type, "restrictions", "Restrictions", nullptr, restrictions_panel_draw, panel_type);
}

ModifierTypeInfo modifierType_SimpleDeform = {
    /*idname*/ "SimpleDeform",
    /*name*/ N_("SimpleDeform"),
    /*struct_name*/ "SimpleDeformModifierData",
    /*struct_size*/ sizeof(SimpleDeformModifierData),
    /*srna*/ &RNA_SimpleDeformModifier,
    /*type*/ ModifierTypeType::OnlyDeform,

    /*flags*/ eModifierTypeFlag_AcceptsMesh | eModifierTypeFlag_AcceptsCVs |
        eModifierTypeFlag_AcceptsVertexCosOnly | eModifierTypeFlag_SupportsEditmode |
        eModifierTypeFlag_EnableInEditmode,
    /*icon*/ ICON_MOD_SIMPLEDEFORM,

    /*copy_data*/ BKE_modifier_copydata_generic,

    /*deform_verts*/ deform_verts,
    /*deform_matrices*/ nullptr,
    /*deform_verts_EM*/ nullptr,
    /*deform_matrices_EM*/ nullptr,
    /*modify_mesh*/ nullptr,
    /*modify_geometry_set*/ nullptr,

    /*init_data*/ init_data,
    /*required_data_mask*/ required_data_mask,
    /*free_data*/ nullptr,
    /*is_disabled*/ nullptr,
    /*update_depsgraph*/ update_depsgraph,
    /*depends_on_time*/ nullptr,
    /*depends_on_normals*/ nullptr,
    /*foreach_ID_link*/ foreach_ID_link,
    /*foreach_tex_link*/ nullptr,
    /*free_runtime_data*/ nullptr,
    /*panel_register*/ panel_register,
    /*blend_write*/ nullptr,
    /*blend_read*/ nullptr,
    /*foreach_cache*/ nullptr,
    /*foreach_working_space_color*/ nullptr,
};<|MERGE_RESOLUTION|>--- conflicted
+++ resolved
@@ -444,16 +444,11 @@
 
   int deform_method = RNA_enum_get(ptr, "deform_method");
 
-<<<<<<< HEAD
   /* UPBGE */
-  layout->prop(ptr, "use_gpu_deform", UI_ITEM_NONE, IFACE_("GPU Deform"), ICON_NONE);
-
-  row = &layout->row(false);
-  row->prop(ptr, "deform_method", UI_ITEM_R_EXPAND, std::nullopt, ICON_NONE);
-=======
+  layout.prop(ptr, "use_gpu_deform", UI_ITEM_NONE, IFACE_("GPU Deform"), ICON_NONE);
+
   blender::ui::Layout &row = layout.row(false);
   row.prop(ptr, "deform_method", UI_ITEM_R_EXPAND, std::nullopt, ICON_NONE);
->>>>>>> 3253d852
 
   layout.use_property_split_set(true);
 
