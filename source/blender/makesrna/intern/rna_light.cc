/* SPDX-FileCopyrightText: 2023 Blender Authors
 *
 * SPDX-License-Identifier: GPL-2.0-or-later */

/** \file
 * \ingroup RNA
 */

#include <cstdlib>

#include "BLI_math_base.h"
#include "BLI_math_rotation.h"
#include "BLI_sys_types.h"

#include "BLT_translation.hh"

#include "RNA_define.hh"
#include "RNA_enum_types.hh"
#include "rna_internal.hh"

#include "DNA_light_types.h"
#include "DNA_material_types.h"
#include "DNA_texture_types.h"

#ifdef RNA_RUNTIME

#  include "MEM_guardedalloc.h"

#  include "BKE_context.hh"
#  include "BKE_main.hh"
#  include "BKE_texture.h"

#  include "DEG_depsgraph.hh"

#  include "ED_node.hh"
#  include "WM_api.hh"
#  include "WM_types.hh"

static StructRNA *rna_Light_refine(PointerRNA *ptr)
{
  Light *la = (Light *)ptr->data;

  switch (la->type) {
    case LA_LOCAL:
      return &RNA_PointLight;
    case LA_SUN:
      return &RNA_SunLight;
    case LA_SPOT:
      return &RNA_SpotLight;
    case LA_AREA:
      return &RNA_AreaLight;
    default:
      return &RNA_Light;
  }
}

static void rna_Light_update(Main * /*bmain*/, Scene * /*scene*/, PointerRNA *ptr)
{
  Light *la = (Light *)ptr->owner_id;

  DEG_id_tag_update(&la->id, 0);
  WM_main_add_notifier(NC_LAMP | ND_LIGHTING, la);
}

static void rna_Light_draw_update(Main * /*bmain*/, Scene * /*scene*/, PointerRNA *ptr)
{
  Light *la = (Light *)ptr->owner_id;

  DEG_id_tag_update(&la->id, 0);
  WM_main_add_notifier(NC_LAMP | ND_LIGHTING_DRAW, la);
}

static void rna_Light_use_nodes_update(bContext *C, PointerRNA *ptr)
{
  Light *la = (Light *)ptr->data;

  if (la->use_nodes && la->nodetree == nullptr) {
    ED_node_shader_default(C, &la->id);
  }

  rna_Light_update(CTX_data_main(C), CTX_data_scene(C), ptr);
}

#else

/* NOTE(@dingto): Don't define icons here,
 * so they don't show up in the Light UI (properties editor). */

const EnumPropertyItem rna_enum_light_type_items[] = {
    {LA_LOCAL, "POINT", 0, "Point", "Omnidirectional point light source"},
    {LA_SUN, "SUN", 0, "Sun", "Constant direction parallel ray light source"},
    {LA_SPOT, "SPOT", 0, "Spot", "Directional cone light source"},
    {LA_AREA, "AREA", 0, "Area", "Directional area light source"},
    {0, nullptr, 0, nullptr, nullptr},
};

static void rna_def_light(BlenderRNA *brna)
{
  StructRNA *srna;
  PropertyRNA *prop;
  static const float default_color[4] = {1.0f, 1.0f, 1.0f, 1.0f};

  srna = RNA_def_struct(brna, "Light", "ID");
  RNA_def_struct_sdna(srna, "Light");
  RNA_def_struct_refine_func(srna, "rna_Light_refine");
  RNA_def_struct_ui_text(srna, "Light", "Light data-block for lighting a scene");
  RNA_def_struct_translation_context(srna, BLT_I18NCONTEXT_ID_LIGHT);
  RNA_def_struct_ui_icon(srna, ICON_LIGHT_DATA);

  prop = RNA_def_property(srna, "type", PROP_ENUM, PROP_NONE);
  RNA_def_property_enum_items(prop, rna_enum_light_type_items);
  RNA_def_property_ui_text(prop, "Type", "Type of light");
  RNA_def_property_translation_context(prop, BLT_I18NCONTEXT_ID_LIGHT);
  RNA_def_property_update(prop, 0, "rna_Light_draw_update");

  prop = RNA_def_property(srna, "color", PROP_FLOAT, PROP_COLOR);
  RNA_def_property_float_sdna(prop, nullptr, "r");
  RNA_def_property_array(prop, 3);
  RNA_def_property_float_array_default(prop, default_color);
  RNA_def_property_ui_text(prop, "Color", "Light color");
  RNA_def_property_update(prop, 0, "rna_Light_draw_update");

  prop = RNA_def_property(srna, "specular_factor", PROP_FLOAT, PROP_FACTOR);
  RNA_def_property_float_sdna(prop, nullptr, "spec_fac");
  RNA_def_property_range(prop, 0.0f, FLT_MAX);
  RNA_def_property_ui_range(prop, 0.0f, 1.0f, 0.01, 2);
  RNA_def_property_ui_text(prop, "Specular Factor", "Specular reflection multiplier");
  RNA_def_property_update(prop, 0, "rna_Light_update");

  prop = RNA_def_property(srna, "diffuse_factor", PROP_FLOAT, PROP_FACTOR);
  RNA_def_property_float_sdna(prop, nullptr, "diff_fac");
  RNA_def_property_range(prop, 0.0f, FLT_MAX);
  RNA_def_property_ui_range(prop, 0.0f, 1.0f, 0.01, 2);
  RNA_def_property_ui_text(prop, "Diffuse Factor", "Diffuse reflection multiplier");
  RNA_def_property_update(prop, 0, "rna_Light_update");

  prop = RNA_def_property(srna, "transmission_factor", PROP_FLOAT, PROP_FACTOR);
  RNA_def_property_float_sdna(prop, nullptr, "transmission_fac");
  RNA_def_property_range(prop, 0.0f, FLT_MAX);
  RNA_def_property_ui_range(prop, 0.0f, 1.0f, 0.01, 2);
  RNA_def_property_ui_text(prop, "Transmission Factor", "Transmission light multiplier");
  RNA_def_property_update(prop, 0, "rna_Light_update");

  prop = RNA_def_property(srna, "volume_factor", PROP_FLOAT, PROP_FACTOR);
  RNA_def_property_float_sdna(prop, nullptr, "volume_fac");
  RNA_def_property_range(prop, 0.0f, FLT_MAX);
  RNA_def_property_ui_range(prop, 0.0f, 1.0f, 0.01, 2);
  RNA_def_property_ui_text(prop, "Volume Factor", "Volume light multiplier");
  RNA_def_property_update(prop, 0, "rna_Light_update");

  prop = RNA_def_property(srna, "use_custom_distance", PROP_BOOLEAN, PROP_NONE);
  RNA_def_property_boolean_sdna(prop, nullptr, "mode", LA_CUSTOM_ATTENUATION);
  RNA_def_property_ui_text(prop,
                           "Custom Attenuation",
                           "Use custom attenuation distance instead of global light threshold");
  RNA_def_property_update(prop, 0, "rna_Light_update");

  prop = RNA_def_property(srna, "cutoff_distance", PROP_FLOAT, PROP_DISTANCE);
  RNA_def_property_float_sdna(prop, nullptr, "att_dist");
  RNA_def_property_range(prop, 0.0f, FLT_MAX);
  RNA_def_property_ui_range(prop, 0.01f, 100.0f, 1.0, 2);
  RNA_def_property_ui_text(
      prop, "Cutoff Distance", "Distance at which the light influence will be set to 0");
  RNA_def_property_update(prop, 0, "rna_Light_update");

  /* nodes */
  prop = RNA_def_property(srna, "node_tree", PROP_POINTER, PROP_NONE);
  RNA_def_property_pointer_sdna(prop, nullptr, "nodetree");
  RNA_def_property_clear_flag(prop, PROP_PTR_NO_OWNERSHIP);
  RNA_def_property_override_flag(prop, PROPOVERRIDE_OVERRIDABLE_LIBRARY);
  RNA_def_property_ui_text(prop, "Node Tree", "Node tree for node based lights");

  prop = RNA_def_property(srna, "use_nodes", PROP_BOOLEAN, PROP_NONE);
  RNA_def_property_boolean_sdna(prop, nullptr, "use_nodes", 1);
  RNA_def_property_clear_flag(prop, PROP_ANIMATABLE);
  RNA_def_property_flag(prop, PROP_CONTEXT_UPDATE);
  RNA_def_property_ui_text(prop, "Use Nodes", "Use shader nodes to render the light");
  RNA_def_property_update(prop, 0, "rna_Light_use_nodes_update");

  /* common */
  rna_def_animdata_common(srna);
}

static void rna_def_light_energy(StructRNA *srna, const short light_type)
{
  PropertyRNA *prop;

  switch (light_type) {
    case LA_SUN: {
      /* Distant light strength has no unit defined,
       * it's proportional to 'watt/m^2' and is not sensitive to scene unit scale. */
      prop = RNA_def_property(srna, "energy", PROP_FLOAT, PROP_NONE);
      RNA_def_property_ui_range(prop, 0.0f, 10.0f, 1, 3);
      RNA_def_property_ui_text(
          prop, "Strength", "Sunlight strength in watts per meter squared (W/m²)");
      RNA_def_property_update(prop, 0, "rna_Light_draw_update");
      break;
    }
    case LA_SPOT: {
      /* Lights with a location have power in Watts,
       * which is sensitive to scene unit scale. */
      prop = RNA_def_property(srna, "energy", PROP_FLOAT, PROP_POWER);
      RNA_def_property_ui_range(prop, 0.0f, 1000000.0f, 10, 5);
      RNA_def_property_ui_text(prop,
                               "Power",
                               "The energy this light would emit over its entire area "
                               "if it wasn't limited by the spot angle");
      RNA_def_property_translation_context(prop, BLT_I18NCONTEXT_ID_LIGHT);
      RNA_def_property_update(prop, 0, "rna_Light_draw_update");
      break;
    }
    default: {
      /* Lights with a location have power in Watts,
       * which is sensitive to scene unit scale. */
      prop = RNA_def_property(srna, "energy", PROP_FLOAT, PROP_POWER);
      RNA_def_property_ui_range(prop, 0.0f, 1000000.0f, 10, 5);
      RNA_def_property_ui_text(
          prop,
          "Power",
          "Light energy emitted over the entire area of the light in all directions");
      RNA_def_property_translation_context(prop, BLT_I18NCONTEXT_ID_LIGHT);
      RNA_def_property_update(prop, 0, "rna_Light_draw_update");
      break;
    }
  }
}

static void rna_def_light_shadow(StructRNA *srna, bool sun)
{
  PropertyRNA *prop;

  prop = RNA_def_property(srna, "use_shadow", PROP_BOOLEAN, PROP_NONE);
  RNA_def_property_boolean_sdna(prop, nullptr, "mode", LA_SHADOW);
  RNA_def_property_update(prop, 0, "rna_Light_draw_update");

  prop = RNA_def_property(srna, "shadow_buffer_clip_start", PROP_FLOAT, PROP_DISTANCE);
  RNA_def_property_float_sdna(prop, nullptr, "clipsta");
  RNA_def_property_range(prop, 1e-6f, FLT_MAX);
  RNA_def_property_ui_range(prop, 0.001f, FLT_MAX, 10, 3);
  RNA_def_property_ui_text(prop,
                           "Shadow Buffer Clip Start",
                           "Shadow map clip start, below which objects will not generate shadows");
  RNA_def_property_update(prop, 0, "rna_Light_draw_update");

  prop = RNA_def_property(srna, "shadow_buffer_bias", PROP_FLOAT, PROP_NONE);
  RNA_def_property_float_sdna(prop, nullptr, "bias");
  RNA_def_property_range(prop, 0.0f, FLT_MAX);
  RNA_def_property_ui_range(prop, 0.001f, 5.0f, 1.0, 3);
  RNA_def_property_ui_text(prop, "Shadow Buffer Bias", "Bias for reducing self shadowing");
  RNA_def_property_update(prop, 0, "rna_Light_update");

  prop = RNA_def_property(srna, "shadow_color", PROP_FLOAT, PROP_COLOR);
  RNA_def_property_float_sdna(prop, nullptr, "shdwr");
  RNA_def_property_array(prop, 3);
  RNA_def_property_ui_text(prop, "Shadow Color", "Color of shadows cast by the light");
  RNA_def_property_update(prop, 0, "rna_Light_update");

  prop = RNA_def_property(srna, "shadow_soft_size", PROP_FLOAT, PROP_DISTANCE);
  RNA_def_property_float_sdna(prop, nullptr, "radius");
  RNA_def_property_range(prop, 0.0f, FLT_MAX);
  RNA_def_property_ui_range(prop, 0, 100, 0.1, 3);
  RNA_def_property_ui_text(
      prop, "Shadow Soft Size", "Light size for ray shadow sampling (Raytraced shadows)");
  RNA_def_property_update(prop, 0, "rna_Light_draw_update");

  /* Eevee */
  prop = RNA_def_property(srna, "use_contact_shadow", PROP_BOOLEAN, PROP_NONE);
  RNA_def_property_boolean_sdna(prop, nullptr, "mode", LA_SHAD_CONTACT);
  RNA_def_property_ui_text(prop,
                           "Contact Shadow",
                           "Use screen space ray-tracing to have correct shadowing "
                           "near occluder, or for small features that does not appear "
                           "in shadow maps");
  RNA_def_property_update(prop, 0, "rna_Light_update");

  prop = RNA_def_property(srna, "contact_shadow_distance", PROP_FLOAT, PROP_DISTANCE);
  RNA_def_property_float_sdna(prop, nullptr, "contact_dist");
  RNA_def_property_range(prop, 0.0f, 9999.0f);
  RNA_def_property_ui_text(prop,
                           "Contact Shadow Distance",
                           "World space distance in which to search for "
                           "screen space occluder");
  RNA_def_property_update(prop, 0, "rna_Light_update");

  prop = RNA_def_property(srna, "contact_shadow_bias", PROP_FLOAT, PROP_NONE);
  RNA_def_property_float_sdna(prop, nullptr, "contact_bias");
  RNA_def_property_range(prop, 0.001f, 9999.0f);
  RNA_def_property_ui_range(prop, 0.001f, 5.0f, 1.0, 3);
  RNA_def_property_ui_text(prop, "Contact Shadow Bias", "Bias to avoid self shadowing");
  RNA_def_property_update(prop, 0, "rna_Light_update");

  prop = RNA_def_property(srna, "contact_shadow_thickness", PROP_FLOAT, PROP_DISTANCE);
  RNA_def_property_float_sdna(prop, nullptr, "contact_thickness");
  RNA_def_property_range(prop, 0.0f, 9999.0f);
  RNA_def_property_ui_range(prop, 0, 100, 0.1, 3);
  RNA_def_property_ui_text(
      prop, "Contact Shadow Thickness", "Pixel thickness used to detect occlusion");
  RNA_def_property_update(prop, 0, "rna_Light_update");

  prop = RNA_def_property(srna, "shadow_filter_radius", PROP_FLOAT, PROP_NONE);
  RNA_def_property_range(prop, 0.0f, FLT_MAX);
  RNA_def_property_ui_range(prop, 0.0f, 5.0f, 1.0f, 2);
  RNA_def_property_ui_text(
      prop, "Shadow Filter Radius", "Blur shadow aliasing using Percentage Closer Filtering");
  RNA_def_property_override_flag(prop, PROPOVERRIDE_OVERRIDABLE_LIBRARY);
  RNA_def_property_update(prop, 0, "rna_Light_update");

<<<<<<< HEAD
/* Soft shadow per light -- UPBGE */
  prop = RNA_def_property(srna, "use_soft_shadows", PROP_BOOLEAN, PROP_NONE);
  RNA_def_property_boolean_sdna(prop, NULL, "mode", LA_SOFT_SHADOWS);
  RNA_def_property_ui_text(prop, "Use soft shadows", "Use soft shadows for this light");
=======
  prop = RNA_def_property(srna, "shadow_maximum_resolution", PROP_FLOAT, PROP_DISTANCE);
  RNA_def_property_range(prop, 0.0f, FLT_MAX);
  RNA_def_property_ui_range(prop, 0.0001f, 0.020f, 0.0005f, 4);
  RNA_def_property_ui_text(prop,
                           "Shadows Resolution Limit",
                           "Maximum size of a shadow map pixel. Higher values use less memory at "
                           "the cost of shadow quality");
  RNA_def_property_override_flag(prop, PROPOVERRIDE_OVERRIDABLE_LIBRARY);
>>>>>>> 68de483b
  RNA_def_property_update(prop, 0, "rna_Light_update");

  prop = RNA_def_property(srna, "shadow_resolution_scale", PROP_FLOAT, PROP_FACTOR);
  RNA_def_property_range(prop, 0.0f, 1.0f);
  RNA_def_property_ui_range(prop, 0.0f, 1.0f, 0.25f, 2);
  RNA_def_property_ui_text(
      prop,
      "Shadow Resolution Scale",
      "Scale the Shadow Map target resolution, where 1.0 tries to match shadow map and screen "
      "pixel density. (The scale is applied on top of the scene Simplify Shadow Resolution)");
  RNA_def_property_override_flag(prop, PROPOVERRIDE_OVERRIDABLE_LIBRARY);
  RNA_def_property_update(prop, 0, "rna_Light_update");

  if (sun) {
    prop = RNA_def_property(srna, "shadow_cascade_max_distance", PROP_FLOAT, PROP_DISTANCE);
    RNA_def_property_float_sdna(prop, nullptr, "cascade_max_dist");
    RNA_def_property_range(prop, 0.0f, FLT_MAX);
    RNA_def_property_ui_text(prop,
                             "Cascade Max Distance",
                             "End distance of the cascaded shadow map (only in perspective view)");
    RNA_def_property_update(prop, 0, "rna_Light_update");

    prop = RNA_def_property(srna, "shadow_cascade_count", PROP_INT, PROP_NONE);
    RNA_def_property_int_sdna(prop, nullptr, "cascade_count");
    RNA_def_property_range(prop, 1, 4);
    RNA_def_property_ui_text(
        prop, "Cascade Count", "Number of texture used by the cascaded shadow map");
    RNA_def_property_update(prop, 0, "rna_Light_update");

    prop = RNA_def_property(srna, "shadow_cascade_exponent", PROP_FLOAT, PROP_FACTOR);
    RNA_def_property_float_sdna(prop, nullptr, "cascade_exponent");
    RNA_def_property_range(prop, 0.0f, 1.0f);
    RNA_def_property_ui_text(prop,
                             "Exponential Distribution",
                             "Higher value increase resolution towards the viewpoint");
    RNA_def_property_update(prop, 0, "rna_Light_update");

    prop = RNA_def_property(srna, "shadow_cascade_fade", PROP_FLOAT, PROP_FACTOR);
    RNA_def_property_float_sdna(prop, nullptr, "cascade_fade");
    RNA_def_property_range(prop, 0.0f, 1.0f);
    RNA_def_property_ui_text(
        prop, "Cascade Fade", "How smooth is the transition between each cascade");
    RNA_def_property_update(prop, 0, "rna_Light_update");
  }
  else {
    prop = RNA_def_property(srna, "use_absolute_resolution", PROP_BOOLEAN, PROP_NONE);
    RNA_def_property_boolean_sdna(prop, nullptr, "mode", LA_SHAD_RES_ABSOLUTE);
    RNA_def_property_ui_text(prop,
                             "Absolute Resolution Limit",
                             "Limit the resolution at 1 unit from the light origin instead of "
                             "relative to the shadowed pixel");
    RNA_def_property_override_flag(prop, PROPOVERRIDE_OVERRIDABLE_LIBRARY);
    RNA_def_property_update(prop, 0, "rna_Light_update");
  }
}

static void rna_def_point_light(BlenderRNA *brna)
{
  StructRNA *srna;

  srna = RNA_def_struct(brna, "PointLight", "Light");
  RNA_def_struct_sdna(srna, "Light");
  RNA_def_struct_ui_text(srna, "Point Light", "Omnidirectional point Light");
  RNA_def_struct_ui_icon(srna, ICON_LIGHT_POINT);

  PropertyRNA *prop;
  prop = RNA_def_property(srna, "use_soft_falloff", PROP_BOOLEAN, PROP_NONE);
  RNA_def_property_boolean_sdna(prop, nullptr, "mode", LA_USE_SOFT_FALLOFF);
  RNA_def_property_ui_text(
      prop,
      "Soft Falloff",
      "Apply falloff to avoid sharp edges when the light geometry intersects with other objects");
  RNA_def_property_update(prop, 0, "rna_Light_draw_update");

  rna_def_light_energy(srna, LA_LOCAL);
  rna_def_light_shadow(srna, false);
}

static void rna_def_area_light(BlenderRNA *brna)
{
  StructRNA *srna;
  PropertyRNA *prop;

  static const EnumPropertyItem prop_areashape_items[] = {
      {LA_AREA_SQUARE, "SQUARE", 0, "Square", ""},
      {LA_AREA_RECT, "RECTANGLE", 0, "Rectangle", ""},
      {LA_AREA_DISK, "DISK", 0, "Disk", ""},
      {LA_AREA_ELLIPSE, "ELLIPSE", 0, "Ellipse", ""},
      {0, nullptr, 0, nullptr, nullptr},
  };

  srna = RNA_def_struct(brna, "AreaLight", "Light");
  RNA_def_struct_sdna(srna, "Light");
  RNA_def_struct_ui_text(srna, "Area Light", "Directional area Light");
  RNA_def_struct_ui_icon(srna, ICON_LIGHT_AREA);

  rna_def_light_energy(srna, LA_AREA);
  rna_def_light_shadow(srna, false);

  prop = RNA_def_property(srna, "shape", PROP_ENUM, PROP_NONE);
  RNA_def_property_enum_sdna(prop, nullptr, "area_shape");
  RNA_def_property_enum_items(prop, prop_areashape_items);
  RNA_def_property_ui_text(prop, "Shape", "Shape of the area Light");
  RNA_def_property_update(prop, 0, "rna_Light_draw_update");

  prop = RNA_def_property(srna, "size", PROP_FLOAT, PROP_DISTANCE);
  RNA_def_property_float_sdna(prop, nullptr, "area_size");
  RNA_def_property_range(prop, 0.0f, FLT_MAX);
  RNA_def_property_ui_range(prop, 0, 100, 0.1, 3);
  RNA_def_property_ui_text(
      prop, "Size", "Size of the area of the area light, X direction size for rectangle shapes");
  RNA_def_property_update(prop, 0, "rna_Light_draw_update");

  prop = RNA_def_property(srna, "size_y", PROP_FLOAT, PROP_DISTANCE);
  RNA_def_property_float_sdna(prop, nullptr, "area_sizey");
  RNA_def_property_range(prop, 0.0f, FLT_MAX);
  RNA_def_property_ui_range(prop, 0, 100, 0.1, 3);
  RNA_def_property_ui_text(
      prop,
      "Size Y",
      "Size of the area of the area light in the Y direction for rectangle shapes");
  RNA_def_property_update(prop, 0, "rna_Light_draw_update");

  prop = RNA_def_property(srna, "spread", PROP_FLOAT, PROP_ANGLE);
  RNA_def_property_float_sdna(prop, nullptr, "area_spread");
  RNA_def_property_range(prop, DEG2RADF(0.0f), DEG2RADF(180.0f));
  RNA_def_property_ui_text(
      prop,
      "Spread",
      "How widely the emitted light fans out, as in the case of a gridded softbox");
  RNA_def_property_update(prop, 0, "rna_Light_draw_update");
}

static void rna_def_spot_light(BlenderRNA *brna)
{
  StructRNA *srna;
  PropertyRNA *prop;

  srna = RNA_def_struct(brna, "SpotLight", "Light");
  RNA_def_struct_sdna(srna, "Light");
  RNA_def_struct_ui_text(srna, "Spot Light", "Directional cone Light");
  RNA_def_struct_ui_icon(srna, ICON_LIGHT_SPOT);

  rna_def_light_energy(srna, LA_SPOT);
  rna_def_light_shadow(srna, false);

  prop = RNA_def_property(srna, "use_square", PROP_BOOLEAN, PROP_NONE);
  RNA_def_property_boolean_sdna(prop, nullptr, "mode", LA_SQUARE);
  RNA_def_property_ui_text(prop, "Square", "Cast a square spot light shape");
  RNA_def_property_update(prop, 0, "rna_Light_draw_update");

  prop = RNA_def_property(srna, "spot_blend", PROP_FLOAT, PROP_NONE);
  RNA_def_property_float_sdna(prop, nullptr, "spotblend");
  RNA_def_property_range(prop, 0.0f, 1.0f);
  RNA_def_property_ui_text(prop, "Spot Blend", "The softness of the spotlight edge");
  RNA_def_property_update(prop, 0, "rna_Light_draw_update");

  prop = RNA_def_property(srna, "spot_size", PROP_FLOAT, PROP_ANGLE);
  RNA_def_property_float_sdna(prop, nullptr, "spotsize");
  RNA_def_property_range(prop, DEG2RADF(1.0f), DEG2RADF(180.0f));
  RNA_def_property_ui_text(prop, "Spot Size", "Angle of the spotlight beam");
  RNA_def_property_update(prop, 0, "rna_Light_draw_update");

  prop = RNA_def_property(srna, "show_cone", PROP_BOOLEAN, PROP_NONE);
  RNA_def_property_boolean_sdna(prop, nullptr, "mode", LA_SHOW_CONE);
  RNA_def_property_ui_text(
      prop,
      "Show Cone",
      "Display transparent cone in 3D view to visualize which objects are contained in it");
  RNA_def_property_update(prop, 0, "rna_Light_draw_update");

  prop = RNA_def_property(srna, "use_soft_falloff", PROP_BOOLEAN, PROP_NONE);
  RNA_def_property_boolean_sdna(prop, nullptr, "mode", LA_USE_SOFT_FALLOFF);
  RNA_def_property_ui_text(
      prop,
      "Soft Falloff",
      "Apply falloff to avoid sharp edges when the light geometry intersects with other objects");
  RNA_def_property_update(prop, 0, "rna_Light_draw_update");
}

static void rna_def_sun_light(BlenderRNA *brna)
{
  StructRNA *srna;
  PropertyRNA *prop;

  srna = RNA_def_struct(brna, "SunLight", "Light");
  RNA_def_struct_sdna(srna, "Light");
  RNA_def_struct_ui_text(srna, "Sun Light", "Constant direction parallel ray Light");
  RNA_def_struct_ui_icon(srna, ICON_LIGHT_SUN);

  prop = RNA_def_property(srna, "angle", PROP_FLOAT, PROP_ANGLE);
  RNA_def_property_float_sdna(prop, nullptr, "sun_angle");
  RNA_def_property_range(prop, DEG2RADF(0.0f), DEG2RADF(180.0f));
  RNA_def_property_ui_text(prop, "Angle", "Angular diameter of the Sun as seen from the Earth");
  RNA_def_property_update(prop, 0, "rna_Light_update");

  rna_def_light_energy(srna, LA_SUN);
  rna_def_light_shadow(srna, true);
}

void RNA_def_light(BlenderRNA *brna)
{
  rna_def_light(brna);
  rna_def_point_light(brna);
  rna_def_area_light(brna);
  rna_def_spot_light(brna);
  rna_def_sun_light(brna);
}

#endif<|MERGE_RESOLUTION|>--- conflicted
+++ resolved
@@ -305,12 +305,12 @@
   RNA_def_property_override_flag(prop, PROPOVERRIDE_OVERRIDABLE_LIBRARY);
   RNA_def_property_update(prop, 0, "rna_Light_update");
 
-<<<<<<< HEAD
-/* Soft shadow per light -- UPBGE */
+  /* Soft shadow per light -- UPBGE */
   prop = RNA_def_property(srna, "use_soft_shadows", PROP_BOOLEAN, PROP_NONE);
   RNA_def_property_boolean_sdna(prop, NULL, "mode", LA_SOFT_SHADOWS);
   RNA_def_property_ui_text(prop, "Use soft shadows", "Use soft shadows for this light");
-=======
+  RNA_def_property_update(prop, 0, "rna_Light_update");
+
   prop = RNA_def_property(srna, "shadow_maximum_resolution", PROP_FLOAT, PROP_DISTANCE);
   RNA_def_property_range(prop, 0.0f, FLT_MAX);
   RNA_def_property_ui_range(prop, 0.0001f, 0.020f, 0.0005f, 4);
@@ -319,7 +319,6 @@
                            "Maximum size of a shadow map pixel. Higher values use less memory at "
                            "the cost of shadow quality");
   RNA_def_property_override_flag(prop, PROPOVERRIDE_OVERRIDABLE_LIBRARY);
->>>>>>> 68de483b
   RNA_def_property_update(prop, 0, "rna_Light_update");
 
   prop = RNA_def_property(srna, "shadow_resolution_scale", PROP_FLOAT, PROP_FACTOR);
