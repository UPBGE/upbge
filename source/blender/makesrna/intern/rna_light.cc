--- conflicted
+++ resolved
@@ -296,24 +296,20 @@
       prop, "Shadow Softness Factor", "Scale light shape for smaller penumbra");
   RNA_def_property_update(prop, 0, "rna_Light_update");
 
-<<<<<<< HEAD
+  prop = RNA_def_property(srna, "shadow_filter_radius", PROP_FLOAT, PROP_FACTOR);
+  RNA_def_property_range(prop, 0.0f, FLT_MAX);
+  RNA_def_property_ui_range(prop, 0.0f, 5.0f, 1.0f, 2);
+  RNA_def_property_ui_text(
+      prop, "Shadow Filter Radius", "Blur shadow aliasing using Percentage Closer Filtering");
+  RNA_def_property_override_flag(prop, PROPOVERRIDE_OVERRIDABLE_LIBRARY);
+  RNA_def_property_update(prop, 0, "rna_Light_update");
+
   /* Soft shadow per light -- UPBGE */
   prop = RNA_def_property(srna, "use_soft_shadows", PROP_BOOLEAN, PROP_NONE);
   RNA_def_property_boolean_sdna(prop, NULL, "mode", LA_SOFT_SHADOWS);
   RNA_def_property_ui_text(prop, "Use soft shadows", "Use soft shadows for this light");
   RNA_def_property_update(prop, 0, "rna_Light_update");
 
-
-=======
-  prop = RNA_def_property(srna, "shadow_filter_radius", PROP_FLOAT, PROP_FACTOR);
-  RNA_def_property_range(prop, 0.0f, FLT_MAX);
-  RNA_def_property_ui_range(prop, 0.0f, 5.0f, 1.0f, 2);
-  RNA_def_property_ui_text(
-      prop, "Shadow Filter Radius", "Blur shadow aliasing using Percentage Closer Filtering");
-  RNA_def_property_override_flag(prop, PROPOVERRIDE_OVERRIDABLE_LIBRARY);
-  RNA_def_property_update(prop, 0, "rna_Light_update");
-
->>>>>>> b9fb51ea
   if (sun) {
     prop = RNA_def_property(srna, "shadow_cascade_max_distance", PROP_FLOAT, PROP_DISTANCE);
     RNA_def_property_float_sdna(prop, nullptr, "cascade_max_dist");
