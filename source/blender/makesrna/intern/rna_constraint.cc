/* SPDX-FileCopyrightText: 2023 Blender Authors
 *
 * SPDX-License-Identifier: GPL-2.0-or-later */

/** \file
 * \ingroup RNA
 */

#include <cstdlib>

#include "BLI_math_rotation.h"

#include "BLT_translation.hh"

#include "DNA_constraint_types.h"
#include "DNA_modifier_types.h"
#include "DNA_scene_types.h"

#include "RNA_define.hh"
#include "RNA_enum_types.hh"

#include "rna_internal.hh"

#include "WM_types.hh"

#include "ED_object.hh"

/* Please keep the names in sync with `constraint.cc`. */
const EnumPropertyItem rna_enum_constraint_type_items[] = {
    RNA_ENUM_ITEM_HEADING(N_("Motion Tracking"), nullptr),
    {CONSTRAINT_TYPE_CAMERASOLVER, "CAMERA_SOLVER", ICON_CON_CAMERASOLVER, "Camera Solver", ""},
    {CONSTRAINT_TYPE_FOLLOWTRACK, "FOLLOW_TRACK", ICON_CON_FOLLOWTRACK, "Follow Track", ""},
    {CONSTRAINT_TYPE_OBJECTSOLVER, "OBJECT_SOLVER", ICON_CON_OBJECTSOLVER, "Object Solver", ""},

    RNA_ENUM_ITEM_HEADING(N_("Transform"), nullptr),
    {CONSTRAINT_TYPE_LOCLIKE,
     "COPY_LOCATION",
     ICON_CON_LOCLIKE,
     "Copy Location",
     "Copy the location of a target (with an optional offset), so that they move together"},
    {CONSTRAINT_TYPE_ROTLIKE,
     "COPY_ROTATION",
     ICON_CON_ROTLIKE,
     "Copy Rotation",
     "Copy the rotation of a target (with an optional offset), so that they rotate together"},
    {CONSTRAINT_TYPE_SIZELIKE,
     "COPY_SCALE",
     ICON_CON_SIZELIKE,
     "Copy Scale",
     "Copy the scale factors of a target (with an optional offset), so that they are scaled by "
     "the same amount"},
    {CONSTRAINT_TYPE_TRANSLIKE,
     "COPY_TRANSFORMS",
     ICON_CON_TRANSLIKE,
     "Copy Transforms",
     "Copy all the transformations of a target, so that they move together"},
    {CONSTRAINT_TYPE_DISTLIMIT,
     "LIMIT_DISTANCE",
     ICON_CON_DISTLIMIT,
     "Limit Distance",
     "Restrict movements to within a certain distance of a target (at the time of constraint "
     "evaluation only)"},
    {CONSTRAINT_TYPE_LOCLIMIT,
     "LIMIT_LOCATION",
     ICON_CON_LOCLIMIT,
     "Limit Location",
     "Restrict movement along each axis within given ranges"},
    {CONSTRAINT_TYPE_ROTLIMIT,
     "LIMIT_ROTATION",
     ICON_CON_ROTLIMIT,
     "Limit Rotation",
     "Restrict rotation along each axis within given ranges"},
    {CONSTRAINT_TYPE_SIZELIMIT,
     "LIMIT_SCALE",
     ICON_CON_SIZELIMIT,
     "Limit Scale",
     "Restrict scaling along each axis with given ranges"},
    {CONSTRAINT_TYPE_SAMEVOL,
     "MAINTAIN_VOLUME",
     ICON_CON_SAMEVOL,
     "Maintain Volume",
     "Compensate for scaling one axis by applying suitable scaling to the other two axes"},
    {CONSTRAINT_TYPE_TRANSFORM,
     "TRANSFORM",
     ICON_CON_TRANSFORM,
     "Transformation",
     "Use one transform property from target to control another (or same) property on owner"},
    {CONSTRAINT_TYPE_TRANSFORM_CACHE,
     "TRANSFORM_CACHE",
     ICON_CON_TRANSFORM_CACHE,
     "Transform Cache",
     "Look up the transformation matrix from an external file"},

    RNA_ENUM_ITEM_HEADING(N_("Tracking"), nullptr),
    {CONSTRAINT_TYPE_CLAMPTO,
     "CLAMP_TO",
     ICON_CON_CLAMPTO,
     "Clamp To",
     "Restrict movements to lie along a curve by remapping location along curve's longest axis"},
    {CONSTRAINT_TYPE_DAMPTRACK,
     "DAMPED_TRACK",
     ICON_CON_TRACKTO,
     "Damped Track",
     "Point towards a target by performing the smallest rotation necessary"},
    {CONSTRAINT_TYPE_KINEMATIC,
     "IK",
     ICON_CON_KINEMATIC,
     "Inverse Kinematics",
     "Control a chain of bones by specifying the endpoint target (Bones only)"},
    {CONSTRAINT_TYPE_LOCKTRACK,
     "LOCKED_TRACK",
     ICON_CON_LOCKTRACK,
     "Locked Track",
     "Rotate around the specified ('locked') axis to point towards a target"},
    {CONSTRAINT_TYPE_SPLINEIK,
     "SPLINE_IK",
     ICON_CON_SPLINEIK,
     "Spline IK",
     "Align chain of bones along a curve (Bones only)"},
    {CONSTRAINT_TYPE_STRETCHTO,
     "STRETCH_TO",
     ICON_CON_STRETCHTO,
     "Stretch To",
     "Stretch along Y-Axis to point towards a target"},
    {CONSTRAINT_TYPE_TRACKTO,
     "TRACK_TO",
     ICON_CON_TRACKTO,
     "Track To",
     "Legacy tracking constraint prone to twisting artifacts"},

    RNA_ENUM_ITEM_HEADING(N_("Relationship"), nullptr),
    {CONSTRAINT_TYPE_ACTION,
     "ACTION",
     ICON_ACTION,
     "Action",
     "Use transform property of target to look up pose for owner from an Action"},
    {CONSTRAINT_TYPE_ARMATURE,
     "ARMATURE",
     ICON_CON_ARMATURE,
     "Armature",
     "Apply weight-blended transformation from multiple bones like the Armature modifier"},
    {CONSTRAINT_TYPE_CHILDOF,
     "CHILD_OF",
     ICON_CON_CHILDOF,
     "Child Of",
     "Make target the 'detachable' parent of owner"},
    {CONSTRAINT_TYPE_MINMAX,
     "FLOOR",
     ICON_CON_FLOOR,
     "Floor",
     "Use position (and optionally rotation) of target to define a 'wall' or 'floor' that the "
     "owner cannot cross"},
    {CONSTRAINT_TYPE_FOLLOWPATH,
     "FOLLOW_PATH",
     ICON_CON_FOLLOWPATH,
     "Follow Path",
     "Use to animate an object/bone following a path"},
    {CONSTRAINT_TYPE_PIVOT,
     "PIVOT",
     ICON_CON_PIVOT,
     "Pivot",
     "Change pivot point for transforms (buggy)"},
<<<<<<< HEAD
    {CONSTRAINT_TYPE_RIGIDBODYJOINT,
     "RIGID_BODY_JOINT",
     ICON_CON_KINEMATIC,
     "Rigid Body Joint",
     "Use to define a Rigid Body Constraint (for Game Engine use only)"},
#if 0
    {CONSTRAINT_TYPE_PYTHON,
     "SCRIPT",
     ICON_CONSTRAINT_DATA,
     "Script",
     "Custom constraint(s) written in Python (Not yet implemented)"},
#endif
=======
>>>>>>> dbf6902a
    {CONSTRAINT_TYPE_SHRINKWRAP,
     "SHRINKWRAP",
     ICON_CON_SHRINKWRAP,
     "Shrinkwrap",
     "Restrict movements to surface of target mesh"},
    {0, nullptr, 0, nullptr, nullptr},
};

static const EnumPropertyItem target_space_pchan_items[] = {
    {CONSTRAINT_SPACE_WORLD,
     "WORLD",
     0,
     "World Space",
     "The transformation of the target is evaluated relative to the world "
     "coordinate system"},
    {CONSTRAINT_SPACE_CUSTOM,
     "CUSTOM",
     0,
     "Custom Space",
     "The transformation of the target is evaluated relative to a custom object/bone/vertex "
     "group"},
    RNA_ENUM_ITEM_SEPR,
    {CONSTRAINT_SPACE_POSE,
     "POSE",
     0,
     "Pose Space",
     "The transformation of the target is only evaluated in the Pose Space, "
     "the target armature object transformation is ignored"},
    {CONSTRAINT_SPACE_PARLOCAL,
     "LOCAL_WITH_PARENT",
     0,
     "Local With Parent",
     "The transformation of the target bone is evaluated relative to its rest pose "
     "local coordinate system, thus including the parent-induced transformation"},
    {CONSTRAINT_SPACE_LOCAL,
     "LOCAL",
     0,
     "Local Space",
     "The transformation of the target is evaluated relative to its local "
     "coordinate system"},
    {CONSTRAINT_SPACE_OWNLOCAL,
     "LOCAL_OWNER_ORIENT",
     0,
     "Local Space (Owner Orientation)",
     "The transformation of the target bone is evaluated relative to its local coordinate "
     "system, followed by a correction for the difference in target and owner rest pose "
     "orientations. When applied as local transform to the owner produces the same global "
     "motion as the target if the parents are still in rest pose."},
    {0, nullptr, 0, nullptr, nullptr},
};

static const EnumPropertyItem owner_space_pchan_items[] = {
    {CONSTRAINT_SPACE_WORLD,
     "WORLD",
     0,
     "World Space",
     "The constraint is applied relative to the world coordinate system"},
    {CONSTRAINT_SPACE_CUSTOM,
     "CUSTOM",
     0,
     "Custom Space",
     "The constraint is applied in local space of a custom object/bone/vertex group"},
    RNA_ENUM_ITEM_SEPR,
    {CONSTRAINT_SPACE_POSE,
     "POSE",
     0,
     "Pose Space",
     "The constraint is applied in Pose Space, the object transformation is ignored"},
    {CONSTRAINT_SPACE_PARLOCAL,
     "LOCAL_WITH_PARENT",
     0,
     "Local With Parent",
     "The constraint is applied relative to the rest pose local coordinate system "
     "of the bone, thus including the parent-induced transformation"},
    {CONSTRAINT_SPACE_LOCAL,
     "LOCAL",
     0,
     "Local Space",
     "The constraint is applied relative to the local coordinate system of the object"},
    {0, nullptr, 0, nullptr, nullptr},
};

static const EnumPropertyItem track_axis_items[] = {
    {TRACK_X, "TRACK_X", 0, "X", ""},
    {TRACK_Y, "TRACK_Y", 0, "Y", ""},
    {TRACK_Z, "TRACK_Z", 0, "Z", ""},
    {TRACK_nX, "TRACK_NEGATIVE_X", 0, "-X", ""},
    {TRACK_nY, "TRACK_NEGATIVE_Y", 0, "-Y", ""},
    {TRACK_nZ, "TRACK_NEGATIVE_Z", 0, "-Z", ""},
    {0, nullptr, 0, nullptr, nullptr},
};

static const EnumPropertyItem euler_order_items[] = {
    {CONSTRAINT_EULER_AUTO, "AUTO", 0, "Default", "Euler using the default rotation order"},
    {CONSTRAINT_EULER_XYZ, "XYZ", 0, "XYZ Euler", "Euler using the XYZ rotation order"},
    {CONSTRAINT_EULER_XZY, "XZY", 0, "XZY Euler", "Euler using the XZY rotation order"},
    {CONSTRAINT_EULER_YXZ, "YXZ", 0, "YXZ Euler", "Euler using the YXZ rotation order"},
    {CONSTRAINT_EULER_YZX, "YZX", 0, "YZX Euler", "Euler using the YZX rotation order"},
    {CONSTRAINT_EULER_ZXY, "ZXY", 0, "ZXY Euler", "Euler using the ZXY rotation order"},
    {CONSTRAINT_EULER_ZYX, "ZYX", 0, "ZYX Euler", "Euler using the ZYX rotation order"},
    {0, nullptr, 0, nullptr, nullptr},
};

#ifdef RNA_RUNTIME

static const EnumPropertyItem owner_space_object_items[] = {
    {CONSTRAINT_SPACE_WORLD,
     "WORLD",
     0,
     "World Space",
     "The constraint is applied relative to the world coordinate system"},
    {CONSTRAINT_SPACE_CUSTOM,
     "CUSTOM",
     0,
     "Custom Space",
     "The constraint is applied in local space of a custom object/bone/vertex group"},
    {CONSTRAINT_SPACE_LOCAL,
     "LOCAL",
     0,
     "Local Space",
     "The constraint is applied relative to the local coordinate system of the object"},
    {0, nullptr, 0, nullptr, nullptr},
};

static const EnumPropertyItem target_space_object_items[] = {
    {CONSTRAINT_SPACE_WORLD,
     "WORLD",
     0,
     "World Space",
     "The transformation of the target is evaluated relative to the world coordinate system"},
    {CONSTRAINT_SPACE_CUSTOM,
     "CUSTOM",
     0,
     "Custom Space",
     "The transformation of the target is evaluated relative to a custom object/bone/vertex "
     "group"},
    {CONSTRAINT_SPACE_LOCAL,
     "LOCAL",
     0,
     "Local Space",
     "The transformation of the target is evaluated relative to its local coordinate system"},
    {0, nullptr, 0, nullptr, nullptr},
};

#  include <fmt/format.h>

#  include "DNA_cachefile_types.h"

#  include "BKE_action.hh"
#  include "BKE_animsys.h"
#  include "BKE_constraint.h"
#  include "BKE_context.hh"

#  ifdef WITH_ALEMBIC
#    include "ABC_alembic.h"
#  endif

#  include "ANIM_action.hh"
#  include "rna_action_tools.hh"

static StructRNA *rna_ConstraintType_refine(PointerRNA *ptr)
{
  bConstraint *con = (bConstraint *)ptr->data;

  switch (con->type) {
    case CONSTRAINT_TYPE_CHILDOF:
      return &RNA_ChildOfConstraint;
    case CONSTRAINT_TYPE_TRACKTO:
      return &RNA_TrackToConstraint;
    case CONSTRAINT_TYPE_KINEMATIC:
      return &RNA_KinematicConstraint;
    case CONSTRAINT_TYPE_FOLLOWPATH:
      return &RNA_FollowPathConstraint;
    case CONSTRAINT_TYPE_ROTLIKE:
      return &RNA_CopyRotationConstraint;
    case CONSTRAINT_TYPE_LOCLIKE:
      return &RNA_CopyLocationConstraint;
    case CONSTRAINT_TYPE_SIZELIKE:
      return &RNA_CopyScaleConstraint;
    case CONSTRAINT_TYPE_SAMEVOL:
      return &RNA_MaintainVolumeConstraint;
    case CONSTRAINT_TYPE_ARMATURE:
      return &RNA_ArmatureConstraint;
    case CONSTRAINT_TYPE_ACTION:
      return &RNA_ActionConstraint;
    case CONSTRAINT_TYPE_LOCKTRACK:
      return &RNA_LockedTrackConstraint;
    case CONSTRAINT_TYPE_STRETCHTO:
      return &RNA_StretchToConstraint;
    case CONSTRAINT_TYPE_MINMAX:
      return &RNA_FloorConstraint;
    case CONSTRAINT_TYPE_RIGIDBODYJOINT:
      return &RNA_RigidBodyJointConstraint;
    case CONSTRAINT_TYPE_CLAMPTO:
      return &RNA_ClampToConstraint;
    case CONSTRAINT_TYPE_TRANSFORM:
      return &RNA_TransformConstraint;
    case CONSTRAINT_TYPE_ROTLIMIT:
      return &RNA_LimitRotationConstraint;
    case CONSTRAINT_TYPE_LOCLIMIT:
      return &RNA_LimitLocationConstraint;
    case CONSTRAINT_TYPE_SIZELIMIT:
      return &RNA_LimitScaleConstraint;
    case CONSTRAINT_TYPE_DISTLIMIT:
      return &RNA_LimitDistanceConstraint;
    case CONSTRAINT_TYPE_SHRINKWRAP:
      return &RNA_ShrinkwrapConstraint;
    case CONSTRAINT_TYPE_DAMPTRACK:
      return &RNA_DampedTrackConstraint;
    case CONSTRAINT_TYPE_SPLINEIK:
      return &RNA_SplineIKConstraint;
    case CONSTRAINT_TYPE_TRANSLIKE:
      return &RNA_CopyTransformsConstraint;
    case CONSTRAINT_TYPE_PIVOT:
      return &RNA_PivotConstraint;
    case CONSTRAINT_TYPE_FOLLOWTRACK:
      return &RNA_FollowTrackConstraint;
    case CONSTRAINT_TYPE_CAMERASOLVER:
      return &RNA_CameraSolverConstraint;
    case CONSTRAINT_TYPE_OBJECTSOLVER:
      return &RNA_ObjectSolverConstraint;
    case CONSTRAINT_TYPE_TRANSFORM_CACHE:
      return &RNA_TransformCacheConstraint;
    default:
      return &RNA_UnknownType;
  }
}

static void rna_ConstraintTargetBone_target_set(PointerRNA *ptr,
                                                PointerRNA value,
                                                ReportList * /*reports*/)
{
  bConstraintTarget *tgt = (bConstraintTarget *)ptr->data;
  Object *ob = static_cast<Object *>(value.data);

  if (!ob || ob->type == OB_ARMATURE) {
    id_lib_extern((ID *)ob);
    tgt->tar = ob;
  }
}

static void rna_Constraint_name_set(PointerRNA *ptr, const char *value)
{
  bConstraint *con = static_cast<bConstraint *>(ptr->data);
  char oldname[sizeof(con->name)];

  /* make a copy of the old name first */
  STRNCPY(oldname, con->name);

  /* copy the new name into the name slot */
  STRNCPY_UTF8(con->name, value);

  /* make sure name is unique */
  if (ptr->owner_id) {
    Object *ob = (Object *)ptr->owner_id;
    ListBase *list = blender::ed::object::constraint_list_from_constraint(ob, con, nullptr);

    /* if we have the list, check for unique name, otherwise give up */
    if (list) {
      BKE_constraint_unique_name(con, list);
    }
  }

  /* fix all the animation data which may link to this */
  BKE_animdata_fix_paths_rename_all(nullptr, "constraints", oldname, con->name);
}

static std::optional<std::string> rna_Constraint_do_compute_path(Object *ob, bConstraint *con)
{
  bPoseChannel *pchan;
  ListBase *lb = blender::ed::object::constraint_list_from_constraint(ob, con, &pchan);

  if (lb == nullptr) {
    printf("%s: internal error, constraint '%s' not found in object '%s'\n",
           __func__,
           con->name,
           ob->id.name);
  }

  if (pchan) {
    char name_esc_pchan[sizeof(pchan->name) * 2];
    char name_esc_const[sizeof(con->name) * 2];
    BLI_str_escape(name_esc_pchan, pchan->name, sizeof(name_esc_pchan));
    BLI_str_escape(name_esc_const, con->name, sizeof(name_esc_const));
    return fmt::format("pose.bones[\"{}\"].constraints[\"{}\"]", name_esc_pchan, name_esc_const);
  }
  char name_esc_const[sizeof(con->name) * 2];
  BLI_str_escape(name_esc_const, con->name, sizeof(name_esc_const));
  return fmt::format("constraints[\"{}\"]", name_esc_const);
}

static std::optional<std::string> rna_Constraint_path(const PointerRNA *ptr)
{
  Object *ob = (Object *)ptr->owner_id;
  bConstraint *con = static_cast<bConstraint *>(ptr->data);

  return rna_Constraint_do_compute_path(ob, con);
}

static bConstraint *rna_constraint_from_target(const PointerRNA *ptr)
{
  Object *ob = (Object *)ptr->owner_id;
  bConstraintTarget *tgt = static_cast<bConstraintTarget *>(ptr->data);

  return BKE_constraint_find_from_target(ob, tgt, nullptr);
}

static std::optional<std::string> rna_ConstraintTarget_path(const PointerRNA *ptr)
{
  Object *ob = (Object *)ptr->owner_id;
  bConstraintTarget *tgt = static_cast<bConstraintTarget *>(ptr->data);
  bConstraint *con = rna_constraint_from_target(ptr);
  int index = -1;

  if (con != nullptr) {
    if (con->type == CONSTRAINT_TYPE_ARMATURE) {
      bArmatureConstraint *acon = static_cast<bArmatureConstraint *>(con->data);
      index = BLI_findindex(&acon->targets, tgt);
    }
  }

  if (index >= 0) {
    return fmt::format(
        "{}.targets[{}]", rna_Constraint_do_compute_path(ob, con).value_or(""), index);
  }
  printf("%s: internal error, constraint '%s' of object '%s' does not contain the target\n",
         __func__,
         con->name,
         ob->id.name);

  return std::nullopt;
}

static void rna_Constraint_update(Main *bmain, Scene * /*scene*/, PointerRNA *ptr)
{
  blender::ed::object::constraint_tag_update(
      bmain, (Object *)ptr->owner_id, static_cast<bConstraint *>(ptr->data));
}

static void rna_Constraint_dependency_update(Main *bmain, Scene * /*scene*/, PointerRNA *ptr)
{
  blender::ed::object::constraint_dependency_tag_update(
      bmain, (Object *)ptr->owner_id, static_cast<bConstraint *>(ptr->data));
}

static void rna_ConstraintTarget_update(Main *bmain, Scene * /*scene*/, PointerRNA *ptr)
{
  blender::ed::object::constraint_tag_update(
      bmain, (Object *)ptr->owner_id, rna_constraint_from_target(ptr));
}

static void rna_ConstraintTarget_dependency_update(Main *bmain, Scene * /*scene*/, PointerRNA *ptr)
{
  blender::ed::object::constraint_dependency_tag_update(
      bmain, (Object *)ptr->owner_id, rna_constraint_from_target(ptr));
}

static void rna_Constraint_influence_update(Main *bmain, Scene *scene, PointerRNA *ptr)
{
  Object *ob = (Object *)ptr->owner_id;

  if (ob->pose) {
    ob->pose->flag |= (POSE_LOCKED | POSE_DO_UNLOCK);
  }

  rna_Constraint_update(bmain, scene, ptr);
}

/* Update only needed so this isn't overwritten on first evaluation. */
static void rna_Constraint_childof_inverse_matrix_update(Main *bmain,
                                                         Scene *scene,
                                                         PointerRNA *ptr)
{
  bConstraint *con = static_cast<bConstraint *>(ptr->data);
  bChildOfConstraint *data = static_cast<bChildOfConstraint *>(con->data);
  data->flag &= ~CHILDOF_SET_INVERSE;
  rna_Constraint_update(bmain, scene, ptr);
}

static void rna_Constraint_ik_type_set(PointerRNA *ptr, int value)
{
  bConstraint *con = static_cast<bConstraint *>(ptr->data);
  bKinematicConstraint *ikdata = static_cast<bKinematicConstraint *>(con->data);

  if (ikdata->type != value) {
    /* the type of IK constraint has changed, set suitable default values */
    /* in case constraints reuse same fields incompatible */
    switch (value) {
      case CONSTRAINT_IK_COPYPOSE:
        break;
      case CONSTRAINT_IK_DISTANCE:
        break;
    }
    ikdata->type = value;
  }
}

/* DEPRECATED: use_offset replaced with mix_mode */
static bool rna_Constraint_RotLike_use_offset_get(PointerRNA *ptr)
{
  bConstraint *con = static_cast<bConstraint *>(ptr->data);
  bRotateLikeConstraint *rotlike = static_cast<bRotateLikeConstraint *>(con->data);
  return rotlike->mix_mode != ROTLIKE_MIX_REPLACE;
}

static void rna_Constraint_RotLike_use_offset_set(PointerRNA *ptr, bool value)
{
  bConstraint *con = static_cast<bConstraint *>(ptr->data);
  bRotateLikeConstraint *rotlike = static_cast<bRotateLikeConstraint *>(con->data);
  bool curval = (rotlike->mix_mode != ROTLIKE_MIX_REPLACE);
  if (curval != value) {
    rotlike->mix_mode = (value ? ROTLIKE_MIX_OFFSET : ROTLIKE_MIX_REPLACE);
  }
}

static const EnumPropertyItem *rna_Constraint_owner_space_itemf(bContext * /*C*/,
                                                                PointerRNA *ptr,
                                                                PropertyRNA * /*prop*/,
                                                                bool * /*r_free*/)
{
  Object *ob = (Object *)ptr->owner_id;
  bConstraint *con = (bConstraint *)ptr->data;

  if (BLI_findindex(&ob->constraints, con) == -1) {
    return owner_space_pchan_items;
  }
  else {
    /* object */
    return owner_space_object_items;
  }
}

static const EnumPropertyItem *rna_Constraint_target_space_itemf(bContext * /*C*/,
                                                                 PointerRNA *ptr,
                                                                 PropertyRNA * /*prop*/,
                                                                 bool * /*r_free*/)
{
  bConstraint *con = (bConstraint *)ptr->data;
  ListBase targets = {nullptr, nullptr};
  bConstraintTarget *ct;

  if (BKE_constraint_targets_get(con, &targets)) {
    for (ct = static_cast<bConstraintTarget *>(targets.first); ct; ct = ct->next) {
      if (ct->tar && ct->tar->type == OB_ARMATURE && !(ct->flag & CONSTRAINT_TAR_CUSTOM_SPACE)) {
        break;
      }
    }

    BKE_constraint_targets_flush(con, &targets, 1);

    if (ct) {
      return target_space_pchan_items;
    }
  }

  return target_space_object_items;
}

static bConstraintTarget *rna_ArmatureConstraint_target_new(ID *id, bConstraint *con, Main *bmain)
{
  bArmatureConstraint *acon = static_cast<bArmatureConstraint *>(con->data);
  bConstraintTarget *tgt = MEM_callocN<bConstraintTarget>("Constraint Target");

  tgt->weight = 1.0f;
  BLI_addtail(&acon->targets, tgt);

  blender::ed::object::constraint_dependency_tag_update(bmain, (Object *)id, con);
  return tgt;
}

static void rna_ArmatureConstraint_target_remove(
    ID *id, bConstraint *con, Main *bmain, ReportList *reports, PointerRNA *target_ptr)
{
  bArmatureConstraint *acon = static_cast<bArmatureConstraint *>(con->data);
  bConstraintTarget *tgt = static_cast<bConstraintTarget *>(target_ptr->data);

  if (BLI_findindex(&acon->targets, tgt) == -1) {
    BKE_report(reports, RPT_ERROR, "Target is not in the constraint target list");
    return;
  }

  BLI_freelinkN(&acon->targets, tgt);

  blender::ed::object::constraint_dependency_tag_update(bmain, (Object *)id, con);
}

static void rna_ArmatureConstraint_target_clear(ID *id, bConstraint *con, Main *bmain)
{
  bArmatureConstraint *acon = static_cast<bArmatureConstraint *>(con->data);

  BLI_freelistN(&acon->targets);

  blender::ed::object::constraint_dependency_tag_update(bmain, (Object *)id, con);
}

static void rna_ActionConstraint_mix_mode_set(PointerRNA *ptr, int value)
{
  bConstraint *con = (bConstraint *)ptr->data;
  bActionConstraint *acon = (bActionConstraint *)con->data;

  acon->mix_mode = value;

  /* The After mode can be computed in world space for efficiency
   * and backward compatibility, while Before or Split requires Local. */
  if (ELEM(value, ACTCON_MIX_AFTER, ACTCON_MIX_AFTER_FULL)) {
    con->ownspace = CONSTRAINT_SPACE_WORLD;
  }
  else {
    con->ownspace = CONSTRAINT_SPACE_LOCAL;
  }
}

static void rna_ActionConstraint_minmax_range(
    PointerRNA *ptr, float *min, float *max, float * /*softmin*/, float * /*softmax*/)
{
  bConstraint *con = (bConstraint *)ptr->data;
  bActionConstraint *acon = (bActionConstraint *)con->data;

  /* 0, 1, 2 = magic numbers for rotX, rotY, rotZ */
  if (ELEM(acon->type, 0, 1, 2)) {
    *min = -180.0f;
    *max = 180.0f;
  }
  else {
    *min = -1000.0f;
    *max = 1000.0f;
  }
}

static void rna_ActionConstraint_action_set(PointerRNA *ptr, PointerRNA value, ReportList *reports)
{
  using namespace blender::animrig;
  BLI_assert(ptr->owner_id);
  BLI_assert(ptr->data);

  ID &animated_id = *ptr->owner_id;
  bConstraint *con = static_cast<bConstraint *>(ptr->data);
  bActionConstraint *acon = static_cast<bActionConstraint *>(con->data);

  Action *action = static_cast<Action *>(value.data);

  if (!action) {
    const bool ok = generic_assign_action(
        animated_id, nullptr, acon->act, acon->action_slot_handle, acon->last_slot_identifier);
    BLI_assert_msg(ok, "Un-assigning an Action from an Action Constraint should always work.");
    UNUSED_VARS_NDEBUG(ok);
    return;
  }

  const bool ok = generic_assign_action(
      animated_id, action, acon->act, acon->action_slot_handle, acon->last_slot_identifier);
  if (!ok) {
    BKE_reportf(reports,
                RPT_ERROR,
                "Could not assign action %s to Action Constraint %s",
                action->id.name + 2,
                con->name);
    return;
  }

  /* For the Action Constraint, the auto slot selection gets one more fallback
   * option (compared to the generic code). This is to support the following
   * scenario, which used to be necessary as a workaround for a bug in Blender (#127976):
   *
   * - Python script creates an Action,
   * - assigns it to the animated object,
   * - unassigns it from that object,
   * - and assigns it to the object's Action Constraint.
   *
   * The generic code doesn't work for this. The first assignment would see the slot
   * `XXSlot`, and because it has never been used, just use it. This would change its name to
   * `OBSlot`. The assignment to the Action Constraint would not see a 'virgin' slot, and thus not
   * auto-select `OBSlot`. This behavior makes sense when assigning Actions in the Action editor
   * (it shouldn't automatically pick the first slot of matching ID type), but for the Action
   * Constraint I (Sybren) feel that it could be a bit more 'enthousiastic' in auto-picking a slot.
   *
   * Note that this is the same behavior as for NLA strips, albeit for a slightly different
   * reason. Because of that it's not sharing code with the NLA.
   */
  if (acon->action_slot_handle == Slot::unassigned && action->slots().size() == 1) {
    Slot *first_slot = action->slot(0);
    if (first_slot->is_suitable_for(animated_id)) {
      const ActionSlotAssignmentResult result = generic_assign_action_slot(
          first_slot,
          animated_id,
          acon->act,
          acon->action_slot_handle,
          acon->last_slot_identifier);
      BLI_assert(result == ActionSlotAssignmentResult::OK);
      UNUSED_VARS_NDEBUG(result);
    }
  }
}

static void rna_ActionConstraint_action_slot_handle_set(
    PointerRNA *ptr, const blender::animrig::slot_handle_t new_slot_handle)
{
  bConstraint *con = (bConstraint *)ptr->data;
  bActionConstraint *acon = (bActionConstraint *)con->data;

  rna_generic_action_slot_handle_set(new_slot_handle,
                                     *ptr->owner_id,
                                     acon->act,
                                     acon->action_slot_handle,
                                     acon->last_slot_identifier);
}

/**
 * Emit a 'diff' for the .action_slot_handle property whenever the .action property differs.
 *
 * \see rna_generic_action_slot_handle_override_diff()
 */
static void rna_ActionConstraint_action_slot_handle_override_diff(
    Main *bmain, RNAPropertyOverrideDiffContext &rnadiff_ctx)
{
  const bConstraint *con_a = static_cast<bConstraint *>(rnadiff_ctx.prop_a->ptr->data);
  const bConstraint *con_b = static_cast<bConstraint *>(rnadiff_ctx.prop_b->ptr->data);

  const bActionConstraint *act_con_a = static_cast<bActionConstraint *>(con_a->data);
  const bActionConstraint *act_con_b = static_cast<bActionConstraint *>(con_b->data);

  rna_generic_action_slot_handle_override_diff(bmain, rnadiff_ctx, act_con_a->act, act_con_b->act);
}

static PointerRNA rna_ActionConstraint_action_slot_get(PointerRNA *ptr)
{
  bConstraint *con = (bConstraint *)ptr->data;
  bActionConstraint *acon = (bActionConstraint *)con->data;

  return rna_generic_action_slot_get(acon->act, acon->action_slot_handle);
}

static void rna_ActionConstraint_action_slot_set(PointerRNA *ptr,
                                                 PointerRNA value,
                                                 ReportList *reports)
{
  bConstraint *con = (bConstraint *)ptr->data;
  bActionConstraint *acon = (bActionConstraint *)con->data;

  rna_generic_action_slot_set(value,
                              *ptr->owner_id,
                              acon->act,
                              acon->action_slot_handle,
                              acon->last_slot_identifier,
                              reports);
}

static void rna_iterator_ActionConstraint_action_suitable_slots_begin(
    CollectionPropertyIterator *iter, PointerRNA *ptr)
{
  bConstraint *con = (bConstraint *)ptr->data;
  bActionConstraint *acon = (bActionConstraint *)con->data;

  rna_iterator_generic_action_suitable_slots_begin(iter, ptr, acon->act);
}

static int rna_SplineIKConstraint_joint_bindings_get_length(const PointerRNA *ptr,
                                                            int length[RNA_MAX_ARRAY_DIMENSION])
{
  const bConstraint *con = (bConstraint *)ptr->data;
  const bSplineIKConstraint *ikData = (bSplineIKConstraint *)con->data;

  if (ikData) {
    length[0] = ikData->numpoints;
  }
  else {
    length[0] = 0;
  }

  return length[0];
}

static void rna_SplineIKConstraint_joint_bindings_get(PointerRNA *ptr, float *values)
{
  bConstraint *con = (bConstraint *)ptr->data;
  bSplineIKConstraint *ikData = (bSplineIKConstraint *)con->data;

  memcpy(values, ikData->points, ikData->numpoints * sizeof(float));
}

static void rna_SplineIKConstraint_joint_bindings_set(PointerRNA *ptr, const float *values)
{
  bConstraint *con = (bConstraint *)ptr->data;
  bSplineIKConstraint *ikData = (bSplineIKConstraint *)con->data;

  memcpy(ikData->points, values, ikData->numpoints * sizeof(float));
}

static int rna_ShrinkwrapConstraint_face_cull_get(PointerRNA *ptr)
{
  bConstraint *con = (bConstraint *)ptr->data;
  bShrinkwrapConstraint *swc = (bShrinkwrapConstraint *)con->data;
  return swc->flag & CON_SHRINKWRAP_PROJECT_CULL_MASK;
}

static void rna_ShrinkwrapConstraint_face_cull_set(PointerRNA *ptr, int value)
{
  bConstraint *con = (bConstraint *)ptr->data;
  bShrinkwrapConstraint *swc = (bShrinkwrapConstraint *)con->data;
  swc->flag = (swc->flag & ~CON_SHRINKWRAP_PROJECT_CULL_MASK) | value;
}

static bool rna_Constraint_cameraObject_poll(PointerRNA *ptr, PointerRNA value)
{
  Object *ob = (Object *)value.data;

  if (ob) {
    if (ob->type == OB_CAMERA && ob != (Object *)ptr->owner_id) {
      return 1;
    }
  }

  return 0;
}

static void rna_Constraint_followTrack_camera_set(PointerRNA *ptr,
                                                  PointerRNA value,
                                                  ReportList * /*reports*/)
{
  bConstraint *con = (bConstraint *)ptr->data;
  bFollowTrackConstraint *data = (bFollowTrackConstraint *)con->data;
  Object *ob = (Object *)value.data;

  if (ob) {
    if (ob->type == OB_CAMERA && ob != (Object *)ptr->owner_id) {
      data->camera = ob;
      id_lib_extern((ID *)ob);
    }
  }
  else {
    data->camera = nullptr;
  }
}

static void rna_Constraint_followTrack_depthObject_set(PointerRNA *ptr,
                                                       PointerRNA value,
                                                       ReportList * /*reports*/)
{
  bConstraint *con = (bConstraint *)ptr->data;
  bFollowTrackConstraint *data = (bFollowTrackConstraint *)con->data;
  Object *ob = (Object *)value.data;

  if (ob) {
    if (ob->type == OB_MESH && ob != (Object *)ptr->owner_id) {
      data->depth_ob = ob;
      id_lib_extern((ID *)ob);
    }
  }
  else {
    data->depth_ob = nullptr;
  }
}

static bool rna_Constraint_followTrack_depthObject_poll(PointerRNA *ptr, PointerRNA value)
{
  Object *ob = (Object *)value.data;

  if (ob) {
    if (ob->type == OB_MESH && ob != (Object *)ptr->owner_id) {
      return 1;
    }
  }

  return 0;
}

static void rna_Constraint_objectSolver_camera_set(PointerRNA *ptr,
                                                   PointerRNA value,
                                                   ReportList * /*reports*/)
{
  bConstraint *con = (bConstraint *)ptr->data;
  bObjectSolverConstraint *data = (bObjectSolverConstraint *)con->data;
  Object *ob = (Object *)value.data;

  if (ob) {
    if (ob->type == OB_CAMERA && ob != (Object *)ptr->owner_id) {
      data->camera = ob;
      id_lib_extern((ID *)ob);
    }
  }
  else {
    data->camera = nullptr;
  }
}

#else

static const EnumPropertyItem constraint_distance_items[] = {
    {LIMITDIST_INSIDE,
     "LIMITDIST_INSIDE",
     0,
     "Inside",
     "The object is constrained inside a virtual sphere around the target object, "
     "with a radius defined by the limit distance"},
    {LIMITDIST_OUTSIDE,
     "LIMITDIST_OUTSIDE",
     0,
     "Outside",
     "The object is constrained outside a virtual sphere around the target object, "
     "with a radius defined by the limit distance"},
    {LIMITDIST_ONSURFACE,
     "LIMITDIST_ONSURFACE",
     0,
     "On Surface",
     "The object is constrained on the surface of a virtual sphere around the target object, "
     "with a radius defined by the limit distance"},
    {0, nullptr, 0, nullptr, nullptr},
};

static void rna_def_constraint_headtail_common(StructRNA *srna)
{
  PropertyRNA *prop;

  RNA_define_lib_overridable(true);

  prop = RNA_def_property(srna, "head_tail", PROP_FLOAT, PROP_FACTOR);
  RNA_def_property_float_sdna(prop, "bConstraint", "headtail");
  RNA_def_property_ui_text(prop, "Head/Tail", "Target along length of bone: Head is 0, Tail is 1");
  RNA_def_property_update(prop, NC_OBJECT | ND_CONSTRAINT, "rna_Constraint_update");

  prop = RNA_def_property(srna, "use_bbone_shape", PROP_BOOLEAN, PROP_NONE);
  RNA_def_property_boolean_sdna(prop, "bConstraint", "flag", CONSTRAINT_BBONE_SHAPE);
  RNA_def_property_ui_text(prop,
                           "Follow B-Bone",
                           "Follow shape of B-Bone segments when calculating Head/Tail position");
  RNA_def_property_update(prop, NC_OBJECT | ND_CONSTRAINT, "rna_Constraint_dependency_update");

  RNA_define_lib_overridable(false);
}

static void rna_def_constraint_target_common(StructRNA *srna)
{
  PropertyRNA *prop;

  RNA_define_lib_overridable(true);

  prop = RNA_def_property(srna, "target", PROP_POINTER, PROP_NONE);
  RNA_def_property_pointer_sdna(prop, nullptr, "tar");
  RNA_def_property_ui_text(prop, "Target", "Target object");
  RNA_def_property_flag(prop, PROP_EDITABLE);
  RNA_def_property_update(prop, NC_OBJECT | ND_CONSTRAINT, "rna_Constraint_dependency_update");

  prop = RNA_def_property(srna, "subtarget", PROP_STRING, PROP_NONE);
  RNA_def_property_string_sdna(prop, nullptr, "subtarget");
  RNA_def_property_ui_text(prop, "Sub-Target", "Armature bone, mesh or lattice vertex group, ...");
  RNA_def_property_update(prop, NC_OBJECT | ND_CONSTRAINT, "rna_Constraint_dependency_update");

  RNA_define_lib_overridable(false);
}

static void rna_def_constrainttarget(BlenderRNA *brna)
{
  StructRNA *srna;
  PropertyRNA *prop;

  srna = RNA_def_struct(brna, "ConstraintTarget", nullptr);
  RNA_def_struct_ui_text(srna, "Constraint Target", "Target object for multi-target constraints");
  RNA_def_struct_path_func(srna, "rna_ConstraintTarget_path");
  RNA_def_struct_sdna(srna, "bConstraintTarget");

  RNA_define_lib_overridable(true);

  prop = RNA_def_property(srna, "target", PROP_POINTER, PROP_NONE);
  RNA_def_property_pointer_sdna(prop, nullptr, "tar");
  RNA_def_property_ui_text(prop, "Target", "Target object");
  RNA_def_property_flag(prop, PROP_EDITABLE);
  RNA_def_property_update(
      prop, NC_OBJECT | ND_CONSTRAINT, "rna_ConstraintTarget_dependency_update");

  prop = RNA_def_property(srna, "subtarget", PROP_STRING, PROP_NONE);
  RNA_def_property_string_sdna(prop, nullptr, "subtarget");
  RNA_def_property_ui_text(prop, "Sub-Target", "Armature bone, mesh or lattice vertex group, ...");
  RNA_def_property_update(
      prop, NC_OBJECT | ND_CONSTRAINT, "rna_ConstraintTarget_dependency_update");

  /* space, flag and type still to do. */

  RNA_define_lib_overridable(false);
}

static void rna_def_constrainttarget_bone(BlenderRNA *brna)
{
  StructRNA *srna;
  PropertyRNA *prop;

  srna = RNA_def_struct(brna, "ConstraintTargetBone", nullptr);
  RNA_def_struct_ui_text(
      srna, "Constraint Target Bone", "Target bone for multi-target constraints");
  RNA_def_struct_path_func(srna, "rna_ConstraintTarget_path");
  RNA_def_struct_sdna(srna, "bConstraintTarget");

  RNA_define_lib_overridable(true);

  prop = RNA_def_property(srna, "target", PROP_POINTER, PROP_NONE);
  RNA_def_property_pointer_sdna(prop, nullptr, "tar");
  RNA_def_property_ui_text(prop, "Target", "Target armature");
  RNA_def_property_pointer_funcs(
      prop, nullptr, "rna_ConstraintTargetBone_target_set", nullptr, "rna_Armature_object_poll");
  RNA_def_property_flag(prop, PROP_EDITABLE);
  RNA_def_property_update(
      prop, NC_OBJECT | ND_CONSTRAINT, "rna_ConstraintTarget_dependency_update");

  prop = RNA_def_property(srna, "subtarget", PROP_STRING, PROP_NONE);
  RNA_def_property_string_sdna(prop, nullptr, "subtarget");
  RNA_def_property_ui_text(prop, "Sub-Target", "Target armature bone");
  RNA_def_property_update(
      prop, NC_OBJECT | ND_CONSTRAINT, "rna_ConstraintTarget_dependency_update");

  prop = RNA_def_property(srna, "weight", PROP_FLOAT, PROP_FACTOR);
  RNA_def_property_float_sdna(prop, nullptr, "weight");
  RNA_def_property_range(prop, 0.0f, 1.0f);
  RNA_def_property_ui_text(prop, "Blend Weight", "Blending weight of this bone");
  RNA_def_property_update(prop, NC_OBJECT | ND_CONSTRAINT, "rna_ConstraintTarget_update");

  RNA_define_lib_overridable(false);
}

static void rna_def_constraint_childof(BlenderRNA *brna)
{
  StructRNA *srna;
  PropertyRNA *prop;

  srna = RNA_def_struct(brna, "ChildOfConstraint", "Constraint");
  RNA_def_struct_ui_text(
      srna, "Child Of Constraint", "Create constraint-based parent-child relationship");
  RNA_def_struct_sdna_from(srna, "bChildOfConstraint", "data");
  RNA_def_struct_ui_icon(srna, ICON_CON_CHILDOF);

  rna_def_constraint_target_common(srna);

  RNA_define_lib_overridable(true);

  prop = RNA_def_property(srna, "use_location_x", PROP_BOOLEAN, PROP_NONE);
  RNA_def_property_boolean_sdna(prop, nullptr, "flag", CHILDOF_LOCX);
  RNA_def_property_ui_text(prop, "Location X", "Use X Location of Parent");
  RNA_def_property_update(prop, NC_OBJECT | ND_CONSTRAINT, "rna_Constraint_update");

  prop = RNA_def_property(srna, "use_location_y", PROP_BOOLEAN, PROP_NONE);
  RNA_def_property_boolean_sdna(prop, nullptr, "flag", CHILDOF_LOCY);
  RNA_def_property_ui_text(prop, "Location Y", "Use Y Location of Parent");
  RNA_def_property_update(prop, NC_OBJECT | ND_CONSTRAINT, "rna_Constraint_update");

  prop = RNA_def_property(srna, "use_location_z", PROP_BOOLEAN, PROP_NONE);
  RNA_def_property_boolean_sdna(prop, nullptr, "flag", CHILDOF_LOCZ);
  RNA_def_property_ui_text(prop, "Location Z", "Use Z Location of Parent");
  RNA_def_property_update(prop, NC_OBJECT | ND_CONSTRAINT, "rna_Constraint_update");

  prop = RNA_def_property(srna, "use_rotation_x", PROP_BOOLEAN, PROP_NONE);
  RNA_def_property_boolean_sdna(prop, nullptr, "flag", CHILDOF_ROTX);
  RNA_def_property_ui_text(prop, "Rotation X", "Use X Rotation of Parent");
  RNA_def_property_update(prop, NC_OBJECT | ND_CONSTRAINT, "rna_Constraint_update");

  prop = RNA_def_property(srna, "use_rotation_y", PROP_BOOLEAN, PROP_NONE);
  RNA_def_property_boolean_sdna(prop, nullptr, "flag", CHILDOF_ROTY);
  RNA_def_property_ui_text(prop, "Rotation Y", "Use Y Rotation of Parent");
  RNA_def_property_update(prop, NC_OBJECT | ND_CONSTRAINT, "rna_Constraint_update");

  prop = RNA_def_property(srna, "use_rotation_z", PROP_BOOLEAN, PROP_NONE);
  RNA_def_property_boolean_sdna(prop, nullptr, "flag", CHILDOF_ROTZ);
  RNA_def_property_ui_text(prop, "Rotation Z", "Use Z Rotation of Parent");
  RNA_def_property_update(prop, NC_OBJECT | ND_CONSTRAINT, "rna_Constraint_update");

  prop = RNA_def_property(srna, "use_scale_x", PROP_BOOLEAN, PROP_NONE);
  RNA_def_property_boolean_sdna(prop, nullptr, "flag", CHILDOF_SIZEX);
  RNA_def_property_ui_text(prop, "Scale X", "Use X Scale of Parent");
  RNA_def_property_update(prop, NC_OBJECT | ND_CONSTRAINT, "rna_Constraint_update");

  prop = RNA_def_property(srna, "use_scale_y", PROP_BOOLEAN, PROP_NONE);
  RNA_def_property_boolean_sdna(prop, nullptr, "flag", CHILDOF_SIZEY);
  RNA_def_property_ui_text(prop, "Scale Y", "Use Y Scale of Parent");
  RNA_def_property_update(prop, NC_OBJECT | ND_CONSTRAINT, "rna_Constraint_update");

  prop = RNA_def_property(srna, "use_scale_z", PROP_BOOLEAN, PROP_NONE);
  RNA_def_property_boolean_sdna(prop, nullptr, "flag", CHILDOF_SIZEZ);
  RNA_def_property_ui_text(prop, "Scale Z", "Use Z Scale of Parent");
  RNA_def_property_update(prop, NC_OBJECT | ND_CONSTRAINT, "rna_Constraint_update");

  prop = RNA_def_property(srna, "set_inverse_pending", PROP_BOOLEAN, PROP_NONE);
  RNA_def_property_boolean_sdna(prop, nullptr, "flag", CHILDOF_SET_INVERSE);
  RNA_def_property_ui_text(
      prop, "Set Inverse Pending", "Set to true to request recalculation of the inverse matrix");
  RNA_def_property_update(prop, NC_OBJECT | ND_CONSTRAINT, "rna_Constraint_update");

  prop = RNA_def_property(srna, "inverse_matrix", PROP_FLOAT, PROP_MATRIX);
  RNA_def_property_float_sdna(prop, nullptr, "invmat");
  RNA_def_property_multi_array(prop, 2, rna_matrix_dimsize_4x4);
  RNA_def_property_clear_flag(prop, PROP_ANIMATABLE);
  RNA_def_property_ui_text(prop, "Inverse Matrix", "Transformation matrix to apply before");
  RNA_def_property_update(
      prop, NC_OBJECT | ND_CONSTRAINT, "rna_Constraint_childof_inverse_matrix_update");

  RNA_define_lib_overridable(false);
}

static void rna_def_constraint_armature_deform_targets(BlenderRNA *brna, PropertyRNA *cprop)
{
  StructRNA *srna;
  FunctionRNA *func;
  PropertyRNA *parm;

  RNA_def_property_srna(cprop, "ArmatureConstraintTargets");
  srna = RNA_def_struct(brna, "ArmatureConstraintTargets", nullptr);
  RNA_def_struct_sdna(srna, "bConstraint");
  RNA_def_struct_ui_text(
      srna, "Armature Deform Constraint Targets", "Collection of target bones and weights");
  RNA_def_struct_ui_icon(srna, ICON_CON_ARMATURE);

  func = RNA_def_function(srna, "new", "rna_ArmatureConstraint_target_new");
  RNA_def_function_flag(func, FUNC_USE_SELF_ID | FUNC_USE_MAIN);
  RNA_def_function_ui_description(func, "Add a new target to the constraint");
  parm = RNA_def_pointer(func, "target", "ConstraintTargetBone", "", "New target bone");
  RNA_def_function_return(func, parm);

  func = RNA_def_function(srna, "remove", "rna_ArmatureConstraint_target_remove");
  RNA_def_function_flag(func, FUNC_USE_SELF_ID | FUNC_USE_MAIN | FUNC_USE_REPORTS);
  RNA_def_function_ui_description(func, "Delete target from the constraint");
  parm = RNA_def_pointer(func, "target", "ConstraintTargetBone", "", "Target to remove");
  RNA_def_parameter_flags(parm, PROP_NEVER_NULL, PARM_REQUIRED | PARM_RNAPTR);
  RNA_def_parameter_clear_flags(parm, PROP_THICK_WRAP, ParameterFlag(0));

  func = RNA_def_function(srna, "clear", "rna_ArmatureConstraint_target_clear");
  RNA_def_function_flag(func, FUNC_USE_SELF_ID | FUNC_USE_MAIN);
  RNA_def_function_ui_description(func, "Delete all targets from object");
}

static void rna_def_constraint_armature_deform(BlenderRNA *brna)
{
  StructRNA *srna;
  PropertyRNA *prop;

  srna = RNA_def_struct(brna, "ArmatureConstraint", "Constraint");
  RNA_def_struct_ui_text(
      srna, "Armature Constraint", "Applies transformations done by the Armature modifier");
  RNA_def_struct_sdna_from(srna, "bArmatureConstraint", "data");
  RNA_def_struct_ui_icon(srna, ICON_CON_ARMATURE);

  RNA_define_lib_overridable(true);

  prop = RNA_def_property(srna, "targets", PROP_COLLECTION, PROP_NONE);
  RNA_def_property_collection_sdna(prop, nullptr, "targets", nullptr);
  RNA_def_property_struct_type(prop, "ConstraintTargetBone");
  RNA_def_property_ui_text(prop, "Targets", "Target Bones");
  rna_def_constraint_armature_deform_targets(brna, prop);

  prop = RNA_def_property(srna, "use_deform_preserve_volume", PROP_BOOLEAN, PROP_NONE);
  RNA_def_property_boolean_sdna(prop, nullptr, "flag", CONSTRAINT_ARMATURE_QUATERNION);
  RNA_def_property_ui_text(
      prop, "Preserve Volume", "Deform rotation interpolation with quaternions");
  RNA_def_property_update(prop, NC_OBJECT | ND_CONSTRAINT, "rna_Constraint_update");

  prop = RNA_def_property(srna, "use_bone_envelopes", PROP_BOOLEAN, PROP_NONE);
  RNA_def_property_boolean_sdna(prop, nullptr, "flag", CONSTRAINT_ARMATURE_ENVELOPE);
  RNA_def_property_ui_text(
      prop,
      "Use Envelopes",
      "Multiply weights by envelope for all bones, instead of acting like Vertex Group based "
      "blending. "
      "The specified weights are still used, and only the listed bones are considered.");
  RNA_def_property_update(prop, NC_OBJECT | ND_CONSTRAINT, "rna_Constraint_update");

  prop = RNA_def_property(srna, "use_current_location", PROP_BOOLEAN, PROP_NONE);
  RNA_def_property_boolean_sdna(prop, nullptr, "flag", CONSTRAINT_ARMATURE_CUR_LOCATION);
  RNA_def_property_ui_text(prop,
                           "Use Current Location",
                           "Use the current bone location for envelopes and choosing B-Bone "
                           "segments instead of rest position");
  RNA_def_property_update(prop, NC_OBJECT | ND_CONSTRAINT, "rna_Constraint_update");

  RNA_define_lib_overridable(false);
}

static void rna_def_constraint_kinematic(BlenderRNA *brna)
{
  StructRNA *srna;
  PropertyRNA *prop;

  static const EnumPropertyItem constraint_ik_axisref_items[] = {
      {0, "BONE", 0, "Bone", ""},
      {CONSTRAINT_IK_TARGETAXIS, "TARGET", 0, "Target", ""},
      {0, nullptr, 0, nullptr, nullptr},
  };

  static const EnumPropertyItem constraint_ik_type_items[] = {
      {CONSTRAINT_IK_COPYPOSE, "COPY_POSE", 0, "Copy Pose", ""},
      {CONSTRAINT_IK_DISTANCE, "DISTANCE", 0, "Distance", ""},
      {0, nullptr, 0, nullptr, nullptr},
  };

  srna = RNA_def_struct(brna, "KinematicConstraint", "Constraint");
  RNA_def_struct_ui_text(srna, "Kinematic Constraint", "Inverse Kinematics");
  RNA_def_struct_sdna_from(srna, "bKinematicConstraint", "data");
  RNA_def_struct_ui_icon(srna, ICON_CON_KINEMATIC);

  rna_def_constraint_target_common(srna);

  RNA_define_lib_overridable(true);

  prop = RNA_def_property(srna, "iterations", PROP_INT, PROP_NONE);
  RNA_def_property_range(prop, 0, 10000);
  RNA_def_property_ui_text(prop, "Iterations", "Maximum number of solving iterations");
  RNA_def_property_update(prop, NC_OBJECT | ND_CONSTRAINT, "rna_Constraint_update");

  prop = RNA_def_property(srna, "pole_target", PROP_POINTER, PROP_NONE);
  RNA_def_property_pointer_sdna(prop, nullptr, "poletar");
  RNA_def_property_ui_text(prop, "Pole Target", "Object for pole rotation");
  RNA_def_property_flag(prop, PROP_EDITABLE);
  RNA_def_property_update(prop, NC_OBJECT | ND_CONSTRAINT, "rna_Constraint_dependency_update");

  prop = RNA_def_property(srna, "pole_subtarget", PROP_STRING, PROP_NONE);
  RNA_def_property_string_sdna(prop, nullptr, "polesubtarget");
  RNA_def_property_ui_text(prop, "Pole Sub-Target", "");
  RNA_def_property_update(prop, NC_OBJECT | ND_CONSTRAINT, "rna_Constraint_dependency_update");

  prop = RNA_def_property(srna, "pole_angle", PROP_FLOAT, PROP_ANGLE);
  RNA_def_property_float_sdna(prop, nullptr, "poleangle");
  RNA_def_property_range(prop, -M_PI, M_PI);
  RNA_def_property_ui_range(prop, -M_PI, M_PI, 10, 4);
  RNA_def_property_ui_text(prop, "Pole Angle", "Pole rotation offset");
  RNA_def_property_update(prop, NC_OBJECT | ND_CONSTRAINT, "rna_Constraint_update");

  prop = RNA_def_property(srna, "weight", PROP_FLOAT, PROP_NONE);
  RNA_def_property_range(prop, 0.01, 1.0f);
  RNA_def_property_ui_text(
      prop, "Weight", "For Tree-IK: Weight of position control for this target");

  prop = RNA_def_property(srna, "orient_weight", PROP_FLOAT, PROP_NONE);
  RNA_def_property_float_sdna(prop, nullptr, "orientweight");
  RNA_def_property_range(prop, 0.01, 1.0f);
  RNA_def_property_ui_text(
      prop, "Orientation Weight", "For Tree-IK: Weight of orientation control for this target");
  RNA_def_property_update(prop, NC_OBJECT | ND_CONSTRAINT, "rna_Constraint_update");

  prop = RNA_def_property(srna, "chain_count", PROP_INT, PROP_NONE);
  RNA_def_property_int_sdna(prop, nullptr, "rootbone");
  /* Changing the IK chain length requires a rebuild of depsgraph relations. This makes it
   * unsuitable for animation. */
  RNA_def_property_clear_flag(prop, PROP_ANIMATABLE);
  RNA_def_property_range(prop, 0, 255);
  RNA_def_property_ui_text(
      prop, "Chain Length", "How many bones are included in the IK effect - 0 uses all bones");
  RNA_def_property_update(prop, NC_OBJECT | ND_CONSTRAINT, "rna_Constraint_dependency_update");

  prop = RNA_def_property(srna, "use_tail", PROP_BOOLEAN, PROP_NONE);
  RNA_def_property_boolean_sdna(prop, nullptr, "flag", CONSTRAINT_IK_TIP);
  RNA_def_property_ui_text(prop, "Use Tail", "Include bone's tail as last element in chain");
  RNA_def_property_update(prop, NC_OBJECT | ND_CONSTRAINT, "rna_Constraint_dependency_update");

  prop = RNA_def_property(srna, "reference_axis", PROP_ENUM, PROP_NONE);
  RNA_def_property_enum_bitflag_sdna(prop, nullptr, "flag");
  RNA_def_property_enum_items(prop, constraint_ik_axisref_items);
  RNA_def_property_ui_text(
      prop, "Axis Reference", "Constraint axis Lock options relative to Bone or Target reference");
  RNA_def_property_update(prop, NC_OBJECT | ND_CONSTRAINT, "rna_Constraint_dependency_update");

  prop = RNA_def_property(srna, "use_location", PROP_BOOLEAN, PROP_NONE);
  RNA_def_property_boolean_sdna(prop, nullptr, "flag", CONSTRAINT_IK_POS);
  RNA_def_property_ui_text(prop, "Position", "Chain follows position of target");
  RNA_def_property_update(prop, NC_OBJECT | ND_CONSTRAINT, "rna_Constraint_dependency_update");

  prop = RNA_def_property(srna, "lock_location_x", PROP_BOOLEAN, PROP_NONE);
  RNA_def_property_boolean_negative_sdna(prop, nullptr, "flag", CONSTRAINT_IK_NO_POS_X);
  RNA_def_property_ui_text(prop, "Lock X Pos", "Constraint position along X axis");
  RNA_def_property_update(prop, NC_OBJECT | ND_POSE, "rna_Constraint_dependency_update");

  prop = RNA_def_property(srna, "lock_location_y", PROP_BOOLEAN, PROP_NONE);
  RNA_def_property_boolean_negative_sdna(prop, nullptr, "flag", CONSTRAINT_IK_NO_POS_Y);
  RNA_def_property_ui_text(prop, "Lock Y Pos", "Constraint position along Y axis");
  RNA_def_property_update(prop, NC_OBJECT | ND_POSE, "rna_Constraint_dependency_update");

  prop = RNA_def_property(srna, "lock_location_z", PROP_BOOLEAN, PROP_NONE);
  RNA_def_property_boolean_negative_sdna(prop, nullptr, "flag", CONSTRAINT_IK_NO_POS_Z);
  RNA_def_property_ui_text(prop, "Lock Z Pos", "Constraint position along Z axis");
  RNA_def_property_update(prop, NC_OBJECT | ND_POSE, "rna_Constraint_dependency_update");

  prop = RNA_def_property(srna, "use_rotation", PROP_BOOLEAN, PROP_NONE);
  RNA_def_property_boolean_sdna(prop, nullptr, "flag", CONSTRAINT_IK_ROT);
  RNA_def_property_ui_text(prop, "Rotation", "Chain follows rotation of target");
  RNA_def_property_update(prop, NC_OBJECT | ND_CONSTRAINT, "rna_Constraint_dependency_update");

  prop = RNA_def_property(srna, "lock_rotation_x", PROP_BOOLEAN, PROP_NONE);
  RNA_def_property_boolean_negative_sdna(prop, nullptr, "flag", CONSTRAINT_IK_NO_ROT_X);
  RNA_def_property_ui_text(prop, "Lock X Rotation", "Constraint rotation along X axis");
  RNA_def_property_update(prop, NC_OBJECT | ND_POSE, "rna_Constraint_dependency_update");

  prop = RNA_def_property(srna, "lock_rotation_y", PROP_BOOLEAN, PROP_NONE);
  RNA_def_property_boolean_negative_sdna(prop, nullptr, "flag", CONSTRAINT_IK_NO_ROT_Y);
  RNA_def_property_ui_text(prop, "Lock Y Rotation", "Constraint rotation along Y axis");
  RNA_def_property_update(prop, NC_OBJECT | ND_POSE, "rna_Constraint_dependency_update");

  prop = RNA_def_property(srna, "lock_rotation_z", PROP_BOOLEAN, PROP_NONE);
  RNA_def_property_boolean_negative_sdna(prop, nullptr, "flag", CONSTRAINT_IK_NO_ROT_Z);
  RNA_def_property_ui_text(prop, "Lock Z Rotation", "Constraint rotation along Z axis");
  RNA_def_property_update(prop, NC_OBJECT | ND_POSE, "rna_Constraint_dependency_update");

  prop = RNA_def_property(srna, "use_stretch", PROP_BOOLEAN, PROP_NONE);
  RNA_def_property_boolean_sdna(prop, nullptr, "flag", CONSTRAINT_IK_STRETCH);
  RNA_def_property_ui_text(prop, "Stretch", "Enable IK Stretching");
  RNA_def_property_update(prop, NC_OBJECT | ND_CONSTRAINT, "rna_Constraint_dependency_update");

  prop = RNA_def_property(srna, "ik_type", PROP_ENUM, PROP_NONE);
  RNA_def_property_enum_sdna(prop, nullptr, "type");
  RNA_def_property_enum_funcs(prop, nullptr, "rna_Constraint_ik_type_set", nullptr);
  RNA_def_property_enum_items(prop, constraint_ik_type_items);
  RNA_def_property_ui_text(prop, "IK Type", "");
  RNA_def_property_update(prop, NC_OBJECT | ND_CONSTRAINT, "rna_Constraint_dependency_update");

  prop = RNA_def_property(srna, "limit_mode", PROP_ENUM, PROP_NONE);
  RNA_def_property_enum_sdna(prop, nullptr, "mode");
  RNA_def_property_enum_items(prop, constraint_distance_items);
  RNA_def_property_ui_text(
      prop, "Limit Mode", "Distances in relation to sphere of influence to allow");
  RNA_def_property_update(prop, NC_OBJECT | ND_CONSTRAINT, "rna_Constraint_dependency_update");

  prop = RNA_def_property(srna, "distance", PROP_FLOAT, PROP_NONE);
  RNA_def_property_float_sdna(prop, nullptr, "dist");
  RNA_def_property_range(prop, 0.0, 100.0f);
  RNA_def_property_ui_text(prop, "Distance", "Radius of limiting sphere");
  RNA_def_property_update(prop, NC_OBJECT | ND_CONSTRAINT, "rna_Constraint_update");

  RNA_define_lib_overridable(false);
}

static void rna_def_constraint_track_to(BlenderRNA *brna)
{
  StructRNA *srna;
  PropertyRNA *prop;

  static const EnumPropertyItem up_items[] = {
      {TRACK_X, "UP_X", 0, "X", ""},
      {TRACK_Y, "UP_Y", 0, "Y", ""},
      {TRACK_Z, "UP_Z", 0, "Z", ""},
      {0, nullptr, 0, nullptr, nullptr},
  };

  srna = RNA_def_struct(brna, "TrackToConstraint", "Constraint");
  RNA_def_struct_ui_text(
      srna, "Track To Constraint", "Aim the constrained object toward the target");

  rna_def_constraint_headtail_common(srna);

  RNA_def_struct_sdna_from(srna, "bTrackToConstraint", "data");

  rna_def_constraint_target_common(srna);

  RNA_def_struct_ui_icon(srna, ICON_CON_TRACKTO);

  RNA_define_lib_overridable(true);

  prop = RNA_def_property(srna, "track_axis", PROP_ENUM, PROP_NONE);
  RNA_def_property_enum_sdna(prop, nullptr, "reserved1");
  RNA_def_property_enum_items(prop, track_axis_items);
  RNA_def_property_ui_text(prop, "Track Axis", "Axis that points to the target object");
  RNA_def_property_update(prop, NC_OBJECT | ND_CONSTRAINT, "rna_Constraint_update");

  prop = RNA_def_property(srna, "up_axis", PROP_ENUM, PROP_NONE);
  RNA_def_property_enum_sdna(prop, nullptr, "reserved2");
  RNA_def_property_enum_items(prop, up_items);
  RNA_def_property_ui_text(prop, "Up Axis", "Axis that points upward");
  RNA_def_property_update(prop, NC_OBJECT | ND_CONSTRAINT, "rna_Constraint_update");

  prop = RNA_def_property(srna, "use_target_z", PROP_BOOLEAN, PROP_NONE);
  RNA_def_property_boolean_sdna(prop, nullptr, "flags", TARGET_Z_UP);
  RNA_def_property_ui_text(
      prop, "Target Z", "Target's Z axis, not World Z axis, will constraint the Up direction");
  RNA_def_property_update(prop, NC_OBJECT | ND_CONSTRAINT, "rna_Constraint_update");

  RNA_define_lib_overridable(false);
}

static void rna_def_constraint_locate_like(BlenderRNA *brna)
{
  StructRNA *srna;
  PropertyRNA *prop;

  srna = RNA_def_struct(brna, "CopyLocationConstraint", "Constraint");
  RNA_def_struct_ui_text(srna, "Copy Location Constraint", "Copy the location of the target");
  RNA_def_struct_ui_icon(srna, ICON_CON_LOCLIKE);

  rna_def_constraint_headtail_common(srna);

  RNA_def_struct_sdna_from(srna, "bLocateLikeConstraint", "data");

  rna_def_constraint_target_common(srna);

  RNA_define_lib_overridable(true);

  prop = RNA_def_property(srna, "use_x", PROP_BOOLEAN, PROP_NONE);
  RNA_def_property_boolean_sdna(prop, nullptr, "flag", LOCLIKE_X);
  RNA_def_property_ui_text(prop, "Copy X", "Copy the target's X location");
  RNA_def_property_update(prop, NC_OBJECT | ND_CONSTRAINT, "rna_Constraint_update");

  prop = RNA_def_property(srna, "use_y", PROP_BOOLEAN, PROP_NONE);
  RNA_def_property_boolean_sdna(prop, nullptr, "flag", LOCLIKE_Y);
  RNA_def_property_ui_text(prop, "Copy Y", "Copy the target's Y location");
  RNA_def_property_update(prop, NC_OBJECT | ND_CONSTRAINT, "rna_Constraint_update");

  prop = RNA_def_property(srna, "use_z", PROP_BOOLEAN, PROP_NONE);
  RNA_def_property_boolean_sdna(prop, nullptr, "flag", LOCLIKE_Z);
  RNA_def_property_ui_text(prop, "Copy Z", "Copy the target's Z location");
  RNA_def_property_update(prop, NC_OBJECT | ND_CONSTRAINT, "rna_Constraint_update");

  prop = RNA_def_property(srna, "invert_x", PROP_BOOLEAN, PROP_NONE);
  RNA_def_property_boolean_sdna(prop, nullptr, "flag", LOCLIKE_X_INVERT);
  RNA_def_property_ui_text(prop, "Invert X", "Invert the X location");
  RNA_def_property_update(prop, NC_OBJECT | ND_CONSTRAINT, "rna_Constraint_update");

  prop = RNA_def_property(srna, "invert_y", PROP_BOOLEAN, PROP_NONE);
  RNA_def_property_boolean_sdna(prop, nullptr, "flag", LOCLIKE_Y_INVERT);
  RNA_def_property_ui_text(prop, "Invert Y", "Invert the Y location");
  RNA_def_property_update(prop, NC_OBJECT | ND_CONSTRAINT, "rna_Constraint_update");

  prop = RNA_def_property(srna, "invert_z", PROP_BOOLEAN, PROP_NONE);
  RNA_def_property_boolean_sdna(prop, nullptr, "flag", LOCLIKE_Z_INVERT);
  RNA_def_property_ui_text(prop, "Invert Z", "Invert the Z location");
  RNA_def_property_update(prop, NC_OBJECT | ND_CONSTRAINT, "rna_Constraint_update");

  prop = RNA_def_property(srna, "use_offset", PROP_BOOLEAN, PROP_NONE);
  RNA_def_property_boolean_sdna(prop, nullptr, "flag", LOCLIKE_OFFSET);
  RNA_def_property_ui_text(prop, "Offset", "Add original location into copied location");
  RNA_def_property_update(prop, NC_OBJECT | ND_CONSTRAINT, "rna_Constraint_update");

  RNA_define_lib_overridable(false);
}

static void rna_def_constraint_rotate_like(BlenderRNA *brna)
{
  StructRNA *srna;
  PropertyRNA *prop;

  static const EnumPropertyItem mix_mode_items[] = {
      {ROTLIKE_MIX_REPLACE, "REPLACE", 0, "Replace", "Replace the original rotation with copied"},
      {ROTLIKE_MIX_ADD, "ADD", 0, "Add", "Add euler component values together"},
      {ROTLIKE_MIX_BEFORE,
       "BEFORE",
       0,
       "Before Original",
       "Apply copied rotation before original, as if the constraint target is a parent"},
      {ROTLIKE_MIX_AFTER,
       "AFTER",
       0,
       "After Original",
       "Apply copied rotation after original, as if the constraint target is a child"},
      {ROTLIKE_MIX_OFFSET,
       "OFFSET",
       0,
       "Offset (Legacy)",
       "Combine rotations like the original Offset checkbox. Does not work well for "
       "multiple axis rotations."},
      {0, nullptr, 0, nullptr, nullptr},
  };

  srna = RNA_def_struct(brna, "CopyRotationConstraint", "Constraint");
  RNA_def_struct_ui_text(srna, "Copy Rotation Constraint", "Copy the rotation of the target");
  RNA_def_struct_sdna_from(srna, "bRotateLikeConstraint", "data");
  RNA_def_struct_ui_icon(srna, ICON_CON_ROTLIKE);

  rna_def_constraint_target_common(srna);

  RNA_define_lib_overridable(true);

  prop = RNA_def_property(srna, "use_x", PROP_BOOLEAN, PROP_NONE);
  RNA_def_property_boolean_sdna(prop, nullptr, "flag", ROTLIKE_X);
  RNA_def_property_ui_text(prop, "Copy X", "Copy the target's X rotation");
  RNA_def_property_update(prop, NC_OBJECT | ND_CONSTRAINT, "rna_Constraint_update");

  prop = RNA_def_property(srna, "use_y", PROP_BOOLEAN, PROP_NONE);
  RNA_def_property_boolean_sdna(prop, nullptr, "flag", ROTLIKE_Y);
  RNA_def_property_ui_text(prop, "Copy Y", "Copy the target's Y rotation");
  RNA_def_property_update(prop, NC_OBJECT | ND_CONSTRAINT, "rna_Constraint_update");

  prop = RNA_def_property(srna, "use_z", PROP_BOOLEAN, PROP_NONE);
  RNA_def_property_boolean_sdna(prop, nullptr, "flag", ROTLIKE_Z);
  RNA_def_property_ui_text(prop, "Copy Z", "Copy the target's Z rotation");
  RNA_def_property_update(prop, NC_OBJECT | ND_CONSTRAINT, "rna_Constraint_update");

  prop = RNA_def_property(srna, "invert_x", PROP_BOOLEAN, PROP_NONE);
  RNA_def_property_boolean_sdna(prop, nullptr, "flag", ROTLIKE_X_INVERT);
  RNA_def_property_ui_text(prop, "Invert X", "Invert the X rotation");
  RNA_def_property_update(prop, NC_OBJECT | ND_CONSTRAINT, "rna_Constraint_update");

  prop = RNA_def_property(srna, "invert_y", PROP_BOOLEAN, PROP_NONE);
  RNA_def_property_boolean_sdna(prop, nullptr, "flag", ROTLIKE_Y_INVERT);
  RNA_def_property_ui_text(prop, "Invert Y", "Invert the Y rotation");
  RNA_def_property_update(prop, NC_OBJECT | ND_CONSTRAINT, "rna_Constraint_update");

  prop = RNA_def_property(srna, "invert_z", PROP_BOOLEAN, PROP_NONE);
  RNA_def_property_boolean_sdna(prop, nullptr, "flag", ROTLIKE_Z_INVERT);
  RNA_def_property_ui_text(prop, "Invert Z", "Invert the Z rotation");
  RNA_def_property_update(prop, NC_OBJECT | ND_CONSTRAINT, "rna_Constraint_update");

  prop = RNA_def_property(srna, "euler_order", PROP_ENUM, PROP_NONE);
  RNA_def_property_enum_sdna(prop, nullptr, "euler_order");
  RNA_def_property_enum_items(prop, euler_order_items);
  RNA_def_property_ui_text(prop, "Euler Order", "Explicitly specify the euler rotation order");
  RNA_def_property_update(prop, NC_OBJECT | ND_CONSTRAINT, "rna_Constraint_update");

  prop = RNA_def_property(srna, "mix_mode", PROP_ENUM, PROP_NONE);
  RNA_def_property_enum_sdna(prop, nullptr, "mix_mode");
  RNA_def_property_enum_items(prop, mix_mode_items);
  RNA_def_property_ui_text(
      prop, "Mix Mode", "Specify how the copied and existing rotations are combined");
  RNA_def_property_update(prop, NC_OBJECT | ND_CONSTRAINT, "rna_Constraint_update");

  /* DEPRECATED: replaced with mix_mode */
  prop = RNA_def_property(srna, "use_offset", PROP_BOOLEAN, PROP_NONE);
  RNA_def_property_boolean_funcs(
      prop, "rna_Constraint_RotLike_use_offset_get", "rna_Constraint_RotLike_use_offset_set");
  RNA_def_property_ui_text(
      prop, "Offset", "DEPRECATED: Add original rotation into copied rotation");
  RNA_def_property_update(prop, NC_OBJECT | ND_CONSTRAINT, "rna_Constraint_update");

  RNA_define_lib_overridable(false);
}

static void rna_def_constraint_size_like(BlenderRNA *brna)
{
  StructRNA *srna;
  PropertyRNA *prop;

  srna = RNA_def_struct(brna, "CopyScaleConstraint", "Constraint");
  RNA_def_struct_ui_text(srna, "Copy Scale Constraint", "Copy the scale of the target");
  RNA_def_struct_sdna_from(srna, "bSizeLikeConstraint", "data");
  RNA_def_struct_ui_icon(srna, ICON_CON_SIZELIKE);

  rna_def_constraint_target_common(srna);

  RNA_define_lib_overridable(true);

  prop = RNA_def_property(srna, "use_x", PROP_BOOLEAN, PROP_NONE);
  RNA_def_property_boolean_sdna(prop, nullptr, "flag", SIZELIKE_X);
  RNA_def_property_ui_text(prop, "Copy X", "Copy the target's X scale");
  RNA_def_property_update(prop, NC_OBJECT | ND_CONSTRAINT, "rna_Constraint_update");

  prop = RNA_def_property(srna, "use_y", PROP_BOOLEAN, PROP_NONE);
  RNA_def_property_boolean_sdna(prop, nullptr, "flag", SIZELIKE_Y);
  RNA_def_property_ui_text(prop, "Copy Y", "Copy the target's Y scale");
  RNA_def_property_update(prop, NC_OBJECT | ND_CONSTRAINT, "rna_Constraint_update");

  prop = RNA_def_property(srna, "use_z", PROP_BOOLEAN, PROP_NONE);
  RNA_def_property_boolean_sdna(prop, nullptr, "flag", SIZELIKE_Z);
  RNA_def_property_ui_text(prop, "Copy Z", "Copy the target's Z scale");
  RNA_def_property_update(prop, NC_OBJECT | ND_CONSTRAINT, "rna_Constraint_update");

  prop = RNA_def_property(srna, "power", PROP_FLOAT, PROP_NONE);
  RNA_def_property_float_sdna(prop, nullptr, "power");
  RNA_def_property_float_default(prop, 1.0f);
  RNA_def_property_ui_range(prop, -FLT_MAX, FLT_MAX, 1, 3);
  RNA_def_property_ui_text(prop, "Power", "Raise the target's scale to the specified power");
  RNA_def_property_translation_context(prop, BLT_I18NCONTEXT_CONSTRAINT);
  RNA_def_property_update(prop, NC_OBJECT | ND_CONSTRAINT, "rna_Constraint_update");

  prop = RNA_def_property(srna, "use_make_uniform", PROP_BOOLEAN, PROP_NONE);
  RNA_def_property_boolean_sdna(prop, nullptr, "flag", SIZELIKE_UNIFORM);
  RNA_def_property_ui_text(prop,
                           "Make Uniform",
                           "Redistribute the copied change in volume equally "
                           "between the three axes of the owner");
  RNA_def_property_update(prop, NC_OBJECT | ND_CONSTRAINT, "rna_Constraint_update");

  prop = RNA_def_property(srna, "use_offset", PROP_BOOLEAN, PROP_NONE);
  RNA_def_property_boolean_sdna(prop, nullptr, "flag", SIZELIKE_OFFSET);
  RNA_def_property_ui_text(prop, "Offset", "Combine original scale with copied scale");
  RNA_def_property_update(prop, NC_OBJECT | ND_CONSTRAINT, "rna_Constraint_update");

  prop = RNA_def_property(srna, "use_add", PROP_BOOLEAN, PROP_NONE);
  RNA_def_property_boolean_negative_sdna(prop, nullptr, "flag", SIZELIKE_MULTIPLY);
  RNA_def_property_ui_text(
      prop,
      "Additive",
      "Use addition instead of multiplication to combine scale (2.7 compatibility)");
  RNA_def_property_translation_context(prop, BLT_I18NCONTEXT_CONSTRAINT);
  RNA_def_property_update(prop, NC_OBJECT | ND_CONSTRAINT, "rna_Constraint_update");

  RNA_define_lib_overridable(false);
}

static void rna_def_constraint_same_volume(BlenderRNA *brna)
{
  StructRNA *srna;
  PropertyRNA *prop;

  static const EnumPropertyItem axis_items[] = {
      {SAMEVOL_X, "SAMEVOL_X", 0, "X", ""},
      {SAMEVOL_Y, "SAMEVOL_Y", 0, "Y", ""},
      {SAMEVOL_Z, "SAMEVOL_Z", 0, "Z", ""},
      {0, nullptr, 0, nullptr, nullptr},
  };

  static const EnumPropertyItem mode_items[] = {
      {SAMEVOL_STRICT,
       "STRICT",
       0,
       "Strict",
       "Volume is strictly preserved, overriding the scaling of non-free axes"},
      {SAMEVOL_UNIFORM,
       "UNIFORM",
       0,
       "Uniform",
       "Volume is preserved when the object is scaled uniformly. "
       "Deviations from uniform scale on non-free axes are passed through."},
      {SAMEVOL_SINGLE_AXIS,
       "SINGLE_AXIS",
       0,
       "Single Axis",
       "Volume is preserved when the object is scaled only on the free axis. "
       "Non-free axis scaling is passed through."},
      {0, nullptr, 0, nullptr, nullptr},
  };

  srna = RNA_def_struct(brna, "MaintainVolumeConstraint", "Constraint");
  RNA_def_struct_ui_text(srna,
                         "Maintain Volume Constraint",
                         "Maintain a constant volume along a single scaling axis");
  RNA_def_struct_sdna_from(srna, "bSameVolumeConstraint", "data");
  RNA_def_struct_ui_icon(srna, ICON_CON_SAMEVOL);

  RNA_define_lib_overridable(true);

  prop = RNA_def_property(srna, "free_axis", PROP_ENUM, PROP_NONE);
  RNA_def_property_enum_sdna(prop, nullptr, "free_axis");
  RNA_def_property_enum_items(prop, axis_items);
  RNA_def_property_ui_text(prop, "Free Axis", "The free scaling axis of the object");
  RNA_def_property_update(prop, NC_OBJECT | ND_CONSTRAINT, "rna_Constraint_update");

  prop = RNA_def_property(srna, "mode", PROP_ENUM, PROP_NONE);
  RNA_def_property_enum_sdna(prop, nullptr, "mode");
  RNA_def_property_enum_items(prop, mode_items);
  RNA_def_property_ui_text(
      prop, "Mode", "The way the constraint treats original non-free axis scaling");
  RNA_def_property_update(prop, NC_OBJECT | ND_CONSTRAINT, "rna_Constraint_update");

  prop = RNA_def_property(srna, "volume", PROP_FLOAT, PROP_NONE);
  RNA_def_property_range(prop, 0.0f, FLT_MAX);
  RNA_def_property_ui_range(prop, 0.001f, 100.0f, 1, 3);
  RNA_def_property_ui_text(prop, "Volume", "Volume of the bone at rest");
  RNA_def_property_update(prop, NC_OBJECT | ND_CONSTRAINT, "rna_Constraint_update");

  RNA_define_lib_overridable(false);
}

static void rna_def_constraint_transform_like(BlenderRNA *brna)
{
  StructRNA *srna;
  PropertyRNA *prop;

  static const EnumPropertyItem mix_mode_items[] = {
      {TRANSLIKE_MIX_REPLACE,
       "REPLACE",
       0,
       "Replace",
       "Replace the original transformation with copied"},
      RNA_ENUM_ITEM_SEPR,
      {TRANSLIKE_MIX_BEFORE_FULL,
       "BEFORE_FULL",
       0,
       "Before Original (Full)",
       "Apply copied transformation before original, using simple matrix multiplication as if "
       "the constraint target is a parent in Full Inherit Scale mode. "
       "Will create shear when combining rotation and non-uniform scale."},
      {TRANSLIKE_MIX_BEFORE,
       "BEFORE",
       0,
       "Before Original (Aligned)",
       "Apply copied transformation before original, as if the constraint target is a parent in "
       "Aligned Inherit Scale mode. This effectively uses Full for location and Split Channels "
       "for rotation and scale."},
      {TRANSLIKE_MIX_BEFORE_SPLIT,
       "BEFORE_SPLIT",
       0,
       "Before Original (Split Channels)",
       "Apply copied transformation before original, handling location, rotation and scale "
       "separately, similar to a sequence of three Copy constraints"},
      RNA_ENUM_ITEM_SEPR,
      {TRANSLIKE_MIX_AFTER_FULL,
       "AFTER_FULL",
       0,
       "After Original (Full)",
       "Apply copied transformation after original, using simple matrix multiplication as if "
       "the constraint target is a child in Full Inherit Scale mode. "
       "Will create shear when combining rotation and non-uniform scale."},
      {TRANSLIKE_MIX_AFTER,
       "AFTER",
       0,
       "After Original (Aligned)",
       "Apply copied transformation after original, as if the constraint target is a child in "
       "Aligned Inherit Scale mode. This effectively uses Full for location and Split Channels "
       "for rotation and scale."},
      {TRANSLIKE_MIX_AFTER_SPLIT,
       "AFTER_SPLIT",
       0,
       "After Original (Split Channels)",
       "Apply copied transformation after original, handling location, rotation and scale "
       "separately, similar to a sequence of three Copy constraints"},
      {0, nullptr, 0, nullptr, nullptr},
  };

  srna = RNA_def_struct(brna, "CopyTransformsConstraint", "Constraint");
  RNA_def_struct_ui_text(
      srna, "Copy Transforms Constraint", "Copy all the transforms of the target");

  rna_def_constraint_headtail_common(srna);

  RNA_def_struct_sdna_from(srna, "bTransLikeConstraint", "data");

  RNA_def_struct_ui_icon(srna, ICON_CON_TRANSLIKE);

  rna_def_constraint_target_common(srna);

  RNA_define_lib_overridable(true);

  prop = RNA_def_property(srna, "remove_target_shear", PROP_BOOLEAN, PROP_NONE);
  RNA_def_property_boolean_sdna(prop, nullptr, "flag", TRANSLIKE_REMOVE_TARGET_SHEAR);
  RNA_def_property_ui_text(
      prop, "Remove Target Shear", "Remove shear from the target transformation before combining");
  RNA_def_property_update(prop, NC_OBJECT | ND_CONSTRAINT, "rna_Constraint_update");

  prop = RNA_def_property(srna, "mix_mode", PROP_ENUM, PROP_NONE);
  RNA_def_property_enum_sdna(prop, nullptr, "mix_mode");
  RNA_def_property_enum_items(prop, mix_mode_items);
  RNA_def_property_ui_text(
      prop, "Mix Mode", "Specify how the copied and existing transformations are combined");
  RNA_def_property_update(prop, NC_OBJECT | ND_CONSTRAINT, "rna_Constraint_update");

  RNA_define_lib_overridable(false);
}

static void rna_def_constraint_minmax(BlenderRNA *brna)
{
  StructRNA *srna;
  PropertyRNA *prop;

  static const EnumPropertyItem minmax_items[] = {
      {TRACK_X, "FLOOR_X", 0, "X", ""},
      {TRACK_Y, "FLOOR_Y", 0, "Y", ""},
      {TRACK_Z, "FLOOR_Z", 0, "Z", ""},
      {TRACK_nX, "FLOOR_NEGATIVE_X", 0, "-X", ""},
      {TRACK_nY, "FLOOR_NEGATIVE_Y", 0, "-Y", ""},
      {TRACK_nZ, "FLOOR_NEGATIVE_Z", 0, "-Z", ""},
      {0, nullptr, 0, nullptr, nullptr},
  };

  srna = RNA_def_struct(brna, "FloorConstraint", "Constraint");
  RNA_def_struct_ui_text(
      srna, "Floor Constraint", "Use the target object for location limitation");
  RNA_def_struct_sdna_from(srna, "bMinMaxConstraint", "data");
  RNA_def_struct_ui_icon(srna, ICON_CON_FLOOR);

  rna_def_constraint_target_common(srna);

  RNA_define_lib_overridable(true);

  prop = RNA_def_property(srna, "floor_location", PROP_ENUM, PROP_NONE);
  RNA_def_property_enum_sdna(prop, nullptr, "minmaxflag");
  RNA_def_property_enum_items(prop, minmax_items);
  RNA_def_property_ui_text(
      prop, "Floor Location", "Location of target that object will not pass through");
  RNA_def_property_update(prop, NC_OBJECT | ND_CONSTRAINT, "rna_Constraint_update");

  prop = RNA_def_property(srna, "use_rotation", PROP_BOOLEAN, PROP_NONE);
  RNA_def_property_boolean_sdna(prop, nullptr, "flag", MINMAX_USEROT);
  RNA_def_property_ui_text(prop, "Use Rotation", "Use the target's rotation to determine floor");
  RNA_def_property_update(prop, NC_OBJECT | ND_CONSTRAINT, "rna_Constraint_update");

  prop = RNA_def_property(srna, "offset", PROP_FLOAT, PROP_DISTANCE);
  RNA_def_property_ui_range(prop, -100.0f, 100.0f, 1, -1);
  RNA_def_property_ui_text(prop, "Offset", "Offset of floor from object origin");
  RNA_def_property_update(prop, NC_OBJECT | ND_CONSTRAINT, "rna_Constraint_update");

  RNA_define_lib_overridable(false);
}

static void rna_def_constraint_action(BlenderRNA *brna)
{
  StructRNA *srna;
  PropertyRNA *prop;

  static const EnumPropertyItem transform_channel_items[] = {
      {20, "LOCATION_X", 0, "X Location", ""},
      {21, "LOCATION_Y", 0, "Y Location", ""},
      {22, "LOCATION_Z", 0, "Z Location", ""},
      {00, "ROTATION_X", 0, "X Rotation", ""},
      {01, "ROTATION_Y", 0, "Y Rotation", ""},
      {02, "ROTATION_Z", 0, "Z Rotation", ""},
      {10, "SCALE_X", 0, "X Scale", ""},
      {11, "SCALE_Y", 0, "Y Scale", ""},
      {12, "SCALE_Z", 0, "Z Scale", ""},
      {0, nullptr, 0, nullptr, nullptr},
  };

  static const EnumPropertyItem mix_mode_items[] = {
      {ACTCON_MIX_BEFORE_FULL,
       "BEFORE_FULL",
       0,
       "Before Original (Full)",
       "Apply the action channels before the original transformation, as if applied to an "
       "imaginary parent in Full Inherit Scale mode. Will create shear when combining rotation "
       "and non-uniform scale."},
      {ACTCON_MIX_BEFORE,
       "BEFORE",
       0,
       "Before Original (Aligned)",
       "Apply the action channels before the original transformation, as if applied to an "
       "imaginary parent in Aligned Inherit Scale mode. This effectively uses Full for location "
       "and Split Channels for rotation and scale."},
      {ACTCON_MIX_BEFORE_SPLIT,
       "BEFORE_SPLIT",
       0,
       "Before Original (Split Channels)",
       "Apply the action channels before the original transformation, handling location, rotation "
       "and scale separately"},
      RNA_ENUM_ITEM_SEPR,
      {ACTCON_MIX_AFTER_FULL,
       "AFTER_FULL",
       0,
       "After Original (Full)",
       "Apply the action channels after the original transformation, as if applied to an "
       "imaginary child in Full Inherit Scale mode. Will create shear when combining rotation "
       "and non-uniform scale."},
      {ACTCON_MIX_AFTER,
       "AFTER",
       0,
       "After Original (Aligned)",
       "Apply the action channels after the original transformation, as if applied to an "
       "imaginary child in Aligned Inherit Scale mode. This effectively uses Full for location "
       "and Split Channels for rotation and scale."},
      {ACTCON_MIX_AFTER_SPLIT,
       "AFTER_SPLIT",
       0,
       "After Original (Split Channels)",
       "Apply the action channels after the original transformation, handling location, rotation "
       "and scale separately"},
      {0, nullptr, 0, nullptr, nullptr},
  };

  srna = RNA_def_struct(brna, "ActionConstraint", "Constraint");
  RNA_def_struct_ui_text(
      srna, "Action Constraint", "Map an action to the transform axes of a bone");
  RNA_def_struct_sdna_from(srna, "bActionConstraint", "data");
  RNA_def_struct_ui_icon(srna, ICON_ACTION);

  rna_def_constraint_target_common(srna);

  RNA_define_lib_overridable(true);

  prop = RNA_def_property(srna, "mix_mode", PROP_ENUM, PROP_NONE);
  RNA_def_property_enum_sdna(prop, nullptr, "mix_mode");
  RNA_def_property_enum_items(prop, mix_mode_items);
  RNA_def_property_enum_funcs(prop, nullptr, "rna_ActionConstraint_mix_mode_set", nullptr);
  RNA_def_property_ui_text(
      prop,
      "Mix Mode",
      "Specify how existing transformations and the action channels are combined");
  RNA_def_property_update(prop, NC_OBJECT | ND_CONSTRAINT, "rna_Constraint_update");

  prop = RNA_def_property(srna, "transform_channel", PROP_ENUM, PROP_NONE);
  RNA_def_property_enum_sdna(prop, nullptr, "type");
  RNA_def_property_enum_items(prop, transform_channel_items);
  RNA_def_property_ui_text(
      prop,
      "Transform Channel",
      "Transformation channel from the target that is used to key the Action");
  RNA_def_property_update(prop, NC_OBJECT | ND_CONSTRAINT, "rna_Constraint_update");

  prop = RNA_def_property(srna, "action", PROP_POINTER, PROP_NONE);
  RNA_def_property_pointer_sdna(prop, nullptr, "act");
  RNA_def_property_pointer_funcs(
      prop, nullptr, "rna_ActionConstraint_action_set", nullptr, "rna_Action_id_poll");
  RNA_def_property_ui_text(prop, "Action", "The constraining action");
  RNA_def_property_flag(prop, PROP_EDITABLE);
  RNA_def_property_update(prop, NC_OBJECT | ND_CONSTRAINT, "rna_Constraint_update");

  /* This property is not necessary for the Python API (that is better off using
   * slot references/pointers directly), but it is needed for library overrides
   * to work. */
  prop = RNA_def_property(srna, "action_slot_handle", PROP_INT, PROP_NONE);
  RNA_def_property_int_sdna(prop, nullptr, "action_slot_handle");
  RNA_def_property_int_funcs(
      prop, nullptr, "rna_ActionConstraint_action_slot_handle_set", nullptr);
  RNA_def_property_ui_text(prop,
                           "Action Slot Handle",
                           "A number that identifies which sub-set of the Action is considered "
                           "to be for this Action Constraint");
  RNA_def_property_override_flag(prop, PROPOVERRIDE_OVERRIDABLE_LIBRARY);
  RNA_def_property_override_funcs(
      prop, "rna_ActionConstraint_action_slot_handle_override_diff", nullptr, nullptr);
  RNA_def_property_update(prop, NC_ANIMATION | ND_NLA_ACTCHANGE, "rna_Constraint_update");

  prop = RNA_def_property(srna, "last_slot_identifier", PROP_STRING, PROP_NONE);
  RNA_def_property_string_sdna(prop, nullptr, "last_slot_identifier");
  RNA_def_property_ui_text(
      prop,
      "Last Action Slot Identifier",
      "The identifier of the most recently assigned action slot. The slot identifies which "
      "sub-set of the Action is considered to be for this constraint, and its identifier is used "
      "to find the right slot when assigning an Action.");

  prop = RNA_def_property(srna, "action_slot", PROP_POINTER, PROP_NONE);
  RNA_def_property_struct_type(prop, "ActionSlot");
  RNA_def_property_flag(prop, PROP_EDITABLE);
  RNA_def_property_clear_flag(prop, PROP_ANIMATABLE);
  RNA_def_property_ui_text(
      prop,
      "Action Slot",
      "The slot identifies which sub-set of the Action is considered to be for this "
      "strip, and its name is used to find the right slot when assigning another Action");
  RNA_def_property_pointer_funcs(prop,
                                 "rna_ActionConstraint_action_slot_get",
                                 "rna_ActionConstraint_action_slot_set",
                                 nullptr,
                                 nullptr);
  RNA_def_property_update(prop, NC_ANIMATION | ND_NLA_ACTCHANGE, "rna_Constraint_update");
  /* `strip.action_slot` is exposed to RNA as a pointer for things like the action slot selector in
   * the GUI. The ground truth of the assigned slot, however, is `action_slot_handle` declared
   * above. That property is used for library override operations, and this pointer property should
   * just be ignored.
   *
   * This needs PROPOVERRIDE_IGNORE; PROPOVERRIDE_NO_COMPARISON is not suitable here. This property
   * should act as if it is an overridable property (as from the user's perspective, it is), but an
   * override operation should not be created for it. It will be created for `action_slot_handle`,
   * and that's enough. */
  RNA_def_property_override_flag(prop, PROPOVERRIDE_IGNORE);

  prop = RNA_def_property(srna, "action_suitable_slots", PROP_COLLECTION, PROP_NONE);
  RNA_def_property_struct_type(prop, "ActionSlot");
  RNA_def_property_collection_funcs(prop,
                                    "rna_iterator_ActionConstraint_action_suitable_slots_begin",
                                    "rna_iterator_array_next",
                                    "rna_iterator_array_end",
                                    "rna_iterator_array_dereference_get",
                                    nullptr,
                                    nullptr,
                                    nullptr,
                                    nullptr);
  RNA_def_property_ui_text(
      prop, "Action Slots", "The list of action slots suitable for this NLA strip");

  prop = RNA_def_property(srna, "use_bone_object_action", PROP_BOOLEAN, PROP_NONE);
  RNA_def_property_boolean_sdna(prop, nullptr, "flag", ACTCON_BONE_USE_OBJECT_ACTION);
  RNA_def_property_ui_text(prop,
                           "Object Action",
                           "Bones only: apply the object's transformation channels of the action "
                           "to the constrained bone, instead of bone's channels");
  RNA_def_property_update(prop, NC_OBJECT | ND_CONSTRAINT, "rna_Constraint_update");

  prop = RNA_def_property(srna, "frame_start", PROP_INT, PROP_TIME);
  RNA_def_property_int_sdna(prop, nullptr, "start");
  RNA_def_property_range(prop, MINAFRAME, MAXFRAME);
  RNA_def_property_ui_text(prop, "Start Frame", "First frame of the Action to use");
  RNA_def_property_update(prop, NC_OBJECT | ND_CONSTRAINT, "rna_Constraint_update");

  prop = RNA_def_property(srna, "frame_end", PROP_INT, PROP_TIME);
  RNA_def_property_int_sdna(prop, nullptr, "end");
  RNA_def_property_range(prop, MINAFRAME, MAXFRAME);
  RNA_def_property_ui_text(prop, "End Frame", "Last frame of the Action to use");
  RNA_def_property_update(prop, NC_OBJECT | ND_CONSTRAINT, "rna_Constraint_update");

  prop = RNA_def_property(srna, "max", PROP_FLOAT, PROP_NONE);
  RNA_def_property_float_sdna(prop, nullptr, "max");
  RNA_def_property_range(prop, -1000.0f, 1000.0f);
  RNA_def_property_ui_text(prop, "Maximum", "Maximum value for target channel range");
  RNA_def_property_update(prop, NC_OBJECT | ND_CONSTRAINT, "rna_Constraint_update");
  RNA_def_property_float_funcs(prop, nullptr, nullptr, "rna_ActionConstraint_minmax_range");

  prop = RNA_def_property(srna, "min", PROP_FLOAT, PROP_NONE);
  RNA_def_property_float_sdna(prop, nullptr, "min");
  RNA_def_property_range(prop, -1000.0f, 1000.0f);
  RNA_def_property_ui_text(prop, "Minimum", "Minimum value for target channel range");
  RNA_def_property_update(prop, NC_OBJECT | ND_CONSTRAINT, "rna_Constraint_update");
  RNA_def_property_float_funcs(prop, nullptr, nullptr, "rna_ActionConstraint_minmax_range");

  prop = RNA_def_property(srna, "eval_time", PROP_FLOAT, PROP_FACTOR);
  RNA_def_property_float_sdna(prop, nullptr, "eval_time");
  RNA_def_property_range(prop, 0.0f, 1.0f);
  RNA_def_property_ui_text(
      prop, "Evaluation Time", "Interpolates between Action Start and End frames");
  RNA_def_property_update(prop, NC_OBJECT | ND_CONSTRAINT, "rna_Constraint_update");

  prop = RNA_def_property(srna, "use_eval_time", PROP_BOOLEAN, PROP_NONE);
  RNA_def_property_boolean_sdna(prop, nullptr, "flag", ACTCON_USE_EVAL_TIME);
  RNA_def_property_ui_text(prop,
                           "Use Evaluation Time",
                           "Interpolate between Action Start and End frames, with the Evaluation "
                           "Time slider instead of the Target object/bone");
  RNA_def_property_update(prop, NC_OBJECT | ND_CONSTRAINT, "rna_Constraint_update");

  RNA_define_lib_overridable(false);
}

static void rna_def_constraint_locked_track(BlenderRNA *brna)
{
  StructRNA *srna;
  PropertyRNA *prop;

  static const EnumPropertyItem lock_items[] = {
      {TRACK_X, "LOCK_X", 0, "X", ""},
      {TRACK_Y, "LOCK_Y", 0, "Y", ""},
      {TRACK_Z, "LOCK_Z", 0, "Z", ""},
      {0, nullptr, 0, nullptr, nullptr},
  };

  srna = RNA_def_struct(brna, "LockedTrackConstraint", "Constraint");
  RNA_def_struct_ui_text(
      srna,
      "Locked Track Constraint",
      "Point toward the target along the track axis, while locking the other axis");
  RNA_def_struct_ui_icon(srna, ICON_CON_LOCKTRACK);

  rna_def_constraint_headtail_common(srna);

  RNA_def_struct_sdna_from(srna, "bLockTrackConstraint", "data");

  rna_def_constraint_target_common(srna);

  RNA_define_lib_overridable(true);

  prop = RNA_def_property(srna, "track_axis", PROP_ENUM, PROP_NONE);
  RNA_def_property_enum_sdna(prop, nullptr, "trackflag");
  RNA_def_property_enum_items(prop, track_axis_items);
  RNA_def_property_ui_text(prop, "Track Axis", "Axis that points to the target object");
  RNA_def_property_update(prop, NC_OBJECT | ND_CONSTRAINT, "rna_Constraint_update");

  prop = RNA_def_property(srna, "lock_axis", PROP_ENUM, PROP_NONE);
  RNA_def_property_enum_sdna(prop, nullptr, "lockflag");
  RNA_def_property_enum_items(prop, lock_items);
  RNA_def_property_ui_text(prop, "Locked Axis", "Axis that points upward");
  RNA_def_property_update(prop, NC_OBJECT | ND_CONSTRAINT, "rna_Constraint_update");

  RNA_define_lib_overridable(false);
}

static void rna_def_constraint_follow_path(BlenderRNA *brna)
{
  StructRNA *srna;
  PropertyRNA *prop;

  static const EnumPropertyItem forwardpath_items[] = {
      {TRACK_X, "FORWARD_X", 0, "X", ""},
      {TRACK_Y, "FORWARD_Y", 0, "Y", ""},
      {TRACK_Z, "FORWARD_Z", 0, "Z", ""},
      {TRACK_nX, "TRACK_NEGATIVE_X", 0, "-X", ""},
      {TRACK_nY, "TRACK_NEGATIVE_Y", 0, "-Y", ""},
      {TRACK_nZ, "TRACK_NEGATIVE_Z", 0, "-Z", ""},
      {0, nullptr, 0, nullptr, nullptr},
  };

  static const EnumPropertyItem pathup_items[] = {
      {TRACK_X, "UP_X", 0, "X", ""},
      {TRACK_Y, "UP_Y", 0, "Y", ""},
      {TRACK_Z, "UP_Z", 0, "Z", ""},
      {0, nullptr, 0, nullptr, nullptr},
  };

  srna = RNA_def_struct(brna, "FollowPathConstraint", "Constraint");
  RNA_def_struct_ui_text(srna, "Follow Path Constraint", "Lock motion to the target path");
  RNA_def_struct_sdna_from(srna, "bFollowPathConstraint", "data");
  RNA_def_struct_ui_icon(srna, ICON_CON_FOLLOWPATH);

  RNA_define_lib_overridable(true);

  prop = RNA_def_property(srna, "target", PROP_POINTER, PROP_NONE);
  RNA_def_property_pointer_sdna(prop, nullptr, "tar");
  RNA_def_property_pointer_funcs(prop, nullptr, nullptr, nullptr, "rna_Curve_object_poll");
  RNA_def_property_ui_text(prop, "Target", "Target Curve object");
  RNA_def_property_flag(prop, PROP_EDITABLE);
  RNA_def_property_update(prop, NC_OBJECT | ND_CONSTRAINT, "rna_Constraint_dependency_update");

  prop = RNA_def_property(srna, "offset", PROP_FLOAT, PROP_TIME);
  RNA_def_property_range(prop, MINAFRAME, MAXFRAME);
  RNA_def_property_ui_text(
      prop, "Offset", "Offset from the position corresponding to the time frame");
  RNA_def_property_update(prop, NC_OBJECT | ND_CONSTRAINT, "rna_Constraint_update");

  prop = RNA_def_property(srna, "offset_factor", PROP_FLOAT, PROP_FACTOR);
  RNA_def_property_float_sdna(prop, nullptr, "offset_fac");
  RNA_def_property_range(prop, -FLT_MAX, FLT_MAX);
  RNA_def_property_ui_range(prop, 0.0f, 1.0f, 0.01, 3);
  RNA_def_property_ui_text(
      prop, "Offset Factor", "Percentage value defining target position along length of curve");
  RNA_def_property_update(prop, NC_OBJECT | ND_CONSTRAINT, "rna_Constraint_update");

  prop = RNA_def_property(srna, "forward_axis", PROP_ENUM, PROP_NONE);
  RNA_def_property_enum_sdna(prop, nullptr, "trackflag");
  RNA_def_property_enum_items(prop, forwardpath_items);
  RNA_def_property_ui_text(prop, "Forward Axis", "Axis that points forward along the path");
  RNA_def_property_update(prop, NC_OBJECT | ND_CONSTRAINT, "rna_Constraint_update");

  prop = RNA_def_property(srna, "up_axis", PROP_ENUM, PROP_NONE);
  RNA_def_property_enum_sdna(prop, nullptr, "upflag");
  RNA_def_property_enum_items(prop, pathup_items);
  RNA_def_property_ui_text(prop, "Up Axis", "Axis that points upward");
  RNA_def_property_update(prop, NC_OBJECT | ND_CONSTRAINT, "rna_Constraint_update");

  prop = RNA_def_property(srna, "use_curve_follow", PROP_BOOLEAN, PROP_NONE);
  RNA_def_property_boolean_sdna(prop, nullptr, "followflag", FOLLOWPATH_FOLLOW);
  RNA_def_property_ui_text(
      prop, "Follow Curve", "Object will follow the heading and banking of the curve");
  RNA_def_property_update(prop, NC_OBJECT | ND_CONSTRAINT, "rna_Constraint_update");

  prop = RNA_def_property(srna, "use_fixed_location", PROP_BOOLEAN, PROP_NONE);
  RNA_def_property_boolean_sdna(prop, nullptr, "followflag", FOLLOWPATH_STATIC);
  RNA_def_property_ui_text(
      prop,
      "Fixed Position",
      "Object will stay locked to a single point somewhere along the length of the curve "
      "regardless of time");
  RNA_def_property_update(prop, NC_OBJECT | ND_CONSTRAINT, "rna_Constraint_update");

  prop = RNA_def_property(srna, "use_curve_radius", PROP_BOOLEAN, PROP_NONE);
  RNA_def_property_boolean_sdna(prop, nullptr, "followflag", FOLLOWPATH_RADIUS);
  RNA_def_property_ui_text(prop, "Curve Radius", "Object is scaled by the curve radius");
  RNA_def_property_update(prop, NC_OBJECT | ND_CONSTRAINT, "rna_Constraint_update");

  RNA_define_lib_overridable(false);
}

static void rna_def_constraint_stretch_to(BlenderRNA *brna)
{
  StructRNA *srna;
  PropertyRNA *prop;

  static const EnumPropertyItem volume_items[] = {
      {VOLUME_XZ, "VOLUME_XZX", 0, "XZ", ""},
      {VOLUME_X, "VOLUME_X", 0, "X", ""},
      {VOLUME_Z, "VOLUME_Z", 0, "Z", ""},
      {NO_VOLUME, "NO_VOLUME", 0, "None", ""},
      {0, nullptr, 0, nullptr, nullptr},
  };

  static const EnumPropertyItem plane_items[] = {
      {PLANE_X, "PLANE_X", 0, "XZ", "Rotate around local X, then Z"},
      {PLANE_Z, "PLANE_Z", 0, "ZX", "Rotate around local Z, then X"},
      {SWING_Y,
       "SWING_Y",
       0,
       "Swing",
       "Use the smallest single axis rotation, similar to Damped Track"},
      {0, nullptr, 0, nullptr, nullptr},
  };

  srna = RNA_def_struct(brna, "StretchToConstraint", "Constraint");
  RNA_def_struct_ui_text(srna, "Stretch To Constraint", "Stretch to meet the target object");
  RNA_def_struct_ui_icon(srna, ICON_CON_STRETCHTO);

  rna_def_constraint_headtail_common(srna);

  RNA_def_struct_sdna_from(srna, "bStretchToConstraint", "data");

  rna_def_constraint_target_common(srna);

  RNA_define_lib_overridable(true);

  prop = RNA_def_property(srna, "volume", PROP_ENUM, PROP_NONE);
  RNA_def_property_enum_sdna(prop, nullptr, "volmode");
  RNA_def_property_enum_items(prop, volume_items);
  RNA_def_property_ui_text(
      prop, "Maintain Volume", "Maintain the object's volume as it stretches");
  RNA_def_property_update(prop, NC_OBJECT | ND_CONSTRAINT, "rna_Constraint_update");

  prop = RNA_def_property(srna, "keep_axis", PROP_ENUM, PROP_NONE);
  RNA_def_property_enum_sdna(prop, nullptr, "plane");
  RNA_def_property_enum_items(prop, plane_items);
  RNA_def_property_ui_text(prop, "Keep Axis", "The rotation type and axis order to use");
  RNA_def_property_update(prop, NC_OBJECT | ND_CONSTRAINT, "rna_Constraint_update");

  prop = RNA_def_property(srna, "rest_length", PROP_FLOAT, PROP_DISTANCE);
  RNA_def_property_float_sdna(prop, nullptr, "orglength");
  RNA_def_property_range(prop, 0.0f, 1000.0f);
  RNA_def_property_ui_range(prop, 0, 100.0f, 10, RNA_TRANSLATION_PREC_DEFAULT);
  RNA_def_property_ui_text(prop, "Original Length", "Length at rest position");
  RNA_def_property_update(prop, NC_OBJECT | ND_CONSTRAINT, "rna_Constraint_update");

  prop = RNA_def_property(srna, "bulge", PROP_FLOAT, PROP_NONE);
  RNA_def_property_range(prop, 0.0, 100.0f);
  RNA_def_property_ui_text(
      prop, "Volume Variation", "Factor between volume variation and stretching");
  RNA_def_property_update(prop, NC_OBJECT | ND_CONSTRAINT, "rna_Constraint_update");

  prop = RNA_def_property(srna, "use_bulge_min", PROP_BOOLEAN, PROP_NONE);
  RNA_def_property_boolean_sdna(prop, nullptr, "flag", STRETCHTOCON_USE_BULGE_MIN);
  RNA_def_property_ui_text(
      prop, "Use Volume Variation Minimum", "Use lower limit for volume variation");
  RNA_def_property_update(prop, NC_OBJECT | ND_CONSTRAINT, "rna_Constraint_update");

  prop = RNA_def_property(srna, "use_bulge_max", PROP_BOOLEAN, PROP_NONE);
  RNA_def_property_boolean_sdna(prop, nullptr, "flag", STRETCHTOCON_USE_BULGE_MAX);
  RNA_def_property_ui_text(
      prop, "Use Volume Variation Maximum", "Use upper limit for volume variation");
  RNA_def_property_update(prop, NC_OBJECT | ND_CONSTRAINT, "rna_Constraint_update");

  prop = RNA_def_property(srna, "bulge_min", PROP_FLOAT, PROP_NONE);
  RNA_def_property_range(prop, 0.0, 1.0f);
  RNA_def_property_ui_text(prop, "Volume Variation Minimum", "Minimum volume stretching factor");
  RNA_def_property_update(prop, NC_OBJECT | ND_CONSTRAINT, "rna_Constraint_update");

  prop = RNA_def_property(srna, "bulge_max", PROP_FLOAT, PROP_NONE);
  RNA_def_property_range(prop, 1.0, 100.0f);
  RNA_def_property_ui_text(prop, "Volume Variation Maximum", "Maximum volume stretching factor");
  RNA_def_property_update(prop, NC_OBJECT | ND_CONSTRAINT, "rna_Constraint_update");

  prop = RNA_def_property(srna, "bulge_smooth", PROP_FLOAT, PROP_FACTOR);
  RNA_def_property_range(prop, 0.0, 1.0f);
  RNA_def_property_ui_text(
      prop, "Volume Variation Smoothness", "Strength of volume stretching clamping");
  RNA_def_property_update(prop, NC_OBJECT | ND_CONSTRAINT, "rna_Constraint_update");

  RNA_define_lib_overridable(false);
}

static void rna_def_constraint_rigid_body_joint(BlenderRNA *brna)
{
  StructRNA *srna;
  PropertyRNA *prop;

  static EnumPropertyItem pivot_items[] = {
      {CONSTRAINT_RB_BALL, "BALL", 0, "Ball", "Allow rotations around all axes"},
      {CONSTRAINT_RB_HINGE,
       "HINGE",
       0,
       "Hinge",
       "Work in one plane, allow rotations around one axis only"},
      {CONSTRAINT_RB_CONETWIST,
       "CONE_TWIST",
       0,
       "Cone Twist",
       "Allow rotations around all axes with limits for the cone and twist axes"},
      {CONSTRAINT_RB_GENERIC6DOF,
       "GENERIC_6_DOF",
       0,
       "Generic 6 DoF",
       "No constraints by default, limits can be set individually"},
      {0, NULL, 0, NULL, NULL}};

  srna = RNA_def_struct(brna, "RigidBodyJointConstraint", "Constraint");
  RNA_def_struct_ui_text(srna, "Rigid Body Joint Constraint", "For use with the Game Engine");
  RNA_def_struct_sdna_from(srna, "bRigidBodyJointConstraint", "data");
  RNA_def_struct_ui_icon(srna, ICON_CON_KINEMATIC);

  prop = RNA_def_property(srna, "target", PROP_POINTER, PROP_NONE);
  RNA_def_property_pointer_sdna(prop, NULL, "tar");
  RNA_def_property_ui_text(prop, "Target", "Target Object");
  RNA_def_property_flag(prop, PROP_EDITABLE);
  RNA_def_property_update(prop, NC_OBJECT | ND_CONSTRAINT, "rna_Constraint_dependency_update");

  prop = RNA_def_property(srna, "child", PROP_POINTER, PROP_NONE);
  RNA_def_property_ui_text(prop, "Child Object", "Child object");
  RNA_def_property_flag(prop, PROP_EDITABLE);
  RNA_def_property_update(prop, NC_OBJECT | ND_CONSTRAINT, "rna_Constraint_dependency_update");

  prop = RNA_def_property(srna, "pivot_type", PROP_ENUM, PROP_NONE);
  RNA_def_property_enum_sdna(prop, NULL, "type");
  RNA_def_property_enum_items(prop, pivot_items);
  RNA_def_property_ui_text(prop, "Pivot Type", "");
  RNA_def_property_update(prop, NC_OBJECT | ND_CONSTRAINT, "rna_Constraint_update");

  prop = RNA_def_property(srna, "pivot_x", PROP_FLOAT, PROP_DISTANCE);
  RNA_def_property_float_sdna(prop, NULL, "pivX");
  RNA_def_property_range(prop, -1000.0, 1000.f);
  RNA_def_property_ui_text(prop, "Pivot X", "Offset pivot on X");
  RNA_def_property_update(prop, NC_OBJECT | ND_CONSTRAINT, "rna_Constraint_update");

  prop = RNA_def_property(srna, "pivot_y", PROP_FLOAT, PROP_DISTANCE);
  RNA_def_property_float_sdna(prop, NULL, "pivY");
  RNA_def_property_range(prop, -1000.0, 1000.f);
  RNA_def_property_ui_text(prop, "Pivot Y", "Offset pivot on Y");
  RNA_def_property_update(prop, NC_OBJECT | ND_CONSTRAINT, "rna_Constraint_update");

  prop = RNA_def_property(srna, "pivot_z", PROP_FLOAT, PROP_DISTANCE);
  RNA_def_property_float_sdna(prop, NULL, "pivZ");
  RNA_def_property_range(prop, -1000.0, 1000.f);
  RNA_def_property_ui_text(prop, "Pivot Z", "Offset pivot on Z");
  RNA_def_property_update(prop, NC_OBJECT | ND_CONSTRAINT, "rna_Constraint_update");

  prop = RNA_def_property(srna, "axis_x", PROP_FLOAT, PROP_ANGLE);
  RNA_def_property_float_sdna(prop, NULL, "axX");
  RNA_def_property_range(prop, -M_PI * 2, M_PI * 2);
  RNA_def_property_ui_text(prop, "Axis X", "Rotate pivot on X axis");
  RNA_def_property_update(prop, NC_OBJECT | ND_CONSTRAINT, "rna_Constraint_update");

  prop = RNA_def_property(srna, "axis_y", PROP_FLOAT, PROP_ANGLE);
  RNA_def_property_float_sdna(prop, NULL, "axY");
  RNA_def_property_range(prop, -M_PI * 2, M_PI * 2);
  RNA_def_property_ui_text(prop, "Axis Y", "Rotate pivot on Y axis");
  RNA_def_property_update(prop, NC_OBJECT | ND_CONSTRAINT, "rna_Constraint_update");

  prop = RNA_def_property(srna, "axis_z", PROP_FLOAT, PROP_ANGLE);
  RNA_def_property_float_sdna(prop, NULL, "axZ");
  RNA_def_property_range(prop, -M_PI * 2, M_PI * 2);
  RNA_def_property_ui_text(prop, "Axis Z", "Rotate pivot on Z axis");
  RNA_def_property_update(prop, NC_OBJECT | ND_CONSTRAINT, "rna_Constraint_update");

  prop = RNA_def_property(srna, "use_linked_collision", PROP_BOOLEAN, PROP_NONE);
  RNA_def_property_boolean_sdna(prop, NULL, "flag", CONSTRAINT_DISABLE_LINKED_COLLISION);
  RNA_def_property_ui_text(
      prop, "Disable Linked Collision", "Disable collision between linked bodies");
  RNA_def_property_update(prop, NC_OBJECT | ND_CONSTRAINT, "rna_Constraint_update");

  prop = RNA_def_property(srna, "show_pivot", PROP_BOOLEAN, PROP_NONE);
  RNA_def_property_boolean_sdna(prop, NULL, "flag", CONSTRAINT_DRAW_PIVOT);
  RNA_def_property_ui_text(prop, "Draw Pivot", "Display the pivot point and rotation in 3D view");
  RNA_def_property_update(prop, NC_OBJECT | ND_CONSTRAINT, "rna_Constraint_update");

  /* Limits */
  /* Limit Min/Max */
  prop = RNA_def_property(srna, "limit_min_x", PROP_FLOAT, PROP_NONE);
  RNA_def_property_float_sdna(prop, NULL, "minLimit[0]");
  RNA_def_property_ui_text(prop, "Minimum Limit X", "");

  prop = RNA_def_property(srna, "limit_min_y", PROP_FLOAT, PROP_NONE);
  RNA_def_property_float_sdna(prop, NULL, "minLimit[1]");
  RNA_def_property_ui_text(prop, "Minimum Limit Y", "");

  prop = RNA_def_property(srna, "limit_min_z", PROP_FLOAT, PROP_NONE);
  RNA_def_property_float_sdna(prop, NULL, "minLimit[2]");
  RNA_def_property_ui_text(prop, "Minimum Limit Z", "");

  prop = RNA_def_property(srna, "limit_max_x", PROP_FLOAT, PROP_NONE);
  RNA_def_property_float_sdna(prop, NULL, "maxLimit[0]");
  RNA_def_property_ui_text(prop, "Maximum Limit X", "");

  prop = RNA_def_property(srna, "limit_max_y", PROP_FLOAT, PROP_NONE);
  RNA_def_property_float_sdna(prop, NULL, "maxLimit[1]");
  RNA_def_property_ui_text(prop, "Maximum Limit Y", "");

  prop = RNA_def_property(srna, "limit_max_z", PROP_FLOAT, PROP_NONE);
  RNA_def_property_float_sdna(prop, NULL, "maxLimit[2]");
  RNA_def_property_ui_text(prop, "Maximum Limit Z", "");

  /* Limit Min/Max for angle */
  prop = RNA_def_property(srna, "limit_angle_min_x", PROP_FLOAT, PROP_ANGLE);
  RNA_def_property_float_sdna(prop, NULL, "minLimit[3]");
  RNA_def_property_range(prop, -M_PI * 2, M_PI * 2);
  RNA_def_property_ui_text(prop, "Minimum Angular Limit X", "");

  prop = RNA_def_property(srna, "limit_angle_min_y", PROP_FLOAT, PROP_ANGLE);
  RNA_def_property_float_sdna(prop, NULL, "minLimit[4]");
  RNA_def_property_range(prop, -M_PI * 2, M_PI * 2);
  RNA_def_property_ui_text(prop, "Minimum Angular Limit Y", "");

  prop = RNA_def_property(srna, "limit_angle_min_z", PROP_FLOAT, PROP_ANGLE);
  RNA_def_property_float_sdna(prop, NULL, "minLimit[5]");
  RNA_def_property_range(prop, -M_PI * 2, M_PI * 2);
  RNA_def_property_ui_text(prop, "Minimum Angular Limit Z", "");

  prop = RNA_def_property(srna, "limit_angle_max_x", PROP_FLOAT, PROP_ANGLE);
  RNA_def_property_float_sdna(prop, NULL, "maxLimit[3]");
  RNA_def_property_range(prop, -M_PI * 2, M_PI * 2);
  RNA_def_property_ui_text(prop, "Maximum Angular Limit X", "");

  prop = RNA_def_property(srna, "limit_angle_max_y", PROP_FLOAT, PROP_ANGLE);
  RNA_def_property_float_sdna(prop, NULL, "maxLimit[4]");
  RNA_def_property_range(prop, -M_PI * 2, M_PI * 2);
  RNA_def_property_ui_text(prop, "Maximum Angular Limit Y", "");

  prop = RNA_def_property(srna, "limit_angle_max_z", PROP_FLOAT, PROP_ANGLE);
  RNA_def_property_float_sdna(prop, NULL, "maxLimit[5]");
  RNA_def_property_range(prop, -M_PI * 2, M_PI * 2);
  RNA_def_property_ui_text(prop, "Maximum Angular Limit Z", "");

  /* Limit Booleans */
  prop = RNA_def_property(srna, "use_limit_x", PROP_BOOLEAN, PROP_NONE);
  RNA_def_property_boolean_sdna(prop, NULL, "flag", 1);
  RNA_def_property_ui_text(prop, "Limit X", "Use minimum/maximum X limit");
  RNA_def_property_update(prop, NC_OBJECT | ND_CONSTRAINT, "rna_Constraint_update");

  prop = RNA_def_property(srna, "use_limit_y", PROP_BOOLEAN, PROP_NONE);
  RNA_def_property_boolean_sdna(prop, NULL, "flag", 2);
  RNA_def_property_ui_text(prop, "Limit Y", "Use minimum/maximum y limit");
  RNA_def_property_update(prop, NC_OBJECT | ND_CONSTRAINT, "rna_Constraint_update");

  prop = RNA_def_property(srna, "use_limit_z", PROP_BOOLEAN, PROP_NONE);
  RNA_def_property_boolean_sdna(prop, NULL, "flag", 4);
  RNA_def_property_ui_text(prop, "Limit Z", "Use minimum/maximum z limit");
  RNA_def_property_update(prop, NC_OBJECT | ND_CONSTRAINT, "rna_Constraint_update");

  prop = RNA_def_property(srna, "use_angular_limit_x", PROP_BOOLEAN, PROP_NONE);
  RNA_def_property_boolean_sdna(prop, NULL, "flag", 8);
  RNA_def_property_ui_text(prop, "Angular X Limit", "Use minimum/maximum X angular limit");
  RNA_def_property_update(prop, NC_OBJECT | ND_CONSTRAINT, "rna_Constraint_update");

  prop = RNA_def_property(srna, "use_angular_limit_y", PROP_BOOLEAN, PROP_NONE);
  RNA_def_property_boolean_sdna(prop, NULL, "flag", 16);
  RNA_def_property_ui_text(prop, "Angular Y Limit", "Use minimum/maximum Y angular limit");
  RNA_def_property_update(prop, NC_OBJECT | ND_CONSTRAINT, "rna_Constraint_update");

  prop = RNA_def_property(srna, "use_angular_limit_z", PROP_BOOLEAN, PROP_NONE);
  RNA_def_property_boolean_sdna(prop, NULL, "flag", 32);
  RNA_def_property_ui_text(prop, "Angular Z Limit", "Use minimum/maximum Z angular limit");
  RNA_def_property_update(prop, NC_OBJECT | ND_CONSTRAINT, "rna_Constraint_update");

  prop = RNA_def_property(srna, "use_breaking", PROP_BOOLEAN, PROP_NONE);
  RNA_def_property_boolean_sdna(prop, NULL, "flag", CONSTRAINT_USE_BREAKING);
  RNA_def_property_ui_text(prop, "Use Breaking", "Allow breaking on high impulse");

  prop = RNA_def_property(srna, "breaking_threshold", PROP_FLOAT, PROP_NONE);
  RNA_def_property_float_sdna(prop, NULL, "breaking");
  RNA_def_property_range(prop, 0.0f, FLT_MAX);
  RNA_def_property_ui_text(
      prop, "Breaking Impulse Threshold", "Break on impulse greater than threshold");
}

static void rna_def_constraint_clamp_to(BlenderRNA *brna)
{
  StructRNA *srna;
  PropertyRNA *prop;

  static const EnumPropertyItem clamp_items[] = {
      {CLAMPTO_AUTO, "CLAMPTO_AUTO", 0, "Auto", ""},
      {CLAMPTO_X, "CLAMPTO_X", 0, "X", ""},
      {CLAMPTO_Y, "CLAMPTO_Y", 0, "Y", ""},
      {CLAMPTO_Z, "CLAMPTO_Z", 0, "Z", ""},
      {0, nullptr, 0, nullptr, nullptr},
  };

  srna = RNA_def_struct(brna, "ClampToConstraint", "Constraint");
  RNA_def_struct_ui_text(
      srna,
      "Clamp To Constraint",
      "Constrain an object's location to the nearest point along the target path");
  RNA_def_struct_sdna_from(srna, "bClampToConstraint", "data");
  RNA_def_struct_ui_icon(srna, ICON_CON_CLAMPTO);

  RNA_define_lib_overridable(true);

  prop = RNA_def_property(srna, "target", PROP_POINTER, PROP_NONE);
  RNA_def_property_pointer_sdna(prop, nullptr, "tar");
  RNA_def_property_pointer_funcs(prop, nullptr, nullptr, nullptr, "rna_Curve_object_poll");
  RNA_def_property_ui_text(prop, "Target", "Target Object (Curves only)");
  RNA_def_property_flag(prop, PROP_EDITABLE);
  RNA_def_property_update(prop, NC_OBJECT | ND_CONSTRAINT, "rna_Constraint_dependency_update");

  prop = RNA_def_property(srna, "main_axis", PROP_ENUM, PROP_NONE);
  RNA_def_property_enum_sdna(prop, nullptr, "flag");
  RNA_def_property_enum_items(prop, clamp_items);
  RNA_def_property_ui_text(prop, "Main Axis", "Main axis of movement");
  RNA_def_property_update(prop, NC_OBJECT | ND_CONSTRAINT, "rna_Constraint_update");

  prop = RNA_def_property(srna, "use_cyclic", PROP_BOOLEAN, PROP_NONE);
  RNA_def_property_boolean_sdna(prop, nullptr, "flag2", CLAMPTO_CYCLIC);
  RNA_def_property_ui_text(
      prop, "Cyclic", "Treat curve as cyclic curve (no clamping to curve bounding box)");
  RNA_def_property_update(prop, NC_OBJECT | ND_CONSTRAINT, "rna_Constraint_update");

  RNA_define_lib_overridable(false);
}

static void rna_def_constraint_transform(BlenderRNA *brna)
{
  StructRNA *srna;
  PropertyRNA *prop;

  static const EnumPropertyItem transform_items[] = {
      {TRANS_LOCATION, "LOCATION", 0, "Location", ""},
      {TRANS_ROTATION, "ROTATION", 0, "Rotation", ""},
      {TRANS_SCALE, "SCALE", 0, "Scale", ""},
      {0, nullptr, 0, nullptr, nullptr},
  };

  static const EnumPropertyItem mix_mode_loc_items[] = {
      {TRANS_MIXLOC_REPLACE, "REPLACE", 0, "Replace", "Replace component values"},
      {TRANS_MIXLOC_ADD, "ADD", 0, "Add", "Add component values together"},
      {0, nullptr, 0, nullptr, nullptr},
  };

  static const EnumPropertyItem mix_mode_rot_items[] = {
      {TRANS_MIXROT_REPLACE, "REPLACE", 0, "Replace", "Replace component values"},
      {TRANS_MIXROT_ADD, "ADD", 0, "Add", "Add component values together"},
      {TRANS_MIXROT_BEFORE,
       "BEFORE",
       0,
       "Before Original",
       "Apply new rotation before original, as if it was on a parent"},
      {TRANS_MIXROT_AFTER,
       "AFTER",
       0,
       "After Original",
       "Apply new rotation after original, as if it was on a child"},
      {0, nullptr, 0, nullptr, nullptr},
  };

  static const EnumPropertyItem mix_mode_scale_items[] = {
      {TRANS_MIXSCALE_REPLACE, "REPLACE", 0, "Replace", "Replace component values"},
      {TRANS_MIXSCALE_MULTIPLY, "MULTIPLY", 0, "Multiply", "Multiply component values together"},
      {0, nullptr, 0, nullptr, nullptr},
  };

  srna = RNA_def_struct(brna, "TransformConstraint", "Constraint");
  RNA_def_struct_ui_text(
      srna, "Transformation Constraint", "Map transformations of the target to the object");
  RNA_def_struct_sdna_from(srna, "bTransformConstraint", "data");
  RNA_def_struct_ui_icon(srna, ICON_CON_TRANSFORM);

  rna_def_constraint_target_common(srna);

  RNA_define_lib_overridable(true);

  prop = RNA_def_property(srna, "map_from", PROP_ENUM, PROP_NONE);
  RNA_def_property_enum_sdna(prop, nullptr, "from");
  RNA_def_property_enum_items(prop, transform_items);
  RNA_def_property_ui_text(prop, "Map From", "The transformation type to use from the target");
  RNA_def_property_update(prop, NC_OBJECT | ND_CONSTRAINT, "rna_Constraint_update");

  prop = RNA_def_property(srna, "map_to", PROP_ENUM, PROP_NONE);
  RNA_def_property_enum_sdna(prop, nullptr, "to");
  RNA_def_property_enum_items(prop, transform_items);
  RNA_def_property_ui_text(
      prop, "Map To", "The transformation type to affect on the constrained object");
  RNA_def_property_update(prop, NC_OBJECT | ND_CONSTRAINT, "rna_Constraint_update");

  prop = RNA_def_property(srna, "map_to_x_from", PROP_ENUM, PROP_NONE);
  RNA_def_property_enum_sdna(prop, nullptr, "map[0]");
  RNA_def_property_enum_items(prop, rna_enum_axis_xyz_items);
  RNA_def_property_ui_text(
      prop, "Map To X From", "The source axis constrained object's X axis uses");
  RNA_def_property_update(prop, NC_OBJECT | ND_CONSTRAINT, "rna_Constraint_update");

  prop = RNA_def_property(srna, "map_to_y_from", PROP_ENUM, PROP_NONE);
  RNA_def_property_enum_sdna(prop, nullptr, "map[1]");
  RNA_def_property_enum_items(prop, rna_enum_axis_xyz_items);
  RNA_def_property_ui_text(
      prop, "Map To Y From", "The source axis constrained object's Y axis uses");
  RNA_def_property_update(prop, NC_OBJECT | ND_CONSTRAINT, "rna_Constraint_update");

  prop = RNA_def_property(srna, "map_to_z_from", PROP_ENUM, PROP_NONE);
  RNA_def_property_enum_sdna(prop, nullptr, "map[2]");
  RNA_def_property_enum_items(prop, rna_enum_axis_xyz_items);
  RNA_def_property_ui_text(
      prop, "Map To Z From", "The source axis constrained object's Z axis uses");
  RNA_def_property_update(prop, NC_OBJECT | ND_CONSTRAINT, "rna_Constraint_update");

  prop = RNA_def_property(srna, "use_motion_extrapolate", PROP_BOOLEAN, PROP_NONE);
  RNA_def_property_boolean_sdna(prop, nullptr, "expo", CLAMPTO_CYCLIC);
  RNA_def_property_ui_text(prop, "Extrapolate Motion", "Extrapolate ranges");
  RNA_def_property_update(prop, NC_OBJECT | ND_CONSTRAINT, "rna_Constraint_update");

  prop = RNA_def_property(srna, "from_rotation_mode", PROP_ENUM, PROP_NONE);
  RNA_def_property_enum_sdna(prop, nullptr, "from_rotation_mode");
  RNA_def_property_enum_items(prop, rna_enum_driver_target_rotation_mode_items);
  RNA_def_property_ui_text(prop, "From Mode", "Specify the type of rotation channels to use");
  RNA_def_property_update(prop, NC_OBJECT | ND_CONSTRAINT, "rna_Constraint_update");

  prop = RNA_def_property(srna, "to_euler_order", PROP_ENUM, PROP_NONE);
  RNA_def_property_enum_sdna(prop, nullptr, "to_euler_order");
  RNA_def_property_enum_items(prop, euler_order_items);
  RNA_def_property_ui_text(prop, "To Order", "Explicitly specify the output euler rotation order");
  RNA_def_property_update(prop, NC_OBJECT | ND_CONSTRAINT, "rna_Constraint_update");

  /* Loc */
  prop = RNA_def_property(srna, "from_min_x", PROP_FLOAT, PROP_DISTANCE);
  RNA_def_property_float_sdna(prop, nullptr, "from_min[0]");
  RNA_def_property_ui_range(prop, -1000.0f, 1000.0f, 10, 3);
  RNA_def_property_ui_text(prop, "From Minimum X", "Bottom range of X axis source motion");
  RNA_def_property_update(prop, NC_OBJECT | ND_CONSTRAINT, "rna_Constraint_update");

  prop = RNA_def_property(srna, "from_min_y", PROP_FLOAT, PROP_DISTANCE);
  RNA_def_property_float_sdna(prop, nullptr, "from_min[1]");
  RNA_def_property_ui_range(prop, -1000.0f, 1000.0f, 10, 3);
  RNA_def_property_ui_text(prop, "From Minimum Y", "Bottom range of Y axis source motion");
  RNA_def_property_update(prop, NC_OBJECT | ND_CONSTRAINT, "rna_Constraint_update");

  prop = RNA_def_property(srna, "from_min_z", PROP_FLOAT, PROP_DISTANCE);
  RNA_def_property_float_sdna(prop, nullptr, "from_min[2]");
  RNA_def_property_ui_range(prop, -1000.0f, 1000.0f, 10, 3);
  RNA_def_property_ui_text(prop, "From Minimum Z", "Bottom range of Z axis source motion");
  RNA_def_property_update(prop, NC_OBJECT | ND_CONSTRAINT, "rna_Constraint_update");

  prop = RNA_def_property(srna, "from_max_x", PROP_FLOAT, PROP_DISTANCE);
  RNA_def_property_float_sdna(prop, nullptr, "from_max[0]");
  RNA_def_property_ui_range(prop, -1000.0f, 1000.0f, 10, 3);
  RNA_def_property_ui_text(prop, "From Maximum X", "Top range of X axis source motion");
  RNA_def_property_update(prop, NC_OBJECT | ND_CONSTRAINT, "rna_Constraint_update");

  prop = RNA_def_property(srna, "from_max_y", PROP_FLOAT, PROP_DISTANCE);
  RNA_def_property_float_sdna(prop, nullptr, "from_max[1]");
  RNA_def_property_ui_range(prop, -1000.0f, 1000.0f, 10, 3);
  RNA_def_property_ui_text(prop, "From Maximum Y", "Top range of Y axis source motion");
  RNA_def_property_update(prop, NC_OBJECT | ND_CONSTRAINT, "rna_Constraint_update");

  prop = RNA_def_property(srna, "from_max_z", PROP_FLOAT, PROP_DISTANCE);
  RNA_def_property_float_sdna(prop, nullptr, "from_max[2]");
  RNA_def_property_ui_range(prop, -1000.0f, 1000.0f, 10, 3);
  RNA_def_property_ui_text(prop, "From Maximum Z", "Top range of Z axis source motion");
  RNA_def_property_update(prop, NC_OBJECT | ND_CONSTRAINT, "rna_Constraint_update");

  prop = RNA_def_property(srna, "to_min_x", PROP_FLOAT, PROP_DISTANCE);
  RNA_def_property_float_sdna(prop, nullptr, "to_min[0]");
  RNA_def_property_ui_range(prop, -1000.0f, 1000.0f, 10, 3);
  RNA_def_property_ui_text(prop, "To Minimum X", "Bottom range of X axis destination motion");
  RNA_def_property_update(prop, NC_OBJECT | ND_CONSTRAINT, "rna_Constraint_update");

  prop = RNA_def_property(srna, "to_min_y", PROP_FLOAT, PROP_DISTANCE);
  RNA_def_property_float_sdna(prop, nullptr, "to_min[1]");
  RNA_def_property_ui_range(prop, -1000.0f, 1000.0f, 10, 3);
  RNA_def_property_ui_text(prop, "To Minimum Y", "Bottom range of Y axis destination motion");
  RNA_def_property_update(prop, NC_OBJECT | ND_CONSTRAINT, "rna_Constraint_update");

  prop = RNA_def_property(srna, "to_min_z", PROP_FLOAT, PROP_DISTANCE);
  RNA_def_property_float_sdna(prop, nullptr, "to_min[2]");
  RNA_def_property_ui_range(prop, -1000.0f, 1000.0f, 10, 3);
  RNA_def_property_ui_text(prop, "To Minimum Z", "Bottom range of Z axis destination motion");
  RNA_def_property_update(prop, NC_OBJECT | ND_CONSTRAINT, "rna_Constraint_update");

  prop = RNA_def_property(srna, "to_max_x", PROP_FLOAT, PROP_DISTANCE);
  RNA_def_property_float_sdna(prop, nullptr, "to_max[0]");
  RNA_def_property_ui_range(prop, -1000.0f, 1000.0f, 10, 3);
  RNA_def_property_ui_text(prop, "To Maximum X", "Top range of X axis destination motion");
  RNA_def_property_update(prop, NC_OBJECT | ND_CONSTRAINT, "rna_Constraint_update");

  prop = RNA_def_property(srna, "to_max_y", PROP_FLOAT, PROP_DISTANCE);
  RNA_def_property_float_sdna(prop, nullptr, "to_max[1]");
  RNA_def_property_ui_range(prop, -1000.0f, 1000.0f, 10, 3);
  RNA_def_property_ui_text(prop, "To Maximum Y", "Top range of Y axis destination motion");
  RNA_def_property_update(prop, NC_OBJECT | ND_CONSTRAINT, "rna_Constraint_update");

  prop = RNA_def_property(srna, "to_max_z", PROP_FLOAT, PROP_DISTANCE);
  RNA_def_property_float_sdna(prop, nullptr, "to_max[2]");
  RNA_def_property_ui_range(prop, -1000.0f, 1000.0f, 10, 3);
  RNA_def_property_ui_text(prop, "To Maximum Z", "Top range of Z axis destination motion");
  RNA_def_property_update(prop, NC_OBJECT | ND_CONSTRAINT, "rna_Constraint_update");

  prop = RNA_def_property(srna, "mix_mode", PROP_ENUM, PROP_NONE);
  RNA_def_property_enum_sdna(prop, nullptr, "mix_mode_loc");
  RNA_def_property_enum_items(prop, mix_mode_loc_items);
  RNA_def_property_ui_text(
      prop, "Location Mix Mode", "Specify how to combine the new location with original");
  RNA_def_property_update(prop, NC_OBJECT | ND_CONSTRAINT, "rna_Constraint_update");

  /* Rot */
  prop = RNA_def_property(srna, "from_min_x_rot", PROP_FLOAT, PROP_ANGLE);
  RNA_def_property_float_sdna(prop, nullptr, "from_min_rot[0]");
  RNA_def_property_ui_range(prop, DEG2RADF(-180.0f), DEG2RADF(180.0f), 10, 3);
  RNA_def_property_ui_text(prop, "From Minimum X", "Bottom range of X axis source motion");
  RNA_def_property_update(prop, NC_OBJECT | ND_CONSTRAINT, "rna_Constraint_update");

  prop = RNA_def_property(srna, "from_min_y_rot", PROP_FLOAT, PROP_ANGLE);
  RNA_def_property_float_sdna(prop, nullptr, "from_min_rot[1]");
  RNA_def_property_ui_range(prop, DEG2RADF(-180.0f), DEG2RADF(180.0f), 10, 3);
  RNA_def_property_ui_text(prop, "From Minimum Y", "Bottom range of Y axis source motion");
  RNA_def_property_update(prop, NC_OBJECT | ND_CONSTRAINT, "rna_Constraint_update");

  prop = RNA_def_property(srna, "from_min_z_rot", PROP_FLOAT, PROP_ANGLE);
  RNA_def_property_float_sdna(prop, nullptr, "from_min_rot[2]");
  RNA_def_property_ui_range(prop, DEG2RADF(-180.0f), DEG2RADF(180.0f), 10, 3);
  RNA_def_property_ui_text(prop, "From Minimum Z", "Bottom range of Z axis source motion");
  RNA_def_property_update(prop, NC_OBJECT | ND_CONSTRAINT, "rna_Constraint_update");

  prop = RNA_def_property(srna, "from_max_x_rot", PROP_FLOAT, PROP_ANGLE);
  RNA_def_property_float_sdna(prop, nullptr, "from_max_rot[0]");
  RNA_def_property_ui_range(prop, DEG2RADF(-180.0f), DEG2RADF(180.0f), 10, 3);
  RNA_def_property_ui_text(prop, "From Maximum X", "Top range of X axis source motion");
  RNA_def_property_update(prop, NC_OBJECT | ND_CONSTRAINT, "rna_Constraint_update");

  prop = RNA_def_property(srna, "from_max_y_rot", PROP_FLOAT, PROP_ANGLE);
  RNA_def_property_float_sdna(prop, nullptr, "from_max_rot[1]");
  RNA_def_property_ui_range(prop, DEG2RADF(-180.0f), DEG2RADF(180.0f), 10, 3);
  RNA_def_property_ui_text(prop, "From Maximum Y", "Top range of Y axis source motion");
  RNA_def_property_update(prop, NC_OBJECT | ND_CONSTRAINT, "rna_Constraint_update");

  prop = RNA_def_property(srna, "from_max_z_rot", PROP_FLOAT, PROP_ANGLE);
  RNA_def_property_float_sdna(prop, nullptr, "from_max_rot[2]");
  RNA_def_property_ui_range(prop, DEG2RADF(-180.0f), DEG2RADF(180.0f), 10, 3);
  RNA_def_property_ui_text(prop, "From Maximum Z", "Top range of Z axis source motion");
  RNA_def_property_update(prop, NC_OBJECT | ND_CONSTRAINT, "rna_Constraint_update");

  prop = RNA_def_property(srna, "to_min_x_rot", PROP_FLOAT, PROP_ANGLE);
  RNA_def_property_float_sdna(prop, nullptr, "to_min_rot[0]");
  RNA_def_property_ui_range(prop, DEG2RADF(-180.0f), DEG2RADF(180.0f), 10, 3);
  RNA_def_property_ui_text(prop, "To Minimum X", "Bottom range of X axis destination motion");
  RNA_def_property_update(prop, NC_OBJECT | ND_CONSTRAINT, "rna_Constraint_update");

  prop = RNA_def_property(srna, "to_min_y_rot", PROP_FLOAT, PROP_ANGLE);
  RNA_def_property_float_sdna(prop, nullptr, "to_min_rot[1]");
  RNA_def_property_ui_range(prop, DEG2RADF(-180.0f), DEG2RADF(180.0f), 10, 3);
  RNA_def_property_ui_text(prop, "To Minimum Y", "Bottom range of Y axis destination motion");
  RNA_def_property_update(prop, NC_OBJECT | ND_CONSTRAINT, "rna_Constraint_update");

  prop = RNA_def_property(srna, "to_min_z_rot", PROP_FLOAT, PROP_ANGLE);
  RNA_def_property_float_sdna(prop, nullptr, "to_min_rot[2]");
  RNA_def_property_ui_range(prop, DEG2RADF(-180.0f), DEG2RADF(180.0f), 10, 3);
  RNA_def_property_ui_text(prop, "To Minimum Z", "Bottom range of Z axis destination motion");
  RNA_def_property_update(prop, NC_OBJECT | ND_CONSTRAINT, "rna_Constraint_update");

  prop = RNA_def_property(srna, "to_max_x_rot", PROP_FLOAT, PROP_ANGLE);
  RNA_def_property_float_sdna(prop, nullptr, "to_max_rot[0]");
  RNA_def_property_ui_range(prop, DEG2RADF(-180.0f), DEG2RADF(180.0f), 10, 3);
  RNA_def_property_ui_text(prop, "To Maximum X", "Top range of X axis destination motion");
  RNA_def_property_update(prop, NC_OBJECT | ND_CONSTRAINT, "rna_Constraint_update");

  prop = RNA_def_property(srna, "to_max_y_rot", PROP_FLOAT, PROP_ANGLE);
  RNA_def_property_float_sdna(prop, nullptr, "to_max_rot[1]");
  RNA_def_property_ui_range(prop, DEG2RADF(-180.0f), DEG2RADF(180.0f), 10, 3);
  RNA_def_property_ui_text(prop, "To Maximum Y", "Top range of Y axis destination motion");
  RNA_def_property_update(prop, NC_OBJECT | ND_CONSTRAINT, "rna_Constraint_update");

  prop = RNA_def_property(srna, "to_max_z_rot", PROP_FLOAT, PROP_ANGLE);
  RNA_def_property_float_sdna(prop, nullptr, "to_max_rot[2]");
  RNA_def_property_ui_range(prop, DEG2RADF(-180.0f), DEG2RADF(180.0f), 10, 3);
  RNA_def_property_ui_text(prop, "To Maximum Z", "Top range of Z axis destination motion");
  RNA_def_property_update(prop, NC_OBJECT | ND_CONSTRAINT, "rna_Constraint_update");

  prop = RNA_def_property(srna, "mix_mode_rot", PROP_ENUM, PROP_NONE);
  RNA_def_property_enum_sdna(prop, nullptr, "mix_mode_rot");
  RNA_def_property_enum_items(prop, mix_mode_rot_items);
  RNA_def_property_ui_text(
      prop, "Rotation Mix Mode", "Specify how to combine the new rotation with original");
  RNA_def_property_update(prop, NC_OBJECT | ND_CONSTRAINT, "rna_Constraint_update");

  /* Scale */
  prop = RNA_def_property(srna, "from_min_x_scale", PROP_FLOAT, PROP_NONE);
  RNA_def_property_float_sdna(prop, nullptr, "from_min_scale[0]");
  RNA_def_property_ui_range(prop, -1000.0f, 1000.0f, 10, 3);
  RNA_def_property_ui_text(prop, "From Minimum X", "Bottom range of X axis source motion");
  RNA_def_property_update(prop, NC_OBJECT | ND_CONSTRAINT, "rna_Constraint_update");

  prop = RNA_def_property(srna, "from_min_y_scale", PROP_FLOAT, PROP_NONE);
  RNA_def_property_float_sdna(prop, nullptr, "from_min_scale[1]");
  RNA_def_property_ui_range(prop, -1000.0f, 1000.0f, 10, 3);
  RNA_def_property_ui_text(prop, "From Minimum Y", "Bottom range of Y axis source motion");
  RNA_def_property_update(prop, NC_OBJECT | ND_CONSTRAINT, "rna_Constraint_update");

  prop = RNA_def_property(srna, "from_min_z_scale", PROP_FLOAT, PROP_NONE);
  RNA_def_property_float_sdna(prop, nullptr, "from_min_scale[2]");
  RNA_def_property_ui_range(prop, -1000.0f, 1000.0f, 10, 3);
  RNA_def_property_ui_text(prop, "From Minimum Z", "Bottom range of Z axis source motion");
  RNA_def_property_update(prop, NC_OBJECT | ND_CONSTRAINT, "rna_Constraint_update");

  prop = RNA_def_property(srna, "from_max_x_scale", PROP_FLOAT, PROP_NONE);
  RNA_def_property_float_sdna(prop, nullptr, "from_max_scale[0]");
  RNA_def_property_ui_range(prop, -1000.0f, 1000.0f, 10, 3);
  RNA_def_property_ui_text(prop, "From Maximum X", "Top range of X axis source motion");
  RNA_def_property_update(prop, NC_OBJECT | ND_CONSTRAINT, "rna_Constraint_update");

  prop = RNA_def_property(srna, "from_max_y_scale", PROP_FLOAT, PROP_NONE);
  RNA_def_property_float_sdna(prop, nullptr, "from_max_scale[1]");
  RNA_def_property_ui_range(prop, -1000.0f, 1000.0f, 10, 3);
  RNA_def_property_ui_text(prop, "From Maximum Y", "Top range of Y axis source motion");
  RNA_def_property_update(prop, NC_OBJECT | ND_CONSTRAINT, "rna_Constraint_update");

  prop = RNA_def_property(srna, "from_max_z_scale", PROP_FLOAT, PROP_NONE);
  RNA_def_property_float_sdna(prop, nullptr, "from_max_scale[2]");
  RNA_def_property_ui_range(prop, -1000.0f, 1000.0f, 10, 3);
  RNA_def_property_ui_text(prop, "From Maximum Z", "Top range of Z axis source motion");
  RNA_def_property_update(prop, NC_OBJECT | ND_CONSTRAINT, "rna_Constraint_update");

  prop = RNA_def_property(srna, "to_min_x_scale", PROP_FLOAT, PROP_NONE);
  RNA_def_property_float_sdna(prop, nullptr, "to_min_scale[0]");
  RNA_def_property_ui_range(prop, -1000.0f, 1000.0f, 10, 3);
  RNA_def_property_ui_text(prop, "To Minimum X", "Bottom range of X axis destination motion");
  RNA_def_property_update(prop, NC_OBJECT | ND_CONSTRAINT, "rna_Constraint_update");

  prop = RNA_def_property(srna, "to_min_y_scale", PROP_FLOAT, PROP_NONE);
  RNA_def_property_float_sdna(prop, nullptr, "to_min_scale[1]");
  RNA_def_property_ui_range(prop, -1000.0f, 1000.0f, 10, 3);
  RNA_def_property_ui_text(prop, "To Minimum Y", "Bottom range of Y axis destination motion");
  RNA_def_property_update(prop, NC_OBJECT | ND_CONSTRAINT, "rna_Constraint_update");

  prop = RNA_def_property(srna, "to_min_z_scale", PROP_FLOAT, PROP_NONE);
  RNA_def_property_float_sdna(prop, nullptr, "to_min_scale[2]");
  RNA_def_property_ui_range(prop, -1000.0f, 1000.0f, 10, 3);
  RNA_def_property_ui_text(prop, "To Minimum Z", "Bottom range of Z axis destination motion");
  RNA_def_property_update(prop, NC_OBJECT | ND_CONSTRAINT, "rna_Constraint_update");

  prop = RNA_def_property(srna, "to_max_x_scale", PROP_FLOAT, PROP_NONE);
  RNA_def_property_float_sdna(prop, nullptr, "to_max_scale[0]");
  RNA_def_property_ui_range(prop, -1000.0f, 1000.0f, 10, 3);
  RNA_def_property_ui_text(prop, "To Maximum X", "Top range of X axis destination motion");
  RNA_def_property_update(prop, NC_OBJECT | ND_CONSTRAINT, "rna_Constraint_update");

  prop = RNA_def_property(srna, "to_max_y_scale", PROP_FLOAT, PROP_NONE);
  RNA_def_property_float_sdna(prop, nullptr, "to_max_scale[1]");
  RNA_def_property_ui_range(prop, -1000.0f, 1000.0f, 10, 3);
  RNA_def_property_ui_text(prop, "To Maximum Y", "Top range of Y axis destination motion");
  RNA_def_property_update(prop, NC_OBJECT | ND_CONSTRAINT, "rna_Constraint_update");

  prop = RNA_def_property(srna, "to_max_z_scale", PROP_FLOAT, PROP_NONE);
  RNA_def_property_float_sdna(prop, nullptr, "to_max_scale[2]");
  RNA_def_property_ui_range(prop, -1000.0f, 1000.0f, 10, 3);
  RNA_def_property_ui_text(prop, "To Maximum Z", "Top range of Z axis destination motion");
  RNA_def_property_update(prop, NC_OBJECT | ND_CONSTRAINT, "rna_Constraint_update");

  prop = RNA_def_property(srna, "mix_mode_scale", PROP_ENUM, PROP_NONE);
  RNA_def_property_enum_sdna(prop, nullptr, "mix_mode_scale");
  RNA_def_property_enum_items(prop, mix_mode_scale_items);
  RNA_def_property_ui_text(
      prop, "Scale Mix Mode", "Specify how to combine the new scale with original");
  RNA_def_property_update(prop, NC_OBJECT | ND_CONSTRAINT, "rna_Constraint_update");

  RNA_define_lib_overridable(false);
}

static void rna_def_constraint_location_limit(BlenderRNA *brna)
{
  StructRNA *srna;
  PropertyRNA *prop;

  srna = RNA_def_struct(brna, "LimitLocationConstraint", "Constraint");
  RNA_def_struct_ui_text(
      srna, "Limit Location Constraint", "Limit the location of the constrained object");
  RNA_def_struct_sdna_from(srna, "bLocLimitConstraint", "data");
  RNA_def_struct_ui_icon(srna, ICON_CON_LOCLIMIT);

  RNA_define_lib_overridable(true);

  prop = RNA_def_property(srna, "use_min_x", PROP_BOOLEAN, PROP_NONE);
  RNA_def_property_boolean_sdna(prop, nullptr, "flag", LIMIT_XMIN);
  RNA_def_property_ui_text(prop, "Minimum X", "Use the minimum X value");
  RNA_def_property_update(prop, NC_OBJECT | ND_CONSTRAINT, "rna_Constraint_update");

  prop = RNA_def_property(srna, "use_min_y", PROP_BOOLEAN, PROP_NONE);
  RNA_def_property_boolean_sdna(prop, nullptr, "flag", LIMIT_YMIN);
  RNA_def_property_ui_text(prop, "Minimum Y", "Use the minimum Y value");
  RNA_def_property_update(prop, NC_OBJECT | ND_CONSTRAINT, "rna_Constraint_update");

  prop = RNA_def_property(srna, "use_min_z", PROP_BOOLEAN, PROP_NONE);
  RNA_def_property_boolean_sdna(prop, nullptr, "flag", LIMIT_ZMIN);
  RNA_def_property_ui_text(prop, "Minimum Z", "Use the minimum Z value");
  RNA_def_property_update(prop, NC_OBJECT | ND_CONSTRAINT, "rna_Constraint_update");

  prop = RNA_def_property(srna, "use_max_x", PROP_BOOLEAN, PROP_NONE);
  RNA_def_property_boolean_sdna(prop, nullptr, "flag", LIMIT_XMAX);
  RNA_def_property_ui_text(prop, "Maximum X", "Use the maximum X value");
  RNA_def_property_update(prop, NC_OBJECT | ND_CONSTRAINT, "rna_Constraint_update");

  prop = RNA_def_property(srna, "use_max_y", PROP_BOOLEAN, PROP_NONE);
  RNA_def_property_boolean_sdna(prop, nullptr, "flag", LIMIT_YMAX);
  RNA_def_property_ui_text(prop, "Maximum Y", "Use the maximum Y value");
  RNA_def_property_update(prop, NC_OBJECT | ND_CONSTRAINT, "rna_Constraint_update");

  prop = RNA_def_property(srna, "use_max_z", PROP_BOOLEAN, PROP_NONE);
  RNA_def_property_boolean_sdna(prop, nullptr, "flag", LIMIT_ZMAX);
  RNA_def_property_ui_text(prop, "Maximum Z", "Use the maximum Z value");
  RNA_def_property_update(prop, NC_OBJECT | ND_CONSTRAINT, "rna_Constraint_update");

  prop = RNA_def_property(srna, "min_x", PROP_FLOAT, PROP_DISTANCE);
  RNA_def_property_float_sdna(prop, nullptr, "xmin");
  RNA_def_property_ui_range(prop, -1000.0f, 1000.0f, 10, 3);
  RNA_def_property_ui_text(prop, "Minimum X", "Lowest X value to allow");
  RNA_def_property_update(prop, NC_OBJECT | ND_CONSTRAINT, "rna_Constraint_update");

  prop = RNA_def_property(srna, "min_y", PROP_FLOAT, PROP_DISTANCE);
  RNA_def_property_float_sdna(prop, nullptr, "ymin");
  RNA_def_property_ui_range(prop, -1000.0f, 1000.0f, 10, 3);
  RNA_def_property_ui_text(prop, "Minimum Y", "Lowest Y value to allow");
  RNA_def_property_update(prop, NC_OBJECT | ND_CONSTRAINT, "rna_Constraint_update");

  prop = RNA_def_property(srna, "min_z", PROP_FLOAT, PROP_DISTANCE);
  RNA_def_property_float_sdna(prop, nullptr, "zmin");
  RNA_def_property_ui_range(prop, -1000.0f, 1000.0f, 10, 3);
  RNA_def_property_ui_text(prop, "Minimum Z", "Lowest Z value to allow");
  RNA_def_property_update(prop, NC_OBJECT | ND_CONSTRAINT, "rna_Constraint_update");

  prop = RNA_def_property(srna, "max_x", PROP_FLOAT, PROP_DISTANCE);
  RNA_def_property_float_sdna(prop, nullptr, "xmax");
  RNA_def_property_ui_range(prop, -1000.0f, 1000.0f, 10, 3);
  RNA_def_property_ui_text(prop, "Maximum X", "Highest X value to allow");
  RNA_def_property_update(prop, NC_OBJECT | ND_CONSTRAINT, "rna_Constraint_update");

  prop = RNA_def_property(srna, "max_y", PROP_FLOAT, PROP_DISTANCE);
  RNA_def_property_float_sdna(prop, nullptr, "ymax");
  RNA_def_property_ui_range(prop, -1000.0f, 1000.0f, 10, 3);
  RNA_def_property_ui_text(prop, "Maximum Y", "Highest Y value to allow");
  RNA_def_property_update(prop, NC_OBJECT | ND_CONSTRAINT, "rna_Constraint_update");

  prop = RNA_def_property(srna, "max_z", PROP_FLOAT, PROP_DISTANCE);
  RNA_def_property_float_sdna(prop, nullptr, "zmax");
  RNA_def_property_ui_range(prop, -1000.0f, 1000.0f, 10, 3);
  RNA_def_property_ui_text(prop, "Maximum Z", "Highest Z value to allow");
  RNA_def_property_update(prop, NC_OBJECT | ND_CONSTRAINT, "rna_Constraint_update");

  prop = RNA_def_property(srna, "use_transform_limit", PROP_BOOLEAN, PROP_NONE);
  RNA_def_property_boolean_sdna(prop, nullptr, "flag2", LIMIT_TRANSFORM);
  RNA_def_property_ui_text(
      prop, "Affect Transform", "Transform tools are affected by this constraint as well");
  RNA_def_property_update(prop, NC_OBJECT | ND_CONSTRAINT, "rna_Constraint_update");

  RNA_define_lib_overridable(false);
}

static void rna_def_constraint_rotation_limit(BlenderRNA *brna)
{
  StructRNA *srna;
  PropertyRNA *prop;

  srna = RNA_def_struct(brna, "LimitRotationConstraint", "Constraint");
  RNA_def_struct_ui_text(
      srna, "Limit Rotation Constraint", "Limit the rotation of the constrained object");
  RNA_def_struct_sdna_from(srna, "bRotLimitConstraint", "data");
  RNA_def_struct_ui_icon(srna, ICON_CON_ROTLIMIT);

  RNA_define_lib_overridable(true);

  prop = RNA_def_property(srna, "use_limit_x", PROP_BOOLEAN, PROP_NONE);
  RNA_def_property_boolean_sdna(prop, nullptr, "flag", LIMIT_XROT);
  RNA_def_property_ui_text(prop, "Limit X", "Use the minimum X value");
  RNA_def_property_update(prop, NC_OBJECT | ND_CONSTRAINT, "rna_Constraint_update");

  prop = RNA_def_property(srna, "use_limit_y", PROP_BOOLEAN, PROP_NONE);
  RNA_def_property_boolean_sdna(prop, nullptr, "flag", LIMIT_YROT);
  RNA_def_property_ui_text(prop, "Limit Y", "Use the minimum Y value");
  RNA_def_property_update(prop, NC_OBJECT | ND_CONSTRAINT, "rna_Constraint_update");

  prop = RNA_def_property(srna, "use_limit_z", PROP_BOOLEAN, PROP_NONE);
  RNA_def_property_boolean_sdna(prop, nullptr, "flag", LIMIT_ZROT);
  RNA_def_property_ui_text(prop, "Limit Z", "Use the minimum Z value");
  RNA_def_property_update(prop, NC_OBJECT | ND_CONSTRAINT, "rna_Constraint_update");

  prop = RNA_def_property(srna, "min_x", PROP_FLOAT, PROP_ANGLE);
  RNA_def_property_float_sdna(prop, nullptr, "xmin");
  RNA_def_property_range(prop, -1000.0, 1000.0f);
  RNA_def_property_ui_range(prop, -2 * M_PI, 2 * M_PI, 10.0f, 1.0f);
  RNA_def_property_ui_text(prop, "Minimum X", "Lower X angle bound");
  RNA_def_property_update(prop, NC_OBJECT | ND_CONSTRAINT, "rna_Constraint_update");

  prop = RNA_def_property(srna, "min_y", PROP_FLOAT, PROP_ANGLE);
  RNA_def_property_float_sdna(prop, nullptr, "ymin");
  RNA_def_property_range(prop, -1000.0, 1000.0f);
  RNA_def_property_ui_range(prop, -2 * M_PI, 2 * M_PI, 10.0f, 1.0f);
  RNA_def_property_ui_text(prop, "Minimum Y", "Lower Y angle bound");
  RNA_def_property_update(prop, NC_OBJECT | ND_CONSTRAINT, "rna_Constraint_update");

  prop = RNA_def_property(srna, "min_z", PROP_FLOAT, PROP_ANGLE);
  RNA_def_property_float_sdna(prop, nullptr, "zmin");
  RNA_def_property_range(prop, -1000.0, 1000.0f);
  RNA_def_property_ui_range(prop, -2 * M_PI, 2 * M_PI, 10.0f, 1.0f);
  RNA_def_property_ui_text(prop, "Minimum Z", "Lower Z angle bound");
  RNA_def_property_update(prop, NC_OBJECT | ND_CONSTRAINT, "rna_Constraint_update");

  prop = RNA_def_property(srna, "max_x", PROP_FLOAT, PROP_ANGLE);
  RNA_def_property_float_sdna(prop, nullptr, "xmax");
  RNA_def_property_range(prop, -1000.0, 1000.0f);
  RNA_def_property_ui_range(prop, -2 * M_PI, 2 * M_PI, 10.0f, 1.0f);
  RNA_def_property_ui_text(prop, "Maximum X", "Upper X angle bound");
  RNA_def_property_update(prop, NC_OBJECT | ND_CONSTRAINT, "rna_Constraint_update");

  prop = RNA_def_property(srna, "max_y", PROP_FLOAT, PROP_ANGLE);
  RNA_def_property_float_sdna(prop, nullptr, "ymax");
  RNA_def_property_range(prop, -1000.0, 1000.0f);
  RNA_def_property_ui_range(prop, -2 * M_PI, 2 * M_PI, 10.0f, 1.0f);
  RNA_def_property_ui_text(prop, "Maximum Y", "Upper Y angle bound");
  RNA_def_property_update(prop, NC_OBJECT | ND_CONSTRAINT, "rna_Constraint_update");

  prop = RNA_def_property(srna, "max_z", PROP_FLOAT, PROP_ANGLE);
  RNA_def_property_float_sdna(prop, nullptr, "zmax");
  RNA_def_property_range(prop, -1000.0, 1000.0f);
  RNA_def_property_ui_range(prop, -2 * M_PI, 2 * M_PI, 10.0f, 1.0f);
  RNA_def_property_ui_text(prop, "Maximum Z", "Upper Z angle bound");
  RNA_def_property_update(prop, NC_OBJECT | ND_CONSTRAINT, "rna_Constraint_update");

  prop = RNA_def_property(srna, "euler_order", PROP_ENUM, PROP_NONE);
  RNA_def_property_enum_sdna(prop, nullptr, "euler_order");
  RNA_def_property_enum_items(prop, euler_order_items);
  RNA_def_property_ui_text(prop, "Euler Order", "Explicitly specify the euler rotation order");
  RNA_def_property_update(prop, NC_OBJECT | ND_CONSTRAINT, "rna_Constraint_update");

  prop = RNA_def_property(srna, "use_transform_limit", PROP_BOOLEAN, PROP_NONE);
  RNA_def_property_boolean_sdna(prop, nullptr, "flag2", LIMIT_TRANSFORM);
  RNA_def_property_ui_text(
      prop, "Affect Transform", "Transform tools are affected by this constraint as well");
  RNA_def_property_update(prop, NC_OBJECT | ND_CONSTRAINT, "rna_Constraint_update");

  prop = RNA_def_property(srna, "use_legacy_behavior", PROP_BOOLEAN, PROP_NONE);
  RNA_def_property_boolean_sdna(prop, nullptr, "flag", LIMIT_ROT_LEGACY_BEHAVIOR);
  RNA_def_property_ui_text(
      prop,
      "Legacy Behavior",
      "Use the old semi-broken behavior that doesn't understand that rotations loop around");
  RNA_def_property_update(prop, NC_OBJECT | ND_CONSTRAINT, "rna_Constraint_update");

  RNA_define_lib_overridable(false);
}

static void rna_def_constraint_size_limit(BlenderRNA *brna)
{
  StructRNA *srna;
  PropertyRNA *prop;

  srna = RNA_def_struct(brna, "LimitScaleConstraint", "Constraint");
  RNA_def_struct_ui_text(
      srna, "Limit Size Constraint", "Limit the scaling of the constrained object");
  RNA_def_struct_sdna_from(srna, "bSizeLimitConstraint", "data");
  RNA_def_struct_ui_icon(srna, ICON_CON_SIZELIMIT);

  RNA_define_lib_overridable(true);

  prop = RNA_def_property(srna, "use_min_x", PROP_BOOLEAN, PROP_NONE);
  RNA_def_property_boolean_sdna(prop, nullptr, "flag", LIMIT_XMIN);
  RNA_def_property_ui_text(prop, "Minimum X", "Use the minimum X value");
  RNA_def_property_update(prop, NC_OBJECT | ND_CONSTRAINT, "rna_Constraint_update");

  prop = RNA_def_property(srna, "use_min_y", PROP_BOOLEAN, PROP_NONE);
  RNA_def_property_boolean_sdna(prop, nullptr, "flag", LIMIT_YMIN);
  RNA_def_property_ui_text(prop, "Minimum Y", "Use the minimum Y value");
  RNA_def_property_update(prop, NC_OBJECT | ND_CONSTRAINT, "rna_Constraint_update");

  prop = RNA_def_property(srna, "use_min_z", PROP_BOOLEAN, PROP_NONE);
  RNA_def_property_boolean_sdna(prop, nullptr, "flag", LIMIT_ZMIN);
  RNA_def_property_ui_text(prop, "Minimum Z", "Use the minimum Z value");
  RNA_def_property_update(prop, NC_OBJECT | ND_CONSTRAINT, "rna_Constraint_update");

  prop = RNA_def_property(srna, "use_max_x", PROP_BOOLEAN, PROP_NONE);
  RNA_def_property_boolean_sdna(prop, nullptr, "flag", LIMIT_XMAX);
  RNA_def_property_ui_text(prop, "Maximum X", "Use the maximum X value");
  RNA_def_property_update(prop, NC_OBJECT | ND_CONSTRAINT, "rna_Constraint_update");

  prop = RNA_def_property(srna, "use_max_y", PROP_BOOLEAN, PROP_NONE);
  RNA_def_property_boolean_sdna(prop, nullptr, "flag", LIMIT_YMAX);
  RNA_def_property_ui_text(prop, "Maximum Y", "Use the maximum Y value");
  RNA_def_property_update(prop, NC_OBJECT | ND_CONSTRAINT, "rna_Constraint_update");

  prop = RNA_def_property(srna, "use_max_z", PROP_BOOLEAN, PROP_NONE);
  RNA_def_property_boolean_sdna(prop, nullptr, "flag", LIMIT_ZMAX);
  RNA_def_property_ui_text(prop, "Maximum Z", "Use the maximum Z value");
  RNA_def_property_update(prop, NC_OBJECT | ND_CONSTRAINT, "rna_Constraint_update");

  prop = RNA_def_property(srna, "min_x", PROP_FLOAT, PROP_NONE);
  RNA_def_property_float_sdna(prop, nullptr, "xmin");
  RNA_def_property_range(prop, -1000.0, 1000.0f);
  RNA_def_property_ui_text(prop, "Minimum X", "Lowest X value to allow");
  RNA_def_property_update(prop, NC_OBJECT | ND_CONSTRAINT, "rna_Constraint_update");

  prop = RNA_def_property(srna, "min_y", PROP_FLOAT, PROP_NONE);
  RNA_def_property_float_sdna(prop, nullptr, "ymin");
  RNA_def_property_range(prop, -1000.0, 1000.0f);
  RNA_def_property_ui_text(prop, "Minimum Y", "Lowest Y value to allow");
  RNA_def_property_update(prop, NC_OBJECT | ND_CONSTRAINT, "rna_Constraint_update");

  prop = RNA_def_property(srna, "min_z", PROP_FLOAT, PROP_NONE);
  RNA_def_property_float_sdna(prop, nullptr, "zmin");
  RNA_def_property_range(prop, -1000.0, 1000.0f);
  RNA_def_property_ui_text(prop, "Minimum Z", "Lowest Z value to allow");
  RNA_def_property_update(prop, NC_OBJECT | ND_CONSTRAINT, "rna_Constraint_update");

  prop = RNA_def_property(srna, "max_x", PROP_FLOAT, PROP_NONE);
  RNA_def_property_float_sdna(prop, nullptr, "xmax");
  RNA_def_property_range(prop, -1000.0, 1000.0f);
  RNA_def_property_ui_text(prop, "Maximum X", "Highest X value to allow");
  RNA_def_property_update(prop, NC_OBJECT | ND_CONSTRAINT, "rna_Constraint_update");

  prop = RNA_def_property(srna, "max_y", PROP_FLOAT, PROP_NONE);
  RNA_def_property_float_sdna(prop, nullptr, "ymax");
  RNA_def_property_range(prop, -1000.0, 1000.0f);
  RNA_def_property_ui_text(prop, "Maximum Y", "Highest Y value to allow");
  RNA_def_property_update(prop, NC_OBJECT | ND_CONSTRAINT, "rna_Constraint_update");

  prop = RNA_def_property(srna, "max_z", PROP_FLOAT, PROP_NONE);
  RNA_def_property_float_sdna(prop, nullptr, "zmax");
  RNA_def_property_range(prop, -1000.0, 1000.0f);
  RNA_def_property_ui_text(prop, "Maximum Z", "Highest Z value to allow");
  RNA_def_property_update(prop, NC_OBJECT | ND_CONSTRAINT, "rna_Constraint_update");

  prop = RNA_def_property(srna, "use_transform_limit", PROP_BOOLEAN, PROP_NONE);
  RNA_def_property_boolean_sdna(prop, nullptr, "flag2", LIMIT_TRANSFORM);
  RNA_def_property_ui_text(
      prop, "Affect Transform", "Transform tools are affected by this constraint as well");
  RNA_def_property_update(prop, NC_OBJECT | ND_CONSTRAINT, "rna_Constraint_update");

  RNA_define_lib_overridable(false);
}

static void rna_def_constraint_distance_limit(BlenderRNA *brna)
{
  StructRNA *srna;
  PropertyRNA *prop;

  srna = RNA_def_struct(brna, "LimitDistanceConstraint", "Constraint");
  RNA_def_struct_ui_text(
      srna, "Limit Distance Constraint", "Limit the distance from target object");

  rna_def_constraint_headtail_common(srna);

  RNA_def_struct_sdna_from(srna, "bDistLimitConstraint", "data");
  RNA_def_struct_ui_icon(srna, ICON_CON_DISTLIMIT);

  rna_def_constraint_target_common(srna);

  RNA_define_lib_overridable(true);

  prop = RNA_def_property(srna, "distance", PROP_FLOAT, PROP_DISTANCE);
  RNA_def_property_float_sdna(prop, nullptr, "dist");
  RNA_def_property_ui_range(prop, 0.0f, 100.0f, 10, 3);
  RNA_def_property_ui_text(prop, "Distance", "Radius of limiting sphere");
  RNA_def_property_update(prop, NC_OBJECT | ND_CONSTRAINT, "rna_Constraint_update");

  prop = RNA_def_property(srna, "limit_mode", PROP_ENUM, PROP_NONE);
  RNA_def_property_enum_sdna(prop, nullptr, "mode");
  RNA_def_property_enum_items(prop, constraint_distance_items);
  RNA_def_property_ui_text(
      prop, "Limit Mode", "Distances in relation to sphere of influence to allow");
  RNA_def_property_update(prop, NC_OBJECT | ND_CONSTRAINT, "rna_Constraint_update");

  prop = RNA_def_property(srna, "use_transform_limit", PROP_BOOLEAN, PROP_NONE);
  RNA_def_property_boolean_sdna(prop, nullptr, "flag", LIMITDIST_TRANSFORM);
  RNA_def_property_ui_text(
      prop, "Affect Transform", "Transforms are affected by this constraint as well");
  RNA_def_property_update(prop, NC_OBJECT | ND_CONSTRAINT, "rna_Constraint_update");

  RNA_define_lib_overridable(false);
}

static void rna_def_constraint_shrinkwrap(BlenderRNA *brna)
{
  StructRNA *srna;
  PropertyRNA *prop;

  static const EnumPropertyItem type_items[] = {
      {MOD_SHRINKWRAP_NEAREST_SURFACE,
       "NEAREST_SURFACE",
       0,
       "Nearest Surface Point",
       "Shrink the location to the nearest target surface"},
      {MOD_SHRINKWRAP_PROJECT,
       "PROJECT",
       0,
       "Project",
       "Shrink the location to the nearest target surface along a given axis"},
      {MOD_SHRINKWRAP_NEAREST_VERTEX,
       "NEAREST_VERTEX",
       0,
       "Nearest Vertex",
       "Shrink the location to the nearest target vertex"},
      {MOD_SHRINKWRAP_TARGET_PROJECT,
       "TARGET_PROJECT",
       0,
       "Target Normal Project",
       "Shrink the location to the nearest target surface "
       "along the interpolated vertex normals of the target"},
      {0, nullptr, 0, nullptr, nullptr},
  };

  static const EnumPropertyItem shrink_face_cull_items[] = {
      {0, "OFF", 0, "Off", "No culling"},
      {CON_SHRINKWRAP_PROJECT_CULL_FRONTFACE,
       "FRONT",
       0,
       "Front",
       "No projection when in front of the face"},
      {CON_SHRINKWRAP_PROJECT_CULL_BACKFACE,
       "BACK",
       0,
       "Back",
       "No projection when behind the face"},
      {0, nullptr, 0, nullptr, nullptr},
  };

  srna = RNA_def_struct(brna, "ShrinkwrapConstraint", "Constraint");
  RNA_def_struct_ui_text(
      srna, "Shrinkwrap Constraint", "Create constraint-based shrinkwrap relationship");
  RNA_def_struct_sdna_from(srna, "bShrinkwrapConstraint", "data");
  RNA_def_struct_ui_icon(srna, ICON_CON_SHRINKWRAP);

  RNA_define_lib_overridable(true);

  prop = RNA_def_property(srna, "target", PROP_POINTER, PROP_NONE);
  RNA_def_property_pointer_sdna(prop, nullptr, "target"); /* TODO: mesh type. */
  RNA_def_property_pointer_funcs(prop, nullptr, nullptr, nullptr, "rna_Mesh_object_poll");
  RNA_def_property_ui_text(prop, "Target", "Target Mesh object");
  RNA_def_property_flag(prop, PROP_EDITABLE);
  RNA_def_property_update(prop, NC_OBJECT | ND_CONSTRAINT, "rna_Constraint_dependency_update");

  prop = RNA_def_property(srna, "shrinkwrap_type", PROP_ENUM, PROP_NONE);
  RNA_def_property_enum_sdna(prop, nullptr, "shrinkType");
  RNA_def_property_enum_items(prop, type_items);
  RNA_def_property_ui_text(
      prop, "Shrinkwrap Type", "Select type of shrinkwrap algorithm for target position");
  RNA_def_property_update(prop, NC_OBJECT | ND_CONSTRAINT, "rna_Constraint_dependency_update");

  prop = RNA_def_property(srna, "wrap_mode", PROP_ENUM, PROP_NONE);
  RNA_def_property_enum_sdna(prop, nullptr, "shrinkMode");
  RNA_def_property_enum_items(prop, rna_enum_modifier_shrinkwrap_mode_items);
  RNA_def_property_ui_text(
      prop, "Snap Mode", "Select how to constrain the object to the target surface");
  RNA_def_property_update(prop, NC_OBJECT | ND_CONSTRAINT, "rna_Constraint_dependency_update");

  prop = RNA_def_property(srna, "distance", PROP_FLOAT, PROP_DISTANCE);
  RNA_def_property_float_sdna(prop, nullptr, "dist");
  RNA_def_property_range(prop, 0.0f, FLT_MAX);
  RNA_def_property_ui_range(prop, 0.0f, 100.0f, 10, 3);
  RNA_def_property_ui_text(prop, "Distance", "Distance to Target");
  RNA_def_property_update(prop, NC_OBJECT | ND_CONSTRAINT, "rna_Constraint_update");

  prop = RNA_def_property(srna, "project_axis", PROP_ENUM, PROP_NONE);
  RNA_def_property_enum_sdna(prop, nullptr, "projAxis");
  RNA_def_property_enum_items(prop, rna_enum_object_axis_items);
  RNA_def_property_ui_text(prop, "Project Axis", "Axis constrain to");
  RNA_def_property_update(prop, NC_OBJECT | ND_CONSTRAINT, "rna_Constraint_update");

  prop = RNA_def_property(srna, "project_axis_space", PROP_ENUM, PROP_NONE);
  RNA_def_property_enum_sdna(prop, nullptr, "projAxisSpace");
  RNA_def_property_enum_items(prop, owner_space_pchan_items);
  RNA_def_property_enum_funcs(prop, nullptr, nullptr, "rna_Constraint_owner_space_itemf");
  RNA_def_property_ui_text(prop, "Axis Space", "Space for the projection axis");

  prop = RNA_def_property(srna, "project_limit", PROP_FLOAT, PROP_DISTANCE);
  RNA_def_property_float_sdna(prop, nullptr, "projLimit");
  RNA_def_property_range(prop, 0.0f, FLT_MAX);
  RNA_def_property_ui_range(prop, 0.0f, 100.0f, 10, 3);
  RNA_def_property_ui_text(
      prop, "Project Distance", "Limit the distance used for projection (zero disables)");
  RNA_def_property_update(prop, NC_OBJECT | ND_CONSTRAINT, "rna_Constraint_update");

  prop = RNA_def_property(srna, "use_project_opposite", PROP_BOOLEAN, PROP_NONE);
  RNA_def_property_boolean_sdna(prop, nullptr, "flag", CON_SHRINKWRAP_PROJECT_OPPOSITE);
  RNA_def_property_ui_text(
      prop, "Project Opposite", "Project in both specified and opposite directions");
  RNA_def_property_update(prop, NC_OBJECT | ND_CONSTRAINT, "rna_Constraint_update");

  prop = RNA_def_property(srna, "cull_face", PROP_ENUM, PROP_NONE);
  RNA_def_property_enum_sdna(prop, nullptr, "flag");
  RNA_def_property_enum_items(prop, shrink_face_cull_items);
  RNA_def_property_enum_funcs(prop,
                              "rna_ShrinkwrapConstraint_face_cull_get",
                              "rna_ShrinkwrapConstraint_face_cull_set",
                              nullptr);
  RNA_def_property_ui_text(
      prop,
      "Face Cull",
      "Stop vertices from projecting to a face on the target when facing towards/away");
  RNA_def_property_update(prop, NC_OBJECT | ND_CONSTRAINT, "rna_Constraint_update");

  prop = RNA_def_property(srna, "use_invert_cull", PROP_BOOLEAN, PROP_NONE);
  RNA_def_property_boolean_sdna(prop, nullptr, "flag", CON_SHRINKWRAP_PROJECT_INVERT_CULL);
  RNA_def_property_ui_text(
      prop, "Invert Cull", "When projecting in the opposite direction invert the face cull mode");
  RNA_def_property_update(prop, NC_OBJECT | ND_CONSTRAINT, "rna_Constraint_update");

  prop = RNA_def_property(srna, "use_track_normal", PROP_BOOLEAN, PROP_NONE);
  RNA_def_property_boolean_sdna(prop, nullptr, "flag", CON_SHRINKWRAP_TRACK_NORMAL);
  RNA_def_property_ui_text(
      prop, "Align Axis To Normal", "Align the specified axis to the surface normal");
  RNA_def_property_update(prop, NC_OBJECT | ND_CONSTRAINT, "rna_Constraint_dependency_update");

  prop = RNA_def_property(srna, "track_axis", PROP_ENUM, PROP_NONE);
  RNA_def_property_enum_sdna(prop, nullptr, "trackAxis");
  RNA_def_property_enum_items(prop, track_axis_items);
  RNA_def_property_ui_text(prop, "Track Axis", "Axis that is aligned to the normal");
  RNA_def_property_update(prop, NC_OBJECT | ND_CONSTRAINT, "rna_Constraint_update");

  RNA_define_lib_overridable(false);
}

static void rna_def_constraint_damped_track(BlenderRNA *brna)
{
  StructRNA *srna;
  PropertyRNA *prop;

  srna = RNA_def_struct(brna, "DampedTrackConstraint", "Constraint");
  RNA_def_struct_ui_text(
      srna, "Damped Track Constraint", "Point toward target by taking the shortest rotation path");
  RNA_def_struct_ui_icon(srna, ICON_CON_TRACKTO);

  rna_def_constraint_headtail_common(srna);

  RNA_def_struct_sdna_from(srna, "bDampTrackConstraint", "data");

  rna_def_constraint_target_common(srna);

  RNA_define_lib_overridable(true);

  prop = RNA_def_property(srna, "track_axis", PROP_ENUM, PROP_NONE);
  RNA_def_property_enum_sdna(prop, nullptr, "trackflag");
  RNA_def_property_enum_items(prop, track_axis_items);
  RNA_def_property_ui_text(prop, "Track Axis", "Axis that points to the target object");
  RNA_def_property_update(prop, NC_OBJECT | ND_CONSTRAINT, "rna_Constraint_update");

  RNA_define_lib_overridable(false);
}

static void rna_def_constraint_spline_ik(BlenderRNA *brna)
{
  StructRNA *srna;
  PropertyRNA *prop;

  static const EnumPropertyItem splineik_xz_scale_mode[] = {
      {CONSTRAINT_SPLINEIK_XZS_NONE, "NONE", 0, "None", "Don't scale the X and Z axes"},
      {CONSTRAINT_SPLINEIK_XZS_ORIGINAL,
       "BONE_ORIGINAL",
       0,
       "Bone Original",
       "Use the original scaling of the bones"},
      {CONSTRAINT_SPLINEIK_XZS_INVERSE,
       "INVERSE_PRESERVE",
       0,
       "Inverse Scale",
       "Scale of the X and Z axes is the inverse of the Y-Scale"},
      {CONSTRAINT_SPLINEIK_XZS_VOLUMETRIC,
       "VOLUME_PRESERVE",
       0,
       "Volume Preservation",
       "Scale of the X and Z axes are adjusted to preserve the volume of the bones"},
      {0, nullptr, 0, nullptr, nullptr},
  };

  static const EnumPropertyItem splineik_y_scale_mode[] = {
      {CONSTRAINT_SPLINEIK_YS_NONE, "NONE", 0, "None", "Don't scale in the Y axis"},
      {CONSTRAINT_SPLINEIK_YS_FIT_CURVE,
       "FIT_CURVE",
       0,
       "Fit Curve",
       "Scale the bones to fit the entire length of the curve"},
      {CONSTRAINT_SPLINEIK_YS_ORIGINAL,
       "BONE_ORIGINAL",
       0,
       "Bone Original",
       "Use the original Y scale of the bone"},
      {0, nullptr, 0, nullptr, nullptr},
  };

  srna = RNA_def_struct(brna, "SplineIKConstraint", "Constraint");
  RNA_def_struct_ui_text(srna, "Spline IK Constraint", "Align 'n' bones along a curve");
  RNA_def_struct_sdna_from(srna, "bSplineIKConstraint", "data");
  RNA_def_struct_ui_icon(srna, ICON_CON_SPLINEIK);

  RNA_define_lib_overridable(true);

  /* target chain */
  prop = RNA_def_property(srna, "target", PROP_POINTER, PROP_NONE);
  RNA_def_property_pointer_sdna(prop, nullptr, "tar");
  RNA_def_property_pointer_funcs(prop, nullptr, nullptr, nullptr, "rna_Curve_object_poll");
  RNA_def_property_ui_text(prop, "Target", "Curve that controls this relationship");
  RNA_def_property_flag(prop, PROP_EDITABLE);
  RNA_def_property_update(prop, NC_OBJECT | ND_CONSTRAINT, "rna_Constraint_dependency_update");

  prop = RNA_def_property(srna, "chain_count", PROP_INT, PROP_NONE);
  RNA_def_property_int_sdna(prop, nullptr, "chainlen");
  /* Changing the IK chain length requires a rebuild of depsgraph relations. This makes it
   * unsuitable for animation. */
  RNA_def_property_clear_flag(prop, PROP_ANIMATABLE);
  /* TODO: this should really check the max length of the chain the constraint is attached to */
  RNA_def_property_range(prop, 1, 255);
  RNA_def_property_ui_text(prop, "Chain Length", "How many bones are included in the chain");
  /* XXX: this update goes wrong... needs extra flush? */
  RNA_def_property_update(prop, NC_OBJECT | ND_CONSTRAINT, "rna_Constraint_dependency_update");

  /* direct access to bindings */
  /* NOTE: only to be used by experienced users */
  prop = RNA_def_property(srna, "joint_bindings", PROP_FLOAT, PROP_FACTOR);
  RNA_def_property_array(prop, 32); /* XXX this is the maximum value allowed - why? */
  RNA_def_property_flag(prop, PROP_DYNAMIC);
  RNA_def_property_dynamic_array_funcs(prop, "rna_SplineIKConstraint_joint_bindings_get_length");
  RNA_def_property_float_funcs(prop,
                               "rna_SplineIKConstraint_joint_bindings_get",
                               "rna_SplineIKConstraint_joint_bindings_set",
                               nullptr);
  RNA_def_property_ui_text(
      prop,
      "Joint Bindings",
      "(EXPERIENCED USERS ONLY) The relative positions of the joints along the chain, "
      "as percentages");
  RNA_def_property_update(prop, NC_OBJECT | ND_CONSTRAINT, "rna_Constraint_update");

  /* settings */
  prop = RNA_def_property(srna, "use_chain_offset", PROP_BOOLEAN, PROP_NONE);
  RNA_def_property_boolean_sdna(prop, nullptr, "flag", CONSTRAINT_SPLINEIK_NO_ROOT);
  RNA_def_property_ui_text(
      prop, "Chain Offset", "Offset the entire chain relative to the root joint");
  RNA_def_property_update(prop, NC_OBJECT | ND_CONSTRAINT, "rna_Constraint_update");

  prop = RNA_def_property(srna, "use_even_divisions", PROP_BOOLEAN, PROP_NONE);
  RNA_def_property_boolean_sdna(prop, nullptr, "flag", CONSTRAINT_SPLINEIK_EVENSPLITS);
  RNA_def_property_ui_text(prop,
                           "Even Divisions",
                           "Ignore the relative lengths of the bones when fitting to the curve");
  RNA_def_property_update(prop, NC_OBJECT | ND_CONSTRAINT, "rna_Constraint_update");

  prop = RNA_def_property(srna, "use_curve_radius", PROP_BOOLEAN, PROP_NONE);
  RNA_def_property_boolean_negative_sdna(prop, nullptr, "flag", CONSTRAINT_SPLINEIK_NO_CURVERAD);
  RNA_def_property_ui_text(
      prop,
      "Use Curve Radius",
      "Average radius of the endpoints is used to tweak the X and Z Scaling of the bones, "
      "on top of XZ Scale mode");
  RNA_def_property_update(prop, NC_OBJECT | ND_CONSTRAINT, "rna_Constraint_update");

  /* xz scaling mode */
  prop = RNA_def_property(srna, "xz_scale_mode", PROP_ENUM, PROP_NONE);
  RNA_def_property_enum_sdna(prop, nullptr, "xzScaleMode");
  RNA_def_property_enum_items(prop, splineik_xz_scale_mode);
  RNA_def_property_ui_text(
      prop,
      "XZ Scale Mode",
      "Method used for determining the scaling of the X and Z axes of the bones");
  RNA_def_property_update(prop, NC_OBJECT | ND_CONSTRAINT, "rna_Constraint_update");

  /* y scaling mode */
  prop = RNA_def_property(srna, "y_scale_mode", PROP_ENUM, PROP_NONE);
  RNA_def_property_enum_sdna(prop, nullptr, "yScaleMode");
  RNA_def_property_enum_items(prop, splineik_y_scale_mode);
  RNA_def_property_ui_text(prop,
                           "Y Scale Mode",
                           "Method used for determining the scaling of the Y axis of the bones, "
                           "on top of the shape and scaling of the curve itself");
  RNA_def_property_update(prop, NC_OBJECT | ND_CONSTRAINT, "rna_Constraint_update");

  /* take original scaling of the bone into account in volume preservation */
  prop = RNA_def_property(srna, "use_original_scale", PROP_BOOLEAN, PROP_NONE);
  RNA_def_property_boolean_sdna(prop, nullptr, "flag", CONSTRAINT_SPLINEIK_USE_ORIGINAL_SCALE);
  RNA_def_property_ui_text(
      prop, "Use Original Scale", "Apply volume preservation over the original scaling");
  RNA_def_property_update(prop, NC_OBJECT | ND_CONSTRAINT, "rna_Constraint_update");

  /* Volume preservation for "volumetric" scale mode. */
  prop = RNA_def_property(srna, "bulge", PROP_FLOAT, PROP_NONE);
  RNA_def_property_range(prop, 0.0, 100.0f);
  RNA_def_property_ui_text(
      prop, "Volume Variation", "Factor between volume variation and stretching");
  RNA_def_property_update(prop, NC_OBJECT | ND_CONSTRAINT, "rna_Constraint_update");

  prop = RNA_def_property(srna, "use_bulge_min", PROP_BOOLEAN, PROP_NONE);
  RNA_def_property_boolean_sdna(prop, nullptr, "flag", CONSTRAINT_SPLINEIK_USE_BULGE_MIN);
  RNA_def_property_ui_text(
      prop, "Use Volume Variation Minimum", "Use lower limit for volume variation");
  RNA_def_property_update(prop, NC_OBJECT | ND_CONSTRAINT, "rna_Constraint_update");

  prop = RNA_def_property(srna, "use_bulge_max", PROP_BOOLEAN, PROP_NONE);
  RNA_def_property_boolean_sdna(prop, nullptr, "flag", CONSTRAINT_SPLINEIK_USE_BULGE_MAX);
  RNA_def_property_ui_text(
      prop, "Use Volume Variation Maximum", "Use upper limit for volume variation");
  RNA_def_property_update(prop, NC_OBJECT | ND_CONSTRAINT, "rna_Constraint_update");

  prop = RNA_def_property(srna, "bulge_min", PROP_FLOAT, PROP_NONE);
  RNA_def_property_range(prop, 0.0, 1.0f);
  RNA_def_property_ui_text(prop, "Volume Variation Minimum", "Minimum volume stretching factor");
  RNA_def_property_update(prop, NC_OBJECT | ND_CONSTRAINT, "rna_Constraint_update");

  prop = RNA_def_property(srna, "bulge_max", PROP_FLOAT, PROP_NONE);
  RNA_def_property_range(prop, 1.0, 100.0f);
  RNA_def_property_ui_text(prop, "Volume Variation Maximum", "Maximum volume stretching factor");
  RNA_def_property_update(prop, NC_OBJECT | ND_CONSTRAINT, "rna_Constraint_update");

  prop = RNA_def_property(srna, "bulge_smooth", PROP_FLOAT, PROP_FACTOR);
  RNA_def_property_range(prop, 0.0, 1.0f);
  RNA_def_property_ui_text(
      prop, "Volume Variation Smoothness", "Strength of volume stretching clamping");
  RNA_def_property_update(prop, NC_OBJECT | ND_CONSTRAINT, "rna_Constraint_update");

  RNA_define_lib_overridable(false);
}

static void rna_def_constraint_pivot(BlenderRNA *brna)
{
  StructRNA *srna;
  PropertyRNA *prop;

  static const EnumPropertyItem pivot_rotAxis_items[] = {
      {PIVOTCON_AXIS_NONE, "ALWAYS_ACTIVE", 0, "Always", "Use the pivot point in every rotation"},
      {PIVOTCON_AXIS_X_NEG,
       "NX",
       0,
       "-X Rotation",
       "Use the pivot point in the negative rotation range around the X-axis"},
      {PIVOTCON_AXIS_Y_NEG,
       "NY",
       0,
       "-Y Rotation",
       "Use the pivot point in the negative rotation range around the Y-axis"},
      {PIVOTCON_AXIS_Z_NEG,
       "NZ",
       0,
       "-Z Rotation",
       "Use the pivot point in the negative rotation range around the Z-axis"},
      {PIVOTCON_AXIS_X,
       "X",
       0,
       "X Rotation",
       "Use the pivot point in the positive rotation range around the X-axis"},
      {PIVOTCON_AXIS_Y,
       "Y",
       0,
       "Y Rotation",
       "Use the pivot point in the positive rotation range around the Y-axis"},
      {PIVOTCON_AXIS_Z,
       "Z",
       0,
       "Z Rotation",
       "Use the pivot point in the positive rotation range around the Z-axis"},
      {0, nullptr, 0, nullptr, nullptr},
  };

  srna = RNA_def_struct(brna, "PivotConstraint", "Constraint");
  RNA_def_struct_ui_text(srna, "Pivot Constraint", "Rotate around a different point");

  rna_def_constraint_headtail_common(srna);

  RNA_def_struct_sdna_from(srna, "bPivotConstraint", "data");

  RNA_def_struct_ui_icon(srna, ICON_CON_PIVOT);

  RNA_define_lib_overridable(true);

  /* target-defined pivot */
  prop = RNA_def_property(srna, "target", PROP_POINTER, PROP_NONE);
  RNA_def_property_pointer_sdna(prop, nullptr, "tar");
  RNA_def_property_ui_text(
      prop, "Target", "Target Object, defining the position of the pivot when defined");
  RNA_def_property_flag(prop, PROP_EDITABLE);
  RNA_def_property_update(prop, NC_OBJECT | ND_CONSTRAINT, "rna_Constraint_dependency_update");

  prop = RNA_def_property(srna, "subtarget", PROP_STRING, PROP_NONE);
  RNA_def_property_string_sdna(prop, nullptr, "subtarget");
  RNA_def_property_ui_text(prop, "Sub-Target", "");
  RNA_def_property_update(prop, NC_OBJECT | ND_CONSTRAINT, "rna_Constraint_dependency_update");

  /* pivot offset */
  prop = RNA_def_property(srna, "use_relative_location", PROP_BOOLEAN, PROP_NONE);
  RNA_def_property_boolean_negative_sdna(prop, nullptr, "flag", PIVOTCON_FLAG_OFFSET_ABS);
  RNA_def_property_ui_text(
      prop,
      "Use Relative Offset",
      "Offset will be an absolute point in space instead of relative to the target");
  RNA_def_property_update(prop, NC_OBJECT | ND_CONSTRAINT, "rna_Constraint_update");

  prop = RNA_def_property(srna, "offset", PROP_FLOAT, PROP_TRANSLATION);
  RNA_def_property_float_sdna(prop, nullptr, "offset");
  RNA_def_property_ui_text(prop,
                           "Offset",
                           "Offset of pivot from target (when set), or from owner's location "
                           "(when Fixed Position is off), or the absolute pivot point");
  RNA_def_property_update(prop, NC_OBJECT | ND_CONSTRAINT, "rna_Constraint_update");

  /* rotation-based activation */
  prop = RNA_def_property(srna, "rotation_range", PROP_ENUM, PROP_NONE);
  RNA_def_property_enum_sdna(prop, nullptr, "rotAxis");
  RNA_def_property_enum_items(prop, pivot_rotAxis_items);
  RNA_def_property_ui_text(
      prop, "Enabled Rotation Range", "Rotation range on which pivoting should occur");
  RNA_def_property_update(prop, NC_OBJECT | ND_CONSTRAINT, "rna_Constraint_update");

  RNA_define_lib_overridable(false);
}

static void rna_def_constraint_follow_track(BlenderRNA *brna)
{
  StructRNA *srna;
  PropertyRNA *prop;

  static const EnumPropertyItem frame_method_items[] = {
      {FOLLOWTRACK_FRAME_STRETCH, "STRETCH", 0, "Stretch", ""},
      {FOLLOWTRACK_FRAME_FIT, "FIT", 0, "Fit", ""},
      {FOLLOWTRACK_FRAME_CROP, "CROP", 0, "Crop", ""},
      {0, nullptr, 0, nullptr, nullptr},
  };

  srna = RNA_def_struct(brna, "FollowTrackConstraint", "Constraint");
  RNA_def_struct_ui_text(
      srna, "Follow Track Constraint", "Lock motion to the target motion track");
  RNA_def_struct_sdna_from(srna, "bFollowTrackConstraint", "data");
  RNA_def_struct_ui_icon(srna, ICON_CON_FOLLOWTRACK);

  RNA_define_lib_overridable(true);

  /* movie clip */
  prop = RNA_def_property(srna, "clip", PROP_POINTER, PROP_NONE);
  RNA_def_property_pointer_sdna(prop, nullptr, "clip");
  RNA_def_property_ui_text(prop, "Movie Clip", "Movie Clip to get tracking data from");
  RNA_def_property_flag(prop, PROP_EDITABLE);
  RNA_def_property_update(prop, NC_OBJECT | ND_CONSTRAINT, "rna_Constraint_dependency_update");

  /* track */
  prop = RNA_def_property(srna, "track", PROP_STRING, PROP_NONE);
  RNA_def_property_string_sdna(prop, nullptr, "track");
  RNA_def_property_ui_text(prop, "Track", "Movie tracking track to follow");
  RNA_def_property_translation_context(prop, BLT_I18NCONTEXT_ID_MOVIECLIP);
  RNA_def_property_update(prop, NC_OBJECT | ND_CONSTRAINT, "rna_Constraint_dependency_update");

  /* use default clip */
  prop = RNA_def_property(srna, "use_active_clip", PROP_BOOLEAN, PROP_NONE);
  RNA_def_property_boolean_sdna(prop, nullptr, "flag", FOLLOWTRACK_ACTIVECLIP);
  RNA_def_property_ui_text(prop, "Active Clip", "Use active clip defined in scene");
  RNA_def_property_update(prop, NC_OBJECT | ND_CONSTRAINT, "rna_Constraint_update");

  /* use 3d position */
  prop = RNA_def_property(srna, "use_3d_position", PROP_BOOLEAN, PROP_NONE);
  RNA_def_property_boolean_sdna(prop, nullptr, "flag", FOLLOWTRACK_USE_3D_POSITION);
  RNA_def_property_ui_text(prop, "3D Position", "Use 3D position of track to parent to");
  RNA_def_property_update(prop, NC_OBJECT | ND_CONSTRAINT, "rna_Constraint_update");

  /* object */
  prop = RNA_def_property(srna, "object", PROP_STRING, PROP_NONE);
  RNA_def_property_string_sdna(prop, nullptr, "object");
  RNA_def_property_ui_text(
      prop, "Object", "Movie tracking object to follow (if empty, camera object is used)");
  RNA_def_property_update(prop, NC_OBJECT | ND_CONSTRAINT, "rna_Constraint_dependency_update");

  /* camera */
  prop = RNA_def_property(srna, "camera", PROP_POINTER, PROP_NONE);
  RNA_def_property_pointer_sdna(prop, nullptr, "camera");
  RNA_def_property_ui_text(
      prop, "Camera", "Camera to which motion is parented (if empty active scene camera is used)");
  RNA_def_property_flag(prop, PROP_EDITABLE);
  RNA_def_property_update(prop, NC_OBJECT | ND_CONSTRAINT, "rna_Constraint_dependency_update");
  RNA_def_property_pointer_funcs(prop,
                                 nullptr,
                                 "rna_Constraint_followTrack_camera_set",
                                 nullptr,
                                 "rna_Constraint_cameraObject_poll");

  /* depth object */
  prop = RNA_def_property(srna, "depth_object", PROP_POINTER, PROP_NONE);
  RNA_def_property_pointer_sdna(prop, nullptr, "depth_ob");
  RNA_def_property_ui_text(
      prop,
      "Depth Object",
      "Object used to define depth in camera space by projecting onto surface of this object");
  RNA_def_property_flag(prop, PROP_EDITABLE);
  RNA_def_property_update(prop, NC_OBJECT | ND_CONSTRAINT, "rna_Constraint_dependency_update");
  RNA_def_property_pointer_funcs(prop,
                                 nullptr,
                                 "rna_Constraint_followTrack_depthObject_set",
                                 nullptr,
                                 "rna_Constraint_followTrack_depthObject_poll");

  /* frame method */
  prop = RNA_def_property(srna, "frame_method", PROP_ENUM, PROP_NONE);
  RNA_def_property_enum_bitflag_sdna(prop, nullptr, "frame_method");
  RNA_def_property_enum_items(prop, frame_method_items);
  RNA_def_property_ui_text(prop, "Frame Method", "How the footage fits in the camera frame");
  RNA_def_property_update(prop, NC_OBJECT | ND_CONSTRAINT, "rna_Constraint_dependency_update");

  /* use undistortion */
  prop = RNA_def_property(srna, "use_undistorted_position", PROP_BOOLEAN, PROP_NONE);
  RNA_def_property_boolean_sdna(prop, nullptr, "flag", FOLLOWTRACK_USE_UNDISTORTION);
  RNA_def_property_ui_text(prop, "Undistort", "Parent to undistorted position of 2D track");
  RNA_def_property_update(prop, NC_OBJECT | ND_CONSTRAINT, "rna_Constraint_update");

  RNA_define_lib_overridable(false);
}

static void rna_def_constraint_camera_solver(BlenderRNA *brna)
{
  StructRNA *srna;
  PropertyRNA *prop;

  srna = RNA_def_struct(brna, "CameraSolverConstraint", "Constraint");
  RNA_def_struct_ui_text(
      srna, "Camera Solver Constraint", "Lock motion to the reconstructed camera movement");
  RNA_def_struct_sdna_from(srna, "bCameraSolverConstraint", "data");
  RNA_def_struct_ui_icon(srna, ICON_CON_CAMERASOLVER);

  RNA_define_lib_overridable(true);

  /* movie clip */
  prop = RNA_def_property(srna, "clip", PROP_POINTER, PROP_NONE);
  RNA_def_property_pointer_sdna(prop, nullptr, "clip");
  RNA_def_property_ui_text(prop, "Movie Clip", "Movie Clip to get tracking data from");
  RNA_def_property_flag(prop, PROP_EDITABLE);
  RNA_def_property_update(prop, NC_OBJECT | ND_CONSTRAINT, "rna_Constraint_dependency_update");

  /* use default clip */
  prop = RNA_def_property(srna, "use_active_clip", PROP_BOOLEAN, PROP_NONE);
  RNA_def_property_boolean_sdna(prop, nullptr, "flag", CAMERASOLVER_ACTIVECLIP);
  RNA_def_property_ui_text(prop, "Active Clip", "Use active clip defined in scene");
  RNA_def_property_update(prop, NC_OBJECT | ND_CONSTRAINT, "rna_Constraint_update");

  RNA_define_lib_overridable(false);
}

static void rna_def_constraint_object_solver(BlenderRNA *brna)
{
  StructRNA *srna;
  PropertyRNA *prop;

  srna = RNA_def_struct(brna, "ObjectSolverConstraint", "Constraint");
  RNA_def_struct_ui_text(
      srna, "Object Solver Constraint", "Lock motion to the reconstructed object movement");
  RNA_def_struct_sdna_from(srna, "bObjectSolverConstraint", "data");
  RNA_def_struct_ui_icon(srna, ICON_CON_OBJECTSOLVER);

  RNA_define_lib_overridable(true);

  /* movie clip */
  prop = RNA_def_property(srna, "clip", PROP_POINTER, PROP_NONE);
  RNA_def_property_pointer_sdna(prop, nullptr, "clip");
  RNA_def_property_ui_text(prop, "Movie Clip", "Movie Clip to get tracking data from");
  RNA_def_property_flag(prop, PROP_EDITABLE);
  RNA_def_property_update(prop, NC_OBJECT | ND_CONSTRAINT, "rna_Constraint_dependency_update");

  /* use default clip */
  prop = RNA_def_property(srna, "use_active_clip", PROP_BOOLEAN, PROP_NONE);
  RNA_def_property_boolean_sdna(prop, nullptr, "flag", CAMERASOLVER_ACTIVECLIP);
  RNA_def_property_ui_text(prop, "Active Clip", "Use active clip defined in scene");
  RNA_def_property_update(prop, NC_OBJECT | ND_CONSTRAINT, "rna_Constraint_update");

  prop = RNA_def_property(srna, "set_inverse_pending", PROP_BOOLEAN, PROP_NONE);
  RNA_def_property_boolean_sdna(prop, nullptr, "flag", OBJECTSOLVER_SET_INVERSE);
  RNA_def_property_ui_text(
      prop, "Set Inverse Pending", "Set to true to request recalculation of the inverse matrix");
  RNA_def_property_update(prop, NC_OBJECT | ND_CONSTRAINT, "rna_Constraint_update");

  /* object */
  prop = RNA_def_property(srna, "object", PROP_STRING, PROP_NONE);
  RNA_def_property_string_sdna(prop, nullptr, "object");
  RNA_def_property_ui_text(prop, "Object", "Movie tracking object to follow");
  RNA_def_property_update(prop, NC_OBJECT | ND_CONSTRAINT, "rna_Constraint_dependency_update");

  /* camera */
  prop = RNA_def_property(srna, "camera", PROP_POINTER, PROP_NONE);
  RNA_def_property_pointer_sdna(prop, nullptr, "camera");
  RNA_def_property_ui_text(
      prop, "Camera", "Camera to which motion is parented (if empty active scene camera is used)");
  RNA_def_property_flag(prop, PROP_EDITABLE);
  RNA_def_property_update(prop, NC_OBJECT | ND_CONSTRAINT, "rna_Constraint_dependency_update");
  RNA_def_property_pointer_funcs(prop,
                                 nullptr,
                                 "rna_Constraint_objectSolver_camera_set",
                                 nullptr,
                                 "rna_Constraint_cameraObject_poll");

  RNA_define_lib_overridable(false);
}

static void rna_def_constraint_transform_cache(BlenderRNA *brna)
{
  StructRNA *srna;
  PropertyRNA *prop;

  srna = RNA_def_struct(brna, "TransformCacheConstraint", "Constraint");
  RNA_def_struct_ui_text(
      srna, "Transform Cache Constraint", "Look up transformation from an external file");
  RNA_def_struct_sdna_from(srna, "bTransformCacheConstraint", "data");
  RNA_def_struct_ui_icon(srna, ICON_CON_TRANSFORM_CACHE);

  RNA_define_lib_overridable(true);

  prop = RNA_def_property(srna, "cache_file", PROP_POINTER, PROP_NONE);
  RNA_def_property_pointer_sdna(prop, nullptr, "cache_file");
  RNA_def_property_struct_type(prop, "CacheFile");
  RNA_def_property_ui_text(prop, "Cache File", "");
  RNA_def_property_flag(prop, PROP_EDITABLE | PROP_ID_SELF_CHECK);
  RNA_def_property_update(prop, 0, "rna_Constraint_dependency_update");

  prop = RNA_def_property(srna, "object_path", PROP_STRING, PROP_NONE);
  RNA_def_property_ui_text(
      prop,
      "Object Path",
      "Path to the object in the Alembic archive used to lookup the transform matrix");
  RNA_def_property_update(prop, 0, "rna_Constraint_update");

  RNA_define_lib_overridable(false);
}

/* Define the base struct for constraints. */

void RNA_def_constraint(BlenderRNA *brna)
{
  StructRNA *srna;
  PropertyRNA *prop;

  /* data */
  srna = RNA_def_struct(brna, "Constraint", nullptr);
  RNA_def_struct_ui_text(
      srna, "Constraint", "Constraint modifying the transformation of objects and bones");
  RNA_def_struct_refine_func(srna, "rna_ConstraintType_refine");
  RNA_def_struct_path_func(srna, "rna_Constraint_path");
  RNA_def_struct_sdna(srna, "bConstraint");
  RNA_def_struct_ui_icon(srna, ICON_CONSTRAINT);

  /* strings */
  prop = RNA_def_property(srna, "name", PROP_STRING, PROP_NONE);
  RNA_def_property_string_funcs(prop, nullptr, nullptr, "rna_Constraint_name_set");
  RNA_def_property_ui_text(prop, "Name", "Constraint name");
  RNA_def_struct_name_property(srna, prop);
  RNA_def_property_update(prop, NC_OBJECT | ND_CONSTRAINT | NA_RENAME, nullptr);

  /* enums */
  prop = RNA_def_property(srna, "type", PROP_ENUM, PROP_NONE);
  RNA_def_property_clear_flag(prop, PROP_EDITABLE);
  RNA_def_property_enum_sdna(prop, nullptr, "type");
  RNA_def_property_enum_items(prop, rna_enum_constraint_type_items);
  RNA_def_property_ui_text(prop, "Type", "");

  prop = RNA_def_boolean(srna,
                         "is_override_data",
                         false,
                         "Override Constraint",
                         "In a local override object, whether this constraint comes from the "
                         "linked reference object, or is local to the override");
  RNA_def_property_clear_flag(prop, PROP_EDITABLE);
  RNA_def_property_boolean_negative_sdna(prop, nullptr, "flag", CONSTRAINT_OVERRIDE_LIBRARY_LOCAL);

  RNA_define_lib_overridable(true);

  prop = RNA_def_property(srna, "owner_space", PROP_ENUM, PROP_NONE);
  RNA_def_property_enum_sdna(prop, nullptr, "ownspace");
  RNA_def_property_enum_items(prop, owner_space_pchan_items);
  RNA_def_property_enum_funcs(prop, nullptr, nullptr, "rna_Constraint_owner_space_itemf");
  RNA_def_property_ui_text(prop, "Owner Space", "Space that owner is evaluated in");
  RNA_def_property_update(prop, NC_OBJECT | ND_CONSTRAINT, "rna_Constraint_update");

  prop = RNA_def_property(srna, "target_space", PROP_ENUM, PROP_NONE);
  RNA_def_property_enum_sdna(prop, nullptr, "tarspace");
  RNA_def_property_enum_items(prop, target_space_pchan_items);
  RNA_def_property_enum_funcs(prop, nullptr, nullptr, "rna_Constraint_target_space_itemf");
  RNA_def_property_ui_text(prop, "Target Space", "Space that target is evaluated in");
  RNA_def_property_update(prop, NC_OBJECT | ND_CONSTRAINT, "rna_Constraint_update");

  prop = RNA_def_property(srna, "space_object", PROP_POINTER, PROP_NONE);
  RNA_def_property_pointer_sdna(prop, nullptr, "space_object");
  RNA_def_property_ui_text(prop, "Object", "Object for Custom Space");
  RNA_def_property_flag(prop, PROP_EDITABLE);
  RNA_def_property_override_flag(prop, PROPOVERRIDE_OVERRIDABLE_LIBRARY);
  RNA_def_property_update(prop, NC_OBJECT | ND_CONSTRAINT, "rna_Constraint_dependency_update");

  prop = RNA_def_property(srna, "space_subtarget", PROP_STRING, PROP_NONE);
  RNA_def_property_string_sdna(prop, nullptr, "space_subtarget");
  RNA_def_property_ui_text(prop, "Sub-Target", "Armature bone, mesh or lattice vertex group, ...");
  RNA_def_property_update(prop, NC_OBJECT | ND_CONSTRAINT, "rna_Constraint_dependency_update");

  /* flags */
  prop = RNA_def_property(srna, "mute", PROP_BOOLEAN, PROP_NONE);
  RNA_def_property_boolean_sdna(prop, nullptr, "flag", CONSTRAINT_OFF);
  RNA_def_property_ui_text(prop, "Disable", "Enable/Disable Constraint");
  RNA_def_property_update(prop, NC_OBJECT | ND_CONSTRAINT, "rna_Constraint_update");
  RNA_def_property_ui_icon(prop, ICON_HIDE_OFF, -1);

  prop = RNA_def_property(srna, "enabled", PROP_BOOLEAN, PROP_NONE);
  RNA_def_property_boolean_negative_sdna(prop, nullptr, "flag", CONSTRAINT_OFF);
  RNA_def_property_ui_text(prop, "Enabled", "Use the results of this constraint");
  RNA_def_property_update(prop, NC_OBJECT | ND_CONSTRAINT, "rna_Constraint_update");
  RNA_def_property_ui_icon(prop, ICON_HIDE_ON, 1);

  prop = RNA_def_property(srna, "show_expanded", PROP_BOOLEAN, PROP_NONE);
  RNA_def_property_flag(prop, PROP_NO_DEG_UPDATE);
  RNA_def_property_boolean_sdna(prop, nullptr, "ui_expand_flag", 0);
  RNA_def_property_ui_text(prop, "Expanded", "Constraint's panel is expanded in UI");
  RNA_def_property_ui_icon(prop, ICON_RIGHTARROW, 1);

  /* XXX this is really an internal flag,
   * but it may be useful for some tools to be able to access this... */
  prop = RNA_def_property(srna, "is_valid", PROP_BOOLEAN, PROP_NONE);
  RNA_def_property_clear_flag(prop, PROP_EDITABLE);
  RNA_def_property_boolean_negative_sdna(prop, nullptr, "flag", CONSTRAINT_DISABLE);
  RNA_def_property_ui_text(prop, "Valid", "Constraint has valid settings and can be evaluated");

  /* TODO: setting this to true must ensure that all others in stack are turned off too... */
  prop = RNA_def_property(srna, "active", PROP_BOOLEAN, PROP_NONE);
  RNA_def_property_boolean_sdna(prop, nullptr, "flag", CONSTRAINT_ACTIVE);
  RNA_def_property_ui_text(prop, "Active", "Constraint is the one being edited");

  /* values */
  prop = RNA_def_property(srna, "influence", PROP_FLOAT, PROP_FACTOR);
  RNA_def_property_float_sdna(prop, nullptr, "enforce");
  RNA_def_property_range(prop, 0.0f, 1.0f);
  RNA_def_property_ui_text(
      prop, "Influence", "Amount of influence constraint will have on the final solution");
  RNA_def_property_update(prop, NC_OBJECT | ND_CONSTRAINT, "rna_Constraint_influence_update");

  /* readonly values */
  prop = RNA_def_property(srna, "error_location", PROP_FLOAT, PROP_NONE);
  RNA_def_property_float_sdna(prop, nullptr, "lin_error");
  RNA_def_property_clear_flag(prop, PROP_EDITABLE);
  RNA_def_property_ui_text(
      prop,
      "Lin error",
      "Amount of residual error in Blender space unit for constraints that work on position");

  prop = RNA_def_property(srna, "error_rotation", PROP_FLOAT, PROP_NONE);
  RNA_def_property_float_sdna(prop, nullptr, "rot_error");
  RNA_def_property_clear_flag(prop, PROP_EDITABLE);
  RNA_def_property_ui_text(
      prop,
      "Rotation error",
      "Amount of residual error in radians for constraints that work on orientation");

  RNA_define_lib_overridable(false);

  /* pointers */
  rna_def_constrainttarget(brna);
  rna_def_constrainttarget_bone(brna);

  rna_def_constraint_childof(brna);
  rna_def_constraint_armature_deform(brna);
  rna_def_constraint_stretch_to(brna);
  rna_def_constraint_follow_path(brna);
  rna_def_constraint_locked_track(brna);
  rna_def_constraint_action(brna);
  rna_def_constraint_size_like(brna);
  rna_def_constraint_same_volume(brna);
  rna_def_constraint_locate_like(brna);
  rna_def_constraint_rotate_like(brna);
  rna_def_constraint_transform_like(brna);
  rna_def_constraint_minmax(brna);
  rna_def_constraint_track_to(brna);
  rna_def_constraint_kinematic(brna);
  rna_def_constraint_rigid_body_joint(brna);
  rna_def_constraint_clamp_to(brna);
  rna_def_constraint_distance_limit(brna);
  rna_def_constraint_size_limit(brna);
  rna_def_constraint_rotation_limit(brna);
  rna_def_constraint_location_limit(brna);
  rna_def_constraint_transform(brna);
  rna_def_constraint_shrinkwrap(brna);
  rna_def_constraint_damped_track(brna);
  rna_def_constraint_spline_ik(brna);
  rna_def_constraint_pivot(brna);
  rna_def_constraint_follow_track(brna);
  rna_def_constraint_camera_solver(brna);
  rna_def_constraint_object_solver(brna);
  rna_def_constraint_transform_cache(brna);
}

#endif<|MERGE_RESOLUTION|>--- conflicted
+++ resolved
@@ -160,21 +160,11 @@
      ICON_CON_PIVOT,
      "Pivot",
      "Change pivot point for transforms (buggy)"},
-<<<<<<< HEAD
     {CONSTRAINT_TYPE_RIGIDBODYJOINT,
      "RIGID_BODY_JOINT",
      ICON_CON_KINEMATIC,
      "Rigid Body Joint",
      "Use to define a Rigid Body Constraint (for Game Engine use only)"},
-#if 0
-    {CONSTRAINT_TYPE_PYTHON,
-     "SCRIPT",
-     ICON_CONSTRAINT_DATA,
-     "Script",
-     "Custom constraint(s) written in Python (Not yet implemented)"},
-#endif
-=======
->>>>>>> dbf6902a
     {CONSTRAINT_TYPE_SHRINKWRAP,
      "SHRINKWRAP",
      ICON_CON_SHRINKWRAP,
