/*
 * ***** BEGIN GPL LICENSE BLOCK *****
 *
 * This program is free software; you can redistribute it and/or
 * modify it under the terms of the GNU General Public License
 * as published by the Free Software Foundation; either version 2
 * of the License, or (at your option) any later version.
 *
 * This program is distributed in the hope that it will be useful,
 * but WITHOUT ANY WARRANTY; without even the implied warranty of
 * MERCHANTABILITY or FITNESS FOR A PARTICULAR PURPOSE.  See the
 * GNU General Public License for more details.
 *
 * You should have received a copy of the GNU General Public License
 * along with this program; if not, write to the Free Software Foundation,
 * Inc., 51 Franklin Street, Fifth Floor, Boston, MA 02110-1301, USA.
 *
 * Contributor(s): Blender Foundation (2008), Joshua Leung, Roland Hess
 *
 * ***** END GPL LICENSE BLOCK *****
 */

/** \file blender/makesrna/intern/rna_constraint.c
 *  \ingroup RNA
 */

#include <stdlib.h>

#include "BLI_math.h"

#include "BLT_translation.h"

#include "DNA_action_types.h"
#include "DNA_constraint_types.h"
#include "DNA_modifier_types.h"
#include "DNA_object_types.h"
#include "DNA_scene_types.h"

#include "RNA_define.h"
#include "RNA_enum_types.h"

#include "rna_internal.h"

#include "WM_types.h"

#include "ED_object.h"

/* please keep the names in sync with constraint.c */
const EnumPropertyItem rna_enum_constraint_type_items[] = {
	{0, "", 0, N_("Motion Tracking"), ""},
	{CONSTRAINT_TYPE_CAMERASOLVER, "CAMERA_SOLVER", ICON_CONSTRAINT_DATA, "Camera Solver", ""},
	{CONSTRAINT_TYPE_FOLLOWTRACK,  "FOLLOW_TRACK", ICON_CONSTRAINT_DATA, "Follow Track", ""},
	{CONSTRAINT_TYPE_OBJECTSOLVER, "OBJECT_SOLVER", ICON_CONSTRAINT_DATA, "Object Solver", ""},
	{0, "", 0, N_("Transform"), ""},
	{CONSTRAINT_TYPE_LOCLIKE,   "COPY_LOCATION", ICON_CONSTRAINT_DATA, "Copy Location",
	                            "Copy the location of a target (with an optional offset), so that they move together"},
	{CONSTRAINT_TYPE_ROTLIKE,   "COPY_ROTATION", ICON_CONSTRAINT_DATA, "Copy Rotation",
	                            "Copy the rotation of a target (with an optional offset), so that they rotate together"},
	{CONSTRAINT_TYPE_SIZELIKE,  "COPY_SCALE", ICON_CONSTRAINT_DATA, "Copy Scale",
	                            "Copy the scale factors of a target (with an optional offset), so that they are scaled by the same amount"},
	{CONSTRAINT_TYPE_TRANSLIKE, "COPY_TRANSFORMS", ICON_CONSTRAINT_DATA, "Copy Transforms",
	                            "Copy all the transformations of a target, so that they move together"},
	{CONSTRAINT_TYPE_DISTLIMIT, "LIMIT_DISTANCE", ICON_CONSTRAINT_DATA, "Limit Distance",
	                            "Restrict movements to within a certain distance of a target (at the time of constraint evaluation only)"},
	{CONSTRAINT_TYPE_LOCLIMIT,  "LIMIT_LOCATION", ICON_CONSTRAINT_DATA, "Limit Location",
	                            "Restrict movement along each axis within given ranges"},
	{CONSTRAINT_TYPE_ROTLIMIT,  "LIMIT_ROTATION", ICON_CONSTRAINT_DATA, "Limit Rotation",
	                            "Restrict rotation along each axis within given ranges"},
	{CONSTRAINT_TYPE_SIZELIMIT, "LIMIT_SCALE", ICON_CONSTRAINT_DATA, "Limit Scale",
	                            "Restrict scaling along each axis with given ranges"},
	{CONSTRAINT_TYPE_SAMEVOL,   "MAINTAIN_VOLUME", ICON_CONSTRAINT_DATA, "Maintain Volume",
	                            "Compensate for scaling one axis by applying suitable scaling to the other two axes"},
	{CONSTRAINT_TYPE_TRANSFORM, "TRANSFORM", ICON_CONSTRAINT_DATA, "Transformation",
	                            "Use one transform property from target to control another (or same) property on owner"},
	{CONSTRAINT_TYPE_TRANSFORM_CACHE, "TRANSFORM_CACHE", ICON_CONSTRAINT_DATA, "Transform Cache",
	                            "Look up the transformation matrix from an external file"},
	{0, "", 0, N_("Tracking"), ""},
	{CONSTRAINT_TYPE_CLAMPTO,   "CLAMP_TO", ICON_CONSTRAINT_DATA, "Clamp To",
	                            "Restrict movements to lie along a curve by remapping location along curve's longest axis"},
	{CONSTRAINT_TYPE_DAMPTRACK, "DAMPED_TRACK", ICON_CONSTRAINT_DATA, "Damped Track",
	                            "Point towards a target by performing the smallest rotation necessary"},
	{CONSTRAINT_TYPE_KINEMATIC, "IK", ICON_CONSTRAINT_DATA, "Inverse Kinematics",
	                            "Control a chain of bones by specifying the endpoint target (Bones only)"},
	{CONSTRAINT_TYPE_LOCKTRACK, "LOCKED_TRACK", ICON_CONSTRAINT_DATA, "Locked Track",
	                            "Rotate around the specified ('locked') axis to point towards a target"},
	{CONSTRAINT_TYPE_SPLINEIK,  "SPLINE_IK", ICON_CONSTRAINT_DATA, "Spline IK",
	                            "Align chain of bones along a curve (Bones only)"},
	{CONSTRAINT_TYPE_STRETCHTO, "STRETCH_TO", ICON_CONSTRAINT_DATA, "Stretch To",
	                            "Stretch along Y-Axis to point towards a target"},
	{CONSTRAINT_TYPE_TRACKTO,   "TRACK_TO", ICON_CONSTRAINT_DATA, "Track To",
	                            "Legacy tracking constraint prone to twisting artifacts"},
	{0, "", 0, N_("Relationship"), ""},
	{CONSTRAINT_TYPE_ACTION,     "ACTION", ICON_CONSTRAINT_DATA, "Action",
	                             "Use transform property of target to look up pose for owner from an Action"},
	{CONSTRAINT_TYPE_CHILDOF,    "CHILD_OF", ICON_CONSTRAINT_DATA, "Child Of",
	                             "Make target the 'detachable' parent of owner"},
	{CONSTRAINT_TYPE_MINMAX,     "FLOOR", ICON_CONSTRAINT_DATA, "Floor",
	                             "Use position (and optionally rotation) of target to define a 'wall' or 'floor' that the owner can not cross"},
	{CONSTRAINT_TYPE_FOLLOWPATH, "FOLLOW_PATH", ICON_CONSTRAINT_DATA, "Follow Path",
	                             "Use to animate an object/bone following a path"},
	{CONSTRAINT_TYPE_PIVOT,      "PIVOT", ICON_CONSTRAINT_DATA, "Pivot",
	                             "Change pivot point for transforms (buggy)"},
<<<<<<< HEAD
	{CONSTRAINT_TYPE_RIGIDBODYJOINT, "RIGID_BODY_JOINT", ICON_CONSTRAINT_DATA, "Rigid Body Joint", 
	                                 "Use to define a Rigid Body Constraint (for Game Engine use only)"},
	/* {CONSTRAINT_TYPE_PYTHON,     "SCRIPT", ICON_CONSTRAINT_DATA, "Script", 
=======
	/* {CONSTRAINT_TYPE_RIGIDBODYJOINT, "RIGID_BODY_JOINT", ICON_CONSTRAINT_DATA, "Rigid Body Joint",
	                                 "Use to define a Rigid Body Constraint (for Game Engine use only)"}, */
	/* {CONSTRAINT_TYPE_PYTHON,     "SCRIPT", ICON_CONSTRAINT_DATA, "Script",
>>>>>>> 800c3c5c
	                             "Custom constraint(s) written in Python (Not yet implemented)"}, */
	{CONSTRAINT_TYPE_SHRINKWRAP, "SHRINKWRAP", ICON_CONSTRAINT_DATA, "Shrinkwrap",
	                             "Restrict movements to surface of target mesh"},
	{0, NULL, 0, NULL, NULL}
};

static const EnumPropertyItem target_space_pchan_items[] = {
	{CONSTRAINT_SPACE_WORLD,    "WORLD", 0, "World Space",
	                            "The transformation of the target is evaluated relative to the world "
	                            "coordinate system"},
	{CONSTRAINT_SPACE_POSE,     "POSE", 0, "Pose Space",
	                            "The transformation of the target is only evaluated in the Pose Space, "
	                            "the target armature object transformation is ignored"},
	{CONSTRAINT_SPACE_PARLOCAL, "LOCAL_WITH_PARENT", 0, "Local With Parent",
	                            "The transformation of the target bone is evaluated relative its local "
	                            "coordinate system, with the parent transformation added"},
	{CONSTRAINT_SPACE_LOCAL,    "LOCAL", 0, "Local Space",
	                            "The transformation of the target is evaluated relative to its local "
	                            "coordinate system"},
	{0, NULL, 0, NULL, NULL}
};

static const EnumPropertyItem owner_space_pchan_items[] = {
	{CONSTRAINT_SPACE_WORLD,    "WORLD", 0, "World Space",
	                            "The constraint is applied relative to the world coordinate system"},
	{CONSTRAINT_SPACE_POSE,     "POSE", 0, "Pose Space",
	                            "The constraint is applied in Pose Space, the object transformation is ignored"},
	{CONSTRAINT_SPACE_PARLOCAL, "LOCAL_WITH_PARENT", 0, "Local With Parent",
	                            "The constraint is applied relative to the local coordinate system of the object, "
	                            "with the parent transformation added"},
	{CONSTRAINT_SPACE_LOCAL,    "LOCAL", 0, "Local Space",
	                            "The constraint is applied relative to the local coordinate system of the object"},
	{0, NULL, 0, NULL, NULL}
};

#ifdef RNA_RUNTIME

static const EnumPropertyItem space_object_items[] = {
	{CONSTRAINT_SPACE_WORLD, "WORLD", 0, "World Space",
	                         "The transformation of the target is evaluated relative to the world coordinate system"},
	{CONSTRAINT_SPACE_LOCAL, "LOCAL", 0, "Local Space",
	                         "The transformation of the target is evaluated relative to its local coordinate system"},
	{0, NULL, 0, NULL, NULL}
};

#include "DNA_cachefile_types.h"

#include "BKE_animsys.h"
#include "BKE_action.h"
#include "BKE_constraint.h"
#include "BKE_context.h"

#ifdef WITH_ALEMBIC
#  include "ABC_alembic.h"
#endif

static StructRNA *rna_ConstraintType_refine(struct PointerRNA *ptr)
{
	bConstraint *con = (bConstraint *)ptr->data;

	switch (con->type) {
		case CONSTRAINT_TYPE_CHILDOF:
			return &RNA_ChildOfConstraint;
		case CONSTRAINT_TYPE_TRACKTO:
			return &RNA_TrackToConstraint;
		case CONSTRAINT_TYPE_KINEMATIC:
			return &RNA_KinematicConstraint;
		case CONSTRAINT_TYPE_FOLLOWPATH:
			return &RNA_FollowPathConstraint;
		case CONSTRAINT_TYPE_ROTLIKE:
			return &RNA_CopyRotationConstraint;
		case CONSTRAINT_TYPE_LOCLIKE:
			return &RNA_CopyLocationConstraint;
		case CONSTRAINT_TYPE_SIZELIKE:
			return &RNA_CopyScaleConstraint;
		case CONSTRAINT_TYPE_SAMEVOL:
			return &RNA_MaintainVolumeConstraint;
		case CONSTRAINT_TYPE_PYTHON:
			return &RNA_PythonConstraint;
		case CONSTRAINT_TYPE_ACTION:
			return &RNA_ActionConstraint;
		case CONSTRAINT_TYPE_LOCKTRACK:
			return &RNA_LockedTrackConstraint;
		case CONSTRAINT_TYPE_STRETCHTO:
			return &RNA_StretchToConstraint;
		case CONSTRAINT_TYPE_MINMAX:
			return &RNA_FloorConstraint;
		case CONSTRAINT_TYPE_RIGIDBODYJOINT:
			return &RNA_RigidBodyJointConstraint;
		case CONSTRAINT_TYPE_CLAMPTO:
			return &RNA_ClampToConstraint;
		case CONSTRAINT_TYPE_TRANSFORM:
			return &RNA_TransformConstraint;
		case CONSTRAINT_TYPE_ROTLIMIT:
			return &RNA_LimitRotationConstraint;
		case CONSTRAINT_TYPE_LOCLIMIT:
			return &RNA_LimitLocationConstraint;
		case CONSTRAINT_TYPE_SIZELIMIT:
			return &RNA_LimitScaleConstraint;
		case CONSTRAINT_TYPE_DISTLIMIT:
			return &RNA_LimitDistanceConstraint;
		case CONSTRAINT_TYPE_SHRINKWRAP:
			return &RNA_ShrinkwrapConstraint;
		case CONSTRAINT_TYPE_DAMPTRACK:
			return &RNA_DampedTrackConstraint;
		case CONSTRAINT_TYPE_SPLINEIK:
			return &RNA_SplineIKConstraint;
		case CONSTRAINT_TYPE_TRANSLIKE:
			return &RNA_CopyTransformsConstraint;
		case CONSTRAINT_TYPE_PIVOT:
			return &RNA_PivotConstraint;
		case CONSTRAINT_TYPE_FOLLOWTRACK:
			return &RNA_FollowTrackConstraint;
		case CONSTRAINT_TYPE_CAMERASOLVER:
			return &RNA_CameraSolverConstraint;
		case CONSTRAINT_TYPE_OBJECTSOLVER:
			return &RNA_ObjectSolverConstraint;
		case CONSTRAINT_TYPE_TRANSFORM_CACHE:
			return &RNA_TransformCacheConstraint;
		default:
			return &RNA_UnknownType;
	}
}

static void rna_Constraint_name_set(PointerRNA *ptr, const char *value)
{
	bConstraint *con = ptr->data;
	char oldname[sizeof(con->name)];

	/* make a copy of the old name first */
	BLI_strncpy(oldname, con->name, sizeof(con->name));

	/* copy the new name into the name slot */
	BLI_strncpy_utf8(con->name, value, sizeof(con->name));

	/* make sure name is unique */
	if (ptr->id.data) {
		Object *ob = ptr->id.data;
		ListBase *list = get_constraint_lb(ob, con, NULL);

		/* if we have the list, check for unique name, otherwise give up */
		if (list)
			BKE_constraint_unique_name(con, list);
	}

	/* fix all the animation data which may link to this */
	BKE_animdata_fix_paths_rename_all(NULL, "constraints", oldname, con->name);
}

static char *rna_Constraint_path(PointerRNA *ptr)
{
	Object *ob = ptr->id.data;
	bConstraint *con = ptr->data;
	bPoseChannel *pchan;
	ListBase *lb = get_constraint_lb(ob, con, &pchan);

	if (lb == NULL)
		printf("%s: internal error, constraint '%s' not found in object '%s'\n",
		       __func__, con->name, ob->id.name);

	if (pchan) {
		char name_esc_pchan[sizeof(pchan->name) * 2];
		char name_esc_const[sizeof(con->name) * 2];
		BLI_strescape(name_esc_pchan, pchan->name, sizeof(name_esc_pchan));
		BLI_strescape(name_esc_const, con->name,   sizeof(name_esc_const));
		return BLI_sprintfN("pose.bones[\"%s\"].constraints[\"%s\"]", name_esc_pchan, name_esc_const);
	}
	else {
		char name_esc_const[sizeof(con->name) * 2];
		BLI_strescape(name_esc_const, con->name,   sizeof(name_esc_const));
		return BLI_sprintfN("constraints[\"%s\"]", name_esc_const);
	}
}

static void rna_Constraint_update(Main *bmain, Scene *UNUSED(scene), PointerRNA *ptr)
{
	ED_object_constraint_tag_update(bmain, ptr->id.data, ptr->data);
}

static void rna_Constraint_dependency_update(Main *bmain, Scene *UNUSED(scene), PointerRNA *ptr)
{
	ED_object_constraint_dependency_tag_update(bmain, ptr->id.data, ptr->data);
}

static void rna_Constraint_influence_update(Main *bmain, Scene *scene, PointerRNA *ptr)
{
	Object *ob = ptr->id.data;

	if (ob->pose)
		ob->pose->flag |= (POSE_LOCKED | POSE_DO_UNLOCK);

	rna_Constraint_update(bmain, scene, ptr);
}

static void rna_Constraint_ik_type_set(struct PointerRNA *ptr, int value)
{
	bConstraint *con = ptr->data;
	bKinematicConstraint *ikdata = con->data;

	if (ikdata->type != value) {
		/* the type of IK constraint has changed, set suitable default values */
		/* in case constraints reuse same fields incompatible */
		switch (value) {
			case CONSTRAINT_IK_COPYPOSE:
				break;
			case CONSTRAINT_IK_DISTANCE:
				break;
		}
		ikdata->type = value;
	}
}

static const EnumPropertyItem *rna_Constraint_owner_space_itemf(bContext *UNUSED(C), PointerRNA *ptr,
                                                          PropertyRNA *UNUSED(prop), bool *UNUSED(r_free))
{
	Object *ob = (Object *)ptr->id.data;
	bConstraint *con = (bConstraint *)ptr->data;

	if (BLI_findindex(&ob->constraints, con) == -1)
		return owner_space_pchan_items;
	else /* object */
		return space_object_items;
}

static const EnumPropertyItem *rna_Constraint_target_space_itemf(bContext *UNUSED(C), PointerRNA *ptr,
                                                           PropertyRNA *UNUSED(prop), bool *UNUSED(r_free))
{
	bConstraint *con = (bConstraint *)ptr->data;
	const bConstraintTypeInfo *cti = BKE_constraint_typeinfo_get(con);
	ListBase targets = {NULL, NULL};
	bConstraintTarget *ct;

	if (cti && cti->get_constraint_targets) {
		cti->get_constraint_targets(con, &targets);

		for (ct = targets.first; ct; ct = ct->next)
			if (ct->tar && ct->tar->type == OB_ARMATURE)
				break;

		if (cti->flush_constraint_targets)
			cti->flush_constraint_targets(con, &targets, 1);

		if (ct)
			return target_space_pchan_items;
	}

	return space_object_items;
}

static void rna_ActionConstraint_minmax_range(PointerRNA *ptr, float *min, float *max,
                                              float *UNUSED(softmin), float *UNUSED(softmax))
{
	bConstraint *con = (bConstraint *)ptr->data;
	bActionConstraint *acon = (bActionConstraint *)con->data;

	/* 0, 1, 2 = magic numbers for rotX, rotY, rotZ */
	if (ELEM(acon->type, 0, 1, 2)) {
		*min = -180.0f;
		*max = 180.0f;
	}
	else {
		*min = -1000.f;
		*max = 1000.f;
	}
}

static int rna_SplineIKConstraint_joint_bindings_get_length(PointerRNA *ptr, int length[RNA_MAX_ARRAY_DIMENSION])
{
	bConstraint *con = (bConstraint *)ptr->data;
	bSplineIKConstraint *ikData = (bSplineIKConstraint *)con->data;

	if (ikData)
		length[0] = ikData->numpoints;
	else
		length[0] = 256;  /* for raw_access, untested */

	return length[0];
}

static void rna_SplineIKConstraint_joint_bindings_get(PointerRNA *ptr, float *values)
{
	bConstraint *con = (bConstraint *)ptr->data;
	bSplineIKConstraint *ikData = (bSplineIKConstraint *)con->data;

	memcpy(values, ikData->points, ikData->numpoints * sizeof(float));
}

static void rna_SplineIKConstraint_joint_bindings_set(PointerRNA *ptr, const float *values)
{
	bConstraint *con = (bConstraint *)ptr->data;
	bSplineIKConstraint *ikData = (bSplineIKConstraint *)con->data;

	memcpy(ikData->points, values, ikData->numpoints * sizeof(float));
}

static int rna_Constraint_cameraObject_poll(PointerRNA *ptr, PointerRNA value)
{
	Object *ob = (Object *)value.data;

	if (ob) {
		if (ob->type == OB_CAMERA && ob != (Object *)ptr->id.data) {
			return 1;
		}
	}

	return 0;
}

static void rna_Constraint_followTrack_camera_set(PointerRNA *ptr, PointerRNA value)
{
	bConstraint *con = (bConstraint *)ptr->data;
	bFollowTrackConstraint *data = (bFollowTrackConstraint *)con->data;
	Object *ob = (Object *)value.data;

	if (ob) {
		if (ob->type == OB_CAMERA && ob != (Object *)ptr->id.data) {
			data->camera = ob;
			id_lib_extern((ID *)ob);
		}
	}
	else {
		data->camera = NULL;
	}
}

static void rna_Constraint_followTrack_depthObject_set(PointerRNA *ptr, PointerRNA value)
{
	bConstraint *con = (bConstraint *)ptr->data;
	bFollowTrackConstraint *data = (bFollowTrackConstraint *)con->data;
	Object *ob = (Object *)value.data;

	if (ob) {
		if (ob->type == OB_MESH && ob != (Object *)ptr->id.data) {
			data->depth_ob = ob;
			id_lib_extern((ID *)ob);
		}
	}
	else {
		data->depth_ob = NULL;
	}
}

static int rna_Constraint_followTrack_depthObject_poll(PointerRNA *ptr, PointerRNA value)
{
	Object *ob = (Object *)value.data;

	if (ob) {
		if (ob->type == OB_MESH && ob != (Object *)ptr->id.data) {
			return 1;
		}
	}

	return 0;
}

static void rna_Constraint_objectSolver_camera_set(PointerRNA *ptr, PointerRNA value)
{
	bConstraint *con = (bConstraint *)ptr->data;
	bObjectSolverConstraint *data = (bObjectSolverConstraint *)con->data;
	Object *ob = (Object *)value.data;

	if (ob) {
		if (ob->type == OB_CAMERA && ob != (Object *)ptr->id.data) {
			data->camera = ob;
			id_lib_extern((ID *)ob);
		}
	}
	else {
		data->camera = NULL;
	}
}

static void rna_Constraint_transformCache_object_path_update(Main *bmain, Scene *scene, PointerRNA *ptr)
{
#ifdef WITH_ALEMBIC
	bConstraint *con = (bConstraint *)ptr->data;
	bTransformCacheConstraint *data = (bTransformCacheConstraint *)con->data;
	Object *ob = (Object *)ptr->id.data;

	data->reader = CacheReader_open_alembic_object(data->cache_file->handle,
	                                               data->reader,
	                                               ob,
	                                               data->object_path);
#endif

	rna_Constraint_update(bmain, scene, ptr);
}

#else

static const EnumPropertyItem constraint_distance_items[] = {
	{LIMITDIST_INSIDE, "LIMITDIST_INSIDE", 0, "Inside",
	                   "The object is constrained inside a virtual sphere around the target object, "
	                   "with a radius defined by the limit distance"},
	{LIMITDIST_OUTSIDE, "LIMITDIST_OUTSIDE", 0, "Outside",
	                    "The object is constrained outside a virtual sphere around the target object, "
	                    "with a radius defined by the limit distance"},
	{LIMITDIST_ONSURFACE, "LIMITDIST_ONSURFACE", 0, "On Surface",
	                      "The object is constrained on the surface of a virtual sphere around the target object, "
	                      "with a radius defined by the limit distance"},
	{0, NULL, 0, NULL, NULL}
};


static void rna_def_constraint_headtail_common(StructRNA *srna)
{
	PropertyRNA *prop;

	prop = RNA_def_property(srna, "head_tail", PROP_FLOAT, PROP_FACTOR);
	RNA_def_property_float_sdna(prop, "bConstraint", "headtail");
	RNA_def_property_ui_text(prop, "Head/Tail", "Target along length of bone: Head=0, Tail=1");
	RNA_def_property_update(prop, NC_OBJECT | ND_CONSTRAINT, "rna_Constraint_update");

	prop = RNA_def_property(srna, "use_bbone_shape", PROP_BOOLEAN, PROP_NONE);
	RNA_def_property_boolean_sdna(prop, "bConstraint", "flag", CONSTRAINT_BBONE_SHAPE);
	RNA_def_property_ui_text(prop, "Follow B-Bone", "Follow shape of B-Bone segments when calculating Head/Tail position");
	RNA_def_property_update(prop, NC_OBJECT | ND_CONSTRAINT, "rna_Constraint_update");
}

static void rna_def_constraint_target_common(StructRNA *srna)
{
	PropertyRNA *prop;

	prop = RNA_def_property(srna, "target", PROP_POINTER, PROP_NONE);
	RNA_def_property_pointer_sdna(prop, NULL, "tar");
	RNA_def_property_ui_text(prop, "Target", "Target object");
	RNA_def_property_flag(prop, PROP_EDITABLE);
	RNA_def_property_update(prop, NC_OBJECT | ND_CONSTRAINT, "rna_Constraint_dependency_update");

	prop = RNA_def_property(srna, "subtarget", PROP_STRING, PROP_NONE);
	RNA_def_property_string_sdna(prop, NULL, "subtarget");
	RNA_def_property_ui_text(prop, "Sub-Target", "Armature bone, mesh or lattice vertex group, ...");
	RNA_def_property_update(prop, NC_OBJECT | ND_CONSTRAINT, "rna_Constraint_dependency_update");
}

static void rna_def_constrainttarget(BlenderRNA *brna)
{
	StructRNA *srna;

	srna = RNA_def_struct(brna, "ConstraintTarget", NULL);
	RNA_def_struct_ui_text(srna, "Constraint Target", "Target object for multi-target constraints");
	RNA_def_struct_sdna(srna, "bConstraintTarget");

	rna_def_constraint_target_common(srna);

	/* space, flag and type still to do  */
}

static void rna_def_constraint_childof(BlenderRNA *brna)
{
	StructRNA *srna;
	PropertyRNA *prop;

	srna = RNA_def_struct(brna, "ChildOfConstraint", "Constraint");
	RNA_def_struct_ui_text(srna, "Child Of Constraint", "Create constraint-based parent-child relationship");
	RNA_def_struct_sdna_from(srna, "bChildOfConstraint", "data");

	rna_def_constraint_target_common(srna);

	prop = RNA_def_property(srna, "use_location_x", PROP_BOOLEAN, PROP_NONE);
	RNA_def_property_boolean_sdna(prop, NULL, "flag", CHILDOF_LOCX);
	RNA_def_property_ui_text(prop, "Location X", "Use X Location of Parent");
	RNA_def_property_update(prop, NC_OBJECT | ND_CONSTRAINT, "rna_Constraint_update");

	prop = RNA_def_property(srna, "use_location_y", PROP_BOOLEAN, PROP_NONE);
	RNA_def_property_boolean_sdna(prop, NULL, "flag", CHILDOF_LOCY);
	RNA_def_property_ui_text(prop, "Location Y", "Use Y Location of Parent");
	RNA_def_property_update(prop, NC_OBJECT | ND_CONSTRAINT, "rna_Constraint_update");

	prop = RNA_def_property(srna, "use_location_z", PROP_BOOLEAN, PROP_NONE);
	RNA_def_property_boolean_sdna(prop, NULL, "flag", CHILDOF_LOCZ);
	RNA_def_property_ui_text(prop, "Location Z", "Use Z Location of Parent");
	RNA_def_property_update(prop, NC_OBJECT | ND_CONSTRAINT, "rna_Constraint_update");

	prop = RNA_def_property(srna, "use_rotation_x", PROP_BOOLEAN, PROP_NONE);
	RNA_def_property_boolean_sdna(prop, NULL, "flag", CHILDOF_ROTX);
	RNA_def_property_ui_text(prop, "Rotation X", "Use X Rotation of Parent");
	RNA_def_property_update(prop, NC_OBJECT | ND_CONSTRAINT, "rna_Constraint_update");

	prop = RNA_def_property(srna, "use_rotation_y", PROP_BOOLEAN, PROP_NONE);
	RNA_def_property_boolean_sdna(prop, NULL, "flag", CHILDOF_ROTY);
	RNA_def_property_ui_text(prop, "Rotation Y", "Use Y Rotation of Parent");
	RNA_def_property_update(prop, NC_OBJECT | ND_CONSTRAINT, "rna_Constraint_update");

	prop = RNA_def_property(srna, "use_rotation_z", PROP_BOOLEAN, PROP_NONE);
	RNA_def_property_boolean_sdna(prop, NULL, "flag", CHILDOF_ROTZ);
	RNA_def_property_ui_text(prop, "Rotation Z", "Use Z Rotation of Parent");
	RNA_def_property_update(prop, NC_OBJECT | ND_CONSTRAINT, "rna_Constraint_update");

	prop = RNA_def_property(srna, "use_scale_x", PROP_BOOLEAN, PROP_NONE);
	RNA_def_property_boolean_sdna(prop, NULL, "flag", CHILDOF_SIZEX);
	RNA_def_property_ui_text(prop, "Scale X", "Use X Scale of Parent");
	RNA_def_property_update(prop, NC_OBJECT | ND_CONSTRAINT, "rna_Constraint_update");

	prop = RNA_def_property(srna, "use_scale_y", PROP_BOOLEAN, PROP_NONE);
	RNA_def_property_boolean_sdna(prop, NULL, "flag", CHILDOF_SIZEY);
	RNA_def_property_ui_text(prop, "Scale Y", "Use Y Scale of Parent");
	RNA_def_property_update(prop, NC_OBJECT | ND_CONSTRAINT, "rna_Constraint_update");

	prop = RNA_def_property(srna, "use_scale_z", PROP_BOOLEAN, PROP_NONE);
	RNA_def_property_boolean_sdna(prop, NULL, "flag", CHILDOF_SIZEZ);
	RNA_def_property_ui_text(prop, "Scale Z", "Use Z Scale of Parent");
	RNA_def_property_update(prop, NC_OBJECT | ND_CONSTRAINT, "rna_Constraint_update");

	prop = RNA_def_property(srna, "inverse_matrix", PROP_FLOAT, PROP_MATRIX);
	RNA_def_property_float_sdna(prop, NULL, "invmat");
	RNA_def_property_multi_array(prop, 2, rna_matrix_dimsize_4x4);
	RNA_def_property_clear_flag(prop, PROP_ANIMATABLE);
	RNA_def_property_ui_text(prop, "Inverse Matrix", "Transformation matrix to apply before");

}

static void rna_def_constraint_python(BlenderRNA *brna)
{
	StructRNA *srna;
	PropertyRNA *prop;

	srna = RNA_def_struct(brna, "PythonConstraint", "Constraint");
	RNA_def_struct_ui_text(srna, "Python Constraint", "Use Python script for constraint evaluation");
	RNA_def_struct_sdna_from(srna, "bPythonConstraint", "data");

	prop = RNA_def_property(srna, "targets", PROP_COLLECTION, PROP_NONE);
	RNA_def_property_collection_sdna(prop, NULL, "targets", NULL);
	RNA_def_property_struct_type(prop, "ConstraintTarget");
	RNA_def_property_ui_text(prop, "Targets", "Target Objects");

	prop = RNA_def_property(srna, "target_count", PROP_INT, PROP_NONE);
	RNA_def_property_int_sdna(prop, NULL, "tarnum");
	RNA_def_property_ui_text(prop, "Number of Targets", "Usually only 1-3 are needed");
	RNA_def_property_update(prop, NC_OBJECT | ND_CONSTRAINT, "rna_Constraint_dependency_update");

	prop = RNA_def_property(srna, "text", PROP_POINTER, PROP_NONE);
	RNA_def_property_ui_text(prop, "Script", "The text object that contains the Python script");
	RNA_def_property_flag(prop, PROP_EDITABLE | PROP_ID_REFCOUNT);
	RNA_def_property_update(prop, NC_OBJECT | ND_CONSTRAINT, "rna_Constraint_update");

	prop = RNA_def_property(srna, "use_targets", PROP_BOOLEAN, PROP_NONE);
	RNA_def_property_boolean_sdna(prop, NULL, "flag", PYCON_USETARGETS);
	RNA_def_property_ui_text(prop, "Use Targets", "Use the targets indicated in the constraint panel");
	RNA_def_property_update(prop, NC_OBJECT | ND_CONSTRAINT, "rna_Constraint_dependency_update");

	prop = RNA_def_property(srna, "has_script_error", PROP_BOOLEAN, PROP_NONE);
	RNA_def_property_boolean_sdna(prop, NULL, "flag", PYCON_SCRIPTERROR);
	RNA_def_property_clear_flag(prop, PROP_EDITABLE);
	RNA_def_property_ui_text(prop, "Script Error", "The linked Python script has thrown an error");
}

static void rna_def_constraint_kinematic(BlenderRNA *brna)
{
	StructRNA *srna;
	PropertyRNA *prop;

	static const EnumPropertyItem constraint_ik_axisref_items[] = {
		{0, "BONE", 0, "Bone", ""},
		{CONSTRAINT_IK_TARGETAXIS, "TARGET", 0, "Target", ""},
		{0, NULL, 0, NULL, NULL},
	};

	static const EnumPropertyItem constraint_ik_type_items[] = {
		{CONSTRAINT_IK_COPYPOSE, "COPY_POSE", 0, "Copy Pose", ""},
		{CONSTRAINT_IK_DISTANCE, "DISTANCE", 0, "Distance", ""},
		{0, NULL, 0, NULL, NULL},
	};

	srna = RNA_def_struct(brna, "KinematicConstraint", "Constraint");
	RNA_def_struct_ui_text(srna, "Kinematic Constraint", "Inverse Kinematics");
	RNA_def_struct_sdna_from(srna, "bKinematicConstraint", "data");

	rna_def_constraint_target_common(srna);

	prop = RNA_def_property(srna, "iterations", PROP_INT, PROP_NONE);
	RNA_def_property_range(prop, 0, 10000);
	RNA_def_property_ui_text(prop, "Iterations", "Maximum number of solving iterations");
	RNA_def_property_update(prop, NC_OBJECT | ND_CONSTRAINT, "rna_Constraint_update");

	prop = RNA_def_property(srna, "pole_target", PROP_POINTER, PROP_NONE);
	RNA_def_property_pointer_sdna(prop, NULL, "poletar");
	RNA_def_property_ui_text(prop, "Pole Target", "Object for pole rotation");
	RNA_def_property_flag(prop, PROP_EDITABLE);
	RNA_def_property_update(prop, NC_OBJECT | ND_CONSTRAINT, "rna_Constraint_dependency_update");

	prop = RNA_def_property(srna, "pole_subtarget", PROP_STRING, PROP_NONE);
	RNA_def_property_string_sdna(prop, NULL, "polesubtarget");
	RNA_def_property_ui_text(prop, "Pole Sub-Target", "");
	RNA_def_property_update(prop, NC_OBJECT | ND_CONSTRAINT, "rna_Constraint_dependency_update");

	prop = RNA_def_property(srna, "pole_angle", PROP_FLOAT, PROP_ANGLE);
	RNA_def_property_float_sdna(prop, NULL, "poleangle");
	RNA_def_property_range(prop, -M_PI, M_PI);
	RNA_def_property_ui_range(prop, -M_PI, M_PI, 10, 4);
	RNA_def_property_ui_text(prop, "Pole Angle", "Pole rotation offset");
	RNA_def_property_update(prop, NC_OBJECT | ND_CONSTRAINT, "rna_Constraint_update");

	prop = RNA_def_property(srna, "weight", PROP_FLOAT, PROP_NONE);
	RNA_def_property_range(prop, 0.01, 1.f);
	RNA_def_property_ui_text(prop, "Weight", "For Tree-IK: Weight of position control for this target");

	prop = RNA_def_property(srna, "orient_weight", PROP_FLOAT, PROP_NONE);
	RNA_def_property_float_sdna(prop, NULL, "orientweight");
	RNA_def_property_range(prop, 0.01, 1.f);
	RNA_def_property_ui_text(prop, "Orientation Weight", "For Tree-IK: Weight of orientation control for this target");
	RNA_def_property_update(prop, NC_OBJECT | ND_CONSTRAINT, "rna_Constraint_update");

	prop = RNA_def_property(srna, "chain_count", PROP_INT, PROP_NONE);
	RNA_def_property_int_sdna(prop, NULL, "rootbone");
	RNA_def_property_range(prop, 0, 255);
	RNA_def_property_ui_text(prop, "Chain Length", "How many bones are included in the IK effect - 0 uses all bones");
	RNA_def_property_update(prop, NC_OBJECT | ND_CONSTRAINT, "rna_Constraint_dependency_update");

	prop = RNA_def_property(srna, "use_tail", PROP_BOOLEAN, PROP_NONE);
	RNA_def_property_boolean_sdna(prop, NULL, "flag", CONSTRAINT_IK_TIP);
	RNA_def_property_ui_text(prop, "Use Tail", "Include bone's tail as last element in chain");
	RNA_def_property_update(prop, NC_OBJECT | ND_CONSTRAINT, "rna_Constraint_dependency_update");

	prop = RNA_def_property(srna, "reference_axis", PROP_ENUM, PROP_NONE);
	RNA_def_property_enum_bitflag_sdna(prop, NULL, "flag");
	RNA_def_property_enum_items(prop, constraint_ik_axisref_items);
	RNA_def_property_ui_text(prop, "Axis Reference",
	                         "Constraint axis Lock options relative to Bone or Target reference");
	RNA_def_property_update(prop, NC_OBJECT | ND_CONSTRAINT, "rna_Constraint_dependency_update");

	prop = RNA_def_property(srna, "use_location", PROP_BOOLEAN, PROP_NONE);
	RNA_def_property_boolean_sdna(prop, NULL, "flag", CONSTRAINT_IK_POS);
	RNA_def_property_ui_text(prop, "Position", "Chain follows position of target");
	RNA_def_property_update(prop, NC_OBJECT | ND_CONSTRAINT, "rna_Constraint_dependency_update");

	prop = RNA_def_property(srna, "lock_location_x", PROP_BOOLEAN, PROP_NONE);
	RNA_def_property_boolean_negative_sdna(prop, NULL, "flag", CONSTRAINT_IK_NO_POS_X);
	RNA_def_property_ui_text(prop, "Lock X Pos", "Constraint position along X axis");
	RNA_def_property_update(prop, NC_OBJECT | ND_POSE, "rna_Constraint_dependency_update");

	prop = RNA_def_property(srna, "lock_location_y", PROP_BOOLEAN, PROP_NONE);
	RNA_def_property_boolean_negative_sdna(prop, NULL, "flag", CONSTRAINT_IK_NO_POS_Y);
	RNA_def_property_ui_text(prop, "Lock Y Pos", "Constraint position along Y axis");
	RNA_def_property_update(prop, NC_OBJECT | ND_POSE, "rna_Constraint_dependency_update");

	prop = RNA_def_property(srna, "lock_location_z", PROP_BOOLEAN, PROP_NONE);
	RNA_def_property_boolean_negative_sdna(prop, NULL, "flag", CONSTRAINT_IK_NO_POS_Z);
	RNA_def_property_ui_text(prop, "Lock Z Pos", "Constraint position along Z axis");
	RNA_def_property_update(prop, NC_OBJECT | ND_POSE, "rna_Constraint_dependency_update");

	prop = RNA_def_property(srna, "use_rotation", PROP_BOOLEAN, PROP_NONE);
	RNA_def_property_boolean_sdna(prop, NULL, "flag", CONSTRAINT_IK_ROT);
	RNA_def_property_ui_text(prop, "Rotation", "Chain follows rotation of target");
	RNA_def_property_update(prop, NC_OBJECT | ND_CONSTRAINT, "rna_Constraint_dependency_update");

	prop = RNA_def_property(srna, "lock_rotation_x", PROP_BOOLEAN, PROP_NONE);
	RNA_def_property_boolean_negative_sdna(prop, NULL, "flag", CONSTRAINT_IK_NO_ROT_X);
	RNA_def_property_ui_text(prop, "Lock X Rot", "Constraint rotation along X axis");
	RNA_def_property_update(prop, NC_OBJECT | ND_POSE, "rna_Constraint_dependency_update");

	prop = RNA_def_property(srna, "lock_rotation_y", PROP_BOOLEAN, PROP_NONE);
	RNA_def_property_boolean_negative_sdna(prop, NULL, "flag", CONSTRAINT_IK_NO_ROT_Y);
	RNA_def_property_ui_text(prop, "Lock Y Rot", "Constraint rotation along Y axis");
	RNA_def_property_update(prop, NC_OBJECT | ND_POSE, "rna_Constraint_dependency_update");

	prop = RNA_def_property(srna, "lock_rotation_z", PROP_BOOLEAN, PROP_NONE);
	RNA_def_property_boolean_negative_sdna(prop, NULL, "flag", CONSTRAINT_IK_NO_ROT_Z);
	RNA_def_property_ui_text(prop, "Lock Z Rot", "Constraint rotation along Z axis");
	RNA_def_property_update(prop, NC_OBJECT | ND_POSE, "rna_Constraint_dependency_update");

	prop = RNA_def_property(srna, "use_stretch", PROP_BOOLEAN, PROP_NONE);
	RNA_def_property_boolean_sdna(prop, NULL, "flag", CONSTRAINT_IK_STRETCH);
	RNA_def_property_ui_text(prop, "Stretch", "Enable IK Stretching");
	RNA_def_property_update(prop, NC_OBJECT | ND_CONSTRAINT, "rna_Constraint_dependency_update");

	prop = RNA_def_property(srna, "ik_type", PROP_ENUM, PROP_NONE);
	RNA_def_property_enum_sdna(prop, NULL, "type");
	RNA_def_property_enum_funcs(prop, NULL, "rna_Constraint_ik_type_set", NULL);
	RNA_def_property_enum_items(prop, constraint_ik_type_items);
	RNA_def_property_ui_text(prop, "IK Type", "");
	RNA_def_property_update(prop, NC_OBJECT | ND_CONSTRAINT, "rna_Constraint_dependency_update");

	prop = RNA_def_property(srna, "limit_mode", PROP_ENUM, PROP_NONE);
	RNA_def_property_enum_sdna(prop, NULL, "mode");
	RNA_def_property_enum_items(prop, constraint_distance_items);
	RNA_def_property_ui_text(prop, "Limit Mode", "Distances in relation to sphere of influence to allow");
	RNA_def_property_update(prop, NC_OBJECT | ND_CONSTRAINT, "rna_Constraint_dependency_update");

	prop = RNA_def_property(srna, "distance", PROP_FLOAT, PROP_NONE);
	RNA_def_property_float_sdna(prop, NULL, "dist");
	RNA_def_property_range(prop, 0.0, 100.f);
	RNA_def_property_ui_text(prop, "Distance", "Radius of limiting sphere");
	RNA_def_property_update(prop, NC_OBJECT | ND_CONSTRAINT, "rna_Constraint_update");
}

static void rna_def_constraint_track_to(BlenderRNA *brna)
{
	StructRNA *srna;
	PropertyRNA *prop;

	static const EnumPropertyItem track_items[] = {
		{TRACK_X, "TRACK_X", 0, "X", ""},
		{TRACK_Y, "TRACK_Y", 0, "Y", ""},
		{TRACK_Z, "TRACK_Z", 0, "Z", ""},
		{TRACK_nX, "TRACK_NEGATIVE_X", 0, "-X", ""},
		{TRACK_nY, "TRACK_NEGATIVE_Y", 0, "-Y", ""},
		{TRACK_nZ, "TRACK_NEGATIVE_Z", 0, "-Z", ""},
		{0, NULL, 0, NULL, NULL}
	};

	static const EnumPropertyItem up_items[] = {
		{TRACK_X, "UP_X", 0, "X", ""},
		{TRACK_Y, "UP_Y", 0, "Y", ""},
		{TRACK_Z, "UP_Z", 0, "Z", ""},
		{0, NULL, 0, NULL, NULL}
	};

	srna = RNA_def_struct(brna, "TrackToConstraint", "Constraint");
	RNA_def_struct_ui_text(srna, "Track To Constraint", "Aim the constrained object toward the target");

	rna_def_constraint_headtail_common(srna);

	RNA_def_struct_sdna_from(srna, "bTrackToConstraint", "data");

	rna_def_constraint_target_common(srna);

	prop = RNA_def_property(srna, "track_axis", PROP_ENUM, PROP_NONE);
	RNA_def_property_enum_sdna(prop, NULL, "reserved1");
	RNA_def_property_enum_items(prop, track_items);
	RNA_def_property_ui_text(prop, "Track Axis", "Axis that points to the target object");
	RNA_def_property_update(prop, NC_OBJECT | ND_CONSTRAINT, "rna_Constraint_update");

	prop = RNA_def_property(srna, "up_axis", PROP_ENUM, PROP_NONE);
	RNA_def_property_enum_sdna(prop, NULL, "reserved2");
	RNA_def_property_enum_items(prop, up_items);
	RNA_def_property_ui_text(prop, "Up Axis", "Axis that points upward");
	RNA_def_property_update(prop, NC_OBJECT | ND_CONSTRAINT, "rna_Constraint_update");

	prop = RNA_def_property(srna, "use_target_z", PROP_BOOLEAN, PROP_NONE);
	RNA_def_property_boolean_sdna(prop, NULL, "flags", TARGET_Z_UP);
	RNA_def_property_ui_text(prop, "Target Z", "Target's Z axis, not World Z axis, will constraint the Up direction");
	RNA_def_property_update(prop, NC_OBJECT | ND_CONSTRAINT, "rna_Constraint_update");
}

static void rna_def_constraint_locate_like(BlenderRNA *brna)
{
	StructRNA *srna;
	PropertyRNA *prop;

	srna = RNA_def_struct(brna, "CopyLocationConstraint", "Constraint");
	RNA_def_struct_ui_text(srna, "Copy Location Constraint", "Copy the location of the target");

	rna_def_constraint_headtail_common(srna);

	RNA_def_struct_sdna_from(srna, "bLocateLikeConstraint", "data");

	rna_def_constraint_target_common(srna);

	prop = RNA_def_property(srna, "use_x", PROP_BOOLEAN, PROP_NONE);
	RNA_def_property_boolean_sdna(prop, NULL, "flag", LOCLIKE_X);
	RNA_def_property_ui_text(prop, "Copy X", "Copy the target's X location");
	RNA_def_property_update(prop, NC_OBJECT | ND_CONSTRAINT, "rna_Constraint_update");

	prop = RNA_def_property(srna, "use_y", PROP_BOOLEAN, PROP_NONE);
	RNA_def_property_boolean_sdna(prop, NULL, "flag", LOCLIKE_Y);
	RNA_def_property_ui_text(prop, "Copy Y", "Copy the target's Y location");
	RNA_def_property_update(prop, NC_OBJECT | ND_CONSTRAINT, "rna_Constraint_update");

	prop = RNA_def_property(srna, "use_z", PROP_BOOLEAN, PROP_NONE);
	RNA_def_property_boolean_sdna(prop, NULL, "flag", LOCLIKE_Z);
	RNA_def_property_ui_text(prop, "Copy Z", "Copy the target's Z location");
	RNA_def_property_update(prop, NC_OBJECT | ND_CONSTRAINT, "rna_Constraint_update");

	prop = RNA_def_property(srna, "invert_x", PROP_BOOLEAN, PROP_NONE);
	RNA_def_property_boolean_sdna(prop, NULL, "flag", LOCLIKE_X_INVERT);
	RNA_def_property_ui_text(prop, "Invert X", "Invert the X location");
	RNA_def_property_update(prop, NC_OBJECT | ND_CONSTRAINT, "rna_Constraint_update");

	prop = RNA_def_property(srna, "invert_y", PROP_BOOLEAN, PROP_NONE);
	RNA_def_property_boolean_sdna(prop, NULL, "flag", LOCLIKE_Y_INVERT);
	RNA_def_property_ui_text(prop, "Invert Y", "Invert the Y location");
	RNA_def_property_update(prop, NC_OBJECT | ND_CONSTRAINT, "rna_Constraint_update");

	prop = RNA_def_property(srna, "invert_z", PROP_BOOLEAN, PROP_NONE);
	RNA_def_property_boolean_sdna(prop, NULL, "flag", LOCLIKE_Z_INVERT);
	RNA_def_property_ui_text(prop, "Invert Z", "Invert the Z location");
	RNA_def_property_update(prop, NC_OBJECT | ND_CONSTRAINT, "rna_Constraint_update");

	prop = RNA_def_property(srna, "use_offset", PROP_BOOLEAN, PROP_NONE);
	RNA_def_property_boolean_sdna(prop, NULL, "flag", LOCLIKE_OFFSET);
	RNA_def_property_ui_text(prop, "Offset", "Add original location into copied location");
	RNA_def_property_update(prop, NC_OBJECT | ND_CONSTRAINT, "rna_Constraint_update");
}

static void rna_def_constraint_rotate_like(BlenderRNA *brna)
{
	StructRNA *srna;
	PropertyRNA *prop;

	srna = RNA_def_struct(brna, "CopyRotationConstraint", "Constraint");
	RNA_def_struct_ui_text(srna, "Copy Rotation Constraint", "Copy the rotation of the target");
	RNA_def_struct_sdna_from(srna, "bRotateLikeConstraint", "data");

	rna_def_constraint_target_common(srna);

	prop = RNA_def_property(srna, "use_x", PROP_BOOLEAN, PROP_NONE);
	RNA_def_property_boolean_sdna(prop, NULL, "flag", ROTLIKE_X);
	RNA_def_property_ui_text(prop, "Copy X", "Copy the target's X rotation");
	RNA_def_property_update(prop, NC_OBJECT | ND_CONSTRAINT, "rna_Constraint_update");

	prop = RNA_def_property(srna, "use_y", PROP_BOOLEAN, PROP_NONE);
	RNA_def_property_boolean_sdna(prop, NULL, "flag", ROTLIKE_Y);
	RNA_def_property_ui_text(prop, "Copy Y", "Copy the target's Y rotation");
	RNA_def_property_update(prop, NC_OBJECT | ND_CONSTRAINT, "rna_Constraint_update");

	prop = RNA_def_property(srna, "use_z", PROP_BOOLEAN, PROP_NONE);
	RNA_def_property_boolean_sdna(prop, NULL, "flag", ROTLIKE_Z);
	RNA_def_property_ui_text(prop, "Copy Z", "Copy the target's Z rotation");
	RNA_def_property_update(prop, NC_OBJECT | ND_CONSTRAINT, "rna_Constraint_update");

	prop = RNA_def_property(srna, "invert_x", PROP_BOOLEAN, PROP_NONE);
	RNA_def_property_boolean_sdna(prop, NULL, "flag", ROTLIKE_X_INVERT);
	RNA_def_property_ui_text(prop, "Invert X", "Invert the X rotation");
	RNA_def_property_update(prop, NC_OBJECT | ND_CONSTRAINT, "rna_Constraint_update");

	prop = RNA_def_property(srna, "invert_y", PROP_BOOLEAN, PROP_NONE);
	RNA_def_property_boolean_sdna(prop, NULL, "flag", ROTLIKE_Y_INVERT);
	RNA_def_property_ui_text(prop, "Invert Y", "Invert the Y rotation");
	RNA_def_property_update(prop, NC_OBJECT | ND_CONSTRAINT, "rna_Constraint_update");

	prop = RNA_def_property(srna, "invert_z", PROP_BOOLEAN, PROP_NONE);
	RNA_def_property_boolean_sdna(prop, NULL, "flag", ROTLIKE_Z_INVERT);
	RNA_def_property_ui_text(prop, "Invert Z", "Invert the Z rotation");
	RNA_def_property_update(prop, NC_OBJECT | ND_CONSTRAINT, "rna_Constraint_update");

	prop = RNA_def_property(srna, "use_offset", PROP_BOOLEAN, PROP_NONE);
	RNA_def_property_boolean_sdna(prop, NULL, "flag", ROTLIKE_OFFSET);
	RNA_def_property_ui_text(prop, "Offset", "Add original rotation into copied rotation");
	RNA_def_property_update(prop, NC_OBJECT | ND_CONSTRAINT, "rna_Constraint_update");
}

static void rna_def_constraint_size_like(BlenderRNA *brna)
{
	StructRNA *srna;
	PropertyRNA *prop;

	srna = RNA_def_struct(brna, "CopyScaleConstraint", "Constraint");
	RNA_def_struct_ui_text(srna, "Copy Scale Constraint", "Copy the scale of the target");
	RNA_def_struct_sdna_from(srna, "bSizeLikeConstraint", "data");

	rna_def_constraint_target_common(srna);

	prop = RNA_def_property(srna, "use_x", PROP_BOOLEAN, PROP_NONE);
	RNA_def_property_boolean_sdna(prop, NULL, "flag", SIZELIKE_X);
	RNA_def_property_ui_text(prop, "Copy X", "Copy the target's X scale");
	RNA_def_property_update(prop, NC_OBJECT | ND_CONSTRAINT, "rna_Constraint_update");

	prop = RNA_def_property(srna, "use_y", PROP_BOOLEAN, PROP_NONE);
	RNA_def_property_boolean_sdna(prop, NULL, "flag", SIZELIKE_Y);
	RNA_def_property_ui_text(prop, "Copy Y", "Copy the target's Y scale");
	RNA_def_property_update(prop, NC_OBJECT | ND_CONSTRAINT, "rna_Constraint_update");

	prop = RNA_def_property(srna, "use_z", PROP_BOOLEAN, PROP_NONE);
	RNA_def_property_boolean_sdna(prop, NULL, "flag", SIZELIKE_Z);
	RNA_def_property_ui_text(prop, "Copy Z", "Copy the target's Z scale");
	RNA_def_property_update(prop, NC_OBJECT | ND_CONSTRAINT, "rna_Constraint_update");

	prop = RNA_def_property(srna, "use_offset", PROP_BOOLEAN, PROP_NONE);
	RNA_def_property_boolean_sdna(prop, NULL, "flag", SIZELIKE_OFFSET);
	RNA_def_property_ui_text(prop, "Offset", "Add original scale into copied scale");
	RNA_def_property_update(prop, NC_OBJECT | ND_CONSTRAINT, "rna_Constraint_update");
}

static void rna_def_constraint_same_volume(BlenderRNA *brna)
{
	StructRNA *srna;
	PropertyRNA *prop;

	static const EnumPropertyItem volume_items[] = {
		{SAMEVOL_X, "SAMEVOL_X", 0, "X", ""},
		{SAMEVOL_Y, "SAMEVOL_Y", 0, "Y", ""},
		{SAMEVOL_Z, "SAMEVOL_Z", 0, "Z", ""},
		{0, NULL, 0, NULL, NULL}
	};

	srna = RNA_def_struct(brna, "MaintainVolumeConstraint", "Constraint");
	RNA_def_struct_ui_text(srna, "Maintain Volume Constraint",
	                       "Maintain a constant volume along a single scaling axis");
	RNA_def_struct_sdna_from(srna, "bSameVolumeConstraint", "data");

	prop = RNA_def_property(srna, "free_axis", PROP_ENUM, PROP_NONE);
	RNA_def_property_enum_sdna(prop, NULL, "flag");
	RNA_def_property_enum_items(prop, volume_items);
	RNA_def_property_ui_text(prop, "Free Axis", "The free scaling axis of the object");
	RNA_def_property_update(prop, NC_OBJECT | ND_CONSTRAINT, "rna_Constraint_update");

	prop = RNA_def_property(srna, "volume", PROP_FLOAT, PROP_DISTANCE);
	RNA_def_property_range(prop, 0.001f, 100.0f);
	RNA_def_property_ui_text(prop, "Volume", "Volume of the bone at rest");
	RNA_def_property_update(prop, NC_OBJECT | ND_CONSTRAINT, "rna_Constraint_update");

}

static void rna_def_constraint_transform_like(BlenderRNA *brna)
{
	StructRNA *srna;

	srna = RNA_def_struct(brna, "CopyTransformsConstraint", "Constraint");
	RNA_def_struct_ui_text(srna, "Copy Transforms Constraint", "Copy all the transforms of the target");

	rna_def_constraint_headtail_common(srna);

	RNA_def_struct_sdna_from(srna, "bTransLikeConstraint", "data");

	rna_def_constraint_target_common(srna);
}

static void rna_def_constraint_minmax(BlenderRNA *brna)
{
	StructRNA *srna;
	PropertyRNA *prop;

	static const EnumPropertyItem minmax_items[] = {
		{TRACK_X, "FLOOR_X", 0, "X", ""},
		{TRACK_Y, "FLOOR_Y", 0, "Y", ""},
		{TRACK_Z, "FLOOR_Z", 0, "Z", ""},
		{TRACK_nX, "FLOOR_NEGATIVE_X", 0, "-X", ""},
		{TRACK_nY, "FLOOR_NEGATIVE_Y", 0, "-Y", ""},
		{TRACK_nZ, "FLOOR_NEGATIVE_Z", 0, "-Z", ""},
		{0, NULL, 0, NULL, NULL}
	};

	srna = RNA_def_struct(brna, "FloorConstraint", "Constraint");
	RNA_def_struct_ui_text(srna, "Floor Constraint", "Use the target object for location limitation");
	RNA_def_struct_sdna_from(srna, "bMinMaxConstraint", "data");

	rna_def_constraint_target_common(srna);

	prop = RNA_def_property(srna, "floor_location", PROP_ENUM, PROP_NONE);
	RNA_def_property_enum_sdna(prop, NULL, "minmaxflag");
	RNA_def_property_enum_items(prop, minmax_items);
	RNA_def_property_ui_text(prop, "Floor Location", "Location of target that object will not pass through");
	RNA_def_property_update(prop, NC_OBJECT | ND_CONSTRAINT, "rna_Constraint_update");

	prop = RNA_def_property(srna, "use_sticky", PROP_BOOLEAN, PROP_NONE);
	RNA_def_property_boolean_sdna(prop, NULL, "flag", MINMAX_STICKY);
	RNA_def_property_ui_text(prop, "Sticky", "Immobilize object while constrained");
	RNA_def_property_update(prop, NC_OBJECT | ND_CONSTRAINT, "rna_Constraint_update");

	prop = RNA_def_property(srna, "use_rotation", PROP_BOOLEAN, PROP_NONE);
	RNA_def_property_boolean_sdna(prop, NULL, "flag", MINMAX_USEROT);
	RNA_def_property_ui_text(prop, "Use Rotation", "Use the target's rotation to determine floor");
	RNA_def_property_update(prop, NC_OBJECT | ND_CONSTRAINT, "rna_Constraint_update");

	prop = RNA_def_property(srna, "offset", PROP_FLOAT, PROP_DISTANCE);
	RNA_def_property_ui_range(prop, -100.0f, 100.0f, 1, -1);
	RNA_def_property_ui_text(prop, "Offset", "Offset of floor from object origin");
	RNA_def_property_update(prop, NC_OBJECT | ND_CONSTRAINT, "rna_Constraint_update");
}

static void rna_def_constraint_action(BlenderRNA *brna)
{
	StructRNA *srna;
	PropertyRNA *prop;

	static const EnumPropertyItem transform_channel_items[] = {
		{20, "LOCATION_X", 0, "X Location", ""},
		{21, "LOCATION_Y", 0, "Y Location", ""},
		{22, "LOCATION_Z", 0, "Z Location", ""},
		{00, "ROTATION_X", 0, "X Rotation", ""},
		{01, "ROTATION_Y", 0, "Y Rotation", ""},
		{02, "ROTATION_Z", 0, "Z Rotation", ""},
		{10, "SCALE_X", 0, "X Scale", ""},
		{11, "SCALE_Y", 0, "Y Scale", ""},
		{12, "SCALE_Z", 0, "Z Scale", ""},
		{0, NULL, 0, NULL, NULL}
	};

	srna = RNA_def_struct(brna, "ActionConstraint", "Constraint");
	RNA_def_struct_ui_text(srna, "Action Constraint", "Map an action to the transform axes of a bone");
	RNA_def_struct_sdna_from(srna, "bActionConstraint", "data");

	rna_def_constraint_target_common(srna);

	prop = RNA_def_property(srna, "transform_channel", PROP_ENUM, PROP_NONE);
	RNA_def_property_enum_sdna(prop, NULL, "type");
	RNA_def_property_enum_items(prop, transform_channel_items);
	RNA_def_property_ui_text(prop, "Transform Channel",
	                         "Transformation channel from the target that is used to key the Action");
	RNA_def_property_update(prop, NC_OBJECT | ND_CONSTRAINT, "rna_Constraint_update");

	prop = RNA_def_property(srna, "action", PROP_POINTER, PROP_NONE);
	RNA_def_property_pointer_sdna(prop, NULL, "act");
	RNA_def_property_pointer_funcs(prop, NULL, NULL, NULL, "rna_Action_id_poll");
	RNA_def_property_ui_text(prop, "Action", "The constraining action");
	RNA_def_property_flag(prop, PROP_EDITABLE | PROP_ID_REFCOUNT);
	RNA_def_property_update(prop, NC_OBJECT | ND_CONSTRAINT, "rna_Constraint_update");

	prop = RNA_def_property(srna, "use_bone_object_action", PROP_BOOLEAN, PROP_NONE);
	RNA_def_property_boolean_sdna(prop, NULL, "flag", ACTCON_BONE_USE_OBJECT_ACTION);
	RNA_def_property_ui_text(prop, "Object Action",
	                         "Bones only: apply the object's transformation channels of the action "
	                         "to the constrained bone, instead of bone's channels");
	RNA_def_property_update(prop, NC_OBJECT | ND_CONSTRAINT, "rna_Constraint_update");

	prop = RNA_def_property(srna, "frame_start", PROP_INT, PROP_TIME);
	RNA_def_property_int_sdna(prop, NULL, "start");
	RNA_def_property_range(prop, MINAFRAME, MAXFRAME);
	RNA_def_property_ui_text(prop, "Start Frame", "First frame of the Action to use");
	RNA_def_property_update(prop, NC_OBJECT | ND_CONSTRAINT, "rna_Constraint_update");

	prop = RNA_def_property(srna, "frame_end", PROP_INT, PROP_TIME);
	RNA_def_property_int_sdna(prop, NULL, "end");
	RNA_def_property_range(prop, MINAFRAME, MAXFRAME);
	RNA_def_property_ui_text(prop, "End Frame", "Last frame of the Action to use");
	RNA_def_property_update(prop, NC_OBJECT | ND_CONSTRAINT, "rna_Constraint_update");

	prop = RNA_def_property(srna, "max", PROP_FLOAT, PROP_NONE);
	RNA_def_property_float_sdna(prop, NULL, "max");
	RNA_def_property_range(prop, -1000.f, 1000.f);
	RNA_def_property_ui_text(prop, "Maximum", "Maximum value for target channel range");
	RNA_def_property_update(prop, NC_OBJECT | ND_CONSTRAINT, "rna_Constraint_update");
	RNA_def_property_float_funcs(prop, NULL, NULL, "rna_ActionConstraint_minmax_range");

	prop = RNA_def_property(srna, "min", PROP_FLOAT, PROP_NONE);
	RNA_def_property_float_sdna(prop, NULL, "min");
	RNA_def_property_range(prop, -1000.f, 1000.f);
	RNA_def_property_ui_text(prop, "Minimum", "Minimum value for target channel range");
	RNA_def_property_update(prop, NC_OBJECT | ND_CONSTRAINT, "rna_Constraint_update");
	RNA_def_property_float_funcs(prop, NULL, NULL, "rna_ActionConstraint_minmax_range");
}

static void rna_def_constraint_locked_track(BlenderRNA *brna)
{
	StructRNA *srna;
	PropertyRNA *prop;

	static const EnumPropertyItem locktrack_items[] = {
		{TRACK_X, "TRACK_X", 0, "X", ""},
		{TRACK_Y, "TRACK_Y", 0, "Y", ""},
		{TRACK_Z, "TRACK_Z", 0, "Z", ""},
		{TRACK_nX, "TRACK_NEGATIVE_X", 0, "-X", ""},
		{TRACK_nY, "TRACK_NEGATIVE_Y", 0, "-Y", ""},
		{TRACK_nZ, "TRACK_NEGATIVE_Z", 0, "-Z", ""},
		{0, NULL, 0, NULL, NULL}
	};

	static const EnumPropertyItem lock_items[] = {
		{TRACK_X, "LOCK_X", 0, "X", ""},
		{TRACK_Y, "LOCK_Y", 0, "Y", ""},
		{TRACK_Z, "LOCK_Z", 0, "Z", ""},
		{0, NULL, 0, NULL, NULL}
	};

	srna = RNA_def_struct(brna, "LockedTrackConstraint", "Constraint");
	RNA_def_struct_ui_text(srna, "Locked Track Constraint",
	                       "Point toward the target along the track axis, while locking the other axis");

	rna_def_constraint_headtail_common(srna);

	RNA_def_struct_sdna_from(srna, "bLockTrackConstraint", "data");

	rna_def_constraint_target_common(srna);

	prop = RNA_def_property(srna, "track_axis", PROP_ENUM, PROP_NONE);
	RNA_def_property_enum_sdna(prop, NULL, "trackflag");
	RNA_def_property_enum_items(prop, locktrack_items);
	RNA_def_property_ui_text(prop, "Track Axis", "Axis that points to the target object");
	RNA_def_property_update(prop, NC_OBJECT | ND_CONSTRAINT, "rna_Constraint_update");

	prop = RNA_def_property(srna, "lock_axis", PROP_ENUM, PROP_NONE);
	RNA_def_property_enum_sdna(prop, NULL, "lockflag");
	RNA_def_property_enum_items(prop, lock_items);
	RNA_def_property_ui_text(prop, "Locked Axis", "Axis that points upward");
	RNA_def_property_update(prop, NC_OBJECT | ND_CONSTRAINT, "rna_Constraint_update");
}

static void rna_def_constraint_follow_path(BlenderRNA *brna)
{
	StructRNA *srna;
	PropertyRNA *prop;

	static const EnumPropertyItem forwardpath_items[] = {
		{TRACK_X, "FORWARD_X", 0, "X", ""},
		{TRACK_Y, "FORWARD_Y", 0, "Y", ""},
		{TRACK_Z, "FORWARD_Z", 0, "Z", ""},
		{TRACK_nX, "TRACK_NEGATIVE_X", 0, "-X", ""},
		{TRACK_nY, "TRACK_NEGATIVE_Y", 0, "-Y", ""},
		{TRACK_nZ, "TRACK_NEGATIVE_Z", 0, "-Z", ""},
		{0, NULL, 0, NULL, NULL}
	};

	static const EnumPropertyItem pathup_items[] = {
		{TRACK_X, "UP_X", 0, "X", ""},
		{TRACK_Y, "UP_Y", 0, "Y", ""},
		{TRACK_Z, "UP_Z", 0, "Z", ""},
		{0, NULL, 0, NULL, NULL}
	};

	srna = RNA_def_struct(brna, "FollowPathConstraint", "Constraint");
	RNA_def_struct_ui_text(srna, "Follow Path Constraint", "Lock motion to the target path");
	RNA_def_struct_sdna_from(srna, "bFollowPathConstraint", "data");

	prop = RNA_def_property(srna, "target", PROP_POINTER, PROP_NONE);
	RNA_def_property_pointer_sdna(prop, NULL, "tar");
	RNA_def_property_pointer_funcs(prop, NULL, NULL, NULL, "rna_Curve_object_poll");
	RNA_def_property_ui_text(prop, "Target", "Target Curve object");
	RNA_def_property_flag(prop, PROP_EDITABLE);
	RNA_def_property_update(prop, NC_OBJECT | ND_CONSTRAINT, "rna_Constraint_dependency_update");

	prop = RNA_def_property(srna, "offset", PROP_FLOAT, PROP_TIME);
	RNA_def_property_range(prop, MINAFRAME, MAXFRAME);
	RNA_def_property_ui_text(prop, "Offset", "Offset from the position corresponding to the time frame");
	RNA_def_property_update(prop, NC_OBJECT | ND_CONSTRAINT, "rna_Constraint_update");

	prop = RNA_def_property(srna, "offset_factor", PROP_FLOAT, PROP_FACTOR);
	RNA_def_property_float_sdna(prop, NULL, "offset_fac");
	RNA_def_property_range(prop, 0.0f, 1.0f);
	RNA_def_property_ui_text(prop, "Offset Factor", "Percentage value defining target position along length of curve");
	RNA_def_property_update(prop, NC_OBJECT | ND_CONSTRAINT, "rna_Constraint_update");

	prop = RNA_def_property(srna, "forward_axis", PROP_ENUM, PROP_NONE);
	RNA_def_property_enum_sdna(prop, NULL, "trackflag");
	RNA_def_property_enum_items(prop, forwardpath_items);
	RNA_def_property_ui_text(prop, "Forward Axis", "Axis that points forward along the path");
	RNA_def_property_update(prop, NC_OBJECT | ND_CONSTRAINT, "rna_Constraint_update");

	prop = RNA_def_property(srna, "up_axis", PROP_ENUM, PROP_NONE);
	RNA_def_property_enum_sdna(prop, NULL, "upflag");
	RNA_def_property_enum_items(prop, pathup_items);
	RNA_def_property_ui_text(prop, "Up Axis", "Axis that points upward");
	RNA_def_property_update(prop, NC_OBJECT | ND_CONSTRAINT, "rna_Constraint_update");

	prop = RNA_def_property(srna, "use_curve_follow", PROP_BOOLEAN, PROP_NONE);
	RNA_def_property_boolean_sdna(prop, NULL, "followflag", FOLLOWPATH_FOLLOW);
	RNA_def_property_ui_text(prop, "Follow Curve", "Object will follow the heading and banking of the curve");
	RNA_def_property_update(prop, NC_OBJECT | ND_CONSTRAINT, "rna_Constraint_update");

	prop = RNA_def_property(srna, "use_fixed_location", PROP_BOOLEAN, PROP_NONE);
	RNA_def_property_boolean_sdna(prop, NULL, "followflag", FOLLOWPATH_STATIC);
	RNA_def_property_ui_text(prop, "Fixed Position",
	                         "Object will stay locked to a single point somewhere along the length of the curve "
	                         "regardless of time");
	RNA_def_property_update(prop, NC_OBJECT | ND_CONSTRAINT, "rna_Constraint_update");

	prop = RNA_def_property(srna, "use_curve_radius", PROP_BOOLEAN, PROP_NONE);
	RNA_def_property_boolean_sdna(prop, NULL, "followflag", FOLLOWPATH_RADIUS);
	RNA_def_property_ui_text(prop, "Curve Radius", "Object is scaled by the curve radius");
	RNA_def_property_update(prop, NC_OBJECT | ND_CONSTRAINT, "rna_Constraint_update");
}

static void rna_def_constraint_stretch_to(BlenderRNA *brna)
{
	StructRNA *srna;
	PropertyRNA *prop;

	static const EnumPropertyItem volume_items[] = {
		{VOLUME_XZ, "VOLUME_XZX", 0, "XZ", ""},
		{VOLUME_X, "VOLUME_X", 0, "X", ""},
		{VOLUME_Z, "VOLUME_Z", 0, "Z", ""},
		{NO_VOLUME, "NO_VOLUME", 0, "None", ""},
		{0, NULL, 0, NULL, NULL}
	};

	static const EnumPropertyItem plane_items[] = {
		{PLANE_X, "PLANE_X", 0, "X", "Keep X Axis"},
		{PLANE_Z, "PLANE_Z", 0, "Z", "Keep Z Axis"},
		{0, NULL, 0, NULL, NULL}
	};

	srna = RNA_def_struct(brna, "StretchToConstraint", "Constraint");
	RNA_def_struct_ui_text(srna, "Stretch To Constraint", "Stretch to meet the target object");

	rna_def_constraint_headtail_common(srna);

	RNA_def_struct_sdna_from(srna, "bStretchToConstraint", "data");

	rna_def_constraint_target_common(srna);

	prop = RNA_def_property(srna, "volume", PROP_ENUM, PROP_NONE);
	RNA_def_property_enum_sdna(prop, NULL, "volmode");
	RNA_def_property_enum_items(prop, volume_items);
	RNA_def_property_ui_text(prop, "Maintain Volume", "Maintain the object's volume as it stretches");
	RNA_def_property_update(prop, NC_OBJECT | ND_CONSTRAINT, "rna_Constraint_update");

	prop = RNA_def_property(srna, "keep_axis", PROP_ENUM, PROP_NONE);
	RNA_def_property_enum_sdna(prop, NULL, "plane");
	RNA_def_property_enum_items(prop, plane_items);
	RNA_def_property_ui_text(prop, "Keep Axis", "Axis to maintain during stretch");
	RNA_def_property_update(prop, NC_OBJECT | ND_CONSTRAINT, "rna_Constraint_update");

	prop = RNA_def_property(srna, "rest_length", PROP_FLOAT, PROP_DISTANCE);
	RNA_def_property_float_sdna(prop, NULL, "orglength");
	RNA_def_property_range(prop, 0.0f, 1000.0f);
	RNA_def_property_ui_range(prop, 0, 100.0f, 10, RNA_TRANSLATION_PREC_DEFAULT);
	RNA_def_property_ui_text(prop, "Original Length", "Length at rest position");
	RNA_def_property_update(prop, NC_OBJECT | ND_CONSTRAINT, "rna_Constraint_update");

	prop = RNA_def_property(srna, "bulge", PROP_FLOAT, PROP_NONE);
	RNA_def_property_range(prop, 0.0, 100.f);
	RNA_def_property_ui_text(prop, "Volume Variation", "Factor between volume variation and stretching");
	RNA_def_property_update(prop, NC_OBJECT | ND_CONSTRAINT, "rna_Constraint_update");

	prop = RNA_def_property(srna, "use_bulge_min", PROP_BOOLEAN, PROP_NONE);
	RNA_def_property_boolean_sdna(prop, NULL, "flag", STRETCHTOCON_USE_BULGE_MIN);
	RNA_def_property_ui_text(prop, "Use Volume Variation Minimum", "Use lower limit for volume variation");
	RNA_def_property_update(prop, NC_OBJECT | ND_CONSTRAINT, "rna_Constraint_update");

	prop = RNA_def_property(srna, "use_bulge_max", PROP_BOOLEAN, PROP_NONE);
	RNA_def_property_boolean_sdna(prop, NULL, "flag", STRETCHTOCON_USE_BULGE_MAX);
	RNA_def_property_ui_text(prop, "Use Volume Variation Maximum", "Use upper limit for volume variation");
	RNA_def_property_update(prop, NC_OBJECT | ND_CONSTRAINT, "rna_Constraint_update");

	prop = RNA_def_property(srna, "bulge_min", PROP_FLOAT, PROP_NONE);
	RNA_def_property_range(prop, 0.0, 1.0f);
	RNA_def_property_ui_text(prop, "Volume Variation Minimum", "Minimum volume stretching factor");
	RNA_def_property_update(prop, NC_OBJECT | ND_CONSTRAINT, "rna_Constraint_update");

	prop = RNA_def_property(srna, "bulge_max", PROP_FLOAT, PROP_NONE);
	RNA_def_property_range(prop, 1.0, 100.0f);
	RNA_def_property_ui_text(prop, "Volume Variation Maximum", "Maximum volume stretching factor");
	RNA_def_property_update(prop, NC_OBJECT | ND_CONSTRAINT, "rna_Constraint_update");

	prop = RNA_def_property(srna, "bulge_smooth", PROP_FLOAT, PROP_FACTOR);
	RNA_def_property_range(prop, 0.0, 1.0f);
	RNA_def_property_ui_text(prop, "Volume Variation Smoothness", "Strength of volume stretching clamping");
	RNA_def_property_update(prop, NC_OBJECT | ND_CONSTRAINT, "rna_Constraint_update");
}

static void rna_def_constraint_rigid_body_joint(BlenderRNA *brna)
{
	StructRNA *srna;
	PropertyRNA *prop;

	static const EnumPropertyItem pivot_items[] = {
		{CONSTRAINT_RB_BALL, "BALL", 0, "Ball", "Allow rotations around all axes"},
		{CONSTRAINT_RB_HINGE, "HINGE", 0, "Hinge", "Work in one plane, allow rotations around one axis only"},
		{CONSTRAINT_RB_CONETWIST, "CONE_TWIST", 0, "Cone Twist",
		                          "Allow rotations around all axes with limits for the cone and twist axes"},
		{CONSTRAINT_RB_GENERIC6DOF, "GENERIC_6_DOF", 0, "Generic 6 DoF",
		                            "No constraints by default, limits can be set individually"},
		{0, NULL, 0, NULL, NULL}
	};

	srna = RNA_def_struct(brna, "RigidBodyJointConstraint", "Constraint");
	RNA_def_struct_ui_text(srna, "Rigid Body Joint Constraint", "For use with the Game Engine");
	RNA_def_struct_sdna_from(srna, "bRigidBodyJointConstraint", "data");

	prop = RNA_def_property(srna, "target", PROP_POINTER, PROP_NONE);
	RNA_def_property_pointer_sdna(prop, NULL, "tar");
	RNA_def_property_ui_text(prop, "Target", "Target Object");
	RNA_def_property_flag(prop, PROP_EDITABLE);
	RNA_def_property_update(prop, NC_OBJECT | ND_CONSTRAINT, "rna_Constraint_dependency_update");

	prop = RNA_def_property(srna, "child", PROP_POINTER, PROP_NONE);
	RNA_def_property_ui_text(prop, "Child Object", "Child object");
	RNA_def_property_flag(prop, PROP_EDITABLE);
	RNA_def_property_update(prop, NC_OBJECT | ND_CONSTRAINT, "rna_Constraint_dependency_update");

	prop = RNA_def_property(srna, "pivot_type", PROP_ENUM, PROP_NONE);
	RNA_def_property_enum_sdna(prop, NULL, "type");
	RNA_def_property_enum_items(prop, pivot_items);
	RNA_def_property_ui_text(prop, "Pivot Type", "");
	RNA_def_property_update(prop, NC_OBJECT | ND_CONSTRAINT, "rna_Constraint_update");

	prop = RNA_def_property(srna, "pivot_x", PROP_FLOAT, PROP_DISTANCE);
	RNA_def_property_float_sdna(prop, NULL, "pivX");
	RNA_def_property_range(prop, -1000.0, 1000.f);
	RNA_def_property_ui_text(prop, "Pivot X", "Offset pivot on X");
	RNA_def_property_update(prop, NC_OBJECT | ND_CONSTRAINT, "rna_Constraint_update");

	prop = RNA_def_property(srna, "pivot_y", PROP_FLOAT, PROP_DISTANCE);
	RNA_def_property_float_sdna(prop, NULL, "pivY");
	RNA_def_property_range(prop, -1000.0, 1000.f);
	RNA_def_property_ui_text(prop, "Pivot Y", "Offset pivot on Y");
	RNA_def_property_update(prop, NC_OBJECT | ND_CONSTRAINT, "rna_Constraint_update");

	prop = RNA_def_property(srna, "pivot_z", PROP_FLOAT, PROP_DISTANCE);
	RNA_def_property_float_sdna(prop, NULL, "pivZ");
	RNA_def_property_range(prop, -1000.0, 1000.f);
	RNA_def_property_ui_text(prop, "Pivot Z", "Offset pivot on Z");
	RNA_def_property_update(prop, NC_OBJECT | ND_CONSTRAINT, "rna_Constraint_update");

	prop = RNA_def_property(srna, "axis_x", PROP_FLOAT, PROP_ANGLE);
	RNA_def_property_float_sdna(prop, NULL, "axX");
	RNA_def_property_range(prop, -M_PI * 2, M_PI * 2);
	RNA_def_property_ui_text(prop, "Axis X", "Rotate pivot on X axis");
	RNA_def_property_update(prop, NC_OBJECT | ND_CONSTRAINT, "rna_Constraint_update");

	prop = RNA_def_property(srna, "axis_y", PROP_FLOAT, PROP_ANGLE);
	RNA_def_property_float_sdna(prop, NULL, "axY");
	RNA_def_property_range(prop, -M_PI * 2, M_PI * 2);
	RNA_def_property_ui_text(prop, "Axis Y", "Rotate pivot on Y axis");
	RNA_def_property_update(prop, NC_OBJECT | ND_CONSTRAINT, "rna_Constraint_update");

	prop = RNA_def_property(srna, "axis_z", PROP_FLOAT, PROP_ANGLE);
	RNA_def_property_float_sdna(prop, NULL, "axZ");
	RNA_def_property_range(prop, -M_PI * 2, M_PI * 2);
	RNA_def_property_ui_text(prop, "Axis Z", "Rotate pivot on Z axis");
	RNA_def_property_update(prop, NC_OBJECT | ND_CONSTRAINT, "rna_Constraint_update");

	prop = RNA_def_property(srna, "use_linked_collision", PROP_BOOLEAN, PROP_NONE);
	RNA_def_property_boolean_sdna(prop, NULL, "flag", CONSTRAINT_DISABLE_LINKED_COLLISION);
	RNA_def_property_ui_text(prop, "Disable Linked Collision", "Disable collision between linked bodies");
	RNA_def_property_update(prop, NC_OBJECT | ND_CONSTRAINT, "rna_Constraint_update");

	prop = RNA_def_property(srna, "show_pivot", PROP_BOOLEAN, PROP_NONE);
	RNA_def_property_boolean_sdna(prop, NULL, "flag", CONSTRAINT_DRAW_PIVOT);
	RNA_def_property_ui_text(prop, "Draw Pivot", "Display the pivot point and rotation in 3D view");
	RNA_def_property_update(prop, NC_OBJECT | ND_CONSTRAINT, "rna_Constraint_update");
	
	
	/* Limits */
	/* Limit Min/Max */
	prop = RNA_def_property(srna, "limit_min_x", PROP_FLOAT, PROP_NONE);
	RNA_def_property_float_sdna(prop, NULL, "minLimit[0]");
	RNA_def_property_ui_text(prop, "Minimum Limit X", "");

	prop = RNA_def_property(srna, "limit_min_y", PROP_FLOAT, PROP_NONE);
	RNA_def_property_float_sdna(prop, NULL, "minLimit[1]");
	RNA_def_property_ui_text(prop, "Minimum Limit Y", "");

	prop = RNA_def_property(srna, "limit_min_z", PROP_FLOAT, PROP_NONE);
	RNA_def_property_float_sdna(prop, NULL, "minLimit[2]");
	RNA_def_property_ui_text(prop, "Minimum Limit Z", "");

	prop = RNA_def_property(srna, "limit_max_x", PROP_FLOAT, PROP_NONE);
	RNA_def_property_float_sdna(prop, NULL, "maxLimit[0]");
	RNA_def_property_ui_text(prop, "Maximum Limit X", "");

	prop = RNA_def_property(srna, "limit_max_y", PROP_FLOAT, PROP_NONE);
	RNA_def_property_float_sdna(prop, NULL, "maxLimit[1]");
	RNA_def_property_ui_text(prop, "Maximum Limit Y", "");

	prop = RNA_def_property(srna, "limit_max_z", PROP_FLOAT, PROP_NONE);
	RNA_def_property_float_sdna(prop, NULL, "maxLimit[2]");
	RNA_def_property_ui_text(prop, "Maximum Limit Z", "");

	/* Limit Min/Max for angle */
	prop = RNA_def_property(srna, "limit_angle_min_x", PROP_FLOAT, PROP_ANGLE);
	RNA_def_property_float_sdna(prop, NULL, "minLimit[3]");
	RNA_def_property_range(prop, -M_PI * 2, M_PI * 2);
	RNA_def_property_ui_text(prop, "Minimum Angular Limit X", "");

	prop = RNA_def_property(srna, "limit_angle_min_y", PROP_FLOAT, PROP_ANGLE);
	RNA_def_property_float_sdna(prop, NULL, "minLimit[4]");
	RNA_def_property_range(prop, -M_PI * 2, M_PI * 2);
	RNA_def_property_ui_text(prop, "Minimum Angular Limit Y", "");

	prop = RNA_def_property(srna, "limit_angle_min_z", PROP_FLOAT, PROP_ANGLE);
	RNA_def_property_float_sdna(prop, NULL, "minLimit[5]");
	RNA_def_property_range(prop, -M_PI * 2, M_PI * 2);
	RNA_def_property_ui_text(prop, "Minimum Angular Limit Z", "");

	prop = RNA_def_property(srna, "limit_angle_max_x", PROP_FLOAT, PROP_ANGLE);
	RNA_def_property_float_sdna(prop, NULL, "maxLimit[3]");
	RNA_def_property_range(prop, -M_PI * 2, M_PI * 2);
	RNA_def_property_ui_text(prop, "Maximum Angular Limit X", "");
	
	prop = RNA_def_property(srna, "limit_angle_max_y", PROP_FLOAT, PROP_ANGLE);
	RNA_def_property_float_sdna(prop, NULL, "maxLimit[4]");
	RNA_def_property_range(prop, -M_PI * 2, M_PI * 2);
	RNA_def_property_ui_text(prop, "Maximum Angular Limit Y", "");

	prop = RNA_def_property(srna, "limit_angle_max_z", PROP_FLOAT, PROP_ANGLE);
	RNA_def_property_float_sdna(prop, NULL, "maxLimit[5]");
	RNA_def_property_range(prop, -M_PI * 2, M_PI * 2);
	RNA_def_property_ui_text(prop, "Maximum Angular Limit Z", "");

	/* Limit Booleans */
	prop = RNA_def_property(srna, "use_limit_x", PROP_BOOLEAN, PROP_NONE);
	RNA_def_property_boolean_sdna(prop, NULL, "flag", 1);
	RNA_def_property_ui_text(prop, "Limit X", "Use minimum/maximum X limit");
	RNA_def_property_update(prop, NC_OBJECT | ND_CONSTRAINT, "rna_Constraint_update");
	
	prop = RNA_def_property(srna, "use_limit_y", PROP_BOOLEAN, PROP_NONE);
	RNA_def_property_boolean_sdna(prop, NULL, "flag", 2);
	RNA_def_property_ui_text(prop, "Limit Y", "Use minimum/maximum y limit");
	RNA_def_property_update(prop, NC_OBJECT | ND_CONSTRAINT, "rna_Constraint_update");
	
	prop = RNA_def_property(srna, "use_limit_z", PROP_BOOLEAN, PROP_NONE);
	RNA_def_property_boolean_sdna(prop, NULL, "flag", 4);
	RNA_def_property_ui_text(prop, "Limit Z", "Use minimum/maximum z limit");
	RNA_def_property_update(prop, NC_OBJECT | ND_CONSTRAINT, "rna_Constraint_update");

	prop = RNA_def_property(srna, "use_angular_limit_x", PROP_BOOLEAN, PROP_NONE);
	RNA_def_property_boolean_sdna(prop, NULL, "flag", 8);
	RNA_def_property_ui_text(prop, "Angular X Limit", "Use minimum/maximum X angular limit");
	RNA_def_property_update(prop, NC_OBJECT | ND_CONSTRAINT, "rna_Constraint_update");
	
	prop = RNA_def_property(srna, "use_angular_limit_y", PROP_BOOLEAN, PROP_NONE);
	RNA_def_property_boolean_sdna(prop, NULL, "flag", 16);
	RNA_def_property_ui_text(prop, "Angular Y Limit", "Use minimum/maximum Y angular limit");
	RNA_def_property_update(prop, NC_OBJECT | ND_CONSTRAINT, "rna_Constraint_update");
	
	prop = RNA_def_property(srna, "use_angular_limit_z", PROP_BOOLEAN, PROP_NONE);
	RNA_def_property_boolean_sdna(prop, NULL, "flag", 32);
	RNA_def_property_ui_text(prop, "Angular Z Limit", "Use minimum/maximum Z angular limit");
	RNA_def_property_update(prop, NC_OBJECT | ND_CONSTRAINT, "rna_Constraint_update");
}

static void rna_def_constraint_clamp_to(BlenderRNA *brna)
{
	StructRNA *srna;
	PropertyRNA *prop;

	static const EnumPropertyItem clamp_items[] = {
		{CLAMPTO_AUTO, "CLAMPTO_AUTO", 0, "Auto", ""},
		{CLAMPTO_X, "CLAMPTO_X", 0, "X", ""},
		{CLAMPTO_Y, "CLAMPTO_Y", 0, "Y", ""},
		{CLAMPTO_Z, "CLAMPTO_Z", 0, "Z", ""},
		{0, NULL, 0, NULL, NULL}
	};

	srna = RNA_def_struct(brna, "ClampToConstraint", "Constraint");
	RNA_def_struct_ui_text(srna, "Clamp To Constraint",
	                       "Constrain an object's location to the nearest point along the target path");
	RNA_def_struct_sdna_from(srna, "bClampToConstraint", "data");

	prop = RNA_def_property(srna, "target", PROP_POINTER, PROP_NONE);
	RNA_def_property_pointer_sdna(prop, NULL, "tar");
	RNA_def_property_pointer_funcs(prop, NULL, NULL, NULL, "rna_Curve_object_poll");
	RNA_def_property_ui_text(prop, "Target", "Target Object (Curves only)");
	RNA_def_property_flag(prop, PROP_EDITABLE);
	RNA_def_property_update(prop, NC_OBJECT | ND_CONSTRAINT, "rna_Constraint_dependency_update");

	prop = RNA_def_property(srna, "main_axis", PROP_ENUM, PROP_NONE);
	RNA_def_property_enum_sdna(prop, NULL, "flag");
	RNA_def_property_enum_items(prop, clamp_items);
	RNA_def_property_ui_text(prop, "Main Axis", "Main axis of movement");
	RNA_def_property_update(prop, NC_OBJECT | ND_CONSTRAINT, "rna_Constraint_update");

	prop = RNA_def_property(srna, "use_cyclic", PROP_BOOLEAN, PROP_NONE);
	RNA_def_property_boolean_sdna(prop, NULL, "flag2", CLAMPTO_CYCLIC);
	RNA_def_property_ui_text(prop, "Cyclic", "Treat curve as cyclic curve (no clamping to curve bounding box)");
	RNA_def_property_update(prop, NC_OBJECT | ND_CONSTRAINT, "rna_Constraint_update");
}

static void rna_def_constraint_transform(BlenderRNA *brna)
{
	StructRNA *srna;
	PropertyRNA *prop;

	static const EnumPropertyItem transform_items[] = {
		{TRANS_LOCATION, "LOCATION", 0, "Loc", ""},
		{TRANS_ROTATION, "ROTATION", 0, "Rot", ""},
		{TRANS_SCALE, "SCALE", 0, "Scale", ""},
		{0, NULL, 0, NULL, NULL}
	};

	srna = RNA_def_struct(brna, "TransformConstraint", "Constraint");
	RNA_def_struct_ui_text(srna, "Transformation Constraint", "Map transformations of the target to the object");
	RNA_def_struct_sdna_from(srna, "bTransformConstraint", "data");

	rna_def_constraint_target_common(srna);

	prop = RNA_def_property(srna, "map_from", PROP_ENUM, PROP_NONE);
	RNA_def_property_enum_sdna(prop, NULL, "from");
	RNA_def_property_enum_items(prop, transform_items);
	RNA_def_property_ui_text(prop, "Map From", "The transformation type to use from the target");
	RNA_def_property_update(prop, NC_OBJECT | ND_CONSTRAINT, "rna_Constraint_update");

	prop = RNA_def_property(srna, "map_to", PROP_ENUM, PROP_NONE);
	RNA_def_property_enum_sdna(prop, NULL, "to");
	RNA_def_property_enum_items(prop, transform_items);
	RNA_def_property_ui_text(prop, "Map To", "The transformation type to affect of the constrained object");
	RNA_def_property_update(prop, NC_OBJECT | ND_CONSTRAINT, "rna_Constraint_update");

	prop = RNA_def_property(srna, "map_to_x_from", PROP_ENUM, PROP_NONE);
	RNA_def_property_enum_sdna(prop, NULL, "map[0]");
	RNA_def_property_enum_items(prop, rna_enum_axis_xyz_items);
	RNA_def_property_ui_text(prop, "Map To X From", "The source axis constrained object's X axis uses");
	RNA_def_property_update(prop, NC_OBJECT | ND_CONSTRAINT, "rna_Constraint_update");

	prop = RNA_def_property(srna, "map_to_y_from", PROP_ENUM, PROP_NONE);
	RNA_def_property_enum_sdna(prop, NULL, "map[1]");
	RNA_def_property_enum_items(prop, rna_enum_axis_xyz_items);
	RNA_def_property_ui_text(prop, "Map To Y From", "The source axis constrained object's Y axis uses");
	RNA_def_property_update(prop, NC_OBJECT | ND_CONSTRAINT, "rna_Constraint_update");

	prop = RNA_def_property(srna, "map_to_z_from", PROP_ENUM, PROP_NONE);
	RNA_def_property_enum_sdna(prop, NULL, "map[2]");
	RNA_def_property_enum_items(prop, rna_enum_axis_xyz_items);
	RNA_def_property_ui_text(prop, "Map To Z From", "The source axis constrained object's Z axis uses");
	RNA_def_property_update(prop, NC_OBJECT | ND_CONSTRAINT, "rna_Constraint_update");

	prop = RNA_def_property(srna, "use_motion_extrapolate", PROP_BOOLEAN, PROP_NONE);
	RNA_def_property_boolean_sdna(prop, NULL, "expo", CLAMPTO_CYCLIC);
	RNA_def_property_ui_text(prop, "Extrapolate Motion", "Extrapolate ranges");
	RNA_def_property_update(prop, NC_OBJECT | ND_CONSTRAINT, "rna_Constraint_update");

	/* Loc */
	prop = RNA_def_property(srna, "from_min_x", PROP_FLOAT, PROP_DISTANCE);
	RNA_def_property_float_sdna(prop, NULL, "from_min[0]");
	RNA_def_property_ui_range(prop, -1000.0f, 1000.0f, 10, 3);
	RNA_def_property_ui_text(prop, "From Minimum X", "Bottom range of X axis source motion");
	RNA_def_property_update(prop, NC_OBJECT | ND_CONSTRAINT, "rna_Constraint_update");

	prop = RNA_def_property(srna, "from_min_y", PROP_FLOAT, PROP_DISTANCE);
	RNA_def_property_float_sdna(prop, NULL, "from_min[1]");
	RNA_def_property_ui_range(prop, -1000.0f, 1000.0f, 10, 3);
	RNA_def_property_ui_text(prop, "From Minimum Y", "Bottom range of Y axis source motion");
	RNA_def_property_update(prop, NC_OBJECT | ND_CONSTRAINT, "rna_Constraint_update");

	prop = RNA_def_property(srna, "from_min_z", PROP_FLOAT, PROP_DISTANCE);
	RNA_def_property_float_sdna(prop, NULL, "from_min[2]");
	RNA_def_property_ui_range(prop, -1000.0f, 1000.0f, 10, 3);
	RNA_def_property_ui_text(prop, "From Minimum Z", "Bottom range of Z axis source motion");
	RNA_def_property_update(prop, NC_OBJECT | ND_CONSTRAINT, "rna_Constraint_update");

	prop = RNA_def_property(srna, "from_max_x", PROP_FLOAT, PROP_DISTANCE);
	RNA_def_property_float_sdna(prop, NULL, "from_max[0]");
	RNA_def_property_ui_range(prop, -1000.0f, 1000.0f, 10, 3);
	RNA_def_property_ui_text(prop, "From Maximum X", "Top range of X axis source motion");
	RNA_def_property_update(prop, NC_OBJECT | ND_CONSTRAINT, "rna_Constraint_update");

	prop = RNA_def_property(srna, "from_max_y", PROP_FLOAT, PROP_DISTANCE);
	RNA_def_property_float_sdna(prop, NULL, "from_max[1]");
	RNA_def_property_ui_range(prop, -1000.0f, 1000.0f, 10, 3);
	RNA_def_property_ui_text(prop, "From Maximum Y", "Top range of Y axis source motion");
	RNA_def_property_update(prop, NC_OBJECT | ND_CONSTRAINT, "rna_Constraint_update");

	prop = RNA_def_property(srna, "from_max_z", PROP_FLOAT, PROP_DISTANCE);
	RNA_def_property_float_sdna(prop, NULL, "from_max[2]");
	RNA_def_property_ui_range(prop, -1000.0f, 1000.0f, 10, 3);
	RNA_def_property_ui_text(prop, "From Maximum Z", "Top range of Z axis source motion");
	RNA_def_property_update(prop, NC_OBJECT | ND_CONSTRAINT, "rna_Constraint_update");

	prop = RNA_def_property(srna, "to_min_x", PROP_FLOAT, PROP_DISTANCE);
	RNA_def_property_float_sdna(prop, NULL, "to_min[0]");
	RNA_def_property_ui_range(prop, -1000.0f, 1000.0f, 10, 3);
	RNA_def_property_ui_text(prop, "To Minimum X", "Bottom range of X axis destination motion");
	RNA_def_property_update(prop, NC_OBJECT | ND_CONSTRAINT, "rna_Constraint_update");

	prop = RNA_def_property(srna, "to_min_y", PROP_FLOAT, PROP_DISTANCE);
	RNA_def_property_float_sdna(prop, NULL, "to_min[1]");
	RNA_def_property_ui_range(prop, -1000.0f, 1000.0f, 10, 3);
	RNA_def_property_ui_text(prop, "To Minimum Y", "Bottom range of Y axis destination motion");
	RNA_def_property_update(prop, NC_OBJECT | ND_CONSTRAINT, "rna_Constraint_update");

	prop = RNA_def_property(srna, "to_min_z", PROP_FLOAT, PROP_DISTANCE);
	RNA_def_property_float_sdna(prop, NULL, "to_min[2]");
	RNA_def_property_ui_range(prop, -1000.0f, 1000.0f, 10, 3);
	RNA_def_property_ui_text(prop, "To Minimum Z", "Bottom range of Z axis destination motion");
	RNA_def_property_update(prop, NC_OBJECT | ND_CONSTRAINT, "rna_Constraint_update");

	prop = RNA_def_property(srna, "to_max_x", PROP_FLOAT, PROP_DISTANCE);
	RNA_def_property_float_sdna(prop, NULL, "to_max[0]");
	RNA_def_property_ui_range(prop, -1000.0f, 1000.0f, 10, 3);
	RNA_def_property_ui_text(prop, "To Maximum X", "Top range of X axis destination motion");
	RNA_def_property_update(prop, NC_OBJECT | ND_CONSTRAINT, "rna_Constraint_update");

	prop = RNA_def_property(srna, "to_max_y", PROP_FLOAT, PROP_DISTANCE);
	RNA_def_property_float_sdna(prop, NULL, "to_max[1]");
	RNA_def_property_ui_range(prop, -1000.0f, 1000.0f, 10, 3);
	RNA_def_property_ui_text(prop, "To Maximum Y", "Top range of Y axis destination motion");
	RNA_def_property_update(prop, NC_OBJECT | ND_CONSTRAINT, "rna_Constraint_update");

	prop = RNA_def_property(srna, "to_max_z", PROP_FLOAT, PROP_DISTANCE);
	RNA_def_property_float_sdna(prop, NULL, "to_max[2]");
	RNA_def_property_ui_range(prop, -1000.0f, 1000.0f, 10, 3);
	RNA_def_property_ui_text(prop, "To Maximum Z", "Top range of Z axis destination motion");
	RNA_def_property_update(prop, NC_OBJECT | ND_CONSTRAINT, "rna_Constraint_update");

	/* Rot */
	prop = RNA_def_property(srna, "from_min_x_rot", PROP_FLOAT, PROP_ANGLE);
	RNA_def_property_float_sdna(prop, NULL, "from_min_rot[0]");
	RNA_def_property_ui_range(prop, DEG2RADF(-180.0f), DEG2RADF(180.0f), 10, 3);
	RNA_def_property_ui_text(prop, "From Minimum X", "Bottom range of X axis source motion");
	RNA_def_property_update(prop, NC_OBJECT | ND_CONSTRAINT, "rna_Constraint_update");

	prop = RNA_def_property(srna, "from_min_y_rot", PROP_FLOAT, PROP_ANGLE);
	RNA_def_property_float_sdna(prop, NULL, "from_min_rot[1]");
	RNA_def_property_ui_range(prop, DEG2RADF(-180.0f), DEG2RADF(180.0f), 10, 3);
	RNA_def_property_ui_text(prop, "From Minimum Y", "Bottom range of Y axis source motion");
	RNA_def_property_update(prop, NC_OBJECT | ND_CONSTRAINT, "rna_Constraint_update");

	prop = RNA_def_property(srna, "from_min_z_rot", PROP_FLOAT, PROP_ANGLE);
	RNA_def_property_float_sdna(prop, NULL, "from_min_rot[2]");
	RNA_def_property_ui_range(prop, DEG2RADF(-180.0f), DEG2RADF(180.0f), 10, 3);
	RNA_def_property_ui_text(prop, "From Minimum Z", "Bottom range of Z axis source motion");
	RNA_def_property_update(prop, NC_OBJECT | ND_CONSTRAINT, "rna_Constraint_update");

	prop = RNA_def_property(srna, "from_max_x_rot", PROP_FLOAT, PROP_ANGLE);
	RNA_def_property_float_sdna(prop, NULL, "from_max_rot[0]");
	RNA_def_property_ui_range(prop, DEG2RADF(-180.0f), DEG2RADF(180.0f), 10, 3);
	RNA_def_property_ui_text(prop, "From Maximum X", "Top range of X axis source motion");
	RNA_def_property_update(prop, NC_OBJECT | ND_CONSTRAINT, "rna_Constraint_update");

	prop = RNA_def_property(srna, "from_max_y_rot", PROP_FLOAT, PROP_ANGLE);
	RNA_def_property_float_sdna(prop, NULL, "from_max_rot[1]");
	RNA_def_property_ui_range(prop, DEG2RADF(-180.0f), DEG2RADF(180.0f), 10, 3);
	RNA_def_property_ui_text(prop, "From Maximum Y", "Top range of Y axis source motion");
	RNA_def_property_update(prop, NC_OBJECT | ND_CONSTRAINT, "rna_Constraint_update");

	prop = RNA_def_property(srna, "from_max_z_rot", PROP_FLOAT, PROP_ANGLE);
	RNA_def_property_float_sdna(prop, NULL, "from_max_rot[2]");
	RNA_def_property_ui_range(prop, DEG2RADF(-180.0f), DEG2RADF(180.0f), 10, 3);
	RNA_def_property_ui_text(prop, "From Maximum Z", "Top range of Z axis source motion");
	RNA_def_property_update(prop, NC_OBJECT | ND_CONSTRAINT, "rna_Constraint_update");

	prop = RNA_def_property(srna, "to_min_x_rot", PROP_FLOAT, PROP_ANGLE);
	RNA_def_property_float_sdna(prop, NULL, "to_min_rot[0]");
	RNA_def_property_ui_range(prop, DEG2RADF(-180.0f), DEG2RADF(180.0f), 10, 3);
	RNA_def_property_ui_text(prop, "To Minimum X", "Bottom range of X axis destination motion");
	RNA_def_property_update(prop, NC_OBJECT | ND_CONSTRAINT, "rna_Constraint_update");

	prop = RNA_def_property(srna, "to_min_y_rot", PROP_FLOAT, PROP_ANGLE);
	RNA_def_property_float_sdna(prop, NULL, "to_min_rot[1]");
	RNA_def_property_ui_range(prop, DEG2RADF(-180.0f), DEG2RADF(180.0f), 10, 3);
	RNA_def_property_ui_text(prop, "To Minimum Y", "Bottom range of Y axis destination motion");
	RNA_def_property_update(prop, NC_OBJECT | ND_CONSTRAINT, "rna_Constraint_update");

	prop = RNA_def_property(srna, "to_min_z_rot", PROP_FLOAT, PROP_ANGLE);
	RNA_def_property_float_sdna(prop, NULL, "to_min_rot[2]");
	RNA_def_property_ui_range(prop, DEG2RADF(-180.0f), DEG2RADF(180.0f), 10, 3);
	RNA_def_property_ui_text(prop, "To Minimum Z", "Bottom range of Z axis destination motion");
	RNA_def_property_update(prop, NC_OBJECT | ND_CONSTRAINT, "rna_Constraint_update");

	prop = RNA_def_property(srna, "to_max_x_rot", PROP_FLOAT, PROP_ANGLE);
	RNA_def_property_float_sdna(prop, NULL, "to_max_rot[0]");
	RNA_def_property_ui_range(prop, DEG2RADF(-180.0f), DEG2RADF(180.0f), 10, 3);
	RNA_def_property_ui_text(prop, "To Maximum X", "Top range of X axis destination motion");
	RNA_def_property_update(prop, NC_OBJECT | ND_CONSTRAINT, "rna_Constraint_update");

	prop = RNA_def_property(srna, "to_max_y_rot", PROP_FLOAT, PROP_ANGLE);
	RNA_def_property_float_sdna(prop, NULL, "to_max_rot[1]");
	RNA_def_property_ui_range(prop, DEG2RADF(-180.0f), DEG2RADF(180.0f), 10, 3);
	RNA_def_property_ui_text(prop, "To Maximum Y", "Top range of Y axis destination motion");
	RNA_def_property_update(prop, NC_OBJECT | ND_CONSTRAINT, "rna_Constraint_update");

	prop = RNA_def_property(srna, "to_max_z_rot", PROP_FLOAT, PROP_ANGLE);
	RNA_def_property_float_sdna(prop, NULL, "to_max_rot[2]");
	RNA_def_property_ui_range(prop, DEG2RADF(-180.0f), DEG2RADF(180.0f), 10, 3);
	RNA_def_property_ui_text(prop, "To Maximum Z", "Top range of Z axis destination motion");
	RNA_def_property_update(prop, NC_OBJECT | ND_CONSTRAINT, "rna_Constraint_update");

	/* Scale */
	prop = RNA_def_property(srna, "from_min_x_scale", PROP_FLOAT, PROP_NONE);
	RNA_def_property_float_sdna(prop, NULL, "from_min_scale[0]");
	RNA_def_property_ui_range(prop, -1000.0f, 1000.0f, 10, 3);
	RNA_def_property_ui_text(prop, "From Minimum X", "Bottom range of X axis source motion");
	RNA_def_property_update(prop, NC_OBJECT | ND_CONSTRAINT, "rna_Constraint_update");

	prop = RNA_def_property(srna, "from_min_y_scale", PROP_FLOAT, PROP_NONE);
	RNA_def_property_float_sdna(prop, NULL, "from_min_scale[1]");
	RNA_def_property_ui_range(prop, -1000.0f, 1000.0f, 10, 3);
	RNA_def_property_ui_text(prop, "From Minimum Y", "Bottom range of Y axis source motion");
	RNA_def_property_update(prop, NC_OBJECT | ND_CONSTRAINT, "rna_Constraint_update");

	prop = RNA_def_property(srna, "from_min_z_scale", PROP_FLOAT, PROP_NONE);
	RNA_def_property_float_sdna(prop, NULL, "from_min_scale[2]");
	RNA_def_property_ui_range(prop, -1000.0f, 1000.0f, 10, 3);
	RNA_def_property_ui_text(prop, "From Minimum Z", "Bottom range of Z axis source motion");
	RNA_def_property_update(prop, NC_OBJECT | ND_CONSTRAINT, "rna_Constraint_update");

	prop = RNA_def_property(srna, "from_max_x_scale", PROP_FLOAT, PROP_NONE);
	RNA_def_property_float_sdna(prop, NULL, "from_max_scale[0]");
	RNA_def_property_ui_range(prop, -1000.0f, 1000.0f, 10, 3);
	RNA_def_property_ui_text(prop, "From Maximum X", "Top range of X axis source motion");
	RNA_def_property_update(prop, NC_OBJECT | ND_CONSTRAINT, "rna_Constraint_update");

	prop = RNA_def_property(srna, "from_max_y_scale", PROP_FLOAT, PROP_NONE);
	RNA_def_property_float_sdna(prop, NULL, "from_max_scale[1]");
	RNA_def_property_ui_range(prop, -1000.0f, 1000.0f, 10, 3);
	RNA_def_property_ui_text(prop, "From Maximum Y", "Top range of Y axis source motion");
	RNA_def_property_update(prop, NC_OBJECT | ND_CONSTRAINT, "rna_Constraint_update");

	prop = RNA_def_property(srna, "from_max_z_scale", PROP_FLOAT, PROP_NONE);
	RNA_def_property_float_sdna(prop, NULL, "from_max_scale[2]");
	RNA_def_property_ui_range(prop, -1000.0f, 1000.0f, 10, 3);
	RNA_def_property_ui_text(prop, "From Maximum Z", "Top range of Z axis source motion");
	RNA_def_property_update(prop, NC_OBJECT | ND_CONSTRAINT, "rna_Constraint_update");

	prop = RNA_def_property(srna, "to_min_x_scale", PROP_FLOAT, PROP_NONE);
	RNA_def_property_float_sdna(prop, NULL, "to_min_scale[0]");
	RNA_def_property_ui_range(prop, -1000.0f, 1000.0f, 10, 3);
	RNA_def_property_ui_text(prop, "To Minimum X", "Bottom range of X axis destination motion");
	RNA_def_property_update(prop, NC_OBJECT | ND_CONSTRAINT, "rna_Constraint_update");

	prop = RNA_def_property(srna, "to_min_y_scale", PROP_FLOAT, PROP_NONE);
	RNA_def_property_float_sdna(prop, NULL, "to_min_scale[1]");
	RNA_def_property_ui_range(prop, -1000.0f, 1000.0f, 10, 3);
	RNA_def_property_ui_text(prop, "To Minimum Y", "Bottom range of Y axis destination motion");
	RNA_def_property_update(prop, NC_OBJECT | ND_CONSTRAINT, "rna_Constraint_update");

	prop = RNA_def_property(srna, "to_min_z_scale", PROP_FLOAT, PROP_NONE);
	RNA_def_property_float_sdna(prop, NULL, "to_min_scale[2]");
	RNA_def_property_ui_range(prop, -1000.0f, 1000.0f, 10, 3);
	RNA_def_property_ui_text(prop, "To Minimum Z", "Bottom range of Z axis destination motion");
	RNA_def_property_update(prop, NC_OBJECT | ND_CONSTRAINT, "rna_Constraint_update");

	prop = RNA_def_property(srna, "to_max_x_scale", PROP_FLOAT, PROP_NONE);
	RNA_def_property_float_sdna(prop, NULL, "to_max_scale[0]");
	RNA_def_property_ui_range(prop, -1000.0f, 1000.0f, 10, 3);
	RNA_def_property_ui_text(prop, "To Maximum X", "Top range of X axis destination motion");
	RNA_def_property_update(prop, NC_OBJECT | ND_CONSTRAINT, "rna_Constraint_update");

	prop = RNA_def_property(srna, "to_max_y_scale", PROP_FLOAT, PROP_NONE);
	RNA_def_property_float_sdna(prop, NULL, "to_max_scale[1]");
	RNA_def_property_ui_range(prop, -1000.0f, 1000.0f, 10, 3);
	RNA_def_property_ui_text(prop, "To Maximum Y", "Top range of Y axis destination motion");
	RNA_def_property_update(prop, NC_OBJECT | ND_CONSTRAINT, "rna_Constraint_update");

	prop = RNA_def_property(srna, "to_max_z_scale", PROP_FLOAT, PROP_NONE);
	RNA_def_property_float_sdna(prop, NULL, "to_max_scale[2]");
	RNA_def_property_ui_range(prop, -1000.0f, 1000.0f, 10, 3);
	RNA_def_property_ui_text(prop, "To Maximum Z", "Top range of Z axis destination motion");
	RNA_def_property_update(prop, NC_OBJECT | ND_CONSTRAINT, "rna_Constraint_update");
}

static void rna_def_constraint_location_limit(BlenderRNA *brna)
{
	StructRNA *srna;
	PropertyRNA *prop;

	srna = RNA_def_struct(brna, "LimitLocationConstraint", "Constraint");
	RNA_def_struct_ui_text(srna, "Limit Location Constraint", "Limit the location of the constrained object");
	RNA_def_struct_sdna_from(srna, "bLocLimitConstraint", "data");

	prop = RNA_def_property(srna, "use_min_x", PROP_BOOLEAN, PROP_NONE);
	RNA_def_property_boolean_sdna(prop, NULL, "flag", LIMIT_XMIN);
	RNA_def_property_ui_text(prop, "Minimum X", "Use the minimum X value");
	RNA_def_property_update(prop, NC_OBJECT | ND_CONSTRAINT, "rna_Constraint_update");

	prop = RNA_def_property(srna, "use_min_y", PROP_BOOLEAN, PROP_NONE);
	RNA_def_property_boolean_sdna(prop, NULL, "flag", LIMIT_YMIN);
	RNA_def_property_ui_text(prop, "Minimum Y", "Use the minimum Y value");
	RNA_def_property_update(prop, NC_OBJECT | ND_CONSTRAINT, "rna_Constraint_update");

	prop = RNA_def_property(srna, "use_min_z", PROP_BOOLEAN, PROP_NONE);
	RNA_def_property_boolean_sdna(prop, NULL, "flag", LIMIT_ZMIN);
	RNA_def_property_ui_text(prop, "Minimum Z", "Use the minimum Z value");
	RNA_def_property_update(prop, NC_OBJECT | ND_CONSTRAINT, "rna_Constraint_update");

	prop = RNA_def_property(srna, "use_max_x", PROP_BOOLEAN, PROP_NONE);
	RNA_def_property_boolean_sdna(prop, NULL, "flag", LIMIT_XMAX);
	RNA_def_property_ui_text(prop, "Maximum X", "Use the maximum X value");
	RNA_def_property_update(prop, NC_OBJECT | ND_CONSTRAINT, "rna_Constraint_update");

	prop = RNA_def_property(srna, "use_max_y", PROP_BOOLEAN, PROP_NONE);
	RNA_def_property_boolean_sdna(prop, NULL, "flag", LIMIT_YMAX);
	RNA_def_property_ui_text(prop, "Maximum Y", "Use the maximum Y value");
	RNA_def_property_update(prop, NC_OBJECT | ND_CONSTRAINT, "rna_Constraint_update");

	prop = RNA_def_property(srna, "use_max_z", PROP_BOOLEAN, PROP_NONE);
	RNA_def_property_boolean_sdna(prop, NULL, "flag", LIMIT_ZMAX);
	RNA_def_property_ui_text(prop, "Maximum Z", "Use the maximum Z value");
	RNA_def_property_update(prop, NC_OBJECT | ND_CONSTRAINT, "rna_Constraint_update");

	prop = RNA_def_property(srna, "min_x", PROP_FLOAT, PROP_DISTANCE);
	RNA_def_property_float_sdna(prop, NULL, "xmin");
	RNA_def_property_ui_range(prop, -1000.0f, 1000.0f, 10, 3);
	RNA_def_property_ui_text(prop, "Minimum X", "Lowest X value to allow");
	RNA_def_property_update(prop, NC_OBJECT | ND_CONSTRAINT, "rna_Constraint_update");

	prop = RNA_def_property(srna, "min_y", PROP_FLOAT, PROP_DISTANCE);
	RNA_def_property_float_sdna(prop, NULL, "ymin");
	RNA_def_property_ui_range(prop, -1000.0f, 1000.0f, 10, 3);
	RNA_def_property_ui_text(prop, "Minimum Y", "Lowest Y value to allow");
	RNA_def_property_update(prop, NC_OBJECT | ND_CONSTRAINT, "rna_Constraint_update");

	prop = RNA_def_property(srna, "min_z", PROP_FLOAT, PROP_DISTANCE);
	RNA_def_property_float_sdna(prop, NULL, "zmin");
	RNA_def_property_ui_range(prop, -1000.0f, 1000.0f, 10, 3);
	RNA_def_property_ui_text(prop, "Minimum Z", "Lowest Z value to allow");
	RNA_def_property_update(prop, NC_OBJECT | ND_CONSTRAINT, "rna_Constraint_update");

	prop = RNA_def_property(srna, "max_x", PROP_FLOAT, PROP_DISTANCE);
	RNA_def_property_float_sdna(prop, NULL, "xmax");
	RNA_def_property_ui_range(prop, -1000.0f, 1000.0f, 10, 3);
	RNA_def_property_ui_text(prop, "Maximum X", "Highest X value to allow");
	RNA_def_property_update(prop, NC_OBJECT | ND_CONSTRAINT, "rna_Constraint_update");

	prop = RNA_def_property(srna, "max_y", PROP_FLOAT, PROP_DISTANCE);
	RNA_def_property_float_sdna(prop, NULL, "ymax");
	RNA_def_property_ui_range(prop, -1000.0f, 1000.0f, 10, 3);
	RNA_def_property_ui_text(prop, "Maximum Y", "Highest Y value to allow");
	RNA_def_property_update(prop, NC_OBJECT | ND_CONSTRAINT, "rna_Constraint_update");

	prop = RNA_def_property(srna, "max_z", PROP_FLOAT, PROP_DISTANCE);
	RNA_def_property_float_sdna(prop, NULL, "zmax");
	RNA_def_property_ui_range(prop, -1000.0f, 1000.0f, 10, 3);
	RNA_def_property_ui_text(prop, "Maximum Z", "Highest Z value to allow");
	RNA_def_property_update(prop, NC_OBJECT | ND_CONSTRAINT, "rna_Constraint_update");

	prop = RNA_def_property(srna, "use_transform_limit", PROP_BOOLEAN, PROP_NONE);
	RNA_def_property_boolean_sdna(prop, NULL, "flag2", LIMIT_TRANSFORM);
	RNA_def_property_ui_text(prop, "For Transform", "Transforms are affected by this constraint as well");
	RNA_def_property_update(prop, NC_OBJECT | ND_CONSTRAINT, "rna_Constraint_update");
}

static void rna_def_constraint_rotation_limit(BlenderRNA *brna)
{
	StructRNA *srna;
	PropertyRNA *prop;

	srna = RNA_def_struct(brna, "LimitRotationConstraint", "Constraint");
	RNA_def_struct_ui_text(srna, "Limit Rotation Constraint", "Limit the rotation of the constrained object");
	RNA_def_struct_sdna_from(srna, "bRotLimitConstraint", "data");

	prop = RNA_def_property(srna, "use_limit_x", PROP_BOOLEAN, PROP_NONE);
	RNA_def_property_boolean_sdna(prop, NULL, "flag", LIMIT_XROT);
	RNA_def_property_ui_text(prop, "Limit X", "Use the minimum X value");
	RNA_def_property_update(prop, NC_OBJECT | ND_CONSTRAINT, "rna_Constraint_update");

	prop = RNA_def_property(srna, "use_limit_y", PROP_BOOLEAN, PROP_NONE);
	RNA_def_property_boolean_sdna(prop, NULL, "flag", LIMIT_YROT);
	RNA_def_property_ui_text(prop, "Limit Y", "Use the minimum Y value");
	RNA_def_property_update(prop, NC_OBJECT | ND_CONSTRAINT, "rna_Constraint_update");

	prop = RNA_def_property(srna, "use_limit_z", PROP_BOOLEAN, PROP_NONE);
	RNA_def_property_boolean_sdna(prop, NULL, "flag", LIMIT_ZROT);
	RNA_def_property_ui_text(prop, "Limit Z", "Use the minimum Z value");
	RNA_def_property_update(prop, NC_OBJECT | ND_CONSTRAINT, "rna_Constraint_update");

	prop = RNA_def_property(srna, "min_x", PROP_FLOAT, PROP_ANGLE);
	RNA_def_property_float_sdna(prop, NULL, "xmin");
	RNA_def_property_range(prop, -1000.0, 1000.f);
	RNA_def_property_ui_text(prop, "Minimum X", "Lowest X value to allow");
	RNA_def_property_update(prop, NC_OBJECT | ND_CONSTRAINT, "rna_Constraint_update");

	prop = RNA_def_property(srna, "min_y", PROP_FLOAT, PROP_ANGLE);
	RNA_def_property_float_sdna(prop, NULL, "ymin");
	RNA_def_property_range(prop, -1000.0, 1000.f);
	RNA_def_property_ui_text(prop, "Minimum Y", "Lowest Y value to allow");
	RNA_def_property_update(prop, NC_OBJECT | ND_CONSTRAINT, "rna_Constraint_update");

	prop = RNA_def_property(srna, "min_z", PROP_FLOAT, PROP_ANGLE);
	RNA_def_property_float_sdna(prop, NULL, "zmin");
	RNA_def_property_range(prop, -1000.0, 1000.f);
	RNA_def_property_ui_text(prop, "Minimum Z", "Lowest Z value to allow");
	RNA_def_property_update(prop, NC_OBJECT | ND_CONSTRAINT, "rna_Constraint_update");

	prop = RNA_def_property(srna, "max_x", PROP_FLOAT, PROP_ANGLE);
	RNA_def_property_float_sdna(prop, NULL, "xmax");
	RNA_def_property_range(prop, -1000.0, 1000.f);
	RNA_def_property_ui_text(prop, "Maximum X", "Highest X value to allow");
	RNA_def_property_update(prop, NC_OBJECT | ND_CONSTRAINT, "rna_Constraint_update");

	prop = RNA_def_property(srna, "max_y", PROP_FLOAT, PROP_ANGLE);
	RNA_def_property_float_sdna(prop, NULL, "ymax");
	RNA_def_property_range(prop, -1000.0, 1000.f);
	RNA_def_property_ui_text(prop, "Maximum Y", "Highest Y value to allow");
	RNA_def_property_update(prop, NC_OBJECT | ND_CONSTRAINT, "rna_Constraint_update");

	prop = RNA_def_property(srna, "max_z", PROP_FLOAT, PROP_ANGLE);
	RNA_def_property_float_sdna(prop, NULL, "zmax");
	RNA_def_property_range(prop, -1000.0, 1000.f);
	RNA_def_property_ui_text(prop, "Maximum Z", "Highest Z value to allow");
	RNA_def_property_update(prop, NC_OBJECT | ND_CONSTRAINT, "rna_Constraint_update");

	prop = RNA_def_property(srna, "use_transform_limit", PROP_BOOLEAN, PROP_NONE);
	RNA_def_property_boolean_sdna(prop, NULL, "flag2", LIMIT_TRANSFORM);
	RNA_def_property_ui_text(prop, "For Transform", "Transforms are affected by this constraint as well");
	RNA_def_property_update(prop, NC_OBJECT | ND_CONSTRAINT, "rna_Constraint_update");
}

static void rna_def_constraint_size_limit(BlenderRNA *brna)
{
	StructRNA *srna;
	PropertyRNA *prop;

	srna = RNA_def_struct(brna, "LimitScaleConstraint", "Constraint");
	RNA_def_struct_ui_text(srna, "Limit Size Constraint", "Limit the scaling of the constrained object");
	RNA_def_struct_sdna_from(srna, "bSizeLimitConstraint", "data");

	prop = RNA_def_property(srna, "use_min_x", PROP_BOOLEAN, PROP_NONE);
	RNA_def_property_boolean_sdna(prop, NULL, "flag", LIMIT_XMIN);
	RNA_def_property_ui_text(prop, "Minimum X", "Use the minimum X value");
	RNA_def_property_update(prop, NC_OBJECT | ND_CONSTRAINT, "rna_Constraint_update");

	prop = RNA_def_property(srna, "use_min_y", PROP_BOOLEAN, PROP_NONE);
	RNA_def_property_boolean_sdna(prop, NULL, "flag", LIMIT_YMIN);
	RNA_def_property_ui_text(prop, "Minimum Y", "Use the minimum Y value");
	RNA_def_property_update(prop, NC_OBJECT | ND_CONSTRAINT, "rna_Constraint_update");

	prop = RNA_def_property(srna, "use_min_z", PROP_BOOLEAN, PROP_NONE);
	RNA_def_property_boolean_sdna(prop, NULL, "flag", LIMIT_ZMIN);
	RNA_def_property_ui_text(prop, "Minimum Z", "Use the minimum Z value");
	RNA_def_property_update(prop, NC_OBJECT | ND_CONSTRAINT, "rna_Constraint_update");

	prop = RNA_def_property(srna, "use_max_x", PROP_BOOLEAN, PROP_NONE);
	RNA_def_property_boolean_sdna(prop, NULL, "flag", LIMIT_XMAX);
	RNA_def_property_ui_text(prop, "Maximum X", "Use the maximum X value");
	RNA_def_property_update(prop, NC_OBJECT | ND_CONSTRAINT, "rna_Constraint_update");

	prop = RNA_def_property(srna, "use_max_y", PROP_BOOLEAN, PROP_NONE);
	RNA_def_property_boolean_sdna(prop, NULL, "flag", LIMIT_YMAX);
	RNA_def_property_ui_text(prop, "Maximum Y", "Use the maximum Y value");
	RNA_def_property_update(prop, NC_OBJECT | ND_CONSTRAINT, "rna_Constraint_update");

	prop = RNA_def_property(srna, "use_max_z", PROP_BOOLEAN, PROP_NONE);
	RNA_def_property_boolean_sdna(prop, NULL, "flag", LIMIT_ZMAX);
	RNA_def_property_ui_text(prop, "Maximum Z", "Use the maximum Z value");
	RNA_def_property_update(prop, NC_OBJECT | ND_CONSTRAINT, "rna_Constraint_update");

	prop = RNA_def_property(srna, "min_x", PROP_FLOAT, PROP_NONE);
	RNA_def_property_float_sdna(prop, NULL, "xmin");
	RNA_def_property_range(prop, -1000.0, 1000.f);
	RNA_def_property_ui_text(prop, "Minimum X", "Lowest X value to allow");
	RNA_def_property_update(prop, NC_OBJECT | ND_CONSTRAINT, "rna_Constraint_update");

	prop = RNA_def_property(srna, "min_y", PROP_FLOAT, PROP_NONE);
	RNA_def_property_float_sdna(prop, NULL, "ymin");
	RNA_def_property_range(prop, -1000.0, 1000.f);
	RNA_def_property_ui_text(prop, "Minimum Y", "Lowest Y value to allow");
	RNA_def_property_update(prop, NC_OBJECT | ND_CONSTRAINT, "rna_Constraint_update");

	prop = RNA_def_property(srna, "min_z", PROP_FLOAT, PROP_NONE);
	RNA_def_property_float_sdna(prop, NULL, "zmin");
	RNA_def_property_range(prop, -1000.0, 1000.f);
	RNA_def_property_ui_text(prop, "Minimum Z", "Lowest Z value to allow");
	RNA_def_property_update(prop, NC_OBJECT | ND_CONSTRAINT, "rna_Constraint_update");

	prop = RNA_def_property(srna, "max_x", PROP_FLOAT, PROP_NONE);
	RNA_def_property_float_sdna(prop, NULL, "xmax");
	RNA_def_property_range(prop, -1000.0, 1000.f);
	RNA_def_property_ui_text(prop, "Maximum X", "Highest X value to allow");
	RNA_def_property_update(prop, NC_OBJECT | ND_CONSTRAINT, "rna_Constraint_update");

	prop = RNA_def_property(srna, "max_y", PROP_FLOAT, PROP_NONE);
	RNA_def_property_float_sdna(prop, NULL, "ymax");
	RNA_def_property_range(prop, -1000.0, 1000.f);
	RNA_def_property_ui_text(prop, "Maximum Y", "Highest Y value to allow");
	RNA_def_property_update(prop, NC_OBJECT | ND_CONSTRAINT, "rna_Constraint_update");

	prop = RNA_def_property(srna, "max_z", PROP_FLOAT, PROP_NONE);
	RNA_def_property_float_sdna(prop, NULL, "zmax");
	RNA_def_property_range(prop, -1000.0, 1000.f);
	RNA_def_property_ui_text(prop, "Maximum Z", "Highest Z value to allow");
	RNA_def_property_update(prop, NC_OBJECT | ND_CONSTRAINT, "rna_Constraint_update");

	prop = RNA_def_property(srna, "use_transform_limit", PROP_BOOLEAN, PROP_NONE);
	RNA_def_property_boolean_sdna(prop, NULL, "flag2", LIMIT_TRANSFORM);
	RNA_def_property_ui_text(prop, "For Transform", "Transforms are affected by this constraint as well");
	RNA_def_property_update(prop, NC_OBJECT | ND_CONSTRAINT, "rna_Constraint_update");
}

static void rna_def_constraint_distance_limit(BlenderRNA *brna)
{
	StructRNA *srna;
	PropertyRNA *prop;

	srna = RNA_def_struct(brna, "LimitDistanceConstraint", "Constraint");
	RNA_def_struct_ui_text(srna, "Limit Distance Constraint", "Limit the distance from target object");

	rna_def_constraint_headtail_common(srna);

	RNA_def_struct_sdna_from(srna, "bDistLimitConstraint", "data");

	rna_def_constraint_target_common(srna);

	prop = RNA_def_property(srna, "distance", PROP_FLOAT, PROP_DISTANCE);
	RNA_def_property_float_sdna(prop, NULL, "dist");
	RNA_def_property_ui_range(prop, 0.0f, 100.0f, 10, 3);
	RNA_def_property_ui_text(prop, "Distance", "Radius of limiting sphere");
	RNA_def_property_update(prop, NC_OBJECT | ND_CONSTRAINT, "rna_Constraint_update");

	prop = RNA_def_property(srna, "limit_mode", PROP_ENUM, PROP_NONE);
	RNA_def_property_enum_sdna(prop, NULL, "mode");
	RNA_def_property_enum_items(prop, constraint_distance_items);
	RNA_def_property_ui_text(prop, "Limit Mode", "Distances in relation to sphere of influence to allow");
	RNA_def_property_update(prop, NC_OBJECT | ND_CONSTRAINT, "rna_Constraint_update");

	prop = RNA_def_property(srna, "use_transform_limit", PROP_BOOLEAN, PROP_NONE);
	RNA_def_property_boolean_sdna(prop, NULL, "flag", LIMITDIST_TRANSFORM);
	RNA_def_property_ui_text(prop, "For Transform", "Transforms are affected by this constraint as well");
	RNA_def_property_update(prop, NC_OBJECT | ND_CONSTRAINT, "rna_Constraint_update");
}

static void rna_def_constraint_shrinkwrap(BlenderRNA *brna)
{
	StructRNA *srna;
	PropertyRNA *prop;

	static const EnumPropertyItem type_items[] = {
		{MOD_SHRINKWRAP_NEAREST_SURFACE, "NEAREST_SURFACE", 0, "Nearest Surface Point",
		                                 "Shrink the location to the nearest target surface"},
		{MOD_SHRINKWRAP_PROJECT, "PROJECT", 0, "Project",
		                         "Shrink the location to the nearest target surface along a given axis"},
		{MOD_SHRINKWRAP_NEAREST_VERTEX, "NEAREST_VERTEX", 0, "Nearest Vertex",
		                                "Shrink the location to the nearest target vertex"},
		{0, NULL, 0, NULL, NULL}
	};

	srna = RNA_def_struct(brna, "ShrinkwrapConstraint", "Constraint");
	RNA_def_struct_ui_text(srna, "Shrinkwrap Constraint", "Create constraint-based shrinkwrap relationship");
	RNA_def_struct_sdna_from(srna, "bShrinkwrapConstraint", "data");

	prop = RNA_def_property(srna, "target", PROP_POINTER, PROP_NONE);
	RNA_def_property_pointer_sdna(prop, NULL, "target"); /* TODO, mesh type */
	RNA_def_property_pointer_funcs(prop, NULL, NULL, NULL, "rna_Mesh_object_poll");
	RNA_def_property_ui_text(prop, "Target", "Target Mesh object");
	RNA_def_property_flag(prop, PROP_EDITABLE);
	RNA_def_property_update(prop, NC_OBJECT | ND_CONSTRAINT, "rna_Constraint_dependency_update");

	prop = RNA_def_property(srna, "shrinkwrap_type", PROP_ENUM, PROP_NONE);
	RNA_def_property_enum_sdna(prop, NULL, "shrinkType");
	RNA_def_property_enum_items(prop, type_items);
	RNA_def_property_ui_text(prop, "Shrinkwrap Type", "Select type of shrinkwrap algorithm for target position");
	RNA_def_property_update(prop, NC_OBJECT | ND_CONSTRAINT, "rna_Constraint_update");

	prop = RNA_def_property(srna, "distance", PROP_FLOAT, PROP_DISTANCE);
	RNA_def_property_float_sdna(prop, NULL, "dist");
	RNA_def_property_range(prop, 0.0f, FLT_MAX);
	RNA_def_property_ui_range(prop, 0.0f, 100.0f, 10, 3);
	RNA_def_property_ui_text(prop, "Distance", "Distance to Target");
	RNA_def_property_update(prop, NC_OBJECT | ND_CONSTRAINT, "rna_Constraint_update");

	prop = RNA_def_property(srna, "project_axis", PROP_ENUM, PROP_NONE);
	RNA_def_property_enum_sdna(prop, NULL, "projAxis");
	RNA_def_property_enum_items(prop, rna_enum_object_axis_items);
	RNA_def_property_ui_text(prop, "Project Axis", "Axis constrain to");
	RNA_def_property_update(prop, NC_OBJECT | ND_CONSTRAINT, "rna_Constraint_update");

	prop = RNA_def_property(srna, "project_axis_space", PROP_ENUM, PROP_NONE);
	RNA_def_property_enum_sdna(prop, NULL, "projAxisSpace");
	RNA_def_property_enum_items(prop, owner_space_pchan_items);
	RNA_def_property_enum_funcs(prop, NULL, NULL, "rna_Constraint_owner_space_itemf");
	RNA_def_property_ui_text(prop, "Axis Space", "Space for the projection axis");

	prop = RNA_def_property(srna, "project_limit", PROP_FLOAT, PROP_DISTANCE);
	RNA_def_property_float_sdna(prop, NULL, "projLimit");
	RNA_def_property_range(prop, 0.0f, FLT_MAX);
	RNA_def_property_ui_range(prop, 0.0f, 100.0f, 10, 3);
	RNA_def_property_ui_text(prop, "Project Distance", "Limit the distance used for projection (zero disables)");
	RNA_def_property_update(prop, NC_OBJECT | ND_CONSTRAINT, "rna_Constraint_update");
}

static void rna_def_constraint_damped_track(BlenderRNA *brna)
{
	StructRNA *srna;
	PropertyRNA *prop;

	static const EnumPropertyItem damptrack_items[] = {
		{TRACK_X, "TRACK_X", 0, "X", ""},
		{TRACK_Y, "TRACK_Y", 0, "Y", ""},
		{TRACK_Z, "TRACK_Z", 0, "Z", ""},
		{TRACK_nX, "TRACK_NEGATIVE_X", 0, "-X", ""},
		{TRACK_nY, "TRACK_NEGATIVE_Y", 0, "-Y", ""},
		{TRACK_nZ, "TRACK_NEGATIVE_Z", 0, "-Z", ""},
		{0, NULL, 0, NULL, NULL}
	};

	srna = RNA_def_struct(brna, "DampedTrackConstraint", "Constraint");
	RNA_def_struct_ui_text(srna, "Damped Track Constraint",
	                       "Point toward target by taking the shortest rotation path");

rna_def_constraint_headtail_common(srna);

	RNA_def_struct_sdna_from(srna, "bDampTrackConstraint", "data");

	rna_def_constraint_target_common(srna);

	prop = RNA_def_property(srna, "track_axis", PROP_ENUM, PROP_NONE);
	RNA_def_property_enum_sdna(prop, NULL, "trackflag");
	RNA_def_property_enum_items(prop, damptrack_items);
	RNA_def_property_ui_text(prop, "Track Axis", "Axis that points to the target object");
	RNA_def_property_update(prop, NC_OBJECT | ND_CONSTRAINT, "rna_Constraint_update");
}

static void rna_def_constraint_spline_ik(BlenderRNA *brna)
{
	StructRNA *srna;
	PropertyRNA *prop;

	static const EnumPropertyItem splineik_xz_scale_mode[] = {
		{CONSTRAINT_SPLINEIK_XZS_NONE, "NONE", 0, "None", "Don't scale the X and Z axes (Default)"},
		{CONSTRAINT_SPLINEIK_XZS_ORIGINAL, "BONE_ORIGINAL", 0, "Bone Original",
		                                   "Use the original scaling of the bones"},
		{CONSTRAINT_SPLINEIK_XZS_INVERSE,  "INVERSE_PRESERVE", 0, "Inverse Scale",
		                                    "Scale of the X and Z axes is the inverse of the Y-Scale"},
		{CONSTRAINT_SPLINEIK_XZS_VOLUMETRIC, "VOLUME_PRESERVE", 0, "Volume Preservation",
		                                     "Scale of the X and Z axes are adjusted to preserve the volume of the bones"},
		{0, NULL, 0, NULL, NULL}
	};

	srna = RNA_def_struct(brna, "SplineIKConstraint", "Constraint");
	RNA_def_struct_ui_text(srna, "Spline IK Constraint", "Align 'n' bones along a curve");
	RNA_def_struct_sdna_from(srna, "bSplineIKConstraint", "data");

	/* target chain */
	prop = RNA_def_property(srna, "target", PROP_POINTER, PROP_NONE);
	RNA_def_property_pointer_sdna(prop, NULL, "tar");
	RNA_def_property_pointer_funcs(prop, NULL, NULL, NULL, "rna_Curve_object_poll");
	RNA_def_property_ui_text(prop, "Target", "Curve that controls this relationship");
	RNA_def_property_flag(prop, PROP_EDITABLE);
	RNA_def_property_update(prop, NC_OBJECT | ND_CONSTRAINT, "rna_Constraint_dependency_update");

	prop = RNA_def_property(srna, "chain_count", PROP_INT, PROP_NONE);
	RNA_def_property_int_sdna(prop, NULL, "chainlen");
	/* TODO: this should really check the max length of the chain the constraint is attached to */
	RNA_def_property_range(prop, 1, 255);
	RNA_def_property_ui_text(prop, "Chain Length", "How many bones are included in the chain");
	/* XXX: this update goes wrong... needs extra flush? */
	RNA_def_property_update(prop, NC_OBJECT | ND_CONSTRAINT, "rna_Constraint_dependency_update");

	/* direct access to bindings */
	/* NOTE: only to be used by experienced users */
	prop = RNA_def_property(srna, "joint_bindings", PROP_FLOAT, PROP_FACTOR);
	RNA_def_property_array(prop, 32); /* XXX this is the maximum value allowed - why?  */
	RNA_def_property_flag(prop, PROP_DYNAMIC);
	RNA_def_property_dynamic_array_funcs(prop, "rna_SplineIKConstraint_joint_bindings_get_length");
	RNA_def_property_float_funcs(prop, "rna_SplineIKConstraint_joint_bindings_get",
	                             "rna_SplineIKConstraint_joint_bindings_set", NULL);
	RNA_def_property_ui_text(prop, "Joint Bindings",
	                         "(EXPERIENCED USERS ONLY) The relative positions of the joints along the chain, "
	                         "as percentages");
	RNA_def_property_update(prop, NC_OBJECT | ND_CONSTRAINT, "rna_Constraint_update");

	/* settings */
	prop = RNA_def_property(srna, "use_chain_offset", PROP_BOOLEAN, PROP_NONE);
	RNA_def_property_boolean_sdna(prop, NULL, "flag", CONSTRAINT_SPLINEIK_NO_ROOT);
	RNA_def_property_ui_text(prop, "Chain Offset", "Offset the entire chain relative to the root joint");
	RNA_def_property_update(prop, NC_OBJECT | ND_CONSTRAINT, "rna_Constraint_update");

	prop = RNA_def_property(srna, "use_even_divisions", PROP_BOOLEAN, PROP_NONE);
	RNA_def_property_boolean_sdna(prop, NULL, "flag", CONSTRAINT_SPLINEIK_EVENSPLITS);
	RNA_def_property_ui_text(prop, "Even Divisions",
	                         "Ignore the relative lengths of the bones when fitting to the curve");
	RNA_def_property_update(prop, NC_OBJECT | ND_CONSTRAINT, "rna_Constraint_update");

	prop = RNA_def_property(srna, "use_y_stretch", PROP_BOOLEAN, PROP_NONE);
	RNA_def_property_boolean_negative_sdna(prop, NULL, "flag", CONSTRAINT_SPLINEIK_SCALE_LIMITED);
	RNA_def_property_ui_text(prop, "Y Stretch", "Stretch the Y axis of the bones to fit the curve");
	RNA_def_property_update(prop, NC_OBJECT | ND_CONSTRAINT, "rna_Constraint_update");

	prop = RNA_def_property(srna, "use_curve_radius", PROP_BOOLEAN, PROP_NONE);
	RNA_def_property_boolean_negative_sdna(prop, NULL, "flag", CONSTRAINT_SPLINEIK_NO_CURVERAD);
	RNA_def_property_ui_text(prop, "Use Curve Radius",
	                         "Average radius of the endpoints is used to tweak the X and Z Scaling of the bones, "
	                         "on top of XZ Scale mode");
	RNA_def_property_update(prop, NC_OBJECT | ND_CONSTRAINT, "rna_Constraint_update");

	/* xz scaling mode */
	prop = RNA_def_property(srna, "xz_scale_mode", PROP_ENUM, PROP_NONE);
	RNA_def_property_enum_sdna(prop, NULL, "xzScaleMode");
	RNA_def_property_enum_items(prop, splineik_xz_scale_mode);
	RNA_def_property_ui_text(prop, "XZ Scale Mode",
	                         "Method used for determining the scaling of the X and Z axes of the bones");
	RNA_def_property_update(prop, NC_OBJECT | ND_CONSTRAINT, "rna_Constraint_update");

	/* volume presevation for "volumetric" scale mode */
	prop = RNA_def_property(srna, "bulge", PROP_FLOAT, PROP_NONE);
	RNA_def_property_range(prop, 0.0, 100.f);
	RNA_def_property_ui_text(prop, "Volume Variation", "Factor between volume variation and stretching");
	RNA_def_property_update(prop, NC_OBJECT | ND_CONSTRAINT, "rna_Constraint_update");

	prop = RNA_def_property(srna, "use_bulge_min", PROP_BOOLEAN, PROP_NONE);
	RNA_def_property_boolean_sdna(prop, NULL, "flag", CONSTRAINT_SPLINEIK_USE_BULGE_MIN);
	RNA_def_property_ui_text(prop, "Use Volume Variation Minimum", "Use lower limit for volume variation");
	RNA_def_property_update(prop, NC_OBJECT | ND_CONSTRAINT, "rna_Constraint_update");

	prop = RNA_def_property(srna, "use_bulge_max", PROP_BOOLEAN, PROP_NONE);
	RNA_def_property_boolean_sdna(prop, NULL, "flag", CONSTRAINT_SPLINEIK_USE_BULGE_MAX);
	RNA_def_property_ui_text(prop, "Use Volume Variation Maximum", "Use upper limit for volume variation");
	RNA_def_property_update(prop, NC_OBJECT | ND_CONSTRAINT, "rna_Constraint_update");

	prop = RNA_def_property(srna, "bulge_min", PROP_FLOAT, PROP_NONE);
	RNA_def_property_range(prop, 0.0, 1.0f);
	RNA_def_property_ui_text(prop, "Volume Variation Minimum", "Minimum volume stretching factor");
	RNA_def_property_update(prop, NC_OBJECT | ND_CONSTRAINT, "rna_Constraint_update");

	prop = RNA_def_property(srna, "bulge_max", PROP_FLOAT, PROP_NONE);
	RNA_def_property_range(prop, 1.0, 100.0f);
	RNA_def_property_ui_text(prop, "Volume Variation Maximum", "Maximum volume stretching factor");
	RNA_def_property_update(prop, NC_OBJECT | ND_CONSTRAINT, "rna_Constraint_update");

	prop = RNA_def_property(srna, "bulge_smooth", PROP_FLOAT, PROP_FACTOR);
	RNA_def_property_range(prop, 0.0, 1.0f);
	RNA_def_property_ui_text(prop, "Volume Variation Smoothness", "Strength of volume stretching clamping");
	RNA_def_property_update(prop, NC_OBJECT | ND_CONSTRAINT, "rna_Constraint_update");
}

static void rna_def_constraint_pivot(BlenderRNA *brna)
{
	StructRNA *srna;
	PropertyRNA *prop;

	static const EnumPropertyItem pivot_rotAxis_items[] = {
		{PIVOTCON_AXIS_NONE, "ALWAYS_ACTIVE", 0, "Always", "Use the pivot point in every rotation"},
		{PIVOTCON_AXIS_X_NEG, "NX", 0, "-X Rot",
		                      "Use the pivot point in the negative rotation range around the X-axis"},
		{PIVOTCON_AXIS_Y_NEG, "NY", 0, "-Y Rot",
		                      "Use the pivot point in the negative rotation range around the Y-axis"},
		{PIVOTCON_AXIS_Z_NEG, "NZ", 0, "-Z Rot",
		                      "Use the pivot point in the negative rotation range around the Z-axis"},
		{PIVOTCON_AXIS_X, "X", 0, "X Rot", "Use the pivot point in the positive rotation range around the X-axis"},
		{PIVOTCON_AXIS_Y, "Y", 0, "Y Rot", "Use the pivot point in the positive rotation range around the Y-axis"},
		{PIVOTCON_AXIS_Z, "Z", 0, "Z Rot", "Use the pivot point in the positive rotation range around the Z-axis"},
		{0, NULL, 0, NULL, NULL}
	};

	srna = RNA_def_struct(brna, "PivotConstraint", "Constraint");
	RNA_def_struct_ui_text(srna, "Pivot Constraint", "Rotate around a different point");

	rna_def_constraint_headtail_common(srna);

	RNA_def_struct_sdna_from(srna, "bPivotConstraint", "data");

	/* target-defined pivot */
	prop = RNA_def_property(srna, "target", PROP_POINTER, PROP_NONE);
	RNA_def_property_pointer_sdna(prop, NULL, "tar");
	RNA_def_property_ui_text(prop, "Target", "Target Object, defining the position of the pivot when defined");
	RNA_def_property_flag(prop, PROP_EDITABLE);
	RNA_def_property_update(prop, NC_OBJECT | ND_CONSTRAINT, "rna_Constraint_dependency_update");

	prop = RNA_def_property(srna, "subtarget", PROP_STRING, PROP_NONE);
	RNA_def_property_string_sdna(prop, NULL, "subtarget");
	RNA_def_property_ui_text(prop, "Sub-Target", "");
	RNA_def_property_update(prop, NC_OBJECT | ND_CONSTRAINT, "rna_Constraint_dependency_update");

	/* pivot offset */
	prop = RNA_def_property(srna, "use_relative_location", PROP_BOOLEAN, PROP_NONE);
	RNA_def_property_boolean_negative_sdna(prop, NULL, "flag", PIVOTCON_FLAG_OFFSET_ABS);
	RNA_def_property_ui_text(prop, "Use Relative Offset",
	                         "Offset will be an absolute point in space instead of relative to the target");
	RNA_def_property_update(prop, NC_OBJECT | ND_CONSTRAINT, "rna_Constraint_update");

	prop = RNA_def_property(srna, "offset", PROP_FLOAT, PROP_XYZ);
	RNA_def_property_float_sdna(prop, NULL, "offset");
	RNA_def_property_ui_text(prop, "Offset",
	                         "Offset of pivot from target (when set), or from owner's location "
	                         "(when Fixed Position is off), or the absolute pivot point");
	RNA_def_property_update(prop, NC_OBJECT | ND_CONSTRAINT, "rna_Constraint_update");

	/* rotation-based activation */
	prop = RNA_def_property(srna, "rotation_range", PROP_ENUM, PROP_NONE);
	RNA_def_property_enum_sdna(prop, NULL, "rotAxis");
	RNA_def_property_enum_items(prop, pivot_rotAxis_items);
	RNA_def_property_ui_text(prop, "Enabled Rotation Range", "Rotation range on which pivoting should occur");
	RNA_def_property_update(prop, NC_OBJECT | ND_CONSTRAINT, "rna_Constraint_update");
}

static void rna_def_constraint_follow_track(BlenderRNA *brna)
{
	StructRNA *srna;
	PropertyRNA *prop;

	static const EnumPropertyItem frame_method_items[] = {
		{FOLLOWTRACK_FRAME_STRETCH, "STRETCH", 0, "Stretch", ""},
		{FOLLOWTRACK_FRAME_FIT, "FIT", 0, "Fit", ""},
		{FOLLOWTRACK_FRAME_CROP, "CROP", 0, "Crop", ""},
		{0, NULL, 0, NULL, NULL}
	};

	srna = RNA_def_struct(brna, "FollowTrackConstraint", "Constraint");
	RNA_def_struct_ui_text(srna, "Follow Track Constraint", "Lock motion to the target motion track");
	RNA_def_struct_sdna_from(srna, "bFollowTrackConstraint", "data");

	/* movie clip */
	prop = RNA_def_property(srna, "clip", PROP_POINTER, PROP_NONE);
	RNA_def_property_pointer_sdna(prop, NULL, "clip");
	RNA_def_property_ui_text(prop, "Movie Clip", "Movie Clip to get tracking data from");
	RNA_def_property_flag(prop, PROP_EDITABLE);
	RNA_def_property_update(prop, NC_OBJECT | ND_CONSTRAINT, "rna_Constraint_dependency_update");

	/* track */
	prop = RNA_def_property(srna, "track", PROP_STRING, PROP_NONE);
	RNA_def_property_string_sdna(prop, NULL, "track");
	RNA_def_property_ui_text(prop, "Track", "Movie tracking track to follow");
	RNA_def_property_update(prop, NC_OBJECT | ND_CONSTRAINT, "rna_Constraint_dependency_update");

	/* use default clip */
	prop = RNA_def_property(srna, "use_active_clip", PROP_BOOLEAN, PROP_NONE);
	RNA_def_property_boolean_sdna(prop, NULL, "flag", FOLLOWTRACK_ACTIVECLIP);
	RNA_def_property_ui_text(prop, "Active Clip", "Use active clip defined in scene");
	RNA_def_property_update(prop, NC_OBJECT | ND_CONSTRAINT, "rna_Constraint_update");

	/* use 3d position */
	prop = RNA_def_property(srna, "use_3d_position", PROP_BOOLEAN, PROP_NONE);
	RNA_def_property_boolean_sdna(prop, NULL, "flag", FOLLOWTRACK_USE_3D_POSITION);
	RNA_def_property_ui_text(prop, "3D Position", "Use 3D position of track to parent to");
	RNA_def_property_update(prop, NC_OBJECT | ND_CONSTRAINT, "rna_Constraint_update");

	/* object */
	prop = RNA_def_property(srna, "object", PROP_STRING, PROP_NONE);
	RNA_def_property_string_sdna(prop, NULL, "object");
	RNA_def_property_ui_text(prop, "Object", "Movie tracking object to follow (if empty, camera object is used)");
	RNA_def_property_update(prop, NC_OBJECT | ND_CONSTRAINT, "rna_Constraint_dependency_update");

	/* camera */
	prop = RNA_def_property(srna, "camera", PROP_POINTER, PROP_NONE);
	RNA_def_property_pointer_sdna(prop, NULL, "camera");
	RNA_def_property_ui_text(prop, "Camera",
	                         "Camera to which motion is parented (if empty active scene camera is used)");
	RNA_def_property_flag(prop, PROP_EDITABLE);
	RNA_def_property_update(prop, NC_OBJECT | ND_CONSTRAINT, "rna_Constraint_dependency_update");
	RNA_def_property_pointer_funcs(prop, NULL, "rna_Constraint_followTrack_camera_set", NULL,
	                               "rna_Constraint_cameraObject_poll");

	/* depth object */
	prop = RNA_def_property(srna, "depth_object", PROP_POINTER, PROP_NONE);
	RNA_def_property_pointer_sdna(prop, NULL, "depth_ob");
	RNA_def_property_ui_text(prop, "Depth Object",
	                         "Object used to define depth in camera space by projecting onto surface of this object");
	RNA_def_property_flag(prop, PROP_EDITABLE);
	RNA_def_property_update(prop, NC_OBJECT | ND_CONSTRAINT, "rna_Constraint_dependency_update");
	RNA_def_property_pointer_funcs(prop, NULL, "rna_Constraint_followTrack_depthObject_set", NULL,
	                               "rna_Constraint_followTrack_depthObject_poll");

	/* frame method */
	prop = RNA_def_property(srna, "frame_method", PROP_ENUM, PROP_NONE);
	RNA_def_property_enum_bitflag_sdna(prop, NULL, "frame_method");
	RNA_def_property_enum_items(prop, frame_method_items);
	RNA_def_property_ui_text(prop, "Frame Method", "How the footage fits in the camera frame");
	RNA_def_property_update(prop, NC_OBJECT | ND_CONSTRAINT, "rna_Constraint_dependency_update");

	/* use undistortion */
	prop = RNA_def_property(srna, "use_undistorted_position", PROP_BOOLEAN, PROP_NONE);
	RNA_def_property_boolean_sdna(prop, NULL, "flag", FOLLOWTRACK_USE_UNDISTORTION);
	RNA_def_property_ui_text(prop, "Undistort", "Parent to undistorted position of 2D track");
	RNA_def_property_update(prop, NC_OBJECT | ND_CONSTRAINT, "rna_Constraint_update");
}

static void rna_def_constraint_camera_solver(BlenderRNA *brna)
{
	StructRNA *srna;
	PropertyRNA *prop;

	srna = RNA_def_struct(brna, "CameraSolverConstraint", "Constraint");
	RNA_def_struct_ui_text(srna, "Camera Solver Constraint", "Lock motion to the reconstructed camera movement");
	RNA_def_struct_sdna_from(srna, "bCameraSolverConstraint", "data");

	/* movie clip */
	prop = RNA_def_property(srna, "clip", PROP_POINTER, PROP_NONE);
	RNA_def_property_pointer_sdna(prop, NULL, "clip");
	RNA_def_property_ui_text(prop, "Movie Clip", "Movie Clip to get tracking data from");
	RNA_def_property_flag(prop, PROP_EDITABLE);
	RNA_def_property_update(prop, NC_OBJECT | ND_CONSTRAINT, "rna_Constraint_dependency_update");

	/* use default clip */
	prop = RNA_def_property(srna, "use_active_clip", PROP_BOOLEAN, PROP_NONE);
	RNA_def_property_boolean_sdna(prop, NULL, "flag", CAMERASOLVER_ACTIVECLIP);
	RNA_def_property_ui_text(prop, "Active Clip", "Use active clip defined in scene");
	RNA_def_property_update(prop, NC_OBJECT | ND_CONSTRAINT, "rna_Constraint_update");
}

static void rna_def_constraint_object_solver(BlenderRNA *brna)
{
	StructRNA *srna;
	PropertyRNA *prop;

	srna = RNA_def_struct(brna, "ObjectSolverConstraint", "Constraint");
	RNA_def_struct_ui_text(srna, "Object Solver Constraint", "Lock motion to the reconstructed object movement");
	RNA_def_struct_sdna_from(srna, "bObjectSolverConstraint", "data");

	/* movie clip */
	prop = RNA_def_property(srna, "clip", PROP_POINTER, PROP_NONE);
	RNA_def_property_pointer_sdna(prop, NULL, "clip");
	RNA_def_property_ui_text(prop, "Movie Clip", "Movie Clip to get tracking data from");
	RNA_def_property_flag(prop, PROP_EDITABLE);
	RNA_def_property_update(prop, NC_OBJECT | ND_CONSTRAINT, "rna_Constraint_dependency_update");

	/* use default clip */
	prop = RNA_def_property(srna, "use_active_clip", PROP_BOOLEAN, PROP_NONE);
	RNA_def_property_boolean_sdna(prop, NULL, "flag", CAMERASOLVER_ACTIVECLIP);
	RNA_def_property_ui_text(prop, "Active Clip", "Use active clip defined in scene");
	RNA_def_property_update(prop, NC_OBJECT | ND_CONSTRAINT, "rna_Constraint_update");

	/* object */
	prop = RNA_def_property(srna, "object", PROP_STRING, PROP_NONE);
	RNA_def_property_string_sdna(prop, NULL, "object");
	RNA_def_property_ui_text(prop, "Object", "Movie tracking object to follow");
	RNA_def_property_update(prop, NC_OBJECT | ND_CONSTRAINT, "rna_Constraint_dependency_update");

	/* camera */
	prop = RNA_def_property(srna, "camera", PROP_POINTER, PROP_NONE);
	RNA_def_property_pointer_sdna(prop, NULL, "camera");
	RNA_def_property_ui_text(prop, "Camera",
	                         "Camera to which motion is parented (if empty active scene camera is used)");
	RNA_def_property_flag(prop, PROP_EDITABLE);
	RNA_def_property_update(prop, NC_OBJECT | ND_CONSTRAINT, "rna_Constraint_dependency_update");
	RNA_def_property_pointer_funcs(prop, NULL, "rna_Constraint_objectSolver_camera_set", NULL,
	                               "rna_Constraint_cameraObject_poll");
}

static void rna_def_constraint_transform_cache(BlenderRNA *brna)
{
	StructRNA *srna;
	PropertyRNA *prop;

	srna = RNA_def_struct(brna, "TransformCacheConstraint", "Constraint");
	RNA_def_struct_ui_text(srna, "Transform Cache Constraint", "Look up transformation from an external file");
	RNA_def_struct_sdna_from(srna, "bTransformCacheConstraint", "data");

	prop = RNA_def_property(srna, "cache_file", PROP_POINTER, PROP_NONE);
	RNA_def_property_pointer_sdna(prop, NULL, "cache_file");
	RNA_def_property_struct_type(prop, "CacheFile");
	RNA_def_property_ui_text(prop, "Cache File", "");
	RNA_def_property_flag(prop, PROP_EDITABLE | PROP_ID_SELF_CHECK);
	RNA_def_property_update(prop, 0, "rna_Constraint_dependency_update");

	prop = RNA_def_property(srna, "object_path", PROP_STRING, PROP_NONE);
	RNA_def_property_ui_text(prop, "Object Path", "Path to the object in the Alembic archive used to lookup the transform matrix");
	RNA_def_property_update(prop, 0, "rna_Constraint_transformCache_object_path_update");
}

/* base struct for constraints */
void RNA_def_constraint(BlenderRNA *brna)
{
	StructRNA *srna;
	PropertyRNA *prop;

	/* data */
	srna = RNA_def_struct(brna, "Constraint", NULL);
	RNA_def_struct_ui_text(srna, "Constraint", "Constraint modifying the transformation of objects and bones");
	RNA_def_struct_refine_func(srna, "rna_ConstraintType_refine");
	RNA_def_struct_path_func(srna, "rna_Constraint_path");
	RNA_def_struct_sdna(srna, "bConstraint");

	/* strings */
	prop = RNA_def_property(srna, "name", PROP_STRING, PROP_NONE);
	RNA_def_property_string_funcs(prop, NULL, NULL, "rna_Constraint_name_set");
	RNA_def_property_ui_text(prop, "Name", "Constraint name");
	RNA_def_struct_name_property(srna, prop);
	RNA_def_property_update(prop, NC_OBJECT | ND_CONSTRAINT | NA_RENAME, NULL);

	/* enums */
	prop = RNA_def_property(srna, "type", PROP_ENUM, PROP_NONE);
	RNA_def_property_clear_flag(prop, PROP_EDITABLE);
	RNA_def_property_enum_sdna(prop, NULL, "type");
	RNA_def_property_enum_items(prop, rna_enum_constraint_type_items);
	RNA_def_property_ui_text(prop, "Type", "");

	prop = RNA_def_property(srna, "owner_space", PROP_ENUM, PROP_NONE);
	RNA_def_property_enum_sdna(prop, NULL, "ownspace");
	RNA_def_property_enum_items(prop, owner_space_pchan_items);
	RNA_def_property_enum_funcs(prop, NULL, NULL, "rna_Constraint_owner_space_itemf");
	RNA_def_property_ui_text(prop, "Owner Space", "Space that owner is evaluated in");

	prop = RNA_def_property(srna, "target_space", PROP_ENUM, PROP_NONE);
	RNA_def_property_enum_sdna(prop, NULL, "tarspace");
	RNA_def_property_enum_items(prop, target_space_pchan_items);
	RNA_def_property_enum_funcs(prop, NULL, NULL, "rna_Constraint_target_space_itemf");
	RNA_def_property_ui_text(prop, "Target Space", "Space that target is evaluated in");

	/* flags */
	prop = RNA_def_property(srna, "mute", PROP_BOOLEAN, PROP_NONE);
	RNA_def_property_boolean_sdna(prop, NULL, "flag", CONSTRAINT_OFF);
	RNA_def_property_override_flag(prop, PROPOVERRIDE_OVERRIDABLE_STATIC);
	RNA_def_property_ui_text(prop, "Disable", "Enable/Disable Constraint");

	prop = RNA_def_property(srna, "show_expanded", PROP_BOOLEAN, PROP_NONE);
	RNA_def_property_boolean_sdna(prop, NULL, "flag", CONSTRAINT_EXPAND);
	RNA_def_property_override_flag(prop, PROPOVERRIDE_OVERRIDABLE_STATIC);
	RNA_def_property_ui_text(prop, "Expanded", "Constraint's panel is expanded in UI");
	RNA_def_property_ui_icon(prop, ICON_TRIA_RIGHT, 1);

	/* XXX this is really an internal flag, but it may be useful for some tools to be able to access this... */
	prop = RNA_def_property(srna, "is_valid", PROP_BOOLEAN, PROP_NONE);
	RNA_def_property_clear_flag(prop, PROP_EDITABLE);
	RNA_def_property_boolean_negative_sdna(prop, NULL, "flag", CONSTRAINT_DISABLE);
	RNA_def_property_ui_text(prop, "Valid", "Constraint has valid settings and can be evaluated");

	/* TODO: setting this to true must ensure that all others in stack are turned off too... */
	prop = RNA_def_property(srna, "active", PROP_BOOLEAN, PROP_NONE);
	RNA_def_property_boolean_sdna(prop, NULL, "flag", CONSTRAINT_ACTIVE);
	RNA_def_property_ui_text(prop, "Active", "Constraint is the one being edited ");

	prop = RNA_def_property(srna, "is_proxy_local", PROP_BOOLEAN, PROP_NONE);
	RNA_def_property_boolean_sdna(prop, NULL, "flag", CONSTRAINT_PROXY_LOCAL);
	RNA_def_property_ui_text(prop, "Proxy Local",
	                         "Constraint was added in this proxy instance (i.e. did not belong to source Armature)");

	/* values */
	prop = RNA_def_property(srna, "influence", PROP_FLOAT, PROP_FACTOR);
	RNA_def_property_float_sdna(prop, NULL, "enforce");
	RNA_def_property_range(prop, 0.0f, 1.0f);
	RNA_def_property_ui_text(prop, "Influence", "Amount of influence constraint will have on the final solution");
	RNA_def_property_update(prop, NC_OBJECT | ND_CONSTRAINT, "rna_Constraint_influence_update");

	/* readonly values */
	prop = RNA_def_property(srna, "error_location", PROP_FLOAT, PROP_NONE);
	RNA_def_property_float_sdna(prop, NULL, "lin_error");
	RNA_def_property_clear_flag(prop, PROP_EDITABLE);
	RNA_def_property_ui_text(prop, "Lin error",
	                         "Amount of residual error in Blender space unit for constraints that work on position");

	prop = RNA_def_property(srna, "error_rotation", PROP_FLOAT, PROP_NONE);
	RNA_def_property_float_sdna(prop, NULL, "rot_error");
	RNA_def_property_clear_flag(prop, PROP_EDITABLE);
	RNA_def_property_ui_text(prop, "Rot error",
	                         "Amount of residual error in radians for constraints that work on orientation");

	/* pointers */
	rna_def_constrainttarget(brna);

	rna_def_constraint_childof(brna);
	rna_def_constraint_python(brna);
	rna_def_constraint_stretch_to(brna);
	rna_def_constraint_follow_path(brna);
	rna_def_constraint_locked_track(brna);
	rna_def_constraint_action(brna);
	rna_def_constraint_size_like(brna);
	rna_def_constraint_same_volume(brna);
	rna_def_constraint_locate_like(brna);
	rna_def_constraint_rotate_like(brna);
	rna_def_constraint_transform_like(brna);
	rna_def_constraint_minmax(brna);
	rna_def_constraint_track_to(brna);
	rna_def_constraint_kinematic(brna);
	rna_def_constraint_rigid_body_joint(brna);
	rna_def_constraint_clamp_to(brna);
	rna_def_constraint_distance_limit(brna);
	rna_def_constraint_size_limit(brna);
	rna_def_constraint_rotation_limit(brna);
	rna_def_constraint_location_limit(brna);
	rna_def_constraint_transform(brna);
	rna_def_constraint_shrinkwrap(brna);
	rna_def_constraint_damped_track(brna);
	rna_def_constraint_spline_ik(brna);
	rna_def_constraint_pivot(brna);
	rna_def_constraint_follow_track(brna);
	rna_def_constraint_camera_solver(brna);
	rna_def_constraint_object_solver(brna);
	rna_def_constraint_transform_cache(brna);
}

#endif<|MERGE_RESOLUTION|>--- conflicted
+++ resolved
@@ -100,15 +100,9 @@
 	                             "Use to animate an object/bone following a path"},
 	{CONSTRAINT_TYPE_PIVOT,      "PIVOT", ICON_CONSTRAINT_DATA, "Pivot",
 	                             "Change pivot point for transforms (buggy)"},
-<<<<<<< HEAD
 	{CONSTRAINT_TYPE_RIGIDBODYJOINT, "RIGID_BODY_JOINT", ICON_CONSTRAINT_DATA, "Rigid Body Joint", 
 	                                 "Use to define a Rigid Body Constraint (for Game Engine use only)"},
-	/* {CONSTRAINT_TYPE_PYTHON,     "SCRIPT", ICON_CONSTRAINT_DATA, "Script", 
-=======
-	/* {CONSTRAINT_TYPE_RIGIDBODYJOINT, "RIGID_BODY_JOINT", ICON_CONSTRAINT_DATA, "Rigid Body Joint",
-	                                 "Use to define a Rigid Body Constraint (for Game Engine use only)"}, */
 	/* {CONSTRAINT_TYPE_PYTHON,     "SCRIPT", ICON_CONSTRAINT_DATA, "Script",
->>>>>>> 800c3c5c
 	                             "Custom constraint(s) written in Python (Not yet implemented)"}, */
 	{CONSTRAINT_TYPE_SHRINKWRAP, "SHRINKWRAP", ICON_CONSTRAINT_DATA, "Shrinkwrap",
 	                             "Restrict movements to surface of target mesh"},
