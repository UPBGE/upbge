/* SPDX-FileCopyrightText: 2023 Blender Authors
 *
 * SPDX-License-Identifier: GPL-2.0-or-later */

/** \file
 * \ingroup RNA
 */

#include <climits>
#include <cstdlib>

#include "DNA_brush_types.h"
#include "DNA_curve_types.h"
#include "DNA_scene_types.h"
#include "DNA_space_types.h"
#include "DNA_userdef_types.h"
#include "DNA_view3d_types.h"

#include "BLI_math_base.h"
#include "BLI_math_rotation.h"
#include "BLI_string_utf8.h"
#include "BLI_string_utf8_symbols.h"
#include "BLI_utildefines.h"
#ifdef WIN32
#  include "BLI_winstuff.h"
#endif

#include "BLT_translation.h"

#include "BKE_addon.h"
#include "BKE_appdir.h"
#include "BKE_callbacks.h"
#include "BKE_sound.h"
#include "BKE_studiolight.h"

#include "RNA_access.hh"
#include "RNA_define.hh"
#include "RNA_enum_types.hh"

#include "GPU_platform.h"

#include "UI_interface_icons.hh"

#include "rna_internal.h"

#include "WM_api.hh"
#include "WM_types.hh"

#include "BLT_lang.h"

const EnumPropertyItem rna_enum_preference_section_items[] = {
    {USER_SECTION_INTERFACE, "INTERFACE", 0, "Interface", ""},
    {USER_SECTION_THEME, "THEMES", 0, "Themes", ""},
    {USER_SECTION_VIEWPORT, "VIEWPORT", 0, "Viewport", ""},
    {USER_SECTION_LIGHT, "LIGHTS", 0, "Lights", ""},
    {USER_SECTION_EDITING, "EDITING", 0, "Editing", ""},
    {USER_SECTION_ANIMATION, "ANIMATION", 0, "Animation", ""},
    RNA_ENUM_ITEM_SEPR,
    {USER_SECTION_ADDONS, "ADDONS", 0, "Add-ons", ""},
#if 0 /* def WITH_USERDEF_WORKSPACES */
    RNA_ENUM_ITEM_SEPR,
    {USER_SECTION_WORKSPACE_CONFIG, "WORKSPACE_CONFIG", 0, "Configuration File", ""},
    {USER_SECTION_WORKSPACE_ADDONS, "WORKSPACE_ADDONS", 0, "Add-on Overrides", ""},
    {USER_SECTION_WORKSPACE_KEYMAPS, "WORKSPACE_KEYMAPS", 0, "Keymap Overrides", ""},
#endif
    RNA_ENUM_ITEM_SEPR,
    {USER_SECTION_INPUT, "INPUT", 0, "Input", ""},
    {USER_SECTION_NAVIGATION, "NAVIGATION", 0, "Navigation", ""},
    {USER_SECTION_KEYMAP, "KEYMAP", 0, "Keymap", ""},
    RNA_ENUM_ITEM_SEPR,
    {USER_SECTION_SYSTEM, "SYSTEM", 0, "System", ""},
    {USER_SECTION_SAVE_LOAD, "SAVE_LOAD", 0, "Save & Load", ""},
    {USER_SECTION_FILE_PATHS, "FILE_PATHS", 0, "File Paths", ""},
    RNA_ENUM_ITEM_SEPR,
    {USER_SECTION_EXPERIMENTAL, "EXPERIMENTAL", 0, "Experimental", ""},
    {0, nullptr, 0, nullptr, nullptr},
};

static const EnumPropertyItem audio_device_items[] = {
    {0, "None", 0, "None", "No device - there will be no audio output"},
    {0, nullptr, 0, nullptr, nullptr},
};

const EnumPropertyItem rna_enum_navigation_mode_items[] = {
    {VIEW_NAVIGATION_WALK,
     "WALK",
     0,
     "Walk",
     "Interactively walk or free navigate around the scene"},
    {VIEW_NAVIGATION_FLY, "FLY", 0, "Fly", "Use fly dynamics to navigate the scene"},
    {0, nullptr, 0, nullptr, nullptr},
};

#if defined(WITH_INTERNATIONAL) || !defined(RNA_RUNTIME)
static const EnumPropertyItem rna_enum_language_default_items[] = {
    {0,
     "DEFAULT",
     0,
     "Automatic (Automatic)",
     "Automatically choose system's defined language if available, or fall-back to English"},
    {0, nullptr, 0, nullptr, nullptr},
};
#endif

static const EnumPropertyItem rna_enum_studio_light_type_items[] = {
    {STUDIOLIGHT_TYPE_STUDIO, "STUDIO", 0, "Studio", ""},
    {STUDIOLIGHT_TYPE_WORLD, "WORLD", 0, "World", ""},
    {STUDIOLIGHT_TYPE_MATCAP, "MATCAP", 0, "MatCap", ""},
    {0, nullptr, 0, nullptr, nullptr},
};

static const EnumPropertyItem rna_enum_userdef_viewport_aa_items[] = {
    {SCE_DISPLAY_AA_OFF,
     "OFF",
     0,
     "No Anti-Aliasing",
     "Scene will be rendering without any anti-aliasing"},
    {SCE_DISPLAY_AA_FXAA,
     "FXAA",
     0,
     "Single Pass Anti-Aliasing",
     "Scene will be rendered using a single pass anti-aliasing method (FXAA)"},
    {SCE_DISPLAY_AA_SAMPLES_5,
     "5",
     0,
     "5 Samples",
     "Scene will be rendered using 5 anti-aliasing samples"},
    {SCE_DISPLAY_AA_SAMPLES_8,
     "8",
     0,
     "8 Samples",
     "Scene will be rendered using 8 anti-aliasing samples"},
    {SCE_DISPLAY_AA_SAMPLES_11,
     "11",
     0,
     "11 Samples",
     "Scene will be rendered using 11 anti-aliasing samples"},
    {SCE_DISPLAY_AA_SAMPLES_16,
     "16",
     0,
     "16 Samples",
     "Scene will be rendered using 16 anti-aliasing samples"},
    {SCE_DISPLAY_AA_SAMPLES_32,
     "32",
     0,
     "32 Samples",
     "Scene will be rendered using 32 anti-aliasing samples"},
    {0, nullptr, 0, nullptr, nullptr},
};

static const EnumPropertyItem rna_enum_preference_gpu_backend_items[] = {
    {GPU_BACKEND_OPENGL, "OPENGL", 0, "OpenGL", "Use OpenGL backend"},
    {GPU_BACKEND_METAL, "METAL", 0, "Metal", "Use Metal backend"},
    {GPU_BACKEND_VULKAN, "VULKAN", 0, "Vulkan", "Use Vulkan backend"},
    {0, nullptr, 0, nullptr, nullptr},
};

#ifdef RNA_RUNTIME

#  include "BLI_math_vector.h"
#  include "BLI_string_utils.h"

#  include "DNA_object_types.h"
#  include "DNA_screen_types.h"

#  include "BKE_blender.h"
#  include "BKE_global.h"
#  include "BKE_idprop.h"
#  include "BKE_image.h"
#  include "BKE_main.h"
#  include "BKE_mesh_runtime.hh"
#  include "BKE_object.h"
#  include "BKE_paint.hh"
#  include "BKE_preferences.h"
#  include "BKE_screen.h"

#  include "DEG_depsgraph.h"

#  include "GPU_capabilities.h"
#  include "GPU_select.h"
#  include "GPU_texture.h"

#  include "BLF_api.h"

#  include "BLI_path_util.h"

#  include "MEM_CacheLimiterC-Api.h"
#  include "MEM_guardedalloc.h"

#  include "UI_interface.hh"

#  ifdef WITH_SDL_DYNLOAD
#    include "sdlew.h"
#  endif

static void rna_userdef_version_get(PointerRNA *ptr, int *value)
{
  UserDef *userdef = (UserDef *)ptr->data;
  value[0] = userdef->versionfile / 100;
  value[1] = userdef->versionfile % 100;
  value[2] = userdef->subversionfile;
}

/** Mark the preferences as being changed so they are saved on exit. */
#  define USERDEF_TAG_DIRTY rna_userdef_is_dirty_update_impl()

void rna_userdef_is_dirty_update_impl()
{
  /* We can't use 'ptr->data' because this update function
   * is used for themes and other nested data. */
  if (U.runtime.is_dirty == false) {
    U.runtime.is_dirty = true;
    WM_main_add_notifier(NC_WINDOW, nullptr);
  }
}

void rna_userdef_is_dirty_update(Main * /*bmain*/, Scene * /*scene*/, PointerRNA * /*ptr*/)
{
  /* WARNING: never use 'ptr' unless its type is checked. */
  rna_userdef_is_dirty_update_impl();
}

/** Take care not to use this if we expect 'is_dirty' to be tagged. */
static void rna_userdef_ui_update(Main * /*bmain*/, Scene * /*scene*/, PointerRNA * /*ptr*/)
{
  WM_main_add_notifier(NC_WINDOW, nullptr);
}

static void rna_userdef_update(Main * /*bmain*/, Scene * /*scene*/, PointerRNA * /*ptr*/)
{
  WM_main_add_notifier(NC_WINDOW, nullptr);
  USERDEF_TAG_DIRTY;
}

static void rna_userdef_theme_update(Main *bmain, Scene *scene, PointerRNA *ptr)
{
  /* Recreate gizmos when changing themes. */
  WM_reinit_gizmomap_all(bmain);

  rna_userdef_update(bmain, scene, ptr);
}

static void rna_userdef_theme_text_style_update(Main *bmain, Scene *scene, PointerRNA *ptr)
{
  const uiStyle *style = UI_style_get();
  BLF_default_size(style->widgetlabel.points);

  rna_userdef_update(bmain, scene, ptr);
}

static void rna_userdef_gizmo_update(Main *bmain, Scene *scene, PointerRNA *ptr)
{
  WM_reinit_gizmomap_all(bmain);

  rna_userdef_update(bmain, scene, ptr);
}

static void rna_userdef_theme_update_icons(Main *bmain, Scene *scene, PointerRNA *ptr)
{
  if (!G.background) {
    UI_icons_reload_internal_textures();
  }
  rna_userdef_theme_update(bmain, scene, ptr);
}

/* also used by buffer swap switching */
static void rna_userdef_gpu_update(Main * /*bmain*/, Scene * /*scene*/, PointerRNA * /*ptr*/)
{
  /* font's are stored at each DPI level, without this we can easy load 100's of fonts */
  BLF_cache_clear();

  WM_main_add_notifier(NC_WINDOW, nullptr);             /* full redraw */
  WM_main_add_notifier(NC_SCREEN | NA_EDITED, nullptr); /* refresh region sizes */
  USERDEF_TAG_DIRTY;
}

static void rna_userdef_screen_update(Main * /*bmain*/, Scene * /*scene*/, PointerRNA * /*ptr*/)
{
  WM_main_add_notifier(NC_WINDOW, nullptr);
  WM_main_add_notifier(NC_SCREEN | NA_EDITED, nullptr); /* refresh region sizes */
  USERDEF_TAG_DIRTY;
}

static void rna_userdef_screen_update_header_default(Main *bmain, Scene *scene, PointerRNA *ptr)
{
  if (U.uiflag & USER_HEADER_FROM_PREF) {
    for (bScreen *screen = static_cast<bScreen *>(bmain->screens.first); screen;
         screen = static_cast<bScreen *>(screen->id.next))
    {
      BKE_screen_header_alignment_reset(screen);
    }
    rna_userdef_screen_update(bmain, scene, ptr);
  }
  USERDEF_TAG_DIRTY;
}

static void rna_PreferencesExperimental_use_extension_repos_set(PointerRNA * /*ptr*/, bool value)
{
  Main *bmain = G.main;
  if (bool(U.experimental.use_extension_repos) != value) {
    BKE_callback_exec_null(bmain, BKE_CB_EVT_EXTENSION_REPOS_UPDATE_PRE);
    U.experimental.use_extension_repos = value;
    BKE_callback_exec_null(bmain, BKE_CB_EVT_EXTENSION_REPOS_UPDATE_POST);
  }
}

static void rna_userdef_font_update(Main * /*bmain*/, Scene * /*scene*/, PointerRNA * /*ptr*/)
{
  BLF_cache_clear();
  UI_reinit_font();
}

static void rna_userdef_language_update(Main * /*bmain*/, Scene * /*scene*/, PointerRNA * /*ptr*/)
{
  BLT_lang_set(nullptr);

  const char *uilng = BLT_lang_get();
  if (STREQ(uilng, "en_US")) {
    U.transopts &= ~(USER_TR_IFACE | USER_TR_TOOLTIPS | USER_TR_NEWDATANAME);
  }
  else {
    U.transopts |= (USER_TR_IFACE | USER_TR_TOOLTIPS | USER_TR_NEWDATANAME);
  }

  USERDEF_TAG_DIRTY;
}

static void rna_userdef_asset_library_name_set(PointerRNA *ptr, const char *value)
{
  bUserAssetLibrary *library = (bUserAssetLibrary *)ptr->data;
  BKE_preferences_asset_library_name_set(&U, library, value);
}

static void rna_userdef_asset_library_path_set(PointerRNA *ptr, const char *value)
{
  bUserAssetLibrary *library = (bUserAssetLibrary *)ptr->data;
  BKE_preferences_asset_library_path_set(library, value);
}

static void rna_userdef_extension_repo_name_set(PointerRNA *ptr, const char *value)
{
  bUserExtensionRepo *repo = (bUserExtensionRepo *)ptr->data;
  BKE_preferences_extension_repo_name_set(&U, repo, value);
}

static void rna_userdef_extension_repo_module_set(PointerRNA *ptr, const char *value)
{
  Main *bmain = G.main;
  bUserExtensionRepo *repo = (bUserExtensionRepo *)ptr->data;
  BKE_callback_exec_null(bmain, BKE_CB_EVT_EXTENSION_REPOS_UPDATE_PRE);
  BKE_preferences_extension_repo_module_set(&U, repo, value);
  BKE_callback_exec_null(bmain, BKE_CB_EVT_EXTENSION_REPOS_UPDATE_POST);
}

static void rna_userdef_extension_repo_directory_set(PointerRNA *ptr, const char *value)
{
  Main *bmain = G.main;
  bUserExtensionRepo *repo = (bUserExtensionRepo *)ptr->data;
  BKE_callback_exec_null(bmain, BKE_CB_EVT_EXTENSION_REPOS_UPDATE_PRE);
  BKE_preferences_extension_repo_path_set(repo, value);
  BKE_callback_exec_null(bmain, BKE_CB_EVT_EXTENSION_REPOS_UPDATE_POST);
}

static void rna_userdef_script_autoexec_update(Main * /*bmain*/,
                                               Scene * /*scene*/,
                                               PointerRNA *ptr)
{
  UserDef *userdef = (UserDef *)ptr->data;
  if (userdef->flag & USER_SCRIPT_AUTOEXEC_DISABLE) {
    G.f &= ~G_FLAG_SCRIPT_AUTOEXEC;
  }
  else {
    G.f |= G_FLAG_SCRIPT_AUTOEXEC;
  }

  USERDEF_TAG_DIRTY;
}

static void rna_userdef_script_directory_name_set(PointerRNA *ptr, const char *value)
{
  bUserScriptDirectory *script_dir = static_cast<bUserScriptDirectory *>(ptr->data);
  bool value_invalid = false;

  if (!value[0]) {
    value_invalid = true;
  }
  if (STREQ(value, "DEFAULT")) {
    value_invalid = true;
  }

  if (value_invalid) {
    value = DATA_("Untitled");
  }

  STRNCPY_UTF8(script_dir->name, value);
  BLI_uniquename(&U.script_directories,
                 script_dir,
                 value,
                 '.',
                 offsetof(bUserScriptDirectory, name),
                 sizeof(script_dir->name));
}

static bUserScriptDirectory *rna_userdef_script_directory_new()
{
  bUserScriptDirectory *script_dir = static_cast<bUserScriptDirectory *>(
      MEM_callocN(sizeof(*script_dir), __func__));
  BLI_addtail(&U.script_directories, script_dir);
  USERDEF_TAG_DIRTY;
  return script_dir;
}

static void rna_userdef_script_directory_remove(ReportList *reports, PointerRNA *ptr)
{
  bUserScriptDirectory *script_dir = static_cast<bUserScriptDirectory *>(ptr->data);
  if (BLI_findindex(&U.script_directories, script_dir) == -1) {
    BKE_report(reports, RPT_ERROR, "Script directory not found");
    return;
  }

  BLI_freelinkN(&U.script_directories, script_dir);
  RNA_POINTER_INVALIDATE(ptr);
  USERDEF_TAG_DIRTY;
}

static bUserExtensionRepo *rna_userdef_extension_repo_new(const char *name,
                                                          const char *module,
                                                          const char *directory,
                                                          const char *remote_path)
{
  Main *bmain = G.main;
  BKE_callback_exec_null(bmain, BKE_CB_EVT_EXTENSION_REPOS_UPDATE_PRE);

  bUserExtensionRepo *repo = BKE_preferences_extension_repo_add(
      &U, name ? name : "", module ? module : "", directory ? directory : "");
  if (remote_path) {
    STRNCPY(repo->remote_path, remote_path);
  }

  BKE_callback_exec_null(bmain, BKE_CB_EVT_EXTENSION_REPOS_UPDATE_POST);
  USERDEF_TAG_DIRTY;
  return repo;
}

static void rna_userdef_extension_repo_remove(ReportList *reports, PointerRNA *ptr)
{
  Main *bmain = G.main;
  BKE_callback_exec_null(bmain, BKE_CB_EVT_EXTENSION_REPOS_UPDATE_PRE);

  bUserExtensionRepo *repo = static_cast<bUserExtensionRepo *>(ptr->data);
  if (BLI_findindex(&U.extension_repos, repo) == -1) {
    BKE_report(reports, RPT_ERROR, "Extension repository not found");
    return;
  }
  BKE_preferences_extension_repo_remove(&U, repo);
  RNA_POINTER_INVALIDATE(ptr);

  BKE_callback_exec_null(bmain, BKE_CB_EVT_EXTENSION_REPOS_UPDATE_POST);
  USERDEF_TAG_DIRTY;
}

static void rna_userdef_load_ui_update(Main * /*bmain*/, Scene * /*scene*/, PointerRNA *ptr)
{
  UserDef *userdef = (UserDef *)ptr->data;
  if (userdef->flag & USER_FILENOUI) {
    G.fileflags |= G_FILE_NO_UI;
  }
  else {
    G.fileflags &= ~G_FILE_NO_UI;
  }

  USERDEF_TAG_DIRTY;
}

static void rna_userdef_anisotropic_update(Main *bmain, Scene *scene, PointerRNA *ptr)
{
  GPU_samplers_update();
  rna_userdef_update(bmain, scene, ptr);
}

static void rna_userdef_gl_texture_limit_update(Main *bmain, Scene *scene, PointerRNA *ptr)
{
  BKE_image_free_all_gputextures(bmain);
  rna_userdef_update(bmain, scene, ptr);
}

static void rna_userdef_undo_steps_set(PointerRNA *ptr, int value)
{
  UserDef *userdef = (UserDef *)ptr->data;

  /* Do not allow 1 undo steps, useless and breaks undo/redo process (see #42531). */
  userdef->undosteps = (value == 1) ? 2 : value;
}

static int rna_userdef_autokeymode_get(PointerRNA *ptr)
{
  UserDef *userdef = (UserDef *)ptr->data;
  short retval = userdef->autokey_mode;

  if (!(userdef->autokey_mode & AUTOKEY_ON)) {
    retval |= AUTOKEY_ON;
  }

  return retval;
}

static void rna_userdef_autokeymode_set(PointerRNA *ptr, int value)
{
  UserDef *userdef = (UserDef *)ptr->data;

  if (value == AUTOKEY_MODE_NORMAL) {
    userdef->autokey_mode |= (AUTOKEY_MODE_NORMAL - AUTOKEY_ON);
    userdef->autokey_mode &= ~(AUTOKEY_MODE_EDITKEYS - AUTOKEY_ON);
  }
  else if (value == AUTOKEY_MODE_EDITKEYS) {
    userdef->autokey_mode |= (AUTOKEY_MODE_EDITKEYS - AUTOKEY_ON);
    userdef->autokey_mode &= ~(AUTOKEY_MODE_NORMAL - AUTOKEY_ON);
  }
}

static void rna_userdef_anim_update(Main * /*bmain*/, Scene * /*scene*/, PointerRNA * /*ptr*/)
{
  WM_main_add_notifier(NC_SPACE | ND_SPACE_GRAPH, nullptr);
  WM_main_add_notifier(NC_SPACE | ND_SPACE_DOPESHEET, nullptr);
  USERDEF_TAG_DIRTY;
}

static void rna_userdef_input_devices(Main * /*bmain*/, Scene * /*scene*/, PointerRNA * /*ptr*/)
{
  WM_init_input_devices();
  USERDEF_TAG_DIRTY;
}

#  ifdef WITH_INPUT_NDOF
static void rna_userdef_ndof_deadzone_update(Main * /*bmain*/, Scene * /*scene*/, PointerRNA *ptr)
{
  UserDef *userdef = static_cast<UserDef *>(ptr->data);
  WM_ndof_deadzone_set(userdef->ndof_deadzone);
  USERDEF_TAG_DIRTY;
}
#  endif

static void rna_userdef_keyconfig_reload_update(bContext *C,
                                                Main * /*bmain*/,
                                                Scene * /*scene*/,
                                                PointerRNA * /*ptr*/)
{
  WM_keyconfig_reload(C);
  USERDEF_TAG_DIRTY;
}

static void rna_userdef_timecode_style_set(PointerRNA *ptr, int value)
{
  UserDef *userdef = (UserDef *)ptr->data;
  int required_size = userdef->v2d_min_gridsize;

  /* Set the time-code style. */
  userdef->timecode_style = value;

  /* Adjust the v2d grid-size if needed so that time-codes don't overlap
   * NOTE: most of these have been hand-picked to avoid overlaps while still keeping
   * things from getting too blown out. */
  switch (value) {
    case USER_TIMECODE_MINIMAL:
    case USER_TIMECODE_SECONDS_ONLY:
      /* 35 is great most of the time, but not that great for full-blown */
      required_size = 35;
      break;
    case USER_TIMECODE_SMPTE_MSF:
      required_size = 50;
      break;
    case USER_TIMECODE_SMPTE_FULL:
      /* the granddaddy! */
      required_size = 65;
      break;
    case USER_TIMECODE_MILLISECONDS:
      required_size = 45;
      break;
  }

  if (U.v2d_min_gridsize < required_size) {
    U.v2d_min_gridsize = required_size;
  }
}

static int rna_UserDef_mouse_emulate_3_button_modifier_get(PointerRNA *ptr)
{
#  if !defined(WIN32)
  UserDef *userdef = static_cast<UserDef *>(ptr->data);
  return userdef->mouse_emulate_3_button_modifier;
#  else
  UNUSED_VARS(ptr);
  return USER_EMU_MMB_MOD_ALT;
#  endif
}

static const EnumPropertyItem *rna_UseDef_active_section_itemf(bContext * /*C*/,
                                                               PointerRNA *ptr,
                                                               PropertyRNA * /*prop*/,
                                                               bool *r_free)
{
  UserDef *userdef = static_cast<UserDef *>(ptr->data);

  if ((userdef->flag & USER_DEVELOPER_UI) != 0) {
    *r_free = false;
    return rna_enum_preference_section_items;
  }

  EnumPropertyItem *items = nullptr;
  int totitem = 0;

  for (const EnumPropertyItem *it = rna_enum_preference_section_items; it->identifier != nullptr;
       it++)
  {
    if (it->value == USER_SECTION_EXPERIMENTAL) {
      continue;
    }
    RNA_enum_item_add(&items, &totitem, it);
  }

  RNA_enum_item_end(&items, &totitem);

  *r_free = true;
  return items;
}

static PointerRNA rna_UserDef_view_get(PointerRNA *ptr)
{
  return rna_pointer_inherit_refine(ptr, &RNA_PreferencesView, ptr->data);
}

static PointerRNA rna_UserDef_edit_get(PointerRNA *ptr)
{
  return rna_pointer_inherit_refine(ptr, &RNA_PreferencesEdit, ptr->data);
}

static PointerRNA rna_UserDef_input_get(PointerRNA *ptr)
{
  return rna_pointer_inherit_refine(ptr, &RNA_PreferencesInput, ptr->data);
}

static PointerRNA rna_UserDef_keymap_get(PointerRNA *ptr)
{
  return rna_pointer_inherit_refine(ptr, &RNA_PreferencesKeymap, ptr->data);
}

static PointerRNA rna_UserDef_filepaths_get(PointerRNA *ptr)
{
  return rna_pointer_inherit_refine(ptr, &RNA_PreferencesFilePaths, ptr->data);
}

static PointerRNA rna_UserDef_system_get(PointerRNA *ptr)
{
  return rna_pointer_inherit_refine(ptr, &RNA_PreferencesSystem, ptr->data);
}

static PointerRNA rna_UserDef_apps_get(PointerRNA *ptr)
{
  return rna_pointer_inherit_refine(ptr, &RNA_PreferencesApps, ptr->data);
}

/* Reevaluate objects with a subsurf modifier as the last in their modifiers stacks. */
static void rna_UserDef_subdivision_update(Main *bmain, Scene *scene, PointerRNA *ptr)
{
  Object *ob;

  for (ob = static_cast<Object *>(bmain->objects.first); ob;
       ob = static_cast<Object *>(ob->id.next)) {
    if (BKE_object_get_last_subsurf_modifier(ob) != nullptr) {
      DEG_id_tag_update(&ob->id, ID_RECALC_GEOMETRY);
    }
  }

  rna_userdef_update(bmain, scene, ptr);
}

static void rna_UserDef_audio_update(Main *bmain, Scene * /*scene*/, PointerRNA * /*ptr*/)
{
  BKE_sound_init(bmain);
  USERDEF_TAG_DIRTY;
}

static void rna_Userdef_memcache_update(Main * /*bmain*/, Scene * /*scene*/, PointerRNA * /*ptr*/)
{
  MEM_CacheLimiter_set_maximum(size_t(U.memcachelimit) * 1024 * 1024);
  USERDEF_TAG_DIRTY;
}

static void rna_Userdef_disk_cache_dir_update(Main * /*bmain*/,
                                              Scene * /*scene*/,
                                              PointerRNA * /*ptr*/)
{
  if (U.sequencer_disk_cache_dir[0] != '\0') {
    BLI_path_abs(U.sequencer_disk_cache_dir, BKE_main_blendfile_path_from_global());
    BLI_path_slash_ensure(U.sequencer_disk_cache_dir, sizeof(U.sequencer_disk_cache_dir));
    BLI_path_make_safe(U.sequencer_disk_cache_dir);
  }

  USERDEF_TAG_DIRTY;
}

static void rna_UserDef_weight_color_update(Main *bmain, Scene *scene, PointerRNA *ptr)
{
  Object *ob;

  for (ob = static_cast<Object *>(bmain->objects.first); ob;
       ob = static_cast<Object *>(ob->id.next)) {
    if (ob->mode & OB_MODE_WEIGHT_PAINT) {
      DEG_id_tag_update(&ob->id, ID_RECALC_GEOMETRY);
    }
  }

  rna_userdef_update(bmain, scene, ptr);
}

static void rna_UserDef_viewport_lights_update(Main *bmain, Scene *scene, PointerRNA *ptr)
{
  /* If all lights are off gpu_draw resets them all, see: #27627,
   * so disallow them all to be disabled. */
  if (U.light_param[0].flag == 0 && U.light_param[1].flag == 0 && U.light_param[2].flag == 0 &&
      U.light_param[3].flag == 0)
  {
    SolidLight *light = static_cast<SolidLight *>(ptr->data);
    light->flag |= 1;
  }

  WM_main_add_notifier(NC_SPACE | ND_SPACE_VIEW3D | NS_VIEW3D_GPU, nullptr);
  rna_userdef_update(bmain, scene, ptr);
}

static bool rna_userdef_is_microsoft_store_install_get(PointerRNA * /*ptr*/)
{
#  ifdef WIN32
  return BLI_windows_is_store_install();
#  endif
  return false;
}

static void rna_userdef_autosave_update(Main *bmain, Scene *scene, PointerRNA *ptr)
{
  wmWindowManager *wm = static_cast<wmWindowManager *>(bmain->wm.first);

  if (wm) {
    WM_file_autosave_init(wm);
  }
  rna_userdef_update(bmain, scene, ptr);
}

#  define RNA_USERDEF_EXPERIMENTAL_BOOLEAN_GET(member) \
    static bool rna_userdef_experimental_##member##_get(PointerRNA *ptr) \
    { \
      UserDef *userdef = POINTER_OFFSET(ptr->data, -offsetof(UserDef, experimental)); \
      return USER_EXPERIMENTAL_TEST(userdef, member); \
    }

static bAddon *rna_userdef_addon_new()
{
  ListBase *addons_list = &U.addons;
  bAddon *addon = BKE_addon_new();
  BLI_addtail(addons_list, addon);
  USERDEF_TAG_DIRTY;
  return addon;
}

static void rna_userdef_addon_remove(ReportList *reports, PointerRNA *addon_ptr)
{
  ListBase *addons_list = &U.addons;
  bAddon *addon = static_cast<bAddon *>(addon_ptr->data);
  if (BLI_findindex(addons_list, addon) == -1) {
    BKE_report(reports, RPT_ERROR, "Add-on is no longer valid");
    return;
  }
  BLI_remlink(addons_list, addon);
  BKE_addon_free(addon);
  RNA_POINTER_INVALIDATE(addon_ptr);
  USERDEF_TAG_DIRTY;
}

static bPathCompare *rna_userdef_pathcompare_new()
{
  bPathCompare *path_cmp = static_cast<bPathCompare *>(
      MEM_callocN(sizeof(bPathCompare), "bPathCompare"));
  BLI_addtail(&U.autoexec_paths, path_cmp);
  USERDEF_TAG_DIRTY;
  return path_cmp;
}

static void rna_userdef_pathcompare_remove(ReportList *reports, PointerRNA *path_cmp_ptr)
{
  bPathCompare *path_cmp = static_cast<bPathCompare *>(path_cmp_ptr->data);
  if (BLI_findindex(&U.autoexec_paths, path_cmp) == -1) {
    BKE_report(reports, RPT_ERROR, "Excluded path is no longer valid");
    return;
  }

  BLI_freelinkN(&U.autoexec_paths, path_cmp);
  RNA_POINTER_INVALIDATE(path_cmp_ptr);
  USERDEF_TAG_DIRTY;
}

static void rna_userdef_temp_update(Main * /*bmain*/, Scene * /*scene*/, PointerRNA * /*ptr*/)
{
  BKE_tempdir_init(U.tempdir);
  USERDEF_TAG_DIRTY;
}

static void rna_userdef_text_update(Main * /*bmain*/, Scene * /*scene*/, PointerRNA * /*ptr*/)
{
  BLF_cache_clear();
  UI_reinit_font();
  WM_main_add_notifier(NC_WINDOW, nullptr);
  USERDEF_TAG_DIRTY;
}

static PointerRNA rna_Theme_space_generic_get(PointerRNA *ptr)
{
  return rna_pointer_inherit_refine(ptr, &RNA_ThemeSpaceGeneric, ptr->data);
}

static PointerRNA rna_Theme_gradient_colors_get(PointerRNA *ptr)
{
  return rna_pointer_inherit_refine(ptr, &RNA_ThemeGradientColors, ptr->data);
}

static PointerRNA rna_Theme_space_gradient_get(PointerRNA *ptr)
{
  return rna_pointer_inherit_refine(ptr, &RNA_ThemeSpaceGradient, ptr->data);
}

static PointerRNA rna_Theme_space_list_generic_get(PointerRNA *ptr)
{
  return rna_pointer_inherit_refine(ptr, &RNA_ThemeSpaceListGeneric, ptr->data);
}

static const EnumPropertyItem *rna_userdef_audio_device_itemf(bContext * /*C*/,
                                                              PointerRNA * /*ptr*/,
                                                              PropertyRNA * /*prop*/,
                                                              bool *r_free)
{
  int index = 0;
  int totitem = 0;
  EnumPropertyItem *item = nullptr;

  int i;

  char **names = BKE_sound_get_device_names();

  for (i = 0; names[i]; i++) {
    EnumPropertyItem new_item = {i, names[i], 0, names[i], names[i]};
    RNA_enum_item_add(&item, &totitem, &new_item);
  }

#  if !defined(NDEBUG) || !defined(WITH_AUDASPACE)
  if (i == 0) {
    EnumPropertyItem new_item = {i, "SOUND_NONE", 0, "No Sound", ""};
    RNA_enum_item_add(&item, &totitem, &new_item);
  }
#  endif

  /* may be unused */
  UNUSED_VARS(index, audio_device_items);

  RNA_enum_item_end(&item, &totitem);
  *r_free = true;

  return item;
}

#  ifdef WITH_INTERNATIONAL
static const EnumPropertyItem *rna_lang_enum_properties_itemf(bContext * /*C*/,
                                                              PointerRNA * /*ptr*/,
                                                              PropertyRNA * /*prop*/,
                                                              bool * /*r_free*/)
{
  const EnumPropertyItem *items = BLT_lang_RNA_enum_properties();
  if (items == nullptr) {
    items = rna_enum_language_default_items;
  }
  return items;
}
#  else
static int rna_lang_enum_properties_get_no_international(PointerRNA * /*ptr*/)
{
  /* This simply prevents warnings when accessing language
   * (since the actual value wont be in the enum, unless already `DEFAULT`). */
  return 0;
}
#  endif

static void rna_Addon_module_set(PointerRNA *ptr, const char *value)
{
  bAddon *addon = (bAddon *)ptr->data;
  size_t module_len = STRNCPY_UTF8_RLEN(addon->module, value);

  /* Reserve half of `bAddon::module` for a package component.
   * Ensure the trailing component is less than half `sizeof(bAddon::module)`.
   * This is needed because the size of the add-on name should never work on not depending on
   * the user defined module prefix. Trimming off the trailing characters is a silent failure
   * however there isn't a practical way to notify the user an over long name was used.
   * In practice this is something only add-on developers should run into,
   * so it's more of a paper cut for developers. */
  const size_t submodule_len_limit = sizeof(bAddon::module) / 2;
  if (UNLIKELY(module_len >= submodule_len_limit)) {
    char *submodule_end = addon->module + module_len;
    char *submodule_beg = addon->module;
    for (size_t i = module_len - 1; i > 0; i--) {
      if (addon->module[i] == '.') {
        submodule_beg = addon->module + i;
        break;
      }
    }
    if ((submodule_end - submodule_beg) > submodule_len_limit) {
      submodule_beg[submodule_len_limit] = '\0';
      BLI_str_utf8_invalid_strip(submodule_beg, submodule_len_limit);
    }
  }
}

static IDProperty **rna_AddonPref_idprops(PointerRNA *ptr)
{
  return (IDProperty **)&ptr->data;
}

static PointerRNA rna_Addon_preferences_get(PointerRNA *ptr)
{
  bAddon *addon = (bAddon *)ptr->data;
  bAddonPrefType *apt = BKE_addon_pref_type_find(addon->module, true);
  if (apt) {
    if (addon->prop == nullptr) {
      IDPropertyTemplate val = {0};
      addon->prop = IDP_New(IDP_GROUP, &val, addon->module); /* name is unimportant. */
    }
    return rna_pointer_inherit_refine(ptr, apt->rna_ext.srna, addon->prop);
  }
  else {
    return PointerRNA_NULL;
  }
}

static bool rna_AddonPref_unregister(Main * /*bmain*/, StructRNA *type)
{
  bAddonPrefType *apt = static_cast<bAddonPrefType *>(RNA_struct_blender_type_get(type));

  if (!apt) {
    return false;
  }

  RNA_struct_free_extension(type, &apt->rna_ext);
  RNA_struct_free(&BLENDER_RNA, type);

  BKE_addon_pref_type_remove(apt);

  /* update while blender is running */
  WM_main_add_notifier(NC_WINDOW, nullptr);
  return true;
}

static StructRNA *rna_AddonPref_register(Main *bmain,
                                         ReportList *reports,
                                         void *data,
                                         const char *identifier,
                                         StructValidateFunc validate,
                                         StructCallbackFunc call,
                                         StructFreeFunc free)
{
  const char *error_prefix = "Registering add-on preferences class:";
  bAddonPrefType *apt, dummy_apt = {{'\0'}};
  bAddon dummy_addon = {nullptr};
  PointerRNA dummy_addon_ptr;
  // bool have_function[1];

  /* Setup dummy add-on preference and it's type to store static properties in. */
  RNA_pointer_create(nullptr, &RNA_AddonPreferences, &dummy_addon, &dummy_addon_ptr);

  /* validate the python class */
  if (validate(&dummy_addon_ptr, data, nullptr /* have_function */) != 0) {
    return nullptr;
  }

  STRNCPY(dummy_apt.idname, dummy_addon.module);
  if (strlen(identifier) >= sizeof(dummy_apt.idname)) {
    BKE_reportf(reports,
                RPT_ERROR,
                "%s '%s' is too long, maximum length is %d",
                error_prefix,
                identifier,
                int(sizeof(dummy_apt.idname)));
    return nullptr;
  }

  /* Check if we have registered this add-on preference type before, and remove it. */
  apt = BKE_addon_pref_type_find(dummy_addon.module, true);
  if (apt) {
    StructRNA *srna = apt->rna_ext.srna;
    if (!(srna && rna_AddonPref_unregister(bmain, srna))) {
      BKE_reportf(reports,
                  RPT_ERROR,
                  "%s '%s', bl_idname '%s' %s",
                  error_prefix,
                  identifier,
                  dummy_apt.idname,
                  srna ? "is built-in" : "could not be unregistered");

      return nullptr;
    }
  }

  /* Create a new add-on preference type. */
  apt = static_cast<bAddonPrefType *>(MEM_mallocN(sizeof(bAddonPrefType), "addonpreftype"));
  memcpy(apt, &dummy_apt, sizeof(dummy_apt));
  BKE_addon_pref_type_add(apt);

  apt->rna_ext.srna = RNA_def_struct_ptr(&BLENDER_RNA, identifier, &RNA_AddonPreferences);
  apt->rna_ext.data = data;
  apt->rna_ext.call = call;
  apt->rna_ext.free = free;
  RNA_struct_blender_type_set(apt->rna_ext.srna, apt);

  //  apt->draw = (have_function[0]) ? header_draw : nullptr;

  /* update while blender is running */
  WM_main_add_notifier(NC_WINDOW, nullptr);

  return apt->rna_ext.srna;
}

/* placeholder, doesn't do anything useful yet */
static StructRNA *rna_AddonPref_refine(PointerRNA *ptr)
{
  return (ptr->type) ? ptr->type : &RNA_AddonPreferences;
}

static float rna_ThemeUI_roundness_get(PointerRNA *ptr)
{
  /* Remap from relative radius to 0..1 range. */
  uiWidgetColors *tui = (uiWidgetColors *)ptr->data;
  return tui->roundness * 2.0f;
}

static void rna_ThemeUI_roundness_set(PointerRNA *ptr, float value)
{
  uiWidgetColors *tui = (uiWidgetColors *)ptr->data;
  tui->roundness = value * 0.5f;
}

/* Studio Light */
static void rna_UserDef_studiolight_begin(CollectionPropertyIterator *iter, PointerRNA * /*ptr*/)
{
  rna_iterator_listbase_begin(iter, BKE_studiolight_listbase(), nullptr);
}

static void rna_StudioLights_refresh(UserDef * /*userdef*/)
{
  BKE_studiolight_refresh();
}

static void rna_StudioLights_remove(UserDef * /*userdef*/, StudioLight *studio_light)
{
  BKE_studiolight_remove(studio_light);
}

static StudioLight *rna_StudioLights_load(UserDef * /*userdef*/, const char *filepath, int type)
{
  return BKE_studiolight_load(filepath, type);
}

/* TODO: Make it accept arguments. */
static StudioLight *rna_StudioLights_new(UserDef *userdef, const char *filepath)
{
  return BKE_studiolight_create(filepath, userdef->light_param, userdef->light_ambient);
}

/* StudioLight.name */
static void rna_UserDef_studiolight_name_get(PointerRNA *ptr, char *value)
{
  StudioLight *sl = (StudioLight *)ptr->data;
  strcpy(value, sl->name);
}

static int rna_UserDef_studiolight_name_length(PointerRNA *ptr)
{
  StudioLight *sl = (StudioLight *)ptr->data;
  return strlen(sl->name);
}

/* StudioLight.path */
static void rna_UserDef_studiolight_path_get(PointerRNA *ptr, char *value)
{
  StudioLight *sl = (StudioLight *)ptr->data;
  strcpy(value, sl->filepath);
}

static int rna_UserDef_studiolight_path_length(PointerRNA *ptr)
{
  StudioLight *sl = (StudioLight *)ptr->data;
  return strlen(sl->filepath);
}

/* StudioLight.path_irr_cache */
static void rna_UserDef_studiolight_path_irr_cache_get(PointerRNA *ptr, char *value)
{
  StudioLight *sl = (StudioLight *)ptr->data;
  if (sl->path_irr_cache) {
    strcpy(value, sl->path_irr_cache);
  }
  else {
    value[0] = '\0';
  }
}

static int rna_UserDef_studiolight_path_irr_cache_length(PointerRNA *ptr)
{
  StudioLight *sl = (StudioLight *)ptr->data;
  if (sl->path_irr_cache) {
    return strlen(sl->path_irr_cache);
  }
  return 0;
}

/* StudioLight.path_sh_cache */
static void rna_UserDef_studiolight_path_sh_cache_get(PointerRNA *ptr, char *value)
{
  StudioLight *sl = (StudioLight *)ptr->data;
  if (sl->path_sh_cache) {
    strcpy(value, sl->path_sh_cache);
  }
  else {
    value[0] = '\0';
  }
}

static int rna_UserDef_studiolight_path_sh_cache_length(PointerRNA *ptr)
{
  StudioLight *sl = (StudioLight *)ptr->data;
  if (sl->path_sh_cache) {
    return strlen(sl->path_sh_cache);
  }
  return 0;
}

/* StudioLight.index */
static int rna_UserDef_studiolight_index_get(PointerRNA *ptr)
{
  StudioLight *sl = (StudioLight *)ptr->data;
  return sl->index;
}

/* StudioLight.is_user_defined */
static bool rna_UserDef_studiolight_is_user_defined_get(PointerRNA *ptr)
{
  StudioLight *sl = (StudioLight *)ptr->data;
  return (sl->flag & STUDIOLIGHT_USER_DEFINED) != 0;
}

/* StudioLight.is_user_defined */
static bool rna_UserDef_studiolight_has_specular_highlight_pass_get(PointerRNA *ptr)
{
  StudioLight *sl = (StudioLight *)ptr->data;
  return sl->flag & STUDIOLIGHT_SPECULAR_HIGHLIGHT_PASS;
}

/* StudioLight.type */

static int rna_UserDef_studiolight_type_get(PointerRNA *ptr)
{
  StudioLight *sl = (StudioLight *)ptr->data;
  return sl->flag & STUDIOLIGHT_FLAG_ORIENTATIONS;
}

static void rna_UserDef_studiolight_spherical_harmonics_coefficients_get(PointerRNA *ptr,
                                                                         float *values)
{
  StudioLight *sl = (StudioLight *)ptr->data;
  float *value = values;
  for (int i = 0; i < STUDIOLIGHT_SH_EFFECTIVE_COEFS_LEN; i++) {
    copy_v3_v3(value, sl->spherical_harmonics_coefs[i]);
    value += 3;
  }
}

/* StudioLight.solid_lights */

static void rna_UserDef_studiolight_solid_lights_begin(CollectionPropertyIterator *iter,
                                                       PointerRNA *ptr)
{
  StudioLight *sl = (StudioLight *)ptr->data;
  rna_iterator_array_begin(iter, sl->light, sizeof(*sl->light), ARRAY_SIZE(sl->light), 0, nullptr);
}

static int rna_UserDef_studiolight_solid_lights_length(PointerRNA * /*ptr*/)
{
  return ARRAY_SIZE(((StudioLight *)nullptr)->light);
}

/* StudioLight.light_ambient */

static void rna_UserDef_studiolight_light_ambient_get(PointerRNA *ptr, float *values)
{
  StudioLight *sl = (StudioLight *)ptr->data;
  copy_v3_v3(values, sl->light_ambient);
}

int rna_show_statusbar_vram_editable(PointerRNA * /*ptr*/, const char ** /*r_info*/)
{
  return GPU_mem_stats_supported() ? PROP_EDITABLE : PropertyFlag(0);
}

static const EnumPropertyItem *rna_preference_gpu_backend_itemf(bContext * /*C*/,
                                                                PointerRNA * /*ptr*/,
                                                                PropertyRNA * /*prop*/,
                                                                bool *r_free)
{
  int totitem = 0;
  EnumPropertyItem *result = nullptr;
  for (int i = 0; rna_enum_preference_gpu_backend_items[i].identifier != nullptr; i++) {
    const EnumPropertyItem *item = &rna_enum_preference_gpu_backend_items[i];
#  ifndef WITH_OPENGL_BACKEND
    if (item->value == GPU_BACKEND_OPENGL) {
      continue;
    }
#  endif
#  ifndef WITH_METAL_BACKEND
    if (item->value == GPU_BACKEND_METAL) {
      continue;
    }
#  endif
#  ifndef WITH_VULKAN_BACKEND
    if (item->value == GPU_BACKEND_VULKAN) {
      continue;
    }
#  endif
    RNA_enum_item_add(&result, &totitem, item);
  }

  RNA_enum_item_end(&result, &totitem);
  *r_free = true;
  return result;
}

#else

#  define USERDEF_TAG_DIRTY_PROPERTY_UPDATE_ENABLE \
    RNA_define_fallback_property_update(0, "rna_userdef_is_dirty_update")

#  define USERDEF_TAG_DIRTY_PROPERTY_UPDATE_DISABLE RNA_define_fallback_property_update(0, nullptr)

/* TODO(sergey): This technically belongs to blenlib, but we don't link
 * makesrna against it.
 */

/* Get maximum addressable memory in megabytes, */
static size_t max_memory_in_megabytes()
{
  /* Maximum addressable bytes on this platform. */
  const size_t limit_bytes = size_t(1) << (sizeof(size_t[8]) - 1);
  /* Convert it to megabytes and return. */
  return (limit_bytes >> 20);
}

/* Same as above, but clipped to int capacity. */
static int max_memory_in_megabytes_int()
{
  const size_t limit_megabytes = max_memory_in_megabytes();
  /* NOTE: The result will fit into integer. */
  return int(min_zz(limit_megabytes, size_t(INT_MAX)));
}

static void rna_def_userdef_theme_ui_font_style(BlenderRNA *brna)
{
  StructRNA *srna;
  PropertyRNA *prop;

  srna = RNA_def_struct(brna, "ThemeFontStyle", nullptr);
  RNA_def_struct_sdna(srna, "uiFontStyle");
  RNA_def_struct_clear_flag(srna, STRUCT_UNDO);
  RNA_def_struct_ui_text(srna, "Font Style", "Theme settings for Font");

  prop = RNA_def_property(srna, "points", PROP_FLOAT, PROP_UNSIGNED);
  RNA_def_property_range(prop, 6.0f, 32.0f);
  RNA_def_property_ui_range(prop, 8.0f, 20.0f, 10.0f, 1);
  RNA_def_property_ui_text(prop, "Points", "Font size in points");
  RNA_def_property_update(prop, 0, "rna_userdef_gpu_update");

  prop = RNA_def_property(srna, "shadow", PROP_INT, PROP_PIXEL);
  RNA_def_property_range(prop, 0, 5);
  RNA_def_property_ui_text(prop, "Shadow Size", "Shadow size (0, 3 and 5 supported)");
  RNA_def_property_update(prop, 0, "rna_userdef_theme_text_style_update");

  prop = RNA_def_property(srna, "shadow_offset_x", PROP_INT, PROP_PIXEL);
  RNA_def_property_int_sdna(prop, nullptr, "shadx");
  RNA_def_property_range(prop, -10, 10);
  RNA_def_property_ui_text(prop, "Shadow X Offset", "Shadow offset in pixels");
  RNA_def_property_update(prop, 0, "rna_userdef_theme_text_style_update");

  prop = RNA_def_property(srna, "shadow_offset_y", PROP_INT, PROP_PIXEL);
  RNA_def_property_int_sdna(prop, nullptr, "shady");
  RNA_def_property_range(prop, -10, 10);
  RNA_def_property_ui_text(prop, "Shadow Y Offset", "Shadow offset in pixels");
  RNA_def_property_update(prop, 0, "rna_userdef_theme_text_style_update");

  prop = RNA_def_property(srna, "shadow_alpha", PROP_FLOAT, PROP_FACTOR);
  RNA_def_property_float_sdna(prop, nullptr, "shadowalpha");
  RNA_def_property_range(prop, 0.0f, 1.0f);
  RNA_def_property_ui_text(prop, "Shadow Alpha", "");
  RNA_def_property_update(prop, 0, "rna_userdef_theme_text_style_update");

  prop = RNA_def_property(srna, "shadow_value", PROP_FLOAT, PROP_FACTOR);
  RNA_def_property_float_sdna(prop, nullptr, "shadowcolor");
  RNA_def_property_range(prop, 0.0f, 1.0f);
  RNA_def_property_ui_text(prop, "Shadow Brightness", "Shadow color in gray value");
  RNA_def_property_update(prop, 0, "rna_userdef_theme_text_style_update");
}

static void rna_def_userdef_theme_ui_style(BlenderRNA *brna)
{
  StructRNA *srna;
  PropertyRNA *prop;

  rna_def_userdef_theme_ui_font_style(brna);

  srna = RNA_def_struct(brna, "ThemeStyle", nullptr);
  RNA_def_struct_sdna(srna, "uiStyle");
  RNA_def_struct_clear_flag(srna, STRUCT_UNDO);
  RNA_def_struct_ui_text(srna, "Style", "Theme settings for style sets");

  prop = RNA_def_property(srna, "panel_title", PROP_POINTER, PROP_NONE);
  RNA_def_property_flag(prop, PROP_NEVER_NULL);
  RNA_def_property_pointer_sdna(prop, nullptr, "paneltitle");
  RNA_def_property_struct_type(prop, "ThemeFontStyle");
  RNA_def_property_ui_text(prop, "Panel Title Font", "");
  RNA_def_property_update(prop, 0, "rna_userdef_theme_update");

  prop = RNA_def_property(srna, "widget_label", PROP_POINTER, PROP_NONE);
  RNA_def_property_flag(prop, PROP_NEVER_NULL);
  RNA_def_property_pointer_sdna(prop, nullptr, "widgetlabel");
  RNA_def_property_struct_type(prop, "ThemeFontStyle");
  RNA_def_property_ui_text(prop, "Widget Label Style", "");
  RNA_def_property_update(prop, 0, "rna_userdef_theme_update");

  prop = RNA_def_property(srna, "widget", PROP_POINTER, PROP_NONE);
  RNA_def_property_flag(prop, PROP_NEVER_NULL);
  RNA_def_property_pointer_sdna(prop, nullptr, "widget");
  RNA_def_property_struct_type(prop, "ThemeFontStyle");
  RNA_def_property_ui_text(prop, "Widget Style", "");
  RNA_def_property_update(prop, 0, "rna_userdef_theme_update");
}

static void rna_def_userdef_theme_ui_wcol(BlenderRNA *brna)
{
  StructRNA *srna;
  PropertyRNA *prop;

  srna = RNA_def_struct(brna, "ThemeWidgetColors", nullptr);
  RNA_def_struct_sdna(srna, "uiWidgetColors");
  RNA_def_struct_clear_flag(srna, STRUCT_UNDO);
  RNA_def_struct_ui_text(srna, "Theme Widget Color Set", "Theme settings for widget color sets");

  prop = RNA_def_property(srna, "outline", PROP_FLOAT, PROP_COLOR_GAMMA);
  RNA_def_property_array(prop, 4);
  RNA_def_property_ui_text(prop, "Outline", "");
  RNA_def_property_update(prop, 0, "rna_userdef_theme_update");

  prop = RNA_def_property(srna, "inner", PROP_FLOAT, PROP_COLOR_GAMMA);
  RNA_def_property_array(prop, 4);
  RNA_def_property_ui_text(prop, "Inner", "");
  RNA_def_property_update(prop, 0, "rna_userdef_theme_update");

  prop = RNA_def_property(srna, "inner_sel", PROP_FLOAT, PROP_COLOR_GAMMA);
  RNA_def_property_array(prop, 4);
  RNA_def_property_ui_text(prop, "Inner Selected", "");
  RNA_def_property_update(prop, 0, "rna_userdef_theme_update");

  prop = RNA_def_property(srna, "item", PROP_FLOAT, PROP_COLOR_GAMMA);
  RNA_def_property_array(prop, 4);
  RNA_def_property_ui_text(prop, "Item", "");
  RNA_def_property_update(prop, 0, "rna_userdef_theme_update");

  prop = RNA_def_property(srna, "text", PROP_FLOAT, PROP_COLOR_GAMMA);
  RNA_def_property_array(prop, 3);
  RNA_def_property_ui_text(prop, "Text", "");
  RNA_def_property_update(prop, 0, "rna_userdef_theme_update");

  prop = RNA_def_property(srna, "text_sel", PROP_FLOAT, PROP_COLOR_GAMMA);
  RNA_def_property_array(prop, 3);
  RNA_def_property_ui_text(prop, "Text Selected", "");
  RNA_def_property_update(prop, 0, "rna_userdef_theme_update");

  prop = RNA_def_property(srna, "show_shaded", PROP_BOOLEAN, PROP_NONE);
  RNA_def_property_boolean_sdna(prop, nullptr, "shaded", 1);
  RNA_def_property_ui_text(prop, "Shaded", "");
  RNA_def_property_update(prop, 0, "rna_userdef_theme_update");

  prop = RNA_def_property(srna, "shadetop", PROP_INT, PROP_NONE);
  RNA_def_property_range(prop, -100, 100);
  RNA_def_property_ui_text(prop, "Shade Top", "");
  RNA_def_property_update(prop, 0, "rna_userdef_theme_update");

  prop = RNA_def_property(srna, "shadedown", PROP_INT, PROP_NONE);
  RNA_def_property_range(prop, -100, 100);
  RNA_def_property_ui_text(prop, "Shade Down", "");
  RNA_def_property_update(prop, 0, "rna_userdef_theme_update");

  prop = RNA_def_property(srna, "roundness", PROP_FLOAT, PROP_FACTOR);
  RNA_def_property_float_funcs(
      prop, "rna_ThemeUI_roundness_get", "rna_ThemeUI_roundness_set", nullptr);
  RNA_def_property_ui_text(prop, "Roundness", "Amount of edge rounding");
  RNA_def_property_update(prop, 0, "rna_userdef_theme_update");
}

static void rna_def_userdef_theme_ui_wcol_state(BlenderRNA *brna)
{
  StructRNA *srna;
  PropertyRNA *prop;

  srna = RNA_def_struct(brna, "ThemeWidgetStateColors", nullptr);
  RNA_def_struct_sdna(srna, "uiWidgetStateColors");
  RNA_def_struct_clear_flag(srna, STRUCT_UNDO);
  RNA_def_struct_ui_text(
      srna, "Theme Widget State Color", "Theme settings for widget state colors");

  prop = RNA_def_property(srna, "inner_anim", PROP_FLOAT, PROP_COLOR_GAMMA);
  RNA_def_property_array(prop, 3);
  RNA_def_property_ui_text(prop, "Animated", "");
  RNA_def_property_update(prop, 0, "rna_userdef_theme_update");

  prop = RNA_def_property(srna, "inner_anim_sel", PROP_FLOAT, PROP_COLOR_GAMMA);
  RNA_def_property_array(prop, 3);
  RNA_def_property_ui_text(prop, "Animated Selected", "");
  RNA_def_property_update(prop, 0, "rna_userdef_theme_update");

  prop = RNA_def_property(srna, "inner_key", PROP_FLOAT, PROP_COLOR_GAMMA);
  RNA_def_property_array(prop, 3);
  RNA_def_property_ui_text(prop, "Keyframe", "");
  RNA_def_property_update(prop, 0, "rna_userdef_theme_update");

  prop = RNA_def_property(srna, "inner_key_sel", PROP_FLOAT, PROP_COLOR_GAMMA);
  RNA_def_property_array(prop, 3);
  RNA_def_property_ui_text(prop, "Keyframe Selected", "");
  RNA_def_property_update(prop, 0, "rna_userdef_theme_update");

  prop = RNA_def_property(srna, "inner_driven", PROP_FLOAT, PROP_COLOR_GAMMA);
  RNA_def_property_array(prop, 3);
  RNA_def_property_ui_text(prop, "Driven", "");
  RNA_def_property_update(prop, 0, "rna_userdef_theme_update");

  prop = RNA_def_property(srna, "inner_driven_sel", PROP_FLOAT, PROP_COLOR_GAMMA);
  RNA_def_property_array(prop, 3);
  RNA_def_property_ui_text(prop, "Driven Selected", "");
  RNA_def_property_update(prop, 0, "rna_userdef_theme_update");

  prop = RNA_def_property(srna, "inner_overridden", PROP_FLOAT, PROP_COLOR_GAMMA);
  RNA_def_property_array(prop, 3);
  RNA_def_property_ui_text(prop, "Overridden", "");
  RNA_def_property_update(prop, 0, "rna_userdef_theme_update");

  prop = RNA_def_property(srna, "inner_overridden_sel", PROP_FLOAT, PROP_COLOR_GAMMA);
  RNA_def_property_array(prop, 3);
  RNA_def_property_ui_text(prop, "Overridden Selected", "");
  RNA_def_property_update(prop, 0, "rna_userdef_theme_update");

  prop = RNA_def_property(srna, "inner_changed", PROP_FLOAT, PROP_COLOR_GAMMA);
  RNA_def_property_array(prop, 3);
  RNA_def_property_ui_text(prop, "Changed", "");
  RNA_def_property_update(prop, 0, "rna_userdef_theme_update");

  prop = RNA_def_property(srna, "inner_changed_sel", PROP_FLOAT, PROP_COLOR_GAMMA);
  RNA_def_property_array(prop, 3);
  RNA_def_property_ui_text(prop, "Changed Selected", "");
  RNA_def_property_update(prop, 0, "rna_userdef_theme_update");

  prop = RNA_def_property(srna, "blend", PROP_FLOAT, PROP_FACTOR);
  RNA_def_property_ui_text(prop, "Blend", "");
  RNA_def_property_update(prop, 0, "rna_userdef_theme_update");
}

static void rna_def_userdef_theme_ui_panel(BlenderRNA *brna)
{
  StructRNA *srna;
  PropertyRNA *prop;

  srna = RNA_def_struct(brna, "ThemePanelColors", nullptr);
  RNA_def_struct_sdna(srna, "uiPanelColors");
  RNA_def_struct_clear_flag(srna, STRUCT_UNDO);
  RNA_def_struct_ui_text(srna, "Theme Panel Color", "Theme settings for panel colors");

  prop = RNA_def_property(srna, "header", PROP_FLOAT, PROP_COLOR_GAMMA);
  RNA_def_property_ui_text(prop, "Header", "");
  RNA_def_property_update(prop, 0, "rna_userdef_theme_update");

  prop = RNA_def_property(srna, "back", PROP_FLOAT, PROP_COLOR_GAMMA);
  RNA_def_property_ui_text(prop, "Background", "");
  RNA_def_property_update(prop, 0, "rna_userdef_theme_update");

  prop = RNA_def_property(srna, "sub_back", PROP_FLOAT, PROP_COLOR_GAMMA);
  RNA_def_property_ui_text(prop, "Sub Background", "");
  RNA_def_property_update(prop, 0, "rna_userdef_theme_update");
}

static const EnumPropertyItem rna_enum_userdef_theme_background_types_items[] = {
    {TH_BACKGROUND_SINGLE_COLOR,
     "SINGLE_COLOR",
     0,
     "Single Color",
     "Use a solid color as viewport background"},
    {TH_BACKGROUND_GRADIENT_LINEAR,
     "LINEAR",
     0,
     "Linear Gradient",
     "Use a screen space vertical linear gradient as viewport background"},
    {TH_BACKGROUND_GRADIENT_RADIAL,
     "RADIAL",
     0,
     "Vignette",
     "Use a radial gradient as viewport background"},
    {0, nullptr, 0, nullptr, nullptr},
};

static void rna_def_userdef_theme_ui_gradient(BlenderRNA *brna)
{
  /* Fake struct, keep this for compatible theme presets. */
  StructRNA *srna;
  PropertyRNA *prop;

  srna = RNA_def_struct(brna, "ThemeGradientColors", nullptr);
  RNA_def_struct_sdna(srna, "ThemeSpace");
  RNA_def_struct_clear_flag(srna, STRUCT_UNDO);
  RNA_def_struct_ui_text(
      srna, "Theme Background Color", "Theme settings for background colors and gradient");

  prop = RNA_def_property(srna, "background_type", PROP_ENUM, PROP_NONE);
  RNA_def_property_enum_sdna(prop, nullptr, "background_type");
  RNA_def_property_enum_items(prop, rna_enum_userdef_theme_background_types_items);
  RNA_def_property_ui_text(prop, "Background Type", "Type of background in the 3D viewport");
  RNA_def_property_update(prop, 0, "rna_userdef_theme_update");

  prop = RNA_def_property(srna, "high_gradient", PROP_FLOAT, PROP_COLOR_GAMMA);
  RNA_def_property_float_sdna(prop, nullptr, "back");
  RNA_def_property_array(prop, 3);
  RNA_def_property_ui_text(prop, "Gradient High/Off", "");
  RNA_def_property_update(prop, 0, "rna_userdef_theme_update");

  prop = RNA_def_property(srna, "gradient", PROP_FLOAT, PROP_COLOR_GAMMA);
  RNA_def_property_float_sdna(prop, nullptr, "back_grad");
  RNA_def_property_array(prop, 3);
  RNA_def_property_ui_text(prop, "Gradient Low", "");
  RNA_def_property_update(prop, 0, "rna_userdef_theme_update");
}

static void rna_def_userdef_theme_ui(BlenderRNA *brna)
{
  StructRNA *srna;
  PropertyRNA *prop;

  rna_def_userdef_theme_ui_wcol(brna);
  rna_def_userdef_theme_ui_wcol_state(brna);
  rna_def_userdef_theme_ui_panel(brna);
  rna_def_userdef_theme_ui_gradient(brna);

  srna = RNA_def_struct(brna, "ThemeUserInterface", nullptr);
  RNA_def_struct_sdna(srna, "ThemeUI");
  RNA_def_struct_clear_flag(srna, STRUCT_UNDO);
  RNA_def_struct_ui_text(
      srna, "Theme User Interface", "Theme settings for user interface elements");

  prop = RNA_def_property(srna, "wcol_regular", PROP_POINTER, PROP_NONE);
  RNA_def_property_flag(prop, PROP_NEVER_NULL);
  RNA_def_property_ui_text(prop, "Regular Widget Colors", "");
  RNA_def_property_update(prop, 0, "rna_userdef_theme_update");

  prop = RNA_def_property(srna, "wcol_tool", PROP_POINTER, PROP_NONE);
  RNA_def_property_flag(prop, PROP_NEVER_NULL);
  RNA_def_property_ui_text(prop, "Tool Widget Colors", "");
  RNA_def_property_update(prop, 0, "rna_userdef_theme_update");

  prop = RNA_def_property(srna, "wcol_toolbar_item", PROP_POINTER, PROP_NONE);
  RNA_def_property_flag(prop, PROP_NEVER_NULL);
  RNA_def_property_ui_text(prop, "Toolbar Item Widget Colors", "");
  RNA_def_property_update(prop, 0, "rna_userdef_theme_update");

  prop = RNA_def_property(srna, "wcol_radio", PROP_POINTER, PROP_NONE);
  RNA_def_property_flag(prop, PROP_NEVER_NULL);
  RNA_def_property_ui_text(prop, "Radio Widget Colors", "");
  RNA_def_property_update(prop, 0, "rna_userdef_theme_update");

  prop = RNA_def_property(srna, "wcol_text", PROP_POINTER, PROP_NONE);
  RNA_def_property_flag(prop, PROP_NEVER_NULL);
  RNA_def_property_ui_text(prop, "Text Widget Colors", "");
  RNA_def_property_update(prop, 0, "rna_userdef_theme_update");

  prop = RNA_def_property(srna, "wcol_option", PROP_POINTER, PROP_NONE);
  RNA_def_property_flag(prop, PROP_NEVER_NULL);
  RNA_def_property_ui_text(prop, "Option Widget Colors", "");
  RNA_def_property_update(prop, 0, "rna_userdef_theme_update");

  prop = RNA_def_property(srna, "wcol_toggle", PROP_POINTER, PROP_NONE);
  RNA_def_property_flag(prop, PROP_NEVER_NULL);
  RNA_def_property_ui_text(prop, "Toggle Widget Colors", "");
  RNA_def_property_update(prop, 0, "rna_userdef_theme_update");

  prop = RNA_def_property(srna, "wcol_num", PROP_POINTER, PROP_NONE);
  RNA_def_property_flag(prop, PROP_NEVER_NULL);
  RNA_def_property_ui_text(prop, "Number Widget Colors", "");
  RNA_def_property_update(prop, 0, "rna_userdef_theme_update");

  prop = RNA_def_property(srna, "wcol_numslider", PROP_POINTER, PROP_NONE);
  RNA_def_property_flag(prop, PROP_NEVER_NULL);
  RNA_def_property_ui_text(prop, "Slider Widget Colors", "");
  RNA_def_property_update(prop, 0, "rna_userdef_theme_update");

  prop = RNA_def_property(srna, "wcol_box", PROP_POINTER, PROP_NONE);
  RNA_def_property_flag(prop, PROP_NEVER_NULL);
  RNA_def_property_ui_text(prop, "Box Backdrop Colors", "");
  RNA_def_property_update(prop, 0, "rna_userdef_theme_update");

  prop = RNA_def_property(srna, "wcol_menu", PROP_POINTER, PROP_NONE);
  RNA_def_property_flag(prop, PROP_NEVER_NULL);
  RNA_def_property_ui_text(prop, "Menu Widget Colors", "");
  RNA_def_property_update(prop, 0, "rna_userdef_theme_update");

  prop = RNA_def_property(srna, "wcol_pulldown", PROP_POINTER, PROP_NONE);
  RNA_def_property_flag(prop, PROP_NEVER_NULL);
  RNA_def_property_ui_text(prop, "Pulldown Widget Colors", "");
  RNA_def_property_update(prop, 0, "rna_userdef_theme_update");

  prop = RNA_def_property(srna, "wcol_menu_back", PROP_POINTER, PROP_NONE);
  RNA_def_property_flag(prop, PROP_NEVER_NULL);
  RNA_def_property_ui_text(prop, "Menu Backdrop Colors", "");
  RNA_def_property_update(prop, 0, "rna_userdef_theme_update");

  prop = RNA_def_property(srna, "wcol_pie_menu", PROP_POINTER, PROP_NONE);
  RNA_def_property_flag(prop, PROP_NEVER_NULL);
  RNA_def_property_ui_text(prop, "Pie Menu Colors", "");
  RNA_def_property_update(prop, 0, "rna_userdef_theme_update");

  prop = RNA_def_property(srna, "wcol_tooltip", PROP_POINTER, PROP_NONE);
  RNA_def_property_flag(prop, PROP_NEVER_NULL);
  RNA_def_property_ui_text(prop, "Tooltip Colors", "");
  RNA_def_property_update(prop, 0, "rna_userdef_theme_update");

  prop = RNA_def_property(srna, "wcol_menu_item", PROP_POINTER, PROP_NONE);
  RNA_def_property_flag(prop, PROP_NEVER_NULL);
  RNA_def_property_ui_text(prop, "Menu Item Colors", "");
  RNA_def_property_update(prop, 0, "rna_userdef_theme_update");

  prop = RNA_def_property(srna, "wcol_scroll", PROP_POINTER, PROP_NONE);
  RNA_def_property_flag(prop, PROP_NEVER_NULL);
  RNA_def_property_ui_text(prop, "Scroll Widget Colors", "");
  RNA_def_property_update(prop, 0, "rna_userdef_theme_update");

  prop = RNA_def_property(srna, "wcol_progress", PROP_POINTER, PROP_NONE);
  RNA_def_property_flag(prop, PROP_NEVER_NULL);
  RNA_def_property_ui_text(prop, "Progress Bar Widget Colors", "");
  RNA_def_property_update(prop, 0, "rna_userdef_theme_update");

  prop = RNA_def_property(srna, "wcol_list_item", PROP_POINTER, PROP_NONE);
  RNA_def_property_flag(prop, PROP_NEVER_NULL);
  RNA_def_property_ui_text(prop, "List Item Colors", "");
  RNA_def_property_update(prop, 0, "rna_userdef_theme_update");

  prop = RNA_def_property(srna, "wcol_view_item", PROP_POINTER, PROP_NONE);
  RNA_def_property_flag(prop, PROP_NEVER_NULL);
  RNA_def_property_ui_text(prop, "Data-View Item Colors", "");
  RNA_def_property_update(prop, 0, "rna_userdef_theme_update");

  prop = RNA_def_property(srna, "wcol_state", PROP_POINTER, PROP_NONE);
  RNA_def_property_flag(prop, PROP_NEVER_NULL);
  RNA_def_property_ui_text(prop, "State Colors", "");
  RNA_def_property_update(prop, 0, "rna_userdef_theme_update");

  prop = RNA_def_property(srna, "wcol_tab", PROP_POINTER, PROP_NONE);
  RNA_def_property_flag(prop, PROP_NEVER_NULL);
  RNA_def_property_ui_text(prop, "Tab Colors", "");
  RNA_def_property_update(prop, 0, "rna_userdef_theme_update");

  prop = RNA_def_property(srna, "menu_shadow_fac", PROP_FLOAT, PROP_FACTOR);
  RNA_def_property_ui_text(prop, "Menu Shadow Strength", "Blending factor for menu shadows");
  RNA_def_property_range(prop, 0.01f, 1.0f);
  RNA_def_property_update(prop, 0, "rna_userdef_theme_update");

  prop = RNA_def_property(srna, "menu_shadow_width", PROP_INT, PROP_PIXEL);
  RNA_def_property_ui_text(
      prop, "Menu Shadow Width", "Width of menu shadows, set to zero to disable");
  RNA_def_property_range(prop, 0.0f, 24.0f);
  RNA_def_property_update(prop, 0, "rna_userdef_theme_update");

  prop = RNA_def_property(srna, "icon_alpha", PROP_FLOAT, PROP_FACTOR);
  RNA_def_property_ui_text(
      prop, "Icon Alpha", "Transparency of icons in the interface, to reduce contrast");
  RNA_def_property_update(prop, 0, "rna_userdef_theme_update");

  prop = RNA_def_property(srna, "icon_saturation", PROP_FLOAT, PROP_FACTOR);
  RNA_def_property_ui_text(prop, "Icon Saturation", "Saturation of icons in the interface");
  RNA_def_property_update(prop, 0, "rna_userdef_theme_update");

  prop = RNA_def_property(srna, "widget_emboss", PROP_FLOAT, PROP_COLOR_GAMMA);
  RNA_def_property_float_sdna(prop, nullptr, "widget_emboss");
  RNA_def_property_array(prop, 4);
  RNA_def_property_ui_text(
      prop, "Widget Emboss", "Color of the 1px shadow line underlying widgets");
  RNA_def_property_update(prop, 0, "rna_userdef_theme_update");

  prop = RNA_def_property(srna, "editor_outline", PROP_FLOAT, PROP_COLOR_GAMMA);
  RNA_def_property_float_sdna(prop, nullptr, "editor_outline");
  RNA_def_property_array(prop, 3);
  RNA_def_property_ui_text(
      prop, "Editor Outline", "Color of the outline of the editors and their round corners");
  RNA_def_property_update(prop, 0, "rna_userdef_theme_update");

  prop = RNA_def_property(srna, "widget_text_cursor", PROP_FLOAT, PROP_COLOR_GAMMA);
  RNA_def_property_float_sdna(prop, nullptr, "widget_text_cursor");
  RNA_def_property_array(prop, 3);
  RNA_def_property_ui_text(prop, "Text Cursor", "Color of the text insertion cursor (caret)");
  RNA_def_property_update(prop, 0, "rna_userdef_theme_update");

  prop = RNA_def_property(srna, "panel_roundness", PROP_FLOAT, PROP_FACTOR);
  RNA_def_property_ui_text(
      prop, "Panel Roundness", "Roundness of the corners of panels and sub-panels");
  RNA_def_property_range(prop, 0.0f, 1.0f);
  RNA_def_property_float_default(prop, 0.4f);
  RNA_def_property_update(prop, 0, "rna_userdef_theme_update");

  /* Transparent Grid */
  prop = RNA_def_property(srna, "transparent_checker_primary", PROP_FLOAT, PROP_COLOR_GAMMA);
  RNA_def_property_float_sdna(prop, nullptr, "transparent_checker_primary");
  RNA_def_property_array(prop, 3);
  RNA_def_property_ui_text(
      prop, "Primary Color", "Primary color of checkerboard pattern indicating transparent areas");
  RNA_def_property_update(prop, 0, "rna_userdef_theme_update");

  prop = RNA_def_property(srna, "transparent_checker_secondary", PROP_FLOAT, PROP_COLOR_GAMMA);
  RNA_def_property_float_sdna(prop, nullptr, "transparent_checker_secondary");
  RNA_def_property_array(prop, 3);
  RNA_def_property_ui_text(prop,
                           "Secondary Color",
                           "Secondary color of checkerboard pattern indicating transparent areas");
  RNA_def_property_update(prop, 0, "rna_userdef_theme_update");

  prop = RNA_def_property(srna, "transparent_checker_size", PROP_INT, PROP_PIXEL);
  RNA_def_property_ui_text(
      prop, "Checkerboard Size", "Size of checkerboard pattern indicating transparent areas");
  RNA_def_property_range(prop, 2, 48);
  RNA_def_property_update(prop, 0, "rna_userdef_theme_update");

  /* axis */
  prop = RNA_def_property(srna, "axis_x", PROP_FLOAT, PROP_COLOR_GAMMA);
  RNA_def_property_float_sdna(prop, nullptr, "xaxis");
  RNA_def_property_array(prop, 3);
  RNA_def_property_ui_text(prop, "X Axis", "");
  RNA_def_property_update(prop, 0, "rna_userdef_theme_update");

  prop = RNA_def_property(srna, "axis_y", PROP_FLOAT, PROP_COLOR_GAMMA);
  RNA_def_property_float_sdna(prop, nullptr, "yaxis");
  RNA_def_property_array(prop, 3);
  RNA_def_property_ui_text(prop, "Y Axis", "");
  RNA_def_property_update(prop, 0, "rna_userdef_theme_update");

  prop = RNA_def_property(srna, "axis_z", PROP_FLOAT, PROP_COLOR_GAMMA);
  RNA_def_property_float_sdna(prop, nullptr, "zaxis");
  RNA_def_property_array(prop, 3);
  RNA_def_property_ui_text(prop, "Z Axis", "");
  RNA_def_property_update(prop, 0, "rna_userdef_theme_update");

  /* Generic gizmo colors. */
  prop = RNA_def_property(srna, "gizmo_hi", PROP_FLOAT, PROP_COLOR_GAMMA);
  RNA_def_property_float_sdna(prop, nullptr, "gizmo_hi");
  RNA_def_property_array(prop, 3);
  RNA_def_property_ui_text(prop, "Gizmo Highlight", "");
  RNA_def_property_update(prop, 0, "rna_userdef_theme_update");

  prop = RNA_def_property(srna, "gizmo_primary", PROP_FLOAT, PROP_COLOR_GAMMA);
  RNA_def_property_float_sdna(prop, nullptr, "gizmo_primary");
  RNA_def_property_array(prop, 3);
  RNA_def_property_ui_text(prop, "Gizmo Primary", "");
  RNA_def_property_update(prop, 0, "rna_userdef_theme_update");

  prop = RNA_def_property(srna, "gizmo_secondary", PROP_FLOAT, PROP_COLOR_GAMMA);
  RNA_def_property_float_sdna(prop, nullptr, "gizmo_secondary");
  RNA_def_property_array(prop, 3);
  RNA_def_property_ui_text(prop, "Gizmo Secondary", "");
  RNA_def_property_update(prop, 0, "rna_userdef_theme_update");

  prop = RNA_def_property(srna, "gizmo_view_align", PROP_FLOAT, PROP_COLOR_GAMMA);
  RNA_def_property_float_sdna(prop, nullptr, "gizmo_view_align");
  RNA_def_property_array(prop, 3);
  RNA_def_property_ui_text(prop, "Gizmo View Align", "");
  RNA_def_property_update(prop, 0, "rna_userdef_theme_update");

  prop = RNA_def_property(srna, "gizmo_a", PROP_FLOAT, PROP_COLOR_GAMMA);
  RNA_def_property_float_sdna(prop, nullptr, "gizmo_a");
  RNA_def_property_array(prop, 3);
  RNA_def_property_ui_text(prop, "Gizmo A", "");
  RNA_def_property_update(prop, 0, "rna_userdef_theme_update");

  prop = RNA_def_property(srna, "gizmo_b", PROP_FLOAT, PROP_COLOR_GAMMA);
  RNA_def_property_float_sdna(prop, nullptr, "gizmo_b");
  RNA_def_property_array(prop, 3);
  RNA_def_property_ui_text(prop, "Gizmo B", "");
  RNA_def_property_update(prop, 0, "rna_userdef_theme_update");

  /* Icon colors. */
  prop = RNA_def_property(srna, "icon_scene", PROP_FLOAT, PROP_COLOR_GAMMA);
  RNA_def_property_float_sdna(prop, nullptr, "icon_scene");
  RNA_def_property_array(prop, 4);
  RNA_def_property_ui_text(prop, "Scene", "");
  RNA_def_property_update(prop, 0, "rna_userdef_theme_update");

  prop = RNA_def_property(srna, "icon_collection", PROP_FLOAT, PROP_COLOR_GAMMA);
  RNA_def_property_float_sdna(prop, nullptr, "icon_collection");
  RNA_def_property_array(prop, 4);
  RNA_def_property_ui_text(prop, "Collection", "");
  RNA_def_property_update(prop, 0, "rna_userdef_theme_update");

  prop = RNA_def_property(srna, "icon_object", PROP_FLOAT, PROP_COLOR_GAMMA);
  RNA_def_property_float_sdna(prop, nullptr, "icon_object");
  RNA_def_property_array(prop, 4);
  RNA_def_property_ui_text(prop, "Object", "");
  RNA_def_property_update(prop, 0, "rna_userdef_theme_update");

  prop = RNA_def_property(srna, "icon_object_data", PROP_FLOAT, PROP_COLOR_GAMMA);
  RNA_def_property_float_sdna(prop, nullptr, "icon_object_data");
  RNA_def_property_array(prop, 4);
  RNA_def_property_ui_text(prop, "Object Data", "");
  RNA_def_property_update(prop, 0, "rna_userdef_theme_update");

  prop = RNA_def_property(srna, "icon_modifier", PROP_FLOAT, PROP_COLOR_GAMMA);
  RNA_def_property_float_sdna(prop, nullptr, "icon_modifier");
  RNA_def_property_array(prop, 4);
  RNA_def_property_ui_text(prop, "Modifier", "");
  RNA_def_property_update(prop, 0, "rna_userdef_theme_update");

  prop = RNA_def_property(srna, "icon_shading", PROP_FLOAT, PROP_COLOR_GAMMA);
  RNA_def_property_float_sdna(prop, nullptr, "icon_shading");
  RNA_def_property_array(prop, 4);
  RNA_def_property_ui_text(prop, "Shading", "");
  RNA_def_property_update(prop, 0, "rna_userdef_theme_update");

  prop = RNA_def_property(srna, "icon_folder", PROP_FLOAT, PROP_COLOR_GAMMA);
  RNA_def_property_float_sdna(prop, nullptr, "icon_folder");
  RNA_def_property_array(prop, 4);
  RNA_def_property_ui_text(prop, "File Folders", "Color of folders in the file browser");
  RNA_def_property_update(prop, 0, "rna_userdef_theme_update");

  prop = RNA_def_property(srna, "icon_border_intensity", PROP_FLOAT, PROP_FACTOR);
  RNA_def_property_float_sdna(prop, nullptr, "icon_border_intensity");
  RNA_def_property_ui_text(
      prop, "Icon Border", "Control the intensity of the border around themes icons");
  RNA_def_property_ui_range(prop, 0.0, 1.0, 0.1, 2);
  RNA_def_property_update(prop, 0, "rna_userdef_theme_update_icons");
}

static void rna_def_userdef_theme_space_common(StructRNA *srna)
{
  PropertyRNA *prop;

  prop = RNA_def_property(srna, "title", PROP_FLOAT, PROP_COLOR_GAMMA);
  RNA_def_property_array(prop, 3);
  RNA_def_property_ui_text(prop, "Title", "");
  RNA_def_property_update(prop, 0, "rna_userdef_theme_update");

  prop = RNA_def_property(srna, "text", PROP_FLOAT, PROP_COLOR_GAMMA);
  RNA_def_property_array(prop, 3);
  RNA_def_property_ui_text(prop, "Text", "");
  RNA_def_property_update(prop, 0, "rna_userdef_theme_update");

  prop = RNA_def_property(srna, "text_hi", PROP_FLOAT, PROP_COLOR_GAMMA);
  RNA_def_property_array(prop, 3);
  RNA_def_property_ui_text(prop, "Text Highlight", "");
  RNA_def_property_update(prop, 0, "rna_userdef_theme_update");

  /* header */
  prop = RNA_def_property(srna, "header", PROP_FLOAT, PROP_COLOR_GAMMA);
  RNA_def_property_array(prop, 4);
  RNA_def_property_ui_text(prop, "Header", "");
  RNA_def_property_update(prop, 0, "rna_userdef_theme_update");

  prop = RNA_def_property(srna, "header_text", PROP_FLOAT, PROP_COLOR_GAMMA);
  RNA_def_property_array(prop, 3);
  RNA_def_property_ui_text(prop, "Header Text", "");
  RNA_def_property_update(prop, 0, "rna_userdef_theme_update");

  prop = RNA_def_property(srna, "header_text_hi", PROP_FLOAT, PROP_COLOR_GAMMA);
  RNA_def_property_array(prop, 3);
  RNA_def_property_ui_text(prop, "Header Text Highlight", "");
  RNA_def_property_update(prop, 0, "rna_userdef_theme_update");

  /* panel settings */
  prop = RNA_def_property(srna, "panelcolors", PROP_POINTER, PROP_NONE);
  RNA_def_property_flag(prop, PROP_NEVER_NULL);
  RNA_def_property_ui_text(prop, "Panel Colors", "");
  RNA_def_property_update(prop, 0, "rna_userdef_theme_update");

  /* buttons */
  // if (!ELEM(spacetype, SPACE_PROPERTIES, SPACE_OUTLINER)) {
  prop = RNA_def_property(srna, "button", PROP_FLOAT, PROP_COLOR_GAMMA);
  RNA_def_property_array(prop, 4);
  RNA_def_property_ui_text(prop, "Region Background", "");
  RNA_def_property_update(prop, 0, "rna_userdef_theme_update");

  prop = RNA_def_property(srna, "button_title", PROP_FLOAT, PROP_COLOR_GAMMA);
  RNA_def_property_array(prop, 3);
  RNA_def_property_ui_text(prop, "Region Text Titles", "");
  RNA_def_property_update(prop, 0, "rna_userdef_theme_update");

  prop = RNA_def_property(srna, "button_text", PROP_FLOAT, PROP_COLOR_GAMMA);
  RNA_def_property_array(prop, 3);
  RNA_def_property_ui_text(prop, "Region Text", "");
  RNA_def_property_update(prop, 0, "rna_userdef_theme_update");

  prop = RNA_def_property(srna, "button_text_hi", PROP_FLOAT, PROP_COLOR_GAMMA);
  RNA_def_property_array(prop, 3);
  RNA_def_property_ui_text(prop, "Region Text Highlight", "");
  RNA_def_property_update(prop, 0, "rna_userdef_theme_update");

  prop = RNA_def_property(srna, "navigation_bar", PROP_FLOAT, PROP_COLOR_GAMMA);
  RNA_def_property_array(prop, 4);
  RNA_def_property_ui_text(prop, "Navigation Bar Background", "");
  RNA_def_property_update(prop, 0, "rna_userdef_theme_update");

  prop = RNA_def_property(srna, "execution_buts", PROP_FLOAT, PROP_COLOR_GAMMA);
  RNA_def_property_array(prop, 4);
  RNA_def_property_ui_text(prop, "Execution Region Background", "");
  RNA_def_property_update(prop, 0, "rna_userdef_theme_update");

  /* tabs */
  prop = RNA_def_property(srna, "tab_active", PROP_FLOAT, PROP_COLOR_GAMMA);
  RNA_def_property_array(prop, 3);
  RNA_def_property_ui_text(prop, "Tab Active", "");
  RNA_def_property_update(prop, 0, "rna_userdef_theme_update");

  prop = RNA_def_property(srna, "tab_inactive", PROP_FLOAT, PROP_COLOR_GAMMA);
  RNA_def_property_array(prop, 3);
  RNA_def_property_ui_text(prop, "Tab Inactive", "");
  RNA_def_property_update(prop, 0, "rna_userdef_theme_update");

  prop = RNA_def_property(srna, "tab_back", PROP_FLOAT, PROP_COLOR_GAMMA);
  RNA_def_property_array(prop, 4);
  RNA_def_property_ui_text(prop, "Tab Background", "");
  RNA_def_property_update(prop, 0, "rna_userdef_theme_update");

  prop = RNA_def_property(srna, "tab_outline", PROP_FLOAT, PROP_COLOR_GAMMA);
  RNA_def_property_array(prop, 4);
  RNA_def_property_ui_text(prop, "Tab Outline", "");
  RNA_def_property_update(prop, 0, "rna_userdef_theme_update");

  // }
}

static void rna_def_userdef_theme_space_gradient(BlenderRNA *brna)
{
  StructRNA *srna;
  PropertyRNA *prop;

  srna = RNA_def_struct(brna, "ThemeSpaceGradient", nullptr);
  RNA_def_struct_sdna(srna, "ThemeSpace");
  RNA_def_struct_ui_text(srna, "Theme Space Settings", "");

  /* gradient/background settings */
  prop = RNA_def_property(srna, "gradients", PROP_POINTER, PROP_NONE);
  RNA_def_property_flag(prop, PROP_NEVER_NULL);
  RNA_def_property_struct_type(prop, "ThemeGradientColors");
  RNA_def_property_pointer_funcs(prop, "rna_Theme_gradient_colors_get", nullptr, nullptr, nullptr);
  RNA_def_property_ui_text(prop, "Gradient Colors", "");
  RNA_def_property_update(prop, 0, "rna_userdef_theme_update");

  rna_def_userdef_theme_space_common(srna);
}

static void rna_def_userdef_theme_space_generic(BlenderRNA *brna)
{
  StructRNA *srna;
  PropertyRNA *prop;

  srna = RNA_def_struct(brna, "ThemeSpaceGeneric", nullptr);
  RNA_def_struct_sdna(srna, "ThemeSpace");
  RNA_def_struct_ui_text(srna, "Theme Space Settings", "");

  prop = RNA_def_property(srna, "back", PROP_FLOAT, PROP_COLOR_GAMMA);
  RNA_def_property_array(prop, 3);
  RNA_def_property_ui_text(prop, "Window Background", "");
  RNA_def_property_update(prop, 0, "rna_userdef_theme_update");

  rna_def_userdef_theme_space_common(srna);
}

/* list / channels */
static void rna_def_userdef_theme_space_list_generic(BlenderRNA *brna)
{
  StructRNA *srna;
  PropertyRNA *prop;

  srna = RNA_def_struct(brna, "ThemeSpaceListGeneric", nullptr);
  RNA_def_struct_sdna(srna, "ThemeSpace");
  RNA_def_struct_ui_text(srna, "Theme Space List Settings", "");

  prop = RNA_def_property(srna, "list", PROP_FLOAT, PROP_COLOR_GAMMA);
  RNA_def_property_array(prop, 3);
  RNA_def_property_ui_text(prop, "Source List", "");
  RNA_def_property_update(prop, 0, "rna_userdef_theme_update");

  prop = RNA_def_property(srna, "list_title", PROP_FLOAT, PROP_COLOR_GAMMA);
  RNA_def_property_array(prop, 3);
  RNA_def_property_ui_text(prop, "Source List Title", "");
  RNA_def_property_update(prop, 0, "rna_userdef_theme_update");

  prop = RNA_def_property(srna, "list_text", PROP_FLOAT, PROP_COLOR_GAMMA);
  RNA_def_property_array(prop, 3);
  RNA_def_property_ui_text(prop, "Source List Text", "");
  RNA_def_property_update(prop, 0, "rna_userdef_theme_update");

  prop = RNA_def_property(srna, "list_text_hi", PROP_FLOAT, PROP_COLOR_GAMMA);
  RNA_def_property_array(prop, 3);
  RNA_def_property_ui_text(prop, "Source List Text Highlight", "");
  RNA_def_property_update(prop, 0, "rna_userdef_theme_update");
}

static void rna_def_userdef_theme_spaces_main(StructRNA *srna)
{
  PropertyRNA *prop;

  prop = RNA_def_property(srna, "space", PROP_POINTER, PROP_NONE);
  RNA_def_property_flag(prop, PROP_NEVER_NULL);
  RNA_def_property_struct_type(prop, "ThemeSpaceGeneric");
  RNA_def_property_pointer_funcs(prop, "rna_Theme_space_generic_get", nullptr, nullptr, nullptr);
  RNA_def_property_ui_text(prop, "Theme Space", "Settings for space");
}

static void rna_def_userdef_theme_spaces_gradient(StructRNA *srna)
{
  PropertyRNA *prop;

  prop = RNA_def_property(srna, "space", PROP_POINTER, PROP_NONE);
  RNA_def_property_flag(prop, PROP_NEVER_NULL);
  RNA_def_property_struct_type(prop, "ThemeSpaceGradient");
  RNA_def_property_pointer_funcs(prop, "rna_Theme_space_gradient_get", nullptr, nullptr, nullptr);
  RNA_def_property_ui_text(prop, "Theme Space", "Settings for space");
}

static void rna_def_userdef_theme_spaces_list_main(StructRNA *srna)
{
  PropertyRNA *prop;

  prop = RNA_def_property(srna, "space_list", PROP_POINTER, PROP_NONE);
  RNA_def_property_flag(prop, PROP_NEVER_NULL);
  RNA_def_property_struct_type(prop, "ThemeSpaceListGeneric");
  RNA_def_property_pointer_funcs(
      prop, "rna_Theme_space_list_generic_get", nullptr, nullptr, nullptr);
  RNA_def_property_ui_text(prop, "Theme Space List", "Settings for space list");
}

static void rna_def_userdef_theme_asset_shelf(BlenderRNA *brna)
{
  StructRNA *srna;
  PropertyRNA *prop;

  srna = RNA_def_struct(brna, "ThemeAssetShelf", nullptr);
  RNA_def_struct_clear_flag(srna, STRUCT_UNDO);
  RNA_def_struct_ui_text(srna, "Theme Asset Shelf Color", "Theme settings for asset shelves");

  prop = RNA_def_property(srna, "header_back", PROP_FLOAT, PROP_COLOR_GAMMA);
  RNA_def_property_array(prop, 4);
  RNA_def_property_ui_text(prop, "Header Background", "");
  RNA_def_property_update(prop, 0, "rna_userdef_theme_update");

  prop = RNA_def_property(srna, "back", PROP_FLOAT, PROP_COLOR_GAMMA);
  RNA_def_property_array(prop, 4);
  RNA_def_property_ui_text(prop, "Main Region Background", "");
  RNA_def_property_update(prop, 0, "rna_userdef_theme_update");
}

static void rna_def_userdef_theme_spaces_asset_shelf_main(StructRNA *srna)
{
  PropertyRNA *prop = RNA_def_property(srna, "asset_shelf", PROP_POINTER, PROP_NONE);
  RNA_def_property_flag(prop, PROP_NEVER_NULL);
  RNA_def_property_struct_type(prop, "ThemeAssetShelf");
  RNA_def_property_ui_text(prop, "Asset Shelf", "Settings for asset shelf");
}

static void rna_def_userdef_theme_spaces_vertex(StructRNA *srna)
{
  PropertyRNA *prop;

  prop = RNA_def_property(srna, "vertex", PROP_FLOAT, PROP_COLOR_GAMMA);
  RNA_def_property_array(prop, 3);
  RNA_def_property_ui_text(prop, "Vertex", "");
  RNA_def_property_update(prop, 0, "rna_userdef_theme_update");

  prop = RNA_def_property(srna, "vertex_select", PROP_FLOAT, PROP_COLOR_GAMMA);
  RNA_def_property_array(prop, 3);
  RNA_def_property_ui_text(prop, "Vertex Select", "");
  RNA_def_property_update(prop, 0, "rna_userdef_theme_update");

  prop = RNA_def_property(srna, "vertex_active", PROP_FLOAT, PROP_COLOR_GAMMA);
  RNA_def_property_array(prop, 3);
  RNA_def_property_ui_text(prop, "Active Vertex", "");
  RNA_def_property_update(prop, 0, "rna_userdef_theme_update");

  prop = RNA_def_property(srna, "vertex_size", PROP_INT, PROP_PIXEL);
  RNA_def_property_range(prop, 1, 32);
  RNA_def_property_ui_text(prop, "Vertex Size", "");
  RNA_def_property_update(prop, 0, "rna_userdef_theme_update");

  prop = RNA_def_property(srna, "vertex_bevel", PROP_FLOAT, PROP_COLOR_GAMMA);
  RNA_def_property_array(prop, 3);
  RNA_def_property_ui_text(prop, "Vertex Bevel", "");
  RNA_def_property_update(prop, 0, "rna_userdef_theme_update");

  prop = RNA_def_property(srna, "vertex_unreferenced", PROP_FLOAT, PROP_COLOR_GAMMA);
  RNA_def_property_array(prop, 3);
  RNA_def_property_ui_text(prop, "Vertex Group Unreferenced", "");
  RNA_def_property_update(prop, 0, "rna_userdef_theme_update");
}

static void rna_def_userdef_theme_spaces_edge(StructRNA *srna)
{
  PropertyRNA *prop;

  prop = RNA_def_property(srna, "edge_select", PROP_FLOAT, PROP_COLOR_GAMMA);
  RNA_def_property_array(prop, 3);
  RNA_def_property_ui_text(prop, "Edge Select", "");
  RNA_def_property_update(prop, 0, "rna_userdef_theme_update");

  prop = RNA_def_property(srna, "edge_seam", PROP_FLOAT, PROP_COLOR_GAMMA);
  RNA_def_property_array(prop, 3);
  RNA_def_property_ui_text(prop, "Edge Seam", "");
  RNA_def_property_update(prop, 0, "rna_userdef_theme_update");

  prop = RNA_def_property(srna, "edge_sharp", PROP_FLOAT, PROP_COLOR_GAMMA);
  RNA_def_property_array(prop, 3);
  RNA_def_property_ui_text(prop, "Edge Sharp", "");
  RNA_def_property_update(prop, 0, "rna_userdef_theme_update");

  prop = RNA_def_property(srna, "edge_crease", PROP_FLOAT, PROP_COLOR_GAMMA);
  RNA_def_property_array(prop, 3);
  RNA_def_property_ui_text(prop, "Edge Crease", "");
  RNA_def_property_translation_context(prop, BLT_I18NCONTEXT_ID_WINDOWMANAGER);
  RNA_def_property_update(prop, 0, "rna_userdef_theme_update");

  prop = RNA_def_property(srna, "edge_bevel", PROP_FLOAT, PROP_COLOR_GAMMA);
  RNA_def_property_array(prop, 3);
  RNA_def_property_ui_text(prop, "Edge Bevel", "");
  RNA_def_property_update(prop, 0, "rna_userdef_theme_update");

  prop = RNA_def_property(srna, "edge_facesel", PROP_FLOAT, PROP_COLOR_GAMMA);
  RNA_def_property_array(prop, 3);
  RNA_def_property_ui_text(prop, "Edge UV Face Select", "");
  RNA_def_property_update(prop, 0, "rna_userdef_theme_update");

  prop = RNA_def_property(srna, "freestyle_edge_mark", PROP_FLOAT, PROP_COLOR_GAMMA);
  RNA_def_property_array(prop, 3);
  RNA_def_property_ui_text(prop, "Freestyle Edge Mark", "");
  RNA_def_property_update(prop, 0, "rna_userdef_theme_update");
}

static void rna_def_userdef_theme_spaces_face(StructRNA *srna)
{
  PropertyRNA *prop;

  prop = RNA_def_property(srna, "face", PROP_FLOAT, PROP_COLOR_GAMMA);
  RNA_def_property_array(prop, 4);
  RNA_def_property_ui_text(prop, "Face", "");
  RNA_def_property_update(prop, 0, "rna_userdef_theme_update");

  prop = RNA_def_property(srna, "face_select", PROP_FLOAT, PROP_COLOR_GAMMA);
  RNA_def_property_array(prop, 4);
  RNA_def_property_ui_text(prop, "Face Selected", "");
  RNA_def_property_update(prop, 0, "rna_userdef_theme_update");

  prop = RNA_def_property(srna, "face_dot", PROP_FLOAT, PROP_COLOR_GAMMA);
  RNA_def_property_array(prop, 3);
  RNA_def_property_ui_text(prop, "Face Dot Selected", "");
  RNA_def_property_update(prop, 0, "rna_userdef_theme_update");

  prop = RNA_def_property(srna, "facedot_size", PROP_INT, PROP_PIXEL);
  RNA_def_property_range(prop, 1, 10);
  RNA_def_property_ui_text(prop, "Face Dot Size", "");
  RNA_def_property_update(prop, 0, "rna_userdef_theme_update");

  prop = RNA_def_property(srna, "freestyle_face_mark", PROP_FLOAT, PROP_COLOR_GAMMA);
  RNA_def_property_array(prop, 4);
  RNA_def_property_ui_text(prop, "Freestyle Face Mark", "");
  RNA_def_property_update(prop, 0, "rna_userdef_theme_update");

  prop = RNA_def_property(srna, "face_retopology", PROP_FLOAT, PROP_COLOR_GAMMA);
  RNA_def_property_array(prop, 4);
  RNA_def_property_ui_text(prop, "Face Retopology", "");
  RNA_def_property_update(prop, 0, "rna_userdef_theme_update");

  prop = RNA_def_property(srna, "face_back", PROP_FLOAT, PROP_COLOR_GAMMA);
  RNA_def_property_array(prop, 4);
  RNA_def_property_ui_text(prop, "Face Orientation Back", "");
  RNA_def_property_update(prop, 0, "rna_userdef_theme_update");

  prop = RNA_def_property(srna, "face_front", PROP_FLOAT, PROP_COLOR_GAMMA);
  RNA_def_property_array(prop, 4);
  RNA_def_property_ui_text(prop, "Face Orientation Front", "");
  RNA_def_property_update(prop, 0, "rna_userdef_theme_update");
}

static void rna_def_userdef_theme_spaces_paint_curves(StructRNA *srna)
{
  PropertyRNA *prop;

  prop = RNA_def_property(srna, "paint_curve_handle", PROP_FLOAT, PROP_COLOR_GAMMA);
  RNA_def_property_array(prop, 4);
  RNA_def_property_ui_text(prop, "Paint Curve Handle", "");
  RNA_def_property_update(prop, 0, "rna_userdef_theme_update");

  prop = RNA_def_property(srna, "paint_curve_pivot", PROP_FLOAT, PROP_COLOR_GAMMA);
  RNA_def_property_array(prop, 4);
  RNA_def_property_ui_text(prop, "Paint Curve Pivot", "");
  RNA_def_property_update(prop, 0, "rna_userdef_theme_update");
}

static void rna_def_userdef_theme_spaces_curves(
    StructRNA *srna, bool incl_nurbs, bool incl_lastsel, bool incl_vector, bool incl_verthandle)
{
  PropertyRNA *prop;

  if (incl_nurbs) {
    prop = RNA_def_property(srna, "nurb_uline", PROP_FLOAT, PROP_COLOR_GAMMA);
    RNA_def_property_float_sdna(prop, nullptr, "nurb_uline");
    RNA_def_property_array(prop, 3);
    RNA_def_property_ui_text(prop, "NURBS U Lines", "");
    RNA_def_property_update(prop, 0, "rna_userdef_theme_update");

    prop = RNA_def_property(srna, "nurb_vline", PROP_FLOAT, PROP_COLOR_GAMMA);
    RNA_def_property_float_sdna(prop, nullptr, "nurb_vline");
    RNA_def_property_array(prop, 3);
    RNA_def_property_ui_text(prop, "NURBS V Lines", "");
    RNA_def_property_update(prop, 0, "rna_userdef_theme_update");

    prop = RNA_def_property(srna, "nurb_sel_uline", PROP_FLOAT, PROP_COLOR_GAMMA);
    RNA_def_property_float_sdna(prop, nullptr, "nurb_sel_uline");
    RNA_def_property_array(prop, 3);
    RNA_def_property_ui_text(prop, "NURBS Active U Lines", "");
    RNA_def_property_update(prop, 0, "rna_userdef_theme_update");

    prop = RNA_def_property(srna, "nurb_sel_vline", PROP_FLOAT, PROP_COLOR_GAMMA);
    RNA_def_property_float_sdna(prop, nullptr, "nurb_sel_vline");
    RNA_def_property_array(prop, 3);
    RNA_def_property_ui_text(prop, "NURBS Active V Lines", "");
    RNA_def_property_update(prop, 0, "rna_userdef_theme_update");

    prop = RNA_def_property(srna, "act_spline", PROP_FLOAT, PROP_COLOR_GAMMA);
    RNA_def_property_float_sdna(prop, nullptr, "act_spline");
    RNA_def_property_array(prop, 3);
    RNA_def_property_ui_text(prop, "Active Spline", "");
    RNA_def_property_update(prop, 0, "rna_userdef_theme_update");
  }

  prop = RNA_def_property(srna, "handle_free", PROP_FLOAT, PROP_COLOR_GAMMA);
  RNA_def_property_float_sdna(prop, nullptr, "handle_free");
  RNA_def_property_array(prop, 3);
  RNA_def_property_ui_text(prop, "Free Handle", "");
  RNA_def_property_update(prop, 0, "rna_userdef_theme_update");

  prop = RNA_def_property(srna, "handle_auto", PROP_FLOAT, PROP_COLOR_GAMMA);
  RNA_def_property_float_sdna(prop, nullptr, "handle_auto");
  RNA_def_property_array(prop, 3);
  RNA_def_property_ui_text(prop, "Auto Handle", "");
  RNA_def_property_update(prop, 0, "rna_userdef_theme_update");

  if (incl_vector) {
    prop = RNA_def_property(srna, "handle_vect", PROP_FLOAT, PROP_COLOR_GAMMA);
    RNA_def_property_float_sdna(prop, nullptr, "handle_vect");
    RNA_def_property_array(prop, 3);
    RNA_def_property_ui_text(prop, "Vector Handle", "");
    RNA_def_property_update(prop, 0, "rna_userdef_theme_update");

    prop = RNA_def_property(srna, "handle_sel_vect", PROP_FLOAT, PROP_COLOR_GAMMA);
    RNA_def_property_float_sdna(prop, nullptr, "handle_sel_vect");
    RNA_def_property_array(prop, 3);
    RNA_def_property_ui_text(prop, "Vector Handle Selected", "");
    RNA_def_property_update(prop, 0, "rna_userdef_theme_update");
  }

  prop = RNA_def_property(srna, "handle_align", PROP_FLOAT, PROP_COLOR_GAMMA);
  RNA_def_property_float_sdna(prop, nullptr, "handle_align");
  RNA_def_property_array(prop, 3);
  RNA_def_property_ui_text(prop, "Align Handle", "");
  RNA_def_property_update(prop, 0, "rna_userdef_theme_update");

  prop = RNA_def_property(srna, "handle_sel_free", PROP_FLOAT, PROP_COLOR_GAMMA);
  RNA_def_property_float_sdna(prop, nullptr, "handle_sel_free");
  RNA_def_property_array(prop, 3);
  RNA_def_property_ui_text(prop, "Free Handle Selected", "");
  RNA_def_property_update(prop, 0, "rna_userdef_theme_update");

  prop = RNA_def_property(srna, "handle_sel_auto", PROP_FLOAT, PROP_COLOR_GAMMA);
  RNA_def_property_float_sdna(prop, nullptr, "handle_sel_auto");
  RNA_def_property_array(prop, 3);
  RNA_def_property_ui_text(prop, "Auto Handle Selected", "");
  RNA_def_property_update(prop, 0, "rna_userdef_theme_update");

  prop = RNA_def_property(srna, "handle_sel_align", PROP_FLOAT, PROP_COLOR_GAMMA);
  RNA_def_property_float_sdna(prop, nullptr, "handle_sel_align");
  RNA_def_property_array(prop, 3);
  RNA_def_property_ui_text(prop, "Align Handle Selected", "");
  RNA_def_property_update(prop, 0, "rna_userdef_theme_update");

  if (!incl_nurbs) {
    /* assume that when nurbs are off, this is for 2D (i.e. anim) editors */
    prop = RNA_def_property(srna, "handle_auto_clamped", PROP_FLOAT, PROP_COLOR_GAMMA);
    RNA_def_property_float_sdna(prop, nullptr, "handle_auto_clamped");
    RNA_def_property_array(prop, 3);
    RNA_def_property_ui_text(prop, "Auto-Clamped Handle", "");
    RNA_def_property_update(prop, 0, "rna_userdef_theme_update");

    prop = RNA_def_property(srna, "handle_sel_auto_clamped", PROP_FLOAT, PROP_COLOR_GAMMA);
    RNA_def_property_float_sdna(prop, nullptr, "handle_sel_auto_clamped");
    RNA_def_property_array(prop, 3);
    RNA_def_property_ui_text(prop, "Auto-Clamped Handle Selected", "");
    RNA_def_property_update(prop, 0, "rna_userdef_theme_update");
  }

  if (incl_lastsel) {
    prop = RNA_def_property(srna, "lastsel_point", PROP_FLOAT, PROP_COLOR_GAMMA);
    RNA_def_property_float_sdna(prop, nullptr, "lastsel_point");
    RNA_def_property_array(prop, 3);
    RNA_def_property_ui_text(prop, "Last Selected Point", "");
    RNA_def_property_update(prop, 0, "rna_userdef_theme_update");
  }

  if (incl_verthandle) {
    prop = RNA_def_property(srna, "handle_vertex", PROP_FLOAT, PROP_COLOR_GAMMA);
    RNA_def_property_array(prop, 3);
    RNA_def_property_ui_text(prop, "Handle Vertex", "");
    RNA_def_property_update(prop, 0, "rna_userdef_theme_update");

    prop = RNA_def_property(srna, "handle_vertex_select", PROP_FLOAT, PROP_COLOR_GAMMA);
    RNA_def_property_array(prop, 3);
    RNA_def_property_ui_text(prop, "Handle Vertex Select", "");
    RNA_def_property_update(prop, 0, "rna_userdef_theme_update");

    prop = RNA_def_property(srna, "handle_vertex_size", PROP_INT, PROP_PIXEL);
    RNA_def_property_range(prop, 1, 100);
    RNA_def_property_ui_text(prop, "Handle Vertex Size", "");
    RNA_def_property_update(prop, 0, "rna_userdef_theme_update");
  }
}

static void rna_def_userdef_theme_spaces_gpencil(StructRNA *srna)
{
  PropertyRNA *prop;

  prop = RNA_def_property(srna, "gp_vertex", PROP_FLOAT, PROP_COLOR_GAMMA);
  RNA_def_property_array(prop, 3);
  RNA_def_property_ui_text(prop, "Grease Pencil Vertex", "");
  RNA_def_property_update(prop, 0, "rna_userdef_theme_update");

  prop = RNA_def_property(srna, "gp_vertex_select", PROP_FLOAT, PROP_COLOR_GAMMA);
  RNA_def_property_array(prop, 3);
  RNA_def_property_ui_text(prop, "Grease Pencil Vertex Select", "");
  RNA_def_property_update(prop, 0, "rna_userdef_theme_update");

  prop = RNA_def_property(srna, "gp_vertex_size", PROP_INT, PROP_PIXEL);
  RNA_def_property_range(prop, 1, 10);
  RNA_def_property_ui_text(prop, "Grease Pencil Vertex Size", "");
  RNA_def_property_update(prop, 0, "rna_userdef_theme_update");
}

static void rna_def_userdef_theme_space_view3d(BlenderRNA *brna)
{
  StructRNA *srna;
  PropertyRNA *prop;

  /* space_view3d */

  srna = RNA_def_struct(brna, "ThemeView3D", nullptr);
  RNA_def_struct_sdna(srna, "ThemeSpace");
  RNA_def_struct_clear_flag(srna, STRUCT_UNDO);
  RNA_def_struct_ui_text(srna, "Theme 3D Viewport", "Theme settings for the 3D viewport");

  rna_def_userdef_theme_spaces_gradient(srna);

  /* General Viewport options */

  prop = RNA_def_property(srna, "grid", PROP_FLOAT, PROP_COLOR_GAMMA);
  RNA_def_property_array(prop, 4);
  RNA_def_property_ui_text(prop, "Grid", "");
  RNA_def_property_update(prop, 0, "rna_userdef_theme_update");

  prop = RNA_def_property(srna, "clipping_border_3d", PROP_FLOAT, PROP_COLOR_GAMMA);
  RNA_def_property_array(prop, 4);
  RNA_def_property_ui_text(prop, "Clipping Border", "");
  RNA_def_property_update(prop, 0, "rna_userdef_theme_update");

  prop = RNA_def_property(srna, "wire", PROP_FLOAT, PROP_COLOR_GAMMA);
  RNA_def_property_array(prop, 3);
  RNA_def_property_ui_text(prop, "Wire", "");
  RNA_def_property_update(prop, 0, "rna_userdef_theme_update");

  prop = RNA_def_property(srna, "wire_edit", PROP_FLOAT, PROP_COLOR_GAMMA);
  RNA_def_property_array(prop, 3);
  RNA_def_property_ui_text(
      prop, "Wire Edit", "Color for wireframe when in edit mode, but edge selection is active");
  RNA_def_property_update(prop, 0, "rna_userdef_theme_update");

  prop = RNA_def_property(srna, "edge_width", PROP_INT, PROP_PIXEL);
  RNA_def_property_range(prop, 1, 32);
  RNA_def_property_ui_text(prop, "Edge Width", "");
  RNA_def_property_update(prop, 0, "rna_userdef_theme_update");

  /* Grease Pencil */

  rna_def_userdef_theme_spaces_gpencil(srna);

  prop = RNA_def_property(srna, "text_grease_pencil", PROP_FLOAT, PROP_COLOR_GAMMA);
  RNA_def_property_float_sdna(prop, nullptr, "time_gp_keyframe");
  RNA_def_property_array(prop, 3);
  RNA_def_property_ui_text(
      prop, "Grease Pencil Keyframe", "Color for indicating Grease Pencil keyframes");
  RNA_def_property_update(prop, 0, "rna_userdef_theme_update");

  /* Object specific options */

  prop = RNA_def_property(srna, "object_selected", PROP_FLOAT, PROP_COLOR_GAMMA);
  RNA_def_property_float_sdna(prop, nullptr, "select");
  RNA_def_property_array(prop, 3);
  RNA_def_property_ui_text(prop, "Object Selected", "");
  RNA_def_property_update(prop, 0, "rna_userdef_theme_update");

  prop = RNA_def_property(srna, "object_active", PROP_FLOAT, PROP_COLOR_GAMMA);
  RNA_def_property_float_sdna(prop, nullptr, "active");
  RNA_def_property_array(prop, 3);
  RNA_def_property_ui_text(prop, "Active Object", "");
  RNA_def_property_update(prop, 0, "rna_userdef_theme_update");

  prop = RNA_def_property(srna, "text_keyframe", PROP_FLOAT, PROP_COLOR_GAMMA);
  RNA_def_property_float_sdna(prop, nullptr, "time_keyframe");
  RNA_def_property_array(prop, 3);
  RNA_def_property_ui_text(prop, "Object Keyframe", "Color for indicating object keyframes");
  RNA_def_property_update(prop, 0, "rna_userdef_theme_update");

  /* Object type options */

  prop = RNA_def_property(srna, "camera", PROP_FLOAT, PROP_COLOR_GAMMA);
  RNA_def_property_array(prop, 3);
  RNA_def_property_ui_text(prop, "Camera", "");
  RNA_def_property_update(prop, 0, "rna_userdef_theme_update");

  prop = RNA_def_property(srna, "empty", PROP_FLOAT, PROP_COLOR_GAMMA);
  RNA_def_property_array(prop, 3);
  RNA_def_property_ui_text(prop, "Empty", "");
  RNA_def_property_translation_context(prop, BLT_I18NCONTEXT_ID_ID);
  RNA_def_property_update(prop, 0, "rna_userdef_theme_update");

  prop = RNA_def_property(srna, "light", PROP_FLOAT, PROP_COLOR_GAMMA);
  RNA_def_property_float_sdna(prop, nullptr, "lamp");
  RNA_def_property_array(prop, 4);
  RNA_def_property_ui_text(prop, "Light", "");
  RNA_def_property_translation_context(prop, BLT_I18NCONTEXT_ID_LIGHT);
  RNA_def_property_update(prop, 0, "rna_userdef_theme_update");

  prop = RNA_def_property(srna, "speaker", PROP_FLOAT, PROP_COLOR_GAMMA);
  RNA_def_property_array(prop, 3);
  RNA_def_property_ui_text(prop, "Speaker", "");
  RNA_def_property_update(prop, 0, "rna_userdef_theme_update");

  /* Mesh Object specific */

  rna_def_userdef_theme_spaces_vertex(srna);
  rna_def_userdef_theme_spaces_edge(srna);
  rna_def_userdef_theme_spaces_face(srna);

  /* Mesh Object specific curves. */

  rna_def_userdef_theme_spaces_curves(srna, true, true, true, false);

  prop = RNA_def_property(srna, "extra_edge_len", PROP_FLOAT, PROP_COLOR_GAMMA);
  RNA_def_property_array(prop, 3);
  RNA_def_property_ui_text(prop, "Edge Length Text", "");
  RNA_def_property_update(prop, 0, "rna_userdef_theme_update");

  prop = RNA_def_property(srna, "extra_edge_angle", PROP_FLOAT, PROP_COLOR_GAMMA);
  RNA_def_property_array(prop, 3);
  RNA_def_property_ui_text(prop, "Edge Angle Text", "");
  RNA_def_property_update(prop, 0, "rna_userdef_theme_update");

  prop = RNA_def_property(srna, "extra_face_angle", PROP_FLOAT, PROP_COLOR_GAMMA);
  RNA_def_property_array(prop, 3);
  RNA_def_property_ui_text(prop, "Face Angle Text", "");
  RNA_def_property_update(prop, 0, "rna_userdef_theme_update");

  prop = RNA_def_property(srna, "extra_face_area", PROP_FLOAT, PROP_COLOR_GAMMA);
  RNA_def_property_array(prop, 3);
  RNA_def_property_ui_text(prop, "Face Area Text", "");
  RNA_def_property_update(prop, 0, "rna_userdef_theme_update");

  prop = RNA_def_property(srna, "editmesh_active", PROP_FLOAT, PROP_COLOR_GAMMA);
  RNA_def_property_array(prop, 4);
  RNA_def_property_ui_text(prop, "Active Vertex/Edge/Face", "");
  RNA_def_property_update(prop, 0, "rna_userdef_theme_update");

  prop = RNA_def_property(srna, "normal", PROP_FLOAT, PROP_COLOR_GAMMA);
  RNA_def_property_array(prop, 3);
  RNA_def_property_ui_text(prop, "Face Normal", "");
  RNA_def_property_update(prop, 0, "rna_userdef_theme_update");

  prop = RNA_def_property(srna, "vertex_normal", PROP_FLOAT, PROP_COLOR_GAMMA);
  RNA_def_property_array(prop, 3);
  RNA_def_property_ui_text(prop, "Vertex Normal", "");
  RNA_def_property_update(prop, 0, "rna_userdef_theme_update");

  prop = RNA_def_property(srna, "split_normal", PROP_FLOAT, PROP_COLOR_GAMMA);
  RNA_def_property_float_sdna(prop, nullptr, "loop_normal");
  RNA_def_property_array(prop, 3);
  RNA_def_property_ui_text(prop, "Split Normal", "");
  RNA_def_property_update(prop, 0, "rna_userdef_update");

  /* Armature Object specific. */

  prop = RNA_def_property(srna, "bone_pose", PROP_FLOAT, PROP_COLOR_GAMMA);
  RNA_def_property_array(prop, 3);
  RNA_def_property_ui_text(prop, "Bone Pose", "");
  RNA_def_property_update(prop, 0, "rna_userdef_theme_update");

  prop = RNA_def_property(srna, "bone_pose_active", PROP_FLOAT, PROP_COLOR_GAMMA);
  RNA_def_property_array(prop, 3);
  RNA_def_property_ui_text(prop, "Bone Pose Active", "");
  RNA_def_property_update(prop, 0, "rna_userdef_theme_update");

  prop = RNA_def_property(srna, "bone_solid", PROP_FLOAT, PROP_COLOR_GAMMA);
  RNA_def_property_array(prop, 3);
  RNA_def_property_ui_text(prop, "Bone Solid", "");
  RNA_def_property_update(prop, 0, "rna_userdef_theme_update");

  prop = RNA_def_property(srna, "bone_locked_weight", PROP_FLOAT, PROP_COLOR_GAMMA);
  RNA_def_property_array(prop, 4);
  RNA_def_property_ui_text(
      prop,
      "Bone Locked Weight",
      "Shade for bones corresponding to a locked weight group during painting");
  RNA_def_property_update(prop, 0, "rna_userdef_theme_update");

  /* misc */

  prop = RNA_def_property(srna, "bundle_solid", PROP_FLOAT, PROP_COLOR_GAMMA);
  RNA_def_property_float_sdna(prop, nullptr, "bundle_solid");
  RNA_def_property_array(prop, 3);
  RNA_def_property_ui_text(prop, "Bundle Solid", "");
  RNA_def_property_update(prop, 0, "rna_userdef_theme_update");

  prop = RNA_def_property(srna, "camera_path", PROP_FLOAT, PROP_COLOR_GAMMA);
  RNA_def_property_float_sdna(prop, nullptr, "camera_path");
  RNA_def_property_array(prop, 3);
  RNA_def_property_ui_text(prop, "Camera Path", "");
  RNA_def_property_update(prop, 0, "rna_userdef_theme_update");

  prop = RNA_def_property(srna, "camera_passepartout", PROP_FLOAT, PROP_COLOR_GAMMA);
  RNA_def_property_array(prop, 3);
  RNA_def_property_ui_text(prop, "Camera Passepartout", "");
  RNA_def_property_update(prop, 0, "rna_userdef_theme_update");

  prop = RNA_def_property(srna, "skin_root", PROP_FLOAT, PROP_COLOR_GAMMA);
  RNA_def_property_array(prop, 3);
  RNA_def_property_ui_text(prop, "Skin Root", "");
  RNA_def_property_update(prop, 0, "rna_userdef_theme_update");

  prop = RNA_def_property(srna, "view_overlay", PROP_FLOAT, PROP_COLOR_GAMMA);
  RNA_def_property_array(prop, 3);
  RNA_def_property_ui_text(prop, "View Overlay", "");
  RNA_def_property_update(prop, 0, "rna_userdef_theme_update");

  prop = RNA_def_property(srna, "transform", PROP_FLOAT, PROP_COLOR_GAMMA);
  RNA_def_property_array(prop, 3);
  RNA_def_property_ui_text(prop, "Transform", "");
  RNA_def_property_update(prop, 0, "rna_userdef_theme_update");

  prop = RNA_def_property(srna, "frame_current", PROP_FLOAT, PROP_COLOR_GAMMA);
  RNA_def_property_float_sdna(prop, nullptr, "cframe");
  RNA_def_property_array(prop, 3);
  RNA_def_property_ui_text(prop, "Current Frame", "");
  RNA_def_property_update(prop, 0, "rna_userdef_theme_update");

  rna_def_userdef_theme_spaces_paint_curves(srna);

  prop = RNA_def_property(srna, "outline_width", PROP_INT, PROP_PIXEL);
  RNA_def_property_range(prop, 1, 5);
  RNA_def_property_ui_text(prop, "Outline Width", "");
  RNA_def_property_update(prop, 0, "rna_userdef_theme_update");

  prop = RNA_def_property(srna, "object_origin_size", PROP_INT, PROP_PIXEL);
  RNA_def_property_int_sdna(prop, nullptr, "obcenter_dia");
  RNA_def_property_range(prop, 4, 10);
  RNA_def_property_ui_text(
      prop, "Object Origin Size", "Diameter in pixels for object/light origin display");
  RNA_def_property_update(prop, 0, "rna_userdef_theme_update");

  rna_def_userdef_theme_spaces_asset_shelf_main(srna);
}

static void rna_def_userdef_theme_space_graph(BlenderRNA *brna)
{
  StructRNA *srna;
  PropertyRNA *prop;

  /* space_graph */
  srna = RNA_def_struct(brna, "ThemeGraphEditor", nullptr);
  RNA_def_struct_sdna(srna, "ThemeSpace");
  RNA_def_struct_clear_flag(srna, STRUCT_UNDO);
  RNA_def_struct_ui_text(srna, "Theme Graph Editor", "Theme settings for the graph editor");

  rna_def_userdef_theme_spaces_main(srna);
  rna_def_userdef_theme_spaces_list_main(srna);

  prop = RNA_def_property(srna, "grid", PROP_FLOAT, PROP_COLOR_GAMMA);
  RNA_def_property_array(prop, 3);
  RNA_def_property_ui_text(prop, "Grid", "");
  RNA_def_property_update(prop, 0, "rna_userdef_theme_update");

  prop = RNA_def_property(srna, "frame_current", PROP_FLOAT, PROP_COLOR_GAMMA);
  RNA_def_property_float_sdna(prop, nullptr, "cframe");
  RNA_def_property_array(prop, 3);
  RNA_def_property_ui_text(prop, "Current Frame", "");
  RNA_def_property_update(prop, 0, "rna_userdef_theme_update");

  prop = RNA_def_property(srna, "time_scrub_background", PROP_FLOAT, PROP_COLOR_GAMMA);
  RNA_def_property_array(prop, 4);
  RNA_def_property_ui_text(prop, "Scrubbing/Markers Region", "");
  RNA_def_property_update(prop, 0, "rna_userdef_theme_update");

  prop = RNA_def_property(srna, "time_marker_line", PROP_FLOAT, PROP_COLOR_GAMMA);
  RNA_def_property_array(prop, 4);
  RNA_def_property_ui_text(prop, "Marker Line", "");
  RNA_def_property_update(prop, 0, "rna_userdef_theme_update");

  prop = RNA_def_property(srna, "time_marker_line_selected", PROP_FLOAT, PROP_COLOR_GAMMA);
  RNA_def_property_array(prop, 4);
  RNA_def_property_ui_text(prop, "Marker Line Selected", "");
  RNA_def_property_update(prop, 0, "rna_userdef_theme_update");

  prop = RNA_def_property(srna, "window_sliders", PROP_FLOAT, PROP_COLOR_GAMMA);
  RNA_def_property_float_sdna(prop, nullptr, "shade1");
  RNA_def_property_array(prop, 3);
  RNA_def_property_ui_text(prop, "Window Sliders", "");
  RNA_def_property_update(prop, 0, "rna_userdef_theme_update");

  prop = RNA_def_property(srna, "channels_region", PROP_FLOAT, PROP_COLOR_GAMMA);
  RNA_def_property_float_sdna(prop, nullptr, "shade2");
  RNA_def_property_array(prop, 3);
  RNA_def_property_ui_text(prop, "Channels Region", "");
  RNA_def_property_update(prop, 0, "rna_userdef_theme_update");

  prop = RNA_def_property(srna, "dopesheet_channel", PROP_FLOAT, PROP_COLOR_GAMMA);
  RNA_def_property_float_sdna(prop, nullptr, "ds_channel");
  RNA_def_property_array(prop, 3);
  RNA_def_property_ui_text(prop, "Dope Sheet Channel", "");
  RNA_def_property_update(prop, 0, "rna_userdef_theme_update");

  prop = RNA_def_property(srna, "dopesheet_subchannel", PROP_FLOAT, PROP_COLOR_GAMMA);
  RNA_def_property_float_sdna(prop, nullptr, "ds_subchannel");
  RNA_def_property_array(prop, 3);
  RNA_def_property_ui_text(prop, "Dope Sheet Sub-channel", "");
  RNA_def_property_update(prop, 0, "rna_userdef_theme_update");

  prop = RNA_def_property(srna, "channel_group", PROP_FLOAT, PROP_COLOR_GAMMA);
  RNA_def_property_float_sdna(prop, nullptr, "group");
  RNA_def_property_array(prop, 3);
  RNA_def_property_ui_text(prop, "Channel Group", "");
  RNA_def_property_update(prop, 0, "rna_userdef_theme_update");

  prop = RNA_def_property(srna, "active_channels_group", PROP_FLOAT, PROP_COLOR_GAMMA);
  RNA_def_property_float_sdna(prop, nullptr, "group_active");
  RNA_def_property_array(prop, 3);
  RNA_def_property_ui_text(prop, "Active Channel Group", "");
  RNA_def_property_update(prop, 0, "rna_userdef_theme_update");

  prop = RNA_def_property(srna, "preview_range", PROP_FLOAT, PROP_COLOR_GAMMA);
  RNA_def_property_float_sdna(prop, nullptr, "anim_preview_range");
  RNA_def_property_array(prop, 4);
  RNA_def_property_ui_text(prop, "Preview Range", "Color of preview range overlay");
  RNA_def_property_update(prop, 0, "rna_userdef_theme_update");

  rna_def_userdef_theme_spaces_vertex(srna);
  rna_def_userdef_theme_spaces_curves(srna, false, true, true, true);
}

static void rna_def_userdef_theme_space_file(BlenderRNA *brna)
{
  StructRNA *srna;
  PropertyRNA *prop;

  /* space_file */

  srna = RNA_def_struct(brna, "ThemeFileBrowser", nullptr);
  RNA_def_struct_sdna(srna, "ThemeSpace");
  RNA_def_struct_clear_flag(srna, STRUCT_UNDO);
  RNA_def_struct_ui_text(srna, "Theme File Browser", "Theme settings for the File Browser");

  rna_def_userdef_theme_spaces_main(srna);

  prop = RNA_def_property(srna, "selected_file", PROP_FLOAT, PROP_COLOR_GAMMA);
  RNA_def_property_float_sdna(prop, nullptr, "hilite");
  RNA_def_property_array(prop, 3);
  RNA_def_property_ui_text(prop, "Selected File", "");
  RNA_def_property_update(prop, 0, "rna_userdef_theme_update");

  prop = RNA_def_property(srna, "row_alternate", PROP_FLOAT, PROP_COLOR_GAMMA);
  RNA_def_property_array(prop, 4);
  RNA_def_property_ui_text(prop, "Alternate Rows", "Overlay color on every other row");
  RNA_def_property_update(prop, 0, "rna_userdef_theme_update");
}

static void rna_def_userdef_theme_space_outliner(BlenderRNA *brna)
{
  StructRNA *srna;
  PropertyRNA *prop;

  /* space_outliner */

  srna = RNA_def_struct(brna, "ThemeOutliner", nullptr);
  RNA_def_struct_sdna(srna, "ThemeSpace");
  RNA_def_struct_clear_flag(srna, STRUCT_UNDO);
  RNA_def_struct_ui_text(srna, "Theme Outliner", "Theme settings for the Outliner");

  rna_def_userdef_theme_spaces_main(srna);

  prop = RNA_def_property(srna, "match", PROP_FLOAT, PROP_COLOR_GAMMA);
  RNA_def_property_array(prop, 3);
  RNA_def_property_ui_text(prop, "Filter Match", "");
  RNA_def_property_update(prop, 0, "rna_userdef_theme_update");

  prop = RNA_def_property(srna, "selected_highlight", PROP_FLOAT, PROP_COLOR_GAMMA);
  RNA_def_property_array(prop, 3);
  RNA_def_property_ui_text(prop, "Selected Highlight", "");
  RNA_def_property_update(prop, 0, "rna_userdef_theme_update");

  prop = RNA_def_property(srna, "active", PROP_FLOAT, PROP_COLOR_GAMMA);
  RNA_def_property_array(prop, 3);
  RNA_def_property_ui_text(prop, "Active Highlight", "");
  RNA_def_property_update(prop, 0, "rna_userdef_theme_update");

  prop = RNA_def_property(srna, "selected_object", PROP_FLOAT, PROP_COLOR_GAMMA);
  RNA_def_property_array(prop, 3);
  RNA_def_property_ui_text(prop, "Selected Objects", "");
  RNA_def_property_update(prop, 0, "rna_userdef_theme_update");

  prop = RNA_def_property(srna, "active_object", PROP_FLOAT, PROP_COLOR_GAMMA);
  RNA_def_property_array(prop, 3);
  RNA_def_property_ui_text(prop, "Active Object", "");
  RNA_def_property_update(prop, 0, "rna_userdef_theme_update");

  prop = RNA_def_property(srna, "edited_object", PROP_FLOAT, PROP_COLOR_GAMMA);
  RNA_def_property_array(prop, 4);
  RNA_def_property_ui_text(prop, "Edited Object", "");
  RNA_def_property_update(prop, 0, "rna_userdef_theme_update");

  prop = RNA_def_property(srna, "row_alternate", PROP_FLOAT, PROP_COLOR_GAMMA);
  RNA_def_property_array(prop, 4);
  RNA_def_property_ui_text(prop, "Alternate Rows", "Overlay color on every other row");
  RNA_def_property_update(prop, 0, "rna_userdef_theme_update");
}

static void rna_def_userdef_theme_space_userpref(BlenderRNA *brna)
{
  StructRNA *srna;

  /* space_userpref */

  srna = RNA_def_struct(brna, "ThemePreferences", nullptr);
  RNA_def_struct_sdna(srna, "ThemeSpace");
  RNA_def_struct_clear_flag(srna, STRUCT_UNDO);
  RNA_def_struct_ui_text(srna, "Theme Preferences", "Theme settings for the Blender Preferences");

  rna_def_userdef_theme_spaces_main(srna);
}

static void rna_def_userdef_theme_space_console(BlenderRNA *brna)
{
  StructRNA *srna;
  PropertyRNA *prop;

  /* space_console */

  srna = RNA_def_struct(brna, "ThemeConsole", nullptr);
  RNA_def_struct_sdna(srna, "ThemeSpace");
  RNA_def_struct_clear_flag(srna, STRUCT_UNDO);
  RNA_def_struct_ui_text(srna, "Theme Console", "Theme settings for the Console");

  rna_def_userdef_theme_spaces_main(srna);

  prop = RNA_def_property(srna, "line_output", PROP_FLOAT, PROP_COLOR_GAMMA);
  RNA_def_property_float_sdna(prop, nullptr, "console_output");
  RNA_def_property_array(prop, 3);
  RNA_def_property_ui_text(prop, "Line Output", "");
  RNA_def_property_update(prop, 0, "rna_userdef_theme_update");

  prop = RNA_def_property(srna, "line_input", PROP_FLOAT, PROP_COLOR_GAMMA);
  RNA_def_property_float_sdna(prop, nullptr, "console_input");
  RNA_def_property_array(prop, 3);
  RNA_def_property_ui_text(prop, "Line Input", "");
  RNA_def_property_update(prop, 0, "rna_userdef_theme_update");

  prop = RNA_def_property(srna, "line_info", PROP_FLOAT, PROP_COLOR_GAMMA);
  RNA_def_property_float_sdna(prop, nullptr, "console_info");
  RNA_def_property_array(prop, 3);
  RNA_def_property_ui_text(prop, "Line Info", "");
  RNA_def_property_update(prop, 0, "rna_userdef_theme_update");

  prop = RNA_def_property(srna, "line_error", PROP_FLOAT, PROP_COLOR_GAMMA);
  RNA_def_property_float_sdna(prop, nullptr, "console_error");
  RNA_def_property_array(prop, 3);
  RNA_def_property_ui_text(prop, "Line Error", "");
  RNA_def_property_update(prop, 0, "rna_userdef_theme_update");

  prop = RNA_def_property(srna, "cursor", PROP_FLOAT, PROP_COLOR_GAMMA);
  RNA_def_property_float_sdna(prop, nullptr, "console_cursor");
  RNA_def_property_array(prop, 3);
  RNA_def_property_ui_text(prop, "Cursor", "");
  RNA_def_property_update(prop, 0, "rna_userdef_theme_update");

  prop = RNA_def_property(srna, "select", PROP_FLOAT, PROP_COLOR_GAMMA);
  RNA_def_property_float_sdna(prop, nullptr, "console_select");
  RNA_def_property_array(prop, 4);
  RNA_def_property_ui_text(prop, "Selection", "");
  RNA_def_property_update(prop, 0, "rna_userdef_theme_update");
}

static void rna_def_userdef_theme_space_info(BlenderRNA *brna)
{
  StructRNA *srna;
  PropertyRNA *prop;

  /* space_info */

  srna = RNA_def_struct(brna, "ThemeInfo", nullptr);
  RNA_def_struct_sdna(srna, "ThemeSpace");
  RNA_def_struct_clear_flag(srna, STRUCT_UNDO);
  RNA_def_struct_ui_text(srna, "Theme Info", "Theme settings for Info");

  rna_def_userdef_theme_spaces_main(srna);

  prop = RNA_def_property(srna, "info_selected", PROP_FLOAT, PROP_COLOR_GAMMA);
  RNA_def_property_array(prop, 3);
  RNA_def_property_ui_text(prop, "Selected Line Background", "Background color of selected line");
  RNA_def_property_update(prop, 0, "rna_userdef_theme_update");

  prop = RNA_def_property(srna, "info_selected_text", PROP_FLOAT, PROP_COLOR_GAMMA);
  RNA_def_property_array(prop, 3);
  RNA_def_property_ui_text(prop, "Selected Line Text Color", "Text color of selected line");
  RNA_def_property_update(prop, 0, "rna_userdef_theme_update");

  prop = RNA_def_property(srna, "info_error", PROP_FLOAT, PROP_COLOR_GAMMA);
  RNA_def_property_array(prop, 4);
  RNA_def_property_ui_text(prop, "Error Icon Background", "Background color of Error icon");
  RNA_def_property_update(prop, 0, "rna_userdef_theme_update");

  prop = RNA_def_property(srna, "info_error_text", PROP_FLOAT, PROP_COLOR_GAMMA);
  RNA_def_property_array(prop, 3);
  RNA_def_property_ui_text(prop, "Error Icon Foreground", "Foreground color of Error icon");
  RNA_def_property_update(prop, 0, "rna_userdef_theme_update");

  prop = RNA_def_property(srna, "info_warning", PROP_FLOAT, PROP_COLOR_GAMMA);
  RNA_def_property_array(prop, 4);
  RNA_def_property_ui_text(prop, "Warning Icon Background", "Background color of Warning icon");
  RNA_def_property_update(prop, 0, "rna_userdef_theme_update");

  prop = RNA_def_property(srna, "info_warning_text", PROP_FLOAT, PROP_COLOR_GAMMA);
  RNA_def_property_array(prop, 3);
  RNA_def_property_ui_text(prop, "Warning Icon Foreground", "Foreground color of Warning icon");
  RNA_def_property_update(prop, 0, "rna_userdef_theme_update");

  prop = RNA_def_property(srna, "info_info", PROP_FLOAT, PROP_COLOR_GAMMA);
  RNA_def_property_array(prop, 4);
  RNA_def_property_ui_text(prop, "Info Icon Background", "Background color of Info icon");
  RNA_def_property_update(prop, 0, "rna_userdef_theme_update");

  prop = RNA_def_property(srna, "info_info_text", PROP_FLOAT, PROP_COLOR_GAMMA);
  RNA_def_property_array(prop, 3);
  RNA_def_property_ui_text(prop, "Info Icon Foreground", "Foreground color of Info icon");
  RNA_def_property_update(prop, 0, "rna_userdef_theme_update");

  prop = RNA_def_property(srna, "info_debug", PROP_FLOAT, PROP_COLOR_GAMMA);
  RNA_def_property_array(prop, 4);
  RNA_def_property_ui_text(prop, "Debug Icon Background", "Background color of Debug icon");
  RNA_def_property_update(prop, 0, "rna_userdef_theme_update");

  prop = RNA_def_property(srna, "info_debug_text", PROP_FLOAT, PROP_COLOR_GAMMA);
  RNA_def_property_array(prop, 3);
  RNA_def_property_ui_text(prop, "Debug Icon Foreground", "Foreground color of Debug icon");
  RNA_def_property_update(prop, 0, "rna_userdef_theme_update");

  prop = RNA_def_property(srna, "info_property", PROP_FLOAT, PROP_COLOR_GAMMA);
  RNA_def_property_array(prop, 4);
  RNA_def_property_ui_text(prop, "Property Icon Background", "Background color of Property icon");
  RNA_def_property_update(prop, 0, "rna_userdef_theme_update");

  prop = RNA_def_property(srna, "info_property_text", PROP_FLOAT, PROP_COLOR_GAMMA);
  RNA_def_property_array(prop, 3);
  RNA_def_property_ui_text(prop, "Property Icon Foreground", "Foreground color of Property icon");
  RNA_def_property_update(prop, 0, "rna_userdef_theme_update");

  prop = RNA_def_property(srna, "info_operator", PROP_FLOAT, PROP_COLOR_GAMMA);
  RNA_def_property_array(prop, 4);
  RNA_def_property_ui_text(prop, "Operator Icon Background", "Background color of Operator icon");
  RNA_def_property_update(prop, 0, "rna_userdef_theme_update");

  prop = RNA_def_property(srna, "info_operator_text", PROP_FLOAT, PROP_COLOR_GAMMA);
  RNA_def_property_array(prop, 3);
  RNA_def_property_ui_text(prop, "Operator Icon Foreground", "Foreground color of Operator icon");
  RNA_def_property_update(prop, 0, "rna_userdef_theme_update");
}

static void rna_def_userdef_theme_space_text(BlenderRNA *brna)
{
  StructRNA *srna;
  PropertyRNA *prop;

  /* space_text */

  srna = RNA_def_struct(brna, "ThemeTextEditor", nullptr);
  RNA_def_struct_sdna(srna, "ThemeSpace");
  RNA_def_struct_clear_flag(srna, STRUCT_UNDO);
  RNA_def_struct_ui_text(srna, "Theme Text Editor", "Theme settings for the Text Editor");

  rna_def_userdef_theme_spaces_main(srna);

  prop = RNA_def_property(srna, "line_numbers", PROP_FLOAT, PROP_COLOR_GAMMA);
  RNA_def_property_float_sdna(prop, nullptr, "line_numbers");
  RNA_def_property_array(prop, 3);
  RNA_def_property_ui_text(prop, "Line Numbers", "");
  RNA_def_property_update(prop, 0, "rna_userdef_theme_update");

  prop = RNA_def_property(srna, "line_numbers_background", PROP_FLOAT, PROP_COLOR_GAMMA);
  RNA_def_property_float_sdna(prop, nullptr, "grid");
  RNA_def_property_array(prop, 3);
  RNA_def_property_ui_text(prop, "Line Numbers Background", "");
  RNA_def_property_update(prop, 0, "rna_userdef_theme_update");

  /* no longer used */
#  if 0
  prop = RNA_def_property(srna, "scroll_bar", PROP_FLOAT, PROP_COLOR_GAMMA);
  RNA_def_property_float_sdna(prop, nullptr, "shade1");
  RNA_def_property_array(prop, 3);
  RNA_def_property_ui_text(prop, "Scroll Bar", "");
  RNA_def_property_update(prop, 0, "rna_userdef_theme_update");
#  endif

  prop = RNA_def_property(srna, "selected_text", PROP_FLOAT, PROP_COLOR_GAMMA);
  RNA_def_property_float_sdna(prop, nullptr, "shade2");
  RNA_def_property_array(prop, 3);
  RNA_def_property_ui_text(prop, "Selected Text", "");
  RNA_def_property_update(prop, 0, "rna_userdef_theme_update");

  prop = RNA_def_property(srna, "cursor", PROP_FLOAT, PROP_COLOR_GAMMA);
  RNA_def_property_float_sdna(prop, nullptr, "hilite");
  RNA_def_property_array(prop, 3);
  RNA_def_property_ui_text(prop, "Cursor", "");
  RNA_def_property_update(prop, 0, "rna_userdef_theme_update");

  prop = RNA_def_property(srna, "syntax_builtin", PROP_FLOAT, PROP_COLOR_GAMMA);
  RNA_def_property_float_sdna(prop, nullptr, "syntaxb");
  RNA_def_property_array(prop, 3);
  RNA_def_property_ui_text(prop, "Syntax Built-In", "");
  RNA_def_property_update(prop, 0, "rna_userdef_theme_update");

  prop = RNA_def_property(srna, "syntax_symbols", PROP_FLOAT, PROP_COLOR_GAMMA);
  RNA_def_property_float_sdna(prop, nullptr, "syntaxs");
  RNA_def_property_array(prop, 3);
  RNA_def_property_ui_text(prop, "Syntax Symbols", "");
  RNA_def_property_update(prop, 0, "rna_userdef_theme_update");

  prop = RNA_def_property(srna, "syntax_special", PROP_FLOAT, PROP_COLOR_GAMMA);
  RNA_def_property_float_sdna(prop, nullptr, "syntaxv");
  RNA_def_property_array(prop, 3);
  RNA_def_property_ui_text(prop, "Syntax Special", "");
  RNA_def_property_update(prop, 0, "rna_userdef_theme_update");

  prop = RNA_def_property(srna, "syntax_preprocessor", PROP_FLOAT, PROP_COLOR_GAMMA);
  RNA_def_property_float_sdna(prop, nullptr, "syntaxd");
  RNA_def_property_array(prop, 3);
  RNA_def_property_ui_text(prop, "Syntax Preprocessor", "");
  RNA_def_property_update(prop, 0, "rna_userdef_theme_update");

  prop = RNA_def_property(srna, "syntax_reserved", PROP_FLOAT, PROP_COLOR_GAMMA);
  RNA_def_property_float_sdna(prop, nullptr, "syntaxr");
  RNA_def_property_array(prop, 3);
  RNA_def_property_ui_text(prop, "Syntax Reserved", "");
  RNA_def_property_update(prop, 0, "rna_userdef_theme_update");

  prop = RNA_def_property(srna, "syntax_comment", PROP_FLOAT, PROP_COLOR_GAMMA);
  RNA_def_property_float_sdna(prop, nullptr, "syntaxc");
  RNA_def_property_array(prop, 3);
  RNA_def_property_ui_text(prop, "Syntax Comment", "");
  RNA_def_property_update(prop, 0, "rna_userdef_theme_update");

  prop = RNA_def_property(srna, "syntax_string", PROP_FLOAT, PROP_COLOR_GAMMA);
  RNA_def_property_float_sdna(prop, nullptr, "syntaxl");
  RNA_def_property_array(prop, 3);
  RNA_def_property_ui_text(prop, "Syntax String", "");
  RNA_def_property_update(prop, 0, "rna_userdef_theme_update");

  prop = RNA_def_property(srna, "syntax_numbers", PROP_FLOAT, PROP_COLOR_GAMMA);
  RNA_def_property_float_sdna(prop, nullptr, "syntaxn");
  RNA_def_property_array(prop, 3);
  RNA_def_property_ui_text(prop, "Syntax Numbers", "");
  RNA_def_property_update(prop, 0, "rna_userdef_theme_update");
}

static void rna_def_userdef_theme_space_node(BlenderRNA *brna)
{
  StructRNA *srna;
  PropertyRNA *prop;

  /* space_node */

  srna = RNA_def_struct(brna, "ThemeNodeEditor", nullptr);
  RNA_def_struct_sdna(srna, "ThemeSpace");
  RNA_def_struct_clear_flag(srna, STRUCT_UNDO);
  RNA_def_struct_ui_text(srna, "Theme Node Editor", "Theme settings for the Node Editor");

  rna_def_userdef_theme_spaces_main(srna);
  rna_def_userdef_theme_spaces_list_main(srna);

  prop = RNA_def_property(srna, "grid", PROP_FLOAT, PROP_COLOR_GAMMA);
  RNA_def_property_array(prop, 3);
  RNA_def_property_ui_text(prop, "Grid", "");
  RNA_def_property_update(prop, 0, "rna_userdef_theme_update");

  prop = RNA_def_property(srna, "node_selected", PROP_FLOAT, PROP_COLOR_GAMMA);
  RNA_def_property_float_sdna(prop, nullptr, "select");
  RNA_def_property_array(prop, 3);
  RNA_def_property_ui_text(prop, "Node Selected", "");
  RNA_def_property_update(prop, 0, "rna_userdef_theme_update");

  prop = RNA_def_property(srna, "node_active", PROP_FLOAT, PROP_COLOR_GAMMA);
  RNA_def_property_float_sdna(prop, nullptr, "active");
  RNA_def_property_array(prop, 3);
  RNA_def_property_ui_text(prop, "Active Node", "");
  RNA_def_property_update(prop, 0, "rna_userdef_theme_update");

  prop = RNA_def_property(srna, "wire", PROP_FLOAT, PROP_COLOR_GAMMA);
  RNA_def_property_float_sdna(prop, nullptr, "wire");
  RNA_def_property_array(prop, 4);
  RNA_def_property_ui_text(prop, "Wires", "");
  RNA_def_property_update(prop, 0, "rna_userdef_theme_update");

  prop = RNA_def_property(srna, "wire_inner", PROP_FLOAT, PROP_COLOR_GAMMA);
  RNA_def_property_float_sdna(prop, nullptr, "syntaxr");
  RNA_def_property_array(prop, 3);
  RNA_def_property_ui_text(prop, "Wire Color", "");
  RNA_def_property_update(prop, 0, "rna_userdef_theme_update");

  prop = RNA_def_property(srna, "wire_select", PROP_FLOAT, PROP_COLOR_GAMMA);
  RNA_def_property_float_sdna(prop, nullptr, "edge_select");
  RNA_def_property_array(prop, 4);
  RNA_def_property_ui_text(prop, "Wire Select", "");
  RNA_def_property_update(prop, 0, "rna_userdef_theme_update");

  prop = RNA_def_property(srna, "selected_text", PROP_FLOAT, PROP_COLOR_GAMMA);
  RNA_def_property_float_sdna(prop, nullptr, "shade2");
  RNA_def_property_array(prop, 3);
  RNA_def_property_ui_text(prop, "Selected Text", "");
  RNA_def_property_update(prop, 0, "rna_userdef_theme_update");

  prop = RNA_def_property(srna, "node_backdrop", PROP_FLOAT, PROP_COLOR_GAMMA);
  RNA_def_property_float_sdna(prop, nullptr, "syntaxl");
  RNA_def_property_array(prop, 4);
  RNA_def_property_ui_text(prop, "Node Backdrop", "");
  RNA_def_property_update(prop, 0, "rna_userdef_theme_update");

  prop = RNA_def_property(srna, "converter_node", PROP_FLOAT, PROP_COLOR_GAMMA);
  RNA_def_property_float_sdna(prop, nullptr, "syntaxv");
  RNA_def_property_array(prop, 3);
  RNA_def_property_ui_text(prop, "Converter Node", "");
  RNA_def_property_update(prop, 0, "rna_userdef_theme_update");

  prop = RNA_def_property(srna, "color_node", PROP_FLOAT, PROP_COLOR_GAMMA);
  RNA_def_property_float_sdna(prop, nullptr, "syntaxb");
  RNA_def_property_array(prop, 3);
  RNA_def_property_ui_text(prop, "Color Node", "");
  RNA_def_property_update(prop, 0, "rna_userdef_theme_update");

  prop = RNA_def_property(srna, "group_node", PROP_FLOAT, PROP_COLOR_GAMMA);
  RNA_def_property_float_sdna(prop, nullptr, "syntaxc");
  RNA_def_property_array(prop, 3);
  RNA_def_property_ui_text(prop, "Group Node", "");
  RNA_def_property_update(prop, 0, "rna_userdef_theme_update");

  prop = RNA_def_property(srna, "group_socket_node", PROP_FLOAT, PROP_COLOR_GAMMA);
  RNA_def_property_float_sdna(prop, nullptr, "console_output");
  RNA_def_property_array(prop, 3);
  RNA_def_property_ui_text(prop, "Group Socket Node", "");
  RNA_def_property_update(prop, 0, "rna_userdef_theme_update");

  prop = RNA_def_property(srna, "frame_node", PROP_FLOAT, PROP_COLOR_GAMMA);
  RNA_def_property_float_sdna(prop, nullptr, "movie");
  RNA_def_property_array(prop, 4);
  RNA_def_property_ui_text(prop, "Frame Node", "");
  RNA_def_property_update(prop, 0, "rna_userdef_theme_update");

  prop = RNA_def_property(srna, "matte_node", PROP_FLOAT, PROP_COLOR_GAMMA);
  RNA_def_property_float_sdna(prop, nullptr, "syntaxs");
  RNA_def_property_array(prop, 3);
  RNA_def_property_ui_text(prop, "Matte Node", "");
  RNA_def_property_update(prop, 0, "rna_userdef_theme_update");

  prop = RNA_def_property(srna, "distor_node", PROP_FLOAT, PROP_COLOR_GAMMA);
  RNA_def_property_float_sdna(prop, nullptr, "syntaxd");
  RNA_def_property_array(prop, 3);
  RNA_def_property_ui_text(prop, "Distort Node", "");
  RNA_def_property_update(prop, 0, "rna_userdef_theme_update");

  prop = RNA_def_property(srna, "noodle_curving", PROP_INT, PROP_NONE);
  RNA_def_property_int_sdna(prop, nullptr, "noodle_curving");
  RNA_def_property_int_default(prop, 5);
  RNA_def_property_range(prop, 0, 10);
  RNA_def_property_ui_text(prop, "Noodle Curving", "Curving of the noodle");
  RNA_def_property_update(prop, 0, "rna_userdef_theme_update");

  prop = RNA_def_property(srna, "grid_levels", PROP_INT, PROP_NONE);
  RNA_def_property_int_sdna(prop, nullptr, "grid_levels");
  RNA_def_property_int_default(prop, 3);
  RNA_def_property_range(prop, 0, 3);
  RNA_def_property_ui_text(
      prop, "Grid Levels", "Number of subdivisions for the dot grid displayed in the background");
  RNA_def_property_update(prop, 0, "rna_userdef_theme_update");

  prop = RNA_def_property(srna, "dash_alpha", PROP_FLOAT, PROP_FACTOR);
  RNA_def_property_range(prop, 0.0f, 1.0f);
  RNA_def_property_float_default(prop, 0.5f);
  RNA_def_property_ui_text(prop, "Dashed Lines Opacity", "Opacity for the dashed lines in wires");
  RNA_def_property_update(prop, 0, "rna_userdef_theme_update");

  prop = RNA_def_property(srna, "input_node", PROP_FLOAT, PROP_COLOR_GAMMA);
  RNA_def_property_float_sdna(prop, nullptr, "syntaxn");
  RNA_def_property_array(prop, 3);
  RNA_def_property_ui_text(prop, "Input Node", "");
  RNA_def_property_update(prop, 0, "rna_userdef_theme_update");

  prop = RNA_def_property(srna, "output_node", PROP_FLOAT, PROP_COLOR_GAMMA);
  RNA_def_property_float_sdna(prop, nullptr, "nodeclass_output");
  RNA_def_property_array(prop, 3);
  RNA_def_property_ui_text(prop, "Output Node", "");
  RNA_def_property_update(prop, 0, "rna_userdef_theme_update");

  prop = RNA_def_property(srna, "filter_node", PROP_FLOAT, PROP_COLOR_GAMMA);
  RNA_def_property_float_sdna(prop, nullptr, "nodeclass_filter");
  RNA_def_property_array(prop, 3);
  RNA_def_property_ui_text(prop, "Filter Node", "");
  RNA_def_property_update(prop, 0, "rna_userdef_theme_update");

  prop = RNA_def_property(srna, "vector_node", PROP_FLOAT, PROP_COLOR_GAMMA);
  RNA_def_property_float_sdna(prop, nullptr, "nodeclass_vector");
  RNA_def_property_array(prop, 3);
  RNA_def_property_ui_text(prop, "Vector Node", "");
  RNA_def_property_update(prop, 0, "rna_userdef_theme_update");

  prop = RNA_def_property(srna, "texture_node", PROP_FLOAT, PROP_COLOR_GAMMA);
  RNA_def_property_float_sdna(prop, nullptr, "nodeclass_texture");
  RNA_def_property_array(prop, 3);
  RNA_def_property_ui_text(prop, "Texture Node", "");
  RNA_def_property_update(prop, 0, "rna_userdef_theme_update");

  prop = RNA_def_property(srna, "shader_node", PROP_FLOAT, PROP_COLOR_GAMMA);
  RNA_def_property_float_sdna(prop, nullptr, "nodeclass_shader");
  RNA_def_property_array(prop, 3);
  RNA_def_property_ui_text(prop, "Shader Node", "");
  RNA_def_property_update(prop, 0, "rna_userdef_theme_update");

  prop = RNA_def_property(srna, "script_node", PROP_FLOAT, PROP_COLOR_GAMMA);
  RNA_def_property_float_sdna(prop, nullptr, "nodeclass_script");
  RNA_def_property_array(prop, 3);
  RNA_def_property_ui_text(prop, "Script Node", "");
  RNA_def_property_update(prop, 0, "rna_userdef_theme_update");

  prop = RNA_def_property(srna, "pattern_node", PROP_FLOAT, PROP_COLOR_GAMMA);
  RNA_def_property_float_sdna(prop, nullptr, "nodeclass_pattern");
  RNA_def_property_array(prop, 3);
  RNA_def_property_ui_text(prop, "Pattern Node", "");
  RNA_def_property_update(prop, 0, "rna_userdef_theme_update");

  prop = RNA_def_property(srna, "layout_node", PROP_FLOAT, PROP_COLOR_GAMMA);
  RNA_def_property_float_sdna(prop, nullptr, "nodeclass_layout");
  RNA_def_property_array(prop, 3);
  RNA_def_property_ui_text(prop, "Layout Node", "");
  RNA_def_property_update(prop, 0, "rna_userdef_theme_update");

  prop = RNA_def_property(srna, "geometry_node", PROP_FLOAT, PROP_COLOR_GAMMA);
  RNA_def_property_float_sdna(prop, nullptr, "nodeclass_geometry");
  RNA_def_property_array(prop, 3);
  RNA_def_property_ui_text(prop, "Geometry Node", "");
  RNA_def_property_update(prop, 0, "rna_userdef_theme_update");

  prop = RNA_def_property(srna, "attribute_node", PROP_FLOAT, PROP_COLOR_GAMMA);
  RNA_def_property_float_sdna(prop, nullptr, "nodeclass_attribute");
  RNA_def_property_array(prop, 3);
  RNA_def_property_ui_text(prop, "Attribute Node", "");
  RNA_def_property_update(prop, 0, "rna_userdef_theme_update");

  prop = RNA_def_property(srna, "simulation_zone", PROP_FLOAT, PROP_COLOR_GAMMA);
  RNA_def_property_float_sdna(prop, nullptr, "node_zone_simulation");
  RNA_def_property_array(prop, 4);
  RNA_def_property_ui_text(prop, "Simulation Zone", "");
  RNA_def_property_update(prop, 0, "rna_userdef_theme_update");

  prop = RNA_def_property(srna, "repeat_zone", PROP_FLOAT, PROP_COLOR_GAMMA);
  RNA_def_property_float_sdna(prop, nullptr, "node_zone_repeat");
  RNA_def_property_array(prop, 4);
  RNA_def_property_ui_text(prop, "Repeat Zone", "");
  RNA_def_property_update(prop, 0, "rna_userdef_theme_update");
}

static void rna_def_userdef_theme_space_logic(BlenderRNA *brna)
{
  StructRNA *srna;
  //	PropertyRNA *prop;

  /* space_logic */

  srna = RNA_def_struct(brna, "ThemeLogicEditor", NULL);
  RNA_def_struct_sdna(srna, "ThemeSpace");
  RNA_def_struct_clear_flag(srna, STRUCT_UNDO);
  RNA_def_struct_ui_text(srna, "Theme Logic Editor", "Theme settings for the Logic Editor");

  rna_def_userdef_theme_spaces_main(srna);
}

static void rna_def_userdef_theme_space_buts(BlenderRNA *brna)
{
  StructRNA *srna;
  PropertyRNA *prop;

  /* space_buts */

  srna = RNA_def_struct(brna, "ThemeProperties", nullptr);
  RNA_def_struct_sdna(srna, "ThemeSpace");
  RNA_def_struct_clear_flag(srna, STRUCT_UNDO);
  RNA_def_struct_ui_text(srna, "Theme Properties", "Theme settings for the Properties");

  prop = RNA_def_property(srna, "match", PROP_FLOAT, PROP_COLOR_GAMMA);
  RNA_def_property_array(prop, 3);
  RNA_def_property_ui_text(prop, "Search Match", "");
  RNA_def_property_update(prop, 0, "rna_userdef_theme_update");

  prop = RNA_def_property(srna, "active_modifier", PROP_FLOAT, PROP_COLOR_GAMMA);
  RNA_def_property_float_sdna(prop, nullptr, "active");
  RNA_def_property_array(prop, 4);
  RNA_def_property_ui_text(prop, "Active Modifier Outline", "");
  RNA_def_property_update(prop, 0, "rna_userdef_theme_update");

  rna_def_userdef_theme_spaces_main(srna);
}

static void rna_def_userdef_theme_space_image(BlenderRNA *brna)
{
  StructRNA *srna;
  PropertyRNA *prop;

  /* space_image */

  srna = RNA_def_struct(brna, "ThemeImageEditor", nullptr);
  RNA_def_struct_sdna(srna, "ThemeSpace");
  RNA_def_struct_clear_flag(srna, STRUCT_UNDO);
  RNA_def_struct_ui_text(srna, "Theme Image Editor", "Theme settings for the Image Editor");

  rna_def_userdef_theme_spaces_main(srna);

  prop = RNA_def_property(srna, "grid", PROP_FLOAT, PROP_COLOR_GAMMA);
  RNA_def_property_array(prop, 4);
  RNA_def_property_ui_text(prop, "Grid", "");
  RNA_def_property_update(prop, 0, "rna_userdef_theme_update");

  rna_def_userdef_theme_spaces_vertex(srna);
  rna_def_userdef_theme_spaces_face(srna);

  prop = RNA_def_property(srna, "editmesh_active", PROP_FLOAT, PROP_COLOR_GAMMA);
  RNA_def_property_array(prop, 4);
  RNA_def_property_ui_text(prop, "Active Vertex/Edge/Face", "");
  RNA_def_property_update(prop, 0, "rna_userdef_theme_update");

  prop = RNA_def_property(srna, "wire_edit", PROP_FLOAT, PROP_COLOR_GAMMA);
  RNA_def_property_array(prop, 3);
  RNA_def_property_ui_text(prop, "Wire Edit", "");
  RNA_def_property_update(prop, 0, "rna_userdef_theme_update");

  prop = RNA_def_property(srna, "edge_width", PROP_INT, PROP_PIXEL);
  RNA_def_property_range(prop, 1, 32);
  RNA_def_property_ui_text(prop, "Edge Width", "");
  RNA_def_property_update(prop, 0, "rna_userdef_theme_update");

  prop = RNA_def_property(srna, "edge_select", PROP_FLOAT, PROP_COLOR_GAMMA);
  RNA_def_property_array(prop, 3);
  RNA_def_property_ui_text(prop, "Edge Select", "");
  RNA_def_property_update(prop, 0, "rna_userdef_theme_update");

  prop = RNA_def_property(srna, "scope_back", PROP_FLOAT, PROP_COLOR_GAMMA);
  RNA_def_property_float_sdna(prop, nullptr, "preview_back");
  RNA_def_property_array(prop, 4);
  RNA_def_property_ui_text(prop, "Scope Region Background", "");
  RNA_def_property_update(prop, 0, "rna_userdef_theme_update");

  prop = RNA_def_property(srna, "preview_stitch_face", PROP_FLOAT, PROP_COLOR_GAMMA);
  RNA_def_property_float_sdna(prop, nullptr, "preview_stitch_face");
  RNA_def_property_array(prop, 4);
  RNA_def_property_ui_text(prop, "Stitch Preview Face", "");
  RNA_def_property_update(prop, 0, "rna_userdef_theme_update");

  prop = RNA_def_property(srna, "preview_stitch_edge", PROP_FLOAT, PROP_COLOR_GAMMA);
  RNA_def_property_float_sdna(prop, nullptr, "preview_stitch_edge");
  RNA_def_property_array(prop, 4);
  RNA_def_property_ui_text(prop, "Stitch Preview Edge", "");
  RNA_def_property_update(prop, 0, "rna_userdef_theme_update");

  prop = RNA_def_property(srna, "preview_stitch_vert", PROP_FLOAT, PROP_COLOR_GAMMA);
  RNA_def_property_float_sdna(prop, nullptr, "preview_stitch_vert");
  RNA_def_property_array(prop, 4);
  RNA_def_property_ui_text(prop, "Stitch Preview Vertex", "");
  RNA_def_property_update(prop, 0, "rna_userdef_theme_update");

  prop = RNA_def_property(srna, "preview_stitch_stitchable", PROP_FLOAT, PROP_COLOR_GAMMA);
  RNA_def_property_float_sdna(prop, nullptr, "preview_stitch_stitchable");
  RNA_def_property_array(prop, 4);
  RNA_def_property_ui_text(prop, "Stitch Preview Stitchable", "");
  RNA_def_property_update(prop, 0, "rna_userdef_theme_update");

  prop = RNA_def_property(srna, "preview_stitch_unstitchable", PROP_FLOAT, PROP_COLOR_GAMMA);
  RNA_def_property_float_sdna(prop, nullptr, "preview_stitch_unstitchable");
  RNA_def_property_array(prop, 4);
  RNA_def_property_ui_text(prop, "Stitch Preview Unstitchable", "");
  RNA_def_property_update(prop, 0, "rna_userdef_theme_update");

  prop = RNA_def_property(srna, "preview_stitch_active", PROP_FLOAT, PROP_COLOR_GAMMA);
  RNA_def_property_float_sdna(prop, nullptr, "preview_stitch_active");
  RNA_def_property_array(prop, 4);
  RNA_def_property_ui_text(prop, "Stitch Preview Active Island", "");
  RNA_def_property_update(prop, 0, "rna_userdef_theme_update");

  prop = RNA_def_property(srna, "uv_shadow", PROP_FLOAT, PROP_COLOR_GAMMA);
  RNA_def_property_float_sdna(prop, nullptr, "uv_shadow");
  RNA_def_property_array(prop, 4);
  RNA_def_property_ui_text(prop, "Texture Paint/Modifier UVs", "");
  RNA_def_property_update(prop, 0, "rna_userdef_theme_update");

  prop = RNA_def_property(srna, "frame_current", PROP_FLOAT, PROP_COLOR_GAMMA);
  RNA_def_property_float_sdna(prop, nullptr, "cframe");
  RNA_def_property_array(prop, 3);
  RNA_def_property_ui_text(prop, "Current Frame", "");
  RNA_def_property_update(prop, 0, "rna_userdef_theme_update");

  prop = RNA_def_property(srna, "metadatabg", PROP_FLOAT, PROP_COLOR_GAMMA);
  RNA_def_property_float_sdna(prop, nullptr, "metadatabg");
  RNA_def_property_array(prop, 3);
  RNA_def_property_ui_text(prop, "Metadata Background", "");
  RNA_def_property_update(prop, 0, "rna_userdef_theme_update");

  prop = RNA_def_property(srna, "metadatatext", PROP_FLOAT, PROP_COLOR_GAMMA);
  RNA_def_property_float_sdna(prop, nullptr, "metadatatext");
  RNA_def_property_array(prop, 3);
  RNA_def_property_ui_text(prop, "Metadata Text", "");
  RNA_def_property_update(prop, 0, "rna_userdef_theme_update");

  rna_def_userdef_theme_spaces_curves(srna, false, false, false, true);

  rna_def_userdef_theme_spaces_paint_curves(srna);
}

static void rna_def_userdef_theme_space_seq(BlenderRNA *brna)
{
  StructRNA *srna;
  PropertyRNA *prop;

  /* space_seq */

  srna = RNA_def_struct(brna, "ThemeSequenceEditor", nullptr);
  RNA_def_struct_sdna(srna, "ThemeSpace");
  RNA_def_struct_clear_flag(srna, STRUCT_UNDO);
  RNA_def_struct_ui_text(srna, "Theme Sequence Editor", "Theme settings for the Sequence Editor");

  rna_def_userdef_theme_spaces_main(srna);
  rna_def_userdef_theme_spaces_list_main(srna);

  prop = RNA_def_property(srna, "grid", PROP_FLOAT, PROP_COLOR_GAMMA);
  RNA_def_property_array(prop, 3);
  RNA_def_property_ui_text(prop, "Grid", "");
  RNA_def_property_update(prop, 0, "rna_userdef_theme_update");

  prop = RNA_def_property(srna, "window_sliders", PROP_FLOAT, PROP_COLOR_GAMMA);
  RNA_def_property_float_sdna(prop, nullptr, "shade1");
  RNA_def_property_array(prop, 3);
  RNA_def_property_ui_text(prop, "Window Sliders", "");
  RNA_def_property_update(prop, 0, "rna_userdef_theme_update");

  prop = RNA_def_property(srna, "movie_strip", PROP_FLOAT, PROP_COLOR_GAMMA);
  RNA_def_property_float_sdna(prop, nullptr, "movie");
  RNA_def_property_array(prop, 3);
  RNA_def_property_ui_text(prop, "Movie Strip", "");
  RNA_def_property_update(prop, 0, "rna_userdef_theme_update");

  prop = RNA_def_property(srna, "movieclip_strip", PROP_FLOAT, PROP_COLOR_GAMMA);
  RNA_def_property_float_sdna(prop, nullptr, "movieclip");
  RNA_def_property_array(prop, 3);
  RNA_def_property_ui_text(prop, "Clip Strip", "");
  RNA_def_property_update(prop, 0, "rna_userdef_theme_update");

  prop = RNA_def_property(srna, "image_strip", PROP_FLOAT, PROP_COLOR_GAMMA);
  RNA_def_property_float_sdna(prop, nullptr, "image");
  RNA_def_property_array(prop, 3);
  RNA_def_property_ui_text(prop, "Image Strip", "");
  RNA_def_property_update(prop, 0, "rna_userdef_theme_update");

  prop = RNA_def_property(srna, "scene_strip", PROP_FLOAT, PROP_COLOR_GAMMA);
  RNA_def_property_float_sdna(prop, nullptr, "scene");
  RNA_def_property_array(prop, 3);
  RNA_def_property_ui_text(prop, "Scene Strip", "");
  RNA_def_property_update(prop, 0, "rna_userdef_theme_update");

  prop = RNA_def_property(srna, "audio_strip", PROP_FLOAT, PROP_COLOR_GAMMA);
  RNA_def_property_float_sdna(prop, nullptr, "audio");
  RNA_def_property_array(prop, 3);
  RNA_def_property_ui_text(prop, "Audio Strip", "");
  RNA_def_property_update(prop, 0, "rna_userdef_theme_update");

  prop = RNA_def_property(srna, "effect_strip", PROP_FLOAT, PROP_COLOR_GAMMA);
  RNA_def_property_float_sdna(prop, nullptr, "effect");
  RNA_def_property_array(prop, 3);
  RNA_def_property_ui_text(prop, "Effect Strip", "");
  RNA_def_property_update(prop, 0, "rna_userdef_theme_update");

  prop = RNA_def_property(srna, "transition_strip", PROP_FLOAT, PROP_COLOR_GAMMA);
  RNA_def_property_float_sdna(prop, nullptr, "transition");
  RNA_def_property_array(prop, 3);
  RNA_def_property_ui_text(prop, "Transition Strip", "");
  RNA_def_property_update(prop, 0, "rna_userdef_theme_update");

  prop = RNA_def_property(srna, "color_strip", PROP_FLOAT, PROP_COLOR_GAMMA);
  RNA_def_property_array(prop, 3);
  RNA_def_property_ui_text(prop, "Color Strip", "");
  RNA_def_property_update(prop, 0, "rna_userdef_theme_update");

  prop = RNA_def_property(srna, "meta_strip", PROP_FLOAT, PROP_COLOR_GAMMA);
  RNA_def_property_float_sdna(prop, nullptr, "meta");
  RNA_def_property_array(prop, 3);
  RNA_def_property_ui_text(prop, "Meta Strip", "");
  RNA_def_property_update(prop, 0, "rna_userdef_theme_update");

  prop = RNA_def_property(srna, "mask_strip", PROP_FLOAT, PROP_COLOR_GAMMA);
  RNA_def_property_float_sdna(prop, nullptr, "mask");
  RNA_def_property_array(prop, 3);
  RNA_def_property_ui_text(prop, "Mask Strip", "");
  RNA_def_property_update(prop, 0, "rna_userdef_theme_update");

  prop = RNA_def_property(srna, "text_strip", PROP_FLOAT, PROP_COLOR_GAMMA);
  RNA_def_property_array(prop, 3);
  RNA_def_property_ui_text(prop, "Text Strip", "");
  RNA_def_property_update(prop, 0, "rna_userdef_theme_update");

  prop = RNA_def_property(srna, "active_strip", PROP_FLOAT, PROP_COLOR_GAMMA);
  RNA_def_property_array(prop, 3);
  RNA_def_property_ui_text(prop, "Active Strip", "");
  RNA_def_property_update(prop, 0, "rna_userdef_theme_update");

  prop = RNA_def_property(srna, "selected_strip", PROP_FLOAT, PROP_COLOR_GAMMA);
  RNA_def_property_array(prop, 3);
  RNA_def_property_ui_text(prop, "Selected Strips", "");
  RNA_def_property_update(prop, 0, "rna_userdef_theme_update");

  prop = RNA_def_property(srna, "frame_current", PROP_FLOAT, PROP_COLOR_GAMMA);
  RNA_def_property_float_sdna(prop, nullptr, "cframe");
  RNA_def_property_array(prop, 3);
  RNA_def_property_ui_text(prop, "Current Frame", "");
  RNA_def_property_update(prop, 0, "rna_userdef_theme_update");

  prop = RNA_def_property(srna, "time_scrub_background", PROP_FLOAT, PROP_COLOR_GAMMA);
  RNA_def_property_array(prop, 4);
  RNA_def_property_ui_text(prop, "Scrubbing/Markers Region", "");
  RNA_def_property_update(prop, 0, "rna_userdef_theme_update");

  prop = RNA_def_property(srna, "time_marker_line", PROP_FLOAT, PROP_COLOR_GAMMA);
  RNA_def_property_array(prop, 4);
  RNA_def_property_ui_text(prop, "Marker Line", "");
  RNA_def_property_update(prop, 0, "rna_userdef_theme_update");

  prop = RNA_def_property(srna, "time_marker_line_selected", PROP_FLOAT, PROP_COLOR_GAMMA);
  RNA_def_property_array(prop, 4);
  RNA_def_property_ui_text(prop, "Marker Line Selected", "");
  RNA_def_property_update(prop, 0, "rna_userdef_theme_update");

  prop = RNA_def_property(srna, "keyframe", PROP_FLOAT, PROP_COLOR_GAMMA);
  RNA_def_property_float_sdna(prop, nullptr, "vertex_select");
  RNA_def_property_array(prop, 3);
  RNA_def_property_ui_text(prop, "Keyframe", "");
  RNA_def_property_update(prop, 0, "rna_userdef_theme_update");

  prop = RNA_def_property(srna, "draw_action", PROP_FLOAT, PROP_COLOR_GAMMA);
  RNA_def_property_float_sdna(prop, nullptr, "bone_pose");
  RNA_def_property_array(prop, 3);
  RNA_def_property_ui_text(prop, "Draw Action", "");
  RNA_def_property_update(prop, 0, "rna_userdef_theme_update");

  prop = RNA_def_property(srna, "preview_back", PROP_FLOAT, PROP_COLOR_GAMMA);
  RNA_def_property_float_sdna(prop, nullptr, "preview_back");
  RNA_def_property_array(prop, 3);
  RNA_def_property_ui_text(prop, "Preview Background", "");
  RNA_def_property_update(prop, 0, "rna_userdef_theme_update");

  prop = RNA_def_property(srna, "metadatabg", PROP_FLOAT, PROP_COLOR_GAMMA);
  RNA_def_property_float_sdna(prop, nullptr, "metadatabg");
  RNA_def_property_array(prop, 3);
  RNA_def_property_ui_text(prop, "Metadata Background", "");
  RNA_def_property_update(prop, 0, "rna_userdef_theme_update");

  prop = RNA_def_property(srna, "metadatatext", PROP_FLOAT, PROP_COLOR_GAMMA);
  RNA_def_property_float_sdna(prop, nullptr, "metadatatext");
  RNA_def_property_array(prop, 3);
  RNA_def_property_ui_text(prop, "Metadata Text", "");
  RNA_def_property_update(prop, 0, "rna_userdef_theme_update");

  prop = RNA_def_property(srna, "preview_range", PROP_FLOAT, PROP_COLOR_GAMMA);
  RNA_def_property_float_sdna(prop, nullptr, "anim_preview_range");
  RNA_def_property_array(prop, 4);
  RNA_def_property_ui_text(prop, "Preview Range", "Color of preview range overlay");
  RNA_def_property_update(prop, 0, "rna_userdef_theme_update");

  prop = RNA_def_property(srna, "row_alternate", PROP_FLOAT, PROP_COLOR_GAMMA);
  RNA_def_property_array(prop, 4);
  RNA_def_property_ui_text(prop, "Alternate Rows", "Overlay color on every other row");
  RNA_def_property_update(prop, 0, "rna_userdef_theme_update");
}

static void rna_def_userdef_theme_space_action(BlenderRNA *brna)
{
  StructRNA *srna;
  PropertyRNA *prop;

  /* space_action */

  srna = RNA_def_struct(brna, "ThemeDopeSheet", nullptr);
  RNA_def_struct_sdna(srna, "ThemeSpace");
  RNA_def_struct_clear_flag(srna, STRUCT_UNDO);
  RNA_def_struct_ui_text(srna, "Theme Dope Sheet", "Theme settings for the Dope Sheet");

  rna_def_userdef_theme_spaces_main(srna);
  rna_def_userdef_theme_spaces_list_main(srna);

  prop = RNA_def_property(srna, "grid", PROP_FLOAT, PROP_COLOR_GAMMA);
  RNA_def_property_array(prop, 3);
  RNA_def_property_ui_text(prop, "Grid", "");
  RNA_def_property_update(prop, 0, "rna_userdef_theme_update");

  prop = RNA_def_property(srna, "frame_current", PROP_FLOAT, PROP_COLOR_GAMMA);
  RNA_def_property_float_sdna(prop, nullptr, "cframe");
  RNA_def_property_array(prop, 3);
  RNA_def_property_ui_text(prop, "Current Frame", "");
  RNA_def_property_update(prop, 0, "rna_userdef_theme_update");

  prop = RNA_def_property(srna, "time_scrub_background", PROP_FLOAT, PROP_COLOR_GAMMA);
  RNA_def_property_array(prop, 4);
  RNA_def_property_ui_text(prop, "Scrubbing/Markers Region", "");
  RNA_def_property_update(prop, 0, "rna_userdef_theme_update");

  prop = RNA_def_property(srna, "time_marker_line", PROP_FLOAT, PROP_COLOR_GAMMA);
  RNA_def_property_array(prop, 4);
  RNA_def_property_ui_text(prop, "Marker Line", "");
  RNA_def_property_update(prop, 0, "rna_userdef_theme_update");

  prop = RNA_def_property(srna, "time_marker_line_selected", PROP_FLOAT, PROP_COLOR_GAMMA);
  RNA_def_property_array(prop, 4);
  RNA_def_property_ui_text(prop, "Marker Line Selected", "");
  RNA_def_property_update(prop, 0, "rna_userdef_theme_update");

  prop = RNA_def_property(srna, "value_sliders", PROP_FLOAT, PROP_COLOR_GAMMA);
  RNA_def_property_float_sdna(prop, nullptr, "face");
  RNA_def_property_array(prop, 3);
  RNA_def_property_ui_text(prop, "Value Sliders", "");
  RNA_def_property_update(prop, 0, "rna_userdef_theme_update");

  prop = RNA_def_property(srna, "view_sliders", PROP_FLOAT, PROP_COLOR_GAMMA);
  RNA_def_property_float_sdna(prop, nullptr, "shade1");
  RNA_def_property_array(prop, 3);
  RNA_def_property_ui_text(prop, "View Sliders", "");
  RNA_def_property_update(prop, 0, "rna_userdef_theme_update");

  prop = RNA_def_property(srna, "dopesheet_channel", PROP_FLOAT, PROP_COLOR_GAMMA);
  RNA_def_property_float_sdna(prop, nullptr, "ds_channel");
  RNA_def_property_array(prop, 4);
  RNA_def_property_ui_text(prop, "Dope Sheet Channel", "");
  RNA_def_property_update(prop, 0, "rna_userdef_theme_update");

  prop = RNA_def_property(srna, "dopesheet_subchannel", PROP_FLOAT, PROP_COLOR_GAMMA);
  RNA_def_property_float_sdna(prop, nullptr, "ds_subchannel");
  RNA_def_property_array(prop, 4);
  RNA_def_property_ui_text(prop, "Dope Sheet Sub-channel", "");
  RNA_def_property_update(prop, 0, "rna_userdef_theme_update");

  prop = RNA_def_property(srna, "channels", PROP_FLOAT, PROP_COLOR_GAMMA);
  RNA_def_property_float_sdna(prop, nullptr, "shade2");
  RNA_def_property_array(prop, 4);
  RNA_def_property_ui_text(prop, "Channels", "");
  RNA_def_property_update(prop, 0, "rna_userdef_theme_update");

  prop = RNA_def_property(srna, "channels_selected", PROP_FLOAT, PROP_COLOR_GAMMA);
  RNA_def_property_float_sdna(prop, nullptr, "hilite");
  RNA_def_property_array(prop, 4);
  RNA_def_property_ui_text(prop, "Channels Selected", "");
  RNA_def_property_update(prop, 0, "rna_userdef_theme_update");

  prop = RNA_def_property(srna, "channel_group", PROP_FLOAT, PROP_COLOR_GAMMA);
  RNA_def_property_float_sdna(prop, nullptr, "group");
  RNA_def_property_array(prop, 4);
  RNA_def_property_ui_text(prop, "Channel Group", "");
  RNA_def_property_update(prop, 0, "rna_userdef_theme_update");

  prop = RNA_def_property(srna, "active_channels_group", PROP_FLOAT, PROP_COLOR_GAMMA);
  RNA_def_property_float_sdna(prop, nullptr, "group_active");
  RNA_def_property_array(prop, 4);
  RNA_def_property_ui_text(prop, "Active Channel Group", "");
  RNA_def_property_update(prop, 0, "rna_userdef_theme_update");

  prop = RNA_def_property(srna, "long_key", PROP_FLOAT, PROP_COLOR_GAMMA);
  RNA_def_property_float_sdna(prop, nullptr, "strip");
  RNA_def_property_array(prop, 4);
  RNA_def_property_ui_text(prop, "Long Key", "");
  RNA_def_property_update(prop, 0, "rna_userdef_theme_update");

  prop = RNA_def_property(srna, "long_key_selected", PROP_FLOAT, PROP_COLOR_GAMMA);
  RNA_def_property_float_sdna(prop, nullptr, "strip_select");
  RNA_def_property_array(prop, 4);
  RNA_def_property_ui_text(prop, "Long Key Selected", "");
  RNA_def_property_update(prop, 0, "rna_userdef_theme_update");

  prop = RNA_def_property(srna, "keyframe", PROP_FLOAT, PROP_COLOR_GAMMA);
  RNA_def_property_float_sdna(prop, nullptr, "keytype_keyframe");
  RNA_def_property_array(prop, 3);
  RNA_def_property_ui_text(prop, "Keyframe", "Color of Keyframe");
  RNA_def_property_update(prop, 0, "rna_userdef_theme_update");

  prop = RNA_def_property(srna, "keyframe_selected", PROP_FLOAT, PROP_COLOR_GAMMA);
  RNA_def_property_float_sdna(prop, nullptr, "keytype_keyframe_select");
  RNA_def_property_array(prop, 3);
  RNA_def_property_ui_text(prop, "Keyframe Selected", "Color of selected keyframe");
  RNA_def_property_update(prop, 0, "rna_userdef_theme_update");

  prop = RNA_def_property(srna, "keyframe_extreme", PROP_FLOAT, PROP_COLOR_GAMMA);
  RNA_def_property_float_sdna(prop, nullptr, "keytype_extreme");
  RNA_def_property_array(prop, 3);
  RNA_def_property_ui_text(prop, "Extreme Keyframe", "Color of extreme keyframe");
  RNA_def_property_update(prop, 0, "rna_userdef_theme_update");

  prop = RNA_def_property(srna, "keyframe_extreme_selected", PROP_FLOAT, PROP_COLOR_GAMMA);
  RNA_def_property_float_sdna(prop, nullptr, "keytype_extreme_select");
  RNA_def_property_array(prop, 3);
  RNA_def_property_ui_text(
      prop, "Extreme Keyframe Selected", "Color of selected extreme keyframe");
  RNA_def_property_update(prop, 0, "rna_userdef_theme_update");

  prop = RNA_def_property(srna, "keyframe_breakdown", PROP_FLOAT, PROP_COLOR_GAMMA);
  RNA_def_property_float_sdna(prop, nullptr, "keytype_breakdown");
  RNA_def_property_array(prop, 3);
  RNA_def_property_ui_text(prop, "Breakdown Keyframe", "Color of breakdown keyframe");
  RNA_def_property_update(prop, 0, "rna_userdef_theme_update");

  prop = RNA_def_property(srna, "keyframe_breakdown_selected", PROP_FLOAT, PROP_COLOR_GAMMA);
  RNA_def_property_float_sdna(prop, nullptr, "keytype_breakdown_select");
  RNA_def_property_array(prop, 3);
  RNA_def_property_ui_text(
      prop, "Breakdown Keyframe Selected", "Color of selected breakdown keyframe");
  RNA_def_property_update(prop, 0, "rna_userdef_theme_update");

  prop = RNA_def_property(srna, "keyframe_jitter", PROP_FLOAT, PROP_COLOR_GAMMA);
  RNA_def_property_float_sdna(prop, nullptr, "keytype_jitter");
  RNA_def_property_array(prop, 3);
  RNA_def_property_ui_text(prop, "Jitter Keyframe", "Color of jitter keyframe");
  RNA_def_property_update(prop, 0, "rna_userdef_theme_update");

  prop = RNA_def_property(srna, "keyframe_jitter_selected", PROP_FLOAT, PROP_COLOR_GAMMA);
  RNA_def_property_float_sdna(prop, nullptr, "keytype_jitter_select");
  RNA_def_property_array(prop, 3);
  RNA_def_property_ui_text(prop, "Jitter Keyframe Selected", "Color of selected jitter keyframe");
  RNA_def_property_update(prop, 0, "rna_userdef_theme_update");

  prop = RNA_def_property(srna, "keyframe_movehold", PROP_FLOAT, PROP_COLOR_GAMMA);
  RNA_def_property_float_sdna(prop, nullptr, "keytype_movehold");
  RNA_def_property_array(prop, 3);
  RNA_def_property_ui_text(prop, "Moving Hold Keyframe", "Color of moving hold keyframe");
  RNA_def_property_update(prop, 0, "rna_userdef_theme_update");

  prop = RNA_def_property(srna, "keyframe_movehold_selected", PROP_FLOAT, PROP_COLOR_GAMMA);
  RNA_def_property_float_sdna(prop, nullptr, "keytype_movehold_select");
  RNA_def_property_array(prop, 3);
  RNA_def_property_ui_text(
      prop, "Moving Hold Keyframe Selected", "Color of selected moving hold keyframe");
  RNA_def_property_update(prop, 0, "rna_userdef_theme_update");

  prop = RNA_def_property(srna, "keyframe_border", PROP_FLOAT, PROP_COLOR_GAMMA);
  RNA_def_property_float_sdna(prop, nullptr, "keyborder");
  RNA_def_property_array(prop, 4);
  RNA_def_property_ui_text(prop, "Keyframe Border", "Color of keyframe border");
  RNA_def_property_update(prop, 0, "rna_userdef_theme_update");

  prop = RNA_def_property(srna, "keyframe_border_selected", PROP_FLOAT, PROP_COLOR_GAMMA);
  RNA_def_property_float_sdna(prop, nullptr, "keyborder_select");
  RNA_def_property_array(prop, 4);
  RNA_def_property_ui_text(prop, "Keyframe Border Selected", "Color of selected keyframe border");
  RNA_def_property_update(prop, 0, "rna_userdef_theme_update");

  prop = RNA_def_property(srna, "keyframe_scale_factor", PROP_FLOAT, PROP_NONE);
  RNA_def_property_float_sdna(prop, nullptr, "keyframe_scale_fac");
  RNA_def_property_float_default(prop, 1.0f);
  RNA_def_property_ui_text(
      prop, "Keyframe Scale Factor", "Scale factor for adjusting the height of keyframes");
  /* NOTE: These limits prevent buttons overlapping (min), and excessive size... (max). */
  RNA_def_property_range(prop, 0.8f, 5.0f);
  RNA_def_property_update(prop, NC_SPACE | ND_SPACE_DOPESHEET, "rna_userdef_theme_update");

  prop = RNA_def_property(srna, "summary", PROP_FLOAT, PROP_COLOR_GAMMA);
  RNA_def_property_float_sdna(prop, nullptr, "anim_active");
  RNA_def_property_array(prop, 4);
  RNA_def_property_ui_text(prop, "Summary", "Color of summary channel");
  RNA_def_property_update(prop, 0, "rna_userdef_theme_update");

  prop = RNA_def_property(srna, "preview_range", PROP_FLOAT, PROP_COLOR_GAMMA);
  RNA_def_property_float_sdna(prop, nullptr, "anim_preview_range");
  RNA_def_property_array(prop, 4);
  RNA_def_property_ui_text(prop, "Preview Range", "Color of preview range overlay");
  RNA_def_property_update(prop, 0, "rna_userdef_theme_update");

  prop = RNA_def_property(srna, "interpolation_line", PROP_FLOAT, PROP_COLOR_GAMMA);
  RNA_def_property_float_sdna(prop, nullptr, "ds_ipoline");
  RNA_def_property_array(prop, 4);
  RNA_def_property_ui_text(
      prop, "Interpolation Line", "Color of lines showing non-bezier interpolation modes");
  RNA_def_property_update(prop, 0, "rna_userdef_theme_update");

  prop = RNA_def_property(srna, "simulated_frames", PROP_FLOAT, PROP_COLOR_GAMMA);
  RNA_def_property_float_sdna(prop, nullptr, "simulated_frames");
  RNA_def_property_array(prop, 4);
  RNA_def_property_ui_text(prop, "Simulated Frames", "");
  RNA_def_property_update(prop, 0, "rna_userdef_theme_update");
}

static void rna_def_userdef_theme_space_nla(BlenderRNA *brna)
{
  StructRNA *srna;
  PropertyRNA *prop;

  /* space_nla */
  srna = RNA_def_struct(brna, "ThemeNLAEditor", nullptr);
  RNA_def_struct_sdna(srna, "ThemeSpace");
  RNA_def_struct_clear_flag(srna, STRUCT_UNDO);
  RNA_def_struct_ui_text(srna, "Theme Nonlinear Animation", "Theme settings for the NLA Editor");

  rna_def_userdef_theme_spaces_main(srna);
  rna_def_userdef_theme_spaces_list_main(srna);

  prop = RNA_def_property(srna, "grid", PROP_FLOAT, PROP_COLOR_GAMMA);
  RNA_def_property_array(prop, 3);
  RNA_def_property_ui_text(prop, "Grid", "");
  RNA_def_property_update(prop, 0, "rna_userdef_theme_update");

  prop = RNA_def_property(srna, "view_sliders", PROP_FLOAT, PROP_COLOR_GAMMA);
  RNA_def_property_float_sdna(prop, nullptr, "shade1");
  RNA_def_property_array(prop, 3);
  RNA_def_property_ui_text(prop, "View Sliders", "");
  RNA_def_property_update(prop, 0, "rna_userdef_theme_update");

  prop = RNA_def_property(srna, "dopesheet_channel", PROP_FLOAT, PROP_COLOR_GAMMA);
  RNA_def_property_float_sdna(prop, nullptr, "ds_channel");
  RNA_def_property_array(prop, 3);
  RNA_def_property_ui_text(prop, "Channel", "Nonlinear Animation Channel");
  RNA_def_property_update(prop, 0, "rna_userdef_theme_update");

  prop = RNA_def_property(srna, "nla_track", PROP_FLOAT, PROP_COLOR_GAMMA);
  RNA_def_property_float_sdna(prop, nullptr, "nla_track");
  RNA_def_property_array(prop, 3);
  RNA_def_property_ui_text(prop, "Track", "Nonlinear Animation Track");
  RNA_def_property_update(prop, 0, "rna_userdef_theme_update");

  prop = RNA_def_property(srna, "active_action", PROP_FLOAT, PROP_COLOR_GAMMA);
  RNA_def_property_float_sdna(prop, nullptr, "anim_active");
  RNA_def_property_array(prop, 4);
  RNA_def_property_ui_text(prop, "Active Action", "Animation data-block has active action");
  RNA_def_property_update(prop, 0, "rna_userdef_theme_update");

  prop = RNA_def_property(srna, "active_action_unset", PROP_FLOAT, PROP_COLOR_GAMMA);
  RNA_def_property_float_sdna(prop, nullptr, "anim_non_active");
  RNA_def_property_array(prop, 4);
  RNA_def_property_ui_text(
      prop, "No Active Action", "Animation data-block doesn't have active action");
  RNA_def_property_update(prop, 0, "rna_userdef_theme_update");

  prop = RNA_def_property(srna, "preview_range", PROP_FLOAT, PROP_COLOR_GAMMA);
  RNA_def_property_float_sdna(prop, nullptr, "anim_preview_range");
  RNA_def_property_array(prop, 4);
  RNA_def_property_ui_text(prop, "Preview Range", "Color of preview range overlay");
  RNA_def_property_update(prop, 0, "rna_userdef_theme_update");

  prop = RNA_def_property(srna, "strips", PROP_FLOAT, PROP_COLOR_GAMMA);
  RNA_def_property_float_sdna(prop, nullptr, "strip");
  RNA_def_property_array(prop, 3);
  RNA_def_property_ui_text(prop, "Strips", "Unselected Action-Clip Strip");
  RNA_def_property_update(prop, 0, "rna_userdef_theme_update");

  prop = RNA_def_property(srna, "strips_selected", PROP_FLOAT, PROP_COLOR_GAMMA);
  RNA_def_property_float_sdna(prop, nullptr, "strip_select");
  RNA_def_property_array(prop, 3);
  RNA_def_property_ui_text(prop, "Strips Selected", "Selected Action-Clip Strip");
  RNA_def_property_update(prop, 0, "rna_userdef_theme_update");

  prop = RNA_def_property(srna, "transition_strips", PROP_FLOAT, PROP_COLOR_GAMMA);
  RNA_def_property_float_sdna(prop, nullptr, "nla_transition");
  RNA_def_property_array(prop, 3);
  RNA_def_property_ui_text(prop, "Transitions", "Unselected Transition Strip");
  RNA_def_property_update(prop, 0, "rna_userdef_theme_update");

  prop = RNA_def_property(srna, "transition_strips_selected", PROP_FLOAT, PROP_COLOR_GAMMA);
  RNA_def_property_float_sdna(prop, nullptr, "nla_transition_sel");
  RNA_def_property_array(prop, 3);
  RNA_def_property_ui_text(prop, "Transitions Selected", "Selected Transition Strip");
  RNA_def_property_update(prop, 0, "rna_userdef_theme_update");

  prop = RNA_def_property(srna, "meta_strips", PROP_FLOAT, PROP_COLOR_GAMMA);
  RNA_def_property_float_sdna(prop, nullptr, "nla_meta");
  RNA_def_property_array(prop, 3);
  RNA_def_property_ui_text(
      prop, "Meta Strips", "Unselected Meta Strip (for grouping related strips)");
  RNA_def_property_update(prop, 0, "rna_userdef_theme_update");

  prop = RNA_def_property(srna, "meta_strips_selected", PROP_FLOAT, PROP_COLOR_GAMMA);
  RNA_def_property_float_sdna(prop, nullptr, "nla_meta_sel");
  RNA_def_property_array(prop, 3);
  RNA_def_property_ui_text(
      prop, "Meta Strips Selected", "Selected Meta Strip (for grouping related strips)");
  RNA_def_property_update(prop, 0, "rna_userdef_update");

  prop = RNA_def_property(srna, "sound_strips", PROP_FLOAT, PROP_COLOR_GAMMA);
  RNA_def_property_float_sdna(prop, nullptr, "nla_sound");
  RNA_def_property_array(prop, 3);
  RNA_def_property_ui_text(
      prop, "Sound Strips", "Unselected Sound Strip (for timing speaker sounds)");
  RNA_def_property_update(prop, 0, "rna_userdef_theme_update");

  prop = RNA_def_property(srna, "sound_strips_selected", PROP_FLOAT, PROP_COLOR_GAMMA);
  RNA_def_property_float_sdna(prop, nullptr, "nla_sound_sel");
  RNA_def_property_array(prop, 3);
  RNA_def_property_ui_text(
      prop, "Sound Strips Selected", "Selected Sound Strip (for timing speaker sounds)");
  RNA_def_property_update(prop, 0, "rna_userdef_theme_update");

  prop = RNA_def_property(srna, "tweak", PROP_FLOAT, PROP_COLOR_GAMMA);
  RNA_def_property_float_sdna(prop, nullptr, "nla_tweaking");
  RNA_def_property_array(prop, 3);
  RNA_def_property_ui_text(prop, "Tweak", "Color for strip/action being \"tweaked\" or edited");
  RNA_def_property_update(prop, 0, "rna_userdef_theme_update");

  prop = RNA_def_property(srna, "tweak_duplicate", PROP_FLOAT, PROP_COLOR_GAMMA);
  RNA_def_property_float_sdna(prop, nullptr, "nla_tweakdupli");
  RNA_def_property_array(prop, 3);
  RNA_def_property_ui_text(
      prop,
      "Tweak Duplicate Flag",
      "Warning/error indicator color for strips referencing the strip being tweaked");
  RNA_def_property_update(prop, 0, "rna_userdef_theme_update");

  prop = RNA_def_property(srna, "keyframe_border", PROP_FLOAT, PROP_COLOR_GAMMA);
  RNA_def_property_float_sdna(prop, nullptr, "keyborder");
  RNA_def_property_array(prop, 4);
  RNA_def_property_ui_text(prop, "Keyframe Border", "Color of keyframe border");
  RNA_def_property_update(prop, 0, "rna_userdef_theme_update");

  prop = RNA_def_property(srna, "keyframe_border_selected", PROP_FLOAT, PROP_COLOR_GAMMA);
  RNA_def_property_float_sdna(prop, nullptr, "keyborder_select");
  RNA_def_property_array(prop, 4);
  RNA_def_property_ui_text(prop, "Keyframe Border Selected", "Color of selected keyframe border");
  RNA_def_property_update(prop, 0, "rna_userdef_theme_update");

  prop = RNA_def_property(srna, "frame_current", PROP_FLOAT, PROP_COLOR_GAMMA);
  RNA_def_property_float_sdna(prop, nullptr, "cframe");
  RNA_def_property_array(prop, 3);
  RNA_def_property_ui_text(prop, "Current Frame", "");
  RNA_def_property_update(prop, 0, "rna_userdef_theme_update");

  prop = RNA_def_property(srna, "time_scrub_background", PROP_FLOAT, PROP_COLOR_GAMMA);
  RNA_def_property_array(prop, 4);
  RNA_def_property_ui_text(prop, "Scrubbing/Markers Region", "");
  RNA_def_property_update(prop, 0, "rna_userdef_theme_update");

  prop = RNA_def_property(srna, "time_marker_line", PROP_FLOAT, PROP_COLOR_GAMMA);
  RNA_def_property_array(prop, 4);
  RNA_def_property_ui_text(prop, "Marker Line", "");
  RNA_def_property_update(prop, 0, "rna_userdef_theme_update");

  prop = RNA_def_property(srna, "time_marker_line_selected", PROP_FLOAT, PROP_COLOR_GAMMA);
  RNA_def_property_array(prop, 4);
  RNA_def_property_ui_text(prop, "Marker Line Selected", "");
  RNA_def_property_update(prop, 0, "rna_userdef_theme_update");
}

static void rna_def_userdef_theme_colorset(BlenderRNA *brna)
{
  StructRNA *srna;
  PropertyRNA *prop;

  srna = RNA_def_struct(brna, "ThemeBoneColorSet", nullptr);
  RNA_def_struct_sdna(srna, "ThemeWireColor");
  RNA_def_struct_clear_flag(srna, STRUCT_UNDO);
  RNA_def_struct_ui_text(srna, "Theme Bone Color Set", "Theme settings for bone color sets");

  prop = RNA_def_property(srna, "normal", PROP_FLOAT, PROP_COLOR_GAMMA);
  RNA_def_property_float_sdna(prop, nullptr, "solid");
  RNA_def_property_array(prop, 3);
  RNA_def_property_ui_text(prop, "Regular", "Color used for the surface of bones");
  RNA_def_property_update(prop, 0, "rna_userdef_theme_update");

  prop = RNA_def_property(srna, "select", PROP_FLOAT, PROP_COLOR_GAMMA);
  RNA_def_property_float_sdna(prop, nullptr, "select");
  RNA_def_property_array(prop, 3);
  RNA_def_property_ui_text(prop, "Select", "Color used for selected bones");
  RNA_def_property_update(prop, 0, "rna_userdef_theme_update");

  prop = RNA_def_property(srna, "active", PROP_FLOAT, PROP_COLOR_GAMMA);
  RNA_def_property_array(prop, 3);
  RNA_def_property_ui_text(prop, "Active", "Color used for active bones");
  RNA_def_property_update(prop, 0, "rna_userdef_theme_update");

  prop = RNA_def_property(srna, "show_colored_constraints", PROP_BOOLEAN, PROP_NONE);
  RNA_def_property_boolean_sdna(prop, nullptr, "flag", TH_WIRECOLOR_CONSTCOLS);
  RNA_def_property_ui_text(
      prop, "Colored Constraints", "Allow the use of colors indicating constraints/keyed status");
  RNA_def_property_update(prop, 0, "rna_userdef_theme_update");
}

static void rna_def_userdef_theme_collection_color(BlenderRNA *brna)
{
  StructRNA *srna;
  PropertyRNA *prop;

  srna = RNA_def_struct(brna, "ThemeCollectionColor", nullptr);
  RNA_def_struct_sdna(srna, "ThemeCollectionColor");
  RNA_def_struct_clear_flag(srna, STRUCT_UNDO);
  RNA_def_struct_ui_text(srna, "Theme Collection Color", "Theme settings for collection colors");

  prop = RNA_def_property(srna, "color", PROP_FLOAT, PROP_COLOR_GAMMA);
  RNA_def_property_float_sdna(prop, nullptr, "color");
  RNA_def_property_array(prop, 3);
  RNA_def_property_ui_text(prop, "Color", "Collection Color Tag");
  RNA_def_property_update(prop, 0, "rna_userdef_theme_update");
}

static void rna_def_userdef_theme_strip_color(BlenderRNA *brna)
{
  StructRNA *srna;
  PropertyRNA *prop;

  srna = RNA_def_struct(brna, "ThemeStripColor", nullptr);
  RNA_def_struct_sdna(srna, "ThemeStripColor");
  RNA_def_struct_clear_flag(srna, STRUCT_UNDO);
  RNA_def_struct_ui_text(srna, "Theme Strip Color", "Theme settings for strip colors");

  prop = RNA_def_property(srna, "color", PROP_FLOAT, PROP_COLOR_GAMMA);
  RNA_def_property_float_sdna(prop, nullptr, "color");
  RNA_def_property_array(prop, 3);
  RNA_def_property_ui_text(prop, "Color", "Strip Color");
  RNA_def_property_update(prop, 0, "rna_userdef_theme_update");
}

static void rna_def_userdef_theme_space_clip(BlenderRNA *brna)
{
  StructRNA *srna;
  PropertyRNA *prop;

  /* space_clip */

  srna = RNA_def_struct(brna, "ThemeClipEditor", nullptr);
  RNA_def_struct_sdna(srna, "ThemeSpace");
  RNA_def_struct_clear_flag(srna, STRUCT_UNDO);
  RNA_def_struct_ui_text(srna, "Theme Clip Editor", "Theme settings for the Movie Clip Editor");

  rna_def_userdef_theme_spaces_main(srna);
  rna_def_userdef_theme_spaces_list_main(srna);

  prop = RNA_def_property(srna, "grid", PROP_FLOAT, PROP_COLOR_GAMMA);
  RNA_def_property_array(prop, 4);
  RNA_def_property_ui_text(prop, "Grid", "");
  RNA_def_property_update(prop, 0, "rna_userdef_theme_update");

  prop = RNA_def_property(srna, "marker_outline", PROP_FLOAT, PROP_COLOR_GAMMA);
  RNA_def_property_float_sdna(prop, nullptr, "marker_outline");
  RNA_def_property_array(prop, 3);
  RNA_def_property_ui_text(prop, "Marker Outline", "Color of marker's outline");
  RNA_def_property_update(prop, 0, "rna_userdef_theme_update");

  prop = RNA_def_property(srna, "marker", PROP_FLOAT, PROP_COLOR_GAMMA);
  RNA_def_property_float_sdna(prop, nullptr, "marker");
  RNA_def_property_array(prop, 3);
  RNA_def_property_ui_text(prop, "Marker", "Color of marker");
  RNA_def_property_update(prop, 0, "rna_userdef_theme_update");

  prop = RNA_def_property(srna, "active_marker", PROP_FLOAT, PROP_COLOR_GAMMA);
  RNA_def_property_float_sdna(prop, nullptr, "act_marker");
  RNA_def_property_array(prop, 3);
  RNA_def_property_ui_text(prop, "Active Marker", "Color of active marker");
  RNA_def_property_update(prop, 0, "rna_userdef_theme_update");

  prop = RNA_def_property(srna, "selected_marker", PROP_FLOAT, PROP_COLOR_GAMMA);
  RNA_def_property_float_sdna(prop, nullptr, "sel_marker");
  RNA_def_property_array(prop, 3);
  RNA_def_property_ui_text(prop, "Selected Marker", "Color of selected marker");
  RNA_def_property_update(prop, 0, "rna_userdef_theme_update");

  prop = RNA_def_property(srna, "disabled_marker", PROP_FLOAT, PROP_COLOR_GAMMA);
  RNA_def_property_float_sdna(prop, nullptr, "dis_marker");
  RNA_def_property_array(prop, 3);
  RNA_def_property_ui_text(prop, "Disabled Marker", "Color of disabled marker");
  RNA_def_property_update(prop, 0, "rna_userdef_theme_update");

  prop = RNA_def_property(srna, "locked_marker", PROP_FLOAT, PROP_COLOR_GAMMA);
  RNA_def_property_float_sdna(prop, nullptr, "lock_marker");
  RNA_def_property_array(prop, 3);
  RNA_def_property_ui_text(prop, "Locked Marker", "Color of locked marker");
  RNA_def_property_update(prop, 0, "rna_userdef_theme_update");

  prop = RNA_def_property(srna, "path_before", PROP_FLOAT, PROP_COLOR_GAMMA);
  RNA_def_property_float_sdna(prop, nullptr, "path_before");
  RNA_def_property_array(prop, 3);
  RNA_def_property_ui_text(prop, "Path Before", "Color of path before current frame");
  RNA_def_property_update(prop, 0, "rna_userdef_theme_update");

  prop = RNA_def_property(srna, "path_after", PROP_FLOAT, PROP_COLOR_GAMMA);
  RNA_def_property_float_sdna(prop, nullptr, "path_after");
  RNA_def_property_array(prop, 3);
  RNA_def_property_ui_text(prop, "Path After", "Color of path after current frame");
  RNA_def_property_update(prop, 0, "rna_userdef_theme_update");

  prop = RNA_def_property(srna, "path_keyframe_before", PROP_FLOAT, PROP_COLOR_GAMMA);
  RNA_def_property_array(prop, 3);
  RNA_def_property_ui_text(prop, "Path Before", "Color of path before current frame");
  RNA_def_property_update(prop, 0, "rna_userdef_update");

  prop = RNA_def_property(srna, "path_keyframe_after", PROP_FLOAT, PROP_COLOR_GAMMA);
  RNA_def_property_array(prop, 3);
  RNA_def_property_ui_text(prop, "Path After", "Color of path after current frame");
  RNA_def_property_update(prop, 0, "rna_userdef_update");

  prop = RNA_def_property(srna, "frame_current", PROP_FLOAT, PROP_COLOR_GAMMA);
  RNA_def_property_float_sdna(prop, nullptr, "cframe");
  RNA_def_property_array(prop, 3);
  RNA_def_property_ui_text(prop, "Current Frame", "");
  RNA_def_property_update(prop, 0, "rna_userdef_theme_update");

  prop = RNA_def_property(srna, "time_scrub_background", PROP_FLOAT, PROP_COLOR_GAMMA);
  RNA_def_property_array(prop, 4);
  RNA_def_property_ui_text(prop, "Scrubbing/Markers Region", "");
  RNA_def_property_update(prop, 0, "rna_userdef_theme_update");

  prop = RNA_def_property(srna, "time_marker_line", PROP_FLOAT, PROP_COLOR_GAMMA);
  RNA_def_property_array(prop, 4);
  RNA_def_property_ui_text(prop, "Marker Line", "");
  RNA_def_property_update(prop, 0, "rna_userdef_theme_update");

  prop = RNA_def_property(srna, "time_marker_line_selected", PROP_FLOAT, PROP_COLOR_GAMMA);
  RNA_def_property_array(prop, 4);
  RNA_def_property_ui_text(prop, "Marker Line Selected", "");
  RNA_def_property_update(prop, 0, "rna_userdef_theme_update");

  prop = RNA_def_property(srna, "strips", PROP_FLOAT, PROP_COLOR_GAMMA);
  RNA_def_property_float_sdna(prop, nullptr, "strip");
  RNA_def_property_array(prop, 3);
  RNA_def_property_ui_text(prop, "Strips", "");
  RNA_def_property_update(prop, 0, "rna_userdef_theme_update");

  prop = RNA_def_property(srna, "strips_selected", PROP_FLOAT, PROP_COLOR_GAMMA);
  RNA_def_property_float_sdna(prop, nullptr, "strip_select");
  RNA_def_property_array(prop, 3);
  RNA_def_property_ui_text(prop, "Strips Selected", "");
  RNA_def_property_update(prop, 0, "rna_userdef_theme_update");

  prop = RNA_def_property(srna, "metadatabg", PROP_FLOAT, PROP_COLOR_GAMMA);
  RNA_def_property_float_sdna(prop, nullptr, "metadatabg");
  RNA_def_property_array(prop, 3);
  RNA_def_property_ui_text(prop, "Metadata Background", "");
  RNA_def_property_update(prop, 0, "rna_userdef_theme_update");

  prop = RNA_def_property(srna, "metadatatext", PROP_FLOAT, PROP_COLOR_GAMMA);
  RNA_def_property_float_sdna(prop, nullptr, "metadatatext");
  RNA_def_property_array(prop, 3);
  RNA_def_property_ui_text(prop, "Metadata Text", "");
  RNA_def_property_update(prop, 0, "rna_userdef_theme_update");

  rna_def_userdef_theme_spaces_curves(srna, false, false, false, true);
}

static void rna_def_userdef_theme_space_topbar(BlenderRNA *brna)
{
  StructRNA *srna;

  /* space_topbar */

  srna = RNA_def_struct(brna, "ThemeTopBar", nullptr);
  RNA_def_struct_sdna(srna, "ThemeSpace");
  RNA_def_struct_clear_flag(srna, STRUCT_UNDO);
  RNA_def_struct_ui_text(srna, "Theme Top Bar", "Theme settings for the Top Bar");

  rna_def_userdef_theme_spaces_main(srna);
}

static void rna_def_userdef_theme_space_statusbar(BlenderRNA *brna)
{
  StructRNA *srna;

  /* space_statusbar */

  srna = RNA_def_struct(brna, "ThemeStatusBar", nullptr);
  RNA_def_struct_sdna(srna, "ThemeSpace");
  RNA_def_struct_clear_flag(srna, STRUCT_UNDO);
  RNA_def_struct_ui_text(srna, "Theme Status Bar", "Theme settings for the Status Bar");

  rna_def_userdef_theme_spaces_main(srna);
}

static void rna_def_userdef_theme_space_spreadsheet(BlenderRNA *brna)
{
  StructRNA *srna;
  PropertyRNA *prop;

  /* space_spreadsheet */

  srna = RNA_def_struct(brna, "ThemeSpreadsheet", nullptr);
  RNA_def_struct_sdna(srna, "ThemeSpace");
  RNA_def_struct_clear_flag(srna, STRUCT_UNDO);
  RNA_def_struct_ui_text(srna, "Theme Spreadsheet", "Theme settings for the Spreadsheet");

  prop = RNA_def_property(srna, "row_alternate", PROP_FLOAT, PROP_COLOR_GAMMA);
  RNA_def_property_array(prop, 4);
  RNA_def_property_ui_text(prop, "Alternate Rows", "Overlay color on every other row");
  RNA_def_property_update(prop, 0, "rna_userdef_theme_update");

  rna_def_userdef_theme_spaces_main(srna);
  rna_def_userdef_theme_spaces_list_main(srna);
}

static void rna_def_userdef_themes(BlenderRNA *brna)
{
  StructRNA *srna;
  PropertyRNA *prop;

  static const EnumPropertyItem active_theme_area[] = {
      {0, "USER_INTERFACE", ICON_WORKSPACE, "User Interface", ""},
      {19, "STYLE", ICON_FONTPREVIEW, "Text Style", ""},
      {1, "VIEW_3D", ICON_VIEW3D, "3D Viewport", ""},
      {4, "DOPESHEET_EDITOR", ICON_ACTION, "Dope Sheet/Timeline", ""},
      {16, "FILE_BROWSER", ICON_FILEBROWSER, "File/Asset Browser", ""},
      {3, "GRAPH_EDITOR", ICON_GRAPH, "Graph Editor/Drivers", ""},
      {6, "IMAGE_EDITOR", ICON_IMAGE, "Image/UV Editor", ""},
      {15, "INFO", ICON_INFO, "Info", ""},
      {20, "CLIP_EDITOR", ICON_TRACKER, "Movie Clip Editor", ""},
      {9, "NODE_EDITOR", ICON_NODETREE, "Node Editor", ""},
<<<<<<< HEAD
      {10, "LOGIC_EDITOR", ICON_LOGIC, "Logic Bricks Editor", ""},
      {11, "PROPERTIES", ICON_PROPERTIES, "Properties", ""},
=======
      {5, "NLA_EDITOR", ICON_NLA, "Nonlinear Animation", ""},
>>>>>>> 14a9c2b1
      {12, "OUTLINER", ICON_OUTLINER, "Outliner", ""},
      {14, "PREFERENCES", ICON_PREFERENCES, "Preferences", ""},
      {11, "PROPERTIES", ICON_PROPERTIES, "Properties", ""},
      {17, "CONSOLE", ICON_CONSOLE, "Python Console", ""},
      {23, "SPREADSHEET", ICON_SPREADSHEET, "Spreadsheet"},
      {22, "STATUSBAR", ICON_STATUSBAR, "Status Bar", ""},
      {8, "TEXT_EDITOR", ICON_TEXT, "Text Editor", ""},
      {21, "TOPBAR", ICON_TOPBAR, "Top Bar", ""},
      {7, "SEQUENCE_EDITOR", ICON_SEQUENCE, "Video Sequencer", ""},
      {18, "BONE_COLOR_SETS", ICON_COLOR, "Bone Color Sets", ""},
      {0, nullptr, 0, nullptr, nullptr},
  };

  srna = RNA_def_struct(brna, "Theme", nullptr);
  RNA_def_struct_sdna(srna, "bTheme");
  RNA_def_struct_clear_flag(srna, STRUCT_UNDO);
  RNA_def_struct_ui_text(srna, "Theme", "User interface styling and color settings");

  prop = RNA_def_property(srna, "name", PROP_STRING, PROP_NONE);
  RNA_def_property_ui_text(prop, "Name", "Name of the theme");
  RNA_def_struct_name_property(srna, prop);
  /* XXX: for now putting this in presets is silly - its just Default */
  RNA_def_property_flag(prop, PROP_SKIP_SAVE);

  prop = RNA_def_property(srna, "theme_area", PROP_ENUM, PROP_NONE);
  RNA_def_property_enum_sdna(prop, nullptr, "active_theme_area");
  RNA_def_property_flag(prop, PROP_SKIP_SAVE);
  RNA_def_property_enum_items(prop, active_theme_area);
  RNA_def_property_ui_text(prop, "Active Theme Area", "");

  prop = RNA_def_property(srna, "user_interface", PROP_POINTER, PROP_NONE);
  RNA_def_property_flag(prop, PROP_NEVER_NULL);
  RNA_def_property_pointer_sdna(prop, nullptr, "tui");
  RNA_def_property_struct_type(prop, "ThemeUserInterface");
  RNA_def_property_ui_text(prop, "User Interface", "");

  /* Space Types */
  prop = RNA_def_property(srna, "view_3d", PROP_POINTER, PROP_NONE);
  RNA_def_property_flag(prop, PROP_NEVER_NULL);
  RNA_def_property_pointer_sdna(prop, nullptr, "space_view3d");
  RNA_def_property_struct_type(prop, "ThemeView3D");
  RNA_def_property_ui_text(prop, "3D Viewport", "");

  prop = RNA_def_property(srna, "graph_editor", PROP_POINTER, PROP_NONE);
  RNA_def_property_flag(prop, PROP_NEVER_NULL);
  RNA_def_property_pointer_sdna(prop, nullptr, "space_graph");
  RNA_def_property_struct_type(prop, "ThemeGraphEditor");
  RNA_def_property_ui_text(prop, "Graph Editor", "");

  prop = RNA_def_property(srna, "file_browser", PROP_POINTER, PROP_NONE);
  RNA_def_property_flag(prop, PROP_NEVER_NULL);
  RNA_def_property_pointer_sdna(prop, nullptr, "space_file");
  RNA_def_property_struct_type(prop, "ThemeFileBrowser");
  RNA_def_property_ui_text(prop, "File Browser", "");

  prop = RNA_def_property(srna, "nla_editor", PROP_POINTER, PROP_NONE);
  RNA_def_property_flag(prop, PROP_NEVER_NULL);
  RNA_def_property_pointer_sdna(prop, nullptr, "space_nla");
  RNA_def_property_struct_type(prop, "ThemeNLAEditor");
  RNA_def_property_ui_text(prop, "Nonlinear Animation", "");

  prop = RNA_def_property(srna, "dopesheet_editor", PROP_POINTER, PROP_NONE);
  RNA_def_property_flag(prop, PROP_NEVER_NULL);
  RNA_def_property_pointer_sdna(prop, nullptr, "space_action");
  RNA_def_property_struct_type(prop, "ThemeDopeSheet");
  RNA_def_property_ui_text(prop, "Dope Sheet", "");

  prop = RNA_def_property(srna, "image_editor", PROP_POINTER, PROP_NONE);
  RNA_def_property_flag(prop, PROP_NEVER_NULL);
  RNA_def_property_pointer_sdna(prop, nullptr, "space_image");
  RNA_def_property_struct_type(prop, "ThemeImageEditor");
  RNA_def_property_ui_text(prop, "Image Editor", "");

  prop = RNA_def_property(srna, "sequence_editor", PROP_POINTER, PROP_NONE);
  RNA_def_property_flag(prop, PROP_NEVER_NULL);
  RNA_def_property_pointer_sdna(prop, nullptr, "space_sequencer");
  RNA_def_property_struct_type(prop, "ThemeSequenceEditor");
  RNA_def_property_ui_text(prop, "Sequence Editor", "");

  prop = RNA_def_property(srna, "properties", PROP_POINTER, PROP_NONE);
  RNA_def_property_flag(prop, PROP_NEVER_NULL);
  RNA_def_property_pointer_sdna(prop, nullptr, "space_properties");
  RNA_def_property_struct_type(prop, "ThemeProperties");
  RNA_def_property_ui_text(prop, "Properties", "");

  prop = RNA_def_property(srna, "text_editor", PROP_POINTER, PROP_NONE);
  RNA_def_property_flag(prop, PROP_NEVER_NULL);
  RNA_def_property_pointer_sdna(prop, nullptr, "space_text");
  RNA_def_property_struct_type(prop, "ThemeTextEditor");
  RNA_def_property_ui_text(prop, "Text Editor", "");

  prop = RNA_def_property(srna, "node_editor", PROP_POINTER, PROP_NONE);
  RNA_def_property_flag(prop, PROP_NEVER_NULL);
  RNA_def_property_pointer_sdna(prop, nullptr, "space_node");
  RNA_def_property_struct_type(prop, "ThemeNodeEditor");
  RNA_def_property_ui_text(prop, "Node Editor", "");

  prop = RNA_def_property(srna, "logic_editor", PROP_POINTER, PROP_NONE);
  RNA_def_property_flag(prop, PROP_NEVER_NULL);
  RNA_def_property_pointer_sdna(prop, NULL, "tlogic");
  RNA_def_property_struct_type(prop, "ThemeLogicEditor");
  RNA_def_property_ui_text(prop, "Logic Bricks Editor", "");

  prop = RNA_def_property(srna, "outliner", PROP_POINTER, PROP_NONE);
  RNA_def_property_flag(prop, PROP_NEVER_NULL);
  RNA_def_property_pointer_sdna(prop, nullptr, "space_outliner");
  RNA_def_property_struct_type(prop, "ThemeOutliner");
  RNA_def_property_ui_text(prop, "Outliner", "");

  prop = RNA_def_property(srna, "info", PROP_POINTER, PROP_NONE);
  RNA_def_property_flag(prop, PROP_NEVER_NULL);
  RNA_def_property_pointer_sdna(prop, nullptr, "space_info");
  RNA_def_property_struct_type(prop, "ThemeInfo");
  RNA_def_property_ui_text(prop, "Info", "");

  prop = RNA_def_property(srna, "preferences", PROP_POINTER, PROP_NONE);
  RNA_def_property_flag(prop, PROP_NEVER_NULL);
  RNA_def_property_pointer_sdna(prop, nullptr, "space_preferences");
  RNA_def_property_struct_type(prop, "ThemePreferences");
  RNA_def_property_ui_text(prop, "Preferences", "");

  prop = RNA_def_property(srna, "console", PROP_POINTER, PROP_NONE);
  RNA_def_property_flag(prop, PROP_NEVER_NULL);
  RNA_def_property_pointer_sdna(prop, nullptr, "space_console");
  RNA_def_property_struct_type(prop, "ThemeConsole");
  RNA_def_property_ui_text(prop, "Console", "");

  prop = RNA_def_property(srna, "clip_editor", PROP_POINTER, PROP_NONE);
  RNA_def_property_flag(prop, PROP_NEVER_NULL);
  RNA_def_property_pointer_sdna(prop, nullptr, "space_clip");
  RNA_def_property_struct_type(prop, "ThemeClipEditor");
  RNA_def_property_ui_text(prop, "Clip Editor", "");

  prop = RNA_def_property(srna, "topbar", PROP_POINTER, PROP_NONE);
  RNA_def_property_flag(prop, PROP_NEVER_NULL);
  RNA_def_property_pointer_sdna(prop, nullptr, "space_topbar");
  RNA_def_property_struct_type(prop, "ThemeTopBar");
  RNA_def_property_ui_text(prop, "Top Bar", "");

  prop = RNA_def_property(srna, "statusbar", PROP_POINTER, PROP_NONE);
  RNA_def_property_flag(prop, PROP_NEVER_NULL);
  RNA_def_property_pointer_sdna(prop, nullptr, "space_statusbar");
  RNA_def_property_struct_type(prop, "ThemeStatusBar");
  RNA_def_property_ui_text(prop, "Status Bar", "");

  prop = RNA_def_property(srna, "spreadsheet", PROP_POINTER, PROP_NONE);
  RNA_def_property_flag(prop, PROP_NEVER_NULL);
  RNA_def_property_pointer_sdna(prop, nullptr, "space_spreadsheet");
  RNA_def_property_struct_type(prop, "ThemeSpreadsheet");
  RNA_def_property_ui_text(prop, "Spreadsheet", "");
  /* end space types */

  prop = RNA_def_property(srna, "bone_color_sets", PROP_COLLECTION, PROP_NONE);
  RNA_def_property_flag(prop, PROP_NEVER_NULL);
  RNA_def_property_collection_sdna(prop, nullptr, "tarm", "");
  RNA_def_property_struct_type(prop, "ThemeBoneColorSet");
  RNA_def_property_ui_text(prop, "Bone Color Sets", "");

  prop = RNA_def_property(srna, "collection_color", PROP_COLLECTION, PROP_NONE);
  RNA_def_property_flag(prop, PROP_NEVER_NULL);
  RNA_def_property_collection_sdna(prop, nullptr, "collection_color", "");
  RNA_def_property_struct_type(prop, "ThemeCollectionColor");
  RNA_def_property_ui_text(prop, "Collection Color", "");

  prop = RNA_def_property(srna, "strip_color", PROP_COLLECTION, PROP_NONE);
  RNA_def_property_flag(prop, PROP_NEVER_NULL);
  RNA_def_property_collection_sdna(prop, nullptr, "strip_color", "");
  RNA_def_property_struct_type(prop, "ThemeStripColor");
  RNA_def_property_ui_text(prop, "Strip Color", "");
}

static void rna_def_userdef_addon(BlenderRNA *brna)
{
  StructRNA *srna;
  PropertyRNA *prop;

  srna = RNA_def_struct(brna, "Addon", nullptr);
  RNA_def_struct_sdna(srna, "bAddon");
  RNA_def_struct_clear_flag(srna, STRUCT_UNDO);
  RNA_def_struct_ui_text(srna, "Add-on", "Python add-ons to be loaded automatically");

  prop = RNA_def_property(srna, "module", PROP_STRING, PROP_NONE);
  RNA_def_property_ui_text(prop, "Module", "Module name");
  RNA_def_property_string_funcs(prop, nullptr, nullptr, "rna_Addon_module_set");
  RNA_def_struct_name_property(srna, prop);

  /* Collection active property */
  prop = RNA_def_property(srna, "preferences", PROP_POINTER, PROP_NONE);
  RNA_def_property_struct_type(prop, "AddonPreferences");
  RNA_def_property_pointer_funcs(prop, "rna_Addon_preferences_get", nullptr, nullptr, nullptr);
}

static void rna_def_userdef_studiolights(BlenderRNA *brna)
{
  StructRNA *srna;
  FunctionRNA *func;
  PropertyRNA *parm;

  srna = RNA_def_struct(brna, "StudioLights", nullptr);
  RNA_def_struct_sdna(srna, "UserDef");
  RNA_def_struct_ui_text(srna, "Studio Lights", "Collection of studio lights");

  func = RNA_def_function(srna, "load", "rna_StudioLights_load");
  RNA_def_function_ui_description(func, "Load studiolight from file");
  parm = RNA_def_string(
      func, "path", nullptr, 0, "File Path", "File path where the studio light file can be found");
  RNA_def_parameter_flags(parm, PropertyFlag(0), PARM_REQUIRED);
  parm = RNA_def_enum(func,
                      "type",
                      rna_enum_studio_light_type_items,
                      STUDIOLIGHT_TYPE_WORLD,
                      "Type",
                      "The type for the new studio light");
  RNA_def_property_translation_context(parm, BLT_I18NCONTEXT_ID_LIGHT);
  RNA_def_parameter_flags(parm, PropertyFlag(0), PARM_REQUIRED);
  parm = RNA_def_pointer(func, "studio_light", "StudioLight", "", "Newly created StudioLight");
  RNA_def_function_return(func, parm);

  func = RNA_def_function(srna, "new", "rna_StudioLights_new");
  RNA_def_function_ui_description(func, "Create studiolight from default lighting");
  parm = RNA_def_string(
      func,
      "path",
      nullptr,
      0,
      "Path",
      "Path to the file that will contain the lighting info (without extension)");
  RNA_def_parameter_flags(parm, PropertyFlag(0), PARM_REQUIRED);
  parm = RNA_def_pointer(func, "studio_light", "StudioLight", "", "Newly created StudioLight");
  RNA_def_function_return(func, parm);

  func = RNA_def_function(srna, "remove", "rna_StudioLights_remove");
  RNA_def_function_ui_description(func, "Remove a studio light");
  parm = RNA_def_pointer(func, "studio_light", "StudioLight", "", "The studio light to remove");
  RNA_def_parameter_flags(parm, PROP_NEVER_NULL, PARM_REQUIRED);

  func = RNA_def_function(srna, "refresh", "rna_StudioLights_refresh");
  RNA_def_function_ui_description(func, "Refresh Studio Lights from disk");
}

static void rna_def_userdef_studiolight(BlenderRNA *brna)
{
  StructRNA *srna;
  PropertyRNA *prop;

  RNA_define_verify_sdna(false);
  srna = RNA_def_struct(brna, "StudioLight", nullptr);
  RNA_def_struct_clear_flag(srna, STRUCT_UNDO);
  RNA_def_struct_ui_text(srna, "Studio Light", "Studio light");

  prop = RNA_def_property(srna, "index", PROP_INT, PROP_NONE);
  RNA_def_property_int_funcs(prop, "rna_UserDef_studiolight_index_get", nullptr, nullptr);
  RNA_def_property_clear_flag(prop, PROP_EDITABLE);
  RNA_def_property_ui_text(prop, "Index", "");

  prop = RNA_def_property(srna, "is_user_defined", PROP_BOOLEAN, PROP_NONE);
  RNA_def_property_boolean_funcs(prop, "rna_UserDef_studiolight_is_user_defined_get", nullptr);
  RNA_def_property_clear_flag(prop, PROP_EDITABLE);
  RNA_def_property_ui_text(prop, "User Defined", "");

  prop = RNA_def_property(srna, "has_specular_highlight_pass", PROP_BOOLEAN, PROP_NONE);
  RNA_def_property_boolean_funcs(
      prop, "rna_UserDef_studiolight_has_specular_highlight_pass_get", nullptr);
  RNA_def_property_clear_flag(prop, PROP_EDITABLE);
  RNA_def_property_ui_text(
      prop,
      "Has Specular Highlight",
      "Studio light image file has separate \"diffuse\" and \"specular\" passes");

  prop = RNA_def_property(srna, "type", PROP_ENUM, PROP_NONE);
  RNA_def_property_enum_items(prop, rna_enum_studio_light_type_items);
  RNA_def_property_enum_funcs(prop, "rna_UserDef_studiolight_type_get", nullptr, nullptr);
  RNA_def_property_clear_flag(prop, PROP_EDITABLE);
  RNA_def_property_ui_text(prop, "Type", "");
  RNA_def_property_translation_context(prop, BLT_I18NCONTEXT_ID_LIGHT);

  prop = RNA_def_property(srna, "name", PROP_STRING, PROP_NONE);
  RNA_def_property_string_funcs(
      prop, "rna_UserDef_studiolight_name_get", "rna_UserDef_studiolight_name_length", nullptr);
  RNA_def_property_ui_text(prop, "Name", "");
  RNA_def_property_clear_flag(prop, PROP_EDITABLE);
  RNA_def_struct_name_property(srna, prop);

  prop = RNA_def_property(srna, "path", PROP_STRING, PROP_DIRPATH);
  RNA_def_property_string_funcs(
      prop, "rna_UserDef_studiolight_path_get", "rna_UserDef_studiolight_path_length", nullptr);
  RNA_def_property_ui_text(prop, "Path", "");
  RNA_def_property_clear_flag(prop, PROP_EDITABLE);

  prop = RNA_def_property(srna, "solid_lights", PROP_COLLECTION, PROP_NONE);
  RNA_def_property_collection_sdna(prop, nullptr, "light_param", "");
  RNA_def_property_struct_type(prop, "UserSolidLight");
  RNA_def_property_collection_funcs(prop,
                                    "rna_UserDef_studiolight_solid_lights_begin",
                                    "rna_iterator_array_next",
                                    "rna_iterator_array_end",
                                    "rna_iterator_array_get",
                                    "rna_UserDef_studiolight_solid_lights_length",
                                    nullptr,
                                    nullptr,
                                    nullptr);
  RNA_def_property_ui_text(
      prop, "Solid Lights", "Lights user to display objects in solid draw mode");
  RNA_def_property_clear_flag(prop, PROP_EDITABLE);

  prop = RNA_def_property(srna, "light_ambient", PROP_FLOAT, PROP_COLOR);
  RNA_def_property_array(prop, 3);
  RNA_def_property_float_funcs(
      prop, "rna_UserDef_studiolight_light_ambient_get", nullptr, nullptr);
  RNA_def_property_ui_text(
      prop, "Ambient Color", "Color of the ambient light that uniformly lit the scene");
  RNA_def_property_clear_flag(prop, PROP_EDITABLE);

  prop = RNA_def_property(srna, "path_irr_cache", PROP_STRING, PROP_DIRPATH);
  RNA_def_property_string_funcs(prop,
                                "rna_UserDef_studiolight_path_irr_cache_get",
                                "rna_UserDef_studiolight_path_irr_cache_length",
                                nullptr);
  RNA_def_property_ui_text(
      prop, "Irradiance Cache Path", "Path where the irradiance cache is stored");
  RNA_def_property_clear_flag(prop, PROP_EDITABLE);

  prop = RNA_def_property(srna, "path_sh_cache", PROP_STRING, PROP_DIRPATH);
  RNA_def_property_string_funcs(prop,
                                "rna_UserDef_studiolight_path_sh_cache_get",
                                "rna_UserDef_studiolight_path_sh_cache_length",
                                nullptr);
  RNA_def_property_ui_text(
      prop, "SH Cache Path", "Path where the spherical harmonics cache is stored");
  RNA_def_property_clear_flag(prop, PROP_EDITABLE);

  const int spherical_harmonics_dim[] = {STUDIOLIGHT_SH_EFFECTIVE_COEFS_LEN, 3};
  prop = RNA_def_property(srna, "spherical_harmonics_coefficients", PROP_FLOAT, PROP_COLOR);
  RNA_def_property_multi_array(prop, 2, spherical_harmonics_dim);
  RNA_def_property_clear_flag(prop, PROP_EDITABLE);
  RNA_def_property_float_funcs(
      prop, "rna_UserDef_studiolight_spherical_harmonics_coefficients_get", nullptr, nullptr);

  RNA_define_verify_sdna(true);
}

static void rna_def_userdef_pathcompare(BlenderRNA *brna)
{
  StructRNA *srna;
  PropertyRNA *prop;

  srna = RNA_def_struct(brna, "PathCompare", nullptr);
  RNA_def_struct_sdna(srna, "bPathCompare");
  RNA_def_struct_clear_flag(srna, STRUCT_UNDO);
  RNA_def_struct_ui_text(srna, "Path Compare", "Match paths against this value");

  prop = RNA_def_property(srna, "path", PROP_STRING, PROP_DIRPATH);
  RNA_def_property_ui_text(prop, "Path", "");
  RNA_def_property_translation_context(prop, BLT_I18NCONTEXT_EDITOR_FILEBROWSER);
  RNA_def_struct_name_property(srna, prop);

  prop = RNA_def_property(srna, "use_glob", PROP_BOOLEAN, PROP_NONE);
  RNA_def_property_boolean_sdna(prop, nullptr, "flag", USER_PATHCMP_GLOB);
  RNA_def_property_ui_text(prop, "Use Wildcard", "Enable wildcard globbing");
}

static void rna_def_userdef_addon_pref(BlenderRNA *brna)
{
  StructRNA *srna;
  PropertyRNA *prop;

  srna = RNA_def_struct(brna, "AddonPreferences", nullptr);
  RNA_def_struct_ui_text(srna, "Add-on Preferences", "");
  RNA_def_struct_sdna(srna, "bAddon"); /* WARNING: only a bAddon during registration */

  RNA_def_struct_refine_func(srna, "rna_AddonPref_refine");
  RNA_def_struct_register_funcs(
      srna, "rna_AddonPref_register", "rna_AddonPref_unregister", nullptr);
  RNA_def_struct_idprops_func(srna, "rna_AddonPref_idprops");
  RNA_def_struct_flag(srna, STRUCT_NO_DATABLOCK_IDPROPERTIES); /* Mandatory! */

  USERDEF_TAG_DIRTY_PROPERTY_UPDATE_DISABLE;

  /* registration */
  RNA_define_verify_sdna(false);
  prop = RNA_def_property(srna, "bl_idname", PROP_STRING, PROP_NONE);
  RNA_def_property_string_sdna(prop, nullptr, "module");
  RNA_def_property_flag(prop, PROP_REGISTER);
  RNA_define_verify_sdna(true);

  USERDEF_TAG_DIRTY_PROPERTY_UPDATE_ENABLE;
}

static void rna_def_userdef_dothemes(BlenderRNA *brna)
{

  rna_def_userdef_theme_ui_style(brna);
  rna_def_userdef_theme_ui(brna);

  rna_def_userdef_theme_space_generic(brna);
  rna_def_userdef_theme_space_gradient(brna);
  rna_def_userdef_theme_space_list_generic(brna);
  rna_def_userdef_theme_asset_shelf(brna);

  rna_def_userdef_theme_space_view3d(brna);
  rna_def_userdef_theme_space_graph(brna);
  rna_def_userdef_theme_space_file(brna);
  rna_def_userdef_theme_space_nla(brna);
  rna_def_userdef_theme_space_action(brna);
  rna_def_userdef_theme_space_image(brna);
  rna_def_userdef_theme_space_seq(brna);
  rna_def_userdef_theme_space_buts(brna);
  rna_def_userdef_theme_space_text(brna);
  rna_def_userdef_theme_space_node(brna);
  rna_def_userdef_theme_space_logic(brna);
  rna_def_userdef_theme_space_outliner(brna);
  rna_def_userdef_theme_space_info(brna);
  rna_def_userdef_theme_space_userpref(brna);
  rna_def_userdef_theme_space_console(brna);
  rna_def_userdef_theme_space_clip(brna);
  rna_def_userdef_theme_space_topbar(brna);
  rna_def_userdef_theme_space_statusbar(brna);
  rna_def_userdef_theme_space_spreadsheet(brna);
  rna_def_userdef_theme_colorset(brna);
  rna_def_userdef_theme_collection_color(brna);
  rna_def_userdef_theme_strip_color(brna);
  rna_def_userdef_themes(brna);
}

static void rna_def_userdef_solidlight(BlenderRNA *brna)
{
  StructRNA *srna;
  PropertyRNA *prop;
  static float default_dir[3] = {0.0f, 0.0f, 1.0f};
  static float default_col[3] = {0.8f, 0.8f, 0.8f};

  srna = RNA_def_struct(brna, "UserSolidLight", nullptr);
  RNA_def_struct_sdna(srna, "SolidLight");
  RNA_def_struct_clear_flag(srna, STRUCT_UNDO);
  RNA_def_struct_ui_text(
      srna, "Solid Light", "Light used for Studio lighting in solid shading mode");

  prop = RNA_def_property(srna, "use", PROP_BOOLEAN, PROP_NONE);
  RNA_def_property_boolean_sdna(prop, nullptr, "flag", 1);
  RNA_def_property_boolean_default(prop, true);
  RNA_def_property_ui_text(prop, "Enabled", "Enable this light in solid shading mode");
  RNA_def_property_update(prop, 0, "rna_UserDef_viewport_lights_update");

  prop = RNA_def_property(srna, "smooth", PROP_FLOAT, PROP_FACTOR);
  RNA_def_property_float_sdna(prop, nullptr, "smooth");
  RNA_def_property_float_default(prop, 0.5f);
  RNA_def_property_range(prop, 0.0f, 1.0f);
  RNA_def_property_ui_text(prop, "Smooth", "Smooth the lighting from this light");
  RNA_def_property_update(prop, 0, "rna_UserDef_viewport_lights_update");

  prop = RNA_def_property(srna, "direction", PROP_FLOAT, PROP_DIRECTION);
  RNA_def_property_float_sdna(prop, nullptr, "vec");
  RNA_def_property_array(prop, 3);
  RNA_def_property_float_array_default(prop, default_dir);
  RNA_def_property_ui_text(prop, "Direction", "Direction that the light is shining");
  RNA_def_property_update(prop, 0, "rna_UserDef_viewport_lights_update");

  prop = RNA_def_property(srna, "specular_color", PROP_FLOAT, PROP_COLOR);
  RNA_def_property_float_sdna(prop, nullptr, "spec");
  RNA_def_property_array(prop, 3);
  RNA_def_property_float_array_default(prop, default_col);
  RNA_def_property_ui_text(prop, "Specular Color", "Color of the light's specular highlight");
  RNA_def_property_update(prop, 0, "rna_UserDef_viewport_lights_update");

  prop = RNA_def_property(srna, "diffuse_color", PROP_FLOAT, PROP_COLOR);
  RNA_def_property_float_sdna(prop, nullptr, "col");
  RNA_def_property_array(prop, 3);
  RNA_def_property_float_array_default(prop, default_col);
  RNA_def_property_ui_text(prop, "Diffuse Color", "Color of the light's diffuse highlight");
  RNA_def_property_update(prop, 0, "rna_UserDef_viewport_lights_update");
}

static void rna_def_userdef_walk_navigation(BlenderRNA *brna)
{
  StructRNA *srna;
  PropertyRNA *prop;

  srna = RNA_def_struct(brna, "WalkNavigation", nullptr);
  RNA_def_struct_sdna(srna, "WalkNavigation");
  RNA_def_struct_clear_flag(srna, STRUCT_UNDO);
  RNA_def_struct_ui_text(srna, "Walk Navigation", "Walk navigation settings");

  prop = RNA_def_property(srna, "mouse_speed", PROP_FLOAT, PROP_NONE);
  RNA_def_property_range(prop, 0.01f, 10.0f);
  RNA_def_property_ui_text(
      prop,
      "Mouse Sensitivity",
      "Speed factor for when looking around, high values mean faster mouse movement");

  prop = RNA_def_property(srna, "walk_speed", PROP_FLOAT, PROP_VELOCITY);
  RNA_def_property_range(prop, 0.01f, 100.0f);
  RNA_def_property_ui_text(prop, "Walk Speed", "Base speed for walking and flying");

  prop = RNA_def_property(srna, "walk_speed_factor", PROP_FLOAT, PROP_NONE);
  RNA_def_property_range(prop, 0.01f, 10.0f);
  RNA_def_property_ui_text(
      prop, "Speed Factor", "Multiplication factor when using the fast or slow modifiers");

  prop = RNA_def_property(srna, "view_height", PROP_FLOAT, PROP_UNIT_LENGTH);
  RNA_def_property_ui_range(prop, 0.1f, 10.0f, 0.1, 2);
  RNA_def_property_range(prop, 0.0f, 1000.0f);
  RNA_def_property_ui_text(prop, "View Height", "View distance from the floor when walking");

  prop = RNA_def_property(srna, "jump_height", PROP_FLOAT, PROP_UNIT_LENGTH);
  RNA_def_property_ui_range(prop, 0.1f, 10.0f, 0.1, 2);
  RNA_def_property_range(prop, 0.1f, 100.0f);
  RNA_def_property_ui_text(prop, "Jump Height", "Maximum height of a jump");

  prop = RNA_def_property(srna, "teleport_time", PROP_FLOAT, PROP_NONE);
  RNA_def_property_range(prop, 0.0f, 10.0f);
  RNA_def_property_ui_text(
      prop, "Teleport Duration", "Interval of time warp when teleporting in navigation mode");

  prop = RNA_def_property(srna, "use_gravity", PROP_BOOLEAN, PROP_BOOLEAN);
  RNA_def_property_boolean_sdna(prop, nullptr, "flag", USER_WALK_GRAVITY);
  RNA_def_property_ui_text(prop, "Gravity", "Walk with gravity, or free navigate");

  prop = RNA_def_property(srna, "use_mouse_reverse", PROP_BOOLEAN, PROP_BOOLEAN);
  RNA_def_property_boolean_sdna(prop, nullptr, "flag", USER_WALK_MOUSE_REVERSE);
  RNA_def_property_ui_text(prop, "Reverse Mouse", "Reverse the vertical movement of the mouse");
}

static void rna_def_userdef_view(BlenderRNA *brna)
{
  static const EnumPropertyItem timecode_styles[] = {
      {USER_TIMECODE_MINIMAL,
       "MINIMAL",
       0,
       "Minimal Info",
       "Most compact representation, uses '+' as separator for sub-second frame numbers, "
       "with left and right truncation of the timecode as necessary"},
      {USER_TIMECODE_SMPTE_FULL,
       "SMPTE",
       0,
       "SMPTE (Full)",
       "Full SMPTE timecode (format is HH:MM:SS:FF)"},
      {USER_TIMECODE_SMPTE_MSF,
       "SMPTE_COMPACT",
       0,
       "SMPTE (Compact)",
       "SMPTE timecode showing minutes, seconds, and frames only - "
       "hours are also shown if necessary, but not by default"},
      {USER_TIMECODE_MILLISECONDS,
       "MILLISECONDS",
       0,
       "Compact with Milliseconds",
       "Similar to SMPTE (Compact), except that instead of frames, "
       "milliseconds are shown instead"},
      {USER_TIMECODE_SECONDS_ONLY,
       "SECONDS_ONLY",
       0,
       "Only Seconds",
       "Direct conversion of frame numbers to seconds"},
      {0, nullptr, 0, nullptr, nullptr},
  };

  static const EnumPropertyItem color_picker_types[] = {
      {USER_CP_CIRCLE_HSV,
       "CIRCLE_HSV",
       0,
       "Circle (HSV)",
       "A circular Hue/Saturation color wheel, with "
       "Value slider"},
      {USER_CP_CIRCLE_HSL,
       "CIRCLE_HSL",
       0,
       "Circle (HSL)",
       "A circular Hue/Saturation color wheel, with "
       "Lightness slider"},
      {USER_CP_SQUARE_SV,
       "SQUARE_SV",
       0,
       "Square (SV + H)",
       "A square showing Saturation/Value, with Hue slider"},
      {USER_CP_SQUARE_HS,
       "SQUARE_HS",
       0,
       "Square (HS + V)",
       "A square showing Hue/Saturation, with Value slider"},
      {USER_CP_SQUARE_HV,
       "SQUARE_HV",
       0,
       "Square (HV + S)",
       "A square showing Hue/Value, with Saturation slider"},
      {0, nullptr, 0, nullptr, nullptr},
  };

  static const EnumPropertyItem zoom_frame_modes[] = {
      {ZOOM_FRAME_MODE_KEEP_RANGE, "KEEP_RANGE", 0, "Keep Range", ""},
      {ZOOM_FRAME_MODE_SECONDS, "SECONDS", 0, "Seconds", ""},
      {ZOOM_FRAME_MODE_KEYFRAMES, "KEYFRAMES", 0, "Keyframes", ""},
      {0, nullptr, 0, nullptr, nullptr},
  };

  static const EnumPropertyItem line_width[] = {
      {-1, "THIN", 0, "Thin", "Thinner lines than the default"},
      {0, "AUTO", 0, "Default", "Automatic line width based on UI scale"},
      {1, "THICK", 0, "Thick", "Thicker lines than the default"},
      {0, nullptr, 0, nullptr, nullptr},
  };

  static const EnumPropertyItem render_display_types[] = {
      {USER_RENDER_DISPLAY_NONE,
       "NONE",
       0,
       "Keep User Interface",
       "Images are rendered without changing the user interface"},
      {USER_RENDER_DISPLAY_SCREEN,
       "SCREEN",
       0,
       "Maximized Area",
       "Images are rendered in a maximized Image Editor"},
      {USER_RENDER_DISPLAY_AREA,
       "AREA",
       0,
       "Image Editor",
       "Images are rendered in an Image Editor"},
      {USER_RENDER_DISPLAY_WINDOW,
       "WINDOW",
       0,
       "New Window",
       "Images are rendered in a new window"},
      {0, nullptr, 0, nullptr, nullptr},
  };
  static const EnumPropertyItem temp_space_display_types[] = {
      {USER_TEMP_SPACE_DISPLAY_FULLSCREEN,
       "SCREEN", /* Could be FULLSCREEN, but keeping it consistent with render_display_types */
       0,
       "Maximized Area",
       "Open the temporary editor in a maximized screen"},
      {USER_TEMP_SPACE_DISPLAY_WINDOW,
       "WINDOW",
       0,
       "New Window",
       "Open the temporary editor in a new window"},
      {0, nullptr, 0, nullptr, nullptr},
  };

  PropertyRNA *prop;
  StructRNA *srna;

  srna = RNA_def_struct(brna, "PreferencesView", nullptr);
  RNA_def_struct_sdna(srna, "UserDef");
  RNA_def_struct_nested(brna, srna, "Preferences");
  RNA_def_struct_clear_flag(srna, STRUCT_UNDO);
  RNA_def_struct_ui_text(srna, "View & Controls", "Preferences related to viewing data");

  /* View. */
  prop = RNA_def_property(srna, "ui_scale", PROP_FLOAT, PROP_NONE);
  RNA_def_property_ui_text(
      prop, "UI Scale", "Changes the size of the fonts and widgets in the interface");
  RNA_def_property_range(prop, 0.25f, 4.0f);
  RNA_def_property_ui_range(prop, 0.5f, 2.0f, 1, 2);
  RNA_def_property_update(prop, 0, "rna_userdef_gpu_update");

  prop = RNA_def_property(srna, "ui_line_width", PROP_ENUM, PROP_NONE);
  RNA_def_property_enum_items(prop, line_width);
  RNA_def_property_ui_text(
      prop,
      "UI Line Width",
      "Changes the thickness of widget outlines, lines and dots in the interface");
  RNA_def_property_update(prop, 0, "rna_userdef_gpu_update");

  /* display */
  prop = RNA_def_property(srna, "show_tooltips", PROP_BOOLEAN, PROP_NONE);
  RNA_def_property_boolean_sdna(prop, nullptr, "flag", USER_TOOLTIPS);
  RNA_def_property_ui_text(
      prop, "Tooltips", "Display tooltips (when disabled, hold Alt to force display)");

  prop = RNA_def_property(srna, "show_tooltips_python", PROP_BOOLEAN, PROP_NONE);
  RNA_def_property_boolean_sdna(prop, nullptr, "flag", USER_TOOLTIPS_PYTHON);
  RNA_def_property_ui_text(prop, "Python Tooltips", "Show Python references in tooltips");

  prop = RNA_def_property(srna, "show_developer_ui", PROP_BOOLEAN, PROP_NONE);
  RNA_def_property_boolean_sdna(prop, nullptr, "flag", USER_DEVELOPER_UI);
  RNA_def_property_ui_text(
      prop,
      "Developer Extras",
      "Show options for developers (edit source in context menu, geometry indices)");
  RNA_def_property_update(prop, 0, "rna_userdef_update");

  prop = RNA_def_property(srna, "show_object_info", PROP_BOOLEAN, PROP_NONE);
  RNA_def_property_boolean_sdna(prop, nullptr, "uiflag", USER_DRAWVIEWINFO);
  RNA_def_property_ui_text(prop,
                           "Display Object Info",
                           "Include the name of the active object and the current frame number in "
                           "the text info overlay");
  RNA_def_property_update(prop, 0, "rna_userdef_update");

  prop = RNA_def_property(srna, "show_view_name", PROP_BOOLEAN, PROP_NONE);
  RNA_def_property_boolean_sdna(prop, nullptr, "uiflag", USER_SHOW_VIEWPORTNAME);
  RNA_def_property_ui_text(prop,
                           "Display View Name",
                           "Include the name of the view orientation in the text info overlay");
  RNA_def_property_update(prop, 0, "rna_userdef_update");

  prop = RNA_def_property(srna, "show_splash", PROP_BOOLEAN, PROP_NONE);
  RNA_def_property_boolean_negative_sdna(prop, nullptr, "uiflag", USER_SPLASH_DISABLE);
  RNA_def_property_ui_text(prop, "Show Splash", "Display splash screen on startup");

  prop = RNA_def_property(srna, "show_playback_fps", PROP_BOOLEAN, PROP_NONE);
  RNA_def_property_boolean_sdna(prop, nullptr, "uiflag", USER_SHOW_FPS);
  RNA_def_property_ui_text(prop,
                           "Display Playback Frame Rate (FPS)",
                           "Include the number of frames displayed per second in the text info "
                           "overlay while animation is played back");
  RNA_def_property_update(prop, 0, "rna_userdef_update");

  prop = RNA_def_property(srna, "playback_fps_samples", PROP_INT, PROP_NONE);
  RNA_def_property_int_sdna(prop, nullptr, "playback_fps_samples");
  /* NOTE(@ideasman42): this maximum is arbitrary, 5000 samples averages over the last 10 seconds
   * for an animation playing back at 500fps, which seems like more than enough. */
  RNA_def_property_range(prop, 0, 5000);
  RNA_def_property_ui_range(prop, 0, 500, 1, 3);
  RNA_def_property_ui_text(
      prop,
      "FPS Average Samples",
      "The number of frames to use for calculating FPS average. "
      "Zero to calculate this automatically, where the number of samples matches the target FPS");
  RNA_def_property_update(prop, 0, "rna_userdef_update");

  prop = RNA_def_property(srna, "use_fresnel_edit", PROP_BOOLEAN, PROP_NONE);
  RNA_def_property_boolean_sdna(prop, nullptr, "gpu_flag", USER_GPU_FLAG_FRESNEL_EDIT);
  RNA_def_property_ui_text(prop,
                           "Edit Mode",
                           "Enable a fresnel effect on edit mesh overlays.\n"
                           "It improves shape readability of very dense meshes, "
                           "but increases eye fatigue when modeling lower poly");
  RNA_def_property_update(prop, 0, "rna_userdef_gpu_update");

  USERDEF_TAG_DIRTY_PROPERTY_UPDATE_DISABLE;
  prop = RNA_def_property(srna, "show_addons_enabled_only", PROP_BOOLEAN, PROP_NONE);
  RNA_def_property_boolean_sdna(
      prop, nullptr, "space_data.flag", USER_SPACEDATA_ADDONS_SHOW_ONLY_ENABLED);
  RNA_def_property_ui_text(prop,
                           "Enabled Add-ons Only",
                           "Only show enabled add-ons. Un-check to see all installed add-ons");
  USERDEF_TAG_DIRTY_PROPERTY_UPDATE_ENABLE;

  static const EnumPropertyItem factor_display_items[] = {
      {USER_FACTOR_AS_FACTOR, "FACTOR", 0, "Factor", "Display factors as values between 0 and 1"},
      {USER_FACTOR_AS_PERCENTAGE, "PERCENTAGE", 0, "Percentage", "Display factors as percentages"},
      {0, nullptr, 0, nullptr, nullptr},
  };

  prop = RNA_def_property(srna, "factor_display_type", PROP_ENUM, PROP_NONE);
  RNA_def_property_enum_items(prop, factor_display_items);
  RNA_def_property_ui_text(prop, "Factor Display Type", "How factor values are displayed");
  RNA_def_property_update(prop, 0, "rna_userdef_update");

  /* Weight Paint */

  prop = RNA_def_property(srna, "use_weight_color_range", PROP_BOOLEAN, PROP_NONE);
  RNA_def_property_boolean_sdna(prop, nullptr, "flag", USER_CUSTOM_RANGE);
  RNA_def_property_ui_text(
      prop,
      "Use Weight Color Range",
      "Enable color range used for weight visualization in weight painting mode");
  RNA_def_property_update(prop, 0, "rna_UserDef_weight_color_update");

  prop = RNA_def_property(srna, "weight_color_range", PROP_POINTER, PROP_NONE);
  RNA_def_property_flag(prop, PROP_NEVER_NULL);
  RNA_def_property_pointer_sdna(prop, nullptr, "coba_weight");
  RNA_def_property_struct_type(prop, "ColorRamp");
  RNA_def_property_ui_text(prop,
                           "Weight Color Range",
                           "Color range used for weight visualization in weight painting mode");
  RNA_def_property_update(prop, 0, "rna_UserDef_weight_color_update");

  prop = RNA_def_property(srna, "show_navigate_ui", PROP_BOOLEAN, PROP_NONE);
  RNA_def_property_boolean_sdna(prop, nullptr, "uiflag", USER_SHOW_GIZMO_NAVIGATE);
  RNA_def_property_ui_text(
      prop,
      "Navigation Controls",
      "Show navigation controls in 2D and 3D views which do not have scroll bars");
  RNA_def_property_update(prop, 0, "rna_userdef_gizmo_update");

  /* menus */
  prop = RNA_def_property(srna, "use_mouse_over_open", PROP_BOOLEAN, PROP_NONE);
  RNA_def_property_boolean_sdna(prop, nullptr, "uiflag", USER_MENUOPENAUTO);
  RNA_def_property_ui_text(
      prop,
      "Open on Mouse Over",
      "Open menu buttons and pulldowns automatically when the mouse is hovering");

  prop = RNA_def_property(srna, "open_toplevel_delay", PROP_INT, PROP_NONE);
  RNA_def_property_int_sdna(prop, nullptr, "menuthreshold1");
  RNA_def_property_range(prop, 1, 40);
  RNA_def_property_ui_text(
      prop,
      "Top Level Menu Open Delay",
      "Time delay in 1/10 seconds before automatically opening top level menus");

  prop = RNA_def_property(srna, "open_sublevel_delay", PROP_INT, PROP_NONE);
  RNA_def_property_int_sdna(prop, nullptr, "menuthreshold2");
  RNA_def_property_range(prop, 1, 40);
  RNA_def_property_ui_text(
      prop,
      "Sub Level Menu Open Delay",
      "Time delay in 1/10 seconds before automatically opening sub level menus");

  prop = RNA_def_property(srna, "color_picker_type", PROP_ENUM, PROP_NONE);
  RNA_def_property_enum_items(prop, color_picker_types);
  RNA_def_property_enum_sdna(prop, nullptr, "color_picker_type");
  RNA_def_property_ui_text(
      prop, "Color Picker Type", "Different styles of displaying the color picker widget");
  RNA_def_property_update(prop, 0, "rna_userdef_update");

  /* pie menus */
  prop = RNA_def_property(srna, "pie_initial_timeout", PROP_INT, PROP_NONE);
  RNA_def_property_range(prop, 0, 1000);
  RNA_def_property_ui_text(
      prop,
      "Recenter Timeout",
      "Pie menus will use the initial mouse position as center for this amount of time "
      "(in 1/100ths of sec)");

  prop = RNA_def_property(srna, "pie_tap_timeout", PROP_INT, PROP_NONE);
  RNA_def_property_range(prop, 0, 1000);
  RNA_def_property_ui_text(prop,
                           "Tap Key Timeout",
                           "Pie menu button held longer than this will dismiss menu on release "
                           "(in 1/100ths of sec)");

  prop = RNA_def_property(srna, "pie_animation_timeout", PROP_INT, PROP_NONE);
  RNA_def_property_range(prop, 0, 1000);
  RNA_def_property_ui_text(
      prop,
      "Animation Timeout",
      "Time needed to fully animate the pie to unfolded state (in 1/100ths of sec)");

  prop = RNA_def_property(srna, "pie_menu_radius", PROP_INT, PROP_PIXEL);
  RNA_def_property_range(prop, 0, 1000);
  RNA_def_property_ui_text(prop, "Radius", "Pie menu size in pixels");

  prop = RNA_def_property(srna, "pie_menu_threshold", PROP_INT, PROP_PIXEL);
  RNA_def_property_range(prop, 0, 1000);
  RNA_def_property_ui_text(
      prop, "Threshold", "Distance from center needed before a selection can be made");

  prop = RNA_def_property(srna, "pie_menu_confirm", PROP_INT, PROP_PIXEL);
  RNA_def_property_range(prop, 0, 1000);
  RNA_def_property_ui_text(prop,
                           "Confirm Threshold",
                           "Distance threshold after which selection is made (zero to disable)");

  prop = RNA_def_property(srna, "use_save_prompt", PROP_BOOLEAN, PROP_NONE);
  RNA_def_property_boolean_sdna(prop, nullptr, "uiflag", USER_SAVE_PROMPT);
  RNA_def_property_ui_text(
      prop, "Save Prompt", "Ask for confirmation when quitting with unsaved changes");

  prop = RNA_def_property(srna, "show_column_layout", PROP_BOOLEAN, PROP_NONE);
  RNA_def_property_boolean_sdna(prop, nullptr, "uiflag", USER_PLAINMENUS);
  RNA_def_property_ui_text(prop, "Toolbox Column Layout", "Use a column layout for toolbox");

  static const EnumPropertyItem header_align_items[] = {
      {0, "NONE", 0, "Keep Existing", "Keep existing header alignment"},
      {USER_HEADER_FROM_PREF, "TOP", 0, "Top", "Top aligned on load"},
      {USER_HEADER_FROM_PREF | USER_HEADER_BOTTOM,
       "BOTTOM",
       0,
       "Bottom",
       "Bottom align on load (except for property editors)"},
      {0, nullptr, 0, nullptr, nullptr},
  };
  prop = RNA_def_property(srna, "header_align", PROP_ENUM, PROP_NONE);
  RNA_def_property_enum_items(prop, header_align_items);
  RNA_def_property_enum_bitflag_sdna(prop, nullptr, "uiflag");
  RNA_def_property_ui_text(prop, "Header Position", "Default header position for new space-types");
  RNA_def_property_update(prop, 0, "rna_userdef_screen_update_header_default");

  prop = RNA_def_property(srna, "render_display_type", PROP_ENUM, PROP_NONE);
  RNA_def_property_enum_items(prop, render_display_types);
  RNA_def_property_ui_text(
      prop, "Render Display Type", "Default location where rendered images will be displayed in");

  prop = RNA_def_property(srna, "filebrowser_display_type", PROP_ENUM, PROP_NONE);
  RNA_def_property_enum_items(prop, temp_space_display_types);
  RNA_def_property_ui_text(prop,
                           "File Browser Display Type",
                           "Default location where the File Editor will be displayed in");

  static const EnumPropertyItem text_hinting_items[] = {
      {0, "AUTO", 0, "Auto", ""},
      {USER_TEXT_HINTING_NONE, "NONE", 0, "None", ""},
      {USER_TEXT_HINTING_SLIGHT, "SLIGHT", 0, "Slight", ""},
      {USER_TEXT_HINTING_FULL, "FULL", 0, "Full", ""},
      {0, nullptr, 0, nullptr, nullptr},
  };

  /* mini axis */
  static const EnumPropertyItem mini_axis_type_items[] = {
      {USER_MINI_AXIS_TYPE_NONE, "NONE", 0, "Off", ""},
      {USER_MINI_AXIS_TYPE_MINIMAL, "MINIMAL", 0, "Simple Axes", ""},
      {USER_MINI_AXIS_TYPE_GIZMO, "GIZMO", 0, "Interactive Navigation", ""},
      {0, nullptr, 0, nullptr, nullptr},
  };

  prop = RNA_def_property(srna, "mini_axis_type", PROP_ENUM, PROP_NONE);
  RNA_def_property_enum_items(prop, mini_axis_type_items);
  RNA_def_property_ui_text(
      prop,
      "Mini Axes Type",
      "Show small rotating 3D axes in the top right corner of the 3D viewport");
  RNA_def_property_update(prop, 0, "rna_userdef_gizmo_update");

  prop = RNA_def_property(srna, "mini_axis_size", PROP_INT, PROP_PIXEL);
  RNA_def_property_int_sdna(prop, nullptr, "rvisize");
  RNA_def_property_range(prop, 10, 64);
  RNA_def_property_ui_text(prop, "Mini Axes Size", "The axes icon's size");
  RNA_def_property_update(prop, 0, "rna_userdef_gizmo_update");

  prop = RNA_def_property(srna, "mini_axis_brightness", PROP_INT, PROP_NONE);
  RNA_def_property_int_sdna(prop, nullptr, "rvibright");
  RNA_def_property_range(prop, 0, 10);
  RNA_def_property_ui_text(prop, "Mini Axes Brightness", "Brightness of the icon");
  RNA_def_property_update(prop, 0, "rna_userdef_update");

  prop = RNA_def_property(srna, "smooth_view", PROP_INT, PROP_NONE);
  RNA_def_property_int_sdna(prop, nullptr, "smooth_viewtx");
  RNA_def_property_range(prop, 0, 1000);
  RNA_def_property_ui_text(
      prop, "Smooth View", "Time to animate the view in milliseconds, zero to disable");

  prop = RNA_def_property(srna, "rotation_angle", PROP_FLOAT, PROP_NONE);
  RNA_def_property_float_sdna(prop, nullptr, "pad_rot_angle");
  RNA_def_property_range(prop, 0, 90);
  RNA_def_property_ui_text(
      prop, "Rotation Angle", "Rotation step for numerical pad keys (2 4 6 8)");

  /* 3D transform widget */
  prop = RNA_def_property(srna, "show_gizmo", PROP_BOOLEAN, PROP_NONE);
  RNA_def_property_boolean_sdna(prop, nullptr, "gizmo_flag", USER_GIZMO_DRAW);
  RNA_def_property_ui_text(prop, "Gizmos", "Use transform gizmos by default");
  RNA_def_property_update(prop, 0, "rna_userdef_update");

  prop = RNA_def_property(srna, "gizmo_size", PROP_INT, PROP_PIXEL);
  RNA_def_property_int_sdna(prop, nullptr, "gizmo_size");
  RNA_def_property_range(prop, 10, 200);
  RNA_def_property_ui_text(prop, "Gizmo Size", "Diameter of the gizmo");
  RNA_def_property_update(prop, 0, "rna_userdef_update");

  prop = RNA_def_property(srna, "gizmo_size_navigate_v3d", PROP_INT, PROP_PIXEL);
  RNA_def_property_range(prop, 30, 200);
  RNA_def_property_ui_text(prop, "Navigate Gizmo Size", "The Navigate Gizmo size");
  RNA_def_property_update(prop, 0, "rna_userdef_gizmo_update");

  /* Lookdev */
  prop = RNA_def_property(srna, "lookdev_sphere_size", PROP_INT, PROP_PIXEL);
  RNA_def_property_int_sdna(prop, nullptr, "lookdev_sphere_size");
  RNA_def_property_range(prop, 50, 400);
  RNA_def_property_ui_text(prop, "HDRI Preview Size", "Diameter of the HDRI preview spheres");
  RNA_def_property_update(prop, 0, "rna_userdef_update");

  /* View2D Grid Displays */
  prop = RNA_def_property(srna, "view2d_grid_spacing_min", PROP_INT, PROP_PIXEL);
  RNA_def_property_int_sdna(prop, nullptr, "v2d_min_gridsize");
  RNA_def_property_range(
      prop, 1, 500); /* XXX: perhaps the lower range should only go down to 5? */
  RNA_def_property_ui_text(prop,
                           "2D View Minimum Grid Spacing",
                           "Minimum number of pixels between each gridline in 2D Viewports");
  RNA_def_property_update(prop, 0, "rna_userdef_update");

  /* TODO: add a setter for this, so that we can bump up the minimum size as necessary... */
  prop = RNA_def_property(srna, "timecode_style", PROP_ENUM, PROP_NONE);
  RNA_def_property_enum_items(prop, timecode_styles);
  RNA_def_property_enum_sdna(prop, nullptr, "timecode_style");
  RNA_def_property_enum_funcs(prop, nullptr, "rna_userdef_timecode_style_set", nullptr);
  RNA_def_property_ui_text(
      prop,
      "Timecode Style",
      "Format of timecode displayed when not displaying timing in terms of frames");
  RNA_def_property_update(prop, 0, "rna_userdef_update");

  prop = RNA_def_property(srna, "view_frame_type", PROP_ENUM, PROP_NONE);
  RNA_def_property_enum_items(prop, zoom_frame_modes);
  RNA_def_property_enum_sdna(prop, nullptr, "view_frame_type");
  RNA_def_property_ui_text(
      prop, "Zoom to Frame Type", "How zooming to frame focuses around current frame");

  prop = RNA_def_property(srna, "view_frame_keyframes", PROP_INT, PROP_NONE);
  RNA_def_property_range(prop, 1, 500);
  RNA_def_property_ui_text(prop, "Zoom Keyframes", "Keyframes around cursor that we zoom around");

  prop = RNA_def_property(srna, "view_frame_seconds", PROP_FLOAT, PROP_TIME);
  RNA_def_property_range(prop, 0.0, 10000.0);
  RNA_def_property_ui_text(prop, "Zoom Seconds", "Seconds around cursor that we zoom around");

  /* Text. */

  prop = RNA_def_property(srna, "use_text_antialiasing", PROP_BOOLEAN, PROP_NONE);
  RNA_def_property_boolean_negative_sdna(prop, nullptr, "text_render", USER_TEXT_DISABLE_AA);
  RNA_def_property_ui_text(
      prop, "Text Anti-Aliasing", "Smooth jagged edges of user interface text");
  RNA_def_property_update(prop, 0, "rna_userdef_text_update");

  prop = RNA_def_property(srna, "text_hinting", PROP_ENUM, PROP_NONE);
  RNA_def_property_enum_bitflag_sdna(prop, nullptr, "text_render");
  RNA_def_property_enum_items(prop, text_hinting_items);
  RNA_def_property_ui_text(
      prop, "Text Hinting", "Method for making user interface text render sharp");
  RNA_def_property_update(prop, 0, "rna_userdef_text_update");

  prop = RNA_def_property(srna, "font_path_ui", PROP_STRING, PROP_FILEPATH);
  RNA_def_property_string_sdna(prop, nullptr, "font_path_ui");
  RNA_def_property_ui_text(prop, "Interface Font", "Path to interface font");
  RNA_def_property_update(prop, NC_WINDOW, "rna_userdef_font_update");

  prop = RNA_def_property(srna, "font_path_ui_mono", PROP_STRING, PROP_FILEPATH);
  RNA_def_property_string_sdna(prop, nullptr, "font_path_ui_mono");
  RNA_def_property_ui_text(prop, "Monospaced Font", "Path to interface monospaced Font");
  RNA_def_property_update(prop, NC_WINDOW, "rna_userdef_font_update");

  /* Language. */

  prop = RNA_def_property(srna, "language", PROP_ENUM, PROP_NONE);
  RNA_def_property_enum_items(prop, rna_enum_language_default_items);
#  ifdef WITH_INTERNATIONAL
  RNA_def_property_enum_funcs(prop, nullptr, nullptr, "rna_lang_enum_properties_itemf");
#  else
  RNA_def_property_enum_funcs(
      prop, "rna_lang_enum_properties_get_no_international", nullptr, nullptr);
#  endif
  RNA_def_property_ui_text(prop, "Language", "Language used for translation");
  RNA_def_property_update(prop, NC_WINDOW, "rna_userdef_language_update");

  prop = RNA_def_property(srna, "use_translate_tooltips", PROP_BOOLEAN, PROP_NONE);
  RNA_def_property_boolean_sdna(prop, nullptr, "transopts", USER_TR_TOOLTIPS);
  RNA_def_property_ui_text(prop,
                           "Translate Tooltips",
                           "Translate the descriptions when hovering UI elements (recommended)");
  RNA_def_property_update(prop, 0, "rna_userdef_update");

  prop = RNA_def_property(srna, "use_translate_interface", PROP_BOOLEAN, PROP_NONE);
  RNA_def_property_boolean_sdna(prop, nullptr, "transopts", USER_TR_IFACE);
  RNA_def_property_ui_text(
      prop,
      "Translate Interface",
      "Translate all labels in menus, buttons and panels "
      "(note that this might make it hard to follow tutorials or the manual)");
  RNA_def_property_update(prop, 0, "rna_userdef_update");

  prop = RNA_def_property(srna, "use_translate_new_dataname", PROP_BOOLEAN, PROP_NONE);
  RNA_def_property_boolean_sdna(prop, nullptr, "transopts", USER_TR_NEWDATANAME);
  RNA_def_property_ui_text(prop,
                           "Translate New Names",
                           "Translate the names of new data-blocks (objects, materials...)");
  RNA_def_property_update(prop, 0, "rna_userdef_update");

  /* Status-bar. */

  prop = RNA_def_property(srna, "show_statusbar_memory", PROP_BOOLEAN, PROP_NONE);
  RNA_def_property_boolean_sdna(prop, nullptr, "statusbar_flag", STATUSBAR_SHOW_MEMORY);
  RNA_def_property_ui_text(prop, "Show Memory", "Show Blender memory usage");
  RNA_def_property_update(prop, NC_SPACE | ND_SPACE_INFO, "rna_userdef_update");

  prop = RNA_def_property(srna, "show_statusbar_vram", PROP_BOOLEAN, PROP_NONE);
  RNA_def_property_boolean_sdna(prop, nullptr, "statusbar_flag", STATUSBAR_SHOW_VRAM);
  RNA_def_property_ui_text(prop, "Show VRAM", "Show GPU video memory usage");
  RNA_def_property_editable_func(prop, "rna_show_statusbar_vram_editable");
  RNA_def_property_update(prop, NC_SPACE | ND_SPACE_INFO, "rna_userdef_update");

  prop = RNA_def_property(srna, "show_statusbar_version", PROP_BOOLEAN, PROP_NONE);
  RNA_def_property_boolean_sdna(prop, nullptr, "statusbar_flag", STATUSBAR_SHOW_VERSION);
  RNA_def_property_ui_text(prop, "Show Version", "Show Blender version string");
  RNA_def_property_update(prop, NC_SPACE | ND_SPACE_INFO, "rna_userdef_update");

  prop = RNA_def_property(srna, "show_statusbar_stats", PROP_BOOLEAN, PROP_NONE);
  RNA_def_property_boolean_sdna(prop, nullptr, "statusbar_flag", STATUSBAR_SHOW_STATS);
  RNA_def_property_ui_text(prop, "Show Statistics", "Show scene statistics");
  RNA_def_property_update(prop, NC_SPACE | ND_SPACE_INFO, "rna_userdef_update");

  prop = RNA_def_property(srna, "show_statusbar_scene_duration", PROP_BOOLEAN, PROP_NONE);
  RNA_def_property_boolean_sdna(prop, nullptr, "statusbar_flag", STATUSBAR_SHOW_SCENE_DURATION);
  RNA_def_property_ui_text(prop, "Show Scene Duration", "Show scene duration");
  RNA_def_property_update(prop, NC_SPACE | ND_SPACE_INFO, "rna_userdef_update");
}

static void rna_def_userdef_edit(BlenderRNA *brna)
{
  PropertyRNA *prop;
  StructRNA *srna;

  static const EnumPropertyItem auto_key_modes[] = {
      {AUTOKEY_MODE_NORMAL, "ADD_REPLACE_KEYS", 0, "Add/Replace", ""},
      {AUTOKEY_MODE_EDITKEYS, "REPLACE_KEYS", 0, "Replace", ""},
      {0, nullptr, 0, nullptr, nullptr},
  };

  static const EnumPropertyItem material_link_items[] = {
      {0,
       "OBDATA",
       0,
       "Object Data",
       "Toggle whether the material is linked to object data or the object block"},
      {USER_MAT_ON_OB,
       "OBJECT",
       0,
       "Object",
       "Toggle whether the material is linked to object data or the object block"},
      {0, nullptr, 0, nullptr, nullptr},
  };

  static const EnumPropertyItem object_align_items[] = {
      {0, "WORLD", 0, "World", "Align newly added objects to the world coordinate system"},
      {USER_ADD_VIEWALIGNED,
       "VIEW",
       0,
       "View",
       "Align newly added objects to the active 3D view orientation"},
      {USER_ADD_CURSORALIGNED,
       "CURSOR",
       0,
       "3D Cursor",
       "Align newly added objects to the 3D Cursor's rotation"},
      {0, nullptr, 0, nullptr, nullptr},
  };

  srna = RNA_def_struct(brna, "PreferencesEdit", nullptr);
  RNA_def_struct_sdna(srna, "UserDef");
  RNA_def_struct_nested(brna, srna, "Preferences");
  RNA_def_struct_clear_flag(srna, STRUCT_UNDO);
  RNA_def_struct_ui_text(srna, "Edit Methods", "Settings for interacting with Blender data");

  /* Edit Methods */

  prop = RNA_def_property(srna, "material_link", PROP_ENUM, PROP_NONE);
  RNA_def_property_enum_bitflag_sdna(prop, nullptr, "flag");
  RNA_def_property_enum_items(prop, material_link_items);
  RNA_def_property_ui_text(
      prop,
      "Material Link To",
      "Toggle whether the material is linked to object data or the object block");

  prop = RNA_def_property(srna, "object_align", PROP_ENUM, PROP_NONE);
  RNA_def_property_enum_bitflag_sdna(prop, nullptr, "flag");
  RNA_def_property_enum_items(prop, object_align_items);
  RNA_def_property_ui_text(
      prop, "Align Object To", "The default alignment for objects added from a 3D viewport menu");

  prop = RNA_def_property(srna, "use_enter_edit_mode", PROP_BOOLEAN, PROP_NONE);
  RNA_def_property_boolean_sdna(prop, nullptr, "flag", USER_ADD_EDITMODE);
  RNA_def_property_ui_text(
      prop, "Enter Edit Mode", "Enter edit mode automatically after adding a new object");

  prop = RNA_def_property(srna, "collection_instance_empty_size", PROP_FLOAT, PROP_NONE);
  RNA_def_property_range(prop, 0.001f, FLT_MAX);
  RNA_def_property_ui_text(prop,
                           "Collection Instance Empty Size",
                           "Display size of the empty when new collection instances are created");

  /* Text Editor */

  prop = RNA_def_property(srna, "use_text_edit_auto_close", PROP_BOOLEAN, PROP_NONE);
  RNA_def_property_boolean_sdna(prop, nullptr, "text_flag", USER_TEXT_EDIT_AUTO_CLOSE);
  RNA_def_property_ui_text(
      prop,
      "Auto Close Character Pairs",
      "Automatically close relevant character pairs when typing in the text editor");
  RNA_def_property_update(prop, NC_SPACE | ND_SPACE_TEXT, nullptr);

  /* Undo */

  prop = RNA_def_property(srna, "undo_steps", PROP_INT, PROP_NONE);
  RNA_def_property_int_sdna(prop, nullptr, "undosteps");
  RNA_def_property_range(prop, 0, 256);
  RNA_def_property_int_funcs(prop, nullptr, "rna_userdef_undo_steps_set", nullptr);
  RNA_def_property_ui_text(
      prop, "Undo Steps", "Number of undo steps available (smaller values conserve memory)");

  prop = RNA_def_property(srna, "undo_memory_limit", PROP_INT, PROP_NONE);
  RNA_def_property_int_sdna(prop, nullptr, "undomemory");
  RNA_def_property_range(prop, 0, max_memory_in_megabytes_int());
  RNA_def_property_ui_text(
      prop, "Undo Memory Size", "Maximum memory usage in megabytes (0 means unlimited)");

  prop = RNA_def_property(srna, "use_global_undo", PROP_BOOLEAN, PROP_NONE);
  RNA_def_property_boolean_sdna(prop, nullptr, "uiflag", USER_GLOBALUNDO);
  RNA_def_property_ui_text(
      prop,
      "Global Undo",
      "Global undo works by keeping a full copy of the file itself in memory, "
      "so takes extra memory");

  /* auto keyframing */
  prop = RNA_def_property(srna, "use_auto_keying", PROP_BOOLEAN, PROP_NONE);
  RNA_def_property_boolean_sdna(prop, nullptr, "autokey_mode", AUTOKEY_ON);
  RNA_def_property_ui_text(prop,
                           "Auto Keying Enable",
                           "Automatic keyframe insertion for Objects and Bones "
                           "(default setting used for new Scenes)");

  prop = RNA_def_property(srna, "auto_keying_mode", PROP_ENUM, PROP_NONE);
  RNA_def_property_enum_items(prop, auto_key_modes);
  RNA_def_property_enum_funcs(
      prop, "rna_userdef_autokeymode_get", "rna_userdef_autokeymode_set", nullptr);
  RNA_def_property_ui_text(prop,
                           "Auto Keying Mode",
                           "Mode of automatic keyframe insertion for Objects and Bones "
                           "(default setting used for new Scenes)");

  prop = RNA_def_property(srna, "use_keyframe_insert_available", PROP_BOOLEAN, PROP_NONE);
  RNA_def_property_boolean_sdna(prop, nullptr, "autokey_flag", AUTOKEY_FLAG_INSERTAVAIL);
  RNA_def_property_ui_text(prop,
                           "Auto Keyframe Insert Available",
                           "Automatic keyframe insertion in available F-Curves");

  prop = RNA_def_property(srna, "use_auto_keying_warning", PROP_BOOLEAN, PROP_NONE);
  RNA_def_property_boolean_negative_sdna(prop, nullptr, "autokey_flag", AUTOKEY_FLAG_NOWARNING);
  RNA_def_property_ui_text(
      prop,
      "Show Auto Keying Warning",
      "Show warning indicators when transforming objects and bones if auto keying is enabled");

  /* keyframing settings */
  prop = RNA_def_property(srna, "use_keyframe_insert_needed", PROP_BOOLEAN, PROP_NONE);
  RNA_def_property_boolean_sdna(prop, nullptr, "autokey_flag", AUTOKEY_FLAG_INSERTNEEDED);
  RNA_def_property_ui_text(
      prop, "Keyframe Insert Needed", "Keyframe insertion only when keyframe needed");

  prop = RNA_def_property(srna, "use_visual_keying", PROP_BOOLEAN, PROP_NONE);
  RNA_def_property_boolean_sdna(prop, nullptr, "autokey_flag", AUTOKEY_FLAG_AUTOMATKEY);
  RNA_def_property_ui_text(
      prop, "Visual Keying", "Use Visual keying automatically for constrained objects");

  prop = RNA_def_property(srna, "use_insertkey_xyz_to_rgb", PROP_BOOLEAN, PROP_NONE);
  RNA_def_property_boolean_sdna(prop, nullptr, "autokey_flag", AUTOKEY_FLAG_XYZ2RGB);
  RNA_def_property_ui_text(
      prop,
      "New F-Curve Colors - XYZ to RGB",
      "Color for newly added transformation F-Curves (Location, Rotation, Scale) "
      "and also Color is based on the transform axis");

  prop = RNA_def_property(srna, "use_anim_channel_group_colors", PROP_BOOLEAN, PROP_NONE);
  RNA_def_property_boolean_sdna(
      prop, nullptr, "animation_flag", USER_ANIM_SHOW_CHANNEL_GROUP_COLORS);
  RNA_def_property_ui_text(
      prop,
      "Channel Group Colors",
      "Use animation channel group colors; generally this is used to show bone group colors");
  RNA_def_property_update(prop, 0, "rna_userdef_anim_update");

  prop = RNA_def_property(srna, "fcurve_new_auto_smoothing", PROP_ENUM, PROP_NONE);
  RNA_def_property_enum_items(prop, rna_enum_fcurve_auto_smoothing_items);
  RNA_def_property_enum_sdna(prop, nullptr, "auto_smoothing_new");
  RNA_def_property_ui_text(prop,
                           "New Curve Smoothing Mode",
                           "Auto Handle Smoothing mode used for newly added F-Curves");

  prop = RNA_def_property(srna, "keyframe_new_interpolation_type", PROP_ENUM, PROP_NONE);
  RNA_def_property_enum_items(prop, rna_enum_beztriple_interpolation_mode_items);
  RNA_def_property_enum_sdna(prop, nullptr, "ipo_new");
  RNA_def_property_ui_text(prop,
                           "New Interpolation Type",
                           "Interpolation mode used for first keyframe on newly added F-Curves "
                           "(subsequent keyframes take interpolation from preceding keyframe)");
  RNA_def_property_translation_context(prop, BLT_I18NCONTEXT_ID_ACTION);

  prop = RNA_def_property(srna, "keyframe_new_handle_type", PROP_ENUM, PROP_NONE);
  RNA_def_property_enum_items(prop, rna_enum_keyframe_handle_type_items);
  RNA_def_property_enum_sdna(prop, nullptr, "keyhandles_new");
  RNA_def_property_ui_text(prop, "New Handles Type", "Handle type for handles of new keyframes");

  /* frame numbers */
  prop = RNA_def_property(srna, "use_negative_frames", PROP_BOOLEAN, PROP_NONE);
  RNA_def_property_boolean_negative_sdna(prop, nullptr, "flag", USER_NONEGFRAMES);
  RNA_def_property_ui_text(prop,
                           "Allow Negative Frames",
                           "Current frame number can be manually set to a negative value");

  /* fcurve opacity */
  prop = RNA_def_property(srna, "fcurve_unselected_alpha", PROP_FLOAT, PROP_FACTOR);
  RNA_def_property_float_sdna(prop, nullptr, "fcu_inactive_alpha");
  RNA_def_property_range(prop, 0.001f, 1.0f);
  RNA_def_property_ui_text(prop,
                           "Unselected F-Curve Opacity",
                           "The opacity of unselected F-Curves against the "
                           "background of the Graph Editor");
  RNA_def_property_update(prop, NC_SPACE | ND_SPACE_GRAPH, nullptr);

  /* FCurve keyframe visibility. */
  prop = RNA_def_property(srna, "show_only_selected_curve_keyframes", PROP_BOOLEAN, PROP_NONE);
  RNA_def_property_boolean_sdna(
      prop, nullptr, "animation_flag", USER_ANIM_ONLY_SHOW_SELECTED_CURVE_KEYS);
  RNA_def_property_ui_text(prop,
                           "Only Show Selected F-Curve Keyframes",
                           "Only keyframes of selected F-Curves are visible and editable");
  RNA_def_property_update(prop, NC_SPACE | ND_SPACE_GRAPH, nullptr);

  /* Graph Editor line drawing quality. */
  prop = RNA_def_property(srna, "use_fcurve_high_quality_drawing", PROP_BOOLEAN, PROP_NONE);
  RNA_def_property_boolean_sdna(prop, nullptr, "animation_flag", USER_ANIM_HIGH_QUALITY_DRAWING);
  RNA_def_property_ui_text(prop,
                           "F-Curve High Quality Drawing",
                           "Draw F-Curves using Anti-Aliasing (disable for better performance)");
  RNA_def_property_update(prop, NC_SPACE | ND_SPACE_GRAPH, nullptr);

  /* grease pencil */
  prop = RNA_def_property(srna, "grease_pencil_manhattan_distance", PROP_INT, PROP_PIXEL);
  RNA_def_property_int_sdna(prop, nullptr, "gp_manhattandist");
  RNA_def_property_range(prop, 0, 100);
  RNA_def_property_ui_text(prop,
                           "Grease Pencil Manhattan Distance",
                           "Pixels moved by mouse per axis when drawing stroke");

  prop = RNA_def_property(srna, "grease_pencil_euclidean_distance", PROP_INT, PROP_PIXEL);
  RNA_def_property_int_sdna(prop, nullptr, "gp_euclideandist");
  RNA_def_property_range(prop, 0, 100);
  RNA_def_property_ui_text(prop,
                           "Grease Pencil Euclidean Distance",
                           "Distance moved by mouse when drawing stroke to include");

  prop = RNA_def_property(srna, "grease_pencil_eraser_radius", PROP_INT, PROP_PIXEL);
  RNA_def_property_int_sdna(prop, nullptr, "gp_eraser");
  RNA_def_property_range(prop, 1, 500);
  RNA_def_property_ui_text(prop, "Grease Pencil Eraser Radius", "Radius of eraser 'brush'");

  prop = RNA_def_property(srna, "grease_pencil_default_color", PROP_FLOAT, PROP_COLOR_GAMMA);
  RNA_def_property_float_sdna(prop, nullptr, "gpencil_new_layer_col");
  RNA_def_property_array(prop, 4);
  RNA_def_property_ui_text(prop, "Annotation Default Color", "Color of new annotation layers");

  /* sculpt and paint */

  prop = RNA_def_property(srna, "sculpt_paint_overlay_color", PROP_FLOAT, PROP_COLOR_GAMMA);
  RNA_def_property_float_sdna(prop, nullptr, "sculpt_paint_overlay_col");
  RNA_def_property_array(prop, 3);
  RNA_def_property_ui_text(prop, "Sculpt/Paint Overlay Color", "Color of texture overlay");

  /* duplication linking */
  prop = RNA_def_property(srna, "use_duplicate_mesh", PROP_BOOLEAN, PROP_NONE);
  RNA_def_property_boolean_sdna(prop, nullptr, "dupflag", USER_DUP_MESH);
  RNA_def_property_ui_text(
      prop, "Duplicate Mesh", "Causes mesh data to be duplicated with the object");

  prop = RNA_def_property(srna, "use_duplicate_surface", PROP_BOOLEAN, PROP_NONE);
  RNA_def_property_boolean_sdna(prop, nullptr, "dupflag", USER_DUP_SURF);
  RNA_def_property_ui_text(
      prop, "Duplicate Surface", "Causes surface data to be duplicated with the object");

  prop = RNA_def_property(srna, "use_duplicate_curve", PROP_BOOLEAN, PROP_NONE);
  RNA_def_property_boolean_sdna(prop, nullptr, "dupflag", USER_DUP_CURVE);
  RNA_def_property_ui_text(
      prop, "Duplicate Curve", "Causes curve data to be duplicated with the object");

  prop = RNA_def_property(srna, "use_duplicate_lattice", PROP_BOOLEAN, PROP_NONE);
  RNA_def_property_boolean_sdna(prop, nullptr, "dupflag", USER_DUP_LATTICE);
  RNA_def_property_ui_text(
      prop, "Duplicate Lattice", "Causes lattice data to be duplicated with the object");

  prop = RNA_def_property(srna, "use_duplicate_text", PROP_BOOLEAN, PROP_NONE);
  RNA_def_property_boolean_sdna(prop, nullptr, "dupflag", USER_DUP_FONT);
  RNA_def_property_ui_text(
      prop, "Duplicate Text", "Causes text data to be duplicated with the object");

  prop = RNA_def_property(srna, "use_duplicate_metaball", PROP_BOOLEAN, PROP_NONE);
  RNA_def_property_boolean_sdna(prop, nullptr, "dupflag", USER_DUP_MBALL);
  RNA_def_property_ui_text(
      prop, "Duplicate Metaball", "Causes metaball data to be duplicated with the object");

  prop = RNA_def_property(srna, "use_duplicate_armature", PROP_BOOLEAN, PROP_NONE);
  RNA_def_property_boolean_sdna(prop, nullptr, "dupflag", USER_DUP_ARM);
  RNA_def_property_ui_text(
      prop, "Duplicate Armature", "Causes armature data to be duplicated with the object");

  prop = RNA_def_property(srna, "use_duplicate_camera", PROP_BOOLEAN, PROP_NONE);
  RNA_def_property_boolean_sdna(prop, nullptr, "dupflag", USER_DUP_CAMERA);
  RNA_def_property_ui_text(
      prop, "Duplicate Camera", "Causes camera data to be duplicated with the object");

  prop = RNA_def_property(srna, "use_duplicate_speaker", PROP_BOOLEAN, PROP_NONE);
  RNA_def_property_boolean_sdna(prop, nullptr, "dupflag", USER_DUP_SPEAKER);
  RNA_def_property_ui_text(
      prop, "Duplicate Speaker", "Causes speaker data to be duplicated with the object");

  prop = RNA_def_property(srna, "use_duplicate_light", PROP_BOOLEAN, PROP_NONE);
  RNA_def_property_boolean_sdna(prop, nullptr, "dupflag", USER_DUP_LAMP);
  RNA_def_property_ui_text(
      prop, "Duplicate Light", "Causes light data to be duplicated with the object");

  prop = RNA_def_property(srna, "use_duplicate_material", PROP_BOOLEAN, PROP_NONE);
  RNA_def_property_boolean_sdna(prop, nullptr, "dupflag", USER_DUP_MAT);
  RNA_def_property_ui_text(
      prop, "Duplicate Material", "Causes material data to be duplicated with the object");

  /* Not implemented, keep because this is useful functionality. */
#  if 0
  prop = RNA_def_property(srna, "use_duplicate_texture", PROP_BOOLEAN, PROP_NONE);
  RNA_def_property_boolean_sdna(prop, nullptr, "dupflag", USER_DUP_TEX);
  RNA_def_property_ui_text(
      prop, "Duplicate Texture", "Causes texture data to be duplicated with the object");

  prop = RNA_def_property(srna, "use_duplicate_fcurve", PROP_BOOLEAN, PROP_NONE);
  RNA_def_property_boolean_sdna(prop, nullptr, "dupflag", USER_DUP_FCURVE);
  RNA_def_property_ui_text(
      prop, "Duplicate F-Curve", "Causes F-Curve data to be duplicated with the object");
#  endif

  prop = RNA_def_property(srna, "use_duplicate_action", PROP_BOOLEAN, PROP_NONE);
  RNA_def_property_boolean_sdna(prop, nullptr, "dupflag", USER_DUP_ACT);
  RNA_def_property_ui_text(
      prop, "Duplicate Action", "Causes actions to be duplicated with the data-blocks");

  prop = RNA_def_property(srna, "use_duplicate_particle", PROP_BOOLEAN, PROP_NONE);
  RNA_def_property_boolean_sdna(prop, nullptr, "dupflag", USER_DUP_PSYS);
  RNA_def_property_ui_text(
      prop, "Duplicate Particle", "Causes particle systems to be duplicated with the object");

  prop = RNA_def_property(srna, "use_duplicate_lightprobe", PROP_BOOLEAN, PROP_NONE);
  RNA_def_property_boolean_sdna(prop, nullptr, "dupflag", USER_DUP_LIGHTPROBE);
  RNA_def_property_ui_text(
      prop, "Duplicate Light Probe", "Causes light probe data to be duplicated with the object");

  prop = RNA_def_property(srna, "use_duplicate_grease_pencil", PROP_BOOLEAN, PROP_NONE);
  RNA_def_property_boolean_sdna(prop, nullptr, "dupflag", USER_DUP_GPENCIL);
  RNA_def_property_ui_text(
      prop, "Duplicate GPencil", "Causes grease pencil data to be duplicated with the object");

  prop = RNA_def_property(srna, "use_duplicate_curves", PROP_BOOLEAN, PROP_NONE);
  RNA_def_property_boolean_sdna(prop, nullptr, "dupflag", USER_DUP_CURVES);
  RNA_def_property_ui_text(
      prop, "Duplicate Curves", "Causes curves data to be duplicated with the object");

  prop = RNA_def_property(srna, "use_duplicate_pointcloud", PROP_BOOLEAN, PROP_NONE);
  RNA_def_property_boolean_sdna(prop, nullptr, "dupflag", USER_DUP_POINTCLOUD);
  RNA_def_property_ui_text(
      prop, "Duplicate Point Cloud", "Causes point cloud data to be duplicated with the object");

  prop = RNA_def_property(srna, "use_duplicate_volume", PROP_BOOLEAN, PROP_NONE);
  RNA_def_property_boolean_sdna(prop, nullptr, "dupflag", USER_DUP_VOLUME);
  RNA_def_property_ui_text(
      prop, "Duplicate Volume", "Causes volume data to be duplicated with the object");

  prop = RNA_def_property(srna, "use_duplicate_node_tree", PROP_BOOLEAN, PROP_NONE);
  RNA_def_property_boolean_sdna(prop, nullptr, "dupflag", USER_DUP_NTREE);
  RNA_def_property_ui_text(prop,
                           "Duplicate Node Tree",
                           "Make copies of node groups when duplicating nodes in the node editor");

  prop = RNA_def_property(srna, "node_use_insert_offset", PROP_BOOLEAN, PROP_NONE);
  RNA_def_property_boolean_sdna(prop, nullptr, "uiflag", USER_NODE_AUTO_OFFSET);
  RNA_def_property_ui_text(prop,
                           "Auto-offset",
                           "Automatically offset the following or previous nodes in a "
                           "chain when inserting a new node");

  /* Currently only used for insert offset (aka auto-offset),
   * maybe also be useful for later stuff though. */
  prop = RNA_def_property(srna, "node_margin", PROP_INT, PROP_PIXEL);
  RNA_def_property_int_sdna(prop, nullptr, "node_margin");
  RNA_def_property_ui_text(
      prop, "Auto-offset Margin", "Minimum distance between nodes for Auto-offsetting nodes");
  RNA_def_property_update(prop, 0, "rna_userdef_update");

  prop = RNA_def_property(srna, "node_preview_resolution", PROP_INT, PROP_PIXEL);
  RNA_def_property_int_sdna(prop, nullptr, "node_preview_res");
  RNA_def_property_range(prop, 50, 250);
  RNA_def_property_ui_text(prop,
                           "Node Preview Resolution",
                           "Resolution used for Shader node previews (should be changed for "
                           "performance convenience)");
  RNA_def_property_update(prop, 0, "rna_userdef_update");

  /* cursor */
  prop = RNA_def_property(srna, "use_cursor_lock_adjust", PROP_BOOLEAN, PROP_NONE);
  RNA_def_property_boolean_sdna(prop, nullptr, "uiflag", USER_LOCK_CURSOR_ADJUST);
  RNA_def_property_ui_text(
      prop,
      "Cursor Lock Adjust",
      "Place the cursor without 'jumping' to the new location (when lock-to-cursor is used)");

  prop = RNA_def_property(srna, "use_mouse_depth_cursor", PROP_BOOLEAN, PROP_NONE);
  RNA_def_property_boolean_sdna(prop, nullptr, "uiflag", USER_DEPTH_CURSOR);
  RNA_def_property_ui_text(
      prop, "Cursor Surface Project", "Use the surface depth for cursor placement");
}

static void rna_def_userdef_system(BlenderRNA *brna)
{
  PropertyRNA *prop;
  StructRNA *srna;

  static const EnumPropertyItem gl_texture_clamp_items[] = {
      {0, "CLAMP_OFF", 0, "Off", ""},
      {8192, "CLAMP_8192", 0, "8192", ""},
      {4096, "CLAMP_4096", 0, "4096", ""},
      {2048, "CLAMP_2048", 0, "2048", ""},
      {1024, "CLAMP_1024", 0, "1024", ""},
      {512, "CLAMP_512", 0, "512", ""},
      {256, "CLAMP_256", 0, "256", ""},
      {128, "CLAMP_128", 0, "128", ""},
      {0, nullptr, 0, nullptr, nullptr},
  };

  static const EnumPropertyItem anisotropic_items[] = {
      {1, "FILTER_0", 0, "Off", ""},
      {2, "FILTER_2", 0, "2" BLI_STR_UTF8_MULTIPLICATION_SIGN, ""},
      {4, "FILTER_4", 0, "4" BLI_STR_UTF8_MULTIPLICATION_SIGN, ""},
      {8, "FILTER_8", 0, "8" BLI_STR_UTF8_MULTIPLICATION_SIGN, ""},
      {16, "FILTER_16", 0, "16" BLI_STR_UTF8_MULTIPLICATION_SIGN, ""},
      {0, nullptr, 0, nullptr, nullptr},
  };

  static const EnumPropertyItem audio_mixing_samples_items[] = {
      {256, "SAMPLES_256", 0, "256 Samples", "Set audio mixing buffer size to 256 samples"},
      {512, "SAMPLES_512", 0, "512 Samples", "Set audio mixing buffer size to 512 samples"},
      {1024, "SAMPLES_1024", 0, "1024 Samples", "Set audio mixing buffer size to 1024 samples"},
      {2048, "SAMPLES_2048", 0, "2048 Samples", "Set audio mixing buffer size to 2048 samples"},
      {4096, "SAMPLES_4096", 0, "4096 Samples", "Set audio mixing buffer size to 4096 samples"},
      {8192, "SAMPLES_8192", 0, "8192 Samples", "Set audio mixing buffer size to 8192 samples"},
      {16384,
       "SAMPLES_16384",
       0,
       "16384 Samples",
       "Set audio mixing buffer size to 16384 samples"},
      {32768,
       "SAMPLES_32768",
       0,
       "32768 Samples",
       "Set audio mixing buffer size to 32768 samples"},
      {0, nullptr, 0, nullptr, nullptr},
  };

  static const EnumPropertyItem audio_rate_items[] = {
#  if 0
    {8000, "RATE_8000", 0, "8 kHz", "Set audio sampling rate to 8000 samples per second"},
    {11025, "RATE_11025", 0, "11.025 kHz", "Set audio sampling rate to 11025 samples per second"},
    {16000, "RATE_16000", 0, "16 kHz", "Set audio sampling rate to 16000 samples per second"},
    {22050, "RATE_22050", 0, "22.05 kHz", "Set audio sampling rate to 22050 samples per second"},
    {32000, "RATE_32000", 0, "32 kHz", "Set audio sampling rate to 32000 samples per second"},
#  endif
    {44100, "RATE_44100", 0, "44.1 kHz", "Set audio sampling rate to 44100 samples per second"},
    {48000, "RATE_48000", 0, "48 kHz", "Set audio sampling rate to 48000 samples per second"},
#  if 0
    {88200, "RATE_88200", 0, "88.2 kHz", "Set audio sampling rate to 88200 samples per second"},
#  endif
    {96000, "RATE_96000", 0, "96 kHz", "Set audio sampling rate to 96000 samples per second"},
    {192000, "RATE_192000", 0, "192 kHz", "Set audio sampling rate to 192000 samples per second"},
    {0, nullptr, 0, nullptr, nullptr},
  };

  static const EnumPropertyItem audio_format_items[] = {
      {0x01, "U8", 0, "8-bit Unsigned", "Set audio sample format to 8-bit unsigned integer"},
      {0x12, "S16", 0, "16-bit Signed", "Set audio sample format to 16-bit signed integer"},
      {0x13, "S24", 0, "24-bit Signed", "Set audio sample format to 24-bit signed integer"},
      {0x14, "S32", 0, "32-bit Signed", "Set audio sample format to 32-bit signed integer"},
      {0x24, "FLOAT", 0, "32-bit Float", "Set audio sample format to 32-bit float"},
      {0x28, "DOUBLE", 0, "64-bit Float", "Set audio sample format to 64-bit float"},
      {0, nullptr, 0, nullptr, nullptr},
  };

  static const EnumPropertyItem audio_channel_items[] = {
      {1, "MONO", 0, "Mono", "Set audio channels to mono"},
      {2, "STEREO", 0, "Stereo", "Set audio channels to stereo"},
      {4, "SURROUND4", 0, "4 Channels", "Set audio channels to 4 channels"},
      {6, "SURROUND51", 0, "5.1 Surround", "Set audio channels to 5.1 surround sound"},
      {8, "SURROUND71", 0, "7.1 Surround", "Set audio channels to 7.1 surround sound"},
      {0, nullptr, 0, nullptr, nullptr},
  };

  static const EnumPropertyItem image_draw_methods[] = {
      {IMAGE_DRAW_METHOD_AUTO,
       "AUTO",
       0,
       "Automatic",
       "Automatically choose method based on GPU and image"},
      {IMAGE_DRAW_METHOD_2DTEXTURE,
       "2DTEXTURE",
       0,
       "2D Texture",
       "Use CPU for display transform and display image with 2D texture"},
      {IMAGE_DRAW_METHOD_GLSL,
       "GLSL",
       0,
       "GLSL",
       "Use GLSL shaders for display transform and display image with 2D texture"},
      {0, nullptr, 0, nullptr, nullptr},
  };

  static const EnumPropertyItem seq_disk_cache_compression_levels[] = {
      {USER_SEQ_DISK_CACHE_COMPRESSION_NONE,
       "NONE",
       0,
       "None",
       "Requires fast storage, but uses minimum CPU resources"},
      {USER_SEQ_DISK_CACHE_COMPRESSION_LOW,
       "LOW",
       0,
       "Low",
       "Doesn't require fast storage and uses less CPU resources"},
      {USER_SEQ_DISK_CACHE_COMPRESSION_HIGH,
       "HIGH",
       0,
       "High",
       "Works on slower storage devices and uses most CPU resources"},
      {0, nullptr, 0, nullptr, nullptr},
  };

  static const EnumPropertyItem seq_proxy_setup_options[] = {
      {USER_SEQ_PROXY_SETUP_MANUAL, "MANUAL", 0, "Manual", "Set up proxies manually"},
      {USER_SEQ_PROXY_SETUP_AUTOMATIC,
       "AUTOMATIC",
       0,
       "Automatic",
       "Build proxies for added movie and image strips in each preview size"},
      {0, nullptr, 0, nullptr, nullptr},
  };

  srna = RNA_def_struct(brna, "PreferencesSystem", nullptr);
  RNA_def_struct_sdna(srna, "UserDef");
  RNA_def_struct_nested(brna, srna, "Preferences");
  RNA_def_struct_clear_flag(srna, STRUCT_UNDO);
  RNA_def_struct_ui_text(srna, "System & OpenGL", "Graphics driver and operating system settings");

  /* UI settings. */

  prop = RNA_def_property(srna, "ui_scale", PROP_FLOAT, PROP_NONE);
  RNA_def_property_clear_flag(prop, PROP_EDITABLE);
  RNA_def_property_float_sdna(prop, nullptr, "scale_factor");
  RNA_def_property_ui_text(
      prop,
      "UI Scale",
      "Size multiplier to use when displaying custom user interface elements, so that "
      "they are scaled correctly on screens with different DPI. This value is based "
      "on operating system DPI settings and Blender display scale");

  prop = RNA_def_property(srna, "ui_line_width", PROP_FLOAT, PROP_NONE);
  RNA_def_property_clear_flag(prop, PROP_EDITABLE);
  RNA_def_property_float_sdna(prop, nullptr, "pixelsize");
  RNA_def_property_ui_text(
      prop,
      "UI Line Width",
      "Suggested line thickness and point size in pixels, for add-ons displaying custom "
      "user interface elements, based on operating system settings and Blender UI scale");

  prop = RNA_def_property(srna, "dpi", PROP_INT, PROP_NONE);
  RNA_def_property_clear_flag(prop, PROP_EDITABLE);

  prop = RNA_def_property(srna, "pixel_size", PROP_FLOAT, PROP_NONE);
  RNA_def_property_clear_flag(prop, PROP_EDITABLE);
  RNA_def_property_float_sdna(prop, nullptr, "pixelsize");

  /* Memory */

  prop = RNA_def_property(srna, "memory_cache_limit", PROP_INT, PROP_NONE);
  RNA_def_property_int_sdna(prop, nullptr, "memcachelimit");
  RNA_def_property_range(prop, 0, max_memory_in_megabytes_int());
  RNA_def_property_ui_text(prop, "Memory Cache Limit", "Memory cache limit (in megabytes)");
  RNA_def_property_update(prop, 0, "rna_Userdef_memcache_update");

  /* Sequencer disk cache */

  prop = RNA_def_property(srna, "use_sequencer_disk_cache", PROP_BOOLEAN, PROP_NONE);
  RNA_def_property_boolean_sdna(
      prop, nullptr, "sequencer_disk_cache_flag", SEQ_CACHE_DISK_CACHE_ENABLE);
  RNA_def_property_ui_text(prop, "Use Disk Cache", "Store cached images to disk");

  prop = RNA_def_property(srna, "sequencer_disk_cache_dir", PROP_STRING, PROP_DIRPATH);
  RNA_def_property_string_sdna(prop, nullptr, "sequencer_disk_cache_dir");
  RNA_def_property_update(prop, 0, "rna_Userdef_disk_cache_dir_update");
  RNA_def_property_ui_text(prop, "Disk Cache Directory", "Override default directory");

  prop = RNA_def_property(srna, "sequencer_disk_cache_size_limit", PROP_INT, PROP_NONE);
  RNA_def_property_int_sdna(prop, nullptr, "sequencer_disk_cache_size_limit");
  RNA_def_property_range(prop, 0, INT_MAX);
  RNA_def_property_ui_text(prop, "Disk Cache Limit", "Disk cache limit (in gigabytes)");

  prop = RNA_def_property(srna, "sequencer_disk_cache_compression", PROP_ENUM, PROP_NONE);
  RNA_def_property_enum_items(prop, seq_disk_cache_compression_levels);
  RNA_def_property_enum_sdna(prop, nullptr, "sequencer_disk_cache_compression");
  RNA_def_property_ui_text(
      prop,
      "Disk Cache Compression Level",
      "Smaller compression will result in larger files, but less decoding overhead");

  /* Sequencer proxy setup */

  prop = RNA_def_property(srna, "sequencer_proxy_setup", PROP_ENUM, PROP_NONE);
  RNA_def_property_enum_items(prop, seq_proxy_setup_options);
  RNA_def_property_enum_sdna(prop, nullptr, "sequencer_proxy_setup");
  RNA_def_property_ui_text(prop, "Proxy Setup", "When and how proxies are created");

  prop = RNA_def_property(srna, "scrollback", PROP_INT, PROP_UNSIGNED);
  RNA_def_property_int_sdna(prop, nullptr, "scrollback");
  RNA_def_property_range(prop, 32, 32768);
  RNA_def_property_ui_text(
      prop, "Scrollback", "Maximum number of lines to store for the console buffer");

  /* OpenGL */

  /* Viewport anti-aliasing */
  prop = RNA_def_property(srna, "use_overlay_smooth_wire", PROP_BOOLEAN, PROP_NONE);
  RNA_def_property_boolean_sdna(prop, nullptr, "gpu_flag", USER_GPU_FLAG_OVERLAY_SMOOTH_WIRE);
  RNA_def_property_ui_text(
      prop, "Overlay Smooth Wires", "Enable overlay smooth wires, reducing aliasing");
  RNA_def_property_update(prop, 0, "rna_userdef_gpu_update");

  prop = RNA_def_property(srna, "use_edit_mode_smooth_wire", PROP_BOOLEAN, PROP_NONE);
  RNA_def_property_boolean_negative_sdna(
      prop, nullptr, "gpu_flag", USER_GPU_FLAG_NO_EDIT_MODE_SMOOTH_WIRE);
  RNA_def_property_ui_text(
      prop,
      "Edit Mode Smooth Wires",
      "Enable edit mode edge smoothing, reducing aliasing (requires restart)");
  RNA_def_property_update(prop, 0, "rna_userdef_gpu_update");

  prop = RNA_def_property(srna, "use_region_overlap", PROP_BOOLEAN, PROP_NONE);
  RNA_def_property_boolean_sdna(prop, nullptr, "uiflag2", USER_REGION_OVERLAP);
  RNA_def_property_ui_text(
      prop, "Region Overlap", "Display tool/property regions over the main region");
  RNA_def_property_update(prop, 0, "rna_userdef_gpu_update");

  prop = RNA_def_property(srna, "viewport_aa", PROP_ENUM, PROP_NONE);
  RNA_def_property_enum_items(prop, rna_enum_userdef_viewport_aa_items);
  RNA_def_property_ui_text(
      prop, "Viewport Anti-Aliasing", "Method of anti-aliasing in 3d viewport");
  RNA_def_property_clear_flag(prop, PROP_ANIMATABLE);
  RNA_def_property_update(prop, 0, "rna_userdef_update");

  prop = RNA_def_property(srna, "solid_lights", PROP_COLLECTION, PROP_NONE);
  RNA_def_property_collection_sdna(prop, nullptr, "light_param", "");
  RNA_def_property_struct_type(prop, "UserSolidLight");
  RNA_def_property_ui_text(
      prop, "Solid Lights", "Lights used to display objects in solid shading mode");

  prop = RNA_def_property(srna, "light_ambient", PROP_FLOAT, PROP_COLOR);
  RNA_def_property_float_sdna(prop, nullptr, "light_ambient");
  RNA_def_property_array(prop, 3);
  RNA_def_property_ui_text(
      prop, "Ambient Color", "Color of the ambient light that uniformly lit the scene");
  RNA_def_property_update(prop, 0, "rna_UserDef_viewport_lights_update");

  prop = RNA_def_property(srna, "use_studio_light_edit", PROP_BOOLEAN, PROP_NONE);
  RNA_def_property_boolean_sdna(prop, nullptr, "edit_studio_light", 1);
  RNA_def_property_ui_text(
      prop, "Edit Studio Light", "View the result of the studio light editor in the viewport");
  RNA_def_property_update(prop, 0, "rna_UserDef_viewport_lights_update");

  prop = RNA_def_property(srna, "gl_clip_alpha", PROP_FLOAT, PROP_FACTOR);
  RNA_def_property_float_sdna(prop, nullptr, "glalphaclip");
  RNA_def_property_range(prop, 0.0f, 1.0f);
  RNA_def_property_ui_text(
      prop, "Clip Alpha", "Clip alpha below this threshold in the 3D textured view");
  RNA_def_property_update(prop, 0, "rna_userdef_update");

  /* Textures */

  prop = RNA_def_property(srna, "image_draw_method", PROP_ENUM, PROP_NONE);
  RNA_def_property_enum_items(prop, image_draw_methods);
  RNA_def_property_enum_sdna(prop, nullptr, "image_draw_method");
  RNA_def_property_ui_text(
      prop, "Image Display Method", "Method used for displaying images on the screen");
  RNA_def_property_update(prop, 0, "rna_userdef_update");

  prop = RNA_def_property(srna, "anisotropic_filter", PROP_ENUM, PROP_NONE);
  RNA_def_property_enum_sdna(prop, nullptr, "anisotropic_filter");
  RNA_def_property_enum_items(prop, anisotropic_items);
  RNA_def_property_enum_default(prop, 1);
  RNA_def_property_ui_text(prop, "Anisotropic Filtering", "Quality of anisotropic filtering");
  RNA_def_property_update(prop, 0, "rna_userdef_anisotropic_update");

  prop = RNA_def_property(srna, "gl_texture_limit", PROP_ENUM, PROP_NONE);
  RNA_def_property_enum_sdna(prop, nullptr, "glreslimit");
  RNA_def_property_enum_items(prop, gl_texture_clamp_items);
  RNA_def_property_ui_text(
      prop, "GL Texture Limit", "Limit the texture size to save graphics memory");
  RNA_def_property_update(prop, 0, "rna_userdef_gl_texture_limit_update");

  prop = RNA_def_property(srna, "texture_time_out", PROP_INT, PROP_NONE);
  RNA_def_property_int_sdna(prop, nullptr, "textimeout");
  RNA_def_property_range(prop, 0, 3600);
  RNA_def_property_ui_text(
      prop,
      "Texture Time Out",
      "Time since last access of a GL texture in seconds after which it is freed "
      "(set to 0 to keep textures allocated)");

  prop = RNA_def_property(srna, "texture_collection_rate", PROP_INT, PROP_NONE);
  RNA_def_property_int_sdna(prop, nullptr, "texcollectrate");
  RNA_def_property_range(prop, 1, 3600);
  RNA_def_property_ui_text(
      prop,
      "Texture Collection Rate",
      "Number of seconds between each run of the GL texture garbage collector");

  prop = RNA_def_property(srna, "vbo_time_out", PROP_INT, PROP_NONE);
  RNA_def_property_int_sdna(prop, nullptr, "vbotimeout");
  RNA_def_property_range(prop, 0, 3600);
  RNA_def_property_ui_text(
      prop,
      "VBO Time Out",
      "Time since last access of a GL vertex buffer object in seconds after which it is freed "
      "(set to 0 to keep VBO allocated)");

  prop = RNA_def_property(srna, "vbo_collection_rate", PROP_INT, PROP_NONE);
  RNA_def_property_int_sdna(prop, nullptr, "vbocollectrate");
  RNA_def_property_range(prop, 1, 3600);
  RNA_def_property_ui_text(
      prop,
      "VBO Collection Rate",
      "Number of seconds between each run of the GL vertex buffer object garbage collector");

  /* Select */

  prop = RNA_def_property(srna, "use_select_pick_depth", PROP_BOOLEAN, PROP_NONE);
  RNA_def_property_boolean_negative_sdna(prop, nullptr, "gpu_flag", USER_GPU_FLAG_NO_DEPT_PICK);
  RNA_def_property_ui_text(prop,
                           "GPU Depth Picking",
                           "When making a selection in 3D View, use the GPU depth buffer to "
                           "ensure the frontmost object is selected first");

  /* GPU subdivision evaluation. */

  prop = RNA_def_property(srna, "use_gpu_subdivision", PROP_BOOLEAN, PROP_NONE);
  RNA_def_property_boolean_sdna(prop, nullptr, "gpu_flag", USER_GPU_FLAG_SUBDIVISION_EVALUATION);
  RNA_def_property_ui_text(prop,
                           "GPU Subdivision",
                           "Enable GPU acceleration for evaluating the last subdivision surface "
                           "modifiers in the stack");
  RNA_def_property_update(prop, 0, "rna_UserDef_subdivision_update");

  /* GPU backend selection */
  prop = RNA_def_property(srna, "gpu_backend", PROP_ENUM, PROP_NONE);
  RNA_def_property_enum_sdna(prop, nullptr, "gpu_backend");
  RNA_def_property_enum_items(prop, rna_enum_preference_gpu_backend_items);
  RNA_def_property_enum_funcs(prop, nullptr, nullptr, "rna_preference_gpu_backend_itemf");
  RNA_def_property_ui_text(
      prop,
      "GPU Backend",
      "GPU backend to use (requires restarting Blender for changes to take effect)");

  /* Audio */

  prop = RNA_def_property(srna, "audio_mixing_buffer", PROP_ENUM, PROP_NONE);
  RNA_def_property_enum_sdna(prop, nullptr, "mixbufsize");
  RNA_def_property_enum_items(prop, audio_mixing_samples_items);
  RNA_def_property_ui_text(
      prop, "Audio Mixing Buffer", "Number of samples used by the audio mixing buffer");
  RNA_def_property_update(prop, 0, "rna_UserDef_audio_update");

  prop = RNA_def_property(srna, "audio_device", PROP_ENUM, PROP_NONE);
  RNA_def_property_enum_sdna(prop, nullptr, "audiodevice");
  RNA_def_property_enum_items(prop, audio_device_items);
  RNA_def_property_enum_funcs(prop, nullptr, nullptr, "rna_userdef_audio_device_itemf");
  RNA_def_property_ui_text(prop, "Audio Device", "Audio output device");
  RNA_def_property_update(prop, 0, "rna_UserDef_audio_update");

  prop = RNA_def_property(srna, "audio_sample_rate", PROP_ENUM, PROP_NONE);
  RNA_def_property_enum_sdna(prop, nullptr, "audiorate");
  RNA_def_property_enum_items(prop, audio_rate_items);
  RNA_def_property_ui_text(prop, "Audio Sample Rate", "Audio sample rate");
  RNA_def_property_update(prop, 0, "rna_UserDef_audio_update");

  prop = RNA_def_property(srna, "audio_sample_format", PROP_ENUM, PROP_NONE);
  RNA_def_property_enum_sdna(prop, nullptr, "audioformat");
  RNA_def_property_enum_items(prop, audio_format_items);
  RNA_def_property_ui_text(prop, "Audio Sample Format", "Audio sample format");
  RNA_def_property_update(prop, 0, "rna_UserDef_audio_update");

  prop = RNA_def_property(srna, "audio_channels", PROP_ENUM, PROP_NONE);
  RNA_def_property_enum_sdna(prop, nullptr, "audiochannels");
  RNA_def_property_enum_items(prop, audio_channel_items);
  RNA_def_property_ui_text(prop, "Audio Channels", "Audio channel count");
  RNA_def_property_update(prop, 0, "rna_UserDef_audio_update");

#  ifdef WITH_CYCLES
  prop = RNA_def_property(srna, "legacy_compute_device_type", PROP_INT, PROP_NONE);
  RNA_def_property_int_sdna(prop, nullptr, "compute_device_type");
  RNA_def_property_clear_flag(prop, PROP_EDITABLE);
  RNA_def_property_flag(prop, PROP_HIDDEN);
  RNA_def_property_ui_text(prop, "Legacy Compute Device Type", "For backwards compatibility only");
#  endif

  /* Registration and Unregistration */

  prop = RNA_def_property(srna, "register_all_users", PROP_BOOLEAN, PROP_NONE);
  RNA_def_property_boolean_sdna(prop, nullptr, "uiflag", USER_REGISTER_ALL_USERS);
  RNA_def_property_ui_text(
      prop,
      "Register for All Users",
      "Make this Blender version open blend files for all users. Requires elevated privileges");

  prop = RNA_def_boolean(
      srna,
      "is_microsoft_store_install",
      false,
      "Is Microsoft Store Install",
      "Whether this blender installation is a sandboxed Microsoft Store version");
  RNA_def_property_boolean_funcs(prop, "rna_userdef_is_microsoft_store_install_get", nullptr);
  RNA_def_property_clear_flag(prop, PROP_EDITABLE);
}

static void rna_def_userdef_input(BlenderRNA *brna)
{
  PropertyRNA *prop;
  StructRNA *srna;

  static const EnumPropertyItem view_rotation_items[] = {
      {0, "TURNTABLE", 0, "Turntable", "Turntable keeps the Z-axis upright while orbiting"},
      {USER_TRACKBALL,
       "TRACKBALL",
       0,
       "Trackball",
       "Trackball allows you to tumble your view at any angle"},
      {0, nullptr, 0, nullptr, nullptr},
  };

#  ifdef WITH_INPUT_NDOF
  static const EnumPropertyItem ndof_view_navigation_items[] = {
      {0, "FREE", 0, "Free", "Use full 6 degrees of freedom by default"},
      {NDOF_MODE_ORBIT, "ORBIT", 0, "Orbit", "Orbit about the view center by default"},
      {0, nullptr, 0, nullptr, nullptr},
  };

  static const EnumPropertyItem ndof_view_rotation_items[] = {
      {NDOF_TURNTABLE,
       "TURNTABLE",
       0,
       "Turntable",
       "Use turntable style rotation in the viewport"},
      {0, "TRACKBALL", 0, "Trackball", "Use trackball style rotation in the viewport"},
      {0, nullptr, 0, nullptr, nullptr},
  };
#  endif /* WITH_INPUT_NDOF */

  static const EnumPropertyItem tablet_api[] = {
      {USER_TABLET_AUTOMATIC,
       "AUTOMATIC",
       0,
       "Automatic",
       "Automatically choose Wintab or Windows Ink depending on the device"},
      {USER_TABLET_NATIVE,
       "WINDOWS_INK",
       0,
       "Windows Ink",
       "Use native Windows Ink API, for modern tablet and pen devices. Requires Windows 8 or "
       "newer"},
      {USER_TABLET_WINTAB,
       "WINTAB",
       0,
       "Wintab",
       "Use Wintab driver for older tablets and Windows versions"},
      {0, nullptr, 0, nullptr, nullptr},
  };

  static const EnumPropertyItem view_zoom_styles[] = {
      {USER_ZOOM_CONTINUE,
       "CONTINUE",
       0,
       "Continue",
       "Continuous zooming. The zoom direction and speed depends on how far along the set Zoom "
       "Axis the mouse has moved"},
      {USER_ZOOM_DOLLY,
       "DOLLY",
       0,
       "Dolly",
       "Zoom in and out based on mouse movement along the set Zoom Axis"},
      {USER_ZOOM_SCALE,
       "SCALE",
       0,
       "Scale",
       "Zoom in and out as if you are scaling the view, mouse movements relative to center"},
      {0, nullptr, 0, nullptr, nullptr},
  };

  static const EnumPropertyItem view_zoom_axes[] = {
      {0, "VERTICAL", 0, "Vertical", "Zoom in and out based on vertical mouse movement"},
      {USER_ZOOM_HORIZ,
       "HORIZONTAL",
       0,
       "Horizontal",
       "Zoom in and out based on horizontal mouse movement"},
      {0, nullptr, 0, nullptr, nullptr},
  };

  srna = RNA_def_struct(brna, "PreferencesInput", nullptr);
  RNA_def_struct_sdna(srna, "UserDef");
  RNA_def_struct_nested(brna, srna, "Preferences");
  RNA_def_struct_clear_flag(srna, STRUCT_UNDO);
  RNA_def_struct_ui_text(srna, "Input", "Settings for input devices");

  prop = RNA_def_property(srna, "view_zoom_method", PROP_ENUM, PROP_NONE);
  RNA_def_property_enum_sdna(prop, nullptr, "viewzoom");
  RNA_def_property_enum_items(prop, view_zoom_styles);
  RNA_def_property_ui_text(prop, "Zoom Style", "Which style to use for viewport scaling");

  prop = RNA_def_property(srna, "view_zoom_axis", PROP_ENUM, PROP_NONE);
  RNA_def_property_enum_bitflag_sdna(prop, nullptr, "uiflag");
  RNA_def_property_enum_items(prop, view_zoom_axes);
  RNA_def_property_ui_text(prop, "Zoom Axis", "Axis of mouse movement to zoom in or out on");

  prop = RNA_def_property(srna, "use_multitouch_gestures", PROP_BOOLEAN, PROP_NONE);
  RNA_def_property_boolean_negative_sdna(prop, nullptr, "uiflag", USER_NO_MULTITOUCH_GESTURES);
  RNA_def_property_ui_text(
      prop,
      "Multi-touch Gestures",
      "Use multi-touch gestures for navigation with touchpad, instead of scroll wheel emulation");
  RNA_def_property_update(prop, 0, "rna_userdef_input_devices");

  prop = RNA_def_property(srna, "invert_mouse_zoom", PROP_BOOLEAN, PROP_NONE);
  RNA_def_property_boolean_sdna(prop, nullptr, "uiflag", USER_ZOOM_INVERT);
  RNA_def_property_ui_text(
      prop, "Invert Zoom Direction", "Invert the axis of mouse movement for zooming");

  prop = RNA_def_property(srna, "use_mouse_depth_navigate", PROP_BOOLEAN, PROP_NONE);
  RNA_def_property_boolean_sdna(prop, nullptr, "uiflag", USER_DEPTH_NAVIGATE);
  RNA_def_property_ui_text(
      prop,
      "Auto Depth",
      "Use the depth under the mouse to improve view pan/rotate/zoom functionality");

  /* view zoom */
  prop = RNA_def_property(srna, "use_zoom_to_mouse", PROP_BOOLEAN, PROP_NONE);
  RNA_def_property_boolean_sdna(prop, nullptr, "uiflag", USER_ZOOM_TO_MOUSEPOS);
  RNA_def_property_ui_text(prop,
                           "Zoom to Mouse Position",
                           "Zoom in towards the mouse pointer's position in the 3D view, "
                           "rather than the 2D window center");

  /* view rotation */
  prop = RNA_def_property(srna, "use_auto_perspective", PROP_BOOLEAN, PROP_NONE);
  RNA_def_property_boolean_sdna(prop, nullptr, "uiflag", USER_AUTOPERSP);
  RNA_def_property_ui_text(
      prop,
      "Auto Perspective",
      "Automatically switch between orthographic and perspective when changing "
      "from top/front/side views");

  prop = RNA_def_property(srna, "use_rotate_around_active", PROP_BOOLEAN, PROP_NONE);
  RNA_def_property_boolean_sdna(prop, nullptr, "uiflag", USER_ORBIT_SELECTION);
  RNA_def_property_ui_text(prop, "Orbit Around Selection", "Use selection as the pivot point");

  prop = RNA_def_property(srna, "view_rotate_method", PROP_ENUM, PROP_NONE);
  RNA_def_property_enum_bitflag_sdna(prop, nullptr, "flag");
  RNA_def_property_enum_items(prop, view_rotation_items);
  RNA_def_property_ui_text(prop, "Orbit Method", "Orbit method in the viewport");

  prop = RNA_def_property(srna, "use_mouse_continuous", PROP_BOOLEAN, PROP_NONE);
  RNA_def_property_boolean_sdna(prop, nullptr, "uiflag", USER_CONTINUOUS_MOUSE);
  RNA_def_property_ui_text(
      prop,
      "Continuous Grab",
      "Let the mouse wrap around the view boundaries so mouse movements are not limited by the "
      "screen size (used by transform, dragging of UI controls, etc.)");

  prop = RNA_def_property(srna, "use_drag_immediately", PROP_BOOLEAN, PROP_NONE);
  RNA_def_property_boolean_sdna(prop, nullptr, "flag", USER_RELEASECONFIRM);
  RNA_def_property_ui_text(prop,
                           "Release Confirms",
                           "Moving things with a mouse drag confirms when releasing the button");

  prop = RNA_def_property(srna, "use_numeric_input_advanced", PROP_BOOLEAN, PROP_NONE);
  RNA_def_property_boolean_sdna(prop, nullptr, "flag", USER_FLAG_NUMINPUT_ADVANCED);
  RNA_def_property_ui_text(prop,
                           "Default to Advanced Numeric Input",
                           "When entering numbers while transforming, "
                           "default to advanced mode for full math expression evaluation");

  /* View Navigation */
  prop = RNA_def_property(srna, "navigation_mode", PROP_ENUM, PROP_NONE);
  RNA_def_property_enum_sdna(prop, nullptr, "navigation_mode");
  RNA_def_property_enum_items(prop, rna_enum_navigation_mode_items);
  RNA_def_property_ui_text(prop, "View Navigation", "Which method to use for viewport navigation");

  prop = RNA_def_property(srna, "walk_navigation", PROP_POINTER, PROP_NONE);
  RNA_def_property_pointer_sdna(prop, nullptr, "walk_navigation");
  RNA_def_property_flag(prop, PROP_NEVER_NULL);
  RNA_def_property_struct_type(prop, "WalkNavigation");
  RNA_def_property_ui_text(prop, "Walk Navigation", "Settings for walk navigation mode");

  prop = RNA_def_property(srna, "view_rotate_sensitivity_turntable", PROP_FLOAT, PROP_ANGLE);
  RNA_def_property_range(prop, DEG2RADF(0.001f), DEG2RADF(15.0f));
  RNA_def_property_ui_range(prop, DEG2RADF(0.001f), DEG2RADF(15.0f), 1.0f, 2);
  RNA_def_property_ui_text(prop,
                           "Orbit Sensitivity",
                           "Rotation amount per pixel to control how fast the viewport orbits");

  prop = RNA_def_property(srna, "view_rotate_sensitivity_trackball", PROP_FLOAT, PROP_FACTOR);
  RNA_def_property_range(prop, 0.1f, 10.0f);
  RNA_def_property_ui_range(prop, 0.1f, 2.0f, 0.01f, 2);
  RNA_def_property_ui_text(prop, "Orbit Sensitivity", "Scale trackball orbit sensitivity");

  /* Click-drag threshold for tablet & mouse. */
  prop = RNA_def_property(srna, "drag_threshold_mouse", PROP_INT, PROP_PIXEL);
  RNA_def_property_range(prop, 1, 255);
  RNA_def_property_ui_text(prop,
                           "Mouse Drag Threshold",
                           "Number of pixels to drag before a drag event is triggered "
                           "for mouse/track-pad input "
                           "(otherwise click events are detected)");

  prop = RNA_def_property(srna, "drag_threshold_tablet", PROP_INT, PROP_PIXEL);
  RNA_def_property_range(prop, 1, 255);
  RNA_def_property_ui_text(prop,
                           "Tablet Drag Threshold",
                           "Number of pixels to drag before a drag event is triggered "
                           "for tablet input "
                           "(otherwise click events are detected)");

  prop = RNA_def_property(srna, "drag_threshold", PROP_INT, PROP_PIXEL);
  RNA_def_property_range(prop, 1, 255);
  RNA_def_property_ui_text(prop,
                           "Drag Threshold",
                           "Number of pixels to drag before a drag event is triggered "
                           "for keyboard and other non mouse/tablet input "
                           "(otherwise click events are detected)");

  prop = RNA_def_property(srna, "move_threshold", PROP_INT, PROP_PIXEL);
  RNA_def_property_range(prop, 0, 255);
  RNA_def_property_ui_range(prop, 0, 10, 1, -1);
  RNA_def_property_ui_text(prop,
                           "Motion Threshold",
                           "Number of pixels to before the cursor is considered to have moved "
                           "(used for cycling selected items on successive clicks)");

  /* tablet pressure curve */
  prop = RNA_def_property(srna, "pressure_threshold_max", PROP_FLOAT, PROP_FACTOR);
  RNA_def_property_range(prop, 0.0f, 1.0f);
  RNA_def_property_ui_range(prop, 0.0f, 1.0f, 0.01f, 3);
  RNA_def_property_ui_text(
      prop, "Max Threshold", "Raw input pressure value that is interpreted as 100% by Blender");

  prop = RNA_def_property(srna, "pressure_softness", PROP_FLOAT, PROP_FACTOR);
  RNA_def_property_range(prop, -FLT_MAX, FLT_MAX);
  RNA_def_property_ui_range(prop, -1.0f, 1.0f, 0.1f, 2);
  RNA_def_property_ui_text(
      prop, "Softness", "Adjusts softness of the low pressure response onset using a gamma curve");

  prop = RNA_def_property(srna, "tablet_api", PROP_ENUM, PROP_NONE);
  RNA_def_property_enum_items(prop, tablet_api);
  RNA_def_property_ui_text(prop,
                           "Tablet API",
                           "Select the tablet API to use for pressure sensitivity (may require "
                           "restarting Blender for changes to take effect)");
  RNA_def_property_update(prop, 0, "rna_userdef_input_devices");

#  ifdef WITH_INPUT_NDOF
  /* 3D mouse settings */
  /* global options */
  prop = RNA_def_property(srna, "ndof_sensitivity", PROP_FLOAT, PROP_NONE);
  RNA_def_property_range(prop, 0.01f, 40.0f);
  RNA_def_property_ui_text(prop, "Sensitivity", "Overall sensitivity of the 3D Mouse for panning");

  prop = RNA_def_property(srna, "ndof_orbit_sensitivity", PROP_FLOAT, PROP_NONE);
  RNA_def_property_range(prop, 0.01f, 40.0f);
  RNA_def_property_ui_text(
      prop, "Orbit Sensitivity", "Overall sensitivity of the 3D Mouse for orbiting");

  prop = RNA_def_property(srna, "ndof_deadzone", PROP_FLOAT, PROP_FACTOR);
  RNA_def_property_range(prop, 0.0f, 1.0f);
  RNA_def_property_ui_text(
      prop, "Deadzone", "Threshold of initial movement needed from the device's rest position");
  RNA_def_property_update(prop, 0, "rna_userdef_ndof_deadzone_update");

  prop = RNA_def_property(srna, "ndof_pan_yz_swap_axis", PROP_BOOLEAN, PROP_NONE);
  RNA_def_property_boolean_sdna(prop, nullptr, "ndof_flag", NDOF_PAN_YZ_SWAP_AXIS);
  RNA_def_property_ui_text(
      prop, "Y/Z Swap Axis", "Pan using up/down on the device (otherwise forward/backward)");

  prop = RNA_def_property(srna, "ndof_zoom_invert", PROP_BOOLEAN, PROP_NONE);
  RNA_def_property_boolean_sdna(prop, nullptr, "ndof_flag", NDOF_ZOOM_INVERT);
  RNA_def_property_ui_text(prop, "Invert Zoom", "Zoom using opposite direction");

  /* 3D view */
  prop = RNA_def_property(srna, "ndof_show_guide", PROP_BOOLEAN, PROP_NONE);
  RNA_def_property_boolean_sdna(prop, nullptr, "ndof_flag", NDOF_SHOW_GUIDE);

  /* TODO: update description when fly-mode visuals are in place
   * ("projected position in fly mode"). */
  RNA_def_property_ui_text(
      prop, "Show Navigation Guide", "Display the center and axis during rotation");

  /* 3D view */
  prop = RNA_def_property(srna, "ndof_view_navigate_method", PROP_ENUM, PROP_NONE);
  RNA_def_property_enum_bitflag_sdna(prop, nullptr, "ndof_flag");
  RNA_def_property_enum_items(prop, ndof_view_navigation_items);
  RNA_def_property_ui_text(prop, "NDOF View Navigate", "Navigation style in the viewport");

  prop = RNA_def_property(srna, "ndof_view_rotate_method", PROP_ENUM, PROP_NONE);
  RNA_def_property_enum_bitflag_sdna(prop, nullptr, "ndof_flag");
  RNA_def_property_enum_items(prop, ndof_view_rotation_items);
  RNA_def_property_ui_text(prop, "NDOF View Rotation", "Rotation style in the viewport");

  /* 3D view: yaw */
  prop = RNA_def_property(srna, "ndof_rotx_invert_axis", PROP_BOOLEAN, PROP_NONE);
  RNA_def_property_boolean_sdna(prop, nullptr, "ndof_flag", NDOF_ROTX_INVERT_AXIS);
  RNA_def_property_ui_text(prop, "Invert Pitch (X) Axis", "");

  /* 3D view: pitch */
  prop = RNA_def_property(srna, "ndof_roty_invert_axis", PROP_BOOLEAN, PROP_NONE);
  RNA_def_property_boolean_sdna(prop, nullptr, "ndof_flag", NDOF_ROTY_INVERT_AXIS);
  RNA_def_property_ui_text(prop, "Invert Yaw (Y) Axis", "");

  /* 3D view: roll */
  prop = RNA_def_property(srna, "ndof_rotz_invert_axis", PROP_BOOLEAN, PROP_NONE);
  RNA_def_property_boolean_sdna(prop, nullptr, "ndof_flag", NDOF_ROTZ_INVERT_AXIS);
  RNA_def_property_ui_text(prop, "Invert Roll (Z) Axis", "");

  /* 3D view: pan x */
  prop = RNA_def_property(srna, "ndof_panx_invert_axis", PROP_BOOLEAN, PROP_NONE);
  RNA_def_property_boolean_sdna(prop, nullptr, "ndof_flag", NDOF_PANX_INVERT_AXIS);
  RNA_def_property_ui_text(prop, "Invert X Axis", "");

  /* 3D view: pan y */
  prop = RNA_def_property(srna, "ndof_pany_invert_axis", PROP_BOOLEAN, PROP_NONE);
  RNA_def_property_boolean_sdna(prop, nullptr, "ndof_flag", NDOF_PANY_INVERT_AXIS);
  RNA_def_property_ui_text(prop, "Invert Y Axis", "");

  /* 3D view: pan z */
  prop = RNA_def_property(srna, "ndof_panz_invert_axis", PROP_BOOLEAN, PROP_NONE);
  RNA_def_property_boolean_sdna(prop, nullptr, "ndof_flag", NDOF_PANZ_INVERT_AXIS);
  RNA_def_property_ui_text(prop, "Invert Z Axis", "");

  /* 3D view: fly */
  prop = RNA_def_property(srna, "ndof_lock_horizon", PROP_BOOLEAN, PROP_NONE);
  RNA_def_property_boolean_sdna(prop, nullptr, "ndof_flag", NDOF_LOCK_HORIZON);
  RNA_def_property_ui_text(prop, "Lock Horizon", "Keep horizon level while flying with 3D Mouse");

  prop = RNA_def_property(srna, "ndof_fly_helicopter", PROP_BOOLEAN, PROP_NONE);
  RNA_def_property_boolean_sdna(prop, nullptr, "ndof_flag", NDOF_FLY_HELICOPTER);
  RNA_def_property_ui_text(prop,
                           "Helicopter Mode",
                           "Device up/down directly controls the Z position of the 3D viewport");

  prop = RNA_def_property(srna, "ndof_lock_camera_pan_zoom", PROP_BOOLEAN, PROP_NONE);
  RNA_def_property_boolean_sdna(prop, nullptr, "ndof_flag", NDOF_CAMERA_PAN_ZOOM);
  RNA_def_property_ui_text(
      prop,
      "Lock Camera Pan/Zoom",
      "Pan/zoom the camera view instead of leaving the camera view when orbiting");

  /* let Python know whether NDOF is enabled */
  prop = RNA_def_boolean(srna, "use_ndof", true, "", "");
#  else
  prop = RNA_def_boolean(srna, "use_ndof", false, "", "");
#  endif /* WITH_INPUT_NDOF */
  RNA_def_property_flag(prop, PROP_IDPROPERTY);
  RNA_def_property_clear_flag(prop, PROP_EDITABLE);

  prop = RNA_def_property(srna, "mouse_double_click_time", PROP_INT, PROP_NONE);
  RNA_def_property_int_sdna(prop, nullptr, "dbl_click_time");
  RNA_def_property_range(prop, 1, 1000);
  RNA_def_property_ui_text(prop, "Double Click Timeout", "Time/delay (in ms) for a double click");

  prop = RNA_def_property(srna, "use_mouse_emulate_3_button", PROP_BOOLEAN, PROP_NONE);
  RNA_def_property_boolean_sdna(prop, nullptr, "flag", USER_TWOBUTTONMOUSE);
  RNA_def_property_ui_text(
      prop, "Emulate 3 Button Mouse", "Emulate Middle Mouse with Alt+Left Mouse");
  RNA_def_property_flag(prop, PROP_CONTEXT_UPDATE);
  RNA_def_property_update(prop, 0, "rna_userdef_keyconfig_reload_update");

  static const EnumPropertyItem mouse_emulate_3_button_modifier[] = {
      {USER_EMU_MMB_MOD_ALT, "ALT", 0, "Alt", ""},
      {USER_EMU_MMB_MOD_OSKEY, "OSKEY", 0, "OS-Key", ""},
      {0, nullptr, 0, nullptr, nullptr},
  };

  prop = RNA_def_property(srna, "mouse_emulate_3_button_modifier", PROP_ENUM, PROP_NONE);
  /* Only needed because of WIN32 inability to support the option. */
  RNA_def_property_enum_funcs(
      prop, "rna_UserDef_mouse_emulate_3_button_modifier_get", nullptr, nullptr);
  RNA_def_property_enum_items(prop, mouse_emulate_3_button_modifier);
  RNA_def_property_ui_text(
      prop, "Emulate 3 Button Modifier", "Hold this modifier to emulate the middle mouse button");
  RNA_def_property_flag(prop, PROP_CONTEXT_UPDATE);
  RNA_def_property_update(prop, 0, "rna_userdef_keyconfig_reload_update");

  prop = RNA_def_property(srna, "use_emulate_numpad", PROP_BOOLEAN, PROP_NONE);
  RNA_def_property_boolean_sdna(prop, nullptr, "flag", USER_NONUMPAD);
  RNA_def_property_ui_text(
      prop, "Emulate Numpad", "Main 1 to 0 keys act as the numpad ones (useful for laptops)");

  prop = RNA_def_property(srna, "invert_zoom_wheel", PROP_BOOLEAN, PROP_NONE);
  RNA_def_property_boolean_sdna(prop, nullptr, "uiflag", USER_WHEELZOOMDIR);
  RNA_def_property_ui_text(prop, "Wheel Invert Zoom", "Swap the Mouse Wheel zoom direction");
}

static void rna_def_userdef_keymap(BlenderRNA *brna)
{
  PropertyRNA *prop;

  StructRNA *srna = RNA_def_struct(brna, "PreferencesKeymap", nullptr);
  RNA_def_struct_sdna(srna, "UserDef");
  RNA_def_struct_nested(brna, srna, "Preferences");
  RNA_def_struct_clear_flag(srna, STRUCT_UNDO);
  RNA_def_struct_ui_text(srna, "Keymap", "Shortcut setup for keyboards and other input devices");

  prop = RNA_def_property(srna, "show_ui_keyconfig", PROP_BOOLEAN, PROP_NONE);
  RNA_def_property_boolean_negative_sdna(
      prop, nullptr, "space_data.flag", USER_SPACEDATA_INPUT_HIDE_UI_KEYCONFIG);
  RNA_def_property_ui_text(prop, "Show UI Key-Config", "");

  prop = RNA_def_property(srna, "active_keyconfig", PROP_STRING, PROP_DIRPATH);
  RNA_def_property_string_sdna(prop, nullptr, "keyconfigstr");
  RNA_def_property_ui_text(prop, "Key Config", "The name of the active key configuration");
}

static void rna_def_userdef_filepaths_asset_library(BlenderRNA *brna)
{
  StructRNA *srna;
  PropertyRNA *prop;

  srna = RNA_def_struct(brna, "UserAssetLibrary", nullptr);
  RNA_def_struct_sdna(srna, "bUserAssetLibrary");
  RNA_def_struct_clear_flag(srna, STRUCT_UNDO);
  RNA_def_struct_ui_text(
      srna, "Asset Library", "Settings to define a reusable library for Asset Browsers to use");

  prop = RNA_def_property(srna, "name", PROP_STRING, PROP_NONE);
  RNA_def_property_ui_text(
      prop, "Name", "Identifier (not necessarily unique) for the asset library");
  RNA_def_property_string_funcs(prop, nullptr, nullptr, "rna_userdef_asset_library_name_set");
  RNA_def_struct_name_property(srna, prop);
  RNA_def_property_update(prop, 0, "rna_userdef_update");

  prop = RNA_def_property(srna, "path", PROP_STRING, PROP_DIRPATH);
  RNA_def_property_string_sdna(prop, nullptr, "dirpath");
  RNA_def_property_ui_text(
      prop, "Path", "Path to a directory with .blend files to use as an asset library");
  RNA_def_property_translation_context(prop, BLT_I18NCONTEXT_EDITOR_FILEBROWSER);
  RNA_def_property_string_funcs(prop, nullptr, nullptr, "rna_userdef_asset_library_path_set");
  RNA_def_property_update(prop, 0, "rna_userdef_update");

  static const EnumPropertyItem import_method_items[] = {
      {ASSET_IMPORT_LINK, "LINK", 0, "Link", "Import the assets as linked data-block"},
      {ASSET_IMPORT_APPEND,
       "APPEND",
       0,
       "Append",
       "Import the assets as copied data-block, with no link to the original asset data-block"},
      {ASSET_IMPORT_APPEND_REUSE,
       "APPEND_REUSE",
       0,
       "Append (Reuse Data)",
       "Import the assets as copied data-block while avoiding multiple copies of nested, "
       "typically heavy data. For example the textures of a material asset, or the mesh of an "
       "object asset, don't have to be copied every time this asset is imported. The instances of "
       "the asset share the data instead"},
      {0, nullptr, 0, nullptr, nullptr},
  };
  prop = RNA_def_property(srna, "import_method", PROP_ENUM, PROP_NONE);
  RNA_def_property_enum_items(prop, import_method_items);
  RNA_def_property_ui_text(
      prop,
      "Default Import Method",
      "Determine how the asset will be imported, unless overridden by the Asset Browser");
  RNA_def_property_update(prop, 0, "rna_userdef_update");

  prop = RNA_def_property(srna, "use_relative_path", PROP_BOOLEAN, PROP_NONE);
  RNA_def_property_boolean_sdna(prop, nullptr, "flag", ASSET_LIBRARY_RELATIVE_PATH);
  RNA_def_property_ui_text(
      prop, "Relative Path", "Use relative path when linking assets from this asset library");
}

static void rna_def_userdef_filepaths_extension_repo(BlenderRNA *brna)
{
  StructRNA *srna;
  PropertyRNA *prop;

  srna = RNA_def_struct(brna, "UserExtensionRepo", nullptr);
  RNA_def_struct_sdna(srna, "bUserExtensionRepo");
  RNA_def_struct_clear_flag(srna, STRUCT_UNDO);
  RNA_def_struct_ui_text(
      srna, "Extension Repository", "Settings to define an extension repository");

  prop = RNA_def_property(srna, "name", PROP_STRING, PROP_NONE);
  RNA_def_property_ui_text(prop, "Name", "Unique repository name");
  RNA_def_property_string_funcs(prop, nullptr, nullptr, "rna_userdef_extension_repo_name_set");
  RNA_def_struct_name_property(srna, prop);
  RNA_def_property_update(prop, 0, "rna_userdef_update");

  prop = RNA_def_property(srna, "module", PROP_STRING, PROP_NONE);
  RNA_def_property_ui_text(prop, "Module", "Unique module identifier");
  RNA_def_property_string_funcs(prop, nullptr, nullptr, "rna_userdef_extension_repo_module_set");
  RNA_def_property_update(prop, 0, "rna_userdef_update");

  prop = RNA_def_property(srna, "directory", PROP_STRING, PROP_DIRPATH);
  RNA_def_property_string_sdna(prop, nullptr, "dirpath");
  RNA_def_property_ui_text(prop, "Local Directory", "The local directory containing extensions");
  RNA_def_property_translation_context(prop, BLT_I18NCONTEXT_EDITOR_FILEBROWSER);
  RNA_def_property_string_funcs(
      prop, nullptr, nullptr, "rna_userdef_extension_repo_directory_set");
  RNA_def_property_update(prop, 0, "rna_userdef_update");

  prop = RNA_def_property(srna, "remote_path", PROP_STRING, PROP_NONE);
  RNA_def_property_string_sdna(prop, nullptr, "remote_path");
  RNA_def_property_ui_text(prop, "Remote Path", "Remote URL or path for extension repository");
  RNA_def_property_translation_context(prop, BLT_I18NCONTEXT_EDITOR_FILEBROWSER);
  RNA_def_property_update(prop, 0, "rna_userdef_update");

  /* NOTE(@ideasman42): this is intended to be used by a package manger component
   * which is not yet integrated. */
  prop = RNA_def_property(srna, "use_cache", PROP_BOOLEAN, PROP_NONE);
  RNA_def_property_boolean_negative_sdna(prop, nullptr, "flag", USER_EXTENSION_FLAG_NO_CACHE);
  RNA_def_property_ui_text(
      prop,
      "Local Cache",
      "Store packages in local cache, "
      "otherwise downloaded package files are immediately deleted after installation");
}

static void rna_def_userdef_script_directory(BlenderRNA *brna)
{
  StructRNA *srna = RNA_def_struct(brna, "ScriptDirectory", nullptr);
  RNA_def_struct_sdna(srna, "bUserScriptDirectory");
  RNA_def_struct_clear_flag(srna, STRUCT_UNDO);
  RNA_def_struct_ui_text(srna, "Python Scripts Directory", "");

  PropertyRNA *prop;

  prop = RNA_def_property(srna, "name", PROP_STRING, PROP_NONE);
  RNA_def_property_ui_text(prop, "Name", "Identifier for the Python scripts directory");
  RNA_def_property_string_funcs(prop, nullptr, nullptr, "rna_userdef_script_directory_name_set");
  RNA_def_struct_name_property(srna, prop);
  RNA_def_property_update(prop, 0, "rna_userdef_update");

  /* NOTE(@ideasman42): Ideally, changing scripts directory would behave as if
   * Blender were launched with different script directories (instead of requiring a restart).
   * Editing could re-initialize Python's `sys.path`, however this isn't enough.
   *
   * - For adding new directories this would work for the most-part, duplicate modules between
   *   directories might cause Python's state on restart to differ however that could
   *   be considered a corner case as duplicate modules might cause bad/unexpected behavior anyway.
   * - Support for removing/changing directories is more involved as there might be modules
   *   loaded into memory which are no longer accessible.
   *
   * Properly supporting this would likely require unloading all Blender/Python modules,
   * then re-initializing Python's state. This is already supported with `SCRIPT_OT_reload`,
   * even then, there are cases that don't work well (especially if any Python operators are
   * running at the time this runs). So accept the limitation having to restart
   * before changes to script directories are taken into account. */

  prop = RNA_def_property(srna, "directory", PROP_STRING, PROP_DIRPATH);
  RNA_def_property_string_sdna(prop, nullptr, "dir_path");
  RNA_def_property_ui_text(
      prop,
      "Python Scripts Directory",
      "Alternate script path, matching the default layout with sub-directories: startup, add-ons, "
      "modules, and presets (requires restart)");
}

static void rna_def_userdef_script_directory_collection(BlenderRNA *brna, PropertyRNA *cprop)
{
  StructRNA *srna;
  FunctionRNA *func;
  PropertyRNA *parm;

  RNA_def_property_srna(cprop, "ScriptDirectoryCollection");
  srna = RNA_def_struct(brna, "ScriptDirectoryCollection", nullptr);
  RNA_def_struct_clear_flag(srna, STRUCT_UNDO);
  RNA_def_struct_ui_text(srna, "Python Scripts Directories", "");

  func = RNA_def_function(srna, "new", "rna_userdef_script_directory_new");
  RNA_def_function_flag(func, FUNC_NO_SELF);
  RNA_def_function_ui_description(func, "Add a new Python script directory");
  /* return type */
  parm = RNA_def_pointer(func, "script_directory", "ScriptDirectory", "", "");
  RNA_def_function_return(func, parm);

  func = RNA_def_function(srna, "remove", "rna_userdef_script_directory_remove");
  RNA_def_function_flag(func, FUNC_NO_SELF | FUNC_USE_REPORTS);
  RNA_def_function_ui_description(func, "Remove a Python script directory");
  parm = RNA_def_pointer(func, "script_directory", "ScriptDirectory", "", "");
  RNA_def_parameter_flags(parm, PROP_NEVER_NULL, PARM_REQUIRED | PARM_RNAPTR);
  RNA_def_parameter_clear_flags(parm, PROP_THICK_WRAP, ParameterFlag(0));
}

static void rna_def_userdef_extension_repos_collection(BlenderRNA *brna, PropertyRNA *cprop)
{
  StructRNA *srna;
  FunctionRNA *func;
  PropertyRNA *parm;

  RNA_def_property_srna(cprop, "UserExtensionRepoCollection");
  srna = RNA_def_struct(brna, "UserExtensionRepoCollection", nullptr);
  RNA_def_struct_clear_flag(srna, STRUCT_UNDO);
  RNA_def_struct_ui_text(
      srna, "User Extension Repositories", "Collection of user extension repositories");

  func = RNA_def_function(srna, "new", "rna_userdef_extension_repo_new");
  RNA_def_function_flag(func, FUNC_NO_SELF);
  RNA_def_function_ui_description(func, "Add a new repository");

  RNA_def_string(func, "name", nullptr, sizeof(bUserExtensionRepo::name), "Name", "");
  RNA_def_string(func, "module", nullptr, sizeof(bUserExtensionRepo::module), "Module", "");
  RNA_def_string(
      func, "directory", nullptr, sizeof(bUserExtensionRepo::dirpath), "Directories", "");
  RNA_def_string(
      func, "remote_path", nullptr, sizeof(bUserExtensionRepo::remote_path), "Remote Path", "");

  /* return type */
  parm = RNA_def_pointer(func, "repo", "UserExtensionRepo", "", "Newly added repository");
  RNA_def_function_return(func, parm);

  func = RNA_def_function(srna, "remove", "rna_userdef_extension_repo_remove");
  RNA_def_function_flag(func, FUNC_NO_SELF | FUNC_USE_REPORTS);
  RNA_def_function_ui_description(func, "Remove repos");
  parm = RNA_def_pointer(func, "repo", "UserExtensionRepo", "", "Repository to remove");
  RNA_def_parameter_flags(parm, PROP_NEVER_NULL, PARM_REQUIRED | PARM_RNAPTR);
  RNA_def_parameter_clear_flags(parm, PROP_THICK_WRAP, ParameterFlag(0));
}

static void rna_def_userdef_filepaths(BlenderRNA *brna)
{
  PropertyRNA *prop;
  StructRNA *srna;

  static const EnumPropertyItem anim_player_presets[] = {
      {0, "INTERNAL", 0, "Internal", "Built-in animation player"},
      {2, "DJV", 0, "DJV", "Open source frame player"},
      {3, "FRAMECYCLER", 0, "FrameCycler", "Frame player from IRIDAS"},
      {4, "RV", 0, "RV", "Frame player from Tweak Software"},
      {5, "MPLAYER", 0, "MPlayer", "Media player for video and PNG/JPEG/SGI image sequences"},
      {50, "CUSTOM", 0, "Custom", "Custom animation player executable path"},
      {0, nullptr, 0, nullptr, nullptr},
  };

  static const EnumPropertyItem preview_type_items[] = {
      {USER_FILE_PREVIEW_NONE, "NONE", 0, "None", "Do not create blend previews"},
      {USER_FILE_PREVIEW_AUTO, "AUTO", 0, "Auto", "Automatically select best preview type"},
      {USER_FILE_PREVIEW_SCREENSHOT, "SCREENSHOT", 0, "Screenshot", "Capture the entire window"},
      {USER_FILE_PREVIEW_CAMERA, "CAMERA", 0, "Camera View", "Workbench render of scene"},
      {0, nullptr, 0, nullptr, nullptr},
  };

  srna = RNA_def_struct(brna, "PreferencesFilePaths", nullptr);
  RNA_def_struct_sdna(srna, "UserDef");
  RNA_def_struct_nested(brna, srna, "Preferences");
  RNA_def_struct_clear_flag(srna, STRUCT_UNDO);
  RNA_def_struct_ui_text(srna, "File Paths", "Default paths for external files");

  prop = RNA_def_property(srna, "show_hidden_files_datablocks", PROP_BOOLEAN, PROP_NONE);
  RNA_def_property_boolean_negative_sdna(prop, nullptr, "uiflag", USER_HIDE_DOT);
  RNA_def_property_ui_text(prop,
                           "Show Hidden Files/Data-Blocks",
                           "Show files and data-blocks that are normally hidden");

  prop = RNA_def_property(srna, "use_filter_files", PROP_BOOLEAN, PROP_NONE);
  RNA_def_property_boolean_sdna(prop, nullptr, "uiflag", USER_FILTERFILEEXTS);
  RNA_def_property_ui_text(prop, "Filter Files", "Enable filtering of files in the File Browser");

  prop = RNA_def_property(srna, "show_recent_locations", PROP_BOOLEAN, PROP_NONE);
  RNA_def_property_boolean_negative_sdna(prop, nullptr, "uiflag", USER_HIDE_RECENT);
  RNA_def_property_ui_text(
      prop, "Show Recent Locations", "Show Recent locations list in the File Browser");

  prop = RNA_def_property(srna, "show_system_bookmarks", PROP_BOOLEAN, PROP_NONE);
  RNA_def_property_boolean_negative_sdna(prop, nullptr, "uiflag", USER_HIDE_SYSTEM_BOOKMARKS);
  RNA_def_property_ui_text(
      prop, "Show System Locations", "Show System locations list in the File Browser");

  prop = RNA_def_property(srna, "use_relative_paths", PROP_BOOLEAN, PROP_NONE);
  RNA_def_property_boolean_sdna(prop, nullptr, "flag", USER_RELPATHS);
  RNA_def_property_ui_text(
      prop,
      "Relative Paths",
      "Default relative path option for the file selector, when no path is defined yet");

  prop = RNA_def_property(srna, "use_file_compression", PROP_BOOLEAN, PROP_NONE);
  RNA_def_property_boolean_sdna(prop, nullptr, "flag", USER_FILECOMPRESS);
  RNA_def_property_ui_text(
      prop, "Compress File", "Enable file compression when saving .blend files");

  prop = RNA_def_property(srna, "use_load_ui", PROP_BOOLEAN, PROP_NONE);
  RNA_def_property_boolean_negative_sdna(prop, nullptr, "flag", USER_FILENOUI);
  RNA_def_property_ui_text(prop, "Load UI", "Load user interface setup when loading .blend files");
  RNA_def_property_update(prop, 0, "rna_userdef_load_ui_update");

  prop = RNA_def_property(srna, "use_scripts_auto_execute", PROP_BOOLEAN, PROP_NONE);
  RNA_def_property_boolean_negative_sdna(prop, nullptr, "flag", USER_SCRIPT_AUTOEXEC_DISABLE);
  RNA_def_property_ui_text(prop,
                           "Auto Run Python Scripts",
                           "Allow any .blend file to run scripts automatically "
                           "(unsafe with blend files from an untrusted source)");
  RNA_def_property_update(prop, 0, "rna_userdef_script_autoexec_update");

  prop = RNA_def_property(srna, "use_tabs_as_spaces", PROP_BOOLEAN, PROP_NONE);
  RNA_def_property_boolean_negative_sdna(prop, nullptr, "flag", USER_TXT_TABSTOSPACES_DISABLE);
  RNA_def_property_ui_text(
      prop,
      "Tabs as Spaces",
      "Automatically convert all new tabs into spaces for new and loaded text files");

  /* Directories. */

  prop = RNA_def_property(srna, "font_directory", PROP_STRING, PROP_DIRPATH);
  RNA_def_property_string_sdna(prop, nullptr, "fontdir");
  RNA_def_property_ui_text(
      prop, "Fonts Directory", "The default directory to search for loading fonts");

  prop = RNA_def_property(srna, "texture_directory", PROP_STRING, PROP_DIRPATH);
  RNA_def_property_string_sdna(prop, nullptr, "textudir");
  RNA_def_property_ui_text(
      prop, "Textures Directory", "The default directory to search for textures");

  prop = RNA_def_property(srna, "render_output_directory", PROP_STRING, PROP_DIRPATH);
  RNA_def_property_string_sdna(prop, nullptr, "renderdir");
  RNA_def_property_ui_text(prop,
                           "Render Output Directory",
                           "The default directory for rendering output, for new scenes");

  rna_def_userdef_script_directory(brna);

  prop = RNA_def_property(srna, "script_directories", PROP_COLLECTION, PROP_NONE);
  RNA_def_property_struct_type(prop, "ScriptDirectory");
  RNA_def_property_ui_text(prop, "Python Scripts Directory", "");
  rna_def_userdef_script_directory_collection(brna, prop);

  prop = RNA_def_property(srna, "i18n_branches_directory", PROP_STRING, PROP_DIRPATH);
  RNA_def_property_string_sdna(prop, nullptr, "i18ndir");
  RNA_def_property_ui_text(
      prop,
      "Translation Branches Directory",
      "The path to the '/branches' directory of your local svn-translation copy, "
      "to allow translating from the UI");

  prop = RNA_def_property(srna, "sound_directory", PROP_STRING, PROP_DIRPATH);
  RNA_def_property_string_sdna(prop, nullptr, "sounddir");
  RNA_def_property_ui_text(prop, "Sounds Directory", "The default directory to search for sounds");

  prop = RNA_def_property(srna, "temporary_directory", PROP_STRING, PROP_DIRPATH);
  RNA_def_property_string_sdna(prop, nullptr, "tempdir");
  RNA_def_property_ui_text(
      prop, "Temporary Directory", "The directory for storing temporary save files");
  RNA_def_property_update(prop, 0, "rna_userdef_temp_update");

  prop = RNA_def_property(srna, "render_cache_directory", PROP_STRING, PROP_DIRPATH);
  RNA_def_property_string_sdna(prop, nullptr, "render_cachedir");
  RNA_def_property_ui_text(prop, "Render Cache Path", "Where to cache raw render results");

  prop = RNA_def_property(srna, "image_editor", PROP_STRING, PROP_FILEPATH);
  RNA_def_property_string_sdna(prop, nullptr, "image_editor");
  RNA_def_property_ui_text(prop, "Image Editor", "Path to an image editor");

  prop = RNA_def_property(srna, "text_editor", PROP_STRING, PROP_FILEPATH);
  RNA_def_property_string_sdna(prop, nullptr, "text_editor");
  RNA_def_property_ui_text(prop,
                           "Text Editor",
                           "Command to launch the text editor, "
                           "either a full path or a command in $PATH.\n"
                           "Use the internal editor when left blank");

  prop = RNA_def_property(srna, "text_editor_args", PROP_STRING, PROP_NONE);
  RNA_def_property_string_sdna(prop, nullptr, "text_editor_args");
  RNA_def_property_ui_text(
      prop,
      "Text Editor Args",
      "Defines the specific format of the arguments with which the text editor opens files. "
      "The supported expansions are as follows:\n"
      "\n"
      "$filepath The absolute path of the file.\n"
      "$line The line to open at (Optional).\n"
      "$column The column to open from the beginning of the line (Optional).\n"
      "$line0 & column0 start at zero."
      "\n"
      "Example: -f $filepath -l $line -c $column");

  prop = RNA_def_property(srna, "animation_player", PROP_STRING, PROP_FILEPATH);
  RNA_def_property_string_sdna(prop, nullptr, "anim_player");
  RNA_def_property_ui_text(
      prop, "Animation Player", "Path to a custom animation/frame sequence player");

  prop = RNA_def_property(srna, "animation_player_preset", PROP_ENUM, PROP_NONE);
  RNA_def_property_enum_sdna(prop, nullptr, "anim_player_preset");
  RNA_def_property_enum_items(prop, anim_player_presets);
  RNA_def_property_ui_text(
      prop, "Animation Player Preset", "Preset configs for external animation players");

  /* Auto-save. */

  prop = RNA_def_property(srna, "save_version", PROP_INT, PROP_NONE);
  RNA_def_property_int_sdna(prop, nullptr, "versions");
  RNA_def_property_range(prop, 0, 32);
  RNA_def_property_ui_text(
      prop,
      "Save Versions",
      "The number of old versions to maintain in the current directory, when manually saving");

  prop = RNA_def_property(srna, "use_auto_save_temporary_files", PROP_BOOLEAN, PROP_NONE);
  RNA_def_property_boolean_sdna(prop, nullptr, "flag", USER_AUTOSAVE);
  RNA_def_property_ui_text(prop,
                           "Auto Save Temporary Files",
                           "Automatic saving of temporary files in temp directory, "
                           "uses process ID.\n"
                           "Warning: Sculpt and edit mode data won't be saved");
  RNA_def_property_update(prop, 0, "rna_userdef_autosave_update");

  prop = RNA_def_property(srna, "auto_save_time", PROP_INT, PROP_NONE);
  RNA_def_property_int_sdna(prop, nullptr, "savetime");
  RNA_def_property_range(prop, 1, 60);
  RNA_def_property_ui_text(
      prop, "Auto Save Time", "The time (in minutes) to wait between automatic temporary saves");
  RNA_def_property_update(prop, 0, "rna_userdef_autosave_update");

  prop = RNA_def_property(srna, "recent_files", PROP_INT, PROP_NONE);
  RNA_def_property_range(prop, 0, 30);
  RNA_def_property_ui_text(
      prop, "Recent Files", "Maximum number of recently opened files to remember");

  prop = RNA_def_property(srna, "file_preview_type", PROP_ENUM, PROP_NONE);
  RNA_def_property_enum_items(prop, preview_type_items);
  RNA_def_property_ui_text(prop, "File Preview Type", "What type of blend preview to create");

  rna_def_userdef_filepaths_asset_library(brna);

  prop = RNA_def_property(srna, "asset_libraries", PROP_COLLECTION, PROP_NONE);
  RNA_def_property_struct_type(prop, "UserAssetLibrary");
  RNA_def_property_ui_text(prop, "Asset Libraries", "");

  prop = RNA_def_property(srna, "active_asset_library", PROP_INT, PROP_NONE);
  RNA_def_property_ui_text(prop,
                           "Active Asset Library",
                           "Index of the asset library being edited in the Preferences UI");

  rna_def_userdef_filepaths_extension_repo(brna);

  prop = RNA_def_property(srna, "extension_repos", PROP_COLLECTION, PROP_NONE);
  RNA_def_property_struct_type(prop, "UserExtensionRepo");
  RNA_def_property_ui_text(prop, "Extension Repositories", "");
  rna_def_userdef_extension_repos_collection(brna, prop);

  prop = RNA_def_property(srna, "active_extension_repo", PROP_INT, PROP_NONE);
  RNA_def_property_ui_text(
      prop,
      "Active Extension Repository",
      "Index of the extensions repository being edited in the Preferences UI");

  /* Tag for UI-only update, meaning preferences will not be tagged as changed. */
  RNA_def_property_update(prop, 0, "rna_userdef_ui_update");
}

static void rna_def_userdef_apps(BlenderRNA *brna)
{
  PropertyRNA *prop;
  StructRNA *srna;

  srna = RNA_def_struct(brna, "PreferencesApps", nullptr);
  RNA_def_struct_sdna(srna, "UserDef");
  RNA_def_struct_nested(brna, srna, "Preferences");
  RNA_def_struct_clear_flag(srna, STRUCT_UNDO);
  RNA_def_struct_ui_text(srna, "Apps", "Preferences that work only for apps");

  prop = RNA_def_property(srna, "show_corner_split", PROP_BOOLEAN, PROP_NONE);
  RNA_def_property_boolean_negative_sdna(prop, nullptr, "app_flag", USER_APP_LOCK_CORNER_SPLIT);
  RNA_def_property_ui_text(
      prop, "Corner Splitting", "Split and join editors by dragging from corners");
  RNA_def_property_update(prop, 0, "rna_userdef_screen_update");

  prop = RNA_def_property(srna, "show_edge_resize", PROP_BOOLEAN, PROP_NONE);
  RNA_def_property_boolean_negative_sdna(prop, nullptr, "app_flag", USER_APP_LOCK_EDGE_RESIZE);
  RNA_def_property_ui_text(prop, "Edge Resize", "Resize editors by dragging from the edges");
  RNA_def_property_update(prop, 0, "rna_userdef_screen_update");

  prop = RNA_def_property(srna, "show_regions_visibility_toggle", PROP_BOOLEAN, PROP_NONE);
  RNA_def_property_boolean_negative_sdna(prop, nullptr, "app_flag", USER_APP_HIDE_REGION_TOGGLE);
  RNA_def_property_ui_text(
      prop, "Regions Visibility Toggle", "Header and side bars visibility toggles");
  RNA_def_property_update(prop, 0, "rna_userdef_screen_update");
}

static void rna_def_userdef_experimental(BlenderRNA *brna)
{
  StructRNA *srna;
  PropertyRNA *prop;

  srna = RNA_def_struct(brna, "PreferencesExperimental", nullptr);
  RNA_def_struct_sdna(srna, "UserDef_Experimental");
  RNA_def_struct_nested(brna, srna, "Preferences");
  RNA_def_struct_clear_flag(srna, STRUCT_UNDO);
  RNA_def_struct_ui_text(srna, "Experimental", "Experimental features");

  prop = RNA_def_property(srna, "use_undo_legacy", PROP_BOOLEAN, PROP_NONE);
  RNA_def_property_boolean_sdna(prop, nullptr, "use_undo_legacy", 1);
  RNA_def_property_ui_text(
      prop,
      "Undo Legacy",
      "Use legacy undo (slower than the new default one, but may be more stable in some cases)");

  prop = RNA_def_property(srna, "override_auto_resync", PROP_BOOLEAN, PROP_NONE);
  RNA_def_property_boolean_negative_sdna(prop, nullptr, "no_override_auto_resync", 1);
  RNA_def_property_ui_text(
      prop,
      "Override Auto Resync",
      "Enable library overrides automatic resync detection and process on file load. Disable when "
      "dealing with older .blend files that need manual Resync (Enforce) handling");

  prop = RNA_def_property(srna, "use_new_point_cloud_type", PROP_BOOLEAN, PROP_NONE);
  RNA_def_property_boolean_sdna(prop, nullptr, "use_new_point_cloud_type", 1);
  RNA_def_property_ui_text(
      prop, "New Point Cloud Type", "Enable the new point cloud type in the ui");

  prop = RNA_def_property(srna, "use_experimental_compositors", PROP_BOOLEAN, PROP_NONE);
  RNA_def_property_boolean_sdna(prop, nullptr, "use_full_frame_compositor", 1);
  RNA_def_property_ui_text(
      prop,
      "Experimental Compositors",
      "Enable compositor full frame and realtime GPU execution mode options (no tiling, "
      "reduces execution time and memory usage)");
  RNA_def_property_update(prop, 0, "rna_userdef_update");

  prop = RNA_def_property(srna, "use_new_curves_tools", PROP_BOOLEAN, PROP_NONE);
  RNA_def_property_boolean_sdna(prop, nullptr, "use_new_curves_tools", 1);
  RNA_def_property_ui_text(
      prop, "New Curves Tools", "Enable additional features for the new curves data block");

  prop = RNA_def_property(srna, "use_cycles_debug", PROP_BOOLEAN, PROP_NONE);
  RNA_def_property_boolean_sdna(prop, nullptr, "use_cycles_debug", 1);
  RNA_def_property_ui_text(prop, "Cycles Debug", "Enable Cycles debugging options for developers");
  RNA_def_property_update(prop, 0, "rna_userdef_update");

  prop = RNA_def_property(srna, "use_eevee_debug", PROP_BOOLEAN, PROP_NONE);
  RNA_def_property_boolean_sdna(prop, nullptr, "use_eevee_debug", 1);
  RNA_def_property_ui_text(prop, "EEVEE Debug", "Enable EEVEE debugging options for developers");
  RNA_def_property_update(prop, 0, "rna_userdef_update");

  prop = RNA_def_property(srna, "use_sculpt_tools_tilt", PROP_BOOLEAN, PROP_NONE);
  RNA_def_property_boolean_sdna(prop, nullptr, "use_sculpt_tools_tilt", 1);
  RNA_def_property_ui_text(
      prop, "Sculpt Mode Tilt Support", "Support for pen tablet tilt events in Sculpt Mode");

  prop = RNA_def_property(srna, "use_sculpt_texture_paint", PROP_BOOLEAN, PROP_NONE);
  RNA_def_property_boolean_sdna(prop, nullptr, "use_sculpt_texture_paint", 1);
  RNA_def_property_ui_text(prop, "Sculpt Texture Paint", "Use texture painting in Sculpt Mode");

  prop = RNA_def_property(srna, "use_extended_asset_browser", PROP_BOOLEAN, PROP_NONE);
  RNA_def_property_ui_text(prop,
                           "Extended Asset Browser",
                           "Enable Asset Browser editor and operators to manage regular "
                           "data-blocks as assets, not just poses");
  RNA_def_property_update(prop, 0, "rna_userdef_ui_update");

  prop = RNA_def_property(srna, "show_asset_debug_info", PROP_BOOLEAN, PROP_NONE);
  RNA_def_property_ui_text(prop,
                           "Asset Debug Info",
                           "Enable some extra fields in the Asset Browser to aid in debugging");
  RNA_def_property_update(prop, 0, "rna_userdef_ui_update");

  prop = RNA_def_property(srna, "use_asset_indexing", PROP_BOOLEAN, PROP_NONE);
  RNA_def_property_boolean_negative_sdna(prop, nullptr, "no_asset_indexing", 1);
  RNA_def_property_ui_text(prop,
                           "Asset Indexing",
                           "Disabling the asset indexer forces every asset library refresh to "
                           "completely reread assets from disk");
  RNA_def_property_update(prop, 0, "rna_userdef_ui_update");

  prop = RNA_def_property(srna, "use_override_templates", PROP_BOOLEAN, PROP_NONE);
  RNA_def_property_boolean_sdna(prop, nullptr, "use_override_templates", 1);
  RNA_def_property_ui_text(
      prop, "Override Templates", "Enable library override template in the Python API");

  prop = RNA_def_property(srna, "enable_eevee_next", PROP_BOOLEAN, PROP_NONE);
  RNA_def_property_boolean_sdna(prop, nullptr, "enable_eevee_next", 1);
  RNA_def_property_ui_text(prop, "EEVEE Next", "Enable the new EEVEE codebase, requires restart");

  prop = RNA_def_property(srna, "use_grease_pencil_version3", PROP_BOOLEAN, PROP_NONE);
  RNA_def_property_boolean_sdna(prop, nullptr, "use_grease_pencil_version3", 1);
  RNA_def_property_ui_text(prop, "Grease Pencil 3.0", "Enable the new grease pencil 3.0 codebase");

  prop = RNA_def_property(srna, "use_viewport_debug", PROP_BOOLEAN, PROP_NONE);
  RNA_def_property_boolean_sdna(prop, nullptr, "use_viewport_debug", 1);
  RNA_def_property_ui_text(prop,
                           "Viewport Debug",
                           "Enable viewport debugging options for developers in the overlays "
                           "pop-over");
  RNA_def_property_update(prop, 0, "rna_userdef_ui_update");

  prop = RNA_def_property(srna, "enable_overlay_next", PROP_BOOLEAN, PROP_NONE);
  RNA_def_property_boolean_sdna(prop, nullptr, "enable_overlay_next", 1);
  RNA_def_property_ui_text(
      prop, "Overlay Next", "Enable the new Overlay codebase, requires restart");

  prop = RNA_def_property(srna, "use_all_linked_data_direct", PROP_BOOLEAN, PROP_NONE);
  RNA_def_property_ui_text(
      prop,
      "All Linked Data Direct",
      "Forces all linked data to be considered as directly linked. Workaround for current "
      "issues/limitations in BAT (Blender studio pipeline tool)");

  prop = RNA_def_property(srna, "use_new_volume_nodes", PROP_BOOLEAN, PROP_NONE);
  RNA_def_property_ui_text(
      prop, "New Volume Nodes", "Enables visibility of the new Volume nodes in the UI");

  prop = RNA_def_property(srna, "use_node_group_operators", PROP_BOOLEAN, PROP_NONE);
  RNA_def_property_ui_text(
      prop, "Node Group Operators", "Enable using geometry nodes as edit operators");

  prop = RNA_def_property(srna, "use_shader_node_previews", PROP_BOOLEAN, PROP_NONE);
  RNA_def_property_ui_text(
      prop, "Shader Node Previews", "Enables previews in the shader node editor");
  RNA_def_property_update(prop, 0, "rna_userdef_ui_update");

  prop = RNA_def_property(srna, "use_extension_repos", PROP_BOOLEAN, PROP_NONE);
  RNA_def_property_ui_text(
      prop,
      "Extension Repositories",
      "Enables extension repositories, "
      "accessible from the \"Extension Repositories\" panel in the "
      "\"File Paths\" section of the preferences. "
      "These paths are exposed as add-ons, package management is not yet integrated");
  RNA_def_property_boolean_funcs(
      prop, nullptr, "rna_PreferencesExperimental_use_extension_repos_set");
}

static void rna_def_userdef_addon_collection(BlenderRNA *brna, PropertyRNA *cprop)
{
  StructRNA *srna;
  FunctionRNA *func;
  PropertyRNA *parm;

  RNA_def_property_srna(cprop, "Addons");
  srna = RNA_def_struct(brna, "Addons", nullptr);
  RNA_def_struct_clear_flag(srna, STRUCT_UNDO);
  RNA_def_struct_ui_text(srna, "User Add-ons", "Collection of add-ons");

  func = RNA_def_function(srna, "new", "rna_userdef_addon_new");
  RNA_def_function_flag(func, FUNC_NO_SELF);
  RNA_def_function_ui_description(func, "Add a new add-on");
  /* return type */
  parm = RNA_def_pointer(func, "addon", "Addon", "", "Add-on data");
  RNA_def_function_return(func, parm);

  func = RNA_def_function(srna, "remove", "rna_userdef_addon_remove");
  RNA_def_function_flag(func, FUNC_NO_SELF | FUNC_USE_REPORTS);
  RNA_def_function_ui_description(func, "Remove add-on");
  parm = RNA_def_pointer(func, "addon", "Addon", "", "Add-on to remove");
  RNA_def_parameter_flags(parm, PROP_NEVER_NULL, PARM_REQUIRED | PARM_RNAPTR);
  RNA_def_parameter_clear_flags(parm, PROP_THICK_WRAP, ParameterFlag(0));
}

static void rna_def_userdef_autoexec_path_collection(BlenderRNA *brna, PropertyRNA *cprop)
{
  StructRNA *srna;
  FunctionRNA *func;
  PropertyRNA *parm;

  RNA_def_property_srna(cprop, "PathCompareCollection");
  srna = RNA_def_struct(brna, "PathCompareCollection", nullptr);
  RNA_def_struct_clear_flag(srna, STRUCT_UNDO);
  RNA_def_struct_ui_text(srna, "Paths Compare", "Collection of paths");

  func = RNA_def_function(srna, "new", "rna_userdef_pathcompare_new");
  RNA_def_function_flag(func, FUNC_NO_SELF);
  RNA_def_function_ui_description(func, "Add a new path");
  /* return type */
  parm = RNA_def_pointer(func, "pathcmp", "PathCompare", "", "");
  RNA_def_function_return(func, parm);

  func = RNA_def_function(srna, "remove", "rna_userdef_pathcompare_remove");
  RNA_def_function_flag(func, FUNC_NO_SELF | FUNC_USE_REPORTS);
  RNA_def_function_ui_description(func, "Remove path");
  parm = RNA_def_pointer(func, "pathcmp", "PathCompare", "", "");
  RNA_def_parameter_flags(parm, PROP_NEVER_NULL, PARM_REQUIRED | PARM_RNAPTR);
  RNA_def_parameter_clear_flags(parm, PROP_THICK_WRAP, ParameterFlag(0));
}

void RNA_def_userdef(BlenderRNA *brna)
{
  USERDEF_TAG_DIRTY_PROPERTY_UPDATE_ENABLE;

  StructRNA *srna;
  PropertyRNA *prop;

  rna_def_userdef_dothemes(brna);
  rna_def_userdef_solidlight(brna);
  rna_def_userdef_walk_navigation(brna);

  srna = RNA_def_struct(brna, "Preferences", nullptr);
  RNA_def_struct_sdna(srna, "UserDef");
  RNA_def_struct_clear_flag(srna, STRUCT_UNDO);
  RNA_def_struct_ui_text(srna, "Preferences", "Global preferences");

  prop = RNA_def_property(srna, "active_section", PROP_ENUM, PROP_NONE);
  RNA_def_property_enum_sdna(prop, nullptr, "space_data.section_active");
  RNA_def_property_enum_items(prop, rna_enum_preference_section_items);
  RNA_def_property_enum_funcs(prop, nullptr, nullptr, "rna_UseDef_active_section_itemf");
  RNA_def_property_ui_text(
      prop, "Active Section", "Active section of the preferences shown in the user interface");
  RNA_def_property_update(prop, 0, "rna_userdef_ui_update");

  /* don't expose this directly via the UI, modify via an operator */
  prop = RNA_def_property(srna, "app_template", PROP_STRING, PROP_NONE);
  RNA_def_property_string_sdna(prop, nullptr, "app_template");
  RNA_def_property_ui_text(prop, "Application Template", "");

  prop = RNA_def_property(srna, "themes", PROP_COLLECTION, PROP_NONE);
  RNA_def_property_collection_sdna(prop, nullptr, "themes", nullptr);
  RNA_def_property_struct_type(prop, "Theme");
  RNA_def_property_ui_text(prop, "Themes", "");

  prop = RNA_def_property(srna, "ui_styles", PROP_COLLECTION, PROP_NONE);
  RNA_def_property_collection_sdna(prop, nullptr, "uistyles", nullptr);
  RNA_def_property_struct_type(prop, "ThemeStyle");
  RNA_def_property_ui_text(prop, "Styles", "");

  prop = RNA_def_property(srna, "addons", PROP_COLLECTION, PROP_NONE);
  RNA_def_property_collection_sdna(prop, nullptr, "addons", nullptr);
  RNA_def_property_struct_type(prop, "Addon");
  RNA_def_property_ui_text(prop, "Add-on", "");
  rna_def_userdef_addon_collection(brna, prop);

  prop = RNA_def_property(srna, "autoexec_paths", PROP_COLLECTION, PROP_NONE);
  RNA_def_property_collection_sdna(prop, nullptr, "autoexec_paths", nullptr);
  RNA_def_property_struct_type(prop, "PathCompare");
  RNA_def_property_ui_text(prop, "Auto-Execution Paths", "");
  rna_def_userdef_autoexec_path_collection(brna, prop);

  /* nested structs */
  prop = RNA_def_property(srna, "view", PROP_POINTER, PROP_NONE);
  RNA_def_property_flag(prop, PROP_NEVER_NULL);
  RNA_def_property_struct_type(prop, "PreferencesView");
  RNA_def_property_pointer_funcs(prop, "rna_UserDef_view_get", nullptr, nullptr, nullptr);
  RNA_def_property_ui_text(prop, "View & Controls", "Preferences related to viewing data");

  prop = RNA_def_property(srna, "edit", PROP_POINTER, PROP_NONE);
  RNA_def_property_flag(prop, PROP_NEVER_NULL);
  RNA_def_property_struct_type(prop, "PreferencesEdit");
  RNA_def_property_pointer_funcs(prop, "rna_UserDef_edit_get", nullptr, nullptr, nullptr);
  RNA_def_property_ui_text(prop, "Edit Methods", "Settings for interacting with Blender data");

  prop = RNA_def_property(srna, "inputs", PROP_POINTER, PROP_NONE);
  RNA_def_property_flag(prop, PROP_NEVER_NULL);
  RNA_def_property_struct_type(prop, "PreferencesInput");
  RNA_def_property_pointer_funcs(prop, "rna_UserDef_input_get", nullptr, nullptr, nullptr);
  RNA_def_property_ui_text(prop, "Inputs", "Settings for input devices");

  prop = RNA_def_property(srna, "keymap", PROP_POINTER, PROP_NONE);
  RNA_def_property_flag(prop, PROP_NEVER_NULL);
  RNA_def_property_struct_type(prop, "PreferencesKeymap");
  RNA_def_property_pointer_funcs(prop, "rna_UserDef_keymap_get", nullptr, nullptr, nullptr);
  RNA_def_property_ui_text(prop, "Keymap", "Shortcut setup for keyboards and other input devices");

  prop = RNA_def_property(srna, "filepaths", PROP_POINTER, PROP_NONE);
  RNA_def_property_flag(prop, PROP_NEVER_NULL);
  RNA_def_property_struct_type(prop, "PreferencesFilePaths");
  RNA_def_property_pointer_funcs(prop, "rna_UserDef_filepaths_get", nullptr, nullptr, nullptr);
  RNA_def_property_ui_text(prop, "File Paths", "Default paths for external files");

  prop = RNA_def_property(srna, "system", PROP_POINTER, PROP_NONE);
  RNA_def_property_flag(prop, PROP_NEVER_NULL);
  RNA_def_property_struct_type(prop, "PreferencesSystem");
  RNA_def_property_pointer_funcs(prop, "rna_UserDef_system_get", nullptr, nullptr, nullptr);
  RNA_def_property_ui_text(
      prop, "System & OpenGL", "Graphics driver and operating system settings");

  prop = RNA_def_property(srna, "apps", PROP_POINTER, PROP_NONE);
  RNA_def_property_flag(prop, PROP_NEVER_NULL);
  RNA_def_property_struct_type(prop, "PreferencesApps");
  RNA_def_property_pointer_funcs(prop, "rna_UserDef_apps_get", nullptr, nullptr, nullptr);
  RNA_def_property_ui_text(prop, "Apps", "Preferences that work only for apps");

  prop = RNA_def_property(srna, "experimental", PROP_POINTER, PROP_NONE);
  RNA_def_property_flag(prop, PROP_NEVER_NULL);
  RNA_def_property_struct_type(prop, "PreferencesExperimental");
  RNA_def_property_ui_text(
      prop,
      "Experimental",
      "Settings for features that are still early in their development stage");

  prop = RNA_def_int_vector(srna,
                            "version",
                            3,
                            nullptr,
                            0,
                            INT_MAX,
                            "Version",
                            "Version of Blender the userpref.blend was saved with",
                            0,
                            INT_MAX);
  RNA_def_property_int_funcs(prop, "rna_userdef_version_get", nullptr, nullptr);
  RNA_def_property_clear_flag(prop, PROP_EDITABLE);
  RNA_def_property_flag(prop, PROP_THICK_WRAP);

  /* StudioLight Collection */
  prop = RNA_def_property(srna, "studio_lights", PROP_COLLECTION, PROP_NONE);
  RNA_def_property_struct_type(prop, "StudioLight");
  RNA_def_property_srna(prop, "StudioLights");
  RNA_def_property_collection_funcs(prop,
                                    "rna_UserDef_studiolight_begin",
                                    "rna_iterator_listbase_next",
                                    "rna_iterator_listbase_end",
                                    "rna_iterator_listbase_get",
                                    nullptr,
                                    nullptr,
                                    nullptr,
                                    nullptr);
  RNA_def_property_ui_text(prop, "Studio Lights", "");

  /* Preferences Flags */
  prop = RNA_def_property(srna, "use_preferences_save", PROP_BOOLEAN, PROP_NONE);
  RNA_def_property_boolean_sdna(prop, nullptr, "pref_flag", USER_PREF_FLAG_SAVE);
  RNA_def_property_ui_text(prop,
                           "Save on Exit",
                           "Save preferences on exit when modified "
                           "(unless factory settings have been loaded)");

  prop = RNA_def_property(srna, "is_dirty", PROP_BOOLEAN, PROP_NONE);
  RNA_def_property_boolean_sdna(prop, nullptr, "runtime.is_dirty", 0);
  RNA_def_property_ui_text(prop, "Dirty", "Preferences have changed");
  RNA_def_property_update(prop, 0, "rna_userdef_ui_update");

  rna_def_userdef_view(brna);
  rna_def_userdef_edit(brna);
  rna_def_userdef_input(brna);
  rna_def_userdef_keymap(brna);
  rna_def_userdef_filepaths(brna);
  rna_def_userdef_system(brna);
  rna_def_userdef_addon(brna);
  rna_def_userdef_addon_pref(brna);
  rna_def_userdef_studiolights(brna);
  rna_def_userdef_studiolight(brna);
  rna_def_userdef_pathcompare(brna);
  rna_def_userdef_apps(brna);
  rna_def_userdef_experimental(brna);

  USERDEF_TAG_DIRTY_PROPERTY_UPDATE_DISABLE;
}

#endif<|MERGE_RESOLUTION|>--- conflicted
+++ resolved
@@ -4146,14 +4146,10 @@
       {15, "INFO", ICON_INFO, "Info", ""},
       {20, "CLIP_EDITOR", ICON_TRACKER, "Movie Clip Editor", ""},
       {9, "NODE_EDITOR", ICON_NODETREE, "Node Editor", ""},
-<<<<<<< HEAD
-      {10, "LOGIC_EDITOR", ICON_LOGIC, "Logic Bricks Editor", ""},
-      {11, "PROPERTIES", ICON_PROPERTIES, "Properties", ""},
-=======
       {5, "NLA_EDITOR", ICON_NLA, "Nonlinear Animation", ""},
->>>>>>> 14a9c2b1
       {12, "OUTLINER", ICON_OUTLINER, "Outliner", ""},
       {14, "PREFERENCES", ICON_PREFERENCES, "Preferences", ""},
+      {10, "LOGIC_EDITOR", ICON_LOGIC, "Logic Bricks Editor", ""},
       {11, "PROPERTIES", ICON_PROPERTIES, "Properties", ""},
       {17, "CONSOLE", ICON_CONSOLE, "Python Console", ""},
       {23, "SPREADSHEET", ICON_SPREADSHEET, "Spreadsheet"},
