/*
 * This program is free software; you can redistribute it and/or
 * modify it under the terms of the GNU General Public License
 * as published by the Free Software Foundation; either version 2
 * of the License, or (at your option) any later version.
 *
 * This program is distributed in the hope that it will be useful,
 * but WITHOUT ANY WARRANTY; without even the implied warranty of
 * MERCHANTABILITY or FITNESS FOR A PARTICULAR PURPOSE.  See the
 * GNU General Public License for more details.
 *
 * You should have received a copy of the GNU General Public License
 * along with this program; if not, write to the Free Software Foundation,
 * Inc., 51 Franklin Street, Fifth Floor, Boston, MA 02110-1301, USA.
 */

/** \file
 * \ingroup RNA
 */

#include <float.h>
#include <stdlib.h>

#include "DNA_material_types.h"
#include "DNA_texture_types.h"

#include "RNA_define.h"
#include "RNA_enum_types.h"

#include "rna_internal.h"

#include "WM_api.h"
#include "WM_types.h"

const EnumPropertyItem rna_enum_ramp_blend_items[] = {
    {MA_RAMP_BLEND, "MIX", 0, "Mix", ""},
    {0, "", ICON_NONE, NULL, NULL},
    {MA_RAMP_DARK, "DARKEN", 0, "Darken", ""},
    {MA_RAMP_MULT, "MULTIPLY", 0, "Multiply", ""},
    {MA_RAMP_BURN, "BURN", 0, "Burn", ""},
    {0, "", ICON_NONE, NULL, NULL},
    {MA_RAMP_LIGHT, "LIGHTEN", 0, "Lighten", ""},
    {MA_RAMP_SCREEN, "SCREEN", 0, "Screen", ""},
    {MA_RAMP_DODGE, "DODGE", 0, "Dodge", ""},
    {MA_RAMP_ADD, "ADD", 0, "Add", ""},
    {0, "", ICON_NONE, NULL, NULL},
    {MA_RAMP_OVERLAY, "OVERLAY", 0, "Overlay", ""},
    {MA_RAMP_SOFT, "SOFT_LIGHT", 0, "Soft Light", ""},
    {MA_RAMP_LINEAR, "LINEAR_LIGHT", 0, "Linear Light", ""},
    {0, "", ICON_NONE, NULL, NULL},
    {MA_RAMP_DIFF, "DIFFERENCE", 0, "Difference", ""},
    {MA_RAMP_SUB, "SUBTRACT", 0, "Subtract", ""},
    {MA_RAMP_DIV, "DIVIDE", 0, "Divide", ""},
    {0, "", ICON_NONE, NULL, NULL},
    {MA_RAMP_HUE, "HUE", 0, "Hue", ""},
    {MA_RAMP_SAT, "SATURATION", 0, "Saturation", ""},
    {MA_RAMP_COLOR, "COLOR", 0, "Color", ""},
    {MA_RAMP_VAL, "VALUE", 0, "Value", ""},
    {0, NULL, 0, NULL, NULL},
};

#ifdef RNA_RUNTIME

#  include "MEM_guardedalloc.h"

#  include "DNA_node_types.h"
#  include "DNA_object_types.h"
#  include "DNA_screen_types.h"
#  include "DNA_space_types.h"

#  include "BKE_colorband.h"
#  include "BKE_context.h"
#  include "BKE_main.h"
#  include "BKE_gpencil.h"
#  include "BKE_material.h"
#  include "BKE_texture.h"
#  include "BKE_node.h"
#  include "BKE_paint.h"
#  include "BKE_scene.h"
#  include "BKE_workspace.h"

#  include "DEG_depsgraph.h"
#  include "DEG_depsgraph_build.h"

#  include "ED_node.h"
#  include "ED_image.h"
#  include "ED_screen.h"
#  include "ED_gpencil.h"

static void rna_Material_update(Main *UNUSED(bmain), Scene *UNUSED(scene), PointerRNA *ptr)
{
  Material *ma = ptr->id.data;

  DEG_id_tag_update(&ma->id, ID_RECALC_SHADING);
  WM_main_add_notifier(NC_MATERIAL | ND_SHADING, ma);
}

static void rna_Material_update_previews(Main *UNUSED(bmain),
                                         Scene *UNUSED(scene),
                                         PointerRNA *ptr)
{
  Material *ma = ptr->id.data;

  if (ma->nodetree)
    BKE_node_preview_clear_tree(ma->nodetree);

  WM_main_add_notifier(NC_MATERIAL | ND_SHADING_PREVIEW, ma);
}

static void rna_MaterialGpencil_update(Main *bmain, Scene *scene, PointerRNA *ptr)
{
  Material *ma = ptr->id.data;

  rna_Material_update(bmain, scene, ptr);
  WM_main_add_notifier(NC_GPENCIL | ND_DATA, ma);
}

static void rna_MaterialGpencil_nopreview_update(Main *bmain, Scene *scene, PointerRNA *ptr)
{
  Material *ma = ptr->id.data;

  rna_Material_update(bmain, scene, ptr);
  WM_main_add_notifier(NC_GPENCIL | ND_DATA, ma);
}

static void rna_Material_draw_update(Main *UNUSED(bmain), Scene *UNUSED(scene), PointerRNA *ptr)
{
  Material *ma = ptr->id.data;

  DEG_id_tag_update(&ma->id, ID_RECALC_SHADING);
  WM_main_add_notifier(NC_MATERIAL | ND_SHADING_DRAW, ma);
}

static void rna_Material_texpaint_begin(CollectionPropertyIterator *iter, PointerRNA *ptr)
{
  Material *ma = (Material *)ptr->data;
  rna_iterator_array_begin(
      iter, (void *)ma->texpaintslot, sizeof(TexPaintSlot), ma->tot_slots, 0, NULL);
}

static void rna_Material_active_paint_texture_index_update(Main *bmain,
                                                           Scene *UNUSED(scene),
                                                           PointerRNA *ptr)
{
  bScreen *sc;
  Material *ma = ptr->id.data;

  if (ma->use_nodes && ma->nodetree) {
    struct bNode *node;
    int index = 0;
    for (node = ma->nodetree->nodes.first; node; node = node->next) {
      if (node->typeinfo->nclass == NODE_CLASS_TEXTURE &&
          node->typeinfo->type == SH_NODE_TEX_IMAGE && node->id) {
        if (index++ == ma->paint_active_slot) {
          break;
        }
      }
    }
    if (node)
      nodeSetActive(ma->nodetree, node);
  }

  if (ma->texpaintslot) {
    Image *image = ma->texpaintslot[ma->paint_active_slot].ima;
    for (sc = bmain->screens.first; sc; sc = sc->id.next) {
      wmWindow *win = ED_screen_window_find(sc, bmain->wm.first);
      if (win == NULL) {
        continue;
      }

      Object *obedit = NULL;
      {
        ViewLayer *view_layer = WM_window_get_active_view_layer(win);
        obedit = OBEDIT_FROM_VIEW_LAYER(view_layer);
      }

      ScrArea *sa;
      for (sa = sc->areabase.first; sa; sa = sa->next) {
        SpaceLink *sl;
        for (sl = sa->spacedata.first; sl; sl = sl->next) {
          if (sl->spacetype == SPACE_IMAGE) {
            SpaceImage *sima = (SpaceImage *)sl;
            if (!sima->pin) {
              ED_space_image_set(bmain, sima, obedit, image, true);
            }
          }
        }
      }
    }
  }

  DEG_id_tag_update(&ma->id, 0);
  WM_main_add_notifier(NC_MATERIAL | ND_SHADING, ma);
}

static void rna_Material_use_nodes_update(bContext *C, PointerRNA *ptr)
{
  Material *ma = (Material *)ptr->data;
  Main *bmain = CTX_data_main(C);

  if (ma->use_nodes && ma->nodetree == NULL)
    ED_node_shader_default(C, &ma->id);

  DEG_id_tag_update(&ma->id, ID_RECALC_COPY_ON_WRITE);
  DEG_relations_tag_update(bmain);
  rna_Material_draw_update(bmain, CTX_data_scene(C), ptr);
}

MTex *rna_mtex_texture_slots_add(ID *self_id, struct bContext *C, ReportList *reports)
{
  MTex *mtex = BKE_texture_mtex_add_id(self_id, -1);
  if (mtex == NULL) {
    BKE_reportf(reports, RPT_ERROR, "Maximum number of textures added %d", MAX_MTEX);
    return NULL;
  }

  /* for redraw only */
  WM_event_add_notifier(C, NC_TEXTURE, CTX_data_scene(C));

  return mtex;
}

MTex *rna_mtex_texture_slots_create(ID *self_id,
                                    struct bContext *C,
                                    ReportList *reports,
                                    int index)
{
  MTex *mtex;

  if (index < 0 || index >= MAX_MTEX) {
    BKE_reportf(reports, RPT_ERROR, "Index %d is invalid", index);
    return NULL;
  }

  mtex = BKE_texture_mtex_add_id(self_id, index);

  /* for redraw only */
  WM_event_add_notifier(C, NC_TEXTURE, CTX_data_scene(C));

  return mtex;
}

void rna_mtex_texture_slots_clear(ID *self_id, struct bContext *C, ReportList *reports, int index)
{
  MTex **mtex_ar;
  short act;

  give_active_mtex(self_id, &mtex_ar, &act);

  if (mtex_ar == NULL) {
    BKE_report(reports, RPT_ERROR, "Mtex not found for this type");
    return;
  }

  if (index < 0 || index >= MAX_MTEX) {
    BKE_reportf(reports, RPT_ERROR, "Index %d is invalid", index);
    return;
  }

  if (mtex_ar[index]) {
    id_us_min((ID *)mtex_ar[index]->tex);
    MEM_freeN(mtex_ar[index]);
    mtex_ar[index] = NULL;
    DEG_id_tag_update(self_id, 0);
  }

  /* for redraw only */
  WM_event_add_notifier(C, NC_TEXTURE, CTX_data_scene(C));
}

static void rna_TexPaintSlot_uv_layer_get(PointerRNA *ptr, char *value)
{
  TexPaintSlot *data = (TexPaintSlot *)(ptr->data);

  if (data->uvname != NULL) {
    BLI_strncpy_utf8(value, data->uvname, 64);
  }
  else {
    value[0] = '\0';
  }
}

static int rna_TexPaintSlot_uv_layer_length(PointerRNA *ptr)
{
  TexPaintSlot *data = (TexPaintSlot *)(ptr->data);
  return data->uvname == NULL ? 0 : strlen(data->uvname);
}

static void rna_TexPaintSlot_uv_layer_set(PointerRNA *ptr, const char *value)
{
  TexPaintSlot *data = (TexPaintSlot *)(ptr->data);

  if (data->uvname != NULL) {
    BLI_strncpy_utf8(data->uvname, value, 64);
  }
}

static bool rna_is_grease_pencil_get(PointerRNA *ptr)
{
  Material *ma = (Material *)ptr->data;
  if (ma->gp_style != NULL)
    return true;

  return false;
}

static void rna_gpcolordata_uv_update(Main *bmain, Scene *scene, PointerRNA *ptr)
{
  /* update all uv strokes of this color */
  Material *ma = ptr->id.data;
  ED_gpencil_update_color_uv(bmain, ma);

  rna_MaterialGpencil_update(bmain, scene, ptr);
}

static char *rna_GpencilColorData_path(PointerRNA *UNUSED(ptr))
{
  return BLI_strdup("grease_pencil");
}

static int rna_GpencilColorData_is_stroke_visible_get(PointerRNA *ptr)
{
  MaterialGPencilStyle *pcolor = ptr->data;
  return (pcolor->stroke_rgba[3] > GPENCIL_ALPHA_OPACITY_THRESH);
}

static int rna_GpencilColorData_is_fill_visible_get(PointerRNA *ptr)
{
  MaterialGPencilStyle *pcolor = (MaterialGPencilStyle *)ptr->data;
  return ((pcolor->fill_rgba[3] > GPENCIL_ALPHA_OPACITY_THRESH) || (pcolor->fill_style > 0));
}

static void rna_GpencilColorData_stroke_image_set(PointerRNA *ptr, PointerRNA value)
{
  MaterialGPencilStyle *pcolor = ptr->data;
  ID *id = value.data;

  id_us_plus(id);
  pcolor->sima = (struct Image *)id;
}

static void rna_GpencilColorData_fill_image_set(PointerRNA *ptr, PointerRNA value)
{
  MaterialGPencilStyle *pcolor = (MaterialGPencilStyle *)ptr->data;
  ID *id = value.data;

  id_us_plus(id);
  pcolor->ima = (struct Image *)id;
}

#else

static void rna_def_material_gamesettings(BlenderRNA *brna)
{
	StructRNA *srna;
	PropertyRNA *prop;

	static const EnumPropertyItem prop_alpha_blend_items[] = {
		{GEMAT_SOLID, "OPAQUE", 0, "Opaque", "Render color of textured face as color"},
		{GEMAT_ADD, "ADD", 0, "Add", "Render face transparent and add color of face"},
		{GEMAT_CLIP, "CLIP", 0, "Alpha Clip", "Use the image alpha values clipped with no blending (binary alpha)"},
		{GEMAT_ALPHA, "ALPHA", 0, "Alpha Blend",
		 "Render polygon transparent, depending on alpha channel of the texture"},
		{GEMAT_ALPHA_SORT, "ALPHA_SORT", 0, "Alpha Sort",
		 "Sort faces for correct alpha drawing (slow, use Alpha Clip instead when possible)"},
		{GEMAT_ALPHA_TO_COVERAGE, "ALPHA_ANTIALIASING", 0, "Alpha Anti-Aliasing",
		 "Use textures alpha as anti-aliasing mask, requires multi-sample OpenGL display"},
		{0, NULL, 0, NULL, NULL}
	};

	static const EnumPropertyItem prop_face_orientation_items[] = {
		{GEMAT_NORMAL, "NORMAL", 0, "Normal", "No transformation"},
		{GEMAT_HALO, "HALO", 0, "Halo", "Screen aligned billboard"},
		{GEMAT_BILLBOARD, "BILLBOARD", 0, "Billboard", "Billboard with Z-axis constraint"},
		{GEMAT_SHADOW, "SHADOW", 0, "Shadow", "Faces are used for shadow"},
		{0, NULL, 0, NULL, NULL}
	};
	
	srna = RNA_def_struct(brna, "MaterialGameSettings", NULL);
	RNA_def_struct_sdna(srna, "GameSettings");
	RNA_def_struct_nested(brna, srna, "Material");
	RNA_def_struct_ui_text(srna, "Material Game Settings", "Game Engine settings for a Material data-block");
	
	prop = RNA_def_property(srna, "use_backface_culling", PROP_BOOLEAN, PROP_NONE);
	RNA_def_property_boolean_sdna(prop, NULL, "flag", GEMAT_BACKCULL); /* use bitflags */
	RNA_def_property_ui_text(prop, "Backface Culling", "Hide Back of the face in Game Engine ");
	RNA_def_property_update(prop, 0, "rna_Material_draw_update");

	prop = RNA_def_property(srna, "text", PROP_BOOLEAN, PROP_NONE);
	RNA_def_property_boolean_sdna(prop, NULL, "flag", GEMAT_TEXT); /* use bitflags */
	RNA_def_property_ui_text(prop, "Text", "Use material as text in Game Engine ");
	RNA_def_property_update(prop, 0, "rna_Material_draw_update");

	prop = RNA_def_property(srna, "invisible", PROP_BOOLEAN, PROP_NONE);
	RNA_def_property_boolean_sdna(prop, NULL, "flag", GEMAT_INVISIBLE); /* use bitflags */
	RNA_def_property_ui_text(prop, "Invisible", "Make face invisible");
	RNA_def_property_update(prop, 0, "rna_Material_draw_update");

	prop = RNA_def_property(srna, "alpha_blend", PROP_ENUM, PROP_NONE);
	RNA_def_property_enum_sdna(prop, NULL, "alpha_blend");
	RNA_def_property_enum_items(prop, prop_alpha_blend_items);
	RNA_def_property_ui_text(prop, "Blend Mode", "Blend Mode for Transparent Faces");
	RNA_def_property_update(prop, 0, "rna_Material_draw_update");

	prop = RNA_def_property(srna, "face_orientation", PROP_ENUM, PROP_NONE);
	RNA_def_property_enum_items(prop, prop_face_orientation_items);
	RNA_def_property_ui_text(prop, "Face Orientations", "Especial face orientation options");

	prop = RNA_def_property(srna, "physics", PROP_BOOLEAN, PROP_NONE);
	RNA_def_property_boolean_negative_sdna(prop, NULL, "flag", GEMAT_NOPHYSICS); /* use bitflags */
	RNA_def_property_ui_text(prop, "Physics", "Use physics properties of materials ");
}

static void rna_def_material_display(StructRNA *srna)
{
  PropertyRNA *prop;

  prop = RNA_def_property(srna, "diffuse_color", PROP_FLOAT, PROP_COLOR);
  RNA_def_property_float_sdna(prop, NULL, "r");
  RNA_def_property_array(prop, 4);
  RNA_def_property_ui_text(prop, "Diffuse Color", "Diffuse color of the material");
  RNA_def_property_update(prop, 0, "rna_Material_draw_update");

  prop = RNA_def_property(srna, "specular_color", PROP_FLOAT, PROP_COLOR);
  RNA_def_property_float_sdna(prop, NULL, "specr");
  RNA_def_property_array(prop, 3);
  RNA_def_property_ui_text(prop, "Specular Color", "Specular color of the material");
  RNA_def_property_update(prop, 0, "rna_Material_draw_update");

  prop = RNA_def_property(srna, "roughness", PROP_FLOAT, PROP_FACTOR);
  RNA_def_property_float_sdna(prop, NULL, "roughness");
  RNA_def_property_float_default(prop, 0.25f);
  RNA_def_property_range(prop, 0, 1);
  RNA_def_property_ui_text(prop, "Roughness", "Roughness of the material");
  RNA_def_property_update(prop, 0, "rna_Material_draw_update");

  prop = RNA_def_property(srna, "specular_intensity", PROP_FLOAT, PROP_FACTOR);
  RNA_def_property_float_sdna(prop, NULL, "spec");
  RNA_def_property_float_default(prop, 0.5f);
  RNA_def_property_range(prop, 0, 1);
  RNA_def_property_ui_text(prop, "Specular", "How intense (bright) the specular reflection is");
  RNA_def_property_update(prop, 0, "rna_Material_draw_update");

  prop = RNA_def_property(srna, "metallic", PROP_FLOAT, PROP_FACTOR);
  RNA_def_property_float_sdna(prop, NULL, "metallic");
  RNA_def_property_range(prop, 0.0f, 1.0f);
  RNA_def_property_ui_text(prop, "Metallic", "Amount of mirror reflection for raytrace");
  RNA_def_property_update(prop, 0, "rna_Material_update");

  /* Freestyle line color */
  prop = RNA_def_property(srna, "line_color", PROP_FLOAT, PROP_COLOR);
  RNA_def_property_float_sdna(prop, NULL, "line_col");
  RNA_def_property_array(prop, 4);
  RNA_def_property_ui_text(prop, "Line Color", "Line color used for Freestyle line rendering");
  RNA_def_property_update(prop, 0, "rna_Material_update");

  prop = RNA_def_property(srna, "line_priority", PROP_INT, PROP_NONE);
  RNA_def_property_int_sdna(prop, NULL, "line_priority");
  RNA_def_property_range(prop, 0, 32767);
  RNA_def_property_ui_text(
      prop, "Line Priority", "The line color of a higher priority is used at material boundaries");
  RNA_def_property_update(prop, 0, "rna_Material_update");
}

static void rna_def_material_physics(BlenderRNA *brna)
{
	StructRNA *srna;
	PropertyRNA *prop;
	
	srna = RNA_def_struct(brna, "MaterialPhysics", NULL);
	RNA_def_struct_sdna(srna, "Material");
	RNA_def_struct_nested(brna, srna, "Material");
	RNA_def_struct_ui_text(srna, "Material Physics", "Physics settings for a Material data-block");
	
	prop = RNA_def_property(srna, "friction", PROP_FLOAT, PROP_NONE);
	RNA_def_property_float_sdna(prop, NULL, "friction");
	RNA_def_property_range(prop, 0, 100);
	RNA_def_property_ui_text(prop, "Friction", "Coulomb friction coefficient, when inside the physics distance area");

	prop = RNA_def_property(srna, "elasticity", PROP_FLOAT, PROP_NONE);
	RNA_def_property_float_sdna(prop, NULL, "reflect");
	RNA_def_property_range(prop, 0, 1);
	RNA_def_property_ui_text(prop, "Elasticity", "Elasticity of collisions");

	/* FH/Force Field Settings */
	prop = RNA_def_property(srna, "use_fh_normal", PROP_BOOLEAN, PROP_NONE);
	RNA_def_property_boolean_sdna(prop, NULL, "dynamode", false);
	RNA_def_property_ui_text(prop, "Align to Normal",
	                         "Align dynamic game objects along the surface normal, "
	                         "when inside the physics distance area");

	prop = RNA_def_property(srna, "fh_force", PROP_FLOAT, PROP_NONE);
	RNA_def_property_float_sdna(prop, NULL, "fh");
	RNA_def_property_range(prop, 0, 1);
	RNA_def_property_ui_range(prop, 0.0, 1.0, 10, 2);
	RNA_def_property_ui_text(prop, "Force", "Upward spring force, when inside the physics distance area");
	
	prop = RNA_def_property(srna, "fh_distance", PROP_FLOAT, PROP_NONE);
	RNA_def_property_float_sdna(prop, NULL, "fhdist");
	RNA_def_property_range(prop, 0, 20);
	RNA_def_property_ui_text(prop, "Distance", "Distance of the physics area");
	
	prop = RNA_def_property(srna, "fh_damping", PROP_FLOAT, PROP_NONE);
	RNA_def_property_float_sdna(prop, NULL, "xyfrict");
	RNA_def_property_range(prop, 0, 1);
	RNA_def_property_ui_text(prop, "Damping", "Damping of the spring force, when inside the physics distance area");
}

static void rna_def_material_greasepencil(BlenderRNA *brna)
{
  StructRNA *srna;
  PropertyRNA *prop;

  /* mode type styles */
  static EnumPropertyItem gpcolordata_mode_types_items[] = {
      {GP_STYLE_MODE_LINE, "LINE", 0, "Line", "Draw strokes using a continuous line"},
      {GP_STYLE_MODE_DOTS, "DOTS", 0, "Dots", "Draw strokes using separated dots"},
      {GP_STYLE_MODE_BOX, "BOX", 0, "Boxes", "Draw strokes using separated rectangle boxes"},
      {0, NULL, 0, NULL, NULL},
  };

  /* stroke styles */
  static EnumPropertyItem stroke_style_items[] = {
      {GP_STYLE_STROKE_STYLE_SOLID, "SOLID", 0, "Solid", "Draw strokes with solid color"},
      {GP_STYLE_STROKE_STYLE_TEXTURE, "TEXTURE", 0, "Texture", "Draw strokes using texture"},
      {0, NULL, 0, NULL, NULL},
  };

  /* fill styles */
  static EnumPropertyItem fill_style_items[] = {
      {GP_STYLE_FILL_STYLE_SOLID, "SOLID", 0, "Solid", "Fill area with solid color"},
      {GP_STYLE_FILL_STYLE_GRADIENT, "GRADIENT", 0, "Gradient", "Fill area with gradient color"},
      {GP_STYLE_FILL_STYLE_CHESSBOARD,
       "CHESSBOARD",
       0,
       "Checker Board",
       "Fill area with chessboard pattern"},
      {GP_STYLE_FILL_STYLE_TEXTURE, "TEXTURE", 0, "Texture", "Fill area with image texture"},
      {0, NULL, 0, NULL, NULL},
  };

  static EnumPropertyItem fill_gradient_items[] = {
      {GP_STYLE_GRADIENT_LINEAR, "LINEAR", 0, "Linear", "Fill area with gradient color"},
      {GP_STYLE_GRADIENT_RADIAL, "RADIAL", 0, "Radial", "Fill area with radial gradient"},
      {0, NULL, 0, NULL, NULL},
  };

  srna = RNA_def_struct(brna, "MaterialGPencilStyle", NULL);
  RNA_def_struct_sdna(srna, "MaterialGPencilStyle");
  RNA_def_struct_ui_text(srna, "Grease Pencil Color", "");
  RNA_def_struct_path_func(srna, "rna_GpencilColorData_path");

  prop = RNA_def_property(srna, "color", PROP_FLOAT, PROP_COLOR_GAMMA);
  RNA_def_property_range(prop, 0.0, 1.0);
  RNA_def_property_float_sdna(prop, NULL, "stroke_rgba");
  RNA_def_property_array(prop, 4);
  RNA_def_property_ui_text(prop, "Color", "");
  RNA_def_property_update(prop, NC_GPENCIL | ND_SHADING, "rna_MaterialGpencil_update");

  /* Fill Drawing Color */
  prop = RNA_def_property(srna, "fill_color", PROP_FLOAT, PROP_COLOR_GAMMA);
  RNA_def_property_float_sdna(prop, NULL, "fill_rgba");
  RNA_def_property_array(prop, 4);
  RNA_def_property_range(prop, 0.0f, 1.0f);
  RNA_def_property_ui_text(prop, "Fill Color", "Color for filling region bounded by each stroke");
  RNA_def_property_update(prop, NC_GPENCIL | ND_SHADING, "rna_MaterialGpencil_update");

  /* Secondary Drawing Color */
  prop = RNA_def_property(srna, "mix_color", PROP_FLOAT, PROP_COLOR_GAMMA);
  RNA_def_property_float_sdna(prop, NULL, "mix_rgba");
  RNA_def_property_array(prop, 4);
  RNA_def_property_range(prop, 0.0f, 1.0f);
  RNA_def_property_ui_text(prop, "Mix Color", "Color for mixing with primary filling color");
  RNA_def_property_update(prop, NC_GPENCIL | ND_SHADING, "rna_MaterialGpencil_update");

  /* Mix factor */
  prop = RNA_def_property(srna, "mix_factor", PROP_FLOAT, PROP_NONE);
  RNA_def_property_float_sdna(prop, NULL, "mix_factor");
  RNA_def_property_range(prop, 0.0f, 1.0f);
  RNA_def_property_ui_text(prop, "Mix", "Mix Adjustment Factor");
  RNA_def_property_update(prop, NC_GPENCIL | ND_SHADING, "rna_MaterialGpencil_update");

  /* Stroke Mix factor */
  prop = RNA_def_property(srna, "mix_stroke_factor", PROP_FLOAT, PROP_NONE);
  RNA_def_property_float_sdna(prop, NULL, "mix_stroke_factor");
  RNA_def_property_range(prop, 0.0f, 1.0f);
  RNA_def_property_ui_text(prop, "Mix", "Mix Stroke Color");
  RNA_def_property_update(prop, NC_GPENCIL | ND_SHADING, "rna_MaterialGpencil_update");

  /* Scale factor for uv coordinates */
  prop = RNA_def_property(srna, "pattern_scale", PROP_FLOAT, PROP_COORDS);
  RNA_def_property_float_sdna(prop, NULL, "gradient_scale");
  RNA_def_property_array(prop, 2);
  RNA_def_property_ui_text(prop, "Scale", "Scale Factor for UV coordinates");
  RNA_def_property_update(prop, NC_GPENCIL | ND_SHADING, "rna_MaterialGpencil_update");

  /* Shift factor to move pattern filling in 2d space */
  prop = RNA_def_property(srna, "pattern_shift", PROP_FLOAT, PROP_COORDS);
  RNA_def_property_float_sdna(prop, NULL, "gradient_shift");
  RNA_def_property_array(prop, 2);
  RNA_def_property_ui_text(prop, "Shift", "Shift filling pattern in 2d space");
  RNA_def_property_update(prop, NC_GPENCIL | ND_SHADING, "rna_MaterialGpencil_update");

  /* Gradient angle */
  prop = RNA_def_property(srna, "pattern_angle", PROP_FLOAT, PROP_ANGLE);
  RNA_def_property_float_sdna(prop, NULL, "gradient_angle");
  RNA_def_property_ui_text(prop, "Angle", "Pattern Orientation Angle");
  RNA_def_property_update(prop, NC_GPENCIL | ND_SHADING, "rna_MaterialGpencil_update");

  /* Gradient radius */
  prop = RNA_def_property(srna, "pattern_radius", PROP_FLOAT, PROP_NONE);
  RNA_def_property_float_sdna(prop, NULL, "gradient_radius");
  RNA_def_property_range(prop, 0.0001f, 10.0f);
  RNA_def_property_ui_text(prop, "Radius", "Pattern Radius");
  RNA_def_property_update(prop, NC_GPENCIL | ND_SHADING, "rna_MaterialGpencil_update");

  /* Box size */
  prop = RNA_def_property(srna, "pattern_gridsize", PROP_FLOAT, PROP_NONE);
  RNA_def_property_float_sdna(prop, NULL, "pattern_gridsize");
  RNA_def_property_range(prop, 0.0001f, 10.0f);
  RNA_def_property_ui_text(prop, "Size", "Box Size");
  RNA_def_property_update(prop, NC_GPENCIL | ND_SHADING, "rna_MaterialGpencil_update");

  /* Texture angle */
  prop = RNA_def_property(srna, "texture_angle", PROP_FLOAT, PROP_ANGLE);
  RNA_def_property_float_sdna(prop, NULL, "texture_angle");
  RNA_def_property_ui_text(prop, "Angle", "Texture Orientation Angle");
  RNA_def_property_update(prop, NC_GPENCIL | ND_SHADING, "rna_MaterialGpencil_update");

  /* Scale factor for texture */
  prop = RNA_def_property(srna, "texture_scale", PROP_FLOAT, PROP_COORDS);
  RNA_def_property_float_sdna(prop, NULL, "texture_scale");
  RNA_def_property_array(prop, 2);
  RNA_def_property_ui_text(prop, "Scale", "Scale Factor for Texture");
  RNA_def_property_update(prop, NC_GPENCIL | ND_SHADING, "rna_MaterialGpencil_update");

  /* Shift factor to move texture in 2d space */
  prop = RNA_def_property(srna, "texture_offset", PROP_FLOAT, PROP_COORDS);
  RNA_def_property_float_sdna(prop, NULL, "texture_offset");
  RNA_def_property_array(prop, 2);
  RNA_def_property_ui_text(prop, "Offset", "Shift Texture in 2d Space");
  RNA_def_property_update(prop, NC_GPENCIL | ND_SHADING, "rna_MaterialGpencil_update");

  /* Texture opacity size */
  prop = RNA_def_property(srna, "texture_opacity", PROP_FLOAT, PROP_NONE);
  RNA_def_property_float_sdna(prop, NULL, "texture_opacity");
  RNA_def_property_range(prop, 0.0f, 1.0f);
  RNA_def_property_ui_text(prop, "Opacity", "Texture Opacity");
  RNA_def_property_update(prop, NC_GPENCIL | ND_SHADING, "rna_MaterialGpencil_update");

  /* texture pixsize factor (used for UV along the stroke) */
  prop = RNA_def_property(srna, "pixel_size", PROP_FLOAT, PROP_NONE);
  RNA_def_property_float_sdna(prop, NULL, "texture_pixsize");
  RNA_def_property_range(prop, 1, 5000);
  RNA_def_property_ui_text(prop, "UV Factor", "Texture Pixel Size factor along the stroke");
  RNA_def_property_update(prop, NC_GPENCIL | ND_SHADING, "rna_gpcolordata_uv_update");

  /* Flags */
  prop = RNA_def_property(srna, "hide", PROP_BOOLEAN, PROP_NONE);
  RNA_def_property_boolean_sdna(prop, NULL, "flag", GP_STYLE_COLOR_HIDE);
  RNA_def_property_ui_icon(prop, ICON_HIDE_OFF, -1);
  RNA_def_property_ui_text(prop, "Hide", "Set color Visibility");
  RNA_def_property_update(prop, NC_GPENCIL | ND_SHADING, "rna_MaterialGpencil_nopreview_update");

  prop = RNA_def_property(srna, "lock", PROP_BOOLEAN, PROP_NONE);
  RNA_def_property_boolean_sdna(prop, NULL, "flag", GP_STYLE_COLOR_LOCKED);
  RNA_def_property_ui_icon(prop, ICON_UNLOCKED, 1);
  RNA_def_property_ui_text(
      prop, "Locked", "Protect color from further editing and/or frame changes");
  RNA_def_property_update(prop, NC_GPENCIL | ND_SHADING, "rna_MaterialGpencil_nopreview_update");

  prop = RNA_def_property(srna, "ghost", PROP_BOOLEAN, PROP_NONE);
  RNA_def_property_boolean_sdna(prop, NULL, "flag", GP_STYLE_COLOR_ONIONSKIN);
  RNA_def_property_ui_icon(prop, ICON_GHOST_ENABLED, 0);
  RNA_def_property_ui_text(
      prop, "Show in Ghosts", "Display strokes using this color when showing onion skins");
  RNA_def_property_update(prop, NC_GPENCIL | ND_SHADING, "rna_MaterialGpencil_nopreview_update");

  prop = RNA_def_property(srna, "texture_clamp", PROP_BOOLEAN, PROP_NONE);
  RNA_def_property_boolean_sdna(prop, NULL, "flag", GP_STYLE_COLOR_TEX_CLAMP);
  RNA_def_property_ui_text(prop, "Clamp", "Do not repeat texture and clamp to one instance only");
  RNA_def_property_update(prop, NC_GPENCIL | ND_SHADING, "rna_MaterialGpencil_update");

  prop = RNA_def_property(srna, "use_fill_texture_mix", PROP_BOOLEAN, PROP_NONE);
  RNA_def_property_boolean_sdna(prop, NULL, "flag", GP_STYLE_FILL_TEX_MIX);
  RNA_def_property_ui_text(prop, "Mix Texture", "Mix texture image with filling color");
  RNA_def_property_update(prop, NC_GPENCIL | ND_SHADING, "rna_MaterialGpencil_update");

  prop = RNA_def_property(srna, "use_stroke_texture_mix", PROP_BOOLEAN, PROP_NONE);
  RNA_def_property_boolean_sdna(prop, NULL, "flag", GP_STYLE_STROKE_TEX_MIX);
  RNA_def_property_ui_text(prop, "Mix Texture", "Mix texture image with stroke color");
  RNA_def_property_update(prop, NC_GPENCIL | ND_SHADING, "rna_MaterialGpencil_update");

  prop = RNA_def_property(srna, "flip", PROP_BOOLEAN, PROP_NONE);
  RNA_def_property_boolean_sdna(prop, NULL, "flag", GP_STYLE_COLOR_FLIP_FILL);
  RNA_def_property_ui_text(prop, "Flip", "Flip filling colors");
  RNA_def_property_update(prop, NC_GPENCIL | ND_SHADING, "rna_MaterialGpencil_update");

  prop = RNA_def_property(srna, "use_stroke_pattern", PROP_BOOLEAN, PROP_NONE);
  RNA_def_property_boolean_sdna(prop, NULL, "flag", GP_STYLE_STROKE_PATTERN);
  RNA_def_property_ui_text(prop, "Pattern", "Use Stroke Texture as a pattern to apply color");
  RNA_def_property_update(prop, NC_GPENCIL | ND_SHADING, "rna_MaterialGpencil_update");

  prop = RNA_def_property(srna, "use_fill_pattern", PROP_BOOLEAN, PROP_NONE);
  RNA_def_property_boolean_sdna(prop, NULL, "flag", GP_STYLE_FILL_PATTERN);
  RNA_def_property_ui_text(prop, "Pattern", "Use Fill Texture as a pattern to apply color");
  RNA_def_property_update(prop, NC_GPENCIL | ND_SHADING, "rna_MaterialGpencil_update");

  prop = RNA_def_property(srna, "show_stroke", PROP_BOOLEAN, PROP_NONE);
  RNA_def_property_boolean_sdna(prop, NULL, "flag", GP_STYLE_STROKE_SHOW);
  RNA_def_property_ui_text(prop, "Show Stroke", "Show stroke lines of this material");
  RNA_def_property_update(prop, NC_GPENCIL | ND_SHADING, "rna_MaterialGpencil_update");

  prop = RNA_def_property(srna, "show_fill", PROP_BOOLEAN, PROP_NONE);
  RNA_def_property_boolean_sdna(prop, NULL, "flag", GP_STYLE_FILL_SHOW);
  RNA_def_property_ui_text(prop, "Show Fill", "Show stroke fills of this material");
  RNA_def_property_update(prop, NC_GPENCIL | ND_SHADING, "rna_MaterialGpencil_update");

  /* keep Dots and Boxes aligned to screen and not to drawing path */
  prop = RNA_def_property(srna, "use_follow_path", PROP_BOOLEAN, PROP_NONE);
  RNA_def_property_boolean_negative_sdna(prop, NULL, "flag", GP_STYLE_COLOR_LOCK_DOTS);
  RNA_def_property_ui_text(prop, "Follow Path", "Keep Dots and Boxes aligned to drawing path");
  RNA_def_property_update(prop, NC_GPENCIL | ND_SHADING, "rna_MaterialGpencil_nopreview_update");

  /* pass index for future compositing and editing tools */
  prop = RNA_def_property(srna, "pass_index", PROP_INT, PROP_UNSIGNED);
  RNA_def_property_int_sdna(prop, NULL, "index");
  RNA_def_property_ui_text(prop, "Pass Index", "Index number for the \"Color Index\" pass");
  RNA_def_property_update(prop, NC_GPENCIL | ND_SHADING, "rna_MaterialGpencil_nopreview_update");

  /* mode type */
  prop = RNA_def_property(srna, "mode", PROP_ENUM, PROP_NONE);
  RNA_def_property_enum_bitflag_sdna(prop, NULL, "mode");
  RNA_def_property_enum_items(prop, gpcolordata_mode_types_items);
  RNA_def_property_ui_text(prop, "Mode Type", "Select draw mode for stroke");
  RNA_def_property_update(prop, NC_GPENCIL | ND_SHADING, "rna_MaterialGpencil_update");

  /* stroke style */
  prop = RNA_def_property(srna, "stroke_style", PROP_ENUM, PROP_NONE);
  RNA_def_property_enum_bitflag_sdna(prop, NULL, "stroke_style");
  RNA_def_property_enum_items(prop, stroke_style_items);
  RNA_def_property_ui_text(prop, "Stroke Style", "Select style used to draw strokes");
  RNA_def_property_update(prop, NC_GPENCIL | ND_SHADING, "rna_MaterialGpencil_update");

  /* stroke image texture */
  prop = RNA_def_property(srna, "stroke_image", PROP_POINTER, PROP_NONE);
  RNA_def_property_pointer_sdna(prop, NULL, "sima");
  RNA_def_property_pointer_funcs(prop, NULL, "rna_GpencilColorData_stroke_image_set", NULL, NULL);
  RNA_def_property_flag(prop, PROP_EDITABLE);
  RNA_def_property_ui_text(prop, "Image", "");
  RNA_def_property_update(prop, NC_GPENCIL | ND_SHADING, "rna_MaterialGpencil_update");

  /* fill style */
  prop = RNA_def_property(srna, "fill_style", PROP_ENUM, PROP_NONE);
  RNA_def_property_enum_bitflag_sdna(prop, NULL, "fill_style");
  RNA_def_property_enum_items(prop, fill_style_items);
  RNA_def_property_ui_text(prop, "Fill Style", "Select style used to fill strokes");
  RNA_def_property_update(prop, NC_GPENCIL | ND_SHADING, "rna_MaterialGpencil_update");

  /* gradient type */
  prop = RNA_def_property(srna, "gradient_type", PROP_ENUM, PROP_NONE);
  RNA_def_property_enum_bitflag_sdna(prop, NULL, "gradient_type");
  RNA_def_property_enum_items(prop, fill_gradient_items);
  RNA_def_property_ui_text(prop, "Gradient Type", "Select type of gradient used to fill strokes");
  RNA_def_property_update(prop, NC_GPENCIL | ND_SHADING, "rna_MaterialGpencil_update");

  /* fill image texture */
  prop = RNA_def_property(srna, "fill_image", PROP_POINTER, PROP_NONE);
  RNA_def_property_pointer_sdna(prop, NULL, "ima");
  RNA_def_property_pointer_funcs(prop, NULL, "rna_GpencilColorData_fill_image_set", NULL, NULL);
  RNA_def_property_flag(prop, PROP_EDITABLE);
  RNA_def_property_ui_text(prop, "Image", "");
  RNA_def_property_update(prop, NC_GPENCIL | ND_SHADING, "rna_MaterialGpencil_update");

  /* Read-only state props (for simpler UI code) */
  prop = RNA_def_property(srna, "is_stroke_visible", PROP_BOOLEAN, PROP_NONE);
  RNA_def_property_boolean_funcs(prop, "rna_GpencilColorData_is_stroke_visible_get", NULL);
  RNA_def_property_clear_flag(prop, PROP_EDITABLE);
  RNA_def_property_ui_text(
      prop, "Is Stroke Visible", "True when opacity of stroke is set high enough to be visible");

  prop = RNA_def_property(srna, "is_fill_visible", PROP_BOOLEAN, PROP_NONE);
  RNA_def_property_boolean_funcs(prop, "rna_GpencilColorData_is_fill_visible_get", NULL);
  RNA_def_property_clear_flag(prop, PROP_EDITABLE);
  RNA_def_property_ui_text(
      prop, "Is Fill Visible", "True when opacity of fill is set high enough to be visible");
}

void RNA_def_material(BlenderRNA *brna)
{
<<<<<<< HEAD
	StructRNA *srna;
	PropertyRNA *prop;

	/* Render Preview Types */
	static const EnumPropertyItem preview_type_items[] = {
		{MA_FLAT, "FLAT", ICON_MATPLANE, "Flat", "Flat XY plane"},
		{MA_SPHERE, "SPHERE", ICON_MATSPHERE, "Sphere", "Sphere"},
		{MA_CUBE, "CUBE", ICON_MATCUBE, "Cube", "Cube"},
		{MA_HAIR, "HAIR", ICON_HAIR, "Hair", "Hair strands"},
		{MA_SHADERBALL, "SHADERBALL", ICON_MATSHADERBALL, "Shader Ball", "Shader Ball"},
		{MA_CLOTH, "CLOTH", ICON_MATCLOTH, "Cloth", "Cloth"},
		{MA_FLUID, "FLUID", ICON_MATFLUID, "Fluid", "Fluid"},
		{0, NULL, 0, NULL, NULL},
	};

	static EnumPropertyItem prop_eevee_blend_items[] = {
		{MA_BM_SOLID, "OPAQUE", 0, "Opaque", "Render surface without transparency"},
		{MA_BM_ADD, "ADD", 0, "Additive", "Render surface and blend the result with additive blending"},
		{MA_BM_MULTIPLY, "MULTIPLY", 0, "Multiply", "Render surface and blend the result with multiplicative blending"},
		{MA_BM_CLIP, "CLIP", 0, "Alpha Clip", "Use the alpha threshold to clip the visibility (binary visibility)"},
		{MA_BM_HASHED, "HASHED", 0, "Alpha Hashed", "Use noise to dither the binary visibility (works well with multi-samples)"},
		{MA_BM_BLEND, "BLEND", 0, "Alpha Blend", "Render polygon transparent, depending on alpha channel of the texture"},
		{0, NULL, 0, NULL, NULL},
	};

	static EnumPropertyItem prop_eevee_blend_shadow_items[] = {
		{MA_BS_NONE, "NONE", 0, "None", "Material will cast no shadow"},
		{MA_BS_SOLID, "OPAQUE", 0, "Opaque", "Material will cast shadows without transparency"},
		{MA_BS_CLIP, "CLIP", 0, "Alpha Clip", "Use the alpha threshold to clip the visibility (binary visibility)"},
		{MA_BS_HASHED, "HASHED", 0, "Alpha Hashed", "Use noise to dither the binary visibility and use filtering to reduce the noise"},
		{0, NULL, 0, NULL, NULL},
	};

	srna = RNA_def_struct(brna, "Material", "ID");
	RNA_def_struct_ui_text(srna, "Material",
	                       "Material data-block to define the appearance of geometric objects for rendering");
	RNA_def_struct_ui_icon(srna, ICON_MATERIAL_DATA);

	/* Blending (only Eevee for now) */
	prop = RNA_def_property(srna, "blend_method", PROP_ENUM, PROP_NONE);
	RNA_def_property_enum_items(prop, prop_eevee_blend_items);
	RNA_def_property_ui_text(prop, "Blend Mode", "Blend Mode for Transparent Faces");
	RNA_def_property_update(prop, 0, "rna_Material_draw_update");

	prop = RNA_def_property(srna, "shadow_method", PROP_ENUM, PROP_NONE);
	RNA_def_property_enum_sdna(prop, NULL, "blend_shadow");
	RNA_def_property_enum_items(prop, prop_eevee_blend_shadow_items);
	RNA_def_property_ui_text(prop, "Shadow Mode", "Shadow mapping method");
	RNA_def_property_update(prop, 0, "rna_Material_draw_update");

	prop = RNA_def_property(srna, "alpha_threshold", PROP_FLOAT, PROP_FACTOR);
	RNA_def_property_range(prop, 0, 1);
	RNA_def_property_ui_text(prop, "Clip Threshold", "A pixel is rendered only if its alpha value is above this threshold");
	RNA_def_property_update(prop, 0, "rna_Material_draw_update");

	prop = RNA_def_property(srna, "show_transparent_back", PROP_BOOLEAN, PROP_NONE);
	RNA_def_property_boolean_negative_sdna(prop, NULL, "blend_flag", MA_BL_HIDE_BACKFACE);
	RNA_def_property_ui_text(prop, "Show Backface", "Limit transparency to a single layer "
	                                                 "(avoids transparency sorting problems)");
	RNA_def_property_update(prop, 0, "rna_Material_draw_update");

	prop = RNA_def_property(srna, "use_screen_refraction", PROP_BOOLEAN, PROP_NONE);
	RNA_def_property_boolean_sdna(prop, NULL, "blend_flag", MA_BL_SS_REFRACTION);
	RNA_def_property_ui_text(prop, "Screen Space Refraction", "Use raytraced screen space refractions");
	RNA_def_property_update(prop, 0, "rna_Material_draw_update");

	prop = RNA_def_property(srna, "use_sss_translucency", PROP_BOOLEAN, PROP_NONE);
	RNA_def_property_boolean_sdna(prop, NULL, "blend_flag", MA_BL_TRANSLUCENCY);
	RNA_def_property_ui_text(prop, "Subsurface Translucency", "Add translucency effect to subsurface");
	RNA_def_property_update(prop, 0, "rna_Material_draw_update");

	prop = RNA_def_property(srna, "refraction_depth", PROP_FLOAT, PROP_DISTANCE);
	RNA_def_property_float_sdna(prop, NULL, "refract_depth");
	RNA_def_property_range(prop, 0.0f, FLT_MAX);
	RNA_def_property_ui_text(prop, "Refraction Depth", "Approximate the thickness of the object to compute two refraction "
	                                                   "event (0 is disabled)");
	RNA_def_property_update(prop, 0, "rna_Material_draw_update");

	/* For Preview Render */
	prop = RNA_def_property(srna, "preview_render_type", PROP_ENUM, PROP_NONE);
	RNA_def_property_enum_sdna(prop, NULL, "pr_type");
	RNA_def_property_enum_items(prop, preview_type_items);
	RNA_def_property_ui_text(prop, "Preview Render Type", "Type of preview render");
	RNA_def_property_update(prop, 0, "rna_Material_update_previews");

	prop = RNA_def_property(srna, "use_preview_world", PROP_BOOLEAN, PROP_NONE);
	RNA_def_property_boolean_sdna(prop, NULL, "pr_flag", MA_PREVIEW_WORLD);
	RNA_def_property_ui_text(prop, "Preview World", "Use the current world background to light the preview render");
	RNA_def_property_update(prop, 0, "rna_Material_update_previews");

	prop = RNA_def_property(srna, "pass_index", PROP_INT, PROP_UNSIGNED);
	RNA_def_property_int_sdna(prop, NULL, "index");
	RNA_def_property_ui_text(prop, "Pass Index", "Index number for the \"Material Index\" render pass");
	RNA_def_property_update(prop, NC_OBJECT, "rna_Material_update");

	/* nodetree */
	prop = RNA_def_property(srna, "node_tree", PROP_POINTER, PROP_NONE);
	RNA_def_property_pointer_sdna(prop, NULL, "nodetree");
	RNA_def_property_ui_text(prop, "Node Tree", "Node tree for node based materials");

	prop = RNA_def_property(srna, "use_nodes", PROP_BOOLEAN, PROP_NONE);
	RNA_def_property_boolean_sdna(prop, NULL, "use_nodes", 1);
	RNA_def_property_clear_flag(prop, PROP_ANIMATABLE);
	RNA_def_property_flag(prop, PROP_CONTEXT_UPDATE);
	RNA_def_property_ui_text(prop, "Use Nodes", "Use shader nodes to render the material");
	RNA_def_property_update(prop, 0, "rna_Material_use_nodes_update");

	/* common */
	rna_def_animdata_common(srna);
	rna_def_texpaint_slots(brna, srna);

	rna_def_material_display(srna);
	rna_def_material_physics(brna);
	rna_def_material_gamesettings(brna);

	/* grease pencil */
	prop = RNA_def_property(srna, "grease_pencil", PROP_POINTER, PROP_NONE);
	RNA_def_property_pointer_sdna(prop, NULL, "gp_style");
	RNA_def_property_ui_text(prop, "Grease Pencil Settings", "Grease pencil color settings for material");

	prop = RNA_def_property(srna, "is_grease_pencil", PROP_BOOLEAN, PROP_NONE);
	RNA_def_property_boolean_funcs(prop, "rna_is_grease_pencil_get", NULL);
	RNA_def_property_clear_flag(prop, PROP_EDITABLE);
	RNA_def_property_ui_text(prop, "Is Grease Pencil", "True if this material has grease pencil data");

	rna_def_material_greasepencil(brna);


	RNA_api_material(srna);
=======
  StructRNA *srna;
  PropertyRNA *prop;

  /* Render Preview Types */
  static const EnumPropertyItem preview_type_items[] = {
      {MA_FLAT, "FLAT", ICON_MATPLANE, "Flat", "Flat XY plane"},
      {MA_SPHERE, "SPHERE", ICON_MATSPHERE, "Sphere", "Sphere"},
      {MA_CUBE, "CUBE", ICON_MATCUBE, "Cube", "Cube"},
      {MA_HAIR, "HAIR", ICON_HAIR, "Hair", "Hair strands"},
      {MA_SHADERBALL, "SHADERBALL", ICON_MATSHADERBALL, "Shader Ball", "Shader Ball"},
      {MA_CLOTH, "CLOTH", ICON_MATCLOTH, "Cloth", "Cloth"},
      {MA_FLUID, "FLUID", ICON_MATFLUID, "Fluid", "Fluid"},
      {0, NULL, 0, NULL, NULL},
  };

  static EnumPropertyItem prop_eevee_blend_items[] = {
      {MA_BM_SOLID, "OPAQUE", 0, "Opaque", "Render surface without transparency"},
      {MA_BM_ADD,
       "ADD",
       0,
       "Additive",
       "Render surface and blend the result with additive blending"},
      {MA_BM_MULTIPLY,
       "MULTIPLY",
       0,
       "Multiply",
       "Render surface and blend the result with multiplicative blending"},
      {MA_BM_CLIP,
       "CLIP",
       0,
       "Alpha Clip",
       "Use the alpha threshold to clip the visibility (binary visibility)"},
      {MA_BM_HASHED,
       "HASHED",
       0,
       "Alpha Hashed",
       "Use noise to dither the binary visibility (works well with multi-samples)"},
      {MA_BM_BLEND,
       "BLEND",
       0,
       "Alpha Blend",
       "Render polygon transparent, depending on alpha channel of the texture"},
      {0, NULL, 0, NULL, NULL},
  };

  static EnumPropertyItem prop_eevee_blend_shadow_items[] = {
      {MA_BS_NONE, "NONE", 0, "None", "Material will cast no shadow"},
      {MA_BS_SOLID, "OPAQUE", 0, "Opaque", "Material will cast shadows without transparency"},
      {MA_BS_CLIP,
       "CLIP",
       0,
       "Alpha Clip",
       "Use the alpha threshold to clip the visibility (binary visibility)"},
      {MA_BS_HASHED,
       "HASHED",
       0,
       "Alpha Hashed",
       "Use noise to dither the binary visibility and use filtering to reduce the noise"},
      {0, NULL, 0, NULL, NULL},
  };

  srna = RNA_def_struct(brna, "Material", "ID");
  RNA_def_struct_ui_text(
      srna,
      "Material",
      "Material data-block to define the appearance of geometric objects for rendering");
  RNA_def_struct_ui_icon(srna, ICON_MATERIAL_DATA);

  /* Blending (only Eevee for now) */
  prop = RNA_def_property(srna, "blend_method", PROP_ENUM, PROP_NONE);
  RNA_def_property_enum_items(prop, prop_eevee_blend_items);
  RNA_def_property_ui_text(prop, "Blend Mode", "Blend Mode for Transparent Faces");
  RNA_def_property_update(prop, 0, "rna_Material_draw_update");

  prop = RNA_def_property(srna, "shadow_method", PROP_ENUM, PROP_NONE);
  RNA_def_property_enum_sdna(prop, NULL, "blend_shadow");
  RNA_def_property_enum_items(prop, prop_eevee_blend_shadow_items);
  RNA_def_property_ui_text(prop, "Shadow Mode", "Shadow mapping method");
  RNA_def_property_update(prop, 0, "rna_Material_draw_update");

  prop = RNA_def_property(srna, "alpha_threshold", PROP_FLOAT, PROP_FACTOR);
  RNA_def_property_range(prop, 0, 1);
  RNA_def_property_ui_text(prop,
                           "Clip Threshold",
                           "A pixel is rendered only if its alpha value is above this threshold");
  RNA_def_property_update(prop, 0, "rna_Material_draw_update");

  prop = RNA_def_property(srna, "show_transparent_back", PROP_BOOLEAN, PROP_NONE);
  RNA_def_property_boolean_negative_sdna(prop, NULL, "blend_flag", MA_BL_HIDE_BACKFACE);
  RNA_def_property_ui_text(prop,
                           "Show Backface",
                           "Limit transparency to a single layer "
                           "(avoids transparency sorting problems)");
  RNA_def_property_update(prop, 0, "rna_Material_draw_update");

  prop = RNA_def_property(srna, "use_screen_refraction", PROP_BOOLEAN, PROP_NONE);
  RNA_def_property_boolean_sdna(prop, NULL, "blend_flag", MA_BL_SS_REFRACTION);
  RNA_def_property_ui_text(
      prop, "Screen Space Refraction", "Use raytraced screen space refractions");
  RNA_def_property_update(prop, 0, "rna_Material_draw_update");

  prop = RNA_def_property(srna, "use_sss_translucency", PROP_BOOLEAN, PROP_NONE);
  RNA_def_property_boolean_sdna(prop, NULL, "blend_flag", MA_BL_TRANSLUCENCY);
  RNA_def_property_ui_text(
      prop, "Subsurface Translucency", "Add translucency effect to subsurface");
  RNA_def_property_update(prop, 0, "rna_Material_draw_update");

  prop = RNA_def_property(srna, "refraction_depth", PROP_FLOAT, PROP_DISTANCE);
  RNA_def_property_float_sdna(prop, NULL, "refract_depth");
  RNA_def_property_range(prop, 0.0f, FLT_MAX);
  RNA_def_property_ui_text(prop,
                           "Refraction Depth",
                           "Approximate the thickness of the object to compute two refraction "
                           "event (0 is disabled)");
  RNA_def_property_update(prop, 0, "rna_Material_draw_update");

  /* For Preview Render */
  prop = RNA_def_property(srna, "preview_render_type", PROP_ENUM, PROP_NONE);
  RNA_def_property_enum_sdna(prop, NULL, "pr_type");
  RNA_def_property_enum_items(prop, preview_type_items);
  RNA_def_property_ui_text(prop, "Preview Render Type", "Type of preview render");
  RNA_def_property_update(prop, 0, "rna_Material_update_previews");

  prop = RNA_def_property(srna, "use_preview_world", PROP_BOOLEAN, PROP_NONE);
  RNA_def_property_boolean_sdna(prop, NULL, "pr_flag", MA_PREVIEW_WORLD);
  RNA_def_property_ui_text(
      prop, "Preview World", "Use the current world background to light the preview render");
  RNA_def_property_update(prop, 0, "rna_Material_update_previews");

  prop = RNA_def_property(srna, "pass_index", PROP_INT, PROP_UNSIGNED);
  RNA_def_property_int_sdna(prop, NULL, "index");
  RNA_def_property_ui_text(
      prop, "Pass Index", "Index number for the \"Material Index\" render pass");
  RNA_def_property_update(prop, NC_OBJECT, "rna_Material_update");

  /* nodetree */
  prop = RNA_def_property(srna, "node_tree", PROP_POINTER, PROP_NONE);
  RNA_def_property_pointer_sdna(prop, NULL, "nodetree");
  RNA_def_property_ui_text(prop, "Node Tree", "Node tree for node based materials");

  prop = RNA_def_property(srna, "use_nodes", PROP_BOOLEAN, PROP_NONE);
  RNA_def_property_boolean_sdna(prop, NULL, "use_nodes", 1);
  RNA_def_property_clear_flag(prop, PROP_ANIMATABLE);
  RNA_def_property_flag(prop, PROP_CONTEXT_UPDATE);
  RNA_def_property_ui_text(prop, "Use Nodes", "Use shader nodes to render the material");
  RNA_def_property_update(prop, 0, "rna_Material_use_nodes_update");

  /* common */
  rna_def_animdata_common(srna);
  rna_def_texpaint_slots(brna, srna);

  rna_def_material_display(srna);

  /* grease pencil */
  prop = RNA_def_property(srna, "grease_pencil", PROP_POINTER, PROP_NONE);
  RNA_def_property_pointer_sdna(prop, NULL, "gp_style");
  RNA_def_property_ui_text(
      prop, "Grease Pencil Settings", "Grease pencil color settings for material");

  prop = RNA_def_property(srna, "is_grease_pencil", PROP_BOOLEAN, PROP_NONE);
  RNA_def_property_boolean_funcs(prop, "rna_is_grease_pencil_get", NULL);
  RNA_def_property_clear_flag(prop, PROP_EDITABLE);
  RNA_def_property_ui_text(
      prop, "Is Grease Pencil", "True if this material has grease pencil data");

  rna_def_material_greasepencil(brna);

  RNA_api_material(srna);
>>>>>>> c8fc23fd
}

static void rna_def_texture_slots(BlenderRNA *brna,
                                  PropertyRNA *cprop,
                                  const char *structname,
                                  const char *structname_slots)
{
  StructRNA *srna;

  FunctionRNA *func;
  PropertyRNA *parm;

  RNA_def_property_srna(cprop, structname_slots);
  srna = RNA_def_struct(brna, structname_slots, NULL);
  RNA_def_struct_sdna(srna, "ID");
  RNA_def_struct_ui_text(srna, "Texture Slots", "Collection of texture slots");

  /* functions */
  func = RNA_def_function(srna, "add", "rna_mtex_texture_slots_add");
  RNA_def_function_flag(func,
                        FUNC_USE_SELF_ID | FUNC_NO_SELF | FUNC_USE_CONTEXT | FUNC_USE_REPORTS);
  parm = RNA_def_pointer(func, "mtex", structname, "", "The newly initialized mtex");
  RNA_def_function_return(func, parm);

  func = RNA_def_function(srna, "create", "rna_mtex_texture_slots_create");
  RNA_def_function_flag(func,
                        FUNC_USE_SELF_ID | FUNC_NO_SELF | FUNC_USE_CONTEXT | FUNC_USE_REPORTS);
  parm = RNA_def_int(
      func, "index", 0, 0, INT_MAX, "Index", "Slot index to initialize", 0, INT_MAX);
  RNA_def_parameter_flags(parm, 0, PARM_REQUIRED);
  parm = RNA_def_pointer(func, "mtex", structname, "", "The newly initialized mtex");
  RNA_def_function_return(func, parm);

  func = RNA_def_function(srna, "clear", "rna_mtex_texture_slots_clear");
  RNA_def_function_flag(func,
                        FUNC_USE_SELF_ID | FUNC_NO_SELF | FUNC_USE_CONTEXT | FUNC_USE_REPORTS);
  parm = RNA_def_int(func, "index", 0, 0, INT_MAX, "Index", "Slot index to clear", 0, INT_MAX);
  RNA_def_parameter_flags(parm, 0, PARM_REQUIRED);
}

void rna_def_mtex_common(BlenderRNA *brna,
                         StructRNA *srna,
                         const char *begin,
                         const char *activeget,
                         const char *activeset,
                         const char *activeeditable,
                         const char *structname,
                         const char *structname_slots,
                         const char *update,
                         const char *update_index)
{
  PropertyRNA *prop;

  /* mtex */
  prop = RNA_def_property(srna, "texture_slots", PROP_COLLECTION, PROP_NONE);
  RNA_def_property_struct_type(prop, structname);
  RNA_def_property_collection_funcs(prop,
                                    begin,
                                    "rna_iterator_array_next",
                                    "rna_iterator_array_end",
                                    "rna_iterator_array_dereference_get",
                                    NULL,
                                    NULL,
                                    NULL,
                                    NULL);
  RNA_def_property_ui_text(
      prop, "Textures", "Texture slots defining the mapping and influence of textures");
  rna_def_texture_slots(brna, prop, structname, structname_slots);

  prop = RNA_def_property(srna, "active_texture", PROP_POINTER, PROP_NONE);
  RNA_def_property_struct_type(prop, "Texture");
  RNA_def_property_flag(prop, PROP_EDITABLE);
  if (activeeditable)
    RNA_def_property_editable_func(prop, activeeditable);
  RNA_def_property_pointer_funcs(prop, activeget, activeset, NULL, NULL);
  RNA_def_property_ui_text(prop, "Active Texture", "Active texture slot being displayed");
  RNA_def_property_update(prop, NC_MATERIAL | ND_SHADING_LINKS, update);

  prop = RNA_def_property(srna, "active_texture_index", PROP_INT, PROP_UNSIGNED);
  RNA_def_property_int_sdna(prop, NULL, "texact");
  RNA_def_property_range(prop, 0, MAX_MTEX - 1);
  RNA_def_property_ui_text(prop, "Active Texture Index", "Index of active texture slot");
  RNA_def_property_update(prop, NC_MATERIAL | ND_SHADING_LINKS, update_index);
}

static void rna_def_tex_slot(BlenderRNA *brna)
{
  StructRNA *srna;
  PropertyRNA *prop;

  srna = RNA_def_struct(brna, "TexPaintSlot", NULL);
  RNA_def_struct_ui_text(
      srna, "Texture Paint Slot", "Slot that contains information about texture painting");

  prop = RNA_def_property(srna, "uv_layer", PROP_STRING, PROP_NONE);
  RNA_def_property_string_maxlength(prop, 64); /* else it uses the pointer size! */
  RNA_def_property_string_sdna(prop, NULL, "uvname");
  RNA_def_property_string_funcs(prop,
                                "rna_TexPaintSlot_uv_layer_get",
                                "rna_TexPaintSlot_uv_layer_length",
                                "rna_TexPaintSlot_uv_layer_set");
  RNA_def_property_ui_text(prop, "UV Map", "Name of UV map");
  RNA_def_property_update(prop, NC_GEOM | ND_DATA, "rna_Material_update");

  prop = RNA_def_property(srna, "is_valid", PROP_BOOLEAN, PROP_NONE);
  RNA_def_property_boolean_sdna(prop, NULL, "valid", 1);
  RNA_def_property_clear_flag(prop, PROP_EDITABLE);
  RNA_def_property_ui_text(prop, "Valid", "Slot has a valid image and UV map");
}

void rna_def_texpaint_slots(BlenderRNA *brna, StructRNA *srna)
{
  PropertyRNA *prop;

  rna_def_tex_slot(brna);

  /* mtex */
  prop = RNA_def_property(srna, "texture_paint_images", PROP_COLLECTION, PROP_NONE);
  RNA_def_property_collection_sdna(prop, NULL, "texpaintslot", NULL);
  RNA_def_property_collection_funcs(prop,
                                    "rna_Material_texpaint_begin",
                                    "rna_iterator_array_next",
                                    "rna_iterator_array_end",
                                    "rna_iterator_array_dereference_get",
                                    NULL,
                                    NULL,
                                    NULL,
                                    NULL);
  RNA_def_property_struct_type(prop, "Image");
  RNA_def_property_ui_text(
      prop, "Texture Slot Images", "Texture images used for texture painting");

  prop = RNA_def_property(srna, "texture_paint_slots", PROP_COLLECTION, PROP_NONE);
  RNA_def_property_collection_funcs(prop,
                                    "rna_Material_texpaint_begin",
                                    "rna_iterator_array_next",
                                    "rna_iterator_array_end",
                                    "rna_iterator_array_get",
                                    NULL,
                                    NULL,
                                    NULL,
                                    NULL);
  RNA_def_property_struct_type(prop, "TexPaintSlot");
  RNA_def_property_ui_text(
      prop, "Texture Slots", "Texture slots defining the mapping and influence of textures");

  prop = RNA_def_property(srna, "paint_active_slot", PROP_INT, PROP_UNSIGNED);
  RNA_def_property_range(prop, 0, SHRT_MAX);
  RNA_def_property_ui_text(
      prop, "Active Paint Texture Index", "Index of active texture paint slot");
  RNA_def_property_update(
      prop, NC_MATERIAL | ND_SHADING_LINKS, "rna_Material_active_paint_texture_index_update");

  prop = RNA_def_property(srna, "paint_clone_slot", PROP_INT, PROP_UNSIGNED);
  RNA_def_property_range(prop, 0, SHRT_MAX);
  RNA_def_property_ui_text(prop, "Clone Paint Texture Index", "Index of clone texture paint slot");
  RNA_def_property_update(prop, NC_MATERIAL | ND_SHADING_LINKS, NULL);
}

#endif<|MERGE_RESOLUTION|>--- conflicted
+++ resolved
@@ -788,7 +788,6 @@
 
 void RNA_def_material(BlenderRNA *brna)
 {
-<<<<<<< HEAD
 	StructRNA *srna;
 	PropertyRNA *prop;
 
@@ -918,9 +917,7 @@
 
 
 	RNA_api_material(srna);
-=======
-  StructRNA *srna;
-  PropertyRNA *prop;
+}
 
   /* Render Preview Types */
   static const EnumPropertyItem preview_type_items[] = {
@@ -1087,7 +1084,6 @@
   rna_def_material_greasepencil(brna);
 
   RNA_api_material(srna);
->>>>>>> c8fc23fd
 }
 
 static void rna_def_texture_slots(BlenderRNA *brna,
