--- conflicted
+++ resolved
@@ -1125,21 +1125,6 @@
 		{ARM_WIRE, "WIRE", 0, "Wire", "Display bones as thin wires, showing subdivision and B-Splines"},
 		{0, NULL, 0, NULL, NULL},
 	};
-<<<<<<< HEAD
-	static const EnumPropertyItem prop_vdeformer[] = {
-		{ARM_VDEF_BLENDER, "BLENDER", 0, "Blender", "Use Blender's armature vertex deformation"},
-		{ARM_VDEF_BGE_CPU, "BGE_CPU", 0, "BGE", "Use vertex deformation code optimized for the BGE"},
-		{0, NULL, 0, NULL, NULL}
-	};
-	static const EnumPropertyItem prop_ghost_type_items[] = {
-		{ARM_GHOST_CUR, "CURRENT_FRAME", 0, "Around Frame",
-		                "Display Ghosts of poses within a fixed number of frames around the current frame"},
-		{ARM_GHOST_RANGE, "RANGE", 0, "In Range", "Display Ghosts of poses within specified range"},
-		{ARM_GHOST_KEYS, "KEYS", 0, "On Keyframes", "Display Ghosts of poses on Keyframes"},
-		{0, NULL, 0, NULL, NULL},
-	};
-=======
->>>>>>> 766741b0
 	static const EnumPropertyItem prop_pose_position_items[] = {
 		{0, "POSE", 0, "Pose Position", "Show armature in posed state"},
 		{ARM_RESTPOS, "REST", 0, "Rest Position", "Show Armature in binding pose state (no posing possible)"},
@@ -1190,25 +1175,6 @@
 	RNA_def_property_update(prop, 0, "rna_Armature_redraw_data");
 	RNA_def_property_flag(prop, PROP_LIB_EXCEPTION);
 
-<<<<<<< HEAD
-	prop = RNA_def_property(srna, "deform_method", PROP_ENUM, PROP_NONE);
-	RNA_def_property_enum_sdna(prop, NULL, "gevertdeformer");
-	RNA_def_property_enum_items(prop, prop_vdeformer);
-	RNA_def_property_ui_text(prop, "Vertex Deformer", "Vertex Deformer Method (Game Engine only)");
-	RNA_def_property_update(prop, 0, "rna_Armature_redraw_data");
-	RNA_def_property_flag(prop, PROP_LIB_EXCEPTION);
-	
-/* XXX deprecated ....... old animviz for armatures only */
-	prop = RNA_def_property(srna, "ghost_type", PROP_ENUM, PROP_NONE);
-	RNA_def_property_enum_sdna(prop, NULL, "ghosttype");
-	RNA_def_property_enum_items(prop, prop_ghost_type_items);
-	RNA_def_property_ui_text(prop, "Ghost Type", "Method of Onion-skinning for active Action");
-	RNA_def_property_update(prop, 0, "rna_Armature_redraw_data");
-	RNA_def_property_flag(prop, PROP_LIB_EXCEPTION);
-/* XXX deprecated ....... old animviz for armatures only	 */
-
-=======
->>>>>>> 766741b0
 	/* Boolean values */
 	/* layer */
 	prop = RNA_def_property(srna, "layers", PROP_BOOLEAN, PROP_LAYER_MEMBER);
