/*
 * ***** BEGIN GPL LICENSE BLOCK *****
 *
 * This program is free software; you can redistribute it and/or
 * modify it under the terms of the GNU General Public License
 * as published by the Free Software Foundation; either version 2
 * of the License, or (at your option) any later version.
 *
 * This program is distributed in the hope that it will be useful,
 * but WITHOUT ANY WARRANTY; without even the implied warranty of
 * MERCHANTABILITY or FITNESS FOR A PARTICULAR PURPOSE.  See the
 * GNU General Public License for more details.
 *
 * You should have received a copy of the GNU General Public License
 * along with this program; if not, write to the Free Software Foundation,
 * Inc., 51 Franklin Street, Fifth Floor, Boston, MA 02110-1301, USA.
 *
 * Contributor(s): Blender Foundation (2008).
 *
 * ***** END GPL LICENSE BLOCK *****
 */

/** \file blender/makesrna/intern/rna_sensor.c
 *  \ingroup RNA
 */

#include <stdlib.h>

#include "DNA_constraint_types.h"
#include "DNA_object_types.h"
#include "DNA_sensor_types.h"

#include "BLI_utildefines.h"
#include "BLI_math.h"
#include "BLI_string_utils.h"

#include "BLT_translation.h"

#include "RNA_define.h"
#include "RNA_enum_types.h"
#include "RNA_access.h"

#include "rna_internal.h"

#include "WM_types.h"

/* Always keep in alphabetical order */
static const EnumPropertyItem sensor_type_items[] = {
	{SENS_ACTUATOR, "ACTUATOR", 0, "Actuator", ""},
	{SENS_ALWAYS, "ALWAYS", 0, "Always", ""},
	{SENS_ARMATURE, "ARMATURE", 0, "Armature", ""},
	{SENS_COLLISION, "COLLISION", 0, "Collision", ""},
	{SENS_DELAY, "DELAY", 0, "Delay", ""},
	{SENS_JOYSTICK, "JOYSTICK", 0, "Joystick", ""},
	{SENS_KEYBOARD, "KEYBOARD", 0, "Keyboard", ""},
	{SENS_MESSAGE, "MESSAGE", 0, "Message", ""},
	{SENS_MOUSE, "MOUSE", 0, "Mouse", ""},
	{SENS_NEAR, "NEAR", 0, "Near", ""},
	{SENS_PROPERTY, "PROPERTY", 0, "Property", ""},
	{SENS_RADAR, "RADAR", 0, "Radar", ""},
	{SENS_MOVEMENT, "MOVEMENT", 0, "Movement", ""},
	{SENS_RANDOM, "RANDOM", 0, "Random", ""},
	{SENS_RAY, "RAY", 0, "Ray", ""},
	{0, NULL, 0, NULL, NULL}
};

#ifdef RNA_RUNTIME

#include "BKE_sca.h"
#include "DNA_controller_types.h"

static StructRNA *rna_Sensor_refine(struct PointerRNA *ptr)
{
	bSensor *sensor = (bSensor *)ptr->data;

	switch (sensor->type) {
		case SENS_ALWAYS:
			return &RNA_AlwaysSensor;
		case SENS_NEAR:
			return &RNA_NearSensor;
		case SENS_KEYBOARD:
			return &RNA_KeyboardSensor;
		case SENS_PROPERTY:
			return &RNA_PropertySensor;
		case SENS_ARMATURE:
			return &RNA_ArmatureSensor;
		case SENS_MOUSE:
			return &RNA_MouseSensor;
		case SENS_COLLISION:
			return &RNA_CollisionSensor;
		case SENS_RADAR:
			return &RNA_RadarSensor;
		case SENS_RANDOM:
			return &RNA_RandomSensor;
		case SENS_RAY:
			return &RNA_RaySensor;
		case SENS_MOVEMENT:
			return &RNA_MovementSensor;
		case SENS_MESSAGE:
			return &RNA_MessageSensor;
		case SENS_JOYSTICK:
			return &RNA_JoystickSensor;
		case SENS_ACTUATOR:
			return &RNA_ActuatorSensor;
		case SENS_DELAY:
			return &RNA_DelaySensor;
		default:
			return &RNA_Sensor;
	}
}

static void rna_Sensor_name_set(PointerRNA *ptr, const char *value)
{
	Object *ob = ptr->id.data;
	bSensor *sens = ptr->data;
	BLI_strncpy_utf8(sens->name, value, sizeof(sens->name));
	BLI_uniquename(&ob->sensors, sens, DATA_("Sensor"), '.', offsetof(bSensor, name), sizeof(sens->name));
}

static void rna_Sensor_type_set(struct PointerRNA *ptr, int value)
{
	bSensor *sens = (bSensor *)ptr->data;
	if (value != sens->type) {
		sens->type = value;
		init_sensor(sens);
	}
}

/* Always keep in alphabetical order */

static void rna_Sensor_controllers_begin(CollectionPropertyIterator *iter, PointerRNA *ptr)
{
	bSensor *sens = (bSensor *)ptr->data;
	rna_iterator_array_begin(iter, sens->links, sizeof(bController *), (int)sens->totlinks, 0, NULL);
}

static int rna_Sensor_controllers_length(PointerRNA *ptr)
{
	bSensor *sens = (bSensor *)ptr->data;
	return (int) sens->totlinks;
}

const EnumPropertyItem *rna_Sensor_type_itemf(bContext *C, PointerRNA *ptr, PropertyRNA *UNUSED(prop), bool *r_free)
{
	EnumPropertyItem *item = NULL;
	Object *ob = NULL;
	int totitem = 0;

	if (ptr->type == &RNA_Sensor || RNA_struct_is_a(ptr->type, &RNA_Sensor)) {
		ob = (Object *)ptr->id.data;
	}
	else {
		/* can't use ob from ptr->id.data because that enum is also used by operators */
		ob = CTX_data_active_object(C);
	}
	
	RNA_enum_items_add_value(&item, &totitem, sensor_type_items, SENS_ACTUATOR);
	RNA_enum_items_add_value(&item, &totitem, sensor_type_items, SENS_ALWAYS);

	if (ob != NULL) {
		if (ob->type == OB_ARMATURE) {
			RNA_enum_items_add_value(&item, &totitem, sensor_type_items, SENS_ARMATURE);
		}
	}
	RNA_enum_items_add_value(&item, &totitem, sensor_type_items, SENS_COLLISION);
	RNA_enum_items_add_value(&item, &totitem, sensor_type_items, SENS_DELAY);
	RNA_enum_items_add_value(&item, &totitem, sensor_type_items, SENS_JOYSTICK);
	RNA_enum_items_add_value(&item, &totitem, sensor_type_items, SENS_KEYBOARD);
	RNA_enum_items_add_value(&item, &totitem, sensor_type_items, SENS_MESSAGE);
	RNA_enum_items_add_value(&item, &totitem, sensor_type_items, SENS_MOUSE);
	RNA_enum_items_add_value(&item, &totitem, sensor_type_items, SENS_MOVEMENT);
	RNA_enum_items_add_value(&item, &totitem, sensor_type_items, SENS_NEAR);
	RNA_enum_items_add_value(&item, &totitem, sensor_type_items, SENS_PROPERTY);
	RNA_enum_items_add_value(&item, &totitem, sensor_type_items, SENS_RADAR);
	RNA_enum_items_add_value(&item, &totitem, sensor_type_items, SENS_RANDOM);
	RNA_enum_items_add_value(&item, &totitem, sensor_type_items, SENS_RAY);
	RNA_enum_items_add_value(&item, &totitem, sensor_type_items, SENS_TOUCH);
	
	RNA_enum_item_end(&item, &totitem);
	*r_free = true;
	
	return item;
}

static void rna_Sensor_keyboard_key_set(struct PointerRNA *ptr, int value)
{
	bSensor *sens = (bSensor *)ptr->data;
	bKeyboardSensor *ks = (bKeyboardSensor *)sens->data;
	
	if (ISKEYBOARD(value))
		ks->key = value;
	else
		ks->key = 0;
}

static void rna_Sensor_keyboard_modifier_set(struct PointerRNA *ptr, int value)
{
	bSensor *sens = (bSensor *)ptr->data;
	bKeyboardSensor *ks = (bKeyboardSensor *)sens->data;
	
	if (ISKEYBOARD(value))
		ks->qual = value;
	else
		ks->qual = 0;
}
		
static void rna_Sensor_keyboard_modifier2_set(struct PointerRNA *ptr, int value)
{
	bSensor *sens = (bSensor *)ptr->data;
	bKeyboardSensor *ks = (bKeyboardSensor *)sens->data;
	
	if (ISKEYBOARD(value))
		ks->qual2 = value;
	else
		ks->qual2 = 0;
}

static void rna_Sensor_tap_set(struct PointerRNA *ptr, int value)
{
	bSensor *sens = (bSensor *)ptr->data;

	sens->tap = value;
	if (sens->tap == 1)
		sens->level = 0;
}

static void rna_Sensor_level_set(struct PointerRNA *ptr, int value)
{
	bSensor *sens = (bSensor *)ptr->data;

	sens->level = value;
	if (sens->level == 1)
		sens->tap = 0;
}

static void rna_Sensor_Armature_update(Main *UNUSED(bmain), Scene *UNUSED(scene), PointerRNA *ptr)
{
	bSensor *sens = (bSensor *)ptr->data;
	bArmatureSensor *as = sens->data;
	Object *ob = (Object *)ptr->id.data;

	char *posechannel = as->posechannel;
	char *constraint = as->constraint;

	/* check that bone exist in the active object */
	if (ob->type == OB_ARMATURE && ob->pose) {
		bPoseChannel *pchan;
		bPose *pose = ob->pose;
		for (pchan = pose->chanbase.first; pchan; pchan = pchan->next) {
			if (STREQ(pchan->name, posechannel)) {
				/* found it, now look for constraint channel */
				bConstraint *con;
				for (con = pchan->constraints.first; con; con = con->next) {
					if (STREQ(con->name, constraint)) {
						/* found it, all ok */
						return;
					}
				}
				/* didn't find constraint, make empty */
				constraint[0] = 0;
				return;
			}
		}
	}
	/* didn't find any */
	posechannel[0] = 0;
	constraint[0] = 0;
}
#else

static void rna_def_sensor(BlenderRNA *brna)
{
	StructRNA *srna;
	PropertyRNA *prop;

	srna = RNA_def_struct(brna, "Sensor", NULL);
	RNA_def_struct_ui_text(srna, "Sensor", "Game engine logic brick to detect events");
	RNA_def_struct_sdna(srna, "bSensor");
	RNA_def_struct_refine_func(srna, "rna_Sensor_refine");

	prop = RNA_def_property(srna, "name", PROP_STRING, PROP_NONE);
	RNA_def_property_ui_text(prop, "Name", "Sensor name");
	RNA_def_property_string_funcs(prop, NULL, NULL, "rna_Sensor_name_set");
	RNA_def_struct_name_property(srna, prop);
	RNA_def_property_update(prop, NC_LOGIC, NULL);

	prop = RNA_def_property(srna, "type", PROP_ENUM, PROP_NONE);
	RNA_def_property_clear_flag(prop, PROP_ANIMATABLE);
	RNA_def_property_enum_items(prop, sensor_type_items);
	RNA_def_property_enum_funcs(prop, NULL, "rna_Sensor_type_set", "rna_Sensor_type_itemf");
	RNA_def_property_ui_text(prop, "Type", "");
	RNA_def_property_update(prop, NC_LOGIC, NULL);

	prop = RNA_def_property(srna, "pin", PROP_BOOLEAN, PROP_NONE);
	RNA_def_property_boolean_sdna(prop, NULL, "flag", SENS_PIN);
	RNA_def_property_ui_text(prop, "Pinned", "Display when not linked to a visible states controller");
	RNA_def_property_ui_icon(prop, ICON_UNPINNED, 1);
	RNA_def_property_update(prop, NC_LOGIC, NULL);

	prop = RNA_def_property(srna, "active", PROP_BOOLEAN, PROP_NONE);
	RNA_def_property_boolean_negative_sdna(prop, NULL, "flag", SENS_DEACTIVATE);
	RNA_def_property_ui_text(prop, "Active", "Set active state of the sensor");
	RNA_def_property_update(prop, NC_LOGIC, NULL);

	prop = RNA_def_property(srna, "show_expanded", PROP_BOOLEAN, PROP_NONE);
	RNA_def_property_boolean_sdna(prop, NULL, "flag", SENS_SHOW);
	RNA_def_property_ui_text(prop, "Expanded", "Set sensor expanded in the user interface");
	RNA_def_property_ui_icon(prop, ICON_TRIA_RIGHT, 1);
	RNA_def_property_update(prop, NC_LOGIC, NULL);

	prop = RNA_def_property(srna, "invert", PROP_BOOLEAN, PROP_NONE);
	RNA_def_property_ui_text(prop, "Invert Output", "Invert the level(output) of this sensor");
	RNA_def_property_update(prop, NC_LOGIC, NULL);

	prop = RNA_def_property(srna, "use_level", PROP_BOOLEAN, PROP_NONE);
	RNA_def_property_boolean_sdna(prop, NULL, "level", 1);
	RNA_def_property_ui_text(prop, "Level",
	                         "Level detector, trigger controllers of new states "
	                         "(only applicable upon logic state transition)");
	RNA_def_property_boolean_funcs(prop, NULL, "rna_Sensor_level_set");
	RNA_def_property_update(prop, NC_LOGIC, NULL);

	prop = RNA_def_property(srna, "use_pulse_true_level", PROP_BOOLEAN, PROP_NONE);
	RNA_def_property_boolean_sdna(prop, NULL, "pulse", SENS_PULSE_REPEAT);
	RNA_def_property_ui_text(prop, "Pulse True Level", "Activate TRUE level triggering (pulse mode)");
	RNA_def_property_update(prop, NC_LOGIC, NULL);

	prop = RNA_def_property(srna, "use_pulse_false_level", PROP_BOOLEAN, PROP_NONE);
	RNA_def_property_boolean_sdna(prop, NULL, "pulse", SENS_NEG_PULSE_MODE);
	RNA_def_property_ui_text(prop, "Pulse False Level", "Activate FALSE level triggering (pulse mode)");
	RNA_def_property_update(prop, NC_LOGIC, NULL);
	
	prop = RNA_def_property(srna, "tick_skip", PROP_INT, PROP_NONE);
	RNA_def_property_int_sdna(prop, NULL, "freq");
	RNA_def_property_ui_text(prop, "Skip",
	                         "Number of logic ticks skipped between 2 active pulses "
	                         "(0 = pulse every logic tick, 1 = skip 1 logic tick between pulses, etc.)");
	RNA_def_property_range(prop, 0, 10000);
	RNA_def_property_update(prop, NC_LOGIC, NULL);

	prop = RNA_def_property(srna, "use_tap", PROP_BOOLEAN, PROP_NONE);
	RNA_def_property_boolean_sdna(prop, NULL, "tap", 1);
	RNA_def_property_boolean_funcs(prop, NULL, "rna_Sensor_tap_set");
	RNA_def_property_ui_text(prop, "Tap",
	                         "Trigger controllers only for an instant, even while the sensor remains true");
	RNA_def_property_update(prop, NC_LOGIC, NULL);

	prop = RNA_def_property(srna, "controllers", PROP_COLLECTION, PROP_NONE);
	RNA_def_property_collection_sdna(prop, NULL, "links", NULL);
	RNA_def_property_struct_type(prop, "Controller");
	RNA_def_property_ui_text(prop, "Controllers", "The list containing the controllers connected to the sensor");
	RNA_def_property_collection_funcs(prop, "rna_Sensor_controllers_begin", "rna_iterator_array_next",
	                                  "rna_iterator_array_end", "rna_iterator_array_dereference_get",
	                                  "rna_Sensor_controllers_length", NULL, NULL, NULL);


	RNA_api_sensor(srna);
}

static void rna_def_always_sensor(BlenderRNA *brna)
{
	StructRNA *srna;
	srna = RNA_def_struct(brna, "AlwaysSensor", "Sensor");
	RNA_def_struct_ui_text(srna, "Always Sensor", "Sensor to generate continuous pulses");
}

static void rna_def_near_sensor(BlenderRNA *brna)
{
	StructRNA *srna;
	PropertyRNA *prop;

	srna = RNA_def_struct(brna, "NearSensor", "Sensor");
	RNA_def_struct_ui_text(srna, "Near Sensor", "Sensor to detect nearby objects");
	RNA_def_struct_sdna_from(srna, "bNearSensor", "data");

	prop = RNA_def_property(srna, "property", PROP_STRING, PROP_NONE);
	RNA_def_property_string_sdna(prop, NULL, "name");
	RNA_def_property_ui_text(prop, "Property", "Only look for objects with this property (blank = all objects)");
	RNA_def_property_update(prop, NC_LOGIC, NULL);

	prop = RNA_def_property(srna, "distance", PROP_FLOAT, PROP_NONE);
	RNA_def_property_float_sdna(prop, NULL, "dist");
	RNA_def_property_ui_text(prop, "Distance", "Trigger distance");
	RNA_def_property_range(prop, 0.0f, 10000.0f);
	RNA_def_property_update(prop, NC_LOGIC, NULL);

	prop = RNA_def_property(srna, "reset_distance", PROP_FLOAT, PROP_NONE);
	RNA_def_property_float_sdna(prop, NULL, "resetdist");
	RNA_def_property_ui_text(prop, "Reset Distance", "The distance where the sensor forgets the actor");
	RNA_def_property_range(prop, 0.0f, 10000.0f);
	RNA_def_property_update(prop, NC_LOGIC, NULL);
}

static void rna_def_mouse_sensor(BlenderRNA *brna)
{
	StructRNA *srna;
	PropertyRNA *prop;

	static const EnumPropertyItem mouse_event_items[] = {
		{BL_SENS_MOUSE_LEFT_BUTTON, "LEFTCLICK", 0, "Left Button", ""},
		{BL_SENS_MOUSE_MIDDLE_BUTTON, "MIDDLECLICK", 0, "Middle Button", ""},
		{BL_SENS_MOUSE_RIGHT_BUTTON, "RIGHTCLICK", 0, "Right Button", ""},
		{BL_SENS_MOUSE_WHEEL_UP, "WHEELUP", 0, "Wheel Up", ""},
		{BL_SENS_MOUSE_WHEEL_DOWN, "WHEELDOWN", 0, "Wheel Down", ""},
		{BL_SENS_MOUSE_MOVEMENT, "MOVEMENT", 0, "Movement", ""},
		{BL_SENS_MOUSE_MOUSEOVER, "MOUSEOVER", 0, "Mouse Over", ""},
		{BL_SENS_MOUSE_MOUSEOVER_ANY, "MOUSEOVERANY", 0, "Mouse Over Any", ""},
		{0, NULL, 0, NULL, NULL}
	};

	static const EnumPropertyItem prop_mouse_type_items[] = {
		{SENS_COLLISION_PROPERTY, "PROPERTY", ICON_LOGIC, "Property", "Use a property for ray intersections"},
		{SENS_COLLISION_MATERIAL, "MATERIAL", ICON_MATERIAL_DATA, "Material", "Use a material for ray intersections"},
		{0, NULL, 0, NULL, NULL}
	};

	srna = RNA_def_struct(brna, "MouseSensor", "Sensor");
	RNA_def_struct_ui_text(srna, "Mouse Sensor", "Sensor to detect mouse events");
	RNA_def_struct_sdna_from(srna, "bMouseSensor", "data");

	prop = RNA_def_property(srna, "mouse_event", PROP_ENUM, PROP_NONE);
	RNA_def_property_enum_sdna(prop, NULL, "type");
	RNA_def_property_enum_items(prop, mouse_event_items);
	RNA_def_property_ui_text(prop, "Mouse Event", "Type of event this mouse sensor should trigger on");
	RNA_def_property_update(prop, NC_LOGIC, NULL);

	prop = RNA_def_property(srna, "use_pulse", PROP_BOOLEAN, PROP_NONE);
	RNA_def_property_boolean_sdna(prop, NULL, "flag", SENS_MOUSE_FOCUS_PULSE);
	RNA_def_property_ui_text(prop, "Pulse", "Moving the mouse over a different object generates a pulse");
	RNA_def_property_update(prop, NC_LOGIC, NULL);
	
	prop = RNA_def_property(srna, "use_material", PROP_ENUM, PROP_NONE);
	RNA_def_property_enum_bitflag_sdna(prop, NULL, "mode");
	RNA_def_property_enum_items(prop, prop_mouse_type_items);
	RNA_def_property_ui_text(prop, "M/P", "Toggle collision on material or property");
	RNA_def_property_update(prop, NC_LOGIC, NULL);

	prop = RNA_def_property(srna, "property", PROP_STRING, PROP_NONE);
	RNA_def_property_string_sdna(prop, NULL, "propname");
	RNA_def_property_ui_text(prop, "Property", "Only look for objects with this property (blank = all objects)");
	RNA_def_property_update(prop, NC_LOGIC, NULL);

	prop = RNA_def_property(srna, "material", PROP_STRING, PROP_NONE);
	RNA_def_property_string_sdna(prop, NULL, "matname");
	RNA_def_property_ui_text(prop, "Material", "Only look for objects with this material (blank = all objects)");
	RNA_def_property_update(prop, NC_LOGIC, NULL);	

	prop = RNA_def_property(srna, "use_x_ray", PROP_BOOLEAN, PROP_NONE);
	RNA_def_property_boolean_sdna(prop, NULL, "flag", SENS_RAY_XRAY);
	RNA_def_property_ui_text(prop, "X-Ray", "Toggle X-Ray option (see through objects that don't have the property)");
	RNA_def_property_update(prop, NC_LOGIC, NULL);

	prop = RNA_def_property(srna, "mask", PROP_BOOLEAN, PROP_LAYER_MEMBER);
	RNA_def_property_boolean_sdna(prop, NULL, "mask", 1);
	RNA_def_property_array(prop, OB_MAX_COL_MASKS);
	RNA_def_property_ui_text(prop, "Mask", "Mask filter compared with object's collision group");
	RNA_def_property_update(prop, NC_LOGIC, NULL);
}

static void rna_def_keyboard_sensor(BlenderRNA *brna)
{
	StructRNA *srna;
	PropertyRNA *prop;

	srna = RNA_def_struct(brna, "KeyboardSensor", "Sensor");
	RNA_def_struct_ui_text(srna, "Keyboard Sensor", "Sensor to detect keyboard events");
	RNA_def_struct_sdna_from(srna, "bKeyboardSensor", "data");

	prop = RNA_def_property(srna, "key", PROP_ENUM, PROP_NONE);
	RNA_def_property_enum_sdna(prop, NULL, "key");
	RNA_def_property_enum_items(prop, rna_enum_event_type_items);
	RNA_def_property_translation_context(prop, BLT_I18NCONTEXT_UI_EVENTS);
	RNA_def_property_enum_funcs(prop, NULL, "rna_Sensor_keyboard_key_set", NULL);
	RNA_def_property_ui_text(prop, "Key",  "");
	RNA_def_property_translation_context(prop, BLT_I18NCONTEXT_ID_WINDOWMANAGER);
	RNA_def_property_update(prop, NC_LOGIC, NULL);
	
	prop = RNA_def_property(srna, "modifier_key_1", PROP_ENUM, PROP_NONE);
	RNA_def_property_enum_sdna(prop, NULL, "qual");
	RNA_def_property_enum_items(prop, rna_enum_event_type_items);
	RNA_def_property_translation_context(prop, BLT_I18NCONTEXT_UI_EVENTS);
	RNA_def_property_enum_funcs(prop, NULL, "rna_Sensor_keyboard_modifier_set", NULL);
	RNA_def_property_ui_text(prop, "Modifier Key", "Modifier key code");
	RNA_def_property_update(prop, NC_LOGIC, NULL);
	
	prop = RNA_def_property(srna, "modifier_key_2", PROP_ENUM, PROP_NONE);
	RNA_def_property_enum_sdna(prop, NULL, "qual2");
	RNA_def_property_enum_items(prop, rna_enum_event_type_items);
	RNA_def_property_translation_context(prop, BLT_I18NCONTEXT_UI_EVENTS);
	RNA_def_property_enum_funcs(prop, NULL, "rna_Sensor_keyboard_modifier2_set", NULL);
	RNA_def_property_ui_text(prop, "Second Modifier Key", "Modifier key code");
	RNA_def_property_update(prop, NC_LOGIC, NULL);

	prop = RNA_def_property(srna, "target", PROP_STRING, PROP_NONE);
	RNA_def_property_string_sdna(prop, NULL, "targetName");
	RNA_def_property_ui_text(prop, "Target", "Property that receives the keystrokes in case a string is logged");
	RNA_def_property_update(prop, NC_LOGIC, NULL);

	prop = RNA_def_property(srna, "log", PROP_STRING, PROP_NONE);
	RNA_def_property_string_sdna(prop, NULL, "toggleName");
	RNA_def_property_ui_text(prop, "Log Toggle", "Property that indicates whether to log keystrokes as a string");
	RNA_def_property_update(prop, NC_LOGIC, NULL);

	prop = RNA_def_property(srna, "use_all_keys", PROP_BOOLEAN, PROP_NONE);
	RNA_def_property_boolean_sdna(prop, NULL, "type", 1);
	RNA_def_property_ui_text(prop, "All Keys", "Trigger this sensor on any keystroke");
	RNA_def_property_update(prop, NC_LOGIC, NULL);
}

static void rna_def_property_sensor(BlenderRNA *brna)
{
	StructRNA *srna;
	PropertyRNA *prop;
	static const EnumPropertyItem prop_type_items[] = {
		{SENS_PROP_EQUAL, "PROPEQUAL", 0, "Equal", ""},
		{SENS_PROP_NEQUAL, "PROPNEQUAL", 0, "Not Equal", ""},
		{SENS_PROP_INTERVAL, "PROPINTERVAL", 0, "Interval", ""},
		{SENS_PROP_CHANGED, "PROPCHANGED", 0, "Changed", ""},
		/* {SENS_PROP_EXPRESSION, "PROPEXPRESSION", 0, "Expression", ""},  NOT_USED_IN_UI */
		{SENS_PROP_LESSTHAN, "PROPLESSTHAN", 0, "Less Than", ""},
		{SENS_PROP_GREATERTHAN, "PROPGREATERTHAN", 0, "Greater Than", ""},
		{0, NULL, 0, NULL, NULL}
	};

	srna = RNA_def_struct(brna, "PropertySensor", "Sensor");
	RNA_def_struct_ui_text(srna, "Property Sensor", "Sensor to detect values and changes in values of properties");
	RNA_def_struct_sdna_from(srna, "bPropertySensor", "data");

	prop = RNA_def_property(srna, "evaluation_type", PROP_ENUM, PROP_NONE);
	RNA_def_property_enum_sdna(prop, NULL, "type");
	RNA_def_property_enum_items(prop, prop_type_items);
	RNA_def_property_ui_text(prop, "Evaluation Type", "Type of property evaluation");
	RNA_def_property_update(prop, NC_LOGIC, NULL);

	prop = RNA_def_property(srna, "property", PROP_STRING, PROP_NONE);
	RNA_def_property_string_sdna(prop, NULL, "name");
	RNA_def_property_ui_text(prop, "Property", "");
	RNA_def_property_update(prop, NC_LOGIC, NULL);

	prop = RNA_def_property(srna, "value", PROP_STRING, PROP_NONE);
	RNA_def_property_string_sdna(prop, NULL, "value");
	RNA_def_property_ui_text(prop, "Value", "Check for this value in types in Equal, Not Equal, Less Than and Greater Than types");
	RNA_def_property_update(prop, NC_LOGIC, NULL);

	prop = RNA_def_property(srna, "value_min", PROP_STRING, PROP_NONE);
	RNA_def_property_string_sdna(prop, NULL, "value");
	RNA_def_property_ui_text(prop, "Minimum Value", "Minimum value in Interval type");
	RNA_def_property_update(prop, NC_LOGIC, NULL);

	prop = RNA_def_property(srna, "value_max", PROP_STRING, PROP_NONE);
	RNA_def_property_string_sdna(prop, NULL, "maxvalue");
	RNA_def_property_ui_text(prop, "Maximum Value", "Maximum value in Interval type");
	RNA_def_property_update(prop, NC_LOGIC, NULL);
}

static void rna_def_armature_sensor(BlenderRNA *brna)
{
	StructRNA *srna;
	PropertyRNA *prop;
	static const EnumPropertyItem prop_type_items[] = {
		{SENS_ARM_STATE_CHANGED, "STATECHG", 0, "State Changed", ""},
		{SENS_ARM_LIN_ERROR_BELOW, "LINERRORBELOW", 0, "Lin error below", ""},
		{SENS_ARM_LIN_ERROR_ABOVE, "LINERRORABOVE", 0, "Lin error above", ""},
		{SENS_ARM_ROT_ERROR_BELOW, "ROTERRORBELOW", 0, "Rot error below", ""},
		{SENS_ARM_ROT_ERROR_ABOVE, "ROTERRORABOVE", 0, "Rot error above", ""},
		{0, NULL, 0, NULL, NULL}
	};

	srna = RNA_def_struct(brna, "ArmatureSensor", "Sensor");
	RNA_def_struct_ui_text(srna, "Armature Sensor", "Sensor to detect values and changes in values of IK solver");
	RNA_def_struct_sdna_from(srna, "bArmatureSensor", "data");

	prop = RNA_def_property(srna, "test_type", PROP_ENUM, PROP_NONE);
	RNA_def_property_enum_sdna(prop, NULL, "type");
	RNA_def_property_enum_items(prop, prop_type_items);
	RNA_def_property_ui_text(prop, "Test", "Type of value and test");
	RNA_def_property_update(prop, NC_LOGIC, NULL);

	prop = RNA_def_property(srna, "bone", PROP_STRING, PROP_NONE);
	RNA_def_property_string_sdna(prop, NULL, "posechannel");
	RNA_def_property_ui_text(prop, "Bone Name", "Identify the bone to check value from");
	RNA_def_property_update(prop, NC_LOGIC, "rna_Sensor_Armature_update");

	prop = RNA_def_property(srna, "constraint", PROP_STRING, PROP_NONE);
	RNA_def_property_string_sdna(prop, NULL, "constraint");
	RNA_def_property_ui_text(prop, "Constraint Name", "Identify the bone constraint to check value from");
	RNA_def_property_update(prop, NC_LOGIC, "rna_Sensor_Armature_update");

	prop = RNA_def_property(srna, "value", PROP_FLOAT, PROP_NONE);
	RNA_def_property_float_sdna(prop, NULL, "value");
	RNA_def_property_ui_text(prop, "Compare Value", "Value to be used in comparison");
	RNA_def_property_update(prop, NC_LOGIC, NULL);
}

static void rna_def_actuator_sensor(BlenderRNA *brna)
{
	StructRNA *srna;
	PropertyRNA *prop;

	srna = RNA_def_struct(brna, "ActuatorSensor", "Sensor");
	RNA_def_struct_ui_text(srna, "Actuator Sensor", "Sensor to detect state modifications of actuators");
	RNA_def_struct_sdna_from(srna, "bActuatorSensor", "data");

	/* XXX if eventually have Logics using RNA 100%, we could use the actuator data-block isntead of its name */
	prop = RNA_def_property(srna, "actuator", PROP_STRING, PROP_NONE);
	RNA_def_property_string_sdna(prop, NULL, "name");
	RNA_def_property_ui_text(prop, "Actuator", "Actuator name, actuator active state modifications will be detected");
	RNA_def_property_update(prop, NC_LOGIC, NULL);
}

static void rna_def_delay_sensor(BlenderRNA *brna)
{
	StructRNA *srna;
	PropertyRNA *prop;

	srna = RNA_def_struct(brna, "DelaySensor", "Sensor");
	RNA_def_struct_ui_text(srna, "Delay Sensor", "Sensor to send delayed events");
	RNA_def_struct_sdna_from(srna, "bDelaySensor", "data");

	prop = RNA_def_property(srna, "delay", PROP_INT, PROP_NONE);
	RNA_def_property_ui_text(prop, "Delay",
	                         "Delay in number of logic tics before the positive trigger (default 60 per second)");
	RNA_def_property_range(prop, 0, 5000);
	RNA_def_property_update(prop, NC_LOGIC, NULL);

	prop = RNA_def_property(srna, "duration", PROP_INT, PROP_NONE);
	RNA_def_property_ui_text(prop, "Duration",
	                         "If >0, delay in number of logic tics before the negative trigger following "
	                         "the positive trigger");
	RNA_def_property_range(prop, 0, 5000);
	RNA_def_property_update(prop, NC_LOGIC, NULL);

	prop = RNA_def_property(srna, "use_repeat", PROP_BOOLEAN, PROP_NONE);
	RNA_def_property_boolean_sdna(prop, NULL, "flag", SENS_DELAY_REPEAT);
	RNA_def_property_ui_text(prop, "Repeat",
	                         "Toggle repeat option (if selected, the sensor restarts after Delay+Duration "
	                         "logic tics)");
	RNA_def_property_update(prop, NC_LOGIC, NULL);
}

static void rna_def_collision_sensor(BlenderRNA *brna)
{
	StructRNA *srna;
	PropertyRNA *prop;

	srna = RNA_def_struct(brna, "CollisionSensor", "Sensor");
	RNA_def_struct_ui_text(srna, "Collision Sensor",
	                       "Sensor to detect objects colliding with the current object, with more settings than "
	                       "the Touch sensor");
	RNA_def_struct_sdna_from(srna, "bCollisionSensor", "data");

	prop = RNA_def_property(srna, "use_pulse", PROP_BOOLEAN, PROP_NONE);
	RNA_def_property_boolean_sdna(prop, NULL, "mode", SENS_COLLISION_PULSE);
	RNA_def_property_ui_text(prop, "Pulse", "Change to the set of colliding objects generates pulse");
	RNA_def_property_update(prop, NC_LOGIC, NULL);

	prop = RNA_def_property(srna, "use_material", PROP_BOOLEAN, PROP_NONE);
	RNA_def_property_boolean_sdna(prop, NULL, "mode", SENS_COLLISION_MATERIAL);
	RNA_def_property_ui_text(prop, "M/P", "Toggle collision on material or property");
	RNA_def_property_update(prop, NC_LOGIC, NULL);

	prop = RNA_def_property(srna, "property", PROP_STRING, PROP_NONE);
	RNA_def_property_string_sdna(prop, NULL, "name");
	RNA_def_property_ui_text(prop, "Property", "Only look for objects with this property (blank = all objects)");
	RNA_def_property_update(prop, NC_LOGIC, NULL);

	/*XXX to make a setFunction to create a lookup with all materials in Blend File (not only this object mat.) */
	prop = RNA_def_property(srna, "material", PROP_STRING, PROP_NONE);
	RNA_def_property_string_sdna(prop, NULL, "materialName");
	RNA_def_property_ui_text(prop, "Material", "Only look for objects with this material (blank = all objects)");
	RNA_def_property_update(prop, NC_LOGIC, NULL);

#if 0
	/* XXX either use a data-block look up to store the string name (material)
	 * or to do a doversion and use a material pointer. */
	prop = RNA_def_property(srna, "material", PROP_POINTER, PROP_NONE);
	RNA_def_property_struct_type(prop, "Material");
	RNA_def_property_flag(prop, PROP_EDITABLE);
	RNA_def_property_pointer_sdna(prop, NULL, "ma");
	RNA_def_property_ui_text(prop, "Material", "Only look for objects with this material (blank = all objects)");
#endif
}

static void rna_def_radar_sensor(BlenderRNA *brna)
{
	StructRNA *srna;
	PropertyRNA *prop;
	static const EnumPropertyItem axis_items[] = {
		{SENS_RADAR_X_AXIS, "XAXIS", 0, "+X axis", ""},
		{SENS_RADAR_Y_AXIS, "YAXIS", 0, "+Y axis", ""},
		{SENS_RADAR_Z_AXIS, "ZAXIS", 0, "+Z axis", ""},
		{SENS_RADAR_NEG_X_AXIS, "NEGXAXIS", 0, "-X axis", ""},
		{SENS_RADAR_NEG_Y_AXIS, "NEGYAXIS", 0, "-Y axis", ""},
		{SENS_RADAR_NEG_Z_AXIS, "NEGZAXIS", 0, "-Z axis", ""},
		{0, NULL, 0, NULL, NULL}
	};

	srna = RNA_def_struct(brna, "RadarSensor", "Sensor");
	RNA_def_struct_ui_text(srna, "Radar Sensor",
	                       "Sensor to detect objects in a cone shaped radar emanating from the current object");
	RNA_def_struct_sdna_from(srna, "bRadarSensor", "data");

	prop = RNA_def_property(srna, "property", PROP_STRING, PROP_NONE);
	RNA_def_property_string_sdna(prop, NULL, "name");
	RNA_def_property_ui_text(prop, "Property", "Only look for objects with this property (blank = all objects)");
	RNA_def_property_update(prop, NC_LOGIC, NULL);

	prop = RNA_def_property(srna, "axis", PROP_ENUM, PROP_NONE);
	RNA_def_property_enum_items(prop, axis_items);
	RNA_def_property_ui_text(prop, "Axis", "Along which axis the radar cone is cast");
	RNA_def_property_update(prop, NC_LOGIC, NULL);

	prop = RNA_def_property(srna, "angle", PROP_FLOAT, PROP_ANGLE);
	RNA_def_property_range(prop, 0.0, DEG2RADF(179.9f));
	RNA_def_property_ui_text(prop, "Angle", "Opening angle of the radar cone");
	RNA_def_property_update(prop, NC_LOGIC, NULL);

	prop = RNA_def_property(srna, "distance", PROP_FLOAT, PROP_NONE);
	RNA_def_property_float_sdna(prop, NULL, "range");
	RNA_def_property_range(prop, 0.0, 10000.0);
	RNA_def_property_ui_text(prop, "Distance", "Depth of the radar cone");
	RNA_def_property_update(prop, NC_LOGIC, NULL);
}

static void rna_def_random_sensor(BlenderRNA *brna)
{
	StructRNA *srna;
	PropertyRNA *prop;

	srna = RNA_def_struct(brna, "RandomSensor", "Sensor");
	RNA_def_struct_ui_text(srna, "Random Sensor", "Sensor to send random events");
	RNA_def_struct_sdna_from(srna, "bRandomSensor", "data");

	prop = RNA_def_property(srna, "seed", PROP_INT, PROP_NONE);
	RNA_def_property_range(prop, 0, 1000);
	RNA_def_property_ui_text(prop, "Seed", "Initial seed of the generator (choose 0 for not random)");
	RNA_def_property_update(prop, NC_LOGIC, NULL);
}

static void rna_def_ray_sensor(BlenderRNA *brna)
{
	StructRNA *srna;
	PropertyRNA *prop;
	static const EnumPropertyItem axis_items[] = {
		{SENS_RAY_X_AXIS, "XAXIS", 0, "+X axis", ""},
		{SENS_RAY_Y_AXIS, "YAXIS", 0, "+Y axis", ""},
		{SENS_RAY_Z_AXIS, "ZAXIS", 0, "+Z axis", ""},
		{SENS_RAY_NEG_X_AXIS, "NEGXAXIS", 0, "-X axis", ""},
		{SENS_RAY_NEG_Y_AXIS, "NEGYAXIS", 0, "-Y axis", ""},
		{SENS_RAY_NEG_Z_AXIS, "NEGZAXIS", 0, "-Z axis", ""},
		{0, NULL, 0, NULL, NULL}
	};
	
	static const EnumPropertyItem prop_ray_type_items[] = {
		{SENS_COLLISION_PROPERTY, "PROPERTY", ICON_LOGIC, "Property", "Use a property for ray intersections"},
		{SENS_COLLISION_MATERIAL, "MATERIAL", ICON_MATERIAL_DATA, "Material", "Use a material for ray intersections"},
		{0, NULL, 0, NULL, NULL}
	};

	srna = RNA_def_struct(brna, "RaySensor", "Sensor");
	RNA_def_struct_ui_text(srna, "Ray Sensor",
	                       "Sensor to detect intersections with a ray emanating from the current object");
	RNA_def_struct_sdna_from(srna, "bRaySensor", "data");
	
	prop = RNA_def_property(srna, "ray_type", PROP_ENUM, PROP_NONE);
	RNA_def_property_enum_bitflag_sdna(prop, NULL, "mode");
	RNA_def_property_enum_items(prop, prop_ray_type_items);
	RNA_def_property_ui_text(prop, "Ray Type", "Toggle collision on material or property");
	RNA_def_property_update(prop, NC_LOGIC, NULL);

	prop = RNA_def_property(srna, "property", PROP_STRING, PROP_NONE);
	RNA_def_property_string_sdna(prop, NULL, "propname");
	RNA_def_property_ui_text(prop, "Property", "Only look for objects with this property (blank = all objects)");
	RNA_def_property_update(prop, NC_LOGIC, NULL);

	prop = RNA_def_property(srna, "material", PROP_STRING, PROP_NONE);
	RNA_def_property_string_sdna(prop, NULL, "matname");
	RNA_def_property_ui_text(prop, "Material", "Only look for objects with this material (blank = all objects)");
	RNA_def_property_update(prop, NC_LOGIC, NULL);

#if 0
	/* XXX either use a data-block look up to store the string name (material)
	 * or to do a doversion and use a material pointer. */
	prop = RNA_def_property(srna, "material", PROP_POINTER, PROP_NONE);
	RNA_def_property_struct_type(prop, "Material");
	RNA_def_property_flag(prop, PROP_EDITABLE);
	RNA_def_property_pointer_sdna(prop, NULL, "ma");
	RNA_def_property_ui_text(prop, "Material", "Only look for objects with this material (blank = all objects)");
#endif

	prop = RNA_def_property(srna, "use_x_ray", PROP_BOOLEAN, PROP_NONE);
	RNA_def_property_boolean_sdna(prop, NULL, "mode", SENS_RAY_XRAY);
	RNA_def_property_ui_text(prop, "X-Ray Mode",
	                         "Toggle X-Ray option (see through objects that don't have the property)");
	RNA_def_property_update(prop, NC_LOGIC, NULL);

	prop = RNA_def_property(srna, "range", PROP_FLOAT, PROP_NONE);
	RNA_def_property_range(prop, 0.01, 10000.0);
	RNA_def_property_ui_text(prop, "Range", "Sense objects no farther than this distance");
	RNA_def_property_update(prop, NC_LOGIC, NULL);

	prop = RNA_def_property(srna, "axis", PROP_ENUM, PROP_NONE);
	RNA_def_property_enum_sdna(prop, NULL, "axisflag");
	RNA_def_property_enum_items(prop, axis_items);
	RNA_def_property_ui_text(prop, "Axis", "Along which axis the ray is cast");
	RNA_def_property_update(prop, NC_LOGIC, NULL);

	prop = RNA_def_property(srna, "mask", PROP_BOOLEAN, PROP_LAYER_MEMBER);
	RNA_def_property_boolean_sdna(prop, NULL, "mask", 1);
	RNA_def_property_array(prop, OB_MAX_COL_MASKS);
	RNA_def_property_ui_text(prop, "Mask", "Mask filter compared with object's collision group");
	RNA_def_property_update(prop, NC_LOGIC, NULL);
}

static void rna_def_movement_sensor(BlenderRNA *brna)
{
	StructRNA *srna;
	PropertyRNA *prop;
	static EnumPropertyItem axis_items[] = {
		{ SENS_MOVEMENT_X_AXIS, "XAXIS", 0, "+X axis", "" },
		{ SENS_MOVEMENT_Y_AXIS, "YAXIS", 0, "+Y axis", "" },
		{ SENS_MOVEMENT_Z_AXIS, "ZAXIS", 0, "+Z axis", "" },
		{ SENS_MOVEMENT_NEG_X_AXIS, "NEGXAXIS", 0, "-X axis", "" },
		{ SENS_MOVEMENT_NEG_Y_AXIS, "NEGYAXIS", 0, "-Y axis", "" },
		{ SENS_MOVEMENT_NEG_Z_AXIS, "NEGZAXIS", 0, "-Z axis", "" },
		{ SENS_MOVEMENT_ALL_AXIS, "ALLAXIS", 0, "All axis", "" },
		{ 0, NULL, 0, NULL, NULL }
	};

	srna = RNA_def_struct(brna, "MovementSensor", "Sensor");
	RNA_def_struct_ui_text(srna, "Movement Sensor", "Sensor to detect if the owner has moved");
	RNA_def_struct_sdna_from(srna, "bMovementSensor", "data");

	prop = RNA_def_property(srna, "axis", PROP_ENUM, PROP_NONE);
	RNA_def_property_enum_sdna(prop, NULL, "axisflag");
	RNA_def_property_enum_items(prop, axis_items);
	RNA_def_property_ui_text(prop, "Axis", "Along which axis movement has to be detected");
	RNA_def_property_update(prop, NC_LOGIC, NULL);

	prop = RNA_def_property(srna, "use_local", PROP_BOOLEAN, PROP_NONE);
	RNA_def_property_boolean_sdna(prop, NULL, "localflag", SENS_MOVEMENT_LOCAL);
	RNA_def_property_ui_text(prop, "Local",
		"Toggle beetween local/global coordinates");
	RNA_def_property_update(prop, NC_LOGIC, NULL);

	prop = RNA_def_property(srna, "threshold", PROP_FLOAT, PROP_NONE);
	RNA_def_property_float_sdna(prop, NULL, "threshold");
	RNA_def_property_float_default(prop, 0.01f);
	RNA_def_property_ui_text(prop, "Threshold", "Set Threshold");
	RNA_def_property_range(prop, 0.001f, 10000.0f);
	RNA_def_property_ui_range(prop, 0.001, 10000.0, 0.1, 3);
	RNA_def_property_update(prop, NC_LOGIC, NULL);
}

static void rna_def_message_sensor(BlenderRNA *brna)
{
	StructRNA *srna;
	PropertyRNA *prop;

	srna = RNA_def_struct(brna, "MessageSensor", "Sensor");
	RNA_def_struct_ui_text(srna, "Message Sensor", "Sensor to detect incoming messages");
	RNA_def_struct_sdna_from(srna, "bMessageSensor", "data");

	prop = RNA_def_property(srna, "subject", PROP_STRING, PROP_NONE);
	RNA_def_property_ui_text(prop, "Subject",
	                         "Optional subject filter: only accept messages with this subject, "
	                         "or empty to accept all");
	RNA_def_property_update(prop, NC_LOGIC, NULL);
}

static void rna_def_joystick_sensor(BlenderRNA *brna)
{
	StructRNA *srna;
	PropertyRNA *prop;

<<<<<<< HEAD
	static EnumPropertyItem event_type_joystick_items[] = {
		{SENS_JOY_AXIS, "STICK_DIRECTIONS", 0, "Stick Directions", ""},
		{SENS_JOY_AXIS_SINGLE, "STICK_AXIS", 0, "Stick Axis", ""},
		{SENS_JOY_SHOULDER_TRIGGER, "SHOULDER_TRIGGERS", 0, "Shoulder Triggers", ""},
		{SENS_JOY_BUTTON, "BUTTONS", 0, "Buttons", ""},
		{0, NULL, 0, NULL, NULL}
	};

	static EnumPropertyItem axis_items[] = {
		{SENS_JOY_LEFT_STICK, "LEFT_STICK", 0, "Left Stick", ""},
		{SENS_JOY_RIGHT_STICK, "RIGHT_STICK", 0, "Right Stick", ""},
		{0, NULL, 0, NULL, NULL}
	};

	static EnumPropertyItem axis_direction_items[] = {
		{SENS_JOY_X_AXIS, "RIGHTAXIS", 0, "Right", ""},
		{SENS_JOY_Y_AXIS, "UPAXIS", 0, "Up", ""},
		{SENS_JOY_NEG_X_AXIS, "LEFTAXIS", 0, "Left", ""},
		{SENS_JOY_NEG_Y_AXIS, "DOWNAXIS", 0, "Down", ""},
		{0, NULL, 0, NULL, NULL}
	};

	static EnumPropertyItem axis_trigger_items[] = {
		{SENS_JOY_LEFT_SHOULDER_TRIGGER, "LEFT_SHOULDER_TRIGGER", 0, "Left Shoulder Trigger", ""},
		{SENS_JOY_RIGHT_SHOULDER_TRIGGER, "RIGHT_SHOULDER_TRIGGER", 0, "Right Shoulder Trigger", ""},
		{0, NULL, 0, NULL, NULL}
	};

	static EnumPropertyItem axis_single_items[] = {
		{SENS_JOY_LEFT_STICK_HORIZONTAL, "LEFT_STICK_HORIZONTAL", 0, "Left Stick Horizontal", ""},
		{SENS_JOY_LEFT_STICK_VERTICAL, "LEFT_STICK_VERTICAL", 0, "Left Stick Vertical", ""},
		{SENS_JOY_RIGHT_STICK_HORIZONTAL, "RIGHT_STICK_HORIZONTAL", 0, "Right Stick Horizontal", ""},
		{SENS_JOY_RIGHT_STICK_VERTICAL, "RIGHT_STICK_VERTICAL", 0, "Right Stick Vertical", ""},
		{0, NULL, 0, NULL, NULL}
	};
=======
	static const EnumPropertyItem event_type_joystick_items[] = {
		{SENS_JOY_BUTTON, "BUTTON", 0, "Button", ""},
		{SENS_JOY_AXIS, "AXIS", 0, "Axis", ""},
		{SENS_JOY_HAT, "HAT", 0, "Hat", ""},
		{SENS_JOY_AXIS_SINGLE, "AXIS_SINGLE", 0, "Single Axis", ""},
		{0, NULL, 0, NULL, NULL}
	};

	static const EnumPropertyItem axis_direction_items[] = {
		{SENS_JOY_X_AXIS, "RIGHTAXIS", 0, "Right Axis", ""},
		{SENS_JOY_Y_AXIS, "UPAXIS", 0, "Up Axis", ""},
		{SENS_JOY_NEG_X_AXIS, "LEFTAXIS", 0, "Left Axis", ""},
		{SENS_JOY_NEG_Y_AXIS, "DOWNAXIS", 0, "Down Axis", ""},
		{0, NULL, 0, NULL, NULL}
	};

	static const EnumPropertyItem hat_direction_items[] = {
		{SENS_JOY_HAT_UP, "UP", 0, "Up", ""},
		{SENS_JOY_HAT_DOWN, "DOWN", 0, "Down", ""},
		{SENS_JOY_HAT_LEFT, "LEFT", 0, "Left", ""},
		{SENS_JOY_HAT_RIGHT, "RIGHT", 0, "Right", ""},
>>>>>>> e6838ecc

	static EnumPropertyItem button_items[] = {
		{SENS_JOY_BUTTON_A, "BUTTON_A", 0, "A", ""},
		{SENS_JOY_BUTTON_B, "BUTTON_B", 0, "B", ""},
		{SENS_JOY_BUTTON_X, "BUTTON_X", 0, "X", ""},
		{SENS_JOY_BUTTON_Y, "BUTTON_Y", 0, "Y", ""},
		{SENS_JOY_BUTTON_BACK, "BUTTON_BACK", 0, "Back", ""},
		{SENS_JOY_BUTTON_GUIDE, "BUTTON_GUIDE", 0, "Guide", ""},
		{SENS_JOY_BUTTON_START, "BUTTON_START", 0, "Start", ""},
		{SENS_JOY_BUTTON_STICK_LEFT, "BUTTON_STICK_LEFT", 0, "Left Stick", ""},
		{SENS_JOY_BUTTON_STICK_RIGHT, "BUTTON_STICK_RIGHT", 0, "Right Stick", ""},
		{SENS_JOY_BUTTON_SHOULDER_LEFT, "BUTTON_SHOULDER_LEFT", 0, "Left Shoulder", ""},
		{SENS_JOY_BUTTON_SHOULDER_RIGHT, "BUTTON_SHOULDER_RIGHT", 0, "Right Shoulder", ""},
		{SENS_JOY_BUTTON_DPAD_UP, "BUTTON_DPAD_UP", 0, "Dpad Up", ""},
		{SENS_JOY_BUTTON_DPAD_DOWN, "BUTTON_DPAD_DOWN", 0, "Dpad Down", ""},
		{SENS_JOY_BUTTON_DPAD_LEFT, "BUTTON_DPAD_LEFT", 0, "Dpad Left", ""},
		{SENS_JOY_BUTTON_DPAD_RIGHT, "BUTTON_DPAD_RIGHT", 0, "Dpad Right", ""},
		{0, NULL, 0, NULL, NULL}
	};

	srna = RNA_def_struct(brna, "JoystickSensor", "Sensor");
	RNA_def_struct_ui_text(srna, "Joystick Sensor", "Sensor to detect joystick events");
	RNA_def_struct_sdna_from(srna, "bJoystickSensor", "data");
	
	prop = RNA_def_property(srna, "joystick_index", PROP_INT, PROP_NONE);
	RNA_def_property_int_sdna(prop, NULL, "joyindex");
	RNA_def_property_ui_text(prop, "Joystick Index", "Which joystick to use");
	RNA_def_property_range(prop, 0, SENS_JOY_MAXINDEX - 1);
	RNA_def_property_update(prop, NC_LOGIC, NULL);

	prop = RNA_def_property(srna, "event_type", PROP_ENUM, PROP_NONE);
	RNA_def_property_enum_sdna(prop, NULL, "type");
	RNA_def_property_enum_items(prop, event_type_joystick_items);
	RNA_def_property_translation_context(prop, BLT_I18NCONTEXT_UI_EVENTS);
	RNA_def_property_ui_text(prop, "Event Type", "The type of event this joystick sensor is triggered on");
	RNA_def_property_update(prop, NC_LOGIC, NULL);

	prop = RNA_def_property(srna, "use_all_events", PROP_BOOLEAN, PROP_NONE);
	RNA_def_property_boolean_sdna(prop, NULL, "flag", SENS_JOY_ANY_EVENT);
	RNA_def_property_ui_text(prop, "All Events",
							 "Triggered by all events on this joystick's current type (axis/button)");
	RNA_def_property_update(prop, NC_LOGIC, NULL);

	/* Button */
	prop = RNA_def_property(srna, "button_number", PROP_ENUM, PROP_NONE);
	RNA_def_property_enum_sdna(prop, NULL, "button");
	RNA_def_property_enum_items(prop, button_items);
	RNA_def_property_ui_text(prop, "Button", "Which button to use");
	RNA_def_property_update(prop, NC_LOGIC, NULL);

	/* Axis */
	prop = RNA_def_property(srna, "axis_number", PROP_ENUM, PROP_NONE);
	RNA_def_property_enum_sdna(prop, NULL, "axis");
	RNA_def_property_enum_items(prop, axis_items);
	RNA_def_property_ui_text(prop, "Stick", "Which Stick to use");
	RNA_def_property_update(prop, NC_LOGIC, NULL);

	prop = RNA_def_property(srna, "axis_direction", PROP_ENUM, PROP_NONE);
	RNA_def_property_enum_sdna(prop, NULL, "axisf");
	RNA_def_property_enum_items(prop, axis_direction_items);
	RNA_def_property_ui_text(prop, "Stick Direction", "The direction of the stick");
	RNA_def_property_update(prop, NC_LOGIC, NULL);

	/* Triggers */
	prop = RNA_def_property(srna, "axis_trigger_number", PROP_ENUM, PROP_NONE);
	RNA_def_property_enum_sdna(prop, NULL, "axis_single");
	RNA_def_property_enum_items(prop, axis_trigger_items);
	RNA_def_property_ui_text(prop, "Triggers", "Which trigger to detect");
	RNA_def_property_update(prop, NC_LOGIC, NULL);

	/* Single Axis */
	prop = RNA_def_property(srna, "single_axis_number", PROP_ENUM, PROP_NONE);
	RNA_def_property_enum_sdna(prop, NULL, "axis_single");
	RNA_def_property_enum_items(prop, axis_single_items);
	RNA_def_property_ui_text(prop, "Stick Axis", "Which stick single axis (vertical/horizontal/other) to detect");
	RNA_def_property_update(prop, NC_LOGIC, NULL);

	/* Common */
	prop = RNA_def_property(srna, "axis_threshold", PROP_INT, PROP_NONE);
	RNA_def_property_int_sdna(prop, NULL, "precision");
	RNA_def_property_ui_text(prop, "Threshold", "Threshold minimum to detect the stick/trigger");
	RNA_def_property_range(prop, 0, 32768);
	RNA_def_property_update(prop, NC_LOGIC, NULL);
}

void RNA_def_sensor(BlenderRNA *brna)
{
	rna_def_sensor(brna);

	rna_def_always_sensor(brna);
	rna_def_near_sensor(brna);
	rna_def_mouse_sensor(brna);
	rna_def_keyboard_sensor(brna);
	rna_def_property_sensor(brna);
	rna_def_armature_sensor(brna);
	rna_def_actuator_sensor(brna);
	rna_def_delay_sensor(brna);
	rna_def_collision_sensor(brna);
	rna_def_radar_sensor(brna);
	rna_def_random_sensor(brna);
	rna_def_ray_sensor(brna);
	rna_def_movement_sensor(brna);
	rna_def_message_sensor(brna);
	rna_def_joystick_sensor(brna);
}

#endif<|MERGE_RESOLUTION|>--- conflicted
+++ resolved
@@ -816,7 +816,7 @@
 {
 	StructRNA *srna;
 	PropertyRNA *prop;
-	static EnumPropertyItem axis_items[] = {
+	static const EnumPropertyItem axis_items[] = {
 		{ SENS_MOVEMENT_X_AXIS, "XAXIS", 0, "+X axis", "" },
 		{ SENS_MOVEMENT_Y_AXIS, "YAXIS", 0, "+Y axis", "" },
 		{ SENS_MOVEMENT_Z_AXIS, "ZAXIS", 0, "+Z axis", "" },
@@ -873,8 +873,7 @@
 	StructRNA *srna;
 	PropertyRNA *prop;
 
-<<<<<<< HEAD
-	static EnumPropertyItem event_type_joystick_items[] = {
+	static const EnumPropertyItem event_type_joystick_items[] = {
 		{SENS_JOY_AXIS, "STICK_DIRECTIONS", 0, "Stick Directions", ""},
 		{SENS_JOY_AXIS_SINGLE, "STICK_AXIS", 0, "Stick Axis", ""},
 		{SENS_JOY_SHOULDER_TRIGGER, "SHOULDER_TRIGGERS", 0, "Shoulder Triggers", ""},
@@ -888,7 +887,7 @@
 		{0, NULL, 0, NULL, NULL}
 	};
 
-	static EnumPropertyItem axis_direction_items[] = {
+	static const EnumPropertyItem axis_direction_items[] = {
 		{SENS_JOY_X_AXIS, "RIGHTAXIS", 0, "Right", ""},
 		{SENS_JOY_Y_AXIS, "UPAXIS", 0, "Up", ""},
 		{SENS_JOY_NEG_X_AXIS, "LEFTAXIS", 0, "Left", ""},
@@ -896,7 +895,7 @@
 		{0, NULL, 0, NULL, NULL}
 	};
 
-	static EnumPropertyItem axis_trigger_items[] = {
+	static const EnumPropertyItem axis_trigger_items[] = {
 		{SENS_JOY_LEFT_SHOULDER_TRIGGER, "LEFT_SHOULDER_TRIGGER", 0, "Left Shoulder Trigger", ""},
 		{SENS_JOY_RIGHT_SHOULDER_TRIGGER, "RIGHT_SHOULDER_TRIGGER", 0, "Right Shoulder Trigger", ""},
 		{0, NULL, 0, NULL, NULL}
@@ -909,29 +908,6 @@
 		{SENS_JOY_RIGHT_STICK_VERTICAL, "RIGHT_STICK_VERTICAL", 0, "Right Stick Vertical", ""},
 		{0, NULL, 0, NULL, NULL}
 	};
-=======
-	static const EnumPropertyItem event_type_joystick_items[] = {
-		{SENS_JOY_BUTTON, "BUTTON", 0, "Button", ""},
-		{SENS_JOY_AXIS, "AXIS", 0, "Axis", ""},
-		{SENS_JOY_HAT, "HAT", 0, "Hat", ""},
-		{SENS_JOY_AXIS_SINGLE, "AXIS_SINGLE", 0, "Single Axis", ""},
-		{0, NULL, 0, NULL, NULL}
-	};
-
-	static const EnumPropertyItem axis_direction_items[] = {
-		{SENS_JOY_X_AXIS, "RIGHTAXIS", 0, "Right Axis", ""},
-		{SENS_JOY_Y_AXIS, "UPAXIS", 0, "Up Axis", ""},
-		{SENS_JOY_NEG_X_AXIS, "LEFTAXIS", 0, "Left Axis", ""},
-		{SENS_JOY_NEG_Y_AXIS, "DOWNAXIS", 0, "Down Axis", ""},
-		{0, NULL, 0, NULL, NULL}
-	};
-
-	static const EnumPropertyItem hat_direction_items[] = {
-		{SENS_JOY_HAT_UP, "UP", 0, "Up", ""},
-		{SENS_JOY_HAT_DOWN, "DOWN", 0, "Down", ""},
-		{SENS_JOY_HAT_LEFT, "LEFT", 0, "Left", ""},
-		{SENS_JOY_HAT_RIGHT, "RIGHT", 0, "Right", ""},
->>>>>>> e6838ecc
 
 	static EnumPropertyItem button_items[] = {
 		{SENS_JOY_BUTTON_A, "BUTTON_A", 0, "A", ""},
