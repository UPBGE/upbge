/* SPDX-License-Identifier: GPL-2.0-or-later */

/** \file
 * \ingroup RNA
 */

#include <string.h>

#include <CLG_log.h>

#include "MEM_guardedalloc.h"

#include "DNA_ID.h"
#include "DNA_anim_types.h"
#include "DNA_camera_types.h"
#include "DNA_constraint_types.h"
#include "DNA_gpencil_modifier_types.h"
#include "DNA_key_types.h"
#include "DNA_modifier_types.h"
#include "DNA_object_types.h"

#include "BLI_listbase.h"
#include "BLI_string.h"
#include "BLI_utildefines.h"

//#define DEBUG_OVERRIDE_TIMEIT

#ifdef DEBUG_OVERRIDE_TIMEIT
#  include "PIL_time_utildefines.h"
#endif

#include "BKE_armature.h"
#include "BKE_idprop.h"
#include "BKE_idtype.h"
#include "BKE_lib_override.h"
#include "BKE_main.h"

#include "RNA_access.h"
#include "RNA_define.h"
#include "RNA_enum_types.h"
#include "RNA_path.h"
#include "RNA_prototypes.h"

#include "rna_access_internal.h"
#include "rna_internal.h"

static CLG_LogRef LOG = {"rna.access_compare_override"};

/**
 * Find the actual ID owner of the given \a ptr #PointerRNA, in override sense, and generate the
 * full rna path from it to given \a prop #PropertyRNA if \a rna_path is given.
 *
 * \note This is slightly different than 'generic' RNA 'id owner' as returned by
 * #RNA_find_real_ID_and_path, since in overrides we also consider shape keys as embedded data, not
 * only root node trees and master collections.
 */
<<<<<<< HEAD
static ID *rna_property_override_property_real_id_owner(Main *bmain,
=======
static ID *rna_property_override_property_real_id_owner(Main *UNUSED(bmain),
>>>>>>> 17bc2925
                                                        PointerRNA *ptr,
                                                        PropertyRNA *prop,
                                                        char **r_rna_path)
{
  ID *id = ptr->owner_id;
  ID *owner_id = id;
  const char *rna_path_prefix = NULL;

  if (r_rna_path != NULL) {
    *r_rna_path = NULL;
  }

  if (id == NULL) {
    return NULL;
  }

  if (id->flag & (LIB_EMBEDDED_DATA | LIB_EMBEDDED_DATA_LIB_OVERRIDE)) {
    /* XXX this is very bad band-aid code, but for now it will do.
     * We should at least use a #define for those prop names.
     * Ideally RNA as a whole should be aware of those PITA of embedded IDs, and have a way to
     * retrieve their owner IDs and generate paths from those.
     */

    switch (GS(id->name)) {
      case ID_KE:
        owner_id = ((Key *)id)->from;
        rna_path_prefix = "shape_keys.";
        break;
      case ID_GR:
      case ID_NT:
        /* Master collections, Root node trees. */
        owner_id = RNA_find_real_ID_and_path(id, &rna_path_prefix);
        break;
      default:
        BLI_assert_unreachable();
    }
  }

  if (r_rna_path == NULL) {
    return owner_id;
  }

  char *rna_path = RNA_path_from_ID_to_property(ptr, prop);
  if (rna_path) {
    *r_rna_path = rna_path;
    if (rna_path_prefix != NULL) {
      *r_rna_path = BLI_sprintfN("%s%s", rna_path_prefix, rna_path);
      MEM_freeN(rna_path);
    }

    return owner_id;
  }
  return NULL;
}

int RNA_property_override_flag(PropertyRNA *prop)
{
  return rna_ensure_property(prop)->flag_override;
}

bool RNA_property_overridable_get(PointerRNA *ptr, PropertyRNA *prop)
{
  if (prop->magic == RNA_MAGIC) {
    /* Special handling for insertions of constraints or modifiers... */
    /* TODO: Note We may want to add a more generic system to RNA
     * (like a special property in struct of items)
     * if we get more overridable collections,
     * for now we can live with those special-cases handling I think. */
    if (RNA_struct_is_a(ptr->type, &RNA_Constraint)) {
      bConstraint *con = ptr->data;
      if (con->flag & CONSTRAINT_OVERRIDE_LIBRARY_LOCAL) {
        return true;
      }
    }
    else if (RNA_struct_is_a(ptr->type, &RNA_Modifier)) {
      ModifierData *mod = ptr->data;
      if (mod->flag & eModifierFlag_OverrideLibrary_Local) {
        return true;
      }
    }
    else if (RNA_struct_is_a(ptr->type, &RNA_GpencilModifier)) {
      GpencilModifierData *gp_mod = ptr->data;
      if (gp_mod->flag & eGpencilModifierFlag_OverrideLibrary_Local) {
        return true;
      }
    }
    else if (RNA_struct_is_a(ptr->type, &RNA_NlaTrack)) {
      NlaTrack *nla_track = ptr->data;
      if (nla_track->flag & NLATRACK_OVERRIDELIBRARY_LOCAL) {
        return true;
      }
    }
    else if (RNA_struct_is_a(ptr->type, &RNA_CameraBackgroundImage)) {
      CameraBGImage *bgpic = ptr->data;
      if (bgpic->flag & CAM_BGIMG_FLAG_OVERRIDE_LIBRARY_LOCAL) {
        return true;
      }
    }
    /* If this is a RNA-defined property (real or 'virtual' IDProp),
     * we want to use RNA prop flag. */
    return !(prop->flag_override & PROPOVERRIDE_NO_COMPARISON) &&
           (prop->flag_override & PROPOVERRIDE_OVERRIDABLE_LIBRARY);
  }
  /* If this is a real 'pure' IDProp (aka custom property), we want to use the IDProp flag. */
  IDProperty *idprop = (IDProperty *)prop;
  return (idprop->flag & IDP_FLAG_OVERRIDABLE_LIBRARY) != 0;
}

bool RNA_property_overridable_library_set(PointerRNA *UNUSED(ptr),
                                          PropertyRNA *prop,
                                          const bool is_overridable)
{
  /* Only works for pure custom properties IDProps. */
  if (prop->magic != RNA_MAGIC) {
    IDProperty *idprop = (IDProperty *)prop;

    idprop->flag = is_overridable ? (idprop->flag | IDP_FLAG_OVERRIDABLE_LIBRARY) :
                                    (idprop->flag & ~IDP_FLAG_OVERRIDABLE_LIBRARY);
    return true;
  }

  return false;
}

bool RNA_property_overridden(PointerRNA *ptr, PropertyRNA *prop)
{
  char *rna_path = RNA_path_from_ID_to_property(ptr, prop);
  ID *id = ptr->owner_id;

  if (rna_path == NULL || id == NULL || !ID_IS_OVERRIDE_LIBRARY(id)) {
    return false;
  }

  return (BKE_lib_override_library_property_find(id->override_library, rna_path) != NULL);
}

bool RNA_property_comparable(PointerRNA *UNUSED(ptr), PropertyRNA *prop)
{
  prop = rna_ensure_property(prop);

  return !(prop->flag_override & PROPOVERRIDE_NO_COMPARISON);
}

static bool rna_property_override_operation_apply(Main *bmain,
                                                  PointerRNA *ptr_dst,
                                                  PointerRNA *ptr_src,
                                                  PointerRNA *ptr_storage,
                                                  PropertyRNA *prop_dst,
                                                  PropertyRNA *prop_src,
                                                  PropertyRNA *prop_storage,
                                                  PointerRNA *ptr_item_dst,
                                                  PointerRNA *ptr_item_src,
                                                  PointerRNA *ptr_item_storage,
                                                  IDOverrideLibraryPropertyOperation *opop);

bool RNA_property_copy(
    Main *bmain, PointerRNA *ptr, PointerRNA *fromptr, PropertyRNA *prop, int index)
{
  if (!RNA_property_editable(ptr, prop)) {
    return false;
  }

  PropertyRNA *prop_dst = prop;
  PropertyRNA *prop_src = prop;

  /* Ensure we get real property data,
   * be it an actual RNA property, or an #IDProperty in disguise. */
  prop_dst = rna_ensure_property_realdata(&prop_dst, ptr);
  prop_src = rna_ensure_property_realdata(&prop_src, fromptr);

  /* IDprops: destination may not exist, if source does and is set, try to create it. */
  /* NOTE: this is sort of quick hack/bandage to fix the issue,
   * we need to rethink how IDProps are handled in 'diff' RNA code completely, IMHO. */
  if (prop_src != NULL && prop_dst == NULL && RNA_property_is_set(fromptr, prop)) {
    BLI_assert(prop_src->magic != RNA_MAGIC);
    IDProperty *idp_dst = RNA_struct_idprops(ptr, true);
    IDProperty *prop_idp_dst = IDP_CopyProperty((IDProperty *)prop_src);
    IDP_AddToGroup(idp_dst, prop_idp_dst);
    rna_idproperty_touch(prop_idp_dst);
    /* Nothing else to do here... */
    return true;
  }

  if (ELEM(NULL, prop_dst, prop_src)) {
    return false;
  }

  IDOverrideLibraryPropertyOperation opop = {
      .operation = IDOVERRIDE_LIBRARY_OP_REPLACE,
      .subitem_reference_index = index,
      .subitem_local_index = index,
  };
  return rna_property_override_operation_apply(
      bmain, ptr, fromptr, NULL, prop_dst, prop_src, NULL, NULL, NULL, NULL, &opop);
}

static int rna_property_override_diff(Main *bmain,
                                      PropertyRNAOrID *prop_a,
                                      PropertyRNAOrID *prop_b,
                                      const char *rna_path,
                                      const size_t rna_path_len,
                                      eRNACompareMode mode,
                                      IDOverrideLibrary *override,
                                      const eRNAOverrideMatch flags,
                                      eRNAOverrideMatchResult *r_report_flags);

bool RNA_property_equals(
    Main *bmain, PointerRNA *ptr_a, PointerRNA *ptr_b, PropertyRNA *prop, eRNACompareMode mode)
{
  BLI_assert(ELEM(mode, RNA_EQ_STRICT, RNA_EQ_UNSET_MATCH_ANY, RNA_EQ_UNSET_MATCH_NONE));

  PropertyRNAOrID prop_a, prop_b;

  rna_property_rna_or_id_get(prop, ptr_a, &prop_a);
  rna_property_rna_or_id_get(prop, ptr_b, &prop_b);

  return (rna_property_override_diff(bmain, &prop_a, &prop_b, NULL, 0, mode, NULL, 0, NULL) == 0);
}

bool RNA_struct_equals(Main *bmain, PointerRNA *ptr_a, PointerRNA *ptr_b, eRNACompareMode mode)
{
  CollectionPropertyIterator iter;
  PropertyRNA *iterprop;
  bool equals = true;

  if (ptr_a == NULL && ptr_b == NULL) {
    return true;
  }
  if (ptr_a == NULL || ptr_b == NULL) {
    return false;
  }
  if (ptr_a->type != ptr_b->type) {
    return false;
  }

  iterprop = RNA_struct_iterator_property(ptr_a->type);

  RNA_property_collection_begin(ptr_a, iterprop, &iter);
  for (; iter.valid; RNA_property_collection_next(&iter)) {
    PropertyRNA *prop = iter.ptr.data;

    if (!RNA_property_equals(bmain, ptr_a, ptr_b, prop, mode)) {
      equals = false;
      break;
    }
  }
  RNA_property_collection_end(&iter);

  return equals;
}

/* Low-level functions, also used by non-override RNA API like copy or equality check. */

/**
 * Generic RNA property diff function.
 *
 * \note about \a prop and \a prop_a/prop_b parameters:
 * the former is expected to be an 'un-resolved' one,
 * while the two later are expected to be fully resolved ones
 * (i.e. to be the IDProps when they should be, etc.).
 * When \a prop is given, \a prop_a and \a prop_b should always be NULL, and vice-versa.
 * This is necessary, because we cannot perform 'set/unset' checks on resolved properties
 * (unset IDProps would merely be NULL then).
 *
 * \note When there is no equality,
 * but we cannot determine an order (greater than/lesser than), we return 1.
 */
static int rna_property_override_diff(Main *bmain,
                                      PropertyRNAOrID *prop_a,
                                      PropertyRNAOrID *prop_b,
                                      const char *rna_path,
                                      const size_t rna_path_len,
                                      eRNACompareMode mode,
                                      IDOverrideLibrary *override,
                                      const eRNAOverrideMatch flags,
                                      eRNAOverrideMatchResult *r_report_flags)
{
  BLI_assert(!ELEM(NULL, prop_a, prop_b));

  if (prop_a->rnaprop->flag_override & PROPOVERRIDE_NO_COMPARISON ||
      prop_b->rnaprop->flag_override & PROPOVERRIDE_NO_COMPARISON) {
    return 0;
  }

  if (mode == RNA_EQ_UNSET_MATCH_ANY) {
    /* Unset properties are assumed to match anything. */
    if (!prop_a->is_set || !prop_b->is_set) {
      return 0;
    }
  }
  else if (mode == RNA_EQ_UNSET_MATCH_NONE) {
    /* Unset properties never match set properties. */
    if (prop_a->is_set != prop_b->is_set) {
      return 1;
    }
  }

  if (prop_a->is_idprop && ELEM(NULL, prop_a->idprop, prop_b->idprop)) {
    return (prop_a->idprop == prop_b->idprop) ? 0 : 1;
  }

  /* Check if we are working with arrays. */
  const bool is_array_a = prop_a->is_array;
  const bool is_array_b = prop_b->is_array;

  if (is_array_a != is_array_b) {
    /* Should probably never happen actually... */
    BLI_assert_unreachable();
    return is_array_a ? 1 : -1;
  }

  /* Get the length of the array to work with. */
  const uint len_a = prop_a->array_len;
  const uint len_b = prop_b->array_len;

  if (len_a != len_b) {
    /* Do not handle override in that case,
     * we do not support insertion/deletion from arrays for now. */
    return len_a > len_b ? 1 : -1;
  }

  if (is_array_a && len_a == 0) {
    /* Empty arrays, will happen in some case with dynamic ones. */
    return 0;
  }

  RNAPropOverrideDiff override_diff = NULL;
  /* Special case for IDProps, we use default callback then. */
  if (prop_a->is_idprop) {
    override_diff = rna_property_override_diff_default;
    if (!prop_b->is_idprop && prop_b->rnaprop->override_diff != override_diff) {
      override_diff = NULL;
    }
  }
  else if (prop_b->is_idprop) {
    override_diff = rna_property_override_diff_default;
    if (prop_a->rnaprop->override_diff != override_diff) {
      override_diff = NULL;
    }
  }
  else if (prop_a->rnaprop->override_diff == prop_b->rnaprop->override_diff) {
    override_diff = prop_a->rnaprop->override_diff;
    if (override_diff == NULL) {
      override_diff = rna_property_override_diff_default;
    }
  }

  if (override_diff == NULL) {
    CLOG_ERROR(&LOG,
               "'%s' gives unmatching or NULL RNA diff callbacks, should not happen (%d vs. %d)",
               rna_path ? rna_path : prop_a->identifier,
               !prop_a->is_idprop,
               !prop_b->is_idprop);
    BLI_assert_unreachable();
    return 1;
  }

  bool override_changed = false;
  eRNAOverrideMatch diff_flags = flags;
  if (!RNA_property_overridable_get(&prop_a->ptr, prop_a->rawprop) ||
      (!ELEM(RNA_property_type(prop_a->rawprop), PROP_POINTER, PROP_COLLECTION) &&
       !RNA_property_editable_flag(&prop_a->ptr, prop_a->rawprop))) {
    diff_flags &= ~RNA_OVERRIDE_COMPARE_CREATE;
  }
  const int diff = override_diff(bmain,
                                 prop_a,
                                 prop_b,
                                 mode,
                                 override,
                                 rna_path,
                                 rna_path_len,
                                 diff_flags,
                                 &override_changed);
  if (override_changed && r_report_flags) {
    *r_report_flags |= RNA_OVERRIDE_MATCH_RESULT_CREATED;
  }

  return diff;
}

/* Modify local data-block to make it ready for override application
 * (only needed for diff operations, where we use
 * the local data-block's data as second operand). */
static bool rna_property_override_operation_store(Main *bmain,
                                                  PointerRNA *ptr_local,
                                                  PointerRNA *ptr_reference,
                                                  PointerRNA *ptr_storage,
                                                  PropertyRNA *prop_local,
                                                  PropertyRNA *prop_reference,
                                                  PropertyRNA *prop_storage,
                                                  IDOverrideLibraryProperty *op)
{
  int len_local, len_reference, len_storage = 0;
  bool changed = false;

  if (ptr_storage == NULL) {
    return changed;
  }

  /* get the length of the array to work with */
  len_local = RNA_property_array_length(ptr_local, prop_local);
  len_reference = RNA_property_array_length(ptr_reference, prop_reference);
  if (prop_storage) {
    len_storage = RNA_property_array_length(ptr_storage, prop_storage);
  }

  if (len_local != len_reference || len_local != len_storage) {
    /* Do not handle override in that case,
     * we do not support insertion/deletion from arrays for now. */
    return changed;
  }

  RNAPropOverrideStore override_store = NULL;
  /* Special case for IDProps, we use default callback then. */
  if (prop_local->magic != RNA_MAGIC) {
    override_store = rna_property_override_store_default;
    if (prop_reference->magic == RNA_MAGIC && prop_reference->override_store != override_store) {
      override_store = NULL;
    }
  }
  else if (prop_reference->magic != RNA_MAGIC) {
    override_store = rna_property_override_store_default;
    if (prop_local->override_store != override_store) {
      override_store = NULL;
    }
  }
  else if (prop_local->override_store == prop_reference->override_store) {
    override_store = prop_local->override_store;
    if (override_store == NULL) {
      override_store = rna_property_override_store_default;
    }
  }

  if (ptr_storage != NULL && prop_storage->magic == RNA_MAGIC &&
      !ELEM(prop_storage->override_store, NULL, override_store)) {
    override_store = NULL;
  }

  if (override_store == NULL) {
    CLOG_ERROR(&LOG,
               "'%s' gives unmatching or NULL RNA store callbacks, should not happen (%d vs. %d)",
               op->rna_path,
               prop_local->magic == RNA_MAGIC,
               prop_reference->magic == RNA_MAGIC);
    BLI_assert_unreachable();
    return changed;
  }

  LISTBASE_FOREACH (IDOverrideLibraryPropertyOperation *, opop, &op->operations) {
    /* Only needed for diff operations. */
    if (!ELEM(opop->operation,
              IDOVERRIDE_LIBRARY_OP_ADD,
              IDOVERRIDE_LIBRARY_OP_SUBTRACT,
              IDOVERRIDE_LIBRARY_OP_MULTIPLY)) {
      continue;
    }

    if (override_store(bmain,
                       ptr_local,
                       ptr_reference,
                       ptr_storage,
                       prop_local,
                       prop_reference,
                       prop_storage,
                       len_local,
                       len_reference,
                       len_storage,
                       opop)) {
      changed = true;
    }
  }

  return changed;
}

static bool rna_property_override_operation_apply(Main *bmain,
                                                  PointerRNA *ptr_dst,
                                                  PointerRNA *ptr_src,
                                                  PointerRNA *ptr_storage,
                                                  PropertyRNA *prop_dst,
                                                  PropertyRNA *prop_src,
                                                  PropertyRNA *prop_storage,
                                                  PointerRNA *ptr_item_dst,
                                                  PointerRNA *ptr_item_src,
                                                  PointerRNA *ptr_item_storage,
                                                  IDOverrideLibraryPropertyOperation *opop)
{
  int len_dst, len_src, len_storage = 0;

  const short override_op = opop->operation;

  if (!BKE_lib_override_library_property_operation_operands_validate(
          opop, ptr_dst, ptr_src, ptr_storage, prop_dst, prop_src, prop_storage)) {
    return false;
  }

  if (override_op == IDOVERRIDE_LIBRARY_OP_NOOP) {
    return true;
  }

  RNAPropOverrideApply override_apply = NULL;
  /* Special case for IDProps, we use default callback then. */
  if (prop_dst->magic != RNA_MAGIC) {
    override_apply = rna_property_override_apply_default;
    if (prop_src->magic == RNA_MAGIC && !ELEM(prop_src->override_apply, NULL, override_apply)) {
      override_apply = NULL;
    }
  }
  else if (prop_src->magic != RNA_MAGIC) {
    override_apply = rna_property_override_apply_default;
    if (!ELEM(prop_dst->override_apply, NULL, override_apply)) {
      override_apply = NULL;
    }
  }
  else if (prop_dst->override_apply == prop_src->override_apply) {
    override_apply = prop_dst->override_apply;
    if (override_apply == NULL) {
      override_apply = rna_property_override_apply_default;
    }
  }

  if (ptr_storage && prop_storage->magic == RNA_MAGIC &&
      !ELEM(prop_storage->override_apply, NULL, override_apply)) {
    override_apply = NULL;
  }

  if (override_apply == NULL) {
    CLOG_ERROR(&LOG,
               "'%s' gives unmatching or NULL RNA apply callbacks, should not happen (%d vs. %d)",
               prop_dst->magic != RNA_MAGIC ? ((IDProperty *)prop_dst)->name :
                                              prop_dst->identifier,
               prop_dst->magic == RNA_MAGIC,
               prop_src->magic == RNA_MAGIC);
    BLI_assert_unreachable();
    return false;
  }

  /* get the length of the array to work with */
  len_dst = RNA_property_array_length(ptr_dst, prop_dst);
  len_src = RNA_property_array_length(ptr_src, prop_src);
  if (ptr_storage) {
    len_storage = RNA_property_array_length(ptr_storage, prop_storage);
  }

  if (len_dst != len_src || (ptr_storage && len_dst != len_storage)) {
    /* Do not handle override in that case,
     * we do not support insertion/deletion from arrays for now. */
    return false;
  }

  /* get and set the default values as appropriate for the various types */
  const bool success = override_apply(bmain,
                                      ptr_dst,
                                      ptr_src,
                                      ptr_storage,
                                      prop_dst,
                                      prop_src,
                                      prop_storage,
                                      len_dst,
                                      len_src,
                                      len_storage,
                                      ptr_item_dst,
                                      ptr_item_src,
                                      ptr_item_storage,
                                      opop);
  return success;
}

bool RNA_struct_override_matches(Main *bmain,
                                 PointerRNA *ptr_local,
                                 PointerRNA *ptr_reference,
                                 const char *root_path,
                                 const size_t root_path_len,
                                 IDOverrideLibrary *override,
                                 const eRNAOverrideMatch flags,
                                 eRNAOverrideMatchResult *r_report_flags)
{
  CollectionPropertyIterator iter;
  PropertyRNA *iterprop;
  bool matching = true;

  BLI_assert(ptr_local->type == ptr_reference->type);
  BLI_assert(ptr_local->owner_id && ptr_reference->owner_id);

  const bool ignore_non_overridable = (flags & RNA_OVERRIDE_COMPARE_IGNORE_NON_OVERRIDABLE) != 0;
  const bool ignore_overridden = (flags & RNA_OVERRIDE_COMPARE_IGNORE_OVERRIDDEN) != 0;
  const bool do_create = (flags & RNA_OVERRIDE_COMPARE_CREATE) != 0;
  const bool do_restore = (flags & RNA_OVERRIDE_COMPARE_RESTORE) != 0;

#ifdef DEBUG_OVERRIDE_TIMEIT
  static float _sum_time_global = 0.0f;
  static float _num_time_global = 0.0f;
  double _timeit_time_global;
  static float _sum_time_diffing = 0.0f;
  static float _delta_time_diffing = 0.0f;
  static int _num_delta_time_diffing = 0.0f;
  static float _num_time_diffing = 0.0f;
  double _timeit_time_diffing;

  if (!root_path) {
    _delta_time_diffing = 0.0f;
    _num_delta_time_diffing = 0;
    _timeit_time_global = PIL_check_seconds_timer();
  }
#endif

  if (ptr_local->owner_id == ptr_local->data && GS(ptr_local->owner_id->name) == ID_OB) {
    /* Our beloved pose's bone cross-data pointers. Usually, depsgraph evaluation would
     * ensure this is valid, but in some situations (like hidden collections etc.) this won't
     * be the case, so we need to take care of this ourselves.
     *
     * NOTE: Typically callers of this function (from BKE_lib_override area) will already have
     * ensured this. However, studio is still reporting sporadic, unreproducible crashes due to
     * invalid pose data, so think there are still some cases where some armatures are somehow
     * missing updates (possibly due to dependencies?). Since calling this function on same ID
     * several time is almost free, and safe even in a threaded context as long as it has been done
     * at least once first outside of threaded processing, we do it another time here. */
    Object *ob_local = (Object *)ptr_local->owner_id;
    if (ob_local->type == OB_ARMATURE) {
      Object *ob_reference = (Object *)ptr_local->owner_id->override_library->reference;
      BLI_assert(ob_local->data != NULL);
      BLI_assert(ob_reference->data != NULL);
      BKE_pose_ensure(bmain, ob_local, ob_local->data, true);
      BKE_pose_ensure(bmain, ob_reference, ob_reference->data, true);
    }
  }

  iterprop = RNA_struct_iterator_property(ptr_local->type);

  for (RNA_property_collection_begin(ptr_local, iterprop, &iter); iter.valid;
       RNA_property_collection_next(&iter)) {
    PropertyRNA *rawprop = iter.ptr.data;

    PropertyRNAOrID prop_local;
    PropertyRNAOrID prop_reference;

    rna_property_rna_or_id_get(rawprop, ptr_local, &prop_local);
    rna_property_rna_or_id_get(rawprop, ptr_reference, &prop_reference);

    BLI_assert(prop_local.rnaprop != NULL);
    BLI_assert(prop_local.rnaprop == prop_reference.rnaprop);
    BLI_assert(prop_local.is_idprop == prop_reference.is_idprop);

    if ((prop_local.is_idprop && prop_local.idprop == NULL) ||
        (prop_reference.is_idprop && prop_reference.idprop == NULL)) {
      continue;
    }

    if (ignore_non_overridable && !RNA_property_overridable_get(&prop_local.ptr, rawprop)) {
      continue;
    }

    if (!prop_local.is_idprop &&
        RNA_property_override_flag(prop_local.rnaprop) & PROPOVERRIDE_IGNORE) {
      continue;
    }

#if 0 /* This actually makes things slower, since it has to check for animation paths etc! */
    if (RNA_property_animated(ptr_local, prop_local)) {
      /* We cannot do anything here really, animation is some kind of dynamic overrides that has
       * precedence over static one... */
      continue;
    }
#endif

#define RNA_PATH_BUFFSIZE 8192

    char rna_path_buffer[RNA_PATH_BUFFSIZE];
    char *rna_path = rna_path_buffer;
    size_t rna_path_len = 0;

    /* XXX TODO: this will have to be refined to handle collections insertions, and array items. */
    if (root_path) {
      BLI_assert(strlen(root_path) == root_path_len);

      const char *prop_name = prop_local.identifier;
      const size_t prop_name_len = strlen(prop_name);

      /* Inlined building (significantly more efficient). */
      if (!prop_local.is_idprop) {
        rna_path_len = root_path_len + 1 + prop_name_len;
        if (rna_path_len >= RNA_PATH_BUFFSIZE) {
          rna_path = MEM_mallocN(rna_path_len + 1, __func__);
        }

        memcpy(rna_path, root_path, root_path_len);
        rna_path[root_path_len] = '.';
        memcpy(rna_path + root_path_len + 1, prop_name, prop_name_len);
        rna_path[rna_path_len] = '\0';
      }
      else {
        rna_path_len = root_path_len + 2 + prop_name_len + 2;
        if (rna_path_len >= RNA_PATH_BUFFSIZE) {
          rna_path = MEM_mallocN(rna_path_len + 1, __func__);
        }

        memcpy(rna_path, root_path, root_path_len);
        rna_path[root_path_len] = '[';
        rna_path[root_path_len + 1] = '"';
        memcpy(rna_path + root_path_len + 2, prop_name, prop_name_len);
        rna_path[root_path_len + 2 + prop_name_len] = '"';
        rna_path[root_path_len + 2 + prop_name_len + 1] = ']';
        rna_path[rna_path_len] = '\0';
      }
    }
    else {
      /* This is rather slow, but is not much called, so not really worth optimizing. */
      rna_path = RNA_path_from_ID_to_property(ptr_local, rawprop);
      if (rna_path != NULL) {
        rna_path_len = strlen(rna_path);
      }
    }
    if (rna_path == NULL) {
      continue;
    }

    CLOG_INFO(&LOG, 5, "Override Checking %s", rna_path);

    IDOverrideLibraryProperty *op = BKE_lib_override_library_property_find(override, rna_path);
    if (ignore_overridden && op != NULL) {
      BKE_lib_override_library_operations_tag(op, IDOVERRIDE_LIBRARY_TAG_UNUSED, false);

      if (rna_path != rna_path_buffer) {
        MEM_freeN(rna_path);
      }
      continue;
    }

#ifdef DEBUG_OVERRIDE_TIMEIT
    if (!root_path) {
      _timeit_time_diffing = PIL_check_seconds_timer();
    }
#endif

    eRNAOverrideMatchResult report_flags = 0;
    const int diff = rna_property_override_diff(bmain,
                                                &prop_local,
                                                &prop_reference,
                                                rna_path,
                                                rna_path_len,
                                                RNA_EQ_STRICT,
                                                override,
                                                flags,
                                                &report_flags);

#ifdef DEBUG_OVERRIDE_TIMEIT
    if (!root_path) {
      const float _delta_time = (float)(PIL_check_seconds_timer() - _timeit_time_diffing);
      _delta_time_diffing += _delta_time;
      _num_delta_time_diffing++;
    }
#endif

    matching = matching && diff == 0;
    if (r_report_flags) {
      *r_report_flags |= report_flags;
    }

    if (diff != 0) {
      /* XXX TODO: refine this for per-item overriding of arrays... */
      op = BKE_lib_override_library_property_find(override, rna_path);
      IDOverrideLibraryPropertyOperation *opop = op ? op->operations.first : NULL;

      if (op != NULL) {
        BKE_lib_override_library_operations_tag(op, IDOVERRIDE_LIBRARY_TAG_UNUSED, false);
      }

      if (do_restore && (report_flags & RNA_OVERRIDE_MATCH_RESULT_CREATED) == 0) {
        /* We are allowed to restore to reference's values. */
        if (ELEM(NULL, op, opop) || opop->operation == IDOVERRIDE_LIBRARY_OP_NOOP) {
          /* We should restore that property to its reference value */
          if (RNA_property_editable(ptr_local, rawprop)) {
            IDOverrideLibraryPropertyOperation opop_tmp = {
                .operation = IDOVERRIDE_LIBRARY_OP_REPLACE,
                .subitem_reference_index = -1,
                .subitem_local_index = -1,
            };
            rna_property_override_operation_apply(bmain,
                                                  ptr_local,
                                                  ptr_reference,
                                                  NULL,
                                                  rawprop,
                                                  rawprop,
                                                  NULL,
                                                  NULL,
                                                  NULL,
                                                  NULL,
                                                  &opop_tmp);
            if (r_report_flags) {
              *r_report_flags |= RNA_OVERRIDE_MATCH_RESULT_RESTORED;
            }
          }
          else {
            /* Too noisy for now, this triggers on runtime props like transform matrices etc. */
#if 0
            BLI_assert_msg(0, "We have differences between reference and "
                       "overriding data on non-editable property.");
#endif
            matching = false;
          }
        }
      }
      else if ((report_flags & RNA_OVERRIDE_MATCH_RESULT_CREATED) == 0 && ELEM(NULL, op, opop)) {
        /* This property is not overridden, and differs from reference, so we have no match. */
        matching = false;
        if (!(do_create || do_restore)) {
          /* Since we have no 'changing' action allowed, we can break here. */
          if (rna_path != rna_path_buffer) {
            MEM_freeN(rna_path);
          }
          break;
        }
      }
    }

    if (rna_path != rna_path_buffer) {
      MEM_freeN(rna_path);
    }
#undef RNA_PATH_BUFFSIZE
  }
  RNA_property_collection_end(&iter);

#ifdef DEBUG_OVERRIDE_TIMEIT
  if (!root_path) {
    const float _delta_time = (float)(PIL_check_seconds_timer() - _timeit_time_global);
    _sum_time_global += _delta_time;
    _num_time_global++;
    _sum_time_diffing += _delta_time_diffing;
    _num_time_diffing++;
    printf("ID: %s\n", ((ID *)ptr_local->owner_id)->name);
    printf("time end      (%s): %.6f\n", __func__, _delta_time);
    printf("time averaged (%s): %.6f (total: %.6f, in %d runs)\n",
           __func__,
           (_sum_time_global / _num_time_global),
           _sum_time_global,
           (int)_num_time_global);
    printf("diffing time end      (%s): %.6f (in %d runs)\n",
           __func__,
           _delta_time_diffing,
           _num_delta_time_diffing);
    printf("diffing time averaged (%s): %.6f (total: %.6f, in %d runs)\n",
           __func__,
           (_sum_time_diffing / _num_time_diffing),
           _sum_time_diffing,
           (int)_num_time_diffing);
  }
#endif

  return matching;
}

bool RNA_struct_override_store(Main *bmain,
                               PointerRNA *ptr_local,
                               PointerRNA *ptr_reference,
                               PointerRNA *ptr_storage,
                               IDOverrideLibrary *override)
{
  bool changed = false;

#ifdef DEBUG_OVERRIDE_TIMEIT
  TIMEIT_START_AVERAGED(RNA_struct_override_store);
#endif
  LISTBASE_FOREACH (IDOverrideLibraryProperty *, op, &override->properties) {
    /* Simplified for now! */
    PointerRNA data_reference, data_local;
    PropertyRNA *prop_reference, *prop_local;

    if (RNA_path_resolve_property(ptr_local, op->rna_path, &data_local, &prop_local) &&
        RNA_path_resolve_property(ptr_reference, op->rna_path, &data_reference, &prop_reference)) {
      PointerRNA data_storage;
      PropertyRNA *prop_storage = NULL;

      /* It is totally OK if this does not success,
       * only a subset of override operations actually need storage. */
      if (ptr_storage && (ptr_storage->owner_id != NULL)) {
        RNA_path_resolve_property(ptr_storage, op->rna_path, &data_storage, &prop_storage);
      }

      if (rna_property_override_operation_store(bmain,
                                                &data_local,
                                                &data_reference,
                                                &data_storage,
                                                prop_reference,
                                                prop_local,
                                                prop_storage,
                                                op)) {
        changed = true;
      }
    }
  }
#ifdef DEBUG_OVERRIDE_TIMEIT
  TIMEIT_END_AVERAGED(RNA_struct_override_store);
#endif

  return changed;
}

static void rna_porperty_override_collection_subitem_lookup(
    PointerRNA *ptr_dst,
    PointerRNA *ptr_src,
    PointerRNA *ptr_storage,
    PropertyRNA *prop_dst,
    PropertyRNA *prop_src,
    PropertyRNA *prop_storage,
    PointerRNA **r_ptr_item_dst,
    PointerRNA **r_ptr_item_src,
    PointerRNA **r_ptr_item_storage,
    PointerRNA *private_ptr_item_dst,
    PointerRNA *private_ptr_item_src,
    PointerRNA *private_ptr_item_storage,
    IDOverrideLibraryProperty *op,
    IDOverrideLibraryPropertyOperation *opop)
{
  if ((RNA_property_type(prop_dst) != PROP_COLLECTION ||
       RNA_property_type(prop_src) != PROP_COLLECTION ||
       (prop_storage != NULL && RNA_property_type(prop_storage) != PROP_COLLECTION)) ||
      (opop->subitem_local_name == NULL && opop->subitem_reference_name == NULL &&
       opop->subitem_local_index == -1 && opop->subitem_reference_index == -1)) {
    return;
  }

  RNA_POINTER_INVALIDATE(private_ptr_item_dst);
  RNA_POINTER_INVALIDATE(private_ptr_item_src);
  if (prop_storage != NULL) {
    RNA_POINTER_INVALIDATE(private_ptr_item_storage);
  }
  if (opop->subitem_local_name != NULL) {
    RNA_property_collection_lookup_string(
        ptr_src, prop_src, opop->subitem_local_name, private_ptr_item_src);
    if (opop->subitem_reference_name != NULL &&
        RNA_property_collection_lookup_string(
            ptr_dst, prop_dst, opop->subitem_reference_name, private_ptr_item_dst)) {
      /* This is rather fragile, but the fact that local override IDs may have a different name
       * than their linked reference makes it necessary.
       * Basically, here we are considering that if we cannot find the original linked ID in
       * the local override we are (re-)applying the operations, then it may be because some of
       * those operations have already been applied, and we may already have the local ID
       * pointer we want to set.
       * This happens e.g. during re-sync of an override, since we have already remapped all ID
       * pointers to their expected values.
       * In that case we simply try to get the property from the local expected name. */
    }
    else {
      RNA_property_collection_lookup_string(
          ptr_dst, prop_dst, opop->subitem_local_name, private_ptr_item_dst);
    }
  }
  else if (opop->subitem_reference_name != NULL) {
    RNA_property_collection_lookup_string(
        ptr_src, prop_src, opop->subitem_reference_name, private_ptr_item_src);
    RNA_property_collection_lookup_string(
        ptr_dst, prop_dst, opop->subitem_reference_name, private_ptr_item_dst);
  }
  else if (opop->subitem_local_index != -1) {
    RNA_property_collection_lookup_int(
        ptr_src, prop_src, opop->subitem_local_index, private_ptr_item_src);
    if (opop->subitem_reference_index != -1) {
      RNA_property_collection_lookup_int(
          ptr_dst, prop_dst, opop->subitem_reference_index, private_ptr_item_dst);
    }
    else {
      RNA_property_collection_lookup_int(
          ptr_dst, prop_dst, opop->subitem_local_index, private_ptr_item_dst);
    }
  }
  else if (opop->subitem_reference_index != -1) {
    RNA_property_collection_lookup_int(
        ptr_src, prop_src, opop->subitem_reference_index, private_ptr_item_src);
    RNA_property_collection_lookup_int(
        ptr_dst, prop_dst, opop->subitem_reference_index, private_ptr_item_dst);
  }
  if (prop_storage != NULL) {
    if (opop->subitem_local_name != NULL) {
      RNA_property_collection_lookup_string(
          ptr_storage, prop_storage, opop->subitem_local_name, private_ptr_item_storage);
    }
    else if (opop->subitem_reference_name != NULL) {
      RNA_property_collection_lookup_string(
          ptr_storage, prop_storage, opop->subitem_reference_name, private_ptr_item_storage);
    }
    else if (opop->subitem_local_index != -1) {
      RNA_property_collection_lookup_int(
          ptr_storage, prop_storage, opop->subitem_local_index, private_ptr_item_storage);
    }
    else if (opop->subitem_reference_index != -1) {
      RNA_property_collection_lookup_int(
          ptr_storage, prop_storage, opop->subitem_reference_index, private_ptr_item_storage);
    }
  }
  *r_ptr_item_dst = private_ptr_item_dst;
  *r_ptr_item_src = private_ptr_item_src;
  if (prop_storage != NULL) {
    *r_ptr_item_storage = private_ptr_item_storage;
  }

  /* Note that there is no reason to report in case no item is expected, i.e. in case subitem name
   * and index are invalid. This can often happen when inserting new items (constraint,
   * modifier...) in a collection that supports it. */
  if ((*r_ptr_item_dst)->type == NULL &&
      ((opop->subitem_reference_name != NULL && opop->subitem_reference_name[0] != '\0') ||
       opop->subitem_reference_index != -1)) {
    CLOG_INFO(&LOG,
              2,
              "Failed to find destination sub-item '%s' (%d) of '%s' in new override data '%s'",
              opop->subitem_reference_name,
              opop->subitem_reference_index,
              op->rna_path,
              ptr_dst->owner_id->name);
  }
  if ((*r_ptr_item_src)->type == NULL &&
      ((opop->subitem_local_name != NULL && opop->subitem_local_name[0] != '\0') ||
       opop->subitem_local_index != -1)) {
    CLOG_INFO(&LOG,
              2,
              "Failed to find source sub-item '%s' (%d) of '%s' in old override data '%s'",
              opop->subitem_local_name,
              opop->subitem_local_index,
              op->rna_path,
              ptr_src->owner_id->name);
  }
}

static void rna_property_override_check_resync(Main *bmain,
                                               PointerRNA *ptr_dst,
                                               PointerRNA *ptr_src,
                                               PointerRNA *ptr_item_dst,
                                               PointerRNA *ptr_item_src)
{
  ID *id_owner_src = rna_property_override_property_real_id_owner(bmain, ptr_src, NULL, NULL);
  ID *id_owner_dst = rna_property_override_property_real_id_owner(bmain, ptr_dst, NULL, NULL);
  ID *id_src = rna_property_override_property_real_id_owner(bmain, ptr_item_src, NULL, NULL);
  ID *id_dst = rna_property_override_property_real_id_owner(bmain, ptr_item_dst, NULL, NULL);

  BLI_assert(ID_IS_OVERRIDE_LIBRARY_REAL(id_owner_src));

  /* If the owner ID is not part of an override hierarchy, there is no possible resync. */
  if (id_owner_src->override_library->flag & IDOVERRIDE_LIBRARY_FLAG_NO_HIERARCHY) {
    return;
  }

  /* If `id_src` is not a liboverride, we cannot perform any further 'need resync' checks from
   * here. */
  if (id_src != NULL && !ID_IS_OVERRIDE_LIBRARY_REAL(id_src)) {
    return;
  }

  if (/* We might be in a case where id_dst has already been processed and its usages
       * remapped to its new local override. In that case overrides and linked data
       * are always properly matching. */
      id_src != id_dst &&
      /* If one of the pointers is NULL and not the other, we are in a non-matching case. */
      (ELEM(NULL, id_src, id_dst) ||
       /* If `id_dst` is not from same lib as id_src, and linked reference ID of `id_src` is not
        * `id_dst`, we are in a non-matching case. */
       (id_dst->lib != id_src->lib && id_src->override_library->reference != id_dst) ||
       /* If `id_dst` is from same lib as id_src, and is not same as `id_owner`, we are in a
        * non-matching case.
        *
        * NOTE: Here we are testing if `id_owner` is referencing itself, in that case the new
        * override copy generated by `BKE_lib_override_library_update` will already have its
        * self-references updated to itself, instead of still pointing to its linked source. */
       (id_dst->lib == id_src->lib && id_dst != id_owner_dst))) {
    id_owner_dst->tag |= LIB_TAG_LIB_OVERRIDE_NEED_RESYNC;
    if (ID_IS_LINKED(id_owner_src)) {
      id_owner_src->lib->tag |= LIBRARY_TAG_RESYNC_REQUIRED;
    }
    CLOG_INFO(&LOG, 3, "Local override %s detected as needing resync", id_owner_dst->name);
  }
}

static void rna_property_override_apply_ex(Main *bmain,
                                           PointerRNA *ptr_dst,
                                           PointerRNA *ptr_src,
                                           PointerRNA *ptr_storage,
                                           PropertyRNA *prop_dst,
                                           PropertyRNA *prop_src,
                                           PropertyRNA *prop_storage,
                                           PointerRNA *ptr_item_dst,
                                           PointerRNA *ptr_item_src,
                                           PointerRNA *ptr_item_storage,
                                           IDOverrideLibraryProperty *op,
                                           const bool do_insert)
{
  LISTBASE_FOREACH (IDOverrideLibraryPropertyOperation *, opop, &op->operations) {
    if (!do_insert != !ELEM(opop->operation,
                            IDOVERRIDE_LIBRARY_OP_INSERT_AFTER,
                            IDOVERRIDE_LIBRARY_OP_INSERT_BEFORE)) {
      if (!do_insert) {
        CLOG_INFO(&LOG, 5, "Skipping insert override operations in first pass (%s)", op->rna_path);
      }
      continue;
    }

    /* NOTE: will have to think about putting that logic into its own function maybe?
     * Would be nice to have it in a single place...
     * Note that here, src is the local saved ID, and dst is a copy of the linked ID (since we use
     * local ID as storage to apply local changes on top of a clean copy of the linked data). */
    PointerRNA private_ptr_item_dst, private_ptr_item_src, private_ptr_item_storage;
    rna_porperty_override_collection_subitem_lookup(ptr_dst,
                                                    ptr_src,
                                                    ptr_storage,
                                                    prop_dst,
                                                    prop_src,
                                                    prop_storage,
                                                    &ptr_item_dst,
                                                    &ptr_item_src,
                                                    &ptr_item_storage,
                                                    &private_ptr_item_dst,
                                                    &private_ptr_item_src,
                                                    &private_ptr_item_storage,
                                                    op,
                                                    opop);

    if (!rna_property_override_operation_apply(bmain,
                                               ptr_dst,
                                               ptr_src,
                                               ptr_storage,
                                               prop_dst,
                                               prop_src,
                                               prop_storage,
                                               ptr_item_dst,
                                               ptr_item_src,
                                               ptr_item_storage,
                                               opop)) {
      CLOG_INFO(&LOG,
                4,
                "Failed to apply '%s' override operation on %s\n",
                op->rna_path,
                ptr_src->owner_id->name);
    }
  }
}

void RNA_struct_override_apply(Main *bmain,
                               PointerRNA *ptr_dst,
                               PointerRNA *ptr_src,
                               PointerRNA *ptr_storage,
                               IDOverrideLibrary *override,
                               const eRNAOverrideApplyFlag flag)
{
#ifdef DEBUG_OVERRIDE_TIMEIT
  TIMEIT_START_AVERAGED(RNA_struct_override_apply);
#endif
  /* NOTE: Applying insert operations in a separate pass is mandatory.
   * We could optimize this later, but for now, as inefficient as it is,
   * don't think this is a critical point.
   */
  bool do_insert = false;
  for (int i = 0; i < 2; i++, do_insert = true) {
    LISTBASE_FOREACH (IDOverrideLibraryProperty *, op, &override->properties) {
      /* Simplified for now! */
      PointerRNA data_src, data_dst;
      PointerRNA data_item_src, data_item_dst;
      PropertyRNA *prop_src, *prop_dst;

      if (RNA_path_resolve_property_and_item_pointer(
              ptr_dst, op->rna_path, &data_dst, &prop_dst, &data_item_dst) &&
          RNA_path_resolve_property_and_item_pointer(
              ptr_src, op->rna_path, &data_src, &prop_src, &data_item_src)) {
        PointerRNA data_storage, data_item_storage;
        PropertyRNA *prop_storage = NULL;

        /* It is totally OK if this does not success,
         * only a subset of override operations actually need storage. */
        if (ptr_storage && (ptr_storage->owner_id != NULL)) {
          RNA_path_resolve_property_and_item_pointer(
              ptr_storage, op->rna_path, &data_storage, &prop_storage, &data_item_storage);
        }

        /* Check if an overridden ID pointer supposed to be in sync with linked data gets out of
         * sync. */
        if ((ptr_dst->owner_id->tag & LIB_TAG_LIB_OVERRIDE_NEED_RESYNC) == 0) {
          if (op->rna_prop_type == PROP_POINTER &&
              (((IDOverrideLibraryPropertyOperation *)op->operations.first)->flag &
               IDOVERRIDE_LIBRARY_FLAG_IDPOINTER_MATCH_REFERENCE) != 0) {
            BLI_assert(RNA_struct_is_ID(RNA_property_pointer_type(&data_src, prop_src)));
            BLI_assert(ptr_src->owner_id ==
                       rna_property_override_property_real_id_owner(bmain, &data_src, NULL, NULL));
            BLI_assert(ptr_dst->owner_id ==
                       rna_property_override_property_real_id_owner(bmain, &data_dst, NULL, NULL));

            PointerRNA prop_ptr_src = RNA_property_pointer_get(&data_src, prop_src);
            PointerRNA prop_ptr_dst = RNA_property_pointer_get(&data_dst, prop_dst);
            rna_property_override_check_resync(
                bmain, ptr_dst, ptr_src, &prop_ptr_dst, &prop_ptr_src);
          }
          else if (op->rna_prop_type == PROP_COLLECTION) {
            if (RNA_struct_is_ID(RNA_property_pointer_type(&data_src, prop_src))) {
              BLI_assert(ptr_src->owner_id == rna_property_override_property_real_id_owner(
                                                  bmain, &data_src, NULL, NULL));
              BLI_assert(ptr_dst->owner_id == rna_property_override_property_real_id_owner(
                                                  bmain, &data_dst, NULL, NULL));

              LISTBASE_FOREACH (IDOverrideLibraryPropertyOperation *, opop, &op->operations) {
                if ((opop->flag & IDOVERRIDE_LIBRARY_FLAG_IDPOINTER_MATCH_REFERENCE) == 0) {
                  continue;
                }

                PointerRNA *ptr_item_dst, *ptr_item_src;
                PointerRNA private_ptr_item_dst, private_ptr_item_src;
                rna_porperty_override_collection_subitem_lookup(ptr_dst,
                                                                ptr_src,
                                                                NULL,
                                                                prop_dst,
                                                                prop_src,
                                                                NULL,
                                                                &ptr_item_dst,
                                                                &ptr_item_src,
                                                                NULL,
                                                                &private_ptr_item_dst,
                                                                &private_ptr_item_src,
                                                                NULL,
                                                                op,
                                                                opop);

                rna_property_override_check_resync(
                    bmain, ptr_dst, ptr_src, ptr_item_dst, ptr_item_src);
              }
            }
          }
        }

        /* Workaround for older broken overrides, we then assume that non-matching ID pointers
         * override operations that replace a non-NULL value are 'mistakes', and ignore (do not
         * apply) them. */
        if ((flag & RNA_OVERRIDE_APPLY_FLAG_IGNORE_ID_POINTERS) != 0 &&
            op->rna_prop_type == PROP_POINTER &&
            (((IDOverrideLibraryPropertyOperation *)op->operations.first)->flag &
             IDOVERRIDE_LIBRARY_FLAG_IDPOINTER_MATCH_REFERENCE) == 0) {
          BLI_assert(ptr_src->owner_id ==
                     rna_property_override_property_real_id_owner(bmain, &data_src, NULL, NULL));
          BLI_assert(ptr_dst->owner_id ==
                     rna_property_override_property_real_id_owner(bmain, &data_dst, NULL, NULL));

          PointerRNA prop_ptr_dst = RNA_property_pointer_get(&data_dst, prop_dst);
          if (prop_ptr_dst.type != NULL && RNA_struct_is_ID(prop_ptr_dst.type)) {
#ifndef NDEBUG
            PointerRNA prop_ptr_src = RNA_property_pointer_get(&data_src, prop_src);
            BLI_assert(prop_ptr_src.type == NULL || RNA_struct_is_ID(prop_ptr_src.type));
#endif
            ID *id_dst = rna_property_override_property_real_id_owner(
                bmain, &prop_ptr_dst, NULL, NULL);

            if (id_dst != NULL) {
              CLOG_INFO(&LOG,
                        4,
                        "%s: Ignoring local override on ID pointer property '%s', as requested by "
                        "RNA_OVERRIDE_APPLY_FLAG_IGNORE_ID_POINTERS flag",
                        ptr_dst->owner_id->name,
                        op->rna_path);
              continue;
            }
          }
        }

        rna_property_override_apply_ex(bmain,
                                       &data_dst,
                                       &data_src,
                                       prop_storage ? &data_storage : NULL,
                                       prop_dst,
                                       prop_src,
                                       prop_storage,
                                       &data_item_dst,
                                       &data_item_src,
                                       prop_storage ? &data_item_storage : NULL,
                                       op,
                                       do_insert);
      }
      else {
        CLOG_INFO(&LOG,
                  4,
                  "Failed to apply library override operation to '%s.%s' "
                  "(could not resolve some properties, local:  %d, override: %d)",
                  ((ID *)ptr_src->owner_id)->name,
                  op->rna_path,
                  RNA_path_resolve_property(ptr_dst, op->rna_path, &data_dst, &prop_dst),
                  RNA_path_resolve_property(ptr_src, op->rna_path, &data_src, &prop_src));
      }
    }
  }

  /* Some cases (like point caches) may require additional post-processing. */
  if (RNA_struct_is_a(ptr_dst->type, &RNA_ID)) {
    ID *id_dst = ptr_dst->data;
    ID *id_src = ptr_src->data;
    const IDTypeInfo *id_type = BKE_idtype_get_info_from_id(id_dst);
    if (id_type->lib_override_apply_post != NULL) {
      id_type->lib_override_apply_post(id_dst, id_src);
    }
  }

#ifdef DEBUG_OVERRIDE_TIMEIT
  TIMEIT_END_AVERAGED(RNA_struct_override_apply);
#endif
}

IDOverrideLibraryProperty *RNA_property_override_property_find(Main *bmain,
                                                               PointerRNA *ptr,
                                                               PropertyRNA *prop,
                                                               ID **r_owner_id)
{
  char *rna_path;

  *r_owner_id = rna_property_override_property_real_id_owner(bmain, ptr, prop, &rna_path);
  if (rna_path != NULL) {
    IDOverrideLibraryProperty *op = BKE_lib_override_library_property_find(
        (*r_owner_id)->override_library, rna_path);
    MEM_freeN(rna_path);
    return op;
  }
  return NULL;
}

IDOverrideLibraryProperty *RNA_property_override_property_get(Main *bmain,
                                                              PointerRNA *ptr,
                                                              PropertyRNA *prop,
                                                              bool *r_created)
{
  char *rna_path;

  if (r_created != NULL) {
    *r_created = false;
  }

  ID *id = rna_property_override_property_real_id_owner(bmain, ptr, prop, &rna_path);
  if (rna_path != NULL) {
    IDOverrideLibraryProperty *op = BKE_lib_override_library_property_get(
        id->override_library, rna_path, r_created);
    MEM_freeN(rna_path);
    return op;
  }
  return NULL;
}

IDOverrideLibraryPropertyOperation *RNA_property_override_property_operation_find(
    Main *bmain,
    PointerRNA *ptr,
    PropertyRNA *prop,
    const int index,
    const bool strict,
    bool *r_strict)
{
  ID *owner_id;
  IDOverrideLibraryProperty *op = RNA_property_override_property_find(bmain, ptr, prop, &owner_id);

  if (!op) {
    return NULL;
  }

  return BKE_lib_override_library_property_operation_find(
      op, NULL, NULL, index, index, strict, r_strict);
}

IDOverrideLibraryPropertyOperation *RNA_property_override_property_operation_get(
    Main *bmain,
    PointerRNA *ptr,
    PropertyRNA *prop,
    const short operation,
    const int index,
    const bool strict,
    bool *r_strict,
    bool *r_created)
{
  if (r_created != NULL) {
    *r_created = false;
  }

  IDOverrideLibraryProperty *op = RNA_property_override_property_get(bmain, ptr, prop, NULL);

  if (!op) {
    return NULL;
  }

  return BKE_lib_override_library_property_operation_get(
      op, operation, NULL, NULL, index, index, strict, r_strict, r_created);
}

eRNAOverrideStatus RNA_property_override_library_status(Main *bmain,
                                                        PointerRNA *ptr,
                                                        PropertyRNA *prop,
                                                        const int index)
{
  uint override_status = 0;

  if (!ptr || !prop || !ptr->owner_id || !ID_IS_OVERRIDE_LIBRARY(ptr->owner_id)) {
    return override_status;
  }

  if (RNA_property_overridable_get(ptr, prop) && RNA_property_editable_flag(ptr, prop)) {
    override_status |= RNA_OVERRIDE_STATUS_OVERRIDABLE;
  }

  IDOverrideLibraryPropertyOperation *opop = RNA_property_override_property_operation_find(
      bmain, ptr, prop, index, false, NULL);
  if (opop != NULL) {
    override_status |= RNA_OVERRIDE_STATUS_OVERRIDDEN;
    if (opop->flag & IDOVERRIDE_LIBRARY_FLAG_MANDATORY) {
      override_status |= RNA_OVERRIDE_STATUS_MANDATORY;
    }
    if (opop->flag & IDOVERRIDE_LIBRARY_FLAG_LOCKED) {
      override_status |= RNA_OVERRIDE_STATUS_LOCKED;
    }
  }

  return override_status;
}<|MERGE_RESOLUTION|>--- conflicted
+++ resolved
@@ -54,11 +54,7 @@
  * #RNA_find_real_ID_and_path, since in overrides we also consider shape keys as embedded data, not
  * only root node trees and master collections.
  */
-<<<<<<< HEAD
-static ID *rna_property_override_property_real_id_owner(Main *bmain,
-=======
 static ID *rna_property_override_property_real_id_owner(Main *UNUSED(bmain),
->>>>>>> 17bc2925
                                                         PointerRNA *ptr,
                                                         PropertyRNA *prop,
                                                         char **r_rna_path)
