/*
 * ***** BEGIN GPL LICENSE BLOCK *****
 *
 * This program is free software; you can redistribute it and/or
 * modify it under the terms of the GNU General Public License
 * as published by the Free Software Foundation; either version 2
 * of the License, or (at your option) any later version.
 *
 * This program is distributed in the hope that it will be useful,
 * but WITHOUT ANY WARRANTY; without even the implied warranty of
 * MERCHANTABILITY or FITNESS FOR A PARTICULAR PURPOSE.  See the
 * GNU General Public License for more details.
 *
 * You should have received a copy of the GNU General Public License
 * along with this program; if not, write to the Free Software Foundation,
 * Inc., 51 Franklin Street, Fifth Floor, Boston, MA 02110-1301, USA.
 *
 * Contributor(s): Blender Foundation (2008).
 *
 * ***** END GPL LICENSE BLOCK *****
 */

/** \file blender/makesrna/intern/rna_object.c
 *  \ingroup RNA
 */

#include <stdio.h>
#include <stdlib.h>

#include "DNA_action_types.h"
#include "DNA_customdata_types.h"
#include "DNA_controller_types.h"
#include "DNA_group_types.h"
#include "DNA_material_types.h"
#include "DNA_mesh_types.h"
#include "DNA_object_force_types.h"
#include "DNA_object_types.h"
#include "DNA_property_types.h"
#include "DNA_scene_types.h"
#include "DNA_meta_types.h"
#include "DNA_workspace_types.h"

#include "BLI_utildefines.h"
#include "BLI_listbase.h"

#include "BKE_camera.h"
#include "BKE_paint.h"
#include "BKE_editlattice.h"
#include "BKE_editmesh.h"
#include "BKE_group.h" /* needed for BKE_group_object_exists() */
#include "BKE_object_deform.h"
#include "BKE_object_facemap.h"

#include "RNA_access.h"
#include "RNA_define.h"
#include "RNA_enum_types.h"

#include "rna_internal.h"

#include "BLI_sys_types.h" /* needed for intptr_t used in ED_mesh.h */
#include "ED_mesh.h"

#include "WM_api.h"
#include "WM_types.h"

const EnumPropertyItem rna_enum_object_mode_items[] = {
	{OB_MODE_OBJECT, "OBJECT", ICON_OBJECT_DATAMODE, "Object Mode", ""},
	{OB_MODE_EDIT, "EDIT", ICON_EDITMODE_HLT, "Edit Mode", ""},
	{OB_MODE_POSE, "POSE", ICON_POSE_HLT, "Pose Mode", ""},
	{OB_MODE_SCULPT, "SCULPT", ICON_SCULPTMODE_HLT, "Sculpt Mode", ""},
	{OB_MODE_VERTEX_PAINT, "VERTEX_PAINT", ICON_VPAINT_HLT, "Vertex Paint", ""},
	{OB_MODE_WEIGHT_PAINT, "WEIGHT_PAINT", ICON_WPAINT_HLT, "Weight Paint", ""},
	{OB_MODE_TEXTURE_PAINT, "TEXTURE_PAINT", ICON_TPAINT_HLT, "Texture Paint", ""},
	{OB_MODE_PARTICLE_EDIT, "PARTICLE_EDIT", ICON_PARTICLEMODE, "Particle Edit", ""},
	{OB_MODE_GPENCIL, "GPENCIL_EDIT", ICON_GREASEPENCIL, "Edit Strokes", "Edit Grease Pencil Strokes"},
	{0, NULL, 0, NULL, NULL}
};

const EnumPropertyItem rna_enum_object_empty_drawtype_items[] = {
	{OB_PLAINAXES, "PLAIN_AXES", 0, "Plain Axes", ""},
	{OB_ARROWS, "ARROWS", 0, "Arrows", ""},
	{OB_SINGLE_ARROW, "SINGLE_ARROW", 0, "Single Arrow", ""},
	{OB_CIRCLE, "CIRCLE", 0, "Circle", ""},
	{OB_CUBE, "CUBE", 0, "Cube", ""},
	{OB_EMPTY_SPHERE, "SPHERE", 0, "Sphere", ""},
	{OB_EMPTY_CONE, "CONE", 0, "Cone", ""},
	{OB_EMPTY_IMAGE, "IMAGE", 0, "Image", ""},
	{0, NULL, 0, NULL, NULL}
};


static const EnumPropertyItem parent_type_items[] = {
	{PAROBJECT, "OBJECT", 0, "Object", "The object is parented to an object"},
	{PARSKEL, "ARMATURE", 0, "Armature", ""},
	{PARSKEL, "LATTICE", 0, "Lattice", "The object is parented to a lattice"}, /* PARSKEL reuse will give issues */
	{PARVERT1, "VERTEX", 0, "Vertex", "The object is parented to a vertex"},
	{PARVERT3, "VERTEX_3", 0, "3 Vertices", ""},
	{PARBONE, "BONE", 0, "Bone", "The object is parented to a bone"},
	{0, NULL, 0, NULL, NULL}
};

#define DUPLI_ITEMS_SHARED \
	{0, "NONE", 0, "None", ""}, \
	{OB_DUPLIFRAMES, "FRAMES", 0, "Frames", "Make copy of object for every frame"}, \
	{OB_DUPLIVERTS, "VERTS", 0, "Verts", "Duplicate child objects on all vertices"}, \
	{OB_DUPLIFACES, "FACES", 0, "Faces", "Duplicate child objects on all faces"}

#define DUPLI_ITEM_GROUP \
	{OB_DUPLIGROUP, "GROUP", 0, "Group", "Enable group instancing"}
static const EnumPropertyItem dupli_items[] = {
	DUPLI_ITEMS_SHARED,
	DUPLI_ITEM_GROUP,
	{0, NULL, 0, NULL, NULL}
};
#ifdef RNA_RUNTIME
static EnumPropertyItem dupli_items_nogroup[] = {
	DUPLI_ITEMS_SHARED,
	{0, NULL, 0, NULL, NULL}
};
#endif
#undef DUPLI_ITEMS_SHARED
#undef DUPLI_ITEM_GROUP

static const EnumPropertyItem collision_bounds_items[] = {
	{OB_BOUND_BOX, "BOX", ICON_MESH_CUBE, "Box", ""},
	{OB_BOUND_SPHERE, "SPHERE", ICON_MESH_UVSPHERE, "Sphere", ""},
	{OB_BOUND_CYLINDER, "CYLINDER", ICON_MESH_CYLINDER, "Cylinder", ""},
	{OB_BOUND_CONE, "CONE", ICON_MESH_CONE, "Cone", ""},
	{OB_BOUND_CONVEX_HULL, "CONVEX_HULL", ICON_MESH_ICOSPHERE, "Convex Hull", ""},
	{OB_BOUND_TRIANGLE_MESH, "TRIANGLE_MESH", ICON_MESH_MONKEY, "Triangle Mesh", ""},
	{OB_BOUND_CAPSULE, "CAPSULE", ICON_MESH_CAPSULE, "Capsule", ""},
	/*{OB_DYN_MESH, "DYNAMIC_MESH", 0, "Dynamic Mesh", ""}, */
	{0, NULL, 0, NULL, NULL}
};

const EnumPropertyItem rna_enum_metaelem_type_items[] = {
	{MB_BALL, "BALL", ICON_META_BALL, "Ball", ""},
	{MB_TUBE, "CAPSULE", ICON_META_CAPSULE, "Capsule", ""},
	{MB_PLANE, "PLANE", ICON_META_PLANE, "Plane", ""},
	{MB_ELIPSOID, "ELLIPSOID", ICON_META_ELLIPSOID, "Ellipsoid", ""}, /* NOTE: typo at original definition! */
	{MB_CUBE, "CUBE", ICON_META_CUBE, "Cube", ""},
	{0, NULL, 0, NULL, NULL}
};

/* used for 2 enums */
#define OBTYPE_CU_CURVE {OB_CURVE, "CURVE", 0, "Curve", ""}
#define OBTYPE_CU_SURF {OB_SURF, "SURFACE", 0, "Surface", ""}
#define OBTYPE_CU_FONT {OB_FONT, "FONT", 0, "Font", ""}

const EnumPropertyItem rna_enum_object_type_items[] = {
	{OB_MESH, "MESH", 0, "Mesh", ""},
	OBTYPE_CU_CURVE,
	OBTYPE_CU_SURF,
	{OB_MBALL, "META", 0, "Meta", ""},
	OBTYPE_CU_FONT,
	{0, "", 0, NULL, NULL},
	{OB_ARMATURE, "ARMATURE", 0, "Armature", ""},
	{OB_LATTICE, "LATTICE", 0, "Lattice", ""},
	{OB_EMPTY, "EMPTY", 0, "Empty", ""},
	{0, "", 0, NULL, NULL},
	{OB_CAMERA, "CAMERA", 0, "Camera", ""},
	{OB_LAMP, "LAMP", 0, "Lamp", ""},
	{OB_SPEAKER, "SPEAKER", 0, "Speaker", ""},
	{OB_LIGHTPROBE, "LIGHT_PROBE", 0, "Probe", ""},
	{0, NULL, 0, NULL, NULL}
};

const EnumPropertyItem rna_enum_object_type_curve_items[] = {
	OBTYPE_CU_CURVE,
	OBTYPE_CU_SURF,
	OBTYPE_CU_FONT,
	{0, NULL, 0, NULL, NULL}
};

const EnumPropertyItem rna_enum_object_axis_items[] = {
	{OB_POSX, "POS_X", 0, "+X", ""},
	{OB_POSY, "POS_Y", 0, "+Y", ""},
	{OB_POSZ, "POS_Z", 0, "+Z", ""},
	{OB_NEGX, "NEG_X", 0, "-X", ""},
	{OB_NEGY, "NEG_Y", 0, "-Y", ""},
	{OB_NEGZ, "NEG_Z", 0, "-Z", ""},
	{0, NULL, 0, NULL, NULL}
};

#ifdef RNA_RUNTIME

#include "BLI_math.h"

#include "DNA_key_types.h"
#include "DNA_constraint_types.h"
#include "DNA_ID.h"
#include "DNA_lattice_types.h"
#include "DNA_node_types.h"

#include "BKE_armature.h"
#include "BKE_bullet.h"
#include "BKE_constraint.h"
#include "BKE_context.h"
#include "BKE_curve.h"
#include "BKE_effect.h"
#include "BKE_global.h"
#include "BKE_key.h"
#include "BKE_object.h"
#include "BKE_material.h"
#include "BKE_mesh.h"
#include "BKE_modifier.h"
#include "BKE_particle.h"
#include "BKE_scene.h"
#include "BKE_deform.h"

#include "DEG_depsgraph.h"
#include "DEG_depsgraph_build.h"

#include "ED_object.h"
#include "ED_particle.h"
#include "ED_curve.h"
#include "ED_lattice.h"

static void rna_Object_internal_update(Main *UNUSED(bmain), Scene *UNUSED(scene), PointerRNA *ptr)
{
	DEG_id_tag_update(ptr->id.data, OB_RECALC_OB);
}

static void rna_Object_internal_update_draw(Main *UNUSED(bmain), Scene *UNUSED(scene), PointerRNA *ptr)
{
	DEG_id_tag_update(ptr->id.data, OB_RECALC_OB);
	WM_main_add_notifier(NC_OBJECT | ND_DRAW, ptr->id.data);
}

static void rna_Object_matrix_world_update(Main *bmain, Scene *scene, PointerRNA *ptr)
{
	/* don't use compat so we get predictable rotation */
	BKE_object_apply_mat4(ptr->id.data, ((Object *)ptr->id.data)->obmat, false, true);
	rna_Object_internal_update(bmain, scene, ptr);
}

static void rna_Object_hide_update(Main *bmain, Scene *UNUSED(scene), PointerRNA *UNUSED(ptr))
{
	DEG_id_type_tag(bmain, ID_OB);
}

static int rna_Object_is_visible_get(PointerRNA *ptr)
{
	Object *ob = ptr->id.data;
	/* The duplicators final visibility is not evaluated by depsgraph, so it's
	 * in ob->base_flag & VISIBLED. Instead we need to take into account whether
	 * we are rendering or not, and the ob->duplicator_visibility_flag.
	 * However for this assessor we don't know if we are rendering, so we just
	 * ignore the duplicator visibility
	 */
	return BKE_object_is_visible(ob, OB_VISIBILITY_CHECK_UNKNOWN_RENDER_MODE);
}

static void rna_Object_matrix_local_get(PointerRNA *ptr, float values[16])
{
	Object *ob = ptr->id.data;
	BKE_object_matrix_local_get(ob, (float(*)[4])values);
}

static void rna_Object_matrix_local_set(PointerRNA *ptr, const float values[16])
{
	Object *ob = ptr->id.data;
	float local_mat[4][4];

	/* localspace matrix is truly relative to the parent, but parameters stored in object are
	 * relative to parentinv matrix. Undo the parent inverse part before applying it as local matrix. */
	if (ob->parent) {
		float invmat[4][4];
		invert_m4_m4(invmat, ob->parentinv);
		mul_m4_m4m4(local_mat, invmat, (float(*)[4])values);
	}
	else {
		copy_m4_m4(local_mat, (float(*)[4])values);
	}

	/* don't use compat so we get predictable rotation, and do not use parenting either, because it's a local matrix! */
	BKE_object_apply_mat4(ob, local_mat, false, false);
}

static void rna_Object_matrix_basis_get(PointerRNA *ptr, float values[16])
{
	Object *ob = ptr->id.data;
	BKE_object_to_mat4(ob, (float(*)[4])values);
}

static void rna_Object_matrix_basis_set(PointerRNA *ptr, const float values[16])
{
	Object *ob = ptr->id.data;
	BKE_object_apply_mat4(ob, (float(*)[4])values, false, false);
}

void rna_Object_internal_update_data(Main *UNUSED(bmain), Scene *UNUSED(scene), PointerRNA *ptr)
{
	DEG_id_tag_update(ptr->id.data, OB_RECALC_DATA);
	WM_main_add_notifier(NC_OBJECT | ND_DRAW, ptr->id.data);
}

static void rna_Object_active_shape_update(bContext *C, PointerRNA *ptr)
{
	Object *ob = ptr->id.data;
	Main *bmain = CTX_data_main(C);
	Scene *scene = CTX_data_scene(C);

	if (CTX_data_edit_object(C) == ob) {
		/* exit/enter editmode to get new shape */
		switch (ob->type) {
			case OB_MESH:
				EDBM_mesh_load(ob);
				EDBM_mesh_make(ob, scene->toolsettings->selectmode, true);

				DEG_id_tag_update(ob->data, 0);

				EDBM_mesh_normals_update(((Mesh *)ob->data)->edit_btmesh);
				BKE_editmesh_tessface_calc(((Mesh *)ob->data)->edit_btmesh);
				break;
			case OB_CURVE:
			case OB_SURF:
				ED_curve_editnurb_load(ob);
				ED_curve_editnurb_make(ob);
				break;
			case OB_LATTICE:
				BKE_editlattice_load(ob);
				BKE_editlattice_make(ob);
				break;
		}
	}

	rna_Object_internal_update_data(bmain, scene, ptr);
}

static void rna_Object_dependency_update(Main *bmain, Scene *UNUSED(scene), PointerRNA *ptr)
{
	DEG_id_tag_update(ptr->id.data, OB_RECALC_OB);
	DEG_relations_tag_update(bmain);
	WM_main_add_notifier(NC_OBJECT | ND_PARENT, ptr->id.data);
}

static void rna_Object_data_set(PointerRNA *ptr, PointerRNA value)
{
	Object *ob = (Object *)ptr->data;
	ID *id = value.data;

	if (ob->mode & OB_MODE_EDIT) {
		return;
	}

	/* assigning NULL only for empties */
	if ((id == NULL) && (ob->type != OB_EMPTY)) {
		return;
	}

	if (ob->type == OB_EMPTY) {
		if (ob->data) {
			id_us_min((ID *)ob->data);
			ob->data = NULL;
		}

		if (!id || GS(id->name) == ID_IM) {
			id_us_plus(id);
			ob->data = id;
		}
	}
	else if (ob->type == OB_MESH) {
		BKE_mesh_assign_object(ob, (Mesh *)id);
	}
	else {
		if (ob->data) {
			id_us_min((ID *)ob->data);
		}

		/* no need to type-check here ID. this is done in the _typef() function */
		BLI_assert(OB_DATA_SUPPORT_ID(GS(id->name)));
		id_us_plus(id);

		ob->data = id;
		test_object_materials(ob, id);

		if (GS(id->name) == ID_CU)
			BKE_curve_type_test(ob);
		else if (ob->type == OB_ARMATURE)
			BKE_pose_rebuild(ob, ob->data);
	}
}

static StructRNA *rna_Object_data_typef(PointerRNA *ptr)
{
	Object *ob = (Object *)ptr->data;

	/* keep in sync with OB_DATA_SUPPORT_ID() macro */
	switch (ob->type) {
		case OB_EMPTY: return &RNA_Image;
		case OB_MESH: return &RNA_Mesh;
		case OB_CURVE: return &RNA_Curve;
		case OB_SURF: return &RNA_Curve;
		case OB_FONT: return &RNA_Curve;
		case OB_MBALL: return &RNA_MetaBall;
		case OB_LAMP: return &RNA_Lamp;
		case OB_CAMERA: return &RNA_Camera;
		case OB_LATTICE: return &RNA_Lattice;
		case OB_ARMATURE: return &RNA_Armature;
		case OB_SPEAKER: return &RNA_Speaker;
		case OB_LIGHTPROBE: return &RNA_LightProbe;
		default: return &RNA_ID;
	}
}

static void rna_Object_parent_set(PointerRNA *ptr, PointerRNA value)
{
	Object *ob = (Object *)ptr->data;
	Object *par = (Object *)value.data;

	{
		ED_object_parent(ob, par, ob->partype, ob->parsubstr);
	}
}

static void rna_Object_parent_type_set(PointerRNA *ptr, int value)
{
	Object *ob = (Object *)ptr->data;

	ED_object_parent(ob, ob->parent, value, ob->parsubstr);
}

static const EnumPropertyItem *rna_Object_parent_type_itemf(bContext *UNUSED(C), PointerRNA *ptr,
                                                      PropertyRNA *UNUSED(prop), bool *r_free)
{
	Object *ob = (Object *)ptr->data;
	EnumPropertyItem *item = NULL;
	int totitem = 0;

	RNA_enum_items_add_value(&item, &totitem, parent_type_items, PAROBJECT);

	if (ob->parent) {
		Object *par = ob->parent;
		
		if (par->type == OB_LATTICE) {
			/* special hack: prevents this overriding others */
			RNA_enum_items_add_value(&item, &totitem, &parent_type_items[2], PARSKEL);
		}
		else if (par->type == OB_ARMATURE) {
			/* special hack: prevents this being overrided */
			RNA_enum_items_add_value(&item, &totitem, &parent_type_items[1], PARSKEL);
			RNA_enum_items_add_value(&item, &totitem, parent_type_items, PARBONE);
		}

		if (OB_TYPE_SUPPORT_PARVERT(par->type)) {
			RNA_enum_items_add_value(&item, &totitem, parent_type_items, PARVERT1);
			RNA_enum_items_add_value(&item, &totitem, parent_type_items, PARVERT3);
		}
	}

	RNA_enum_item_end(&item, &totitem);
	*r_free = true;

	return item;
}

static void rna_Object_empty_draw_type_set(PointerRNA *ptr, int value)
{
	Object *ob = (Object *)ptr->data;

	BKE_object_empty_draw_type_set(ob, value);
}

static const EnumPropertyItem *rna_Object_collision_bounds_itemf(bContext *UNUSED(C), PointerRNA *ptr,
                                                           PropertyRNA *UNUSED(prop), bool *r_free)
{
	Object *ob = (Object *)ptr->data;
	EnumPropertyItem *item = NULL;
	int totitem = 0;

	if (ob->body_type != OB_BODY_TYPE_CHARACTER) {
		RNA_enum_items_add_value(&item, &totitem, collision_bounds_items, OB_BOUND_TRIANGLE_MESH);
	}
	RNA_enum_items_add_value(&item, &totitem, collision_bounds_items, OB_BOUND_CONVEX_HULL);

	if (ob->body_type != OB_BODY_TYPE_SOFT) {
		RNA_enum_items_add_value(&item, &totitem, collision_bounds_items, OB_BOUND_CONE);
		RNA_enum_items_add_value(&item, &totitem, collision_bounds_items, OB_BOUND_CYLINDER);
		RNA_enum_items_add_value(&item, &totitem, collision_bounds_items, OB_BOUND_SPHERE);
		RNA_enum_items_add_value(&item, &totitem, collision_bounds_items, OB_BOUND_BOX);
		RNA_enum_items_add_value(&item, &totitem, collision_bounds_items, OB_BOUND_CAPSULE);
	}

	RNA_enum_item_end(&item, &totitem);
	*r_free = true;

	return item;
}

static void rna_Object_parent_bone_set(PointerRNA *ptr, const char *value)
{
	Object *ob = (Object *)ptr->data;

	ED_object_parent(ob, ob->parent, ob->partype, value);
}

static const EnumPropertyItem *rna_Object_dupli_type_itemf(
        bContext *UNUSED(C), PointerRNA *ptr,
        PropertyRNA *UNUSED(prop), bool *UNUSED(r_free))
{
	Object *ob = (Object *)ptr->data;
	const EnumPropertyItem *item;

	if (ob->type == OB_EMPTY) {
		item = dupli_items;
	}
	else {
		item = dupli_items_nogroup;
	}

	return item;
}

static void rna_Object_dup_group_set(PointerRNA *ptr, PointerRNA value)
{
	Object *ob = (Object *)ptr->data;
	Group *grp = (Group *)value.data;
	
	/* must not let this be set if the object belongs in this group already,
	 * thus causing a cycle/infinite-recursion leading to crashes on load [#25298]
	 */
	if (BKE_group_object_exists(grp, ob) == 0) {
		if (ob->type == OB_EMPTY) {
			id_us_min(&ob->dup_group->id);
			ob->dup_group = grp;
			id_us_plus(&ob->dup_group->id);
		}
		else {
			BKE_report(NULL, RPT_ERROR,
			           "Only empty objects support group instances");
		}
	}
	else {
		BKE_report(NULL, RPT_ERROR,
		           "Cannot set dupli-group as object belongs in group being instanced, thus causing a cycle");
	}
}

static void rna_VertexGroup_name_set(PointerRNA *ptr, const char *value)
{
	Object *ob = (Object *)ptr->id.data;
	bDeformGroup *dg = (bDeformGroup *)ptr->data;
	BLI_strncpy_utf8(dg->name, value, sizeof(dg->name));
	defgroup_unique_name(dg, ob);
}

static int rna_VertexGroup_index_get(PointerRNA *ptr)
{
	Object *ob = (Object *)ptr->id.data;

	return BLI_findindex(&ob->defbase, ptr->data);
}

static PointerRNA rna_Object_active_vertex_group_get(PointerRNA *ptr)
{
	Object *ob = (Object *)ptr->id.data;
	return rna_pointer_inherit_refine(ptr, &RNA_VertexGroup, BLI_findlink(&ob->defbase, ob->actdef - 1));
}

static int rna_Object_active_vertex_group_index_get(PointerRNA *ptr)
{
	Object *ob = (Object *)ptr->id.data;
	return ob->actdef - 1;
}

static void rna_Object_active_vertex_group_index_set(PointerRNA *ptr, int value)
{
	Object *ob = (Object *)ptr->id.data;
	ob->actdef = value + 1;
}

static void rna_Object_active_vertex_group_index_range(PointerRNA *ptr, int *min, int *max,
                                                       int *UNUSED(softmin), int *UNUSED(softmax))
{
	Object *ob = (Object *)ptr->id.data;

	*min = 0;
	*max = max_ii(0, BLI_listbase_count(&ob->defbase) - 1);
}

void rna_object_vgroup_name_index_get(PointerRNA *ptr, char *value, int index)
{
	Object *ob = (Object *)ptr->id.data;
	bDeformGroup *dg;

	dg = BLI_findlink(&ob->defbase, index - 1);

	if (dg) BLI_strncpy(value, dg->name, sizeof(dg->name));
	else value[0] = '\0';
}

int rna_object_vgroup_name_index_length(PointerRNA *ptr, int index)
{
	Object *ob = (Object *)ptr->id.data;
	bDeformGroup *dg;

	dg = BLI_findlink(&ob->defbase, index - 1);
	return (dg) ? strlen(dg->name) : 0;
}

void rna_object_vgroup_name_index_set(PointerRNA *ptr, const char *value, short *index)
{
	Object *ob = (Object *)ptr->id.data;
	*index = defgroup_name_index(ob, value) + 1;
}

void rna_object_vgroup_name_set(PointerRNA *ptr, const char *value, char *result, int maxlen)
{
	Object *ob = (Object *)ptr->id.data;
	bDeformGroup *dg = defgroup_find_name(ob, value);
	if (dg) {
		BLI_strncpy(result, value, maxlen); /* no need for BLI_strncpy_utf8, since this matches an existing group */
		return;
	}

	result[0] = '\0';
}

static void rna_FaceMap_name_set(PointerRNA *ptr, const char *value)
{
	Object *ob = (Object *)ptr->id.data;
	bFaceMap *fmap = (bFaceMap *)ptr->data;
	BLI_strncpy_utf8(fmap->name, value, sizeof(fmap->name));
	BKE_object_facemap_unique_name(ob, fmap);
}

static int rna_FaceMap_index_get(PointerRNA *ptr)
{
	Object *ob = (Object *)ptr->id.data;

	return BLI_findindex(&ob->fmaps, ptr->data);
}

static PointerRNA rna_Object_active_face_map_get(PointerRNA *ptr)
{
	Object *ob = (Object *)ptr->id.data;
	return rna_pointer_inherit_refine(ptr, &RNA_FaceMap, BLI_findlink(&ob->fmaps, ob->actfmap - 1));
}

static int rna_Object_active_face_map_index_get(PointerRNA *ptr)
{
	Object *ob = (Object *)ptr->id.data;
	return ob->actfmap - 1;
}

static void rna_Object_active_face_map_index_set(PointerRNA *ptr, int value)
{
	Object *ob = (Object *)ptr->id.data;
	ob->actfmap = value + 1;
}

static void rna_Object_active_face_map_index_range(PointerRNA *ptr, int *min, int *max,
                                                       int *UNUSED(softmin), int *UNUSED(softmax))
{
	Object *ob = (Object *)ptr->id.data;

	*min = 0;
	*max = max_ii(0, BLI_listbase_count(&ob->fmaps) - 1);
}

void rna_object_BKE_object_facemap_name_index_get(PointerRNA *ptr, char *value, int index)
{
	Object *ob = (Object *)ptr->id.data;
	bFaceMap *fmap;

	fmap = BLI_findlink(&ob->fmaps, index - 1);

	if (fmap) BLI_strncpy(value, fmap->name, sizeof(fmap->name));
	else value[0] = '\0';
}

int rna_object_BKE_object_facemap_name_index_length(PointerRNA *ptr, int index)
{
	Object *ob = (Object *)ptr->id.data;
	bFaceMap *fmap;

	fmap = BLI_findlink(&ob->fmaps, index - 1);
	return (fmap) ? strlen(fmap->name) : 0;
}

void rna_object_BKE_object_facemap_name_index_set(PointerRNA *ptr, const char *value, short *index)
{
	Object *ob = (Object *)ptr->id.data;
	*index = BKE_object_facemap_name_index(ob, value) + 1;
}

void rna_object_fmap_name_set(PointerRNA *ptr, const char *value, char *result, int maxlen)
{
	Object *ob = (Object *)ptr->id.data;
	bFaceMap *fmap = BKE_object_facemap_find_name(ob, value);
	if (fmap) {
		BLI_strncpy(result, value, maxlen); /* no need for BLI_strncpy_utf8, since this matches an existing group */
		return;
	}

	result[0] = '\0';
}


void rna_object_uvlayer_name_set(PointerRNA *ptr, const char *value, char *result, int maxlen)
{
	Object *ob = (Object *)ptr->id.data;
	Mesh *me;
	CustomDataLayer *layer;
	int a;

	if (ob->type == OB_MESH && ob->data) {
		me = (Mesh *)ob->data;

		for (a = 0; a < me->ldata.totlayer; a++) {
			layer = &me->ldata.layers[a];

			if (layer->type == CD_MLOOPUV && STREQ(layer->name, value)) {
				BLI_strncpy(result, value, maxlen);
				return;
			}
		}
	}

	result[0] = '\0';
}

void rna_object_vcollayer_name_set(PointerRNA *ptr, const char *value, char *result, int maxlen)
{
	Object *ob = (Object *)ptr->id.data;
	Mesh *me;
	CustomDataLayer *layer;
	int a;

	if (ob->type == OB_MESH && ob->data) {
		me = (Mesh *)ob->data;

		for (a = 0; a < me->fdata.totlayer; a++) {
			layer = &me->fdata.layers[a];

			if (layer->type == CD_MCOL && STREQ(layer->name, value)) {
				BLI_strncpy(result, value, maxlen);
				return;
			}
		}
	}

	result[0] = '\0';
}

static int rna_Object_active_material_index_get(PointerRNA *ptr)
{
	Object *ob = (Object *)ptr->id.data;
	return MAX2(ob->actcol - 1, 0);
}

static void rna_Object_active_material_index_set(PointerRNA *ptr, int value)
{
	Object *ob = (Object *)ptr->id.data;
	ob->actcol = value + 1;

	if (ob->type == OB_MESH) {
		Mesh *me = ob->data;

		if (me->edit_btmesh)
			me->edit_btmesh->mat_nr = value;
	}
}

static void rna_Object_active_material_index_range(PointerRNA *ptr, int *min, int *max,
                                                   int *UNUSED(softmin), int *UNUSED(softmax))
{
	Object *ob = (Object *)ptr->id.data;
	*min = 0;
	*max = max_ii(ob->totcol - 1, 0);
}

/* returns active base material */
static PointerRNA rna_Object_active_material_get(PointerRNA *ptr)
{
	Object *ob = (Object *)ptr->id.data;
	Material *ma;
	
	ma = (ob->totcol) ? give_current_material(ob, ob->actcol) : NULL;
	return rna_pointer_inherit_refine(ptr, &RNA_Material, ma);
}

static void rna_Object_active_material_set(PointerRNA *ptr, PointerRNA value)
{
	Object *ob = (Object *)ptr->id.data;

	DEG_id_tag_update(value.data, 0);
	assign_material(ob, value.data, ob->actcol, BKE_MAT_ASSIGN_EXISTING);
}

static int rna_Object_active_material_editable(PointerRNA *ptr, const char **UNUSED(r_info))
{
	Object *ob = (Object *)ptr->id.data;
	bool is_editable;

	if ((ob->matbits == NULL) || (ob->actcol == 0) || ob->matbits[ob->actcol - 1]) {
		is_editable = !ID_IS_LINKED(ob);
	}
	else {
		is_editable = ob->data ? !ID_IS_LINKED(ob->data) : false;
	}

	return is_editable ? PROP_EDITABLE : 0;
}


static void rna_Object_active_particle_system_index_range(PointerRNA *ptr, int *min, int *max,
                                                          int *UNUSED(softmin), int *UNUSED(softmax))
{
	Object *ob = (Object *)ptr->id.data;
	*min = 0;
	*max = max_ii(0, BLI_listbase_count(&ob->particlesystem) - 1);
}

static int rna_Object_active_particle_system_index_get(PointerRNA *ptr)
{
	Object *ob = (Object *)ptr->id.data;
	return psys_get_current_num(ob);
}

static void rna_Object_active_particle_system_index_set(PointerRNA *ptr, int value)
{
	Object *ob = (Object *)ptr->id.data;
	psys_set_current_num(ob, value);
}

static void rna_Object_particle_update(Main *UNUSED(bmain), Scene *scene, PointerRNA *ptr)
{
	/* TODO: Disabled for now, because bContext is not available. */
#if 0
	Object *ob = (Object *)ptr->id.data;
	PE_current_changed(NULL, scene, ob);
#else
	(void) scene;
	(void) ptr;
#endif
}

/* rotation - axis-angle */
static void rna_Object_rotation_axis_angle_get(PointerRNA *ptr, float *value)
{
	Object *ob = ptr->data;
	
	/* for now, assume that rotation mode is axis-angle */
	value[0] = ob->rotAngle;
	copy_v3_v3(&value[1], ob->rotAxis);
}

/* rotation - axis-angle */
static void rna_Object_rotation_axis_angle_set(PointerRNA *ptr, const float *value)
{
	Object *ob = ptr->data;
	
	/* for now, assume that rotation mode is axis-angle */
	ob->rotAngle = value[0];
	copy_v3_v3(ob->rotAxis, &value[1]);
	
	/* TODO: validate axis? */
}

static void rna_Object_rotation_mode_set(PointerRNA *ptr, int value)
{
	Object *ob = ptr->data;
	
	/* use API Method for conversions... */
	BKE_rotMode_change_values(ob->quat, ob->rot, ob->rotAxis, &ob->rotAngle, ob->rotmode, (short)value);
	
	/* finally, set the new rotation type */
	ob->rotmode = value;
}

static void rna_Object_dimensions_get(PointerRNA *ptr, float *value)
{
	Object *ob = ptr->data;
	BKE_object_dimensions_get(ob, value);
}

static void rna_Object_dimensions_set(PointerRNA *ptr, const float *value)
{
	Object *ob = ptr->data;
	BKE_object_dimensions_set(ob, value);
}

static int rna_Object_location_editable(PointerRNA *ptr, int index)
{
	Object *ob = (Object *)ptr->data;
	
	/* only if the axis in question is locked, not editable... */
	if ((index == 0) && (ob->protectflag & OB_LOCK_LOCX))
		return 0;
	else if ((index == 1) && (ob->protectflag & OB_LOCK_LOCY))
		return 0;
	else if ((index == 2) && (ob->protectflag & OB_LOCK_LOCZ))
		return 0;
	else
		return PROP_EDITABLE;
}

static int rna_Object_scale_editable(PointerRNA *ptr, int index)
{
	Object *ob = (Object *)ptr->data;
	
	/* only if the axis in question is locked, not editable... */
	if ((index == 0) && (ob->protectflag & OB_LOCK_SCALEX))
		return 0;
	else if ((index == 1) && (ob->protectflag & OB_LOCK_SCALEY))
		return 0;
	else if ((index == 2) && (ob->protectflag & OB_LOCK_SCALEZ))
		return 0;
	else
		return PROP_EDITABLE;
}

static int rna_Object_rotation_euler_editable(PointerRNA *ptr, int index)
{
	Object *ob = (Object *)ptr->data;
	
	/* only if the axis in question is locked, not editable... */
	if ((index == 0) && (ob->protectflag & OB_LOCK_ROTX))
		return 0;
	else if ((index == 1) && (ob->protectflag & OB_LOCK_ROTY))
		return 0;
	else if ((index == 2) && (ob->protectflag & OB_LOCK_ROTZ))
		return 0;
	else
		return PROP_EDITABLE;
}

static int rna_Object_rotation_4d_editable(PointerRNA *ptr, int index)
{
	Object *ob = (Object *)ptr->data;
	
	/* only consider locks if locking components individually... */
	if (ob->protectflag & OB_LOCK_ROT4D) {
		/* only if the axis in question is locked, not editable... */
		if ((index == 0) && (ob->protectflag & OB_LOCK_ROTW))
			return 0;
		else if ((index == 1) && (ob->protectflag & OB_LOCK_ROTX))
			return 0;
		else if ((index == 2) && (ob->protectflag & OB_LOCK_ROTY))
			return 0;
		else if ((index == 3) && (ob->protectflag & OB_LOCK_ROTZ))
			return 0;
	}
		
	return PROP_EDITABLE;
}


static PointerRNA rna_MaterialSlot_material_get(PointerRNA *ptr)
{
	Object *ob = (Object *)ptr->id.data;
	Material *ma;
	int index = (Material **)ptr->data - ob->mat;

	ma = give_current_material(ob, index + 1);
	return rna_pointer_inherit_refine(ptr, &RNA_Material, ma);
}

static void rna_MaterialSlot_material_set(PointerRNA *ptr, PointerRNA value)
{
	Object *ob = (Object *)ptr->id.data;
	int index = (Material **)ptr->data - ob->mat;

	assign_material(ob, value.data, index + 1, BKE_MAT_ASSIGN_EXISTING);
}

static int rna_MaterialSlot_link_get(PointerRNA *ptr)
{
	Object *ob = (Object *)ptr->id.data;
	int index = (Material **)ptr->data - ob->mat;

	return ob->matbits[index] != 0;
}

static void rna_MaterialSlot_link_set(PointerRNA *ptr, int value)
{
	Object *ob = (Object *)ptr->id.data;
	int index = (Material **)ptr->data - ob->mat;
	
	if (value) {
		ob->matbits[index] = 1;
		/* ob->colbits |= (1 << index); */ /* DEPRECATED */
	}
	else {
		ob->matbits[index] = 0;
		/* ob->colbits &= ~(1 << index); */ /* DEPRECATED */
	}
}

static int rna_MaterialSlot_name_length(PointerRNA *ptr)
{
	Object *ob = (Object *)ptr->id.data;
	Material *ma;
	int index = (Material **)ptr->data - ob->mat;

	ma = give_current_material(ob, index + 1);

	if (ma)
		return strlen(ma->id.name + 2);
	
	return 0;
}

static void rna_MaterialSlot_name_get(PointerRNA *ptr, char *str)
{
	Object *ob = (Object *)ptr->id.data;
	Material *ma;
	int index = (Material **)ptr->data - ob->mat;

	ma = give_current_material(ob, index + 1);

	if (ma)
		strcpy(str, ma->id.name + 2);
	else
		str[0] = '\0';
}

static void rna_MaterialSlot_update(Main *bmain, Scene *scene, PointerRNA *ptr)
{
	rna_Object_internal_update(bmain, scene, ptr);

	WM_main_add_notifier(NC_OBJECT | ND_OB_SHADING, ptr->id.data);
	WM_main_add_notifier(NC_MATERIAL | ND_SHADING_LINKS, NULL);
	DEG_relations_tag_update(bmain);
}

static char *rna_MaterialSlot_path(PointerRNA *ptr)
{
	Object *ob = (Object *)ptr->id.data;
	int index = (Material **)ptr->data - ob->mat;

	/* from armature... */
	return BLI_sprintfN("material_slots[%d]", index);
}

/* why does this have to be so complicated?, can't all this crap be
 * moved to in BGE conversion function? - Campbell *
 *
 * logic from check_body_type()
 *  */
static int rna_GameObjectSettings_physics_type_get(PointerRNA *ptr)
{
	Object *ob = (Object *)ptr->id.data;

	/* determine the body_type setting based on flags */
	if (!(ob->gameflag & OB_COLLISION)) {
		if (ob->gameflag & OB_OCCLUDER) {
			ob->body_type = OB_BODY_TYPE_OCCLUDER;
		}
		else if (ob->gameflag & OB_NAVMESH) {
			ob->body_type = OB_BODY_TYPE_NAVMESH;
		}
		else {
			ob->body_type = OB_BODY_TYPE_NO_COLLISION;
		}
	}
	else if (ob->gameflag & OB_CHARACTER) {
		ob->body_type = OB_BODY_TYPE_CHARACTER;
	}
	else if (ob->gameflag & OB_SENSOR) {
		ob->body_type = OB_BODY_TYPE_SENSOR;
	}
	else if (!(ob->gameflag & OB_DYNAMIC)) {
		ob->body_type = OB_BODY_TYPE_STATIC;
	}
	else if (!(ob->gameflag & (OB_RIGID_BODY | OB_SOFT_BODY))) {
		ob->body_type = OB_BODY_TYPE_DYNAMIC;
	}
	else if (ob->gameflag & OB_RIGID_BODY) {
		ob->body_type = OB_BODY_TYPE_RIGID;
	}
	else {
		ob->body_type = OB_BODY_TYPE_SOFT;
		/* create the structure here because we display soft body buttons in the main panel */
		if (!ob->bsoft)
			ob->bsoft = bsbNew();
	}

	return ob->body_type;
}

static void rna_GameObjectSettings_physics_type_set(PointerRNA *ptr, int value)
{
	Object *ob = (Object *)ptr->id.data;
	const int gameflag_prev = ob->gameflag;
	ob->body_type = value;

	switch (ob->body_type) {
		case OB_BODY_TYPE_SENSOR:
			ob->gameflag |= OB_SENSOR | OB_COLLISION;
			ob->gameflag &= ~(OB_OCCLUDER | OB_CHARACTER | OB_DYNAMIC | OB_RIGID_BODY | OB_SOFT_BODY | OB_ACTOR |
			                  OB_ANISOTROPIC_FRICTION | OB_DO_FH | OB_ROT_FH | OB_COLLISION_RESPONSE | OB_NAVMESH);
			break;
		case OB_BODY_TYPE_OCCLUDER:
			ob->gameflag |= OB_OCCLUDER;
			ob->gameflag &= ~(OB_SENSOR | OB_RIGID_BODY | OB_SOFT_BODY | OB_COLLISION | OB_CHARACTER | OB_DYNAMIC | OB_NAVMESH);
			break;
		case OB_BODY_TYPE_NAVMESH:
			ob->gameflag |= OB_NAVMESH;
			ob->gameflag &= ~(OB_SENSOR | OB_RIGID_BODY | OB_SOFT_BODY | OB_COLLISION | OB_CHARACTER | OB_DYNAMIC | OB_OCCLUDER);

			if (ob->type == OB_MESH) {
				/* could be moved into mesh UI but for now ensure mesh data layer */
				BKE_mesh_ensure_navmesh(ob->data);
			}

			break;
		case OB_BODY_TYPE_NO_COLLISION:
			ob->gameflag &= ~(OB_SENSOR | OB_RIGID_BODY | OB_SOFT_BODY | OB_COLLISION | OB_CHARACTER | OB_OCCLUDER | OB_DYNAMIC | OB_NAVMESH);
			break;
		case OB_BODY_TYPE_CHARACTER:
			ob->gameflag |= OB_COLLISION | OB_CHARACTER;
			ob->gameflag &= ~(OB_SENSOR | OB_OCCLUDER | OB_DYNAMIC | OB_RIGID_BODY | OB_SOFT_BODY | OB_ACTOR |
			                  OB_ANISOTROPIC_FRICTION | OB_DO_FH | OB_ROT_FH | OB_COLLISION_RESPONSE | OB_NAVMESH);
			/* When we switch to character physics and the collision bounds is set to triangle mesh
			 * we have to change collision bounds because triangle mesh is not supported by Characters */
			if ((ob->gameflag & OB_BOUNDS) && ob->collision_boundtype == OB_BOUND_TRIANGLE_MESH) {
				ob->boundtype = ob->collision_boundtype = OB_BOUND_BOX;
			}
			break;
		case OB_BODY_TYPE_STATIC:
			ob->gameflag |= OB_COLLISION;
			ob->gameflag &= ~(OB_DYNAMIC | OB_RIGID_BODY | OB_SOFT_BODY | OB_OCCLUDER | OB_CHARACTER | OB_SENSOR | OB_NAVMESH);
			break;
		case OB_BODY_TYPE_DYNAMIC:
			ob->gameflag |= OB_COLLISION | OB_DYNAMIC | OB_ACTOR;
			ob->gameflag &= ~(OB_RIGID_BODY | OB_SOFT_BODY | OB_OCCLUDER | OB_CHARACTER | OB_SENSOR | OB_NAVMESH);
			break;
		case OB_BODY_TYPE_RIGID:
			ob->gameflag |= OB_COLLISION | OB_DYNAMIC | OB_RIGID_BODY | OB_ACTOR;
			ob->gameflag &= ~(OB_SOFT_BODY | OB_OCCLUDER | OB_CHARACTER | OB_SENSOR | OB_NAVMESH);
			break;
		default:
		case OB_BODY_TYPE_SOFT:
			ob->gameflag |= OB_COLLISION | OB_DYNAMIC | OB_SOFT_BODY | OB_ACTOR;
			ob->gameflag &= ~(OB_RIGID_BODY | OB_OCCLUDER | OB_CHARACTER | OB_SENSOR | OB_NAVMESH);

			/* assume triangle mesh, if no bounds chosen for soft body */
			if ((ob->gameflag & OB_BOUNDS) && (ob->boundtype < OB_BOUND_TRIANGLE_MESH)) {
				ob->boundtype = OB_BOUND_TRIANGLE_MESH;
			}
			/* create a BulletSoftBody structure if not already existing */
			if (!ob->bsoft)
				ob->bsoft = bsbNew();
			break;
	}

	if ((gameflag_prev & OB_NAVMESH) != (ob->gameflag & OB_NAVMESH)) {
		if (ob->type == OB_MESH) {
			/* this is needed to refresh the derived meshes draw func */
			DEG_id_tag_update(ptr->id.data, OB_RECALC_DATA);
		}
	}

	WM_main_add_notifier(NC_OBJECT | ND_DRAW, ptr->id.data);
}

static PointerRNA rna_Object_active_particle_system_get(PointerRNA *ptr)
{
	Object *ob = (Object *)ptr->id.data;
	ParticleSystem *psys = psys_get_current(ob);
	return rna_pointer_inherit_refine(ptr, &RNA_ParticleSystem, psys);
}

static PointerRNA rna_Object_game_settings_get(PointerRNA *ptr)
{
	return rna_pointer_inherit_refine(ptr, &RNA_GameObjectSettings, ptr->id.data);
}

static void rna_GameObjectSettings_state_get(PointerRNA *ptr, int *values)
{
	Object *ob = (Object *)ptr->data;
	int i;
	int all_states = (ob->scaflag & OB_ALLSTATE) ? 1 : 0;

	memset(values, 0, sizeof(int) * OB_MAX_STATES);
	for (i = 0; i < OB_MAX_STATES; i++) {
		values[i] = (ob->state & (1 << i)) ? 1 : 0 | all_states;
	}
}

static void rna_GameObjectSettings_state_set(PointerRNA *ptr, const int *values)
{
	Object *ob = (Object *)ptr->data;
	int i, tot = 0;

	/* ensure we always have some state selected */
	for (i = 0; i < OB_MAX_STATES; i++)
		if (values[i])
			tot++;
	
	if (tot == 0)
		return;

	for (i = 0; i < OB_MAX_STATES; i++) {
		if (values[i]) ob->state |= (1 << i);
		else ob->state &= ~(1 << i);
	}
}

static void rna_GameObjectSettings_used_state_get(PointerRNA *ptr, int *values)
{
	Object *ob = (Object *)ptr->data;
	bController *cont;

	memset(values, 0, sizeof(int) * OB_MAX_STATES);
	for (cont = ob->controllers.first; cont; cont = cont->next) {
		int i;

		for (i = 0; i < OB_MAX_STATES; i++) {
			if (cont->state_mask & (1 << i))
				values[i] = 1;
		}
	}
}

static void rna_GameObjectSettings_col_group_get(PointerRNA *ptr, int *values)
{
	Object *ob = (Object *)ptr->data;
	int i;

	for (i = 0; i < OB_MAX_COL_MASKS; i++) {
		values[i] = (ob->col_group & (1 << i)) != 0;
	}
}

static void rna_GameObjectSettings_col_group_set(PointerRNA *ptr, const int *values)
{
	Object *ob = (Object *)ptr->data;
	int i, tot = 0;

	/* ensure we always have some group selected */
	for (i = 0; i < OB_MAX_COL_MASKS; i++)
		if (values[i])
			tot++;

	if (tot == 0)
		return;

	for (i = 0; i < OB_MAX_COL_MASKS; i++) {
		if (values[i]) ob->col_group |=  (1 << i);
		else           ob->col_group &= ~(1 << i);
	}
}

static void rna_GameObjectSettings_col_mask_get(PointerRNA *ptr, int *values)
{
	Object *ob = (Object *)ptr->data;
	int i;

	for (i = 0; i < OB_MAX_COL_MASKS; i++) {
		values[i] = (ob->col_mask & (1 << i)) != 0;
	}
}

static void rna_GameObjectSettings_col_mask_set(PointerRNA *ptr, const int *values)
{
	Object *ob = (Object *)ptr->data;
	int i, tot = 0;

	/* ensure we always have some mask selected */
	for (i = 0; i < OB_MAX_COL_MASKS; i++)
		if (values[i])
			tot++;

	if (tot == 0)
		return;

	for (i = 0; i < OB_MAX_COL_MASKS; i++) {
		if (values[i]) ob->col_mask |=  (1 << i);
		else           ob->col_mask &= ~(1 << i);
	}
}


static void rna_Object_active_shape_key_index_range(PointerRNA *ptr, int *min, int *max,
                                                    int *UNUSED(softmin), int *UNUSED(softmax))
{
	Object *ob = (Object *)ptr->id.data;
	Key *key = BKE_key_from_object(ob);

	*min = 0;
	if (key) {
		*max = BLI_listbase_count(&key->block) - 1;
		if (*max < 0) *max = 0;
	}
	else {
		*max = 0;
	}
}

static int rna_Object_active_shape_key_index_get(PointerRNA *ptr)
{
	Object *ob = (Object *)ptr->id.data;

	return MAX2(ob->shapenr - 1, 0);
}

static void rna_Object_active_shape_key_index_set(PointerRNA *ptr, int value)
{
	Object *ob = (Object *)ptr->id.data;

	ob->shapenr = value + 1;
}

static PointerRNA rna_Object_active_shape_key_get(PointerRNA *ptr)
{
	Object *ob = (Object *)ptr->id.data;
	Key *key = BKE_key_from_object(ob);
	KeyBlock *kb;
	PointerRNA keyptr;

	if (key == NULL)
		return PointerRNA_NULL;
	
	kb = BLI_findlink(&key->block, ob->shapenr - 1);
	RNA_pointer_create((ID *)key, &RNA_ShapeKey, kb, &keyptr);
	return keyptr;
}

static PointerRNA rna_Object_field_get(PointerRNA *ptr)
{
	Object *ob = (Object *)ptr->id.data;

	/* weak */
	if (!ob->pd)
		ob->pd = object_add_collision_fields(0);
	
	return rna_pointer_inherit_refine(ptr, &RNA_FieldSettings, ob->pd);
}

static PointerRNA rna_Object_collision_get(PointerRNA *ptr)
{
	Object *ob = (Object *)ptr->id.data;

	if (ob->type != OB_MESH)
		return PointerRNA_NULL;

	/* weak */
	if (!ob->pd)
		ob->pd = object_add_collision_fields(0);
	
	return rna_pointer_inherit_refine(ptr, &RNA_CollisionSettings, ob->pd);
}

static PointerRNA rna_Object_active_constraint_get(PointerRNA *ptr)
{
	Object *ob = (Object *)ptr->id.data;
	bConstraint *con = BKE_constraints_active_get(&ob->constraints);
	return rna_pointer_inherit_refine(ptr, &RNA_Constraint, con);
}

static void rna_Object_active_constraint_set(PointerRNA *ptr, PointerRNA value)
{
	Object *ob = (Object *)ptr->id.data;
	BKE_constraints_active_set(&ob->constraints, (bConstraint *)value.data);
}

static bConstraint *rna_Object_constraints_new(Object *object, int type)
{
	bConstraint *new_con = BKE_constraint_add_for_object(object, NULL, type);

	ED_object_constraint_tag_update(object, new_con);
	WM_main_add_notifier(NC_OBJECT | ND_CONSTRAINT | NA_ADDED, object);

	return new_con;
}

static void rna_Object_constraints_remove(Object *object, ReportList *reports, PointerRNA *con_ptr)
{
	bConstraint *con = con_ptr->data;
	if (BLI_findindex(&object->constraints, con) == -1) {
		BKE_reportf(reports, RPT_ERROR, "Constraint '%s' not found in object '%s'", con->name, object->id.name + 2);
		return;
	}

	BKE_constraint_remove(&object->constraints, con);
	RNA_POINTER_INVALIDATE(con_ptr);

	ED_object_constraint_update(object);
	ED_object_constraint_set_active(object, NULL);
	WM_main_add_notifier(NC_OBJECT | ND_CONSTRAINT | NA_REMOVED, object);
}

static void rna_Object_constraints_clear(Object *object)
{
	BKE_constraints_free(&object->constraints);

	ED_object_constraint_update(object);
	ED_object_constraint_set_active(object, NULL);

	WM_main_add_notifier(NC_OBJECT | ND_CONSTRAINT | NA_REMOVED, object);
}

bool rna_Object_constraints_override_apply(
        PointerRNA *ptr_dst, PointerRNA *ptr_src, PointerRNA *UNUSED(ptr_storage),
        PropertyRNA *UNUSED(prop_dst), PropertyRNA *UNUSED(prop_src), PropertyRNA *UNUSED(prop_storage),
        const int UNUSED(len_dst), const int UNUSED(len_src), const int UNUSED(len_storage),
        IDOverrideStaticPropertyOperation *opop)
{
	BLI_assert(opop->operation == IDOVERRIDESTATIC_OP_INSERT_AFTER &&
	           "Unsupported RNA override operation on constraints collection");

	Object *ob_dst = (Object *)ptr_dst->id.data;
	Object *ob_src = (Object *)ptr_src->id.data;

	/* Remember that insertion operations are defined and stored in correct order, which means that
	 * even if we insert several items in a row, we alays insert first one, then second one, etc.
	 * So we should always find 'anchor' constraint in both _src *and* _dst> */
	bConstraint *con_anchor = NULL;
	if (opop->subitem_local_name && opop->subitem_local_name[0]) {
		con_anchor = BLI_findstring(&ob_dst->constraints, opop->subitem_local_name, offsetof(bConstraint, name));
	}
	if (con_anchor == NULL && opop->subitem_local_index >= 0) {
		con_anchor = BLI_findlink(&ob_dst->constraints, opop->subitem_local_index);
	}
	/* Otherwise we just insert in first position. */

	bConstraint *con_src = NULL;
	if (opop->subitem_local_name && opop->subitem_local_name[0]) {
		con_src = BLI_findstring(&ob_src->constraints, opop->subitem_local_name, offsetof(bConstraint, name));
	}
	if (con_src == NULL && opop->subitem_local_index >= 0) {
		con_src = BLI_findlink(&ob_src->constraints, opop->subitem_local_index);
	}
	con_src = con_src ? con_src->next : ob_src->constraints.first;

	BLI_assert(con_src != NULL);

	bConstraint *con_dst = BKE_constraint_duplicate_ex(con_src, 0, true);

	/* This handles NULL anchor as expected by adding at head of list. */
	BLI_insertlinkafter(&ob_dst->constraints, con_anchor, con_dst);

	/* This should actually *not* be needed in typical cases. However, if overridden source was edited,
	 * we *may* have some new conflicting names. */
	BKE_constraint_unique_name(con_dst, &ob_dst->constraints);

//	printf("%s: We inserted a constraint...\n", __func__);
	return true;
}

static ModifierData *rna_Object_modifier_new(Object *object, bContext *C, ReportList *reports,
                                             const char *name, int type)
{
	return ED_object_modifier_add(reports, CTX_data_main(C), CTX_data_scene(C), object, name, type);
}

static void rna_Object_modifier_remove(Object *object, bContext *C, ReportList *reports, PointerRNA *md_ptr)
{
	ModifierData *md = md_ptr->data;
	if (ED_object_modifier_remove(reports, CTX_data_main(C), object, md) == false) {
		/* error is already set */
		return;
	}

	RNA_POINTER_INVALIDATE(md_ptr);

	WM_main_add_notifier(NC_OBJECT | ND_MODIFIER | NA_REMOVED, object);
}

static void rna_Object_modifier_clear(Object *object, bContext *C)
{
	ED_object_modifier_clear(CTX_data_main(C), object);

	WM_main_add_notifier(NC_OBJECT | ND_MODIFIER | NA_REMOVED, object);
}

bool rna_Object_modifiers_override_apply(
        PointerRNA *ptr_dst, PointerRNA *ptr_src, PointerRNA *UNUSED(ptr_storage),
        PropertyRNA *UNUSED(prop_dst), PropertyRNA *UNUSED(prop_src), PropertyRNA *UNUSED(prop_storage),
        const int UNUSED(len_dst), const int UNUSED(len_src), const int UNUSED(len_storage),
        IDOverrideStaticPropertyOperation *opop)
{
	BLI_assert(opop->operation == IDOVERRIDESTATIC_OP_INSERT_AFTER &&
	           "Unsupported RNA override operation on modifiers collection");

	Object *ob_dst = (Object *)ptr_dst->id.data;
	Object *ob_src = (Object *)ptr_src->id.data;

	/* Remember that insertion operations are defined and stored in correct order, which means that
	 * even if we insert several items in a row, we alays insert first one, then second one, etc.
	 * So we should always find 'anchor' constraint in both _src *and* _dst> */
	ModifierData *mod_anchor = NULL;
	if (opop->subitem_local_name && opop->subitem_local_name[0]) {
		mod_anchor = BLI_findstring(&ob_dst->modifiers, opop->subitem_local_name, offsetof(ModifierData, name));
	}
	if (mod_anchor == NULL && opop->subitem_local_index >= 0) {
		mod_anchor = BLI_findlink(&ob_dst->modifiers, opop->subitem_local_index);
	}
	/* Otherwise we just insert in first position. */

	ModifierData *mod_src = NULL;
	if (opop->subitem_local_name && opop->subitem_local_name[0]) {
		mod_src = BLI_findstring(&ob_src->modifiers, opop->subitem_local_name, offsetof(ModifierData, name));
	}
	if (mod_src == NULL && opop->subitem_local_index >= 0) {
		mod_src = BLI_findlink(&ob_src->modifiers, opop->subitem_local_index);
	}
	mod_src = mod_src ? mod_src->next : ob_src->modifiers.first;

	BLI_assert(mod_src != NULL);

	ModifierData *mod_dst = modifier_new(mod_src->type);
	modifier_copyData(mod_src, mod_dst);

	/* This handles NULL anchor as expected by adding at head of list. */
	BLI_insertlinkafter(&ob_dst->modifiers, mod_anchor, mod_dst);

	/* This should actually *not* be needed in typical cases. However, if overridden source was edited,
	 * we *may* have some new conflicting names. */
	modifier_unique_name(&ob_dst->modifiers, mod_dst);

//	printf("%s: We inserted a modifier...\n", __func__);
	return true;
}

static void rna_Object_boundbox_get(PointerRNA *ptr, float *values)
{
	Object *ob = (Object *)ptr->id.data;
	BoundBox *bb = BKE_object_boundbox_get(ob);
	if (bb) {
		memcpy(values, bb->vec, sizeof(bb->vec));
	}
	else {
		copy_vn_fl(values, sizeof(bb->vec) / sizeof(float), 0.0f);
	}

}

static bDeformGroup *rna_Object_vgroup_new(Object *ob, const char *name)
{
	bDeformGroup *defgroup = BKE_object_defgroup_add_name(ob, name);

	WM_main_add_notifier(NC_OBJECT | ND_DRAW, ob);

	return defgroup;
}

static void rna_Object_vgroup_remove(Object *ob, ReportList *reports, PointerRNA *defgroup_ptr)
{
	bDeformGroup *defgroup = defgroup_ptr->data;
	if (BLI_findindex(&ob->defbase, defgroup) == -1) {
		BKE_reportf(reports, RPT_ERROR, "DeformGroup '%s' not in object '%s'", defgroup->name, ob->id.name + 2);
		return;
	}

	BKE_object_defgroup_remove(ob, defgroup);
	RNA_POINTER_INVALIDATE(defgroup_ptr);

	WM_main_add_notifier(NC_OBJECT | ND_DRAW, ob);
}

static void rna_Object_vgroup_clear(Object *ob)
{
	BKE_object_defgroup_remove_all(ob);

	WM_main_add_notifier(NC_OBJECT | ND_DRAW, ob);
}

static void rna_VertexGroup_vertex_add(ID *id, bDeformGroup *def, ReportList *reports, int index_len,
                                       int *index, float weight, int assignmode)
{
	Object *ob = (Object *)id;

	if (BKE_object_is_in_editmode_vgroup(ob)) {
		BKE_report(reports, RPT_ERROR, "VertexGroup.add(): cannot be called while object is in edit mode");
		return;
	}

	while (index_len--)
		ED_vgroup_vert_add(ob, def, *index++, weight, assignmode);  /* XXX, not efficient calling within loop*/

	WM_main_add_notifier(NC_GEOM | ND_DATA, (ID *)ob->data);
}

static void rna_VertexGroup_vertex_remove(ID *id, bDeformGroup *dg, ReportList *reports, int index_len, int *index)
{
	Object *ob = (Object *)id;

	if (BKE_object_is_in_editmode_vgroup(ob)) {
		BKE_report(reports, RPT_ERROR, "VertexGroup.remove(): cannot be called while object is in edit mode");
		return;
	}

	while (index_len--)
		ED_vgroup_vert_remove(ob, dg, *index++);

	WM_main_add_notifier(NC_GEOM | ND_DATA, (ID *)ob->data);
}

static float rna_VertexGroup_weight(ID *id, bDeformGroup *dg, ReportList *reports, int index)
{
	float weight = ED_vgroup_vert_weight((Object *)id, dg, index);

	if (weight < 0) {
		BKE_report(reports, RPT_ERROR, "Vertex not in group");
	}
	return weight;
}

static bFaceMap *rna_Object_fmap_new(Object *ob, const char *name)
{
	bFaceMap *fmap = BKE_object_facemap_add_name(ob, name);

	WM_main_add_notifier(NC_OBJECT | ND_DRAW, ob);

	return fmap;
}

static void rna_Object_fmap_remove(Object *ob, ReportList *reports, PointerRNA *fmap_ptr)
{
	bFaceMap *fmap = fmap_ptr->data;
	if (BLI_findindex(&ob->fmaps, fmap) == -1) {
		BKE_reportf(reports, RPT_ERROR, "FaceMap '%s' not in object '%s'", fmap->name, ob->id.name + 2);
		return;
	}

	BKE_object_facemap_remove(ob, fmap);
	RNA_POINTER_INVALIDATE(fmap_ptr);

	WM_main_add_notifier(NC_OBJECT | ND_DRAW, ob);
}


static void rna_Object_fmap_clear(Object *ob)
{
	BKE_object_facemap_clear(ob);

	WM_main_add_notifier(NC_OBJECT | ND_DRAW, ob);
}


static void rna_FaceMap_face_add(ID *id, bFaceMap *fmap, ReportList *reports, int index_len,
                                 int *index)
{
	Object *ob = (Object *)id;

	if (BKE_object_is_in_editmode(ob)) {
		BKE_report(reports, RPT_ERROR, "FaceMap.add(): cannot be called while object is in edit mode");
		return;
	}

	while (index_len--)
		ED_object_facemap_face_add(ob, fmap, *index++);

	WM_main_add_notifier(NC_GEOM | ND_DATA, (ID *)ob->data);
}

static void rna_FaceMap_face_remove(ID *id, bFaceMap *fmap, ReportList *reports, int index_len, int *index)
{
	Object *ob = (Object *)id;

	if (BKE_object_is_in_editmode(ob)) {
		BKE_report(reports, RPT_ERROR, "FaceMap.add(): cannot be called while object is in edit mode");
		return;
	}

	while (index_len--)
		ED_object_facemap_face_remove(ob, fmap, *index++);

	WM_main_add_notifier(NC_GEOM | ND_DATA, (ID *)ob->data);
}

/* generic poll functions */
int rna_Lattice_object_poll(PointerRNA *UNUSED(ptr), PointerRNA value)
{
	return ((Object *)value.id.data)->type == OB_LATTICE;
}

int rna_Curve_object_poll(PointerRNA *UNUSED(ptr), PointerRNA value)
{
	return ((Object *)value.id.data)->type == OB_CURVE;
}

int rna_Armature_object_poll(PointerRNA *UNUSED(ptr), PointerRNA value)
{
	return ((Object *)value.id.data)->type == OB_ARMATURE;
}

int rna_Mesh_object_poll(PointerRNA *UNUSED(ptr), PointerRNA value)
{
	return ((Object *)value.id.data)->type == OB_MESH;
}

int rna_Camera_object_poll(PointerRNA *UNUSED(ptr), PointerRNA value)
{
	return ((Object *)value.id.data)->type == OB_CAMERA;
}

int rna_Lamp_object_poll(PointerRNA *UNUSED(ptr), PointerRNA value)
{
	return ((Object *)value.id.data)->type == OB_LAMP;
}

int rna_DupliObject_index_get(PointerRNA *ptr)
{
	DupliObject *dob = (DupliObject *)ptr->data;
	return dob->persistent_id[0];
}

int rna_Object_use_dynamic_topology_sculpting_get(PointerRNA *ptr)
{
	SculptSession *ss = ((Object *)ptr->id.data)->sculpt;
	return (ss && ss->bm);
}

static void rna_Object_lod_distance_update(Main *UNUSED(bmain), Scene *UNUSED(scene), PointerRNA *ptr)
{
	Object *ob = (Object *)ptr->id.data;

#ifdef WITH_GAMEENGINE
	BKE_object_lod_sort(ob);
#else
	(void)ob;
#endif
}
#else

static void rna_def_vertex_group(BlenderRNA *brna)
{
	StructRNA *srna;
	PropertyRNA *prop;
	FunctionRNA *func;
	PropertyRNA *parm;

	static const EnumPropertyItem assign_mode_items[] = {
		{WEIGHT_REPLACE,  "REPLACE",  0, "Replace",  "Replace"},
		{WEIGHT_ADD,      "ADD",      0, "Add",      "Add"},
		{WEIGHT_SUBTRACT, "SUBTRACT", 0, "Subtract", "Subtract"},
		{0, NULL, 0, NULL, NULL}
	};

	srna = RNA_def_struct(brna, "VertexGroup", NULL);
	RNA_def_struct_sdna(srna, "bDeformGroup");
	RNA_def_struct_ui_text(srna, "Vertex Group", "Group of vertices, used for armature deform and other purposes");
	RNA_def_struct_ui_icon(srna, ICON_GROUP_VERTEX);

	prop = RNA_def_property(srna, "name", PROP_STRING, PROP_NONE);
	RNA_def_property_ui_text(prop, "Name", "Vertex group name");
	RNA_def_struct_name_property(srna, prop);
	RNA_def_property_string_funcs(prop, NULL, NULL, "rna_VertexGroup_name_set");
	/* update data because modifiers may use [#24761] */
	RNA_def_property_update(prop, NC_GEOM | ND_DATA | NA_RENAME, "rna_Object_internal_update_data");
	
	prop = RNA_def_property(srna, "lock_weight", PROP_BOOLEAN, PROP_NONE);
	RNA_def_property_ui_text(prop, "", "Maintain the relative weights for the group");
	RNA_def_property_boolean_sdna(prop, NULL, "flag", 0);
	/* update data because modifiers may use [#24761] */
	RNA_def_property_update(prop, NC_GEOM | ND_DATA | NA_RENAME, "rna_Object_internal_update_data");

	prop = RNA_def_property(srna, "index", PROP_INT, PROP_UNSIGNED);
	RNA_def_property_clear_flag(prop, PROP_EDITABLE);
	RNA_def_property_int_funcs(prop, "rna_VertexGroup_index_get", NULL, NULL);
	RNA_def_property_ui_text(prop, "Index", "Index number of the vertex group");

	func = RNA_def_function(srna, "add", "rna_VertexGroup_vertex_add");
	RNA_def_function_ui_description(func, "Add vertices to the group");
	RNA_def_function_flag(func, FUNC_USE_REPORTS | FUNC_USE_SELF_ID);
	/* TODO, see how array size of 0 works, this shouldnt be used */
	parm = RNA_def_int_array(func, "index", 1, NULL, 0, 0, "", "Index List", 0, 0);
	RNA_def_parameter_flags(parm, PROP_DYNAMIC, PARM_REQUIRED);
	parm = RNA_def_float(func, "weight", 0, 0.0f, 1.0f, "", "Vertex weight", 0.0f, 1.0f);
	RNA_def_parameter_flags(parm, 0, PARM_REQUIRED);
	parm = RNA_def_enum(func, "type", assign_mode_items, 0, "", "Vertex assign mode");
	RNA_def_parameter_flags(parm, 0, PARM_REQUIRED);

	func = RNA_def_function(srna, "remove", "rna_VertexGroup_vertex_remove");
	RNA_def_function_ui_description(func, "Remove a vertex from the group");
	RNA_def_function_flag(func, FUNC_USE_REPORTS | FUNC_USE_SELF_ID);
	/* TODO, see how array size of 0 works, this shouldnt be used */
	parm = RNA_def_int_array(func, "index", 1, NULL, 0, 0, "", "Index List", 0, 0);
	RNA_def_parameter_flags(parm, PROP_DYNAMIC, PARM_REQUIRED);

	func = RNA_def_function(srna, "weight", "rna_VertexGroup_weight");
	RNA_def_function_ui_description(func, "Get a vertex weight from the group");
	RNA_def_function_flag(func, FUNC_USE_REPORTS | FUNC_USE_SELF_ID);
	parm = RNA_def_int(func, "index", 0, 0, INT_MAX, "Index", "The index of the vertex", 0, INT_MAX);
	RNA_def_parameter_flags(parm, 0, PARM_REQUIRED);
	parm = RNA_def_float(func, "weight", 0, 0.0f, 1.0f, "", "Vertex weight", 0.0f, 1.0f);
	RNA_def_function_return(func, parm);
}

static void rna_def_face_map(BlenderRNA *brna)
{
	StructRNA *srna;
	PropertyRNA *prop;
	FunctionRNA *func;

	srna = RNA_def_struct(brna, "FaceMap", NULL);
	RNA_def_struct_sdna(srna, "bFaceMap");
	RNA_def_struct_ui_text(srna, "Face Map", "Group of faces, each face can only be part of one map");
	RNA_def_struct_ui_icon(srna, ICON_MOD_TRIANGULATE);

	prop = RNA_def_property(srna, "name", PROP_STRING, PROP_NONE);
	RNA_def_property_ui_text(prop, "Name", "Face map name");
	RNA_def_struct_name_property(srna, prop);
	RNA_def_property_string_funcs(prop, NULL, NULL, "rna_FaceMap_name_set");
	/* update data because modifiers may use [#24761] */
	RNA_def_property_update(prop, NC_GEOM | ND_DATA | NA_RENAME, "rna_Object_internal_update_data");
	
	prop = RNA_def_property(srna, "select", PROP_BOOLEAN, PROP_NONE);
	RNA_def_property_boolean_sdna(prop, NULL, "flag", SELECT);
	RNA_def_property_ui_text(prop, "Select", "Face-map selection state (for tools to use)");
	/* important not to use a notifier here, creates a feedback loop! */

	prop = RNA_def_property(srna, "index", PROP_INT, PROP_UNSIGNED);
	RNA_def_property_clear_flag(prop, PROP_EDITABLE);
	RNA_def_property_int_funcs(prop, "rna_FaceMap_index_get", NULL, NULL);
	RNA_def_property_ui_text(prop, "Index", "Index number of the face map");

	func = RNA_def_function(srna, "add", "rna_FaceMap_face_add");
	RNA_def_function_ui_description(func, "Add vertices to the group");
	RNA_def_function_flag(func, FUNC_USE_REPORTS | FUNC_USE_SELF_ID);
	/* TODO, see how array size of 0 works, this shouldnt be used */
	prop = RNA_def_int_array(func, "index", 1, NULL, 0, 0, "", "Index List", 0, 0);
	RNA_def_parameter_flags(prop, PROP_DYNAMIC, PARM_REQUIRED);

	func = RNA_def_function(srna, "remove", "rna_FaceMap_face_remove");
	RNA_def_function_ui_description(func, "Remove a vertex from the group");
	RNA_def_function_flag(func, FUNC_USE_REPORTS | FUNC_USE_SELF_ID);
	/* TODO, see how array size of 0 works, this shouldnt be used */
	prop = RNA_def_int_array(func, "index", 1, NULL, 0, 0, "", "Index List", 0, 0);
	RNA_def_parameter_flags(prop, PROP_DYNAMIC, PARM_REQUIRED);
}

static void rna_def_material_slot(BlenderRNA *brna)
{
	StructRNA *srna;
	PropertyRNA *prop;

	static const EnumPropertyItem link_items[] = {
		{1, "OBJECT", 0, "Object", ""},
		{0, "DATA", 0, "Data", ""},
		{0, NULL, 0, NULL, NULL}
	};
	
	/* NOTE: there is no MaterialSlot equivalent in DNA, so the internal
	 * pointer data points to ob->mat + index, and we manually implement
	 * get/set for the properties. */

	srna = RNA_def_struct(brna, "MaterialSlot", NULL);
	RNA_def_struct_ui_text(srna, "Material Slot", "Material slot in an object");
	RNA_def_struct_ui_icon(srna, ICON_MATERIAL_DATA);

	prop = RNA_def_property(srna, "material", PROP_POINTER, PROP_NONE);
	RNA_def_property_struct_type(prop, "Material");
	RNA_def_property_flag(prop, PROP_EDITABLE);
	RNA_def_property_pointer_funcs(prop, "rna_MaterialSlot_material_get", "rna_MaterialSlot_material_set", NULL, NULL);
	RNA_def_property_ui_text(prop, "Material", "Material data-block used by this material slot");
	RNA_def_property_update(prop, NC_OBJECT | ND_DRAW, "rna_MaterialSlot_update");

	prop = RNA_def_property(srna, "link", PROP_ENUM, PROP_NONE);
	RNA_def_property_enum_items(prop, link_items);
	RNA_def_property_enum_funcs(prop, "rna_MaterialSlot_link_get", "rna_MaterialSlot_link_set", NULL);
	RNA_def_property_ui_text(prop, "Link", "Link material to object or the object's data");
	RNA_def_property_update(prop, NC_OBJECT | ND_DRAW, "rna_MaterialSlot_update");

	prop = RNA_def_property(srna, "name", PROP_STRING, PROP_NONE);
	RNA_def_property_string_funcs(prop, "rna_MaterialSlot_name_get", "rna_MaterialSlot_name_length", NULL);
	RNA_def_property_ui_text(prop, "Name", "Material slot name");
	RNA_def_property_clear_flag(prop, PROP_EDITABLE);
	RNA_def_struct_name_property(srna, prop);

	RNA_def_struct_path_func(srna, "rna_MaterialSlot_path");
}

static void rna_def_object_game_settings(BlenderRNA *brna)
{
	StructRNA *srna;
	PropertyRNA *prop;

	static const EnumPropertyItem body_type_items[] = {
		{OB_BODY_TYPE_NO_COLLISION, "NO_COLLISION", 0, "No Collision", "Disable collision for this object"},
		{OB_BODY_TYPE_STATIC, "STATIC", 0, "Static", "Stationary object"},
		{OB_BODY_TYPE_DYNAMIC, "DYNAMIC", 0, "Dynamic", "Linear physics"},
		{OB_BODY_TYPE_RIGID, "RIGID_BODY", 0, "Rigid Body", "Linear and angular physics"},
		{OB_BODY_TYPE_SOFT, "SOFT_BODY", 0, "Soft Body", "Soft body"},
		{OB_BODY_TYPE_OCCLUDER, "OCCLUDER", 0, "Occluder", "Occluder for optimizing scene rendering"},
		{OB_BODY_TYPE_SENSOR, "SENSOR", 0, "Sensor",
		                      "Collision Sensor, detects static and dynamic objects but not the other "
		                      "collision sensor objects"},
		{OB_BODY_TYPE_NAVMESH, "NAVMESH", 0, "Navigation Mesh", "Navigation mesh"},
		{OB_BODY_TYPE_CHARACTER, "CHARACTER", 0, "Character",
		                         "Simple kinematic physics appropriate for game characters"},
		{0, NULL, 0, NULL, NULL}
	};

	srna = RNA_def_struct(brna, "GameObjectSettings", NULL);
	RNA_def_struct_sdna(srna, "Object");
	RNA_def_struct_nested(brna, srna, "Object");
	RNA_def_struct_ui_text(srna, "Game Object Settings", "Game engine related settings for the object");
	RNA_def_struct_ui_icon(srna, ICON_GAME);

	/* logic */

	prop = RNA_def_property(srna, "sensors", PROP_COLLECTION, PROP_NONE);
	RNA_def_property_struct_type(prop, "Sensor");
	RNA_def_property_ui_text(prop, "Sensors", "Game engine sensor to detect events");

	prop = RNA_def_property(srna, "controllers", PROP_COLLECTION, PROP_NONE);
	RNA_def_property_struct_type(prop, "Controller");
	RNA_def_property_ui_text(prop, "Controllers",
	                         "Game engine controllers to process events, connecting sensors to actuators");

	prop = RNA_def_property(srna, "actuators", PROP_COLLECTION, PROP_NONE);
	RNA_def_property_struct_type(prop, "Actuator");
	RNA_def_property_ui_text(prop, "Actuators", "Game engine actuators to act on events");

	prop = RNA_def_property(srna, "properties", PROP_COLLECTION, PROP_NONE);
	RNA_def_property_collection_sdna(prop, NULL, "prop", NULL);
	RNA_def_property_struct_type(prop, "GameProperty"); /* rna_property.c */
	RNA_def_property_ui_text(prop, "Properties", "Game engine properties");

	prop = RNA_def_property(srna, "show_sensors", PROP_BOOLEAN, PROP_NONE);
	RNA_def_property_boolean_sdna(prop, NULL, "scaflag", OB_SHOWSENS);
	RNA_def_property_ui_text(prop, "Show Sensors", "Shows sensors for this object in the user interface");

	prop = RNA_def_property(srna, "show_controllers", PROP_BOOLEAN, PROP_NONE);
	RNA_def_property_boolean_sdna(prop, NULL, "scaflag", OB_SHOWCONT);
	RNA_def_property_ui_text(prop, "Show Controllers", "Shows controllers for this object in the user interface");

	prop = RNA_def_property(srna, "show_actuators", PROP_BOOLEAN, PROP_NONE);
	RNA_def_property_boolean_sdna(prop, NULL, "scaflag", OB_SHOWACT);
	RNA_def_property_ui_text(prop, "Show Actuators", "Shows actuators for this object in the user interface");

	/* physics */

	prop = RNA_def_property(srna, "physics_type", PROP_ENUM, PROP_NONE);
	RNA_def_property_enum_sdna(prop, NULL, "body_type");
	RNA_def_property_enum_items(prop, body_type_items);
	RNA_def_property_enum_default(prop, OB_BODY_TYPE_STATIC);
	RNA_def_property_enum_funcs(prop, "rna_GameObjectSettings_physics_type_get",
	                            "rna_GameObjectSettings_physics_type_set", NULL);
	RNA_def_property_ui_text(prop, "Physics Type", "Select the type of physical representation");
	RNA_def_property_update(prop, NC_LOGIC, NULL);

	prop = RNA_def_property(srna, "use_record_animation", PROP_BOOLEAN, PROP_NONE);
	RNA_def_property_boolean_sdna(prop, NULL, "gameflag", OB_RECORD_ANIMATION);
	RNA_def_property_ui_text(prop, "Record Animation", "Record animation objects without physics");

	prop = RNA_def_property(srna, "use_actor", PROP_BOOLEAN, PROP_NONE);
	RNA_def_property_boolean_sdna(prop, NULL, "gameflag", OB_ACTOR);
	RNA_def_property_ui_text(prop, "Actor", "Object is detected by the Near and Radar sensor");

	prop = RNA_def_property(srna, "use_ghost", PROP_BOOLEAN, PROP_NONE);
	RNA_def_property_boolean_sdna(prop, NULL, "gameflag", OB_GHOST);
	RNA_def_property_ui_text(prop, "Ghost", "Object does not react to collisions, like a ghost");

	prop = RNA_def_property(srna, "mass", PROP_FLOAT, PROP_NONE);
	RNA_def_property_range(prop, 0.01, 10000.0);
	RNA_def_property_float_default(prop, 1.0f);
	RNA_def_property_ui_text(prop, "Mass", "Mass of the object");

	prop = RNA_def_property(srna, "radius", PROP_FLOAT, PROP_NONE | PROP_UNIT_LENGTH);
	RNA_def_property_float_sdna(prop, NULL, "inertia");
	RNA_def_property_range(prop, 0.01f, FLT_MAX);
	RNA_def_property_ui_range(prop, 0.01f, 10.0f, 1, 3);
	RNA_def_property_float_default(prop, 1.0f);
	RNA_def_property_ui_text(prop, "Radius", "Radius of bounding sphere and material physics");
	RNA_def_property_update(prop, NC_OBJECT | ND_DRAW, NULL);

	prop = RNA_def_property(srna, "use_sleep", PROP_BOOLEAN, PROP_NONE);
	RNA_def_property_boolean_sdna(prop, NULL, "gameflag", OB_COLLISION_RESPONSE);
	RNA_def_property_ui_text(prop, "No Sleeping", "Disable auto (de)activation in physics simulation");

	prop = RNA_def_property(srna, "damping", PROP_FLOAT, PROP_NONE);
	RNA_def_property_float_sdna(prop, NULL, "damping");
	RNA_def_property_range(prop, 0.0, 1.0);
	RNA_def_property_float_default(prop, 0.04f);
	RNA_def_property_ui_text(prop, "Damping", "General movement damping");

	prop = RNA_def_property(srna, "rotation_damping", PROP_FLOAT, PROP_NONE);
	RNA_def_property_float_sdna(prop, NULL, "rdamping");
	RNA_def_property_range(prop, 0.0, 1.0);
	RNA_def_property_float_default(prop, 0.1f);
	RNA_def_property_ui_text(prop, "Rotation Damping", "General rotation damping");

	prop = RNA_def_property(srna, "velocity_min", PROP_FLOAT, PROP_DISTANCE);
	RNA_def_property_float_sdna(prop, NULL, "min_vel");
	RNA_def_property_range(prop, 0.0, 1000.0);
	RNA_def_property_ui_text(prop, "Velocity Min", "Clamp velocity to this minimum speed (except when totally still), "
	                         "in distance per second");

	prop = RNA_def_property(srna, "velocity_max", PROP_FLOAT, PROP_DISTANCE);
	RNA_def_property_float_sdna(prop, NULL, "max_vel");
	RNA_def_property_range(prop, 0.0, 1000.0);
	RNA_def_property_ui_text(prop, "Velocity Max", "Clamp velocity to this maximum speed, "
	                         "in distance per second");
	
	prop = RNA_def_property(srna, "angular_velocity_min", PROP_FLOAT, PROP_ANGLE);
	RNA_def_property_float_sdna(prop, NULL, "min_angvel");
	RNA_def_property_range(prop, 0.0, 1000.0);
	RNA_def_property_ui_text(prop, "Angular Velocity Min",
	                         "Clamp angular velocity to this minimum speed (except when totally still), "
	                         "in angle per second");

	prop = RNA_def_property(srna, "angular_velocity_max", PROP_FLOAT, PROP_ANGLE);
	RNA_def_property_float_sdna(prop, NULL, "max_angvel");
	RNA_def_property_range(prop, 0.0, 1000.0);
	RNA_def_property_ui_text(prop, "Angular Velocity Max", "Clamp angular velocity to this maximum speed, "
	                         "in angle per second");

	/* Character physics */
	prop = RNA_def_property(srna, "step_height", PROP_FLOAT, PROP_NONE);
	RNA_def_property_float_sdna(prop, NULL, "step_height");
	RNA_def_property_range(prop, 0.01, 1.0);
	RNA_def_property_float_default(prop, 0.15f);
	RNA_def_property_ui_text(prop, "Step Height", "Maximum height of steps the character can run over");

	prop = RNA_def_property(srna, "jump_speed", PROP_FLOAT, PROP_NONE);
	RNA_def_property_float_sdna(prop, NULL, "jump_speed");
	RNA_def_property_range(prop, 0.0, 1000.0);
	RNA_def_property_float_default(prop, 10.0f);
	RNA_def_property_ui_text(prop, "Jump Force", "Upward velocity applied to the character when jumping");

	prop = RNA_def_property(srna, "fall_speed", PROP_FLOAT, PROP_NONE);
	RNA_def_property_float_sdna(prop, NULL, "fall_speed");
	RNA_def_property_range(prop, 0.0, 1000.0);
	RNA_def_property_float_default(prop, 55.0f);
	RNA_def_property_ui_text(prop, "Fall Speed Max", "Maximum speed at which the character will fall");

	prop = RNA_def_property(srna, "jump_max", PROP_INT, PROP_NONE);
	RNA_def_property_int_sdna(prop, NULL, "max_jumps");
	RNA_def_property_range(prop, 1, CHAR_MAX);
	RNA_def_property_ui_range(prop, 1, 10, 1, 1);
	RNA_def_property_int_default(prop, 1);
	RNA_def_property_ui_text(prop, "Max Jumps",
	                         "The maximum number of jumps the character can make before it hits the ground");

	/* Collision Masks */
	prop = RNA_def_property(srna, "collision_group", PROP_BOOLEAN, PROP_LAYER_MEMBER);
	RNA_def_property_boolean_sdna(prop, NULL, "col_group", 1);
	RNA_def_property_array(prop, OB_MAX_COL_MASKS);
	RNA_def_property_ui_text(prop, "Collision Group", "The collision group of the object");
	RNA_def_property_boolean_funcs(prop, "rna_GameObjectSettings_col_group_get", "rna_GameObjectSettings_col_group_set");

	prop = RNA_def_property(srna, "collision_mask", PROP_BOOLEAN, PROP_LAYER_MEMBER);
	RNA_def_property_boolean_sdna(prop, NULL, "col_mask", 1);
	RNA_def_property_array(prop, OB_MAX_COL_MASKS);
	RNA_def_property_ui_text(prop, "Collision Mask", "The groups this object can collide with");
	RNA_def_property_boolean_funcs(prop, "rna_GameObjectSettings_col_mask_get", "rna_GameObjectSettings_col_mask_set");

	/* lock position */
	prop = RNA_def_property(srna, "lock_location_x", PROP_BOOLEAN, PROP_NONE);
	RNA_def_property_boolean_sdna(prop, NULL, "gameflag2", OB_LOCK_RIGID_BODY_X_AXIS);
	RNA_def_property_ui_text(prop, "Lock X Axis", "Disable simulation of linear motion along the X axis");
	
	prop = RNA_def_property(srna, "lock_location_y", PROP_BOOLEAN, PROP_NONE);
	RNA_def_property_boolean_sdna(prop, NULL, "gameflag2", OB_LOCK_RIGID_BODY_Y_AXIS);
	RNA_def_property_ui_text(prop, "Lock Y Axis", "Disable simulation of linear motion along the Y axis");
	
	prop = RNA_def_property(srna, "lock_location_z", PROP_BOOLEAN, PROP_NONE);
	RNA_def_property_boolean_sdna(prop, NULL, "gameflag2", OB_LOCK_RIGID_BODY_Z_AXIS);
	RNA_def_property_ui_text(prop, "Lock Z Axis", "Disable simulation of linear motion along the Z axis");
	
	
	/* lock rotation */
	prop = RNA_def_property(srna, "lock_rotation_x", PROP_BOOLEAN, PROP_NONE);
	RNA_def_property_boolean_sdna(prop, NULL, "gameflag2", OB_LOCK_RIGID_BODY_X_ROT_AXIS);
	RNA_def_property_ui_text(prop, "Lock X Rotation Axis", "Disable simulation of angular motion along the X axis");
	
	prop = RNA_def_property(srna, "lock_rotation_y", PROP_BOOLEAN, PROP_NONE);
	RNA_def_property_boolean_sdna(prop, NULL, "gameflag2", OB_LOCK_RIGID_BODY_Y_ROT_AXIS);
	RNA_def_property_ui_text(prop, "Lock Y Rotation Axis", "Disable simulation of angular motion along the Y axis");
	
	prop = RNA_def_property(srna, "lock_rotation_z", PROP_BOOLEAN, PROP_NONE);
	RNA_def_property_boolean_sdna(prop, NULL, "gameflag2", OB_LOCK_RIGID_BODY_Z_ROT_AXIS);
	RNA_def_property_ui_text(prop, "Lock Z Rotation Axis", "Disable simulation of angular motion along the Z axis");
	
	/* is this used anywhere ? */
	prop = RNA_def_property(srna, "use_activity_culling", PROP_BOOLEAN, PROP_NONE);
	RNA_def_property_boolean_negative_sdna(prop, NULL, "gameflag2", OB_NEVER_DO_ACTIVITY_CULLING);
	RNA_def_property_ui_text(prop, "Lock Z Rotation Axis", "Disable simulation of angular motion along the Z axis");
	

	prop = RNA_def_property(srna, "use_material_physics_fh", PROP_BOOLEAN, PROP_NONE);
	RNA_def_property_boolean_sdna(prop, NULL, "gameflag", OB_DO_FH);
	RNA_def_property_ui_text(prop, "Use Material Force Field", "React to force field physics settings in materials");

	prop = RNA_def_property(srna, "use_rotate_from_normal", PROP_BOOLEAN, PROP_NONE);
	RNA_def_property_boolean_sdna(prop, NULL, "gameflag", OB_ROT_FH);
	RNA_def_property_ui_text(prop, "Rotate From Normal",
	                         "Use face normal to rotate object, so that it points away from the surface");

	prop = RNA_def_property(srna, "form_factor", PROP_FLOAT, PROP_NONE);
	RNA_def_property_float_sdna(prop, NULL, "formfactor");
	RNA_def_property_range(prop, 0.0, 1.0);
	RNA_def_property_float_default(prop, 0.4f);
	RNA_def_property_ui_text(prop, "Form Factor", "Form factor scales the inertia tensor");

	prop = RNA_def_property(srna, "use_anisotropic_friction", PROP_BOOLEAN, PROP_NONE);
	RNA_def_property_boolean_sdna(prop, NULL, "gameflag", OB_ANISOTROPIC_FRICTION);
	RNA_def_property_ui_text(prop, "Anisotropic Friction", "Enable anisotropic friction");

	prop = RNA_def_property(srna, "friction_coefficients", PROP_FLOAT, PROP_XYZ);
	RNA_def_property_float_sdna(prop, NULL, "anisotropicFriction");
	RNA_def_property_range(prop, 0.0, 1.0);
	RNA_def_property_ui_text(prop, "Friction Coefficients",
	                         "Relative friction coefficients in the in the X, Y and Z directions, "
	                         "when anisotropic friction is enabled");

	prop = RNA_def_property(srna, "use_collision_bounds", PROP_BOOLEAN, PROP_NONE);
	RNA_def_property_boolean_sdna(prop, NULL, "gameflag", OB_BOUNDS);
	RNA_def_property_ui_text(prop, "Use Collision Bounds", "Specify a collision bounds type other than the default");
	RNA_def_property_update(prop, NC_OBJECT | ND_DRAW, NULL);

	prop = RNA_def_property(srna, "collision_bounds_type", PROP_ENUM, PROP_NONE);
	RNA_def_property_enum_sdna(prop, NULL, "collision_boundtype");
	RNA_def_property_enum_items(prop, collision_bounds_items);
	RNA_def_property_enum_funcs(prop, NULL, NULL, "rna_Object_collision_bounds_itemf");
	RNA_def_property_ui_text(prop, "Collision Shape",  "Select the collision shape that better fits the object");
	RNA_def_property_update(prop, NC_OBJECT | ND_DRAW, NULL);

	prop = RNA_def_property(srna, "use_collision_compound", PROP_BOOLEAN, PROP_NONE);
	RNA_def_property_boolean_sdna(prop, NULL, "gameflag", OB_CHILD);
	RNA_def_property_ui_text(prop, "Collision Compound", "Add children to form a compound collision object");

	prop = RNA_def_property(srna, "collision_margin", PROP_FLOAT, PROP_NONE | PROP_UNIT_LENGTH);
	RNA_def_property_float_sdna(prop, NULL, "margin");
	RNA_def_property_range(prop, 0.0, 1.0);
	RNA_def_property_float_default(prop, 0.04f);
	RNA_def_property_ui_text(prop, "Collision Margin",
	                         "Extra margin around object for collision detection, small amount required "
	                         "for stability");

	prop = RNA_def_property(srna, "soft_body", PROP_POINTER, PROP_NONE);
	RNA_def_property_pointer_sdna(prop, NULL, "bsoft");
	RNA_def_property_ui_text(prop, "Soft Body Settings", "Settings for Bullet soft body simulation");

	prop = RNA_def_property(srna, "use_obstacle_create", PROP_BOOLEAN, PROP_NONE);
	RNA_def_property_boolean_sdna(prop, NULL, "gameflag", OB_HASOBSTACLE);
	RNA_def_property_ui_text(prop, "Create obstacle", "Create representation for obstacle simulation");

	prop = RNA_def_property(srna, "obstacle_radius", PROP_FLOAT, PROP_NONE | PROP_UNIT_LENGTH);
	RNA_def_property_float_sdna(prop, NULL, "obstacleRad");
	RNA_def_property_range(prop, 0.0, 1000.0);
	RNA_def_property_float_default(prop, 1.0f);
	RNA_def_property_ui_text(prop, "Obstacle Radius", "Radius of object representation in obstacle simulation");
	
	/* state */

	prop = RNA_def_property(srna, "states_visible", PROP_BOOLEAN, PROP_LAYER_MEMBER);
	RNA_def_property_boolean_sdna(prop, NULL, "state", 1);
	RNA_def_property_array(prop, OB_MAX_STATES);
	RNA_def_property_ui_text(prop, "State", "State determining which controllers are displayed");
	RNA_def_property_boolean_funcs(prop, "rna_GameObjectSettings_state_get", "rna_GameObjectSettings_state_set");

	prop = RNA_def_property(srna, "used_states", PROP_BOOLEAN, PROP_LAYER_MEMBER);
	RNA_def_property_array(prop, OB_MAX_STATES);
	RNA_def_property_ui_text(prop, "Used State", "States which are being used by controllers");
	RNA_def_property_clear_flag(prop, PROP_EDITABLE);
	RNA_def_property_boolean_funcs(prop, "rna_GameObjectSettings_used_state_get", NULL);
	
	prop = RNA_def_property(srna, "states_initial", PROP_BOOLEAN, PROP_NONE);
	RNA_def_property_boolean_sdna(prop, NULL, "init_state", 1);
	RNA_def_property_array(prop, OB_MAX_STATES);
	RNA_def_property_ui_text(prop, "Initial State", "Initial state when the game starts");

	prop = RNA_def_property(srna, "show_debug_state", PROP_BOOLEAN, PROP_NONE);
	RNA_def_property_boolean_sdna(prop, NULL, "scaflag", OB_DEBUGSTATE);
	RNA_def_property_ui_text(prop, "Debug State", "Print state debug info in the game engine");
	RNA_def_property_ui_icon(prop, ICON_INFO, 0);

	prop = RNA_def_property(srna, "use_all_states", PROP_BOOLEAN, PROP_NONE);
	RNA_def_property_boolean_sdna(prop, NULL, "scaflag", OB_ALLSTATE);
	RNA_def_property_ui_text(prop, "All", "Set all state bits");

	prop = RNA_def_property(srna, "show_state_panel", PROP_BOOLEAN, PROP_NONE);
	RNA_def_property_boolean_sdna(prop, NULL, "scaflag", OB_SHOWSTATE);
	RNA_def_property_ui_text(prop, "States", "Show state panel");
	RNA_def_property_ui_icon(prop, ICON_DISCLOSURE_TRI_RIGHT, 1);
}

static void rna_def_object_constraints(BlenderRNA *brna, PropertyRNA *cprop)
{
	StructRNA *srna;
	PropertyRNA *prop;

	FunctionRNA *func;
	PropertyRNA *parm;

	RNA_def_property_srna(cprop, "ObjectConstraints");
	srna = RNA_def_struct(brna, "ObjectConstraints", NULL);
	RNA_def_struct_sdna(srna, "Object");
	RNA_def_struct_ui_text(srna, "Object Constraints", "Collection of object constraints");


	/* Collection active property */
	prop = RNA_def_property(srna, "active", PROP_POINTER, PROP_NONE);
	RNA_def_property_struct_type(prop, "Constraint");
	RNA_def_property_pointer_funcs(prop, "rna_Object_active_constraint_get",
	                               "rna_Object_active_constraint_set", NULL, NULL);
	RNA_def_property_flag(prop, PROP_EDITABLE);
	RNA_def_property_ui_text(prop, "Active Constraint", "Active Object constraint");


	/* Constraint collection */
	func = RNA_def_function(srna, "new", "rna_Object_constraints_new");
	RNA_def_function_ui_description(func, "Add a new constraint to this object");
	/* object to add */
	parm = RNA_def_enum(func, "type", rna_enum_constraint_type_items, 1, "", "Constraint type to add");
	RNA_def_parameter_flags(parm, 0, PARM_REQUIRED);
	/* return type */
	parm = RNA_def_pointer(func, "constraint", "Constraint", "", "New constraint");
	RNA_def_function_return(func, parm);

	func = RNA_def_function(srna, "remove", "rna_Object_constraints_remove");
	RNA_def_function_ui_description(func, "Remove a constraint from this object");
	RNA_def_function_flag(func, FUNC_USE_REPORTS);
	/* constraint to remove */
	parm = RNA_def_pointer(func, "constraint", "Constraint", "", "Removed constraint");
	RNA_def_parameter_flags(parm, PROP_NEVER_NULL, PARM_REQUIRED | PARM_RNAPTR);
	RNA_def_parameter_clear_flags(parm, PROP_THICK_WRAP, 0);

	func = RNA_def_function(srna, "clear", "rna_Object_constraints_clear");
	RNA_def_function_ui_description(func, "Remove all constraint from this object");
}

/* object.modifiers */
static void rna_def_object_modifiers(BlenderRNA *brna, PropertyRNA *cprop)
{
	StructRNA *srna;

	FunctionRNA *func;
	PropertyRNA *parm;

	RNA_def_property_srna(cprop, "ObjectModifiers");
	srna = RNA_def_struct(brna, "ObjectModifiers", NULL);
	RNA_def_struct_sdna(srna, "Object");
	RNA_def_struct_ui_text(srna, "Object Modifiers", "Collection of object modifiers");

#if 0
	prop = RNA_def_property(srna, "active", PROP_POINTER, PROP_NONE);
	RNA_def_property_struct_type(prop, "EditBone");
	RNA_def_property_pointer_sdna(prop, NULL, "act_edbone");
	RNA_def_property_flag(prop, PROP_EDITABLE);
	RNA_def_property_ui_text(prop, "Active EditBone", "Armatures active edit bone");
	/*RNA_def_property_update(prop, 0, "rna_Armature_act_editbone_update"); */
	RNA_def_property_pointer_funcs(prop, NULL, "rna_Armature_act_edit_bone_set", NULL, NULL);

	/* todo, redraw */
/*		RNA_def_property_collection_active(prop, prop_act); */
#endif

	/* add modifier */
	func = RNA_def_function(srna, "new", "rna_Object_modifier_new");
	RNA_def_function_flag(func, FUNC_USE_CONTEXT | FUNC_USE_REPORTS);
	RNA_def_function_ui_description(func, "Add a new modifier");
	parm = RNA_def_string(func, "name", "Name", 0, "", "New name for the modifier");
	RNA_def_parameter_flags(parm, 0, PARM_REQUIRED);
	/* modifier to add */
	parm = RNA_def_enum(func, "type", rna_enum_object_modifier_type_items, 1, "", "Modifier type to add");
	RNA_def_parameter_flags(parm, 0, PARM_REQUIRED);
	/* return type */
	parm = RNA_def_pointer(func, "modifier", "Modifier", "", "Newly created modifier");
	RNA_def_function_return(func, parm);

	/* remove modifier */
	func = RNA_def_function(srna, "remove", "rna_Object_modifier_remove");
	RNA_def_function_flag(func, FUNC_USE_CONTEXT | FUNC_USE_REPORTS);
	RNA_def_function_ui_description(func, "Remove an existing modifier from the object");
	/* modifier to remove */
	parm = RNA_def_pointer(func, "modifier", "Modifier", "", "Modifier to remove");
	RNA_def_parameter_flags(parm, PROP_NEVER_NULL, PARM_REQUIRED | PARM_RNAPTR);
	RNA_def_parameter_clear_flags(parm, PROP_THICK_WRAP, 0);

	/* clear all modifiers */
	func = RNA_def_function(srna, "clear", "rna_Object_modifier_clear");
	RNA_def_function_flag(func, FUNC_USE_CONTEXT);
	RNA_def_function_ui_description(func, "Remove all modifiers from the object");
}

/* object.particle_systems */
static void rna_def_object_particle_systems(BlenderRNA *brna, PropertyRNA *cprop)
{
	StructRNA *srna;
	
	PropertyRNA *prop;

	/* FunctionRNA *func; */
	/* PropertyRNA *parm; */

	RNA_def_property_srna(cprop, "ParticleSystems");
	srna = RNA_def_struct(brna, "ParticleSystems", NULL);
	RNA_def_struct_sdna(srna, "Object");
	RNA_def_struct_ui_text(srna, "Particle Systems", "Collection of particle systems");

	prop = RNA_def_property(srna, "active", PROP_POINTER, PROP_NONE);
	RNA_def_property_struct_type(prop, "ParticleSystem");
	RNA_def_property_pointer_funcs(prop, "rna_Object_active_particle_system_get", NULL, NULL, NULL);
	RNA_def_property_ui_text(prop, "Active Particle System", "Active particle system being displayed");
	RNA_def_property_update(prop, NC_OBJECT | ND_DRAW, NULL);
	
	prop = RNA_def_property(srna, "active_index", PROP_INT, PROP_UNSIGNED);
	RNA_def_property_clear_flag(prop, PROP_ANIMATABLE);
	RNA_def_property_int_funcs(prop, "rna_Object_active_particle_system_index_get",
	                           "rna_Object_active_particle_system_index_set",
	                           "rna_Object_active_particle_system_index_range");
	RNA_def_property_ui_text(prop, "Active Particle System Index", "Index of active particle system slot");
	RNA_def_property_update(prop, NC_OBJECT | ND_DRAW, "rna_Object_particle_update");
}


/* object.vertex_groups */
static void rna_def_object_vertex_groups(BlenderRNA *brna, PropertyRNA *cprop)
{
	StructRNA *srna;
	
	PropertyRNA *prop;

	FunctionRNA *func;
	PropertyRNA *parm;

	RNA_def_property_srna(cprop, "VertexGroups");
	srna = RNA_def_struct(brna, "VertexGroups", NULL);
	RNA_def_struct_sdna(srna, "Object");
	RNA_def_struct_ui_text(srna, "Vertex Groups", "Collection of vertex groups");

	prop = RNA_def_property(srna, "active", PROP_POINTER, PROP_NONE);
	RNA_def_property_struct_type(prop, "VertexGroup");
	RNA_def_property_pointer_funcs(prop, "rna_Object_active_vertex_group_get",
	                               "rna_Object_active_vertex_group_set", NULL, NULL);
	RNA_def_property_ui_text(prop, "Active Vertex Group", "Vertex groups of the object");
	RNA_def_property_update(prop, NC_GEOM | ND_DATA, "rna_Object_internal_update_data");

	prop = RNA_def_property(srna, "active_index", PROP_INT, PROP_UNSIGNED);
	RNA_def_property_clear_flag(prop, PROP_ANIMATABLE);
	RNA_def_property_int_sdna(prop, NULL, "actdef");
	RNA_def_property_int_funcs(prop, "rna_Object_active_vertex_group_index_get",
	                           "rna_Object_active_vertex_group_index_set",
	                           "rna_Object_active_vertex_group_index_range");
	RNA_def_property_ui_text(prop, "Active Vertex Group Index", "Active index in vertex group array");
	RNA_def_property_update(prop, NC_GEOM | ND_DATA, "rna_Object_internal_update_data");
	
	/* vertex groups */ /* add_vertex_group */
	func = RNA_def_function(srna, "new", "rna_Object_vgroup_new");
	RNA_def_function_ui_description(func, "Add vertex group to object");
	RNA_def_string(func, "name", "Group", 0, "", "Vertex group name"); /* optional */
	parm = RNA_def_pointer(func, "group", "VertexGroup", "", "New vertex group");
	RNA_def_function_return(func, parm);

	func = RNA_def_function(srna, "remove", "rna_Object_vgroup_remove");
	RNA_def_function_flag(func, FUNC_USE_REPORTS);
	RNA_def_function_ui_description(func, "Delete vertex group from object");
	parm = RNA_def_pointer(func, "group", "VertexGroup", "", "Vertex group to remove");
	RNA_def_parameter_flags(parm, PROP_NEVER_NULL, PARM_REQUIRED | PARM_RNAPTR);
	RNA_def_parameter_clear_flags(parm, PROP_THICK_WRAP, 0);

	func = RNA_def_function(srna, "clear", "rna_Object_vgroup_clear");
	RNA_def_function_ui_description(func, "Delete all vertex groups from object");
}

/* object.face_maps */
static void rna_def_object_face_maps(BlenderRNA *brna, PropertyRNA *cprop)
{
	StructRNA *srna;
	
	PropertyRNA *prop;

	FunctionRNA *func;
	PropertyRNA *parm;

	RNA_def_property_srna(cprop, "FaceMaps");
	srna = RNA_def_struct(brna, "FaceMaps", NULL);
	RNA_def_struct_sdna(srna, "Object");
	RNA_def_struct_ui_text(srna, "Face Maps", "Collection of face maps");

	prop = RNA_def_property(srna, "active", PROP_POINTER, PROP_NONE);
	RNA_def_property_struct_type(prop, "FaceMap");
	RNA_def_property_pointer_funcs(prop, "rna_Object_active_face_map_get",
	                               "rna_Object_active_face_map_set", NULL, NULL);
	RNA_def_property_ui_text(prop, "Active Face Map", "Face maps of the object");
	RNA_def_property_update(prop, NC_GEOM | ND_DATA, "rna_Object_internal_update_data");

	prop = RNA_def_property(srna, "active_index", PROP_INT, PROP_UNSIGNED);
	RNA_def_property_clear_flag(prop, PROP_ANIMATABLE);
	RNA_def_property_int_sdna(prop, NULL, "actfmap");
	RNA_def_property_int_funcs(prop, "rna_Object_active_face_map_index_get",
	                           "rna_Object_active_face_map_index_set",
	                           "rna_Object_active_face_map_index_range");
	RNA_def_property_ui_text(prop, "Active Face Map Index", "Active index in face map array");
	RNA_def_property_update(prop, NC_GEOM | ND_DATA, "rna_Object_internal_update_data");
	
	/* face maps */ /* add_face_map */
	func = RNA_def_function(srna, "new", "rna_Object_fmap_new");
	RNA_def_function_ui_description(func, "Add face map to object");
	RNA_def_string(func, "name", "Map", 0, "", "face map name"); /* optional */
	parm = RNA_def_pointer(func, "fmap", "FaceMap", "", "New face map");
	RNA_def_function_return(func, parm);

	func = RNA_def_function(srna, "remove", "rna_Object_fmap_remove");
	RNA_def_function_flag(func, FUNC_USE_REPORTS);
	RNA_def_function_ui_description(func, "Delete vertex group from object");
	parm = RNA_def_pointer(func, "group", "FaceMap", "", "Face map to remove");
	RNA_def_parameter_flags(parm, PROP_NEVER_NULL, PARM_REQUIRED | PARM_RNAPTR);
	RNA_def_property_clear_flag(parm, PROP_THICK_WRAP);

	func = RNA_def_function(srna, "clear", "rna_Object_fmap_clear");
	RNA_def_function_ui_description(func, "Delete all vertex groups from object");
}

<<<<<<< HEAD
static void rna_def_object_lodlevel(BlenderRNA *brna)
=======
static void rna_def_object_display(BlenderRNA *brna)
>>>>>>> 37cec42e
{
	StructRNA *srna;
	PropertyRNA *prop;

<<<<<<< HEAD
	srna = RNA_def_struct(brna, "LodLevel", NULL);
	RNA_def_struct_sdna(srna, "LodLevel");

	prop = RNA_def_property(srna, "distance", PROP_FLOAT, PROP_DISTANCE);
	RNA_def_property_float_sdna(prop, NULL, "distance");
	RNA_def_property_range(prop, 0.0, FLT_MAX);
	RNA_def_property_ui_text(prop, "Distance", "Distance to begin using this level of detail");
	RNA_def_property_update(prop, NC_OBJECT | ND_LOD, "rna_Object_lod_distance_update");

	prop = RNA_def_property(srna, "object_hysteresis_percentage", PROP_INT, PROP_PERCENTAGE);
	RNA_def_property_int_sdna(prop, NULL, "obhysteresis");
	RNA_def_property_range(prop, 0, 100);
	RNA_def_property_ui_range(prop, 0, 100, 10, 1);
	RNA_def_property_ui_text(prop, "Hysteresis %",
	                         "Minimum distance change required to transition to the previous level of detail");
	RNA_def_property_update(prop, NC_OBJECT | ND_LOD, NULL);

	prop = RNA_def_property(srna, "object", PROP_POINTER, PROP_NONE);
	RNA_def_property_pointer_sdna(prop, NULL, "source");
	RNA_def_property_struct_type(prop, "Object");
	RNA_def_property_flag(prop, PROP_EDITABLE);
	RNA_def_property_ui_text(prop, "Object", "Object to use for this level of detail");
	RNA_def_property_update(prop, NC_OBJECT | ND_LOD, NULL);

	prop = RNA_def_property(srna, "use_mesh", PROP_BOOLEAN, PROP_NONE);
	RNA_def_property_boolean_sdna(prop, NULL, "flags", OB_LOD_USE_MESH);
	RNA_def_property_ui_text(prop, "Use Mesh", "Use the mesh from this object at this level of detail");
	RNA_def_property_ui_icon(prop, ICON_MESH_DATA, 0);
	RNA_def_property_update(prop, NC_OBJECT | ND_LOD, NULL);

	prop = RNA_def_property(srna, "use_material", PROP_BOOLEAN, PROP_NONE);
	RNA_def_property_boolean_sdna(prop, NULL, "flags", OB_LOD_USE_MAT);
	RNA_def_property_ui_text(prop, "Use Material", "Use the material from this object at this level of detail");
	RNA_def_property_ui_icon(prop, ICON_MATERIAL, 0);
	RNA_def_property_update(prop, NC_OBJECT | ND_LOD, NULL);

	prop = RNA_def_property(srna, "use_object_hysteresis", PROP_BOOLEAN, PROP_NONE);
	RNA_def_property_boolean_sdna(prop, NULL, "flags", OB_LOD_USE_HYST);
	RNA_def_property_ui_text(prop, "Hysteresis Override", "Override LoD Hysteresis scene setting for this LoD level");
	RNA_def_property_update(prop, NC_OBJECT | ND_LOD, NULL);
}


=======
	srna = RNA_def_struct(brna, "ObjectDisplay", NULL);
	RNA_def_struct_ui_text(srna, "Object Display", "Object display settings for 3d viewport");
	RNA_def_struct_sdna(srna, "ObjectDisplay");

	prop = RNA_def_property(srna, "show_shadows", PROP_BOOLEAN, PROP_NONE);
	RNA_def_property_boolean_sdna(prop, NULL, "flag", OB_SHOW_SHADOW);
	RNA_def_property_boolean_default(prop, true);
	RNA_def_property_ui_text(prop, "Shadow", "Object cast shadows in the 3d viewport");
	RNA_def_property_update(prop, NC_OBJECT | ND_DRAW, NULL);
}

>>>>>>> 37cec42e
static void rna_def_object(BlenderRNA *brna)
{
	StructRNA *srna;
	PropertyRNA *prop;

	static const EnumPropertyItem up_items[] = {
		{OB_POSX, "X", 0, "X", ""},
		{OB_POSY, "Y", 0, "Y", ""},
		{OB_POSZ, "Z", 0, "Z", ""},
		{0, NULL, 0, NULL, NULL}
	};

	static const EnumPropertyItem drawtype_items[] = {
		{OB_BOUNDBOX, "BOUNDS", 0, "Bounds", "Draw the bounds of the object"},
		{OB_WIRE, "WIRE", 0, "Wire", "Draw the object as a wireframe"},
		{OB_SOLID, "SOLID", 0, "Solid", "Draw the object as a solid (if solid drawing is enabled in the viewport)"},
		{OB_TEXTURE, "TEXTURED", 0, "Textured",
		             "Draw the object with textures (if textures are enabled in the viewport)"},
		{0, NULL, 0, NULL, NULL}
	};

	static const EnumPropertyItem boundtype_items[] = {
		{OB_BOUND_BOX, "BOX", 0, "Box", "Draw bounds as box"},
		{OB_BOUND_SPHERE, "SPHERE", 0, "Sphere", "Draw bounds as sphere"},
		{OB_BOUND_CYLINDER, "CYLINDER", 0, "Cylinder", "Draw bounds as cylinder"},
		{OB_BOUND_CONE, "CONE", 0, "Cone", "Draw bounds as cone"},
		{OB_BOUND_CAPSULE, "CAPSULE", 0, "Capsule", "Draw bounds as capsule"},
		{0, NULL, 0, NULL, NULL}
	};

	
	/* XXX: this RNA enum define is currently duplicated for objects,
	 *      since there is some text here which is not applicable */
	static const EnumPropertyItem prop_rotmode_items[] = {
		{ROT_MODE_QUAT, "QUATERNION", 0, "Quaternion (WXYZ)", "No Gimbal Lock"},
		{ROT_MODE_XYZ, "XYZ", 0, "XYZ Euler", "XYZ Rotation Order - prone to Gimbal Lock (default)"},
		{ROT_MODE_XZY, "XZY", 0, "XZY Euler", "XZY Rotation Order - prone to Gimbal Lock"},
		{ROT_MODE_YXZ, "YXZ", 0, "YXZ Euler", "YXZ Rotation Order - prone to Gimbal Lock"},
		{ROT_MODE_YZX, "YZX", 0, "YZX Euler", "YZX Rotation Order - prone to Gimbal Lock"},
		{ROT_MODE_ZXY, "ZXY", 0, "ZXY Euler", "ZXY Rotation Order - prone to Gimbal Lock"},
		{ROT_MODE_ZYX, "ZYX", 0, "ZYX Euler", "ZYX Rotation Order - prone to Gimbal Lock"},
		{ROT_MODE_AXISANGLE, "AXIS_ANGLE", 0, "Axis Angle",
		                     "Axis Angle (W+XYZ), defines a rotation around some axis defined by 3D-Vector"},
		{0, NULL, 0, NULL, NULL}
	};
	
	static float default_quat[4] = {1, 0, 0, 0};    /* default quaternion values */
	static float default_axisAngle[4] = {0, 0, 1, 0};   /* default axis-angle rotation values */
	static float default_scale[3] = {1, 1, 1}; /* default scale values */
	static int boundbox_dimsize[] = {8, 3};

	srna = RNA_def_struct(brna, "Object", "ID");
	RNA_def_struct_ui_text(srna, "Object", "Object data-block defining an object in a scene");
	RNA_def_struct_clear_flag(srna, STRUCT_ID_REFCOUNT);
	RNA_def_struct_ui_icon(srna, ICON_OBJECT_DATA);

	prop = RNA_def_property(srna, "data", PROP_POINTER, PROP_NONE);
	RNA_def_property_struct_type(prop, "ID");
	RNA_def_property_pointer_funcs(prop, NULL, "rna_Object_data_set", "rna_Object_data_typef", NULL);
	RNA_def_property_flag(prop, PROP_EDITABLE | PROP_NEVER_UNLINK);
	RNA_def_property_ui_text(prop, "Data", "Object data");
	RNA_def_property_update(prop, 0, "rna_Object_internal_update_data");

	prop = RNA_def_property(srna, "type", PROP_ENUM, PROP_NONE);
	RNA_def_property_enum_sdna(prop, NULL, "type");
	RNA_def_property_enum_items(prop, rna_enum_object_type_items);
	RNA_def_property_clear_flag(prop, PROP_EDITABLE);
	RNA_def_property_ui_text(prop, "Type", "Type of Object");

	prop = RNA_def_property(srna, "mode", PROP_ENUM, PROP_NONE);
	RNA_def_property_enum_sdna(prop, NULL, "mode");
	RNA_def_property_enum_items(prop, rna_enum_object_mode_items);
	RNA_def_property_clear_flag(prop, PROP_EDITABLE);
	RNA_def_property_ui_text(prop, "Mode", "Object interaction mode");

	prop = RNA_def_property(srna, "layers_local_view", PROP_BOOLEAN, PROP_LAYER_MEMBER);
	RNA_def_property_boolean_sdna(prop, NULL, "lay", 0x01000000);
	RNA_def_property_array(prop, 8);
	RNA_def_property_clear_flag(prop, PROP_EDITABLE);
	RNA_def_property_ui_text(prop, "Local View Layers", "3D local view layers the object is on");

	/* for data access */
	prop = RNA_def_property(srna, "bound_box", PROP_FLOAT, PROP_NONE);
	RNA_def_property_multi_array(prop, 2, boundbox_dimsize);
	RNA_def_property_clear_flag(prop, PROP_EDITABLE);
	RNA_def_property_float_funcs(prop, "rna_Object_boundbox_get", NULL, NULL);
	RNA_def_property_ui_text(prop, "Bounding Box",
	                         "Object's bounding box in object-space coordinates, all values are -1.0 when "
	                         "not available");

	/* parent */
	prop = RNA_def_property(srna, "parent", PROP_POINTER, PROP_NONE);
	RNA_def_property_pointer_funcs(prop, NULL, "rna_Object_parent_set", NULL, NULL);
	RNA_def_property_flag(prop, PROP_EDITABLE | PROP_ID_SELF_CHECK | PROP_OVERRIDABLE_STATIC);
	RNA_def_property_ui_text(prop, "Parent", "Parent Object");
	RNA_def_property_update(prop, NC_OBJECT | ND_DRAW, "rna_Object_dependency_update");
	
	prop = RNA_def_property(srna, "parent_type", PROP_ENUM, PROP_NONE);
	RNA_def_property_enum_bitflag_sdna(prop, NULL, "partype");
	RNA_def_property_enum_items(prop, parent_type_items);
	RNA_def_property_enum_funcs(prop, NULL, "rna_Object_parent_type_set", "rna_Object_parent_type_itemf");
	RNA_def_property_ui_text(prop, "Parent Type", "Type of parent relation");
	RNA_def_property_update(prop, NC_OBJECT | ND_DRAW, "rna_Object_dependency_update");

	prop = RNA_def_property(srna, "parent_vertices", PROP_INT, PROP_UNSIGNED);
	RNA_def_property_int_sdna(prop, NULL, "par1");
	RNA_def_property_array(prop, 3);
	RNA_def_property_ui_text(prop, "Parent Vertices", "Indices of vertices in case of a vertex parenting relation");
	RNA_def_property_update(prop, NC_OBJECT | ND_DRAW, "rna_Object_internal_update");

	prop = RNA_def_property(srna, "parent_bone", PROP_STRING, PROP_NONE);
	RNA_def_property_string_sdna(prop, NULL, "parsubstr");
	RNA_def_property_string_funcs(prop, NULL, NULL, "rna_Object_parent_bone_set");
	RNA_def_property_ui_text(prop, "Parent Bone", "Name of parent bone in case of a bone parenting relation");
	RNA_def_property_update(prop, NC_OBJECT | ND_DRAW, "rna_Object_dependency_update");
	
	/* Track and Up flags */
	/* XXX: these have been saved here for a bit longer (after old track was removed),
	 *      since some other tools still refer to this */
	prop = RNA_def_property(srna, "track_axis", PROP_ENUM, PROP_NONE);
	RNA_def_property_enum_sdna(prop, NULL, "trackflag");
	RNA_def_property_enum_items(prop, rna_enum_object_axis_items);
	RNA_def_property_ui_text(prop, "Track Axis",
	                         "Axis that points in 'forward' direction (applies to DupliFrame when "
	                         "parent 'Follow' is enabled)");
	RNA_def_property_update(prop, NC_OBJECT | ND_DRAW, "rna_Object_internal_update");

	prop = RNA_def_property(srna, "up_axis", PROP_ENUM, PROP_NONE);
	RNA_def_property_enum_sdna(prop, NULL, "upflag");
	RNA_def_property_enum_items(prop, up_items);
	RNA_def_property_ui_text(prop, "Up Axis",
	                         "Axis that points in the upward direction (applies to DupliFrame when "
	                         "parent 'Follow' is enabled)");
	RNA_def_property_update(prop, NC_OBJECT | ND_DRAW, "rna_Object_internal_update");
	
	/* proxy */
	prop = RNA_def_property(srna, "proxy", PROP_POINTER, PROP_NONE);
	RNA_def_property_ui_text(prop, "Proxy", "Library object this proxy object controls");

	prop = RNA_def_property(srna, "proxy_group", PROP_POINTER, PROP_NONE);
	RNA_def_property_ui_text(prop, "Proxy Group", "Library group duplicator object this proxy object controls");

	/* materials */
	prop = RNA_def_property(srna, "material_slots", PROP_COLLECTION, PROP_NONE);
	RNA_def_property_collection_sdna(prop, NULL, "mat", "totcol");
	RNA_def_property_struct_type(prop, "MaterialSlot");
	/* don't dereference pointer! */
	RNA_def_property_collection_funcs(prop, NULL, NULL, NULL, "rna_iterator_array_get", NULL, NULL, NULL, NULL);
	RNA_def_property_ui_text(prop, "Material Slots", "Material slots in the object");

	prop = RNA_def_property(srna, "active_material", PROP_POINTER, PROP_NONE);
	RNA_def_property_struct_type(prop, "Material");
	RNA_def_property_pointer_funcs(prop, "rna_Object_active_material_get",
	                               "rna_Object_active_material_set", NULL, NULL);
	RNA_def_property_flag(prop, PROP_EDITABLE);
	RNA_def_property_editable_func(prop, "rna_Object_active_material_editable");
	RNA_def_property_ui_text(prop, "Active Material", "Active material being displayed");
	RNA_def_property_update(prop, NC_OBJECT | ND_DRAW, "rna_MaterialSlot_update");

	prop = RNA_def_property(srna, "active_material_index", PROP_INT, PROP_UNSIGNED);
	RNA_def_property_int_sdna(prop, NULL, "actcol");
	RNA_def_property_clear_flag(prop, PROP_ANIMATABLE);
	RNA_def_property_int_funcs(prop, "rna_Object_active_material_index_get", "rna_Object_active_material_index_set",
	                           "rna_Object_active_material_index_range");
	RNA_def_property_ui_text(prop, "Active Material Index", "Index of active material slot");
	RNA_def_property_update(prop, NC_MATERIAL | ND_SHADING_LINKS, NULL);
	
	/* transform */
	prop = RNA_def_property(srna, "location", PROP_FLOAT, PROP_TRANSLATION);
	RNA_def_property_float_sdna(prop, NULL, "loc");
	RNA_def_property_editable_array_func(prop, "rna_Object_location_editable");
	RNA_def_property_flag(prop, PROP_OVERRIDABLE_STATIC);
	RNA_def_property_ui_text(prop, "Location", "Location of the object");
	RNA_def_property_ui_range(prop, -FLT_MAX, FLT_MAX, 1, RNA_TRANSLATION_PREC_DEFAULT);
	RNA_def_property_update(prop, NC_OBJECT | ND_TRANSFORM, "rna_Object_internal_update");
	
	prop = RNA_def_property(srna, "rotation_quaternion", PROP_FLOAT, PROP_QUATERNION);
	RNA_def_property_float_sdna(prop, NULL, "quat");
	RNA_def_property_editable_array_func(prop, "rna_Object_rotation_4d_editable");
	RNA_def_property_flag(prop, PROP_OVERRIDABLE_STATIC);
	RNA_def_property_float_array_default(prop, default_quat);
	RNA_def_property_ui_text(prop, "Quaternion Rotation", "Rotation in Quaternions");
	RNA_def_property_update(prop, NC_OBJECT | ND_TRANSFORM, "rna_Object_internal_update");
	
	/* XXX: for axis-angle, it would have been nice to have 2 separate fields for UI purposes, but
	 * having a single one is better for Keyframing and other property-management situations...
	 */
	prop = RNA_def_property(srna, "rotation_axis_angle", PROP_FLOAT, PROP_AXISANGLE);
	RNA_def_property_array(prop, 4);
	RNA_def_property_float_funcs(prop, "rna_Object_rotation_axis_angle_get",
	                             "rna_Object_rotation_axis_angle_set", NULL);
	RNA_def_property_editable_array_func(prop, "rna_Object_rotation_4d_editable");
	RNA_def_property_float_array_default(prop, default_axisAngle);
	RNA_def_property_flag(prop, PROP_OVERRIDABLE_STATIC);
	RNA_def_property_ui_text(prop, "Axis-Angle Rotation", "Angle of Rotation for Axis-Angle rotation representation");
	RNA_def_property_update(prop, NC_OBJECT | ND_TRANSFORM, "rna_Object_internal_update");
	
	prop = RNA_def_property(srna, "rotation_euler", PROP_FLOAT, PROP_EULER);
	RNA_def_property_float_sdna(prop, NULL, "rot");
	RNA_def_property_editable_array_func(prop, "rna_Object_rotation_euler_editable");
	RNA_def_property_flag(prop, PROP_OVERRIDABLE_STATIC);
	RNA_def_property_ui_text(prop, "Euler Rotation", "Rotation in Eulers");
	RNA_def_property_update(prop, NC_OBJECT | ND_TRANSFORM, "rna_Object_internal_update");
	
	prop = RNA_def_property(srna, "rotation_mode", PROP_ENUM, PROP_NONE);
	RNA_def_property_enum_sdna(prop, NULL, "rotmode");
	RNA_def_property_enum_items(prop, prop_rotmode_items); /* XXX move to using a single define of this someday */
	RNA_def_property_enum_funcs(prop, NULL, "rna_Object_rotation_mode_set", NULL);
	RNA_def_property_ui_text(prop, "Rotation Mode", "");
	RNA_def_property_update(prop, NC_OBJECT | ND_TRANSFORM, "rna_Object_internal_update");
	
	prop = RNA_def_property(srna, "scale", PROP_FLOAT, PROP_XYZ);
	RNA_def_property_float_sdna(prop, NULL, "size");
	RNA_def_property_flag(prop, PROP_PROPORTIONAL | PROP_OVERRIDABLE_STATIC);
	RNA_def_property_editable_array_func(prop, "rna_Object_scale_editable");
	RNA_def_property_ui_range(prop, -FLT_MAX, FLT_MAX, 1, 3);
	RNA_def_property_float_array_default(prop, default_scale);
	RNA_def_property_ui_text(prop, "Scale", "Scaling of the object");
	RNA_def_property_update(prop, NC_OBJECT | ND_TRANSFORM, "rna_Object_internal_update");

	prop = RNA_def_property(srna, "dimensions", PROP_FLOAT, PROP_XYZ_LENGTH);
	RNA_def_property_array(prop, 3);
	/* only for the transform-panel and conflicts with animating scale */
	RNA_def_property_clear_flag(prop, PROP_ANIMATABLE);
	RNA_def_property_float_funcs(prop, "rna_Object_dimensions_get", "rna_Object_dimensions_set", NULL);
	RNA_def_property_ui_range(prop, 0.0f, FLT_MAX, 1, RNA_TRANSLATION_PREC_DEFAULT);
	RNA_def_property_ui_text(prop, "Dimensions", "Absolute bounding box dimensions of the object");
	RNA_def_property_update(prop, NC_OBJECT | ND_TRANSFORM, "rna_Object_internal_update");
	

	/* delta transforms */
	prop = RNA_def_property(srna, "delta_location", PROP_FLOAT, PROP_TRANSLATION);
	RNA_def_property_float_sdna(prop, NULL, "dloc");
	RNA_def_property_ui_text(prop, "Delta Location", "Extra translation added to the location of the object");
	RNA_def_property_ui_range(prop, -FLT_MAX, FLT_MAX, 1, RNA_TRANSLATION_PREC_DEFAULT);
	RNA_def_property_update(prop, NC_OBJECT | ND_TRANSFORM, "rna_Object_internal_update");
	
	prop = RNA_def_property(srna, "delta_rotation_euler", PROP_FLOAT, PROP_EULER);
	RNA_def_property_float_sdna(prop, NULL, "drot");
	RNA_def_property_ui_text(prop, "Delta Rotation (Euler)",
	                         "Extra rotation added to the rotation of the object (when using Euler rotations)");
	RNA_def_property_update(prop, NC_OBJECT | ND_TRANSFORM, "rna_Object_internal_update");
	
	prop = RNA_def_property(srna, "delta_rotation_quaternion", PROP_FLOAT, PROP_QUATERNION);
	RNA_def_property_float_sdna(prop, NULL, "dquat");
	RNA_def_property_float_array_default(prop, default_quat);
	RNA_def_property_ui_text(prop, "Delta Rotation (Quaternion)",
	                         "Extra rotation added to the rotation of the object (when using Quaternion rotations)");
	RNA_def_property_update(prop, NC_OBJECT | ND_TRANSFORM, "rna_Object_internal_update");
	
#if 0 /* XXX not supported well yet... */
	prop = RNA_def_property(srna, "delta_rotation_axis_angle", PROP_FLOAT, PROP_AXISANGLE);
	/* FIXME: this is not a single field any more! (drotAxis and drotAngle) */
	RNA_def_property_float_sdna(prop, NULL, "dquat");
	RNA_def_property_float_array_default(prop, default_axisAngle);
	RNA_def_property_ui_text(prop, "Delta Rotation (Axis Angle)",
	                         "Extra rotation added to the rotation of the object (when using Axis-Angle rotations)");
	RNA_def_property_update(prop, NC_OBJECT | ND_TRANSFORM, "rna_Object_internal_update");
#endif

	prop = RNA_def_property(srna, "delta_scale", PROP_FLOAT, PROP_XYZ);
	RNA_def_property_float_sdna(prop, NULL, "dscale");
	RNA_def_property_flag(prop, PROP_PROPORTIONAL);
	RNA_def_property_ui_range(prop, -FLT_MAX, FLT_MAX, 1, 3);
	RNA_def_property_float_array_default(prop, default_scale);
	RNA_def_property_ui_text(prop, "Delta Scale", "Extra scaling added to the scale of the object");
	RNA_def_property_update(prop, NC_OBJECT | ND_TRANSFORM, "rna_Object_internal_update");
	
	/* transform locks */
	prop = RNA_def_property(srna, "lock_location", PROP_BOOLEAN, PROP_NONE);
	RNA_def_property_boolean_sdna(prop, NULL, "protectflag", OB_LOCK_LOCX);
	RNA_def_property_array(prop, 3);
	RNA_def_property_ui_text(prop, "Lock Location", "Lock editing of location in the interface");
	RNA_def_property_ui_icon(prop, ICON_UNLOCKED, 1);
	RNA_def_property_update(prop, NC_OBJECT | ND_TRANSFORM, "rna_Object_internal_update");

	prop = RNA_def_property(srna, "lock_rotation", PROP_BOOLEAN, PROP_NONE);
	RNA_def_property_boolean_sdna(prop, NULL, "protectflag", OB_LOCK_ROTX);
	RNA_def_property_array(prop, 3);
	RNA_def_property_ui_text(prop, "Lock Rotation", "Lock editing of rotation in the interface");
	RNA_def_property_ui_icon(prop, ICON_UNLOCKED, 1);
	RNA_def_property_update(prop, NC_OBJECT | ND_TRANSFORM, "rna_Object_internal_update");
	
	/* XXX this is sub-optimal - it really should be included above,
	 *     but due to technical reasons we can't do this! */
	prop = RNA_def_property(srna, "lock_rotation_w", PROP_BOOLEAN, PROP_NONE);
	RNA_def_property_boolean_sdna(prop, NULL, "protectflag", OB_LOCK_ROTW);
	RNA_def_property_ui_icon(prop, ICON_UNLOCKED, 1);
	RNA_def_property_ui_text(prop, "Lock Rotation (4D Angle)",
	                         "Lock editing of 'angle' component of four-component rotations in the interface");
	/* XXX this needs a better name */
	prop = RNA_def_property(srna, "lock_rotations_4d", PROP_BOOLEAN, PROP_NONE);
	RNA_def_property_boolean_sdna(prop, NULL, "protectflag", OB_LOCK_ROT4D);
	RNA_def_property_ui_text(prop, "Lock Rotations (4D)",
	                         "Lock editing of four component rotations by components (instead of as Eulers)");

	prop = RNA_def_property(srna, "lock_scale", PROP_BOOLEAN, PROP_NONE);
	RNA_def_property_boolean_sdna(prop, NULL, "protectflag", OB_LOCK_SCALEX);
	RNA_def_property_array(prop, 3);
	RNA_def_property_ui_text(prop, "Lock Scale", "Lock editing of scale in the interface");
	RNA_def_property_ui_icon(prop, ICON_UNLOCKED, 1);
	RNA_def_property_update(prop, NC_OBJECT | ND_TRANSFORM, "rna_Object_internal_update");

	/* matrix */
	prop = RNA_def_property(srna, "matrix_world", PROP_FLOAT, PROP_MATRIX);
	RNA_def_property_float_sdna(prop, NULL, "obmat");
	RNA_def_property_multi_array(prop, 2, rna_matrix_dimsize_4x4);
	RNA_def_property_clear_flag(prop, PROP_ANIMATABLE);
	RNA_def_property_ui_text(prop, "Matrix World", "Worldspace transformation matrix");
	RNA_def_property_update(prop, NC_OBJECT | ND_TRANSFORM, "rna_Object_matrix_world_update");

	prop = RNA_def_property(srna, "matrix_local", PROP_FLOAT, PROP_MATRIX);
	RNA_def_property_multi_array(prop, 2, rna_matrix_dimsize_4x4);
	RNA_def_property_clear_flag(prop, PROP_ANIMATABLE);
	RNA_def_property_ui_text(prop, "Local Matrix", "Parent relative transformation matrix - "
	                         "WARNING: Only takes into account 'Object' parenting, so e.g. in case of bone parenting "
	                         "you get a matrix relative to the Armature object, not to the actual parent bone");
	RNA_def_property_float_funcs(prop, "rna_Object_matrix_local_get", "rna_Object_matrix_local_set", NULL);
	RNA_def_property_update(prop, NC_OBJECT | ND_TRANSFORM, NULL);

	prop = RNA_def_property(srna, "matrix_basis", PROP_FLOAT, PROP_MATRIX);
	RNA_def_property_multi_array(prop, 2, rna_matrix_dimsize_4x4);
	RNA_def_property_clear_flag(prop, PROP_ANIMATABLE);
	RNA_def_property_ui_text(prop, "Input Matrix",
	                         "Matrix access to location, rotation and scale (including deltas), "
	                         "before constraints and parenting are applied");
	RNA_def_property_float_funcs(prop, "rna_Object_matrix_basis_get", "rna_Object_matrix_basis_set", NULL);
	RNA_def_property_update(prop, NC_OBJECT | ND_TRANSFORM, "rna_Object_internal_update");

	/*parent_inverse*/
	prop = RNA_def_property(srna, "matrix_parent_inverse", PROP_FLOAT, PROP_MATRIX);
	RNA_def_property_float_sdna(prop, NULL, "parentinv");
	RNA_def_property_multi_array(prop, 2, rna_matrix_dimsize_4x4);
	RNA_def_property_ui_text(prop, "Matrix", "Inverse of object's parent matrix at time of parenting");
	RNA_def_property_update(prop, NC_OBJECT | ND_TRANSFORM, "rna_Object_internal_update");

	/* modifiers */
	prop = RNA_def_property(srna, "modifiers", PROP_COLLECTION, PROP_NONE);
	RNA_def_property_struct_type(prop, "Modifier");
	RNA_def_property_ui_text(prop, "Modifiers", "Modifiers affecting the geometric data of the object");
	RNA_def_property_override_funcs(prop, NULL, NULL, "rna_Object_modifiers_override_apply");
	RNA_def_property_flag(prop, PROP_OVERRIDABLE_STATIC | PROP_OVERRIDABLE_STATIC_INSERTION);
	rna_def_object_modifiers(brna, prop);

	/* constraints */
	prop = RNA_def_property(srna, "constraints", PROP_COLLECTION, PROP_NONE);
	RNA_def_property_struct_type(prop, "Constraint");
	RNA_def_property_flag(prop, PROP_OVERRIDABLE_STATIC | PROP_OVERRIDABLE_STATIC_INSERTION);
	RNA_def_property_ui_text(prop, "Constraints", "Constraints affecting the transformation of the object");
	RNA_def_property_override_funcs(prop, NULL, NULL, "rna_Object_constraints_override_apply");
/*	RNA_def_property_collection_funcs(prop, NULL, NULL, NULL, NULL, NULL, NULL, NULL, "constraints__add", "constraints__remove"); */
	rna_def_object_constraints(brna, prop);

	/* game engine */
	prop = RNA_def_property(srna, "game", PROP_POINTER, PROP_NONE);
	RNA_def_property_flag(prop, PROP_NEVER_NULL);
	RNA_def_property_struct_type(prop, "GameObjectSettings");
	RNA_def_property_pointer_funcs(prop, "rna_Object_game_settings_get", NULL, NULL, NULL);
	RNA_def_property_ui_text(prop, "Game Settings", "Game engine related settings for the object");

	/* vertex groups */
	prop = RNA_def_property(srna, "vertex_groups", PROP_COLLECTION, PROP_NONE);
	RNA_def_property_collection_sdna(prop, NULL, "defbase", NULL);
	RNA_def_property_struct_type(prop, "VertexGroup");
	RNA_def_property_ui_text(prop, "Vertex Groups", "Vertex groups of the object");
	rna_def_object_vertex_groups(brna, prop);

	
	/* face maps */
	prop = RNA_def_property(srna, "face_maps", PROP_COLLECTION, PROP_NONE);
	RNA_def_property_collection_sdna(prop, NULL, "fmaps", NULL);
	RNA_def_property_struct_type(prop, "FaceMap");
	RNA_def_property_ui_text(prop, "Face Maps", "Maps of faces of the object");
	rna_def_object_face_maps(brna, prop);
	
	/* empty */
	prop = RNA_def_property(srna, "empty_draw_type", PROP_ENUM, PROP_NONE);
	RNA_def_property_enum_sdna(prop, NULL, "empty_drawtype");
	RNA_def_property_enum_items(prop, rna_enum_object_empty_drawtype_items);
	RNA_def_property_enum_funcs(prop, NULL, "rna_Object_empty_draw_type_set", NULL);
	RNA_def_property_ui_text(prop, "Empty Display Type", "Viewport display style for empties");
	RNA_def_property_update(prop, NC_OBJECT | ND_DRAW, NULL);

	prop = RNA_def_property(srna, "empty_draw_size", PROP_FLOAT, PROP_DISTANCE);
	RNA_def_property_float_sdna(prop, NULL, "empty_drawsize");
	RNA_def_property_range(prop, 0.0001f, 1000.0f);
	RNA_def_property_ui_range(prop, 0.01, 100, 1, 2);
	RNA_def_property_ui_text(prop, "Empty Display Size", "Size of display for empties in the viewport");
	RNA_def_property_update(prop, NC_OBJECT | ND_DRAW, NULL);

	prop = RNA_def_property(srna, "empty_image_offset", PROP_FLOAT, PROP_NONE);
	RNA_def_property_float_sdna(prop, NULL, "ima_ofs");
	RNA_def_property_ui_text(prop, "Origin Offset", "Origin offset distance");
	RNA_def_property_ui_range(prop, -FLT_MAX, FLT_MAX, 0.1f, 2);
	RNA_def_property_update(prop, NC_OBJECT | ND_DRAW, NULL);

	prop = RNA_def_property(srna, "image_user", PROP_POINTER, PROP_NONE);
	RNA_def_property_flag(prop, PROP_NEVER_NULL);
	RNA_def_property_pointer_sdna(prop, NULL, "iuser");
	RNA_def_property_ui_text(prop, "Image User",
	                         "Parameters defining which layer, pass and frame of the image is displayed");
	RNA_def_property_update(prop, NC_OBJECT | ND_DRAW, NULL);

	/* render */
	prop = RNA_def_property(srna, "pass_index", PROP_INT, PROP_UNSIGNED);
	RNA_def_property_int_sdna(prop, NULL, "index");
	RNA_def_property_ui_text(prop, "Pass Index", "Index number for the \"Object Index\" render pass");
	RNA_def_property_update(prop, NC_OBJECT, "rna_Object_internal_update_draw");
	
	prop = RNA_def_property(srna, "color", PROP_FLOAT, PROP_COLOR);
	RNA_def_property_float_sdna(prop, NULL, "col");
	RNA_def_property_ui_text(prop, "Color", "Object color and alpha, used when faces have the ObColor mode enabled");
	RNA_def_property_update(prop, NC_OBJECT | ND_DRAW, NULL);

	/* physics */
	prop = RNA_def_property(srna, "field", PROP_POINTER, PROP_NONE);
	RNA_def_property_pointer_sdna(prop, NULL, "pd");
	RNA_def_property_struct_type(prop, "FieldSettings");
	RNA_def_property_pointer_funcs(prop, "rna_Object_field_get", NULL, NULL, NULL);
	RNA_def_property_ui_text(prop, "Field Settings", "Settings for using the object as a field in physics simulation");

	prop = RNA_def_property(srna, "collision", PROP_POINTER, PROP_NONE);
	RNA_def_property_pointer_sdna(prop, NULL, "pd");
	RNA_def_property_struct_type(prop, "CollisionSettings");
	RNA_def_property_pointer_funcs(prop, "rna_Object_collision_get", NULL, NULL, NULL);
	RNA_def_property_ui_text(prop, "Collision Settings",
	                         "Settings for using the object as a collider in physics simulation");

	prop = RNA_def_property(srna, "soft_body", PROP_POINTER, PROP_NONE);
	RNA_def_property_pointer_sdna(prop, NULL, "soft");
	RNA_def_property_struct_type(prop, "SoftBodySettings");
	RNA_def_property_ui_text(prop, "Soft Body Settings", "Settings for soft body simulation");

	prop = RNA_def_property(srna, "particle_systems", PROP_COLLECTION, PROP_NONE);
	RNA_def_property_collection_sdna(prop, NULL, "particlesystem", NULL);
	RNA_def_property_struct_type(prop, "ParticleSystem");
	RNA_def_property_ui_text(prop, "Particle Systems", "Particle systems emitted from the object");
	rna_def_object_particle_systems(brna, prop);

	
	prop = RNA_def_property(srna, "rigid_body", PROP_POINTER, PROP_NONE);
	RNA_def_property_pointer_sdna(prop, NULL, "rigidbody_object");
	RNA_def_property_struct_type(prop, "RigidBodyObject");
	RNA_def_property_ui_text(prop, "Rigid Body Settings", "Settings for rigid body simulation");

	prop = RNA_def_property(srna, "rigid_body_constraint", PROP_POINTER, PROP_NONE);
	RNA_def_property_pointer_sdna(prop, NULL, "rigidbody_constraint");
	RNA_def_property_struct_type(prop, "RigidBodyConstraint");
	RNA_def_property_ui_text(prop, "Rigid Body Constraint", "Constraint constraining rigid bodies");
	
	/* restrict */
	prop = RNA_def_property(srna, "hide_render", PROP_BOOLEAN, PROP_NONE);
	RNA_def_property_boolean_sdna(prop, NULL, "restrictflag", OB_RESTRICT_RENDER);
	RNA_def_property_ui_text(prop, "Restrict Render", "Restrict renderability");
	RNA_def_property_ui_icon(prop, ICON_RESTRICT_RENDER_OFF, 1);
	RNA_def_property_update(prop, NC_OBJECT | ND_DRAW, "rna_Object_hide_update");

	prop = RNA_def_property(srna, "show_duplicator_for_render", PROP_BOOLEAN, PROP_NONE);
	RNA_def_property_boolean_sdna(prop, NULL, "duplicator_visibility_flag", OB_DUPLI_FLAG_RENDER);
	RNA_def_property_ui_text(prop, "Render Duplicator", "Make duplicator visible when rendering");

	prop = RNA_def_property(srna, "show_duplicator_for_viewport", PROP_BOOLEAN, PROP_NONE);
	RNA_def_property_boolean_sdna(prop, NULL, "duplicator_visibility_flag", OB_DUPLI_FLAG_VIEWPORT);
	RNA_def_property_ui_text(prop, "Show Duplicator", "Make duplicator visible in the viewport");

	prop = RNA_def_property(srna, "is_visible", PROP_BOOLEAN, PROP_NONE);
	RNA_def_property_boolean_funcs(prop, "rna_Object_is_visible_get", NULL);
	RNA_def_property_ui_text(prop, "Visible", "Visible to camera rays, set only on objects evaluated by depsgraph");
	RNA_def_property_clear_flag(prop, PROP_EDITABLE);

	/* anim */
	rna_def_animdata_common(srna);
	
	rna_def_animviz_common(srna);
	rna_def_motionpath_common(srna);
	
	/* slow parenting */
	/* XXX: evil old crap */
	prop = RNA_def_property(srna, "use_slow_parent", PROP_BOOLEAN, PROP_NONE);
	RNA_def_property_boolean_sdna(prop, NULL, "partype", PARSLOW);
	RNA_def_property_ui_text(prop, "Slow Parent",
	                         "Create a delay in the parent relationship (beware: this isn't renderfarm "
	                         "safe and may be invalid after jumping around the timeline)");
	RNA_def_property_update(prop, NC_OBJECT | ND_DRAW, "rna_Object_internal_update");
	
	prop = RNA_def_property(srna, "slow_parent_offset", PROP_FLOAT, PROP_NONE | PROP_UNIT_TIME);
	RNA_def_property_float_sdna(prop, NULL, "sf");
	RNA_def_property_range(prop, MINAFRAMEF, MAXFRAMEF);
	RNA_def_property_ui_text(prop, "Slow Parent Offset", "Delay in the parent relationship");
	RNA_def_property_update(prop, NC_OBJECT | ND_TRANSFORM, "rna_Object_internal_update");

	/* duplicates */
	prop = RNA_def_property(srna, "dupli_type", PROP_ENUM, PROP_NONE);
	RNA_def_property_enum_bitflag_sdna(prop, NULL, "transflag");
	RNA_def_property_enum_items(prop, dupli_items);
	RNA_def_property_enum_funcs(prop, NULL, NULL, "rna_Object_dupli_type_itemf");
	RNA_def_property_ui_text(prop, "Dupli Type", "If not None, object duplication method to use");
	RNA_def_property_update(prop, NC_OBJECT | ND_DRAW, "rna_Object_dependency_update");

	prop = RNA_def_property(srna, "use_dupli_frames_speed", PROP_BOOLEAN, PROP_NONE);
	RNA_def_property_boolean_negative_sdna(prop, NULL, "transflag", OB_DUPLINOSPEED);
	RNA_def_property_ui_text(prop, "Dupli Frames Speed",
	                         "Set dupliframes to use the current frame instead of parent curve's evaluation time");
	RNA_def_property_update(prop, NC_OBJECT | ND_DRAW, "rna_Object_internal_update");

	prop = RNA_def_property(srna, "use_dupli_vertices_rotation", PROP_BOOLEAN, PROP_NONE);
	RNA_def_property_boolean_sdna(prop, NULL, "transflag", OB_DUPLIROT);
	RNA_def_property_ui_text(prop, "Dupli Verts Rotation", "Rotate dupli according to vertex normal");
	RNA_def_property_update(prop, NC_OBJECT | ND_DRAW, NULL);

	prop = RNA_def_property(srna, "use_dupli_faces_scale", PROP_BOOLEAN, PROP_NONE);
	RNA_def_property_boolean_sdna(prop, NULL, "transflag", OB_DUPLIFACES_SCALE);
	RNA_def_property_ui_text(prop, "Dupli Faces Inherit Scale", "Scale dupli based on face size");
	RNA_def_property_update(prop, NC_OBJECT | ND_DRAW, "rna_Object_internal_update");

	prop = RNA_def_property(srna, "dupli_faces_scale", PROP_FLOAT, PROP_NONE);
	RNA_def_property_float_sdna(prop, NULL, "dupfacesca");
	RNA_def_property_range(prop, 0.001f, 10000.0f);
	RNA_def_property_ui_text(prop, "Dupli Faces Scale", "Scale the DupliFace objects");
	RNA_def_property_update(prop, NC_OBJECT | ND_DRAW, "rna_Object_internal_update");

	prop = RNA_def_property(srna, "dupli_group", PROP_POINTER, PROP_NONE);
	RNA_def_property_pointer_sdna(prop, NULL, "dup_group");
	RNA_def_property_flag(prop, PROP_EDITABLE);
	RNA_def_property_pointer_funcs(prop, NULL, "rna_Object_dup_group_set", NULL, NULL);
	RNA_def_property_ui_text(prop, "Dupli Group", "Instance an existing group");
	RNA_def_property_update(prop, NC_OBJECT | ND_DRAW, "rna_Object_dependency_update");

	prop = RNA_def_property(srna, "dupli_frames_start", PROP_INT, PROP_NONE | PROP_UNIT_TIME);
	RNA_def_property_int_sdna(prop, NULL, "dupsta");
	RNA_def_property_range(prop, MINAFRAME, MAXFRAME);
	RNA_def_property_ui_text(prop, "Dupli Frames Start", "Start frame for DupliFrames");
	RNA_def_property_update(prop, NC_OBJECT | ND_DRAW, "rna_Object_internal_update");

	prop = RNA_def_property(srna, "dupli_frames_end", PROP_INT, PROP_NONE | PROP_UNIT_TIME);
	RNA_def_property_int_sdna(prop, NULL, "dupend");
	RNA_def_property_range(prop, MINAFRAME, MAXFRAME);
	RNA_def_property_ui_text(prop, "Dupli Frames End", "End frame for DupliFrames");
	RNA_def_property_update(prop, NC_OBJECT | ND_DRAW, "rna_Object_internal_update");

	prop = RNA_def_property(srna, "dupli_frames_on", PROP_INT, PROP_NONE | PROP_UNIT_TIME);
	RNA_def_property_int_sdna(prop, NULL, "dupon");
	RNA_def_property_range(prop, 1, MAXFRAME);
	RNA_def_property_ui_range(prop, 1, 1500, 1, -1);
	RNA_def_property_ui_text(prop, "Dupli Frames On", "Number of frames to use between DupOff frames");
	RNA_def_property_update(prop, NC_OBJECT | ND_DRAW, "rna_Object_internal_update");

	prop = RNA_def_property(srna, "dupli_frames_off", PROP_INT, PROP_NONE | PROP_UNIT_TIME);
	RNA_def_property_int_sdna(prop, NULL, "dupoff");
	RNA_def_property_range(prop, 0, MAXFRAME);
	RNA_def_property_ui_range(prop, 0, 1500, 1, -1);
	RNA_def_property_ui_text(prop, "Dupli Frames Off", "Recurring frames to exclude from the Dupliframes");
	RNA_def_property_update(prop, NC_OBJECT | ND_DRAW, "rna_Object_internal_update");

	prop = RNA_def_property(srna, "is_duplicator", PROP_BOOLEAN, PROP_NONE);
	RNA_def_property_boolean_sdna(prop, NULL, "transflag", OB_DUPLI);
	RNA_def_property_clear_flag(prop, PROP_EDITABLE);
	
	/* drawing */
	prop = RNA_def_property(srna, "draw_type", PROP_ENUM, PROP_NONE);
	RNA_def_property_enum_sdna(prop, NULL, "dt");
	RNA_def_property_enum_items(prop, drawtype_items);
	RNA_def_property_ui_text(prop, "Maximum Draw Type",  "Maximum draw type to display object with in viewport");
	RNA_def_property_update(prop, NC_OBJECT | ND_DRAW, "rna_Object_internal_update");

	prop = RNA_def_property(srna, "show_bounds", PROP_BOOLEAN, PROP_NONE);
	RNA_def_property_boolean_sdna(prop, NULL, "dtx", OB_DRAWBOUNDOX);
	RNA_def_property_ui_text(prop, "Draw Bounds", "Display the object's bounds");
	RNA_def_property_update(prop, NC_OBJECT | ND_DRAW, NULL);

	prop = RNA_def_property(srna, "draw_bounds_type", PROP_ENUM, PROP_NONE);
	RNA_def_property_enum_sdna(prop, NULL, "boundtype");
	RNA_def_property_enum_items(prop, boundtype_items);
	RNA_def_property_ui_text(prop, "Draw Bounds Type", "Object boundary display type");
	RNA_def_property_update(prop, NC_OBJECT | ND_DRAW, NULL);
	
	prop = RNA_def_property(srna, "show_name", PROP_BOOLEAN, PROP_NONE);
	RNA_def_property_boolean_sdna(prop, NULL, "dtx", OB_DRAWNAME);
	RNA_def_property_ui_text(prop, "Draw Name", "Display the object's name");
	RNA_def_property_update(prop, NC_OBJECT | ND_DRAW, NULL);
	
	prop = RNA_def_property(srna, "show_axis", PROP_BOOLEAN, PROP_NONE);
	RNA_def_property_boolean_sdna(prop, NULL, "dtx", OB_AXIS);
	RNA_def_property_ui_text(prop, "Draw Axes", "Display the object's origin and axes");
	RNA_def_property_update(prop, NC_OBJECT | ND_DRAW, NULL);
	
	prop = RNA_def_property(srna, "show_texture_space", PROP_BOOLEAN, PROP_NONE);
	RNA_def_property_boolean_sdna(prop, NULL, "dtx", OB_TEXSPACE);
	RNA_def_property_ui_text(prop, "Draw Texture Space", "Display the object's texture space");
	RNA_def_property_update(prop, NC_OBJECT | ND_DRAW, NULL);
	
	prop = RNA_def_property(srna, "show_wire", PROP_BOOLEAN, PROP_NONE);
	RNA_def_property_boolean_sdna(prop, NULL, "dtx", OB_DRAWWIRE);
	RNA_def_property_ui_text(prop, "Draw Wire", "Add the object's wireframe over solid drawing");
	RNA_def_property_update(prop, NC_OBJECT | ND_DRAW, NULL);

	prop = RNA_def_property(srna, "show_all_edges", PROP_BOOLEAN, PROP_NONE);
	RNA_def_property_boolean_sdna(prop, NULL, "dtx", OB_DRAW_ALL_EDGES);
	RNA_def_property_ui_text(prop, "Draw All Edges", "Display all edges for mesh objects");
	RNA_def_property_update(prop, NC_OBJECT | ND_DRAW, NULL);

	prop = RNA_def_property(srna, "show_transparent", PROP_BOOLEAN, PROP_NONE);
	RNA_def_property_boolean_sdna(prop, NULL, "dtx", OB_DRAWTRANSP);
	RNA_def_property_ui_text(prop, "Draw Transparent",
	                         "Display material transparency in the object (unsupported for duplicator drawing)");
	RNA_def_property_update(prop, NC_OBJECT | ND_DRAW, NULL);
	
	prop = RNA_def_property(srna, "show_x_ray", PROP_BOOLEAN, PROP_NONE);
	RNA_def_property_boolean_sdna(prop, NULL, "dtx", OB_DRAWXRAY);
	RNA_def_property_ui_text(prop, "X-Ray",
	                         "Make the object draw in front of others (unsupported for duplicator drawing)");
	RNA_def_property_update(prop, NC_OBJECT | ND_DRAW, NULL);
	
	/* Grease Pencil */
	prop = RNA_def_property(srna, "grease_pencil", PROP_POINTER, PROP_NONE);
	RNA_def_property_pointer_sdna(prop, NULL, "gpd");
	RNA_def_property_struct_type(prop, "GreasePencil");
	RNA_def_property_flag(prop, PROP_EDITABLE | PROP_ID_REFCOUNT);
	RNA_def_property_ui_text(prop, "Grease Pencil Data", "Grease Pencil data-block");
	RNA_def_property_update(prop, NC_OBJECT | ND_DRAW, NULL);
	
	/* pose */
	prop = RNA_def_property(srna, "pose_library", PROP_POINTER, PROP_NONE);
	RNA_def_property_pointer_sdna(prop, NULL, "poselib");
	RNA_def_property_struct_type(prop, "Action");
	RNA_def_property_flag(prop, PROP_EDITABLE | PROP_ID_REFCOUNT);
	RNA_def_property_ui_text(prop, "Pose Library", "Action used as a pose library for armatures");

	prop = RNA_def_property(srna, "pose", PROP_POINTER, PROP_NONE);
	RNA_def_property_pointer_sdna(prop, NULL, "pose");
	RNA_def_property_struct_type(prop, "Pose");
	RNA_def_property_flag(prop, PROP_OVERRIDABLE_STATIC);
	RNA_def_property_ui_text(prop, "Pose", "Current pose for armatures");

	/* shape keys */
	prop = RNA_def_property(srna, "show_only_shape_key", PROP_BOOLEAN, PROP_NONE);
	RNA_def_property_boolean_sdna(prop, NULL, "shapeflag", OB_SHAPE_LOCK);
	RNA_def_property_ui_text(prop, "Shape Key Lock", "Always show the current Shape for this Object");
	RNA_def_property_ui_icon(prop, ICON_UNPINNED, 1);
	RNA_def_property_update(prop, 0, "rna_Object_internal_update_data");

	prop = RNA_def_property(srna, "use_shape_key_edit_mode", PROP_BOOLEAN, PROP_NONE);
	RNA_def_property_boolean_sdna(prop, NULL, "shapeflag", OB_SHAPE_EDIT_MODE);
	RNA_def_property_ui_text(prop, "Shape Key Edit Mode", "Apply shape keys in edit mode (for Meshes only)");
	RNA_def_property_ui_icon(prop, ICON_EDITMODE_HLT, 0);
	RNA_def_property_update(prop, 0, "rna_Object_internal_update_data");

	prop = RNA_def_property(srna, "active_shape_key", PROP_POINTER, PROP_NONE);
	RNA_def_property_struct_type(prop, "ShapeKey");
	RNA_def_property_pointer_funcs(prop, "rna_Object_active_shape_key_get", NULL, NULL, NULL);
	RNA_def_property_ui_text(prop, "Active Shape Key", "Current shape key");

	prop = RNA_def_property(srna, "active_shape_key_index", PROP_INT, PROP_NONE);
	RNA_def_property_int_sdna(prop, NULL, "shapenr");
	RNA_def_property_flag(prop, PROP_CONTEXT_UPDATE);
	RNA_def_property_clear_flag(prop, PROP_ANIMATABLE); /* XXX this is really unpredictable... */
	RNA_def_property_int_funcs(prop, "rna_Object_active_shape_key_index_get", "rna_Object_active_shape_key_index_set",
	                           "rna_Object_active_shape_key_index_range");
	RNA_def_property_ui_text(prop, "Active Shape Key Index", "Current shape key index");
	RNA_def_property_update(prop, 0, "rna_Object_active_shape_update");

	/* sculpt */
	prop = RNA_def_property(srna, "use_dynamic_topology_sculpting", PROP_BOOLEAN, PROP_NONE);
	RNA_def_property_boolean_funcs(prop, "rna_Object_use_dynamic_topology_sculpting_get", NULL);
	RNA_def_property_clear_flag(prop, PROP_EDITABLE);
	RNA_def_property_ui_text(prop, "Dynamic Topology Sculpting", NULL);

	/* Levels of Detail */
	prop = RNA_def_property(srna, "lod_levels", PROP_COLLECTION, PROP_NONE);
	RNA_def_property_collection_sdna(prop, NULL, "lodlevels", NULL);
	RNA_def_property_struct_type(prop, "LodLevel");
	RNA_def_property_ui_text(prop, "Level of Detail Levels", "A collection of detail levels to automatically switch between");
	RNA_def_property_update(prop, NC_OBJECT | ND_LOD, NULL);

	/* Base Settings */
	prop = RNA_def_property(srna, "is_from_duplicator", PROP_BOOLEAN, PROP_NONE);
	RNA_def_property_boolean_sdna(prop, NULL, "base_flag", BASE_FROMDUPLI);
	RNA_def_property_ui_text(prop, "Base from Duplicator", "Object comes from a duplicator");
	RNA_def_property_clear_flag(prop, PROP_EDITABLE);

	prop = RNA_def_property(srna, "is_from_set", PROP_BOOLEAN, PROP_NONE);
	RNA_def_property_boolean_sdna(prop, NULL, "base_flag", BASE_FROM_SET);
	RNA_def_property_ui_text(prop, "Base from Set", "Object comes from a background set");
	RNA_def_property_clear_flag(prop, PROP_EDITABLE);

	/* Object Display */
	prop = RNA_def_property(srna, "display", PROP_POINTER, PROP_NONE);
	RNA_def_property_pointer_sdna(prop, NULL, "display");
	RNA_def_property_struct_type(prop, "ObjectDisplay");
	RNA_def_property_ui_text(prop, "Object Display", "Object display settings for 3d viewport");

	RNA_api_object(srna);
}

static void rna_def_dupli_object(BlenderRNA *brna)
{
	StructRNA *srna;
	PropertyRNA *prop;

	srna = RNA_def_struct(brna, "DupliObject", NULL);
	RNA_def_struct_sdna(srna, "DupliObject");
	RNA_def_struct_ui_text(srna, "Object Duplicate", "An object duplicate");
	/* RNA_def_struct_ui_icon(srna, ICON_OBJECT_DATA); */

	prop = RNA_def_property(srna, "object", PROP_POINTER, PROP_NONE);
	RNA_def_property_pointer_sdna(prop, NULL, "ob");
	/* RNA_def_property_pointer_funcs(prop, "rna_DupliObject_object_get", NULL, NULL, NULL); */
	RNA_def_property_ui_text(prop, "Object", "Object being duplicated");

	prop = RNA_def_property(srna, "matrix", PROP_FLOAT, PROP_MATRIX);
	RNA_def_property_float_sdna(prop, NULL, "mat");
	RNA_def_property_multi_array(prop, 2, rna_matrix_dimsize_4x4);
	RNA_def_property_clear_flag(prop, PROP_ANIMATABLE | PROP_EDITABLE);
	RNA_def_property_ui_text(prop, "Object Duplicate Matrix", "Object duplicate transformation matrix");

	prop = RNA_def_property(srna, "hide", PROP_BOOLEAN, PROP_NONE);
	RNA_def_property_boolean_sdna(prop, NULL, "no_draw", 0);
	RNA_def_property_clear_flag(prop, PROP_ANIMATABLE | PROP_EDITABLE);
	RNA_def_property_ui_text(prop, "Hide", "Don't show dupli object in viewport or render");

	prop = RNA_def_property(srna, "index", PROP_INT, PROP_NONE);
	RNA_def_property_int_funcs(prop, "rna_DupliObject_index_get", NULL, NULL);
	RNA_def_property_clear_flag(prop, PROP_ANIMATABLE | PROP_EDITABLE);
	RNA_def_property_ui_text(prop, "Index", "Index in the lowest-level dupli list");

	prop = RNA_def_property(srna, "persistent_id", PROP_INT, PROP_NONE);
	RNA_def_property_clear_flag(prop, PROP_ANIMATABLE | PROP_EDITABLE);
	RNA_def_property_ui_text(prop, "Persistent ID", "Persistent identifier for inter-frame matching of objects with motion blur");

	prop = RNA_def_property(srna, "particle_system", PROP_POINTER, PROP_NONE);
	RNA_def_property_clear_flag(prop, PROP_ANIMATABLE | PROP_EDITABLE);
	RNA_def_property_ui_text(prop, "Particle System", "Particle system that this dupli object was instanced from");

	prop = RNA_def_property(srna, "orco", PROP_FLOAT, PROP_TRANSLATION);
	RNA_def_property_clear_flag(prop, PROP_ANIMATABLE | PROP_EDITABLE);
	RNA_def_property_ui_text(prop, "Generated Coordinates", "Generated coordinates in parent object space");

	prop = RNA_def_property(srna, "uv", PROP_FLOAT, PROP_NONE);
	RNA_def_property_array(prop, 2);
	RNA_def_property_clear_flag(prop, PROP_ANIMATABLE | PROP_EDITABLE);
	RNA_def_property_ui_text(prop, "UV Coordinates", "UV coordinates in parent object space");

	prop = RNA_def_property(srna, "type", PROP_ENUM, PROP_NONE);
	RNA_def_property_enum_items(prop, dupli_items);
	RNA_def_property_clear_flag(prop, PROP_ANIMATABLE | PROP_EDITABLE);
	RNA_def_property_ui_text(prop, "Dupli Type", "Duplicator type that generated this dupli object");

	prop = RNA_def_property(srna, "random_id", PROP_INT, PROP_UNSIGNED);
	RNA_def_property_clear_flag(prop, PROP_ANIMATABLE | PROP_EDITABLE);
	RNA_def_property_ui_text(prop, "Dupli random id", "Random id for this dupli object");
}

void RNA_def_object(BlenderRNA *brna)
{
	rna_def_object(brna);

	RNA_define_animate_sdna(false);
	rna_def_object_game_settings(brna);
	rna_def_vertex_group(brna);
	rna_def_face_map(brna);
	rna_def_material_slot(brna);
	rna_def_dupli_object(brna);
	rna_def_object_display(brna);
	RNA_define_animate_sdna(true);
	rna_def_object_lodlevel(brna);
}

#endif<|MERGE_RESOLUTION|>--- conflicted
+++ resolved
@@ -2402,16 +2402,27 @@
 	RNA_def_function_ui_description(func, "Delete all vertex groups from object");
 }
 
-<<<<<<< HEAD
-static void rna_def_object_lodlevel(BlenderRNA *brna)
-=======
 static void rna_def_object_display(BlenderRNA *brna)
->>>>>>> 37cec42e
 {
 	StructRNA *srna;
 	PropertyRNA *prop;
 
-<<<<<<< HEAD
+	srna = RNA_def_struct(brna, "ObjectDisplay", NULL);
+	RNA_def_struct_ui_text(srna, "Object Display", "Object display settings for 3d viewport");
+	RNA_def_struct_sdna(srna, "ObjectDisplay");
+
+	prop = RNA_def_property(srna, "show_shadows", PROP_BOOLEAN, PROP_NONE);
+	RNA_def_property_boolean_sdna(prop, NULL, "flag", OB_SHOW_SHADOW);
+	RNA_def_property_boolean_default(prop, true);
+	RNA_def_property_ui_text(prop, "Shadow", "Object cast shadows in the 3d viewport");
+	RNA_def_property_update(prop, NC_OBJECT | ND_DRAW, NULL);
+}
+
+static void rna_def_object_lodlevel(BlenderRNA *brna)
+{
+	StructRNA *srna;
+	PropertyRNA *prop;
+
 	srna = RNA_def_struct(brna, "LodLevel", NULL);
 	RNA_def_struct_sdna(srna, "LodLevel");
 
@@ -2454,20 +2465,6 @@
 	RNA_def_property_update(prop, NC_OBJECT | ND_LOD, NULL);
 }
 
-
-=======
-	srna = RNA_def_struct(brna, "ObjectDisplay", NULL);
-	RNA_def_struct_ui_text(srna, "Object Display", "Object display settings for 3d viewport");
-	RNA_def_struct_sdna(srna, "ObjectDisplay");
-
-	prop = RNA_def_property(srna, "show_shadows", PROP_BOOLEAN, PROP_NONE);
-	RNA_def_property_boolean_sdna(prop, NULL, "flag", OB_SHOW_SHADOW);
-	RNA_def_property_boolean_default(prop, true);
-	RNA_def_property_ui_text(prop, "Shadow", "Object cast shadows in the 3d viewport");
-	RNA_def_property_update(prop, NC_OBJECT | ND_DRAW, NULL);
-}
-
->>>>>>> 37cec42e
 static void rna_def_object(BlenderRNA *brna)
 {
 	StructRNA *srna;
