--- conflicted
+++ resolved
@@ -2585,7 +2585,11 @@
   WM_main_add_notifier(NC_OBJECT | ND_MODIFIER, ptr->owner_id);
 }
 
-<<<<<<< HEAD
+static char *rna_ObjectLineArt_path(const PointerRNA *UNUSED(ptr))
+{
+  return BLI_strdup("lineart");
+}
+
 static void rna_Object_lod_distance_update(Main *UNUSED(bmain),
                                            Scene *UNUSED(scene),
                                            PointerRNA *ptr)
@@ -2597,11 +2601,6 @@
 #  else
   (void)ob;
 #  endif
-=======
-static char *rna_ObjectLineArt_path(const PointerRNA *UNUSED(ptr))
-{
-  return BLI_strdup("lineart");
->>>>>>> 8d269a24
 }
 
 static bool mesh_symmetry_get_common(PointerRNA *ptr, const eMeshSymmetryType sym)
