--- conflicted
+++ resolved
@@ -4303,7 +4303,6 @@
       prop, "rna_Object_matrix_basis_get", "rna_Object_matrix_basis_set", NULL);
   RNA_def_property_update(prop, NC_OBJECT | ND_TRANSFORM, "rna_Object_internal_update");
 
-<<<<<<< HEAD
   /* UPBGE - Transform priority */
   prop = RNA_def_property(srna, "override_game_transform_priority", PROP_BOOLEAN, PROP_NONE);
   RNA_def_property_boolean_sdna(prop, NULL, "transflag", OB_TRANSFLAG_OVERRIDE_GAME_PRIORITY);
@@ -4312,10 +4311,7 @@
                            "Override logic transform with depsgraph autotransform");
   /* End of UPBGE */
 
-  /*parent_inverse*/
-=======
   /* Parent_inverse. */
->>>>>>> 180163c4
   prop = RNA_def_property(srna, "matrix_parent_inverse", PROP_FLOAT, PROP_MATRIX);
   RNA_def_property_float_sdna(prop, NULL, "parentinv");
   RNA_def_property_multi_array(prop, 2, rna_matrix_dimsize_4x4);
