/*
 * This program is free software; you can redistribute it and/or
 * modify it under the terms of the GNU General Public License
 * as published by the Free Software Foundation; either version 2
 * of the License, or (at your option) any later version.
 *
 * This program is distributed in the hope that it will be useful,
 * but WITHOUT ANY WARRANTY; without even the implied warranty of
 * MERCHANTABILITY or FITNESS FOR A PARTICULAR PURPOSE.  See the
 * GNU General Public License for more details.
 *
 * You should have received a copy of the GNU General Public License
 * along with this program; if not, write to the Free Software Foundation,
 * Inc., 51 Franklin Street, Fifth Floor, Boston, MA 02110-1301, USA.
 */

/** \file
 * \ingroup RNA
 */

#include <stdlib.h>
#include <string.h>

#include "MEM_guardedalloc.h"

#include "BLT_translation.h"

#include "BKE_attribute.h"
#include "BKE_context.h"
#include "BKE_geometry_set.h"
#include "BKE_image.h"
#include "BKE_key.h"
#include "BKE_movieclip.h"
#include "BKE_node.h"
#include "BKE_studiolight.h"

#include "ED_spreadsheet.h"
#include "ED_text.h"

#include "BLI_listbase.h"
#include "BLI_math.h"

#include "DNA_action_types.h"
#include "DNA_gpencil_types.h"
#include "DNA_key_types.h"
#include "DNA_mask_types.h"
#include "DNA_material_types.h"
#include "DNA_node_types.h"
#include "DNA_object_types.h"
#include "DNA_sequence_types.h"
#include "DNA_space_types.h"
#include "DNA_view3d_types.h"
#include "DNA_workspace_types.h"

#include "RNA_access.h"
#include "RNA_define.h"

#include "rna_internal.h"

#include "SEQ_proxy.h"
#include "SEQ_relations.h"
#include "SEQ_sequencer.h"

#include "WM_api.h"
#include "WM_types.h"

#include "RE_engine.h"
#include "RE_pipeline.h"

#include "RNA_enum_types.h"

const EnumPropertyItem rna_enum_space_type_items[] = {
    /* empty must be here for python, is skipped for UI */
    {SPACE_EMPTY, "EMPTY", ICON_NONE, "Empty", ""},

    /* General */
    {0, "", ICON_NONE, "General", ""},
    {SPACE_VIEW3D,
     "VIEW_3D",
     ICON_VIEW3D,
     "3D Viewport",
     "Manipulate objects in a 3D environment"},
    {SPACE_IMAGE,
     "IMAGE_EDITOR",
     ICON_IMAGE,
     "UV/Image Editor",
     "View and edit images and UV Maps"},
    {SPACE_NODE,
     "NODE_EDITOR",
     ICON_NODETREE,
     "Node Editor",
     "Editor for node-based shading and compositing tools"},
    {SPACE_SEQ, "SEQUENCE_EDITOR", ICON_SEQUENCE, "Video Sequencer", "Video editing tools"},
    {SPACE_CLIP, "CLIP_EDITOR", ICON_TRACKER, "Movie Clip Editor", "Motion tracking tools"},

    /* Animation */
    {0, "", ICON_NONE, "Animation", ""},
#if 0
    {SPACE_ACTION,
     "TIMELINE",
     ICON_TIME,
     "Timeline",
     "Timeline and playback controls (NOTE: Switch to 'Timeline' mode)"}, /* XXX */
#endif
    {SPACE_ACTION, "DOPESHEET_EDITOR", ICON_ACTION, "Dope Sheet", "Adjust timing of keyframes"},
    {SPACE_GRAPH,
     "GRAPH_EDITOR",
     ICON_GRAPH,
     "Graph Editor",
     "Edit drivers and keyframe interpolation"},
    {SPACE_NLA, "NLA_EDITOR", ICON_NLA, "Nonlinear Animation", "Combine and layer Actions"},

    /* Scripting */
    {0, "", ICON_NONE, "Scripting", ""},
    {SPACE_TEXT,
     "TEXT_EDITOR",
     ICON_TEXT,
     "Text Editor",
     "Edit scripts and in-file documentation"},
    {SPACE_LOGIC, "LOGIC_EDITOR", ICON_LOGIC, "Logic Bricks Editor", "Logic Bricks Editor tools"},
    {SPACE_CONSOLE,
     "CONSOLE",
     ICON_CONSOLE,
     "Python Console",
     "Interactive programmatic console for "
     "advanced editing and script development"},
    {SPACE_INFO, "INFO", ICON_INFO, "Info", "Log of operations, warnings and error messages"},
    /* Special case: Top-bar and Status-bar aren't supposed to be a regular editor for the user. */
    {SPACE_TOPBAR,
     "TOPBAR",
     ICON_NONE,
     "Top Bar",
     "Global bar at the top of the screen for "
     "global per-window settings"},
    {SPACE_STATUSBAR,
     "STATUSBAR",
     ICON_NONE,
     "Status Bar",
     "Global bar at the bottom of the "
     "screen for general status information"},

    /* Data */
    {0, "", ICON_NONE, "Data", ""},
    {SPACE_OUTLINER,
     "OUTLINER",
     ICON_OUTLINER,
     "Outliner",
     "Overview of scene graph and all available data-blocks"},
    {SPACE_PROPERTIES,
     "PROPERTIES",
     ICON_PROPERTIES,
     "Properties",
     "Edit properties of active object and related data-blocks"},
    {SPACE_FILE, "FILE_BROWSER", ICON_FILEBROWSER, "File Browser", "Browse for files and assets"},
    {SPACE_SPREADSHEET,
     "SPREADSHEET",
     ICON_SPREADSHEET,
     "Spreadsheet",
     "Explore geometry data in a table"},
    {SPACE_USERPREF,
     "PREFERENCES",
     ICON_PREFERENCES,
     "Preferences",
     "Edit persistent configuration settings"},
    {0, NULL, 0, NULL, NULL},
};

const EnumPropertyItem rna_enum_space_graph_mode_items[] = {
    {SIPO_MODE_ANIMATION,
     "FCURVES",
     ICON_GRAPH,
     "Graph Editor",
     "Edit animation/keyframes displayed as 2D curves"},
    {SIPO_MODE_DRIVERS, "DRIVERS", ICON_DRIVER, "Drivers", "Edit drivers"},
    {0, NULL, 0, NULL, NULL},
};

const EnumPropertyItem rna_enum_space_sequencer_view_type_items[] = {
    {SEQ_VIEW_SEQUENCE, "SEQUENCER", ICON_SEQ_SEQUENCER, "Sequencer", ""},
    {SEQ_VIEW_PREVIEW, "PREVIEW", ICON_SEQ_PREVIEW, "Preview", ""},
    {SEQ_VIEW_SEQUENCE_PREVIEW,
     "SEQUENCER_PREVIEW",
     ICON_SEQ_SPLITVIEW,
     "Sequencer & Preview",
     ""},
    {0, NULL, 0, NULL, NULL},
};

const EnumPropertyItem rna_enum_space_file_browse_mode_items[] = {
    {FILE_BROWSE_MODE_FILES, "FILES", ICON_FILEBROWSER, "File Browser", ""},
    {FILE_BROWSE_MODE_ASSETS, "ASSETS", ICON_ASSET_MANAGER, "Asset Browser", ""},
    {0, NULL, 0, NULL, NULL},
};

#define SACT_ITEM_DOPESHEET \
  { \
    SACTCONT_DOPESHEET, "DOPESHEET", ICON_ACTION, "Dope Sheet", "Edit all keyframes in scene" \
  }
#define SACT_ITEM_TIMELINE \
  { \
    SACTCONT_TIMELINE, "TIMELINE", ICON_TIME, "Timeline", "Timeline and playback controls" \
  }
#define SACT_ITEM_ACTION \
  { \
    SACTCONT_ACTION, "ACTION", ICON_OBJECT_DATA, "Action Editor", \
        "Edit keyframes in active object's Object-level action" \
  }
#define SACT_ITEM_SHAPEKEY \
  { \
    SACTCONT_SHAPEKEY, "SHAPEKEY", ICON_SHAPEKEY_DATA, "Shape Key Editor", \
        "Edit keyframes in active object's Shape Keys action" \
  }
#define SACT_ITEM_GPENCIL \
  { \
    SACTCONT_GPENCIL, "GPENCIL", ICON_GREASEPENCIL, "Grease Pencil", \
        "Edit timings for all Grease Pencil sketches in file" \
  }
#define SACT_ITEM_MASK \
  { \
    SACTCONT_MASK, "MASK", ICON_MOD_MASK, "Mask", "Edit timings for Mask Editor splines" \
  }
#define SACT_ITEM_CACHEFILE \
  { \
    SACTCONT_CACHEFILE, "CACHEFILE", ICON_FILE, "Cache File", \
        "Edit timings for Cache File data-blocks" \
  }

#ifndef RNA_RUNTIME
/* XXX: action-editor is currently for object-level only actions,
 * so show that using object-icon hint */
static EnumPropertyItem rna_enum_space_action_mode_all_items[] = {
    SACT_ITEM_DOPESHEET,
    SACT_ITEM_TIMELINE,
    SACT_ITEM_ACTION,
    SACT_ITEM_SHAPEKEY,
    SACT_ITEM_GPENCIL,
    SACT_ITEM_MASK,
    SACT_ITEM_CACHEFILE,
    {0, NULL, 0, NULL, NULL},
};
static EnumPropertyItem rna_enum_space_action_ui_mode_items[] = {
    SACT_ITEM_DOPESHEET,
    /* SACT_ITEM_TIMELINE, */
    SACT_ITEM_ACTION,
    SACT_ITEM_SHAPEKEY,
    SACT_ITEM_GPENCIL,
    SACT_ITEM_MASK,
    SACT_ITEM_CACHEFILE,
    {0, NULL, 0, NULL, NULL},
};
#endif
/* expose as ui_mode */
const EnumPropertyItem rna_enum_space_action_mode_items[] = {
    SACT_ITEM_DOPESHEET,
    SACT_ITEM_TIMELINE,
    {0, NULL, 0, NULL, NULL},
};

#undef SACT_ITEM_DOPESHEET
#undef SACT_ITEM_TIMELINE
#undef SACT_ITEM_ACTION
#undef SACT_ITEM_SHAPEKEY
#undef SACT_ITEM_GPENCIL
#undef SACT_ITEM_MASK
#undef SACT_ITEM_CACHEFILE

#define SI_ITEM_VIEW(identifier, name, icon) \
  { \
    SI_MODE_VIEW, identifier, icon, name, "View the image" \
  }
#define SI_ITEM_UV \
  { \
    SI_MODE_UV, "UV", ICON_UV, "UV Editor", "UV edit in mesh editmode" \
  }
#define SI_ITEM_PAINT \
  { \
    SI_MODE_PAINT, "PAINT", ICON_TPAINT_HLT, "Paint", "2D image painting mode" \
  }
#define SI_ITEM_MASK \
  { \
    SI_MODE_MASK, "MASK", ICON_MOD_MASK, "Mask", "Mask editing" \
  }

const EnumPropertyItem rna_enum_space_image_mode_all_items[] = {
    SI_ITEM_VIEW("VIEW", "View", ICON_FILE_IMAGE),
    SI_ITEM_UV,
    SI_ITEM_PAINT,
    SI_ITEM_MASK,
    {0, NULL, 0, NULL, NULL},
};

static const EnumPropertyItem rna_enum_space_image_mode_ui_items[] = {
    SI_ITEM_VIEW("VIEW", "View", ICON_FILE_IMAGE),
    SI_ITEM_PAINT,
    SI_ITEM_MASK,
    {0, NULL, 0, NULL, NULL},
};

const EnumPropertyItem rna_enum_space_image_mode_items[] = {
    SI_ITEM_VIEW("IMAGE_EDITOR", "Image Editor", ICON_IMAGE),
    SI_ITEM_UV,
    {0, NULL, 0, NULL, NULL},
};

#undef SI_ITEM_VIEW
#undef SI_ITEM_UV
#undef SI_ITEM_PAINT
#undef SI_ITEM_MASK

#define V3D_S3D_CAMERA_LEFT {STEREO_LEFT_ID, "LEFT", ICON_RESTRICT_RENDER_OFF, "Left", ""},
#define V3D_S3D_CAMERA_RIGHT {STEREO_RIGHT_ID, "RIGHT", ICON_RESTRICT_RENDER_OFF, "Right", ""},
#define V3D_S3D_CAMERA_S3D {STEREO_3D_ID, "S3D", ICON_CAMERA_STEREO, "3D", ""},
#ifdef RNA_RUNTIME
#  define V3D_S3D_CAMERA_VIEWS {STEREO_MONO_ID, "MONO", ICON_RESTRICT_RENDER_OFF, "Views", ""},
#endif

static const EnumPropertyItem stereo3d_camera_items[] = {
    V3D_S3D_CAMERA_LEFT V3D_S3D_CAMERA_RIGHT V3D_S3D_CAMERA_S3D{0, NULL, 0, NULL, NULL},
};

#ifdef RNA_RUNTIME
static const EnumPropertyItem multiview_camera_items[] = {
    V3D_S3D_CAMERA_VIEWS V3D_S3D_CAMERA_S3D{0, NULL, 0, NULL, NULL},
};
#endif

#undef V3D_S3D_CAMERA_LEFT
#undef V3D_S3D_CAMERA_RIGHT
#undef V3D_S3D_CAMERA_S3D
#undef V3D_S3D_CAMERA_VIEWS

const EnumPropertyItem rna_enum_fileselect_params_sort_items[] = {
    {FILE_SORT_ALPHA, "FILE_SORT_ALPHA", ICON_NONE, "Name", "Sort the file list alphabetically"},
    {FILE_SORT_EXTENSION,
     "FILE_SORT_EXTENSION",
     ICON_NONE,
     "Extension",
     "Sort the file list by extension/type"},
    {FILE_SORT_TIME,
     "FILE_SORT_TIME",
     ICON_NONE,
     "Modified Date",
     "Sort files by modification time"},
    {FILE_SORT_SIZE, "FILE_SORT_SIZE", ICON_NONE, "Size", "Sort files by size"},
    {0, NULL, 0, NULL, NULL},
};

#ifndef RNA_RUNTIME
static const EnumPropertyItem stereo3d_eye_items[] = {
    {STEREO_LEFT_ID, "LEFT_EYE", ICON_NONE, "Left Eye"},
    {STEREO_RIGHT_ID, "RIGHT_EYE", ICON_NONE, "Right Eye"},
    {0, NULL, 0, NULL, NULL},
};
#endif

static const EnumPropertyItem display_channels_items[] = {
    {SI_USE_ALPHA,
     "COLOR_ALPHA",
     ICON_IMAGE_RGB_ALPHA,
     "Color and Alpha",
     "Display image with RGB colors and alpha transparency"},
    {0, "COLOR", ICON_IMAGE_RGB, "Color", "Display image with RGB colors"},
    {SI_SHOW_ALPHA, "ALPHA", ICON_IMAGE_ALPHA, "Alpha", "Display  alpha transparency channel"},
    {SI_SHOW_ZBUF,
     "Z_BUFFER",
     ICON_IMAGE_ZDEPTH,
     "Z-Buffer",
     "Display Z-buffer associated with image (mapped from camera clip start to end)"},
    {SI_SHOW_R, "RED", ICON_COLOR_RED, "Red", ""},
    {SI_SHOW_G, "GREEN", ICON_COLOR_GREEN, "Green", ""},
    {SI_SHOW_B, "BLUE", ICON_COLOR_BLUE, "Blue", ""},
    {0, NULL, 0, NULL, NULL},
};

#ifndef RNA_RUNTIME
static const EnumPropertyItem autosnap_items[] = {
    {SACTSNAP_OFF, "NONE", 0, "No Auto-Snap", ""},
    /* {-1, "", 0, "", ""}, */
    {SACTSNAP_STEP, "STEP", 0, "Frame Step", "Snap to 1.0 frame intervals"},
    {SACTSNAP_TSTEP, "TIME_STEP", 0, "Second Step", "Snap to 1.0 second intervals"},
    /* {-1, "", 0, "", ""}, */
    {SACTSNAP_FRAME, "FRAME", 0, "Nearest Frame", "Snap to actual frames (nla-action time)"},
    {SACTSNAP_SECOND, "SECOND", 0, "Nearest Second", "Snap to actual seconds (nla-action time)"},
    /* {-1, "", 0, "", ""}, */
    {SACTSNAP_MARKER, "MARKER", 0, "Nearest Marker", "Snap to nearest marker"},
    {0, NULL, 0, NULL, NULL},
};
#endif

const EnumPropertyItem rna_enum_shading_type_items[] = {
    {OB_WIRE, "WIREFRAME", ICON_SHADING_WIRE, "Wireframe", "Display the object as wire edges"},
    {OB_SOLID, "SOLID", ICON_SHADING_SOLID, "Solid", "Display in solid mode"},
    {OB_MATERIAL,
     "MATERIAL",
     ICON_SHADING_TEXTURE,
     "Material Preview",
     "Display in Material Preview mode"},
    {OB_RENDER, "RENDERED", ICON_SHADING_RENDERED, "Rendered", "Display render preview"},
    {0, NULL, 0, NULL, NULL},
};

static const EnumPropertyItem rna_enum_viewport_lighting_items[] = {
    {V3D_LIGHTING_STUDIO, "STUDIO", 0, "Studio", "Display using studio lighting"},
    {V3D_LIGHTING_MATCAP, "MATCAP", 0, "MatCap", "Display using matcap material and lighting"},
    {V3D_LIGHTING_FLAT, "FLAT", 0, "Flat", "Display using flat lighting"},
    {0, NULL, 0, NULL, NULL},
};

static const EnumPropertyItem rna_enum_shading_color_type_items[] = {
    {V3D_SHADING_MATERIAL_COLOR, "MATERIAL", 0, "Material", "Show material color"},
    {V3D_SHADING_SINGLE_COLOR, "SINGLE", 0, "Single", "Show scene in a single color"},
    {V3D_SHADING_OBJECT_COLOR, "OBJECT", 0, "Object", "Show object color"},
    {V3D_SHADING_RANDOM_COLOR, "RANDOM", 0, "Random", "Show random object color"},
    {V3D_SHADING_VERTEX_COLOR, "VERTEX", 0, "Vertex", "Show active vertex color"},
    {V3D_SHADING_TEXTURE_COLOR, "TEXTURE", 0, "Texture", "Show texture"},
    {0, NULL, 0, NULL, NULL},
};

static const EnumPropertyItem rna_enum_studio_light_items[] = {
    {0, "DEFAULT", 0, "Default", ""},
    {0, NULL, 0, NULL, NULL},
};

static const EnumPropertyItem rna_enum_view3dshading_render_pass_type_items[] = {
    {0, "", ICON_NONE, "General", ""},
    {EEVEE_RENDER_PASS_COMBINED, "COMBINED", 0, "Combined", ""},
    {EEVEE_RENDER_PASS_EMIT, "EMISSION", 0, "Emission", ""},
    {EEVEE_RENDER_PASS_ENVIRONMENT, "ENVIRONMENT", 0, "Environment", ""},
    {EEVEE_RENDER_PASS_AO, "AO", 0, "Ambient Occlusion", ""},
    {EEVEE_RENDER_PASS_SHADOW, "SHADOW", 0, "Shadow", ""},

    {0, "", ICON_NONE, "Light", ""},
    {EEVEE_RENDER_PASS_DIFFUSE_LIGHT, "DIFFUSE_LIGHT", 0, "Diffuse Light", ""},
    {EEVEE_RENDER_PASS_DIFFUSE_COLOR, "DIFFUSE_COLOR", 0, "Diffuse Color", ""},
    {EEVEE_RENDER_PASS_SPECULAR_LIGHT, "SPECULAR_LIGHT", 0, "Specular Light", ""},
    {EEVEE_RENDER_PASS_SPECULAR_COLOR, "SPECULAR_COLOR", 0, "Specular Color", ""},
    {EEVEE_RENDER_PASS_VOLUME_LIGHT, "VOLUME_LIGHT", 0, "Volume Light", ""},

    {0, "", ICON_NONE, "Effects", ""},
    {EEVEE_RENDER_PASS_BLOOM, "BLOOM", 0, "Bloom", ""},

    {0, "", ICON_NONE, "Data", ""},
    {EEVEE_RENDER_PASS_NORMAL, "NORMAL", 0, "Normal", ""},
    {EEVEE_RENDER_PASS_MIST, "MIST", 0, "Mist", ""},

    {0, "", ICON_NONE, "Shader AOV", ""},
    {EEVEE_RENDER_PASS_AOV, "AOV", 0, "AOV", ""},

    {0, NULL, 0, NULL, NULL},
};

const EnumPropertyItem rna_enum_clip_editor_mode_items[] = {
    {SC_MODE_TRACKING, "TRACKING", ICON_ANIM_DATA, "Tracking", "Show tracking and solving tools"},
    {SC_MODE_MASKEDIT, "MASK", ICON_MOD_MASK, "Mask", "Show mask editing tools"},
    {0, NULL, 0, NULL, NULL},
};

/* Actually populated dynamically through a function,
 * but helps for context-less access (e.g. doc, i18n...). */
static const EnumPropertyItem buttons_context_items[] = {
    {BCONTEXT_TOOL, "TOOL", ICON_TOOL_SETTINGS, "Tool", "Active Tool and Workspace settings"},
    {BCONTEXT_SCENE, "SCENE", ICON_SCENE_DATA, "Scene", "Scene Properties"},
    {BCONTEXT_RENDER, "RENDER", ICON_SCENE, "Render", "Render Properties"},
    {BCONTEXT_OUTPUT, "OUTPUT", ICON_OUTPUT, "Output", "Output Properties"},
    {BCONTEXT_VIEW_LAYER, "VIEW_LAYER", ICON_RENDER_RESULT, "View Layer", "View Layer Properties"},
    {BCONTEXT_WORLD, "WORLD", ICON_WORLD, "World", "World Properties"},
    {BCONTEXT_COLLECTION, "COLLECTION", ICON_GROUP, "Collection", "Collection Properties"},
    {BCONTEXT_OBJECT, "OBJECT", ICON_OBJECT_DATA, "Object", "Object Properties"},
    {BCONTEXT_CONSTRAINT,
     "CONSTRAINT",
     ICON_CONSTRAINT,
     "Constraints",
     "Object Constraint Properties"},
    {BCONTEXT_MODIFIER, "MODIFIER", ICON_MODIFIER, "Modifiers", "Modifier Properties"},
    {BCONTEXT_DATA, "DATA", ICON_NONE, "Data", "Object Data Properties"},
    {BCONTEXT_BONE, "BONE", ICON_BONE_DATA, "Bone", "Bone Properties"},
    {BCONTEXT_BONE_CONSTRAINT,
     "BONE_CONSTRAINT",
     ICON_CONSTRAINT_BONE,
     "Bone Constraints",
     "Bone Constraint Properties"},
    {BCONTEXT_MATERIAL, "MATERIAL", ICON_MATERIAL, "Material", "Material Properties"},
    {BCONTEXT_TEXTURE, "TEXTURE", ICON_TEXTURE, "Texture", "Texture Properties"},
    {BCONTEXT_PARTICLE, "PARTICLES", ICON_PARTICLES, "Particles", "Particle Properties"},
    {BCONTEXT_PHYSICS, "PHYSICS", ICON_PHYSICS, "Physics", "Physics Properties"},
    {BCONTEXT_SHADERFX, "SHADERFX", ICON_SHADERFX, "Effects", "Visual Effects Properties"},
    {0, NULL, 0, NULL, NULL},
};

static const EnumPropertyItem fileselectparams_recursion_level_items[] = {
    {0, "NONE", 0, "None", "Only list current directory's content, with no recursion"},
    {1, "BLEND", 0, "Blend File", "List .blend files' content"},
    {2, "ALL_1", 0, "One Level", "List all sub-directories' content, one level of recursion"},
    {3, "ALL_2", 0, "Two Levels", "List all sub-directories' content, two levels of recursion"},
    {4,
     "ALL_3",
     0,
     "Three Levels",
     "List all sub-directories' content, three levels of recursion"},
    {0, NULL, 0, NULL, NULL},
};

static const EnumPropertyItem rna_enum_curve_display_handle_items[] = {
    {CURVE_HANDLE_NONE, "NONE", 0, "None", ""},
    {CURVE_HANDLE_SELECTED, "SELECTED", 0, "Selected", ""},
    {CURVE_HANDLE_ALL, "ALL", 0, "All", ""},
    {0, NULL, 0, NULL, NULL},
};

#ifdef RNA_RUNTIME

#  include "DNA_anim_types.h"
#  include "DNA_scene_types.h"
#  include "DNA_screen_types.h"
#  include "DNA_userdef_types.h"

#  include "BLI_path_util.h"
#  include "BLI_string.h"

#  include "BKE_anim_data.h"
#  include "BKE_brush.h"
#  include "BKE_colortools.h"
#  include "BKE_context.h"
#  include "BKE_global.h"
#  include "BKE_icons.h"
#  include "BKE_idprop.h"
#  include "BKE_layer.h"
#  include "BKE_nla.h"
#  include "BKE_paint.h"
#  include "BKE_preferences.h"
#  include "BKE_scene.h"
#  include "BKE_screen.h"
#  include "BKE_workspace.h"

#  include "DEG_depsgraph.h"
#  include "DEG_depsgraph_build.h"

#  include "ED_anim_api.h"
#  include "ED_buttons.h"
#  include "ED_clip.h"
#  include "ED_fileselect.h"
#  include "ED_image.h"
#  include "ED_node.h"
#  include "ED_screen.h"
#  include "ED_sequencer.h"
#  include "ED_transform.h"
#  include "ED_view3d.h"

#  include "GPU_material.h"

#  include "IMB_imbuf_types.h"

#  include "UI_interface.h"
#  include "UI_view2d.h"

static StructRNA *rna_Space_refine(struct PointerRNA *ptr)
{
  SpaceLink *space = (SpaceLink *)ptr->data;

  switch ((eSpace_Type)space->spacetype) {
    case SPACE_VIEW3D:
      return &RNA_SpaceView3D;
    case SPACE_GRAPH:
      return &RNA_SpaceGraphEditor;
    case SPACE_OUTLINER:
      return &RNA_SpaceOutliner;
    case SPACE_PROPERTIES:
      return &RNA_SpaceProperties;
    case SPACE_FILE:
      return &RNA_SpaceFileBrowser;
    case SPACE_IMAGE:
      return &RNA_SpaceImageEditor;
    case SPACE_INFO:
      return &RNA_SpaceInfo;
    case SPACE_SEQ:
      return &RNA_SpaceSequenceEditor;
    case SPACE_TEXT:
      return &RNA_SpaceTextEditor;
    case SPACE_ACTION:
      return &RNA_SpaceDopeSheetEditor;
    case SPACE_NLA:
      return &RNA_SpaceNLA;
    case SPACE_NODE:
      return &RNA_SpaceNodeEditor;
    case SPACE_CONSOLE:
      return &RNA_SpaceConsole;
    case SPACE_USERPREF:
      return &RNA_SpacePreferences;
    case SPACE_CLIP:
      return &RNA_SpaceClipEditor;
    case SPACE_SPREADSHEET:
      return &RNA_SpaceSpreadsheet;
    case SPACE_LOGIC:
      return &RNA_SpaceLogicEditor;

      /* Currently no type info. */
    case SPACE_SCRIPT:
    case SPACE_EMPTY:
    case SPACE_TOPBAR:
    case SPACE_STATUSBAR:
      break;
  }

  return &RNA_Space;
}

static ScrArea *rna_area_from_space(PointerRNA *ptr)
{
  bScreen *screen = (bScreen *)ptr->owner_id;
  SpaceLink *link = (SpaceLink *)ptr->data;
  return BKE_screen_find_area_from_space(screen, link);
}

static void area_region_from_regiondata(bScreen *screen,
                                        void *regiondata,
                                        ScrArea **r_area,
                                        ARegion **r_region)
{
  ScrArea *area;
  ARegion *region;

  *r_area = NULL;
  *r_region = NULL;

  for (area = screen->areabase.first; area; area = area->next) {
    for (region = area->regionbase.first; region; region = region->next) {
      if (region->regiondata == regiondata) {
        *r_area = area;
        *r_region = region;
        return;
      }
    }
  }
}

static void rna_area_region_from_regiondata(PointerRNA *ptr, ScrArea **r_area, ARegion **r_region)
{
  bScreen *screen = (bScreen *)ptr->owner_id;
  void *regiondata = ptr->data;

  area_region_from_regiondata(screen, regiondata, r_area, r_region);
}

/* -------------------------------------------------------------------- */
/** \name Generic Region Flag Access
 * \{ */

static bool rna_Space_bool_from_region_flag_get_by_type(PointerRNA *ptr,
                                                        const int region_type,
                                                        const int region_flag)
{
  ScrArea *area = rna_area_from_space(ptr);
  ARegion *region = BKE_area_find_region_type(area, region_type);
  if (region) {
    return (region->flag & region_flag);
  }
  return false;
}

static void rna_Space_bool_from_region_flag_set_by_type(PointerRNA *ptr,
                                                        const int region_type,
                                                        const int region_flag,
                                                        bool value)
{
  ScrArea *area = rna_area_from_space(ptr);
  ARegion *region = BKE_area_find_region_type(area, region_type);
  if (region && (region->alignment != RGN_ALIGN_NONE)) {
    SET_FLAG_FROM_TEST(region->flag, value, region_flag);
  }
  ED_region_tag_redraw(region);
}

static void rna_Space_bool_from_region_flag_update_by_type(bContext *C,
                                                           PointerRNA *ptr,
                                                           const int region_type,
                                                           const int region_flag)
{
  ScrArea *area = rna_area_from_space(ptr);
  ARegion *region = BKE_area_find_region_type(area, region_type);
  if (region) {
    if (region_flag == RGN_FLAG_HIDDEN) {
      /* Only support animation when the area is in the current context. */
      if (region->overlap && (area == CTX_wm_area(C))) {
        ED_region_visibility_change_update_animated(C, area, region);
      }
      else {
        ED_region_visibility_change_update(C, area, region);
      }
    }
    else if (region_flag == RGN_FLAG_HIDDEN_BY_USER) {
      if (!(region->flag & RGN_FLAG_HIDDEN_BY_USER) != !(region->flag & RGN_FLAG_HIDDEN)) {
        ED_region_toggle_hidden(C, region);

        if ((region->flag & RGN_FLAG_HIDDEN_BY_USER) == 0) {
          ED_area_type_hud_ensure(C, area);
        }
      }
    }
  }
}

/** \} */

/* -------------------------------------------------------------------- */
/** \name Region Flag Access (Typed Callbacks)
 * \{ */

/* Header Region. */
static bool rna_Space_show_region_header_get(PointerRNA *ptr)
{
  return !rna_Space_bool_from_region_flag_get_by_type(ptr, RGN_TYPE_HEADER, RGN_FLAG_HIDDEN);
}
static void rna_Space_show_region_header_set(PointerRNA *ptr, bool value)
{
  rna_Space_bool_from_region_flag_set_by_type(ptr, RGN_TYPE_HEADER, RGN_FLAG_HIDDEN, !value);

  /* Special case, never show the tool properties when the header is invisible. */
  bool value_for_tool_header = value;
  if (value == true) {
    ScrArea *area = rna_area_from_space(ptr);
    ARegion *region_tool_header = BKE_area_find_region_type(area, RGN_TYPE_TOOL_HEADER);
    if (region_tool_header != NULL) {
      value_for_tool_header = !(region_tool_header->flag & RGN_FLAG_HIDDEN_BY_USER);
    }
  }
  rna_Space_bool_from_region_flag_set_by_type(
      ptr, RGN_TYPE_TOOL_HEADER, RGN_FLAG_HIDDEN, !value_for_tool_header);
}
static void rna_Space_show_region_header_update(bContext *C, PointerRNA *ptr)
{
  rna_Space_bool_from_region_flag_update_by_type(C, ptr, RGN_TYPE_HEADER, RGN_FLAG_HIDDEN);
}

/* Footer Region. */
static bool rna_Space_show_region_footer_get(PointerRNA *ptr)
{
  return !rna_Space_bool_from_region_flag_get_by_type(ptr, RGN_TYPE_FOOTER, RGN_FLAG_HIDDEN);
}
static void rna_Space_show_region_footer_set(PointerRNA *ptr, bool value)
{
  rna_Space_bool_from_region_flag_set_by_type(ptr, RGN_TYPE_FOOTER, RGN_FLAG_HIDDEN, !value);
}
static void rna_Space_show_region_footer_update(bContext *C, PointerRNA *ptr)
{
  rna_Space_bool_from_region_flag_update_by_type(C, ptr, RGN_TYPE_FOOTER, RGN_FLAG_HIDDEN);
}

/* Tool Header Region.
 *
 * This depends on the 'RGN_TYPE_TOOL_HEADER'
 */
static bool rna_Space_show_region_tool_header_get(PointerRNA *ptr)
{
  return !rna_Space_bool_from_region_flag_get_by_type(
      ptr, RGN_TYPE_TOOL_HEADER, RGN_FLAG_HIDDEN_BY_USER);
}
static void rna_Space_show_region_tool_header_set(PointerRNA *ptr, bool value)
{
  rna_Space_bool_from_region_flag_set_by_type(
      ptr, RGN_TYPE_TOOL_HEADER, RGN_FLAG_HIDDEN_BY_USER, !value);
  rna_Space_bool_from_region_flag_set_by_type(ptr, RGN_TYPE_TOOL_HEADER, RGN_FLAG_HIDDEN, !value);
}
static void rna_Space_show_region_tool_header_update(bContext *C, PointerRNA *ptr)
{
  rna_Space_bool_from_region_flag_update_by_type(C, ptr, RGN_TYPE_TOOL_HEADER, RGN_FLAG_HIDDEN);
}

/* Tools Region. */
static bool rna_Space_show_region_toolbar_get(PointerRNA *ptr)
{
  return !rna_Space_bool_from_region_flag_get_by_type(ptr, RGN_TYPE_TOOLS, RGN_FLAG_HIDDEN);
}
static void rna_Space_show_region_toolbar_set(PointerRNA *ptr, bool value)
{
  rna_Space_bool_from_region_flag_set_by_type(ptr, RGN_TYPE_TOOLS, RGN_FLAG_HIDDEN, !value);
}
static void rna_Space_show_region_toolbar_update(bContext *C, PointerRNA *ptr)
{
  rna_Space_bool_from_region_flag_update_by_type(C, ptr, RGN_TYPE_TOOLS, RGN_FLAG_HIDDEN);
}

/* UI Region */
static bool rna_Space_show_region_ui_get(PointerRNA *ptr)
{
  return !rna_Space_bool_from_region_flag_get_by_type(ptr, RGN_TYPE_UI, RGN_FLAG_HIDDEN);
}
static void rna_Space_show_region_ui_set(PointerRNA *ptr, bool value)
{
  rna_Space_bool_from_region_flag_set_by_type(ptr, RGN_TYPE_UI, RGN_FLAG_HIDDEN, !value);
}
static void rna_Space_show_region_ui_update(bContext *C, PointerRNA *ptr)
{
  rna_Space_bool_from_region_flag_update_by_type(C, ptr, RGN_TYPE_UI, RGN_FLAG_HIDDEN);
}

/* Redo (HUD) Region */
static bool rna_Space_show_region_hud_get(PointerRNA *ptr)
{
  return !rna_Space_bool_from_region_flag_get_by_type(ptr, RGN_TYPE_HUD, RGN_FLAG_HIDDEN_BY_USER);
}
static void rna_Space_show_region_hud_set(PointerRNA *ptr, bool value)
{
  rna_Space_bool_from_region_flag_set_by_type(ptr, RGN_TYPE_HUD, RGN_FLAG_HIDDEN_BY_USER, !value);
}
static void rna_Space_show_region_hud_update(bContext *C, PointerRNA *ptr)
{
  rna_Space_bool_from_region_flag_update_by_type(C, ptr, RGN_TYPE_HUD, RGN_FLAG_HIDDEN_BY_USER);
}

/** \} */

static bool rna_Space_view2d_sync_get(PointerRNA *ptr)
{
  ScrArea *area;
  ARegion *region;

  area = rna_area_from_space(ptr); /* can be NULL */
  region = BKE_area_find_region_type(area, RGN_TYPE_WINDOW);
  if (region) {
    View2D *v2d = &region->v2d;
    return (v2d->flag & V2D_VIEWSYNC_SCREEN_TIME) != 0;
  }

  return false;
}

static void rna_Space_view2d_sync_set(PointerRNA *ptr, bool value)
{
  ScrArea *area;
  ARegion *region;

  area = rna_area_from_space(ptr); /* can be NULL */
  region = BKE_area_find_region_type(area, RGN_TYPE_WINDOW);
  if (region) {
    View2D *v2d = &region->v2d;
    if (value) {
      v2d->flag |= V2D_VIEWSYNC_SCREEN_TIME;
    }
    else {
      v2d->flag &= ~V2D_VIEWSYNC_SCREEN_TIME;
    }
  }
}

static void rna_Space_view2d_sync_update(Main *UNUSED(bmain),
                                         Scene *UNUSED(scene),
                                         PointerRNA *ptr)
{
  ScrArea *area;
  ARegion *region;

  area = rna_area_from_space(ptr); /* can be NULL */
  region = BKE_area_find_region_type(area, RGN_TYPE_WINDOW);

  if (region) {
    bScreen *screen = (bScreen *)ptr->owner_id;
    View2D *v2d = &region->v2d;

    UI_view2d_sync(screen, area, v2d, V2D_LOCK_SET);
  }
}

static void rna_GPencil_update(Main *bmain, Scene *UNUSED(scene), PointerRNA *UNUSED(ptr))
{
  bool changed = false;
  /* need set all caches as dirty to recalculate onion skinning */
  for (Object *ob = bmain->objects.first; ob; ob = ob->id.next) {
    if (ob->type == OB_GPENCIL) {
      bGPdata *gpd = (bGPdata *)ob->data;
      DEG_id_tag_update(&gpd->id, ID_RECALC_GEOMETRY);
      changed = true;
    }
  }
  if (changed) {
    WM_main_add_notifier(NC_GPENCIL | NA_EDITED, NULL);
  }
}

/* Space 3D View */
static void rna_SpaceView3D_camera_update(Main *bmain, Scene *scene, PointerRNA *ptr)
{
  View3D *v3d = (View3D *)(ptr->data);
  if (v3d->scenelock) {
    wmWindowManager *wm = bmain->wm.first;

    scene->camera = v3d->camera;
    WM_windows_scene_data_sync(&wm->windows, scene);
  }
}

static void rna_SpaceView3D_use_local_camera_set(PointerRNA *ptr, bool value)
{
  View3D *v3d = (View3D *)(ptr->data);
  bScreen *screen = (bScreen *)ptr->owner_id;

  v3d->scenelock = !value;

  if (!value) {
    Scene *scene = ED_screen_scene_find(screen, G_MAIN->wm.first);
    /* NULL if the screen isn't in an active window (happens when setting from Python).
     * This could be moved to the update function, in that case the scene wont relate to the screen
     * so keep it working this way. */
    if (scene != NULL) {
      v3d->camera = scene->camera;
    }
  }
}

static float rna_View3DOverlay_GridScaleUnit_get(PointerRNA *ptr)
{
  View3D *v3d = (View3D *)(ptr->data);
  bScreen *screen = (bScreen *)ptr->owner_id;
  Scene *scene = ED_screen_scene_find(screen, G_MAIN->wm.first);
  if (scene != NULL) {
    return ED_view3d_grid_scale(scene, v3d, NULL);
  }
  else {
    /* When accessed from non-active screen. */
    return 1.0f;
  }
}

static PointerRNA rna_SpaceView3D_region_3d_get(PointerRNA *ptr)
{
  View3D *v3d = (View3D *)(ptr->data);
  ScrArea *area = rna_area_from_space(ptr);
  void *regiondata = NULL;
  if (area) {
    ListBase *regionbase = (area->spacedata.first == v3d) ? &area->regionbase : &v3d->regionbase;
    ARegion *region = regionbase->last; /* always last in list, weak .. */
    regiondata = region->regiondata;
  }

  return rna_pointer_inherit_refine(ptr, &RNA_RegionView3D, regiondata);
}

static void rna_SpaceView3D_region_quadviews_begin(CollectionPropertyIterator *iter,
                                                   PointerRNA *ptr)
{
  View3D *v3d = (View3D *)(ptr->data);
  ScrArea *area = rna_area_from_space(ptr);
  int i = 3;

  ARegion *region =
      ((area && area->spacedata.first == v3d) ? &area->regionbase : &v3d->regionbase)->last;
  ListBase lb = {NULL, NULL};

  if (region && region->alignment == RGN_ALIGN_QSPLIT) {
    while (i-- && region) {
      region = region->prev;
    }

    if (i < 0) {
      lb.first = region;
    }
  }

  rna_iterator_listbase_begin(iter, &lb, NULL);
}

static PointerRNA rna_SpaceView3D_region_quadviews_get(CollectionPropertyIterator *iter)
{
  void *regiondata = ((ARegion *)rna_iterator_listbase_get(iter))->regiondata;

  return rna_pointer_inherit_refine(&iter->parent, &RNA_RegionView3D, regiondata);
}

static void rna_RegionView3D_quadview_update(Main *UNUSED(main),
                                             Scene *UNUSED(scene),
                                             PointerRNA *ptr)
{
  ScrArea *area;
  ARegion *region;

  rna_area_region_from_regiondata(ptr, &area, &region);
  if (area && region && region->alignment == RGN_ALIGN_QSPLIT) {
    ED_view3d_quadview_update(area, region, false);
  }
}

/* same as above but call clip==true */
static void rna_RegionView3D_quadview_clip_update(Main *UNUSED(main),
                                                  Scene *UNUSED(scene),
                                                  PointerRNA *ptr)
{
  ScrArea *area;
  ARegion *region;

  rna_area_region_from_regiondata(ptr, &area, &region);
  if (area && region && region->alignment == RGN_ALIGN_QSPLIT) {
    ED_view3d_quadview_update(area, region, true);
  }
}

static void rna_RegionView3D_view_location_get(PointerRNA *ptr, float *values)
{
  RegionView3D *rv3d = (RegionView3D *)(ptr->data);
  negate_v3_v3(values, rv3d->ofs);
}

static void rna_RegionView3D_view_location_set(PointerRNA *ptr, const float *values)
{
  RegionView3D *rv3d = (RegionView3D *)(ptr->data);
  negate_v3_v3(rv3d->ofs, values);
}

static void rna_RegionView3D_view_rotation_get(PointerRNA *ptr, float *values)
{
  RegionView3D *rv3d = (RegionView3D *)(ptr->data);
  invert_qt_qt(values, rv3d->viewquat);
}

static void rna_RegionView3D_view_rotation_set(PointerRNA *ptr, const float *values)
{
  RegionView3D *rv3d = (RegionView3D *)(ptr->data);
  invert_qt_qt(rv3d->viewquat, values);
}

static void rna_RegionView3D_view_matrix_set(PointerRNA *ptr, const float *values)
{
  RegionView3D *rv3d = (RegionView3D *)(ptr->data);
  float mat[4][4];
  invert_m4_m4(mat, (float(*)[4])values);
  ED_view3d_from_m4(mat, rv3d->ofs, rv3d->viewquat, &rv3d->dist);
}

static bool rna_RegionView3D_is_orthographic_side_view_get(PointerRNA *ptr)
{
  RegionView3D *rv3d = (RegionView3D *)(ptr->data);
  return RV3D_VIEW_IS_AXIS(rv3d->view);
}

static IDProperty *rna_View3DShading_idprops(PointerRNA *ptr, bool create)
{
  View3DShading *shading = ptr->data;

  if (create && !shading->prop) {
    IDPropertyTemplate val = {0};
    shading->prop = IDP_New(IDP_GROUP, &val, "View3DShading ID properties");
  }

  return shading->prop;
}

static void rna_3DViewShading_type_update(Main *bmain, Scene *scene, PointerRNA *ptr)
{
  ID *id = ptr->owner_id;
  if (GS(id->name) != ID_SCR) {
    return;
  }

  View3DShading *shading = ptr->data;
  if (shading->type == OB_MATERIAL ||
      (shading->type == OB_RENDER && !STREQ(scene->r.engine, RE_engine_id_BLENDER_WORKBENCH))) {
    /* When switching from workbench to render or material mode the geometry of any
     * active sculpt session needs to be recalculated. */
    for (Object *ob = bmain->objects.first; ob; ob = ob->id.next) {
      if (ob->sculpt) {
        DEG_id_tag_update(&ob->id, ID_RECALC_GEOMETRY);
      }
    }
  }

  /* Update Gpencil. */
  rna_GPencil_update(bmain, scene, ptr);

  bScreen *screen = (bScreen *)ptr->owner_id;
  LISTBASE_FOREACH (ScrArea *, area, &screen->areabase) {
    LISTBASE_FOREACH (SpaceLink *, sl, &area->spacedata) {
      if (sl->spacetype == SPACE_VIEW3D) {
        View3D *v3d = (View3D *)sl;
        if (&v3d->shading == shading) {
          ED_view3d_shade_update(bmain, v3d, area);
          return;
        }
      }
    }
  }
}

static Scene *rna_3DViewShading_scene(PointerRNA *ptr)
{
  /* Get scene, depends if using 3D view or OpenGL render settings. */
  ID *id = ptr->owner_id;
  if (GS(id->name) == ID_SCE) {
    return (Scene *)id;
  }
  else {
    bScreen *screen = (bScreen *)ptr->owner_id;
    return WM_windows_scene_get_from_screen(G_MAIN->wm.first, screen);
  }
}

static ViewLayer *rna_3DViewShading_view_layer(PointerRNA *ptr)
{
  /* Get scene, depends if using 3D view or OpenGL render settings. */
  ID *id = ptr->owner_id;
  if (GS(id->name) == ID_SCE) {
    return NULL;
  }
  else {
    bScreen *screen = (bScreen *)ptr->owner_id;
    return WM_windows_view_layer_get_from_screen(G_MAIN->wm.first, screen);
  }
}

static int rna_3DViewShading_type_get(PointerRNA *ptr)
{
  /* Available shading types depend on render engine. */
  Scene *scene = rna_3DViewShading_scene(ptr);
  RenderEngineType *type = (scene) ? RE_engines_find(scene->r.engine) : NULL;
  View3DShading *shading = (View3DShading *)ptr->data;

  if (scene == NULL || BKE_scene_uses_blender_eevee(scene)) {
    return shading->type;
  }
  else if (BKE_scene_uses_blender_workbench(scene)) {
    return (shading->type == OB_MATERIAL) ? OB_SOLID : shading->type;
  }
  else {
    if (shading->type == OB_RENDER && !(type && type->view_draw)) {
      return OB_MATERIAL;
    }
    else {
      return shading->type;
    }
  }
}

static void rna_3DViewShading_type_set(PointerRNA *ptr, int value)
{
  View3DShading *shading = (View3DShading *)ptr->data;
  if (value != shading->type && value == OB_RENDER) {
    shading->prev_type = shading->type;
  }
  shading->type = value;
}

static const EnumPropertyItem *rna_3DViewShading_type_itemf(bContext *UNUSED(C),
                                                            PointerRNA *ptr,
                                                            PropertyRNA *UNUSED(prop),
                                                            bool *r_free)
{
  Scene *scene = rna_3DViewShading_scene(ptr);
  RenderEngineType *type = (scene) ? RE_engines_find(scene->r.engine) : NULL;

  EnumPropertyItem *item = NULL;
  int totitem = 0;

  RNA_enum_items_add_value(&item, &totitem, rna_enum_shading_type_items, OB_WIRE);
  RNA_enum_items_add_value(&item, &totitem, rna_enum_shading_type_items, OB_SOLID);

  if (scene == NULL || BKE_scene_uses_blender_eevee(scene)) {
    RNA_enum_items_add_value(&item, &totitem, rna_enum_shading_type_items, OB_MATERIAL);
    RNA_enum_items_add_value(&item, &totitem, rna_enum_shading_type_items, OB_RENDER);
  }
  else if (BKE_scene_uses_blender_workbench(scene)) {
    RNA_enum_items_add_value(&item, &totitem, rna_enum_shading_type_items, OB_RENDER);
  }
  else {
    RNA_enum_items_add_value(&item, &totitem, rna_enum_shading_type_items, OB_MATERIAL);
    if (type && type->view_draw) {
      RNA_enum_items_add_value(&item, &totitem, rna_enum_shading_type_items, OB_RENDER);
    }
  }

  RNA_enum_item_end(&item, &totitem);
  *r_free = true;

  return item;
}

/* Shading.selected_studio_light */
static PointerRNA rna_View3DShading_selected_studio_light_get(PointerRNA *ptr)
{
  View3DShading *shading = (View3DShading *)ptr->data;
  StudioLight *sl;
  if (shading->type == OB_SOLID && shading->light == V3D_LIGHTING_MATCAP) {
    sl = BKE_studiolight_find(shading->matcap, STUDIOLIGHT_FLAG_ALL);
  }
  else if (shading->type == OB_SOLID && shading->light == V3D_LIGHTING_STUDIO) {
    sl = BKE_studiolight_find(shading->studio_light, STUDIOLIGHT_FLAG_ALL);
  }
  else {
    /* OB_MATERIAL and OB_RENDER */
    sl = BKE_studiolight_find(shading->lookdev_light, STUDIOLIGHT_FLAG_ALL);
  }
  return rna_pointer_inherit_refine(ptr, &RNA_StudioLight, sl);
}

/* shading.light */
static const EnumPropertyItem *rna_View3DShading_color_type_itemf(bContext *UNUSED(C),
                                                                  PointerRNA *ptr,
                                                                  PropertyRNA *UNUSED(prop),
                                                                  bool *r_free)
{
  View3DShading *shading = (View3DShading *)ptr->data;

  int totitem = 0;

  if (shading->type == OB_WIRE) {
    EnumPropertyItem *item = NULL;
    RNA_enum_items_add_value(
        &item, &totitem, rna_enum_shading_color_type_items, V3D_SHADING_SINGLE_COLOR);
    RNA_enum_items_add_value(
        &item, &totitem, rna_enum_shading_color_type_items, V3D_SHADING_OBJECT_COLOR);
    RNA_enum_items_add_value(
        &item, &totitem, rna_enum_shading_color_type_items, V3D_SHADING_RANDOM_COLOR);
    RNA_enum_item_end(&item, &totitem);
    *r_free = true;
    return item;
  }
  else {
    /* Solid mode, or lookdev mode for workbench engine. */
    *r_free = false;
    return rna_enum_shading_color_type_items;
  }
}

static void rna_View3DShading_studio_light_get_storage(View3DShading *shading,
                                                       char **dna_storage,
                                                       int *flag)
{
  *dna_storage = shading->studio_light;

  *flag = STUDIOLIGHT_TYPE_STUDIO;
  if (shading->type == OB_SOLID) {
    if (shading->light == V3D_LIGHTING_MATCAP) {
      *flag = STUDIOLIGHT_TYPE_MATCAP;
      *dna_storage = shading->matcap;
    }
  }
  else {
    *flag = STUDIOLIGHT_TYPE_WORLD;
    *dna_storage = shading->lookdev_light;
  }
}

static int rna_View3DShading_studio_light_get(PointerRNA *ptr)
{
  View3DShading *shading = (View3DShading *)ptr->data;
  char *dna_storage;
  int flag;

  rna_View3DShading_studio_light_get_storage(shading, &dna_storage, &flag);
  StudioLight *sl = BKE_studiolight_find(dna_storage, flag);
  if (sl) {
    BLI_strncpy(dna_storage, sl->name, FILE_MAXFILE);
    return sl->index;
  }
  else {
    return 0;
  }
}

static void rna_View3DShading_studio_light_set(PointerRNA *ptr, int value)
{
  View3DShading *shading = (View3DShading *)ptr->data;
  char *dna_storage;
  int flag;

  rna_View3DShading_studio_light_get_storage(shading, &dna_storage, &flag);
  StudioLight *sl = BKE_studiolight_findindex(value, flag);
  if (sl) {
    BLI_strncpy(dna_storage, sl->name, FILE_MAXFILE);
  }
}

static const EnumPropertyItem *rna_View3DShading_studio_light_itemf(bContext *UNUSED(C),
                                                                    PointerRNA *ptr,
                                                                    PropertyRNA *UNUSED(prop),
                                                                    bool *r_free)
{
  View3DShading *shading = (View3DShading *)ptr->data;
  EnumPropertyItem *item = NULL;
  int totitem = 0;

  if (shading->type == OB_SOLID && shading->light == V3D_LIGHTING_MATCAP) {
    const int flags = (STUDIOLIGHT_EXTERNAL_FILE | STUDIOLIGHT_TYPE_MATCAP);

    LISTBASE_FOREACH (StudioLight *, sl, BKE_studiolight_listbase()) {
      int icon_id = (shading->flag & V3D_SHADING_MATCAP_FLIP_X) ? sl->icon_id_matcap_flipped :
                                                                  sl->icon_id_matcap;
      if ((sl->flag & flags) == flags) {
        EnumPropertyItem tmp = {sl->index, sl->name, icon_id, sl->name, ""};
        RNA_enum_item_add(&item, &totitem, &tmp);
      }
    }
  }
  else {
    LISTBASE_FOREACH (StudioLight *, sl, BKE_studiolight_listbase()) {
      int icon_id = sl->icon_id_irradiance;
      bool show_studiolight = false;

      if (sl->flag & STUDIOLIGHT_INTERNAL) {
        /* always show internal lights for solid */
        if (shading->type == OB_SOLID) {
          show_studiolight = true;
        }
      }
      else {
        switch (shading->type) {
          case OB_SOLID:
          case OB_TEXTURE:
            show_studiolight = ((sl->flag & STUDIOLIGHT_TYPE_STUDIO) != 0);
            break;

          case OB_MATERIAL:
          case OB_RENDER:
            show_studiolight = ((sl->flag & STUDIOLIGHT_TYPE_WORLD) != 0);
            icon_id = sl->icon_id_radiance;
            break;
        }
      }

      if (show_studiolight) {
        EnumPropertyItem tmp = {sl->index, sl->name, icon_id, sl->name, ""};
        RNA_enum_item_add(&item, &totitem, &tmp);
      }
    }
  }

  RNA_enum_item_end(&item, &totitem);
  *r_free = true;
  return item;
}

static const EnumPropertyItem *rna_3DViewShading_render_pass_itemf(bContext *C,
                                                                   PointerRNA *UNUSED(ptr),
                                                                   PropertyRNA *UNUSED(prop),
                                                                   bool *r_free)
{
  Scene *scene = CTX_data_scene(C);
  ViewLayer *view_layer = CTX_data_view_layer(C);

  const bool bloom_enabled = scene->eevee.flag & SCE_EEVEE_BLOOM_ENABLED;
  const bool aov_available = BKE_view_layer_has_valid_aov(view_layer);

  int totitem = 0;
  EnumPropertyItem *result = NULL;
  EnumPropertyItem aov_template;
  for (int i = 0; rna_enum_view3dshading_render_pass_type_items[i].identifier != NULL; i++) {
    const EnumPropertyItem *item = &rna_enum_view3dshading_render_pass_type_items[i];
    if (item->value == EEVEE_RENDER_PASS_AOV) {
      aov_template.value = item->value;
      aov_template.icon = 0;
      aov_template.description = item->description;
      LISTBASE_FOREACH (ViewLayerAOV *, aov, &view_layer->aovs) {
        if ((aov->flag & AOV_CONFLICT) != 0) {
          continue;
        }
        aov_template.name = aov->name;
        aov_template.identifier = aov->name;
        RNA_enum_item_add(&result, &totitem, &aov_template);
        aov_template.value++;
      }
    }
    else if (!((!bloom_enabled &&
                (item->value == EEVEE_RENDER_PASS_BLOOM || STREQ(item->name, "Effects"))) ||
               (!aov_available && STREQ(item->name, "Shader AOV")))) {
      RNA_enum_item_add(&result, &totitem, item);
    }
  }

  RNA_enum_item_end(&result, &totitem);
  *r_free = true;
  return result;
}
static int rna_3DViewShading_render_pass_get(PointerRNA *ptr)
{
  View3DShading *shading = (View3DShading *)ptr->data;
  eViewLayerEEVEEPassType result = shading->render_pass;
  Scene *scene = rna_3DViewShading_scene(ptr);
  ViewLayer *view_layer = rna_3DViewShading_view_layer(ptr);

  if (result == EEVEE_RENDER_PASS_BLOOM && ((scene->eevee.flag & SCE_EEVEE_BLOOM_ENABLED) == 0)) {
    return EEVEE_RENDER_PASS_COMBINED;
  }
  else if (result == EEVEE_RENDER_PASS_AOV) {
    if (!view_layer) {
      return EEVEE_RENDER_PASS_COMBINED;
    }
    const int aov_index = BLI_findstringindex(
        &view_layer->aovs, shading->aov_name, offsetof(ViewLayerAOV, name));
    if (aov_index == -1) {
      return EEVEE_RENDER_PASS_COMBINED;
    }
    return result + aov_index;
  }

  return result;
}

static void rna_3DViewShading_render_pass_set(PointerRNA *ptr, int value)
{
  View3DShading *shading = (View3DShading *)ptr->data;
  Scene *scene = rna_3DViewShading_scene(ptr);
  ViewLayer *view_layer = rna_3DViewShading_view_layer(ptr);
  shading->aov_name[0] = 0;

  if ((value & EEVEE_RENDER_PASS_AOV) != 0) {
    if (!view_layer) {
      shading->render_pass = EEVEE_RENDER_PASS_COMBINED;
      return;
    }
    const int aov_index = value & ~EEVEE_RENDER_PASS_AOV;
    ViewLayerAOV *aov = BLI_findlink(&view_layer->aovs, aov_index);
    if (!aov) {
      /* AOV not found, cannot select AOV. */
      shading->render_pass = EEVEE_RENDER_PASS_COMBINED;
      return;
    }

    shading->render_pass = EEVEE_RENDER_PASS_AOV;
    BLI_strncpy(shading->aov_name, aov->name, sizeof(aov->name));
  }
  else if (value == EEVEE_RENDER_PASS_BLOOM &&
           ((scene->eevee.flag & SCE_EEVEE_BLOOM_ENABLED) == 0)) {
    shading->render_pass = EEVEE_RENDER_PASS_COMBINED;
  }
  else {
    shading->render_pass = value;
  }
}

static void rna_SpaceView3D_use_local_collections_update(bContext *C, PointerRNA *ptr)
{
  Main *bmain = CTX_data_main(C);
  Scene *scene = CTX_data_scene(C);
  ViewLayer *view_layer = CTX_data_view_layer(C);
  View3D *v3d = (View3D *)ptr->data;

  if (ED_view3d_local_collections_set(bmain, v3d)) {
    BKE_layer_collection_local_sync(view_layer, v3d);
    DEG_id_tag_update(&scene->id, ID_RECALC_BASE_FLAGS);
  }
}

static const EnumPropertyItem *rna_SpaceView3D_stereo3d_camera_itemf(bContext *C,
                                                                     PointerRNA *UNUSED(ptr),
                                                                     PropertyRNA *UNUSED(prop),
                                                                     bool *UNUSED(r_free))
{
  Scene *scene = CTX_data_scene(C);

  if (scene->r.views_format == SCE_VIEWS_FORMAT_MULTIVIEW) {
    return multiview_camera_items;
  }
  else {
    return stereo3d_camera_items;
  }
}

static void rna_SpaceView3D_mirror_xr_session_update(Main *main,
                                                     Scene *UNUSED(scene),
                                                     PointerRNA *ptr)
{
#  ifdef WITH_XR_OPENXR
  const wmWindowManager *wm = main->wm.first;

  /* Handle mirror toggling while there is a session already. */
  if (WM_xr_session_exists(&wm->xr)) {
    const View3D *v3d = ptr->data;
    const ScrArea *area = rna_area_from_space(ptr);
    ED_view3d_xr_mirror_update(area, v3d, v3d->flag & V3D_XR_SESSION_MIRROR);
  }

#  else
  UNUSED_VARS(main, ptr);
#  endif
}

static int rna_SpaceView3D_icon_from_show_object_viewport_get(PointerRNA *ptr)
{
  const View3D *v3d = (View3D *)ptr->data;
  /* Ignore selection values when view is off,
   * intent is to show if visible objects aren't selectable. */
  const int view_value = (v3d->object_type_exclude_viewport != 0);
  const int select_value = (v3d->object_type_exclude_select &
                            ~v3d->object_type_exclude_viewport) != 0;
  return ICON_VIS_SEL_11 + (view_value << 1) + select_value;
}

static char *rna_View3DShading_path(PointerRNA *UNUSED(ptr))
{
  return BLI_strdup("shading");
}

static PointerRNA rna_SpaceView3D_overlay_get(PointerRNA *ptr)
{
  return rna_pointer_inherit_refine(ptr, &RNA_View3DOverlay, ptr->data);
}

static char *rna_View3DOverlay_path(PointerRNA *UNUSED(ptr))
{
  return BLI_strdup("overlay");
}

/* Space Image Editor */

static PointerRNA rna_SpaceImage_overlay_get(PointerRNA *ptr)
{
  return rna_pointer_inherit_refine(ptr, &RNA_SpaceImageOverlay, ptr->data);
}

static char *rna_SpaceImageOverlay_path(PointerRNA *UNUSED(ptr))
{
  return BLI_strdup("overlay");
}

static char *rna_SpaceUVEditor_path(PointerRNA *UNUSED(ptr))
{
  return BLI_strdup("uv_editor");
}

static PointerRNA rna_SpaceImageEditor_uvedit_get(PointerRNA *ptr)
{
  return rna_pointer_inherit_refine(ptr, &RNA_SpaceUVEditor, ptr->data);
}

static void rna_SpaceImageEditor_mode_update(Main *bmain, Scene *scene, PointerRNA *UNUSED(ptr))
{
  ED_space_image_paint_update(bmain, bmain->wm.first, scene);
}

static void rna_SpaceImageEditor_show_stereo_set(PointerRNA *ptr, int value)
{
  SpaceImage *sima = (SpaceImage *)(ptr->data);

  if (value) {
    sima->iuser.flag |= IMA_SHOW_STEREO;
  }
  else {
    sima->iuser.flag &= ~IMA_SHOW_STEREO;
  }
}

static bool rna_SpaceImageEditor_show_stereo_get(PointerRNA *ptr)
{
  SpaceImage *sima = (SpaceImage *)(ptr->data);
  return (sima->iuser.flag & IMA_SHOW_STEREO) != 0;
}

static void rna_SpaceImageEditor_show_stereo_update(Main *UNUSED(bmain),
                                                    Scene *UNUSED(unused),
                                                    PointerRNA *ptr)
{
  SpaceImage *sima = (SpaceImage *)(ptr->data);
  Image *ima = sima->image;

  if (ima) {
    if (ima->rr) {
      BKE_image_multilayer_index(ima->rr, &sima->iuser);
    }
    else {
      BKE_image_multiview_index(ima, &sima->iuser);
    }
  }
}

static bool rna_SpaceImageEditor_show_render_get(PointerRNA *ptr)
{
  SpaceImage *sima = (SpaceImage *)(ptr->data);
  return ED_space_image_show_render(sima);
}

static bool rna_SpaceImageEditor_show_paint_get(PointerRNA *ptr)
{
  SpaceImage *sima = (SpaceImage *)(ptr->data);
  return ED_space_image_show_paint(sima);
}

static bool rna_SpaceImageEditor_show_uvedit_get(PointerRNA *ptr)
{
  SpaceImage *sima = ptr->data;
  bScreen *screen = (bScreen *)ptr->owner_id;
  Object *obedit = NULL;
  wmWindow *win = ED_screen_window_find(screen, G_MAIN->wm.first);
  if (win != NULL) {
    ViewLayer *view_layer = WM_window_get_active_view_layer(win);
    obedit = OBEDIT_FROM_VIEW_LAYER(view_layer);
  }
  return ED_space_image_show_uvedit(sima, obedit);
}

static bool rna_SpaceImageEditor_show_maskedit_get(PointerRNA *ptr)
{
  SpaceImage *sima = (SpaceImage *)(ptr->data);
  bScreen *screen = (bScreen *)ptr->owner_id;
  Object *obedit = NULL;
  wmWindow *win = ED_screen_window_find(screen, G_MAIN->wm.first);
  if (win != NULL) {
    ViewLayer *view_layer = WM_window_get_active_view_layer(win);
    obedit = OBEDIT_FROM_VIEW_LAYER(view_layer);
  }
  return ED_space_image_check_show_maskedit(sima, obedit);
}

static void rna_SpaceImageEditor_image_set(PointerRNA *ptr,
                                           PointerRNA value,
                                           struct ReportList *UNUSED(reports))
{
  BLI_assert(BKE_id_is_in_global_main(value.data));
  SpaceImage *sima = ptr->data;
  bScreen *screen = (bScreen *)ptr->owner_id;
  Object *obedit = NULL;
  wmWindow *win = ED_screen_window_find(screen, G_MAIN->wm.first);
  if (win != NULL) {
    ViewLayer *view_layer = WM_window_get_active_view_layer(win);
    obedit = OBEDIT_FROM_VIEW_LAYER(view_layer);
  }
  ED_space_image_set(G_MAIN, sima, obedit, (Image *)value.data, false);
}

static void rna_SpaceImageEditor_mask_set(PointerRNA *ptr,
                                          PointerRNA value,
                                          struct ReportList *UNUSED(reports))
{
  SpaceImage *sima = (SpaceImage *)(ptr->data);

  ED_space_image_set_mask(NULL, sima, (Mask *)value.data);
}

static const EnumPropertyItem *rna_SpaceImageEditor_display_channels_itemf(
    bContext *UNUSED(C), PointerRNA *ptr, PropertyRNA *UNUSED(prop), bool *r_free)
{
  SpaceImage *sima = (SpaceImage *)ptr->data;
  EnumPropertyItem *item = NULL;
  ImBuf *ibuf;
  void *lock;
  int totitem = 0;

  ibuf = ED_space_image_acquire_buffer(sima, &lock, 0);
  int mask = ED_space_image_get_display_channel_mask(ibuf);
  ED_space_image_release_buffer(sima, ibuf, lock);

  if (mask & SI_USE_ALPHA) {
    RNA_enum_items_add_value(&item, &totitem, display_channels_items, SI_USE_ALPHA);
  }
  RNA_enum_items_add_value(&item, &totitem, display_channels_items, 0);
  if (mask & SI_SHOW_ALPHA) {
    RNA_enum_items_add_value(&item, &totitem, display_channels_items, SI_SHOW_ALPHA);
  }
  if (mask & SI_SHOW_ZBUF) {
    RNA_enum_items_add_value(&item, &totitem, display_channels_items, SI_SHOW_ZBUF);
  }
  if (mask & SI_SHOW_R) {
    RNA_enum_items_add_value(&item, &totitem, display_channels_items, SI_SHOW_R);
  }
  if (mask & SI_SHOW_G) {
    RNA_enum_items_add_value(&item, &totitem, display_channels_items, SI_SHOW_G);
  }
  if (mask & SI_SHOW_B) {
    RNA_enum_items_add_value(&item, &totitem, display_channels_items, SI_SHOW_B);
  }

  RNA_enum_item_end(&item, &totitem);
  *r_free = true;

  return item;
}

static int rna_SpaceImageEditor_display_channels_get(PointerRNA *ptr)
{
  SpaceImage *sima = (SpaceImage *)ptr->data;
  ImBuf *ibuf;
  void *lock;

  ibuf = ED_space_image_acquire_buffer(sima, &lock, 0);
  int mask = ED_space_image_get_display_channel_mask(ibuf);
  ED_space_image_release_buffer(sima, ibuf, lock);

  return sima->flag & mask;
}

static void rna_SpaceImageEditor_zoom_get(PointerRNA *ptr, float *values)
{
  SpaceImage *sima = (SpaceImage *)ptr->data;
  ScrArea *area;
  ARegion *region;

  values[0] = values[1] = 1;

  /* Find #ARegion. */
  area = rna_area_from_space(ptr); /* can be NULL */
  region = BKE_area_find_region_type(area, RGN_TYPE_WINDOW);
  if (region) {
    ED_space_image_get_zoom(sima, region, &values[0], &values[1]);
  }
}

static void rna_SpaceImageEditor_cursor_location_get(PointerRNA *ptr, float *values)
{
  SpaceImage *sima = (SpaceImage *)ptr->data;

  if (sima->flag & SI_COORDFLOATS) {
    copy_v2_v2(values, sima->cursor);
  }
  else {
    int w, h;
    ED_space_image_get_size(sima, &w, &h);

    values[0] = sima->cursor[0] * w;
    values[1] = sima->cursor[1] * h;
  }
}

static void rna_SpaceImageEditor_cursor_location_set(PointerRNA *ptr, const float *values)
{
  SpaceImage *sima = (SpaceImage *)ptr->data;

  if (sima->flag & SI_COORDFLOATS) {
    copy_v2_v2(sima->cursor, values);
  }
  else {
    int w, h;
    ED_space_image_get_size(sima, &w, &h);

    sima->cursor[0] = values[0] / w;
    sima->cursor[1] = values[1] / h;
  }
}

static void rna_SpaceImageEditor_image_update(Main *UNUSED(bmain),
                                              Scene *UNUSED(scene),
                                              PointerRNA *ptr)
{
  SpaceImage *sima = (SpaceImage *)ptr->data;
  Image *ima = sima->image;

  /* make sure all the iuser settings are valid for the sima image */
  if (ima) {
    if (ima->rr) {
      if (BKE_image_multilayer_index(sima->image->rr, &sima->iuser) == NULL) {
        BKE_image_init_imageuser(sima->image, &sima->iuser);
      }
    }
    else {
      BKE_image_multiview_index(ima, &sima->iuser);
    }
  }
}

static void rna_SpaceImageEditor_scopes_update(struct bContext *C, struct PointerRNA *ptr)
{
  SpaceImage *sima = (SpaceImage *)ptr->data;
  ImBuf *ibuf;
  void *lock;

  /* TODO(lukas): Support tiles in scopes? */
  ibuf = ED_space_image_acquire_buffer(sima, &lock, 0);
  if (ibuf) {
    ED_space_image_scopes_update(C, sima, ibuf, true);
    WM_main_add_notifier(NC_IMAGE, sima->image);
  }
  ED_space_image_release_buffer(sima, ibuf, lock);
}

static const EnumPropertyItem *rna_SpaceImageEditor_pivot_itemf(bContext *UNUSED(C),
                                                                PointerRNA *ptr,
                                                                PropertyRNA *UNUSED(prop),
                                                                bool *UNUSED(r_free))
{
  static const EnumPropertyItem pivot_items[] = {
      {V3D_AROUND_CENTER_BOUNDS, "CENTER", ICON_PIVOT_BOUNDBOX, "Bounding Box Center", ""},
      {V3D_AROUND_CENTER_MEDIAN, "MEDIAN", ICON_PIVOT_MEDIAN, "Median Point", ""},
      {V3D_AROUND_CURSOR, "CURSOR", ICON_PIVOT_CURSOR, "2D Cursor", ""},
      {V3D_AROUND_LOCAL_ORIGINS,
       "INDIVIDUAL_ORIGINS",
       ICON_PIVOT_INDIVIDUAL,
       "Individual Origins",
       "Pivot around each selected island's own median point"},
      {0, NULL, 0, NULL, NULL},
  };

  SpaceImage *sima = (SpaceImage *)ptr->data;

  if (sima->mode == SI_MODE_PAINT) {
    return rna_enum_transform_pivot_items_full;
  }
  else {
    return pivot_items;
  }
}

/* Space Text Editor */

static void rna_SpaceTextEditor_word_wrap_set(PointerRNA *ptr, bool value)
{
  SpaceText *st = (SpaceText *)(ptr->data);

  st->wordwrap = value;
  st->left = 0;
}

static void rna_SpaceTextEditor_text_set(PointerRNA *ptr,
                                         PointerRNA value,
                                         struct ReportList *UNUSED(reports))
{
  SpaceText *st = (SpaceText *)(ptr->data);

  st->text = value.data;

  ScrArea *area = rna_area_from_space(ptr);
  if (area) {
    ARegion *region = BKE_area_find_region_type(area, RGN_TYPE_WINDOW);
    if (region) {
      ED_text_scroll_to_cursor(st, region, true);
    }
  }
}

static bool rna_SpaceTextEditor_text_is_syntax_highlight_supported(struct SpaceText *space)
{
  return ED_text_is_syntax_highlight_supported(space->text);
}

static void rna_SpaceTextEditor_updateEdited(Main *UNUSED(bmain),
                                             Scene *UNUSED(scene),
                                             PointerRNA *ptr)
{
  SpaceText *st = (SpaceText *)ptr->data;

  if (st->text) {
    WM_main_add_notifier(NC_TEXT | NA_EDITED, st->text);
  }
}

/* Space Properties */

/* note: this function exists only to avoid id refcounting */
static void rna_SpaceProperties_pin_id_set(PointerRNA *ptr,
                                           PointerRNA value,
                                           struct ReportList *UNUSED(reports))
{
  SpaceProperties *sbuts = (SpaceProperties *)(ptr->data);
  sbuts->pinid = value.data;
}

static StructRNA *rna_SpaceProperties_pin_id_typef(PointerRNA *ptr)
{
  SpaceProperties *sbuts = (SpaceProperties *)(ptr->data);

  if (sbuts->pinid) {
    return ID_code_to_RNA_type(GS(sbuts->pinid->name));
  }

  return &RNA_ID;
}

static void rna_SpaceProperties_pin_id_update(Main *UNUSED(bmain),
                                              Scene *UNUSED(scene),
                                              PointerRNA *ptr)
{
  SpaceProperties *sbuts = (SpaceProperties *)(ptr->data);
  ID *id = sbuts->pinid;

  if (id == NULL) {
    sbuts->flag &= ~SB_PIN_CONTEXT;
    return;
  }

  switch (GS(id->name)) {
    case ID_MA:
      WM_main_add_notifier(NC_MATERIAL | ND_SHADING, NULL);
      break;
    case ID_TE:
      WM_main_add_notifier(NC_TEXTURE, NULL);
      break;
    case ID_WO:
      WM_main_add_notifier(NC_WORLD, NULL);
      break;
    case ID_LA:
      WM_main_add_notifier(NC_LAMP, NULL);
      break;
    default:
      break;
  }
}

static void rna_SpaceProperties_context_set(PointerRNA *ptr, int value)
{
  SpaceProperties *sbuts = (SpaceProperties *)(ptr->data);

  sbuts->mainb = value;
  sbuts->mainbuser = value;
}

static const EnumPropertyItem *rna_SpaceProperties_context_itemf(bContext *UNUSED(C),
                                                                 PointerRNA *ptr,
                                                                 PropertyRNA *UNUSED(prop),
                                                                 bool *r_free)
{
  SpaceProperties *sbuts = (SpaceProperties *)(ptr->data);
  EnumPropertyItem *item = NULL;

  /* Although it would never reach this amount, a theoretical maximum number of tabs
   * is BCONTEXT_TOT * 2, with every tab displayed and a spacer in every other item. */
  short context_tabs_array[BCONTEXT_TOT * 2];
  int totitem = ED_buttons_tabs_list(sbuts, context_tabs_array);
  BLI_assert(totitem <= ARRAY_SIZE(context_tabs_array));

  int totitem_added = 0;
  for (int i = 0; i < totitem; i++) {
    if (context_tabs_array[i] == -1) {
      RNA_enum_item_add_separator(&item, &totitem_added);
      continue;
    }

    RNA_enum_items_add_value(&item, &totitem_added, buttons_context_items, context_tabs_array[i]);

    /* Add the object data icon dynamically for the data tab. */
    if (context_tabs_array[i] == BCONTEXT_DATA) {
      (item + totitem_added - 1)->icon = sbuts->dataicon;
    }
  }

  RNA_enum_item_end(&item, &totitem);
  *r_free = true;

  return item;
}

static void rna_SpaceProperties_context_update(Main *UNUSED(bmain),
                                               Scene *UNUSED(scene),
                                               PointerRNA *ptr)
{
  SpaceProperties *sbuts = (SpaceProperties *)(ptr->data);
  /* XXX BCONTEXT_DATA is ugly, but required for lights... See T51318. */
  if (ELEM(sbuts->mainb, BCONTEXT_WORLD, BCONTEXT_MATERIAL, BCONTEXT_TEXTURE, BCONTEXT_DATA)) {
    sbuts->preview = 1;
  }
}

static int rna_SpaceProperties_tab_search_results_getlength(PointerRNA *ptr,
                                                            int length[RNA_MAX_ARRAY_DIMENSION])
{
  SpaceProperties *sbuts = ptr->data;

  short context_tabs_array[BCONTEXT_TOT * 2]; /* Dummy variable. */
  const int tabs_len = ED_buttons_tabs_list(sbuts, context_tabs_array);

  length[0] = tabs_len;

  return length[0];
}

static void rna_SpaceProperties_tab_search_results_get(PointerRNA *ptr, bool *values)
{
  SpaceProperties *sbuts = ptr->data;

  short context_tabs_array[BCONTEXT_TOT * 2]; /* Dummy variable. */
  const int tabs_len = ED_buttons_tabs_list(sbuts, context_tabs_array);

  for (int i = 0; i < tabs_len; i++) {
    values[i] = ED_buttons_tab_has_search_result(sbuts, i);
  }
}

static void rna_SpaceProperties_search_filter_get(PointerRNA *ptr, char *value)
{
  SpaceProperties *sbuts = ptr->data;
  const char *search_filter = ED_buttons_search_string_get(sbuts);

  strcpy(value, search_filter);
}

static int rna_SpaceProperties_search_filter_length(PointerRNA *ptr)
{
  SpaceProperties *sbuts = ptr->data;

  return ED_buttons_search_string_length(sbuts);
}

static void rna_SpaceProperties_search_filter_set(struct PointerRNA *ptr, const char *value)
{
  SpaceProperties *sbuts = ptr->data;

  ED_buttons_search_string_set(sbuts, value);
}

static void rna_SpaceProperties_search_filter_update(Main *UNUSED(bmain),
                                                     Scene *UNUSED(scene),
                                                     PointerRNA *ptr)
{
  ScrArea *area = rna_area_from_space(ptr);

  /* Update the search filter flag for the main region with the panels. */
  ARegion *main_region = BKE_area_find_region_type(area, RGN_TYPE_WINDOW);
  BLI_assert(main_region != NULL);
  ED_region_search_filter_update(area, main_region);
}

/* Space Console */
static void rna_ConsoleLine_body_get(PointerRNA *ptr, char *value)
{
  ConsoleLine *ci = (ConsoleLine *)ptr->data;
  memcpy(value, ci->line, ci->len + 1);
}

static int rna_ConsoleLine_body_length(PointerRNA *ptr)
{
  ConsoleLine *ci = (ConsoleLine *)ptr->data;
  return ci->len;
}

static void rna_ConsoleLine_body_set(PointerRNA *ptr, const char *value)
{
  ConsoleLine *ci = (ConsoleLine *)ptr->data;
  int len = strlen(value);

  if ((len >= ci->len_alloc) || (len * 2 < ci->len_alloc)) { /* allocate a new string */
    MEM_freeN(ci->line);
    ci->line = MEM_mallocN((len + 1) * sizeof(char), "rna_consoleline");
    ci->len_alloc = len + 1;
  }
  memcpy(ci->line, value, len + 1);
  ci->len = len;

  if (ci->cursor > len) {
    /* clamp the cursor */
    ci->cursor = len;
  }
}

static void rna_ConsoleLine_cursor_index_range(
    PointerRNA *ptr, int *min, int *max, int *UNUSED(softmin), int *UNUSED(softmax))
{
  ConsoleLine *ci = (ConsoleLine *)ptr->data;

  *min = 0;
  *max = ci->len; /* intentionally _not_ -1 */
}

/* Space Dopesheet */

static void rna_SpaceDopeSheetEditor_action_set(PointerRNA *ptr,
                                                PointerRNA value,
                                                struct ReportList *UNUSED(reports))
{
  SpaceAction *saction = (SpaceAction *)(ptr->data);
  bAction *act = (bAction *)value.data;

  if ((act == NULL) || (act->idroot == 0)) {
    /* just set if we're clearing the action or if the action is "amorphous" still */
    saction->action = act;
  }
  else {
    /* action to set must strictly meet the mode criteria... */
    if (saction->mode == SACTCONT_ACTION) {
      /* currently, this is "object-level" only, until we have some way of specifying this */
      if (act->idroot == ID_OB) {
        saction->action = act;
      }
      else {
        printf(
            "ERROR: cannot assign Action '%s' to Action Editor, as action is not object-level "
            "animation\n",
            act->id.name + 2);
      }
    }
    else if (saction->mode == SACTCONT_SHAPEKEY) {
      /* as the name says, "shapekey-level" only... */
      if (act->idroot == ID_KE) {
        saction->action = act;
      }
      else {
        printf(
            "ERROR: cannot assign Action '%s' to Shape Key Editor, as action doesn't animate "
            "Shape Keys\n",
            act->id.name + 2);
      }
    }
    else {
      printf(
          "ACK: who's trying to set an action while not in a mode displaying a single Action "
          "only?\n");
    }
  }
}

static void rna_SpaceDopeSheetEditor_action_update(bContext *C, PointerRNA *ptr)
{
  SpaceAction *saction = (SpaceAction *)(ptr->data);
  ViewLayer *view_layer = CTX_data_view_layer(C);
  Main *bmain = CTX_data_main(C);

  Object *obact = OBACT(view_layer);
  if (obact == NULL) {
    return;
  }

  AnimData *adt = NULL;
  ID *id = NULL;
  switch (saction->mode) {
    case SACTCONT_ACTION:
      /* TODO: context selector could help decide this with more control? */
      adt = BKE_animdata_add_id(&obact->id);
      id = &obact->id;
      break;
    case SACTCONT_SHAPEKEY: {
      Key *key = BKE_key_from_object(obact);
      if (key == NULL) {
        return;
      }
      adt = BKE_animdata_add_id(&key->id);
      id = &key->id;
      break;
    }
    case SACTCONT_GPENCIL:
    case SACTCONT_DOPESHEET:
    case SACTCONT_MASK:
    case SACTCONT_CACHEFILE:
    case SACTCONT_TIMELINE:
      return;
  }

  if (adt == NULL) {
    /* No animdata was added, so the depsgraph also doesn't need tagging. */
    return;
  }

  /* Don't do anything if old and new actions are the same... */
  if (adt->action == saction->action) {
    return;
  }

  /* Exit editmode first - we cannot change actions while in tweakmode. */
  BKE_nla_tweakmode_exit(adt);

  /* To prevent data loss (i.e. if users flip between actions using the Browse menu),
   * stash this action if nothing else uses it.
   *
   * EXCEPTION:
   * This callback runs when unlinking actions. In that case, we don't want to
   * stash the action, as the user is signaling that they want to detach it.
   * This can be reviewed again later,
   * but it could get annoying if we keep these instead.
   */
  if (adt->action != NULL && adt->action->id.us <= 0 && saction->action != NULL) {
    /* XXX: Things here get dodgy if this action is only partially completed,
     *      and the user then uses the browse menu to get back to this action,
     *      assigning it as the active action (i.e. the stash strip gets out of sync)
     */
    BKE_nla_action_stash(adt, ID_IS_OVERRIDE_LIBRARY(id));
  }

  BKE_animdata_set_action(NULL, id, saction->action);

  DEG_id_tag_update(&obact->id, ID_RECALC_ANIMATION | ID_RECALC_TRANSFORM | ID_RECALC_GEOMETRY);

  /* Update relations as well, so new time source dependency is added. */
  DEG_relations_tag_update(bmain);
}

static void rna_SpaceDopeSheetEditor_mode_update(bContext *C, PointerRNA *ptr)
{
  SpaceAction *saction = (SpaceAction *)(ptr->data);
  ScrArea *area = CTX_wm_area(C);
  ViewLayer *view_layer = CTX_data_view_layer(C);
  Object *obact = OBACT(view_layer);

  /* special exceptions for ShapeKey Editor mode */
  if (saction->mode == SACTCONT_SHAPEKEY) {
    Key *key = BKE_key_from_object(obact);

    /* 1) update the action stored for the editor */
    if (key) {
      saction->action = (key->adt) ? key->adt->action : NULL;
    }
    else {
      saction->action = NULL;
    }
  }
  /* make sure action stored is valid */
  else if (saction->mode == SACTCONT_ACTION) {
    /* 1) update the action stored for the editor */
    /* TODO: context selector could help decide this with more control? */
    if (obact) {
      saction->action = (obact->adt) ? obact->adt->action : NULL;
    }
    else {
      saction->action = NULL;
    }
  }

  /* Collapse (and show) summary channel and hide channel list for timeline */
  if (saction->mode == SACTCONT_TIMELINE) {
    saction->ads.flag |= ADS_FLAG_SUMMARY_COLLAPSED;
    saction->ads.filterflag |= ADS_FILTER_SUMMARY;
  }

  if (area && area->spacedata.first == saction) {
    ARegion *channels_region = BKE_area_find_region_type(area, RGN_TYPE_CHANNELS);
    if (channels_region) {
      if (saction->mode == SACTCONT_TIMELINE) {
        channels_region->flag |= RGN_FLAG_HIDDEN;
      }
      else {
        channels_region->flag &= ~RGN_FLAG_HIDDEN;
      }
      ED_region_visibility_change_update(C, area, channels_region);
    }
  }

  /* recalculate extents of channel list */
  saction->runtime.flag |= SACTION_RUNTIME_FLAG_NEED_CHAN_SYNC;

  /* store current mode as "old mode",
   * so that returning from other editors doesn't always reset to "Action Editor" */
  if (saction->mode != SACTCONT_TIMELINE) {
    saction->mode_prev = saction->mode;
  }
}

/* Space Graph Editor */

static void rna_SpaceGraphEditor_display_mode_update(bContext *C, PointerRNA *ptr)
{
  ScrArea *area = rna_area_from_space(ptr);
  SpaceGraph *sipo = (SpaceGraph *)ptr->data;

  /* for "Drivers" mode, enable all the necessary bits and pieces */
  if (sipo->mode == SIPO_MODE_DRIVERS) {
    ED_drivers_editor_init(C, area);
    ED_area_tag_redraw(area);
  }

  /* after changing view mode, must force recalculation of F-Curve colors
   * which can only be achieved using refresh as opposed to redraw
   */
  ED_area_tag_refresh(area);
}

static bool rna_SpaceGraphEditor_has_ghost_curves_get(PointerRNA *ptr)
{
  SpaceGraph *sipo = (SpaceGraph *)(ptr->data);
  return (BLI_listbase_is_empty(&sipo->runtime.ghost_curves) == false);
}

static void rna_SpaceConsole_rect_update(Main *UNUSED(bmain),
                                         Scene *UNUSED(scene),
                                         PointerRNA *ptr)
{
  SpaceConsole *sc = ptr->data;
  WM_main_add_notifier(NC_SPACE | ND_SPACE_CONSOLE | NA_EDITED, sc);
}

static void rna_SequenceEditor_update_cache(Main *UNUSED(bmain),
                                            Scene *scene,
                                            PointerRNA *UNUSED(ptr))
{
  SEQ_cache_cleanup(scene);
}

static void seq_build_proxy(bContext *C, PointerRNA *ptr)
{
  if (U.sequencer_proxy_setup != USER_SEQ_PROXY_SETUP_AUTOMATIC) {
    return;
  }

  SpaceSeq *sseq = ptr->data;
  Scene *scene = CTX_data_scene(C);
  ListBase *seqbase = SEQ_active_seqbase_get(SEQ_editing_get(scene, false));

  GSet *file_list = BLI_gset_new(BLI_ghashutil_strhash_p, BLI_ghashutil_strcmp, "file list");
  wmJob *wm_job = ED_seq_proxy_wm_job_get(C);
  ProxyJob *pj = ED_seq_proxy_job_get(C, wm_job);

  LISTBASE_FOREACH (Sequence *, seq, seqbase) {
    if (seq->type != SEQ_TYPE_MOVIE || seq->strip == NULL || seq->strip->proxy == NULL) {
      continue;
    }

    /* Add new proxy size. */
    seq->strip->proxy->build_size_flags |= SEQ_rendersize_to_proxysize(sseq->render_size);

    /* Build proxy. */
    SEQ_proxy_rebuild_context(pj->main, pj->depsgraph, pj->scene, seq, file_list, &pj->queue);
  }

  BLI_gset_free(file_list, MEM_freeN);

  if (!WM_jobs_is_running(wm_job)) {
    G.is_break = false;
    WM_jobs_start(CTX_wm_manager(C), wm_job);
  }

  ED_area_tag_redraw(CTX_wm_area(C));
}

static void rna_SequenceEditor_render_size_update(bContext *C, PointerRNA *ptr)
{
  seq_build_proxy(C, ptr);
  rna_SequenceEditor_update_cache(CTX_data_main(C), CTX_data_scene(C), ptr);
}

static void rna_Sequencer_view_type_update(Main *UNUSED(bmain),
                                           Scene *UNUSED(scene),
                                           PointerRNA *ptr)
{
  ScrArea *area = rna_area_from_space(ptr);
  ED_area_tag_refresh(area);
}

/* Space Node Editor */

static void rna_SpaceNodeEditor_node_tree_set(PointerRNA *ptr,
                                              const PointerRNA value,
                                              struct ReportList *UNUSED(reports))
{
  SpaceNode *snode = (SpaceNode *)ptr->data;
  ED_node_tree_start(snode, (bNodeTree *)value.data, NULL, NULL);
}

static bool rna_SpaceNodeEditor_node_tree_poll(PointerRNA *ptr, const PointerRNA value)
{
  SpaceNode *snode = (SpaceNode *)ptr->data;
  bNodeTree *ntree = (bNodeTree *)value.data;

  /* node tree type must match the selected type in node editor */
  return (STREQ(snode->tree_idname, ntree->idname));
}

static void rna_SpaceNodeEditor_node_tree_update(const bContext *C, PointerRNA *UNUSED(ptr))
{
  ED_node_tree_update(C);
}

static int rna_SpaceNodeEditor_tree_type_get(PointerRNA *ptr)
{
  SpaceNode *snode = (SpaceNode *)ptr->data;
  return rna_node_tree_idname_to_enum(snode->tree_idname);
}
static void rna_SpaceNodeEditor_tree_type_set(PointerRNA *ptr, int value)
{
  SpaceNode *snode = (SpaceNode *)ptr->data;
  ED_node_set_tree_type(snode, rna_node_tree_type_from_enum(value));
}
static bool rna_SpaceNodeEditor_tree_type_poll(void *Cv, bNodeTreeType *type)
{
  bContext *C = (bContext *)Cv;
  if (type->poll) {
    return type->poll(C, type);
  }
  else {
    return true;
  }
}

static void rna_SpaceNodeEditor_cursor_location_get(PointerRNA *ptr, float value[2])
{
  const SpaceNode *snode = (SpaceNode *)ptr->data;

  ED_node_cursor_location_get(snode, value);
}

static void rna_SpaceNodeEditor_cursor_location_set(PointerRNA *ptr, const float value[2])
{
  SpaceNode *snode = (SpaceNode *)ptr->data;

  ED_node_cursor_location_set(snode, value);
}

const EnumPropertyItem *RNA_enum_node_tree_types_itemf_impl(bContext *C, bool *r_free)
{
  return rna_node_tree_type_itemf(C, rna_SpaceNodeEditor_tree_type_poll, r_free);
}

static const EnumPropertyItem *rna_SpaceNodeEditor_tree_type_itemf(bContext *C,
                                                                   PointerRNA *UNUSED(ptr),
                                                                   PropertyRNA *UNUSED(prop),
                                                                   bool *r_free)
{
  return RNA_enum_node_tree_types_itemf_impl(C, r_free);
}

static void rna_SpaceNodeEditor_path_get(PointerRNA *ptr, char *value)
{
  SpaceNode *snode = ptr->data;
  ED_node_tree_path_get(snode, value);
}

static int rna_SpaceNodeEditor_path_length(PointerRNA *ptr)
{
  SpaceNode *snode = ptr->data;
  return ED_node_tree_path_length(snode);
}

static void rna_SpaceNodeEditor_path_clear(SpaceNode *snode, bContext *C)
{
  ED_node_tree_start(snode, NULL, NULL, NULL);
  ED_node_tree_update(C);
}

static void rna_SpaceNodeEditor_path_start(SpaceNode *snode, bContext *C, PointerRNA *node_tree)
{
  ED_node_tree_start(snode, (bNodeTree *)node_tree->data, NULL, NULL);
  ED_node_tree_update(C);
}

static void rna_SpaceNodeEditor_path_append(SpaceNode *snode,
                                            bContext *C,
                                            PointerRNA *node_tree,
                                            PointerRNA *node)
{
  ED_node_tree_push(snode, node_tree->data, node->data);
  ED_node_tree_update(C);
}

static void rna_SpaceNodeEditor_path_pop(SpaceNode *snode, bContext *C)
{
  ED_node_tree_pop(snode);
  ED_node_tree_update(C);
}

static void rna_SpaceNodeEditor_show_backdrop_update(Main *UNUSED(bmain),
                                                     Scene *UNUSED(scene),
                                                     PointerRNA *UNUSED(ptr))
{
  WM_main_add_notifier(NC_NODE | NA_EDITED, NULL);
  WM_main_add_notifier(NC_SCENE | ND_NODES, NULL);
}

static void rna_SpaceNodeEditor_cursor_location_from_region(SpaceNode *snode,
                                                            bContext *C,
                                                            int x,
                                                            int y)
{
  ARegion *region = CTX_wm_region(C);

  float cursor_location[2];

  UI_view2d_region_to_view(&region->v2d, x, y, &cursor_location[0], &cursor_location[1]);
  cursor_location[0] /= UI_DPI_FAC;
  cursor_location[1] /= UI_DPI_FAC;

  ED_node_cursor_location_set(snode, cursor_location);
}

static void rna_SpaceClipEditor_clip_set(PointerRNA *ptr,
                                         PointerRNA value,
                                         struct ReportList *UNUSED(reports))
{
  SpaceClip *sc = (SpaceClip *)(ptr->data);
  bScreen *screen = (bScreen *)ptr->owner_id;

  ED_space_clip_set_clip(NULL, screen, sc, (MovieClip *)value.data);
}

static void rna_SpaceClipEditor_mask_set(PointerRNA *ptr,
                                         PointerRNA value,
                                         struct ReportList *UNUSED(reports))
{
  SpaceClip *sc = (SpaceClip *)(ptr->data);

  ED_space_clip_set_mask(NULL, sc, (Mask *)value.data);
}

static void rna_SpaceClipEditor_clip_mode_update(Main *UNUSED(bmain),
                                                 Scene *UNUSED(scene),
                                                 PointerRNA *ptr)
{
  SpaceClip *sc = (SpaceClip *)(ptr->data);

  if (sc->mode == SC_MODE_MASKEDIT && sc->view != SC_VIEW_CLIP) {
    /* Make sure we are in the right view for mask editing */
    sc->view = SC_VIEW_CLIP;
    ScrArea *area = rna_area_from_space(ptr);
    ED_area_tag_refresh(area);
  }

  sc->scopes.ok = 0;
}

static void rna_SpaceClipEditor_lock_selection_update(Main *UNUSED(bmain),
                                                      Scene *UNUSED(scene),
                                                      PointerRNA *ptr)
{
  SpaceClip *sc = (SpaceClip *)(ptr->data);

  sc->xlockof = 0.0f;
  sc->ylockof = 0.0f;
}

static void rna_SpaceClipEditor_view_type_update(Main *UNUSED(bmain),
                                                 Scene *UNUSED(scene),
                                                 PointerRNA *ptr)
{
  ScrArea *area = rna_area_from_space(ptr);
  ED_area_tag_refresh(area);
}

/* File browser. */

static char *rna_FileSelectParams_path(PointerRNA *UNUSED(ptr))
{
  return BLI_strdup("params");
}

int rna_FileSelectParams_filename_editable(struct PointerRNA *ptr, const char **r_info)
{
  FileSelectParams *params = ptr->data;

  if (params && (params->flag & FILE_DIRSEL_ONLY)) {
    *r_info = "Only directories can be chosen for the current operation.";
    return 0;
  }

  return params ? PROP_EDITABLE : 0;
}

static bool rna_FileSelectParams_use_lib_get(PointerRNA *ptr)
{
  FileSelectParams *params = ptr->data;

  return params && (params->type == FILE_LOADLIB);
}

static const EnumPropertyItem *rna_FileSelectParams_recursion_level_itemf(
    bContext *UNUSED(C), PointerRNA *ptr, PropertyRNA *UNUSED(prop), bool *r_free)
{
  FileSelectParams *params = ptr->data;

  if (params && params->type != FILE_LOADLIB) {
    EnumPropertyItem *item = NULL;
    int totitem = 0;

    RNA_enum_items_add_value(&item, &totitem, fileselectparams_recursion_level_items, 0);
    RNA_enum_items_add_value(&item, &totitem, fileselectparams_recursion_level_items, 2);
    RNA_enum_items_add_value(&item, &totitem, fileselectparams_recursion_level_items, 3);
    RNA_enum_items_add_value(&item, &totitem, fileselectparams_recursion_level_items, 4);

    RNA_enum_item_end(&item, &totitem);
    *r_free = true;

    return item;
  }

  *r_free = false;
  return fileselectparams_recursion_level_items;
}

static void rna_FileSelectPrams_filter_glob_set(PointerRNA *ptr, const char *value)
{
  FileSelectParams *params = ptr->data;

  BLI_strncpy(params->filter_glob, value, sizeof(params->filter_glob));

  /* Remove stupid things like last group being a wildcard-only one. */
  BLI_path_extension_glob_validate(params->filter_glob);
}

static PointerRNA rna_FileSelectParams_filter_id_get(PointerRNA *ptr)
{
  return rna_pointer_inherit_refine(ptr, &RNA_FileSelectIDFilter, ptr->data);
}

static int rna_FileAssetSelectParams_asset_library_get(PointerRNA *ptr)
{
  FileAssetSelectParams *params = ptr->data;
  /* Just an extra sanity check to ensure this isn't somehow called for RNA_FileSelectParams. */
  BLI_assert(ptr->type == &RNA_FileAssetSelectParams);

  /* Simple case: Predefined repo, just set the value. */
  if (params->asset_library.type < FILE_ASSET_LIBRARY_CUSTOM) {
    return params->asset_library.type;
  }

  /* Note that the path isn't checked for validity here. If an invalid library path is used, the
   * Asset Browser can give a nice hint on what's wrong. */
  const bUserAssetLibrary *user_library = BKE_preferences_asset_library_find_from_index(
      &U, params->asset_library.custom_library_index);
  if (user_library) {
    return FILE_ASSET_LIBRARY_CUSTOM + params->asset_library.custom_library_index;
  }

  BLI_assert(0);
  return FILE_ASSET_LIBRARY_LOCAL;
}

static void rna_FileAssetSelectParams_asset_library_set(PointerRNA *ptr, int value)
{
  FileAssetSelectParams *params = ptr->data;

  /* Simple case: Predefined repo, just set the value. */
  if (value < FILE_ASSET_LIBRARY_CUSTOM) {
    params->asset_library.type = value;
    params->asset_library.custom_library_index = -1;
    BLI_assert(ELEM(value, FILE_ASSET_LIBRARY_LOCAL));
    return;
  }

  const bUserAssetLibrary *user_library = BKE_preferences_asset_library_find_from_index(
      &U, value - FILE_ASSET_LIBRARY_CUSTOM);

  /* Note that the path isn't checked for validity here. If an invalid library path is used, the
   * Asset Browser can give a nice hint on what's wrong. */
  const bool is_valid = (user_library->name[0] && user_library->path[0]);
  if (!user_library) {
    params->asset_library.type = FILE_ASSET_LIBRARY_LOCAL;
    params->asset_library.custom_library_index = -1;
  }
  else if (user_library && is_valid) {
    params->asset_library.custom_library_index = value - FILE_ASSET_LIBRARY_CUSTOM;
    params->asset_library.type = FILE_ASSET_LIBRARY_CUSTOM;
  }
}

static const EnumPropertyItem *rna_FileAssetSelectParams_asset_library_itemf(
    bContext *UNUSED(C), PointerRNA *UNUSED(ptr), PropertyRNA *UNUSED(prop), bool *r_free)
{
  const EnumPropertyItem predefined_items[] = {
      /* For the future. */
      // {FILE_ASSET_REPO_BUNDLED, "BUNDLED", 0, "Bundled", "Show the default user assets"},
      {FILE_ASSET_LIBRARY_LOCAL,
       "LOCAL",
       ICON_BLENDER,
       "Current File",
       "Show the assets currently available in this Blender session"},
      {0, NULL, 0, NULL, NULL},
  };

  EnumPropertyItem *item = NULL;
  int totitem = 0;

  /* Add separator if needed. */
  if (!BLI_listbase_is_empty(&U.asset_libraries)) {
    const EnumPropertyItem sepr = {0, "", 0, "Custom", NULL};
    RNA_enum_item_add(&item, &totitem, &sepr);
  }

  int i = 0;
  for (bUserAssetLibrary *user_library = U.asset_libraries.first; user_library;
       user_library = user_library->next, i++) {
    /* Note that the path itself isn't checked for validity here. If an invalid library path is
     * used, the Asset Browser can give a nice hint on what's wrong. */
    const bool is_valid = (user_library->name[0] && user_library->path[0]);
    if (!is_valid) {
      continue;
    }

    /* Use library path as description, it's a nice hint for users. */
    EnumPropertyItem tmp = {FILE_ASSET_LIBRARY_CUSTOM + i,
                            user_library->name,
                            ICON_NONE,
                            user_library->name,
                            user_library->path};
    RNA_enum_item_add(&item, &totitem, &tmp);
  }

  if (totitem) {
    const EnumPropertyItem sepr = {0, "", 0, "Built-in", NULL};
    RNA_enum_item_add(&item, &totitem, &sepr);
  }

  /* Add predefined items. */
  RNA_enum_items_add(&item, &totitem, predefined_items);

  RNA_enum_item_end(&item, &totitem);
  *r_free = true;
  return item;
}

static void rna_FileAssetSelectParams_asset_category_set(PointerRNA *ptr, uint64_t value)
{
  FileSelectParams *params = ptr->data;
  params->filter_id = value;
}

static uint64_t rna_FileAssetSelectParams_asset_category_get(PointerRNA *ptr)
{
  FileSelectParams *params = ptr->data;
  return params->filter_id;
}

static void rna_FileBrowser_FileSelectEntry_name_get(PointerRNA *ptr, char *value)
{
  const FileDirEntry *entry = ptr->data;
  strcpy(value, entry->name);
}

static int rna_FileBrowser_FileSelectEntry_name_length(PointerRNA *ptr)
{
  const FileDirEntry *entry = ptr->data;
  return (int)strlen(entry->name);
}

static int rna_FileBrowser_FileSelectEntry_preview_icon_id_get(PointerRNA *ptr)
{
  const FileDirEntry *entry = ptr->data;
  return ED_file_icon(entry);
}

static PointerRNA rna_FileBrowser_FileSelectEntry_asset_data_get(PointerRNA *ptr)
{
  const FileDirEntry *entry = ptr->data;
  return rna_pointer_inherit_refine(ptr, &RNA_AssetMetaData, entry->asset_data);
}

static StructRNA *rna_FileBrowser_params_typef(PointerRNA *ptr)
{
  SpaceFile *sfile = ptr->data;
  FileSelectParams *params = ED_fileselect_get_active_params(sfile);

  if (params == ED_fileselect_get_file_params(sfile)) {
    return &RNA_FileSelectParams;
  }
  if (params == (void *)ED_fileselect_get_asset_params(sfile)) {
    return &RNA_FileAssetSelectParams;
  }

  BLI_assert(!"Could not identify file select parameters");
  return NULL;
}

static PointerRNA rna_FileBrowser_params_get(PointerRNA *ptr)
{
  SpaceFile *sfile = ptr->data;
  FileSelectParams *params = ED_fileselect_get_active_params(sfile);
  StructRNA *params_struct = rna_FileBrowser_params_typef(ptr);

  if (params && params_struct) {
    return rna_pointer_inherit_refine(ptr, params_struct, params);
  }

  return rna_pointer_inherit_refine(ptr, NULL, NULL);
}

static void rna_FileBrowser_FSMenuEntry_path_get(PointerRNA *ptr, char *value)
{
  char *path = ED_fsmenu_entry_get_path(ptr->data);

  strcpy(value, path ? path : "");
}

static int rna_FileBrowser_FSMenuEntry_path_length(PointerRNA *ptr)
{
  char *path = ED_fsmenu_entry_get_path(ptr->data);

  return (int)(path ? strlen(path) : 0);
}

static void rna_FileBrowser_FSMenuEntry_path_set(PointerRNA *ptr, const char *value)
{
  FSMenuEntry *fsm = ptr->data;

  /* Note: this will write to file immediately.
   * Not nice (and to be fixed ultimately), but acceptable in this case for now. */
  ED_fsmenu_entry_set_path(fsm, value);
}

static void rna_FileBrowser_FSMenuEntry_name_get(PointerRNA *ptr, char *value)
{
  strcpy(value, ED_fsmenu_entry_get_name(ptr->data));
}

static int rna_FileBrowser_FSMenuEntry_name_length(PointerRNA *ptr)
{
  return (int)strlen(ED_fsmenu_entry_get_name(ptr->data));
}

static void rna_FileBrowser_FSMenuEntry_name_set(PointerRNA *ptr, const char *value)
{
  FSMenuEntry *fsm = ptr->data;

  /* Note: this will write to file immediately.
   * Not nice (and to be fixed ultimately), but acceptable in this case for now. */
  ED_fsmenu_entry_set_name(fsm, value);
}

static int rna_FileBrowser_FSMenuEntry_name_get_editable(PointerRNA *ptr,
                                                         const char **UNUSED(r_info))
{
  FSMenuEntry *fsm = ptr->data;

  return fsm->save ? PROP_EDITABLE : 0;
}

static int rna_FileBrowser_FSMenuEntry_icon_get(PointerRNA *ptr)
{
  FSMenuEntry *fsm = ptr->data;
  return ED_fsmenu_entry_get_icon(fsm);
}

static void rna_FileBrowser_FSMenuEntry_icon_set(PointerRNA *ptr, int value)
{
  FSMenuEntry *fsm = ptr->data;
  ED_fsmenu_entry_set_icon(fsm, value);
}

static bool rna_FileBrowser_FSMenuEntry_use_save_get(PointerRNA *ptr)
{
  FSMenuEntry *fsm = ptr->data;
  return fsm->save;
}

static bool rna_FileBrowser_FSMenuEntry_is_valid_get(PointerRNA *ptr)
{
  FSMenuEntry *fsm = ptr->data;
  return fsm->valid;
}

static void rna_FileBrowser_FSMenu_next(CollectionPropertyIterator *iter)
{
  ListBaseIterator *internal = &iter->internal.listbase;

  if (internal->skip) {
    do {
      internal->link = (Link *)(((FSMenuEntry *)(internal->link))->next);
      iter->valid = (internal->link != NULL);
    } while (iter->valid && internal->skip(iter, internal->link));
  }
  else {
    internal->link = (Link *)(((FSMenuEntry *)(internal->link))->next);
    iter->valid = (internal->link != NULL);
  }
}

static void rna_FileBrowser_FSMenu_begin(CollectionPropertyIterator *iter, FSMenuCategory category)
{
  ListBaseIterator *internal = &iter->internal.listbase;

  struct FSMenu *fsmenu = ED_fsmenu_get();
  struct FSMenuEntry *fsmentry = ED_fsmenu_get_category(fsmenu, category);

  internal->link = (fsmentry) ? (Link *)fsmentry : NULL;
  internal->skip = NULL;

  iter->valid = (internal->link != NULL);
}

static PointerRNA rna_FileBrowser_FSMenu_get(CollectionPropertyIterator *iter)
{
  ListBaseIterator *internal = &iter->internal.listbase;
  PointerRNA r_ptr;

  RNA_pointer_create(NULL, &RNA_FileBrowserFSMenuEntry, internal->link, &r_ptr);

  return r_ptr;
}

static void rna_FileBrowser_FSMenu_end(CollectionPropertyIterator *UNUSED(iter))
{
}

static void rna_FileBrowser_FSMenuSystem_data_begin(CollectionPropertyIterator *iter,
                                                    PointerRNA *UNUSED(ptr))
{
  rna_FileBrowser_FSMenu_begin(iter, FS_CATEGORY_SYSTEM);
}

static int rna_FileBrowser_FSMenuSystem_data_length(PointerRNA *UNUSED(ptr))
{
  struct FSMenu *fsmenu = ED_fsmenu_get();

  return ED_fsmenu_get_nentries(fsmenu, FS_CATEGORY_SYSTEM);
}

static void rna_FileBrowser_FSMenuSystemBookmark_data_begin(CollectionPropertyIterator *iter,
                                                            PointerRNA *UNUSED(ptr))
{
  rna_FileBrowser_FSMenu_begin(iter, FS_CATEGORY_SYSTEM_BOOKMARKS);
}

static int rna_FileBrowser_FSMenuSystemBookmark_data_length(PointerRNA *UNUSED(ptr))
{
  struct FSMenu *fsmenu = ED_fsmenu_get();

  return ED_fsmenu_get_nentries(fsmenu, FS_CATEGORY_SYSTEM_BOOKMARKS);
}

static void rna_FileBrowser_FSMenuBookmark_data_begin(CollectionPropertyIterator *iter,
                                                      PointerRNA *UNUSED(ptr))
{
  rna_FileBrowser_FSMenu_begin(iter, FS_CATEGORY_BOOKMARKS);
}

static int rna_FileBrowser_FSMenuBookmark_data_length(PointerRNA *UNUSED(ptr))
{
  struct FSMenu *fsmenu = ED_fsmenu_get();

  return ED_fsmenu_get_nentries(fsmenu, FS_CATEGORY_BOOKMARKS);
}

static void rna_FileBrowser_FSMenuRecent_data_begin(CollectionPropertyIterator *iter,
                                                    PointerRNA *UNUSED(ptr))
{
  rna_FileBrowser_FSMenu_begin(iter, FS_CATEGORY_RECENT);
}

static int rna_FileBrowser_FSMenuRecent_data_length(PointerRNA *UNUSED(ptr))
{
  struct FSMenu *fsmenu = ED_fsmenu_get();

  return ED_fsmenu_get_nentries(fsmenu, FS_CATEGORY_RECENT);
}

static int rna_FileBrowser_FSMenu_active_get(PointerRNA *ptr, const FSMenuCategory category)
{
  SpaceFile *sf = ptr->data;
  int actnr = -1;

  switch (category) {
    case FS_CATEGORY_SYSTEM:
      actnr = sf->systemnr;
      break;
    case FS_CATEGORY_SYSTEM_BOOKMARKS:
      actnr = sf->system_bookmarknr;
      break;
    case FS_CATEGORY_BOOKMARKS:
      actnr = sf->bookmarknr;
      break;
    case FS_CATEGORY_RECENT:
      actnr = sf->recentnr;
      break;
    case FS_CATEGORY_OTHER:
      /* pass. */
      break;
  }

  return actnr;
}

static void rna_FileBrowser_FSMenu_active_set(PointerRNA *ptr,
                                              int value,
                                              const FSMenuCategory category)
{
  SpaceFile *sf = ptr->data;
  struct FSMenu *fsmenu = ED_fsmenu_get();
  FSMenuEntry *fsm = ED_fsmenu_get_entry(fsmenu, category, value);

  if (fsm && sf->params) {
    switch (category) {
      case FS_CATEGORY_SYSTEM:
        sf->systemnr = value;
        break;
      case FS_CATEGORY_SYSTEM_BOOKMARKS:
        sf->system_bookmarknr = value;
        break;
      case FS_CATEGORY_BOOKMARKS:
        sf->bookmarknr = value;
        break;
      case FS_CATEGORY_RECENT:
        sf->recentnr = value;
        break;
      case FS_CATEGORY_OTHER:
        /* pass. */
        break;
    }

    BLI_strncpy(sf->params->dir, fsm->path, sizeof(sf->params->dir));
  }
}

static void rna_FileBrowser_FSMenu_active_range(PointerRNA *UNUSED(ptr),
                                                int *min,
                                                int *max,
                                                int *softmin,
                                                int *softmax,
                                                const FSMenuCategory category)
{
  struct FSMenu *fsmenu = ED_fsmenu_get();

  *min = *softmin = -1;
  *max = *softmax = ED_fsmenu_get_nentries(fsmenu, category) - 1;
}

static void rna_FileBrowser_FSMenu_active_update(struct bContext *C, PointerRNA *ptr)
{
  ScrArea *area = rna_area_from_space(ptr);
  ED_file_change_dir_ex(C, (bScreen *)ptr->owner_id, area);
}

static int rna_FileBrowser_FSMenuSystem_active_get(PointerRNA *ptr)
{
  return rna_FileBrowser_FSMenu_active_get(ptr, FS_CATEGORY_SYSTEM);
}

static void rna_FileBrowser_FSMenuSystem_active_set(PointerRNA *ptr, int value)
{
  rna_FileBrowser_FSMenu_active_set(ptr, value, FS_CATEGORY_SYSTEM);
}

static void rna_FileBrowser_FSMenuSystem_active_range(
    PointerRNA *ptr, int *min, int *max, int *softmin, int *softmax)
{
  rna_FileBrowser_FSMenu_active_range(ptr, min, max, softmin, softmax, FS_CATEGORY_SYSTEM);
}

static int rna_FileBrowser_FSMenuSystemBookmark_active_get(PointerRNA *ptr)
{
  return rna_FileBrowser_FSMenu_active_get(ptr, FS_CATEGORY_SYSTEM_BOOKMARKS);
}

static void rna_FileBrowser_FSMenuSystemBookmark_active_set(PointerRNA *ptr, int value)
{
  rna_FileBrowser_FSMenu_active_set(ptr, value, FS_CATEGORY_SYSTEM_BOOKMARKS);
}

static void rna_FileBrowser_FSMenuSystemBookmark_active_range(
    PointerRNA *ptr, int *min, int *max, int *softmin, int *softmax)
{
  rna_FileBrowser_FSMenu_active_range(
      ptr, min, max, softmin, softmax, FS_CATEGORY_SYSTEM_BOOKMARKS);
}

static int rna_FileBrowser_FSMenuBookmark_active_get(PointerRNA *ptr)
{
  return rna_FileBrowser_FSMenu_active_get(ptr, FS_CATEGORY_BOOKMARKS);
}

static void rna_FileBrowser_FSMenuBookmark_active_set(PointerRNA *ptr, int value)
{
  rna_FileBrowser_FSMenu_active_set(ptr, value, FS_CATEGORY_BOOKMARKS);
}

static void rna_FileBrowser_FSMenuBookmark_active_range(
    PointerRNA *ptr, int *min, int *max, int *softmin, int *softmax)
{
  rna_FileBrowser_FSMenu_active_range(ptr, min, max, softmin, softmax, FS_CATEGORY_BOOKMARKS);
}

static int rna_FileBrowser_FSMenuRecent_active_get(PointerRNA *ptr)
{
  return rna_FileBrowser_FSMenu_active_get(ptr, FS_CATEGORY_RECENT);
}

static void rna_FileBrowser_FSMenuRecent_active_set(PointerRNA *ptr, int value)
{
  rna_FileBrowser_FSMenu_active_set(ptr, value, FS_CATEGORY_RECENT);
}

static void rna_FileBrowser_FSMenuRecent_active_range(
    PointerRNA *ptr, int *min, int *max, int *softmin, int *softmax)
{
  rna_FileBrowser_FSMenu_active_range(ptr, min, max, softmin, softmax, FS_CATEGORY_RECENT);
}

static void rna_SpaceFileBrowser_browse_mode_update(Main *UNUSED(bmain),
                                                    Scene *UNUSED(scene),
                                                    PointerRNA *ptr)
{
  ScrArea *area = rna_area_from_space(ptr);
  ED_area_tag_refresh(area);
}

static void rna_SpaceSpreadsheet_geometry_component_type_update(Main *UNUSED(bmain),
                                                                Scene *UNUSED(scene),
                                                                PointerRNA *ptr)
{
  SpaceSpreadsheet *sspreadsheet = (SpaceSpreadsheet *)ptr->data;
  if (sspreadsheet->geometry_component_type == GEO_COMPONENT_TYPE_POINT_CLOUD) {
    sspreadsheet->attribute_domain = ATTR_DOMAIN_POINT;
  }
  if (sspreadsheet->geometry_component_type == GEO_COMPONENT_TYPE_CURVE &&
      !ELEM(sspreadsheet->attribute_domain, ATTR_DOMAIN_POINT, ATTR_DOMAIN_CURVE)) {
    sspreadsheet->attribute_domain = ATTR_DOMAIN_POINT;
  }
}

const EnumPropertyItem *rna_SpaceSpreadsheet_attribute_domain_itemf(bContext *UNUSED(C),
                                                                    PointerRNA *ptr,
                                                                    PropertyRNA *UNUSED(prop),
                                                                    bool *r_free)
{
  SpaceSpreadsheet *sspreadsheet = (SpaceSpreadsheet *)ptr->data;
  GeometryComponentType component_type = sspreadsheet->geometry_component_type;
  if (sspreadsheet->object_eval_state == SPREADSHEET_OBJECT_EVAL_STATE_ORIGINAL) {
    ID *used_id = ED_spreadsheet_get_current_id(sspreadsheet);
    if (used_id != NULL) {
      if (GS(used_id->name) == ID_OB) {
        Object *used_object = (Object *)used_id;
        if (used_object->type == OB_POINTCLOUD) {
          component_type = GEO_COMPONENT_TYPE_POINT_CLOUD;
        }
        else {
          component_type = GEO_COMPONENT_TYPE_MESH;
        }
      }
    }
  }

  static EnumPropertyItem mesh_vertex_domain_item = {
      ATTR_DOMAIN_POINT, "POINT", 0, "Vertex", "Attribute per point/vertex"};

  EnumPropertyItem *item_array = NULL;
  int items_len = 0;
  for (const EnumPropertyItem *item = rna_enum_attribute_domain_items; item->identifier != NULL;
       item++) {
    if (component_type == GEO_COMPONENT_TYPE_MESH) {
      if (!ELEM(item->value,
                ATTR_DOMAIN_CORNER,
                ATTR_DOMAIN_EDGE,
                ATTR_DOMAIN_POINT,
                ATTR_DOMAIN_FACE)) {
        continue;
      }
    }
    if (component_type == GEO_COMPONENT_TYPE_POINT_CLOUD) {
      if (item->value != ATTR_DOMAIN_POINT) {
        continue;
      }
    }
    if (component_type == GEO_COMPONENT_TYPE_CURVE) {
      if (!ELEM(item->value, ATTR_DOMAIN_POINT, ATTR_DOMAIN_CURVE)) {
        continue;
      }
    }
    if (item->value == ATTR_DOMAIN_POINT && component_type == GEO_COMPONENT_TYPE_MESH) {
      RNA_enum_item_add(&item_array, &items_len, &mesh_vertex_domain_item);
    }
    else {
      RNA_enum_item_add(&item_array, &items_len, item);
    }
  }
  RNA_enum_item_end(&item_array, &items_len);

  *r_free = true;
  return item_array;
}

static SpreadsheetContext *rna_SpaceSpreadsheet_context_path_append(SpaceSpreadsheet *sspreadsheet,
                                                                    int type)
{
  SpreadsheetContext *context = ED_spreadsheet_context_new(type);
  BLI_addtail(&sspreadsheet->context_path, context);
  ED_spreadsheet_context_path_update_tag(sspreadsheet);
  WM_main_add_notifier(NC_SPACE | ND_SPACE_SPREADSHEET, NULL);
  return context;
}

static void rna_SpaceSpreadsheet_context_path_clear(SpaceSpreadsheet *sspreadsheet)
{
  ED_spreadsheet_context_path_clear(sspreadsheet);
  ED_spreadsheet_context_path_update_tag(sspreadsheet);
  WM_main_add_notifier(NC_SPACE | ND_SPACE_SPREADSHEET, NULL);
}

static StructRNA *rna_spreadsheet_context_refine(PointerRNA *ptr)
{
  SpreadsheetContext *context = ptr->data;
  switch (context->type) {
    case SPREADSHEET_CONTEXT_OBJECT:
      return &RNA_SpreadsheetContextObject;
    case SPREADSHEET_CONTEXT_MODIFIER:
      return &RNA_SpreadsheetContextModifier;
    case SPREADSHEET_CONTEXT_NODE:
      return &RNA_SpreadsheetContextNode;
  }
  BLI_assert_unreachable();
  return NULL;
}

static void rna_spreadsheet_context_update(Main *UNUSED(bmain),
                                           Scene *UNUSED(scene),
                                           PointerRNA *ptr)
{
  bScreen *screen = (bScreen *)ptr->owner_id;
  LISTBASE_FOREACH (ScrArea *, area, &screen->areabase) {
    SpaceLink *sl = area->spacedata.first;
    if (sl->spacetype == SPACE_SPREADSHEET) {
      SpaceSpreadsheet *sspreadsheet = (SpaceSpreadsheet *)sl;
      ED_spreadsheet_context_path_update_tag(sspreadsheet);
    }
  }
}

static void rna_spreadsheet_set_geometry_node_context(SpaceSpreadsheet *sspreadsheet,
                                                      SpaceNode *snode,
                                                      bNode *node)
{
  ED_spreadsheet_set_geometry_node_context(sspreadsheet, snode, node);
  ED_spreadsheet_context_path_update_tag(sspreadsheet);
  WM_main_add_notifier(NC_SPACE | ND_SPACE_SPREADSHEET, NULL);
}

#else

static const EnumPropertyItem dt_uv_items[] = {
    {SI_UVDT_OUTLINE, "OUTLINE", 0, "Outline", "Display white edges with black outline"},
    {SI_UVDT_DASH, "DASH", 0, "Dash", "Display dashed black-white edges"},
    {SI_UVDT_BLACK, "BLACK", 0, "Black", "Display black edges"},
    {SI_UVDT_WHITE, "WHITE", 0, "White", "Display white edges"},
    {0, NULL, 0, NULL, NULL},
};

static void rna_def_space_generic_show_region_toggles(StructRNA *srna, int region_type_mask)
{
  PropertyRNA *prop;

#  define DEF_SHOW_REGION_PROPERTY(identifier, label, description) \
    { \
      prop = RNA_def_property(srna, STRINGIFY(identifier), PROP_BOOLEAN, PROP_NONE); \
      RNA_def_property_flag(prop, PROP_CONTEXT_UPDATE); \
      RNA_def_property_boolean_funcs(prop, \
                                     STRINGIFY(rna_Space_##identifier##_get), \
                                     STRINGIFY(rna_Space_##identifier##_set)); \
      RNA_def_property_ui_text(prop, label, description); \
      RNA_def_property_update(prop, 0, STRINGIFY(rna_Space_##identifier##_update)); \
    } \
    ((void)0)

  if (region_type_mask & (1 << RGN_TYPE_TOOL_HEADER)) {
    region_type_mask &= ~(1 << RGN_TYPE_TOOL_HEADER);
    DEF_SHOW_REGION_PROPERTY(show_region_tool_header, "Tool Settings", "");
  }
  if (region_type_mask & (1 << RGN_TYPE_HEADER)) {
    region_type_mask &= ~(1 << RGN_TYPE_HEADER);
    DEF_SHOW_REGION_PROPERTY(show_region_header, "Header", "");
  }
  if (region_type_mask & (1 << RGN_TYPE_FOOTER)) {
    region_type_mask &= ~(1 << RGN_TYPE_FOOTER);
    DEF_SHOW_REGION_PROPERTY(show_region_footer, "Footer", "");
  }
  if (region_type_mask & (1 << RGN_TYPE_TOOLS)) {
    region_type_mask &= ~(1 << RGN_TYPE_TOOLS);
    DEF_SHOW_REGION_PROPERTY(show_region_toolbar, "Toolbar", "");
  }
  if (region_type_mask & (1 << RGN_TYPE_UI)) {
    region_type_mask &= ~(1 << RGN_TYPE_UI);
    DEF_SHOW_REGION_PROPERTY(show_region_ui, "Sidebar", "");
  }
  if (region_type_mask & (1 << RGN_TYPE_HUD)) {
    region_type_mask &= ~(1 << RGN_TYPE_HUD);
    DEF_SHOW_REGION_PROPERTY(show_region_hud, "Adjust Last Operation", "");
  }
  BLI_assert(region_type_mask == 0);
}

static void rna_def_space(BlenderRNA *brna)
{
  StructRNA *srna;
  PropertyRNA *prop;

  srna = RNA_def_struct(brna, "Space", NULL);
  RNA_def_struct_sdna(srna, "SpaceLink");
  RNA_def_struct_ui_text(srna, "Space", "Space data for a screen area");
  RNA_def_struct_refine_func(srna, "rna_Space_refine");

  prop = RNA_def_property(srna, "type", PROP_ENUM, PROP_NONE);
  RNA_def_property_enum_sdna(prop, NULL, "spacetype");
  RNA_def_property_enum_items(prop, rna_enum_space_type_items);
  /* When making this editable, take care for the special case of global areas
   * (see rna_Area_type_set). */
  RNA_def_property_clear_flag(prop, PROP_EDITABLE);
  RNA_def_property_ui_text(prop, "Type", "Space data type");

  /* access to V2D_VIEWSYNC_SCREEN_TIME */
  prop = RNA_def_property(srna, "show_locked_time", PROP_BOOLEAN, PROP_NONE);
  RNA_def_property_boolean_funcs(prop, "rna_Space_view2d_sync_get", "rna_Space_view2d_sync_set");
  RNA_def_property_ui_text(prop,
                           "Sync Visible Range",
                           "Synchronize the visible timeline range with other time-based editors");
  RNA_def_property_update(prop, NC_SPACE | ND_SPACE_TIME, "rna_Space_view2d_sync_update");

  rna_def_space_generic_show_region_toggles(srna, (1 << RGN_TYPE_HEADER));
}

/* for all spaces that use a mask */
static void rna_def_space_mask_info(StructRNA *srna, int noteflag, const char *mask_set_func)
{
  PropertyRNA *prop;

  static const EnumPropertyItem overlay_mode_items[] = {
      {MASK_OVERLAY_ALPHACHANNEL,
       "ALPHACHANNEL",
       ICON_NONE,
       "Alpha Channel",
       "Show alpha channel of the mask"},
      {MASK_OVERLAY_COMBINED,
       "COMBINED",
       ICON_NONE,
       "Combined",
       "Combine space background image with the mask"},
      {0, NULL, 0, NULL, NULL},
  };

  prop = RNA_def_property(srna, "mask", PROP_POINTER, PROP_NONE);
  RNA_def_property_pointer_sdna(prop, NULL, "mask_info.mask");
  RNA_def_property_flag(prop, PROP_EDITABLE);
  RNA_def_property_ui_text(prop, "Mask", "Mask displayed and edited in this space");
  RNA_def_property_pointer_funcs(prop, NULL, mask_set_func, NULL, NULL);
  RNA_def_property_update(prop, noteflag, NULL);

  /* mask drawing */
  prop = RNA_def_property(srna, "mask_display_type", PROP_ENUM, PROP_NONE);
  RNA_def_property_enum_sdna(prop, NULL, "mask_info.draw_type");
  RNA_def_property_enum_items(prop, dt_uv_items);
  RNA_def_property_ui_text(prop, "Edge Display Type", "Display type for mask splines");
  RNA_def_property_update(prop, noteflag, NULL);

  prop = RNA_def_property(srna, "show_mask_smooth", PROP_BOOLEAN, PROP_NONE);
  RNA_def_property_boolean_sdna(prop, NULL, "mask_info.draw_flag", MASK_DRAWFLAG_SMOOTH);
  RNA_def_property_ui_text(prop, "Display Smooth Splines", "");
  RNA_def_property_update(prop, noteflag, NULL);

  prop = RNA_def_property(srna, "show_mask_overlay", PROP_BOOLEAN, PROP_NONE);
  RNA_def_property_boolean_sdna(prop, NULL, "mask_info.draw_flag", MASK_DRAWFLAG_OVERLAY);
  RNA_def_property_ui_text(prop, "Show Mask Overlay", "");
  RNA_def_property_update(prop, noteflag, NULL);

  prop = RNA_def_property(srna, "mask_overlay_mode", PROP_ENUM, PROP_NONE);
  RNA_def_property_enum_sdna(prop, NULL, "mask_info.overlay_mode");
  RNA_def_property_enum_items(prop, overlay_mode_items);
  RNA_def_property_ui_text(prop, "Overlay Mode", "Overlay mode of rasterized mask");
  RNA_def_property_update(prop, noteflag, NULL);
}

static void rna_def_space_image_uv(BlenderRNA *brna)
{
  StructRNA *srna;
  PropertyRNA *prop;

  static const EnumPropertyItem sticky_mode_items[] = {
      {SI_STICKY_DISABLE,
       "DISABLED",
       ICON_STICKY_UVS_DISABLE,
       "Disabled",
       "Sticky vertex selection disabled"},
      {SI_STICKY_LOC,
       "SHARED_LOCATION",
       ICON_STICKY_UVS_LOC,
       "Shared Location",
       "Select UVs that are at the same location and share a mesh vertex"},
      {SI_STICKY_VERTEX,
       "SHARED_VERTEX",
       ICON_STICKY_UVS_VERT,
       "Shared Vertex",
       "Select UVs that share a mesh vertex, whether or not they are at the same location"},
      {0, NULL, 0, NULL, NULL},
  };

  static const EnumPropertyItem dt_uvstretch_items[] = {
      {SI_UVDT_STRETCH_ANGLE, "ANGLE", 0, "Angle", "Angular distortion between UV and 3D angles"},
      {SI_UVDT_STRETCH_AREA, "AREA", 0, "Area", "Area distortion between UV and 3D faces"},
      {0, NULL, 0, NULL, NULL},
  };

  static const EnumPropertyItem pixel_snap_mode_items[] = {
      {SI_PIXEL_SNAP_DISABLED, "DISABLED", 0, "Disabled", "Don't snap to pixels"},
      {SI_PIXEL_SNAP_CORNER, "CORNER", 0, "Corner", "Snap to pixel corners"},
      {SI_PIXEL_SNAP_CENTER, "CENTER", 0, "Center", "Snap to pixel centers"},
      {0, NULL, 0, NULL, NULL},
  };

  srna = RNA_def_struct(brna, "SpaceUVEditor", NULL);
  RNA_def_struct_sdna(srna, "SpaceImage");
  RNA_def_struct_nested(brna, srna, "SpaceImageEditor");
  RNA_def_struct_path_func(srna, "rna_SpaceUVEditor_path");
  RNA_def_struct_ui_text(srna, "Space UV Editor", "UV editor data for the image editor space");

  /* selection */
  prop = RNA_def_property(srna, "sticky_select_mode", PROP_ENUM, PROP_NONE);
  RNA_def_property_enum_sdna(prop, NULL, "sticky");
  RNA_def_property_enum_items(prop, sticky_mode_items);
  RNA_def_property_ui_text(
      prop, "Sticky Selection Mode", "Method for extending UV vertex selection");
  RNA_def_property_update(prop, NC_SPACE | ND_SPACE_IMAGE, NULL);

  /* drawing */
  prop = RNA_def_property(srna, "edge_display_type", PROP_ENUM, PROP_NONE);
  RNA_def_property_enum_sdna(prop, NULL, "dt_uv");
  RNA_def_property_enum_items(prop, dt_uv_items);
  RNA_def_property_ui_text(prop, "Display As", "Display style for UV edges");
  RNA_def_property_update(prop, NC_SPACE | ND_SPACE_IMAGE, NULL);

  prop = RNA_def_property(srna, "show_stretch", PROP_BOOLEAN, PROP_NONE);
  RNA_def_property_boolean_sdna(prop, NULL, "flag", SI_DRAW_STRETCH);
  RNA_def_property_ui_text(
      prop,
      "Display Stretch",
      "Display faces colored according to the difference in shape between UVs and "
      "their 3D coordinates (blue for low distortion, red for high distortion)");
  RNA_def_property_update(prop, NC_SPACE | ND_SPACE_IMAGE, NULL);

  prop = RNA_def_property(srna, "display_stretch_type", PROP_ENUM, PROP_NONE);
  RNA_def_property_enum_sdna(prop, NULL, "dt_uvstretch");
  RNA_def_property_enum_items(prop, dt_uvstretch_items);
  RNA_def_property_ui_text(prop, "Display Stretch Type", "Type of stretch to display");
  RNA_def_property_update(prop, NC_SPACE | ND_SPACE_IMAGE, NULL);

  prop = RNA_def_property(srna, "show_modified_edges", PROP_BOOLEAN, PROP_NONE);
  RNA_def_property_boolean_sdna(prop, NULL, "flag", SI_DRAWSHADOW);
  RNA_def_property_ui_text(
      prop, "Display Modified Edges", "Display edges after modifiers are applied");
  RNA_def_property_update(prop, NC_SPACE | ND_SPACE_IMAGE, NULL);

  prop = RNA_def_property(srna, "show_metadata", PROP_BOOLEAN, PROP_NONE);
  RNA_def_property_boolean_sdna(prop, NULL, "flag", SI_DRAW_METADATA);
  RNA_def_property_ui_text(prop, "Show Metadata", "Display metadata properties of the image");
  RNA_def_property_update(prop, NC_SPACE | ND_SPACE_IMAGE, NULL);

  prop = RNA_def_property(srna, "show_texpaint", PROP_BOOLEAN, PROP_NONE);
  RNA_def_property_boolean_negative_sdna(prop, NULL, "flag", SI_NO_DRAW_TEXPAINT);
  RNA_def_property_ui_text(
      prop, "Display Texture Paint UVs", "Display overlay of texture paint uv layer");
  RNA_def_property_update(prop, NC_SPACE | ND_SPACE_IMAGE, NULL);

  prop = RNA_def_property(srna, "show_pixel_coords", PROP_BOOLEAN, PROP_NONE);
  RNA_def_property_boolean_negative_sdna(prop, NULL, "flag", SI_COORDFLOATS);
  RNA_def_property_ui_text(
      prop, "Pixel Coordinates", "Display UV coordinates in pixels rather than from 0.0 to 1.0");
  RNA_def_property_update(prop, NC_SPACE | ND_SPACE_IMAGE, NULL);

  prop = RNA_def_property(srna, "show_faces", PROP_BOOLEAN, PROP_NONE);
  RNA_def_property_boolean_negative_sdna(prop, NULL, "flag", SI_NO_DRAWFACES);
  RNA_def_property_ui_text(prop, "Display Faces", "Display faces over the image");
  RNA_def_property_update(prop, NC_SPACE | ND_SPACE_IMAGE, NULL);

  prop = RNA_def_property(srna, "tile_grid_shape", PROP_INT, PROP_NONE);
  RNA_def_property_int_sdna(prop, NULL, "tile_grid_shape");
  RNA_def_property_array(prop, 2);
  RNA_def_property_int_default(prop, 1);
  RNA_def_property_range(prop, 1, 10);
  RNA_def_property_ui_text(
      prop, "Tile Grid Shape", "How many tiles will be shown in the background");
  RNA_def_property_update(prop, NC_SPACE | ND_SPACE_IMAGE, NULL);

  prop = RNA_def_property(srna, "uv_opacity", PROP_FLOAT, PROP_FACTOR);
  RNA_def_property_float_sdna(prop, NULL, "uv_opacity");
  RNA_def_property_range(prop, 0.0f, 1.0f);
  RNA_def_property_ui_text(prop, "UV Opacity", "Opacity of UV overlays");
  RNA_def_property_update(prop, NC_SPACE | ND_SPACE_IMAGE, NULL);

  /* todo: move edge and face drawing options here from G.f */

  prop = RNA_def_property(srna, "pixel_snap_mode", PROP_ENUM, PROP_NONE);
  RNA_def_property_enum_items(prop, pixel_snap_mode_items);
  RNA_def_property_ui_text(prop, "Snap to Pixels", "Snap UVs to pixels while editing");
  RNA_def_property_update(prop, NC_SPACE | ND_SPACE_IMAGE, NULL);

  prop = RNA_def_property(srna, "lock_bounds", PROP_BOOLEAN, PROP_NONE);
  RNA_def_property_boolean_sdna(prop, NULL, "flag", SI_CLIP_UV);
  RNA_def_property_ui_text(prop,
                           "Constrain to Image Bounds",
                           "Constraint to stay within the image bounds while editing");
  RNA_def_property_update(prop, NC_SPACE | ND_SPACE_IMAGE, NULL);

  prop = RNA_def_property(srna, "use_live_unwrap", PROP_BOOLEAN, PROP_NONE);
  RNA_def_property_boolean_sdna(prop, NULL, "flag", SI_LIVE_UNWRAP);
  RNA_def_property_ui_text(
      prop,
      "Live Unwrap",
      "Continuously unwrap the selected UV island while transforming pinned vertices");
  RNA_def_property_update(prop, NC_SPACE | ND_SPACE_IMAGE, NULL);
}

static void rna_def_space_outliner(BlenderRNA *brna)
{
  StructRNA *srna;
  PropertyRNA *prop;

  static const EnumPropertyItem display_mode_items[] = {
      {SO_SCENES,
       "SCENES",
       ICON_SCENE_DATA,
       "Scenes",
       "Display scenes and their view layers, collections and objects"},
      {SO_VIEW_LAYER,
       "VIEW_LAYER",
       ICON_RENDER_RESULT,
       "View Layer",
       "Display collections and objects in the view layer"},
      {SO_SEQUENCE,
       "SEQUENCE",
       ICON_SEQUENCE,
       "Video Sequencer",
       "Display data belonging to the Video Sequencer"},
      {SO_LIBRARIES,
       "LIBRARIES",
       ICON_FILE_BLEND,
       "Blender File",
       "Display data of current file and linked libraries"},
      {SO_DATA_API,
       "DATA_API",
       ICON_RNA,
       "Data API",
       "Display low level Blender data and its properties"},
      {SO_OVERRIDES_LIBRARY,
       "LIBRARY_OVERRIDES",
       ICON_LIBRARY_DATA_OVERRIDE,
       "Library Overrides",
       "Display data-blocks with library overrides and list their overridden properties"},
      {SO_ID_ORPHANS,
       "ORPHAN_DATA",
       ICON_ORPHAN_DATA,
       "Orphan Data",
       "Display data-blocks which are unused and/or will be lost when the file is reloaded"},
      {0, NULL, 0, NULL, NULL},
  };

  static const EnumPropertyItem filter_state_items[] = {
      {SO_FILTER_OB_ALL, "ALL", 0, "All", "Show all objects in the view layer"},
      {SO_FILTER_OB_VISIBLE, "VISIBLE", 0, "Visible", "Show visible objects"},
      {SO_FILTER_OB_SELECTED, "SELECTED", 0, "Selected", "Show selected objects"},
      {SO_FILTER_OB_ACTIVE, "ACTIVE", 0, "Active", "Show only the active object"},
      {SO_FILTER_OB_SELECTABLE, "SELECTABLE", 0, "Selectable", "Show only selectable objects"},
      {0, NULL, 0, NULL, NULL},
  };

  srna = RNA_def_struct(brna, "SpaceOutliner", "Space");
  RNA_def_struct_sdna(srna, "SpaceOutliner");
  RNA_def_struct_ui_text(srna, "Space Outliner", "Outliner space data");

  prop = RNA_def_property(srna, "display_mode", PROP_ENUM, PROP_NONE);
  RNA_def_property_enum_sdna(prop, NULL, "outlinevis");
  RNA_def_property_enum_items(prop, display_mode_items);
  RNA_def_property_ui_text(prop, "Display Mode", "Type of information to display");
  RNA_def_property_update(prop, NC_SPACE | ND_SPACE_OUTLINER, NULL);

  prop = RNA_def_property(srna, "filter_text", PROP_STRING, PROP_NONE);
  RNA_def_property_string_sdna(prop, NULL, "search_string");
  RNA_def_property_ui_text(prop, "Display Filter", "Live search filtering string");
  RNA_def_property_flag(prop, PROP_TEXTEDIT_UPDATE);
  RNA_def_property_update(prop, NC_SPACE | ND_SPACE_OUTLINER, NULL);

  prop = RNA_def_property(srna, "use_filter_case_sensitive", PROP_BOOLEAN, PROP_NONE);
  RNA_def_property_boolean_sdna(prop, NULL, "search_flags", SO_FIND_CASE_SENSITIVE);
  RNA_def_property_ui_text(
      prop, "Case Sensitive Matches Only", "Only use case sensitive matches of search string");
  RNA_def_property_update(prop, NC_SPACE | ND_SPACE_OUTLINER, NULL);

  prop = RNA_def_property(srna, "use_filter_complete", PROP_BOOLEAN, PROP_NONE);
  RNA_def_property_boolean_sdna(prop, NULL, "search_flags", SO_FIND_COMPLETE);
  RNA_def_property_ui_text(
      prop, "Complete Matches Only", "Only use complete matches of search string");
  RNA_def_property_update(prop, NC_SPACE | ND_SPACE_OUTLINER, NULL);

  prop = RNA_def_property(srna, "use_sort_alpha", PROP_BOOLEAN, PROP_NONE);
  RNA_def_property_boolean_negative_sdna(prop, NULL, "flag", SO_SKIP_SORT_ALPHA);
  RNA_def_property_ui_text(prop, "Sort Alphabetically", "");
  RNA_def_property_update(prop, NC_SPACE | ND_SPACE_OUTLINER, NULL);

  prop = RNA_def_property(srna, "use_sync_select", PROP_BOOLEAN, PROP_NONE);
  RNA_def_property_boolean_sdna(prop, NULL, "flag", SO_SYNC_SELECT);
  RNA_def_property_ui_text(
      prop, "Sync Outliner Selection", "Sync outliner selection with other editors");
  RNA_def_property_update(prop, NC_SPACE | ND_SPACE_OUTLINER, NULL);

  prop = RNA_def_property(srna, "show_mode_column", PROP_BOOLEAN, PROP_NONE);
  RNA_def_property_boolean_sdna(prop, NULL, "flag", SO_MODE_COLUMN);
  RNA_def_property_ui_text(
      prop, "Show Mode Column", "Show the mode column for mode toggle and activation");
  RNA_def_property_update(prop, NC_SPACE | ND_SPACE_OUTLINER, NULL);

  /* Granular restriction column option. */
  prop = RNA_def_property(srna, "show_restrict_column_enable", PROP_BOOLEAN, PROP_NONE);
  RNA_def_property_boolean_sdna(prop, NULL, "show_restrict_flags", SO_RESTRICT_ENABLE);
  RNA_def_property_ui_text(prop, "Exclude from View Layer", "Exclude from view layer");
  RNA_def_property_ui_icon(prop, ICON_CHECKBOX_HLT, 0);
  RNA_def_property_update(prop, NC_SPACE | ND_SPACE_OUTLINER, NULL);

  prop = RNA_def_property(srna, "show_restrict_column_select", PROP_BOOLEAN, PROP_NONE);
  RNA_def_property_boolean_sdna(prop, NULL, "show_restrict_flags", SO_RESTRICT_SELECT);
  RNA_def_property_ui_text(prop, "Selectable", "Selectable");
  RNA_def_property_ui_icon(prop, ICON_RESTRICT_SELECT_OFF, 0);
  RNA_def_property_update(prop, NC_SPACE | ND_SPACE_OUTLINER, NULL);

  prop = RNA_def_property(srna, "show_restrict_column_hide", PROP_BOOLEAN, PROP_NONE);
  RNA_def_property_boolean_sdna(prop, NULL, "show_restrict_flags", SO_RESTRICT_HIDE);
  RNA_def_property_ui_text(prop, "Hide in Viewport", "Temporarily hide in viewport");
  RNA_def_property_ui_icon(prop, ICON_HIDE_OFF, 0);
  RNA_def_property_update(prop, NC_SPACE | ND_SPACE_OUTLINER, NULL);

  prop = RNA_def_property(srna, "show_restrict_column_viewport", PROP_BOOLEAN, PROP_NONE);
  RNA_def_property_boolean_sdna(prop, NULL, "show_restrict_flags", SO_RESTRICT_VIEWPORT);
  RNA_def_property_ui_text(prop, "Disable in Viewports", "Globally disable in viewports");
  RNA_def_property_ui_icon(prop, ICON_RESTRICT_VIEW_OFF, 0);
  RNA_def_property_update(prop, NC_SPACE | ND_SPACE_OUTLINER, NULL);

  prop = RNA_def_property(srna, "show_restrict_column_render", PROP_BOOLEAN, PROP_NONE);
  RNA_def_property_boolean_sdna(prop, NULL, "show_restrict_flags", SO_RESTRICT_RENDER);
  RNA_def_property_ui_text(prop, "Disable in Renders", "Globally disable in renders");
  RNA_def_property_ui_icon(prop, ICON_RESTRICT_RENDER_OFF, 0);
  RNA_def_property_update(prop, NC_SPACE | ND_SPACE_OUTLINER, NULL);

  prop = RNA_def_property(srna, "show_restrict_column_holdout", PROP_BOOLEAN, PROP_NONE);
  RNA_def_property_boolean_sdna(prop, NULL, "show_restrict_flags", SO_RESTRICT_HOLDOUT);
  RNA_def_property_ui_text(prop, "Holdout", "Holdout");
  RNA_def_property_ui_icon(prop, ICON_HOLDOUT_ON, 0);
  RNA_def_property_update(prop, NC_SPACE | ND_SPACE_OUTLINER, NULL);

  prop = RNA_def_property(srna, "show_restrict_column_indirect_only", PROP_BOOLEAN, PROP_NONE);
  RNA_def_property_boolean_sdna(prop, NULL, "show_restrict_flags", SO_RESTRICT_INDIRECT_ONLY);
  RNA_def_property_ui_text(prop, "Indirect Only", "Indirect only");
  RNA_def_property_ui_icon(prop, ICON_INDIRECT_ONLY_ON, 0);
  RNA_def_property_update(prop, NC_SPACE | ND_SPACE_OUTLINER, NULL);

  /* Filters. */
  prop = RNA_def_property(srna, "use_filter_object", PROP_BOOLEAN, PROP_NONE);
  RNA_def_property_boolean_negative_sdna(prop, NULL, "filter", SO_FILTER_NO_OBJECT);
  RNA_def_property_ui_text(prop, "Filter Objects", "Show objects");
  RNA_def_property_update(prop, NC_SPACE | ND_SPACE_OUTLINER, NULL);

  prop = RNA_def_property(srna, "use_filter_object_content", PROP_BOOLEAN, PROP_NONE);
  RNA_def_property_boolean_negative_sdna(prop, NULL, "filter", SO_FILTER_NO_OB_CONTENT);
  RNA_def_property_ui_text(
      prop, "Show Object Contents", "Show what is inside the objects elements");
  RNA_def_property_update(prop, NC_SPACE | ND_SPACE_OUTLINER, NULL);

  prop = RNA_def_property(srna, "use_filter_children", PROP_BOOLEAN, PROP_NONE);
  RNA_def_property_boolean_negative_sdna(prop, NULL, "filter", SO_FILTER_NO_CHILDREN);
  RNA_def_property_ui_text(prop, "Show Object Children", "Show children");
  RNA_def_property_update(prop, NC_SPACE | ND_SPACE_OUTLINER, NULL);

  prop = RNA_def_property(srna, "use_filter_collection", PROP_BOOLEAN, PROP_NONE);
  RNA_def_property_boolean_negative_sdna(prop, NULL, "filter", SO_FILTER_NO_COLLECTION);
  RNA_def_property_ui_text(prop, "Show Collections", "Show collections");
  RNA_def_property_update(prop, NC_SPACE | ND_SPACE_OUTLINER, NULL);

  /* Filters object state. */
  prop = RNA_def_property(srna, "filter_state", PROP_ENUM, PROP_NONE);
  RNA_def_property_enum_sdna(prop, NULL, "filter_state");
  RNA_def_property_enum_items(prop, filter_state_items);
  RNA_def_property_ui_text(prop, "Object State Filter", "");
  RNA_def_property_update(prop, NC_SPACE | ND_SPACE_OUTLINER, NULL);

  prop = RNA_def_property(srna, "filter_invert", PROP_BOOLEAN, PROP_NONE);
  RNA_def_property_boolean_sdna(prop, NULL, "filter", SO_FILTER_OB_STATE_INVERSE);
  RNA_def_property_ui_text(prop, "Invert", "Invert the object state filter");
  RNA_def_property_update(prop, NC_SPACE | ND_SPACE_OUTLINER, NULL);

  /* Filters object type. */
  prop = RNA_def_property(srna, "use_filter_object_mesh", PROP_BOOLEAN, PROP_NONE);
  RNA_def_property_boolean_negative_sdna(prop, NULL, "filter", SO_FILTER_NO_OB_MESH);
  RNA_def_property_ui_text(prop, "Show Meshes", "Show mesh objects");
  RNA_def_property_update(prop, NC_SPACE | ND_SPACE_OUTLINER, NULL);

  prop = RNA_def_property(srna, "use_filter_object_armature", PROP_BOOLEAN, PROP_NONE);
  RNA_def_property_boolean_negative_sdna(prop, NULL, "filter", SO_FILTER_NO_OB_ARMATURE);
  RNA_def_property_ui_text(prop, "Show Armatures", "Show armature objects");
  RNA_def_property_update(prop, NC_SPACE | ND_SPACE_OUTLINER, NULL);

  prop = RNA_def_property(srna, "use_filter_object_empty", PROP_BOOLEAN, PROP_NONE);
  RNA_def_property_boolean_negative_sdna(prop, NULL, "filter", SO_FILTER_NO_OB_EMPTY);
  RNA_def_property_ui_text(prop, "Show Empties", "Show empty objects");
  RNA_def_property_update(prop, NC_SPACE | ND_SPACE_OUTLINER, NULL);

  prop = RNA_def_property(srna, "use_filter_object_light", PROP_BOOLEAN, PROP_NONE);
  RNA_def_property_boolean_negative_sdna(prop, NULL, "filter", SO_FILTER_NO_OB_LAMP);
  RNA_def_property_ui_text(prop, "Show Lights", "Show light objects");
  RNA_def_property_update(prop, NC_SPACE | ND_SPACE_OUTLINER, NULL);

  prop = RNA_def_property(srna, "use_filter_object_camera", PROP_BOOLEAN, PROP_NONE);
  RNA_def_property_boolean_negative_sdna(prop, NULL, "filter", SO_FILTER_NO_OB_CAMERA);
  RNA_def_property_ui_text(prop, "Show Cameras", "Show camera objects");
  RNA_def_property_update(prop, NC_SPACE | ND_SPACE_OUTLINER, NULL);

  prop = RNA_def_property(srna, "use_filter_object_others", PROP_BOOLEAN, PROP_NONE);
  RNA_def_property_boolean_negative_sdna(prop, NULL, "filter", SO_FILTER_NO_OB_OTHERS);
  RNA_def_property_ui_text(
      prop, "Show Other Objects", "Show curves, lattices, light probes, fonts, ...");
  RNA_def_property_update(prop, NC_SPACE | ND_SPACE_OUTLINER, NULL);

  /* Libraries filter. */
  prop = RNA_def_property(srna, "use_filter_id_type", PROP_BOOLEAN, PROP_NONE);
  RNA_def_property_boolean_sdna(prop, NULL, "filter", SO_FILTER_ID_TYPE);
  RNA_def_property_ui_text(prop, "Filter by Type", "Show only data-blocks of one type");
  RNA_def_property_update(prop, NC_SPACE | ND_SPACE_OUTLINER, NULL);

  prop = RNA_def_property(srna, "filter_id_type", PROP_ENUM, PROP_NONE);
  RNA_def_property_enum_sdna(prop, NULL, "filter_id_type");
  RNA_def_property_enum_items(prop, rna_enum_id_type_items);
  RNA_def_property_ui_text(prop, "Filter by Type", "Data-block type to show");
  RNA_def_property_translation_context(prop, BLT_I18NCONTEXT_ID_ID);

  prop = RNA_def_property(srna, "use_filter_lib_override", PROP_BOOLEAN, PROP_NONE);
  RNA_def_property_boolean_negative_sdna(prop, NULL, "filter", SO_FILTER_NO_LIB_OVERRIDE);
  RNA_def_property_ui_text(prop,
                           "Show Library Overrides",
                           "For libraries with overrides created, show the overridden values");
  RNA_def_property_update(prop, NC_SPACE | ND_SPACE_OUTLINER, NULL);

  prop = RNA_def_property(srna, "use_filter_lib_override_system", PROP_BOOLEAN, PROP_NONE);
  RNA_def_property_boolean_sdna(prop, NULL, "filter", SO_FILTER_SHOW_SYSTEM_OVERRIDES);
  RNA_def_property_ui_text(
      prop,
      "Show System Overrides",
      "For libraries with overrides created, show the overridden values that are "
      "defined/controlled automatically (e.g. to make users of an overridden data-block point to "
      "the override data, not the original linked data)");
  RNA_def_property_update(prop, NC_SPACE | ND_SPACE_OUTLINER, NULL);
}

static void rna_def_space_view3d_shading(BlenderRNA *brna)
{
  StructRNA *srna;
  PropertyRNA *prop;

  static const EnumPropertyItem background_type_items[] = {
      {V3D_SHADING_BACKGROUND_THEME, "THEME", 0, "Theme", "Use the theme for background color"},
      {V3D_SHADING_BACKGROUND_WORLD, "WORLD", 0, "World", "Use the world for background color"},
      {V3D_SHADING_BACKGROUND_VIEWPORT,
       "VIEWPORT",
       0,
       "Viewport",
       "Use a custom color limited to this viewport only"},
      {0, NULL, 0, NULL, NULL},
  };

  static const EnumPropertyItem cavity_type_items[] = {
      {V3D_SHADING_CAVITY_SSAO,
       "WORLD",
       0,
       "World",
       "Cavity shading computed in world space, useful for larger-scale occlusion"},
      {V3D_SHADING_CAVITY_CURVATURE,
       "SCREEN",
       0,
       "Screen",
       "Curvature-based shading, useful for making fine details more visible"},
      {V3D_SHADING_CAVITY_BOTH, "BOTH", 0, "Both", "Use both effects simultaneously"},
      {0, NULL, 0, NULL, NULL},
  };

  /* Note these settings are used for both 3D viewport and the OpenGL render
   * engine in the scene, so can't assume to always be part of a screen. */
  srna = RNA_def_struct(brna, "View3DShading", NULL);
  RNA_def_struct_path_func(srna, "rna_View3DShading_path");
  RNA_def_struct_ui_text(
      srna, "3D View Shading Settings", "Settings for shading in the 3D viewport");
  RNA_def_struct_idprops_func(srna, "rna_View3DShading_idprops");

  prop = RNA_def_property(srna, "type", PROP_ENUM, PROP_NONE);
  RNA_def_property_enum_items(prop, rna_enum_shading_type_items);
  RNA_def_property_enum_funcs(prop,
                              "rna_3DViewShading_type_get",
                              "rna_3DViewShading_type_set",
                              "rna_3DViewShading_type_itemf");
  RNA_def_property_ui_text(
      prop, "Viewport Shading", "Method to display/shade objects in the 3D View");
  RNA_def_property_update(
      prop, NC_SPACE | ND_SPACE_VIEW3D | NS_VIEW3D_SHADING, "rna_3DViewShading_type_update");

  prop = RNA_def_property(srna, "light", PROP_ENUM, PROP_NONE);
  RNA_def_property_enum_sdna(prop, NULL, "light");
  RNA_def_property_enum_items(prop, rna_enum_viewport_lighting_items);
  RNA_def_property_ui_text(prop, "Lighting", "Lighting Method for Solid/Texture Viewport Shading");
  RNA_def_property_update(prop, NC_SPACE | ND_SPACE_VIEW3D | NS_VIEW3D_SHADING, NULL);

  prop = RNA_def_property(srna, "show_object_outline", PROP_BOOLEAN, PROP_NONE);
  RNA_def_property_boolean_sdna(prop, NULL, "flag", V3D_SHADING_OBJECT_OUTLINE);
  RNA_def_property_clear_flag(prop, PROP_ANIMATABLE);
  RNA_def_property_ui_text(prop, "Outline", "Show Object Outline");
  RNA_def_property_update(prop, NC_SPACE | ND_SPACE_VIEW3D | NS_VIEW3D_SHADING, NULL);

  prop = RNA_def_property(srna, "studio_light", PROP_ENUM, PROP_NONE);
  RNA_def_property_enum_items(prop, rna_enum_studio_light_items);
  RNA_def_property_enum_default(prop, 0);
  RNA_def_property_enum_funcs(prop,
                              "rna_View3DShading_studio_light_get",
                              "rna_View3DShading_studio_light_set",
                              "rna_View3DShading_studio_light_itemf");
  RNA_def_property_ui_text(prop, "Studiolight", "Studio lighting setup");
  RNA_def_property_update(prop, NC_SPACE | ND_SPACE_VIEW3D | NS_VIEW3D_SHADING, NULL);

  prop = RNA_def_property(srna, "use_world_space_lighting", PROP_BOOLEAN, PROP_NONE);
  RNA_def_property_boolean_sdna(prop, NULL, "flag", V3D_SHADING_WORLD_ORIENTATION);
  RNA_def_property_clear_flag(prop, PROP_ANIMATABLE);
  RNA_def_property_ui_text(
      prop, "World Space Lighting", "Make the lighting fixed and not follow the camera");
  RNA_def_property_update(prop, NC_SPACE | ND_SPACE_VIEW3D | NS_VIEW3D_SHADING, NULL);

  prop = RNA_def_property(srna, "show_backface_culling", PROP_BOOLEAN, PROP_NONE);
  RNA_def_property_boolean_sdna(prop, NULL, "flag", V3D_SHADING_BACKFACE_CULLING);
  RNA_def_property_ui_text(
      prop, "Backface Culling", "Use back face culling to hide the back side of faces");
  RNA_def_property_update(prop, NC_SPACE | ND_SPACE_VIEW3D | NS_VIEW3D_SHADING, NULL);

  prop = RNA_def_property(srna, "show_cavity", PROP_BOOLEAN, PROP_NONE);
  RNA_def_property_boolean_sdna(prop, NULL, "flag", V3D_SHADING_CAVITY);
  RNA_def_property_clear_flag(prop, PROP_ANIMATABLE);
  RNA_def_property_ui_text(prop, "Cavity", "Show Cavity");
  RNA_def_property_update(prop, NC_SPACE | ND_SPACE_VIEW3D | NS_VIEW3D_SHADING, NULL);

  prop = RNA_def_property(srna, "cavity_type", PROP_ENUM, PROP_NONE);
  RNA_def_property_enum_items(prop, cavity_type_items);
  RNA_def_property_ui_text(prop, "Cavity Type", "Way to display the cavity shading");
  RNA_def_property_update(prop, NC_SPACE | ND_SPACE_VIEW3D | NS_VIEW3D_SHADING, NULL);

  prop = RNA_def_property(srna, "curvature_ridge_factor", PROP_FLOAT, PROP_FACTOR);
  RNA_def_property_float_sdna(prop, NULL, "curvature_ridge_factor");
  RNA_def_property_ui_text(prop, "Curvature Ridge", "Factor for the curvature ridges");
  RNA_def_property_range(prop, 0.0f, 2.0f);
  RNA_def_property_clear_flag(prop, PROP_ANIMATABLE);
  RNA_def_property_update(prop, NC_SPACE | ND_SPACE_VIEW3D | NS_VIEW3D_SHADING, NULL);

  prop = RNA_def_property(srna, "curvature_valley_factor", PROP_FLOAT, PROP_FACTOR);
  RNA_def_property_float_sdna(prop, NULL, "curvature_valley_factor");
  RNA_def_property_ui_text(prop, "Curvature Valley", "Factor for the curvature valleys");
  RNA_def_property_range(prop, 0.0f, 2.0f);
  RNA_def_property_clear_flag(prop, PROP_ANIMATABLE);
  RNA_def_property_update(prop, NC_SPACE | ND_SPACE_VIEW3D | NS_VIEW3D_SHADING, NULL);

  prop = RNA_def_property(srna, "cavity_ridge_factor", PROP_FLOAT, PROP_FACTOR);
  RNA_def_property_float_sdna(prop, NULL, "cavity_ridge_factor");
  RNA_def_property_ui_text(prop, "Cavity Ridge", "Factor for the cavity ridges");
  RNA_def_property_range(prop, 0.0f, 250.0f);
  RNA_def_property_ui_range(prop, 0.00f, 2.5f, 1, 3);
  RNA_def_property_clear_flag(prop, PROP_ANIMATABLE);
  RNA_def_property_update(prop, NC_SPACE | ND_SPACE_VIEW3D | NS_VIEW3D_SHADING, NULL);

  prop = RNA_def_property(srna, "cavity_valley_factor", PROP_FLOAT, PROP_FACTOR);
  RNA_def_property_float_sdna(prop, NULL, "cavity_valley_factor");
  RNA_def_property_ui_text(prop, "Cavity Valley", "Factor for the cavity valleys");
  RNA_def_property_range(prop, 0.0f, 250.0f);
  RNA_def_property_ui_range(prop, 0.00f, 2.5f, 1, 3);
  RNA_def_property_clear_flag(prop, PROP_ANIMATABLE);
  RNA_def_property_update(prop, NC_SPACE | ND_SPACE_VIEW3D | NS_VIEW3D_SHADING, NULL);

  prop = RNA_def_property(srna, "selected_studio_light", PROP_POINTER, PROP_NONE);
  RNA_def_property_struct_type(prop, "StudioLight");
  RNA_define_verify_sdna(0);
  RNA_def_property_ui_text(prop, "Studio Light", "Selected StudioLight");
  RNA_def_property_pointer_funcs(
      prop, "rna_View3DShading_selected_studio_light_get", NULL, NULL, NULL);
  RNA_def_property_clear_flag(prop, PROP_ANIMATABLE | PROP_EDITABLE);
  RNA_define_verify_sdna(1);

  prop = RNA_def_property(srna, "studiolight_rotate_z", PROP_FLOAT, PROP_ANGLE);
  RNA_def_property_float_sdna(prop, NULL, "studiolight_rot_z");
  RNA_def_property_ui_text(
      prop, "Studiolight Rotation", "Rotation of the studiolight around the Z-Axis");
  RNA_def_property_range(prop, -M_PI, M_PI);
  RNA_def_property_clear_flag(prop, PROP_ANIMATABLE);
  RNA_def_property_update(prop, NC_SPACE | ND_SPACE_VIEW3D | NS_VIEW3D_SHADING, NULL);

  prop = RNA_def_property(srna, "studiolight_intensity", PROP_FLOAT, PROP_FACTOR);
  RNA_def_property_float_sdna(prop, NULL, "studiolight_intensity");
  RNA_def_property_clear_flag(prop, PROP_ANIMATABLE);
  RNA_def_property_ui_text(prop, "Strength", "Strength of the studiolight");
  RNA_def_property_range(prop, 0.0f, FLT_MAX);
  RNA_def_property_ui_range(prop, 0.0f, 2.0f, 1, 3);
  RNA_def_property_update(prop, NC_SPACE | ND_SPACE_VIEW3D | NS_VIEW3D_SHADING, NULL);

  prop = RNA_def_property(srna, "studiolight_background_alpha", PROP_FLOAT, PROP_FACTOR);
  RNA_def_property_float_sdna(prop, NULL, "studiolight_background");
  RNA_def_property_ui_text(prop, "World Opacity", "Show the studiolight in the background");
  RNA_def_property_range(prop, 0.0f, 1.0f);
  RNA_def_property_ui_range(prop, 0.0f, 1.0f, 1, 3);
  RNA_def_property_clear_flag(prop, PROP_ANIMATABLE);
  RNA_def_property_update(prop, NC_SPACE | ND_SPACE_VIEW3D | NS_VIEW3D_SHADING, NULL);

  prop = RNA_def_property(srna, "studiolight_background_blur", PROP_FLOAT, PROP_FACTOR);
  RNA_def_property_float_sdna(prop, NULL, "studiolight_blur");
  RNA_def_property_ui_text(prop, "Blur", "Blur the studiolight in the background");
  RNA_def_property_float_default(prop, 0.5f);
  RNA_def_property_range(prop, 0.0f, 1.0f);
  RNA_def_property_ui_range(prop, 0.0f, 1.0f, 1, 2);
  RNA_def_property_clear_flag(prop, PROP_ANIMATABLE);
  RNA_def_property_update(prop, NC_SPACE | ND_SPACE_VIEW3D | NS_VIEW3D_SHADING, NULL);

  prop = RNA_def_property(srna, "use_studiolight_view_rotation", PROP_BOOLEAN, PROP_NONE);
  RNA_def_property_boolean_negative_sdna(
      prop, NULL, "flag", V3D_SHADING_STUDIOLIGHT_VIEW_ROTATION);
  RNA_def_property_clear_flag(prop, PROP_ANIMATABLE);
  RNA_def_property_boolean_default(prop, false);
  RNA_def_property_ui_text(
      prop, "World Space Lighting", "Make the HDR rotation fixed and not follow the camera");
  RNA_def_property_update(prop, NC_SPACE | ND_SPACE_VIEW3D | NS_VIEW3D_SHADING, NULL);

  prop = RNA_def_property(srna, "color_type", PROP_ENUM, PROP_NONE);
  RNA_def_property_enum_sdna(prop, NULL, "color_type");
  RNA_def_property_enum_items(prop, rna_enum_shading_color_type_items);
  RNA_def_property_enum_funcs(prop, NULL, NULL, "rna_View3DShading_color_type_itemf");
  RNA_def_property_ui_text(prop, "Color", "Color Type");
  RNA_def_property_clear_flag(prop, PROP_ANIMATABLE);
  RNA_def_property_update(
      prop, NC_SPACE | ND_SPACE_VIEW3D | NS_VIEW3D_SHADING, "rna_GPencil_update");

  prop = RNA_def_property(srna, "wireframe_color_type", PROP_ENUM, PROP_NONE);
  RNA_def_property_enum_sdna(prop, NULL, "wire_color_type");
  RNA_def_property_enum_items(prop, rna_enum_shading_color_type_items);
  RNA_def_property_enum_funcs(prop, NULL, NULL, "rna_View3DShading_color_type_itemf");
  RNA_def_property_ui_text(prop, "Color", "Color Type");
  RNA_def_property_update(prop, NC_SPACE | ND_SPACE_VIEW3D | NS_VIEW3D_SHADING, NULL);

  prop = RNA_def_property(srna, "single_color", PROP_FLOAT, PROP_COLOR);
  RNA_def_property_float_sdna(prop, NULL, "single_color");
  RNA_def_property_array(prop, 3);
  RNA_def_property_ui_text(prop, "Color", "Color for single color mode");
  RNA_def_property_range(prop, 0.0f, 1.0f);
  RNA_def_property_update(prop, NC_SPACE | ND_SPACE_VIEW3D | NS_VIEW3D_SHADING, NULL);

  prop = RNA_def_property(srna, "background_type", PROP_ENUM, PROP_NONE);
  RNA_def_property_enum_items(prop, background_type_items);
  RNA_def_property_ui_text(prop, "Background", "Way to display the background");
  RNA_def_property_update(prop, NC_SPACE | ND_SPACE_VIEW3D | NS_VIEW3D_SHADING, NULL);

  prop = RNA_def_property(srna, "background_color", PROP_FLOAT, PROP_COLOR);
  RNA_def_property_array(prop, 3);
  RNA_def_property_ui_text(prop, "Background Color", "Color for custom background color");
  RNA_def_property_range(prop, 0.0f, 1.0f);
  RNA_def_property_update(prop, NC_SPACE | ND_SPACE_VIEW3D | NS_VIEW3D_SHADING, NULL);

  prop = RNA_def_property(srna, "show_shadows", PROP_BOOLEAN, PROP_NONE);
  RNA_def_property_boolean_sdna(prop, NULL, "flag", V3D_SHADING_SHADOW);
  RNA_def_property_clear_flag(prop, PROP_ANIMATABLE);
  RNA_def_property_ui_text(prop, "Shadow", "Show Shadow");
  RNA_def_property_update(prop, NC_SPACE | ND_SPACE_VIEW3D | NS_VIEW3D_SHADING, NULL);

  prop = RNA_def_property(srna, "show_xray", PROP_BOOLEAN, PROP_NONE);
  RNA_def_property_boolean_sdna(prop, NULL, "flag", V3D_SHADING_XRAY);
  RNA_def_property_clear_flag(prop, PROP_ANIMATABLE);
  RNA_def_property_ui_text(prop, "Show X-Ray", "Show whole scene transparent");
  RNA_def_property_update(prop, NC_SPACE | ND_SPACE_VIEW3D | NS_VIEW3D_SHADING, NULL);

  prop = RNA_def_property(srna, "show_xray_wireframe", PROP_BOOLEAN, PROP_NONE);
  RNA_def_property_boolean_sdna(prop, NULL, "flag", V3D_SHADING_XRAY_WIREFRAME);
  RNA_def_property_clear_flag(prop, PROP_ANIMATABLE);
  RNA_def_property_ui_text(prop, "Show X-Ray", "Show whole scene transparent");
  RNA_def_property_update(prop, NC_SPACE | ND_SPACE_VIEW3D | NS_VIEW3D_SHADING, NULL);

  prop = RNA_def_property(srna, "xray_alpha", PROP_FLOAT, PROP_FACTOR);
  RNA_def_property_float_sdna(prop, NULL, "xray_alpha");
  RNA_def_property_ui_text(prop, "X-Ray Alpha", "Amount of alpha to use");
  RNA_def_property_range(prop, 0.0f, 1.0f);
  RNA_def_property_clear_flag(prop, PROP_ANIMATABLE);
  RNA_def_property_update(prop, NC_SPACE | ND_SPACE_VIEW3D | NS_VIEW3D_SHADING, NULL);

  prop = RNA_def_property(srna, "xray_alpha_wireframe", PROP_FLOAT, PROP_FACTOR);
  RNA_def_property_float_sdna(prop, NULL, "xray_alpha_wire");
  RNA_def_property_ui_text(prop, "X-Ray Alpha", "Amount of alpha to use");
  RNA_def_property_range(prop, 0.0f, 1.0f);
  RNA_def_property_clear_flag(prop, PROP_ANIMATABLE);
  RNA_def_property_update(prop, NC_SPACE | ND_SPACE_VIEW3D | NS_VIEW3D_SHADING, NULL);

  prop = RNA_def_property(srna, "use_dof", PROP_BOOLEAN, PROP_NONE);
  RNA_def_property_boolean_sdna(prop, NULL, "flag", V3D_SHADING_DEPTH_OF_FIELD);
  RNA_def_property_clear_flag(prop, PROP_ANIMATABLE);
  RNA_def_property_ui_text(
      prop,
      "Depth Of Field",
      "Use depth of field on viewport using the values from the active camera");
  RNA_def_property_update(prop, NC_SPACE | ND_SPACE_VIEW3D | NS_VIEW3D_SHADING, NULL);

  prop = RNA_def_property(srna, "use_scene_lights", PROP_BOOLEAN, PROP_NONE);
  RNA_def_property_boolean_sdna(prop, NULL, "flag", V3D_SHADING_SCENE_LIGHTS);
  RNA_def_property_boolean_default(prop, false);
  RNA_def_property_clear_flag(prop, PROP_ANIMATABLE);
  RNA_def_property_ui_text(prop, "Scene Lights", "Render lights and light probes of the scene");
  RNA_def_property_update(prop, NC_SPACE | ND_SPACE_VIEW3D | NS_VIEW3D_SHADING, NULL);

  prop = RNA_def_property(srna, "use_scene_world", PROP_BOOLEAN, PROP_NONE);
  RNA_def_property_boolean_sdna(prop, NULL, "flag", V3D_SHADING_SCENE_WORLD);
  RNA_def_property_boolean_default(prop, false);
  RNA_def_property_clear_flag(prop, PROP_ANIMATABLE);
  RNA_def_property_ui_text(prop, "Scene World", "Use scene world for lighting");
  RNA_def_property_update(prop, NC_SPACE | ND_SPACE_VIEW3D | NS_VIEW3D_SHADING, NULL);

  prop = RNA_def_property(srna, "use_scene_lights_render", PROP_BOOLEAN, PROP_NONE);
  RNA_def_property_boolean_sdna(prop, NULL, "flag", V3D_SHADING_SCENE_LIGHTS_RENDER);
  RNA_def_property_clear_flag(prop, PROP_ANIMATABLE);
  RNA_def_property_ui_text(prop, "Scene Lights", "Render lights and light probes of the scene");
  RNA_def_property_update(prop, NC_SPACE | ND_SPACE_VIEW3D | NS_VIEW3D_SHADING, NULL);

  prop = RNA_def_property(srna, "use_scene_world_render", PROP_BOOLEAN, PROP_NONE);
  RNA_def_property_boolean_sdna(prop, NULL, "flag", V3D_SHADING_SCENE_WORLD_RENDER);
  RNA_def_property_clear_flag(prop, PROP_ANIMATABLE);
  RNA_def_property_ui_text(prop, "Scene World", "Use scene world for lighting");
  RNA_def_property_update(prop, NC_SPACE | ND_SPACE_VIEW3D | NS_VIEW3D_SHADING, NULL);

  prop = RNA_def_property(srna, "show_specular_highlight", PROP_BOOLEAN, PROP_NONE);
  RNA_def_property_boolean_sdna(prop, NULL, "flag", V3D_SHADING_SPECULAR_HIGHLIGHT);
  RNA_def_property_clear_flag(prop, PROP_ANIMATABLE);
  RNA_def_property_ui_text(prop, "Specular Highlights", "Render specular highlights");
  RNA_def_property_update(prop, NC_SPACE | ND_SPACE_VIEW3D | NS_VIEW3D_SHADING, NULL);

  prop = RNA_def_property(srna, "object_outline_color", PROP_FLOAT, PROP_COLOR);
  RNA_def_property_float_sdna(prop, NULL, "object_outline_color");
  RNA_def_property_array(prop, 3);
  RNA_def_property_ui_text(prop, "Outline Color", "Color for object outline");
  RNA_def_property_range(prop, 0.0f, 1.0f);
  RNA_def_property_update(prop, NC_SPACE | ND_SPACE_VIEW3D | NS_VIEW3D_SHADING, NULL);

  prop = RNA_def_property(srna, "shadow_intensity", PROP_FLOAT, PROP_FACTOR);
  RNA_def_property_float_sdna(prop, NULL, "shadow_intensity");
  RNA_def_property_ui_text(prop, "Shadow Intensity", "Darkness of shadows");
  RNA_def_property_range(prop, 0.0f, 1.0f);
  RNA_def_property_ui_range(prop, 0.00f, 1.0f, 1, 3);
  RNA_def_property_clear_flag(prop, PROP_ANIMATABLE);
  RNA_def_property_update(prop, NC_SPACE | ND_SPACE_VIEW3D | NS_VIEW3D_SHADING, NULL);

  prop = RNA_def_property(srna, "render_pass", PROP_ENUM, PROP_NONE);
  RNA_def_property_enum_sdna(prop, NULL, "render_pass");
  RNA_def_property_enum_items(prop, rna_enum_view3dshading_render_pass_type_items);
  RNA_def_property_ui_text(prop, "Render Pass", "Render Pass to show in the viewport");
  RNA_def_property_enum_funcs(prop,
                              "rna_3DViewShading_render_pass_get",
                              "rna_3DViewShading_render_pass_set",
                              "rna_3DViewShading_render_pass_itemf");
  RNA_def_property_update(prop, NC_SPACE | ND_SPACE_VIEW3D | NS_VIEW3D_SHADING, NULL);

  prop = RNA_def_property(srna, "aov_name", PROP_STRING, PROP_NONE);
  RNA_def_property_string_sdna(prop, NULL, "aov_name");
  RNA_def_property_ui_text(prop, "Shader AOV Name", "Name of the active Shader AOV");
  RNA_def_property_flag(prop, PROP_HIDDEN);
  RNA_def_property_update(prop, NC_SPACE | ND_SPACE_VIEW3D, NULL);
}

static void rna_def_space_view3d_overlay(BlenderRNA *brna)
{
  StructRNA *srna;
  PropertyRNA *prop;

  srna = RNA_def_struct(brna, "View3DOverlay", NULL);
  RNA_def_struct_sdna(srna, "View3D");
  RNA_def_struct_nested(brna, srna, "SpaceView3D");
  RNA_def_struct_path_func(srna, "rna_View3DOverlay_path");
  RNA_def_struct_ui_text(
      srna, "3D View Overlay Settings", "Settings for display of overlays in the 3D viewport");

  prop = RNA_def_property(srna, "show_overlays", PROP_BOOLEAN, PROP_NONE);
  RNA_def_property_boolean_negative_sdna(prop, NULL, "flag2", V3D_HIDE_OVERLAYS);
  RNA_def_property_ui_text(prop, "Show Overlays", "Display overlays like gizmos and outlines");
  RNA_def_property_update(prop, NC_SPACE | ND_SPACE_VIEW3D, "rna_GPencil_update");

  prop = RNA_def_property(srna, "show_ortho_grid", PROP_BOOLEAN, PROP_NONE);
  RNA_def_property_boolean_sdna(prop, NULL, "gridflag", V3D_SHOW_ORTHO_GRID);
  RNA_def_property_ui_text(prop, "Display Grid", "Show grid in orthographic side view");
  RNA_def_property_update(prop, NC_SPACE | ND_SPACE_VIEW3D, NULL);

  prop = RNA_def_property(srna, "show_floor", PROP_BOOLEAN, PROP_NONE);
  RNA_def_property_boolean_sdna(prop, NULL, "gridflag", V3D_SHOW_FLOOR);
  RNA_def_property_ui_text(prop, "Display Grid Floor", "Show the ground plane grid");
  RNA_def_property_update(prop, NC_SPACE | ND_SPACE_VIEW3D, NULL);

  prop = RNA_def_property(srna, "show_axis_x", PROP_BOOLEAN, PROP_NONE);
  RNA_def_property_boolean_sdna(prop, NULL, "gridflag", V3D_SHOW_X);
  RNA_def_property_ui_text(prop, "Display X Axis", "Show the X axis line");
  RNA_def_property_update(prop, NC_SPACE | ND_SPACE_VIEW3D, NULL);

  prop = RNA_def_property(srna, "show_axis_y", PROP_BOOLEAN, PROP_NONE);
  RNA_def_property_boolean_sdna(prop, NULL, "gridflag", V3D_SHOW_Y);
  RNA_def_property_ui_text(prop, "Display Y Axis", "Show the Y axis line");
  RNA_def_property_update(prop, NC_SPACE | ND_SPACE_VIEW3D, NULL);

  prop = RNA_def_property(srna, "show_axis_z", PROP_BOOLEAN, PROP_NONE);
  RNA_def_property_boolean_sdna(prop, NULL, "gridflag", V3D_SHOW_Z);
  RNA_def_property_ui_text(prop, "Display Z Axis", "Show the Z axis line");
  RNA_def_property_update(prop, NC_SPACE | ND_SPACE_VIEW3D, NULL);

  prop = RNA_def_property(srna, "grid_scale", PROP_FLOAT, PROP_NONE);
  RNA_def_property_float_sdna(prop, NULL, "grid");
  RNA_def_property_ui_text(
      prop, "Grid Scale", "Multiplier for the distance between 3D View grid lines");
  RNA_def_property_range(prop, 0.0f, FLT_MAX);
  RNA_def_property_ui_range(prop, 0.001f, 1000.0f, 0.1f, 3);
  RNA_def_property_update(prop, NC_SPACE | ND_SPACE_VIEW3D, NULL);

  prop = RNA_def_property(srna, "grid_lines", PROP_INT, PROP_NONE);
  RNA_def_property_int_sdna(prop, NULL, "gridlines");
  RNA_def_property_ui_text(
      prop, "Grid Lines", "Number of grid lines to display in perspective view");
  RNA_def_property_range(prop, 0, 1024);
  RNA_def_property_update(prop, NC_SPACE | ND_SPACE_VIEW3D, NULL);

  prop = RNA_def_property(srna, "grid_subdivisions", PROP_INT, PROP_NONE);
  RNA_def_property_int_sdna(prop, NULL, "gridsubdiv");
  RNA_def_property_ui_text(prop, "Grid Subdivisions", "Number of subdivisions between grid lines");
  RNA_def_property_range(prop, 1, 1024);
  RNA_def_property_update(prop, NC_SPACE | ND_SPACE_VIEW3D, NULL);

  prop = RNA_def_property(srna, "grid_scale_unit", PROP_FLOAT, PROP_NONE);
  RNA_def_property_clear_flag(prop, PROP_EDITABLE);
  RNA_def_property_float_funcs(prop, "rna_View3DOverlay_GridScaleUnit_get", NULL, NULL);
  RNA_def_property_ui_text(
      prop, "Grid Scale Unit", "Grid cell size scaled by scene unit system settings");

  prop = RNA_def_property(srna, "show_outline_selected", PROP_BOOLEAN, PROP_NONE);
  RNA_def_property_boolean_sdna(prop, NULL, "flag", V3D_SELECT_OUTLINE);
  RNA_def_property_ui_text(
      prop, "Outline Selected", "Show an outline highlight around selected objects");
  RNA_def_property_update(prop, NC_SPACE | ND_SPACE_VIEW3D, NULL);

  prop = RNA_def_property(srna, "show_object_origins", PROP_BOOLEAN, PROP_NONE);
  RNA_def_property_boolean_negative_sdna(
      prop, NULL, "overlay.flag", V3D_OVERLAY_HIDE_OBJECT_ORIGINS);
  RNA_def_property_ui_text(prop, "Object Origins", "Show object center dots");
  RNA_def_property_update(prop, NC_SPACE | ND_SPACE_VIEW3D, NULL);

  prop = RNA_def_property(srna, "show_object_origins_all", PROP_BOOLEAN, PROP_NONE);
  RNA_def_property_boolean_sdna(prop, NULL, "flag", V3D_DRAW_CENTERS);
  RNA_def_property_ui_text(
      prop,
      "All Object Origins",
      "Show the object origin center dot for all (selected and unselected) objects");
  RNA_def_property_update(prop, NC_SPACE | ND_SPACE_VIEW3D, NULL);

  prop = RNA_def_property(srna, "show_relationship_lines", PROP_BOOLEAN, PROP_NONE);
  RNA_def_property_boolean_negative_sdna(prop, NULL, "flag", V3D_HIDE_HELPLINES);
  RNA_def_property_ui_text(prop,
                           "Relationship Lines",
                           "Show dashed lines indicating parent or constraint relationships");
  RNA_def_property_update(prop, NC_SPACE | ND_SPACE_VIEW3D, NULL);

  prop = RNA_def_property(srna, "show_cursor", PROP_BOOLEAN, PROP_NONE);
  RNA_def_property_boolean_negative_sdna(prop, NULL, "overlay.flag", V3D_OVERLAY_HIDE_CURSOR);
  RNA_def_property_ui_text(prop, "Show 3D Cursor", "Display 3D Cursor Overlay");
  RNA_def_property_update(prop, NC_SPACE | ND_SPACE_VIEW3D, NULL);

  prop = RNA_def_property(srna, "show_text", PROP_BOOLEAN, PROP_NONE);
  RNA_def_property_boolean_negative_sdna(prop, NULL, "overlay.flag", V3D_OVERLAY_HIDE_TEXT);
  RNA_def_property_ui_text(prop, "Show Text", "Display overlay text");
  RNA_def_property_update(prop, NC_SPACE | ND_SPACE_VIEW3D, NULL);

  prop = RNA_def_property(srna, "show_stats", PROP_BOOLEAN, PROP_NONE);
  RNA_def_property_boolean_sdna(prop, NULL, "overlay.flag", V3D_OVERLAY_STATS);
  RNA_def_property_ui_text(prop, "Show Statistics", "Display scene statistics overlay text");
  RNA_def_property_update(prop, NC_SPACE | ND_SPACE_VIEW3D, NULL);

  prop = RNA_def_property(srna, "show_extras", PROP_BOOLEAN, PROP_NONE);
  RNA_def_property_boolean_negative_sdna(
      prop, NULL, "overlay.flag", V3D_OVERLAY_HIDE_OBJECT_XTRAS);
  RNA_def_property_ui_text(
      prop, "Extras", "Object details, including empty wire, cameras and other visual guides");
  RNA_def_property_update(prop, NC_SPACE | ND_SPACE_VIEW3D, NULL);

  prop = RNA_def_property(srna, "show_bones", PROP_BOOLEAN, PROP_NONE);
  RNA_def_property_boolean_negative_sdna(prop, NULL, "overlay.flag", V3D_OVERLAY_HIDE_BONES);
  RNA_def_property_ui_text(
      prop, "Show Bones", "Display bones (disable to show motion paths only)");
  RNA_def_property_update(prop, NC_SPACE | ND_SPACE_VIEW3D, NULL);

  prop = RNA_def_property(srna, "show_face_orientation", PROP_BOOLEAN, PROP_NONE);
  RNA_def_property_boolean_sdna(prop, NULL, "overlay.flag", V3D_OVERLAY_FACE_ORIENTATION);
  RNA_def_property_clear_flag(prop, PROP_ANIMATABLE);
  RNA_def_property_ui_text(prop, "Face Orientation", "Show the Face Orientation Overlay");
  RNA_def_property_update(prop, NC_SPACE | ND_SPACE_VIEW3D, NULL);

  prop = RNA_def_property(srna, "show_fade_inactive", PROP_BOOLEAN, PROP_NONE);
  RNA_def_property_boolean_sdna(prop, NULL, "overlay.flag", V3D_OVERLAY_FADE_INACTIVE);
  RNA_def_property_clear_flag(prop, PROP_ANIMATABLE);
  RNA_def_property_ui_text(
      prop, "Fade Inactive Objects", "Fade inactive geometry using the viewport background color");
  RNA_def_property_update(prop, NC_SPACE | ND_SPACE_VIEW3D, NULL);

  prop = RNA_def_property(srna, "fade_inactive_alpha", PROP_FLOAT, PROP_FACTOR);
  RNA_def_property_float_sdna(prop, NULL, "overlay.fade_alpha");
  RNA_def_property_ui_text(prop, "Opacity", "Strength of the fade effect");
  RNA_def_property_range(prop, 0.0f, 1.0f);
  RNA_def_property_clear_flag(prop, PROP_ANIMATABLE);
  RNA_def_property_update(prop, NC_SPACE | ND_SPACE_VIEW3D, "rna_GPencil_update");

  prop = RNA_def_property(srna, "show_xray_bone", PROP_BOOLEAN, PROP_NONE);
  RNA_def_property_boolean_sdna(prop, NULL, "overlay.flag", V3D_OVERLAY_BONE_SELECT);
  RNA_def_property_clear_flag(prop, PROP_ANIMATABLE);
  RNA_def_property_ui_text(prop, "Show Bone X-Ray", "Show the bone selection overlay");
  RNA_def_property_update(prop, NC_SPACE | ND_SPACE_VIEW3D, "rna_GPencil_update");

  prop = RNA_def_property(srna, "xray_alpha_bone", PROP_FLOAT, PROP_FACTOR);
  RNA_def_property_float_sdna(prop, NULL, "overlay.xray_alpha_bone");
  RNA_def_property_ui_text(prop, "Opacity", "Opacity to use for bone selection");
  RNA_def_property_range(prop, 0.0f, 1.0f);
  RNA_def_property_clear_flag(prop, PROP_ANIMATABLE);
  RNA_def_property_update(prop, NC_SPACE | ND_SPACE_VIEW3D, "rna_GPencil_update");

  prop = RNA_def_property(srna, "show_motion_paths", PROP_BOOLEAN, PROP_NONE);
  RNA_def_property_boolean_negative_sdna(
      prop, NULL, "overlay.flag", V3D_OVERLAY_HIDE_MOTION_PATHS);
  RNA_def_property_clear_flag(prop, PROP_ANIMATABLE);
  RNA_def_property_ui_text(prop, "Motion Paths", "Show the Motion Paths Overlay");
  RNA_def_property_update(prop, NC_SPACE | ND_SPACE_VIEW3D, NULL);

  prop = RNA_def_property(srna, "show_onion_skins", PROP_BOOLEAN, PROP_NONE);
  RNA_def_property_boolean_sdna(prop, NULL, "overlay.flag", V3D_OVERLAY_ONION_SKINS);
  RNA_def_property_clear_flag(prop, PROP_ANIMATABLE);
  RNA_def_property_ui_text(prop, "Onion Skins", "Show the Onion Skinning Overlay");
  RNA_def_property_update(prop, NC_SPACE | ND_SPACE_VIEW3D, NULL);

  prop = RNA_def_property(srna, "show_look_dev", PROP_BOOLEAN, PROP_NONE);
  RNA_def_property_boolean_sdna(prop, NULL, "overlay.flag", V3D_OVERLAY_LOOK_DEV);
  RNA_def_property_clear_flag(prop, PROP_ANIMATABLE);
  RNA_def_property_ui_text(prop, "HDRI Preview", "Show HDRI preview spheres");
  RNA_def_property_update(prop, NC_SPACE | ND_SPACE_VIEW3D | NS_VIEW3D_SHADING, NULL);

  prop = RNA_def_property(srna, "show_wireframes", PROP_BOOLEAN, PROP_NONE);
  RNA_def_property_boolean_sdna(prop, NULL, "overlay.flag", V3D_OVERLAY_WIREFRAMES);
  RNA_def_property_clear_flag(prop, PROP_ANIMATABLE);
  RNA_def_property_ui_text(prop, "Wireframe", "Show face edges wires");
  RNA_def_property_update(prop, NC_SPACE | ND_SPACE_VIEW3D, NULL);

  prop = RNA_def_property(srna, "wireframe_threshold", PROP_FLOAT, PROP_FACTOR);
  RNA_def_property_float_sdna(prop, NULL, "overlay.wireframe_threshold");
  RNA_def_property_ui_text(prop,
                           "Wireframe Threshold",
                           "Adjust the angle threshold for displaying edges "
                           "(1.0 for all)");
  RNA_def_property_range(prop, 0.0f, 1.0f);
  RNA_def_property_clear_flag(prop, PROP_ANIMATABLE);
  RNA_def_property_update(prop, NC_SPACE | ND_SPACE_VIEW3D, NULL);

  prop = RNA_def_property(srna, "wireframe_opacity", PROP_FLOAT, PROP_FACTOR);
  RNA_def_property_float_sdna(prop, NULL, "overlay.wireframe_opacity");
  RNA_def_property_ui_text(prop,
                           "Wireframe Opacity",
                           "Opacity of the displayed edges "
                           "(1.0 for opaque)");
  RNA_def_property_range(prop, 0.0f, 1.0f);
  RNA_def_property_clear_flag(prop, PROP_ANIMATABLE);
  RNA_def_property_update(prop, NC_SPACE | ND_SPACE_VIEW3D, NULL);

  prop = RNA_def_property(srna, "show_paint_wire", PROP_BOOLEAN, PROP_NONE);
  RNA_def_property_boolean_sdna(prop, NULL, "overlay.paint_flag", V3D_OVERLAY_PAINT_WIRE);
  RNA_def_property_ui_text(prop, "Show Wire", "Use wireframe display in painting modes");
  RNA_def_property_update(prop, NC_SPACE | ND_SPACE_VIEW3D, NULL);

  prop = RNA_def_property(srna, "show_wpaint_contours", PROP_BOOLEAN, PROP_NONE);
  RNA_def_property_boolean_sdna(prop, NULL, "overlay.wpaint_flag", V3D_OVERLAY_WPAINT_CONTOURS);
  RNA_def_property_ui_text(
      prop,
      "Show Weight Contours",
      "Show contour lines formed by points with the same interpolated weight");
  RNA_def_property_update(prop, NC_SPACE | ND_SPACE_VIEW3D, NULL);

  prop = RNA_def_property(srna, "show_weight", PROP_BOOLEAN, PROP_NONE);
  RNA_def_property_boolean_sdna(prop, NULL, "overlay.edit_flag", V3D_OVERLAY_EDIT_WEIGHT);
  RNA_def_property_ui_text(prop, "Show Weights", "Display weights in editmode");
  RNA_def_property_update(prop, NC_SPACE | ND_SPACE_VIEW3D, NULL);

  prop = RNA_def_property(srna, "show_occlude_wire", PROP_BOOLEAN, PROP_NONE);
  RNA_def_property_boolean_sdna(prop, NULL, "overlay.edit_flag", V3D_OVERLAY_EDIT_OCCLUDE_WIRE);
  RNA_def_property_ui_text(prop, "Hidden Wire", "Use hidden wireframe display");
  RNA_def_property_update(prop, NC_SPACE | ND_SPACE_VIEW3D | NS_VIEW3D_SHADING, NULL);

  prop = RNA_def_property(srna, "show_face_normals", PROP_BOOLEAN, PROP_NONE);
  RNA_def_property_boolean_sdna(prop, NULL, "overlay.edit_flag", V3D_OVERLAY_EDIT_FACE_NORMALS);
  RNA_def_property_ui_text(prop, "Display Normals", "Display face normals as lines");
  RNA_def_property_update(prop, NC_SPACE | ND_SPACE_VIEW3D, NULL);

  prop = RNA_def_property(srna, "show_vertex_normals", PROP_BOOLEAN, PROP_NONE);
  RNA_def_property_boolean_sdna(prop, NULL, "overlay.edit_flag", V3D_OVERLAY_EDIT_VERT_NORMALS);
  RNA_def_property_ui_text(prop, "Display Vertex Normals", "Display vertex normals as lines");
  RNA_def_property_update(prop, NC_SPACE | ND_SPACE_VIEW3D, NULL);

  prop = RNA_def_property(srna, "show_split_normals", PROP_BOOLEAN, PROP_NONE);
  RNA_def_property_boolean_sdna(prop, NULL, "overlay.edit_flag", V3D_OVERLAY_EDIT_LOOP_NORMALS);
  RNA_def_property_ui_text(
      prop, "Display Split Normals", "Display vertex-per-face normals as lines");
  RNA_def_property_update(prop, NC_SPACE | ND_SPACE_VIEW3D, NULL);

  prop = RNA_def_property(srna, "show_edges", PROP_BOOLEAN, PROP_NONE);
  RNA_def_property_boolean_sdna(prop, NULL, "overlay.edit_flag", V3D_OVERLAY_EDIT_EDGES);
  RNA_def_property_ui_text(prop, "Display Edges", "Highlight selected edges");
  RNA_def_property_update(prop, NC_SPACE | ND_SPACE_VIEW3D, NULL);

  prop = RNA_def_property(srna, "show_faces", PROP_BOOLEAN, PROP_NONE);
  RNA_def_property_boolean_sdna(prop, NULL, "overlay.edit_flag", V3D_OVERLAY_EDIT_FACES);
  RNA_def_property_ui_text(prop, "Display Faces", "Highlight selected faces");
  RNA_def_property_update(prop, NC_SPACE | ND_SPACE_VIEW3D, NULL);

  prop = RNA_def_property(srna, "show_face_center", PROP_BOOLEAN, PROP_NONE);
  RNA_def_property_boolean_sdna(prop, NULL, "overlay.edit_flag", V3D_OVERLAY_EDIT_FACE_DOT);
  RNA_def_property_ui_text(
      prop,
      "Display Face Center",
      "Display face center when face selection is enabled in solid shading modes");
  RNA_def_property_update(prop, NC_SPACE | ND_SPACE_VIEW3D, NULL);

  prop = RNA_def_property(srna, "show_edge_crease", PROP_BOOLEAN, PROP_NONE);
  RNA_def_property_boolean_sdna(prop, NULL, "overlay.edit_flag", V3D_OVERLAY_EDIT_CREASES);
  RNA_def_property_ui_text(
      prop, "Display Creases", "Display creases created for Subdivision Surface modifier");
  RNA_def_property_update(prop, NC_SPACE | ND_SPACE_VIEW3D, NULL);

  prop = RNA_def_property(srna, "show_edge_bevel_weight", PROP_BOOLEAN, PROP_NONE);
  RNA_def_property_boolean_sdna(prop, NULL, "overlay.edit_flag", V3D_OVERLAY_EDIT_BWEIGHTS);
  RNA_def_property_ui_text(
      prop, "Display Bevel Weights", "Display weights created for the Bevel modifier");
  RNA_def_property_update(prop, NC_SPACE | ND_SPACE_VIEW3D, NULL);

  prop = RNA_def_property(srna, "show_edge_seams", PROP_BOOLEAN, PROP_NONE);
  RNA_def_property_boolean_sdna(prop, NULL, "overlay.edit_flag", V3D_OVERLAY_EDIT_SEAMS);
  RNA_def_property_ui_text(prop, "Display Seams", "Display UV unwrapping seams");
  RNA_def_property_update(prop, NC_SPACE | ND_SPACE_VIEW3D, NULL);

  prop = RNA_def_property(srna, "show_edge_sharp", PROP_BOOLEAN, PROP_NONE);
  RNA_def_property_boolean_sdna(prop, NULL, "overlay.edit_flag", V3D_OVERLAY_EDIT_SHARP);
  RNA_def_property_ui_text(
      prop, "Display Sharp", "Display sharp edges, used with the Edge Split modifier");
  RNA_def_property_update(prop, NC_SPACE | ND_SPACE_VIEW3D, NULL);

  prop = RNA_def_property(srna, "show_freestyle_edge_marks", PROP_BOOLEAN, PROP_NONE);
  RNA_def_property_boolean_sdna(prop, NULL, "overlay.edit_flag", V3D_OVERLAY_EDIT_FREESTYLE_EDGE);
  RNA_def_property_ui_text(prop,
                           "Display Freestyle Edge Marks",
                           "Display Freestyle edge marks, used with the Freestyle renderer");
  RNA_def_property_update(prop, NC_SPACE | ND_SPACE_VIEW3D, NULL);

  prop = RNA_def_property(srna, "show_freestyle_face_marks", PROP_BOOLEAN, PROP_NONE);
  RNA_def_property_boolean_sdna(prop, NULL, "overlay.edit_flag", V3D_OVERLAY_EDIT_FREESTYLE_FACE);
  RNA_def_property_ui_text(prop,
                           "Display Freestyle Face Marks",
                           "Display Freestyle face marks, used with the Freestyle renderer");
  RNA_def_property_update(prop, NC_SPACE | ND_SPACE_VIEW3D, NULL);

  prop = RNA_def_property(srna, "show_statvis", PROP_BOOLEAN, PROP_NONE);
  RNA_def_property_boolean_sdna(prop, NULL, "overlay.edit_flag", V3D_OVERLAY_EDIT_STATVIS);
  RNA_def_property_ui_text(prop, "Stat Vis", "Display statistical information about the mesh");
  RNA_def_property_update(prop, NC_SPACE | ND_SPACE_VIEW3D, NULL);

  prop = RNA_def_property(srna, "show_extra_edge_length", PROP_BOOLEAN, PROP_NONE);
  RNA_def_property_boolean_sdna(prop, NULL, "overlay.edit_flag", V3D_OVERLAY_EDIT_EDGE_LEN);
  RNA_def_property_ui_text(
      prop,
      "Edge Length",
      "Display selected edge lengths, using global values when set in the transform panel");
  RNA_def_property_update(prop, NC_SPACE | ND_SPACE_VIEW3D, NULL);

  prop = RNA_def_property(srna, "show_extra_edge_angle", PROP_BOOLEAN, PROP_NONE);
  RNA_def_property_boolean_sdna(prop, NULL, "overlay.edit_flag", V3D_OVERLAY_EDIT_EDGE_ANG);
  RNA_def_property_ui_text(
      prop,
      "Edge Angle",
      "Display selected edge angle, using global values when set in the transform panel");
  RNA_def_property_update(prop, NC_SPACE | ND_SPACE_VIEW3D, NULL);

  prop = RNA_def_property(srna, "show_extra_face_angle", PROP_BOOLEAN, PROP_NONE);
  RNA_def_property_boolean_sdna(prop, NULL, "overlay.edit_flag", V3D_OVERLAY_EDIT_FACE_ANG);
  RNA_def_property_ui_text(prop,
                           "Face Angles",
                           "Display the angles in the selected edges, "
                           "using global values when set in the transform panel");
  RNA_def_property_update(prop, NC_SPACE | ND_SPACE_VIEW3D, NULL);

  prop = RNA_def_property(srna, "show_extra_face_area", PROP_BOOLEAN, PROP_NONE);
  RNA_def_property_boolean_sdna(prop, NULL, "overlay.edit_flag", V3D_OVERLAY_EDIT_FACE_AREA);
  RNA_def_property_ui_text(prop,
                           "Face Area",
                           "Display the area of selected faces, "
                           "using global values when set in the transform panel");
  RNA_def_property_update(prop, NC_SPACE | ND_SPACE_VIEW3D, NULL);

  prop = RNA_def_property(srna, "show_extra_indices", PROP_BOOLEAN, PROP_NONE);
  RNA_def_property_boolean_sdna(prop, NULL, "overlay.edit_flag", V3D_OVERLAY_EDIT_INDICES);
  RNA_def_property_ui_text(
      prop, "Indices", "Display the index numbers of selected vertices, edges, and faces");
  RNA_def_property_update(prop, NC_SPACE | ND_SPACE_VIEW3D, NULL);

  prop = RNA_def_property(srna, "display_handle", PROP_ENUM, PROP_NONE);
  RNA_def_property_enum_sdna(prop, NULL, "overlay.handle_display");
  RNA_def_property_enum_items(prop, rna_enum_curve_display_handle_items);
  RNA_def_property_ui_text(
      prop, "Display Handles", "Limit the display of curve handles in edit mode");
  RNA_def_property_update(prop, NC_SPACE | ND_SPACE_VIEW3D, NULL);

  prop = RNA_def_property(srna, "show_curve_normals", PROP_BOOLEAN, PROP_NONE);
  RNA_def_property_boolean_sdna(prop, NULL, "overlay.edit_flag", V3D_OVERLAY_EDIT_CU_NORMALS);
  RNA_def_property_ui_text(prop, "Draw Normals", "Display 3D curve normals in editmode");
  RNA_def_property_update(prop, NC_SPACE | ND_SPACE_VIEW3D, NULL);

  prop = RNA_def_property(srna, "normals_length", PROP_FLOAT, PROP_FACTOR);
  RNA_def_property_float_sdna(prop, NULL, "overlay.normals_length");
  RNA_def_property_ui_text(prop, "Normal Size", "Display size for normals in the 3D view");
  RNA_def_property_range(prop, 0.00001, 100000.0);
  RNA_def_property_ui_range(prop, 0.01, 2.0, 1, 2);
  RNA_def_property_float_default(prop, 0.02);
  RNA_def_property_update(prop, NC_SPACE | ND_SPACE_VIEW3D, NULL);

  prop = RNA_def_property(srna, "backwire_opacity", PROP_FLOAT, PROP_FACTOR);
  RNA_def_property_float_sdna(prop, NULL, "overlay.backwire_opacity");
  RNA_def_property_ui_text(prop, "Backwire Opacity", "Opacity when rendering transparent wires");
  RNA_def_property_range(prop, 0.0f, 1.0f);
  RNA_def_property_update(prop, NC_SPACE | ND_SPACE_VIEW3D, NULL);

  prop = RNA_def_property(srna, "texture_paint_mode_opacity", PROP_FLOAT, PROP_FACTOR);
  RNA_def_property_float_sdna(prop, NULL, "overlay.texture_paint_mode_opacity");
  RNA_def_property_ui_text(
      prop, "Stencil Mask Opacity", "Opacity of the texture paint mode stencil mask overlay");
  RNA_def_property_range(prop, 0.0f, 1.0f);
  RNA_def_property_update(prop, NC_SPACE | ND_SPACE_VIEW3D, NULL);

  prop = RNA_def_property(srna, "vertex_paint_mode_opacity", PROP_FLOAT, PROP_FACTOR);
  RNA_def_property_float_sdna(prop, NULL, "overlay.vertex_paint_mode_opacity");
  RNA_def_property_ui_text(
      prop, "Stencil Mask Opacity", "Opacity of the texture paint mode stencil mask overlay");
  RNA_def_property_range(prop, 0.0f, 1.0f);
  RNA_def_property_update(prop, NC_SPACE | ND_SPACE_VIEW3D, NULL);

  prop = RNA_def_property(srna, "weight_paint_mode_opacity", PROP_FLOAT, PROP_FACTOR);
  RNA_def_property_float_sdna(prop, NULL, "overlay.weight_paint_mode_opacity");
  RNA_def_property_ui_text(
      prop, "Weight Paint Opacity", "Opacity of the weight paint mode overlay");
  RNA_def_property_range(prop, 0.0f, 1.0f);
  RNA_def_property_update(prop, NC_SPACE | ND_SPACE_VIEW3D, NULL);

  prop = RNA_def_property(srna, "sculpt_mode_mask_opacity", PROP_FLOAT, PROP_FACTOR);
  RNA_def_property_float_sdna(prop, NULL, "overlay.sculpt_mode_mask_opacity");
  RNA_def_property_ui_text(prop, "Sculpt Mask Opacity", "");
  RNA_def_property_range(prop, 0.0f, 1.0f);
  RNA_def_property_update(prop, NC_SPACE | ND_SPACE_VIEW3D, NULL);

  prop = RNA_def_property(srna, "sculpt_mode_face_sets_opacity", PROP_FLOAT, PROP_FACTOR);
  RNA_def_property_float_sdna(prop, NULL, "overlay.sculpt_mode_face_sets_opacity");
  RNA_def_property_ui_text(prop, "Sculpt Face Sets Opacity", "");
  RNA_def_property_range(prop, 0.0f, 1.0f);
  RNA_def_property_update(prop, NC_SPACE | ND_SPACE_VIEW3D, NULL);

  /* grease pencil paper settings */
  prop = RNA_def_property(srna, "show_annotation", PROP_BOOLEAN, PROP_NONE);
  RNA_def_property_boolean_sdna(prop, NULL, "flag2", V3D_SHOW_ANNOTATION);
  RNA_def_property_ui_text(prop, "Show Annotation", "Show annotations for this view");
  RNA_def_property_update(prop, NC_SPACE | ND_SPACE_VIEW3D, NULL);

  prop = RNA_def_property(srna, "use_gpencil_fade_objects", PROP_BOOLEAN, PROP_NONE);
  RNA_def_property_boolean_sdna(prop, NULL, "gp_flag", V3D_GP_FADE_OBJECTS);
  RNA_def_property_ui_text(
      prop,
      "Fade Objects",
      "Fade all viewport objects with a full color layer to improve visibility");
  RNA_def_property_update(prop, NC_SPACE | ND_SPACE_VIEW3D, NULL);

  prop = RNA_def_property(srna, "use_gpencil_grid", PROP_BOOLEAN, PROP_NONE);
  RNA_def_property_boolean_sdna(prop, NULL, "gp_flag", V3D_GP_SHOW_GRID);
  RNA_def_property_ui_text(prop, "Use Grid", "Display a grid over grease pencil paper");
  RNA_def_property_update(prop, NC_SPACE | ND_SPACE_VIEW3D, NULL);

  prop = RNA_def_property(srna, "use_gpencil_fade_layers", PROP_BOOLEAN, PROP_NONE);
  RNA_def_property_boolean_sdna(prop, NULL, "gp_flag", V3D_GP_FADE_NOACTIVE_LAYERS);
  RNA_def_property_ui_text(
      prop, "Fade Layers", "Toggle fading of Grease Pencil layers except the active one");
  RNA_def_property_update(prop, NC_SPACE | ND_SPACE_VIEW3D, "rna_GPencil_update");

  prop = RNA_def_property(srna, "use_gpencil_fade_gp_objects", PROP_BOOLEAN, PROP_NONE);
  RNA_def_property_boolean_sdna(prop, NULL, "gp_flag", V3D_GP_FADE_NOACTIVE_GPENCIL);
  RNA_def_property_ui_text(
      prop, "Fade Grease Pencil Objects", "Fade Grease Pencil Objects, except the active one");
  RNA_def_property_update(prop, NC_SPACE | ND_SPACE_VIEW3D, "rna_GPencil_update");

  prop = RNA_def_property(srna, "use_gpencil_canvas_xray", PROP_BOOLEAN, PROP_NONE);
  RNA_def_property_boolean_sdna(prop, NULL, "gp_flag", V3D_GP_SHOW_GRID_XRAY);
  RNA_def_property_ui_text(prop, "Canvas X-Ray", "Show Canvas grid in front");
  RNA_def_property_update(prop, NC_SPACE | ND_SPACE_VIEW3D, "rna_GPencil_update");

  prop = RNA_def_property(srna, "use_gpencil_show_directions", PROP_BOOLEAN, PROP_NONE);
  RNA_def_property_boolean_sdna(prop, NULL, "gp_flag", V3D_GP_SHOW_STROKE_DIRECTION);
  RNA_def_property_ui_text(prop,
                           "Stroke Direction",
                           "Show stroke drawing direction with a bigger green dot (start) "
                           "and smaller red dot (end) points");
  RNA_def_property_update(prop, NC_SPACE | ND_SPACE_VIEW3D, "rna_GPencil_update");

  prop = RNA_def_property(srna, "use_gpencil_show_material_name", PROP_BOOLEAN, PROP_NONE);
  RNA_def_property_boolean_sdna(prop, NULL, "gp_flag", V3D_GP_SHOW_MATERIAL_NAME);
  RNA_def_property_ui_text(
      prop, "Stroke Material Name", "Show material name assigned to each stroke");
  RNA_def_property_update(prop, NC_SPACE | ND_SPACE_VIEW3D, "rna_GPencil_update");

  prop = RNA_def_property(srna, "gpencil_grid_opacity", PROP_FLOAT, PROP_NONE);
  RNA_def_property_float_sdna(prop, NULL, "overlay.gpencil_grid_opacity");
  RNA_def_property_range(prop, 0.1f, 1.0f);
  RNA_def_property_ui_text(prop, "Opacity", "Canvas grid opacity");
  RNA_def_property_update(prop, NC_SPACE | ND_SPACE_VIEW3D, NULL);

  /* Paper opacity factor */
  prop = RNA_def_property(srna, "gpencil_fade_objects", PROP_FLOAT, PROP_NONE);
  RNA_def_property_float_sdna(prop, NULL, "overlay.gpencil_paper_opacity");
  RNA_def_property_range(prop, 0.0f, 1.0f);
  RNA_def_property_ui_text(prop, "Opacity", "Fade factor");
  RNA_def_property_update(prop, NC_SPACE | ND_SPACE_VIEW3D, NULL);

  /* Paper opacity factor */
  prop = RNA_def_property(srna, "gpencil_fade_layer", PROP_FLOAT, PROP_NONE);
  RNA_def_property_float_sdna(prop, NULL, "overlay.gpencil_fade_layer");
  RNA_def_property_range(prop, 0.0f, 1.0f);
  RNA_def_property_float_default(prop, 0.5f);
  RNA_def_property_ui_text(
      prop, "Opacity", "Fade layer opacity for Grease Pencil layers except the active one");
  RNA_def_property_update(prop, NC_SPACE | ND_SPACE_VIEW3D, "rna_GPencil_update");

  /* show edit lines */
  prop = RNA_def_property(srna, "use_gpencil_edit_lines", PROP_BOOLEAN, PROP_NONE);
  RNA_def_property_boolean_sdna(prop, NULL, "gp_flag", V3D_GP_SHOW_EDIT_LINES);
  RNA_def_property_ui_text(prop, "Show Edit Lines", "Show Edit Lines when editing strokes");
  RNA_def_property_update(prop, NC_SPACE | ND_SPACE_VIEW3D, "rna_GPencil_update");

  prop = RNA_def_property(srna, "use_gpencil_multiedit_line_only", PROP_BOOLEAN, PROP_NONE);
  RNA_def_property_boolean_sdna(prop, NULL, "gp_flag", V3D_GP_SHOW_MULTIEDIT_LINES);
  RNA_def_property_ui_text(prop, "Lines Only", "Show Edit Lines only in multiframe");
  RNA_def_property_update(prop, NC_SPACE | ND_SPACE_VIEW3D, "rna_GPencil_update");

  /* main grease pencil onion switch */
  prop = RNA_def_property(srna, "use_gpencil_onion_skin", PROP_BOOLEAN, PROP_NONE);
  RNA_def_property_boolean_sdna(prop, NULL, "gp_flag", V3D_GP_SHOW_ONION_SKIN);
  RNA_def_property_ui_text(
      prop, "Onion Skins", "Show ghosts of the keyframes before and after the current frame");
  RNA_def_property_update(prop, NC_SPACE | ND_SPACE_VIEW3D, "rna_GPencil_update");

  /* vertex opacity */
  prop = RNA_def_property(srna, "vertex_opacity", PROP_FLOAT, PROP_FACTOR);
  RNA_def_property_float_sdna(prop, NULL, "vertex_opacity");
  RNA_def_property_range(prop, 0.0f, 1.0f);
  RNA_def_property_ui_text(prop, "Vertex Opacity", "Opacity for edit vertices");
  RNA_def_parameter_clear_flags(prop, PROP_ANIMATABLE, 0);
  RNA_def_property_update(prop, NC_SCENE | ND_TOOLSETTINGS, "rna_GPencil_update");

  /* Vertex Paint opacity factor */
  prop = RNA_def_property(srna, "gpencil_vertex_paint_opacity", PROP_FLOAT, PROP_FACTOR);
  RNA_def_property_float_sdna(prop, NULL, "overlay.gpencil_vertex_paint_opacity");
  RNA_def_property_range(prop, 0.0f, 1.0f);
  RNA_def_property_ui_text(prop, "Opacity", "Vertex Paint mix factor");
  RNA_def_property_update(prop, NC_SPACE | ND_SPACE_VIEW3D, "rna_GPencil_update");
}

static void rna_def_space_view3d(BlenderRNA *brna)
{
  StructRNA *srna;
  PropertyRNA *prop;

  static const EnumPropertyItem rv3d_persp_items[] = {
      {RV3D_PERSP, "PERSP", 0, "Perspective", ""},
      {RV3D_ORTHO, "ORTHO", 0, "Orthographic", ""},
      {RV3D_CAMOB, "CAMERA", 0, "Camera", ""},
      {0, NULL, 0, NULL, NULL},
  };

  static const EnumPropertyItem bundle_drawtype_items[] = {
      {OB_PLAINAXES, "PLAIN_AXES", 0, "Plain Axes", ""},
      {OB_ARROWS, "ARROWS", 0, "Arrows", ""},
      {OB_SINGLE_ARROW, "SINGLE_ARROW", 0, "Single Arrow", ""},
      {OB_CIRCLE, "CIRCLE", 0, "Circle", ""},
      {OB_CUBE, "CUBE", 0, "Cube", ""},
      {OB_EMPTY_SPHERE, "SPHERE", 0, "Sphere", ""},
      {OB_EMPTY_CONE, "CONE", 0, "Cone", ""},
      {0, NULL, 0, NULL, NULL},
  };

  srna = RNA_def_struct(brna, "SpaceView3D", "Space");
  RNA_def_struct_sdna(srna, "View3D");
  RNA_def_struct_ui_text(srna, "3D View Space", "3D View space data");

  rna_def_space_generic_show_region_toggles(srna,
                                            ((1 << RGN_TYPE_TOOL_HEADER) | (1 << RGN_TYPE_TOOLS) |
                                             (1 << RGN_TYPE_UI) | (1 << RGN_TYPE_HUD)));

  prop = RNA_def_property(srna, "camera", PROP_POINTER, PROP_NONE);
  RNA_def_property_flag(prop, PROP_EDITABLE);
  RNA_def_property_pointer_sdna(prop, NULL, "camera");
  RNA_def_property_ui_text(
      prop,
      "Camera",
      "Active camera used in this view (when unlocked from the scene's active camera)");
  RNA_def_property_update(prop, NC_SPACE | ND_SPACE_VIEW3D, "rna_SpaceView3D_camera_update");

  /* render border */
  prop = RNA_def_property(srna, "use_render_border", PROP_BOOLEAN, PROP_NONE);
  RNA_def_property_boolean_sdna(prop, NULL, "flag2", V3D_RENDER_BORDER);
  RNA_def_property_clear_flag(prop, PROP_ANIMATABLE);
  RNA_def_property_ui_text(prop,
                           "Render Region",
                           "Use a region within the frame size for rendered viewport "
                           "(when not viewing through the camera)");
  RNA_def_property_update(prop, NC_SPACE | ND_SPACE_VIEW3D, NULL);

  prop = RNA_def_property(srna, "render_border_min_x", PROP_FLOAT, PROP_NONE);
  RNA_def_property_float_sdna(prop, NULL, "render_border.xmin");
  RNA_def_property_range(prop, 0.0f, 1.0f);
  RNA_def_property_ui_text(prop, "Region Minimum X", "Minimum X value for the render region");
  RNA_def_property_update(prop, NC_SPACE | ND_SPACE_VIEW3D, NULL);

  prop = RNA_def_property(srna, "render_border_min_y", PROP_FLOAT, PROP_NONE);
  RNA_def_property_float_sdna(prop, NULL, "render_border.ymin");
  RNA_def_property_range(prop, 0.0f, 1.0f);
  RNA_def_property_ui_text(prop, "Region Minimum Y", "Minimum Y value for the render region");
  RNA_def_property_update(prop, NC_SPACE | ND_SPACE_VIEW3D, NULL);

  prop = RNA_def_property(srna, "render_border_max_x", PROP_FLOAT, PROP_NONE);
  RNA_def_property_float_sdna(prop, NULL, "render_border.xmax");
  RNA_def_property_range(prop, 0.0f, 1.0f);
  RNA_def_property_ui_text(prop, "Region Maximum X", "Maximum X value for the render region");
  RNA_def_property_update(prop, NC_SPACE | ND_SPACE_VIEW3D, NULL);

  prop = RNA_def_property(srna, "render_border_max_y", PROP_FLOAT, PROP_NONE);
  RNA_def_property_float_sdna(prop, NULL, "render_border.ymax");
  RNA_def_property_range(prop, 0.0f, 1.0f);
  RNA_def_property_ui_text(prop, "Region Maximum Y", "Maximum Y value for the render region");
  RNA_def_property_update(prop, NC_SPACE | ND_SPACE_VIEW3D, NULL);

  prop = RNA_def_property(srna, "lock_object", PROP_POINTER, PROP_NONE);
  RNA_def_property_flag(prop, PROP_EDITABLE);
  RNA_def_property_pointer_sdna(prop, NULL, "ob_center");
  RNA_def_property_ui_text(
      prop, "Lock to Object", "3D View center is locked to this object's position");
  RNA_def_property_update(prop, NC_SPACE | ND_SPACE_VIEW3D, NULL);

  prop = RNA_def_property(srna, "lock_bone", PROP_STRING, PROP_NONE);
  RNA_def_property_string_sdna(prop, NULL, "ob_center_bone");
  RNA_def_property_ui_text(
      prop, "Lock to Bone", "3D View center is locked to this bone's position");
  RNA_def_property_update(prop, NC_SPACE | ND_SPACE_VIEW3D, NULL);

  prop = RNA_def_property(srna, "lock_cursor", PROP_BOOLEAN, PROP_NONE);
  RNA_def_property_boolean_sdna(prop, NULL, "ob_center_cursor", 1);
  RNA_def_property_ui_text(
      prop, "Lock to Cursor", "3D View center is locked to the cursor's position");
  RNA_def_property_update(prop, NC_SPACE | ND_SPACE_VIEW3D, NULL);

  prop = RNA_def_property(srna, "local_view", PROP_POINTER, PROP_NONE);
  RNA_def_property_pointer_sdna(prop, NULL, "localvd");
  RNA_def_property_ui_text(
      prop,
      "Local View",
      "Display an isolated subset of objects, apart from the scene visibility");

  prop = RNA_def_property(srna, "lens", PROP_FLOAT, PROP_UNIT_CAMERA);
  RNA_def_property_float_sdna(prop, NULL, "lens");
  RNA_def_property_ui_text(prop, "Lens", "Viewport lens angle");
  RNA_def_property_range(prop, 1.0f, 250.0f);
  RNA_def_property_update(prop, NC_SPACE | ND_SPACE_VIEW3D, NULL);

  prop = RNA_def_property(srna, "clip_start", PROP_FLOAT, PROP_DISTANCE);
  RNA_def_property_range(prop, 1e-6f, FLT_MAX);
  RNA_def_property_ui_range(prop, 0.001f, FLT_MAX, 10, 3);
  RNA_def_property_ui_text(
      prop, "Clip Start", "3D View near clipping distance (perspective view only)");
  RNA_def_property_update(prop, NC_SPACE | ND_SPACE_VIEW3D, NULL);

  prop = RNA_def_property(srna, "clip_end", PROP_FLOAT, PROP_DISTANCE);
  RNA_def_property_range(prop, 1e-6f, FLT_MAX);
  RNA_def_property_ui_range(prop, 0.001f, FLT_MAX, 10, 3);
  RNA_def_property_ui_text(prop, "Clip End", "3D View far clipping distance");
  RNA_def_property_update(prop, NC_SPACE | ND_SPACE_VIEW3D, NULL);

  prop = RNA_def_property(srna, "lock_camera", PROP_BOOLEAN, PROP_NONE);
  RNA_def_property_boolean_sdna(prop, NULL, "flag2", V3D_LOCK_CAMERA);
  RNA_def_property_ui_text(
      prop, "Lock Camera to View", "Enable view navigation within the camera view");
  RNA_def_property_update(prop, NC_SPACE | ND_SPACE_VIEW3D, NULL);

  prop = RNA_def_property(srna, "show_gizmo", PROP_BOOLEAN, PROP_NONE);
  RNA_def_property_boolean_negative_sdna(prop, NULL, "gizmo_flag", V3D_GIZMO_HIDE);
  RNA_def_property_ui_text(prop, "Show Gizmo", "Show gizmos of all types");
  RNA_def_property_update(prop, NC_SPACE | ND_SPACE_VIEW3D, NULL);

  prop = RNA_def_property(srna, "show_gizmo_navigate", PROP_BOOLEAN, PROP_NONE);
  RNA_def_property_boolean_negative_sdna(prop, NULL, "gizmo_flag", V3D_GIZMO_HIDE_NAVIGATE);
  RNA_def_property_ui_text(prop, "Navigate Gizmo", "Viewport navigation gizmo");
  RNA_def_property_update(prop, NC_SPACE | ND_SPACE_VIEW3D, NULL);

  prop = RNA_def_property(srna, "show_gizmo_context", PROP_BOOLEAN, PROP_NONE);
  RNA_def_property_boolean_negative_sdna(prop, NULL, "gizmo_flag", V3D_GIZMO_HIDE_CONTEXT);
  RNA_def_property_ui_text(prop, "Context Gizmo", "Context sensitive gizmos for the active item");
  RNA_def_property_update(prop, NC_SPACE | ND_SPACE_VIEW3D, NULL);

  prop = RNA_def_property(srna, "show_gizmo_tool", PROP_BOOLEAN, PROP_NONE);
  RNA_def_property_boolean_negative_sdna(prop, NULL, "gizmo_flag", V3D_GIZMO_HIDE_TOOL);
  RNA_def_property_ui_text(prop, "Tool Gizmo", "Active tool gizmo");
  RNA_def_property_update(prop, NC_SPACE | ND_SPACE_VIEW3D, NULL);

  /* Per object type gizmo display flags. */

  prop = RNA_def_property(srna, "show_gizmo_object_translate", PROP_BOOLEAN, PROP_NONE);
  RNA_def_property_boolean_sdna(prop, NULL, "gizmo_show_object", V3D_GIZMO_SHOW_OBJECT_TRANSLATE);
  RNA_def_property_ui_text(prop, "Show Object Location", "Gizmo to adjust location");
  RNA_def_property_update(prop, NC_SPACE | ND_SPACE_VIEW3D, NULL);

  prop = RNA_def_property(srna, "show_gizmo_object_rotate", PROP_BOOLEAN, PROP_NONE);
  RNA_def_property_boolean_sdna(prop, NULL, "gizmo_show_object", V3D_GIZMO_SHOW_OBJECT_ROTATE);
  RNA_def_property_ui_text(prop, "Show Object Rotation", "Gizmo to adjust rotation");
  RNA_def_property_update(prop, NC_SPACE | ND_SPACE_VIEW3D, NULL);

  prop = RNA_def_property(srna, "show_gizmo_object_scale", PROP_BOOLEAN, PROP_NONE);
  RNA_def_property_boolean_sdna(prop, NULL, "gizmo_show_object", V3D_GIZMO_SHOW_OBJECT_SCALE);
  RNA_def_property_ui_text(prop, "Show Object Scale", "Gizmo to adjust scale");
  RNA_def_property_update(prop, NC_SPACE | ND_SPACE_VIEW3D, NULL);

  /* Empty Object Data. */
  prop = RNA_def_property(srna, "show_gizmo_empty_image", PROP_BOOLEAN, PROP_NONE);
  RNA_def_property_boolean_sdna(prop, NULL, "gizmo_show_empty", V3D_GIZMO_SHOW_EMPTY_IMAGE);
  RNA_def_property_ui_text(prop, "Show Empty Image", "Gizmo to adjust image size and position");
  RNA_def_property_update(prop, NC_SPACE | ND_SPACE_VIEW3D, NULL);

  prop = RNA_def_property(srna, "show_gizmo_empty_force_field", PROP_BOOLEAN, PROP_NONE);
  RNA_def_property_boolean_sdna(prop, NULL, "gizmo_show_empty", V3D_GIZMO_SHOW_EMPTY_FORCE_FIELD);
  RNA_def_property_ui_text(prop, "Show Empty Force Field", "Gizmo to adjust the force field");
  RNA_def_property_update(prop, NC_SPACE | ND_SPACE_VIEW3D, NULL);

  /* Light Object Data. */
  prop = RNA_def_property(srna, "show_gizmo_light_size", PROP_BOOLEAN, PROP_NONE);
  RNA_def_property_boolean_sdna(prop, NULL, "gizmo_show_light", V3D_GIZMO_SHOW_LIGHT_SIZE);
  RNA_def_property_ui_text(prop, "Show Light Size", "Gizmo to adjust spot and area size");
  RNA_def_property_update(prop, NC_SPACE | ND_SPACE_VIEW3D, NULL);

  prop = RNA_def_property(srna, "show_gizmo_light_look_at", PROP_BOOLEAN, PROP_NONE);
  RNA_def_property_boolean_sdna(prop, NULL, "gizmo_show_light", V3D_GIZMO_SHOW_LIGHT_LOOK_AT);
  RNA_def_property_ui_text(
      prop, "Show Light Look-At", "Gizmo to adjust the direction of the light");
  RNA_def_property_update(prop, NC_SPACE | ND_SPACE_VIEW3D, NULL);

  /* Camera Object Data. */
  prop = RNA_def_property(srna, "show_gizmo_camera_lens", PROP_BOOLEAN, PROP_NONE);
  RNA_def_property_boolean_sdna(prop, NULL, "gizmo_show_camera", V3D_GIZMO_SHOW_CAMERA_LENS);
  RNA_def_property_ui_text(
      prop, "Show Camera Lens", "Gizmo to adjust camera focal length or orthographic scale");
  RNA_def_property_update(prop, NC_SPACE | ND_SPACE_VIEW3D, NULL);

  prop = RNA_def_property(srna, "show_gizmo_camera_dof_distance", PROP_BOOLEAN, PROP_NONE);
  RNA_def_property_boolean_sdna(prop, NULL, "gizmo_show_camera", V3D_GIZMO_SHOW_CAMERA_DOF_DIST);
  RNA_def_property_ui_text(prop,
                           "Show Camera Focus Distance",
                           "Gizmo to adjust camera focus distance "
                           "(depends on limits display)");
  RNA_def_property_update(prop, NC_SPACE | ND_SPACE_VIEW3D, NULL);

  prop = RNA_def_property(srna, "use_local_camera", PROP_BOOLEAN, PROP_NONE);
  RNA_def_property_boolean_negative_sdna(prop, NULL, "scenelock", 1);
  RNA_def_property_boolean_funcs(prop, NULL, "rna_SpaceView3D_use_local_camera_set");
  RNA_def_property_ui_text(prop,
                           "Use Local Camera",
                           "Use a local camera in this view, rather than scene's active camera");
  RNA_def_property_update(prop, NC_SPACE | ND_SPACE_VIEW3D, NULL);

  prop = RNA_def_property(srna, "region_3d", PROP_POINTER, PROP_NONE);
  RNA_def_property_struct_type(prop, "RegionView3D");
  RNA_def_property_pointer_funcs(prop, "rna_SpaceView3D_region_3d_get", NULL, NULL, NULL);
  RNA_def_property_ui_text(
      prop, "3D Region", "3D region in this space, in case of quad view the camera region");

  prop = RNA_def_property(srna, "region_quadviews", PROP_COLLECTION, PROP_NONE);
  RNA_def_property_struct_type(prop, "RegionView3D");
  RNA_def_property_collection_funcs(prop,
                                    "rna_SpaceView3D_region_quadviews_begin",
                                    "rna_iterator_listbase_next",
                                    "rna_iterator_listbase_end",
                                    "rna_SpaceView3D_region_quadviews_get",
                                    NULL,
                                    NULL,
                                    NULL,
                                    NULL);
  RNA_def_property_ui_text(prop,
                           "Quad View Regions",
                           "3D regions (the third one defines quad view settings, "
                           "the fourth one is same as 'region_3d')");

  prop = RNA_def_property(srna, "show_reconstruction", PROP_BOOLEAN, PROP_NONE);
  RNA_def_property_boolean_sdna(prop, NULL, "flag2", V3D_SHOW_RECONSTRUCTION);
  RNA_def_property_ui_text(
      prop, "Show Reconstruction", "Display reconstruction data from active movie clip");
  RNA_def_property_update(prop, NC_SPACE | ND_SPACE_VIEW3D, NULL);

  prop = RNA_def_property(srna, "tracks_display_size", PROP_FLOAT, PROP_NONE);
  RNA_def_property_range(prop, 0.0, FLT_MAX);
  RNA_def_property_ui_range(prop, 0, 5, 1, 3);
  RNA_def_property_float_sdna(prop, NULL, "bundle_size");
  RNA_def_property_ui_text(prop, "Tracks Size", "Display size of tracks from reconstructed data");
  RNA_def_property_update(prop, NC_SPACE | ND_SPACE_VIEW3D, NULL);

  prop = RNA_def_property(srna, "tracks_display_type", PROP_ENUM, PROP_NONE);
  RNA_def_property_enum_sdna(prop, NULL, "bundle_drawtype");
  RNA_def_property_enum_items(prop, bundle_drawtype_items);
  RNA_def_property_ui_text(prop, "Tracks Display Type", "Viewport display style for tracks");
  RNA_def_property_update(prop, NC_SPACE | ND_SPACE_VIEW3D, NULL);

  prop = RNA_def_property(srna, "show_camera_path", PROP_BOOLEAN, PROP_NONE);
  RNA_def_property_boolean_sdna(prop, NULL, "flag2", V3D_SHOW_CAMERAPATH);
  RNA_def_property_ui_text(prop, "Show Camera Path", "Show reconstructed camera path");
  RNA_def_property_update(prop, NC_SPACE | ND_SPACE_VIEW3D, NULL);

  prop = RNA_def_property(srna, "show_bundle_names", PROP_BOOLEAN, PROP_NONE);
  RNA_def_property_boolean_sdna(prop, NULL, "flag2", V3D_SHOW_BUNDLENAME);
  RNA_def_property_ui_text(
      prop, "Show 3D Marker Names", "Show names for reconstructed tracks objects");
  RNA_def_property_update(prop, NC_SPACE | ND_SPACE_VIEW3D, NULL);

  prop = RNA_def_property(srna, "use_local_collections", PROP_BOOLEAN, PROP_NONE);
  RNA_def_property_boolean_sdna(prop, NULL, "flag", V3D_LOCAL_COLLECTIONS);
  RNA_def_property_ui_text(
      prop, "Local Collections", "Display a different set of collections in this viewport");
  RNA_def_property_flag(prop, PROP_CONTEXT_UPDATE);
  RNA_def_property_update(
      prop, NC_SPACE | ND_SPACE_VIEW3D, "rna_SpaceView3D_use_local_collections_update");

  /* Stereo Settings */
  prop = RNA_def_property(srna, "stereo_3d_eye", PROP_ENUM, PROP_NONE);
  RNA_def_property_enum_sdna(prop, NULL, "multiview_eye");
  RNA_def_property_enum_items(prop, stereo3d_eye_items);
  RNA_def_property_enum_funcs(prop, NULL, NULL, "rna_SpaceView3D_stereo3d_camera_itemf");
  RNA_def_property_ui_text(prop, "Stereo Eye", "Current stereo eye being displayed");
  RNA_def_property_clear_flag(prop, PROP_EDITABLE);

  prop = RNA_def_property(srna, "stereo_3d_camera", PROP_ENUM, PROP_NONE);
  RNA_def_property_enum_sdna(prop, NULL, "stereo3d_camera");
  RNA_def_property_enum_items(prop, stereo3d_camera_items);
  RNA_def_property_enum_funcs(prop, NULL, NULL, "rna_SpaceView3D_stereo3d_camera_itemf");
  RNA_def_property_ui_text(prop, "Camera", "");
  RNA_def_property_update(prop, NC_SPACE | ND_SPACE_VIEW3D, NULL);

  prop = RNA_def_property(srna, "show_stereo_3d_cameras", PROP_BOOLEAN, PROP_NONE);
  RNA_def_property_boolean_sdna(prop, NULL, "stereo3d_flag", V3D_S3D_DISPCAMERAS);
  RNA_def_property_ui_text(prop, "Cameras", "Show the left and right cameras");
  RNA_def_property_update(prop, NC_SPACE | ND_SPACE_VIEW3D, NULL);

  prop = RNA_def_property(srna, "show_stereo_3d_convergence_plane", PROP_BOOLEAN, PROP_NONE);
  RNA_def_property_boolean_sdna(prop, NULL, "stereo3d_flag", V3D_S3D_DISPPLANE);
  RNA_def_property_ui_text(prop, "Plane", "Show the stereo 3D convergence plane");
  RNA_def_property_update(prop, NC_SPACE | ND_SPACE_VIEW3D, NULL);

  prop = RNA_def_property(srna, "stereo_3d_convergence_plane_alpha", PROP_FLOAT, PROP_FACTOR);
  RNA_def_property_float_sdna(prop, NULL, "stereo3d_convergence_alpha");
  RNA_def_property_ui_text(prop, "Plane Alpha", "Opacity (alpha) of the convergence plane");
  RNA_def_property_update(prop, NC_SPACE | ND_SPACE_VIEW3D, NULL);

  prop = RNA_def_property(srna, "show_stereo_3d_volume", PROP_BOOLEAN, PROP_NONE);
  RNA_def_property_boolean_sdna(prop, NULL, "stereo3d_flag", V3D_S3D_DISPVOLUME);
  RNA_def_property_ui_text(prop, "Volume", "Show the stereo 3D frustum volume");
  RNA_def_property_update(prop, NC_SPACE | ND_SPACE_VIEW3D, NULL);

  prop = RNA_def_property(srna, "stereo_3d_volume_alpha", PROP_FLOAT, PROP_FACTOR);
  RNA_def_property_float_sdna(prop, NULL, "stereo3d_volume_alpha");
  RNA_def_property_ui_text(prop, "Volume Alpha", "Opacity (alpha) of the cameras' frustum volume");
  RNA_def_property_update(prop, NC_SPACE | ND_SPACE_VIEW3D, NULL);

  prop = RNA_def_property(srna, "mirror_xr_session", PROP_BOOLEAN, PROP_NONE);
  RNA_def_property_boolean_sdna(prop, NULL, "flag", V3D_XR_SESSION_MIRROR);
  RNA_def_property_ui_text(
      prop,
      "Mirror VR Session",
      "Synchronize the viewer perspective of virtual reality sessions with this 3D viewport");
  RNA_def_property_update(
      prop, NC_SPACE | ND_SPACE_VIEW3D, "rna_SpaceView3D_mirror_xr_session_update");

  {
    struct {
      const char *name;
      int type_mask;
      const char *identifier[2];
    } info[] = {
        {"Mesh", (1 << OB_MESH), {"show_object_viewport_mesh", "show_object_select_mesh"}},
        {"Curve", (1 << OB_CURVE), {"show_object_viewport_curve", "show_object_select_curve"}},
        {"Surface", (1 << OB_SURF), {"show_object_viewport_surf", "show_object_select_surf"}},
        {"Meta", (1 << OB_MBALL), {"show_object_viewport_meta", "show_object_select_meta"}},
        {"Font", (1 << OB_FONT), {"show_object_viewport_font", "show_object_select_font"}},
        {"Hair", (1 << OB_HAIR), {"show_object_viewport_hair", "show_object_select_hair"}},
        {"Point Cloud",
         (1 << OB_POINTCLOUD),
         {"show_object_viewport_pointcloud", "show_object_select_pointcloud"}},
        {"Volume", (1 << OB_VOLUME), {"show_object_viewport_volume", "show_object_select_volume"}},
        {"Armature",
         (1 << OB_ARMATURE),
         {"show_object_viewport_armature", "show_object_select_armature"}},
        {"Lattice",
         (1 << OB_LATTICE),
         {"show_object_viewport_lattice", "show_object_select_lattice"}},
        {"Empty", (1 << OB_EMPTY), {"show_object_viewport_empty", "show_object_select_empty"}},
        {"Grease Pencil",
         (1 << OB_GPENCIL),
         {"show_object_viewport_grease_pencil", "show_object_select_grease_pencil"}},
        {"Camera", (1 << OB_CAMERA), {"show_object_viewport_camera", "show_object_select_camera"}},
        {"Light", (1 << OB_LAMP), {"show_object_viewport_light", "show_object_select_light"}},
        {"Speaker",
         (1 << OB_SPEAKER),
         {"show_object_viewport_speaker", "show_object_select_speaker"}},
        {"Light Probe",
         (1 << OB_LIGHTPROBE),
         {"show_object_viewport_light_probe", "show_object_select_light_probe"}},
    };

    const char *view_mask_member[2] = {
        "object_type_exclude_viewport",
        "object_type_exclude_select",
    };
    for (int mask_index = 0; mask_index < 2; mask_index++) {
      for (int type_index = 0; type_index < ARRAY_SIZE(info); type_index++) {
        prop = RNA_def_property(
            srna, info[type_index].identifier[mask_index], PROP_BOOLEAN, PROP_NONE);
        RNA_def_property_boolean_negative_sdna(
            prop, NULL, view_mask_member[mask_index], info[type_index].type_mask);
        RNA_def_property_ui_text(prop, info[type_index].name, "");
        RNA_def_property_update(prop, NC_SPACE | ND_SPACE_VIEW3D | NS_VIEW3D_SHADING, NULL);
      }
    }

    /* Helper for drawing the icon. */
    prop = RNA_def_property(srna, "icon_from_show_object_viewport", PROP_INT, PROP_NONE);
    RNA_def_property_int_funcs(
        prop, "rna_SpaceView3D_icon_from_show_object_viewport_get", NULL, NULL);
    RNA_def_property_clear_flag(prop, PROP_EDITABLE);
    RNA_def_property_ui_text(prop, "Visibility Icon", "");
  }

  /* Nested Structs */
  prop = RNA_def_property(srna, "shading", PROP_POINTER, PROP_NONE);
  RNA_def_property_flag(prop, PROP_NEVER_NULL);
  RNA_def_property_struct_type(prop, "View3DShading");
  RNA_def_property_ui_text(prop, "Shading Settings", "Settings for shading in the 3D viewport");

  prop = RNA_def_property(srna, "overlay", PROP_POINTER, PROP_NONE);
  RNA_def_property_flag(prop, PROP_NEVER_NULL);
  RNA_def_property_struct_type(prop, "View3DOverlay");
  RNA_def_property_pointer_funcs(prop, "rna_SpaceView3D_overlay_get", NULL, NULL, NULL);
  RNA_def_property_ui_text(
      prop, "Overlay Settings", "Settings for display of overlays in the 3D viewport");

  rna_def_space_view3d_shading(brna);
  rna_def_space_view3d_overlay(brna);

  /* *** Animated *** */
  RNA_define_animate_sdna(true);
  /* region */

  srna = RNA_def_struct(brna, "RegionView3D", NULL);
  RNA_def_struct_sdna(srna, "RegionView3D");
  RNA_def_struct_ui_text(srna, "3D View Region", "3D View region data");

  prop = RNA_def_property(srna, "lock_rotation", PROP_BOOLEAN, PROP_NONE);
  RNA_def_property_boolean_sdna(prop, NULL, "viewlock", RV3D_LOCK_ROTATION);
  RNA_def_property_ui_text(prop, "Lock", "Lock view rotation in side views");
  RNA_def_property_update(prop, NC_SPACE | ND_SPACE_VIEW3D, "rna_RegionView3D_quadview_update");

  prop = RNA_def_property(srna, "show_sync_view", PROP_BOOLEAN, PROP_NONE);
  RNA_def_property_boolean_sdna(prop, NULL, "viewlock", RV3D_BOXVIEW);
  RNA_def_property_ui_text(prop, "Box", "Sync view position between side views");
  RNA_def_property_update(prop, NC_SPACE | ND_SPACE_VIEW3D, "rna_RegionView3D_quadview_update");

  prop = RNA_def_property(srna, "use_box_clip", PROP_BOOLEAN, PROP_NONE);
  RNA_def_property_boolean_sdna(prop, NULL, "viewlock", RV3D_BOXCLIP);
  RNA_def_property_ui_text(
      prop, "Clip", "Clip objects based on what's visible in other side views");
  RNA_def_property_update(
      prop, NC_SPACE | ND_SPACE_VIEW3D, "rna_RegionView3D_quadview_clip_update");

  prop = RNA_def_property(srna, "perspective_matrix", PROP_FLOAT, PROP_MATRIX);
  RNA_def_property_float_sdna(prop, NULL, "persmat");
  RNA_def_property_clear_flag(
      prop, PROP_EDITABLE); /* XXX: for now, it's too risky for users to do this */
  RNA_def_property_multi_array(prop, 2, rna_matrix_dimsize_4x4);
  RNA_def_property_ui_text(
      prop, "Perspective Matrix", "Current perspective matrix (``window_matrix * view_matrix``)");

  prop = RNA_def_property(srna, "window_matrix", PROP_FLOAT, PROP_MATRIX);
  RNA_def_property_float_sdna(prop, NULL, "winmat");
  RNA_def_property_clear_flag(prop, PROP_EDITABLE);
  RNA_def_property_multi_array(prop, 2, rna_matrix_dimsize_4x4);
  RNA_def_property_ui_text(prop, "Window Matrix", "Current window matrix");

  prop = RNA_def_property(srna, "view_matrix", PROP_FLOAT, PROP_MATRIX);
  RNA_def_property_float_sdna(prop, NULL, "viewmat");
  RNA_def_property_multi_array(prop, 2, rna_matrix_dimsize_4x4);
  RNA_def_property_float_funcs(prop, NULL, "rna_RegionView3D_view_matrix_set", NULL);
  RNA_def_property_ui_text(prop, "View Matrix", "Current view matrix");
  RNA_def_property_update(prop, NC_SPACE | ND_SPACE_VIEW3D, NULL);

  prop = RNA_def_property(srna, "view_perspective", PROP_ENUM, PROP_NONE);
  RNA_def_property_enum_sdna(prop, NULL, "persp");
  RNA_def_property_enum_items(prop, rv3d_persp_items);
  RNA_def_property_ui_text(prop, "Perspective", "View Perspective");
  RNA_def_property_update(prop, NC_SPACE | ND_SPACE_VIEW3D, NULL);

  prop = RNA_def_property(srna, "is_perspective", PROP_BOOLEAN, PROP_NONE);
  RNA_def_property_boolean_sdna(prop, NULL, "is_persp", 1);
  RNA_def_property_ui_text(prop, "Is Perspective", "");
  RNA_def_property_flag(prop, PROP_EDITABLE);

  prop = RNA_def_property(srna, "is_orthographic_side_view", PROP_BOOLEAN, PROP_NONE);
  RNA_def_property_boolean_sdna(prop, NULL, "view", 0);
  RNA_def_property_boolean_funcs(prop, "rna_RegionView3D_is_orthographic_side_view_get", NULL);
  RNA_def_property_ui_text(prop, "Is Axis Aligned", "Is current view an orthographic side view");

  /* This isn't directly accessible from the UI, only an operator. */
  prop = RNA_def_property(srna, "use_clip_planes", PROP_BOOLEAN, PROP_NONE);
  RNA_def_property_boolean_sdna(prop, NULL, "rflag", RV3D_CLIPPING);
  RNA_def_property_ui_text(prop, "Use Clip Planes", "");

  prop = RNA_def_property(srna, "clip_planes", PROP_FLOAT, PROP_NONE);
  RNA_def_property_float_sdna(prop, NULL, "clip");
  RNA_def_property_multi_array(prop, 2, (int[]){6, 4});
  RNA_def_property_ui_text(prop, "Clip Planes", "");

  prop = RNA_def_property(srna, "view_location", PROP_FLOAT, PROP_TRANSLATION);
#  if 0
  RNA_def_property_float_sdna(prop, NULL, "ofs"); /* cant use because its negated */
#  else
  RNA_def_property_array(prop, 3);
  RNA_def_property_float_funcs(
      prop, "rna_RegionView3D_view_location_get", "rna_RegionView3D_view_location_set", NULL);
#  endif
  RNA_def_property_ui_text(prop, "View Location", "View pivot location");
  RNA_def_property_ui_range(prop, -10000.0, 10000.0, 10, RNA_TRANSLATION_PREC_DEFAULT);
  RNA_def_property_update(prop, NC_WINDOW, NULL);

  prop = RNA_def_property(
      srna, "view_rotation", PROP_FLOAT, PROP_QUATERNION); /* cant use because its inverted */
#  if 0
  RNA_def_property_float_sdna(prop, NULL, "viewquat");
#  else
  RNA_def_property_array(prop, 4);
  RNA_def_property_float_funcs(
      prop, "rna_RegionView3D_view_rotation_get", "rna_RegionView3D_view_rotation_set", NULL);
#  endif
  RNA_def_property_ui_text(prop, "View Rotation", "Rotation in quaternions (keep normalized)");
  RNA_def_property_update(prop, NC_SPACE | ND_SPACE_VIEW3D, NULL);

  /* not sure we need rna access to these but adding anyway */
  prop = RNA_def_property(srna, "view_distance", PROP_FLOAT, PROP_UNSIGNED);
  RNA_def_property_float_sdna(prop, NULL, "dist");
  RNA_def_property_ui_text(prop, "Distance", "Distance to the view location");
  RNA_def_property_update(prop, NC_SPACE | ND_SPACE_VIEW3D, NULL);

  prop = RNA_def_property(srna, "view_camera_zoom", PROP_FLOAT, PROP_UNSIGNED);
  RNA_def_property_float_sdna(prop, NULL, "camzoom");
  RNA_def_property_ui_text(prop, "Camera Zoom", "Zoom factor in camera view");
  RNA_def_property_range(prop, RV3D_CAMZOOM_MIN, RV3D_CAMZOOM_MAX);
  RNA_def_property_update(prop, NC_SPACE | ND_SPACE_VIEW3D, NULL);

  prop = RNA_def_property(srna, "view_camera_offset", PROP_FLOAT, PROP_NONE);
  RNA_def_property_float_sdna(prop, NULL, "camdx");
  RNA_def_property_array(prop, 2);
  RNA_def_property_ui_text(prop, "Camera Offset", "View shift in camera view");
  RNA_def_property_update(prop, NC_SPACE | ND_SPACE_VIEW3D, NULL);

  RNA_api_region_view3d(srna);
}

static void rna_def_space_properties(BlenderRNA *brna)
{
  StructRNA *srna;
  PropertyRNA *prop;

  static const EnumPropertyItem tab_sync_items[] = {
      {PROPERTIES_SYNC_ALWAYS,
       "ALWAYS",
       0,
       "Always",
       "Always change tabs when clicking an icon in an outliner"},
      {PROPERTIES_SYNC_NEVER,
       "NEVER",
       0,
       "Never",
       "Never change tabs when clicking an icon in an outliner"},
      {PROPERTIES_SYNC_AUTO,
       "AUTO",
       0,
       "Auto",
       "Change tabs only when this editor shares a border with an outliner"},
      {0, NULL, 0, NULL, NULL},
  };

  srna = RNA_def_struct(brna, "SpaceProperties", "Space");
  RNA_def_struct_sdna(srna, "SpaceProperties");
  RNA_def_struct_ui_text(srna, "Properties Space", "Properties space data");

  prop = RNA_def_property(srna, "context", PROP_ENUM, PROP_NONE);
  RNA_def_property_enum_sdna(prop, NULL, "mainb");
  RNA_def_property_enum_items(prop, buttons_context_items);
  RNA_def_property_enum_funcs(
      prop, NULL, "rna_SpaceProperties_context_set", "rna_SpaceProperties_context_itemf");
  RNA_def_property_ui_text(prop, "", "");
  RNA_def_property_update(
      prop, NC_SPACE | ND_SPACE_PROPERTIES, "rna_SpaceProperties_context_update");

  /* pinned data */
  prop = RNA_def_property(srna, "pin_id", PROP_POINTER, PROP_NONE);
  RNA_def_property_pointer_sdna(prop, NULL, "pinid");
  RNA_def_property_struct_type(prop, "ID");
  /* note: custom set function is ONLY to avoid rna setting a user for this. */
  RNA_def_property_pointer_funcs(
      prop, NULL, "rna_SpaceProperties_pin_id_set", "rna_SpaceProperties_pin_id_typef", NULL);
  RNA_def_property_flag(prop, PROP_EDITABLE | PROP_NEVER_UNLINK);
  RNA_def_property_update(
      prop, NC_SPACE | ND_SPACE_PROPERTIES, "rna_SpaceProperties_pin_id_update");

  prop = RNA_def_property(srna, "use_pin_id", PROP_BOOLEAN, PROP_NONE);
  RNA_def_property_boolean_sdna(prop, NULL, "flag", SB_PIN_CONTEXT);
  RNA_def_property_ui_text(prop, "Pin ID", "Use the pinned context");

  /* Property search. */

  prop = RNA_def_property(srna, "tab_search_results", PROP_BOOLEAN, PROP_NONE);
  RNA_def_property_array(prop, 0); /* Dynamic length, see next line. */
  RNA_def_property_flag(prop, PROP_DYNAMIC);
  RNA_def_property_clear_flag(prop, PROP_EDITABLE);
  RNA_def_property_boolean_funcs(prop, "rna_SpaceProperties_tab_search_results_get", NULL);
  RNA_def_property_dynamic_array_funcs(prop, "rna_SpaceProperties_tab_search_results_getlength");
  RNA_def_property_ui_text(
      prop, "Tab Search Results", "Whether or not each visible tab has a search result");

  prop = RNA_def_property(srna, "search_filter", PROP_STRING, PROP_NONE);
  /* The search filter is stored in the property editor's runtime struct which
   * is only defined in an internal header, so use the getter / setter here. */
  RNA_def_property_string_funcs(prop,
                                "rna_SpaceProperties_search_filter_get",
                                "rna_SpaceProperties_search_filter_length",
                                "rna_SpaceProperties_search_filter_set");
  RNA_def_property_ui_text(prop, "Display Filter", "Live search filtering string");
  RNA_def_property_flag(prop, PROP_TEXTEDIT_UPDATE);
  RNA_def_property_update(
      prop, NC_SPACE | ND_SPACE_PROPERTIES, "rna_SpaceProperties_search_filter_update");

  /* Outliner sync. */
  prop = RNA_def_property(srna, "outliner_sync", PROP_ENUM, PROP_NONE);
  RNA_def_property_enum_sdna(prop, NULL, "outliner_sync");
  RNA_def_property_enum_items(prop, tab_sync_items);
  RNA_def_property_ui_text(prop,
                           "Outliner Sync",
                           "Change to the corresponding tab when outliner data icons are clicked");
  RNA_def_property_update(prop, NC_SPACE | ND_SPACE_PROPERTIES, NULL);
}

static void rna_def_space_image_overlay(BlenderRNA *brna)
{
  StructRNA *srna;
  PropertyRNA *prop;

  srna = RNA_def_struct(brna, "SpaceImageOverlay", NULL);
  RNA_def_struct_sdna(srna, "SpaceImage");
  RNA_def_struct_nested(brna, srna, "SpaceImageEditor");
  RNA_def_struct_path_func(srna, "rna_SpaceImageOverlay_path");
  RNA_def_struct_ui_text(
      srna, "Overlay Settings", "Settings for display of overlays in the UV/Image editor");

  prop = RNA_def_property(srna, "show_overlays", PROP_BOOLEAN, PROP_NONE);
  RNA_def_property_boolean_sdna(prop, NULL, "overlay.flag", SI_OVERLAY_SHOW_OVERLAYS);
  RNA_def_property_ui_text(prop, "Show Overlays", "Display overlays like UV Maps and Metadata");
}

static void rna_def_space_image(BlenderRNA *brna)
{
  StructRNA *srna;
  PropertyRNA *prop;

  srna = RNA_def_struct(brna, "SpaceImageEditor", "Space");
  RNA_def_struct_sdna(srna, "SpaceImage");
  RNA_def_struct_ui_text(srna, "Space Image Editor", "Image and UV editor space data");

  rna_def_space_generic_show_region_toggles(srna,
                                            ((1 << RGN_TYPE_TOOL_HEADER) | (1 << RGN_TYPE_TOOLS) |
                                             (1 << RGN_TYPE_UI) | (1 << RGN_TYPE_HUD)));

  /* image */
  prop = RNA_def_property(srna, "image", PROP_POINTER, PROP_NONE);
  RNA_def_property_pointer_funcs(prop, NULL, "rna_SpaceImageEditor_image_set", NULL, NULL);
  RNA_def_property_ui_text(prop, "Image", "Image displayed and edited in this space");
  RNA_def_property_flag(prop, PROP_EDITABLE);
  RNA_def_property_update(
      prop,
      NC_GEOM | ND_DATA,
      "rna_SpaceImageEditor_image_update"); /* is handled in image editor too */

  prop = RNA_def_property(srna, "image_user", PROP_POINTER, PROP_NONE);
  RNA_def_property_flag(prop, PROP_NEVER_NULL);
  RNA_def_property_pointer_sdna(prop, NULL, "iuser");
  RNA_def_property_ui_text(
      prop,
      "Image User",
      "Parameters defining which layer, pass and frame of the image is displayed");
  RNA_def_property_update(prop, NC_SPACE | ND_SPACE_IMAGE, NULL);

  prop = RNA_def_property(srna, "scopes", PROP_POINTER, PROP_NONE);
  RNA_def_property_pointer_sdna(prop, NULL, "scopes");
  RNA_def_property_struct_type(prop, "Scopes");
  RNA_def_property_ui_text(prop, "Scopes", "Scopes to visualize image statistics");
  RNA_def_property_flag(prop, PROP_CONTEXT_UPDATE);
  RNA_def_property_update(prop, NC_SPACE | ND_SPACE_IMAGE, "rna_SpaceImageEditor_scopes_update");

  prop = RNA_def_property(srna, "use_image_pin", PROP_BOOLEAN, PROP_NONE);
  RNA_def_property_boolean_sdna(prop, NULL, "pin", 0);
  RNA_def_property_ui_text(
      prop, "Image Pin", "Display current image regardless of object selection");
  RNA_def_property_ui_icon(prop, ICON_UNPINNED, 1);
  RNA_def_property_update(prop, NC_SPACE | ND_SPACE_IMAGE, NULL);

  prop = RNA_def_property(srna, "sample_histogram", PROP_POINTER, PROP_NONE);
  RNA_def_property_pointer_sdna(prop, NULL, "sample_line_hist");
  RNA_def_property_struct_type(prop, "Histogram");
  RNA_def_property_ui_text(prop, "Line Sample", "Sampled colors along line");

  prop = RNA_def_property(srna, "zoom", PROP_FLOAT, PROP_NONE);
  RNA_def_property_array(prop, 2);
  RNA_def_property_clear_flag(prop, PROP_EDITABLE);
  RNA_def_property_float_funcs(prop, "rna_SpaceImageEditor_zoom_get", NULL, NULL);
  RNA_def_property_ui_text(prop, "Zoom", "Zoom factor");

  /* image draw */
  prop = RNA_def_property(srna, "show_repeat", PROP_BOOLEAN, PROP_NONE);
  RNA_def_property_boolean_sdna(prop, NULL, "flag", SI_DRAW_TILE);
  RNA_def_property_ui_text(
      prop, "Display Repeated", "Display the image repeated outside of the main view");
  RNA_def_property_update(prop, NC_SPACE | ND_SPACE_IMAGE, NULL);

  prop = RNA_def_property(srna, "show_annotation", PROP_BOOLEAN, PROP_NONE);
  RNA_def_property_boolean_sdna(prop, NULL, "flag", SI_SHOW_GPENCIL);
  RNA_def_property_ui_text(prop, "Show Annotation", "Show annotations for this view");
  RNA_def_property_update(prop, NC_SPACE | ND_SPACE_IMAGE, NULL);

  prop = RNA_def_property(srna, "display_channels", PROP_ENUM, PROP_NONE);
  RNA_def_property_enum_bitflag_sdna(prop, NULL, "flag");
  RNA_def_property_enum_items(prop, display_channels_items);
  RNA_def_property_enum_funcs(prop,
                              "rna_SpaceImageEditor_display_channels_get",
                              NULL,
                              "rna_SpaceImageEditor_display_channels_itemf");
  RNA_def_property_ui_text(prop, "Display Channels", "Channels of the image to display");
  RNA_def_property_update(prop, NC_SPACE | ND_SPACE_IMAGE, NULL);

  prop = RNA_def_property(srna, "show_stereo_3d", PROP_BOOLEAN, PROP_NONE);
  RNA_def_property_boolean_funcs(
      prop, "rna_SpaceImageEditor_show_stereo_get", "rna_SpaceImageEditor_show_stereo_set");
  RNA_def_property_ui_text(prop, "Show Stereo", "Display the image in Stereo 3D");
  RNA_def_property_ui_icon(prop, ICON_CAMERA_STEREO, 0);
  RNA_def_property_update(
      prop, NC_SPACE | ND_SPACE_IMAGE, "rna_SpaceImageEditor_show_stereo_update");

  /* uv */
  prop = RNA_def_property(srna, "uv_editor", PROP_POINTER, PROP_NONE);
  RNA_def_property_flag(prop, PROP_NEVER_NULL);
  RNA_def_property_struct_type(prop, "SpaceUVEditor");
  RNA_def_property_pointer_funcs(prop, "rna_SpaceImageEditor_uvedit_get", NULL, NULL, NULL);
  RNA_def_property_ui_text(prop, "UV Editor", "UV editor settings");

  /* mode (hidden in the UI, see 'ui_mode') */
  prop = RNA_def_property(srna, "mode", PROP_ENUM, PROP_NONE);
  RNA_def_property_enum_sdna(prop, NULL, "mode");
  RNA_def_property_enum_items(prop, rna_enum_space_image_mode_all_items);
  RNA_def_property_ui_text(prop, "Mode", "Editing context being displayed");
  RNA_def_property_update(prop, NC_SPACE | ND_SPACE_IMAGE, "rna_SpaceImageEditor_mode_update");

  prop = RNA_def_property(srna, "ui_mode", PROP_ENUM, PROP_NONE);
  RNA_def_property_enum_sdna(prop, NULL, "mode");
  RNA_def_property_enum_items(prop, rna_enum_space_image_mode_ui_items);
  RNA_def_property_ui_text(prop, "Mode", "Editing context being displayed");
  RNA_def_property_update(prop, NC_SPACE | ND_SPACE_IMAGE, "rna_SpaceImageEditor_mode_update");

  /* transform */
  prop = RNA_def_property(srna, "cursor_location", PROP_FLOAT, PROP_XYZ);
  RNA_def_property_array(prop, 2);
  RNA_def_property_float_funcs(prop,
                               "rna_SpaceImageEditor_cursor_location_get",
                               "rna_SpaceImageEditor_cursor_location_set",
                               NULL);
  RNA_def_property_ui_text(prop, "2D Cursor Location", "2D cursor location for this view");
  RNA_def_property_update(prop, NC_SPACE | ND_SPACE_IMAGE, NULL);

  prop = RNA_def_property(srna, "pivot_point", PROP_ENUM, PROP_NONE);
  RNA_def_property_enum_sdna(prop, NULL, "around");
  RNA_def_property_enum_items(prop, rna_enum_transform_pivot_items_full);
  RNA_def_property_enum_funcs(prop, NULL, NULL, "rna_SpaceImageEditor_pivot_itemf");
  RNA_def_property_ui_text(prop, "Pivot", "Rotation/Scaling Pivot");
  RNA_def_property_update(prop, NC_SPACE | ND_SPACE_IMAGE, NULL);

  /* grease pencil */
  prop = RNA_def_property(srna, "grease_pencil", PROP_POINTER, PROP_NONE);
  RNA_def_property_pointer_sdna(prop, NULL, "gpd");
  RNA_def_property_struct_type(prop, "GreasePencil");
  RNA_def_property_pointer_funcs(
      prop, NULL, NULL, NULL, "rna_GPencil_datablocks_annotations_poll");
  RNA_def_property_flag(prop, PROP_EDITABLE | PROP_ID_REFCOUNT);
  RNA_def_property_ui_text(prop, "Grease Pencil", "Grease pencil data for this space");
  RNA_def_property_update(prop, NC_SPACE | ND_SPACE_IMAGE, NULL);

  /* update */
  prop = RNA_def_property(srna, "use_realtime_update", PROP_BOOLEAN, PROP_NONE);
  RNA_def_property_boolean_sdna(prop, NULL, "lock", 0);
  RNA_def_property_ui_text(prop,
                           "Update Automatically",
                           "Update other affected window spaces automatically to reflect changes "
                           "during interactive operations such as transform");

  /* state */
  prop = RNA_def_property(srna, "show_render", PROP_BOOLEAN, PROP_NONE);
  RNA_def_property_boolean_funcs(prop, "rna_SpaceImageEditor_show_render_get", NULL);
  RNA_def_property_clear_flag(prop, PROP_EDITABLE);
  RNA_def_property_ui_text(prop, "Show Render", "Show render related properties");

  prop = RNA_def_property(srna, "show_paint", PROP_BOOLEAN, PROP_NONE);
  RNA_def_property_boolean_funcs(prop, "rna_SpaceImageEditor_show_paint_get", NULL);
  RNA_def_property_clear_flag(prop, PROP_EDITABLE);
  RNA_def_property_ui_text(prop, "Show Paint", "Show paint related properties");

  prop = RNA_def_property(srna, "show_uvedit", PROP_BOOLEAN, PROP_NONE);
  RNA_def_property_boolean_funcs(prop, "rna_SpaceImageEditor_show_uvedit_get", NULL);
  RNA_def_property_clear_flag(prop, PROP_EDITABLE);
  RNA_def_property_ui_text(prop, "Show UV Editor", "Show UV editing related properties");

  prop = RNA_def_property(srna, "show_maskedit", PROP_BOOLEAN, PROP_NONE);
  RNA_def_property_boolean_funcs(prop, "rna_SpaceImageEditor_show_maskedit_get", NULL);
  RNA_def_property_clear_flag(prop, PROP_EDITABLE);
  RNA_def_property_ui_text(prop, "Show Mask Editor", "Show Mask editing related properties");

  /* Overlays */
  prop = RNA_def_property(srna, "overlay", PROP_POINTER, PROP_NONE);
  RNA_def_property_flag(prop, PROP_NEVER_NULL);
  RNA_def_property_struct_type(prop, "SpaceImageOverlay");
  RNA_def_property_pointer_funcs(prop, "rna_SpaceImage_overlay_get", NULL, NULL, NULL);
  RNA_def_property_ui_text(
      prop, "Overlay Settings", "Settings for display of overlays in the UV/Image editor");

  rna_def_space_image_uv(brna);
  rna_def_space_image_overlay(brna);

  /* mask */
  rna_def_space_mask_info(srna, NC_SPACE | ND_SPACE_IMAGE, "rna_SpaceImageEditor_mask_set");
}

static void rna_def_space_sequencer(BlenderRNA *brna)
{
  StructRNA *srna;
  PropertyRNA *prop;

  static const EnumPropertyItem display_mode_items[] = {
      {SEQ_DRAW_IMG_IMBUF, "IMAGE", ICON_SEQ_PREVIEW, "Image Preview", ""},
      {SEQ_DRAW_IMG_WAVEFORM, "WAVEFORM", ICON_SEQ_LUMA_WAVEFORM, "Luma Waveform", ""},
      {SEQ_DRAW_IMG_VECTORSCOPE, "VECTOR_SCOPE", ICON_SEQ_CHROMA_SCOPE, "Chroma Vectorscope", ""},
      {SEQ_DRAW_IMG_HISTOGRAM, "HISTOGRAM", ICON_SEQ_HISTOGRAM, "Histogram", ""},
      {0, NULL, 0, NULL, NULL},
  };

  static const EnumPropertyItem proxy_render_size_items[] = {
      {SEQ_RENDER_SIZE_NONE, "NONE", 0, "No display", ""},
      {SEQ_RENDER_SIZE_SCENE, "SCENE", 0, "Scene size", ""},
      {SEQ_RENDER_SIZE_PROXY_25, "PROXY_25", 0, "25%", ""},
      {SEQ_RENDER_SIZE_PROXY_50, "PROXY_50", 0, "50%", ""},
      {SEQ_RENDER_SIZE_PROXY_75, "PROXY_75", 0, "75%", ""},
      {SEQ_RENDER_SIZE_PROXY_100, "PROXY_100", 0, "100%", ""},
      {0, NULL, 0, NULL, NULL},
  };

  static const EnumPropertyItem overlay_type_items[] = {
      {SEQ_DRAW_OVERLAY_RECT, "RECTANGLE", 0, "Rectangle", "Show rectangle area overlay"},
      {SEQ_DRAW_OVERLAY_REFERENCE, "REFERENCE", 0, "Reference", "Show reference frame only"},
      {SEQ_DRAW_OVERLAY_CURRENT, "CURRENT", 0, "Current", "Show current frame only"},
      {0, NULL, 0, NULL, NULL},
  };

  static const EnumPropertyItem preview_channels_items[] = {
      {SEQ_USE_ALPHA,
       "COLOR_ALPHA",
       ICON_IMAGE_RGB_ALPHA,
       "Color and Alpha",
       "Display image with RGB colors and alpha transparency"},
      {0, "COLOR", ICON_IMAGE_RGB, "Color", "Display image with RGB colors"},
      {0, NULL, 0, NULL, NULL},
  };

  static const EnumPropertyItem waveform_type_display_items[] = {
      {SEQ_NO_WAVEFORMS,
       "NO_WAVEFORMS",
       0,
       "Waveforms Off",
       "Don't display waveforms for any sound strips"},
      {SEQ_ALL_WAVEFORMS,
       "ALL_WAVEFORMS",
       0,
       "Waveforms On",
       "Display waveforms for all sound strips"},
      {0,
       "DEFAULT_WAVEFORMS",
       0,
       "Use Strip Option",
       "Display waveforms depending on strip setting"},
      {0, NULL, 0, NULL, NULL},
  };

  srna = RNA_def_struct(brna, "SpaceSequenceEditor", "Space");
  RNA_def_struct_sdna(srna, "SpaceSeq");
  RNA_def_struct_ui_text(srna, "Space Sequence Editor", "Sequence editor space data");

  rna_def_space_generic_show_region_toggles(srna,
                                            (1 << RGN_TYPE_TOOL_HEADER) | (1 << RGN_TYPE_UI) |
                                                (1 << RGN_TYPE_TOOLS) | (1 << RGN_TYPE_HUD));

  /* view type, fairly important */
  prop = RNA_def_property(srna, "view_type", PROP_ENUM, PROP_NONE);
  RNA_def_property_enum_sdna(prop, NULL, "view");
  RNA_def_property_enum_items(prop, rna_enum_space_sequencer_view_type_items);
  RNA_def_property_ui_text(
      prop, "View Type", "Type of the Sequencer view (sequencer, preview or both)");
  RNA_def_property_update(prop, 0, "rna_Sequencer_view_type_update");

  /* display type, fairly important */
  prop = RNA_def_property(srna, "display_mode", PROP_ENUM, PROP_NONE);
  RNA_def_property_enum_sdna(prop, NULL, "mainb");
  RNA_def_property_enum_items(prop, display_mode_items);
  RNA_def_property_ui_text(
      prop, "Display Mode", "View mode to use for displaying sequencer output");
  RNA_def_property_update(prop, NC_SPACE | ND_SPACE_SEQUENCER, NULL);

  /* flags */
  prop = RNA_def_property(srna, "show_frames", PROP_BOOLEAN, PROP_NONE);
  RNA_def_property_boolean_sdna(prop, NULL, "flag", SEQ_DRAWFRAMES);
  RNA_def_property_ui_text(prop, "Display Frames", "Display frames rather than seconds");
  RNA_def_property_update(prop, NC_SPACE | ND_SPACE_SEQUENCER, NULL);

  prop = RNA_def_property(srna, "use_marker_sync", PROP_BOOLEAN, PROP_NONE);
  RNA_def_property_boolean_sdna(prop, NULL, "flag", SEQ_MARKER_TRANS);
  RNA_def_property_ui_text(prop, "Sync Markers", "Transform markers as well as strips");
  RNA_def_property_update(prop, NC_SPACE | ND_SPACE_SEQUENCER, NULL);

  prop = RNA_def_property(srna, "show_separate_color", PROP_BOOLEAN, PROP_NONE);
  RNA_def_property_boolean_sdna(prop, NULL, "flag", SEQ_DRAW_COLOR_SEPARATED);
  RNA_def_property_ui_text(prop, "Separate Colors", "Separate color channels in preview");
  RNA_def_property_update(prop, NC_SPACE | ND_SPACE_SEQUENCER, NULL);

  prop = RNA_def_property(srna, "show_safe_areas", PROP_BOOLEAN, PROP_NONE);
  RNA_def_property_boolean_sdna(prop, NULL, "flag", SEQ_SHOW_SAFE_MARGINS);
  RNA_def_property_ui_text(
      prop, "Safe Areas", "Show TV title safe and action safe areas in preview");
  RNA_def_property_update(prop, NC_SPACE | ND_SPACE_SEQUENCER, NULL);

  prop = RNA_def_property(srna, "show_safe_center", PROP_BOOLEAN, PROP_NONE);
  RNA_def_property_boolean_sdna(prop, NULL, "flag", SEQ_SHOW_SAFE_CENTER);
  RNA_def_property_ui_text(
      prop, "Center-Cut Safe Areas", "Show safe areas to fit content in a different aspect ratio");
  RNA_def_property_update(prop, NC_SPACE | ND_SPACE_SEQUENCER, NULL);

  prop = RNA_def_property(srna, "show_metadata", PROP_BOOLEAN, PROP_NONE);
  RNA_def_property_boolean_sdna(prop, NULL, "flag", SEQ_SHOW_METADATA);
  RNA_def_property_ui_text(prop, "Show Metadata", "Show metadata of first visible strip");
  RNA_def_property_update(prop, NC_SPACE | ND_SPACE_SEQUENCER, NULL);

  prop = RNA_def_property(srna, "show_seconds", PROP_BOOLEAN, PROP_NONE);
  RNA_def_property_boolean_negative_sdna(prop, NULL, "flag", SEQ_DRAWFRAMES);
  RNA_def_property_ui_text(prop, "Show Seconds", "Show timing in seconds not frames");
  RNA_def_property_update(prop, NC_SPACE | ND_SPACE_SEQUENCER, NULL);

  prop = RNA_def_property(srna, "show_markers", PROP_BOOLEAN, PROP_NONE);
  RNA_def_property_boolean_sdna(prop, NULL, "flag", SEQ_SHOW_MARKERS);
  RNA_def_property_ui_text(
      prop,
      "Show Markers",
      "If any exists, show markers in a separate row at the bottom of the editor");
  RNA_def_property_update(prop, NC_SPACE | ND_SPACE_SEQUENCER, NULL);

  prop = RNA_def_property(srna, "show_annotation", PROP_BOOLEAN, PROP_NONE);
  RNA_def_property_boolean_sdna(prop, NULL, "flag", SEQ_SHOW_GPENCIL);
  RNA_def_property_ui_text(prop, "Show Annotation", "Show annotations for this view");
  RNA_def_property_update(prop, NC_SPACE | ND_SPACE_SEQUENCER, NULL);

  prop = RNA_def_property(srna, "display_channel", PROP_INT, PROP_NONE);
  RNA_def_property_int_sdna(prop, NULL, "chanshown");
  RNA_def_property_ui_text(
      prop,
      "Display Channel",
      "The channel number shown in the image preview. 0 is the result of all strips combined");
  RNA_def_property_range(prop, -5, MAXSEQ);
  RNA_def_property_update(prop, NC_SPACE | ND_SPACE_SEQUENCER, "rna_SequenceEditor_update_cache");

  prop = RNA_def_property(srna, "preview_channels", PROP_ENUM, PROP_NONE);
  RNA_def_property_enum_bitflag_sdna(prop, NULL, "flag");
  RNA_def_property_enum_items(prop, preview_channels_items);
  RNA_def_property_ui_text(prop, "Display Channels", "Channels of the preview to display");
  RNA_def_property_update(prop, NC_SPACE | ND_SPACE_SEQUENCER, "rna_SequenceEditor_update_cache");

  prop = RNA_def_property(srna, "waveform_display_type", PROP_ENUM, PROP_NONE);
  RNA_def_property_enum_bitflag_sdna(prop, NULL, "flag");
  RNA_def_property_enum_items(prop, waveform_type_display_items);
  RNA_def_property_ui_text(prop, "Waveform Display", "How Waveforms are displayed");
  RNA_def_property_update(prop, NC_SPACE | ND_SPACE_SEQUENCER, NULL);

  prop = RNA_def_property(srna, "use_zoom_to_fit", PROP_BOOLEAN, PROP_NONE);
  RNA_def_property_boolean_sdna(prop, NULL, "flag", SEQ_ZOOM_TO_FIT);
  RNA_def_property_ui_text(
      prop, "Zoom to Fit", "Automatically zoom preview image to make it fully fit the region");
  RNA_def_property_update(prop, NC_SPACE | ND_SPACE_SEQUENCER, NULL);

  prop = RNA_def_property(srna, "show_overexposed", PROP_INT, PROP_NONE);
  RNA_def_property_int_sdna(prop, NULL, "zebra");
  RNA_def_property_ui_text(prop, "Show Overexposed", "Show overexposed areas with zebra stripes");
  RNA_def_property_range(prop, 0, 110);
  RNA_def_property_update(prop, NC_SPACE | ND_SPACE_SEQUENCER, NULL);

  prop = RNA_def_property(srna, "proxy_render_size", PROP_ENUM, PROP_NONE);
  RNA_def_property_enum_sdna(prop, NULL, "render_size");
  RNA_def_property_enum_items(prop, proxy_render_size_items);
  RNA_def_property_ui_text(prop,
                           "Proxy Render Size",
                           "Display preview using full resolution or different proxy resolutions");
  RNA_def_property_flag(prop, PROP_CONTEXT_UPDATE);
  RNA_def_property_update(
      prop, NC_SPACE | ND_SPACE_SEQUENCER, "rna_SequenceEditor_render_size_update");

  prop = RNA_def_property(srna, "use_proxies", PROP_BOOLEAN, PROP_NONE);
  RNA_def_property_boolean_sdna(prop, NULL, "flag", SEQ_USE_PROXIES);
  RNA_def_property_ui_text(
      prop, "Use Proxies", "Use optimized files for faster scrubbing when available");
  RNA_def_property_update(prop, NC_SPACE | ND_SPACE_SEQUENCER, "rna_SequenceEditor_update_cache");

  /* grease pencil */
  prop = RNA_def_property(srna, "grease_pencil", PROP_POINTER, PROP_NONE);
  RNA_def_property_pointer_sdna(prop, NULL, "gpd");
  RNA_def_property_struct_type(prop, "GreasePencil");
  RNA_def_property_pointer_funcs(
      prop, NULL, NULL, NULL, "rna_GPencil_datablocks_annotations_poll");
  RNA_def_property_flag(prop, PROP_EDITABLE | PROP_ID_REFCOUNT);
  RNA_def_property_ui_text(prop, "Grease Pencil", "Grease Pencil data for this Preview region");
  RNA_def_property_update(prop, NC_SPACE | ND_SPACE_SEQUENCER, NULL);

  prop = RNA_def_property(srna, "overlay_type", PROP_ENUM, PROP_NONE);
  RNA_def_property_enum_sdna(prop, NULL, "overlay_type");
  RNA_def_property_enum_items(prop, overlay_type_items);
  RNA_def_property_ui_text(prop, "Overlay Type", "Overlay display method");
  RNA_def_property_update(prop, NC_SPACE | ND_SPACE_SEQUENCER, NULL);

  prop = RNA_def_property(srna, "show_backdrop", PROP_BOOLEAN, PROP_NONE);
  RNA_def_property_boolean_sdna(prop, NULL, "draw_flag", SEQ_DRAW_BACKDROP);
  RNA_def_property_ui_text(prop, "Use Backdrop", "Display result under strips");
  RNA_def_property_update(prop, NC_SPACE | ND_SPACE_SEQUENCER, NULL);

  prop = RNA_def_property(srna, "show_strip_offset", PROP_BOOLEAN, PROP_NONE);
  RNA_def_property_boolean_sdna(prop, NULL, "draw_flag", SEQ_DRAW_OFFSET_EXT);
  RNA_def_property_ui_text(prop, "Show Offsets", "Display strip in/out offsets");
  RNA_def_property_update(prop, NC_SPACE | ND_SPACE_SEQUENCER, NULL);

  prop = RNA_def_property(srna, "show_fcurves", PROP_BOOLEAN, PROP_NONE);
  RNA_def_property_boolean_sdna(prop, NULL, "flag", SEQ_SHOW_FCURVES);
  RNA_def_property_ui_text(prop, "Show F-Curves", "Display strip opacity/volume curve");
  RNA_def_property_update(prop, NC_SPACE | ND_SPACE_SEQUENCER, NULL);

  prop = RNA_def_property(srna, "show_strip_overlay", PROP_BOOLEAN, PROP_NONE);
  RNA_def_property_boolean_sdna(prop, NULL, "flag", SEQ_SHOW_STRIP_OVERLAY);
  RNA_def_property_ui_text(prop, "Show Overlay", "");
  RNA_def_property_update(prop, NC_SPACE | ND_SPACE_SEQUENCER, NULL);

  prop = RNA_def_property(srna, "show_strip_name", PROP_BOOLEAN, PROP_NONE);
  RNA_def_property_boolean_sdna(prop, NULL, "flag", SEQ_SHOW_STRIP_NAME);
  RNA_def_property_ui_text(prop, "Show Name", "");
  RNA_def_property_update(prop, NC_SPACE | ND_SPACE_SEQUENCER, NULL);

  prop = RNA_def_property(srna, "show_strip_source", PROP_BOOLEAN, PROP_NONE);
  RNA_def_property_boolean_sdna(prop, NULL, "flag", SEQ_SHOW_STRIP_SOURCE);
  RNA_def_property_ui_text(
      prop, "Show Source", "Display path to source file, or name of source datablock");
  RNA_def_property_update(prop, NC_SPACE | ND_SPACE_SEQUENCER, NULL);

  prop = RNA_def_property(srna, "show_strip_duration", PROP_BOOLEAN, PROP_NONE);
  RNA_def_property_boolean_sdna(prop, NULL, "flag", SEQ_SHOW_STRIP_DURATION);
  RNA_def_property_ui_text(prop, "Show Duration", "");
  RNA_def_property_update(prop, NC_SPACE | ND_SPACE_SEQUENCER, NULL);

  prop = RNA_def_property(srna, "show_transform_preview", PROP_BOOLEAN, PROP_NONE);
  RNA_def_property_boolean_sdna(prop, NULL, "draw_flag", SEQ_DRAW_TRANSFORM_PREVIEW);
  RNA_def_property_ui_text(prop, "Transform Preview", "Show preview of the transformed frames");
  RNA_def_property_update(prop, NC_SPACE | ND_SPACE_SEQUENCER, NULL);
}

static void rna_def_space_text(BlenderRNA *brna)
{
  StructRNA *srna;
  PropertyRNA *prop;
  FunctionRNA *func;

  srna = RNA_def_struct(brna, "SpaceTextEditor", "Space");
  RNA_def_struct_sdna(srna, "SpaceText");
  RNA_def_struct_ui_text(srna, "Space Text Editor", "Text editor space data");

  rna_def_space_generic_show_region_toggles(srna, (1 << RGN_TYPE_UI) | (1 << RGN_TYPE_FOOTER));

  /* text */
  prop = RNA_def_property(srna, "text", PROP_POINTER, PROP_NONE);
  RNA_def_property_flag(prop, PROP_EDITABLE);
  RNA_def_property_ui_text(prop, "Text", "Text displayed and edited in this space");
  RNA_def_property_pointer_funcs(prop, NULL, "rna_SpaceTextEditor_text_set", NULL, NULL);
  RNA_def_property_update(prop, NC_SPACE | ND_SPACE_TEXT, NULL);

  /* display */
  prop = RNA_def_property(srna, "show_word_wrap", PROP_BOOLEAN, PROP_NONE);
  RNA_def_property_boolean_sdna(prop, NULL, "wordwrap", 0);
  RNA_def_property_boolean_funcs(prop, NULL, "rna_SpaceTextEditor_word_wrap_set");
  RNA_def_property_ui_text(
      prop, "Word Wrap", "Wrap words if there is not enough horizontal space");
  RNA_def_property_ui_icon(prop, ICON_WORDWRAP_ON, 0);
  RNA_def_property_update(prop, NC_SPACE | ND_SPACE_TEXT, NULL);

  prop = RNA_def_property(srna, "show_line_numbers", PROP_BOOLEAN, PROP_NONE);
  RNA_def_property_boolean_sdna(prop, NULL, "showlinenrs", 0);
  RNA_def_property_ui_text(prop, "Line Numbers", "Show line numbers next to the text");
  RNA_def_property_ui_icon(prop, ICON_LINENUMBERS_ON, 0);
  RNA_def_property_update(prop, NC_SPACE | ND_SPACE_TEXT, NULL);

  func = RNA_def_function(srna,
                          "is_syntax_highlight_supported",
                          "rna_SpaceTextEditor_text_is_syntax_highlight_supported");
  RNA_def_function_return(func,
                          RNA_def_boolean(func, "is_syntax_highlight_supported", false, "", ""));
  RNA_def_function_ui_description(func,
                                  "Returns True if the editor supports syntax highlighting "
                                  "for the current text datablock");

  prop = RNA_def_property(srna, "show_syntax_highlight", PROP_BOOLEAN, PROP_NONE);
  RNA_def_property_boolean_sdna(prop, NULL, "showsyntax", 0);
  RNA_def_property_ui_text(prop, "Syntax Highlight", "Syntax highlight for scripting");
  RNA_def_property_ui_icon(prop, ICON_SYNTAX_ON, 0);
  RNA_def_property_update(prop, NC_SPACE | ND_SPACE_TEXT, NULL);

  prop = RNA_def_property(srna, "show_line_highlight", PROP_BOOLEAN, PROP_NONE);
  RNA_def_property_boolean_sdna(prop, NULL, "line_hlight", 0);
  RNA_def_property_ui_text(prop, "Highlight Line", "Highlight the current line");
  RNA_def_property_update(prop, NC_SPACE | ND_SPACE_TEXT, NULL);

  prop = RNA_def_property(srna, "tab_width", PROP_INT, PROP_NONE);
  RNA_def_property_int_sdna(prop, NULL, "tabnumber");
  RNA_def_property_range(prop, 2, 8);
  RNA_def_property_ui_text(prop, "Tab Width", "Number of spaces to display tabs with");
  RNA_def_property_update(prop, NC_SPACE | ND_SPACE_TEXT, "rna_SpaceTextEditor_updateEdited");

  prop = RNA_def_property(srna, "font_size", PROP_INT, PROP_NONE);
  RNA_def_property_int_sdna(prop, NULL, "lheight");
  RNA_def_property_range(prop, 8, 32);
  RNA_def_property_ui_text(prop, "Font Size", "Font size to use for displaying the text");
  RNA_def_property_update(prop, NC_SPACE | ND_SPACE_TEXT, NULL);

  prop = RNA_def_property(srna, "show_margin", PROP_BOOLEAN, PROP_NONE);
  RNA_def_property_boolean_sdna(prop, NULL, "flags", ST_SHOW_MARGIN);
  RNA_def_property_ui_text(prop, "Show Margin", "Show right margin");
  RNA_def_property_update(prop, NC_SPACE | ND_SPACE_TEXT, NULL);

  prop = RNA_def_property(srna, "margin_column", PROP_INT, PROP_NONE);
  RNA_def_property_int_sdna(prop, NULL, "margin_column");
  RNA_def_property_range(prop, 0, 1024);
  RNA_def_property_ui_text(prop, "Margin Column", "Column number to show right margin at");
  RNA_def_property_update(prop, NC_SPACE | ND_SPACE_TEXT, NULL);

  prop = RNA_def_property(srna, "top", PROP_INT, PROP_NONE);
  RNA_def_property_int_sdna(prop, NULL, "top");
  RNA_def_property_range(prop, 0, INT_MAX);
  RNA_def_property_ui_text(prop, "Top Line", "Top line visible");
  RNA_def_property_update(prop, NC_SPACE | ND_SPACE_TEXT, NULL);

  prop = RNA_def_property(srna, "visible_lines", PROP_INT, PROP_NONE);
  RNA_def_property_clear_flag(prop, PROP_EDITABLE);
  RNA_def_property_int_sdna(prop, NULL, "runtime.viewlines");
  RNA_def_property_ui_text(
      prop, "Visible Lines", "Amount of lines that can be visible in current editor");

  /* functionality options */
  prop = RNA_def_property(srna, "use_overwrite", PROP_BOOLEAN, PROP_NONE);
  RNA_def_property_boolean_sdna(prop, NULL, "overwrite", 1);
  RNA_def_property_ui_text(
      prop, "Overwrite", "Overwrite characters when typing rather than inserting them");
  RNA_def_property_update(prop, NC_SPACE | ND_SPACE_TEXT, NULL);

  prop = RNA_def_property(srna, "use_live_edit", PROP_BOOLEAN, PROP_NONE);
  RNA_def_property_boolean_sdna(prop, NULL, "live_edit", 1);
  RNA_def_property_ui_text(prop, "Live Edit", "Run python while editing");
  RNA_def_property_update(prop, NC_SPACE | ND_SPACE_TEXT, NULL);

  /* find */
  prop = RNA_def_property(srna, "use_find_all", PROP_BOOLEAN, PROP_NONE);
  RNA_def_property_boolean_sdna(prop, NULL, "flags", ST_FIND_ALL);
  RNA_def_property_ui_text(
      prop, "Find All", "Search in all text data-blocks, instead of only the active one");
  RNA_def_property_update(prop, NC_SPACE | ND_SPACE_TEXT, NULL);

  prop = RNA_def_property(srna, "use_find_wrap", PROP_BOOLEAN, PROP_NONE);
  RNA_def_property_boolean_sdna(prop, NULL, "flags", ST_FIND_WRAP);
  RNA_def_property_ui_text(
      prop, "Find Wrap", "Search again from the start of the file when reaching the end");
  RNA_def_property_update(prop, NC_SPACE | ND_SPACE_TEXT, NULL);

  prop = RNA_def_property(srna, "use_match_case", PROP_BOOLEAN, PROP_NONE);
  RNA_def_property_boolean_sdna(prop, NULL, "flags", ST_MATCH_CASE);
  RNA_def_property_ui_text(
      prop, "Match Case", "Search string is sensitive to uppercase and lowercase letters");
  RNA_def_property_update(prop, NC_SPACE | ND_SPACE_TEXT, NULL);

  prop = RNA_def_property(srna, "find_text", PROP_STRING, PROP_NONE);
  RNA_def_property_string_sdna(prop, NULL, "findstr");
  RNA_def_property_ui_text(prop, "Find Text", "Text to search for with the find tool");
  RNA_def_property_update(prop, NC_SPACE | ND_SPACE_TEXT, NULL);

  prop = RNA_def_property(srna, "replace_text", PROP_STRING, PROP_NONE);
  RNA_def_property_string_sdna(prop, NULL, "replacestr");
  RNA_def_property_ui_text(
      prop, "Replace Text", "Text to replace selected text with using the replace tool");
  RNA_def_property_update(prop, NC_SPACE | ND_SPACE_TEXT, NULL);

  RNA_api_space_text(srna);
}

static void rna_def_space_dopesheet(BlenderRNA *brna)
{
  StructRNA *srna;
  PropertyRNA *prop;

  srna = RNA_def_struct(brna, "SpaceDopeSheetEditor", "Space");
  RNA_def_struct_sdna(srna, "SpaceAction");
  RNA_def_struct_ui_text(srna, "Space Dope Sheet Editor", "Dope Sheet space data");

  rna_def_space_generic_show_region_toggles(srna, (1 << RGN_TYPE_UI));

  /* data */
  prop = RNA_def_property(srna, "action", PROP_POINTER, PROP_NONE);
  RNA_def_property_flag(prop, PROP_EDITABLE);
  RNA_def_property_pointer_funcs(
      prop, NULL, "rna_SpaceDopeSheetEditor_action_set", NULL, "rna_Action_actedit_assign_poll");
  RNA_def_property_ui_text(prop, "Action", "Action displayed and edited in this space");
  RNA_def_property_flag(prop, PROP_CONTEXT_UPDATE);
  RNA_def_property_update(
      prop, NC_ANIMATION | ND_KEYFRAME | NA_EDITED, "rna_SpaceDopeSheetEditor_action_update");

  /* mode (hidden in the UI, see 'ui_mode') */
  prop = RNA_def_property(srna, "mode", PROP_ENUM, PROP_NONE);
  RNA_def_property_enum_sdna(prop, NULL, "mode");
  RNA_def_property_enum_items(prop, rna_enum_space_action_mode_all_items);
  RNA_def_property_ui_text(prop, "Mode", "Editing context being displayed");
  RNA_def_property_flag(prop, PROP_CONTEXT_UPDATE);
  RNA_def_property_update(
      prop, NC_SPACE | ND_SPACE_DOPESHEET, "rna_SpaceDopeSheetEditor_mode_update");

  prop = RNA_def_property(srna, "ui_mode", PROP_ENUM, PROP_NONE);
  RNA_def_property_enum_sdna(prop, NULL, "mode");
  RNA_def_property_enum_items(prop, rna_enum_space_action_ui_mode_items);
  RNA_def_property_ui_text(prop, "Mode", "Editing context being displayed");
  RNA_def_property_flag(prop, PROP_CONTEXT_UPDATE);
  RNA_def_property_update(
      prop, NC_SPACE | ND_SPACE_DOPESHEET, "rna_SpaceDopeSheetEditor_mode_update");

  /* display */
  prop = RNA_def_property(srna, "show_seconds", PROP_BOOLEAN, PROP_NONE);
  RNA_def_property_boolean_sdna(prop, NULL, "flag", SACTION_DRAWTIME);
  RNA_def_property_ui_text(prop, "Show Seconds", "Show timing in seconds not frames");
  RNA_def_property_update(prop, NC_SPACE | ND_SPACE_DOPESHEET, NULL);

  prop = RNA_def_property(srna, "show_sliders", PROP_BOOLEAN, PROP_NONE);
  RNA_def_property_boolean_sdna(prop, NULL, "flag", SACTION_SLIDERS);
  RNA_def_property_ui_text(prop, "Show Sliders", "Show sliders beside F-Curve channels");
  RNA_def_property_update(prop, NC_SPACE | ND_SPACE_DOPESHEET, NULL);

  prop = RNA_def_property(srna, "show_pose_markers", PROP_BOOLEAN, PROP_NONE);
  RNA_def_property_boolean_sdna(prop, NULL, "flag", SACTION_POSEMARKERS_SHOW);
  RNA_def_property_ui_text(prop,
                           "Show Pose Markers",
                           "Show markers belonging to the active action instead of Scene markers "
                           "(Action and Shape Key Editors only)");
  RNA_def_property_update(prop, NC_SPACE | ND_SPACE_DOPESHEET, NULL);

  prop = RNA_def_property(srna, "show_interpolation", PROP_BOOLEAN, PROP_NONE);
  RNA_def_property_boolean_sdna(prop, NULL, "flag", SACTION_SHOW_INTERPOLATION);
  RNA_def_property_ui_text(prop,
                           "Show Handles and Interpolation",
                           "Display keyframe handle types and non-bezier interpolation modes");
  RNA_def_property_update(prop, NC_SPACE | ND_SPACE_DOPESHEET, NULL);

  prop = RNA_def_property(srna, "show_extremes", PROP_BOOLEAN, PROP_NONE);
  RNA_def_property_boolean_sdna(prop, NULL, "flag", SACTION_SHOW_EXTREMES);
  RNA_def_property_ui_text(prop,
                           "Show Curve Extremes",
                           "Mark keyframes where the key value flow changes direction, based on "
                           "comparison with adjacent keys");
  RNA_def_property_update(prop, NC_SPACE | ND_SPACE_DOPESHEET, NULL);

  prop = RNA_def_property(srna, "show_markers", PROP_BOOLEAN, PROP_NONE);
  RNA_def_property_boolean_sdna(prop, NULL, "flag", SACTION_SHOW_MARKERS);
  RNA_def_property_ui_text(
      prop,
      "Show Markers",
      "If any exists, show markers in a separate row at the bottom of the editor");
  RNA_def_property_update(prop, NC_SPACE | ND_SPACE_DOPESHEET, NULL);

  /* editing */
  prop = RNA_def_property(srna, "use_auto_merge_keyframes", PROP_BOOLEAN, PROP_NONE);
  RNA_def_property_boolean_negative_sdna(prop, NULL, "flag", SACTION_NOTRANSKEYCULL);
  RNA_def_property_ui_text(prop, "Auto-Merge Keyframes", "Automatically merge nearby keyframes");
  RNA_def_property_update(prop, NC_SPACE | ND_SPACE_DOPESHEET, NULL);

  prop = RNA_def_property(srna, "use_realtime_update", PROP_BOOLEAN, PROP_NONE);
  RNA_def_property_boolean_negative_sdna(prop, NULL, "flag", SACTION_NOREALTIMEUPDATES);
  RNA_def_property_ui_text(
      prop,
      "Realtime Updates",
      "When transforming keyframes, changes to the animation data are flushed to other views");
  RNA_def_property_update(prop, NC_SPACE | ND_SPACE_DOPESHEET, NULL);

  prop = RNA_def_property(srna, "use_marker_sync", PROP_BOOLEAN, PROP_NONE);
  RNA_def_property_boolean_sdna(prop, NULL, "flag", SACTION_MARKERS_MOVE);
  RNA_def_property_ui_text(prop, "Sync Markers", "Sync Markers with keyframe edits");

  /* dopesheet */
  prop = RNA_def_property(srna, "dopesheet", PROP_POINTER, PROP_NONE);
  RNA_def_property_struct_type(prop, "DopeSheet");
  RNA_def_property_pointer_sdna(prop, NULL, "ads");
  RNA_def_property_ui_text(prop, "Dope Sheet", "Settings for filtering animation data");

  /* autosnap */
  prop = RNA_def_property(srna, "auto_snap", PROP_ENUM, PROP_NONE);
  RNA_def_property_enum_sdna(prop, NULL, "autosnap");
  RNA_def_property_enum_items(prop, autosnap_items);
  RNA_def_property_ui_text(
      prop, "Auto Snap", "Automatic time snapping settings for transformations");
  RNA_def_property_update(prop, NC_SPACE | ND_SPACE_DOPESHEET, NULL);

  /* displaying cache status */
  prop = RNA_def_property(srna, "show_cache", PROP_BOOLEAN, PROP_NONE);
  RNA_def_property_boolean_sdna(prop, NULL, "cache_display", TIME_CACHE_DISPLAY);
  RNA_def_property_ui_text(prop, "Show Cache", "Show the status of cached frames in the timeline");
  RNA_def_property_update(prop, NC_SPACE | ND_SPACE_TIME, NULL);

  prop = RNA_def_property(srna, "cache_softbody", PROP_BOOLEAN, PROP_NONE);
  RNA_def_property_boolean_sdna(prop, NULL, "cache_display", TIME_CACHE_SOFTBODY);
  RNA_def_property_ui_text(prop, "Softbody", "Show the active object's softbody point cache");
  RNA_def_property_update(prop, NC_SPACE | ND_SPACE_TIME, NULL);

  prop = RNA_def_property(srna, "cache_particles", PROP_BOOLEAN, PROP_NONE);
  RNA_def_property_boolean_sdna(prop, NULL, "cache_display", TIME_CACHE_PARTICLES);
  RNA_def_property_ui_text(prop, "Particles", "Show the active object's particle point cache");
  RNA_def_property_update(prop, NC_SPACE | ND_SPACE_TIME, NULL);

  prop = RNA_def_property(srna, "cache_cloth", PROP_BOOLEAN, PROP_NONE);
  RNA_def_property_boolean_sdna(prop, NULL, "cache_display", TIME_CACHE_CLOTH);
  RNA_def_property_ui_text(prop, "Cloth", "Show the active object's cloth point cache");
  RNA_def_property_update(prop, NC_SPACE | ND_SPACE_TIME, NULL);

  prop = RNA_def_property(srna, "cache_smoke", PROP_BOOLEAN, PROP_NONE);
  RNA_def_property_boolean_sdna(prop, NULL, "cache_display", TIME_CACHE_SMOKE);
  RNA_def_property_ui_text(prop, "Smoke", "Show the active object's smoke cache");
  RNA_def_property_update(prop, NC_SPACE | ND_SPACE_TIME, NULL);

  prop = RNA_def_property(srna, "cache_dynamicpaint", PROP_BOOLEAN, PROP_NONE);
  RNA_def_property_boolean_sdna(prop, NULL, "cache_display", TIME_CACHE_DYNAMICPAINT);
  RNA_def_property_ui_text(prop, "Dynamic Paint", "Show the active object's Dynamic Paint cache");
  RNA_def_property_update(prop, NC_SPACE | ND_SPACE_TIME, NULL);

  prop = RNA_def_property(srna, "cache_rigidbody", PROP_BOOLEAN, PROP_NONE);
  RNA_def_property_boolean_sdna(prop, NULL, "cache_display", TIME_CACHE_RIGIDBODY);
  RNA_def_property_ui_text(prop, "Rigid Body", "Show the active object's Rigid Body cache");
  RNA_def_property_update(prop, NC_SPACE | ND_SPACE_TIME, NULL);
}

static void rna_def_space_graph(BlenderRNA *brna)
{
  StructRNA *srna;
  PropertyRNA *prop;

  /* this is basically the same as the one for the 3D-View, but with some entries omitted */
  static const EnumPropertyItem gpivot_items[] = {
      {V3D_AROUND_CENTER_BOUNDS,
       "BOUNDING_BOX_CENTER",
       ICON_PIVOT_BOUNDBOX,
       "Bounding Box Center",
       ""},
      {V3D_AROUND_CURSOR, "CURSOR", ICON_PIVOT_CURSOR, "2D Cursor", ""},
      {V3D_AROUND_LOCAL_ORIGINS,
       "INDIVIDUAL_ORIGINS",
       ICON_PIVOT_INDIVIDUAL,
       "Individual Centers",
       ""},
      /*{V3D_AROUND_CENTER_MEDIAN, "MEDIAN_POINT", 0, "Median Point", ""}, */
      /*{V3D_AROUND_ACTIVE, "ACTIVE_ELEMENT", 0, "Active Element", ""}, */
      {0, NULL, 0, NULL, NULL},
  };

  srna = RNA_def_struct(brna, "SpaceGraphEditor", "Space");
  RNA_def_struct_sdna(srna, "SpaceGraph");
  RNA_def_struct_ui_text(srna, "Space Graph Editor", "Graph Editor space data");

  rna_def_space_generic_show_region_toggles(srna, (1 << RGN_TYPE_UI) | (1 << RGN_TYPE_HUD));

  /* mode */
  prop = RNA_def_property(srna, "mode", PROP_ENUM, PROP_NONE);
  RNA_def_property_enum_sdna(prop, NULL, "mode");
  RNA_def_property_enum_items(prop, rna_enum_space_graph_mode_items);
  RNA_def_property_ui_text(prop, "Mode", "Editing context being displayed");
  RNA_def_property_flag(prop, PROP_CONTEXT_UPDATE);
  RNA_def_property_update(
      prop, NC_SPACE | ND_SPACE_GRAPH, "rna_SpaceGraphEditor_display_mode_update");

  /* display */
  prop = RNA_def_property(srna, "show_seconds", PROP_BOOLEAN, PROP_NONE);
  RNA_def_property_boolean_sdna(prop, NULL, "flag", SIPO_DRAWTIME);
  RNA_def_property_ui_text(prop, "Show Seconds", "Show timing in seconds not frames");
  RNA_def_property_update(prop, NC_SPACE | ND_SPACE_GRAPH, NULL);

  prop = RNA_def_property(srna, "show_sliders", PROP_BOOLEAN, PROP_NONE);
  RNA_def_property_boolean_sdna(prop, NULL, "flag", SIPO_SLIDERS);
  RNA_def_property_ui_text(prop, "Show Sliders", "Show sliders beside F-Curve channels");
  RNA_def_property_update(prop, NC_SPACE | ND_SPACE_GRAPH, NULL);

  prop = RNA_def_property(srna, "show_handles", PROP_BOOLEAN, PROP_NONE);
  RNA_def_property_boolean_negative_sdna(prop, NULL, "flag", SIPO_NOHANDLES);
  RNA_def_property_ui_text(prop, "Show Handles", "Show handles of Bezier control points");
  RNA_def_property_update(prop, NC_SPACE | ND_SPACE_GRAPH, NULL);

  prop = RNA_def_property(srna, "use_only_selected_curves_handles", PROP_BOOLEAN, PROP_NONE);
  RNA_def_property_boolean_sdna(prop, NULL, "flag", SIPO_SELCUVERTSONLY);
  RNA_def_property_ui_text(prop,
                           "Only Selected Curve Keyframes",
                           "Only keyframes of selected F-Curves are visible and editable");
  RNA_def_property_update(prop, NC_SPACE | ND_SPACE_GRAPH, NULL);

  prop = RNA_def_property(srna, "use_only_selected_keyframe_handles", PROP_BOOLEAN, PROP_NONE);
  RNA_def_property_boolean_sdna(prop, NULL, "flag", SIPO_SELVHANDLESONLY);
  RNA_def_property_ui_text(
      prop, "Only Selected Keyframes Handles", "Only show and edit handles of selected keyframes");
  RNA_def_property_update(prop, NC_SPACE | ND_SPACE_GRAPH, NULL);

  prop = RNA_def_property(srna, "use_beauty_drawing", PROP_BOOLEAN, PROP_NONE);
  RNA_def_property_boolean_negative_sdna(prop, NULL, "flag", SIPO_BEAUTYDRAW_OFF);
  RNA_def_property_ui_text(prop,
                           "Use High Quality Display",
                           "Display F-Curves using Anti-Aliasing and other fancy effects "
                           "(disable for better performance)");
  RNA_def_property_update(prop, NC_SPACE | ND_SPACE_GRAPH, NULL);

  prop = RNA_def_property(srna, "show_markers", PROP_BOOLEAN, PROP_NONE);
  RNA_def_property_boolean_sdna(prop, NULL, "flag", SIPO_SHOW_MARKERS);
  RNA_def_property_ui_text(
      prop,
      "Show Markers",
      "If any exists, show markers in a separate row at the bottom of the editor");
  RNA_def_property_update(prop, NC_SPACE | ND_SPACE_GRAPH, NULL);

  prop = RNA_def_property(srna, "show_extrapolation", PROP_BOOLEAN, PROP_NONE);
  RNA_def_property_boolean_negative_sdna(prop, NULL, "flag", SIPO_NO_DRAW_EXTRAPOLATION);
  RNA_def_property_ui_text(prop, "Show Extrapolation", "");
  RNA_def_property_update(prop, NC_SPACE | ND_SPACE_GRAPH, NULL);

  /* editing */
  prop = RNA_def_property(srna, "use_auto_merge_keyframes", PROP_BOOLEAN, PROP_NONE);
  RNA_def_property_boolean_negative_sdna(prop, NULL, "flag", SIPO_NOTRANSKEYCULL);
  RNA_def_property_ui_text(prop, "AutoMerge Keyframes", "Automatically merge nearby keyframes");
  RNA_def_property_update(prop, NC_SPACE | ND_SPACE_GRAPH, NULL);

  prop = RNA_def_property(srna, "use_realtime_update", PROP_BOOLEAN, PROP_NONE);
  RNA_def_property_boolean_negative_sdna(prop, NULL, "flag", SIPO_NOREALTIMEUPDATES);
  RNA_def_property_ui_text(
      prop,
      "Realtime Updates",
      "When transforming keyframes, changes to the animation data are flushed to other views");
  RNA_def_property_update(prop, NC_SPACE | ND_SPACE_GRAPH, NULL);

  /* cursor */
  prop = RNA_def_property(srna, "show_cursor", PROP_BOOLEAN, PROP_NONE);
  RNA_def_property_boolean_negative_sdna(prop, NULL, "flag", SIPO_NODRAWCURSOR);
  RNA_def_property_ui_text(prop, "Show Cursor", "Show 2D cursor");
  RNA_def_property_update(prop, NC_SPACE | ND_SPACE_GRAPH, NULL);

  prop = RNA_def_property(srna, "cursor_position_x", PROP_FLOAT, PROP_NONE);
  RNA_def_property_float_sdna(prop, NULL, "cursorTime");
  RNA_def_property_ui_text(
      prop, "Cursor X-Value", "Graph Editor 2D-Value cursor - X-Value component");
  RNA_def_property_update(prop, NC_SPACE | ND_SPACE_GRAPH, NULL);

  prop = RNA_def_property(srna, "cursor_position_y", PROP_FLOAT, PROP_NONE);
  RNA_def_property_float_sdna(prop, NULL, "cursorVal");
  RNA_def_property_ui_text(
      prop, "Cursor Y-Value", "Graph Editor 2D-Value cursor - Y-Value component");
  RNA_def_property_update(prop, NC_SPACE | ND_SPACE_GRAPH, NULL);

  prop = RNA_def_property(srna, "pivot_point", PROP_ENUM, PROP_NONE);
  RNA_def_property_enum_sdna(prop, NULL, "around");
  RNA_def_property_enum_items(prop, gpivot_items);
  RNA_def_property_ui_text(prop, "Pivot Point", "Pivot center for rotation/scaling");
  RNA_def_property_update(prop, NC_SPACE | ND_SPACE_GRAPH, NULL);

  /* Dope-sheet. */
  prop = RNA_def_property(srna, "dopesheet", PROP_POINTER, PROP_NONE);
  RNA_def_property_struct_type(prop, "DopeSheet");
  RNA_def_property_pointer_sdna(prop, NULL, "ads");
  RNA_def_property_ui_text(prop, "Dope Sheet", "Settings for filtering animation data");

  /* Auto-snap. */
  prop = RNA_def_property(srna, "auto_snap", PROP_ENUM, PROP_NONE);
  RNA_def_property_enum_sdna(prop, NULL, "autosnap");
  RNA_def_property_enum_items(prop, autosnap_items);
  RNA_def_property_ui_text(
      prop, "Auto Snap", "Automatic time snapping settings for transformations");
  RNA_def_property_update(prop, NC_SPACE | ND_SPACE_GRAPH, NULL);

  /* Read-only state info. */
  prop = RNA_def_property(srna, "has_ghost_curves", PROP_BOOLEAN, PROP_NONE);
  RNA_def_property_boolean_funcs(prop, "rna_SpaceGraphEditor_has_ghost_curves_get", NULL);
  RNA_def_property_clear_flag(prop, PROP_EDITABLE);
  RNA_def_property_ui_text(
      prop, "Has Ghost Curves", "Graph Editor instance has some ghost curves stored");

  /* Normalize curves. */
  prop = RNA_def_property(srna, "use_normalization", PROP_BOOLEAN, PROP_NONE);
  RNA_def_property_boolean_sdna(prop, NULL, "flag", SIPO_NORMALIZE);
  RNA_def_property_ui_text(prop,
                           "Use Normalization",
                           "Display curves in normalized range from -1 to 1, "
                           "for easier editing of multiple curves with different ranges");
  RNA_def_property_update(prop, NC_SPACE | ND_SPACE_GRAPH, NULL);

  prop = RNA_def_property(srna, "use_auto_normalization", PROP_BOOLEAN, PROP_NONE);
  RNA_def_property_boolean_negative_sdna(prop, NULL, "flag", SIPO_NORMALIZE_FREEZE);
  RNA_def_property_ui_text(prop,
                           "Auto Normalization",
                           "Automatically recalculate curve normalization on every curve edit");
  RNA_def_property_update(prop, NC_SPACE | ND_SPACE_GRAPH, NULL);
}

static void rna_def_space_nla(BlenderRNA *brna)
{
  StructRNA *srna;
  PropertyRNA *prop;

  srna = RNA_def_struct(brna, "SpaceNLA", "Space");
  RNA_def_struct_sdna(srna, "SpaceNla");
  RNA_def_struct_ui_text(srna, "Space Nla Editor", "NLA editor space data");

  rna_def_space_generic_show_region_toggles(srna, (1 << RGN_TYPE_UI));

  /* display */
  prop = RNA_def_property(srna, "show_seconds", PROP_BOOLEAN, PROP_NONE);
  RNA_def_property_boolean_sdna(prop, NULL, "flag", SNLA_DRAWTIME);
  RNA_def_property_ui_text(prop, "Show Seconds", "Show timing in seconds not frames");
  RNA_def_property_update(prop, NC_SPACE | ND_SPACE_NLA, NULL);

  prop = RNA_def_property(srna, "show_strip_curves", PROP_BOOLEAN, PROP_NONE);
  RNA_def_property_boolean_negative_sdna(prop, NULL, "flag", SNLA_NOSTRIPCURVES);
  RNA_def_property_ui_text(prop, "Show Control F-Curves", "Show influence F-Curves on strips");
  RNA_def_property_update(prop, NC_SPACE | ND_SPACE_NLA, NULL);

  prop = RNA_def_property(srna, "show_local_markers", PROP_BOOLEAN, PROP_NONE);
  RNA_def_property_boolean_negative_sdna(prop, NULL, "flag", SNLA_NOLOCALMARKERS);
  RNA_def_property_ui_text(
      prop,
      "Show Local Markers",
      "Show action-local markers on the strips, useful when synchronizing timing across strips");
  RNA_def_property_update(prop, NC_SPACE | ND_SPACE_NLA, NULL);

  prop = RNA_def_property(srna, "show_markers", PROP_BOOLEAN, PROP_NONE);
  RNA_def_property_boolean_sdna(prop, NULL, "flag", SNLA_SHOW_MARKERS);
  RNA_def_property_ui_text(
      prop,
      "Show Markers",
      "If any exists, show markers in a separate row at the bottom of the editor");
  RNA_def_property_update(prop, NC_SPACE | ND_SPACE_NLA, NULL);

  /* editing */
  prop = RNA_def_property(srna, "use_realtime_update", PROP_BOOLEAN, PROP_NONE);
  RNA_def_property_boolean_negative_sdna(prop, NULL, "flag", SNLA_NOREALTIMEUPDATES);
  RNA_def_property_ui_text(
      prop,
      "Realtime Updates",
      "When transforming strips, changes to the animation data are flushed to other views");
  RNA_def_property_update(prop, NC_SPACE | ND_SPACE_NLA, NULL);

  /* dopesheet */
  prop = RNA_def_property(srna, "dopesheet", PROP_POINTER, PROP_NONE);
  RNA_def_property_struct_type(prop, "DopeSheet");
  RNA_def_property_pointer_sdna(prop, NULL, "ads");
  RNA_def_property_ui_text(prop, "Dope Sheet", "Settings for filtering animation data");

  /* autosnap */
  prop = RNA_def_property(srna, "auto_snap", PROP_ENUM, PROP_NONE);
  RNA_def_property_enum_sdna(prop, NULL, "autosnap");
  RNA_def_property_enum_items(prop, autosnap_items);
  RNA_def_property_ui_text(
      prop, "Auto Snap", "Automatic time snapping settings for transformations");
  RNA_def_property_update(prop, NC_SPACE | ND_SPACE_NLA, NULL);
}

static void rna_def_console_line(BlenderRNA *brna)
{
  static const EnumPropertyItem console_line_type_items[] = {
      {CONSOLE_LINE_OUTPUT, "OUTPUT", 0, "Output", ""},
      {CONSOLE_LINE_INPUT, "INPUT", 0, "Input", ""},
      {CONSOLE_LINE_INFO, "INFO", 0, "Info", ""},
      {CONSOLE_LINE_ERROR, "ERROR", 0, "Error", ""},
      {0, NULL, 0, NULL, NULL},
  };

  StructRNA *srna;
  PropertyRNA *prop;

  srna = RNA_def_struct(brna, "ConsoleLine", NULL);
  RNA_def_struct_ui_text(srna, "Console Input", "Input line for the interactive console");

  prop = RNA_def_property(srna, "body", PROP_STRING, PROP_NONE);
  RNA_def_property_string_funcs(
      prop, "rna_ConsoleLine_body_get", "rna_ConsoleLine_body_length", "rna_ConsoleLine_body_set");
  RNA_def_property_ui_text(prop, "Line", "Text in the line");
  RNA_def_property_update(prop, NC_SPACE | ND_SPACE_CONSOLE, NULL);
  RNA_def_property_translation_context(prop, BLT_I18NCONTEXT_ID_TEXT);

  prop = RNA_def_property(
      srna, "current_character", PROP_INT, PROP_NONE); /* copied from text editor */
  RNA_def_property_int_sdna(prop, NULL, "cursor");
  RNA_def_property_int_funcs(prop, NULL, NULL, "rna_ConsoleLine_cursor_index_range");
  RNA_def_property_update(prop, NC_SPACE | ND_SPACE_CONSOLE, NULL);

  prop = RNA_def_property(srna, "type", PROP_ENUM, PROP_NONE);
  RNA_def_property_enum_sdna(prop, NULL, "type");
  RNA_def_property_enum_items(prop, console_line_type_items);
  RNA_def_property_ui_text(prop, "Type", "Console line type when used in scrollback");
}

static void rna_def_space_console(BlenderRNA *brna)
{
  StructRNA *srna;
  PropertyRNA *prop;

  srna = RNA_def_struct(brna, "SpaceConsole", "Space");
  RNA_def_struct_sdna(srna, "SpaceConsole");
  RNA_def_struct_ui_text(srna, "Space Console", "Interactive python console");

  /* display */
  prop = RNA_def_property(srna, "font_size", PROP_INT, PROP_NONE); /* copied from text editor */
  RNA_def_property_int_sdna(prop, NULL, "lheight");
  RNA_def_property_range(prop, 8, 32);
  RNA_def_property_ui_text(prop, "Font Size", "Font size to use for displaying the text");
  RNA_def_property_update(prop, 0, "rna_SpaceConsole_rect_update");

  prop = RNA_def_property(
      srna, "select_start", PROP_INT, PROP_UNSIGNED); /* copied from text editor */
  RNA_def_property_int_sdna(prop, NULL, "sel_start");
  RNA_def_property_update(prop, NC_SPACE | ND_SPACE_CONSOLE, NULL);

  prop = RNA_def_property(
      srna, "select_end", PROP_INT, PROP_UNSIGNED); /* copied from text editor */
  RNA_def_property_int_sdna(prop, NULL, "sel_end");
  RNA_def_property_update(prop, NC_SPACE | ND_SPACE_CONSOLE, NULL);

  prop = RNA_def_property(srna, "prompt", PROP_STRING, PROP_NONE);
  RNA_def_property_ui_text(prop, "Prompt", "Command line prompt");

  prop = RNA_def_property(srna, "language", PROP_STRING, PROP_NONE);
  RNA_def_property_ui_text(prop, "Language", "Command line prompt language");

  prop = RNA_def_property(srna, "history", PROP_COLLECTION, PROP_NONE);
  RNA_def_property_collection_sdna(prop, NULL, "history", NULL);
  RNA_def_property_struct_type(prop, "ConsoleLine");
  RNA_def_property_ui_text(prop, "History", "Command history");

  prop = RNA_def_property(srna, "scrollback", PROP_COLLECTION, PROP_NONE);
  RNA_def_property_collection_sdna(prop, NULL, "scrollback", NULL);
  RNA_def_property_struct_type(prop, "ConsoleLine");
  RNA_def_property_ui_text(prop, "Output", "Command output");
}

/* Filter for datablock types in link/append. */
static void rna_def_fileselect_idfilter(BlenderRNA *brna)
{
  struct IDFilterBoolean {
    /* 64 bit, so we can't use bitflag enum. */
    const uint64_t flag;
    const char *identifier;
    const int icon;
    const char *name;
    const char *description;
  };

  static const struct IDFilterBoolean booleans[] = {
      /* Datablocks */
      {FILTER_ID_AC, "filter_action", ICON_ANIM_DATA, "Actions", "Show Action data-blocks"},
      {FILTER_ID_AR,
       "filter_armature",
       ICON_ARMATURE_DATA,
       "Armatures",
       "Show Armature data-blocks"},
      {FILTER_ID_BR, "filter_brush", ICON_BRUSH_DATA, "Brushes", "Show Brushes data-blocks"},
      {FILTER_ID_CA, "filter_camera", ICON_CAMERA_DATA, "Cameras", "Show Camera data-blocks"},
      {FILTER_ID_CF, "filter_cachefile", ICON_FILE, "Cache Files", "Show Cache File data-blocks"},
      {FILTER_ID_CU, "filter_curve", ICON_CURVE_DATA, "Curves", "Show Curve data-blocks"},
      {FILTER_ID_GD,
       "filter_grease_pencil",
       ICON_GREASEPENCIL,
       "Grease Pencil",
       "Show Grease pencil data-blocks"},
      {FILTER_ID_GR,
       "filter_group",
       ICON_OUTLINER_COLLECTION,
       "Collections",
       "Show Collection data-blocks"},
      {FILTER_ID_HA, "filter_hair", ICON_HAIR_DATA, "Hairs", "Show/hide Hair data-blocks"},
      {FILTER_ID_IM, "filter_image", ICON_IMAGE_DATA, "Images", "Show Image data-blocks"},
      {FILTER_ID_LA, "filter_light", ICON_LIGHT_DATA, "Lights", "Show Light data-blocks"},
      {FILTER_ID_LP,
       "filter_light_probe",
       ICON_OUTLINER_DATA_LIGHTPROBE,
       "Light Probes",
       "Show Light Probe data-blocks"},
      {FILTER_ID_LS,
       "filter_linestyle",
       ICON_LINE_DATA,
       "Freestyle Linestyles",
       "Show Freestyle's Line Style data-blocks"},
      {FILTER_ID_LT, "filter_lattice", ICON_LATTICE_DATA, "Lattices", "Show Lattice data-blocks"},
      {FILTER_ID_MA,
       "filter_material",
       ICON_MATERIAL_DATA,
       "Materials",
       "Show Material data-blocks"},
      {FILTER_ID_MB, "filter_metaball", ICON_META_DATA, "Metaballs", "Show Metaball data-blocks"},
      {FILTER_ID_MC,
       "filter_movie_clip",
       ICON_TRACKER_DATA,
       "Movie Clips",
       "Show Movie Clip data-blocks"},
      {FILTER_ID_ME, "filter_mesh", ICON_MESH_DATA, "Meshes", "Show Mesh data-blocks"},
      {FILTER_ID_MSK, "filter_mask", ICON_MOD_MASK, "Masks", "Show Mask data-blocks"},
      {FILTER_ID_NT,
       "filter_node_tree",
       ICON_NODETREE,
       "Node Trees",
       "Show Node Tree data-blocks"},
      {FILTER_ID_OB, "filter_object", ICON_OBJECT_DATA, "Objects", "Show Object data-blocks"},
      {FILTER_ID_PA,
       "filter_particle_settings",
       ICON_PARTICLE_DATA,
       "Particles Settings",
       "Show Particle Settings data-blocks"},
      {FILTER_ID_PAL, "filter_palette", ICON_COLOR, "Palettes", "Show Palette data-blocks"},
      {FILTER_ID_PC,
       "filter_paint_curve",
       ICON_CURVE_BEZCURVE,
       "Paint Curves",
       "Show Paint Curve data-blocks"},
      {FILTER_ID_PT,
       "filter_pointcloud",
       ICON_POINTCLOUD_DATA,
       "Point Clouds",
       "Show/hide Point Cloud data-blocks"},
      {FILTER_ID_SCE, "filter_scene", ICON_SCENE_DATA, "Scenes", "Show Scene data-blocks"},
      {FILTER_ID_SIM,
       "filter_simulation",
       ICON_PHYSICS,
       "Simulations",
       "Show Simulation data-blocks"}, /* TODO: Use correct icon. */
      {FILTER_ID_SPK, "filter_speaker", ICON_SPEAKER, "Speakers", "Show Speaker data-blocks"},
      {FILTER_ID_SO, "filter_sound", ICON_SOUND, "Sounds", "Show Sound data-blocks"},
      {FILTER_ID_TE, "filter_texture", ICON_TEXTURE_DATA, "Textures", "Show Texture data-blocks"},
      {FILTER_ID_TXT, "filter_text", ICON_TEXT, "Texts", "Show Text data-blocks"},
      {FILTER_ID_VF, "filter_font", ICON_FONT_DATA, "Fonts", "Show Font data-blocks"},
      {FILTER_ID_VO, "filter_volume", ICON_VOLUME_DATA, "Volumes", "Show/hide Volume data-blocks"},
      {FILTER_ID_WO, "filter_world", ICON_WORLD_DATA, "Worlds", "Show World data-blocks"},
      {FILTER_ID_WS,
       "filter_work_space",
       ICON_WORKSPACE,
       "Workspaces",
       "Show workspace data-blocks"},

      /* Categories */
      {FILTER_ID_SCE, "category_scene", ICON_SCENE_DATA, "Scenes", "Show scenes"},
      {FILTER_ID_AC, "category_animation", ICON_ANIM_DATA, "Animations", "Show animation data"},
      {FILTER_ID_OB | FILTER_ID_GR,
       "category_object",
       ICON_OUTLINER_COLLECTION,
       "Objects & Collections",
       "Show objects and collections"},
      {FILTER_ID_AR | FILTER_ID_CU | FILTER_ID_LT | FILTER_ID_MB | FILTER_ID_ME | FILTER_ID_HA |
           FILTER_ID_PT | FILTER_ID_VO,
       "category_geometry",
       ICON_NODETREE,
       "Geometry",
       "Show meshes, curves, lattice, armatures and metaballs data"},
      {FILTER_ID_LS | FILTER_ID_MA | FILTER_ID_NT | FILTER_ID_TE,
       "category_shading",
       ICON_MATERIAL_DATA,
       "Shading",
       "Show materials, nodetrees, textures and Freestyle's linestyles"},
      {FILTER_ID_IM | FILTER_ID_MC | FILTER_ID_MSK | FILTER_ID_SO,
       "category_image",
       ICON_IMAGE_DATA,
       "Images & Sounds",
       "Show images, movie clips, sounds and masks"},
      {FILTER_ID_CA | FILTER_ID_LA | FILTER_ID_LP | FILTER_ID_SPK | FILTER_ID_WO,
       "category_environment",
       ICON_WORLD_DATA,
       "Environment",
       "Show worlds, lights, cameras and speakers"},
      {FILTER_ID_BR | FILTER_ID_GD | FILTER_ID_PA | FILTER_ID_PAL | FILTER_ID_PC | FILTER_ID_TXT |
           FILTER_ID_VF | FILTER_ID_CF | FILTER_ID_WS,
       "category_misc",
       ICON_GREASEPENCIL,
       "Miscellaneous",
       "Show other data types"},

      {0, NULL, 0, NULL, NULL}};

  StructRNA *srna = RNA_def_struct(brna, "FileSelectIDFilter", NULL);
  RNA_def_struct_sdna(srna, "FileSelectParams");
  RNA_def_struct_nested(brna, srna, "FileSelectParams");
  RNA_def_struct_ui_text(
      srna, "File Select ID Filter", "Which ID types to show/hide, when browsing a library");

  for (int i = 0; booleans[i].identifier; i++) {
    PropertyRNA *prop = RNA_def_property(srna, booleans[i].identifier, PROP_BOOLEAN, PROP_NONE);
    RNA_def_property_boolean_sdna(prop, NULL, "filter_id", booleans[i].flag);
    RNA_def_property_ui_text(prop, booleans[i].name, booleans[i].description);
    RNA_def_property_ui_icon(prop, booleans[i].icon, 0);
    RNA_def_property_update(prop, NC_SPACE | ND_SPACE_FILE_PARAMS, NULL);
  }
}

static void rna_def_fileselect_entry(BlenderRNA *brna)
{
  PropertyRNA *prop;
  StructRNA *srna = RNA_def_struct(brna, "FileSelectEntry", NULL);
  RNA_def_struct_sdna(srna, "FileDirEntry");
  RNA_def_struct_ui_text(srna, "File Select Entry", "A file viewable in the File Browser");

  prop = RNA_def_property(srna, "name", PROP_STRING, PROP_NONE);
  RNA_def_property_string_funcs(prop,
                                "rna_FileBrowser_FileSelectEntry_name_get",
                                "rna_FileBrowser_FileSelectEntry_name_length",
                                NULL);
  RNA_def_property_ui_text(prop, "Name", "");
  RNA_def_property_clear_flag(prop, PROP_EDITABLE);
  RNA_def_struct_name_property(srna, prop);

  prop = RNA_def_int(
      srna,
      "preview_icon_id",
      0,
      INT_MIN,
      INT_MAX,
      "Icon ID",
      "Unique integer identifying the preview of this file as an icon (zero means invalid)",
      INT_MIN,
      INT_MAX);
  RNA_def_property_clear_flag(prop, PROP_EDITABLE);
  RNA_def_property_int_funcs(
      prop, "rna_FileBrowser_FileSelectEntry_preview_icon_id_get", NULL, NULL);

  prop = RNA_def_property(srna, "asset_data", PROP_POINTER, PROP_NONE);
  RNA_def_property_struct_type(prop, "AssetMetaData");
  RNA_def_property_pointer_funcs(
      prop, "rna_FileBrowser_FileSelectEntry_asset_data_get", NULL, NULL, NULL);
  RNA_def_property_ui_text(
      prop, "Asset Data", "Asset data, valid if the file represents an asset");
}

static void rna_def_fileselect_params(BlenderRNA *brna)
{
  StructRNA *srna;
  PropertyRNA *prop;

  static const EnumPropertyItem file_display_items[] = {
      {FILE_VERTICALDISPLAY,
       "LIST_VERTICAL",
       ICON_LONGDISPLAY,
       "Vertical List",
       "Display files as a vertical list"},
      {FILE_HORIZONTALDISPLAY,
       "LIST_HORIZONTAL",
       ICON_SHORTDISPLAY,
       "Horizontal List",
       "Display files as a horizontal list"},
      {FILE_IMGDISPLAY, "THUMBNAIL", ICON_IMGDISPLAY, "Thumbnails", "Display files as thumbnails"},
      {0, NULL, 0, NULL, NULL},
  };

  static const EnumPropertyItem display_size_items[] = {
      {64, "TINY", 0, "Tiny", ""},
      {96, "SMALL", 0, "Small", ""},
      {128, "NORMAL", 0, "Regular", ""},
      {192, "LARGE", 0, "Large", ""},
      {0, NULL, 0, NULL, NULL},
  };

  srna = RNA_def_struct(brna, "FileSelectParams", NULL);
  RNA_def_struct_path_func(srna, "rna_FileSelectParams_path");
  RNA_def_struct_ui_text(srna, "File Select Parameters", "File Select Parameters");

  prop = RNA_def_property(srna, "title", PROP_STRING, PROP_NONE);
  RNA_def_property_string_sdna(prop, NULL, "title");
  RNA_def_property_ui_text(prop, "Title", "Title for the file browser");
  RNA_def_property_clear_flag(prop, PROP_EDITABLE);

  /* Use BYTESTRING rather than DIRPATH as subtype so UI code doesn't add OT_directory_browse
   * button when displaying this prop in the file browser (it would just open a file browser). That
   * should be the only effective difference between the two. */
  prop = RNA_def_property(srna, "directory", PROP_STRING, PROP_BYTESTRING);
  RNA_def_property_string_sdna(prop, NULL, "dir");
  RNA_def_property_ui_text(prop, "Directory", "Directory displayed in the file browser");
  RNA_def_property_update(prop, NC_SPACE | ND_SPACE_FILE_PARAMS, NULL);

  prop = RNA_def_property(srna, "filename", PROP_STRING, PROP_FILENAME);
  RNA_def_property_string_sdna(prop, NULL, "file");
  RNA_def_property_ui_text(prop, "File Name", "Active file in the file browser");
  RNA_def_property_editable_func(prop, "rna_FileSelectParams_filename_editable");
  RNA_def_property_update(prop, NC_SPACE | ND_SPACE_FILE_PARAMS, NULL);

  prop = RNA_def_property(srna, "use_library_browsing", PROP_BOOLEAN, PROP_NONE);
  RNA_def_property_ui_text(
      prop, "Library Browser", "Whether we may browse blender files' content or not");
  RNA_def_property_clear_flag(prop, PROP_EDITABLE);
  RNA_def_property_boolean_funcs(prop, "rna_FileSelectParams_use_lib_get", NULL);

  prop = RNA_def_property(srna, "display_type", PROP_ENUM, PROP_NONE);
  RNA_def_property_enum_sdna(prop, NULL, "display");
  RNA_def_property_enum_items(prop, file_display_items);
  RNA_def_property_ui_text(prop, "Display Mode", "Display mode for the file list");
  RNA_def_property_update(prop, NC_SPACE | ND_SPACE_FILE_PARAMS, NULL);

  prop = RNA_def_property(srna, "recursion_level", PROP_ENUM, PROP_NONE);
  RNA_def_property_enum_items(prop, fileselectparams_recursion_level_items);
  RNA_def_property_enum_funcs(prop, NULL, NULL, "rna_FileSelectParams_recursion_level_itemf");
  RNA_def_property_ui_text(prop, "Recursion", "Numbers of dirtree levels to show simultaneously");
  RNA_def_property_update(prop, NC_SPACE | ND_SPACE_FILE_PARAMS, NULL);

  prop = RNA_def_property(srna, "show_details_size", PROP_BOOLEAN, PROP_NONE);
  RNA_def_property_boolean_sdna(prop, NULL, "details_flags", FILE_DETAILS_SIZE);
  RNA_def_property_ui_text(prop, "File Size", "Show a column listing the size of each file");
  RNA_def_property_update(prop, NC_SPACE | ND_SPACE_FILE_PARAMS, NULL);

  prop = RNA_def_property(srna, "show_details_datetime", PROP_BOOLEAN, PROP_NONE);
  RNA_def_property_boolean_sdna(prop, NULL, "details_flags", FILE_DETAILS_DATETIME);
  RNA_def_property_ui_text(
      prop,
      "File Modification Date",
      "Show a column listing the date and time of modification for each file");
  RNA_def_property_update(prop, NC_SPACE | ND_SPACE_FILE_PARAMS, NULL);

  prop = RNA_def_property(srna, "use_filter", PROP_BOOLEAN, PROP_NONE);
  RNA_def_property_boolean_sdna(prop, NULL, "flag", FILE_FILTER);
  RNA_def_property_ui_text(prop, "Filter Files", "Enable filtering of files");
  RNA_def_property_update(prop, NC_SPACE | ND_SPACE_FILE_PARAMS, NULL);

  prop = RNA_def_property(srna, "show_hidden", PROP_BOOLEAN, PROP_NONE);
  RNA_def_property_boolean_negative_sdna(prop, NULL, "flag", FILE_HIDE_DOT);
  RNA_def_property_ui_text(prop, "Show Hidden", "Show hidden dot files");
  RNA_def_property_update(prop, NC_SPACE | ND_SPACE_FILE_PARAMS, NULL);

  prop = RNA_def_property(srna, "sort_method", PROP_ENUM, PROP_NONE);
  RNA_def_property_enum_sdna(prop, NULL, "sort");
  RNA_def_property_enum_items(prop, rna_enum_fileselect_params_sort_items);
  RNA_def_property_ui_text(prop, "Sort", "");
  RNA_def_property_update(prop, NC_SPACE | ND_SPACE_FILE_PARAMS, NULL);

  prop = RNA_def_property(srna, "use_sort_invert", PROP_BOOLEAN, PROP_NONE);
  RNA_def_property_boolean_sdna(prop, NULL, "flag", FILE_SORT_INVERT);
  RNA_def_property_ui_text(
      prop, "Reverse Sorting", "Sort items descending, from highest value to lowest");
  RNA_def_property_update(prop, NC_SPACE | ND_SPACE_FILE_PARAMS, NULL);

  prop = RNA_def_property(srna, "use_filter_image", PROP_BOOLEAN, PROP_NONE);
  RNA_def_property_boolean_sdna(prop, NULL, "filter", FILE_TYPE_IMAGE);
  RNA_def_property_ui_text(prop, "Filter Images", "Show image files");
  RNA_def_property_ui_icon(prop, ICON_FILE_IMAGE, 0);
  RNA_def_property_update(prop, NC_SPACE | ND_SPACE_FILE_PARAMS, NULL);

  prop = RNA_def_property(srna, "use_filter_blender", PROP_BOOLEAN, PROP_NONE);
  RNA_def_property_boolean_sdna(prop, NULL, "filter", FILE_TYPE_BLENDER);
  RNA_def_property_ui_text(prop, "Filter Blender", "Show .blend files");
  RNA_def_property_ui_icon(prop, ICON_FILE_BLEND, 0);
  RNA_def_property_update(prop, NC_SPACE | ND_SPACE_FILE_PARAMS, NULL);

  prop = RNA_def_property(srna, "use_filter_backup", PROP_BOOLEAN, PROP_NONE);
  RNA_def_property_boolean_sdna(prop, NULL, "filter", FILE_TYPE_BLENDER_BACKUP);
  RNA_def_property_ui_text(
      prop, "Filter Blender Backup Files", "Show .blend1, .blend2, etc. files");
  RNA_def_property_ui_icon(prop, ICON_FILE_BACKUP, 0);
  RNA_def_property_update(prop, NC_SPACE | ND_SPACE_FILE_PARAMS, NULL);

  prop = RNA_def_property(srna, "use_filter_movie", PROP_BOOLEAN, PROP_NONE);
  RNA_def_property_boolean_sdna(prop, NULL, "filter", FILE_TYPE_MOVIE);
  RNA_def_property_ui_text(prop, "Filter Movies", "Show movie files");
  RNA_def_property_ui_icon(prop, ICON_FILE_MOVIE, 0);
  RNA_def_property_update(prop, NC_SPACE | ND_SPACE_FILE_PARAMS, NULL);

  prop = RNA_def_property(srna, "use_filter_script", PROP_BOOLEAN, PROP_NONE);
  RNA_def_property_boolean_sdna(prop, NULL, "filter", FILE_TYPE_PYSCRIPT);
  RNA_def_property_ui_text(prop, "Filter Script", "Show script files");
  RNA_def_property_ui_icon(prop, ICON_FILE_SCRIPT, 0);
  RNA_def_property_update(prop, NC_SPACE | ND_SPACE_FILE_PARAMS, NULL);

  prop = RNA_def_property(srna, "use_filter_font", PROP_BOOLEAN, PROP_NONE);
  RNA_def_property_boolean_sdna(prop, NULL, "filter", FILE_TYPE_FTFONT);
  RNA_def_property_ui_text(prop, "Filter Fonts", "Show font files");
  RNA_def_property_ui_icon(prop, ICON_FILE_FONT, 0);
  RNA_def_property_update(prop, NC_SPACE | ND_SPACE_FILE_PARAMS, NULL);

  prop = RNA_def_property(srna, "use_filter_sound", PROP_BOOLEAN, PROP_NONE);
  RNA_def_property_boolean_sdna(prop, NULL, "filter", FILE_TYPE_SOUND);
  RNA_def_property_ui_text(prop, "Filter Sound", "Show sound files");
  RNA_def_property_ui_icon(prop, ICON_FILE_SOUND, 0);
  RNA_def_property_update(prop, NC_SPACE | ND_SPACE_FILE_PARAMS, NULL);

  prop = RNA_def_property(srna, "use_filter_text", PROP_BOOLEAN, PROP_NONE);
  RNA_def_property_boolean_sdna(prop, NULL, "filter", FILE_TYPE_TEXT);
  RNA_def_property_ui_text(prop, "Filter Text", "Show text files");
  RNA_def_property_ui_icon(prop, ICON_FILE_TEXT, 0);
  RNA_def_property_update(prop, NC_SPACE | ND_SPACE_FILE_PARAMS, NULL);

  prop = RNA_def_property(srna, "use_filter_volume", PROP_BOOLEAN, PROP_NONE);
  RNA_def_property_boolean_sdna(prop, NULL, "filter", FILE_TYPE_VOLUME);
  RNA_def_property_ui_text(prop, "Filter Volume", "Show 3D volume files");
  RNA_def_property_ui_icon(prop, ICON_FILE_VOLUME, 0);
  RNA_def_property_update(prop, NC_SPACE | ND_SPACE_FILE_PARAMS, NULL);

  prop = RNA_def_property(srna, "use_filter_folder", PROP_BOOLEAN, PROP_NONE);
  RNA_def_property_boolean_sdna(prop, NULL, "filter", FILE_TYPE_FOLDER);
  RNA_def_property_ui_text(prop, "Filter Folder", "Show folders");
  RNA_def_property_ui_icon(prop, ICON_FILE_FOLDER, 0);
  RNA_def_property_update(prop, NC_SPACE | ND_SPACE_FILE_PARAMS, NULL);

  prop = RNA_def_property(srna, "use_filter_blendid", PROP_BOOLEAN, PROP_NONE);
  RNA_def_property_boolean_sdna(prop, NULL, "filter", FILE_TYPE_BLENDERLIB);
  RNA_def_property_ui_text(
      prop, "Filter Blender IDs", "Show .blend files items (objects, materials, etc.)");
  RNA_def_property_ui_icon(prop, ICON_BLENDER, 0);
  RNA_def_property_update(prop, NC_SPACE | ND_SPACE_FILE_PARAMS, NULL);

  prop = RNA_def_property(srna, "use_filter_asset_only", PROP_BOOLEAN, PROP_NONE);
  RNA_def_property_boolean_sdna(prop, NULL, "flag", FILE_ASSETS_ONLY);
  RNA_def_property_ui_text(
      prop, "Only Assets", "Hide .blend files items that are not data-blocks with asset metadata");
  RNA_def_property_update(prop, NC_SPACE | ND_SPACE_FILE_PARAMS, NULL);

  prop = RNA_def_property(srna, "filter_id", PROP_POINTER, PROP_NONE);
  RNA_def_property_flag(prop, PROP_NEVER_NULL);
  RNA_def_property_struct_type(prop, "FileSelectIDFilter");
  RNA_def_property_pointer_funcs(prop, "rna_FileSelectParams_filter_id_get", NULL, NULL, NULL);
  RNA_def_property_ui_text(
      prop, "Filter ID Types", "Which ID types to show/hide, when browsing a library");

  prop = RNA_def_property(srna, "filter_glob", PROP_STRING, PROP_NONE);
  RNA_def_property_string_sdna(prop, NULL, "filter_glob");
  RNA_def_property_ui_text(prop,
                           "Extension Filter",
                           "UNIX shell-like filename patterns matching, supports wildcards ('*') "
                           "and list of patterns separated by ';'");
  RNA_def_property_string_funcs(prop, NULL, NULL, "rna_FileSelectPrams_filter_glob_set");
  RNA_def_property_update(prop, NC_SPACE | ND_SPACE_FILE_LIST, NULL);

  prop = RNA_def_property(srna, "filter_search", PROP_STRING, PROP_NONE);
  RNA_def_property_string_sdna(prop, NULL, "filter_search");
  RNA_def_property_ui_text(prop, "Name Filter", "Filter by name, supports '*' wildcard");
  RNA_def_property_flag(prop, PROP_TEXTEDIT_UPDATE);
  RNA_def_property_update(prop, NC_SPACE | ND_SPACE_FILE_LIST, NULL);

  prop = RNA_def_property(srna, "display_size", PROP_ENUM, PROP_NONE);
  RNA_def_property_enum_sdna(prop, NULL, "thumbnail_size");
  RNA_def_property_enum_items(prop, display_size_items);
  RNA_def_property_ui_text(prop,
                           "Display Size",
                           "Change the size of the display (width of columns or thumbnails size)");
  RNA_def_property_update(prop, NC_SPACE | ND_SPACE_FILE_LIST, NULL);
}

static void rna_def_fileselect_asset_params(BlenderRNA *brna)
{
  StructRNA *srna;
  PropertyRNA *prop;

  /* XXX copied from rna_def_fileselect_idfilter. */
  static const EnumPropertyItem asset_category_items[] = {
      {FILTER_ID_SCE, "SCENES", ICON_SCENE_DATA, "Scenes", "Show scenes"},
      {FILTER_ID_AC, "ANIMATIONS", ICON_ANIM_DATA, "Animations", "Show animation data"},
      {FILTER_ID_OB | FILTER_ID_GR,
       "OBJECTS_AND_COLLECTIONS",
       ICON_GROUP,
       "Objects & Collections",
       "Show objects and collections"},
      {FILTER_ID_AR | FILTER_ID_CU | FILTER_ID_LT | FILTER_ID_MB | FILTER_ID_ME
       /* XXX avoid warning */
       // | FILTER_ID_HA | FILTER_ID_PT | FILTER_ID_VO
       ,
       "GEOMETRY",
       ICON_MESH_DATA,
       "Geometry",
       "Show meshes, curves, lattice, armatures and metaballs data"},
      {FILTER_ID_LS | FILTER_ID_MA | FILTER_ID_NT | FILTER_ID_TE,
       "SHADING",
       ICON_MATERIAL_DATA,
       "Shading",
       "Show materials, nodetrees, textures and Freestyle's linestyles"},
      {FILTER_ID_IM | FILTER_ID_MC | FILTER_ID_MSK | FILTER_ID_SO,
       "IMAGES_AND_SOUNDS",
       ICON_IMAGE_DATA,
       "Images & Sounds",
       "Show images, movie clips, sounds and masks"},
      {FILTER_ID_CA | FILTER_ID_LA | FILTER_ID_LP | FILTER_ID_SPK | FILTER_ID_WO,
       "ENVIRONMENTS",
       ICON_WORLD_DATA,
       "Environment",
       "Show worlds, lights, cameras and speakers"},
      {FILTER_ID_BR | FILTER_ID_GD | FILTER_ID_PA | FILTER_ID_PAL | FILTER_ID_PC | FILTER_ID_TXT |
           FILTER_ID_VF | FILTER_ID_CF | FILTER_ID_WS,
       "MISC",
       ICON_GREASEPENCIL,
       "Miscellaneous",
       "Show other data types"},
      {0, NULL, 0, NULL, NULL},
  };

  static const EnumPropertyItem asset_import_type_items[] = {
      {FILE_ASSET_IMPORT_LINK, "LINK", 0, "Link", "Import the assets as linked data-block"},
      {FILE_ASSET_IMPORT_APPEND,
       "APPEND",
       0,
       "Append",
       "Import the assets as copied data-block, with no link to the original asset data-block"},
      {0, NULL, 0, NULL, NULL},
  };

  srna = RNA_def_struct(brna, "FileAssetSelectParams", "FileSelectParams");
  RNA_def_struct_ui_text(
      srna, "Asset Select Parameters", "Settings for the file selection in Asset Browser mode");

  prop = RNA_def_property(srna, "asset_library", PROP_ENUM, PROP_NONE);
  RNA_def_property_enum_items(prop, DummyRNA_NULL_items);
  RNA_def_property_enum_funcs(prop,
                              "rna_FileAssetSelectParams_asset_library_get",
                              "rna_FileAssetSelectParams_asset_library_set",
                              "rna_FileAssetSelectParams_asset_library_itemf");
  RNA_def_property_ui_text(prop, "Asset Library", "");
  RNA_def_property_update(prop, NC_SPACE | ND_SPACE_FILE_PARAMS, NULL);

  prop = RNA_def_property(srna, "asset_category", PROP_ENUM, PROP_NONE);
  RNA_def_property_enum_items(prop, asset_category_items);
  RNA_def_property_enum_funcs(prop,
                              "rna_FileAssetSelectParams_asset_category_get",
                              "rna_FileAssetSelectParams_asset_category_set",
                              NULL);
  RNA_def_property_ui_text(prop, "Asset Category", "Determine which kind of assets to display");
  RNA_def_property_update(prop, NC_SPACE | ND_SPACE_FILE_LIST, NULL);

  prop = RNA_def_property(srna, "import_type", PROP_ENUM, PROP_NONE);
  RNA_def_property_enum_items(prop, asset_import_type_items);
  RNA_def_property_ui_text(prop, "Import Type", "Determine how the asset will be imported");
  /* Asset drag info saved by buttons stores the import type, so the space must redraw when import
   * type changes. */
  RNA_def_property_update(prop, NC_SPACE | ND_SPACE_FILE_LIST, NULL);
}

static void rna_def_filemenu_entry(BlenderRNA *brna)
{
  StructRNA *srna;
  PropertyRNA *prop;

  srna = RNA_def_struct(brna, "FileBrowserFSMenuEntry", NULL);
  RNA_def_struct_sdna(srna, "FSMenuEntry");
  RNA_def_struct_ui_text(srna, "File Select Parameters", "File Select Parameters");

  prop = RNA_def_property(srna, "path", PROP_STRING, PROP_FILEPATH);
  RNA_def_property_string_funcs(prop,
                                "rna_FileBrowser_FSMenuEntry_path_get",
                                "rna_FileBrowser_FSMenuEntry_path_length",
                                "rna_FileBrowser_FSMenuEntry_path_set");
  RNA_def_property_ui_text(prop, "Path", "");

  prop = RNA_def_property(srna, "name", PROP_STRING, PROP_NONE);
  RNA_def_property_string_funcs(prop,
                                "rna_FileBrowser_FSMenuEntry_name_get",
                                "rna_FileBrowser_FSMenuEntry_name_length",
                                "rna_FileBrowser_FSMenuEntry_name_set");
  RNA_def_property_editable_func(prop, "rna_FileBrowser_FSMenuEntry_name_get_editable");
  RNA_def_property_ui_text(prop, "Name", "");
  RNA_def_struct_name_property(srna, prop);

  prop = RNA_def_property(srna, "icon", PROP_INT, PROP_NONE);
  RNA_def_property_int_funcs(
      prop, "rna_FileBrowser_FSMenuEntry_icon_get", "rna_FileBrowser_FSMenuEntry_icon_set", NULL);
  RNA_def_property_ui_text(prop, "Icon", "");

  prop = RNA_def_property(srna, "use_save", PROP_BOOLEAN, PROP_NONE);
  RNA_def_property_boolean_funcs(prop, "rna_FileBrowser_FSMenuEntry_use_save_get", NULL);
  RNA_def_property_ui_text(
      prop, "Save", "Whether this path is saved in bookmarks, or generated from OS");
  RNA_def_property_clear_flag(prop, PROP_EDITABLE);

  prop = RNA_def_property(srna, "is_valid", PROP_BOOLEAN, PROP_NONE);
  RNA_def_property_boolean_funcs(prop, "rna_FileBrowser_FSMenuEntry_is_valid_get", NULL);
  RNA_def_property_ui_text(prop, "Valid", "Whether this path is currently reachable");
  RNA_def_property_clear_flag(prop, PROP_EDITABLE);
}

static void rna_def_space_filebrowser(BlenderRNA *brna)
{
  StructRNA *srna;
  PropertyRNA *prop;

  srna = RNA_def_struct(brna, "SpaceFileBrowser", "Space");
  RNA_def_struct_sdna(srna, "SpaceFile");
  RNA_def_struct_ui_text(srna, "Space File Browser", "File browser space data");

  rna_def_space_generic_show_region_toggles(srna, (1 << RGN_TYPE_TOOLS) | (1 << RGN_TYPE_UI));

  prop = RNA_def_property(srna, "browse_mode", PROP_ENUM, PROP_NONE);
  RNA_def_property_enum_items(prop, rna_enum_space_file_browse_mode_items);
  RNA_def_property_ui_text(
      prop,
      "Browsing Mode",
      "Type of the File Editor view (regular file browsing or asset browsing)");
  RNA_def_property_update(prop, 0, "rna_SpaceFileBrowser_browse_mode_update");

  prop = RNA_def_property(srna, "params", PROP_POINTER, PROP_NONE);
  RNA_def_property_struct_type(prop, "FileSelectParams");
  RNA_def_property_pointer_funcs(
      prop, "rna_FileBrowser_params_get", NULL, "rna_FileBrowser_params_typef", NULL);
  RNA_def_property_ui_text(
      prop, "Filebrowser Parameter", "Parameters and Settings for the Filebrowser");

  prop = RNA_def_property(srna, "active_operator", PROP_POINTER, PROP_NONE);
  RNA_def_property_pointer_sdna(prop, NULL, "op");
  RNA_def_property_ui_text(prop, "Active Operator", "");

  /* keep this for compatibility with existing presets,
   * not exposed in c++ api because of keyword conflict */
  prop = RNA_def_property(srna, "operator", PROP_POINTER, PROP_NONE);
  RNA_def_property_pointer_sdna(prop, NULL, "op");
  RNA_def_property_ui_text(prop, "Active Operator", "");

  /* bookmarks, recent files etc. */
  prop = RNA_def_collection(srna,
                            "system_folders",
                            "FileBrowserFSMenuEntry",
                            "System Folders",
                            "System's folders (usually root, available hard drives, etc)");
  RNA_def_property_collection_funcs(prop,
                                    "rna_FileBrowser_FSMenuSystem_data_begin",
                                    "rna_FileBrowser_FSMenu_next",
                                    "rna_FileBrowser_FSMenu_end",
                                    "rna_FileBrowser_FSMenu_get",
                                    "rna_FileBrowser_FSMenuSystem_data_length",
                                    NULL,
                                    NULL,
                                    NULL);
  RNA_def_property_clear_flag(prop, PROP_EDITABLE);

  prop = RNA_def_int(srna,
                     "system_folders_active",
                     -1,
                     -1,
                     INT_MAX,
                     "Active System Folder",
                     "Index of active system folder (-1 if none)",
                     -1,
                     INT_MAX);
  RNA_def_property_int_sdna(prop, NULL, "systemnr");
  RNA_def_property_int_funcs(prop,
                             "rna_FileBrowser_FSMenuSystem_active_get",
                             "rna_FileBrowser_FSMenuSystem_active_set",
                             "rna_FileBrowser_FSMenuSystem_active_range");
  RNA_def_property_flag(prop, PROP_CONTEXT_UPDATE);
  RNA_def_property_update(
      prop, NC_SPACE | ND_SPACE_FILE_PARAMS, "rna_FileBrowser_FSMenu_active_update");

  prop = RNA_def_collection(srna,
                            "system_bookmarks",
                            "FileBrowserFSMenuEntry",
                            "System Bookmarks",
                            "System's bookmarks");
  RNA_def_property_collection_funcs(prop,
                                    "rna_FileBrowser_FSMenuSystemBookmark_data_begin",
                                    "rna_FileBrowser_FSMenu_next",
                                    "rna_FileBrowser_FSMenu_end",
                                    "rna_FileBrowser_FSMenu_get",
                                    "rna_FileBrowser_FSMenuSystemBookmark_data_length",
                                    NULL,
                                    NULL,
                                    NULL);
  RNA_def_property_clear_flag(prop, PROP_EDITABLE);

  prop = RNA_def_int(srna,
                     "system_bookmarks_active",
                     -1,
                     -1,
                     INT_MAX,
                     "Active System Bookmark",
                     "Index of active system bookmark (-1 if none)",
                     -1,
                     INT_MAX);
  RNA_def_property_int_sdna(prop, NULL, "system_bookmarknr");
  RNA_def_property_int_funcs(prop,
                             "rna_FileBrowser_FSMenuSystemBookmark_active_get",
                             "rna_FileBrowser_FSMenuSystemBookmark_active_set",
                             "rna_FileBrowser_FSMenuSystemBookmark_active_range");
  RNA_def_property_flag(prop, PROP_CONTEXT_UPDATE);
  RNA_def_property_update(
      prop, NC_SPACE | ND_SPACE_FILE_PARAMS, "rna_FileBrowser_FSMenu_active_update");

  prop = RNA_def_collection(
      srna, "bookmarks", "FileBrowserFSMenuEntry", "Bookmarks", "User's bookmarks");
  RNA_def_property_collection_funcs(prop,
                                    "rna_FileBrowser_FSMenuBookmark_data_begin",
                                    "rna_FileBrowser_FSMenu_next",
                                    "rna_FileBrowser_FSMenu_end",
                                    "rna_FileBrowser_FSMenu_get",
                                    "rna_FileBrowser_FSMenuBookmark_data_length",
                                    NULL,
                                    NULL,
                                    NULL);
  RNA_def_property_clear_flag(prop, PROP_EDITABLE);

  prop = RNA_def_int(srna,
                     "bookmarks_active",
                     -1,
                     -1,
                     INT_MAX,
                     "Active Bookmark",
                     "Index of active bookmark (-1 if none)",
                     -1,
                     INT_MAX);
  RNA_def_property_int_sdna(prop, NULL, "bookmarknr");
  RNA_def_property_int_funcs(prop,
                             "rna_FileBrowser_FSMenuBookmark_active_get",
                             "rna_FileBrowser_FSMenuBookmark_active_set",
                             "rna_FileBrowser_FSMenuBookmark_active_range");
  RNA_def_property_flag(prop, PROP_CONTEXT_UPDATE);
  RNA_def_property_update(
      prop, NC_SPACE | ND_SPACE_FILE_PARAMS, "rna_FileBrowser_FSMenu_active_update");

  prop = RNA_def_collection(
      srna, "recent_folders", "FileBrowserFSMenuEntry", "Recent Folders", "");
  RNA_def_property_collection_funcs(prop,
                                    "rna_FileBrowser_FSMenuRecent_data_begin",
                                    "rna_FileBrowser_FSMenu_next",
                                    "rna_FileBrowser_FSMenu_end",
                                    "rna_FileBrowser_FSMenu_get",
                                    "rna_FileBrowser_FSMenuRecent_data_length",
                                    NULL,
                                    NULL,
                                    NULL);
  RNA_def_property_clear_flag(prop, PROP_EDITABLE);

  prop = RNA_def_int(srna,
                     "recent_folders_active",
                     -1,
                     -1,
                     INT_MAX,
                     "Active Recent Folder",
                     "Index of active recent folder (-1 if none)",
                     -1,
                     INT_MAX);
  RNA_def_property_int_sdna(prop, NULL, "recentnr");
  RNA_def_property_int_funcs(prop,
                             "rna_FileBrowser_FSMenuRecent_active_get",
                             "rna_FileBrowser_FSMenuRecent_active_set",
                             "rna_FileBrowser_FSMenuRecent_active_range");
  RNA_def_property_flag(prop, PROP_CONTEXT_UPDATE);
  RNA_def_property_update(
      prop, NC_SPACE | ND_SPACE_FILE_PARAMS, "rna_FileBrowser_FSMenu_active_update");

  RNA_api_space_filebrowser(srna);
}

static void rna_def_space_info(BlenderRNA *brna)
{
  StructRNA *srna;
  PropertyRNA *prop;

  srna = RNA_def_struct(brna, "SpaceInfo", "Space");
  RNA_def_struct_sdna(srna, "SpaceInfo");
  RNA_def_struct_ui_text(srna, "Space Info", "Info space data");

  /* reporting display */
  prop = RNA_def_property(srna, "show_report_debug", PROP_BOOLEAN, PROP_NONE);
  RNA_def_property_boolean_sdna(prop, NULL, "rpt_mask", INFO_RPT_DEBUG);
  RNA_def_property_ui_text(prop, "Show Debug", "Display debug reporting info");
  RNA_def_property_update(prop, NC_SPACE | ND_SPACE_INFO_REPORT, NULL);

  prop = RNA_def_property(srna, "show_report_info", PROP_BOOLEAN, PROP_NONE);
  RNA_def_property_boolean_sdna(prop, NULL, "rpt_mask", INFO_RPT_INFO);
  RNA_def_property_ui_text(prop, "Show Info", "Display general information");
  RNA_def_property_update(prop, NC_SPACE | ND_SPACE_INFO_REPORT, NULL);

  prop = RNA_def_property(srna, "show_report_operator", PROP_BOOLEAN, PROP_NONE);
  RNA_def_property_boolean_sdna(prop, NULL, "rpt_mask", INFO_RPT_OP);
  RNA_def_property_ui_text(prop, "Show Operator", "Display the operator log");
  RNA_def_property_update(prop, NC_SPACE | ND_SPACE_INFO_REPORT, NULL);

  prop = RNA_def_property(srna, "show_report_warning", PROP_BOOLEAN, PROP_NONE);
  RNA_def_property_boolean_sdna(prop, NULL, "rpt_mask", INFO_RPT_WARN);
  RNA_def_property_ui_text(prop, "Show Warn", "Display warnings");
  RNA_def_property_update(prop, NC_SPACE | ND_SPACE_INFO_REPORT, NULL);

  prop = RNA_def_property(srna, "show_report_error", PROP_BOOLEAN, PROP_NONE);
  RNA_def_property_boolean_sdna(prop, NULL, "rpt_mask", INFO_RPT_ERR);
  RNA_def_property_ui_text(prop, "Show Error", "Display error text");
  RNA_def_property_update(prop, NC_SPACE | ND_SPACE_INFO_REPORT, NULL);
}

static void rna_def_space_userpref(BlenderRNA *brna)
{
  static const EnumPropertyItem filter_type_items[] = {
      {0, "NAME", 0, "Name", "Filter based on the operator name"},
      {1, "KEY", 0, "Key-Binding", "Filter based on key bindings"},
      {0, NULL, 0, NULL, NULL},
  };

  StructRNA *srna;
  PropertyRNA *prop;

  srna = RNA_def_struct(brna, "SpacePreferences", "Space");
  RNA_def_struct_sdna(srna, "SpaceUserPref");
  RNA_def_struct_ui_text(srna, "Space Preferences", "Blender preferences space data");

  prop = RNA_def_property(srna, "filter_type", PROP_ENUM, PROP_NONE);
  RNA_def_property_enum_sdna(prop, NULL, "filter_type");
  RNA_def_property_enum_items(prop, filter_type_items);
  RNA_def_property_ui_text(prop, "Filter Type", "Filter method");
  RNA_def_property_update(prop, NC_SPACE | ND_SPACE_NODE, NULL);

  prop = RNA_def_property(srna, "filter_text", PROP_STRING, PROP_NONE);
  RNA_def_property_string_sdna(prop, NULL, "filter");
  RNA_def_property_flag(prop, PROP_TEXTEDIT_UPDATE);
  RNA_def_property_ui_text(prop, "Filter", "Search term for filtering in the UI");
}

static void rna_def_node_tree_path(BlenderRNA *brna)
{
  StructRNA *srna;
  PropertyRNA *prop;

  srna = RNA_def_struct(brna, "NodeTreePath", NULL);
  RNA_def_struct_sdna(srna, "bNodeTreePath");
  RNA_def_struct_ui_text(srna, "Node Tree Path", "Element of the node space tree path");

  prop = RNA_def_property(srna, "node_tree", PROP_POINTER, PROP_NONE);
  RNA_def_property_pointer_sdna(prop, NULL, "nodetree");
  RNA_def_property_clear_flag(prop, PROP_EDITABLE);
  RNA_def_property_ui_text(prop, "Node Tree", "Base node tree from context");
}

static void rna_def_space_node_path_api(BlenderRNA *brna, PropertyRNA *cprop)
{
  StructRNA *srna;
  PropertyRNA *prop, *parm;
  FunctionRNA *func;

  RNA_def_property_srna(cprop, "SpaceNodeEditorPath");
  srna = RNA_def_struct(brna, "SpaceNodeEditorPath", NULL);
  RNA_def_struct_sdna(srna, "SpaceNode");
  RNA_def_struct_ui_text(srna, "Space Node Editor Path", "History of node trees in the editor");

  prop = RNA_def_property(srna, "to_string", PROP_STRING, PROP_NONE);
  RNA_def_property_string_funcs(
      prop, "rna_SpaceNodeEditor_path_get", "rna_SpaceNodeEditor_path_length", NULL);
  RNA_def_property_clear_flag(prop, PROP_EDITABLE);
  RNA_def_struct_ui_text(srna, "Path", "Get the node tree path as a string");

  func = RNA_def_function(srna, "clear", "rna_SpaceNodeEditor_path_clear");
  RNA_def_function_ui_description(func, "Reset the node tree path");
  RNA_def_function_flag(func, FUNC_USE_CONTEXT);

  func = RNA_def_function(srna, "start", "rna_SpaceNodeEditor_path_start");
  RNA_def_function_ui_description(func, "Set the root node tree");
  RNA_def_function_flag(func, FUNC_USE_CONTEXT);
  parm = RNA_def_pointer(func, "node_tree", "NodeTree", "Node Tree", "");
  RNA_def_parameter_flags(parm, 0, PARM_REQUIRED | PARM_RNAPTR);

  func = RNA_def_function(srna, "append", "rna_SpaceNodeEditor_path_append");
  RNA_def_function_ui_description(func, "Append a node group tree to the path");
  RNA_def_function_flag(func, FUNC_USE_CONTEXT);
  parm = RNA_def_pointer(
      func, "node_tree", "NodeTree", "Node Tree", "Node tree to append to the node editor path");
  RNA_def_parameter_flags(parm, 0, PARM_REQUIRED | PARM_RNAPTR);
  parm = RNA_def_pointer(func, "node", "Node", "Node", "Group node linking to this node tree");
  RNA_def_parameter_flags(parm, 0, PARM_RNAPTR);

  func = RNA_def_function(srna, "pop", "rna_SpaceNodeEditor_path_pop");
  RNA_def_function_ui_description(func, "Remove the last node tree from the path");
  RNA_def_function_flag(func, FUNC_USE_CONTEXT);
}

static void rna_def_space_node(BlenderRNA *brna)
{
  StructRNA *srna;
  PropertyRNA *prop;

  static const EnumPropertyItem texture_id_type_items[] = {
      {SNODE_TEX_WORLD, "WORLD", ICON_WORLD_DATA, "World", "Edit texture nodes from World"},
      {SNODE_TEX_BRUSH, "BRUSH", ICON_BRUSH_DATA, "Brush", "Edit texture nodes from Brush"},
#  ifdef WITH_FREESTYLE
      {SNODE_TEX_LINESTYLE,
       "LINESTYLE",
       ICON_LINE_DATA,
       "Line Style",
       "Edit texture nodes from Line Style"},
#  endif
      {0, NULL, 0, NULL, NULL},
  };

  static const EnumPropertyItem shader_type_items[] = {
      {SNODE_SHADER_OBJECT, "OBJECT", ICON_OBJECT_DATA, "Object", "Edit shader nodes from Object"},
      {SNODE_SHADER_WORLD, "WORLD", ICON_WORLD_DATA, "World", "Edit shader nodes from World"},
#  ifdef WITH_FREESTYLE
      {SNODE_SHADER_LINESTYLE,
       "LINESTYLE",
       ICON_LINE_DATA,
       "Line Style",
       "Edit shader nodes from Line Style"},
#  endif
      {0, NULL, 0, NULL, NULL},
  };

  static const EnumPropertyItem backdrop_channels_items[] = {
      {SNODE_USE_ALPHA,
       "COLOR_ALPHA",
       ICON_IMAGE_RGB_ALPHA,
       "Color and Alpha",
       "Display image with RGB colors and alpha transparency"},
      {0, "COLOR", ICON_IMAGE_RGB, "Color", "Display image with RGB colors"},
      {SNODE_SHOW_ALPHA, "ALPHA", ICON_IMAGE_ALPHA, "Alpha", "Display alpha transparency channel"},
      {SNODE_SHOW_R, "RED", ICON_COLOR_RED, "Red", ""},
      {SNODE_SHOW_G, "GREEN", ICON_COLOR_GREEN, "Green", ""},
      {SNODE_SHOW_B, "BLUE", ICON_COLOR_BLUE, "Blue", ""},
      {0, NULL, 0, NULL, NULL},
  };

  static const EnumPropertyItem insert_ofs_dir_items[] = {
      {SNODE_INSERTOFS_DIR_RIGHT, "RIGHT", 0, "Right"},
      {SNODE_INSERTOFS_DIR_LEFT, "LEFT", 0, "Left"},
      {0, NULL, 0, NULL, NULL},
  };

  static const EnumPropertyItem dummy_items[] = {
      {0, "DUMMY", 0, "", ""},
      {0, NULL, 0, NULL, NULL},
  };

  srna = RNA_def_struct(brna, "SpaceNodeEditor", "Space");
  RNA_def_struct_sdna(srna, "SpaceNode");
  RNA_def_struct_ui_text(srna, "Space Node Editor", "Node editor space data");

  rna_def_space_generic_show_region_toggles(srna, (1 << RGN_TYPE_TOOLS) | (1 << RGN_TYPE_UI));

  prop = RNA_def_property(srna, "tree_type", PROP_ENUM, PROP_NONE);
  RNA_def_property_enum_items(prop, dummy_items);
  RNA_def_property_enum_funcs(prop,
                              "rna_SpaceNodeEditor_tree_type_get",
                              "rna_SpaceNodeEditor_tree_type_set",
                              "rna_SpaceNodeEditor_tree_type_itemf");
  RNA_def_property_ui_text(prop, "Tree Type", "Node tree type to display and edit");
  RNA_def_property_update(prop, NC_SPACE | ND_SPACE_NODE, NULL);

  prop = RNA_def_property(srna, "texture_type", PROP_ENUM, PROP_NONE);
  RNA_def_property_enum_sdna(prop, NULL, "texfrom");
  RNA_def_property_enum_items(prop, texture_id_type_items);
  RNA_def_property_ui_text(prop, "Texture Type", "Type of data to take texture from");
  RNA_def_property_update(prop, NC_SPACE | ND_SPACE_NODE, NULL);

  prop = RNA_def_property(srna, "shader_type", PROP_ENUM, PROP_NONE);
  RNA_def_property_enum_sdna(prop, NULL, "shaderfrom");
  RNA_def_property_enum_items(prop, shader_type_items);
  RNA_def_property_ui_text(prop, "Shader Type", "Type of data to take shader from");
  RNA_def_property_update(prop, NC_SPACE | ND_SPACE_NODE, NULL);

  prop = RNA_def_property(srna, "id", PROP_POINTER, PROP_NONE);
  RNA_def_property_clear_flag(prop, PROP_EDITABLE);
  RNA_def_property_ui_text(prop, "ID", "Data-block whose nodes are being edited");

  prop = RNA_def_property(srna, "id_from", PROP_POINTER, PROP_NONE);
  RNA_def_property_pointer_sdna(prop, NULL, "from");
  RNA_def_property_clear_flag(prop, PROP_EDITABLE);
  RNA_def_property_ui_text(
      prop, "ID From", "Data-block from which the edited data-block is linked");

  prop = RNA_def_property(srna, "path", PROP_COLLECTION, PROP_NONE);
  RNA_def_property_collection_sdna(prop, NULL, "treepath", NULL);
  RNA_def_property_struct_type(prop, "NodeTreePath");
  RNA_def_property_ui_text(
      prop, "Node Tree Path", "Path from the data-block to the currently edited node tree");
  rna_def_space_node_path_api(brna, prop);

  prop = RNA_def_property(srna, "node_tree", PROP_POINTER, PROP_NONE);
  RNA_def_property_pointer_funcs(
      prop, NULL, "rna_SpaceNodeEditor_node_tree_set", NULL, "rna_SpaceNodeEditor_node_tree_poll");
  RNA_def_property_pointer_sdna(prop, NULL, "nodetree");
  RNA_def_property_flag(prop, PROP_EDITABLE | PROP_CONTEXT_UPDATE);
  RNA_def_property_ui_text(prop, "Node Tree", "Base node tree from context");
  RNA_def_property_update(prop, NC_SPACE | ND_SPACE_NODE, "rna_SpaceNodeEditor_node_tree_update");

  prop = RNA_def_property(srna, "edit_tree", PROP_POINTER, PROP_NONE);
  RNA_def_property_pointer_sdna(prop, NULL, "edittree");
  RNA_def_property_clear_flag(prop, PROP_EDITABLE);
  RNA_def_property_ui_text(prop, "Edit Tree", "Node tree being displayed and edited");

  prop = RNA_def_property(srna, "pin", PROP_BOOLEAN, PROP_NONE);
  RNA_def_property_boolean_sdna(prop, NULL, "flag", SNODE_PIN);
  RNA_def_property_ui_text(prop, "Pinned", "Use the pinned node tree");
  RNA_def_property_ui_icon(prop, ICON_UNPINNED, 1);
  RNA_def_property_update(prop, NC_SPACE | ND_SPACE_NODE, NULL);

  prop = RNA_def_property(srna, "show_backdrop", PROP_BOOLEAN, PROP_NONE);
  RNA_def_property_boolean_sdna(prop, NULL, "flag", SNODE_BACKDRAW);
  RNA_def_property_ui_text(
      prop, "Backdrop", "Use active Viewer Node output as backdrop for compositing nodes");
  RNA_def_property_update(
      prop, NC_SPACE | ND_SPACE_NODE_VIEW, "rna_SpaceNodeEditor_show_backdrop_update");

  prop = RNA_def_property(srna, "show_annotation", PROP_BOOLEAN, PROP_NONE);
  RNA_def_property_boolean_sdna(prop, NULL, "flag", SNODE_SHOW_GPENCIL);
  RNA_def_property_ui_text(prop, "Show Annotation", "Show annotations for this view");
  RNA_def_property_update(prop, NC_SPACE | ND_SPACE_NODE_VIEW, NULL);

  prop = RNA_def_property(srna, "use_auto_render", PROP_BOOLEAN, PROP_NONE);
  RNA_def_property_boolean_sdna(prop, NULL, "flag", SNODE_AUTO_RENDER);
  RNA_def_property_ui_text(
      prop, "Auto Render", "Re-render and composite changed layers on 3D edits");
  RNA_def_property_update(prop, NC_SPACE | ND_SPACE_NODE_VIEW, NULL);

  prop = RNA_def_property(srna, "backdrop_zoom", PROP_FLOAT, PROP_NONE);
  RNA_def_property_float_sdna(prop, NULL, "zoom");
  RNA_def_property_float_default(prop, 1.0f);
  RNA_def_property_range(prop, 0.01f, FLT_MAX);
  RNA_def_property_ui_range(prop, 0.01, 100, 1, 2);
  RNA_def_property_ui_text(prop, "Backdrop Zoom", "Backdrop zoom factor");
  RNA_def_property_update(prop, NC_SPACE | ND_SPACE_NODE_VIEW, NULL);

  prop = RNA_def_property(srna, "backdrop_offset", PROP_FLOAT, PROP_NONE);
  RNA_def_property_float_sdna(prop, NULL, "xof");
  RNA_def_property_array(prop, 2);
  RNA_def_property_ui_text(prop, "Backdrop Offset", "Backdrop offset");
  RNA_def_property_update(prop, NC_SPACE | ND_SPACE_NODE_VIEW, NULL);

  prop = RNA_def_property(srna, "backdrop_channels", PROP_ENUM, PROP_NONE);
  RNA_def_property_enum_bitflag_sdna(prop, NULL, "flag");
  RNA_def_property_enum_items(prop, backdrop_channels_items);
  RNA_def_property_ui_text(prop, "Display Channels", "Channels of the image to draw");
  RNA_def_property_update(prop, NC_SPACE | ND_SPACE_NODE_VIEW, NULL);
  /* the mx/my "cursor" in the node editor is used only by operators to store the mouse position */
  prop = RNA_def_property(srna, "cursor_location", PROP_FLOAT, PROP_XYZ);
  RNA_def_property_array(prop, 2);
  RNA_def_property_float_funcs(prop,
                               "rna_SpaceNodeEditor_cursor_location_get",
                               "rna_SpaceNodeEditor_cursor_location_set",
                               NULL);
  RNA_def_property_ui_text(prop, "Cursor Location", "Location for adding new nodes");
  RNA_def_property_update(prop, NC_SPACE | ND_SPACE_NODE_VIEW, NULL);

  /* insert offset (called "Auto-offset" in UI) */
  prop = RNA_def_property(srna, "use_insert_offset", PROP_BOOLEAN, PROP_NONE);
  RNA_def_property_boolean_negative_sdna(prop, NULL, "flag", SNODE_SKIP_INSOFFSET);
  RNA_def_property_ui_text(prop,
                           "Auto-offset",
                           "Automatically offset the following or previous nodes in a "
                           "chain when inserting a new node");
  RNA_def_property_ui_icon(prop, ICON_NODE_INSERT_ON, 1);
  RNA_def_property_update(prop, NC_SPACE | ND_SPACE_NODE_VIEW, NULL);

  prop = RNA_def_property(srna, "insert_offset_direction", PROP_ENUM, PROP_NONE);
  RNA_def_property_enum_bitflag_sdna(prop, NULL, "insert_ofs_dir");
  RNA_def_property_enum_items(prop, insert_ofs_dir_items);
  RNA_def_property_ui_text(
      prop, "Auto-offset Direction", "Direction to offset nodes on insertion");
  RNA_def_property_update(prop, NC_SPACE | ND_SPACE_NODE_VIEW, NULL);

  RNA_api_space_node(srna);
}

static void rna_def_space_clip(BlenderRNA *brna)
{
  StructRNA *srna;
  PropertyRNA *prop;

  static const EnumPropertyItem view_items[] = {
      {SC_VIEW_CLIP, "CLIP", ICON_SEQUENCE, "Clip", "Show editing clip preview"},
      {SC_VIEW_GRAPH, "GRAPH", ICON_GRAPH, "Graph", "Show graph view for active element"},
      {SC_VIEW_DOPESHEET,
       "DOPESHEET",
       ICON_ACTION,
       "Dopesheet",
       "Dopesheet view for tracking data"},
      {0, NULL, 0, NULL, NULL},
  };

  static const EnumPropertyItem annotation_source_items[] = {
      {SC_GPENCIL_SRC_CLIP,
       "CLIP",
       0,
       "Clip",
       "Show annotation data-block which belongs to movie clip"},
      {SC_GPENCIL_SRC_TRACK,
       "TRACK",
       0,
       "Track",
       "Show annotation data-block which belongs to active track"},
      {0, NULL, 0, NULL, NULL},
  };

  static const EnumPropertyItem pivot_items[] = {
      {V3D_AROUND_CENTER_BOUNDS,
       "BOUNDING_BOX_CENTER",
       ICON_PIVOT_BOUNDBOX,
       "Bounding Box Center",
       "Pivot around bounding box center of selected object(s)"},
      {V3D_AROUND_CURSOR, "CURSOR", ICON_PIVOT_CURSOR, "2D Cursor", "Pivot around the 2D cursor"},
      {V3D_AROUND_LOCAL_ORIGINS,
       "INDIVIDUAL_ORIGINS",
       ICON_PIVOT_INDIVIDUAL,
       "Individual Origins",
       "Pivot around each object's own origin"},
      {V3D_AROUND_CENTER_MEDIAN,
       "MEDIAN_POINT",
       ICON_PIVOT_MEDIAN,
       "Median Point",
       "Pivot around the median point of selected objects"},
      {0, NULL, 0, NULL, NULL},
  };

  srna = RNA_def_struct(brna, "SpaceClipEditor", "Space");
  RNA_def_struct_sdna(srna, "SpaceClip");
  RNA_def_struct_ui_text(srna, "Space Clip Editor", "Clip editor space data");

  rna_def_space_generic_show_region_toggles(
      srna, (1 << RGN_TYPE_TOOLS) | (1 << RGN_TYPE_UI) | (1 << RGN_TYPE_HUD));

  /* movieclip */
  prop = RNA_def_property(srna, "clip", PROP_POINTER, PROP_NONE);
  RNA_def_property_flag(prop, PROP_EDITABLE);
  RNA_def_property_ui_text(prop, "Movie Clip", "Movie clip displayed and edited in this space");
  RNA_def_property_pointer_funcs(prop, NULL, "rna_SpaceClipEditor_clip_set", NULL, NULL);
  RNA_def_property_update(prop, NC_SPACE | ND_SPACE_CLIP, NULL);

  /* clip user */
  prop = RNA_def_property(srna, "clip_user", PROP_POINTER, PROP_NONE);
  RNA_def_property_flag(prop, PROP_NEVER_NULL);
  RNA_def_property_struct_type(prop, "MovieClipUser");
  RNA_def_property_pointer_sdna(prop, NULL, "user");
  RNA_def_property_ui_text(
      prop, "Movie Clip User", "Parameters defining which frame of the movie clip is displayed");
  RNA_def_property_update(prop, NC_SPACE | ND_SPACE_CLIP, NULL);

  /* mask */
  rna_def_space_mask_info(srna, NC_SPACE | ND_SPACE_CLIP, "rna_SpaceClipEditor_mask_set");

  /* mode */
  prop = RNA_def_property(srna, "mode", PROP_ENUM, PROP_NONE);
  RNA_def_property_enum_sdna(prop, NULL, "mode");
  RNA_def_property_enum_items(prop, rna_enum_clip_editor_mode_items);
  RNA_def_property_ui_text(prop, "Mode", "Editing context being displayed");
  RNA_def_property_update(prop, NC_SPACE | ND_SPACE_CLIP, "rna_SpaceClipEditor_clip_mode_update");

  /* view */
  prop = RNA_def_property(srna, "view", PROP_ENUM, PROP_NONE);
  RNA_def_property_enum_sdna(prop, NULL, "view");
  RNA_def_property_enum_items(prop, view_items);
  RNA_def_property_ui_text(prop, "View", "Type of the clip editor view");
  RNA_def_property_translation_context(prop, BLT_I18NCONTEXT_ID_MOVIECLIP);
  RNA_def_property_update(prop, NC_SPACE | ND_SPACE_CLIP, "rna_SpaceClipEditor_view_type_update");

  /* show pattern */
  prop = RNA_def_property(srna, "show_marker_pattern", PROP_BOOLEAN, PROP_NONE);
  RNA_def_property_ui_text(prop, "Show Marker Pattern", "Show pattern boundbox for markers");
  RNA_def_property_boolean_sdna(prop, NULL, "flag", SC_SHOW_MARKER_PATTERN);
  RNA_def_property_update(prop, NC_SPACE | ND_SPACE_CLIP, NULL);

  /* show search */
  prop = RNA_def_property(srna, "show_marker_search", PROP_BOOLEAN, PROP_NONE);
  RNA_def_property_ui_text(prop, "Show Marker Search", "Show search boundbox for markers");
  RNA_def_property_boolean_sdna(prop, NULL, "flag", SC_SHOW_MARKER_SEARCH);
  RNA_def_property_update(prop, NC_SPACE | ND_SPACE_CLIP, NULL);

  /* lock to selection */
  prop = RNA_def_property(srna, "lock_selection", PROP_BOOLEAN, PROP_NONE);
  RNA_def_property_ui_text(
      prop, "Lock to Selection", "Lock viewport to selected markers during playback");
  RNA_def_property_boolean_sdna(prop, NULL, "flag", SC_LOCK_SELECTION);
  RNA_def_property_update(
      prop, NC_SPACE | ND_SPACE_CLIP, "rna_SpaceClipEditor_lock_selection_update");

  /* lock to time cursor */
  prop = RNA_def_property(srna, "lock_time_cursor", PROP_BOOLEAN, PROP_NONE);
  RNA_def_property_ui_text(
      prop, "Lock to Time Cursor", "Lock curves view to time cursor during playback and tracking");
  RNA_def_property_boolean_sdna(prop, NULL, "flag", SC_LOCK_TIMECURSOR);
  RNA_def_property_update(prop, NC_SPACE | ND_SPACE_CLIP, NULL);

  /* show markers paths */
  prop = RNA_def_property(srna, "show_track_path", PROP_BOOLEAN, PROP_NONE);
  RNA_def_property_boolean_sdna(prop, NULL, "flag", SC_SHOW_TRACK_PATH);
  RNA_def_property_ui_text(prop, "Show Track Path", "Show path of how track moves");
  RNA_def_property_update(prop, NC_SPACE | ND_SPACE_CLIP, NULL);

  /* path length */
  prop = RNA_def_property(srna, "path_length", PROP_INT, PROP_NONE);
  RNA_def_property_int_sdna(prop, NULL, "path_length");
  RNA_def_property_range(prop, 0, INT_MAX);
  RNA_def_property_ui_text(prop, "Path Length", "Length of displaying path, in frames");
  RNA_def_property_update(prop, NC_SPACE | ND_SPACE_CLIP, NULL);

  /* show tiny markers */
  prop = RNA_def_property(srna, "show_tiny_markers", PROP_BOOLEAN, PROP_NONE);
  RNA_def_property_ui_text(prop, "Show Tiny Markers", "Show markers in a more compact manner");
  RNA_def_property_boolean_sdna(prop, NULL, "flag", SC_SHOW_TINY_MARKER);
  RNA_def_property_update(prop, NC_SPACE | ND_SPACE_CLIP, NULL);

  /* show bundles */
  prop = RNA_def_property(srna, "show_bundles", PROP_BOOLEAN, PROP_NONE);
  RNA_def_property_ui_text(prop, "Show Bundles", "Show projection of 3D markers into footage");
  RNA_def_property_boolean_sdna(prop, NULL, "flag", SC_SHOW_BUNDLES);
  RNA_def_property_update(prop, NC_SPACE | ND_SPACE_CLIP, NULL);

  /* mute footage */
  prop = RNA_def_property(srna, "use_mute_footage", PROP_BOOLEAN, PROP_NONE);
  RNA_def_property_ui_text(prop, "Mute Footage", "Mute footage and show black background instead");
  RNA_def_property_boolean_sdna(prop, NULL, "flag", SC_MUTE_FOOTAGE);
  RNA_def_property_update(prop, NC_SPACE | ND_SPACE_CLIP, NULL);

  /* hide disabled */
  prop = RNA_def_property(srna, "show_disabled", PROP_BOOLEAN, PROP_NONE);
  RNA_def_property_ui_text(prop, "Show Disabled", "Show disabled tracks from the footage");
  RNA_def_property_boolean_negative_sdna(prop, NULL, "flag", SC_HIDE_DISABLED);
  RNA_def_property_update(prop, NC_SPACE | ND_SPACE_CLIP, NULL);

  prop = RNA_def_property(srna, "show_metadata", PROP_BOOLEAN, PROP_NONE);
  RNA_def_property_boolean_sdna(prop, NULL, "flag", SC_SHOW_METADATA);
  RNA_def_property_ui_text(prop, "Show Metadata", "Show metadata of clip");
  RNA_def_property_update(prop, NC_SPACE | ND_SPACE_CLIP, NULL);

  /* scopes */
  prop = RNA_def_property(srna, "scopes", PROP_POINTER, PROP_NONE);
  RNA_def_property_pointer_sdna(prop, NULL, "scopes");
  RNA_def_property_struct_type(prop, "MovieClipScopes");
  RNA_def_property_ui_text(prop, "Scopes", "Scopes to visualize movie clip statistics");

  /* show names */
  prop = RNA_def_property(srna, "show_names", PROP_BOOLEAN, PROP_NONE);
  RNA_def_property_boolean_sdna(prop, NULL, "flag", SC_SHOW_NAMES);
  RNA_def_property_ui_text(prop, "Show Names", "Show track names and status");
  RNA_def_property_update(prop, NC_SPACE | ND_SPACE_CLIP, NULL);

  /* show grid */
  prop = RNA_def_property(srna, "show_grid", PROP_BOOLEAN, PROP_NONE);
  RNA_def_property_boolean_sdna(prop, NULL, "flag", SC_SHOW_GRID);
  RNA_def_property_ui_text(prop, "Show Grid", "Show grid showing lens distortion");
  RNA_def_property_update(prop, NC_SPACE | ND_SPACE_CLIP, NULL);

  /* show stable */
  prop = RNA_def_property(srna, "show_stable", PROP_BOOLEAN, PROP_NONE);
  RNA_def_property_boolean_sdna(prop, NULL, "flag", SC_SHOW_STABLE);
  RNA_def_property_ui_text(
      prop, "Show Stable", "Show stable footage in editor (if stabilization is enabled)");
  RNA_def_property_update(prop, NC_SPACE | ND_SPACE_CLIP, NULL);

  /* manual calibration */
  prop = RNA_def_property(srna, "use_manual_calibration", PROP_BOOLEAN, PROP_NONE);
  RNA_def_property_boolean_sdna(prop, NULL, "flag", SC_MANUAL_CALIBRATION);
  RNA_def_property_ui_text(prop, "Manual Calibration", "Use manual calibration helpers");
  RNA_def_property_update(prop, NC_SPACE | ND_SPACE_CLIP, NULL);

  /* show annotation */
  prop = RNA_def_property(srna, "show_annotation", PROP_BOOLEAN, PROP_NONE);
  RNA_def_property_boolean_sdna(prop, NULL, "flag", SC_SHOW_ANNOTATION);
  RNA_def_property_ui_text(prop, "Show Annotation", "Show annotations for this view");
  RNA_def_property_update(prop, NC_SPACE | ND_SPACE_CLIP, NULL);

  /* show filters */
  prop = RNA_def_property(srna, "show_filters", PROP_BOOLEAN, PROP_NONE);
  RNA_def_property_boolean_sdna(prop, NULL, "flag", SC_SHOW_FILTERS);
  RNA_def_property_ui_text(prop, "Show Filters", "Show filters for graph editor");
  RNA_def_property_update(prop, NC_SPACE | ND_SPACE_CLIP, NULL);

  /* show graph_frames */
  prop = RNA_def_property(srna, "show_graph_frames", PROP_BOOLEAN, PROP_NONE);
  RNA_def_property_boolean_sdna(prop, NULL, "flag", SC_SHOW_GRAPH_FRAMES);
  RNA_def_property_ui_text(
      prop,
      "Show Frames",
      "Show curve for per-frame average error (camera motion should be solved first)");
  RNA_def_property_update(prop, NC_SPACE | ND_SPACE_CLIP, NULL);

  /* show graph tracks motion */
  prop = RNA_def_property(srna, "show_graph_tracks_motion", PROP_BOOLEAN, PROP_NONE);
  RNA_def_property_boolean_sdna(prop, NULL, "flag", SC_SHOW_GRAPH_TRACKS_MOTION);
  RNA_def_property_ui_text(
      prop,
      "Show Tracks Motion",
      "Display the speed curves (in \"x\" direction red, in \"y\" direction green) "
      "for the selected tracks");
  RNA_def_property_update(prop, NC_SPACE | ND_SPACE_CLIP, NULL);

  /* show graph tracks motion */
  prop = RNA_def_property(srna, "show_graph_tracks_error", PROP_BOOLEAN, PROP_NONE);
  RNA_def_property_boolean_sdna(prop, NULL, "flag", SC_SHOW_GRAPH_TRACKS_ERROR);
  RNA_def_property_ui_text(
      prop, "Show Tracks Error", "Display the reprojection error curve for selected tracks");
  RNA_def_property_update(prop, NC_SPACE | ND_SPACE_CLIP, NULL);

  /* show_only_selected */
  prop = RNA_def_property(srna, "show_graph_only_selected", PROP_BOOLEAN, PROP_NONE);
  RNA_def_property_boolean_sdna(prop, NULL, "flag", SC_SHOW_GRAPH_SEL_ONLY);
  RNA_def_property_ui_text(
      prop, "Only Show Selected", "Only include channels relating to selected objects and data");
  RNA_def_property_ui_icon(prop, ICON_RESTRICT_SELECT_OFF, 0);
  RNA_def_property_update(prop, NC_SPACE | ND_SPACE_CLIP, NULL);

  /* show_hidden */
  prop = RNA_def_property(srna, "show_graph_hidden", PROP_BOOLEAN, PROP_NONE);
  RNA_def_property_boolean_sdna(prop, NULL, "flag", SC_SHOW_GRAPH_HIDDEN);
  RNA_def_property_ui_text(
      prop, "Display Hidden", "Include channels from objects/bone that aren't visible");
  RNA_def_property_ui_icon(prop, ICON_GHOST_ENABLED, 0);
  RNA_def_property_update(prop, NC_SPACE | ND_SPACE_CLIP, NULL);

  /* ** channels ** */

  /* show_red_channel */
  prop = RNA_def_property(srna, "show_red_channel", PROP_BOOLEAN, PROP_NONE);
  RNA_def_property_boolean_negative_sdna(prop, NULL, "postproc_flag", MOVIECLIP_DISABLE_RED);
  RNA_def_property_ui_text(prop, "Show Red Channel", "Show red channel in the frame");
  RNA_def_property_update(prop, NC_SPACE | ND_SPACE_CLIP, NULL);

  /* show_green_channel */
  prop = RNA_def_property(srna, "show_green_channel", PROP_BOOLEAN, PROP_NONE);
  RNA_def_property_boolean_negative_sdna(prop, NULL, "postproc_flag", MOVIECLIP_DISABLE_GREEN);
  RNA_def_property_ui_text(prop, "Show Green Channel", "Show green channel in the frame");
  RNA_def_property_update(prop, NC_SPACE | ND_SPACE_CLIP, NULL);

  /* show_blue_channel */
  prop = RNA_def_property(srna, "show_blue_channel", PROP_BOOLEAN, PROP_NONE);
  RNA_def_property_boolean_negative_sdna(prop, NULL, "postproc_flag", MOVIECLIP_DISABLE_BLUE);
  RNA_def_property_ui_text(prop, "Show Blue Channel", "Show blue channel in the frame");
  RNA_def_property_update(prop, NC_SPACE | ND_SPACE_CLIP, NULL);

  /* preview_grayscale */
  prop = RNA_def_property(srna, "use_grayscale_preview", PROP_BOOLEAN, PROP_NONE);
  RNA_def_property_boolean_sdna(prop, NULL, "postproc_flag", MOVIECLIP_PREVIEW_GRAYSCALE);
  RNA_def_property_ui_text(prop, "Grayscale", "Display frame in grayscale mode");
  RNA_def_property_update(prop, NC_MOVIECLIP | ND_DISPLAY, NULL);

  /* timeline */
  prop = RNA_def_property(srna, "show_seconds", PROP_BOOLEAN, PROP_NONE);
  RNA_def_property_boolean_sdna(prop, NULL, "flag", SC_SHOW_SECONDS);
  RNA_def_property_ui_text(prop, "Show Seconds", "Show timing in seconds not frames");
  RNA_def_property_update(prop, NC_MOVIECLIP | ND_DISPLAY, NULL);

  /* grease pencil source */
  prop = RNA_def_property(srna, "annotation_source", PROP_ENUM, PROP_NONE);
  RNA_def_property_enum_sdna(prop, NULL, "gpencil_src");
  RNA_def_property_enum_items(prop, annotation_source_items);
  RNA_def_property_ui_text(prop, "Annotation Source", "Where the annotation comes from");
  RNA_def_property_translation_context(prop, BLT_I18NCONTEXT_ID_MOVIECLIP);
  RNA_def_property_update(prop, NC_MOVIECLIP | ND_DISPLAY, NULL);

  /* pivot point */
  prop = RNA_def_property(srna, "pivot_point", PROP_ENUM, PROP_NONE);
  RNA_def_property_enum_sdna(prop, NULL, "around");
  RNA_def_property_enum_items(prop, pivot_items);
  RNA_def_property_ui_text(prop, "Pivot Point", "Pivot center for rotation/scaling");
  RNA_def_property_update(prop, NC_SPACE | ND_SPACE_CLIP, NULL);
}

<<<<<<< HEAD
static void rna_def_space_logic(BlenderRNA *brna)
=======
static void rna_def_spreadsheet_column_id(BlenderRNA *brna)
>>>>>>> 5f71b1ed
{
  StructRNA *srna;
  PropertyRNA *prop;

<<<<<<< HEAD
  srna = RNA_def_struct(brna, "SpaceLogicEditor", "Space");
  RNA_def_struct_sdna(srna, "SpaceLogic");
  RNA_def_struct_ui_text(srna, "Space Logic Editor", "Logic editor space data");

  /* Properties */
  prop = RNA_def_property(srna, "import_string", PROP_STRING, PROP_NONE);
  RNA_def_property_string_sdna(prop, NULL, "import_string");
  RNA_def_property_ui_text(prop,
                           "Import String",
                           "Import string used to find the component when adding a new component");

  /* sensors */
  prop = RNA_def_property(srna, "show_sensors_selected_objects", PROP_BOOLEAN, PROP_NONE);
  RNA_def_property_boolean_sdna(prop, NULL, "scaflag", BUTS_SENS_SEL);
  RNA_def_property_ui_text(prop, "Show Selected Object", "Show sensors of all selected objects");
  RNA_def_property_update(prop, NC_LOGIC, NULL);

  prop = RNA_def_property(srna, "show_sensors_active_object", PROP_BOOLEAN, PROP_NONE);
  RNA_def_property_boolean_sdna(prop, NULL, "scaflag", BUTS_SENS_ACT);
  RNA_def_property_ui_text(prop, "Show Active Object", "Show sensors of active object");
  RNA_def_property_update(prop, NC_LOGIC, NULL);

  prop = RNA_def_property(srna, "show_sensors_linked_controller", PROP_BOOLEAN, PROP_NONE);
  RNA_def_property_boolean_sdna(prop, NULL, "scaflag", BUTS_SENS_LINK);
  RNA_def_property_ui_text(
      prop, "Show Linked to Controller", "Show linked objects to the controller");
  RNA_def_property_update(prop, NC_LOGIC, NULL);

  prop = RNA_def_property(srna, "show_sensors_active_states", PROP_BOOLEAN, PROP_NONE);
  RNA_def_property_boolean_sdna(prop, NULL, "scaflag", BUTS_SENS_STATE);
  RNA_def_property_ui_text(
      prop, "Show Active States", "Show only sensors connected to active states");
  RNA_def_property_update(prop, NC_LOGIC, NULL);

  /* controllers */
  prop = RNA_def_property(srna, "show_controllers_selected_objects", PROP_BOOLEAN, PROP_NONE);
  RNA_def_property_boolean_sdna(prop, NULL, "scaflag", BUTS_CONT_SEL);
  RNA_def_property_ui_text(
      prop, "Show Selected Object", "Show controllers of all selected objects");
  RNA_def_property_update(prop, NC_LOGIC, NULL);

  prop = RNA_def_property(srna, "show_controllers_active_object", PROP_BOOLEAN, PROP_NONE);
  RNA_def_property_boolean_sdna(prop, NULL, "scaflag", BUTS_CONT_ACT);
  RNA_def_property_ui_text(prop, "Show Active Object", "Show controllers of active object");
  RNA_def_property_update(prop, NC_LOGIC, NULL);

  prop = RNA_def_property(srna, "show_controllers_linked_controller", PROP_BOOLEAN, PROP_NONE);
  RNA_def_property_boolean_sdna(prop, NULL, "scaflag", BUTS_CONT_LINK);
  RNA_def_property_ui_text(
      prop, "Show Linked to Controller", "Show linked objects to sensor/actuator");
  RNA_def_property_update(prop, NC_LOGIC, NULL);

  /* actuators */
  prop = RNA_def_property(srna, "show_actuators_selected_objects", PROP_BOOLEAN, PROP_NONE);
  RNA_def_property_boolean_sdna(prop, NULL, "scaflag", BUTS_ACT_SEL);
  RNA_def_property_ui_text(prop, "Show Selected Object", "Show actuators of all selected objects");
  RNA_def_property_update(prop, NC_LOGIC, NULL);

  prop = RNA_def_property(srna, "show_actuators_active_object", PROP_BOOLEAN, PROP_NONE);
  RNA_def_property_boolean_sdna(prop, NULL, "scaflag", BUTS_ACT_ACT);
  RNA_def_property_ui_text(prop, "Show Active Object", "Show actuators of active object");
  RNA_def_property_update(prop, NC_LOGIC, NULL);

  prop = RNA_def_property(srna, "show_actuators_linked_controller", PROP_BOOLEAN, PROP_NONE);
  RNA_def_property_boolean_sdna(prop, NULL, "scaflag", BUTS_ACT_LINK);
  RNA_def_property_ui_text(prop, "Show Linked to Actuator", "Show linked objects to the actuator");
  RNA_def_property_update(prop, NC_LOGIC, NULL);

  prop = RNA_def_property(srna, "show_actuators_active_states", PROP_BOOLEAN, PROP_NONE);
  RNA_def_property_boolean_sdna(prop, NULL, "scaflag", BUTS_ACT_STATE);
  RNA_def_property_ui_text(
      prop, "Show Active States", "Show only actuators connected to active states");
  RNA_def_property_update(prop, NC_LOGIC, NULL);
=======
  srna = RNA_def_struct(brna, "SpreadsheetColumnID", NULL);
  RNA_def_struct_sdna(srna, "SpreadsheetColumnID");
  RNA_def_struct_ui_text(
      srna, "Spreadsheet Column ID", "Data used to identify a spreadsheet column");

  prop = RNA_def_property(srna, "name", PROP_STRING, PROP_NONE);
  RNA_def_property_ui_text(prop, "Column Name", "");
  RNA_def_property_update(prop, NC_SPACE | ND_SPACE_SPREADSHEET, NULL);
}

static void rna_def_spreadsheet_column(BlenderRNA *brna)
{
  StructRNA *srna;
  PropertyRNA *prop;

  static const EnumPropertyItem data_type_items[] = {
      {SPREADSHEET_VALUE_TYPE_INT32, "INT32", ICON_NONE, "Integer", ""},
      {SPREADSHEET_VALUE_TYPE_FLOAT, "FLOAT", ICON_NONE, "Float", ""},
      {SPREADSHEET_VALUE_TYPE_BOOL, "BOOLEAN", ICON_NONE, "Boolean", ""},
      {SPREADSHEET_VALUE_TYPE_INSTANCES, "INSTANCES", ICON_NONE, "Instances", ""},
      {0, NULL, 0, NULL, NULL},
  };

  srna = RNA_def_struct(brna, "SpreadsheetColumn", NULL);
  RNA_def_struct_sdna(srna, "SpreadsheetColumn");
  RNA_def_struct_ui_text(
      srna, "Spreadsheet Column", "Persistent data associated with a spreadsheet column");

  prop = RNA_def_property(srna, "data_type", PROP_ENUM, PROP_NONE);
  RNA_def_property_enum_sdna(prop, NULL, "data_type");
  RNA_def_property_enum_items(prop, data_type_items);
  RNA_def_property_ui_text(
      prop, "Data Type", "The data type of the corresponding column visible in the spreadsheet");
  RNA_def_property_clear_flag(prop, PROP_EDITABLE);
  RNA_def_property_update(prop, NC_SPACE | ND_SPACE_SPREADSHEET, NULL);

  rna_def_spreadsheet_column_id(brna);

  prop = RNA_def_property(srna, "id", PROP_POINTER, PROP_NONE);
  RNA_def_property_struct_type(prop, "SpreadsheetColumnID");
  RNA_def_property_ui_text(
      prop, "ID", "Data used to identify the corresponding data from the data source");
}

static void rna_def_spreadsheet_row_filter(BlenderRNA *brna)
{
  StructRNA *srna;
  PropertyRNA *prop;

  static const EnumPropertyItem rule_operation_items[] = {
      {SPREADSHEET_ROW_FILTER_EQUAL, "EQUAL", ICON_NONE, "Equal To", ""},
      {SPREADSHEET_ROW_FILTER_GREATER, "GREATER", ICON_NONE, "Greater Than", ""},
      {SPREADSHEET_ROW_FILTER_LESS, "LESS", ICON_NONE, "Less Than", ""},
      {0, NULL, 0, NULL, NULL},
  };

  srna = RNA_def_struct(brna, "SpreadsheetRowFilter", NULL);
  RNA_def_struct_sdna(srna, "SpreadsheetRowFilter");
  RNA_def_struct_ui_text(srna, "Spreadsheet Row Filter", "");

  prop = RNA_def_property(srna, "enabled", PROP_BOOLEAN, PROP_NONE);
  RNA_def_property_boolean_sdna(prop, NULL, "flag", SPREADSHEET_ROW_FILTER_ENABLED);
  RNA_def_property_ui_text(prop, "Enabled", "");
  RNA_def_property_ui_icon(prop, ICON_CHECKBOX_DEHLT, 1);
  RNA_def_property_update(prop, NC_SPACE | ND_SPACE_SPREADSHEET, NULL);

  prop = RNA_def_property(srna, "show_expanded", PROP_BOOLEAN, PROP_NONE);
  RNA_def_property_boolean_sdna(prop, NULL, "flag", SPREADSHEET_ROW_FILTER_UI_EXPAND);
  RNA_def_property_ui_text(prop, "Show Expanded", "");
  RNA_def_property_ui_icon(prop, ICON_DISCLOSURE_TRI_RIGHT, 1);
  RNA_def_property_update(prop, NC_SPACE | ND_SPACE_SPREADSHEET, NULL);

  prop = RNA_def_property(srna, "column_name", PROP_STRING, PROP_NONE);
  RNA_def_property_ui_text(prop, "Column Name", "");
  RNA_def_property_update(prop, NC_SPACE | ND_SPACE_SPREADSHEET, NULL);

  prop = RNA_def_property(srna, "operation", PROP_ENUM, PROP_NONE);
  RNA_def_property_enum_items(prop, rule_operation_items);
  RNA_def_property_ui_text(prop, "Operation", "");
  RNA_def_property_update(prop, NC_SPACE | ND_SPACE_SPREADSHEET, NULL);

  prop = RNA_def_property(srna, "value_float", PROP_FLOAT, PROP_NONE);
  RNA_def_property_ui_text(prop, "Float Value", "");
  RNA_def_property_update(prop, NC_SPACE | ND_SPACE_SPREADSHEET, NULL);

  prop = RNA_def_property(srna, "value_float2", PROP_FLOAT, PROP_NONE);
  RNA_def_property_array(prop, 2);
  RNA_def_property_ui_text(prop, "2D Vector Value", "");
  RNA_def_property_update(prop, NC_SPACE | ND_SPACE_SPREADSHEET, NULL);

  prop = RNA_def_property(srna, "value_float3", PROP_FLOAT, PROP_NONE);
  RNA_def_property_array(prop, 3);
  RNA_def_property_ui_text(prop, "Vector Value", "");
  RNA_def_property_update(prop, NC_SPACE | ND_SPACE_SPREADSHEET, NULL);

  prop = RNA_def_property(srna, "value_color", PROP_FLOAT, PROP_NONE);
  RNA_def_property_array(prop, 4);
  RNA_def_property_ui_text(prop, "Color Value", "");
  RNA_def_property_update(prop, NC_SPACE | ND_SPACE_SPREADSHEET, NULL);

  prop = RNA_def_property(srna, "value_string", PROP_STRING, PROP_NONE);
  RNA_def_property_ui_text(prop, "Text Value", "");
  RNA_def_property_update(prop, NC_SPACE | ND_SPACE_SPREADSHEET, NULL);

  prop = RNA_def_property(srna, "threshold", PROP_FLOAT, PROP_NONE);
  RNA_def_property_ui_text(prop, "Threshold", "How close float values need to be to be equal");
  RNA_def_property_range(prop, 0.0, FLT_MAX);
  RNA_def_property_update(prop, NC_SPACE | ND_SPACE_SPREADSHEET, NULL);

  prop = RNA_def_property(srna, "value_int", PROP_INT, PROP_NONE);
  RNA_def_property_int_sdna(prop, NULL, "value_int");
  RNA_def_property_ui_text(prop, "Integer Value", "");
  RNA_def_property_update(prop, NC_SPACE | ND_SPACE_SPREADSHEET, NULL);

  prop = RNA_def_property(srna, "value_boolean", PROP_BOOLEAN, PROP_NONE);
  RNA_def_property_boolean_sdna(prop, NULL, "flag", SPREADSHEET_ROW_FILTER_BOOL_VALUE);
  RNA_def_property_ui_text(prop, "Boolean Value", "");
  RNA_def_property_update(prop, NC_SPACE | ND_SPACE_SPREADSHEET, NULL);
>>>>>>> 5f71b1ed
}

static const EnumPropertyItem spreadsheet_context_type_items[] = {
    {SPREADSHEET_CONTEXT_OBJECT, "OBJECT", ICON_NONE, "Object", ""},
    {SPREADSHEET_CONTEXT_MODIFIER, "MODIFIER", ICON_NONE, "Modifier", ""},
    {SPREADSHEET_CONTEXT_NODE, "NODE", ICON_NONE, "Node", ""},
    {0, NULL, 0, NULL, NULL},
};

static void rna_def_space_spreadsheet_context(BlenderRNA *brna)
{
  StructRNA *srna;
  PropertyRNA *prop;

  srna = RNA_def_struct(brna, "SpreadsheetContext", NULL);
  RNA_def_struct_ui_text(srna, "Spreadsheet Context", "Element of spreadsheet context path");
  RNA_def_struct_refine_func(srna, "rna_spreadsheet_context_refine");

  prop = RNA_def_property(srna, "type", PROP_ENUM, PROP_NONE);
  RNA_def_property_enum_items(prop, spreadsheet_context_type_items);
  RNA_def_property_ui_text(prop, "Type", "Type of the context");
  RNA_def_property_clear_flag(prop, PROP_EDITABLE);
}

static void rna_def_space_spreadsheet_context_object(BlenderRNA *brna)
{
  StructRNA *srna;
  PropertyRNA *prop;

  srna = RNA_def_struct(brna, "SpreadsheetContextObject", "SpreadsheetContext");

  prop = RNA_def_property(srna, "object", PROP_POINTER, PROP_NONE);
  RNA_def_property_struct_type(prop, "Object");
  RNA_def_property_flag(prop, PROP_EDITABLE);
  RNA_def_property_update(prop, NC_SPACE | ND_SPACE_SPREADSHEET, "rna_spreadsheet_context_update");
}

static void rna_def_space_spreadsheet_context_modifier(BlenderRNA *brna)
{
  StructRNA *srna;
  PropertyRNA *prop;

  srna = RNA_def_struct(brna, "SpreadsheetContextModifier", "SpreadsheetContext");

  prop = RNA_def_property(srna, "modifier_name", PROP_STRING, PROP_NONE);
  RNA_def_property_ui_text(prop, "Modifier Name", "");
  RNA_def_property_update(prop, NC_SPACE | ND_SPACE_SPREADSHEET, "rna_spreadsheet_context_update");
}

static void rna_def_space_spreadsheet_context_node(BlenderRNA *brna)
{
  StructRNA *srna;
  PropertyRNA *prop;

  srna = RNA_def_struct(brna, "SpreadsheetContextNode", "SpreadsheetContext");

  prop = RNA_def_property(srna, "node_name", PROP_STRING, PROP_NONE);
  RNA_def_property_ui_text(prop, "Node Name", "");
  RNA_def_property_update(prop, NC_SPACE | ND_SPACE_SPREADSHEET, "rna_spreadsheet_context_update");
}

static void rna_def_space_spreadsheet_context_path(BlenderRNA *brna, PropertyRNA *cprop)
{
  StructRNA *srna;
  PropertyRNA *parm;
  FunctionRNA *func;

  RNA_def_property_srna(cprop, "SpreadsheetContextPath");
  srna = RNA_def_struct(brna, "SpreadsheetContextPath", NULL);
  RNA_def_struct_sdna(srna, "SpaceSpreadsheet");

  func = RNA_def_function(srna, "append", "rna_SpaceSpreadsheet_context_path_append");
  RNA_def_function_ui_description(func, "Append a context path element");
  parm = RNA_def_property(func, "type", PROP_ENUM, PROP_NONE);
  RNA_def_parameter_flags(parm, 0, PARM_REQUIRED);
  RNA_def_property_enum_items(parm, spreadsheet_context_type_items);
  parm = RNA_def_pointer(
      func, "context", "SpreadsheetContext", "", "Newly created context path element");
  RNA_def_function_return(func, parm);

  func = RNA_def_function(srna, "clear", "rna_SpaceSpreadsheet_context_path_clear");
  RNA_def_function_ui_description(func, "Clear entire context path");
}

static void rna_def_space_spreadsheet(BlenderRNA *brna)
{
  PropertyRNA *prop, *parm;
  StructRNA *srna;
  FunctionRNA *func;

  static const EnumPropertyItem geometry_component_type_items[] = {
      {GEO_COMPONENT_TYPE_MESH,
       "MESH",
       ICON_MESH_DATA,
       "Mesh",
       "Mesh component containing point, corner, edge and face data"},
      {GEO_COMPONENT_TYPE_POINT_CLOUD,
       "POINTCLOUD",
       ICON_POINTCLOUD_DATA,
       "Point Cloud",
       "Point cloud component containing only point data"},
      {GEO_COMPONENT_TYPE_CURVE,
       "CURVE",
       ICON_CURVE_DATA,
       "Curve",
       "Curve component containing spline and control point data"},
      {GEO_COMPONENT_TYPE_INSTANCES,
       "INSTANCES",
       ICON_EMPTY_AXIS,
       "Instances",
       "Instances of objects or collections"},
      {0, NULL, 0, NULL, NULL},
  };

  static const EnumPropertyItem object_eval_state_items[] = {
      {SPREADSHEET_OBJECT_EVAL_STATE_EVALUATED,
       "EVALUATED",
       ICON_NONE,
       "Evaluated",
       "Use data from fully or partially evaluated object"},
      {SPREADSHEET_OBJECT_EVAL_STATE_ORIGINAL,
       "ORIGINAL",
       ICON_NONE,
       "Original",
       "Use data from original object without any modifiers applied"},
      {0, NULL, 0, NULL, NULL},
  };

  rna_def_space_spreadsheet_context(brna);
  rna_def_space_spreadsheet_context_object(brna);
  rna_def_space_spreadsheet_context_modifier(brna);
  rna_def_space_spreadsheet_context_node(brna);

  srna = RNA_def_struct(brna, "SpaceSpreadsheet", "Space");
  RNA_def_struct_ui_text(srna, "Space Spreadsheet", "Spreadsheet space data");

  rna_def_space_generic_show_region_toggles(srna, (1 << RGN_TYPE_UI) | (1 << RGN_TYPE_FOOTER));

  prop = RNA_def_property(srna, "is_pinned", PROP_BOOLEAN, PROP_NONE);
  RNA_def_property_boolean_sdna(prop, NULL, "flag", SPREADSHEET_FLAG_PINNED);
  RNA_def_property_ui_text(prop, "Is Pinned", "Context path is pinned");
  RNA_def_property_update(prop, NC_SPACE | ND_SPACE_SPREADSHEET, NULL);

  prop = RNA_def_property(srna, "use_filter", PROP_BOOLEAN, PROP_NONE);
  RNA_def_property_boolean_sdna(prop, NULL, "filter_flag", SPREADSHEET_FILTER_ENABLE);
  RNA_def_property_ui_text(prop, "Use Filter", "");
  RNA_def_property_update(prop, NC_SPACE | ND_SPACE_SPREADSHEET, NULL);

  prop = RNA_def_property(srna, "display_context_path_collapsed", PROP_BOOLEAN, PROP_NONE);
  RNA_def_property_boolean_sdna(prop, NULL, "flag", SPREADSHEET_FLAG_CONTEXT_PATH_COLLAPSED);
  RNA_def_property_ui_text(prop, "Display Context Path Collapsed", "");
  RNA_def_property_update(prop, NC_SPACE | ND_SPACE_SPREADSHEET, NULL);

  prop = RNA_def_property(srna, "context_path", PROP_COLLECTION, PROP_NONE);
  RNA_def_property_struct_type(prop, "SpreadsheetContext");
  RNA_def_property_ui_text(prop, "Context Path", "Context path to the data being displayed");
  rna_def_space_spreadsheet_context_path(brna, prop);

  prop = RNA_def_property(srna, "show_only_selected", PROP_BOOLEAN, PROP_NONE);
  RNA_def_property_boolean_sdna(prop, NULL, "filter_flag", SPREADSHEET_FILTER_SELECTED_ONLY);
  RNA_def_property_ui_text(
      prop, "Show Only Selected", "Only include rows that correspond to selected elements");
  RNA_def_property_ui_icon(prop, ICON_RESTRICT_SELECT_OFF, 0);
  RNA_def_property_update(prop, NC_SPACE | ND_SPACE_SPREADSHEET, NULL);

  prop = RNA_def_property(srna, "geometry_component_type", PROP_ENUM, PROP_NONE);
  RNA_def_property_enum_items(prop, geometry_component_type_items);
  RNA_def_property_ui_text(
      prop, "Geometry Component", "Part of the geometry to display data from");
  RNA_def_property_update(prop,
                          NC_SPACE | ND_SPACE_SPREADSHEET,
                          "rna_SpaceSpreadsheet_geometry_component_type_update");

  prop = RNA_def_property(srna, "attribute_domain", PROP_ENUM, PROP_NONE);
  RNA_def_property_enum_items(prop, rna_enum_attribute_domain_items);
  RNA_def_property_enum_funcs(prop, NULL, NULL, "rna_SpaceSpreadsheet_attribute_domain_itemf");
  RNA_def_property_ui_text(prop, "Attribute Domain", "Attribute domain to display");
  RNA_def_property_update(prop, NC_SPACE | ND_SPACE_SPREADSHEET, NULL);

  prop = RNA_def_property(srna, "object_eval_state", PROP_ENUM, PROP_NONE);
  RNA_def_property_enum_items(prop, object_eval_state_items);
  RNA_def_property_ui_text(prop, "Object Evaluation State", "");
  RNA_def_property_update(prop, NC_SPACE | ND_SPACE_SPREADSHEET, NULL);

  rna_def_spreadsheet_column(brna);

  prop = RNA_def_property(srna, "columns", PROP_COLLECTION, PROP_NONE);
  RNA_def_property_collection_sdna(prop, NULL, "columns", NULL);
  RNA_def_property_struct_type(prop, "SpreadsheetColumn");
  RNA_def_property_ui_text(prop, "Columns", "Persistent data associated with spreadsheet columns");
  RNA_def_property_update(prop, NC_SPACE | ND_SPACE_SPREADSHEET, NULL);

  rna_def_spreadsheet_row_filter(brna);

  prop = RNA_def_property(srna, "row_filters", PROP_COLLECTION, PROP_NONE);
  RNA_def_property_collection_sdna(prop, NULL, "row_filters", NULL);
  RNA_def_property_struct_type(prop, "SpreadsheetRowFilter");
  RNA_def_property_ui_text(prop, "Row Filters", "Filters to remove rows from the displayed data");
  RNA_def_property_update(prop, NC_SPACE | ND_SPACE_SPREADSHEET, NULL);

  func = RNA_def_function(
      srna, "set_geometry_node_context", "rna_spreadsheet_set_geometry_node_context");
  RNA_def_function_ui_description(
      func, "Update context_path to point to a specific node in a node editor");
  parm = RNA_def_pointer(
      func, "node_editor", "SpaceNodeEditor", "", "Editor to take the context from");
  RNA_def_parameter_flags(parm, 0, PARM_REQUIRED);
  parm = RNA_def_pointer(func, "node", "Node", "", "");
  RNA_def_parameter_flags(parm, 0, PARM_REQUIRED);
}

void RNA_def_space(BlenderRNA *brna)
{
  rna_def_space(brna);
  rna_def_space_image(brna);
  rna_def_space_sequencer(brna);
  rna_def_space_text(brna);
  rna_def_fileselect_entry(brna);
  rna_def_fileselect_params(brna);
  rna_def_fileselect_asset_params(brna);
  rna_def_fileselect_idfilter(brna);
  rna_def_filemenu_entry(brna);
  rna_def_space_filebrowser(brna);
  rna_def_space_outliner(brna);
  rna_def_space_view3d(brna);
  rna_def_space_properties(brna);
  rna_def_space_dopesheet(brna);
  rna_def_space_graph(brna);
  rna_def_space_nla(brna);
  rna_def_space_console(brna);
  rna_def_console_line(brna);
  rna_def_space_info(brna);
  rna_def_space_userpref(brna);
  rna_def_node_tree_path(brna);
  rna_def_space_node(brna);
  rna_def_space_logic(brna);
  rna_def_space_clip(brna);
  rna_def_space_spreadsheet(brna);
}

#endif<|MERGE_RESOLUTION|>--- conflicted
+++ resolved
@@ -7418,16 +7418,11 @@
   RNA_def_property_update(prop, NC_SPACE | ND_SPACE_CLIP, NULL);
 }
 
-<<<<<<< HEAD
 static void rna_def_space_logic(BlenderRNA *brna)
-=======
-static void rna_def_spreadsheet_column_id(BlenderRNA *brna)
->>>>>>> 5f71b1ed
 {
   StructRNA *srna;
   PropertyRNA *prop;
 
-<<<<<<< HEAD
   srna = RNA_def_struct(brna, "SpaceLogicEditor", "Space");
   RNA_def_struct_sdna(srna, "SpaceLogic");
   RNA_def_struct_ui_text(srna, "Space Logic Editor", "Logic editor space data");
@@ -7501,7 +7496,13 @@
   RNA_def_property_ui_text(
       prop, "Show Active States", "Show only actuators connected to active states");
   RNA_def_property_update(prop, NC_LOGIC, NULL);
-=======
+}
+
+static void rna_def_spreadsheet_column_id(BlenderRNA *brna)
+{
+  StructRNA *srna;
+  PropertyRNA *prop;
+
   srna = RNA_def_struct(brna, "SpreadsheetColumnID", NULL);
   RNA_def_struct_sdna(srna, "SpreadsheetColumnID");
   RNA_def_struct_ui_text(
@@ -7620,7 +7621,6 @@
   RNA_def_property_boolean_sdna(prop, NULL, "flag", SPREADSHEET_ROW_FILTER_BOOL_VALUE);
   RNA_def_property_ui_text(prop, "Boolean Value", "");
   RNA_def_property_update(prop, NC_SPACE | ND_SPACE_SPREADSHEET, NULL);
->>>>>>> 5f71b1ed
 }
 
 static const EnumPropertyItem spreadsheet_context_type_items[] = {
