--- conflicted
+++ resolved
@@ -2354,7 +2354,7 @@
 	RNA_def_property_range(prop, -M_PI_2, M_PI_2);
 	RNA_def_property_ui_text(prop, "Angle",
 	                         "Direction of the stroke at which brush gives maximal thickness "
-	                         "(0?? for horizontal)");
+	                         "(0° for horizontal)");
 	RNA_def_property_update(prop, NC_GPENCIL | ND_DATA, NULL);
 
 	/* Factor to change brush size depending of angle */
@@ -4474,7 +4474,6 @@
 		{0, NULL, 0, NULL, NULL}
 	};
 
-<<<<<<< HEAD
 	static EnumPropertyItem hdr_items[] = {
 		{GAME_HDR_NONE, "HDR_NONE", 0, "None", "8 bits per channel"},
 		{GAME_HDR_HALF_FLOAT, "HDR_HALF_FLOAT", 0, "Half", "16 bits per channel"},
@@ -4490,10 +4489,7 @@
 		{0, NULL, 0, NULL, NULL}
 	};
 
-	static EnumPropertyItem framing_types_items[] = {
-=======
 	static const EnumPropertyItem framing_types_items[] = {
->>>>>>> e6838ecc
 		{SCE_GAMEFRAMING_BARS, "LETTERBOX", 0, "Letterbox",
 		                       "Show the entire viewport in the display window, using bar horizontally or vertically"},
 		{SCE_GAMEFRAMING_EXTEND, "EXTEND", 0, "Extend",
@@ -4503,20 +4499,7 @@
 		{0, NULL, 0, NULL, NULL}
 	};
 
-<<<<<<< HEAD
-	static EnumPropertyItem stereo_modes_items[] = {
-=======
-	static const EnumPropertyItem dome_modes_items[] = {
-		{DOME_FISHEYE, "FISHEYE", 0, "Fisheye", ""},
-		{DOME_TRUNCATED_FRONT, "TRUNCATED_FRONT", 0, "Front-Truncated", ""},
-		{DOME_TRUNCATED_REAR, "TRUNCATED_REAR", 0, "Rear-Truncated", ""},
-		{DOME_ENVMAP, "ENVMAP", 0, "Cube Map", ""},
-		{DOME_PANORAM_SPH, "PANORAM_SPH", 0, "Spherical Panoramic", ""},
-		{0, NULL, 0, NULL, NULL}
-	};
-		
 	static const EnumPropertyItem stereo_modes_items[] = {
->>>>>>> e6838ecc
 		{STEREO_QUADBUFFERED, "QUADBUFFERED", 0, "Quad-Buffer", ""},
 		{STEREO_ABOVEBELOW, "ABOVEBELOW", 0, "Above-Below", ""},
 		{STEREO_INTERLACED, "INTERLACED", 0, "Interlaced", ""},
@@ -4539,17 +4522,7 @@
 		{0, NULL, 0, NULL, NULL}
 	};
 
-<<<<<<< HEAD
-	static EnumPropertyItem obstacle_simulation_items[] = {
-=======
-	static const EnumPropertyItem material_items[] = {
-		{GAME_MAT_MULTITEX, "MULTITEXTURE", 0, "Multitexture", "Multitexture materials"},
-		{GAME_MAT_GLSL, "GLSL", 0, "GLSL", "OpenGL shading language shaders"},
-		{0, NULL, 0, NULL, NULL}
-	};
-
 	static const EnumPropertyItem obstacle_simulation_items[] = {
->>>>>>> e6838ecc
 		{OBSTSIMULATION_NONE, "NONE", 0, "None", ""},
 		{OBSTSIMULATION_TOI_rays, "RVO_RAYS", 0, "RVO (rays)", ""},
 		{OBSTSIMULATION_TOI_cells, "RVO_CELLS", 0, "RVO (cells)", ""},
@@ -4563,21 +4536,12 @@
 		{0, NULL, 0, NULL, NULL}
 	};
 
-<<<<<<< HEAD
-	static EnumPropertyItem debug_items[] = {
+	static const EnumPropertyItem debug_items[] = {
 		{GAME_DEBUG_DISABLE, "DISABLE", 0, "Disable", "Disable debugging"},
 		{GAME_DEBUG_FORCE, "FORCE", 0, "Force", "Force debugging"},
 		{GAME_DEBUG_ALLOW, "ALLOW", 0, "Allow", "Allow debugging from individual settings"},
 		{0, NULL, 0, NULL, NULL}
 	};
-=======
-	static const EnumPropertyItem storage_items[] = {
-		{RAS_STORE_AUTO, "AUTO", 0, "Auto Select", "Choose the best supported mode"},
-		{RAS_STORE_VA, "VERTEX_ARRAY", 0, "Vertex Arrays", "Usually the best choice (good performance with display lists)"},
-		{RAS_STORE_VBO, "VERTEX_BUFFER_OBJECT", 0, "Vertex Buffer Objects",
-		                "Typically slower than vertex arrays with display lists, requires at least OpenGL 1.4"},
-		{0, NULL, 0, NULL, NULL}};
->>>>>>> e6838ecc
 
 	srna = RNA_def_struct(brna, "SceneGameData", NULL);
 	RNA_def_struct_sdna(srna, "GameData");
