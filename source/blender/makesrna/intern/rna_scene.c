/*
 * ***** BEGIN GPL LICENSE BLOCK *****
 *
 * This program is free software; you can redistribute it and/or
 * modify it under the terms of the GNU General Public License
 * as published by the Free Software Foundation; either version 2
 * of the License, or (at your option) any later version.
 *
 * This program is distributed in the hope that it will be useful,
 * but WITHOUT ANY WARRANTY; without even the implied warranty of
 * MERCHANTABILITY or FITNESS FOR A PARTICULAR PURPOSE.  See the
 * GNU General Public License for more details.
 *
 * You should have received a copy of the GNU General Public License
 * along with this program; if not, write to the Free Software Foundation,
 * Inc., 51 Franklin Street, Fifth Floor, Boston, MA 02110-1301, USA.
 *
 * Contributor(s): Blender Foundation (2008).
 *
 * ***** END GPL LICENSE BLOCK *****
 */

/** \file blender/makesrna/intern/rna_scene.c
 *  \ingroup RNA
 */

#include <stdlib.h>

#include "DNA_brush_types.h"
#include "DNA_group_types.h"
#include "DNA_modifier_types.h"
#include "DNA_particle_types.h"
#include "DNA_rigidbody_types.h"
#include "DNA_scene_types.h"
#include "DNA_linestyle_types.h"
#include "DNA_userdef_types.h"
#include "DNA_world_types.h"

#include "IMB_imbuf_types.h"

#include "BLI_math.h"
#include "BLI_string.h"

#include "BLT_translation.h"

#include "BKE_editmesh.h"
#include "BKE_paint.h"

#include "GPU_extensions.h"

#include "RNA_define.h"
#include "RNA_enum_types.h"

#include "rna_internal.h"

/* Include for Bake Options */
#include "RE_engine.h"
#include "RE_pipeline.h"

#ifdef WITH_QUICKTIME
#  include "quicktime_export.h"
#  include AUD_TYPES_H
#endif

#ifdef WITH_FFMPEG
#  include "BKE_writeffmpeg.h"
#  include <libavcodec/avcodec.h>
#  include <libavformat/avformat.h>
#  include "ffmpeg_compat.h"
#endif

#include "ED_render.h"

#include "WM_api.h"
#include "WM_types.h"

#include "BLI_threads.h"

#ifdef WITH_OPENEXR
EnumPropertyItem rna_enum_exr_codec_items[] = {
	{R_IMF_EXR_CODEC_NONE, "NONE", 0, "None", ""},
	{R_IMF_EXR_CODEC_PXR24, "PXR24", 0, "Pxr24 (lossy)", ""},
	{R_IMF_EXR_CODEC_ZIP, "ZIP", 0, "ZIP (lossless)", ""},
	{R_IMF_EXR_CODEC_PIZ, "PIZ", 0, "PIZ (lossless)", ""},
	{R_IMF_EXR_CODEC_RLE, "RLE", 0, "RLE (lossless)", ""},
	{R_IMF_EXR_CODEC_ZIPS, "ZIPS", 0, "ZIPS (lossless)", ""},
	{R_IMF_EXR_CODEC_B44, "B44", 0, "B44 (lossy)", ""},
	{R_IMF_EXR_CODEC_B44A, "B44A", 0, "B44A (lossy)", ""},
	{R_IMF_EXR_CODEC_DWAA, "DWAA", 0, "DWAA (lossy)", ""},
	{R_IMF_EXR_CODEC_DWAB, "DWAB", 0, "DWAB (lossy)", ""},
	{0, NULL, 0, NULL, NULL}
};
#endif

EnumPropertyItem uv_sculpt_relaxation_items[] = {
	{UV_SCULPT_TOOL_RELAX_LAPLACIAN, "LAPLACIAN", 0, "Laplacian", "Use Laplacian method for relaxation"},
	{UV_SCULPT_TOOL_RELAX_HC, "HC", 0, "HC", "Use HC method for relaxation"},
	{0, NULL, 0, NULL, NULL}
};

EnumPropertyItem uv_sculpt_tool_items[] = {
	{UV_SCULPT_TOOL_PINCH, "PINCH", 0, "Pinch", "Pinch UVs"},
	{UV_SCULPT_TOOL_RELAX, "RELAX", 0, "Relax", "Relax UVs"},
	{UV_SCULPT_TOOL_GRAB, "GRAB", 0, "Grab", "Grab UVs"},
	{0, NULL, 0, NULL, NULL}
};


EnumPropertyItem rna_enum_snap_target_items[] = {
	{SCE_SNAP_TARGET_CLOSEST, "CLOSEST", 0, "Closest", "Snap closest point onto target"},
	{SCE_SNAP_TARGET_CENTER, "CENTER", 0, "Center", "Snap center onto target"},
	{SCE_SNAP_TARGET_MEDIAN, "MEDIAN", 0, "Median", "Snap median onto target"},
	{SCE_SNAP_TARGET_ACTIVE, "ACTIVE", 0, "Active", "Snap active onto target"},
	{0, NULL, 0, NULL, NULL}
};
	
EnumPropertyItem rna_enum_proportional_falloff_items[] = {
	{PROP_SMOOTH, "SMOOTH", ICON_SMOOTHCURVE, "Smooth", "Smooth falloff"},
	{PROP_SPHERE, "SPHERE", ICON_SPHERECURVE, "Sphere", "Spherical falloff"},
	{PROP_ROOT, "ROOT", ICON_ROOTCURVE, "Root", "Root falloff"},
	{PROP_INVSQUARE, "INVERSE_SQUARE", ICON_ROOTCURVE, "Inverse Square", "Inverse Square falloff"},
	{PROP_SHARP, "SHARP", ICON_SHARPCURVE, "Sharp", "Sharp falloff"},
	{PROP_LIN, "LINEAR", ICON_LINCURVE, "Linear", "Linear falloff"},
	{PROP_CONST, "CONSTANT", ICON_NOCURVE, "Constant", "Constant falloff"},
	{PROP_RANDOM, "RANDOM", ICON_RNDCURVE, "Random", "Random falloff"},
	{0, NULL, 0, NULL, NULL}
};

/* subset of the enum - only curves, missing random and const */
EnumPropertyItem rna_enum_proportional_falloff_curve_only_items[] = {
	{PROP_SMOOTH, "SMOOTH", ICON_SMOOTHCURVE, "Smooth", "Smooth falloff"},
	{PROP_SPHERE, "SPHERE", ICON_SPHERECURVE, "Sphere", "Spherical falloff"},
	{PROP_ROOT, "ROOT", ICON_ROOTCURVE, "Root", "Root falloff"},
	{PROP_INVSQUARE, "INVERSE_SQUARE", ICON_ROOTCURVE, "Inverse Square", "Inverse Square falloff"},
	{PROP_SHARP, "SHARP", ICON_SHARPCURVE, "Sharp", "Sharp falloff"},
	{PROP_LIN, "LINEAR", ICON_LINCURVE, "Linear", "Linear falloff"},
	{0, NULL, 0, NULL, NULL}
};


EnumPropertyItem rna_enum_proportional_editing_items[] = {
	{PROP_EDIT_OFF, "DISABLED", ICON_PROP_OFF, "Disable", "Proportional Editing disabled"},
	{PROP_EDIT_ON, "ENABLED", ICON_PROP_ON, "Enable", "Proportional Editing enabled"},
	{PROP_EDIT_PROJECTED, "PROJECTED", ICON_PROP_ON, "Projected (2D)",
	                      "Proportional Editing using screen space locations"},
	{PROP_EDIT_CONNECTED, "CONNECTED", ICON_PROP_CON, "Connected",
	                      "Proportional Editing using connected geometry only"},
	{0, NULL, 0, NULL, NULL}
};

/* keep for operators, not used here */
EnumPropertyItem rna_enum_mesh_select_mode_items[] = {
	{SCE_SELECT_VERTEX, "VERTEX", ICON_VERTEXSEL, "Vertex", "Vertex selection mode"},
	{SCE_SELECT_EDGE, "EDGE", ICON_EDGESEL, "Edge", "Edge selection mode"},
	{SCE_SELECT_FACE, "FACE", ICON_FACESEL, "Face", "Face selection mode"},
	{0, NULL, 0, NULL, NULL}
};

EnumPropertyItem rna_enum_snap_element_items[] = {
	{SCE_SNAP_MODE_INCREMENT, "INCREMENT", ICON_SNAP_INCREMENT, "Increment", "Snap to increments of grid"},
	{SCE_SNAP_MODE_VERTEX, "VERTEX", ICON_SNAP_VERTEX, "Vertex", "Snap to vertices"},
	{SCE_SNAP_MODE_EDGE, "EDGE", ICON_SNAP_EDGE, "Edge", "Snap to edges"},
	{SCE_SNAP_MODE_FACE, "FACE", ICON_SNAP_FACE, "Face", "Snap to faces"},
	{SCE_SNAP_MODE_VOLUME, "VOLUME", ICON_SNAP_VOLUME, "Volume", "Snap to volume"},
	{0, NULL, 0, NULL, NULL}
};

EnumPropertyItem rna_enum_snap_node_element_items[] = {
	{SCE_SNAP_MODE_GRID, "GRID", ICON_SNAP_GRID, "Grid", "Snap to grid"},
	{SCE_SNAP_MODE_NODE_X, "NODE_X", ICON_SNAP_EDGE, "Node X", "Snap to left/right node border"},
	{SCE_SNAP_MODE_NODE_Y, "NODE_Y", ICON_SNAP_EDGE, "Node Y", "Snap to top/bottom node border"},
	{SCE_SNAP_MODE_NODE_XY, "NODE_XY", ICON_SNAP_EDGE, "Node X / Y", "Snap to any node border"},
	{0, NULL, 0, NULL, NULL}
};

EnumPropertyItem snap_uv_element_items[] = {
	{SCE_SNAP_MODE_INCREMENT, "INCREMENT", ICON_SNAP_INCREMENT, "Increment", "Snap to increments of grid"},
	{SCE_SNAP_MODE_VERTEX, "VERTEX", ICON_SNAP_VERTEX, "Vertex", "Snap to vertices"},
	{0, NULL, 0, NULL, NULL}
};

/* workaround for duplicate enums,
 * have each enum line as a define then conditionally set it or not
 */

#define R_IMF_ENUM_BMP      {R_IMF_IMTYPE_BMP, "BMP", ICON_FILE_IMAGE, "BMP", "Output image in bitmap format"},
#define R_IMF_ENUM_IRIS     {R_IMF_IMTYPE_IRIS, "IRIS", ICON_FILE_IMAGE, "Iris", \
                                                "Output image in (old!) SGI IRIS format"},
#define R_IMF_ENUM_PNG      {R_IMF_IMTYPE_PNG, "PNG", ICON_FILE_IMAGE, "PNG", "Output image in PNG format"},
#define R_IMF_ENUM_JPEG     {R_IMF_IMTYPE_JPEG90, "JPEG", ICON_FILE_IMAGE, "JPEG", "Output image in JPEG format"},
#define R_IMF_ENUM_TAGA     {R_IMF_IMTYPE_TARGA, "TARGA", ICON_FILE_IMAGE, "Targa", "Output image in Targa format"},
#define R_IMF_ENUM_TAGA_RAW {R_IMF_IMTYPE_RAWTGA, "TARGA_RAW", ICON_FILE_IMAGE, "Targa Raw", \
                                                  "Output image in uncompressed Targa format"},

#if 0 /* UNUSED (so far) */
#ifdef WITH_DDS
#  define R_IMF_ENUM_DDS {R_IMF_IMTYPE_DDS, "DDS", ICON_FILE_IMAGE, "DDS", "Output image in DDS format"},
#else
#  define R_IMF_ENUM_DDS
#endif
#endif

#ifdef WITH_OPENJPEG
#  define R_IMF_ENUM_JPEG2K {R_IMF_IMTYPE_JP2, "JPEG2000", ICON_FILE_IMAGE, "JPEG 2000", \
                                               "Output image in JPEG 2000 format"},
#else
#  define R_IMF_ENUM_JPEG2K
#endif

#ifdef WITH_CINEON
#  define R_IMF_ENUM_CINEON {R_IMF_IMTYPE_CINEON, "CINEON", ICON_FILE_IMAGE, "Cineon", \
                                                  "Output image in Cineon format"},
#  define R_IMF_ENUM_DPX    {R_IMF_IMTYPE_DPX, "DPX", ICON_FILE_IMAGE, "DPX", "Output image in DPX format"},
#else
#  define R_IMF_ENUM_CINEON
#  define R_IMF_ENUM_DPX
#endif

#ifdef WITH_OPENEXR
#  define R_IMF_ENUM_EXR_MULTILAYER  {R_IMF_IMTYPE_MULTILAYER, "OPEN_EXR_MULTILAYER", ICON_FILE_IMAGE, \
                                                          "OpenEXR MultiLayer", \
                                                          "Output image in multilayer OpenEXR format"},
#  define R_IMF_ENUM_EXR        {R_IMF_IMTYPE_OPENEXR, "OPEN_EXR", ICON_FILE_IMAGE, "OpenEXR", \
                                                       "Output image in OpenEXR format"},
#else
#  define R_IMF_ENUM_EXR_MULTILAYER
#  define R_IMF_ENUM_EXR
#endif

#ifdef WITH_HDR
#  define R_IMF_ENUM_HDR  {R_IMF_IMTYPE_RADHDR, "HDR", ICON_FILE_IMAGE, "Radiance HDR", \
                                                "Output image in Radiance HDR format"},
#else
#  define R_IMF_ENUM_HDR
#endif

#ifdef WITH_TIFF
#  define R_IMF_ENUM_TIFF {R_IMF_IMTYPE_TIFF, "TIFF", ICON_FILE_IMAGE, "TIFF", "Output image in TIFF format"},
#else
#  define R_IMF_ENUM_TIFF
#endif

#define IMAGE_TYPE_ITEMS_IMAGE_ONLY                                           \
	R_IMF_ENUM_BMP                                                            \
	/* DDS save not supported yet R_IMF_ENUM_DDS */                           \
	R_IMF_ENUM_IRIS                                                           \
	R_IMF_ENUM_PNG                                                            \
	R_IMF_ENUM_JPEG                                                           \
	R_IMF_ENUM_JPEG2K                                                         \
	R_IMF_ENUM_TAGA                                                           \
	R_IMF_ENUM_TAGA_RAW                                                       \
	{0, "", 0, " ", NULL},                                                    \
	R_IMF_ENUM_CINEON                                                         \
	R_IMF_ENUM_DPX                                                            \
	R_IMF_ENUM_EXR_MULTILAYER                                                 \
	R_IMF_ENUM_EXR                                                            \
	R_IMF_ENUM_HDR                                                            \
	R_IMF_ENUM_TIFF                                                           \


EnumPropertyItem image_only_type_items[] = {

	IMAGE_TYPE_ITEMS_IMAGE_ONLY

	{0, NULL, 0, NULL, NULL}
};

EnumPropertyItem rna_enum_image_type_items[] = {
	{0, "", 0, N_("Image"), NULL},

	IMAGE_TYPE_ITEMS_IMAGE_ONLY

	{0, "", 0, N_("Movie"), NULL},
	{R_IMF_IMTYPE_AVIJPEG, "AVI_JPEG", ICON_FILE_MOVIE, "AVI JPEG", "Output video in AVI JPEG format"},
	{R_IMF_IMTYPE_AVIRAW, "AVI_RAW", ICON_FILE_MOVIE, "AVI Raw", "Output video in AVI Raw format"},
#ifdef WITH_FRAMESERVER
	{R_IMF_IMTYPE_FRAMESERVER, "FRAMESERVER", ICON_FILE_SCRIPT, "Frame Server", "Output image to a frameserver"},
#endif
#ifdef WITH_FFMPEG
	{R_IMF_IMTYPE_H264, "H264", ICON_FILE_MOVIE, "H.264", "Output video in H.264 format"},
	{R_IMF_IMTYPE_FFMPEG, "FFMPEG", ICON_FILE_MOVIE, "MPEG", "Output video in MPEG format"},
	{R_IMF_IMTYPE_THEORA, "THEORA", ICON_FILE_MOVIE, "Ogg Theora", "Output video in Ogg format"},
#endif
#ifdef WITH_QUICKTIME
	{R_IMF_IMTYPE_QUICKTIME, "QUICKTIME", ICON_FILE_MOVIE, "QuickTime", "Output video in Quicktime format"},
#endif
#ifdef WITH_FFMPEG
	{R_IMF_IMTYPE_XVID, "XVID", ICON_FILE_MOVIE, "Xvid", "Output video in Xvid format"},
#endif
	{0, NULL, 0, NULL, NULL}
};

EnumPropertyItem rna_enum_image_color_mode_items[] = {
	{R_IMF_PLANES_BW, "BW", 0, "BW", "Images get saved in 8 bits grayscale (only PNG, JPEG, TGA, TIF)"},
	{R_IMF_PLANES_RGB, "RGB", 0, "RGB", "Images are saved with RGB (color) data"},
	{R_IMF_PLANES_RGBA, "RGBA", 0, "RGBA", "Images are saved with RGB and Alpha data (if supported)"},
	{0, NULL, 0, NULL, NULL}
};

#ifdef RNA_RUNTIME
#define IMAGE_COLOR_MODE_BW   rna_enum_image_color_mode_items[0]
#define IMAGE_COLOR_MODE_RGB  rna_enum_image_color_mode_items[1]
#define IMAGE_COLOR_MODE_RGBA rna_enum_image_color_mode_items[2]
#endif

EnumPropertyItem rna_enum_image_color_depth_items[] = {
	/* 1 (monochrome) not used */
	{R_IMF_CHAN_DEPTH_8,   "8", 0, "8",  "8 bit color channels"},
	{R_IMF_CHAN_DEPTH_10, "10", 0, "10", "10 bit color channels"},
	{R_IMF_CHAN_DEPTH_12, "12", 0, "12", "12 bit color channels"},
	{R_IMF_CHAN_DEPTH_16, "16", 0, "16", "16 bit color channels"},
	/* 24 not used */
	{R_IMF_CHAN_DEPTH_32, "32", 0, "32", "32 bit color channels"},
	{0, NULL, 0, NULL, NULL}
};

EnumPropertyItem rna_enum_normal_space_items[] = {
	{R_BAKE_SPACE_OBJECT, "OBJECT", 0, "Object", "Bake the normals in object space"},
	{R_BAKE_SPACE_TANGENT, "TANGENT", 0, "Tangent", "Bake the normals in tangent space"},
	{0, NULL, 0, NULL, NULL}
};

EnumPropertyItem rna_enum_normal_swizzle_items[] = {
	{R_BAKE_POSX, "POS_X", 0, "+X", ""},
	{R_BAKE_POSY, "POS_Y", 0, "+Y", ""},
	{R_BAKE_POSZ, "POS_Z", 0, "+Z", ""},
	{R_BAKE_NEGX, "NEG_X", 0, "-X", ""},
	{R_BAKE_NEGY, "NEG_Y", 0, "-Y", ""},
	{R_BAKE_NEGZ, "NEG_Z", 0, "-Z", ""},
	{0, NULL, 0, NULL, NULL}
};

EnumPropertyItem rna_enum_bake_save_mode_items[] = {
	{R_BAKE_SAVE_INTERNAL, "INTERNAL", 0, "Internal", "Save the baking map in an internal image data-block"},
	{R_BAKE_SAVE_EXTERNAL, "EXTERNAL", 0, "External", "Save the baking map in an external file"},
	{0, NULL, 0, NULL, NULL}
};

#define R_IMF_VIEWS_ENUM_IND      {R_IMF_VIEWS_INDIVIDUAL, "INDIVIDUAL", 0, "Individual", \
                                   "Individual files for each view with the prefix as defined by the scene views"},
#define R_IMF_VIEWS_ENUM_S3D      {R_IMF_VIEWS_STEREO_3D, "STEREO_3D", 0, "Stereo 3D", \
                                   "Single file with an encoded stereo pair"},
#define R_IMF_VIEWS_ENUM_MV       {R_IMF_VIEWS_MULTIVIEW, "MULTIVIEW", 0, "Multi-View", "Single file with all the views"},

EnumPropertyItem rna_enum_views_format_items[] = {
	R_IMF_VIEWS_ENUM_IND
	R_IMF_VIEWS_ENUM_S3D
	{0, NULL, 0, NULL, NULL}
};

EnumPropertyItem rna_enum_views_format_multilayer_items[] = {
	R_IMF_VIEWS_ENUM_IND
	R_IMF_VIEWS_ENUM_MV
	{0, NULL, 0, NULL, NULL}
};

EnumPropertyItem rna_enum_views_format_multiview_items[] = {
	R_IMF_VIEWS_ENUM_IND
	R_IMF_VIEWS_ENUM_S3D
	R_IMF_VIEWS_ENUM_MV
	{0, NULL, 0, NULL, NULL}
};

#undef R_IMF_VIEWS_ENUM_IND
#undef R_IMF_VIEWS_ENUM_S3D
#undef R_IMF_VIEWS_ENUM_MV

EnumPropertyItem rna_enum_stereo3d_display_items[] = {
	{S3D_DISPLAY_ANAGLYPH, "ANAGLYPH", 0, "Anaglyph",
	 "Render views for left and right eyes as two differently filtered colors in a single image "
	 "(anaglyph glasses are required)"},
	{S3D_DISPLAY_INTERLACE, "INTERLACE", 0, "Interlace",
	 "Render views for left and right eyes interlaced in a single image (3D-ready monitor is required)"},
	{S3D_DISPLAY_PAGEFLIP, "TIMESEQUENTIAL", 0, "Time Sequential",
	 "Render alternate eyes (also known as page flip, quad buffer support in the graphic card is required)"},
	{S3D_DISPLAY_SIDEBYSIDE, "SIDEBYSIDE", 0, "Side-by-Side", "Render views for left and right eyes side-by-side"},
	{S3D_DISPLAY_TOPBOTTOM, "TOPBOTTOM", 0, "Top-Bottom", "Render views for left and right eyes one above another"},
	{0, NULL, 0, NULL, NULL}
};

EnumPropertyItem rna_enum_stereo3d_anaglyph_type_items[] = {
	{S3D_ANAGLYPH_REDCYAN, "RED_CYAN", 0, "Red-Cyan", ""},
	{S3D_ANAGLYPH_GREENMAGENTA, "GREEN_MAGENTA", 0, "Green-Magenta", ""},
	{S3D_ANAGLYPH_YELLOWBLUE, "YELLOW_BLUE", 0, "Yellow-Blue", ""},
	{0, NULL, 0, NULL, NULL}
};

EnumPropertyItem rna_enum_stereo3d_interlace_type_items[] = {
	{S3D_INTERLACE_ROW, "ROW_INTERLEAVED", 0, "Row Interleaved", ""},
	{S3D_INTERLACE_COLUMN, "COLUMN_INTERLEAVED", 0, "Column Interleaved", ""},
	{S3D_INTERLACE_CHECKERBOARD, "CHECKERBOARD_INTERLEAVED", 0, "Checkerboard Interleaved", ""},
	{0, NULL, 0, NULL, NULL}
};

EnumPropertyItem rna_enum_bake_pass_filter_type_items[] = {
	{R_BAKE_PASS_FILTER_NONE, "NONE", 0, "None", ""},
	{R_BAKE_PASS_FILTER_AO, "AO", 0, "AO", ""},
	{R_BAKE_PASS_FILTER_EMIT, "EMIT", 0, "Emit", ""},
	{R_BAKE_PASS_FILTER_DIRECT, "DIRECT", 0, "Direct", ""},
	{R_BAKE_PASS_FILTER_INDIRECT, "INDIRECT", 0, "Indirect", ""},
	{R_BAKE_PASS_FILTER_COLOR, "COLOR", 0, "Color", ""},
	{R_BAKE_PASS_FILTER_DIFFUSE, "DIFFUSE", 0, "Diffuse", ""},
	{R_BAKE_PASS_FILTER_GLOSSY, "GLOSSY", 0, "Glossy", ""},
	{R_BAKE_PASS_FILTER_TRANSM, "TRANSMISSION", 0, "Transmission", ""},
	{R_BAKE_PASS_FILTER_SUBSURFACE, "SUBSURFACE", 0, "Subsurface", ""},
	{0, NULL, 0, NULL, NULL}
};

#ifdef RNA_RUNTIME

#include "DNA_anim_types.h"
#include "DNA_node_types.h"
#include "DNA_object_types.h"
#include "DNA_mesh_types.h"
#include "DNA_text_types.h"

#include "RNA_access.h"

#include "MEM_guardedalloc.h"

#include "BKE_brush.h"
#include "BKE_context.h"
#include "BKE_global.h"
#include "BKE_image.h"
#include "BKE_main.h"
#include "BKE_node.h"
#include "BKE_pointcache.h"
#include "BKE_scene.h"
#include "BKE_depsgraph.h"
#include "BKE_mesh.h"
#include "BKE_sound.h"
#include "BKE_screen.h"
#include "BKE_sequencer.h"
#include "BKE_animsys.h"
#include "BKE_freestyle.h"

#include "ED_info.h"
#include "ED_node.h"
#include "ED_view3d.h"
#include "ED_mesh.h"
#include "ED_keyframing.h"
#include "ED_image.h"

#ifdef WITH_FREESTYLE
#include "FRS_freestyle.h"
#endif

static void rna_SpaceImageEditor_uv_sculpt_update(Main *bmain, Scene *scene, PointerRNA *UNUSED(ptr))
{
	ED_space_image_uv_sculpt_update(bmain->wm.first, scene);
}

static int rna_Scene_object_bases_lookup_string(PointerRNA *ptr, const char *key, PointerRNA *r_ptr)
{
	Scene *scene = (Scene *)ptr->data;
	Base *base;

	for (base = scene->base.first; base; base = base->next) {
		if (STREQLEN(base->object->id.name + 2, key, sizeof(base->object->id.name) - 2)) {
			*r_ptr = rna_pointer_inherit_refine(ptr, &RNA_ObjectBase, base);
			return true;
		}
	}

	return false;
}

static PointerRNA rna_Scene_objects_get(CollectionPropertyIterator *iter)
{
	ListBaseIterator *internal = &iter->internal.listbase;

	/* we are actually iterating a Base list, so override get */
	return rna_pointer_inherit_refine(&iter->parent, &RNA_Object, ((Base *)internal->link)->object);
}

static Base *rna_Scene_object_link(Scene *scene, bContext *C, ReportList *reports, Object *ob)
{
	Scene *scene_act = CTX_data_scene(C);
	Base *base;

	if (BKE_scene_base_find(scene, ob)) {
		BKE_reportf(reports, RPT_ERROR, "Object '%s' is already in scene '%s'", ob->id.name + 2, scene->id.name + 2);
		return NULL;
	}

	base = BKE_scene_base_add(scene, ob);
	id_us_plus(&ob->id);

	/* this is similar to what object_add_type and BKE_object_add do */
	base->lay = scene->lay;

	/* when linking to an inactive scene don't touch the layer */
	if (scene == scene_act)
		ob->lay = base->lay;

	/* TODO(sergey): Only update relations for the current scene. */
	DAG_relations_tag_update(CTX_data_main(C));
	DAG_id_tag_update(&ob->id, OB_RECALC_OB | OB_RECALC_DATA | OB_RECALC_TIME);

	/* slows down importers too much, run scene.update() */
	/* DAG_srelations_tag_update(G.main); */

	WM_main_add_notifier(NC_SCENE | ND_OB_ACTIVE, scene);

	return base;
}

static void rna_Scene_object_unlink(Scene *scene, ReportList *reports, Object *ob)
{
	Base *base = BKE_scene_base_find(scene, ob);
	if (!base) {
		BKE_reportf(reports, RPT_ERROR, "Object '%s' is not in this scene '%s'", ob->id.name + 2, scene->id.name + 2);
		return;
	}
	if (base == scene->basact && ob->mode != OB_MODE_OBJECT) {
		BKE_reportf(reports, RPT_ERROR, "Object '%s' must be in object mode to unlink", ob->id.name + 2);
		return;
	}
	if (scene->basact == base) {
		scene->basact = NULL;
	}

	BKE_scene_base_unlink(scene, base);
	MEM_freeN(base);

	id_us_min(&ob->id);

	/* needed otherwise the depgraph will contain freed objects which can crash, see [#20958] */
	DAG_relations_tag_update(G.main);

	WM_main_add_notifier(NC_SCENE | ND_OB_ACTIVE, scene);
}

static void rna_Scene_skgen_etch_template_set(PointerRNA *ptr, PointerRNA value)
{
	ToolSettings *ts = (ToolSettings *)ptr->data;
	if (value.data && ((Object *)value.data)->type == OB_ARMATURE)
		ts->skgen_template = value.data;
	else
		ts->skgen_template = NULL;
}

static PointerRNA rna_Scene_active_object_get(PointerRNA *ptr)
{
	Scene *scene = (Scene *)ptr->data;
	return rna_pointer_inherit_refine(ptr, &RNA_Object, scene->basact ? scene->basact->object : NULL);
}

static void rna_Scene_active_object_set(PointerRNA *ptr, PointerRNA value)
{
	Scene *scene = (Scene *)ptr->data;
	if (value.data)
		scene->basact = BKE_scene_base_find(scene, (Object *)value.data);
	else
		scene->basact = NULL;
}

static void rna_Scene_set_set(PointerRNA *ptr, PointerRNA value)
{
	Scene *scene = (Scene *)ptr->data;
	Scene *set = (Scene *)value.data;
	Scene *nested_set;

	for (nested_set = set; nested_set; nested_set = nested_set->set) {
		if (nested_set == scene)
			return;
		/* prevent eternal loops, set can point to next, and next to set, without problems usually */
		if (nested_set->set == set)
			return;
	}

	id_lib_extern((ID *)set);
	scene->set = set;
}

static void rna_Scene_layer_set(PointerRNA *ptr, const int *values)
{
	Scene *scene = (Scene *)ptr->data;

	scene->lay = ED_view3d_scene_layer_set(scene->lay, values, &scene->layact);
}

static int rna_Scene_active_layer_get(PointerRNA *ptr)
{
	Scene *scene = (Scene *)ptr->data;

	return (int)(log(scene->layact) / M_LN2);
}

static void rna_Scene_view3d_update(Main *bmain, Scene *UNUSED(scene_unused), PointerRNA *ptr)
{
	Scene *scene = (Scene *)ptr->data;

	BKE_screen_view3d_main_sync(&bmain->screen, scene);
}

static void rna_Scene_layer_update(Main *bmain, Scene *scene, PointerRNA *ptr)
{
	rna_Scene_view3d_update(bmain, scene, ptr);
	/* XXX We would need do_time=true here, else we can have update issues like [#36289]...
	 *     However, this has too much drawbacks (like slower layer switch, undesired updates...).
	 *     That's TODO for future DAG updates.
	 */
	DAG_on_visible_update(bmain, false);
}

static void rna_Scene_fps_update(Main *UNUSED(bmain), Scene *scene, PointerRNA *UNUSED(ptr))
{
	BKE_sound_update_fps(scene);
	BKE_sequencer_update_sound_bounds_all(scene);
}

static void rna_Scene_listener_update(Main *UNUSED(bmain), Scene *scene, PointerRNA *UNUSED(ptr))
{
	BKE_sound_update_scene_listener(scene);
}

static void rna_Scene_volume_set(PointerRNA *ptr, float value)
{
	Scene *scene = (Scene *)(ptr->data);

	scene->audio.volume = value;
	if (scene->sound_scene)
		BKE_sound_set_scene_volume(scene, value);
}

static void rna_Scene_framelen_update(Main *UNUSED(bmain), Scene *scene, PointerRNA *UNUSED(ptr))
{
	scene->r.framelen = (float)scene->r.framapto / (float)scene->r.images;
}


static void rna_Scene_frame_current_set(PointerRNA *ptr, int value)
{
	Scene *data = (Scene *)ptr->data;
	
	/* if negative frames aren't allowed, then we can't use them */
	FRAMENUMBER_MIN_CLAMP(value);
	data->r.cfra = value;
}

static float rna_Scene_frame_current_final_get(PointerRNA *ptr)
{
	Scene *scene = (Scene *)ptr->data;

	return BKE_scene_frame_get_from_ctime(scene, (float)scene->r.cfra);
}

static void rna_Scene_start_frame_set(PointerRNA *ptr, int value)
{
	Scene *data = (Scene *)ptr->data;
	/* MINFRAME not MINAFRAME, since some output formats can't taken negative frames */
	CLAMP(value, MINFRAME, MAXFRAME);
	data->r.sfra = value;

	if (data->r.sfra >= data->r.efra) {
		data->r.efra = MIN2(data->r.sfra, MAXFRAME);
	}
}

static void rna_Scene_end_frame_set(PointerRNA *ptr, int value)
{
	Scene *data = (Scene *)ptr->data;
	CLAMP(value, MINFRAME, MAXFRAME);
	data->r.efra = value;

	if (data->r.sfra >= data->r.efra) {
		data->r.sfra = MAX2(data->r.efra, MINFRAME);
	}
}

static void rna_Scene_use_preview_range_set(PointerRNA *ptr, int value)
{
	Scene *data = (Scene *)ptr->data;
	
	if (value) {
		/* copy range from scene if not set before */
		if ((data->r.psfra == data->r.pefra) && (data->r.psfra == 0)) {
			data->r.psfra = data->r.sfra;
			data->r.pefra = data->r.efra;
		}
		
		data->r.flag |= SCER_PRV_RANGE;
	}
	else
		data->r.flag &= ~SCER_PRV_RANGE;
}


static void rna_Scene_preview_range_start_frame_set(PointerRNA *ptr, int value)
{
	Scene *data = (Scene *)ptr->data;
	
	/* check if enabled already */
	if ((data->r.flag & SCER_PRV_RANGE) == 0) {
		/* set end of preview range to end frame, then clamp as per normal */
		/* TODO: or just refuse to set instead? */
		data->r.pefra = data->r.efra;
	}
	
	/* now set normally */
	CLAMP(value, MINAFRAME, data->r.pefra);
	data->r.psfra = value;
}

static void rna_Scene_preview_range_end_frame_set(PointerRNA *ptr, int value)
{
	Scene *data = (Scene *)ptr->data;
	
	/* check if enabled already */
	if ((data->r.flag & SCER_PRV_RANGE) == 0) {
		/* set start of preview range to start frame, then clamp as per normal */
		/* TODO: or just refuse to set instead? */
		data->r.psfra = data->r.sfra;
	}
	
	/* now set normally */
	CLAMP(value, data->r.psfra, MAXFRAME);
	data->r.pefra = value;
}

static void rna_Scene_frame_update(Main *bmain, Scene *UNUSED(current_scene), PointerRNA *ptr)
{
	Scene *scene = (Scene *)ptr->id.data;
	BKE_sound_seek_scene(bmain, scene);
}

static PointerRNA rna_Scene_active_keying_set_get(PointerRNA *ptr)
{
	Scene *scene = (Scene *)ptr->data;
	return rna_pointer_inherit_refine(ptr, &RNA_KeyingSet, ANIM_scene_get_active_keyingset(scene));
}

static void rna_Scene_active_keying_set_set(PointerRNA *ptr, PointerRNA value)
{
	Scene *scene = (Scene *)ptr->data;
	KeyingSet *ks = (KeyingSet *)value.data;
	
	scene->active_keyingset = ANIM_scene_get_keyingset_index(scene, ks);
}

/* get KeyingSet index stuff for list of Keying Sets editing UI
 *	- active_keyingset-1 since 0 is reserved for 'none'
 *	- don't clamp, otherwise can never set builtins types as active...
 */
static int rna_Scene_active_keying_set_index_get(PointerRNA *ptr)
{
	Scene *scene = (Scene *)ptr->data;
	return scene->active_keyingset - 1;
}

/* get KeyingSet index stuff for list of Keying Sets editing UI
 *	- value+1 since 0 is reserved for 'none'
 */
static void rna_Scene_active_keying_set_index_set(PointerRNA *ptr, int value)
{
	Scene *scene = (Scene *)ptr->data;
	scene->active_keyingset = value + 1;
}

/* XXX: evil... builtin_keyingsets is defined in keyingsets.c! */
/* TODO: make API function to retrieve this... */
extern ListBase builtin_keyingsets;

static void rna_Scene_all_keyingsets_begin(CollectionPropertyIterator *iter, PointerRNA *ptr)
{
	Scene *scene = (Scene *)ptr->data;
	
	/* start going over the scene KeyingSets first, while we still have pointer to it
	 * but only if we have any Keying Sets to use...
	 */
	if (scene->keyingsets.first)
		rna_iterator_listbase_begin(iter, &scene->keyingsets, NULL);
	else
		rna_iterator_listbase_begin(iter, &builtin_keyingsets, NULL);
}

static void rna_Scene_all_keyingsets_next(CollectionPropertyIterator *iter)
{
	ListBaseIterator *internal = &iter->internal.listbase;
	KeyingSet *ks = (KeyingSet *)internal->link;
	
	/* if we've run out of links in Scene list, jump over to the builtins list unless we're there already */
	if ((ks->next == NULL) && (ks != builtin_keyingsets.last))
		internal->link = (Link *)builtin_keyingsets.first;
	else
		internal->link = (Link *)ks->next;
		
	iter->valid = (internal->link != NULL);
}

static int rna_RenderSettings_stereoViews_skip(CollectionPropertyIterator *iter, void *UNUSED(data))
{
	ListBaseIterator *internal = &iter->internal.listbase;
	SceneRenderView *srv = (SceneRenderView *)internal->link;

	if ((STREQ(srv->name, STEREO_LEFT_NAME)) ||
	    (STREQ(srv->name, STEREO_RIGHT_NAME)))
	{
		return 0;
	}

	return 1;
};

static void rna_RenderSettings_stereoViews_begin(CollectionPropertyIterator *iter, PointerRNA *ptr)
{
	RenderData *rd = (RenderData *)ptr->data;
	rna_iterator_listbase_begin(iter, &rd->views, rna_RenderSettings_stereoViews_skip);
}

static char *rna_RenderSettings_path(PointerRNA *UNUSED(ptr))
{
	return BLI_sprintfN("render");
}

static int rna_RenderSettings_threads_get(PointerRNA *ptr)
{
	RenderData *rd = (RenderData *)ptr->data;
	return BKE_render_num_threads(rd);
}

static int rna_RenderSettings_threads_mode_get(PointerRNA *ptr)
{
	RenderData *rd = (RenderData *)ptr->data;
	int override = BLI_system_num_threads_override_get();

	if (override > 0)
		return R_FIXED_THREADS;
	else
		return (rd->mode & R_FIXED_THREADS);
}

static int rna_RenderSettings_is_movie_format_get(PointerRNA *ptr)
{
	RenderData *rd = (RenderData *)ptr->data;
	return BKE_imtype_is_movie(rd->im_format.imtype);
}

static int rna_RenderSettings_save_buffers_get(PointerRNA *ptr)
{
	RenderData *rd = (RenderData *)ptr->data;
	Scene *scene = (Scene *)ptr->id.data;
	
	if (!BKE_scene_use_new_shading_nodes(scene))
		return (rd->scemode & (R_EXR_TILE_FILE | R_FULL_SAMPLE)) != 0;
	else 
		return (rd->scemode & R_EXR_TILE_FILE) != 0;
}

static void rna_ImageFormatSettings_file_format_set(PointerRNA *ptr, int value)
{
	ImageFormatData *imf = (ImageFormatData *)ptr->data;
	ID *id = ptr->id.data;
	const bool is_render = (id && GS(id->name) == ID_SCE);
	/* see note below on why this is */
	const char chan_flag = BKE_imtype_valid_channels(imf->imtype, true) | (is_render ? IMA_CHAN_FLAG_BW : 0);

	imf->imtype = value;

	/* ensure depth and color settings match */
	if ( ((imf->planes == R_IMF_PLANES_BW) &&   !(chan_flag & IMA_CHAN_FLAG_BW)) ||
	     ((imf->planes == R_IMF_PLANES_RGBA) && !(chan_flag & IMA_CHAN_FLAG_ALPHA)))
	{
		imf->planes = R_IMF_PLANES_RGB;
	}

	/* ensure usable depth */
	{
		const int depth_ok = BKE_imtype_valid_depths(imf->imtype);
		if ((imf->depth & depth_ok) == 0) {
			/* set first available depth */
			char depth_ls[] = {R_IMF_CHAN_DEPTH_32,
			                   R_IMF_CHAN_DEPTH_24,
			                   R_IMF_CHAN_DEPTH_16,
			                   R_IMF_CHAN_DEPTH_12,
			                   R_IMF_CHAN_DEPTH_10,
			                   R_IMF_CHAN_DEPTH_8,
			                   R_IMF_CHAN_DEPTH_1,
			                   0};
			int i;

			for (i = 0; depth_ls[i]; i++) {
				if (depth_ok & depth_ls[i]) {
					imf->depth = depth_ls[i];
					break;
				}
			}
		}
	}

	if (id && GS(id->name) == ID_SCE) {
		Scene *scene = ptr->id.data;
		RenderData *rd = &scene->r;
#ifdef WITH_FFMPEG
		BKE_ffmpeg_image_type_verify(rd, imf);
#endif
#ifdef WITH_QUICKTIME
		quicktime_verify_image_type(rd, imf);
#endif
		(void)rd;
	}
}

static EnumPropertyItem *rna_ImageFormatSettings_file_format_itemf(
        bContext *UNUSED(C), PointerRNA *ptr, PropertyRNA *UNUSED(prop), bool *UNUSED(r_free))
{
	ID *id = ptr->id.data;
	if (id && GS(id->name) == ID_SCE) {
		return rna_enum_image_type_items;
	}
	else {
		return image_only_type_items;
	}
}

static EnumPropertyItem *rna_ImageFormatSettings_color_mode_itemf(
        bContext *UNUSED(C), PointerRNA *ptr, PropertyRNA *UNUSED(prop), bool *r_free)
{
	ImageFormatData *imf = (ImageFormatData *)ptr->data;
	ID *id = ptr->id.data;
	const bool is_render = (id && GS(id->name) == ID_SCE);

	/* note, we need to act differently for render
	 * where 'BW' will force grayscale even if the output format writes
	 * as RGBA, this is age old blender convention and not sure how useful
	 * it really is but keep it for now - campbell */
	char chan_flag = BKE_imtype_valid_channels(imf->imtype, true) | (is_render ? IMA_CHAN_FLAG_BW : 0);

#ifdef WITH_FFMPEG
	/* a WAY more crappy case than B&W flag: depending on codec, file format MIGHT support
	 * alpha channel. for example MPEG format with h264 codec can't do alpha channel, but
	 * the same MPEG format with QTRLE codec can easily handle alpha channel.
	 * not sure how to deal with such cases in a nicer way (sergey) */
	if (is_render) {
		Scene *scene = ptr->id.data;
		RenderData *rd = &scene->r;

		if (BKE_ffmpeg_alpha_channel_is_supported(rd))
			chan_flag |= IMA_CHAN_FLAG_ALPHA;
	}
#endif

	if (chan_flag == (IMA_CHAN_FLAG_BW | IMA_CHAN_FLAG_RGB | IMA_CHAN_FLAG_ALPHA)) {
		return rna_enum_image_color_mode_items;
	}
	else {
		int totitem = 0;
		EnumPropertyItem *item = NULL;

		if (chan_flag & IMA_CHAN_FLAG_BW)    RNA_enum_item_add(&item, &totitem, &IMAGE_COLOR_MODE_BW);
		if (chan_flag & IMA_CHAN_FLAG_RGB)   RNA_enum_item_add(&item, &totitem, &IMAGE_COLOR_MODE_RGB);
		if (chan_flag & IMA_CHAN_FLAG_ALPHA) RNA_enum_item_add(&item, &totitem, &IMAGE_COLOR_MODE_RGBA);

		RNA_enum_item_end(&item, &totitem);
		*r_free = true;

		return item;
	}
}

static EnumPropertyItem *rna_ImageFormatSettings_color_depth_itemf(
        bContext *UNUSED(C), PointerRNA *ptr, PropertyRNA *UNUSED(prop), bool *r_free)
{
	ImageFormatData *imf = (ImageFormatData *)ptr->data;

	if (imf == NULL) {
		return rna_enum_image_color_depth_items;
	}
	else {
		const int depth_ok = BKE_imtype_valid_depths(imf->imtype);
		const int is_float = ELEM(imf->imtype, R_IMF_IMTYPE_RADHDR, R_IMF_IMTYPE_OPENEXR, R_IMF_IMTYPE_MULTILAYER);

		EnumPropertyItem *item_8bit =  &rna_enum_image_color_depth_items[0];
		EnumPropertyItem *item_10bit = &rna_enum_image_color_depth_items[1];
		EnumPropertyItem *item_12bit = &rna_enum_image_color_depth_items[2];
		EnumPropertyItem *item_16bit = &rna_enum_image_color_depth_items[3];
		EnumPropertyItem *item_32bit = &rna_enum_image_color_depth_items[4];

		int totitem = 0;
		EnumPropertyItem *item = NULL;
		EnumPropertyItem tmp = {0, "", 0, "", ""};

		if (depth_ok & R_IMF_CHAN_DEPTH_8) {
			RNA_enum_item_add(&item, &totitem, item_8bit);
		}

		if (depth_ok & R_IMF_CHAN_DEPTH_10) {
			RNA_enum_item_add(&item, &totitem, item_10bit);
		}

		if (depth_ok & R_IMF_CHAN_DEPTH_12) {
			RNA_enum_item_add(&item, &totitem, item_12bit);
		}

		if (depth_ok & R_IMF_CHAN_DEPTH_16) {
			if (is_float) {
				tmp = *item_16bit;
				tmp.name = "Float (Half)";
				RNA_enum_item_add(&item, &totitem, &tmp);
			}
			else {
				RNA_enum_item_add(&item, &totitem, item_16bit);
			}
		}

		if (depth_ok & R_IMF_CHAN_DEPTH_32) {
			if (is_float) {
				tmp = *item_32bit;
				tmp.name = "Float (Full)";
				RNA_enum_item_add(&item, &totitem, &tmp);
			}
			else {
				RNA_enum_item_add(&item, &totitem, item_32bit);
			}
		}

		RNA_enum_item_end(&item, &totitem);
		*r_free = true;

		return item;
	}
}

static EnumPropertyItem *rna_ImageFormatSettings_views_format_itemf(
        bContext *UNUSED(C), PointerRNA *ptr, PropertyRNA *UNUSED(prop), bool *UNUSED(r_free))
{
	ImageFormatData *imf = (ImageFormatData *)ptr->data;

	if (imf == NULL) {
		return rna_enum_views_format_items;
	}
	else if (imf->imtype == R_IMF_IMTYPE_OPENEXR) {
		return rna_enum_views_format_multiview_items;
	}
	else if (imf->imtype == R_IMF_IMTYPE_MULTILAYER) {
		return rna_enum_views_format_multilayer_items;
	}
	else {
		return rna_enum_views_format_items;
	}
}

#ifdef WITH_OPENEXR
	/* OpenEXR */

static EnumPropertyItem *rna_ImageFormatSettings_exr_codec_itemf(
        bContext *UNUSED(C), PointerRNA *ptr, PropertyRNA *UNUSED(prop), bool *r_free)
{
	ImageFormatData *imf = (ImageFormatData *)ptr->data;

	EnumPropertyItem *item = NULL;
	int i = 1, totitem = 0;

	if (imf->depth == 16)
		return rna_enum_exr_codec_items; /* All compression types are defined for halfs */

	for (i = 0; i < R_IMF_EXR_CODEC_MAX; i++) {
		if ((i == R_IMF_EXR_CODEC_B44 || i == R_IMF_EXR_CODEC_B44A)) {
			continue; /* B44 and B44A are not defined for 32 bit floats */
		}

		RNA_enum_item_add(&item, &totitem, &rna_enum_exr_codec_items[i]);
	}

	RNA_enum_item_end(&item, &totitem);
	*r_free = true;

	return item;
}

#endif
static int rna_SceneRender_file_ext_length(PointerRNA *ptr)
{
	RenderData *rd = (RenderData *)ptr->data;
	char ext[8];
	ext[0] = '\0';
	BKE_image_path_ensure_ext_from_imformat(ext, &rd->im_format);
	return strlen(ext);
}

static void rna_SceneRender_file_ext_get(PointerRNA *ptr, char *str)
{
	RenderData *rd = (RenderData *)ptr->data;
	str[0] = '\0';
	BKE_image_path_ensure_ext_from_imformat(str, &rd->im_format);
}

#ifdef WITH_QUICKTIME
static int rna_RenderSettings_qtcodecsettings_codecType_get(PointerRNA *ptr)
{
	QuicktimeCodecSettings *settings = (QuicktimeCodecSettings *)ptr->data;
	
	return quicktime_rnatmpvalue_from_videocodectype(settings->codecType);
}

static void rna_RenderSettings_qtcodecsettings_codecType_set(PointerRNA *ptr, int value)
{
	QuicktimeCodecSettings *settings = (QuicktimeCodecSettings *)ptr->data;

	settings->codecType = quicktime_videocodecType_from_rnatmpvalue(value);
}

static EnumPropertyItem *rna_RenderSettings_qtcodecsettings_codecType_itemf(
        bContext *UNUSED(C), PointerRNA *UNUSED(ptr), PropertyRNA *UNUSED(prop), bool *r_free)
{
	EnumPropertyItem *item = NULL;
	EnumPropertyItem tmp = {0, "", 0, "", ""};
	QuicktimeCodecTypeDesc *codecTypeDesc;
	int i = 1, totitem = 0;

	for (i = 0; i < quicktime_get_num_videocodecs(); i++) {
		codecTypeDesc = quicktime_get_videocodecType_desc(i);
		if (!codecTypeDesc) break;

		tmp.value = codecTypeDesc->rnatmpvalue;
		tmp.identifier = codecTypeDesc->codecName;
		tmp.name = codecTypeDesc->codecName;
		RNA_enum_item_add(&item, &totitem, &tmp);
	}
	
	RNA_enum_item_end(&item, &totitem);
	*r_free = true;
	
	return item;
}

static int rna_RenderSettings_qtcodecsettings_audiocodecType_get(PointerRNA *ptr)
{
	QuicktimeCodecSettings *settings = (QuicktimeCodecSettings *)ptr->data;
	
	return quicktime_rnatmpvalue_from_audiocodectype(settings->audiocodecType);
}

static void rna_RenderSettings_qtcodecsettings_audiocodecType_set(PointerRNA *ptr, int value)
{
	QuicktimeCodecSettings *settings = (QuicktimeCodecSettings *)ptr->data;
	
	settings->audiocodecType = quicktime_audiocodecType_from_rnatmpvalue(value);
}

static EnumPropertyItem *rna_RenderSettings_qtcodecsettings_audiocodecType_itemf(
        bContext *UNUSED(C), PointerRNA *UNUSED(ptr), PropertyRNA *UNUSED(prop), bool *r_free)
{
	EnumPropertyItem *item = NULL;
	EnumPropertyItem tmp = {0, "", 0, "", ""};
	QuicktimeCodecTypeDesc *codecTypeDesc;
	int i = 1, totitem = 0;
	
	for (i = 0; i < quicktime_get_num_audiocodecs(); i++) {
		codecTypeDesc = quicktime_get_audiocodecType_desc(i);
		if (!codecTypeDesc) break;
		
		tmp.value = codecTypeDesc->rnatmpvalue;
		tmp.identifier = codecTypeDesc->codecName;
		tmp.name = codecTypeDesc->codecName;
		RNA_enum_item_add(&item, &totitem, &tmp);
	}
	
	RNA_enum_item_end(&item, &totitem);
	*r_free = true;
	
	return item;
}
#endif

#ifdef WITH_FFMPEG
static void rna_FFmpegSettings_lossless_output_set(PointerRNA *ptr, int value)
{
	Scene *scene = (Scene *) ptr->id.data;
	RenderData *rd = &scene->r;

	if (value)
		rd->ffcodecdata.flags |= FFMPEG_LOSSLESS_OUTPUT;
	else
		rd->ffcodecdata.flags &= ~FFMPEG_LOSSLESS_OUTPUT;

	BKE_ffmpeg_codec_settings_verify(rd);
}

static void rna_FFmpegSettings_codec_settings_update(Main *UNUSED(bmain), Scene *UNUSED(scene_unused), PointerRNA *ptr)
{
	Scene *scene = (Scene *) ptr->id.data;
	RenderData *rd = &scene->r;

	BKE_ffmpeg_codec_settings_verify(rd);
}
#endif

static int rna_RenderSettings_active_layer_index_get(PointerRNA *ptr)
{
	RenderData *rd = (RenderData *)ptr->data;
	return rd->actlay;
}

static void rna_RenderSettings_active_layer_index_set(PointerRNA *ptr, int value)
{
	RenderData *rd = (RenderData *)ptr->data;
	int num_layers = BLI_listbase_count(&rd->layers);
	rd->actlay = min_ff(value, num_layers - 1);
}

static void rna_RenderSettings_active_layer_index_range(
        PointerRNA *ptr, int *min, int *max, int *UNUSED(softmin), int *UNUSED(softmax))
{
	RenderData *rd = (RenderData *)ptr->data;

	*min = 0;
	*max = max_ii(0, BLI_listbase_count(&rd->layers) - 1);
}

static PointerRNA rna_RenderSettings_active_layer_get(PointerRNA *ptr)
{
	RenderData *rd = (RenderData *)ptr->data;
	SceneRenderLayer *srl = BLI_findlink(&rd->layers, rd->actlay);
	
	return rna_pointer_inherit_refine(ptr, &RNA_SceneRenderLayer, srl);
}

static void rna_RenderSettings_active_layer_set(PointerRNA *ptr, PointerRNA value)
{
	RenderData *rd = (RenderData *)ptr->data;
	SceneRenderLayer *srl = (SceneRenderLayer *)value.data;
	const int index = BLI_findindex(&rd->layers, srl);
	if (index != -1) rd->actlay = index;
}

static SceneRenderLayer *rna_RenderLayer_new(ID *id, RenderData *UNUSED(rd), const char *name)
{
	Scene *scene = (Scene *)id;
	SceneRenderLayer *srl = BKE_scene_add_render_layer(scene, name);

	DAG_id_tag_update(&scene->id, 0);
	WM_main_add_notifier(NC_SCENE | ND_RENDER_OPTIONS, NULL);

	return srl;
}

static void rna_RenderLayer_remove(
        ID *id, RenderData *UNUSED(rd), Main *bmain, ReportList *reports, PointerRNA *srl_ptr)
{
	SceneRenderLayer *srl = srl_ptr->data;
	Scene *scene = (Scene *)id;

	if (!BKE_scene_remove_render_layer(bmain, scene, srl)) {
		BKE_reportf(reports, RPT_ERROR, "Render layer '%s' could not be removed from scene '%s'",
		            srl->name, scene->id.name + 2);
		return;
	}

	RNA_POINTER_INVALIDATE(srl_ptr);

	DAG_id_tag_update(&scene->id, 0);
	WM_main_add_notifier(NC_SCENE | ND_RENDER_OPTIONS, NULL);
}

static int rna_RenderSettings_active_view_index_get(PointerRNA *ptr)
{
	RenderData *rd = (RenderData *)ptr->data;
	return rd->actview;
}

static void rna_RenderSettings_active_view_index_set(PointerRNA *ptr, int value)
{
	RenderData *rd = (RenderData *)ptr->data;
	rd->actview = value;
}

static void rna_RenderSettings_active_view_index_range(
        PointerRNA *ptr, int *min, int *max, int *UNUSED(softmin), int *UNUSED(softmax))
{
	RenderData *rd = (RenderData *)ptr->data;

	*min = 0;
	*max = max_ii(0, BLI_listbase_count(&rd->views) - 1);
}

static PointerRNA rna_RenderSettings_active_view_get(PointerRNA *ptr)
{
	RenderData *rd = (RenderData *)ptr->data;
	SceneRenderView *srv = BLI_findlink(&rd->views, rd->actview);

	return rna_pointer_inherit_refine(ptr, &RNA_SceneRenderView, srv);
}

static void rna_RenderSettings_active_view_set(PointerRNA *ptr, PointerRNA value)
{
	RenderData *rd = (RenderData *)ptr->data;
	SceneRenderView *srv = (SceneRenderView *)value.data;
	const int index = BLI_findindex(&rd->views, srv);
	if (index != -1) rd->actview = index;
}

static SceneRenderView *rna_RenderView_new(ID *id, RenderData *UNUSED(rd), const char *name)
{
	Scene *scene = (Scene *)id;
	SceneRenderView *srv = BKE_scene_add_render_view(scene, name);

	WM_main_add_notifier(NC_SCENE | ND_RENDER_OPTIONS, NULL);

	return srv;
}

static void rna_RenderView_remove(
        ID *id, RenderData *UNUSED(rd), Main *UNUSED(bmain), ReportList *reports, PointerRNA *srv_ptr)
{
	SceneRenderView *srv = srv_ptr->data;
	Scene *scene = (Scene *)id;

	if (!BKE_scene_remove_render_view(scene, srv)) {
		BKE_reportf(reports, RPT_ERROR, "Render view '%s' could not be removed from scene '%s'",
		            srv->name, scene->id.name + 2);
		return;
	}

	RNA_POINTER_INVALIDATE(srv_ptr);

	WM_main_add_notifier(NC_SCENE | ND_RENDER_OPTIONS, NULL);
}

static void rna_RenderSettings_engine_set(PointerRNA *ptr, int value)
{
	RenderData *rd = (RenderData *)ptr->data;
	RenderEngineType *type = BLI_findlink(&R_engines, value);

	if (type)
		BLI_strncpy_utf8(rd->engine, type->idname, sizeof(rd->engine));
}

static EnumPropertyItem *rna_RenderSettings_engine_itemf(
        bContext *UNUSED(C), PointerRNA *UNUSED(ptr), PropertyRNA *UNUSED(prop), bool *r_free)
{
	RenderEngineType *type;
	EnumPropertyItem *item = NULL;
	EnumPropertyItem tmp = {0, "", 0, "", ""};
	int a = 0, totitem = 0;

	for (type = R_engines.first; type; type = type->next, a++) {
		tmp.value = a;
		tmp.identifier = type->idname;
		tmp.name = type->name;
		RNA_enum_item_add(&item, &totitem, &tmp);
	}
	
	RNA_enum_item_end(&item, &totitem);
	*r_free = true;

	return item;
}

static int rna_RenderSettings_engine_get(PointerRNA *ptr)
{
	RenderData *rd = (RenderData *)ptr->data;
	RenderEngineType *type;
	int a = 0;

	for (type = R_engines.first; type; type = type->next, a++)
		if (STREQ(type->idname, rd->engine))
			return a;
	
	return 0;
}

static void rna_RenderSettings_engine_update(Main *bmain, Scene *UNUSED(unused), PointerRNA *UNUSED(ptr))
{
	ED_render_engine_changed(bmain);
}

static void rna_Scene_glsl_update(Main *UNUSED(bmain), Scene *UNUSED(scene), PointerRNA *ptr)
{
	Scene *scene = (Scene *)ptr->id.data;

	DAG_id_tag_update(&scene->id, 0);
}

static void rna_Scene_freestyle_update(Main *UNUSED(bmain), Scene *UNUSED(scene), PointerRNA *ptr)
{
	Scene *scene = (Scene *)ptr->id.data;

	DAG_id_tag_update(&scene->id, 0);
}

static void rna_Scene_use_view_map_cache_update(Main *UNUSED(bmain), Scene *UNUSED(scene), PointerRNA *UNUSED(ptr))
{
#ifdef WITH_FREESTYLE
	FRS_free_view_map_cache();
#endif
}

static void rna_SceneRenderLayer_name_set(PointerRNA *ptr, const char *value)
{
	Scene *scene = (Scene *)ptr->id.data;
	SceneRenderLayer *rl = (SceneRenderLayer *)ptr->data;
	char oldname[sizeof(rl->name)];

	BLI_strncpy(oldname, rl->name, sizeof(rl->name));

	BLI_strncpy_utf8(rl->name, value, sizeof(rl->name));
	BLI_uniquename(&scene->r.layers, rl, DATA_("RenderLayer"), '.', offsetof(SceneRenderLayer, name), sizeof(rl->name));

	if (scene->nodetree) {
		bNode *node;
		int index = BLI_findindex(&scene->r.layers, rl);

		for (node = scene->nodetree->nodes.first; node; node = node->next) {
			if (node->type == CMP_NODE_R_LAYERS && node->id == NULL) {
				if (node->custom1 == index)
					BLI_strncpy(node->name, rl->name, NODE_MAXSTR);
			}
		}
	}

	/* fix all the animation data which may link to this */
	BKE_animdata_fix_paths_rename_all(NULL, "render.layers", oldname, rl->name);
}

static char *rna_SceneRenderLayer_path(PointerRNA *ptr)
{
	SceneRenderLayer *srl = (SceneRenderLayer *)ptr->data;
	char name_esc[sizeof(srl->name) * 2];

	BLI_strescape(name_esc, srl->name, sizeof(name_esc));
	return BLI_sprintfN("render.layers[\"%s\"]", name_esc);
}

static void rna_SceneRenderView_name_set(PointerRNA *ptr, const char *value)
{
	Scene *scene = (Scene *)ptr->id.data;
	SceneRenderView *rv = (SceneRenderView *)ptr->data;
	BLI_strncpy_utf8(rv->name, value, sizeof(rv->name));
	BLI_uniquename(&scene->r.views, rv, DATA_("RenderView"), '.', offsetof(SceneRenderView, name), sizeof(rv->name));
}

static char *rna_SceneRenderView_path(PointerRNA *ptr)
{
	SceneRenderView *srv = (SceneRenderView *)ptr->data;
	return BLI_sprintfN("render.views[\"%s\"]", srv->name);
}

static void rna_RenderSettings_views_format_set(PointerRNA *ptr, int value)
{
	RenderData *rd = (RenderData *)ptr->data;

	if (rd->views_format == SCE_VIEWS_FORMAT_MULTIVIEW &&
	    value == SCE_VIEWS_FORMAT_STEREO_3D)
	{
		/* make sure the actview is visible */
		if (rd->actview > 1) rd->actview = 1;
	}

	rd->views_format = value;
}

static int rna_RenderSettings_multiple_engines_get(PointerRNA *UNUSED(ptr))
{
	return (BLI_listbase_count(&R_engines) > 1);
}

static int rna_RenderSettings_use_shading_nodes_get(PointerRNA *ptr)
{
	Scene *scene = (Scene *)ptr->id.data;
	return BKE_scene_use_new_shading_nodes(scene);
}

static int rna_RenderSettings_use_spherical_stereo_get(PointerRNA *ptr)
{
	Scene *scene = (Scene *)ptr->id.data;
	return BKE_scene_use_spherical_stereo(scene);
}

static int rna_RenderSettings_use_game_engine_get(PointerRNA *ptr)
{
	RenderData *rd = (RenderData *)ptr->data;
	RenderEngineType *type;

	for (type = R_engines.first; type; type = type->next)
		if (STREQ(type->idname, rd->engine))
			return (type->flag & RE_GAME) != 0;
	
	return 0;
}

static void rna_SceneRenderLayer_layer_set(PointerRNA *ptr, const int *values)
{
	SceneRenderLayer *rl = (SceneRenderLayer *)ptr->data;
	rl->lay = ED_view3d_scene_layer_set(rl->lay, values, NULL);
}

static void rna_SceneRenderLayer_pass_update(Main *bmain, Scene *activescene, PointerRNA *ptr)
{
	Scene *scene = (Scene *)ptr->id.data;

	if (scene->nodetree)
		ntreeCompositForceHidden(scene->nodetree);
	
	rna_Scene_glsl_update(bmain, activescene, ptr);
}

static void rna_Scene_use_nodes_update(bContext *C, PointerRNA *ptr)
{
	Scene *scene = (Scene *)ptr->data;

	if (scene->use_nodes && scene->nodetree == NULL)
		ED_node_composit_default(C, scene);
}

static void rna_Physics_update(Main *UNUSED(bmain), Scene *UNUSED(scene), PointerRNA *ptr)
{
	Scene *scene = (Scene *)ptr->id.data;
	Base *base;

	for (base = scene->base.first; base; base = base->next)
		BKE_ptcache_object_reset(scene, base->object, PTCACHE_RESET_DEPSGRAPH);
}

static void rna_Scene_editmesh_select_mode_set(PointerRNA *ptr, const int *value)
{
	Scene *scene = (Scene *)ptr->id.data;
	ToolSettings *ts = (ToolSettings *)ptr->data;
	int flag = (value[0] ? SCE_SELECT_VERTEX : 0) | (value[1] ? SCE_SELECT_EDGE : 0) | (value[2] ? SCE_SELECT_FACE : 0);

	if (flag) {
		ts->selectmode = flag;

		if (scene->basact) {
			Mesh *me = BKE_mesh_from_object(scene->basact->object);
			if (me && me->edit_btmesh && me->edit_btmesh->selectmode != flag) {
				me->edit_btmesh->selectmode = flag;
				EDBM_selectmode_set(me->edit_btmesh);
			}
		}
	}
}

static void rna_Scene_editmesh_select_mode_update(Main *UNUSED(bmain), Scene *scene, PointerRNA *UNUSED(ptr))
{
	Mesh *me = NULL;

	if (scene->basact) {
		me = BKE_mesh_from_object(scene->basact->object);
		if (me && me->edit_btmesh == NULL)
			me = NULL;
	}

	WM_main_add_notifier(NC_GEOM | ND_SELECT, me);
	WM_main_add_notifier(NC_SCENE | ND_TOOLSETTINGS, NULL);
}

static void object_simplify_update(Object *ob)
{
	ModifierData *md;
	ParticleSystem *psys;

	if ((ob->id.tag & LIB_TAG_DOIT) == 0) {
		return;
	}

	ob->id.tag &= ~LIB_TAG_DOIT;

	for (md = ob->modifiers.first; md; md = md->next) {
		if (ELEM(md->type, eModifierType_Subsurf, eModifierType_Multires, eModifierType_ParticleSystem)) {
			DAG_id_tag_update(&ob->id, OB_RECALC_DATA);
		}
	}

	for (psys = ob->particlesystem.first; psys; psys = psys->next)
		psys->recalc |= PSYS_RECALC_CHILD;
	
	if (ob->dup_group) {
		GroupObject *gob;

		for (gob = ob->dup_group->gobject.first; gob; gob = gob->next)
			object_simplify_update(gob->ob);
	}
}

static void rna_Scene_use_simplify_update(Main *bmain, Scene *UNUSED(scene), PointerRNA *ptr)
{
	Scene *sce = ptr->id.data;
	Scene *sce_iter;
	Base *base;

	BKE_main_id_tag_listbase(&bmain->object, LIB_TAG_DOIT, true);
	for (SETLOOPER(sce, sce_iter, base))
		object_simplify_update(base->object);
	
	WM_main_add_notifier(NC_GEOM | ND_DATA, NULL);
}

static void rna_Scene_simplify_update(Main *bmain, Scene *UNUSED(scene), PointerRNA *ptr)
{
	Scene *sce = ptr->id.data;

	if (sce->r.mode & R_SIMPLIFY)
		rna_Scene_use_simplify_update(bmain, sce, ptr);
}

static void rna_Scene_use_persistent_data_update(Main *UNUSED(bmain), Scene *UNUSED(scene), PointerRNA *ptr)
{
	Scene *sce = ptr->id.data;

	if (!(sce->r.mode & R_PERSISTENT_DATA))
		RE_FreePersistentData();
}

static int rna_Scene_use_audio_get(PointerRNA *ptr)
{
	Scene *scene = (Scene *)ptr->data;
	return (scene->audio.flag & AUDIO_MUTE) != 0;
}

static void rna_Scene_use_audio_set(PointerRNA *ptr, int value)
{
	Scene *scene = (Scene *)ptr->data;

	if (value)
		scene->audio.flag |= AUDIO_MUTE;
	else
		scene->audio.flag &= ~AUDIO_MUTE;

	BKE_sound_mute_scene(scene, value);
}

static int rna_Scene_sync_mode_get(PointerRNA *ptr)
{
	Scene *scene = (Scene *)ptr->data;
	if (scene->audio.flag & AUDIO_SYNC)
		return AUDIO_SYNC;
	return scene->flag & SCE_FRAME_DROP;
}

static void rna_Scene_sync_mode_set(PointerRNA *ptr, int value)
{
	Scene *scene = (Scene *)ptr->data;

	if (value == AUDIO_SYNC) {
		scene->audio.flag |= AUDIO_SYNC;
	}
	else if (value == SCE_FRAME_DROP) {
		scene->audio.flag &= ~AUDIO_SYNC;
		scene->flag |= SCE_FRAME_DROP;
	}
	else {
		scene->audio.flag &= ~AUDIO_SYNC;
		scene->flag &= ~SCE_FRAME_DROP;
	}
}

static int rna_GameSettings_auto_start_get(PointerRNA *UNUSED(ptr))
{
	return (G.fileflags & G_FILE_AUTOPLAY) != 0;
}

static void rna_GameSettings_auto_start_set(PointerRNA *UNUSED(ptr), int value)
{
	if (value)
		G.fileflags |= G_FILE_AUTOPLAY;
	else
		G.fileflags &= ~G_FILE_AUTOPLAY;
}

static void rna_GameSettings_exit_key_set(PointerRNA *ptr, int value)
{
	GameData *gm = (GameData *)ptr->data;

	if (ISKEYBOARD(value))
		gm->exitkey = value;
}

static void rna_GameSettings_python_key1_set(PointerRNA *ptr, int value)
{
	GameData *gm = (GameData *)ptr->data;

	if (ISKEYBOARD(value)) {
		gm->pythonkeys[0] = value;
	}
	else {
		gm->pythonkeys[0] = EVENT_NONE;
	}
}

static void rna_GameSettings_python_key2_set(PointerRNA *ptr, int value)
{
	GameData *gm = (GameData *)ptr->data;

	if (ISKEYBOARD(value)) {
		gm->pythonkeys[1] = value;
	}
	else {
		gm->pythonkeys[1] = EVENT_NONE;
	}
}

static void rna_GameSettings_python_key3_set(PointerRNA *ptr, int value)
{
	GameData *gm = (GameData *)ptr->data;

	if (ISKEYBOARD(value)) {
		gm->pythonkeys[2] = value;
	}
	else {
		gm->pythonkeys[2] = EVENT_NONE;
	}
}

static void rna_GameSettings_python_key4_set(PointerRNA *ptr, int value)
{
	GameData *gm = (GameData *)ptr->data;

	if (ISKEYBOARD(value)) {
		gm->pythonkeys[3] = value;
	}
	else {
		gm->pythonkeys[3] = EVENT_NONE;
	}
}

static TimeMarker *rna_TimeLine_add(Scene *scene, const char name[], int frame)
{
	TimeMarker *marker = MEM_callocN(sizeof(TimeMarker), "TimeMarker");
	marker->flag = SELECT;
	marker->frame = frame;
	BLI_strncpy_utf8(marker->name, name, sizeof(marker->name));
	BLI_addtail(&scene->markers, marker);

	WM_main_add_notifier(NC_SCENE | ND_MARKERS, NULL);
	WM_main_add_notifier(NC_ANIMATION | ND_MARKERS, NULL);

	return marker;
}

static void rna_TimeLine_remove(Scene *scene, ReportList *reports, PointerRNA *marker_ptr)
{
	TimeMarker *marker = marker_ptr->data;
	if (BLI_remlink_safe(&scene->markers, marker) == false) {
		BKE_reportf(reports, RPT_ERROR, "Timeline marker '%s' not found in scene '%s'",
		            marker->name, scene->id.name + 2);
		return;
	}

	MEM_freeN(marker);
	RNA_POINTER_INVALIDATE(marker_ptr);

	WM_main_add_notifier(NC_SCENE | ND_MARKERS, NULL);
	WM_main_add_notifier(NC_ANIMATION | ND_MARKERS, NULL);
}

static void rna_TimeLine_clear(Scene *scene)
{
	BLI_freelistN(&scene->markers);

	WM_main_add_notifier(NC_SCENE | ND_MARKERS, NULL);
	WM_main_add_notifier(NC_ANIMATION | ND_MARKERS, NULL);
}

static KeyingSet *rna_Scene_keying_set_new(Scene *sce, ReportList *reports, const char idname[], const char name[])
{
	KeyingSet *ks = NULL;

	/* call the API func, and set the active keyingset index */
	ks = BKE_keyingset_add(&sce->keyingsets, idname, name, KEYINGSET_ABSOLUTE, 0);
	
	if (ks) {
		sce->active_keyingset = BLI_listbase_count(&sce->keyingsets);
		return ks;
	}
	else {
		BKE_report(reports, RPT_ERROR, "Keying set could not be added");
		return NULL;
	}
}

static void rna_UnifiedPaintSettings_update(Main *UNUSED(bmain), Scene *scene, PointerRNA *UNUSED(ptr))
{
	Brush *br = BKE_paint_brush(BKE_paint_get_active(scene));
	WM_main_add_notifier(NC_BRUSH | NA_EDITED, br);
}

static void rna_UnifiedPaintSettings_size_set(PointerRNA *ptr, int value)
{
	UnifiedPaintSettings *ups = ptr->data;

	/* scale unprojected radius so it stays consistent with brush size */
	BKE_brush_scale_unprojected_radius(&ups->unprojected_radius,
	                                   value, ups->size);
	ups->size = value;
}

static void rna_UnifiedPaintSettings_unprojected_radius_set(PointerRNA *ptr, float value)
{
	UnifiedPaintSettings *ups = ptr->data;

	/* scale brush size so it stays consistent with unprojected_radius */
	BKE_brush_scale_size(&ups->size, value, ups->unprojected_radius);
	ups->unprojected_radius = value;
}

static void rna_UnifiedPaintSettings_radius_update(Main *bmain, Scene *scene, PointerRNA *ptr)
{
	/* changing the unified size should invalidate the overlay but also update the brush */
	BKE_paint_invalidate_overlay_all();
	rna_UnifiedPaintSettings_update(bmain, scene, ptr);
}

static char *rna_UnifiedPaintSettings_path(PointerRNA *UNUSED(ptr))
{
	return BLI_strdup("tool_settings.unified_paint_settings");
}

static char *rna_CurvePaintSettings_path(PointerRNA *UNUSED(ptr))
{
	return BLI_strdup("tool_settings.curve_paint_settings");
}

/* generic function to recalc geometry */
static void rna_EditMesh_update(Main *UNUSED(bmain), Scene *scene, PointerRNA *UNUSED(ptr))
{
	Mesh *me = NULL;

	if (scene->basact) {
		me = BKE_mesh_from_object(scene->basact->object);
		if (me && me->edit_btmesh == NULL)
			me = NULL;
	}

	if (me) {
		DAG_id_tag_update(&me->id, OB_RECALC_DATA);
		WM_main_add_notifier(NC_GEOM | ND_DATA, me);
	}
}

static char *rna_MeshStatVis_path(PointerRNA *UNUSED(ptr))
{
	return BLI_strdup("tool_settings.statvis");
}

/* note: without this, when Multi-Paint is activated/deactivated, the colors
 * will not change right away when multiple bones are selected, this function
 * is not for general use and only for the few cases where changing scene
 * settings and NOT for general purpose updates, possibly this should be
 * given its own notifier. */
static void rna_Scene_update_active_object_data(Main *UNUSED(bmain), Scene *scene, PointerRNA *UNUSED(ptr))
{
	Object *ob = OBACT;
	if (ob) {
		DAG_id_tag_update(&ob->id, OB_RECALC_DATA);
		WM_main_add_notifier(NC_OBJECT | ND_DRAW, &ob->id);
	}
}

static void rna_SceneCamera_update(Main *UNUSED(bmain), Scene *UNUSED(scene), PointerRNA *ptr)
{
	Scene *scene = (Scene *)ptr->id.data;
	Object *camera = scene->camera;

	if (camera)
		DAG_id_tag_update(&camera->id, 0);
}

static void rna_SceneSequencer_update(Main *UNUSED(bmain), Scene *UNUSED(scene), PointerRNA *UNUSED(ptr))
{
	BKE_sequencer_cache_cleanup();
	BKE_sequencer_preprocessed_cache_cleanup();
}

static char *rna_ToolSettings_path(PointerRNA *UNUSED(ptr))
{
	return BLI_strdup("tool_settings");
}

static PointerRNA rna_FreestyleLineSet_linestyle_get(PointerRNA *ptr)
{
	FreestyleLineSet *lineset = (FreestyleLineSet *)ptr->data;

	return rna_pointer_inherit_refine(ptr, &RNA_FreestyleLineStyle, lineset->linestyle);
}

static void rna_FreestyleLineSet_linestyle_set(PointerRNA *ptr, PointerRNA value)
{
	FreestyleLineSet *lineset = (FreestyleLineSet *)ptr->data;

	if (lineset->linestyle)
		id_us_min(&lineset->linestyle->id);
	lineset->linestyle = (FreestyleLineStyle *)value.data;
	id_us_plus(&lineset->linestyle->id);
}

static FreestyleLineSet *rna_FreestyleSettings_lineset_add(
        ID *id, FreestyleSettings *config, Main *bmain, const char *name)
{
	Scene *scene = (Scene *)id;
	FreestyleLineSet *lineset = BKE_freestyle_lineset_add(bmain, (FreestyleConfig *)config, name);

	DAG_id_tag_update(&scene->id, 0);
	WM_main_add_notifier(NC_SCENE | ND_RENDER_OPTIONS, NULL);

	return lineset;
}

static void rna_FreestyleSettings_lineset_remove(
        ID *id, FreestyleSettings *config, ReportList *reports, PointerRNA *lineset_ptr)
{
	FreestyleLineSet *lineset = lineset_ptr->data;
	Scene *scene = (Scene *)id;

	if (!BKE_freestyle_lineset_delete((FreestyleConfig *)config, lineset)) {
		BKE_reportf(reports, RPT_ERROR, "Line set '%s' could not be removed", lineset->name);
		return;
	}

	RNA_POINTER_INVALIDATE(lineset_ptr);

	DAG_id_tag_update(&scene->id, 0);
	WM_main_add_notifier(NC_SCENE | ND_RENDER_OPTIONS, NULL);
}

static PointerRNA rna_FreestyleSettings_active_lineset_get(PointerRNA *ptr)
{
	FreestyleConfig *config = (FreestyleConfig *)ptr->data;
	FreestyleLineSet *lineset = BKE_freestyle_lineset_get_active(config);
	return rna_pointer_inherit_refine(ptr, &RNA_FreestyleLineSet, lineset);
}

static void rna_FreestyleSettings_active_lineset_index_range(
        PointerRNA *ptr, int *min, int *max, int *UNUSED(softmin), int *UNUSED(softmax))
{
	FreestyleConfig *config = (FreestyleConfig *)ptr->data;

	*min = 0;
	*max = max_ii(0, BLI_listbase_count(&config->linesets) - 1);
}

static int rna_FreestyleSettings_active_lineset_index_get(PointerRNA *ptr)
{
	FreestyleConfig *config = (FreestyleConfig *)ptr->data;
	return BKE_freestyle_lineset_get_active_index(config);
}

static void rna_FreestyleSettings_active_lineset_index_set(PointerRNA *ptr, int value)
{
	FreestyleConfig *config = (FreestyleConfig *)ptr->data;
	BKE_freestyle_lineset_set_active_index(config, value);
}

static FreestyleModuleConfig *rna_FreestyleSettings_module_add(ID *id, FreestyleSettings *config)
{
	Scene *scene = (Scene *)id;
	FreestyleModuleConfig *module = BKE_freestyle_module_add((FreestyleConfig *)config);

	DAG_id_tag_update(&scene->id, 0);
	WM_main_add_notifier(NC_SCENE | ND_RENDER_OPTIONS, NULL);

	return module;
}

static void rna_FreestyleSettings_module_remove(
        ID *id, FreestyleSettings *config, ReportList *reports, PointerRNA *module_ptr)
{
	Scene *scene = (Scene *)id;
	FreestyleModuleConfig *module = module_ptr->data;

	if (!BKE_freestyle_module_delete((FreestyleConfig *)config, module)) {
		if (module->script)
			BKE_reportf(reports, RPT_ERROR, "Style module '%s' could not be removed", module->script->id.name + 2);
		else
			BKE_report(reports, RPT_ERROR, "Style module could not be removed");
		return;
	}

	RNA_POINTER_INVALIDATE(module_ptr);

	DAG_id_tag_update(&scene->id, 0);
	WM_main_add_notifier(NC_SCENE | ND_RENDER_OPTIONS, NULL);
}

char *rna_GPUDOF_path(PointerRNA *ptr)
{
	/* if there is ID-data, resolve the path using the index instead of by name,
	 * since the name used is the name of the texture assigned, but the texture
	 * may be used multiple times in the same stack
	 */
	if (ptr->id.data) {
		if (GS(((ID *)ptr->id.data)->name) == ID_CA) {
			return BLI_strdup("gpu_dof");
		}
	}

	return BLI_strdup("");
}

static void rna_GPUFXSettings_fx_update(Main *UNUSED(bmain), Scene *UNUSED(scene), PointerRNA *ptr)
{
	GPUFXSettings *fx_settings = ptr->data;

	BKE_screen_gpu_fx_validate(fx_settings);
}

static void rna_GPUDOFSettings_blades_set(PointerRNA *ptr, const int value)
{
	GPUDOFSettings *dofsettings = (GPUDOFSettings *)ptr->data;

	if (value < 3 && dofsettings->num_blades > 2)
		dofsettings->num_blades = 0;
	else if (value > 0 && dofsettings->num_blades == 0)
		dofsettings->num_blades = 3;
	else
		dofsettings->num_blades = value;
}

static void rna_Stereo3dFormat_update(Main *UNUSED(bmain), Scene *UNUSED(scene), PointerRNA *ptr)
{
	ID *id = ptr->id.data;

	if (id && GS(id->name) == ID_IM) {
		Image *ima = (Image *)id;
		ImBuf *ibuf;
		void *lock;

		if (!BKE_image_is_stereo(ima))
			return;

		ibuf = BKE_image_acquire_ibuf(ima, NULL, &lock);

		if (ibuf) {
			BKE_image_signal(ima, NULL, IMA_SIGNAL_FREE);
		}
		BKE_image_release_ibuf(ima, ibuf, lock);
	}
}

static int rna_gpu_is_hq_supported_get(PointerRNA *UNUSED(ptr))
{
	return GPU_instanced_drawing_support() && GPU_geometry_shader_support();
}

#else

static void rna_def_transform_orientation(BlenderRNA *brna)
{
	StructRNA *srna;
	PropertyRNA *prop;
	
	srna = RNA_def_struct(brna, "TransformOrientation", NULL);
	
	prop = RNA_def_property(srna, "matrix", PROP_FLOAT, PROP_MATRIX);
	RNA_def_property_float_sdna(prop, NULL, "mat");
	RNA_def_property_multi_array(prop, 2, rna_matrix_dimsize_3x3);
	RNA_def_property_update(prop, NC_SPACE | ND_SPACE_VIEW3D, NULL);
	
	prop = RNA_def_property(srna, "name", PROP_STRING, PROP_NONE);
	RNA_def_struct_name_property(srna, prop);
	RNA_def_property_ui_text(prop, "Name", "Name of the custom transform orientation");
	RNA_def_property_update(prop, NC_SPACE | ND_SPACE_VIEW3D, NULL);
}

static void rna_def_tool_settings(BlenderRNA  *brna)
{
	StructRNA *srna;
	PropertyRNA *prop;

	static EnumPropertyItem uv_select_mode_items[] = {
		{UV_SELECT_VERTEX, "VERTEX", ICON_UV_VERTEXSEL, "Vertex", "Vertex selection mode"},
		{UV_SELECT_EDGE, "EDGE", ICON_UV_EDGESEL, "Edge", "Edge selection mode"},
		{UV_SELECT_FACE, "FACE", ICON_UV_FACESEL, "Face", "Face selection mode"},
		{UV_SELECT_ISLAND, "ISLAND", ICON_UV_ISLANDSEL, "Island", "Island selection mode"},
		{0, NULL, 0, NULL, NULL}
	};
	
	/* the construction of this enum is quite special - everything is stored as bitflags,
	 * with 1st position only for for on/off (and exposed as boolean), while others are mutually
	 * exclusive options but which will only have any effect when autokey is enabled
	 */
	static EnumPropertyItem auto_key_items[] = {
		{AUTOKEY_MODE_NORMAL & ~AUTOKEY_ON, "ADD_REPLACE_KEYS", 0, "Add & Replace", ""},
		{AUTOKEY_MODE_EDITKEYS & ~AUTOKEY_ON, "REPLACE_KEYS", 0, "Replace", ""},
		{0, NULL, 0, NULL, NULL}
	};

	static EnumPropertyItem retarget_roll_items[] = {
		{SK_RETARGET_ROLL_NONE, "NONE", 0, "None", "Don't adjust roll"},
		{SK_RETARGET_ROLL_VIEW, "VIEW", 0, "View", "Roll bones to face the view"},
		{SK_RETARGET_ROLL_JOINT, "JOINT", 0, "Joint", "Roll bone to original joint plane offset"},
		{0, NULL, 0, NULL, NULL}
	};
	
	static EnumPropertyItem sketch_convert_items[] = {
		{SK_CONVERT_CUT_FIXED, "FIXED", 0, "Fixed", "Subdivide stroke in fixed number of bones"},
		{SK_CONVERT_CUT_LENGTH, "LENGTH", 0, "Length", "Subdivide stroke in bones of specific length"},
		{SK_CONVERT_CUT_ADAPTATIVE, "ADAPTIVE", 0, "Adaptive",
		 "Subdivide stroke adaptively, with more subdivision in curvier parts"},
		{SK_CONVERT_RETARGET, "RETARGET", 0, "Retarget", "Retarget template bone chain to stroke"},
		{0, NULL, 0, NULL, NULL}
	};

	static EnumPropertyItem edge_tag_items[] = {
		{EDGE_MODE_SELECT, "SELECT", 0, "Select", ""},
		{EDGE_MODE_TAG_SEAM, "SEAM", 0, "Tag Seam", ""},
		{EDGE_MODE_TAG_SHARP, "SHARP", 0, "Tag Sharp", ""},
		{EDGE_MODE_TAG_CREASE, "CREASE", 0, "Tag Crease", ""},
		{EDGE_MODE_TAG_BEVEL, "BEVEL", 0, "Tag Bevel", ""},
		{EDGE_MODE_TAG_FREESTYLE, "FREESTYLE", 0, "Tag Freestyle Edge Mark", ""},
		{0, NULL, 0, NULL, NULL}
	};

	static EnumPropertyItem draw_groupuser_items[] = {
		{OB_DRAW_GROUPUSER_NONE, "NONE", 0, "None", ""},
		{OB_DRAW_GROUPUSER_ACTIVE, "ACTIVE", 0, "Active", "Show vertices with no weights in the active group"},
		{OB_DRAW_GROUPUSER_ALL, "ALL", 0, "All", "Show vertices with no weights in any group"},
		{0, NULL, 0, NULL, NULL}
	};

	static EnumPropertyItem vertex_group_select_items[] = {
		{WT_VGROUP_ALL, "ALL", 0, "All", "All Vertex Groups"},
		{WT_VGROUP_BONE_DEFORM, "BONE_DEFORM", 0, "Deform", "Vertex Groups assigned to Deform Bones"},
		{WT_VGROUP_BONE_DEFORM_OFF, "OTHER_DEFORM", 0, "Other", "Vertex Groups assigned to non Deform Bones"},
		{0, NULL, 0, NULL, NULL}
	};
	
	static EnumPropertyItem gpencil_source_3d_items[] = {
		{GP_TOOL_SOURCE_SCENE, "SCENE", 0, "Scene",
		 "Grease Pencil data attached to the current scene is used, "
		 "unless the active object already has Grease Pencil data (i.e. for old files)"},
		{GP_TOOL_SOURCE_OBJECT, "OBJECT", 0, "Object",
		 "Grease Pencil data-blocks attached to the active object are used "
		 "(required when using pre 2.73 add-ons, e.g. BSurfaces)"},
		{0, NULL, 0, NULL, NULL}
	};
	
	static EnumPropertyItem gpencil_stroke_placement_items[] = {
		{GP_PROJECT_VIEWSPACE, "CURSOR", 0, "Cursor", "Draw stroke at the 3D cursor"},
		{0, "VIEW", 0, "View", "Stick stroke to the view "}, /* weird, GP_PROJECT_VIEWALIGN is inverted */
		{GP_PROJECT_VIEWSPACE | GP_PROJECT_DEPTH_VIEW, "SURFACE", 0, "Surface", "Stick stroke to surfaces"},
		{GP_PROJECT_VIEWSPACE | GP_PROJECT_DEPTH_STROKE, "STROKE", 0, "Stroke", "Stick stroke to other strokes"},
		{0, NULL, 0, NULL, NULL}
	};
	
	
	srna = RNA_def_struct(brna, "ToolSettings", NULL);
	RNA_def_struct_path_func(srna, "rna_ToolSettings_path");
	RNA_def_struct_ui_text(srna, "Tool Settings", "");
	
	prop = RNA_def_property(srna, "sculpt", PROP_POINTER, PROP_NONE);
	RNA_def_property_struct_type(prop, "Sculpt");
	RNA_def_property_ui_text(prop, "Sculpt", "");
	
	prop = RNA_def_property(srna, "use_auto_normalize", PROP_BOOLEAN, PROP_NONE);
	RNA_def_property_boolean_sdna(prop, NULL, "auto_normalize", 1);
	RNA_def_property_ui_text(prop, "WPaint Auto-Normalize",
	                         "Ensure all bone-deforming vertex groups add up "
	                         "to 1.0 while weight painting");
	RNA_def_property_update(prop, 0, "rna_Scene_update_active_object_data");

	prop = RNA_def_property(srna, "use_multipaint", PROP_BOOLEAN, PROP_NONE);
	RNA_def_property_boolean_sdna(prop, NULL, "multipaint", 1);
	RNA_def_property_ui_text(prop, "WPaint Multi-Paint",
	                         "Paint across the weights of all selected bones, "
	                         "maintaining their relative influence");
	RNA_def_property_update(prop, 0, "rna_Scene_update_active_object_data");

	prop = RNA_def_property(srna, "vertex_group_user", PROP_ENUM, PROP_NONE);
	RNA_def_property_enum_sdna(prop, NULL, "weightuser");
	RNA_def_property_enum_items(prop, draw_groupuser_items);
	RNA_def_property_ui_text(prop, "Mask Non-Group Vertices", "Display unweighted vertices");
	RNA_def_property_update(prop, 0, "rna_Scene_update_active_object_data");

	prop = RNA_def_property(srna, "vertex_group_subset", PROP_ENUM, PROP_NONE);
	RNA_def_property_enum_sdna(prop, NULL, "vgroupsubset");
	RNA_def_property_enum_items(prop, vertex_group_select_items);
	RNA_def_property_ui_text(prop, "Subset", "Filter Vertex groups for Display");
	RNA_def_property_update(prop, 0, "rna_Scene_update_active_object_data");

	prop = RNA_def_property(srna, "vertex_paint", PROP_POINTER, PROP_NONE);
	RNA_def_property_pointer_sdna(prop, NULL, "vpaint");	RNA_def_property_ui_text(prop, "Vertex Paint", "");

	prop = RNA_def_property(srna, "weight_paint", PROP_POINTER, PROP_NONE);
	RNA_def_property_pointer_sdna(prop, NULL, "wpaint");
	RNA_def_property_ui_text(prop, "Weight Paint", "");

	prop = RNA_def_property(srna, "image_paint", PROP_POINTER, PROP_NONE);
	RNA_def_property_pointer_sdna(prop, NULL, "imapaint");
	RNA_def_property_ui_text(prop, "Image Paint", "");

	prop = RNA_def_property(srna, "uv_sculpt", PROP_POINTER, PROP_NONE);
	RNA_def_property_pointer_sdna(prop, NULL, "uvsculpt");
	RNA_def_property_ui_text(prop, "UV Sculpt", "");

	prop = RNA_def_property(srna, "particle_edit", PROP_POINTER, PROP_NONE);
	RNA_def_property_pointer_sdna(prop, NULL, "particle");
	RNA_def_property_ui_text(prop, "Particle Edit", "");

	prop = RNA_def_property(srna, "use_uv_sculpt", PROP_BOOLEAN, PROP_NONE);
	RNA_def_property_boolean_sdna(prop, NULL, "use_uv_sculpt", 1);
	RNA_def_property_ui_text(prop, "UV Sculpt", "Enable brush for UV sculpting");
	RNA_def_property_ui_icon(prop, ICON_TPAINT_HLT, 0);
	RNA_def_property_update(prop, NC_SPACE | ND_SPACE_IMAGE, "rna_SpaceImageEditor_uv_sculpt_update");

	prop = RNA_def_property(srna, "uv_sculpt_lock_borders", PROP_BOOLEAN, PROP_NONE);
	RNA_def_property_boolean_sdna(prop, NULL, "uv_sculpt_settings", UV_SCULPT_LOCK_BORDERS);
	RNA_def_property_ui_text(prop, "Lock Borders", "Disable editing of boundary edges");

	prop = RNA_def_property(srna, "uv_sculpt_all_islands", PROP_BOOLEAN, PROP_NONE);
	RNA_def_property_boolean_sdna(prop, NULL, "uv_sculpt_settings", UV_SCULPT_ALL_ISLANDS);
	RNA_def_property_ui_text(prop, "Sculpt All Islands", "Brush operates on all islands");

	prop = RNA_def_property(srna, "uv_sculpt_tool", PROP_ENUM, PROP_NONE);
	RNA_def_property_enum_sdna(prop, NULL, "uv_sculpt_tool");
	RNA_def_property_enum_items(prop, uv_sculpt_tool_items);
	RNA_def_property_ui_text(prop, "UV Sculpt Tools", "Select Tools for the UV sculpt brushes");

	prop = RNA_def_property(srna, "uv_relax_method", PROP_ENUM, PROP_NONE);
	RNA_def_property_enum_sdna(prop, NULL, "uv_relax_method");
	RNA_def_property_enum_items(prop, uv_sculpt_relaxation_items);
	RNA_def_property_ui_text(prop, "Relaxation Method", "Algorithm used for UV relaxation");

	/* Transform */
	prop = RNA_def_property(srna, "proportional_edit", PROP_ENUM, PROP_NONE);
	RNA_def_property_enum_sdna(prop, NULL, "proportional");
	RNA_def_property_enum_items(prop, rna_enum_proportional_editing_items);
	RNA_def_property_ui_text(prop, "Proportional Editing",
	                         "Proportional Editing mode, allows transforms with distance fall-off");
	RNA_def_property_update(prop, NC_SCENE | ND_TOOLSETTINGS, NULL); /* header redraw */

	prop = RNA_def_property(srna, "use_proportional_edit_objects", PROP_BOOLEAN, PROP_NONE);
	RNA_def_property_boolean_sdna(prop, NULL, "proportional_objects", 0);
	RNA_def_property_ui_text(prop, "Proportional Editing Objects", "Proportional editing object mode");
	RNA_def_property_ui_icon(prop, ICON_PROP_OFF, 1);
	RNA_def_property_update(prop, NC_SCENE | ND_TOOLSETTINGS, NULL); /* header redraw */

	prop = RNA_def_property(srna, "use_proportional_edit_mask", PROP_BOOLEAN, PROP_NONE);
	RNA_def_property_boolean_sdna(prop, NULL, "proportional_mask", 0);
	RNA_def_property_ui_text(prop, "Proportional Editing Objects", "Proportional editing mask mode");
	RNA_def_property_ui_icon(prop, ICON_PROP_OFF, 1);
	RNA_def_property_update(prop, NC_SCENE | ND_TOOLSETTINGS, NULL); /* header redraw */

	prop = RNA_def_property(srna, "use_proportional_action", PROP_BOOLEAN, PROP_NONE);
	RNA_def_property_boolean_sdna(prop, NULL, "proportional_action", 0);
	RNA_def_property_ui_text(prop, "Proportional Editing Actions", "Proportional editing in action editor");
	RNA_def_property_ui_icon(prop, ICON_PROP_OFF, 1);
	RNA_def_property_update(prop, NC_SCENE | ND_TOOLSETTINGS, NULL); /* header redraw */

	prop = RNA_def_property(srna, "use_proportional_fcurve", PROP_BOOLEAN, PROP_NONE);
	RNA_def_property_boolean_sdna(prop, NULL, "proportional_fcurve", 0);
	RNA_def_property_ui_text(prop, "Proportional Editing FCurves", "Proportional editing in FCurve editor");
	RNA_def_property_ui_icon(prop, ICON_PROP_OFF, 1);
	RNA_def_property_update(prop, NC_SCENE | ND_TOOLSETTINGS, NULL); /* header redraw */

	prop = RNA_def_property(srna, "lock_markers", PROP_BOOLEAN, PROP_NONE);
	RNA_def_property_boolean_sdna(prop, NULL, "lock_markers", 0);
	RNA_def_property_ui_text(prop, "Lock Markers", "Prevent marker editing");

	prop = RNA_def_property(srna, "proportional_edit_falloff", PROP_ENUM, PROP_NONE);
	RNA_def_property_enum_sdna(prop, NULL, "prop_mode");
	RNA_def_property_enum_items(prop, rna_enum_proportional_falloff_items);
	RNA_def_property_ui_text(prop, "Proportional Editing Falloff", "Falloff type for proportional editing mode");
	RNA_def_property_update(prop, NC_SCENE | ND_TOOLSETTINGS, NULL); /* header redraw */

	prop = RNA_def_property(srna, "proportional_size", PROP_FLOAT, PROP_DISTANCE);
	RNA_def_property_float_sdna(prop, NULL, "proportional_size");
	RNA_def_property_ui_text(prop, "Proportional Size", "Display size for proportional editing circle");
	RNA_def_property_range(prop, 0.00001, 5000.0);
	
	prop = RNA_def_property(srna, "normal_size", PROP_FLOAT, PROP_DISTANCE);
	RNA_def_property_float_sdna(prop, NULL, "normalsize");
	RNA_def_property_ui_text(prop, "Normal Size", "Display size for normals in the 3D view");
	RNA_def_property_range(prop, 0.00001, 1000.0);
	RNA_def_property_ui_range(prop, 0.01, 10.0, 10.0, 2);
	RNA_def_property_update(prop, NC_GEOM | ND_DATA, NULL);

	prop = RNA_def_property(srna, "double_threshold", PROP_FLOAT, PROP_DISTANCE);
	RNA_def_property_float_sdna(prop, NULL, "doublimit");
	RNA_def_property_ui_text(prop, "Double Threshold", "Limit for removing duplicates and 'Auto Merge'");
	RNA_def_property_range(prop, 0.0, 1.0);
	RNA_def_property_ui_range(prop, 0.0, 0.1, 0.01, 6);

	prop = RNA_def_property(srna, "use_mesh_automerge", PROP_BOOLEAN, PROP_NONE);
	RNA_def_property_boolean_sdna(prop, NULL, "automerge", 0);
	RNA_def_property_ui_text(prop, "AutoMerge Editing", "Automatically merge vertices moved to the same location");
	RNA_def_property_update(prop, NC_SCENE | ND_TOOLSETTINGS, NULL); /* header redraw */

	prop = RNA_def_property(srna, "use_snap", PROP_BOOLEAN, PROP_NONE);
	RNA_def_property_boolean_sdna(prop, NULL, "snap_flag", SCE_SNAP);
	RNA_def_property_ui_text(prop, "Snap", "Snap during transform");
	RNA_def_property_ui_icon(prop, ICON_SNAP_OFF, 1);
	RNA_def_property_update(prop, NC_SCENE | ND_TOOLSETTINGS, NULL); /* header redraw */

	prop = RNA_def_property(srna, "use_snap_align_rotation", PROP_BOOLEAN, PROP_NONE);
	RNA_def_property_boolean_sdna(prop, NULL, "snap_flag", SCE_SNAP_ROTATE);
	RNA_def_property_ui_text(prop, "Snap Align Rotation", "Align rotation with the snapping target");
	RNA_def_property_ui_icon(prop, ICON_SNAP_NORMAL, 0);
	RNA_def_property_update(prop, NC_SCENE | ND_TOOLSETTINGS, NULL); /* header redraw */

	prop = RNA_def_property(srna, "use_snap_grid_absolute", PROP_BOOLEAN, PROP_NONE);
	RNA_def_property_boolean_sdna(prop, NULL, "snap_flag", SCE_SNAP_ABS_GRID);
	RNA_def_property_ui_text(prop, "Absolute Grid Snap",
	                         "Absolute grid alignment while translating (based on the pivot center)");
	RNA_def_property_ui_icon(prop, ICON_SNAP_GRID, 0);
	RNA_def_property_update(prop, NC_SCENE | ND_TOOLSETTINGS, NULL); /* header redraw */

	prop = RNA_def_property(srna, "snap_element", PROP_ENUM, PROP_NONE);
	RNA_def_property_enum_sdna(prop, NULL, "snap_mode");
	RNA_def_property_enum_items(prop, rna_enum_snap_element_items);
	RNA_def_property_ui_text(prop, "Snap Element", "Type of element to snap to");
	RNA_def_property_update(prop, NC_SCENE | ND_TOOLSETTINGS, NULL); /* header redraw */
	
	/* node editor uses own set of snap modes */
	prop = RNA_def_property(srna, "snap_node_element", PROP_ENUM, PROP_NONE);
	RNA_def_property_enum_sdna(prop, NULL, "snap_node_mode");
	RNA_def_property_enum_items(prop, rna_enum_snap_node_element_items);
	RNA_def_property_ui_text(prop, "Snap Node Element", "Type of element to snap to");
	RNA_def_property_update(prop, NC_SCENE | ND_TOOLSETTINGS, NULL); /* header redraw */
	
	/* image editor uses own set of snap modes */
	prop = RNA_def_property(srna, "snap_uv_element", PROP_ENUM, PROP_NONE);
	RNA_def_property_enum_sdna(prop, NULL, "snap_uv_mode");
	RNA_def_property_enum_items(prop, snap_uv_element_items);
	RNA_def_property_ui_text(prop, "Snap UV Element", "Type of element to snap to");
	RNA_def_property_update(prop, NC_SCENE | ND_TOOLSETTINGS, NULL); /* header redraw */

	prop = RNA_def_property(srna, "snap_target", PROP_ENUM, PROP_NONE);
	RNA_def_property_enum_sdna(prop, NULL, "snap_target");
	RNA_def_property_enum_items(prop, rna_enum_snap_target_items);
	RNA_def_property_ui_text(prop, "Snap Target", "Which part to snap onto the target");
	RNA_def_property_update(prop, NC_SCENE | ND_TOOLSETTINGS, NULL); /* header redraw */

	prop = RNA_def_property(srna, "use_snap_peel_object", PROP_BOOLEAN, PROP_NONE);
	RNA_def_property_boolean_sdna(prop, NULL, "snap_flag", SCE_SNAP_PEEL_OBJECT);
	RNA_def_property_ui_text(prop, "Snap Peel Object", "Consider objects as whole when finding volume center");
	RNA_def_property_ui_icon(prop, ICON_SNAP_PEEL_OBJECT, 0);
	RNA_def_property_update(prop, NC_SCENE | ND_TOOLSETTINGS, NULL); /* header redraw */
	
	prop = RNA_def_property(srna, "use_snap_project", PROP_BOOLEAN, PROP_NONE);
	RNA_def_property_boolean_sdna(prop, NULL, "snap_flag", SCE_SNAP_PROJECT);
	RNA_def_property_ui_text(prop, "Project Individual Elements",
	                         "Project individual elements on the surface of other objects");
	RNA_def_property_ui_icon(prop, ICON_RETOPO, 0);
	RNA_def_property_update(prop, NC_SCENE | ND_TOOLSETTINGS, NULL); /* header redraw */

	prop = RNA_def_property(srna, "use_snap_self", PROP_BOOLEAN, PROP_NONE);
	RNA_def_property_boolean_negative_sdna(prop, NULL, "snap_flag", SCE_SNAP_NO_SELF);
	RNA_def_property_ui_text(prop, "Project to Self", "Snap onto itself (editmode)");
	RNA_def_property_ui_icon(prop, ICON_ORTHO, 0);
	RNA_def_property_update(prop, NC_SCENE | ND_TOOLSETTINGS, NULL); /* header redraw */

	/* Grease Pencil */
	prop = RNA_def_property(srna, "use_gpencil_continuous_drawing", PROP_BOOLEAN, PROP_NONE);
	RNA_def_property_boolean_sdna(prop, NULL, "gpencil_flags", GP_TOOL_FLAG_PAINTSESSIONS_ON);
	RNA_def_property_ui_text(prop, "Use Continuous Drawing",
	                         "Allow drawing multiple strokes at a time with Grease Pencil");
	RNA_def_property_update(prop, NC_SCENE | ND_TOOLSETTINGS, NULL); /* xxx: need toolbar to be redrawn... */
	
	prop = RNA_def_property(srna, "use_gpencil_additive_drawing", PROP_BOOLEAN, PROP_NONE);
	RNA_def_property_boolean_sdna(prop, NULL, "gpencil_flags", GP_TOOL_FLAG_RETAIN_LAST);
	RNA_def_property_ui_text(prop, "Use Additive Drawing",
	                         "When creating new frames, the strokes from the previous/active frame "
	                         "are included as the basis for the new one");
	RNA_def_property_update(prop, NC_SCENE | ND_TOOLSETTINGS, NULL);
	
	prop = RNA_def_property(srna, "grease_pencil_source", PROP_ENUM, PROP_NONE);
	RNA_def_property_enum_bitflag_sdna(prop, NULL, "gpencil_src");
	RNA_def_property_enum_items(prop, gpencil_source_3d_items);
	RNA_def_property_ui_text(prop, "Grease Pencil Source",
	                         "Datablock where active Grease Pencil data is found from");
	RNA_def_property_update(prop, NC_GPENCIL | ND_DATA, NULL);
	
	prop = RNA_def_property(srna, "gpencil_sculpt", PROP_POINTER, PROP_NONE);
	RNA_def_property_pointer_sdna(prop, NULL, "gp_sculpt");
	RNA_def_property_struct_type(prop, "GPencilSculptSettings");
	RNA_def_property_ui_text(prop, "Grease Pencil Sculpt", "");
	
	/* Grease Pencil - 3D View Stroke Placement */
	prop = RNA_def_property(srna, "gpencil_stroke_placement_view3d", PROP_ENUM, PROP_NONE);
	RNA_def_property_enum_bitflag_sdna(prop, NULL, "gpencil_v3d_align");
	RNA_def_property_enum_items(prop, gpencil_stroke_placement_items);
	RNA_def_property_ui_text(prop, "Stroke Placement (3D View)", "");
	RNA_def_property_update(prop, NC_GPENCIL | ND_DATA, NULL);
	
	prop = RNA_def_property(srna, "use_gpencil_stroke_endpoints", PROP_BOOLEAN, PROP_NONE);
	RNA_def_property_boolean_sdna(prop, NULL, "gpencil_v3d_align", GP_PROJECT_DEPTH_STROKE_ENDPOINTS);
	RNA_def_property_ui_text(prop, "Only Endpoints", "Only use the first and last parts of the stroke for snapping");
	RNA_def_property_update(prop, NC_GPENCIL | ND_DATA, NULL);
	
	/* Grease Pencil - 2D Views Stroke Placement */
	prop = RNA_def_property(srna, "gpencil_stroke_placement_view2d", PROP_ENUM, PROP_NONE);
	RNA_def_property_enum_bitflag_sdna(prop, NULL, "gpencil_v2d_align");
	RNA_def_property_enum_items(prop, gpencil_stroke_placement_items);
	RNA_def_property_ui_text(prop, "Stroke Placement (2D View)", "");
	RNA_def_property_update(prop, NC_GPENCIL | ND_DATA, NULL);

	/* Grease Pencil - Sequencer Preview Stroke Placement */
	prop = RNA_def_property(srna, "gpencil_stroke_placement_sequencer_preview", PROP_ENUM, PROP_NONE);
	RNA_def_property_enum_bitflag_sdna(prop, NULL, "gpencil_seq_align");
	RNA_def_property_enum_items(prop, gpencil_stroke_placement_items);
	RNA_def_property_ui_text(prop, "Stroke Placement (Sequencer Preview)", "");
	RNA_def_property_update(prop, NC_GPENCIL | ND_DATA, NULL);
	
	/* Grease Pencil - Image Editor Stroke Placement */
	prop = RNA_def_property(srna, "gpencil_stroke_placement_image_editor", PROP_ENUM, PROP_NONE);
	RNA_def_property_enum_bitflag_sdna(prop, NULL, "gpencil_ima_align");
	RNA_def_property_enum_items(prop, gpencil_stroke_placement_items);
	RNA_def_property_ui_text(prop, "Stroke Placement (Image Editor)", "");
	RNA_def_property_update(prop, NC_GPENCIL | ND_DATA, NULL);

	
	/* Auto Keying */
	prop = RNA_def_property(srna, "use_keyframe_insert_auto", PROP_BOOLEAN, PROP_NONE);
	RNA_def_property_boolean_sdna(prop, NULL, "autokey_mode", AUTOKEY_ON);
	RNA_def_property_ui_text(prop, "Auto Keying", "Automatic keyframe insertion for Objects and Bones");
	RNA_def_property_ui_icon(prop, ICON_REC, 0);
	
	prop = RNA_def_property(srna, "auto_keying_mode", PROP_ENUM, PROP_NONE);
	RNA_def_property_enum_bitflag_sdna(prop, NULL, "autokey_mode");
	RNA_def_property_enum_items(prop, auto_key_items);
	RNA_def_property_ui_text(prop, "Auto-Keying Mode", "Mode of automatic keyframe insertion for Objects and Bones");
	
	prop = RNA_def_property(srna, "use_record_with_nla", PROP_BOOLEAN, PROP_NONE);
	RNA_def_property_boolean_sdna(prop, NULL, "autokey_flag", ANIMRECORD_FLAG_WITHNLA);
	RNA_def_property_ui_text(prop, "Layered",
	                         "Add a new NLA Track + Strip for every loop/pass made over the animation "
	                         "to allow non-destructive tweaking");
	
	prop = RNA_def_property(srna, "use_keyframe_insert_keyingset", PROP_BOOLEAN, PROP_NONE);
	RNA_def_property_boolean_sdna(prop, NULL, "autokey_flag", AUTOKEY_FLAG_ONLYKEYINGSET);
	RNA_def_property_ui_text(prop, "Auto Keyframe Insert Keying Set",
	                         "Automatic keyframe insertion using active Keying Set only");
	RNA_def_property_ui_icon(prop, ICON_KEYINGSET, 0);
	
	/* Keyframing */
	prop = RNA_def_property(srna, "keyframe_type", PROP_ENUM, PROP_NONE);
	RNA_def_property_enum_sdna(prop, NULL, "keyframe_type");
	RNA_def_property_enum_items(prop, rna_enum_beztriple_keyframe_type_items);
	RNA_def_property_ui_text(prop, "New Keyframe Type", "Type of keyframes to create when inserting keyframes");
	
	/* UV */
	prop = RNA_def_property(srna, "uv_select_mode", PROP_ENUM, PROP_NONE);
	RNA_def_property_enum_sdna(prop, NULL, "uv_selectmode");
	RNA_def_property_enum_items(prop, uv_select_mode_items);
	RNA_def_property_ui_text(prop, "UV Selection Mode", "UV selection and display mode");
	RNA_def_property_update(prop, NC_SPACE | ND_SPACE_IMAGE, NULL);

	prop = RNA_def_property(srna, "use_uv_select_sync", PROP_BOOLEAN, PROP_NONE);
	RNA_def_property_boolean_sdna(prop, NULL, "uv_flag", UV_SYNC_SELECTION);
	RNA_def_property_ui_text(prop, "UV Sync Selection", "Keep UV and edit mode mesh selection in sync");
	RNA_def_property_ui_icon(prop, ICON_EDIT, 0);
	RNA_def_property_update(prop, NC_SPACE | ND_SPACE_IMAGE, NULL);

	prop = RNA_def_property(srna, "show_uv_local_view", PROP_BOOLEAN, PROP_NONE);
	RNA_def_property_boolean_sdna(prop, NULL, "uv_flag", UV_SHOW_SAME_IMAGE);
	RNA_def_property_ui_text(prop, "UV Local View", "Draw only faces with the currently displayed image assigned");
	RNA_def_property_update(prop, NC_SPACE | ND_SPACE_IMAGE, NULL);

	/* Mesh */
	prop = RNA_def_property(srna, "mesh_select_mode", PROP_BOOLEAN, PROP_NONE);
	RNA_def_property_boolean_sdna(prop, NULL, "selectmode", 1);
	RNA_def_property_array(prop, 3);
	RNA_def_property_boolean_funcs(prop, NULL, "rna_Scene_editmesh_select_mode_set");
	RNA_def_property_ui_text(prop, "Mesh Selection Mode", "Which mesh elements selection works on");
	RNA_def_property_update(prop, 0, "rna_Scene_editmesh_select_mode_update");

	prop = RNA_def_property(srna, "vertex_group_weight", PROP_FLOAT, PROP_FACTOR);
	RNA_def_property_float_sdna(prop, NULL, "vgroup_weight");
	RNA_def_property_ui_text(prop, "Vertex Group Weight", "Weight to assign in vertex groups");

	/* use with MESH_OT_shortest_path_pick */
	prop = RNA_def_property(srna, "edge_path_mode", PROP_ENUM, PROP_NONE);
	RNA_def_property_enum_sdna(prop, NULL, "edge_mode");
	RNA_def_property_enum_items(prop, edge_tag_items);
	RNA_def_property_ui_text(prop, "Edge Tag Mode", "The edge flag to tag when selecting the shortest path");

	prop = RNA_def_property(srna, "edge_path_live_unwrap", PROP_BOOLEAN, PROP_NONE);
	RNA_def_property_boolean_sdna(prop, NULL, "edge_mode_live_unwrap", 1);
	RNA_def_property_ui_text(prop, "Live Unwrap", "Changing edges seam re-calculates UV unwrap");

	/* etch-a-ton */
	prop = RNA_def_property(srna, "use_bone_sketching", PROP_BOOLEAN, PROP_NONE);
	RNA_def_property_boolean_sdna(prop, NULL, "bone_sketching", BONE_SKETCHING);
	RNA_def_property_ui_text(prop, "Use Bone Sketching", "Use sketching to create and edit bones");
/*	RNA_def_property_ui_icon(prop, ICON_EDIT, 0); */
	RNA_def_property_update(prop, NC_SPACE | ND_SPACE_VIEW3D, NULL);

	prop = RNA_def_property(srna, "use_etch_quick", PROP_BOOLEAN, PROP_NONE);
	RNA_def_property_boolean_sdna(prop, NULL, "bone_sketching", BONE_SKETCHING_QUICK);
	RNA_def_property_ui_text(prop, "Quick Sketching", "Automatically convert and delete on stroke end");

	prop = RNA_def_property(srna, "use_etch_overdraw", PROP_BOOLEAN, PROP_NONE);
	RNA_def_property_boolean_sdna(prop, NULL, "bone_sketching", BONE_SKETCHING_ADJUST);
	RNA_def_property_ui_text(prop, "Overdraw Sketching", "Adjust strokes by drawing near them");
	
	prop = RNA_def_property(srna, "use_etch_autoname", PROP_BOOLEAN, PROP_NONE);
	RNA_def_property_boolean_sdna(prop, NULL, "skgen_retarget_options", SK_RETARGET_AUTONAME);
	RNA_def_property_ui_text(prop, "Autoname Bones",
	                         "Automatically generate values to replace &N and &S suffix placeholders in template names");

	prop = RNA_def_property(srna, "etch_number", PROP_STRING, PROP_NONE);
	RNA_def_property_string_sdna(prop, NULL, "skgen_num_string");
	RNA_def_property_ui_text(prop, "Number", "Text to replace &N with (e.g. 'Finger.&N' -> 'Finger.1' or 'Finger.One')");

	prop = RNA_def_property(srna, "etch_side", PROP_STRING, PROP_NONE);
	RNA_def_property_string_sdna(prop, NULL, "skgen_num_string");
	RNA_def_property_ui_text(prop, "Side", "Text to replace &S with (e.g. 'Arm.&S' -> 'Arm.R' or 'Arm.Right')");

	prop = RNA_def_property(srna, "etch_template", PROP_POINTER, PROP_NONE);
	RNA_def_property_pointer_sdna(prop, NULL, "skgen_template");
	RNA_def_property_flag(prop, PROP_EDITABLE);
	RNA_def_property_struct_type(prop, "Object");
	RNA_def_property_pointer_funcs(prop, NULL, "rna_Scene_skgen_etch_template_set", NULL, NULL);
	RNA_def_property_ui_text(prop, "Template", "Template armature that will be retargeted to the stroke");

	prop = RNA_def_property(srna, "etch_subdivision_number", PROP_INT, PROP_NONE);
	RNA_def_property_int_sdna(prop, NULL, "skgen_subdivision_number");
	RNA_def_property_range(prop, 1, 255);
	RNA_def_property_ui_text(prop, "Subdivisions", "Number of bones in the subdivided stroke");
	RNA_def_property_update(prop, NC_SPACE | ND_SPACE_VIEW3D, NULL);

	prop = RNA_def_property(srna, "etch_adaptive_limit", PROP_FLOAT, PROP_FACTOR);
	RNA_def_property_float_sdna(prop, NULL, "skgen_correlation_limit");
	RNA_def_property_range(prop, 0.00001, 1.0);
	RNA_def_property_ui_range(prop, 0.01, 1.0, 0.01, 2);
	RNA_def_property_ui_text(prop, "Limit", "Correlation threshold for number of bones in the subdivided stroke");
	RNA_def_property_update(prop, NC_SPACE | ND_SPACE_VIEW3D, NULL);

	prop = RNA_def_property(srna, "etch_length_limit", PROP_FLOAT, PROP_DISTANCE);
	RNA_def_property_float_sdna(prop, NULL, "skgen_length_limit");
	RNA_def_property_range(prop, 0.00001, 100000.0);
	RNA_def_property_ui_range(prop, 0.001, 100.0, 0.1, 3);
	RNA_def_property_ui_text(prop, "Length", "Maximum length of the subdivided bones");
	RNA_def_property_update(prop, NC_SPACE | ND_SPACE_VIEW3D, NULL);

	prop = RNA_def_property(srna, "etch_roll_mode", PROP_ENUM, PROP_NONE);
	RNA_def_property_enum_bitflag_sdna(prop, NULL, "skgen_retarget_roll");
	RNA_def_property_enum_items(prop, retarget_roll_items);
	RNA_def_property_ui_text(prop, "Retarget roll mode", "Method used to adjust the roll of bones when retargeting");
	
	prop = RNA_def_property(srna, "etch_convert_mode", PROP_ENUM, PROP_NONE);
	RNA_def_property_enum_bitflag_sdna(prop, NULL, "bone_sketching_convert");
	RNA_def_property_enum_items(prop, sketch_convert_items);
	RNA_def_property_ui_text(prop, "Stroke conversion method", "Method used to convert stroke to bones");
	RNA_def_property_update(prop, NC_SPACE | ND_SPACE_VIEW3D, NULL);

	/* Unified Paint Settings */
	prop = RNA_def_property(srna, "unified_paint_settings", PROP_POINTER, PROP_NONE);
	RNA_def_property_flag(prop, PROP_NEVER_NULL);
	RNA_def_property_struct_type(prop, "UnifiedPaintSettings");
	RNA_def_property_ui_text(prop, "Unified Paint Settings", NULL);

	/* Curve Paint Settings */
	prop = RNA_def_property(srna, "curve_paint_settings", PROP_POINTER, PROP_NONE);
	RNA_def_property_flag(prop, PROP_NEVER_NULL);
	RNA_def_property_struct_type(prop, "CurvePaintSettings");
	RNA_def_property_ui_text(prop, "Curve Paint Settings", NULL);

	/* Mesh Statistics */
	prop = RNA_def_property(srna, "statvis", PROP_POINTER, PROP_NONE);
	RNA_def_property_flag(prop, PROP_NEVER_NULL);
	RNA_def_property_struct_type(prop, "MeshStatVis");
	RNA_def_property_ui_text(prop, "Mesh Statistics Visualization", NULL);
}

static void rna_def_unified_paint_settings(BlenderRNA  *brna)
{
	StructRNA *srna;
	PropertyRNA *prop;

	srna = RNA_def_struct(brna, "UnifiedPaintSettings", NULL);
	RNA_def_struct_path_func(srna, "rna_UnifiedPaintSettings_path");
	RNA_def_struct_ui_text(srna, "Unified Paint Settings", "Overrides for some of the active brush's settings");

	/* high-level flags to enable or disable unified paint settings */
	prop = RNA_def_property(srna, "use_unified_size", PROP_BOOLEAN, PROP_NONE);
	RNA_def_property_boolean_sdna(prop, NULL, "flag", UNIFIED_PAINT_SIZE);
	RNA_def_property_ui_text(prop, "Use Unified Radius",
	                         "Instead of per-brush radius, the radius is shared across brushes");

	prop = RNA_def_property(srna, "use_unified_strength", PROP_BOOLEAN, PROP_NONE);
	RNA_def_property_boolean_sdna(prop, NULL, "flag", UNIFIED_PAINT_ALPHA);
	RNA_def_property_ui_text(prop, "Use Unified Strength",
	                         "Instead of per-brush strength, the strength is shared across brushes");

	prop = RNA_def_property(srna, "use_unified_weight", PROP_BOOLEAN, PROP_NONE);
	RNA_def_property_boolean_sdna(prop, NULL, "flag", UNIFIED_PAINT_WEIGHT);
	RNA_def_property_ui_text(prop, "Use Unified Weight",
	                         "Instead of per-brush weight, the weight is shared across brushes");

	prop = RNA_def_property(srna, "use_unified_color", PROP_BOOLEAN, PROP_NONE);
	RNA_def_property_boolean_sdna(prop, NULL, "flag", UNIFIED_PAINT_COLOR);
	RNA_def_property_ui_text(prop, "Use Unified Color",
	                         "Instead of per-brush color, the color is shared across brushes");

	/* unified paint settings that override the equivalent settings
	 * from the active brush */
	prop = RNA_def_property(srna, "size", PROP_INT, PROP_PIXEL);
	RNA_def_property_int_funcs(prop, NULL, "rna_UnifiedPaintSettings_size_set", NULL);
	RNA_def_property_range(prop, 1, MAX_BRUSH_PIXEL_RADIUS * 10);
	RNA_def_property_ui_range(prop, 1, MAX_BRUSH_PIXEL_RADIUS, 1, -1);
	RNA_def_property_ui_text(prop, "Radius", "Radius of the brush");
	RNA_def_property_update(prop, 0, "rna_UnifiedPaintSettings_radius_update");

	prop = RNA_def_property(srna, "unprojected_radius", PROP_FLOAT, PROP_DISTANCE);
	RNA_def_property_float_funcs(prop, NULL, "rna_UnifiedPaintSettings_unprojected_radius_set", NULL);
	RNA_def_property_range(prop, 0.001, FLT_MAX);
	RNA_def_property_ui_range(prop, 0.001, 1, 0, -1);
	RNA_def_property_ui_text(prop, "Unprojected Radius", "Radius of brush in Blender units");
	RNA_def_property_update(prop, 0, "rna_UnifiedPaintSettings_radius_update");

	prop = RNA_def_property(srna, "strength", PROP_FLOAT, PROP_FACTOR);
	RNA_def_property_float_sdna(prop, NULL, "alpha");
	RNA_def_property_float_default(prop, 0.5f);
	RNA_def_property_range(prop, 0.0f, 10.0f);
	RNA_def_property_ui_range(prop, 0.0f, 1.0f, 0.001, 3);
	RNA_def_property_ui_text(prop, "Strength", "How powerful the effect of the brush is when applied");
	RNA_def_property_update(prop, 0, "rna_UnifiedPaintSettings_update");

	prop = RNA_def_property(srna, "weight", PROP_FLOAT, PROP_FACTOR);
	RNA_def_property_float_sdna(prop, NULL, "weight");
	RNA_def_property_float_default(prop, 0.5f);
	RNA_def_property_range(prop, 0.0f, 1.0f);
	RNA_def_property_ui_range(prop, 0.0f, 1.0f, 0.001, 3);
	RNA_def_property_ui_text(prop, "Weight", "Weight to assign in vertex groups");
	RNA_def_property_update(prop, 0, "rna_UnifiedPaintSettings_update");

	prop = RNA_def_property(srna, "color", PROP_FLOAT, PROP_COLOR_GAMMA);
	RNA_def_property_range(prop, 0.0, 1.0);
	RNA_def_property_float_sdna(prop, NULL, "rgb");
	RNA_def_property_ui_text(prop, "Color", "");
	RNA_def_property_update(prop, 0, "rna_UnifiedPaintSettings_update");

	prop = RNA_def_property(srna, "secondary_color", PROP_FLOAT, PROP_COLOR_GAMMA);
	RNA_def_property_range(prop, 0.0, 1.0);
	RNA_def_property_float_sdna(prop, NULL, "secondary_rgb");
	RNA_def_property_ui_text(prop, "Secondary Color", "");
	RNA_def_property_update(prop, 0, "rna_UnifiedPaintSettings_update");

	prop = RNA_def_property(srna, "use_pressure_size", PROP_BOOLEAN, PROP_NONE);
	RNA_def_property_boolean_sdna(prop, NULL, "flag", UNIFIED_PAINT_BRUSH_SIZE_PRESSURE);
	RNA_def_property_ui_icon(prop, ICON_STYLUS_PRESSURE, 0);
	RNA_def_property_ui_text(prop, "Size Pressure", "Enable tablet pressure sensitivity for size");

	prop = RNA_def_property(srna, "use_pressure_strength", PROP_BOOLEAN, PROP_NONE);
	RNA_def_property_boolean_sdna(prop, NULL, "flag", UNIFIED_PAINT_BRUSH_ALPHA_PRESSURE);
	RNA_def_property_ui_icon(prop, ICON_STYLUS_PRESSURE, 0);
	RNA_def_property_ui_text(prop, "Strength Pressure", "Enable tablet pressure sensitivity for strength");

	prop = RNA_def_property(srna, "use_locked_size", PROP_BOOLEAN, PROP_NONE);
	RNA_def_property_boolean_sdna(prop, NULL, "flag", UNIFIED_PAINT_BRUSH_LOCK_SIZE);
	RNA_def_property_ui_text(prop, "Use Blender Units",
	                         "When locked brush stays same size relative to object; "
	                         "when unlocked brush size is given in pixels");
}


static void rna_def_curve_paint_settings(BlenderRNA  *brna)
{
	StructRNA *srna;
	PropertyRNA *prop;

	srna = RNA_def_struct(brna, "CurvePaintSettings", NULL);
	RNA_def_struct_path_func(srna, "rna_CurvePaintSettings_path");
	RNA_def_struct_ui_text(srna, "Curve Paint Settings", "");

	static EnumPropertyItem curve_type_items[] = {
		{CU_POLY, "POLY", 0, "Poly", ""},
		{CU_BEZIER, "BEZIER", 0, "Bezier", ""},
		{0, NULL, 0, NULL, NULL}};

	prop = RNA_def_property(srna, "curve_type", PROP_ENUM, PROP_NONE);
	RNA_def_property_enum_sdna(prop, NULL, "curve_type");
	RNA_def_property_enum_items(prop, curve_type_items);
	RNA_def_property_ui_text(prop, "Type", "Type of curve to use for new strokes");

	prop = RNA_def_property(srna, "use_corners_detect", PROP_BOOLEAN, PROP_NONE);
	RNA_def_property_boolean_sdna(prop, NULL, "flag", CURVE_PAINT_FLAG_CORNERS_DETECT);
	RNA_def_property_ui_text(prop, "Detect Corners", "Detect corners and use non-aligned handles");

	prop = RNA_def_property(srna, "use_pressure_radius", PROP_BOOLEAN, PROP_NONE);
	RNA_def_property_boolean_sdna(prop, NULL, "flag", CURVE_PAINT_FLAG_PRESSURE_RADIUS);
	RNA_def_property_ui_icon(prop, ICON_STYLUS_PRESSURE, 0);
	RNA_def_property_ui_text(prop, "Use Pressure", "Map tablet pressure to curve radius");

	prop = RNA_def_property(srna, "use_stroke_endpoints", PROP_BOOLEAN, PROP_NONE);
	RNA_def_property_boolean_sdna(prop, NULL, "flag", CURVE_PAINT_FLAG_DEPTH_STROKE_ENDPOINTS);
	RNA_def_property_ui_text(prop, "Only First", "Use the start of the stroke for the depth");

	prop = RNA_def_property(srna, "use_offset_absolute", PROP_BOOLEAN, PROP_NONE);
	RNA_def_property_boolean_sdna(prop, NULL, "flag", CURVE_PAINT_FLAG_DEPTH_STROKE_OFFSET_ABS);
	RNA_def_property_ui_text(prop, "Absolute Offset", "Apply a fixed offset (don't scale by the radius)");

	prop = RNA_def_property(srna, "error_threshold", PROP_INT, PROP_PIXEL);
	RNA_def_property_range(prop, 1, 100);
	RNA_def_property_ui_text(prop, "Tolerance", "Allow deviation for a smoother, less precise line");

	prop = RNA_def_property(srna, "corner_angle", PROP_FLOAT, PROP_ANGLE);
	RNA_def_property_range(prop, 0, M_PI);
	RNA_def_property_ui_text(prop, "Corner Angle", "Angles above this are considered corners");

	prop = RNA_def_property(srna, "radius_min", PROP_FLOAT, PROP_NONE);
	RNA_def_property_range(prop, 0.0, 100.0);
	RNA_def_property_ui_range(prop, 0.0f, 10.0, 10, 2);
	RNA_def_property_ui_text(prop, "Radius Min",
	                         "Minimum radius when the minimum pressure is applied (also the minimum when tapering)");

	prop = RNA_def_property(srna, "radius_max", PROP_FLOAT, PROP_NONE);
	RNA_def_property_range(prop, 0.0, 100.0);
	RNA_def_property_ui_range(prop, 0.0f, 10.0, 10, 2);
	RNA_def_property_ui_text(prop, "Radius Max",
	                         "Radius to use when the maximum pressure is applied (or when a tablet isn't used)");

	prop = RNA_def_property(srna, "radius_taper_start", PROP_FLOAT, PROP_NONE);
	RNA_def_property_range(prop, 0.0, 1.0);
	RNA_def_property_ui_range(prop, 0.0f, 1.0, 1, 2);
	RNA_def_property_ui_text(prop, "Radius Min", "Taper factor for the radius of each point along the curve");

	prop = RNA_def_property(srna, "radius_taper_end", PROP_FLOAT, PROP_NONE);
	RNA_def_property_range(prop, 0.0, 10.0);
	RNA_def_property_ui_range(prop, 0.0f, 1.0, 1, 2);
	RNA_def_property_ui_text(prop, "Radius Max", "Taper factor for the radius of each point along the curve");

	prop = RNA_def_property(srna, "surface_offset", PROP_FLOAT, PROP_NONE);
	RNA_def_property_range(prop, -10.0, 10.0);
	RNA_def_property_ui_range(prop, -1.0f, 1.0, 1, 2);
	RNA_def_property_ui_text(prop, "Offset", "Offset the stroke from the surface");

	static EnumPropertyItem depth_mode_items[] = {
		{CURVE_PAINT_PROJECT_CURSOR,  "CURSOR",  0, "Cursor",  ""},
		{CURVE_PAINT_PROJECT_SURFACE, "SURFACE", 0, "Surface", ""},
		{0, NULL, 0, NULL, NULL}};

	prop = RNA_def_property(srna, "depth_mode", PROP_ENUM, PROP_NONE);
	RNA_def_property_enum_sdna(prop, NULL, "depth_mode");
	RNA_def_property_enum_items(prop, depth_mode_items);
	RNA_def_property_ui_text(prop, "Depth", "Method of projecting depth");

	static EnumPropertyItem surface_plane_items[] = {
		{CURVE_PAINT_SURFACE_PLANE_NORMAL_VIEW,  "NORMAL_VIEW", 0, "Normal/View", "Draw perpendicular to the surface"},
		{CURVE_PAINT_SURFACE_PLANE_NORMAL_SURFACE, "NORMAL_SURFACE", 0, "Normal/Surface", "Draw aligned to the surface"},
		{CURVE_PAINT_SURFACE_PLANE_VIEW, "VIEW", 0, "View", "Draw aligned to the viewport"},
		{0, NULL, 0, NULL, NULL}};

	prop = RNA_def_property(srna, "surface_plane", PROP_ENUM, PROP_NONE);
	RNA_def_property_enum_sdna(prop, NULL, "surface_plane");
	RNA_def_property_enum_items(prop, surface_plane_items);
	RNA_def_property_ui_text(prop, "Plane", "Plane for projected stroke");
}

static void rna_def_statvis(BlenderRNA  *brna)
{
	StructRNA *srna;
	PropertyRNA *prop;

	static EnumPropertyItem stat_type[] = {
		{SCE_STATVIS_OVERHANG,  "OVERHANG",  0, "Overhang",  ""},
		{SCE_STATVIS_THICKNESS, "THICKNESS", 0, "Thickness", ""},
		{SCE_STATVIS_INTERSECT, "INTERSECT", 0, "Intersect", ""},
		{SCE_STATVIS_DISTORT,   "DISTORT",   0, "Distortion", ""},
		{SCE_STATVIS_SHARP, "SHARP", 0, "Sharp", ""},
		{0, NULL, 0, NULL, NULL}};

	srna = RNA_def_struct(brna, "MeshStatVis", NULL);
	RNA_def_struct_path_func(srna, "rna_MeshStatVis_path");
	RNA_def_struct_ui_text(srna, "Mesh Visualize Statistics", "");

	prop = RNA_def_property(srna, "type", PROP_ENUM, PROP_NONE);
	RNA_def_property_enum_items(prop, stat_type);
	RNA_def_property_ui_text(prop, "Type", "Type of data to visualize/check");
	RNA_def_property_update(prop, 0, "rna_EditMesh_update");


	/* overhang */
	prop = RNA_def_property(srna, "overhang_min", PROP_FLOAT, PROP_ANGLE);
	RNA_def_property_float_sdna(prop, NULL, "overhang_min");
	RNA_def_property_float_default(prop, 0.5f);
	RNA_def_property_range(prop, 0.0f, DEG2RADF(180.0f));
	RNA_def_property_ui_range(prop, 0.0f, DEG2RADF(180.0f), 0.001, 3);
	RNA_def_property_ui_text(prop, "Overhang Min", "Minimum angle to display");
	RNA_def_property_update(prop, 0, "rna_EditMesh_update");

	prop = RNA_def_property(srna, "overhang_max", PROP_FLOAT, PROP_ANGLE);
	RNA_def_property_float_sdna(prop, NULL, "overhang_max");
	RNA_def_property_float_default(prop, 0.5f);
	RNA_def_property_range(prop, 0.0f, DEG2RADF(180.0f));
	RNA_def_property_ui_range(prop, 0.0f, DEG2RADF(180.0f), 10, 3);
	RNA_def_property_ui_text(prop, "Overhang Max", "Maximum angle to display");
	RNA_def_property_update(prop, 0, "rna_EditMesh_update");

	prop = RNA_def_property(srna, "overhang_axis", PROP_ENUM, PROP_NONE);
	RNA_def_property_enum_sdna(prop, NULL, "overhang_axis");
	RNA_def_property_enum_items(prop, rna_enum_object_axis_items);
	RNA_def_property_ui_text(prop, "Axis", "");
	RNA_def_property_update(prop, 0, "rna_EditMesh_update");


	/* thickness */
	prop = RNA_def_property(srna, "thickness_min", PROP_FLOAT, PROP_DISTANCE);
	RNA_def_property_float_sdna(prop, NULL, "thickness_min");
	RNA_def_property_float_default(prop, 0.5f);
	RNA_def_property_range(prop, 0.0f, 1000.0);
	RNA_def_property_ui_range(prop, 0.0f, 100.0, 0.001, 3);
	RNA_def_property_ui_text(prop, "Thickness Min", "Minimum for measuring thickness");
	RNA_def_property_update(prop, 0, "rna_EditMesh_update");

	prop = RNA_def_property(srna, "thickness_max", PROP_FLOAT, PROP_DISTANCE);
	RNA_def_property_float_sdna(prop, NULL, "thickness_max");
	RNA_def_property_float_default(prop, 0.5f);
	RNA_def_property_range(prop, 0.0f, 1000.0);
	RNA_def_property_ui_range(prop, 0.0f, 100.0, 0.001, 3);
	RNA_def_property_ui_text(prop, "Thickness Max", "Maximum for measuring thickness");
	RNA_def_property_update(prop, 0, "rna_EditMesh_update");

	prop = RNA_def_property(srna, "thickness_samples", PROP_INT, PROP_UNSIGNED);
	RNA_def_property_int_sdna(prop, NULL, "thickness_samples");
	RNA_def_property_range(prop, 1, 32);
	RNA_def_property_ui_text(prop, "Samples", "Number of samples to test per face");
	RNA_def_property_update(prop, 0, "rna_EditMesh_update");

	/* distort */
	prop = RNA_def_property(srna, "distort_min", PROP_FLOAT, PROP_ANGLE);
	RNA_def_property_float_sdna(prop, NULL, "distort_min");
	RNA_def_property_float_default(prop, 0.5f);
	RNA_def_property_range(prop, 0.0f, DEG2RADF(180.0f));
	RNA_def_property_ui_range(prop, 0.0f, DEG2RADF(180.0f), 10, 3);
	RNA_def_property_ui_text(prop, "Distort Min", "Minimum angle to display");
	RNA_def_property_update(prop, 0, "rna_EditMesh_update");

	prop = RNA_def_property(srna, "distort_max", PROP_FLOAT, PROP_ANGLE);
	RNA_def_property_float_sdna(prop, NULL, "distort_max");
	RNA_def_property_float_default(prop, 0.5f);
	RNA_def_property_range(prop, 0.0f, DEG2RADF(180.0f));
	RNA_def_property_ui_range(prop, 0.0f, DEG2RADF(180.0f), 10, 3);
	RNA_def_property_ui_text(prop, "Distort Max", "Maximum angle to display");
	RNA_def_property_update(prop, 0, "rna_EditMesh_update");

	/* sharp */
	prop = RNA_def_property(srna, "sharp_min", PROP_FLOAT, PROP_ANGLE);
	RNA_def_property_float_sdna(prop, NULL, "sharp_min");
	RNA_def_property_float_default(prop, 0.5f);
	RNA_def_property_range(prop, -DEG2RADF(180.0f), DEG2RADF(180.0f));
	RNA_def_property_ui_range(prop, -DEG2RADF(180.0f), DEG2RADF(180.0f), 10, 3);
	RNA_def_property_ui_text(prop, "Distort Min", "Minimum angle to display");
	RNA_def_property_update(prop, 0, "rna_EditMesh_update");

	prop = RNA_def_property(srna, "sharp_max", PROP_FLOAT, PROP_ANGLE);
	RNA_def_property_float_sdna(prop, NULL, "sharp_max");
	RNA_def_property_float_default(prop, 0.5f);
	RNA_def_property_range(prop, -DEG2RADF(180.0f), DEG2RADF(180.0f));
	RNA_def_property_ui_range(prop, -DEG2RADF(180.0f), DEG2RADF(180.0f), 10, 3);
	RNA_def_property_ui_text(prop, "Distort Max", "Maximum angle to display");
	RNA_def_property_update(prop, 0, "rna_EditMesh_update");
}

static void rna_def_unit_settings(BlenderRNA  *brna)
{
	StructRNA *srna;
	PropertyRNA *prop;

	static EnumPropertyItem unit_systems[] = {
		{USER_UNIT_NONE, "NONE", 0, "None", ""},
		{USER_UNIT_METRIC, "METRIC", 0, "Metric", ""},
		{USER_UNIT_IMPERIAL, "IMPERIAL", 0, "Imperial", ""},
		{0, NULL, 0, NULL, NULL}
	};
	
	static EnumPropertyItem rotation_units[] = {
		{0, "DEGREES", 0, "Degrees", "Use degrees for measuring angles and rotations"},
		{USER_UNIT_ROT_RADIANS, "RADIANS", 0, "Radians", ""},
		{0, NULL, 0, NULL, NULL}
	};

	srna = RNA_def_struct(brna, "UnitSettings", NULL);
	RNA_def_struct_ui_text(srna, "Unit Settings", "");

	/* Units */
	prop = RNA_def_property(srna, "system", PROP_ENUM, PROP_NONE);
	RNA_def_property_enum_items(prop, unit_systems);
	RNA_def_property_ui_text(prop, "Unit System", "The unit system to use for button display");
	RNA_def_property_update(prop, NC_WINDOW, NULL);
	
	prop = RNA_def_property(srna, "system_rotation", PROP_ENUM, PROP_NONE);
	RNA_def_property_enum_items(prop, rotation_units);
	RNA_def_property_ui_text(prop, "Rotation Units", "Unit to use for displaying/editing rotation values");
	RNA_def_property_update(prop, NC_WINDOW, NULL);

	prop = RNA_def_property(srna, "scale_length", PROP_FLOAT, PROP_UNSIGNED);
	RNA_def_property_ui_text(prop, "Unit Scale", "Scale to use when converting between blender units and dimensions");
	RNA_def_property_range(prop, 0.00001, 100000.0);
	RNA_def_property_ui_range(prop, 0.001, 100.0, 0.1, 6);
	RNA_def_property_update(prop, NC_WINDOW, NULL);

	prop = RNA_def_property(srna, "use_separate", PROP_BOOLEAN, PROP_NONE);
	RNA_def_property_boolean_sdna(prop, NULL, "flag", USER_UNIT_OPT_SPLIT);
	RNA_def_property_ui_text(prop, "Separate Units", "Display units in pairs (e.g. 1m 0cm)");
	RNA_def_property_update(prop, NC_WINDOW, NULL);
}

void rna_def_render_layer_common(StructRNA *srna, int scene)
{
	PropertyRNA *prop;

	prop = RNA_def_property(srna, "name", PROP_STRING, PROP_NONE);
	if (scene) RNA_def_property_string_funcs(prop, NULL, NULL, "rna_SceneRenderLayer_name_set");
	else RNA_def_property_string_sdna(prop, NULL, "name");
	RNA_def_property_ui_text(prop, "Name", "Render layer name");
	RNA_def_struct_name_property(srna, prop);
	if (scene) RNA_def_property_update(prop, NC_SCENE | ND_RENDER_OPTIONS, NULL);
	else RNA_def_property_clear_flag(prop, PROP_EDITABLE);

	prop = RNA_def_property(srna, "material_override", PROP_POINTER, PROP_NONE);
	RNA_def_property_pointer_sdna(prop, NULL, "mat_override");
	RNA_def_property_struct_type(prop, "Material");
	RNA_def_property_flag(prop, PROP_EDITABLE);
	RNA_def_property_ui_text(prop, "Material Override",
	                         "Material to override all other materials in this render layer");
	if (scene) RNA_def_property_update(prop, NC_SCENE | ND_RENDER_OPTIONS, "rna_SceneRenderLayer_pass_update");
	else RNA_def_property_clear_flag(prop, PROP_EDITABLE);

	prop = RNA_def_property(srna, "light_override", PROP_POINTER, PROP_NONE);
	RNA_def_property_pointer_sdna(prop, NULL, "light_override");
	RNA_def_property_struct_type(prop, "Group");
	RNA_def_property_flag(prop, PROP_EDITABLE);
	RNA_def_property_ui_text(prop, "Light Override", "Group to override all other lights in this render layer");
	if (scene) RNA_def_property_update(prop, NC_SCENE | ND_RENDER_OPTIONS, "rna_SceneRenderLayer_pass_update");
	else RNA_def_property_clear_flag(prop, PROP_EDITABLE);

	/* layers */
	prop = RNA_def_property(srna, "layers", PROP_BOOLEAN, PROP_LAYER_MEMBER);
	RNA_def_property_boolean_sdna(prop, NULL, "lay", 1);
	RNA_def_property_array(prop, 20);
	RNA_def_property_ui_text(prop, "Visible Layers", "Scene layers included in this render layer");
	if (scene) RNA_def_property_boolean_funcs(prop, NULL, "rna_SceneRenderLayer_layer_set");
	else RNA_def_property_boolean_funcs(prop, NULL, "rna_RenderLayer_layer_set");
	if (scene) RNA_def_property_update(prop, NC_SCENE | ND_RENDER_OPTIONS, "rna_Scene_glsl_update");
	else RNA_def_property_clear_flag(prop, PROP_EDITABLE);
	/* this seems to be too much trouble with depsgraph updates/etc. currently (20140423) */
	RNA_def_property_clear_flag(prop, PROP_ANIMATABLE);

	prop = RNA_def_property(srna, "layers_zmask", PROP_BOOLEAN, PROP_LAYER);
	RNA_def_property_boolean_sdna(prop, NULL, "lay_zmask", 1);
	RNA_def_property_array(prop, 20);
	RNA_def_property_ui_text(prop, "Zmask Layers", "Zmask scene layers for solid faces");
	if (scene) RNA_def_property_update(prop, NC_SCENE | ND_RENDER_OPTIONS, "rna_Scene_glsl_update");
	else RNA_def_property_clear_flag(prop, PROP_EDITABLE);

	prop = RNA_def_property(srna, "layers_exclude", PROP_BOOLEAN, PROP_LAYER);
	RNA_def_property_boolean_sdna(prop, NULL, "lay_exclude", 1);
	RNA_def_property_array(prop, 20);
	RNA_def_property_ui_text(prop, "Exclude Layers", "Exclude scene layers from having any influence");
	if (scene) RNA_def_property_update(prop, NC_SCENE | ND_RENDER_OPTIONS, "rna_Scene_glsl_update");
	else RNA_def_property_clear_flag(prop, PROP_EDITABLE);

	if (scene) {
		prop = RNA_def_property(srna, "samples", PROP_INT, PROP_UNSIGNED);
		RNA_def_property_ui_text(prop, "Samples", "Override number of render samples for this render layer, "
		                                          "0 will use the scene setting");
		RNA_def_property_update(prop, NC_SCENE | ND_RENDER_OPTIONS, NULL);

		prop = RNA_def_property(srna, "pass_alpha_threshold", PROP_FLOAT, PROP_FACTOR);
		RNA_def_property_ui_text(prop, "Alpha Threshold",
		                         "Z, Index, normal, UV and vector passes are only affected by surfaces with "
		                         "alpha transparency equal to or higher than this threshold");
		RNA_def_property_update(prop, NC_SCENE | ND_RENDER_OPTIONS, NULL);
	}

	/* layer options */
	prop = RNA_def_property(srna, "use", PROP_BOOLEAN, PROP_NONE);
	RNA_def_property_boolean_negative_sdna(prop, NULL, "layflag", SCE_LAY_DISABLE);
	RNA_def_property_ui_text(prop, "Enabled", "Disable or enable the render layer");
	if (scene) RNA_def_property_update(prop, NC_SCENE | ND_RENDER_OPTIONS, "rna_Scene_glsl_update");
	else RNA_def_property_clear_flag(prop, PROP_EDITABLE);

	prop = RNA_def_property(srna, "use_zmask", PROP_BOOLEAN, PROP_NONE);
	RNA_def_property_boolean_sdna(prop, NULL, "layflag", SCE_LAY_ZMASK);
	RNA_def_property_ui_text(prop, "Zmask", "Only render what's in front of the solid z values");
	if (scene) RNA_def_property_update(prop, NC_SCENE | ND_RENDER_OPTIONS, "rna_Scene_glsl_update");
	else RNA_def_property_clear_flag(prop, PROP_EDITABLE);

	prop = RNA_def_property(srna, "invert_zmask", PROP_BOOLEAN, PROP_NONE);
	RNA_def_property_boolean_sdna(prop, NULL, "layflag", SCE_LAY_NEG_ZMASK);
	RNA_def_property_ui_text(prop, "Zmask Negate",
	                         "For Zmask, only render what is behind solid z values instead of in front");
	if (scene) RNA_def_property_update(prop, NC_SCENE | ND_RENDER_OPTIONS, "rna_Scene_glsl_update");
	else RNA_def_property_clear_flag(prop, PROP_EDITABLE);

	prop = RNA_def_property(srna, "use_all_z", PROP_BOOLEAN, PROP_NONE);
	RNA_def_property_boolean_sdna(prop, NULL, "layflag", SCE_LAY_ALL_Z);
	RNA_def_property_ui_text(prop, "All Z", "Fill in Z values for solid faces in invisible layers, for masking");
	if (scene) RNA_def_property_update(prop, NC_SCENE | ND_RENDER_OPTIONS, NULL);
	else RNA_def_property_clear_flag(prop, PROP_EDITABLE);

	prop = RNA_def_property(srna, "use_solid", PROP_BOOLEAN, PROP_NONE);
	RNA_def_property_boolean_sdna(prop, NULL, "layflag", SCE_LAY_SOLID);
	RNA_def_property_ui_text(prop, "Solid", "Render Solid faces in this Layer");
	if (scene) RNA_def_property_update(prop, NC_SCENE | ND_RENDER_OPTIONS, NULL);
	else RNA_def_property_clear_flag(prop, PROP_EDITABLE);

	prop = RNA_def_property(srna, "use_halo", PROP_BOOLEAN, PROP_NONE);
	RNA_def_property_boolean_sdna(prop, NULL, "layflag", SCE_LAY_HALO);
	RNA_def_property_ui_text(prop, "Halo", "Render Halos in this Layer (on top of Solid)");
	if (scene) RNA_def_property_update(prop, NC_SCENE | ND_RENDER_OPTIONS, NULL);
	else RNA_def_property_clear_flag(prop, PROP_EDITABLE);

	prop = RNA_def_property(srna, "use_ztransp", PROP_BOOLEAN, PROP_NONE);
	RNA_def_property_boolean_sdna(prop, NULL, "layflag", SCE_LAY_ZTRA);
	RNA_def_property_ui_text(prop, "ZTransp", "Render Z-Transparent faces in this Layer (on top of Solid and Halos)");
	if (scene) RNA_def_property_update(prop, NC_SCENE | ND_RENDER_OPTIONS, NULL);
	else RNA_def_property_clear_flag(prop, PROP_EDITABLE);

	prop = RNA_def_property(srna, "use_sky", PROP_BOOLEAN, PROP_NONE);
	RNA_def_property_boolean_sdna(prop, NULL, "layflag", SCE_LAY_SKY);
	RNA_def_property_ui_text(prop, "Sky", "Render Sky in this Layer");
	if (scene) RNA_def_property_update(prop, NC_SCENE | ND_RENDER_OPTIONS, "rna_Scene_glsl_update");
	else RNA_def_property_clear_flag(prop, PROP_EDITABLE);

	prop = RNA_def_property(srna, "use_ao", PROP_BOOLEAN, PROP_NONE);
	RNA_def_property_boolean_sdna(prop, NULL, "layflag", SCE_LAY_AO);
	RNA_def_property_ui_text(prop, "AO", "Render AO in this Layer");
	if (scene) RNA_def_property_update(prop, NC_SCENE | ND_RENDER_OPTIONS, "rna_Scene_glsl_update");
	else RNA_def_property_clear_flag(prop, PROP_EDITABLE);

	prop = RNA_def_property(srna, "use_edge_enhance", PROP_BOOLEAN, PROP_NONE);
	RNA_def_property_boolean_sdna(prop, NULL, "layflag", SCE_LAY_EDGE);
	RNA_def_property_ui_text(prop, "Edge", "Render Edge-enhance in this Layer (only works for Solid faces)");
	if (scene) RNA_def_property_update(prop, NC_SCENE | ND_RENDER_OPTIONS, NULL);
	else RNA_def_property_clear_flag(prop, PROP_EDITABLE);

	prop = RNA_def_property(srna, "use_strand", PROP_BOOLEAN, PROP_NONE);
	RNA_def_property_boolean_sdna(prop, NULL, "layflag", SCE_LAY_STRAND);
	RNA_def_property_ui_text(prop, "Strand", "Render Strands in this Layer");
	if (scene) RNA_def_property_update(prop, NC_SCENE | ND_RENDER_OPTIONS, NULL);
	else RNA_def_property_clear_flag(prop, PROP_EDITABLE);

	prop = RNA_def_property(srna, "use_freestyle", PROP_BOOLEAN, PROP_NONE);
	RNA_def_property_boolean_sdna(prop, NULL, "layflag", SCE_LAY_FRS);
	RNA_def_property_ui_text(prop, "Freestyle", "Render stylized strokes in this Layer");
	if (scene) RNA_def_property_update(prop, NC_SCENE | ND_RENDER_OPTIONS, "rna_Scene_freestyle_update");
	else RNA_def_property_clear_flag(prop, PROP_EDITABLE);

	/* passes */
	prop = RNA_def_property(srna, "use_pass_combined", PROP_BOOLEAN, PROP_NONE);
	RNA_def_property_boolean_sdna(prop, NULL, "passflag", SCE_PASS_COMBINED);
	RNA_def_property_ui_text(prop, "Combined", "Deliver full combined RGBA buffer");
	if (scene) RNA_def_property_update(prop, NC_SCENE | ND_RENDER_OPTIONS, "rna_SceneRenderLayer_pass_update");
	else RNA_def_property_clear_flag(prop, PROP_EDITABLE);

	prop = RNA_def_property(srna, "use_pass_z", PROP_BOOLEAN, PROP_NONE);
	RNA_def_property_boolean_sdna(prop, NULL, "passflag", SCE_PASS_Z);
	RNA_def_property_ui_text(prop, "Z", "Deliver Z values pass");
	if (scene) RNA_def_property_update(prop, NC_SCENE | ND_RENDER_OPTIONS, "rna_SceneRenderLayer_pass_update");
	else RNA_def_property_clear_flag(prop, PROP_EDITABLE);
	
	prop = RNA_def_property(srna, "use_pass_vector", PROP_BOOLEAN, PROP_NONE);
	RNA_def_property_boolean_sdna(prop, NULL, "passflag", SCE_PASS_VECTOR);
	RNA_def_property_ui_text(prop, "Vector", "Deliver speed vector pass");
	if (scene) RNA_def_property_update(prop, NC_SCENE | ND_RENDER_OPTIONS, "rna_SceneRenderLayer_pass_update");
	else RNA_def_property_clear_flag(prop, PROP_EDITABLE);

	prop = RNA_def_property(srna, "use_pass_normal", PROP_BOOLEAN, PROP_NONE);
	RNA_def_property_boolean_sdna(prop, NULL, "passflag", SCE_PASS_NORMAL);
	RNA_def_property_ui_text(prop, "Normal", "Deliver normal pass");
	if (scene) RNA_def_property_update(prop, NC_SCENE | ND_RENDER_OPTIONS, "rna_SceneRenderLayer_pass_update");
	else RNA_def_property_clear_flag(prop, PROP_EDITABLE);

	prop = RNA_def_property(srna, "use_pass_uv", PROP_BOOLEAN, PROP_NONE);
	RNA_def_property_boolean_sdna(prop, NULL, "passflag", SCE_PASS_UV);
	RNA_def_property_ui_text(prop, "UV", "Deliver texture UV pass");
	if (scene) RNA_def_property_update(prop, NC_SCENE | ND_RENDER_OPTIONS, "rna_SceneRenderLayer_pass_update");
	else RNA_def_property_clear_flag(prop, PROP_EDITABLE);

	prop = RNA_def_property(srna, "use_pass_mist", PROP_BOOLEAN, PROP_NONE);
	RNA_def_property_boolean_sdna(prop, NULL, "passflag", SCE_PASS_MIST);
	RNA_def_property_ui_text(prop, "Mist", "Deliver mist factor pass (0.0-1.0)");
	if (scene) RNA_def_property_update(prop, NC_SCENE | ND_RENDER_OPTIONS, "rna_SceneRenderLayer_pass_update");
	else RNA_def_property_clear_flag(prop, PROP_EDITABLE);

	prop = RNA_def_property(srna, "use_pass_object_index", PROP_BOOLEAN, PROP_NONE);
	RNA_def_property_boolean_sdna(prop, NULL, "passflag", SCE_PASS_INDEXOB);
	RNA_def_property_ui_text(prop, "Object Index", "Deliver object index pass");
	if (scene) RNA_def_property_update(prop, NC_SCENE | ND_RENDER_OPTIONS, "rna_SceneRenderLayer_pass_update");
	else RNA_def_property_clear_flag(prop, PROP_EDITABLE);

	prop = RNA_def_property(srna, "use_pass_material_index", PROP_BOOLEAN, PROP_NONE);
	RNA_def_property_boolean_sdna(prop, NULL, "passflag", SCE_PASS_INDEXMA);
	RNA_def_property_ui_text(prop, "Material Index", "Deliver material index pass");
	if (scene) RNA_def_property_update(prop, NC_SCENE | ND_RENDER_OPTIONS, "rna_SceneRenderLayer_pass_update");
	else RNA_def_property_clear_flag(prop, PROP_EDITABLE);

	prop = RNA_def_property(srna, "use_pass_color", PROP_BOOLEAN, PROP_NONE);
	RNA_def_property_boolean_sdna(prop, NULL, "passflag", SCE_PASS_RGBA);
	RNA_def_property_ui_text(prop, "Color", "Deliver shade-less color pass");
	if (scene) RNA_def_property_update(prop, NC_SCENE | ND_RENDER_OPTIONS, "rna_SceneRenderLayer_pass_update");
	else RNA_def_property_clear_flag(prop, PROP_EDITABLE);

	prop = RNA_def_property(srna, "use_pass_diffuse", PROP_BOOLEAN, PROP_NONE);
	RNA_def_property_boolean_sdna(prop, NULL, "passflag", SCE_PASS_DIFFUSE);
	RNA_def_property_ui_text(prop, "Diffuse", "Deliver diffuse pass");
	if (scene) RNA_def_property_update(prop, NC_SCENE | ND_RENDER_OPTIONS, "rna_SceneRenderLayer_pass_update");
	else RNA_def_property_clear_flag(prop, PROP_EDITABLE);

	prop = RNA_def_property(srna, "use_pass_specular", PROP_BOOLEAN, PROP_NONE);
	RNA_def_property_boolean_sdna(prop, NULL, "passflag", SCE_PASS_SPEC);
	RNA_def_property_ui_text(prop, "Specular", "Deliver specular pass");
	if (scene) RNA_def_property_update(prop, NC_SCENE | ND_RENDER_OPTIONS, "rna_SceneRenderLayer_pass_update");
	else RNA_def_property_clear_flag(prop, PROP_EDITABLE);

	prop = RNA_def_property(srna, "use_pass_shadow", PROP_BOOLEAN, PROP_NONE);
	RNA_def_property_boolean_sdna(prop, NULL, "passflag", SCE_PASS_SHADOW);
	RNA_def_property_ui_text(prop, "Shadow", "Deliver shadow pass");
	if (scene) RNA_def_property_update(prop, NC_SCENE | ND_RENDER_OPTIONS, "rna_SceneRenderLayer_pass_update");
	else RNA_def_property_clear_flag(prop, PROP_EDITABLE);

	prop = RNA_def_property(srna, "use_pass_ambient_occlusion", PROP_BOOLEAN, PROP_NONE);
	RNA_def_property_boolean_sdna(prop, NULL, "passflag", SCE_PASS_AO);
	RNA_def_property_ui_text(prop, "AO", "Deliver AO pass");
	if (scene) RNA_def_property_update(prop, NC_SCENE | ND_RENDER_OPTIONS, "rna_SceneRenderLayer_pass_update");
	else RNA_def_property_clear_flag(prop, PROP_EDITABLE);
	
	prop = RNA_def_property(srna, "use_pass_reflection", PROP_BOOLEAN, PROP_NONE);
	RNA_def_property_boolean_sdna(prop, NULL, "passflag", SCE_PASS_REFLECT);
	RNA_def_property_ui_text(prop, "Reflection", "Deliver raytraced reflection pass");
	if (scene) RNA_def_property_update(prop, NC_SCENE | ND_RENDER_OPTIONS, "rna_SceneRenderLayer_pass_update");
	else RNA_def_property_clear_flag(prop, PROP_EDITABLE);

	prop = RNA_def_property(srna, "use_pass_refraction", PROP_BOOLEAN, PROP_NONE);
	RNA_def_property_boolean_sdna(prop, NULL, "passflag", SCE_PASS_REFRACT);
	RNA_def_property_ui_text(prop, "Refraction", "Deliver raytraced refraction pass");
	if (scene) RNA_def_property_update(prop, NC_SCENE | ND_RENDER_OPTIONS, "rna_SceneRenderLayer_pass_update");
	else RNA_def_property_clear_flag(prop, PROP_EDITABLE);

	prop = RNA_def_property(srna, "use_pass_emit", PROP_BOOLEAN, PROP_NONE);
	RNA_def_property_boolean_sdna(prop, NULL, "passflag", SCE_PASS_EMIT);
	RNA_def_property_ui_text(prop, "Emit", "Deliver emission pass");
	if (scene) RNA_def_property_update(prop, NC_SCENE | ND_RENDER_OPTIONS, "rna_SceneRenderLayer_pass_update");
	else RNA_def_property_clear_flag(prop, PROP_EDITABLE);

	prop = RNA_def_property(srna, "use_pass_environment", PROP_BOOLEAN, PROP_NONE);
	RNA_def_property_boolean_sdna(prop, NULL, "passflag", SCE_PASS_ENVIRONMENT);
	RNA_def_property_ui_text(prop, "Environment", "Deliver environment lighting pass");
	if (scene) RNA_def_property_update(prop, NC_SCENE | ND_RENDER_OPTIONS, "rna_SceneRenderLayer_pass_update");
	else RNA_def_property_clear_flag(prop, PROP_EDITABLE);

	prop = RNA_def_property(srna, "use_pass_indirect", PROP_BOOLEAN, PROP_NONE);
	RNA_def_property_boolean_sdna(prop, NULL, "passflag", SCE_PASS_INDIRECT);
	RNA_def_property_ui_text(prop, "Indirect", "Deliver indirect lighting pass");
	if (scene) RNA_def_property_update(prop, NC_SCENE | ND_RENDER_OPTIONS, "rna_SceneRenderLayer_pass_update");
	else RNA_def_property_clear_flag(prop, PROP_EDITABLE);

	prop = RNA_def_property(srna, "exclude_specular", PROP_BOOLEAN, PROP_NONE);
	RNA_def_property_boolean_sdna(prop, NULL, "pass_xor", SCE_PASS_SPEC);
	RNA_def_property_ui_text(prop, "Specular Exclude", "Exclude specular pass from combined");
	RNA_def_property_ui_icon(prop, ICON_RESTRICT_RENDER_OFF, 1);
	if (scene) RNA_def_property_update(prop, NC_SCENE | ND_RENDER_OPTIONS, "rna_SceneRenderLayer_pass_update");
	else RNA_def_property_clear_flag(prop, PROP_EDITABLE);

	prop = RNA_def_property(srna, "exclude_shadow", PROP_BOOLEAN, PROP_NONE);
	RNA_def_property_boolean_sdna(prop, NULL, "pass_xor", SCE_PASS_SHADOW);
	RNA_def_property_ui_text(prop, "Shadow Exclude", "Exclude shadow pass from combined");
	RNA_def_property_ui_icon(prop, ICON_RESTRICT_RENDER_OFF, 1);
	if (scene) RNA_def_property_update(prop, NC_SCENE | ND_RENDER_OPTIONS, "rna_SceneRenderLayer_pass_update");
	else RNA_def_property_clear_flag(prop, PROP_EDITABLE);

	prop = RNA_def_property(srna, "exclude_ambient_occlusion", PROP_BOOLEAN, PROP_NONE);
	RNA_def_property_boolean_sdna(prop, NULL, "pass_xor", SCE_PASS_AO);
	RNA_def_property_ui_text(prop, "AO Exclude", "Exclude AO pass from combined");
	RNA_def_property_ui_icon(prop, ICON_RESTRICT_RENDER_OFF, 1);
	if (scene) RNA_def_property_update(prop, NC_SCENE | ND_RENDER_OPTIONS, "rna_SceneRenderLayer_pass_update");
	else RNA_def_property_clear_flag(prop, PROP_EDITABLE);
	
	prop = RNA_def_property(srna, "exclude_reflection", PROP_BOOLEAN, PROP_NONE);
	RNA_def_property_boolean_sdna(prop, NULL, "pass_xor", SCE_PASS_REFLECT);
	RNA_def_property_ui_text(prop, "Reflection Exclude", "Exclude raytraced reflection pass from combined");
	RNA_def_property_ui_icon(prop, ICON_RESTRICT_RENDER_OFF, 1);
	if (scene) RNA_def_property_update(prop, NC_SCENE | ND_RENDER_OPTIONS, "rna_SceneRenderLayer_pass_update");
	else RNA_def_property_clear_flag(prop, PROP_EDITABLE);

	prop = RNA_def_property(srna, "exclude_refraction", PROP_BOOLEAN, PROP_NONE);
	RNA_def_property_boolean_sdna(prop, NULL, "pass_xor", SCE_PASS_REFRACT);
	RNA_def_property_ui_text(prop, "Refraction Exclude", "Exclude raytraced refraction pass from combined");
	RNA_def_property_ui_icon(prop, ICON_RESTRICT_RENDER_OFF, 1);
	if (scene) RNA_def_property_update(prop, NC_SCENE | ND_RENDER_OPTIONS, "rna_SceneRenderLayer_pass_update");
	else RNA_def_property_clear_flag(prop, PROP_EDITABLE);

	prop = RNA_def_property(srna, "exclude_emit", PROP_BOOLEAN, PROP_NONE);
	RNA_def_property_boolean_sdna(prop, NULL, "pass_xor", SCE_PASS_EMIT);
	RNA_def_property_ui_text(prop, "Emit Exclude", "Exclude emission pass from combined");
	RNA_def_property_ui_icon(prop, ICON_RESTRICT_RENDER_OFF, 1);
	if (scene) RNA_def_property_update(prop, NC_SCENE | ND_RENDER_OPTIONS, "rna_SceneRenderLayer_pass_update");
	else RNA_def_property_clear_flag(prop, PROP_EDITABLE);

	prop = RNA_def_property(srna, "exclude_environment", PROP_BOOLEAN, PROP_NONE);
	RNA_def_property_boolean_sdna(prop, NULL, "pass_xor", SCE_PASS_ENVIRONMENT);
	RNA_def_property_ui_text(prop, "Environment Exclude", "Exclude environment pass from combined");
	RNA_def_property_ui_icon(prop, ICON_RESTRICT_RENDER_OFF, 1);
	if (scene) RNA_def_property_update(prop, NC_SCENE | ND_RENDER_OPTIONS, "rna_SceneRenderLayer_pass_update");
	else RNA_def_property_clear_flag(prop, PROP_EDITABLE);

	prop = RNA_def_property(srna, "exclude_indirect", PROP_BOOLEAN, PROP_NONE);
	RNA_def_property_boolean_sdna(prop, NULL, "pass_xor", SCE_PASS_INDIRECT);
	RNA_def_property_ui_text(prop, "Indirect Exclude", "Exclude indirect pass from combined");
	RNA_def_property_ui_icon(prop, ICON_RESTRICT_RENDER_OFF, 1);
	if (scene) RNA_def_property_update(prop, NC_SCENE | ND_RENDER_OPTIONS, "rna_SceneRenderLayer_pass_update");
	else RNA_def_property_clear_flag(prop, PROP_EDITABLE);

	prop = RNA_def_property(srna, "use_pass_diffuse_direct", PROP_BOOLEAN, PROP_NONE);
	RNA_def_property_boolean_sdna(prop, NULL, "passflag", SCE_PASS_DIFFUSE_DIRECT);
	RNA_def_property_ui_text(prop, "Diffuse Direct", "Deliver diffuse direct pass");
	if (scene) RNA_def_property_update(prop, NC_SCENE | ND_RENDER_OPTIONS, "rna_SceneRenderLayer_pass_update");
	else RNA_def_property_clear_flag(prop, PROP_EDITABLE);

	prop = RNA_def_property(srna, "use_pass_diffuse_indirect", PROP_BOOLEAN, PROP_NONE);
	RNA_def_property_boolean_sdna(prop, NULL, "passflag", SCE_PASS_DIFFUSE_INDIRECT);
	RNA_def_property_ui_text(prop, "Diffuse Indirect", "Deliver diffuse indirect pass");
	if (scene) RNA_def_property_update(prop, NC_SCENE | ND_RENDER_OPTIONS, "rna_SceneRenderLayer_pass_update");
	else RNA_def_property_clear_flag(prop, PROP_EDITABLE);

	prop = RNA_def_property(srna, "use_pass_diffuse_color", PROP_BOOLEAN, PROP_NONE);
	RNA_def_property_boolean_sdna(prop, NULL, "passflag", SCE_PASS_DIFFUSE_COLOR);
	RNA_def_property_ui_text(prop, "Diffuse Color", "Deliver diffuse color pass");
	if (scene) RNA_def_property_update(prop, NC_SCENE | ND_RENDER_OPTIONS, "rna_SceneRenderLayer_pass_update");
	else RNA_def_property_clear_flag(prop, PROP_EDITABLE);

	prop = RNA_def_property(srna, "use_pass_glossy_direct", PROP_BOOLEAN, PROP_NONE);
	RNA_def_property_boolean_sdna(prop, NULL, "passflag", SCE_PASS_GLOSSY_DIRECT);
	RNA_def_property_ui_text(prop, "Glossy Direct", "Deliver glossy direct pass");
	if (scene) RNA_def_property_update(prop, NC_SCENE | ND_RENDER_OPTIONS, "rna_SceneRenderLayer_pass_update");
	else RNA_def_property_clear_flag(prop, PROP_EDITABLE);

	prop = RNA_def_property(srna, "use_pass_glossy_indirect", PROP_BOOLEAN, PROP_NONE);
	RNA_def_property_boolean_sdna(prop, NULL, "passflag", SCE_PASS_GLOSSY_INDIRECT);
	RNA_def_property_ui_text(prop, "Glossy Indirect", "Deliver glossy indirect pass");
	if (scene) RNA_def_property_update(prop, NC_SCENE | ND_RENDER_OPTIONS, "rna_SceneRenderLayer_pass_update");
	else RNA_def_property_clear_flag(prop, PROP_EDITABLE);

	prop = RNA_def_property(srna, "use_pass_glossy_color", PROP_BOOLEAN, PROP_NONE);
	RNA_def_property_boolean_sdna(prop, NULL, "passflag", SCE_PASS_GLOSSY_COLOR);
	RNA_def_property_ui_text(prop, "Glossy Color", "Deliver glossy color pass");
	if (scene) RNA_def_property_update(prop, NC_SCENE | ND_RENDER_OPTIONS, "rna_SceneRenderLayer_pass_update");
	else RNA_def_property_clear_flag(prop, PROP_EDITABLE);

	prop = RNA_def_property(srna, "use_pass_transmission_direct", PROP_BOOLEAN, PROP_NONE);
	RNA_def_property_boolean_sdna(prop, NULL, "passflag", SCE_PASS_TRANSM_DIRECT);
	RNA_def_property_ui_text(prop, "Transmission Direct", "Deliver transmission direct pass");
	if (scene) RNA_def_property_update(prop, NC_SCENE | ND_RENDER_OPTIONS, "rna_SceneRenderLayer_pass_update");
	else RNA_def_property_clear_flag(prop, PROP_EDITABLE);

	prop = RNA_def_property(srna, "use_pass_transmission_indirect", PROP_BOOLEAN, PROP_NONE);
	RNA_def_property_boolean_sdna(prop, NULL, "passflag", SCE_PASS_TRANSM_INDIRECT);
	RNA_def_property_ui_text(prop, "Transmission Indirect", "Deliver transmission indirect pass");
	if (scene) RNA_def_property_update(prop, NC_SCENE | ND_RENDER_OPTIONS, "rna_SceneRenderLayer_pass_update");
	else RNA_def_property_clear_flag(prop, PROP_EDITABLE);

	prop = RNA_def_property(srna, "use_pass_transmission_color", PROP_BOOLEAN, PROP_NONE);
	RNA_def_property_boolean_sdna(prop, NULL, "passflag", SCE_PASS_TRANSM_COLOR);
	RNA_def_property_ui_text(prop, "Transmission Color", "Deliver transmission color pass");
	if (scene) RNA_def_property_update(prop, NC_SCENE | ND_RENDER_OPTIONS, "rna_SceneRenderLayer_pass_update");
	else RNA_def_property_clear_flag(prop, PROP_EDITABLE);
	
	prop = RNA_def_property(srna, "use_pass_subsurface_direct", PROP_BOOLEAN, PROP_NONE);
	RNA_def_property_boolean_sdna(prop, NULL, "passflag", SCE_PASS_SUBSURFACE_DIRECT);
	RNA_def_property_ui_text(prop, "Subsurface Direct", "Deliver subsurface direct pass");
	if (scene) RNA_def_property_update(prop, NC_SCENE | ND_RENDER_OPTIONS, "rna_SceneRenderLayer_pass_update");
	else RNA_def_property_clear_flag(prop, PROP_EDITABLE);

	prop = RNA_def_property(srna, "use_pass_subsurface_indirect", PROP_BOOLEAN, PROP_NONE);
	RNA_def_property_boolean_sdna(prop, NULL, "passflag", SCE_PASS_SUBSURFACE_INDIRECT);
	RNA_def_property_ui_text(prop, "Subsurface Indirect", "Deliver subsurface indirect pass");
	if (scene) RNA_def_property_update(prop, NC_SCENE | ND_RENDER_OPTIONS, "rna_SceneRenderLayer_pass_update");
	else RNA_def_property_clear_flag(prop, PROP_EDITABLE);

	prop = RNA_def_property(srna, "use_pass_subsurface_color", PROP_BOOLEAN, PROP_NONE);
	RNA_def_property_boolean_sdna(prop, NULL, "passflag", SCE_PASS_SUBSURFACE_COLOR);
	RNA_def_property_ui_text(prop, "Subsurface Color", "Deliver subsurface color pass");
	if (scene) RNA_def_property_update(prop, NC_SCENE | ND_RENDER_OPTIONS, "rna_SceneRenderLayer_pass_update");
	else RNA_def_property_clear_flag(prop, PROP_EDITABLE);
}

static void rna_def_freestyle_modules(BlenderRNA *brna, PropertyRNA *cprop)
{
	StructRNA *srna;
	FunctionRNA *func;
	PropertyRNA *parm;

	RNA_def_property_srna(cprop, "FreestyleModules");
	srna = RNA_def_struct(brna, "FreestyleModules", NULL);
	RNA_def_struct_sdna(srna, "FreestyleSettings");
	RNA_def_struct_ui_text(srna, "Style Modules", "A list of style modules (to be applied from top to bottom)");

	func = RNA_def_function(srna, "new", "rna_FreestyleSettings_module_add");
	RNA_def_function_ui_description(func, "Add a style module to scene render layer Freestyle settings");
	RNA_def_function_flag(func, FUNC_USE_SELF_ID);
	parm = RNA_def_pointer(func, "module", "FreestyleModuleSettings", "", "Newly created style module");
	RNA_def_function_return(func, parm);

	func = RNA_def_function(srna, "remove", "rna_FreestyleSettings_module_remove");
	RNA_def_function_ui_description(func, "Remove a style module from scene render layer Freestyle settings");
	RNA_def_function_flag(func, FUNC_USE_SELF_ID | FUNC_USE_REPORTS);
	parm = RNA_def_pointer(func, "module", "FreestyleModuleSettings", "", "Style module to remove");
	RNA_def_property_flag(parm, PROP_REQUIRED | PROP_NEVER_NULL | PROP_RNAPTR);
	RNA_def_property_clear_flag(parm, PROP_THICK_WRAP);
}

static void rna_def_freestyle_linesets(BlenderRNA *brna, PropertyRNA *cprop)
{
	StructRNA *srna;
	PropertyRNA *prop;
	FunctionRNA *func;
	PropertyRNA *parm;

	RNA_def_property_srna(cprop, "Linesets");
	srna = RNA_def_struct(brna, "Linesets", NULL);
	RNA_def_struct_sdna(srna, "FreestyleSettings");
	RNA_def_struct_ui_text(srna, "Line Sets", "Line sets for associating lines and style parameters");

	prop = RNA_def_property(srna, "active", PROP_POINTER, PROP_NONE);
	RNA_def_property_struct_type(prop, "FreestyleLineSet");
	RNA_def_property_pointer_funcs(prop, "rna_FreestyleSettings_active_lineset_get", NULL, NULL, NULL);
	RNA_def_property_ui_text(prop, "Active Line Set", "Active line set being displayed");
	RNA_def_property_update(prop, NC_SCENE | ND_RENDER_OPTIONS, NULL);

	prop = RNA_def_property(srna, "active_index", PROP_INT, PROP_UNSIGNED);
	RNA_def_property_int_funcs(prop, "rna_FreestyleSettings_active_lineset_index_get",
	                           "rna_FreestyleSettings_active_lineset_index_set",
	                           "rna_FreestyleSettings_active_lineset_index_range");
	RNA_def_property_ui_text(prop, "Active Line Set Index", "Index of active line set slot");
	RNA_def_property_update(prop, NC_SCENE | ND_RENDER_OPTIONS, NULL);

	func = RNA_def_function(srna, "new", "rna_FreestyleSettings_lineset_add");
	RNA_def_function_ui_description(func, "Add a line set to scene render layer Freestyle settings");
	RNA_def_function_flag(func, FUNC_USE_MAIN | FUNC_USE_SELF_ID);
	parm = RNA_def_string(func, "name", "LineSet", 0, "", "New name for the line set (not unique)");
	RNA_def_property_flag(parm, PROP_REQUIRED);
	parm = RNA_def_pointer(func, "lineset", "FreestyleLineSet", "", "Newly created line set");
	RNA_def_function_return(func, parm);

	func = RNA_def_function(srna, "remove", "rna_FreestyleSettings_lineset_remove");
	RNA_def_function_ui_description(func, "Remove a line set from scene render layer Freestyle settings");
	RNA_def_function_flag(func, FUNC_USE_SELF_ID | FUNC_USE_REPORTS);
	parm = RNA_def_pointer(func, "lineset", "FreestyleLineSet", "", "Line set to remove");
	RNA_def_property_flag(parm, PROP_REQUIRED | PROP_NEVER_NULL | PROP_RNAPTR);
	RNA_def_property_clear_flag(parm, PROP_THICK_WRAP);
}

static void rna_def_freestyle_settings(BlenderRNA *brna)
{
	StructRNA *srna;
	PropertyRNA *prop;

	static EnumPropertyItem edge_type_negation_items[] = {
		{0, "INCLUSIVE", 0, "Inclusive", "Select feature edges satisfying the given edge type conditions"},
		{FREESTYLE_LINESET_FE_NOT, "EXCLUSIVE", 0, "Exclusive",
		                           "Select feature edges not satisfying the given edge type conditions"},
		{0, NULL, 0, NULL, NULL}
	};

	static EnumPropertyItem edge_type_combination_items[] = {
		{0, "OR", 0, "Logical OR", "Select feature edges satisfying at least one of edge type conditions"},
		{FREESTYLE_LINESET_FE_AND, "AND", 0, "Logical AND",
		                           "Select feature edges satisfying all edge type conditions"},
		{0, NULL, 0, NULL, NULL}
	};

	static EnumPropertyItem group_negation_items[] = {
		{0, "INCLUSIVE", 0, "Inclusive", "Select feature edges belonging to some object in the group"},
		{FREESTYLE_LINESET_GR_NOT, "EXCLUSIVE", 0, "Exclusive",
		                           "Select feature edges not belonging to any object in the group"},
		{0, NULL, 0, NULL, NULL}
	};

	static EnumPropertyItem face_mark_negation_items[] = {
		{0, "INCLUSIVE", 0, "Inclusive", "Select feature edges satisfying the given face mark conditions"},
		{FREESTYLE_LINESET_FM_NOT, "EXCLUSIVE", 0, "Exclusive",
		                           "Select feature edges not satisfying the given face mark conditions"},
		{0, NULL, 0, NULL, NULL}
	};

	static EnumPropertyItem face_mark_condition_items[] = {
		{0, "ONE", 0, "One Face", "Select a feature edge if either of its adjacent faces is marked"},
		{FREESTYLE_LINESET_FM_BOTH, "BOTH", 0, "Both Faces",
		                            "Select a feature edge if both of its adjacent faces are marked"},
		{0, NULL, 0, NULL, NULL}
	};

	static EnumPropertyItem freestyle_ui_mode_items[] = {
		{FREESTYLE_CONTROL_SCRIPT_MODE, "SCRIPT", 0, "Python Scripting Mode",
		                                "Advanced mode for using style modules written in Python"},
		{FREESTYLE_CONTROL_EDITOR_MODE, "EDITOR", 0, "Parameter Editor Mode",
		                                "Basic mode for interactive style parameter editing"},
		{0, NULL, 0, NULL, NULL}
	};

	static EnumPropertyItem visibility_items[] = {
		{FREESTYLE_QI_VISIBLE, "VISIBLE", 0, "Visible", "Select visible feature edges"},
		{FREESTYLE_QI_HIDDEN, "HIDDEN", 0, "Hidden", "Select hidden feature edges"},
		{FREESTYLE_QI_RANGE, "RANGE", 0, "QI Range",
		                     "Select feature edges within a range of quantitative invisibility (QI) values"},
		{0, NULL, 0, NULL, NULL}
	};

	/* FreestyleLineSet */

	srna = RNA_def_struct(brna, "FreestyleLineSet", NULL);
	RNA_def_struct_ui_text(srna, "Freestyle Line Set", "Line set for associating lines and style parameters");

	/* access to line style settings is redirected through functions
	 * to allow proper id-buttons functionality
	 */
	prop = RNA_def_property(srna, "linestyle", PROP_POINTER, PROP_NONE);
	RNA_def_property_struct_type(prop, "FreestyleLineStyle");
	RNA_def_property_flag(prop, PROP_EDITABLE | PROP_NEVER_NULL);
	RNA_def_property_pointer_funcs(prop, "rna_FreestyleLineSet_linestyle_get",
	                               "rna_FreestyleLineSet_linestyle_set", NULL, NULL);
	RNA_def_property_ui_text(prop, "Line Style", "Line style settings");
	RNA_def_property_update(prop, NC_SCENE | ND_RENDER_OPTIONS, "rna_Scene_freestyle_update");

	prop = RNA_def_property(srna, "name", PROP_STRING, PROP_NONE);
	RNA_def_property_string_sdna(prop, NULL, "name");
	RNA_def_property_ui_text(prop, "Line Set Name", "Line set name");
	RNA_def_property_update(prop, NC_SCENE | ND_RENDER_OPTIONS, NULL);
	RNA_def_struct_name_property(srna, prop);

	prop = RNA_def_property(srna, "show_render", PROP_BOOLEAN, PROP_NONE);
	RNA_def_property_boolean_sdna(prop, NULL, "flags", FREESTYLE_LINESET_ENABLED);
	RNA_def_property_ui_text(prop, "Render", "Enable or disable this line set during stroke rendering");
	RNA_def_property_update(prop, NC_SCENE | ND_RENDER_OPTIONS, "rna_Scene_freestyle_update");

	prop = RNA_def_property(srna, "select_by_visibility", PROP_BOOLEAN, PROP_NONE);
	RNA_def_property_boolean_sdna(prop, NULL, "selection", FREESTYLE_SEL_VISIBILITY);
	RNA_def_property_ui_text(prop, "Selection by Visibility", "Select feature edges based on visibility");
	RNA_def_property_update(prop, NC_SCENE | ND_RENDER_OPTIONS, "rna_Scene_freestyle_update");

	prop = RNA_def_property(srna, "select_by_edge_types", PROP_BOOLEAN, PROP_NONE);
	RNA_def_property_boolean_sdna(prop, NULL, "selection", FREESTYLE_SEL_EDGE_TYPES);
	RNA_def_property_ui_text(prop, "Selection by Edge Types", "Select feature edges based on edge types");
	RNA_def_property_update(prop, NC_SCENE | ND_RENDER_OPTIONS, "rna_Scene_freestyle_update");

	prop = RNA_def_property(srna, "select_by_group", PROP_BOOLEAN, PROP_NONE);
	RNA_def_property_boolean_sdna(prop, NULL, "selection", FREESTYLE_SEL_GROUP);
	RNA_def_property_ui_text(prop, "Selection by Group", "Select feature edges based on a group of objects");
	RNA_def_property_update(prop, NC_SCENE | ND_RENDER_OPTIONS, "rna_Scene_freestyle_update");

	prop = RNA_def_property(srna, "select_by_image_border", PROP_BOOLEAN, PROP_NONE);
	RNA_def_property_boolean_sdna(prop, NULL, "selection", FREESTYLE_SEL_IMAGE_BORDER);
	RNA_def_property_ui_text(prop, "Selection by Image Border",
	                         "Select feature edges by image border (less memory consumption)");
	RNA_def_property_update(prop, NC_SCENE | ND_RENDER_OPTIONS, "rna_Scene_freestyle_update");

	prop = RNA_def_property(srna, "select_by_face_marks", PROP_BOOLEAN, PROP_NONE);
	RNA_def_property_boolean_sdna(prop, NULL, "selection", FREESTYLE_SEL_FACE_MARK);
	RNA_def_property_ui_text(prop, "Selection by Face Marks", "Select feature edges by face marks");
	RNA_def_property_update(prop, NC_SCENE | ND_RENDER_OPTIONS, "rna_Scene_freestyle_update");

	prop = RNA_def_property(srna, "edge_type_negation", PROP_ENUM, PROP_NONE);
	RNA_def_property_enum_bitflag_sdna(prop, NULL, "flags");
	RNA_def_property_enum_items(prop, edge_type_negation_items);
	RNA_def_property_ui_text(prop, "Edge Type Negation",
	                         "Specify either inclusion or exclusion of feature edges selected by edge types");
	RNA_def_property_update(prop, NC_SCENE | ND_RENDER_OPTIONS, "rna_Scene_freestyle_update");

	prop = RNA_def_property(srna, "edge_type_combination", PROP_ENUM, PROP_NONE);
	RNA_def_property_enum_bitflag_sdna(prop, NULL, "flags");
	RNA_def_property_enum_items(prop, edge_type_combination_items);
	RNA_def_property_ui_text(prop, "Edge Type Combination",
	                         "Specify a logical combination of selection conditions on feature edge types");
	RNA_def_property_update(prop, NC_SCENE | ND_RENDER_OPTIONS, "rna_Scene_freestyle_update");

	prop = RNA_def_property(srna, "group", PROP_POINTER, PROP_NONE);
	RNA_def_property_pointer_sdna(prop, NULL, "group");
	RNA_def_property_struct_type(prop, "Group");
	RNA_def_property_flag(prop, PROP_EDITABLE);
	RNA_def_property_ui_text(prop, "Group", "A group of objects based on which feature edges are selected");
	RNA_def_property_update(prop, NC_SCENE | ND_RENDER_OPTIONS, "rna_Scene_freestyle_update");

	prop = RNA_def_property(srna, "group_negation", PROP_ENUM, PROP_NONE);
	RNA_def_property_enum_bitflag_sdna(prop, NULL, "flags");
	RNA_def_property_enum_items(prop, group_negation_items);
	RNA_def_property_ui_text(prop, "Group Negation",
	                         "Specify either inclusion or exclusion of feature edges belonging to a group of objects");
	RNA_def_property_update(prop, NC_SCENE | ND_RENDER_OPTIONS, "rna_Scene_freestyle_update");

	prop = RNA_def_property(srna, "face_mark_negation", PROP_ENUM, PROP_NONE);
	RNA_def_property_enum_bitflag_sdna(prop, NULL, "flags");
	RNA_def_property_enum_items(prop, face_mark_negation_items);
	RNA_def_property_ui_text(prop, "Face Mark Negation",
	                         "Specify either inclusion or exclusion of feature edges selected by face marks");
	RNA_def_property_update(prop, NC_SCENE | ND_RENDER_OPTIONS, "rna_Scene_freestyle_update");

	prop = RNA_def_property(srna, "face_mark_condition", PROP_ENUM, PROP_NONE);
	RNA_def_property_enum_bitflag_sdna(prop, NULL, "flags");
	RNA_def_property_enum_items(prop, face_mark_condition_items);
	RNA_def_property_ui_text(prop, "Face Mark Condition",
	                         "Specify a feature edge selection condition based on face marks");
	RNA_def_property_update(prop, NC_SCENE | ND_RENDER_OPTIONS, "rna_Scene_freestyle_update");

	prop = RNA_def_property(srna, "select_silhouette", PROP_BOOLEAN, PROP_NONE);
	RNA_def_property_boolean_sdna(prop, NULL, "edge_types", FREESTYLE_FE_SILHOUETTE);
	RNA_def_property_ui_text(prop, "Silhouette",
	                         "Select silhouettes (edges at the boundary of visible and hidden faces)");
	RNA_def_property_update(prop, NC_SCENE | ND_RENDER_OPTIONS, "rna_Scene_freestyle_update");

	prop = RNA_def_property(srna, "select_border", PROP_BOOLEAN, PROP_NONE);
	RNA_def_property_boolean_sdna(prop, NULL, "edge_types", FREESTYLE_FE_BORDER);
	RNA_def_property_ui_text(prop, "Border", "Select border edges (open mesh edges)");
	RNA_def_property_update(prop, NC_SCENE | ND_RENDER_OPTIONS, "rna_Scene_freestyle_update");

	prop = RNA_def_property(srna, "select_crease", PROP_BOOLEAN, PROP_NONE);
	RNA_def_property_boolean_sdna(prop, NULL, "edge_types", FREESTYLE_FE_CREASE);
	RNA_def_property_ui_text(prop, "Crease",
	                         "Select crease edges (those between two faces making an angle smaller than the Crease Angle)");
	RNA_def_property_update(prop, NC_SCENE | ND_RENDER_OPTIONS, "rna_Scene_freestyle_update");

	prop = RNA_def_property(srna, "select_ridge_valley", PROP_BOOLEAN, PROP_NONE);
	RNA_def_property_boolean_sdna(prop, NULL, "edge_types", FREESTYLE_FE_RIDGE_VALLEY);
	RNA_def_property_ui_text(prop, "Ridge & Valley",
	                         "Select ridges and valleys (boundary lines between convex and concave areas of surface)");
	RNA_def_property_update(prop, NC_SCENE | ND_RENDER_OPTIONS, "rna_Scene_freestyle_update");

	prop = RNA_def_property(srna, "select_suggestive_contour", PROP_BOOLEAN, PROP_NONE);
	RNA_def_property_boolean_sdna(prop, NULL, "edge_types", FREESTYLE_FE_SUGGESTIVE_CONTOUR);
	RNA_def_property_ui_text(prop, "Suggestive Contour", "Select suggestive contours (almost silhouette/contour edges)");
	RNA_def_property_update(prop, NC_SCENE | ND_RENDER_OPTIONS, "rna_Scene_freestyle_update");

	prop = RNA_def_property(srna, "select_material_boundary", PROP_BOOLEAN, PROP_NONE);
	RNA_def_property_boolean_sdna(prop, NULL, "edge_types", FREESTYLE_FE_MATERIAL_BOUNDARY);
	RNA_def_property_ui_text(prop, "Material Boundary", "Select edges at material boundaries");
	RNA_def_property_update(prop, NC_SCENE | ND_RENDER_OPTIONS, "rna_Scene_freestyle_update");

	prop = RNA_def_property(srna, "select_contour", PROP_BOOLEAN, PROP_NONE);
	RNA_def_property_boolean_sdna(prop, NULL, "edge_types", FREESTYLE_FE_CONTOUR);
	RNA_def_property_ui_text(prop, "Contour", "Select contours (outer silhouettes of each object)");
	RNA_def_property_update(prop, NC_SCENE | ND_RENDER_OPTIONS, "rna_Scene_freestyle_update");

	prop = RNA_def_property(srna, "select_external_contour", PROP_BOOLEAN, PROP_NONE);
	RNA_def_property_boolean_sdna(prop, NULL, "edge_types", FREESTYLE_FE_EXTERNAL_CONTOUR);
	RNA_def_property_ui_text(prop, "External Contour",
	                         "Select external contours (outer silhouettes of occluding and occluded objects)");
	RNA_def_property_update(prop, NC_SCENE | ND_RENDER_OPTIONS, "rna_Scene_freestyle_update");

	prop = RNA_def_property(srna, "select_edge_mark", PROP_BOOLEAN, PROP_NONE);
	RNA_def_property_boolean_sdna(prop, NULL, "edge_types", FREESTYLE_FE_EDGE_MARK);
	RNA_def_property_ui_text(prop, "Edge Mark", "Select edge marks (edges annotated by Freestyle edge marks)");
	RNA_def_property_update(prop, NC_SCENE | ND_RENDER_OPTIONS, "rna_Scene_freestyle_update");

	prop = RNA_def_property(srna, "exclude_silhouette", PROP_BOOLEAN, PROP_NONE);
	RNA_def_property_boolean_sdna(prop, NULL, "exclude_edge_types", FREESTYLE_FE_SILHOUETTE);
	RNA_def_property_ui_text(prop, "Silhouette", "Exclude silhouette edges");
	RNA_def_property_ui_icon(prop, ICON_X, 0);
	RNA_def_property_update(prop, NC_SCENE | ND_RENDER_OPTIONS, "rna_Scene_freestyle_update");

	prop = RNA_def_property(srna, "exclude_border", PROP_BOOLEAN, PROP_NONE);
	RNA_def_property_boolean_sdna(prop, NULL, "exclude_edge_types", FREESTYLE_FE_BORDER);
	RNA_def_property_ui_text(prop, "Border", "Exclude border edges");
	RNA_def_property_ui_icon(prop, ICON_X, 0);
	RNA_def_property_update(prop, NC_SCENE | ND_RENDER_OPTIONS, "rna_Scene_freestyle_update");

	prop = RNA_def_property(srna, "exclude_crease", PROP_BOOLEAN, PROP_NONE);
	RNA_def_property_boolean_sdna(prop, NULL, "exclude_edge_types", FREESTYLE_FE_CREASE);
	RNA_def_property_ui_text(prop, "Crease", "Exclude crease edges");
	RNA_def_property_ui_icon(prop, ICON_X, 0);
	RNA_def_property_update(prop, NC_SCENE | ND_RENDER_OPTIONS, "rna_Scene_freestyle_update");

	prop = RNA_def_property(srna, "exclude_ridge_valley", PROP_BOOLEAN, PROP_NONE);
	RNA_def_property_boolean_sdna(prop, NULL, "exclude_edge_types", FREESTYLE_FE_RIDGE_VALLEY);
	RNA_def_property_ui_text(prop, "Ridge & Valley", "Exclude ridges and valleys");
	RNA_def_property_ui_icon(prop, ICON_X, 0);
	RNA_def_property_update(prop, NC_SCENE | ND_RENDER_OPTIONS, "rna_Scene_freestyle_update");

	prop = RNA_def_property(srna, "exclude_suggestive_contour", PROP_BOOLEAN, PROP_NONE);
	RNA_def_property_boolean_sdna(prop, NULL, "exclude_edge_types", FREESTYLE_FE_SUGGESTIVE_CONTOUR);
	RNA_def_property_ui_text(prop, "Suggestive Contour", "Exclude suggestive contours");
	RNA_def_property_ui_icon(prop, ICON_X, 0);
	RNA_def_property_update(prop, NC_SCENE | ND_RENDER_OPTIONS, "rna_Scene_freestyle_update");

	prop = RNA_def_property(srna, "exclude_material_boundary", PROP_BOOLEAN, PROP_NONE);
	RNA_def_property_boolean_sdna(prop, NULL, "exclude_edge_types", FREESTYLE_FE_MATERIAL_BOUNDARY);
	RNA_def_property_ui_text(prop, "Material Boundary", "Exclude edges at material boundaries");
	RNA_def_property_ui_icon(prop, ICON_X, 0);
	RNA_def_property_update(prop, NC_SCENE | ND_RENDER_OPTIONS, "rna_Scene_freestyle_update");

	prop = RNA_def_property(srna, "exclude_contour", PROP_BOOLEAN, PROP_NONE);
	RNA_def_property_boolean_sdna(prop, NULL, "exclude_edge_types", FREESTYLE_FE_CONTOUR);
	RNA_def_property_ui_text(prop, "Contour", "Exclude contours");
	RNA_def_property_ui_icon(prop, ICON_X, 0);
	RNA_def_property_update(prop, NC_SCENE | ND_RENDER_OPTIONS, "rna_Scene_freestyle_update");

	prop = RNA_def_property(srna, "exclude_external_contour", PROP_BOOLEAN, PROP_NONE);
	RNA_def_property_boolean_sdna(prop, NULL, "exclude_edge_types", FREESTYLE_FE_EXTERNAL_CONTOUR);
	RNA_def_property_ui_text(prop, "External Contour", "Exclude external contours");
	RNA_def_property_ui_icon(prop, ICON_X, 0);
	RNA_def_property_update(prop, NC_SCENE | ND_RENDER_OPTIONS, "rna_Scene_freestyle_update");

	prop = RNA_def_property(srna, "exclude_edge_mark", PROP_BOOLEAN, PROP_NONE);
	RNA_def_property_boolean_sdna(prop, NULL, "exclude_edge_types", FREESTYLE_FE_EDGE_MARK);
	RNA_def_property_ui_text(prop, "Edge Mark", "Exclude edge marks");
	RNA_def_property_ui_icon(prop, ICON_X, 0);
	RNA_def_property_update(prop, NC_SCENE | ND_RENDER_OPTIONS, "rna_Scene_freestyle_update");

	prop = RNA_def_property(srna, "visibility", PROP_ENUM, PROP_NONE);
	RNA_def_property_enum_sdna(prop, NULL, "qi");
	RNA_def_property_enum_items(prop, visibility_items);
	RNA_def_property_ui_text(prop, "Visibility", "Determine how to use visibility for feature edge selection");
	RNA_def_property_update(prop, NC_SCENE | ND_RENDER_OPTIONS, "rna_Scene_freestyle_update");

	prop = RNA_def_property(srna, "qi_start", PROP_INT, PROP_UNSIGNED);
	RNA_def_property_int_sdna(prop, NULL, "qi_start");
	RNA_def_property_range(prop, 0, INT_MAX);
	RNA_def_property_ui_text(prop, "Start", "First QI value of the QI range");
	RNA_def_property_update(prop, NC_SCENE | ND_RENDER_OPTIONS, "rna_Scene_freestyle_update");

	prop = RNA_def_property(srna, "qi_end", PROP_INT, PROP_UNSIGNED);
	RNA_def_property_int_sdna(prop, NULL, "qi_end");
	RNA_def_property_range(prop, 0, INT_MAX);
	RNA_def_property_ui_text(prop, "End", "Last QI value of the QI range");
	RNA_def_property_update(prop, NC_SCENE | ND_RENDER_OPTIONS, "rna_Scene_freestyle_update");

	/* FreestyleModuleSettings */

	srna = RNA_def_struct(brna, "FreestyleModuleSettings", NULL);
	RNA_def_struct_sdna(srna, "FreestyleModuleConfig");
	RNA_def_struct_ui_text(srna, "Freestyle Module", "Style module configuration for specifying a style module");

	prop = RNA_def_property(srna, "script", PROP_POINTER, PROP_NONE);
	RNA_def_property_struct_type(prop, "Text");
	RNA_def_property_flag(prop, PROP_EDITABLE);
	RNA_def_property_ui_text(prop, "Style Module", "Python script to define a style module");
	RNA_def_property_update(prop, NC_SCENE | ND_RENDER_OPTIONS, "rna_Scene_freestyle_update");

	prop = RNA_def_property(srna, "use", PROP_BOOLEAN, PROP_NONE);
	RNA_def_property_boolean_sdna(prop, NULL, "is_displayed", 1);
	RNA_def_property_ui_text(prop, "Use", "Enable or disable this style module during stroke rendering");
	RNA_def_property_update(prop, NC_SCENE | ND_RENDER_OPTIONS, "rna_Scene_freestyle_update");

	/* FreestyleSettings */

	srna = RNA_def_struct(brna, "FreestyleSettings", NULL);
	RNA_def_struct_sdna(srna, "FreestyleConfig");
	RNA_def_struct_nested(brna, srna, "SceneRenderLayer");
	RNA_def_struct_ui_text(srna, "Freestyle Settings", "Freestyle settings for a SceneRenderLayer data-block");

	prop = RNA_def_property(srna, "modules", PROP_COLLECTION, PROP_NONE);
	RNA_def_property_collection_sdna(prop, NULL, "modules", NULL);
	RNA_def_property_struct_type(prop, "FreestyleModuleSettings");
	RNA_def_property_ui_text(prop, "Style Modules", "A list of style modules (to be applied from top to bottom)");
	rna_def_freestyle_modules(brna, prop);

	prop = RNA_def_property(srna, "mode", PROP_ENUM, PROP_NONE);
	RNA_def_property_enum_sdna(prop, NULL, "mode");
	RNA_def_property_enum_items(prop, freestyle_ui_mode_items);
	RNA_def_property_ui_text(prop, "Control Mode", "Select the Freestyle control mode");
	RNA_def_property_update(prop, NC_SCENE | ND_RENDER_OPTIONS, "rna_Scene_freestyle_update");

	prop = RNA_def_property(srna, "use_culling", PROP_BOOLEAN, PROP_NONE);
	RNA_def_property_boolean_sdna(prop, NULL, "flags", FREESTYLE_CULLING);
	RNA_def_property_ui_text(prop, "Culling", "If enabled, out-of-view edges are ignored");
	RNA_def_property_update(prop, NC_SCENE | ND_RENDER_OPTIONS, "rna_Scene_freestyle_update");

	prop = RNA_def_property(srna, "use_suggestive_contours", PROP_BOOLEAN, PROP_NONE);
	RNA_def_property_boolean_sdna(prop, NULL, "flags", FREESTYLE_SUGGESTIVE_CONTOURS_FLAG);
	RNA_def_property_ui_text(prop, "Suggestive Contours", "Enable suggestive contours");
	RNA_def_property_update(prop, NC_SCENE | ND_RENDER_OPTIONS, "rna_Scene_freestyle_update");

	prop = RNA_def_property(srna, "use_ridges_and_valleys", PROP_BOOLEAN, PROP_NONE);
	RNA_def_property_boolean_sdna(prop, NULL, "flags", FREESTYLE_RIDGES_AND_VALLEYS_FLAG);
	RNA_def_property_ui_text(prop, "Ridges and Valleys", "Enable ridges and valleys");
	RNA_def_property_update(prop, NC_SCENE | ND_RENDER_OPTIONS, "rna_Scene_freestyle_update");

	prop = RNA_def_property(srna, "use_material_boundaries", PROP_BOOLEAN, PROP_NONE);
	RNA_def_property_boolean_sdna(prop, NULL, "flags", FREESTYLE_MATERIAL_BOUNDARIES_FLAG);
	RNA_def_property_ui_text(prop, "Material Boundaries", "Enable material boundaries");
	RNA_def_property_update(prop, NC_SCENE | ND_RENDER_OPTIONS, "rna_Scene_freestyle_update");

	prop = RNA_def_property(srna, "use_smoothness", PROP_BOOLEAN, PROP_NONE);
	RNA_def_property_boolean_sdna(prop, NULL, "flags", FREESTYLE_FACE_SMOOTHNESS_FLAG);
	RNA_def_property_ui_text(prop, "Face Smoothness", "Take face smoothness into account in view map calculation");
	RNA_def_property_update(prop, NC_SCENE | ND_RENDER_OPTIONS, "rna_Scene_freestyle_update");

	prop = RNA_def_property(srna, "use_advanced_options", PROP_BOOLEAN, PROP_NONE);
	RNA_def_property_boolean_sdna(prop, NULL, "flags", FREESTYLE_ADVANCED_OPTIONS_FLAG);
	RNA_def_property_ui_text(prop, "Advanced Options",
	                         "Enable advanced edge detection options (sphere radius and Kr derivative epsilon)");
	RNA_def_property_update(prop, NC_SCENE | ND_RENDER_OPTIONS, "rna_Scene_freestyle_update");

	prop = RNA_def_property(srna, "use_view_map_cache", PROP_BOOLEAN, PROP_NONE);
	RNA_def_property_boolean_sdna(prop, NULL, "flags", FREESTYLE_VIEW_MAP_CACHE);
	RNA_def_property_ui_text(prop, "View Map Cache",
	                         "Keep the computed view map and avoid re-calculating it if mesh geometry is unchanged");
	RNA_def_property_update(prop, NC_SCENE | ND_RENDER_OPTIONS, "rna_Scene_use_view_map_cache_update");

	prop = RNA_def_property(srna, "sphere_radius", PROP_FLOAT, PROP_NONE);
	RNA_def_property_float_sdna(prop, NULL, "sphere_radius");
	RNA_def_property_range(prop, 0.0, 1000.0);
	RNA_def_property_ui_text(prop, "Sphere Radius", "Sphere radius for computing curvatures");
	RNA_def_property_update(prop, NC_SCENE | ND_RENDER_OPTIONS, "rna_Scene_freestyle_update");

	prop = RNA_def_property(srna, "kr_derivative_epsilon", PROP_FLOAT, PROP_NONE);
	RNA_def_property_float_sdna(prop, NULL, "dkr_epsilon");
	RNA_def_property_range(prop, -1000.0, 1000.0);
	RNA_def_property_ui_text(prop, "Kr Derivative Epsilon", "Kr derivative epsilon for computing suggestive contours");
	RNA_def_property_update(prop, NC_SCENE | ND_RENDER_OPTIONS, "rna_Scene_freestyle_update");

	prop = RNA_def_property(srna, "crease_angle", PROP_FLOAT, PROP_ANGLE);
	RNA_def_property_float_sdna(prop, NULL, "crease_angle");
	RNA_def_property_range(prop, 0.0, DEG2RAD(180.0));
	RNA_def_property_ui_text(prop, "Crease Angle", "Angular threshold for detecting crease edges");
	RNA_def_property_update(prop, NC_SCENE | ND_RENDER_OPTIONS, "rna_Scene_freestyle_update");

	prop = RNA_def_property(srna, "linesets", PROP_COLLECTION, PROP_NONE);
	RNA_def_property_collection_sdna(prop, NULL, "linesets", NULL);
	RNA_def_property_struct_type(prop, "FreestyleLineSet");
	RNA_def_property_ui_text(prop, "Line Sets", "");
	rna_def_freestyle_linesets(brna, prop);
}

static void rna_def_scene_game_recast_data(BlenderRNA *brna)
{
	StructRNA *srna;
	PropertyRNA *prop;

	static EnumPropertyItem rna_enum_partitioning_items[] = {
		{RC_PARTITION_WATERSHED, "WATERSHED", 0, "Watershed", "Classic Recast partitioning method generating the nicest tessellation"},
		{RC_PARTITION_MONOTONE, "MONOTONE", 0, "Monotone", "Fastest navmesh generation method, may create long thin polygons"},
		{RC_PARTITION_LAYERS, "LAYERS", 0, "Layers", "Reasonably fast method that produces better triangles than monotone partitioning"},
		{0, NULL, 0, NULL, NULL}
	};

	srna = RNA_def_struct(brna, "SceneGameRecastData", NULL);
	RNA_def_struct_sdna(srna, "RecastData");
	RNA_def_struct_nested(brna, srna, "Scene");
	RNA_def_struct_ui_text(srna, "Recast Data", "Recast data for a Game data-block");

	prop = RNA_def_property(srna, "cell_size", PROP_FLOAT, PROP_NONE);
	RNA_def_property_float_sdna(prop, NULL, "cellsize");
	RNA_def_property_ui_range(prop, 0.1, 1, 1, 2);
	RNA_def_property_float_default(prop, 0.3f);
	RNA_def_property_ui_text(prop, "Cell Size", "Rasterized cell size");
	RNA_def_property_update(prop, NC_SCENE, NULL);

	prop = RNA_def_property(srna, "cell_height", PROP_FLOAT, PROP_NONE);
	RNA_def_property_float_sdna(prop, NULL, "cellheight");
	RNA_def_property_ui_range(prop, 0.1, 1, 1, 2);
	RNA_def_property_float_default(prop, 0.2f);
	RNA_def_property_ui_text(prop, "Cell Height", "Rasterized cell height");
	RNA_def_property_update(prop, NC_SCENE, NULL);

	prop = RNA_def_property(srna, "agent_height", PROP_FLOAT, PROP_NONE);
	RNA_def_property_float_sdna(prop, NULL, "agentheight");
	RNA_def_property_ui_range(prop, 0.1, 5, 1, 2);
	RNA_def_property_float_default(prop, 2.0f);
	RNA_def_property_ui_text(prop, "Agent Height", "Minimum height where the agent can still walk");
	RNA_def_property_update(prop, NC_SCENE, NULL);

	prop = RNA_def_property(srna, "agent_radius", PROP_FLOAT, PROP_NONE);
	RNA_def_property_float_sdna(prop, NULL, "agentradius");
	RNA_def_property_ui_range(prop, 0.1, 5, 1, 2);
	RNA_def_property_float_default(prop, 0.6f);
	RNA_def_property_ui_text(prop, "Agent Radius", "Radius of the agent");
	RNA_def_property_update(prop, NC_SCENE, NULL);

	prop = RNA_def_property(srna, "climb_max", PROP_FLOAT, PROP_NONE);
	RNA_def_property_float_sdna(prop, NULL, "agentmaxclimb");
	RNA_def_property_ui_range(prop, 0.1, 5, 1, 2);
	RNA_def_property_float_default(prop, 0.9f);
	RNA_def_property_ui_text(prop, "Max Climb", "Maximum height between grid cells the agent can climb");
	RNA_def_property_update(prop, NC_SCENE, NULL);

	prop = RNA_def_property(srna, "slope_max", PROP_FLOAT, PROP_ANGLE);
	RNA_def_property_float_sdna(prop, NULL, "agentmaxslope");
	RNA_def_property_range(prop, 0, M_PI_2);
	RNA_def_property_float_default(prop, M_PI_4);
	RNA_def_property_ui_text(prop, "Max Slope", "Maximum walkable slope angle");
	RNA_def_property_update(prop, NC_SCENE, NULL);


	prop = RNA_def_property(srna, "region_min_size", PROP_FLOAT, PROP_NONE);
	RNA_def_property_float_sdna(prop, NULL, "regionminsize");
	RNA_def_property_ui_range(prop, 0, 150, 1, 2);
	RNA_def_property_float_default(prop, 8.0f);
	RNA_def_property_ui_text(prop, "Min Region Size", "Minimum regions size (smaller regions will be deleted)");
	RNA_def_property_update(prop, NC_SCENE, NULL);

	prop = RNA_def_property(srna, "region_merge_size", PROP_FLOAT, PROP_NONE);
	RNA_def_property_float_sdna(prop, NULL, "regionmergesize");
	RNA_def_property_ui_range(prop, 0, 150, 1, 2);
	RNA_def_property_float_default(prop, 20.0f);
	RNA_def_property_ui_text(prop, "Merged Region Size", "Minimum regions size (smaller regions will be merged)");
	RNA_def_property_update(prop, NC_SCENE, NULL);

	prop = RNA_def_property(srna, "partitioning", PROP_ENUM, PROP_NONE);
	RNA_def_property_enum_bitflag_sdna(prop, NULL, "partitioning");
	RNA_def_property_enum_items(prop, rna_enum_partitioning_items);
	RNA_def_property_enum_default(prop, RC_PARTITION_WATERSHED);
	RNA_def_property_ui_text(prop, "Partitioning", "Choose partitioning method");
	RNA_def_property_update(prop, NC_SCENE, NULL);

	prop = RNA_def_property(srna, "edge_max_len", PROP_FLOAT, PROP_NONE);
	RNA_def_property_float_sdna(prop, NULL, "edgemaxlen");
	RNA_def_property_ui_range(prop, 0, 50, 1, 2);
	RNA_def_property_float_default(prop, 12.0f);
	RNA_def_property_ui_text(prop, "Max Edge Length", "Maximum contour edge length");
	RNA_def_property_update(prop, NC_SCENE, NULL);

	prop = RNA_def_property(srna, "edge_max_error", PROP_FLOAT, PROP_NONE);
	RNA_def_property_float_sdna(prop, NULL, "edgemaxerror");
	RNA_def_property_ui_range(prop, 0.1, 3.0, 1, 2);
	RNA_def_property_float_default(prop, 1.3f);
	RNA_def_property_ui_text(prop, "Max Edge Error", "Maximum distance error from contour to cells");
	RNA_def_property_update(prop, NC_SCENE, NULL);

	prop = RNA_def_property(srna, "verts_per_poly", PROP_INT, PROP_NONE);
	RNA_def_property_int_sdna(prop, NULL, "vertsperpoly");
	RNA_def_property_ui_range(prop, 3, 12, 1, -1);
	RNA_def_property_int_default(prop, 6);
	RNA_def_property_ui_text(prop, "Verts Per Poly", "Max number of vertices per polygon");
	RNA_def_property_update(prop, NC_SCENE, NULL);

	prop = RNA_def_property(srna, "sample_dist", PROP_FLOAT, PROP_NONE);
	RNA_def_property_float_sdna(prop, NULL, "detailsampledist");
	RNA_def_property_ui_range(prop, 0.0, 16.0, 1, 2);
	RNA_def_property_float_default(prop, 6.0f);
	RNA_def_property_ui_text(prop, "Sample Distance", "Detail mesh sample spacing");
	RNA_def_property_update(prop, NC_SCENE, NULL);

	prop = RNA_def_property(srna, "sample_max_error", PROP_FLOAT, PROP_NONE);
	RNA_def_property_float_sdna(prop, NULL, "detailsamplemaxerror");
	RNA_def_property_ui_range(prop, 0.0, 16.0, 1, 2);
	RNA_def_property_float_default(prop, 1.0f);
	RNA_def_property_ui_text(prop, "Max Sample Error", "Detail mesh simplification max sample error");
	RNA_def_property_update(prop, NC_SCENE, NULL);
}


static void rna_def_bake_data(BlenderRNA *brna)
{
	StructRNA *srna;
	PropertyRNA *prop;

	srna = RNA_def_struct(brna, "BakeSettings", NULL);
	RNA_def_struct_sdna(srna, "BakeData");
	RNA_def_struct_nested(brna, srna, "RenderSettings");
	RNA_def_struct_ui_text(srna, "Bake Data", "Bake data for a Scene data-block");

	prop = RNA_def_property(srna, "cage_object", PROP_STRING, PROP_NONE);
	RNA_def_property_string_sdna(prop, NULL, "cage");
	RNA_def_property_ui_text(prop, "Cage Object", "Object to use as cage "
	                         "instead of calculating the cage from the active object with cage extrusion");
	RNA_def_property_update(prop, NC_SCENE | ND_RENDER_OPTIONS, NULL);

	prop = RNA_def_property(srna, "filepath", PROP_STRING, PROP_FILEPATH);
	RNA_def_property_ui_text(prop, "File Path", "Image filepath to use when saving externally");
	RNA_def_property_update(prop, NC_SCENE | ND_RENDER_OPTIONS, NULL);

	prop = RNA_def_property(srna, "width", PROP_INT, PROP_PIXEL);
	RNA_def_property_range(prop, 4, 10000);
	RNA_def_property_ui_text(prop, "Width", "Horizontal dimension of the baking map");
	RNA_def_property_update(prop, NC_SCENE | ND_RENDER_OPTIONS, NULL);

	prop = RNA_def_property(srna, "height", PROP_INT, PROP_PIXEL);
	RNA_def_property_range(prop, 4, 10000);
	RNA_def_property_ui_text(prop, "Height", "Vertical dimension of the baking map");
	RNA_def_property_update(prop, NC_SCENE | ND_RENDER_OPTIONS, NULL);

	prop = RNA_def_property(srna, "margin", PROP_INT, PROP_PIXEL);
	RNA_def_property_range(prop, 0, SHRT_MAX);
	RNA_def_property_ui_range(prop, 0, 64, 1, 1);
	RNA_def_property_ui_text(prop, "Margin", "Extends the baked result as a post process filter");
	RNA_def_property_update(prop, NC_SCENE | ND_RENDER_OPTIONS, NULL);

	prop = RNA_def_property(srna, "cage_extrusion", PROP_FLOAT, PROP_NONE);
	RNA_def_property_range(prop, 0.0, FLT_MAX);
	RNA_def_property_ui_range(prop, 0.0, 1.0, 1, 3);
	RNA_def_property_ui_text(prop, "Cage Extrusion",
	                         "Distance to use for the inward ray cast when using selected to active");
	RNA_def_property_update(prop, NC_SCENE | ND_RENDER_OPTIONS, NULL);

	prop = RNA_def_property(srna, "normal_space", PROP_ENUM, PROP_NONE);
	RNA_def_property_enum_bitflag_sdna(prop, NULL, "normal_space");
	RNA_def_property_enum_items(prop, rna_enum_normal_space_items);
	RNA_def_property_ui_text(prop, "Normal Space", "Choose normal space for baking");
	RNA_def_property_update(prop, NC_SCENE | ND_RENDER_OPTIONS, NULL);

	prop = RNA_def_property(srna, "normal_r", PROP_ENUM, PROP_NONE);
	RNA_def_property_enum_bitflag_sdna(prop, NULL, "normal_swizzle[0]");
	RNA_def_property_enum_items(prop, rna_enum_normal_swizzle_items);
	RNA_def_property_ui_text(prop, "Normal Space", "Axis to bake in red channel");
	RNA_def_property_update(prop, NC_SCENE | ND_RENDER_OPTIONS, NULL);

	prop = RNA_def_property(srna, "normal_g", PROP_ENUM, PROP_NONE);
	RNA_def_property_enum_bitflag_sdna(prop, NULL, "normal_swizzle[1]");
	RNA_def_property_enum_items(prop, rna_enum_normal_swizzle_items);
	RNA_def_property_ui_text(prop, "Normal Space", "Axis to bake in green channel");
	RNA_def_property_update(prop, NC_SCENE | ND_RENDER_OPTIONS, NULL);

	prop = RNA_def_property(srna, "normal_b", PROP_ENUM, PROP_NONE);
	RNA_def_property_enum_bitflag_sdna(prop, NULL, "normal_swizzle[2]");
	RNA_def_property_enum_items(prop, rna_enum_normal_swizzle_items);
	RNA_def_property_ui_text(prop, "Normal Space", "Axis to bake in blue channel");
	RNA_def_property_update(prop, NC_SCENE | ND_RENDER_OPTIONS, NULL);

	prop = RNA_def_property(srna, "image_settings", PROP_POINTER, PROP_NONE);
	RNA_def_property_flag(prop, PROP_NEVER_NULL);
	RNA_def_property_pointer_sdna(prop, NULL, "im_format");
	RNA_def_property_struct_type(prop, "ImageFormatSettings");
	RNA_def_property_ui_text(prop, "Image Format", "");

	prop = RNA_def_property(srna, "save_mode", PROP_ENUM, PROP_NONE);
	RNA_def_property_enum_bitflag_sdna(prop, NULL, "save_mode");
	RNA_def_property_enum_items(prop, rna_enum_bake_save_mode_items);
	RNA_def_property_ui_text(prop, "Save Mode", "Choose how to save the baking map");
	RNA_def_property_update(prop, NC_SCENE | ND_RENDER_OPTIONS, NULL);

	/* flags */
	prop = RNA_def_property(srna, "use_selected_to_active", PROP_BOOLEAN, PROP_NONE);
	RNA_def_property_boolean_sdna(prop, NULL, "flag", R_BAKE_TO_ACTIVE);
	RNA_def_property_ui_text(prop, "Selected to Active",
	                         "Bake shading on the surface of selected objects to the active object");
	RNA_def_property_update(prop, NC_SCENE | ND_RENDER_OPTIONS, NULL);

	prop = RNA_def_property(srna, "use_clear", PROP_BOOLEAN, PROP_NONE);
	RNA_def_property_boolean_sdna(prop, NULL, "flag", R_BAKE_CLEAR);
	RNA_def_property_ui_text(prop, "Clear",
	                         "Clear Images before baking (internal only)");
	RNA_def_property_update(prop, NC_SCENE | ND_RENDER_OPTIONS, NULL);

	prop = RNA_def_property(srna, "use_split_materials", PROP_BOOLEAN, PROP_NONE);
	RNA_def_property_boolean_sdna(prop, NULL, "flag", R_BAKE_SPLIT_MAT);
	RNA_def_property_ui_text(prop, "Split Materials",
	                         "Split external images per material (external only)");
	RNA_def_property_update(prop, NC_SCENE | ND_RENDER_OPTIONS, NULL);

	prop = RNA_def_property(srna, "use_automatic_name", PROP_BOOLEAN, PROP_NONE);
	RNA_def_property_boolean_sdna(prop, NULL, "flag", R_BAKE_AUTO_NAME);
	RNA_def_property_ui_text(prop, "Automatic Name",
	                         "Automatically name the output file with the pass type (external only)");
	RNA_def_property_update(prop, NC_SCENE | ND_RENDER_OPTIONS, NULL);

	prop = RNA_def_property(srna, "use_cage", PROP_BOOLEAN, PROP_NONE);
	RNA_def_property_boolean_sdna(prop, NULL, "flag", R_BAKE_CAGE);
	RNA_def_property_ui_text(prop, "Cage",
	                         "Cast rays to active object from a cage");
	RNA_def_property_update(prop, NC_SCENE | ND_RENDER_OPTIONS, NULL);

	/* custom passes flags */
	prop = RNA_def_property(srna, "use_pass_ambient_occlusion", PROP_BOOLEAN, PROP_NONE);
	RNA_def_property_boolean_sdna(prop, NULL, "pass_filter", R_BAKE_PASS_FILTER_AO);
	RNA_def_property_ui_text(prop, "AO", "Add ambient occlusion contribution");

	prop = RNA_def_property(srna, "use_pass_emit", PROP_BOOLEAN, PROP_NONE);
	RNA_def_property_boolean_sdna(prop, NULL, "pass_filter", R_BAKE_PASS_FILTER_EMIT);
	RNA_def_property_ui_text(prop, "Emit", "Add emission contribution");

	prop = RNA_def_property(srna, "use_pass_direct", PROP_BOOLEAN, PROP_NONE);
	RNA_def_property_boolean_sdna(prop, NULL, "pass_filter", R_BAKE_PASS_FILTER_DIRECT);
	RNA_def_property_ui_text(prop, "Direct", "Add direct lighting contribution");
	RNA_def_property_update(prop, NC_SCENE | ND_RENDER_OPTIONS, NULL);

	prop = RNA_def_property(srna, "use_pass_indirect", PROP_BOOLEAN, PROP_NONE);
	RNA_def_property_boolean_sdna(prop, NULL, "pass_filter", R_BAKE_PASS_FILTER_INDIRECT);
	RNA_def_property_ui_text(prop, "Indirect", "Add indirect lighting contribution");
	RNA_def_property_update(prop, NC_SCENE | ND_RENDER_OPTIONS, NULL);

	prop = RNA_def_property(srna, "use_pass_color", PROP_BOOLEAN, PROP_NONE);
	RNA_def_property_boolean_sdna(prop, NULL, "pass_filter", R_BAKE_PASS_FILTER_COLOR);
	RNA_def_property_ui_text(prop, "Color", "Color the pass");
	RNA_def_property_update(prop, NC_SCENE | ND_RENDER_OPTIONS, NULL);

	prop = RNA_def_property(srna, "use_pass_diffuse", PROP_BOOLEAN, PROP_NONE);
	RNA_def_property_boolean_sdna(prop, NULL, "pass_filter", R_BAKE_PASS_FILTER_DIFFUSE);
	RNA_def_property_ui_text(prop, "Diffuse", "Add diffuse contribution");
	RNA_def_property_update(prop, NC_SCENE | ND_RENDER_OPTIONS, NULL);

	prop = RNA_def_property(srna, "use_pass_glossy", PROP_BOOLEAN, PROP_NONE);
	RNA_def_property_boolean_sdna(prop, NULL, "pass_filter", R_BAKE_PASS_FILTER_GLOSSY);
	RNA_def_property_ui_text(prop, "Glossy", "Add glossy contribution");
	RNA_def_property_update(prop, NC_SCENE | ND_RENDER_OPTIONS, NULL);

	prop = RNA_def_property(srna, "use_pass_transmission", PROP_BOOLEAN, PROP_NONE);
	RNA_def_property_boolean_sdna(prop, NULL, "pass_filter", R_BAKE_PASS_FILTER_TRANSM);
	RNA_def_property_ui_text(prop, "Transmission", "Add transmission contribution");
	RNA_def_property_update(prop, NC_SCENE | ND_RENDER_OPTIONS, NULL);

	prop = RNA_def_property(srna, "use_pass_subsurface", PROP_BOOLEAN, PROP_NONE);
	RNA_def_property_boolean_sdna(prop, NULL, "pass_filter", R_BAKE_PASS_FILTER_SUBSURFACE);
	RNA_def_property_ui_text(prop, "Subsurface", "Add subsurface contribution");
	RNA_def_property_update(prop, NC_SCENE | ND_RENDER_OPTIONS, NULL);

	prop = RNA_def_property(srna, "pass_filter", PROP_ENUM, PROP_NONE);
	RNA_def_property_enum_sdna(prop, NULL, "pass_filter");
	RNA_def_property_enum_items(prop, rna_enum_bake_pass_filter_type_items);
	RNA_def_property_flag(prop, PROP_ENUM_FLAG);
	RNA_def_property_ui_text(prop, "Pass Filter",  "Passes to include in the active baking pass");
	RNA_def_property_clear_flag(prop, PROP_EDITABLE);
}

static void rna_def_scene_game_data(BlenderRNA *brna)
{
	StructRNA *srna;
	PropertyRNA *prop;

	static EnumPropertyItem aasamples_items[] = {
		{0, "SAMPLES_0", 0, "Off", ""},
		{2, "SAMPLES_2", 0, "2x", ""},
		{4, "SAMPLES_4", 0, "4x", ""},
		{8, "SAMPLES_8", 0, "8x", ""},
		{16, "SAMPLES_16", 0, "16x", ""},
		{0, NULL, 0, NULL, NULL}
	};

	static EnumPropertyItem framing_types_items[] = {
		{SCE_GAMEFRAMING_BARS, "LETTERBOX", 0, "Letterbox",
		                       "Show the entire viewport in the display window, using bar horizontally or vertically"},
		{SCE_GAMEFRAMING_EXTEND, "EXTEND", 0, "Extend",
		                         "Show the entire viewport in the display window, viewing more horizontally "
		                         "or vertically"},
		{SCE_GAMEFRAMING_SCALE, "SCALE", 0, "Scale", "Stretch or squeeze the viewport to fill the display window"},
		{0, NULL, 0, NULL, NULL}
	};

	static EnumPropertyItem dome_modes_items[] = {
		{DOME_FISHEYE, "FISHEYE", 0, "Fisheye", ""},
		{DOME_TRUNCATED_FRONT, "TRUNCATED_FRONT", 0, "Front-Truncated", ""},
		{DOME_TRUNCATED_REAR, "TRUNCATED_REAR", 0, "Rear-Truncated", ""},
		{DOME_ENVMAP, "ENVMAP", 0, "Cube Map", ""},
		{DOME_PANORAM_SPH, "PANORAM_SPH", 0, "Spherical Panoramic", ""},
		{0, NULL, 0, NULL, NULL}
	};
		
	static EnumPropertyItem stereo_modes_items[] = {
		{STEREO_QUADBUFFERED, "QUADBUFFERED", 0, "Quad-Buffer", ""},
		{STEREO_ABOVEBELOW, "ABOVEBELOW", 0, "Above-Below", ""},
		{STEREO_INTERLACED, "INTERLACED", 0, "Interlaced", ""},
		{STEREO_ANAGLYPH, "ANAGLYPH", 0, "Anaglyph", ""},
		{STEREO_SIDEBYSIDE, "SIDEBYSIDE", 0, "Side-by-side", ""},
		{STEREO_VINTERLACE, "VINTERLACE", 0, "Vinterlace", ""},
		{STEREO_3DTVTOPBOTTOM, "3DTVTOPBOTTOM", 0, "3DTV Top-Bottom", ""},
		{0, NULL, 0, NULL, NULL}
	};
		
	static EnumPropertyItem stereo_items[] = {
		{STEREO_NOSTEREO, "NONE", 0, "None", "Disable Stereo and Dome environments"},
		{STEREO_ENABLED, "STEREO", 0, "Stereo", "Enable Stereo environment"},
		{STEREO_DOME, "DOME", 0, "Dome", "Enable Dome environment"},
		{0, NULL, 0, NULL, NULL}
	};

	static EnumPropertyItem physics_engine_items[] = {
		{WOPHY_NONE, "NONE", 0, "None", "Don't use a physics engine"},
		{WOPHY_BULLET, "BULLET", 0, "Bullet", "Use the Bullet physics engine"},
		{0, NULL, 0, NULL, NULL}
	};

	static EnumPropertyItem obstacle_simulation_items[] = {
		{OBSTSIMULATION_NONE, "NONE", 0, "None", ""},
		{OBSTSIMULATION_TOI_rays, "RVO_RAYS", 0, "RVO (rays)", ""},
		{OBSTSIMULATION_TOI_cells, "RVO_CELLS", 0, "RVO (cells)", ""},
		{0, NULL, 0, NULL, NULL}
	};

	static EnumPropertyItem vsync_items[] = {
		{VSYNC_OFF, "OFF", 0, "Off", "Disable vsync"},
		{VSYNC_ON, "ON", 0, "On", "Enable vsync"},
		{VSYNC_ADAPTIVE, "ADAPTIVE", 0, "Adaptive", "Enable adaptive vsync (if supported)"},
		{0, NULL, 0, NULL, NULL}
	};

	static EnumPropertyItem storage_items[] = {
		{RAS_STORE_AUTO, "AUTO", 0, "Auto Select", "Choose the best supported mode"},
		{RAS_STORE_VA, "VERTEX_ARRAY", 0, "Vertex Arrays", "Usually the best choice (good performance with display lists)"},
		{RAS_STORE_VBO, "VERTEX_BUFFER_OBJECT", 0, "Vertex Buffer Objects",
		                "Typically slower than vertex arrays with display lists, requires at least OpenGL 1.4"},
		{0, NULL, 0, NULL, NULL}};

	srna = RNA_def_struct(brna, "SceneGameData", NULL);
	RNA_def_struct_sdna(srna, "GameData");
	RNA_def_struct_nested(brna, srna, "Scene");
	RNA_def_struct_ui_text(srna, "Game Data", "Game data for a Scene data-block");
	
	prop = RNA_def_property(srna, "resolution_x", PROP_INT, PROP_PIXEL);
	RNA_def_property_int_sdna(prop, NULL, "xplay");
	RNA_def_property_range(prop, 4, 10000);
	RNA_def_property_int_default(prop, 640);
	RNA_def_property_ui_text(prop, "Resolution X", "Number of horizontal pixels in the screen");
	RNA_def_property_update(prop, NC_SCENE, NULL);
	
	prop = RNA_def_property(srna, "resolution_y", PROP_INT, PROP_PIXEL);
	RNA_def_property_int_sdna(prop, NULL, "yplay");
	RNA_def_property_range(prop, 4, 10000);
	RNA_def_property_int_default(prop, 480);
	RNA_def_property_ui_text(prop, "Resolution Y", "Number of vertical pixels in the screen");
	RNA_def_property_update(prop, NC_SCENE, NULL);

	prop = RNA_def_property(srna, "vsync", PROP_ENUM, PROP_NONE);
	RNA_def_property_enum_sdna(prop, NULL, "vsync");
	RNA_def_property_enum_items(prop, vsync_items);
	RNA_def_property_ui_text(prop, "Vsync", "Change vsync settings");
	
	prop = RNA_def_property(srna, "samples", PROP_ENUM, PROP_NONE);
	RNA_def_property_enum_sdna(prop, NULL, "aasamples");
	RNA_def_property_enum_items(prop, aasamples_items);
	RNA_def_property_ui_text(prop, "AA Samples", "The number of AA Samples to use for MSAA");
	
	prop = RNA_def_property(srna, "depth", PROP_INT, PROP_UNSIGNED);
	RNA_def_property_int_sdna(prop, NULL, "depth");
	RNA_def_property_range(prop, 8, 32);
	RNA_def_property_int_default(prop, 32);
	RNA_def_property_ui_text(prop, "Bits", "Display bit depth of full screen display");
	RNA_def_property_update(prop, NC_SCENE, NULL);

	prop = RNA_def_property(srna, "exit_key", PROP_ENUM, PROP_NONE);
	RNA_def_property_enum_sdna(prop, NULL, "exitkey");
	RNA_def_property_enum_items(prop, rna_enum_event_type_items);
	RNA_def_property_translation_context(prop, BLT_I18NCONTEXT_UI_EVENTS);
	RNA_def_property_enum_default(prop, ESCKEY);
	RNA_def_property_enum_funcs(prop, NULL, "rna_GameSettings_exit_key_set", NULL);
	RNA_def_property_ui_text(prop, "Exit Key", "The key that exits the Game Engine");
	RNA_def_property_update(prop, NC_SCENE, NULL);
	
	prop = RNA_def_property(srna, "raster_storage", PROP_ENUM, PROP_NONE);
	RNA_def_property_enum_sdna(prop, NULL, "raster_storage");
	RNA_def_property_enum_items(prop, storage_items);
	RNA_def_property_ui_text(prop, "Storage", "Set the storage mode used by the rasterizer");
	RNA_def_property_update(prop, NC_SCENE, NULL);
	
	/* Do we need it here ? (since we already have it in World */
	prop = RNA_def_property(srna, "frequency", PROP_INT, PROP_NONE);
	RNA_def_property_int_sdna(prop, NULL, "freqplay");
	RNA_def_property_range(prop, 4, 2000);
	RNA_def_property_int_default(prop, 60);
	RNA_def_property_ui_text(prop, "Freq", "Display clock frequency of fullscreen display");
	RNA_def_property_update(prop, NC_SCENE, NULL);
	
	prop = RNA_def_property(srna, "show_fullscreen", PROP_BOOLEAN, PROP_NONE);
	RNA_def_property_boolean_sdna(prop, NULL, "playerflag", GAME_PLAYER_FULLSCREEN);
	RNA_def_property_ui_text(prop, "Fullscreen", "Start player in a new fullscreen display");
	RNA_def_property_update(prop, NC_SCENE, NULL);

	prop = RNA_def_property(srna, "use_desktop", PROP_BOOLEAN, PROP_NONE);
	RNA_def_property_boolean_sdna(prop, NULL, "playerflag", GAME_PLAYER_DESKTOP_RESOLUTION);
	RNA_def_property_ui_text(prop, "Desktop", "Use the current desktop resolution in fullscreen mode");
	RNA_def_property_update(prop, NC_SCENE, NULL);

	/* Framing */
	prop = RNA_def_property(srna, "frame_type", PROP_ENUM, PROP_NONE);
	RNA_def_property_enum_sdna(prop, NULL, "framing.type");
	RNA_def_property_enum_items(prop, framing_types_items);
	RNA_def_property_ui_text(prop, "Framing Types", "Select the type of Framing you want");
	RNA_def_property_update(prop, NC_SCENE, NULL);

	prop = RNA_def_property(srna, "frame_color", PROP_FLOAT, PROP_COLOR);
	RNA_def_property_float_sdna(prop, NULL, "framing.col");
	RNA_def_property_range(prop, 0.0f, 1.0f);
	RNA_def_property_array(prop, 3);
	RNA_def_property_ui_text(prop, "Framing Color", "Set color of the bars");
	RNA_def_property_update(prop, NC_SCENE, NULL);
	
	/* Stereo */
	prop = RNA_def_property(srna, "stereo", PROP_ENUM, PROP_NONE);
	RNA_def_property_enum_sdna(prop, NULL, "stereoflag");
	RNA_def_property_enum_items(prop, stereo_items);
	RNA_def_property_ui_text(prop, "Stereo Options", "");
	RNA_def_property_update(prop, NC_SCENE, NULL);

	prop = RNA_def_property(srna, "stereo_mode", PROP_ENUM, PROP_NONE);
	RNA_def_property_enum_sdna(prop, NULL, "stereomode");
	RNA_def_property_enum_items(prop, stereo_modes_items);
	RNA_def_property_enum_default(prop, STEREO_ANAGLYPH);
	RNA_def_property_ui_text(prop, "Stereo Mode", "Stereographic techniques");
	RNA_def_property_update(prop, NC_SCENE, NULL);

	prop = RNA_def_property(srna, "stereo_eye_separation", PROP_FLOAT, PROP_NONE);
	RNA_def_property_float_sdna(prop, NULL, "eyeseparation");
	RNA_def_property_range(prop, 0.01, 5.0);
	RNA_def_property_float_default(prop, 0.1f);
	RNA_def_property_ui_text(prop, "Eye Separation",
	                         "Set the distance between the eyes - the camera focal distance/30 should be fine");
	RNA_def_property_update(prop, NC_SCENE, NULL);
	
	/* Dome */
	prop = RNA_def_property(srna, "dome_mode", PROP_ENUM, PROP_NONE);
	RNA_def_property_enum_sdna(prop, NULL, "dome.mode");
	RNA_def_property_enum_items(prop, dome_modes_items);
	RNA_def_property_ui_text(prop, "Dome Mode", "Dome physical configurations");
	RNA_def_property_update(prop, NC_SCENE, NULL);
	
	prop = RNA_def_property(srna, "dome_tessellation", PROP_INT, PROP_NONE);
	RNA_def_property_int_sdna(prop, NULL, "dome.res");
	RNA_def_property_ui_range(prop, 1, 8, 1, 1);
	RNA_def_property_int_default(prop, 4);
	RNA_def_property_ui_text(prop, "Tessellation", "Tessellation level - check the generated mesh in wireframe mode");
	RNA_def_property_update(prop, NC_SCENE, NULL);
	
	prop = RNA_def_property(srna, "dome_buffer_resolution", PROP_FLOAT, PROP_NONE);
	RNA_def_property_float_sdna(prop, NULL, "dome.resbuf");
	RNA_def_property_ui_range(prop, 0.1, 1.0, 0.1, 2);
	RNA_def_property_float_default(prop, 1.0f);
	RNA_def_property_ui_text(prop, "Buffer Resolution", "Buffer Resolution - decrease it to increase speed");
	RNA_def_property_update(prop, NC_SCENE, NULL);
	
	prop = RNA_def_property(srna, "dome_angle", PROP_INT, PROP_NONE);
	RNA_def_property_int_sdna(prop, NULL, "dome.angle");
	RNA_def_property_ui_range(prop, 90, 250, 1, 1);
	RNA_def_property_int_default(prop, 180);
	RNA_def_property_ui_text(prop, "Angle", "Field of View of the Dome - it only works in mode Fisheye and Truncated");
	RNA_def_property_update(prop, NC_SCENE, NULL);
	
	prop = RNA_def_property(srna, "dome_tilt", PROP_INT, PROP_NONE);
	RNA_def_property_int_sdna(prop, NULL, "dome.tilt");
	RNA_def_property_ui_range(prop, -180, 180, 1, 1);
	RNA_def_property_ui_text(prop, "Tilt", "Camera rotation in horizontal axis");
	RNA_def_property_update(prop, NC_SCENE, NULL);
	
	prop = RNA_def_property(srna, "dome_text", PROP_POINTER, PROP_NONE);
	RNA_def_property_pointer_sdna(prop, NULL, "dome.warptext");
	RNA_def_property_struct_type(prop, "Text");
	RNA_def_property_flag(prop, PROP_EDITABLE);
	RNA_def_property_ui_text(prop, "Warp Data", "Custom Warp Mesh data file");
	RNA_def_property_update(prop, NC_SCENE, NULL);
	
	/* physics */
	prop = RNA_def_property(srna, "physics_engine", PROP_ENUM, PROP_NONE);
	RNA_def_property_enum_sdna(prop, NULL, "physicsEngine");
	RNA_def_property_enum_items(prop, physics_engine_items);
	RNA_def_property_enum_default(prop, WOPHY_BULLET);
	RNA_def_property_ui_text(prop, "Physics Engine", "Physics engine used for physics simulation in the game engine");
	RNA_def_property_update(prop, NC_SCENE, NULL);

	prop = RNA_def_property(srna, "physics_gravity", PROP_FLOAT, PROP_ACCELERATION);
	RNA_def_property_float_sdna(prop, NULL, "gravity");
	RNA_def_property_ui_range(prop, 0.0, 25.0, 1, 2);
	RNA_def_property_range(prop, 0.0, 10000.0);
	RNA_def_property_float_default(prop, 9.8f);
	RNA_def_property_ui_text(prop, "Physics Gravity",
	                         "Gravitational constant used for physics simulation in the game engine");
	RNA_def_property_update(prop, NC_SCENE, NULL);

	prop = RNA_def_property(srna, "occlusion_culling_resolution", PROP_INT, PROP_PIXEL);
	RNA_def_property_int_sdna(prop, NULL, "occlusionRes");
	RNA_def_property_range(prop, 128.0, 1024.0);
	RNA_def_property_int_default(prop, 128);
	RNA_def_property_ui_text(prop, "Occlusion Resolution",
	                         "Size of the occlusion buffer, use higher value for better precision (slower)");
	RNA_def_property_update(prop, NC_SCENE, NULL);

	prop = RNA_def_property(srna, "fps", PROP_INT, PROP_NONE);
	RNA_def_property_int_sdna(prop, NULL, "ticrate");
	RNA_def_property_ui_range(prop, 1, 60, 1, 1);
	RNA_def_property_range(prop, 1, 10000);
	RNA_def_property_int_default(prop, 60);
	RNA_def_property_ui_text(prop, "Frames Per Second",
	                         "Nominal number of game frames per second "
	                         "(physics fixed timestep = 1/fps, independently of actual frame rate)");
	RNA_def_property_update(prop, NC_SCENE, NULL);

	prop = RNA_def_property(srna, "logic_step_max", PROP_INT, PROP_NONE);
	RNA_def_property_int_sdna(prop, NULL, "maxlogicstep");
	RNA_def_property_range(prop, 1, 10000);
	RNA_def_property_ui_range(prop, 1, 50, 1, 1);
	RNA_def_property_int_default(prop, 5);
	RNA_def_property_ui_text(prop, "Max Logic Steps",
	                         "Maximum number of logic frame per game frame if graphics slows down the game, "
	                         "higher value allows better synchronization with physics");
	RNA_def_property_update(prop, NC_SCENE, NULL);

	prop = RNA_def_property(srna, "physics_step_max", PROP_INT, PROP_NONE);
	RNA_def_property_int_sdna(prop, NULL, "maxphystep");
	RNA_def_property_range(prop, 1, 10000);
	RNA_def_property_ui_range(prop, 1, 50, 1, 1);
	RNA_def_property_int_default(prop, 5);
	RNA_def_property_ui_text(prop, "Max Physics Steps",
	                         "Maximum number of physics step per game frame if graphics slows down the game, "
	                         "higher value allows physics to keep up with realtime");
	RNA_def_property_update(prop, NC_SCENE, NULL);

	prop = RNA_def_property(srna, "physics_step_sub", PROP_INT, PROP_NONE);
	RNA_def_property_int_sdna(prop, NULL, "physubstep");
	RNA_def_property_range(prop, 1, 50);
	RNA_def_property_ui_range(prop, 1, 5, 1, 1);
	RNA_def_property_int_default(prop, 1);
	RNA_def_property_ui_text(prop, "Physics Sub Steps",
	                         "Number of simulation substep per physic timestep, "
	                         "higher value give better physics precision");
	RNA_def_property_update(prop, NC_SCENE, NULL);

	prop = RNA_def_property(srna, "deactivation_linear_threshold", PROP_FLOAT, PROP_NONE);
	RNA_def_property_float_sdna(prop, NULL, "lineardeactthreshold");
	RNA_def_property_ui_range(prop, 0.001, 10000.0, 2, 3);
	RNA_def_property_range(prop, 0.001, 10000.0);
	RNA_def_property_float_default(prop, 0.8f);
	RNA_def_property_ui_text(prop, "Deactivation Linear Threshold",
	                         "Linear velocity that an object must be below before the deactivation timer can start");
	RNA_def_property_update(prop, NC_SCENE, NULL);

	prop = RNA_def_property(srna, "deactivation_angular_threshold", PROP_FLOAT, PROP_NONE);
	RNA_def_property_float_sdna(prop, NULL, "angulardeactthreshold");
	RNA_def_property_ui_range(prop, 0.001, 10000.0, 2, 3);
	RNA_def_property_range(prop, 0.001, 10000.0);
	RNA_def_property_float_default(prop, 1.0f);
	RNA_def_property_ui_text(prop, "Deactivation Angular Threshold",
	                         "Angular velocity that an object must be below before the deactivation timer can start");
	RNA_def_property_update(prop, NC_SCENE, NULL);

	prop = RNA_def_property(srna, "deactivation_time", PROP_FLOAT, PROP_NONE);
	RNA_def_property_float_sdna(prop, NULL, "deactivationtime");
	RNA_def_property_ui_range(prop, 0.0, 60.0, 1, 1);
	RNA_def_property_range(prop, 0.0, 60.0);
	RNA_def_property_ui_text(prop, "Deactivation Time",
	                         "Amount of time (in seconds) after which objects with a velocity less than the given "
	                         "threshold will deactivate (0.0 means no deactivation)");
	RNA_def_property_update(prop, NC_SCENE, NULL);

	/* mode */
	/* not used  *//* deprecated !!!!!!!!!!!!! */
	prop = RNA_def_property(srna, "use_occlusion_culling", PROP_BOOLEAN, PROP_NONE);
	RNA_def_property_boolean_sdna(prop, NULL, "mode", WO_DBVT_CULLING);
	RNA_def_property_ui_text(prop, "DBVT Culling",
	                         "Use optimized Bullet DBVT tree for view frustum and occlusion culling (more efficient, "
	                         "but it can waste unnecessary CPU if the scene doesn't have occluder objects)");
	
	/* not used  *//* deprecated !!!!!!!!!!!!! */
	prop = RNA_def_property(srna, "use_activity_culling", PROP_BOOLEAN, PROP_NONE);
	RNA_def_property_boolean_sdna(prop, NULL, "mode", WO_ACTIVITY_CULLING);
	RNA_def_property_ui_text(prop, "Activity Culling", "Activity culling is enabled");

	/* not used  *//* deprecated !!!!!!!!!!!!! */
	prop = RNA_def_property(srna, "activity_culling_box_radius", PROP_FLOAT, PROP_NONE);
	RNA_def_property_float_sdna(prop, NULL, "activityBoxRadius");
	RNA_def_property_range(prop, 0.0, 1000.0);
	RNA_def_property_ui_text(prop, "Box Radius",
	                         "Radius of the activity bubble, in Manhattan length "
	                         "(objects outside the box are activity-culled)");

	/* booleans */
	prop = RNA_def_property(srna, "show_debug_properties", PROP_BOOLEAN, PROP_NONE);
	RNA_def_property_boolean_sdna(prop, NULL, "flag", GAME_SHOW_DEBUG_PROPS);
	RNA_def_property_ui_text(prop, "Show Debug Properties",
	                         "Show properties marked for debugging while the game runs");

	prop = RNA_def_property(srna, "show_framerate_profile", PROP_BOOLEAN, PROP_NONE);
	RNA_def_property_boolean_sdna(prop, NULL, "flag", GAME_SHOW_FRAMERATE);
	RNA_def_property_ui_text(prop, "Show Framerate and Profile",
	                         "Show framerate and profiling information while the game runs");

	prop = RNA_def_property(srna, "show_physics_visualization", PROP_BOOLEAN, PROP_NONE);
	RNA_def_property_boolean_sdna(prop, NULL, "flag", GAME_SHOW_PHYSICS);
	RNA_def_property_ui_text(prop, "Show Physics Visualization",
	                         "Show a visualization of physics bounds and interactions");

	prop = RNA_def_property(srna, "show_mouse", PROP_BOOLEAN, PROP_NONE);
	RNA_def_property_boolean_sdna(prop, NULL, "flag", GAME_SHOW_MOUSE);
	RNA_def_property_ui_text(prop, "Show Mouse", "Start player with a visible mouse cursor");

	prop = RNA_def_property(srna, "use_frame_rate", PROP_BOOLEAN, PROP_NONE);
	RNA_def_property_boolean_negative_sdna(prop, NULL, "flag", GAME_ENABLE_ALL_FRAMES);
	RNA_def_property_ui_text(prop, "Use Frame Rate",
	                         "Respect the frame rate from the Physics panel in the world properties "
	                         "rather than rendering as many frames as possible");

	prop = RNA_def_property(srna, "use_display_lists", PROP_BOOLEAN, PROP_NONE);
	RNA_def_property_boolean_sdna(prop, NULL, "flag", GAME_DISPLAY_LISTS);
	RNA_def_property_ui_text(prop, "Display Lists",
	                         "Use display lists to speed up rendering by keeping geometry on the GPU");

	prop = RNA_def_property(srna, "use_deprecation_warnings", PROP_BOOLEAN, PROP_NONE);
	RNA_def_property_boolean_negative_sdna(prop, NULL, "flag", GAME_IGNORE_DEPRECATION_WARNINGS);
	RNA_def_property_ui_text(prop, "Deprecation Warnings",
	                         "Print warnings when using deprecated features in the python API");

	prop = RNA_def_property(srna, "use_auto_start", PROP_BOOLEAN, PROP_NONE);
	RNA_def_property_boolean_funcs(prop, "rna_GameSettings_auto_start_get", "rna_GameSettings_auto_start_set");
	RNA_def_property_ui_text(prop, "Auto Start", "Automatically start game at load time");

	prop = RNA_def_property(srna, "use_restrict_animation_updates", PROP_BOOLEAN, PROP_NONE);
	RNA_def_property_boolean_sdna(prop, NULL, "flag", GAME_RESTRICT_ANIM_UPDATES);
	RNA_def_property_ui_text(prop, "Restrict Animation Updates",
	                         "Restrict the number of animation updates to the animation FPS (this is "
	                         "better for performance, but can cause issues with smooth playback)");

	prop = RNA_def_property(srna, "show_bounding_box", PROP_BOOLEAN, PROP_NONE);
	RNA_def_property_boolean_sdna(prop, NULL, "flag", GAME_SHOW_BOUNDING_BOX);
	RNA_def_property_ui_text(prop, "Show Bounding Box", "Show a visualization of bounding volume box");

	prop = RNA_def_property(srna, "show_armatures", PROP_BOOLEAN, PROP_NONE);
	RNA_def_property_boolean_sdna(prop, NULL, "flag", GAME_SHOW_ARMATURES);
	RNA_def_property_ui_text(prop, "Show Armatures", "Show a visualization of armatures");

	prop = RNA_def_property(srna, "use_python_console", PROP_BOOLEAN, PROP_NONE);
	RNA_def_property_boolean_sdna(prop, NULL, "flag", GAME_PYTHON_CONSOLE);
	RNA_def_property_ui_text(prop, "Python Console", "Create a python interpreter console in game");

	prop = RNA_def_property(srna, "python_console_key1", PROP_ENUM, PROP_NONE);
	RNA_def_property_enum_sdna(prop, NULL, "pythonkeys[0]");
	RNA_def_property_enum_items(prop, rna_enum_event_type_items);
	RNA_def_property_enum_funcs(prop, NULL, "rna_GameSettings_python_key1_set", NULL);
	RNA_def_property_enum_default(prop, LEFTCTRLKEY);
	RNA_def_property_translation_context(prop, BLT_I18NCONTEXT_UI_EVENTS);
	RNA_def_property_ui_text(prop, "Python Console Key", "First python console shortcut key");

	prop = RNA_def_property(srna, "python_console_key2", PROP_ENUM, PROP_NONE);
	RNA_def_property_enum_sdna(prop, NULL, "pythonkeys[1]");
	RNA_def_property_enum_items(prop, rna_enum_event_type_items);
	RNA_def_property_enum_funcs(prop, NULL, "rna_GameSettings_python_key2_set", NULL);
	RNA_def_property_enum_default(prop, LEFTSHIFTKEY);
	RNA_def_property_translation_context(prop, BLT_I18NCONTEXT_UI_EVENTS);
	RNA_def_property_ui_text(prop, "Python Console Key", "Second python console shortcut key");

	prop = RNA_def_property(srna, "python_console_key3", PROP_ENUM, PROP_NONE);
	RNA_def_property_enum_sdna(prop, NULL, "pythonkeys[2]");
	RNA_def_property_enum_items(prop, rna_enum_event_type_items);
	RNA_def_property_enum_funcs(prop, NULL, "rna_GameSettings_python_key3_set", NULL);
	RNA_def_property_enum_default(prop, LEFTALTKEY);
	RNA_def_property_translation_context(prop, BLT_I18NCONTEXT_UI_EVENTS);
	RNA_def_property_ui_text(prop, "Python Console Key", "Third python console shortcut key");

	prop = RNA_def_property(srna, "python_console_key4", PROP_ENUM, PROP_NONE);
	RNA_def_property_enum_sdna(prop, NULL, "pythonkeys[3]");
	RNA_def_property_enum_items(prop, rna_enum_event_type_items);
	RNA_def_property_enum_funcs(prop, NULL, "rna_GameSettings_python_key4_set", NULL);
	RNA_def_property_enum_default(prop, TKEY);
	RNA_def_property_translation_context(prop, BLT_I18NCONTEXT_UI_EVENTS);
	RNA_def_property_ui_text(prop, "Python Console Key", "Fourth python console shortcut key");

	/* materials */
	prop = RNA_def_property(srna, "use_glsl_lights", PROP_BOOLEAN, PROP_NONE);
	RNA_def_property_boolean_negative_sdna(prop, NULL, "flag", GAME_GLSL_NO_LIGHTS);
	RNA_def_property_ui_text(prop, "GLSL Lights", "Use lights for GLSL rendering");
	RNA_def_property_update(prop, NC_SCENE | NA_EDITED, "rna_Scene_glsl_update");

	prop = RNA_def_property(srna, "use_glsl_shaders", PROP_BOOLEAN, PROP_NONE);
	RNA_def_property_boolean_negative_sdna(prop, NULL, "flag", GAME_GLSL_NO_SHADERS);
	RNA_def_property_ui_text(prop, "GLSL Shaders", "Use shaders for GLSL rendering");
	RNA_def_property_update(prop, NC_SCENE | NA_EDITED, "rna_Scene_glsl_update");

	prop = RNA_def_property(srna, "use_glsl_shadows", PROP_BOOLEAN, PROP_NONE);
	RNA_def_property_boolean_negative_sdna(prop, NULL, "flag", GAME_GLSL_NO_SHADOWS);
	RNA_def_property_ui_text(prop, "GLSL Shadows", "Use shadows for GLSL rendering");
	RNA_def_property_update(prop, NC_SCENE | NA_EDITED, "rna_Scene_glsl_update");

	prop = RNA_def_property(srna, "use_glsl_ramps", PROP_BOOLEAN, PROP_NONE);
	RNA_def_property_boolean_negative_sdna(prop, NULL, "flag", GAME_GLSL_NO_RAMPS);
	RNA_def_property_ui_text(prop, "GLSL Ramps", "Use ramps for GLSL rendering");
	RNA_def_property_update(prop, NC_SCENE | NA_EDITED, "rna_Scene_glsl_update");

	prop = RNA_def_property(srna, "use_glsl_nodes", PROP_BOOLEAN, PROP_NONE);
	RNA_def_property_boolean_negative_sdna(prop, NULL, "flag", GAME_GLSL_NO_NODES);
	RNA_def_property_ui_text(prop, "GLSL Nodes", "Use nodes for GLSL rendering");
	RNA_def_property_update(prop, NC_SCENE | NA_EDITED, "rna_Scene_glsl_update");

	prop = RNA_def_property(srna, "use_glsl_color_management", PROP_BOOLEAN, PROP_NONE);
	RNA_def_property_boolean_negative_sdna(prop, NULL, "flag", GAME_GLSL_NO_COLOR_MANAGEMENT);
	RNA_def_property_ui_text(prop, "GLSL Color Management", "Use color management for GLSL rendering");
	RNA_def_property_update(prop, NC_SCENE | NA_EDITED, "rna_Scene_glsl_update");

	prop = RNA_def_property(srna, "use_glsl_extra_textures", PROP_BOOLEAN, PROP_NONE);
	RNA_def_property_boolean_negative_sdna(prop, NULL, "flag", GAME_GLSL_NO_EXTRA_TEX);
	RNA_def_property_ui_text(prop, "GLSL Extra Textures",
	                         "Use extra textures like normal or specular maps for GLSL rendering");
	RNA_def_property_update(prop, NC_SCENE | NA_EDITED, "rna_Scene_glsl_update");

<<<<<<< HEAD
=======
	prop = RNA_def_property(srna, "use_glsl_environment_lighting", PROP_BOOLEAN, PROP_NONE);
	RNA_def_property_boolean_negative_sdna(prop, NULL, "flag", GAME_GLSL_NO_ENV_LIGHTING);
	RNA_def_property_ui_text(prop, "GLSL Environment Lighting", "Use environment lighting for GLSL rendering");
	RNA_def_property_update(prop, NC_SCENE | NA_EDITED, "rna_Scene_glsl_update");

	prop = RNA_def_property(srna, "use_material_caching", PROP_BOOLEAN, PROP_NONE);
	RNA_def_property_boolean_negative_sdna(prop, NULL, "flag", GAME_NO_MATERIAL_CACHING);
	RNA_def_property_ui_text(prop, "Use Material Caching",
	                         "Cache materials in the converter (this is faster, but can cause problems with older "
	                         "Singletexture and Multitexture games)");

>>>>>>> 47c47c7e
	/* obstacle simulation */
	prop = RNA_def_property(srna, "obstacle_simulation", PROP_ENUM, PROP_NONE);
	RNA_def_property_enum_sdna(prop, NULL, "obstacleSimulation");
	RNA_def_property_enum_items(prop, obstacle_simulation_items);
	RNA_def_property_ui_text(prop, "Obstacle simulation", "Simulation used for obstacle avoidance in the game engine");
	RNA_def_property_update(prop, NC_SCENE, NULL);

	prop = RNA_def_property(srna, "level_height", PROP_FLOAT, PROP_ACCELERATION);
	RNA_def_property_float_sdna(prop, NULL, "levelHeight");
	RNA_def_property_range(prop, 0.0f, 200.0f);
	RNA_def_property_float_default(prop, 2.0f);
	RNA_def_property_ui_text(prop, "Level height",
	                         "Max difference in heights of obstacles to enable their interaction");
	RNA_def_property_update(prop, NC_SCENE, NULL);

	prop = RNA_def_property(srna, "show_obstacle_simulation", PROP_BOOLEAN, PROP_NONE);
	RNA_def_property_boolean_sdna(prop, NULL, "flag", GAME_SHOW_OBSTACLE_SIMULATION);
	RNA_def_property_ui_text(prop, "Visualization", "Enable debug visualization for obstacle simulation");

	/* Recast Settings */
	prop = RNA_def_property(srna, "recast_data", PROP_POINTER, PROP_NONE);
	RNA_def_property_flag(prop, PROP_NEVER_NULL);
	RNA_def_property_pointer_sdna(prop, NULL, "recastData");
	RNA_def_property_struct_type(prop, "SceneGameRecastData");
	RNA_def_property_ui_text(prop, "Recast Data", "");

	/* Nestled Data  */
	rna_def_scene_game_recast_data(brna);

	/* LoD */
	prop = RNA_def_property(srna, "use_scene_hysteresis", PROP_BOOLEAN, PROP_NONE);
	RNA_def_property_boolean_sdna(prop, NULL, "lodflag", SCE_LOD_USE_HYST);
	RNA_def_property_ui_text(prop, "Hysteresis", "Use LoD Hysteresis setting for the scene");
	RNA_def_property_update(prop, NC_SCENE, NULL);

	prop = RNA_def_property(srna, "scene_hysteresis_percentage", PROP_INT, PROP_PERCENTAGE);
	RNA_def_property_int_sdna(prop, NULL, "scehysteresis");
	RNA_def_property_range(prop, 0, 100);
	RNA_def_property_ui_range(prop, 0, 100, 10, 1);
	RNA_def_property_int_default(prop, 10);
	RNA_def_property_ui_text(prop, "Hysteresis %",
	                         "Minimum distance change required to transition to the previous level of detail");
	RNA_def_property_update(prop, NC_SCENE, NULL);
}

static void rna_def_gpu_dof_fx(BlenderRNA *brna)
{
	StructRNA *srna;
	PropertyRNA *prop;

	srna = RNA_def_struct(brna, "GPUDOFSettings", NULL);
	RNA_def_struct_ui_text(srna, "GPU DOF", "Settings for GPU based depth of field");
	RNA_def_struct_ui_icon(srna, ICON_RENDERLAYERS);
	RNA_def_struct_path_func(srna, "rna_GPUDOF_path");

	prop = RNA_def_property(srna, "focus_distance", PROP_FLOAT, PROP_DISTANCE);
	RNA_def_property_ui_text(prop, "Focus distance", "Viewport depth of field focus distance");
	RNA_def_property_range(prop, 0.0f, FLT_MAX);
	RNA_def_property_ui_range(prop, 0.0f, 5000.0f, 1, 2);
	RNA_def_property_update(prop, NC_SPACE | ND_SPACE_VIEW3D, NULL);

	prop = RNA_def_property(srna, "focal_length", PROP_FLOAT, PROP_DISTANCE_CAMERA);
	RNA_def_property_ui_text(prop, "Focal Length", "Focal length for dof effect");
	RNA_def_property_range(prop, 1.0f, FLT_MAX);
	RNA_def_property_ui_range(prop, 1.0f, 5000.0f, 1, 2);
	RNA_def_property_update(prop, NC_SPACE | ND_SPACE_VIEW3D, NULL);

	prop = RNA_def_property(srna, "sensor", PROP_FLOAT, PROP_DISTANCE_CAMERA);
	RNA_def_property_ui_text(prop, "Sensor", "Size of sensor");
	RNA_def_property_range(prop, 1.0f, FLT_MAX);
	RNA_def_property_ui_range(prop, 1.0f, 5000.0f, 1, 2);
	RNA_def_property_update(prop, NC_SPACE | ND_SPACE_VIEW3D, NULL);

	prop = RNA_def_property(srna, "fstop", PROP_FLOAT, PROP_NONE);
	RNA_def_property_ui_text(prop, "F-stop", "F-stop for dof effect");
	RNA_def_property_range(prop, 0.0f, FLT_MAX);
	RNA_def_property_ui_range(prop, 0.1f, 128.0f, 10, 1);
	RNA_def_property_update(prop, NC_SPACE | ND_SPACE_VIEW3D, NULL);

	prop = RNA_def_property(srna, "blades", PROP_INT, PROP_NONE);
	RNA_def_property_int_sdna(prop, NULL, "num_blades");
	RNA_def_property_ui_text(prop, "Blades", "Blades for dof effect");
	RNA_def_property_range(prop, 0, 16);
	RNA_def_property_int_funcs(prop, NULL, "rna_GPUDOFSettings_blades_set", NULL);
	RNA_def_property_update(prop, NC_SPACE | ND_SPACE_VIEW3D, NULL);

	prop = RNA_def_property(srna, "use_high_quality", PROP_BOOLEAN, PROP_NONE);
	RNA_def_property_boolean_sdna(prop, NULL, "high_quality", 1);
	RNA_def_property_ui_text(prop, "High Quality", "Use high quality depth of field");
	RNA_def_property_update(prop, NC_SPACE | ND_SPACE_VIEW3D, NULL);

	prop = RNA_def_property(srna, "is_hq_supported", PROP_BOOLEAN, PROP_NONE);
	RNA_def_property_boolean_funcs(prop, "rna_gpu_is_hq_supported_get", NULL);
	RNA_def_property_clear_flag(prop, PROP_EDITABLE);
	RNA_def_property_ui_text(prop, "High Quality", "Use high quality depth of field");
	RNA_def_property_update(prop, NC_SPACE | ND_SPACE_VIEW3D, NULL);
}

static void rna_def_gpu_ssao_fx(BlenderRNA *brna)
{
	StructRNA *srna;
	PropertyRNA *prop;

	srna = RNA_def_struct(brna, "GPUSSAOSettings", NULL);
	RNA_def_struct_ui_text(srna, "GPU SSAO", "Settings for GPU based screen space ambient occlusion");
	RNA_def_struct_ui_icon(srna, ICON_RENDERLAYERS);

	prop = RNA_def_property(srna, "factor", PROP_FLOAT, PROP_NONE);
	RNA_def_property_ui_text(prop, "Strength", "Strength of the SSAO effect");
	RNA_def_property_range(prop, 0.0f, 250.0f);
	RNA_def_property_update(prop, NC_SPACE | ND_SPACE_VIEW3D, NULL);

	prop = RNA_def_property(srna, "distance_max", PROP_FLOAT, PROP_NONE);
	RNA_def_property_ui_text(prop, "Distance", "Distance of object that contribute to the SSAO effect");
	RNA_def_property_range(prop, 0.0f, 100000.0f);
	RNA_def_property_ui_range(prop, 0.0f, 100.0f, 1, 3);
	RNA_def_property_update(prop, NC_SPACE | ND_SPACE_VIEW3D, NULL);

	prop = RNA_def_property(srna, "attenuation", PROP_FLOAT, PROP_NONE);
	RNA_def_property_ui_text(prop, "Attenuation", "Attenuation constant");
	RNA_def_property_range(prop, 1.0f, 100000.0f);
	RNA_def_property_ui_range(prop, 1.0f, 100.0f, 1, 3);
	RNA_def_property_update(prop, NC_SPACE | ND_SPACE_VIEW3D, NULL);

	prop = RNA_def_property(srna, "samples", PROP_INT, PROP_NONE);
	RNA_def_property_ui_text(prop, "Samples", "Number of samples");
	RNA_def_property_range(prop, 1, 500);
	RNA_def_property_update(prop, NC_SPACE | ND_SPACE_VIEW3D, NULL);

	prop = RNA_def_property(srna, "color", PROP_FLOAT, PROP_COLOR_GAMMA);
	RNA_def_property_ui_text(prop, "Color", "Color for screen space ambient occlusion effect");
	RNA_def_property_range(prop, 0.0f, 1.0f);
	RNA_def_property_update(prop, NC_SPACE | ND_SPACE_VIEW3D, NULL);
}


static void rna_def_gpu_fx(BlenderRNA *brna)
{
	StructRNA *srna;
	PropertyRNA *prop;

	rna_def_gpu_ssao_fx(brna);
	rna_def_gpu_dof_fx(brna);

	srna = RNA_def_struct(brna, "GPUFXSettings", NULL);
	RNA_def_struct_ui_text(srna, "GPU FX Settings", "Settings for GPU based compositing");
	RNA_def_struct_ui_icon(srna, ICON_RENDERLAYERS);

	prop = RNA_def_property(srna, "dof", PROP_POINTER, PROP_NONE);
	RNA_def_property_flag(prop, PROP_NEVER_NULL);
	RNA_def_property_struct_type(prop, "GPUDOFSettings");
	RNA_def_property_ui_text(prop, "Depth Of Field settings", "");

	prop = RNA_def_property(srna, "use_dof", PROP_BOOLEAN, PROP_NONE);
	RNA_def_property_boolean_sdna(prop, NULL, "fx_flag", GPU_FX_FLAG_DOF);
	RNA_def_property_ui_text(prop, "Depth Of Field",
	                         "Use depth of field on viewport using the values from active camera");
	RNA_def_property_update(prop, NC_SPACE | ND_SPACE_VIEW3D, "rna_GPUFXSettings_fx_update");


	prop = RNA_def_property(srna, "ssao", PROP_POINTER, PROP_NONE);
	RNA_def_property_flag(prop, PROP_NEVER_NULL);
	RNA_def_property_struct_type(prop, "GPUSSAOSettings");
	RNA_def_property_ui_text(prop, "Screen Space Ambient Occlusion settings", "");

	prop = RNA_def_property(srna, "use_ssao", PROP_BOOLEAN, PROP_NONE);
	RNA_def_property_boolean_sdna(prop, NULL, "fx_flag", GPU_FX_FLAG_SSAO);
	RNA_def_property_ui_text(prop, "SSAO", "Use screen space ambient occlusion of field on viewport");
	RNA_def_property_update(prop, NC_SPACE | ND_SPACE_VIEW3D, "rna_GPUFXSettings_fx_update");
}


static void rna_def_scene_render_layer(BlenderRNA *brna)
{
	StructRNA *srna;
	PropertyRNA *prop;

	srna = RNA_def_struct(brna, "SceneRenderLayer", NULL);
	RNA_def_struct_ui_text(srna, "Scene Render Layer", "Render layer");
	RNA_def_struct_ui_icon(srna, ICON_RENDERLAYERS);
	RNA_def_struct_path_func(srna, "rna_SceneRenderLayer_path");

	rna_def_render_layer_common(srna, 1);

	/* Freestyle */
	rna_def_freestyle_settings(brna);

	prop = RNA_def_property(srna, "freestyle_settings", PROP_POINTER, PROP_NONE);
	RNA_def_property_flag(prop, PROP_NEVER_NULL);
	RNA_def_property_pointer_sdna(prop, NULL, "freestyleConfig");
	RNA_def_property_struct_type(prop, "FreestyleSettings");
	RNA_def_property_ui_text(prop, "Freestyle Settings", "");
}

/* Render Layers */
static void rna_def_render_layers(BlenderRNA *brna, PropertyRNA *cprop)
{
	StructRNA *srna;
	PropertyRNA *prop;

	FunctionRNA *func;
	PropertyRNA *parm;

	RNA_def_property_srna(cprop, "RenderLayers");
	srna = RNA_def_struct(brna, "RenderLayers", NULL);
	RNA_def_struct_sdna(srna, "RenderData");
	RNA_def_struct_ui_text(srna, "Render Layers", "Collection of render layers");

	prop = RNA_def_property(srna, "active_index", PROP_INT, PROP_UNSIGNED);
	RNA_def_property_int_sdna(prop, NULL, "actlay");
	RNA_def_property_int_funcs(prop, "rna_RenderSettings_active_layer_index_get",
	                           "rna_RenderSettings_active_layer_index_set",
	                           "rna_RenderSettings_active_layer_index_range");
	RNA_def_property_ui_text(prop, "Active Layer Index", "Active index in render layer array");
	RNA_def_property_update(prop, NC_SCENE | ND_RENDER_OPTIONS, "rna_Scene_glsl_update");
	
	prop = RNA_def_property(srna, "active", PROP_POINTER, PROP_NONE);
	RNA_def_property_struct_type(prop, "SceneRenderLayer");
	RNA_def_property_pointer_funcs(prop, "rna_RenderSettings_active_layer_get",
	                               "rna_RenderSettings_active_layer_set", NULL, NULL);
	RNA_def_property_flag(prop, PROP_EDITABLE | PROP_NEVER_NULL);
	RNA_def_property_ui_text(prop, "Active Render Layer", "Active Render Layer");
	RNA_def_property_update(prop, NC_SCENE | ND_RENDER_OPTIONS, "rna_Scene_glsl_update");

	func = RNA_def_function(srna, "new", "rna_RenderLayer_new");
	RNA_def_function_ui_description(func, "Add a render layer to scene");
	RNA_def_function_flag(func, FUNC_USE_SELF_ID);
	parm = RNA_def_string(func, "name", "RenderLayer", 0, "", "New name for the render layer (not unique)");
	RNA_def_property_flag(parm, PROP_REQUIRED);
	parm = RNA_def_pointer(func, "result", "SceneRenderLayer", "", "Newly created render layer");
	RNA_def_function_return(func, parm);

	func = RNA_def_function(srna, "remove", "rna_RenderLayer_remove");
	RNA_def_function_ui_description(func, "Remove a render layer");
	RNA_def_function_flag(func, FUNC_USE_MAIN | FUNC_USE_REPORTS | FUNC_USE_SELF_ID);
	parm = RNA_def_pointer(func, "layer", "SceneRenderLayer", "", "Render layer to remove");
	RNA_def_property_flag(parm, PROP_REQUIRED | PROP_NEVER_NULL | PROP_RNAPTR);
	RNA_def_property_clear_flag(parm, PROP_THICK_WRAP);
}

/* Render Views - MultiView */
static void rna_def_scene_render_view(BlenderRNA *brna)
{
	StructRNA *srna;
	PropertyRNA *prop;

	srna = RNA_def_struct(brna, "SceneRenderView", NULL);
	RNA_def_struct_ui_text(srna, "Scene Render View", "Render viewpoint for 3D stereo and multiview rendering");
	RNA_def_struct_ui_icon(srna, ICON_RESTRICT_RENDER_OFF);
	RNA_def_struct_path_func(srna, "rna_SceneRenderView_path");

	prop = RNA_def_property(srna, "name", PROP_STRING, PROP_NONE);
	RNA_def_property_string_funcs(prop, NULL, NULL, "rna_SceneRenderView_name_set");
	RNA_def_property_ui_text(prop, "Name", "Render view name");
	RNA_def_struct_name_property(srna, prop);
	RNA_def_property_update(prop, NC_SCENE | ND_RENDER_OPTIONS, NULL);

	prop = RNA_def_property(srna, "file_suffix", PROP_STRING, PROP_NONE);
	RNA_def_property_string_sdna(prop, NULL, "suffix");
	RNA_def_property_ui_text(prop, "File Suffix", "Suffix added to the render images for this view");
	RNA_def_property_update(prop, NC_SCENE | ND_RENDER_OPTIONS, NULL);

	prop = RNA_def_property(srna, "camera_suffix", PROP_STRING, PROP_NONE);
	RNA_def_property_string_sdna(prop, NULL, "suffix");
	RNA_def_property_ui_text(prop, "Camera Suffix",
	                         "Suffix to identify the cameras to use, and added to the render images for this view");
	RNA_def_property_update(prop, NC_SCENE | ND_RENDER_OPTIONS, NULL);

	prop = RNA_def_property(srna, "use", PROP_BOOLEAN, PROP_NONE);
	RNA_def_property_boolean_negative_sdna(prop, NULL, "viewflag", SCE_VIEW_DISABLE);
	RNA_def_property_ui_text(prop, "Enabled", "Disable or enable the render view");
	RNA_def_property_update(prop, NC_SCENE | ND_RENDER_OPTIONS, NULL);
}

static void rna_def_render_views(BlenderRNA *brna, PropertyRNA *cprop)
{
	StructRNA *srna;
	PropertyRNA *prop;

	FunctionRNA *func;
	PropertyRNA *parm;

	RNA_def_property_srna(cprop, "RenderViews");
	srna = RNA_def_struct(brna, "RenderViews", NULL);
	RNA_def_struct_sdna(srna, "RenderData");
	RNA_def_struct_ui_text(srna, "Render Views", "Collection of render views");

	prop = RNA_def_property(srna, "active_index", PROP_INT, PROP_UNSIGNED);
	RNA_def_property_int_sdna(prop, NULL, "actview");
	RNA_def_property_int_funcs(prop, "rna_RenderSettings_active_view_index_get",
	                           "rna_RenderSettings_active_view_index_set",
	                           "rna_RenderSettings_active_view_index_range");
	RNA_def_property_ui_text(prop, "Active View Index", "Active index in render view array");
	RNA_def_property_update(prop, NC_SCENE | ND_RENDER_OPTIONS, NULL);

	prop = RNA_def_property(srna, "active", PROP_POINTER, PROP_NONE);
	RNA_def_property_struct_type(prop, "SceneRenderView");
	RNA_def_property_pointer_funcs(prop, "rna_RenderSettings_active_view_get",
	                               "rna_RenderSettings_active_view_set", NULL, NULL);
	RNA_def_property_flag(prop, PROP_EDITABLE | PROP_NEVER_NULL);
	RNA_def_property_ui_text(prop, "Active Render View", "Active Render View");
	RNA_def_property_update(prop, NC_SCENE | ND_RENDER_OPTIONS, NULL);

	func = RNA_def_function(srna, "new", "rna_RenderView_new");
	RNA_def_function_ui_description(func, "Add a render view to scene");
	RNA_def_function_flag(func, FUNC_USE_SELF_ID);
	parm = RNA_def_string(func, "name", "RenderView", 0, "", "New name for the marker (not unique)");
	RNA_def_property_flag(parm, PROP_REQUIRED);
	parm = RNA_def_pointer(func, "result", "SceneRenderView", "", "Newly created render view");
	RNA_def_function_return(func, parm);

	func = RNA_def_function(srna, "remove", "rna_RenderView_remove");
	RNA_def_function_ui_description(func, "Remove a render view");
	RNA_def_function_flag(func, FUNC_USE_MAIN | FUNC_USE_REPORTS | FUNC_USE_SELF_ID);
	parm = RNA_def_pointer(func, "view", "SceneRenderView", "", "Render view to remove");
	RNA_def_property_flag(parm, PROP_REQUIRED | PROP_NEVER_NULL | PROP_RNAPTR);
	RNA_def_property_clear_flag(parm, PROP_THICK_WRAP);
}

static void rna_def_image_format_stereo3d_format(BlenderRNA *brna)
{
	StructRNA *srna;
	PropertyRNA *prop;

	/* rna_enum_stereo3d_display_items, without (S3D_DISPLAY_PAGEFLIP) */
	static EnumPropertyItem stereo3d_display_items[] = {
		{S3D_DISPLAY_ANAGLYPH, "ANAGLYPH", 0, "Anaglyph",
		 "Render views for left and right eyes as two differently filtered colors in a single image "
		 "(anaglyph glasses are required)"},
		{S3D_DISPLAY_INTERLACE, "INTERLACE", 0, "Interlace",
		 "Render views for left and right eyes interlaced in a single image (3D-ready monitor is required)"},
		{S3D_DISPLAY_SIDEBYSIDE, "SIDEBYSIDE", 0, "Side-by-Side", "Render views for left and right eyes side-by-side"},
		{S3D_DISPLAY_TOPBOTTOM, "TOPBOTTOM", 0, "Top-Bottom", "Render views for left and right eyes one above another"},
		{0, NULL, 0, NULL, NULL}
	};

	srna = RNA_def_struct(brna, "Stereo3dFormat", NULL);
	RNA_def_struct_sdna(srna, "Stereo3dFormat");
	RNA_def_struct_clear_flag(srna, STRUCT_UNDO);
	RNA_def_struct_ui_text(srna, "Stereo Output", "Settings for stereo output");

	prop = RNA_def_property(srna, "display_mode", PROP_ENUM, PROP_NONE);
	RNA_def_property_enum_sdna(prop, NULL, "display_mode");
	RNA_def_property_enum_items(prop, stereo3d_display_items);
	RNA_def_property_ui_text(prop, "Stereo Mode", "");
	RNA_def_property_update(prop, NC_IMAGE | ND_DISPLAY, "rna_Stereo3dFormat_update");

	prop = RNA_def_property(srna, "anaglyph_type", PROP_ENUM, PROP_NONE);
	RNA_def_property_enum_items(prop, rna_enum_stereo3d_anaglyph_type_items);
	RNA_def_property_ui_text(prop, "Anaglyph Type", "");
	RNA_def_property_update(prop, NC_IMAGE | ND_DISPLAY, "rna_Stereo3dFormat_update");

	prop = RNA_def_property(srna, "interlace_type", PROP_ENUM, PROP_NONE);
	RNA_def_property_enum_items(prop, rna_enum_stereo3d_interlace_type_items);
	RNA_def_property_ui_text(prop, "Interlace Type", "");
	RNA_def_property_update(prop, NC_IMAGE | ND_DISPLAY, "rna_Stereo3dFormat_update");

	prop = RNA_def_property(srna, "use_interlace_swap", PROP_BOOLEAN, PROP_BOOLEAN);
	RNA_def_property_boolean_sdna(prop, NULL, "flag", S3D_INTERLACE_SWAP);
	RNA_def_property_ui_text(prop, "Swap Left/Right", "Swap left and right stereo channels");
	RNA_def_property_update(prop, NC_IMAGE | ND_DISPLAY, "rna_Stereo3dFormat_update");

	prop = RNA_def_property(srna, "use_sidebyside_crosseyed", PROP_BOOLEAN, PROP_BOOLEAN);
	RNA_def_property_boolean_sdna(prop, NULL, "flag", S3D_SIDEBYSIDE_CROSSEYED);
	RNA_def_property_ui_text(prop, "Cross-Eyed", "Right eye should see left image and vice-versa");
	RNA_def_property_update(prop, NC_IMAGE | ND_DISPLAY, "rna_Stereo3dFormat_update");

	prop = RNA_def_property(srna, "use_squeezed_frame", PROP_BOOLEAN, PROP_BOOLEAN);
	RNA_def_property_boolean_sdna(prop, NULL, "flag", S3D_SQUEEZED_FRAME);
	RNA_def_property_ui_text(prop, "Squeezed Frame", "Combine both views in a squeezed image");
	RNA_def_property_update(prop, NC_IMAGE | ND_DISPLAY, "rna_Stereo3dFormat_update");
}

/* use for render output and image save operator,
 * note: there are some cases where the members act differently when this is
 * used from a scene, video formats can only be selected for render output
 * for example, this is checked by seeing if the ptr->id.data is a Scene id */

static void rna_def_scene_image_format_data(BlenderRNA *brna)
{

#ifdef WITH_OPENJPEG
	static EnumPropertyItem jp2_codec_items[] = {
		{R_IMF_JP2_CODEC_JP2, "JP2", 0, "JP2", ""},
		{R_IMF_JP2_CODEC_J2K, "J2K", 0, "J2K", ""},
		{0, NULL, 0, NULL, NULL}
	};
#endif

#ifdef WITH_TIFF
	static EnumPropertyItem tiff_codec_items[] = {
		{R_IMF_TIFF_CODEC_NONE, "NONE", 0, "None", ""},
		{R_IMF_TIFF_CODEC_DEFLATE, "DEFLATE", 0, "Deflate", ""},
		{R_IMF_TIFF_CODEC_LZW, "LZW", 0, "LZW", ""},
		{R_IMF_TIFF_CODEC_PACKBITS, "PACKBITS", 0, "Pack Bits", ""},
		{0, NULL, 0, NULL, NULL}
	};
#endif

	StructRNA *srna;
	PropertyRNA *prop;

	rna_def_image_format_stereo3d_format(brna);

	srna = RNA_def_struct(brna, "ImageFormatSettings", NULL);
	RNA_def_struct_sdna(srna, "ImageFormatData");
	RNA_def_struct_nested(brna, srna, "Scene");
	/* RNA_def_struct_path_func(srna, "rna_RenderSettings_path");  *//* no need for the path, its not animated! */
	RNA_def_struct_ui_text(srna, "Image Format", "Settings for image formats");

	prop = RNA_def_property(srna, "file_format", PROP_ENUM, PROP_NONE);
	RNA_def_property_enum_sdna(prop, NULL, "imtype");
	RNA_def_property_enum_items(prop, rna_enum_image_type_items);
	RNA_def_property_enum_funcs(prop, NULL, "rna_ImageFormatSettings_file_format_set",
	                            "rna_ImageFormatSettings_file_format_itemf");
	RNA_def_property_ui_text(prop, "File Format", "File format to save the rendered images as");
	RNA_def_property_update(prop, NC_SCENE | ND_RENDER_OPTIONS, NULL);

	prop = RNA_def_property(srna, "color_mode", PROP_ENUM, PROP_NONE);
	RNA_def_property_enum_bitflag_sdna(prop, NULL, "planes");
	RNA_def_property_enum_items(prop, rna_enum_image_color_mode_items);
	RNA_def_property_enum_funcs(prop, NULL, NULL, "rna_ImageFormatSettings_color_mode_itemf");
	RNA_def_property_ui_text(prop, "Color Mode",
	                         "Choose BW for saving grayscale images, RGB for saving red, green and blue channels, "
	                         "and RGBA for saving red, green, blue and alpha channels");
	RNA_def_property_update(prop, NC_SCENE | ND_RENDER_OPTIONS, NULL);

	prop = RNA_def_property(srna, "color_depth", PROP_ENUM, PROP_NONE);
	RNA_def_property_enum_bitflag_sdna(prop, NULL, "depth");
	RNA_def_property_enum_items(prop, rna_enum_image_color_depth_items);
	RNA_def_property_enum_funcs(prop, NULL, NULL, "rna_ImageFormatSettings_color_depth_itemf");
	RNA_def_property_ui_text(prop, "Color Depth", "Bit depth per channel");
	RNA_def_property_update(prop, NC_SCENE | ND_RENDER_OPTIONS, NULL);

	/* was 'file_quality' */
	prop = RNA_def_property(srna, "quality", PROP_INT, PROP_PERCENTAGE);
	RNA_def_property_int_sdna(prop, NULL, "quality");
	RNA_def_property_range(prop, 0, 100); /* 0 is needed for compression. */
	RNA_def_property_ui_text(prop, "Quality", "Quality for image formats that support lossy compression");
	RNA_def_property_update(prop, NC_SCENE | ND_RENDER_OPTIONS, NULL);

	/* was shared with file_quality */
	prop = RNA_def_property(srna, "compression", PROP_INT, PROP_PERCENTAGE);
	RNA_def_property_int_sdna(prop, NULL, "compress");
	RNA_def_property_range(prop, 0, 100); /* 0 is needed for compression. */
	RNA_def_property_ui_text(prop, "Compression", "Amount of time to determine best compression: "
	                                              "0 = no compression with fast file output, "
	                                              "100 = maximum lossless compression with slow file output");
	RNA_def_property_update(prop, NC_SCENE | ND_RENDER_OPTIONS, NULL);

	/* flag */
	prop = RNA_def_property(srna, "use_zbuffer", PROP_BOOLEAN, PROP_NONE);
	RNA_def_property_boolean_sdna(prop, NULL, "flag", R_IMF_FLAG_ZBUF);
	RNA_def_property_ui_text(prop, "Z Buffer", "Save the z-depth per pixel (32 bit unsigned int z-buffer)");
	RNA_def_property_update(prop, NC_SCENE | ND_RENDER_OPTIONS, NULL);

	prop = RNA_def_property(srna, "use_preview", PROP_BOOLEAN, PROP_NONE);
	RNA_def_property_boolean_sdna(prop, NULL, "flag", R_IMF_FLAG_PREVIEW_JPG);
	RNA_def_property_ui_text(prop, "Preview", "When rendering animations, save JPG preview images in same directory");
	RNA_def_property_update(prop, NC_SCENE | ND_RENDER_OPTIONS, NULL);

	/* format specific */

#ifdef WITH_OPENEXR
	/* OpenEXR */

	prop = RNA_def_property(srna, "exr_codec", PROP_ENUM, PROP_NONE);
	RNA_def_property_enum_sdna(prop, NULL, "exr_codec");
	RNA_def_property_enum_items(prop, rna_enum_exr_codec_items);
	RNA_def_property_enum_funcs(prop, NULL, NULL, "rna_ImageFormatSettings_exr_codec_itemf");
	RNA_def_property_ui_text(prop, "Codec", "Codec settings for OpenEXR");
	RNA_def_property_update(prop, NC_SCENE | ND_RENDER_OPTIONS, NULL);
#endif

#ifdef WITH_OPENJPEG
	/* Jpeg 2000 */
	prop = RNA_def_property(srna, "use_jpeg2k_ycc", PROP_BOOLEAN, PROP_NONE);
	RNA_def_property_boolean_sdna(prop, NULL, "jp2_flag", R_IMF_JP2_FLAG_YCC);
	RNA_def_property_ui_text(prop, "YCC", "Save luminance-chrominance-chrominance channels instead of RGB colors");
	RNA_def_property_update(prop, NC_SCENE | ND_RENDER_OPTIONS, NULL);

	prop = RNA_def_property(srna, "use_jpeg2k_cinema_preset", PROP_BOOLEAN, PROP_NONE);
	RNA_def_property_boolean_sdna(prop, NULL, "jp2_flag", R_IMF_JP2_FLAG_CINE_PRESET);
	RNA_def_property_ui_text(prop, "Cinema", "Use Openjpeg Cinema Preset");
	RNA_def_property_update(prop, NC_SCENE | ND_RENDER_OPTIONS, NULL);

	prop = RNA_def_property(srna, "use_jpeg2k_cinema_48", PROP_BOOLEAN, PROP_NONE);
	RNA_def_property_boolean_sdna(prop, NULL, "jp2_flag", R_IMF_JP2_FLAG_CINE_48);
	RNA_def_property_ui_text(prop, "Cinema (48)", "Use Openjpeg Cinema Preset (48fps)");
	RNA_def_property_update(prop, NC_SCENE | ND_RENDER_OPTIONS, NULL);

	prop = RNA_def_property(srna, "jpeg2k_codec", PROP_ENUM, PROP_NONE);
	RNA_def_property_enum_sdna(prop, NULL, "jp2_codec");
	RNA_def_property_enum_items(prop, jp2_codec_items);
	RNA_def_property_ui_text(prop, "Codec", "Codec settings for Jpek2000");
	RNA_def_property_update(prop, NC_SCENE | ND_RENDER_OPTIONS, NULL);
#endif

#ifdef WITH_TIFF
	/* TIFF */
	prop = RNA_def_property(srna, "tiff_codec", PROP_ENUM, PROP_NONE);
	RNA_def_property_enum_sdna(prop, NULL, "tiff_codec");
	RNA_def_property_enum_items(prop, tiff_codec_items);
	RNA_def_property_ui_text(prop, "Compression", "Compression mode for TIFF");
	RNA_def_property_update(prop, NC_SCENE | ND_RENDER_OPTIONS, NULL);
#endif

	/* Cineon and DPX */

	prop = RNA_def_property(srna, "use_cineon_log", PROP_BOOLEAN, PROP_NONE);
	RNA_def_property_boolean_sdna(prop, NULL, "cineon_flag", R_IMF_CINEON_FLAG_LOG);
	RNA_def_property_ui_text(prop, "Log", "Convert to logarithmic color space");
	RNA_def_property_update(prop, NC_SCENE | ND_RENDER_OPTIONS, NULL);

	prop = RNA_def_property(srna, "cineon_black", PROP_INT, PROP_NONE);
	RNA_def_property_int_sdna(prop, NULL, "cineon_black");
	RNA_def_property_range(prop, 0, 1024);
	RNA_def_property_ui_text(prop, "B", "Log conversion reference blackpoint");
	RNA_def_property_update(prop, NC_SCENE | ND_RENDER_OPTIONS, NULL);

	prop = RNA_def_property(srna, "cineon_white", PROP_INT, PROP_NONE);
	RNA_def_property_int_sdna(prop, NULL, "cineon_white");
	RNA_def_property_range(prop, 0, 1024);
	RNA_def_property_ui_text(prop, "W", "Log conversion reference whitepoint");
	RNA_def_property_update(prop, NC_SCENE | ND_RENDER_OPTIONS, NULL);

	prop = RNA_def_property(srna, "cineon_gamma", PROP_FLOAT, PROP_NONE);
	RNA_def_property_float_sdna(prop, NULL, "cineon_gamma");
	RNA_def_property_range(prop, 0.0f, 10.0f);
	RNA_def_property_ui_text(prop, "G", "Log conversion gamma");
	RNA_def_property_update(prop, NC_SCENE | ND_RENDER_OPTIONS, NULL);

	/* multiview */
	prop = RNA_def_property(srna, "views_format", PROP_ENUM, PROP_NONE);
	RNA_def_property_enum_sdna(prop, NULL, "views_format");
	RNA_def_property_enum_items(prop, rna_enum_views_format_items);
	RNA_def_property_enum_funcs(prop, NULL, NULL, "rna_ImageFormatSettings_views_format_itemf");
	RNA_def_property_ui_text(prop, "Views Format", "Format of multiview media");
	RNA_def_property_update(prop, NC_SCENE | ND_RENDER_OPTIONS, NULL);

	prop = RNA_def_property(srna, "stereo_3d_format", PROP_POINTER, PROP_NONE);
	RNA_def_property_pointer_sdna(prop, NULL, "stereo3d_format");
	RNA_def_property_flag(prop, PROP_NEVER_NULL);
	RNA_def_property_struct_type(prop, "Stereo3dFormat");
	RNA_def_property_ui_text(prop, "Stereo 3D Format", "Settings for stereo 3d");

	/* color management */
	prop = RNA_def_property(srna, "view_settings", PROP_POINTER, PROP_NONE);
	RNA_def_property_pointer_sdna(prop, NULL, "view_settings");
	RNA_def_property_struct_type(prop, "ColorManagedViewSettings");
	RNA_def_property_ui_text(prop, "View Settings", "Color management settings applied on image before saving");

	prop = RNA_def_property(srna, "display_settings", PROP_POINTER, PROP_NONE);
	RNA_def_property_pointer_sdna(prop, NULL, "display_settings");
	RNA_def_property_struct_type(prop, "ColorManagedDisplaySettings");
	RNA_def_property_ui_text(prop, "Display Settings", "Settings of device saved image would be displayed on");
}

static void rna_def_scene_ffmpeg_settings(BlenderRNA *brna)
{
	StructRNA *srna;
	PropertyRNA *prop;

#ifdef WITH_FFMPEG
	static EnumPropertyItem ffmpeg_format_items[] = {
		{FFMPEG_MPEG1, "MPEG1", 0, "MPEG-1", ""},
		{FFMPEG_MPEG2, "MPEG2", 0, "MPEG-2", ""},
		{FFMPEG_MPEG4, "MPEG4", 0, "MPEG-4", ""},
		{FFMPEG_AVI, "AVI", 0, "AVI", ""},
		{FFMPEG_MOV, "QUICKTIME", 0, "Quicktime", ""},
		{FFMPEG_DV, "DV", 0, "DV", ""},
		{FFMPEG_H264, "H264", 0, "H.264", ""},
		{FFMPEG_XVID, "XVID", 0, "Xvid", ""},
		{FFMPEG_OGG, "OGG", 0, "Ogg", ""},
		{FFMPEG_MKV, "MKV", 0, "Matroska", ""},
		{FFMPEG_FLV, "FLASH", 0, "Flash", ""},
		{0, NULL, 0, NULL, NULL}
	};

	static EnumPropertyItem ffmpeg_codec_items[] = {
		{AV_CODEC_ID_NONE, "NONE", 0, "None", ""},
		{AV_CODEC_ID_MPEG1VIDEO, "MPEG1", 0, "MPEG-1", ""},
		{AV_CODEC_ID_MPEG2VIDEO, "MPEG2", 0, "MPEG-2", ""},
		{AV_CODEC_ID_MPEG4, "MPEG4", 0, "MPEG-4(divx)", ""},
		{AV_CODEC_ID_HUFFYUV, "HUFFYUV", 0, "HuffYUV", ""},
		{AV_CODEC_ID_DVVIDEO, "DV", 0, "DV", ""},
		{AV_CODEC_ID_H264, "H264", 0, "H.264", ""},
		{AV_CODEC_ID_THEORA, "THEORA", 0, "Theora", ""},
		{AV_CODEC_ID_FLV1, "FLASH", 0, "Flash Video", ""},
		{AV_CODEC_ID_FFV1, "FFV1", 0, "FFmpeg video codec #1", ""},
		{AV_CODEC_ID_QTRLE, "QTRLE", 0, "QT rle / QT Animation", ""},
		{AV_CODEC_ID_DNXHD, "DNXHD", 0, "DNxHD", ""},
		{AV_CODEC_ID_PNG, "PNG", 0, "PNG", ""},
		{0, NULL, 0, NULL, NULL}
	};

	static EnumPropertyItem ffmpeg_audio_codec_items[] = {
		{AV_CODEC_ID_NONE, "NONE", 0, "None", ""},
		{AV_CODEC_ID_MP2, "MP2", 0, "MP2", ""},
		{AV_CODEC_ID_MP3, "MP3", 0, "MP3", ""},
		{AV_CODEC_ID_AC3, "AC3", 0, "AC3", ""},
		{AV_CODEC_ID_AAC, "AAC", 0, "AAC", ""},
		{AV_CODEC_ID_VORBIS, "VORBIS", 0, "Vorbis", ""},
		{AV_CODEC_ID_FLAC, "FLAC", 0, "FLAC", ""},
		{AV_CODEC_ID_PCM_S16LE, "PCM", 0, "PCM", ""},
		{0, NULL, 0, NULL, NULL}
	};
#endif

	static EnumPropertyItem audio_channel_items[] = {
		{1, "MONO", 0, "Mono", "Set audio channels to mono"},
		{2, "STEREO", 0, "Stereo", "Set audio channels to stereo"},
		{4, "SURROUND4", 0, "4 Channels", "Set audio channels to 4 channels"},
		{6, "SURROUND51", 0, "5.1 Surround", "Set audio channels to 5.1 surround sound"},
		{8, "SURROUND71", 0, "7.1 Surround", "Set audio channels to 7.1 surround sound"},
		{0, NULL, 0, NULL, NULL}
	};

	srna = RNA_def_struct(brna, "FFmpegSettings", NULL);
	RNA_def_struct_sdna(srna, "FFMpegCodecData");
	RNA_def_struct_ui_text(srna, "FFmpeg Settings", "FFmpeg related settings for the scene");

#ifdef WITH_FFMPEG
	prop = RNA_def_property(srna, "format", PROP_ENUM, PROP_NONE);
	RNA_def_property_enum_bitflag_sdna(prop, NULL, "type");
	RNA_def_property_clear_flag(prop, PROP_ANIMATABLE);
	RNA_def_property_enum_items(prop, ffmpeg_format_items);
	RNA_def_property_ui_text(prop, "Format", "Output file format");
	RNA_def_property_update(prop, NC_SCENE | ND_RENDER_OPTIONS, "rna_FFmpegSettings_codec_settings_update");

	prop = RNA_def_property(srna, "codec", PROP_ENUM, PROP_NONE);
	RNA_def_property_enum_bitflag_sdna(prop, NULL, "codec");
	RNA_def_property_clear_flag(prop, PROP_ANIMATABLE);
	RNA_def_property_enum_items(prop, ffmpeg_codec_items);
	RNA_def_property_ui_text(prop, "Codec", "FFmpeg codec to use");
	RNA_def_property_update(prop, NC_SCENE | ND_RENDER_OPTIONS, "rna_FFmpegSettings_codec_settings_update");

	prop = RNA_def_property(srna, "video_bitrate", PROP_INT, PROP_NONE);
	RNA_def_property_int_sdna(prop, NULL, "video_bitrate");
	RNA_def_property_clear_flag(prop, PROP_ANIMATABLE);
	RNA_def_property_ui_text(prop, "Bitrate", "Video bitrate (kb/s)");
	RNA_def_property_update(prop, NC_SCENE | ND_RENDER_OPTIONS, NULL);

	prop = RNA_def_property(srna, "minrate", PROP_INT, PROP_NONE);
	RNA_def_property_int_sdna(prop, NULL, "rc_min_rate");
	RNA_def_property_clear_flag(prop, PROP_ANIMATABLE);
	RNA_def_property_ui_text(prop, "Min Rate", "Rate control: min rate (kb/s)");
	RNA_def_property_update(prop, NC_SCENE | ND_RENDER_OPTIONS, NULL);

	prop = RNA_def_property(srna, "maxrate", PROP_INT, PROP_NONE);
	RNA_def_property_int_sdna(prop, NULL, "rc_max_rate");
	RNA_def_property_clear_flag(prop, PROP_ANIMATABLE);
	RNA_def_property_ui_text(prop, "Max Rate", "Rate control: max rate (kb/s)");
	RNA_def_property_update(prop, NC_SCENE | ND_RENDER_OPTIONS, NULL);

	prop = RNA_def_property(srna, "muxrate", PROP_INT, PROP_NONE);
	RNA_def_property_int_sdna(prop, NULL, "mux_rate");
	RNA_def_property_clear_flag(prop, PROP_ANIMATABLE);
	RNA_def_property_range(prop, 0, 100000000);
	RNA_def_property_ui_text(prop, "Mux Rate", "Mux rate (bits/s(!))");
	RNA_def_property_update(prop, NC_SCENE | ND_RENDER_OPTIONS, NULL);

	prop = RNA_def_property(srna, "gopsize", PROP_INT, PROP_NONE);
	RNA_def_property_int_sdna(prop, NULL, "gop_size");
	RNA_def_property_clear_flag(prop, PROP_ANIMATABLE);
	RNA_def_property_range(prop, 0, 100);
	RNA_def_property_ui_text(prop, "GOP Size", "Distance between key frames");
	RNA_def_property_update(prop, NC_SCENE | ND_RENDER_OPTIONS, NULL);

	prop = RNA_def_property(srna, "buffersize", PROP_INT, PROP_NONE);
	RNA_def_property_int_sdna(prop, NULL, "rc_buffer_size");
	RNA_def_property_clear_flag(prop, PROP_ANIMATABLE);
	RNA_def_property_range(prop, 0, 2000);
	RNA_def_property_ui_text(prop, "Buffersize", "Rate control: buffer size (kb)");
	RNA_def_property_update(prop, NC_SCENE | ND_RENDER_OPTIONS, NULL);

	prop = RNA_def_property(srna, "packetsize", PROP_INT, PROP_NONE);
	RNA_def_property_int_sdna(prop, NULL, "mux_packet_size");
	RNA_def_property_clear_flag(prop, PROP_ANIMATABLE);
	RNA_def_property_range(prop, 0, 16384);
	RNA_def_property_ui_text(prop, "Mux Packet Size", "Mux packet size (byte)");
	RNA_def_property_update(prop, NC_SCENE | ND_RENDER_OPTIONS, NULL);

	prop = RNA_def_property(srna, "use_autosplit", PROP_BOOLEAN, PROP_NONE);
	RNA_def_property_boolean_sdna(prop, NULL, "flags", FFMPEG_AUTOSPLIT_OUTPUT);
	RNA_def_property_clear_flag(prop, PROP_ANIMATABLE);
	RNA_def_property_ui_text(prop, "Autosplit Output", "Autosplit output at 2GB boundary");
	RNA_def_property_update(prop, NC_SCENE | ND_RENDER_OPTIONS, NULL);

	prop = RNA_def_property(srna, "use_lossless_output", PROP_BOOLEAN, PROP_NONE);
	RNA_def_property_boolean_sdna(prop, NULL, "flags", FFMPEG_LOSSLESS_OUTPUT);
	RNA_def_property_clear_flag(prop, PROP_ANIMATABLE);
	RNA_def_property_boolean_funcs(prop, NULL, "rna_FFmpegSettings_lossless_output_set");
	RNA_def_property_ui_text(prop, "Lossless Output", "Use lossless output for video streams");
	RNA_def_property_update(prop, NC_SCENE | ND_RENDER_OPTIONS, NULL);

	/* FFMPEG Audio*/
	prop = RNA_def_property(srna, "audio_codec", PROP_ENUM, PROP_NONE);
	RNA_def_property_enum_bitflag_sdna(prop, NULL, "audio_codec");
	RNA_def_property_clear_flag(prop, PROP_ANIMATABLE);
	RNA_def_property_enum_items(prop, ffmpeg_audio_codec_items);
	RNA_def_property_ui_text(prop, "Audio Codec", "FFmpeg audio codec to use");
	RNA_def_property_update(prop, NC_SCENE | ND_RENDER_OPTIONS, NULL);

	prop = RNA_def_property(srna, "audio_bitrate", PROP_INT, PROP_NONE);
	RNA_def_property_int_sdna(prop, NULL, "audio_bitrate");
	RNA_def_property_clear_flag(prop, PROP_ANIMATABLE);
	RNA_def_property_range(prop, 32, 384);
	RNA_def_property_ui_text(prop, "Bitrate", "Audio bitrate (kb/s)");
	RNA_def_property_update(prop, NC_SCENE | ND_RENDER_OPTIONS, NULL);

	prop = RNA_def_property(srna, "audio_volume", PROP_FLOAT, PROP_NONE);
	RNA_def_property_float_sdna(prop, NULL, "audio_volume");
	RNA_def_property_clear_flag(prop, PROP_ANIMATABLE);
	RNA_def_property_range(prop, 0.0f, 1.0f);
	RNA_def_property_ui_text(prop, "Volume", "Audio volume");
	RNA_def_property_translation_context(prop, BLT_I18NCONTEXT_ID_SOUND);
	RNA_def_property_update(prop, NC_SCENE | ND_RENDER_OPTIONS, NULL);
#endif

	/* the following two "ffmpeg" settings are general audio settings */
	prop = RNA_def_property(srna, "audio_mixrate", PROP_INT, PROP_NONE);
	RNA_def_property_int_sdna(prop, NULL, "audio_mixrate");
	RNA_def_property_clear_flag(prop, PROP_ANIMATABLE);
	RNA_def_property_range(prop, 8000, 192000);
	RNA_def_property_ui_text(prop, "Samplerate", "Audio samplerate(samples/s)");
	RNA_def_property_update(prop, NC_SCENE | ND_RENDER_OPTIONS, NULL);

	prop = RNA_def_property(srna, "audio_channels", PROP_ENUM, PROP_NONE);
	RNA_def_property_enum_sdna(prop, NULL, "audio_channels");
	RNA_def_property_clear_flag(prop, PROP_ANIMATABLE);
	RNA_def_property_enum_items(prop, audio_channel_items);
	RNA_def_property_ui_text(prop, "Audio Channels", "Audio channel count");
}

#ifdef WITH_QUICKTIME
static void rna_def_scene_quicktime_settings(BlenderRNA *brna)
{
	StructRNA *srna;
	PropertyRNA *prop;

	static EnumPropertyItem quicktime_codec_type_items[] = {
		{0, "codec", 0, "codec", ""},
		{0, NULL, 0, NULL, NULL}
	};

	static EnumPropertyItem quicktime_audio_samplerate_items[] = {
		{22050, "22050", 0, "22kHz", ""},
		{44100, "44100", 0, "44.1kHz", ""},
		{48000, "48000", 0, "48kHz", ""},
		{88200, "88200", 0, "88.2kHz", ""},
		{96000, "96000", 0, "96kHz", ""},
		{192000, "192000", 0, "192kHz", ""},
		{0, NULL, 0, NULL, NULL}
	};

	static EnumPropertyItem quicktime_audio_bitdepth_items[] = {
		{AUD_FORMAT_U8, "8BIT", 0, "8bit", ""},
		{AUD_FORMAT_S16, "16BIT", 0, "16bit", ""},
		{AUD_FORMAT_S24, "24BIT", 0, "24bit", ""},
		{AUD_FORMAT_S32, "32BIT", 0, "32bit", ""},
		{AUD_FORMAT_FLOAT32, "FLOAT32", 0, "float32", ""},
		{AUD_FORMAT_FLOAT64, "FLOAT64", 0, "float64", ""},
		{0, NULL, 0, NULL, NULL}
	};

	static EnumPropertyItem quicktime_audio_bitrate_items[] = {
		{64000, "64000", 0, "64kbps", ""},
		{112000, "112000", 0, "112kpbs", ""},
		{128000, "128000", 0, "128kbps", ""},
		{192000, "192000", 0, "192kbps", ""},
		{256000, "256000", 0, "256kbps", ""},
		{320000, "320000", 0, "320kbps", ""},
		{0, NULL, 0, NULL, NULL}
	};

	/* QuickTime */
	srna = RNA_def_struct(brna, "QuickTimeSettings", NULL);
	RNA_def_struct_sdna(srna, "QuicktimeCodecSettings");
	RNA_def_struct_ui_text(srna, "QuickTime Settings", "QuickTime related settings for the scene");

	prop = RNA_def_property(srna, "codec_type", PROP_ENUM, PROP_NONE);
	RNA_def_property_enum_bitflag_sdna(prop, NULL, "codecType");
	RNA_def_property_enum_items(prop, quicktime_codec_type_items);
	RNA_def_property_enum_funcs(prop, "rna_RenderSettings_qtcodecsettings_codecType_get",
	                            "rna_RenderSettings_qtcodecsettings_codecType_set",
	                            "rna_RenderSettings_qtcodecsettings_codecType_itemf");
	RNA_def_property_ui_text(prop, "Codec", "QuickTime codec type");
	RNA_def_property_update(prop, NC_SCENE | ND_RENDER_OPTIONS, NULL);

	prop = RNA_def_property(srna, "codec_spatial_quality", PROP_INT, PROP_PERCENTAGE);
	RNA_def_property_int_sdna(prop, NULL, "codecSpatialQuality");
	RNA_def_property_range(prop, 0, 100);
	RNA_def_property_ui_text(prop, "Spatial quality", "Intra-frame spatial quality level");
	RNA_def_property_update(prop, NC_SCENE | ND_RENDER_OPTIONS, NULL);

	prop = RNA_def_property(srna, "audiocodec_type", PROP_ENUM, PROP_NONE);
	RNA_def_property_enum_bitflag_sdna(prop, NULL, "audiocodecType");
	RNA_def_property_enum_items(prop, quicktime_codec_type_items);
	RNA_def_property_enum_funcs(prop, "rna_RenderSettings_qtcodecsettings_audiocodecType_get",
	                            "rna_RenderSettings_qtcodecsettings_audiocodecType_set",
	                            "rna_RenderSettings_qtcodecsettings_audiocodecType_itemf");
	RNA_def_property_ui_text(prop, "Audio Codec", "QuickTime audio codec type");
	RNA_def_property_update(prop, NC_SCENE | ND_RENDER_OPTIONS, NULL);

	prop = RNA_def_property(srna, "audio_samplerate", PROP_ENUM, PROP_NONE);
	RNA_def_property_enum_bitflag_sdna(prop, NULL, "audioSampleRate");
	RNA_def_property_enum_items(prop, quicktime_audio_samplerate_items);
	RNA_def_property_ui_text(prop, "Smp Rate", "Sample Rate");
	RNA_def_property_update(prop, NC_SCENE | ND_RENDER_OPTIONS, NULL);

	prop = RNA_def_property(srna, "audio_bitdepth", PROP_ENUM, PROP_NONE);
	RNA_def_property_enum_bitflag_sdna(prop, NULL, "audioBitDepth");
	RNA_def_property_enum_items(prop, quicktime_audio_bitdepth_items);
	RNA_def_property_ui_text(prop, "Bit Depth", "Bit Depth");
	RNA_def_property_update(prop, NC_SCENE | ND_RENDER_OPTIONS, NULL);

	prop = RNA_def_property(srna, "audio_resampling_hq", PROP_BOOLEAN, PROP_NONE);
	RNA_def_property_boolean_negative_sdna(prop, NULL, "audioCodecFlags", QTAUDIO_FLAG_RESAMPLE_NOHQ);
	RNA_def_property_ui_text(prop, "HQ", "Use High Quality resampling algorithm");
	RNA_def_property_update(prop, NC_SCENE | ND_RENDER_OPTIONS, NULL);

	prop = RNA_def_property(srna, "audio_codec_isvbr", PROP_BOOLEAN, PROP_NONE);
	RNA_def_property_boolean_negative_sdna(prop, NULL, "audioCodecFlags", QTAUDIO_FLAG_CODEC_ISCBR);
	RNA_def_property_ui_text(prop, "VBR", "Use Variable Bit Rate compression (improves quality at same bitrate)");
	RNA_def_property_update(prop, NC_SCENE | ND_RENDER_OPTIONS, NULL);

	prop = RNA_def_property(srna, "audio_bitrate", PROP_ENUM, PROP_NONE);
	RNA_def_property_enum_bitflag_sdna(prop, NULL, "audioBitRate");
	RNA_def_property_enum_items(prop, quicktime_audio_bitrate_items);
	RNA_def_property_ui_text(prop, "Bitrate", "Compressed audio bitrate");
	RNA_def_property_update(prop, NC_SCENE | ND_RENDER_OPTIONS, NULL);
}
#endif

static void rna_def_scene_render_data(BlenderRNA *brna)
{
	StructRNA *srna;
	PropertyRNA *prop;
	
	static EnumPropertyItem pixel_filter_items[] = {
		{R_FILTER_BOX, "BOX", 0, "Box", "Use a box filter for anti-aliasing"},
		{R_FILTER_TENT, "TENT", 0, "Tent", "Use a tent filter for anti-aliasing"},
		{R_FILTER_QUAD, "QUADRATIC", 0, "Quadratic", "Use a quadratic filter for anti-aliasing"},
		{R_FILTER_CUBIC, "CUBIC", 0, "Cubic", "Use a cubic filter for anti-aliasing"},
		{R_FILTER_CATROM, "CATMULLROM", 0, "Catmull-Rom", "Use a Catmull-Rom filter for anti-aliasing"},
		{R_FILTER_GAUSS, "GAUSSIAN", 0, "Gaussian", "Use a Gaussian filter for anti-aliasing"},
		{R_FILTER_MITCH, "MITCHELL", 0, "Mitchell-Netravali", "Use a Mitchell-Netravali filter for anti-aliasing"},
		{0, NULL, 0, NULL, NULL}
	};
		
	static EnumPropertyItem alpha_mode_items[] = {
		{R_ADDSKY, "SKY", 0, "Sky", "Transparent pixels are filled with sky color"},
		{R_ALPHAPREMUL, "TRANSPARENT", 0, "Transparent", "World background is transparent with premultiplied alpha"},
		{0, NULL, 0, NULL, NULL}
	};

	static EnumPropertyItem display_mode_items[] = {
		{R_OUTPUT_SCREEN, "SCREEN", 0, "Full Screen", "Images are rendered in full Screen"},
		{R_OUTPUT_AREA, "AREA", 0, "Image Editor", "Images are rendered in Image Editor"},
		{R_OUTPUT_WINDOW, "WINDOW", 0, "New Window", "Images are rendered in new Window"},
		{R_OUTPUT_NONE, "NONE", 0, "Keep UI", "Images are rendered without forcing UI changes"},
		{0, NULL, 0, NULL, NULL}
	};
	
	/* Bake */
	static EnumPropertyItem bake_mode_items[] = {
		{RE_BAKE_ALL, "FULL", 0, "Full Render", "Bake everything"},
		{RE_BAKE_AO, "AO", 0, "Ambient Occlusion", "Bake ambient occlusion"},
		{RE_BAKE_SHADOW, "SHADOW", 0, "Shadow", "Bake shadows"},
		{RE_BAKE_NORMALS, "NORMALS", 0, "Normals", "Bake normals"},
		{RE_BAKE_TEXTURE, "TEXTURE", 0, "Textures", "Bake textures"},
		{RE_BAKE_DISPLACEMENT, "DISPLACEMENT", 0, "Displacement", "Bake displacement"},
		{RE_BAKE_DERIVATIVE, "DERIVATIVE", 0, "Derivative", "Bake derivative map"},
		{RE_BAKE_VERTEX_COLORS, "VERTEX_COLORS", 0, "Vertex Colors", "Bake vertex colors"},
		{RE_BAKE_EMIT, "EMIT", 0, "Emission", "Bake Emit values (glow)"},
		{RE_BAKE_ALPHA, "ALPHA", 0, "Alpha", "Bake Alpha values (transparency)"},
		{RE_BAKE_MIRROR_INTENSITY, "MIRROR_INTENSITY", 0, "Mirror Intensity", "Bake Mirror values"},
		{RE_BAKE_MIRROR_COLOR, "MIRROR_COLOR", 0, "Mirror Colors", "Bake Mirror colors"},
		{RE_BAKE_SPEC_INTENSITY, "SPEC_INTENSITY", 0, "Specular Intensity", "Bake Specular values"},
		{RE_BAKE_SPEC_COLOR, "SPEC_COLOR", 0, "Specular Colors", "Bake Specular colors"},
		{0, NULL, 0, NULL, NULL}
	};

	static EnumPropertyItem bake_normal_space_items[] = {
		{R_BAKE_SPACE_CAMERA, "CAMERA", 0, "Camera", "Bake the normals in camera space"},
		{R_BAKE_SPACE_WORLD, "WORLD", 0, "World", "Bake the normals in world space"},
		{R_BAKE_SPACE_OBJECT, "OBJECT", 0, "Object", "Bake the normals in object space"},
		{R_BAKE_SPACE_TANGENT, "TANGENT", 0, "Tangent", "Bake the normals in tangent space"},
		{0, NULL, 0, NULL, NULL}
	};

	static EnumPropertyItem bake_qyad_split_items[] = {
		{0, "AUTO", 0, "Automatic", "Split quads to give the least distortion while baking"},
		{1, "FIXED", 0, "Fixed", "Split quads predictably (0,1,2) (0,2,3)"},
		{2, "FIXED_ALT", 0, "Fixed Alternate", "Split quads predictably (1,2,3) (1,3,0)"},
		{0, NULL, 0, NULL, NULL}
	};
	
	static EnumPropertyItem octree_resolution_items[] = {
		{64, "64", 0, "64", ""},
		{128, "128", 0, "128", ""},
		{256, "256", 0, "256", ""},
		{512, "512", 0, "512", ""},
		{0, NULL, 0, NULL, NULL}
	};

	static EnumPropertyItem raytrace_structure_items[] = {
		{R_RAYSTRUCTURE_AUTO, "AUTO", 0, "Auto", "Automatically select acceleration structure"},
		{R_RAYSTRUCTURE_OCTREE, "OCTREE", 0, "Octree", "Use old Octree structure"},
		{R_RAYSTRUCTURE_VBVH, "VBVH", 0, "vBVH", "Use vBVH"},
		{R_RAYSTRUCTURE_SIMD_SVBVH, "SIMD_SVBVH", 0, "SIMD SVBVH", "Use SIMD SVBVH"},
		{R_RAYSTRUCTURE_SIMD_QBVH, "SIMD_QBVH", 0, "SIMD QBVH", "Use SIMD QBVH"},
		{0, NULL, 0, NULL, NULL}
	};

	static EnumPropertyItem fixed_oversample_items[] = {
		{5, "5", 0, "5", ""},
		{8, "8", 0, "8", ""},
		{11, "11", 0, "11", ""},
		{16, "16", 0, "16", ""},
		{0, NULL, 0, NULL, NULL}
	};
		
	static EnumPropertyItem field_order_items[] = {
		{0, "EVEN_FIRST", 0, "Upper First", "Upper field first"},
		{R_ODDFIELD, "ODD_FIRST", 0, "Lower First", "Lower field first"},
		{0, NULL, 0, NULL, NULL}
	};
		
	static EnumPropertyItem threads_mode_items[] = {
		{0, "AUTO", 0, "Auto-detect", "Automatically determine the number of threads, based on CPUs"},
		{R_FIXED_THREADS, "FIXED", 0, "Fixed", "Manually determine the number of threads"},
		{0, NULL, 0, NULL, NULL}
	};

	static EnumPropertyItem engine_items[] = {
		{0, "BLENDER_RENDER", 0, "Blender Render", "Use the Blender internal rendering engine for rendering"},
		{0, NULL, 0, NULL, NULL}
	};

	static EnumPropertyItem freestyle_thickness_items[] = {
		{R_LINE_THICKNESS_ABSOLUTE, "ABSOLUTE", 0, "Absolute", "Specify unit line thickness in pixels"},
		{R_LINE_THICKNESS_RELATIVE, "RELATIVE", 0, "Relative",
		                            "Unit line thickness is scaled by the proportion of the present vertical image "
		                            "resolution to 480 pixels"},
		{0, NULL, 0, NULL, NULL}};

	static EnumPropertyItem views_format_items[] = {
		{SCE_VIEWS_FORMAT_STEREO_3D, "STEREO_3D", 0, "Stereo 3D",
		                        "Single stereo camera system, adjust the stereo settings in the camera panel"},
		{SCE_VIEWS_FORMAT_MULTIVIEW, "MULTIVIEW", 0, "Multi-View",
		                        "Multi camera system, adjust the cameras individually"},
		{0, NULL, 0, NULL, NULL}
	};



	rna_def_scene_ffmpeg_settings(brna);
#ifdef WITH_QUICKTIME
	rna_def_scene_quicktime_settings(brna);
#endif

	srna = RNA_def_struct(brna, "RenderSettings", NULL);
	RNA_def_struct_sdna(srna, "RenderData");
	RNA_def_struct_nested(brna, srna, "Scene");
	RNA_def_struct_path_func(srna, "rna_RenderSettings_path");
	RNA_def_struct_ui_text(srna, "Render Data", "Rendering settings for a Scene data-block");

	/* Render Data */
	prop = RNA_def_property(srna, "image_settings", PROP_POINTER, PROP_NONE);
	RNA_def_property_flag(prop, PROP_NEVER_NULL);
	RNA_def_property_pointer_sdna(prop, NULL, "im_format");
	RNA_def_property_struct_type(prop, "ImageFormatSettings");
	RNA_def_property_ui_text(prop, "Image Format", "");

	prop = RNA_def_property(srna, "resolution_x", PROP_INT, PROP_PIXEL);
	RNA_def_property_int_sdna(prop, NULL, "xsch");
	RNA_def_property_flag(prop, PROP_PROPORTIONAL);
	RNA_def_property_clear_flag(prop, PROP_ANIMATABLE);
	RNA_def_property_range(prop, 4, 65536);
	RNA_def_property_ui_text(prop, "Resolution X", "Number of horizontal pixels in the rendered image");
	RNA_def_property_update(prop, NC_SCENE | ND_RENDER_OPTIONS, "rna_SceneCamera_update");
	
	prop = RNA_def_property(srna, "resolution_y", PROP_INT, PROP_PIXEL);
	RNA_def_property_int_sdna(prop, NULL, "ysch");
	RNA_def_property_flag(prop, PROP_PROPORTIONAL);
	RNA_def_property_clear_flag(prop, PROP_ANIMATABLE);
	RNA_def_property_range(prop, 4, 65536);
	RNA_def_property_ui_text(prop, "Resolution Y", "Number of vertical pixels in the rendered image");
	RNA_def_property_update(prop, NC_SCENE | ND_RENDER_OPTIONS, "rna_SceneCamera_update");
	
	prop = RNA_def_property(srna, "resolution_percentage", PROP_INT, PROP_PERCENTAGE);
	RNA_def_property_int_sdna(prop, NULL, "size");
	RNA_def_property_clear_flag(prop, PROP_ANIMATABLE);
	RNA_def_property_range(prop, 1, SHRT_MAX);
	RNA_def_property_ui_range(prop, 1, 100, 10, 1);
	RNA_def_property_ui_text(prop, "Resolution %", "Percentage scale for render resolution");
	RNA_def_property_update(prop, NC_SCENE | ND_RENDER_OPTIONS, NULL);
	
	prop = RNA_def_property(srna, "tile_x", PROP_INT, PROP_NONE);
	RNA_def_property_int_sdna(prop, NULL, "tilex");
	RNA_def_property_clear_flag(prop, PROP_ANIMATABLE);
	RNA_def_property_range(prop, 8, 65536);
	RNA_def_property_ui_text(prop, "Tile X", "Horizontal tile size to use while rendering");
	RNA_def_property_update(prop, NC_SCENE | ND_RENDER_OPTIONS, NULL);
	
	prop = RNA_def_property(srna, "tile_y", PROP_INT, PROP_NONE);
	RNA_def_property_int_sdna(prop, NULL, "tiley");
	RNA_def_property_clear_flag(prop, PROP_ANIMATABLE);
	RNA_def_property_range(prop, 8, 65536);
	RNA_def_property_ui_text(prop, "Tile Y", "Vertical tile size to use while rendering");
	RNA_def_property_update(prop, NC_SCENE | ND_RENDER_OPTIONS, NULL);

	prop = RNA_def_property(srna, "preview_start_resolution", PROP_INT, PROP_NONE);
	RNA_def_property_clear_flag(prop, PROP_ANIMATABLE);
	RNA_def_property_range(prop, 8, 16384);
	RNA_def_property_int_default(prop, 64);
	RNA_def_property_ui_text(prop, "Start Resolution", "Resolution to start rendering preview at, "
	                                                   "progressively increasing it to the full viewport size");
	RNA_def_property_update(prop, NC_SCENE | ND_RENDER_OPTIONS, NULL);

	prop = RNA_def_property(srna, "pixel_aspect_x", PROP_FLOAT, PROP_NONE);
	RNA_def_property_float_sdna(prop, NULL, "xasp");
	RNA_def_property_flag(prop, PROP_PROPORTIONAL);
	RNA_def_property_clear_flag(prop, PROP_ANIMATABLE);
	RNA_def_property_range(prop, 1.0f, 200.0f);
	RNA_def_property_ui_text(prop, "Pixel Aspect X",
	                         "Horizontal aspect ratio - for anamorphic or non-square pixel output");
	RNA_def_property_update(prop, NC_SCENE | ND_RENDER_OPTIONS, "rna_SceneCamera_update");
	
	prop = RNA_def_property(srna, "pixel_aspect_y", PROP_FLOAT, PROP_NONE);
	RNA_def_property_float_sdna(prop, NULL, "yasp");
	RNA_def_property_flag(prop, PROP_PROPORTIONAL);
	RNA_def_property_clear_flag(prop, PROP_ANIMATABLE);
	RNA_def_property_range(prop, 1.0f, 200.0f);
	RNA_def_property_ui_text(prop, "Pixel Aspect Y",
	                         "Vertical aspect ratio - for anamorphic or non-square pixel output");
	RNA_def_property_update(prop, NC_SCENE | ND_RENDER_OPTIONS, "rna_SceneCamera_update");

#ifdef WITH_QUICKTIME
	prop = RNA_def_property(srna, "quicktime", PROP_POINTER, PROP_NONE);
	RNA_def_property_struct_type(prop, "QuickTimeSettings");
	RNA_def_property_pointer_sdna(prop, NULL, "qtcodecsettings");
	RNA_def_property_flag(prop, PROP_NEVER_UNLINK);
	RNA_def_property_ui_text(prop, "QuickTime Settings", "QuickTime related settings for the scene");
#endif

	prop = RNA_def_property(srna, "ffmpeg", PROP_POINTER, PROP_NONE);
	RNA_def_property_struct_type(prop, "FFmpegSettings");
	RNA_def_property_pointer_sdna(prop, NULL, "ffcodecdata");
	RNA_def_property_flag(prop, PROP_NEVER_UNLINK);
	RNA_def_property_ui_text(prop, "FFmpeg Settings", "FFmpeg related settings for the scene");

	prop = RNA_def_property(srna, "fps", PROP_INT, PROP_NONE);
	RNA_def_property_int_sdna(prop, NULL, "frs_sec");
	RNA_def_property_clear_flag(prop, PROP_ANIMATABLE);
	RNA_def_property_range(prop, 1, 120);
	RNA_def_property_ui_text(prop, "FPS", "Framerate, expressed in frames per second");
	RNA_def_property_update(prop, NC_SCENE | ND_RENDER_OPTIONS, "rna_Scene_fps_update");
	
	prop = RNA_def_property(srna, "fps_base", PROP_FLOAT, PROP_NONE);
	RNA_def_property_float_sdna(prop, NULL, "frs_sec_base");
	RNA_def_property_clear_flag(prop, PROP_ANIMATABLE);
	RNA_def_property_range(prop, 0.1f, 120.0f);
	RNA_def_property_ui_text(prop, "FPS Base", "Framerate base");
	RNA_def_property_update(prop, NC_SCENE | ND_RENDER_OPTIONS, "rna_Scene_fps_update");
	
	/* frame mapping */
	prop = RNA_def_property(srna, "frame_map_old", PROP_INT, PROP_NONE);
	RNA_def_property_int_sdna(prop, NULL, "framapto");
	RNA_def_property_clear_flag(prop, PROP_ANIMATABLE);
	RNA_def_property_range(prop, 1, 900);
	RNA_def_property_ui_text(prop, "Frame Map Old", "Old mapping value in frames");
	RNA_def_property_update(prop, NC_SCENE | ND_FRAME, "rna_Scene_framelen_update");
	
	prop = RNA_def_property(srna, "frame_map_new", PROP_INT, PROP_NONE);
	RNA_def_property_int_sdna(prop, NULL, "images");
	RNA_def_property_clear_flag(prop, PROP_ANIMATABLE);
	RNA_def_property_range(prop, 1, 900);
	RNA_def_property_ui_text(prop, "Frame Map New", "How many frames the Map Old will last");
	RNA_def_property_update(prop, NC_SCENE | ND_FRAME, "rna_Scene_framelen_update");

	
	prop = RNA_def_property(srna, "dither_intensity", PROP_FLOAT, PROP_NONE);
	RNA_def_property_float_sdna(prop, NULL, "dither_intensity");
	RNA_def_property_range(prop, 0.0f, 2.0f);
	RNA_def_property_ui_text(prop, "Dither Intensity",
	                         "Amount of dithering noise added to the rendered image to break up banding");
	RNA_def_property_update(prop, NC_SCENE | ND_RENDER_OPTIONS, NULL);
	
	prop = RNA_def_property(srna, "pixel_filter_type", PROP_ENUM, PROP_NONE);
	RNA_def_property_enum_sdna(prop, NULL, "filtertype");
	RNA_def_property_enum_items(prop, pixel_filter_items);
	RNA_def_property_ui_text(prop, "Pixel Filter", "Reconstruction filter used for combining anti-aliasing samples");
	RNA_def_property_update(prop, NC_SCENE | ND_RENDER_OPTIONS, NULL);
	
	prop = RNA_def_property(srna, "filter_size", PROP_FLOAT, PROP_PIXEL);
	RNA_def_property_float_sdna(prop, NULL, "gauss");
	RNA_def_property_range(prop, 0.5f, 1.5f);
	RNA_def_property_ui_text(prop, "Filter Size", "Width over which the reconstruction filter combines samples");
	RNA_def_property_update(prop, NC_SCENE | ND_RENDER_OPTIONS, NULL);
	
	prop = RNA_def_property(srna, "alpha_mode", PROP_ENUM, PROP_NONE);
	RNA_def_property_enum_sdna(prop, NULL, "alphamode");
	RNA_def_property_enum_items(prop, alpha_mode_items);
	RNA_def_property_ui_text(prop, "Alpha Mode", "Representation of alpha information in the RGBA pixels");
	RNA_def_property_update(prop, NC_SCENE | ND_RENDER_OPTIONS, "rna_Scene_glsl_update");
	
	prop = RNA_def_property(srna, "octree_resolution", PROP_ENUM, PROP_NONE);
	RNA_def_property_enum_sdna(prop, NULL, "ocres");
	RNA_def_property_enum_items(prop, octree_resolution_items);
	RNA_def_property_ui_text(prop, "Octree Resolution",
	                         "Resolution of raytrace accelerator, use higher resolutions for larger scenes");
	RNA_def_property_update(prop, NC_SCENE | ND_RENDER_OPTIONS, NULL);

	prop = RNA_def_property(srna, "raytrace_method", PROP_ENUM, PROP_NONE);
	RNA_def_property_enum_sdna(prop, NULL, "raytrace_structure");
	RNA_def_property_enum_items(prop, raytrace_structure_items);
	RNA_def_property_ui_text(prop, "Raytrace Acceleration Structure", "Type of raytrace accelerator structure");
	RNA_def_property_update(prop, NC_SCENE | ND_RENDER_OPTIONS, NULL);

	prop = RNA_def_property(srna, "use_instances", PROP_BOOLEAN, PROP_NONE);
	RNA_def_property_boolean_sdna(prop, NULL, "raytrace_options", R_RAYTRACE_USE_INSTANCES);
	RNA_def_property_ui_text(prop, "Use Instances",
	                         "Instance support leads to effective memory reduction when using duplicates");
	RNA_def_property_update(prop, NC_SCENE | ND_RENDER_OPTIONS, NULL);

	prop = RNA_def_property(srna, "use_local_coords", PROP_BOOLEAN, PROP_NONE);
	RNA_def_property_boolean_sdna(prop, NULL, "raytrace_options", R_RAYTRACE_USE_LOCAL_COORDS);
	RNA_def_property_ui_text(prop, "Use Local Coords",
	                         "Vertex coordinates are stored locally on each primitive "
	                         "(increases memory usage, but may have impact on speed)");
	RNA_def_property_update(prop, NC_SCENE | ND_RENDER_OPTIONS, NULL);

	prop = RNA_def_property(srna, "use_antialiasing", PROP_BOOLEAN, PROP_NONE);
	RNA_def_property_boolean_sdna(prop, NULL, "mode", R_OSA);
	RNA_def_property_ui_text(prop, "Anti-Aliasing",
	                         "Render and combine multiple samples per pixel to prevent jagged edges");
	RNA_def_property_update(prop, NC_SCENE | ND_RENDER_OPTIONS, NULL);
	
	prop = RNA_def_property(srna, "antialiasing_samples", PROP_ENUM, PROP_NONE);
	RNA_def_property_enum_sdna(prop, NULL, "osa");
	RNA_def_property_enum_items(prop, fixed_oversample_items);
	RNA_def_property_ui_text(prop, "Anti-Aliasing Samples", "Amount of anti-aliasing samples per pixel");
	RNA_def_property_update(prop, NC_SCENE | ND_RENDER_OPTIONS, NULL);
	
	prop = RNA_def_property(srna, "use_fields", PROP_BOOLEAN, PROP_NONE);
	RNA_def_property_boolean_sdna(prop, NULL, "mode", R_FIELDS);
	RNA_def_property_ui_text(prop, "Fields", "Render image to two fields per frame, for interlaced TV output");
	RNA_def_property_update(prop, NC_SCENE | ND_RENDER_OPTIONS, NULL);
	
	prop = RNA_def_property(srna, "field_order", PROP_ENUM, PROP_NONE);
	RNA_def_property_enum_bitflag_sdna(prop, NULL, "mode");
	RNA_def_property_enum_items(prop, field_order_items);
	RNA_def_property_ui_text(prop, "Field Order",
	                         "Order of video fields (select which lines get rendered first, "
	                         "to create smooth motion for TV output)");
	RNA_def_property_update(prop, NC_SCENE | ND_RENDER_OPTIONS, NULL);
	
	prop = RNA_def_property(srna, "use_fields_still", PROP_BOOLEAN, PROP_NONE);
	RNA_def_property_boolean_sdna(prop, NULL, "mode", R_FIELDSTILL);
	RNA_def_property_ui_text(prop, "Fields Still", "Disable the time difference between fields");
	RNA_def_property_update(prop, NC_SCENE | ND_RENDER_OPTIONS, NULL);
	
	/* rendering features */
	prop = RNA_def_property(srna, "use_shadows", PROP_BOOLEAN, PROP_NONE);
	RNA_def_property_boolean_sdna(prop, NULL, "mode", R_SHADOW);
	RNA_def_property_ui_text(prop, "Shadows", "Calculate shadows while rendering");
	RNA_def_property_update(prop, NC_SCENE | ND_RENDER_OPTIONS, "rna_Scene_glsl_update");
	
	prop = RNA_def_property(srna, "use_envmaps", PROP_BOOLEAN, PROP_NONE);
	RNA_def_property_boolean_sdna(prop, NULL, "mode", R_ENVMAP);
	RNA_def_property_ui_text(prop, "Environment Maps", "Calculate environment maps while rendering");
	RNA_def_property_update(prop, NC_SCENE | ND_RENDER_OPTIONS, "rna_Scene_glsl_update");
	
	prop = RNA_def_property(srna, "use_sss", PROP_BOOLEAN, PROP_NONE);
	RNA_def_property_boolean_sdna(prop, NULL, "mode", R_SSS);
	RNA_def_property_ui_text(prop, "Subsurface Scattering", "Calculate sub-surface scattering in materials rendering");
	RNA_def_property_update(prop, NC_SCENE | ND_RENDER_OPTIONS, "rna_Scene_glsl_update");

	prop = RNA_def_property(srna, "use_world_space_shading", PROP_BOOLEAN, PROP_NONE);
	RNA_def_property_boolean_sdna(prop, NULL, "mode", R_USE_WS_SHADING);
	RNA_def_property_ui_text(prop, "World Space Shading", "Use world space interpretation of lighting data for node materials");
	RNA_def_property_update(prop, NC_SCENE | ND_RENDER_OPTIONS, "rna_Scene_glsl_update");
	
	prop = RNA_def_property(srna, "use_raytrace", PROP_BOOLEAN, PROP_NONE);
	RNA_def_property_boolean_sdna(prop, NULL, "mode", R_RAYTRACE);
	RNA_def_property_ui_text(prop, "Raytracing",
	                         "Pre-calculate the raytrace accelerator and render raytracing effects");
	RNA_def_property_update(prop, NC_SCENE | ND_RENDER_OPTIONS, "rna_Scene_glsl_update");
	
	prop = RNA_def_property(srna, "use_textures", PROP_BOOLEAN, PROP_NONE);
	RNA_def_property_boolean_negative_sdna(prop, NULL, "scemode", R_NO_TEX);
	RNA_def_property_ui_text(prop, "Textures", "Use textures to affect material properties");
	RNA_def_property_update(prop, NC_SCENE | ND_RENDER_OPTIONS, "rna_Scene_glsl_update");
	
	prop = RNA_def_property(srna, "use_edge_enhance", PROP_BOOLEAN, PROP_NONE);
	RNA_def_property_boolean_sdna(prop, NULL, "mode", R_EDGE);
	RNA_def_property_ui_text(prop, "Edge", "Create a toon outline around the edges of geometry");
	RNA_def_property_update(prop, NC_SCENE | ND_RENDER_OPTIONS, "rna_Scene_glsl_update");
	
	prop = RNA_def_property(srna, "edge_threshold", PROP_INT, PROP_NONE);
	RNA_def_property_int_sdna(prop, NULL, "edgeint");
	RNA_def_property_range(prop, 0, 255);
	RNA_def_property_ui_text(prop, "Edge Threshold", "Threshold for drawing outlines on geometry edges");
	RNA_def_property_update(prop, NC_SCENE | ND_RENDER_OPTIONS, "rna_Scene_glsl_update");
	
	prop = RNA_def_property(srna, "edge_color", PROP_FLOAT, PROP_COLOR);
	RNA_def_property_float_sdna(prop, NULL, "edgeR");
	RNA_def_property_array(prop, 3);
	RNA_def_property_ui_text(prop, "Edge Color", "Edge color");
	RNA_def_property_update(prop, NC_SCENE | ND_RENDER_OPTIONS, "rna_Scene_glsl_update");
	
	prop = RNA_def_property(srna, "use_freestyle", PROP_BOOLEAN, PROP_NONE);
	RNA_def_property_clear_flag(prop, PROP_ANIMATABLE);
	RNA_def_property_boolean_sdna(prop, NULL, "mode", R_EDGE_FRS);
	RNA_def_property_ui_text(prop, "Edge", "Draw stylized strokes using Freestyle");
	RNA_def_property_update(prop, NC_SCENE | ND_RENDER_OPTIONS, "rna_Scene_freestyle_update");

	/* threads */
	prop = RNA_def_property(srna, "threads", PROP_INT, PROP_NONE);
	RNA_def_property_int_sdna(prop, NULL, "threads");
	RNA_def_property_range(prop, 1, BLENDER_MAX_THREADS);
	RNA_def_property_int_funcs(prop, "rna_RenderSettings_threads_get", NULL, NULL);
	RNA_def_property_ui_text(prop, "Threads",
	                         "Number of CPU threads to use simultaneously while rendering "
	                         "(for multi-core/CPU systems)");
	RNA_def_property_update(prop, NC_SCENE | ND_RENDER_OPTIONS, NULL);
	
	prop = RNA_def_property(srna, "threads_mode", PROP_ENUM, PROP_NONE);
	RNA_def_property_enum_bitflag_sdna(prop, NULL, "mode");
	RNA_def_property_enum_items(prop, threads_mode_items);
	RNA_def_property_enum_funcs(prop, "rna_RenderSettings_threads_mode_get", NULL, NULL);
	RNA_def_property_ui_text(prop, "Threads Mode", "Determine the amount of render threads used");
	RNA_def_property_update(prop, NC_SCENE | ND_RENDER_OPTIONS, NULL);
	
	/* motion blur */
	prop = RNA_def_property(srna, "use_motion_blur", PROP_BOOLEAN, PROP_NONE);
	RNA_def_property_boolean_sdna(prop, NULL, "mode", R_MBLUR);
	RNA_def_property_ui_text(prop, "Motion Blur", "Use multi-sampled 3D scene motion blur");
	RNA_def_property_clear_flag(prop, PROP_ANIMATABLE);
	RNA_def_property_update(prop, NC_SCENE | ND_RENDER_OPTIONS, "rna_Scene_glsl_update");
	
	prop = RNA_def_property(srna, "motion_blur_samples", PROP_INT, PROP_NONE);
	RNA_def_property_int_sdna(prop, NULL, "mblur_samples");
	RNA_def_property_range(prop, 1, 32);
	RNA_def_property_ui_text(prop, "Motion Samples", "Number of scene samples to take with motion blur");
	RNA_def_property_clear_flag(prop, PROP_ANIMATABLE);
	RNA_def_property_update(prop, NC_SCENE | ND_RENDER_OPTIONS, "rna_Scene_glsl_update");
	
	prop = RNA_def_property(srna, "motion_blur_shutter", PROP_FLOAT, PROP_UNSIGNED);
	RNA_def_property_float_sdna(prop, NULL, "blurfac");
	RNA_def_property_ui_range(prop, 0.01f, 2.0f, 1, 2);
	RNA_def_property_ui_text(prop, "Shutter", "Time taken in frames between shutter open and close");
	RNA_def_property_clear_flag(prop, PROP_ANIMATABLE);
	RNA_def_property_update(prop, NC_SCENE | ND_RENDER_OPTIONS, "rna_Scene_glsl_update");

	prop = RNA_def_property(srna, "motion_blur_shutter_curve", PROP_POINTER, PROP_NONE);
	RNA_def_property_pointer_sdna(prop, NULL, "mblur_shutter_curve");
	RNA_def_property_struct_type(prop, "CurveMapping");
	RNA_def_property_ui_text(prop, "Shutter Curve", "Curve defining the shutter's openness over time");
	
	/* border */
	prop = RNA_def_property(srna, "use_border", PROP_BOOLEAN, PROP_NONE);
	RNA_def_property_boolean_sdna(prop, NULL, "mode", R_BORDER);
	RNA_def_property_clear_flag(prop, PROP_ANIMATABLE);
	RNA_def_property_ui_text(prop, "Border",
	                         "Render a user-defined border region, within the frame size "
	                         "(note that this disables save_buffers and full_sample)");
	RNA_def_property_update(prop, NC_SCENE | ND_RENDER_OPTIONS, NULL);

	
	
	prop = RNA_def_property(srna, "border_min_x", PROP_FLOAT, PROP_NONE);
	RNA_def_property_float_sdna(prop, NULL, "border.xmin");
	RNA_def_property_range(prop, 0.0f, 1.0f);
	RNA_def_property_clear_flag(prop, PROP_ANIMATABLE);
	RNA_def_property_ui_text(prop, "Border Minimum X", "Minimum X value for the render border");
	RNA_def_property_update(prop, NC_SCENE | ND_RENDER_OPTIONS, NULL);

	prop = RNA_def_property(srna, "border_min_y", PROP_FLOAT, PROP_NONE);
	RNA_def_property_float_sdna(prop, NULL, "border.ymin");
	RNA_def_property_range(prop, 0.0f, 1.0f);
	RNA_def_property_clear_flag(prop, PROP_ANIMATABLE);
	RNA_def_property_ui_text(prop, "Border Minimum Y", "Minimum Y value for the render border");
	RNA_def_property_update(prop, NC_SCENE | ND_RENDER_OPTIONS, NULL);

	prop = RNA_def_property(srna, "border_max_x", PROP_FLOAT, PROP_NONE);
	RNA_def_property_float_sdna(prop, NULL, "border.xmax");
	RNA_def_property_range(prop, 0.0f, 1.0f);
	RNA_def_property_clear_flag(prop, PROP_ANIMATABLE);
	RNA_def_property_ui_text(prop, "Border Maximum X", "Maximum X value for the render border");
	RNA_def_property_update(prop, NC_SCENE | ND_RENDER_OPTIONS, NULL);

	prop = RNA_def_property(srna, "border_max_y", PROP_FLOAT, PROP_NONE);
	RNA_def_property_float_sdna(prop, NULL, "border.ymax");
	RNA_def_property_range(prop, 0.0f, 1.0f);
	RNA_def_property_clear_flag(prop, PROP_ANIMATABLE);
	RNA_def_property_ui_text(prop, "Border Maximum Y", "Maximum Y value for the render border");
	RNA_def_property_update(prop, NC_SCENE | ND_RENDER_OPTIONS, NULL);
	
	prop = RNA_def_property(srna, "use_crop_to_border", PROP_BOOLEAN, PROP_NONE);
	RNA_def_property_boolean_sdna(prop, NULL, "mode", R_CROP);
	RNA_def_property_clear_flag(prop, PROP_ANIMATABLE);
	RNA_def_property_ui_text(prop, "Crop to Border", "Crop the rendered frame to the defined border size");
	RNA_def_property_update(prop, NC_SCENE | ND_RENDER_OPTIONS, NULL);
	
	prop = RNA_def_property(srna, "use_placeholder", PROP_BOOLEAN, PROP_NONE);
	RNA_def_property_boolean_sdna(prop, NULL, "mode", R_TOUCH);
	RNA_def_property_ui_text(prop, "Placeholders",
	                         "Create empty placeholder files while rendering frames (similar to Unix 'touch')");
	RNA_def_property_update(prop, NC_SCENE | ND_RENDER_OPTIONS, NULL);
	
	prop = RNA_def_property(srna, "use_overwrite", PROP_BOOLEAN, PROP_NONE);
	RNA_def_property_boolean_negative_sdna(prop, NULL, "mode", R_NO_OVERWRITE);
	RNA_def_property_ui_text(prop, "Overwrite", "Overwrite existing files while rendering");
	RNA_def_property_update(prop, NC_SCENE | ND_RENDER_OPTIONS, NULL);
	
	prop = RNA_def_property(srna, "use_compositing", PROP_BOOLEAN, PROP_NONE);
	RNA_def_property_boolean_sdna(prop, NULL, "scemode", R_DOCOMP);
	RNA_def_property_clear_flag(prop, PROP_ANIMATABLE);
	RNA_def_property_ui_text(prop, "Compositing",
	                         "Process the render result through the compositing pipeline, "
	                         "if compositing nodes are enabled");
	RNA_def_property_update(prop, NC_SCENE | ND_RENDER_OPTIONS, NULL);
	
	prop = RNA_def_property(srna, "use_sequencer", PROP_BOOLEAN, PROP_NONE);
	RNA_def_property_boolean_sdna(prop, NULL, "scemode", R_DOSEQ);
	RNA_def_property_clear_flag(prop, PROP_ANIMATABLE);
	RNA_def_property_ui_text(prop, "Sequencer",
	                         "Process the render (and composited) result through the video sequence "
	                         "editor pipeline, if sequencer strips exist");
	RNA_def_property_update(prop, NC_SCENE | ND_RENDER_OPTIONS, NULL);
	
	prop = RNA_def_property(srna, "use_file_extension", PROP_BOOLEAN, PROP_NONE);
	RNA_def_property_boolean_sdna(prop, NULL, "scemode", R_EXTENSION);
	RNA_def_property_ui_text(prop, "File Extensions",
	                         "Add the file format extensions to the rendered file name (eg: filename + .jpg)");
	RNA_def_property_update(prop, NC_SCENE | ND_RENDER_OPTIONS, NULL);

#if 0 /* moved */
	prop = RNA_def_property(srna, "file_format", PROP_ENUM, PROP_NONE);
	RNA_def_property_enum_sdna(prop, NULL, "imtype");
	RNA_def_property_enum_items(prop, rna_enum_image_type_items);
	RNA_def_property_enum_funcs(prop, NULL, "rna_RenderSettings_file_format_set", NULL);
	RNA_def_property_ui_text(prop, "File Format", "File format to save the rendered images as");
	RNA_def_property_update(prop, NC_SCENE | ND_RENDER_OPTIONS, NULL);
#endif

	prop = RNA_def_property(srna, "file_extension", PROP_STRING, PROP_NONE);
	RNA_def_property_string_funcs(prop, "rna_SceneRender_file_ext_get", "rna_SceneRender_file_ext_length", NULL);
	RNA_def_property_ui_text(prop, "Extension", "The file extension used for saving renders");
	RNA_def_property_clear_flag(prop, PROP_EDITABLE);

	prop = RNA_def_property(srna, "is_movie_format", PROP_BOOLEAN, PROP_NONE);
	RNA_def_property_boolean_funcs(prop, "rna_RenderSettings_is_movie_format_get", NULL);
	RNA_def_property_clear_flag(prop, PROP_EDITABLE);
	RNA_def_property_ui_text(prop, "Movie Format", "When true the format is a movie");

	prop = RNA_def_property(srna, "use_free_image_textures", PROP_BOOLEAN, PROP_NONE);
	RNA_def_property_boolean_sdna(prop, NULL, "scemode", R_FREE_IMAGE);
	RNA_def_property_ui_text(prop, "Free Image Textures",
	                         "Free all image textures from memory after render, to save memory before compositing");
	RNA_def_property_update(prop, NC_SCENE | ND_RENDER_OPTIONS, NULL);

	prop = RNA_def_property(srna, "use_save_buffers", PROP_BOOLEAN, PROP_NONE);
	RNA_def_property_boolean_sdna(prop, NULL, "scemode", R_EXR_TILE_FILE);
	RNA_def_property_boolean_funcs(prop, "rna_RenderSettings_save_buffers_get", NULL);
	RNA_def_property_ui_text(prop, "Save Buffers",
	                         "Save tiles for all RenderLayers and SceneNodes to files in the temp directory "
	                         "(saves memory, required for Full Sample)");
	RNA_def_property_update(prop, NC_SCENE | ND_RENDER_OPTIONS, NULL);
	
	prop = RNA_def_property(srna, "use_full_sample", PROP_BOOLEAN, PROP_NONE);
	RNA_def_property_boolean_sdna(prop, NULL, "scemode", R_FULL_SAMPLE);
	RNA_def_property_ui_text(prop, "Full Sample",
	                         "Save for every anti-aliasing sample the entire RenderLayer results "
	                         "(this solves anti-aliasing issues with compositing)");
	RNA_def_property_update(prop, NC_SCENE | ND_RENDER_OPTIONS, NULL);

	prop = RNA_def_property(srna, "display_mode", PROP_ENUM, PROP_NONE);
	RNA_def_property_enum_bitflag_sdna(prop, NULL, "displaymode");
	RNA_def_property_enum_items(prop, display_mode_items);
	RNA_def_property_ui_text(prop, "Display", "Select where rendered images will be displayed");
	RNA_def_property_update(prop, NC_SCENE | ND_RENDER_OPTIONS, NULL);

	prop = RNA_def_property(srna, "use_lock_interface", PROP_BOOLEAN, PROP_NONE);
	RNA_def_property_boolean_sdna(prop, NULL, "use_lock_interface", 1);
	RNA_def_property_ui_icon(prop, ICON_UNLOCKED, true);
	RNA_def_property_ui_text(prop, "Lock Interface", "Lock interface during rendering in favor of giving more memory to the renderer");
	RNA_def_property_update(prop, NC_SCENE | ND_RENDER_OPTIONS, NULL);

	prop = RNA_def_property(srna, "filepath", PROP_STRING, PROP_FILEPATH);
	RNA_def_property_string_sdna(prop, NULL, "pic");
	RNA_def_property_ui_text(prop, "Output Path",
	                         "Directory/name to save animations, # characters defines the position "
	                         "and length of frame numbers");
	RNA_def_property_update(prop, NC_SCENE | ND_RENDER_OPTIONS, NULL);

	/* Render result EXR cache. */
	prop = RNA_def_property(srna, "use_render_cache", PROP_BOOLEAN, PROP_NONE);
	RNA_def_property_boolean_sdna(prop, NULL, "scemode", R_EXR_CACHE_FILE);
	RNA_def_property_ui_text(prop, "Cache Result",
	                         "Save render cache to EXR files (useful for heavy compositing, "
	                         "Note: affects indirectly rendered scenes)");
	RNA_def_property_update(prop, NC_SCENE | ND_RENDER_OPTIONS, NULL);

	/* Bake */
	
	prop = RNA_def_property(srna, "bake_type", PROP_ENUM, PROP_NONE);
	RNA_def_property_enum_bitflag_sdna(prop, NULL, "bake_mode");
	RNA_def_property_enum_items(prop, bake_mode_items);
	RNA_def_property_ui_text(prop, "Bake Mode", "Choose shading information to bake into the image");
	RNA_def_property_update(prop, NC_SCENE | ND_RENDER_OPTIONS, NULL);

	prop = RNA_def_property(srna, "bake_normal_space", PROP_ENUM, PROP_NONE);
	RNA_def_property_enum_bitflag_sdna(prop, NULL, "bake_normal_space");
	RNA_def_property_enum_items(prop, bake_normal_space_items);
	RNA_def_property_ui_text(prop, "Normal Space", "Choose normal space for baking");
	RNA_def_property_update(prop, NC_SCENE | ND_RENDER_OPTIONS, NULL);

	prop = RNA_def_property(srna, "bake_quad_split", PROP_ENUM, PROP_NONE);
	RNA_def_property_enum_items(prop, bake_qyad_split_items);
	RNA_def_property_ui_text(prop, "Quad Split", "Choose the method used to split a quad into 2 triangles for baking");
	RNA_def_property_update(prop, NC_SCENE | ND_RENDER_OPTIONS, NULL);

	prop = RNA_def_property(srna, "bake_aa_mode", PROP_ENUM, PROP_NONE);
	RNA_def_property_enum_bitflag_sdna(prop, NULL, "bake_osa");
	RNA_def_property_enum_items(prop, fixed_oversample_items);
	RNA_def_property_ui_text(prop, "Anti-Aliasing Level", "");
	RNA_def_property_update(prop, NC_SCENE | ND_RENDER_OPTIONS, NULL);

	prop = RNA_def_property(srna, "use_bake_selected_to_active", PROP_BOOLEAN, PROP_NONE);
	RNA_def_property_boolean_sdna(prop, NULL, "bake_flag", R_BAKE_TO_ACTIVE);
	RNA_def_property_ui_text(prop, "Selected to Active",
	                         "Bake shading on the surface of selected objects to the active object");
	RNA_def_property_update(prop, NC_SCENE | ND_RENDER_OPTIONS, NULL);

	prop = RNA_def_property(srna, "use_bake_normalize", PROP_BOOLEAN, PROP_NONE);
	RNA_def_property_boolean_sdna(prop, NULL, "bake_flag", R_BAKE_NORMALIZE);
	RNA_def_property_ui_text(prop, "Normalized",
	                         "With displacement normalize to the distance, with ambient occlusion "
	                         "normalize without using material settings");
	RNA_def_property_update(prop, NC_SCENE | ND_RENDER_OPTIONS, NULL);

	prop = RNA_def_property(srna, "use_bake_clear", PROP_BOOLEAN, PROP_NONE);
	RNA_def_property_boolean_sdna(prop, NULL, "bake_flag", R_BAKE_CLEAR);
	RNA_def_property_ui_text(prop, "Clear", "Clear Images before baking");
	RNA_def_property_update(prop, NC_SCENE | ND_RENDER_OPTIONS, NULL);

	prop = RNA_def_property(srna, "use_bake_antialiasing", PROP_BOOLEAN, PROP_NONE);
	RNA_def_property_boolean_sdna(prop, NULL, "bake_flag", R_BAKE_OSA);
	RNA_def_property_ui_text(prop, "Anti-Aliasing", "Enables Anti-aliasing");
	RNA_def_property_update(prop, NC_SCENE | ND_RENDER_OPTIONS, NULL);

	prop = RNA_def_property(srna, "bake_margin", PROP_INT, PROP_PIXEL);
	RNA_def_property_int_sdna(prop, NULL, "bake_filter");
	RNA_def_property_range(prop, 0, 64);
	RNA_def_property_ui_text(prop, "Margin",
	                         "Extends the baked result as a post process filter");
	RNA_def_property_update(prop, NC_SCENE | ND_RENDER_OPTIONS, NULL);

	prop = RNA_def_property(srna, "bake_distance", PROP_FLOAT, PROP_NONE);
	RNA_def_property_float_sdna(prop, NULL, "bake_maxdist");
	RNA_def_property_range(prop, 0.0, 1000.0);
	RNA_def_property_ui_text(prop, "Distance",
	                         "Maximum distance from active object to other object (in blender units)");
	RNA_def_property_update(prop, NC_SCENE | ND_RENDER_OPTIONS, NULL);

	prop = RNA_def_property(srna, "bake_bias", PROP_FLOAT, PROP_NONE);
	RNA_def_property_float_sdna(prop, NULL, "bake_biasdist");
	RNA_def_property_range(prop, 0.0, 1000.0);
	RNA_def_property_ui_text(prop, "Bias", "Bias towards faces further away from the object (in blender units)");
	RNA_def_property_update(prop, NC_SCENE | ND_RENDER_OPTIONS, NULL);

	prop = RNA_def_property(srna, "use_bake_multires", PROP_BOOLEAN, PROP_NONE);
	RNA_def_property_boolean_sdna(prop, NULL, "bake_flag", R_BAKE_MULTIRES);
	RNA_def_property_ui_text(prop, "Bake from Multires", "Bake directly from multires object");
	RNA_def_property_update(prop, NC_SCENE | ND_RENDER_OPTIONS, NULL);

	prop = RNA_def_property(srna, "use_bake_lores_mesh", PROP_BOOLEAN, PROP_NONE);
	RNA_def_property_boolean_sdna(prop, NULL, "bake_flag", R_BAKE_LORES_MESH);
	RNA_def_property_ui_text(prop, "Low Resolution Mesh",
	                         "Calculate heights against unsubdivided low resolution mesh");
	RNA_def_property_update(prop, NC_SCENE | ND_RENDER_OPTIONS, NULL);

	prop = RNA_def_property(srna, "bake_samples", PROP_INT, PROP_NONE);
	RNA_def_property_int_sdna(prop, NULL, "bake_samples");
	RNA_def_property_range(prop, 64, 1024);
	RNA_def_property_int_default(prop, 256);
	RNA_def_property_ui_text(prop, "Samples", "Number of samples used for ambient occlusion baking from multires");
	RNA_def_property_update(prop, NC_SCENE | ND_RENDER_OPTIONS, NULL);

	prop = RNA_def_property(srna, "use_bake_to_vertex_color", PROP_BOOLEAN, PROP_NONE);
	RNA_def_property_boolean_sdna(prop, NULL, "bake_flag", R_BAKE_VCOL);
	RNA_def_property_ui_text(prop, "Bake to Vertex Color",
	                         "Bake to vertex colors instead of to a UV-mapped image");
	RNA_def_property_update(prop, NC_SCENE | ND_RENDER_OPTIONS, NULL);

	prop = RNA_def_property(srna, "use_bake_user_scale", PROP_BOOLEAN, PROP_NONE);
	RNA_def_property_boolean_sdna(prop, NULL, "bake_flag", R_BAKE_USERSCALE);
	RNA_def_property_ui_text(prop, "User scale", "Use a user scale for the derivative map");

	prop = RNA_def_property(srna, "bake_user_scale", PROP_FLOAT, PROP_NONE);
	RNA_def_property_float_sdna(prop, NULL, "bake_user_scale");
	RNA_def_property_range(prop, 0.0, 1000.0);
	RNA_def_property_ui_text(prop, "Scale",
	                         "Instead of automatically normalizing to 0..1, "
	                         "apply a user scale to the derivative map");

	/* stamp */
	
	prop = RNA_def_property(srna, "use_stamp_time", PROP_BOOLEAN, PROP_NONE);
	RNA_def_property_boolean_sdna(prop, NULL, "stamp", R_STAMP_TIME);
	RNA_def_property_ui_text(prop, "Stamp Time",
	                         "Include the rendered frame timecode as HH:MM:SS.FF in image metadata");
	RNA_def_property_update(prop, NC_SCENE | ND_RENDER_OPTIONS, NULL);
	
	prop = RNA_def_property(srna, "use_stamp_date", PROP_BOOLEAN, PROP_NONE);
	RNA_def_property_boolean_sdna(prop, NULL, "stamp", R_STAMP_DATE);
	RNA_def_property_ui_text(prop, "Stamp Date", "Include the current date in image metadata");
	RNA_def_property_update(prop, NC_SCENE | ND_RENDER_OPTIONS, NULL);
	
	prop = RNA_def_property(srna, "use_stamp_frame", PROP_BOOLEAN, PROP_NONE);
	RNA_def_property_boolean_sdna(prop, NULL, "stamp", R_STAMP_FRAME);
	RNA_def_property_ui_text(prop, "Stamp Frame", "Include the frame number in image metadata");
	RNA_def_property_update(prop, NC_SCENE | ND_RENDER_OPTIONS, NULL);
	
	prop = RNA_def_property(srna, "use_stamp_camera", PROP_BOOLEAN, PROP_NONE);
	RNA_def_property_boolean_sdna(prop, NULL, "stamp", R_STAMP_CAMERA);
	RNA_def_property_ui_text(prop, "Stamp Camera", "Include the name of the active camera in image metadata");
	RNA_def_property_update(prop, NC_SCENE | ND_RENDER_OPTIONS, NULL);

	prop = RNA_def_property(srna, "use_stamp_lens", PROP_BOOLEAN, PROP_NONE);
	RNA_def_property_boolean_sdna(prop, NULL, "stamp", R_STAMP_CAMERALENS);
	RNA_def_property_ui_text(prop, "Stamp Lens", "Include the active camera's lens in image metadata");
	RNA_def_property_update(prop, NC_SCENE | ND_RENDER_OPTIONS, NULL);
	
	prop = RNA_def_property(srna, "use_stamp_scene", PROP_BOOLEAN, PROP_NONE);
	RNA_def_property_boolean_sdna(prop, NULL, "stamp", R_STAMP_SCENE);
	RNA_def_property_ui_text(prop, "Stamp Scene", "Include the name of the active scene in image metadata");
	RNA_def_property_update(prop, NC_SCENE | ND_RENDER_OPTIONS, NULL);
	
	prop = RNA_def_property(srna, "use_stamp_note", PROP_BOOLEAN, PROP_NONE);
	RNA_def_property_boolean_sdna(prop, NULL, "stamp", R_STAMP_NOTE);
	RNA_def_property_ui_text(prop, "Stamp Note", "Include a custom note in image metadata");
	RNA_def_property_update(prop, NC_SCENE | ND_RENDER_OPTIONS, NULL);
	
	prop = RNA_def_property(srna, "use_stamp_marker", PROP_BOOLEAN, PROP_NONE);
	RNA_def_property_boolean_sdna(prop, NULL, "stamp", R_STAMP_MARKER);
	RNA_def_property_ui_text(prop, "Stamp Marker", "Include the name of the last marker in image metadata");
	RNA_def_property_update(prop, NC_SCENE | ND_RENDER_OPTIONS, NULL);
	
	prop = RNA_def_property(srna, "use_stamp_filename", PROP_BOOLEAN, PROP_NONE);
	RNA_def_property_boolean_sdna(prop, NULL, "stamp", R_STAMP_FILENAME);
	RNA_def_property_ui_text(prop, "Stamp Filename", "Include the .blend filename in image metadata");
	RNA_def_property_update(prop, NC_SCENE | ND_RENDER_OPTIONS, NULL);
	
	prop = RNA_def_property(srna, "use_stamp_sequencer_strip", PROP_BOOLEAN, PROP_NONE);
	RNA_def_property_boolean_sdna(prop, NULL, "stamp", R_STAMP_SEQSTRIP);
	RNA_def_property_ui_text(prop, "Stamp Sequence Strip",
	                         "Include the name of the foreground sequence strip in image metadata");
	RNA_def_property_update(prop, NC_SCENE | ND_RENDER_OPTIONS, NULL);

	prop = RNA_def_property(srna, "use_stamp_render_time", PROP_BOOLEAN, PROP_NONE);
	RNA_def_property_boolean_sdna(prop, NULL, "stamp", R_STAMP_RENDERTIME);
	RNA_def_property_ui_text(prop, "Stamp Render Time", "Include the render time in image metadata");
	RNA_def_property_update(prop, NC_SCENE | ND_RENDER_OPTIONS, NULL);
	
	prop = RNA_def_property(srna, "stamp_note_text", PROP_STRING, PROP_NONE);
	RNA_def_property_string_sdna(prop, NULL, "stamp_udata");
	RNA_def_property_ui_text(prop, "Stamp Note Text", "Custom text to appear in the stamp note");
	RNA_def_property_update(prop, NC_SCENE | ND_RENDER_OPTIONS, NULL);

	prop = RNA_def_property(srna, "use_stamp", PROP_BOOLEAN, PROP_NONE);
	RNA_def_property_boolean_sdna(prop, NULL, "stamp", R_STAMP_DRAW);
	RNA_def_property_ui_text(prop, "Stamp Output", "Render the stamp info text in the rendered image");
	RNA_def_property_update(prop, NC_SCENE | ND_RENDER_OPTIONS, NULL);

	prop = RNA_def_property(srna, "use_stamp_strip_meta", PROP_BOOLEAN, PROP_NONE);
	RNA_def_property_boolean_sdna(prop, NULL, "stamp", R_STAMP_STRIPMETA);
	RNA_def_property_ui_text(prop, "Strip Metadata", "Use metadata from the strips in the sequencer");
	RNA_def_property_update(prop, NC_SCENE | ND_RENDER_OPTIONS, NULL);

	prop = RNA_def_property(srna, "use_stamp_memory", PROP_BOOLEAN, PROP_NONE);
	RNA_def_property_boolean_sdna(prop, NULL, "stamp", R_STAMP_MEMORY);
	RNA_def_property_ui_text(prop, "Stamp Peak Memory", "Include the peak memory usage in image metadata");
	RNA_def_property_update(prop, NC_SCENE | ND_RENDER_OPTIONS, NULL);

	prop = RNA_def_property(srna, "stamp_font_size", PROP_INT, PROP_NONE);
	RNA_def_property_int_sdna(prop, NULL, "stamp_font_id");
	RNA_def_property_range(prop, 8, 64);
	RNA_def_property_ui_text(prop, "Font Size", "Size of the font used when rendering stamp text");
	RNA_def_property_update(prop, NC_SCENE | ND_RENDER_OPTIONS, NULL);

	prop = RNA_def_property(srna, "stamp_foreground", PROP_FLOAT, PROP_COLOR);
	RNA_def_property_float_sdna(prop, NULL, "fg_stamp");
	RNA_def_property_array(prop, 4);
	RNA_def_property_range(prop, 0.0, 1.0);
	RNA_def_property_ui_text(prop, "Text Color", "Color to use for stamp text");
	RNA_def_property_update(prop, NC_SCENE | ND_RENDER_OPTIONS, NULL);
	
	prop = RNA_def_property(srna, "stamp_background", PROP_FLOAT, PROP_COLOR);
	RNA_def_property_float_sdna(prop, NULL, "bg_stamp");
	RNA_def_property_array(prop, 4);
	RNA_def_property_range(prop, 0.0, 1.0);
	RNA_def_property_ui_text(prop, "Background", "Color to use behind stamp text");
	RNA_def_property_update(prop, NC_SCENE | ND_RENDER_OPTIONS, NULL);

	/* sequencer draw options */

	prop = RNA_def_property(srna, "use_sequencer_gl_preview", PROP_BOOLEAN, PROP_NONE);
	RNA_def_property_boolean_sdna(prop, NULL, "seq_flag", R_SEQ_GL_PREV);
	RNA_def_property_ui_text(prop, "Sequencer OpenGL", "");
	RNA_def_property_update(prop, NC_SCENE | ND_SEQUENCER, "rna_SceneSequencer_update");

#if 0  /* see R_SEQ_GL_REND comment */
	prop = RNA_def_property(srna, "use_sequencer_gl_render", PROP_BOOLEAN, PROP_NONE);
	RNA_def_property_boolean_sdna(prop, NULL, "seq_flag", R_SEQ_GL_REND);
	RNA_def_property_ui_text(prop, "Sequencer OpenGL", "");
#endif

	prop = RNA_def_property(srna, "sequencer_gl_preview", PROP_ENUM, PROP_NONE);
	RNA_def_property_enum_sdna(prop, NULL, "seq_prev_type");
	RNA_def_property_enum_items(prop, rna_enum_viewport_shade_items);
	RNA_def_property_ui_text(prop, "Sequencer Preview Shading", "Method to draw in the sequencer view");
	RNA_def_property_update(prop, NC_SCENE | ND_SEQUENCER, "rna_SceneSequencer_update");

	prop = RNA_def_property(srna, "sequencer_gl_render", PROP_ENUM, PROP_NONE);
	RNA_def_property_enum_sdna(prop, NULL, "seq_rend_type");
	RNA_def_property_enum_items(prop, rna_enum_viewport_shade_items);
	RNA_def_property_ui_text(prop, "Sequencer Preview Shading", "Method to draw in the sequencer view");

	prop = RNA_def_property(srna, "use_sequencer_gl_textured_solid", PROP_BOOLEAN, PROP_NONE);
	RNA_def_property_boolean_sdna(prop, NULL, "seq_flag", R_SEQ_SOLID_TEX);
	RNA_def_property_ui_text(prop, "Textured Solid", "Draw face-assigned textures in solid draw method");
	RNA_def_property_update(prop, NC_SCENE | ND_SEQUENCER, "rna_SceneSequencer_update");

	/* layers */
	prop = RNA_def_property(srna, "layers", PROP_COLLECTION, PROP_NONE);
	RNA_def_property_collection_sdna(prop, NULL, "layers", NULL);
	RNA_def_property_struct_type(prop, "SceneRenderLayer");
	RNA_def_property_ui_text(prop, "Render Layers", "");
	rna_def_render_layers(brna, prop);


	prop = RNA_def_property(srna, "use_single_layer", PROP_BOOLEAN, PROP_NONE);
	RNA_def_property_boolean_sdna(prop, NULL, "scemode", R_SINGLE_LAYER);
	RNA_def_property_ui_text(prop, "Single Layer", "Only render the active layer");
	RNA_def_property_ui_icon(prop, ICON_UNPINNED, 1);
	RNA_def_property_update(prop, NC_SCENE | ND_RENDER_OPTIONS, NULL);

	/* views (stereoscopy et al) */
	prop = RNA_def_property(srna, "views", PROP_COLLECTION, PROP_NONE);
	RNA_def_property_struct_type(prop, "SceneRenderView");
	RNA_def_property_ui_text(prop, "Render Views", "");
	rna_def_render_views(brna, prop);

	prop = RNA_def_property(srna, "stereo_views", PROP_COLLECTION, PROP_NONE);
	RNA_def_property_collection_sdna(prop, NULL, "views", NULL);
	RNA_def_property_collection_funcs(prop, "rna_RenderSettings_stereoViews_begin", "rna_iterator_listbase_next",
	                                        "rna_iterator_listbase_end", "rna_iterator_listbase_get",
	                                        NULL, NULL, NULL, NULL);
	RNA_def_property_struct_type(prop, "SceneRenderView");
	RNA_def_property_ui_text(prop, "Render Views", "");

	prop = RNA_def_property(srna, "use_multiview", PROP_BOOLEAN, PROP_NONE);
	RNA_def_property_boolean_sdna(prop, NULL, "scemode", R_MULTIVIEW);
	RNA_def_property_ui_text(prop, "Multiple Views", "Use multiple views in the scene");
	RNA_def_property_update(prop, NC_WINDOW, NULL);

	prop = RNA_def_property(srna, "views_format", PROP_ENUM, PROP_NONE);
	RNA_def_property_enum_items(prop, views_format_items);
	RNA_def_property_clear_flag(prop, PROP_ANIMATABLE);
	RNA_def_property_ui_text(prop, "Setup Stereo Mode", "");
	RNA_def_property_enum_funcs(prop, NULL, "rna_RenderSettings_views_format_set", NULL);
	RNA_def_property_update(prop, NC_SPACE | ND_SPACE_VIEW3D, NULL);

	/* engine */
	prop = RNA_def_property(srna, "engine", PROP_ENUM, PROP_NONE);
	RNA_def_property_enum_items(prop, engine_items);
	RNA_def_property_enum_funcs(prop, "rna_RenderSettings_engine_get", "rna_RenderSettings_engine_set",
	                            "rna_RenderSettings_engine_itemf");
	RNA_def_property_clear_flag(prop, PROP_ANIMATABLE);
	RNA_def_property_ui_text(prop, "Engine", "Engine to use for rendering");
	RNA_def_property_update(prop, NC_WINDOW, "rna_RenderSettings_engine_update");

	prop = RNA_def_property(srna, "has_multiple_engines", PROP_BOOLEAN, PROP_NONE);
	RNA_def_property_boolean_funcs(prop, "rna_RenderSettings_multiple_engines_get", NULL);
	RNA_def_property_clear_flag(prop, PROP_EDITABLE);
	RNA_def_property_ui_text(prop, "Multiple Engines", "More than one rendering engine is available");

	prop = RNA_def_property(srna, "use_shading_nodes", PROP_BOOLEAN, PROP_NONE);
	RNA_def_property_boolean_funcs(prop, "rna_RenderSettings_use_shading_nodes_get", NULL);
	RNA_def_property_clear_flag(prop, PROP_EDITABLE);
	RNA_def_property_ui_text(prop, "Use Shading Nodes", "Active render engine uses new shading nodes system");

	prop = RNA_def_property(srna, "use_spherical_stereo", PROP_BOOLEAN, PROP_NONE);
	RNA_def_property_boolean_funcs(prop, "rna_RenderSettings_use_spherical_stereo_get", NULL);
	RNA_def_property_clear_flag(prop, PROP_EDITABLE);
	RNA_def_property_ui_text(prop, "Use Spherical Stereo", "Active render engine supports spherical stereo rendering");

	prop = RNA_def_property(srna, "use_game_engine", PROP_BOOLEAN, PROP_NONE);
	RNA_def_property_boolean_funcs(prop, "rna_RenderSettings_use_game_engine_get", NULL);
	RNA_def_property_clear_flag(prop, PROP_EDITABLE);
	RNA_def_property_ui_text(prop, "Use Game Engine", "Current rendering engine is a game engine");

	/* simplify */
	prop = RNA_def_property(srna, "use_simplify", PROP_BOOLEAN, PROP_NONE);
	RNA_def_property_boolean_sdna(prop, NULL, "mode", R_SIMPLIFY);
	RNA_def_property_ui_text(prop, "Use Simplify", "Enable simplification of scene for quicker preview renders");
	RNA_def_property_update(prop, 0, "rna_Scene_use_simplify_update");

	prop = RNA_def_property(srna, "simplify_subdivision", PROP_INT, PROP_UNSIGNED);
	RNA_def_property_int_sdna(prop, NULL, "simplify_subsurf");
	RNA_def_property_ui_range(prop, 0, 6, 1, -1);
	RNA_def_property_ui_text(prop, "Simplify Subdivision", "Global maximum subdivision level");
	RNA_def_property_update(prop, 0, "rna_Scene_simplify_update");

	prop = RNA_def_property(srna, "simplify_child_particles", PROP_FLOAT, PROP_FACTOR);
	RNA_def_property_float_sdna(prop, NULL, "simplify_particles");
	RNA_def_property_ui_text(prop, "Simplify Child Particles", "Global child particles percentage");
	RNA_def_property_update(prop, 0, "rna_Scene_simplify_update");

	prop = RNA_def_property(srna, "simplify_subdivision_render", PROP_INT, PROP_UNSIGNED);
	RNA_def_property_int_sdna(prop, NULL, "simplify_subsurf_render");
	RNA_def_property_ui_range(prop, 0, 6, 1, -1);
	RNA_def_property_ui_text(prop, "Simplify Subdivision", "Global maximum subdivision level during rendering");
	RNA_def_property_update(prop, 0, "rna_Scene_simplify_update");

	prop = RNA_def_property(srna, "simplify_child_particles_render", PROP_FLOAT, PROP_FACTOR);
	RNA_def_property_float_sdna(prop, NULL, "simplify_particles_render");
	RNA_def_property_ui_text(prop, "Simplify Child Particles", "Global child particles percentage during rendering");
	RNA_def_property_update(prop, 0, "rna_Scene_simplify_update");

	prop = RNA_def_property(srna, "simplify_shadow_samples", PROP_INT, PROP_UNSIGNED);
	RNA_def_property_int_sdna(prop, NULL, "simplify_shadowsamples");
	RNA_def_property_ui_range(prop, 1, 16, 1, -1);
	RNA_def_property_ui_text(prop, "Simplify Shadow Samples", "Global maximum shadow samples");
	RNA_def_property_update(prop, 0, "rna_Scene_simplify_update");

	prop = RNA_def_property(srna, "simplify_ao_sss", PROP_FLOAT, PROP_FACTOR);
	RNA_def_property_float_sdna(prop, NULL, "simplify_aosss");
	RNA_def_property_ui_text(prop, "Simplify AO and SSS", "Global approximate AO and SSS quality factor");
	RNA_def_property_update(prop, 0, "rna_Scene_simplify_update");

	prop = RNA_def_property(srna, "use_simplify_triangulate", PROP_BOOLEAN, PROP_NONE);
	RNA_def_property_boolean_sdna(prop, NULL, "simplify_flag", R_SIMPLE_NO_TRIANGULATE);
	RNA_def_property_ui_text(prop, "Skip Quad to Triangles", "Disable non-planar quads being triangulated");

	/* persistent data */
	prop = RNA_def_property(srna, "use_persistent_data", PROP_BOOLEAN, PROP_NONE);
	RNA_def_property_boolean_sdna(prop, NULL, "mode", R_PERSISTENT_DATA);
	RNA_def_property_ui_text(prop, "Persistent Data", "Keep render data around for faster re-renders");
	RNA_def_property_update(prop, 0, "rna_Scene_use_persistent_data_update");

	/* Freestyle line thickness options */
	prop = RNA_def_property(srna, "line_thickness_mode", PROP_ENUM, PROP_NONE);
	RNA_def_property_enum_sdna(prop, NULL, "line_thickness_mode");
	RNA_def_property_enum_items(prop, freestyle_thickness_items);
	RNA_def_property_ui_text(prop, "Line Thickness Mode", "Line thickness mode for Freestyle line drawing");
	RNA_def_property_update(prop, NC_SCENE | ND_RENDER_OPTIONS, "rna_Scene_freestyle_update");

	prop = RNA_def_property(srna, "line_thickness", PROP_FLOAT, PROP_PIXEL);
	RNA_def_property_float_sdna(prop, NULL, "unit_line_thickness");
	RNA_def_property_range(prop, 0.f, 10000.f);
	RNA_def_property_ui_text(prop, "Line Thickness", "Line thickness in pixels");
	RNA_def_property_update(prop, NC_SCENE | ND_RENDER_OPTIONS, "rna_Scene_freestyle_update");

	/* Bake Settings */
	prop = RNA_def_property(srna, "bake", PROP_POINTER, PROP_NONE);
	RNA_def_property_flag(prop, PROP_NEVER_NULL);
	RNA_def_property_pointer_sdna(prop, NULL, "bake");
	RNA_def_property_struct_type(prop, "BakeSettings");
	RNA_def_property_ui_text(prop, "Bake Data", "");

	/* Debugging settings. */
#ifdef WITH_CYCLES_DEBUG
	prop = RNA_def_property(srna, "debug_pass_type", PROP_ENUM, PROP_NONE);
	RNA_def_property_enum_items(prop, rna_enum_render_pass_debug_type_items);
	RNA_def_property_ui_text(prop, "Debug Pass Type", "Type of the debug pass to use");
	RNA_def_property_update(prop, NC_SCENE | ND_RENDER_OPTIONS, NULL);
#endif

	/* Nestled Data  */
	/* *** Non-Animated *** */
	RNA_define_animate_sdna(false);
	rna_def_bake_data(brna);
	RNA_define_animate_sdna(true);

	/* *** Animated *** */

	/* Scene API */
	RNA_api_scene_render(srna);
}

/* scene.objects */
static void rna_def_scene_objects(BlenderRNA *brna, PropertyRNA *cprop)
{
	StructRNA *srna;
	PropertyRNA *prop;

	FunctionRNA *func;
	PropertyRNA *parm;
	
	RNA_def_property_srna(cprop, "SceneObjects");
	srna = RNA_def_struct(brna, "SceneObjects", NULL);
	RNA_def_struct_sdna(srna, "Scene");
	RNA_def_struct_ui_text(srna, "Scene Objects", "Collection of scene objects");

	func = RNA_def_function(srna, "link", "rna_Scene_object_link");
	RNA_def_function_ui_description(func, "Link object to scene, run scene.update() after");
	RNA_def_function_flag(func, FUNC_USE_CONTEXT | FUNC_USE_REPORTS);
	parm = RNA_def_pointer(func, "object", "Object", "", "Object to add to scene");
	RNA_def_property_flag(parm, PROP_REQUIRED | PROP_NEVER_NULL);
	parm = RNA_def_pointer(func, "base", "ObjectBase", "", "The newly created base");
	RNA_def_function_return(func, parm);

	func = RNA_def_function(srna, "unlink", "rna_Scene_object_unlink");
	RNA_def_function_ui_description(func, "Unlink object from scene");
	RNA_def_function_flag(func, FUNC_USE_REPORTS);
	parm = RNA_def_pointer(func, "object", "Object", "", "Object to remove from scene");
	RNA_def_property_flag(parm, PROP_REQUIRED | PROP_NEVER_NULL);

	prop = RNA_def_property(srna, "active", PROP_POINTER, PROP_NONE);
	RNA_def_property_struct_type(prop, "Object");
	RNA_def_property_pointer_funcs(prop, "rna_Scene_active_object_get", "rna_Scene_active_object_set", NULL, NULL);
	RNA_def_property_flag(prop, PROP_EDITABLE | PROP_NEVER_UNLINK);
	RNA_def_property_ui_text(prop, "Active Object", "Active object for this scene");
	/* Could call: ED_base_object_activate(C, scene->basact);
	 * but would be a bad level call and it seems the notifier is enough */
	RNA_def_property_update(prop, NC_SCENE | ND_OB_ACTIVE, NULL);
}


/* scene.bases.* */
static void rna_def_scene_bases(BlenderRNA *brna, PropertyRNA *cprop)
{
	StructRNA *srna;
	PropertyRNA *prop;

/*	FunctionRNA *func; */
/*	PropertyRNA *parm; */

	RNA_def_property_srna(cprop, "SceneBases");
	srna = RNA_def_struct(brna, "SceneBases", NULL);
	RNA_def_struct_sdna(srna, "Scene");
	RNA_def_struct_ui_text(srna, "Scene Bases", "Collection of scene bases");

	prop = RNA_def_property(srna, "active", PROP_POINTER, PROP_NONE);
	RNA_def_property_struct_type(prop, "ObjectBase");
	RNA_def_property_pointer_sdna(prop, NULL, "basact");
	RNA_def_property_flag(prop, PROP_EDITABLE);
	RNA_def_property_ui_text(prop, "Active Base", "Active object base in the scene");
	RNA_def_property_update(prop, NC_SCENE | ND_OB_ACTIVE, NULL);
}

/* scene.timeline_markers */
static void rna_def_timeline_markers(BlenderRNA *brna, PropertyRNA *cprop)
{
	StructRNA *srna;

	FunctionRNA *func;
	PropertyRNA *parm;

	RNA_def_property_srna(cprop, "TimelineMarkers");
	srna = RNA_def_struct(brna, "TimelineMarkers", NULL);
	RNA_def_struct_sdna(srna, "Scene");
	RNA_def_struct_ui_text(srna, "Timeline Markers", "Collection of timeline markers");

	func = RNA_def_function(srna, "new", "rna_TimeLine_add");
	RNA_def_function_ui_description(func, "Add a keyframe to the curve");
	parm = RNA_def_string(func, "name", "Marker", 0, "", "New name for the marker (not unique)");
	RNA_def_property_flag(parm, PROP_REQUIRED);
	parm = RNA_def_int(func, "frame", 1, -MAXFRAME, MAXFRAME, "", "The frame for the new marker", -MAXFRAME, MAXFRAME);
	parm = RNA_def_pointer(func, "marker", "TimelineMarker", "", "Newly created timeline marker");
	RNA_def_function_return(func, parm);


	func = RNA_def_function(srna, "remove", "rna_TimeLine_remove");
	RNA_def_function_ui_description(func, "Remove a timeline marker");
	RNA_def_function_flag(func, FUNC_USE_REPORTS);
	parm = RNA_def_pointer(func, "marker", "TimelineMarker", "", "Timeline marker to remove");
	RNA_def_property_flag(parm, PROP_REQUIRED | PROP_NEVER_NULL | PROP_RNAPTR);
	RNA_def_property_clear_flag(parm, PROP_THICK_WRAP);

	func = RNA_def_function(srna, "clear", "rna_TimeLine_clear");
	RNA_def_function_ui_description(func, "Remove all timeline markers");
}

/* scene.keying_sets */
static void rna_def_scene_keying_sets(BlenderRNA *brna, PropertyRNA *cprop)
{
	StructRNA *srna;
	PropertyRNA *prop;

	FunctionRNA *func;
	PropertyRNA *parm;

	RNA_def_property_srna(cprop, "KeyingSets");
	srna = RNA_def_struct(brna, "KeyingSets", NULL);
	RNA_def_struct_sdna(srna, "Scene");
	RNA_def_struct_ui_text(srna, "Keying Sets", "Scene keying sets");

	/* Add Keying Set */
	func = RNA_def_function(srna, "new", "rna_Scene_keying_set_new");
	RNA_def_function_ui_description(func, "Add a new Keying Set to Scene");
	RNA_def_function_flag(func, FUNC_USE_REPORTS);
	/* name */
	RNA_def_string(func, "idname", "KeyingSet", 64, "IDName", "Internal identifier of Keying Set");
	RNA_def_string(func, "name", "KeyingSet", 64, "Name", "User visible name of Keying Set");

	/* returns the new KeyingSet */
	parm = RNA_def_pointer(func, "keyingset", "KeyingSet", "", "Newly created Keying Set");
	RNA_def_function_return(func, parm);

	prop = RNA_def_property(srna, "active", PROP_POINTER, PROP_NONE);
	RNA_def_property_struct_type(prop, "KeyingSet");
	RNA_def_property_flag(prop, PROP_EDITABLE);
	RNA_def_property_pointer_funcs(prop, "rna_Scene_active_keying_set_get",
	                               "rna_Scene_active_keying_set_set", NULL, NULL);
	RNA_def_property_ui_text(prop, "Active Keying Set", "Active Keying Set used to insert/delete keyframes");
	RNA_def_property_update(prop, NC_SCENE | ND_KEYINGSET, NULL);
	
	prop = RNA_def_property(srna, "active_index", PROP_INT, PROP_NONE);
	RNA_def_property_int_sdna(prop, NULL, "active_keyingset");
	RNA_def_property_int_funcs(prop, "rna_Scene_active_keying_set_index_get",
	                           "rna_Scene_active_keying_set_index_set", NULL);
	RNA_def_property_ui_text(prop, "Active Keying Set Index",
	                         "Current Keying Set index (negative for 'builtin' and positive for 'absolute')");
	RNA_def_property_update(prop, NC_SCENE | ND_KEYINGSET, NULL);
}

static void rna_def_scene_keying_sets_all(BlenderRNA *brna, PropertyRNA *cprop)
{
	StructRNA *srna;
	PropertyRNA *prop;
	
	RNA_def_property_srna(cprop, "KeyingSetsAll");
	srna = RNA_def_struct(brna, "KeyingSetsAll", NULL);
	RNA_def_struct_sdna(srna, "Scene");
	RNA_def_struct_ui_text(srna, "Keying Sets All", "All available keying sets");
	
	/* NOTE: no add/remove available here, without screwing up this amalgamated list... */
	
	prop = RNA_def_property(srna, "active", PROP_POINTER, PROP_NONE);
	RNA_def_property_struct_type(prop, "KeyingSet");
	RNA_def_property_flag(prop, PROP_EDITABLE);
	RNA_def_property_pointer_funcs(prop, "rna_Scene_active_keying_set_get",
	                               "rna_Scene_active_keying_set_set", NULL, NULL);
	RNA_def_property_ui_text(prop, "Active Keying Set", "Active Keying Set used to insert/delete keyframes");
	RNA_def_property_update(prop, NC_SCENE | ND_KEYINGSET, NULL);
	
	prop = RNA_def_property(srna, "active_index", PROP_INT, PROP_NONE);
	RNA_def_property_int_sdna(prop, NULL, "active_keyingset");
	RNA_def_property_int_funcs(prop, "rna_Scene_active_keying_set_index_get",
	                           "rna_Scene_active_keying_set_index_set", NULL);
	RNA_def_property_ui_text(prop, "Active Keying Set Index",
	                         "Current Keying Set index (negative for 'builtin' and positive for 'absolute')");
	RNA_def_property_update(prop, NC_SCENE | ND_KEYINGSET, NULL);
}

/* Runtime property, used to remember uv indices, used only in UV stitch for now.
 */
static void rna_def_selected_uv_element(BlenderRNA *brna)
{
	StructRNA *srna;
	PropertyRNA *prop;

	srna = RNA_def_struct(brna, "SelectedUvElement", "PropertyGroup");
	RNA_def_struct_ui_text(srna, "Selected UV Element", "");

	/* store the index to the UV element selected */
	prop = RNA_def_property(srna, "element_index", PROP_INT, PROP_UNSIGNED);
	RNA_def_property_flag(prop, PROP_IDPROPERTY);
	RNA_def_property_ui_text(prop, "Element Index", "");

	prop = RNA_def_property(srna, "face_index", PROP_INT, PROP_UNSIGNED);
	RNA_def_property_flag(prop, PROP_IDPROPERTY);
	RNA_def_property_ui_text(prop, "Face Index", "");
}

static void rna_def_display_safe_areas(BlenderRNA *brna)
{
	StructRNA *srna;
	PropertyRNA *prop;

	static float default_title[2] = {0.035f, 0.035f};
	static float default_action[2] = {0.1f, 0.05f};

	static float default_title_center[2] = {0.175f, 0.05f};
	static float default_action_center[2] = {0.15f, 0.05f};

	srna = RNA_def_struct(brna, "DisplaySafeAreas", NULL);
	RNA_def_struct_ui_text(srna, "Safe Areas", "Safe Areas used in 3D view and the VSE");
	RNA_def_struct_sdna(srna, "DisplaySafeAreas");

	/* SAFE AREAS */
	prop = RNA_def_property(srna, "title", PROP_FLOAT, PROP_XYZ);
	RNA_def_property_float_sdna(prop, NULL, "title");
	RNA_def_property_array(prop, 2);
	RNA_def_property_range(prop, 0.0f, 1.0f);
	RNA_def_property_float_array_default(prop, default_title);
	RNA_def_property_ui_text(prop, "Title Safe margins", "Safe area for text and graphics");
	RNA_def_property_update(prop, NC_SCENE | ND_DRAW_RENDER_VIEWPORT, NULL);

	prop = RNA_def_property(srna, "action", PROP_FLOAT, PROP_XYZ);
	RNA_def_property_float_sdna(prop, NULL, "action");
	RNA_def_property_array(prop, 2);
	RNA_def_property_float_array_default(prop, default_action);
	RNA_def_property_range(prop, 0.0f, 1.0f);
	RNA_def_property_ui_text(prop, "Action Safe Margins", "Safe area for general elements");
	RNA_def_property_update(prop, NC_SCENE | ND_DRAW_RENDER_VIEWPORT, NULL);


	prop = RNA_def_property(srna, "title_center", PROP_FLOAT, PROP_XYZ);
	RNA_def_property_float_sdna(prop, NULL, "title_center");
	RNA_def_property_array(prop, 2);
	RNA_def_property_float_array_default(prop, default_title_center);
	RNA_def_property_range(prop, 0.0f, 1.0f);
	RNA_def_property_ui_text(prop, "Center Title Safe Margins", "Safe area for text and graphics in a different aspect ratio");
	RNA_def_property_update(prop, NC_SCENE | ND_DRAW_RENDER_VIEWPORT, NULL);

	prop = RNA_def_property(srna, "action_center", PROP_FLOAT, PROP_XYZ);
	RNA_def_property_float_sdna(prop, NULL, "action_center");
	RNA_def_property_array(prop, 2);
	RNA_def_property_float_array_default(prop, default_action_center);
	RNA_def_property_range(prop, 0.0f, 1.0f);
	RNA_def_property_ui_text(prop, "Center Action Safe Margins", "Safe area for general elements in a different aspect ratio");
	RNA_def_property_update(prop, NC_SCENE | ND_DRAW_RENDER_VIEWPORT, NULL);
}


void RNA_def_scene(BlenderRNA *brna)
{
	StructRNA *srna;
	PropertyRNA *prop;

	FunctionRNA *func;
	PropertyRNA *parm;
	
	static EnumPropertyItem audio_distance_model_items[] = {
		{0, "NONE", 0, "None", "No distance attenuation"},
		{1, "INVERSE", 0, "Inverse", "Inverse distance model"},
		{2, "INVERSE_CLAMPED", 0, "Inverse Clamped", "Inverse distance model with clamping"},
		{3, "LINEAR", 0, "Linear", "Linear distance model"},
		{4, "LINEAR_CLAMPED", 0, "Linear Clamped", "Linear distance model with clamping"},
		{5, "EXPONENT", 0, "Exponent", "Exponent distance model"},
		{6, "EXPONENT_CLAMPED", 0, "Exponent Clamped", "Exponent distance model with clamping"},
		{0, NULL, 0, NULL, NULL}
	};

	static EnumPropertyItem sync_mode_items[] = {
		{0, "NONE", 0, "No Sync", "Do not sync, play every frame"},
		{SCE_FRAME_DROP, "FRAME_DROP", 0, "Frame Dropping", "Drop frames if playback is too slow"},
		{AUDIO_SYNC, "AUDIO_SYNC", 0, "AV-sync", "Sync to audio playback, dropping frames"},
		{0, NULL, 0, NULL, NULL}
	};

	/* Struct definition */
	srna = RNA_def_struct(brna, "Scene", "ID");
	RNA_def_struct_ui_text(srna, "Scene",
	                       "Scene data block, consisting in objects and defining time and render related settings");
	RNA_def_struct_ui_icon(srna, ICON_SCENE_DATA);
	RNA_def_struct_clear_flag(srna, STRUCT_ID_REFCOUNT);
	
	/* Global Settings */
	prop = RNA_def_property(srna, "camera", PROP_POINTER, PROP_NONE);
	RNA_def_property_flag(prop, PROP_EDITABLE);
	RNA_def_property_pointer_funcs(prop, NULL, NULL, NULL, "rna_Camera_object_poll");
	RNA_def_property_ui_text(prop, "Camera", "Active camera, used for rendering the scene");
	RNA_def_property_update(prop, NC_SCENE | NA_EDITED, "rna_Scene_view3d_update");

	prop = RNA_def_property(srna, "background_set", PROP_POINTER, PROP_NONE);
	RNA_def_property_pointer_sdna(prop, NULL, "set");
	RNA_def_property_struct_type(prop, "Scene");
	RNA_def_property_flag(prop, PROP_EDITABLE | PROP_ID_SELF_CHECK);
	RNA_def_property_pointer_funcs(prop, NULL, "rna_Scene_set_set", NULL, NULL);
	RNA_def_property_ui_text(prop, "Background Scene", "Background set scene");
	RNA_def_property_update(prop, NC_SCENE | NA_EDITED, "rna_Scene_glsl_update");

	prop = RNA_def_property(srna, "world", PROP_POINTER, PROP_NONE);
	RNA_def_property_flag(prop, PROP_EDITABLE);
	RNA_def_property_ui_text(prop, "World", "World used for rendering the scene");
	RNA_def_property_update(prop, NC_SCENE | ND_WORLD, "rna_Scene_glsl_update");

	prop = RNA_def_property(srna, "cursor_location", PROP_FLOAT, PROP_XYZ_LENGTH);
	RNA_def_property_float_sdna(prop, NULL, "cursor");
	RNA_def_property_ui_text(prop, "Cursor Location", "3D cursor location");
	RNA_def_property_ui_range(prop, -10000.0, 10000.0, 10, 4);
	RNA_def_property_update(prop, NC_WINDOW, NULL);
	
	/* Bases/Objects */
	prop = RNA_def_property(srna, "object_bases", PROP_COLLECTION, PROP_NONE);
	RNA_def_property_collection_sdna(prop, NULL, "base", NULL);
	RNA_def_property_struct_type(prop, "ObjectBase");
	RNA_def_property_ui_text(prop, "Bases", "");
	RNA_def_property_collection_funcs(prop, NULL, NULL, NULL, NULL, NULL, NULL,
	                                  "rna_Scene_object_bases_lookup_string", NULL);
	rna_def_scene_bases(brna, prop);

	prop = RNA_def_property(srna, "objects", PROP_COLLECTION, PROP_NONE);
	RNA_def_property_collection_sdna(prop, NULL, "base", NULL);
	RNA_def_property_struct_type(prop, "Object");
	RNA_def_property_ui_text(prop, "Objects", "");
	RNA_def_property_collection_funcs(prop, NULL, NULL, NULL, "rna_Scene_objects_get", NULL, NULL, NULL, NULL);
	rna_def_scene_objects(brna, prop);

	/* Layers */
	prop = RNA_def_property(srna, "layers", PROP_BOOLEAN, PROP_LAYER_MEMBER);
	/* this seems to be too much trouble with depsgraph updates/etc. currently (20110420) */
	RNA_def_property_clear_flag(prop, PROP_ANIMATABLE);
	RNA_def_property_boolean_sdna(prop, NULL, "lay", 1);
	RNA_def_property_array(prop, 20);
	RNA_def_property_boolean_funcs(prop, NULL, "rna_Scene_layer_set");
	RNA_def_property_ui_text(prop, "Layers", "Visible layers - Shift-Click/Drag to select multiple layers");
	RNA_def_property_update(prop, NC_SCENE | ND_LAYER, "rna_Scene_layer_update");

	/* active layer */
	prop = RNA_def_property(srna, "active_layer", PROP_INT, PROP_NONE);
	RNA_def_property_clear_flag(prop, PROP_ANIMATABLE | PROP_EDITABLE);
	RNA_def_property_int_funcs(prop, "rna_Scene_active_layer_get", NULL, NULL);
	RNA_def_property_ui_text(prop, "Active Layer", "Active scene layer index");

	/* Frame Range Stuff */
	prop = RNA_def_property(srna, "frame_current", PROP_INT, PROP_TIME);
	RNA_def_property_clear_flag(prop, PROP_ANIMATABLE);
	RNA_def_property_int_sdna(prop, NULL, "r.cfra");
	RNA_def_property_range(prop, MINAFRAME, MAXFRAME);
	RNA_def_property_int_funcs(prop, NULL, "rna_Scene_frame_current_set", NULL);
	RNA_def_property_ui_text(prop, "Current Frame",
	                         "Current Frame, to update animation data from python frame_set() instead");
	RNA_def_property_update(prop, NC_SCENE | ND_FRAME, "rna_Scene_frame_update");
	
	prop = RNA_def_property(srna, "frame_subframe", PROP_FLOAT, PROP_TIME);
	RNA_def_property_float_sdna(prop, NULL, "r.subframe");
	RNA_def_property_ui_text(prop, "Current Sub-Frame", "");
	RNA_def_property_clear_flag(prop, PROP_ANIMATABLE | PROP_EDITABLE);
	
	prop = RNA_def_property(srna, "frame_start", PROP_INT, PROP_TIME);
	RNA_def_property_clear_flag(prop, PROP_ANIMATABLE);
	RNA_def_property_int_sdna(prop, NULL, "r.sfra");
	RNA_def_property_int_funcs(prop, NULL, "rna_Scene_start_frame_set", NULL);
	RNA_def_property_range(prop, MINFRAME, MAXFRAME);
	RNA_def_property_ui_text(prop, "Start Frame", "First frame of the playback/rendering range");
	RNA_def_property_update(prop, NC_SCENE | ND_FRAME_RANGE, NULL);
	
	prop = RNA_def_property(srna, "frame_end", PROP_INT, PROP_TIME);
	RNA_def_property_clear_flag(prop, PROP_ANIMATABLE);
	RNA_def_property_int_sdna(prop, NULL, "r.efra");
	RNA_def_property_int_funcs(prop, NULL, "rna_Scene_end_frame_set", NULL);
	RNA_def_property_range(prop, MINFRAME, MAXFRAME);
	RNA_def_property_ui_text(prop, "End Frame", "Final frame of the playback/rendering range");
	RNA_def_property_update(prop, NC_SCENE | ND_FRAME_RANGE, NULL);
	
	prop = RNA_def_property(srna, "frame_step", PROP_INT, PROP_TIME);
	RNA_def_property_clear_flag(prop, PROP_ANIMATABLE);
	RNA_def_property_int_sdna(prop, NULL, "r.frame_step");
	RNA_def_property_range(prop, 0, MAXFRAME);
	RNA_def_property_ui_range(prop, 1, 100, 1, -1);
	RNA_def_property_ui_text(prop, "Frame Step",
	                         "Number of frames to skip forward while rendering/playing back each frame");
	RNA_def_property_update(prop, NC_SCENE | ND_FRAME, NULL);
	
	prop = RNA_def_property(srna, "frame_current_final", PROP_FLOAT, PROP_TIME);
	RNA_def_property_clear_flag(prop, PROP_ANIMATABLE | PROP_EDITABLE);
	RNA_def_property_range(prop, MINAFRAME, MAXFRAME);
	RNA_def_property_float_funcs(prop, "rna_Scene_frame_current_final_get", NULL, NULL);
	RNA_def_property_ui_text(prop, "Current Frame Final",
	                         "Current frame with subframe and time remapping applied");

	prop = RNA_def_property(srna, "lock_frame_selection_to_range", PROP_BOOLEAN, PROP_NONE);
	RNA_def_property_clear_flag(prop, PROP_ANIMATABLE);
	RNA_def_property_boolean_sdna(prop, NULL, "r.flag", SCER_LOCK_FRAME_SELECTION);
	RNA_def_property_ui_text(prop, "Lock Frame Selection",
	                         "Don't allow frame to be selected with mouse outside of frame range");
	RNA_def_property_update(prop, NC_SCENE | ND_FRAME, NULL);
	RNA_def_property_ui_icon(prop, ICON_LOCKED, 0);

	/* Preview Range (frame-range for UI playback) */
	prop = RNA_def_property(srna, "use_preview_range", PROP_BOOLEAN, PROP_NONE);
	RNA_def_property_clear_flag(prop, PROP_ANIMATABLE);
	RNA_def_property_boolean_sdna(prop, NULL, "r.flag", SCER_PRV_RANGE);
	RNA_def_property_boolean_funcs(prop, NULL, "rna_Scene_use_preview_range_set");
	RNA_def_property_ui_text(prop, "Use Preview Range",
	                         "Use an alternative start/end frame range for animation playback and "
	                         "OpenGL renders instead of the Render properties start/end frame range");
	RNA_def_property_update(prop, NC_SCENE | ND_FRAME, NULL);
	RNA_def_property_ui_icon(prop, ICON_PREVIEW_RANGE, 0);
	
	prop = RNA_def_property(srna, "frame_preview_start", PROP_INT, PROP_TIME);
	RNA_def_property_clear_flag(prop, PROP_ANIMATABLE);
	RNA_def_property_int_sdna(prop, NULL, "r.psfra");
	RNA_def_property_int_funcs(prop, NULL, "rna_Scene_preview_range_start_frame_set", NULL);
	RNA_def_property_ui_text(prop, "Preview Range Start Frame", "Alternative start frame for UI playback");
	RNA_def_property_update(prop, NC_SCENE | ND_FRAME, NULL);
	
	prop = RNA_def_property(srna, "frame_preview_end", PROP_INT, PROP_TIME);
	RNA_def_property_clear_flag(prop, PROP_ANIMATABLE);
	RNA_def_property_int_sdna(prop, NULL, "r.pefra");
	RNA_def_property_int_funcs(prop, NULL, "rna_Scene_preview_range_end_frame_set", NULL);
	RNA_def_property_ui_text(prop, "Preview Range End Frame", "Alternative end frame for UI playback");
	RNA_def_property_update(prop, NC_SCENE | ND_FRAME, NULL);
	
	/* Timeline / Time Navigation settings */
	prop = RNA_def_property(srna, "show_keys_from_selected_only", PROP_BOOLEAN, PROP_NONE);
	RNA_def_property_boolean_negative_sdna(prop, NULL, "flag", SCE_KEYS_NO_SELONLY);
	RNA_def_property_ui_text(prop, "Only Keyframes from Selected Channels",
	                         "Consider keyframes for active Object and/or its selected bones only "
	                         "(in timeline and when jumping between keyframes)");
	RNA_def_property_update(prop, NC_SCENE | ND_FRAME, NULL);
	
	/* Stamp */
	prop = RNA_def_property(srna, "use_stamp_note", PROP_STRING, PROP_NONE);
	RNA_def_property_string_sdna(prop, NULL, "r.stamp_udata");
	RNA_def_property_ui_text(prop, "Stamp Note", "User defined note for the render stamping");
	RNA_def_property_update(prop, NC_SCENE | ND_RENDER_OPTIONS, NULL);
	
	/* Animation Data (for Scene) */
	rna_def_animdata_common(srna);
	
	/* Readonly Properties */
	prop = RNA_def_property(srna, "is_nla_tweakmode", PROP_BOOLEAN, PROP_NONE);
	RNA_def_property_boolean_sdna(prop, NULL, "flag", SCE_NLA_EDIT_ON);
	RNA_def_property_clear_flag(prop, PROP_EDITABLE); /* DO NOT MAKE THIS EDITABLE, OR NLA EDITOR BREAKS */
	RNA_def_property_ui_text(prop, "NLA TweakMode",
	                         "Whether there is any action referenced by NLA being edited (strictly read-only)");
	RNA_def_property_update(prop, NC_SPACE | ND_SPACE_GRAPH, NULL);
	
	/* Frame dropping flag for playback and sync enum */
	prop = RNA_def_property(srna, "use_frame_drop", PROP_BOOLEAN, PROP_NONE);
	RNA_def_property_boolean_sdna(prop, NULL, "flag", SCE_FRAME_DROP);
	RNA_def_property_ui_text(prop, "Frame Dropping", "Play back dropping frames if frame display is too slow");
	RNA_def_property_update(prop, NC_SCENE, NULL);

	prop = RNA_def_property(srna, "sync_mode", PROP_ENUM, PROP_NONE);
	RNA_def_property_enum_funcs(prop, "rna_Scene_sync_mode_get", "rna_Scene_sync_mode_set", NULL);
	RNA_def_property_enum_items(prop, sync_mode_items);
	RNA_def_property_ui_text(prop, "Sync Mode", "How to sync playback");
	RNA_def_property_update(prop, NC_SCENE, NULL);


	/* Nodes (Compositing) */
	prop = RNA_def_property(srna, "node_tree", PROP_POINTER, PROP_NONE);
	RNA_def_property_pointer_sdna(prop, NULL, "nodetree");
	RNA_def_property_ui_text(prop, "Node Tree", "Compositing node tree");

	prop = RNA_def_property(srna, "use_nodes", PROP_BOOLEAN, PROP_NONE);
	RNA_def_property_boolean_sdna(prop, NULL, "use_nodes", 1);
	RNA_def_property_flag(prop, PROP_CONTEXT_UPDATE);
	RNA_def_property_ui_text(prop, "Use Nodes", "Enable the compositing node tree");
	RNA_def_property_update(prop, NC_SCENE | ND_RENDER_OPTIONS, "rna_Scene_use_nodes_update");
	
	/* Sequencer */
	prop = RNA_def_property(srna, "sequence_editor", PROP_POINTER, PROP_NONE);
	RNA_def_property_pointer_sdna(prop, NULL, "ed");
	RNA_def_property_struct_type(prop, "SequenceEditor");
	RNA_def_property_ui_text(prop, "Sequence Editor", "");
	
	func = RNA_def_function(srna, "sequence_editor_create", "BKE_sequencer_editing_ensure");
	RNA_def_function_ui_description(func, "Ensure sequence editor is valid in this scene");
	parm = RNA_def_pointer(func, "sequence_editor", "SequenceEditor", "", "New sequence editor data or NULL");
	RNA_def_function_return(func, parm);

	func = RNA_def_function(srna, "sequence_editor_clear", "BKE_sequencer_editing_free");
	RNA_def_function_ui_description(func, "Clear sequence editor in this scene");

	/* Keying Sets */
	prop = RNA_def_property(srna, "keying_sets", PROP_COLLECTION, PROP_NONE);
	RNA_def_property_collection_sdna(prop, NULL, "keyingsets", NULL);
	RNA_def_property_struct_type(prop, "KeyingSet");
	RNA_def_property_ui_text(prop, "Absolute Keying Sets", "Absolute Keying Sets for this Scene");
	RNA_def_property_update(prop, NC_SCENE | ND_KEYINGSET, NULL);
	rna_def_scene_keying_sets(brna, prop);
	
	prop = RNA_def_property(srna, "keying_sets_all", PROP_COLLECTION, PROP_NONE);
	RNA_def_property_collection_funcs(prop, "rna_Scene_all_keyingsets_begin", "rna_Scene_all_keyingsets_next",
	                                  "rna_iterator_listbase_end", "rna_iterator_listbase_get",
	                                  NULL, NULL, NULL, NULL);
	RNA_def_property_struct_type(prop, "KeyingSet");
	RNA_def_property_ui_text(prop, "All Keying Sets",
	                         "All Keying Sets available for use (Builtins and Absolute Keying Sets for this Scene)");
	RNA_def_property_update(prop, NC_SCENE | ND_KEYINGSET, NULL);
	rna_def_scene_keying_sets_all(brna, prop);
	
	/* Rigid Body Simulation */
	prop = RNA_def_property(srna, "rigidbody_world", PROP_POINTER, PROP_NONE);
	RNA_def_property_pointer_sdna(prop, NULL, "rigidbody_world");
	RNA_def_property_struct_type(prop, "RigidBodyWorld");
	RNA_def_property_ui_text(prop, "Rigid Body World", "");
	RNA_def_property_update(prop, NC_SCENE, NULL);
	
	/* Tool Settings */
	prop = RNA_def_property(srna, "tool_settings", PROP_POINTER, PROP_NONE);
	RNA_def_property_flag(prop, PROP_NEVER_NULL);
	RNA_def_property_pointer_sdna(prop, NULL, "toolsettings");
	RNA_def_property_struct_type(prop, "ToolSettings");
	RNA_def_property_ui_text(prop, "Tool Settings", "");

	/* Unit Settings */
	prop = RNA_def_property(srna, "unit_settings", PROP_POINTER, PROP_NONE);
	RNA_def_property_flag(prop, PROP_NEVER_NULL);
	RNA_def_property_pointer_sdna(prop, NULL, "unit");
	RNA_def_property_struct_type(prop, "UnitSettings");
	RNA_def_property_ui_text(prop, "Unit Settings", "Unit editing settings");

	/* Physics Settings */
	prop = RNA_def_property(srna, "gravity", PROP_FLOAT, PROP_ACCELERATION);
	RNA_def_property_float_sdna(prop, NULL, "physics_settings.gravity");
	RNA_def_property_array(prop, 3);
	RNA_def_property_ui_range(prop, -200.0f, 200.0f, 1, 2);
	RNA_def_property_ui_text(prop, "Gravity", "Constant acceleration in a given direction");
	RNA_def_property_update(prop, 0, "rna_Physics_update");

	prop = RNA_def_property(srna, "use_gravity", PROP_BOOLEAN, PROP_NONE);
	RNA_def_property_boolean_sdna(prop, NULL, "physics_settings.flag", PHYS_GLOBAL_GRAVITY);
	RNA_def_property_ui_text(prop, "Global Gravity", "Use global gravity for all dynamics");
	RNA_def_property_update(prop, 0, "rna_Physics_update");
	
	/* Render Data */
	prop = RNA_def_property(srna, "render", PROP_POINTER, PROP_NONE);
	RNA_def_property_flag(prop, PROP_NEVER_NULL);
	RNA_def_property_pointer_sdna(prop, NULL, "r");
	RNA_def_property_struct_type(prop, "RenderSettings");
	RNA_def_property_ui_text(prop, "Render Data", "");
	
	/* Safe Areas */
	prop = RNA_def_property(srna, "safe_areas", PROP_POINTER, PROP_NONE);
	RNA_def_property_pointer_sdna(prop, NULL, "safe_areas");
	RNA_def_property_flag(prop, PROP_NEVER_NULL);
	RNA_def_property_struct_type(prop, "DisplaySafeAreas");
	RNA_def_property_ui_text(prop, "Safe Areas", "");

	/* Markers */
	prop = RNA_def_property(srna, "timeline_markers", PROP_COLLECTION, PROP_NONE);
	RNA_def_property_collection_sdna(prop, NULL, "markers", NULL);
	RNA_def_property_struct_type(prop, "TimelineMarker");
	RNA_def_property_ui_text(prop, "Timeline Markers", "Markers used in all timelines for the current scene");
	rna_def_timeline_markers(brna, prop);

	/* Audio Settings */
	prop = RNA_def_property(srna, "use_audio", PROP_BOOLEAN, PROP_NONE);
	RNA_def_property_boolean_funcs(prop, "rna_Scene_use_audio_get", "rna_Scene_use_audio_set");
	RNA_def_property_ui_text(prop, "Audio Muted", "Play back of audio from Sequence Editor will be muted");
	RNA_def_property_update(prop, NC_SCENE, NULL);

	prop = RNA_def_property(srna, "use_audio_sync", PROP_BOOLEAN, PROP_NONE);
	RNA_def_property_boolean_sdna(prop, NULL, "audio.flag", AUDIO_SYNC);
	RNA_def_property_ui_text(prop, "Audio Sync",
	                         "Play back and sync with audio clock, dropping frames if frame display is too slow");
	RNA_def_property_update(prop, NC_SCENE, NULL);

	prop = RNA_def_property(srna, "use_audio_scrub", PROP_BOOLEAN, PROP_NONE);
	RNA_def_property_boolean_sdna(prop, NULL, "audio.flag", AUDIO_SCRUB);
	RNA_def_property_ui_text(prop, "Audio Scrubbing", "Play audio from Sequence Editor while scrubbing");
	RNA_def_property_update(prop, NC_SCENE, NULL);

	prop = RNA_def_property(srna, "audio_doppler_speed", PROP_FLOAT, PROP_NONE);
	RNA_def_property_float_sdna(prop, NULL, "audio.speed_of_sound");
	RNA_def_property_clear_flag(prop, PROP_ANIMATABLE);
	RNA_def_property_range(prop, 0.01f, FLT_MAX);
	RNA_def_property_ui_text(prop, "Speed of Sound", "Speed of sound for Doppler effect calculation");
	RNA_def_property_update(prop, NC_SCENE, "rna_Scene_listener_update");

	prop = RNA_def_property(srna, "audio_doppler_factor", PROP_FLOAT, PROP_NONE);
	RNA_def_property_float_sdna(prop, NULL, "audio.doppler_factor");
	RNA_def_property_clear_flag(prop, PROP_ANIMATABLE);
	RNA_def_property_range(prop, 0.0, FLT_MAX);
	RNA_def_property_ui_text(prop, "Doppler Factor", "Pitch factor for Doppler effect calculation");
	RNA_def_property_update(prop, NC_SCENE, "rna_Scene_listener_update");

	prop = RNA_def_property(srna, "audio_distance_model", PROP_ENUM, PROP_NONE);
	RNA_def_property_enum_bitflag_sdna(prop, NULL, "audio.distance_model");
	RNA_def_property_clear_flag(prop, PROP_ANIMATABLE);
	RNA_def_property_enum_items(prop, audio_distance_model_items);
	RNA_def_property_ui_text(prop, "Distance Model", "Distance model for distance attenuation calculation");
	RNA_def_property_update(prop, NC_SCENE, "rna_Scene_listener_update");

	prop = RNA_def_property(srna, "audio_volume", PROP_FLOAT, PROP_NONE);
	RNA_def_property_float_sdna(prop, NULL, "audio.volume");
	RNA_def_property_range(prop, 0.0f, 100.0f);
	RNA_def_property_ui_text(prop, "Volume", "Audio volume");
	RNA_def_property_translation_context(prop, BLT_I18NCONTEXT_ID_SOUND);
	RNA_def_property_update(prop, NC_SCENE, NULL);
	RNA_def_property_float_funcs(prop, NULL, "rna_Scene_volume_set", NULL);

	/* Game Settings */
	prop = RNA_def_property(srna, "game_settings", PROP_POINTER, PROP_NONE);
	RNA_def_property_flag(prop, PROP_NEVER_NULL);
	RNA_def_property_pointer_sdna(prop, NULL, "gm");
	RNA_def_property_struct_type(prop, "SceneGameData");
	RNA_def_property_ui_text(prop, "Game Data", "");

	/* Statistics */
	func = RNA_def_function(srna, "statistics", "ED_info_stats_string");
	prop = RNA_def_string(func, "statistics", NULL, 0, "Statistics", "");
	RNA_def_function_return(func, prop);
	
	/* Grease Pencil */
	prop = RNA_def_property(srna, "grease_pencil", PROP_POINTER, PROP_NONE);
	RNA_def_property_pointer_sdna(prop, NULL, "gpd");
	RNA_def_property_struct_type(prop, "GreasePencil");
	RNA_def_property_flag(prop, PROP_EDITABLE | PROP_ID_REFCOUNT);
	RNA_def_property_ui_text(prop, "Grease Pencil Data", "Grease Pencil data-block");
	RNA_def_property_update(prop, NC_GPENCIL | ND_DATA | NA_EDITED, NULL);
	
	/* Transform Orientations */
	prop = RNA_def_property(srna, "orientations", PROP_COLLECTION, PROP_NONE);
	RNA_def_property_collection_sdna(prop, NULL, "transform_spaces", NULL);
	RNA_def_property_struct_type(prop, "TransformOrientation");
	RNA_def_property_ui_text(prop, "Transform Orientations", "");

	/* active MovieClip */
	prop = RNA_def_property(srna, "active_clip", PROP_POINTER, PROP_NONE);
	RNA_def_property_pointer_sdna(prop, NULL, "clip");
	RNA_def_property_flag(prop, PROP_EDITABLE);
	RNA_def_property_struct_type(prop, "MovieClip");
	RNA_def_property_ui_text(prop, "Active Movie Clip", "Active movie clip used for constraints and viewport drawing");
	RNA_def_property_update(prop, NC_SPACE | ND_SPACE_VIEW3D, NULL);

	/* color management */
	prop = RNA_def_property(srna, "view_settings", PROP_POINTER, PROP_NONE);
	RNA_def_property_pointer_sdna(prop, NULL, "view_settings");
	RNA_def_property_struct_type(prop, "ColorManagedViewSettings");
	RNA_def_property_ui_text(prop, "View Settings", "Color management settings applied on image before saving");

	prop = RNA_def_property(srna, "display_settings", PROP_POINTER, PROP_NONE);
	RNA_def_property_pointer_sdna(prop, NULL, "display_settings");
	RNA_def_property_struct_type(prop, "ColorManagedDisplaySettings");
	RNA_def_property_ui_text(prop, "Display Settings", "Settings of device saved image would be displayed on");

	prop = RNA_def_property(srna, "sequencer_colorspace_settings", PROP_POINTER, PROP_NONE);
	RNA_def_property_pointer_sdna(prop, NULL, "sequencer_colorspace_settings");
	RNA_def_property_struct_type(prop, "ColorManagedSequencerColorspaceSettings");
	RNA_def_property_ui_text(prop, "Sequencer Color Space Settings", "Settings of color space sequencer is working in");

	/* Dependency Graph */
	prop = RNA_def_property(srna, "depsgraph", PROP_POINTER, PROP_NONE);
	RNA_def_property_struct_type(prop, "Depsgraph");
	RNA_def_property_ui_text(prop, "Dependency Graph", "Dependencies in the scene data");

	/* Nestled Data  */
	/* *** Non-Animated *** */
	RNA_define_animate_sdna(false);
	rna_def_tool_settings(brna);
	rna_def_unified_paint_settings(brna);
	rna_def_curve_paint_settings(brna);
	rna_def_statvis(brna);
	rna_def_unit_settings(brna);
	rna_def_scene_image_format_data(brna);
	rna_def_scene_game_data(brna);
	rna_def_transform_orientation(brna);
	rna_def_selected_uv_element(brna);
	rna_def_display_safe_areas(brna);
	RNA_define_animate_sdna(true);
	/* *** Animated *** */
	rna_def_scene_render_data(brna);
	rna_def_scene_render_layer(brna);
	rna_def_gpu_fx(brna);
	rna_def_scene_render_view(brna);

	/* Scene API */
	RNA_api_scene(srna);
}

#endif<|MERGE_RESOLUTION|>--- conflicted
+++ resolved
@@ -4449,20 +4449,11 @@
 	                         "Use extra textures like normal or specular maps for GLSL rendering");
 	RNA_def_property_update(prop, NC_SCENE | NA_EDITED, "rna_Scene_glsl_update");
 
-<<<<<<< HEAD
-=======
 	prop = RNA_def_property(srna, "use_glsl_environment_lighting", PROP_BOOLEAN, PROP_NONE);
 	RNA_def_property_boolean_negative_sdna(prop, NULL, "flag", GAME_GLSL_NO_ENV_LIGHTING);
 	RNA_def_property_ui_text(prop, "GLSL Environment Lighting", "Use environment lighting for GLSL rendering");
 	RNA_def_property_update(prop, NC_SCENE | NA_EDITED, "rna_Scene_glsl_update");
 
-	prop = RNA_def_property(srna, "use_material_caching", PROP_BOOLEAN, PROP_NONE);
-	RNA_def_property_boolean_negative_sdna(prop, NULL, "flag", GAME_NO_MATERIAL_CACHING);
-	RNA_def_property_ui_text(prop, "Use Material Caching",
-	                         "Cache materials in the converter (this is faster, but can cause problems with older "
-	                         "Singletexture and Multitexture games)");
-
->>>>>>> 47c47c7e
 	/* obstacle simulation */
 	prop = RNA_def_property(srna, "obstacle_simulation", PROP_ENUM, PROP_NONE);
 	RNA_def_property_enum_sdna(prop, NULL, "obstacleSimulation");
