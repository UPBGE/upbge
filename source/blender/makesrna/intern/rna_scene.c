--- conflicted
+++ resolved
@@ -3774,16 +3774,9 @@
 
 	static EnumPropertyItem storage_items[] = {
 		{RAS_STORE_AUTO, "AUTO", 0, "Auto Select", "Choose the best supported mode"},
-<<<<<<< HEAD
-		{RAS_STORE_IMMEDIATE, "IMMEDIATE", 0, "Immediate Mode", "Slowest performance, requires OpenGL (any version)"},
-		{RAS_STORE_VA, "VERTEX_ARRAY", 0, "Vertex Arrays", "Better performance, requires at least OpenGL 1.1"},
-		{RAS_STORE_VBO, "VERTEX_BUFFER_OBJECT", 0, "Vertex Buffer Objects",
-		                "Better performance, requires at least OpenGL 1.4"},
-=======
 		{RAS_STORE_VA, "VERTEX_ARRAY", 0, "Vertex Arrays", "Usually the best choice (good performance with display lists)"},
 		{RAS_STORE_VBO, "VERTEX_BUFFER_OBJECT", 0, "Vertex Buffer Objects",
 		                "Typically slower than vertex arrays with display lists, requires at least OpenGL 1.4"},
->>>>>>> b787341b
 		{0, NULL, 0, NULL, NULL}};
 
 	srna = RNA_def_struct(brna, "SceneGameData", NULL);
