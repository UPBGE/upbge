--- conflicted
+++ resolved
@@ -4499,18 +4499,6 @@
 		{0, NULL, 0, NULL, NULL}
 	};
 
-<<<<<<< HEAD
-=======
-	static const EnumPropertyItem dome_modes_items[] = {
-		{DOME_FISHEYE, "FISHEYE", 0, "Fisheye", ""},
-		{DOME_TRUNCATED_FRONT, "TRUNCATED_FRONT", 0, "Front-Truncated", ""},
-		{DOME_TRUNCATED_REAR, "TRUNCATED_REAR", 0, "Rear-Truncated", ""},
-		{DOME_ENVMAP, "ENVMAP", 0, "Cube Map", ""},
-		{DOME_PANORAM_SPH, "PANORAM_SPH", 0, "Spherical Panoramic", ""},
-		{0, NULL, 0, NULL, NULL}
-	};
-
->>>>>>> 36e82b77
 	static const EnumPropertyItem stereo_modes_items[] = {
 		{STEREO_QUADBUFFERED, "QUADBUFFERED", 0, "Quad-Buffer", ""},
 		{STEREO_ABOVEBELOW, "ABOVEBELOW", 0, "Above-Below", ""},
@@ -4584,14 +4572,11 @@
 	RNA_def_property_enum_items(prop, aasamples_items);
 	RNA_def_property_ui_text(prop, "AA Samples", "The number of AA Samples to use for MSAA");
 
-<<<<<<< HEAD
 	prop = RNA_def_property(srna, "hdr", PROP_ENUM, PROP_NONE);
 	RNA_def_property_enum_sdna(prop, NULL, "hdr");
 	RNA_def_property_enum_items(prop, hdr_items);
 	RNA_def_property_ui_text(prop, "HDR", "The precision of screen display");
 
-=======
->>>>>>> 36e82b77
 	prop = RNA_def_property(srna, "depth", PROP_INT, PROP_UNSIGNED);
 	RNA_def_property_int_sdna(prop, NULL, "depth");
 	RNA_def_property_range(prop, 8, 32);
@@ -4608,15 +4593,6 @@
 	RNA_def_property_ui_text(prop, "Exit Key", "The key that exits the Game Engine");
 	RNA_def_property_update(prop, NC_SCENE, NULL);
 
-<<<<<<< HEAD
-=======
-	prop = RNA_def_property(srna, "raster_storage", PROP_ENUM, PROP_NONE);
-	RNA_def_property_enum_sdna(prop, NULL, "raster_storage");
-	RNA_def_property_enum_items(prop, storage_items);
-	RNA_def_property_ui_text(prop, "Storage", "Set the storage mode used by the rasterizer");
-	RNA_def_property_update(prop, NC_SCENE, NULL);
-
->>>>>>> 36e82b77
 	/* Do we need it here ? (since we already have it in World */
 	prop = RNA_def_property(srna, "frequency", PROP_INT, PROP_NONE);
 	RNA_def_property_int_sdna(prop, NULL, "freqplay");
@@ -4671,50 +4647,6 @@
 	                         "Set the distance between the eyes - the camera focal distance/30 should be fine");
 	RNA_def_property_update(prop, NC_SCENE, NULL);
 
-<<<<<<< HEAD
-=======
-	/* Dome */
-	prop = RNA_def_property(srna, "dome_mode", PROP_ENUM, PROP_NONE);
-	RNA_def_property_enum_sdna(prop, NULL, "dome.mode");
-	RNA_def_property_enum_items(prop, dome_modes_items);
-	RNA_def_property_ui_text(prop, "Dome Mode", "Dome physical configurations");
-	RNA_def_property_update(prop, NC_SCENE, NULL);
-
-	prop = RNA_def_property(srna, "dome_tessellation", PROP_INT, PROP_NONE);
-	RNA_def_property_int_sdna(prop, NULL, "dome.res");
-	RNA_def_property_ui_range(prop, 1, 8, 1, 1);
-	RNA_def_property_int_default(prop, 4);
-	RNA_def_property_ui_text(prop, "Tessellation", "Tessellation level - check the generated mesh in wireframe mode");
-	RNA_def_property_update(prop, NC_SCENE, NULL);
-
-	prop = RNA_def_property(srna, "dome_buffer_resolution", PROP_FLOAT, PROP_NONE);
-	RNA_def_property_float_sdna(prop, NULL, "dome.resbuf");
-	RNA_def_property_ui_range(prop, 0.1, 1.0, 0.1, 2);
-	RNA_def_property_float_default(prop, 1.0f);
-	RNA_def_property_ui_text(prop, "Buffer Resolution", "Buffer Resolution - decrease it to increase speed");
-	RNA_def_property_update(prop, NC_SCENE, NULL);
-
-	prop = RNA_def_property(srna, "dome_angle", PROP_INT, PROP_NONE);
-	RNA_def_property_int_sdna(prop, NULL, "dome.angle");
-	RNA_def_property_ui_range(prop, 90, 250, 1, 1);
-	RNA_def_property_int_default(prop, 180);
-	RNA_def_property_ui_text(prop, "Angle", "Field of View of the Dome - it only works in mode Fisheye and Truncated");
-	RNA_def_property_update(prop, NC_SCENE, NULL);
-
-	prop = RNA_def_property(srna, "dome_tilt", PROP_INT, PROP_NONE);
-	RNA_def_property_int_sdna(prop, NULL, "dome.tilt");
-	RNA_def_property_ui_range(prop, -180, 180, 1, 1);
-	RNA_def_property_ui_text(prop, "Tilt", "Camera rotation in horizontal axis");
-	RNA_def_property_update(prop, NC_SCENE, NULL);
-
-	prop = RNA_def_property(srna, "dome_text", PROP_POINTER, PROP_NONE);
-	RNA_def_property_pointer_sdna(prop, NULL, "dome.warptext");
-	RNA_def_property_struct_type(prop, "Text");
-	RNA_def_property_flag(prop, PROP_EDITABLE);
-	RNA_def_property_ui_text(prop, "Warp Data", "Custom Warp Mesh data file");
-	RNA_def_property_update(prop, NC_SCENE, NULL);
-
->>>>>>> 36e82b77
 	/* physics */
 	prop = RNA_def_property(srna, "physics_engine", PROP_ENUM, PROP_NONE);
 	RNA_def_property_enum_sdna(prop, NULL, "physicsEngine");
@@ -4828,10 +4760,6 @@
 	                         "Use optimized Bullet DBVT tree for view frustum and occlusion culling (more efficient, "
 	                         "but it can waste unnecessary CPU if the scene doesn't have occluder objects)");
 
-<<<<<<< HEAD
-=======
-	/* not used  *//* deprecated !!!!!!!!!!!!! */
->>>>>>> 36e82b77
 	prop = RNA_def_property(srna, "use_activity_culling", PROP_BOOLEAN, PROP_NONE);
 	RNA_def_property_boolean_sdna(prop, NULL, "mode", WO_ACTIVITY_CULLING);
 	RNA_def_property_ui_text(prop, "Activity Culling", "Enable object activity culling in this scene");
@@ -4881,16 +4809,6 @@
 	RNA_def_property_ui_text(prop, "Restrict Animation Updates",
 	                         "Restrict the number of animation updates to the animation FPS (this is "
 	                         "better for performance, but can cause issues with smooth playback)");
-<<<<<<< HEAD
-=======
-
-	/* materials */
-	prop = RNA_def_property(srna, "material_mode", PROP_ENUM, PROP_NONE);
-	RNA_def_property_enum_sdna(prop, NULL, "matmode");
-	RNA_def_property_enum_items(prop, material_items);
-	RNA_def_property_ui_text(prop, "Material Mode", "Material mode to use for rendering");
-	RNA_def_property_update(prop, NC_SCENE | NA_EDITED, NULL);
->>>>>>> 36e82b77
 
 
 	prop = RNA_def_property(srna, "show_bounding_box", PROP_ENUM, PROP_NONE);
