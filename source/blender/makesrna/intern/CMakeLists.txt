# SPDX-FileCopyrightText: 2006 Blender Foundation
#
# SPDX-License-Identifier: GPL-2.0-or-later

if(CMAKE_COMPILER_IS_GNUCC)
  # add here so we fail early.
  string(APPEND CMAKE_C_FLAGS " -Werror=implicit-function-declaration")
endif()

# Needed for `mallocn.c`.
if(HAVE_MALLOC_STATS_H)
  add_definitions(-DHAVE_MALLOC_STATS_H)
endif()

# files rna_access.cc rna_define.c makesrna.c intentionally excluded.
set(DEFSRC
  rna_ID.c
<<<<<<< HEAD
  rna_action.c
  rna_actuator.cc
  rna_animation.c
  rna_animviz.c
=======
  rna_action.cc
  rna_animation.cc
  rna_animviz.cc
>>>>>>> 4f3e2ee8
  rna_armature.cc
  rna_asset.cc
  rna_attribute.cc
  rna_boid.cc
  rna_brush.cc
  rna_cachefile.cc
  rna_camera.cc
  rna_cloth.cc
  rna_collection.cc
  rna_color.cc
<<<<<<< HEAD
  rna_constraint.c
  rna_context.c
  rna_controller.c
=======
  rna_constraint.cc
  rna_context.cc
>>>>>>> 4f3e2ee8
  rna_curve.cc
  rna_curveprofile.cc
  rna_curves.cc
  rna_depsgraph.cc
  rna_dynamicpaint.cc
  rna_fcurve.cc
  rna_fluid.cc
  rna_gpencil_legacy.cc
  rna_gpencil_legacy_modifier.cc
  rna_image.cc
  rna_key.cc
  rna_lattice.cc
  rna_layer.cc
  rna_light.cc
  rna_lightprobe.cc
  rna_linestyle.cc
  rna_main.cc
  rna_mask.cc
  rna_material.cc
  rna_mesh.cc
  rna_meta.cc
  rna_modifier.cc
  rna_movieclip.cc
  rna_nla.cc
  rna_nodetree.cc
  rna_object.cc
  rna_object_force.cc
  rna_packedfile.cc
  rna_palette.cc
  rna_particle.cc
  rna_pointcloud.cc
  rna_pose.cc
  rna_property.c
  rna_python_proxy.c
  rna_render.cc
  rna_rigidbody.c
  rna_rna.c
  rna_scene.cc
<<<<<<< HEAD
  rna_screen.c
  rna_sculpt_paint.c
  rna_sensor.c
  rna_sequencer.c
  rna_shader_fx.c
  rna_sound.c
=======
  rna_screen.cc
  rna_sculpt_paint.cc
  rna_sequencer.cc
  rna_shader_fx.cc
  rna_sound.cc
>>>>>>> 4f3e2ee8
  rna_space.cc
  rna_speaker.cc
  rna_test.c
  rna_text.cc
  rna_texture.cc
  rna_timeline.cc
  rna_tracking.cc
  rna_ui.cc
  rna_userdef.cc
  rna_vfont.cc
  rna_volume.cc
  rna_wm.cc
  rna_wm_gizmo.cc
  rna_workspace.cc
  rna_world.cc
  rna_xr.cc
)

if(WITH_EXPERIMENTAL_FEATURES)
  add_definitions(-DWITH_SIMULATION_DATABLOCK)
  add_definitions(-DWITH_GREASE_PENCIL_V3)
  list(APPEND DEFSRC
    rna_grease_pencil.cc
    rna_simulation.cc
  )
endif()

set(APISRC
<<<<<<< HEAD
  rna_action_api.c
  rna_actuator_api.cc
  rna_animation_api.c
  rna_armature_api.cc
  rna_camera_api.c
  rna_controller_api.c
=======
  rna_action_api.cc
  rna_animation_api.cc
  rna_armature_api.cc
  rna_camera_api.cc
>>>>>>> 4f3e2ee8
  rna_curve_api.cc
  rna_fcurve_api.cc
  rna_image_api.cc
  rna_lattice_api.cc
  rna_main_api.cc
  rna_material_api.cc
  rna_mesh_api.cc
  rna_meta_api.cc
  rna_object_api.cc
<<<<<<< HEAD
  rna_pose_api.c
  rna_python_proxy.c
  rna_scene_api.cc
  rna_sensor_api.c
  rna_sequencer_api.c
  rna_sound_api.c
=======
  rna_pose_api.cc
  rna_scene_api.cc
  rna_sequencer_api.cc
  rna_sound_api.cc
>>>>>>> 4f3e2ee8
  rna_space_api.cc
  rna_text_api.cc
  rna_texture_api.cc
  rna_ui_api.cc
  rna_vfont_api.cc
  rna_wm_api.cc
  rna_wm_gizmo_api.cc
  rna_workspace_api.cc
)

string(REGEX REPLACE "rna_([a-zA-Z0-9_-]*).c" "${CMAKE_CURRENT_BINARY_DIR}/rna_\\1_gen.c" GENSRC "${DEFSRC}")
list(APPEND GENSRC
  "${CMAKE_CURRENT_BINARY_DIR}/rna_prototypes_gen.h"
  "${CMAKE_CURRENT_BINARY_DIR}/../RNA_prototypes.h"
)
set_source_files_properties(${GENSRC} PROPERTIES GENERATED TRUE)

# --------------------------
# CFLAGS for Generated Files
#
# less strict flags for generated source
set(GENSRC_FLAGS)
set(GENSRC_CFLAGS)
set(GENSRC_CXXFLAGS)
if(CMAKE_COMPILER_IS_GNUCC OR (CMAKE_C_COMPILER_ID MATCHES "Clang"))
  set(GENSRC_CFLAGS "-Wno-missing-prototypes")
  set(GENSRC_CXXFLAGS "-Wno-missing-declarations")
endif()
if(CMAKE_C_COMPILER_ID MATCHES "Clang")
  string(APPEND GENSRC_FLAGS " -Wno-missing-variable-declarations")
elseif(MSVC)
  # Restore warn C4100 (unreferenced formal parameter) back to w4
  remove_cc_flag(/w34100)
endif()

set(GENSRC_C ${GENSRC})
list(FILTER GENSRC_C INCLUDE REGEX ".*\.c$")
set(GENSRC_CXX ${GENSRC})
list(FILTER GENSRC_CXX INCLUDE REGEX ".*\.cc$")

if(GENSRC_FLAGS)
  set_source_files_properties(${GENSRC} PROPERTIES COMPILE_FLAGS "${GENSRC_FLAGS}")
endif()

if(GENSRC_CFLAGS)
  set_source_files_properties(${GENSRC_C} PROPERTIES COMPILE_FLAGS "${GENSRC_CFLAGS}")
endif()

if(GENSRC_CXXFLAGS)
  set_source_files_properties(${GENSRC_CXX} PROPERTIES COMPILE_FLAGS "${GENSRC_CXXFLAGS}")
endif()

unset(GENSRC_C)
unset(GENSRC_CXX)
unset(GENSRC_FLAGS)
unset(GENSRC_CFLAGS)
unset(GENSRC_CXXFLAGS)


# NOTE: Disable clang-tidy because generated files are stored outside of the source,
# so the clang-tidy can not find our .clang-tidy and fall-backs to own set of rules
# which are too noisy for Blender.
#
# In the future clang-tidy would either need to be inlined checks and passed via the
# command line (instead of using .clang-tidy file). Or, maybe, there is a way to
# pass configuration file to the clang-tidy command.
unset(CMAKE_C_CLANG_TIDY)
unset(CMAKE_CXX_CLANG_TIDY)

set(SRC_RNA_INC
  ../RNA_access.h
  ../RNA_define.h
  ../RNA_documentation.h
  ../RNA_enum_items.h
  ../RNA_enum_types.h
  ../RNA_path.h
  ../RNA_types.h
)

set(SRC
  makesrna.c
  rna_define.c
  ${DEFSRC}
  ${APISRC}
  ../../../../intern/clog/clog.c
  ../../../../intern/guardedalloc/intern/leak_detector.cc
  ../../../../intern/guardedalloc/intern/mallocn.c
  ../../../../intern/guardedalloc/intern/mallocn_guarded_impl.c
  ../../../../intern/guardedalloc/intern/mallocn_lockfree_impl.c
  ../../../../intern/guardedalloc/intern/memory_usage.cc

  # Needed for defaults.
  ../../../../release/datafiles/userdef/userdef_default.c
  ../../../../release/datafiles/userdef/userdef_default_theme.c
)

set(INC
  .
  ..
  ../../asset_system
  ../../blenfont
  ../../blenkernel
  ../../blenlib
  ../../blenloader
  ../../blentranslation
  ../../bmesh
  ../../depsgraph
  ../../draw
  ../../gpu
  ../../ikplugin
  ../../imbuf
  ../../makesdna
  ../../modifiers
  ../../nodes
  ../../sequencer
  ../../simulation
  ../../windowmanager
  ../../editors/include
  ../../render
  ../../../../intern/clog
  ../../../../intern/cycles/blender
  ../../../../intern/guardedalloc
  ../../../../intern/memutil
  ../../../../intern/mantaflow/extern

  ${CMAKE_BINARY_DIR}/source/blender/makesdna/intern

  # dna_type_offsets.h
  ${CMAKE_CURRENT_BINARY_DIR}/../../makesdna/intern
  # RNA_prototypes.h
  ${CMAKE_CURRENT_BINARY_DIR}/../../makesrna/
)

set(INC_SYS

)

if(WITH_CYCLES)
  add_definitions(-DWITH_CYCLES)
endif()

if(WITH_PYTHON)
  add_definitions(-DWITH_PYTHON)
  list(APPEND INC
    ../../python
  )
endif()

if(WITH_GAMEENGINE)
	add_definitions(-DWITH_GAMEENGINE)
endif()


if(WITH_IMAGE_OPENEXR)
  add_definitions(-DWITH_OPENEXR)
endif()

if(WITH_IMAGE_OPENJPEG)
  add_definitions(-DWITH_OPENJPEG)
endif()

if(WITH_IMAGE_CINEON)
  add_definitions(-DWITH_CINEON)
endif()

if(WITH_IMAGE_WEBP)
  add_definitions(-DWITH_WEBP)
endif()

if(WITH_AUDASPACE)
  list(APPEND INC_SYS
    ${AUDASPACE_C_INCLUDE_DIRS}
  )
  if(WITH_SYSTEM_AUDASPACE)
    list(APPEND LIB
      ${AUDASPACE_C_LIBRARIES}
      ${AUDASPACE_PY_LIBRARIES}
    )
  endif()
  add_definitions(-DWITH_AUDASPACE)
endif()

if(WITH_CODEC_FFMPEG)
  list(APPEND INC
    ../../../../intern/ffmpeg
  )
  list(APPEND INC_SYS
    ${FFMPEG_INCLUDE_DIRS}
  )
  list(APPEND LIB
    ${FFMPEG_LIBRARIES}
  )
  add_definitions(-DWITH_FFMPEG)
endif()

if(WITH_FFTW3)
  add_definitions(-DWITH_FFTW3)
endif()

if(WITH_MOD_FLUID)
  add_definitions(-DWITH_FLUID)
endif()

if(WITH_MOD_OCEANSIM)
  add_definitions(-DWITH_OCEANSIM)
endif()

if(WITH_SDL)
  if(WITH_SDL_DYNLOAD)
    add_definitions(-DWITH_SDL_DYNLOAD)
    list(APPEND INC
      ../../../../extern/sdlew/include
    )
  endif()
  add_definitions(-DWITH_SDL)
endif()

if(WITH_OPENAL)
  add_definitions(-DWITH_OPENAL)
endif()

if(WITH_COREAUDIO)
  add_definitions(-DWITH_COREAUDIO)
endif()

if(WITH_JACK)
  add_definitions(-DWITH_JACK)
endif()

if(WITH_PULSEAUDIO)
  add_definitions(-DWITH_PULSEAUDIO)
endif()

if(WITH_WASAPI)
  add_definitions(-DWITH_WASAPI)
endif()

if(WITH_OPENCOLLADA)
  add_definitions(-DWITH_COLLADA)
endif()

if(WITH_INTERNATIONAL)
  add_definitions(-DWITH_INTERNATIONAL)
endif()

if(WITH_ALEMBIC)
  list(APPEND INC
    ../../io/alembic
  )
  add_definitions(-DWITH_ALEMBIC)
endif()

if(WITH_BULLET)
  list(APPEND INC
    ../../../../intern/rigidbody
  )
  add_definitions(-DWITH_BULLET)
endif()

if(WITH_FREESTYLE)
  list(APPEND INC
    ../../freestyle
  )
  add_definitions(-DWITH_FREESTYLE)
endif()

if(WITH_OPENSUBDIV)
  list(APPEND INC
    ../../../../intern/opensubdiv
  )
  add_definitions(-DWITH_OPENSUBDIV)
endif()
if(WITH_OPENVDB)
  list(APPEND INC
    ../../../../intern/openvdb
  )
  list(APPEND INC_SYS
    ${OPENVDB_INCLUDE_DIRS}
  )
  add_definitions(-DWITH_OPENVDB ${OPENVDB_DEFINITIONS})
endif()

if(WITH_OPENVDB)
  add_definitions(-DWITH_OPENVDB)

  if(WITH_OPENVDB_BLOSC)
    add_definitions(-DWITH_OPENVDB_BLOSC)
  endif()
endif()

if(WITH_INPUT_NDOF)
  add_definitions(-DWITH_INPUT_NDOF)
endif()

if(WITH_XR_OPENXR)
  add_definitions(-DWITH_XR_OPENXR)
endif()

if(WITH_VULKAN_METAL)
  add_definitions(-DWITH_VULKAN_METAL)
endif()

if(WITH_VULKAN_BACKEND)
  add_definitions(-DWITH_VULKAN_BACKEND)
endif()

if(WITH_GMP)
  add_definitions(-DWITH_GMP)
endif()

# Build makesrna executable
add_cc_flags_custom_test(makesrna)

add_executable(makesrna ${SRC} ${SRC_RNA_INC} ${SRC_DNA_INC})
setup_platform_linker_flags(makesrna)
blender_target_include_dirs(makesrna ${INC})
blender_target_include_dirs_sys(makesrna ${INC_SYS})

target_link_libraries(makesrna PRIVATE bf_dna)
target_link_libraries(makesrna PRIVATE bf_intern_atomic)
target_link_libraries(makesrna PRIVATE bf_dna_blenlib)

if(WIN32 AND NOT UNIX)
  if(DEFINED PTHREADS_LIBRARIES)
    target_link_libraries(makesrna PRIVATE ${PTHREADS_LIBRARIES})
  endif()
endif()

# Output `rna_*_gen.c`.
# NOTE: (Linux only): with crashes try add this after COMMAND:
# `valgrind --leak-check=full --track-origins=yes`
add_custom_command(
  OUTPUT ${GENSRC}
  COMMAND "$<TARGET_FILE:makesrna>" ${CMAKE_CURRENT_BINARY_DIR}/ ${CMAKE_CURRENT_BINARY_DIR}/../
  DEPENDS makesrna
)

# Build bf_rna
set(SRC
  rna_access.cc
  rna_access_compare_override.cc
  rna_path.cc
  ${GENSRC}

  ${SRC_RNA_INC}
  rna_access_internal.h
  rna_internal.h
  rna_internal_types.h
  rna_mesh_utils.hh
)

set(LIB
  bf_dna
  bf_editor_space_api

  bf_editor_animation
  bf_editor_armature
  bf_editor_asset
  bf_editor_curve
  bf_editor_curves
  bf_editor_gizmo_library
  bf_editor_gpencil_legacy
  bf_editor_io
  bf_editor_mesh
  bf_editor_object
  bf_editor_physics
  bf_editor_render
  bf_editor_scene
  bf_editor_sculpt_paint
  bf_editor_sound
  bf_editor_transform
  bf_editor_undo
)

blender_add_lib(bf_rna "${SRC}" "${INC}" "${INC_SYS}" "${LIB}")

# Needed so we can use dna_type_offsets.h for defaults initialization.
add_dependencies(bf_blenkernel bf_dna)<|MERGE_RESOLUTION|>--- conflicted
+++ resolved
@@ -15,16 +15,10 @@
 # files rna_access.cc rna_define.c makesrna.c intentionally excluded.
 set(DEFSRC
   rna_ID.c
-<<<<<<< HEAD
-  rna_action.c
+  rna_action.cc
   rna_actuator.cc
-  rna_animation.c
-  rna_animviz.c
-=======
-  rna_action.cc
   rna_animation.cc
   rna_animviz.cc
->>>>>>> 4f3e2ee8
   rna_armature.cc
   rna_asset.cc
   rna_attribute.cc
@@ -35,14 +29,9 @@
   rna_cloth.cc
   rna_collection.cc
   rna_color.cc
-<<<<<<< HEAD
-  rna_constraint.c
-  rna_context.c
-  rna_controller.c
-=======
   rna_constraint.cc
   rna_context.cc
->>>>>>> 4f3e2ee8
+  rna_controller.c
   rna_curve.cc
   rna_curveprofile.cc
   rna_curves.cc
@@ -81,20 +70,12 @@
   rna_rigidbody.c
   rna_rna.c
   rna_scene.cc
-<<<<<<< HEAD
-  rna_screen.c
-  rna_sculpt_paint.c
-  rna_sensor.c
-  rna_sequencer.c
-  rna_shader_fx.c
-  rna_sound.c
-=======
   rna_screen.cc
   rna_sculpt_paint.cc
+  rna_sensor.c
   rna_sequencer.cc
   rna_shader_fx.cc
   rna_sound.cc
->>>>>>> 4f3e2ee8
   rna_space.cc
   rna_speaker.cc
   rna_test.c
@@ -123,19 +104,12 @@
 endif()
 
 set(APISRC
-<<<<<<< HEAD
-  rna_action_api.c
+  rna_action_api.cc
   rna_actuator_api.cc
-  rna_animation_api.c
-  rna_armature_api.cc
-  rna_camera_api.c
-  rna_controller_api.c
-=======
-  rna_action_api.cc
   rna_animation_api.cc
   rna_armature_api.cc
   rna_camera_api.cc
->>>>>>> 4f3e2ee8
+  rna_controller_api.c
   rna_curve_api.cc
   rna_fcurve_api.cc
   rna_image_api.cc
@@ -145,19 +119,12 @@
   rna_mesh_api.cc
   rna_meta_api.cc
   rna_object_api.cc
-<<<<<<< HEAD
-  rna_pose_api.c
+  rna_pose_api.cc
   rna_python_proxy.c
   rna_scene_api.cc
   rna_sensor_api.c
-  rna_sequencer_api.c
-  rna_sound_api.c
-=======
-  rna_pose_api.cc
-  rna_scene_api.cc
   rna_sequencer_api.cc
   rna_sound_api.cc
->>>>>>> 4f3e2ee8
   rna_space_api.cc
   rna_text_api.cc
   rna_texture_api.cc
