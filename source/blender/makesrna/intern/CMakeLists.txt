# ***** BEGIN GPL LICENSE BLOCK *****
#
# This program is free software; you can redistribute it and/or
# modify it under the terms of the GNU General Public License
# as published by the Free Software Foundation; either version 2
# of the License, or (at your option) any later version.
#
# This program is distributed in the hope that it will be useful,
# but WITHOUT ANY WARRANTY; without even the implied warranty of
# MERCHANTABILITY or FITNESS FOR A PARTICULAR PURPOSE.  See the
# GNU General Public License for more details.
#
# You should have received a copy of the GNU General Public License
# along with this program; if not, write to the Free Software Foundation,
# Inc., 51 Franklin Street, Fifth Floor, Boston, MA 02110-1301, USA.
#
# The Original Code is Copyright (C) 2006, Blender Foundation
# All rights reserved.
# ***** END GPL LICENSE BLOCK *****

if(CMAKE_COMPILER_IS_GNUCC)
  # add here so we fail early.
  set(CMAKE_C_FLAGS "${CMAKE_C_FLAGS} -Werror=implicit-function-declaration")
endif()

# files rna_access.c rna_define.c makesrna.c intentionally excluded.
set(DEFSRC
  rna_ID.c
  rna_action.c
  rna_actuator.c
  rna_animation.c
  rna_animviz.c
  rna_armature.c
  rna_boid.c
  rna_brush.c
  rna_cachefile.c
  rna_camera.c
  rna_cloth.c
  rna_collection.c
  rna_color.c
  rna_constraint.c
  rna_context.c
  rna_controller.c
  rna_curve.c
  rna_curveprofile.c
  rna_depsgraph.c
  rna_dynamicpaint.c
  rna_fcurve.c
  rna_fluidsim.c
  rna_gpencil.c
  rna_gpencil_modifier.c
  rna_image.c
  rna_key.c
  rna_lattice.c
  rna_layer.c
  rna_light.c
  rna_lightprobe.c
  rna_linestyle.c
  rna_main.c
  rna_mask.c
  rna_material.c
  rna_mesh.c
  rna_meta.c
  rna_modifier.c
  rna_movieclip.c
  rna_nla.c
  rna_nodetree.c
  rna_object.c
  rna_object_force.c
  rna_packedfile.c
  rna_palette.c
  rna_particle.c
  rna_pose.c
<<<<<<< HEAD
  rna_property.c
  rna_python_component.c
  rna_curveprofile.c
=======
>>>>>>> 35f2e4a3
  rna_render.c
  rna_rigidbody.c
  rna_rna.c
  rna_scene.c
  rna_screen.c
  rna_sculpt_paint.c
  rna_sensor.c
  rna_sequencer.c
  rna_shader_fx.c
  rna_smoke.c
  rna_sound.c
  rna_space.c
  rna_speaker.c
  rna_test.c
  rna_text.c
  rna_texture.c
  rna_timeline.c
  rna_tracking.c
  rna_ui.c
  rna_userdef.c
  rna_vfont.c
  rna_wm.c
  rna_wm_gizmo.c
  rna_workspace.c
  rna_world.c
)

set(APISRC
  rna_action_api.c
  rna_actuator_api.c
  rna_animation_api.c
  rna_armature_api.c
  rna_camera_api.c
  rna_controller_api.c
  rna_curve_api.c
  rna_fcurve_api.c
  rna_image_api.c
  rna_lattice_api.c
  rna_main_api.c
  rna_material_api.c
  rna_mesh_api.c
  rna_meta_api.c
  rna_object_api.c
  rna_pose_api.c
  rna_python_component.c
  rna_scene_api.c
  rna_sensor_api.c
  rna_sequencer_api.c
  rna_sound_api.c
  rna_space_api.c
  rna_text_api.c
  rna_texture_api.c
  rna_ui_api.c
  rna_vfont_api.c
  rna_wm_api.c
  rna_wm_gizmo_api.c
  rna_workspace_api.c
)

string(REGEX REPLACE "rna_([a-zA-Z0-9_-]*).c" "${CMAKE_CURRENT_BINARY_DIR}/rna_\\1_gen.c" GENSRC "${DEFSRC}")
list(APPEND GENSRC
  "${CMAKE_CURRENT_BINARY_DIR}/rna_prototypes_gen.h"
)
set_source_files_properties(${GENSRC} PROPERTIES GENERATED TRUE)

# --------------------------
# CFLAGS for Generated Files
#
# less strict flags for generated source
set(GENSRC_CFLAGS)
if(CMAKE_COMPILER_IS_GNUCC OR (CMAKE_C_COMPILER_ID MATCHES "Clang"))
  set(GENSRC_CFLAGS "-Wno-missing-prototypes")
endif()
if(CMAKE_C_COMPILER_ID MATCHES "Clang")
  set(GENSRC_CFLAGS "${GENSRC_CFLAGS} -Wno-missing-variable-declarations")
endif()

if(GENSRC_CFLAGS)
  set_source_files_properties(${GENSRC} PROPERTIES COMPILE_FLAGS "${GENSRC_CFLAGS}")
endif()
unset(GENSRC_CFLAGS)


set(SRC_RNA_INC
  ../RNA_access.h
  ../RNA_define.h
  ../RNA_documentation.h
  ../RNA_enum_types.h
  ../RNA_types.h
)

set(SRC
  makesrna.c
  rna_define.c
  ${DEFSRC}
  ${APISRC}
  ../../../../intern/clog/clog.c
  ../../../../intern/guardedalloc/intern/mallocn.c
  ../../../../intern/guardedalloc/intern/mallocn_guarded_impl.c
  ../../../../intern/guardedalloc/intern/mallocn_lockfree_impl.c
  ../../../../intern/guardedalloc/intern/mmap_win.c

  # Needed for defaults.
  ../../../../release/datafiles/userdef/userdef_default.c
  ../../../../release/datafiles/userdef/userdef_default_theme.c
)

set(INC
  ../../../../intern/clog

  # Needed for defaults forward declarations.
  ../../blenloader

  ${CMAKE_BINARY_DIR}/source/blender/makesdna/intern
)

set(INC_SYS

)

if(WITH_CYCLES)
  add_definitions(-DWITH_CYCLES)
endif()

if(WITH_PYTHON)
  add_definitions(-DWITH_PYTHON)
  list(APPEND INC
    ../../python
  )
endif()

if(WITH_GAMEENGINE)
	add_definitions(-DWITH_GAMEENGINE)
endif()


if(WITH_IMAGE_OPENEXR)
  add_definitions(-DWITH_OPENEXR)
endif()

if(WITH_OPENIMAGEIO)
  add_definitions(-DWITH_OPENIMAGEIO)
endif()

if(WITH_IMAGE_TIFF)
  add_definitions(-DWITH_TIFF)
endif()

if(WITH_IMAGE_OPENJPEG)
  add_definitions(-DWITH_OPENJPEG)
endif()

if(WITH_IMAGE_DDS)
  add_definitions(-DWITH_DDS)
endif()

if(WITH_IMAGE_CINEON)
  add_definitions(-DWITH_CINEON)
endif()

if(WITH_IMAGE_HDR)
  add_definitions(-DWITH_HDR)
endif()

if(WITH_AUDASPACE)
  add_definitions(-DWITH_AUDASPACE)

  list(APPEND INC_SYS
    ${AUDASPACE_C_INCLUDE_DIRS}
  )
endif()

if(WITH_CODEC_FFMPEG)
  list(APPEND INC
    ../../../../intern/ffmpeg
  )
  list(APPEND INC_SYS
    ${FFMPEG_INCLUDE_DIRS}
  )
  add_definitions(-DWITH_FFMPEG)
endif()

if(WITH_MOD_FLUID)
  add_definitions(-DWITH_MOD_FLUID)
endif()

if(WITH_FFTW3)
  add_definitions(-DWITH_FFTW3)
endif()

if(WITH_MOD_SMOKE)
  add_definitions(-DWITH_SMOKE)
endif()

if(WITH_MOD_OCEANSIM)
  add_definitions(-DWITH_OCEANSIM)
endif()

if(WITH_SDL)
  if(WITH_SDL_DYNLOAD)
    add_definitions(-DWITH_SDL_DYNLOAD)
    list(APPEND INC
      ../../../../extern/sdlew/include
    )
  endif()
  add_definitions(-DWITH_SDL)
endif()

if(WITH_OPENAL)
  add_definitions(-DWITH_OPENAL)
endif()

if(WITH_JACK)
  add_definitions(-DWITH_JACK)
endif()

if(WITH_OPENCOLLADA)
  add_definitions(-DWITH_COLLADA)
endif()

if(WITH_INTERNATIONAL)
  add_definitions(-DWITH_INTERNATIONAL)
endif()

if(WITH_ALEMBIC)
  list(APPEND INC
    ../../alembic
  )
  add_definitions(-DWITH_ALEMBIC)
endif()

if(WITH_BULLET)
  list(APPEND INC
    ../../../../intern/rigidbody
  )
  add_definitions(-DWITH_BULLET)
endif()

if(WITH_FREESTYLE)
  list(APPEND INC
    ../../freestyle
  )
  add_definitions(-DWITH_FREESTYLE)
endif()

if(WITH_OPENSUBDIV)
  list(APPEND INC
    ../../../../intern/opensubdiv
  )
  add_definitions(-DWITH_OPENSUBDIV)
endif()

if(WITH_OPENVDB)
  add_definitions(-DWITH_OPENVDB)

  if(WITH_OPENVDB_BLOSC)
    add_definitions(-DWITH_OPENVDB_BLOSC)
  endif()
endif()

if(WITH_INPUT_NDOF)
  add_definitions(-DWITH_INPUT_NDOF)
endif()

# Build makesrna executable
blender_include_dirs(
  .
  ..
  ../../blenfont
  ../../blenkernel
  ../../blenlib
  ../../blentranslation
  ../../bmesh
  ../../depsgraph
  ../../draw
  ../../gpu
  ../../ikplugin
  ../../imbuf
  ../../makesdna
  ../../nodes/
  ../../physics
  ../../windowmanager
  ../../editors/include
  ../../render/extern/include
  ../../../../intern/cycles/blender
  ../../../../intern/atomic
  ../../../../intern/glew-mx
  ../../../../intern/guardedalloc
  ../../../../intern/memutil
  ../../../../intern/smoke/extern
)

blender_include_dirs_sys(
  "${GLEW_INCLUDE_PATH}"
)

add_cc_flags_custom_test(makesrna)
setup_platform_linker_flags()

add_executable(makesrna ${SRC} ${SRC_RNA_INC} ${SRC_DNA_INC})

target_link_libraries(makesrna bf_dna)
target_link_libraries(makesrna bf_dna_blenlib)

# Output rna_*_gen.c
# note (linux only): with crashes try add this after COMMAND: valgrind --leak-check=full --track-origins=yes
add_custom_command(
  OUTPUT ${GENSRC}
  COMMAND "$<TARGET_FILE:makesrna>" ${CMAKE_CURRENT_BINARY_DIR}/
  DEPENDS makesrna
)

# Build bf_rna
set(SRC
  rna_access.c
  rna_access_compare_override.c
  ${GENSRC}

  ${SRC_RNA_INC}
  rna_access_internal.h
  rna_internal.h
  rna_internal_types.h
  rna_mesh_utils.h
)

set(LIB
  bf_dna
  bf_editor_armature
  bf_editor_curve
  bf_editor_gizmo_library
  bf_editor_gpencil
  bf_editor_mesh
  bf_editor_object
  bf_editor_physics
  bf_editor_render
  bf_editor_scene
  bf_editor_sculpt_paint
  bf_editor_space_clip
  bf_editor_space_file
  bf_editor_space_image
  bf_editor_space_info
  bf_editor_space_logic
  bf_editor_space_node
  bf_editor_space_view3d
  bf_editor_transform
)

add_definitions(${GL_DEFINITIONS})

blender_add_lib(bf_rna "${SRC}" "${INC}" "${INC_SYS}" "${LIB}")<|MERGE_RESOLUTION|>--- conflicted
+++ resolved
@@ -71,12 +71,8 @@
   rna_palette.c
   rna_particle.c
   rna_pose.c
-<<<<<<< HEAD
   rna_property.c
   rna_python_component.c
-  rna_curveprofile.c
-=======
->>>>>>> 35f2e4a3
   rna_render.c
   rna_rigidbody.c
   rna_rna.c
