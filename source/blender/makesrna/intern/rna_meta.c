/*
 * $Id$
 *
 * ***** BEGIN GPL LICENSE BLOCK *****
 *
 * This program is free software; you can redistribute it and/or
 * modify it under the terms of the GNU General Public License
 * as published by the Free Software Foundation; either version 2
 * of the License, or (at your option) any later version.
 *
 * This program is distributed in the hope that it will be useful,
 * but WITHOUT ANY WARRANTY; without even the implied warranty of
 * MERCHANTABILITY or FITNESS FOR A PARTICULAR PURPOSE.  See the
 * GNU General Public License for more details.
 *
 * You should have received a copy of the GNU General Public License
 * along with this program; if not, write to the Free Software Foundation,
 * Inc., 51 Franklin Street, Fifth Floor, Boston, MA 02110-1301, USA.
 *
 * Contributor(s): Blender Foundation (2008), Juho Vepsalainen, Jiri Hnidek
 *
 * ***** END GPL LICENSE BLOCK *****
 */

#include <stdlib.h>

#include "RNA_define.h"
#include "RNA_enum_types.h"

#include "rna_internal.h"

#include "DNA_mesh_types.h"
#include "DNA_meta_types.h"

#ifdef RNA_RUNTIME

#include "BLI_math.h"

#include "MEM_guardedalloc.h"

#include "DNA_scene_types.h"
#include "DNA_object_types.h"

#include "BKE_mball.h"
#include "BKE_depsgraph.h"
#include "BKE_main.h"

#include "WM_types.h"
#include "WM_api.h"

static int rna_Meta_texspace_editable(PointerRNA *ptr)
{
	MetaBall *mb= (MetaBall*)ptr->data;
	return (mb->texflag & MB_AUTOSPACE)? 0: PROP_EDITABLE;
}

static void rna_Meta_texspace_loc_get(PointerRNA *ptr, float *values)
{
	MetaBall *mb= (MetaBall*)ptr->data;
	
	/* tex_space_mball() needs object.. ugh */
	
	copy_v3_v3(values, mb->loc);
}

static void rna_Meta_texspace_loc_set(PointerRNA *ptr, const float *values)
{
	MetaBall *mb= (MetaBall*)ptr->data;
	
	copy_v3_v3(mb->loc, values);
}

static void rna_Meta_texspace_size_get(PointerRNA *ptr, float *values)
{
	MetaBall *mb= (MetaBall*)ptr->data;
	
	/* tex_space_mball() needs object.. ugh */
	
	copy_v3_v3(values, mb->size);
}

static void rna_Meta_texspace_size_set(PointerRNA *ptr, const float *values)
{
	MetaBall *mb= (MetaBall*)ptr->data;
	
	copy_v3_v3(mb->size, values);
}


static void rna_MetaBall_update_data(Main *bmain, Scene *scene, PointerRNA *ptr)
{
	MetaBall *mb= ptr->id.data;
	Object *ob;

	/* cheating way for importers to avoid slow updates */
	if(mb->id.us > 0) {
<<<<<<< HEAD
	for(ob=bmain->object.first; ob; ob= ob->id.next)
		if(ob->data == mb)
			copy_mball_properties(scene, ob);
=======
		for(ob=bmain->object.first; ob; ob= ob->id.next)
			if(ob->data == mb)
				copy_mball_properties(scene, ob);
	
		DAG_id_tag_update(&mb->id, 0);
		WM_main_add_notifier(NC_GEOM|ND_DATA, mb);
	}
}

static void rna_MetaBall_update_rotation(Main *bmain, Scene *scene, PointerRNA *ptr)
{
	MetaElem *ml= ptr->data;
	normalize_qt(ml->quat);
	rna_MetaBall_update_data(bmain, scene, ptr);
}

static MetaElem *rna_MetaBall_elements_new(MetaBall *mb, int type)
{
	MetaElem *ml= add_metaball_element(mb, type);

	/* cheating way for importers to avoid slow updates */
	if(mb->id.us > 0) {
		DAG_id_tag_update(&mb->id, 0);
		WM_main_add_notifier(NC_GEOM|ND_DATA, &mb->id);
	}
>>>>>>> 2198cfdb

	return ml;
}

static void rna_MetaBall_elements_remove(MetaBall *mb, ReportList *reports, MetaElem *ml)
{
	int found= 0;

	found= BLI_remlink_safe(&mb->elems, ml);

	if(!found) {
		BKE_reportf(reports, RPT_ERROR, "MetaBall \"%s\" does not contain spline given", mb->id.name+2);
		return;
	}

	MEM_freeN(ml);
	/* invalidate pointer!, no can do */

	/* cheating way for importers to avoid slow updates */
	if(mb->id.us > 0) {
		DAG_id_tag_update(&mb->id, 0);
		WM_main_add_notifier(NC_GEOM|ND_DATA, &mb->id);
	}
}
}

static MetaElem *rna_MetaBall_elements_new(MetaBall *mb, int type)
{
	MetaElem *ml= add_metaball_element(mb, type);

	/* cheating way for importers to avoid slow updates */
	if(mb->id.us > 0) {
		DAG_id_flush_update(&mb->id, OB_RECALC_DATA);
		WM_main_add_notifier(NC_GEOM|ND_DATA, &mb->id);
	}

	return ml;
}

static void rna_MetaBall_elements_remove(MetaBall *mb, ReportList *reports, MetaElem *ml)
{
<<<<<<< HEAD
	int found= 0;

	found= BLI_remlink_safe(&mb->elems, ml);

	if(!found) {
		BKE_reportf(reports, RPT_ERROR, "MetaBall \"%s\" does not contain spline given", mb->id.name+2);
		return;
	}

	MEM_freeN(ml);
	/* invalidate pointer!, no can do */

	/* cheating way for importers to avoid slow updates */
	if(mb->id.us > 0) {
		DAG_id_flush_update(&mb->id, OB_RECALC_DATA);
		WM_main_add_notifier(NC_GEOM|ND_DATA, &mb->id);
	}
}

#else

static EnumPropertyItem metaelem_type_items[] = {
		{MB_BALL, "BALL", ICON_META_BALL, "Ball", ""},
	{MB_TUBE, "CAPSULE", ICON_META_CAPSULE, "Capsule", ""},
		{MB_PLANE, "PLANE", ICON_META_PLANE, "Plane", ""},
		{MB_ELIPSOID, "ELLIPSOID", ICON_META_ELLIPSOID, "Ellipsoid", ""}, // NOTE: typo at original definition!
		{MB_CUBE, "CUBE", ICON_META_CUBE, "Cube", ""},
		{0, NULL, 0, NULL, NULL}};
	
static void rna_def_metaelement(BlenderRNA *brna)
{
=======
>>>>>>> 2198cfdb
	StructRNA *srna;
	PropertyRNA *prop;

	srna= RNA_def_struct(brna, "MetaElement", NULL);
	RNA_def_struct_sdna(srna, "MetaElem");
	RNA_def_struct_ui_text(srna, "Meta Element", "Blobby element in a MetaBall datablock");
	RNA_def_struct_ui_icon(srna, ICON_OUTLINER_DATA_META);

	/* enums */
	prop= RNA_def_property(srna, "type", PROP_ENUM, PROP_NONE);
	RNA_def_property_enum_items(prop, metaelem_type_items);
	RNA_def_property_ui_text(prop, "Type", "Metaball types");
	RNA_def_property_update(prop, 0, "rna_MetaBall_update_data");
	
	/* number values */
	prop= RNA_def_property(srna, "co", PROP_FLOAT, PROP_TRANSLATION);
	RNA_def_property_float_sdna(prop, NULL, "x");
	RNA_def_property_array(prop, 3);
	RNA_def_property_ui_text(prop, "Location", "");
	RNA_def_property_update(prop, 0, "rna_MetaBall_update_data");

	prop= RNA_def_property(srna, "rotation", PROP_FLOAT, PROP_QUATERNION);
	RNA_def_property_float_sdna(prop, NULL, "quat");
	RNA_def_property_ui_text(prop, "Rotation", "Normalized quaternion rotation");
	RNA_def_property_update(prop, 0, "rna_MetaBall_update_rotation");

	prop= RNA_def_property(srna, "radius", PROP_FLOAT, PROP_UNSIGNED|PROP_UNIT_LENGTH);
	RNA_def_property_float_sdna(prop, NULL, "rad");
	RNA_def_property_ui_text(prop, "Radius", "");
	RNA_def_property_range(prop, 0.0f, FLT_MAX);
	RNA_def_property_update(prop, 0, "rna_MetaBall_update_data");

	prop= RNA_def_property(srna, "size_x", PROP_FLOAT, PROP_DISTANCE);
	RNA_def_property_float_sdna(prop, NULL, "expx");
	RNA_def_property_range(prop, 0.0f, 20.0f);
	RNA_def_property_ui_text(prop, "Size X", "Size of element, use of components depends on element type");
	RNA_def_property_update(prop, 0, "rna_MetaBall_update_data");

	prop= RNA_def_property(srna, "size_y", PROP_FLOAT, PROP_DISTANCE);
	RNA_def_property_float_sdna(prop, NULL, "expy");
	RNA_def_property_range(prop, 0.0f, 20.0f);
	RNA_def_property_ui_text(prop, "Size Y", "Size of element, use of components depends on element type");
	RNA_def_property_update(prop, 0, "rna_MetaBall_update_data");

	prop= RNA_def_property(srna, "size_z", PROP_FLOAT, PROP_DISTANCE);
	RNA_def_property_float_sdna(prop, NULL, "expz");
	RNA_def_property_range(prop, 0.0f, 20.0f);
	RNA_def_property_ui_text(prop, "Size Z", "Size of element, use of components depends on element type");
	RNA_def_property_update(prop, 0, "rna_MetaBall_update_data");
	
	prop= RNA_def_property(srna, "stiffness", PROP_FLOAT, PROP_NONE);
	RNA_def_property_float_sdna(prop, NULL, "s");
	RNA_def_property_range(prop, 0.0f, 10.0f);
	RNA_def_property_ui_text(prop, "Stiffness", "Stiffness defines how much of the element to fill");
	RNA_def_property_update(prop, 0, "rna_MetaBall_update_data");
	
	/* flags */
	prop= RNA_def_property(srna, "use_negative", PROP_BOOLEAN, PROP_NONE);
	RNA_def_property_boolean_sdna(prop, NULL, "flag", MB_NEGATIVE);
	RNA_def_property_ui_text(prop, "Negative", "Set metaball as negative one");
	RNA_def_property_update(prop, 0, "rna_MetaBall_update_data");
	
	prop= RNA_def_property(srna, "hide", PROP_BOOLEAN, PROP_NONE);
	RNA_def_property_boolean_sdna(prop, NULL, "flag", MB_HIDE);
	RNA_def_property_ui_text(prop, "Hide", "Hide element");
	RNA_def_property_update(prop, 0, "rna_MetaBall_update_data");
}

/* mball.elements */
static void rna_def_metaball_elements(BlenderRNA *brna, PropertyRNA *cprop)
{
	StructRNA *srna;
	PropertyRNA *prop;

	FunctionRNA *func;
	PropertyRNA *parm;

	RNA_def_property_srna(cprop, "MetaBallElements");
	srna= RNA_def_struct(brna, "MetaBallElements", NULL);
	RNA_def_struct_sdna(srna, "MetaBall");
	RNA_def_struct_ui_text(srna, "Meta Elements", "Collection of metaball elements");

	func= RNA_def_function(srna, "new", "rna_MetaBall_elements_new");
	RNA_def_function_ui_description(func, "Add a new spline to the curve.");
<<<<<<< HEAD
	parm= RNA_def_enum(func, "type", metaelem_type_items, MB_BALL, "", "type for the new meta element.");
=======
	RNA_def_enum(func, "type", metaelem_type_items, MB_BALL, "", "type for the new meta element.");
>>>>>>> 2198cfdb
	parm= RNA_def_pointer(func, "element", "MetaElement", "", "The newly created metaelement.");
	RNA_def_function_return(func, parm);

	func= RNA_def_function(srna, "remove", "rna_MetaBall_elements_remove");
	RNA_def_function_ui_description(func, "Remove a spline from a curve.");
	RNA_def_function_flag(func, FUNC_USE_REPORTS);
	parm= RNA_def_pointer(func, "element", "MetaElement", "", "The element to remove.");
	RNA_def_property_flag(parm, PROP_REQUIRED|PROP_NEVER_NULL);

	prop= RNA_def_property(srna, "active", PROP_POINTER, PROP_NONE);
	RNA_def_property_pointer_sdna(prop, NULL, "lastelem");
	RNA_def_property_ui_text(prop, "Active Element", "Last selected element");
}

static void rna_def_metaball(BlenderRNA *brna)
{
	StructRNA *srna;
	PropertyRNA *prop;
	static EnumPropertyItem prop_update_items[] = {
		{MB_UPDATE_ALWAYS, "UPDATE_ALWAYS", 0, "Always", "While editing, update metaball always"},
		{MB_UPDATE_HALFRES, "HALFRES", 0, "Half", "While editing, update metaball in half resolution"},
		{MB_UPDATE_FAST, "FAST", 0, "Fast", "While editing, update metaball without polygonization"},
		{MB_UPDATE_NEVER, "NEVER", 0, "Never", "While editing, don't update metaball at all"},
		{0, NULL, 0, NULL, NULL}};
	
	srna= RNA_def_struct(brna, "MetaBall", "ID");
	RNA_def_struct_ui_text(srna, "MetaBall", "Metaball datablock to defined blobby surfaces");
	RNA_def_struct_ui_icon(srna, ICON_META_DATA);

	prop= RNA_def_property(srna, "elements", PROP_COLLECTION, PROP_NONE);
	RNA_def_property_collection_sdna(prop, NULL, "elems", NULL);
	RNA_def_property_struct_type(prop, "MetaElement");
	RNA_def_property_ui_text(prop, "Elements", "Meta elements");
	rna_def_metaball_elements(brna, prop);

	/* enums */
	prop= RNA_def_property(srna, "update_method", PROP_ENUM, PROP_NONE);
	RNA_def_property_enum_sdna(prop, NULL, "flag");
	RNA_def_property_enum_items(prop, prop_update_items);
	RNA_def_property_ui_text(prop, "Update", "Metaball edit update behavior");
	RNA_def_property_update(prop, 0, "rna_MetaBall_update_data");
	
	/* number values */
	prop= RNA_def_property(srna, "resolution", PROP_FLOAT, PROP_DISTANCE);
	RNA_def_property_float_sdna(prop, NULL, "wiresize");
	RNA_def_property_range(prop, 0.050f, 1.0f);
	RNA_def_property_ui_text(prop, "Wire Size", "Polygonization resolution in the 3D viewport");
	RNA_def_property_update(prop, 0, "rna_MetaBall_update_data");
	
	prop= RNA_def_property(srna, "render_resolution", PROP_FLOAT, PROP_DISTANCE);
	RNA_def_property_float_sdna(prop, NULL, "rendersize");
	RNA_def_property_range(prop, 0.050f, 1.0f);
	RNA_def_property_ui_text(prop, "Render Size", "Polygonization resolution in rendering");
	RNA_def_property_update(prop, 0, "rna_MetaBall_update_data");
	
	prop= RNA_def_property(srna, "threshold", PROP_FLOAT, PROP_NONE);
	RNA_def_property_float_sdna(prop, NULL, "thresh");
	RNA_def_property_range(prop, 0.0f, 5.0f);
	RNA_def_property_ui_text(prop, "Threshold", "Influence of meta elements");
	RNA_def_property_update(prop, 0, "rna_MetaBall_update_data");

	/* texture space */
	prop= RNA_def_property(srna, "use_auto_texspace", PROP_BOOLEAN, PROP_NONE);
	RNA_def_property_boolean_sdna(prop, NULL, "texflag", MB_AUTOSPACE);
	RNA_def_property_ui_text(prop, "Auto Texture Space", "Adjusts active object's texture space automatically when transforming object");
	
	prop= RNA_def_property(srna, "texspace_location", PROP_FLOAT, PROP_TRANSLATION);
	RNA_def_property_array(prop, 3);
	RNA_def_property_ui_text(prop, "Texture Space Location", "Texture space location");
	RNA_def_property_editable_func(prop, "rna_Meta_texspace_editable");
	RNA_def_property_float_funcs(prop, "rna_Meta_texspace_loc_get", "rna_Meta_texspace_loc_set", NULL);	
	RNA_def_property_update(prop, 0, "rna_MetaBall_update_data");
	
	prop= RNA_def_property(srna, "texspace_size", PROP_FLOAT, PROP_XYZ);
	RNA_def_property_array(prop, 3);
	RNA_def_property_ui_text(prop, "Texture Space Size", "Texture space size");
	RNA_def_property_editable_func(prop, "rna_Meta_texspace_editable");
	RNA_def_property_float_funcs(prop, "rna_Meta_texspace_size_get", "rna_Meta_texspace_size_set", NULL);
	RNA_def_property_update(prop, 0, "rna_MetaBall_update_data");
	
	/* not supported yet
	 prop= RNA_def_property(srna, "texspace_rot", PROP_FLOAT, PROP_EULER);
	 RNA_def_property_float(prop, NULL, "rot");
	 RNA_def_property_ui_text(prop, "Texture Space Rotation", "Texture space rotation");
	 RNA_def_property_editable_func(prop, "rna_Meta_texspace_editable");
	 RNA_def_property_update(prop, 0, "rna_MetaBall_update_data");*/
	
	/* materials */
	prop= RNA_def_property(srna, "materials", PROP_COLLECTION, PROP_NONE);
	RNA_def_property_collection_sdna(prop, NULL, "mat", "totcol");
	RNA_def_property_struct_type(prop, "Material");
	RNA_def_property_ui_text(prop, "Materials", "");
	RNA_def_property_srna(prop, "IDMaterials"); /* see rna_ID.c */	
	
	/* anim */
	rna_def_animdata_common(srna);
}

void RNA_def_meta(BlenderRNA *brna)
{
	rna_def_metaelement(brna);
	rna_def_metaball(brna);
}

#endif<|MERGE_RESOLUTION|>--- conflicted
+++ resolved
@@ -94,11 +94,6 @@
 
 	/* cheating way for importers to avoid slow updates */
 	if(mb->id.us > 0) {
-<<<<<<< HEAD
-	for(ob=bmain->object.first; ob; ob= ob->id.next)
-		if(ob->data == mb)
-			copy_mball_properties(scene, ob);
-=======
 		for(ob=bmain->object.first; ob; ob= ob->id.next)
 			if(ob->data == mb)
 				copy_mball_properties(scene, ob);
@@ -124,7 +119,6 @@
 		DAG_id_tag_update(&mb->id, 0);
 		WM_main_add_notifier(NC_GEOM|ND_DATA, &mb->id);
 	}
->>>>>>> 2198cfdb
 
 	return ml;
 }
@@ -149,57 +143,11 @@
 		WM_main_add_notifier(NC_GEOM|ND_DATA, &mb->id);
 	}
 }
-}
-
-static MetaElem *rna_MetaBall_elements_new(MetaBall *mb, int type)
-{
-	MetaElem *ml= add_metaball_element(mb, type);
-
-	/* cheating way for importers to avoid slow updates */
-	if(mb->id.us > 0) {
-		DAG_id_flush_update(&mb->id, OB_RECALC_DATA);
-		WM_main_add_notifier(NC_GEOM|ND_DATA, &mb->id);
-	}
-
-	return ml;
-}
-
-static void rna_MetaBall_elements_remove(MetaBall *mb, ReportList *reports, MetaElem *ml)
-{
-<<<<<<< HEAD
-	int found= 0;
-
-	found= BLI_remlink_safe(&mb->elems, ml);
-
-	if(!found) {
-		BKE_reportf(reports, RPT_ERROR, "MetaBall \"%s\" does not contain spline given", mb->id.name+2);
-		return;
-	}
-
-	MEM_freeN(ml);
-	/* invalidate pointer!, no can do */
-
-	/* cheating way for importers to avoid slow updates */
-	if(mb->id.us > 0) {
-		DAG_id_flush_update(&mb->id, OB_RECALC_DATA);
-		WM_main_add_notifier(NC_GEOM|ND_DATA, &mb->id);
-	}
-}
 
 #else
 
-static EnumPropertyItem metaelem_type_items[] = {
-		{MB_BALL, "BALL", ICON_META_BALL, "Ball", ""},
-	{MB_TUBE, "CAPSULE", ICON_META_CAPSULE, "Capsule", ""},
-		{MB_PLANE, "PLANE", ICON_META_PLANE, "Plane", ""},
-		{MB_ELIPSOID, "ELLIPSOID", ICON_META_ELLIPSOID, "Ellipsoid", ""}, // NOTE: typo at original definition!
-		{MB_CUBE, "CUBE", ICON_META_CUBE, "Cube", ""},
-		{0, NULL, 0, NULL, NULL}};
-	
 static void rna_def_metaelement(BlenderRNA *brna)
 {
-=======
->>>>>>> 2198cfdb
 	StructRNA *srna;
 	PropertyRNA *prop;
 
@@ -284,11 +232,7 @@
 
 	func= RNA_def_function(srna, "new", "rna_MetaBall_elements_new");
 	RNA_def_function_ui_description(func, "Add a new spline to the curve.");
-<<<<<<< HEAD
-	parm= RNA_def_enum(func, "type", metaelem_type_items, MB_BALL, "", "type for the new meta element.");
-=======
 	RNA_def_enum(func, "type", metaelem_type_items, MB_BALL, "", "type for the new meta element.");
->>>>>>> 2198cfdb
 	parm= RNA_def_pointer(func, "element", "MetaElement", "", "The newly created metaelement.");
 	RNA_def_function_return(func, parm);
 
