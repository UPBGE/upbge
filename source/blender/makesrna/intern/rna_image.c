/*
* ***** BEGIN GPL LICENSE BLOCK *****
*
* This program is free software; you can redistribute it and/or
* modify it under the terms of the GNU General Public License
* as published by the Free Software Foundation; either version 2
* of the License, or (at your option) any later version.
*
* This program is distributed in the hope that it will be useful,
* but WITHOUT ANY WARRANTY; without even the implied warranty of
* MERCHANTABILITY or FITNESS FOR A PARTICULAR PURPOSE.  See the
* GNU General Public License for more details.
*
* You should have received a copy of the GNU General Public License
* along with this program; if not, write to the Free Software Foundation,
* Inc., 51 Franklin Street, Fifth Floor, Boston, MA 02110-1301, USA.
*
* Contributor(s): Brecht Van Lommel
*
* ***** END GPL LICENSE BLOCK *****
*/

/** \file blender/makesrna/intern/rna_image.c
*  \ingroup RNA
*/

#include <stdlib.h>

#include "DNA_image_types.h"
#include "DNA_scene_types.h"

#include "BLI_utildefines.h"
#include "BLI_math_base.h"

#include "BKE_context.h"
#include "BKE_image.h"

#include "DEG_depsgraph.h"

#include "RNA_access.h"
#include "RNA_define.h"
#include "RNA_enum_types.h"

#include "rna_internal.h"

#include "WM_types.h"
#include "WM_api.h"

const EnumPropertyItem rna_enum_image_generated_type_items[] = {
	{ IMA_GENTYPE_BLANK, "BLANK", 0, "Blank", "Generate a blank image" },
{ IMA_GENTYPE_GRID, "UV_GRID", 0, "UV Grid", "Generated grid to test UV mappings" },
{ IMA_GENTYPE_GRID_COLOR, "COLOR_GRID", 0, "Color Grid", "Generated improved UV grid to test UV mappings" },
{ 0, NULL, 0, NULL, NULL }
};

static const EnumPropertyItem image_source_items[] = {
	{ IMA_SRC_FILE, "FILE", 0, "Single Image", "Single image file" },
{ IMA_SRC_SEQUENCE, "SEQUENCE", 0, "Image Sequence", "Multiple image files, as a sequence" },
{ IMA_SRC_MOVIE, "MOVIE", 0, "Movie", "Movie file" },
{ IMA_SRC_GENERATED, "GENERATED", 0, "Generated", "Generated image" },
{ IMA_SRC_VIEWER, "VIEWER", 0, "Viewer", "Compositing node viewer" },
{ 0, NULL, 0, NULL, NULL }
};

#ifdef RNA_RUNTIME

#include "BKE_global.h"

#include "GPU_draw.h"
#include "GPU_texture.h"

#include "IMB_imbuf.h"
#include "IMB_imbuf_types.h"

static int rna_Image_is_stereo_3d_get(PointerRNA *ptr)
{
	return BKE_image_is_stereo((Image *)ptr->data);
}

static int rna_Image_is_multiview_get(PointerRNA *ptr)
{
	return BKE_image_is_multiview((Image *)ptr->data);
}

static int rna_Image_dirty_get(PointerRNA *ptr)
{
	return BKE_image_is_dirty((Image *)ptr->data);
}

static void rna_Image_source_set(PointerRNA *ptr, int value)
{
	Image *ima = ptr->id.data;

	if (value != ima->source) {
		ima->source = value;
		BKE_image_signal(G.main, ima, NULL, IMA_SIGNAL_SRC_CHANGE);
		DEG_id_tag_update(&ima->id, 0);
	}
}

static void rna_Image_fields_update(Main *bmain, Scene *UNUSED(scene), PointerRNA *ptr)
{
	Image *ima = ptr->id.data;
	ImBuf *ibuf;
	void *lock;

	ibuf = BKE_image_acquire_ibuf(ima, NULL, &lock);

	if (ibuf) {
		short nr = 0;

		if (!(ima->flag & IMA_FIELDS) && (ibuf->flags & IB_fields)) nr = 1;
		if ((ima->flag & IMA_FIELDS) && !(ibuf->flags & IB_fields)) nr = 1;

		if (nr)
			BKE_image_signal(bmain, ima, NULL, IMA_SIGNAL_FREE);
	}

	BKE_image_release_ibuf(ima, ibuf, lock);
}

static void rna_Image_reload_update(Main *bmain, Scene *UNUSED(scene), PointerRNA *ptr)
{
	Image *ima = ptr->id.data;
	BKE_image_signal(bmain, ima, NULL, IMA_SIGNAL_RELOAD);
	WM_main_add_notifier(NC_IMAGE | NA_EDITED, &ima->id);
	DEG_id_tag_update(&ima->id, 0);
}

static void rna_Image_generated_update(Main *bmain, Scene *UNUSED(scene), PointerRNA *ptr)
{
	Image *ima = ptr->id.data;
	BKE_image_signal(bmain, ima, NULL, IMA_SIGNAL_FREE);
}

static void rna_Image_colormanage_update(Main *bmain, Scene *UNUSED(scene), PointerRNA *ptr)
{
	Image *ima = ptr->id.data;
	BKE_image_signal(bmain, ima, NULL, IMA_SIGNAL_COLORMANAGE);
	DEG_id_tag_update(&ima->id, 0);
	WM_main_add_notifier(NC_IMAGE | ND_DISPLAY, &ima->id);
	WM_main_add_notifier(NC_IMAGE | NA_EDITED, &ima->id);
}

static void rna_Image_views_format_update(Main *bmain, Scene *scene, PointerRNA *ptr)
{
	Image *ima = ptr->id.data;
	ImBuf *ibuf;
	void *lock;

	ibuf = BKE_image_acquire_ibuf(ima, NULL, &lock);

	if (ibuf) {
		ImageUser iuser = { NULL };
		iuser.scene = scene;
		BKE_image_signal(bmain, ima, &iuser, IMA_SIGNAL_FREE);
	}

	BKE_image_release_ibuf(ima, ibuf, lock);
}

static void rna_ImageUser_update(Main *UNUSED(bmain), Scene *scene, PointerRNA *ptr)
{
	ImageUser *iuser = ptr->data;

	BKE_image_user_frame_calc(iuser, scene->r.cfra, 0);

	if (ptr->id.data) {
		/* Update material or texture for render preview. */
		DEG_id_tag_update(ptr->id.data, 0);
	}
}


static char *rna_ImageUser_path(PointerRNA *ptr)
{
	if (ptr->id.data) {
		/* ImageUser *iuser = ptr->data; */

		switch (GS(((ID *)ptr->id.data)->name)) {
		case ID_OB:
		case ID_TE:
		{
			return BLI_strdup("image_user");
		}
		case ID_NT:
		{
			return rna_Node_ImageUser_path(ptr);
		}
		default:
			break;
		}
	}

	return BLI_strdup("");
}

static const EnumPropertyItem *rna_Image_source_itemf(bContext *UNUSED(C), PointerRNA *ptr,
	PropertyRNA *UNUSED(prop), bool *r_free)
{
	Image *ima = (Image *)ptr->data;
	EnumPropertyItem *item = NULL;
	int totitem = 0;

	if (ima->source == IMA_SRC_VIEWER) {
		RNA_enum_items_add_value(&item, &totitem, image_source_items, IMA_SRC_VIEWER);
	}
	else {
		RNA_enum_items_add_value(&item, &totitem, image_source_items, IMA_SRC_FILE);
		RNA_enum_items_add_value(&item, &totitem, image_source_items, IMA_SRC_SEQUENCE);
		RNA_enum_items_add_value(&item, &totitem, image_source_items, IMA_SRC_MOVIE);
		RNA_enum_items_add_value(&item, &totitem, image_source_items, IMA_SRC_GENERATED);
	}

	RNA_enum_item_end(&item, &totitem);
	*r_free = true;

	return item;
}

static int rna_Image_file_format_get(PointerRNA *ptr)
{
	Image *image = (Image *)ptr->data;
	ImBuf *ibuf = BKE_image_acquire_ibuf(image, NULL, NULL);
	int imtype = BKE_image_ftype_to_imtype(ibuf ? ibuf->ftype : 0, ibuf ? &ibuf->foptions : NULL);

	BKE_image_release_ibuf(image, ibuf, NULL);

	return imtype;
}

static void rna_Image_file_format_set(PointerRNA *ptr, int value)
{
	Image *image = (Image *)ptr->data;
	if (BKE_imtype_is_movie(value) == 0) { /* should be able to throw an error here */
		ImbFormatOptions options;
		int ftype = BKE_image_imtype_to_ftype(value, &options);
		BKE_image_file_format_set(image, ftype, &options);
	}
}

static int rna_Image_has_data_get(PointerRNA *ptr)
{
	Image *image = (Image *)ptr->data;

	return BKE_image_has_loaded_ibuf(image);
}

static void rna_Image_size_get(PointerRNA *ptr, int *values)
{
	Image *im = (Image *)ptr->data;
	ImBuf *ibuf;
	void *lock;

	ibuf = BKE_image_acquire_ibuf(im, NULL, &lock);
	if (ibuf) {
		values[0] = ibuf->x;
		values[1] = ibuf->y;
	}
	else {
		values[0] = 0;
		values[1] = 0;
	}

	BKE_image_release_ibuf(im, ibuf, lock);
}

static void rna_Image_resolution_get(PointerRNA *ptr, float *values)
{
	Image *im = (Image *)ptr->data;
	ImBuf *ibuf;
	void *lock;

	ibuf = BKE_image_acquire_ibuf(im, NULL, &lock);
	if (ibuf) {
		values[0] = ibuf->ppm[0];
		values[1] = ibuf->ppm[1];
	}
	else {
		values[0] = 0;
		values[1] = 0;
	}

	BKE_image_release_ibuf(im, ibuf, lock);
}

static void rna_Image_resolution_set(PointerRNA *ptr, const float *values)
{
	Image *im = (Image *)ptr->data;
	ImBuf *ibuf;
	void *lock;

	ibuf = BKE_image_acquire_ibuf(im, NULL, &lock);
	if (ibuf) {
		ibuf->ppm[0] = values[0];
		ibuf->ppm[1] = values[1];
	}

	BKE_image_release_ibuf(im, ibuf, lock);
}

static int rna_Image_bindcode_get(PointerRNA *ptr)
{
	Image *ima = (Image *)ptr->data;
	GPUTexture *tex = ima->gputexture[TEXTARGET_TEXTURE_2D];
	return (tex) ? GPU_texture_opengl_bindcode(tex) : 0;
}

static int rna_Image_depth_get(PointerRNA *ptr)
{
	Image *im = (Image *)ptr->data;
	ImBuf *ibuf;
	void *lock;
	int planes;

	ibuf = BKE_image_acquire_ibuf(im, NULL, &lock);

	if (!ibuf)
		planes = 0;
	else if (ibuf->rect_float)
		planes = ibuf->planes * 4;
	else
		planes = ibuf->planes;

	BKE_image_release_ibuf(im, ibuf, lock);

	return planes;
}

static int rna_Image_frame_duration_get(PointerRNA *ptr)
{
	Image *ima = ptr->id.data;
	int duration = 1;

	if (BKE_image_has_anim(ima)) {
		duration = IMB_anim_get_duration(((ImageAnim *)ima->anims.first)->anim, IMB_TC_RECORD_RUN);
	}
	else {
		/* acquire ensures ima->anim is set, if possible! */
		void *lock;
		ImBuf *ibuf = BKE_image_acquire_ibuf(ima, NULL, &lock);
		BKE_image_release_ibuf(ima, ibuf, lock);
	}

	return duration;
}

static int rna_Image_pixels_get_length(PointerRNA *ptr, int length[RNA_MAX_ARRAY_DIMENSION])
{
	Image *ima = ptr->id.data;
	ImBuf *ibuf;
	void *lock;

	ibuf = BKE_image_acquire_ibuf(ima, NULL, &lock);

	if (ibuf)
		length[0] = ibuf->x * ibuf->y * ibuf->channels;
	else
		length[0] = 0;

	BKE_image_release_ibuf(ima, ibuf, lock);

	return length[0];
}

static void rna_Image_pixels_get(PointerRNA *ptr, float *values)
{
	Image *ima = ptr->id.data;
	ImBuf *ibuf;
	void *lock;
	int i, size;

	ibuf = BKE_image_acquire_ibuf(ima, NULL, &lock);

	if (ibuf) {
		size = ibuf->x * ibuf->y * ibuf->channels;

		if (ibuf->rect_float) {
			memcpy(values, ibuf->rect_float, sizeof(float) * size);
		}
		else {
			for (i = 0; i < size; i++)
				values[i] = ((unsigned char *)ibuf->rect)[i] * (1.0f / 255.0f);
		}
	}

	BKE_image_release_ibuf(ima, ibuf, lock);
}

static void rna_Image_pixels_set(PointerRNA *ptr, const float *values)
{
	Image *ima = ptr->id.data;
	ImBuf *ibuf;
	void *lock;
	int i, size;

	ibuf = BKE_image_acquire_ibuf(ima, NULL, &lock);

	if (ibuf) {
		size = ibuf->x * ibuf->y * ibuf->channels;

		if (ibuf->rect_float) {
			memcpy(ibuf->rect_float, values, sizeof(float) * size);
		}
		else {
			for (i = 0; i < size; i++)
				((unsigned char *)ibuf->rect)[i] = unit_float_to_uchar_clamp(values[i]);
		}

		ibuf->userflags |= IB_BITMAPDIRTY | IB_DISPLAY_BUFFER_INVALID | IB_MIPMAP_INVALID;
		if (!G.background) {
			GPU_free_image(ima);
		}
		WM_main_add_notifier(NC_IMAGE | ND_DISPLAY, &ima->id);
	}

	BKE_image_release_ibuf(ima, ibuf, lock);
}

static int rna_Image_channels_get(PointerRNA *ptr)
{
	Image *im = (Image *)ptr->data;
	ImBuf *ibuf;
	void *lock;
	int channels = 0;

	ibuf = BKE_image_acquire_ibuf(im, NULL, &lock);
	if (ibuf)
		channels = ibuf->channels;

	BKE_image_release_ibuf(im, ibuf, lock);

	return channels;
}

static int rna_Image_is_float_get(PointerRNA *ptr)
{
	Image *im = (Image *)ptr->data;
	ImBuf *ibuf;
	void *lock;
	bool is_float = false;

	ibuf = BKE_image_acquire_ibuf(im, NULL, &lock);
	if (ibuf)
		is_float = ibuf->rect_float != NULL;

	BKE_image_release_ibuf(im, ibuf, lock);

	return is_float;
}

static PointerRNA rna_Image_packed_file_get(PointerRNA *ptr)
{
	Image *ima = (Image *)ptr->id.data;

	if (BKE_image_has_packedfile(ima)) {
		ImagePackedFile *imapf = ima->packedfiles.first;
		return rna_pointer_inherit_refine(ptr, &RNA_PackedFile, imapf->packedfile);
	}
	else {
		return PointerRNA_NULL;
	}
}

static void rna_RenderSlot_clear(ID *id, RenderSlot *slot, ImageUser *iuser)
{
	Image *image = (Image *) id;
	int index = BLI_findindex(&image->renderslots, slot);
	BKE_image_clear_renderslot(image, iuser, index);

	WM_main_add_notifier(NC_IMAGE | ND_DISPLAY, image);
}

static PointerRNA rna_render_slots_active_get(PointerRNA *ptr)
{
	Image *image = (Image *)ptr->id.data;
	RenderSlot *render_slot = BKE_image_get_renderslot(image, image->render_slot);

	return rna_pointer_inherit_refine(ptr, &RNA_RenderSlot, render_slot);
}

static void rna_render_slots_active_set(PointerRNA *ptr, PointerRNA value)
{
	Image *image = (Image *)ptr->id.data;
	if (value.id.data == image) {
		RenderSlot *slot = (RenderSlot *)value.data;
		int index = BLI_findindex(&image->renderslots, slot);
		if (index != -1) image->render_slot = index;
	}
}

static int rna_render_slots_active_index_get(PointerRNA *ptr)
{
	Image *image = (Image *)ptr->id.data;
	return image->render_slot;
}

static void rna_render_slots_active_index_set(PointerRNA *ptr, int value)
{
	Image *image = (Image *)ptr->id.data;
	int num_slots = BLI_listbase_count(&image->renderslots);
	image->render_slot = value;
	CLAMP(image->render_slot, 0, num_slots - 1);
}

static void rna_render_slots_active_index_range(PointerRNA *ptr, int *min, int *max,
                                                int *UNUSED(softmin), int *UNUSED(softmax))
{
	Image *image = (Image *)ptr->id.data;
	*min = 0;
	*max = max_ii(0, BLI_listbase_count(&image->renderslots) - 1);
}

#else

static void rna_def_imageuser(BlenderRNA *brna)
{
	StructRNA *srna;
	PropertyRNA *prop;

	srna = RNA_def_struct(brna, "ImageUser", NULL);
	RNA_def_struct_ui_text(srna, "Image User",
		"Parameters defining how an Image data-block is used by another data-block");
	RNA_def_struct_path_func(srna, "rna_ImageUser_path");

	prop = RNA_def_property(srna, "use_auto_refresh", PROP_BOOLEAN, PROP_NONE);
	RNA_def_property_boolean_sdna(prop, NULL, "flag", IMA_ANIM_ALWAYS);
	RNA_def_property_ui_text(prop, "Auto Refresh", "Always refresh image on frame changes");
	RNA_def_property_update(prop, 0, "rna_ImageUser_update");
	RNA_def_property_clear_flag(prop, PROP_ANIMATABLE);

	prop = RNA_def_property(srna, "frame_current", PROP_INT, PROP_TIME);
	RNA_def_property_int_sdna(prop, NULL, "framenr");
	RNA_def_property_range(prop, MINAFRAME, MAXFRAME);
	RNA_def_property_ui_text(prop, "Current Frame", "Current frame number in image sequence or movie");

	/* animation */
	prop = RNA_def_property(srna, "use_cyclic", PROP_BOOLEAN, PROP_NONE);
	RNA_def_property_boolean_sdna(prop, NULL, "cycl", 0);
	RNA_def_property_ui_text(prop, "Cyclic", "Cycle the images in the movie");
	RNA_def_property_update(prop, 0, "rna_ImageUser_update");
	RNA_def_property_clear_flag(prop, PROP_ANIMATABLE);

	prop = RNA_def_property(srna, "frame_duration", PROP_INT, PROP_NONE);
	RNA_def_property_int_sdna(prop, NULL, "frames");
	RNA_def_property_range(prop, 0, MAXFRAMEF);
	RNA_def_property_ui_text(prop, "Frames", "Number of images of a movie to use");
	RNA_def_property_update(prop, 0, "rna_ImageUser_update");
	RNA_def_property_clear_flag(prop, PROP_ANIMATABLE);

	prop = RNA_def_property(srna, "frame_offset", PROP_INT, PROP_NONE);
	RNA_def_property_int_sdna(prop, NULL, "offset");
	RNA_def_property_ui_text(prop, "Offset", "Offset the number of the frame to use in the animation");
	RNA_def_property_update(prop, 0, "rna_ImageUser_update");

	prop = RNA_def_property(srna, "frame_start", PROP_INT, PROP_TIME);
	RNA_def_property_int_sdna(prop, NULL, "sfra");
	RNA_def_property_range(prop, MINAFRAMEF, MAXFRAMEF);
	RNA_def_property_ui_text(prop, "Start Frame",
		"Global starting frame of the movie/sequence, assuming first picture has a #1");
	RNA_def_property_update(prop, 0, "rna_ImageUser_update");
	RNA_def_property_clear_flag(prop, PROP_ANIMATABLE);

	prop = RNA_def_property(srna, "fields_per_frame", PROP_INT, PROP_NONE);
	RNA_def_property_int_sdna(prop, NULL, "fie_ima");
	RNA_def_property_range(prop, 1, 200);
	RNA_def_property_ui_text(prop, "Fields per Frame", "Number of fields per rendered frame (2 fields is 1 image)");
	RNA_def_property_update(prop, 0, "rna_ImageUser_update");
	RNA_def_property_clear_flag(prop, PROP_ANIMATABLE);

	prop = RNA_def_property(srna, "multilayer_layer", PROP_INT, PROP_UNSIGNED);
	RNA_def_property_int_sdna(prop, NULL, "layer");
	RNA_def_property_clear_flag(prop, PROP_EDITABLE); /* image_multi_cb */
	RNA_def_property_ui_text(prop, "Layer", "Layer in multilayer image");

	prop = RNA_def_property(srna, "multilayer_pass", PROP_INT, PROP_UNSIGNED);
	RNA_def_property_int_sdna(prop, NULL, "pass");
	RNA_def_property_clear_flag(prop, PROP_EDITABLE); /* image_multi_cb */
	RNA_def_property_ui_text(prop, "Pass", "Pass in multilayer image");

	prop = RNA_def_property(srna, "multilayer_view", PROP_INT, PROP_UNSIGNED);
	RNA_def_property_int_sdna(prop, NULL, "view");
	RNA_def_property_clear_flag(prop, PROP_EDITABLE); /* image_multi_cb */
	RNA_def_property_ui_text(prop, "View", "View in multilayer image");
}

/* image.packed_files */
static void rna_def_image_packed_files(BlenderRNA *brna)
{
	StructRNA *srna;
	PropertyRNA *prop;

	srna = RNA_def_struct(brna, "ImagePackedFile", NULL);
	RNA_def_struct_sdna(srna, "ImagePackedFile");

	prop = RNA_def_property(srna, "packed_file", PROP_POINTER, PROP_NONE);
	RNA_def_property_pointer_sdna(prop, NULL, "packedfile");
	RNA_def_property_ui_text(prop, "Packed File", "");
	RNA_def_property_clear_flag(prop, PROP_EDITABLE);

	prop = RNA_def_property(srna, "filepath", PROP_STRING, PROP_FILEPATH);
	RNA_def_property_string_sdna(prop, NULL, "filepath");
	RNA_def_struct_name_property(srna, prop);

	RNA_api_image_packed_file(srna);
}

static void rna_def_render_slot(BlenderRNA *brna)
{
	StructRNA *srna;
	PropertyRNA *prop, *parm;
	FunctionRNA *func;

	srna = RNA_def_struct(brna, "RenderSlot", NULL);
	RNA_def_struct_ui_text(srna, "Render Slot", "Parameters defining the render slot");

	prop = RNA_def_property(srna, "name", PROP_STRING, PROP_NONE);
	RNA_def_property_string_sdna(prop, NULL, "name");
	RNA_def_property_ui_text(prop, "Name", "Render slot name");
	RNA_def_property_update(prop, NC_IMAGE | ND_DISPLAY, NULL);

	func = RNA_def_function(srna, "clear", "rna_RenderSlot_clear");
	RNA_def_function_flag(func, FUNC_USE_SELF_ID);
	RNA_def_function_ui_description(func, "Clear the render slot");
	parm = RNA_def_pointer(func, "iuser", "ImageUser", "ImageUser", "");
	RNA_def_parameter_flags(parm, 0, PARM_REQUIRED);
}

static void rna_def_render_slots(BlenderRNA *brna, PropertyRNA *cprop)
{
	StructRNA *srna;
	FunctionRNA *func;
	PropertyRNA *prop, *parm;

	RNA_def_property_srna(cprop, "RenderSlots");
	srna = RNA_def_struct(brna, "RenderSlots", NULL);
	RNA_def_struct_sdna(srna, "Image");
	RNA_def_struct_ui_text(srna, "Render Layers", "Collection of render layers");

	prop = RNA_def_property(srna, "active_index", PROP_INT, PROP_UNSIGNED);
	RNA_def_property_int_sdna(prop, NULL, "render_slot");
	RNA_def_property_int_funcs(prop, "rna_render_slots_active_index_get",
	                           "rna_render_slots_active_index_set",
	                           "rna_render_slots_active_index_range");
	RNA_def_property_ui_text(prop, "Active", "Active render slot of the image");
	RNA_def_property_update(prop, NC_IMAGE | ND_DISPLAY, NULL);

	prop = RNA_def_property(srna, "active", PROP_POINTER, PROP_NONE);
	RNA_def_property_struct_type(prop, "RenderSlot");
	RNA_def_property_pointer_funcs(prop, "rna_render_slots_active_get", "rna_render_slots_active_set", NULL, NULL);
	RNA_def_property_flag(prop, PROP_EDITABLE | PROP_NEVER_NULL);
	RNA_def_property_ui_text(prop, "Active", "Active render slot of the image");
	RNA_def_property_update(prop, NC_IMAGE | ND_DISPLAY, NULL);

<<<<<<< HEAD
	prop = RNA_def_property(srna, "active_index", PROP_INT, PROP_NONE);
	RNA_def_property_int_funcs(prop, "rna_render_slots_active_index_get",
		"rna_render_slots_active_index_set",
		NULL);
	RNA_def_property_range(prop, 0, IMA_MAX_RENDER_SLOT);
	RNA_def_property_clear_flag(prop, PROP_ANIMATABLE);
	RNA_def_property_ui_text(prop, "Active Index", "Index of an active render slot of the image");
	RNA_def_property_update(prop, NC_IMAGE | ND_DISPLAY, NULL);
=======
	func = RNA_def_function(srna, "new", "BKE_image_add_renderslot");
	RNA_def_function_ui_description(func, "Add a render slot to the image");
	parm = RNA_def_string(func, "name", NULL, 0, "Name", "New name for the render slot");
	parm = RNA_def_pointer(func, "result", "RenderSlot", "", "Newly created render layer");
	RNA_def_function_return(func, parm);
>>>>>>> 5073ee0b
}

static void rna_def_image(BlenderRNA *brna)
{
	StructRNA *srna;
	PropertyRNA *prop;
	static const EnumPropertyItem prop_type_items[] = {
		{ IMA_TYPE_IMAGE, "IMAGE", 0, "Image", "" },
	{ IMA_TYPE_MULTILAYER, "MULTILAYER", 0, "Multilayer", "" },
	{ IMA_TYPE_UV_TEST, "UV_TEST", 0, "UV Test", "" },
	{ IMA_TYPE_R_RESULT, "RENDER_RESULT", 0, "Render Result", "" },
	{ IMA_TYPE_COMPOSITE, "COMPOSITING", 0, "Compositing", "" },
	{ 0, NULL, 0, NULL, NULL }
	};
	static const EnumPropertyItem prop_field_order_items[] = {
		{ 0, "EVEN", 0, "Upper First", "Upper field first" },
	{ IMA_STD_FIELD, "ODD", 0, "Lower First", "Lower field first" },
	{ 0, NULL, 0, NULL, NULL }
	};
	static const EnumPropertyItem alpha_mode_items[] = {
		{ IMA_ALPHA_STRAIGHT, "STRAIGHT", 0, "Straight", "Transparent RGB and alpha pixels are unmodified" },
	{ IMA_ALPHA_PREMUL, "PREMUL", 0, "Premultiplied", "Transparent RGB pixels are multiplied by the alpha channel" },
	{ 0, NULL, 0, NULL, NULL }
	};

	srna = RNA_def_struct(brna, "Image", "ID");
	RNA_def_struct_ui_text(srna, "Image", "Image data-block referencing an external or packed image");
	RNA_def_struct_ui_icon(srna, ICON_IMAGE_DATA);

	prop = RNA_def_property(srna, "filepath", PROP_STRING, PROP_FILEPATH);
	RNA_def_property_override_flag(prop, PROPOVERRIDE_OVERRIDABLE_STATIC);
	RNA_def_property_string_sdna(prop, NULL, "name");
	RNA_def_property_ui_text(prop, "File Name", "Image/Movie file name");
	RNA_def_property_update(prop, NC_IMAGE | ND_DISPLAY, "rna_Image_reload_update");

	/* eek. this is horrible but needed so we can save to a new name without blanking the data :( */
	prop = RNA_def_property(srna, "filepath_raw", PROP_STRING, PROP_FILEPATH);
	RNA_def_property_string_sdna(prop, NULL, "name");
	RNA_def_property_ui_text(prop, "File Name", "Image/Movie file name (without data refreshing)");

	prop = RNA_def_property(srna, "file_format", PROP_ENUM, PROP_NONE);
	RNA_def_property_enum_items(prop, rna_enum_image_type_items);
	RNA_def_property_enum_funcs(prop, "rna_Image_file_format_get", "rna_Image_file_format_set", NULL);
	RNA_def_property_ui_text(prop, "File Format", "Format used for re-saving this file");

	prop = RNA_def_property(srna, "source", PROP_ENUM, PROP_NONE);
	RNA_def_property_enum_items(prop, image_source_items);
	RNA_def_property_enum_funcs(prop, NULL, "rna_Image_source_set", "rna_Image_source_itemf");
	RNA_def_property_ui_text(prop, "Source", "Where the image comes from");
	RNA_def_property_update(prop, NC_IMAGE | ND_DISPLAY, NULL);

	prop = RNA_def_property(srna, "type", PROP_ENUM, PROP_NONE);
	RNA_def_property_enum_items(prop, prop_type_items);
	RNA_def_property_clear_flag(prop, PROP_EDITABLE);
	RNA_def_property_ui_text(prop, "Type", "How to generate the image");
	RNA_def_property_update(prop, NC_IMAGE | ND_DISPLAY, NULL);

	prop = RNA_def_property(srna, "packed_file", PROP_POINTER, PROP_NONE);
	RNA_def_property_struct_type(prop, "PackedFile");
	RNA_def_property_pointer_sdna(prop, NULL, "packedfile");
	RNA_def_property_pointer_funcs(prop, "rna_Image_packed_file_get", NULL, NULL, NULL);
	RNA_def_property_ui_text(prop, "Packed File", "First packed file of the image");

	prop = RNA_def_property(srna, "packed_files", PROP_COLLECTION, PROP_NONE);
	RNA_def_property_collection_sdna(prop, NULL, "packedfiles", NULL);
	RNA_def_property_struct_type(prop, "ImagePackedFile");
	RNA_def_property_clear_flag(prop, PROP_EDITABLE);
	RNA_def_property_ui_text(prop, "Packed Files", "Collection of packed images");

	prop = RNA_def_property(srna, "field_order", PROP_ENUM, PROP_NONE);
	RNA_def_property_override_flag(prop, PROPOVERRIDE_OVERRIDABLE_STATIC);
	RNA_def_property_enum_bitflag_sdna(prop, NULL, "flag");
	RNA_def_property_enum_items(prop, prop_field_order_items);
	RNA_def_property_ui_text(prop, "Field Order", "Order of video fields (select which lines are displayed first)");
	RNA_def_property_update(prop, NC_IMAGE | ND_DISPLAY, NULL);

	/* booleans */
	prop = RNA_def_property(srna, "use_fields", PROP_BOOLEAN, PROP_NONE);
	RNA_def_property_override_flag(prop, PROPOVERRIDE_OVERRIDABLE_STATIC);
	RNA_def_property_boolean_sdna(prop, NULL, "flag", IMA_FIELDS);
	RNA_def_property_ui_text(prop, "Fields", "Use fields of the image");
	RNA_def_property_update(prop, NC_IMAGE | ND_DISPLAY, "rna_Image_fields_update");
	RNA_def_property_clear_flag(prop, PROP_ANIMATABLE);


	prop = RNA_def_property(srna, "use_view_as_render", PROP_BOOLEAN, PROP_NONE);
	RNA_def_property_override_flag(prop, PROPOVERRIDE_OVERRIDABLE_STATIC);
	RNA_def_property_boolean_sdna(prop, NULL, "flag", IMA_VIEW_AS_RENDER);
	RNA_def_property_ui_text(prop, "View as Render", "Apply render part of display transformation when displaying this image on the screen");
	RNA_def_property_update(prop, NC_IMAGE | ND_DISPLAY, NULL);

	prop = RNA_def_property(srna, "use_alpha", PROP_BOOLEAN, PROP_NONE);
	RNA_def_property_override_flag(prop, PROPOVERRIDE_OVERRIDABLE_STATIC);
	RNA_def_property_boolean_negative_sdna(prop, NULL, "flag", IMA_IGNORE_ALPHA);
	RNA_def_property_ui_text(prop, "Use Alpha", "Use the alpha channel information from the image or make image fully opaque");
	RNA_def_property_update(prop, NC_IMAGE | ND_DISPLAY, "rna_Image_colormanage_update");

	prop = RNA_def_property(srna, "use_deinterlace", PROP_BOOLEAN, PROP_NONE);
	RNA_def_property_override_flag(prop, PROPOVERRIDE_OVERRIDABLE_STATIC);
	RNA_def_property_boolean_sdna(prop, NULL, "flag", IMA_DEINTERLACE);
	RNA_def_property_ui_text(prop, "Deinterlace", "Deinterlace movie file on load");
	RNA_def_property_update(prop, NC_IMAGE | ND_DISPLAY, "rna_Image_reload_update");

	prop = RNA_def_property(srna, "use_multiview", PROP_BOOLEAN, PROP_NONE);
	RNA_def_property_override_flag(prop, PROPOVERRIDE_OVERRIDABLE_STATIC);
	RNA_def_property_boolean_sdna(prop, NULL, "flag", IMA_USE_VIEWS);
	RNA_def_property_ui_text(prop, "Use Multi-View", "Use Multiple Views (when available)");
	RNA_def_property_update(prop, NC_IMAGE | ND_DISPLAY, "rna_Image_views_format_update");

	prop = RNA_def_property(srna, "is_stereo_3d", PROP_BOOLEAN, PROP_NONE);
	RNA_def_property_override_flag(prop, PROPOVERRIDE_OVERRIDABLE_STATIC);
	RNA_def_property_boolean_funcs(prop, "rna_Image_is_stereo_3d_get", NULL);
	RNA_def_property_ui_text(prop, "Stereo 3D", "Image has left and right views");
	RNA_def_property_clear_flag(prop, PROP_EDITABLE);

	prop = RNA_def_property(srna, "is_multiview", PROP_BOOLEAN, PROP_NONE);
	RNA_def_property_override_flag(prop, PROPOVERRIDE_OVERRIDABLE_STATIC);
	RNA_def_property_boolean_funcs(prop, "rna_Image_is_multiview_get", NULL);
	RNA_def_property_ui_text(prop, "Multiple Views", "Image has more than one view");
	RNA_def_property_clear_flag(prop, PROP_EDITABLE);

	prop = RNA_def_property(srna, "is_dirty", PROP_BOOLEAN, PROP_NONE);
	RNA_def_property_override_flag(prop, PROPOVERRIDE_OVERRIDABLE_STATIC);
	RNA_def_property_boolean_funcs(prop, "rna_Image_dirty_get", NULL);
	RNA_def_property_clear_flag(prop, PROP_EDITABLE);
	RNA_def_property_ui_text(prop, "Dirty", "Image has changed and is not saved");

	/* generated image (image_generated_change_cb) */
	prop = RNA_def_property(srna, "generated_type", PROP_ENUM, PROP_NONE);
	RNA_def_property_enum_sdna(prop, NULL, "gen_type");
	RNA_def_property_enum_items(prop, rna_enum_image_generated_type_items);
	RNA_def_property_ui_text(prop, "Generated Type", "Generated image type");
	RNA_def_property_update(prop, NC_IMAGE | ND_DISPLAY, "rna_Image_generated_update");
	RNA_def_property_clear_flag(prop, PROP_ANIMATABLE);

	prop = RNA_def_property(srna, "generated_width", PROP_INT, PROP_NONE);
	RNA_def_property_int_sdna(prop, NULL, "gen_x");
	RNA_def_property_flag(prop, PROP_PROPORTIONAL);
	RNA_def_property_range(prop, 1, 65536);
	RNA_def_property_ui_text(prop, "Generated Width", "Generated image width");
	RNA_def_property_update(prop, NC_IMAGE | ND_DISPLAY, "rna_Image_generated_update");
	RNA_def_property_clear_flag(prop, PROP_ANIMATABLE);

	prop = RNA_def_property(srna, "generated_height", PROP_INT, PROP_NONE);
	RNA_def_property_int_sdna(prop, NULL, "gen_y");
	RNA_def_property_flag(prop, PROP_PROPORTIONAL);
	RNA_def_property_range(prop, 1, 65536);
	RNA_def_property_ui_text(prop, "Generated Height", "Generated image height");
	RNA_def_property_update(prop, NC_IMAGE | ND_DISPLAY, "rna_Image_generated_update");
	RNA_def_property_clear_flag(prop, PROP_ANIMATABLE);

	prop = RNA_def_property(srna, "use_generated_float", PROP_BOOLEAN, PROP_NONE);
	RNA_def_property_boolean_sdna(prop, NULL, "gen_flag", IMA_GEN_FLOAT);
	RNA_def_property_ui_text(prop, "Float Buffer", "Generate floating point buffer");
	RNA_def_property_update(prop, NC_IMAGE | ND_DISPLAY, "rna_Image_generated_update");
	RNA_def_property_clear_flag(prop, PROP_ANIMATABLE);

	prop = RNA_def_property(srna, "generated_color", PROP_FLOAT, PROP_COLOR_GAMMA);
	RNA_def_property_float_sdna(prop, NULL, "gen_color");
	RNA_def_property_array(prop, 4);
	RNA_def_property_ui_text(prop, "Color", "Fill color for the generated image");
	RNA_def_property_update(prop, NC_IMAGE | ND_DISPLAY, "rna_Image_generated_update");
	RNA_def_property_clear_flag(prop, PROP_ANIMATABLE);

	prop = RNA_def_property(srna, "display_aspect", PROP_FLOAT, PROP_XYZ);
	RNA_def_property_override_flag(prop, PROPOVERRIDE_OVERRIDABLE_STATIC);
	RNA_def_property_float_sdna(prop, NULL, "aspx");
	RNA_def_property_array(prop, 2);
	RNA_def_property_range(prop, 0.1f, FLT_MAX);
	RNA_def_property_ui_range(prop, 0.1f, 5000.f, 1, 2);
	RNA_def_property_ui_text(prop, "Display Aspect", "Display Aspect for this image, does not affect rendering");
	RNA_def_property_update(prop, NC_IMAGE | ND_DISPLAY, NULL);

	prop = RNA_def_property(srna, "bindcode", PROP_INT, PROP_UNSIGNED);
	RNA_def_property_int_funcs(prop, "rna_Image_bindcode_get", NULL, NULL);
	RNA_def_property_clear_flag(prop, PROP_EDITABLE);
	RNA_def_property_ui_text(prop, "Bindcode", "OpenGL bindcode");
	RNA_def_property_update(prop, NC_IMAGE | ND_DISPLAY, NULL);

	prop = RNA_def_property(srna, "render_slots", PROP_COLLECTION, PROP_NONE);
	RNA_def_property_struct_type(prop, "RenderSlot");
	RNA_def_property_collection_sdna(prop, NULL, "renderslots", NULL);
	RNA_def_property_ui_text(prop, "Render Slots", "Render slots of the image");
<<<<<<< HEAD
	RNA_def_property_collection_funcs(prop, "rna_Image_render_slots_begin", "rna_iterator_array_next",
		"rna_iterator_array_end", "rna_iterator_array_get", NULL, NULL, NULL, NULL);
	RNA_def_property_srna(prop, "RenderSlots");
=======
	rna_def_render_slots(brna, prop);
>>>>>>> 5073ee0b

	/*
	* Image.has_data and Image.depth are temporary,
	* Update import_obj.py when they are replaced (Arystan)
	*/
	prop = RNA_def_property(srna, "has_data", PROP_BOOLEAN, PROP_NONE);
	RNA_def_property_boolean_funcs(prop, "rna_Image_has_data_get", NULL);
	RNA_def_property_clear_flag(prop, PROP_EDITABLE);
	RNA_def_property_ui_text(prop, "Has Data", "True if the image data is loaded into memory");

	prop = RNA_def_property(srna, "depth", PROP_INT, PROP_UNSIGNED);
	RNA_def_property_int_funcs(prop, "rna_Image_depth_get", NULL, NULL);
	RNA_def_property_ui_text(prop, "Depth", "Image bit depth");
	RNA_def_property_clear_flag(prop, PROP_EDITABLE);

	prop = RNA_def_int_vector(srna, "size", 2, NULL, 0, 0, "Size",
		"Width and height in pixels, zero when image data cant be loaded", 0, 0);
	RNA_def_property_subtype(prop, PROP_PIXEL);
	RNA_def_property_int_funcs(prop, "rna_Image_size_get", NULL, NULL);
	RNA_def_property_clear_flag(prop, PROP_EDITABLE);

	prop = RNA_def_float_vector(srna, "resolution", 2, NULL, 0, 0, "Resolution", "X/Y pixels per meter", 0, 0);
	RNA_def_property_override_flag(prop, PROPOVERRIDE_OVERRIDABLE_STATIC);
	RNA_def_property_float_funcs(prop, "rna_Image_resolution_get", "rna_Image_resolution_set", NULL);

	prop = RNA_def_property(srna, "frame_duration", PROP_INT, PROP_UNSIGNED);
	RNA_def_property_int_funcs(prop, "rna_Image_frame_duration_get", NULL, NULL);
	RNA_def_property_ui_text(prop, "Duration", "Duration (in frames) of the image (1 when not a video/sequence)");
	RNA_def_property_clear_flag(prop, PROP_EDITABLE);

	/* NOTE about pixels/channels/is_floa:
	* this properties describes how image is stored internally (inside of ImBuf),
	* not how it was saved to disk or how it'll be saved on disk
	*/
	prop = RNA_def_property(srna, "pixels", PROP_FLOAT, PROP_NONE);
	RNA_def_property_flag(prop, PROP_DYNAMIC);
	RNA_def_property_multi_array(prop, 1, NULL);
	RNA_def_property_ui_text(prop, "Pixels", "Image pixels in floating point values");
	RNA_def_property_dynamic_array_funcs(prop, "rna_Image_pixels_get_length");
	RNA_def_property_float_funcs(prop, "rna_Image_pixels_get", "rna_Image_pixels_set", NULL);

	prop = RNA_def_property(srna, "channels", PROP_INT, PROP_UNSIGNED);
	RNA_def_property_int_funcs(prop, "rna_Image_channels_get", NULL, NULL);
	RNA_def_property_ui_text(prop, "Channels", "Number of channels in pixels buffer");
	RNA_def_property_clear_flag(prop, PROP_EDITABLE);

	prop = RNA_def_property(srna, "is_float", PROP_BOOLEAN, PROP_NONE);
	RNA_def_property_boolean_funcs(prop, "rna_Image_is_float_get", NULL);
	RNA_def_property_clear_flag(prop, PROP_EDITABLE);
	RNA_def_property_ui_text(prop, "Is Float", "True if this image is stored in float buffer");

	prop = RNA_def_property(srna, "colorspace_settings", PROP_POINTER, PROP_NONE);
	RNA_def_property_pointer_sdna(prop, NULL, "colorspace_settings");
	RNA_def_property_struct_type(prop, "ColorManagedInputColorspaceSettings");
	RNA_def_property_ui_text(prop, "Color Space Settings", "Input color space settings");

	prop = RNA_def_property(srna, "alpha_mode", PROP_ENUM, PROP_NONE);
	RNA_def_property_override_flag(prop, PROPOVERRIDE_OVERRIDABLE_STATIC);
	RNA_def_property_enum_items(prop, alpha_mode_items);
	RNA_def_property_ui_text(prop, "Alpha Mode", "Representation of alpha information in the RGBA pixels");
	RNA_def_property_update(prop, NC_IMAGE | ND_DISPLAY, "rna_Image_colormanage_update");

	/* multiview */
	prop = RNA_def_property(srna, "views_format", PROP_ENUM, PROP_NONE);
	RNA_def_property_override_flag(prop, PROPOVERRIDE_OVERRIDABLE_STATIC);
	RNA_def_property_enum_sdna(prop, NULL, "views_format");
	RNA_def_property_enum_items(prop, rna_enum_views_format_items);
	RNA_def_property_ui_text(prop, "Views Format", "Mode to load image views");
	RNA_def_property_update(prop, NC_IMAGE | ND_DISPLAY, "rna_Image_views_format_update");

	prop = RNA_def_property(srna, "stereo_3d_format", PROP_POINTER, PROP_NONE);
	RNA_def_property_pointer_sdna(prop, NULL, "stereo3d_format");
	RNA_def_property_flag(prop, PROP_NEVER_NULL);
	RNA_def_property_struct_type(prop, "Stereo3dFormat");
	RNA_def_property_ui_text(prop, "Stereo 3D Format", "Settings for stereo 3d");

	RNA_api_image(srna);
}

void RNA_def_image(BlenderRNA *brna)
{
	rna_def_render_slot(brna);
	rna_def_image(brna);
	rna_def_imageuser(brna);
	rna_def_image_packed_files(brna);
}

#endif<|MERGE_RESOLUTION|>--- conflicted
+++ resolved
@@ -1,28 +1,28 @@
 /*
-* ***** BEGIN GPL LICENSE BLOCK *****
-*
-* This program is free software; you can redistribute it and/or
-* modify it under the terms of the GNU General Public License
-* as published by the Free Software Foundation; either version 2
-* of the License, or (at your option) any later version.
-*
-* This program is distributed in the hope that it will be useful,
-* but WITHOUT ANY WARRANTY; without even the implied warranty of
-* MERCHANTABILITY or FITNESS FOR A PARTICULAR PURPOSE.  See the
-* GNU General Public License for more details.
-*
-* You should have received a copy of the GNU General Public License
-* along with this program; if not, write to the Free Software Foundation,
-* Inc., 51 Franklin Street, Fifth Floor, Boston, MA 02110-1301, USA.
-*
-* Contributor(s): Brecht Van Lommel
-*
-* ***** END GPL LICENSE BLOCK *****
-*/
+ * ***** BEGIN GPL LICENSE BLOCK *****
+ *
+ * This program is free software; you can redistribute it and/or
+ * modify it under the terms of the GNU General Public License
+ * as published by the Free Software Foundation; either version 2
+ * of the License, or (at your option) any later version.
+ *
+ * This program is distributed in the hope that it will be useful,
+ * but WITHOUT ANY WARRANTY; without even the implied warranty of
+ * MERCHANTABILITY or FITNESS FOR A PARTICULAR PURPOSE.  See the
+ * GNU General Public License for more details.
+ *
+ * You should have received a copy of the GNU General Public License
+ * along with this program; if not, write to the Free Software Foundation,
+ * Inc., 51 Franklin Street, Fifth Floor, Boston, MA 02110-1301, USA.
+ *
+ * Contributor(s): Brecht Van Lommel
+ *
+ * ***** END GPL LICENSE BLOCK *****
+ */
 
 /** \file blender/makesrna/intern/rna_image.c
-*  \ingroup RNA
-*/
+ *  \ingroup RNA
+ */
 
 #include <stdlib.h>
 
@@ -47,19 +47,19 @@
 #include "WM_api.h"
 
 const EnumPropertyItem rna_enum_image_generated_type_items[] = {
-	{ IMA_GENTYPE_BLANK, "BLANK", 0, "Blank", "Generate a blank image" },
-{ IMA_GENTYPE_GRID, "UV_GRID", 0, "UV Grid", "Generated grid to test UV mappings" },
-{ IMA_GENTYPE_GRID_COLOR, "COLOR_GRID", 0, "Color Grid", "Generated improved UV grid to test UV mappings" },
-{ 0, NULL, 0, NULL, NULL }
+	{IMA_GENTYPE_BLANK, "BLANK", 0, "Blank", "Generate a blank image"},
+	{IMA_GENTYPE_GRID, "UV_GRID", 0, "UV Grid", "Generated grid to test UV mappings"},
+	{IMA_GENTYPE_GRID_COLOR, "COLOR_GRID", 0, "Color Grid", "Generated improved UV grid to test UV mappings"},
+	{0, NULL, 0, NULL, NULL}
 };
 
 static const EnumPropertyItem image_source_items[] = {
-	{ IMA_SRC_FILE, "FILE", 0, "Single Image", "Single image file" },
-{ IMA_SRC_SEQUENCE, "SEQUENCE", 0, "Image Sequence", "Multiple image files, as a sequence" },
-{ IMA_SRC_MOVIE, "MOVIE", 0, "Movie", "Movie file" },
-{ IMA_SRC_GENERATED, "GENERATED", 0, "Generated", "Generated image" },
-{ IMA_SRC_VIEWER, "VIEWER", 0, "Viewer", "Compositing node viewer" },
-{ 0, NULL, 0, NULL, NULL }
+	{IMA_SRC_FILE, "FILE", 0, "Single Image", "Single image file"},
+	{IMA_SRC_SEQUENCE, "SEQUENCE", 0, "Image Sequence", "Multiple image files, as a sequence"},
+	{IMA_SRC_MOVIE, "MOVIE", 0, "Movie", "Movie file"},
+	{IMA_SRC_GENERATED, "GENERATED", 0, "Generated", "Generated image"},
+	{IMA_SRC_VIEWER, "VIEWER", 0, "Viewer", "Compositing node viewer"},
+	{0, NULL, 0, NULL, NULL}
 };
 
 #ifdef RNA_RUNTIME
@@ -151,7 +151,7 @@
 	ibuf = BKE_image_acquire_ibuf(ima, NULL, &lock);
 
 	if (ibuf) {
-		ImageUser iuser = { NULL };
+		ImageUser iuser = {NULL};
 		iuser.scene = scene;
 		BKE_image_signal(bmain, ima, &iuser, IMA_SIGNAL_FREE);
 	}
@@ -178,25 +178,25 @@
 		/* ImageUser *iuser = ptr->data; */
 
 		switch (GS(((ID *)ptr->id.data)->name)) {
-		case ID_OB:
-		case ID_TE:
-		{
-			return BLI_strdup("image_user");
+			case ID_OB:
+			case ID_TE:
+			{
+				return BLI_strdup("image_user");
+			}
+			case ID_NT:
+			{
+				return rna_Node_ImageUser_path(ptr);
+			}
+			default:
+				break;
 		}
-		case ID_NT:
-		{
-			return rna_Node_ImageUser_path(ptr);
-		}
-		default:
-			break;
-		}
 	}
 
 	return BLI_strdup("");
 }
 
 static const EnumPropertyItem *rna_Image_source_itemf(bContext *UNUSED(C), PointerRNA *ptr,
-	PropertyRNA *UNUSED(prop), bool *r_free)
+                                                PropertyRNA *UNUSED(prop), bool *r_free)
 {
 	Image *ima = (Image *)ptr->data;
 	EnumPropertyItem *item = NULL;
@@ -520,7 +520,7 @@
 
 	srna = RNA_def_struct(brna, "ImageUser", NULL);
 	RNA_def_struct_ui_text(srna, "Image User",
-		"Parameters defining how an Image data-block is used by another data-block");
+	                       "Parameters defining how an Image data-block is used by another data-block");
 	RNA_def_struct_path_func(srna, "rna_ImageUser_path");
 
 	prop = RNA_def_property(srna, "use_auto_refresh", PROP_BOOLEAN, PROP_NONE);
@@ -557,7 +557,7 @@
 	RNA_def_property_int_sdna(prop, NULL, "sfra");
 	RNA_def_property_range(prop, MINAFRAMEF, MAXFRAMEF);
 	RNA_def_property_ui_text(prop, "Start Frame",
-		"Global starting frame of the movie/sequence, assuming first picture has a #1");
+	                         "Global starting frame of the movie/sequence, assuming first picture has a #1");
 	RNA_def_property_update(prop, 0, "rna_ImageUser_update");
 	RNA_def_property_clear_flag(prop, PROP_ANIMATABLE);
 
@@ -652,22 +652,11 @@
 	RNA_def_property_ui_text(prop, "Active", "Active render slot of the image");
 	RNA_def_property_update(prop, NC_IMAGE | ND_DISPLAY, NULL);
 
-<<<<<<< HEAD
-	prop = RNA_def_property(srna, "active_index", PROP_INT, PROP_NONE);
-	RNA_def_property_int_funcs(prop, "rna_render_slots_active_index_get",
-		"rna_render_slots_active_index_set",
-		NULL);
-	RNA_def_property_range(prop, 0, IMA_MAX_RENDER_SLOT);
-	RNA_def_property_clear_flag(prop, PROP_ANIMATABLE);
-	RNA_def_property_ui_text(prop, "Active Index", "Index of an active render slot of the image");
-	RNA_def_property_update(prop, NC_IMAGE | ND_DISPLAY, NULL);
-=======
 	func = RNA_def_function(srna, "new", "BKE_image_add_renderslot");
 	RNA_def_function_ui_description(func, "Add a render slot to the image");
 	parm = RNA_def_string(func, "name", NULL, 0, "Name", "New name for the render slot");
 	parm = RNA_def_pointer(func, "result", "RenderSlot", "", "Newly created render layer");
 	RNA_def_function_return(func, parm);
->>>>>>> 5073ee0b
 }
 
 static void rna_def_image(BlenderRNA *brna)
@@ -851,18 +840,12 @@
 	RNA_def_property_struct_type(prop, "RenderSlot");
 	RNA_def_property_collection_sdna(prop, NULL, "renderslots", NULL);
 	RNA_def_property_ui_text(prop, "Render Slots", "Render slots of the image");
-<<<<<<< HEAD
-	RNA_def_property_collection_funcs(prop, "rna_Image_render_slots_begin", "rna_iterator_array_next",
-		"rna_iterator_array_end", "rna_iterator_array_get", NULL, NULL, NULL, NULL);
-	RNA_def_property_srna(prop, "RenderSlots");
-=======
 	rna_def_render_slots(brna, prop);
->>>>>>> 5073ee0b
 
 	/*
-	* Image.has_data and Image.depth are temporary,
-	* Update import_obj.py when they are replaced (Arystan)
-	*/
+	 * Image.has_data and Image.depth are temporary,
+	 * Update import_obj.py when they are replaced (Arystan)
+	 */
 	prop = RNA_def_property(srna, "has_data", PROP_BOOLEAN, PROP_NONE);
 	RNA_def_property_boolean_funcs(prop, "rna_Image_has_data_get", NULL);
 	RNA_def_property_clear_flag(prop, PROP_EDITABLE);
@@ -874,7 +857,7 @@
 	RNA_def_property_clear_flag(prop, PROP_EDITABLE);
 
 	prop = RNA_def_int_vector(srna, "size", 2, NULL, 0, 0, "Size",
-		"Width and height in pixels, zero when image data cant be loaded", 0, 0);
+	                          "Width and height in pixels, zero when image data cant be loaded", 0, 0);
 	RNA_def_property_subtype(prop, PROP_PIXEL);
 	RNA_def_property_int_funcs(prop, "rna_Image_size_get", NULL, NULL);
 	RNA_def_property_clear_flag(prop, PROP_EDITABLE);
@@ -889,9 +872,9 @@
 	RNA_def_property_clear_flag(prop, PROP_EDITABLE);
 
 	/* NOTE about pixels/channels/is_floa:
-	* this properties describes how image is stored internally (inside of ImBuf),
-	* not how it was saved to disk or how it'll be saved on disk
-	*/
+	 * this properties describes how image is stored internally (inside of ImBuf),
+	 * not how it was saved to disk or how it'll be saved on disk
+	 */
 	prop = RNA_def_property(srna, "pixels", PROP_FLOAT, PROP_NONE);
 	RNA_def_property_flag(prop, PROP_DYNAMIC);
 	RNA_def_property_multi_array(prop, 1, NULL);
