/*
 * This program is free software; you can redistribute it and/or
 * modify it under the terms of the GNU General Public License
 * as published by the Free Software Foundation; either version 2
 * of the License, or (at your option) any later version.
 *
 * This program is distributed in the hope that it will be useful,
 * but WITHOUT ANY WARRANTY; without even the implied warranty of
 * MERCHANTABILITY or FITNESS FOR A PARTICULAR PURPOSE.  See the
 * GNU General Public License for more details.
 *
 * You should have received a copy of the GNU General Public License
 * along with this program; if not, write to the Free Software Foundation,
 * Inc., 51 Franklin Street, Fifth Floor, Boston, MA 02110-1301, USA.
 */

/** \file
 * \ingroup RNA
 */

#include <stdlib.h>

#include "BLI_math.h"

#include "DNA_meshdata_types.h"
#include "DNA_gpencil_types.h"
#include "DNA_scene_types.h"
#include "DNA_brush_types.h"
#include "DNA_object_types.h"

#include "MEM_guardedalloc.h"

#include "BLI_utildefines.h"

#include "BLT_translation.h"

#include "RNA_access.h"
#include "RNA_define.h"
#include "RNA_enum_types.h"

#include "rna_internal.h"

#include "WM_types.h"

  /* parent type */
static const EnumPropertyItem parent_type_items[] = {
	{PAROBJECT, "OBJECT", 0, "Object", "The layer is parented to an object"},
	{PARSKEL, "ARMATURE", 0, "Armature", ""},
	{PARBONE, "BONE", 0, "Bone", "The layer is parented to a bone"},
	{0, NULL, 0, NULL, NULL},
};

#ifndef RNA_RUNTIME
static EnumPropertyItem rna_enum_gpencil_stroke_depth_order_items[] = {
	{GP_DRAWMODE_2D, "2D", 0, "2D Layers",	"Display strokes using grease pencil layers to define order"},
	{GP_DRAWMODE_3D, "3D", 0, "3D Location", "Display strokes using real 3D position in 3D space"},
	{0, NULL, 0, NULL, NULL},
};

static EnumPropertyItem rna_enum_gpencil_object_depth_order_items[] = {
	{GP_XRAY_FRONT, "FRONT", 0, "Front", "Display all strokes in front"},
	{GP_XRAY_3DSPACE, "3DSPACE", 0, "3D Space", "Display strokes relative to other objects in 3D space"},
	{GP_XRAY_BACK, "BACK", 0, "Back", "Display all strokes last"},
	{0, NULL, 0, NULL, NULL},
};

static EnumPropertyItem rna_enum_gpencil_onion_modes_items[] = {
	{GP_ONION_MODE_ABSOLUTE, "ABSOLUTE", 0, "Frames", "Frames in absolute range of the scene frame"},
	{GP_ONION_MODE_RELATIVE, "RELATIVE", 0, "Keyframes", "Frames in relative range of the Grease Pencil keyframes"},
	{GP_ONION_MODE_SELECTED, "SELECTED", 0, "Selected", "Only selected keyframes"},
	{0, NULL, 0, NULL, NULL},
};

static const EnumPropertyItem rna_enum_gplayer_move_type_items[] = {
   {-1, "UP", 0, "Up", ""},
   {1, "DOWN", 0, "Down", ""},
   {0, NULL, 0, NULL, NULL},
};

static const EnumPropertyItem rna_enum_layer_blend_modes_items[] = {
	{eGplBlendMode_Normal, "NORMAL", 0, "Regular", "" },
	{eGplBlendMode_Overlay, "OVERLAY", 0, "Overlay", "" },
	{eGplBlendMode_Add, "ADD", 0, "Add", "" },
	{eGplBlendMode_Subtract, "SUBTRACT", 0, "Subtract", "" },
	{eGplBlendMode_Multiply, "MULTIPLY", 0, "Multiply", "" },
	{eGplBlendMode_Divide, "DIVIDE", 0, "Divide", "" },
	{0, NULL, 0, NULL, NULL }
};

static EnumPropertyItem rna_enum_gpencil_caps_modes_items[] = {
	{GP_STROKE_CAP_ROUND, "ROUND", 0, "Rounded", ""},
	{GP_STROKE_CAP_FLAT, "FLAT", 0, "Flat", ""},
	{0, NULL, 0, NULL, NULL},
};
#endif

#ifdef RNA_RUNTIME

#include "BLI_ghash.h"
#include "BLI_string_utils.h"

#include "WM_api.h"

#include "BKE_action.h"
#include "BKE_animsys.h"
#include "BKE_gpencil.h"
#include "BKE_icons.h"

#include "DEG_depsgraph.h"


static void rna_GPencil_update(Main *UNUSED(bmain), Scene *UNUSED(scene), PointerRNA *ptr)
{
	DEG_id_tag_update(ptr->id.data, ID_RECALC_GEOMETRY);
	WM_main_add_notifier(NC_GPENCIL | NA_EDITED, NULL);
}

static void rna_GPencil_autolock(Main *bmain, Scene *scene, PointerRNA *ptr)
{
	bGPdata *gpd = (bGPdata *)ptr->id.data;
	bGPDlayer *gpl = NULL;

	if (gpd->flag & GP_DATA_AUTOLOCK_LAYERS) {
		bGPDlayer *layer = BKE_gpencil_layer_getactive(gpd);

		/* Lock all other layers */
		for (gpl = gpd->layers.first; gpl; gpl = gpl->next) {
			/* unlock active layer */
			if (gpl == layer) {
				gpl->flag &= ~GP_LAYER_LOCKED;
			}
			else {
				gpl->flag |= GP_LAYER_LOCKED;
			}
		}
	}
	else {
		/* If disable is better unlock all layers by default or it looks there is
		 * a problem in the UI because the user expects all layers will be unlocked
		 */
		for (gpl = gpd->layers.first; gpl; gpl = gpl->next) {
			gpl->flag &= ~GP_LAYER_LOCKED;
		}
	}

	/* standard update */
	rna_GPencil_update(bmain, scene, ptr);
}

static void rna_GPencil_editmode_update(Main *UNUSED(bmain), Scene *UNUSED(scene), PointerRNA *ptr)
{
	bGPdata *gpd = (bGPdata *)ptr->id.data;
	DEG_id_tag_update(&gpd->id, ID_RECALC_TRANSFORM | ID_RECALC_GEOMETRY);

	/* Notify all places where GPencil data lives that the editing state is different */
	WM_main_add_notifier(NC_GPENCIL | NA_EDITED, NULL);
	WM_main_add_notifier(NC_SCENE | ND_MODE | NC_MOVIECLIP, NULL);
}

static void UNUSED_FUNCTION(rna_GPencil_onion_skinning_update)(Main *bmain, Scene *scene, PointerRNA *ptr)
{
	bGPdata *gpd = (bGPdata *)ptr->id.data;
	bGPDlayer *gpl;
	bool enabled = false;

	/* Ensure that the datablock's onionskinning toggle flag
	 * stays in sync with the status of the actual layers
	 */
	for (gpl = gpd->layers.first; gpl; gpl = gpl->next) {
		if (gpl->onion_flag & GP_LAYER_ONIONSKIN) {
			enabled = true;
		}
	}

	if (enabled)
		gpd->flag |= GP_DATA_SHOW_ONIONSKINS;
	else
		gpd->flag &= ~GP_DATA_SHOW_ONIONSKINS;


	/* Now do standard updates... */
	rna_GPencil_update(bmain, scene, ptr);
}


/* Poll Callback to filter GP Datablocks to only show those for Annotations */
bool rna_GPencil_datablocks_annotations_poll(PointerRNA *UNUSED(ptr), const PointerRNA value)
{
	bGPdata *gpd = value.data;
	return (gpd->flag & GP_DATA_ANNOTATIONS) != 0;
}

/* Poll Callback to filter GP Datablocks to only show those for GP Objects */
bool rna_GPencil_datablocks_obdata_poll(PointerRNA *UNUSED(ptr), const PointerRNA value)
{
	bGPdata *gpd = value.data;
	return (gpd->flag & GP_DATA_ANNOTATIONS) == 0;
}


static char *rna_GPencilLayer_path(PointerRNA *ptr)
{
	bGPDlayer *gpl = (bGPDlayer *)ptr->data;
	char name_esc[sizeof(gpl->info) * 2];

	BLI_strescape(name_esc, gpl->info, sizeof(name_esc));

	return BLI_sprintfN("layers[\"%s\"]", name_esc);
}

static int rna_GPencilLayer_active_frame_editable(PointerRNA *ptr, const char **UNUSED(r_info))
{
	bGPDlayer *gpl = (bGPDlayer *)ptr->data;

	/* surely there must be other criteria too... */
	if (gpl->flag & GP_LAYER_LOCKED)
		return 0;
	else
		return PROP_EDITABLE;
}

/* set parent */
static void set_parent(bGPDlayer *gpl, Object *par, const int type, const char *substr)
{
	if (type == PAROBJECT) {
		invert_m4_m4(gpl->inverse, par->obmat);
		gpl->parent = par;
		gpl->partype |= PAROBJECT;
		gpl->parsubstr[0] = 0;
	}
	else if (type == PARSKEL) {
		invert_m4_m4(gpl->inverse, par->obmat);
		gpl->parent = par;
		gpl->partype |= PARSKEL;
		gpl->parsubstr[0] = 0;
	}
	else if (type == PARBONE) {
		bPoseChannel *pchan = BKE_pose_channel_find_name(par->pose, substr);
		if (pchan) {
			float tmp_mat[4][4];
			mul_m4_m4m4(tmp_mat, par->obmat, pchan->pose_mat);

			invert_m4_m4(gpl->inverse, tmp_mat);
			gpl->parent = par;
			gpl->partype |= PARBONE;
			BLI_strncpy(gpl->parsubstr, substr, sizeof(gpl->parsubstr));
		}
	}
}

/* set parent object and inverse matrix */
static void rna_GPencilLayer_parent_set(PointerRNA *ptr, PointerRNA value)
{
	bGPDlayer *gpl = (bGPDlayer *)ptr->data;
	Object *par = (Object *)value.data;

	if (par != NULL) {
		set_parent(gpl, par, gpl->partype, gpl->parsubstr);
	}
	else {
		/* clear parent */
		gpl->parent = NULL;
	}
}

/* set parent type */
static void rna_GPencilLayer_parent_type_set(PointerRNA *ptr, int value)
{
	bGPDlayer *gpl = (bGPDlayer *)ptr->data;
	Object *par = gpl->parent;
	gpl->partype = value;

	if (par != NULL) {
		set_parent(gpl, par, value, gpl->parsubstr);
	}
}

/* set parent bone */
static void rna_GPencilLayer_parent_bone_set(PointerRNA *ptr, const char *value)
{
	bGPDlayer *gpl = (bGPDlayer *)ptr->data;

	Object *par = gpl->parent;
	gpl->partype = PARBONE;

	if (par != NULL) {
		set_parent(gpl, par, gpl->partype, value);
	}
}


/* parent types enum */
static const EnumPropertyItem *rna_Object_parent_type_itemf(
	bContext *UNUSED(C), PointerRNA *ptr,
	PropertyRNA *UNUSED(prop), bool *r_free)
{
	bGPDlayer *gpl = (bGPDlayer *)ptr->data;
	EnumPropertyItem *item = NULL;
	int totitem = 0;

	RNA_enum_items_add_value(&item, &totitem, parent_type_items, PAROBJECT);

	if (gpl->parent) {
		Object *par = gpl->parent;

		if (par->type == OB_ARMATURE) {
			/* special hack: prevents this being overridden */
			RNA_enum_items_add_value(&item, &totitem, &parent_type_items[1], PARSKEL);
			RNA_enum_items_add_value(&item, &totitem, parent_type_items, PARBONE);
		}
	}

	RNA_enum_item_end(&item, &totitem);
	*r_free = true;

	return item;
}

static bool rna_GPencilLayer_is_parented_get(PointerRNA *ptr)
{
	bGPDlayer *gpl = (bGPDlayer *)ptr->data;
	return (gpl->parent != NULL);
}

static PointerRNA rna_GPencil_active_layer_get(PointerRNA *ptr)
{
	bGPdata *gpd = ptr->id.data;

	if (GS(gpd->id.name) == ID_GD) { /* why would this ever be not GD */
		bGPDlayer *gl;

		for (gl = gpd->layers.first; gl; gl = gl->next) {
			if (gl->flag & GP_LAYER_ACTIVE) {
				break;
			}
		}

		if (gl) {
			return rna_pointer_inherit_refine(ptr, &RNA_GPencilLayer, gl);
		}
	}

	return rna_pointer_inherit_refine(ptr, NULL, NULL);
}

static void rna_GPencil_active_layer_set(PointerRNA *ptr, PointerRNA value)
{
	bGPdata *gpd = ptr->id.data;

	/* Don't allow setting active layer to NULL if layers exist
	 * as this breaks various tools. Tools should be used instead
	 * if it's necessary to remove layers
	 */
	if (value.data == NULL) {
		printf("%s: Setting active layer to None is not allowed\n", __func__);
		return;
	}

	if (GS(gpd->id.name) == ID_GD) { /* why would this ever be not GD */
		bGPDlayer *gl;

		for (gl = gpd->layers.first; gl; gl = gl->next) {
			if (gl == value.data) {
				gl->flag |= GP_LAYER_ACTIVE;
			}
			else {
				gl->flag &= ~GP_LAYER_ACTIVE;
			}
		}

		WM_main_add_notifier(NC_GPENCIL | NA_EDITED, NULL);
	}
}

static int rna_GPencil_active_layer_index_get(PointerRNA *ptr)
{
	bGPdata *gpd = (bGPdata *)ptr->id.data;
	bGPDlayer *gpl = BKE_gpencil_layer_getactive(gpd);

	return BLI_findindex(&gpd->layers, gpl);
}

static void rna_GPencil_active_layer_index_set(PointerRNA *ptr, int value)
{
	bGPdata *gpd = (bGPdata *)ptr->id.data;
	bGPDlayer *gpl = BLI_findlink(&gpd->layers, value);

	BKE_gpencil_layer_setactive(gpd, gpl);

	/* Now do standard updates... */
	DEG_id_tag_update(&gpd->id, ID_RECALC_GEOMETRY);
	WM_main_add_notifier(NC_GPENCIL | ND_DATA | NA_EDITED | ND_SPACE_PROPERTIES, NULL);
}

static void rna_GPencil_active_layer_index_range(PointerRNA *ptr, int *min, int *max, int *softmin, int *softmax)
{
	bGPdata *gpd = (bGPdata *)ptr->id.data;

	*min = 0;
	*max = max_ii(0, BLI_listbase_count(&gpd->layers) - 1);

	*softmin = *min;
	*softmax = *max;
}

static const EnumPropertyItem *rna_GPencil_active_layer_itemf(
	bContext *C, PointerRNA *ptr, PropertyRNA *UNUSED(prop), bool *r_free)
{
	bGPdata *gpd = (bGPdata *)ptr->id.data;
	bGPDlayer *gpl;
	EnumPropertyItem *item = NULL, item_tmp = { 0 };
	int totitem = 0;
	int i = 0;

	if (ELEM(NULL, C, gpd)) {
		return DummyRNA_NULL_items;
	}

	/* Existing layers */
	for (gpl = gpd->layers.first, i = 0; gpl; gpl = gpl->next, i++) {
		item_tmp.identifier = gpl->info;
		item_tmp.name = gpl->info;
		item_tmp.value = i;

		item_tmp.icon = BKE_icon_gplayer_color_ensure(gpl);

		RNA_enum_item_add(&item, &totitem, &item_tmp);
	}

	RNA_enum_item_end(&item, &totitem);
	*r_free = true;

	return item;
}

static void rna_GPencilLayer_info_set(PointerRNA *ptr, const char *value)
{
	bGPdata *gpd = ptr->id.data;
	bGPDlayer *gpl = ptr->data;

	char oldname[128] = "";
	BLI_strncpy(oldname, gpl->info, sizeof(oldname));

	/* copy the new name into the name slot */
	BLI_strncpy_utf8(gpl->info, value, sizeof(gpl->info));

	BLI_uniquename(&gpd->layers, gpl, DATA_("GP_Layer"), '.', offsetof(bGPDlayer, info), sizeof(gpl->info));

	/* now fix animation paths */
	BKE_animdata_fix_paths_rename_all(&gpd->id, "layers", oldname, gpl->info);
}

static bGPDstroke *rna_GPencil_stroke_point_find_stroke(const bGPdata *gpd, const bGPDspoint *pt, bGPDlayer **r_gpl, bGPDframe **r_gpf)
{
	bGPDlayer *gpl;
	bGPDstroke *gps;

	/* sanity checks */
	if (ELEM(NULL, gpd, pt)) {
		return NULL;
	}

	if (r_gpl) *r_gpl = NULL;
	if (r_gpf) *r_gpf = NULL;

	/* there's no faster alternative than just looping over everything... */
	for (gpl = gpd->layers.first; gpl; gpl = gpl->next) {
		if (gpl->actframe) {
			for (gps = gpl->actframe->strokes.first; gps; gps = gps->next) {
				if ((pt >= gps->points) && (pt < &gps->points[gps->totpoints])) {
					/* found it */
					if (r_gpl) *r_gpl = gpl;
					if (r_gpf) *r_gpf = gpl->actframe;

					return gps;
				}
			}
		}
	}

	/* didn't find it */
	return NULL;
}

static void rna_GPencil_stroke_point_select_set(PointerRNA *ptr, const bool value)
{
	bGPdata *gpd = ptr->id.data;
	bGPDspoint *pt = ptr->data;
	bGPDstroke *gps = NULL;

	/* Ensure that corresponding stroke is set
	 * - Since we don't have direct access, we're going to have to search
	 * - We don't apply selection value unless we can find the corresponding
	 *   stroke, so that they don't get out of sync
	 */
	gps = rna_GPencil_stroke_point_find_stroke(gpd, pt, NULL, NULL);
	if (gps) {
		/* Set the new selection state for the point */
		if (value)
			pt->flag |= GP_SPOINT_SELECT;
		else
			pt->flag &= ~GP_SPOINT_SELECT;

		/* Check if the stroke should be selected or not... */
		BKE_gpencil_stroke_sync_selection(gps);
	}
}

static void rna_GPencil_stroke_point_add(ID *id, bGPDstroke *stroke, int count, float pressure, float strength)
{
	bGPdata *gpd = (bGPdata *)id;

	if (count > 0) {
		/* create space at the end of the array for extra points */
		stroke->points = MEM_recallocN_id(stroke->points,
			sizeof(bGPDspoint) * (stroke->totpoints + count),
			"gp_stroke_points");
		stroke->dvert = MEM_recallocN_id(stroke->dvert,
			sizeof(MDeformVert) * (stroke->totpoints + count),
			"gp_stroke_weight");

		/* init the pressure and strength values so that old scripts won't need to
		 * be modified to give these initial values...
		 */
		for (int i = 0; i < count; i++) {
			bGPDspoint *pt = stroke->points + (stroke->totpoints + i);
			MDeformVert *dvert = stroke->dvert + (stroke->totpoints + i);
			pt->pressure = pressure;
			pt->strength = strength;

			dvert->totweight = 0;
			dvert->dw = NULL;
		}

		stroke->totpoints += count;

		stroke->flag |= GP_STROKE_RECALC_GEOMETRY;

		gpd->flag |= GP_DATA_PYTHON_UPDATED;
		DEG_id_tag_update(&gpd->id, ID_RECALC_TRANSFORM | ID_RECALC_GEOMETRY | ID_RECALC_COPY_ON_WRITE);

		WM_main_add_notifier(NC_GPENCIL | ND_DATA | NA_EDITED, NULL);
	}
}

static void rna_GPencil_stroke_point_pop(ID *id, bGPDstroke *stroke, ReportList *reports, int index)
{
	bGPdata *gpd = (bGPdata *)id;
	bGPDspoint *pt_tmp = stroke->points;
	MDeformVert *pt_dvert = stroke->dvert;

	/* python style negative indexing */
	if (index < 0) {
		index += stroke->totpoints;
	}

	if (stroke->totpoints <= index || index < 0) {
		BKE_report(reports, RPT_ERROR, "GPencilStrokePoints.pop: index out of range");
		return;
	}

	stroke->totpoints--;

	stroke->points = MEM_callocN(sizeof(bGPDspoint) * stroke->totpoints, "gp_stroke_points");
	if (pt_dvert != NULL) {
		stroke->dvert = MEM_callocN(sizeof(MDeformVert) * stroke->totpoints, "gp_stroke_weights");
	}

	if (index > 0) {
		memcpy(stroke->points, pt_tmp, sizeof(bGPDspoint) * index);
		/* verify weight data is available */
		if (pt_dvert != NULL) {
			memcpy(stroke->dvert, pt_dvert, sizeof(MDeformVert) * index);
		}
	}

	if (index < stroke->totpoints) {
		memcpy(&stroke->points[index], &pt_tmp[index + 1], sizeof(bGPDspoint) * (stroke->totpoints - index));
		if (pt_dvert != NULL) {
			memcpy(&stroke->dvert[index], &pt_dvert[index + 1], sizeof(MDeformVert) * (stroke->totpoints - index));
		}
	}

	/* free temp buffer */
	MEM_freeN(pt_tmp);
	if (pt_dvert != NULL) {
		MEM_freeN(pt_dvert);
	}

	stroke->flag |= GP_STROKE_RECALC_GEOMETRY;

	gpd->flag |= GP_DATA_PYTHON_UPDATED;
	DEG_id_tag_update(&gpd->id, ID_RECALC_TRANSFORM | ID_RECALC_GEOMETRY | ID_RECALC_COPY_ON_WRITE);

	WM_main_add_notifier(NC_GPENCIL | NA_EDITED, NULL);
}

static bGPDstroke *rna_GPencil_stroke_new(bGPDframe *frame)
{
	bGPDstroke *stroke = MEM_callocN(sizeof(bGPDstroke), "gp_stroke");
	BLI_addtail(&frame->strokes, stroke);

	return stroke;
}

static void rna_GPencil_stroke_remove(bGPDframe *frame, ReportList *reports, PointerRNA *stroke_ptr)
{
	bGPDstroke *stroke = stroke_ptr->data;
	if (BLI_findindex(&frame->strokes, stroke) == -1) {
		BKE_report(reports, RPT_ERROR, "Stroke not found in grease pencil frame");
		return;
	}

	BLI_freelinkN(&frame->strokes, stroke);
	RNA_POINTER_INVALIDATE(stroke_ptr);

	WM_main_add_notifier(NC_GPENCIL | NA_EDITED, NULL);
}

static void rna_GPencil_stroke_select_set(PointerRNA *ptr, const bool value)
{
	bGPDstroke *gps = ptr->data;
	bGPDspoint *pt;
	int i;

	/* set new value */
	if (value)
		gps->flag |= GP_STROKE_SELECT;
	else
		gps->flag &= ~GP_STROKE_SELECT;

	/* ensure that the stroke's points are selected in the same way */
	for (i = 0, pt = gps->points; i < gps->totpoints; i++, pt++) {
		if (value)
			pt->flag |= GP_SPOINT_SELECT;
		else
			pt->flag &= ~GP_SPOINT_SELECT;
	}
}

static bGPDframe *rna_GPencil_frame_new(bGPDlayer *layer, ReportList *reports, int frame_number)
{
	bGPDframe *frame;

	if (BKE_gpencil_layer_find_frame(layer, frame_number)) {
		BKE_reportf(reports, RPT_ERROR, "Frame already exists on this frame number %d", frame_number);
		return NULL;
	}

	frame = BKE_gpencil_frame_addnew(layer, frame_number);

	WM_main_add_notifier(NC_GPENCIL | NA_EDITED, NULL);

	return frame;
}

static void rna_GPencil_frame_remove(bGPDlayer *layer, ReportList *reports, PointerRNA *frame_ptr)
{
	bGPDframe *frame = frame_ptr->data;
	if (BLI_findindex(&layer->frames, frame) == -1) {
		BKE_report(reports, RPT_ERROR, "Frame not found in grease pencil layer");
		return;
	}

	BKE_gpencil_layer_delframe(layer, frame);
	RNA_POINTER_INVALIDATE(frame_ptr);

	WM_main_add_notifier(NC_GPENCIL | NA_EDITED, NULL);
}

static bGPDframe *rna_GPencil_frame_copy(bGPDlayer *layer, bGPDframe *src)
{
	bGPDframe *frame = BKE_gpencil_frame_duplicate(src);

	while (BKE_gpencil_layer_find_frame(layer, frame->framenum)) {
		frame->framenum++;
	}

	BLI_addtail(&layer->frames, frame);

	WM_main_add_notifier(NC_GPENCIL | NA_EDITED, NULL);

	return frame;
}

static bGPDlayer *rna_GPencil_layer_new(bGPdata *gpd, const char *name, bool setactive)
{
	bGPDlayer *gpl = BKE_gpencil_layer_addnew(gpd, name, setactive != 0);

	WM_main_add_notifier(NC_GPENCIL | ND_DATA | NA_EDITED, NULL);

	return gpl;
}

static void rna_GPencil_layer_remove(bGPdata *gpd, ReportList *reports, PointerRNA *layer_ptr)
{
	bGPDlayer *layer = layer_ptr->data;
	if (BLI_findindex(&gpd->layers, layer) == -1) {
		BKE_report(reports, RPT_ERROR, "Layer not found in grease pencil data");
		return;
	}

	BKE_gpencil_layer_delete(gpd, layer);
	RNA_POINTER_INVALIDATE(layer_ptr);

	WM_main_add_notifier(NC_GPENCIL | ND_DATA | NA_EDITED, NULL);
}

static void rna_GPencil_layer_move(bGPdata *gpd, ReportList *reports, PointerRNA *layer_ptr, int type)
{
	bGPDlayer *gpl = layer_ptr->data;
	if (BLI_findindex(&gpd->layers, gpl) == -1) {
		BKE_report(reports, RPT_ERROR, "Layer not found in grease pencil data");
		return;
	}

	BLI_assert(ELEM(type, -1, 0, 1)); /* we use value below */

	const int direction = type * -1;

	if (BLI_listbase_link_move(&gpd->layers, gpl, direction)) {
		DEG_id_tag_update(&gpd->id, ID_RECALC_TRANSFORM | ID_RECALC_GEOMETRY);
	}

	WM_main_add_notifier(NC_GPENCIL | ND_DATA | NA_EDITED, NULL);
}

static void rna_GPencil_frame_clear(bGPDframe *frame)
{
	BKE_gpencil_free_strokes(frame);

	WM_main_add_notifier(NC_GPENCIL | ND_DATA | NA_EDITED, NULL);
}

static void rna_GPencil_layer_clear(bGPDlayer *layer)
{
	BKE_gpencil_free_frames(layer);

	WM_main_add_notifier(NC_GPENCIL | ND_DATA | NA_EDITED, NULL);
}

static void rna_GPencil_clear(bGPdata *gpd)
{
	BKE_gpencil_free_layers(&gpd->layers);

	WM_main_add_notifier(NC_GPENCIL | ND_DATA | NA_EDITED, NULL);
}

static void rna_GpencilVertex_groups_begin(CollectionPropertyIterator *iter, PointerRNA *ptr)
{
	bGPDstroke *gps = ptr->data;

	if (gps->dvert) {
		MDeformVert *dvert = gps->dvert;

		rna_iterator_array_begin(iter, (void *)dvert->dw, sizeof(MDeformWeight), dvert->totweight, 0, NULL);
	}
	else
		rna_iterator_array_begin(iter, NULL, 0, 0, 0, NULL);
}

static char *rna_GreasePencilGrid_path(PointerRNA *UNUSED(ptr))
{
	return BLI_sprintfN("grid");
}

#else

static void rna_def_gpencil_stroke_point(BlenderRNA *brna)
{
	StructRNA *srna;
	PropertyRNA *prop;

	srna = RNA_def_struct(brna, "GPencilStrokePoint", NULL);
	RNA_def_struct_sdna(srna, "bGPDspoint");
	RNA_def_struct_ui_text(srna, "Grease Pencil Stroke Point", "Data point for freehand stroke curve");

	prop = RNA_def_property(srna, "co", PROP_FLOAT, PROP_XYZ);
	RNA_def_property_float_sdna(prop, NULL, "x");
	RNA_def_property_array(prop, 3);
	RNA_def_property_ui_text(prop, "Coordinates", "");
	RNA_def_property_update(prop, NC_GPENCIL | ND_DATA, "rna_GPencil_update");

	prop = RNA_def_property(srna, "pressure", PROP_FLOAT, PROP_FACTOR);
	RNA_def_property_float_sdna(prop, NULL, "pressure");
	RNA_def_property_range(prop, 0.0f, 1.0f);
	RNA_def_property_ui_text(prop, "Pressure", "Pressure of tablet at point when drawing it");
	RNA_def_property_update(prop, NC_GPENCIL | ND_DATA, "rna_GPencil_update");

	prop = RNA_def_property(srna, "strength", PROP_FLOAT, PROP_FACTOR);
	RNA_def_property_float_sdna(prop, NULL, "strength");
	RNA_def_property_range(prop, 0.0f, 1.0f);
	RNA_def_property_ui_text(prop, "Strength", "Color intensity (alpha factor)");
	RNA_def_property_update(prop, NC_GPENCIL | ND_DATA, "rna_GPencil_update");

	prop = RNA_def_property(srna, "uv_factor", PROP_FLOAT, PROP_FACTOR);
	RNA_def_property_float_sdna(prop, NULL, "uv_fac");
	RNA_def_property_range(prop, 0.0f, 1.0f);
	RNA_def_property_ui_text(prop, "UV Factor", "Internal UV factor");
	RNA_def_property_update(prop, NC_GPENCIL | ND_DATA, "rna_GPencil_update");

	prop = RNA_def_property(srna, "uv_rotation", PROP_FLOAT, PROP_ANGLE);
	RNA_def_property_float_sdna(prop, NULL, "uv_rot");
	RNA_def_property_range(prop, 0.0f, M_PI * 2);
	RNA_def_property_ui_text(prop, "UV Rotation", "Internal UV factor for dot mode");
	RNA_def_property_update(prop, NC_GPENCIL | ND_DATA, "rna_GPencil_update");

	prop = RNA_def_property(srna, "select", PROP_BOOLEAN, PROP_NONE);
	RNA_def_property_boolean_sdna(prop, NULL, "flag", GP_SPOINT_SELECT);
	RNA_def_property_boolean_funcs(prop, NULL, "rna_GPencil_stroke_point_select_set");
	RNA_def_property_ui_text(prop, "Select", "Point is selected for viewport editing");
	RNA_def_property_update(prop, NC_GPENCIL | ND_DATA, "rna_GPencil_update");

}

static void rna_def_gpencil_stroke_points_api(BlenderRNA *brna, PropertyRNA *cprop)
{
	StructRNA *srna;
	FunctionRNA *func;
	PropertyRNA *parm;

	RNA_def_property_srna(cprop, "GPencilStrokePoints");
	srna = RNA_def_struct(brna, "GPencilStrokePoints", NULL);
	RNA_def_struct_sdna(srna, "bGPDstroke");
	RNA_def_struct_ui_text(srna, "Grease Pencil Stroke Points", "Collection of grease pencil stroke points");

	func = RNA_def_function(srna, "add", "rna_GPencil_stroke_point_add");
	RNA_def_function_ui_description(func, "Add a new grease pencil stroke point");
	RNA_def_function_flag(func, FUNC_USE_SELF_ID);
	parm = RNA_def_int(func, "count", 1, 0, INT_MAX, "Number", "Number of points to add to the stroke", 0, INT_MAX);
	RNA_def_parameter_flags(parm, 0, PARM_REQUIRED);
	RNA_def_float(func, "pressure", 1.0f, 0.0f, 1.0f, "Pressure", "Pressure for newly created points", 0.0f, 1.0f);
	RNA_def_float(func, "strength", 1.0f, 0.0f, 1.0f, "Strength", "Color intensity (alpha factor) for newly created points", 0.0f, 1.0f);

	func = RNA_def_function(srna, "pop", "rna_GPencil_stroke_point_pop");
	RNA_def_function_ui_description(func, "Remove a grease pencil stroke point");
	RNA_def_function_flag(func, FUNC_USE_REPORTS | FUNC_USE_SELF_ID);
	RNA_def_int(func, "index", -1, INT_MIN, INT_MAX, "Index", "point index", INT_MIN, INT_MAX);
}

/* This information is read only and it can be used by add-ons */
static void rna_def_gpencil_triangle(BlenderRNA *brna)
{
	StructRNA *srna;
	PropertyRNA *prop;

	srna = RNA_def_struct(brna, "GPencilTriangle", NULL);
	RNA_def_struct_sdna(srna, "bGPDtriangle");
	RNA_def_struct_ui_text(srna, "Triangle", "Triangulation data for Grease Pencil fills");

	/* point v1 */
	prop = RNA_def_property(srna, "v1", PROP_INT, PROP_NONE);
	RNA_def_property_int_sdna(prop, NULL, "verts[0]");
	RNA_def_property_ui_text(prop, "v1", "First triangle vertex index");
	RNA_def_property_clear_flag(prop, PROP_EDITABLE);

	/* point v2 */
	prop = RNA_def_property(srna, "v2", PROP_INT, PROP_NONE);
	RNA_def_property_int_sdna(prop, NULL, "verts[1]");
	RNA_def_property_ui_text(prop, "v2", "Second triangle vertex index");
	RNA_def_property_clear_flag(prop, PROP_EDITABLE);

	/* point v3 */
	prop = RNA_def_property(srna, "v3", PROP_INT, PROP_NONE);
	RNA_def_property_int_sdna(prop, NULL, "verts[2]");
	RNA_def_property_ui_text(prop, "v3", "Third triangle vertex index");
	RNA_def_property_clear_flag(prop, PROP_EDITABLE);

	/* texture coord for point v1 */
	prop = RNA_def_property(srna, "uv1", PROP_FLOAT, PROP_COORDS);
	RNA_def_property_float_sdna(prop, NULL, "uv[0]");
	RNA_def_property_array(prop, 2);
	RNA_def_property_ui_text(prop, "uv1", "First triangle vertex texture coordinates");
	RNA_def_property_clear_flag(prop, PROP_EDITABLE);

	/* texture coord for point v2 */
	prop = RNA_def_property(srna, "uv2", PROP_FLOAT, PROP_COORDS);
	RNA_def_property_float_sdna(prop, NULL, "uv[1]");
	RNA_def_property_array(prop, 2);
	RNA_def_property_ui_text(prop, "uv2", "Second triangle vertex texture coordinates");
	RNA_def_property_clear_flag(prop, PROP_EDITABLE);

	/* texture coord for point v3 */
	prop = RNA_def_property(srna, "uv3", PROP_FLOAT, PROP_COORDS);
	RNA_def_property_float_sdna(prop, NULL, "uv[2]");
	RNA_def_property_array(prop, 2);
	RNA_def_property_ui_text(prop, "uv3", "Third triangle vertex texture coordinates");
	RNA_def_property_clear_flag(prop, PROP_EDITABLE);
}

static void rna_def_gpencil_mvert_group(BlenderRNA *brna)
{
	StructRNA *srna;
	PropertyRNA *prop;

	srna = RNA_def_struct(brna, "GpencilVertexGroupElement", NULL);
	RNA_def_struct_sdna(srna, "MDeformWeight");
	RNA_def_struct_ui_text(srna, "Vertex Group Element", "Weight value of a vertex in a vertex group");
	RNA_def_struct_ui_icon(srna, ICON_GROUP_VERTEX);

	/* we can't point to actual group, it is in the object and so
	 * there is no unique group to point to, hence the index */
	prop = RNA_def_property(srna, "group", PROP_INT, PROP_UNSIGNED);
	RNA_def_property_int_sdna(prop, NULL, "def_nr");
	RNA_def_property_clear_flag(prop, PROP_EDITABLE);
	RNA_def_property_ui_text(prop, "Group Index", "");
	RNA_def_property_update(prop, NC_GPENCIL | ND_DATA, "rna_GPencil_update");

	prop = RNA_def_property(srna, "weight", PROP_FLOAT, PROP_FACTOR);
	RNA_def_property_range(prop, 0.0f, 1.0f);
	RNA_def_property_ui_text(prop, "Weight", "Vertex Weight");
	RNA_def_property_update(prop, NC_GPENCIL | ND_DATA, "rna_GPencil_update");
}

static void rna_def_gpencil_stroke(BlenderRNA *brna)
{
	StructRNA *srna;
	PropertyRNA *prop;

	static const EnumPropertyItem stroke_display_mode_items[] = {
		{0, "SCREEN", 0, "Screen", "Stroke is in screen-space"},
		{GP_STROKE_3DSPACE, "3DSPACE", 0, "3D Space", "Stroke is in 3D-space"},
		{GP_STROKE_2DSPACE, "2DSPACE", 0, "2D Space", "Stroke is in 2D-space"},
		{GP_STROKE_2DIMAGE, "2DIMAGE", 0, "2D Image", "Stroke is in 2D-space (but with special 'image' scaling)"},
		{0, NULL, 0, NULL, NULL},
	};

	srna = RNA_def_struct(brna, "GPencilStroke", NULL);
	RNA_def_struct_sdna(srna, "bGPDstroke");
	RNA_def_struct_ui_text(srna, "Grease Pencil Stroke", "Freehand curve defining part of a sketch");

	/* Points */
	prop = RNA_def_property(srna, "points", PROP_COLLECTION, PROP_NONE);
	RNA_def_property_collection_sdna(prop, NULL, "points", "totpoints");
	RNA_def_property_struct_type(prop, "GPencilStrokePoint");
	RNA_def_property_ui_text(prop, "Stroke Points", "Stroke data points");
	rna_def_gpencil_stroke_points_api(brna, prop);

	/* vertex groups */
	prop = RNA_def_property(srna, "groups", PROP_COLLECTION, PROP_NONE);
	RNA_def_property_collection_funcs(prop, "rna_GpencilVertex_groups_begin", "rna_iterator_array_next",
		"rna_iterator_array_end", "rna_iterator_array_get", NULL, NULL, NULL, NULL);
	RNA_def_property_struct_type(prop, "GpencilVertexGroupElement");
	RNA_def_property_ui_text(prop, "Groups", "Weights for the vertex groups this vertex is member of");

	/* Triangles */
	prop = RNA_def_property(srna, "triangles", PROP_COLLECTION, PROP_NONE);
	RNA_def_property_collection_sdna(prop, NULL, "triangles", "tot_triangles");
	RNA_def_property_struct_type(prop, "GPencilTriangle");
	RNA_def_property_ui_text(prop, "Triangles", "Triangulation data for HQ fill");

	/* Material Index */
	prop = RNA_def_property(srna, "material_index", PROP_INT, PROP_NONE);
	RNA_def_property_int_sdna(prop, NULL, "mat_nr");
	RNA_def_property_ui_text(prop, "Material Index", "Index of material used in this stroke");
	RNA_def_property_update(prop, NC_GPENCIL | ND_DATA, "rna_GPencil_update");

	/* Settings */
	prop = RNA_def_property(srna, "display_mode", PROP_ENUM, PROP_NONE);
	RNA_def_property_enum_bitflag_sdna(prop, NULL, "flag");
	RNA_def_property_enum_items(prop, stroke_display_mode_items);
	RNA_def_property_ui_text(prop, "Draw Mode", "Coordinate space that stroke is in");
	RNA_def_property_update(prop, 0, "rna_GPencil_update");

	prop = RNA_def_property(srna, "select", PROP_BOOLEAN, PROP_NONE);
	RNA_def_property_boolean_sdna(prop, NULL, "flag", GP_STROKE_SELECT);
	RNA_def_property_boolean_funcs(prop, NULL, "rna_GPencil_stroke_select_set");
	RNA_def_property_ui_text(prop, "Select", "Stroke is selected for viewport editing");
	RNA_def_property_update(prop, 0, "rna_GPencil_update");

	/* Cyclic: Draw a line from end to start point */
	prop = RNA_def_property(srna, "draw_cyclic", PROP_BOOLEAN, PROP_NONE);
	RNA_def_property_boolean_sdna(prop, NULL, "flag", GP_STROKE_CYCLIC);
	RNA_def_property_ui_text(prop, "Cyclic", "Enable cyclic drawing, closing the stroke");
	RNA_def_property_update(prop, 0, "rna_GPencil_update");

	/* Caps mode */
	prop = RNA_def_property(srna, "start_cap_mode", PROP_ENUM, PROP_NONE);
	RNA_def_property_enum_sdna(prop, NULL, "caps[0]");
	RNA_def_property_enum_items(prop, rna_enum_gpencil_caps_modes_items);
	RNA_def_property_ui_text(prop, "Start Cap", "Stroke start extreme cap style");
	RNA_def_property_update(prop, NC_GPENCIL | ND_DATA, "rna_GPencil_update");

	prop = RNA_def_property(srna, "end_cap_mode", PROP_ENUM, PROP_NONE);
	RNA_def_property_enum_sdna(prop, NULL, "caps[1]");
	RNA_def_property_enum_items(prop, rna_enum_gpencil_caps_modes_items);
	RNA_def_property_ui_text(prop, "End Cap", "Stroke end extreme cap style");
	RNA_def_property_update(prop, NC_GPENCIL | ND_DATA, "rna_GPencil_update");

	/* No fill: The stroke never must fill area and must use fill color as stroke color (this is a special flag for fill brush) */
	prop = RNA_def_property(srna, "is_nofill_stroke", PROP_BOOLEAN, PROP_NONE);
	RNA_def_property_boolean_sdna(prop, NULL, "flag", GP_STROKE_NOFILL);
	RNA_def_property_clear_flag(prop, PROP_EDITABLE);
	RNA_def_property_ui_text(prop, "No Fill", "Special stroke to use as boundary for filling areas");
	RNA_def_property_update(prop, 0, "rna_GPencil_update");

	/* Line Thickness */
	prop = RNA_def_property(srna, "line_width", PROP_INT, PROP_PIXEL);
	RNA_def_property_int_sdna(prop, NULL, "thickness");
	RNA_def_property_range(prop, 1, 1000);
	RNA_def_property_ui_range(prop, 1, 10, 1, 0);
	RNA_def_property_ui_text(prop, "Thickness", "Thickness of stroke (in pixels)");
	RNA_def_property_update(prop, NC_GPENCIL | ND_DATA, "rna_GPencil_update");

}

static void rna_def_gpencil_strokes_api(BlenderRNA *brna, PropertyRNA *cprop)
{
	StructRNA *srna;

	FunctionRNA *func;
	PropertyRNA *parm;

	RNA_def_property_srna(cprop, "GPencilStrokes");
	srna = RNA_def_struct(brna, "GPencilStrokes", NULL);
	RNA_def_struct_sdna(srna, "bGPDframe");
	RNA_def_struct_ui_text(srna, "Grease Pencil Frames", "Collection of grease pencil stroke");

	func = RNA_def_function(srna, "new", "rna_GPencil_stroke_new");
	RNA_def_function_ui_description(func, "Add a new grease pencil stroke");
	parm = RNA_def_pointer(func, "stroke", "GPencilStroke", "", "The newly created stroke");
	RNA_def_function_return(func, parm);

	func = RNA_def_function(srna, "remove", "rna_GPencil_stroke_remove");
	RNA_def_function_ui_description(func, "Remove a grease pencil stroke");
	RNA_def_function_flag(func, FUNC_USE_REPORTS);
	parm = RNA_def_pointer(func, "stroke", "GPencilStroke", "Stroke", "The stroke to remove");
	RNA_def_parameter_flags(parm, PROP_NEVER_NULL, PARM_REQUIRED | PARM_RNAPTR);
	RNA_def_parameter_clear_flags(parm, PROP_THICK_WRAP, 0);
}

static void rna_def_gpencil_frame(BlenderRNA *brna)
{
	StructRNA *srna;
	PropertyRNA *prop;

	FunctionRNA *func;

	srna = RNA_def_struct(brna, "GPencilFrame", NULL);
	RNA_def_struct_sdna(srna, "bGPDframe");
	RNA_def_struct_ui_text(srna, "Grease Pencil Frame", "Collection of related sketches on a particular frame");

	/* Strokes */
	prop = RNA_def_property(srna, "strokes", PROP_COLLECTION, PROP_NONE);
	RNA_def_property_collection_sdna(prop, NULL, "strokes", NULL);
	RNA_def_property_struct_type(prop, "GPencilStroke");
	RNA_def_property_ui_text(prop, "Strokes", "Freehand curves defining the sketch on this frame");
	rna_def_gpencil_strokes_api(brna, prop);

	/* Frame Number */
	prop = RNA_def_property(srna, "frame_number", PROP_INT, PROP_NONE);
	RNA_def_property_int_sdna(prop, NULL, "framenum");
	/* XXX note: this cannot occur on the same frame as another sketch */
	RNA_def_property_range(prop, -MAXFRAME, MAXFRAME);
	RNA_def_property_ui_text(prop, "Frame Number", "The frame on which this sketch appears");

	/* Flags */
	prop = RNA_def_property(srna, "is_edited", PROP_BOOLEAN, PROP_NONE);
	RNA_def_property_boolean_sdna(prop, NULL, "flag", GP_FRAME_PAINT); /* XXX should it be editable? */
	RNA_def_property_ui_text(prop, "Paint Lock", "Frame is being edited (painted on)");

	prop = RNA_def_property(srna, "select", PROP_BOOLEAN, PROP_NONE);
	RNA_def_property_boolean_sdna(prop, NULL, "flag", GP_FRAME_SELECT);
	RNA_def_property_ui_text(prop, "Select", "Frame is selected for editing in the Dope Sheet");


	/* API */
	func = RNA_def_function(srna, "clear", "rna_GPencil_frame_clear");
	RNA_def_function_ui_description(func, "Remove all the grease pencil frame data");
}

static void rna_def_gpencil_frames_api(BlenderRNA *brna, PropertyRNA *cprop)
{
	StructRNA *srna;

	FunctionRNA *func;
	PropertyRNA *parm;

	RNA_def_property_srna(cprop, "GPencilFrames");
	srna = RNA_def_struct(brna, "GPencilFrames", NULL);
	RNA_def_struct_sdna(srna, "bGPDlayer");
	RNA_def_struct_ui_text(srna, "Grease Pencil Frames", "Collection of grease pencil frames");

	func = RNA_def_function(srna, "new", "rna_GPencil_frame_new");
	RNA_def_function_ui_description(func, "Add a new grease pencil frame");
	RNA_def_function_flag(func, FUNC_USE_REPORTS);
	parm = RNA_def_int(func, "frame_number", 1, MINAFRAME, MAXFRAME, "Frame Number",
		"The frame on which this sketch appears", MINAFRAME, MAXFRAME);
	RNA_def_parameter_flags(parm, 0, PARM_REQUIRED);
	parm = RNA_def_pointer(func, "frame", "GPencilFrame", "", "The newly created frame");
	RNA_def_function_return(func, parm);

	func = RNA_def_function(srna, "remove", "rna_GPencil_frame_remove");
	RNA_def_function_ui_description(func, "Remove a grease pencil frame");
	RNA_def_function_flag(func, FUNC_USE_REPORTS);
	parm = RNA_def_pointer(func, "frame", "GPencilFrame", "Frame", "The frame to remove");
	RNA_def_parameter_flags(parm, PROP_NEVER_NULL, PARM_REQUIRED | PARM_RNAPTR);
	RNA_def_parameter_clear_flags(parm, PROP_THICK_WRAP, 0);

	func = RNA_def_function(srna, "copy", "rna_GPencil_frame_copy");
	RNA_def_function_ui_description(func, "Copy a grease pencil frame");
	parm = RNA_def_pointer(func, "source", "GPencilFrame", "Source", "The source frame");
	RNA_def_parameter_flags(parm, PROP_NEVER_NULL, PARM_REQUIRED);
	parm = RNA_def_pointer(func, "copy", "GPencilFrame", "", "The newly copied frame");
	RNA_def_function_return(func, parm);
}

static void rna_def_gpencil_layer(BlenderRNA *brna)
{
	StructRNA *srna;
	PropertyRNA *prop;

	FunctionRNA *func;
	static const float default_onion_color_b[] = { 0.302f, 0.851f, 0.302f };
	static const float default_onion_color_a[] = { 0.250f, 0.1f, 1.0f };

	srna = RNA_def_struct(brna, "GPencilLayer", NULL);
	RNA_def_struct_sdna(srna, "bGPDlayer");
	RNA_def_struct_ui_text(srna, "Grease Pencil Layer", "Collection of related sketches");
	RNA_def_struct_path_func(srna, "rna_GPencilLayer_path");

	/* Name */
	prop = RNA_def_property(srna, "info", PROP_STRING, PROP_NONE);
	RNA_def_property_ui_text(prop, "Info", "Layer name");
	RNA_def_property_string_funcs(prop, NULL, NULL, "rna_GPencilLayer_info_set");
	RNA_def_struct_name_property(srna, prop);
	RNA_def_property_update(prop, NC_GPENCIL | ND_DATA | NA_RENAME, NULL);

	/* Frames */
	prop = RNA_def_property(srna, "frames", PROP_COLLECTION, PROP_NONE);
	RNA_def_property_collection_sdna(prop, NULL, "frames", NULL);
	RNA_def_property_struct_type(prop, "GPencilFrame");
	RNA_def_property_ui_text(prop, "Frames", "Sketches for this layer on different frames");
	rna_def_gpencil_frames_api(brna, prop);

	/* Active Frame */
	prop = RNA_def_property(srna, "active_frame", PROP_POINTER, PROP_NONE);
	RNA_def_property_pointer_sdna(prop, NULL, "actframe");
	RNA_def_property_ui_text(prop, "Active Frame", "Frame currently being displayed for this layer");
	RNA_def_property_editable_func(prop, "rna_GPencilLayer_active_frame_editable");
	RNA_def_property_update(prop, NC_GPENCIL | ND_DATA, NULL);


	/* Layer Opacity */
	prop = RNA_def_property(srna, "opacity", PROP_FLOAT, PROP_NONE);
	RNA_def_property_float_sdna(prop, NULL, "opacity");
	RNA_def_property_range(prop, 0.0, 1.0f);
	RNA_def_property_ui_text(prop, "Opacity", "Layer Opacity");
	RNA_def_property_update(prop, NC_GPENCIL | ND_DATA, "rna_GPencil_update");


	/* Stroke Drawing Color (Annotations) */
	prop = RNA_def_property(srna, "color", PROP_FLOAT, PROP_COLOR_GAMMA);
	RNA_def_property_array(prop, 3);
	RNA_def_property_range(prop, 0.0f, 1.0f);
	RNA_def_property_ui_text(prop, "Color", "Color for all strokes in this layer");
	RNA_def_property_update(prop, NC_GPENCIL | ND_DATA, "rna_GPencil_update");

	/* Line Thickness (Annotations) */
	prop = RNA_def_property(srna, "thickness", PROP_INT, PROP_PIXEL);
	RNA_def_property_int_sdna(prop, NULL, "thickness");
	RNA_def_property_range(prop, 1, 10);
	RNA_def_property_ui_text(prop, "Thickness", "Thickness of annotation strokes");
	RNA_def_property_update(prop, NC_GPENCIL | ND_DATA, "rna_GPencil_update");


	/* Tint Color */
	prop = RNA_def_property(srna, "tint_color", PROP_FLOAT, PROP_COLOR_GAMMA);
	RNA_def_property_float_sdna(prop, NULL, "tintcolor");
	RNA_def_property_array(prop, 3);
	RNA_def_property_range(prop, 0.0f, 1.0f);
	RNA_def_property_ui_text(prop, "Tint Color", "Color for tinting stroke colors");
	RNA_def_property_update(prop, NC_GPENCIL | ND_DATA, "rna_GPencil_update");

	/* Tint factor */
	prop = RNA_def_property(srna, "tint_factor", PROP_FLOAT, PROP_NONE);
	RNA_def_property_float_sdna(prop, NULL, "tintcolor[3]");
	RNA_def_property_range(prop, 0.0, 1.0f);
	RNA_def_property_ui_text(prop, "Tint Factor", "Factor of tinting color");
	RNA_def_property_update(prop, NC_GPENCIL | ND_DATA, "rna_GPencil_update");

	/* Line Thickness Change */
	prop = RNA_def_property(srna, "line_change", PROP_INT, PROP_PIXEL);
	RNA_def_property_int_sdna(prop, NULL, "line_change");
	RNA_def_property_range(prop, -300, 300);
	RNA_def_property_ui_range(prop, -100, 100, 1.0, 1);
	RNA_def_property_ui_text(prop, "Thickness Change", "Thickness change to apply to current strokes (in pixels)");
	RNA_def_property_update(prop, NC_GPENCIL | ND_DATA, "rna_GPencil_update");


	/* Onion-Skinning */
	prop = RNA_def_property(srna, "use_onion_skinning", PROP_BOOLEAN, PROP_NONE);
	RNA_def_property_boolean_sdna(prop, NULL, "onion_flag", GP_LAYER_ONIONSKIN);
	RNA_def_property_ui_text(prop, "Onion Skinning", "Display onion skins before and after the current frame");
	RNA_def_property_update(prop, NC_GPENCIL | ND_DATA, "rna_GPencil_update");

	prop = RNA_def_property(srna, "use_annotation_onion_skinning", PROP_BOOLEAN, PROP_NONE);
	RNA_def_property_boolean_sdna(prop, NULL, "onion_flag", GP_LAYER_ONIONSKIN);
	RNA_def_property_ui_text(prop, "Onion Skinning",
		"Display annotation onion skins before and after the current frame");
	RNA_def_property_update(prop, NC_GPENCIL | ND_DATA, "rna_GPencil_update");

	prop = RNA_def_property(srna, "annotation_onion_before_range", PROP_INT, PROP_NONE);
	RNA_def_property_int_sdna(prop, NULL, "gstep");
	RNA_def_property_range(prop, -1, 120);
	RNA_def_property_ui_text(prop, "Frames Before",
		"Maximum number of frames to show before current frame");
	RNA_def_property_update(prop, NC_GPENCIL | ND_DATA, "rna_GPencil_update");

	prop = RNA_def_property(srna, "annotation_onion_after_range", PROP_INT, PROP_NONE);
	RNA_def_property_int_sdna(prop, NULL, "gstep_next");
	RNA_def_property_range(prop, -1, 120);
	RNA_def_property_ui_text(prop, "Frames After",
		"Maximum number of frames to show after current frame");
	RNA_def_property_update(prop, NC_GPENCIL | ND_DATA, "rna_GPencil_update");

	prop = RNA_def_property(srna, "annotation_onion_before_color", PROP_FLOAT, PROP_COLOR_GAMMA);
	RNA_def_property_float_sdna(prop, NULL, "gcolor_prev");
	RNA_def_property_array(prop, 3);
	RNA_def_property_range(prop, 0.0f, 1.0f);
	RNA_def_property_float_array_default(prop, default_onion_color_b);
	RNA_def_property_ui_text(prop, "Before Color", "Base color for ghosts before the active frame");
	RNA_def_property_update(prop, NC_GPENCIL | ND_DATA, "rna_GPencil_update");

	prop = RNA_def_property(srna, "annotation_onion_after_color", PROP_FLOAT, PROP_COLOR_GAMMA);
	RNA_def_property_float_sdna(prop, NULL, "gcolor_next");
	RNA_def_property_array(prop, 3);
	RNA_def_property_range(prop, 0.0f, 1.0f);
	RNA_def_property_float_array_default(prop, default_onion_color_a);
	RNA_def_property_ui_text(prop, "After Color", "Base color for ghosts after the active frame");
	RNA_def_property_update(prop, NC_GPENCIL | ND_DATA, "rna_GPencil_update");

	/* pass index for compositing and modifiers */
	prop = RNA_def_property(srna, "pass_index", PROP_INT, PROP_UNSIGNED);
	RNA_def_property_int_sdna(prop, NULL, "pass_index");
	RNA_def_property_ui_text(prop, "Pass Index", "Index number for the \"Layer Index\" pass");
	RNA_def_property_update(prop, NC_GPENCIL | ND_DATA, "rna_GPencil_update");

	prop = RNA_def_property(srna, "viewlayer_render", PROP_STRING, PROP_NONE);
	RNA_def_property_string_sdna(prop, NULL, "viewlayername");
	RNA_def_property_ui_text(prop, "ViewLayer",
		"Only include Layer in this View Layer render output (leave blank to include always)");

	/* blend mode */
	prop = RNA_def_property(srna, "blend_mode", PROP_ENUM, PROP_NONE);
	RNA_def_property_enum_sdna(prop, NULL, "blend_mode");
	RNA_def_property_enum_items(prop, rna_enum_layer_blend_modes_items);
	RNA_def_property_ui_text(prop, "Blend Mode", "Blend mode");
	RNA_def_property_update(prop, NC_GPENCIL | ND_DATA, "rna_GPencil_update");

	/* Flags */
	prop = RNA_def_property(srna, "hide", PROP_BOOLEAN, PROP_NONE);
	RNA_def_property_boolean_sdna(prop, NULL, "flag", GP_LAYER_HIDE);
	RNA_def_property_ui_icon(prop, ICON_HIDE_OFF, -1);
	RNA_def_property_ui_text(prop, "Hide", "Set layer Visibility");
	RNA_def_property_update(prop, NC_GPENCIL | ND_DATA, "rna_GPencil_update");

	prop = RNA_def_property(srna, "lock", PROP_BOOLEAN, PROP_NONE);
	RNA_def_property_boolean_sdna(prop, NULL, "flag", GP_LAYER_LOCKED);
	RNA_def_property_ui_icon(prop, ICON_UNLOCKED, 1);
	RNA_def_property_ui_text(prop, "Locked", "Protect layer from further editing and/or frame changes");
	RNA_def_property_update(prop, NC_GPENCIL | ND_DATA, "rna_GPencil_update");

	prop = RNA_def_property(srna, "lock_frame", PROP_BOOLEAN, PROP_NONE);
	RNA_def_property_boolean_sdna(prop, NULL, "flag", GP_LAYER_FRAMELOCK);
	RNA_def_property_ui_icon(prop, ICON_UNLOCKED, 1);
	RNA_def_property_ui_text(prop, "Frame Locked", "Lock current frame displayed by layer");
	RNA_def_property_update(prop, NC_GPENCIL | ND_DATA, "rna_GPencil_update");

	prop = RNA_def_property(srna, "lock_material", PROP_BOOLEAN, PROP_NONE);
	RNA_def_property_boolean_negative_sdna(prop, NULL, "flag", GP_LAYER_UNLOCK_COLOR);
	RNA_def_property_clear_flag(prop, PROP_ANIMATABLE);
	RNA_def_property_ui_text(prop, "Lock Material", "Disable Material editing");
	RNA_def_property_update(prop, NC_GPENCIL | ND_DATA, NULL);

	prop = RNA_def_property(srna, "clamp_layer", PROP_BOOLEAN, PROP_NONE);
	RNA_def_property_boolean_sdna(prop, NULL, "flag", GP_LAYER_USE_MASK);
	RNA_def_property_clear_flag(prop, PROP_ANIMATABLE);
	RNA_def_property_ui_text(prop, "Clamp Layer",
		"Clamp any pixel outside underlying layers drawing");
	RNA_def_property_update(prop, NC_GPENCIL | ND_DATA, NULL);

	/* solo mode: Only display frames with keyframe */
	prop = RNA_def_property(srna, "use_solo_mode", PROP_BOOLEAN, PROP_NONE);
	RNA_def_property_boolean_sdna(prop, NULL, "flag", GP_LAYER_SOLO_MODE);
	RNA_def_property_ui_text(prop, "Solo Mode",
		"In Paint mode display only layers with keyframe in current frame");
	RNA_def_property_update(prop, NC_GPENCIL | ND_DATA, "rna_GPencil_update");

	/* exposed as layers.active */
#if 0
	prop = RNA_def_property(srna, "active", PROP_BOOLEAN, PROP_NONE);
	RNA_def_property_boolean_sdna(prop, NULL, "flag", GP_LAYER_ACTIVE);
	RNA_def_property_boolean_funcs(prop, NULL, "rna_GPencilLayer_active_set");
	RNA_def_property_ui_text(prop, "Active", "Set active layer for editing");
	RNA_def_property_update(prop, NC_GPENCIL | ND_DATA | NA_SELECTED, NULL);
#endif

	prop = RNA_def_property(srna, "select", PROP_BOOLEAN, PROP_NONE);
	RNA_def_property_boolean_sdna(prop, NULL, "flag", GP_LAYER_SELECT);
	RNA_def_property_ui_text(prop, "Select", "Layer is selected for editing in the Dope Sheet");
	RNA_def_property_update(prop, NC_GPENCIL | ND_DATA | NA_SELECTED, "rna_GPencil_update");

	prop = RNA_def_property(srna, "show_points", PROP_BOOLEAN, PROP_NONE);
	RNA_def_property_boolean_sdna(prop, NULL, "flag", GP_LAYER_DRAWDEBUG);
	RNA_def_property_ui_text(prop, "Show Points", "Draw the points which make up the strokes (for debugging purposes)");
	RNA_def_property_update(prop, NC_GPENCIL | ND_DATA, "rna_GPencil_update");

	/* In Front */
	prop = RNA_def_property(srna, "show_in_front", PROP_BOOLEAN, PROP_NONE);
	RNA_def_property_boolean_negative_sdna(prop, NULL, "flag", GP_LAYER_NO_XRAY);
	RNA_def_property_ui_text(prop, "In Front", "Make the layer draw in front of objects");
	RNA_def_property_update(prop, NC_GPENCIL | ND_DATA, "rna_GPencil_update");

	/* Parent object */
	prop = RNA_def_property(srna, "parent", PROP_POINTER, PROP_NONE);
	RNA_def_property_pointer_funcs(prop, NULL, "rna_GPencilLayer_parent_set", NULL, NULL);
	RNA_def_property_flag(prop, PROP_EDITABLE | PROP_ID_SELF_CHECK);
	RNA_def_property_ui_text(prop, "Parent", "Parent Object");
	RNA_def_property_update(prop, NC_GPENCIL | ND_DATA, "rna_GPencil_update");

	/* parent type */
	prop = RNA_def_property(srna, "parent_type", PROP_ENUM, PROP_NONE);
	RNA_def_property_enum_bitflag_sdna(prop, NULL, "partype");
	RNA_def_property_enum_items(prop, parent_type_items);
	RNA_def_property_enum_funcs(prop, NULL, "rna_GPencilLayer_parent_type_set", "rna_Object_parent_type_itemf");
	RNA_def_property_ui_text(prop, "Parent Type", "Type of parent relation");
	RNA_def_property_update(prop, NC_GPENCIL | ND_DATA, "rna_GPencil_update");

	/* parent bone */
	prop = RNA_def_property(srna, "parent_bone", PROP_STRING, PROP_NONE);
	RNA_def_property_string_sdna(prop, NULL, "parsubstr");
	RNA_def_property_string_funcs(prop, NULL, NULL, "rna_GPencilLayer_parent_bone_set");
	RNA_def_property_ui_text(prop, "Parent Bone", "Name of parent bone in case of a bone parenting relation");
	RNA_def_property_update(prop, NC_GPENCIL | ND_DATA, "rna_GPencil_update");

	/* matrix */
	prop = RNA_def_property(srna, "matrix_inverse", PROP_FLOAT, PROP_MATRIX);
	RNA_def_property_float_sdna(prop, NULL, "inverse");
	RNA_def_property_multi_array(prop, 2, rna_matrix_dimsize_4x4);
	RNA_def_property_clear_flag(prop, PROP_ANIMATABLE);
	RNA_def_property_ui_text(prop, "Inverse Matrix", "Parent inverse transformation matrix");
	RNA_def_property_update(prop, NC_GPENCIL | ND_DATA, "rna_GPencil_update");

	/* read only parented flag */
	prop = RNA_def_property(srna, "is_parented", PROP_BOOLEAN, PROP_NONE);
	RNA_def_property_boolean_funcs(prop, "rna_GPencilLayer_is_parented_get", NULL);
	RNA_def_property_clear_flag(prop, PROP_EDITABLE);
	RNA_def_property_ui_text(prop, "Is Parented", "True when the layer parent object is set");

	/* Layers API */
	func = RNA_def_function(srna, "clear", "rna_GPencil_layer_clear");
	RNA_def_function_ui_description(func, "Remove all the grease pencil layer data");
}

static void rna_def_gpencil_layers_api(BlenderRNA *brna, PropertyRNA *cprop)
{
	StructRNA *srna;
	PropertyRNA *prop;

	FunctionRNA *func;
	PropertyRNA *parm;

	RNA_def_property_srna(cprop, "GreasePencilLayers");
	srna = RNA_def_struct(brna, "GreasePencilLayers", NULL);
	RNA_def_struct_sdna(srna, "bGPdata");
	RNA_def_struct_ui_text(srna, "Grease Pencil Layers", "Collection of grease pencil layers");

	func = RNA_def_function(srna, "new", "rna_GPencil_layer_new");
	RNA_def_function_ui_description(func, "Add a new grease pencil layer");
	parm = RNA_def_string(func, "name", "GPencilLayer", MAX_NAME, "Name", "Name of the layer");
	RNA_def_parameter_flags(parm, 0, PARM_REQUIRED);
	RNA_def_boolean(func, "set_active", true, "Set Active", "Set the newly created layer to the active layer");
	parm = RNA_def_pointer(func, "layer", "GPencilLayer", "", "The newly created layer");
	RNA_def_function_return(func, parm);

	func = RNA_def_function(srna, "remove", "rna_GPencil_layer_remove");
	RNA_def_function_ui_description(func, "Remove a grease pencil layer");
	RNA_def_function_flag(func, FUNC_USE_REPORTS);
	parm = RNA_def_pointer(func, "layer", "GPencilLayer", "", "The layer to remove");
	RNA_def_parameter_flags(parm, PROP_NEVER_NULL, PARM_REQUIRED | PARM_RNAPTR);
	RNA_def_parameter_clear_flags(parm, PROP_THICK_WRAP, 0);

	func = RNA_def_function(srna, "move", "rna_GPencil_layer_move");
	RNA_def_function_ui_description(func, "Move a grease pencil layer in the layer stack");
	RNA_def_function_flag(func, FUNC_USE_REPORTS);
	parm = RNA_def_pointer(func, "layer", "GPencilLayer", "", "The layer to move");
	RNA_def_parameter_flags(parm, PROP_NEVER_NULL, PARM_REQUIRED | PARM_RNAPTR);
	RNA_def_parameter_clear_flags(parm, PROP_THICK_WRAP, 0);
	parm = RNA_def_enum(func, "type", rna_enum_gplayer_move_type_items, 1, "", "Direction of movement");
	RNA_def_parameter_flags(parm, 0, PARM_REQUIRED);

	prop = RNA_def_property(srna, "active", PROP_POINTER, PROP_NONE);
	RNA_def_property_struct_type(prop, "GPencilLayer");
	RNA_def_property_pointer_funcs(prop, "rna_GPencil_active_layer_get", "rna_GPencil_active_layer_set", NULL, NULL);
	RNA_def_property_flag(prop, PROP_EDITABLE);
	RNA_def_property_ui_text(prop, "Active Layer", "Active grease pencil layer");
	RNA_def_property_update(prop, NC_GPENCIL | ND_DATA | NA_SELECTED, NULL);

	prop = RNA_def_property(srna, "active_index", PROP_INT, PROP_UNSIGNED);
	RNA_def_property_int_funcs(
		prop,
		"rna_GPencil_active_layer_index_get",
		"rna_GPencil_active_layer_index_set",
		"rna_GPencil_active_layer_index_range");
	RNA_def_property_ui_text(prop, "Active Layer Index", "Index of active grease pencil layer");
	RNA_def_property_update(prop, NC_GPENCIL | ND_DATA | NA_SELECTED, NULL);

	/* Active Layer - As an enum (for selecting active layer for annotations) */
	prop = RNA_def_property(srna, "active_note", PROP_ENUM, PROP_NONE);
	RNA_def_property_enum_funcs(
		prop,
		"rna_GPencil_active_layer_index_get",
		"rna_GPencil_active_layer_index_set",
		"rna_GPencil_active_layer_itemf");
	RNA_def_property_enum_items(prop, DummyRNA_DEFAULT_items); /* purely dynamic, as it maps to user-data */
	RNA_def_property_ui_text(prop, "Active Note", "Note/Layer to add annotation strokes to");
	RNA_def_property_update(prop, NC_GPENCIL | ND_DATA, "rna_GPencil_update");
}

static void rna_def_gpencil_grid(BlenderRNA *brna)
{
	StructRNA *srna;
	PropertyRNA *prop;

	static const float default_grid_color[] = { 0.5f, 0.5f, 0.5f };

	srna = RNA_def_struct(brna, "GreasePencilGrid", NULL);
	RNA_def_struct_sdna(srna, "bGPgrid");
	RNA_def_struct_nested(brna, srna, "GreasePencil");

	RNA_def_struct_path_func(srna, "rna_GreasePencilGrid_path");
	RNA_def_struct_ui_text(srna, "Grid and Canvas Settings",
		"Settings for grid and canvas in 3D viewport");

	prop = RNA_def_property(srna, "scale", PROP_FLOAT, PROP_XYZ);
	RNA_def_property_float_sdna(prop, NULL, "scale");
	RNA_def_property_range(prop, 0.01f, FLT_MAX);
	RNA_def_property_float_default(prop, 1.0f);
	RNA_def_property_ui_text(prop, "Grid Scale", "Grid scale");
	RNA_def_property_update(prop, NC_GPENCIL | ND_DATA, "rna_GPencil_update");

	prop = RNA_def_property(srna, "color", PROP_FLOAT, PROP_COLOR_GAMMA);
	RNA_def_property_float_sdna(prop, NULL, "color");
	RNA_def_property_array(prop, 3);
	RNA_def_property_range(prop, 0.0f, 1.0f);
	RNA_def_property_float_array_default(prop, default_grid_color);
	RNA_def_property_ui_text(prop, "Grid Color", "Color for grid lines");
	RNA_def_property_update(prop, NC_GPENCIL | ND_DATA, "rna_GPencil_update");

	prop = RNA_def_property(srna, "lines", PROP_INT, PROP_NONE);
	RNA_def_property_int_sdna(prop, NULL, "lines");
	RNA_def_property_range(prop, 0, INT_MAX);
	RNA_def_property_int_default(prop, GP_DEFAULT_GRID_LINES);
	RNA_def_property_ui_text(prop, "Grid Subdivisions", "Number of subdivisions in each side of symmetry line");
	RNA_def_property_update(prop, NC_GPENCIL | ND_DATA, "rna_GPencil_update");

	prop = RNA_def_property(srna, "offset", PROP_FLOAT, PROP_TRANSLATION);
	RNA_def_property_float_sdna(prop, NULL, "offset");
	RNA_def_property_range(prop, -FLT_MAX, FLT_MAX);
	RNA_def_property_array(prop, 2);
	RNA_def_property_ui_text(prop, "Offset", "Offset of the canvas");
	RNA_def_property_update(prop, NC_GPENCIL | ND_DATA, "rna_GPencil_update");
}

static void rna_def_gpencil_data(BlenderRNA *brna)
{
	StructRNA *srna;
	PropertyRNA *prop;
	FunctionRNA *func;

	static float default_1[4] = { 0.6f, 0.6f, 0.6f, 0.5f };
	static float onion_dft1[3] = { 0.145098f, 0.419608f, 0.137255f }; /* green */
	static float onion_dft2[3] = { 0.125490f, 0.082353f, 0.529412f }; /* blue */

<<<<<<< HEAD
		static const EnumPropertyItem stroke_thickness_items[] = {
=======
	static const EnumPropertyItem stroke_thickness_items[] = {
>>>>>>> e097e0c8
		{0, "WORLDSPACE", 0, "World Space", "Set stroke thickness relative to the world space"},
		{GP_DATA_STROKE_KEEPTHICKNESS, "SCREENSPACE", 0, "Screen Space", "Set stroke thickness relative to the screen space"},
		{0, NULL, 0, NULL, NULL},
	};

	srna = RNA_def_struct(brna, "GreasePencil", "ID");
	RNA_def_struct_sdna(srna, "bGPdata");
	RNA_def_struct_ui_text(srna, "Grease Pencil", "Freehand annotation sketchbook");
	RNA_def_struct_ui_icon(srna, ICON_GREASEPENCIL);

	/* Layers */
	prop = RNA_def_property(srna, "layers", PROP_COLLECTION, PROP_NONE);
	RNA_def_property_collection_sdna(prop, NULL, "layers", NULL);
	RNA_def_property_struct_type(prop, "GPencilLayer");
	RNA_def_property_ui_text(prop, "Layers", "");
	rna_def_gpencil_layers_api(brna, prop);

	/* Animation Data */
	rna_def_animdata_common(srna);

	/* materials */
	prop = RNA_def_property(srna, "materials", PROP_COLLECTION, PROP_NONE);
	RNA_def_property_collection_sdna(prop, NULL, "mat", "totcol");
	RNA_def_property_struct_type(prop, "Material");
	RNA_def_property_ui_text(prop, "Materials", "");
	RNA_def_property_srna(prop, "IDMaterials"); /* see rna_ID.c */
	RNA_def_property_collection_funcs(prop, NULL, NULL, NULL, NULL, NULL, NULL, NULL, "rna_IDMaterials_assign_int");

	/* Depth */
	prop = RNA_def_property(srna, "stroke_depth_order", PROP_ENUM, PROP_NONE);
	RNA_def_property_enum_sdna(prop, NULL, "draw_mode");
	RNA_def_property_enum_items(prop, rna_enum_gpencil_stroke_depth_order_items);
	RNA_def_property_ui_text(prop, "Stroke Depth Order",
		"Defines how the strokes are ordered in 3D space");
	RNA_def_property_update(prop, NC_GPENCIL | ND_DATA, "rna_GPencil_update");

	prop = RNA_def_property(srna, "object_depth_order", PROP_ENUM, PROP_NONE);
	RNA_def_property_enum_sdna(prop, NULL, "xray_mode");
	RNA_def_property_enum_items(prop, rna_enum_gpencil_object_depth_order_items);
	RNA_def_property_ui_text(prop, "Object Depth Order", "");
	RNA_def_property_update(prop, NC_GPENCIL | ND_DATA, "rna_GPencil_update");

	/* Flags */
	prop = RNA_def_property(srna, "use_stroke_edit_mode", PROP_BOOLEAN, PROP_NONE);
	RNA_def_property_boolean_sdna(prop, NULL, "flag", GP_DATA_STROKE_EDITMODE);
	RNA_def_property_ui_text(prop, "Stroke Edit Mode", "Edit Grease Pencil strokes instead of viewport data");
	RNA_def_property_update(prop, NC_GPENCIL | ND_DATA | ND_GPENCIL_EDITMODE, "rna_GPencil_editmode_update");

	prop = RNA_def_property(srna, "is_stroke_paint_mode", PROP_BOOLEAN, PROP_NONE);
	RNA_def_property_boolean_sdna(prop, NULL, "flag", GP_DATA_STROKE_PAINTMODE);
	RNA_def_property_ui_text(prop, "Stroke Paint Mode", "Draw Grease Pencil strokes on click/drag");
	RNA_def_property_clear_flag(prop, PROP_EDITABLE);
	RNA_def_property_update(prop, NC_GPENCIL | ND_DATA | ND_GPENCIL_EDITMODE, "rna_GPencil_editmode_update");

	prop = RNA_def_property(srna, "is_stroke_sculpt_mode", PROP_BOOLEAN, PROP_NONE);
	RNA_def_property_boolean_sdna(prop, NULL, "flag", GP_DATA_STROKE_SCULPTMODE);
	RNA_def_property_ui_text(prop, "Stroke Sculpt Mode", "Sculpt Grease Pencil strokes instead of viewport data");
	RNA_def_property_clear_flag(prop, PROP_EDITABLE);
	RNA_def_property_update(prop, NC_GPENCIL | ND_DATA | ND_GPENCIL_EDITMODE, "rna_GPencil_editmode_update");

	prop = RNA_def_property(srna, "is_stroke_weight_mode", PROP_BOOLEAN, PROP_NONE);
	RNA_def_property_boolean_sdna(prop, NULL, "flag", GP_DATA_STROKE_WEIGHTMODE);
	RNA_def_property_ui_text(prop, "Stroke Weight Paint Mode", "Grease Pencil weight paint");
	RNA_def_property_clear_flag(prop, PROP_EDITABLE);
	RNA_def_property_update(prop, NC_GPENCIL | ND_DATA | ND_GPENCIL_EDITMODE, "rna_GPencil_editmode_update");

	prop = RNA_def_property(srna, "use_onion_skinning", PROP_BOOLEAN, PROP_NONE);
	RNA_def_property_boolean_sdna(prop, NULL, "flag", GP_DATA_SHOW_ONIONSKINS);
	RNA_def_property_boolean_default(prop, true);
	RNA_def_property_ui_text(prop, "Onion Skins", "Show ghosts of the keyframes before and after the current frame");
	RNA_def_property_update(prop, NC_SCREEN | NC_SCENE | ND_TOOLSETTINGS | ND_DATA | NC_GPENCIL, "rna_GPencil_update");

	prop = RNA_def_property(srna, "show_stroke_direction", PROP_BOOLEAN, PROP_NONE);
	RNA_def_property_boolean_sdna(prop, NULL, "flag", GP_DATA_SHOW_DIRECTION);
	RNA_def_property_ui_text(prop, "Show Direction", "Show stroke drawing direction with a bigger green dot (start) "
		"and smaller red dot (end) points");
	RNA_def_property_update(prop, NC_GPENCIL | ND_DATA, "rna_GPencil_update");

<<<<<<< HEAD
    prop = RNA_def_property(srna, "stroke_thickness_space", PROP_ENUM, PROP_NONE); /* as an enum */
=======
	prop = RNA_def_property(srna, "stroke_thickness_space", PROP_ENUM, PROP_NONE); /* as an enum */
>>>>>>> e097e0c8
	RNA_def_property_enum_bitflag_sdna(prop, NULL, "flag");
	RNA_def_property_enum_items(prop, stroke_thickness_items);
	RNA_def_property_ui_text(prop, "Stroke Thickness", "Set stroke thickness in screen space or world space");
	RNA_def_property_update(prop, NC_GPENCIL | ND_DATA, "rna_GPencil_update");

	prop = RNA_def_property(srna, "pixel_factor", PROP_FLOAT, PROP_NONE);
	RNA_def_property_float_sdna(prop, NULL, "pixfactor");
	RNA_def_property_range(prop, 0.1f, 30.0f);
	RNA_def_property_ui_range(prop, 0.1f, 30.0f, 1, 2);
	RNA_def_property_ui_text(prop, "Scale", "Scale conversion factor for pixel size (use larger values for thicker lines)");
	RNA_def_property_update(prop, NC_GPENCIL | ND_DATA, "rna_GPencil_update");

	prop = RNA_def_property(srna, "use_multiedit", PROP_BOOLEAN, PROP_NONE);
	RNA_def_property_boolean_sdna(prop, NULL, "flag", GP_DATA_STROKE_MULTIEDIT);
	RNA_def_property_ui_text(prop, "MultiFrame", "Edit strokes from multiple grease pencil keyframes at the same time (keyframes must be selected to be included)");
	RNA_def_property_update(prop, NC_GPENCIL | ND_DATA, "rna_GPencil_update");

	prop = RNA_def_property(srna, "use_force_fill_recalc", PROP_BOOLEAN, PROP_NONE);
	RNA_def_property_boolean_sdna(prop, NULL, "flag", GP_DATA_STROKE_FORCE_RECALC);
	RNA_def_property_ui_text(prop, "Force Fill Update", "Force recalc of fill data after use deformation modifiers (reduce FPS)");
	RNA_def_property_update(prop, NC_GPENCIL | ND_DATA, "rna_GPencil_update");

	prop = RNA_def_property(srna, "use_adaptive_uv", PROP_BOOLEAN, PROP_NONE);
	RNA_def_property_boolean_sdna(prop, NULL, "flag", GP_DATA_UV_ADAPTIVE);
	RNA_def_property_ui_text(prop, "Adaptive UV", "Automatic UVs are calculated depending of the stroke size");
	RNA_def_property_update(prop, NC_GPENCIL | ND_DATA, "rna_GPencil_update");

	prop = RNA_def_property(srna, "use_autolock_layers", PROP_BOOLEAN, PROP_NONE);
	RNA_def_property_boolean_sdna(prop, NULL, "flag", GP_DATA_AUTOLOCK_LAYERS);
	RNA_def_property_ui_text(prop, "Autolock Layers",
		"Lock automatically all layers except active one to avoid accidental changes");
	RNA_def_property_update(prop, NC_GPENCIL | ND_DATA, "rna_GPencil_autolock");

	prop = RNA_def_property(srna, "edit_line_color", PROP_FLOAT, PROP_COLOR_GAMMA);
	RNA_def_property_float_sdna(prop, NULL, "line_color");
	RNA_def_property_array(prop, 4);
	RNA_def_property_range(prop, 0.0f, 1.0f);
	RNA_def_property_float_array_default(prop, default_1);
	RNA_def_property_ui_text(prop, "Edit Line Color", "Color for editing line");
	RNA_def_property_update(prop, NC_GPENCIL | ND_DATA, "rna_GPencil_update");

	/* onion skinning */
	prop = RNA_def_property(srna, "ghost_before_range", PROP_INT, PROP_NONE);
	RNA_def_property_int_sdna(prop, NULL, "gstep");
	RNA_def_property_range(prop, 0, 120);
	RNA_def_property_int_default(prop, 1);
	RNA_def_property_ui_text(prop, "Frames Before",
		"Maximum number of frames to show before current frame "
		"(0 = don't show any frames before current)");
	RNA_def_property_update(prop, NC_GPENCIL | ND_DATA, "rna_GPencil_update");

	prop = RNA_def_property(srna, "ghost_after_range", PROP_INT, PROP_NONE);
	RNA_def_property_int_sdna(prop, NULL, "gstep_next");
	RNA_def_property_range(prop, 0, 120);
	RNA_def_property_int_default(prop, 1);
	RNA_def_property_ui_text(prop, "Frames After",
		"Maximum number of frames to show after current frame "
		"(0 = don't show any frames after current)");
	RNA_def_property_update(prop, NC_GPENCIL | ND_DATA, "rna_GPencil_update");

	prop = RNA_def_property(srna, "use_ghost_custom_colors", PROP_BOOLEAN, PROP_NONE);
	RNA_def_property_boolean_sdna(prop, NULL, "onion_flag", GP_ONION_GHOST_PREVCOL | GP_ONION_GHOST_NEXTCOL);
	RNA_def_property_ui_text(prop, "Use Custom Ghost Colors", "Use custom colors for ghost frames");
	RNA_def_property_update(prop, NC_GPENCIL | ND_DATA, "rna_GPencil_update");

	prop = RNA_def_property(srna, "before_color", PROP_FLOAT, PROP_COLOR_GAMMA);
	RNA_def_property_float_sdna(prop, NULL, "gcolor_prev");
	RNA_def_property_array(prop, 3);
	RNA_def_property_range(prop, 0.0f, 1.0f);
	RNA_def_property_float_array_default(prop, onion_dft1);
	RNA_def_property_ui_text(prop, "Before Color", "Base color for ghosts before the active frame");
	RNA_def_property_update(prop, NC_SCREEN | NC_SCENE | ND_TOOLSETTINGS | ND_DATA | NC_GPENCIL, "rna_GPencil_update");

	prop = RNA_def_property(srna, "after_color", PROP_FLOAT, PROP_COLOR_GAMMA);
	RNA_def_property_float_sdna(prop, NULL, "gcolor_next");
	RNA_def_property_array(prop, 3);
	RNA_def_property_range(prop, 0.0f, 1.0f);
	RNA_def_property_float_array_default(prop, onion_dft2);
	RNA_def_property_ui_text(prop, "After Color", "Base color for ghosts after the active frame");
	RNA_def_property_update(prop, NC_SCREEN | NC_SCENE | ND_TOOLSETTINGS | ND_DATA | NC_GPENCIL, "rna_GPencil_update");

	prop = RNA_def_property(srna, "use_ghosts_always", PROP_BOOLEAN, PROP_NONE);
	RNA_def_property_boolean_sdna(prop, NULL, "onion_flag", GP_ONION_GHOST_ALWAYS);
	RNA_def_property_ui_text(prop, "Always Show Ghosts",
		"Ghosts are shown in renders and animation playback. Useful for special effects (e.g. motion blur)");
	RNA_def_property_update(prop, NC_GPENCIL | ND_DATA, "rna_GPencil_update");

	prop = RNA_def_property(srna, "onion_mode", PROP_ENUM, PROP_NONE);
	RNA_def_property_enum_sdna(prop, NULL, "onion_mode");
	RNA_def_property_enum_items(prop, rna_enum_gpencil_onion_modes_items);
	RNA_def_property_ui_text(prop, "Mode", "Mode to display frames");
	RNA_def_property_update(prop, NC_GPENCIL | ND_DATA, "rna_GPencil_update");

	prop = RNA_def_property(srna, "use_onion_fade", PROP_BOOLEAN, PROP_NONE);
	RNA_def_property_boolean_sdna(prop, NULL, "onion_flag", GP_ONION_FADE);
	RNA_def_property_ui_text(prop, "Fade",
		"Display onion keyframes with a fade in color transparency");
	RNA_def_property_update(prop, NC_GPENCIL | ND_DATA, "rna_GPencil_update");

	prop = RNA_def_property(srna, "use_onion_loop", PROP_BOOLEAN, PROP_NONE);
	RNA_def_property_boolean_sdna(prop, NULL, "onion_flag", GP_ONION_LOOP);
	RNA_def_property_ui_text(prop, "Loop",
		"Display first onion keyframes using next frame color to show indication of loop start frame");
	RNA_def_property_update(prop, NC_GPENCIL | ND_DATA, "rna_GPencil_update");

	prop = RNA_def_property(srna, "onion_factor", PROP_FLOAT, PROP_NONE);
	RNA_def_property_float_sdna(prop, NULL, "onion_factor");
	RNA_def_property_float_default(prop, 0.5f);
	RNA_def_property_range(prop, 0.0, 1.0f);
	RNA_def_property_ui_text(prop, "Onion Opacity", "Change fade opacity of displayed onion frames");
	RNA_def_property_update(prop, NC_GPENCIL | ND_DATA, "rna_GPencil_update");

	prop = RNA_def_property(srna, "zdepth_offset", PROP_FLOAT, PROP_NONE);
	RNA_def_property_float_sdna(prop, NULL, "zdepth_offset");
	RNA_def_property_range(prop, 0.0f, 1.0f);
	RNA_def_property_ui_range(prop, 0.0f, 1.0f, 0.001, 5);
	RNA_def_property_ui_text(prop, "Surface Offset",
		"Offset amount when drawing in surface mode");
	RNA_def_property_update(prop, NC_GPENCIL | ND_DATA, "rna_GPencil_update");

	/* Nested Structs */
	prop = RNA_def_property(srna, "grid", PROP_POINTER, PROP_NONE);
	RNA_def_property_flag(prop, PROP_NEVER_NULL);
	RNA_def_property_struct_type(prop, "GreasePencilGrid");
	RNA_def_property_ui_text(prop, "Grid Settings", "Settings for grid and canvas in the 3D viewport");

	rna_def_gpencil_grid(brna);

	/* API Functions */
	func = RNA_def_function(srna, "clear", "rna_GPencil_clear");
	RNA_def_function_ui_description(func, "Remove all the Grease Pencil data");
}

/* --- */

void RNA_def_gpencil(BlenderRNA *brna)
{
	rna_def_gpencil_data(brna);

	rna_def_gpencil_layer(brna);
	rna_def_gpencil_frame(brna);

	rna_def_gpencil_stroke(brna);
	rna_def_gpencil_stroke_point(brna);
	rna_def_gpencil_triangle(brna);

	rna_def_gpencil_mvert_group(brna);
}

#endif<|MERGE_RESOLUTION|>--- conflicted
+++ resolved
@@ -1473,11 +1473,7 @@
 	static float onion_dft1[3] = { 0.145098f, 0.419608f, 0.137255f }; /* green */
 	static float onion_dft2[3] = { 0.125490f, 0.082353f, 0.529412f }; /* blue */
 
-<<<<<<< HEAD
-		static const EnumPropertyItem stroke_thickness_items[] = {
-=======
 	static const EnumPropertyItem stroke_thickness_items[] = {
->>>>>>> e097e0c8
 		{0, "WORLDSPACE", 0, "World Space", "Set stroke thickness relative to the world space"},
 		{GP_DATA_STROKE_KEEPTHICKNESS, "SCREENSPACE", 0, "Screen Space", "Set stroke thickness relative to the screen space"},
 		{0, NULL, 0, NULL, NULL},
@@ -1556,11 +1552,7 @@
 		"and smaller red dot (end) points");
 	RNA_def_property_update(prop, NC_GPENCIL | ND_DATA, "rna_GPencil_update");
 
-<<<<<<< HEAD
-    prop = RNA_def_property(srna, "stroke_thickness_space", PROP_ENUM, PROP_NONE); /* as an enum */
-=======
 	prop = RNA_def_property(srna, "stroke_thickness_space", PROP_ENUM, PROP_NONE); /* as an enum */
->>>>>>> e097e0c8
 	RNA_def_property_enum_bitflag_sdna(prop, NULL, "flag");
 	RNA_def_property_enum_items(prop, stroke_thickness_items);
 	RNA_def_property_ui_text(prop, "Stroke Thickness", "Set stroke thickness in screen space or world space");
