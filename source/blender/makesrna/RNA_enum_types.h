--- conflicted
+++ resolved
@@ -239,16 +239,9 @@
 struct PropertyRNA;
 struct bContext;
 
-<<<<<<< HEAD
 const EnumPropertyItem *rna_TransformOrientation_itemf(struct bContext *C, struct PointerRNA *ptr, struct PropertyRNA *prop, bool *r_free);
 const EnumPropertyItem *rna_Sensor_type_itemf(struct bContext *C, struct PointerRNA *ptr, struct PropertyRNA *prop, bool *r_free);
 const EnumPropertyItem *rna_Actuator_type_itemf(struct bContext *C, struct PointerRNA *ptr, struct PropertyRNA *prop, bool *r_free);
-=======
-const EnumPropertyItem *rna_TransformOrientation_itemf(struct bContext *C,
-                                                       struct PointerRNA *ptr,
-                                                       struct PropertyRNA *prop,
-                                                       bool *r_free);
->>>>>>> c8fc23fd
 
 /* Generic functions, return an enum from library data, index is the position
  * in the linked list can add more for different types as needed */
