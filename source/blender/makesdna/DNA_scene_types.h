/* SPDX-FileCopyrightText: 2001-2002 NaN Holding BV. All rights reserved.
 *
 * SPDX-License-Identifier: GPL-2.0-or-later */

/** \file
 * \ingroup DNA
 */

#pragma once

#include "DNA_defs.h"

/* XXX(@ideasman42): temp feature. */
#define DURIAN_CAMERA_SWITCH

/**
 * Check for cyclic set-scene.
 * Libraries can cause this case which is normally prevented, see (#42009).
 */
#define USE_SETSCENE_CHECK

#include "DNA_ID.h"
#include "DNA_color_types.h"      /* color management */
#include "DNA_customdata_types.h" /* Scene's runtime custom-data masks. */
#include "DNA_layer_types.h"
#include "DNA_listBase.h"
#include "DNA_scene_enums.h"
#include "DNA_vec_types.h"
#include "DNA_view3d_types.h"

#ifdef __cplusplus
extern "C" {
#endif

struct AnimData;
struct Brush;
struct Collection;
struct ColorSpace;
struct CurveMapping;
struct CurveProfile;
struct CustomData_MeshMasks;
struct Editing;
struct Image;
struct MovieClip;
struct Object;
struct Scene;
struct SceneCollection;
struct World;
struct bGPdata;
struct bNodeTree;

/* -------------------------------------------------------------------- */
/** \name FFMPEG
 * \{ */

typedef struct AviCodecData {
  /** Save format. */
  void *lpFormat;
  /** Compressor options. */
  void *lpParms;
  /** Size of lpFormat buffer. */
  unsigned int cbFormat;
  /** Size of lpParms buffer. */
  unsigned int cbParms;

  /** Stream type, for consistency. */
  unsigned int fccType;
  /** Compressor. */
  unsigned int fccHandler;
  /** Keyframe rate. */
  unsigned int dwKeyFrameEvery;
  /** Compress quality 0-10,000. */
  unsigned int dwQuality;
  /** Bytes per second. */
  unsigned int dwBytesPerSecond;
  /** Flags... see below. */
  unsigned int dwFlags;
  /** For non-video streams only. */
  unsigned int dwInterleaveEvery;
  char _pad[4];

  char avicodecname[128];
} AviCodecData;

typedef enum eFFMpegPreset {
  FFM_PRESET_NONE = 0,

#ifdef DNA_DEPRECATED_ALLOW
  /* Previously used by h.264 to control encoding speed vs. file size. */
  FFM_PRESET_ULTRAFAST = 1, /* DEPRECATED */
  FFM_PRESET_SUPERFAST = 2, /* DEPRECATED */
  FFM_PRESET_VERYFAST = 3,  /* DEPRECATED */
  FFM_PRESET_FASTER = 4,    /* DEPRECATED */
  FFM_PRESET_FAST = 5,      /* DEPRECATED */
  FFM_PRESET_MEDIUM = 6,    /* DEPRECATED */
  FFM_PRESET_SLOW = 7,      /* DEPRECATED */
  FFM_PRESET_SLOWER = 8,    /* DEPRECATED */
  FFM_PRESET_VERYSLOW = 9,  /* DEPRECATED */
#endif

  /* Used by WEBM/VP9 and h.264 to control encoding speed vs. file size.
   * WEBM/VP9 use these values directly, whereas h.264 map those to
   * respectively the MEDIUM, SLOWER, and SUPERFAST presets. */

  /** The default and recommended for most applications. */
  FFM_PRESET_GOOD = 10,
  /** Recommended if you have lots of time and want the best compression efficiency. */
  FFM_PRESET_BEST = 11,
  /** Recommended for live / fast encoding. */
  FFM_PRESET_REALTIME = 12,
} eFFMpegPreset;

/**
 * Mapping from easily-understandable descriptions to CRF values.
 * Assumes we output 8-bit video. Needs to be remapped if 10-bit
 * is output.
 * We use a slightly wider than "subjectively sane range" according
 * to https://trac.ffmpeg.org/wiki/Encode/H.264#a1.ChooseaCRFvalue
 */
typedef enum eFFMpegCrf {
  FFM_CRF_NONE = -1,
  FFM_CRF_LOSSLESS = 0,
  FFM_CRF_PERC_LOSSLESS = 17,
  FFM_CRF_HIGH = 20,
  FFM_CRF_MEDIUM = 23,
  FFM_CRF_LOW = 26,
  FFM_CRF_VERYLOW = 29,
  FFM_CRF_LOWEST = 32,
} eFFMpegCrf;

typedef enum eFFMpegAudioChannels {
  FFM_CHANNELS_MONO = 1,
  FFM_CHANNELS_STEREO = 2,
  FFM_CHANNELS_SURROUND4 = 4,
  FFM_CHANNELS_SURROUND51 = 6,
  FFM_CHANNELS_SURROUND71 = 8,
} eFFMpegAudioChannels;

typedef struct FFMpegCodecData {
  int type;
  int codec;
  int audio_codec;
  int video_bitrate;
  int audio_bitrate;
  int audio_mixrate;
  int audio_channels;
  float audio_volume;
  int gop_size;
  /** Only used if FFMPEG_USE_MAX_B_FRAMES flag is set. */
  int max_b_frames;
  int flags;
  int constant_rate_factor;
  /** See eFFMpegPreset. */
  int ffmpeg_preset;

  int rc_min_rate;
  int rc_max_rate;
  int rc_buffer_size;
  int mux_packet_size;
  int mux_rate;
  void *_pad1;
} FFMpegCodecData;

/** \} */

/* -------------------------------------------------------------------- */
/** \name Audio
 * \{ */

typedef struct AudioData {
  int mixrate; /* 2.5: now in FFMpegCodecData: audio_mixrate. */
  float main;  /* 2.5: now in FFMpegCodecData: audio_volume. */
  float speed_of_sound;
  float doppler_factor;
  int distance_model;
  short flag;
  char _pad[2];
  float volume;
  char _pad2[4];
} AudioData;

/** \} */

/* -------------------------------------------------------------------- */
/** \name Render Layers
 * \{ */

/** Render Layer. */
typedef struct SceneRenderLayer {
  struct SceneRenderLayer *next, *prev;

  /** MAX_NAME. */
  char name[64] DNA_DEPRECATED;

  /** Converted to ViewLayer setting. */
  struct Material *mat_override DNA_DEPRECATED;

  /** Converted to LayerCollection cycles camera visibility override. */
  unsigned int lay DNA_DEPRECATED;
  /** Converted to LayerCollection cycles holdout override. */
  unsigned int lay_zmask DNA_DEPRECATED;
  unsigned int lay_exclude DNA_DEPRECATED;
  /** Converted to ViewLayer layflag and flag. */
  int layflag DNA_DEPRECATED;

  /* Pass_xor has to be after passflag. */
  /** Pass_xor has to be after passflag. */
  int passflag DNA_DEPRECATED;
  /** Converted to ViewLayer passflag and flag. */
  int pass_xor DNA_DEPRECATED;

  /** Converted to ViewLayer setting. */
  int samples DNA_DEPRECATED;
  /** Converted to ViewLayer pass_alpha_threshold. */
  float pass_alpha_threshold DNA_DEPRECATED;

  /** Converted to ViewLayer id_properties. */
  IDProperty *prop DNA_DEPRECATED;

  /** Converted to ViewLayer freestyleConfig. */
  struct FreestyleConfig freestyleConfig DNA_DEPRECATED;
} SceneRenderLayer;

/** #SceneRenderLayer::layflag */
enum {
  SCE_LAY_SOLID = 1 << 0,
  SCE_LAY_UNUSED_1 = 1 << 1,
  SCE_LAY_UNUSED_2 = 1 << 2,
  SCE_LAY_UNUSED_3 = 1 << 3,
  SCE_LAY_SKY = 1 << 4,
  SCE_LAY_STRAND = 1 << 5,
  SCE_LAY_FRS = 1 << 6,
  SCE_LAY_AO = 1 << 7,
  SCE_LAY_VOLUMES = 1 << 8,
  SCE_LAY_MOTION_BLUR = 1 << 9,

  /* Flags between (1 << 9) and (1 << 15) are set to 1 already, for future options. */

  SCE_LAY_FLAG_DEFAULT = ((1 << 15) - 1),

  SCE_LAY_UNUSED_4 = 1 << 15,
  SCE_LAY_UNUSED_5 = 1 << 16,
  SCE_LAY_DISABLE = 1 << 17,
  SCE_LAY_UNUSED_6 = 1 << 18,
  SCE_LAY_UNUSED_7 = 1 << 19,
};

/** #SceneRenderLayer::passflag */
typedef enum eScenePassType {
  SCE_PASS_COMBINED = (1 << 0),
  SCE_PASS_Z = (1 << 1),
  SCE_PASS_UNUSED_1 = (1 << 2), /* RGBA */
  SCE_PASS_UNUSED_2 = (1 << 3), /* DIFFUSE */
  SCE_PASS_UNUSED_3 = (1 << 4), /* SPEC */
  SCE_PASS_SHADOW = (1 << 5),
  SCE_PASS_AO = (1 << 6),
  SCE_PASS_POSITION = (1 << 7),
  SCE_PASS_NORMAL = (1 << 8),
  SCE_PASS_VECTOR = (1 << 9),
  SCE_PASS_UNUSED_5 = (1 << 10), /* REFRACT */
  SCE_PASS_INDEXOB = (1 << 11),
  SCE_PASS_UV = (1 << 12),
  SCE_PASS_UNUSED_6 = (1 << 13), /* INDIRECT */
  SCE_PASS_MIST = (1 << 14),
  SCE_PASS_UNUSED_7 = (1 << 15), /* RAYHITS */
  SCE_PASS_EMIT = (1 << 16),
  SCE_PASS_ENVIRONMENT = (1 << 17),
  SCE_PASS_INDEXMA = (1 << 18),
  SCE_PASS_DIFFUSE_DIRECT = (1 << 19),
  SCE_PASS_DIFFUSE_INDIRECT = (1 << 20),
  SCE_PASS_DIFFUSE_COLOR = (1 << 21),
  SCE_PASS_GLOSSY_DIRECT = (1 << 22),
  SCE_PASS_GLOSSY_INDIRECT = (1 << 23),
  SCE_PASS_GLOSSY_COLOR = (1 << 24),
  SCE_PASS_TRANSM_DIRECT = (1 << 25),
  SCE_PASS_TRANSM_INDIRECT = (1 << 26),
  SCE_PASS_TRANSM_COLOR = (1 << 27),
  SCE_PASS_SUBSURFACE_DIRECT = (1 << 28),
  SCE_PASS_SUBSURFACE_INDIRECT = (1 << 29),
  SCE_PASS_SUBSURFACE_COLOR = (1 << 30),
  SCE_PASS_ROUGHNESS = (1u << 31u),
} eScenePassType;

#define RE_PASSNAME_DEPRECATED "Deprecated"

#define RE_PASSNAME_COMBINED "Combined"
#define RE_PASSNAME_Z "Depth"
#define RE_PASSNAME_VECTOR "Vector"
#define RE_PASSNAME_POSITION "Position"
#define RE_PASSNAME_NORMAL "Normal"
#define RE_PASSNAME_UV "UV"
#define RE_PASSNAME_EMIT "Emit"
#define RE_PASSNAME_SHADOW "Shadow"

#define RE_PASSNAME_AO "AO"
#define RE_PASSNAME_ENVIRONMENT "Env"
#define RE_PASSNAME_INDEXOB "IndexOB"
#define RE_PASSNAME_INDEXMA "IndexMA"
#define RE_PASSNAME_MIST "Mist"

#define RE_PASSNAME_DIFFUSE_DIRECT "DiffDir"
#define RE_PASSNAME_DIFFUSE_INDIRECT "DiffInd"
#define RE_PASSNAME_DIFFUSE_COLOR "DiffCol"
#define RE_PASSNAME_GLOSSY_DIRECT "GlossDir"
#define RE_PASSNAME_GLOSSY_INDIRECT "GlossInd"
#define RE_PASSNAME_GLOSSY_COLOR "GlossCol"
#define RE_PASSNAME_TRANSM_DIRECT "TransDir"
#define RE_PASSNAME_TRANSM_INDIRECT "TransInd"
#define RE_PASSNAME_TRANSM_COLOR "TransCol"

#define RE_PASSNAME_SUBSURFACE_DIRECT "SubsurfaceDir"
#define RE_PASSNAME_SUBSURFACE_INDIRECT "SubsurfaceInd"
#define RE_PASSNAME_SUBSURFACE_COLOR "SubsurfaceCol"

#define RE_PASSNAME_FREESTYLE "Freestyle"
#define RE_PASSNAME_BLOOM "BloomCol"
#define RE_PASSNAME_VOLUME_LIGHT "VolumeDir"
#define RE_PASSNAME_TRANSPARENT "Transp"

#define RE_PASSNAME_CRYPTOMATTE_OBJECT "CryptoObject"
#define RE_PASSNAME_CRYPTOMATTE_ASSET "CryptoAsset"
#define RE_PASSNAME_CRYPTOMATTE_MATERIAL "CryptoMaterial"

/** \} */

/* -------------------------------------------------------------------- */
/** \name Multi-View
 * \{ */

/** View (Multi-view). */
typedef struct SceneRenderView {
  struct SceneRenderView *next, *prev;

  /** MAX_NAME. */
  char name[64];
  /** MAX_NAME. */
  char suffix[64];

  int viewflag;
  char _pad2[4];

} SceneRenderView;

/** #SceneRenderView::viewflag */
enum {
  SCE_VIEW_DISABLE = 1 << 0,
};

/** #RenderData::views_format */
enum {
  SCE_VIEWS_FORMAT_STEREO_3D = 0,
  SCE_VIEWS_FORMAT_MULTIVIEW = 1,
};

/** #ImageFormatData::views_format (also used for #Sequence::views_format). */
enum {
  R_IMF_VIEWS_INDIVIDUAL = 0,
  R_IMF_VIEWS_STEREO_3D = 1,
  R_IMF_VIEWS_MULTIVIEW = 2,
};

typedef struct Stereo3dFormat {
  short flag;
  /** Encoding mode. */
  char display_mode;
  /** Anaglyph scheme for the user display. */
  char anaglyph_type;
  /** Interlace type for the user display. */
  char interlace_type;
  char _pad[3];
} Stereo3dFormat;

/** #Stereo3dFormat::display_mode */
typedef enum eStereoDisplayMode {
  S3D_DISPLAY_ANAGLYPH = 0,
  S3D_DISPLAY_INTERLACE = 1,
  S3D_DISPLAY_PAGEFLIP = 2,
  S3D_DISPLAY_SIDEBYSIDE = 3,
  S3D_DISPLAY_TOPBOTTOM = 4,
} eStereoDisplayMode;

/** #Stereo3dFormat::flag */
typedef enum eStereo3dFlag {
  S3D_INTERLACE_SWAP = (1 << 0),
  S3D_SIDEBYSIDE_CROSSEYED = (1 << 1),
  S3D_SQUEEZED_FRAME = (1 << 2),
} eStereo3dFlag;

/** #Stereo3dFormat::anaglyph_type */
typedef enum eStereo3dAnaglyphType {
  S3D_ANAGLYPH_REDCYAN = 0,
  S3D_ANAGLYPH_GREENMAGENTA = 1,
  S3D_ANAGLYPH_YELLOWBLUE = 2,
} eStereo3dAnaglyphType;

/** #Stereo3dFormat::interlace_type */
typedef enum eStereo3dInterlaceType {
  S3D_INTERLACE_ROW = 0,
  S3D_INTERLACE_COLUMN = 1,
  S3D_INTERLACE_CHECKERBOARD = 2,
} eStereo3dInterlaceType;

/** \} */

/* -------------------------------------------------------------------- */
/** \name Image Format Data
 * \{ */

/**
 * Generic image format settings,
 * this is used for #NodeImageFile and IMAGE_OT_save_as operator too.
 *
 * NOTE: its a bit strange that even though this is an image format struct
 * the imtype can still be used to select video formats.
 * RNA ensures these enum's are only selectable for render output.
 */
typedef struct ImageFormatData {
  /**
   * R_IMF_IMTYPE_PNG, R_...
   * \note Video types should only ever be set from this structure when used from #RenderData.
   */
  char imtype;
  /**
   * bits per channel, R_IMF_CHAN_DEPTH_8 -> 32,
   * not a flag, only set 1 at a time. */
  char depth;

  /** R_IMF_PLANES_BW, R_IMF_PLANES_RGB, R_IMF_PLANES_RGBA. */
  char planes;
  /** Generic options for all image types, alpha Z-buffer. */
  char flag;

  /** (0 - 100), eg: JPEG quality. */
  char quality;
  /** (0 - 100), eg: PNG compression. */
  char compress;

  /* --- format specific --- */

  /** OpenEXR. */
  char exr_codec;

  /** CINEON. */
  char cineon_flag;
  short cineon_white, cineon_black;
  float cineon_gamma;

  /** Jpeg2000. */
  char jp2_flag;
  char jp2_codec;

  /** TIFF. */
  char tiff_codec;

  char _pad[4];

  /** Multi-view. */
  char views_format;
  Stereo3dFormat stereo3d_format;

  /* Color management members. */

  char color_management;
  char _pad1[7];
  ColorManagedViewSettings view_settings;
  ColorManagedDisplaySettings display_settings;
  ColorManagedColorspaceSettings linear_colorspace_settings;
} ImageFormatData;

/** #ImageFormatData::imtype */
enum {
  R_IMF_IMTYPE_TARGA = 0,
  R_IMF_IMTYPE_IRIS = 1,
  // R_HAMX = 2,  /* DEPRECATED */
  // R_FTYPE = 3, /* DEPRECATED */
  R_IMF_IMTYPE_JPEG90 = 4,
  // R_MOVIE = 5, /* DEPRECATED */
  R_IMF_IMTYPE_IRIZ = 7,
  R_IMF_IMTYPE_RAWTGA = 14,
  R_IMF_IMTYPE_AVIRAW = 15,
  R_IMF_IMTYPE_AVIJPEG = 16,
  R_IMF_IMTYPE_PNG = 17,
  // R_IMF_IMTYPE_AVICODEC = 18,  /* DEPRECATED */
  // R_IMF_IMTYPE_QUICKTIME = 19, /* DEPRECATED */
  R_IMF_IMTYPE_BMP = 20,
  R_IMF_IMTYPE_RADHDR = 21,
  R_IMF_IMTYPE_TIFF = 22,
  R_IMF_IMTYPE_OPENEXR = 23,
  R_IMF_IMTYPE_FFMPEG = 24,
  // R_IMF_IMTYPE_FRAMESERVER = 25, /* DEPRECATED */
  R_IMF_IMTYPE_CINEON = 26,
  R_IMF_IMTYPE_DPX = 27,
  R_IMF_IMTYPE_MULTILAYER = 28,
  R_IMF_IMTYPE_DDS = 29,
  R_IMF_IMTYPE_JP2 = 30,
  R_IMF_IMTYPE_H264 = 31,
  R_IMF_IMTYPE_XVID = 32,
  R_IMF_IMTYPE_THEORA = 33,
  R_IMF_IMTYPE_PSD = 34,
  R_IMF_IMTYPE_WEBP = 35,
  R_IMF_IMTYPE_AV1 = 36,

  R_IMF_IMTYPE_INVALID = 255,
};

/** #ImageFormatData::flag */
enum {
  // R_IMF_FLAG_ZBUF = 1 << 0, /* DEPRECATED, and cleared. */
  R_IMF_FLAG_PREVIEW_JPG = 1 << 1,
};

/*  */

/**
 * #ImageFormatData::depth
 *
 * Return values from #BKE_imtype_valid_depths, note this is depths per channel.
 */
typedef enum eImageFormatDepth {
  /** 1bits  (unused). */
  R_IMF_CHAN_DEPTH_1 = (1 << 0),
  /** 8bits  (default). */
  R_IMF_CHAN_DEPTH_8 = (1 << 1),
  /** 10bits (uncommon, Cineon/DPX support). */
  R_IMF_CHAN_DEPTH_10 = (1 << 2),
  /** 12bits (uncommon, jp2/DPX support). */
  R_IMF_CHAN_DEPTH_12 = (1 << 3),
  /** 16bits (TIFF, half float EXR). */
  R_IMF_CHAN_DEPTH_16 = (1 << 4),
  /** 24bits (unused). */
  R_IMF_CHAN_DEPTH_24 = (1 << 5),
  /** 32bits (full float EXR). */
  R_IMF_CHAN_DEPTH_32 = (1 << 6),
} eImageFormatDepth;

/** #ImageFormatData::planes */
enum {
  R_IMF_PLANES_RGB = 24,
  R_IMF_PLANES_RGBA = 32,
  R_IMF_PLANES_BW = 8,
};

/** #ImageFormatData::exr_codec */
enum {
  R_IMF_EXR_CODEC_NONE = 0,
  R_IMF_EXR_CODEC_PXR24 = 1,
  R_IMF_EXR_CODEC_ZIP = 2,
  R_IMF_EXR_CODEC_PIZ = 3,
  R_IMF_EXR_CODEC_RLE = 4,
  R_IMF_EXR_CODEC_ZIPS = 5,
  R_IMF_EXR_CODEC_B44 = 6,
  R_IMF_EXR_CODEC_B44A = 7,
  R_IMF_EXR_CODEC_DWAA = 8,
  R_IMF_EXR_CODEC_DWAB = 9,
  R_IMF_EXR_CODEC_MAX = 10,
};

/** #ImageFormatData::jp2_flag */
enum {
  /** When disabled use RGB. */
  R_IMF_JP2_FLAG_YCC = 1 << 0,         /* Was `R_JPEG2K_YCC`. */
  R_IMF_JP2_FLAG_CINE_PRESET = 1 << 1, /* Was `R_JPEG2K_CINE_PRESET`. */
  R_IMF_JP2_FLAG_CINE_48 = 1 << 2,     /* Was `R_JPEG2K_CINE_48FPS`. */
};

/** #ImageFormatData::jp2_codec */
enum {
  R_IMF_JP2_CODEC_JP2 = 0,
  R_IMF_JP2_CODEC_J2K = 1,
};

/** #ImageFormatData::cineon_flag */
enum {
  R_IMF_CINEON_FLAG_LOG = 1 << 0, /* Was `R_CINEON_LOG`. */
};

/** #ImageFormatData::tiff_codec */
enum {
  R_IMF_TIFF_CODEC_DEFLATE = 0,
  R_IMF_TIFF_CODEC_LZW = 1,
  R_IMF_TIFF_CODEC_PACKBITS = 2,
  R_IMF_TIFF_CODEC_NONE = 3,
};

/** \} */

/* -------------------------------------------------------------------- */
/** \name Render Bake
 * \{ */

/** #ImageFormatData::color_management */
enum {
  R_IMF_COLOR_MANAGEMENT_FOLLOW_SCENE = 0,
  R_IMF_COLOR_MANAGEMENT_OVERRIDE = 1,
};

typedef struct BakeData {
  struct ImageFormatData im_format;

  /** FILE_MAX. */
  char filepath[1024];

  short width, height;
  short margin, flag;

  float cage_extrusion;
  float max_ray_distance;
  int pass_filter;

  char normal_swizzle[3];
  char normal_space;

  char target;
  char save_mode;
  char margin_type;
  char view_from;
  char _pad[4];

  struct Object *cage_object;
} BakeData;

/** #BakeData::margin_type (char). */
typedef enum eBakeMarginType {
  R_BAKE_ADJACENT_FACES = 0,
  R_BAKE_EXTEND = 1,
} eBakeMarginType;

/** #BakeData::normal_swizzle (char). */
typedef enum eBakeNormalSwizzle {
  R_BAKE_POSX = 0,
  R_BAKE_POSY = 1,
  R_BAKE_POSZ = 2,
  R_BAKE_NEGX = 3,
  R_BAKE_NEGY = 4,
  R_BAKE_NEGZ = 5,
} eBakeNormalSwizzle;

/** #BakeData::target (char). */
typedef enum eBakeTarget {
  R_BAKE_TARGET_IMAGE_TEXTURES = 0,
  R_BAKE_TARGET_VERTEX_COLORS = 1,
} eBakeTarget;

/** #BakeData::save_mode (char). */
typedef enum eBakeSaveMode {
  R_BAKE_SAVE_INTERNAL = 0,
  R_BAKE_SAVE_EXTERNAL = 1,
} eBakeSaveMode;

/** #BakeData::view_from (char). */
typedef enum eBakeViewFrom {
  R_BAKE_VIEW_FROM_ABOVE_SURFACE = 0,
  R_BAKE_VIEW_FROM_ACTIVE_CAMERA = 1,
} eBakeViewFrom;

/** #BakeData::pass_filter */
typedef enum eBakePassFilter {
  R_BAKE_PASS_FILTER_NONE = 0,
  R_BAKE_PASS_FILTER_UNUSED = (1 << 0),
  R_BAKE_PASS_FILTER_EMIT = (1 << 1),
  R_BAKE_PASS_FILTER_DIFFUSE = (1 << 2),
  R_BAKE_PASS_FILTER_GLOSSY = (1 << 3),
  R_BAKE_PASS_FILTER_TRANSM = (1 << 4),
  R_BAKE_PASS_FILTER_SUBSURFACE = (1 << 5),
  R_BAKE_PASS_FILTER_DIRECT = (1 << 6),
  R_BAKE_PASS_FILTER_INDIRECT = (1 << 7),
  R_BAKE_PASS_FILTER_COLOR = (1 << 8),
} eBakePassFilter;

#define R_BAKE_PASS_FILTER_ALL (~0)

/** \} */

/* -------------------------------------------------------------------- */
/** \name Render Data
 * \{ */

typedef struct RenderData {
  struct ImageFormatData im_format;

  struct AviCodecData *avicodecdata;
  struct FFMpegCodecData ffcodecdata;

  /** Frames as in 'images'. */
  int cfra, sfra, efra;
  /** Sub-frame offset from `cfra`, in 0.0-1.0. */
  float subframe;
  /** Start+end frames of preview range. */
  int psfra, pefra;

  int images, framapto;
  short flag, threads;

  float framelen, blurfac;

  /** Frames to jump during render/playback. */
  int frame_step;

  char _pad10[2];

  /** For the dimensions presets menu. */
  short dimensionspreset;

  /** Size in %. */
  short size;

  char _pad6[2];

  /* From buttons: */
  /**
   * The desired number of pixels in the x direction
   */
  int xsch;
  /**
   * The desired number of pixels in the y direction
   */
  int ysch;

  /**
   * render tile dimensions
   */
  int tilex DNA_DEPRECATED;
  int tiley DNA_DEPRECATED;

  short planes DNA_DEPRECATED;
  short imtype DNA_DEPRECATED;
  short subimtype DNA_DEPRECATED;
  short quality DNA_DEPRECATED;

  char use_lock_interface;
  char _pad7[3];

  /**
   * Flags for render settings. Use bit-masking to access the settings.
   */
  int scemode;

  /**
   * Flags for render settings. Use bit-masking to access the settings.
   */
  int mode;

  short frs_sec;

  /**
   * What to do with the sky/background.
   * Picks sky/pre-multiply blending for the background.
   */
  char alphamode;

  char _pad0[1];

  /** Render border to render sub-regions. */
  rctf border;

  /* Information on different layers to be rendered. */
  /** Converted to Scene->view_layers. */
  ListBase layers DNA_DEPRECATED;
  /** Converted to Scene->active_layer. */
  short actlay DNA_DEPRECATED;
  char _pad1[2];

  /**
   * Adjustment factors for the aspect ratio in the x direction, was a short in 2.45
   */
  float xasp, yasp;

  float frs_sec_base;

  /**
   * Value used to define filter size for all filter options.
   */
  float gauss;

  /** Color management settings - color profiles, gamma correction, etc. */
  int color_mgt_flag;

  /** Dither noise intensity. */
  float dither_intensity;

  /* Bake Render options. */
  short bake_mode, bake_flag;
  short bake_margin, bake_samples;
  short bake_margin_type;
  char _pad9[6];
  float bake_biasdist, bake_user_scale;

  /* Path to render output. */
  /** 1024 = FILE_MAX. */
  /* NOTE: Excluded from `BKE_bpath_foreach_path_` / `scene_foreach_path` code. */
  char pic[1024];

  /** Stamps flags. */
  int stamp;
  /** Select one of blenders bitmap fonts. */
  short stamp_font_id;
  char _pad3[2];

  /** Stamp info user data. */
  char stamp_udata[768];

  /* Foreground/background color. */
  float fg_stamp[4];
  float bg_stamp[4];

  /** Sequencer options. */
  char seq_prev_type;
  /** UNUSED. */
  char seq_rend_type;
  /** Flag use for sequence render/draw. */
  char seq_flag;
  char _pad5[3];

  /* Render simplify. */
  short simplify_subsurf;
  short simplify_subsurf_render;
  short simplify_gpencil;
  float simplify_particles;
  float simplify_particles_render;
  float simplify_volumes;
  float simplify_shadows;
  float simplify_shadows_render;

  /** Freestyle line thickness options. */
  int line_thickness_mode;
  /** In pixels. */
  float unit_line_thickness;

  /** Render engine. */
  char engine[32];
  char _pad2[2];

  /** Performance Options. */
  short perf_flag;

  /** Cycles baking. */
  struct BakeData bake;

  int _pad8;
  short preview_pixel_size;

  short _pad4;

  /* MultiView. */
  /** SceneRenderView. */
  ListBase views;
  short actview;
  short views_format;

  /* Hair Display. */
  short hair_type, hair_subdiv;

  /** Motion blur shutter. */
  struct CurveMapping mblur_shutter_curve;
} RenderData;

/** #RenderData::quality_flag */
typedef enum eQualityOption {
  SCE_PERF_HQ_NORMALS = (1 << 0),
} eQualityOption;

/** #RenderData::hair_type */
typedef enum eHairType {
  SCE_HAIR_SHAPE_STRAND = 0,
  SCE_HAIR_SHAPE_STRIP = 1,
} eHairType;

/** \} */

/* -------------------------------------------------------------------- */
/** \name Render Conversion/Simplification Settings
 * \{ */

/** Control render convert and shading engine. */
typedef struct RenderProfile {
  struct RenderProfile *next, *prev;
  char name[32];

  short particle_perc;
  short subsurf_max;
  short shadbufsample_max;
  char _pad1[2];

  float ao_error;
  char _pad2[4];

} RenderProfile;

/* *************************************************************** */
/* Game Engine */

typedef struct GameFraming {
  float col[3];
  char type, _pad1, _pad2, _pad3;
} GameFraming;

/* GameFraming.type */
#define SCE_GAMEFRAMING_BARS 0
#define SCE_GAMEFRAMING_EXTEND 1
#define SCE_GAMEFRAMING_SCALE 2

typedef struct RecastData {
  float cellsize;
  float cellheight;
  float agentmaxslope;
  float agentmaxclimb;
  float agentheight;
  float agentradius;
  float edgemaxlen;
  float edgemaxerror;
  float regionminsize;
  float regionmergesize;
  int vertsperpoly;
  float detailsampledist;
  float detailsamplemaxerror;
  char partitioning;
  char _pad1;
  short _pad2[5];
} RecastData;

/* RecastData.partitioning */
#define RC_PARTITION_WATERSHED 0
#define RC_PARTITION_MONOTONE 1
#define RC_PARTITION_LAYERS 2

typedef struct GameData {

  /* standalone player */
  struct GameFraming framing;
  short playerflag, xplay, yplay, freqplay;
  short depth, attrib, rt1, rt2;
  short aasamples, samples_per_frame;

  short profileSize;
  short logLevel;

  /* stereo */
  short stereoflag, stereomode;
  float eyeseparation;
  RecastData recastData;

  /* physics (it was in world)*/
  float gravity; /*Gravitation constant for the game world*/

  /*
   * Radius of the activity bubble, in Manhattan length. Objects
   * outside the box are activity-culled. */
  float _pad11;

  /*
   * bit 3: (gameengine): Activity culling is enabled.
   * bit 5: (gameengine) : enable Bullet DBVT tree for view frustum culling
   */
  int flag;
  short mode;
  short matmode DNA_DEPRECATED;
  short occlusionRes; /* resolution of occlusion Z buffer in pixel */
  short physicsEngine;
  short solverType, _pad[3];
  short exitkey;
  short pythonkeys[4];
  short vsync; /* Controls vsync: off, on, or adaptive (if supported) */
  short obstacleSimulation;
  short raster_storage DNA_DEPRECATED;
  short ticrate, maxlogicstep, physubstep, maxphystep;
  float timeScale;
  float levelHeight;
  float deactivationtime, lineardeactthreshold, angulardeactthreshold;
  float erp, erp2, cfm, _pad1;

  /* Scene LoD */
  short lodflag, _pad3;
  int scehysteresis;
  void *_pad10;
} GameData;

/* GameData.stereoflag */
#define STEREO_NOSTEREO 1
#define STEREO_ENABLED 2

/* GameData.stereomode */
//#define STEREO_NOSTEREO		 1
#define STEREO_QUADBUFFERED 2
#define STEREO_ABOVEBELOW 3
#define STEREO_INTERLACED 4
#define STEREO_ANAGLYPH 5
#define STEREO_SIDEBYSIDE 6
#define STEREO_VINTERLACE 7
#define STEREO_3DTVTOPBOTTOM 9

/* GameData.physicsEngine */
#define WOPHY_NONE 0
#define WOPHY_BULLET 5

/* GameData.solverType */
enum {
  GAME_SOLVER_SEQUENTIAL = 0,
  GAME_SOLVER_NNCG,
};

/* obstacleSimulation */
#define OBSTSIMULATION_NONE 0
#define OBSTSIMULATION_TOI_rays 1
#define OBSTSIMULATION_TOI_cells 2

/* GameData.vsync */
#define VSYNC_ON 0
#define VSYNC_OFF 1
#define VSYNC_ADAPTIVE 2

/* GameData.flag */
#define GAME_RESTRICT_ANIM_UPDATES (1 << 0)
#define GAME_ENABLE_ALL_FRAMES (1 << 1)
#define GAME_SHOW_DEBUG_PROPS (1 << 2)
#define GAME_SHOW_FRAMERATE (1 << 3)
#define GAME_SHOW_PHYSICS (1 << 4)
// #define GAME_DISPLAY_LISTS (1 << 5) /* deprecated */
// #define GAME_GLSL_NO_LIGHTS (1 << 6) /* deprecated */
// #define GAME_GLSL_NO_SHADERS (1 << 7) /* deprecated */
// #define GAME_GLSL_NO_SHADOWS (1 << 8) /* deprecated */
// #define GAME_GLSL_NO_RAMPS (1 << 9) /* deprecated */
// #define GAME_GLSL_NO_NODES (1 << 10) /* deprecated */
// #define GAME_GLSL_NO_EXTRA_TEX (1 << 11) /* deprecated */
#define GAME_IGNORE_DEPRECATION_WARNINGS (1 << 12)
#define GAME_ENABLE_ANIMATION_RECORD (1 << 13)
#define GAME_SHOW_MOUSE (1 << 14)
// #define GAME_GLSL_NO_COLOR_MANAGEMENT (1 << 15) /* deprecated */
#define GAME_SHOW_OBSTACLE_SIMULATION (1 << 16)
// #define GAME_NO_MATERIAL_CACHING (1 << 17) /* deprecated */
// #define GAME_GLSL_NO_ENV_LIGHTING (1 << 18) /* deprecated */
#define GAME_USE_UNDO (1 << 19)
// #define GAME_USE_UI_ANTI_FLICKER (1 << 20) /* deprecated */
#define GAME_USE_VIEWPORT_RENDER (1 << 21)
#define GAME_PYTHON_CONSOLE (1 << 22)
/* Note: GameData.flag is now an int (max 32 flags). A short could only take 16 flags */

/* GameData.playerflag */
#define GAME_PLAYER_FULLSCREEN (1 << 0)
#define GAME_PLAYER_DESKTOP_RESOLUTION (1 << 1)

/* GameData.lodflag */
#define SCE_LOD_USE_HYST (1 << 0)

/* GameData.profileSize */
#define GAME_PROFILE_SIZE_NORMAL 0
#define GAME_PROFILE_SIZE_BIG    1
#define GAME_PROFILE_SIZE_BIGGER 2

/* GameData.logLevel */
#define GAME_LOG_LEVEL_NOTSET 0
#define GAME_LOG_LEVEL_DEBUG 10
#define GAME_LOG_LEVEL_INFO 20
#define GAME_LOG_LEVEL_WARNING 30
#define GAME_LOG_LEVEL_ERROR 40
#define GAME_LOG_LEVEL_CRITICAL 50

/* UV Paint. */
/** #ToolSettings::uv_sculpt_settings */
enum {
  UV_SCULPT_LOCK_BORDERS = 1,
  UV_SCULPT_ALL_ISLANDS = 2,
};

/** #ToolSettings::uv_relax_method */
enum {
  UV_SCULPT_TOOL_RELAX_LAPLACIAN = 1,
  UV_SCULPT_TOOL_RELAX_HC = 2,
  UV_SCULPT_TOOL_RELAX_COTAN = 3,
};

/* Stereo Flags. */
#define STEREO_RIGHT_NAME "right"
#define STEREO_LEFT_NAME "left"
#define STEREO_RIGHT_SUFFIX "_R"
#define STEREO_LEFT_SUFFIX "_L"

/** #View3D::stereo3d_camera / #View3D::multiview_eye / #ImageUser::multiview_eye */
typedef enum eStereoViews {
  STEREO_LEFT_ID = 0,
  STEREO_RIGHT_ID = 1,
  STEREO_3D_ID = 2,
  STEREO_MONO_ID = 3,
} eStereoViews;

/** \} */

/* -------------------------------------------------------------------- */
/** \name Time Line Markers
 * \{ */

typedef struct TimeMarker {
  struct TimeMarker *next, *prev;
  int frame;
  char name[64];
  unsigned int flag;
  struct Object *camera;
  struct IDProperty *prop;
} TimeMarker;

/** \} */

/* -------------------------------------------------------------------- */
/** \name Paint Mode/Tool Data
 * \{ */

#define PAINT_MAX_INPUT_SAMPLES 64

typedef struct Paint_Runtime {
  /** Avoid having to compare with scene pointer everywhere. */
  unsigned int tool_offset;
  unsigned short ob_mode;
  char _pad[2];
} Paint_Runtime;

/** We might want to store other things here. */
typedef struct PaintToolSlot {
  struct Brush *brush;
} PaintToolSlot;

/** Paint Tool Base. */
typedef struct Paint {
  struct Brush *brush;

  /**
   * Each tool has its own active brush,
   * The currently active tool is defined by the current 'brush'.
   */
  struct PaintToolSlot *tool_slots;
  int tool_slots_len;
  char _pad1[4];

  struct Palette *palette;
  /** Cavity curve. */
  struct CurveMapping *cavity_curve;

  /** WM Paint cursor. */
  void *paint_cursor;
  unsigned char paint_cursor_col[4];

  /** Enum #ePaintFlags. */
  int flags;

  /** Paint stroke can use up to PAINT_MAX_INPUT_SAMPLES inputs to smooth the stroke. */
  int num_input_samples;

  /** Flags used for symmetry. */
  int symmetry_flags;

  float tile_offset[3];
  char _pad2[4];

  struct Paint_Runtime runtime;
} Paint;

/** \} */

/* -------------------------------------------------------------------- */
/** \name Image Paint
 * \{ */

/** Texture/Image Editor. */
typedef struct ImagePaintSettings {
  Paint paint;

  short flag, missing_data;

  /** For projection painting only. */
  short seam_bleed, normal_angle;
  /** Capture size for re-projection. */
  short screen_grab_size[2];

  /** Mode used for texture painting. */
  int mode;

  /** Workaround until we support true layer masks. */
  struct Image *stencil;
  /** Clone layer for image mode for projective texture painting. */
  struct Image *clone;
  /** Canvas when the explicit system is used for painting. */
  struct Image *canvas;
  float stencil_col[3];
  /** Dither amount used when painting on byte images. */
  float dither;
  /** Display texture interpolation method. */
  int interp;
  char _pad[4];
} ImagePaintSettings;

/** \} */

/* -------------------------------------------------------------------- */
/** \name Paint Mode Settings
 * \{ */

typedef struct PaintModeSettings {
  /** Source to select canvas from to paint on (#ePaintCanvasSource). */
  char canvas_source;
  char _pad[7];

  /** Selected image when canvas_source=PAINT_CANVAS_SOURCE_IMAGE. */
  Image *canvas_image;
  ImageUser image_user;

} PaintModeSettings;

/** \} */

/* -------------------------------------------------------------------- */
/** \name Particle Edit
 * \{ */

/** Settings for a Particle Editing Brush. */
typedef struct ParticleBrushData {
  /** Common setting. */
  short size;
  /** For specific brushes only. */
  short step, invert, count;
  int flag;
  float strength;
} ParticleBrushData;

/** Particle Edit Mode Settings. */
typedef struct ParticleEditSettings {
  short flag;
  short totrekey;
  short totaddkey;
  short brushtype;

  ParticleBrushData brush[7];
  /** Runtime. */
  void *paintcursor;

  float emitterdist;
  char _pad0[4];

  int selectmode;
  int edittype;

  int draw_step, fade_frames;

  struct Scene *scene;
  struct Object *object;
  struct Object *shape_object;
} ParticleEditSettings;

/** \} */

/* -------------------------------------------------------------------- */
/** \name Sculpt
 * \{ */

/** Sculpt. */
typedef struct Sculpt {
  Paint paint;

  /** For rotating around a pivot point. */
  // float pivot[3]; XXX not used?
  int flags;

  /** Transform tool. */
  int transform_mode;

  int automasking_flags;

  // /* Control tablet input. */
  // char tablet_size, tablet_strength; XXX not used?
  int radial_symm[3];

  /** Maximum edge length for dynamic topology sculpting (in pixels). */
  float detail_size;

  /** Direction used for `SCULPT_OT_symmetrize` operator. */
  int symmetrize_direction;

  /** Gravity factor for sculpting. */
  float gravity_factor;

  /* Scale for constant detail size. */
  /** Constant detail resolution (Blender unit / constant_detail). */
  float constant_detail;
  float detail_percent;

  int automasking_cavity_blur_steps;
  float automasking_cavity_factor;
  char _pad[4];

  float automasking_start_normal_limit, automasking_start_normal_falloff;
  float automasking_view_normal_limit, automasking_view_normal_falloff;

  struct CurveMapping *automasking_cavity_curve;
  /** For use by operators. */
  struct CurveMapping *automasking_cavity_curve_op;
  struct Object *gravity_object;
} Sculpt;

typedef struct CurvesSculpt {
  Paint paint;
} CurvesSculpt;

typedef struct UvSculpt {
  Paint paint;
} UvSculpt;

/** Grease pencil drawing brushes. */
typedef struct GpPaint {
  Paint paint;
  int flag;
  /** Mode of paint (Materials or Vertex Color). */
  int mode;
} GpPaint;

/** #GpPaint::flag */
enum {
  GPPAINT_FLAG_USE_MATERIAL = 0,
  GPPAINT_FLAG_USE_VERTEXCOLOR = 1,
};

/** Grease pencil vertex paint. */
typedef struct GpVertexPaint {
  Paint paint;
  int flag;
  char _pad[4];
} GpVertexPaint;

/** Grease pencil sculpt paint. */
typedef struct GpSculptPaint {
  Paint paint;
  int flag;
  char _pad[4];
} GpSculptPaint;

/** Grease pencil weight paint. */
typedef struct GpWeightPaint {
  Paint paint;
  int flag;
  char _pad[4];
} GpWeightPaint;

/** \} */

/* -------------------------------------------------------------------- */
/** \name Vertex Paint
 * \{ */

/** Vertex Paint. */
typedef struct VPaint {
  Paint paint;
  char flag;
  char _pad[3];
  /** For mirrored painting. */
  int radial_symm[3];
} VPaint;

/** #VPaint::flag */
enum {
  /** Weight paint only. */
  VP_FLAG_VGROUP_RESTRICT = (1 << 7),
};

/** \} */

/* -------------------------------------------------------------------- */
/** \name Grease-Pencil Stroke Sculpting
 * \{ */

/** #GP_Sculpt_Settings::lock_axis */
typedef enum eGP_Lockaxis_Types {
  GP_LOCKAXIS_VIEW = 0,
  GP_LOCKAXIS_X = 1,
  GP_LOCKAXIS_Y = 2,
  GP_LOCKAXIS_Z = 3,
  GP_LOCKAXIS_CURSOR = 4,
} eGP_Lockaxis_Types;

/** Settings for a GPencil Speed Guide. */
typedef struct GP_Sculpt_Guide {
  char use_guide;
  char use_snapping;
  char reference_point;
  char type;
  char _pad2[4];
  float angle;
  float angle_snap;
  float spacing;
  float location[3];
  struct Object *reference_object;
} GP_Sculpt_Guide;

/** GPencil Stroke Sculpting Settings. */
typedef struct GP_Sculpt_Settings {
  /** Runtime. */
  void *paintcursor;
  /** #eGP_Sculpt_SettingsFlag. */
  int flag;
  /** #eGP_Lockaxis_Types lock drawing to one axis. */
  int lock_axis;
  /** Threshold for intersections. */
  float isect_threshold;
  char _pad[4];
  /** Multi-frame edit falloff effect by frame. */
  struct CurveMapping *cur_falloff;
  /** Curve used for primitive tools. */
  struct CurveMapping *cur_primitive;
  /** Guides used for paint tools. */
  struct GP_Sculpt_Guide guide;
} GP_Sculpt_Settings;

/** #GP_Sculpt_Settings::flag */
typedef enum eGP_Sculpt_SettingsFlag {
  /** Enable falloff for multi-frame editing. */
  GP_SCULPT_SETT_FLAG_FRAME_FALLOFF = (1 << 0),
  /** Apply primitive curve. */
  GP_SCULPT_SETT_FLAG_PRIMITIVE_CURVE = (1 << 1),
  /** Scale thickness. */
  GP_SCULPT_SETT_FLAG_SCALE_THICKNESS = (1 << 3),
  /** Stroke Auto-Masking for sculpt. */
  GP_SCULPT_SETT_FLAG_AUTOMASK_STROKE = (1 << 4),
  /** Stroke Layer Auto-Masking for sculpt. */
  GP_SCULPT_SETT_FLAG_AUTOMASK_LAYER_STROKE = (1 << 5),
  /** Stroke Material Auto-Masking for sculpt. */
  GP_SCULPT_SETT_FLAG_AUTOMASK_MATERIAL_STROKE = (1 << 6),
  /** Active Layer Auto-Masking for sculpt. */
  GP_SCULPT_SETT_FLAG_AUTOMASK_LAYER_ACTIVE = (1 << 7),
  /** Active Material Auto-Masking for sculpt. */
  GP_SCULPT_SETT_FLAG_AUTOMASK_MATERIAL_ACTIVE = (1 << 8),
} eGP_Sculpt_SettingsFlag;

/** #GP_Sculpt_Settings::gpencil_selectmode_sculpt */
typedef enum eGP_Sculpt_SelectMaskFlag {
  /** Only affect selected points. */
  GP_SCULPT_MASK_SELECTMODE_POINT = (1 << 0),
  /** Only affect selected strokes. */
  GP_SCULPT_MASK_SELECTMODE_STROKE = (1 << 1),
  /** Only affect selected segments. */
  GP_SCULPT_MASK_SELECTMODE_SEGMENT = (1 << 2),
} eGP_Sculpt_SelectMaskFlag;

/** #GP_Sculpt_Settings::gpencil_selectmode_vertex */
typedef enum eGP_vertex_SelectMaskFlag {
  /** Only affect selected points. */
  GP_VERTEX_MASK_SELECTMODE_POINT = (1 << 0),
  /** Only affect selected strokes. */
  GP_VERTEX_MASK_SELECTMODE_STROKE = (1 << 1),
  /** Only affect selected segments. */
  GP_VERTEX_MASK_SELECTMODE_SEGMENT = (1 << 2),
} eGP_Vertex_SelectMaskFlag;

/** Settings for GP Interpolation Operators. */
typedef struct GP_Interpolate_Settings {
  /** Custom interpolation curve (for use with GP_IPO_CURVEMAP). */
  struct CurveMapping *custom_ipo;
} GP_Interpolate_Settings;

/** #GP_Interpolate_Settings::flag */
typedef enum eGP_Interpolate_SettingsFlag {
  /** Apply interpolation to all layers. */
  GP_TOOLFLAG_INTERPOLATE_ALL_LAYERS = (1 << 0),
  /** Apply interpolation to only selected. */
  GP_TOOLFLAG_INTERPOLATE_ONLY_SELECTED = (1 << 1),
  /** Exclude breakdown keyframe type as extreme. */
  GP_TOOLFLAG_INTERPOLATE_EXCLUDE_BREAKDOWNS = (1 << 2),
} eGP_Interpolate_SettingsFlag;

/** #GP_Interpolate_Settings::type */
typedef enum eGP_Interpolate_Type {
  /** Traditional Linear Interpolation. */
  GP_IPO_LINEAR = 0,

  /** CurveMap Defined Interpolation. */
  GP_IPO_CURVEMAP = 1,

  /* Easing Equations. */
  GP_IPO_BACK = 3,
  GP_IPO_BOUNCE = 4,
  GP_IPO_CIRC = 5,
  GP_IPO_CUBIC = 6,
  GP_IPO_ELASTIC = 7,
  GP_IPO_EXPO = 8,
  GP_IPO_QUAD = 9,
  GP_IPO_QUART = 10,
  GP_IPO_QUINT = 11,
  GP_IPO_SINE = 12,
} eGP_Interpolate_Type;

/** \} */

/* -------------------------------------------------------------------- */
/** \name Unified Paint Settings
 * \{ */

/**
 * These settings can override the equivalent fields in the active
 * Brush for any paint mode; the flag field controls whether these
 * values are used
 */
typedef struct UnifiedPaintSettings {
  /** Unified radius of brush in pixels. */
  int size;

  /** Unified radius of brush in Blender units. */
  float unprojected_radius;

  /** Unified strength of brush. */
  float alpha;

  /** Unified brush weight, [0, 1]. */
  float weight;

  /** Unified brush color. */
  float rgb[3];
  /** Unified brush secondary color. */
  float secondary_rgb[3];

  /** User preferences for sculpt and paint. */
  int flag;

  /* Rake rotation. */

  /** Record movement of mouse so that rake can start at an intuitive angle. */
  float last_rake[2];
  float last_rake_angle;

  int last_stroke_valid;
  float average_stroke_accum[3];
  int average_stroke_counter;

  float brush_rotation;
  float brush_rotation_sec;

  /*******************************************************************************
   * all data below are used to communicate with cursor drawing and tex sampling *
   *******************************************************************************/
  int anchored_size;

  /**
   * Normalization factor due to accumulated value of curve along spacing.
   * Calculated when brush spacing changes to dampen strength of stroke
   * if space attenuation is used.
   */
  float overlap_factor;
  char draw_inverted;
  /** Check is there an ongoing stroke right now. */
  char stroke_active;

  char draw_anchored;
  char do_linear_conversion;

  /**
   * Store last location of stroke or whether the mesh was hit.
   * Valid only while stroke is active.
   */
  float last_location[3];
  int last_hit;

  float anchored_initial_mouse[2];

  /**
   * Radius of brush, pre-multiplied with pressure.
   * In case of anchored brushes contains the anchored radius.
   */
  float pixel_radius;
  float initial_pixel_radius;
  float start_pixel_radius;

  /** Drawing pressure. */
  float size_pressure_value;

  /** Position of mouse, used to sample the texture. */
  float tex_mouse[2];

  /** Position of mouse, used to sample the mask texture. */
  float mask_tex_mouse[2];

  /** ColorSpace cache to avoid locking up during sampling. */
  struct ColorSpace *colorspace;
} UnifiedPaintSettings;

/** #UnifiedPaintSettings::flag */
typedef enum {
  UNIFIED_PAINT_SIZE = (1 << 0),
  UNIFIED_PAINT_ALPHA = (1 << 1),
  UNIFIED_PAINT_WEIGHT = (1 << 5),
  UNIFIED_PAINT_COLOR = (1 << 6),

  /** Only used if unified size is enabled, mirrors the brush flag #BRUSH_LOCK_SIZE. */
  UNIFIED_PAINT_BRUSH_LOCK_SIZE = (1 << 2),
  UNIFIED_PAINT_FLAG_UNUSED_0 = (1 << 3),

  UNIFIED_PAINT_FLAG_UNUSED_1 = (1 << 4),
} eUnifiedPaintSettingsFlags;

typedef struct CurvePaintSettings {
  char curve_type;
  char flag;
  char depth_mode;
  char surface_plane;
  char fit_method;
  char _pad;
  short error_threshold;
  float radius_min, radius_max;
  float radius_taper_start, radius_taper_end;
  float surface_offset;
  float corner_angle;
} CurvePaintSettings;

/** #CurvePaintSettings::flag */
enum {
  CURVE_PAINT_FLAG_CORNERS_DETECT = (1 << 0),
  CURVE_PAINT_FLAG_PRESSURE_RADIUS = (1 << 1),
  CURVE_PAINT_FLAG_DEPTH_STROKE_ENDPOINTS = (1 << 2),
  CURVE_PAINT_FLAG_DEPTH_STROKE_OFFSET_ABS = (1 << 3),
};

/** #CurvePaintSettings::fit_method */
enum {
  CURVE_PAINT_FIT_METHOD_REFIT = 0,
  CURVE_PAINT_FIT_METHOD_SPLIT = 1,
};

/** #CurvePaintSettings::depth_mode */
enum {
  CURVE_PAINT_PROJECT_CURSOR = 0,
  CURVE_PAINT_PROJECT_SURFACE = 1,
};

/** #CurvePaintSettings::surface_plane */
enum {
  CURVE_PAINT_SURFACE_PLANE_NORMAL_VIEW = 0,
  CURVE_PAINT_SURFACE_PLANE_NORMAL_SURFACE = 1,
  CURVE_PAINT_SURFACE_PLANE_VIEW = 2,
};

/** \} */

/* -------------------------------------------------------------------- */
/** \name Mesh Visualization
 * \{ */

/** Stats for Meshes. */
typedef struct MeshStatVis {
  char type;
  char _pad1[2];

  /* Overhang. */
  char overhang_axis;
  float overhang_min, overhang_max;

  /* Thickness. */
  float thickness_min, thickness_max;
  char thickness_samples;
  char _pad2[3];

  /* Distort. */
  float distort_min, distort_max;

  /* Sharp. */
  float sharp_min, sharp_max;
} MeshStatVis;

/** \} */

/* -------------------------------------------------------------------- */
/** \name Sequencer Tool Settings
 * \{ */

typedef struct SequencerToolSettings {
  /** #eSeqImageFitMethod. */
  int fit_method;
  short snap_mode;
  short snap_flag;
  /** #eSeqOverlapMode. */
  int overlap_mode;
  /**
   * When there are many snap points,
   * 0-1 range corresponds to resolution from bound-box to all possible snap points.
   */
  int snap_distance;
  int pivot_point;
} SequencerToolSettings;

typedef enum eSeqOverlapMode {
  SEQ_OVERLAP_EXPAND,
  SEQ_OVERLAP_OVERWRITE,
  SEQ_OVERLAP_SHUFFLE,
} eSeqOverlapMode;

typedef enum eSeqImageFitMethod {
  SEQ_SCALE_TO_FIT,
  SEQ_SCALE_TO_FILL,
  SEQ_STRETCH_TO_FILL,
  SEQ_USE_ORIGINAL_SIZE,
} eSeqImageFitMethod;

/** \} */

/* -------------------------------------------------------------------- */
/** \name Tool Settings
 * \{ */

/** #CurvePaintSettings::surface_plane */
enum {
  AUTO_MERGE = 1 << 0,
  AUTO_MERGE_AND_SPLIT = 1 << 1,
};

typedef struct ToolSettings {
  /** Vertex paint. */
  VPaint *vpaint;
  /** Weight paint. */
  VPaint *wpaint;
  Sculpt *sculpt;
  /** Uv smooth. */
  UvSculpt *uvsculpt;
  /** Gpencil paint. */
  GpPaint *gp_paint;
  /** Gpencil vertex paint. */
  GpVertexPaint *gp_vertexpaint;
  /** Gpencil sculpt paint. */
  GpSculptPaint *gp_sculptpaint;
  /** Gpencil weight paint. */
  GpWeightPaint *gp_weightpaint;
  /** Curves sculpt. */
  CurvesSculpt *curves_sculpt;

  /** Vertex group weight - used only for editmode, not weight paint. */
  float vgroup_weight;

  /** Remove doubles limit. */
  float doublimit;
  char automerge;
  char object_flag;

  /** Selection Mode for Mesh. */
  char selectmode;

  /* UV Calculation. */
  char unwrapper;
  char uvcalc_flag;
  char uv_flag;
  char uv_selectmode;
  char uv_sticky;

  float uvcalc_margin;

  /* Auto-IK. */
  /** Runtime only. */
  short autoik_chainlen;

  /* Grease Pencil. */
  /** Flags/options for how the tool works. */
  char gpencil_flags;

  /** Stroke placement settings: 3D View. */
  char gpencil_v3d_align;
  /** General 2D Editor. */
  char gpencil_v2d_align;
  char _pad0[2];

  /* Annotations. */
  /** Stroke placement settings - 3D View. */
  char annotate_v3d_align;

  /** Default stroke thickness for annotation strokes. */
  short annotate_thickness;
  /** Stroke selection mode for Edit. */
  char gpencil_selectmode_edit;
  /** Stroke selection mode for Sculpt. */
  char gpencil_selectmode_sculpt;

  /** Grease Pencil Sculpt. */
  struct GP_Sculpt_Settings gp_sculpt;

  /** Grease Pencil Interpolation Tool(s). */
  struct GP_Interpolate_Settings gp_interpolate;

  /** Image Paint (8 bytes aligned please!). */
  struct ImagePaintSettings imapaint;

  /** Settings for paint mode. */
  struct PaintModeSettings paint_mode;

  /** Particle Editing. */
  struct ParticleEditSettings particle;

  /** Transform Proportional Area of Effect. */
  float proportional_size;

  /** Select Group Threshold. */
  float select_thresh;

  /* Auto-Keying Mode. */
  /** Defines in DNA_userdef_types.h. */
  short autokey_flag;
  char autokey_mode;
  /** Keyframe type (see DNA_curve_types.h). */
  char keyframe_type;

  /** Multi-resolution meshes. */
  char multires_subdiv_type;

  /** Edge tagging, store operator settings (no UI access). */
  char edge_mode;

  char edge_mode_live_unwrap;

  /* Transform. */

  char transform_pivot_point;
  char transform_flag;
  /** Snap elements (per space-type), #eSnapMode. */
  char _pad1[1];
  short snap_mode;
  char snap_node_mode;
  char snap_uv_mode;
  /** Generic flags (per space-type), #eSnapFlag. */
  short snap_flag;
  short snap_flag_node;
  short snap_flag_seq;
  short snap_uv_flag;
  /** Default snap source, #eSnapSourceOP. */
  /**
   * TODO(@gfxcoder): Rename `snap_target` to `snap_source` to avoid previous ambiguity of
   * "target" (now, "source" is geometry to be moved and "target" is geometry to which moved
   * geometry is snapped).
   */
  char snap_target;
  /** Snap mask for transform modes, #eSnapTransformMode. */
  char snap_transform_mode_flag;
  /** Steps to break transformation into with face nearest snapping. */
  short snap_face_nearest_steps;

  char proportional_edit, prop_mode;
  /** Proportional edit, object mode. */
  char proportional_objects;
  /** Proportional edit, mask editing. */
  char proportional_mask;
  /** Proportional edit, action editor. */
  char proportional_action;
  /** Proportional edit, graph editor. */
  char proportional_fcurve;
  /** Lock marker editing. */
  char lock_markers;

  /** Auto normalizing mode in wpaint. */
  char auto_normalize;
  /** Present weights as if all locked vertex groups were
   *  deleted, and the remaining deform groups normalized. */
  char wpaint_lock_relative;
  /** Paint multiple bones in wpaint. */
  char multipaint;
  char weightuser;
  /** Subset selection filter in wpaint. */
  char vgroupsubset;

  /** Stroke selection mode for Vertex Paint. */
  char gpencil_selectmode_vertex;

  /* UV painting. */
  char uv_sculpt_settings;
  char uv_relax_method;

  char workspace_tool_type;

  /**
   * XXX: these `sculpt_paint_*` fields are deprecated, use the
   * unified_paint_settings field instead!
   */
  short sculpt_paint_settings DNA_DEPRECATED;
  int sculpt_paint_unified_size DNA_DEPRECATED;
  float sculpt_paint_unified_unprojected_radius DNA_DEPRECATED;
  float sculpt_paint_unified_alpha DNA_DEPRECATED;

  /** Unified Paint Settings. */
  struct UnifiedPaintSettings unified_paint_settings;

  struct CurvePaintSettings curve_paint_settings;

  struct MeshStatVis statvis;

  /** Normal Editing. */
  float normal_vector[3];
  char _pad6[4];

  /**
   * Custom Curve Profile for bevel tool:
   * Temporary until there is a proper preset system that stores the profiles or maybe stores
   * entire bevel configurations.
   */
  struct CurveProfile *custom_bevel_profile_preset;

  struct SequencerToolSettings *sequencer_tool_settings;

  short snap_mode_tools; /* If SCE_SNAP_TO_NONE, use #ToolSettings::snap_mode. #eSnapMode. */
  char plane_axis;       /* X, Y or Z. */
  char plane_depth;      /* #eV3DPlaceDepth. */
  char plane_orient;     /* #eV3DPlaceOrient. */
  char use_plane_axis_auto;
  char _pad7[2];

} ToolSettings;

/** \} */

/* Assorted Scene Data. */

/* -------------------------------------------------------------------- */
/** \name Unit Settings
 * \{ */

/** Display/Editing unit options for each scene. */
typedef struct UnitSettings {

  /** Maybe have other unit conversions? */
  float scale_length;
  /** Imperial, metric etc. */
  char system;
  /** Not implemented as a proper unit system yet. */
  char system_rotation;
  short flag;

  char length_unit;
  char mass_unit;
  char time_unit;
  char temperature_unit;

  char _pad[4];
} UnitSettings;

/** \} */

/* -------------------------------------------------------------------- */
/** \name Global/Common Physics Settings
 * \{ */

typedef struct PhysicsSettings {
  float gravity[3];
  int flag, quick_cache_step;
  char _pad0[4];
} PhysicsSettings;

/**
 * Safe Area options used in Camera View & Sequencer.
 */
typedef struct DisplaySafeAreas {
  /* Each value represents the (x,y) margins as a multiplier.
   * 'center' in this context is just the name for a different kind of safe-area. */

  /** Title Safe. */
  float title[2];
  /** Image/Graphics Safe. */
  float action[2];

  /* Use for alternate aspect ratio. */
  float title_center[2];
  float action_center[2];
} DisplaySafeAreas;

/**
 * Scene Display - used for store scene specific display settings for the 3d view.
 */
typedef struct SceneDisplay {
  /** Light direction for shadows/highlight. */
  float light_direction[3];
  float shadow_shift, shadow_focus;

  /** Settings for Cavity Shader. */
  float matcap_ssao_distance;
  float matcap_ssao_attenuation;
  int matcap_ssao_samples;

  /** Method of AA for viewport rendering and image rendering. */
  char viewport_aa;
  char render_aa;
  char _pad[6];

  /** OpenGL render engine settings. */
  View3DShading shading;
} SceneDisplay;

/**
 * Raytracing parameters.
 */
typedef struct RaytraceEEVEE {
  /** Higher values will take lower strides and have less blurry intersections. */
  float screen_trace_quality;
  /** Thickness in world space each surface will have during screen space tracing. */
  float screen_trace_thickness;
  /** Resolution downscale factor. */
  int resolution_scale;
  /** Maximum intensity a ray can have. */
  float sample_clamp;
  /** #RaytraceEEVEE_Flag. */
  int flag;
  /** #RaytraceEEVEE_DenoiseStages. */
  int denoise_stages;
} RaytraceEEVEE;

typedef struct SceneEEVEE {
  int flag;
  int gi_diffuse_bounces;
  int gi_cubemap_resolution;
  int gi_visibility_resolution;
  float gi_irradiance_smoothing;
  float gi_glossy_clamp;
  float gi_filter_quality;

  float gi_cubemap_draw_size;
  float gi_irradiance_draw_size;

  int taa_samples;
  int taa_render_samples;
  int sss_samples;
  float sss_jitter_threshold;

  float ssr_quality;
  float ssr_max_roughness;
  float ssr_thickness;
  float ssr_border_fade;
  float ssr_firefly_fac;

  float volumetric_start;
  float volumetric_end;
  int volumetric_tile_size;
  int volumetric_samples;
  float volumetric_sample_distribution;
  float volumetric_light_clamp;
  int volumetric_shadow_samples;

  float gtao_distance;
  float gtao_factor;
  float gtao_quality;

  float bokeh_overblur;
  float bokeh_max_size;
  float bokeh_threshold;
  float bokeh_neighbor_max;
  float bokeh_denoise_fac;

  float bloom_color[3];
  float bloom_threshold;
  float bloom_knee;
  float bloom_intensity;
  float bloom_radius;
  float bloom_clamp;

  int motion_blur_samples DNA_DEPRECATED;
  int motion_blur_max;
  int motion_blur_steps;
  int motion_blur_position;
  float motion_blur_shutter;
  float motion_blur_depth_scale;

  int shadow_method DNA_DEPRECATED;
  int shadow_cube_size;
  int shadow_cascade_size;
  int shadow_pool_size;

  int ray_split_settings;
  int ray_tracing_method;
  char _pad0[4];

  struct RaytraceEEVEE reflection_options;
  struct RaytraceEEVEE refraction_options;

  struct LightCache *light_cache DNA_DEPRECATED;
  struct LightCache *light_cache_data;
  /* Need a 128 byte string for some translations of some messages. */
  char light_cache_info[128];

  float overscan;
  float light_threshold;

  int gameflag, smaa_quality;           // UPBGE
  float smaa_predication_scale, _pad50; // UPBGE

} SceneEEVEE;

typedef struct SceneGpencil {
  float smaa_threshold;
  char _pad[4];
} SceneGpencil;

/** \} */

/* -------------------------------------------------------------------- */
/** \name Transform Orientation
 * \{ */

typedef struct TransformOrientationSlot {
  int type;
  int index_custom;
  char flag;
  char _pad0[7];
} TransformOrientationSlot;

/** Indices when used in #Scene::orientation_slots. */
enum {
  SCE_ORIENT_DEFAULT = 0,
  SCE_ORIENT_TRANSLATE = 1,
  SCE_ORIENT_ROTATE = 2,
  SCE_ORIENT_SCALE = 3,
};

/** \} */

/* -------------------------------------------------------------------- */
/** \name Scene ID-Block
 * \{ */

typedef struct Scene {
  ID id;
  /** Animation data (must be immediately after id for utilities to use it). */
  struct AnimData *adt;
  /** Runtime (must be immediately after id for utilities to use it). */
  DrawDataList drawdata;

  struct Object *camera;
  struct World *world;

  struct Scene *set;

  ListBase base DNA_DEPRECATED;
  /** Active base. */
  struct Base *basact DNA_DEPRECATED;
  void *_pad1;

  /** 3d cursor location. */
  View3DCursor cursor;

  /** Bit-flags for layer visibility (deprecated). */
  unsigned int lay;
  /** Active layer (deprecated). */
  int layact DNA_DEPRECATED;
  char _pad2[4];

  /** Various settings. */
  short flag;

  char use_nodes;
  char _pad3[1];

  struct bNodeTree *nodetree;

  /** Sequence editor data is allocated here. */
  struct Editing *ed;

  /** Default allocated now. */
  struct ToolSettings *toolsettings;
  void *_pad4;
  struct DisplaySafeAreas safe_areas;

  /* Migrate or replace? depends on some internal things... */
  /* No, is on the right place (ton). */
  struct RenderData r;
  struct AudioData audio;

  ListBase markers;
  ListBase transform_spaces;

  /** First is the [scene, translate, rotate, scale]. */
  TransformOrientationSlot orientation_slots[4];

  void *sound_scene;
  void *playback_handle;
  void *sound_scrub_handle;
  void *speaker_handles;

  /** (runtime) info/cache used for presenting playback frame-rate info to the user. */
  void *fps_info;

  /** None of the dependency graph vars is mean to be saved. */
  struct GHash *depsgraph_hash;
  char _pad7[4];

  /* User-Defined KeyingSets. */
  /**
   * Index of the active KeyingSet.
   * first KeyingSet has index 1, 'none' active is 0, 'add new' is -1
   */
  int active_keyingset;
  /** KeyingSets for this scene. */
  ListBase keyingsets;

  /* Game Settings */
  struct GameData gm;

  /* Units. */
  struct UnitSettings unit;

  /** Grease Pencil - Annotations. */
  struct bGPdata *gpd;

  /* Movie Tracking. */
  /** Active movie clip. */
  struct MovieClip *clip;

  /** Physics simulation settings. */
  struct PhysicsSettings physics_settings;

  void *_pad8;
  /**
   * XXX: runtime flag for drawing, actually belongs in the window,
   * only used by #BKE_object_handle_update()
   */
  struct CustomData_MeshMasks customdata_mask;
  /** XXX: same as above but for temp operator use (viewport renders). */
  struct CustomData_MeshMasks customdata_mask_modal;

  /* Color Management. */
  ColorManagedViewSettings view_settings;
  ColorManagedDisplaySettings display_settings;
  ColorManagedColorspaceSettings sequencer_colorspace_settings;

  /** RigidBody simulation world+settings. */
  struct RigidBodyWorld *rigidbody_world;

  struct PreviewImage *preview;

  /** ViewLayer, defined in DNA_layer_types.h */
  ListBase view_layers;
  /** Not an actual data-block, but memory owned by scene. */
  struct Collection *master_collection;
  struct SceneCollection *collection DNA_DEPRECATED;

  /** Settings to be override by work-spaces. */
  IDProperty *layer_properties;
  void *_pad9;

  struct SceneDisplay display;
  struct SceneEEVEE eevee;
  struct SceneGpencil grease_pencil_settings;

  void *_pad10;
} Scene;

/** \} */

/* -------------------------------------------------------------------- */
/** \name Render Data Enum/Flags
 * \{ */

/** #RenderData::flag. */
enum {
  /** Use preview range. */
  SCER_PRV_RANGE = 1 << 0,
  SCER_LOCK_FRAME_SELECTION = 1 << 1,
  /** Show/use sub-frames (for checking motion blur). */
  SCER_SHOW_SUBFRAME = 1 << 3,
};

/** #RenderData::mode. */
enum {
  R_MODE_UNUSED_0 = 1 << 0, /* dirty */
  R_MODE_UNUSED_1 = 1 << 1, /* cleared */
  R_MODE_UNUSED_2 = 1 << 2, /* cleared */
  R_MODE_UNUSED_3 = 1 << 3, /* cleared */
  R_MODE_UNUSED_4 = 1 << 4, /* cleared */
  R_MODE_UNUSED_5 = 1 << 5, /* cleared */
  R_MODE_UNUSED_6 = 1 << 6, /* cleared */
  R_MODE_UNUSED_7 = 1 << 7, /* cleared */
  R_MODE_UNUSED_8 = 1 << 8, /* cleared */
  R_BORDER = 1 << 9,
  R_MODE_UNUSED_10 = 1 << 10, /* cleared */
  R_CROP = 1 << 11,
  /** Disable camera switching: runtime (DURIAN_CAMERA_SWITCH) */
  R_NO_CAMERA_SWITCH = 1 << 12,
  R_MODE_UNUSED_13 = 1 << 13, /* cleared */
  R_MBLUR = 1 << 14,
  /* unified was here */
  R_MODE_UNUSED_16 = 1 << 16, /* cleared */
  R_MODE_UNUSED_17 = 1 << 17, /* cleared */
  R_MODE_UNUSED_18 = 1 << 18, /* cleared */
  R_MODE_UNUSED_19 = 1 << 19, /* cleared */
  R_FIXED_THREADS = 1 << 19,

  R_MODE_UNUSED_20 = 1 << 20, /* cleared */
  R_MODE_UNUSED_21 = 1 << 21, /* cleared */
  R_NO_OVERWRITE = 1 << 22,   /* Skip existing files. */
  R_TOUCH = 1 << 23,          /* Touch files before rendering. */
  R_SIMPLIFY = 1 << 24,
  R_EDGE_FRS = 1 << 25,        /* R_EDGE reserved for Freestyle */
  R_PERSISTENT_DATA = 1 << 26, /* Keep data around for re-render. */
  R_MODE_UNUSED_27 = 1 << 27,  /* cleared */
};

/** #RenderData::seq_flag */
enum {
  R_SEQ_UNUSED_0 = (1 << 0), /* cleared */
  R_SEQ_UNUSED_1 = (1 << 1), /* cleared */
  R_SEQ_UNUSED_2 = (1 << 2), /* cleared */
  R_SEQ_UNUSED_3 = (1 << 3), /* cleared */
  R_SEQ_UNUSED_4 = (1 << 4), /* cleared */
  R_SEQ_OVERRIDE_SCENE_SETTINGS = (1 << 5),
};

/** #RenderData::filtertype (used for nodes) */
enum {
  R_FILTER_BOX = 0,
  R_FILTER_TENT = 1,
  R_FILTER_QUAD = 2,
  R_FILTER_CUBIC = 3,
  R_FILTER_CATROM = 4,
  R_FILTER_GAUSS = 5,
  R_FILTER_MITCH = 6,
  R_FILTER_FAST_GAUSS = 7,
};

/** #RenderData::scemode */
enum {
  R_DOSEQ = 1 << 0,
  R_BG_RENDER = 1 << 1,
  /* Passepartout is camera option now, keep this for backward compatibility. */
  R_PASSEPARTOUT = 1 << 2,
  R_BUTS_PREVIEW = 1 << 3,
  R_EXTENSION = 1 << 4,
  R_MATNODE_PREVIEW = 1 << 5,
  R_DOCOMP = 1 << 6,
  R_COMP_CROP = 1 << 7,
  R_SCEMODE_UNUSED_8 = 1 << 8, /* cleared */
  R_SINGLE_LAYER = 1 << 9,
  R_SCEMODE_UNUSED_10 = 1 << 10, /* cleared */
  R_SCEMODE_UNUSED_11 = 1 << 11, /* cleared */
  R_NO_IMAGE_LOAD = 1 << 12,
  R_SCEMODE_UNUSED_13 = 1 << 13, /* cleared */
  R_NO_FRAME_UPDATE = 1 << 14,
  R_SCEMODE_UNUSED_15 = 1 << 15, /* cleared */
  R_SCEMODE_UNUSED_16 = 1 << 16, /* cleared */
  R_SCEMODE_UNUSED_17 = 1 << 17, /* cleared */
  R_TEXNODE_PREVIEW = 1 << 18,
  R_SCEMODE_UNUSED_19 = 1 << 19, /* cleared */
  R_EXR_CACHE_FILE = 1 << 20,
  R_MULTIVIEW = 1 << 21,
};

/** #RenderData::stamp */
enum {
  R_STAMP_TIME = 1 << 0,
  R_STAMP_FRAME = 1 << 1,
  R_STAMP_DATE = 1 << 2,
  R_STAMP_CAMERA = 1 << 3,
  R_STAMP_SCENE = 1 << 4,
  R_STAMP_NOTE = 1 << 5,
  /** Draw in the image space. */
  R_STAMP_DRAW = 1 << 6,
  R_STAMP_MARKER = 1 << 7,
  R_STAMP_FILENAME = 1 << 8,
  R_STAMP_SEQSTRIP = 1 << 9,
  R_STAMP_RENDERTIME = 1 << 10,
  R_STAMP_CAMERALENS = 1 << 11,
  R_STAMP_STRIPMETA = 1 << 12,
  R_STAMP_MEMORY = 1 << 13,
  R_STAMP_HIDE_LABELS = 1 << 14,
  R_STAMP_FRAME_RANGE = 1 << 15,
  R_STAMP_HOSTNAME = 1 << 16,
};

#define R_STAMP_ALL \
  (R_STAMP_TIME | R_STAMP_FRAME | R_STAMP_DATE | R_STAMP_CAMERA | R_STAMP_SCENE | R_STAMP_NOTE | \
   R_STAMP_MARKER | R_STAMP_FILENAME | R_STAMP_SEQSTRIP | R_STAMP_RENDERTIME | \
   R_STAMP_CAMERALENS | R_STAMP_MEMORY | R_STAMP_HIDE_LABELS | R_STAMP_FRAME_RANGE | \
   R_STAMP_HOSTNAME)

/** #RenderData::alphamode */
enum {
  R_ADDSKY = 0,
  R_ALPHAPREMUL = 1,
};

/** #RenderData::color_mgt_flag */
enum {
  /** Deprecated, should only be used in versioning code only. */
  R_COLOR_MANAGEMENT = (1 << 0),
  R_COLOR_MANAGEMENT_UNUSED_1 = (1 << 1),
};

/* bake_mode: same as RE_BAKE_xxx defines. */
/** #RenderData::bake_flag */
enum {
  R_BAKE_CLEAR = 1 << 0,
  // R_BAKE_OSA = 1 << 1, /* Deprecated. */
  R_BAKE_TO_ACTIVE = 1 << 2,
  // R_BAKE_NORMALIZE = 1 << 3, /* Deprecated. */
  R_BAKE_MULTIRES = 1 << 4,
  R_BAKE_LORES_MESH = 1 << 5,
  // R_BAKE_VCOL = 1 << 6, /* Deprecated. */
  R_BAKE_USERSCALE = 1 << 7,
  R_BAKE_CAGE = 1 << 8,
  R_BAKE_SPLIT_MAT = 1 << 9,
  R_BAKE_AUTO_NAME = 1 << 10,
};

/** #RenderData::bake_normal_space */
enum {
  R_BAKE_SPACE_CAMERA = 0,
  R_BAKE_SPACE_WORLD = 1,
  R_BAKE_SPACE_OBJECT = 2,
  R_BAKE_SPACE_TANGENT = 3,
};

/** #RenderData::line_thickness_mode */
enum {
  R_LINE_THICKNESS_ABSOLUTE = 1,
  R_LINE_THICKNESS_RELATIVE = 2,
};

/* Sequencer seq_prev_type seq_rend_type. */

/** #RenderData::engine (scene.cc) */
extern const char *RE_engine_id_BLENDER_EEVEE;
extern const char *RE_engine_id_BLENDER_WORKBENCH;
extern const char *RE_engine_id_BLENDER_WORKBENCH_NEXT;
extern const char *RE_engine_id_CYCLES;

/** \} */

/* -------------------------------------------------------------------- */
/** \name Scene Defines
 * \{ */

/* Note that much higher max-frames give imprecise sub-frames, see: #46859. */
/* Current precision is 16 for the sub-frames closer to MAXFRAME. */

/* For general use. */
#define MAXFRAME 1048574
#define MAXFRAMEF 1048574.0f

#define MINFRAME 0
#define MINFRAMEF 0.0f

/** (Minimum frame number for current-frame). */
#define MINAFRAME -1048574
#define MINAFRAMEF -1048574.0f

/** \} */

/* -------------------------------------------------------------------- */
/** \name Scene Related Macros
 * \{ */

#define BASE_VISIBLE(v3d, base) BKE_base_is_visible(v3d, base)
#define BASE_SELECTABLE(v3d, base) \
  (BASE_VISIBLE(v3d, base) && \
   ((v3d == NULL) || (((1 << (base)->object->type) & (v3d)->object_type_exclude_select) == 0)) && \
   (((base)->flag & BASE_SELECTABLE) != 0))
#define BASE_SELECTED(v3d, base) (BASE_VISIBLE(v3d, base) && (((base)->flag & BASE_SELECTED) != 0))
#define BASE_EDITABLE(v3d, base) \
  (BASE_VISIBLE(v3d, base) && !ID_IS_LINKED((base)->object) && \
   (!ID_IS_OVERRIDE_LIBRARY_REAL((base)->object) || \
    ((base)->object->id.override_library->flag & LIBOVERRIDE_FLAG_SYSTEM_DEFINED) == 0))
#define BASE_SELECTED_EDITABLE(v3d, base) \
  (BASE_EDITABLE(v3d, base) && (((base)->flag & BASE_SELECTED) != 0))

/* deprecate this! */
#define OBEDIT_FROM_OBACT(ob) ((ob) ? (((ob)->mode & OB_MODE_EDIT) ? ob : NULL) : NULL)
#define OBPOSE_FROM_OBACT(ob) ((ob) ? (((ob)->mode & OB_MODE_POSE) ? ob : NULL) : NULL)
#define OBWEIGHTPAINT_FROM_OBACT(ob) \
  ((ob) ? (((ob)->mode & OB_MODE_WEIGHT_PAINT) ? ob : NULL) : NULL)

#define V3D_CAMERA_LOCAL(v3d) ((!(v3d)->scenelock && (v3d)->camera) ? (v3d)->camera : NULL)
#define V3D_CAMERA_SCENE(scene, v3d) \
  ((!(v3d)->scenelock && (v3d)->camera) ? (v3d)->camera : (scene)->camera)

#define PRVRANGEON (scene->r.flag & SCER_PRV_RANGE)
#define PSFRA ((PRVRANGEON) ? (scene->r.psfra) : (scene->r.sfra))
#define PEFRA ((PRVRANGEON) ? (scene->r.pefra) : (scene->r.efra))
#define FRA2TIME(a) ((((double)scene->r.frs_sec_base) * (double)(a)) / (double)scene->r.frs_sec)
#define TIME2FRA(a) ((((double)scene->r.frs_sec) * (double)(a)) / (double)scene->r.frs_sec_base)
#define FPS (((double)scene->r.frs_sec) / (double)scene->r.frs_sec_base)

/** \} */

/* -------------------------------------------------------------------- */
/** \name Scene Enum/Flags
 * \{ */

/* Base.flag is in `DNA_object_types.h`. */

/** #ToolSettings::transform_flag */
enum {
  SCE_XFORM_AXIS_ALIGN = (1 << 0),
  SCE_XFORM_DATA_ORIGIN = (1 << 1),
  SCE_XFORM_SKIP_CHILDREN = (1 << 2),
};

/** #ToolSettings::object_flag */
enum {
  SCE_OBJECT_MODE_LOCK = (1 << 0),
};

/** #ToolSettings::workspace_tool_flag */
enum {
  SCE_WORKSPACE_TOOL_FALLBACK = 0,
  SCE_WORKSPACE_TOOL_DEFAULT = 1,
};

/** #ToolSettings::snap_flag */
typedef enum eSnapFlag {
  SCE_SNAP = (1 << 0),
  SCE_SNAP_ROTATE = (1 << 1),
  SCE_SNAP_PEEL_OBJECT = (1 << 2),
  // SCE_SNAP_PROJECT = (1 << 3), /* DEPRECATED, see #SCE_SNAP_INDIVIDUAL_PROJECT. */
  /** Was `SCE_SNAP_NO_SELF`, but self should be active. */
  SCE_SNAP_NOT_TO_ACTIVE = (1 << 4),
  SCE_SNAP_ABS_GRID = (1 << 5),
  SCE_SNAP_BACKFACE_CULLING = (1 << 6),
  SCE_SNAP_KEEP_ON_SAME_OBJECT = (1 << 7),
  /** see #eSnapTargetOP */
  SCE_SNAP_TO_INCLUDE_EDITED = (1 << 8),
  SCE_SNAP_TO_INCLUDE_NONEDITED = (1 << 9),
  SCE_SNAP_TO_ONLY_SELECTABLE = (1 << 10),
} eSnapFlag;

ENUM_OPERATORS(eSnapFlag, SCE_SNAP_TO_ONLY_SELECTABLE)

/** See #ToolSettings::snap_target (to be renamed `snap_source`) and #TransSnap.source_operation */
typedef enum eSnapSourceOP {
  SCE_SNAP_SOURCE_CLOSEST = 0,
  SCE_SNAP_SOURCE_CENTER = 1,
  SCE_SNAP_SOURCE_MEDIAN = 2,
  SCE_SNAP_SOURCE_ACTIVE = 3,
} eSnapSourceOP;

ENUM_OPERATORS(eSnapSourceOP, SCE_SNAP_SOURCE_ACTIVE)

/**
 * #TransSnap::target_operation and #ToolSettings::snap_flag
 * (#SCE_SNAP_NOT_TO_ACTIVE, #SCE_SNAP_TO_INCLUDE_EDITED, #SCE_SNAP_TO_INCLUDE_NONEDITED,
 * #SCE_SNAP_TO_ONLY_SELECTABLE).
 */
typedef enum eSnapTargetOP {
  SCE_SNAP_TARGET_ALL = 0,
  SCE_SNAP_TARGET_NOT_SELECTED = (1 << 0),
  SCE_SNAP_TARGET_NOT_ACTIVE = (1 << 1),
  SCE_SNAP_TARGET_NOT_EDITED = (1 << 2),
  SCE_SNAP_TARGET_ONLY_SELECTABLE = (1 << 3),
  SCE_SNAP_TARGET_NOT_NONEDITED = (1 << 4),
} eSnapTargetOP;
ENUM_OPERATORS(eSnapTargetOP, SCE_SNAP_TARGET_NOT_NONEDITED)

/** #ToolSettings::snap_mode */
typedef enum eSnapMode {
  SCE_SNAP_TO_NONE = 0,

  /** #ToolSettings::snap_node_mode */
  SCE_SNAP_TO_NODE_X = (1 << 0),
  SCE_SNAP_TO_NODE_Y = (1 << 1),

  /** #ToolSettings::snap_mode and #ToolSettings::snap_node_mode and #ToolSettings.snap_uv_mode */
  SCE_SNAP_TO_POINT = (1 << 0),
  /* Even with the same value, there is a distinction between point and endpoint in the snap code.
   * Therefore, use different enums for better code readability. */
  SCE_SNAP_TO_EDGE_ENDPOINT = (1 << 0),
  SCE_SNAP_TO_EDGE = (1 << 1),
  SCE_SNAP_TO_FACE = (1 << 2),
  SCE_SNAP_TO_VOLUME = (1 << 3),
  SCE_SNAP_TO_EDGE_MIDPOINT = (1 << 4),
  SCE_SNAP_TO_EDGE_PERPENDICULAR = (1 << 5),
  SCE_SNAP_TO_INCREMENT = (1 << 6),
  SCE_SNAP_TO_GRID = (1 << 7),

  /** For snap individual elements. */
  SCE_SNAP_INDIVIDUAL_NEAREST = (1 << 8),
  SCE_SNAP_INDIVIDUAL_PROJECT = (1 << 9),
} eSnapMode;
/* Due to dependency conflicts with Cycles, header cannot directly include `BLI_utildefines.h`. */
/* TODO: move this macro to a more general place. */
#ifdef ENUM_OPERATORS
ENUM_OPERATORS(eSnapMode, SCE_SNAP_INDIVIDUAL_PROJECT)
#endif

#define SCE_SNAP_TO_VERTEX (SCE_SNAP_TO_POINT | SCE_SNAP_TO_EDGE_ENDPOINT)

#define SCE_SNAP_TO_GEOM \
  (SCE_SNAP_TO_VERTEX | SCE_SNAP_TO_EDGE | SCE_SNAP_TO_FACE | SCE_SNAP_TO_EDGE_PERPENDICULAR | \
   SCE_SNAP_TO_EDGE_MIDPOINT)

/** #SequencerToolSettings::snap_mode */
enum {
  SEQ_SNAP_TO_STRIPS = 1 << 0,
  SEQ_SNAP_TO_CURRENT_FRAME = 1 << 1,
  SEQ_SNAP_TO_STRIP_HOLD = 1 << 2,
};

/** #SequencerToolSettings::snap_flag */
enum {
  SEQ_SNAP_IGNORE_MUTED = 1 << 0,
  SEQ_SNAP_IGNORE_SOUND = 1 << 1,
  SEQ_SNAP_CURRENT_FRAME_TO_STRIPS = 1 << 2,
};

/** #ToolSettings::snap_transform_mode_flag */
typedef enum eSnapTransformMode {
  SCE_SNAP_TRANSFORM_MODE_TRANSLATE = (1 << 0),
  SCE_SNAP_TRANSFORM_MODE_ROTATE = (1 << 1),
  SCE_SNAP_TRANSFORM_MODE_SCALE = (1 << 2),
} eSnapTransformMode;

/** #ToolSettings::selectmode */
enum {
  SCE_SELECT_VERTEX = 1 << 0, /* for mesh */
  SCE_SELECT_EDGE = 1 << 1,
  SCE_SELECT_FACE = 1 << 2,
};

/** #MeshStatVis::type */
enum {
  SCE_STATVIS_OVERHANG = 0,
  SCE_STATVIS_THICKNESS = 1,
  SCE_STATVIS_INTERSECT = 2,
  SCE_STATVIS_DISTORT = 3,
  SCE_STATVIS_SHARP = 4,
};

/** #ParticleEditSettings::selectmode for particles */
enum {
  SCE_SELECT_PATH = 1 << 0,
  SCE_SELECT_POINT = 1 << 1,
  SCE_SELECT_END = 1 << 2,
};

/** #ToolSettings::prop_mode (proportional falloff) */
enum {
  PROP_SMOOTH = 0,
  PROP_SPHERE = 1,
  PROP_ROOT = 2,
  PROP_SHARP = 3,
  PROP_LIN = 4,
  PROP_CONST = 5,
  PROP_RANDOM = 6,
  PROP_INVSQUARE = 7,
  PROP_MODE_MAX = 8,
};

/** #ToolSettings::proportional_edit & similarly named members. */
enum {
  PROP_EDIT_USE = (1 << 0),
  PROP_EDIT_CONNECTED = (1 << 1),
  PROP_EDIT_PROJECTED = (1 << 2),
};

/** #ToolSettings::weightuser */
enum {
  OB_DRAW_GROUPUSER_NONE = 0,
  OB_DRAW_GROUPUSER_ACTIVE = 1,
  OB_DRAW_GROUPUSER_ALL = 2,
};

/* object_vgroup.cc */

#define WT_VGROUP_MASK_ALL \
  ((1 << WT_VGROUP_ACTIVE) | (1 << WT_VGROUP_BONE_SELECT) | (1 << WT_VGROUP_BONE_DEFORM) | \
   (1 << WT_VGROUP_BONE_DEFORM_OFF) | (1 << WT_VGROUP_ALL))

/** #Scene::flag */
enum {
  SCE_DS_SELECTED = 1 << 0,
  SCE_DS_COLLAPSED = 1 << 1,
  SCE_NLA_EDIT_ON = 1 << 2,
  SCE_FRAME_DROP = 1 << 3,
  SCE_KEYS_NO_SELONLY = 1 << 4,
  SCE_READFILE_LIBLINK_NEED_SETSCENE_CHECK = 1 << 5,
  SCE_INTERACTIVE = 1 << 6,
  SCE_IS_BLENDERPLAYER = 1 << 7,
  SCE_IS_GAME_XR_SESSION = 1 << 8,
  SCE_INTERACTIVE_VIEWPORT = 1 << 9,
};

/* Return flag BKE_scene_base_iter_next functions. */
enum {
  // F_ERROR = -1, /* UNUSED. */
  F_START = 0,
  F_SCENE = 1,
  F_DUPLI = 3,
};

/** #AudioData::flag */
enum {
  AUDIO_MUTE = 1 << 0,
  AUDIO_SYNC = 1 << 1,
  AUDIO_SCRUB = 1 << 2,
  AUDIO_VOLUME_ANIMATED = 1 << 3,
};

/** #FFMpegCodecData::flags */
enum {
#ifdef DNA_DEPRECATED_ALLOW
  /* DEPRECATED: you can choose none as audio-codec now. */
  FFMPEG_MULTIPLEX_AUDIO = (1 << 0),
#endif
  FFMPEG_AUTOSPLIT_OUTPUT = (1 << 1),
  FFMPEG_LOSSLESS_OUTPUT = (1 << 2),
  FFMPEG_USE_MAX_B_FRAMES = (1 << 3),
};

/** #Paint::flags */
typedef enum ePaintFlags {
  PAINT_SHOW_BRUSH = (1 << 0),
  PAINT_FAST_NAVIGATE = (1 << 1),
  PAINT_SHOW_BRUSH_ON_SURFACE = (1 << 2),
  PAINT_USE_CAVITY_MASK = (1 << 3),
  PAINT_SCULPT_DELAY_UPDATES = (1 << 4),
} ePaintFlags;

/**
 * #Paint::symmetry_flags
 * (for now just a duplicate of sculpt symmetry flags).
 */
typedef enum ePaintSymmetryFlags {
  PAINT_SYMM_NONE = 0,
  PAINT_SYMM_X = (1 << 0),
  PAINT_SYMM_Y = (1 << 1),
  PAINT_SYMM_Z = (1 << 2),
  PAINT_SYMMETRY_FEATHER = (1 << 3),
  PAINT_TILE_X = (1 << 4),
  PAINT_TILE_Y = (1 << 5),
  PAINT_TILE_Z = (1 << 6),
} ePaintSymmetryFlags;
ENUM_OPERATORS(ePaintSymmetryFlags, PAINT_TILE_Z);
#define PAINT_SYMM_AXIS_ALL (PAINT_SYMM_X | PAINT_SYMM_Y | PAINT_SYMM_Z)

#ifdef __cplusplus
inline ePaintSymmetryFlags operator++(ePaintSymmetryFlags &flags, int)
{
  flags = ePaintSymmetryFlags(char(flags) + 1);
  return flags;
}
#endif

/**
 * #Sculpt::flags
 * These can eventually be moved to paint flags?
 */
typedef enum eSculptFlags {
  SCULPT_FLAG_UNUSED_0 = (1 << 0), /* cleared */
  SCULPT_FLAG_UNUSED_1 = (1 << 1), /* cleared */
  SCULPT_FLAG_UNUSED_2 = (1 << 2), /* cleared */

  SCULPT_LOCK_X = (1 << 3),
  SCULPT_LOCK_Y = (1 << 4),
  SCULPT_LOCK_Z = (1 << 5),

  SCULPT_FLAG_UNUSED_6 = (1 << 6), /* cleared */

  SCULPT_FLAG_UNUSED_7 = (1 << 7), /* cleared */
  SCULPT_ONLY_DEFORM = (1 << 8),
  // SCULPT_SHOW_DIFFUSE = (1 << 9), /* deprecated */

  /** If set, the mesh will be drawn with smooth-shading in dynamic-topology mode. */
  SCULPT_FLAG_UNUSED_8 = (1 << 10), /* deprecated */

  /** If set, dynamic-topology brushes will subdivide short edges. */
  SCULPT_DYNTOPO_SUBDIVIDE = (1 << 12),
  /** If set, dynamic-topology brushes will collapse short edges. */
  SCULPT_DYNTOPO_COLLAPSE = (1 << 11),

  /** If set, dynamic-topology detail size will be constant in object space. */
  SCULPT_DYNTOPO_DETAIL_CONSTANT = (1 << 13),
  SCULPT_DYNTOPO_DETAIL_BRUSH = (1 << 14),
  /* unused = (1 << 15), */
  SCULPT_DYNTOPO_DETAIL_MANUAL = (1 << 16),
} eSculptFlags;

/** #Sculpt::transform_mode */
typedef enum eSculptTransformMode {
  SCULPT_TRANSFORM_MODE_ALL_VERTICES = 0,
  SCULPT_TRANSFORM_MODE_RADIUS_ELASTIC = 1,
} eSculptTrasnformMode;

/** #PaintModeSettings::mode */
typedef enum ePaintCanvasSource {
  /** Paint on the active node of the active material slot. */
  PAINT_CANVAS_SOURCE_MATERIAL = 0,
  /** Paint on a selected image. */
  PAINT_CANVAS_SOURCE_IMAGE = 1,
  /** Paint on the active color attribute (vertex color) layer. */
  PAINT_CANVAS_SOURCE_COLOR_ATTRIBUTE = 2,
} ePaintCanvasSource;

/** #ImagePaintSettings::mode */
/* Defines to let old texture painting use the new enum. */
/* TODO(jbakker): rename usages. */
#define IMAGEPAINT_MODE_MATERIAL PAINT_CANVAS_SOURCE_MATERIAL
#define IMAGEPAINT_MODE_IMAGE PAINT_CANVAS_SOURCE_IMAGE

/** #ImagePaintSettings::interp */
enum {
  IMAGEPAINT_INTERP_LINEAR = 0,
  IMAGEPAINT_INTERP_CLOSEST = 1,
};

/** #ImagePaintSettings::flag */
enum {
  IMAGEPAINT_DRAWING = 1 << 0,
  // IMAGEPAINT_DRAW_TOOL = 1 << 1,         /* Deprecated. */
  // IMAGEPAINT_DRAW_TOOL_DRAWING = 1 << 2, /* Deprecated. */
};

/* Projection painting only. */
/** #ImagePaintSettings::flag */
enum {
  IMAGEPAINT_PROJECT_XRAY = 1 << 4,
  IMAGEPAINT_PROJECT_BACKFACE = 1 << 5,
  IMAGEPAINT_PROJECT_FLAT = 1 << 6,
  IMAGEPAINT_PROJECT_LAYER_CLONE = 1 << 7,
  IMAGEPAINT_PROJECT_LAYER_STENCIL = 1 << 8,
  IMAGEPAINT_PROJECT_LAYER_STENCIL_INV = 1 << 9,
};

/** #ImagePaintSettings::missing_data */
enum {
  IMAGEPAINT_MISSING_UVS = 1 << 0,
  IMAGEPAINT_MISSING_MATERIAL = 1 << 1,
  IMAGEPAINT_MISSING_TEX = 1 << 2,
  IMAGEPAINT_MISSING_STENCIL = 1 << 3,
};

/** #ToolSettings::uvcalc_flag */
enum {
  UVCALC_FILLHOLES = 1 << 0,
  /** Would call this UVCALC_ASPECT_CORRECT, except it should be default with old file. */
  UVCALC_NO_ASPECT_CORRECT = 1 << 1,
  /** Adjust UVs while transforming with Vert or Edge Slide. */
  UVCALC_TRANSFORM_CORRECT_SLIDE = 1 << 2,
  /** Use mesh data after subsurf to compute UVs. */
  UVCALC_USESUBSURF = 1 << 3,
  /** Adjust UVs while transforming to avoid distortion */
  UVCALC_TRANSFORM_CORRECT = 1 << 4,
  /** Keep equal values merged while correcting custom-data. */
  UVCALC_TRANSFORM_CORRECT_KEEP_CONNECTED = 1 << 5,
};

/** #ToolSettings::uv_flag */
enum {
  UV_SYNC_SELECTION = 1,
  UV_SHOW_SAME_IMAGE = 2,
};

/** #ToolSettings::uv_selectmode */
enum {
  UV_SELECT_VERTEX = 1 << 0,
  UV_SELECT_EDGE = 1 << 1,
  UV_SELECT_FACE = 1 << 2,
  UV_SELECT_ISLAND = 1 << 3,
};

/** #ToolSettings::uv_sticky */
enum {
  SI_STICKY_LOC = 0,
  SI_STICKY_DISABLE = 1,
  SI_STICKY_VERTEX = 2,
};

/** #ToolSettings::gpencil_flags */
typedef enum eGPencil_Flags {
  /** When creating new frames, the last frame gets used as the basis for the new one. */
  GP_TOOL_FLAG_RETAIN_LAST = (1 << 1),
  /** Add the strokes below all strokes in the layer. */
  GP_TOOL_FLAG_PAINT_ONBACK = (1 << 2),
  /** Show compact list of colors. */
  GP_TOOL_FLAG_THUMBNAIL_LIST = (1 << 3),
  /** Generate weight data for new strokes. */
  GP_TOOL_FLAG_CREATE_WEIGHTS = (1 << 4),
  /** Auto-merge with last stroke. */
  GP_TOOL_FLAG_AUTOMERGE_STROKE = (1 << 5),
} eGPencil_Flags;

/** #Scene::r.simplify_gpencil */
typedef enum eGPencil_SimplifyFlags {
  /** Simplify. */
  SIMPLIFY_GPENCIL_ENABLE = (1 << 0),
  /** Simplify on play. */
  SIMPLIFY_GPENCIL_ON_PLAY = (1 << 1),
  /** Simplify fill on viewport. */
  SIMPLIFY_GPENCIL_FILL = (1 << 2),
  /** Simplify modifier on viewport. */
  SIMPLIFY_GPENCIL_MODIFIER = (1 << 3),
  /** Simplify Shader FX. */
  SIMPLIFY_GPENCIL_FX = (1 << 5),
  /** Simplify layer tint. */
  SIMPLIFY_GPENCIL_TINT = (1 << 7),
  /** Simplify Anti-aliasing. */
  SIMPLIFY_GPENCIL_AA = (1 << 8),
} eGPencil_SimplifyFlags;

/** `ToolSettings.gpencil_*_align` - Stroke Placement mode flags. */
typedef enum eGPencil_Placement_Flags {
  /** New strokes are added in viewport/data space (i.e. not screen space). */
  GP_PROJECT_VIEWSPACE = (1 << 0),

  // /** Viewport space, but relative to render canvas (Sequencer Preview Only) */
  // GP_PROJECT_CANVAS = (1 << 1), /* UNUSED */

  /** Project into the screen's Z values. */
  GP_PROJECT_DEPTH_VIEW = (1 << 2),
  GP_PROJECT_DEPTH_STROKE = (1 << 3),

  /** "Use Endpoints". */
  GP_PROJECT_DEPTH_STROKE_ENDPOINTS = (1 << 4),
  GP_PROJECT_CURSOR = (1 << 5),
  GP_PROJECT_DEPTH_STROKE_FIRST = (1 << 6),
} eGPencil_Placement_Flags;

/** #ToolSettings::gpencil_selectmode */
typedef enum eGPencil_Selectmode_types {
  GP_SELECTMODE_POINT = 0,
  GP_SELECTMODE_STROKE = 1,
  GP_SELECTMODE_SEGMENT = 2,
} eGPencil_Selectmode_types;

/** #ToolSettings::gpencil_guide_types */
typedef enum eGPencil_GuideTypes {
  GP_GUIDE_CIRCULAR = 0,
  GP_GUIDE_RADIAL = 1,
  GP_GUIDE_PARALLEL = 2,
  GP_GUIDE_GRID = 3,
  GP_GUIDE_ISO = 4,
} eGPencil_GuideTypes;

/** #ToolSettings::gpencil_guide_references */
typedef enum eGPencil_Guide_Reference {
  GP_GUIDE_REF_CURSOR = 0,
  GP_GUIDE_REF_CUSTOM = 1,
  GP_GUIDE_REF_OBJECT = 2,
} eGPencil_Guide_Reference;

/** #ToolSettings::particle flag */
enum {
  PE_KEEP_LENGTHS = 1 << 0,
  PE_LOCK_FIRST = 1 << 1,
  PE_DEFLECT_EMITTER = 1 << 2,
  PE_INTERPOLATE_ADDED = 1 << 3,
  PE_DRAW_PART = 1 << 4,
  PE_UNUSED_6 = 1 << 6, /* cleared */
  PE_FADE_TIME = 1 << 7,
  PE_AUTO_VELOCITY = 1 << 8,
};

/** #ParticleEditSettings::brushtype */
enum {
  PE_BRUSH_NONE = -1,
  PE_BRUSH_COMB = 0,
  PE_BRUSH_CUT = 1,
  PE_BRUSH_LENGTH = 2,
  PE_BRUSH_PUFF = 3,
  PE_BRUSH_ADD = 4,
  PE_BRUSH_SMOOTH = 5,
  PE_BRUSH_WEIGHT = 6,
};

/** #ParticleBrushData::flag */
enum {
  PE_BRUSH_DATA_PUFF_VOLUME = 1 << 0,
};

/** #ParticleBrushData::edittype */
enum {
  PE_TYPE_PARTICLES = 0,
  PE_TYPE_SOFTBODY = 1,
  PE_TYPE_CLOTH = 2,
};

/** #PhysicsSettings::flag */
enum {
  PHYS_GLOBAL_GRAVITY = 1,
};

/* UnitSettings */

#define USER_UNIT_ADAPTIVE 0xFF
/** #UnitSettings::system */
enum {
  USER_UNIT_NONE = 0,
  USER_UNIT_METRIC = 1,
  USER_UNIT_IMPERIAL = 2,
};
/** #UnitSettings::flag */
enum {
  USER_UNIT_OPT_SPLIT = 1,
  USER_UNIT_ROT_RADIANS = 2,
};

/** #SceneEEVEE::flag */
enum {
  // SCE_EEVEE_VOLUMETRIC_ENABLED = (1 << 0), /* Unused */
  SCE_EEVEE_VOLUMETRIC_LIGHTS = (1 << 1),
  SCE_EEVEE_VOLUMETRIC_SHADOWS = (1 << 2),
  //  SCE_EEVEE_VOLUMETRIC_COLORED    = (1 << 3), /* Unused */
  SCE_EEVEE_GTAO_ENABLED = (1 << 4),
  SCE_EEVEE_GTAO_BENT_NORMALS = (1 << 5),
  SCE_EEVEE_GTAO_BOUNCE = (1 << 6),
  // SCE_EEVEE_DOF_ENABLED = (1 << 7), /* Moved to camera->dof.flag */
  SCE_EEVEE_BLOOM_ENABLED = (1 << 8),
  SCE_EEVEE_MOTION_BLUR_ENABLED = (1 << 9),
  SCE_EEVEE_SHADOW_HIGH_BITDEPTH = (1 << 10),
  SCE_EEVEE_TAA_REPROJECTION = (1 << 11),
  // SCE_EEVEE_SSS_ENABLED = (1 << 12), /* Unused */
  // SCE_EEVEE_SSS_SEPARATE_ALBEDO = (1 << 13), /* Unused */
  SCE_EEVEE_SSR_ENABLED = (1 << 14),
  SCE_EEVEE_SSR_REFRACTION = (1 << 15),
  SCE_EEVEE_SSR_HALF_RESOLUTION = (1 << 16),
  SCE_EEVEE_SHOW_IRRADIANCE = (1 << 17),
  SCE_EEVEE_SHOW_CUBEMAPS = (1 << 18),
  SCE_EEVEE_GI_AUTOBAKE = (1 << 19),
  SCE_EEVEE_SHADOW_SOFT = (1 << 20),
  SCE_EEVEE_OVERSCAN = (1 << 21),
  SCE_EEVEE_DOF_HQ_SLIGHT_FOCUS = (1 << 22),
  SCE_EEVEE_DOF_JITTER = (1 << 23),
  SCE_EEVEE_SHADOW_ENABLED = (1 << 24),
  SCE_EEVEE_RAYTRACE_OPTIONS_SPLIT = (1 << 25),
};

<<<<<<< HEAD
/** #SceneEEVEE.gameflag UPBGE */
enum {
  SCE_EEVEE_SMAA = (1 << 0),
  SCE_EEVEE_VOLUMETRIC_BLENDING = (1 << 1),
  SCE_EEVEE_WORLD_VOLUMES_ENABLED = (1 << 2),  // (only used to disable wo volumes in overlay pass)
};
=======
typedef enum RaytraceEEVEE_Flag {
  RAYTRACE_EEVEE_USE_DENOISE = (1 << 0),
} RaytraceEEVEE_Flag;

typedef enum RaytraceEEVEE_DenoiseStages {
  RAYTRACE_EEVEE_DENOISE_SPATIAL = (1 << 0),
  RAYTRACE_EEVEE_DENOISE_TEMPORAL = (1 << 1),
  RAYTRACE_EEVEE_DENOISE_BILATERAL = (1 << 2),
} RaytraceEEVEE_DenoiseStages;

typedef enum RaytraceEEVEE_Method {
  RAYTRACE_EEVEE_METHOD_NONE = 0,
  RAYTRACE_EEVEE_METHOD_SCREEN = 1,
  /* TODO(fclem): Hardware raytracing. */
  // RAYTRACE_EEVEE_METHOD_HARDWARE = 2,
} RaytraceEEVEE_Method;
>>>>>>> 444a42e7

/** #SceneEEVEE::shadow_method */
enum {
  SHADOW_ESM = 1,
  /* SHADOW_VSM = 2, */        /* UNUSED */
  /* SHADOW_METHOD_MAX = 3, */ /* UNUSED */
};

/** #SceneEEVEE::motion_blur_position */
enum {
  SCE_EEVEE_MB_CENTER = 0,
  SCE_EEVEE_MB_START = 1,
  SCE_EEVEE_MB_END = 2,
};

/* SceneEEVEE->smaa_quality */ /* UPBGE */
enum {
  SCE_EEVEE_SMAA_PRESET_LOW = 0,
  SCE_EEVEE_SMAA_PRESET_MEDIUM = 1,
  SCE_EEVEE_SMAA_PRESET_HIGH = 2,
  SCE_EEVEE_SMAA_PRESET_ULTRA = 3,
};

/** #SceneDisplay->render_aa and #SceneDisplay->viewport_aa */
enum {
  SCE_DISPLAY_AA_OFF = 0,
  SCE_DISPLAY_AA_FXAA = 1,
  SCE_DISPLAY_AA_SAMPLES_5 = 5,
  SCE_DISPLAY_AA_SAMPLES_8 = 8,
  SCE_DISPLAY_AA_SAMPLES_11 = 11,
  SCE_DISPLAY_AA_SAMPLES_16 = 16,
  SCE_DISPLAY_AA_SAMPLES_32 = 32,
};

/** \} */

#ifdef __cplusplus
}
#endif<|MERGE_RESOLUTION|>--- conflicted
+++ resolved
@@ -3009,14 +3009,13 @@
   SCE_EEVEE_RAYTRACE_OPTIONS_SPLIT = (1 << 25),
 };
 
-<<<<<<< HEAD
 /** #SceneEEVEE.gameflag UPBGE */
 enum {
   SCE_EEVEE_SMAA = (1 << 0),
   SCE_EEVEE_VOLUMETRIC_BLENDING = (1 << 1),
   SCE_EEVEE_WORLD_VOLUMES_ENABLED = (1 << 2),  // (only used to disable wo volumes in overlay pass)
 };
-=======
+
 typedef enum RaytraceEEVEE_Flag {
   RAYTRACE_EEVEE_USE_DENOISE = (1 << 0),
 } RaytraceEEVEE_Flag;
@@ -3033,7 +3032,6 @@
   /* TODO(fclem): Hardware raytracing. */
   // RAYTRACE_EEVEE_METHOD_HARDWARE = 2,
 } RaytraceEEVEE_Method;
->>>>>>> 444a42e7
 
 /** #SceneEEVEE::shadow_method */
 enum {
