/* SPDX-FileCopyrightText: 2001-2002 NaN Holding BV. All rights reserved.
 *
 * SPDX-License-Identifier: GPL-2.0-or-later */

/** \file
 * \ingroup DNA
 */

#pragma once

#include "DNA_defs.h"

/* XXX(@ideasman42): temp feature. */
#define DURIAN_CAMERA_SWITCH

/**
 * Check for cyclic set-scene.
 * Libraries can cause this case which is normally prevented, see (#42009).
 */
#define USE_SETSCENE_CHECK

#include "DNA_ID.h"
#include "DNA_color_types.h"      /* color management */
#include "DNA_customdata_types.h" /* Scene's runtime custom-data masks. */
#include "DNA_layer_types.h"
#include "DNA_listBase.h"
#include "DNA_scene_enums.h"
#include "DNA_vec_types.h"
#include "DNA_view3d_types.h"

struct AnimData;
struct Brush;
struct Collection;
struct ColorSpace;
struct CurveMapping;
struct CurveProfile;
struct CustomData_MeshMasks;
struct Editing;
struct Image;
struct MovieClip;
struct Object;
struct Scene;
struct World;
struct bGPdata;
struct bNodeTree;

/* -------------------------------------------------------------------- */
/** \name FFMPEG
 * \{ */

typedef struct AviCodecData {
  /** Save format. */
  void *lpFormat;
  /** Compressor options. */
  void *lpParms;
  /** Size of lpFormat buffer. */
  unsigned int cbFormat;
  /** Size of lpParms buffer. */
  unsigned int cbParms;

  /** Stream type, for consistency. */
  unsigned int fccType;
  /** Compressor. */
  unsigned int fccHandler;
  /** Keyframe rate. */
  unsigned int dwKeyFrameEvery;
  /** Compress quality 0-10,000. */
  unsigned int dwQuality;
  /** Bytes per second. */
  unsigned int dwBytesPerSecond;
  /** Flags... see below. */
  unsigned int dwFlags;
  /** For non-video streams only. */
  unsigned int dwInterleaveEvery;
  char _pad[4];

  char avicodecname[128];
} AviCodecData;

typedef enum eFFMpegPreset {
  FFM_PRESET_NONE = 0,

#ifdef DNA_DEPRECATED_ALLOW
  /* Previously used by h.264 to control encoding speed vs. file size. */
  FFM_PRESET_ULTRAFAST = 1, /* DEPRECATED */
  FFM_PRESET_SUPERFAST = 2, /* DEPRECATED */
  FFM_PRESET_VERYFAST = 3,  /* DEPRECATED */
  FFM_PRESET_FASTER = 4,    /* DEPRECATED */
  FFM_PRESET_FAST = 5,      /* DEPRECATED */
  FFM_PRESET_MEDIUM = 6,    /* DEPRECATED */
  FFM_PRESET_SLOW = 7,      /* DEPRECATED */
  FFM_PRESET_SLOWER = 8,    /* DEPRECATED */
  FFM_PRESET_VERYSLOW = 9,  /* DEPRECATED */
#endif

  /* Used by WEBM/VP9 and h.264 to control encoding speed vs. file size.
   * WEBM/VP9 use these values directly, whereas h.264 map those to
   * respectively the MEDIUM, SLOWER, and SUPERFAST presets. */

  /** The default and recommended for most applications. */
  FFM_PRESET_GOOD = 10,
  /** Recommended if you have lots of time and want the best compression efficiency. */
  FFM_PRESET_BEST = 11,
  /** Recommended for live / fast encoding. */
  FFM_PRESET_REALTIME = 12,
} eFFMpegPreset;

/**
 * Mapping from easily-understandable descriptions to CRF values.
 * Assumes we output 8-bit video. Needs to be remapped if 10-bit
 * is output.
 * We use a slightly wider than "subjectively sane range" according
 * to https://trac.ffmpeg.org/wiki/Encode/H.264#a1.ChooseaCRFvalue
 */
typedef enum eFFMpegCrf {
  FFM_CRF_NONE = -1,
  FFM_CRF_LOSSLESS = 0,
  FFM_CRF_PERC_LOSSLESS = 17,
  FFM_CRF_HIGH = 20,
  FFM_CRF_MEDIUM = 23,
  FFM_CRF_LOW = 26,
  FFM_CRF_VERYLOW = 29,
  FFM_CRF_LOWEST = 32,
} eFFMpegCrf;

typedef enum eFFMpegAudioChannels {
  FFM_CHANNELS_MONO = 1,
  FFM_CHANNELS_STEREO = 2,
  FFM_CHANNELS_SURROUND4 = 4,
  FFM_CHANNELS_SURROUND51 = 6,
  FFM_CHANNELS_SURROUND71 = 8,
} eFFMpegAudioChannels;

typedef struct FFMpegCodecData {
  int type;
  int codec;
  int audio_codec;
  int video_bitrate;
  int audio_bitrate;
  int audio_mixrate;
  int audio_channels;
  float audio_volume;
  int gop_size;
  /** Only used if FFMPEG_USE_MAX_B_FRAMES flag is set. */
  int max_b_frames;
  int flags;
  int constant_rate_factor;
  /** See eFFMpegPreset. */
  int ffmpeg_preset;

  int rc_min_rate;
  int rc_max_rate;
  int rc_buffer_size;
  int mux_packet_size;
  int mux_rate;
  void *_pad1;
} FFMpegCodecData;

/** \} */

/* -------------------------------------------------------------------- */
/** \name Audio
 * \{ */

typedef struct AudioData {
  int mixrate; /* 2.5: now in FFMpegCodecData: audio_mixrate. */
  float main;  /* 2.5: now in FFMpegCodecData: audio_volume. */
  float speed_of_sound;
  float doppler_factor;
  int distance_model;
  short flag;
  char _pad[2];
  float volume;
  char _pad2[4];
} AudioData;

/** \} */

/* -------------------------------------------------------------------- */
/** \name Render Layers
 * \{ */

/** Render Layer. */
typedef struct SceneRenderLayer {
  struct SceneRenderLayer *next, *prev;

  /** MAX_NAME. */
  char name[64] DNA_DEPRECATED;

  /** Converted to ViewLayer setting. */
  struct Material *mat_override DNA_DEPRECATED;

  /** Converted to LayerCollection cycles camera visibility override. */
  unsigned int lay DNA_DEPRECATED;
  /** Converted to LayerCollection cycles holdout override. */
  unsigned int lay_zmask DNA_DEPRECATED;
  unsigned int lay_exclude DNA_DEPRECATED;
  /** Converted to ViewLayer layflag and flag. */
  int layflag DNA_DEPRECATED;

  /* Pass_xor has to be after passflag. */
  /** Pass_xor has to be after passflag. */
  int passflag DNA_DEPRECATED;
  /** Converted to ViewLayer passflag and flag. */
  int pass_xor DNA_DEPRECATED;

  /** Converted to ViewLayer setting. */
  int samples DNA_DEPRECATED;
  /** Converted to ViewLayer pass_alpha_threshold. */
  float pass_alpha_threshold DNA_DEPRECATED;

  /** Converted to ViewLayer id_properties. */
  IDProperty *prop DNA_DEPRECATED;

  /** Converted to ViewLayer freestyleConfig. */
  struct FreestyleConfig freestyleConfig DNA_DEPRECATED;
} SceneRenderLayer;

/** #SceneRenderLayer::layflag */
enum {
  SCE_LAY_SOLID = 1 << 0,
  SCE_LAY_UNUSED_1 = 1 << 1,
  SCE_LAY_UNUSED_2 = 1 << 2,
  SCE_LAY_UNUSED_3 = 1 << 3,
  SCE_LAY_SKY = 1 << 4,
  SCE_LAY_STRAND = 1 << 5,
  SCE_LAY_FRS = 1 << 6,
  SCE_LAY_AO = 1 << 7,
  SCE_LAY_VOLUMES = 1 << 8,
  SCE_LAY_MOTION_BLUR = 1 << 9,

  /* Flags between (1 << 9) and (1 << 15) are set to 1 already, for future options. */

  SCE_LAY_FLAG_DEFAULT = ((1 << 15) - 1),

  SCE_LAY_UNUSED_4 = 1 << 15,
  SCE_LAY_UNUSED_5 = 1 << 16,
  SCE_LAY_DISABLE = 1 << 17,
  SCE_LAY_UNUSED_6 = 1 << 18,
  SCE_LAY_UNUSED_7 = 1 << 19,
};

/** #SceneRenderLayer::passflag */
typedef enum eScenePassType {
  SCE_PASS_COMBINED = (1 << 0),
  SCE_PASS_Z = (1 << 1),
  SCE_PASS_UNUSED_1 = (1 << 2), /* RGBA */
  SCE_PASS_UNUSED_2 = (1 << 3), /* DIFFUSE */
  SCE_PASS_UNUSED_3 = (1 << 4), /* SPEC */
  SCE_PASS_SHADOW = (1 << 5),
  SCE_PASS_AO = (1 << 6),
  SCE_PASS_POSITION = (1 << 7),
  SCE_PASS_NORMAL = (1 << 8),
  SCE_PASS_VECTOR = (1 << 9),
  SCE_PASS_UNUSED_5 = (1 << 10), /* REFRACT */
  SCE_PASS_INDEXOB = (1 << 11),
  SCE_PASS_UV = (1 << 12),
  SCE_PASS_UNUSED_6 = (1 << 13), /* INDIRECT */
  SCE_PASS_MIST = (1 << 14),
  SCE_PASS_UNUSED_7 = (1 << 15), /* RAYHITS */
  SCE_PASS_EMIT = (1 << 16),
  SCE_PASS_ENVIRONMENT = (1 << 17),
  SCE_PASS_INDEXMA = (1 << 18),
  SCE_PASS_DIFFUSE_DIRECT = (1 << 19),
  SCE_PASS_DIFFUSE_INDIRECT = (1 << 20),
  SCE_PASS_DIFFUSE_COLOR = (1 << 21),
  SCE_PASS_GLOSSY_DIRECT = (1 << 22),
  SCE_PASS_GLOSSY_INDIRECT = (1 << 23),
  SCE_PASS_GLOSSY_COLOR = (1 << 24),
  SCE_PASS_TRANSM_DIRECT = (1 << 25),
  SCE_PASS_TRANSM_INDIRECT = (1 << 26),
  SCE_PASS_TRANSM_COLOR = (1 << 27),
  SCE_PASS_SUBSURFACE_DIRECT = (1 << 28),
  SCE_PASS_SUBSURFACE_INDIRECT = (1 << 29),
  SCE_PASS_SUBSURFACE_COLOR = (1 << 30),
  SCE_PASS_ROUGHNESS = (1u << 31u),
} eScenePassType;

#define RE_PASSNAME_DEPRECATED "Deprecated"

#define RE_PASSNAME_COMBINED "Combined"
#define RE_PASSNAME_Z "Depth"
#define RE_PASSNAME_VECTOR "Vector"
#define RE_PASSNAME_POSITION "Position"
#define RE_PASSNAME_NORMAL "Normal"
#define RE_PASSNAME_UV "UV"
#define RE_PASSNAME_EMIT "Emit"
#define RE_PASSNAME_SHADOW "Shadow"

#define RE_PASSNAME_AO "AO"
#define RE_PASSNAME_ENVIRONMENT "Env"
#define RE_PASSNAME_INDEXOB "IndexOB"
#define RE_PASSNAME_INDEXMA "IndexMA"
#define RE_PASSNAME_MIST "Mist"

#define RE_PASSNAME_DIFFUSE_DIRECT "DiffDir"
#define RE_PASSNAME_DIFFUSE_INDIRECT "DiffInd"
#define RE_PASSNAME_DIFFUSE_COLOR "DiffCol"
#define RE_PASSNAME_GLOSSY_DIRECT "GlossDir"
#define RE_PASSNAME_GLOSSY_INDIRECT "GlossInd"
#define RE_PASSNAME_GLOSSY_COLOR "GlossCol"
#define RE_PASSNAME_TRANSM_DIRECT "TransDir"
#define RE_PASSNAME_TRANSM_INDIRECT "TransInd"
#define RE_PASSNAME_TRANSM_COLOR "TransCol"

#define RE_PASSNAME_SUBSURFACE_DIRECT "SubsurfaceDir"
#define RE_PASSNAME_SUBSURFACE_INDIRECT "SubsurfaceInd"
#define RE_PASSNAME_SUBSURFACE_COLOR "SubsurfaceCol"

#define RE_PASSNAME_FREESTYLE "Freestyle"
#define RE_PASSNAME_BLOOM "BloomCol"
#define RE_PASSNAME_VOLUME_LIGHT "VolumeDir"
#define RE_PASSNAME_TRANSPARENT "Transp"

#define RE_PASSNAME_CRYPTOMATTE_OBJECT "CryptoObject"
#define RE_PASSNAME_CRYPTOMATTE_ASSET "CryptoAsset"
#define RE_PASSNAME_CRYPTOMATTE_MATERIAL "CryptoMaterial"

/** \} */

/* -------------------------------------------------------------------- */
/** \name Multi-View
 * \{ */

/** View (Multi-view). */
typedef struct SceneRenderView {
  struct SceneRenderView *next, *prev;

  /** MAX_NAME. */
  char name[64];
  /** MAX_NAME. */
  char suffix[64];

  int viewflag;
  char _pad2[4];

} SceneRenderView;

/** #SceneRenderView::viewflag */
enum {
  SCE_VIEW_DISABLE = 1 << 0,
};

/** #RenderData::views_format */
enum {
  SCE_VIEWS_FORMAT_STEREO_3D = 0,
  SCE_VIEWS_FORMAT_MULTIVIEW = 1,
};

/** #ImageFormatData::views_format (also used for #Sequence::views_format). */
enum {
  R_IMF_VIEWS_INDIVIDUAL = 0,
  R_IMF_VIEWS_STEREO_3D = 1,
  R_IMF_VIEWS_MULTIVIEW = 2,
};

typedef struct Stereo3dFormat {
  short flag;
  /** Encoding mode. */
  char display_mode;
  /** Anaglyph scheme for the user display. */
  char anaglyph_type;
  /** Interlace type for the user display. */
  char interlace_type;
  char _pad[3];
} Stereo3dFormat;

/** #Stereo3dFormat::display_mode */
typedef enum eStereoDisplayMode {
  S3D_DISPLAY_ANAGLYPH = 0,
  S3D_DISPLAY_INTERLACE = 1,
  S3D_DISPLAY_PAGEFLIP = 2,
  S3D_DISPLAY_SIDEBYSIDE = 3,
  S3D_DISPLAY_TOPBOTTOM = 4,
} eStereoDisplayMode;

/** #Stereo3dFormat::flag */
typedef enum eStereo3dFlag {
  S3D_INTERLACE_SWAP = (1 << 0),
  S3D_SIDEBYSIDE_CROSSEYED = (1 << 1),
  S3D_SQUEEZED_FRAME = (1 << 2),
} eStereo3dFlag;

/** #Stereo3dFormat::anaglyph_type */
typedef enum eStereo3dAnaglyphType {
  S3D_ANAGLYPH_REDCYAN = 0,
  S3D_ANAGLYPH_GREENMAGENTA = 1,
  S3D_ANAGLYPH_YELLOWBLUE = 2,
} eStereo3dAnaglyphType;

/** #Stereo3dFormat::interlace_type */
typedef enum eStereo3dInterlaceType {
  S3D_INTERLACE_ROW = 0,
  S3D_INTERLACE_COLUMN = 1,
  S3D_INTERLACE_CHECKERBOARD = 2,
} eStereo3dInterlaceType;

/** \} */

/* -------------------------------------------------------------------- */
/** \name Image Format Data
 * \{ */

/**
 * Generic image format settings,
 * this is used for #NodeImageFile and IMAGE_OT_save_as operator too.
 *
 * NOTE: its a bit strange that even though this is an image format struct
 * the imtype can still be used to select video formats.
 * RNA ensures these enum's are only selectable for render output.
 */
typedef struct ImageFormatData {
  /**
   * R_IMF_IMTYPE_PNG, R_...
   * \note Video types should only ever be set from this structure when used from #RenderData.
   */
  char imtype;
  /**
   * bits per channel, R_IMF_CHAN_DEPTH_8 -> 32,
   * not a flag, only set 1 at a time. */
  char depth;

  /** R_IMF_PLANES_BW, R_IMF_PLANES_RGB, R_IMF_PLANES_RGBA. */
  char planes;
  /** Generic options for all image types, alpha Z-buffer. */
  char flag;

  /** (0 - 100), eg: JPEG quality. */
  char quality;
  /** (0 - 100), eg: PNG compression. */
  char compress;

  /* --- format specific --- */

  /** OpenEXR. */
  char exr_codec;

  /** CINEON. */
  char cineon_flag;
  short cineon_white, cineon_black;
  float cineon_gamma;

  /** Jpeg2000. */
  char jp2_flag;
  char jp2_codec;

  /** TIFF. */
  char tiff_codec;

  char _pad[4];

  /** Multi-view. */
  char views_format;
  Stereo3dFormat stereo3d_format;

  /* Color management members. */

  char color_management;
  char _pad1[7];
  ColorManagedViewSettings view_settings;
  ColorManagedDisplaySettings display_settings;
  ColorManagedColorspaceSettings linear_colorspace_settings;
} ImageFormatData;

/** #ImageFormatData::imtype */
enum {
  R_IMF_IMTYPE_TARGA = 0,
  R_IMF_IMTYPE_IRIS = 1,
  // R_HAMX = 2,  /* DEPRECATED */
  // R_FTYPE = 3, /* DEPRECATED */
  R_IMF_IMTYPE_JPEG90 = 4,
  // R_MOVIE = 5, /* DEPRECATED */
  R_IMF_IMTYPE_IRIZ = 7,
  R_IMF_IMTYPE_RAWTGA = 14,
  R_IMF_IMTYPE_AVIRAW = 15,
  R_IMF_IMTYPE_AVIJPEG = 16,
  R_IMF_IMTYPE_PNG = 17,
  // R_IMF_IMTYPE_AVICODEC = 18,  /* DEPRECATED */
  // R_IMF_IMTYPE_QUICKTIME = 19, /* DEPRECATED */
  R_IMF_IMTYPE_BMP = 20,
  R_IMF_IMTYPE_RADHDR = 21,
  R_IMF_IMTYPE_TIFF = 22,
  R_IMF_IMTYPE_OPENEXR = 23,
  R_IMF_IMTYPE_FFMPEG = 24,
  // R_IMF_IMTYPE_FRAMESERVER = 25, /* DEPRECATED */
  R_IMF_IMTYPE_CINEON = 26,
  R_IMF_IMTYPE_DPX = 27,
  R_IMF_IMTYPE_MULTILAYER = 28,
  R_IMF_IMTYPE_DDS = 29,
  R_IMF_IMTYPE_JP2 = 30,
  R_IMF_IMTYPE_H264 = 31,
  R_IMF_IMTYPE_XVID = 32,
  R_IMF_IMTYPE_THEORA = 33,
  R_IMF_IMTYPE_PSD = 34,
  R_IMF_IMTYPE_WEBP = 35,
  R_IMF_IMTYPE_AV1 = 36,

  R_IMF_IMTYPE_INVALID = 255,
};

/** #ImageFormatData::flag */
enum {
  // R_IMF_FLAG_ZBUF = 1 << 0, /* DEPRECATED, and cleared. */
  R_IMF_FLAG_PREVIEW_JPG = 1 << 1,
};

/*  */

/**
 * #ImageFormatData::depth
 *
 * Return values from #BKE_imtype_valid_depths, note this is depths per channel.
 */
typedef enum eImageFormatDepth {
  /** 1bits  (unused). */
  R_IMF_CHAN_DEPTH_1 = (1 << 0),
  /** 8bits  (default). */
  R_IMF_CHAN_DEPTH_8 = (1 << 1),
  /** 10bits (uncommon, Cineon/DPX support). */
  R_IMF_CHAN_DEPTH_10 = (1 << 2),
  /** 12bits (uncommon, jp2/DPX support). */
  R_IMF_CHAN_DEPTH_12 = (1 << 3),
  /** 16bits (TIFF, half float EXR). */
  R_IMF_CHAN_DEPTH_16 = (1 << 4),
  /** 24bits (unused). */
  R_IMF_CHAN_DEPTH_24 = (1 << 5),
  /** 32bits (full float EXR). */
  R_IMF_CHAN_DEPTH_32 = (1 << 6),
} eImageFormatDepth;

/** #ImageFormatData::planes */
enum {
  R_IMF_PLANES_RGB = 24,
  R_IMF_PLANES_RGBA = 32,
  R_IMF_PLANES_BW = 8,
};

/** #ImageFormatData::exr_codec */
enum {
  R_IMF_EXR_CODEC_NONE = 0,
  R_IMF_EXR_CODEC_PXR24 = 1,
  R_IMF_EXR_CODEC_ZIP = 2,
  R_IMF_EXR_CODEC_PIZ = 3,
  R_IMF_EXR_CODEC_RLE = 4,
  R_IMF_EXR_CODEC_ZIPS = 5,
  R_IMF_EXR_CODEC_B44 = 6,
  R_IMF_EXR_CODEC_B44A = 7,
  R_IMF_EXR_CODEC_DWAA = 8,
  R_IMF_EXR_CODEC_DWAB = 9,
  R_IMF_EXR_CODEC_MAX = 10,
};

/** #ImageFormatData::jp2_flag */
enum {
  /** When disabled use RGB. */
  R_IMF_JP2_FLAG_YCC = 1 << 0,         /* Was `R_JPEG2K_YCC`. */
  R_IMF_JP2_FLAG_CINE_PRESET = 1 << 1, /* Was `R_JPEG2K_CINE_PRESET`. */
  R_IMF_JP2_FLAG_CINE_48 = 1 << 2,     /* Was `R_JPEG2K_CINE_48FPS`. */
};

/** #ImageFormatData::jp2_codec */
enum {
  R_IMF_JP2_CODEC_JP2 = 0,
  R_IMF_JP2_CODEC_J2K = 1,
};

/** #ImageFormatData::cineon_flag */
enum {
  R_IMF_CINEON_FLAG_LOG = 1 << 0, /* Was `R_CINEON_LOG`. */
};

/** #ImageFormatData::tiff_codec */
enum {
  R_IMF_TIFF_CODEC_DEFLATE = 0,
  R_IMF_TIFF_CODEC_LZW = 1,
  R_IMF_TIFF_CODEC_PACKBITS = 2,
  R_IMF_TIFF_CODEC_NONE = 3,
};

/** \} */

/* -------------------------------------------------------------------- */
/** \name Render Bake
 * \{ */

/** #ImageFormatData::color_management */
enum {
  R_IMF_COLOR_MANAGEMENT_FOLLOW_SCENE = 0,
  R_IMF_COLOR_MANAGEMENT_OVERRIDE = 1,
};

typedef struct BakeData {
  struct ImageFormatData im_format;

  /** FILE_MAX. */
  char filepath[1024];

  short width, height;
  short margin, flag;

  float cage_extrusion;
  float max_ray_distance;
  int pass_filter;

  char normal_swizzle[3];
  char normal_space;

  char target;
  char save_mode;
  char margin_type;
  char view_from;
  char _pad[4];

  struct Object *cage_object;
} BakeData;

/** #BakeData::margin_type (char). */
typedef enum eBakeMarginType {
  R_BAKE_ADJACENT_FACES = 0,
  R_BAKE_EXTEND = 1,
} eBakeMarginType;

/** #BakeData::normal_swizzle (char). */
typedef enum eBakeNormalSwizzle {
  R_BAKE_POSX = 0,
  R_BAKE_POSY = 1,
  R_BAKE_POSZ = 2,
  R_BAKE_NEGX = 3,
  R_BAKE_NEGY = 4,
  R_BAKE_NEGZ = 5,
} eBakeNormalSwizzle;

/** #BakeData::target (char). */
typedef enum eBakeTarget {
  R_BAKE_TARGET_IMAGE_TEXTURES = 0,
  R_BAKE_TARGET_VERTEX_COLORS = 1,
} eBakeTarget;

/** #BakeData::save_mode (char). */
typedef enum eBakeSaveMode {
  R_BAKE_SAVE_INTERNAL = 0,
  R_BAKE_SAVE_EXTERNAL = 1,
} eBakeSaveMode;

/** #BakeData::view_from (char). */
typedef enum eBakeViewFrom {
  R_BAKE_VIEW_FROM_ABOVE_SURFACE = 0,
  R_BAKE_VIEW_FROM_ACTIVE_CAMERA = 1,
} eBakeViewFrom;

/** #BakeData::pass_filter */
typedef enum eBakePassFilter {
  R_BAKE_PASS_FILTER_NONE = 0,
  R_BAKE_PASS_FILTER_UNUSED = (1 << 0),
  R_BAKE_PASS_FILTER_EMIT = (1 << 1),
  R_BAKE_PASS_FILTER_DIFFUSE = (1 << 2),
  R_BAKE_PASS_FILTER_GLOSSY = (1 << 3),
  R_BAKE_PASS_FILTER_TRANSM = (1 << 4),
  R_BAKE_PASS_FILTER_SUBSURFACE = (1 << 5),
  R_BAKE_PASS_FILTER_DIRECT = (1 << 6),
  R_BAKE_PASS_FILTER_INDIRECT = (1 << 7),
  R_BAKE_PASS_FILTER_COLOR = (1 << 8),
} eBakePassFilter;

#define R_BAKE_PASS_FILTER_ALL (~0)

/** \} */

/* -------------------------------------------------------------------- */
/** \name Render Data
 * \{ */

typedef struct RenderData {
  struct ImageFormatData im_format;

  struct AviCodecData *avicodecdata;
  struct FFMpegCodecData ffcodecdata;

  /** Frames as in 'images'. */
  int cfra, sfra, efra;
  /** Sub-frame offset from `cfra`, in 0.0-1.0. */
  float subframe;
  /** Start+end frames of preview range. */
  int psfra, pefra;

  int images, framapto;
  short flag, threads;

  float framelen, blurfac;

  /** Frames to jump during render/playback. */
  int frame_step;

  char _pad10[2];

  /** For the dimensions presets menu. */
  short dimensionspreset;

  /** Size in %. */
  short size;

  char _pad6[2];

  /* From buttons: */
  /**
   * The desired number of pixels in the x direction
   */
  int xsch;
  /**
   * The desired number of pixels in the y direction
   */
  int ysch;

  /**
   * render tile dimensions
   */
  int tilex DNA_DEPRECATED;
  int tiley DNA_DEPRECATED;

  short planes DNA_DEPRECATED;
  short imtype DNA_DEPRECATED;
  short subimtype DNA_DEPRECATED;
  short quality DNA_DEPRECATED;

  char use_lock_interface;
  char _pad7[3];

  /**
   * Flags for render settings. Use bit-masking to access the settings.
   */
  int scemode;

  /**
   * Flags for render settings. Use bit-masking to access the settings.
   */
  int mode;

  short frs_sec;

  /**
   * What to do with the sky/background.
   * Picks sky/pre-multiply blending for the background.
   */
  char alphamode;

  char _pad0[1];

  /** Render border to render sub-regions. */
  rctf border;

  /* Information on different layers to be rendered. */
  /** Converted to Scene->view_layers. */
  ListBase layers DNA_DEPRECATED;
  /** Converted to Scene->active_layer. */
  short actlay DNA_DEPRECATED;
  char _pad1[2];

  /**
   * Adjustment factors for the aspect ratio in the x direction, was a short in 2.45
   */
  float xasp, yasp;

  float frs_sec_base;

  /**
   * Value used to define filter size for all filter options.
   */
  float gauss;

  /** Color management settings - color profiles, gamma correction, etc. */
  int color_mgt_flag;

  /** Dither noise intensity. */
  float dither_intensity;

  /* Bake Render options. */
  short bake_mode, bake_flag;
  short bake_margin, bake_samples;
  short bake_margin_type;
  char _pad9[6];
  float bake_biasdist, bake_user_scale;

  /* Path to render output. */
  /** 1024 = FILE_MAX. */
  /* NOTE: Excluded from `BKE_bpath_foreach_path_` / `scene_foreach_path` code. */
  char pic[1024];

  /** Stamps flags. */
  int stamp;
  /** Select one of blenders bitmap fonts. */
  short stamp_font_id;
  char _pad3[2];

  /** Stamp info user data. */
  char stamp_udata[768];

  /* Foreground/background color. */
  float fg_stamp[4];
  float bg_stamp[4];

  /** Sequencer options. */
  char seq_prev_type;
  /** UNUSED. */
  char seq_rend_type;
  /** Flag use for sequence render/draw. */
  char seq_flag;
  char _pad5[3];

  /* Render simplify. */
  short simplify_subsurf;
  short simplify_subsurf_render;
  short simplify_gpencil;
  float simplify_particles;
  float simplify_particles_render;
  float simplify_volumes;
  float simplify_shadows;
  float simplify_shadows_render;

  /** Freestyle line thickness options. */
  int line_thickness_mode;
  /** In pixels. */
  float unit_line_thickness;

  /** Render engine. */
  char engine[32];
  char _pad2[2];

  /** Performance Options. */
  short perf_flag;

  /** Cycles baking. */
  struct BakeData bake;

  int _pad8;
  short preview_pixel_size;

  short _pad4;

  /* MultiView. */
  /** SceneRenderView. */
  ListBase views;
  short actview;
  short views_format;

  /* Hair Display. */
  short hair_type, hair_subdiv;

  /** Motion blur shutter. */
  struct CurveMapping mblur_shutter_curve;
} RenderData;

/** #RenderData::quality_flag */
typedef enum eQualityOption {
  SCE_PERF_HQ_NORMALS = (1 << 0),
} eQualityOption;

/** #RenderData::hair_type */
typedef enum eHairType {
  SCE_HAIR_SHAPE_STRAND = 0,
  SCE_HAIR_SHAPE_STRIP = 1,
} eHairType;

/** \} */

/* -------------------------------------------------------------------- */
/** \name Render Conversion/Simplification Settings
 * \{ */

/** Control render convert and shading engine. */
typedef struct RenderProfile {
  struct RenderProfile *next, *prev;
  char name[32];

  short particle_perc;
  short subsurf_max;
  short shadbufsample_max;
  char _pad1[2];

  float ao_error;
  char _pad2[4];

} RenderProfile;

/* *************************************************************** */
/* Game Engine */

typedef struct GameFraming {
  float col[3];
  char type, _pad1, _pad2, _pad3;
} GameFraming;

/* GameFraming.type */
#define SCE_GAMEFRAMING_BARS 0
#define SCE_GAMEFRAMING_EXTEND 1
#define SCE_GAMEFRAMING_SCALE 2

typedef struct RecastData {
  float cellsize;
  float cellheight;
  float agentmaxslope;
  float agentmaxclimb;
  float agentheight;
  float agentradius;
  float edgemaxlen;
  float edgemaxerror;
  float regionminsize;
  float regionmergesize;
  int vertsperpoly;
  float detailsampledist;
  float detailsamplemaxerror;
  char partitioning;
  char _pad1;
  short _pad2[5];
} RecastData;

/* RecastData.partitioning */
#define RC_PARTITION_WATERSHED 0
#define RC_PARTITION_MONOTONE 1
#define RC_PARTITION_LAYERS 2

typedef struct GameData {

  /* standalone player */
  struct GameFraming framing;
  short playerflag, xplay, yplay, freqplay;
  short depth, attrib, rt1, rt2;
  short aasamples, samples_per_frame;

  short profileSize;
  short logLevel;

  /* stereo */
  short stereoflag, stereomode;
  float eyeseparation;
  RecastData recastData;

  /* physics (it was in world)*/
  float gravity; /*Gravitation constant for the game world*/

  /*
   * Radius of the activity bubble, in Manhattan length. Objects
   * outside the box are activity-culled. */
  float _pad11;

  /*
   * bit 3: (gameengine): Activity culling is enabled.
   * bit 5: (gameengine) : enable Bullet DBVT tree for view frustum culling
   */
  int flag;
  short mode;
  short matmode DNA_DEPRECATED;
  short occlusionRes; /* resolution of occlusion Z buffer in pixel */
  short physicsEngine;
  short solverType, _pad[3];
  short exitkey;
  short pythonkeys[4];
  short vsync; /* Controls vsync: off, on, or adaptive (if supported) */
  short obstacleSimulation;
  short raster_storage DNA_DEPRECATED;
  short ticrate, maxlogicstep, physubstep, maxphystep;
  float timeScale;
  float levelHeight;
  float deactivationtime, lineardeactthreshold, angulardeactthreshold;
  float erp, erp2, cfm, _pad1;

  /* Scene LoD */
  short lodflag, _pad3;
  int scehysteresis;
  void *_pad10;
} GameData;

/* GameData.stereoflag */
#define STEREO_NOSTEREO 1
#define STEREO_ENABLED 2

/* GameData.stereomode */
//#define STEREO_NOSTEREO		 1
#define STEREO_QUADBUFFERED 2
#define STEREO_ABOVEBELOW 3
#define STEREO_INTERLACED 4
#define STEREO_ANAGLYPH 5
#define STEREO_SIDEBYSIDE 6
#define STEREO_VINTERLACE 7
#define STEREO_3DTVTOPBOTTOM 9

/* GameData.physicsEngine */
#define WOPHY_NONE 0
#define WOPHY_BULLET 5

/* GameData.solverType */
enum {
  GAME_SOLVER_SEQUENTIAL = 0,
  GAME_SOLVER_NNCG,
};

/* obstacleSimulation */
#define OBSTSIMULATION_NONE 0
#define OBSTSIMULATION_TOI_rays 1
#define OBSTSIMULATION_TOI_cells 2

/* GameData.vsync */
#define VSYNC_ON 0
#define VSYNC_OFF 1
#define VSYNC_ADAPTIVE 2

/* GameData.flag */
#define GAME_RESTRICT_ANIM_UPDATES (1 << 0)
#define GAME_ENABLE_ALL_FRAMES (1 << 1)
#define GAME_SHOW_DEBUG_PROPS (1 << 2)
#define GAME_SHOW_FRAMERATE (1 << 3)
#define GAME_SHOW_PHYSICS (1 << 4)
// #define GAME_DISPLAY_LISTS (1 << 5) /* deprecated */
// #define GAME_GLSL_NO_LIGHTS (1 << 6) /* deprecated */
// #define GAME_GLSL_NO_SHADERS (1 << 7) /* deprecated */
// #define GAME_GLSL_NO_SHADOWS (1 << 8) /* deprecated */
// #define GAME_GLSL_NO_RAMPS (1 << 9) /* deprecated */
// #define GAME_GLSL_NO_NODES (1 << 10) /* deprecated */
// #define GAME_GLSL_NO_EXTRA_TEX (1 << 11) /* deprecated */
#define GAME_IGNORE_DEPRECATION_WARNINGS (1 << 12)
#define GAME_ENABLE_ANIMATION_RECORD (1 << 13)
#define GAME_SHOW_MOUSE (1 << 14)
// #define GAME_GLSL_NO_COLOR_MANAGEMENT (1 << 15) /* deprecated */
#define GAME_SHOW_OBSTACLE_SIMULATION (1 << 16)
// #define GAME_NO_MATERIAL_CACHING (1 << 17) /* deprecated */
// #define GAME_GLSL_NO_ENV_LIGHTING (1 << 18) /* deprecated */
#define GAME_USE_UNDO (1 << 19)
// #define GAME_USE_UI_ANTI_FLICKER (1 << 20) /* deprecated */
#define GAME_USE_VIEWPORT_RENDER (1 << 21)
#define GAME_PYTHON_CONSOLE (1 << 22)
#define GAME_USE_INTERACTIVE_DYNAPAINT (1 << 23)
#define GAME_USE_INTERACTIVE_RIGIDBODY (1 << 24)
/* Note: GameData.flag is now an int (max 32 flags). A short could only take 16 flags */

/* GameData.playerflag */
#define GAME_PLAYER_FULLSCREEN (1 << 0)
#define GAME_PLAYER_DESKTOP_RESOLUTION (1 << 1)

/* GameData.lodflag */
#define SCE_LOD_USE_HYST (1 << 0)

/* GameData.profileSize */
#define GAME_PROFILE_SIZE_NORMAL 0
#define GAME_PROFILE_SIZE_BIG    1
#define GAME_PROFILE_SIZE_BIGGER 2

/* GameData.logLevel */
#define GAME_LOG_LEVEL_NOTSET 0
#define GAME_LOG_LEVEL_DEBUG 10
#define GAME_LOG_LEVEL_INFO 20
#define GAME_LOG_LEVEL_WARNING 30
#define GAME_LOG_LEVEL_ERROR 40
#define GAME_LOG_LEVEL_CRITICAL 50

/* UV Paint. */
/** #ToolSettings::uv_sculpt_settings */
enum {
  UV_SCULPT_LOCK_BORDERS = 1,
  UV_SCULPT_ALL_ISLANDS = 2,
};

/** #ToolSettings::uv_relax_method */
enum {
  UV_SCULPT_TOOL_RELAX_LAPLACIAN = 1,
  UV_SCULPT_TOOL_RELAX_HC = 2,
  UV_SCULPT_TOOL_RELAX_COTAN = 3,
};

/* Stereo Flags. */
#define STEREO_RIGHT_NAME "right"
#define STEREO_LEFT_NAME "left"
#define STEREO_RIGHT_SUFFIX "_R"
#define STEREO_LEFT_SUFFIX "_L"

/** #View3D::stereo3d_camera / #View3D::multiview_eye / #ImageUser::multiview_eye */
typedef enum eStereoViews {
  STEREO_LEFT_ID = 0,
  STEREO_RIGHT_ID = 1,
  STEREO_3D_ID = 2,
  STEREO_MONO_ID = 3,
} eStereoViews;

/** \} */

/* -------------------------------------------------------------------- */
/** \name Time Line Markers
 * \{ */

typedef struct TimeMarker {
  struct TimeMarker *next, *prev;
  int frame;
  char name[64];
  unsigned int flag;
  struct Object *camera;
  struct IDProperty *prop;
} TimeMarker;

/** \} */

/* -------------------------------------------------------------------- */
/** \name Paint Mode/Tool Data
 * \{ */

#define PAINT_MAX_INPUT_SAMPLES 64

typedef struct Paint_Runtime {
  /** Avoid having to compare with scene pointer everywhere. */
  unsigned int tool_offset;
  unsigned short ob_mode;
  char _pad[2];
} Paint_Runtime;

/** We might want to store other things here. */
typedef struct PaintToolSlot {
  struct Brush *brush;
} PaintToolSlot;

/** Paint Tool Base. */
typedef struct Paint {
  struct Brush *brush;

  /**
   * Each tool has its own active brush,
   * The currently active tool is defined by the current 'brush'.
   */
  struct PaintToolSlot *tool_slots;
  int tool_slots_len;
  char _pad1[4];

  struct Palette *palette;
  /** Cavity curve. */
  struct CurveMapping *cavity_curve;

  /** WM Paint cursor. */
  void *paint_cursor;
  unsigned char paint_cursor_col[4];

  /** Enum #ePaintFlags. */
  int flags;

  /** Paint stroke can use up to PAINT_MAX_INPUT_SAMPLES inputs to smooth the stroke. */
  int num_input_samples;

  /** Flags used for symmetry. */
  int symmetry_flags;

  float tile_offset[3];
  char _pad2[4];

  struct Paint_Runtime runtime;
} Paint;

/** \} */

/* -------------------------------------------------------------------- */
/** \name Image Paint
 * \{ */

/** Texture/Image Editor. */
typedef struct ImagePaintSettings {
  Paint paint;

  short flag, missing_data;

  /** For projection painting only. */
  short seam_bleed, normal_angle;
  /** Capture size for re-projection. */
  short screen_grab_size[2];

  /** Mode used for texture painting. */
  int mode;

  /** Workaround until we support true layer masks. */
  struct Image *stencil;
  /** Clone layer for image mode for projective texture painting. */
  struct Image *clone;
  /** Canvas when the explicit system is used for painting. */
  struct Image *canvas;
  float stencil_col[3];
  /** Dither amount used when painting on byte images. */
  float dither;
  /** Display texture interpolation method. */
  int interp;
  char _pad[4];
} ImagePaintSettings;

/** \} */

/* -------------------------------------------------------------------- */
/** \name Paint Mode Settings
 * \{ */

typedef struct PaintModeSettings {
  /** Source to select canvas from to paint on (#ePaintCanvasSource). */
  char canvas_source;
  char _pad[7];

  /** Selected image when canvas_source=PAINT_CANVAS_SOURCE_IMAGE. */
  Image *canvas_image;
  ImageUser image_user;

} PaintModeSettings;

/** \} */

/* -------------------------------------------------------------------- */
/** \name Particle Edit
 * \{ */

/** Settings for a Particle Editing Brush. */
typedef struct ParticleBrushData {
  /** Common setting. */
  short size;
  /** For specific brushes only. */
  short step, invert, count;
  int flag;
  float strength;
} ParticleBrushData;

/** Particle Edit Mode Settings. */
typedef struct ParticleEditSettings {
  short flag;
  short totrekey;
  short totaddkey;
  short brushtype;

  ParticleBrushData brush[7];
  /** Runtime. */
  void *paintcursor;

  float emitterdist;
  char _pad0[4];

  int selectmode;
  int edittype;

  int draw_step, fade_frames;

  struct Scene *scene;
  struct Object *object;
  struct Object *shape_object;
} ParticleEditSettings;

/** \} */

/* -------------------------------------------------------------------- */
/** \name Sculpt
 * \{ */

/** Sculpt. */
typedef struct Sculpt {
  Paint paint;

  /** For rotating around a pivot point. */
  // float pivot[3]; XXX not used?
  int flags;

  /** Transform tool. */
  int transform_mode;

  int automasking_flags;

  // /* Control tablet input. */
  // char tablet_size, tablet_strength; XXX not used?
  int radial_symm[3];

  /** Maximum edge length for dynamic topology sculpting (in pixels). */
  float detail_size;

  /** Direction used for `SCULPT_OT_symmetrize` operator. */
  int symmetrize_direction;

  /** Gravity factor for sculpting. */
  float gravity_factor;

  /* Scale for constant detail size. */
  /** Constant detail resolution (Blender unit / constant_detail). */
  float constant_detail;
  float detail_percent;

  int automasking_cavity_blur_steps;
  float automasking_cavity_factor;
  char _pad[4];

  float automasking_start_normal_limit, automasking_start_normal_falloff;
  float automasking_view_normal_limit, automasking_view_normal_falloff;

  struct CurveMapping *automasking_cavity_curve;
  /** For use by operators. */
  struct CurveMapping *automasking_cavity_curve_op;
  struct Object *gravity_object;
} Sculpt;

typedef struct CurvesSculpt {
  Paint paint;
} CurvesSculpt;

typedef struct UvSculpt {
  Paint paint;
} UvSculpt;

/** Grease pencil drawing brushes. */
typedef struct GpPaint {
  Paint paint;
  int flag;
  /** Mode of paint (Materials or Vertex Color). */
  int mode;
} GpPaint;

/** #GpPaint::flag */
enum {
  GPPAINT_FLAG_USE_MATERIAL = 0,
  GPPAINT_FLAG_USE_VERTEXCOLOR = 1,
};

/** Grease pencil vertex paint. */
typedef struct GpVertexPaint {
  Paint paint;
  int flag;
  char _pad[4];
} GpVertexPaint;

/** Grease pencil sculpt paint. */
typedef struct GpSculptPaint {
  Paint paint;
  int flag;
  char _pad[4];
} GpSculptPaint;

/** Grease pencil weight paint. */
typedef struct GpWeightPaint {
  Paint paint;
  int flag;
  char _pad[4];
} GpWeightPaint;

/** \} */

/* -------------------------------------------------------------------- */
/** \name Vertex Paint
 * \{ */

/** Vertex Paint. */
typedef struct VPaint {
  Paint paint;
  char flag;
  char _pad[3];
  /** For mirrored painting. */
  int radial_symm[3];
} VPaint;

/** #VPaint::flag */
enum {
  /** Weight paint only. */
  VP_FLAG_VGROUP_RESTRICT = (1 << 7),
};

/** \} */

/* -------------------------------------------------------------------- */
/** \name Grease-Pencil Stroke Sculpting
 * \{ */

/** #GP_Sculpt_Settings::lock_axis */
typedef enum eGP_Lockaxis_Types {
  GP_LOCKAXIS_VIEW = 0,
  GP_LOCKAXIS_X = 1,
  GP_LOCKAXIS_Y = 2,
  GP_LOCKAXIS_Z = 3,
  GP_LOCKAXIS_CURSOR = 4,
} eGP_Lockaxis_Types;

/** Settings for a GPencil Speed Guide. */
typedef struct GP_Sculpt_Guide {
  char use_guide;
  char use_snapping;
  char reference_point;
  char type;
  char _pad2[4];
  float angle;
  float angle_snap;
  float spacing;
  float location[3];
  struct Object *reference_object;
} GP_Sculpt_Guide;

/** GPencil Stroke Sculpting Settings. */
typedef struct GP_Sculpt_Settings {
  /** Runtime. */
  void *paintcursor;
  /** #eGP_Sculpt_SettingsFlag. */
  int flag;
  /** #eGP_Lockaxis_Types lock drawing to one axis. */
  int lock_axis;
  /** Threshold for intersections. */
  float isect_threshold;
  char _pad[4];
  /** Multi-frame edit falloff effect by frame. */
  struct CurveMapping *cur_falloff;
  /** Curve used for primitive tools. */
  struct CurveMapping *cur_primitive;
  /** Guides used for paint tools. */
  struct GP_Sculpt_Guide guide;
} GP_Sculpt_Settings;

/** #GP_Sculpt_Settings::flag */
typedef enum eGP_Sculpt_SettingsFlag {
  /** Enable falloff for multi-frame editing. */
  GP_SCULPT_SETT_FLAG_FRAME_FALLOFF = (1 << 0),
  /** Apply primitive curve. */
  GP_SCULPT_SETT_FLAG_PRIMITIVE_CURVE = (1 << 1),
  /** Scale thickness. */
  GP_SCULPT_SETT_FLAG_SCALE_THICKNESS = (1 << 3),
  /** Stroke Auto-Masking for sculpt. */
  GP_SCULPT_SETT_FLAG_AUTOMASK_STROKE = (1 << 4),
  /** Stroke Layer Auto-Masking for sculpt. */
  GP_SCULPT_SETT_FLAG_AUTOMASK_LAYER_STROKE = (1 << 5),
  /** Stroke Material Auto-Masking for sculpt. */
  GP_SCULPT_SETT_FLAG_AUTOMASK_MATERIAL_STROKE = (1 << 6),
  /** Active Layer Auto-Masking for sculpt. */
  GP_SCULPT_SETT_FLAG_AUTOMASK_LAYER_ACTIVE = (1 << 7),
  /** Active Material Auto-Masking for sculpt. */
  GP_SCULPT_SETT_FLAG_AUTOMASK_MATERIAL_ACTIVE = (1 << 8),
} eGP_Sculpt_SettingsFlag;

/** #GP_Sculpt_Settings::gpencil_selectmode_sculpt */
typedef enum eGP_Sculpt_SelectMaskFlag {
  /** Only affect selected points. */
  GP_SCULPT_MASK_SELECTMODE_POINT = (1 << 0),
  /** Only affect selected strokes. */
  GP_SCULPT_MASK_SELECTMODE_STROKE = (1 << 1),
  /** Only affect selected segments. */
  GP_SCULPT_MASK_SELECTMODE_SEGMENT = (1 << 2),
} eGP_Sculpt_SelectMaskFlag;

/** #GP_Sculpt_Settings::gpencil_selectmode_vertex */
typedef enum eGP_vertex_SelectMaskFlag {
  /** Only affect selected points. */
  GP_VERTEX_MASK_SELECTMODE_POINT = (1 << 0),
  /** Only affect selected strokes. */
  GP_VERTEX_MASK_SELECTMODE_STROKE = (1 << 1),
  /** Only affect selected segments. */
  GP_VERTEX_MASK_SELECTMODE_SEGMENT = (1 << 2),
} eGP_Vertex_SelectMaskFlag;

/** Settings for GP Interpolation Operators. */
typedef struct GP_Interpolate_Settings {
  /** Custom interpolation curve (for use with GP_IPO_CURVEMAP). */
  struct CurveMapping *custom_ipo;
} GP_Interpolate_Settings;

/** #GP_Interpolate_Settings::flag */
typedef enum eGP_Interpolate_SettingsFlag {
  /** Apply interpolation to all layers. */
  GP_TOOLFLAG_INTERPOLATE_ALL_LAYERS = (1 << 0),
  /** Apply interpolation to only selected. */
  GP_TOOLFLAG_INTERPOLATE_ONLY_SELECTED = (1 << 1),
  /** Exclude breakdown keyframe type as extreme. */
  GP_TOOLFLAG_INTERPOLATE_EXCLUDE_BREAKDOWNS = (1 << 2),
} eGP_Interpolate_SettingsFlag;

/** #GP_Interpolate_Settings::type */
typedef enum eGP_Interpolate_Type {
  /** Traditional Linear Interpolation. */
  GP_IPO_LINEAR = 0,

  /** CurveMap Defined Interpolation. */
  GP_IPO_CURVEMAP = 1,

  /* Easing Equations. */
  GP_IPO_BACK = 3,
  GP_IPO_BOUNCE = 4,
  GP_IPO_CIRC = 5,
  GP_IPO_CUBIC = 6,
  GP_IPO_ELASTIC = 7,
  GP_IPO_EXPO = 8,
  GP_IPO_QUAD = 9,
  GP_IPO_QUART = 10,
  GP_IPO_QUINT = 11,
  GP_IPO_SINE = 12,
} eGP_Interpolate_Type;

/** \} */

/* -------------------------------------------------------------------- */
/** \name Unified Paint Settings
 * \{ */

/**
 * These settings can override the equivalent fields in the active
 * Brush for any paint mode; the flag field controls whether these
 * values are used
 */
typedef struct UnifiedPaintSettings {
  /** Unified radius of brush in pixels. */
  int size;

  /** Unified radius of brush in Blender units. */
  float unprojected_radius;

  /** Unified strength of brush. */
  float alpha;

  /** Unified brush weight, [0, 1]. */
  float weight;

  /** Unified brush color. */
  float rgb[3];
  /** Unified brush secondary color. */
  float secondary_rgb[3];

  /** User preferences for sculpt and paint. */
  int flag;

  /* Rake rotation. */

  /** Record movement of mouse so that rake can start at an intuitive angle. */
  float last_rake[2];
  float last_rake_angle;

  int last_stroke_valid;
  float average_stroke_accum[3];
  int average_stroke_counter;

  float brush_rotation;
  float brush_rotation_sec;

  /*******************************************************************************
   * all data below are used to communicate with cursor drawing and tex sampling *
   *******************************************************************************/
  int anchored_size;

  /**
   * Normalization factor due to accumulated value of curve along spacing.
   * Calculated when brush spacing changes to dampen strength of stroke
   * if space attenuation is used.
   */
  float overlap_factor;
  char draw_inverted;
  /** Check is there an ongoing stroke right now. */
  char stroke_active;

  char draw_anchored;
  char do_linear_conversion;

  /**
   * Store last location of stroke or whether the mesh was hit.
   * Valid only while stroke is active.
   */
  float last_location[3];
  int last_hit;

  float anchored_initial_mouse[2];

  /**
   * Radius of brush, pre-multiplied with pressure.
   * In case of anchored brushes contains the anchored radius.
   */
  float pixel_radius;
  float initial_pixel_radius;
  float start_pixel_radius;

  /** Drawing pressure. */
  float size_pressure_value;

  /** Position of mouse, used to sample the texture. */
  float tex_mouse[2];

  /** Position of mouse, used to sample the mask texture. */
  float mask_tex_mouse[2];

  /** ColorSpace cache to avoid locking up during sampling. */
  struct ColorSpace *colorspace;
} UnifiedPaintSettings;

/** #UnifiedPaintSettings::flag */
typedef enum {
  UNIFIED_PAINT_SIZE = (1 << 0),
  UNIFIED_PAINT_ALPHA = (1 << 1),
  UNIFIED_PAINT_WEIGHT = (1 << 5),
  UNIFIED_PAINT_COLOR = (1 << 6),

  /** Only used if unified size is enabled, mirrors the brush flag #BRUSH_LOCK_SIZE. */
  UNIFIED_PAINT_BRUSH_LOCK_SIZE = (1 << 2),
  UNIFIED_PAINT_FLAG_UNUSED_0 = (1 << 3),

  UNIFIED_PAINT_FLAG_UNUSED_1 = (1 << 4),
} eUnifiedPaintSettingsFlags;

typedef struct CurvePaintSettings {
  char curve_type;
  char flag;
  char depth_mode;
  char surface_plane;
  char fit_method;
  char _pad;
  short error_threshold;
  float radius_min, radius_max;
  float radius_taper_start, radius_taper_end;
  float surface_offset;
  float corner_angle;
} CurvePaintSettings;

/** #CurvePaintSettings::flag */
enum {
  CURVE_PAINT_FLAG_CORNERS_DETECT = (1 << 0),
  CURVE_PAINT_FLAG_PRESSURE_RADIUS = (1 << 1),
  CURVE_PAINT_FLAG_DEPTH_STROKE_ENDPOINTS = (1 << 2),
  CURVE_PAINT_FLAG_DEPTH_STROKE_OFFSET_ABS = (1 << 3),
};

/** #CurvePaintSettings::fit_method */
enum {
  CURVE_PAINT_FIT_METHOD_REFIT = 0,
  CURVE_PAINT_FIT_METHOD_SPLIT = 1,
};

/** #CurvePaintSettings::depth_mode */
enum {
  CURVE_PAINT_PROJECT_CURSOR = 0,
  CURVE_PAINT_PROJECT_SURFACE = 1,
};

/** #CurvePaintSettings::surface_plane */
enum {
  CURVE_PAINT_SURFACE_PLANE_NORMAL_VIEW = 0,
  CURVE_PAINT_SURFACE_PLANE_NORMAL_SURFACE = 1,
  CURVE_PAINT_SURFACE_PLANE_VIEW = 2,
};

/** \} */

/* -------------------------------------------------------------------- */
/** \name Mesh Visualization
 * \{ */

/** Stats for Meshes. */
typedef struct MeshStatVis {
  char type;
  char _pad1[2];

  /* Overhang. */
  char overhang_axis;
  float overhang_min, overhang_max;

  /* Thickness. */
  float thickness_min, thickness_max;
  char thickness_samples;
  char _pad2[3];

  /* Distort. */
  float distort_min, distort_max;

  /* Sharp. */
  float sharp_min, sharp_max;
} MeshStatVis;

/** \} */

/* -------------------------------------------------------------------- */
/** \name Sequencer Tool Settings
 * \{ */

typedef struct SequencerToolSettings {
  /** #eSeqImageFitMethod. */
  int fit_method;
  short snap_mode;
  short snap_flag;
  /** #eSeqOverlapMode. */
  int overlap_mode;
  /**
   * When there are many snap points,
   * 0-1 range corresponds to resolution from bound-box to all possible snap points.
   */
  int snap_distance;
  int pivot_point;
} SequencerToolSettings;

typedef enum eSeqOverlapMode {
  SEQ_OVERLAP_EXPAND,
  SEQ_OVERLAP_OVERWRITE,
  SEQ_OVERLAP_SHUFFLE,
} eSeqOverlapMode;

typedef enum eSeqImageFitMethod {
  SEQ_SCALE_TO_FIT,
  SEQ_SCALE_TO_FILL,
  SEQ_STRETCH_TO_FILL,
  SEQ_USE_ORIGINAL_SIZE,
} eSeqImageFitMethod;

/** \} */

/* -------------------------------------------------------------------- */
/** \name Tool Settings
 * \{ */

/** #CurvePaintSettings::surface_plane */
enum {
  AUTO_MERGE = 1 << 0,
  AUTO_MERGE_AND_SPLIT = 1 << 1,
};

typedef struct ToolSettings {
  /** Vertex paint. */
  VPaint *vpaint;
  /** Weight paint. */
  VPaint *wpaint;
  Sculpt *sculpt;
  /** Uv smooth. */
  UvSculpt *uvsculpt;
  /** Gpencil paint. */
  GpPaint *gp_paint;
  /** Gpencil vertex paint. */
  GpVertexPaint *gp_vertexpaint;
  /** Gpencil sculpt paint. */
  GpSculptPaint *gp_sculptpaint;
  /** Gpencil weight paint. */
  GpWeightPaint *gp_weightpaint;
  /** Curves sculpt. */
  CurvesSculpt *curves_sculpt;

  /** Vertex group weight - used only for editmode, not weight paint. */
  float vgroup_weight;

  /** Remove doubles limit. */
  float doublimit;
  char automerge;
  char object_flag;

  /** Selection Mode for Mesh. */
  char selectmode;

  /* UV Calculation. */
  char unwrapper;
  char uvcalc_flag;
  char uv_flag;
  char uv_selectmode;
  char uv_sticky;

  float uvcalc_margin;

  /* Auto-IK. */
  /** Runtime only. */
  short autoik_chainlen;

  /* Grease Pencil. */
  /** Flags/options for how the tool works. */
  char gpencil_flags;

  /** Stroke placement settings: 3D View. */
  char gpencil_v3d_align;
  /** General 2D Editor. */
  char gpencil_v2d_align;
  char _pad0[2];

  /* Annotations. */
  /** Stroke placement settings - 3D View. */
  char annotate_v3d_align;

  /** Default stroke thickness for annotation strokes. */
  short annotate_thickness;
  /** Stroke selection mode for Edit. */
  char gpencil_selectmode_edit;
  /** Stroke selection mode for Sculpt. */
  char gpencil_selectmode_sculpt;

  /** Grease Pencil Sculpt. */
  struct GP_Sculpt_Settings gp_sculpt;

  /** Grease Pencil Interpolation Tool(s). */
  struct GP_Interpolate_Settings gp_interpolate;

  /** Image Paint (8 bytes aligned please!). */
  struct ImagePaintSettings imapaint;

  /** Settings for paint mode. */
  struct PaintModeSettings paint_mode;

  /** Particle Editing. */
  struct ParticleEditSettings particle;

  /** Transform Proportional Area of Effect. */
  float proportional_size;

  /** Select Group Threshold. */
  float select_thresh;

  /* Auto-Keying Mode. */
  /** Defines in DNA_userdef_types.h. */
  short autokey_flag;
  char autokey_mode;
  /** Keyframe type (see DNA_curve_types.h). */
  char keyframe_type;

  /** Multi-resolution meshes. */
  char multires_subdiv_type;

  /** Edge tagging, store operator settings (no UI access). */
  char edge_mode;

  char edge_mode_live_unwrap;

  /* Transform. */

  char transform_pivot_point;
  char transform_flag;
  /** Snap elements (per space-type), #eSnapMode. */
  char _pad1[1];
  short snap_mode;
  char snap_node_mode;
  char snap_uv_mode;
  short snap_anim_mode;
  /** Generic flags (per space-type), #eSnapFlag. */
  short snap_flag;
  short snap_flag_node;
  short snap_flag_seq;
  short snap_flag_anim;
  short snap_uv_flag;
  char _pad[4];
  /** Default snap source, #eSnapSourceOP. */
  /**
   * TODO(@gfxcoder): Rename `snap_target` to `snap_source` to avoid previous ambiguity of
   * "target" (now, "source" is geometry to be moved and "target" is geometry to which moved
   * geometry is snapped).
   */
  char snap_target;
  /** Snap mask for transform modes, #eSnapTransformMode. */
  char snap_transform_mode_flag;
  /** Steps to break transformation into with face nearest snapping. */
  short snap_face_nearest_steps;

  char proportional_edit, prop_mode;
  /** Proportional edit, object mode. */
  char proportional_objects;
  /** Proportional edit, mask editing. */
  char proportional_mask;
  /** Proportional edit, action editor. */
  char proportional_action;
  /** Proportional edit, graph editor. */
  char proportional_fcurve;
  /** Lock marker editing. */
  char lock_markers;

  /** Auto normalizing mode in wpaint. */
  char auto_normalize;
  /** Present weights as if all locked vertex groups were
   *  deleted, and the remaining deform groups normalized. */
  char wpaint_lock_relative;
  /** Paint multiple bones in wpaint. */
  char multipaint;
  char weightuser;
  /** Subset selection filter in wpaint. */
  char vgroupsubset;

  /** Stroke selection mode for Vertex Paint. */
  char gpencil_selectmode_vertex;

  /* UV painting. */
  char uv_sculpt_settings;
  char uv_relax_method;

  char workspace_tool_type;

  /**
   * XXX: these `sculpt_paint_*` fields are deprecated, use the
   * unified_paint_settings field instead!
   */
  short sculpt_paint_settings DNA_DEPRECATED;
  int sculpt_paint_unified_size DNA_DEPRECATED;
  float sculpt_paint_unified_unprojected_radius DNA_DEPRECATED;
  float sculpt_paint_unified_alpha DNA_DEPRECATED;

  /** Unified Paint Settings. */
  struct UnifiedPaintSettings unified_paint_settings;

  struct CurvePaintSettings curve_paint_settings;

  struct MeshStatVis statvis;

  /** Normal Editing. */
  float normal_vector[3];
  char _pad6[4];

  /**
   * Custom Curve Profile for bevel tool:
   * Temporary until there is a proper preset system that stores the profiles or maybe stores
   * entire bevel configurations.
   */
  struct CurveProfile *custom_bevel_profile_preset;

  struct SequencerToolSettings *sequencer_tool_settings;

  short snap_mode_tools; /* If SCE_SNAP_TO_NONE, use #ToolSettings::snap_mode. #eSnapMode. */
  char plane_axis;       /* X, Y or Z. */
  char plane_depth;      /* #eV3DPlaceDepth. */
  char plane_orient;     /* #eV3DPlaceOrient. */
  char use_plane_axis_auto;
  char _pad7[2];

} ToolSettings;

/** \} */

/* Assorted Scene Data. */

/* -------------------------------------------------------------------- */
/** \name Unit Settings
 * \{ */

/** Display/Editing unit options for each scene. */
typedef struct UnitSettings {

  /** Maybe have other unit conversions? */
  float scale_length;
  /** Imperial, metric etc. */
  char system;
  /** Not implemented as a proper unit system yet. */
  char system_rotation;
  short flag;

  char length_unit;
  char mass_unit;
  char time_unit;
  char temperature_unit;

  char _pad[4];
} UnitSettings;

/** \} */

/* -------------------------------------------------------------------- */
/** \name Global/Common Physics Settings
 * \{ */

typedef struct PhysicsSettings {
  float gravity[3];
  int flag, quick_cache_step;
  char _pad0[4];
} PhysicsSettings;

/**
 * Safe Area options used in Camera View & Sequencer.
 */
typedef struct DisplaySafeAreas {
  /* Each value represents the (x,y) margins as a multiplier.
   * 'center' in this context is just the name for a different kind of safe-area. */

  /** Title Safe. */
  float title[2];
  /** Image/Graphics Safe. */
  float action[2];

  /* Use for alternate aspect ratio. */
  float title_center[2];
  float action_center[2];
} DisplaySafeAreas;

/**
 * Scene Display - used for store scene specific display settings for the 3d view.
 */
typedef struct SceneDisplay {
  /** Light direction for shadows/highlight. */
  float light_direction[3];
  float shadow_shift, shadow_focus;

  /** Settings for Cavity Shader. */
  float matcap_ssao_distance;
  float matcap_ssao_attenuation;
  int matcap_ssao_samples;

  /** Method of AA for viewport rendering and image rendering. */
  char viewport_aa;
  char render_aa;
  char _pad[6];

  /** OpenGL render engine settings. */
  View3DShading shading;
} SceneDisplay;

/**
 * Ray-tracing parameters.
 */
typedef struct RaytraceEEVEE {
  /** Higher values will take lower strides and have less blurry intersections. */
  float screen_trace_quality;
  /** Thickness in world space each surface will have during screen space tracing. */
  float screen_trace_thickness;
  /** Resolution downscale factor. */
  int resolution_scale;
  /** Maximum intensity a ray can have. */
  float sample_clamp;
  /** #RaytraceEEVEE_Flag. */
  int flag;
  /** #RaytraceEEVEE_DenoiseStages. */
  int denoise_stages;
} RaytraceEEVEE;

typedef struct SceneEEVEE {
  int flag;
  int gi_diffuse_bounces;
  int gi_cubemap_resolution;
  int gi_visibility_resolution;
  float gi_irradiance_smoothing;
  float gi_glossy_clamp;
  float gi_filter_quality;
  int gi_irradiance_pool_size;

  float gi_cubemap_draw_size;
  float gi_irradiance_draw_size;

  int taa_samples;
  int taa_render_samples;
  int sss_samples;
  float sss_jitter_threshold;

  float ssr_quality;
  float ssr_max_roughness;
  float ssr_thickness;
  float ssr_border_fade;
  float ssr_firefly_fac;

  float volumetric_start;
  float volumetric_end;
  int volumetric_tile_size;
  int volumetric_samples;
  float volumetric_sample_distribution;
  float volumetric_light_clamp;
  int volumetric_shadow_samples;

  float gtao_distance;
  float gtao_factor;
  float gtao_quality;

  float bokeh_overblur;
  float bokeh_max_size;
  float bokeh_threshold;
  float bokeh_neighbor_max;
  float bokeh_denoise_fac;

  float bloom_color[3];
  float bloom_threshold;
  float bloom_knee;
  float bloom_intensity;
  float bloom_radius;
  float bloom_clamp;

  int motion_blur_samples DNA_DEPRECATED;
  int motion_blur_max;
  int motion_blur_steps;
  int motion_blur_position;
  float motion_blur_shutter;
  float motion_blur_depth_scale;

  int shadow_method DNA_DEPRECATED;
  int shadow_cube_size;
  int shadow_cascade_size;
  int shadow_pool_size;

  int ray_split_settings;
  int ray_tracing_method;

  struct RaytraceEEVEE reflection_options;
  struct RaytraceEEVEE refraction_options;

  struct LightCache *light_cache DNA_DEPRECATED;
  struct LightCache *light_cache_data;
  /* Need a 128 byte string for some translations of some messages. */
  char light_cache_info[128];

  float overscan;
  float light_threshold;

  int gameflag, _pad50[3]; // UPBGE

} SceneEEVEE;

typedef struct SceneGpencil {
  float smaa_threshold;
  char _pad[4];
} SceneGpencil;

typedef struct SceneHydra {
  int export_method;
  int _pad0;
} SceneHydra;

/** \} */

/* -------------------------------------------------------------------- */
/** \name Transform Orientation
 * \{ */

typedef struct TransformOrientationSlot {
  int type;
  int index_custom;
  char flag;
  char _pad0[7];
} TransformOrientationSlot;

/** Indices when used in #Scene::orientation_slots. */
enum {
  SCE_ORIENT_DEFAULT = 0,
  SCE_ORIENT_TRANSLATE = 1,
  SCE_ORIENT_ROTATE = 2,
  SCE_ORIENT_SCALE = 3,
};

/** \} */

/* -------------------------------------------------------------------- */
/** \name Scene ID-Block
 * \{ */

typedef struct Scene {
  ID id;
  /** Animation data (must be immediately after id for utilities to use it). */
  struct AnimData *adt;
  /** Runtime (must be immediately after id for utilities to use it). */
  DrawDataList drawdata;

  struct Object *camera;
  struct World *world;

  struct Scene *set;

  ListBase base DNA_DEPRECATED;
  /** Active base. */
  struct Base *basact DNA_DEPRECATED;
  void *_pad1;

  /** 3d cursor location. */
  View3DCursor cursor;

  /** Bit-flags for layer visibility (deprecated). */
  unsigned int lay;
  /** Active layer (deprecated). */
  int layact DNA_DEPRECATED;
  char _pad2[4];

  /** Various settings. */
  short flag;

  char use_nodes;
  char _pad3[1];

  struct bNodeTree *nodetree;

  /** Sequence editor data is allocated here. */
  struct Editing *ed;

  /** Default allocated now. */
  struct ToolSettings *toolsettings;
  void *_pad4;
  struct DisplaySafeAreas safe_areas;

  /* Migrate or replace? depends on some internal things... */
  /* No, is on the right place (ton). */
  struct RenderData r;
  struct AudioData audio;

  ListBase markers;
  ListBase transform_spaces;

  /** First is the [scene, translate, rotate, scale]. */
  TransformOrientationSlot orientation_slots[4];

  void *sound_scene;
  void *playback_handle;
  void *sound_scrub_handle;
  void *speaker_handles;

  /** (runtime) info/cache used for presenting playback frame-rate info to the user. */
  void *fps_info;

  /** None of the dependency graph vars is mean to be saved. */
  struct GHash *depsgraph_hash;
  char _pad7[4];

  /* User-Defined KeyingSets. */
  /**
   * Index of the active KeyingSet.
   * first KeyingSet has index 1, 'none' active is 0, 'add new' is -1
   */
  int active_keyingset;
  /** KeyingSets for this scene. */
  ListBase keyingsets;

  /* Game Settings */
  struct GameData gm;

  /* Units. */
  struct UnitSettings unit;

  /** Grease Pencil - Annotations. */
  struct bGPdata *gpd;

  /* Movie Tracking. */
  /** Active movie clip. */
  struct MovieClip *clip;

  /** Physics simulation settings. */
  struct PhysicsSettings physics_settings;

  void *_pad8;
  /**
   * XXX: runtime flag for drawing, actually belongs in the window,
   * only used by #BKE_object_handle_update()
   */
  struct CustomData_MeshMasks customdata_mask;
  /** XXX: same as above but for temp operator use (viewport renders). */
  struct CustomData_MeshMasks customdata_mask_modal;

  /* Color Management. */
  ColorManagedViewSettings view_settings;
  ColorManagedDisplaySettings display_settings;
  ColorManagedColorspaceSettings sequencer_colorspace_settings;

  /** RigidBody simulation world+settings. */
  struct RigidBodyWorld *rigidbody_world;

  struct PreviewImage *preview;

  /** ViewLayer, defined in DNA_layer_types.h */
  ListBase view_layers;
  /** Not an actual data-block, but memory owned by scene. */
  struct Collection *master_collection;

  /** Settings to be override by work-spaces. */
  IDProperty *layer_properties;

  /**
   * Frame range used for simulations in geometry nodes by default, if SCE_CUSTOM_SIMULATION_RANGE
   * is set. Individual simulations can overwrite this though.
   */
  int simulation_frame_start;
  int simulation_frame_end;

  struct SceneDisplay display;
  struct SceneEEVEE eevee;
  struct SceneGpencil grease_pencil_settings;
  struct SceneHydra hydra;

  void *_pad10;
} Scene;

/** \} */

/* -------------------------------------------------------------------- */
/** \name Render Data Enum/Flags
 * \{ */

/** #RenderData::flag. */
enum {
  /** Use preview range. */
  SCER_PRV_RANGE = 1 << 0,
  SCER_LOCK_FRAME_SELECTION = 1 << 1,
  /** Show/use sub-frames (for checking motion blur). */
  SCER_SHOW_SUBFRAME = 1 << 3,
};

/** #RenderData::mode. */
enum {
  R_MODE_UNUSED_0 = 1 << 0, /* dirty */
  R_MODE_UNUSED_1 = 1 << 1, /* cleared */
  R_MODE_UNUSED_2 = 1 << 2, /* cleared */
  R_MODE_UNUSED_3 = 1 << 3, /* cleared */
  R_MODE_UNUSED_4 = 1 << 4, /* cleared */
  R_MODE_UNUSED_5 = 1 << 5, /* cleared */
  R_MODE_UNUSED_6 = 1 << 6, /* cleared */
  R_MODE_UNUSED_7 = 1 << 7, /* cleared */
  R_MODE_UNUSED_8 = 1 << 8, /* cleared */
  R_BORDER = 1 << 9,
  R_MODE_UNUSED_10 = 1 << 10, /* cleared */
  R_CROP = 1 << 11,
  /** Disable camera switching: runtime (DURIAN_CAMERA_SWITCH) */
  R_NO_CAMERA_SWITCH = 1 << 12,
  R_MODE_UNUSED_13 = 1 << 13, /* cleared */
  R_MBLUR = 1 << 14,
  /* unified was here */
  R_MODE_UNUSED_16 = 1 << 16, /* cleared */
  R_MODE_UNUSED_17 = 1 << 17, /* cleared */
  R_MODE_UNUSED_18 = 1 << 18, /* cleared */
  R_MODE_UNUSED_19 = 1 << 19, /* cleared */
  R_FIXED_THREADS = 1 << 19,

  R_MODE_UNUSED_20 = 1 << 20, /* cleared */
  R_MODE_UNUSED_21 = 1 << 21, /* cleared */
  R_NO_OVERWRITE = 1 << 22,   /* Skip existing files. */
  R_TOUCH = 1 << 23,          /* Touch files before rendering. */
  R_SIMPLIFY = 1 << 24,
  R_EDGE_FRS = 1 << 25,        /* R_EDGE reserved for Freestyle */
  R_PERSISTENT_DATA = 1 << 26, /* Keep data around for re-render. */
  R_MODE_UNUSED_27 = 1 << 27,  /* cleared */
};

/** #RenderData::seq_flag */
enum {
  R_SEQ_UNUSED_0 = (1 << 0), /* cleared */
  R_SEQ_UNUSED_1 = (1 << 1), /* cleared */
  R_SEQ_UNUSED_2 = (1 << 2), /* cleared */
  R_SEQ_UNUSED_3 = (1 << 3), /* cleared */
  R_SEQ_UNUSED_4 = (1 << 4), /* cleared */
  R_SEQ_OVERRIDE_SCENE_SETTINGS = (1 << 5),
};

/** #RenderData::filtertype (used for nodes) */
enum {
  R_FILTER_BOX = 0,
  R_FILTER_TENT = 1,
  R_FILTER_QUAD = 2,
  R_FILTER_CUBIC = 3,
  R_FILTER_CATROM = 4,
  R_FILTER_GAUSS = 5,
  R_FILTER_MITCH = 6,
  R_FILTER_FAST_GAUSS = 7,
};

/** #RenderData::scemode */
enum {
  R_DOSEQ = 1 << 0,
  R_BG_RENDER = 1 << 1,
  /* Passepartout is camera option now, keep this for backward compatibility. */
  R_PASSEPARTOUT = 1 << 2,
  R_BUTS_PREVIEW = 1 << 3,
  R_EXTENSION = 1 << 4,
  R_MATNODE_PREVIEW = 1 << 5,
  R_DOCOMP = 1 << 6,
  R_COMP_CROP = 1 << 7,
  R_SCEMODE_UNUSED_8 = 1 << 8, /* cleared */
  R_SINGLE_LAYER = 1 << 9,
  R_SCEMODE_UNUSED_10 = 1 << 10, /* cleared */
  R_SCEMODE_UNUSED_11 = 1 << 11, /* cleared */
  R_NO_IMAGE_LOAD = 1 << 12,
  R_SCEMODE_UNUSED_13 = 1 << 13, /* cleared */
  R_NO_FRAME_UPDATE = 1 << 14,
  R_SCEMODE_UNUSED_15 = 1 << 15, /* cleared */
  R_SCEMODE_UNUSED_16 = 1 << 16, /* cleared */
  R_SCEMODE_UNUSED_17 = 1 << 17, /* cleared */
  R_TEXNODE_PREVIEW = 1 << 18,
  R_SCEMODE_UNUSED_19 = 1 << 19, /* cleared */
  R_EXR_CACHE_FILE = 1 << 20,
  R_MULTIVIEW = 1 << 21,
};

/** #RenderData::stamp */
enum {
  R_STAMP_TIME = 1 << 0,
  R_STAMP_FRAME = 1 << 1,
  R_STAMP_DATE = 1 << 2,
  R_STAMP_CAMERA = 1 << 3,
  R_STAMP_SCENE = 1 << 4,
  R_STAMP_NOTE = 1 << 5,
  /** Draw in the image space. */
  R_STAMP_DRAW = 1 << 6,
  R_STAMP_MARKER = 1 << 7,
  R_STAMP_FILENAME = 1 << 8,
  R_STAMP_SEQSTRIP = 1 << 9,
  R_STAMP_RENDERTIME = 1 << 10,
  R_STAMP_CAMERALENS = 1 << 11,
  R_STAMP_STRIPMETA = 1 << 12,
  R_STAMP_MEMORY = 1 << 13,
  R_STAMP_HIDE_LABELS = 1 << 14,
  R_STAMP_FRAME_RANGE = 1 << 15,
  R_STAMP_HOSTNAME = 1 << 16,
};

#define R_STAMP_ALL \
  (R_STAMP_TIME | R_STAMP_FRAME | R_STAMP_DATE | R_STAMP_CAMERA | R_STAMP_SCENE | R_STAMP_NOTE | \
   R_STAMP_MARKER | R_STAMP_FILENAME | R_STAMP_SEQSTRIP | R_STAMP_RENDERTIME | \
   R_STAMP_CAMERALENS | R_STAMP_MEMORY | R_STAMP_HIDE_LABELS | R_STAMP_FRAME_RANGE | \
   R_STAMP_HOSTNAME)

/** #RenderData::alphamode */
enum {
  R_ADDSKY = 0,
  R_ALPHAPREMUL = 1,
};

/** #RenderData::color_mgt_flag */
enum {
  /** Deprecated, should only be used in versioning code only. */
  R_COLOR_MANAGEMENT = (1 << 0),
  R_COLOR_MANAGEMENT_UNUSED_1 = (1 << 1),
};

/* bake_mode: same as RE_BAKE_xxx defines. */
/** #RenderData::bake_flag */
enum {
  R_BAKE_CLEAR = 1 << 0,
  // R_BAKE_OSA = 1 << 1, /* Deprecated. */
  R_BAKE_TO_ACTIVE = 1 << 2,
  // R_BAKE_NORMALIZE = 1 << 3, /* Deprecated. */
  R_BAKE_MULTIRES = 1 << 4,
  R_BAKE_LORES_MESH = 1 << 5,
  // R_BAKE_VCOL = 1 << 6, /* Deprecated. */
  R_BAKE_USERSCALE = 1 << 7,
  R_BAKE_CAGE = 1 << 8,
  R_BAKE_SPLIT_MAT = 1 << 9,
  R_BAKE_AUTO_NAME = 1 << 10,
};

/** #RenderData::bake_normal_space */
enum {
  R_BAKE_SPACE_CAMERA = 0,
  R_BAKE_SPACE_WORLD = 1,
  R_BAKE_SPACE_OBJECT = 2,
  R_BAKE_SPACE_TANGENT = 3,
};

/** #RenderData::line_thickness_mode */
enum {
  R_LINE_THICKNESS_ABSOLUTE = 1,
  R_LINE_THICKNESS_RELATIVE = 2,
};

/* Sequencer seq_prev_type seq_rend_type. */

/** #RenderData::engine (scene.cc) */
extern const char *RE_engine_id_BLENDER_EEVEE;
extern const char *RE_engine_id_BLENDER_WORKBENCH;
extern const char *RE_engine_id_CYCLES;

/** \} */

/* -------------------------------------------------------------------- */
/** \name Scene Defines
 * \{ */

/* Note that much higher max-frames give imprecise sub-frames, see: #46859. */
/* Current precision is 16 for the sub-frames closer to MAXFRAME. */

/* For general use. */
#define MAXFRAME 1048574
#define MAXFRAMEF 1048574.0f

#define MINFRAME 0
#define MINFRAMEF 0.0f

/** (Minimum frame number for current-frame). */
#define MINAFRAME -1048574
#define MINAFRAMEF -1048574.0f

/** \} */

/* -------------------------------------------------------------------- */
/** \name Scene Related Macros
 * \{ */

#define BASE_VISIBLE(v3d, base) BKE_base_is_visible(v3d, base)
#define BASE_SELECTABLE(v3d, base) \
  (BASE_VISIBLE(v3d, base) && \
   ((v3d == NULL) || (((1 << (base)->object->type) & (v3d)->object_type_exclude_select) == 0)) && \
   (((base)->flag & BASE_SELECTABLE) != 0))
#define BASE_SELECTED(v3d, base) (BASE_VISIBLE(v3d, base) && (((base)->flag & BASE_SELECTED) != 0))
#define BASE_EDITABLE(v3d, base) \
  (BASE_VISIBLE(v3d, base) && !ID_IS_LINKED((base)->object) && \
   (!ID_IS_OVERRIDE_LIBRARY_REAL((base)->object) || \
    ((base)->object->id.override_library->flag & LIBOVERRIDE_FLAG_SYSTEM_DEFINED) == 0))
#define BASE_SELECTED_EDITABLE(v3d, base) \
  (BASE_EDITABLE(v3d, base) && (((base)->flag & BASE_SELECTED) != 0))

/* deprecate this! */
#define OBEDIT_FROM_OBACT(ob) ((ob) ? (((ob)->mode & OB_MODE_EDIT) ? ob : NULL) : NULL)
#define OBPOSE_FROM_OBACT(ob) ((ob) ? (((ob)->mode & OB_MODE_POSE) ? ob : NULL) : NULL)
#define OBWEIGHTPAINT_FROM_OBACT(ob) \
  ((ob) ? (((ob)->mode & OB_MODE_WEIGHT_PAINT) ? ob : NULL) : NULL)

#define V3D_CAMERA_LOCAL(v3d) ((!(v3d)->scenelock && (v3d)->camera) ? (v3d)->camera : NULL)
#define V3D_CAMERA_SCENE(scene, v3d) \
  ((!(v3d)->scenelock && (v3d)->camera) ? (v3d)->camera : (scene)->camera)

#define PRVRANGEON (scene->r.flag & SCER_PRV_RANGE)
#define PSFRA ((PRVRANGEON) ? (scene->r.psfra) : (scene->r.sfra))
#define PEFRA ((PRVRANGEON) ? (scene->r.pefra) : (scene->r.efra))
#define FRA2TIME(a) ((((double)scene->r.frs_sec_base) * (double)(a)) / (double)scene->r.frs_sec)
#define TIME2FRA(a) ((((double)scene->r.frs_sec) * (double)(a)) / (double)scene->r.frs_sec_base)
#define FPS (((double)scene->r.frs_sec) / (double)scene->r.frs_sec_base)

/** \} */

/* -------------------------------------------------------------------- */
/** \name Scene Enum/Flags
 * \{ */

/* Base.flag is in `DNA_object_types.h`. */

/** #ToolSettings::transform_flag */
enum {
  SCE_XFORM_AXIS_ALIGN = (1 << 0),
  SCE_XFORM_DATA_ORIGIN = (1 << 1),
  SCE_XFORM_SKIP_CHILDREN = (1 << 2),
};

/** #ToolSettings::object_flag */
enum {
  SCE_OBJECT_MODE_LOCK = (1 << 0),
};

/** #ToolSettings::workspace_tool_flag */
enum {
  SCE_WORKSPACE_TOOL_FALLBACK = 0,
  SCE_WORKSPACE_TOOL_DEFAULT = 1,
};

/** #ToolSettings::snap_flag */
typedef enum eSnapFlag {
  SCE_SNAP = (1 << 0),
  SCE_SNAP_ROTATE = (1 << 1),
  SCE_SNAP_PEEL_OBJECT = (1 << 2),
  // SCE_SNAP_PROJECT = (1 << 3), /* DEPRECATED, see #SCE_SNAP_INDIVIDUAL_PROJECT. */
  /** Was `SCE_SNAP_NO_SELF`, but self should be active. */
  SCE_SNAP_NOT_TO_ACTIVE = (1 << 4),
  SCE_SNAP_ABS_GRID = (1 << 5),
  /* Same value with different name to make it easier to understand in time based code. */
  SCE_SNAP_ABS_TIME_STEP = (1 << 5),
  SCE_SNAP_BACKFACE_CULLING = (1 << 6),
  SCE_SNAP_KEEP_ON_SAME_OBJECT = (1 << 7),
  /** see #eSnapTargetOP */
  SCE_SNAP_TO_INCLUDE_EDITED = (1 << 8),
  SCE_SNAP_TO_INCLUDE_NONEDITED = (1 << 9),
  SCE_SNAP_TO_ONLY_SELECTABLE = (1 << 10),
} eSnapFlag;

ENUM_OPERATORS(eSnapFlag, SCE_SNAP_TO_ONLY_SELECTABLE)

/** See #ToolSettings::snap_target (to be renamed `snap_source`) and #TransSnap.source_operation */
typedef enum eSnapSourceOP {
  SCE_SNAP_SOURCE_CLOSEST = 0,
  SCE_SNAP_SOURCE_CENTER = 1,
  SCE_SNAP_SOURCE_MEDIAN = 2,
  SCE_SNAP_SOURCE_ACTIVE = 3,
} eSnapSourceOP;

ENUM_OPERATORS(eSnapSourceOP, SCE_SNAP_SOURCE_ACTIVE)

/**
 * #TransSnap::target_operation and #ToolSettings::snap_flag
 * (#SCE_SNAP_NOT_TO_ACTIVE, #SCE_SNAP_TO_INCLUDE_EDITED, #SCE_SNAP_TO_INCLUDE_NONEDITED,
 * #SCE_SNAP_TO_ONLY_SELECTABLE).
 */
typedef enum eSnapTargetOP {
  SCE_SNAP_TARGET_ALL = 0,
  SCE_SNAP_TARGET_NOT_SELECTED = (1 << 0),
  SCE_SNAP_TARGET_NOT_ACTIVE = (1 << 1),
  SCE_SNAP_TARGET_NOT_EDITED = (1 << 2),
  SCE_SNAP_TARGET_ONLY_SELECTABLE = (1 << 3),
  SCE_SNAP_TARGET_NOT_NONEDITED = (1 << 4),
} eSnapTargetOP;
ENUM_OPERATORS(eSnapTargetOP, SCE_SNAP_TARGET_NOT_NONEDITED)

/** #ToolSettings::snap_mode */
typedef enum eSnapMode {
  SCE_SNAP_TO_NONE = 0,

  /** #ToolSettings::snap_node_mode */
  SCE_SNAP_TO_NODE_X = (1 << 0),
  SCE_SNAP_TO_NODE_Y = (1 << 1),

  /** #ToolSettings::snap_mode and #ToolSettings::snap_node_mode and #ToolSettings.snap_uv_mode */
  SCE_SNAP_TO_POINT = (1 << 0),
  /* Even with the same value, there is a distinction between point and endpoint in the snap code.
   * Therefore, use different enums for better code readability. */
  SCE_SNAP_TO_EDGE_ENDPOINT = (1 << 0),
  SCE_SNAP_TO_EDGE = (1 << 1),
  SCE_SNAP_TO_FACE = (1 << 2),
  SCE_SNAP_TO_VOLUME = (1 << 3),
  SCE_SNAP_TO_EDGE_MIDPOINT = (1 << 4),
  SCE_SNAP_TO_EDGE_PERPENDICULAR = (1 << 5),
  SCE_SNAP_TO_INCREMENT = (1 << 6),
  SCE_SNAP_TO_GRID = (1 << 7),

  /** For snap individual elements. */
  SCE_SNAP_INDIVIDUAL_NEAREST = (1 << 8),
  SCE_SNAP_INDIVIDUAL_PROJECT = (1 << 9),

  /** #ToolSettings::snap_anim_mode */
  SCE_SNAP_TO_FRAME = (1 << 10),
  SCE_SNAP_TO_SECOND = (1 << 11),
  SCE_SNAP_TO_MARKERS = (1 << 12),
} eSnapMode;

/* Due to dependency conflicts with Cycles, header cannot directly include `BLI_utildefines.h`. */
/* TODO: move this macro to a more general place. */
#ifdef ENUM_OPERATORS
ENUM_OPERATORS(eSnapMode, SCE_SNAP_TO_MARKERS)
#endif

#define SCE_SNAP_TO_VERTEX (SCE_SNAP_TO_POINT | SCE_SNAP_TO_EDGE_ENDPOINT)

#define SCE_SNAP_TO_GEOM \
  (SCE_SNAP_TO_VERTEX | SCE_SNAP_TO_EDGE | SCE_SNAP_TO_FACE | SCE_SNAP_TO_EDGE_PERPENDICULAR | \
   SCE_SNAP_TO_EDGE_MIDPOINT)

/** #SequencerToolSettings::snap_mode */
enum {
  SEQ_SNAP_TO_STRIPS = 1 << 0,
  SEQ_SNAP_TO_CURRENT_FRAME = 1 << 1,
  SEQ_SNAP_TO_STRIP_HOLD = 1 << 2,
};

/** #SequencerToolSettings::snap_flag */
enum {
  SEQ_SNAP_IGNORE_MUTED = 1 << 0,
  SEQ_SNAP_IGNORE_SOUND = 1 << 1,
  SEQ_SNAP_CURRENT_FRAME_TO_STRIPS = 1 << 2,
};

/** #ToolSettings::snap_transform_mode_flag */
typedef enum eSnapTransformMode {
  SCE_SNAP_TRANSFORM_MODE_TRANSLATE = (1 << 0),
  SCE_SNAP_TRANSFORM_MODE_ROTATE = (1 << 1),
  SCE_SNAP_TRANSFORM_MODE_SCALE = (1 << 2),
} eSnapTransformMode;

/** #ToolSettings::selectmode */
enum {
  SCE_SELECT_VERTEX = 1 << 0, /* for mesh */
  SCE_SELECT_EDGE = 1 << 1,
  SCE_SELECT_FACE = 1 << 2,
};

/** #MeshStatVis::type */
enum {
  SCE_STATVIS_OVERHANG = 0,
  SCE_STATVIS_THICKNESS = 1,
  SCE_STATVIS_INTERSECT = 2,
  SCE_STATVIS_DISTORT = 3,
  SCE_STATVIS_SHARP = 4,
};

/** #ParticleEditSettings::selectmode for particles */
enum {
  SCE_SELECT_PATH = 1 << 0,
  SCE_SELECT_POINT = 1 << 1,
  SCE_SELECT_END = 1 << 2,
};

/** #ToolSettings::prop_mode (proportional falloff) */
enum {
  PROP_SMOOTH = 0,
  PROP_SPHERE = 1,
  PROP_ROOT = 2,
  PROP_SHARP = 3,
  PROP_LIN = 4,
  PROP_CONST = 5,
  PROP_RANDOM = 6,
  PROP_INVSQUARE = 7,
  PROP_MODE_MAX = 8,
};

/** #ToolSettings::proportional_edit & similarly named members. */
enum {
  PROP_EDIT_USE = (1 << 0),
  PROP_EDIT_CONNECTED = (1 << 1),
  PROP_EDIT_PROJECTED = (1 << 2),
};

/** #ToolSettings::weightuser */
enum {
  OB_DRAW_GROUPUSER_NONE = 0,
  OB_DRAW_GROUPUSER_ACTIVE = 1,
  OB_DRAW_GROUPUSER_ALL = 2,
};

/* object_vgroup.cc */

#define WT_VGROUP_MASK_ALL \
  ((1 << WT_VGROUP_ACTIVE) | (1 << WT_VGROUP_BONE_SELECT) | (1 << WT_VGROUP_BONE_DEFORM) | \
   (1 << WT_VGROUP_BONE_DEFORM_OFF) | (1 << WT_VGROUP_ALL))

/** #Scene::flag */
enum {
  SCE_DS_SELECTED = 1 << 0,
  SCE_DS_COLLAPSED = 1 << 1,
  SCE_NLA_EDIT_ON = 1 << 2,
  SCE_FRAME_DROP = 1 << 3,
  SCE_KEYS_NO_SELONLY = 1 << 4,
  SCE_READFILE_LIBLINK_NEED_SETSCENE_CHECK = 1 << 5,
<<<<<<< HEAD
  SCE_INTERACTIVE = 1 << 6,
  SCE_IS_BLENDERPLAYER = 1 << 7,
  SCE_IS_GAME_XR_SESSION = 1 << 8,
  SCE_INTERACTIVE_VIEWPORT = 1 << 9,
=======
  SCE_CUSTOM_SIMULATION_RANGE = 1 << 6,
>>>>>>> ef18cdf8
};

/* Return flag BKE_scene_base_iter_next functions. */
enum {
  // F_ERROR = -1, /* UNUSED. */
  F_START = 0,
  F_SCENE = 1,
  F_DUPLI = 3,
};

/** #AudioData::flag */
enum {
  AUDIO_MUTE = 1 << 0,
  AUDIO_SYNC = 1 << 1,
  AUDIO_SCRUB = 1 << 2,
  AUDIO_VOLUME_ANIMATED = 1 << 3,
};

/** #FFMpegCodecData::flags */
enum {
#ifdef DNA_DEPRECATED_ALLOW
  /* DEPRECATED: you can choose none as audio-codec now. */
  FFMPEG_MULTIPLEX_AUDIO = (1 << 0),
#endif
  FFMPEG_AUTOSPLIT_OUTPUT = (1 << 1),
  FFMPEG_LOSSLESS_OUTPUT = (1 << 2),
  FFMPEG_USE_MAX_B_FRAMES = (1 << 3),
};

/** #Paint::flags */
typedef enum ePaintFlags {
  PAINT_SHOW_BRUSH = (1 << 0),
  PAINT_FAST_NAVIGATE = (1 << 1),
  PAINT_SHOW_BRUSH_ON_SURFACE = (1 << 2),
  PAINT_USE_CAVITY_MASK = (1 << 3),
  PAINT_SCULPT_DELAY_UPDATES = (1 << 4),
} ePaintFlags;

/**
 * #Paint::symmetry_flags
 * (for now just a duplicate of sculpt symmetry flags).
 */
typedef enum ePaintSymmetryFlags {
  PAINT_SYMM_NONE = 0,
  PAINT_SYMM_X = (1 << 0),
  PAINT_SYMM_Y = (1 << 1),
  PAINT_SYMM_Z = (1 << 2),
  PAINT_SYMMETRY_FEATHER = (1 << 3),
  PAINT_TILE_X = (1 << 4),
  PAINT_TILE_Y = (1 << 5),
  PAINT_TILE_Z = (1 << 6),
} ePaintSymmetryFlags;
ENUM_OPERATORS(ePaintSymmetryFlags, PAINT_TILE_Z);
#define PAINT_SYMM_AXIS_ALL (PAINT_SYMM_X | PAINT_SYMM_Y | PAINT_SYMM_Z)

#ifdef __cplusplus
inline ePaintSymmetryFlags operator++(ePaintSymmetryFlags &flags, int)
{
  flags = ePaintSymmetryFlags(char(flags) + 1);
  return flags;
}
#endif

/**
 * #Sculpt::flags
 * These can eventually be moved to paint flags?
 */
typedef enum eSculptFlags {
  SCULPT_FLAG_UNUSED_0 = (1 << 0), /* cleared */
  SCULPT_FLAG_UNUSED_1 = (1 << 1), /* cleared */
  SCULPT_FLAG_UNUSED_2 = (1 << 2), /* cleared */

  SCULPT_LOCK_X = (1 << 3),
  SCULPT_LOCK_Y = (1 << 4),
  SCULPT_LOCK_Z = (1 << 5),

  SCULPT_FLAG_UNUSED_6 = (1 << 6), /* cleared */

  SCULPT_FLAG_UNUSED_7 = (1 << 7), /* cleared */
  SCULPT_ONLY_DEFORM = (1 << 8),
  // SCULPT_SHOW_DIFFUSE = (1 << 9), /* deprecated */

  /** If set, the mesh will be drawn with smooth-shading in dynamic-topology mode. */
  SCULPT_FLAG_UNUSED_8 = (1 << 10), /* deprecated */

  /** If set, dynamic-topology brushes will subdivide short edges. */
  SCULPT_DYNTOPO_SUBDIVIDE = (1 << 12),
  /** If set, dynamic-topology brushes will collapse short edges. */
  SCULPT_DYNTOPO_COLLAPSE = (1 << 11),

  /** If set, dynamic-topology detail size will be constant in object space. */
  SCULPT_DYNTOPO_DETAIL_CONSTANT = (1 << 13),
  SCULPT_DYNTOPO_DETAIL_BRUSH = (1 << 14),
  /* unused = (1 << 15), */
  SCULPT_DYNTOPO_DETAIL_MANUAL = (1 << 16),
} eSculptFlags;

/** #Sculpt::transform_mode */
typedef enum eSculptTransformMode {
  SCULPT_TRANSFORM_MODE_ALL_VERTICES = 0,
  SCULPT_TRANSFORM_MODE_RADIUS_ELASTIC = 1,
} eSculptTrasnformMode;

/** #PaintModeSettings::mode */
typedef enum ePaintCanvasSource {
  /** Paint on the active node of the active material slot. */
  PAINT_CANVAS_SOURCE_MATERIAL = 0,
  /** Paint on a selected image. */
  PAINT_CANVAS_SOURCE_IMAGE = 1,
  /** Paint on the active color attribute (vertex color) layer. */
  PAINT_CANVAS_SOURCE_COLOR_ATTRIBUTE = 2,
} ePaintCanvasSource;

/** #ImagePaintSettings::mode */
/* Defines to let old texture painting use the new enum. */
/* TODO(jbakker): rename usages. */
#define IMAGEPAINT_MODE_MATERIAL PAINT_CANVAS_SOURCE_MATERIAL
#define IMAGEPAINT_MODE_IMAGE PAINT_CANVAS_SOURCE_IMAGE

/** #ImagePaintSettings::interp */
enum {
  IMAGEPAINT_INTERP_LINEAR = 0,
  IMAGEPAINT_INTERP_CLOSEST = 1,
};

/** #ImagePaintSettings::flag */
enum {
  IMAGEPAINT_DRAWING = 1 << 0,
  // IMAGEPAINT_DRAW_TOOL = 1 << 1,         /* Deprecated. */
  // IMAGEPAINT_DRAW_TOOL_DRAWING = 1 << 2, /* Deprecated. */
};

/* Projection painting only. */
/** #ImagePaintSettings::flag */
enum {
  IMAGEPAINT_PROJECT_XRAY = 1 << 4,
  IMAGEPAINT_PROJECT_BACKFACE = 1 << 5,
  IMAGEPAINT_PROJECT_FLAT = 1 << 6,
  IMAGEPAINT_PROJECT_LAYER_CLONE = 1 << 7,
  IMAGEPAINT_PROJECT_LAYER_STENCIL = 1 << 8,
  IMAGEPAINT_PROJECT_LAYER_STENCIL_INV = 1 << 9,
};

/** #ImagePaintSettings::missing_data */
enum {
  IMAGEPAINT_MISSING_UVS = 1 << 0,
  IMAGEPAINT_MISSING_MATERIAL = 1 << 1,
  IMAGEPAINT_MISSING_TEX = 1 << 2,
  IMAGEPAINT_MISSING_STENCIL = 1 << 3,
};

/** #ToolSettings::uvcalc_flag */
enum {
  UVCALC_FILLHOLES = 1 << 0,
  /** Would call this UVCALC_ASPECT_CORRECT, except it should be default with old file. */
  UVCALC_NO_ASPECT_CORRECT = 1 << 1,
  /** Adjust UVs while transforming with Vert or Edge Slide. */
  UVCALC_TRANSFORM_CORRECT_SLIDE = 1 << 2,
  /** Use mesh data after subsurf to compute UVs. */
  UVCALC_USESUBSURF = 1 << 3,
  /** Adjust UVs while transforming to avoid distortion */
  UVCALC_TRANSFORM_CORRECT = 1 << 4,
  /** Keep equal values merged while correcting custom-data. */
  UVCALC_TRANSFORM_CORRECT_KEEP_CONNECTED = 1 << 5,
};

/** #ToolSettings::uv_flag */
enum {
  UV_SYNC_SELECTION = 1,
  UV_SHOW_SAME_IMAGE = 2,
};

/** #ToolSettings::uv_selectmode */
enum {
  UV_SELECT_VERTEX = 1 << 0,
  UV_SELECT_EDGE = 1 << 1,
  UV_SELECT_FACE = 1 << 2,
  UV_SELECT_ISLAND = 1 << 3,
};

/** #ToolSettings::uv_sticky */
enum {
  SI_STICKY_LOC = 0,
  SI_STICKY_DISABLE = 1,
  SI_STICKY_VERTEX = 2,
};

/** #ToolSettings::gpencil_flags */
typedef enum eGPencil_Flags {
  /** When creating new frames, the last frame gets used as the basis for the new one. */
  GP_TOOL_FLAG_RETAIN_LAST = (1 << 1),
  /** Add the strokes below all strokes in the layer. */
  GP_TOOL_FLAG_PAINT_ONBACK = (1 << 2),
  /** Show compact list of colors. */
  GP_TOOL_FLAG_THUMBNAIL_LIST = (1 << 3),
  /** Generate weight data for new strokes. */
  GP_TOOL_FLAG_CREATE_WEIGHTS = (1 << 4),
  /** Auto-merge with last stroke. */
  GP_TOOL_FLAG_AUTOMERGE_STROKE = (1 << 5),
} eGPencil_Flags;

/** #Scene::r.simplify_gpencil */
typedef enum eGPencil_SimplifyFlags {
  /** Simplify. */
  SIMPLIFY_GPENCIL_ENABLE = (1 << 0),
  /** Simplify on play. */
  SIMPLIFY_GPENCIL_ON_PLAY = (1 << 1),
  /** Simplify fill on viewport. */
  SIMPLIFY_GPENCIL_FILL = (1 << 2),
  /** Simplify modifier on viewport. */
  SIMPLIFY_GPENCIL_MODIFIER = (1 << 3),
  /** Simplify Shader FX. */
  SIMPLIFY_GPENCIL_FX = (1 << 5),
  /** Simplify layer tint. */
  SIMPLIFY_GPENCIL_TINT = (1 << 7),
  /** Simplify Anti-aliasing. */
  SIMPLIFY_GPENCIL_AA = (1 << 8),
} eGPencil_SimplifyFlags;

/** `ToolSettings.gpencil_*_align` - Stroke Placement mode flags. */
typedef enum eGPencil_Placement_Flags {
  /** New strokes are added in viewport/data space (i.e. not screen space). */
  GP_PROJECT_VIEWSPACE = (1 << 0),

  // /** Viewport space, but relative to render canvas (Sequencer Preview Only) */
  // GP_PROJECT_CANVAS = (1 << 1), /* UNUSED */

  /** Project into the screen's Z values. */
  GP_PROJECT_DEPTH_VIEW = (1 << 2),
  GP_PROJECT_DEPTH_STROKE = (1 << 3),

  /** "Use Endpoints". */
  GP_PROJECT_DEPTH_STROKE_ENDPOINTS = (1 << 4),
  GP_PROJECT_CURSOR = (1 << 5),
  GP_PROJECT_DEPTH_STROKE_FIRST = (1 << 6),
} eGPencil_Placement_Flags;

/** #ToolSettings::gpencil_selectmode */
typedef enum eGPencil_Selectmode_types {
  GP_SELECTMODE_POINT = 0,
  GP_SELECTMODE_STROKE = 1,
  GP_SELECTMODE_SEGMENT = 2,
} eGPencil_Selectmode_types;

/** #ToolSettings::gpencil_guide_types */
typedef enum eGPencil_GuideTypes {
  GP_GUIDE_CIRCULAR = 0,
  GP_GUIDE_RADIAL = 1,
  GP_GUIDE_PARALLEL = 2,
  GP_GUIDE_GRID = 3,
  GP_GUIDE_ISO = 4,
} eGPencil_GuideTypes;

/** #ToolSettings::gpencil_guide_references */
typedef enum eGPencil_Guide_Reference {
  GP_GUIDE_REF_CURSOR = 0,
  GP_GUIDE_REF_CUSTOM = 1,
  GP_GUIDE_REF_OBJECT = 2,
} eGPencil_Guide_Reference;

/** #ToolSettings::particle flag */
enum {
  PE_KEEP_LENGTHS = 1 << 0,
  PE_LOCK_FIRST = 1 << 1,
  PE_DEFLECT_EMITTER = 1 << 2,
  PE_INTERPOLATE_ADDED = 1 << 3,
  PE_DRAW_PART = 1 << 4,
  PE_UNUSED_6 = 1 << 6, /* cleared */
  PE_FADE_TIME = 1 << 7,
  PE_AUTO_VELOCITY = 1 << 8,
};

/** #ParticleEditSettings::brushtype */
enum {
  PE_BRUSH_NONE = -1,
  PE_BRUSH_COMB = 0,
  PE_BRUSH_CUT = 1,
  PE_BRUSH_LENGTH = 2,
  PE_BRUSH_PUFF = 3,
  PE_BRUSH_ADD = 4,
  PE_BRUSH_SMOOTH = 5,
  PE_BRUSH_WEIGHT = 6,
};

/** #ParticleBrushData::flag */
enum {
  PE_BRUSH_DATA_PUFF_VOLUME = 1 << 0,
};

/** #ParticleBrushData::edittype */
enum {
  PE_TYPE_PARTICLES = 0,
  PE_TYPE_SOFTBODY = 1,
  PE_TYPE_CLOTH = 2,
};

/** #PhysicsSettings::flag */
enum {
  PHYS_GLOBAL_GRAVITY = 1,
};

/* UnitSettings */

#define USER_UNIT_ADAPTIVE 0xFF
/** #UnitSettings::system */
enum {
  USER_UNIT_NONE = 0,
  USER_UNIT_METRIC = 1,
  USER_UNIT_IMPERIAL = 2,
};
/** #UnitSettings::flag */
enum {
  USER_UNIT_OPT_SPLIT = 1,
  USER_UNIT_ROT_RADIANS = 2,
};

/** #SceneEEVEE::flag */
enum {
  // SCE_EEVEE_VOLUMETRIC_ENABLED = (1 << 0), /* Unused */
  SCE_EEVEE_VOLUMETRIC_LIGHTS = (1 << 1),
  SCE_EEVEE_VOLUMETRIC_SHADOWS = (1 << 2),
  //  SCE_EEVEE_VOLUMETRIC_COLORED    = (1 << 3), /* Unused */
  SCE_EEVEE_GTAO_ENABLED = (1 << 4),
  SCE_EEVEE_GTAO_BENT_NORMALS = (1 << 5),
  SCE_EEVEE_GTAO_BOUNCE = (1 << 6),
  // SCE_EEVEE_DOF_ENABLED = (1 << 7), /* Moved to camera->dof.flag */
  SCE_EEVEE_BLOOM_ENABLED = (1 << 8),
  SCE_EEVEE_MOTION_BLUR_ENABLED = (1 << 9),
  SCE_EEVEE_SHADOW_HIGH_BITDEPTH = (1 << 10),
  SCE_EEVEE_TAA_REPROJECTION = (1 << 11),
  // SCE_EEVEE_SSS_ENABLED = (1 << 12), /* Unused */
  // SCE_EEVEE_SSS_SEPARATE_ALBEDO = (1 << 13), /* Unused */
  SCE_EEVEE_SSR_ENABLED = (1 << 14),
  SCE_EEVEE_SSR_REFRACTION = (1 << 15),
  SCE_EEVEE_SSR_HALF_RESOLUTION = (1 << 16),
  SCE_EEVEE_SHOW_IRRADIANCE = (1 << 17),
  SCE_EEVEE_SHOW_CUBEMAPS = (1 << 18),
  SCE_EEVEE_GI_AUTOBAKE = (1 << 19),
  SCE_EEVEE_SHADOW_SOFT = (1 << 20),
  SCE_EEVEE_OVERSCAN = (1 << 21),
  SCE_EEVEE_DOF_HQ_SLIGHT_FOCUS = (1 << 22),
  SCE_EEVEE_DOF_JITTER = (1 << 23),
  SCE_EEVEE_SHADOW_ENABLED = (1 << 24),
  SCE_EEVEE_RAYTRACE_OPTIONS_SPLIT = (1 << 25),
};

/** #SceneEEVEE.gameflag UPBGE */
enum {
  SCE_EEVEE_SMAA = (1 << 0),
  SCE_EEVEE_VOLUMETRIC_BLENDING = (1 << 1),
  SCE_EEVEE_WORLD_VOLUMES_ENABLED = (1 << 2),  // (only used to disable wo volumes in overlay pass)
};

typedef enum RaytraceEEVEE_Flag {
  RAYTRACE_EEVEE_USE_DENOISE = (1 << 0),
} RaytraceEEVEE_Flag;

typedef enum RaytraceEEVEE_DenoiseStages {
  RAYTRACE_EEVEE_DENOISE_SPATIAL = (1 << 0),
  RAYTRACE_EEVEE_DENOISE_TEMPORAL = (1 << 1),
  RAYTRACE_EEVEE_DENOISE_BILATERAL = (1 << 2),
} RaytraceEEVEE_DenoiseStages;

typedef enum RaytraceEEVEE_Method {
  RAYTRACE_EEVEE_METHOD_NONE = 0,
  RAYTRACE_EEVEE_METHOD_SCREEN = 1,
  /* TODO(fclem): Hardware ray-tracing. */
  // RAYTRACE_EEVEE_METHOD_HARDWARE = 2,
} RaytraceEEVEE_Method;

/** #SceneEEVEE::shadow_method */
enum {
  SHADOW_ESM = 1,
  /* SHADOW_VSM = 2, */        /* UNUSED */
  /* SHADOW_METHOD_MAX = 3, */ /* UNUSED */
};

/** #SceneEEVEE::motion_blur_position */
enum {
  SCE_EEVEE_MB_CENTER = 0,
  SCE_EEVEE_MB_START = 1,
  SCE_EEVEE_MB_END = 2,
};

/** #SceneDisplay->render_aa and #SceneDisplay->viewport_aa */
enum {
  SCE_DISPLAY_AA_OFF = 0,
  SCE_DISPLAY_AA_FXAA = 1,
  SCE_DISPLAY_AA_SAMPLES_5 = 5,
  SCE_DISPLAY_AA_SAMPLES_8 = 8,
  SCE_DISPLAY_AA_SAMPLES_11 = 11,
  SCE_DISPLAY_AA_SAMPLES_16 = 16,
  SCE_DISPLAY_AA_SAMPLES_32 = 32,
};

/** #SceneHydra->export_method */

enum {
  SCE_HYDRA_EXPORT_HYDRA = 0,
  SCE_HYDRA_EXPORT_USD = 1,
};

/** \} */<|MERGE_RESOLUTION|>--- conflicted
+++ resolved
@@ -2676,14 +2676,12 @@
   SCE_FRAME_DROP = 1 << 3,
   SCE_KEYS_NO_SELONLY = 1 << 4,
   SCE_READFILE_LIBLINK_NEED_SETSCENE_CHECK = 1 << 5,
-<<<<<<< HEAD
-  SCE_INTERACTIVE = 1 << 6,
-  SCE_IS_BLENDERPLAYER = 1 << 7,
-  SCE_IS_GAME_XR_SESSION = 1 << 8,
-  SCE_INTERACTIVE_VIEWPORT = 1 << 9,
-=======
   SCE_CUSTOM_SIMULATION_RANGE = 1 << 6,
->>>>>>> ef18cdf8
+
+  SCE_INTERACTIVE = 1 << 11,
+  SCE_IS_BLENDERPLAYER = 1 << 12,
+  SCE_IS_GAME_XR_SESSION = 1 << 13,
+  SCE_INTERACTIVE_VIEWPORT = 1 << 14,
 };
 
 /* Return flag BKE_scene_base_iter_next functions. */
