/*
 * This program is free software; you can redistribute it and/or
 * modify it under the terms of the GNU General Public License
 * as published by the Free Software Foundation; either version 2
 * of the License, or (at your option) any later version.
 *
 * This program is distributed in the hope that it will be useful,
 * but WITHOUT ANY WARRANTY; without even the implied warranty of
 * MERCHANTABILITY or FITNESS FOR A PARTICULAR PURPOSE.  See the
 * GNU General Public License for more details.
 *
 * You should have received a copy of the GNU General Public License
 * along with this program; if not, write to the Free Software Foundation,
 * Inc., 51 Franklin Street, Fifth Floor, Boston, MA 02110-1301, USA.
 *
 * The Original Code is Copyright (C) 2001-2002 by NaN Holding BV.
 * All rights reserved.
 */

/** \file
 * \ingroup DNA
 */

#ifndef __DNA_SCENE_TYPES_H__
#define __DNA_SCENE_TYPES_H__

#include "DNA_defs.h"

/* XXX, temp feature - campbell */
#define DURIAN_CAMERA_SWITCH

#ifdef __cplusplus
extern "C" {
#endif

#include "DNA_color_types.h" /* color management */
#include "DNA_curveprofile_types.h"
#include "DNA_customdata_types.h" /* Scene's runtime cddata masks. */
#include "DNA_vec_types.h"
#include "DNA_listBase.h"
#include "DNA_ID.h"
#include "DNA_freestyle_types.h"
#include "DNA_collection_types.h"
#include "DNA_layer_types.h"
#include "DNA_material_types.h"
#include "DNA_userdef_types.h"
#include "DNA_view3d_types.h"

struct AnimData;
struct Brush;
struct Collection;
struct ColorSpace;
struct CurveMapping;
struct CurveProfile;
struct CustomData_MeshMasks;
struct Editing;
struct Image;
struct MovieClip;
struct Object;
struct Scene;
struct SceneCollection;
struct World;
struct bGPdata;
struct bNodeTree;

/* ************************************************************* */
/* Scene Data */

/* ************************************************************* */
/* Output Format Data */

typedef struct AviCodecData {
  /** Save format. */
  void *lpFormat;
  /** Compressor options. */
  void *lpParms;
  /** Size of lpFormat buffer. */
  unsigned int cbFormat;
  /** Size of lpParms buffer. */
  unsigned int cbParms;

  /** Stream type, for consistency. */
  unsigned int fccType;
  /** Compressor. */
  unsigned int fccHandler;
  /** Keyframe rate. */
  unsigned int dwKeyFrameEvery;
  /** Compress quality 0-10,000. */
  unsigned int dwQuality;
  /** Bytes per second. */
  unsigned int dwBytesPerSecond;
  /** Flags... see below. */
  unsigned int dwFlags;
  /** For non-video streams only. */
  unsigned int dwInterleaveEvery;
  char _pad[4];

  char avicodecname[128];
} AviCodecData;

typedef enum eFFMpegPreset {
  FFM_PRESET_NONE,

#ifdef DNA_DEPRECATED_ALLOW
  /* Previously used by h.264 to control encoding speed vs. file size. */
  FFM_PRESET_ULTRAFAST, /* DEPRECATED */
  FFM_PRESET_SUPERFAST, /* DEPRECATED */
  FFM_PRESET_VERYFAST,  /* DEPRECATED */
  FFM_PRESET_FASTER,    /* DEPRECATED */
  FFM_PRESET_FAST,      /* DEPRECATED */
  FFM_PRESET_MEDIUM,    /* DEPRECATED */
  FFM_PRESET_SLOW,      /* DEPRECATED */
  FFM_PRESET_SLOWER,    /* DEPRECATED */
  FFM_PRESET_VERYSLOW,  /* DEPRECATED */
#endif

  /* Used by WEBM/VP9 and h.264 to control encoding speed vs. file size.
   * WEBM/VP9 use these values directly, whereas h.264 map those to
   * respectively the MEDIUM, SLOWER, and SUPERFAST presets.
   */
  /** the default and recommended for most applications */
  FFM_PRESET_GOOD = 10,
  /** recommended if you have lots of time and want the best compression efficiency */
  FFM_PRESET_BEST,
  /** recommended for live / fast encoding */
  FFM_PRESET_REALTIME,
} eFFMpegPreset;

/* Mapping from easily-understandable descriptions to CRF values.
 * Assumes we output 8-bit video. Needs to be remapped if 10-bit
 * is output.
 * We use a slightly wider than "subjectively sane range" according
 * to https://trac.ffmpeg.org/wiki/Encode/H.264#a1.ChooseaCRFvalue
 */
typedef enum eFFMpegCrf {
  FFM_CRF_NONE = -1,
  FFM_CRF_LOSSLESS = 0,
  FFM_CRF_PERC_LOSSLESS = 17,
  FFM_CRF_HIGH = 20,
  FFM_CRF_MEDIUM = 23,
  FFM_CRF_LOW = 26,
  FFM_CRF_VERYLOW = 29,
  FFM_CRF_LOWEST = 32,
} eFFMpegCrf;

typedef enum eFFMpegAudioChannels {
  FFM_CHANNELS_MONO = 1,
  FFM_CHANNELS_STEREO = 2,
  FFM_CHANNELS_SURROUND4 = 4,
  FFM_CHANNELS_SURROUND51 = 6,
  FFM_CHANNELS_SURROUND71 = 8,
} eFFMpegAudioChannels;

typedef struct FFMpegCodecData {
  int type;
  int codec;
  int audio_codec;
  int video_bitrate;
  int audio_bitrate;
  int audio_mixrate;
  int audio_channels;
  char _pad0[4];
  float audio_volume;
  int gop_size;
  /** Only used if FFMPEG_USE_MAX_B_FRAMES flag is set. */
  int max_b_frames;
  int flags;
  int constant_rate_factor;
  /** See eFFMpegPreset. */
  int ffmpeg_preset;

  int rc_min_rate;
  int rc_max_rate;
  int rc_buffer_size;
  int mux_packet_size;
  int mux_rate;
  char _pad1[4];

  IDProperty *properties;
} FFMpegCodecData;

/* ************************************************************* */
/* Audio */

typedef struct AudioData {
  int mixrate;  // 2.5: now in FFMpegCodecData: audio_mixrate
  float main;   // 2.5: now in FFMpegCodecData: audio_volume
  float speed_of_sound;
  float doppler_factor;
  int distance_model;
  short flag;
  char _pad[2];
  float volume;
  char _pad2[4];
} AudioData;

/* *************************************************************** */
/* Render Layers */

/* Render Layer */
typedef struct SceneRenderLayer {
  struct SceneRenderLayer *next, *prev;

  /** MAX_NAME. */
  char name[64] DNA_DEPRECATED;

  /** Converted to ViewLayer setting. */
  struct Material *mat_override DNA_DEPRECATED;

  /** Converted to LayerCollection cycles camera visibility override. */
  unsigned int lay DNA_DEPRECATED;
  /** Converted to LayerCollection cycles holdout override. */
  unsigned int lay_zmask DNA_DEPRECATED;
  unsigned int lay_exclude DNA_DEPRECATED;
  /** Converted to ViewLayer layflag and flag. */
  int layflag DNA_DEPRECATED;

  /* pass_xor has to be after passflag */
  /** Pass_xor has to be after passflag. */
  int passflag DNA_DEPRECATED;
  /** Converted to ViewLayer passflag and flag. */
  int pass_xor DNA_DEPRECATED;

  /** Converted to ViewLayer setting. */
  int samples DNA_DEPRECATED;
  /** Converted to ViewLayer pass_alpha_threshold. */
  float pass_alpha_threshold DNA_DEPRECATED;

  /** Converted to ViewLayer id_properties. */
  IDProperty *prop DNA_DEPRECATED;

  /** Converted to ViewLayer freestyleConfig. */
  struct FreestyleConfig freestyleConfig DNA_DEPRECATED;
} SceneRenderLayer;

/* SceneRenderLayer.layflag */
#define SCE_LAY_SOLID (1 << 0)
#define SCE_LAY_ZTRA (1 << 1)
#define SCE_LAY_HALO (1 << 2)
#define SCE_LAY_EDGE (1 << 3)
#define SCE_LAY_SKY (1 << 4)
#define SCE_LAY_STRAND (1 << 5)
#define SCE_LAY_FRS (1 << 6)
#define SCE_LAY_AO (1 << 7)
/* flags between (1 << 8) and (1 << 15) are set to 1 already, for future options */

#define SCE_LAY_ALL_Z (1 << 15)
/* #define SCE_LAY_XOR         (1 << 16) */ /* UNUSED */
#define SCE_LAY_DISABLE (1 << 17)
#define SCE_LAY_ZMASK (1 << 18)
#define SCE_LAY_NEG_ZMASK (1 << 19)

/* SceneRenderLayer.passflag */
typedef enum eScenePassType {
  SCE_PASS_COMBINED = (1 << 0),
  SCE_PASS_Z = (1 << 1),
  SCE_PASS_UNUSED_1 = (1 << 2), /* RGBA */
  SCE_PASS_UNUSED_2 = (1 << 3), /* DIFFUSE */
  SCE_PASS_UNUSED_3 = (1 << 4), /* SPEC */
  SCE_PASS_SHADOW = (1 << 5),
  SCE_PASS_AO = (1 << 6),
  SCE_PASS_UNUSED_4 = (1 << 7), /* REFLECT */
  SCE_PASS_NORMAL = (1 << 8),
  SCE_PASS_VECTOR = (1 << 9),
  SCE_PASS_UNUSED_5 = (1 << 10), /* REFRACT */
  SCE_PASS_INDEXOB = (1 << 11),
  SCE_PASS_UV = (1 << 12),
  SCE_PASS_UNUSED_6 = (1 << 13), /* INDIRECT */
  SCE_PASS_MIST = (1 << 14),
  SCE_PASS_RAYHITS = (1 << 15),
  SCE_PASS_EMIT = (1 << 16),
  SCE_PASS_ENVIRONMENT = (1 << 17),
  SCE_PASS_INDEXMA = (1 << 18),
  SCE_PASS_DIFFUSE_DIRECT = (1 << 19),
  SCE_PASS_DIFFUSE_INDIRECT = (1 << 20),
  SCE_PASS_DIFFUSE_COLOR = (1 << 21),
  SCE_PASS_GLOSSY_DIRECT = (1 << 22),
  SCE_PASS_GLOSSY_INDIRECT = (1 << 23),
  SCE_PASS_GLOSSY_COLOR = (1 << 24),
  SCE_PASS_TRANSM_DIRECT = (1 << 25),
  SCE_PASS_TRANSM_INDIRECT = (1 << 26),
  SCE_PASS_TRANSM_COLOR = (1 << 27),
  SCE_PASS_SUBSURFACE_DIRECT = (1 << 28),
  SCE_PASS_SUBSURFACE_INDIRECT = (1 << 29),
  SCE_PASS_SUBSURFACE_COLOR = (1 << 30),
  SCE_PASS_ROUGHNESS = (1u << 31u),
} eScenePassType;

#define RE_PASSNAME_DEPRECATED "Deprecated"

#define RE_PASSNAME_COMBINED "Combined"
#define RE_PASSNAME_Z "Depth"
#define RE_PASSNAME_VECTOR "Vector"
#define RE_PASSNAME_NORMAL "Normal"
#define RE_PASSNAME_UV "UV"
#define RE_PASSNAME_EMIT "Emit"
#define RE_PASSNAME_SHADOW "Shadow"

#define RE_PASSNAME_AO "AO"
#define RE_PASSNAME_ENVIRONMENT "Env"
#define RE_PASSNAME_INDEXOB "IndexOB"
#define RE_PASSNAME_INDEXMA "IndexMA"
#define RE_PASSNAME_MIST "Mist"

#define RE_PASSNAME_RAYHITS "RayHits"
#define RE_PASSNAME_DIFFUSE_DIRECT "DiffDir"
#define RE_PASSNAME_DIFFUSE_INDIRECT "DiffInd"
#define RE_PASSNAME_DIFFUSE_COLOR "DiffCol"
#define RE_PASSNAME_GLOSSY_DIRECT "GlossDir"
#define RE_PASSNAME_GLOSSY_INDIRECT "GlossInd"
#define RE_PASSNAME_GLOSSY_COLOR "GlossCol"
#define RE_PASSNAME_TRANSM_DIRECT "TransDir"
#define RE_PASSNAME_TRANSM_INDIRECT "TransInd"
#define RE_PASSNAME_TRANSM_COLOR "TransCol"

#define RE_PASSNAME_SUBSURFACE_DIRECT "SubsurfaceDir"
#define RE_PASSNAME_SUBSURFACE_INDIRECT "SubsurfaceInd"
#define RE_PASSNAME_SUBSURFACE_COLOR "SubsurfaceCol"

/* View - MultiView */
typedef struct SceneRenderView {
  struct SceneRenderView *next, *prev;

  /** MAX_NAME. */
  char name[64];
  /** MAX_NAME. */
  char suffix[64];

  int viewflag;
  char _pad2[4];

} SceneRenderView;

/* SceneRenderView.viewflag */
#define SCE_VIEW_DISABLE (1 << 0)

/* RenderData.views_format */
enum {
  SCE_VIEWS_FORMAT_STEREO_3D = 0,
  SCE_VIEWS_FORMAT_MULTIVIEW = 1,
};

/* ImageFormatData.views_format (also used for Sequence.views_format) */
enum {
  R_IMF_VIEWS_INDIVIDUAL = 0,
  R_IMF_VIEWS_STEREO_3D = 1,
  R_IMF_VIEWS_MULTIVIEW = 2,
};

typedef struct Stereo3dFormat {
  short flag;
  /** Encoding mode. */
  char display_mode;
  /** Anaglyph scheme for the user display. */
  char anaglyph_type;
  /** Interlace type for the user display. */
  char interlace_type;
  char _pad[3];
} Stereo3dFormat;

/* Stereo3dFormat.display_mode */
typedef enum eStereoDisplayMode {
  S3D_DISPLAY_ANAGLYPH = 0,
  S3D_DISPLAY_INTERLACE = 1,
  S3D_DISPLAY_PAGEFLIP = 2,
  S3D_DISPLAY_SIDEBYSIDE = 3,
  S3D_DISPLAY_TOPBOTTOM = 4,
} eStereoDisplayMode;

/* Stereo3dFormat.flag */
typedef enum eStereo3dFlag {
  S3D_INTERLACE_SWAP = (1 << 0),
  S3D_SIDEBYSIDE_CROSSEYED = (1 << 1),
  S3D_SQUEEZED_FRAME = (1 << 2),
} eStereo3dFlag;

/* Stereo3dFormat.anaglyph_type */
typedef enum eStereo3dAnaglyphType {
  S3D_ANAGLYPH_REDCYAN = 0,
  S3D_ANAGLYPH_GREENMAGENTA = 1,
  S3D_ANAGLYPH_YELLOWBLUE = 2,
} eStereo3dAnaglyphType;

/* Stereo3dFormat.interlace_type */
typedef enum eStereo3dInterlaceType {
  S3D_INTERLACE_ROW = 0,
  S3D_INTERLACE_COLUMN = 1,
  S3D_INTERLACE_CHECKERBOARD = 2,
} eStereo3dInterlaceType;

/* *************************************************************** */

/* Generic image format settings,
 * this is used for NodeImageFile and IMAGE_OT_save_as operator too.
 *
 * note: its a bit strange that even though this is an image format struct
 * the imtype can still be used to select video formats.
 * RNA ensures these enum's are only selectable for render output.
 */
typedef struct ImageFormatData {
  /**
   * R_IMF_IMTYPE_PNG, R_...
   * \note Video types should only ever be set from this structure when used from #RenderData.
   */
  char imtype;
  /**
   * bits per channel, R_IMF_CHAN_DEPTH_8 -> 32,
   * not a flag, only set 1 at a time. */
  char depth;

  /** R_IMF_PLANES_BW, R_IMF_PLANES_RGB, R_IMF_PLANES_RGBA. */
  char planes;
  /** Generic options for all image types, alpha zbuffer. */
  char flag;

  /** (0 - 100), eg: jpeg quality. */
  char quality;
  /** (0 - 100), eg: png compression. */
  char compress;

  /* --- format specific --- */

  /* OpenEXR */
  char exr_codec;

  /* Cineon */
  char cineon_flag;
  short cineon_white, cineon_black;
  float cineon_gamma;

  /* Jpeg2000 */
  char jp2_flag;
  char jp2_codec;

  /* TIFF */
  char tiff_codec;

  char _pad[4];

  /* Multiview */
  char views_format;
  Stereo3dFormat stereo3d_format;

  /* color management */
  ColorManagedViewSettings view_settings;
  ColorManagedDisplaySettings display_settings;
} ImageFormatData;

/* ImageFormatData.imtype */
#define R_IMF_IMTYPE_TARGA 0
#define R_IMF_IMTYPE_IRIS 1
/* #define R_HAMX                    2 */ /* hamx is nomore */
/* #define R_FTYPE                   3 */ /* ftype is nomore */
#define R_IMF_IMTYPE_JPEG90 4
/* #define R_MOVIE                   5 */ /* movie is nomore */
#define R_IMF_IMTYPE_IRIZ 7
#define R_IMF_IMTYPE_RAWTGA 14
#define R_IMF_IMTYPE_AVIRAW 15
#define R_IMF_IMTYPE_AVIJPEG 16
#define R_IMF_IMTYPE_PNG 17
/* #define R_IMF_IMTYPE_AVICODEC    18 */ /* avicodec is nomore */
/* #define R_IMF_IMTYPE_QUICKTIME   19 */ /* quicktime is nomore */
#define R_IMF_IMTYPE_BMP 20
#define R_IMF_IMTYPE_RADHDR 21
#define R_IMF_IMTYPE_TIFF 22
#define R_IMF_IMTYPE_OPENEXR 23
#define R_IMF_IMTYPE_FFMPEG 24
/* #define R_IMF_IMTYPE_FRAMESERVER    25 */ /* frame server is nomore */
#define R_IMF_IMTYPE_CINEON 26
#define R_IMF_IMTYPE_DPX 27
#define R_IMF_IMTYPE_MULTILAYER 28
#define R_IMF_IMTYPE_DDS 29
#define R_IMF_IMTYPE_JP2 30
#define R_IMF_IMTYPE_H264 31
#define R_IMF_IMTYPE_XVID 32
#define R_IMF_IMTYPE_THEORA 33
#define R_IMF_IMTYPE_PSD 34

#define R_IMF_IMTYPE_INVALID 255

/* ImageFormatData.flag */
#define R_IMF_FLAG_ZBUF (1 << 0)        /* was R_OPENEXR_ZBUF */
#define R_IMF_FLAG_PREVIEW_JPG (1 << 1) /* was R_PREVIEW_JPG */

/* return values from BKE_imtype_valid_depths, note this is depts per channel */
/* ImageFormatData.depth */
typedef enum eImageFormatDepth {
  /* 1bits  (unused) */
  R_IMF_CHAN_DEPTH_1 = (1 << 0),
  /* 8bits  (default) */
  R_IMF_CHAN_DEPTH_8 = (1 << 1),
  /* 10bits (uncommon, Cineon/DPX support) */
  R_IMF_CHAN_DEPTH_10 = (1 << 2),
  /* 12bits (uncommon, jp2/DPX support) */
  R_IMF_CHAN_DEPTH_12 = (1 << 3),
  /* 16bits (tiff, half float exr) */
  R_IMF_CHAN_DEPTH_16 = (1 << 4),
  /* 24bits (unused) */
  R_IMF_CHAN_DEPTH_24 = (1 << 5),
  /* 32bits (full float exr) */
  R_IMF_CHAN_DEPTH_32 = (1 << 6),
} eImageFormatDepth;

/* ImageFormatData.planes */
#define R_IMF_PLANES_RGB 24
#define R_IMF_PLANES_RGBA 32
#define R_IMF_PLANES_BW 8

/* ImageFormatData.exr_codec */
#define R_IMF_EXR_CODEC_NONE 0
#define R_IMF_EXR_CODEC_PXR24 1
#define R_IMF_EXR_CODEC_ZIP 2
#define R_IMF_EXR_CODEC_PIZ 3
#define R_IMF_EXR_CODEC_RLE 4
#define R_IMF_EXR_CODEC_ZIPS 5
#define R_IMF_EXR_CODEC_B44 6
#define R_IMF_EXR_CODEC_B44A 7
#define R_IMF_EXR_CODEC_DWAA 8
#define R_IMF_EXR_CODEC_DWAB 9
#define R_IMF_EXR_CODEC_MAX 10

/* ImageFormatData.jp2_flag */
#define R_IMF_JP2_FLAG_YCC (1 << 0) /* when disabled use RGB */ /* was R_JPEG2K_YCC */
#define R_IMF_JP2_FLAG_CINE_PRESET (1 << 1)                     /* was R_JPEG2K_CINE_PRESET */
#define R_IMF_JP2_FLAG_CINE_48 (1 << 2)                         /* was R_JPEG2K_CINE_48FPS */

/* ImageFormatData.jp2_codec */
#define R_IMF_JP2_CODEC_JP2 0
#define R_IMF_JP2_CODEC_J2K 1

/* ImageFormatData.cineon_flag */
#define R_IMF_CINEON_FLAG_LOG (1 << 0) /* was R_CINEON_LOG */

/* ImageFormatData.tiff_codec */
enum {
  R_IMF_TIFF_CODEC_DEFLATE = 0,
  R_IMF_TIFF_CODEC_LZW = 1,
  R_IMF_TIFF_CODEC_PACKBITS = 2,
  R_IMF_TIFF_CODEC_NONE = 3,
};

typedef struct BakeData {
  struct ImageFormatData im_format;

  /** FILE_MAX. */
  char filepath[1024];

  short width, height;
  short margin, flag;

  float cage_extrusion;
  int pass_filter;

  char normal_swizzle[3];
  char normal_space;

  char save_mode;
  char _pad[3];

  struct Object *cage_object;
} BakeData;

/* BakeData.normal_swizzle (char) */
typedef enum eBakeNormalSwizzle {
  R_BAKE_POSX = 0,
  R_BAKE_POSY = 1,
  R_BAKE_POSZ = 2,
  R_BAKE_NEGX = 3,
  R_BAKE_NEGY = 4,
  R_BAKE_NEGZ = 5,
} eBakeNormalSwizzle;

/* BakeData.save_mode (char) */
typedef enum eBakeSaveMode {
  R_BAKE_SAVE_INTERNAL = 0,
  R_BAKE_SAVE_EXTERNAL = 1,
} eBakeSaveMode;

/* BakeData.pass_filter */
typedef enum eBakePassFilter {
  R_BAKE_PASS_FILTER_NONE = 0,
  R_BAKE_PASS_FILTER_AO = (1 << 0),
  R_BAKE_PASS_FILTER_EMIT = (1 << 1),
  R_BAKE_PASS_FILTER_DIFFUSE = (1 << 2),
  R_BAKE_PASS_FILTER_GLOSSY = (1 << 3),
  R_BAKE_PASS_FILTER_TRANSM = (1 << 4),
  R_BAKE_PASS_FILTER_SUBSURFACE = (1 << 5),
  R_BAKE_PASS_FILTER_DIRECT = (1 << 6),
  R_BAKE_PASS_FILTER_INDIRECT = (1 << 7),
  R_BAKE_PASS_FILTER_COLOR = (1 << 8),
} eBakePassFilter;

#define R_BAKE_PASS_FILTER_ALL (~0)

/* RenderEngineSettingsClay.options */
typedef enum ClayFlagSettings {
  CLAY_USE_AO = (1 << 0),
  CLAY_USE_HSV = (1 << 1),
} ClayFlagSettings;

/* *************************************************************** */
/* Render Data */

typedef struct RenderData {
  struct ImageFormatData im_format;

  struct AviCodecData *avicodecdata;
  struct FFMpegCodecData ffcodecdata;

  /** Frames as in 'images'. */
  int cfra, sfra, efra;
  /** Subframe offset from cfra, in 0.0-1.0. */
  float subframe;
  /** Start+end frames of preview range. */
  int psfra, pefra;

  int images, framapto;
  short flag, threads;

  float framelen, blurfac;

  /** Frames to jump during render/playback. */
  int frame_step;

  /** Standalone player stereo settings */  //  XXX deprecated since .2.5
  short stereomode DNA_DEPRECATED;

  /** For the dimensions presets menu. */
  short dimensionspreset;

  /** Size in %. */
  short size;

  char _pad6[2];

  /* from buttons: */
  /**
   * The desired number of pixels in the x direction
   */
  int xsch;
  /**
   * The desired number of pixels in the y direction
   */
  int ysch;

  /**
   * render tile dimensions
   */
  int tilex, tiley;

  short planes DNA_DEPRECATED;
  short imtype DNA_DEPRECATED;
  short subimtype DNA_DEPRECATED;
  short quality DNA_DEPRECATED;

  /**
   * Render to image editor, fullscreen or to new window.
   */
  short displaymode;
  char use_lock_interface;
  char _pad7;

  /**
   * Flags for render settings. Use bit-masking to access the settings.
   */
  int scemode;

  /**
   * Flags for render settings. Use bit-masking to access the settings.
   */
  int mode;

  short frs_sec;

  /**
   * What to do with the sky/background.
   * Picks sky/premul blending for the background.
   */
  char alphamode;

  char _pad0[1];

  /** Render border to render sub-resions. */
  rctf border;

  /* information on different layers to be rendered */
  /** Converted to Scene->view_layers. */
  ListBase layers DNA_DEPRECATED;
  /** Converted to Scene->active_layer. */
  short actlay DNA_DEPRECATED;
  char _pad1[2];

  /**
   * Adjustment factors for the aspect ratio in the x direction, was a short in 2.45
   */
  float xasp, yasp;

  float frs_sec_base;

  /**
   * Value used to define filter size for all filter options  */
  float gauss;

  /* color management settings - color profiles, gamma correction, etc */
  int color_mgt_flag;

  /* Dither noise intensity */
  float dither_intensity;

  /* Bake Render options */
  short bake_mode, bake_flag;
  short bake_filter, bake_samples;
  float bake_biasdist, bake_user_scale;

  /* path to render output */
  /** 1024 = FILE_MAX. */
  char pic[1024];

  /* stamps flags. */
  int stamp;
  /** Select one of blenders bitmap fonts. */
  short stamp_font_id;
  char _pad3[2];

  /* stamp info user data. */
  char stamp_udata[768];

  /* foreground/background color. */
  float fg_stamp[4];
  float bg_stamp[4];

  /* sequencer options */
  char seq_prev_type;
  /** UNUSED!. */
  char seq_rend_type;
  /** Flag use for sequence render/draw. */
  char seq_flag;
  char _pad5[5];

  /* render simplify */
  short simplify_subsurf;
  short simplify_subsurf_render;
  short simplify_gpencil;
  short simplify_smoke_ignore_highres;
  float simplify_particles;
  float simplify_particles_render;

  /* Freestyle line thickness options */
  int line_thickness_mode;
  /** In pixels. */
  float unit_line_thickness;

  /* render engine */
  char engine[32];
  char _pad2[4];

  /* Cycles baking */
  struct BakeData bake;

  int preview_start_resolution;
  short preview_pixel_size;

  /* Type of the debug pass to use.
   * Only used when built with debug passes support.
   */
  short debug_pass_type;

  /* MultiView */
  /** SceneRenderView. */
  ListBase views;
  short actview;
  short views_format;

  /* Hair Display */
  short hair_type, hair_subdiv;

  /* Motion blur shutter */
  struct CurveMapping mblur_shutter_curve;
} RenderData;

/* RenderData.hair_type */
typedef enum eHairType {
  SCE_HAIR_SHAPE_STRAND = 0,
  SCE_HAIR_SHAPE_STRIP = 1,
} eHairType;

/* *************************************************************** */
/* Render Conversion/Simplfication Settings */

/* control render convert and shading engine */
typedef struct RenderProfile {
  struct RenderProfile *next, *prev;
  char name[32];

  short particle_perc;
  short subsurf_max;
  short shadbufsample_max;
  char _pad1[2];

  float ao_error;
  char _pad2[4];

} RenderProfile;

/* *************************************************************** */
/* Game Engine */

typedef struct GameFraming {
	float col[3];
	char type, _pad1, _pad2, _pad3;
} GameFraming;

/* GameFraming.type */
#define SCE_GAMEFRAMING_BARS   0
#define SCE_GAMEFRAMING_EXTEND 1
#define SCE_GAMEFRAMING_SCALE  2

typedef struct RecastData {
	float cellsize;
	float cellheight;
	float agentmaxslope;
	float agentmaxclimb;
	float agentheight;
	float agentradius;
	float edgemaxlen;
	float edgemaxerror;
	float regionminsize;
	float regionmergesize;
	int vertsperpoly;
	float detailsampledist;
	float detailsamplemaxerror;
	char partitioning;
	char _pad1;
	short _pad2;
} RecastData;

/* RecastData.partitioning */
#define RC_PARTITION_WATERSHED 0
#define RC_PARTITION_MONOTONE 1
#define RC_PARTITION_LAYERS 2

typedef struct GameData {

	/* standalone player */
	struct GameFraming framing;
	short playerflag, xplay, yplay, freqplay;
	short depth, attrib, rt1, rt2;
	short aasamples, _pad4[3];

	/* stereo */
	short stereoflag, stereomode;
	float eyeseparation;
	RecastData recastData;


	/* physics (it was in world)*/
	float gravity; /*Gravitation constant for the game world*/

	/*
	 * Radius of the activity bubble, in Manhattan length. Objects
	 * outside the box are activity-culled. */
	float activityBoxRadius;

	/*
	 * bit 3: (gameengine): Activity culling is enabled.
	 * bit 5: (gameengine) : enable Bullet DBVT tree for view frustum culling
	 */
	int flag;
	short mode, matmode;
	short occlusionRes;		/* resolution of occlusion Z buffer in pixel */
	short physicsEngine;
	short exitkey;
	short vsync; /* Controls vsync: off, on, or adaptive (if supported) */
	short ticrate, maxlogicstep, physubstep, maxphystep;
	short obstacleSimulation;
	short raster_storage;
	float levelHeight;
	float deactivationtime, lineardeactthreshold, angulardeactthreshold;
	int _pad;

    /* Scene LoD */
    short lodflag, _pad2;
    int scehysteresis;
} GameData;

/* GameData.stereoflag */
#define STEREO_NOSTEREO		1
#define STEREO_ENABLED		2

/* GameData.stereomode */
//#define STEREO_NOSTEREO		 1
#define STEREO_QUADBUFFERED 2
#define STEREO_ABOVEBELOW	 3
#define STEREO_INTERLACED	 4
#define STEREO_ANAGLYPH		5
#define STEREO_SIDEBYSIDE	6
#define STEREO_VINTERLACE	7
#define STEREO_3DTVTOPBOTTOM 9

/* GameData.physicsEngine */
#define WOPHY_NONE		0
#define WOPHY_BULLET	5

/* obstacleSimulation */
#define OBSTSIMULATION_NONE		0
#define OBSTSIMULATION_TOI_rays		1
#define OBSTSIMULATION_TOI_cells	2

/* GameData.raster_storage */
#define RAS_STORE_AUTO		0
/* #define RAS_STORE_IMMEDIATE	1 */  /* DEPRECATED */
#define RAS_STORE_VA		2
#define RAS_STORE_VBO		3

/* GameData.vsync */
#define VSYNC_ON	0
#define VSYNC_OFF	1
#define VSYNC_ADAPTIVE	2

/* GameData.flag */
#define GAME_RESTRICT_ANIM_UPDATES			(1 << 0)
#define GAME_ENABLE_ALL_FRAMES				(1 << 1)
#define GAME_SHOW_DEBUG_PROPS				(1 << 2)
#define GAME_SHOW_FRAMERATE					(1 << 3)
#define GAME_SHOW_PHYSICS					(1 << 4)
// #define GAME_DISPLAY_LISTS					(1 << 5)   /* deprecated */
#define GAME_GLSL_NO_LIGHTS					(1 << 6)
#define GAME_GLSL_NO_SHADERS				(1 << 7)
#define GAME_GLSL_NO_SHADOWS				(1 << 8)
#define GAME_GLSL_NO_RAMPS					(1 << 9)
#define GAME_GLSL_NO_NODES					(1 << 10)
#define GAME_GLSL_NO_EXTRA_TEX				(1 << 11)
#define GAME_IGNORE_DEPRECATION_WARNINGS	(1 << 12)
#define GAME_ENABLE_ANIMATION_RECORD		(1 << 13)
#define GAME_SHOW_MOUSE						(1 << 14)
#define GAME_GLSL_NO_COLOR_MANAGEMENT		(1 << 15)
#define GAME_SHOW_OBSTACLE_SIMULATION		(1 << 16)
#define GAME_NO_MATERIAL_CACHING			(1 << 17)
#define GAME_GLSL_NO_ENV_LIGHTING			(1 << 18)
#define GAME_USE_UNDO			            (1 << 19)
#define GAME_USE_UI_ANTI_FLICKER			(1 << 20)
#define GAME_USE_VIEWPORT_RENDER      (1 << 21)
/* Note: GameData.flag is now an int (max 32 flags). A short could only take 16 flags */

/* GameData.playerflag */
#define GAME_PLAYER_FULLSCREEN				(1 << 0)
#define GAME_PLAYER_DESKTOP_RESOLUTION		(1 << 1)

/* GameData.matmode */
enum {
#ifdef DNA_DEPRECATED
	GAME_MAT_TEXFACE    = 0, /* deprecated */
#endif
	GAME_MAT_MULTITEX   = 1,
	GAME_MAT_GLSL       = 2,
};

/* GameData.lodflag */
#define SCE_LOD_USE_HYST		(1 << 0)

/* UV Paint */
/* ToolSettings.uv_sculpt_settings */
#define UV_SCULPT_LOCK_BORDERS 1
#define UV_SCULPT_ALL_ISLANDS 2

/* ToolSettings.uv_relax_method */
#define UV_SCULPT_TOOL_RELAX_LAPLACIAN 1
#define UV_SCULPT_TOOL_RELAX_HC 2

/* Stereo Flags */
#define STEREO_RIGHT_NAME "right"
#define STEREO_LEFT_NAME "left"
#define STEREO_RIGHT_SUFFIX "_R"
#define STEREO_LEFT_SUFFIX "_L"

/* View3D.stereo3d_camera / View3D.multiview_eye / ImageUser.multiview_eye */
typedef enum eStereoViews {
  STEREO_LEFT_ID = 0,
  STEREO_RIGHT_ID = 1,
  STEREO_3D_ID = 2,
  STEREO_MONO_ID = 3,
} eStereoViews;

/* *************************************************************** */
/* Markers */

typedef struct TimeMarker {
  struct TimeMarker *next, *prev;
  int frame;
  char name[64];
  unsigned int flag;
  struct Object *camera;
} TimeMarker;

/* *************************************************************** */
/* Paint Mode/Tool Data */

#define PAINT_MAX_INPUT_SAMPLES 64

typedef struct Paint_Runtime {
  /* Avoid having to compare with scene pointer everywhere. */
  unsigned int tool_offset;
  unsigned short ob_mode;
  char _pad[2];
} Paint_Runtime;

/* We might want to store other things here. */
typedef struct PaintToolSlot {
  struct Brush *brush;
} PaintToolSlot;

/* Paint Tool Base */
typedef struct Paint {
  struct Brush *brush;

  /* Each tool has it's own active brush,
   * The currently active tool is defined by the current 'brush'. */
  struct PaintToolSlot *tool_slots;
  int tool_slots_len;
  char _pad1[4];

  struct Palette *palette;
  /** Cavity curve. */
  struct CurveMapping *cavity_curve;

  /* WM Paint cursor */
  void *paint_cursor;
  unsigned char paint_cursor_col[4];

  /* enum ePaintFlags */
  int flags;

  /* Paint stroke can use up to PAINT_MAX_INPUT_SAMPLES inputs to
   * smooth the stroke */
  int num_input_samples;

  /* flags used for symmetry */
  int symmetry_flags;

  float tile_offset[3];
  char _pad2[4];

  struct Paint_Runtime runtime;
} Paint;

/* ------------------------------------------- */
/* Image Paint */

/* Texture/Image Editor */
typedef struct ImagePaintSettings {
  Paint paint;

  short flag, missing_data;

  /* for projection painting only */
  short seam_bleed, normal_angle;
  /** Capture size for re-projection. */
  short screen_grab_size[2];

  /** Mode used for texture painting. */
  int mode;

  /** Wm handle. */
  void *paintcursor;
  /** Workaround until we support true layer masks. */
  struct Image *stencil;
  /** Clone layer for image mode for projective texture painting. */
  struct Image *clone;
  /** Canvas when the explicit system is used for painting. */
  struct Image *canvas;
  float stencil_col[3];
  /** Dither amount used when painting on byte images. */
  float dither;
  /** Display texture interpolation method. */
  int interp;
  char _pad[4];
} ImagePaintSettings;

/* ------------------------------------------- */
/* Particle Edit */

/* Settings for a Particle Editing Brush */
typedef struct ParticleBrushData {
  /** Common setting. */
  short size;
  /** For specific brushes only. */
  short step, invert, count;
  int flag;
  float strength;
} ParticleBrushData;

/* Particle Edit Mode Settings */
typedef struct ParticleEditSettings {
  short flag;
  short totrekey;
  short totaddkey;
  short brushtype;

  ParticleBrushData brush[7];
  /** Runtime. */
  void *paintcursor;

  float emitterdist, rt;

  int selectmode;
  int edittype;

  int draw_step, fade_frames;

  struct Scene *scene;
  struct Object *object;
  struct Object *shape_object;
} ParticleEditSettings;

/* ------------------------------------------- */
/* Sculpt */

/* Sculpt */
typedef struct Sculpt {
  Paint paint;

  /* For rotating around a pivot point */
  // float pivot[3]; XXX not used?
  int flags;

  /* Control tablet input */
  // char tablet_size, tablet_strength; XXX not used?
  int radial_symm[3];

  /* Maximum edge length for dynamic topology sculpting (in pixels) */
  float detail_size;

  /* Direction used for SCULPT_OT_symmetrize operator */
  int symmetrize_direction;

  /* gravity factor for sculpting */
  float gravity_factor;

  /* scale for constant detail size */
  /** Constant detail resolution (Blender unit / constant_detail). */
  float constant_detail;
  float detail_percent;
  char _pad[4];

  struct Object *gravity_object;
} Sculpt;

typedef struct UvSculpt {
  Paint paint;
} UvSculpt;

/* grease pencil drawing brushes */
typedef struct GpPaint {
  Paint paint;
} GpPaint;

/* ------------------------------------------- */
/* Vertex Paint */

/* Vertex Paint */
typedef struct VPaint {
  Paint paint;
  char flag;
  char _pad[3];
  /** For mirrored painting. */
  int radial_symm[3];
} VPaint;

/* VPaint.flag */
enum {
  /* weight paint only */
  VP_FLAG_VGROUP_RESTRICT = (1 << 7),
};

/* ------------------------------------------- */
/* GPencil Stroke Sculpting */

/* GP_Sculpt_Settings.brushtype */
typedef enum eGP_Sculpt_Types {
  GP_SCULPT_TYPE_SMOOTH = 0,
  GP_SCULPT_TYPE_THICKNESS = 1,
  GP_SCULPT_TYPE_STRENGTH = 2,
  GP_SCULPT_TYPE_GRAB = 3,
  GP_SCULPT_TYPE_PUSH = 4,
  GP_SCULPT_TYPE_TWIST = 5,
  GP_SCULPT_TYPE_PINCH = 6,
  GP_SCULPT_TYPE_RANDOMIZE = 7,
  GP_SCULPT_TYPE_CLONE = 8,
  GP_SCULPT_TYPE_SUBDIVIDE = 9,
  GP_SCULPT_TYPE_SIMPLIFY = 10,
  /* add any sculpt brush above this value */
  GP_SCULPT_TYPE_WEIGHT = 11,
  /* add any weight paint brush below this value. Do no mix brushes */

  /* !!! Update GP_Sculpt_Data brush[###]; below !!! */
  GP_SCULPT_TYPE_MAX,
} eGP_Sculpt_Types;

/* GP_Sculpt_Settings.lock_axis */
typedef enum eGP_Lockaxis_Types {
  GP_LOCKAXIS_VIEW = 0,
  GP_LOCKAXIS_X = 1,
  GP_LOCKAXIS_Y = 2,
  GP_LOCKAXIS_Z = 3,
  GP_LOCKAXIS_CURSOR = 4,
} eGP_Lockaxis_Types;

/* Settings for a GPencil Stroke Sculpting Brush */
typedef struct GP_Sculpt_Data {
  /** Radius of brush. */
  short size;
  /** EGP_Sculpt_Flag. */
  short flag;
  /** Strength of effect. */
  float strength;
  /** Cursor color for add. */
  float curcolor_add[3];
  /** Cursor color for sub. */
  float curcolor_sub[3];
  /** Target weight. */
  float weight;
  char _pad[4];
} GP_Sculpt_Data;

/* Settings for a GPencil Speed Guide */
typedef struct GP_Sculpt_Guide {
  char use_guide;
  char use_snapping;
  char reference_point;
  char type;
  char _pad2[4];
  float angle;
  float angle_snap;
  float spacing;
  float location[3];
  struct Object *reference_object;
} GP_Sculpt_Guide;

/* GP_Sculpt_Data.flag */
typedef enum eGP_Sculpt_Flag {
  /* invert the effect of the brush */
  GP_SCULPT_FLAG_INVERT = (1 << 0),
  /* adjust strength using pen pressure */
  GP_SCULPT_FLAG_USE_PRESSURE = (1 << 1),

  /* strength of brush falls off with distance from cursor */
  GP_SCULPT_FLAG_USE_FALLOFF = (1 << 2),

  /* smooth brush affects pressure values as well */
  GP_SCULPT_FLAG_SMOOTH_PRESSURE = (1 << 3),
  /* enable screen cursor */
  GP_SCULPT_FLAG_ENABLE_CURSOR = (1 << 4),
  /* temporary invert action */
  GP_SCULPT_FLAG_TMP_INVERT = (1 << 5),
  /* adjust radius using pen pressure */
  GP_SCULPT_FLAG_PRESSURE_RADIUS = (1 << 6),
} eGP_Sculpt_Flag;

/* GPencil Stroke Sculpting Settings */
typedef struct GP_Sculpt_Settings {
  /** GP_SCULPT_TYPE_MAX. */
  GP_Sculpt_Data brush[12];
  /** Runtime. */
  void *paintcursor;

  /** #eGP_Sculpt_Types (sculpt). */
  int brushtype;
  /** #eGP_Sculpt_SettingsFlag. */
  int flag;
  /** #eGP_Lockaxis_Types lock drawing to one axis. */
  int lock_axis;
  /** Threshold for intersections */
  float isect_threshold;

  /* weight paint is a submode of sculpt but use its own index. All weight paint
   * brushes must be defined at the end of the brush array.
   */
  /** #eGP_Sculpt_Types (weight paint). */
  int weighttype;
  char _pad[4];
  /** Multiframe edit falloff effect by frame. */
  struct CurveMapping *cur_falloff;
  /** Curve used for primitive tools. */
  struct CurveMapping *cur_primitive;
  /** Guides used for paint tools */
  struct GP_Sculpt_Guide guide;
} GP_Sculpt_Settings;

/* GP_Sculpt_Settings.flag */
typedef enum eGP_Sculpt_SettingsFlag {
  /* only affect selected points */
  GP_SCULPT_SETT_FLAG_DEPRECATED = (1 << 0),
  /* apply brush to position */
  GP_SCULPT_SETT_FLAG_APPLY_POSITION = (1 << 1),
  /* apply brush to strength */
  GP_SCULPT_SETT_FLAG_APPLY_STRENGTH = (1 << 2),
  /* apply brush to thickness */
  GP_SCULPT_SETT_FLAG_APPLY_THICKNESS = (1 << 3),
  /* apply brush to thickness */
  GP_SCULPT_SETT_FLAG_WEIGHT_MODE = (1 << 4),
  /* enable falloff for multiframe editing */
  GP_SCULPT_SETT_FLAG_FRAME_FALLOFF = (1 << 5),
  /* apply brush to uv data */
  GP_SCULPT_SETT_FLAG_APPLY_UV = (1 << 6),
  /* apply primitive curve */
  GP_SCULPT_SETT_FLAG_PRIMITIVE_CURVE = (1 << 7),
} eGP_Sculpt_SettingsFlag;

/* GP_Sculpt_Settings.gpencil_selectmode_sculpt */
typedef enum eGP_Sculpt_SelectMaskFlag {
  /* only affect selected points */
  GP_SCULPT_MASK_SELECTMODE_POINT = (1 << 0),
  /* only affect selected strokes */
  GP_SCULPT_MASK_SELECTMODE_STROKE = (1 << 1),
  /* only affect selected segmenst */
  GP_SCULPT_MASK_SELECTMODE_SEGMENT = (1 << 2),
} eGP_Sculpt_SelectMaskFlag;

/* Settings for GP Interpolation Operators */
typedef struct GP_Interpolate_Settings {
  /** #eGP_Interpolate_SettingsFlag. */
  short flag;

  /** #eGP_Interpolate_Type - Interpolation Mode. */
  char type;
  /** #eBezTriple_Easing - Easing mode (if easing equation used). */
  char easing;

  /** BEZT_IPO_BACK. */
  float back;
  /** BEZT_IPO_ELASTIC. */
  float amplitude, period;

  /** Custom interpolation curve (for use with GP_IPO_CURVEMAP). */
  struct CurveMapping *custom_ipo;
} GP_Interpolate_Settings;

/* GP_Interpolate_Settings.flag */
typedef enum eGP_Interpolate_SettingsFlag {
  /* apply interpolation to all layers */
  GP_TOOLFLAG_INTERPOLATE_ALL_LAYERS = (1 << 0),
  /* apply interpolation to only selected */
  GP_TOOLFLAG_INTERPOLATE_ONLY_SELECTED = (1 << 1),
} eGP_Interpolate_SettingsFlag;

/* GP_Interpolate_Settings.type */
typedef enum eGP_Interpolate_Type {
  /* Traditional Linear Interpolation */
  GP_IPO_LINEAR = 0,

  /* CurveMap Defined Interpolation */
  GP_IPO_CURVEMAP = 1,

  /* Easing Equations */
  GP_IPO_BACK = 3,
  GP_IPO_BOUNCE = 4,
  GP_IPO_CIRC = 5,
  GP_IPO_CUBIC = 6,
  GP_IPO_ELASTIC = 7,
  GP_IPO_EXPO = 8,
  GP_IPO_QUAD = 9,
  GP_IPO_QUART = 10,
  GP_IPO_QUINT = 11,
  GP_IPO_SINE = 12,
} eGP_Interpolate_Type;

/* *************************************************************** */
/* Unified Paint Settings
 */

/* These settings can override the equivalent fields in the active
 * Brush for any paint mode; the flag field controls whether these
 * values are used */
typedef struct UnifiedPaintSettings {
  /* unified radius of brush in pixels */
  int size;

  /* unified radius of brush in Blender units */
  float unprojected_radius;

  /* unified strength of brush */
  float alpha;

  /* unified brush weight, [0, 1] */
  float weight;

  /* unified brush color */
  float rgb[3];
  /* unified brush secondary color */
  float secondary_rgb[3];

  /* user preferences for sculpt and paint */
  int flag;

  /* rake rotation */

  /* record movement of mouse so that rake can start at an intuitive angle */
  float last_rake[2];
  float last_rake_angle;

  int last_stroke_valid;
  float average_stroke_accum[3];
  int average_stroke_counter;

  float brush_rotation;
  float brush_rotation_sec;

  /*******************************************************************************
   * all data below are used to communicate with cursor drawing and tex sampling *
   *******************************************************************************/
  int anchored_size;

  /**
   * Normalization factor due to accumulated value of curve along spacing.
   * Calculated when brush spacing changes to dampen strength of stroke
   * if space attenuation is used.
   */
  float overlap_factor;
  char draw_inverted;
  /* check is there an ongoing stroke right now */
  char stroke_active;

  char draw_anchored;
  char do_linear_conversion;

  /* store last location of stroke or whether the mesh was hit.
   * Valid only while stroke is active */
  float last_location[3];
  int last_hit;

  float anchored_initial_mouse[2];

  /* radius of brush, premultiplied with pressure.
   * In case of anchored brushes contains the anchored radius */
  float pixel_radius;
  float initial_pixel_radius;

  char _pad[4];

  /* drawing pressure */
  float size_pressure_value;

  /* position of mouse, used to sample the texture */
  float tex_mouse[2];

  /* position of mouse, used to sample the mask texture */
  float mask_tex_mouse[2];

  /* ColorSpace cache to avoid locking up during sampling */
  struct ColorSpace *colorspace;
} UnifiedPaintSettings;

/* UnifiedPaintSettings.flag */
typedef enum {
  UNIFIED_PAINT_SIZE = (1 << 0),
  UNIFIED_PAINT_ALPHA = (1 << 1),
  UNIFIED_PAINT_WEIGHT = (1 << 5),
  UNIFIED_PAINT_COLOR = (1 << 6),

  /* only used if unified size is enabled, mirrors the brush flag BRUSH_LOCK_SIZE */
  UNIFIED_PAINT_BRUSH_LOCK_SIZE = (1 << 2),
  UNIFIED_PAINT_FLAG_UNUSED_0 = (1 << 3),

  UNIFIED_PAINT_FLAG_UNUSED_1 = (1 << 4),
} eUnifiedPaintSettingsFlags;

typedef struct CurvePaintSettings {
  char curve_type;
  char flag;
  char depth_mode;
  char surface_plane;
  char fit_method;
  char _pad;
  short error_threshold;
  float radius_min, radius_max;
  float radius_taper_start, radius_taper_end;
  float surface_offset;
  float corner_angle;
} CurvePaintSettings;

/* CurvePaintSettings.flag */
enum {
  CURVE_PAINT_FLAG_CORNERS_DETECT = (1 << 0),
  CURVE_PAINT_FLAG_PRESSURE_RADIUS = (1 << 1),
  CURVE_PAINT_FLAG_DEPTH_STROKE_ENDPOINTS = (1 << 2),
  CURVE_PAINT_FLAG_DEPTH_STROKE_OFFSET_ABS = (1 << 3),
};

/* CurvePaintSettings.fit_method */
enum {
  CURVE_PAINT_FIT_METHOD_REFIT = 0,
  CURVE_PAINT_FIT_METHOD_SPLIT = 1,
};

/* CurvePaintSettings.depth_mode */
enum {
  CURVE_PAINT_PROJECT_CURSOR = 0,
  CURVE_PAINT_PROJECT_SURFACE = 1,
};

/* CurvePaintSettings.surface_plane */
enum {
  CURVE_PAINT_SURFACE_PLANE_NORMAL_VIEW = 0,
  CURVE_PAINT_SURFACE_PLANE_NORMAL_SURFACE = 1,
  CURVE_PAINT_SURFACE_PLANE_VIEW = 2,
};

/* *************************************************************** */
/* Stats */

/* Stats for Meshes */
typedef struct MeshStatVis {
  char type;
  char _pad1[2];

  /* overhang */
  char overhang_axis;
  float overhang_min, overhang_max;

  /* thickness */
  float thickness_min, thickness_max;
  char thickness_samples;
  char _pad2[3];

  /* distort */
  float distort_min, distort_max;

  /* sharp */
  float sharp_min, sharp_max;
} MeshStatVis;

/* *************************************************************** */
/* Tool Settings */

/* CurvePaintSettings.surface_plane */
enum {
  AUTO_MERGE = 1 << 0,
  AUTO_MERGE_AND_SPLIT = 1 << 1,
};

typedef struct ToolSettings {
  /** Vertex paint. */
  VPaint *vpaint;
  /** Weight paint. */
  VPaint *wpaint;
  Sculpt *sculpt;
  /** Uv smooth. */
  UvSculpt *uvsculpt;
  /** Gpencil paint. */
  GpPaint *gp_paint;

  /* Vertex group weight - used only for editmode, not weight
   * paint */
  float vgroup_weight;

  /** Remove doubles limit. */
  float doublimit;
  char automerge;
  char object_flag;

  /* Selection Mode for Mesh */
  short selectmode;

  /* UV Calculation */
  char unwrapper;
  char uvcalc_flag;
  char uv_flag;
  char uv_selectmode;

  float uvcalc_margin;

  /* Auto-IK */
  /** Runtime only. */
  short autoik_chainlen;

  /* Grease Pencil */
  /** Flags/options for how the tool works. */
  char gpencil_flags;

  /** Stroke placement settings: 3D View. */
  char gpencil_v3d_align;
  /** General 2D Editor. */
  char gpencil_v2d_align;
  /** Sequencer Preview. */
  char gpencil_seq_align;
  /** Image Editor. */
  char gpencil_ima_align;

  /* Annotations */
  /** Stroke placement settings - 3D View. */
  char annotate_v3d_align;

  /** Default stroke thickness for annotation strokes. */
  short annotate_thickness;
  /** Stroke selection mode for Edit. */
  char gpencil_selectmode_edit;
  /** Stroke selection mode for Sculpt. */
  char gpencil_selectmode_sculpt;

  /* Grease Pencil Sculpt */
  struct GP_Sculpt_Settings gp_sculpt;

  /* Grease Pencil Interpolation Tool(s) */
  struct GP_Interpolate_Settings gp_interpolate;

  /* Image Paint (8 bytes aligned please!) */
  struct ImagePaintSettings imapaint;

  /* Particle Editing */
  struct ParticleEditSettings particle;

  /* Transform Proportional Area of Effect */
  float proportional_size;

  /* Select Group Threshold */
  float select_thresh;

  /* Auto-Keying Mode */
  /** Defines in DNA_userdef_types.h. */
  short autokey_flag;
  char autokey_mode;
  /** Keyframe type (see DNA_curve_types.h). */
  char keyframe_type;

  /* Multires */
  char multires_subdiv_type;

  /* Edge tagging, store operator settings (no UI access). */
  char edge_mode;

  char edge_mode_live_unwrap;

  char _pad1[1];

  /* Transform */
  char transform_pivot_point;
  char transform_flag;
  char snap_mode, snap_node_mode;
  char snap_uv_mode;
  char snap_flag;
  char snap_target;
  char snap_transform_mode_flag;

  char proportional_edit, prop_mode;
  /** Proportional edit, object mode. */
  char proportional_objects;
  /** Proportional edit, mask editing. */
  char proportional_mask;
  /** Proportional edit, action editor. */
  char proportional_action;
  /** Proportional edit, graph editor. */
  char proportional_fcurve;
  /** Lock marker editing. */
  char lock_markers;

  /** Auto normalizing mode in wpaint. */
  char auto_normalize;
  /** Paint multiple bones in wpaint. */
  char multipaint;
  char weightuser;
  /** Subset selection filter in wpaint. */
  char vgroupsubset;

  /* UV painting */
  char _pad2[3];
  char uv_sculpt_settings;
  char uv_relax_method;
  /* XXX: these sculpt_paint_* fields are deprecated, use the
   * unified_paint_settings field instead! */
  short sculpt_paint_settings DNA_DEPRECATED;

  char workspace_tool_type;

  char _pad5[1];
  int sculpt_paint_unified_size DNA_DEPRECATED;
  float sculpt_paint_unified_unprojected_radius DNA_DEPRECATED;
  float sculpt_paint_unified_alpha DNA_DEPRECATED;

  /* Unified Paint Settings */
  struct UnifiedPaintSettings unified_paint_settings;

  struct CurvePaintSettings curve_paint_settings;

  struct MeshStatVis statvis;

  /* Normal Editing */
  float normal_vector[3];
  char _pad6[4];

  /* Custom Curve Profile for bevel tool:
   * Temporary until there is a proper preset system that stores the profiles or maybe stores
   * entire bevel configurations. */
  struct CurveProfile *custom_bevel_profile_preset;
} ToolSettings;

/* *************************************************************** */
/* Assorted Scene Data */

/* ------------------------------------------- */
/* Unit Settings */

typedef struct UnitSettings {
  /* Display/Editing unit options for each scene */
  /** Maybe have other unit conversions?. */
  float scale_length;
  /** Imperial, metric etc. */
  char system;
  /** Not implemented as a proper unit system yet. */
  char system_rotation;
  short flag;

  char length_unit;
  char mass_unit;
  char time_unit;

  char _pad[5];
} UnitSettings;

/* ------------------------------------------- */
/* Global/Common Physics Settings */

typedef struct PhysicsSettings {
  float gravity[3];
  int flag, quick_cache_step, rt;
} PhysicsSettings;

/* ------------------------------------------- */
/* Safe Area options used in Camera View & Sequencer
 */
typedef struct DisplaySafeAreas {
  /* each value represents the (x,y) margins as a multiplier.
   * 'center' in this context is just the name for a different kind of safe-area */

  /** Title Safe. */
  float title[2];
  /** Image/Graphics Safe. */
  float action[2];

  /* use for alternate aspect ratio */
  float title_center[2];
  float action_center[2];
} DisplaySafeAreas;

/* ------------------------------------------- */
/* Scene Display - used for store scene specific display settings for the 3d view */
typedef struct SceneDisplay {
  /** Light direction for shadows/highlight. */
  float light_direction[3];
  float shadow_shift, shadow_focus;

  /** Settings for Cavity Shader. */
  float matcap_ssao_distance;
  float matcap_ssao_attenuation;
  int matcap_ssao_samples;

  /** Method of AA for viewport rendering and image rendering */
  char viewport_aa;
  char render_aa;
  char _pad[6];

  /** OpenGL render engine settings. */
  View3DShading shading;
} SceneDisplay;

typedef struct SceneEEVEE {
  int flag;
  int gi_diffuse_bounces;
  int gi_cubemap_resolution;
  int gi_visibility_resolution;
  float gi_irradiance_smoothing;
  float gi_glossy_clamp;
  float gi_filter_quality;
  char _pad[4];

  float gi_cubemap_draw_size;
  float gi_irradiance_draw_size;

  int taa_samples;
  int taa_render_samples;
  int sss_samples;
  float sss_jitter_threshold;

  float ssr_quality;
  float ssr_max_roughness;
  float ssr_thickness;
  float ssr_border_fade;
  float ssr_firefly_fac;

  float volumetric_start;
  float volumetric_end;
  int volumetric_tile_size;
  int volumetric_samples;
  float volumetric_sample_distribution;
  float volumetric_light_clamp;
  int volumetric_shadow_samples;

  float gtao_distance;
  float gtao_factor;
  float gtao_quality;

  float bokeh_max_size;
  float bokeh_threshold;

  float bloom_color[3];
  float bloom_threshold;
  float bloom_knee;
  float bloom_intensity;
  float bloom_radius;
  float bloom_clamp;

  int motion_blur_samples;
  float motion_blur_shutter;

  int shadow_method DNA_DEPRECATED;
  int shadow_cube_size;
  int shadow_cascade_size;

  struct LightCache *light_cache;
  char light_cache_info[64];

  float overscan;
  float light_threshold;
} SceneEEVEE;

/* *************************************************************** */
/* Scene ID-Block */

typedef struct TransformOrientationSlot {
  int type;
  int index_custom;
  char flag;
  char _pad0[7];
} TransformOrientationSlot;

/** Indices when used in #Scene.orientation_slots */
enum {
  SCE_ORIENT_DEFAULT = 0,
  SCE_ORIENT_TRANSLATE = 1,
  SCE_ORIENT_ROTATE = 2,
  SCE_ORIENT_SCALE = 3,
};

typedef struct Scene {
  ID id;
  /** Animation data (must be immediately after id for utilities to use it). */
  struct AnimData *adt;

  struct Object *camera;
  struct World *world;

  struct Scene *set;

  ListBase base DNA_DEPRECATED;
  /** Active base. */
  struct Base *basact DNA_DEPRECATED;
  void *_pad1;

  /** 3d cursor location. */
  View3DCursor cursor;

  /** Bitflags for layer visibility (deprecated). */
  unsigned int lay DNA_DEPRECATED;
  /** Active layer (deprecated) */
  int layact DNA_DEPRECATED;
  char _pad2[4];

  /** Various settings. */
  short flag;

  char use_nodes;
  char _pad3[1];

  struct bNodeTree *nodetree;

  /** Sequence editor data is allocated here. */
  struct Editing *ed;

  /** Default allocated now. */
  struct ToolSettings *toolsettings;
  void *_pad4;
  struct DisplaySafeAreas safe_areas;

  /* migrate or replace? depends on some internal things... */
  /* no, is on the right place (ton) */
  struct RenderData r;
  struct AudioData audio;

  ListBase markers;
  ListBase transform_spaces;

  /** First is the [scene, translate, rotate, scale]. */
  TransformOrientationSlot orientation_slots[4];

  void *sound_scene;
  void *playback_handle;
  void *sound_scrub_handle;
  void *speaker_handles;

  /** (runtime) info/cache used for presenting playback framerate info to the user. */
  void *fps_info;

  /* none of the dependency graph  vars is mean to be saved */
  struct GHash *depsgraph_hash;
  char _pad7[4];

	/* User-Defined KeyingSets */
	int active_keyingset;			/* index of the active KeyingSet. first KeyingSet has index 1, 'none' active is 0, 'add new' is -1 */
	ListBase keyingsets;			/* KeyingSets for this scene */
	
	/* Game Settings */
	struct GameFraming framing  DNA_DEPRECATED; // XXX  deprecated since 2.5
	struct GameData gm;

  /* Units */
  struct UnitSettings unit;

  /** Grease Pencil - Annotations */
  struct bGPdata *gpd;

  /* Movie Tracking */
  /** Active movie clip. */
  struct MovieClip *clip;

  /* Physics simulation settings */
  struct PhysicsSettings physics_settings;

  void *_pad8;
  /* XXX. runtime flag for drawing, actually belongs in the window,
   * only used by BKE_object_handle_update() */
  struct CustomData_MeshMasks customdata_mask;
  /* XXX. same as above but for temp operator use (gl renders) */
  struct CustomData_MeshMasks customdata_mask_modal;

  /* Color Management */
  ColorManagedViewSettings view_settings;
  ColorManagedDisplaySettings display_settings;
  ColorManagedColorspaceSettings sequencer_colorspace_settings;

  /* RigidBody simulation world+settings */
  struct RigidBodyWorld *rigidbody_world;

  struct PreviewImage *preview;

  ListBase view_layers;
  /* Not an actual datablock, but memory owned by scene. */
  Collection *master_collection;
  struct SceneCollection *collection DNA_DEPRECATED;

  /** Settings to be override by workspaces. */
  IDProperty *layer_properties;
  void *_pad9;

  struct SceneDisplay display;
  struct SceneEEVEE eevee;
} Scene;

/* **************** RENDERDATA ********************* */

/** #RenderData.flag */
/* use preview range */
#define SCER_PRV_RANGE (1 << 0)
#define SCER_LOCK_FRAME_SELECTION (1 << 1)
/* show/use subframes (for checking motion blur) */
#define SCER_SHOW_SUBFRAME (1 << 3)

/** #RenderData.mode */
#define R_MODE_UNUSED_0 (1 << 0) /* dirty */
#define R_MODE_UNUSED_1 (1 << 1) /* cleared */
#define R_MODE_UNUSED_2 (1 << 2) /* cleared */
#define R_MODE_UNUSED_3 (1 << 3) /* cleared */
#define R_MODE_UNUSED_4 (1 << 4) /* cleared */
#define R_MODE_UNUSED_5 (1 << 5) /* cleared */
#define R_MODE_UNUSED_6 (1 << 6) /* cleared */
#define R_MODE_UNUSED_7 (1 << 7) /* cleared */
#define R_MODE_UNUSED_8 (1 << 8) /* cleared */
#define R_BORDER (1 << 9)
#define R_MODE_UNUSED_10 (1 << 10) /* cleared */
#define R_CROP (1 << 11)
/* Disable camera switching: runtime (DURIAN_CAMERA_SWITCH) */
#define R_NO_CAMERA_SWITCH (1 << 12)
#define R_MODE_UNUSED_13 (1 << 13) /* cleared */
#define R_MBLUR (1 << 14)
/* unified was here */
#define R_MODE_UNUSED_16 (1 << 16) /* cleared */
#define R_MODE_UNUSED_17 (1 << 17) /* cleared */
#define R_MODE_UNUSED_18 (1 << 18) /* cleared */
#define R_MODE_UNUSED_19 (1 << 19) /* cleared */
#define R_FIXED_THREADS (1 << 19)

#define R_MODE_UNUSED_20 (1 << 20) /* cleared */
#define R_MODE_UNUSED_21 (1 << 21) /* cleared */
#define R_NO_OVERWRITE (1 << 22)   /* skip existing files */
#define R_TOUCH (1 << 23)          /* touch files before rendering */
#define R_SIMPLIFY (1 << 24)
#define R_EDGE_FRS (1 << 25)        /* R_EDGE reserved for Freestyle */
#define R_PERSISTENT_DATA (1 << 26) /* keep data around for re-render */
#define R_MODE_UNUSED_27 (1 << 27)  /* cleared */

/** #RenderData.seq_flag */
enum {
  R_SEQ_UNUSED_0 = (1 << 0), /* cleared */
  R_SEQ_UNUSED_1 = (1 << 1), /* cleared */
  R_SEQ_UNUSED_2 = (1 << 2), /* cleared */
  R_SEQ_UNUSED_3 = (1 << 3), /* cleared */
  R_SEQ_UNUSED_4 = (1 << 4), /* cleared */
  R_SEQ_OVERRIDE_SCENE_SETTINGS = (1 << 5),
};

/** #RenderData.displaymode */
#define R_OUTPUT_SCREEN 0
#define R_OUTPUT_AREA 1
#define R_OUTPUT_WINDOW 2
#define R_OUTPUT_NONE 3
/*#define R_OUTPUT_FORKED   4*/

/** #RenderData.filtertype (used for nodes) */
#define R_FILTER_BOX 0
#define R_FILTER_TENT 1
#define R_FILTER_QUAD 2
#define R_FILTER_CUBIC 3
#define R_FILTER_CATROM 4
#define R_FILTER_GAUSS 5
#define R_FILTER_MITCH 6
#define R_FILTER_FAST_GAUSS 7

/** #RenderData.scemode */
#define R_DOSEQ (1 << 0)
#define R_BG_RENDER (1 << 1)
/* passepartout is camera option now, keep this for backward compatibility */
#define R_PASSEPARTOUT (1 << 2)
#define R_BUTS_PREVIEW (1 << 3)
#define R_EXTENSION (1 << 4)
#define R_MATNODE_PREVIEW (1 << 5)
#define R_DOCOMP (1 << 6)
#define R_COMP_CROP (1 << 7)
#define R_SCEMODE_UNUSED_8 (1 << 8) /* cleared */
#define R_SINGLE_LAYER (1 << 9)
#define R_EXR_TILE_FILE (1 << 10)
#define R_SCEMODE_UNUSED_11 (1 << 11) /* cleared */
#define R_NO_IMAGE_LOAD (1 << 12)
#define R_SCEMODE_UNUSED_13 (1 << 13) /* cleared */
#define R_NO_FRAME_UPDATE (1 << 14)
#define R_FULL_SAMPLE (1 << 15)
#define R_SCEMODE_UNUSED_16 (1 << 16) /* cleared */
#define R_SCEMODE_UNUSED_17 (1 << 17) /* cleared */
#define R_TEXNODE_PREVIEW (1 << 18)
#define R_SCEMODE_UNUSED_19 (1 << 19) /* cleared */
#define R_EXR_CACHE_FILE (1 << 20)
#define R_MULTIVIEW (1 << 21)

/** #RenderData.stamp */
#define R_STAMP_TIME (1 << 0)
#define R_STAMP_FRAME (1 << 1)
#define R_STAMP_DATE (1 << 2)
#define R_STAMP_CAMERA (1 << 3)
#define R_STAMP_SCENE (1 << 4)
#define R_STAMP_NOTE (1 << 5)
#define R_STAMP_DRAW (1 << 6) /* draw in the image */
#define R_STAMP_MARKER (1 << 7)
#define R_STAMP_FILENAME (1 << 8)
#define R_STAMP_SEQSTRIP (1 << 9)
#define R_STAMP_RENDERTIME (1 << 10)
#define R_STAMP_CAMERALENS (1 << 11)
#define R_STAMP_STRIPMETA (1 << 12)
#define R_STAMP_MEMORY (1 << 13)
#define R_STAMP_HIDE_LABELS (1 << 14)
#define R_STAMP_FRAME_RANGE (1 << 15)
#define R_STAMP_HOSTNAME (1 << 16)
#define R_STAMP_ALL \
  (R_STAMP_TIME | R_STAMP_FRAME | R_STAMP_DATE | R_STAMP_CAMERA | R_STAMP_SCENE | R_STAMP_NOTE | \
   R_STAMP_MARKER | R_STAMP_FILENAME | R_STAMP_SEQSTRIP | R_STAMP_RENDERTIME | \
   R_STAMP_CAMERALENS | R_STAMP_MEMORY | R_STAMP_HIDE_LABELS | R_STAMP_FRAME_RANGE | \
   R_STAMP_HOSTNAME)

/** #RenderData.alphamode */
enum {
  R_ADDSKY = 0,
  R_ALPHAPREMUL = 1,
};

/** #RenderData.color_mgt_flag */
enum {
  /** deprecated, should only be used in versioning code only */
  R_COLOR_MANAGEMENT = (1 << 0),
  R_COLOR_MANAGEMENT_UNUSED_1 = (1 << 1),
};

#ifdef DNA_DEPRECATED_ALLOW
/* RenderData.subimtype flag options for imtype */
enum {
  R_OPENEXR_HALF = (1 << 0), /*deprecated*/
  R_OPENEXR_ZBUF = (1 << 1), /*deprecated*/
  R_PREVIEW_JPG = (1 << 2),  /*deprecated*/
  R_CINEON_LOG = (1 << 3),   /*deprecated*/
  R_TIFF_16BIT = (1 << 4),   /*deprecated*/

  R_JPEG2K_12BIT = (1 << 5),
  /* Jpeg2000 */             /*deprecated*/
  R_JPEG2K_16BIT = (1 << 6), /*deprecated*/
  R_JPEG2K_YCC = (1 << 7),
  /* when disabled use RGB */      /*deprecated*/
  R_JPEG2K_CINE_PRESET = (1 << 8), /*deprecated*/
  R_JPEG2K_CINE_48FPS = (1 << 9),  /*deprecated*/
};
#endif

/* bake_mode: same as RE_BAKE_xxx defines */
/* RenderData.bake_flag */
#define R_BAKE_CLEAR (1 << 0)
/* #define R_BAKE_OSA       (1 << 1) */ /* deprecated */
#define R_BAKE_TO_ACTIVE (1 << 2)
/* #define R_BAKE_NORMALIZE (1 << 3) */ /* deprecated */
#define R_BAKE_MULTIRES (1 << 4)
#define R_BAKE_LORES_MESH (1 << 5)
/* #define R_BAKE_VCOL      (1 << 6) */ /* deprecated */
#define R_BAKE_USERSCALE (1 << 7)
#define R_BAKE_CAGE (1 << 8)
#define R_BAKE_SPLIT_MAT (1 << 9)
#define R_BAKE_AUTO_NAME (1 << 10)

/* RenderData.bake_normal_space */
#define R_BAKE_SPACE_CAMERA 0
#define R_BAKE_SPACE_WORLD 1
#define R_BAKE_SPACE_OBJECT 2
#define R_BAKE_SPACE_TANGENT 3

/* RenderData.line_thickness_mode */
#define R_LINE_THICKNESS_ABSOLUTE 1
#define R_LINE_THICKNESS_RELATIVE 2

/* sequencer seq_prev_type seq_rend_type */

/* RenderData.engine (scene.c) */
extern const char *RE_engine_id_BLENDER_EEVEE;
extern const char *RE_engine_id_BLENDER_WORKBENCH;
extern const char *RE_engine_id_CYCLES;

/* **************** SCENE ********************* */

/* note that much higher maxframes give imprecise sub-frames, see: T46859 */
/* Current precision is 16 for the sub-frames closer to MAXFRAME. */

/* for general use */
#define MAXFRAME 1048574
#define MAXFRAMEF 1048574.0f

#define MINFRAME 0
#define MINFRAMEF 0.0f

/* (minimum frame number for current-frame) */
#define MINAFRAME -1048574
#define MINAFRAMEF -1048574.0f

#define BASE_VISIBLE(v3d, base) BKE_base_is_visible(v3d, base)
#define BASE_SELECTABLE(v3d, base) \
  (BASE_VISIBLE(v3d, base) && \
   ((v3d == NULL) || (((1 << (base)->object->type) & (v3d)->object_type_exclude_select) == 0)) && \
   (((base)->flag & BASE_SELECTABLE) != 0))
#define BASE_SELECTED(v3d, base) (BASE_VISIBLE(v3d, base) && (((base)->flag & BASE_SELECTED) != 0))
#define BASE_EDITABLE(v3d, base) (BASE_VISIBLE(v3d, base) && ((base)->object->id.lib == NULL))
#define BASE_SELECTED_EDITABLE(v3d, base) \
  (BASE_EDITABLE(v3d, base) && (((base)->flag & BASE_SELECTED) != 0))

/* deprecate this! */
#define FIRSTBASE(_view_layer) ((_view_layer)->object_bases.first)
#define LASTBASE(_view_layer) ((_view_layer)->object_bases.last)
#define BASACT(_view_layer) ((_view_layer)->basact)
#define OBACT(_view_layer) (BASACT(_view_layer) ? BASACT(_view_layer)->object : NULL)

#define OBEDIT_FROM_WORKSPACE(workspace, _view_layer) \
  (((workspace)->object_mode & OD_MODE_EDIT) ? OBACT(_view_layer) : NULL)
#define OBEDIT_FROM_OBACT(ob) ((ob) ? (((ob)->mode & OB_MODE_EDIT) ? ob : NULL) : NULL)
#define OBPOSE_FROM_OBACT(ob) ((ob) ? (((ob)->mode & OB_MODE_POSE) ? ob : NULL) : NULL)
#define OBWEIGHTPAINT_FROM_OBACT(ob) \
  ((ob) ? (((ob)->mode & OB_MODE_WEIGHT_PAINT) ? ob : NULL) : NULL)
#define OBEDIT_FROM_VIEW_LAYER(view_layer) OBEDIT_FROM_OBACT(OBACT(view_layer))

#define V3D_CAMERA_LOCAL(v3d) ((!(v3d)->scenelock && (v3d)->camera) ? (v3d)->camera : NULL)
#define V3D_CAMERA_SCENE(scene, v3d) \
  ((!(v3d)->scenelock && (v3d)->camera) ? (v3d)->camera : (scene)->camera)

#define CFRA (scene->r.cfra)
#define SUBFRA (scene->r.subframe)
#define SFRA (scene->r.sfra)
#define EFRA (scene->r.efra)
#define PRVRANGEON (scene->r.flag & SCER_PRV_RANGE)
#define PSFRA ((PRVRANGEON) ? (scene->r.psfra) : (scene->r.sfra))
#define PEFRA ((PRVRANGEON) ? (scene->r.pefra) : (scene->r.efra))
#define FRA2TIME(a) ((((double)scene->r.frs_sec_base) * (double)(a)) / (double)scene->r.frs_sec)
#define TIME2FRA(a) ((((double)scene->r.frs_sec) * (double)(a)) / (double)scene->r.frs_sec_base)
#define FPS (((double)scene->r.frs_sec) / (double)scene->r.frs_sec_base)

/* Base.flag is in DNA_object_types.h */

/* ToolSettings.transform_flag */
enum {
  SCE_XFORM_AXIS_ALIGN = (1 << 0),
  SCE_XFORM_DATA_ORIGIN = (1 << 1),
  SCE_XFORM_SKIP_CHILDREN = (1 << 2),
};

/* ToolSettings.object_flag */
enum {
  SCE_OBJECT_MODE_LOCK = (1 << 0),
};

/* ToolSettings.workspace_tool_flag */
enum {
  SCE_WORKSPACE_TOOL_FALLBACK = 0,
  SCE_WORKSPACE_TOOL_DEFAULT = 1,
};

/* ToolSettings.snap_flag */
#define SCE_SNAP (1 << 0)
#define SCE_SNAP_ROTATE (1 << 1)
#define SCE_SNAP_PEEL_OBJECT (1 << 2)
#define SCE_SNAP_PROJECT (1 << 3)
#define SCE_SNAP_NO_SELF (1 << 4)
#define SCE_SNAP_ABS_GRID (1 << 5)
#define SCE_SNAP_BACKFACE_CULLING (1 << 6)

/* ToolSettings.snap_target */
#define SCE_SNAP_TARGET_CLOSEST 0
#define SCE_SNAP_TARGET_CENTER 1
#define SCE_SNAP_TARGET_MEDIAN 2
#define SCE_SNAP_TARGET_ACTIVE 3

/* ToolSettings.snap_mode */
#define SCE_SNAP_MODE_VERTEX (1 << 0)
#define SCE_SNAP_MODE_EDGE (1 << 1)
#define SCE_SNAP_MODE_FACE (1 << 2)
#define SCE_SNAP_MODE_VOLUME (1 << 3)
#define SCE_SNAP_MODE_INCREMENT (1 << 4)
#define SCE_SNAP_MODE_EDGE_MIDPOINT (1 << 5)
#define SCE_SNAP_MODE_EDGE_PERPENDICULAR (1 << 6)

/* ToolSettings.snap_node_mode */
#define SCE_SNAP_MODE_NODE_X (1 << 5)
#define SCE_SNAP_MODE_NODE_Y (1 << 6)

/* ToolSettings.snap_mode and ToolSettings.snap_node_mode */
#define SCE_SNAP_MODE_GRID (1 << 7)

/** #ToolSettings.snap_transform_mode_flag */
enum {
  SCE_SNAP_TRANSFORM_MODE_TRANSLATE = (1 << 0),
  SCE_SNAP_TRANSFORM_MODE_ROTATE = (1 << 1),
  SCE_SNAP_TRANSFORM_MODE_SCALE = (1 << 2),
};

/* ToolSettings.selectmode */
#define SCE_SELECT_VERTEX (1 << 0) /* for mesh */
#define SCE_SELECT_EDGE (1 << 1)
#define SCE_SELECT_FACE (1 << 2)

/* MeshStatVis.type */
#define SCE_STATVIS_OVERHANG 0
#define SCE_STATVIS_THICKNESS 1
#define SCE_STATVIS_INTERSECT 2
#define SCE_STATVIS_DISTORT 3
#define SCE_STATVIS_SHARP 4

/* ParticleEditSettings.selectmode for particles */
#define SCE_SELECT_PATH (1 << 0)
#define SCE_SELECT_POINT (1 << 1)
#define SCE_SELECT_END (1 << 2)

/* ToolSettings.prop_mode (proportional falloff) */
#define PROP_SMOOTH 0
#define PROP_SPHERE 1
#define PROP_ROOT 2
#define PROP_SHARP 3
#define PROP_LIN 4
#define PROP_CONST 5
#define PROP_RANDOM 6
#define PROP_INVSQUARE 7
#define PROP_MODE_MAX 8

/** #ToolSettings.proportional_edit & similarly named members. */
enum {
  PROP_EDIT_USE = (1 << 0),
  PROP_EDIT_CONNECTED = (1 << 1),
  PROP_EDIT_PROJECTED = (1 << 2),
};

/* ToolSettings.weightuser */
enum {
  OB_DRAW_GROUPUSER_NONE = 0,
  OB_DRAW_GROUPUSER_ACTIVE = 1,
  OB_DRAW_GROUPUSER_ALL = 2,
};

/* object_vgroup.c */
/* ToolSettings.vgroupsubset */
typedef enum eVGroupSelect {
  WT_VGROUP_ALL = 0,
  WT_VGROUP_ACTIVE = 1,
  WT_VGROUP_BONE_SELECT = 2,
  WT_VGROUP_BONE_DEFORM = 3,
  WT_VGROUP_BONE_DEFORM_OFF = 4,
} eVGroupSelect;

#define WT_VGROUP_MASK_ALL \
  ((1 << WT_VGROUP_ACTIVE) | (1 << WT_VGROUP_BONE_SELECT) | (1 << WT_VGROUP_BONE_DEFORM) | \
   (1 << WT_VGROUP_BONE_DEFORM_OFF) | (1 << WT_VGROUP_ALL))

/* Scene.flag */
<<<<<<< HEAD
#define SCE_DS_SELECTED			(1 << 0)
#define SCE_DS_COLLAPSED		(1 << 1)
#define SCE_NLA_EDIT_ON			(1 << 2)
#define SCE_FRAME_DROP			(1 << 3)
#define SCE_KEYS_NO_SELONLY	    (1 << 4)
#define SCE_INTERACTIVE         (1 << 5)
#define SCE_INTERACTIVE_IMAGE_RENDER (1 << 6)

	/* return flag BKE_scene_base_iter_next functions */
/* #define F_ERROR			-1 */  /* UNUSED */
#define F_START			0
#define F_SCENE			1
#define F_DUPLI			3
=======
#define SCE_DS_SELECTED (1 << 0)
#define SCE_DS_COLLAPSED (1 << 1)
#define SCE_NLA_EDIT_ON (1 << 2)
#define SCE_FRAME_DROP (1 << 3)
#define SCE_KEYS_NO_SELONLY (1 << 4)
#define SCE_READFILE_LIBLINK_NEED_SETSCENE_CHECK (1 << 5)

/* return flag BKE_scene_base_iter_next functions */
/* #define F_ERROR          -1 */ /* UNUSED */
#define F_START 0
#define F_SCENE 1
#define F_DUPLI 3
>>>>>>> cad09e52

/* AudioData.flag */
#define AUDIO_MUTE (1 << 0)
#define AUDIO_SYNC (1 << 1)
#define AUDIO_SCRUB (1 << 2)
#define AUDIO_VOLUME_ANIMATED (1 << 3)

/* FFMpegCodecData.flags */
enum {
#ifdef DNA_DEPRECATED_ALLOW
  FFMPEG_MULTIPLEX_AUDIO = (1 << 0), /* deprecated, you can choose none as audiocodec now */
#endif
  FFMPEG_AUTOSPLIT_OUTPUT = (1 << 1),
  FFMPEG_LOSSLESS_OUTPUT = (1 << 2),
  FFMPEG_USE_MAX_B_FRAMES = (1 << 3),
};

/* Paint.flags */
typedef enum ePaintFlags {
  PAINT_SHOW_BRUSH = (1 << 0),
  PAINT_FAST_NAVIGATE = (1 << 1),
  PAINT_SHOW_BRUSH_ON_SURFACE = (1 << 2),
  PAINT_USE_CAVITY_MASK = (1 << 3),
} ePaintFlags;

/* Paint.symmetry_flags
 * (for now just a duplicate of sculpt symmetry flags) */
typedef enum ePaintSymmetryFlags {
  PAINT_SYMM_X = (1 << 0),
  PAINT_SYMM_Y = (1 << 1),
  PAINT_SYMM_Z = (1 << 2),
  PAINT_SYMMETRY_FEATHER = (1 << 3),
  PAINT_TILE_X = (1 << 4),
  PAINT_TILE_Y = (1 << 5),
  PAINT_TILE_Z = (1 << 6),
} ePaintSymmetryFlags;

#define PAINT_SYMM_AXIS_ALL (PAINT_SYMM_X | PAINT_SYMM_Y | PAINT_SYMM_Z)

/* Sculpt.flags */
/* These can eventually be moved to paint flags? */
typedef enum eSculptFlags {
  SCULPT_FLAG_UNUSED_0 = (1 << 0), /* cleared */
  SCULPT_FLAG_UNUSED_1 = (1 << 1), /* cleared */
  SCULPT_FLAG_UNUSED_2 = (1 << 2), /* cleared */

  SCULPT_LOCK_X = (1 << 3),
  SCULPT_LOCK_Y = (1 << 4),
  SCULPT_LOCK_Z = (1 << 5),

  SCULPT_FLAG_UNUSED_6 = (1 << 6), /* cleared */

  SCULPT_USE_OPENMP = (1 << 7),
  SCULPT_ONLY_DEFORM = (1 << 8),
  // SCULPT_SHOW_DIFFUSE = (1 << 9), // deprecated

  /* If set, the mesh will be drawn with smooth-shading in
   * dynamic-topology mode */
  SCULPT_DYNTOPO_SMOOTH_SHADING = (1 << 10),

  /* If set, dynamic-topology brushes will subdivide short edges */
  SCULPT_DYNTOPO_SUBDIVIDE = (1 << 12),
  /* If set, dynamic-topology brushes will collapse short edges */
  SCULPT_DYNTOPO_COLLAPSE = (1 << 11),

  /* If set, dynamic-topology detail size will be constant in object space */
  SCULPT_DYNTOPO_DETAIL_CONSTANT = (1 << 13),
  SCULPT_DYNTOPO_DETAIL_BRUSH = (1 << 14),
  SCULPT_DYNTOPO_DETAIL_MANUAL = (1 << 16),

  /* Don't display mask in viewport, but still use it for strokes. */
  SCULPT_HIDE_MASK = (1 << 15),
} eSculptFlags;

/* ImagePaintSettings.mode */
typedef enum eImagePaintMode {
  IMAGEPAINT_MODE_MATERIAL, /* detect texture paint slots from the material */
  IMAGEPAINT_MODE_IMAGE,    /* select texture paint image directly */
} eImagePaintMode;

/* ImagePaintSettings.interp */
enum {
  IMAGEPAINT_INTERP_LINEAR = 0,
  IMAGEPAINT_INTERP_CLOSEST,
};

/* ImagePaintSettings.flag */
#define IMAGEPAINT_DRAWING (1 << 0)
// #define IMAGEPAINT_DRAW_TOOL         (1 << 1) // deprecated
// #define IMAGEPAINT_DRAW_TOOL_DRAWING (1 << 2) // deprecated

/* projection painting only */
/* ImagePaintSettings.flag */
#define IMAGEPAINT_PROJECT_XRAY (1 << 4)
#define IMAGEPAINT_PROJECT_BACKFACE (1 << 5)
#define IMAGEPAINT_PROJECT_FLAT (1 << 6)
#define IMAGEPAINT_PROJECT_LAYER_CLONE (1 << 7)
#define IMAGEPAINT_PROJECT_LAYER_STENCIL (1 << 8)
#define IMAGEPAINT_PROJECT_LAYER_STENCIL_INV (1 << 9)

/* ImagePaintSettings.missing_data */
#define IMAGEPAINT_MISSING_UVS (1 << 0)
#define IMAGEPAINT_MISSING_MATERIAL (1 << 1)
#define IMAGEPAINT_MISSING_TEX (1 << 2)
#define IMAGEPAINT_MISSING_STENCIL (1 << 3)

/* ToolSettings.uvcalc_flag */
#define UVCALC_FILLHOLES (1 << 0)
/** would call this UVCALC_ASPECT_CORRECT, except it should be default with old file */
#define UVCALC_NO_ASPECT_CORRECT (1 << 1)
/** adjust UV's while transforming to avoid distortion */
#define UVCALC_TRANSFORM_CORRECT (1 << 2)
/** Use mesh data after subsurf to compute UVs*/
#define UVCALC_USESUBSURF (1 << 3)

/* ToolSettings.uv_flag */
#define UV_SYNC_SELECTION 1
#define UV_SHOW_SAME_IMAGE 2

/* ToolSettings.uv_selectmode */
#define UV_SELECT_VERTEX 1
#define UV_SELECT_EDGE 2
#define UV_SELECT_FACE 4
#define UV_SELECT_ISLAND 8

/* ToolSettings.gpencil_flags */
typedef enum eGPencil_Flags {
  /* When creating new frames, the last frame gets used as the basis for the new one */
  GP_TOOL_FLAG_RETAIN_LAST = (1 << 1),
  /* Add the strokes below all strokes in the layer */
  GP_TOOL_FLAG_PAINT_ONBACK = (1 << 2),
  /* Show compact list of colors */
  GP_TOOL_FLAG_THUMBNAIL_LIST = (1 << 3),
  /* Generate wheight data for new strokes */
  GP_TOOL_FLAG_CREATE_WEIGHTS = (1 << 4),
} eGPencil_Flags;

/* scene->r.simplify_gpencil */
typedef enum eGPencil_SimplifyFlags {
  /* Simplify */
  SIMPLIFY_GPENCIL_ENABLE = (1 << 0),
  /* Simplify on play */
  SIMPLIFY_GPENCIL_ON_PLAY = (1 << 1),
  /* Simplify fill on viewport */
  SIMPLIFY_GPENCIL_FILL = (1 << 2),
  /* Simplify modifier on viewport */
  SIMPLIFY_GPENCIL_MODIFIER = (1 << 3),
  /* Remove fill external line */
  SIMPLIFY_GPENCIL_REMOVE_FILL_LINE = (1 << 4),
  /* Simplify Shader FX */
  SIMPLIFY_GPENCIL_FX = (1 << 5),
  /* Simplify layer blending */
  SIMPLIFY_GPENCIL_BLEND = (1 << 6),
  /* Simplify layer tint */
  SIMPLIFY_GPENCIL_TINT = (1 << 7),
} eGPencil_SimplifyFlags;

/* ToolSettings.gpencil_*_align - Stroke Placement mode flags */
typedef enum eGPencil_Placement_Flags {
  /* New strokes are added in viewport/data space (i.e. not screen space) */
  GP_PROJECT_VIEWSPACE = (1 << 0),

  /* Viewport space, but relative to render canvas (Sequencer Preview Only) */
  GP_PROJECT_CANVAS = (1 << 1),

  /* Project into the screen's Z values */
  GP_PROJECT_DEPTH_VIEW = (1 << 2),
  GP_PROJECT_DEPTH_STROKE = (1 << 3),

  /* "Use Endpoints" */
  GP_PROJECT_DEPTH_STROKE_ENDPOINTS = (1 << 4),
  GP_PROJECT_CURSOR = (1 << 5),
  GP_PROJECT_DEPTH_STROKE_FIRST = (1 << 6),
} eGPencil_Placement_Flags;

/* ToolSettings.gpencil_selectmode */
typedef enum eGPencil_Selectmode_types {
  GP_SELECTMODE_POINT = 0,
  GP_SELECTMODE_STROKE = 1,
  GP_SELECTMODE_SEGMENT = 2,
} eGPencil_Selectmode_types;

/* ToolSettings.gpencil_guide_types */
typedef enum eGPencil_GuideTypes {
  GP_GUIDE_CIRCULAR = 0,
  GP_GUIDE_RADIAL,
  GP_GUIDE_PARALLEL,
  GP_GUIDE_GRID,
  GP_GUIDE_ISO,
} eGPencil_GuideTypes;

/* ToolSettings.gpencil_guide_references */
typedef enum eGPencil_Guide_Reference {
  GP_GUIDE_REF_CURSOR = 0,
  GP_GUIDE_REF_CUSTOM,
  GP_GUIDE_REF_OBJECT,
} eGPencil_Guide_Reference;

/* ToolSettings.particle flag */
#define PE_KEEP_LENGTHS (1 << 0)
#define PE_LOCK_FIRST (1 << 1)
#define PE_DEFLECT_EMITTER (1 << 2)
#define PE_INTERPOLATE_ADDED (1 << 3)
#define PE_DRAW_PART (1 << 4)
#define PE_UNUSED_6 (1 << 6) /* cleared */
#define PE_FADE_TIME (1 << 7)
#define PE_AUTO_VELOCITY (1 << 8)

/* ParticleEditSettings.brushtype */
#define PE_BRUSH_NONE -1
#define PE_BRUSH_COMB 0
#define PE_BRUSH_CUT 1
#define PE_BRUSH_LENGTH 2
#define PE_BRUSH_PUFF 3
#define PE_BRUSH_ADD 4
#define PE_BRUSH_SMOOTH 5
#define PE_BRUSH_WEIGHT 6

/* ParticleBrushData.flag */
#define PE_BRUSH_DATA_PUFF_VOLUME 1

/* ParticleBrushData.edittype */
#define PE_TYPE_PARTICLES 0
#define PE_TYPE_SOFTBODY 1
#define PE_TYPE_CLOTH 2

/* PhysicsSettings.flag */
#define PHYS_GLOBAL_GRAVITY 1

/* UnitSettings */

#define USER_UNIT_ADAPTIVE 0xFF
/* UnitSettings.system */
#define USER_UNIT_NONE 0
#define USER_UNIT_METRIC 1
#define USER_UNIT_IMPERIAL 2
/* UnitSettings.flag */
#define USER_UNIT_OPT_SPLIT 1
#define USER_UNIT_ROT_RADIANS 2

/* SceneEEVEE->flag */
enum {
  // SCE_EEVEE_VOLUMETRIC_ENABLED = (1 << 0), /* Unused */
  SCE_EEVEE_VOLUMETRIC_LIGHTS = (1 << 1),
  SCE_EEVEE_VOLUMETRIC_SHADOWS = (1 << 2),
  //  SCE_EEVEE_VOLUMETRIC_COLORED    = (1 << 3), /* Unused */
  SCE_EEVEE_GTAO_ENABLED = (1 << 4),
  SCE_EEVEE_GTAO_BENT_NORMALS = (1 << 5),
  SCE_EEVEE_GTAO_BOUNCE = (1 << 6),
  // SCE_EEVEE_DOF_ENABLED = (1 << 7), /* Moved to camera->dof.flag */
  SCE_EEVEE_BLOOM_ENABLED = (1 << 8),
  SCE_EEVEE_MOTION_BLUR_ENABLED = (1 << 9),
  SCE_EEVEE_SHADOW_HIGH_BITDEPTH = (1 << 10),
  SCE_EEVEE_TAA_REPROJECTION = (1 << 11),
  // SCE_EEVEE_SSS_ENABLED = (1 << 12), /* Unused */
  // SCE_EEVEE_SSS_SEPARATE_ALBEDO = (1 << 13), /* Unused */
  SCE_EEVEE_SSR_ENABLED = (1 << 14),
  SCE_EEVEE_SSR_REFRACTION = (1 << 15),
  SCE_EEVEE_SSR_HALF_RESOLUTION = (1 << 16),
  SCE_EEVEE_SHOW_IRRADIANCE = (1 << 17),
  SCE_EEVEE_SHOW_CUBEMAPS = (1 << 18),
  SCE_EEVEE_GI_AUTOBAKE = (1 << 19),
  SCE_EEVEE_SHADOW_SOFT = (1 << 20),
  SCE_EEVEE_OVERSCAN = (1 << 21),
};

/* SceneEEVEE->shadow_method */
enum {
  SHADOW_ESM = 1,
  SHADOW_VSM = 2,
  SHADOW_METHOD_MAX = 3,
};

/* SceneDisplay->render_aa, SceneDisplay->viewport_aa */
enum {
  SCE_DISPLAY_AA_OFF = 0,
  SCE_DISPLAY_AA_FXAA = 1,
  SCE_DISPLAY_AA_SAMPLES_5 = 5,
  SCE_DISPLAY_AA_SAMPLES_8 = 8,
  SCE_DISPLAY_AA_SAMPLES_11 = 11,
  SCE_DISPLAY_AA_SAMPLES_16 = 16,
  SCE_DISPLAY_AA_SAMPLES_32 = 32,
};

#ifdef __cplusplus
}
#endif

#endif /* __DNA_SCENE_TYPES_H__ */<|MERGE_RESOLUTION|>--- conflicted
+++ resolved
@@ -1903,13 +1903,17 @@
   struct GHash *depsgraph_hash;
   char _pad7[4];
 
-	/* User-Defined KeyingSets */
-	int active_keyingset;			/* index of the active KeyingSet. first KeyingSet has index 1, 'none' active is 0, 'add new' is -1 */
-	ListBase keyingsets;			/* KeyingSets for this scene */
-	
-	/* Game Settings */
-	struct GameFraming framing  DNA_DEPRECATED; // XXX  deprecated since 2.5
-	struct GameData gm;
+  /* User-Defined KeyingSets */
+  /**
+   * Index of the active KeyingSet.
+   * first KeyingSet has index 1, 'none' active is 0, 'add new' is -1
+   */
+  int active_keyingset;
+  /** KeyingSets for this scene */
+  ListBase keyingsets;
+
+/* Game Settings */
+  struct GameData gm;
 
   /* Units */
   struct UnitSettings unit;
@@ -2305,34 +2309,20 @@
    (1 << WT_VGROUP_BONE_DEFORM_OFF) | (1 << WT_VGROUP_ALL))
 
 /* Scene.flag */
-<<<<<<< HEAD
-#define SCE_DS_SELECTED			(1 << 0)
-#define SCE_DS_COLLAPSED		(1 << 1)
-#define SCE_NLA_EDIT_ON			(1 << 2)
-#define SCE_FRAME_DROP			(1 << 3)
-#define SCE_KEYS_NO_SELONLY	    (1 << 4)
-#define SCE_INTERACTIVE         (1 << 5)
-#define SCE_INTERACTIVE_IMAGE_RENDER (1 << 6)
-
-	/* return flag BKE_scene_base_iter_next functions */
-/* #define F_ERROR			-1 */  /* UNUSED */
-#define F_START			0
-#define F_SCENE			1
-#define F_DUPLI			3
-=======
 #define SCE_DS_SELECTED (1 << 0)
 #define SCE_DS_COLLAPSED (1 << 1)
 #define SCE_NLA_EDIT_ON (1 << 2)
 #define SCE_FRAME_DROP (1 << 3)
 #define SCE_KEYS_NO_SELONLY (1 << 4)
 #define SCE_READFILE_LIBLINK_NEED_SETSCENE_CHECK (1 << 5)
+#define SCE_INTERACTIVE         (1 << 6)
+#define SCE_INTERACTIVE_IMAGE_RENDER (1 << 7)
 
 /* return flag BKE_scene_base_iter_next functions */
 /* #define F_ERROR          -1 */ /* UNUSED */
 #define F_START 0
 #define F_SCENE 1
 #define F_DUPLI 3
->>>>>>> cad09e52
 
 /* AudioData.flag */
 #define AUDIO_MUTE (1 << 0)
