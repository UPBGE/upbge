/* SPDX-License-Identifier: GPL-2.0-or-later
 * Copyright 2001-2002 NaN Holding BV. All rights reserved. */

/** \file
 * \ingroup DNA
 */

#pragma once

#include "DNA_defs.h"

/* XXX(@ideasman42): temp feature. */
#define DURIAN_CAMERA_SWITCH

/**
 * Check for cyclic set-scene.
 * Libraries can cause this case which is normally prevented, see (T42009).
 */
#define USE_SETSCENE_CHECK

#include "DNA_ID.h"
#include "DNA_color_types.h"      /* color management */
#include "DNA_customdata_types.h" /* Scene's runtime custom-data masks. */
#include "DNA_layer_types.h"
#include "DNA_listBase.h"
#include "DNA_vec_types.h"
#include "DNA_view3d_types.h"

#ifdef __cplusplus
extern "C" {
#endif

struct AnimData;
struct Brush;
struct Collection;
struct ColorSpace;
struct CurveMapping;
struct CurveProfile;
struct CustomData_MeshMasks;
struct Editing;
struct Image;
struct MovieClip;
struct Object;
struct Scene;
struct SceneCollection;
struct World;
struct bGPdata;
struct bNodeTree;

/* -------------------------------------------------------------------- */
/** \name FFMPEG
 * \{ */

typedef struct AviCodecData {
  /** Save format. */
  void *lpFormat;
  /** Compressor options. */
  void *lpParms;
  /** Size of lpFormat buffer. */
  unsigned int cbFormat;
  /** Size of lpParms buffer. */
  unsigned int cbParms;

  /** Stream type, for consistency. */
  unsigned int fccType;
  /** Compressor. */
  unsigned int fccHandler;
  /** Keyframe rate. */
  unsigned int dwKeyFrameEvery;
  /** Compress quality 0-10,000. */
  unsigned int dwQuality;
  /** Bytes per second. */
  unsigned int dwBytesPerSecond;
  /** Flags... see below. */
  unsigned int dwFlags;
  /** For non-video streams only. */
  unsigned int dwInterleaveEvery;
  char _pad[4];

  char avicodecname[128];
} AviCodecData;

typedef enum eFFMpegPreset {
  FFM_PRESET_NONE = 0,

#ifdef DNA_DEPRECATED_ALLOW
  /* Previously used by h.264 to control encoding speed vs. file size. */
  FFM_PRESET_ULTRAFAST = 1, /* DEPRECATED */
  FFM_PRESET_SUPERFAST = 2, /* DEPRECATED */
  FFM_PRESET_VERYFAST = 3,  /* DEPRECATED */
  FFM_PRESET_FASTER = 4,    /* DEPRECATED */
  FFM_PRESET_FAST = 5,      /* DEPRECATED */
  FFM_PRESET_MEDIUM = 6,    /* DEPRECATED */
  FFM_PRESET_SLOW = 7,      /* DEPRECATED */
  FFM_PRESET_SLOWER = 8,    /* DEPRECATED */
  FFM_PRESET_VERYSLOW = 9,  /* DEPRECATED */
#endif

  /* Used by WEBM/VP9 and h.264 to control encoding speed vs. file size.
   * WEBM/VP9 use these values directly, whereas h.264 map those to
   * respectively the MEDIUM, SLOWER, and SUPERFAST presets. */

  /** The default and recommended for most applications. */
  FFM_PRESET_GOOD = 10,
  /** Recommended if you have lots of time and want the best compression efficiency. */
  FFM_PRESET_BEST = 11,
  /** Recommended for live / fast encoding. */
  FFM_PRESET_REALTIME = 12,
} eFFMpegPreset;

/**
 * Mapping from easily-understandable descriptions to CRF values.
 * Assumes we output 8-bit video. Needs to be remapped if 10-bit
 * is output.
 * We use a slightly wider than "subjectively sane range" according
 * to https://trac.ffmpeg.org/wiki/Encode/H.264#a1.ChooseaCRFvalue
 */
typedef enum eFFMpegCrf {
  FFM_CRF_NONE = -1,
  FFM_CRF_LOSSLESS = 0,
  FFM_CRF_PERC_LOSSLESS = 17,
  FFM_CRF_HIGH = 20,
  FFM_CRF_MEDIUM = 23,
  FFM_CRF_LOW = 26,
  FFM_CRF_VERYLOW = 29,
  FFM_CRF_LOWEST = 32,
} eFFMpegCrf;

typedef enum eFFMpegAudioChannels {
  FFM_CHANNELS_MONO = 1,
  FFM_CHANNELS_STEREO = 2,
  FFM_CHANNELS_SURROUND4 = 4,
  FFM_CHANNELS_SURROUND51 = 6,
  FFM_CHANNELS_SURROUND71 = 8,
} eFFMpegAudioChannels;

typedef struct FFMpegCodecData {
  int type;
  int codec;
  int audio_codec;
  int video_bitrate;
  int audio_bitrate;
  int audio_mixrate;
  int audio_channels;
  float audio_volume;
  int gop_size;
  /** Only used if FFMPEG_USE_MAX_B_FRAMES flag is set. */
  int max_b_frames;
  int flags;
  int constant_rate_factor;
  /** See eFFMpegPreset. */
  int ffmpeg_preset;

  int rc_min_rate;
  int rc_max_rate;
  int rc_buffer_size;
  int mux_packet_size;
  int mux_rate;
  void *_pad1;
} FFMpegCodecData;

/** \} */

/* -------------------------------------------------------------------- */
/** \name Audio
 * \{ */

typedef struct AudioData {
  int mixrate; /* 2.5: now in FFMpegCodecData: audio_mixrate. */
  float main;  /* 2.5: now in FFMpegCodecData: audio_volume. */
  float speed_of_sound;
  float doppler_factor;
  int distance_model;
  short flag;
  char _pad[2];
  float volume;
  char _pad2[4];
} AudioData;

/* -------------------------------------------------------------------- */
/** \name Render Layers
 * \{ */

/** Render Layer. */
typedef struct SceneRenderLayer {
  struct SceneRenderLayer *next, *prev;

  /** MAX_NAME. */
  char name[64] DNA_DEPRECATED;

  /** Converted to ViewLayer setting. */
  struct Material *mat_override DNA_DEPRECATED;

  /** Converted to LayerCollection cycles camera visibility override. */
  unsigned int lay DNA_DEPRECATED;
  /** Converted to LayerCollection cycles holdout override. */
  unsigned int lay_zmask DNA_DEPRECATED;
  unsigned int lay_exclude DNA_DEPRECATED;
  /** Converted to ViewLayer layflag and flag. */
  int layflag DNA_DEPRECATED;

  /* Pass_xor has to be after passflag. */
  /** Pass_xor has to be after passflag. */
  int passflag DNA_DEPRECATED;
  /** Converted to ViewLayer passflag and flag. */
  int pass_xor DNA_DEPRECATED;

  /** Converted to ViewLayer setting. */
  int samples DNA_DEPRECATED;
  /** Converted to ViewLayer pass_alpha_threshold. */
  float pass_alpha_threshold DNA_DEPRECATED;

  /** Converted to ViewLayer id_properties. */
  IDProperty *prop DNA_DEPRECATED;

  /** Converted to ViewLayer freestyleConfig. */
  struct FreestyleConfig freestyleConfig DNA_DEPRECATED;
} SceneRenderLayer;

/** #SceneRenderLayer.layflag */
#define SCE_LAY_SOLID (1 << 0)
#define SCE_LAY_UNUSED_1 (1 << 1)
#define SCE_LAY_UNUSED_2 (1 << 2)
#define SCE_LAY_UNUSED_3 (1 << 3)
#define SCE_LAY_SKY (1 << 4)
#define SCE_LAY_STRAND (1 << 5)
#define SCE_LAY_FRS (1 << 6)
#define SCE_LAY_AO (1 << 7)
#define SCE_LAY_VOLUMES (1 << 8)
#define SCE_LAY_MOTION_BLUR (1 << 9)

/* Flags between (1 << 9) and (1 << 15) are set to 1 already, for future options. */

#define SCE_LAY_FLAG_DEFAULT ((1 << 15) - 1)

#define SCE_LAY_UNUSED_4 (1 << 15)
#define SCE_LAY_UNUSED_5 (1 << 16)
#define SCE_LAY_DISABLE (1 << 17)
#define SCE_LAY_UNUSED_6 (1 << 18)
#define SCE_LAY_UNUSED_7 (1 << 19)

/** #SceneRenderLayer.passflag */
typedef enum eScenePassType {
  SCE_PASS_COMBINED = (1 << 0),
  SCE_PASS_Z = (1 << 1),
  SCE_PASS_UNUSED_1 = (1 << 2), /* RGBA */
  SCE_PASS_UNUSED_2 = (1 << 3), /* DIFFUSE */
  SCE_PASS_UNUSED_3 = (1 << 4), /* SPEC */
  SCE_PASS_SHADOW = (1 << 5),
  SCE_PASS_AO = (1 << 6),
  SCE_PASS_POSITION = (1 << 7),
  SCE_PASS_NORMAL = (1 << 8),
  SCE_PASS_VECTOR = (1 << 9),
  SCE_PASS_UNUSED_5 = (1 << 10), /* REFRACT */
  SCE_PASS_INDEXOB = (1 << 11),
  SCE_PASS_UV = (1 << 12),
  SCE_PASS_UNUSED_6 = (1 << 13), /* INDIRECT */
  SCE_PASS_MIST = (1 << 14),
  SCE_PASS_UNUSED_7 = (1 << 15), /* RAYHITS */
  SCE_PASS_EMIT = (1 << 16),
  SCE_PASS_ENVIRONMENT = (1 << 17),
  SCE_PASS_INDEXMA = (1 << 18),
  SCE_PASS_DIFFUSE_DIRECT = (1 << 19),
  SCE_PASS_DIFFUSE_INDIRECT = (1 << 20),
  SCE_PASS_DIFFUSE_COLOR = (1 << 21),
  SCE_PASS_GLOSSY_DIRECT = (1 << 22),
  SCE_PASS_GLOSSY_INDIRECT = (1 << 23),
  SCE_PASS_GLOSSY_COLOR = (1 << 24),
  SCE_PASS_TRANSM_DIRECT = (1 << 25),
  SCE_PASS_TRANSM_INDIRECT = (1 << 26),
  SCE_PASS_TRANSM_COLOR = (1 << 27),
  SCE_PASS_SUBSURFACE_DIRECT = (1 << 28),
  SCE_PASS_SUBSURFACE_INDIRECT = (1 << 29),
  SCE_PASS_SUBSURFACE_COLOR = (1 << 30),
  SCE_PASS_ROUGHNESS = (1u << 31u),
} eScenePassType;

#define RE_PASSNAME_DEPRECATED "Deprecated"

#define RE_PASSNAME_COMBINED "Combined"
#define RE_PASSNAME_Z "Depth"
#define RE_PASSNAME_VECTOR "Vector"
#define RE_PASSNAME_POSITION "Position"
#define RE_PASSNAME_NORMAL "Normal"
#define RE_PASSNAME_UV "UV"
#define RE_PASSNAME_EMIT "Emit"
#define RE_PASSNAME_SHADOW "Shadow"

#define RE_PASSNAME_AO "AO"
#define RE_PASSNAME_ENVIRONMENT "Env"
#define RE_PASSNAME_INDEXOB "IndexOB"
#define RE_PASSNAME_INDEXMA "IndexMA"
#define RE_PASSNAME_MIST "Mist"

#define RE_PASSNAME_DIFFUSE_DIRECT "DiffDir"
#define RE_PASSNAME_DIFFUSE_INDIRECT "DiffInd"
#define RE_PASSNAME_DIFFUSE_COLOR "DiffCol"
#define RE_PASSNAME_GLOSSY_DIRECT "GlossDir"
#define RE_PASSNAME_GLOSSY_INDIRECT "GlossInd"
#define RE_PASSNAME_GLOSSY_COLOR "GlossCol"
#define RE_PASSNAME_TRANSM_DIRECT "TransDir"
#define RE_PASSNAME_TRANSM_INDIRECT "TransInd"
#define RE_PASSNAME_TRANSM_COLOR "TransCol"

#define RE_PASSNAME_SUBSURFACE_DIRECT "SubsurfaceDir"
#define RE_PASSNAME_SUBSURFACE_INDIRECT "SubsurfaceInd"
#define RE_PASSNAME_SUBSURFACE_COLOR "SubsurfaceCol"

#define RE_PASSNAME_FREESTYLE "Freestyle"
#define RE_PASSNAME_BLOOM "BloomCol"
#define RE_PASSNAME_VOLUME_LIGHT "VolumeDir"

#define RE_PASSNAME_CRYPTOMATTE_OBJECT "CryptoObject"
#define RE_PASSNAME_CRYPTOMATTE_ASSET "CryptoAsset"
#define RE_PASSNAME_CRYPTOMATTE_MATERIAL "CryptoMaterial"

/** \} */

/* -------------------------------------------------------------------- */
/** \name Multi-View
 * \{ */

/** View (Multi-view). */
typedef struct SceneRenderView {
  struct SceneRenderView *next, *prev;

  /** MAX_NAME. */
  char name[64];
  /** MAX_NAME. */
  char suffix[64];

  int viewflag;
  char _pad2[4];

} SceneRenderView;

/** #SceneRenderView.viewflag */
#define SCE_VIEW_DISABLE (1 << 0)

/** #RenderData.views_format */
enum {
  SCE_VIEWS_FORMAT_STEREO_3D = 0,
  SCE_VIEWS_FORMAT_MULTIVIEW = 1,
};

/** #ImageFormatData.views_format (also used for #Sequence.views_format). */
enum {
  R_IMF_VIEWS_INDIVIDUAL = 0,
  R_IMF_VIEWS_STEREO_3D = 1,
  R_IMF_VIEWS_MULTIVIEW = 2,
};

typedef struct Stereo3dFormat {
  short flag;
  /** Encoding mode. */
  char display_mode;
  /** Anaglyph scheme for the user display. */
  char anaglyph_type;
  /** Interlace type for the user display. */
  char interlace_type;
  char _pad[3];
} Stereo3dFormat;

/** #Stereo3dFormat.display_mode */
typedef enum eStereoDisplayMode {
  S3D_DISPLAY_ANAGLYPH = 0,
  S3D_DISPLAY_INTERLACE = 1,
  S3D_DISPLAY_PAGEFLIP = 2,
  S3D_DISPLAY_SIDEBYSIDE = 3,
  S3D_DISPLAY_TOPBOTTOM = 4,
} eStereoDisplayMode;

/** #Stereo3dFormat.flag */
typedef enum eStereo3dFlag {
  S3D_INTERLACE_SWAP = (1 << 0),
  S3D_SIDEBYSIDE_CROSSEYED = (1 << 1),
  S3D_SQUEEZED_FRAME = (1 << 2),
} eStereo3dFlag;

/** #Stereo3dFormat.anaglyph_type */
typedef enum eStereo3dAnaglyphType {
  S3D_ANAGLYPH_REDCYAN = 0,
  S3D_ANAGLYPH_GREENMAGENTA = 1,
  S3D_ANAGLYPH_YELLOWBLUE = 2,
} eStereo3dAnaglyphType;

/** #Stereo3dFormat.interlace_type */
typedef enum eStereo3dInterlaceType {
  S3D_INTERLACE_ROW = 0,
  S3D_INTERLACE_COLUMN = 1,
  S3D_INTERLACE_CHECKERBOARD = 2,
} eStereo3dInterlaceType;

/** \} */

/* -------------------------------------------------------------------- */
/** \name Image Format Data
 * \{ */

/**
 * Generic image format settings,
 * this is used for #NodeImageFile and IMAGE_OT_save_as operator too.
 *
 * NOTE: its a bit strange that even though this is an image format struct
 * the imtype can still be used to select video formats.
 * RNA ensures these enum's are only selectable for render output.
 */
typedef struct ImageFormatData {
  /**
   * R_IMF_IMTYPE_PNG, R_...
   * \note Video types should only ever be set from this structure when used from #RenderData.
   */
  char imtype;
  /**
   * bits per channel, R_IMF_CHAN_DEPTH_8 -> 32,
   * not a flag, only set 1 at a time. */
  char depth;

  /** R_IMF_PLANES_BW, R_IMF_PLANES_RGB, R_IMF_PLANES_RGBA. */
  char planes;
  /** Generic options for all image types, alpha Z-buffer. */
  char flag;

  /** (0 - 100), eg: JPEG quality. */
  char quality;
  /** (0 - 100), eg: PNG compression. */
  char compress;

  /* --- format specific --- */

  /** OpenEXR. */
  char exr_codec;

  /** CINEON. */
  char cineon_flag;
  short cineon_white, cineon_black;
  float cineon_gamma;

  /** Jpeg2000. */
  char jp2_flag;
  char jp2_codec;

  /** TIFF. */
  char tiff_codec;

  char _pad[4];

  /** Multi-view. */
  char views_format;
  Stereo3dFormat stereo3d_format;

  /* Color management members. */

  char color_management;
  char _pad1[7];
  ColorManagedViewSettings view_settings;
  ColorManagedDisplaySettings display_settings;
  ColorManagedColorspaceSettings linear_colorspace_settings;
} ImageFormatData;

/** #ImageFormatData.imtype */
#define R_IMF_IMTYPE_TARGA 0
#define R_IMF_IMTYPE_IRIS 1
/* #define R_HAMX                    2 */ /* DEPRECATED */
/* #define R_FTYPE                   3 */ /* DEPRECATED */
#define R_IMF_IMTYPE_JPEG90 4
/* #define R_MOVIE                   5 */ /* DEPRECATED */
#define R_IMF_IMTYPE_IRIZ 7
#define R_IMF_IMTYPE_RAWTGA 14
#define R_IMF_IMTYPE_AVIRAW 15
#define R_IMF_IMTYPE_AVIJPEG 16
#define R_IMF_IMTYPE_PNG 17
/* #define R_IMF_IMTYPE_AVICODEC    18 */ /* DEPRECATED */
/* #define R_IMF_IMTYPE_QUICKTIME   19 */ /* DEPRECATED */
#define R_IMF_IMTYPE_BMP 20
#define R_IMF_IMTYPE_RADHDR 21
#define R_IMF_IMTYPE_TIFF 22
#define R_IMF_IMTYPE_OPENEXR 23
#define R_IMF_IMTYPE_FFMPEG 24
/* #define R_IMF_IMTYPE_FRAMESERVER    25 */ /* DEPRECATED */
#define R_IMF_IMTYPE_CINEON 26
#define R_IMF_IMTYPE_DPX 27
#define R_IMF_IMTYPE_MULTILAYER 28
#define R_IMF_IMTYPE_DDS 29
#define R_IMF_IMTYPE_JP2 30
#define R_IMF_IMTYPE_H264 31
#define R_IMF_IMTYPE_XVID 32
#define R_IMF_IMTYPE_THEORA 33
#define R_IMF_IMTYPE_PSD 34
#define R_IMF_IMTYPE_WEBP 35
#define R_IMF_IMTYPE_AV1 36

#define R_IMF_IMTYPE_INVALID 255

/** #ImageFormatData.flag */
#define R_IMF_FLAG_ZBUF (1 << 0)
#define R_IMF_FLAG_PREVIEW_JPG (1 << 1)

/*  */

/**
 * #ImageFormatData.depth
 *
 * Return values from #BKE_imtype_valid_depths, note this is depths per channel.
 */
typedef enum eImageFormatDepth {
  /** 1bits  (unused). */
  R_IMF_CHAN_DEPTH_1 = (1 << 0),
  /** 8bits  (default). */
  R_IMF_CHAN_DEPTH_8 = (1 << 1),
  /** 10bits (uncommon, Cineon/DPX support). */
  R_IMF_CHAN_DEPTH_10 = (1 << 2),
  /** 12bits (uncommon, jp2/DPX support). */
  R_IMF_CHAN_DEPTH_12 = (1 << 3),
  /** 16bits (TIFF, half float EXR). */
  R_IMF_CHAN_DEPTH_16 = (1 << 4),
  /** 24bits (unused). */
  R_IMF_CHAN_DEPTH_24 = (1 << 5),
  /** 32bits (full float EXR). */
  R_IMF_CHAN_DEPTH_32 = (1 << 6),
} eImageFormatDepth;

/** #ImageFormatData.planes */
#define R_IMF_PLANES_RGB 24
#define R_IMF_PLANES_RGBA 32
#define R_IMF_PLANES_BW 8

/** #ImageFormatData.exr_codec */
#define R_IMF_EXR_CODEC_NONE 0
#define R_IMF_EXR_CODEC_PXR24 1
#define R_IMF_EXR_CODEC_ZIP 2
#define R_IMF_EXR_CODEC_PIZ 3
#define R_IMF_EXR_CODEC_RLE 4
#define R_IMF_EXR_CODEC_ZIPS 5
#define R_IMF_EXR_CODEC_B44 6
#define R_IMF_EXR_CODEC_B44A 7
#define R_IMF_EXR_CODEC_DWAA 8
#define R_IMF_EXR_CODEC_DWAB 9
#define R_IMF_EXR_CODEC_MAX 10

/** #ImageFormatData.jp2_flag */
#define R_IMF_JP2_FLAG_YCC (1 << 0) /* When disabled use RGB. */ /* Was `R_JPEG2K_YCC`. */
#define R_IMF_JP2_FLAG_CINE_PRESET (1 << 1)                      /* Was `R_JPEG2K_CINE_PRESET`. */
#define R_IMF_JP2_FLAG_CINE_48 (1 << 2)                          /* Was `R_JPEG2K_CINE_48FPS`. */

/** #ImageFormatData.jp2_codec */
#define R_IMF_JP2_CODEC_JP2 0
#define R_IMF_JP2_CODEC_J2K 1

/** #ImageFormatData.cineon_flag */
#define R_IMF_CINEON_FLAG_LOG (1 << 0) /* Was `R_CINEON_LOG`. */

/** #ImageFormatData.tiff_codec */
enum {
  R_IMF_TIFF_CODEC_DEFLATE = 0,
  R_IMF_TIFF_CODEC_LZW = 1,
  R_IMF_TIFF_CODEC_PACKBITS = 2,
  R_IMF_TIFF_CODEC_NONE = 3,
};

/** \} */

/* -------------------------------------------------------------------- */
/** \name Render Bake
 * \{ */

/** #ImageFormatData.color_management */
#define R_IMF_COLOR_MANAGEMENT_FOLLOW_SCENE 0
#define R_IMF_COLOR_MANAGEMENT_OVERRIDE 1

typedef struct BakeData {
  struct ImageFormatData im_format;

  /** FILE_MAX. */
  char filepath[1024];

  short width, height;
  short margin, flag;

  float cage_extrusion;
  float max_ray_distance;
  int pass_filter;

  char normal_swizzle[3];
  char normal_space;

  char target;
  char save_mode;
  char margin_type;
  char view_from;
  char _pad[4];

  struct Object *cage_object;
} BakeData;

/** #BakeData.margin_type (char). */
typedef enum eBakeMarginType {
  R_BAKE_ADJACENT_FACES = 0,
  R_BAKE_EXTEND = 1,
} eBakeMarginType;

/** #BakeData.normal_swizzle (char). */
typedef enum eBakeNormalSwizzle {
  R_BAKE_POSX = 0,
  R_BAKE_POSY = 1,
  R_BAKE_POSZ = 2,
  R_BAKE_NEGX = 3,
  R_BAKE_NEGY = 4,
  R_BAKE_NEGZ = 5,
} eBakeNormalSwizzle;

/** #BakeData.target (char). */
typedef enum eBakeTarget {
  R_BAKE_TARGET_IMAGE_TEXTURES = 0,
  R_BAKE_TARGET_VERTEX_COLORS = 1,
} eBakeTarget;

/** #BakeData.save_mode (char). */
typedef enum eBakeSaveMode {
  R_BAKE_SAVE_INTERNAL = 0,
  R_BAKE_SAVE_EXTERNAL = 1,
} eBakeSaveMode;

/** #BakeData.view_from (char). */
typedef enum eBakeViewFrom {
  R_BAKE_VIEW_FROM_ABOVE_SURFACE = 0,
  R_BAKE_VIEW_FROM_ACTIVE_CAMERA = 1,
} eBakeViewFrom;

/** #BakeData.pass_filter */
typedef enum eBakePassFilter {
  R_BAKE_PASS_FILTER_NONE = 0,
  R_BAKE_PASS_FILTER_UNUSED = (1 << 0),
  R_BAKE_PASS_FILTER_EMIT = (1 << 1),
  R_BAKE_PASS_FILTER_DIFFUSE = (1 << 2),
  R_BAKE_PASS_FILTER_GLOSSY = (1 << 3),
  R_BAKE_PASS_FILTER_TRANSM = (1 << 4),
  R_BAKE_PASS_FILTER_SUBSURFACE = (1 << 5),
  R_BAKE_PASS_FILTER_DIRECT = (1 << 6),
  R_BAKE_PASS_FILTER_INDIRECT = (1 << 7),
  R_BAKE_PASS_FILTER_COLOR = (1 << 8),
} eBakePassFilter;

#define R_BAKE_PASS_FILTER_ALL (~0)

/** \} */

/* -------------------------------------------------------------------- */
/** \name Render Data
 * \{ */

typedef struct RenderData {
  struct ImageFormatData im_format;

  struct AviCodecData *avicodecdata;
  struct FFMpegCodecData ffcodecdata;

  /** Frames as in 'images'. */
  int cfra, sfra, efra;
  /** Sub-frame offset from `cfra`, in 0.0-1.0. */
  float subframe;
  /** Start+end frames of preview range. */
  int psfra, pefra;

  int images, framapto;
  short flag, threads;

  float framelen, blurfac;

  /** Frames to jump during render/playback. */
  int frame_step;

  /** Standalone player stereo settings. */ /* XXX deprecated since .2.5 */
  short stereomode DNA_DEPRECATED;

  /** For the dimensions presets menu. */
  short dimensionspreset;

  /** Size in %. */
  short size;

  char _pad6[2];

  /* From buttons: */
  /**
   * The desired number of pixels in the x direction
   */
  int xsch;
  /**
   * The desired number of pixels in the y direction
   */
  int ysch;

  /**
   * render tile dimensions
   */
  int tilex DNA_DEPRECATED;
  int tiley DNA_DEPRECATED;

  short planes DNA_DEPRECATED;
  short imtype DNA_DEPRECATED;
  short subimtype DNA_DEPRECATED;
  short quality DNA_DEPRECATED;

  char use_lock_interface;
  char _pad7[3];

  /**
   * Flags for render settings. Use bit-masking to access the settings.
   */
  int scemode;

  /**
   * Flags for render settings. Use bit-masking to access the settings.
   */
  int mode;

  short frs_sec;

  /**
   * What to do with the sky/background.
   * Picks sky/pre-multiply blending for the background.
   */
  char alphamode;

  char _pad0[1];

  /** Render border to render sub-regions. */
  rctf border;

  /* Information on different layers to be rendered. */
  /** Converted to Scene->view_layers. */
  ListBase layers DNA_DEPRECATED;
  /** Converted to Scene->active_layer. */
  short actlay DNA_DEPRECATED;
  char _pad1[2];

  /**
   * Adjustment factors for the aspect ratio in the x direction, was a short in 2.45
   */
  float xasp, yasp;

  float frs_sec_base;

  /**
   * Value used to define filter size for all filter options.
   */
  float gauss;

  /** Color management settings - color profiles, gamma correction, etc. */
  int color_mgt_flag;

  /** Dither noise intensity. */
  float dither_intensity;

  /* Bake Render options. */
  short bake_mode, bake_flag;
  short bake_margin, bake_samples;
  short bake_margin_type;
  char _pad9[6];
  float bake_biasdist, bake_user_scale;

  /* Path to render output. */
  /** 1024 = FILE_MAX. */
  /* NOTE: Excluded from `BKE_bpath_foreach_path_` / `scene_foreach_path` code. */
  char pic[1024];

  /** Stamps flags. */
  int stamp;
  /** Select one of blenders bitmap fonts. */
  short stamp_font_id;
  char _pad3[2];

  /** Stamp info user data. */
  char stamp_udata[768];

  /* Foreground/background color. */
  float fg_stamp[4];
  float bg_stamp[4];

  /** Sequencer options. */
  char seq_prev_type;
  /** UNUSED. */
  char seq_rend_type;
  /** Flag use for sequence render/draw. */
  char seq_flag;
  char _pad5[3];

  /* Render simplify. */
  short simplify_subsurf;
  short simplify_subsurf_render;
  short simplify_gpencil;
  float simplify_particles;
  float simplify_particles_render;
  float simplify_volumes;
  float simplify_shadows;
  float simplify_shadows_render;

  /** Freestyle line thickness options. */
  int line_thickness_mode;
  /** In pixels. */
  float unit_line_thickness;

  /** Render engine. */
  char engine[32];
  char _pad2[2];

  /** Performance Options. */
  short perf_flag;

  /** Cycles baking. */
  struct BakeData bake;

  int _pad8;
  short preview_pixel_size;

  short _pad4;

  /* MultiView. */
  /** SceneRenderView. */
  ListBase views;
  short actview;
  short views_format;

  /* Hair Display. */
  short hair_type, hair_subdiv;

  /** Motion blur shutter. */
  struct CurveMapping mblur_shutter_curve;
} RenderData;

/** #RenderData.quality_flag */
typedef enum eQualityOption {
  SCE_PERF_HQ_NORMALS = (1 << 0),
} eQualityOption;

/** #RenderData.hair_type */
typedef enum eHairType {
  SCE_HAIR_SHAPE_STRAND = 0,
  SCE_HAIR_SHAPE_STRIP = 1,
} eHairType;

/** \} */

/* -------------------------------------------------------------------- */
/** \name Render Conversion/Simplification Settings
 * \{ */

/** Control render convert and shading engine. */
typedef struct RenderProfile {
  struct RenderProfile *next, *prev;
  char name[32];

  short particle_perc;
  short subsurf_max;
  short shadbufsample_max;
  char _pad1[2];

  float ao_error;
  char _pad2[4];

} RenderProfile;

/* *************************************************************** */
/* Game Engine */

typedef struct GameFraming {
  float col[3];
  char type, _pad1, _pad2, _pad3;
} GameFraming;

/* GameFraming.type */
#define SCE_GAMEFRAMING_BARS 0
#define SCE_GAMEFRAMING_EXTEND 1
#define SCE_GAMEFRAMING_SCALE 2

typedef struct RecastData {
  float cellsize;
  float cellheight;
  float agentmaxslope;
  float agentmaxclimb;
  float agentheight;
  float agentradius;
  float edgemaxlen;
  float edgemaxerror;
  float regionminsize;
  float regionmergesize;
  int vertsperpoly;
  float detailsampledist;
  float detailsamplemaxerror;
  char partitioning;
  char _pad1;
  short _pad2[5];
} RecastData;

/* RecastData.partitioning */
#define RC_PARTITION_WATERSHED 0
#define RC_PARTITION_MONOTONE 1
#define RC_PARTITION_LAYERS 2

typedef struct GameData {

  /* standalone player */
  struct GameFraming framing;
  short playerflag, xplay, yplay, freqplay;
  short depth, attrib, rt1, rt2;
  short aasamples, samples_per_frame;

  short profileSize;
  short logLevel;

  /* stereo */
  short stereoflag, stereomode;
  float eyeseparation;
  RecastData recastData;

  /* physics (it was in world)*/
  float gravity; /*Gravitation constant for the game world*/

  /*
   * Radius of the activity bubble, in Manhattan length. Objects
   * outside the box are activity-culled. */
  float _pad11;

  /*
   * bit 3: (gameengine): Activity culling is enabled.
   * bit 5: (gameengine) : enable Bullet DBVT tree for view frustum culling
   */
  int flag;
  short mode;
  short matmode DNA_DEPRECATED;
  short occlusionRes; /* resolution of occlusion Z buffer in pixel */
  short physicsEngine;
  short solverType, _pad[3];
  short exitkey;
  short pythonkeys[4];
  short vsync; /* Controls vsync: off, on, or adaptive (if supported) */
  short obstacleSimulation;
  short raster_storage DNA_DEPRECATED;
  short ticrate, maxlogicstep, physubstep, maxphystep;
  float timeScale;
  float levelHeight;
  float deactivationtime, lineardeactthreshold, angulardeactthreshold;
  float erp, erp2, cfm, _pad1;

  /* Scene LoD */
  short lodflag, _pad3;
  int scehysteresis;
  void *_pad10;
} GameData;

/* GameData.stereoflag */
#define STEREO_NOSTEREO 1
#define STEREO_ENABLED 2

/* GameData.stereomode */
//#define STEREO_NOSTEREO		 1
#define STEREO_QUADBUFFERED 2
#define STEREO_ABOVEBELOW 3
#define STEREO_INTERLACED 4
#define STEREO_ANAGLYPH 5
#define STEREO_SIDEBYSIDE 6
#define STEREO_VINTERLACE 7
#define STEREO_3DTVTOPBOTTOM 9

/* GameData.physicsEngine */
#define WOPHY_NONE 0
#define WOPHY_BULLET 5

/* GameData.solverType */
enum {
  GAME_SOLVER_SEQUENTIAL = 0,
  GAME_SOLVER_NNCG,
};

/* obstacleSimulation */
#define OBSTSIMULATION_NONE 0
#define OBSTSIMULATION_TOI_rays 1
#define OBSTSIMULATION_TOI_cells 2

/* GameData.vsync */
#define VSYNC_ON 0
#define VSYNC_OFF 1
#define VSYNC_ADAPTIVE 2

/* GameData.flag */
#define GAME_RESTRICT_ANIM_UPDATES (1 << 0)
#define GAME_ENABLE_ALL_FRAMES (1 << 1)
#define GAME_SHOW_DEBUG_PROPS (1 << 2)
#define GAME_SHOW_FRAMERATE (1 << 3)
#define GAME_SHOW_PHYSICS (1 << 4)
// #define GAME_DISPLAY_LISTS (1 << 5) /* deprecated */
// #define GAME_GLSL_NO_LIGHTS (1 << 6) /* deprecated */
// #define GAME_GLSL_NO_SHADERS (1 << 7) /* deprecated */
// #define GAME_GLSL_NO_SHADOWS (1 << 8) /* deprecated */
// #define GAME_GLSL_NO_RAMPS (1 << 9) /* deprecated */
// #define GAME_GLSL_NO_NODES (1 << 10) /* deprecated */
// #define GAME_GLSL_NO_EXTRA_TEX (1 << 11) /* deprecated */
#define GAME_IGNORE_DEPRECATION_WARNINGS (1 << 12)
#define GAME_ENABLE_ANIMATION_RECORD (1 << 13)
#define GAME_SHOW_MOUSE (1 << 14)
// #define GAME_GLSL_NO_COLOR_MANAGEMENT (1 << 15) /* deprecated */
#define GAME_SHOW_OBSTACLE_SIMULATION (1 << 16)
// #define GAME_NO_MATERIAL_CACHING (1 << 17) /* deprecated */
// #define GAME_GLSL_NO_ENV_LIGHTING (1 << 18) /* deprecated */
#define GAME_USE_UNDO (1 << 19)
// #define GAME_USE_UI_ANTI_FLICKER (1 << 20) /* deprecated */
#define GAME_USE_VIEWPORT_RENDER (1 << 21)
#define GAME_PYTHON_CONSOLE (1 << 22)
/* Note: GameData.flag is now an int (max 32 flags). A short could only take 16 flags */

/* GameData.playerflag */
#define GAME_PLAYER_FULLSCREEN (1 << 0)
#define GAME_PLAYER_DESKTOP_RESOLUTION (1 << 1)

/* GameData.lodflag */
#define SCE_LOD_USE_HYST (1 << 0)

/* GameData.profileSize */
#define GAME_PROFILE_SIZE_NORMAL 0
#define GAME_PROFILE_SIZE_BIG    1
#define GAME_PROFILE_SIZE_BIGGER 2

/* GameData.logLevel */
#define GAME_LOG_LEVEL_NOTSET 0
#define GAME_LOG_LEVEL_DEBUG 10
#define GAME_LOG_LEVEL_INFO 20
#define GAME_LOG_LEVEL_WARNING 30
#define GAME_LOG_LEVEL_ERROR 40
#define GAME_LOG_LEVEL_CRITICAL 50

/* UV Paint. */
/** #ToolSettings.uv_sculpt_settings */
#define UV_SCULPT_LOCK_BORDERS 1
#define UV_SCULPT_ALL_ISLANDS 2

/** #ToolSettings.uv_relax_method */
#define UV_SCULPT_TOOL_RELAX_LAPLACIAN 1
#define UV_SCULPT_TOOL_RELAX_HC 2
#define UV_SCULPT_TOOL_RELAX_COTAN 3

/* Stereo Flags. */
#define STEREO_RIGHT_NAME "right"
#define STEREO_LEFT_NAME "left"
#define STEREO_RIGHT_SUFFIX "_R"
#define STEREO_LEFT_SUFFIX "_L"

/** #View3D.stereo3d_camera / #View3D.multiview_eye / #ImageUser.multiview_eye */
typedef enum eStereoViews {
  STEREO_LEFT_ID = 0,
  STEREO_RIGHT_ID = 1,
  STEREO_3D_ID = 2,
  STEREO_MONO_ID = 3,
} eStereoViews;

/** \} */

/* -------------------------------------------------------------------- */
/** \name Time Line Markers
 * \{ */

typedef struct TimeMarker {
  struct TimeMarker *next, *prev;
  int frame;
  char name[64];
  unsigned int flag;
  struct Object *camera;
  struct IDProperty *prop;
} TimeMarker;

/** \} */

/* -------------------------------------------------------------------- */
/** \name Paint Mode/Tool Data
 * \{ */

#define PAINT_MAX_INPUT_SAMPLES 64

typedef struct Paint_Runtime {
  /** Avoid having to compare with scene pointer everywhere. */
  unsigned int tool_offset;
  unsigned short ob_mode;
  char _pad[2];
} Paint_Runtime;

/** We might want to store other things here. */
typedef struct PaintToolSlot {
  struct Brush *brush;
} PaintToolSlot;

/** Paint Tool Base. */
typedef struct Paint {
  struct Brush *brush;

  /**
   * Each tool has its own active brush,
   * The currently active tool is defined by the current 'brush'.
   */
  struct PaintToolSlot *tool_slots;
  int tool_slots_len;
  char _pad1[4];

  struct Palette *palette;
  /** Cavity curve. */
  struct CurveMapping *cavity_curve;

  /** WM Paint cursor. */
  void *paint_cursor;
  unsigned char paint_cursor_col[4];

  /** Enum #ePaintFlags. */
  int flags;

  /** Paint stroke can use up to PAINT_MAX_INPUT_SAMPLES inputs to smooth the stroke. */
  int num_input_samples;

  /** Flags used for symmetry. */
  int symmetry_flags;

  float tile_offset[3];
  char _pad2[4];

  struct Paint_Runtime runtime;
} Paint;

/** \} */

/* -------------------------------------------------------------------- */
/** \name Image Paint
 * \{ */

/** Texture/Image Editor. */
typedef struct ImagePaintSettings {
  Paint paint;

  short flag, missing_data;

  /** For projection painting only. */
  short seam_bleed, normal_angle;
  /** Capture size for re-projection. */
  short screen_grab_size[2];

  /** Mode used for texture painting. */
  int mode;

  /** Workaround until we support true layer masks. */
  struct Image *stencil;
  /** Clone layer for image mode for projective texture painting. */
  struct Image *clone;
  /** Canvas when the explicit system is used for painting. */
  struct Image *canvas;
  float stencil_col[3];
  /** Dither amount used when painting on byte images. */
  float dither;
  /** Display texture interpolation method. */
  int interp;
  char _pad[4];
} ImagePaintSettings;

/** \} */

/* -------------------------------------------------------------------- */
/** \name Paint Mode Settings
 * \{ */

typedef struct PaintModeSettings {
  /** Source to select canvas from to paint on (#ePaintCanvasSource). */
  char canvas_source;
  char _pad[7];

  /** Selected image when canvas_source=PAINT_CANVAS_SOURCE_IMAGE. */
  Image *canvas_image;
  ImageUser image_user;

} PaintModeSettings;

/** \} */

/* -------------------------------------------------------------------- */
/** \name Particle Edit
 * \{ */

/** Settings for a Particle Editing Brush. */
typedef struct ParticleBrushData {
  /** Common setting. */
  short size;
  /** For specific brushes only. */
  short step, invert, count;
  int flag;
  float strength;
} ParticleBrushData;

/** Particle Edit Mode Settings. */
typedef struct ParticleEditSettings {
  short flag;
  short totrekey;
  short totaddkey;
  short brushtype;

  ParticleBrushData brush[7];
  /** Runtime. */
  void *paintcursor;

  float emitterdist;
  char _pad0[4];

  int selectmode;
  int edittype;

  int draw_step, fade_frames;

  struct Scene *scene;
  struct Object *object;
  struct Object *shape_object;
} ParticleEditSettings;

/** \} */

/* -------------------------------------------------------------------- */
/** \name Sculpt
 * \{ */

/** Sculpt. */
typedef struct Sculpt {
  Paint paint;

  /** For rotating around a pivot point. */
  // float pivot[3]; XXX not used?
  int flags;

  /** Transform tool. */
  int transform_mode;

  int automasking_flags;

  // /* Control tablet input. */
  // char tablet_size, tablet_strength; XXX not used?
  int radial_symm[3];

  /** Maximum edge length for dynamic topology sculpting (in pixels). */
  float detail_size;

  /** Direction used for `SCULPT_OT_symmetrize` operator. */
  int symmetrize_direction;

  /** Gravity factor for sculpting. */
  float gravity_factor;

  /* Scale for constant detail size. */
  /** Constant detail resolution (Blender unit / constant_detail). */
  float constant_detail;
  float detail_percent;

  int automasking_cavity_blur_steps;
  float automasking_cavity_factor;
  char _pad[4];

  float automasking_start_normal_limit, automasking_start_normal_falloff;
  float automasking_view_normal_limit, automasking_view_normal_falloff;

  struct CurveMapping *automasking_cavity_curve;
  /** For use by operators. */
  struct CurveMapping *automasking_cavity_curve_op;
  struct Object *gravity_object;
} Sculpt;

typedef struct CurvesSculpt {
  Paint paint;
} CurvesSculpt;

typedef struct UvSculpt {
  Paint paint;
} UvSculpt;

/** Grease pencil drawing brushes. */
typedef struct GpPaint {
  Paint paint;
  int flag;
  /** Mode of paint (Materials or Vertex Color). */
  int mode;
} GpPaint;

/** #GpPaint.flag */
enum {
  GPPAINT_FLAG_USE_MATERIAL = 0,
  GPPAINT_FLAG_USE_VERTEXCOLOR = 1,
};

/** Grease pencil vertex paint. */
typedef struct GpVertexPaint {
  Paint paint;
  int flag;
  char _pad[4];
} GpVertexPaint;

/** Grease pencil sculpt paint. */
typedef struct GpSculptPaint {
  Paint paint;
  int flag;
  char _pad[4];
} GpSculptPaint;

/** Grease pencil weight paint. */
typedef struct GpWeightPaint {
  Paint paint;
  int flag;
  char _pad[4];
} GpWeightPaint;

/** \} */

/* -------------------------------------------------------------------- */
/** \name Vertex Paint
 * \{ */

/** Vertex Paint. */
typedef struct VPaint {
  Paint paint;
  char flag;
  char _pad[3];
  /** For mirrored painting. */
  int radial_symm[3];
} VPaint;

/** #VPaint.flag */
enum {
  /** Weight paint only. */
  VP_FLAG_VGROUP_RESTRICT = (1 << 7),
};

/** \} */

/* -------------------------------------------------------------------- */
/** \name Grease-Pencil Stroke Sculpting
 * \{ */

/** #GP_Sculpt_Settings.lock_axis */
typedef enum eGP_Lockaxis_Types {
  GP_LOCKAXIS_VIEW = 0,
  GP_LOCKAXIS_X = 1,
  GP_LOCKAXIS_Y = 2,
  GP_LOCKAXIS_Z = 3,
  GP_LOCKAXIS_CURSOR = 4,
} eGP_Lockaxis_Types;

/** Settings for a GPencil Speed Guide. */
typedef struct GP_Sculpt_Guide {
  char use_guide;
  char use_snapping;
  char reference_point;
  char type;
  char _pad2[4];
  float angle;
  float angle_snap;
  float spacing;
  float location[3];
  struct Object *reference_object;
} GP_Sculpt_Guide;

/** GPencil Stroke Sculpting Settings. */
typedef struct GP_Sculpt_Settings {
  /** Runtime. */
  void *paintcursor;
  /** #eGP_Sculpt_SettingsFlag. */
  int flag;
  /** #eGP_Lockaxis_Types lock drawing to one axis. */
  int lock_axis;
  /** Threshold for intersections. */
  float isect_threshold;
  char _pad[4];
  /** Multi-frame edit falloff effect by frame. */
  struct CurveMapping *cur_falloff;
  /** Curve used for primitive tools. */
  struct CurveMapping *cur_primitive;
  /** Guides used for paint tools. */
  struct GP_Sculpt_Guide guide;
} GP_Sculpt_Settings;

/** #GP_Sculpt_Settings.flag */
typedef enum eGP_Sculpt_SettingsFlag {
  /** Enable falloff for multi-frame editing. */
  GP_SCULPT_SETT_FLAG_FRAME_FALLOFF = (1 << 0),
  /** Apply primitive curve. */
  GP_SCULPT_SETT_FLAG_PRIMITIVE_CURVE = (1 << 1),
  /** Scale thickness. */
  GP_SCULPT_SETT_FLAG_SCALE_THICKNESS = (1 << 3),
  /** Stroke Auto-Masking for sculpt. */
  GP_SCULPT_SETT_FLAG_AUTOMASK_STROKE = (1 << 4),
  /** Stroke Layer Auto-Masking for sculpt. */
  GP_SCULPT_SETT_FLAG_AUTOMASK_LAYER_STROKE = (1 << 5),
  /** Stroke Material Auto-Masking for sculpt. */
  GP_SCULPT_SETT_FLAG_AUTOMASK_MATERIAL_STROKE = (1 << 6),
  /** Active Layer Auto-Masking for sculpt. */
  GP_SCULPT_SETT_FLAG_AUTOMASK_LAYER_ACTIVE = (1 << 7),
  /** Active Material Auto-Masking for sculpt. */
  GP_SCULPT_SETT_FLAG_AUTOMASK_MATERIAL_ACTIVE = (1 << 8),
} eGP_Sculpt_SettingsFlag;

/** #GP_Sculpt_Settings.gpencil_selectmode_sculpt */
typedef enum eGP_Sculpt_SelectMaskFlag {
  /** Only affect selected points. */
  GP_SCULPT_MASK_SELECTMODE_POINT = (1 << 0),
  /** Only affect selected strokes. */
  GP_SCULPT_MASK_SELECTMODE_STROKE = (1 << 1),
  /** Only affect selected segments. */
  GP_SCULPT_MASK_SELECTMODE_SEGMENT = (1 << 2),
} eGP_Sculpt_SelectMaskFlag;

/** #GP_Sculpt_Settings.gpencil_selectmode_vertex */
typedef enum eGP_vertex_SelectMaskFlag {
  /** Only affect selected points. */
  GP_VERTEX_MASK_SELECTMODE_POINT = (1 << 0),
  /** Only affect selected strokes. */
  GP_VERTEX_MASK_SELECTMODE_STROKE = (1 << 1),
  /** Only affect selected segments. */
  GP_VERTEX_MASK_SELECTMODE_SEGMENT = (1 << 2),
} eGP_Vertex_SelectMaskFlag;

/** Settings for GP Interpolation Operators. */
typedef struct GP_Interpolate_Settings {
  /** Custom interpolation curve (for use with GP_IPO_CURVEMAP). */
  struct CurveMapping *custom_ipo;
} GP_Interpolate_Settings;

/** #GP_Interpolate_Settings.flag */
typedef enum eGP_Interpolate_SettingsFlag {
  /** Apply interpolation to all layers. */
  GP_TOOLFLAG_INTERPOLATE_ALL_LAYERS = (1 << 0),
  /** Apply interpolation to only selected. */
  GP_TOOLFLAG_INTERPOLATE_ONLY_SELECTED = (1 << 1),
  /** Exclude breakdown keyframe type as extreme. */
  GP_TOOLFLAG_INTERPOLATE_EXCLUDE_BREAKDOWNS = (1 << 2),
} eGP_Interpolate_SettingsFlag;

/** #GP_Interpolate_Settings.type */
typedef enum eGP_Interpolate_Type {
  /** Traditional Linear Interpolation. */
  GP_IPO_LINEAR = 0,

  /** CurveMap Defined Interpolation. */
  GP_IPO_CURVEMAP = 1,

  /* Easing Equations. */
  GP_IPO_BACK = 3,
  GP_IPO_BOUNCE = 4,
  GP_IPO_CIRC = 5,
  GP_IPO_CUBIC = 6,
  GP_IPO_ELASTIC = 7,
  GP_IPO_EXPO = 8,
  GP_IPO_QUAD = 9,
  GP_IPO_QUART = 10,
  GP_IPO_QUINT = 11,
  GP_IPO_SINE = 12,
} eGP_Interpolate_Type;

/** \} */

/* -------------------------------------------------------------------- */
/** \name Unified Paint Settings
 * \{ */

/**
 * These settings can override the equivalent fields in the active
 * Brush for any paint mode; the flag field controls whether these
 * values are used
 */
typedef struct UnifiedPaintSettings {
  /** Unified radius of brush in pixels. */
  int size;

  /** Unified radius of brush in Blender units. */
  float unprojected_radius;

  /** Unified strength of brush. */
  float alpha;

  /** Unified brush weight, [0, 1]. */
  float weight;

  /** Unified brush color. */
  float rgb[3];
  /** Unified brush secondary color. */
  float secondary_rgb[3];

  /** User preferences for sculpt and paint. */
  int flag;

  /* Rake rotation. */

  /** Record movement of mouse so that rake can start at an intuitive angle. */
  float last_rake[2];
  float last_rake_angle;

  int last_stroke_valid;
  float average_stroke_accum[3];
  int average_stroke_counter;

  float brush_rotation;
  float brush_rotation_sec;

  /*******************************************************************************
   * all data below are used to communicate with cursor drawing and tex sampling *
   *******************************************************************************/
  int anchored_size;

  /**
   * Normalization factor due to accumulated value of curve along spacing.
   * Calculated when brush spacing changes to dampen strength of stroke
   * if space attenuation is used.
   */
  float overlap_factor;
  char draw_inverted;
  /** Check is there an ongoing stroke right now. */
  char stroke_active;

  char draw_anchored;
  char do_linear_conversion;

  /**
   * Store last location of stroke or whether the mesh was hit.
   * Valid only while stroke is active.
   */
  float last_location[3];
  int last_hit;

  float anchored_initial_mouse[2];

  /**
   * Radius of brush, pre-multiplied with pressure.
   * In case of anchored brushes contains the anchored radius.
   */
  float pixel_radius;
  float initial_pixel_radius;
  float start_pixel_radius;

  /** Drawing pressure. */
  float size_pressure_value;

  /** Position of mouse, used to sample the texture. */
  float tex_mouse[2];

  /** Position of mouse, used to sample the mask texture. */
  float mask_tex_mouse[2];

  /** ColorSpace cache to avoid locking up during sampling. */
  struct ColorSpace *colorspace;
} UnifiedPaintSettings;

/** #UnifiedPaintSettings.flag */
typedef enum {
  UNIFIED_PAINT_SIZE = (1 << 0),
  UNIFIED_PAINT_ALPHA = (1 << 1),
  UNIFIED_PAINT_WEIGHT = (1 << 5),
  UNIFIED_PAINT_COLOR = (1 << 6),

  /** Only used if unified size is enabled, mirrors the brush flag #BRUSH_LOCK_SIZE. */
  UNIFIED_PAINT_BRUSH_LOCK_SIZE = (1 << 2),
  UNIFIED_PAINT_FLAG_UNUSED_0 = (1 << 3),

  UNIFIED_PAINT_FLAG_UNUSED_1 = (1 << 4),
} eUnifiedPaintSettingsFlags;

typedef struct CurvePaintSettings {
  char curve_type;
  char flag;
  char depth_mode;
  char surface_plane;
  char fit_method;
  char _pad;
  short error_threshold;
  float radius_min, radius_max;
  float radius_taper_start, radius_taper_end;
  float surface_offset;
  float corner_angle;
} CurvePaintSettings;

/** #CurvePaintSettings.flag */
enum {
  CURVE_PAINT_FLAG_CORNERS_DETECT = (1 << 0),
  CURVE_PAINT_FLAG_PRESSURE_RADIUS = (1 << 1),
  CURVE_PAINT_FLAG_DEPTH_STROKE_ENDPOINTS = (1 << 2),
  CURVE_PAINT_FLAG_DEPTH_STROKE_OFFSET_ABS = (1 << 3),
};

/** #CurvePaintSettings.fit_method */
enum {
  CURVE_PAINT_FIT_METHOD_REFIT = 0,
  CURVE_PAINT_FIT_METHOD_SPLIT = 1,
};

/** #CurvePaintSettings.depth_mode */
enum {
  CURVE_PAINT_PROJECT_CURSOR = 0,
  CURVE_PAINT_PROJECT_SURFACE = 1,
};

/** #CurvePaintSettings.surface_plane */
enum {
  CURVE_PAINT_SURFACE_PLANE_NORMAL_VIEW = 0,
  CURVE_PAINT_SURFACE_PLANE_NORMAL_SURFACE = 1,
  CURVE_PAINT_SURFACE_PLANE_VIEW = 2,
};

/** \} */

/* -------------------------------------------------------------------- */
/** \name Mesh Visualization
 * \{ */

/** Stats for Meshes. */
typedef struct MeshStatVis {
  char type;
  char _pad1[2];

  /* Overhang. */
  char overhang_axis;
  float overhang_min, overhang_max;

  /* Thickness. */
  float thickness_min, thickness_max;
  char thickness_samples;
  char _pad2[3];

  /* Distort. */
  float distort_min, distort_max;

  /* Sharp. */
  float sharp_min, sharp_max;
} MeshStatVis;

/** \} */

/* -------------------------------------------------------------------- */
/** \name Sequencer Tool Settings
 * \{ */

typedef struct SequencerToolSettings {
  /** #eSeqImageFitMethod. */
  int fit_method;
  short snap_mode;
  short snap_flag;
  /** #eSeqOverlapMode. */
  int overlap_mode;
  /**
   * When there are many snap points,
   * 0-1 range corresponds to resolution from bound-box to all possible snap points.
   */
  int snap_distance;
  int pivot_point;
} SequencerToolSettings;

typedef enum eSeqOverlapMode {
  SEQ_OVERLAP_EXPAND,
  SEQ_OVERLAP_OVERWRITE,
  SEQ_OVERLAP_SHUFFLE,
} eSeqOverlapMode;

typedef enum eSeqImageFitMethod {
  SEQ_SCALE_TO_FIT,
  SEQ_SCALE_TO_FILL,
  SEQ_STRETCH_TO_FILL,
  SEQ_USE_ORIGINAL_SIZE,
} eSeqImageFitMethod;

/** \} */

/* -------------------------------------------------------------------- */
/** \name Tool Settings
 * \{ */

/** #CurvePaintSettings.surface_plane */
enum {
  AUTO_MERGE = 1 << 0,
  AUTO_MERGE_AND_SPLIT = 1 << 1,
};

typedef struct ToolSettings {
  /** Vertex paint. */
  VPaint *vpaint;
  /** Weight paint. */
  VPaint *wpaint;
  Sculpt *sculpt;
  /** Uv smooth. */
  UvSculpt *uvsculpt;
  /** Gpencil paint. */
  GpPaint *gp_paint;
  /** Gpencil vertex paint. */
  GpVertexPaint *gp_vertexpaint;
  /** Gpencil sculpt paint. */
  GpSculptPaint *gp_sculptpaint;
  /** Gpencil weight paint. */
  GpWeightPaint *gp_weightpaint;
  /** Curves sculpt. */
  CurvesSculpt *curves_sculpt;

  /** Vertex group weight - used only for editmode, not weight paint. */
  float vgroup_weight;

  /** Remove doubles limit. */
  float doublimit;
  char automerge;
  char object_flag;

  /** Selection Mode for Mesh. */
  char selectmode;

  /* UV Calculation. */
  char unwrapper;
  char uvcalc_flag;
  char uv_flag;
  char uv_selectmode;
  char uv_sticky;

  float uvcalc_margin;

  /* Auto-IK. */
  /** Runtime only. */
  short autoik_chainlen;

  /* Grease Pencil. */
  /** Flags/options for how the tool works. */
  char gpencil_flags;

  /** Stroke placement settings: 3D View. */
  char gpencil_v3d_align;
  /** General 2D Editor. */
  char gpencil_v2d_align;
  char _pad0[2];

  /* Annotations. */
  /** Stroke placement settings - 3D View. */
  char annotate_v3d_align;

  /** Default stroke thickness for annotation strokes. */
  short annotate_thickness;
  /** Stroke selection mode for Edit. */
  char gpencil_selectmode_edit;
  /** Stroke selection mode for Sculpt. */
  char gpencil_selectmode_sculpt;

  /** Grease Pencil Sculpt. */
  struct GP_Sculpt_Settings gp_sculpt;

  /** Grease Pencil Interpolation Tool(s). */
  struct GP_Interpolate_Settings gp_interpolate;

  /** Image Paint (8 bytes aligned please!). */
  struct ImagePaintSettings imapaint;

  /** Settings for paint mode. */
  struct PaintModeSettings paint_mode;

  /** Particle Editing. */
  struct ParticleEditSettings particle;

  /** Transform Proportional Area of Effect. */
  float proportional_size;

  /** Select Group Threshold. */
  float select_thresh;

  /* Auto-Keying Mode. */
  /** Defines in DNA_userdef_types.h. */
  short autokey_flag;
  char autokey_mode;
  /** Keyframe type (see DNA_curve_types.h). */
  char keyframe_type;

  /** Multi-resolution meshes. */
  char multires_subdiv_type;

  /** Edge tagging, store operator settings (no UI access). */
  char edge_mode;

  char edge_mode_live_unwrap;

  /* Transform. */

  char transform_pivot_point;
  char transform_flag;
  /** Snap elements (per space-type), #eSnapMode. */
  char _pad1[1];
  short snap_mode;
  char snap_node_mode;
  char snap_uv_mode;
  /** Generic flags (per space-type), #eSnapFlag. */
  short snap_flag;
  short snap_flag_node;
  short snap_flag_seq;
  short snap_uv_flag;
  /** Default snap source, #eSnapSourceOP. */
  /**
   * TODO(@gfxcoder): Rename `snap_target` to `snap_source` to avoid previous ambiguity of
   * "target" (now, "source" is geometry to be moved and "target" is geometry to which moved
   * geometry is snapped).
   */
  char snap_target;
  /** Snap mask for transform modes, #eSnapTransformMode. */
  char snap_transform_mode_flag;
  /** Steps to break transformation into with face nearest snapping. */
  short snap_face_nearest_steps;

  char proportional_edit, prop_mode;
  /** Proportional edit, object mode. */
  char proportional_objects;
  /** Proportional edit, mask editing. */
  char proportional_mask;
  /** Proportional edit, action editor. */
  char proportional_action;
  /** Proportional edit, graph editor. */
  char proportional_fcurve;
  /** Lock marker editing. */
  char lock_markers;

  /** Auto normalizing mode in wpaint. */
  char auto_normalize;
  /** Present weights as if all locked vertex groups were
   *  deleted, and the remaining deform groups normalized. */
  char wpaint_lock_relative;
  /** Paint multiple bones in wpaint. */
  char multipaint;
  char weightuser;
  /** Subset selection filter in wpaint. */
  char vgroupsubset;

  /** Stroke selection mode for Vertex Paint. */
  char gpencil_selectmode_vertex;

  /* UV painting. */
  char uv_sculpt_settings;
  char uv_relax_method;

  char workspace_tool_type;

  /**
   * XXX: these `sculpt_paint_*` fields are deprecated, use the
   * unified_paint_settings field instead!
   */
  short sculpt_paint_settings DNA_DEPRECATED;
  int sculpt_paint_unified_size DNA_DEPRECATED;
  float sculpt_paint_unified_unprojected_radius DNA_DEPRECATED;
  float sculpt_paint_unified_alpha DNA_DEPRECATED;

  /** Unified Paint Settings. */
  struct UnifiedPaintSettings unified_paint_settings;

  struct CurvePaintSettings curve_paint_settings;

  struct MeshStatVis statvis;

  /** Normal Editing. */
  float normal_vector[3];
  char _pad6[4];

  /**
   * Custom Curve Profile for bevel tool:
   * Temporary until there is a proper preset system that stores the profiles or maybe stores
   * entire bevel configurations.
   */
  struct CurveProfile *custom_bevel_profile_preset;

  struct SequencerToolSettings *sequencer_tool_settings;

} ToolSettings;

/** \} */

/* Assorted Scene Data. */

/* -------------------------------------------------------------------- */
/** \name Unit Settings
 * \{ */

/** Display/Editing unit options for each scene. */
typedef struct UnitSettings {

  /** Maybe have other unit conversions? */
  float scale_length;
  /** Imperial, metric etc. */
  char system;
  /** Not implemented as a proper unit system yet. */
  char system_rotation;
  short flag;

  char length_unit;
  char mass_unit;
  char time_unit;
  char temperature_unit;

  char _pad[4];
} UnitSettings;

/** \} */

/* -------------------------------------------------------------------- */
/** \name Global/Common Physics Settings
 * \{ */

typedef struct PhysicsSettings {
  float gravity[3];
  int flag, quick_cache_step;
  char _pad0[4];
} PhysicsSettings;

/**
 * Safe Area options used in Camera View & Sequencer.
 */
typedef struct DisplaySafeAreas {
  /* Each value represents the (x,y) margins as a multiplier.
   * 'center' in this context is just the name for a different kind of safe-area. */

  /** Title Safe. */
  float title[2];
  /** Image/Graphics Safe. */
  float action[2];

  /* Use for alternate aspect ratio. */
  float title_center[2];
  float action_center[2];
} DisplaySafeAreas;

/**
 * Scene Display - used for store scene specific display settings for the 3d view.
 */
typedef struct SceneDisplay {
  /** Light direction for shadows/highlight. */
  float light_direction[3];
  float shadow_shift, shadow_focus;

  /** Settings for Cavity Shader. */
  float matcap_ssao_distance;
  float matcap_ssao_attenuation;
  int matcap_ssao_samples;

  /** Method of AA for viewport rendering and image rendering. */
  char viewport_aa;
  char render_aa;
  char _pad[6];

  /** OpenGL render engine settings. */
  View3DShading shading;
} SceneDisplay;

typedef struct SceneEEVEE {
  int flag;
  int gi_diffuse_bounces;
  int gi_cubemap_resolution;
  int gi_visibility_resolution;
  float gi_irradiance_smoothing;
  float gi_glossy_clamp;
  float gi_filter_quality;

  float gi_cubemap_draw_size;
  float gi_irradiance_draw_size;

  int taa_samples;
  int taa_render_samples;
  int sss_samples;
  float sss_jitter_threshold;

  float ssr_quality;
  float ssr_max_roughness;
  float ssr_thickness;
  float ssr_border_fade;
  float ssr_firefly_fac;

  float volumetric_start;
  float volumetric_end;
  int volumetric_tile_size;
  int volumetric_samples;
  float volumetric_sample_distribution;
  float volumetric_light_clamp;
  int volumetric_shadow_samples;

  float gtao_distance;
  float gtao_factor;
  float gtao_quality;

  float bokeh_overblur;
  float bokeh_max_size;
  float bokeh_threshold;
  float bokeh_neighbor_max;
  float bokeh_denoise_fac;

  float bloom_color[3];
  float bloom_threshold;
  float bloom_knee;
  float bloom_intensity;
  float bloom_radius;
  float bloom_clamp;

  int motion_blur_samples DNA_DEPRECATED;
  int motion_blur_max;
  int motion_blur_steps;
  int motion_blur_position;
  float motion_blur_shutter;
  float motion_blur_depth_scale;

  int shadow_method DNA_DEPRECATED;
  int shadow_cube_size;
  int shadow_cascade_size;
  int shadow_pool_size;
  char _pad[4];

  struct LightCache *light_cache DNA_DEPRECATED;
  struct LightCache *light_cache_data;
  char light_cache_info[64];

  float overscan;
  float light_threshold;

  int gameflag, smaa_quality;          // UPBGE
  float smaa_predication_scale, _pad;  // UPBGE

} SceneEEVEE;

typedef struct SceneGpencil {
  float smaa_threshold;
  char _pad[4];
} SceneGpencil;

/** \} */

/* -------------------------------------------------------------------- */
/** \name Transform Orientation
 * \{ */

typedef struct TransformOrientationSlot {
  int type;
  int index_custom;
  char flag;
  char _pad0[7];
} TransformOrientationSlot;

/** Indices when used in #Scene.orientation_slots. */
enum {
  SCE_ORIENT_DEFAULT = 0,
  SCE_ORIENT_TRANSLATE = 1,
  SCE_ORIENT_ROTATE = 2,
  SCE_ORIENT_SCALE = 3,
};

/** \} */

/* -------------------------------------------------------------------- */
/** \name Scene ID-Block
 * \{ */

typedef struct Scene {
  ID id;
  /** Animation data (must be immediately after id for utilities to use it). */
  struct AnimData *adt;
  /** Runtime (must be immediately after id for utilities to use it). */
  DrawDataList drawdata;

  struct Object *camera;
  struct World *world;

  struct Scene *set;

  ListBase base DNA_DEPRECATED;
  /** Active base. */
  struct Base *basact DNA_DEPRECATED;
  void *_pad1;

  /** 3d cursor location. */
  View3DCursor cursor;

  /** Bit-flags for layer visibility (deprecated). */
  unsigned int lay;
  /** Active layer (deprecated). */
  int layact DNA_DEPRECATED;
  char _pad2[4];

  /** Various settings. */
  short flag;

  char use_nodes;
  char _pad3[1];

  struct bNodeTree *nodetree;

  /** Sequence editor data is allocated here. */
  struct Editing *ed;

  /** Default allocated now. */
  struct ToolSettings *toolsettings;
  void *_pad4;
  struct DisplaySafeAreas safe_areas;

  /* Migrate or replace? depends on some internal things... */
  /* No, is on the right place (ton). */
  struct RenderData r;
  struct AudioData audio;

  ListBase markers;
  ListBase transform_spaces;

  /** First is the [scene, translate, rotate, scale]. */
  TransformOrientationSlot orientation_slots[4];

  void *sound_scene;
  void *playback_handle;
  void *sound_scrub_handle;
  void *speaker_handles;

  /** (runtime) info/cache used for presenting playback frame-rate info to the user. */
  void *fps_info;

  /** None of the dependency graph vars is mean to be saved. */
  struct GHash *depsgraph_hash;
  char _pad7[4];

  /* User-Defined KeyingSets. */
  /**
   * Index of the active KeyingSet.
   * first KeyingSet has index 1, 'none' active is 0, 'add new' is -1
   */
  int active_keyingset;
  /** KeyingSets for this scene. */
  ListBase keyingsets;

  /* Game Settings */
  struct GameData gm;

  /* Units. */
  struct UnitSettings unit;

  /** Grease Pencil - Annotations. */
  struct bGPdata *gpd;

  /* Movie Tracking. */
  /** Active movie clip. */
  struct MovieClip *clip;

  /** Physics simulation settings. */
  struct PhysicsSettings physics_settings;

  void *_pad8;
  /**
   * XXX: runtime flag for drawing, actually belongs in the window,
   * only used by #BKE_object_handle_update()
   */
  struct CustomData_MeshMasks customdata_mask;
  /** XXX: same as above but for temp operator use (viewport renders). */
  struct CustomData_MeshMasks customdata_mask_modal;

  /* Color Management. */
  ColorManagedViewSettings view_settings;
  ColorManagedDisplaySettings display_settings;
  ColorManagedColorspaceSettings sequencer_colorspace_settings;

  /** RigidBody simulation world+settings. */
  struct RigidBodyWorld *rigidbody_world;

  struct PreviewImage *preview;

  ListBase view_layers;
  /** Not an actual data-block, but memory owned by scene. */
  struct Collection *master_collection;
  struct SceneCollection *collection DNA_DEPRECATED;

  /** Settings to be override by work-spaces. */
  IDProperty *layer_properties;
  void *_pad9;

  struct SceneDisplay display;
  struct SceneEEVEE eevee;
  struct SceneGpencil grease_pencil_settings;

  void *_pad10;
} Scene;

/** \} */

/* -------------------------------------------------------------------- */
/** \name Render Data Enum/Flags
 * \{ */

/** #RenderData.flag. */
/* Use preview range. */
#define SCER_PRV_RANGE (1 << 0)
#define SCER_LOCK_FRAME_SELECTION (1 << 1)
/** Show/use sub-frames (for checking motion blur). */
#define SCER_SHOW_SUBFRAME (1 << 3)

/** #RenderData.mode. */
#define R_MODE_UNUSED_0 (1 << 0) /* dirty */
#define R_MODE_UNUSED_1 (1 << 1) /* cleared */
#define R_MODE_UNUSED_2 (1 << 2) /* cleared */
#define R_MODE_UNUSED_3 (1 << 3) /* cleared */
#define R_MODE_UNUSED_4 (1 << 4) /* cleared */
#define R_MODE_UNUSED_5 (1 << 5) /* cleared */
#define R_MODE_UNUSED_6 (1 << 6) /* cleared */
#define R_MODE_UNUSED_7 (1 << 7) /* cleared */
#define R_MODE_UNUSED_8 (1 << 8) /* cleared */
#define R_BORDER (1 << 9)
#define R_MODE_UNUSED_10 (1 << 10) /* cleared */
#define R_CROP (1 << 11)
/* Disable camera switching: runtime (DURIAN_CAMERA_SWITCH) */
#define R_NO_CAMERA_SWITCH (1 << 12)
#define R_MODE_UNUSED_13 (1 << 13) /* cleared */
#define R_MBLUR (1 << 14)
/* unified was here */
#define R_MODE_UNUSED_16 (1 << 16) /* cleared */
#define R_MODE_UNUSED_17 (1 << 17) /* cleared */
#define R_MODE_UNUSED_18 (1 << 18) /* cleared */
#define R_MODE_UNUSED_19 (1 << 19) /* cleared */
#define R_FIXED_THREADS (1 << 19)

#define R_MODE_UNUSED_20 (1 << 20) /* cleared */
#define R_MODE_UNUSED_21 (1 << 21) /* cleared */
#define R_NO_OVERWRITE (1 << 22)   /* Skip existing files. */
#define R_TOUCH (1 << 23)          /* Touch files before rendering. */
#define R_SIMPLIFY (1 << 24)
#define R_EDGE_FRS (1 << 25)        /* R_EDGE reserved for Freestyle */
#define R_PERSISTENT_DATA (1 << 26) /* Keep data around for re-render. */
#define R_MODE_UNUSED_27 (1 << 27)  /* cleared */

/** #RenderData.seq_flag */
enum {
  R_SEQ_UNUSED_0 = (1 << 0), /* cleared */
  R_SEQ_UNUSED_1 = (1 << 1), /* cleared */
  R_SEQ_UNUSED_2 = (1 << 2), /* cleared */
  R_SEQ_UNUSED_3 = (1 << 3), /* cleared */
  R_SEQ_UNUSED_4 = (1 << 4), /* cleared */
  R_SEQ_OVERRIDE_SCENE_SETTINGS = (1 << 5),
};

/** #RenderData.filtertype (used for nodes) */
#define R_FILTER_BOX 0
#define R_FILTER_TENT 1
#define R_FILTER_QUAD 2
#define R_FILTER_CUBIC 3
#define R_FILTER_CATROM 4
#define R_FILTER_GAUSS 5
#define R_FILTER_MITCH 6
#define R_FILTER_FAST_GAUSS 7

/** #RenderData.scemode */
#define R_DOSEQ (1 << 0)
#define R_BG_RENDER (1 << 1)
/* Passepartout is camera option now, keep this for backward compatibility. */
#define R_PASSEPARTOUT (1 << 2)
#define R_BUTS_PREVIEW (1 << 3)
#define R_EXTENSION (1 << 4)
#define R_MATNODE_PREVIEW (1 << 5)
#define R_DOCOMP (1 << 6)
#define R_COMP_CROP (1 << 7)
#define R_SCEMODE_UNUSED_8 (1 << 8) /* cleared */
#define R_SINGLE_LAYER (1 << 9)
#define R_SCEMODE_UNUSED_10 (1 << 10) /* cleared */
#define R_SCEMODE_UNUSED_11 (1 << 11) /* cleared */
#define R_NO_IMAGE_LOAD (1 << 12)
#define R_SCEMODE_UNUSED_13 (1 << 13) /* cleared */
#define R_NO_FRAME_UPDATE (1 << 14)
#define R_SCEMODE_UNUSED_15 (1 << 15) /* cleared */
#define R_SCEMODE_UNUSED_16 (1 << 16) /* cleared */
#define R_SCEMODE_UNUSED_17 (1 << 17) /* cleared */
#define R_TEXNODE_PREVIEW (1 << 18)
#define R_SCEMODE_UNUSED_19 (1 << 19) /* cleared */
#define R_EXR_CACHE_FILE (1 << 20)
#define R_MULTIVIEW (1 << 21)

/** #RenderData.stamp */
#define R_STAMP_TIME (1 << 0)
#define R_STAMP_FRAME (1 << 1)
#define R_STAMP_DATE (1 << 2)
#define R_STAMP_CAMERA (1 << 3)
#define R_STAMP_SCENE (1 << 4)
#define R_STAMP_NOTE (1 << 5)
/** Draw in the image space. */
#define R_STAMP_DRAW (1 << 6)
#define R_STAMP_MARKER (1 << 7)
#define R_STAMP_FILENAME (1 << 8)
#define R_STAMP_SEQSTRIP (1 << 9)
#define R_STAMP_RENDERTIME (1 << 10)
#define R_STAMP_CAMERALENS (1 << 11)
#define R_STAMP_STRIPMETA (1 << 12)
#define R_STAMP_MEMORY (1 << 13)
#define R_STAMP_HIDE_LABELS (1 << 14)
#define R_STAMP_FRAME_RANGE (1 << 15)
#define R_STAMP_HOSTNAME (1 << 16)
#define R_STAMP_ALL \
  (R_STAMP_TIME | R_STAMP_FRAME | R_STAMP_DATE | R_STAMP_CAMERA | R_STAMP_SCENE | R_STAMP_NOTE | \
   R_STAMP_MARKER | R_STAMP_FILENAME | R_STAMP_SEQSTRIP | R_STAMP_RENDERTIME | \
   R_STAMP_CAMERALENS | R_STAMP_MEMORY | R_STAMP_HIDE_LABELS | R_STAMP_FRAME_RANGE | \
   R_STAMP_HOSTNAME)

/** #RenderData.alphamode */
enum {
  R_ADDSKY = 0,
  R_ALPHAPREMUL = 1,
};

/** #RenderData.color_mgt_flag */
enum {
  /** Deprecated, should only be used in versioning code only. */
  R_COLOR_MANAGEMENT = (1 << 0),
  R_COLOR_MANAGEMENT_UNUSED_1 = (1 << 1),
};

/* bake_mode: same as RE_BAKE_xxx defines. */
/** #RenderData.bake_flag */
#define R_BAKE_CLEAR (1 << 0)
/* #define R_BAKE_OSA       (1 << 1) */ /* deprecated */
#define R_BAKE_TO_ACTIVE (1 << 2)
/* #define R_BAKE_NORMALIZE (1 << 3) */ /* deprecated */
#define R_BAKE_MULTIRES (1 << 4)
#define R_BAKE_LORES_MESH (1 << 5)
/* #define R_BAKE_VCOL      (1 << 6) */ /* deprecated */
#define R_BAKE_USERSCALE (1 << 7)
#define R_BAKE_CAGE (1 << 8)
#define R_BAKE_SPLIT_MAT (1 << 9)
#define R_BAKE_AUTO_NAME (1 << 10)

/** #RenderData.bake_normal_space */
#define R_BAKE_SPACE_CAMERA 0
#define R_BAKE_SPACE_WORLD 1
#define R_BAKE_SPACE_OBJECT 2
#define R_BAKE_SPACE_TANGENT 3

/** #RenderData.line_thickness_mode */
#define R_LINE_THICKNESS_ABSOLUTE 1
#define R_LINE_THICKNESS_RELATIVE 2

/* Sequencer seq_prev_type seq_rend_type. */

/** #RenderData.engine (scene.cc) */
extern const char *RE_engine_id_BLENDER_EEVEE;
extern const char *RE_engine_id_BLENDER_WORKBENCH;
extern const char *RE_engine_id_BLENDER_WORKBENCH_NEXT;
extern const char *RE_engine_id_CYCLES;

/** \} */

/* -------------------------------------------------------------------- */
/** \name Scene Defines
 * \{ */

/* Note that much higher max-frames give imprecise sub-frames, see: T46859. */
/* Current precision is 16 for the sub-frames closer to MAXFRAME. */

/* For general use. */
#define MAXFRAME 1048574
#define MAXFRAMEF 1048574.0f

#define MINFRAME 0
#define MINFRAMEF 0.0f

/** (Minimum frame number for current-frame). */
#define MINAFRAME -1048574
#define MINAFRAMEF -1048574.0f

/** \} */

/* -------------------------------------------------------------------- */
/** \name Scene Related Macros
 * \{ */

#define BASE_VISIBLE(v3d, base) BKE_base_is_visible(v3d, base)
#define BASE_SELECTABLE(v3d, base) \
  (BASE_VISIBLE(v3d, base) && \
   ((v3d == NULL) || (((1 << (base)->object->type) & (v3d)->object_type_exclude_select) == 0)) && \
   (((base)->flag & BASE_SELECTABLE) != 0))
#define BASE_SELECTED(v3d, base) (BASE_VISIBLE(v3d, base) && (((base)->flag & BASE_SELECTED) != 0))
#define BASE_EDITABLE(v3d, base) \
  (BASE_VISIBLE(v3d, base) && !ID_IS_LINKED((base)->object) && \
   (!ID_IS_OVERRIDE_LIBRARY_REAL((base)->object) || \
    ((base)->object->id.override_library->flag & IDOVERRIDE_LIBRARY_FLAG_SYSTEM_DEFINED) == 0))
#define BASE_SELECTED_EDITABLE(v3d, base) \
  (BASE_EDITABLE(v3d, base) && (((base)->flag & BASE_SELECTED) != 0))

/* deprecate this! */
#define OBEDIT_FROM_OBACT(ob) ((ob) ? (((ob)->mode & OB_MODE_EDIT) ? ob : NULL) : NULL)
#define OBPOSE_FROM_OBACT(ob) ((ob) ? (((ob)->mode & OB_MODE_POSE) ? ob : NULL) : NULL)
#define OBWEIGHTPAINT_FROM_OBACT(ob) \
  ((ob) ? (((ob)->mode & OB_MODE_WEIGHT_PAINT) ? ob : NULL) : NULL)

#define V3D_CAMERA_LOCAL(v3d) ((!(v3d)->scenelock && (v3d)->camera) ? (v3d)->camera : NULL)
#define V3D_CAMERA_SCENE(scene, v3d) \
  ((!(v3d)->scenelock && (v3d)->camera) ? (v3d)->camera : (scene)->camera)

#define PRVRANGEON (scene->r.flag & SCER_PRV_RANGE)
#define PSFRA ((PRVRANGEON) ? (scene->r.psfra) : (scene->r.sfra))
#define PEFRA ((PRVRANGEON) ? (scene->r.pefra) : (scene->r.efra))
#define FRA2TIME(a) ((((double)scene->r.frs_sec_base) * (double)(a)) / (double)scene->r.frs_sec)
#define TIME2FRA(a) ((((double)scene->r.frs_sec) * (double)(a)) / (double)scene->r.frs_sec_base)
#define FPS (((double)scene->r.frs_sec) / (double)scene->r.frs_sec_base)

/** \} */

/* -------------------------------------------------------------------- */
/** \name Scene Enum/Flags
 * \{ */

/* Base.flag is in `DNA_object_types.h`. */

/** #ToolSettings.transform_flag */
enum {
  SCE_XFORM_AXIS_ALIGN = (1 << 0),
  SCE_XFORM_DATA_ORIGIN = (1 << 1),
  SCE_XFORM_SKIP_CHILDREN = (1 << 2),
};

/** #ToolSettings.object_flag */
enum {
  SCE_OBJECT_MODE_LOCK = (1 << 0),
};

/** #ToolSettings.workspace_tool_flag */
enum {
  SCE_WORKSPACE_TOOL_FALLBACK = 0,
  SCE_WORKSPACE_TOOL_DEFAULT = 1,
};

/** #ToolSettings.snap_flag */
typedef enum eSnapFlag {
  SCE_SNAP = (1 << 0),
  SCE_SNAP_ROTATE = (1 << 1),
  SCE_SNAP_PEEL_OBJECT = (1 << 2),
  /** Project individual elements instead of whole object. */
  SCE_SNAP_PROJECT = (1 << 3),
  /** Was `SCE_SNAP_NO_SELF`, but self should be active. */
  SCE_SNAP_NOT_TO_ACTIVE = (1 << 4),
  SCE_SNAP_ABS_GRID = (1 << 5),
  SCE_SNAP_BACKFACE_CULLING = (1 << 6),
  SCE_SNAP_KEEP_ON_SAME_OBJECT = (1 << 7),
  /** see #eSnapTargetOP */
  SCE_SNAP_TO_INCLUDE_EDITED = (1 << 8),
  SCE_SNAP_TO_INCLUDE_NONEDITED = (1 << 9),
  SCE_SNAP_TO_ONLY_SELECTABLE = (1 << 10),
} eSnapFlag;
/* Due to dependency conflicts with Cycles, header cannot directly include `BLI_utildefines.h`. */
/* TODO: move this macro to a more general place. */
#ifdef ENUM_OPERATORS
ENUM_OPERATORS(eSnapFlag, SCE_SNAP_BACKFACE_CULLING)
#endif

/** See #ToolSettings.snap_target (to be renamed `snap_source`) and #TransSnap.source_operation */
typedef enum eSnapSourceOP {
  SCE_SNAP_SOURCE_CLOSEST = 0,
  SCE_SNAP_SOURCE_CENTER = 1,
  SCE_SNAP_SOURCE_MEDIAN = 2,
  SCE_SNAP_SOURCE_ACTIVE = 3,
} eSnapSourceOP;

ENUM_OPERATORS(eSnapSourceOP, SCE_SNAP_SOURCE_ACTIVE)

/**
 * #TransSnap.target_operation and #ToolSettings.snap_flag
 * (#SCE_SNAP_NOT_TO_ACTIVE, #SCE_SNAP_TO_INCLUDE_EDITED, #SCE_SNAP_TO_INCLUDE_NONEDITED,
 * #SCE_SNAP_TO_ONLY_SELECTABLE).
 */
typedef enum eSnapTargetOP {
  SCE_SNAP_TARGET_ALL = 0,
  SCE_SNAP_TARGET_NOT_SELECTED = (1 << 0),
  SCE_SNAP_TARGET_NOT_ACTIVE = (1 << 1),
  SCE_SNAP_TARGET_NOT_EDITED = (1 << 2),
  SCE_SNAP_TARGET_ONLY_SELECTABLE = (1 << 3),
  SCE_SNAP_TARGET_NOT_NONEDITED = (1 << 4),
} eSnapTargetOP;
ENUM_OPERATORS(eSnapTargetOP, SCE_SNAP_TARGET_NOT_NONEDITED)

/** #ToolSettings.snap_mode */
typedef enum eSnapMode {
  SCE_SNAP_MODE_NONE = 0,
  SCE_SNAP_MODE_VERTEX = (1 << 0),
  SCE_SNAP_MODE_EDGE = (1 << 1),
  SCE_SNAP_MODE_FACE_RAYCAST = (1 << 2),
  SCE_SNAP_MODE_VOLUME = (1 << 3),
  SCE_SNAP_MODE_EDGE_MIDPOINT = (1 << 4),
  SCE_SNAP_MODE_EDGE_PERPENDICULAR = (1 << 5),
  SCE_SNAP_MODE_FACE_NEAREST = (1 << 8),

  SCE_SNAP_MODE_GEOM = (SCE_SNAP_MODE_VERTEX | SCE_SNAP_MODE_EDGE | SCE_SNAP_MODE_FACE_RAYCAST |
                        SCE_SNAP_MODE_EDGE_PERPENDICULAR | SCE_SNAP_MODE_EDGE_MIDPOINT |
                        SCE_SNAP_MODE_FACE_NEAREST),

  /** #ToolSettings.snap_node_mode */
  SCE_SNAP_MODE_NODE_X = (1 << 0),
  SCE_SNAP_MODE_NODE_Y = (1 << 1),

  /** #ToolSettings.snap_mode and #ToolSettings.snap_node_mode and #ToolSettings.snap_uv_mode */
  SCE_SNAP_MODE_INCREMENT = (1 << 6),
  SCE_SNAP_MODE_GRID = (1 << 7),
} eSnapMode;
/* Due to dependency conflicts with Cycles, header cannot directly include `BLI_utildefines.h`. */
/* TODO: move this macro to a more general place. */
#ifdef ENUM_OPERATORS
ENUM_OPERATORS(eSnapMode, SCE_SNAP_MODE_GRID)
#endif

/** #SequencerToolSettings.snap_mode */
#define SEQ_SNAP_TO_STRIPS (1 << 0)
#define SEQ_SNAP_TO_CURRENT_FRAME (1 << 1)
#define SEQ_SNAP_TO_STRIP_HOLD (1 << 2)

/** #SequencerToolSettings.snap_flag */
#define SEQ_SNAP_IGNORE_MUTED (1 << 0)
#define SEQ_SNAP_IGNORE_SOUND (1 << 1)
#define SEQ_SNAP_CURRENT_FRAME_TO_STRIPS (1 << 2)

/** #ToolSettings.snap_transform_mode_flag */
typedef enum eSnapTransformMode {
  SCE_SNAP_TRANSFORM_MODE_TRANSLATE = (1 << 0),
  SCE_SNAP_TRANSFORM_MODE_ROTATE = (1 << 1),
  SCE_SNAP_TRANSFORM_MODE_SCALE = (1 << 2),
} eSnapTransformMode;

/** #ToolSettings.selectmode */
#define SCE_SELECT_VERTEX (1 << 0) /* for mesh */
#define SCE_SELECT_EDGE (1 << 1)
#define SCE_SELECT_FACE (1 << 2)

/** #MeshStatVis.type */
#define SCE_STATVIS_OVERHANG 0
#define SCE_STATVIS_THICKNESS 1
#define SCE_STATVIS_INTERSECT 2
#define SCE_STATVIS_DISTORT 3
#define SCE_STATVIS_SHARP 4

/** #ParticleEditSettings.selectmode for particles */
#define SCE_SELECT_PATH (1 << 0)
#define SCE_SELECT_POINT (1 << 1)
#define SCE_SELECT_END (1 << 2)

/** #ToolSettings.prop_mode (proportional falloff) */
#define PROP_SMOOTH 0
#define PROP_SPHERE 1
#define PROP_ROOT 2
#define PROP_SHARP 3
#define PROP_LIN 4
#define PROP_CONST 5
#define PROP_RANDOM 6
#define PROP_INVSQUARE 7
#define PROP_MODE_MAX 8

/** #ToolSettings.proportional_edit & similarly named members. */
enum {
  PROP_EDIT_USE = (1 << 0),
  PROP_EDIT_CONNECTED = (1 << 1),
  PROP_EDIT_PROJECTED = (1 << 2),
};

/** #ToolSettings.weightuser */
enum {
  OB_DRAW_GROUPUSER_NONE = 0,
  OB_DRAW_GROUPUSER_ACTIVE = 1,
  OB_DRAW_GROUPUSER_ALL = 2,
};

/* object_vgroup.cc */

/** #ToolSettings.vgroupsubset */
typedef enum eVGroupSelect {
  WT_VGROUP_ALL = 0,
  WT_VGROUP_ACTIVE = 1,
  WT_VGROUP_BONE_SELECT = 2,
  WT_VGROUP_BONE_DEFORM = 3,
  WT_VGROUP_BONE_DEFORM_OFF = 4,
} eVGroupSelect;

#define WT_VGROUP_MASK_ALL \
  ((1 << WT_VGROUP_ACTIVE) | (1 << WT_VGROUP_BONE_SELECT) | (1 << WT_VGROUP_BONE_DEFORM) | \
   (1 << WT_VGROUP_BONE_DEFORM_OFF) | (1 << WT_VGROUP_ALL))

/** #Scene.flag */
#define SCE_DS_SELECTED (1 << 0)
#define SCE_DS_COLLAPSED (1 << 1)
#define SCE_NLA_EDIT_ON (1 << 2)
#define SCE_FRAME_DROP (1 << 3)
#define SCE_KEYS_NO_SELONLY (1 << 4)
#define SCE_READFILE_LIBLINK_NEED_SETSCENE_CHECK (1 << 5)
#define SCE_INTERACTIVE (1 << 6)
#define SCE_IS_BLENDERPLAYER (1 << 7)
#define SCE_IS_GAME_XR_SESSION (1 << 8)
#define SCE_INTERACTIVE_VIEWPORT (1 << 9)

/* Return flag BKE_scene_base_iter_next functions. */
/* #define F_ERROR          -1 */ /* UNUSED */
#define F_START 0
#define F_SCENE 1
#define F_DUPLI 3

/** #AudioData.flag */
#define AUDIO_MUTE (1 << 0)
#define AUDIO_SYNC (1 << 1)
#define AUDIO_SCRUB (1 << 2)
#define AUDIO_VOLUME_ANIMATED (1 << 3)

/** #FFMpegCodecData.flags */
enum {
#ifdef DNA_DEPRECATED_ALLOW
  /* DEPRECATED: you can choose none as audio-codec now. */
  FFMPEG_MULTIPLEX_AUDIO = (1 << 0),
#endif
  FFMPEG_AUTOSPLIT_OUTPUT = (1 << 1),
  FFMPEG_LOSSLESS_OUTPUT = (1 << 2),
  FFMPEG_USE_MAX_B_FRAMES = (1 << 3),
};

/** #Paint.flags */
typedef enum ePaintFlags {
  PAINT_SHOW_BRUSH = (1 << 0),
  PAINT_FAST_NAVIGATE = (1 << 1),
  PAINT_SHOW_BRUSH_ON_SURFACE = (1 << 2),
  PAINT_USE_CAVITY_MASK = (1 << 3),
  PAINT_SCULPT_DELAY_UPDATES = (1 << 4),
} ePaintFlags;

/**
 * #Paint.symmetry_flags
 * (for now just a duplicate of sculpt symmetry flags).
 */
typedef enum ePaintSymmetryFlags {
  PAINT_SYMM_NONE = 0,
  PAINT_SYMM_X = (1 << 0),
  PAINT_SYMM_Y = (1 << 1),
  PAINT_SYMM_Z = (1 << 2),
  PAINT_SYMMETRY_FEATHER = (1 << 3),
  PAINT_TILE_X = (1 << 4),
  PAINT_TILE_Y = (1 << 5),
  PAINT_TILE_Z = (1 << 6),
} ePaintSymmetryFlags;
ENUM_OPERATORS(ePaintSymmetryFlags, PAINT_TILE_Z);
#ifdef __cplusplus
inline ePaintSymmetryFlags operator++(ePaintSymmetryFlags &flags, int)
{
  flags = ePaintSymmetryFlags(char(flags) + 1);
  return flags;
}
#endif

#define PAINT_SYMM_AXIS_ALL (PAINT_SYMM_X | PAINT_SYMM_Y | PAINT_SYMM_Z)

/**
 * #Sculpt.flags
 * These can eventually be moved to paint flags?
 */
typedef enum eSculptFlags {
  SCULPT_FLAG_UNUSED_0 = (1 << 0), /* cleared */
  SCULPT_FLAG_UNUSED_1 = (1 << 1), /* cleared */
  SCULPT_FLAG_UNUSED_2 = (1 << 2), /* cleared */

  SCULPT_LOCK_X = (1 << 3),
  SCULPT_LOCK_Y = (1 << 4),
  SCULPT_LOCK_Z = (1 << 5),

  SCULPT_FLAG_UNUSED_6 = (1 << 6), /* cleared */

  SCULPT_FLAG_UNUSED_7 = (1 << 7), /* cleared */
  SCULPT_ONLY_DEFORM = (1 << 8),
  // SCULPT_SHOW_DIFFUSE = (1 << 9), /* deprecated */

  /** If set, the mesh will be drawn with smooth-shading in dynamic-topology mode. */
  SCULPT_DYNTOPO_SMOOTH_SHADING = (1 << 10),

  /** If set, dynamic-topology brushes will subdivide short edges. */
  SCULPT_DYNTOPO_SUBDIVIDE = (1 << 12),
  /** If set, dynamic-topology brushes will collapse short edges. */
  SCULPT_DYNTOPO_COLLAPSE = (1 << 11),

  /** If set, dynamic-topology detail size will be constant in object space. */
  SCULPT_DYNTOPO_DETAIL_CONSTANT = (1 << 13),
  SCULPT_DYNTOPO_DETAIL_BRUSH = (1 << 14),
  /* unused = (1 << 15), */
  SCULPT_DYNTOPO_DETAIL_MANUAL = (1 << 16),
} eSculptFlags;

/** #Sculpt.transform_mode */
typedef enum eSculptTransformMode {
  SCULPT_TRANSFORM_MODE_ALL_VERTICES = 0,
  SCULPT_TRANSFORM_MODE_RADIUS_ELASTIC = 1,
} eSculptTrasnformMode;

/** #PaintModeSettings.mode */
typedef enum ePaintCanvasSource {
  /** Paint on the active node of the active material slot. */
  PAINT_CANVAS_SOURCE_MATERIAL = 0,
  /** Paint on a selected image. */
  PAINT_CANVAS_SOURCE_IMAGE = 1,
  /** Paint on the active color attribute (vertex color) layer. */
  PAINT_CANVAS_SOURCE_COLOR_ATTRIBUTE = 2,
} ePaintCanvasSource;

/** #ImagePaintSettings.mode */
/* Defines to let old texture painting use the new enum. */
/* TODO(jbakker): rename usages. */
#define IMAGEPAINT_MODE_MATERIAL PAINT_CANVAS_SOURCE_MATERIAL
#define IMAGEPAINT_MODE_IMAGE PAINT_CANVAS_SOURCE_IMAGE

/** #ImagePaintSettings.interp */
enum {
  IMAGEPAINT_INTERP_LINEAR = 0,
  IMAGEPAINT_INTERP_CLOSEST = 1,
};

/** #ImagePaintSettings.flag */
#define IMAGEPAINT_DRAWING (1 << 0)
// #define IMAGEPAINT_DRAW_TOOL         (1 << 1) /* deprecated */
// #define IMAGEPAINT_DRAW_TOOL_DRAWING (1 << 2) /* deprecated */

/* Projection painting only. */
/** #ImagePaintSettings.flag */
#define IMAGEPAINT_PROJECT_XRAY (1 << 4)
#define IMAGEPAINT_PROJECT_BACKFACE (1 << 5)
#define IMAGEPAINT_PROJECT_FLAT (1 << 6)
#define IMAGEPAINT_PROJECT_LAYER_CLONE (1 << 7)
#define IMAGEPAINT_PROJECT_LAYER_STENCIL (1 << 8)
#define IMAGEPAINT_PROJECT_LAYER_STENCIL_INV (1 << 9)

/** #ImagePaintSettings.missing_data */
#define IMAGEPAINT_MISSING_UVS (1 << 0)
#define IMAGEPAINT_MISSING_MATERIAL (1 << 1)
#define IMAGEPAINT_MISSING_TEX (1 << 2)
#define IMAGEPAINT_MISSING_STENCIL (1 << 3)

/** #ToolSettings.uvcalc_flag */
#define UVCALC_FILLHOLES (1 << 0)
/** Would call this UVCALC_ASPECT_CORRECT, except it should be default with old file. */
#define UVCALC_NO_ASPECT_CORRECT (1 << 1)
/** Adjust UVs while transforming with Vert or Edge Slide. */
#define UVCALC_TRANSFORM_CORRECT_SLIDE (1 << 2)
/** Use mesh data after subsurf to compute UVs. */
#define UVCALC_USESUBSURF (1 << 3)
/** Adjust UVs while transforming to avoid distortion */
#define UVCALC_TRANSFORM_CORRECT (1 << 4)
/** Keep equal values merged while correcting custom-data. */
#define UVCALC_TRANSFORM_CORRECT_KEEP_CONNECTED (1 << 5)

/** #ToolSettings.uv_flag */
#define UV_SYNC_SELECTION 1
#define UV_SHOW_SAME_IMAGE 2

/** #ToolSettings.uv_selectmode */
#define UV_SELECT_VERTEX 1
#define UV_SELECT_EDGE 2
#define UV_SELECT_FACE 4
#define UV_SELECT_ISLAND 8

/** #ToolSettings.uv_sticky */
enum {
  SI_STICKY_LOC = 0,
  SI_STICKY_DISABLE = 1,
  SI_STICKY_VERTEX = 2,
};

/** #ToolSettings.gpencil_flags */
typedef enum eGPencil_Flags {
  /** When creating new frames, the last frame gets used as the basis for the new one. */
  GP_TOOL_FLAG_RETAIN_LAST = (1 << 1),
  /** Add the strokes below all strokes in the layer. */
  GP_TOOL_FLAG_PAINT_ONBACK = (1 << 2),
  /** Show compact list of colors. */
  GP_TOOL_FLAG_THUMBNAIL_LIST = (1 << 3),
  /** Generate weight data for new strokes. */
  GP_TOOL_FLAG_CREATE_WEIGHTS = (1 << 4),
  /** Auto-merge with last stroke. */
  GP_TOOL_FLAG_AUTOMERGE_STROKE = (1 << 5),
} eGPencil_Flags;

/** #Scene.r.simplify_gpencil */
typedef enum eGPencil_SimplifyFlags {
  /** Simplify. */
  SIMPLIFY_GPENCIL_ENABLE = (1 << 0),
  /** Simplify on play. */
  SIMPLIFY_GPENCIL_ON_PLAY = (1 << 1),
  /** Simplify fill on viewport. */
  SIMPLIFY_GPENCIL_FILL = (1 << 2),
  /** Simplify modifier on viewport. */
  SIMPLIFY_GPENCIL_MODIFIER = (1 << 3),
  /** Simplify Shader FX. */
  SIMPLIFY_GPENCIL_FX = (1 << 5),
  /** Simplify layer tint. */
  SIMPLIFY_GPENCIL_TINT = (1 << 7),
  /** Simplify Anti-aliasing. */
  SIMPLIFY_GPENCIL_AA = (1 << 8),
} eGPencil_SimplifyFlags;

/** `ToolSettings.gpencil_*_align` - Stroke Placement mode flags. */
typedef enum eGPencil_Placement_Flags {
  /** New strokes are added in viewport/data space (i.e. not screen space). */
  GP_PROJECT_VIEWSPACE = (1 << 0),

  // /** Viewport space, but relative to render canvas (Sequencer Preview Only) */
  // GP_PROJECT_CANVAS = (1 << 1), /* UNUSED */

  /** Project into the screen's Z values. */
  GP_PROJECT_DEPTH_VIEW = (1 << 2),
  GP_PROJECT_DEPTH_STROKE = (1 << 3),

  /** "Use Endpoints". */
  GP_PROJECT_DEPTH_STROKE_ENDPOINTS = (1 << 4),
  GP_PROJECT_CURSOR = (1 << 5),
  GP_PROJECT_DEPTH_STROKE_FIRST = (1 << 6),
} eGPencil_Placement_Flags;

/** #ToolSettings.gpencil_selectmode */
typedef enum eGPencil_Selectmode_types {
  GP_SELECTMODE_POINT = 0,
  GP_SELECTMODE_STROKE = 1,
  GP_SELECTMODE_SEGMENT = 2,
} eGPencil_Selectmode_types;

/** #ToolSettings.gpencil_guide_types */
typedef enum eGPencil_GuideTypes {
  GP_GUIDE_CIRCULAR = 0,
  GP_GUIDE_RADIAL = 1,
  GP_GUIDE_PARALLEL = 2,
  GP_GUIDE_GRID = 3,
  GP_GUIDE_ISO = 4,
} eGPencil_GuideTypes;

/** #ToolSettings.gpencil_guide_references */
typedef enum eGPencil_Guide_Reference {
  GP_GUIDE_REF_CURSOR = 0,
  GP_GUIDE_REF_CUSTOM = 1,
  GP_GUIDE_REF_OBJECT = 2,
} eGPencil_Guide_Reference;

/** #ToolSettings.particle flag */
#define PE_KEEP_LENGTHS (1 << 0)
#define PE_LOCK_FIRST (1 << 1)
#define PE_DEFLECT_EMITTER (1 << 2)
#define PE_INTERPOLATE_ADDED (1 << 3)
#define PE_DRAW_PART (1 << 4)
#define PE_UNUSED_6 (1 << 6) /* cleared */
#define PE_FADE_TIME (1 << 7)
#define PE_AUTO_VELOCITY (1 << 8)

/** #ParticleEditSettings.brushtype */
#define PE_BRUSH_NONE -1
#define PE_BRUSH_COMB 0
#define PE_BRUSH_CUT 1
#define PE_BRUSH_LENGTH 2
#define PE_BRUSH_PUFF 3
#define PE_BRUSH_ADD 4
#define PE_BRUSH_SMOOTH 5
#define PE_BRUSH_WEIGHT 6

/** #ParticleBrushData.flag */
#define PE_BRUSH_DATA_PUFF_VOLUME 1

/** #ParticleBrushData.edittype */
#define PE_TYPE_PARTICLES 0
#define PE_TYPE_SOFTBODY 1
#define PE_TYPE_CLOTH 2

/** #PhysicsSettings.flag */
#define PHYS_GLOBAL_GRAVITY 1

/* UnitSettings */

#define USER_UNIT_ADAPTIVE 0xFF
/** #UnitSettings.system */
#define USER_UNIT_NONE 0
#define USER_UNIT_METRIC 1
#define USER_UNIT_IMPERIAL 2
/** #UnitSettings.flag */
#define USER_UNIT_OPT_SPLIT 1
#define USER_UNIT_ROT_RADIANS 2

/** #SceneEEVEE.flag */
enum {
  // SCE_EEVEE_VOLUMETRIC_ENABLED = (1 << 0), /* Unused */
  SCE_EEVEE_VOLUMETRIC_LIGHTS = (1 << 1),
  SCE_EEVEE_VOLUMETRIC_SHADOWS = (1 << 2),
  //  SCE_EEVEE_VOLUMETRIC_COLORED    = (1 << 3), /* Unused */
  SCE_EEVEE_GTAO_ENABLED = (1 << 4),
  SCE_EEVEE_GTAO_BENT_NORMALS = (1 << 5),
  SCE_EEVEE_GTAO_BOUNCE = (1 << 6),
  // SCE_EEVEE_DOF_ENABLED = (1 << 7), /* Moved to camera->dof.flag */
  SCE_EEVEE_BLOOM_ENABLED = (1 << 8),
  SCE_EEVEE_MOTION_BLUR_ENABLED = (1 << 9),
  SCE_EEVEE_SHADOW_HIGH_BITDEPTH = (1 << 10),
  SCE_EEVEE_TAA_REPROJECTION = (1 << 11),
  // SCE_EEVEE_SSS_ENABLED = (1 << 12), /* Unused */
  // SCE_EEVEE_SSS_SEPARATE_ALBEDO = (1 << 13), /* Unused */
  SCE_EEVEE_SSR_ENABLED = (1 << 14),
  SCE_EEVEE_SSR_REFRACTION = (1 << 15),
  SCE_EEVEE_SSR_HALF_RESOLUTION = (1 << 16),
  SCE_EEVEE_SHOW_IRRADIANCE = (1 << 17),
  SCE_EEVEE_SHOW_CUBEMAPS = (1 << 18),
  SCE_EEVEE_GI_AUTOBAKE = (1 << 19),
  SCE_EEVEE_SHADOW_SOFT = (1 << 20),
  SCE_EEVEE_OVERSCAN = (1 << 21),
  SCE_EEVEE_DOF_HQ_SLIGHT_FOCUS = (1 << 22),
  SCE_EEVEE_DOF_JITTER = (1 << 23),
<<<<<<< HEAD
  // SCE_EEVEE_SMAA = (1 << 24),                   // UPBGE
  // SCE_EEVEE_VOLUMETRIC_BLENDING = (1 << 25),    // UPBGE
  // SCE_EEVEE_WORLD_VOLUMES_ENABLED = (1 << 26),  // UPBGE (only used to disable wo volumes in
  // overlay pass)
};

/** #SceneEEVEE.gameflag UPBGE */
enum {
  SCE_EEVEE_SMAA = (1 << 0),
  SCE_EEVEE_VOLUMETRIC_BLENDING = (1 << 1),
  SCE_EEVEE_WORLD_VOLUMES_ENABLED = (1 << 2),  // (only used to disable wo volumes in overlay pass)
=======
  SCE_EEVEE_SHADOW_ENABLED = (1 << 24),
>>>>>>> 3c8f7b1a
};

/** #SceneEEVEE.shadow_method */
enum {
  SHADOW_ESM = 1,
  /* SHADOW_VSM = 2, */        /* UNUSED */
  /* SHADOW_METHOD_MAX = 3, */ /* UNUSED */
};

/** #SceneEEVEE.motion_blur_position */
enum {
  SCE_EEVEE_MB_CENTER = 0,
  SCE_EEVEE_MB_START = 1,
  SCE_EEVEE_MB_END = 2,
};

/* SceneEEVEE->smaa_quality */ /* UPBGE */
enum {
  SCE_EEVEE_SMAA_PRESET_LOW = 0,
  SCE_EEVEE_SMAA_PRESET_MEDIUM = 1,
  SCE_EEVEE_SMAA_PRESET_HIGH = 2,
  SCE_EEVEE_SMAA_PRESET_ULTRA = 3,
};

/** #SceneDisplay->render_aa and #SceneDisplay->viewport_aa */
enum {
  SCE_DISPLAY_AA_OFF = 0,
  SCE_DISPLAY_AA_FXAA = 1,
  SCE_DISPLAY_AA_SAMPLES_5 = 5,
  SCE_DISPLAY_AA_SAMPLES_8 = 8,
  SCE_DISPLAY_AA_SAMPLES_11 = 11,
  SCE_DISPLAY_AA_SAMPLES_16 = 16,
  SCE_DISPLAY_AA_SAMPLES_32 = 32,
};

/** \} */

#ifdef __cplusplus
}
#endif<|MERGE_RESOLUTION|>--- conflicted
+++ resolved
@@ -2887,11 +2887,7 @@
   SCE_EEVEE_OVERSCAN = (1 << 21),
   SCE_EEVEE_DOF_HQ_SLIGHT_FOCUS = (1 << 22),
   SCE_EEVEE_DOF_JITTER = (1 << 23),
-<<<<<<< HEAD
-  // SCE_EEVEE_SMAA = (1 << 24),                   // UPBGE
-  // SCE_EEVEE_VOLUMETRIC_BLENDING = (1 << 25),    // UPBGE
-  // SCE_EEVEE_WORLD_VOLUMES_ENABLED = (1 << 26),  // UPBGE (only used to disable wo volumes in
-  // overlay pass)
+  SCE_EEVEE_SHADOW_ENABLED = (1 << 24),
 };
 
 /** #SceneEEVEE.gameflag UPBGE */
@@ -2899,9 +2895,6 @@
   SCE_EEVEE_SMAA = (1 << 0),
   SCE_EEVEE_VOLUMETRIC_BLENDING = (1 << 1),
   SCE_EEVEE_WORLD_VOLUMES_ENABLED = (1 << 2),  // (only used to disable wo volumes in overlay pass)
-=======
-  SCE_EEVEE_SHADOW_ENABLED = (1 << 24),
->>>>>>> 3c8f7b1a
 };
 
 /** #SceneEEVEE.shadow_method */
