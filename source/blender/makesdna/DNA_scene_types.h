--- conflicted
+++ resolved
@@ -853,22 +853,6 @@
 /** \name Render Conversion/Simplification Settings
  * \{ */
 
-<<<<<<< HEAD
-/** Control render convert and shading engine. */
-typedef struct RenderProfile {
-  struct RenderProfile *next, *prev;
-  char name[32];
-
-  short particle_perc;
-  short subsurf_max;
-  short shadbufsample_max;
-  char _pad1[2];
-
-  float ao_error;
-  char _pad2[4];
-
-} RenderProfile;
-
 /* *************************************************************** */
 /* Game Engine */
 
@@ -1039,8 +1023,6 @@
 #define GAME_LOG_LEVEL_ERROR 40
 #define GAME_LOG_LEVEL_CRITICAL 50
 
-=======
->>>>>>> f7d5ec86
 /* UV Paint. */
 /** #ToolSettings::uv_sculpt_settings */
 enum {
