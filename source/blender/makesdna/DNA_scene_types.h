--- conflicted
+++ resolved
@@ -2359,14 +2359,10 @@
   struct SceneHydra hydra;
 
   SceneRuntimeHandle *runtime;
-<<<<<<< HEAD
-  void *_pad9;
-=======
 #ifdef __cplusplus
   /* Return the frame rate of the scene. */
   double frames_per_second() const;
 #endif
->>>>>>> cccc2c77
 } Scene;
 
 /** \} */
