/* SPDX-FileCopyrightText: 2023 Blender Foundation
 *
 * SPDX-License-Identifier: GPL-2.0-or-later */

/** \file
 * \ingroup DNA
 */

#pragma once

/* Struct members on own line. */
/* clang-format off */

/* -------------------------------------------------------------------- */
/** \name Light Struct
 * \{ */

#define _DNA_DEFAULT_Light \
  { \
    .r = 1.0f, \
    .g = 1.0f, \
    .b = 1.0f, \
    .energy = 10.0f, \
    .spotsize = DEG2RADF(45.0f), \
    .spotblend = 0.15f, \
<<<<<<< HEAD
    .att2 = 1.0f, \
    .mode = LA_SHADOW | LA_SOFT_SHADOWS, \
    .bufsize = 512, \
=======
    .mode = LA_SHADOW, \
>>>>>>> 7befc403
    .clipsta = 0.05f, \
    .clipend = 40.0f, \
    .bias = 1.0f, \
    .area_size = 0.25f, \
    .area_sizey = 0.25f, \
    .area_sizez = 0.25f, \
    .preview = NULL, \
    .cascade_max_dist = 200.0f, \
    .cascade_count = 4, \
    .cascade_exponent = 0.8f, \
    .cascade_fade = 0.1f, \
    .contact_dist = 0.2f, \
    .contact_bias = 0.03f, \
    .contact_thickness = 0.2f, \
    .diff_fac = 1.0f, \
    .spec_fac = 1.0f, \
    .volume_fac = 1.0f, \
    .att_dist = 40.0f, \
    .sun_angle = DEG2RADF(0.526f), \
    .area_spread = DEG2RADF(180.0f), \
  }

/** \} */

/* clang-format on */<|MERGE_RESOLUTION|>--- conflicted
+++ resolved
@@ -23,13 +23,7 @@
     .energy = 10.0f, \
     .spotsize = DEG2RADF(45.0f), \
     .spotblend = 0.15f, \
-<<<<<<< HEAD
-    .att2 = 1.0f, \
     .mode = LA_SHADOW | LA_SOFT_SHADOWS, \
-    .bufsize = 512, \
-=======
-    .mode = LA_SHADOW, \
->>>>>>> 7befc403
     .clipsta = 0.05f, \
     .clipend = 40.0f, \
     .bias = 1.0f, \
