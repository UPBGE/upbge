/* SPDX-FileCopyrightText: 2023 Blender Authors
 *
 * SPDX-License-Identifier: GPL-2.0-or-later */

/** \file
 * \ingroup DNA
 */

#pragma once

#include "BLI_enum_flags.hh"
#include "BLI_implicit_sharing.h"
#include "BLI_math_constants.h"

#include "DNA_armature_types.h"
#include "DNA_defs.h"
#include "DNA_lineart_types.h"
#include "DNA_listBase.h"
#include "DNA_modifier_enums.h"
#include "DNA_packedFile_types.h"
#include "DNA_vec_defaults.h"

#ifdef __cplusplus
#  include "BLI_span.hh"

namespace blender {
struct NodesModifierRuntime;
namespace bke {
struct BVHTreeFromMesh;
}
}  // namespace blender
using NodesModifierRuntimeHandle = blender::NodesModifierRuntime;

using BVHTreeFromMeshHandle = blender::bke::BVHTreeFromMesh;
#else

struct NodesModifierRuntimeHandle;
struct BVHTreeFromMeshHandle;
#endif
struct LineartModifierRuntime;

/* WARNING ALERT! TYPEDEF VALUES ARE WRITTEN IN FILES! SO DO NOT CHANGE!
 * (ONLY ADD NEW ITEMS AT THE END)
 */

struct Mesh;

enum ModifierType {
  eModifierType_None = 0,
  eModifierType_Subsurf = 1,
  eModifierType_Lattice = 2,
  eModifierType_Curve = 3,
  eModifierType_Build = 4,
  eModifierType_Mirror = 5,
  eModifierType_Decimate = 6,
  eModifierType_Wave = 7,
  eModifierType_Armature = 8,
  eModifierType_Hook = 9,
  eModifierType_Softbody = 10,
  eModifierType_Boolean = 11,
  eModifierType_Array = 12,
  eModifierType_EdgeSplit = 13,
  eModifierType_Displace = 14,
  eModifierType_UVProject = 15,
  eModifierType_Smooth = 16,
  eModifierType_Cast = 17,
  eModifierType_MeshDeform = 18,
  eModifierType_ParticleSystem = 19,
  eModifierType_ParticleInstance = 20,
  eModifierType_Explode = 21,
  eModifierType_Cloth = 22,
  eModifierType_Collision = 23,
  eModifierType_Bevel = 24,
  eModifierType_Shrinkwrap = 25,
  eModifierType_Fluidsim = 26,
  eModifierType_Mask = 27,
  eModifierType_SimpleDeform = 28,
  eModifierType_Multires = 29,
  eModifierType_Surface = 30,
#ifdef DNA_DEPRECATED_ALLOW
  eModifierType_Smoke = 31,
#endif
  eModifierType_ShapeKey = 32,
  eModifierType_Solidify = 33,
  eModifierType_Screw = 34,
  eModifierType_Warp = 35,
  eModifierType_WeightVGEdit = 36,
  eModifierType_WeightVGMix = 37,
  eModifierType_WeightVGProximity = 38,
  eModifierType_Ocean = 39,
  eModifierType_DynamicPaint = 40,
  eModifierType_Remesh = 41,
  eModifierType_Skin = 42,
  eModifierType_LaplacianSmooth = 43,
  eModifierType_Triangulate = 44,
  eModifierType_UVWarp = 45,
  eModifierType_MeshCache = 46,
  eModifierType_LaplacianDeform = 47,
  eModifierType_Wireframe = 48,
  eModifierType_DataTransfer = 49,
  eModifierType_NormalEdit = 50,
  eModifierType_CorrectiveSmooth = 51,
  eModifierType_MeshSequenceCache = 52,
  eModifierType_SurfaceDeform = 53,
  eModifierType_WeightedNormal = 54,
  eModifierType_Weld = 55,
  eModifierType_Fluid = 56,
  eModifierType_Nodes = 57,
  eModifierType_MeshToVolume = 58,
  eModifierType_VolumeDisplace = 59,
  eModifierType_VolumeToMesh = 60,
  eModifierType_GreasePencilOpacity = 61,
  eModifierType_GreasePencilSubdiv = 62,
  eModifierType_GreasePencilColor = 63,
  eModifierType_GreasePencilTint = 64,
  eModifierType_GreasePencilSmooth = 65,
  eModifierType_GreasePencilOffset = 66,
  eModifierType_GreasePencilNoise = 67,
  eModifierType_GreasePencilMirror = 68,
  eModifierType_GreasePencilThickness = 69,
  eModifierType_GreasePencilLattice = 70,
  eModifierType_GreasePencilDash = 71,
  eModifierType_GreasePencilMultiply = 72,
  eModifierType_GreasePencilLength = 73,
  eModifierType_GreasePencilWeightAngle = 74,
  eModifierType_GreasePencilArray = 75,
  eModifierType_GreasePencilWeightProximity = 76,
  eModifierType_GreasePencilHook = 77,
  eModifierType_GreasePencilLineart = 78,
  eModifierType_GreasePencilArmature = 79,
  eModifierType_GreasePencilTime = 80,
  eModifierType_GreasePencilEnvelope = 81,
  eModifierType_GreasePencilOutline = 82,
  eModifierType_GreasePencilShrinkwrap = 83,
  eModifierType_GreasePencilBuild = 84,
  eModifierType_GreasePencilSimplify = 85,
  eModifierType_GreasePencilTexture = 86,
  eModifierType_SimpleDeformBGE = 87,
  NUM_MODIFIER_TYPES,
};

enum ModifierMode {
  eModifierMode_Realtime = (1 << 0),
  eModifierMode_Render = (1 << 1),
  eModifierMode_Editmode = (1 << 2),
  eModifierMode_OnCage = (1 << 3),
#ifdef DNA_DEPRECATED_ALLOW
  /** Old modifier box expansion, just for versioning. */
  eModifierMode_Expanded_DEPRECATED = (1 << 4),
#endif
  eModifierMode_Virtual = (1 << 5),
  eModifierMode_ApplyOnSpline = (1 << 6),
  eModifierMode_DisableTemporary = (1u << 31),
};
ENUM_OPERATORS(ModifierMode);

enum ModifierFlag {
  /** This modifier has been inserted in local override, and hence can be fully edited. */
  eModifierFlag_OverrideLibrary_Local = (1 << 0),
  /** This modifier does not own its caches, but instead shares them with another modifier. */
  eModifierFlag_SharedCaches = (1 << 1),
  /**
   * This modifier is the object's active modifier. Used for context in the node editor.
   * Only one modifier on an object should have this flag set.
   */
  eModifierFlag_Active = (1 << 2),
  /**
   * Only set on modifiers in evaluated objects. The flag indicates that the user modified inputs
   * to the modifier which might invalidate simulation caches.
   */
  eModifierFlag_UserModified = (1 << 3),
  /**
   * New modifiers are added before this modifier, and dragging non-pinned modifiers after is
   * disabled.
   */
  eModifierFlag_PinLast = (1 << 4),
};

struct ModifierData {
  struct ModifierData *next = nullptr, *prev = nullptr;

  /** #ModifierType. */
  int type = 0;
  /** #ModifierMode. */
  int mode = 0;
  /** Time in seconds that the modifier took to evaluate. This is only set on evaluated objects. */
  float execution_time = 0;
  /** #ModifierFlag. */
  short flag = 0;
  /** An "expand" bit for each of the modifier's (sub)panels (#uiPanelDataExpansion). */
  short ui_expand_flag = 0;
  /**
   * Bits that can be used for open-states of layout panels in the modifier. This can replace
   * `ui_expand_flag` once all modifiers use layout panels. Currently, trying to reuse the same
   * flags is problematic, because the bits in `ui_expand_flag` are mapped to panels automatically
   * and easily conflict with the explicit mapping of bits to panels here.
   */
  uint16_t layout_panel_open_flag = 0;
  char _pad[2] = {};
  /**
   * Uniquely identifies the modifier within the object. This identifier is stable across Blender
   * sessions. Modifiers on the original and corresponding evaluated object have matching
   * identifiers. The identifier stays the same if the modifier is renamed or moved in the modifier
   * stack.
   *
   * A valid identifier is non-negative (>= 1). Modifiers that are currently not on an object may
   * have invalid identifiers. It has to be initialized with #BKE_modifiers_persistent_uid_init
   * when it is added to an object.
   */
  int persistent_uid = 0;
  char name[/*MAX_NAME*/ 64] = "";

  char *error = nullptr;

  /** Runtime field which contains runtime data which is specific to a modifier type. */
  void *runtime = nullptr;
};

/**
 * \note Not a real modifier.
 */
struct MappingInfoModifierData {
  ModifierData modifier;

  struct Tex *texture = nullptr;
  struct Object *map_object = nullptr;
  char map_bone[/*MAXBONENAME*/ 64] = "";
  char uvlayer_name[/*MAX_CUSTOMDATA_LAYER_NAME*/ 68] = "";
  char _pad1[4] = {};
  int uvlayer_tmp = 0;
  int texmapping = 0;
};

enum SubsurfModifierFlag {
  eSubsurfModifierFlag_Incremental = (1 << 0),
  eSubsurfModifierFlag_DebugIncr = (1 << 1),
  eSubsurfModifierFlag_ControlEdges = (1 << 2),
  /* DEPRECATED, ONLY USED FOR DO-VERSIONS */
  eSubsurfModifierFlag_SubsurfUv_DEPRECATED = (1 << 3),
  eSubsurfModifierFlag_UseCrease = (1 << 4),
  eSubsurfModifierFlag_UseCustomNormals = (1 << 5),
  eSubsurfModifierFlag_UseRecursiveSubdivision = (1 << 6),
  eSubsurfModifierFlag_UseAdaptiveSubdivision = (1 << 7),
};

enum eSubsurfAdaptiveSpace {
  SUBSURF_ADAPTIVE_SPACE_PIXEL = 0,
  SUBSURF_ADAPTIVE_SPACE_OBJECT = 1,
};

enum eSubsurfModifierType {
  SUBSURF_TYPE_CATMULL_CLARK = 0,
  SUBSURF_TYPE_SIMPLE = 1,
};

enum eSubsurfUVSmooth {
  SUBSURF_UV_SMOOTH_NONE = 0,
  SUBSURF_UV_SMOOTH_PRESERVE_CORNERS = 1,
  SUBSURF_UV_SMOOTH_PRESERVE_CORNERS_AND_JUNCTIONS = 2,
  SUBSURF_UV_SMOOTH_PRESERVE_CORNERS_JUNCTIONS_AND_CONCAVE = 3,
  SUBSURF_UV_SMOOTH_PRESERVE_BOUNDARIES = 4,
  SUBSURF_UV_SMOOTH_ALL = 5,
};

enum eSubsurfBoundarySmooth {
  SUBSURF_BOUNDARY_SMOOTH_ALL = 0,
  SUBSURF_BOUNDARY_SMOOTH_PRESERVE_CORNERS = 1,
};

struct SubsurfModifierData {
  ModifierData modifier;

  /** #MeshSubdivType. */
  short subdivType = 0;
  short levels = 1, renderLevels = 2;
  /** #SubsurfModifierFlag. */
  short flags = eSubsurfModifierFlag_UseCrease | eSubsurfModifierFlag_ControlEdges;
  /** #eSubsurfUVSmooth. */
  short uv_smooth = SUBSURF_UV_SMOOTH_PRESERVE_BOUNDARIES;
  short quality = 3;
  /** #eSubsurfBoundarySmooth. */
  short boundary_smooth = SUBSURF_BOUNDARY_SMOOTH_ALL;
  /* Adaptive subdivision. */
  /** #eSubsurfAdaptiveSpace */
<<<<<<< HEAD
  short adaptive_space;
  float adaptive_pixel_size;
  float adaptive_object_edge_length;
} SubsurfModifierData;

typedef struct LatticeModifierData {
  ModifierData modifier;

  struct Object *object;
  /** Optional vertex-group name. */
  char name[/*MAX_VGROUP_NAME*/ 64];
  float strength;
  /** #LatticeModifierFlag. */
  short flag;
  short deform_method;
  void *_pad1;
} LatticeModifierData;
=======
  short adaptive_space = SUBSURF_ADAPTIVE_SPACE_PIXEL;
  float adaptive_pixel_size = 1.0f;
  float adaptive_object_edge_length = 0.01f;
};
>>>>>>> 4d596b2a

/** LatticeModifierData.deform_method */
typedef enum {
  LAT_DEFORM_METHOD_CPU = 0,
  LAT_DEFORM_METHOD_GPU = 1,
} LatticeModifierDeformMethod;

/** #LatticeModifierData.flag */
enum LatticeModifierFlag {
  MOD_LATTICE_INVERT_VGROUP = (1 << 0),
};

struct LatticeModifierData {
  ModifierData modifier;

  struct Object *object = nullptr;
  /** Optional vertex-group name. */
  char name[/*MAX_VGROUP_NAME*/ 64] = "";
  float strength = 1.0f;
  /** #LatticeModifierFlag. */
  short flag = 0;
  char _pad[2] = {};
  void *_pad1 = nullptr;
};

/** #CurveModifierData.flag */
enum CurveModifierFlag {
  MOD_CURVE_INVERT_VGROUP = (1 << 0),
};

/** #CurveModifierData.defaxis */
enum CurveModifierDefaultAxis {
  MOD_CURVE_POSX = 1,
  MOD_CURVE_POSY = 2,
  MOD_CURVE_POSZ = 3,
  MOD_CURVE_NEGX = 4,
  MOD_CURVE_NEGY = 5,
  MOD_CURVE_NEGZ = 6,
};

struct CurveModifierData {
  ModifierData modifier;

  struct Object *object = nullptr;
  /** Optional vertex-group name. */
  char name[/*MAX_VGROUP_NAME*/ 64] = "";
  /** #CurveModifierDefaultAxis. Axis along which curve deforms. */
  short defaxis = MOD_CURVE_POSX;
  /** #CurveModifierFlag. */
  short flag = 0;
  char _pad[4] = {};
  void *_pad1 = nullptr;
};

/** #BuildModifierData.flag */
enum BuildModifierFlag {
  /** order of vertices is randomized */
  MOD_BUILD_FLAG_RANDOMIZE = (1 << 0),
  /** frame range is reversed, resulting in a deconstruction effect */
  MOD_BUILD_FLAG_REVERSE = (1 << 1),
};

struct BuildModifierData {
  ModifierData modifier;

  float start = 1.0f, length = 100.0f;
  /** #BuildModifierFlag. */
  short flag = 0;

  /** (bool) whether order of vertices is randomized - legacy files (for readfile conversion). */
  short randomize = 0;
  /** (int) random seed. */
  int seed = 0;
};

/** #MaskModifierData.mode */
enum MaskModifierMode {
  MOD_MASK_MODE_VGROUP = 0,
  MOD_MASK_MODE_ARM = 1,
};

/** #MaskModifierData.flag */
enum MaskModifierFlag {
  MOD_MASK_INV = (1 << 0),
  MOD_MASK_SMOOTH = (1 << 1),
};

/** Mask Modifier. */
struct MaskModifierData {
  ModifierData modifier;

  /** Armature to use to in place of hardcoded vgroup. */
  struct Object *ob_arm = nullptr;
  /** Name of vertex group to use to mask. */
  char vgroup[/*MAX_VGROUP_NAME*/ 64] = "";

  /** #MaskModifierMode. Using armature or hardcoded vgroup. */
  short mode = 0;
  /** #MaskModifierFlag. Flags for various things. */
  short flag = 0;
  float threshold = 0.0f;
  void *_pad1 = nullptr;
};

/** #ArrayModifierData.fit_type */
enum ArrayModifierFitType {
  MOD_ARR_FIXEDCOUNT = 0,
  MOD_ARR_FITLENGTH = 1,
  MOD_ARR_FITCURVE = 2,
};

/** #ArrayModifierData.offset_type */
enum ArrayModifierOffsetType {
  MOD_ARR_OFF_CONST = (1 << 0),
  MOD_ARR_OFF_RELATIVE = (1 << 1),
  MOD_ARR_OFF_OBJ = (1 << 2),
};

/** #ArrayModifierData.flags */
enum ArrayModifierFlag {
  MOD_ARR_MERGE = (1 << 0),
  MOD_ARR_MERGEFINAL = (1 << 1),
};

struct ArrayModifierData {
  ModifierData modifier;

  /** The object with which to cap the start of the array. */
  struct Object *start_cap = nullptr;
  /** The object with which to cap the end of the array. */
  struct Object *end_cap = nullptr;
  /** The curve object to use for #MOD_ARR_FITCURVE. */
  struct Object *curve_ob = nullptr;
  /** The object to use for object offset. */
  struct Object *offset_ob = nullptr;
  /**
   * A constant duplicate offset;
   * 1 means the duplicates are 1 unit apart.
   */
  float offset[3] = {1.0f, 0.0f, 0.0f};
  /**
   * A scaled factor for duplicate offsets;
   * 1 means the duplicates are 1 object-width apart.
   */
  float scale[3] = {1.0f, 0.0f, 0.0f};
  /** The length over which to distribute the duplicates. */
  float length = 0.0f;
  /** The limit below which to merge vertices in adjacent duplicates. */
  float merge_dist = 0.01f;
  /**
   * #ArrayModifierFitType.
   * Determines how duplicate count is calculated; one of:
   * - #MOD_ARR_FIXEDCOUNT -> fixed.
   * - #MOD_ARR_FITLENGTH  -> calculated to fit a set length.
   * - #MOD_ARR_FITCURVE   -> calculated to fit the length of a Curve object.
   */
  int fit_type = MOD_ARR_FIXEDCOUNT;
  /**
   * #ArrayModifierOffsetType.
   * Flags specifying how total offset is calculated; binary OR of:
   * - #MOD_ARR_OFF_CONST    -> total offset += offset.
   * - #MOD_ARR_OFF_RELATIVE -> total offset += relative * object width.
   * - #MOD_ARR_OFF_OBJ      -> total offset += offset_ob's matrix.
   * Total offset is the sum of the individual enabled offsets.
   */
  int offset_type = MOD_ARR_OFF_RELATIVE;
  /**
   * #ArrayModifierFlag.
   * General flags:
   * #MOD_ARR_MERGE -> merge vertices in adjacent duplicates.
   */
  int flags = 0;
  /** The number of duplicates to generate for #MOD_ARR_FIXEDCOUNT. */
  int count = 2;
  float uv_offset[2] = {0.0f, 0.0f};
};

/** #MirrorModifierData.flag */
enum MirrorModifierFlag {
  MOD_MIR_CLIPPING = (1 << 0),
  MOD_MIR_MIRROR_U = (1 << 1),
  MOD_MIR_MIRROR_V = (1 << 2),
  MOD_MIR_AXIS_X = (1 << 3),
  MOD_MIR_AXIS_Y = (1 << 4),
  MOD_MIR_AXIS_Z = (1 << 5),
  MOD_MIR_VGROUP = (1 << 6),
  MOD_MIR_NO_MERGE = (1 << 7),
  MOD_MIR_BISECT_AXIS_X = (1 << 8),
  MOD_MIR_BISECT_AXIS_Y = (1 << 9),
  MOD_MIR_BISECT_AXIS_Z = (1 << 10),
  MOD_MIR_BISECT_FLIP_AXIS_X = (1 << 11),
  MOD_MIR_BISECT_FLIP_AXIS_Y = (1 << 12),
  MOD_MIR_BISECT_FLIP_AXIS_Z = (1 << 13),
  MOD_MIR_MIRROR_UDIM = (1 << 14),
};

struct MirrorModifierData {
  DNA_DEFINE_CXX_METHODS(MirrorModifierData)

  ModifierData modifier;

  /** Deprecated, use flag instead. */
  DNA_DEPRECATED short axis = 0;
  /** #MirrorModifierFlag. */
  short flag = MOD_MIR_AXIS_X | MOD_MIR_VGROUP;
  float tolerance = 0.001f;
  float bisect_threshold = 0.001f;

  /** Mirror modifier used to merge the old vertex into its new copy, which would break code
   * relying on access to the original geometry vertices. However, modifying this behavior to the
   * correct one (i.e. merging the copy vertices into their original sources) has several potential
   * effects on other modifiers and tools, so we need to keep that incorrect behavior for existing
   * modifiers, and only use the new correct one for new modifiers. */
  uint8_t use_correct_order_on_merge = true;

  char _pad[3] = {};
  float uv_offset[2] = {0.0f, 0.0f};
  float uv_offset_copy[2] = {0.0f, 0.0f};
  struct Object *mirror_ob = nullptr;
  void *_pad1 = nullptr;
};

/** #EdgeSplitModifierData.flags */
enum EdgeSplitModifierFlag {
  MOD_EDGESPLIT_FROMANGLE = (1 << 1),
  MOD_EDGESPLIT_FROMFLAG = (1 << 2),
};

struct EdgeSplitModifierData {
  ModifierData modifier;

  /** Angle above which edges should be split. */
  float split_angle = DEG2RADF(30.0f);
  /** #EdgeSplitModifierFlag. */
  int flags = MOD_EDGESPLIT_FROMANGLE | MOD_EDGESPLIT_FROMFLAG;
};

/** #BevelModifierData.flags and BevelModifierData.lim_flags */
enum BevelModifierFlag {
#ifdef DNA_DEPRECATED_ALLOW
  MOD_BEVEL_VERT_DEPRECATED = (1 << 1),
#endif
  MOD_BEVEL_INVERT_VGROUP = (1 << 2),
  MOD_BEVEL_ANGLE = (1 << 3),
  MOD_BEVEL_WEIGHT = (1 << 4),
  MOD_BEVEL_VGROUP = (1 << 5),
/* unused                  = (1 << 6), */
#ifdef DNA_DEPRECATED_ALLOW
  MOD_BEVEL_CUSTOM_PROFILE_DEPRECATED = (1 << 7),
#endif
  /* unused                  = (1 << 8), */
  /* unused                  = (1 << 9), */
  /* unused                  = (1 << 10), */
  /* unused                  = (1 << 11), */
  /* unused                  = (1 << 12), */
  MOD_BEVEL_OVERLAP_OK = (1 << 13),
  MOD_BEVEL_EVEN_WIDTHS = (1 << 14),
  MOD_BEVEL_HARDEN_NORMALS = (1 << 15),
};

/** #BevelModifierData.val_flags (not used as flags any more) */
enum BevelModifierValFlag {
  MOD_BEVEL_AMT_OFFSET = 0,
  MOD_BEVEL_AMT_WIDTH = 1,
  MOD_BEVEL_AMT_DEPTH = 2,
  MOD_BEVEL_AMT_PERCENT = 3,
  MOD_BEVEL_AMT_ABSOLUTE = 4,
};

/** #BevelModifierData.profile_type */
enum BevelModifierProfileType {
  MOD_BEVEL_PROFILE_SUPERELLIPSE = 0,
  MOD_BEVEL_PROFILE_CUSTOM = 1,
};

/** #BevelModifierData.edge_flags */
enum BevelModifierEdgeFlag {
  MOD_BEVEL_MARK_SEAM = (1 << 0),
  MOD_BEVEL_MARK_SHARP = (1 << 1),
};

/** #BevelModifierData.face_str_mode */
enum BevelModifierFaceStrengthMode {
  MOD_BEVEL_FACE_STRENGTH_NONE = 0,
  MOD_BEVEL_FACE_STRENGTH_NEW = 1,
  MOD_BEVEL_FACE_STRENGTH_AFFECTED = 2,
  MOD_BEVEL_FACE_STRENGTH_ALL = 3,
};

/** #BevelModifier.miter_inner & #BevelModifier.miter_outer */
enum BevelModifierMiter {
  MOD_BEVEL_MITER_SHARP = 0,
  MOD_BEVEL_MITER_PATCH = 1,
  MOD_BEVEL_MITER_ARC = 2,
};

/** #BevelModifier.vmesh_method */
enum BevelModifierVMeshMethod {
  MOD_BEVEL_VMESH_ADJ = 0,
  MOD_BEVEL_VMESH_CUTOFF = 1,
};

/** #BevelModifier.affect_type */
enum BevelModifierAffectType {
  MOD_BEVEL_AFFECT_VERTICES = 0,
  MOD_BEVEL_AFFECT_EDGES = 1,
};

struct BevelModifierData {
  ModifierData modifier;

  /** The "raw" bevel value (distance/amount to bevel). */
  float value = 0.1f;
  /** The resolution (as originally coded, it is the number of recursive bevels). */
  int res = 1;
  /** #BevelModifierFlag. General option flags. */
  short flags = 0;
  /** #BevelModifierValFlag. Used to interpret the bevel value. */
  short val_flags = MOD_BEVEL_AMT_OFFSET;
  /** #BevelModifierProfileType. For the type and how we build the bevel's profile. */
  short profile_type = MOD_BEVEL_PROFILE_SUPERELLIPSE;
  /** #BevelModifierFlag. Flags to tell the tool how to limit the bevel. */
  short lim_flags = MOD_BEVEL_ANGLE;
  /** Flags to direct how edge weights are applied to verts. */
  short e_flags = 0;
  /** Material index if >= 0, else material inherited from surrounding faces. */
  short mat = -1;
  /** #BevelModifierEdgeFlag. */
  short edge_flags = 0;
  /** #BevelModifierFaceStrengthMode. */
  short face_str_mode = MOD_BEVEL_FACE_STRENGTH_NONE;
  /** #BevelModifierMiter. Patterns to use for mitering non-reflex and reflex miter edges */
  short miter_inner = MOD_BEVEL_MITER_SHARP;
  short miter_outer = MOD_BEVEL_MITER_SHARP;
  /** #BevelModifierVMeshMethod. The method to use for creating >2-way intersections */
  short vmesh_method = 0;
  /** #BevelModifierAffectType. Whether to affect vertices or edges. */
  char affect_type = MOD_BEVEL_AFFECT_EDGES;
  char _pad = {};
  /** Controls profile shape (0->1, .5 is round). */
  float profile = 0.5f;
  /** if the MOD_BEVEL_ANGLE is set,
   * this will be how "sharp" an edge must be before it gets beveled */
  float bevel_angle = DEG2RADF(30.0f);
  float spread = 0.1f;
  /** If the #MOD_BEVEL_VWEIGHT option is set, this will be the name of the vert group. */
  char defgrp_name[/*MAX_VGROUP_NAME*/ 64] = "";

  char _pad1[4] = {};
  /** Curve info for the custom profile */
  struct CurveProfile *custom_profile = nullptr;

  /** Custom bevel edge weight name. */
  char edge_weight_name[64] = "bevel_weight_edge";

  /** Custom bevel vertex weight name. */
  char vertex_weight_name[64] = "bevel_weight_vert";
};

/** #FluidModifierData.type */
enum FluidModifierType {
  MOD_FLUID_TYPE_DOMAIN = (1 << 0),
  MOD_FLUID_TYPE_FLOW = (1 << 1),
  MOD_FLUID_TYPE_EFFEC = (1 << 2),
};

struct FluidModifierData {
  ModifierData modifier;

<<<<<<< HEAD
  /* Keep in sync with #MappingInfoModifierData. */

  struct Tex *texture;
  struct Object *map_object;
  char map_bone[/*MAXBONENAME*/ 64];
  char uvlayer_name[/*MAX_CUSTOMDATA_LAYER_NAME*/ 68];
  char _pad1[4];
  int uvlayer_tmp;
  /** #DisplaceModifierTexMapping. */
  int texmapping;
  /* end MappingInfoModifierData */

  float strength;
  /** #DisplaceModifierDirection. */
  int direction;
  char defgrp_name[/*MAX_VGROUP_NAME*/ 64];
  float midlevel;
  /** #DisplaceModifierSpace. */
  int space;
  /** #DisplaceModifierFlag. */
  short flag;
  short deform_method;
  char _pad2[4];
} DisplaceModifierData;
=======
  struct FluidDomainSettings *domain = nullptr;
  /** Inflow, outflow, smoke objects. */
  struct FluidFlowSettings *flow = nullptr;
  /** Effector objects (collision, guiding). */
  struct FluidEffectorSettings *effector = nullptr;
  float time = 0;
  /** #FluidModifierType. Domain, inflow, outflow, .... */
  int type = 0;
  void *_pad1 = nullptr;
};
>>>>>>> 4d596b2a

/** HookModifierData.deform_method */
typedef enum {
  DIS_DEFORM_METHOD_CPU = 0,
  DIS_DEFORM_METHOD_GPU = 1,
} DisplaceModifierDeformMethod;

/** #DisplaceModifierData.flag */
enum DisplaceModifierFlag {
  MOD_DISP_INVERT_VGROUP = (1 << 0),
};

/** #DisplaceModifierData.direction */
enum DisplaceModifierDirection {
  MOD_DISP_DIR_X = 0,
  MOD_DISP_DIR_Y = 1,
  MOD_DISP_DIR_Z = 2,
  MOD_DISP_DIR_NOR = 3,
  MOD_DISP_DIR_RGB_XYZ = 4,
  MOD_DISP_DIR_CLNOR = 5,
};

/** #DisplaceModifierData.texmapping */
enum DisplaceModifierTexMapping {
  MOD_DISP_MAP_LOCAL = 0,
  MOD_DISP_MAP_GLOBAL = 1,
  MOD_DISP_MAP_OBJECT = 2,
  MOD_DISP_MAP_UV = 3,
};

/** #DisplaceModifierData.space */
enum DisplaceModifierSpace {
  MOD_DISP_SPACE_LOCAL = 0,
  MOD_DISP_SPACE_GLOBAL = 1,
};

struct DisplaceModifierData {
  ModifierData modifier;

  /* Keep in sync with #MappingInfoModifierData. */

  struct Tex *texture = nullptr;
  struct Object *map_object = nullptr;
  char map_bone[/*MAXBONENAME*/ 64] = "";
  char uvlayer_name[/*MAX_CUSTOMDATA_LAYER_NAME*/ 68] = "";
  char _pad1[4] = {};
  int uvlayer_tmp = 0;
  /** #DisplaceModifierTexMapping. */
  int texmapping = 0;
  /* end MappingInfoModifierData */

  float strength = 1.0f;
  /** #DisplaceModifierDirection. */
  int direction = MOD_DISP_DIR_NOR;
  char defgrp_name[/*MAX_VGROUP_NAME*/ 64] = "";
  float midlevel = 0.5f;
  /** #DisplaceModifierSpace. */
  int space = MOD_DISP_SPACE_LOCAL;
  /** #DisplaceModifierFlag. */
  short flag = 0;
  char _pad2[6] = {};
};

#define MOD_UVPROJECT_MAXPROJECTORS 10

struct UVProjectModifierData {
  ModifierData modifier;
  /**
   * The objects which do the projecting.
   */
  struct Object *projectors[/*MOD_UVPROJECT_MAXPROJECTORS*/ 10] = {};
  char _pad2[4] = {};
  int projectors_num = 1;
  float aspectx = 1.0f, aspecty = 1.0f;
  float scalex = 1.0f, scaley = 1.0f;
  char uvlayer_name[/*MAX_CUSTOMDATA_LAYER_NAME*/ 68] = "";
  int uvlayer_tmp = 0;
};

enum DecimateModifierFlag {
  MOD_DECIM_FLAG_INVERT_VGROUP = (1 << 0),
  /** For collapse only. don't convert triangle pairs back to quads. */
  MOD_DECIM_FLAG_TRIANGULATE = (1 << 1),
  /** for dissolve only. collapse all verts between 2 faces */
  MOD_DECIM_FLAG_ALL_BOUNDARY_VERTS = (1 << 2),
  MOD_DECIM_FLAG_SYMMETRY = (1 << 3),
};

enum DecimateModifierMode {
  MOD_DECIM_MODE_COLLAPSE = 0,
  MOD_DECIM_MODE_UNSUBDIV = 1,
  /** called planar in the UI */
  MOD_DECIM_MODE_DISSOLVE = 2,
};

struct DecimateModifierData {
  ModifierData modifier;

  /** (mode == MOD_DECIM_MODE_COLLAPSE). */
  float percent = 1.0f;
  /** (mode == MOD_DECIM_MODE_UNSUBDIV). */
  short iter = 0;
  /** (mode == MOD_DECIM_MODE_DISSOLVE). */
  char delimit = 0;
  /** (mode == MOD_DECIM_MODE_COLLAPSE). */
  char symmetry_axis = 0;
  /** (mode == MOD_DECIM_MODE_DISSOLVE). */
  float angle = DEG2RADF(5.0f);

  char defgrp_name[/*MAX_VGROUP_NAME*/ 64] = "";
  float defgrp_factor = 1.0f;
  /** #DecimateModifierFlag. */
  short flag = 0;
  /** #DecimateModifierMode. */
  short mode = 0;

  /** runtime only. */
  int face_count = 0;
};

/** #SmoothModifierData.flag */
enum SmoothModifierFlag {
  MOD_SMOOTH_INVERT_VGROUP = (1 << 0),
  MOD_SMOOTH_X = (1 << 1),
  MOD_SMOOTH_Y = (1 << 2),
  MOD_SMOOTH_Z = (1 << 3),
};

struct SmoothModifierData {
  ModifierData modifier;
  float fac = 0.5f;
  char defgrp_name[/*MAX_VGROUP_NAME*/ 64] = "";
  /** #SmoothModifierFlag. */
  short flag = MOD_SMOOTH_X | MOD_SMOOTH_Y | MOD_SMOOTH_Z;
  short repeat = 1;
};

/** #CastModifierData.flag */
enum CastModifierFlag {
  /* And what bout (1 << 0) flag? ;) */
  MOD_CAST_INVERT_VGROUP = (1 << 0),
  MOD_CAST_X = (1 << 1),
  MOD_CAST_Y = (1 << 2),
  MOD_CAST_Z = (1 << 3),
  MOD_CAST_USE_OB_TRANSFORM = (1 << 4),
  MOD_CAST_SIZE_FROM_RADIUS = (1 << 5),
};

/** #CastModifierData.type */
enum CastModifierType {
  MOD_CAST_TYPE_SPHERE = 0,
  MOD_CAST_TYPE_CYLINDER = 1,
  MOD_CAST_TYPE_CUBOID = 2,
};

struct CastModifierData {
  ModifierData modifier;

  struct Object *object = nullptr;
  float fac = 0.5f;
  float radius = 0.0f;
  float size = 0.0f;
  char defgrp_name[/*MAX_VGROUP_NAME*/ 64] = "";
  /** #CastModifierFlag. */
  short flag = MOD_CAST_X | MOD_CAST_Y | MOD_CAST_Z | MOD_CAST_SIZE_FROM_RADIUS;
  /** #CastModifierType. Cast modifier projection type. */
  short type = MOD_CAST_TYPE_SPHERE;
  void *_pad1 = nullptr;
};

/** #WaveModifierData.flag */
enum WaveModifierFlag {
  MOD_WAVE_INVERT_VGROUP = (1 << 0),
  MOD_WAVE_X = (1 << 1),
  MOD_WAVE_Y = (1 << 2),
  MOD_WAVE_CYCL = (1 << 3),
  MOD_WAVE_NORM = (1 << 4),
  MOD_WAVE_NORM_X = (1 << 5),
  MOD_WAVE_NORM_Y = (1 << 6),
  MOD_WAVE_NORM_Z = (1 << 7),
};

struct WaveModifierData {
  ModifierData modifier;

  /* Keep in sync with #MappingInfoModifierData. */

  struct Tex *texture = nullptr;
  struct Object *map_object = nullptr;
  char map_bone[/*MAXBONENAME*/ 64] = "";
  char uvlayer_name[/*MAX_CUSTOMDATA_LAYER_NAME*/ 68] = "";
  char _pad1[4] = {};
  int uvlayer_tmp = 0;
  int texmapping = MOD_DISP_MAP_LOCAL;
  /* End MappingInfoModifierData. */

  struct Object *objectcenter = nullptr;
  char defgrp_name[/*MAX_VGROUP_NAME*/ 64] = "";

  /** #WaveModifierFlag. */
  short flag = MOD_WAVE_X | MOD_WAVE_Y | MOD_WAVE_CYCL | MOD_WAVE_NORM_X | MOD_WAVE_NORM_Y |
               MOD_WAVE_NORM_Z;
  char _pad2[2] = {};

  float startx = 0.0f, starty = 0.0f, height = 0.5f, width = 1.5f;
  float narrow = 1.5f, speed = 0.25f, damp = 10.0f, falloff = 0.0f;

  float timeoffs = 0.0f, lifetime = 0.0f;
  char _pad3[4] = {};
  void *_pad4 = nullptr;
};

struct ArmatureModifierData {
  ModifierData modifier;

  /** #eArmature_DeformFlag use instead of #bArmature.deformflag. */
<<<<<<< HEAD
  short deformflag, multi;
  int deform_method;
  struct Object *object;
=======
  short deformflag = ARM_DEF_VGROUP, multi = 0.0f;
  short upbge_deformflag = ARM_DEF_CPU;
  char _pad2[2] = {};
  struct Object *object = nullptr;
>>>>>>> 4d596b2a
  /** Stored input of previous modifier, for vertex-group blending. */
  float (*vert_coords_prev)[3] = {};
  char defgrp_name[/*MAX_VGROUP_NAME*/ 64] = "";
};

<<<<<<< HEAD
/** ArmatureModifierData.deform_method */
typedef enum {
  ARM_DEFORM_METHOD_CPU = 0,
  ARM_DEFORM_METHOD_GPU = 1,
} ArmatureModifierDeformMethod;

typedef enum {
=======
enum HookModifierFlag {
>>>>>>> 4d596b2a
  MOD_HOOK_UNIFORM_SPACE = (1 << 0),
  MOD_HOOK_INVERT_VGROUP = (1 << 1),
};

/** \note same as #WarpModifierFalloff */
enum HookModifierFalloff {
  eHook_Falloff_None = 0,
  eHook_Falloff_Curve = 1,
  eHook_Falloff_Sharp = 2,     /* PROP_SHARP */
  eHook_Falloff_Smooth = 3,    /* PROP_SMOOTH */
  eHook_Falloff_Root = 4,      /* PROP_ROOT */
  eHook_Falloff_Linear = 5,    /* PROP_LIN */
  eHook_Falloff_Const = 6,     /* PROP_CONST */
  eHook_Falloff_Sphere = 7,    /* PROP_SPHERE */
  eHook_Falloff_InvSquare = 8, /* PROP_INVSQUARE */
  /* PROP_RANDOM not used */
};

struct HookModifierData {
  ModifierData modifier;

  struct Object *object = nullptr;
  /** Optional name of bone target. */
  char subtarget[/*MAX_NAME*/ 64] = "";

  /** #HookModifierFlag. */
  char flag = 0;
  /** Use enums from WarpModifier (exact same functionality). */
  char falloff_type = eHook_Falloff_Smooth;
  char _pad[6] = {};
  /** Matrix making current transform unmodified. */
  float parentinv[4][4] = _DNA_DEFAULT_UNIT_M4;
  /** Visualization of hook. */
  float cent[3] = {0.0f, 0.0f, 0.0f};
  /** If not zero, falloff is distance where influence zero. */
  float falloff = 0.0f;

  struct CurveMapping *curfalloff = nullptr;

  /** If NULL, it's using vertex-group. */
  int *indexar = nullptr;
  int indexar_num = 0;
  float force = 1.0f;
  /** Optional vertex-group name. */
<<<<<<< HEAD
  char name[/*MAX_VGROUP_NAME*/ 64];

  short deform_method;
  short _pad2[3];

  void *_pad1;
} HookModifierData;

/** HookModifierData.deform_method */
typedef enum {
  HOO_DEFORM_METHOD_CPU = 0,
  HOO_DEFORM_METHOD_GPU = 1,
} HookModifierDeformMethod;

typedef struct SoftbodyModifierData {
=======
  char name[/*MAX_VGROUP_NAME*/ 64] = "";
  void *_pad1 = nullptr;
};

struct SoftbodyModifierData {
>>>>>>> 4d596b2a
  ModifierData modifier;
};

struct ClothModifierData {
  ModifierData modifier;

  /** The internal data structure for cloth. */
  struct Cloth *clothObject = nullptr;
  /** Definition is in DNA_cloth_types.h. */
  struct ClothSimSettings *sim_parms = nullptr;
  /** Definition is in DNA_cloth_types.h. */
  struct ClothCollSettings *coll_parms = nullptr;

  /**
   * PointCache can be shared with other instances of #ClothModifierData.
   * Inspect `modifier.flag & eModifierFlag_SharedCaches` to find out.
   */
  /** Definition is in DNA_object_force_types.h. */
  struct PointCache *point_cache = nullptr;
  struct ListBase ptcaches = {nullptr, nullptr};

  /** XXX: nasty hack, remove once hair can be separated from cloth modifier data. */
  struct ClothHairData *hairdata = nullptr;
  /** Grid geometry values of hair continuum. */
  float hair_grid_min[3] = {0.0f, 0.0f, 0.0f};
  float hair_grid_max[3] = {0.0f, 0.0f, 0.0f};
  int hair_grid_res[3] = {0, 0, 0};
  float hair_grid_cellsize = 0.0f;

  struct ClothSolverResult *solver_result = nullptr;
};

struct CollisionModifierData {
  ModifierData modifier;

  /** Position at the beginning of the frame. */
  float (*x)[3] = nullptr;
  /** Position at the end of the frame. */
  float (*xnew)[3] = nullptr;
  /** Unused at the moment, but was discussed during sprint. */
  float (*xold)[3] = nullptr;
  /** New position at the actual inter-frame step. */
  float (*current_xnew)[3] = nullptr;
  /** Position at the actual inter-frame step. */
  float (*current_x)[3] = nullptr;
  /** (xnew - x) at the actual inter-frame step. */
  float (*current_v)[3] = nullptr;

  int (*vert_tris)[3] = nullptr;

  unsigned int mvert_num = 0;
  unsigned int tri_num = 0;
  /** Cfra time of modifier. */
  float time_x = -1000.0f, time_xnew = -1000.0f;
  /** Collider doesn't move this frame, i.e. x[].co==xnew[].co. */
  char is_static = false;
  char _pad[7] = {};

  /** Bounding volume hierarchy for this cloth object. */
  struct BVHTree *bvhtree = nullptr;
};

struct SurfaceModifierData_Runtime {

  float (*vert_positions_prev)[3] = {};
  float (*vert_velocities)[3] = {};

  struct Mesh *mesh = nullptr;

  /** Bounding volume hierarchy of the mesh faces. */
  BVHTreeFromMeshHandle *bvhtree = nullptr;

  int cfra_prev = 0, verts_num = 0;
};

struct SurfaceModifierData {
  ModifierData modifier;

  SurfaceModifierData_Runtime runtime = {
      nullptr}; /* Include to avoid empty an struct (for MSVC). */
};

enum BooleanModifierMaterialMode {
  eBooleanModifierMaterialMode_Index = 0,
  eBooleanModifierMaterialMode_Transfer = 1,
};

/** #BooleanModifierData.operation */
enum BooleanModifierOp {
  eBooleanModifierOp_Intersect = 0,
  eBooleanModifierOp_Union = 1,
  eBooleanModifierOp_Difference = 2,
};

/** #BooleanModifierData.solver */
enum BooleanModifierSolver {
  eBooleanModifierSolver_Float = 0,
  eBooleanModifierSolver_Mesh_Arr = 1,
  eBooleanModifierSolver_Manifold = 2,
};

/** #BooleanModifierData.flag */
enum BooleanModifierFlag {
  eBooleanModifierFlag_Self = (1 << 0),
  eBooleanModifierFlag_Object = (1 << 1),
  eBooleanModifierFlag_Collection = (1 << 2),
  eBooleanModifierFlag_HoleTolerant = (1 << 3),
};

/** #BooleanModifierData.bm_flag (only used when #G_DEBUG is set). */
enum BooleanModifierBMeshFlag {
  eBooleanModifierBMeshFlag_BMesh_Separate = (1 << 0),
  eBooleanModifierBMeshFlag_BMesh_NoDissolve = (1 << 1),
  eBooleanModifierBMeshFlag_BMesh_NoConnectRegions = (1 << 2),
};

struct BooleanModifierData {
  ModifierData modifier;

  struct Object *object = nullptr;
  struct Collection *collection = nullptr;
  float double_threshold = 1e-6f;
  /** #BooleanModifierOp. */
  char operation = eBooleanModifierOp_Difference;
  /** #BooleanModifierSolver. */
  char solver = eBooleanModifierSolver_Mesh_Arr;
  /** #BooleanModifierMaterialMode. */
  char material_mode = 0;
  /** #BooleanModifierFlag. */
  char flag = eBooleanModifierFlag_Object;
  /** #BooleanModifierBMeshFlag. */
  char bm_flag = 0;
  char _pad[7] = {};
};

struct MDefInfluence {
  int vertex = 0;
  float weight = 0;
};

struct MDefCell {
  int offset = 0;
  int influences_num = 0;
};

enum MeshDeformModifierFlag {
  MOD_MDEF_INVERT_VGROUP = (1 << 0),
  MOD_MDEF_DYNAMIC_BIND = (1 << 1),
};

struct MeshDeformModifierData {
  ModifierData modifier;

  /** Mesh object. */
  struct Object *object = nullptr;
  /** Optional vertex-group name. */
  char defgrp_name[/*MAX_VGROUP_NAME*/ 64] = "";

  short gridsize = 5;
  /** #MeshDeformModifierFlag. */
  short flag = 0;
  char _pad[4] = {};

  /* result of static binding */
  /** Influences. */
  MDefInfluence *bindinfluences = nullptr;
  const ImplicitSharingInfoHandle *bindinfluences_sharing_info = nullptr;
  /** Offsets into influences array. */
  int *bindoffsets = nullptr;
  const ImplicitSharingInfoHandle *bindoffsets_sharing_info = nullptr;
  /** Coordinates that cage was bound with. */
  float *bindcagecos = nullptr;
  const ImplicitSharingInfoHandle *bindcagecos_sharing_info = nullptr;
  /** Total vertices in mesh and cage. */
  int verts_num = 0, cage_verts_num = 0;

  /* result of dynamic binding */
  /** Grid with dynamic binding cell points. */
  MDefCell *dyngrid = nullptr;
  const ImplicitSharingInfoHandle *dyngrid_sharing_info = nullptr;
  /** Dynamic binding vertex influences. */
  MDefInfluence *dyninfluences = nullptr;
  const ImplicitSharingInfoHandle *dyninfluences_sharing_info = nullptr;
  /** Is this vertex bound or not? */
  int *dynverts = nullptr;
  const ImplicitSharingInfoHandle *dynverts_sharing_info = nullptr;
  /** Size of the dynamic bind grid. */
  int dyngridsize = 0;
  /** Total number of vertex influences. */
  int influences_num = 0;
  /** Offset of the dynamic bind grid. */
  float dyncellmin[3] = {0.0f, 0.0f, 0.0f};
  /** Width of dynamic bind cell. */
  float dyncellwidth = 0.0f;
  /** Matrix of cage at binding time. */
  float bindmat[4][4] = _DNA_DEFAULT_UNIT_M4;

  /* deprecated storage */
  /** Deprecated inefficient storage. */
  float *bindweights = nullptr;
  /** Deprecated storage of cage coords. */
  float *bindcos = nullptr;

  /* runtime */
  void (*bindfunc)(struct Object *object,
                   struct MeshDeformModifierData *mmd,
                   struct Mesh *cagemesh,
                   float *vertexcos,
                   int verts_num,
                   float cagemat[4][4]) = nullptr;
};

enum ParticleSystemModifierFlag {
  eParticleSystemFlag_Pars = (1 << 0),
  eParticleSystemFlag_psys_updated = (1 << 1),
  eParticleSystemFlag_file_loaded = (1 << 2),
};

enum ParticleInstanceModifierFlag {
  eParticleInstanceFlag_Parents = (1 << 0),
  eParticleInstanceFlag_Children = (1 << 1),
  eParticleInstanceFlag_Path = (1 << 2),
  eParticleInstanceFlag_Unborn = (1 << 3),
  eParticleInstanceFlag_Alive = (1 << 4),
  eParticleInstanceFlag_Dead = (1 << 5),
  eParticleInstanceFlag_KeepShape = (1 << 6),
  eParticleInstanceFlag_UseSize = (1 << 7),
};

enum ParticleInstanceModifierSpace {
  eParticleInstanceSpace_World = 0,
  eParticleInstanceSpace_Local = 1,
};

struct ParticleSystemModifierData {
  ModifierData modifier;

  /**
   * \note Storing the particle system pointer here is very weak, as it prevents modifiers' data
   * copying to be self-sufficient (extra external code needs to ensure the pointer remains valid
   * when the modifier data is copied from one object to another). See e.g.
   * `BKE_object_copy_particlesystems` or `BKE_object_copy_modifier`.
   */
  struct ParticleSystem *psys = nullptr;
  /** Final Mesh - its topology may differ from orig mesh. */
  struct Mesh *mesh_final = nullptr;
  /** Original mesh that particles are attached to. */
  struct Mesh *mesh_original = nullptr;
  int totdmvert = 0, totdmedge = 0, totdmface = 0;
  /** #ParticleSystemModifierFlag. */
  short flag = 0;
  char _pad[2] = {};
  void *_pad1 = nullptr;
};

struct ParticleInstanceModifierData {
  ModifierData modifier;

  struct Object *ob = nullptr;
  short psys = 1;
  /** #ParticleInstanceModifierFlag. */
  short flag = eParticleInstanceFlag_Parents | eParticleInstanceFlag_Unborn |
               eParticleInstanceFlag_Alive | eParticleInstanceFlag_Dead;
  short axis = 2;
  /** #ParticleInstanceModifierSpace. */
  short space = eParticleInstanceSpace_World;
  float position = 1.0f, random_position = 0.0f;
  float rotation = 0.0f, random_rotation = 0.0f;
  float particle_amount = 1.0f, particle_offset = 0.0f;
  char index_layer_name[/*MAX_CUSTOMDATA_LAYER_NAME*/ 68] = "";
  char value_layer_name[/*MAX_CUSTOMDATA_LAYER_NAME*/ 68] = "";
  void *_pad1 = nullptr;
};

enum ExplodeModifierFlag {
  eExplodeFlag_CalcFaces = (1 << 0),
  eExplodeFlag_PaSize = (1 << 1),
  eExplodeFlag_EdgeCut = (1 << 2),
  eExplodeFlag_Unborn = (1 << 3),
  eExplodeFlag_Alive = (1 << 4),
  eExplodeFlag_Dead = (1 << 5),
  eExplodeFlag_INVERT_VGROUP = (1 << 6),
};

struct ExplodeModifierData {
  ModifierData modifier;

  int *facepa = nullptr;
  /** #ExplodeModifierFlag. */
  short flag = eExplodeFlag_Unborn | eExplodeFlag_Alive | eExplodeFlag_Dead;
  short vgroup = 0;
  float protect = 0.0f;
  char uvname[/*MAX_CUSTOMDATA_LAYER_NAME*/ 68] = "";
  char _pad1[4] = {};
  void *_pad2 = nullptr;
};

enum MultiresModifierFlag {
  eMultiresModifierFlag_ControlEdges = (1 << 0),
  /* DEPRECATED, only used for versioning. */
  eMultiresModifierFlag_PlainUv_DEPRECATED = (1 << 1),
  eMultiresModifierFlag_UseCrease = (1 << 2),
  eMultiresModifierFlag_UseCustomNormals = (1 << 3),
  eMultiresModifierFlag_UseSculptBaseMesh = (1 << 4),
};

struct MultiresModifierData {
  DNA_DEFINE_CXX_METHODS(MultiresModifierData)

  ModifierData modifier;

  char lvl = 0, sculptlvl = 0, renderlvl = 0, totlvl = 0;
  DNA_DEPRECATED char simple = 0;
  /** #MultiresModifierFlag. */
  char flags = eMultiresModifierFlag_UseCrease | eMultiresModifierFlag_ControlEdges;
  char _pad[2] = {};
  short quality = 4;
  short uv_smooth = SUBSURF_UV_SMOOTH_PRESERVE_BOUNDARIES;
  short boundary_smooth = SUBSURF_BOUNDARY_SMOOTH_ALL;
  char _pad2[2] = {};
};

/** DEPRECATED: only used for versioning. */
struct FluidsimModifierData {
  ModifierData modifier;

  /** Definition is in DNA_object_fluidsim_types.h. */
  struct FluidsimSettings *fss = nullptr;
  void *_pad1 = nullptr;
};

/** DEPRECATED: only used for versioning. */
struct SmokeModifierData {
  ModifierData modifier;

  /** Domain, inflow, outflow, .... */
  int type = 0;
  int _pad = {};
};

struct ShrinkwrapModifierData {
  ModifierData modifier;

  /** Shrink target. */
  struct Object *target = nullptr;
  /** Additional shrink target. */
  struct Object *auxTarget = nullptr;
  /** Optional vertex-group name. */
  char vgroup_name[/*MAX_VGROUP_NAME*/ 64] = "";
  /** Distance offset to keep from mesh/projection point. */
  float keepDist = 0.0f;
  /** Shrink type projection. */
  short shrinkType = MOD_SHRINKWRAP_NEAREST_SURFACE;
  /** Shrink options. */
  char shrinkOpts = MOD_SHRINKWRAP_PROJECT_ALLOW_POS_DIR;
  /** Shrink to surface mode. */
  char shrinkMode = 0;
  /** Limit the projection ray cast. */
  float projLimit = 0.0f;
  /** Axis to project over. */
  char projAxis = 0;

  /**
   * If using projection over vertex normal this controls the level of subsurface that must be
   * done before getting the vertex coordinates and normal.
   */
  char subsurfLevels = 0;

  char _pad[2] = {};
};

typedef struct SimpleDeformModifierDataBGE {
  ModifierData modifier;
  float (*vertcoos)[3] = nullptr;
} SimpleDeformModifierDataBGE;

<<<<<<< HEAD
typedef struct SimpleDeformModifierData {
  ModifierData modifier;

  /** Object to control the origin of modifier space coordinates. */
  struct Object *origin;
  /** Optional vertex-group name. */
  char vgroup_name[/*MAX_VGROUP_NAME*/ 64];
  /** Factors to control simple deforms. */
  float factor;
  /** Lower and upper limit. */
  float limit[2];

  /** #SimpleDeformModifierMode. Deform function. */
  char mode;
  /** Lock axis (for taper and stretch). */
  char axis;
  /**
   * #SimpleDeformModifierLockAxis.
   * Axis to perform the deform on (default is X, but can be overridden by origin.
   */
  char deform_axis;
  /** #SimpleDeformModifierFlag. */
  char flag;

  short deform_method;
  char _pad[6];

  void *_pad1;
} SimpleDeformModifierData;

/** SimpleDeformModifierData.deform_method */
typedef enum {
  SIM_DEFORM_METHOD_CPU = 0,
  SIM_DEFORM_METHOD_GPU = 1,
} SimpleDeformModifierDeformMethod;

=======
>>>>>>> 4d596b2a
/** #SimpleDeformModifierData.flag */
enum SimpleDeformModifierFlag {
  MOD_SIMPLEDEFORM_FLAG_INVERT_VGROUP = (1 << 0),
};

enum SimpleDeformModifierMode {
  MOD_SIMPLEDEFORM_MODE_TWIST = 1,
  MOD_SIMPLEDEFORM_MODE_BEND = 2,
  MOD_SIMPLEDEFORM_MODE_TAPER = 3,
  MOD_SIMPLEDEFORM_MODE_STRETCH = 4,
};

enum SimpleDeformModifierLockAxis {
  MOD_SIMPLEDEFORM_LOCK_AXIS_X = (1 << 0),
  MOD_SIMPLEDEFORM_LOCK_AXIS_Y = (1 << 1),
  MOD_SIMPLEDEFORM_LOCK_AXIS_Z = (1 << 2),
};

struct SimpleDeformModifierData {
  ModifierData modifier;

  /** Object to control the origin of modifier space coordinates. */
  struct Object *origin = nullptr;
  /** Optional vertex-group name. */
  char vgroup_name[/*MAX_VGROUP_NAME*/ 64] = "";
  /** Factors to control simple deforms. */
  float factor = DEG2RADF(45.0f);
  /** Lower and upper limit. */
  float limit[2] = {0.0f, 1.0f};

  /** #SimpleDeformModifierMode. Deform function. */
  char mode = MOD_SIMPLEDEFORM_MODE_TWIST;
  /** Lock axis (for taper and stretch). */
  char axis = 0;
  /**
   * #SimpleDeformModifierLockAxis.
   * Axis to perform the deform on (default is X, but can be overridden by origin.
   */
  char deform_axis = 0;
  /** #SimpleDeformModifierFlag. */
  char flag = 0;

  void *_pad1 = nullptr;
};

struct ShapeKeyModifierData {
  ModifierData modifier;
};

/** #SolidifyModifierData.flag */
enum SolidifyModifierFlag {
  MOD_SOLIDIFY_RIM = (1 << 0),
  MOD_SOLIDIFY_EVEN = (1 << 1),
  MOD_SOLIDIFY_NORMAL_CALC = (1 << 2),
  MOD_SOLIDIFY_VGROUP_INV = (1 << 3),
#ifdef DNA_DEPRECATED_ALLOW
  MOD_SOLIDIFY_RIM_MATERIAL = (1 << 4), /* deprecated, used in do_versions */
#endif
  MOD_SOLIDIFY_FLIP = (1 << 5),
  MOD_SOLIDIFY_NOSHELL = (1 << 6),
  MOD_SOLIDIFY_OFFSET_ANGLE_CLAMP = (1 << 7),
  MOD_SOLIDIFY_NONMANIFOLD_FLAT_FACES = (1 << 8),
};

/** #SolidifyModifierData.mode */
enum SolidifyModifierMode {
  MOD_SOLIDIFY_MODE_EXTRUDE = 0,
  MOD_SOLIDIFY_MODE_NONMANIFOLD = 1,
};

/** #SolidifyModifierData.nonmanifold_offset_mode */
enum SolifyModifierNonManifoldOffsetMode {
  MOD_SOLIDIFY_NONMANIFOLD_OFFSET_MODE_FIXED = 0,
  MOD_SOLIDIFY_NONMANIFOLD_OFFSET_MODE_EVEN = 1,
  MOD_SOLIDIFY_NONMANIFOLD_OFFSET_MODE_CONSTRAINTS = 2,
};

/** #SolidifyModifierData.nonmanifold_boundary_mode */
enum SolidifyModifierNonManifoldBoundaryMode {
  MOD_SOLIDIFY_NONMANIFOLD_BOUNDARY_MODE_NONE = 0,
  MOD_SOLIDIFY_NONMANIFOLD_BOUNDARY_MODE_ROUND = 1,
  MOD_SOLIDIFY_NONMANIFOLD_BOUNDARY_MODE_FLAT = 2,
};

struct SolidifyModifierData {
  ModifierData modifier;

  /** Name of vertex group to use. */
  char defgrp_name[/*MAX_VGROUP_NAME*/ 64] = "";
  char shell_defgrp_name[64] = "";
  char rim_defgrp_name[64] = "";
  /** New surface offset level. */
  float offset = 0.01f;
  /** Midpoint of the offset. */
  float offset_fac = -1.0f;
  /**
   * Factor for the minimum weight to use when vertex-groups are used,
   * avoids 0.0 weights giving duplicate geometry.
   */
  float offset_fac_vg = 0.0f;
  /** Clamp offset based on surrounding geometry. */
  float offset_clamp = 0.0f;
  /** #SolidifyModifierMode. */
  char mode = MOD_SOLIDIFY_MODE_EXTRUDE;

  /** Variables for #MOD_SOLIDIFY_MODE_NONMANIFOLD. */
  /** #SolifyModifierNonManifoldOffsetMode. */
  char nonmanifold_offset_mode = MOD_SOLIDIFY_NONMANIFOLD_OFFSET_MODE_CONSTRAINTS;
  /** #SolidifyModifierNonManifoldBoundaryMode. */
  char nonmanifold_boundary_mode = MOD_SOLIDIFY_NONMANIFOLD_BOUNDARY_MODE_NONE;

  char _pad = {};
  float crease_inner = 0.0f;
  float crease_outer = 0.0f;
  float crease_rim = 0.0f;
  /** #SolidifyModifierFlag. */
  int flag = MOD_SOLIDIFY_RIM;
  short mat_ofs = 0;
  short mat_ofs_rim = 0;

  float merge_tolerance = 0.0001f;
  float bevel_convex = 0.0f;
};

enum ScrewModifierFlag {
  MOD_SCREW_NORMAL_FLIP = (1 << 0),
  MOD_SCREW_NORMAL_CALC = (1 << 1),
  MOD_SCREW_OBJECT_OFFSET = (1 << 2),
  // MOD_SCREW_OBJECT_ANGLE = (1 << 4),
  MOD_SCREW_SMOOTH_SHADING = (1 << 5),
  MOD_SCREW_UV_STRETCH_U = (1 << 6),
  MOD_SCREW_UV_STRETCH_V = (1 << 7),
  MOD_SCREW_MERGE = (1 << 8),
};

struct ScrewModifierData {
  ModifierData modifier;

  struct Object *ob_axis = nullptr;
  unsigned int steps = 16;
  unsigned int render_steps = 16;
  unsigned int iter = 1;
  float screw_ofs = 0.0f;
  float angle = 2.0f * M_PI;
  float merge_dist = 0.01f;
  /** #ScrewModifierFlag. */
  short flag = MOD_SCREW_SMOOTH_SHADING;
  char axis = 2;
  char _pad[5] = {};
  void *_pad1 = nullptr;
};

enum OceanModifierGeometryMode {
  MOD_OCEAN_GEOM_GENERATE = 0,
  MOD_OCEAN_GEOM_DISPLACE = 1,
  MOD_OCEAN_GEOM_SIM_ONLY = 2,
};

enum OceanModifierSpectrum {
  MOD_OCEAN_SPECTRUM_PHILLIPS = 0,
  MOD_OCEAN_SPECTRUM_PIERSON_MOSKOWITZ = 1,
  MOD_OCEAN_SPECTRUM_JONSWAP = 2,
  MOD_OCEAN_SPECTRUM_TEXEL_MARSEN_ARSLOE = 3,
};

enum OceanModifierFlag {
  MOD_OCEAN_GENERATE_FOAM = (1 << 0),
  MOD_OCEAN_GENERATE_NORMALS = (1 << 1),
  MOD_OCEAN_GENERATE_SPRAY = (1 << 2),
  MOD_OCEAN_INVERT_SPRAY = (1 << 3),
};

struct OceanModifierData {
  ModifierData modifier;

  struct Ocean *ocean = nullptr;
  struct OceanCache *oceancache = nullptr;

  /** Render resolution. */
  int resolution = 7;
  /** Viewport resolution for the non-render case. */
  int viewport_resolution = 7;

  int spatial_size = 50;

  float wind_velocity = 30.0f;

  float damp = 0.5f;
  float smallest_wave = 0.01f;
  float depth = 200.0f;

  float wave_alignment = 0.0f;
  float wave_direction = 0.0f;
  float wave_scale = 1.0f;

  float chop_amount = 1.0f;
  float foam_coverage = 0.0f;
  float time = 1.0f;

  /** #OceanModifierSpectrum. Spectrum being used. */
  int spectrum = MOD_OCEAN_SPECTRUM_PHILLIPS;

  /* Common JONSWAP parameters. */
  /**
   * This is the distance from a lee shore, called the fetch, or the distance
   * over which the wind blows with constant velocity.
   */
  float fetch_jonswap = 120.0f;
  float sharpen_peak_jonswap = 0.0f;

  int bakestart = 1;
  int bakeend = 250;

  char cachepath[/*FILE_MAX*/ 1024] = "";

  char foamlayername[/*MAX_CUSTOMDATA_LAYER_NAME*/ 68] = "";
  char spraylayername[/*MAX_CUSTOMDATA_LAYER_NAME*/ 68] = "";
  char cached = 0;
  /** #OceanModifierGeometryMode. */
  char geometry_mode = 0;

  /** #OceanModifierFlag. */
  char flag = 0;
  char _pad2 = {};

  short repeat_x = 1;
  short repeat_y = 1;

  int seed = 0;

  float size = 1.0f;

  float foam_fade = 0.98f;

  char _pad[4] = {};
};

/** #WarpModifierData.flag */
enum WarpModifierFlag {
  MOD_WARP_VOLUME_PRESERVE = (1 << 0),
  MOD_WARP_INVERT_VGROUP = (1 << 1),
};

/** \note same as #HookModifierFalloff. */
enum WarpModifierFalloff {
  eWarp_Falloff_None = 0,
  eWarp_Falloff_Curve = 1,
  eWarp_Falloff_Sharp = 2,     /* PROP_SHARP */
  eWarp_Falloff_Smooth = 3,    /* PROP_SMOOTH */
  eWarp_Falloff_Root = 4,      /* PROP_ROOT */
  eWarp_Falloff_Linear = 5,    /* PROP_LIN */
  eWarp_Falloff_Const = 6,     /* PROP_CONST */
  eWarp_Falloff_Sphere = 7,    /* PROP_SPHERE */
  eWarp_Falloff_InvSquare = 8, /* PROP_INVSQUARE */
  /* PROP_RANDOM not used */
};

struct WarpModifierData {
  ModifierData modifier;

  /* Keep in sync with #MappingInfoModifierData. */

  struct Tex *texture = nullptr;
  struct Object *map_object = nullptr;
  char map_bone[/*MAXBONENAME*/ 64] = "";
  char uvlayer_name[/*MAX_CUSTOMDATA_LAYER_NAME*/ 68] = "";
  char _pad1[4] = {};
  int uvlayer_tmp = 0;
  int texmapping = 0;
  /* End #MappingInfoModifierData. */

  struct Object *object_from = nullptr;
  struct Object *object_to = nullptr;
  /** Optional name of bone target. */
  char bone_from[/*MAX_NAME*/ 64] = "";
  /** Optional name of bone target. */
  char bone_to[/*MAX_NAME*/ 64] = "";

  struct CurveMapping *curfalloff = nullptr;
  /** Optional vertex-group name. */
  char defgrp_name[/*MAX_VGROUP_NAME*/ 64] = "";
  float strength = 1.0f;
  float falloff_radius = 1.0f;
  /** #WarpModifierFlag. */
  char flag = 0;
  char falloff_type = eWarp_Falloff_Smooth;
  char _pad2[6] = {};
  void *_pad3 = nullptr;
};

/* Defines common to all WeightVG modifiers. */

/** #WeightVGEdit.edit_flags */
enum WeigthVGEditModifierEditFlags {
  MOD_WVG_EDIT_WEIGHTS_NORMALIZE = (1 << 0),
  MOD_WVG_INVERT_FALLOFF = (1 << 1),
  MOD_WVG_EDIT_INVERT_VGROUP_MASK = (1 << 2),
  /** Add vertices with higher weight than threshold to vgroup. */
  MOD_WVG_EDIT_ADD2VG = (1 << 3),
  /** Remove vertices with lower weight than threshold from vgroup. */
  MOD_WVG_EDIT_REMFVG = (1 << 4),
};

/** #WeightVGMixModifierData.mix_mode (how second vgroup's weights affect first ones). */
enum WeightVGMixModifierMixMode {
  /** Second weights replace weights. */
  MOD_WVG_MIX_SET = 1,
  /** Second weights are added to weights. */
  MOD_WVG_MIX_ADD = 2,
  /** Second weights are subtracted from weights. */
  MOD_WVG_MIX_SUB = 3,
  /** Second weights are multiplied with weights. */
  MOD_WVG_MIX_MUL = 4,
  /** Second weights divide weights. */
  MOD_WVG_MIX_DIV = 5,
  /** Difference between second weights and weights. */
  MOD_WVG_MIX_DIF = 6,
  /** Average of both weights. */
  MOD_WVG_MIX_AVG = 7,
  /** Minimum of both weights. */
  MOD_WVG_MIX_MIN = 8,
  /** Maximum of both weights. */
  MOD_WVG_MIX_MAX = 9,
};

/** #WeightVGMixModifierData.mix_set (what vertices to affect). */
enum WeightVGMixModifierMixSet {
  /** Affect all vertices. */
  MOD_WVG_SET_ALL = 1,
  /** Affect only vertices in first vgroup. */
  MOD_WVG_SET_A = 2,
  /** Affect only vertices in second vgroup. */
  MOD_WVG_SET_B = 3,
  /** Affect only vertices in one vgroup or the other. */
  MOD_WVG_SET_OR = 4,
  /** Affect only vertices in both vgroups. */
  MOD_WVG_SET_AND = 5,
};

/** #WeightVGMixModifierData.flag */
enum WeightVGMixModifierFlag {
  MOD_WVG_MIX_INVERT_VGROUP_MASK = (1 << 0),
  MOD_WVG_MIX_WEIGHTS_NORMALIZE = (1 << 1),
  MOD_WVG_MIX_INVERT_VGROUP_A = (1 << 2),
  MOD_WVG_MIX_INVERT_VGROUP_B = (1 << 3),
};

enum GreasePencilWeightProximityFlag {
  MOD_GREASE_PENCIL_WEIGHT_PROXIMITY_INVERT_OUTPUT = (1 << 0),
  MOD_GREASE_PENCIL_WEIGHT_PROXIMITY_MULTIPLY_DATA = (1 << 1),
};

/** #WeightVGProximityModifierData.proximity_mode */
enum WeightVGProximityModifierProximityMode {
  MOD_WVG_PROXIMITY_OBJECT = 1,   /* source vertex to other location */
  MOD_WVG_PROXIMITY_GEOMETRY = 2, /* source vertex to other geometry */
};

/** #WeightVGProximityModifierData.proximity_flags */
enum WeightVGProximityModifierFlag {
  /* Use nearest vertices of target obj, in MOD_WVG_PROXIMITY_GEOMETRY mode. */
  MOD_WVG_PROXIMITY_GEOM_VERTS = (1 << 0),
  /* Use nearest edges of target obj, in MOD_WVG_PROXIMITY_GEOMETRY mode. */
  MOD_WVG_PROXIMITY_GEOM_EDGES = (1 << 1),
  /* Use nearest faces of target obj, in MOD_WVG_PROXIMITY_GEOMETRY mode. */
  MOD_WVG_PROXIMITY_GEOM_FACES = (1 << 2),
  MOD_WVG_PROXIMITY_INVERT_VGROUP_MASK = (1 << 3),
  MOD_WVG_PROXIMITY_INVERT_FALLOFF = (1 << 4),
  MOD_WVG_PROXIMITY_WEIGHTS_NORMALIZE = (1 << 5),
};

/** #WeightVGProximityModifierData.falloff_type */
enum {
  MOD_WVG_MAPPING_NONE = 0,
  MOD_WVG_MAPPING_CURVE = 1,
  MOD_WVG_MAPPING_SHARP = 2,  /* PROP_SHARP */
  MOD_WVG_MAPPING_SMOOTH = 3, /* PROP_SMOOTH */
  MOD_WVG_MAPPING_ROOT = 4,   /* PROP_ROOT */
  /* PROP_LIN not used (same as NONE, here...). */
  /* PROP_CONST not used. */
  MOD_WVG_MAPPING_SPHERE = 7, /* PROP_SPHERE */
  MOD_WVG_MAPPING_RANDOM = 8, /* PROP_RANDOM */
  MOD_WVG_MAPPING_STEP = 9,   /* Median Step. */
};

/** #WeightVGProximityModifierData.mask_tex_use_channel */
enum WeightVGProximityModifierMaskTexChannel {
  MOD_WVG_MASK_TEX_USE_INT = 1,
  MOD_WVG_MASK_TEX_USE_RED = 2,
  MOD_WVG_MASK_TEX_USE_GREEN = 3,
  MOD_WVG_MASK_TEX_USE_BLUE = 4,
  MOD_WVG_MASK_TEX_USE_HUE = 5,
  MOD_WVG_MASK_TEX_USE_SAT = 6,
  MOD_WVG_MASK_TEX_USE_VAL = 7,
  MOD_WVG_MASK_TEX_USE_ALPHA = 8,
};

struct WeightVGEditModifierData {
  ModifierData modifier;

  /** Name of vertex group to edit. */
  char defgrp_name[/*MAX_VGROUP_NAME*/ 64] = "";

  /** #WeigthVGEditModifierEditFlags. */
  short edit_flags = 0;
  /** Using MOD_WVG_MAPPING_* defines. */
  short falloff_type = MOD_WVG_MAPPING_NONE;
  /** Weight for vertices not in vgroup. */
  float default_weight = 0.0f;

  /* Mapping stuff. */
  /** The custom mapping curve. */
  struct CurveMapping *cmap_curve = nullptr;

  /* The add/remove vertices weight thresholds. */
  float add_threshold = 0.01f, rem_threshold = 0.01f;

  /* Masking options. */
  /** The global "influence", if no vgroup nor tex is used as mask. */
  float mask_constant = 1.0f;
  /** Name of mask vertex group from which to get weight factors. */
  char mask_defgrp_name[/*MAX_VGROUP_NAME*/ 64] = "";

  /* Texture masking. */
  /** Which channel to use as weight/mask. */
  int mask_tex_use_channel = MOD_WVG_MASK_TEX_USE_INT;
  /** The texture. */
  struct Tex *mask_texture = nullptr;
  /** Name of the map object. */
  struct Object *mask_tex_map_obj = nullptr;
  /** Name of the map bone. */
  char mask_tex_map_bone[/*MAXBONENAME*/ 64] = "";
  /** How to map the texture (using MOD_DISP_MAP_* enums). */
  int mask_tex_mapping = MOD_DISP_MAP_LOCAL;
  /** Name of the UV map. */
  char mask_tex_uvlayer_name[/*MAX_CUSTOMDATA_LAYER_NAME*/ 68] = "";

  /* Padding... */
  void *_pad1 = nullptr;
};

struct WeightVGMixModifierData {
  ModifierData modifier;

  /** Name of vertex group to modify/weight. */
  char defgrp_name_a[/*MAX_VGROUP_NAME*/ 64] = "";
  /** Name of other vertex group to mix in. */
  char defgrp_name_b[/*MAX_VGROUP_NAME*/ 64] = "";
  /** Default weight value for first vgroup. */
  float default_weight_a = 0.0f;
  /** Default weight value to mix in. */
  float default_weight_b = 0.0f;
  /** #WeightVGMixModifierMixMode. How second vgroups weights affect first ones. */
  char mix_mode = MOD_WVG_MIX_SET;
  /** #WeightVGMixModifierMixSet. What vertices to affect. */
  char mix_set = MOD_WVG_SET_AND;

  char _pad0[6] = {};

  /* Masking options. */
  /** The global "influence", if no vgroup nor tex is used as mask. */
  float mask_constant = 1.0f;
  /** Name of mask vertex group from which to get weight factors. */
  char mask_defgrp_name[/*MAX_VGROUP_NAME*/ 64] = "";

  /* Texture masking. */
  /** Which channel to use as weightf. */
  int mask_tex_use_channel = MOD_WVG_MASK_TEX_USE_INT;
  /** The texture. */
  struct Tex *mask_texture = nullptr;
  /** Name of the map object. */
  struct Object *mask_tex_map_obj = nullptr;
  /** Name of the map bone. */
  char mask_tex_map_bone[/*MAXBONENAME*/ 64] = "";
  /** How to map the texture. */
  int mask_tex_mapping = MOD_DISP_MAP_LOCAL;
  /** Name of the UV map. */
  char mask_tex_uvlayer_name[/*MAX_CUSTOMDATA_LAYER_NAME*/ 68] = "";
  char _pad1[4] = {};

  /** #WeightVGMixModifierFlag. */
  char flag = 0;

  /* Padding... */
  char _pad2[3] = {};
};

struct WeightVGProximityModifierData {
  ModifierData modifier;

  /** Name of vertex group to modify/weight. */
  char defgrp_name[/*MAX_VGROUP_NAME*/ 64] = "";

  /* Mapping stuff. */
  /** The custom mapping curve. */
  struct CurveMapping *cmap_curve = nullptr;

  /** #WeightVGProximityModifierProximityMode. Modes of proximity weighting. */
  int proximity_mode = MOD_WVG_PROXIMITY_OBJECT;
  /** #WeightVGProximityModifierFlag. Options for proximity weighting. */
  int proximity_flags = MOD_WVG_PROXIMITY_GEOM_VERTS;

  /* Target object from which to calculate vertices distances. */
  struct Object *proximity_ob_target = nullptr;

  /* Masking options. */
  /** The global "influence", if no vgroup nor tex is used as mask. */
  float mask_constant = 1.0f;
  /** Name of mask vertex group from which to get weight factors. */
  char mask_defgrp_name[/*MAX_VGROUP_NAME*/ 64] = "";

  /* Texture masking. */
  /** #WeightVGProximityModifierMaskTexChannel. Which channel to use as weightf. */
  int mask_tex_use_channel = MOD_WVG_MASK_TEX_USE_INT;
  /** The texture. */
  struct Tex *mask_texture = nullptr;
  /** Name of the map object. */
  struct Object *mask_tex_map_obj = nullptr;
  /** Name of the map bone. */
  char mask_tex_map_bone[/*MAXBONENAME*/ 64] = "";
  /** How to map the texture. */
  int mask_tex_mapping = MOD_DISP_MAP_LOCAL;
  /** Name of the UV Map. */
  char mask_tex_uvlayer_name[/*MAX_CUSTOMDATA_LAYER_NAME*/ 68] = "";
  char _pad1[4] = {};

  /** Distances mapping to 0.0/1.0 weights. */
  float min_dist = 0.0f, max_dist = 1.0f;

  /* Put here to avoid breaking existing struct... */
  /**
   * Mapping modes (using MOD_WVG_MAPPING_* enums). */
  short falloff_type = MOD_WVG_MAPPING_NONE;

  /* Padding... */
  char _pad0[2] = {};
};

/** #DynamicPaintModifierData.type */
enum DynamicPaintModifierType {
  MOD_DYNAMICPAINT_TYPE_CANVAS = (1 << 0),
  MOD_DYNAMICPAINT_TYPE_BRUSH = (1 << 1),
};

struct DynamicPaintModifierData {
  ModifierData modifier;

  struct DynamicPaintCanvasSettings *canvas = nullptr;
  struct DynamicPaintBrushSettings *brush = nullptr;
  /** #DynamicPaintModifierType. UI display: canvas / brush. */
  int type = MOD_DYNAMICPAINT_TYPE_CANVAS;
  char _pad[4] = {};
};

/** Remesh modifier. */
enum eRemeshModifierFlags {
  MOD_REMESH_FLOOD_FILL = (1 << 0),
  MOD_REMESH_SMOOTH_SHADING = (1 << 1),
};

enum eRemeshModifierMode {
  /* blocky */
  MOD_REMESH_CENTROID = 0,
  /* smooth */
  MOD_REMESH_MASS_POINT = 1,
  /* keeps sharp edges */
  MOD_REMESH_SHARP_FEATURES = 2,
  /* Voxel remesh */
  MOD_REMESH_VOXEL = 3,
};

struct RemeshModifierData {
  ModifierData modifier;

  /** Flood-fill option, controls how small components can be before they are removed. */
  float threshold = 1.0f;

  /* ratio between size of model and grid */
  float scale = 0.9f;

  float hermite_num = 1.0f;

  /* octree depth */
  char depth = 4;
  /** #RemeshModifierFlags. */
  char flag = MOD_REMESH_FLOOD_FILL;
  /** #eRemeshModifierMode. */
  char mode = MOD_REMESH_VOXEL;
  char _pad = {};

  /* OpenVDB Voxel remesh properties. */
  float voxel_size = 0.1f;
  float adaptivity = 0.0f;
};

/** #SkinModifierData.symmetry_axes */
enum SkinModifierSymmetryAxis {
  MOD_SKIN_SYMM_X = (1 << 0),
  MOD_SKIN_SYMM_Y = (1 << 1),
  MOD_SKIN_SYMM_Z = (1 << 2),
};

/** #SkinModifierData.flag */
enum SkinModifierFlag {
  MOD_SKIN_SMOOTH_SHADING = 1,
};

/** Skin modifier. */
struct SkinModifierData {
  ModifierData modifier;

  float branch_smoothing = 0.0f;

  /** #SkinModifierFlag. */
  char flag = 0;

  /** #SkinModifierSymmetryAxis. */
  char symmetry_axes = MOD_SKIN_SYMM_X;

  char _pad[2] = {};
};

/** #TriangulateModifierData.flag */
enum TriangulateModifierFlag {
#ifdef DNA_DEPRECATED_ALLOW
  MOD_TRIANGULATE_BEAUTY = (1 << 0), /* deprecated */
#endif
  MOD_TRIANGULATE_KEEP_CUSTOMLOOP_NORMALS = 1 << 1,
};

/** #TriangulateModifierData.ngon_method triangulate method (N-gons). */
enum TriangulateModifierNgonMethod {
  MOD_TRIANGULATE_NGON_BEAUTY = 0,
  MOD_TRIANGULATE_NGON_EARCLIP = 1,
};

/** #TriangulateModifierData.quad_method triangulate method (quads). */
enum TriangulateModifierQuadMethod {
  MOD_TRIANGULATE_QUAD_BEAUTY = 0,
  MOD_TRIANGULATE_QUAD_FIXED = 1,
  MOD_TRIANGULATE_QUAD_ALTERNATE = 2,
  MOD_TRIANGULATE_QUAD_SHORTEDGE = 3,
  MOD_TRIANGULATE_QUAD_LONGEDGE = 4,
};

/** Triangulate modifier. */
struct TriangulateModifierData {
  ModifierData modifier;

  /** #TriangulateModifierFlag. */
  int flag = 0;
  /** #TriangulateModifierQuadMethod. */
  int quad_method = MOD_TRIANGULATE_QUAD_SHORTEDGE;
  /** #TriangulateModifierNgonMethod. */
  int ngon_method = MOD_TRIANGULATE_NGON_BEAUTY;
  int min_vertices = 4;
};

/** #LaplacianSmoothModifierData.flag */
enum LaplacianSmoothModifierFlag {
  MOD_LAPLACIANSMOOTH_X = (1 << 1),
  MOD_LAPLACIANSMOOTH_Y = (1 << 2),
  MOD_LAPLACIANSMOOTH_Z = (1 << 3),
  MOD_LAPLACIANSMOOTH_PRESERVE_VOLUME = (1 << 4),
  MOD_LAPLACIANSMOOTH_NORMALIZED = (1 << 5),
  MOD_LAPLACIANSMOOTH_INVERT_VGROUP = (1 << 6),
};

struct LaplacianSmoothModifierData {
  ModifierData modifier;

  float lambda = 0.01f, lambda_border = 0.01f;
  char _pad1[4] = {};
  char defgrp_name[/*MAX_VGROUP_NAME*/ 64] = "";
  /** #LaplacianSmoothModifierFlag. */
  short flag = MOD_LAPLACIANSMOOTH_X | MOD_LAPLACIANSMOOTH_Y | MOD_LAPLACIANSMOOTH_Z |
               MOD_LAPLACIANSMOOTH_PRESERVE_VOLUME | MOD_LAPLACIANSMOOTH_NORMALIZED;
  short repeat = 1;
};

enum CorrectiveSmoothModifierType {
  MOD_CORRECTIVESMOOTH_SMOOTH_SIMPLE = 0,
  MOD_CORRECTIVESMOOTH_SMOOTH_LENGTH_WEIGHT = 1,
};

enum CorrectiveSmoothRestSource {
  MOD_CORRECTIVESMOOTH_RESTSOURCE_ORCO = 0,
  MOD_CORRECTIVESMOOTH_RESTSOURCE_BIND = 1,
};

/** #CorrectiveSmoothModifierData.flag */
enum CorrectiveSmoothModifierFlag {
  MOD_CORRECTIVESMOOTH_INVERT_VGROUP = (1 << 0),
  MOD_CORRECTIVESMOOTH_ONLY_SMOOTH = (1 << 1),
  MOD_CORRECTIVESMOOTH_PIN_BOUNDARY = (1 << 2),
};

struct CorrectiveSmoothDeltaCache {
  /**
   * Delta's between the original positions and the smoothed positions,
   * calculated loop-tangent and which is accumulated into the vertex it uses.
   * (run-time only).
   */
  float (*deltas)[3] = {};
  unsigned int deltas_num = 0;

  /* Value of settings when creating the cache.
   * These are used to check if the cache should be recomputed. */
  float lambda = 0, scale = 0;
  short repeat = 0, flag = 0;
  char smooth_type = 0, rest_source = 0;
  char _pad[6] = {};
};

struct CorrectiveSmoothModifierData {
  ModifierData modifier;

  /* positions set during 'bind' operator
   * use for MOD_CORRECTIVESMOOTH_RESTSOURCE_BIND */
  float (*bind_coords)[3] = nullptr;
  const ImplicitSharingInfoHandle *bind_coords_sharing_info = nullptr;

  /* NOTE: -1 is used to bind. */
  unsigned int bind_coords_num = 0;

  float lambda = 0.5f, scale = 1.0f;
  short repeat = 5;
  /** #CorrectiveSmoothModifierFlag. */
  short flag = 0;
  /** #CorrectiveSmoothModifierType. */
  char smooth_type = MOD_CORRECTIVESMOOTH_SMOOTH_SIMPLE;
  /** #CorrectiveSmoothRestSource. */
  char rest_source = 0;
  char _pad[6] = {};

  char defgrp_name[/*MAX_VGROUP_NAME*/ 64] = "";

  /* runtime-only cache */
  CorrectiveSmoothDeltaCache delta_cache;
};

/** #UVWarpModifierData.flag */
enum UVWarpModifierFlag {
  MOD_UVWARP_INVERT_VGROUP = 1 << 0,
};

struct UVWarpModifierData {
  ModifierData modifier;

  char axis_u = 0, axis_v = 1;
  /** #UVWarpModifierFlag. */
  short flag = 0;
  /** Used for rotate/scale. */
  float center[2] = {0.5f, 0.5f};

  float offset[2] = {0.0f, 0.0f};
  float scale[2] = {1.0f, 1.0f};
  float rotation = 0.0f;

  /** Source. */
  struct Object *object_src = nullptr;
  /** Optional name of bone target. */
  char bone_src[/*MAX_NAME*/ 64] = "";
  /** Target. */
  struct Object *object_dst = nullptr;
  /** Optional name of bone target. */
  char bone_dst[/*MAX_NAME*/ 64] = "";

  /** Optional vertex-group name. */
  char vgroup_name[64] = "";
  char uvlayer_name[/*MAX_CUSTOMDATA_LAYER_NAME*/ 68] = "";
  char _pad[4] = {};
};

/** #MeshCacheModifierData.flag */
enum MeshCacheModifierFlag {
  MOD_MESHCACHE_INVERT_VERTEX_GROUP = 1 << 0,
};

enum MeshCacheModifierType {
  MOD_MESHCACHE_TYPE_MDD = 1,
  MOD_MESHCACHE_TYPE_PC2 = 2,
};

enum MeshCacheModifierDeformMode {
  MOD_MESHCACHE_DEFORM_OVERWRITE = 0,
  MOD_MESHCACHE_DEFORM_INTEGRATE = 1,
};

enum MeshCacheModifierInterpolation {
  MOD_MESHCACHE_INTERP_NONE = 0,
  MOD_MESHCACHE_INTERP_LINEAR = 1,
  // MOD_MESHCACHE_INTERP_CARDINAL = 2,
};

enum MeshCacheModifierTimeMode {
  MOD_MESHCACHE_TIME_FRAME = 0,
  MOD_MESHCACHE_TIME_SECONDS = 1,
  MOD_MESHCACHE_TIME_FACTOR = 2,
};

enum MeshCacheModifierPlayMode {
  MOD_MESHCACHE_PLAY_CFEA = 0,
  MOD_MESHCACHE_PLAY_EVAL = 1,
};

enum MeshCacheModifierFlipAxis {
  MOD_MESHCACHE_FLIP_AXIS_X = 1 << 0,
  MOD_MESHCACHE_FLIP_AXIS_Y = 1 << 1,
  MOD_MESHCACHE_FLIP_AXIS_Z = 1 << 2,
};

/** Mesh cache modifier. */
struct MeshCacheModifierData {
  ModifierData modifier;

  /** #MeshCacheModifierFlag. */
  char flag = 0;
  /** #MeshCacheModifierType. File format. */
  char type = MOD_MESHCACHE_TYPE_MDD;
  /** #MeshCacheModifierTimeMode. */
  char time_mode = 0;
  /** #MeshCacheModifierPlayMode. */
  char play_mode = 0;

  /* axis conversion */
  char forward_axis = 1;
  char up_axis = 2;
  /** #MeshCacheModifierFlipAxis. */
  char flip_axis = 0;

  /** #MeshCacheModifierInterpolation. */
  char interp = MOD_MESHCACHE_INTERP_LINEAR;

  float factor = 1.0f;
  /** #MeshCacheModifierDeformMode. */
  char deform_mode = 0.0f;
  char defgrp_name[64] = "";
  char _pad[7] = {};

  /* play_mode == MOD_MESHCACHE_PLAY_CFEA */
  float frame_start = 0.0f;
  float frame_scale = 1.0f;

  /* play_mode == MOD_MESHCACHE_PLAY_EVAL */
  /* we could use one float for all these but their purpose is very different */
  float eval_frame = 0.0f;
  float eval_time = 0.0f;
  float eval_factor = 0.0f;

  char filepath[/*FILE_MAX*/ 1024] = "";
};

/** #LaplacianDeformModifierData.flag */
enum LaplacianDeformModifierFlag {
  MOD_LAPLACIANDEFORM_BIND = 1 << 0,
  MOD_LAPLACIANDEFORM_INVERT_VGROUP = 1 << 1,
};

struct LaplacianDeformModifierData {
  ModifierData modifier;
  char anchor_grp_name[/*MAX_VGROUP_NAME*/ 64] = "";
  int verts_num = 0, repeat = 1;
  float *vertexco = nullptr;
  const ImplicitSharingInfoHandle *vertexco_sharing_info = nullptr;
  /** Runtime only. */
  void *cache_system = nullptr;
  /** #LaplacianDeformModifierFlag. */
  short flag = 0;
  char _pad[6] = {};
};

enum WireframeModifierFlag {
  MOD_WIREFRAME_INVERT_VGROUP = (1 << 0),
  MOD_WIREFRAME_REPLACE = (1 << 1),
  MOD_WIREFRAME_BOUNDARY = (1 << 2),
  MOD_WIREFRAME_OFS_EVEN = (1 << 3),
  MOD_WIREFRAME_OFS_RELATIVE = (1 << 4),
  MOD_WIREFRAME_CREASE = (1 << 5),
};

/**
 * \note many of these options match 'solidify'.
 */
struct WireframeModifierData {
  ModifierData modifier;
  char defgrp_name[/*MAX_VGROUP_NAME*/ 64] = "";
  float offset = 0.02f;
  float offset_fac = 0.0f;
  float offset_fac_vg = 0.0f;
  float crease_weight = 1.0f;
  /** #WireframeModifierFlag. */
  short flag = MOD_WIREFRAME_REPLACE | MOD_WIREFRAME_OFS_EVEN;
  short mat_ofs = 0;
  char _pad[4] = {};
};

/** #WeldModifierData.flag */
enum WeldModifierFlag {
  MOD_WELD_INVERT_VGROUP = (1 << 0),
  MOD_WELD_LOOSE_EDGES = (1 << 1),
};

/** #WeldModifierData.mode */
enum WeldModifierMode {
  MOD_WELD_MODE_ALL = 0,
  MOD_WELD_MODE_CONNECTED = 1,
};

struct WeldModifierData {
  ModifierData modifier;

  /* The limit below which to merge vertices. */
  float merge_dist = 0.001f;
  /** Name of vertex group to use to mask. */
  char defgrp_name[/*MAX_VGROUP_NAME*/ 64] = "";

  /** #WeldModifierMode. */
  char mode = MOD_WELD_MODE_ALL;
  /** #WeldModifierFlag. */
  char flag = 0;
  char _pad[2] = {};
};

/** #DataTransferModifierData.flags */
enum DataTransferModifierFlag {
  MOD_DATATRANSFER_OBSRC_TRANSFORM = 1 << 0,
  MOD_DATATRANSFER_MAP_MAXDIST = 1 << 1,
  MOD_DATATRANSFER_INVERT_VGROUP = 1 << 2,

  /* Only for UI really. */
  MOD_DATATRANSFER_USE_VERT = 1 << 28,
  MOD_DATATRANSFER_USE_EDGE = 1 << 29,
  MOD_DATATRANSFER_USE_LOOP = 1 << 30,
  MOD_DATATRANSFER_USE_POLY = 1u << 31,
};

struct DataTransferModifierData {
  ModifierData modifier;

  struct Object *ob_source = nullptr;

  /** See DT_TYPE_ enum in ED_object.hh. */
  int data_types = 0;

  /* See MREMAP_MODE_ enum in BKE_mesh_mapping.hh */
  int vmap_mode = MREMAP_MODE_VERT_NEAREST;
  int emap_mode = MREMAP_MODE_EDGE_NEAREST;
  int lmap_mode = MREMAP_MODE_LOOP_NEAREST_POLYNOR;
  int pmap_mode = MREMAP_MODE_POLY_NEAREST;

  float map_max_distance = 1.0f;
  float map_ray_radius = 0.0f;
  float islands_precision = 0.0f;

  char _pad1[4] = {};

  /** See DT_FROMLAYERS_ enum in ED_object.hh. */
  int layers_select_src[/*DT_MULTILAYER_INDEX_MAX*/ 5] = {
      DT_LAYERS_ALL_SRC, DT_LAYERS_ALL_SRC, DT_LAYERS_ALL_SRC, DT_LAYERS_ALL_SRC};
  /** See DT_TOLAYERS_ enum in ED_object.hh. */
  int layers_select_dst[/*DT_MULTILAYER_INDEX_MAX*/ 5] = {
      DT_LAYERS_NAME_DST, DT_LAYERS_NAME_DST, DT_LAYERS_NAME_DST, DT_LAYERS_NAME_DST};

  /** See CDT_MIX_ enum in BKE_customdata.hh. */
  int mix_mode = CDT_MIX_TRANSFER;
  float mix_factor = 0.0f;
  char defgrp_name[/*MAX_VGROUP_NAME*/ 64] = "";

  /** #DataTransferModifierFlag. */
  int flags = MOD_DATATRANSFER_OBSRC_TRANSFORM;
  void *_pad2 = nullptr;
};

/** #NormalEditModifierData.mode */
enum NormalEditModifierMode {
  MOD_NORMALEDIT_MODE_RADIAL = 0,
  MOD_NORMALEDIT_MODE_DIRECTIONAL = 1,
};

/** #NormalEditModifierData.flag */
enum NormalEditModifierFlag {
  MOD_NORMALEDIT_INVERT_VGROUP = (1 << 0),
  MOD_NORMALEDIT_USE_DIRECTION_PARALLEL = (1 << 1),
  MOD_NORMALEDIT_NO_POLYNORS_FIX = (1 << 2),
};

/** #NormalEditModifierData.mix_mode */
enum NormalEditModifierMixMode {
  MOD_NORMALEDIT_MIX_COPY = 0,
  MOD_NORMALEDIT_MIX_ADD = 1,
  MOD_NORMALEDIT_MIX_SUB = 2,
  MOD_NORMALEDIT_MIX_MUL = 3,
};

/** Normal Edit modifier. */
struct NormalEditModifierData {
  ModifierData modifier;
  char defgrp_name[/*MAX_VGROUP_NAME*/ 64] = "";
  /** Source of normals, or center of ellipsoid. */
  struct Object *target = nullptr;
  /** #NormalEditModifierMode. */
  short mode = MOD_NORMALEDIT_MODE_RADIAL;
  /** #NormalEditModifierFlag. */
  short flag = 0;
  /** #NormalEditModifierMixMode. */
  short mix_mode = MOD_NORMALEDIT_MIX_COPY;
  char _pad[2] = {};
  float mix_factor = 1.0f;
  float mix_limit = M_PI;
  float offset[3] = {0.0f, 0.0f, 0.0f};
  char _pad0[4] = {};
  void *_pad1 = nullptr;
};

/** #MeshSeqCacheModifierData.read_flag */
enum MeshSeqCacheModifierReadFlag {
  MOD_MESHSEQ_READ_VERT = (1 << 0),
  MOD_MESHSEQ_READ_POLY = (1 << 1),
  MOD_MESHSEQ_READ_UV = (1 << 2),
  MOD_MESHSEQ_READ_COLOR = (1 << 3),

  /* Allow interpolation of mesh vertex positions. There is a heuristic to avoid interpolation when
   * the mesh topology changes, but this heuristic sometimes fails. In these cases, users can
   * disable interpolation with this flag. */
  MOD_MESHSEQ_INTERPOLATE_VERTICES = (1 << 4),

  /* Read animated custom attributes from point cache files. */
  MOD_MESHSEQ_READ_ATTRIBUTES = (1 << 5),
};

#define MOD_MESHSEQ_READ_ALL \
  (MOD_MESHSEQ_READ_VERT | MOD_MESHSEQ_READ_POLY | MOD_MESHSEQ_READ_UV | MOD_MESHSEQ_READ_COLOR | \
   MOD_MESHSEQ_READ_ATTRIBUTES)

struct MeshSeqCacheModifierData {
  ModifierData modifier;

  struct CacheFile *cache_file = nullptr;
  char object_path[/*FILE_MAX*/ 1024] = "";

  /** #MeshSeqCacheModifierReadFlag. */
  char read_flag = MOD_MESHSEQ_READ_VERT | MOD_MESHSEQ_READ_POLY | MOD_MESHSEQ_READ_UV |
                   MOD_MESHSEQ_READ_COLOR | MOD_MESHSEQ_INTERPOLATE_VERTICES |
                   MOD_MESHSEQ_READ_ATTRIBUTES;
  char _pad[3] = {};

  float velocity_scale = 1.0f;

  /* Runtime. */
  struct CacheReader *reader = nullptr;
  char reader_object_path[/*FILE_MAX*/ 1024] = "";
};

/** Surface Deform modifier flags. */
enum SurfaceDeformModifierFlag {
  /* This indicates "do bind on next modifier evaluation" as well as "is bound". */
  MOD_SDEF_BIND = (1 << 0),
  MOD_SDEF_INVERT_VGROUP = (1 << 1),
  /* Only store bind data for nonzero vgroup weights at the time of bind. */
  MOD_SDEF_SPARSE_BIND = (1 << 2),
};

/** Surface Deform vertex bind modes. */
enum SurfaceDeformModifierBindMode {
  MOD_SDEF_MODE_CORNER_TRIS = 0,
  MOD_SDEF_MODE_NGONS = 1,
  MOD_SDEF_MODE_CENTROID = 2,
};

struct SDefBind {
  unsigned int *vert_inds = nullptr;
  unsigned int verts_num = 0;
  /** #SurfaceDeformModifierBindMode. */
  int mode = 0;
  float *vert_weights = nullptr;
  float normal_dist = 0;
  float influence = 0;
};

struct SDefVert {
  SDefBind *binds = nullptr;
  unsigned int binds_num = 0;
  unsigned int vertex_idx = 0;
};

struct SurfaceDeformModifierData {
  ModifierData modifier;

  struct Depsgraph *depsgraph = nullptr;
  /** Bind target object. */
  struct Object *target = nullptr;
  /** Vertex bind data. */
  SDefVert *verts = nullptr;
  const ImplicitSharingInfoHandle *verts_sharing_info = nullptr;
  float falloff = 4.0f;
  /* Number of vertices on the deformed mesh upon the bind process. */
  unsigned int mesh_verts_num = 0;
  /* Number of vertices in the `verts` array of this modifier. */
  unsigned int bind_verts_num = 0;
  /* Number of vertices and polygons on the target mesh upon bind process. */
  unsigned int target_verts_num = 0, target_polys_num = 0;
  /** #SurfaceDeformModifierFlag. */
  int flags = 0;
  float mat[4][4] = {};
  float strength = 1.0f;
  char defgrp_name[64] = "";
  int _pad2 = {};
};

/* Name/id of the generic PROP_INT cdlayer storing face weights. */
#define MOD_WEIGHTEDNORMALS_FACEWEIGHT_CDLAYER_ID "__mod_weightednormals_faceweight"

/** #WeightedNormalModifierData.mode */
enum WeightedNormalModifierMode {
  MOD_WEIGHTEDNORMAL_MODE_FACE = 0,
  MOD_WEIGHTEDNORMAL_MODE_ANGLE = 1,
  MOD_WEIGHTEDNORMAL_MODE_FACE_ANGLE = 2,
};

/** #WeightedNormalModifierData.flag */
enum WeightedNormalModifierFlag {
  MOD_WEIGHTEDNORMAL_KEEP_SHARP = (1 << 0),
  MOD_WEIGHTEDNORMAL_INVERT_VGROUP = (1 << 1),
  MOD_WEIGHTEDNORMAL_FACE_INFLUENCE = (1 << 2),
};

struct WeightedNormalModifierData {
  ModifierData modifier;

  char defgrp_name[/*MAX_VGROUP_NAME*/ 64] = "";
  /** #WeightedNormalModifierMode. */
  char mode = MOD_WEIGHTEDNORMAL_MODE_FACE;
  /** #WeightedNormalModifierFlag. */
  char flag = 0;
  short weight = 50;
  float thresh = 0.01f;
};

enum NodesModifierPanelFlag {
  NODES_MODIFIER_PANEL_OPEN = 1 << 0,
};

enum NodesModifierBakeFlag {
  NODES_MODIFIER_BAKE_CUSTOM_SIMULATION_FRAME_RANGE = 1 << 0,
  NODES_MODIFIER_BAKE_CUSTOM_PATH = 1 << 1,
};

enum NodesModifierBakeTarget {
  NODES_MODIFIER_BAKE_TARGET_INHERIT = 0,
  NODES_MODIFIER_BAKE_TARGET_PACKED = 1,
  NODES_MODIFIER_BAKE_TARGET_DISK = 2,
};

enum NodesModifierBakeMode {
  NODES_MODIFIER_BAKE_MODE_ANIMATION = 0,
  NODES_MODIFIER_BAKE_MODE_STILL = 1,
};

enum GeometryNodesModifierPanel {
  NODES_MODIFIER_PANEL_OUTPUT_ATTRIBUTES = 0,
  NODES_MODIFIER_PANEL_MANAGE = 1,
  NODES_MODIFIER_PANEL_BAKE = 2,
  NODES_MODIFIER_PANEL_NAMED_ATTRIBUTES = 3,
  NODES_MODIFIER_PANEL_BAKE_DATA_BLOCKS = 4,
  NODES_MODIFIER_PANEL_WARNINGS = 5,
};

enum NodesModifierFlag {
  NODES_MODIFIER_HIDE_DATABLOCK_SELECTOR = (1 << 0),
  NODES_MODIFIER_HIDE_MANAGE_PANEL = (1 << 1),
};

struct NodesModifierSettings {
  /* This stores data that is passed into the node group. */
  struct IDProperty *properties = nullptr;
};

/**
 * Maps a name (+ optional library name) to a data-block. The name can be stored on disk and is
 * remapped to the data-block when the data is loaded.
 *
 * At run-time, #BakeDataBlockID is used to pair up the data-block and library name.
 */
struct NodesModifierDataBlock {
  /**
   * Name of the data-block. Can be empty in which case the name of the `id` below is used.
   * This only needs to be set manually when the name stored on disk does not exist in the .blend
   * file anymore, because e.g. the ID has been renamed.
   */
  char *id_name = nullptr;
  /**
   * Name of the library the ID is in. Can be empty when the ID is not linked or when `id_name` is
   * empty as well and thus the names from the `id` below are used.
   */
  char *lib_name = nullptr;
  /** ID that this is mapped to. */
  struct ID *id = nullptr;
  /** Type of ID that is referenced by this mapping. */
  int id_type = 0;
  char _pad[4] = {};
};

struct NodesModifierBakeFile {
  const char *name = nullptr;
  /* May be null if the file is empty. */
  PackedFile *packed_file = nullptr;

#ifdef __cplusplus
  blender::Span<std::byte> data() const
  {
    if (this->packed_file) {
      return blender::Span{static_cast<const std::byte *>(this->packed_file->data),
                           this->packed_file->size};
    }
    return {};
  }
#endif
};

/**
 * A packed bake. The format is the same as if the bake was stored on disk.
 */
struct NodesModifierPackedBake {
  int meta_files_num = 0;
  int blob_files_num = 0;
  NodesModifierBakeFile *meta_files = nullptr;
  NodesModifierBakeFile *blob_files = nullptr;
};

struct NodesModifierBake {
  /** An id that references a nested node in the node tree. Also see #bNestedNodeRef. */
  int id = 0;
  /** #NodesModifierBakeFlag. */
  uint32_t flag = 0;
  /** #NodesModifierBakeMode. */
  uint8_t bake_mode = 0;
  /** #NodesModifierBakeTarget. */
  int8_t bake_target = 0;
  char _pad[6] = {};
  /**
   * Directory where the baked data should be stored. This is only used when
   * `NODES_MODIFIER_BAKE_CUSTOM_PATH` is set.
   */
  char *directory = nullptr;
  /**
   * Frame range for the simulation and baking that is used if
   * `NODES_MODIFIER_BAKE_CUSTOM_SIMULATION_FRAME_RANGE` is set.
   */
  int frame_start = 0;
  int frame_end = 0;

  /**
   * Maps data-block names to actual data-blocks, so that names stored in caches or on disk can be
   * remapped to actual IDs on load. The mapping also makes sure that IDs referenced by baked data
   * are not automatically removed because they are not referenced anymore. Furthermore, it allows
   * the modifier to add all required IDs to the dependency graph before actually loading the baked
   * data.
   */
  int data_blocks_num = 0;
  int active_data_block = 0;
  NodesModifierDataBlock *data_blocks = nullptr;
  NodesModifierPackedBake *packed = nullptr;

  void *_pad2 = nullptr;
  int64_t bake_size = 0;
};

struct NodesModifierPanel {
  /** ID of the corresponding panel from #bNodeTreeInterfacePanel::identifier. */
  int id = 0;
  /** #NodesModifierPanelFlag. */
  uint32_t flag = 0;
};

struct NodesModifierData {
  ModifierData modifier;
  struct bNodeTree *node_group = nullptr;
  struct NodesModifierSettings settings;
  /**
   * Directory where baked simulation states are stored. This may be relative to the .blend file.
   */
  char *bake_directory = nullptr;
  /** NodesModifierFlag. */
  int8_t flag = 0;
  /** #NodesModifierBakeTarget. */
  int8_t bake_target = NODES_MODIFIER_BAKE_TARGET_PACKED;

  char _pad[2] = {};
  int bakes_num = 0;
  NodesModifierBake *bakes = nullptr;

  char _pad2[4] = {};
  int panels_num = 0;
  NodesModifierPanel *panels = nullptr;

  NodesModifierRuntimeHandle *runtime = nullptr;

#ifdef __cplusplus
  NodesModifierBake *find_bake(int id);
  const NodesModifierBake *find_bake(int id) const;
#endif
};

/** #MeshToVolumeModifierData.resolution_mode */
enum MeshToVolumeModifierResolutionMode {
  MESH_TO_VOLUME_RESOLUTION_MODE_VOXEL_AMOUNT = 0,
  MESH_TO_VOLUME_RESOLUTION_MODE_VOXEL_SIZE = 1,
};

struct MeshToVolumeModifierData {
  ModifierData modifier;

  /** This is the object that is supposed to be converted to a volume. */
  struct Object *object = nullptr;

  /** MeshToVolumeModifierResolutionMode */
  int resolution_mode = 0;
  /** Size of a voxel in object space. */
  float voxel_size = 0;
  /** The desired amount of voxels along one axis. The actual amount of voxels might be slightly
   * different. */
  int voxel_amount = 0;

  float interior_band_width = 0;

  float density = 0;
  char _pad2[4] = {};
  void *_pad3 = nullptr;
};

/** #VolumeDisplaceModifierData.texture_map_mode */
enum VolumeDisplaceModifierTextureMapMode {
  MOD_VOLUME_DISPLACE_MAP_LOCAL = 0,
  MOD_VOLUME_DISPLACE_MAP_GLOBAL = 1,
  MOD_VOLUME_DISPLACE_MAP_OBJECT = 2,
};

struct VolumeDisplaceModifierData {
  ModifierData modifier;

  struct Tex *texture = nullptr;
  struct Object *texture_map_object = nullptr;
  /** #VolumeDisplaceModifierTextureMapMode. */
  int texture_map_mode = 0;

  float strength = 0;
  float texture_mid_level[3] = {};
  float texture_sample_radius = 0;
};

/** VolumeToMeshModifierData->resolution_mode */
enum VolumeToMeshResolutionMode {
  VOLUME_TO_MESH_RESOLUTION_MODE_GRID = 0,
  VOLUME_TO_MESH_RESOLUTION_MODE_VOXEL_AMOUNT = 1,
  VOLUME_TO_MESH_RESOLUTION_MODE_VOXEL_SIZE = 2,
};

/** VolumeToMeshModifierData->flag */
enum VolumeToMeshFlag {
  VOLUME_TO_MESH_USE_SMOOTH_SHADE = 1 << 0,
};

struct VolumeToMeshModifierData {
  ModifierData modifier;

  /** This is the volume object that is supposed to be converted to a mesh. */
  struct Object *object = nullptr;

  float threshold = 0;
  float adaptivity = 0;

  /** VolumeToMeshFlag */
  uint32_t flag = 0;

  /** VolumeToMeshResolutionMode */
  int resolution_mode = 0;
  float voxel_size = 0;
  int voxel_amount = 0;

  char grid_name[/*MAX_NAME*/ 64] = "";
  void *_pad1 = nullptr;
};

enum GreasePencilModifierInfluenceFlag {
  GREASE_PENCIL_INFLUENCE_INVERT_LAYER_FILTER = (1 << 0),
  GREASE_PENCIL_INFLUENCE_USE_LAYER_PASS_FILTER = (1 << 1),
  GREASE_PENCIL_INFLUENCE_INVERT_LAYER_PASS_FILTER = (1 << 2),
  GREASE_PENCIL_INFLUENCE_INVERT_MATERIAL_FILTER = (1 << 3),
  GREASE_PENCIL_INFLUENCE_USE_MATERIAL_PASS_FILTER = (1 << 4),
  GREASE_PENCIL_INFLUENCE_INVERT_MATERIAL_PASS_FILTER = (1 << 5),
  GREASE_PENCIL_INFLUENCE_INVERT_VERTEX_GROUP = (1 << 6),
  GREASE_PENCIL_INFLUENCE_USE_CUSTOM_CURVE = (1 << 7),
  GREASE_PENCIL_INFLUENCE_USE_LAYER_GROUP_FILTER = (1 << 8),
};

/**
 * Common influence data for grease pencil modifiers.
 * Not all parts may be used by all modifier types.
 */
struct GreasePencilModifierInfluenceData {
  /** GreasePencilModifierInfluenceFlag */
  int flag = 0;
  char _pad1[4] = {};
  /** Filter by layer name. */
  char layer_name[64] = "";
  /** Filter by stroke material. */
  struct Material *material = nullptr;
  /** Filter by layer pass. */
  int layer_pass = 0;
  /** Filter by material pass. */
  int material_pass = 0;
  char vertex_group_name[/*MAX_VGROUP_NAME*/ 64] = "";
  struct CurveMapping *custom_curve = nullptr;
  void *_pad2 = nullptr;
};

/** Which attributes are affected by color modifiers. */
enum GreasePencilModifierColorMode {
  MOD_GREASE_PENCIL_COLOR_STROKE = 0,
  MOD_GREASE_PENCIL_COLOR_FILL = 1,
  MOD_GREASE_PENCIL_COLOR_BOTH = 2,
  MOD_GREASE_PENCIL_COLOR_HARDNESS = 3,
};

enum GreasePencilOpacityModifierFlag {
  /* Use vertex group as opacity factors instead of influence. */
  MOD_GREASE_PENCIL_OPACITY_USE_WEIGHT_AS_FACTOR = (1 << 0),
  /* Set the opacity for every point in a stroke, otherwise multiply existing opacity. */
  MOD_GREASE_PENCIL_OPACITY_USE_UNIFORM_OPACITY = (1 << 1),
};

struct GreasePencilOpacityModifierData {
  ModifierData modifier;
  GreasePencilModifierInfluenceData influence;
  /** GreasePencilOpacityModifierFlag */
  int flag = 0;
  /** GreasePencilModifierColorMode */
  char color_mode = MOD_GREASE_PENCIL_COLOR_BOTH;
  char _pad1[3] = {};
  float color_factor = 1.0f;
  float hardness_factor = 1.0f;
  void *_pad2 = nullptr;
};

enum GreasePencilSubdivideType {
  MOD_GREASE_PENCIL_SUBDIV_CATMULL = 0,
  MOD_GREASE_PENCIL_SUBDIV_SIMPLE = 1,
};

struct GreasePencilSubdivModifierData {
  ModifierData modifier;
  GreasePencilModifierInfluenceData influence;
  /** #GreasePencilSubdivideType. */
  int type = 0;
  /** Level of subdivisions, will generate 2^level segments. */
  int level = 1;

  char _pad[8] = {};
  void *_pad1 = nullptr;
};

struct GreasePencilColorModifierData {
  ModifierData modifier;
  GreasePencilModifierInfluenceData influence;
  /** GreasePencilModifierColorMode */
  char color_mode = MOD_GREASE_PENCIL_COLOR_BOTH;
  char _pad1[3] = {};
  /** HSV factors. */
  float hsv[3] = {0.5f, 1.0f, 1.0f};
  void *_pad2 = nullptr;
};

enum GreasePencilTintModifierMode {
  MOD_GREASE_PENCIL_TINT_UNIFORM = 0,
  MOD_GREASE_PENCIL_TINT_GRADIENT = 1,
};

enum GreasePencilTintModifierFlag {
  /* Use vertex group as factors instead of influence. */
  MOD_GREASE_PENCIL_TINT_USE_WEIGHT_AS_FACTOR = (1 << 0),
};

struct GreasePencilTintModifierData {
  ModifierData modifier;
  GreasePencilModifierInfluenceData influence;
  /** GreasePencilTintModifierFlag */
  short flag = 0;
  /** GreasePencilModifierColorMode */
  char color_mode = MOD_GREASE_PENCIL_COLOR_BOTH;
  /** GreasePencilTintModifierMode */
  char tint_mode = MOD_GREASE_PENCIL_TINT_UNIFORM;
  float factor = 0.5f;
  /** Influence distance from the gradient object. */
  float radius = 1.0f;
  /** Simple tint color. */
  float color[3] = {1.0f, 1.0f, 1.0f};
  /** Object for gradient direction. */
  struct Object *object = nullptr;
  /** Color ramp for the gradient. */
  struct ColorBand *color_ramp = nullptr;
  void *_pad = nullptr;
};

enum eGreasePencilSmooth_Flag {
  MOD_GREASE_PENCIL_SMOOTH_MOD_LOCATION = (1 << 0),
  MOD_GREASE_PENCIL_SMOOTH_MOD_STRENGTH = (1 << 1),
  MOD_GREASE_PENCIL_SMOOTH_MOD_THICKNESS = (1 << 2),
  MOD_GREASE_PENCIL_SMOOTH_MOD_UV = (1 << 3),
  MOD_GREASE_PENCIL_SMOOTH_KEEP_SHAPE = (1 << 4),
  MOD_GREASE_PENCIL_SMOOTH_SMOOTH_ENDS = (1 << 5),
};

/* Enum definitions for length modifier stays in the old DNA for the moment. */
struct GreasePencilSmoothModifierData {
  ModifierData modifier;
  GreasePencilModifierInfluenceData influence;
  /** #eGreasePencilSmooth_Flag. */
  int flag = MOD_GREASE_PENCIL_SMOOTH_MOD_LOCATION;
  /** Factor of smooth. */
  float factor = 1.0f;
  /** How many times apply smooth. */
  int step = 1;
  char _pad[4] = {};
  void *_pad1 = nullptr;
};

enum GreasePencilOffsetModifierFlag {
  MOD_GREASE_PENCIL_OFFSET_UNIFORM_RANDOM_SCALE = (1 << 0),
};

enum GreasePencilOffsetModifierMode {
  MOD_GREASE_PENCIL_OFFSET_RANDOM = 0,
  MOD_GREASE_PENCIL_OFFSET_LAYER = 1,
  MOD_GREASE_PENCIL_OFFSET_MATERIAL = 2,
  MOD_GREASE_PENCIL_OFFSET_STROKE = 3,
};

struct GreasePencilOffsetModifierData {
  ModifierData modifier;
  GreasePencilModifierInfluenceData influence;
  /** GreasePencilOffsetModifierFlag */
  int flag = 0;
  /** GreasePencilOffsetModifierMode */
  int offset_mode = MOD_GREASE_PENCIL_OFFSET_RANDOM;
  /** Global offset. */
  float loc[3] = {0.0f, 0.0f, 0.0f};
  float rot[3] = {0.0f, 0.0f, 0.0f};
  float scale[3] = {0.0f, 0.0f, 0.0f};
  /** Offset per stroke. */
  float stroke_loc[3] = {};
  float stroke_rot[3] = {};
  float stroke_scale[3] = {};
  int seed = 0;
  int stroke_step = 1;
  int stroke_start_offset = 0;
  char _pad1[4] = {};
  void *_pad2 = nullptr;
};

struct GreasePencilNoiseModifierData {
  ModifierData modifier;
  GreasePencilModifierInfluenceData influence;

  /** For convenience of versioning, these flags are kept in `eNoiseGpencil_Flag`. */
  int flag = GP_NOISE_FULL_STROKE | GP_NOISE_USE_RANDOM;

  /** Factor of noise. */
  float factor = 0.5f;
  float factor_strength = 0.0f;
  float factor_thickness = 0.0f;
  float factor_uvs = 0.0f;
  /** Noise Frequency scaling */
  float noise_scale = 0.0f;
  float noise_offset = 0.0f;
  short noise_mode = 0;
  char _pad[2] = {};
  /** How many frames before recalculate randoms. */
  int step = 4;
  /** Random seed */
  int seed = 1;

  void *_pad1 = nullptr;
};

enum GreasePencilMirrorModifierFlag {
  MOD_GREASE_PENCIL_MIRROR_AXIS_X = (1 << 0),
  MOD_GREASE_PENCIL_MIRROR_AXIS_Y = (1 << 1),
  MOD_GREASE_PENCIL_MIRROR_AXIS_Z = (1 << 2),
};

struct GreasePencilMirrorModifierData {
  ModifierData modifier;
  GreasePencilModifierInfluenceData influence;
  struct Object *object = nullptr;
  /** #GreasePencilMirrorModifierFlag */
  int flag = MOD_GREASE_PENCIL_MIRROR_AXIS_X;
  char _pad[4] = {};
};

enum GreasePencilThicknessModifierFlag {
  MOD_GREASE_PENCIL_THICK_NORMALIZE = (1 << 0),
  MOD_GREASE_PENCIL_THICK_WEIGHT_FACTOR = (1 << 1),
};

struct GreasePencilThickModifierData {
  ModifierData modifier;
  GreasePencilModifierInfluenceData influence;
  /** #GreasePencilThicknessModifierFlag */
  int flag = 0;
  /** Relative thickness factor. */
  float thickness_fac = 1.0f;
  /** Absolute thickness override. */
  float thickness = 0.02;
  char _pad[4] = {};
  void *_pad1 = nullptr;
};

struct GreasePencilLatticeModifierData {
  ModifierData modifier;
  GreasePencilModifierInfluenceData influence;
  struct Object *object = nullptr;
  float strength = 1.0f;
  char _pad[4] = {};
};

enum GreasePencilDashModifierFlag {
  MOD_GREASE_PENCIL_DASH_USE_CYCLIC = (1 << 0),
};

struct GreasePencilDashModifierSegment {
  char name[64] = "Segment";
  int dash = 2;
  int gap = 1;
  float radius = 1.0f;
  float opacity = 1.0f;
  int mat_nr = -1;
  /** #GreasePencilDashModifierFlag */
  int flag = 0;
};

struct GreasePencilDashModifierData {
  ModifierData modifier;
  GreasePencilModifierInfluenceData influence;

  GreasePencilDashModifierSegment *segments_array = nullptr;
  int segments_num = 0;
  int segment_active_index = 0;

  int dash_offset = 0;
  char _pad[4] = {};

#ifdef __cplusplus
  blender::Span<GreasePencilDashModifierSegment> segments() const;
  blender::MutableSpan<GreasePencilDashModifierSegment> segments();
#endif
};

enum GreasePencilMultiplyModifierFlag {
  /* GP_MULTIPLY_ENABLE_ANGLE_SPLITTING = (1 << 1),  Deprecated. */
  MOD_GREASE_PENCIL_MULTIPLY_ENABLE_FADING = (1 << 2),
};

struct GreasePencilMultiModifierData {
  ModifierData modifier;
  GreasePencilModifierInfluenceData influence;

  /* #GreasePencilMultiplyModifierFlag */
  int flag = 0;

  int duplications = 3;
  float distance = 0.1f;
  /* -1:inner 0:middle 1:outer */
  float offset = 0.0f;

  float fading_center = 0.5f;
  float fading_thickness = 0.5f;
  float fading_opacity = 0.5f;

  int _pad0 = {};

  void *_pad = nullptr;
};

struct GreasePencilLengthModifierData {
  ModifierData modifier;
  GreasePencilModifierInfluenceData influence;
  int flag = GP_LENGTH_USE_CURVATURE;
  float start_fac = 0.1f, end_fac = 0.1f;
  float rand_start_fac = 0.0f, rand_end_fac = 0.0f, rand_offset = 0.0f;
  float overshoot_fac = 0.1f;
  /** (first element is the index) random values. */
  int seed = 0;
  /** How many frames before recalculate randoms. */
  int step = 4;
  /** #eLengthGpencil_Type. */
  int mode = 0;
  char _pad[4] = {};
  /* Curvature parameters. */
  float point_density = 30.0f;
  float segment_influence = 0.0f;
  float max_angle = DEG2RAD(170.0f);

  void *_pad1 = nullptr;
};

enum GreasePencilWeightAngleModifierFlag {
  MOD_GREASE_PENCIL_WEIGHT_ANGLE_MULTIPLY_DATA = (1 << 5),
  MOD_GREASE_PENCIL_WEIGHT_ANGLE_INVERT_OUTPUT = (1 << 6),
};
enum GreasePencilWeightAngleModifierSpace {
  MOD_GREASE_PENCIL_WEIGHT_ANGLE_SPACE_LOCAL = 0,
  MOD_GREASE_PENCIL_WEIGHT_ANGLE_SPACE_WORLD = 1,
};

struct GreasePencilWeightAngleModifierData {
  ModifierData modifier;
  GreasePencilModifierInfluenceData influence;
  /** #GreasePencilWeightAngleModifierFlag */
  int flag = 0;
  float min_weight = 0;
  /** Axis. */
  int16_t axis = 1;
  /** #GreasePencilWeightAngleModifierSpace */
  int16_t space = 0;
  /** Angle */
  float angle = 0;
  /** Weights output to this vertex group, can be the same as source group. */
  char target_vgname[64] = "";

  void *_pad = nullptr;
};

enum GreasePencilArrayModifierFlag {
  MOD_GREASE_PENCIL_ARRAY_USE_OFFSET = (1 << 7),
  MOD_GREASE_PENCIL_ARRAY_USE_RELATIVE = (1 << 8),
  MOD_GREASE_PENCIL_ARRAY_USE_OB_OFFSET = (1 << 9),
  MOD_GREASE_PENCIL_ARRAY_UNIFORM_RANDOM_SCALE = (1 << 10),
};

struct GreasePencilArrayModifierData {
  ModifierData modifier;
  GreasePencilModifierInfluenceData influence;
  struct Object *object = nullptr;
  int count = 2;
  /** #GreasePencilArrayModifierFlag */
  int flag = GP_ARRAY_USE_RELATIVE;
  float offset[3] = {0.0f, 0.0f, 0.0f};
  float shift[3] = {1.0f, 0.0f, 0.0f};

  float rnd_offset[3] = {0.0f, 0.0f, 0.0f};
  float rnd_rot[3] = {0.0f, 0.0f, 0.0f};
  float rnd_scale[3] = {0.0f, 0.0f, 0.0f};

  char _pad[4] = {};
  /** (first element is the index) random values. (?) */
  int seed = 1;

  /* Replacement material index. */
  int mat_rpl = 0;
};

struct GreasePencilWeightProximityModifierData {
  ModifierData modifier;
  GreasePencilModifierInfluenceData influence;

  /* #GreasePencilWeightProximityFlag. */
  int flag = 0;
  char target_vgname[64] = "";
  float min_weight = 0;

  float dist_start = 0.0f;
  float dist_end = 20.0f;

  struct Object *object = nullptr;
};

enum GreasePencilHookFlag {
  MOD_GREASE_PENCIL_HOOK_UNIFORM_SPACE = (1 << 0),
};

enum GreasePencilHookFalloff {
  MOD_GREASE_PENCIL_HOOK_Falloff_None = 0,
  MOD_GREASE_PENCIL_HOOK_Falloff_Curve = 1,
  MOD_GREASE_PENCIL_HOOK_Falloff_Sharp = 2,
  MOD_GREASE_PENCIL_HOOK_Falloff_Smooth = 3,
  MOD_GREASE_PENCIL_HOOK_Falloff_Root = 4,
  MOD_GREASE_PENCIL_HOOK_Falloff_Linear = 5,
  MOD_GREASE_PENCIL_HOOK_Falloff_Const = 6,
  MOD_GREASE_PENCIL_HOOK_Falloff_Sphere = 7,
  MOD_GREASE_PENCIL_HOOK_Falloff_InvSquare = 8,
};

struct GreasePencilHookModifierData {
  ModifierData modifier;
  GreasePencilModifierInfluenceData influence;

  struct Object *object = nullptr;
  /** Optional name of bone target. */
  char subtarget[/*MAX_NAME*/ 64] = "";
  char _pad[4] = {};

  /** #GreasePencilHookFlag. */
  int flag = 0;
  /** #GreasePencilHookFalloff. */
  char falloff_type = MOD_GREASE_PENCIL_HOOK_Falloff_Smooth;
  char _pad1[3] = {};
  /** Matrix making current transform unmodified. */
  float parentinv[4][4] = _DNA_DEFAULT_UNIT_M4;
  /** Visualization of hook. */
  float cent[3] = {0.0f, 0.0f, 0.0f};
  /** If not zero, falloff is distance where influence zero. */
  float falloff = 0.0f;
  float force = 0.5f;
};

/* This enum is for modifier internal state only. */
enum eGreasePencilLineartFlags {
  /* These two moved to #eLineartMainFlags to keep consistent with flag variable purpose. */
  /* LINEART_GPENCIL_INVERT_SOURCE_VGROUP = (1 << 0), */
  /* LINEART_GPENCIL_MATCH_OUTPUT_VGROUP = (1 << 1), */
  LINEART_GPENCIL_BINARY_WEIGHTS = (1
                                    << 2) /* Deprecated, this is removed for lack of use case. */,
  LINEART_GPENCIL_IS_BAKED = (1 << 3),
  LINEART_GPENCIL_USE_CACHE = (1 << 4),
  LINEART_GPENCIL_OFFSET_TOWARDS_CUSTOM_CAMERA = (1 << 5),
  LINEART_GPENCIL_INVERT_COLLECTION = (1 << 6),
  LINEART_GPENCIL_INVERT_SILHOUETTE_FILTER = (1 << 7),
};

enum GreasePencilLineartModifierSource {
  LINEART_SOURCE_COLLECTION = 0,
  LINEART_SOURCE_OBJECT = 1,
  LINEART_SOURCE_SCENE = 2,
};

enum GreasePencilLineartModifierShadowFilter {
  /* These options need to be ordered in this way because those latter options requires line art to
   * run a few extra stages. Having those values set up this way will allow
   * #BKE_gpencil_get_lineart_modifier_limits() to find out maximum stages needed in multiple
   * cached line art modifiers. */
  LINEART_SHADOW_FILTER_NONE = 0,
  LINEART_SHADOW_FILTER_ILLUMINATED = 1,
  LINEART_SHADOW_FILTER_SHADED = 2,
  LINEART_SHADOW_FILTER_ILLUMINATED_ENCLOSED_SHAPES = 3,
};

/* This enum is for modifier internal state only. */
enum eLineArtGPencilModifierFlags {
  /* These two moved to #eLineartMainFlags to keep consistent with flag variable purpose. */
  /* MOD_LINEART_INVERT_SOURCE_VGROUP = (1 << 0), */
  /* MOD_LINEART_MATCH_OUTPUT_VGROUP = (1 << 1), */
  MOD_LINEART_BINARY_WEIGHTS = (1 << 2) /* Deprecated, this is removed for lack of use case. */,
  MOD_LINEART_IS_BAKED = (1 << 3),
  MOD_LINEART_USE_CACHE = (1 << 4),
  MOD_LINEART_OFFSET_TOWARDS_CUSTOM_CAMERA = (1 << 5),
  MOD_LINEART_INVERT_COLLECTION = (1 << 6),
  MOD_LINEART_INVERT_SILHOUETTE_FILTER = (1 << 7),
};

enum GreasePencilLineartMaskSwitches {
  MOD_LINEART_MATERIAL_MASK_ENABLE = (1 << 0),
  /** When set, material mask bit comparisons are done with bit wise "AND" instead of "OR". */
  MOD_LINEART_MATERIAL_MASK_MATCH = (1 << 1),
  MOD_LINEART_INTERSECTION_MATCH = (1 << 2),
};

enum eGreasePencilLineartMaskSwitches {
  LINEART_GPENCIL_MATERIAL_MASK_ENABLE = (1 << 0),
  /** When set, material mask bit comparisons are done with bit wise "AND" instead of "OR". */
  LINEART_GPENCIL_MATERIAL_MASK_MATCH = (1 << 1),
  LINEART_GPENCIL_INTERSECTION_MATCH = (1 << 2),
};

enum eGreasePencilLineartSilhouetteFilter {
  LINEART_SILHOUETTE_FILTER_NONE = 0,
  LINEART_SILHOUETTE_FILTER_GROUP = (1 << 0),
  LINEART_SILHOUETTE_FILTER_INDIVIDUAL = (1 << 1),
};

struct LineartCache;

struct GreasePencilLineartModifierData {
  ModifierData modifier;

  uint16_t edge_types =
      MOD_LINEART_EDGE_FLAG_INIT_TYPE; /* line type enable flags, bits in eLineartEdgeFlag */

  /** Object or Collection, from #eGreasePencilLineartSource. */
  char source_type = 0;

  char use_multiple_levels = 0;
  short level_start = 0;
  short level_end = 0;

  struct Object *source_camera = nullptr;
  struct Object *light_contour_object = nullptr;

  struct Object *source_object = nullptr;
  struct Collection *source_collection = nullptr;

  struct Material *target_material = nullptr;
  char target_layer[64] = "";

  /**
   * These two variables are to pass on vertex group information from mesh to strokes.
   * `vgname` specifies which vertex groups our strokes from source_vertex_group will go to.
   */
  char source_vertex_group[64] = "";
  char vgname[64] = "";

  /* Camera focal length is divided by (1 + over-scan), before calculation, which give a wider FOV,
   * this doesn't change coordinates range internally (-1, 1), but makes the calculated frame
   * bigger than actual output. This is for the easier shifting calculation. A value of 0.5 means
   * the "internal" focal length become 2/3 of the actual camera. */
  float overscan = 0.1f;

  /* Values for point light and directional (sun) light. */
  /* For point light, fov always gonna be 120 deg horizontal, with 3 "cameras" covering 360 deg. */
  float shadow_camera_fov = 0;
  float shadow_camera_size = 200.0f;
  float shadow_camera_near = 0.1f;
  float shadow_camera_far = 200.0f;

  float opacity = 1.0f;
  float radius = 0.0025;

  short thickness_legacy = 25; /* Deprecated, use `radius`. */

  unsigned char mask_switches = 0; /* #eGreasePencilLineartMaskSwitches */
  unsigned char material_mask_bits = 0;
  unsigned char intersection_mask = 0;

  unsigned char shadow_selection = 0;
  unsigned char silhouette_selection = 0;
  char _pad[5] = {};

  /** `0..1` range for cosine angle */
  float crease_threshold = DEG2RAD(140.0f);

  /** `0..PI` angle, for splitting strokes at sharp points. */
  float angle_splitting_threshold = 0.0f;

  /** Strength for smoothing jagged chains. */
  float chain_smooth_tolerance = 0.0f;

  /* CPU mode */
  float chaining_image_threshold = 0.001f;

  /* eLineartMainFlags, for one time calculation. */
  int calculation_flags = MOD_LINEART_ALLOW_DUPLI_OBJECTS | MOD_LINEART_ALLOW_CLIPPING_BOUNDARIES |
                          MOD_LINEART_USE_CREASE_ON_SHARP_EDGES |
                          MOD_LINEART_FILTER_FACE_MARK_KEEP_CONTOUR |
                          MOD_LINEART_MATCH_OUTPUT_VGROUP;

  /* #eGreasePencilLineartFlags, modifier internal state. */
  int flags = 0;

  /* Move strokes towards camera to avoid clipping while preserve depth for the viewport. */
  float stroke_depth_offset = 0.05;

  /* Runtime data. */

  /* Because we can potentially only compute features lines once per modifier stack (Use Cache), we
   * need to have these override values to ensure that we have the data we need is computed and
   * stored in the cache. */
  char level_start_override = 0;
  char level_end_override = 0;
  short edge_types_override = 0;
  char shadow_selection_override = 0;
  char shadow_use_silhouette_override = 0;

  char _pad2[6] = {};

  /* Shared cache will only be on the first line art modifier in the stack, and will exist until
   * the end of modifier stack evaluation. If the object has line art modifiers, this variable is
   * then initialized in #grease_pencil_evaluate_modifiers(). */
  struct LineartCache *shared_cache = nullptr;

  /* Cache for single execution of line art, when LINEART_GPENCIL_USE_CACHE is enabled, this is a
   * reference to first_lineart->shared_cache, otherwise it holds its own cache. */
  struct LineartCache *cache = nullptr;

  /* Keep a pointer to the render buffer so we can call destroy from #ModifierData. */
  struct LineartData *la_data_ptr = nullptr;

  /* Points to a `LineartModifierRuntime`, which includes the object dependency list. */
  struct LineartModifierRuntime *runtime = nullptr;
};

struct GreasePencilArmatureModifierData {
  ModifierData modifier;
  GreasePencilModifierInfluenceData influence;

  struct Object *object = nullptr;
  /** #eArmature_DeformFlag. */
  short deformflag = ARM_DEF_VGROUP;
  char _pad[6] = {};
};

enum GreasePencilTimeModifierFlag {
  MOD_GREASE_PENCIL_TIME_KEEP_LOOP = (1 << 0),
  MOD_GREASE_PENCIL_TIME_CUSTOM_RANGE = (1 << 1),
};

enum GreasePencilTimeModifierMode {
  MOD_GREASE_PENCIL_TIME_MODE_NORMAL = 0,
  MOD_GREASE_PENCIL_TIME_MODE_REVERSE = 1,
  MOD_GREASE_PENCIL_TIME_MODE_FIX = 2,
  MOD_GREASE_PENCIL_TIME_MODE_PINGPONG = 3,
  MOD_GREASE_PENCIL_TIME_MODE_CHAIN = 4,
};

enum GreasePencilTimeModifierSegmentMode {
  MOD_GREASE_PENCIL_TIME_SEG_MODE_NORMAL = 0,
  MOD_GREASE_PENCIL_TIME_SEG_MODE_REVERSE = 1,
  MOD_GREASE_PENCIL_TIME_SEG_MODE_PINGPONG = 2,
};

struct GreasePencilTimeModifierSegment {
  char name[64] = "Segment";
  int segment_start = 1;
  int segment_end = 2;
  /** #GreasePencilTimeModifierSegmentMode. */
  int segment_mode = 0;
  int segment_repeat = 1;
};

struct GreasePencilTimeModifierData {
  ModifierData modifier;
  GreasePencilModifierInfluenceData influence;
  /** #GreasePencilTimeModifierFlag */
  int flag = MOD_GREASE_PENCIL_TIME_KEEP_LOOP;
  int offset = 1;
  /** Animation scale. */
  float frame_scale = 1.0f;
  /** #GreasePencilTimeModifierMode. */
  int mode = 0;
  /** Start and end frame for custom range. */
  int sfra = 1, efra = 250;

  GreasePencilTimeModifierSegment *segments_array = nullptr;
  int segments_num = 1;
  int segment_active_index = 0;

#ifdef __cplusplus
  blender::Span<GreasePencilTimeModifierSegment> segments() const;
  blender::MutableSpan<GreasePencilTimeModifierSegment> segments();
#endif
};

/* Texture->mode */
enum GreasePencilEnvelopeModifierMode {
  MOD_GREASE_PENCIL_ENVELOPE_DEFORM = 0,
  MOD_GREASE_PENCIL_ENVELOPE_SEGMENTS = 1,
  MOD_GREASE_PENCIL_ENVELOPE_FILLS = 2,
};

struct GreasePencilEnvelopeModifierData {
  ModifierData modifier;
  GreasePencilModifierInfluenceData influence;
  /* #GreasePencilEnvelopeModifierMode. */
  int mode = MOD_GREASE_PENCIL_ENVELOPE_SEGMENTS;
  /** Material for the new strokes. */
  int mat_nr = -1;
  /** Thickness multiplier for the new strokes. */
  float thickness = 1.0f;
  /** Strength multiplier for the new strokes. */
  float strength = 1.0f;
  /** Number of points to skip over. */
  int skip = 0;
  /* Length of the envelope effect. */
  int spread = 10;
};

enum GreasePencilOutlineModifierFlag {
  MOD_GREASE_PENCIL_OUTLINE_KEEP_SHAPE = (1 << 0),
};

struct GreasePencilOutlineModifierData {
  ModifierData modifier;
  GreasePencilModifierInfluenceData influence;

  /** Target stroke origin. */
  struct Object *object = nullptr;
  /** #GreasePencilOutlineModifierFlag. */
  int flag = MOD_GREASE_PENCIL_OUTLINE_KEEP_SHAPE;
  /** Thickness. */
  int thickness = 1;
  /** Sample Length. */
  float sample_length = 0.0f;
  /** Subdivisions. */
  int subdiv = 3;
  /** Material for outline. */
  struct Material *outline_material = nullptr;
};

struct GreasePencilShrinkwrapModifierData {
  ModifierData modifier;
  GreasePencilModifierInfluenceData influence;

  /** Shrink target. */
  struct Object *target = nullptr;
  /** Additional shrink target. */
  struct Object *aux_target = nullptr;
  /** Distance offset to keep from mesh/projection point. */
  float keep_dist = 0.05f;
  /** Shrink type projection. */
  short shrink_type = MOD_SHRINKWRAP_NEAREST_SURFACE;
  /** Shrink options. */
  char shrink_opts = MOD_SHRINKWRAP_PROJECT_ALLOW_POS_DIR;
  /** Shrink to surface mode. */
  char shrink_mode = MOD_SHRINKWRAP_ON_SURFACE;
  /** Limit the projection ray cast. */
  float proj_limit = 0.0f;
  /** Axis to project over. */
  char proj_axis = MOD_SHRINKWRAP_PROJECT_OVER_NORMAL;

  /**
   * If using projection over vertex normal this controls the level of subsurface that must be
   * done before getting the vertex coordinates and normal.
   */
  char subsurf_levels = 0;
  char _pad[2] = {};
  /** Factor of smooth. */
  float smooth_factor = 0.05f;
  /** How many times apply smooth. */
  int smooth_step = 1;

  /** Runtime only. */
  struct ShrinkwrapTreeData *cache_data = nullptr;
};

enum GreasePencilBuildMode {
  /* Strokes are shown one by one until all have appeared */
  MOD_GREASE_PENCIL_BUILD_MODE_SEQUENTIAL = 0,
  /* All strokes start at the same time */
  MOD_GREASE_PENCIL_BUILD_MODE_CONCURRENT = 1,
  /* Only the new strokes are built */
  MOD_GREASE_PENCIL_BUILD_MODE_ADDITIVE = 2,
};

enum GreasePencilBuildTransition {
  /* Show in forward order */
  MOD_GREASE_PENCIL_BUILD_TRANSITION_GROW = 0,
  /* Hide in reverse order */
  MOD_GREASE_PENCIL_BUILD_TRANSITION_SHRINK = 1,
  /* Hide in forward order */
  MOD_GREASE_PENCIL_BUILD_TRANSITION_VANISH = 2,
};

enum GreasePencilBuildTimeAlignment {
  /* All strokes start at same time */
  MOD_GREASE_PENCIL_BUILD_TIMEALIGN_START = 0,
  /* All strokes end at same time */
  MOD_GREASE_PENCIL_BUILD_TIMEALIGN_END = 1,

  /* TODO: Random Offsets, Stretch-to-Fill */
};

enum GreasePencilBuildTimeMode {
  /** Use a number of frames build. */
  MOD_GREASE_PENCIL_BUILD_TIMEMODE_FRAMES = 0,
  /** Use manual percentage to build. */
  MOD_GREASE_PENCIL_BUILD_TIMEMODE_PERCENTAGE = 1,
  /** Use factor of recorded speed to build. */
  MOD_GREASE_PENCIL_BUILD_TIMEMODE_DRAWSPEED = 2,
};

enum GreasePencilBuildFlag {
  /* Restrict modifier to only operating between the nominated frames */
  MOD_GREASE_PENCIL_BUILD_RESTRICT_TIME = (1 << 0),
  MOD_GREASE_PENCIL_BUILD_USE_FADING = (1 << 14),
};

struct GreasePencilBuildModifierData {
  ModifierData modifier;
  GreasePencilModifierInfluenceData influence;
  /**
   * If GP_BUILD_RESTRICT_TIME is set,
   * the defines the frame range where GP frames are considered.
   */
  float start_frame = 1;
  float end_frame = 125;

  /** Start time added on top of the drawing frame number */
  float start_delay = 0.0f;
  float length = 100.0f;

  /** #GreasePencilBuildFlag. */
  short flag = 0;

  /** #GreasePencilBuildMode. */
  short mode = 0;
  /** #GreasePencilBuildTransition. */
  short transition = 0;

  /**
   * #GreasePencilBuildTimeAlignment.
   * For the "Concurrent" mode, when should "shorter" strips start/end.
   */
  short time_alignment = 0;

  /** Speed factor for #GP_BUILD_TIMEMODE_DRAWSPEED. */
  float speed_fac = 1.2f;
  /** Maximum time gap between strokes for #GP_BUILD_TIMEMODE_DRAWSPEED. */
  float speed_maxgap = 0.5f;
  /** GreasePencilBuildTimeMode. */
  short time_mode = 0;
  char _pad[6] = {};

  /** Build origin control object. */
  struct Object *object = nullptr;

  /** Factor of the stroke (used instead of frame evaluation). */
  float percentage_fac = 0.0f;

  /** Weight fading at the end of the stroke. */
  float fade_fac = 0;
  /** Target vertex-group name. */
  char target_vgname[/*MAX_VGROUP_NAME*/ 64] = "";
  /** Fading strength of opacity and thickness */
  float fade_opacity_strength = 0;
  float fade_thickness_strength = 0;
};

enum GreasePencilSimplifyModifierMode {
  MOD_GREASE_PENCIL_SIMPLIFY_FIXED = 0,
  MOD_GREASE_PENCIL_SIMPLIFY_ADAPTIVE = 1,
  MOD_GREASE_PENCIL_SIMPLIFY_SAMPLE = 2,
  MOD_GREASE_PENCIL_SIMPLIFY_MERGE = 3,
};

struct GreasePencilSimplifyModifierData {
  ModifierData modifier;
  GreasePencilModifierInfluenceData influence;

  /** #GreasePencilSimplifyModifierMode. */
  short mode = MOD_GREASE_PENCIL_SIMPLIFY_FIXED;
  char _pad[4] = {};
  /** Every n vertex to keep. */
  short step = 1;
  float factor = 0.0f;
  /** For sampling. */
  float length = 0.1f;
  float sharp_threshold = 0;

  /** Merge distance */
  float distance = 0.1f;
};

/* Texture->fit_method */
enum GreasePencilTextureModifierFit {
  MOD_GREASE_PENCIL_TEXTURE_FIT_STROKE = 0,
  MOD_GREASE_PENCIL_TEXTURE_CONSTANT_LENGTH = 1,
};

/* Texture->mode */
enum GreasePencilTextureModifierMode {
  MOD_GREASE_PENCIL_TEXTURE_STROKE = 0,
  MOD_GREASE_PENCIL_TEXTURE_FILL = 1,
  MOD_GREASE_PENCIL_TEXTURE_STROKE_AND_FILL = 2,
};

struct GreasePencilTextureModifierData {
  ModifierData modifier;
  GreasePencilModifierInfluenceData influence;
  /* Offset value to add to uv_fac. */
  float uv_offset = 0.0f;
  float uv_scale = 1.0f;
  float fill_rotation = 0.0f;
  float fill_offset[2] = {0.0f, 0.0f};
  float fill_scale = 1.0f;
  /* Custom index for passes. */
  int layer_pass = 0;
  /**  #GreasePencilTextureModifierFit.Texture fit options. */
  short fit_method = GP_TEX_CONSTANT_LENGTH;
  /** #GreasePencilTextureModifierMode. */
  short mode = 0;
  /* Dot texture rotation. */
  float alignment_rotation = 0;
  char _pad[4] = {};
};<|MERGE_RESOLUTION|>--- conflicted
+++ resolved
@@ -282,36 +282,10 @@
   short boundary_smooth = SUBSURF_BOUNDARY_SMOOTH_ALL;
   /* Adaptive subdivision. */
   /** #eSubsurfAdaptiveSpace */
-<<<<<<< HEAD
-  short adaptive_space;
-  float adaptive_pixel_size;
-  float adaptive_object_edge_length;
-} SubsurfModifierData;
-
-typedef struct LatticeModifierData {
-  ModifierData modifier;
-
-  struct Object *object;
-  /** Optional vertex-group name. */
-  char name[/*MAX_VGROUP_NAME*/ 64];
-  float strength;
-  /** #LatticeModifierFlag. */
-  short flag;
-  short deform_method;
-  void *_pad1;
-} LatticeModifierData;
-=======
   short adaptive_space = SUBSURF_ADAPTIVE_SPACE_PIXEL;
   float adaptive_pixel_size = 1.0f;
   float adaptive_object_edge_length = 0.01f;
 };
->>>>>>> 4d596b2a
-
-/** LatticeModifierData.deform_method */
-typedef enum {
-  LAT_DEFORM_METHOD_CPU = 0,
-  LAT_DEFORM_METHOD_GPU = 1,
-} LatticeModifierDeformMethod;
 
 /** #LatticeModifierData.flag */
 enum LatticeModifierFlag {
@@ -327,9 +301,15 @@
   float strength = 1.0f;
   /** #LatticeModifierFlag. */
   short flag = 0;
-  char _pad[2] = {};
+  short deform_method = 0;
   void *_pad1 = nullptr;
 };
+
+/** LatticeModifierData.deform_method */
+typedef enum {
+  LAT_DEFORM_METHOD_CPU = 0,
+  LAT_DEFORM_METHOD_GPU = 1,
+} LatticeModifierDeformMethod;
 
 /** #CurveModifierData.flag */
 enum CurveModifierFlag {
@@ -675,32 +655,6 @@
 struct FluidModifierData {
   ModifierData modifier;
 
-<<<<<<< HEAD
-  /* Keep in sync with #MappingInfoModifierData. */
-
-  struct Tex *texture;
-  struct Object *map_object;
-  char map_bone[/*MAXBONENAME*/ 64];
-  char uvlayer_name[/*MAX_CUSTOMDATA_LAYER_NAME*/ 68];
-  char _pad1[4];
-  int uvlayer_tmp;
-  /** #DisplaceModifierTexMapping. */
-  int texmapping;
-  /* end MappingInfoModifierData */
-
-  float strength;
-  /** #DisplaceModifierDirection. */
-  int direction;
-  char defgrp_name[/*MAX_VGROUP_NAME*/ 64];
-  float midlevel;
-  /** #DisplaceModifierSpace. */
-  int space;
-  /** #DisplaceModifierFlag. */
-  short flag;
-  short deform_method;
-  char _pad2[4];
-} DisplaceModifierData;
-=======
   struct FluidDomainSettings *domain = nullptr;
   /** Inflow, outflow, smoke objects. */
   struct FluidFlowSettings *flow = nullptr;
@@ -711,13 +665,6 @@
   int type = 0;
   void *_pad1 = nullptr;
 };
->>>>>>> 4d596b2a
-
-/** HookModifierData.deform_method */
-typedef enum {
-  DIS_DEFORM_METHOD_CPU = 0,
-  DIS_DEFORM_METHOD_GPU = 1,
-} DisplaceModifierDeformMethod;
 
 /** #DisplaceModifierData.flag */
 enum DisplaceModifierFlag {
@@ -772,8 +719,15 @@
   int space = MOD_DISP_SPACE_LOCAL;
   /** #DisplaceModifierFlag. */
   short flag = 0;
-  char _pad2[6] = {};
-};
+  short deform_method = 0;
+  char _pad2[4] = {};
+};
+
+/** DisplaceModifierData.deform_method */
+typedef enum {
+  DIS_DEFORM_METHOD_CPU = 0,
+  DIS_DEFORM_METHOD_GPU = 1,
+} DisplaceModifierDeformMethod;
 
 #define MOD_UVPROJECT_MAXPROJECTORS 10
 
@@ -928,32 +882,22 @@
   ModifierData modifier;
 
   /** #eArmature_DeformFlag use instead of #bArmature.deformflag. */
-<<<<<<< HEAD
-  short deformflag, multi;
-  int deform_method;
-  struct Object *object;
-=======
   short deformflag = ARM_DEF_VGROUP, multi = 0.0f;
-  short upbge_deformflag = ARM_DEF_CPU;
+  short deform_method = 0;
   char _pad2[2] = {};
   struct Object *object = nullptr;
->>>>>>> 4d596b2a
   /** Stored input of previous modifier, for vertex-group blending. */
   float (*vert_coords_prev)[3] = {};
   char defgrp_name[/*MAX_VGROUP_NAME*/ 64] = "";
 };
 
-<<<<<<< HEAD
 /** ArmatureModifierData.deform_method */
 typedef enum {
   ARM_DEFORM_METHOD_CPU = 0,
   ARM_DEFORM_METHOD_GPU = 1,
 } ArmatureModifierDeformMethod;
 
-typedef enum {
-=======
 enum HookModifierFlag {
->>>>>>> 4d596b2a
   MOD_HOOK_UNIFORM_SPACE = (1 << 0),
   MOD_HOOK_INVERT_VGROUP = (1 << 1),
 };
@@ -998,14 +942,11 @@
   int indexar_num = 0;
   float force = 1.0f;
   /** Optional vertex-group name. */
-<<<<<<< HEAD
-  char name[/*MAX_VGROUP_NAME*/ 64];
-
-  short deform_method;
-  short _pad2[3];
-
-  void *_pad1;
-} HookModifierData;
+  char name[/*MAX_VGROUP_NAME*/ 64] = "";
+  short deform_method = 0;
+  short _pad2[3] = {0, 0, 0};
+  void *_pad1 = nullptr;
+};
 
 /** HookModifierData.deform_method */
 typedef enum {
@@ -1013,14 +954,7 @@
   HOO_DEFORM_METHOD_GPU = 1,
 } HookModifierDeformMethod;
 
-typedef struct SoftbodyModifierData {
-=======
-  char name[/*MAX_VGROUP_NAME*/ 64] = "";
-  void *_pad1 = nullptr;
-};
-
 struct SoftbodyModifierData {
->>>>>>> 4d596b2a
   ModifierData modifier;
 };
 
@@ -1397,45 +1331,6 @@
   float (*vertcoos)[3] = nullptr;
 } SimpleDeformModifierDataBGE;
 
-<<<<<<< HEAD
-typedef struct SimpleDeformModifierData {
-  ModifierData modifier;
-
-  /** Object to control the origin of modifier space coordinates. */
-  struct Object *origin;
-  /** Optional vertex-group name. */
-  char vgroup_name[/*MAX_VGROUP_NAME*/ 64];
-  /** Factors to control simple deforms. */
-  float factor;
-  /** Lower and upper limit. */
-  float limit[2];
-
-  /** #SimpleDeformModifierMode. Deform function. */
-  char mode;
-  /** Lock axis (for taper and stretch). */
-  char axis;
-  /**
-   * #SimpleDeformModifierLockAxis.
-   * Axis to perform the deform on (default is X, but can be overridden by origin.
-   */
-  char deform_axis;
-  /** #SimpleDeformModifierFlag. */
-  char flag;
-
-  short deform_method;
-  char _pad[6];
-
-  void *_pad1;
-} SimpleDeformModifierData;
-
-/** SimpleDeformModifierData.deform_method */
-typedef enum {
-  SIM_DEFORM_METHOD_CPU = 0,
-  SIM_DEFORM_METHOD_GPU = 1,
-} SimpleDeformModifierDeformMethod;
-
-=======
->>>>>>> 4d596b2a
 /** #SimpleDeformModifierData.flag */
 enum SimpleDeformModifierFlag {
   MOD_SIMPLEDEFORM_FLAG_INVERT_VGROUP = (1 << 0),
@@ -1477,9 +1372,17 @@
   char deform_axis = 0;
   /** #SimpleDeformModifierFlag. */
   char flag = 0;
+  short deform_method = 0;
+  char _pad[6] = {};
 
   void *_pad1 = nullptr;
 };
+
+/** SimpleDeformModifierData.deform_method */
+typedef enum {
+  SIM_DEFORM_METHOD_CPU = 0,
+  SIM_DEFORM_METHOD_GPU = 1,
+} SimpleDeformModifierDeformMethod;
 
 struct ShapeKeyModifierData {
   ModifierData modifier;
