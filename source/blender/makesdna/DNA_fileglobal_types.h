--- conflicted
+++ resolved
@@ -16,27 +16,13 @@
  */
 struct FileGlobal {
   /** Needs to be here, for human file-format recognition (keep first!). */
-<<<<<<< HEAD
-  char subvstr[4];
-
-  short subversion;
-  short upbgeversion;
-  short upbgesubversion;
-  short minversion, minsubversion;
-  char _pad[2];
-  struct bScreen *curscreen;
-  struct Scene *curscene;
-  struct ViewLayer *cur_view_layer;
-  void *_pad1;
-
-  int fileflags;
-  int globalf;
-=======
   char subvstr[4] = "";
 
   short subversion = 0;
   short minversion = 0, minsubversion = 0;
-  char _pad[6] = {};
+  short upbgeversion = 0;
+  short upbgesubversion = 0;
+  char _pad[2] = {};
   struct bScreen *curscreen = nullptr;
   struct Scene *curscene = nullptr;
   struct ViewLayer *cur_view_layer = nullptr;
@@ -44,7 +30,6 @@
 
   int fileflags = 0;
   int globalf = 0;
->>>>>>> 8b6c66d6
   /** Commit timestamp from `buildinfo`. */
   uint64_t build_commit_timestamp = 0;
   /** Hash from `buildinfo`. */
