/*
 * This program is free software; you can redistribute it and/or
 * modify it under the terms of the GNU General Public License
 * as published by the Free Software Foundation; either version 2
 * of the License, or (at your option) any later version.
 *
 * This program is distributed in the hope that it will be useful,
 * but WITHOUT ANY WARRANTY; without even the implied warranty of
 * MERCHANTABILITY or FITNESS FOR A PARTICULAR PURPOSE.  See the
 * GNU General Public License for more details.
 *
 * You should have received a copy of the GNU General Public License
 * along with this program; if not, write to the Free Software Foundation,
 * Inc., 51 Franklin Street, Fifth Floor, Boston, MA 02110-1301, USA.
 *
 * The Original Code is Copyright (C) 2001-2002 by NaN Holding BV.
 * All rights reserved.
 */

/** \file
 * \ingroup DNA
 * \brief Object is a sort of wrapper for general info.
 */

#pragma once

#include "DNA_object_enums.h"

#include "DNA_customdata_types.h"
#include "DNA_defs.h"
#include "DNA_lineart_types.h"
#include "DNA_listBase.h"

#include "DNA_ID.h"
#include "DNA_action_types.h" /* bAnimVizSettings */
#include "DNA_customdata_types.h"
#include "DNA_defs.h"
#include "DNA_listBase.h"

#ifdef __cplusplus
extern "C" {
#endif

struct AnimData;
struct BoundBox;
struct Curve;
struct FluidsimSettings;
struct GeometrySet;
struct Ipo;
struct Material;
struct Mesh;
struct Object;
struct PartDeflect;
struct Path;
struct RigidBodyOb;
struct SculptSession;
struct SoftBody;
struct bGPdata;

/* Vertex Groups - Name Info */
typedef struct bDeformGroup {
  struct bDeformGroup *next, *prev;
  /** MAX_VGROUP_NAME. */
  char name[64];
  /* need this flag for locking weights */
  char flag, _pad0[7];
} bDeformGroup;

/* Face Maps. */
typedef struct bFaceMap {
  struct bFaceMap *next, *prev;
  /** MAX_VGROUP_NAME. */
  char name[64];
  char flag;
  char _pad0[7];
} bFaceMap;

#define MAX_VGROUP_NAME 64

/* bDeformGroup->flag */
#define DG_LOCK_WEIGHT 1

/**
 * The following illustrates the orientation of the
 * bounding box in local space
 *
 * <pre>
 *
 * Z  Y
 * | /
 * |/
 * .-----X
 *     2----------6
 *    /|         /|
 *   / |        / |
 *  1----------5  |
 *  |  |       |  |
 *  |  3-------|--7
 *  | /        | /
 *  |/         |/
 *  0----------4
 * </pre>
 */
typedef struct BoundBox {
  float vec[8][3];
  int flag;
  char _pad0[4];
} BoundBox;

/* boundbox flag */
enum {
  BOUNDBOX_DISABLED = (1 << 0),
  BOUNDBOX_DIRTY = (1 << 1),
};

typedef struct LodLevel {
  struct LodLevel *next, *prev;
  struct Object *source;
  int flags;
  float distance, _pad;
  int obhysteresis;
} LodLevel;

struct CustomData_MeshMasks;

/* Not saved in file! */
typedef struct Object_Runtime {
  /**
   * The custom data layer mask that was last used
   * to calculate data_eval and mesh_deform_eval.
   */
  CustomData_MeshMasks last_data_mask;

  /** Did last modifier stack generation need mapping support? */
  char last_need_mapping;

  char _pad0[3];

  /** Only used for drawing the parent/child help-line. */
  float parent_display_origin[3];

  /**
   * Selection id of this object. It might differ between an evaluated and its original object,
   * when the object is being instanced.
   */
  int select_id;
  char _pad1[3];

  /**
   * Denotes whether the evaluated data is owned by this object or is referenced and owned by
   * somebody else.
   */
  char is_data_eval_owned;

  /** Start time of the mode transfer overlay animation. */
  double overlay_mode_transfer_start_time;

  /** Axis aligned boundbox (in localspace). */
  struct BoundBox *bb;

  /**
   * Original data pointer, before object->data was changed to point
   * to data_eval.
   * Is assigned by dependency graph's copy-on-write evaluation.
   */
  struct ID *data_orig;
  /**
   * Object data structure created during object evaluation. It has all modifiers applied.
   * The type is determined by the type of the original object. For example, for mesh and curve
   * objects, this is a mesh. For a volume object, this is a volume.
   */
  struct ID *data_eval;

  /**
   * Objects can evaluate to a geometry set instead of a single ID. In those cases, the evaluated
   * geometry set will be stored here. An ID of the correct type is still stored in #data_eval.
   * #geometry_set_eval might reference the ID pointed to by #data_eval as well, but does not own
   * the data.
   */
  struct GeometrySet *geometry_set_eval;

  /**
   * A GHash that contains geometry sets for intermediate stages of evaluation. The keys are just a
   * hash and are not owned by the map. The geometry sets are owned.
   */
  void *geometry_set_previews;

  /**
   * Mesh structure created during object evaluation.
   * It has deformation only modifiers applied on it.
   */
  struct Mesh *mesh_deform_eval;

  /**
   * Original grease pencil bGPdata pointer, before object->data was changed to point
   * to gpd_eval.
   * Is assigned by dependency graph's copy-on-write evaluation.
   */
  struct bGPdata *gpd_orig;
  /**
   * bGPdata structure created during object evaluation.
   * It has all modifiers applied.
   */
  struct bGPdata *gpd_eval;

  /**
   * This is a mesh representation of corresponding object.
   * It created when Python calls `object.to_mesh()`.
   */
  struct Mesh *object_as_temp_mesh;

  /**
   * This is a curve representation of corresponding object.
   * It created when Python calls `object.to_curve()`.
   */
  struct Curve *object_as_temp_curve;

  /** Runtime evaluated curve-specific data, not stored in the file. */
  struct CurveCache *curve_cache;

  unsigned short local_collections_bits;
  short _pad2[3];
} Object_Runtime;

typedef struct ObjectLineArt {
  short usage;
  short flags;

  /** if OBJECT_LRT_OWN_CREASE is set */
  float crease_threshold;
} ObjectLineArt;

/**
 * \warning while the values seem to be flags, they aren't treated as flags.
 */
enum eObjectLineArt_Usage {
  OBJECT_LRT_INHERIT = 0,
  OBJECT_LRT_INCLUDE = (1 << 0),
  OBJECT_LRT_OCCLUSION_ONLY = (1 << 1),
  OBJECT_LRT_EXCLUDE = (1 << 2),
  OBJECT_LRT_INTERSECTION_ONLY = (1 << 3),
  OBJECT_LRT_NO_INTERSECTION = (1 << 4),
};

enum eObjectLineArt_Flags {
  OBJECT_LRT_OWN_CREASE = (1 << 0),
};

typedef struct Object {
  ID id;
  /** Animation data (must be immediately after id for utilities to use it). */
  struct AnimData *adt;
  /** Runtime (must be immediately after id for utilities to use it). */
  struct DrawDataList drawdata;

  struct SculptSession *sculpt;

  short type, partype;
  /** Can be vertexnrs. */
  int par1, par2, par3;
  /** String describing subobject info, MAX_ID_NAME-2. */
  char parsubstr[64];
  struct Object *parent, *track;
  /* if ob->proxy (or proxy_group), this object is proxy for object ob->proxy */
  /* proxy_from is set in target back to the proxy. */
  struct Object *proxy, *proxy_group, *proxy_from;
  /** Old animation system, deprecated for 2.5. */
  struct Ipo *ipo DNA_DEPRECATED;
  /* struct Path *path; */
  struct bAction *action DNA_DEPRECATED; /* XXX deprecated... old animation system */
  struct bAction *poselib;
  /** Pose data, armature objects only. */
  struct bPose *pose;
  /** Pointer to objects data - an 'ID' or NULL. */
  void *data;

  /** Grease Pencil data. */
  struct bGPdata *gpd
      DNA_DEPRECATED; /* XXX deprecated... replaced by gpencil object, keep for readfile */

  /** Settings for visualization of object-transform animation. */
  bAnimVizSettings avs;
  /** Motion path cache for this object. */
  bMotionPath *mpath;
  void *_pad0;

  ListBase constraintChannels DNA_DEPRECATED; /* XXX deprecated... old animation system */
  ListBase effect DNA_DEPRECATED;             /* XXX deprecated... keep for readfile */
  /** List of bDeformGroup (vertex groups) names and flag only. */
  ListBase defbase;
  /** List of ModifierData structures. */
  ListBase modifiers;
  /** List of GpencilModifierData structures. */
  ListBase greasepencil_modifiers;
  /** List of facemaps. */
  ListBase fmaps;
  /** List of viewport effects. Actually only used by grease pencil. */
  ListBase shader_fx;

  /** Local object mode. */
  int mode;
  int restore_mode;

  /* materials */
  /** Material slots. */
  struct Material **mat;
  /** A boolean field, with each byte 1 if corresponding material is linked to object. */
  char *matbits;
  /** Copy of mesh, curve & meta struct member of same name (keep in sync). */
  int totcol;
  /** Currently selected material in the UI. */
  int actcol;

  /* rot en drot have to be together! (transform('r' en 's')) */
  float loc[3], dloc[3];
  /** Scale (can be negative). */
  float scale[3];
  /** DEPRECATED, 2.60 and older only. */
  float dsize[3] DNA_DEPRECATED;
  /** Ack!, changing. */
  float dscale[3];
  /** Euler rotation. */
  float rot[3], drot[3];
  /** Quaternion rotation. */
  float quat[4], dquat[4];
  /** Axis angle rotation - axis part. */
  float rotAxis[3], drotAxis[3];
  /** Axis angle rotation - angle part. */
  float rotAngle, drotAngle;
  /** Final worldspace matrix with constraints & animsys applied. */
  float obmat[4][4];
  /** Inverse result of parent, so that object doesn't 'stick' to parent. */
  float parentinv[4][4];
  /** Inverse result of constraints.
   * doesn't include effect of parent or object local transform. */
  float constinv[4][4];
  /**
   * Inverse matrix of 'obmat' for any other use than rendering!
   *
   * \note this isn't assured to be valid as with 'obmat',
   * before using this value you should do...
   * invert_m4_m4(ob->imat, ob->obmat);
   */
  float imat[4][4];

  /* Previously 'imat' was used at render time, but as other places use it too
   * the interactive ui of 2.5 creates problems. So now only 'imat_ren' should
   * be used when ever the inverse of ob->obmat * re->viewmat is needed! - jahka
   */
  float imat_ren[4][4];

  /** Copy of Base's layer in the scene. */
  unsigned int lay DNA_DEPRECATED;

  /** Copy of Base. */
  short flag;
  /** Deprecated, use 'matbits'. */
  short colbits DNA_DEPRECATED;

  /** Transformation settings and transform locks . */
  short transflag, protectflag;
  short trackflag, upflag;
  /** Used for DopeSheet filtering settings (expanded/collapsed). */
  short nlaflag;

  char _pad1;
  char duplicator_visibility_flag;

  /* Depsgraph */
  /** Used by depsgraph, flushed from base. */
  short base_flag;
  /** Used by viewport, synced from base. */
  unsigned short base_local_view_bits;

  /** Collision mask settings */
  unsigned short col_group, col_mask;

  /** Rotation mode - uses defines set out in DNA_action_types.h for PoseChannel rotations.... */
  short rotmode;

  /** Bounding box use for drawing. */
  char boundtype;
  /** Bounding box type used for collision. */
  char collision_boundtype;

  /** Viewport draw extra settings. */
  short dtx;
  /** Viewport draw type. */
  char dt;
  char empty_drawtype;
  float empty_drawsize;
  /** Dupliface scale. */
  float instance_faces_scale;

  /** Custom index, for renderpasses. */
  short index;
  /** Current deformation group, note: index starts at 1. */
  unsigned short actdef;
  /** Current face map, note: index starts at 1. */
  unsigned short actfmap;
  char _pad2[2];
  /** Object color (in most cases the material color is used for drawing). */
  float color[4];

  /** Softbody settings. */
  short softflag;

  /** For restricting view, select, render etc. accessible in outliner. */
  char restrictflag;

  /** Flag for pinning. */
  char shapeflag;
  /** Current shape key for menu or pinned. */
  short shapenr;

  char _pad3[2];

  /** Object constraints. */
  ListBase constraints;
  ListBase nlastrips DNA_DEPRECATED; /* XXX deprecated... old animation system */
  ListBase hooks DNA_DEPRECATED;     /* XXX deprecated... old animation system */
  /** Particle systems. */
  ListBase particlesystem;

  /** Particle deflector/attractor/collision data. */
  struct PartDeflect *pd;
  /** If exists, saved in file. */
  struct SoftBody *soft;
  /** Object duplicator for group. */
  struct Collection *instance_collection;

  /** If fluidsim enabled, store additional settings. */
  struct FluidsimSettings *fluidsimSettings
      DNA_DEPRECATED; /* XXX deprecated... replaced by mantaflow, keep for readfile */

  ListBase pc_ids;

  /** Settings for Bullet rigid body. */
  struct RigidBodyOb *rigidbody_object;
  /** Settings for Bullet constraint. */
  struct RigidBodyCon *rigidbody_constraint;

  /** Offset for image empties. */
  float ima_ofs[2];
  /** Must be non-null when object is an empty image. */
  ImageUser *iuser;
  char empty_image_visibility_flag;
  char empty_image_depth;
  char empty_image_flag;
  char _pad8[5];

  struct PreviewImage *preview;

  ObjectLineArt lineart;

  /** Runtime evaluation data (keep last). */
  Object_Runtime runtime;

  /************Game engine**************/

  /** Contains data for levels of detail. */
  ListBase lodlevels;
  LodLevel *currentlod;
  float lodfactor, _pad4[1];

  /* settings for game engine bullet soft body */
  struct BulletSoftBody *bsoft;

  short scaflag;    /* ui state for game logic */
  short scavisflag; /* more display settings for game logic */
  short _pad53[2];

  /* during realtime */

  /* note that inertia is only called inertia for historical reasons
   * and is not changed to avoid DNA surgery. It actually reflects the
   * Size value in the GameButtons (= radius) */

  float mass, damping, inertia;
  /* The form factor k is introduced to give the user more control
   * and to fix incompatibility problems.
   * For rotational symmetric objects, the inertia value can be
   * expressed as: Theta = k * m * r^2
   * where m = Mass, r = Radius
   * For a Sphere, the form factor is by default = 0.4
   */

  float formfactor;
  float rdamping;
  float margin;
  float max_vel;    /* clamp the maximum velocity 0.0 is disabled */
  float min_vel;    /* clamp the minimum velocity 0.0 is disabled */
  float max_angvel; /* clamp the maximum angular velocity, 0.0 is disabled */
  float min_angvel; /* clamp the minimum angular velocity, 0.0 is disabled */
  float obstacleRad;

  /* "Character" physics properties */
  float step_height;
  float jump_speed;
  float fall_speed;
  float max_slope;
  short max_jumps;

  /* for now used to temporarily holds the type of collision object */
  short body_type;

  /** bit masks of game controllers that are active */
  unsigned int state;
  /** bit masks of initial state as recorded by the users */
  unsigned int init_state;

  ListBase prop;        /* game logic property list (not to be confused with IDProperties) */
  ListBase sensors;     /* game logic sensors */
  ListBase controllers; /* game logic controllers */
  ListBase actuators;   /* game logic actuators */
  ListBase components;  /* python components */

  float sf; /* sf is time-offset */

  int gameflag;
  int gameflag2;

  float anisotropicFriction[3];

  /* dynamic properties */
  float friction, rolling_friction, fh, reflect;
  float fhdist, xyfrict;
  short dynamode, _pad51[3];

  /* rigid body ccd */
  float ccd_motion_threshold;
  float ccd_swept_sphere_radius;

  /********End of Game engine***********/

} Object;

/* Warning, this is not used anymore because hooks are now modifiers */
typedef struct ObHook {
  struct ObHook *next, *prev;

  struct Object *parent;
  /** Matrix making current transform unmodified. */
  float parentinv[4][4];
  /** Temp matrix while hooking. */
  float mat[4][4];
  /** Visualization of hook. */
  float cent[3];
  /** If not zero, falloff is distance where influence zero. */
  float falloff;

  /** MAX_NAME. */
  char name[64];

  int *indexar;
  /** Curindex is cache for fast lookup. */
  int totindex, curindex;
  /** Active is only first hook, for button menu. */
  short type, active;
  float force;
} ObHook;

/* **************** OBJECT ********************* */

/***********Game engine****************/
/* dynamode */
#define OB_FH_NOR 2
/********End of Game engine************/

/* used many places, should be specialized. */
#define SELECT 1

#define OBJECT_ACTIVE_MODIFIER_NONE -1

/* type */
enum {
  OB_EMPTY = 0,
  OB_MESH = 1,
  OB_CURVE = 2,
  OB_SURF = 3,
  OB_FONT = 4,
  OB_MBALL = 5,

  OB_LAMP = 10,
  OB_CAMERA = 11,

  OB_SPEAKER = 12,
  OB_LIGHTPROBE = 13,

  OB_LATTICE = 22,

  OB_ARMATURE = 25,

  /** Grease Pencil object used in 3D view but not used for annotation in 2D. */
  OB_GPENCIL = 26,

  OB_HAIR = 27,

  OB_POINTCLOUD = 28,

  OB_VOLUME = 29,

  /* Keep last. */
  OB_TYPE_MAX,
};

/* check if the object type supports materials */
#define OB_TYPE_SUPPORT_MATERIAL(_type) \
  (((_type) >= OB_MESH && (_type) <= OB_MBALL) || ((_type) >= OB_GPENCIL && (_type) <= OB_VOLUME))
#define OB_TYPE_SUPPORT_VGROUP(_type) (ELEM(_type, OB_MESH, OB_LATTICE, OB_GPENCIL))
#define OB_TYPE_SUPPORT_EDITMODE(_type) \
  (ELEM(_type, OB_MESH, OB_FONT, OB_CURVE, OB_SURF, OB_MBALL, OB_LATTICE, OB_ARMATURE))
#define OB_TYPE_SUPPORT_PARVERT(_type) (ELEM(_type, OB_MESH, OB_SURF, OB_CURVE, OB_LATTICE))

/** Matches #OB_TYPE_SUPPORT_EDITMODE. */
#define OB_DATA_SUPPORT_EDITMODE(_type) (ELEM(_type, ID_ME, ID_CU, ID_MB, ID_LT, ID_AR))

/* is this ID type used as object data */
#define OB_DATA_SUPPORT_ID(_id_type) \
  (ELEM(_id_type, \
        ID_ME, \
        ID_CU, \
        ID_MB, \
        ID_LA, \
        ID_SPK, \
        ID_LP, \
        ID_CA, \
        ID_LT, \
        ID_GD, \
        ID_AR, \
        ID_HA, \
        ID_PT, \
        ID_VO))

#define OB_DATA_SUPPORT_ID_CASE \
  ID_ME: \
  case ID_CU: \
  case ID_MB: \
  case ID_LA: \
  case ID_SPK: \
  case ID_LP: \
  case ID_CA: \
  case ID_LT: \
  case ID_GD: \
  case ID_AR: \
  case ID_HA: \
  case ID_PT: \
  case ID_VO

/* partype: first 4 bits: type */
enum {
  PARTYPE = (1 << 4) - 1,
  PAROBJECT = 0,
  PARSKEL = 4,
  PARVERT1 = 5,
  PARVERT3 = 6,
  PARBONE = 7,

  /** Slow parenting - is not threadsafe and/or may give errors after jumping. */
  PARSLOW = 16,

};

/* (short) transflag */
enum {
  OB_TRANSFORM_ADJUST_ROOT_PARENT_FOR_VIEW_LOCK = 1 << 0,
  OB_TRANSFLAG_UNUSED_1 = 1 << 1, /* cleared */
  OB_NEG_SCALE = 1 << 2,
  OB_TRANSFLAG_UNUSED_3 = 1 << 3, /* cleared */
  OB_DUPLIVERTS = 1 << 4,
  OB_DUPLIROT = 1 << 5,
  OB_TRANSFLAG_UNUSED_6 = 1 << 6, /* cleared */
  /* runtime, calculate derivedmesh for dupli before it's used */
  OB_TRANSFLAG_UNUSED_7 = 1 << 7, /* dirty */
  OB_DUPLICOLLECTION = 1 << 8,
  OB_DUPLIFACES = 1 << 9,
  OB_DUPLIFACES_SCALE = 1 << 10,
  OB_DUPLIPARTS = 1 << 11,
  OB_TRANSFLAG_UNUSED_12 = 1 << 12, /* cleared */
  /* runtime constraints disable */
  OB_NO_CONSTRAINTS = 1 << 13,
  OB_TRANSFLAG_OVERRIDE_GAME_PRIORITY = 1 << 14,  // Game engine transition

  OB_DUPLI = OB_DUPLIVERTS | OB_DUPLICOLLECTION | OB_DUPLIFACES | OB_DUPLIPARTS,
};

/* (short) trackflag / upflag */
enum {
  OB_POSX = 0,
  OB_POSY = 1,
  OB_POSZ = 2,
  OB_NEGX = 3,
  OB_NEGY = 4,
  OB_NEGZ = 5,
};

/* dtx: flags (short) */
enum {
  OB_DRAWBOUNDOX = 1 << 0,
  OB_AXIS = 1 << 1,
  OB_TEXSPACE = 1 << 2,
  OB_DRAWNAME = 1 << 3,
  /* OB_DRAWIMAGE = 1 << 4, */ /* UNUSED */
  /* for solid+wire display */
  OB_DRAWWIRE = 1 << 5,
  /* For overdrawing. */
  OB_DRAW_IN_FRONT = 1 << 6,
  /* Enable transparent draw. */
  OB_DRAWTRANSP = 1 << 7,
  OB_DRAW_ALL_EDGES = 1 << 8, /* only for meshes currently */
  OB_DRAW_NO_SHADOW_CAST = 1 << 9,
  /* Enable lights for grease pencil. */
  OB_USE_GPENCIL_LIGHTS = 1 << 10,
};

/* empty_drawtype: no flags */
enum {
  OB_ARROWS = 1,
  OB_PLAINAXES = 2,
  OB_CIRCLE = 3,
  OB_SINGLE_ARROW = 4,
  OB_CUBE = 5,
  OB_EMPTY_SPHERE = 6,
  OB_EMPTY_CONE = 7,
  OB_EMPTY_IMAGE = 8,
};

/* gpencil add types */
enum {
  GP_EMPTY = 0,
  GP_STROKE = 1,
  GP_MONKEY = 2,
  GP_LRT_SCENE = 3,
  GP_LRT_OBJECT = 4,
  GP_LRT_COLLECTION = 5,
};

/* boundtype */
enum {
  OB_BOUND_BOX = 0,
  OB_BOUND_SPHERE = 1,
  OB_BOUND_CYLINDER = 2,
  OB_BOUND_CONE = 3,
<<<<<<< HEAD
  OB_BOUND_TRIANGLE_MESH = 4,
  OB_BOUND_CONVEX_HULL = 5,
  /*  OB_BOUND_DYN_MESH      = 6, */ /*UNUSED*/
=======
  // OB_BOUND_TRIANGLE_MESH = 4, /* UNUSED */
  // OB_BOUND_CONVEX_HULL = 5,   /* UNUSED */
  // OB_BOUND_DYN_MESH = 6,      /* UNUSED */
>>>>>>> f8d8f28e
  OB_BOUND_CAPSULE = 7,
  OB_BOUND_EMPTY = 8,
};

/* lod flags */
enum {
  OB_LOD_USE_MESH = 1 << 0,
  OB_LOD_USE_MAT = 1 << 1,
  OB_LOD_USE_HYST = 1 << 2,
};

/* **************** BASE ********************* */

/* base->flag_legacy */
enum {
  BA_WAS_SEL = (1 << 1),
  /* NOTE: BA_HAS_RECALC_DATA can be re-used later if freed in readfile.c. */
  // BA_HAS_RECALC_OB = (1 << 2),  /* DEPRECATED */
  // BA_HAS_RECALC_DATA =  (1 << 3),  /* DEPRECATED */
  /** DEPRECATED, was runtime only, but was reusing an older flag. */
  BA_SNAP_FIX_DEPS_FIASCO = (1 << 2),
};

/* NOTE: this was used as a proper setting in past, so nullify before using */
#define BA_TEMP_TAG (1 << 5)

/**
 * Even if this is tagged for transform, this flag means it's being locked in place.
 * Use for #SCE_XFORM_SKIP_CHILDREN.
 */
#define BA_TRANSFORM_LOCKED_IN_PLACE (1 << 7)

#define BA_TRANSFORM_CHILD (1 << 8)   /* child of a transformed object */
#define BA_TRANSFORM_PARENT (1 << 13) /* parent of a transformed object */

#define OB_FROMDUPLI (1 << 9)
#define OB_DONE (1 << 10) /* unknown state, clear before use */
#ifdef DNA_DEPRECATED_ALLOW
#  define OB_FLAG_UNUSED_11 (1 << 11) /* cleared */
#  define OB_FLAG_UNUSED_12 (1 << 12) /* cleared */
#endif

/* controller state */
#define OB_MAX_STATES 30

/* collision masks */
#define OB_MAX_COL_MASKS 16

/* ob->gameflag */
enum {
  OB_DYNAMIC = 1 << 0,
  OB_CHILD = 1 << 1,
  OB_ACTOR = 1 << 2,
  OB_INERTIA_LOCK_X = 1 << 3,
  OB_INERTIA_LOCK_Y = 1 << 4,
  OB_INERTIA_LOCK_Z = 1 << 5,
  OB_DO_FH = 1 << 6,
  OB_ROT_FH = 1 << 7,
  OB_ANISOTROPIC_FRICTION = 1 << 8,
  OB_GHOST = 1 << 9,
  OB_RIGID_BODY = 1 << 10,
  OB_BOUNDS = 1 << 11,

  OB_COLLISION_RESPONSE = 1 << 12,
  OB_SECTOR = 1 << 13,
  OB_PROP = 1 << 14,
  OB_MAINACTOR = 1 << 15,

  OB_COLLISION = 1 << 16,
  OB_SOFT_BODY = 1 << 17,
  OB_OCCLUDER = 1 << 18,
  OB_SENSOR = 1 << 19,
  OB_NAVMESH = 1 << 20,
  OB_HASOBSTACLE = 1 << 21,
  OB_CHARACTER = 1 << 22,

  OB_RECORD_ANIMATION = 1 << 23,

  OB_OVERLAY_COLLECTION = 1 << 24,

  OB_LOD_UPDATE_PHYSICS = 1 << 25,
};

/* ob->gameflag2 */
enum {
  OB_NEVER_DO_ACTIVITY_CULLING = 1 << 0,
  OB_LOCK_RIGID_BODY_X_AXIS = 1 << 2,
  OB_LOCK_RIGID_BODY_Y_AXIS = 1 << 3,
  OB_LOCK_RIGID_BODY_Z_AXIS = 1 << 4,
  OB_LOCK_RIGID_BODY_X_ROT_AXIS = 1 << 5,
  OB_LOCK_RIGID_BODY_Y_ROT_AXIS = 1 << 6,
  OB_LOCK_RIGID_BODY_Z_ROT_AXIS = 1 << 7,
  OB_CCD_RIGID_BODY = 1 << 8,

  /*	OB_LIFE     = OB_PROP | OB_DYNAMIC | OB_ACTOR | OB_MAINACTOR | OB_CHILD, */
};

/* ob->body_type */
enum {
  OB_BODY_TYPE_NO_COLLISION = 0,
  OB_BODY_TYPE_STATIC = 1,
  OB_BODY_TYPE_DYNAMIC = 2,
  OB_BODY_TYPE_RIGID = 3,
  OB_BODY_TYPE_SOFT = 4,
  OB_BODY_TYPE_OCCLUDER = 5,
  OB_BODY_TYPE_SENSOR = 6,
  OB_BODY_TYPE_NAVMESH = 7,
  OB_BODY_TYPE_CHARACTER = 8,
};

/* ob->scavisflag */
enum {
  OB_VIS_SENS = 1 << 0,
  OB_VIS_CONT = 1 << 1,
  OB_VIS_ACT = 1 << 2,
};

/* ob->scaflag */
enum {
  OB_SHOWSENS = 1 << 6,
  OB_SHOWACT = 1 << 7,
  OB_ADDSENS = 1 << 8,
  OB_ADDCONT = 1 << 9,
  OB_ADDACT = 1 << 10,
  OB_SHOWCONT = 1 << 11,
  OB_ALLSTATE = 1 << 12,
  OB_INITSTBIT = 1 << 13,
  OB_DEBUGSTATE = 1 << 14,
  OB_SHOWSTATE = 1 << 15,
};

/* ob->restrictflag */
enum {
  OB_RESTRICT_VIEWPORT = 1 << 0,
  OB_RESTRICT_SELECT = 1 << 1,
  OB_RESTRICT_RENDER = 1 << 2,
};

/* ob->shapeflag */
enum {
  OB_SHAPE_LOCK = 1 << 0,
#ifdef DNA_DEPRECATED_ALLOW
  OB_SHAPE_FLAG_UNUSED_1 = 1 << 1, /* cleared */
#endif
  OB_SHAPE_EDIT_MODE = 1 << 2,
};

/* ob->nlaflag */
enum {
  OB_ADS_UNUSED_1 = 1 << 0, /* cleared */
  OB_ADS_UNUSED_2 = 1 << 1, /* cleared */
  /* object-channel expanded status */
  OB_ADS_COLLAPSED = 1 << 10,
  /* object's ipo-block */
  /* OB_ADS_SHOWIPO = 1 << 11, */ /* UNUSED */
  /* object's constraint channels */
  /* OB_ADS_SHOWCONS = 1 << 12, */ /* UNUSED */
  /* object's material channels */
  /* OB_ADS_SHOWMATS = 1 << 13, */ /* UNUSED */
  /* object's marticle channels */
  /* OB_ADS_SHOWPARTS = 1 << 14, */ /* UNUSED */
};

/* ob->protectflag */
enum {
  OB_LOCK_LOCX = 1 << 0,
  OB_LOCK_LOCY = 1 << 1,
  OB_LOCK_LOCZ = 1 << 2,
  OB_LOCK_LOC = OB_LOCK_LOCX | OB_LOCK_LOCY | OB_LOCK_LOCZ,
  OB_LOCK_ROTX = 1 << 3,
  OB_LOCK_ROTY = 1 << 4,
  OB_LOCK_ROTZ = 1 << 5,
  OB_LOCK_ROT = OB_LOCK_ROTX | OB_LOCK_ROTY | OB_LOCK_ROTZ,
  OB_LOCK_SCALEX = 1 << 6,
  OB_LOCK_SCALEY = 1 << 7,
  OB_LOCK_SCALEZ = 1 << 8,
  OB_LOCK_SCALE = OB_LOCK_SCALEX | OB_LOCK_SCALEY | OB_LOCK_SCALEZ,
  OB_LOCK_ROTW = 1 << 9,
  OB_LOCK_ROT4D = 1 << 10,
};

/* ob->duplicator_visibility_flag */
enum {
  OB_DUPLI_FLAG_VIEWPORT = 1 << 0,
  OB_DUPLI_FLAG_RENDER = 1 << 1,
};

/* ob->empty_image_depth */
#define OB_EMPTY_IMAGE_DEPTH_DEFAULT 0
#define OB_EMPTY_IMAGE_DEPTH_FRONT 1
#define OB_EMPTY_IMAGE_DEPTH_BACK 2

/** #Object.empty_image_visibility_flag */
enum {
  OB_EMPTY_IMAGE_HIDE_PERSPECTIVE = 1 << 0,
  OB_EMPTY_IMAGE_HIDE_ORTHOGRAPHIC = 1 << 1,
  OB_EMPTY_IMAGE_HIDE_BACK = 1 << 2,
  OB_EMPTY_IMAGE_HIDE_FRONT = 1 << 3,
  OB_EMPTY_IMAGE_HIDE_NON_AXIS_ALIGNED = 1 << 4,
};

/** #Object.empty_image_flag */
enum {
  OB_EMPTY_IMAGE_USE_ALPHA_BLEND = 1 << 0,
};

#define MAX_DUPLI_RECUR 8

#ifdef __cplusplus
}
#endif<|MERGE_RESOLUTION|>--- conflicted
+++ resolved
@@ -741,15 +741,9 @@
   OB_BOUND_SPHERE = 1,
   OB_BOUND_CYLINDER = 2,
   OB_BOUND_CONE = 3,
-<<<<<<< HEAD
   OB_BOUND_TRIANGLE_MESH = 4,
   OB_BOUND_CONVEX_HULL = 5,
   /*  OB_BOUND_DYN_MESH      = 6, */ /*UNUSED*/
-=======
-  // OB_BOUND_TRIANGLE_MESH = 4, /* UNUSED */
-  // OB_BOUND_CONVEX_HULL = 5,   /* UNUSED */
-  // OB_BOUND_DYN_MESH = 6,      /* UNUSED */
->>>>>>> f8d8f28e
   OB_BOUND_CAPSULE = 7,
   OB_BOUND_EMPTY = 8,
 };
