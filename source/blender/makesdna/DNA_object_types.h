/*
 * This program is free software; you can redistribute it and/or
 * modify it under the terms of the GNU General Public License
 * as published by the Free Software Foundation; either version 2
 * of the License, or (at your option) any later version.
 *
 * This program is distributed in the hope that it will be useful,
 * but WITHOUT ANY WARRANTY; without even the implied warranty of
 * MERCHANTABILITY or FITNESS FOR A PARTICULAR PURPOSE.  See the
 * GNU General Public License for more details.
 *
 * You should have received a copy of the GNU General Public License
 * along with this program; if not, write to the Free Software Foundation,
 * Inc., 51 Franklin Street, Fifth Floor, Boston, MA 02110-1301, USA.
 *
 * The Original Code is Copyright (C) 2001-2002 by NaN Holding BV.
 * All rights reserved.
 */

/** \file
 * \ingroup DNA
 * \brief Object is a sort of wrapper for general info.
 */

#ifndef __DNA_OBJECT_TYPES_H__
#define __DNA_OBJECT_TYPES_H__

#include "DNA_object_enums.h"

#include "DNA_defs.h"
#include "DNA_customdata_types.h"
#include "DNA_listBase.h"
#include "DNA_ID.h"
#include "DNA_action_types.h" /* bAnimVizSettings */

#ifdef __cplusplus
extern "C" {
#endif

struct AnimData;
struct BoundBox;
struct DerivedMesh;
struct FluidsimSettings;
struct GpencilBatchCache;
struct Ipo;
struct Material;
struct Object;
struct PartDeflect;
struct ParticleSystem;
struct Path;
struct RigidBodyOb;
struct SculptSession;
struct SoftBody;
struct bGPdata;

/* Vertex Groups - Name Info */
typedef struct bDeformGroup {
  struct bDeformGroup *next, *prev;
  /** MAX_VGROUP_NAME. */
  char name[64];
  /* need this flag for locking weights */
  char flag, _pad0[7];
} bDeformGroup;

/* Face Maps*/
typedef struct bFaceMap {
  struct bFaceMap *next, *prev;
  /** MAX_VGROUP_NAME. */
  char name[64];
  char flag;
  char _pad0[7];
} bFaceMap;

#define MAX_VGROUP_NAME 64

/* bDeformGroup->flag */
#define DG_LOCK_WEIGHT 1

/**
 * The following illustrates the orientation of the
 * bounding box in local space
 *
 * <pre>
 *
 * Z  Y
 * | /
 * |/
 * .-----X
 *     2----------6
 *    /|         /|
 *   / |        / |
 *  1----------5  |
 *  |  |       |  |
 *  |  3-------|--7
 *  | /        | /
 *  |/         |/
 *  0----------4
 * </pre>
 */
typedef struct BoundBox {
  float vec[8][3];
  int flag;
  char _pad0[4];
} BoundBox;

/* boundbox flag */
enum {
  BOUNDBOX_DISABLED = (1 << 0),
  BOUNDBOX_DIRTY = (1 << 1),
};

<<<<<<< HEAD
/* Forward declaration for cache bbone deformation information.
 *
 * TODO(sergey): Consider moving it to more appropriate place. */
struct ObjectBBoneDeform;
=======
typedef struct LodLevel {
  struct LodLevel *next, *prev;
  struct Object *source;
  int flags;
  float distance;
  char _pad0[4];
  int obhysteresis;
} LodLevel;
>>>>>>> c8fc23fd

struct CustomData_MeshMasks;

/* Not saved in file! */
typedef struct Object_Runtime {
  /**
   * The custom data layer mask that was last used
   * to calculate mesh_eval and mesh_deform_eval.
   */
  CustomData_MeshMasks last_data_mask;

  /** Did last modifier stack generation need mapping support? */
  char last_need_mapping;

  char _pad0[3];

  /** Only used for drawing the parent/child help-line. */
  float parent_display_origin[3];

  /** Axis aligned boundbox (in localspace). */
  struct BoundBox *bb;

  /**
   * Original mesh pointer, before object->data was changed to point
   * to mesh_eval.
   * Is assigned by dependency graph's copy-on-write evaluation.
   */
  struct Mesh *mesh_orig;
  /**
   * Mesh structure created during object evaluation.
   * It has all modifiers applied.
   */
  struct Mesh *mesh_eval;
  /**
   * Mesh structure created during object evaluation.
   * It has deforemation only modifiers applied on it.
   */
  struct Mesh *mesh_deform_eval;

  /** Runtime evaluated curve-specific data, not stored in the file. */
  struct CurveCache *curve_cache;

  /** Runtime grease pencil drawing data */
  struct GpencilBatchCache *gpencil_cache;
} Object_Runtime;

typedef struct Object {
<<<<<<< HEAD
	ID id;
	/** Animation data (must be immediately after id for utilities to use it). */
	struct AnimData *adt;
	/** Runtime (must be immediately after id for utilities to use it). */
	struct DrawDataList drawdata;

	struct SculptSession *sculpt;

	short type, partype;
	/** Can be vertexnrs. */
	int par1, par2, par3;
	/** String describing subobject info, MAX_ID_NAME-2. */
	char parsubstr[64];
	struct Object *parent, *track;
	/* if ob->proxy (or proxy_group), this object is proxy for object ob->proxy */
	/* proxy_from is set in target back to the proxy. */
	struct Object *proxy, *proxy_group, *proxy_from;
	/** Old animation system, deprecated for 2.5. */
	struct Ipo *ipo  DNA_DEPRECATED;
	/* struct Path *path; */
	struct bAction *action  DNA_DEPRECATED;	 // XXX deprecated... old animation system
	struct bAction *poselib;
	/** Pose data, armature objects only. */
	struct bPose *pose;
	/** Pointer to objects data - an 'ID' or NULL. */
	void *data;

	/** Grease Pencil data. */
	struct bGPdata *gpd  DNA_DEPRECATED; // XXX deprecated... replaced by gpencil object, keep for readfile

	/** Settings for visualization of object-transform animation. */
	bAnimVizSettings avs;
	/** Motion path cache for this object. */
	bMotionPath *mpath;
	void *_pad0;

	ListBase constraintChannels  DNA_DEPRECATED; // XXX deprecated... old animation system
	ListBase effect  DNA_DEPRECATED;             // XXX deprecated... keep for readfile
	/** List of bDeformGroup (vertex groups) names and flag only. */
	ListBase defbase;
	/** List of ModifierData structures. */
	ListBase modifiers;
	/** List of GpencilModifierData structures. */
	ListBase greasepencil_modifiers;
	/** List of facemaps. */
	ListBase fmaps;
	/** List of viewport effects. Actually only used by grease pencil. */
	ListBase shader_fx;

	/** Local object mode. */
	int mode;
	int restore_mode;

	/* materials */
	/** Material slots. */
	struct Material **mat;
	/** A boolean field, with each byte 1 if corresponding material is linked to object. */
	char *matbits;
	/** Copy of mesh, curve & meta struct member of same name (keep in sync). */
	int totcol;
	/** Currently selected material in the UI. */
	int actcol;

	/* rot en drot have to be together! (transform('r' en 's')) */
	float loc[3], dloc[3];
	/** Scale (can be negative). */
	float scale[3];
	/** DEPRECATED, 2.60 and older only. */
	float dsize[3] DNA_DEPRECATED ;
	/** Ack!, changing. */
	float dscale[3];
	/** Euler rotation. */
	float rot[3], drot[3];
	/** Quaternion rotation. */
	float quat[4], dquat[4];
	/** Axis angle rotation - axis part. */
	float rotAxis[3], drotAxis[3];
	/** Axis angle rotation - angle part. */
	float rotAngle, drotAngle;
	/** Final worldspace matrix with constraints & animsys applied. */
	float obmat[4][4];
	/** Inverse result of parent, so that object doesn't 'stick' to parent. */
	float parentinv[4][4];
	/** Inverse result of constraints.
	 * doesn't include effect of parent or object local transform. */
	float constinv[4][4];
	/**
	 * Inverse matrix of 'obmat' for any other use than rendering!
	 *
	 * \note this isn't assured to be valid as with 'obmat',
	 * before using this value you should do...
	 * invert_m4_m4(ob->imat, ob->obmat);
	 */
	float imat[4][4];

	/* Previously 'imat' was used at render time, but as other places use it too
	 * the interactive ui of 2.5 creates problems. So now only 'imat_ren' should
	 * be used when ever the inverse of ob->obmat * re->viewmat is needed! - jahka
	 */
	float imat_ren[4][4];

	/** Copy of Base's layer in the scene. */
	unsigned int lay DNA_DEPRECATED;

	/** Copy of Base. */
	short flag;
	/** Deprecated, use 'matbits'. */
	short colbits DNA_DEPRECATED;

	/** Transformation settings and transform locks . */
	short transflag, protectflag;
	short trackflag, upflag;
	/** Used for DopeSheet filtering settings (expanded/collapsed). */
	short nlaflag;

	char _pad1;
	char duplicator_visibility_flag;

	/* Depsgraph */
	/** Used by depsgraph, flushed from base. */
	short base_flag;
	/** Used by viewport, synced from base. */
	unsigned short base_local_view_bits;

	/** Collision mask settings */
	unsigned short col_group, col_mask;

	/** Rotation mode - uses defines set out in DNA_action_types.h for PoseChannel rotations.... */
	short rotmode;

	/** Bounding box use for drawing. */
	char boundtype;
	/** Bounding box type used for collision. */
	char collision_boundtype;

	/** Viewport draw extra settings. */
	short dtx;
	/** Viewport draw type. */
	char dt;
	char empty_drawtype;
	float empty_drawsize;
	/** Dupliface scale. */
	float instance_faces_scale;

	/** Custom index, for renderpasses. */
	short index;
	/** Current deformation group, note: index starts at 1. */
	unsigned short actdef;
	/** Current face map, note: index starts at 1. */
	unsigned short actfmap;
	char _pad2[2];
	/** Object color (in most cases the material color is used for drawing). */
	float color[4];

	/** Softbody settings. */
	short softflag;

	/** For restricting view, select, render etc. accessible in outliner. */
	char restrictflag;

	/** Flag for pinning. */
	char  shapeflag;
	/** Current shape key for menu or pinned. */
	short shapenr;

	char _pad3[2];

	/** Object constraints. */
	ListBase constraints;
	ListBase nlastrips  DNA_DEPRECATED;			// XXX deprecated... old animation system
	ListBase hooks  DNA_DEPRECATED;				// XXX deprecated... old animation system
	/** Particle systems. */
	ListBase particlesystem;

	/** Particle deflector/attractor/collision data. */
	struct PartDeflect *pd;
	/** If exists, saved in file. */
	struct SoftBody *soft;
	/** Object duplicator for group. */
	struct Collection *instance_collection;

	/** If fluidsim enabled, store additional settings. */
	struct FluidsimSettings *fluidsimSettings;

	struct DerivedMesh *derivedDeform, *derivedFinal;

	/************Game engine**************/

	/* settings for game engine bullet soft body */
	struct BulletSoftBody *bsoft;

	short scaflag;			/* ui state for game logic */
	short scavisflag;		/* more display settings for game logic */
	short _pad53[2];

	/* during realtime */

	/* note that inertia is only called inertia for historical reasons
	 * and is not changed to avoid DNA surgery. It actually reflects the 
	 * Size value in the GameButtons (= radius) */

	float mass, damping, inertia;
	/* The form factor k is introduced to give the user more control
	 * and to fix incompatibility problems.
	 * For rotational symmetric objects, the inertia value can be
	 * expressed as: Theta = k * m * r^2
	 * where m = Mass, r = Radius
	 * For a Sphere, the form factor is by default = 0.4
	 */

	float formfactor;
	float rdamping;
	float margin;
	float max_vel; /* clamp the maximum velocity 0.0 is disabled */
	float min_vel; /* clamp the minimum velocity 0.0 is disabled */
	float max_angvel; /* clamp the maximum angular velocity, 0.0 is disabled */
	float min_angvel; /* clamp the minimum angular velocity, 0.0 is disabled */
	float obstacleRad;
	
	/* "Character" physics properties */
	float step_height;
	float jump_speed;
	float fall_speed;
	short max_jumps;

	/* for now used to temporarily holds the type of collision object */
	short  body_type, _pad52[2];
	
	/** the custom data layer mask that was last used to calculate derivedDeform and derivedFinal */
	uint64_t lastDataMask;
	/** (extra) custom data layer mask to use for creating derivedmesh, set by depsgraph */
	uint64_t customdata_mask;
	/** bit masks of game controllers that are active */
	unsigned int state;
	/** bit masks of initial state as recorded by the users */
	unsigned int init_state;

	ListBase prop;			/* game logic property list (not to be confused with IDProperties) */
	ListBase sensors;		/* game logic sensors */
	ListBase controllers;	/* game logic controllers */
	ListBase actuators;		/* game logic actuators */

	float sf; /* sf is time-offset */

	int gameflag;
	int gameflag2;

	float anisotropicFriction[3];

	/* dynamic properties */
	float friction, rolling_friction, fh, reflect;
	float fhdist, xyfrict;
	short dynamode, _pad51[3];
	/********End of Game engine***********/

	ListBase pc_ids;

	/** Settings for Bullet rigid body. */
	struct RigidBodyOb *rigidbody_object;
	/** Settings for Bullet constraint. */
	struct RigidBodyCon *rigidbody_constraint;

	/** Offset for image empties. */
	float ima_ofs[2];
	/** Must be non-null when object is an empty image. */
	ImageUser *iuser;
	char empty_image_visibility_flag;
	char empty_image_depth;
	char empty_image_flag;
	char _pad8[1];

	int select_id;

	struct PreviewImage *preview;

	/** Runtime evaluation data (keep last). */
	Object_Runtime runtime;
=======
  ID id;
  /** Animation data (must be immediately after id for utilities to use it). */
  struct AnimData *adt;
  /** Runtime (must be immediately after id for utilities to use it). */
  struct DrawDataList drawdata;

  struct SculptSession *sculpt;

  short type, partype;
  /** Can be vertexnrs. */
  int par1, par2, par3;
  /** String describing subobject info, MAX_ID_NAME-2. */
  char parsubstr[64];
  struct Object *parent, *track;
  /* if ob->proxy (or proxy_group), this object is proxy for object ob->proxy */
  /* proxy_from is set in target back to the proxy. */
  struct Object *proxy, *proxy_group, *proxy_from;
  /** Old animation system, deprecated for 2.5. */
  struct Ipo *ipo DNA_DEPRECATED;
  /* struct Path *path; */
  struct bAction *action DNA_DEPRECATED;  // XXX deprecated... old animation system
  struct bAction *poselib;
  /** Pose data, armature objects only. */
  struct bPose *pose;
  /** Pointer to objects data - an 'ID' or NULL. */
  void *data;

  /** Grease Pencil data. */
  struct bGPdata *gpd
      DNA_DEPRECATED;  // XXX deprecated... replaced by gpencil object, keep for readfile

  /** Settings for visualization of object-transform animation. */
  bAnimVizSettings avs;
  /** Motion path cache for this object. */
  bMotionPath *mpath;
  void *_pad0;

  ListBase constraintChannels DNA_DEPRECATED;  // XXX deprecated... old animation system
  ListBase effect DNA_DEPRECATED;              // XXX deprecated... keep for readfile
  /** List of bDeformGroup (vertex groups) names and flag only. */
  ListBase defbase;
  /** List of ModifierData structures. */
  ListBase modifiers;
  /** List of GpencilModifierData structures. */
  ListBase greasepencil_modifiers;
  /** List of facemaps. */
  ListBase fmaps;
  /** List of viewport effects. Actually only used by grease pencil. */
  ListBase shader_fx;

  /** Local object mode. */
  int mode;
  int restore_mode;

  /* materials */
  /** Material slots. */
  struct Material **mat;
  /** A boolean field, with each byte 1 if corresponding material is linked to object. */
  char *matbits;
  /** Copy of mesh, curve & meta struct member of same name (keep in sync). */
  int totcol;
  /** Currently selected material in the UI. */
  int actcol;

  /* rot en drot have to be together! (transform('r' en 's')) */
  float loc[3], dloc[3];
  /** Scale (can be negative). */
  float scale[3];
  /** DEPRECATED, 2.60 and older only. */
  float dsize[3] DNA_DEPRECATED;
  /** Ack!, changing. */
  float dscale[3];
  /** Euler rotation. */
  float rot[3], drot[3];
  /** Quaternion rotation. */
  float quat[4], dquat[4];
  /** Axis angle rotation - axis part. */
  float rotAxis[3], drotAxis[3];
  /** Axis angle rotation - angle part. */
  float rotAngle, drotAngle;
  /** Final worldspace matrix with constraints & animsys applied. */
  float obmat[4][4];
  /** Inverse result of parent, so that object doesn't 'stick' to parent. */
  float parentinv[4][4];
  /** Inverse result of constraints.
   * doesn't include effect of parent or object local transform. */
  float constinv[4][4];
  /**
   * Inverse matrix of 'obmat' for any other use than rendering!
   *
   * \note this isn't assured to be valid as with 'obmat',
   * before using this value you should do...
   * invert_m4_m4(ob->imat, ob->obmat);
   */
  float imat[4][4];

  /* Previously 'imat' was used at render time, but as other places use it too
   * the interactive ui of 2.5 creates problems. So now only 'imat_ren' should
   * be used when ever the inverse of ob->obmat * re->viewmat is needed! - jahka
   */
  float imat_ren[4][4];

  /** Copy of Base's layer in the scene. */
  unsigned int lay DNA_DEPRECATED;

  /** Copy of Base. */
  short flag;
  /** Deprecated, use 'matbits'. */
  short colbits DNA_DEPRECATED;

  /** Transformation settings and transform locks . */
  short transflag, protectflag;
  short trackflag, upflag;
  /** Used for DopeSheet filtering settings (expanded/collapsed). */
  short nlaflag;

  char _pad1;
  char duplicator_visibility_flag;

  /* Depsgraph */
  /** Used by depsgraph, flushed from base. */
  short base_flag;
  /** Used by viewport, synced from base. */
  unsigned short base_local_view_bits;

  /** Collision mask settings */
  unsigned short col_group, col_mask;

  /** Rotation mode - uses defines set out in DNA_action_types.h for PoseChannel rotations.... */
  short rotmode;

  /** Bounding box use for drawing. */
  char boundtype;
  /** Bounding box type used for collision. */
  char collision_boundtype;

  /** Viewport draw extra settings. */
  short dtx;
  /** Viewport draw type. */
  char dt;
  char empty_drawtype;
  float empty_drawsize;
  /** Dupliface scale. */
  float instance_faces_scale;

  /** Custom index, for renderpasses. */
  short index;
  /** Current deformation group, note: index starts at 1. */
  unsigned short actdef;
  /** Current face map, note: index starts at 1. */
  unsigned short actfmap;
  char _pad2[2];
  /** Object color (in most cases the material color is used for drawing). */
  float color[4];

  /** Softbody settings. */
  short softflag;

  /** For restricting view, select, render etc. accessible in outliner. */
  char restrictflag;

  /** Flag for pinning. */
  char shapeflag;
  /** Current shape key for menu or pinned. */
  short shapenr;

  char _pad3[2];

  /** Object constraints. */
  ListBase constraints;
  ListBase nlastrips DNA_DEPRECATED;  // XXX deprecated... old animation system
  ListBase hooks DNA_DEPRECATED;      // XXX deprecated... old animation system
  /** Particle systems. */
  ListBase particlesystem;

  /** Particle deflector/attractor/collision data. */
  struct PartDeflect *pd;
  /** If exists, saved in file. */
  struct SoftBody *soft;
  /** Object duplicator for group. */
  struct Collection *instance_collection;

  /** If fluidsim enabled, store additional settings. */
  struct FluidsimSettings *fluidsimSettings;

  struct DerivedMesh *derivedDeform, *derivedFinal;

  ListBase pc_ids;

  /** Settings for Bullet rigid body. */
  struct RigidBodyOb *rigidbody_object;
  /** Settings for Bullet constraint. */
  struct RigidBodyCon *rigidbody_constraint;

  /** Offset for image empties. */
  float ima_ofs[2];
  /** Must be non-null when object is an empty image. */
  ImageUser *iuser;
  char empty_image_visibility_flag;
  char empty_image_depth;
  char empty_image_flag;
  char _pad8[1];

  int select_id;

  /** Contains data for levels of detail. */
  ListBase lodlevels;
  LodLevel *currentlod;

  struct PreviewImage *preview;

  /** Runtime evaluation data (keep last). */
  Object_Runtime runtime;
>>>>>>> c8fc23fd
} Object;

/* Warning, this is not used anymore because hooks are now modifiers */
typedef struct ObHook {
  struct ObHook *next, *prev;

  struct Object *parent;
  /** Matrix making current transform unmodified. */
  float parentinv[4][4];
  /** Temp matrix while hooking. */
  float mat[4][4];
  /** Visualization of hook. */
  float cent[3];
  /** If not zero, falloff is distance where influence zero. */
  float falloff;

  /** MAX_NAME. */
  char name[64];

  int *indexar;
  /** Curindex is cache for fast lookup. */
  int totindex, curindex;
  /** Active is only first hook, for button menu. */
  short type, active;
  float force;
} ObHook;

/* **************** OBJECT ********************* */

/***********Game engine****************/
/* dynamode */
#define OB_FH_NOR	        2
/********End of Game engine************/

/* used many places... should be specialized  */
#define SELECT 1

/* type */
enum {
  OB_EMPTY = 0,
  OB_MESH = 1,
  OB_CURVE = 2,
  OB_SURF = 3,
  OB_FONT = 4,
  OB_MBALL = 5,

  OB_LAMP = 10,
  OB_CAMERA = 11,

  OB_SPEAKER = 12,
  OB_LIGHTPROBE = 13,

  OB_LATTICE = 22,

  OB_ARMATURE = 25,

  /** Grease Pencil object used in 3D view but not used for annotation in 2D. */
  OB_GPENCIL = 26,

  OB_TYPE_MAX,
};

/* check if the object type supports materials */
#define OB_TYPE_SUPPORT_MATERIAL(_type) \
  (((_type) >= OB_MESH && (_type) <= OB_MBALL) || ((_type) == OB_GPENCIL))
#define OB_TYPE_SUPPORT_VGROUP(_type) (ELEM(_type, OB_MESH, OB_LATTICE, OB_GPENCIL))
#define OB_TYPE_SUPPORT_EDITMODE(_type) \
  (ELEM(_type, OB_MESH, OB_FONT, OB_CURVE, OB_SURF, OB_MBALL, OB_LATTICE, OB_ARMATURE))
#define OB_TYPE_SUPPORT_PARVERT(_type) (ELEM(_type, OB_MESH, OB_SURF, OB_CURVE, OB_LATTICE))

/** Matches #OB_TYPE_SUPPORT_EDITMODE. */
#define OB_DATA_SUPPORT_EDITMODE(_type) (ELEM(_type, ID_ME, ID_CU, ID_MB, ID_LT, ID_AR))

/* is this ID type used as object data */
#define OB_DATA_SUPPORT_ID(_id_type) \
  (ELEM(_id_type, ID_ME, ID_CU, ID_MB, ID_LA, ID_SPK, ID_LP, ID_CA, ID_LT, ID_GD, ID_AR))

#define OB_DATA_SUPPORT_ID_CASE \
ID_ME: \
case ID_CU: \
case ID_MB: \
case ID_LA: \
case ID_SPK: \
case ID_LP: \
case ID_CA: \
case ID_LT: \
case ID_GD: \
case ID_AR

/* partype: first 4 bits: type */
enum {
<<<<<<< HEAD
	PARTYPE       = (1 << 4) - 1,
	PAROBJECT     = 0,
	PARSKEL       = 4,
	PARVERT1      = 5,
	PARVERT3      = 6,
	PARBONE       = 7,
	
	/** Slow parenting - is not threadsafe and/or may give errors after jumping. */
	PARSLOW = 16,
=======
  PARTYPE = (1 << 4) - 1,
  PAROBJECT = 0,
  PARSKEL = 4,
  PARVERT1 = 5,
  PARVERT3 = 6,
  PARBONE = 7,

>>>>>>> c8fc23fd
};

/* (short) transflag */
enum {
  OB_TRANSFLAG_UNUSED_0 = 1 << 0, /* cleared */
  OB_TRANSFLAG_UNUSED_1 = 1 << 1, /* cleared */
  OB_NEG_SCALE = 1 << 2,
  OB_TRANSFLAG_UNUSED_3 = 1 << 3, /* cleared */
  OB_DUPLIVERTS = 1 << 4,
  OB_DUPLIROT = 1 << 5,
  OB_TRANSFLAG_UNUSED_6 = 1 << 6, /* cleared */
  /* runtime, calculate derivedmesh for dupli before it's used */
  OB_DUPLICALCDERIVED = 1 << 7,
  OB_DUPLICOLLECTION = 1 << 8,
  OB_DUPLIFACES = 1 << 9,
  OB_DUPLIFACES_SCALE = 1 << 10,
  OB_DUPLIPARTS = 1 << 11,
  OB_TRANSFLAG_UNUSED_12 = 1 << 12, /* cleared */
  /* runtime constraints disable */
  OB_NO_CONSTRAINTS = 1 << 13,
  /* hack to work around particle issue */
  OB_NO_PSYS_UPDATE = 1 << 14,

  OB_DUPLI = OB_DUPLIVERTS | OB_DUPLICOLLECTION | OB_DUPLIFACES | OB_DUPLIPARTS,
};

/* (short) trackflag / upflag */
enum {
  OB_POSX = 0,
  OB_POSY = 1,
  OB_POSZ = 2,
  OB_NEGX = 3,
  OB_NEGY = 4,
  OB_NEGZ = 5,
};

/* gameflag in game.h */

/* dt: no flags */
enum {
  OB_BOUNDBOX = 1,
  OB_WIRE = 2,
  OB_SOLID = 3,
  OB_MATERIAL = 4,
  OB_TEXTURE = 5,
  OB_RENDER = 6,
};

/* dtx: flags (short) */
enum {
  OB_DRAWBOUNDOX = 1 << 0,
  OB_AXIS = 1 << 1,
  OB_TEXSPACE = 1 << 2,
  OB_DRAWNAME = 1 << 3,
  OB_DRAWIMAGE = 1 << 4,
  /* for solid+wire display */
  OB_DRAWWIRE = 1 << 5,
  /* for overdraw s*/
  OB_DRAWXRAY = 1 << 6,
  /* enable transparent draw */
  OB_DRAWTRANSP = 1 << 7,
  OB_DRAW_ALL_EDGES = 1 << 8, /* only for meshes currently */
  OB_DRAW_NO_SHADOW_CAST = 1 << 9,
};

/* empty_drawtype: no flags */
enum {
  OB_ARROWS = 1,
  OB_PLAINAXES = 2,
  OB_CIRCLE = 3,
  OB_SINGLE_ARROW = 4,
  OB_CUBE = 5,
  OB_EMPTY_SPHERE = 6,
  OB_EMPTY_CONE = 7,
  OB_EMPTY_IMAGE = 8,
};

/* gpencil add types */
enum {
  GP_EMPTY = 0,
  GP_STROKE = 1,
  GP_MONKEY = 2,
};

/* boundtype */
enum {
  OB_BOUND_BOX = 0,
  OB_BOUND_SPHERE = 1,
  OB_BOUND_CYLINDER = 2,
  OB_BOUND_CONE = 3,
  OB_BOUND_TRIANGLE_MESH = 4,
  OB_BOUND_CONVEX_HULL = 5,
  /*  OB_BOUND_DYN_MESH      = 6, */ /*UNUSED*/
  OB_BOUND_CAPSULE = 7,
};

/* lod flags */
enum {
  OB_LOD_USE_MESH = 1 << 0,
  OB_LOD_USE_MAT = 1 << 1,
  OB_LOD_USE_HYST = 1 << 2,
};

/* **************** BASE ********************* */

/* also needed for base!!!!! or rather, they interfere....*/
/* base->flag and ob->flag */
enum {
  BA_WAS_SEL = (1 << 1),
  /* NOTE: BA_HAS_RECALC_DATA can be re-used later if freed in readfile.c. */
  // BA_HAS_RECALC_OB = (1 << 2),  /* DEPRECATED */
  // BA_HAS_RECALC_DATA =  (1 << 3),  /* DEPRECATED */
  /** DEPRECATED, was runtime only, but was reusing an older flag. */
  BA_SNAP_FIX_DEPS_FIASCO = (1 << 2),
};

/* NOTE: this was used as a proper setting in past, so nullify before using */
#define BA_TEMP_TAG (1 << 5)

/* #define BA_FROMSET          (1 << 7) */ /*UNUSED*/

#define BA_TRANSFORM_CHILD (1 << 8)   /* child of a transformed object */
#define BA_TRANSFORM_PARENT (1 << 13) /* parent of a transformed object */

#define OB_FROMDUPLI (1 << 9)
#define OB_DONE (1 << 10) /* unknown state, clear before use */
#ifdef DNA_DEPRECATED_ALLOW
#  define OB_FLAG_UNUSED_11 (1 << 11) /* cleared */
#  define OB_FLAG_UNUSED_12 (1 << 12) /* cleared */
#endif

/* controller state */
#define OB_MAX_STATES       30

/* collision masks */
#define OB_MAX_COL_MASKS    16

/* ob->gameflag */
enum {
	OB_DYNAMIC               = 1 << 0,
	OB_CHILD                 = 1 << 1,
	OB_ACTOR                 = 1 << 2,
	OB_INERTIA_LOCK_X        = 1 << 3,
	OB_INERTIA_LOCK_Y        = 1 << 4,
	OB_INERTIA_LOCK_Z        = 1 << 5,
	OB_DO_FH                 = 1 << 6,
	OB_ROT_FH                = 1 << 7,
	OB_ANISOTROPIC_FRICTION  = 1 << 8,
	OB_GHOST                 = 1 << 9,
	OB_RIGID_BODY            = 1 << 10,
	OB_BOUNDS                = 1 << 11,

	OB_COLLISION_RESPONSE    = 1 << 12,
	OB_SECTOR                = 1 << 13,
	OB_PROP                  = 1 << 14,
	OB_MAINACTOR             = 1 << 15,

	OB_COLLISION             = 1 << 16,
	OB_SOFT_BODY             = 1 << 17,
	OB_OCCLUDER              = 1 << 18,
	OB_SENSOR                = 1 << 19,
	OB_NAVMESH               = 1 << 20,
	OB_HASOBSTACLE           = 1 << 21,
	OB_CHARACTER             = 1 << 22,

	OB_RECORD_ANIMATION      = 1 << 23,
};

/* ob->gameflag2 */
enum {
	OB_NEVER_DO_ACTIVITY_CULLING    = 1 << 0,
	OB_LOCK_RIGID_BODY_X_AXIS       = 1 << 2,
	OB_LOCK_RIGID_BODY_Y_AXIS       = 1 << 3,
	OB_LOCK_RIGID_BODY_Z_AXIS       = 1 << 4,
	OB_LOCK_RIGID_BODY_X_ROT_AXIS   = 1 << 5,
	OB_LOCK_RIGID_BODY_Y_ROT_AXIS   = 1 << 6,
	OB_LOCK_RIGID_BODY_Z_ROT_AXIS   = 1 << 7,

/*	OB_LIFE     = OB_PROP | OB_DYNAMIC | OB_ACTOR | OB_MAINACTOR | OB_CHILD, */
};

/* ob->body_type */
enum {
	OB_BODY_TYPE_NO_COLLISION   = 0,
	OB_BODY_TYPE_STATIC         = 1,
	OB_BODY_TYPE_DYNAMIC        = 2,
	OB_BODY_TYPE_RIGID          = 3,
	OB_BODY_TYPE_SOFT           = 4,
	OB_BODY_TYPE_OCCLUDER       = 5,
	OB_BODY_TYPE_SENSOR         = 6,
	OB_BODY_TYPE_NAVMESH        = 7,
	OB_BODY_TYPE_CHARACTER      = 8,
};

/* ob->scavisflag */
enum {
	OB_VIS_SENS     = 1 << 0,
	OB_VIS_CONT     = 1 << 1,
	OB_VIS_ACT      = 1 << 2,
};

/* ob->scaflag */
enum {
	OB_SHOWSENS     = 1 << 6,
	OB_SHOWACT      = 1 << 7,
	OB_ADDSENS      = 1 << 8,
	OB_ADDCONT      = 1 << 9,
	OB_ADDACT       = 1 << 10,
	OB_SHOWCONT     = 1 << 11,
	OB_ALLSTATE     = 1 << 12,
	OB_INITSTBIT    = 1 << 13,
	OB_DEBUGSTATE   = 1 << 14,
	OB_SHOWSTATE    = 1 << 15,
};

/* ob->restrictflag */
enum {
  OB_RESTRICT_VIEW = 1 << 0,
  OB_RESTRICT_SELECT = 1 << 1,
  OB_RESTRICT_RENDER = 1 << 2,
};

/* ob->shapeflag */
enum {
  OB_SHAPE_LOCK = 1 << 0,
#ifdef DNA_DEPRECATED_ALLOW
  OB_SHAPE_FLAG_UNUSED_1 = 1 << 1, /* cleared */
#endif
  OB_SHAPE_EDIT_MODE = 1 << 2,
};

/* ob->nlaflag */
enum {
  OB_ADS_UNUSED_1 = 1 << 0, /* cleared */
  OB_ADS_UNUSED_2 = 1 << 1, /* cleared */
  /* object-channel expanded status */
  OB_ADS_COLLAPSED = 1 << 10,
  /* object's ipo-block */
  OB_ADS_SHOWIPO = 1 << 11,
  /* object's constraint channels */
  OB_ADS_SHOWCONS = 1 << 12,
  /* object's material channels */
  OB_ADS_SHOWMATS = 1 << 13,
  /* object's marticle channels */
  OB_ADS_SHOWPARTS = 1 << 14,
};

/* ob->protectflag */
enum {
  OB_LOCK_LOCX = 1 << 0,
  OB_LOCK_LOCY = 1 << 1,
  OB_LOCK_LOCZ = 1 << 2,
  OB_LOCK_LOC = OB_LOCK_LOCX | OB_LOCK_LOCY | OB_LOCK_LOCZ,
  OB_LOCK_ROTX = 1 << 3,
  OB_LOCK_ROTY = 1 << 4,
  OB_LOCK_ROTZ = 1 << 5,
  OB_LOCK_ROT = OB_LOCK_ROTX | OB_LOCK_ROTY | OB_LOCK_ROTZ,
  OB_LOCK_SCALEX = 1 << 6,
  OB_LOCK_SCALEY = 1 << 7,
  OB_LOCK_SCALEZ = 1 << 8,
  OB_LOCK_SCALE = OB_LOCK_SCALEX | OB_LOCK_SCALEY | OB_LOCK_SCALEZ,
  OB_LOCK_ROTW = 1 << 9,
  OB_LOCK_ROT4D = 1 << 10,
};

/* ob->duplicator_visibility_flag */
enum {
  OB_DUPLI_FLAG_VIEWPORT = 1 << 0,
  OB_DUPLI_FLAG_RENDER = 1 << 1,
};

/* ob->empty_image_depth */
#define OB_EMPTY_IMAGE_DEPTH_DEFAULT 0
#define OB_EMPTY_IMAGE_DEPTH_FRONT 1
#define OB_EMPTY_IMAGE_DEPTH_BACK 2

/** #Object.empty_image_visibility_flag */
enum {
  OB_EMPTY_IMAGE_HIDE_PERSPECTIVE = 1 << 0,
  OB_EMPTY_IMAGE_HIDE_ORTHOGRAPHIC = 1 << 1,
  OB_EMPTY_IMAGE_HIDE_BACK = 1 << 2,
  OB_EMPTY_IMAGE_HIDE_FRONT = 1 << 3,
};

/** #Object.empty_image_flag */
enum {
  OB_EMPTY_IMAGE_USE_ALPHA_BLEND = 1 << 0,
};

#define MAX_DUPLI_RECUR 8

#ifdef __cplusplus
}
#endif

#endif<|MERGE_RESOLUTION|>--- conflicted
+++ resolved
@@ -109,21 +109,10 @@
   BOUNDBOX_DIRTY = (1 << 1),
 };
 
-<<<<<<< HEAD
 /* Forward declaration for cache bbone deformation information.
  *
  * TODO(sergey): Consider moving it to more appropriate place. */
 struct ObjectBBoneDeform;
-=======
-typedef struct LodLevel {
-  struct LodLevel *next, *prev;
-  struct Object *source;
-  int flags;
-  float distance;
-  char _pad0[4];
-  int obhysteresis;
-} LodLevel;
->>>>>>> c8fc23fd
 
 struct CustomData_MeshMasks;
 
@@ -171,7 +160,6 @@
 } Object_Runtime;
 
 typedef struct Object {
-<<<<<<< HEAD
 	ID id;
 	/** Animation data (must be immediately after id for utilities to use it). */
 	struct AnimData *adt;
@@ -449,221 +437,6 @@
 
 	/** Runtime evaluation data (keep last). */
 	Object_Runtime runtime;
-=======
-  ID id;
-  /** Animation data (must be immediately after id for utilities to use it). */
-  struct AnimData *adt;
-  /** Runtime (must be immediately after id for utilities to use it). */
-  struct DrawDataList drawdata;
-
-  struct SculptSession *sculpt;
-
-  short type, partype;
-  /** Can be vertexnrs. */
-  int par1, par2, par3;
-  /** String describing subobject info, MAX_ID_NAME-2. */
-  char parsubstr[64];
-  struct Object *parent, *track;
-  /* if ob->proxy (or proxy_group), this object is proxy for object ob->proxy */
-  /* proxy_from is set in target back to the proxy. */
-  struct Object *proxy, *proxy_group, *proxy_from;
-  /** Old animation system, deprecated for 2.5. */
-  struct Ipo *ipo DNA_DEPRECATED;
-  /* struct Path *path; */
-  struct bAction *action DNA_DEPRECATED;  // XXX deprecated... old animation system
-  struct bAction *poselib;
-  /** Pose data, armature objects only. */
-  struct bPose *pose;
-  /** Pointer to objects data - an 'ID' or NULL. */
-  void *data;
-
-  /** Grease Pencil data. */
-  struct bGPdata *gpd
-      DNA_DEPRECATED;  // XXX deprecated... replaced by gpencil object, keep for readfile
-
-  /** Settings for visualization of object-transform animation. */
-  bAnimVizSettings avs;
-  /** Motion path cache for this object. */
-  bMotionPath *mpath;
-  void *_pad0;
-
-  ListBase constraintChannels DNA_DEPRECATED;  // XXX deprecated... old animation system
-  ListBase effect DNA_DEPRECATED;              // XXX deprecated... keep for readfile
-  /** List of bDeformGroup (vertex groups) names and flag only. */
-  ListBase defbase;
-  /** List of ModifierData structures. */
-  ListBase modifiers;
-  /** List of GpencilModifierData structures. */
-  ListBase greasepencil_modifiers;
-  /** List of facemaps. */
-  ListBase fmaps;
-  /** List of viewport effects. Actually only used by grease pencil. */
-  ListBase shader_fx;
-
-  /** Local object mode. */
-  int mode;
-  int restore_mode;
-
-  /* materials */
-  /** Material slots. */
-  struct Material **mat;
-  /** A boolean field, with each byte 1 if corresponding material is linked to object. */
-  char *matbits;
-  /** Copy of mesh, curve & meta struct member of same name (keep in sync). */
-  int totcol;
-  /** Currently selected material in the UI. */
-  int actcol;
-
-  /* rot en drot have to be together! (transform('r' en 's')) */
-  float loc[3], dloc[3];
-  /** Scale (can be negative). */
-  float scale[3];
-  /** DEPRECATED, 2.60 and older only. */
-  float dsize[3] DNA_DEPRECATED;
-  /** Ack!, changing. */
-  float dscale[3];
-  /** Euler rotation. */
-  float rot[3], drot[3];
-  /** Quaternion rotation. */
-  float quat[4], dquat[4];
-  /** Axis angle rotation - axis part. */
-  float rotAxis[3], drotAxis[3];
-  /** Axis angle rotation - angle part. */
-  float rotAngle, drotAngle;
-  /** Final worldspace matrix with constraints & animsys applied. */
-  float obmat[4][4];
-  /** Inverse result of parent, so that object doesn't 'stick' to parent. */
-  float parentinv[4][4];
-  /** Inverse result of constraints.
-   * doesn't include effect of parent or object local transform. */
-  float constinv[4][4];
-  /**
-   * Inverse matrix of 'obmat' for any other use than rendering!
-   *
-   * \note this isn't assured to be valid as with 'obmat',
-   * before using this value you should do...
-   * invert_m4_m4(ob->imat, ob->obmat);
-   */
-  float imat[4][4];
-
-  /* Previously 'imat' was used at render time, but as other places use it too
-   * the interactive ui of 2.5 creates problems. So now only 'imat_ren' should
-   * be used when ever the inverse of ob->obmat * re->viewmat is needed! - jahka
-   */
-  float imat_ren[4][4];
-
-  /** Copy of Base's layer in the scene. */
-  unsigned int lay DNA_DEPRECATED;
-
-  /** Copy of Base. */
-  short flag;
-  /** Deprecated, use 'matbits'. */
-  short colbits DNA_DEPRECATED;
-
-  /** Transformation settings and transform locks . */
-  short transflag, protectflag;
-  short trackflag, upflag;
-  /** Used for DopeSheet filtering settings (expanded/collapsed). */
-  short nlaflag;
-
-  char _pad1;
-  char duplicator_visibility_flag;
-
-  /* Depsgraph */
-  /** Used by depsgraph, flushed from base. */
-  short base_flag;
-  /** Used by viewport, synced from base. */
-  unsigned short base_local_view_bits;
-
-  /** Collision mask settings */
-  unsigned short col_group, col_mask;
-
-  /** Rotation mode - uses defines set out in DNA_action_types.h for PoseChannel rotations.... */
-  short rotmode;
-
-  /** Bounding box use for drawing. */
-  char boundtype;
-  /** Bounding box type used for collision. */
-  char collision_boundtype;
-
-  /** Viewport draw extra settings. */
-  short dtx;
-  /** Viewport draw type. */
-  char dt;
-  char empty_drawtype;
-  float empty_drawsize;
-  /** Dupliface scale. */
-  float instance_faces_scale;
-
-  /** Custom index, for renderpasses. */
-  short index;
-  /** Current deformation group, note: index starts at 1. */
-  unsigned short actdef;
-  /** Current face map, note: index starts at 1. */
-  unsigned short actfmap;
-  char _pad2[2];
-  /** Object color (in most cases the material color is used for drawing). */
-  float color[4];
-
-  /** Softbody settings. */
-  short softflag;
-
-  /** For restricting view, select, render etc. accessible in outliner. */
-  char restrictflag;
-
-  /** Flag for pinning. */
-  char shapeflag;
-  /** Current shape key for menu or pinned. */
-  short shapenr;
-
-  char _pad3[2];
-
-  /** Object constraints. */
-  ListBase constraints;
-  ListBase nlastrips DNA_DEPRECATED;  // XXX deprecated... old animation system
-  ListBase hooks DNA_DEPRECATED;      // XXX deprecated... old animation system
-  /** Particle systems. */
-  ListBase particlesystem;
-
-  /** Particle deflector/attractor/collision data. */
-  struct PartDeflect *pd;
-  /** If exists, saved in file. */
-  struct SoftBody *soft;
-  /** Object duplicator for group. */
-  struct Collection *instance_collection;
-
-  /** If fluidsim enabled, store additional settings. */
-  struct FluidsimSettings *fluidsimSettings;
-
-  struct DerivedMesh *derivedDeform, *derivedFinal;
-
-  ListBase pc_ids;
-
-  /** Settings for Bullet rigid body. */
-  struct RigidBodyOb *rigidbody_object;
-  /** Settings for Bullet constraint. */
-  struct RigidBodyCon *rigidbody_constraint;
-
-  /** Offset for image empties. */
-  float ima_ofs[2];
-  /** Must be non-null when object is an empty image. */
-  ImageUser *iuser;
-  char empty_image_visibility_flag;
-  char empty_image_depth;
-  char empty_image_flag;
-  char _pad8[1];
-
-  int select_id;
-
-  /** Contains data for levels of detail. */
-  ListBase lodlevels;
-  LodLevel *currentlod;
-
-  struct PreviewImage *preview;
-
-  /** Runtime evaluation data (keep last). */
-  Object_Runtime runtime;
->>>>>>> c8fc23fd
 } Object;
 
 /* Warning, this is not used anymore because hooks are now modifiers */
@@ -755,7 +528,6 @@
 
 /* partype: first 4 bits: type */
 enum {
-<<<<<<< HEAD
 	PARTYPE       = (1 << 4) - 1,
 	PAROBJECT     = 0,
 	PARSKEL       = 4,
@@ -765,15 +537,6 @@
 	
 	/** Slow parenting - is not threadsafe and/or may give errors after jumping. */
 	PARSLOW = 16,
-=======
-  PARTYPE = (1 << 4) - 1,
-  PAROBJECT = 0,
-  PARSKEL = 4,
-  PARVERT1 = 5,
-  PARVERT3 = 6,
-  PARBONE = 7,
-
->>>>>>> c8fc23fd
 };
 
 /* (short) transflag */
