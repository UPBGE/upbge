--- conflicted
+++ resolved
@@ -108,18 +108,6 @@
 	BOUNDBOX_DIRTY  = (1 << 1),
 };
 
-<<<<<<< HEAD
-=======
-typedef struct LodLevel {
-	struct LodLevel *next, *prev;
-	struct Object *source;
-	int flags;
-	float distance;
-	char _pad0[4];
-	int obhysteresis;
-} LodLevel;
-
->>>>>>> 4c3d486f
 /* Forward declaration for cache bbone deformation information.
  *
  * TODO(sergey): Consider moving it to more appropriate place. */
@@ -285,18 +273,93 @@
 	/** Transformation settings and transform locks . */
 	short transflag, protectflag;
 	short trackflag, upflag;
-<<<<<<< HEAD
-	short nlaflag;				/* used for DopeSheet filtering settings (expanded/collapsed) */
-	short scaflag;				/* ui state for game logic */
-	char scavisflag;			/* more display settings for game logic */
-	char pad;
-=======
 	/** Used for DopeSheet filtering settings (expanded/collapsed). */
 	short nlaflag;
->>>>>>> 4c3d486f
 
 	char _pad1;
 	char duplicator_visibility_flag;
+
+	/* Depsgraph */
+	/** Used by depsgraph, flushed from base. */
+	short base_flag;
+	/** Used by viewport, synced from base. */
+	unsigned short base_local_view_bits;
+
+	/** Collision mask settings */
+	unsigned short col_group, col_mask;
+
+	/** Rotation mode - uses defines set out in DNA_action_types.h for PoseChannel rotations.... */
+	short rotmode;
+
+	/** Bounding box use for drawing. */
+	char boundtype;
+	/** Bounding box type used for collision. */
+	char collision_boundtype;
+
+	/** Viewport draw extra settings. */
+	short dtx;
+	/** Viewport draw type. */
+	char dt;
+	char empty_drawtype;
+	float empty_drawsize;
+	/** Dupliface scale. */
+	float instance_faces_scale;
+
+	/** Custom index, for renderpasses. */
+	short index;
+	/** Current deformation group, note: index starts at 1. */
+	unsigned short actdef;
+	/** Current face map, note: index starts at 1. */
+	unsigned short actfmap;
+	char _pad2[2];
+	/** Object color. */
+	float col[4];
+
+	/** Softbody settings. */
+	short softflag;
+
+	/** For restricting view, select, render etc. accessible in outliner. */
+	char restrictflag;
+
+	/** Flag for pinning. */
+	char  shapeflag;
+	/** Current shape key for menu or pinned. */
+	short shapenr;
+
+	char _pad3[2];
+
+	/** Smoothresh is phong interpolation ray_shadow correction in render. */
+	float smoothresh;
+
+	char _pad4[4];
+
+	/** Object constraints. */
+	ListBase constraints;
+	ListBase nlastrips  DNA_DEPRECATED;			// XXX deprecated... old animation system
+	ListBase hooks  DNA_DEPRECATED;				// XXX deprecated... old animation system
+	/** Particle systems. */
+	ListBase particlesystem;
+
+	/** Particle deflector/attractor/collision data. */
+	struct PartDeflect *pd;
+	/** If exists, saved in file. */
+	struct SoftBody *soft;
+	/** Object duplicator for group. */
+	struct Collection *instance_collection;
+
+	/** If fluidsim enabled, store additional settings. */
+	struct FluidsimSettings *fluidsimSettings;
+
+	struct DerivedMesh *derivedDeform, *derivedFinal;
+
+	/************Game engine**************/
+
+	/* settings for game engine bullet soft body */
+	struct BulletSoftBody *bsoft;
+
+	short scaflag;			/* ui state for game logic */
+	short scavisflag;		/* more display settings for game logic */
+	short pad53[2];
 
 	/* dupli-frame settings */
 	int dupon, dupoff, dupsta, dupend;
@@ -329,129 +392,11 @@
 	float step_height;
 	float jump_speed;
 	float fall_speed;
-	unsigned char max_jumps;
-	char pad2;
-
-	/* Depsgraph */
-	/** Used by depsgraph, flushed from base. */
-	short base_flag;
-	/** Used by viewport, synced from base. */
-	unsigned short base_local_view_bits;
-
-	/** Collision mask settings */
-	unsigned short col_group, col_mask;
-
-	/** Rotation mode - uses defines set out in DNA_action_types.h for PoseChannel rotations.... */
-	short rotmode;
-
-	/** Bounding box use for drawing. */
-	char boundtype;
-	/** Bounding box type used for collision. */
-	char collision_boundtype;
-
-	/** Viewport draw extra settings. */
-	short dtx;
-	/** Viewport draw type. */
-	char dt;
-	char empty_drawtype;
-	char pad52[6];
-	float empty_drawsize;
-	/** Dupliface scale. */
-	float instance_faces_scale;
-<<<<<<< HEAD
+	short max_jumps;
+
+	/* for now used to temporarily holds the type of collision object */
+	short  body_type, pad52[2];
 	
-	ListBase prop;			/* game logic property list (not to be confused with IDProperties) */
-	ListBase sensors;		/* game logic sensors */
-	ListBase controllers;	/* game logic controllers */
-	ListBase actuators;		/* game logic actuators */
-
-	float sf; /* sf is time-offset */
-
-	short index;			/* custom index, for renderpasses */
-	unsigned short actdef;	/* current deformation group, note: index starts at 1 */
-	unsigned short actfmap;	/* current face map, note: index starts at 1 */
-	unsigned char pad5[6];
-	/** Object color. */
-	float col[4];
-
-	int gameflag;
-	int gameflag2;
-
-	char restrictflag;		/* for restricting view, select, render etc. accessible in outliner */
-	char pad3;
-	short softflag;			/* softbody settings */
-	float anisotropicFriction[3];
-
-	/************Game engine**************/
-	/* dynamic properties */
-	float friction, rolling_friction, fh, reflect;
-	float fhdist, xyfrict;
-	short dynamode, pad51[3];
-	/********End of Game engine***********/
-=======
-
-	/** Custom index, for renderpasses. */
-	short index;
-	/** Current deformation group, note: index starts at 1. */
-	unsigned short actdef;
-	/** Current face map, note: index starts at 1. */
-	unsigned short actfmap;
-	char _pad2[2];
-	/** Object color. */
-	float col[4];
-
-	/** Softbody settings. */
-	short softflag;
-
-	/** For restricting view, select, render etc. accessible in outliner. */
-	char restrictflag;
-
-	/** Flag for pinning. */
-	char  shapeflag;
-	/** Current shape key for menu or pinned. */
-	short shapenr;
-
-	char _pad3[2];
-
-	/** Smoothresh is phong interpolation ray_shadow correction in render. */
-	float smoothresh;
-
-	char _pad4[4];
->>>>>>> 4c3d486f
-
-	/** Object constraints. */
-	ListBase constraints;
-	ListBase nlastrips  DNA_DEPRECATED;			// XXX deprecated... old animation system
-	ListBase hooks  DNA_DEPRECATED;				// XXX deprecated... old animation system
-	/** Particle systems. */
-	ListBase particlesystem;
-	
-	/* settings for game engine bullet soft body */
-	struct BulletSoftBody *bsoft;
-	/** Particle deflector/attractor/collision data. */
-	struct PartDeflect *pd;
-	/** If exists, saved in file. */
-	struct SoftBody *soft;
-	/** Object duplicator for group. */
-	struct Collection *instance_collection;
-<<<<<<< HEAD
-
-	/* for now used to temporarily holds the type of collision object */
-	char  body_type;
-	/** Flag for pinning. */
-	char  shapeflag;
-	/** Current shape key for menu or pinned. */
-	short shapenr;
-	/** Smoothresh is phong interpolation ray_shadow correction in render. */
-	float smoothresh;
-=======
->>>>>>> 4c3d486f
-
-	/** if fluidsim enabled, store additional settings */
-	struct FluidsimSettings *fluidsimSettings;
-
-	struct DerivedMesh *derivedDeform, *derivedFinal;
-<<<<<<< HEAD
 	/** the custom data layer mask that was last used to calculate derivedDeform and derivedFinal */
 	uint64_t lastDataMask;
 	/** (extra) custom data layer mask to use for creating derivedmesh, set by depsgraph */
@@ -460,8 +405,24 @@
 	unsigned int state;
 	/** bit masks of initial state as recorded by the users */
 	unsigned int init_state;
-=======
->>>>>>> 4c3d486f
+
+	ListBase prop;			/* game logic property list (not to be confused with IDProperties) */
+	ListBase sensors;		/* game logic sensors */
+	ListBase controllers;	/* game logic controllers */
+	ListBase actuators;		/* game logic actuators */
+
+	float sf; /* sf is time-offset */
+
+	int gameflag;
+	int gameflag2;
+
+	float anisotropicFriction[3];
+
+	/* dynamic properties */
+	float friction, rolling_friction, fh, reflect;
+	float fhdist, xyfrict;
+	short dynamode, pad51[3];
+	/********End of Game engine***********/
 
 	ListBase pc_ids;
 
