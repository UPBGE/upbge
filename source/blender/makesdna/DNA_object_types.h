--- conflicted
+++ resolved
@@ -562,16 +562,12 @@
 
 /* **************** OBJECT ********************* */
 
-<<<<<<< HEAD
 /***********Game engine****************/
 /* dynamode */
 #define OB_FH_NOR 2
 /********End of Game engine************/
 
-/* used many places... should be specialized  */
-=======
 /* used many places, should be specialized. */
->>>>>>> 7b524d9b
 #define SELECT 1
 
 #define OBJECT_ACTIVE_MODIFIER_NONE -1
