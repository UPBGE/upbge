--- conflicted
+++ resolved
@@ -348,13 +348,10 @@
 
 	struct DerivedMesh *derivedDeform, *derivedFinal;
 	void *pad7;
-<<<<<<< HEAD
 	uint64_t lastDataMask;   /* the custom data layer mask that was last used to calculate derivedDeform and derivedFinal */
 	uint64_t customdata_mask; /* (extra) custom data layer mask to use for creating derivedmesh, set by depsgraph */
 	unsigned int state;			/* bit masks of game controllers that are active */
 	unsigned int init_state;	/* bit masks of initial state as recorded by the users */
-=======
->>>>>>> bb16167f
 
 	ListBase pc_ids;
 
