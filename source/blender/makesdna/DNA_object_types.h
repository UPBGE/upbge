--- conflicted
+++ resolved
@@ -332,8 +332,8 @@
 	char empty_drawtype;
 	char pad52[6];
 	float empty_drawsize;
-<<<<<<< HEAD
-	float dupfacesca;	/* dupliface scale */
+	/** Dupliface scale. */
+	float instance_faces_scale;
 	
 	ListBase prop;			/* game logic property list (not to be confused with IDProperties) */
 	ListBase sensors;		/* game logic sensors */
@@ -346,18 +346,6 @@
 	unsigned short actdef;	/* current deformation group, note: index starts at 1 */
 	unsigned short actfmap;	/* current face map, note: index starts at 1 */
 	unsigned char pad5[6];
-=======
-	/** Dupliface scale. */
-	float instance_faces_scale;
-
-	/** Custom index, for renderpasses. */
-	short index;
-	/** Current deformation group, note: index starts at 1. */
-	unsigned short actdef;
-	/** Current face map, note: index starts at 1. */
-	unsigned short actfmap;
-	unsigned char pad5[2];
->>>>>>> 022f3392
 	/** Object color. */
 	float col[4];
 
@@ -380,33 +368,20 @@
 	ListBase constraints;
 	ListBase nlastrips  DNA_DEPRECATED;			// XXX deprecated... old animation system
 	ListBase hooks  DNA_DEPRECATED;				// XXX deprecated... old animation system
-<<<<<<< HEAD
-	ListBase particlesystem;	/* particle systems */
-	
-	struct BulletSoftBody *bsoft;	/* settings for game engine bullet soft body */
-	struct PartDeflect *pd;		/* particle deflector/attractor/collision data */
-	struct SoftBody *soft;		/* if exists, saved in file */
-	struct Collection *dup_group;	/* object duplicator for group */
-
-	char  body_type;			/* for now used to temporarily holds the type of collision object */
-	char  shapeflag;			/* flag for pinning */
-	short shapenr;				/* current shape key for menu or pinned */
-	float smoothresh;			/* smoothresh is phong interpolation ray_shadow correction in render */
-
-	struct FluidsimSettings *fluidsimSettings; /* if fluidsim enabled, store additional settings */
-=======
 	/** Particle systems. */
 	ListBase particlesystem;
-
+	
+	/* settings for game engine bullet soft body */
+	struct BulletSoftBody *bsoft;
 	/** Particle deflector/attractor/collision data. */
 	struct PartDeflect *pd;
 	/** If exists, saved in file. */
 	struct SoftBody *soft;
 	/** Object duplicator for group. */
 	struct Collection *instance_collection;
-	void *pad10;
-
-	char  pad4;
+
+	/* for now used to temporarily holds the type of collision object */
+	char  body_type;
 	/** Flag for pinning. */
 	char  shapeflag;
 	/** Current shape key for menu or pinned. */
@@ -414,16 +389,18 @@
 	/** Smoothresh is phong interpolation ray_shadow correction in render. */
 	float smoothresh;
 
-	/** If fluidsim enabled, store additional settings. */
+	/** if fluidsim enabled, store additional settings */
 	struct FluidsimSettings *fluidsimSettings;
->>>>>>> 022f3392
 
 	struct DerivedMesh *derivedDeform, *derivedFinal;
-	void *pad7;
-	uint64_t lastDataMask;   /* the custom data layer mask that was last used to calculate derivedDeform and derivedFinal */
-	uint64_t customdata_mask; /* (extra) custom data layer mask to use for creating derivedmesh, set by depsgraph */
-	unsigned int state;			/* bit masks of game controllers that are active */
-	unsigned int init_state;	/* bit masks of initial state as recorded by the users */
+	/** the custom data layer mask that was last used to calculate derivedDeform and derivedFinal */
+	uint64_t lastDataMask;
+	/** (extra) custom data layer mask to use for creating derivedmesh, set by depsgraph */
+	uint64_t customdata_mask;
+	/** bit masks of game controllers that are active */
+	unsigned int state;
+	/** bit masks of initial state as recorded by the users */
+	unsigned int init_state;
 
 	ListBase pc_ids;
 
