--- conflicted
+++ resolved
@@ -669,7 +669,7 @@
 
 };
 
-/** #Object.transflag (short) */
+/** #Object.transflag (int//upbge) */
 enum {
   OB_TRANSFORM_ADJUST_ROOT_PARENT_FOR_VIEW_LOCK = 1 << 0,
   OB_TRANSFLAG_UNUSED_1 = 1 << 1, /* cleared */
@@ -687,12 +687,9 @@
   OB_TRANSFLAG_UNUSED_12 = 1 << 12, /* cleared */
   /* runtime constraints disable */
   OB_NO_CONSTRAINTS = 1 << 13,
-<<<<<<< HEAD
-  OB_TRANSFLAG_OVERRIDE_GAME_PRIORITY = 1 << 14,  // UPBGE
-=======
   /* when calculating vertex parent position, ignore CD_ORIGINDEX layer */
   OB_PARENT_USE_FINAL_INDICES = 1 << 14,
->>>>>>> 0991ca71
+  OB_TRANSFLAG_OVERRIDE_GAME_PRIORITY = 1 << 31,  // UPBGE
 
   OB_DUPLI = OB_DUPLIVERTS | OB_DUPLICOLLECTION | OB_DUPLIFACES | OB_DUPLIPARTS,
 };
