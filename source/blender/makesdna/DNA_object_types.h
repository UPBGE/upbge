/*
 * This program is free software; you can redistribute it and/or
 * modify it under the terms of the GNU General Public License
 * as published by the Free Software Foundation; either version 2
 * of the License, or (at your option) any later version.
 *
 * This program is distributed in the hope that it will be useful,
 * but WITHOUT ANY WARRANTY; without even the implied warranty of
 * MERCHANTABILITY or FITNESS FOR A PARTICULAR PURPOSE.  See the
 * GNU General Public License for more details.
 *
 * You should have received a copy of the GNU General Public License
 * along with this program; if not, write to the Free Software Foundation,
 * Inc., 51 Franklin Street, Fifth Floor, Boston, MA 02110-1301, USA.
 *
 * The Original Code is Copyright (C) 2001-2002 by NaN Holding BV.
 * All rights reserved.
 */

/** \file
 * \ingroup DNA
 * \brief Object is a sort of wrapper for general info.
 */

#ifndef __DNA_OBJECT_TYPES_H__
#define __DNA_OBJECT_TYPES_H__

#include "DNA_object_enums.h"

#include "DNA_defs.h"
#include "DNA_customdata_types.h"
#include "DNA_listBase.h"
#include "DNA_ID.h"
#include "DNA_action_types.h" /* bAnimVizSettings */

#ifdef __cplusplus
extern "C" {
#endif

struct AnimData;
struct BoundBox;
struct DerivedMesh;
struct FluidsimSettings;
struct GpencilBatchCache;
struct Ipo;
struct Material;
struct Object;
struct PartDeflect;
struct ParticleSystem;
struct Path;
struct RigidBodyOb;
struct SculptSession;
struct SoftBody;
struct bGPdata;

/* Vertex Groups - Name Info */
typedef struct bDeformGroup {
  struct bDeformGroup *next, *prev;
  /** MAX_VGROUP_NAME. */
  char name[64];
  /* need this flag for locking weights */
  char flag, _pad0[7];
} bDeformGroup;

/* Face Maps*/
typedef struct bFaceMap {
  struct bFaceMap *next, *prev;
  /** MAX_VGROUP_NAME. */
  char name[64];
  char flag;
  char _pad0[7];
} bFaceMap;

#define MAX_VGROUP_NAME 64

/* bDeformGroup->flag */
#define DG_LOCK_WEIGHT 1

/**
 * The following illustrates the orientation of the
 * bounding box in local space
 *
 * <pre>
 *
 * Z  Y
 * | /
 * |/
 * .-----X
 *     2----------6
 *    /|         /|
 *   / |        / |
 *  1----------5  |
 *  |  |       |  |
 *  |  3-------|--7
 *  | /        | /
 *  |/         |/
 *  0----------4
 * </pre>
 */
typedef struct BoundBox {
  float vec[8][3];
  int flag;
  char _pad0[4];
} BoundBox;

/* boundbox flag */
enum {
  BOUNDBOX_DISABLED = (1 << 0),
  BOUNDBOX_DIRTY = (1 << 1),
};

/* Forward declaration for cache bbone deformation information.
 *
 * TODO(sergey): Consider moving it to more appropriate place. */
struct ObjectBBoneDeform;

struct CustomData_MeshMasks;

/* Not saved in file! */
typedef struct Object_Runtime {
  /**
   * The custom data layer mask that was last used
   * to calculate mesh_eval and mesh_deform_eval.
   */
  CustomData_MeshMasks last_data_mask;

  /** Did last modifier stack generation need mapping support? */
  char last_need_mapping;

  char _pad0[3];

  /** Only used for drawing the parent/child help-line. */
  float parent_display_origin[3];

  /** Selection id of this object; only available in the original object */
  int select_id;
  char _pad1[4];

  /** Axis aligned boundbox (in localspace). */
  struct BoundBox *bb;

  /**
   * Original mesh pointer, before object->data was changed to point
   * to mesh_eval.
   * Is assigned by dependency graph's copy-on-write evaluation.
   */
  struct Mesh *mesh_orig;
  /**
   * Mesh structure created during object evaluation.
   * It has all modifiers applied.
   */
  struct Mesh *mesh_eval;
  /**
   * Mesh structure created during object evaluation.
   * It has deforemation only modifiers applied on it.
   */
  struct Mesh *mesh_deform_eval;

  /** Runtime evaluated curve-specific data, not stored in the file. */
  struct CurveCache *curve_cache;

  /** Runtime grease pencil drawing data */
  struct GpencilBatchCache *gpencil_cache;
} Object_Runtime;

typedef struct Object {
<<<<<<< HEAD
	ID id;
	/** Animation data (must be immediately after id for utilities to use it). */
	struct AnimData *adt;
	/** Runtime (must be immediately after id for utilities to use it). */
	struct DrawDataList drawdata;

	struct SculptSession *sculpt;

	short type, partype;
	/** Can be vertexnrs. */
	int par1, par2, par3;
	/** String describing subobject info, MAX_ID_NAME-2. */
	char parsubstr[64];
	struct Object *parent, *track;
	/* if ob->proxy (or proxy_group), this object is proxy for object ob->proxy */
	/* proxy_from is set in target back to the proxy. */
	struct Object *proxy, *proxy_group, *proxy_from;
	/** Old animation system, deprecated for 2.5. */
	struct Ipo *ipo  DNA_DEPRECATED;
	/* struct Path *path; */
	struct bAction *action  DNA_DEPRECATED;	 // XXX deprecated... old animation system
	struct bAction *poselib;
	/** Pose data, armature objects only. */
	struct bPose *pose;
	/** Pointer to objects data - an 'ID' or NULL. */
	void *data;

	/** Grease Pencil data. */
	struct bGPdata *gpd  DNA_DEPRECATED; // XXX deprecated... replaced by gpencil object, keep for readfile

	/** Settings for visualization of object-transform animation. */
	bAnimVizSettings avs;
	/** Motion path cache for this object. */
	bMotionPath *mpath;
	void *_pad0;

	ListBase constraintChannels  DNA_DEPRECATED; // XXX deprecated... old animation system
	ListBase effect  DNA_DEPRECATED;             // XXX deprecated... keep for readfile
	/** List of bDeformGroup (vertex groups) names and flag only. */
	ListBase defbase;
	/** List of ModifierData structures. */
	ListBase modifiers;
	/** List of GpencilModifierData structures. */
	ListBase greasepencil_modifiers;
	/** List of facemaps. */
	ListBase fmaps;
	/** List of viewport effects. Actually only used by grease pencil. */
	ListBase shader_fx;

	/** Local object mode. */
	int mode;
	int restore_mode;

	/* materials */
	/** Material slots. */
	struct Material **mat;
	/** A boolean field, with each byte 1 if corresponding material is linked to object. */
	char *matbits;
	/** Copy of mesh, curve & meta struct member of same name (keep in sync). */
	int totcol;
	/** Currently selected material in the UI. */
	int actcol;

	/* rot en drot have to be together! (transform('r' en 's')) */
	float loc[3], dloc[3];
	/** Scale (can be negative). */
	float scale[3];
	/** DEPRECATED, 2.60 and older only. */
	float dsize[3] DNA_DEPRECATED ;
	/** Ack!, changing. */
	float dscale[3];
	/** Euler rotation. */
	float rot[3], drot[3];
	/** Quaternion rotation. */
	float quat[4], dquat[4];
	/** Axis angle rotation - axis part. */
	float rotAxis[3], drotAxis[3];
	/** Axis angle rotation - angle part. */
	float rotAngle, drotAngle;
	/** Final worldspace matrix with constraints & animsys applied. */
	float obmat[4][4];
	/** Inverse result of parent, so that object doesn't 'stick' to parent. */
	float parentinv[4][4];
	/** Inverse result of constraints.
	 * doesn't include effect of parent or object local transform. */
	float constinv[4][4];
	/**
	 * Inverse matrix of 'obmat' for any other use than rendering!
	 *
	 * \note this isn't assured to be valid as with 'obmat',
	 * before using this value you should do...
	 * invert_m4_m4(ob->imat, ob->obmat);
	 */
	float imat[4][4];

	/* Previously 'imat' was used at render time, but as other places use it too
	 * the interactive ui of 2.5 creates problems. So now only 'imat_ren' should
	 * be used when ever the inverse of ob->obmat * re->viewmat is needed! - jahka
	 */
	float imat_ren[4][4];

	/** Copy of Base's layer in the scene. */
	unsigned int lay DNA_DEPRECATED;

	/** Copy of Base. */
	short flag;
	/** Deprecated, use 'matbits'. */
	short colbits DNA_DEPRECATED;

	/** Transformation settings and transform locks . */
	short transflag, protectflag;
	short trackflag, upflag;
	/** Used for DopeSheet filtering settings (expanded/collapsed). */
	short nlaflag;

	char _pad1;
	char duplicator_visibility_flag;

	/* Depsgraph */
	/** Used by depsgraph, flushed from base. */
	short base_flag;
	/** Used by viewport, synced from base. */
	unsigned short base_local_view_bits;

	/** Collision mask settings */
	unsigned short col_group, col_mask;

	/** Rotation mode - uses defines set out in DNA_action_types.h for PoseChannel rotations.... */
	short rotmode;

	/** Bounding box use for drawing. */
	char boundtype;
	/** Bounding box type used for collision. */
	char collision_boundtype;

	/** Viewport draw extra settings. */
	short dtx;
	/** Viewport draw type. */
	char dt;
	char empty_drawtype;
	float empty_drawsize;
	/** Dupliface scale. */
	float instance_faces_scale;

	/** Custom index, for renderpasses. */
	short index;
	/** Current deformation group, note: index starts at 1. */
	unsigned short actdef;
	/** Current face map, note: index starts at 1. */
	unsigned short actfmap;
	char _pad2[2];
	/** Object color (in most cases the material color is used for drawing). */
	float color[4];

	/** Softbody settings. */
	short softflag;

	/** For restricting view, select, render etc. accessible in outliner. */
	char restrictflag;

	/** Flag for pinning. */
	char  shapeflag;
	/** Current shape key for menu or pinned. */
	short shapenr;

	char _pad3[2];

	/** Object constraints. */
	ListBase constraints;
	ListBase nlastrips  DNA_DEPRECATED;			// XXX deprecated... old animation system
	ListBase hooks  DNA_DEPRECATED;				// XXX deprecated... old animation system
	/** Particle systems. */
	ListBase particlesystem;

	/** Particle deflector/attractor/collision data. */
	struct PartDeflect *pd;
	/** If exists, saved in file. */
	struct SoftBody *soft;
	/** Object duplicator for group. */
	struct Collection *instance_collection;

	/** If fluidsim enabled, store additional settings. */
	struct FluidsimSettings *fluidsimSettings;

	struct DerivedMesh *derivedDeform, *derivedFinal;

	/************Game engine**************/

	/* settings for game engine bullet soft body */
	struct BulletSoftBody *bsoft;

	short scaflag;			/* ui state for game logic */
	short scavisflag;		/* more display settings for game logic */
	short _pad53[2];

	/* during realtime */

	/* note that inertia is only called inertia for historical reasons
	 * and is not changed to avoid DNA surgery. It actually reflects the 
	 * Size value in the GameButtons (= radius) */

	float mass, damping, inertia;
	/* The form factor k is introduced to give the user more control
	 * and to fix incompatibility problems.
	 * For rotational symmetric objects, the inertia value can be
	 * expressed as: Theta = k * m * r^2
	 * where m = Mass, r = Radius
	 * For a Sphere, the form factor is by default = 0.4
	 */

	float formfactor;
	float rdamping;
	float margin;
	float max_vel; /* clamp the maximum velocity 0.0 is disabled */
	float min_vel; /* clamp the minimum velocity 0.0 is disabled */
	float max_angvel; /* clamp the maximum angular velocity, 0.0 is disabled */
	float min_angvel; /* clamp the minimum angular velocity, 0.0 is disabled */
	float obstacleRad;
	
	/* "Character" physics properties */
	float step_height;
	float jump_speed;
	float fall_speed;
	short max_jumps;

	/* for now used to temporarily holds the type of collision object */
	short  body_type, _pad52[2];
	
	/** the custom data layer mask that was last used to calculate derivedDeform and derivedFinal */
	uint64_t lastDataMask;
	/** (extra) custom data layer mask to use for creating derivedmesh, set by depsgraph */
	uint64_t customdata_mask;
	/** bit masks of game controllers that are active */
	unsigned int state;
	/** bit masks of initial state as recorded by the users */
	unsigned int init_state;

	ListBase prop;			/* game logic property list (not to be confused with IDProperties) */
	ListBase sensors;		/* game logic sensors */
	ListBase controllers;	/* game logic controllers */
	ListBase actuators;		/* game logic actuators */

	float sf; /* sf is time-offset */

	int gameflag;
	int gameflag2;

	float anisotropicFriction[3];

	/* dynamic properties */
	float friction, rolling_friction, fh, reflect;
	float fhdist, xyfrict;
	short dynamode, _pad51[3];
	/********End of Game engine***********/

	ListBase pc_ids;

	/** Settings for Bullet rigid body. */
	struct RigidBodyOb *rigidbody_object;
	/** Settings for Bullet constraint. */
	struct RigidBodyCon *rigidbody_constraint;

	/** Offset for image empties. */
	float ima_ofs[2];
	/** Must be non-null when object is an empty image. */
	ImageUser *iuser;
	char empty_image_visibility_flag;
	char empty_image_depth;
	char empty_image_flag;
	char _pad8[1];

	int select_id;

	struct PreviewImage *preview;

	/** Runtime evaluation data (keep last). */
	Object_Runtime runtime;
=======
  ID id;
  /** Animation data (must be immediately after id for utilities to use it). */
  struct AnimData *adt;
  /** Runtime (must be immediately after id for utilities to use it). */
  struct DrawDataList drawdata;

  struct SculptSession *sculpt;

  short type, partype;
  /** Can be vertexnrs. */
  int par1, par2, par3;
  /** String describing subobject info, MAX_ID_NAME-2. */
  char parsubstr[64];
  struct Object *parent, *track;
  /* if ob->proxy (or proxy_group), this object is proxy for object ob->proxy */
  /* proxy_from is set in target back to the proxy. */
  struct Object *proxy, *proxy_group, *proxy_from;
  /** Old animation system, deprecated for 2.5. */
  struct Ipo *ipo DNA_DEPRECATED;
  /* struct Path *path; */
  struct bAction *action DNA_DEPRECATED;  // XXX deprecated... old animation system
  struct bAction *poselib;
  /** Pose data, armature objects only. */
  struct bPose *pose;
  /** Pointer to objects data - an 'ID' or NULL. */
  void *data;

  /** Grease Pencil data. */
  struct bGPdata *gpd
      DNA_DEPRECATED;  // XXX deprecated... replaced by gpencil object, keep for readfile

  /** Settings for visualization of object-transform animation. */
  bAnimVizSettings avs;
  /** Motion path cache for this object. */
  bMotionPath *mpath;
  void *_pad0;

  ListBase constraintChannels DNA_DEPRECATED;  // XXX deprecated... old animation system
  ListBase effect DNA_DEPRECATED;              // XXX deprecated... keep for readfile
  /** List of bDeformGroup (vertex groups) names and flag only. */
  ListBase defbase;
  /** List of ModifierData structures. */
  ListBase modifiers;
  /** List of GpencilModifierData structures. */
  ListBase greasepencil_modifiers;
  /** List of facemaps. */
  ListBase fmaps;
  /** List of viewport effects. Actually only used by grease pencil. */
  ListBase shader_fx;

  /** Local object mode. */
  int mode;
  int restore_mode;

  /* materials */
  /** Material slots. */
  struct Material **mat;
  /** A boolean field, with each byte 1 if corresponding material is linked to object. */
  char *matbits;
  /** Copy of mesh, curve & meta struct member of same name (keep in sync). */
  int totcol;
  /** Currently selected material in the UI. */
  int actcol;

  /* rot en drot have to be together! (transform('r' en 's')) */
  float loc[3], dloc[3];
  /** Scale (can be negative). */
  float scale[3];
  /** DEPRECATED, 2.60 and older only. */
  float dsize[3] DNA_DEPRECATED;
  /** Ack!, changing. */
  float dscale[3];
  /** Euler rotation. */
  float rot[3], drot[3];
  /** Quaternion rotation. */
  float quat[4], dquat[4];
  /** Axis angle rotation - axis part. */
  float rotAxis[3], drotAxis[3];
  /** Axis angle rotation - angle part. */
  float rotAngle, drotAngle;
  /** Final worldspace matrix with constraints & animsys applied. */
  float obmat[4][4];
  /** Inverse result of parent, so that object doesn't 'stick' to parent. */
  float parentinv[4][4];
  /** Inverse result of constraints.
   * doesn't include effect of parent or object local transform. */
  float constinv[4][4];
  /**
   * Inverse matrix of 'obmat' for any other use than rendering!
   *
   * \note this isn't assured to be valid as with 'obmat',
   * before using this value you should do...
   * invert_m4_m4(ob->imat, ob->obmat);
   */
  float imat[4][4];

  /* Previously 'imat' was used at render time, but as other places use it too
   * the interactive ui of 2.5 creates problems. So now only 'imat_ren' should
   * be used when ever the inverse of ob->obmat * re->viewmat is needed! - jahka
   */
  float imat_ren[4][4];

  /** Copy of Base's layer in the scene. */
  unsigned int lay DNA_DEPRECATED;

  /** Copy of Base. */
  short flag;
  /** Deprecated, use 'matbits'. */
  short colbits DNA_DEPRECATED;

  /** Transformation settings and transform locks . */
  short transflag, protectflag;
  short trackflag, upflag;
  /** Used for DopeSheet filtering settings (expanded/collapsed). */
  short nlaflag;

  char _pad1;
  char duplicator_visibility_flag;

  /* Depsgraph */
  /** Used by depsgraph, flushed from base. */
  short base_flag;
  /** Used by viewport, synced from base. */
  unsigned short base_local_view_bits;

  /** Collision mask settings */
  unsigned short col_group, col_mask;

  /** Rotation mode - uses defines set out in DNA_action_types.h for PoseChannel rotations.... */
  short rotmode;

  /** Bounding box use for drawing. */
  char boundtype;
  /** Bounding box type used for collision. */
  char collision_boundtype;

  /** Viewport draw extra settings. */
  short dtx;
  /** Viewport draw type. */
  char dt;
  char empty_drawtype;
  float empty_drawsize;
  /** Dupliface scale. */
  float instance_faces_scale;

  /** Custom index, for renderpasses. */
  short index;
  /** Current deformation group, note: index starts at 1. */
  unsigned short actdef;
  /** Current face map, note: index starts at 1. */
  unsigned short actfmap;
  char _pad2[2];
  /** Object color (in most cases the material color is used for drawing). */
  float color[4];

  /** Softbody settings. */
  short softflag;

  /** For restricting view, select, render etc. accessible in outliner. */
  char restrictflag;

  /** Flag for pinning. */
  char shapeflag;
  /** Current shape key for menu or pinned. */
  short shapenr;

  char _pad3[2];

  /** Object constraints. */
  ListBase constraints;
  ListBase nlastrips DNA_DEPRECATED;  // XXX deprecated... old animation system
  ListBase hooks DNA_DEPRECATED;      // XXX deprecated... old animation system
  /** Particle systems. */
  ListBase particlesystem;

  /** Particle deflector/attractor/collision data. */
  struct PartDeflect *pd;
  /** If exists, saved in file. */
  struct SoftBody *soft;
  /** Object duplicator for group. */
  struct Collection *instance_collection;

  /** If fluidsim enabled, store additional settings. */
  struct FluidsimSettings *fluidsimSettings;

  struct DerivedMesh *derivedDeform, *derivedFinal;

  ListBase pc_ids;

  /** Settings for Bullet rigid body. */
  struct RigidBodyOb *rigidbody_object;
  /** Settings for Bullet constraint. */
  struct RigidBodyCon *rigidbody_constraint;

  /** Offset for image empties. */
  float ima_ofs[2];
  /** Must be non-null when object is an empty image. */
  ImageUser *iuser;
  char empty_image_visibility_flag;
  char empty_image_depth;
  char empty_image_flag;
  char _pad8[5];

  /** Contains data for levels of detail. */
  ListBase lodlevels;
  LodLevel *currentlod;

  struct PreviewImage *preview;

  /** Runtime evaluation data (keep last). */
  Object_Runtime runtime;
>>>>>>> 6ef48b13
} Object;

/* Warning, this is not used anymore because hooks are now modifiers */
typedef struct ObHook {
  struct ObHook *next, *prev;

  struct Object *parent;
  /** Matrix making current transform unmodified. */
  float parentinv[4][4];
  /** Temp matrix while hooking. */
  float mat[4][4];
  /** Visualization of hook. */
  float cent[3];
  /** If not zero, falloff is distance where influence zero. */
  float falloff;

  /** MAX_NAME. */
  char name[64];

  int *indexar;
  /** Curindex is cache for fast lookup. */
  int totindex, curindex;
  /** Active is only first hook, for button menu. */
  short type, active;
  float force;
} ObHook;

/* **************** OBJECT ********************* */

/***********Game engine****************/
/* dynamode */
#define OB_FH_NOR	        2
/********End of Game engine************/

/* used many places... should be specialized  */
#define SELECT 1

/* type */
enum {
  OB_EMPTY = 0,
  OB_MESH = 1,
  OB_CURVE = 2,
  OB_SURF = 3,
  OB_FONT = 4,
  OB_MBALL = 5,

  OB_LAMP = 10,
  OB_CAMERA = 11,

  OB_SPEAKER = 12,
  OB_LIGHTPROBE = 13,

  OB_LATTICE = 22,

  OB_ARMATURE = 25,

  /** Grease Pencil object used in 3D view but not used for annotation in 2D. */
  OB_GPENCIL = 26,

  OB_TYPE_MAX,
};

/* check if the object type supports materials */
#define OB_TYPE_SUPPORT_MATERIAL(_type) \
  (((_type) >= OB_MESH && (_type) <= OB_MBALL) || ((_type) == OB_GPENCIL))
#define OB_TYPE_SUPPORT_VGROUP(_type) (ELEM(_type, OB_MESH, OB_LATTICE, OB_GPENCIL))
#define OB_TYPE_SUPPORT_EDITMODE(_type) \
  (ELEM(_type, OB_MESH, OB_FONT, OB_CURVE, OB_SURF, OB_MBALL, OB_LATTICE, OB_ARMATURE))
#define OB_TYPE_SUPPORT_PARVERT(_type) (ELEM(_type, OB_MESH, OB_SURF, OB_CURVE, OB_LATTICE))

/** Matches #OB_TYPE_SUPPORT_EDITMODE. */
#define OB_DATA_SUPPORT_EDITMODE(_type) (ELEM(_type, ID_ME, ID_CU, ID_MB, ID_LT, ID_AR))

/* is this ID type used as object data */
#define OB_DATA_SUPPORT_ID(_id_type) \
  (ELEM(_id_type, ID_ME, ID_CU, ID_MB, ID_LA, ID_SPK, ID_LP, ID_CA, ID_LT, ID_GD, ID_AR))

#define OB_DATA_SUPPORT_ID_CASE \
ID_ME: \
case ID_CU: \
case ID_MB: \
case ID_LA: \
case ID_SPK: \
case ID_LP: \
case ID_CA: \
case ID_LT: \
case ID_GD: \
case ID_AR

/* partype: first 4 bits: type */
enum {
	PARTYPE       = (1 << 4) - 1,
	PAROBJECT     = 0,
	PARSKEL       = 4,
	PARVERT1      = 5,
	PARVERT3      = 6,
	PARBONE       = 7,
	
	/** Slow parenting - is not threadsafe and/or may give errors after jumping. */
	PARSLOW = 16,
};

/* (short) transflag */
enum {
  OB_TRANSFLAG_UNUSED_0 = 1 << 0, /* cleared */
  OB_TRANSFLAG_UNUSED_1 = 1 << 1, /* cleared */
  OB_NEG_SCALE = 1 << 2,
  OB_TRANSFLAG_UNUSED_3 = 1 << 3, /* cleared */
  OB_DUPLIVERTS = 1 << 4,
  OB_DUPLIROT = 1 << 5,
  OB_TRANSFLAG_UNUSED_6 = 1 << 6, /* cleared */
  /* runtime, calculate derivedmesh for dupli before it's used */
  OB_DUPLICALCDERIVED = 1 << 7,
  OB_DUPLICOLLECTION = 1 << 8,
  OB_DUPLIFACES = 1 << 9,
  OB_DUPLIFACES_SCALE = 1 << 10,
  OB_DUPLIPARTS = 1 << 11,
  OB_TRANSFLAG_UNUSED_12 = 1 << 12, /* cleared */
  /* runtime constraints disable */
  OB_NO_CONSTRAINTS = 1 << 13,
  /* hack to work around particle issue */
  OB_NO_PSYS_UPDATE = 1 << 14,

  OB_DUPLI = OB_DUPLIVERTS | OB_DUPLICOLLECTION | OB_DUPLIFACES | OB_DUPLIPARTS,
};

/* (short) trackflag / upflag */
enum {
  OB_POSX = 0,
  OB_POSY = 1,
  OB_POSZ = 2,
  OB_NEGX = 3,
  OB_NEGY = 4,
  OB_NEGZ = 5,
};

/* gameflag in game.h */

/* dt: no flags */
enum {
  OB_BOUNDBOX = 1,
  OB_WIRE = 2,
  OB_SOLID = 3,
  OB_MATERIAL = 4,
  OB_TEXTURE = 5,
  OB_RENDER = 6,
};

/* dtx: flags (short) */
enum {
  OB_DRAWBOUNDOX = 1 << 0,
  OB_AXIS = 1 << 1,
  OB_TEXSPACE = 1 << 2,
  OB_DRAWNAME = 1 << 3,
  OB_DRAWIMAGE = 1 << 4,
  /* for solid+wire display */
  OB_DRAWWIRE = 1 << 5,
  /* for overdraw s*/
  OB_DRAWXRAY = 1 << 6,
  /* enable transparent draw */
  OB_DRAWTRANSP = 1 << 7,
  OB_DRAW_ALL_EDGES = 1 << 8, /* only for meshes currently */
  OB_DRAW_NO_SHADOW_CAST = 1 << 9,
};

/* empty_drawtype: no flags */
enum {
  OB_ARROWS = 1,
  OB_PLAINAXES = 2,
  OB_CIRCLE = 3,
  OB_SINGLE_ARROW = 4,
  OB_CUBE = 5,
  OB_EMPTY_SPHERE = 6,
  OB_EMPTY_CONE = 7,
  OB_EMPTY_IMAGE = 8,
};

/* gpencil add types */
enum {
  GP_EMPTY = 0,
  GP_STROKE = 1,
  GP_MONKEY = 2,
};

/* boundtype */
enum {
  OB_BOUND_BOX = 0,
  OB_BOUND_SPHERE = 1,
  OB_BOUND_CYLINDER = 2,
  OB_BOUND_CONE = 3,
  OB_BOUND_TRIANGLE_MESH = 4,
  OB_BOUND_CONVEX_HULL = 5,
  /*  OB_BOUND_DYN_MESH      = 6, */ /*UNUSED*/
  OB_BOUND_CAPSULE = 7,
};

/* lod flags */
enum {
  OB_LOD_USE_MESH = 1 << 0,
  OB_LOD_USE_MAT = 1 << 1,
  OB_LOD_USE_HYST = 1 << 2,
};

/* **************** BASE ********************* */

/* base->flag_legacy */
enum {
  BA_WAS_SEL = (1 << 1),
  /* NOTE: BA_HAS_RECALC_DATA can be re-used later if freed in readfile.c. */
  // BA_HAS_RECALC_OB = (1 << 2),  /* DEPRECATED */
  // BA_HAS_RECALC_DATA =  (1 << 3),  /* DEPRECATED */
  /** DEPRECATED, was runtime only, but was reusing an older flag. */
  BA_SNAP_FIX_DEPS_FIASCO = (1 << 2),
};

/* NOTE: this was used as a proper setting in past, so nullify before using */
#define BA_TEMP_TAG (1 << 5)

/* #define BA_FROMSET          (1 << 7) */ /*UNUSED*/

#define BA_TRANSFORM_CHILD (1 << 8)   /* child of a transformed object */
#define BA_TRANSFORM_PARENT (1 << 13) /* parent of a transformed object */

#define OB_FROMDUPLI (1 << 9)
#define OB_DONE (1 << 10) /* unknown state, clear before use */
#ifdef DNA_DEPRECATED_ALLOW
#  define OB_FLAG_UNUSED_11 (1 << 11) /* cleared */
#  define OB_FLAG_UNUSED_12 (1 << 12) /* cleared */
#endif

/* controller state */
#define OB_MAX_STATES       30

/* collision masks */
#define OB_MAX_COL_MASKS    16

/* ob->gameflag */
enum {
	OB_DYNAMIC               = 1 << 0,
	OB_CHILD                 = 1 << 1,
	OB_ACTOR                 = 1 << 2,
	OB_INERTIA_LOCK_X        = 1 << 3,
	OB_INERTIA_LOCK_Y        = 1 << 4,
	OB_INERTIA_LOCK_Z        = 1 << 5,
	OB_DO_FH                 = 1 << 6,
	OB_ROT_FH                = 1 << 7,
	OB_ANISOTROPIC_FRICTION  = 1 << 8,
	OB_GHOST                 = 1 << 9,
	OB_RIGID_BODY            = 1 << 10,
	OB_BOUNDS                = 1 << 11,

	OB_COLLISION_RESPONSE    = 1 << 12,
	OB_SECTOR                = 1 << 13,
	OB_PROP                  = 1 << 14,
	OB_MAINACTOR             = 1 << 15,

	OB_COLLISION             = 1 << 16,
	OB_SOFT_BODY             = 1 << 17,
	OB_OCCLUDER              = 1 << 18,
	OB_SENSOR                = 1 << 19,
	OB_NAVMESH               = 1 << 20,
	OB_HASOBSTACLE           = 1 << 21,
	OB_CHARACTER             = 1 << 22,

	OB_RECORD_ANIMATION      = 1 << 23,
};

/* ob->gameflag2 */
enum {
	OB_NEVER_DO_ACTIVITY_CULLING    = 1 << 0,
	OB_LOCK_RIGID_BODY_X_AXIS       = 1 << 2,
	OB_LOCK_RIGID_BODY_Y_AXIS       = 1 << 3,
	OB_LOCK_RIGID_BODY_Z_AXIS       = 1 << 4,
	OB_LOCK_RIGID_BODY_X_ROT_AXIS   = 1 << 5,
	OB_LOCK_RIGID_BODY_Y_ROT_AXIS   = 1 << 6,
	OB_LOCK_RIGID_BODY_Z_ROT_AXIS   = 1 << 7,

/*	OB_LIFE     = OB_PROP | OB_DYNAMIC | OB_ACTOR | OB_MAINACTOR | OB_CHILD, */
};

/* ob->body_type */
enum {
	OB_BODY_TYPE_NO_COLLISION   = 0,
	OB_BODY_TYPE_STATIC         = 1,
	OB_BODY_TYPE_DYNAMIC        = 2,
	OB_BODY_TYPE_RIGID          = 3,
	OB_BODY_TYPE_SOFT           = 4,
	OB_BODY_TYPE_OCCLUDER       = 5,
	OB_BODY_TYPE_SENSOR         = 6,
	OB_BODY_TYPE_NAVMESH        = 7,
	OB_BODY_TYPE_CHARACTER      = 8,
};

/* ob->scavisflag */
enum {
	OB_VIS_SENS     = 1 << 0,
	OB_VIS_CONT     = 1 << 1,
	OB_VIS_ACT      = 1 << 2,
};

/* ob->scaflag */
enum {
	OB_SHOWSENS     = 1 << 6,
	OB_SHOWACT      = 1 << 7,
	OB_ADDSENS      = 1 << 8,
	OB_ADDCONT      = 1 << 9,
	OB_ADDACT       = 1 << 10,
	OB_SHOWCONT     = 1 << 11,
	OB_ALLSTATE     = 1 << 12,
	OB_INITSTBIT    = 1 << 13,
	OB_DEBUGSTATE   = 1 << 14,
	OB_SHOWSTATE    = 1 << 15,
};

/* ob->restrictflag */
enum {
  OB_RESTRICT_VIEW = 1 << 0,
  OB_RESTRICT_SELECT = 1 << 1,
  OB_RESTRICT_RENDER = 1 << 2,
};

/* ob->shapeflag */
enum {
  OB_SHAPE_LOCK = 1 << 0,
#ifdef DNA_DEPRECATED_ALLOW
  OB_SHAPE_FLAG_UNUSED_1 = 1 << 1, /* cleared */
#endif
  OB_SHAPE_EDIT_MODE = 1 << 2,
};

/* ob->nlaflag */
enum {
  OB_ADS_UNUSED_1 = 1 << 0, /* cleared */
  OB_ADS_UNUSED_2 = 1 << 1, /* cleared */
  /* object-channel expanded status */
  OB_ADS_COLLAPSED = 1 << 10,
  /* object's ipo-block */
  OB_ADS_SHOWIPO = 1 << 11,
  /* object's constraint channels */
  OB_ADS_SHOWCONS = 1 << 12,
  /* object's material channels */
  OB_ADS_SHOWMATS = 1 << 13,
  /* object's marticle channels */
  OB_ADS_SHOWPARTS = 1 << 14,
};

/* ob->protectflag */
enum {
  OB_LOCK_LOCX = 1 << 0,
  OB_LOCK_LOCY = 1 << 1,
  OB_LOCK_LOCZ = 1 << 2,
  OB_LOCK_LOC = OB_LOCK_LOCX | OB_LOCK_LOCY | OB_LOCK_LOCZ,
  OB_LOCK_ROTX = 1 << 3,
  OB_LOCK_ROTY = 1 << 4,
  OB_LOCK_ROTZ = 1 << 5,
  OB_LOCK_ROT = OB_LOCK_ROTX | OB_LOCK_ROTY | OB_LOCK_ROTZ,
  OB_LOCK_SCALEX = 1 << 6,
  OB_LOCK_SCALEY = 1 << 7,
  OB_LOCK_SCALEZ = 1 << 8,
  OB_LOCK_SCALE = OB_LOCK_SCALEX | OB_LOCK_SCALEY | OB_LOCK_SCALEZ,
  OB_LOCK_ROTW = 1 << 9,
  OB_LOCK_ROT4D = 1 << 10,
};

/* ob->duplicator_visibility_flag */
enum {
  OB_DUPLI_FLAG_VIEWPORT = 1 << 0,
  OB_DUPLI_FLAG_RENDER = 1 << 1,
};

/* ob->empty_image_depth */
#define OB_EMPTY_IMAGE_DEPTH_DEFAULT 0
#define OB_EMPTY_IMAGE_DEPTH_FRONT 1
#define OB_EMPTY_IMAGE_DEPTH_BACK 2

/** #Object.empty_image_visibility_flag */
enum {
  OB_EMPTY_IMAGE_HIDE_PERSPECTIVE = 1 << 0,
  OB_EMPTY_IMAGE_HIDE_ORTHOGRAPHIC = 1 << 1,
  OB_EMPTY_IMAGE_HIDE_BACK = 1 << 2,
  OB_EMPTY_IMAGE_HIDE_FRONT = 1 << 3,
};

/** #Object.empty_image_flag */
enum {
  OB_EMPTY_IMAGE_USE_ALPHA_BLEND = 1 << 0,
};

#define MAX_DUPLI_RECUR 8

#ifdef __cplusplus
}
#endif

#endif<|MERGE_RESOLUTION|>--- conflicted
+++ resolved
@@ -109,10 +109,6 @@
   BOUNDBOX_DIRTY = (1 << 1),
 };
 
-/* Forward declaration for cache bbone deformation information.
- *
- * TODO(sergey): Consider moving it to more appropriate place. */
-struct ObjectBBoneDeform;
 
 struct CustomData_MeshMasks;
 
@@ -164,285 +160,6 @@
 } Object_Runtime;
 
 typedef struct Object {
-<<<<<<< HEAD
-	ID id;
-	/** Animation data (must be immediately after id for utilities to use it). */
-	struct AnimData *adt;
-	/** Runtime (must be immediately after id for utilities to use it). */
-	struct DrawDataList drawdata;
-
-	struct SculptSession *sculpt;
-
-	short type, partype;
-	/** Can be vertexnrs. */
-	int par1, par2, par3;
-	/** String describing subobject info, MAX_ID_NAME-2. */
-	char parsubstr[64];
-	struct Object *parent, *track;
-	/* if ob->proxy (or proxy_group), this object is proxy for object ob->proxy */
-	/* proxy_from is set in target back to the proxy. */
-	struct Object *proxy, *proxy_group, *proxy_from;
-	/** Old animation system, deprecated for 2.5. */
-	struct Ipo *ipo  DNA_DEPRECATED;
-	/* struct Path *path; */
-	struct bAction *action  DNA_DEPRECATED;	 // XXX deprecated... old animation system
-	struct bAction *poselib;
-	/** Pose data, armature objects only. */
-	struct bPose *pose;
-	/** Pointer to objects data - an 'ID' or NULL. */
-	void *data;
-
-	/** Grease Pencil data. */
-	struct bGPdata *gpd  DNA_DEPRECATED; // XXX deprecated... replaced by gpencil object, keep for readfile
-
-	/** Settings for visualization of object-transform animation. */
-	bAnimVizSettings avs;
-	/** Motion path cache for this object. */
-	bMotionPath *mpath;
-	void *_pad0;
-
-	ListBase constraintChannels  DNA_DEPRECATED; // XXX deprecated... old animation system
-	ListBase effect  DNA_DEPRECATED;             // XXX deprecated... keep for readfile
-	/** List of bDeformGroup (vertex groups) names and flag only. */
-	ListBase defbase;
-	/** List of ModifierData structures. */
-	ListBase modifiers;
-	/** List of GpencilModifierData structures. */
-	ListBase greasepencil_modifiers;
-	/** List of facemaps. */
-	ListBase fmaps;
-	/** List of viewport effects. Actually only used by grease pencil. */
-	ListBase shader_fx;
-
-	/** Local object mode. */
-	int mode;
-	int restore_mode;
-
-	/* materials */
-	/** Material slots. */
-	struct Material **mat;
-	/** A boolean field, with each byte 1 if corresponding material is linked to object. */
-	char *matbits;
-	/** Copy of mesh, curve & meta struct member of same name (keep in sync). */
-	int totcol;
-	/** Currently selected material in the UI. */
-	int actcol;
-
-	/* rot en drot have to be together! (transform('r' en 's')) */
-	float loc[3], dloc[3];
-	/** Scale (can be negative). */
-	float scale[3];
-	/** DEPRECATED, 2.60 and older only. */
-	float dsize[3] DNA_DEPRECATED ;
-	/** Ack!, changing. */
-	float dscale[3];
-	/** Euler rotation. */
-	float rot[3], drot[3];
-	/** Quaternion rotation. */
-	float quat[4], dquat[4];
-	/** Axis angle rotation - axis part. */
-	float rotAxis[3], drotAxis[3];
-	/** Axis angle rotation - angle part. */
-	float rotAngle, drotAngle;
-	/** Final worldspace matrix with constraints & animsys applied. */
-	float obmat[4][4];
-	/** Inverse result of parent, so that object doesn't 'stick' to parent. */
-	float parentinv[4][4];
-	/** Inverse result of constraints.
-	 * doesn't include effect of parent or object local transform. */
-	float constinv[4][4];
-	/**
-	 * Inverse matrix of 'obmat' for any other use than rendering!
-	 *
-	 * \note this isn't assured to be valid as with 'obmat',
-	 * before using this value you should do...
-	 * invert_m4_m4(ob->imat, ob->obmat);
-	 */
-	float imat[4][4];
-
-	/* Previously 'imat' was used at render time, but as other places use it too
-	 * the interactive ui of 2.5 creates problems. So now only 'imat_ren' should
-	 * be used when ever the inverse of ob->obmat * re->viewmat is needed! - jahka
-	 */
-	float imat_ren[4][4];
-
-	/** Copy of Base's layer in the scene. */
-	unsigned int lay DNA_DEPRECATED;
-
-	/** Copy of Base. */
-	short flag;
-	/** Deprecated, use 'matbits'. */
-	short colbits DNA_DEPRECATED;
-
-	/** Transformation settings and transform locks . */
-	short transflag, protectflag;
-	short trackflag, upflag;
-	/** Used for DopeSheet filtering settings (expanded/collapsed). */
-	short nlaflag;
-
-	char _pad1;
-	char duplicator_visibility_flag;
-
-	/* Depsgraph */
-	/** Used by depsgraph, flushed from base. */
-	short base_flag;
-	/** Used by viewport, synced from base. */
-	unsigned short base_local_view_bits;
-
-	/** Collision mask settings */
-	unsigned short col_group, col_mask;
-
-	/** Rotation mode - uses defines set out in DNA_action_types.h for PoseChannel rotations.... */
-	short rotmode;
-
-	/** Bounding box use for drawing. */
-	char boundtype;
-	/** Bounding box type used for collision. */
-	char collision_boundtype;
-
-	/** Viewport draw extra settings. */
-	short dtx;
-	/** Viewport draw type. */
-	char dt;
-	char empty_drawtype;
-	float empty_drawsize;
-	/** Dupliface scale. */
-	float instance_faces_scale;
-
-	/** Custom index, for renderpasses. */
-	short index;
-	/** Current deformation group, note: index starts at 1. */
-	unsigned short actdef;
-	/** Current face map, note: index starts at 1. */
-	unsigned short actfmap;
-	char _pad2[2];
-	/** Object color (in most cases the material color is used for drawing). */
-	float color[4];
-
-	/** Softbody settings. */
-	short softflag;
-
-	/** For restricting view, select, render etc. accessible in outliner. */
-	char restrictflag;
-
-	/** Flag for pinning. */
-	char  shapeflag;
-	/** Current shape key for menu or pinned. */
-	short shapenr;
-
-	char _pad3[2];
-
-	/** Object constraints. */
-	ListBase constraints;
-	ListBase nlastrips  DNA_DEPRECATED;			// XXX deprecated... old animation system
-	ListBase hooks  DNA_DEPRECATED;				// XXX deprecated... old animation system
-	/** Particle systems. */
-	ListBase particlesystem;
-
-	/** Particle deflector/attractor/collision data. */
-	struct PartDeflect *pd;
-	/** If exists, saved in file. */
-	struct SoftBody *soft;
-	/** Object duplicator for group. */
-	struct Collection *instance_collection;
-
-	/** If fluidsim enabled, store additional settings. */
-	struct FluidsimSettings *fluidsimSettings;
-
-	struct DerivedMesh *derivedDeform, *derivedFinal;
-
-	/************Game engine**************/
-
-	/* settings for game engine bullet soft body */
-	struct BulletSoftBody *bsoft;
-
-	short scaflag;			/* ui state for game logic */
-	short scavisflag;		/* more display settings for game logic */
-	short _pad53[2];
-
-	/* during realtime */
-
-	/* note that inertia is only called inertia for historical reasons
-	 * and is not changed to avoid DNA surgery. It actually reflects the 
-	 * Size value in the GameButtons (= radius) */
-
-	float mass, damping, inertia;
-	/* The form factor k is introduced to give the user more control
-	 * and to fix incompatibility problems.
-	 * For rotational symmetric objects, the inertia value can be
-	 * expressed as: Theta = k * m * r^2
-	 * where m = Mass, r = Radius
-	 * For a Sphere, the form factor is by default = 0.4
-	 */
-
-	float formfactor;
-	float rdamping;
-	float margin;
-	float max_vel; /* clamp the maximum velocity 0.0 is disabled */
-	float min_vel; /* clamp the minimum velocity 0.0 is disabled */
-	float max_angvel; /* clamp the maximum angular velocity, 0.0 is disabled */
-	float min_angvel; /* clamp the minimum angular velocity, 0.0 is disabled */
-	float obstacleRad;
-	
-	/* "Character" physics properties */
-	float step_height;
-	float jump_speed;
-	float fall_speed;
-	short max_jumps;
-
-	/* for now used to temporarily holds the type of collision object */
-	short  body_type, _pad52[2];
-	
-	/** the custom data layer mask that was last used to calculate derivedDeform and derivedFinal */
-	uint64_t lastDataMask;
-	/** (extra) custom data layer mask to use for creating derivedmesh, set by depsgraph */
-	uint64_t customdata_mask;
-	/** bit masks of game controllers that are active */
-	unsigned int state;
-	/** bit masks of initial state as recorded by the users */
-	unsigned int init_state;
-
-	ListBase prop;			/* game logic property list (not to be confused with IDProperties) */
-	ListBase sensors;		/* game logic sensors */
-	ListBase controllers;	/* game logic controllers */
-	ListBase actuators;		/* game logic actuators */
-
-	float sf; /* sf is time-offset */
-
-	int gameflag;
-	int gameflag2;
-
-	float anisotropicFriction[3];
-
-	/* dynamic properties */
-	float friction, rolling_friction, fh, reflect;
-	float fhdist, xyfrict;
-	short dynamode, _pad51[3];
-	/********End of Game engine***********/
-
-	ListBase pc_ids;
-
-	/** Settings for Bullet rigid body. */
-	struct RigidBodyOb *rigidbody_object;
-	/** Settings for Bullet constraint. */
-	struct RigidBodyCon *rigidbody_constraint;
-
-	/** Offset for image empties. */
-	float ima_ofs[2];
-	/** Must be non-null when object is an empty image. */
-	ImageUser *iuser;
-	char empty_image_visibility_flag;
-	char empty_image_depth;
-	char empty_image_flag;
-	char _pad8[1];
-
-	int select_id;
-
-	struct PreviewImage *preview;
-
-	/** Runtime evaluation data (keep last). */
-	Object_Runtime runtime;
-=======
   ID id;
   /** Animation data (must be immediately after id for utilities to use it). */
   struct AnimData *adt;
@@ -646,15 +363,82 @@
   char empty_image_flag;
   char _pad8[5];
 
-  /** Contains data for levels of detail. */
-  ListBase lodlevels;
-  LodLevel *currentlod;
 
   struct PreviewImage *preview;
 
   /** Runtime evaluation data (keep last). */
   Object_Runtime runtime;
->>>>>>> 6ef48b13
+
+  /************Game engine**************/
+
+  /* settings for game engine bullet soft body */
+  struct BulletSoftBody *bsoft;
+
+  short scaflag;			/* ui state for game logic */
+  short scavisflag;		/* more display settings for game logic */
+  short _pad53[2];
+
+  /* during realtime */
+
+  /* note that inertia is only called inertia for historical reasons
+   * and is not changed to avoid DNA surgery. It actually reflects the 
+   * Size value in the GameButtons (= radius) */
+
+  float mass, damping, inertia;
+  /* The form factor k is introduced to give the user more control
+   * and to fix incompatibility problems.
+   * For rotational symmetric objects, the inertia value can be
+   * expressed as: Theta = k * m * r^2
+   * where m = Mass, r = Radius
+   * For a Sphere, the form factor is by default = 0.4
+   */
+
+  float formfactor;
+  float rdamping;
+  float margin;
+  float max_vel; /* clamp the maximum velocity 0.0 is disabled */
+  float min_vel; /* clamp the minimum velocity 0.0 is disabled */
+  float max_angvel; /* clamp the maximum angular velocity, 0.0 is disabled */
+  float min_angvel; /* clamp the minimum angular velocity, 0.0 is disabled */
+  float obstacleRad;
+
+  /* "Character" physics properties */
+  float step_height;
+  float jump_speed;
+  float fall_speed;
+  short max_jumps;
+
+  /* for now used to temporarily holds the type of collision object */
+  short  body_type, _pad52[2];
+
+  /** the custom data layer mask that was last used to calculate derivedDeform and derivedFinal */
+  uint64_t lastDataMask;
+  /** (extra) custom data layer mask to use for creating derivedmesh, set by depsgraph */
+  uint64_t customdata_mask;
+  /** bit masks of game controllers that are active */
+  unsigned int state;
+  /** bit masks of initial state as recorded by the users */
+  unsigned int init_state;
+
+  ListBase prop;			/* game logic property list (not to be confused with IDProperties) */
+  ListBase sensors;		/* game logic sensors */
+  ListBase controllers;	/* game logic controllers */
+  ListBase actuators;		/* game logic actuators */
+
+  float sf; /* sf is time-offset */
+
+  int gameflag;
+  int gameflag2;
+
+  float anisotropicFriction[3];
+
+  /* dynamic properties */
+  float friction, rolling_friction, fh, reflect;
+  float fhdist, xyfrict;
+  short dynamode, _pad51[3];
+
+  /********End of Game engine***********/
+
 } Object;
 
 /* Warning, this is not used anymore because hooks are now modifiers */
@@ -746,15 +530,16 @@
 
 /* partype: first 4 bits: type */
 enum {
-	PARTYPE       = (1 << 4) - 1,
-	PAROBJECT     = 0,
-	PARSKEL       = 4,
-	PARVERT1      = 5,
-	PARVERT3      = 6,
-	PARBONE       = 7,
-	
-	/** Slow parenting - is not threadsafe and/or may give errors after jumping. */
-	PARSLOW = 16,
+  PARTYPE = (1 << 4) - 1,
+  PAROBJECT = 0,
+  PARSKEL = 4,
+  PARVERT1 = 5,
+  PARVERT3 = 6,
+  PARBONE = 7,
+
+  /** Slow parenting - is not threadsafe and/or may give errors after jumping. */
+  PARSLOW = 16,
+
 };
 
 /* (short) transflag */
@@ -791,8 +576,6 @@
   OB_NEGZ = 5,
 };
 
-/* gameflag in game.h */
-
 /* dt: no flags */
 enum {
   OB_BOUNDBOX = 1,
@@ -893,80 +676,80 @@
 
 /* ob->gameflag */
 enum {
-	OB_DYNAMIC               = 1 << 0,
-	OB_CHILD                 = 1 << 1,
-	OB_ACTOR                 = 1 << 2,
-	OB_INERTIA_LOCK_X        = 1 << 3,
-	OB_INERTIA_LOCK_Y        = 1 << 4,
-	OB_INERTIA_LOCK_Z        = 1 << 5,
-	OB_DO_FH                 = 1 << 6,
-	OB_ROT_FH                = 1 << 7,
-	OB_ANISOTROPIC_FRICTION  = 1 << 8,
-	OB_GHOST                 = 1 << 9,
-	OB_RIGID_BODY            = 1 << 10,
-	OB_BOUNDS                = 1 << 11,
-
-	OB_COLLISION_RESPONSE    = 1 << 12,
-	OB_SECTOR                = 1 << 13,
-	OB_PROP                  = 1 << 14,
-	OB_MAINACTOR             = 1 << 15,
-
-	OB_COLLISION             = 1 << 16,
-	OB_SOFT_BODY             = 1 << 17,
-	OB_OCCLUDER              = 1 << 18,
-	OB_SENSOR                = 1 << 19,
-	OB_NAVMESH               = 1 << 20,
-	OB_HASOBSTACLE           = 1 << 21,
-	OB_CHARACTER             = 1 << 22,
-
-	OB_RECORD_ANIMATION      = 1 << 23,
+  OB_DYNAMIC               = 1 << 0,
+  OB_CHILD                 = 1 << 1,
+  OB_ACTOR                 = 1 << 2,
+  OB_INERTIA_LOCK_X        = 1 << 3,
+  OB_INERTIA_LOCK_Y        = 1 << 4,
+  OB_INERTIA_LOCK_Z        = 1 << 5,
+  OB_DO_FH                 = 1 << 6,
+  OB_ROT_FH                = 1 << 7,
+  OB_ANISOTROPIC_FRICTION  = 1 << 8,
+  OB_GHOST                 = 1 << 9,
+  OB_RIGID_BODY            = 1 << 10,
+  OB_BOUNDS                = 1 << 11,
+
+  OB_COLLISION_RESPONSE    = 1 << 12,
+  OB_SECTOR                = 1 << 13,
+  OB_PROP                  = 1 << 14,
+  OB_MAINACTOR             = 1 << 15,
+
+  OB_COLLISION             = 1 << 16,
+  OB_SOFT_BODY             = 1 << 17,
+  OB_OCCLUDER              = 1 << 18,
+  OB_SENSOR                = 1 << 19,
+  OB_NAVMESH               = 1 << 20,
+  OB_HASOBSTACLE           = 1 << 21,
+  OB_CHARACTER             = 1 << 22,
+
+  OB_RECORD_ANIMATION      = 1 << 23,
 };
 
 /* ob->gameflag2 */
 enum {
-	OB_NEVER_DO_ACTIVITY_CULLING    = 1 << 0,
-	OB_LOCK_RIGID_BODY_X_AXIS       = 1 << 2,
-	OB_LOCK_RIGID_BODY_Y_AXIS       = 1 << 3,
-	OB_LOCK_RIGID_BODY_Z_AXIS       = 1 << 4,
-	OB_LOCK_RIGID_BODY_X_ROT_AXIS   = 1 << 5,
-	OB_LOCK_RIGID_BODY_Y_ROT_AXIS   = 1 << 6,
-	OB_LOCK_RIGID_BODY_Z_ROT_AXIS   = 1 << 7,
+  OB_NEVER_DO_ACTIVITY_CULLING    = 1 << 0,
+  OB_LOCK_RIGID_BODY_X_AXIS       = 1 << 2,
+  OB_LOCK_RIGID_BODY_Y_AXIS       = 1 << 3,
+  OB_LOCK_RIGID_BODY_Z_AXIS       = 1 << 4,
+  OB_LOCK_RIGID_BODY_X_ROT_AXIS   = 1 << 5,
+  OB_LOCK_RIGID_BODY_Y_ROT_AXIS   = 1 << 6,
+  OB_LOCK_RIGID_BODY_Z_ROT_AXIS   = 1 << 7,
 
 /*	OB_LIFE     = OB_PROP | OB_DYNAMIC | OB_ACTOR | OB_MAINACTOR | OB_CHILD, */
 };
 
 /* ob->body_type */
 enum {
-	OB_BODY_TYPE_NO_COLLISION   = 0,
-	OB_BODY_TYPE_STATIC         = 1,
-	OB_BODY_TYPE_DYNAMIC        = 2,
-	OB_BODY_TYPE_RIGID          = 3,
-	OB_BODY_TYPE_SOFT           = 4,
-	OB_BODY_TYPE_OCCLUDER       = 5,
-	OB_BODY_TYPE_SENSOR         = 6,
-	OB_BODY_TYPE_NAVMESH        = 7,
-	OB_BODY_TYPE_CHARACTER      = 8,
+  OB_BODY_TYPE_NO_COLLISION   = 0,
+  OB_BODY_TYPE_STATIC         = 1,
+  OB_BODY_TYPE_DYNAMIC        = 2,
+  OB_BODY_TYPE_RIGID          = 3,
+  OB_BODY_TYPE_SOFT           = 4,
+  OB_BODY_TYPE_OCCLUDER       = 5,
+  OB_BODY_TYPE_SENSOR         = 6,
+  OB_BODY_TYPE_NAVMESH        = 7,
+  OB_BODY_TYPE_CHARACTER      = 8,
 };
 
 /* ob->scavisflag */
 enum {
-	OB_VIS_SENS     = 1 << 0,
-	OB_VIS_CONT     = 1 << 1,
-	OB_VIS_ACT      = 1 << 2,
+  OB_VIS_SENS     = 1 << 0,
+  OB_VIS_CONT     = 1 << 1,
+  OB_VIS_ACT      = 1 << 2,
 };
 
 /* ob->scaflag */
 enum {
-	OB_SHOWSENS     = 1 << 6,
-	OB_SHOWACT      = 1 << 7,
-	OB_ADDSENS      = 1 << 8,
-	OB_ADDCONT      = 1 << 9,
-	OB_ADDACT       = 1 << 10,
-	OB_SHOWCONT     = 1 << 11,
-	OB_ALLSTATE     = 1 << 12,
-	OB_INITSTBIT    = 1 << 13,
-	OB_DEBUGSTATE   = 1 << 14,
-	OB_SHOWSTATE    = 1 << 15,
+  OB_SHOWSENS     = 1 << 6,
+  OB_SHOWACT      = 1 << 7,
+  OB_ADDSENS      = 1 << 8,
+  OB_ADDCONT      = 1 << 9,
+  OB_ADDACT       = 1 << 10,
+  OB_SHOWCONT     = 1 << 11,
+  OB_ALLSTATE     = 1 << 12,
+  OB_INITSTBIT    = 1 << 13,
+  OB_DEBUGSTATE   = 1 << 14,
+  OB_SHOWSTATE    = 1 << 15,
 };
 
 /* ob->restrictflag */
