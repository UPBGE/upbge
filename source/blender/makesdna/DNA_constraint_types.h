--- conflicted
+++ resolved
@@ -632,26 +632,6 @@
 	/** Unimplemented no longer :) - Aligorith. Scripts */
 	CONSTRAINT_TYPE_PYTHON = 11,
 	CONSTRAINT_TYPE_ACTION = 12,
-<<<<<<< HEAD
-	CONSTRAINT_TYPE_LOCKTRACK = 13,			/* New Tracking constraint that locks an axis in place - theeth */
-	CONSTRAINT_TYPE_DISTLIMIT = 14,			/* limit distance */
-	CONSTRAINT_TYPE_STRETCHTO = 15,			/* claiming this to be mine :) is in tuhopuu bjornmose */
-	CONSTRAINT_TYPE_MINMAX = 16,  			/* floor constraint */
-	CONSTRAINT_TYPE_RIGIDBODYJOINT = 17,		/* rigidbody constraint */
-	CONSTRAINT_TYPE_CLAMPTO = 18, 			/* clampto constraint */
-	CONSTRAINT_TYPE_TRANSFORM = 19,			/* transformation (loc/rot/size -> loc/rot/size) constraint */
-	CONSTRAINT_TYPE_SHRINKWRAP = 20,		/* shrinkwrap (loc/rot) constraint */
-	CONSTRAINT_TYPE_DAMPTRACK = 21,			/* New Tracking constraint that minimizes twisting */
-	CONSTRAINT_TYPE_SPLINEIK = 22,			/* Spline-IK - Align 'n' bones to a curve */
-	CONSTRAINT_TYPE_TRANSLIKE = 23,			/* Copy transform matrix */
-	CONSTRAINT_TYPE_SAMEVOL = 24,			/* Maintain volume during scaling */
-	CONSTRAINT_TYPE_PIVOT = 25,			/* Pivot Constraint */
-	CONSTRAINT_TYPE_FOLLOWTRACK = 26,		/* Follow Track Constraint */
-	CONSTRAINT_TYPE_CAMERASOLVER = 27,		/* Camera Solver Constraint */
-	CONSTRAINT_TYPE_OBJECTSOLVER = 28,		/* Object Solver Constraint */
-	CONSTRAINT_TYPE_TRANSFORM_CACHE = 29,	/* Transform Cache Constraint */
-	CONSTRAINT_TYPE_ARMATURE = 30,			/* Armature Deform Constraint */
-=======
 	/** New Tracking constraint that locks an axis in place - theeth */
 	CONSTRAINT_TYPE_LOCKTRACK = 13,
 	/** limit distance */
@@ -687,7 +667,8 @@
 	CONSTRAINT_TYPE_TRANSFORM_CACHE = 29,
 	/** Armature Deform Constraint */
 	CONSTRAINT_TYPE_ARMATURE = 30,
->>>>>>> e4c78436
+	/* rigidbody constraint */
+	CONSTRAINT_TYPE_RIGIDBODYJOINT = 31,
 
 	/* NOTE: no constraints are allowed to be added after this */
 	NUM_CONSTRAINT_TYPES
