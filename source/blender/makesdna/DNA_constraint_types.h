/*
 * ***** BEGIN GPL LICENSE BLOCK *****
 *
 * This program is free software; you can redistribute it and/or
 * modify it under the terms of the GNU General Public License
 * as published by the Free Software Foundation; either version 2
 * of the License, or (at your option) any later version.
 *
 * This program is distributed in the hope that it will be useful,
 * but WITHOUT ANY WARRANTY; without even the implied warranty of
 * MERCHANTABILITY or FITNESS FOR A PARTICULAR PURPOSE.  See the
 * GNU General Public License for more details.
 *
 * You should have received a copy of the GNU General Public License
 * along with this program; if not, write to the Free Software Foundation,
 * Inc., 51 Franklin Street, Fifth Floor, Boston, MA 02110-1301, USA.
 *
 * The Original Code is Copyright (C) 2001-2002 by NaN Holding BV.
 * All rights reserved.
 *
 * The Original Code is: all of this file.
 *
 * Contributor(s): 2007, Joshua Leung, major recode
 *
 * ***** END GPL LICENSE BLOCK *****
 * Constraint DNA data
 */

/** \file DNA_constraint_types.h
 *  \ingroup DNA
 */

#ifndef __DNA_CONSTRAINT_TYPES_H__
#define __DNA_CONSTRAINT_TYPES_H__

#include "DNA_defs.h"
#include "DNA_ID.h"
#include "DNA_listBase.h"

struct Action;
struct Text;
struct Ipo;

/* channels reside in Object or Action (ListBase) constraintChannels */
// XXX deprecated... old AnimSys
typedef struct bConstraintChannel {
	struct bConstraintChannel *next, *prev;
	struct Ipo			*ipo;
	short		flag;
	char		name[30];
} bConstraintChannel;

/* A Constraint */
typedef struct bConstraint {
	struct bConstraint *next, *prev;

	void		*data;		/* Constraint data	(a valid constraint type) */
	short		type;		/* Constraint type	*/
	short		flag;		/* Flag - General Settings	*/

	char 		ownspace;	/* Space that owner should be evaluated in 	*/
	char		tarspace;	/* Space that target should be evaluated in (only used if 1 target) */

	char		name[64];	/* Constraint name, MAX_NAME */

	short		pad;

	float		enforce;	/* 	Amount of influence exherted by constraint (0.0-1.0) */
	float		headtail;	/* Point along subtarget bone where the actual target is. 0=head (default for all), 1=tail*/

	struct Ipo *ipo    DNA_DEPRECATED;		/* local influence ipo or driver */  /* old animation system, deprecated for 2.5 */

	/* below are readonly fields that are set at runtime by the solver for use in the GE (only IK atm) */
	float       lin_error;		/* residual error on constraint expressed in blender unit*/
	float       rot_error;		/* residual error on constraint expressed in radiant */
} bConstraint;


/* Multiple-target constraints ---------------------  */

/* This struct defines a constraint target.
 * It is used during constraint solving regardless of how many targets the
 * constraint has.
 */
typedef struct bConstraintTarget {
	struct bConstraintTarget *next, *prev;

	struct Object *tar;			/* object to use as target */
	char subtarget[64];		/* subtarget - pchan or vgroup name, MAX_ID_NAME-2 */

	float matrix[4][4];		/* matrix used during constraint solving - should be cleared before each use */

	short space;			/* space that target should be evaluated in (overrides bConstraint->tarspace) */
	short flag;				/* runtime settings (for editor, etc.) */
	short type;				/* type of target (eConstraintObType) */
	short rotOrder;			/* rotation order for target (as defined in BLI_math.h) */
} bConstraintTarget;

/* bConstraintTarget -> flag */
typedef enum eConstraintTargetFlag {
	CONSTRAINT_TAR_TEMP = (1<<0)		/* temporary target-struct that needs to be freed after use */
} eConstraintTargetFlag;

/* bConstraintTarget/bConstraintOb -> type */
typedef enum eConstraintObType {
	CONSTRAINT_OBTYPE_OBJECT = 1,	/* string is "" */
	CONSTRAINT_OBTYPE_BONE   = 2,	/* string is bone-name */
	CONSTRAINT_OBTYPE_VERT   = 3,	/* string is vertex-group name */
	CONSTRAINT_OBTYPE_CV     = 4	/* string is vertex-group name - is not available until curves get vgroups */
} eConstraintObType;


/* Python Script Constraint */
typedef struct bPythonConstraint {
	struct Text *text;		/* text-buffer (containing script) to execute */
	IDProperty *prop;		/* 'id-properties' used to store custom properties for constraint */

	int flag;				/* general settings/state indicators accessed by bitmapping */
	int tarnum;				/* number of targets - usually only 1-3 are needed */

	ListBase targets;		/* a list of targets that this constraint has (bConstraintTarget-s) */

	struct Object *tar;		/* target from previous implementation (version-patch sets this to NULL on file-load) */
	char subtarget[64];		/* subtarger from previous implementation (version-patch sets this to "" on file-load), MAX_ID_NAME-2 */
} bPythonConstraint;


/* Inverse-Kinematics (IK) constraint
 * This constraint supports a variety of mode determine by the type field
 * according to eConstraint_IK_Type.
 * Some fields are used by all types, some are specific to some types
 * This is indicated in the comments for each field
 */
typedef struct bKinematicConstraint {
	struct Object		*tar;			/* All: target object in case constraint needs a target */
	short		iterations;		/* All: Maximum number of iterations to try */
	short		flag;			/* All & CopyPose: some options Like CONSTRAINT_IK_TIP */
	short		rootbone;		/* All: index to rootbone, if zero go all the way to mother bone */
	short		max_rootbone;	/* CopyPose: for auto-ik, maximum length of chain */
	char		subtarget[64];	/* All: String to specify sub-object target, MAX_ID_NAME-2 */
	struct Object		*poletar;			/* All: Pole vector target */
	char		polesubtarget[64];	/* All: Pole vector sub-object target, MAX_ID_NAME-2 */
	float		poleangle;			/* All: Pole vector rest angle */
	float		weight;			/* All: Weight of constraint in IK tree */
	float		orientweight;	/* CopyPose: Amount of rotation a target applies on chain */
	float		grabtarget[3];	/* CopyPose: for target-less IK */
	short		type;			/* subtype of IK constraint: eConstraint_IK_Type */
	short 		mode;			/* Distance: how to limit in relation to clamping sphere: LIMITDIST_.. */
	float 		dist;			/* Distance: distance (radius of clamping sphere) from target */
} bKinematicConstraint;

typedef enum eConstraint_IK_Type {
	CONSTRAINT_IK_COPYPOSE = 0,		/* 'standard' IK constraint: match position and/or orientation of target */
	CONSTRAINT_IK_DISTANCE = 1		/* maintain distance with target */
} eConstraint_IK_Type;


/* Spline IK Constraint
 * Aligns 'n' bones to the curvature defined by the curve,
 * with the chain ending on the bone that owns this constraint,
 * and starting on the nth parent.
 */
typedef struct bSplineIKConstraint {
		/* target(s) */
	struct Object *tar;		/* curve object (with follow path enabled) which drives the bone chain */

		/* binding details */
	float 		*points;	/* array of numpoints items, denoting parametric positions along curve that joints should follow */
	short 		numpoints;	/* number of points to bound in points array */
	short		chainlen;	/* number of bones ('n') that are in the chain */

		/* settings */
	short flag;				/* general settings for constraint */
	short xzScaleMode;		/* method used for determining the x & z scaling of the bones */

		/* volume preservation settings */
	float		bulge;
	float		bulge_min;
	float		bulge_max;
	float		bulge_smooth;
} bSplineIKConstraint;


/* Single-target subobject constraints ---------------------  */

/* Track To Constraint */
typedef struct bTrackToConstraint {
	struct Object		*tar;
	int			reserved1; /* I'll be using reserved1 and reserved2 as Track and Up flags,
	                        * not sure if that's what they were intended for anyway.
	                        * Not sure either if it would create backward incompatibility if I were to rename them.
	                        * - theeth*/
	int			reserved2;
	int			flags;
	int			pad;
	char		subtarget[64];	/* MAX_ID_NAME-2 */
} bTrackToConstraint;

/* Copy Rotation Constraint */
typedef struct bRotateLikeConstraint {
	struct Object		*tar;
	int			flag;
	int			reserved1;
	char		subtarget[64];	/* MAX_ID_NAME-2 */
} bRotateLikeConstraint;

/* Copy Location Constraint */
typedef struct bLocateLikeConstraint {
	struct Object		*tar;
	int			flag;
	int			reserved1;
	char		subtarget[64];	/* MAX_ID_NAME-2 */
} bLocateLikeConstraint;

/* Copy Scale Constraint */
typedef struct bSizeLikeConstraint {
	struct Object		*tar;
	int			flag;
	int			reserved1;
	char		subtarget[64];	/* MAX_ID_NAME-2 */
} bSizeLikeConstraint;

/* Maintain Volume Constraint */
typedef struct bSameVolumeConstraint {
	int			flag;
	float 		volume;
} bSameVolumeConstraint;

/* Copy Transform Constraint */
typedef struct bTransLikeConstraint {
	struct Object *tar;
	char 		subtarget[64];	/* MAX_ID_NAME-2 */
} bTransLikeConstraint;

/* Floor Constraint */
typedef struct bMinMaxConstraint {
	struct Object *tar;
	int			minmaxflag;
	float		offset;
	int			flag;
	short		sticky, stuck, pad1, pad2; /* for backward compatibility */
	float		cache[3];
	char		subtarget[64];	/* MAX_ID_NAME-2 */
} bMinMaxConstraint;

/* Action Constraint */
typedef struct bActionConstraint {
	struct Object		*tar;
	short		type;	/* what transform 'channel' drives the result */
	short		local;	/* was used in versions prior to the Constraints recode */
	int			start;
	int			end;
	float		min;
	float		max;
	int			flag;
	struct bAction	*act;
	char		subtarget[64];	/* MAX_ID_NAME-2 */
} bActionConstraint;

/* Locked Axis Tracking constraint */
typedef struct bLockTrackConstraint {
	struct Object		*tar;
	int			trackflag;
	int			lockflag;
	char		subtarget[64];	/* MAX_ID_NAME-2 */
} bLockTrackConstraint;

/* Damped Tracking constraint */
typedef struct bDampTrackConstraint {
	struct Object		*tar;
	int			trackflag;
	int			pad;
	char		subtarget[64];	/* MAX_ID_NAME-2 */
} bDampTrackConstraint;

/* Follow Path constraints */
typedef struct bFollowPathConstraint {
	struct Object		*tar;		/* Must be path object */

	float		offset; 		/* Offset in time on the path (in frames), when NOT using 'fixed position' */
	float 		offset_fac;		/* Parametric offset factor defining position along path, when using 'fixed position' */

	int			followflag;

	short		trackflag;
	short		upflag;
} bFollowPathConstraint;

/* Stretch to constraint */
typedef struct bStretchToConstraint {
	struct Object		*tar;
	int			flag;
	int			volmode;
	int			plane;
	float		orglength;
	float		bulge;
	float		bulge_min;
	float		bulge_max;
	float		bulge_smooth;
	char		subtarget[64];	/* MAX_ID_NAME-2 */
} bStretchToConstraint;

/* Rigid Body constraint */
typedef struct bRigidBodyJointConstraint {
	struct Object		*tar;
	struct Object		*child;
	int         type;
	float       pivX;
	float       pivY;
	float       pivZ;
	float       axX;
	float       axY;
	float       axZ;
	float       minLimit[6];
	float       maxLimit[6];
	float       extraFz;
	short		flag;
	short		pad;
	float breaking;
} bRigidBodyJointConstraint;

/* Clamp-To Constraint */
typedef struct bClampToConstraint {
	struct Object 		*tar;			/* 'target' must be a curve */
	int			flag;			/* which axis/plane to compare owner's location on  */
	int			flag2;			/* for legacy reasons, this is flag2. used for any extra settings */
} bClampToConstraint;

/* Child Of Constraint */
typedef struct bChildOfConstraint {
	struct Object 		*tar;			/* object which will act as parent (or target comes from) */
	int 		flag;			/* settings */
	int			pad;
	float		invmat[4][4];	/* parent-inverse matrix to use */
	char 		subtarget[64];	/* string to specify a subobject target, MAX_ID_NAME-2 */
} bChildOfConstraint;

/* Generic Transform->Transform Constraint */
typedef struct bTransformConstraint {
	struct Object 		*tar;			/* target (i.e. 'driver' object/bone) */
	char 		subtarget[64];		/* MAX_ID_NAME-2 */

	short		from, to;		/* can be loc(0), rot(1) or size(2) */
	char		map[3];			/* defines which target-axis deform is copied by each owner-axis */
	char		expo;			/* extrapolate motion? if 0, confine to ranges */

	float		from_min[3];	/* from_min/max defines range of target transform 	*/
	float		from_max[3];	/* 	to map on to to_min/max range. 			*/
	float		to_min[3];		/* range of motion on owner caused by target  */
	float		to_max[3];

	float		from_min_rot[3];	/* from_min/max defines range of target transform 	*/
	float		from_max_rot[3];	/* 	to map on to to_min/max range. 			*/
	float		to_min_rot[3];		/* range of motion on owner caused by target  */
	float		to_max_rot[3];

	float		from_min_scale[3];	/* from_min/max defines range of target transform 	*/
	float		from_max_scale[3];	/* 	to map on to to_min/max range. 			*/
	float		to_min_scale[3];		/* range of motion on owner caused by target  */
	float		to_max_scale[3];
} bTransformConstraint;

/* Pivot Constraint */
typedef struct bPivotConstraint {
	/* Pivot Point:
	 * Either target object + offset, or just offset is used
	 */
	struct Object 		*tar;			/* target object (optional) */
	char		subtarget[64];		/* subtarget name (optional), MAX_ID_NAME-2 */
	float 		offset[3];		/* offset from the target to use, regardless of whether it exists */

	/* Rotation-driven activation:
	 * This option provides easier one-stop setups for footrolls
	 */
	short 		rotAxis;		/* rotation axes to consider for this (ePivotConstraint_Axis) */

	/* General flags */
	short 		flag;			/* ePivotConstraint_Flag */
} bPivotConstraint;

/* transform limiting constraints - zero target ----------------------------  */
/* Limit Location Constraint */
typedef struct bLocLimitConstraint {
	float 		xmin, xmax;
	float 		ymin, ymax;
	float		zmin, zmax;
	short 		flag;
	short 		flag2;
} bLocLimitConstraint;

/* Limit Rotation Constraint */
typedef struct bRotLimitConstraint {
	float		xmin, xmax;
	float		ymin, ymax;
	float		zmin, zmax;
	short 		flag;
	short		flag2;
} bRotLimitConstraint;

/* Limit Scale Constraint */
typedef struct bSizeLimitConstraint {
	float 		xmin, xmax;
	float		ymin, ymax;
	float 		zmin, zmax;
	short 		flag;
	short		flag2;
} bSizeLimitConstraint;

/* Limit Distance Constraint */
typedef struct bDistLimitConstraint {
	struct Object 		*tar;
	char 		subtarget[64];		/* MAX_ID_NAME-2 */

	float 		dist;			/* distance (radius of clamping sphere) from target */
	float		soft;			/* distance from clamping-sphere to start applying 'fade' */

	short		flag;			/* settings */
	short 		mode;			/* how to limit in relation to clamping sphere */
	int 		pad;
} bDistLimitConstraint;

/* ShrinkWrap Constraint */
typedef struct bShrinkwrapConstraint {
	struct Object		*target;
	float		dist;			/* distance to kept from target */
	short		shrinkType;		/* shrink type (look on MOD shrinkwrap for values) */
	char		projAxis;		/* axis to project/constrain */
	char		projAxisSpace;	/* space to project axis in */
	float		projLimit;		/* distance to search */
	char 		pad[4];
} bShrinkwrapConstraint;

/* Follow Track constraints */
typedef struct bFollowTrackConstraint {
	struct MovieClip	*clip;
	char	track[64];	/* MAX_NAME */
	int		flag;
	int		frame_method;
	char		object[64];	/* MAX_NAME */
	struct Object *camera;
	struct Object *depth_ob;
} bFollowTrackConstraint;

/* Camera Solver constraints */
typedef struct bCameraSolverConstraint {
	struct MovieClip	*clip;
	int		flag, pad;
} bCameraSolverConstraint;

/* Camera Solver constraints */
typedef struct bObjectSolverConstraint {
	struct MovieClip	*clip;
	int		flag, pad;
	char		object[64];	/* MAX_NAME */
	float		invmat[4][4];	/* parent-inverse matrix to use */
	struct Object *camera;
} bObjectSolverConstraint;

/* Transform matrix cache constraint */
typedef struct bTransformCacheConstraint {
	struct CacheFile *cache_file;
	struct CacheReader *reader;
	char object_path[1024];  /* FILE_MAX */
} bTransformCacheConstraint;

/* ------------------------------------------ */

/* bConstraint->type
 * - Do not ever change the order of these, or else files could get
 *   broken as their correct value cannot be resolved
 */
typedef enum eBConstraint_Types {
	CONSTRAINT_TYPE_NULL = 0,			/* Invalid/legacy constraint */
	CONSTRAINT_TYPE_CHILDOF = 1,			/* Unimplemented non longer :) - during constraints recode, Aligorith */
	CONSTRAINT_TYPE_TRACKTO = 2,
	CONSTRAINT_TYPE_KINEMATIC = 3,
	CONSTRAINT_TYPE_FOLLOWPATH = 4,
	CONSTRAINT_TYPE_ROTLIMIT = 5,			/* Unimplemented no longer :) - Aligorith */
	CONSTRAINT_TYPE_LOCLIMIT = 6,			/* Unimplemented no longer :) - Aligorith */
	CONSTRAINT_TYPE_SIZELIMIT = 7,			/* Unimplemented no longer :) - Aligorith */
	CONSTRAINT_TYPE_ROTLIKE = 8,
	CONSTRAINT_TYPE_LOCLIKE = 9,
	CONSTRAINT_TYPE_SIZELIKE = 10,
	CONSTRAINT_TYPE_PYTHON = 11,				/* Unimplemented no longer :) - Aligorith. Scripts */
	CONSTRAINT_TYPE_ACTION = 12,
	CONSTRAINT_TYPE_LOCKTRACK = 13,			/* New Tracking constraint that locks an axis in place - theeth */
	CONSTRAINT_TYPE_DISTLIMIT = 14,			/* limit distance */
	CONSTRAINT_TYPE_STRETCHTO = 15,			/* claiming this to be mine :) is in tuhopuu bjornmose */
	CONSTRAINT_TYPE_MINMAX = 16,  			/* floor constraint */
	CONSTRAINT_TYPE_RIGIDBODYJOINT = 17,		/* rigidbody constraint */
	CONSTRAINT_TYPE_CLAMPTO = 18, 			/* clampto constraint */
	CONSTRAINT_TYPE_TRANSFORM = 19,			/* transformation (loc/rot/size -> loc/rot/size) constraint */
	CONSTRAINT_TYPE_SHRINKWRAP = 20,		/* shrinkwrap (loc/rot) constraint */
	CONSTRAINT_TYPE_DAMPTRACK = 21,			/* New Tracking constraint that minimizes twisting */
	CONSTRAINT_TYPE_SPLINEIK = 22,			/* Spline-IK - Align 'n' bones to a curve */
	CONSTRAINT_TYPE_TRANSLIKE = 23,			/* Copy transform matrix */
	CONSTRAINT_TYPE_SAMEVOL = 24,			/* Maintain volume during scaling */
	CONSTRAINT_TYPE_PIVOT = 25,			/* Pivot Constraint */
	CONSTRAINT_TYPE_FOLLOWTRACK = 26,		/* Follow Track Constraint */
	CONSTRAINT_TYPE_CAMERASOLVER = 27,		/* Camera Solver Constraint */
	CONSTRAINT_TYPE_OBJECTSOLVER = 28,		/* Object Solver Constraint */
	CONSTRAINT_TYPE_TRANSFORM_CACHE = 29,	/* Transform Cache Constraint */

	/* NOTE: no constraints are allowed to be added after this */
	NUM_CONSTRAINT_TYPES
} eBConstraint_Types;

/* bConstraint->flag */
/* flags 0x2 (1<<1) and 0x8 (1<<3) were used in past */
/* flag 0x20 (1<<5) was used to indicate that a constraint was evaluated using a 'local' hack for posebones only  */
typedef enum eBConstraint_Flags {
		/* expand for UI */
	CONSTRAINT_EXPAND =		(1<<0),
		/* pre-check for illegal object name or bone name */
	CONSTRAINT_DISABLE = 	(1<<2),
		/* to indicate which Ipo should be shown, maybe for 3d access later too */
	CONSTRAINT_ACTIVE = 	(1<<4),
		/* to indicate that the owner's space should only be changed into ownspace, but not out of it */
	CONSTRAINT_SPACEONCE = 	(1<<6),
		/* influence ipo is on constraint itself, not in action channel */
	CONSTRAINT_OWN_IPO	= (1<<7),
		/* indicates that constraint was added locally (i.e.  didn't come from the proxy-lib) */
	CONSTRAINT_PROXY_LOCAL = (1<<8),
		/* indicates that constraint is temporarily disabled (only used in GE) */
	CONSTRAINT_OFF = (1<<9),
		/* use bbone curve shape when calculating headtail values */
	CONSTRAINT_BBONE_SHAPE = (1<<10),
} eBConstraint_Flags;

/* bConstraint->ownspace/tarspace */
typedef enum eBConstraint_SpaceTypes {
		/* default for all - worldspace */
	CONSTRAINT_SPACE_WORLD = 0,
		/* for objects (relative to parent/without parent influence),
		 * for bones (along normals of bone, without parent/restpositions)
		 */
	CONSTRAINT_SPACE_LOCAL = 1,
		/* for posechannels - pose space  */
	CONSTRAINT_SPACE_POSE = 2,
		 /* for posechannels - local with parent  */
	CONSTRAINT_SPACE_PARLOCAL = 3,
		/* for files from between 2.43-2.46 (should have been parlocal) */
	CONSTRAINT_SPACE_INVALID = 4 /* do not exchange for anything! */
} eBConstraint_SpaceTypes;

/* bConstraintChannel.flag */
// XXX deprecated... old AnimSys
typedef enum eConstraintChannel_Flags {
	CONSTRAINT_CHANNEL_SELECT =		(1<<0),
	CONSTRAINT_CHANNEL_PROTECTED =	(1<<1)
} eConstraintChannel_Flags;

/* -------------------------------------- */

/* bRotateLikeConstraint.flag */
typedef enum eCopyRotation_Flags {
	ROTLIKE_X			= (1<<0),
	ROTLIKE_Y			= (1<<1),
	ROTLIKE_Z			= (1<<2),
	ROTLIKE_X_INVERT	= (1<<4),
	ROTLIKE_Y_INVERT	= (1<<5),
	ROTLIKE_Z_INVERT 	= (1<<6),
	ROTLIKE_OFFSET		= (1<<7)
} eCopyRotation_Flags;

/* bLocateLikeConstraint.flag */
typedef enum eCopyLocation_Flags {
	LOCLIKE_X			= (1<<0),
	LOCLIKE_Y			= (1<<1),
	LOCLIKE_Z			= (1<<2),
		/* LOCLIKE_TIP is a deprecated option... use headtail=1.0f instead */
	LOCLIKE_TIP			= (1<<3),
	LOCLIKE_X_INVERT	= (1<<4),
	LOCLIKE_Y_INVERT	= (1<<5),
	LOCLIKE_Z_INVERT	= (1<<6),
	LOCLIKE_OFFSET		= (1<<7)
} eCopyLocation_Flags;

/* bSizeLikeConstraint.flag */
typedef enum eCopyScale_Flags {
	SIZELIKE_X		= (1<<0),
	SIZELIKE_Y		= (1<<1),
	SIZELIKE_Z		= (1<<2),
	SIZELIKE_OFFSET = (1<<3)
} eCopyScale_Flags;

/* bTransformConstraint.to/from */
typedef enum eTransform_ToFrom {
	TRANS_LOCATION = 0,
	TRANS_ROTATION = 1,
	TRANS_SCALE    = 2,
} eTransform_ToFrom;

/* bSameVolumeConstraint.flag */
typedef enum eSameVolume_Modes {
	SAMEVOL_X		= 0,
	SAMEVOL_Y		= 1,
	SAMEVOL_Z		= 2
} eSameVolume_Modes;

/* bActionConstraint.flag */
typedef enum eActionConstraint_Flags {
	/* Bones use "object" part of target action, instead of "same bone name" part */
	ACTCON_BONE_USE_OBJECT_ACTION = (1 << 0),
} eActionConstraint_Flags;

/* Locked-Axis Values (Locked Track) */
typedef enum eLockAxis_Modes {
	LOCK_X = 0,
	LOCK_Y = 1,
	LOCK_Z = 2
} eLockAxis_Modes;

/* Up-Axis Values (TrackTo and Locked Track) */
typedef enum eUpAxis_Modes {
	UP_X = 0,
	UP_Y = 1,
	UP_Z = 2
} eUpAxis_Modes;

/* Tracking axis (TrackTo, Locked Track, Damped Track) and minmax (floor) constraint */
typedef enum eTrackToAxis_Modes {
	TRACK_X		= 0,
	TRACK_Y		= 1,
	TRACK_Z		= 2,
	TRACK_nX	= 3,
	TRACK_nY	= 4,
	TRACK_nZ	= 5
} eTrackToAxis_Modes;

/* FollowPath flags */
typedef enum eFollowPath_Flags {
	FOLLOWPATH_FOLLOW	= (1<<0),
	FOLLOWPATH_STATIC	= (1<<1),
	FOLLOWPATH_RADIUS	= (1<<2)
} eFollowPath_Flags;

/* bTrackToConstraint->flags */
typedef enum eTrackTo_Flags {
	TARGET_Z_UP 	= (1<<0)
} eTrackTo_Flags;

/* Stretch To Constraint -> volmode */
typedef enum eStretchTo_VolMode {
	VOLUME_XZ	= 0,
	VOLUME_X	= 1,
	VOLUME_Z	= 2,
	NO_VOLUME	= 3
} eStretchTo_VolMode;

/* Stretch To Constraint -> plane mode */
typedef enum eStretchTo_PlaneMode {
	PLANE_X		= 0,
	PLANE_Y		= 1,
	PLANE_Z		= 2
} eStretchTo_PlaneMode;

/* Clamp-To Constraint ->flag */
typedef enum eClampTo_Modes {
	CLAMPTO_AUTO = 0,
	CLAMPTO_X    = 1,
	CLAMPTO_Y    = 2,
	CLAMPTO_Z    = 3
} eClampTo_Modes;

/* ClampTo Constraint ->flag2 */
typedef enum eClampTo_Flags {
	CLAMPTO_CYCLIC	= (1<<0)
} eClampTo_Flags;

/* bKinematicConstraint->flag */
typedef enum eKinematic_Flags {
	CONSTRAINT_IK_TIP			= (1<<0),
	CONSTRAINT_IK_ROT			= (1<<1),
	/* targetless */
	CONSTRAINT_IK_AUTO			= (1<<2),
	/* autoik */
	CONSTRAINT_IK_TEMP			= (1<<3),
	CONSTRAINT_IK_STRETCH		= (1<<4),
	CONSTRAINT_IK_POS			= (1<<5),
	CONSTRAINT_IK_SETANGLE		= (1<<6),
	CONSTRAINT_IK_GETANGLE		= (1<<7),
	/* limit axis */
	CONSTRAINT_IK_NO_POS_X		= (1<<8),
	CONSTRAINT_IK_NO_POS_Y		= (1<<9),
	CONSTRAINT_IK_NO_POS_Z		= (1<<10),
	CONSTRAINT_IK_NO_ROT_X		= (1<<11),
	CONSTRAINT_IK_NO_ROT_Y		= (1<<12),
	CONSTRAINT_IK_NO_ROT_Z		= (1<<13),
	/* axis relative to target */
	CONSTRAINT_IK_TARGETAXIS	= (1<<14)
} eKinematic_Flags;

/* bSplineIKConstraint->flag */
typedef enum eSplineIK_Flags {
	/* chain has been attached to spline */
	CONSTRAINT_SPLINEIK_BOUND			= (1 << 0),
	/* root of chain is not influenced by the constraint */
	CONSTRAINT_SPLINEIK_NO_ROOT			= (1 << 1),
	/* bones in the chain should not scale to fit the curve */
	CONSTRAINT_SPLINEIK_SCALE_LIMITED	= (1 << 2),
	/* evenly distribute the bones along the path regardless of length */
	CONSTRAINT_SPLINEIK_EVENSPLITS		= (1 << 3),
	/* don't adjust the x and z scaling of the bones by the curve radius */
	CONSTRAINT_SPLINEIK_NO_CURVERAD		= (1 << 4),

	/* for "volumetric" xz scale mode, limit the minimum or maximum scale values */
	CONSTRAINT_SPLINEIK_USE_BULGE_MIN 	= (1 << 5),
	CONSTRAINT_SPLINEIK_USE_BULGE_MAX 	= (1 << 6),
} eSplineIK_Flags;

/* bSplineIKConstraint->xzScaleMode */
typedef enum eSplineIK_XZScaleModes {
	/* no x/z scaling */
	CONSTRAINT_SPLINEIK_XZS_NONE			= 0,
	/* bones in the chain should take their x/z scales from the original scaling */
	CONSTRAINT_SPLINEIK_XZS_ORIGINAL		= 1,
	/* x/z scales are the inverse of the y-scale */
	CONSTRAINT_SPLINEIK_XZS_INVERSE			= 2,
	/* x/z scales are computed using a volume preserving technique (from Stretch To constraint) */
	CONSTRAINT_SPLINEIK_XZS_VOLUMETRIC		= 3
} eSplineIK_XZScaleModes;

/* MinMax (floor) flags */
typedef enum eFloor_Flags {
	MINMAX_STICKY	= (1<<0),
	MINMAX_STUCK	= (1<<1),
	MINMAX_USEROT	= (1<<2)
} eFloor_Flags;

/* transform limiting constraints -> flag2 */
typedef enum eTransformLimits_Flags2 {
	/* not used anymore - for older Limit Location constraints only */
	LIMIT_NOPARENT 	= (1<<0),
	/* for all Limit constraints - allow to be used during transform? */
	LIMIT_TRANSFORM = (1<<1)
} eTransformLimits_Flags2;

/* transform limiting constraints -> flag (own flags)  */
typedef enum eTransformLimits_Flags {
	LIMIT_XMIN = (1<<0),
	LIMIT_XMAX = (1<<1),
	LIMIT_YMIN = (1<<2),
	LIMIT_YMAX = (1<<3),
	LIMIT_ZMIN = (1<<4),
	LIMIT_ZMAX = (1<<5)
} eTransformLimits_Flags;

/* limit rotation constraint -> flag (own flags) */
typedef enum eRotLimit_Flags {
	LIMIT_XROT = (1<<0),
	LIMIT_YROT = (1<<1),
	LIMIT_ZROT = (1<<2)
} eRotLimit_Flags;

/* distance limit constraint */
	/* bDistLimitConstraint->flag */
typedef enum eDistLimit_Flag {
	/* "soft" cushion effect when reaching the limit sphere */ // NOT IMPLEMENTED!
	LIMITDIST_USESOFT	= (1<<0),
	/* as for all Limit constraints - allow to be used during transform? */
	LIMITDIST_TRANSFORM = (1<<1)
} eDistLimit_Flag;

	/* bDistLimitConstraint->mode */
typedef enum eDistLimit_Modes {
	LIMITDIST_INSIDE    = 0,
	LIMITDIST_OUTSIDE   = 1,
	LIMITDIST_ONSURFACE = 2
} eDistLimit_Modes;

/* python constraint -> flag */
typedef enum ePyConstraint_Flags {
	PYCON_USETARGETS	= (1<<0),
	PYCON_SCRIPTERROR	= (1<<1)
} ePyConstraint_Flags;

/* ChildOf Constraint -> flag */
typedef enum eChildOf_Flags {
	CHILDOF_LOCX 	= (1<<0),
	CHILDOF_LOCY	= (1<<1),
	CHILDOF_LOCZ	= (1<<2),
	CHILDOF_ROTX	= (1<<3),
	CHILDOF_ROTY	= (1<<4),
	CHILDOF_ROTZ	= (1<<5),
	CHILDOF_SIZEX	= (1<<6),
	CHILDOF_SIZEY	= (1<<7),
	CHILDOF_SIZEZ	= (1<<8),
	CHILDOF_ALL		= 511
} eChildOf_Flags;

/* Pivot Constraint */
	/* Restrictions for Pivot Constraint axis to consider for enabling constraint */
typedef enum ePivotConstraint_Axis {
	/* do not consider this activity-clamping */
	PIVOTCON_AXIS_NONE = -1,

	/* consider -ve x-axis rotations */
	PIVOTCON_AXIS_X_NEG = 0,
	/* consider -ve y-axis rotations */
	PIVOTCON_AXIS_Y_NEG = 1,
	/* consider -ve z-axis rotations */
	PIVOTCON_AXIS_Z_NEG = 2,

	/* consider +ve x-axis rotations */
	PIVOTCON_AXIS_X = 3,
	/* consider +ve y-axis rotations */
	PIVOTCON_AXIS_Y = 4,
	/* consider +ve z-axis rotations */
	PIVOTCON_AXIS_Z = 5
} ePivotConstraint_Axis;

	/* settings for Pivot Constraint in general */
typedef enum ePivotConstraint_Flag {
	/* offset is to be interpreted as being a fixed-point in space */
	PIVOTCON_FLAG_OFFSET_ABS	= (1<<0),
	/* rotation-based activation uses negative rotation to drive result */
	PIVOTCON_FLAG_ROTACT_NEG	= (1<<1)
} ePivotConstraint_Flag;

typedef enum eFollowTrack_Flags {
	FOLLOWTRACK_ACTIVECLIP	= (1<<0),
	FOLLOWTRACK_USE_3D_POSITION	= (1<<1),
	FOLLOWTRACK_USE_UNDISTORTION	= (1<<2)
} eFollowTrack_Flags;

typedef enum eFollowTrack_FrameMethod {
	FOLLOWTRACK_FRAME_STRETCH = 0,
	FOLLOWTRACK_FRAME_FIT = 1,
	FOLLOWTRACK_FRAME_CROP = 2
} eFollowTrack_FrameMethod;

/* CameraSolver Constraint -> flag */
typedef enum eCameraSolver_Flags {
	CAMERASOLVER_ACTIVECLIP	= (1<<0)
} eCameraSolver_Flags;

/* ObjectSolver Constraint -> flag */
typedef enum eObjectSolver_Flags {
	OBJECTSOLVER_ACTIVECLIP	= (1<<0)
} eObjectSolver_Flags;

/* Rigid-Body Constraint */
<<<<<<< HEAD
#define CONSTRAINT_DRAW_PIVOT 0x40
#define 	CONSTRAINT_DISABLE_LINKED_COLLISION 0x80
#define CONSTRAINT_USE_BREAKING 0x100
=======
#define CONSTRAINT_DRAW_PIVOT (1 << 6)
#define CONSTRAINT_DISABLE_LINKED_COLLISION (1 << 7)
>>>>>>> 1ded3d2f

/* ObjectSolver Constraint -> flag */
typedef enum eStretchTo_Flags {
	STRETCHTOCON_USE_BULGE_MIN = (1 << 0),
	STRETCHTOCON_USE_BULGE_MAX = (1 << 1),
} eStretchTo_Flags;

/* important: these defines need to match up with PHY_DynamicTypes headerfile */
#define CONSTRAINT_RB_BALL      1
#define CONSTRAINT_RB_HINGE     2
#define CONSTRAINT_RB_CONETWIST 4
#define CONSTRAINT_RB_VEHICLE   11
#define CONSTRAINT_RB_GENERIC6DOF 12

#endif<|MERGE_RESOLUTION|>--- conflicted
+++ resolved
@@ -841,14 +841,9 @@
 } eObjectSolver_Flags;
 
 /* Rigid-Body Constraint */
-<<<<<<< HEAD
-#define CONSTRAINT_DRAW_PIVOT 0x40
-#define 	CONSTRAINT_DISABLE_LINKED_COLLISION 0x80
-#define CONSTRAINT_USE_BREAKING 0x100
-=======
 #define CONSTRAINT_DRAW_PIVOT (1 << 6)
 #define CONSTRAINT_DISABLE_LINKED_COLLISION (1 << 7)
->>>>>>> 1ded3d2f
+#define CONSTRAINT_USE_BREAKING (1 << 8)
 
 /* ObjectSolver Constraint -> flag */
 typedef enum eStretchTo_Flags {
