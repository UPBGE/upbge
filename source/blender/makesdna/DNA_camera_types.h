/* SPDX-FileCopyrightText: 2001-2002 NaN Holding BV. All rights reserved.
 *
 * SPDX-License-Identifier: GPL-2.0-or-later */

/** \file
 * \ingroup DNA
 */

#pragma once

#include "BLI_math_constants.h"

#include "DNA_ID.h"
#include "DNA_defs.h"
#include "DNA_gpu_types.h"
#include "DNA_image_types.h"
#include "DNA_movieclip_types.h"

struct AnimData;
struct Object;

<<<<<<< HEAD
/* ------------------------------------------- */
/* Stereo Settings */
typedef struct CameraStereoSettings {
  float interocular_distance;
  float convergence_distance;
  short convergence_mode;
  short pivot;
  short flag;
  char _pad[2];
  /* Cut-off angle at which interocular distance start to fade down. */
  float pole_merge_angle_from;
  /* Cut-off angle at which interocular distance stops to fade down. */
  float pole_merge_angle_to;
} CameraStereoSettings;

/* Background Picture */
typedef struct CameraBGImage {
  struct CameraBGImage *next, *prev;

  struct Image *ima;
  struct ImageUser iuser;
  struct MovieClip *clip;
  struct MovieClipUser cuser;
  float offset[2], scale, rotation;
  float alpha;
  short flag;
  short source;
} CameraBGImage;

/** Properties for dof effect. */
typedef struct CameraDOFSettings {
  /** Focal distance for depth of field. */
  struct Object *focus_object;
  char focus_subtarget[64];
  float focus_distance;
  float aperture_fstop;
  float aperture_rotation;
  float aperture_ratio;
  int aperture_blades;
  short flag;
  char _pad[2];
} CameraDOFSettings;

typedef struct Camera_Runtime {
  /* For draw manager. */
  float drw_corners[2][4][2];
  float drw_tria[2][2];
  float drw_depth[2];
  float drw_focusmat[4][4];
  float drw_normalmat[4][4];
} Camera_Runtime;

typedef struct Camera {
#ifdef __cplusplus
  /** See #ID_Type comment for why this is here. */
  static constexpr ID_Type id_type = ID_CA;
#endif

  ID id;
  /** Animation data (must be immediately after id for utilities to use it). */
  struct AnimData *adt;

  /** CAM_PERSP, CAM_ORTHO, CAM_PANO or CAM_CUSTOM. */
  char type;
  /** Draw type extra. */
  char dtx;
  short flag;
  float passepartalpha;
  float clip_start, clip_end;
  float lens, ortho_scale, drawsize;
  float sensor_x, sensor_y;
  float shiftx, shifty;
  float lodfactor; /* UPBGE */
  int gameflag;    /* UPBGE */
  float dof_distance DNA_DEPRECATED;

  char sensor_fit;
  char panorama_type;
  char _pad[2];

  /* Fish-eye properties. */
  float fisheye_fov;
  float fisheye_lens;
  float latitude_min, latitude_max;
  float longitude_min, longitude_max;
  float fisheye_polynomial_k0;
  float fisheye_polynomial_k1;
  float fisheye_polynomial_k2;
  float fisheye_polynomial_k3;
  float fisheye_polynomial_k4;

  /* Central cylindrical range properties. */
  float central_cylindrical_range_u_min;
  float central_cylindrical_range_u_max;
  float central_cylindrical_range_v_min;
  float central_cylindrical_range_v_max;
  float central_cylindrical_radius;
  float _pad2;

  /* Custom Camera properties. */
  struct Text *custom_shader;

  char custom_filepath[/*FILE_MAX*/ 1024];

  char custom_bytecode_hash[64];
  char *custom_bytecode;
  int custom_mode;
  int _pad3;

  struct Object *dof_ob DNA_DEPRECATED;
  struct GPUDOFSettings gpu_dof DNA_DEPRECATED;
  struct CameraDOFSettings dof;

  /* CameraBGImage reference images */
  struct ListBase bg_images;

  /* Stereo settings */
  struct CameraStereoSettings stereo;

  /* Compositional guide overlay color */
  float composition_guide_color[4];

  /** Runtime data (keep last). */
  Camera_Runtime runtime;
} Camera;

/* **************** CAMERA ********************* */

=======
>>>>>>> 8b6c66d6
/* type */
enum {
  CAM_PERSP = 0,
  CAM_ORTHO = 1,
  CAM_PANO = 2,
  CAM_CUSTOM = 3,
};

/* panorama_type */
enum {
  CAM_PANORAMA_EQUIRECTANGULAR = 0,
  CAM_PANORAMA_FISHEYE_EQUIDISTANT = 1,
  CAM_PANORAMA_FISHEYE_EQUISOLID = 2,
  CAM_PANORAMA_MIRRORBALL = 3,
  CAM_PANORAMA_FISHEYE_LENS_POLYNOMIAL = 4,
  CAM_PANORAMA_EQUIANGULAR_CUBEMAP_FACE = 5,
  CAM_PANORAMA_CENTRAL_CYLINDRICAL = 6,
};

/* custom_mode */
enum {
  CAM_CUSTOM_SHADER_INTERNAL = 0,
  CAM_CUSTOM_SHADER_EXTERNAL = 1,
};

/* dtx */
enum {
  CAM_DTX_CENTER = (1 << 0),
  CAM_DTX_CENTER_DIAG = (1 << 1),
  CAM_DTX_THIRDS = (1 << 2),
  CAM_DTX_GOLDEN = (1 << 3),
  CAM_DTX_GOLDEN_TRI_A = (1 << 4),
  CAM_DTX_GOLDEN_TRI_B = (1 << 5),
  CAM_DTX_HARMONY_TRI_A = (1 << 6),
  CAM_DTX_HARMONY_TRI_B = (1 << 7),
};

/* flag */
enum {
  CAM_SHOWLIMITS = (1 << 0),
  CAM_SHOWMIST = (1 << 1),
  CAM_SHOWPASSEPARTOUT = (1 << 2),
  CAM_SHOW_SAFE_MARGINS = (1 << 3),
  CAM_SHOWNAME = (1 << 4),
  CAM_ANGLETOGGLE = (1 << 5),
  CAM_DS_EXPAND = (1 << 6),
#ifdef DNA_DEPRECATED_ALLOW
  CAM_PANORAMA = (1 << 7), /* deprecated */
#endif
  CAM_SHOWSENSOR = (1 << 8),
  CAM_SHOW_SAFE_CENTER = (1 << 9),
  CAM_SHOW_BG_IMAGE = (1 << 10),
  //(1 << 11) was CAM_GAME_OVERLAY_MOUSE_CONTROL
};

/* gameflag */
enum {
  GAME_CAM_OVERLAY_MOUSE_CONTROL = (1 << 1),
  GAME_CAM_OBJECT_ACTIVITY_CULLING = (1 << 2),

  //GAME_CAM_OVERLAY_DISABLE_BLOOM = (1 << 3), not in eevee-next
  GAME_CAM_OVERLAY_DISABLE_AO = (1 << 4),
  GAME_CAM_OVERLAY_DISABLE_SSR = (1 << 5),
  GAME_CAM_OVERLAY_DISABLE_WORLD_VOLUMES = (1 << 6),
};

/* Sensor fit */
enum {
  CAMERA_SENSOR_FIT_AUTO = 0,
  CAMERA_SENSOR_FIT_HOR = 1,
  CAMERA_SENSOR_FIT_VERT = 2,
};

#define DEFAULT_SENSOR_WIDTH 36.0f
#define DEFAULT_SENSOR_HEIGHT 24.0f

/* stereo->convergence_mode */
enum {
  CAM_S3D_OFFAXIS = 0,
  CAM_S3D_PARALLEL = 1,
  CAM_S3D_TOE = 2,
};

/* stereo->pivot */
enum {
  CAM_S3D_PIVOT_LEFT = 0,
  CAM_S3D_PIVOT_RIGHT = 1,
  CAM_S3D_PIVOT_CENTER = 2,
};

/* stereo->flag */
enum {
  CAM_S3D_SPHERICAL = (1 << 0),
  CAM_S3D_POLE_MERGE = (1 << 1),
};

/* CameraBGImage->flag */
/* may want to use 1 for select ? */
enum {
  CAM_BGIMG_FLAG_EXPANDED = (1 << 1),
  CAM_BGIMG_FLAG_CAMERACLIP = (1 << 2),
  CAM_BGIMG_FLAG_DISABLED = (1 << 3),
  CAM_BGIMG_FLAG_FOREGROUND = (1 << 4),

  /* Camera framing options */
  /** Don't stretch to fit the camera view. */
  CAM_BGIMG_FLAG_CAMERA_ASPECT = (1 << 5),
  /** Crop out the image. */
  CAM_BGIMG_FLAG_CAMERA_CROP = (1 << 6),

  /* Axis flip options */
  CAM_BGIMG_FLAG_FLIP_X = (1 << 7),
  CAM_BGIMG_FLAG_FLIP_Y = (1 << 8),

  /* That background image has been inserted in local override (i.e. it can be fully edited!). */
  CAM_BGIMG_FLAG_OVERRIDE_LIBRARY_LOCAL = (1 << 9),
};

/* CameraBGImage->source */
/* may want to use 1 for select? */
enum {
  CAM_BGIMG_SOURCE_IMAGE = 0,
  CAM_BGIMG_SOURCE_MOVIE = 1,
};

/* CameraDOFSettings->flag */
enum {
  CAM_DOF_ENABLED = (1 << 0),
};

/* ------------------------------------------- */
/* Stereo Settings */
struct CameraStereoSettings {
  float interocular_distance = 0.065f;
  float convergence_distance = 30.0f * 0.065f;
  short convergence_mode = 0;
  short pivot = 0;
  short flag = 0;
  char _pad[2] = {};
  /* Cut-off angle at which interocular distance start to fade down. */
  float pole_merge_angle_from = DEG2RADF(60.0f);
  /* Cut-off angle at which interocular distance stops to fade down. */
  float pole_merge_angle_to = DEG2RADF(75.0f);
};

/* Background Picture */
struct CameraBGImage {
  struct CameraBGImage *next = nullptr, *prev = nullptr;

  struct Image *ima = nullptr;
  struct ImageUser iuser;
  struct MovieClip *clip = nullptr;
  struct MovieClipUser cuser;
  float offset[2] = {}, scale = 0, rotation = 0;
  float alpha = 0;
  short flag = 0;
  short source = 0;
};

/** Properties for dof effect. */
struct CameraDOFSettings {
  /** Focal distance for depth of field. */
  struct Object *focus_object = nullptr;
  char focus_subtarget[64] = "";
  float focus_distance = 10.0f;
  float aperture_fstop = 2.8f;
  float aperture_rotation = 0;
  float aperture_ratio = 1.0f;
  int aperture_blades = 0;
  short flag = 0;
  char _pad[2] = {};
};

struct Camera_Runtime {
  /* For draw manager. */
  float drw_corners[2][4][2] = {};
  float drw_tria[2][2] = {};
  float drw_depth[2] = {};
  float drw_focusmat[4][4] = {};
  float drw_normalmat[4][4] = {};
};

struct Camera {
#ifdef __cplusplus
  /** See #ID_Type comment for why this is here. */
  static constexpr ID_Type id_type = ID_CA;
#endif

  ID id;
  /** Animation data (must be immediately after id for utilities to use it). */
  struct AnimData *adt = nullptr;

  /** CAM_PERSP, CAM_ORTHO, CAM_PANO or CAM_CUSTOM. */
  char type = 0;
  /** Draw type extra. */
  char dtx = 0;
  short flag = CAM_SHOWPASSEPARTOUT;
  float passepartalpha = 0.5f;
  float clip_start = 0.1f, clip_end = 1000.0f;
  float lens = 50.0f, ortho_scale = 6.0, drawsize = 1.0f;
  float sensor_x = DEFAULT_SENSOR_WIDTH, sensor_y = DEFAULT_SENSOR_HEIGHT;
  float shiftx = 0, shifty = 0;
  DNA_DEPRECATED float dof_distance = 0;

  char sensor_fit = 0;
  char panorama_type = CAM_PANORAMA_FISHEYE_EQUISOLID;
  char _pad[2] = {};

  /* Fish-eye properties. */
  float fisheye_fov = M_PI;
  float fisheye_lens = 10.5f;
  float latitude_min = -0.5f * (float)M_PI, latitude_max = 0.5f * (float)M_PI;
  float longitude_min = -M_PI, longitude_max = M_PI;
  float fisheye_polynomial_k0 = -1.1735143712967577e-05f;
  float fisheye_polynomial_k1 = -0.019988736953434998f;
  float fisheye_polynomial_k2 = -3.3525322965709175e-06f;
  float fisheye_polynomial_k3 = 3.099275275886036e-06f;
  float fisheye_polynomial_k4 = -2.6064646454854524e-08f;

  /* Central cylindrical range properties. */
  float central_cylindrical_range_u_min = DEG2RADF(-180.0f);
  float central_cylindrical_range_u_max = DEG2RADF(180.0f);
  float central_cylindrical_range_v_min = -1.0f;
  float central_cylindrical_range_v_max = 1.0f;
  float central_cylindrical_radius = 1.0f;
  float _pad2 = {};

  /* Custom Camera properties. */
  struct Text *custom_shader = nullptr;

  char custom_filepath[/*FILE_MAX*/ 1024] = "";

  char custom_bytecode_hash[64] = "";
  char *custom_bytecode = nullptr;
  int custom_mode = 0;
  int _pad3 = {};

  DNA_DEPRECATED struct Object *dof_ob = nullptr;
  DNA_DEPRECATED struct GPUDOFSettings gpu_dof;
  struct CameraDOFSettings dof;

  /* CameraBGImage reference images */
  ListBase bg_images = {nullptr, nullptr};

  /* Stereo settings */
  struct CameraStereoSettings stereo;

  /* Compositional guide overlay color */
  float composition_guide_color[4] = {0.5f, 0.5f, 0.5f, 1.0f};

  /** Runtime data (keep last). */
  Camera_Runtime runtime;
};

/* **************** CAMERA ********************* */<|MERGE_RESOLUTION|>--- conflicted
+++ resolved
@@ -19,137 +19,6 @@
 struct AnimData;
 struct Object;
 
-<<<<<<< HEAD
-/* ------------------------------------------- */
-/* Stereo Settings */
-typedef struct CameraStereoSettings {
-  float interocular_distance;
-  float convergence_distance;
-  short convergence_mode;
-  short pivot;
-  short flag;
-  char _pad[2];
-  /* Cut-off angle at which interocular distance start to fade down. */
-  float pole_merge_angle_from;
-  /* Cut-off angle at which interocular distance stops to fade down. */
-  float pole_merge_angle_to;
-} CameraStereoSettings;
-
-/* Background Picture */
-typedef struct CameraBGImage {
-  struct CameraBGImage *next, *prev;
-
-  struct Image *ima;
-  struct ImageUser iuser;
-  struct MovieClip *clip;
-  struct MovieClipUser cuser;
-  float offset[2], scale, rotation;
-  float alpha;
-  short flag;
-  short source;
-} CameraBGImage;
-
-/** Properties for dof effect. */
-typedef struct CameraDOFSettings {
-  /** Focal distance for depth of field. */
-  struct Object *focus_object;
-  char focus_subtarget[64];
-  float focus_distance;
-  float aperture_fstop;
-  float aperture_rotation;
-  float aperture_ratio;
-  int aperture_blades;
-  short flag;
-  char _pad[2];
-} CameraDOFSettings;
-
-typedef struct Camera_Runtime {
-  /* For draw manager. */
-  float drw_corners[2][4][2];
-  float drw_tria[2][2];
-  float drw_depth[2];
-  float drw_focusmat[4][4];
-  float drw_normalmat[4][4];
-} Camera_Runtime;
-
-typedef struct Camera {
-#ifdef __cplusplus
-  /** See #ID_Type comment for why this is here. */
-  static constexpr ID_Type id_type = ID_CA;
-#endif
-
-  ID id;
-  /** Animation data (must be immediately after id for utilities to use it). */
-  struct AnimData *adt;
-
-  /** CAM_PERSP, CAM_ORTHO, CAM_PANO or CAM_CUSTOM. */
-  char type;
-  /** Draw type extra. */
-  char dtx;
-  short flag;
-  float passepartalpha;
-  float clip_start, clip_end;
-  float lens, ortho_scale, drawsize;
-  float sensor_x, sensor_y;
-  float shiftx, shifty;
-  float lodfactor; /* UPBGE */
-  int gameflag;    /* UPBGE */
-  float dof_distance DNA_DEPRECATED;
-
-  char sensor_fit;
-  char panorama_type;
-  char _pad[2];
-
-  /* Fish-eye properties. */
-  float fisheye_fov;
-  float fisheye_lens;
-  float latitude_min, latitude_max;
-  float longitude_min, longitude_max;
-  float fisheye_polynomial_k0;
-  float fisheye_polynomial_k1;
-  float fisheye_polynomial_k2;
-  float fisheye_polynomial_k3;
-  float fisheye_polynomial_k4;
-
-  /* Central cylindrical range properties. */
-  float central_cylindrical_range_u_min;
-  float central_cylindrical_range_u_max;
-  float central_cylindrical_range_v_min;
-  float central_cylindrical_range_v_max;
-  float central_cylindrical_radius;
-  float _pad2;
-
-  /* Custom Camera properties. */
-  struct Text *custom_shader;
-
-  char custom_filepath[/*FILE_MAX*/ 1024];
-
-  char custom_bytecode_hash[64];
-  char *custom_bytecode;
-  int custom_mode;
-  int _pad3;
-
-  struct Object *dof_ob DNA_DEPRECATED;
-  struct GPUDOFSettings gpu_dof DNA_DEPRECATED;
-  struct CameraDOFSettings dof;
-
-  /* CameraBGImage reference images */
-  struct ListBase bg_images;
-
-  /* Stereo settings */
-  struct CameraStereoSettings stereo;
-
-  /* Compositional guide overlay color */
-  float composition_guide_color[4];
-
-  /** Runtime data (keep last). */
-  Camera_Runtime runtime;
-} Camera;
-
-/* **************** CAMERA ********************* */
-
-=======
->>>>>>> 8b6c66d6
 /* type */
 enum {
   CAM_PERSP = 0,
@@ -352,6 +221,8 @@
   float lens = 50.0f, ortho_scale = 6.0, drawsize = 1.0f;
   float sensor_x = DEFAULT_SENSOR_WIDTH, sensor_y = DEFAULT_SENSOR_HEIGHT;
   float shiftx = 0, shifty = 0;
+  float lodfactor = 1.0f; /* UPBGE */
+  int gameflag = 0;    /* UPBGE */
   DNA_DEPRECATED float dof_distance = 0;
 
   char sensor_fit = 0;
