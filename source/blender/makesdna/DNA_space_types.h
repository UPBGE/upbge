--- conflicted
+++ resolved
@@ -177,88 +177,6 @@
   struct SpaceProperties_Runtime *runtime;
 } SpaceProperties;
 
-<<<<<<< HEAD
-/* button defines (deprecated) */
-#ifdef DNA_DEPRECATED_ALLOW
-/* WARNING: the values of these defines are used in SpaceProperties.tabs[8] */
-/** #SpaceProperties::mainb new */
-enum {
-  CONTEXT_SCENE = 0,
-  CONTEXT_OBJECT = 1,
-  // CONTEXT_TYPES = 2,
-  CONTEXT_SHADING = 3,
-  CONTEXT_EDITING = 4,
-  CONTEXT_SCRIPT = 5,
-  CONTEXT_LOGIC = 6,
-};
-
-/** #SpaceProperties::mainb old (deprecated) */
-enum {
-  // BUTS_VIEW = 0,
-  BUTS_LAMP = 1,
-  BUTS_MAT = 2,
-  BUTS_TEX = 3,
-  BUTS_ANIM = 4,
-  BUTS_WORLD = 5,
-  BUTS_RENDER = 6,
-  BUTS_EDIT = 7,
-  // BUTS_GAME = 8,
-  BUTS_FPAINT = 9,
-  BUTS_RADIO = 10,
-  BUTS_SCRIPT = 11,
-  // BUTS_SOUND = 12,
-  BUTS_CONSTRAINT = 13,
-  // BUTS_EFFECTS = 14,
-};
-#endif /* DNA_DEPRECATED_ALLOW */
-
-/** #SpaceProperties.mainb new */
-typedef enum eSpaceButtons_Context {
-  BCONTEXT_SEPARATOR = -1,
-  BCONTEXT_RENDER = 0,
-  BCONTEXT_SCENE = 1,
-  BCONTEXT_WORLD = 2,
-  BCONTEXT_OBJECT = 3,
-  BCONTEXT_DATA = 4,
-  BCONTEXT_MATERIAL = 5,
-  BCONTEXT_TEXTURE = 6,
-  BCONTEXT_PARTICLE = 7,
-  BCONTEXT_PHYSICS = 8,
-  BCONTEXT_BONE = 9,
-  BCONTEXT_MODIFIER = 10,
-  BCONTEXT_CONSTRAINT = 11,
-  BCONTEXT_BONE_CONSTRAINT = 12,
-  BCONTEXT_VIEW_LAYER = 13,
-  BCONTEXT_TOOL = 14,
-  BCONTEXT_SHADERFX = 15,
-  BCONTEXT_OUTPUT = 16,
-  BCONTEXT_COLLECTION = 17,
-  BCONTEXT_GAME = 18,
-
-  /* Keep last. */
-  BCONTEXT_TOT,
-} eSpaceButtons_Context;
-
-/** #SpaceProperties.flag */
-typedef enum eSpaceButtons_Flag {
-  /* SB_PRV_OSA = (1 << 0), */ /* UNUSED */
-  SB_PIN_CONTEXT = (1 << 1),
-  SB_FLAG_UNUSED_2 = (1 << 2),
-  SB_FLAG_UNUSED_3 = (1 << 3),
-  /** Do not add materials, particles, etc. in TemplateTextureUser list. */
-  SB_TEX_USER_LIMITED = (1 << 3),
-  SB_SHADING_CONTEXT = (1 << 4),
-} eSpaceButtons_Flag;
-
-/** #SpaceProperties.outliner_sync */
-typedef enum eSpaceButtons_OutlinerSync {
-  PROPERTIES_SYNC_AUTO = 0,
-  PROPERTIES_SYNC_NEVER = 1,
-  PROPERTIES_SYNC_ALWAYS = 2,
-} eSpaceButtons_OutlinerSync;
-
-=======
->>>>>>> 4ecde8dc
 /** \} */
 
 /* sbuts->scaflag */
@@ -993,50 +911,6 @@
   SpaceNode_Runtime *runtime;
 } SpaceNode;
 
-<<<<<<< HEAD
-/** #SpaceNode.flag */
-typedef enum eSpaceNode_Flag {
-  SNODE_BACKDRAW = (1 << 1),
-  SNODE_SHOW_GPENCIL = (1 << 2),
-  SNODE_USE_ALPHA = (1 << 3),
-  SNODE_SHOW_ALPHA = (1 << 4),
-  SNODE_SHOW_R = (1 << 7),
-  SNODE_SHOW_G = (1 << 8),
-  SNODE_SHOW_B = (1 << 9),
-  SNODE_FLAG_UNUSED_5 = (1 << 5),   /* cleared */
-  SNODE_FLAG_UNUSED_6 = (1 << 6),   /* cleared */
-  SNODE_FLAG_UNUSED_10 = (1 << 10), /* cleared */
-  SNODE_FLAG_UNUSED_11 = (1 << 11), /* cleared */
-  SNODE_PIN = (1 << 12),
-  SNODE_FLAG_UNUSED_12 = (1 << 13),
-} eSpaceNode_Flag;
-
-/** #SpaceNode.texfrom */
-typedef enum eSpaceNode_TexFrom {
-  /* SNODE_TEX_OBJECT   = 0, */
-  SNODE_TEX_WORLD = 1,
-  SNODE_TEX_BRUSH = 2,
-  SNODE_TEX_LINESTYLE = 3,
-} eSpaceNode_TexFrom;
-
-/** #SpaceNode.shaderfrom */
-typedef enum eSpaceNode_ShaderFrom {
-  SNODE_SHADER_OBJECT = 0,
-  SNODE_SHADER_WORLD = 1,
-  SNODE_SHADER_LINESTYLE = 2,
-} eSpaceNode_ShaderFrom;
-
-/** #SpaceNode.geometry_nodes_type */
-typedef enum SpaceNodeGeometryNodesType {
-  SNODE_GEOMETRY_MODIFIER = 0,
-  SNODE_GEOMETRY_TOOL = 1,
-} SpaceNodeGeometryNodesType;
-
-/** #SpaceNode.insert_ofs_dir */
-enum {
-  SNODE_INSERTOFS_DIR_RIGHT = 0,
-  SNODE_INSERTOFS_DIR_LEFT = 1,
-};
 
 /* Game Logic Editor ===================================== */
 
@@ -1056,9 +930,6 @@
 
   struct bGPdata *gpd; /* grease-pencil data */
 } SpaceLogic;
-
-=======
->>>>>>> 4ecde8dc
 /** \} */
 
 /* -------------------------------------------------------------------- */
@@ -1345,104 +1216,4 @@
   char _pad1[4];
 } SpreadsheetRowFilter;
 
-<<<<<<< HEAD
-typedef enum eSpaceSpreadsheet_RowFilterFlag {
-  SPREADSHEET_ROW_FILTER_UI_EXPAND = (1 << 0),
-  SPREADSHEET_ROW_FILTER_BOOL_VALUE = (1 << 1),
-  SPREADSHEET_ROW_FILTER_ENABLED = (1 << 2),
-} eSpaceSpreadsheet_RowFilterFlag;
-
-typedef enum eSpreadsheetFilterOperation {
-  SPREADSHEET_ROW_FILTER_EQUAL = 0,
-  SPREADSHEET_ROW_FILTER_GREATER = 1,
-  SPREADSHEET_ROW_FILTER_LESS = 2,
-} eSpreadsheetFilterOperation;
-
-typedef enum eSpaceSpreadsheet_ObjectEvalState {
-  SPREADSHEET_OBJECT_EVAL_STATE_EVALUATED = 0,
-  SPREADSHEET_OBJECT_EVAL_STATE_ORIGINAL = 1,
-  SPREADSHEET_OBJECT_EVAL_STATE_VIEWER_NODE = 2,
-} eSpaceSpreadsheet_Context;
-
-typedef enum eSpaceSpreadsheet_ContextType {
-  SPREADSHEET_CONTEXT_OBJECT = 0,
-  SPREADSHEET_CONTEXT_MODIFIER = 1,
-  SPREADSHEET_CONTEXT_NODE = 2,
-} eSpaceSpreadsheet_ContextType;
-
-typedef enum eSpreadsheetColumnValueType {
-  SPREADSHEET_VALUE_TYPE_UNKNOWN = -1,
-  SPREADSHEET_VALUE_TYPE_BOOL = 0,
-  SPREADSHEET_VALUE_TYPE_INT32 = 1,
-  SPREADSHEET_VALUE_TYPE_FLOAT = 2,
-  SPREADSHEET_VALUE_TYPE_FLOAT2 = 3,
-  SPREADSHEET_VALUE_TYPE_FLOAT3 = 4,
-  SPREADSHEET_VALUE_TYPE_COLOR = 5,
-  SPREADSHEET_VALUE_TYPE_INSTANCES = 6,
-  SPREADSHEET_VALUE_TYPE_STRING = 7,
-  SPREADSHEET_VALUE_TYPE_BYTE_COLOR = 8,
-  SPREADSHEET_VALUE_TYPE_INT8 = 9,
-  SPREADSHEET_VALUE_TYPE_INT32_2D = 10,
-  SPREADSHEET_VALUE_TYPE_QUATERNION = 11,
-  SPREADSHEET_VALUE_TYPE_FLOAT4X4 = 12,
-} eSpreadsheetColumnValueType;
-
-/**
- * We can't just use UI_UNIT_X, because it does not take `widget.points` into account, which
- * modifies the width of text as well.
- */
-#define SPREADSHEET_WIDTH_UNIT \
-  (UI_UNIT_X * UI_style_get_dpi()->widget.points / (float)UI_DEFAULT_TEXT_POINTS)
-
-/** \} */
-
-/* -------------------------------------------------------------------- */
-/** \name Space Defines (eSpace_Type)
- * \{ */
-
-/**
- * Space types: #SpaceLink.spacetype & #ScrArea.spacetype.
- * \note Do NOT change order, append on end. types are hardcoded needed.
- */
-typedef enum eSpace_Type {
-  SPACE_EMPTY = 0,
-  SPACE_VIEW3D = 1,
-  SPACE_GRAPH = 2,
-  SPACE_OUTLINER = 3,
-  SPACE_PROPERTIES = 4,
-  SPACE_FILE = 5,
-  SPACE_IMAGE = 6,
-  SPACE_INFO = 7,
-  SPACE_SEQ = 8,
-  SPACE_TEXT = 9,
-#ifdef DNA_DEPRECATED_ALLOW
-  SPACE_IMASEL = 10, /* Deprecated */
-  SPACE_SOUND = 11,  /* Deprecated */
-#endif
-  SPACE_ACTION = 12,
-  SPACE_NLA = 13,
-  /* TODO: fully deprecate */
-  SPACE_SCRIPT = 14, /* Deprecated */
-#ifdef DNA_DEPRECATED_ALLOW
-  SPACE_TIME = 15, /* Deprecated */
-#endif
-  SPACE_NODE = 16,
-  SPACE_LOGIC = 17, /* Deprecated */
-  SPACE_CONSOLE = 18,
-  SPACE_USERPREF = 19,
-  SPACE_CLIP = 20,
-  SPACE_TOPBAR = 21,
-  SPACE_STATUSBAR = 22,
-  SPACE_SPREADSHEET = 23
-
-#define SPACE_TYPE_NUM (SPACE_SPREADSHEET + 1)
-} eSpace_Type;
-
-/* use for function args */
-#define SPACE_TYPE_ANY -1
-
-#define IMG_SIZE_FALLBACK 256
-
-=======
->>>>>>> 4ecde8dc
 /** \} */