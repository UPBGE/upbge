--- conflicted
+++ resolved
@@ -154,13 +154,8 @@
 // #define CONTEXT_TYPES   2
 #define CONTEXT_SHADING 3
 #define CONTEXT_EDITING 4
-<<<<<<< HEAD
 #define CONTEXT_SCRIPT  5
 #define CONTEXT_LOGIC   6
-=======
-// #define CONTEXT_SCRIPT  5
-// #define CONTEXT_LOGIC   6
->>>>>>> 5cbad896
 
 /* SpaceButs.mainb old (deprecated) */
 // #define BUTS_VIEW           0
@@ -221,6 +216,20 @@
 } eSpaceButtons_Align;
 
 /** \} */
+
+/* sbuts->scaflag */
+#define BUTS_SENS_SEL           1
+#define BUTS_SENS_ACT           2
+#define BUTS_SENS_LINK          4
+#define BUTS_CONT_SEL           8
+#define BUTS_CONT_ACT           16
+#define BUTS_CONT_LINK          32
+#define BUTS_ACT_SEL            64
+#define BUTS_ACT_ACT            128
+#define BUTS_ACT_LINK           256
+#define BUTS_SENS_STATE         512
+#define BUTS_ACT_STATE          1024
+#define BUTS_CONT_INIT_STATE    2048
 
 /* -------------------------------------------------------------------- */
 /** \name Outliner
@@ -1207,7 +1216,6 @@
 	SNODE_INSERTOFS_DIR_LEFT  = 1,
 };
 
-<<<<<<< HEAD
 /* Game Logic Editor ===================================== */
 
 /* Logic Editor */
@@ -1225,14 +1233,11 @@
 	struct bGPdata *gpd;        /* grease-pencil data */
 } SpaceLogic;
 
-/* Console ================================================ */
-=======
 /** \} */
 
 /* -------------------------------------------------------------------- */
 /** \name Console
  * \{ */
->>>>>>> 5cbad896
 
 /* Console content */
 typedef struct ConsoleLine {
