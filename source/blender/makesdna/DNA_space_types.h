--- conflicted
+++ resolved
@@ -184,33 +184,6 @@
 /* button defines (deprecated) */
 #ifdef DNA_DEPRECATED_ALLOW
 /* WARNING: the values of these defines are used in SpaceProperties.tabs[8] */
-<<<<<<< HEAD
-/* SpaceProperties.mainb new */
-#  define CONTEXT_SCENE 0
-#  define CONTEXT_OBJECT 1
-// #define CONTEXT_TYPES   2
-#  define CONTEXT_SHADING 3
-#  define CONTEXT_EDITING 4
-#  define CONTEXT_SCRIPT 5
-#  define CONTEXT_LOGIC 6
-
-/* SpaceProperties.mainb old (deprecated) */
-// #define BUTS_VIEW           0
-#  define BUTS_LAMP 1
-#  define BUTS_MAT 2
-#  define BUTS_TEX 3
-#  define BUTS_ANIM 4
-#  define BUTS_WORLD 5
-#  define BUTS_RENDER 6
-#  define BUTS_EDIT 7
-#  define BUTS_GAME 8
-#  define BUTS_FPAINT 9
-#  define BUTS_RADIO 10
-#  define BUTS_SCRIPT 11
-// #define BUTS_SOUND          12
-#  define BUTS_CONSTRAINT 13
-// #define BUTS_EFFECTS        14
-=======
 /** #SpaceProperties::mainb new */
 enum {
   CONTEXT_SCENE = 0,
@@ -218,8 +191,8 @@
   // CONTEXT_TYPES = 2,
   CONTEXT_SHADING = 3,
   CONTEXT_EDITING = 4,
-  // CONTEXT_SCRIPT = 5,
-  // CONTEXT_LOGIC = 6,
+  CONTEXT_SCRIPT = 5,
+  CONTEXT_LOGIC = 6,
 };
 
 /** #SpaceProperties::mainb old (deprecated) */
@@ -240,7 +213,6 @@
   BUTS_CONSTRAINT = 13,
   // BUTS_EFFECTS = 14,
 };
->>>>>>> 0b13c9c5
 #endif /* DNA_DEPRECATED_ALLOW */
 
 /** #SpaceProperties.mainb new */
