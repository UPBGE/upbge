/* SPDX-FileCopyrightText: 2001-2002 NaN Holding BV. All rights reserved.
 *
 * SPDX-License-Identifier: GPL-2.0-or-later */

/** \file
 * \ingroup DNA
 */

#pragma once

#include "BLI_math_constants.h"

#include "DNA_ID.h"
#include "DNA_anim_enums.h"
#include "DNA_asset_types.h"
#include "DNA_colorband_types.h"
#include "DNA_curve_enums.h"
#include "DNA_defs.h"
#include "DNA_listBase.h"
#include "DNA_space_enums.h"
#include "DNA_theme_types.h" /* IWYU pragma: export */
#include "DNA_userdef_enums.h"
#include "DNA_vec_types.h"

struct IDProperty;

/** #UserDef.flag */
enum eUserPref_Flag {
  USER_AUTOSAVE = (1 << 0),
  USER_FLAG_NUMINPUT_ADVANCED = (1 << 1),
  USER_FLAG_RECENT_SEARCHES_DISABLE = (1 << 2),
  USER_MENU_CLOSE_LEAVE = (1 << 3),
  USER_FLAG_UNUSED_4 = (1 << 4), /* cleared */
  USER_TRACKBALL = (1 << 5),
  USER_FLAG_UNUSED_6 = (1 << 6), /* cleared */
  USER_FLAG_UNUSED_7 = (1 << 7), /* cleared */
  USER_MAT_ON_OB = (1 << 8),
  USER_INTERNET_ALLOW = (1 << 9),
  USER_DEVELOPER_UI = (1 << 10),
  USER_TOOLTIPS = (1 << 11),
  USER_TWOBUTTONMOUSE = (1 << 12),
  USER_NONUMPAD = (1 << 13),
  USER_ADD_CURSORALIGNED = (1 << 14),
  USER_FILECOMPRESS = (1 << 15),
  USER_FLAG_UNUSED_5 = (1 << 16), /* dirty */
  USER_CUSTOM_RANGE = (1 << 17),
  USER_ADD_EDITMODE = (1 << 18),
  USER_ADD_VIEWALIGNED = (1 << 19),
  USER_RELPATHS = (1 << 20),
  USER_RELEASECONFIRM = (1 << 21),
  USER_SCRIPT_AUTOEXEC_DISABLE = (1 << 22),
  USER_FILENOUI = (1 << 23),
  USER_NONEGFRAMES = (1 << 24),
  USER_TXT_TABSTOSPACES_DISABLE = (1 << 25),
  USER_TOOLTIPS_PYTHON = (1 << 26),
  USER_FLAG_UNUSED_27 = (1 << 27), /* dirty */
};

/** #UserDef.extension_flag */
enum eUserPref_ExtensionFlag {
  USER_EXTENSION_FLAG_ONLINE_ACCESS_HANDLED = 1 << 0,
};

/** #UserDef.file_preview_type */
enum eUserpref_File_Preview_Type {
  USER_FILE_PREVIEW_NONE = 0,
  USER_FILE_PREVIEW_AUTO,
  USER_FILE_PREVIEW_SCREENSHOT,
  USER_FILE_PREVIEW_CAMERA,
};

enum eUserPref_PrefFlag {
  USER_PREF_FLAG_SAVE = (1 << 0),
};

/* Helper macro for checking frame clamping */
#define FRAMENUMBER_MIN_CLAMP(cfra) \
  { \
    if ((U.flag & USER_NONEGFRAMES) && (cfra < 0)) { \
      cfra = 0; \
    } \
  } \
  (void)0

/** #UserDef.viewzoom */
enum eViewZoom_Style {
  /** Update zoom continuously with a timer while dragging the cursor. */
  USER_ZOOM_CONTINUE = 0,
  /** Map changes in distance from the view center to zoom. */
  USER_ZOOM_SCALE = 1,
  /** Map horizontal/vertical motion to zoom. */
  USER_ZOOM_DOLLY = 2,
};

/** #UserDef.navigation_mode */
enum eViewNavigation_Method {
  VIEW_NAVIGATION_WALK = 0,
  VIEW_NAVIGATION_FLY = 1,
};

/** #UserDef.uiflag */
enum eUserpref_MiniAxisType {
  USER_MINI_AXIS_TYPE_GIZMO = 0,
  USER_MINI_AXIS_TYPE_MINIMAL = 1,
  USER_MINI_AXIS_TYPE_NONE = 2,
};

/** #UserDef.flag */
enum eWalkNavigation_Flag {
  USER_WALK_GRAVITY = (1 << 0),
  USER_WALK_MOUSE_REVERSE = (1 << 1),
};

/** #UserDef.uiflag */
enum eUserpref_UI_Flag {
  USER_NO_MULTITOUCH_GESTURES = (1 << 0),
  USER_REDUCE_MOTION = (1 << 1),
  USER_WHEELZOOMDIR = (1 << 2),
  USER_FILTERFILEEXTS = (1 << 3),
  USER_DRAWVIEWINFO = (1 << 4),
  USER_PLAINMENUS = (1 << 5),
  USER_LOCK_CURSOR_ADJUST = (1 << 6),
  USER_HEADER_BOTTOM = (1 << 7),
  /** Otherwise use header alignment from the file. */
  USER_HEADER_FROM_PREF = (1 << 8),
  USER_MENUOPENAUTO = (1 << 9),
  USER_DEPTH_CURSOR = (1 << 10),
  USER_AUTOPERSP = (1 << 11),
  USER_NODE_AUTO_OFFSET = (1 << 12),
  USER_GLOBALUNDO = (1 << 13),
  USER_ORBIT_SELECTION = (1 << 14),
  USER_DEPTH_NAVIGATE = (1 << 15),
  USER_HIDE_DOT = (1 << 16),
  USER_SHOW_GIZMO_NAVIGATE = (1 << 17),
  USER_SHOW_VIEWPORTNAME = (1 << 18),
  USER_AREA_CORNER_HANDLE = (1 << 19),
  USER_ZOOM_TO_MOUSEPOS = (1 << 20),
  USER_SHOW_FPS = (1 << 21),
  USER_REGISTER_ALL_USERS = (1 << 22),
  /** Actually implemented in .py. */
  USER_FILTER_BRUSHES_BY_TOOL = (1 << 23),
  USER_CONTINUOUS_MOUSE = (1 << 24),
  USER_ZOOM_INVERT = (1 << 25),
  USER_ZOOM_HORIZ = (1 << 26), /* for CONTINUE and DOLLY zoom */
  USER_SPLASH_DISABLE = (1 << 27),
  USER_HIDE_RECENT = (1 << 28),
#ifdef DNA_DEPRECATED_ALLOW
  /* Deprecated: We're just trying if there's much desire for this feature,
   * or if we can make it go for good. Should be cleared if so - Julian, Oct. 2019. */
  USER_SHOW_THUMBNAILS = (1 << 29),
#endif
  USER_SAVE_PROMPT = (1 << 30),
  USER_HIDE_SYSTEM_BOOKMARKS = (1u << 31),
};

/**
 * #UserDef.uiflag2
 *
 * \note don't add new flags here, use 'uiflag' which has flags free.
 */
enum eUserpref_UI_Flag2 {
  USER_ALWAYS_SHOW_NUMBER_ARROWS = (1 << 0), /* cleared */
  USER_REGION_OVERLAP = (1 << 1),
  USER_UIFLAG2_UNUSED_2 = (1 << 2),
  USER_UIFLAG2_UNUSED_3 = (1 << 3), /* dirty */
};

/** #UserDef.gpu_flag */
enum eUserpref_GPU_Flag {
  USER_GPU_FLAG_UNUSED_0 = (1 << 0), /* Unused. To be removed. */
  USER_GPU_FLAG_NO_EDIT_MODE_SMOOTH_WIRE = (1 << 1),
  USER_GPU_FLAG_OVERLAY_SMOOTH_WIRE = (1 << 2),
  USER_GPU_FLAG_SUBDIVISION_EVALUATION = (1 << 3),
  USER_GPU_FLAG_FRESNEL_EDIT = (1 << 4),
};

/** #UserDef.gpu_backend
 * NOTE: Keep in sync with GPUBackendType. */
enum eUserPref_GPUBackendType {
  USER_GPU_BACKEND_OPENGL = 1 << 0,
  USER_GPU_BACKEND_METAL = 1 << 1,
  USER_GPU_BACKEND_VULKAN = 1 << 3,
#ifdef __APPLE__
  USER_GPU_BACKEND_DEFAULT = USER_GPU_BACKEND_METAL,
#else
  USER_GPU_BACKEND_DEFAULT = USER_GPU_BACKEND_OPENGL,
#endif
};

/** #UserDef.tablet_api */
enum eUserpref_TabletAPI {
  USER_TABLET_AUTOMATIC = 0,
  USER_TABLET_NATIVE = 1,
  USER_TABLET_WINTAB = 2,
};

/**
 * #UserDef.tablet_flag
 */
enum eUserPref_Tablet_Flags {
  USER_TABLET_SHOW_DEBUG_VALUES = (1 << 0),
};

/** #UserDef.app_flag */
enum eUserpref_APP_Flag {
  USER_APP_LOCK_CORNER_SPLIT = (1 << 0),
  USER_APP_HIDE_REGION_TOGGLE = (1 << 1),
  USER_APP_LOCK_EDGE_RESIZE = (1 << 2),
};

/** #UserDef.statusbar_flag */
enum eUserpref_StatusBar_Flag {
  STATUSBAR_SHOW_MEMORY = (1 << 0),
  STATUSBAR_SHOW_VRAM = (1 << 1),
  STATUSBAR_SHOW_STATS = (1 << 2),
  STATUSBAR_SHOW_VERSION = (1 << 3),
  STATUSBAR_SHOW_SCENE_DURATION = (1 << 4),
  STATUSBAR_SHOW_EXTENSIONS_UPDATES = (1 << 5),
};

/**
 * Auto-Keying mode.
 * #UserDef.autokey_mode
 */
enum eAutokey_Mode {
  /* AUTOKEY_ON is a bit-flag. */
  AUTOKEY_ON = 1,

  /**
   * AUTOKEY_ON + 2**n...  (i.e. AUTOKEY_MODE_NORMAL = AUTOKEY_ON + 2)
   * to preserve setting, even when auto-key turned off.
   */
  AUTOKEY_MODE_NORMAL = 3,
  AUTOKEY_MODE_EDITKEYS = 5,
};

/**
 * Zoom to frame mode.
 * #UserDef.view_frame_type
 */
enum eZoomFrame_Mode {
  ZOOM_FRAME_MODE_KEEP_RANGE = 0,
  ZOOM_FRAME_MODE_SECONDS = 1,
  ZOOM_FRAME_MODE_KEYFRAMES = 2,
};

/**
 * Defines how keyframes are inserted.
 * Used for regular keying and auto-keying.
 * Not all of those flags are stored in the user preferences (U.keying_flag).
 * Some are stored on the scene (toolsettings.keying_flag).
 */
enum eKeying_Flag {
  /* Settings used across manual and auto-keying. */
  KEYING_FLAG_VISUALKEY = (1 << 2),
  KEYING_FLAG_XYZ2RGB = (1 << 3),
  KEYING_FLAG_CYCLEAWARE = (1 << 8),

  /* Auto-key options. */
  AUTOKEY_FLAG_INSERTAVAILABLE = (1 << 0),
  AUTOKEY_FLAG_INSERTNEEDED = (1 << 1),
  AUTOKEY_FLAG_ONLYKEYINGSET = (1 << 6),
  AUTOKEY_FLAG_NOWARNING = (1 << 7),
  AUTOKEY_FLAG_LAYERED_RECORD = (1 << 10),

  /* Manual Keying options. */
  MANUALKEY_FLAG_INSERTNEEDED = (1 << 11),
};

enum eKeyInsertChannels {
  USER_ANIM_KEY_CHANNEL_LOCATION = (1 << 0),
  USER_ANIM_KEY_CHANNEL_ROTATION = (1 << 1),
  USER_ANIM_KEY_CHANNEL_SCALE = (1 << 2),
  USER_ANIM_KEY_CHANNEL_ROTATION_MODE = (1 << 3),
  USER_ANIM_KEY_CHANNEL_CUSTOM_PROPERTIES = (1 << 4),
};

/**
 * Animation flags
 * #UserDef.animation_flag, used for animation flags that aren't covered by more specific flags
 * (like eKeying_Flag).
 */
enum eUserpref_Anim_Flags {
  USER_ANIM_SHOW_CHANNEL_GROUP_COLORS = (1 << 0),
  USER_ANIM_ONLY_SHOW_SELECTED_CURVE_KEYS = (1 << 1),
  USER_ANIM_HIGH_QUALITY_DRAWING = (1 << 2),
};

enum eFixToCam_Flags {
  FIX_TO_CAM_FLAG_USE_LOC = (1 << 0),
  FIX_TO_CAM_FLAG_USE_ROT = (1 << 1),
  FIX_TO_CAM_FLAG_USE_SCALE = (1 << 2),
};

/** #UserDef.transopts */
enum eUserpref_Translation_Flags {
  USER_TR_TOOLTIPS = (1 << 0),
  USER_TR_IFACE = (1 << 1),
  USER_TR_REPORTS = (1 << 2),
  USER_TR_UNUSED_3 = (1 << 3),            /* cleared */
  USER_TR_UNUSED_4 = (1 << 4),            /* cleared */
  USER_DOTRANSLATE_DEPRECATED = (1 << 5), /* Deprecated in 2.83. */
  USER_TR_UNUSED_6 = (1 << 6),            /* cleared */
  USER_TR_UNUSED_7 = (1 << 7),            /* cleared */
  USER_TR_NEWDATANAME = (1 << 8),
};

/**
 * Text Editor options
 * #UserDef.text_flag
 */
enum eTextEdit_Flags {
  USER_TEXT_EDIT_AUTO_CLOSE = (1 << 0),
};

/**
 * Text draw options
 * #UserDef.text_render
 */
enum eText_Draw_Options {
  USER_TEXT_DISABLE_AA = (1 << 0),

  USER_TEXT_HINTING_NONE = (1 << 1),
  USER_TEXT_HINTING_SLIGHT = (1 << 2),
  USER_TEXT_HINTING_FULL = (1 << 3),

  USER_TEXT_RENDER_SUBPIXELAA = (1 << 4),
};

/**
 * Grease Pencil Settings.
 * #UserDef.gp_settings
 */
enum eGP_UserdefSettings {
  GP_PAINT_UNUSED_0 = (1 << 0),
};

enum {
  USER_GIZMO_DRAW = (1 << 0),
};

/**
 * Color Picker Types.
 * #UserDef.color_picker_type
 */
enum eColorPicker_Types {
  USER_CP_CIRCLE_HSV = 0,
  USER_CP_SQUARE_SV = 1,
  USER_CP_SQUARE_HS = 2,
  USER_CP_SQUARE_HV = 3,
  USER_CP_CIRCLE_HSL = 4,
};

/**
 * Time-code display styles.
 * #UserDef.timecode_style
 */
enum eTimecodeStyles {
  /**
   * As little info as is necessary to show relevant info with '+' to denote the frames
   * i.e. HH:MM:SS+FF, MM:SS+FF, SS+FF, or MM:SS.
   */
  USER_TIMECODE_MINIMAL = 0,
  /** Reduced SMPTE - (HH:)MM:SS:FF */
  USER_TIMECODE_SMPTE_MSF = 1,
  /** Full SMPTE - HH:MM:SS:FF */
  USER_TIMECODE_SMPTE_FULL = 2,
  /** Milliseconds for sub-frames - HH:MM:SS.sss. */
  USER_TIMECODE_MILLISECONDS = 3,
  /** Seconds only. */
  USER_TIMECODE_SECONDS_ONLY = 4,
  /**
   * Private (not exposed as generic choices) options.
   * milliseconds for sub-frames, SubRip format- HH:MM:SS,sss.
   */
  USER_TIMECODE_SUBRIP = 100,
};

/** #UserDef.ndof_flag (3D mouse options) */
enum eNdof_Flag {
  NDOF_SHOW_GUIDE_ORBIT_AXIS = (1 << 0),
  NDOF_FLY_HELICOPTER = (1 << 1),
  /**
   * \note In most cases this flag shouldn't be checked directly.
   * Use #NDOF_IS_HORIZON_LOCKED instead.
   */
  NDOF_LOCK_HORIZON = (1 << 2),

  /* The following might not need to be saved between sessions,
   * but they do need to live somewhere accessible. */

  NDOF_SHOULD_PAN = (1 << 3),
  NDOF_SHOULD_ZOOM = (1 << 4),
  NDOF_SHOULD_ROTATE = (1 << 5),

  // NDOF_UNUSED_6 = (1 << 6), /* Dirty. */
  /**
   * When set translation results in zoom being up/down otherwise forward/backward
   * This also swaps Y/Z for rotation.
   */
  NDOF_SWAP_YZ_AXIS = (1 << 7),
  // NDOF_UNUSED_8 = (1 << 8), /* Dirty. */
  NDOF_ROTX_INVERT_AXIS = (1 << 9),
  NDOF_ROTY_INVERT_AXIS = (1 << 10),
  NDOF_ROTZ_INVERT_AXIS = (1 << 11),
  NDOF_PANX_INVERT_AXIS = (1 << 12),
  NDOF_PANY_INVERT_AXIS = (1 << 13),
  NDOF_PANZ_INVERT_AXIS = (1 << 14),
  NDOF_TURNTABLE = (1 << 15),
  NDOF_CAMERA_PAN_ZOOM = (1 << 16),
  NDOF_ORBIT_CENTER_AUTO = (1 << 17),
  NDOF_ORBIT_CENTER_SELECTED = (1 << 18),
  NDOF_SHOW_GUIDE_ORBIT_CENTER = (1 << 19),
  /** Must only be used when `!NDOF_IS_ORBIT_AROUND_CENTER_MODE(&U)`. */
  NDOF_FLY_SPEED_AUTO = (1 << 20),
};

/**
 * NDOF Navigation Modes.
 * Each mode describes some style of navigation rather than control a single aspect of navigation.
 */
enum eNdof_Navigation_Mode {
  /**
   * 3D mouse cap represents objects movement in 3D space.
   * Pulling the cap will pull the objects closer to the camera.
   */
  NDOF_NAVIGATION_MODE_OBJECT = 0,
  /**
   * 3D mouse cap controls the movement of the view window
   * and allows for flying through the scene.
   *
   * \note this also inverts navigation for 2D views,
   * since it's confusing for users when 2D/3D navigation is inverted, see: #144751.
   */
  NDOF_NAVIGATION_MODE_FLY = 1,
  /**
   * A "Fly Mode" style navigation but pushing the cap forward
   * while looking down will not change the altitude of the camera.
   */
  NDOF_NAVIGATION_MODE_DRONE = 2,
  /* TODO: implement "Target Camera Mode" */
};

/**
 * Some navigation modes make use of "Auto Center" (#NDOF_ORBIT_CENTER_AUTO) and some don't.
 * Instead of testing against all possibilities use a macro.
 *
 * TODO: Add Target Camera Mode when implemented.
 */
#define NDOF_IS_ORBIT_AROUND_CENTER_MODE(userdef) \
  ((userdef)->ndof_navigation_mode == NDOF_NAVIGATION_MODE_OBJECT)

#define NDOF_IS_HORIZON_LOCKED(userdef) \
  ((userdef)->ndof_navigation_mode == NDOF_NAVIGATION_MODE_DRONE) || \
      ((userdef)->ndof_flag & NDOF_LOCK_HORIZON)

#define NDOF_PIXELS_PER_SECOND 600.0f

/** UserDef.ogl_multisamples */
enum eMultiSample_Type {
  USER_MULTISAMPLE_NONE = 0,
  USER_MULTISAMPLE_2 = 2,
  USER_MULTISAMPLE_4 = 4,
  USER_MULTISAMPLE_8 = 8,
  USER_MULTISAMPLE_16 = 16,
};

/** #UserDef.image_draw_method */
enum eImageDrawMethod {
  IMAGE_DRAW_METHOD_AUTO = 0,
  IMAGE_DRAW_METHOD_GLSL = 1,
  IMAGE_DRAW_METHOD_2DTEXTURE = 2,
};

/** #UserDef.virtual_pixel */
enum eUserpref_VirtualPixel {
  VIRTUAL_PIXEL_NATIVE = 0,
  VIRTUAL_PIXEL_DOUBLE = 1,
};

/** #UserDef.factor_display_type */
enum eUserpref_FactorDisplay {
  USER_FACTOR_AS_FACTOR = 0,
  USER_FACTOR_AS_PERCENTAGE = 1,
};

/** #UserDef.xr_navigation_flag */
enum eUserpref_XrNavigationFlags {
  USER_XR_NAV_SNAP_TURN = (1 << 0),
  USER_XR_NAV_INVERT_ROTATION = (1 << 1),
};

enum eUserpref_RenderDisplayType {
  USER_RENDER_DISPLAY_NONE = 0,
  USER_RENDER_DISPLAY_SCREEN = 1,
  USER_RENDER_DISPLAY_AREA = 2,
  USER_RENDER_DISPLAY_WINDOW = 3
};

enum eUserpref_TempSpaceDisplayType {
  USER_TEMP_SPACE_DISPLAY_FULLSCREEN = 0,
  USER_TEMP_SPACE_DISPLAY_WINDOW = 1,
};

enum eUserpref_EmulateMMBMod {
  USER_EMU_MMB_MOD_ALT = 0,
  USER_EMU_MMB_MOD_OSKEY = 1,
};

enum eUserpref_TrackpadScrollDir {
  USER_TRACKPAD_SCROLL_DIR_TRADITIONAL = 0,
  USER_TRACKPAD_SCROLL_DIR_NATURAL = 1,
};

enum eUserpref_DiskCacheCompression {
  USER_SEQ_DISK_CACHE_COMPRESSION_NONE = 0,
  USER_SEQ_DISK_CACHE_COMPRESSION_LOW = 1,
  USER_SEQ_DISK_CACHE_COMPRESSION_HIGH = 2,
};

enum eUserpref_SeqProxySetup {
  USER_SEQ_PROXY_SETUP_MANUAL = 0,
  USER_SEQ_PROXY_SETUP_AUTOMATIC = 1,
};

enum eUserpref_SeqEditorFlags {
  USER_SEQ_ED_UNUSED_0 = (1 << 0), /* Dirty. */
  USER_SEQ_ED_CONNECT_STRIPS_BY_DEFAULT = (1 << 1),
};

enum eUserpref_ShaderCompileMethod {
  USER_SHADER_COMPILE_THREAD = 0,
  USER_SHADER_COMPILE_SUBPROCESS = 1,
};

/* Locale Ids. Auto will try to get local from OS. Our default is English though. */
/** #UserDef.language */
enum {
  ULANGUAGE_AUTO = 0,
  ULANGUAGE_ENGLISH = 1,
};

struct bAddon {
  struct bAddon *next = nullptr, *prev = nullptr;
  /**
   * 64 characters for a package prefix, 63 characters for the add-on name.
   */
  char module[128] = "";
  /** User-Defined Properties on this add-on (for storing preferences). */
  struct IDProperty *prop = nullptr;
};

/** #bPathCompare.flag */
enum ePathCompare_Flag {
  USER_PATHCMP_GLOB = (1 << 0),
};

struct bPathCompare {
  struct bPathCompare *next = nullptr, *prev = nullptr;
  char path[/*FILE_MAXDIR*/ 768] = "";
  char flag = 0;
  char _pad0[7] = {};
};

enum {
  USER_MENU_TYPE_SEP = 1,
  USER_MENU_TYPE_OPERATOR = 2,
  USER_MENU_TYPE_MENU = 3,
  USER_MENU_TYPE_PROP = 4,
};

struct bUserMenu {
  struct bUserMenu *next = nullptr, *prev = nullptr;
  char space_type = 0;
  char _pad0[7] = {};
  char context[64] = "";
  /* bUserMenuItem */
  ListBase items = {nullptr, nullptr};
};

/** May be part of #bUserMenu or other list. */
struct bUserMenuItem {
  struct bUserMenuItem *next = nullptr, *prev = nullptr;
  char ui_name[64] = "";
  char type = 0;
  char _pad0[7] = {};
};

struct bUserMenuItem_Op {
  bUserMenuItem item;
  char op_idname[64] = "";
  struct IDProperty *prop = nullptr;
  char op_prop_enum[64] = "";
  char opcontext = 0; /* #blender::wm::OpCallContext */
  char _pad0[7] = {};
};

struct bUserMenuItem_Menu {
  bUserMenuItem item;
  char mt_idname[64] = "";
};

struct bUserMenuItem_Prop {
  bUserMenuItem item;
  char context_data_path[256] = "";
  char prop_id[64] = "";
  int prop_index = 0;
  char _pad0[4] = {};
};

struct bUserAssetLibrary {
  struct bUserAssetLibrary *next = nullptr, *prev = nullptr;

  char name[/*MAX_NAME*/ 64] = "";
  char dirpath[/*FILE_MAX*/ 1024] = "";

  short import_method = ASSET_IMPORT_PACK;  /* eAssetImportMethod */
  short flag = ASSET_LIBRARY_RELATIVE_PATH; /* eAssetLibrary_Flag */
  char _pad0[4] = {};
};

enum eUserExtensionRepo_Flag {
  /** Maintain disk cache. */
  USER_EXTENSION_REPO_FLAG_NO_CACHE = 1 << 0,
  USER_EXTENSION_REPO_FLAG_DISABLED = 1 << 1,
  USER_EXTENSION_REPO_FLAG_USE_CUSTOM_DIRECTORY = 1 << 2,
  USER_EXTENSION_REPO_FLAG_USE_REMOTE_URL = 1 << 3,
  USER_EXTENSION_REPO_FLAG_SYNC_ON_STARTUP = 1 << 4,
  USER_EXTENSION_REPO_FLAG_USE_ACCESS_TOKEN = 1 << 5,
};

/**
 * The source to use (User or System), only valid when the
 * #USER_EXTENSION_REPO_FLAG_USE_REMOTE_URL flag isn't set.
 */
enum eUserExtensionRepo_Source {
  USER_EXTENSION_REPO_SOURCE_USER = 0,
  USER_EXTENSION_REPO_SOURCE_SYSTEM = 1,
};

struct bUserExtensionRepo {
  struct bUserExtensionRepo *next = nullptr, *prev = nullptr;
  /**
   * Unique identifier, only for display in the UI list.
   * The `module` is used for internal identifiers.
   */
  char name[/*MAX_NAME*/ 64] = "";
  /**
   * The unique module name (sub-module) in fact.
   *
   * Use a shorter name than #NAME_MAX to leave room for a base module prefix.
   * e.g. `bl_ext.{submodule}.{add_on}` to allow this string to fit into #bAddon::module.
   */
  char module[/*MAX_NAME - 16*/ 48] = "";

  /**
   * Secret access token for remote repositories (allocated).
   * Only use when #USER_EXTENSION_REPO_FLAG_USE_ACCESS_TOKEN is set.
   */
  char *access_token = nullptr;

  /**
   * The "local" directory where extensions are stored.
   * When unset, use `{BLENDER_USER_EXTENSIONS}/{bUserExtensionRepo::module}`.
   */
  char custom_dirpath[/*FILE_MAX*/ 1024] = "";
  char remote_url[/*FILE_MAX*/ 1024] = "";

  /** Options for the repository (#eUserExtensionRepo_Flag). */
  uint8_t flag = 0;
  /** The source location when the custom directory isn't used (#eUserExtensionRepo_Source). */
  uint8_t source = 0;

  char _pad0[6] = {};
};

struct SolidLight {
  int flag = 0;
  float smooth = 0;
  float col[4] = {0.8f, 0.8f, 0.8f};
  float spec[4] = {0.8f, 0.8f, 0.8f};
  float vec[4] = {0.0f, 0.0f, 1.0f};
};

<<<<<<< HEAD
  /** UPBGE */
  /** UserDef has separate do-version handling, and can be read from other files. */
  int upbgeversionfile, upbgesubversionfile;

  /** Runtime data (keep last). */
  UserDef_Runtime runtime;
} UserDef;
=======
struct WalkNavigation {
  /** Speed factor for look around. */
  float mouse_speed = 1;
  float walk_speed = 2.5;
  float walk_speed_factor = 5;
  float view_height = 1.6;
  float jump_height = 0.4;
  /** Duration to use for teleporting. */
  float teleport_time = 0.2;
  short flag = 0;
  char _pad0[6] = {};
};
>>>>>>> 8b6c66d6

struct XrNavigation {
  float vignette_intensity = 60;
  float turn_speed = DEG2RAD(60);
  float turn_amount = DEG2RAD(30);
  short flag = USER_XR_NAV_SNAP_TURN;
  char _pad0[2] = {};
};

struct UserDef_Runtime {
  /** Mark as changed so the preferences are saved on exit. */
  char is_dirty = 0;
  char _pad0[7] = {};
};

/* Toggles for unfinished 2.8 UserPref design. */
// #define WITH_USERDEF_WORKSPACES

/** #UserDef_SpaceData.section_active (UI active_section) */
enum eUserPref_Section {
  USER_SECTION_INTERFACE = 0,
  USER_SECTION_EDITING = 1,
  USER_SECTION_SAVE_LOAD = 2,
  USER_SECTION_SYSTEM = 3,
  USER_SECTION_THEME = 4,
  USER_SECTION_INPUT = 5,
  USER_SECTION_ADDONS = 6,
  USER_SECTION_LIGHT = 7,
  USER_SECTION_KEYMAP = 8,
#ifdef WITH_USERDEF_WORKSPACES
  USER_SECTION_WORKSPACE_CONFIG = 9,
  USER_SECTION_WORKSPACE_ADDONS = 10,
  USER_SECTION_WORKSPACE_KEYMAPS = 11,
#endif
  USER_SECTION_VIEWPORT = 12,
  USER_SECTION_ANIMATION = 13,
  USER_SECTION_NAVIGATION = 14,
  USER_SECTION_FILE_PATHS = 15,
  USER_SECTION_EXPERIMENTAL = 16,
  USER_SECTION_EXTENSIONS = 17,
  USER_SECTION_DEVELOPER_TOOLS = 18,
};

/** #UserDef_SpaceData.flag (State of the user preferences UI). */
enum eUserPref_SpaceData_Flag {
  /** Hide/expand key-map preferences. */
  USER_SPACEDATA_INPUT_HIDE_UI_KEYCONFIG = (1 << 0),
  USER_SPACEDATA_ADDONS_SHOW_ONLY_ENABLED = (1 << 1),
};

/**
 * Store UI data here instead of the space
 * since the space is typically a window which is freed.
 */
struct UserDef_SpaceData {
  char section_active = USER_SECTION_INTERFACE;
  /** #eUserPref_SpaceData_Flag UI options. */
  char flag = 0;
  char _pad0[6] = {};
};

/**
 * Storage for UI data that to keep it even after the window was closed. (Similar to
 * #UserDef_SpaceData.)
 */
struct UserDef_FileSpaceData {
  int display_type = FILE_VERTICALDISPLAY; /* FileSelectParams.display */
  int thumbnail_size = 96;                 /* FileSelectParams.thumbnail_size */
  int sort_type = FILE_SORT_ALPHA;         /* FileSelectParams.sort */
  int details_flags = FILE_DETAILS_SIZE |
                      FILE_DETAILS_DATETIME; /* FileSelectParams.details_flags */
  int flag = FILE_HIDE_DOT;                  /* FileSelectParams.flag */
  int _pad0 = {};
  uint64_t filter_id = FILTER_ID_ALL; /* FileSelectParams.filter_id */
};

struct UserDef_TempWinBounds {
  rctf file = {100.0f, 1160.0f, 350.0f, 950.0f};
  rctf userpref = {100.0f, 940.0f, 350.0f, 900.0f};
  rctf image = {50.0f, 1360.0f, 50.0f, 830.0f};
  rctf graph = {50.0f, 950.0f, 200.0f, 780.0f};
  rctf info = {100.0f, 1000.0f, 300.0f, 880.0f};
  rctf outliner = {100.0f, 550.0f, 350.0f, 800.0f};
};

/**
 * Checking experimental members must use either the #USER_EXPERIMENTAL_TEST() macro
 * or the #USER_DEVELOPER_TOOL_TEST() macro.
 */
struct UserDef_Experimental {
  /* Debug options, always available. */
  char use_undo_legacy = 0;
  char no_override_auto_resync = 0;
  char use_cycles_debug = 0;
  char use_eevee_debug = 0;
  char show_asset_debug_info = 0;
  char no_asset_indexing = 0;
  char use_viewport_debug = 0;
  char use_all_linked_data_direct = 0;
  char use_extensions_debug = 0;
  char use_recompute_usercount_on_save_debug = 0;
  char write_legacy_blend_file_format = 0;
  char no_data_block_packing = 0;
  char use_paint_debug = 0;
  char SANITIZE_AFTER_HERE = {};
  /* The following options are automatically sanitized (set to 0)
   * when the release cycle is not alpha. */
  char use_new_curves_tools = 0;
  char use_extended_asset_browser = 0;
  char use_sculpt_texture_paint = 0;
  char use_shader_node_previews = 0;
  char use_geometry_nodes_lists = 0;
  char _pad[5] = {};
};

#define USER_EXPERIMENTAL_TEST(userdef, member) (((userdef)->experimental).member)

#define USER_DEVELOPER_TOOL_TEST(userdef, member) \
  (((userdef)->flag & USER_DEVELOPER_UI) && ((userdef)->experimental).member)

/**
 * Container to store multiple directory paths and a name for each as a #ListBase.
 */
struct bUserScriptDirectory {
  struct bUserScriptDirectory *next = nullptr, *prev = nullptr;

  /** Name must be unique. */
  char name[/*MAX_NAME*/ 64] = "";
  char dir_path[/*FILE_MAXDIR*/ 768] = "";
};

/**
 * Settings for an asset shelf, stored in the Preferences. Most settings are still stored in the
 * asset shelf instance in #AssetShelfSettings. This is just for the options that should be shared
 * as Preferences.
 */
struct bUserAssetShelfSettings {
  struct bUserAssetShelfSettings *next = nullptr, *prev = nullptr;

  /** Identifier that matches the #AssetShelfType.idname of the shelf these settings apply to. */
  char shelf_idname[/*MAX_NAME*/ 64] = "";

  ListBase enabled_catalog_paths = {nullptr, nullptr}; /* #AssetCatalogPathLink */
};

/**
 * Main user preferences data, typically accessed from #U.
 * See: #BKE_blendfile_userdef_from_defaults & #BKE_blendfile_userdef_read.
 *
 * \note This is either loaded from the file #BLENDER_USERPREF_FILE or from memory.
 */
struct UserDef {
  DNA_DEFINE_CXX_METHODS(UserDef)

  /** UserDef has separate do-version handling, and can be read from other files. */
  int versionfile = 0, subversionfile = 0;

  /** #eUserPref_Flag. */
  int flag = (USER_AUTOSAVE | USER_TOOLTIPS | USER_RELPATHS | USER_RELEASECONFIRM |
              USER_SCRIPT_AUTOEXEC_DISABLE | USER_NONEGFRAMES | USER_FILECOMPRESS);
  /** #eDupli_ID_Flags. */
  unsigned int dupflag = USER_DUP_MESH | USER_DUP_CURVE | USER_DUP_SURF | USER_DUP_LATTICE |
                         USER_DUP_FONT | USER_DUP_MBALL | USER_DUP_LAMP | USER_DUP_ARM |
                         USER_DUP_CAMERA | USER_DUP_SPEAKER | USER_DUP_ACT | USER_DUP_LIGHTPROBE |
                         USER_DUP_GPENCIL | USER_DUP_CURVES | USER_DUP_POINTCLOUD;
  /** #eUserPref_PrefFlag preferences for the preferences. */
  char pref_flag = USER_PREF_FLAG_SAVE;
  char savetime = 2;
  char mouse_emulate_3_button_modifier = 0;
  /**
   * Workaround for WAYLAND (at time of writing compositors don't support this info).
   * #eUserpref_TrackpadScrollDir type
   * TODO: Remove this once this API is better supported by Wayland compositors, see #107676.
   */
  char trackpad_scroll_direction = 0;
  /**  length. */
  char tempdir[/*FILE_MAXDIR*/ 768] = "";
  char fontdir[/*FILE_MAXDIR*/ 768] = "//";
  char renderdir[/*FILE_MAX*/ 1024] = "//";
  /* EXR cache path */
  char render_cachedir[/*FILE_MAXDIR*/ 768] = "";
  char textudir[/*FILE_MAXDIR*/ 768] = "//";
  /* Deprecated, use #UserDef.script_directories instead. */
  DNA_DEPRECATED char pythondir_legacy[/*FILE_MAXDIR*/ 768] = "";
  char sounddir[/*FILE_MAXDIR*/ 768] = "//";
  char i18ndir[/*FILE_MAXDIR*/ 768] = "";
  char image_editor[/*FILE_MAX*/ 1024] = "";
  char text_editor[/*FILE_MAX*/ 1024] = "";
  char text_editor_args[256] = "";
  char anim_player[/*FILE_MAX*/ 1024] = "";
  int anim_player_preset = 0;

  /** Minimum spacing between grid-lines in View2D grids. */
  short v2d_min_gridsize = 45;
  /** #eTimecodeStyles, style of time-code display. */
  short timecode_style = USER_TIMECODE_MINIMAL;

  short versions = 1;
  short dbl_click_time = 350;

  char _pad0[2] = {};

  /** Space around each area. Inter-editor gap width. */
  char border_width = 2;

  char mini_axis_type = USER_MINI_AXIS_TYPE_GIZMO;
  /** #eUserpref_UI_Flag. */
  int uiflag = USER_FILTERFILEEXTS | USER_DRAWVIEWINFO | USER_PLAINMENUS |
               USER_LOCK_CURSOR_ADJUST | USER_DEPTH_CURSOR | USER_AUTOPERSP |
               USER_NODE_AUTO_OFFSET | USER_GLOBALUNDO | USER_SHOW_GIZMO_NAVIGATE |
               USER_SHOW_VIEWPORTNAME | USER_SHOW_FPS | USER_CONTINUOUS_MOUSE | USER_SAVE_PROMPT;
  /** #eUserpref_UI_Flag2. */
  char uiflag2 = USER_REGION_OVERLAP;
  char gpu_flag = USER_GPU_FLAG_OVERLAY_SMOOTH_WIRE | USER_GPU_FLAG_SUBDIVISION_EVALUATION;
  char _pad8[6] = {};
  /* Experimental flag for app-templates to make changes to behavior
   * which are outside the scope of typical preferences. */
  char app_flag = 0;
  char viewzoom = USER_ZOOM_DOLLY;
  /** Default language of English (1), not Automatic (0). */
  short language = 1;

  int mixbufsize = 2048;
  int audiodevice = 0;
  int audiorate = 48000;
  int audioformat = 0x24;
  int audiochannels = 2;

  /** Setting for UI scale (fractional), before screen DPI has been applied. */
  float ui_scale = 1.0;
  /**
   * Setting for UI line width.
   *
   * In most cases this should not be used directly it is an offset used to calculate `pixelsize`
   * which should be used to define the line width.
   */
  int ui_line_width = 0;
  /** Runtime, full DPI divided by `pixelsize`. */
  int dpi = 0;
  /** Runtime multiplier to scale UI elements. Use macro UI_SCALE_FAC instead of this. */
  float scale_factor = 0;
  /** Runtime, `1.0 / scale_factor` */
  float inv_scale_factor = 0;
  /**
   * Runtime, calculated from line-width and point-size based on DPI.
   *
   * - Rounded down to an integer, clamped to a minimum of 1.0.
   * - This includes both the UI scale and windowing system's DPI.
   *   so a HI-DPI display of 200% with a UI scale of 3.0 results in a pixel-size of 6.0
   *   (when the line-width is set to auto).
   * - The line-width is added to this value, so lines & vertex drawing can be adjusted.
   *
   * \note This should never be used as a UI scale value otherwise changing the line-width
   * could double or halve the size of UI elements. Use #UI_SCALE_FAC instead.
   */
  float pixelsize = 1;
  /** Deprecated, for forward compatibility. */
  int virtual_pixel = 0;

  /** Console scroll-back limit. */
  int scrollback = 256;
  /** Node insert offset (aka auto-offset) margin, but might be useful for later stuff as well. */
  char node_margin = 40;
  char node_preview_res = 120;
  /** #eUserpref_Translation_Flags. */
  short transopts = USER_TR_TOOLTIPS | USER_TR_IFACE | USER_TR_REPORTS | USER_TR_NEWDATANAME;
  short menuthreshold1 = 5, menuthreshold2 = 2;

  /** Startup application template. */
  char app_template[64] = "";

  /**
   * A list of themes (#bTheme), the first is only used currently.
   * But there may be multiple themes in the list.
   */
  ListBase themes = {nullptr, nullptr};
  ListBase uifonts = {nullptr, nullptr};
  ListBase uistyles = {nullptr, nullptr};
  ListBase user_keymaps = {nullptr, nullptr};
  /** #wmKeyConfigPref. */
  ListBase user_keyconfig_prefs = {nullptr, nullptr};
  ListBase addons = {nullptr, nullptr};
  ListBase autoexec_paths = {nullptr, nullptr};
  /**
   * Optional user locations for Python scripts.
   *
   * This supports the same layout as Blender's scripts directory `scripts`.
   *
   * \note Unlike most paths, changing this is not fully supported at run-time,
   * requiring a restart to properly take effect. Supporting this would cause complications as
   * the script path can contain `startup`, `addons` & `modules` etc. properly unwinding the
   * Python environment to the state it _would_ have been in gets complicated.
   *
   * Although this is partially supported as the `sys.path` is refreshed when loading preferences.
   * This is done to support #PREFERENCES_OT_copy_prev which is available to the user when they
   * launch with a new version of Blender. In this case setting the script path on top of
   * factory settings will work without problems.
   */
  ListBase script_directories = {nullptr, nullptr}; /* #bUserScriptDirectory */
  /** #bUserMenu. */
  ListBase user_menus = {nullptr, nullptr};
  /** #bUserAssetLibrary */
  ListBase asset_libraries = {nullptr, nullptr};
  /** #bUserExtensionRepo */
  ListBase extension_repos = {nullptr, nullptr};
  ListBase asset_shelves_settings = {nullptr, nullptr}; /* #bUserAssetShelfSettings */

  char keyconfigstr[64] = "Blender";

  /** Index of the asset library being edited in the Preferences UI. */
  short active_asset_library = 0;

  /** Index of the extension repo in the Preferences UI. */
  short active_extension_repo = 0;
  /** Flag for all extensions (#eUserPref_ExtensionFlag). */
  char extension_flag = 0;

  /* Network settings, used by extensions but not specific to extensions. */

  /** Time in seconds to wait before timing out online operation (0 uses the systems default). */
  uint8_t network_timeout = 10;
  /** Maximum number of simulations connection limit for online operations. */
  uint8_t network_connection_limit = 5;

  char _pad14[3] = {};

  short undosteps = 32;
  int undomemory = 0;
  DNA_DEPRECATED float gpu_viewport_quality = 0;
  short gp_manhattandist = 1, gp_euclideandist = 2, gp_eraser = 25;
  /** #eGP_UserdefSettings. */
  short gp_settings = 0;
  char _pad13[4] = {};
  struct SolidLight light_param[4];
  float light_ambient[3] = {};
  char gizmo_flag = USER_GIZMO_DRAW;
  /** Generic gizmo size. */
  char gizmo_size = 75;
  /** Navigate gizmo size. */
  char gizmo_size_navigate_v3d = 80;
  char _pad3[5] = {};
  short edit_studio_light = 0;
  short lookdev_sphere_size = 150;
  short vbotimeout = 120, vbocollectrate = 60;
  short textimeout = 120, texcollectrate = 60;
  int memcachelimit = 4096;
  /** Unused. */
  int prefetchframes = 0;
  /** Control the rotation step of the view when PAD2, PAD4, PAD6&PAD8 is use. */
  float pad_rot_angle = 15;
  char _pad12[4] = {};
  /** Rotating view icon size. */
  short rvisize = 25;
  /** Rotating view icon brightness. */
  short rvibright = 8;
  /** Maximum number of recently used files to remember. */
  short recent_files = 200;
  /** Milliseconds to spend spinning the view. */
  short smooth_viewtx = 200;
  short glreslimit = 0;
  /** #eColorPicker_Types. */
  short color_picker_type = USER_CP_CIRCLE_HSV;
  /** Curve smoothing type for newly added F-Curves. */
  char auto_smoothing_new = FCURVE_SMOOTH_CONT_ACCEL;
  /** Interpolation mode for newly added F-Curves. */
  char ipo_new = BEZT_IPO_BEZ;
  /** Handle types for newly added keyframes. */
  char keyhandles_new = HD_AUTO_ANIM;
  char _pad11[4] = {};
  /** #eZoomFrame_Mode. */
  char view_frame_type = ZOOM_FRAME_MODE_KEEP_RANGE;

  /** Number of keyframes to zoom around current frame. */
  int view_frame_keyframes = 0;
  /** Seconds to zoom around current frame. */
  float view_frame_seconds = 0;

  /** Preferred device/vendor for GPU device selection. */
  int gpu_preferred_index = 0;
  uint32_t gpu_preferred_vendor_id = 0;
  uint32_t gpu_preferred_device_id = 0;

  /** Max number of parallel shader compilation workers. */
  short gpu_shader_workers = 0;
  /** eUserpref_ShaderCompileMethod (OpenGL only). */
  short shader_compilation_method = USER_SHADER_COMPILE_THREAD;

  char _pad16[2] = {};

  /** #GPUBackendType */
  short gpu_backend = USER_GPU_BACKEND_DEFAULT;

  /** Number of samples for FPS display calculations. */
  short playback_fps_samples = 8;

  /** Private, defaults to 20 for 72 DPI setting. */
  short widget_unit = 0;
  short anisotropic_filter = 2;

  /** Tablet API to use (Windows only). */
  short tablet_api = USER_TABLET_AUTOMATIC;

  /** Raw tablet pressure that maps to 100%. */
  float pressure_threshold_max = 1.0;
  /** Curve non-linearity parameter. */
  float pressure_softness = 0;
  /** #eUserPref_Tablet_Flags */
  int tablet_flag = 0;

  /** 3D mouse: overall translation sensitivity. */
  float ndof_translation_sensitivity = 4.0;
  /** 3D mouse: overall rotation sensitivity. */
  float ndof_rotation_sensitivity = 4.0;
  /** 3D mouse: dead-zone. */
  float ndof_deadzone = 0;
  /** #eNdof_Flag, flags for 3D mouse. */
  int ndof_flag = NDOF_SHOW_GUIDE_ORBIT_CENTER | NDOF_ORBIT_CENTER_AUTO | NDOF_LOCK_HORIZON |
                  NDOF_SHOULD_PAN | NDOF_SHOULD_ZOOM | NDOF_SHOULD_ROTATE | NDOF_CAMERA_PAN_ZOOM;
  /** #eNdof_Navigation_Mode, current navigation mode. */
  uint8_t ndof_navigation_mode = 0;
  char _pad17[1] = {};

  /** eImageDrawMethod, Method to be used to draw the images
   * (AUTO, GLSL, Textures or DrawPixels) */
  short image_draw_method = IMAGE_DRAW_METHOD_AUTO;

  float glalphaclip = 0.004;

  /** #eAutokey_Mode, auto-keying mode. */
  short autokey_mode = (AUTOKEY_MODE_NORMAL & ~AUTOKEY_ON);
  /** Flags for inserting keyframes. */
  short keying_flag = KEYING_FLAG_XYZ2RGB | AUTOKEY_FLAG_INSERTNEEDED;
  /** Flags for which channels to insert keys at. */
  short key_insert_channels = USER_ANIM_KEY_CHANNEL_LOCATION | USER_ANIM_KEY_CHANNEL_ROTATION |
                              USER_ANIM_KEY_CHANNEL_SCALE |
                              USER_ANIM_KEY_CHANNEL_CUSTOM_PROPERTIES;  // eKeyInsertChannels
  char _pad15[2] = {};
  /** Flags for animation. */
  short animation_flag = USER_ANIM_HIGH_QUALITY_DRAWING;

  /** Options for text rendering. */
  char text_render = 0;
  char navigation_mode = VIEW_NAVIGATION_WALK;

  /** Turn-table rotation amount per-pixel in radians. Scaled with DPI. */
  float view_rotate_sensitivity_turntable = DEG2RAD(0.4);
  /** Track-ball rotation scale. */
  float view_rotate_sensitivity_trackball = 1.0f;

  /** From texture.h. */
  struct ColorBand coba_weight;

  float sculpt_paint_overlay_col[3] = {0, 0, 0};
  /** Default color for newly created Grease Pencil layers. */
  float gpencil_new_layer_col[4] = {0.38, 0.61, 0.78, 0.9};

  /** Drag pixels (scaled by DPI). */
  char drag_threshold_mouse = 3;
  char drag_threshold_tablet = 10;
  char drag_threshold = 30;
  char move_threshold = 2;

  char font_path_ui[/*FILE_MAX*/ 1024] = "";
  char font_path_ui_mono[/*FILE_MAX*/ 1024] = "";

  /** Legacy, for backwards compatibility only. */
  int compute_device_type = 0;

  /** Opacity of inactive F-Curves in F-Curve Editor. */
  float fcu_inactive_alpha = 0.25;

  /**
   * If keeping a pie menu spawn button pressed after this time,
   * it turns into a drag/release pie menu.
   */
  short pie_tap_timeout = 20;
  /**
   * Direction in the pie menu will always be calculated from the
   * initial position within this time limit.
   */
  short pie_initial_timeout = 0;
  short pie_animation_timeout = 6;
  short pie_menu_confirm = 0;
  /** Pie menu radius. */
  short pie_menu_radius = 100;
  /** Pie menu distance from center before a direction is set. */
  short pie_menu_threshold = 12;

  int sequencer_editor_flag = USER_SEQ_ED_CONNECT_STRIPS_BY_DEFAULT; /* eUserpref_SeqEditorFlags */

  char factor_display_type = USER_FACTOR_AS_FACTOR;

  char viewport_aa = 8;

  char render_display_type = USER_RENDER_DISPLAY_WINDOW; /* eUserpref_RenderDisplayType */
  char filebrowser_display_type =
      USER_TEMP_SPACE_DISPLAY_WINDOW; /* eUserpref_TempSpaceDisplayType */
  char preferences_display_type =
      USER_TEMP_SPACE_DISPLAY_WINDOW; /* eUserpref_TempSpaceDisplayType */
  char _pad18[7] = {};

  short sequencer_proxy_setup = USER_SEQ_PROXY_SETUP_AUTOMATIC; /* eUserpref_SeqProxySetup */
  short _pad1 = {};

  float collection_instance_empty_size = 1.0f;
  char text_flag = 0;
  char _pad10[1] = {};

  char file_preview_type = USER_FILE_PREVIEW_AUTO; /* eUserpref_File_Preview_Type */
  char statusbar_flag = STATUSBAR_SHOW_VERSION |
                        STATUSBAR_SHOW_EXTENSIONS_UPDATES; /* eUserpref_StatusBar_Flag */

  struct WalkNavigation walk_navigation;
  struct XrNavigation xr_navigation;

  /** The UI for the user preferences. */
  UserDef_SpaceData space_data;
  UserDef_FileSpaceData file_space_data;

  UserDef_TempWinBounds stored_bounds;

  UserDef_Experimental experimental;

  /** Runtime data (keep last). */
  UserDef_Runtime runtime;
};

/** From `source/blender/blenkernel/intern/blender.cc`. */
extern UserDef U;<|MERGE_RESOLUTION|>--- conflicted
+++ resolved
@@ -682,15 +682,6 @@
   float vec[4] = {0.0f, 0.0f, 1.0f};
 };
 
-<<<<<<< HEAD
-  /** UPBGE */
-  /** UserDef has separate do-version handling, and can be read from other files. */
-  int upbgeversionfile, upbgesubversionfile;
-
-  /** Runtime data (keep last). */
-  UserDef_Runtime runtime;
-} UserDef;
-=======
 struct WalkNavigation {
   /** Speed factor for look around. */
   float mouse_speed = 1;
@@ -703,7 +694,6 @@
   short flag = 0;
   char _pad0[6] = {};
 };
->>>>>>> 8b6c66d6
 
 struct XrNavigation {
   float vignette_intensity = 60;
@@ -1227,6 +1217,10 @@
 
   UserDef_Experimental experimental;
 
+  /** UPBGE */
+  /** UserDef has separate do-version handling, and can be read from other files. */
+  int upbgeversionfile = 0, upbgesubversionfile = 0;
+
   /** Runtime data (keep last). */
   UserDef_Runtime runtime;
 };
