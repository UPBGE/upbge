/*
 * ***** BEGIN GPL LICENSE BLOCK *****
 *
 * This program is free software; you can redistribute it and/or
 * modify it under the terms of the GNU General Public License
 * as published by the Free Software Foundation; either version 2
 * of the License, or (at your option) any later version.
 *
 * This program is distributed in the hope that it will be useful,
 * but WITHOUT ANY WARRANTY; without even the implied warranty of
 * MERCHANTABILITY or FITNESS FOR A PARTICULAR PURPOSE.  See the
 * GNU General Public License for more details.
 *
 * You should have received a copy of the GNU General Public License
 * along with this program; if not, write to the Free Software Foundation,
 * Inc., 51 Franklin Street, Fifth Floor, Boston, MA 02110-1301, USA.
 *
 * The Original Code is Copyright (C) 2001-2002 by NaN Holding BV.
 * All rights reserved.
 *
 * The Original Code is: all of this file.
 *
 * Contributor(s): none yet.
 *
 * ***** END GPL LICENSE BLOCK *****
 */

/** \file DNA_userdef_types.h
 *  \ingroup DNA
 *  \since mar-2001
 *  \author nzc
 */

#ifndef __DNA_USERDEF_TYPES_H__
#define __DNA_USERDEF_TYPES_H__

#include "DNA_listBase.h"
#include "DNA_texture_types.h" /* ColorBand */

#ifdef __cplusplus
extern "C" {
#endif

/* themes; defines in BIF_resource.h */
struct ColorBand;

/* ************************ style definitions ******************** */

#define MAX_STYLE_NAME	64

/* default offered by Blender.
 * uiFont.uifont_id */
typedef enum eUIFont_ID {
	UIFONT_DEFAULT	= 0,
/*	UIFONT_BITMAP	= 1 */ /* UNUSED */

	/* free slots */
	UIFONT_CUSTOM1	= 2,
	UIFONT_CUSTOM2	= 3
} eUIFont_ID;

/* default fonts to load/initalize */
/* first font is the default (index 0), others optional */
typedef struct uiFont {
	struct uiFont *next, *prev;
	char filename[1024];/* 1024 = FILE_MAX */
	short blf_id;		/* from blfont lib */
	short uifont_id;	/* own id (eUIFont_ID) */
	short r_to_l;		/* fonts that read from left to right */
	short hinting;
} uiFont;

/* this state defines appearance of text */
typedef struct uiFontStyle {
	short uifont_id;		/* saved in file, 0 is default */
	short points;			/* actual size depends on 'global' dpi */
	short kerning;			/* unfitted or default kerning value. */
	char word_wrap;			/* enable word-wrap when drawing */
	char pad[5];
	short italic, bold;		/* style hint */
	short shadow;			/* value is amount of pixels blur */
	short shadx, shady;		/* shadow offset in pixels */
	short align;			/* text align hint */
	float shadowalpha;		/* total alpha */
	float shadowcolor;		/* 1 value, typically white or black anyway */
} uiFontStyle;

/* uiFontStyle.align */
typedef enum eFontStyle_Align {
	UI_STYLE_TEXT_LEFT		= 0,
	UI_STYLE_TEXT_CENTER	= 1,
	UI_STYLE_TEXT_RIGHT		= 2
} eFontStyle_Align;


/* this is fed to the layout engine and widget code */

typedef struct uiStyle {
	struct uiStyle *next, *prev;

	char name[64];			/* MAX_STYLE_NAME */

	uiFontStyle paneltitle;
	uiFontStyle grouplabel;
	uiFontStyle widgetlabel;
	uiFontStyle widget;

	float panelzoom;

	short minlabelchars;	/* in characters */
	short minwidgetchars;	/* in characters */

	short columnspace;
	short templatespace;
	short boxspace;
	short buttonspacex;
	short buttonspacey;
	short panelspace;
	short panelouter;

	short pad;
} uiStyle;

typedef struct uiWidgetColors {
	char outline[4];
	char inner[4];
	char inner_sel[4];
	char item[4];
	char text[4];
	char text_sel[4];
	short shaded;
	short shadetop, shadedown;
	short alpha_check;
	float roundness;
	float pad;
} uiWidgetColors;

typedef struct uiWidgetStateColors {
	char inner_anim[4];
	char inner_anim_sel[4];
	char inner_key[4];
	char inner_key_sel[4];
	char inner_driven[4];
	char inner_driven_sel[4];
	char inner_overridden[4];
	char inner_overridden_sel[4];
	float blend, pad;
} uiWidgetStateColors;

typedef struct uiPanelColors {
	char header[4];
	char back[4];
	char sub_back[4];
	short show_header;
	short show_back;
} uiPanelColors;

typedef struct uiGradientColors {
	char gradient[4];
	char high_gradient[4];
	int show_grad;
	int pad2;
} uiGradientColors;

typedef struct ThemeUI {
	/* Interface Elements (buttons, menus, icons) */
	uiWidgetColors wcol_regular, wcol_tool, wcol_toolbar_item, wcol_text;
	uiWidgetColors wcol_radio, wcol_option, wcol_toggle;
	uiWidgetColors wcol_num, wcol_numslider, wcol_tab;
	uiWidgetColors wcol_menu, wcol_pulldown, wcol_menu_back, wcol_menu_item, wcol_tooltip;
	uiWidgetColors wcol_box, wcol_scroll, wcol_progress, wcol_list_item, wcol_pie_menu;

	uiWidgetStateColors wcol_state;

	uiPanelColors panel; /* depricated, but we keep it for do_versions (2.66.1) */

	char widget_emboss[4];

	/* fac: 0 - 1 for blend factor, width in pixels */
	float menu_shadow_fac;
	short menu_shadow_width;

	char editor_outline[4];
	short pad[1];

	char iconfile[256];	// FILE_MAXFILE length
	float icon_alpha;
	float icon_saturation;
	char _pad[4];

	/* Axis Colors */
	char xaxis[4], yaxis[4], zaxis[4];

	/* Manipulator Colors. */
	char manipulator_hi[4];
	char manipulator_primary[4];
	char manipulator_secondary[4];
	char manipulator_a[4];
	char manipulator_b[4];
	char pad2[4];
} ThemeUI;

/* try to put them all in one, if needed a special struct can be created as well
 * for example later on, when we introduce wire colors for ob types or so...
 */
typedef struct ThemeSpace {
	/* main window colors */
	char back[4];
	char title[4]; 	/* panel title */
	char text[4];
	char text_hi[4];

	/* header colors */
	char header[4];			/* region background */
	char header_title[4];	/* unused */
	char header_text[4];
	char header_text_hi[4];

	/* region tabs */
	char tab_active[4];
	char tab_inactive[4];
	char tab_back[4];
	char tab_outline[4];

	/* button/tool regions */
	char button[4];			/* region background */
	char button_title[4];	/* panel title */
	char button_text[4];
	char button_text_hi[4];

	/* listview regions */
	char list[4];			/* region background */
	char list_title[4]; 	/* panel title */
	char list_text[4];
	char list_text_hi[4];

	/* float panel */
/*	char panel[4];			unused */
/*	char panel_title[4];	unused */
/*	char panel_text[4];		unused */
/*	char panel_text_hi[4];	unused */

	/* note, cannot use name 'panel' because of DNA mapping old files */
	uiPanelColors panelcolors;

	uiGradientColors gradients;

	char shade1[4];
	char shade2[4];

	char hilite[4];
	char grid[4];

	char view_overlay[4];

	char wire[4], wire_edit[4], wire_inactive[4], select[4];
	char lamp[4], speaker[4], empty[4], camera[4];
	char active[4], group[4], group_active[4], transform[4];
	char vertex[4], vertex_select[4], vertex_bevel[4], vertex_unreferenced[4];
	char edge[4], edge_select[4];
	char edge_seam[4], edge_sharp[4], edge_facesel[4], edge_crease[4], edge_bevel[4];
	char face[4], face_select[4];	/* solid faces */
	char face_dot[4];				/*  selected color */
	char extra_edge_len[4], extra_edge_angle[4], extra_face_angle[4], extra_face_area[4];
	char normal[4];
	char vertex_normal[4];
	char loop_normal[4];
	char bone_solid[4], bone_pose[4], bone_pose_active[4];
	char strip[4], strip_select[4];
	char cframe[4];
	char time_keyframe[4], time_gp_keyframe[4];
	char freestyle_edge_mark[4], freestyle_face_mark[4];

	char nurb_uline[4], nurb_vline[4];
	char act_spline[4], nurb_sel_uline[4], nurb_sel_vline[4], lastsel_point[4];

	char handle_free[4], handle_auto[4], handle_vect[4], handle_align[4], handle_auto_clamped[4];
	char handle_sel_free[4], handle_sel_auto[4], handle_sel_vect[4], handle_sel_align[4], handle_sel_auto_clamped[4];

	char ds_channel[4], ds_subchannel[4]; /* dopesheet */
	char keytype_keyframe[4], keytype_extreme[4], keytype_breakdown[4], keytype_jitter[4]; /* keytypes */
	char keytype_keyframe_select[4], keytype_extreme_select[4], keytype_breakdown_select[4], keytype_jitter_select[4]; /* keytypes */
	char keyborder[4], keyborder_select[4];

	char console_output[4], console_input[4], console_info[4], console_error[4];
	char console_cursor[4], console_select[4];

	char vertex_size, outline_width, facedot_size;
	char noodle_curving;

	/* syntax for textwindow and nodes */
	char syntaxl[4], syntaxs[4]; // in nodespace used for backdrop matte
	char syntaxb[4], syntaxn[4]; // in nodespace used for color input
	char syntaxv[4], syntaxc[4]; // in nodespace used for converter group
	char syntaxd[4], syntaxr[4]; // in nodespace used for distort

	char nodeclass_output[4], nodeclass_filter[4];
	char nodeclass_vector[4], nodeclass_texture[4];
	char nodeclass_shader[4], nodeclass_script[4];
	char nodeclass_pattern[4], nodeclass_layout[4];

	char movie[4], movieclip[4], mask[4], image[4], scene[4], audio[4];		/* for sequence editor */
	char effect[4], transition[4], meta[4], text_strip[4];

	float keyframe_scale_fac; /* for dopesheet - scale factor for size of keyframes (i.e. height of channels) */

	char editmesh_active[4];

	char handle_vertex[4];
	char handle_vertex_select[4];

	char handle_vertex_size;

	char clipping_border_3d[4];

	char marker_outline[4], marker[4], act_marker[4], sel_marker[4], dis_marker[4], lock_marker[4];
	char bundle_solid[4];
	char path_before[4], path_after[4];
	char camera_path[4];
	char hpad[2];

	char gp_vertex_size;
	char gp_vertex[4], gp_vertex_select[4];

	char preview_back[4];
	char preview_stitch_face[4];
	char preview_stitch_edge[4];
	char preview_stitch_vert[4];
	char preview_stitch_stitchable[4];
	char preview_stitch_unstitchable[4];
	char preview_stitch_active[4];

	char uv_shadow[4]; /* two uses, for uvs with modifier applied on mesh and uvs during painting */
	char uv_others[4]; /* uvs of other objects */

	char match[4];				/* outliner - filter match */
	char selected_highlight[4];	/* outliner - selected item */

	char skin_root[4]; /* Skin modifier root color */

	/* NLA */
	char anim_active[4];	 /* Active Action + Summary Channel */
	char anim_non_active[4]; /* Active Action = NULL */

	char nla_tweaking[4];   /* NLA 'Tweaking' action/strip */
	char nla_tweakdupli[4]; /* NLA - warning color for duplicate instances of tweaking strip */

	char nla_transition[4], nla_transition_sel[4]; /* NLA "Transition" strips */
	char nla_meta[4], nla_meta_sel[4];             /* NLA "Meta" strips */
	char nla_sound[4], nla_sound_sel[4];           /* NLA "Sound" strips */

	/* info */
	char info_selected[4], info_selected_text[4];
	char info_error[4], info_error_text[4];
	char info_warning[4], info_warning_text[4];
	char info_info[4], info_info_text[4];
	char info_debug[4], info_debug_text[4];

	char paint_curve_pivot[4];
	char paint_curve_handle[4];

	char metadatabg[4];
	char metadatatext[4];
	int pad;
} ThemeSpace;


/* set of colors for use as a custom color set for Objects/Bones wire drawing */
typedef struct ThemeWireColor {
	char 	solid[4];
	char	select[4];
	char 	active[4];

	short 	flag;  /* eWireColor_Flags */
	short 	pad;
} ThemeWireColor;

/* ThemeWireColor.flag */
typedef enum eWireColor_Flags {
	TH_WIRECOLOR_CONSTCOLS	= (1 << 0),
	TH_WIRECOLOR_TEXTCOLS	= (1 << 1),
} eWireColor_Flags;

/* A theme */
typedef struct bTheme {
	struct bTheme *next, *prev;
	char name[32];

	ThemeUI tui;

	/* Individual Spacetypes */
	/* note: ensure UI_THEMESPACE_END is updated when adding */
	ThemeSpace tbuts;
	ThemeSpace tv3d;
	ThemeSpace tfile;
	ThemeSpace tipo;
	ThemeSpace tinfo;
	ThemeSpace tact;
	ThemeSpace tnla;
	ThemeSpace tseq;
	ThemeSpace tima;
	ThemeSpace text;
	ThemeSpace toops;
	ThemeSpace ttime;
	ThemeSpace tnode;
	ThemeSpace tlogic;
	ThemeSpace tuserpref;
	ThemeSpace tconsole;
	ThemeSpace tclip;
	ThemeSpace ttopbar;
	ThemeSpace tstatusbar;

	/* 20 sets of bone colors for this theme */
	ThemeWireColor tarm[20];
	/*ThemeWireColor tobj[20];*/

	int active_theme_area, pad;
} bTheme;

#define UI_THEMESPACE_START(btheme)  (CHECK_TYPE_INLINE(btheme, bTheme *),  &((btheme)->tbuts))
#define UI_THEMESPACE_END(btheme)    (CHECK_TYPE_INLINE(btheme, bTheme *), (&((btheme)->tclip) + 1))

typedef struct bAddon {
	struct bAddon *next, *prev;
	char module[64];
	IDProperty *prop;  /* User-Defined Properties on this  Addon (for storing preferences) */
} bAddon;

typedef struct bPathCompare {
	struct bPathCompare *next, *prev;
	char path[768];  /* FILE_MAXDIR */
	char flag, pad[7];
} bPathCompare;

typedef struct SolidLight {
	int flag, pad;
	float col[4], spec[4], vec[4];
} SolidLight;

typedef struct WalkNavigation {
	float mouse_speed;  /* speed factor for look around */
	float walk_speed;
	float walk_speed_factor;
	float view_height;
	float jump_height;
	float teleport_time;  /* duration to use for teleporting */
	short flag;
	short pad[3];
} WalkNavigation;

typedef struct UserDef {
	/* UserDef has separate do-version handling, and can be read from other files */
	int versionfile, subversionfile;

	int flag;  /* eUserPref_Flag */
	int dupflag;  /* eDupli_ID_Flags */
	int savetime;
	char tempdir[768];	/* FILE_MAXDIR length */
	char fontdir[768];
	char renderdir[1024]; /* FILE_MAX length */
	/* EXR cache path */
	char render_cachedir[768];  /* 768 = FILE_MAXDIR */
	char textudir[768];
	char pythondir[768];
	char sounddir[768];
	char i18ndir[768];
	char image_editor[1024];    /* 1024 = FILE_MAX */
	char anim_player[1024];	    /* 1024 = FILE_MAX */
	int anim_player_preset;

	short v2d_min_gridsize;		/* minimum spacing between gridlines in View2D grids */
	short timecode_style;		/* eTimecodeStyles, style of timecode display */

	short versions;
	short dbl_click_time;
<<<<<<< HEAD
	
	short gameflags;
=======

	short pad;
>>>>>>> d5ec62a0
	short wheellinescroll;
	int uiflag;   /* eUserpref_UI_Flag */
	int uiflag2;  /* eUserpref_UI_Flag2 */
	/* Experimental flag for app-templates to make changes to behavior
	 * which are outside the scope of typical preferences. */
	short app_flag;
	short language;
	short userpref, viewzoom;

	int mixbufsize;
	int audiodevice;
	int audiorate;
	int audioformat;
	int audiochannels;

	float ui_scale;     /* setting for UI scale */
	int ui_line_width;  /* setting for UI line width */
	int dpi;            /* runtime, full DPI divided by pixelsize */
	float dpi_fac;      /* runtime, multiplier to scale UI elements based on DPI */
	float pixelsize;	/* runtime, line width and point size based on DPI */
	int virtual_pixel;	/* deprecated, for forward compatibility */

	int scrollback;     /* console scrollback limit */
	char node_margin;   /* node insert offset (aka auto-offset) margin, but might be useful for later stuff as well */
	char pad2[5];
	short transopts;    /* eUserpref_Translation_Flags */
	short menuthreshold1, menuthreshold2;

	/* startup template */
	char app_template[64];

	struct ListBase themes;
	struct ListBase uifonts;
	struct ListBase uistyles;
	struct ListBase keymaps  DNA_DEPRECATED; /* deprecated in favor of user_keymaps */
	struct ListBase user_keymaps;
	struct ListBase addons;
	struct ListBase autoexec_paths;
	char keyconfigstr[64];

	short undosteps;
	short pad1;
	int undomemory;
	int pad3;
	short gp_manhattendist, gp_euclideandist, gp_eraser;
	short gp_settings;  /* eGP_UserdefSettings */
	short tb_leftmouse, tb_rightmouse;
	struct SolidLight light[3];
	short manipulator_flag, manipulator_size;
	short pad6[3];
	short textimeout, texcollectrate;
	short dragthreshold;
	int memcachelimit;
	int prefetchframes;
	float pad_rot_angle; /* control the rotation step of the view when PAD2, PAD4, PAD6&PAD8 is use */
	short _pad0;
	short obcenter_dia;
	short rvisize;			/* rotating view icon size */
	short rvibright;		/* rotating view icon brightness */
	short recent_files;		/* maximum number of recently used files to remember  */
	short smooth_viewtx;	/* miliseconds to spend spinning the view */
	short glreslimit;
	short curssize;
	short color_picker_type;  /* eColorPicker_Types */
	char  ipo_new;			/* interpolation mode for newly added F-Curves */
	char  keyhandles_new;	/* handle types for newly added keyframes */
	char  gpu_select_method;
	char  gpu_select_pick_deph;
	char  gpu_viewport_antialias;
	char  view_frame_type;  /* eZoomFrame_Mode */

	int view_frame_keyframes; /* number of keyframes to zoom around current frame */
	float view_frame_seconds; /* seconds to zoom around current frame */

	short scrcastfps;		/* frame rate for screencast to be played back */
	short scrcastwait;		/* milliseconds between screencast snapshots */

	short widget_unit;		/* private, defaults to 20 for 72 DPI setting */
	short anisotropic_filter;
	short use_16bit_textures, use_gpu_mipmap;

	float ndof_sensitivity;	/* overall sensitivity of 3D mouse */
	float ndof_orbit_sensitivity;
	float ndof_deadzone; /* deadzone of 3D mouse */
	int ndof_flag;			/* eNdof_Flag, flags for 3D mouse */

	short ogl_multisamples;	/* eMultiSample_Type, amount of samples for OpenGL FSA, if zero no FSA */

	/* eImageDrawMethod, Method to be used to draw the images (AUTO, GLSL, Textures or DrawPixels) */
	short image_draw_method;

	float glalphaclip;

	short autokey_mode;		/* eAutokey_Mode, autokeying mode */
	short autokey_flag;		/* flags for autokeying */

	short text_render, pad9;		/* options for text rendering */

	struct ColorBand coba_weight;	/* from texture.h */

	float sculpt_paint_overlay_col[3];
	float gpencil_new_layer_col[4]; /* default color for newly created Grease Pencil layers */

	short tweak_threshold;
	char navigation_mode, pad;

	char author[80];	/* author name for file formats supporting it */

	char font_path_ui[1024];
	char font_path_ui_mono[1024];

	int compute_device_type;
	int compute_device_id;

	float fcu_inactive_alpha;	/* opacity of inactive F-Curves in F-Curve Editor */

	short pie_interaction_type;     /* if keeping a pie menu spawn button pressed after this time, it turns into
	                             * a drag/release pie menu */
	short pie_initial_timeout;  /* direction in the pie menu will always be calculated from the initial position
	                             * within this time limit */
	short pie_animation_timeout;
	short pie_menu_confirm;
	short pie_menu_radius;        /* pie menu radius */
	short pie_menu_threshold;     /* pie menu distance from center before a direction is set */

	struct WalkNavigation walk_navigation;

	short opensubdiv_compute_type;
	char pad5[6];
} UserDef;

extern UserDef U; /* from blenkernel blender.c */

/* ***************** USERDEF ****************** */

/* UserDef.userpref (UI active_section) */
typedef enum eUserPref_Section {
	USER_SECTION_INTERFACE	= 0,
	USER_SECTION_EDIT		= 1,
	USER_SECTION_FILE		= 2,
	USER_SECTION_SYSTEM		= 3,
	USER_SECTION_THEME		= 4,
	USER_SECTION_INPUT		= 5,
	USER_SECTION_ADDONS 	= 6,
	USER_SECTION_LIGHT 	= 7,
} eUserPref_Section;

/* UserDef.flag */
typedef enum eUserPref_Flag {
	USER_AUTOSAVE			= (1 << 0),
	USER_FLAG_DEPRECATED_1	= (1 << 1),  /* cleared */
	USER_FLAG_DEPRECATED_2	= (1 << 2),  /* cleared */
	USER_FLAG_DEPRECATED_3	= (1 << 3),  /* cleared */
/*	USER_SCENEGLOBAL         = (1 << 4), deprecated */
	USER_TRACKBALL			= (1 << 5),
	USER_FLAG_DEPRECATED_6	= (1 << 6),  /* cleared */
	USER_FLAG_DEPRECATED_7	= (1 << 7),  /* cleared */
	USER_MAT_ON_OB			= (1 << 8),
	USER_FLAG_DEPRECATED_9	= (1 << 9),   /* cleared */
	USER_FLAG_DEPRECATED_10	= (1 << 10),  /* cleared */
	USER_TOOLTIPS			= (1 << 11),
	USER_TWOBUTTONMOUSE		= (1 << 12),
	USER_NONUMPAD			= (1 << 13),
	USER_LMOUSESELECT		= (1 << 14),
	USER_FILECOMPRESS		= (1 << 15),
	USER_SAVE_PREVIEWS		= (1 << 16),
	USER_CUSTOM_RANGE		= (1 << 17),
	USER_ADD_EDITMODE		= (1 << 18),
	USER_ADD_VIEWALIGNED	= (1 << 19),
	USER_RELPATHS			= (1 << 20),
	USER_RELEASECONFIRM		= (1 << 21),
	USER_SCRIPT_AUTOEXEC_DISABLE	= (1 << 22),
	USER_FILENOUI			= (1 << 23),
	USER_NONEGFRAMES		= (1 << 24),
	USER_TXT_TABSTOSPACES_DISABLE	= (1 << 25),
	USER_TOOLTIPS_PYTHON    = (1 << 26),
} eUserPref_Flag;

/* bPathCompare.flag */
typedef enum ePathCompare_Flag {
	USER_PATHCMP_GLOB		= (1 << 0),
} ePathCompare_Flag;

/* helper macro for checking frame clamping */
#define FRAMENUMBER_MIN_CLAMP(cfra)  {                                        \
	if ((U.flag & USER_NONEGFRAMES) && (cfra < 0))                            \
		cfra = 0;                                                             \
	} (void)0

/* UserDef.viewzoom */
typedef enum eViewZoom_Style {
	USER_ZOOM_CONT			= 0,
	USER_ZOOM_SCALE			= 1,
	USER_ZOOM_DOLLY			= 2
} eViewZoom_Style;

/* UserDef.navigation_mode */
typedef enum eViewNavigation_Method {
	VIEW_NAVIGATION_WALK = 0,
	VIEW_NAVIGATION_FLY  = 1,
} eViewNavigation_Method;

/* UserDef.flag */
typedef enum eWalkNavigation_Flag {
	USER_WALK_GRAVITY			= (1 << 0),
	USER_WALK_MOUSE_REVERSE		= (1 << 1),
} eWalkNavigation_Flag;

/* UserDef.uiflag */
typedef enum eUserpref_UI_Flag {
	/* flags 0 and 1 were old flags (for autokeying) that aren't used anymore */
	USER_WHEELZOOMDIR		= (1 << 2),
	USER_FILTERFILEEXTS		= (1 << 3),
	USER_DRAWVIEWINFO		= (1 << 4),
	USER_PLAINMENUS			= (1 << 5),
	USER_LOCK_CURSOR_ADJUST	= (1 << 6),
	/* Avoid accidentally adjusting the layout
	 * (exact behavior may change based on whats considered reasonable to lock down). */
	USER_UIFLAG_DEPRECATED_7 = (1 << 7),
	USER_ALLWINCODECS		= (1 << 8),
	USER_MENUOPENAUTO		= (1 << 9),
	USER_DEPTH_CURSOR		= (1 << 10),
	USER_AUTOPERSP     		= (1 << 11),
	/* USER_LOCKAROUND     	= (1 << 12), */  /* DEPRECATED */
	USER_GLOBALUNDO     	= (1 << 13),
	USER_ORBIT_SELECTION	= (1 << 14),
	USER_DEPTH_NAVIGATE     = (1 << 15),
	USER_HIDE_DOT			= (1 << 16),
	USER_SHOW_ROTVIEWICON	= (1 << 17),
	USER_SHOW_VIEWPORTNAME	= (1 << 18),
	USER_CAM_LOCK_NO_PARENT	= (1 << 19),
	USER_ZOOM_TO_MOUSEPOS	= (1 << 20),
	USER_SHOW_FPS			= (1 << 21),
	USER_MMB_PASTE			= (1 << 22),
	USER_MENUFIXEDORDER		= (1 << 23),
	USER_CONTINUOUS_MOUSE	= (1 << 24),
	USER_ZOOM_INVERT		= (1 << 25),
	USER_ZOOM_HORIZ			= (1 << 26), /* for CONTINUE and DOLLY zoom */
	USER_SPLASH_DISABLE		= (1 << 27),
	USER_HIDE_RECENT		= (1 << 28),
	USER_SHOW_THUMBNAILS	= (1 << 29),
	USER_QUIT_PROMPT		= (1 << 30),
	USER_HIDE_SYSTEM_BOOKMARKS = (1u << 31)
} eUserpref_UI_Flag;

/* UserDef.uiflag2 */
typedef enum eUserpref_UI_Flag2 {
	USER_KEEP_SESSION			= (1 << 0),
	USER_REGION_OVERLAP			= (1 << 1),
	USER_TRACKPAD_NATURAL		= (1 << 2),
} eUserpref_UI_Flag2;

/* UserDef.app_flag */
typedef enum eUserpref_APP_Flag {
	USER_APP_LOCK_UI_LAYOUT = (1 << 0),
	USER_APP_VIEW3D_HIDE_CURSOR = (1 << 1),
} eUserpref_APP_Flag;

/* Auto-Keying mode.
 * UserDef.autokey_mode */
typedef enum eAutokey_Mode {
	/* AUTOKEY_ON is a bitflag */
	AUTOKEY_ON             = 1,

	/* AUTOKEY_ON + 2**n...  (i.e. AUTOKEY_MODE_NORMAL = AUTOKEY_ON + 2) to preserve setting, even when autokey turned off  */
	AUTOKEY_MODE_NORMAL    = 3,
	AUTOKEY_MODE_EDITKEYS  = 5
} eAutokey_Mode;

/* Zoom to frame mode.
 * UserDef.view_frame_type */
typedef enum eZoomFrame_Mode {
	ZOOM_FRAME_MODE_KEEP_RANGE = 0,
	ZOOM_FRAME_MODE_SECONDS = 1,
	ZOOM_FRAME_MODE_KEYFRAMES = 2
} eZoomFrame_Mode;

/* Auto-Keying flag
 * U.autokey_flag (not strictly used when autokeying only - is also used when keyframing these days)
 * note: AUTOKEY_FLAG_* is used with a macro, search for lines like IS_AUTOKEY_FLAG(INSERTAVAIL)
 */
typedef enum eAutokey_Flag {
	AUTOKEY_FLAG_INSERTAVAIL	= (1 << 0),
	AUTOKEY_FLAG_INSERTNEEDED	= (1 << 1),
	AUTOKEY_FLAG_AUTOMATKEY		= (1 << 2),
	AUTOKEY_FLAG_XYZ2RGB		= (1 << 3),

	/* toolsettings->autokey_flag */
	AUTOKEY_FLAG_ONLYKEYINGSET	= (1 << 6),
	AUTOKEY_FLAG_NOWARNING		= (1 << 7),
	ANIMRECORD_FLAG_WITHNLA		= (1 << 10),
} eAutokey_Flag;

/* UserDef.transopts */
typedef enum eUserpref_Translation_Flags {
	USER_TR_TOOLTIPS		= (1 << 0),
	USER_TR_IFACE			= (1 << 1),
	USER_TR_DEPRECATED_2	= (1 << 2),  /* cleared */
	USER_TR_DEPRECATED_3	= (1 << 3),  /* cleared */
	USER_TR_DEPRECATED_4	= (1 << 4),  /* cleared */
	USER_DOTRANSLATE		= (1 << 5),
	USER_TR_DEPRECATED_6	= (1 << 6),  /* cleared */
	USER_TR_DEPRECATED_7	= (1 << 7),  /* cleared */
	USER_TR_NEWDATANAME		= (1 << 8),
} eUserpref_Translation_Flags;

/* UserDef.dupflag */
typedef enum eDupli_ID_Flags {
	USER_DUP_MESH			= (1 << 0),
	USER_DUP_CURVE			= (1 << 1),
	USER_DUP_SURF			= (1 << 2),
	USER_DUP_FONT			= (1 << 3),
	USER_DUP_MBALL			= (1 << 4),
	USER_DUP_LAMP			= (1 << 5),
	USER_DUP_IPO			= (1 << 6),
	USER_DUP_MAT			= (1 << 7),
	USER_DUP_TEX			= (1 << 8),
	USER_DUP_ARM			= (1 << 9),
	USER_DUP_ACT			= (1 << 10),
	USER_DUP_PSYS			= (1 << 11)
} eDupli_ID_Flags;

/* UserDef.gameflags */
typedef enum eOpenGL_RenderingOptions {
	USER_GL_RENDER_DEPRECATED_0			= (1 << 0),
	USER_GL_RENDER_DEPRECATED_1			= (1 << 1),
	USER_DISABLE_MIPMAP					= (1 << 2),
	USER_GL_RENDER_DEPRECATED_3			= (1 << 3),
	USER_GL_RENDER_DEPRECATED_4			= (1 << 4),
} eOpenGL_RenderingOptions;

/* selection method for opengl gpu_select_method */
typedef enum eOpenGL_SelectOptions {
	USER_SELECT_AUTO = 0,
	USER_SELECT_USE_OCCLUSION_QUERY = 1,
	USER_SELECT_USE_SELECT_RENDERMODE = 2
} eOpenGL_SelectOptions;

/* max anti alias draw method UserDef.gpu_viewport_antialias */
typedef enum eOpenGL_AntiAliasMethod {
	USER_AA_NONE = 0,
	USER_AA_FXAA = 1,
} eOpenGL_AntiAliasMethod;

/* text draw options
 * UserDef.text_render */
typedef enum eText_Draw_Options {
	USER_TEXT_DISABLE_AA	= (1 << 0),
} eText_Draw_Options;

/* tw_flag (transform widget) */

/* Grease Pencil Settings.
 * UserDef.gp_settings */
typedef enum eGP_UserdefSettings {
	GP_PAINT_DOSMOOTH		= (1 << 0),
	GP_PAINT_DOSIMPLIFY		= (1 << 1),
} eGP_UserdefSettings;

enum {
	USER_MANIPULATOR_DRAW            = (1 << 0),
	USER_MANIPULATOR_DRAW_NAVIGATE   = (1 << 1),
	USER_MANIPULATOR_SHADED          = (1 << 8),
};

/* Color Picker Types.
 * UserDef.color_picker_type */
typedef enum eColorPicker_Types {
	USER_CP_CIRCLE_HSV	= 0,
	USER_CP_SQUARE_SV	= 1,
	USER_CP_SQUARE_HS	= 2,
	USER_CP_SQUARE_HV	= 3,
	USER_CP_CIRCLE_HSL	= 4,
} eColorPicker_Types;

/* timecode display styles
 * UserDef.timecode_style */
typedef enum eTimecodeStyles {
	/* as little info as is necessary to show relevant info
	 * with '+' to denote the frames
	 * i.e. HH:MM:SS+FF, MM:SS+FF, SS+FF, or MM:SS
	 */
	USER_TIMECODE_MINIMAL       = 0,

	/* reduced SMPTE - (HH:)MM:SS:FF */
	USER_TIMECODE_SMPTE_MSF     = 1,

	/* full SMPTE - HH:MM:SS:FF */
	USER_TIMECODE_SMPTE_FULL    = 2,

	/* milliseconds for sub-frames - HH:MM:SS.sss */
	USER_TIMECODE_MILLISECONDS  = 3,

	/* seconds only */
	USER_TIMECODE_SECONDS_ONLY  = 4,

	/* Private (not exposed as generic choices) options. */
	/* milliseconds for sub-frames , SubRip format- HH:MM:SS,sss */
	USER_TIMECODE_SUBRIP        = 100,
} eTimecodeStyles;

/* theme drawtypes */
/* XXX: These are probably only for the old UI engine? */
typedef enum eTheme_DrawTypes {
	TH_MINIMAL  	= 0,
	TH_ROUNDSHADED	= 1,
	TH_ROUNDED  	= 2,
	TH_OLDSKOOL 	= 3,
	TH_SHADED   	= 4
} eTheme_DrawTypes;

/* UserDef.ndof_flag (3D mouse options) */
typedef enum eNdof_Flag {
	NDOF_SHOW_GUIDE     = (1 << 0),
	NDOF_FLY_HELICOPTER = (1 << 1),
	NDOF_LOCK_HORIZON   = (1 << 2),

	/* the following might not need to be saved between sessions,
	 * but they do need to live somewhere accessible... */
	NDOF_SHOULD_PAN     = (1 << 3),
	NDOF_SHOULD_ZOOM    = (1 << 4),
	NDOF_SHOULD_ROTATE  = (1 << 5),

	/* orbit navigation modes */

	/* exposed as Orbit|Explore in the UI */
	NDOF_MODE_ORBIT      = (1 << 6),

	/* actually... users probably don't care about what the mode
	 * is called, just that it feels right */
	/* zoom is up/down if this flag is set (otherwise forward/backward) */
	NDOF_PAN_YZ_SWAP_AXIS   = (1 << 7),
	NDOF_ZOOM_INVERT        = (1 << 8),
	NDOF_ROTX_INVERT_AXIS   = (1 << 9),
	NDOF_ROTY_INVERT_AXIS   = (1 << 10),
	NDOF_ROTZ_INVERT_AXIS   = (1 << 11),
	NDOF_PANX_INVERT_AXIS   = (1 << 12),
	NDOF_PANY_INVERT_AXIS   = (1 << 13),
	NDOF_PANZ_INVERT_AXIS   = (1 << 14),
	NDOF_TURNTABLE          = (1 << 15),
} eNdof_Flag;

#define NDOF_PIXELS_PER_SECOND 600.0f

/* UserDef.ogl_multisamples */
typedef enum eMultiSample_Type {
	USER_MULTISAMPLE_NONE	= 0,
	USER_MULTISAMPLE_2	= 2,
	USER_MULTISAMPLE_4	= 4,
	USER_MULTISAMPLE_8	= 8,
	USER_MULTISAMPLE_16	= 16,
} eMultiSample_Type;

/* UserDef.image_draw_method */
typedef enum eImageDrawMethod {
	/* IMAGE_DRAW_METHOD_AUTO = 0, */ /* Currently unused */
	IMAGE_DRAW_METHOD_GLSL = 1,
	IMAGE_DRAW_METHOD_2DTEXTURE = 2,
	IMAGE_DRAW_METHOD_DRAWPIXELS = 3,
} eImageDrawMethod;

/* UserDef.virtual_pixel */
typedef enum eUserpref_VirtualPixel {
	VIRTUAL_PIXEL_NATIVE = 0,
	VIRTUAL_PIXEL_DOUBLE = 1,
} eUserpref_VirtualPixel;

typedef enum eOpensubdiv_Computee_Type {
	USER_OPENSUBDIV_COMPUTE_NONE = 0,
	USER_OPENSUBDIV_COMPUTE_CPU = 1,
	USER_OPENSUBDIV_COMPUTE_OPENMP = 2,
	USER_OPENSUBDIV_COMPUTE_OPENCL = 3,
	USER_OPENSUBDIV_COMPUTE_CUDA = 4,
	USER_OPENSUBDIV_COMPUTE_GLSL_TRANSFORM_FEEDBACK = 5,
	USER_OPENSUBDIV_COMPUTE_GLSL_COMPUTE = 6,
} eOpensubdiv_Computee_Type;

#ifdef __cplusplus
}
#endif

#endif<|MERGE_RESOLUTION|>--- conflicted
+++ resolved
@@ -473,13 +473,8 @@
 
 	short versions;
 	short dbl_click_time;
-<<<<<<< HEAD
 	
 	short gameflags;
-=======
-
-	short pad;
->>>>>>> d5ec62a0
 	short wheellinescroll;
 	int uiflag;   /* eUserpref_UI_Flag */
 	int uiflag2;  /* eUserpref_UI_Flag2 */
