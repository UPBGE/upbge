/*
 * This program is free software; you can redistribute it and/or
 * modify it under the terms of the GNU General Public License
 * as published by the Free Software Foundation; either version 2
 * of the License, or (at your option) any later version.
 *
 * This program is distributed in the hope that it will be useful,
 * but WITHOUT ANY WARRANTY; without even the implied warranty of
 * MERCHANTABILITY or FITNESS FOR A PARTICULAR PURPOSE.  See the
 * GNU General Public License for more details.
 *
 * You should have received a copy of the GNU General Public License
 * along with this program; if not, write to the Free Software Foundation,
 * Inc., 51 Franklin Street, Fifth Floor, Boston, MA 02110-1301, USA.
 *
 * The Original Code is Copyright (C) 2001-2002 by NaN Holding BV.
 * All rights reserved.
 */

/** \file \ingroup DNA
 */

#ifndef __DNA_USERDEF_TYPES_H__
#define __DNA_USERDEF_TYPES_H__

#include "DNA_listBase.h"
#include "DNA_texture_types.h" /* ColorBand */

#ifdef __cplusplus
extern "C" {
#endif

/* themes; defines in BIF_resource.h */
struct ColorBand;

/* ************************ style definitions ******************** */

#define MAX_STYLE_NAME	64

#define GPU_VIEWPORT_QUALITY_FXAA 0.10f
#define GPU_VIEWPORT_QUALITY_TAA8 0.25f
#define GPU_VIEWPORT_QUALITY_TAA16 0.6f
#define GPU_VIEWPORT_QUALITY_TAA32 0.8f

/** default offered by Blender.
 * #uiFont.uifont_id */
typedef enum eUIFont_ID {
	UIFONT_DEFAULT	= 0,
/*	UIFONT_BITMAP	= 1 */ /* UNUSED */

	/* free slots */
	UIFONT_CUSTOM1	= 2,
	UIFONT_CUSTOM2	= 3,
} eUIFont_ID;

/* default fonts to load/initialize */
/* first font is the default (index 0), others optional */
typedef struct uiFont {
	struct uiFont *next, *prev;
	/** 1024 = FILE_MAX. */
	char filename[1024];
	/** From blfont lib. */
	short blf_id;
	/** Own id (eUIFont_ID). */
	short uifont_id;
	/** Fonts that read from left to right. */
	short r_to_l;
	char _pad0[2];
} uiFont;

/* this state defines appearance of text */
typedef struct uiFontStyle {
	/** Saved in file, 0 is default. */
	short uifont_id;
	/** Actual size depends on 'global' dpi. */
	short points;
	/** Unfitted or default kerning value. */
	short kerning;
	/** Style hint. */
	short italic, bold;
	/** Value is amount of pixels blur. */
	short shadow;
	/** Shadow offset in pixels. */
	short shadx, shady;
	/** Total alpha. */
	float shadowalpha;
	/** 1 value, typically white or black anyway. */
	float shadowcolor;
} uiFontStyle;

/* this is fed to the layout engine and widget code */

typedef struct uiStyle {
	struct uiStyle *next, *prev;

	/** MAX_STYLE_NAME. */
	char name[64];

	uiFontStyle paneltitle;
	uiFontStyle grouplabel;
	uiFontStyle widgetlabel;
	uiFontStyle widget;

	float panelzoom;

	/** In characters. */
	short minlabelchars;
	/** In characters. */
	short minwidgetchars;

	short columnspace;
	short templatespace;
	short boxspace;
	short buttonspacex;
	short buttonspacey;
	short panelspace;
	short panelouter;

	char _pad0[2];
} uiStyle;

typedef struct uiWidgetColors {
	char outline[4];
	char inner[4];
	char inner_sel[4];
	char item[4];
	char text[4];
	char text_sel[4];
	char shaded;
	char _pad0[7];
	short shadetop, shadedown;
	float roundness;
} uiWidgetColors;

typedef struct uiWidgetStateColors {
	char inner_anim[4];
	char inner_anim_sel[4];
	char inner_key[4];
	char inner_key_sel[4];
	char inner_driven[4];
	char inner_driven_sel[4];
	char inner_overridden[4];
	char inner_overridden_sel[4];
	char inner_changed[4];
	char inner_changed_sel[4];
	float blend;
	char _pad0[4];
} uiWidgetStateColors;

typedef struct uiPanelColors {
	char header[4];
	char back[4];
	char sub_back[4];
	char _pad0[4];
} uiPanelColors;

typedef struct ThemeUI {
	/* Interface Elements (buttons, menus, icons) */
	uiWidgetColors wcol_regular, wcol_tool, wcol_toolbar_item, wcol_text;
	uiWidgetColors wcol_radio, wcol_option, wcol_toggle;
	uiWidgetColors wcol_num, wcol_numslider, wcol_tab;
	uiWidgetColors wcol_menu, wcol_pulldown, wcol_menu_back, wcol_menu_item, wcol_tooltip;
	uiWidgetColors wcol_box, wcol_scroll, wcol_progress, wcol_list_item, wcol_pie_menu;

	uiWidgetStateColors wcol_state;

	char widget_emboss[4];

	/* fac: 0 - 1 for blend factor, width in pixels */
	float menu_shadow_fac;
	short menu_shadow_width;

	char editor_outline[4];
	char _pad0[2];

	float icon_alpha;
	float icon_saturation;
	char _pad[4];

	/* Axis Colors */
	char xaxis[4], yaxis[4], zaxis[4];

	/* Gizmo Colors. */
	char gizmo_hi[4];
	char gizmo_primary[4];
	char gizmo_secondary[4];
	char gizmo_a[4];
	char gizmo_b[4];

	/* Icon Colors. */
	/** Collection items. */
	char icon_collection[4];
	/** Object items. */
	char icon_object[4];
	/** Object data items. */
	char icon_object_data[4];
	/** Modifier and constraint items. */
	char icon_modifier[4];
	/** Shading related items. */
	char icon_shading[4];
} ThemeUI;

/* try to put them all in one, if needed a special struct can be created as well
 * for example later on, when we introduce wire colors for ob types or so...
 */
typedef struct ThemeSpace {
	/* main window colors */
	char back[4];
	char back_grad[4];

	char show_back_grad;
	char _pad0[3];

	/** Panel title. */
	char title[4];
	char text[4];
	char text_hi[4];

	/* header colors */
	/** Region background. */
	char header[4];
	/** Unused. */
	char header_title[4];
	char header_text[4];
	char header_text_hi[4];

	/* region tabs */
	char tab_active[4];
	char tab_inactive[4];
	char tab_back[4];
	char tab_outline[4];

	/* button/tool regions */
	/** Region background. */
	char button[4];
	/** Panel title. */
	char button_title[4];
	char button_text[4];
	char button_text_hi[4];

	/* listview regions */
	/** Region background. */
	char list[4];
	/** Panel title. */
	char list_title[4];
	char list_text[4];
	char list_text_hi[4];

	/* navigation bar regions */
	/** Region background. */
	char navigation_bar[4];
	/** Region background. */
	char execution_buts[4];

	/* float panel */
/*	char panel[4];			unused */
/*	char panel_title[4];	unused */
/*	char panel_text[4];		unused */
/*	char panel_text_hi[4];	unused */

	/* note, cannot use name 'panel' because of DNA mapping old files */
	uiPanelColors panelcolors;

	char shade1[4];
	char shade2[4];

	char hilite[4];
	char grid[4];

	char view_overlay[4];

	char wire[4], wire_edit[4], select[4];
	char lamp[4], speaker[4], empty[4], camera[4];
	char active[4], group[4], group_active[4], transform[4];
	char vertex[4], vertex_select[4], vertex_bevel[4], vertex_unreferenced[4];
	char edge[4], edge_select[4];
	char edge_seam[4], edge_sharp[4], edge_facesel[4], edge_crease[4], edge_bevel[4];
	/** Solid faces. */
	char face[4], face_select[4];
	/**  selected color. */
	char face_dot[4];
	char extra_edge_len[4], extra_edge_angle[4], extra_face_angle[4], extra_face_area[4];
	char normal[4];
	char vertex_normal[4];
	char loop_normal[4];
	char bone_solid[4], bone_pose[4], bone_pose_active[4];
	char strip[4], strip_select[4];
	char cframe[4];
	char time_keyframe[4], time_gp_keyframe[4];
	char freestyle_edge_mark[4], freestyle_face_mark[4];

	char nurb_uline[4], nurb_vline[4];
	char act_spline[4], nurb_sel_uline[4], nurb_sel_vline[4], lastsel_point[4];

	char handle_free[4], handle_auto[4], handle_vect[4], handle_align[4], handle_auto_clamped[4];
	char handle_sel_free[4], handle_sel_auto[4], handle_sel_vect[4], handle_sel_align[4], handle_sel_auto_clamped[4];

	/** Dopesheet. */
	char ds_channel[4], ds_subchannel[4], ds_ipoline[4];
	/** Keytypes. */
	char keytype_keyframe[4], keytype_extreme[4], keytype_breakdown[4], keytype_jitter[4], keytype_movehold[4];
	/** Keytypes. */
	char keytype_keyframe_select[4], keytype_extreme_select[4], keytype_breakdown_select[4], keytype_jitter_select[4], keytype_movehold_select[4];
	char keyborder[4], keyborder_select[4];
	char _pad4[4];

	char console_output[4], console_input[4], console_info[4], console_error[4];
	char console_cursor[4], console_select[4];

	char vertex_size, outline_width, facedot_size;
	char noodle_curving;

	/* syntax for textwindow and nodes */
	char syntaxl[4], syntaxs[4]; // in nodespace used for backdrop matte
	char syntaxb[4], syntaxn[4]; // in nodespace used for color input
	char syntaxv[4], syntaxc[4]; // in nodespace used for converter group
	char syntaxd[4], syntaxr[4]; // in nodespace used for distort

	char nodeclass_output[4], nodeclass_filter[4];
	char nodeclass_vector[4], nodeclass_texture[4];
	char nodeclass_shader[4], nodeclass_script[4];
	char nodeclass_pattern[4], nodeclass_layout[4];

	/** For sequence editor. */
	char movie[4], movieclip[4], mask[4], image[4], scene[4], audio[4];
	char effect[4], transition[4], meta[4], text_strip[4];

	/** For dopesheet - scale factor for size of keyframes (i.e. height of channels). */
	float keyframe_scale_fac;

	char editmesh_active[4];

	char handle_vertex[4];
	char handle_vertex_select[4];

	char handle_vertex_size;

	char clipping_border_3d[4];

	char marker_outline[4], marker[4], act_marker[4], sel_marker[4], dis_marker[4], lock_marker[4];
	char bundle_solid[4];
	char path_before[4], path_after[4];
	char camera_path[4];
	char _pad1[2];

	char gp_vertex_size;
	char gp_vertex[4], gp_vertex_select[4];

	char preview_back[4];
	char preview_stitch_face[4];
	char preview_stitch_edge[4];
	char preview_stitch_vert[4];
	char preview_stitch_stitchable[4];
	char preview_stitch_unstitchable[4];
	char preview_stitch_active[4];

	/** Two uses, for uvs with modifier applied on mesh and uvs during painting. */
	char uv_shadow[4];
	/** Uvs of other objects. */
	char uv_others[4];

	/** Outliner - filter match. */
	char match[4];
	/** Outliner - selected item. */
	char selected_highlight[4];

	/** Skin modifier root color. */
	char skin_root[4];

	/* NLA */
	/** Active Action + Summary Channel. */
	char anim_active[4];
	/** Active Action = NULL. */
	char anim_non_active[4];
	/** Preview range overlay. */
	char anim_preview_range[4];
	char _pad2[4];

	/** NLA 'Tweaking' action/strip. */
	char nla_tweaking[4];
	/** NLA - warning color for duplicate instances of tweaking strip. */
	char nla_tweakdupli[4];

	/** NLA "Transition" strips. */
	char nla_transition[4], nla_transition_sel[4];
	/** NLA "Meta" strips. */
	char nla_meta[4], nla_meta_sel[4];
	/** NLA "Sound" strips. */
	char nla_sound[4], nla_sound_sel[4];

	/* info */
	char info_selected[4], info_selected_text[4];
	char info_error[4], info_error_text[4];
	char info_warning[4], info_warning_text[4];
	char info_info[4], info_info_text[4];
	char info_debug[4], info_debug_text[4];

	char paint_curve_pivot[4];
	char paint_curve_handle[4];

	char metadatabg[4];
	char metadatatext[4];
} ThemeSpace;


/* set of colors for use as a custom color set for Objects/Bones wire drawing */
typedef struct ThemeWireColor {
	char 	solid[4];
	char	select[4];
	char 	active[4];

	/** #eWireColor_Flags. */
	short 	flag;
	char _pad0[2];
} ThemeWireColor;

/** #ThemeWireColor.flag */
typedef enum eWireColor_Flags {
	TH_WIRECOLOR_CONSTCOLS	= (1 << 0),
	TH_WIRECOLOR_TEXTCOLS	= (1 << 1),
} eWireColor_Flags;

/* A theme */
typedef struct bTheme {
	struct bTheme *next, *prev;
	char name[32];

	ThemeUI tui;

	/* Individual Spacetypes */
	/* note: ensure UI_THEMESPACE_END is updated when adding */
	ThemeSpace tbuts;
	ThemeSpace tv3d;
	ThemeSpace tfile;
	ThemeSpace tipo;
	ThemeSpace tinfo;
	ThemeSpace tact;
	ThemeSpace tnla;
	ThemeSpace tseq;
	ThemeSpace tima;
	ThemeSpace text;
	ThemeSpace toops;
	ThemeSpace ttime;
	ThemeSpace tnode;
	ThemeSpace tlogic;
	ThemeSpace tuserpref;
	ThemeSpace tconsole;
	ThemeSpace tclip;
	ThemeSpace ttopbar;
	ThemeSpace tstatusbar;

	/* 20 sets of bone colors for this theme */
	ThemeWireColor tarm[20];
	/*ThemeWireColor tobj[20];*/

	int active_theme_area;
	char _pad0[4];
} bTheme;

#define UI_THEMESPACE_START(btheme)  (CHECK_TYPE_INLINE(btheme, bTheme *),  &((btheme)->tbuts))
#define UI_THEMESPACE_END(btheme)    (CHECK_TYPE_INLINE(btheme, bTheme *), (&((btheme)->tclip) + 1))

typedef struct bAddon {
	struct bAddon *next, *prev;
	char module[64];
	/** User-Defined Properties on this  Addon (for storing preferences). */
	IDProperty *prop;
} bAddon;

typedef struct bPathCompare {
	struct bPathCompare *next, *prev;
	/** FILE_MAXDIR. */
	char path[768];
	char flag;
	char _pad0[7];
} bPathCompare;

typedef struct bUserMenu {
	struct bUserMenu *next, *prev;
	char space_type;
	char _pad0[7];
	char context[64];
	/* bUserMenuItem */
	ListBase items;
} bUserMenu;

/* May be part of bUserMenu or other list. */
typedef struct bUserMenuItem {
	struct bUserMenuItem *next, *prev;
	char ui_name[64];
	char type;
	char _pad0[7];
} bUserMenuItem;

typedef struct bUserMenuItem_Op {
	bUserMenuItem item;
	char op_idname[64];
	struct IDProperty *prop;
	char opcontext;
	char _pad0[7];
} bUserMenuItem_Op;

typedef struct bUserMenuItem_Menu {
	bUserMenuItem item;
	char mt_idname[64];
} bUserMenuItem_Menu;

typedef struct bUserMenuItem_Prop {
	bUserMenuItem item;
	char context_data_path[256];
	char prop_id[64];
	int  prop_index;
	char _pad0[4];
} bUserMenuItem_Prop;

enum {
	USER_MENU_TYPE_SEP = 1,
	USER_MENU_TYPE_OPERATOR = 2,
	USER_MENU_TYPE_MENU = 3,
	USER_MENU_TYPE_PROP = 4,
};

typedef struct SolidLight {
	int flag;
	float smooth;
	char _pad0[8];
	float col[4], spec[4], vec[4];
} SolidLight;

typedef struct WalkNavigation {
	/** Speed factor for look around. */
	float mouse_speed;
	float walk_speed;
	float walk_speed_factor;
	float view_height;
	float jump_height;
	/** Duration to use for teleporting. */
	float teleport_time;
	short flag;
	char _pad0[6];
} WalkNavigation;

typedef struct UserDef {
	/* UserDef has separate do-version handling, and can be read from other files */
	int versionfile, subversionfile;

	/** #eUserPref_Flag. */
	int flag;
	/** #eDupli_ID_Flags. */
	int dupflag;
	int savetime;
	/** FILE_MAXDIR length. */
	char tempdir[768];
	char fontdir[768];
	/** FILE_MAX length. */
	char renderdir[1024];
	/* EXR cache path */
	/** 768 = FILE_MAXDIR. */
	char render_cachedir[768];
	char textudir[768];
	char pythondir[768];
	char sounddir[768];
	char i18ndir[768];
	/** 1024 = FILE_MAX. */
	char image_editor[1024];
	/** 1024 = FILE_MAX. */
	char anim_player[1024];
	int anim_player_preset;

	/** Minimum spacing between gridlines in View2D grids. */
	short v2d_min_gridsize;
	/** #eTimecodeStyles, style of timecode display. */
	short timecode_style;

	short versions;
	short dbl_click_time;
<<<<<<< HEAD
	
	short gameflags;
=======

	char _pad0[2];
>>>>>>> 766741b0
	short wheellinescroll;
	/** #eUserpref_UI_Flag. */
	int uiflag;
	/** #eUserpref_UI_Flag2. */
	int uiflag2;
	/* Experimental flag for app-templates to make changes to behavior
	 * which are outside the scope of typical preferences. */
	short app_flag;
	short language;
	short userpref;
	char  userpref_flag;
	char viewzoom;

	int mixbufsize;
	int audiodevice;
	int audiorate;
	int audioformat;
	int audiochannels;

	/** Setting for UI scale. */
	float ui_scale;
	/** Setting for UI line width. */
	int ui_line_width;
	/** Runtime, full DPI divided by pixelsize. */
	int dpi;
	/** Runtime, multiplier to scale UI elements based on DPI. */
	float dpi_fac;
	/** Runtime, line width and point size based on DPI. */
	float pixelsize;
	/** Deprecated, for forward compatibility. */
	int virtual_pixel;

	/** Console scrollback limit. */
	int scrollback;
	/** Node insert offset (aka auto-offset) margin, but might be useful for later stuff as well. */
	char node_margin;
	char _pad2[5];
	/** #eUserpref_Translation_Flags. */
	short transopts;
	short menuthreshold1, menuthreshold2;

	/* startup template */
	char app_template[64];

	struct ListBase themes;
	struct ListBase uifonts;
	struct ListBase uistyles;
	struct ListBase user_keymaps;
	/** #wmKeyConfigPref. */
	struct ListBase user_keyconfig_prefs;
	struct ListBase addons;
	struct ListBase autoexec_paths;
	/** #bUserMenu. */
	struct ListBase user_menus;

	char keyconfigstr[64];

	short undosteps;
	char _pad1[2];
	int undomemory;
	float gpu_viewport_quality;
	short gp_manhattendist, gp_euclideandist, gp_eraser;
	/** #eGP_UserdefSettings. */
	short gp_settings;
	char _pad13[4];
	struct SolidLight light_param[4];
	float light_ambient[3];
	char _pad3[4];
	short gizmo_flag, gizmo_size;
	short edit_studio_light;
	char _pad6[4];
	short textimeout, texcollectrate;
	short dragthreshold;
	int memcachelimit;
	int prefetchframes;
	/** Control the rotation step of the view when PAD2, PAD4, PAD6&PAD8 is use. */
	float pad_rot_angle;
	char _pad12[2];
	short obcenter_dia;
	/** Rotating view icon size. */
	short rvisize;
	/** Rotating view icon brightness. */
	short rvibright;
	/** Maximum number of recently used files to remember . */
	short recent_files;
	/** Milliseconds to spend spinning the view. */
	short smooth_viewtx;
	short glreslimit;
	short curssize;
	/** #eColorPicker_Types. */
	short color_picker_type;
	/** Interpolation mode for newly added F-Curves. */
	char  ipo_new;
	/** Handle types for newly added keyframes. */
	char  keyhandles_new;
	char  gpu_select_pick_deph;
	char  _pad11[2];
	/** #eZoomFrame_Mode. */
	char  view_frame_type;

	/** Number of keyframes to zoom around current frame. */
	int view_frame_keyframes;
	/** Seconds to zoom around current frame. */
	float view_frame_seconds;

	char _pad7[6];

	/** Private, defaults to 20 for 72 DPI setting. */
	short widget_unit;
	short anisotropic_filter;

	/** Tablet API to use (Windows only). */
	short tablet_api;

	/** Raw tablet pressure that maps to 100%. */
	float pressure_threshold_max;
	/** Curve non-linearity parameter. */
	float pressure_softness;

	/** Overall sensitivity of 3D mouse. */
	float ndof_sensitivity;
	float ndof_orbit_sensitivity;
	/** Deadzone of 3D mouse. */
	float ndof_deadzone;
	/** #eNdof_Flag, flags for 3D mouse. */
	int ndof_flag;

	/** #eMultiSample_Type, amount of samples for OpenGL FSA, if zero no FSA. */
	short ogl_multisamples;

	/** eImageDrawMethod, Method to be used to draw the images
	 * (AUTO, GLSL, Textures or DrawPixels) */
	short image_draw_method;

	float glalphaclip;

	/** #eAutokey_Mode, autokeying mode. */
	short autokey_mode;
	/** Flags for autokeying. */
	short autokey_flag;

	/** Options for text rendering. */
	short text_render;
	char _pad9[2];

	/** From texture.h. */
	struct ColorBand coba_weight;

	float sculpt_paint_overlay_col[3];
	/** Default color for newly created Grease Pencil layers. */
	float gpencil_new_layer_col[4];

	short tweak_threshold;
<<<<<<< HEAD
	char navigation_mode, pad;
=======
	char navigation_mode;
	char _pad10;
>>>>>>> 766741b0

	char font_path_ui[1024];
	char font_path_ui_mono[1024];

	int compute_device_type;
	int compute_device_id;

	/** Opacity of inactive F-Curves in F-Curve Editor. */
	float fcu_inactive_alpha;

	/**
	 * If keeping a pie menu spawn button pressed after this time,
	 * it turns into a drag/release pie menu.
	 */
	short pie_tap_timeout;
	/**
	 * Direction in the pie menu will always be calculated from the
	 * initial position within this time limit.
	 */
	short pie_initial_timeout;
	short pie_animation_timeout;
	short pie_menu_confirm;
	/** Pie menu radius. */
	short pie_menu_radius;
	/** Pie menu distance from center before a direction is set. */
	short pie_menu_threshold;

	struct WalkNavigation walk_navigation;

	short opensubdiv_compute_type;
	/** #eMultiSample_Type, amount of samples for Grease Pencil. */
	short gpencil_multisamples;

	char _pad5[4];
} UserDef;

/* from blenkernel blender.c */
extern UserDef U;

/* ***************** USERDEF ****************** */

/* Toggles for unfinished 2.8 UserPref design. */
//#define WITH_USERDEF_WORKSPACES

/** #UserDef.userpref (UI active_section) */
typedef enum eUserPref_Section {
	USER_SECTION_INTERFACE         = 0,
	USER_SECTION_EDITING           = 1,
	USER_SECTION_SAVE_LOAD         = 2,
	USER_SECTION_SYSTEM            = 3,
	USER_SECTION_THEME             = 4,
	USER_SECTION_INPUT             = 5,
	USER_SECTION_ADDONS            = 6,
	USER_SECTION_LIGHT             = 7,
	USER_SECTION_KEYMAP            = 8,
#ifdef WITH_USERDEF_WORKSPACES
	USER_SECTION_WORKSPACE_CONFIG  = 9,
	USER_SECTION_WORKSPACE_ADDONS  = 10,
	USER_SECTION_WORKSPACE_KEYMAPS = 11,
#endif
	USER_SECTION_VIEWPORT          = 12,
	USER_SECTION_ANIMATION         = 13,
	USER_SECTION_NAVIGATION        = 14,
	USER_SECTION_FILE_PATHS        = 15,
} eUserPref_Section;

/* UserDef.userpref_flag (State of the user preferences UI). */
typedef enum eUserPref_SectionFlag {
	/* Hide/expand keymap preferences. */
	USER_SECTION_INPUT_HIDE_UI_KEYCONFIG        = (1 << 0),
} eUserPref_SectionFlag;

/** #UserDef.flag */
typedef enum eUserPref_Flag {
	USER_AUTOSAVE			= (1 << 0),
	USER_FLAG_NUMINPUT_ADVANCED = (1 << 1),
	USER_FLAG_DEPRECATED_2	= (1 << 2),  /* cleared */
	USER_FLAG_DEPRECATED_3	= (1 << 3),  /* cleared */
	USER_FLAG_DEPRECATED_4  = (1 << 4),  /* cleared */
	USER_TRACKBALL			= (1 << 5),
	USER_FLAG_DEPRECATED_6	= (1 << 6),  /* cleared */
	USER_FLAG_DEPRECATED_7	= (1 << 7),  /* cleared */
	USER_MAT_ON_OB			= (1 << 8),
	USER_FLAG_DEPRECATED_9	= (1 << 9),   /* cleared */
	USER_DEVELOPER_UI		= (1 << 10),
	USER_TOOLTIPS			= (1 << 11),
	USER_TWOBUTTONMOUSE		= (1 << 12),
	USER_NONUMPAD			= (1 << 13),
	USER_FLAG_DEPRECATED_14	= (1 << 14),  /* cleared */
	USER_FILECOMPRESS		= (1 << 15),
	USER_SAVE_PREVIEWS		= (1 << 16),
	USER_CUSTOM_RANGE		= (1 << 17),
	USER_ADD_EDITMODE		= (1 << 18),
	USER_ADD_VIEWALIGNED	= (1 << 19),
	USER_RELPATHS			= (1 << 20),
	USER_RELEASECONFIRM		= (1 << 21),
	USER_SCRIPT_AUTOEXEC_DISABLE	= (1 << 22),
	USER_FILENOUI			= (1 << 23),
	USER_NONEGFRAMES		= (1 << 24),
	USER_TXT_TABSTOSPACES_DISABLE	= (1 << 25),
	USER_TOOLTIPS_PYTHON    = (1 << 26),
} eUserPref_Flag;

/** #bPathCompare.flag */
typedef enum ePathCompare_Flag {
	USER_PATHCMP_GLOB		= (1 << 0),
} ePathCompare_Flag;

/* Helper macro for checking frame clamping */
#define FRAMENUMBER_MIN_CLAMP(cfra)  {                                        \
	if ((U.flag & USER_NONEGFRAMES) && (cfra < 0))                            \
		cfra = 0;                                                             \
	} (void)0

/** #UserDef.viewzoom */
typedef enum eViewZoom_Style {
	USER_ZOOM_CONT			= 0,
	USER_ZOOM_SCALE			= 1,
	USER_ZOOM_DOLLY			= 2,
} eViewZoom_Style;

/** #UserDef.navigation_mode */
typedef enum eViewNavigation_Method {
	VIEW_NAVIGATION_WALK = 0,
	VIEW_NAVIGATION_FLY  = 1,
} eViewNavigation_Method;

/** #UserDef.flag */
typedef enum eWalkNavigation_Flag {
	USER_WALK_GRAVITY			= (1 << 0),
	USER_WALK_MOUSE_REVERSE		= (1 << 1),
} eWalkNavigation_Flag;

/** #UserDef.uiflag */
typedef enum eUserpref_UI_Flag {
	/* flags 0 and 1 were old flags (for autokeying) that aren't used anymore */
	USER_WHEELZOOMDIR           = (1 << 2),
	USER_FILTERFILEEXTS         = (1 << 3),
	USER_DRAWVIEWINFO           = (1 << 4),
	USER_PLAINMENUS             = (1 << 5),
	USER_LOCK_CURSOR_ADJUST     = (1 << 6),
	USER_HEADER_BOTTOM          = (1 << 7),
	/** Otherwise use header alignment from the file. */
	USER_HEADER_FROM_PREF       = (1 << 8),
	USER_MENUOPENAUTO           = (1 << 9),
	USER_DEPTH_CURSOR           = (1 << 10),
	USER_AUTOPERSP              = (1 << 11),
	USER_UIFLAG_DEPRECATED_12   = (1 << 12),  /* cleared */
	USER_GLOBALUNDO             = (1 << 13),
	USER_ORBIT_SELECTION        = (1 << 14),
	USER_DEPTH_NAVIGATE         = (1 << 15),
	USER_HIDE_DOT               = (1 << 16),
	USER_SHOW_GIZMO_AXIS        = (1 << 17),
	USER_SHOW_VIEWPORTNAME      = (1 << 18),
	USER_CAM_LOCK_NO_PARENT     = (1 << 19),
	USER_ZOOM_TO_MOUSEPOS       = (1 << 20),
	USER_SHOW_FPS               = (1 << 21),
	USER_UIFLAG_DEPRECATED_22   = (1 << 22),  /* cleared */
	USER_MENUFIXEDORDER         = (1 << 23),
	USER_CONTINUOUS_MOUSE       = (1 << 24),
	USER_ZOOM_INVERT            = (1 << 25),
	USER_ZOOM_HORIZ             = (1 << 26), /* for CONTINUE and DOLLY zoom */
	USER_SPLASH_DISABLE         = (1 << 27),
	USER_HIDE_RECENT            = (1 << 28),
	USER_SHOW_THUMBNAILS        = (1 << 29),
	USER_QUIT_PROMPT            = (1 << 30),
	USER_HIDE_SYSTEM_BOOKMARKS  = (1u << 31),
} eUserpref_UI_Flag;

/** #UserDef.uiflag2 */
typedef enum eUserpref_UI_Flag2 {
	USER_KEEP_SESSION			= (1 << 0),
	USER_REGION_OVERLAP			= (1 << 1),
	USER_TRACKPAD_NATURAL		= (1 << 2),
} eUserpref_UI_Flag2;

/** #UserDef.tablet_api */
typedef enum eUserpref_TableAPI {
	USER_TABLET_AUTOMATIC = 0,
	USER_TABLET_NATIVE = 1,
	USER_TABLET_WINTAB = 2,
} eUserpref_TabletAPI;

/** #UserDef.app_flag */
typedef enum eUserpref_APP_Flag {
	USER_APP_LOCK_UI_LAYOUT = (1 << 0),
} eUserpref_APP_Flag;

/** Auto-Keying mode.
 * #UserDef.autokey_mode */
typedef enum eAutokey_Mode {
	/* AUTOKEY_ON is a bitflag */
	AUTOKEY_ON             = 1,

	/** AUTOKEY_ON + 2**n...  (i.e. AUTOKEY_MODE_NORMAL = AUTOKEY_ON + 2)
	 * to preserve setting, even when autokey turned off  */
	AUTOKEY_MODE_NORMAL    = 3,
	AUTOKEY_MODE_EDITKEYS  = 5,
} eAutokey_Mode;

/** Zoom to frame mode.
 * #UserDef.view_frame_type */
typedef enum eZoomFrame_Mode {
	ZOOM_FRAME_MODE_KEEP_RANGE = 0,
	ZOOM_FRAME_MODE_SECONDS = 1,
	ZOOM_FRAME_MODE_KEYFRAMES = 2,
} eZoomFrame_Mode;

/** Auto-Keying flag
 * #UserDef.autokey_flag (not strictly used when autokeying only - is also used when keyframing these days)
 * \note #eAutokey_Flag is used with a macro, search for lines like IS_AUTOKEY_FLAG(INSERTAVAIL).
 */
typedef enum eAutokey_Flag {
	AUTOKEY_FLAG_INSERTAVAIL	= (1 << 0),
	AUTOKEY_FLAG_INSERTNEEDED	= (1 << 1),
	AUTOKEY_FLAG_AUTOMATKEY		= (1 << 2),
	AUTOKEY_FLAG_XYZ2RGB		= (1 << 3),

	/* toolsettings->autokey_flag */
	AUTOKEY_FLAG_ONLYKEYINGSET	= (1 << 6),
	AUTOKEY_FLAG_NOWARNING		= (1 << 7),
	AUTOKEY_FLAG_CYCLEAWARE		= (1 << 8),
	ANIMRECORD_FLAG_WITHNLA		= (1 << 10),
} eAutokey_Flag;

/** #UserDef.transopts */
typedef enum eUserpref_Translation_Flags {
	USER_TR_TOOLTIPS		= (1 << 0),
	USER_TR_IFACE			= (1 << 1),
	USER_TR_DEPRECATED_2	= (1 << 2),  /* cleared */
	USER_TR_DEPRECATED_3	= (1 << 3),  /* cleared */
	USER_TR_DEPRECATED_4	= (1 << 4),  /* cleared */
	USER_DOTRANSLATE		= (1 << 5),
	USER_TR_DEPRECATED_6	= (1 << 6),  /* cleared */
	USER_TR_DEPRECATED_7	= (1 << 7),  /* cleared */
	USER_TR_NEWDATANAME		= (1 << 8),
} eUserpref_Translation_Flags;

/** #UserDef.dupflag */
typedef enum eDupli_ID_Flags {
	USER_DUP_MESH			= (1 << 0),
	USER_DUP_CURVE			= (1 << 1),
	USER_DUP_SURF			= (1 << 2),
	USER_DUP_FONT			= (1 << 3),
	USER_DUP_MBALL			= (1 << 4),
	USER_DUP_LAMP			= (1 << 5),
	USER_DUP_IPO			= (1 << 6),
	USER_DUP_MAT			= (1 << 7),
	USER_DUP_TEX			= (1 << 8),
	USER_DUP_ARM			= (1 << 9),
	USER_DUP_ACT			= (1 << 10),
	USER_DUP_PSYS			= (1 << 11),
} eDupli_ID_Flags;

/* UserDef.gameflags */
typedef enum eOpenGL_RenderingOptions {
	USER_GL_RENDER_DEPRECATED_0			= (1 << 0),
	USER_GL_RENDER_DEPRECATED_1			= (1 << 1),
	USER_DISABLE_MIPMAP					= (1 << 2),
	USER_GL_RENDER_DEPRECATED_3			= (1 << 3),
	USER_GL_RENDER_DEPRECATED_4			= (1 << 4),
} eOpenGL_RenderingOptions;

/* selection method for opengl gpu_select_method */
typedef enum eOpenGL_SelectOptions {
	USER_SELECT_AUTO = 0,
	USER_SELECT_USE_OCCLUSION_QUERY = 1,
	USER_SELECT_USE_SELECT_RENDERMODE = 2,
} eOpenGL_SelectOptions;

/** Max anti alias draw method
 * #UserDef.gpu_viewport_antialias */
typedef enum eOpenGL_AntiAliasMethod {
	USER_AA_NONE  = 0,
	USER_AA_FXAA  = 1,
	USER_AA_TAA8  = 2,
} eOpenGL_AntiAliasMethod;

/** Text draw options
 * #UserDef.text_render */
typedef enum eText_Draw_Options {
	USER_TEXT_DISABLE_AA	  = (1 << 0),

	USER_TEXT_HINTING_NONE    = (1 << 1),
	USER_TEXT_HINTING_SLIGHT  = (1 << 2),
	USER_TEXT_HINTING_FULL    = (1 << 3),
} eText_Draw_Options;

/** Grease Pencil Settings.
 * #UserDef.gp_settings */
typedef enum eGP_UserdefSettings {
	// GP_PAINT_DOSMOOTH		    = (1 << 0),  /* UNUSED */
	GP_PAINT_DOSIMPLIFY		    = (1 << 1),
} eGP_UserdefSettings;

enum {
	USER_GIZMO_DRAW            = (1 << 0),
};

/** Color Picker Types.
 * #UserDef.color_picker_type */
typedef enum eColorPicker_Types {
	USER_CP_CIRCLE_HSV	= 0,
	USER_CP_SQUARE_SV	= 1,
	USER_CP_SQUARE_HS	= 2,
	USER_CP_SQUARE_HV	= 3,
	USER_CP_CIRCLE_HSL	= 4,
} eColorPicker_Types;

/** Timecode display styles
 * #UserDef.timecode_style */
typedef enum eTimecodeStyles {
	/* as little info as is necessary to show relevant info
	 * with '+' to denote the frames
	 * i.e. HH:MM:SS+FF, MM:SS+FF, SS+FF, or MM:SS
	 */
	USER_TIMECODE_MINIMAL       = 0,

	/* reduced SMPTE - (HH:)MM:SS:FF */
	USER_TIMECODE_SMPTE_MSF     = 1,

	/* full SMPTE - HH:MM:SS:FF */
	USER_TIMECODE_SMPTE_FULL    = 2,

	/* milliseconds for sub-frames - HH:MM:SS.sss */
	USER_TIMECODE_MILLISECONDS  = 3,

	/* seconds only */
	USER_TIMECODE_SECONDS_ONLY  = 4,

	/* Private (not exposed as generic choices) options. */
	/* milliseconds for sub-frames , SubRip format- HH:MM:SS,sss */
	USER_TIMECODE_SUBRIP        = 100,
} eTimecodeStyles;

/** #UserDef.ndof_flag (3D mouse options) */
typedef enum eNdof_Flag {
	NDOF_SHOW_GUIDE     = (1 << 0),
	NDOF_FLY_HELICOPTER = (1 << 1),
	NDOF_LOCK_HORIZON   = (1 << 2),

	/* the following might not need to be saved between sessions,
	 * but they do need to live somewhere accessible... */
	NDOF_SHOULD_PAN     = (1 << 3),
	NDOF_SHOULD_ZOOM    = (1 << 4),
	NDOF_SHOULD_ROTATE  = (1 << 5),

	/* orbit navigation modes */

	/* exposed as Orbit|Explore in the UI */
	NDOF_MODE_ORBIT      = (1 << 6),

	/* actually... users probably don't care about what the mode
	 * is called, just that it feels right */
	/* zoom is up/down if this flag is set (otherwise forward/backward) */
	NDOF_PAN_YZ_SWAP_AXIS   = (1 << 7),
	NDOF_ZOOM_INVERT        = (1 << 8),
	NDOF_ROTX_INVERT_AXIS   = (1 << 9),
	NDOF_ROTY_INVERT_AXIS   = (1 << 10),
	NDOF_ROTZ_INVERT_AXIS   = (1 << 11),
	NDOF_PANX_INVERT_AXIS   = (1 << 12),
	NDOF_PANY_INVERT_AXIS   = (1 << 13),
	NDOF_PANZ_INVERT_AXIS   = (1 << 14),
	NDOF_TURNTABLE          = (1 << 15),
} eNdof_Flag;

#define NDOF_PIXELS_PER_SECOND 600.0f

/** UserDef.ogl_multisamples and gpencil_multisamples */
typedef enum eMultiSample_Type {
	USER_MULTISAMPLE_NONE	= 0,
	USER_MULTISAMPLE_2	= 2,
	USER_MULTISAMPLE_4	= 4,
	USER_MULTISAMPLE_8	= 8,
	USER_MULTISAMPLE_16	= 16,
} eMultiSample_Type;

/** #UserDef.image_draw_method */
typedef enum eImageDrawMethod {
	/* IMAGE_DRAW_METHOD_AUTO = 0, */ /* Currently unused */
	IMAGE_DRAW_METHOD_GLSL = 1,
	IMAGE_DRAW_METHOD_2DTEXTURE = 2,
	IMAGE_DRAW_METHOD_DRAWPIXELS = 3,
} eImageDrawMethod;

/** #UserDef.virtual_pixel */
typedef enum eUserpref_VirtualPixel {
	VIRTUAL_PIXEL_NATIVE = 0,
	VIRTUAL_PIXEL_DOUBLE = 1,
} eUserpref_VirtualPixel;

typedef enum eOpensubdiv_Computee_Type {
	USER_OPENSUBDIV_COMPUTE_NONE = 0,
	USER_OPENSUBDIV_COMPUTE_CPU = 1,
	USER_OPENSUBDIV_COMPUTE_OPENMP = 2,
	USER_OPENSUBDIV_COMPUTE_OPENCL = 3,
	USER_OPENSUBDIV_COMPUTE_CUDA = 4,
	USER_OPENSUBDIV_COMPUTE_GLSL_TRANSFORM_FEEDBACK = 5,
	USER_OPENSUBDIV_COMPUTE_GLSL_COMPUTE = 6,
} eOpensubdiv_Computee_Type;

#ifdef __cplusplus
}
#endif

#endif<|MERGE_RESOLUTION|>--- conflicted
+++ resolved
@@ -574,13 +574,8 @@
 
 	short versions;
 	short dbl_click_time;
-<<<<<<< HEAD
 	
 	short gameflags;
-=======
-
-	char _pad0[2];
->>>>>>> 766741b0
 	short wheellinescroll;
 	/** #eUserpref_UI_Flag. */
 	int uiflag;
@@ -734,12 +729,7 @@
 	float gpencil_new_layer_col[4];
 
 	short tweak_threshold;
-<<<<<<< HEAD
-	char navigation_mode, pad;
-=======
-	char navigation_mode;
-	char _pad10;
->>>>>>> 766741b0
+	char navigation_mode, pad10;
 
 	char font_path_ui[1024];
 	char font_path_ui_mono[1024];
