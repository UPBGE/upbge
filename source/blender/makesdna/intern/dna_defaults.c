--- conflicted
+++ resolved
@@ -492,12 +492,9 @@
     SDNA_DEFAULT_DECL_EX(PhysicsSettings, Scene.physics_settings),
     SDNA_DEFAULT_DECL_EX(SceneDisplay, Scene.display),
     SDNA_DEFAULT_DECL_EX(SceneEEVEE, Scene.eevee),
-<<<<<<< HEAD
+    SDNA_DEFAULT_DECL_EX(RaytraceEEVEE, Scene.eevee.ray_tracing_options),
     SDNA_DEFAULT_DECL_EX(GameData, Scene.gm),              /* UPBGE */
     SDNA_DEFAULT_DECL_EX(RecastData, Scene.gm.recastData), /* UPBGE */
-=======
-    SDNA_DEFAULT_DECL_EX(RaytraceEEVEE, Scene.eevee.ray_tracing_options),
->>>>>>> 026f8e8b
 
     SDNA_DEFAULT_DECL(ToolSettings),
     SDNA_DEFAULT_DECL_EX(CurvePaintSettings, ToolSettings.curve_paint_settings),
