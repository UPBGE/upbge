--- conflicted
+++ resolved
@@ -66,7 +66,7 @@
     .preview = NULL, \
     .duplicator_visibility_flag = OB_DUPLI_FLAG_VIEWPORT | OB_DUPLI_FLAG_RENDER, \
     .pc_ids = {NULL, NULL}, \
-<<<<<<< HEAD
+    .lineart = { .crease_threshold = DEG2RAD(140.0f) }, \
  \
     .mass = 1.0f, \
     .inertia = 1.0f, \
@@ -91,9 +91,6 @@
     .ccd_motion_threshold = 1.0f, \
     .ccd_swept_sphere_radius = 0.9f, \
     .lodfactor = 1.0f, \
-=======
-    .lineart = { .crease_threshold = DEG2RAD(140.0f) }, \
->>>>>>> 3e87d8a4
   }
 
 /** \} */
