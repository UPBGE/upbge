--- conflicted
+++ resolved
@@ -392,10 +392,6 @@
 #define ACT_IPOFORCE        (1 << 0)
 #define ACT_IPOEND          (1 << 1)
 #define ACT_IPOLOCAL		(1 << 2)
-<<<<<<< HEAD
-=======
-#define ACT_IPOCHILD        (1 << 4)
->>>>>>> 8a3b548c
 #define ACT_IPOADD			(1 << 5)
 
 /* property actuator->type */
