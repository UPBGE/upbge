/*
 * ***** BEGIN GPL LICENSE BLOCK *****
 *
 * This program is free software; you can redistribute it and/or
 * modify it under the terms of the GNU General Public License
 * as published by the Free Software Foundation; either version 2
 * of the License, or (at your option) any later version.
 *
 * This program is distributed in the hope that it will be useful,
 * but WITHOUT ANY WARRANTY; without even the implied warranty of
 * MERCHANTABILITY or FITNESS FOR A PARTICULAR PURPOSE.  See the
 * GNU General Public License for more details.
 *
 * You should have received a copy of the GNU General Public License
 * along with this program; if not, write to the Free Software Foundation,
 * Inc., 51 Franklin Street, Fifth Floor, Boston, MA 02110-1301, USA.
 *
 * The Original Code is Copyright (C) 2001-2002 by NaN Holding BV.
 * All rights reserved.
 *
 * The Original Code is: all of this file.
 *
 * Contributor(s): none yet.
 *
 * ***** END GPL LICENSE BLOCK *****
 */

/** \file DNA_image_types.h
 *  \ingroup DNA
 */

#ifndef __DNA_IMAGE_TYPES_H__
#define __DNA_IMAGE_TYPES_H__

#include "DNA_defs.h"
#include "DNA_ID.h"
#include "DNA_color_types.h"  /* for color management */

struct PackedFile;
struct Scene;
struct anim;
struct MovieCache;
struct RenderResult;
struct GPUTexture;

/* ImageUser is in Texture, in Nodes, Background Image, Image Window, .... */
/* should be used in conjunction with an ID * to Image. */
typedef struct ImageUser {
	struct Scene *scene;		/* to retrieve render result */

	int framenr;				/* movies, sequences: current to display */
	int frames;					/* total amount of frames to use */
	int offset, sfra;			/* offset within movie, start frame in global time */
	char fie_ima, cycl;		/* fields/image in movie, cyclic flag */
	char ok;

	char multiview_eye;			/* multiview current eye - for internal use of drawing routines */
	short pass;
	short pad;

	short multi_index, view, layer;	 /* listbase indices, for menu browsing or retrieve buffer */
	short flag;
} ImageUser;

typedef struct ImageAnim {
	struct ImageAnim *next, *prev;
	struct anim *anim;
} ImageAnim;

typedef struct ImageView {
	struct ImageView *next, *prev;
	char name[64];			/* MAX_NAME */
	char filepath[1024];	/* 1024 = FILE_MAX */
} ImageView;

typedef struct ImagePackedFile {
	struct ImagePackedFile *next, *prev;
	struct PackedFile *packedfile;
	char filepath[1024];	/* 1024 = FILE_MAX */
} ImagePackedFile;

typedef struct RenderSlot {
	struct RenderSlot *next, *prev;
	char name[64];  /* 64 = MAX_NAME */
	struct RenderResult *render;
} RenderSlot;

/* iuser->flag */
#define	IMA_ANIM_ALWAYS		1
#define IMA_ANIM_REFRESHED	2
/* #define IMA_DO_PREMUL	4 */
#define IMA_NEED_FRAME_RECALC	8
#define IMA_SHOW_STEREO		16

enum {
	TEXTARGET_TEXTURE_2D = 0,
	TEXTARGET_TEXTURE_CUBE_MAP = 1,
	TEXTARGET_COUNT = 2
};

typedef struct Image {
	ID id;
	
	char name[1024];			/* file path, 1024 = FILE_MAX */
	
	struct MovieCache *cache;	/* not written in file */
	struct GPUTexture *gputexture[2]; /* not written in file 2 = TEXTARGET_COUNT */
	
	/* sources from: */
	ListBase anims;
	struct RenderResult *rr;

	ListBase renderslots;
	short render_slot, last_render_slot;

	int flag;
	short source, type;
	int lastframe;

	/* texture page */
<<<<<<< HEAD
	short tpageflag, totbind;
	short xrep, yrep;
	short twsta, twend;
	unsigned int bindcode[2]; /* only for current image... 2 = TEXTARGET_COUNT */
	char pad1[4];
	unsigned int *repbind;	/* for repeat of parts of images */
	
=======
	short tpageflag;
	short pad2;
	unsigned int pad3;

>>>>>>> 5073ee0b
	struct PackedFile *packedfile DNA_DEPRECATED; /* deprecated */
	struct ListBase packedfiles;
	struct PreviewImage *preview;

	/* game engine tile animation */
	float lastupdate;
	int lastused;
	short animspeed;

	short ok;
	
	/* for generated images */
	int gen_x, gen_y;
	char gen_type, gen_flag;
	short gen_depth;
	float gen_color[4];
	
	/* display aspect - for UV editing images resized for faster openGL display */
	float aspx, aspy;

	/* color management */
	ColorManagedColorspaceSettings colorspace_settings;
	char alpha_mode;

	char pad[5];

	/* Multiview */
	char eye; /* for viewer node stereoscopy */
	char views_format;
	ListBase views;  /* ImageView */
	struct Stereo3dFormat *stereo3d_format;
} Image;


/* **************** IMAGE ********************* */

/* Image.flag */
enum {
	IMA_FIELDS              = (1 << 0),
	IMA_STD_FIELD           = (1 << 1),
#ifdef DNA_DEPRECATED
	IMA_DO_PREMUL           = (1 << 2),  /* deprecated, should not be used */
#endif
	IMA_REFLECT             = (1 << 4),
	IMA_NOCOLLECT           = (1 << 5),
	//IMA_DONE_TAG          = (1 << 6),  // UNUSED
	IMA_OLD_PREMUL          = (1 << 7),
	// IMA_CM_PREDIVIDE     = (1 << 8),  /* deprecated, should not be used */
	IMA_USED_FOR_RENDER     = (1 << 9),
	IMA_USER_FRAME_IN_RANGE = (1 << 10), /* for image user, but these flags are mixed */
	IMA_VIEW_AS_RENDER      = (1 << 11),
	IMA_IGNORE_ALPHA        = (1 << 12),
	IMA_DEINTERLACE         = (1 << 13),
	IMA_USE_VIEWS           = (1 << 14),
	// IMA_IS_STEREO        = (1 << 15), /* deprecated */
	// IMA_IS_MULTIVIEW     = (1 << 16), /* deprecated */
};

/* Image.tpageflag */
#define IMA_TILES			1
#define IMA_TWINANIM		2
#define IMA_COLCYCLE		4	/* Depreciated */
#define IMA_MIPMAP_COMPLETE 8   /* all mipmap levels in OpenGL texture set? */
#define IMA_CLAMP_U			16 
#define IMA_CLAMP_V			32
#define IMA_TPAGE_REFRESH	64
#define IMA_GLBIND_IS_DATA	128 /* opengl image texture bound as non-color data */

/* ima->type and ima->source moved to BKE_image.h, for API */

/* render */
#define IMA_MAX_RENDER_TEXT		512

/* gen_flag */
#define IMA_GEN_FLOAT		1

/* alpha_mode */
enum {
	IMA_ALPHA_STRAIGHT = 0,
	IMA_ALPHA_PREMUL = 1,
};

#endif<|MERGE_RESOLUTION|>--- conflicted
+++ resolved
@@ -118,7 +118,6 @@
 	int lastframe;
 
 	/* texture page */
-<<<<<<< HEAD
 	short tpageflag, totbind;
 	short xrep, yrep;
 	short twsta, twend;
@@ -126,12 +125,6 @@
 	char pad1[4];
 	unsigned int *repbind;	/* for repeat of parts of images */
 	
-=======
-	short tpageflag;
-	short pad2;
-	unsigned int pad3;
-
->>>>>>> 5073ee0b
 	struct PackedFile *packedfile DNA_DEPRECATED; /* deprecated */
 	struct ListBase packedfiles;
 	struct PreviewImage *preview;
