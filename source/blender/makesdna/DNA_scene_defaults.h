--- conflicted
+++ resolved
@@ -321,12 +321,9 @@
  \
     .eevee = _DNA_DEFAULT_SceneEEVEE, \
  \
-<<<<<<< HEAD
+    .hydra = _DNA_DEFAULT_SceneHydra, \
+ \
     .gm = _DNA_DEFAULT_GameData, \
- \
-=======
-    .hydra = _DNA_DEFAULT_SceneHydra, \
->>>>>>> aa5b142e
   }
 
 /** \} */
