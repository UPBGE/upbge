--- conflicted
+++ resolved
@@ -320,13 +320,10 @@
     .eevee = _DNA_DEFAULT_SceneEEVEE, \
  \
     .hydra = _DNA_DEFAULT_SceneHydra, \
-<<<<<<< HEAD
- \
-    .gm = _DNA_DEFAULT_GameData, \
-=======
     .simulation_frame_start = 1, \
     .simulation_frame_end = 250, \
->>>>>>> ef18cdf8
+ \
+    .gm = _DNA_DEFAULT_GameData, \
   }
 
 /** \} */
