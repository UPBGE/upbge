--- conflicted
+++ resolved
@@ -108,12 +108,9 @@
   BCONTEXT_SHADERFX = 15,
   BCONTEXT_OUTPUT = 16,
   BCONTEXT_COLLECTION = 17,
-<<<<<<< HEAD
-  BCONTEXT_GAME = 18,
-=======
   BCONTEXT_STRIP = 18,
   BCONTEXT_STRIP_MODIFIER = 19,
->>>>>>> c5a31778
+  BCONTEXT_GAME = 20,
 
   /* Keep last. */
   BCONTEXT_TOT,
