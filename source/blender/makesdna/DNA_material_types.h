--- conflicted
+++ resolved
@@ -144,7 +144,6 @@
 } eMaterialGPencilStyle_Mode;
 
 typedef struct Material {
-<<<<<<< HEAD
 	ID id;
 	/** Animation data (must be immediately after id for utilities to use it). */
 	struct AnimData *adt;
@@ -215,72 +214,6 @@
 
 	/** Grease pencil color. */
 	struct MaterialGPencilStyle *gp_style;
-=======
-  ID id;
-  /** Animation data (must be immediately after id for utilities to use it). */
-  struct AnimData *adt;
-
-  short flag;
-  char _pad1[2];
-
-  /* Colors from Blender Internal that we are still using. */
-  float r, g, b, a;
-  float specr, specg, specb;
-  float alpha DNA_DEPRECATED;
-  float ray_mirror DNA_DEPRECATED;
-  float spec;
-  /** Renamed and inversed to roughness. */
-  float gloss_mir DNA_DEPRECATED;
-  float roughness;
-  float metallic;
-
-  /** Nodes */
-  char use_nodes;
-
-  /** Preview render. */
-  char pr_type;
-  short pr_texture;
-  short pr_flag;
-
-  /** Index for render passes. */
-  short index;
-
-  struct bNodeTree *nodetree;
-  /** Old animation system, deprecated for 2.5. */
-  struct Ipo *ipo DNA_DEPRECATED;
-  struct PreviewImage *preview;
-
-  /* Freestyle line settings. */
-  float line_col[4];
-  short line_priority;
-  short vcol_alpha;
-
-  /* Texture painting slots. */
-  short paint_active_slot;
-  short paint_clone_slot;
-  short tot_slots;
-  char _pad2[2];
-
-  /* Transparency. */
-  float alpha_threshold;
-  float refract_depth;
-  char blend_method;
-  char blend_shadow;
-  char blend_flag;
-  char _pad3[1];
-
-  /**
-   * Cached slots for texture painting, must be refreshed in
-   * refresh_texpaint_image_cache before using.
-   */
-  struct TexPaintSlot *texpaintslot;
-
-  /** Runtime cache for GLSL materials. */
-  ListBase gpumaterial;
-
-  /** Grease pencil color. */
-  struct MaterialGPencilStyle *gp_style;
->>>>>>> c8fc23fd
 } Material;
 
 
