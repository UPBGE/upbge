--- conflicted
+++ resolved
@@ -81,10 +81,6 @@
 	/* Colors from Blender Internal that we are still using. */
 	float r, g, b;
 	float specr, specg, specb;
-<<<<<<< HEAD
-	float alpha, ray_mirror, spec, gloss_mir;
-	struct GameSettings game;
-=======
 	float alpha DNA_DEPRECATED;
 	float ray_mirror  DNA_DEPRECATED;
 	float spec;
@@ -92,7 +88,7 @@
 	float roughness;
 	float metallic;
 	float pad4[2];
->>>>>>> 8433ed76
+	struct GameSettings game;
 
 	/* Ror buttons and render. */
 	char pr_type, use_nodes;
