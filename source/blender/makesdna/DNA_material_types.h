--- conflicted
+++ resolved
@@ -20,98 +20,6 @@
 struct Image;
 struct bNodeTree;
 
-<<<<<<< HEAD
-/* WATCH IT: change type? also make changes in ipo.h */
-
-/* Game Engine Options (old Texface mode, transp and flag) */
-typedef struct GameSettings {
-  int flag;
-  int alpha_blend;
-  int face_orientation;
-  int _pad1;
-} GameSettings;
-
-typedef struct TexPaintSlot {
-  DNA_DEFINE_CXX_METHODS(TexPaintSlot)
-
-  /** Image to be painted on. Mutual exclusive with attribute_name. */
-  struct Image *ima;
-  struct ImageUser *image_user;
-
-  /**
-   * Custom-data index for uv layer, #MAX_CUSTOMDATA_LAYER_NAME_NO_PREFIX.
-   * May reference #NodeShaderUVMap::uv_name.
-   */
-  char *uvname;
-  /**
-   * Color attribute name when painting using color attributes. Mutual exclusive with ima.
-   * Points to the name of a CustomDataLayer.
-   */
-  char *attribute_name;
-  /** Do we have a valid image and UV map or attribute. */
-  int valid;
-  /** Copy of node interpolation setting. */
-  int interp;
-} TexPaintSlot;
-
-typedef struct MaterialGPencilStyle {
-  DNA_DEFINE_CXX_METHODS(MaterialGPencilStyle)
-
-  /** Texture image for strokes. */
-  struct Image *sima;
-  /** Texture image for filling. */
-  struct Image *ima;
-  /** Color for paint and strokes (alpha included). */
-  float stroke_rgba[4];
-  /** Color that should be used for drawing "fills" for strokes (alpha included). */
-  float fill_rgba[4];
-  /** Secondary color used for gradients and other stuff. */
-  float mix_rgba[4];
-  /** Settings. */
-  short flag;
-  /** Custom index for passes. */
-  short index;
-  /** Style for drawing strokes (used to select shader type). */
-  short stroke_style;
-  /** Style for filling areas (used to select shader type). */
-  short fill_style;
-  /** Factor used to define shader behavior (several uses). */
-  float mix_factor;
-  /** Angle used for gradients orientation. */
-  float gradient_angle DNA_DEPRECATED;
-  /** Radius for radial gradients. */
-  float gradient_radius DNA_DEPRECATED;
-  char _pad2[4];
-  /** UV coordinates scale. */
-  float gradient_scale[2] DNA_DEPRECATED;
-  /** Factor to shift filling in 2d space. */
-  float gradient_shift[2] DNA_DEPRECATED;
-  /** Angle used for texture orientation. */
-  float texture_angle;
-  /** Texture scale (separated of uv scale). */
-  float texture_scale[2];
-  /** Factor to shift texture in 2d space. */
-  float texture_offset[2];
-  /** Texture opacity. */
-  float texture_opacity DNA_DEPRECATED;
-  /** Pixel size for uv along the stroke. */
-  float texture_pixsize;
-  /** Drawing mode (line or dots). */
-  int mode;
-
-  /** Type of gradient. */
-  int gradient_type;
-
-  /** Factor used to mix texture and stroke color. */
-  float mix_stroke_factor;
-  /** Mode used to align Dots and Boxes with stroke drawing path and object rotation */
-  int alignment_mode;
-  /** Rotation for texture for Dots and Squares. */
-  float alignment_rotation;
-} MaterialGPencilStyle;
-
-=======
->>>>>>> 8b6c66d6
 /* MaterialGPencilStyle->flag */
 enum eMaterialGPencilStyle_Flag {
   /* Fill Texture is a pattern */
@@ -154,130 +62,7 @@
   LRT_MATERIAL_MASK_ENABLED = (1 << 0),
   LRT_MATERIAL_CUSTOM_OCCLUSION_EFFECTIVENESS = (1 << 1),
   LRT_MATERIAL_CUSTOM_INTERSECTION_PRIORITY = (1 << 2),
-<<<<<<< HEAD
-} eMaterialLineArtFlags;
-
-typedef struct Material {
-#ifdef __cplusplus
-  DNA_DEFINE_CXX_METHODS(Material)
-  /** See #ID_Type comment for why this is here. */
-  static constexpr ID_Type id_type = ID_MA;
-#endif
-
-  ID id;
-  /** Animation data (must be immediately after id for utilities to use it). */
-  struct AnimData *adt;
-
-  short flag;
-  /** Rendering modes for EEVEE. */
-  char surface_render_method;
-  char _pad1[1];
-
-  /* Colors from Blender Internal that we are still using. */
-  float r, g, b, a;
-  float specr, specg, specb;
-  float alpha DNA_DEPRECATED;
-  float ray_mirror DNA_DEPRECATED;
-  float spec;
-  /** Renamed and inversed to roughness. */
-  float gloss_mir DNA_DEPRECATED;
-  float roughness;
-  float metallic;
-
-  /** Nodes */
-  char use_nodes DNA_DEPRECATED;
-
-  /** Preview render. */
-  char pr_type;
-  short pr_texture;
-  short pr_flag;
-
-  /** Index for render passes. */
-  short index;
-
-  struct bNodeTree *nodetree;
-  struct PreviewImage *preview;
-
-  /* dynamic properties */
-  float friction DNA_DEPRECATED, fh DNA_DEPRECATED, reflect DNA_DEPRECATED;
-  float fhdist DNA_DEPRECATED, xyfrict DNA_DEPRECATED;
-  short dynamode DNA_DEPRECATED, _pad50[5];
-  struct GameSettings game;
-
-  /* Freestyle line settings */
-  float line_col[4];
-  short line_priority;
-  short vcol_alpha;
-
-  /* Texture painting slots. */
-  short paint_active_slot;
-  short paint_clone_slot;
-  short tot_slots;
-
-  /* Displacement. */
-  char displacement_method;
-
-  /* Thickness. */
-  char thickness_mode;
-
-  /* Transparency. */
-  float alpha_threshold;
-  float refract_depth;
-  char blend_method; /* TODO(fclem): Deprecate once we remove legacy EEVEE. */
-  char blend_shadow; /* TODO(fclem): Deprecate once we remove legacy EEVEE. */
-  char blend_flag;
-
-  /* Volume. */
-  char volume_intersection_method;
-
-  /* Displacement. */
-  float inflate_bounds;
-
-  char _pad3[4];
-
-  /**
-   * Cached slots for texture painting, must be refreshed via
-   * BKE_texpaint_slot_refresh_cache before using.
-   */
-  struct TexPaintSlot *texpaintslot;
-
-  /** Runtime cache for GLSL materials. */
-  ListBase gpumaterial;
-
-  /** Grease pencil color. */
-  struct MaterialGPencilStyle *gp_style;
-  struct MaterialLineArt lineart;
-} Material;
-
-/* **************** GAME PROPERTIES ********************* */
-// Blend Transparency Options - alpha_blend /* match GPU_material::GPUBlendMode */
-#define GEMAT_SOLID 0              /* GPU_BLEND_SOLID */
-#define GEMAT_ADD 1                /* GPU_BLEND_ADD */
-#define GEMAT_ALPHA 2              /* GPU_BLEND_ALPHA */
-#define GEMAT_CLIP 4               /* GPU_BLEND_CLIP */
-#define GEMAT_ALPHA_SORT 8         /* GPU_BLEND_ALPHA_SORT */
-#define GEMAT_ALPHA_TO_COVERAGE 16 /* GPU_BLEND_ALPHA_TO_COVERAGE */
-
-// Game Options - flag
-#define GEMAT_BACKCULL 16 /* KX_BACKCULL */
-#define GEMAT_SHADED 32   /* KX_LIGHT */
-#define GEMAT_TEXT 64     /* RAS_RENDER_3DPOLYGON_TEXT */
-#define GEMAT_NOPHYSICS 128
-#define GEMAT_INVISIBLE 256
-
-// Face Orientation Options - face_orientation
-#define GEMAT_NORMAL 0
-#define GEMAT_HALO 512       /* BILLBOARD_SCREENALIGNED  */
-#define GEMAT_BILLBOARD 1024 /* BILLBOARD_AXISALIGNED */
-#define GEMAT_SHADOW 2048    /* SHADOW */
-
-// Use Textures - not defined directly in the UI
-#define GEMAT_TEX 4096 /* KX_TEX */
-
-/* **************** MATERIAL ********************* */
-=======
-};
->>>>>>> 8b6c66d6
+};
 
 /* maximum number of materials per material array.
  * (on object, mesh, light, etc.). limited by
