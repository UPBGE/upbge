/*
 * ***** BEGIN GPL LICENSE BLOCK *****
 *
 * This program is free software; you can redistribute it and/or
 * modify it under the terms of the GNU General Public License
 * as published by the Free Software Foundation; either version 2
 * of the License, or (at your option) any later version.
 *
 * This program is distributed in the hope that it will be useful,
 * but WITHOUT ANY WARRANTY; without even the implied warranty of
 * MERCHANTABILITY or FITNESS FOR A PARTICULAR PURPOSE.  See the
 * GNU General Public License for more details.
 *
 * You should have received a copy of the GNU General Public License
 * along with this program; if not, write to the Free Software Foundation,
 * Inc., 51 Franklin Street, Fifth Floor, Boston, MA 02110-1301, USA.
 *
 * The Original Code is Copyright (C) 2001-2002 by NaN Holding BV.
 * All rights reserved.
 *
 * The Original Code is: all of this file.
 *
 * Contributor(s): none yet.
 *
 * ***** END GPL LICENSE BLOCK *****
 */

/** \file DNA_material_types.h
 *  \ingroup DNA
 */

#ifndef __DNA_MATERIAL_TYPES_H__
#define __DNA_MATERIAL_TYPES_H__

#include "DNA_defs.h"
#include "DNA_ID.h"
#include "DNA_listBase.h"

#ifndef MAX_MTEX
#define MAX_MTEX	18
#endif

struct MTex;
struct Image;
struct ColorBand;
struct Group;
struct bNodeTree;
struct AnimData;
struct Ipo;

/* WATCH IT: change type? also make changes in ipo.h  */

typedef struct VolumeSettings {
	float density;
	float emission;
	float scattering;
	float reflection;

	float emission_col[3];
	float transmission_col[3];
	float reflection_col[3];

	float density_scale;
	float depth_cutoff;
	float asymmetry;

	short stepsize_type;
	short shadeflag;
	short shade_type;
	short precache_resolution;

	float stepsize;
	float ms_diff;
	float ms_intensity;
	float ms_spread;
} VolumeSettings;

/* Game Engine Options (old Texface mode, transp and flag) */
typedef struct GameSettings {
	int flag;
	int alpha_blend;
	int face_orientation;
	int pad;
} GameSettings;

typedef struct TexPaintSlot {
	struct Image *ima; /* image to be painted on */
	char *uvname;      /* customdata index for uv layer, MAX_NAME*/
	int index;         /* index for mtex slot in material for blender internal */
	int pad;
} TexPaintSlot;

typedef struct Material {
	ID id;
	struct AnimData *adt;	/* animation data (must be immediately after id for utilities to use it) */

	short material_type, flag;
	/* note, keep this below synced with render_types.h */
	float r, g, b;
	float specr, specg, specb;
	float mirr, mirg, mirb;
	float ambr, ambb, ambg;
	float amb, emit, ang, spectra, ray_mirror;
	float alpha, ref, spec, zoffs, add;
	float translucency;
	/* end synced with render_types.h */

	struct VolumeSettings vol;
	struct GameSettings game;

	float fresnel_mir, fresnel_mir_i;
	float fresnel_tra, fresnel_tra_i;
	float filter;		/* filter added, for raytrace transparency and transmissivity */
	float tx_limit, tx_falloff;
	short ray_depth, ray_depth_tra;
	short har;
	char seed1, seed2;

	float gloss_mir, gloss_tra;
	short samp_gloss_mir, samp_gloss_tra;
	float adapt_thresh_mir, adapt_thresh_tra;
	float aniso_gloss_mir;
	float dist_mir;
	short fadeto_mir;
	short shade_flag;		/* like Cubic interpolation */

	int mode, mode_l;		/* mode_l is the or-ed result of all layer modes */
	int mode2, mode2_l;		/* additional mode flags */
	short flarec, starc, linec, ringc;
	float hasize, flaresize, subsize, flareboost;
	float strand_sta, strand_end, strand_ease, strand_surfnor;
	float strand_min, strand_widthfade;
	char strand_uvname[64];	/* MAX_CUSTOMDATA_LAYER_NAME */

	float sbias;			/* shadow bias to prevent terminator prob */
	float lbias;			/* factor to multiply lampbias with (0.0 = no mult) */
	float shad_alpha;		/* in use for irregular shadowbuffer */
	int	septex;

	/* for buttons and render*/
	char rgbsel, texact, pr_type, use_nodes;
	short pr_lamp, pr_texture, ml_flag;	/* ml_flag is for disable base material */

	/* mapping */
	char mapflag, pad;

	/* shaders */
	short diff_shader, spec_shader;
	float roughness, refrac;
	/* XXX param[4] needs review and improvement (shader system as whole anyway)
	 * This is nasty reused variable for different goals and not easy to RNAify nicely. -jesterKing */
	float param[4];		/* size, smooth, size, smooth, for toonshader, 0 (fac) and 1 (fresnel) also for fresnel shader */
	float rms;
	float darkness;

	/* runtime - OR'd from 'mtex' */
	short texco, mapto;

	/* ramp colors */
	struct ColorBand *ramp_col;
	struct ColorBand *ramp_spec;
	char rampin_col, rampin_spec;
	char rampblend_col, rampblend_spec;
	short ramp_show, pad3;
	float rampfac_col, rampfac_spec;

	struct MTex *mtex[18];		/* MAX_MTEX */
	struct bNodeTree *nodetree;
	struct Ipo *ipo  DNA_DEPRECATED;  /* old animation system, deprecated for 2.5 */
	struct Group *group;	/* light group */
	struct PreviewImage *preview;

	/* dynamic properties */
	float friction DNA_DEPRECATED, rolling_friction DNA_DEPRECATED;
	float fh DNA_DEPRECATED, reflect DNA_DEPRECATED;
	float fhdist DNA_DEPRECATED, xyfrict DNA_DEPRECATED;
	short dynamode DNA_DEPRECATED, pad2[3];

	/* subsurface scattering */
	float sss_radius[3], sss_col[3];
	float sss_error, sss_scale, sss_ior;
	float sss_colfac, sss_texfac;
	float sss_front, sss_back;
	short sss_flag, sss_preset;

	int mapto_textured;	/* render-time cache to optimize texture lookups */
	short shadowonly_flag;  /* "shadowsonly" type */
	short index;            /* custom index for render passes */

	/* Freestyle line settings */
	float line_col[4];
	short line_priority;
	short vcol_alpha;

	/* texture painting */
	short paint_active_slot;
	short paint_clone_slot;
	short tot_slots;

	/* Constants settings */
	short constflag;

	/* Depth transparency settings */
	float depthtranspfactor;

	/* multiple tangent (Normal Map node) */
	char nmap_tangent_names[9][64]; /* [MAX_MTFACE+1][MAX_NAME]; +1 for empty name */
	int nmap_tangent_names_count, pad5;

	struct TexPaintSlot *texpaintslot; /* cached slot for painting. Make sure to recalculate before use
	                                    * with refresh_texpaint_image_cache */
	ListBase gpumaterial;		/* runtime */
	ListBase gpumaterialinstancing;		/* runtime */
} Material;


/* **************** GAME PROPERTIES ********************* */
// Blend Transparency Options - alpha_blend /* match GPU_material::GPUBlendMode */
#define GEMAT_SOLID             0 /* GPU_BLEND_SOLID */
#define GEMAT_ADD               (1 << 0) /* GPU_BLEND_ADD */
#define GEMAT_ALPHA             (1 << 1) /* GPU_BLEND_ALPHA */
#define GEMAT_CLIP              (1 << 2) /* GPU_BLEND_CLIP */
#define GEMAT_ALPHA_SORT        (1 << 3) /* GPU_BLEND_ALPHA_SORT */
#define GEMAT_ALPHA_TO_COVERAGE (1 << 4) /* GPU_BLEND_ALPHA_TO_COVERAGE */

// Game Options - flag
<<<<<<< HEAD
#define GEMAT_BACKCULL 		16 /* KX_BACKCULL */
#define GEMAT_SHADED		32 /* KX_LIGHT */
#define GEMAT_NOPHYSICS		128
#define GEMAT_INVISIBLE 	256
=======
#define GEMAT_BACKCULL      (1 << 4) /* KX_BACKCULL */
#define GEMAT_SHADED        (1 << 5) /* KX_LIGHT */
#define GEMAT_TEXT          (1 << 6) /* RAS_RENDER_3DPOLYGON_TEXT */
#define GEMAT_NOPHYSICS     (1 << 7)
#define GEMAT_INVISIBLE     (1 << 8)
>>>>>>> 1ded3d2f

// Face Orientation Options - face_orientation
#define GEMAT_NORMAL        0
#define GEMAT_HALO          (1 << 9)  /* BILLBOARD_SCREENALIGNED  */
#define GEMAT_BILLBOARD     (1 << 10) /* BILLBOARD_AXISALIGNED */
#define GEMAT_SHADOW        (1 << 11) /* SHADOW */

/* **************** MATERIAL ********************* */

/* maximum number of materials per material array.
 * (on object, mesh, lamp, etc.). limited by
 * short mat_nr in verts, faces.
 * -1 because for active material we store the index + 1 */
#define MAXMAT			(32767-1)

/* material_type */
#define MA_TYPE_SURFACE	0
#define MA_TYPE_HALO	1
#define MA_TYPE_VOLUME	2
#define MA_TYPE_WIRE	3

/* constflag */
#define MA_CONSTANT_MATERIAL	(1 << 0)
#define MA_CONSTANT_LAMP		(1 << 1)
#define MA_CONSTANT_TEXTURE		(1 << 2)
#define MA_CONSTANT_WORLD		(1 << 3)
#define MA_CONSTANT_MIST		(1 << 4)
#define MA_CONSTANT_TEXTURE_UV	(1 << 5)

/* flag */
		/* for render */
#define MA_IS_USED      (1 << 0)
		/* for dopesheet */
#define MA_DS_EXPAND    (1 << 1)
		/* for dopesheet (texture stack expander)
		 * NOTE: this must have the same value as other texture stacks,
		 * otherwise anim-editors will not read correctly
		 */
#define MA_DS_SHOW_TEXS (1 << 2)

/* mode (is int) */
#define MA_TRACEBLE     (1 << 0)
#define MA_SHADOW       (1 << 1)
#define MA_SHLESS       (1 << 2)
#define MA_WIRE         (1 << 3)            /* deprecated */
#define MA_VERTEXCOL    (1 << 4)
#define MA_HALO_SOFT    (1 << 4)
#define MA_HALO         (1 << 5)            /* deprecated */
#define MA_ZTRANSP      (1 << 6)
#define MA_VERTEXCOLP   (1 << 7)
#define MA_ZINV         (1 << 8)
#define MA_HALO_RINGS   (1 << 8)
#define MA_ENV          (1 << 9)
#define MA_HALO_LINES   (1 << 9)
#define MA_ONLYSHADOW   (1 << 10)
#define MA_HALO_XALPHA  (1 << 10)
#define MA_STAR         (1 << 11)
#define MA_FACETEXTURE  (1 << 11)
#define MA_HALOTEX      (1 << 12)
#define MA_HALOPUNO     (1 << 13)
#define MA_ONLYCAST     (1 << 13)
#define MA_NOMIST       (1 << 14)
#define MA_HALO_SHADE   (1 << 14)
#define MA_HALO_FLARE   (1 << 15)
#define MA_TRANSP       (1 << 16)
#define MA_RAYTRANSP    (1 << 17)
#define MA_RAYMIRROR    (1 << 18)
#define MA_SHADOW_TRA   (1 << 19)
#define MA_RAMP_COL     (1 << 20)
#define MA_RAMP_SPEC    (1 << 21)
#define MA_RAYBIAS      (1 << 22)
#define MA_FULL_OSA     (1 << 23)
#define MA_TANGENT_STR  (1 << 24)
#define MA_SHADBUF      (1 << 25)
		/* note; we drop MA_TANGENT_STR later to become tangent_u */
#define MA_TANGENT_V    (1 << 26)
/* qdn: a bit clumsy this, tangents needed for normal maps separated from shading */
#define MA_NORMAP_TANG  (1 << 27)
#define MA_GROUP_NOLAY  (1 << 28)
#define MA_FACETEXTURE_ALPHA    (1 << 29)
#define MA_STR_B_UNITS  (1 << 30)
#define MA_STR_SURFDIFF (1 << 31u)

#define MA_MODE_MASK    (((1 << 31u) - 1) & ~(1 << 28u)) /* all valid mode bits */
#define MA_MODE_PIPELINE	(MA_TRANSP | MA_ZTRANSP | MA_RAYTRANSP \
				 | MA_TRACEBLE | MA_FULL_OSA | MA_ENV | MA_ZINV \
				 | MA_ONLYCAST | MA_SHADBUF)

/* mode2 (is int) */
#define MA_CASTSHADOW		(1 << 0)
#define MA_MODE2_PIPELINE	(MA_CASTSHADOW)
#define MA_TANGENT_CONCRETE	(1 << 1)
#define MA_DEPTH_TRANSP		(1 << 2)

/* mapflag */
#define MA_MAPFLAG_UVPROJECT (1 << 0)

/* ray mirror fadeout */
#define MA_RAYMIR_FADETOSKY	0
#define MA_RAYMIR_FADETOMAT	1

/* shadowonly_flag */
#define MA_SO_OLD			0
#define MA_SO_SHADOW		1
#define MA_SO_SHADED		2

/* shade_flag */
#define MA_CUBIC			1
#define MA_OBCOLOR			2
#define MA_APPROX_OCCLUSION	4
#define MA_GROUP_LOCAL      8
#define MA_INSTANCING		16

/* diff_shader */
#define MA_DIFF_LAMBERT		0
#define MA_DIFF_ORENNAYAR	1
#define MA_DIFF_TOON		2
#define MA_DIFF_MINNAERT    3
#define MA_DIFF_FRESNEL     4

/* spec_shader */
#define MA_SPEC_COOKTORR	0
#define MA_SPEC_PHONG		1
#define MA_SPEC_BLINN		2
#define MA_SPEC_TOON		3
#define MA_SPEC_WARDISO		4

/* dynamode */
#ifdef DNA_DEPRECATED
#  define MA_FH_NOR	        2
#endif

/* ramps */
#define MA_RAMP_IN_SHADER	0
#define MA_RAMP_IN_ENERGY	1
#define MA_RAMP_IN_NOR		2
#define MA_RAMP_IN_RESULT	3

#define MA_RAMP_BLEND		0
#define MA_RAMP_ADD			1
#define MA_RAMP_MULT		2
#define MA_RAMP_SUB			3
#define MA_RAMP_SCREEN		4
#define MA_RAMP_DIV			5
#define MA_RAMP_DIFF		6
#define MA_RAMP_DARK		7
#define MA_RAMP_LIGHT		8
#define MA_RAMP_OVERLAY		9
#define MA_RAMP_DODGE		10
#define MA_RAMP_BURN		11
#define MA_RAMP_HUE			12
#define MA_RAMP_SAT			13
#define MA_RAMP_VAL			14
#define MA_RAMP_COLOR		15
#define MA_RAMP_SOFT        16
#define MA_RAMP_LINEAR      17

/* texco */
#define TEXCO_ORCO      (1 << 0)
#define TEXCO_REFL      (1 << 1)
#define TEXCO_NORM      (1 << 2)
#define TEXCO_GLOB      (1 << 3)
#define TEXCO_UV        (1 << 4)
#define TEXCO_OBJECT    (1 << 5)
#define TEXCO_LAVECTOR  (1 << 6)
#define TEXCO_VIEW      (1 << 7)
#define TEXCO_STICKY_   (1 << 8)  // DEPRECATED
#define TEXCO_OSA       (1 << 9)
#define TEXCO_WINDOW    (1 << 10)
#define NEED_UV         (1 << 11)
#define TEXCO_TANGENT   (1 << 12)
	/* still stored in vertex->accum, 1 D */
#define TEXCO_STRAND    (1 << 13)
#define TEXCO_PARTICLE  (1 << 13) /* strand is used for normal materials, particle for halo materials */
#define TEXCO_STRESS    (1 << 14)
#define TEXCO_SPEED     (1 << 15)

/* mapto */
<<<<<<< HEAD
#define MAP_COL			1
#define MAP_NORM		2
#define MAP_COLSPEC		4
#define MAP_COLMIR		8
#define MAP_VARS		(0xFFF0)
#define MAP_REF			16
#define MAP_SPEC		32
#define MAP_EMIT		64
#define MAP_ALPHA		128
#define MAP_HAR			256
#define MAP_RAYMIRR		512
#define MAP_TRANSLU		1024
#define MAP_AMB			2048
#define MAP_DISPLACE	4096
#define MAP_WARP		8192
// #define MAP_LAYER		16384		/* unused */
#define MAP_PARALLAX	32768
=======
#define MAP_COL         (1 << 0)
#define MAP_NORM        (1 << 1)
#define MAP_COLSPEC     (1 << 2)
#define MAP_COLMIR      (1 << 3)
#define MAP_VARS        (((1 << 16) - 1) & ~((1 << 4) - 1))
#define MAP_REF         (1 << 4)
#define MAP_SPEC        (1 << 5)
#define MAP_EMIT        (1 << 6)
#define MAP_ALPHA       (1 << 7)
#define MAP_HAR         (1 << 8)
#define MAP_RAYMIRR     (1 << 9)
#define MAP_TRANSLU     (1 << 10)
#define MAP_AMB         (1 << 11)
#define MAP_DISPLACE    (1 << 12)
#define MAP_WARP        (1 << 13)
// #define MAP_LAYER    (1 << 14)       /* unused */
>>>>>>> 1ded3d2f

/* volume mapto - reuse definitions for now - a bit naughty! */
#define MAP_DENSITY             (1 << 7)
#define MAP_EMISSION            (1 << 6)
#define MAP_EMISSION_COL        (1 << 0)
#define MAP_SCATTERING          (1 << 4)
#define MAP_TRANSMISSION_COL    (1 << 3)
#define MAP_REFLECTION_COL      (1 << 2)
#define MAP_REFLECTION          (1 << 5)


/* mapto for halo */
//#define MAP_HA_COL        (1 << 0)
//#define MAP_HA_ALPHA      (1 << 7)
//#define MAP_HA_HAR        (1 << 8)
//#define MAP_HA_SIZE       (1 << 1)
//#define MAP_HA_ADD        (1 << 6)

/* pmapto */
/* init */
#define MAP_PA_INIT     ((1 << 5) - 1)
#define MAP_PA_TIME     (1 << 0)
#define MAP_PA_LIFE     (1 << 1)
#define MAP_PA_DENS     (1 << 2)
#define MAP_PA_SIZE     (1 << 3)
#define MAP_PA_LENGTH   (1 << 4)
/* reset */
#define MAP_PA_IVEL     (1 << 5)
/* physics */
#define MAP_PA_PVEL     (1 << 6)
/* path cache */
#define MAP_PA_CLUMP    (1 << 7)
#define MAP_PA_KINK     (1 << 8)
#define MAP_PA_ROUGH    (1 << 9)
#define MAP_PA_FREQ     (1 << 10)

/* pr_type */
#define MA_FLAT			0
#define MA_SPHERE		1
#define MA_CUBE			2
#define MA_MONKEY		3
#define MA_SPHERE_A		4
#define MA_TEXTURE		5
#define MA_LAMP			6
#define MA_SKY			7
#define MA_HAIR			10
#define MA_ATMOS		11

/* sss_flag */
#define MA_DIFF_SSS		1

/* vol_stepsize_type */
#define MA_VOL_STEP_RANDOMIZED	0
#define MA_VOL_STEP_CONSTANT	1
#define MA_VOL_STEP_ADAPTIVE	2

/* vol_shadeflag */
#define MA_VOL_RECV_EXT_SHADOW	1
#define MA_VOL_PRECACHESHADING	8

/* vol_shading_type */
#define MA_VOL_SHADE_SHADELESS					0
#define MA_VOL_SHADE_SHADOWED					2
#define MA_VOL_SHADE_SHADED						1
#define MA_VOL_SHADE_MULTIPLE					3
#define MA_VOL_SHADE_SHADEDPLUSMULTIPLE			4

#endif<|MERGE_RESOLUTION|>--- conflicted
+++ resolved
@@ -224,18 +224,11 @@
 #define GEMAT_ALPHA_TO_COVERAGE (1 << 4) /* GPU_BLEND_ALPHA_TO_COVERAGE */
 
 // Game Options - flag
-<<<<<<< HEAD
-#define GEMAT_BACKCULL 		16 /* KX_BACKCULL */
-#define GEMAT_SHADED		32 /* KX_LIGHT */
-#define GEMAT_NOPHYSICS		128
-#define GEMAT_INVISIBLE 	256
-=======
 #define GEMAT_BACKCULL      (1 << 4) /* KX_BACKCULL */
 #define GEMAT_SHADED        (1 << 5) /* KX_LIGHT */
-#define GEMAT_TEXT          (1 << 6) /* RAS_RENDER_3DPOLYGON_TEXT */
+//#define GEMAT_TEXT          (1 << 6) /* RAS_RENDER_3DPOLYGON_TEXT */
 #define GEMAT_NOPHYSICS     (1 << 7)
 #define GEMAT_INVISIBLE     (1 << 8)
->>>>>>> 1ded3d2f
 
 // Face Orientation Options - face_orientation
 #define GEMAT_NORMAL        0
@@ -414,25 +407,6 @@
 #define TEXCO_SPEED     (1 << 15)
 
 /* mapto */
-<<<<<<< HEAD
-#define MAP_COL			1
-#define MAP_NORM		2
-#define MAP_COLSPEC		4
-#define MAP_COLMIR		8
-#define MAP_VARS		(0xFFF0)
-#define MAP_REF			16
-#define MAP_SPEC		32
-#define MAP_EMIT		64
-#define MAP_ALPHA		128
-#define MAP_HAR			256
-#define MAP_RAYMIRR		512
-#define MAP_TRANSLU		1024
-#define MAP_AMB			2048
-#define MAP_DISPLACE	4096
-#define MAP_WARP		8192
-// #define MAP_LAYER		16384		/* unused */
-#define MAP_PARALLAX	32768
-=======
 #define MAP_COL         (1 << 0)
 #define MAP_NORM        (1 << 1)
 #define MAP_COLSPEC     (1 << 2)
@@ -449,7 +423,7 @@
 #define MAP_DISPLACE    (1 << 12)
 #define MAP_WARP        (1 << 13)
 // #define MAP_LAYER    (1 << 14)       /* unused */
->>>>>>> 1ded3d2f
+#define MAP_PARALLAX    (1 << 15)
 
 /* volume mapto - reuse definitions for now - a bit naughty! */
 #define MAP_DENSITY             (1 << 7)
