/*
 * This program is free software; you can redistribute it and/or
 * modify it under the terms of the GNU General Public License
 * as published by the Free Software Foundation; either version 2
 * of the License, or (at your option) any later version.
 *
 * This program is distributed in the hope that it will be useful,
 * but WITHOUT ANY WARRANTY; without even the implied warranty of
 * MERCHANTABILITY or FITNESS FOR A PARTICULAR PURPOSE.  See the
 * GNU General Public License for more details.
 *
 * You should have received a copy of the GNU General Public License
 * along with this program; if not, write to the Free Software Foundation,
 * Inc., 51 Franklin Street, Fifth Floor, Boston, MA 02110-1301, USA.
 *
 * The Original Code is Copyright (C) 2001-2002 by NaN Holding BV.
 * All rights reserved.
 */

/** \file
 * \ingroup DNA
 */

#ifndef __DNA_MATERIAL_TYPES_H__
#define __DNA_MATERIAL_TYPES_H__

#include "DNA_defs.h"
#include "DNA_ID.h"
#include "DNA_listBase.h"

#ifndef MAX_MTEX
#define MAX_MTEX	18
#endif

struct AnimData;
struct Image;
struct Ipo;
struct bNodeTree;

/* WATCH IT: change type? also make changes in ipo.h  */

/* Game Engine Options (old Texface mode, transp and flag) */
typedef struct GameSettings {
	int flag;
	int alpha_blend;
	int face_orientation;
	int pad1;
} GameSettings;

typedef struct TexPaintSlot {
	/** Image to be painted on. */
	struct Image *ima;
	/** Customdata index for uv layer, MAX_NAM.E*/
	char *uvname;
	/** Do we have a valid image and UV map. */
	int valid;
	/** Copy of node inteporlation setting. */
	int interp;
} TexPaintSlot;

typedef struct MaterialGPencilStyle {
	/** Texture image for strokes. */
	struct Image *sima;
	/** Texture image for filling. */
	struct Image *ima;
	/** Color for paint and strokes (alpha included). */
	float stroke_rgba[4];
	/** Color that should be used for drawing "fills" for strokes (alpha included). */
	float fill_rgba[4];
	/** Secondary color used for gradients and other stuff. */
	float mix_rgba[4];
	/** Settings. */
	short flag;
	/** Custom index for passes. */
	short index;
	/** Style for drawing strokes (used to select shader type). */
	short stroke_style;
	/** Style for filling areas (used to select shader type). */
	short fill_style;
	/** Factor used to define shader behavior (several uses). */
	float mix_factor;
	/** Angle used for gradients orientation. */
	float gradient_angle;
	/** Radius for radial gradients. */
	float gradient_radius;
	/** Cheesboard size. */
	float pattern_gridsize;
	/** Uv coordinates scale. */
	float gradient_scale[2];
	/** Factor to shift filling in 2d space. */
	float gradient_shift[2];
	/** Angle used for texture orientation. */
	float texture_angle;
	/** Texture scale (separated of uv scale). */
	float texture_scale[2];
	/** Factor to shift texture in 2d space. */
	float texture_offset[2];
	/** Texture opacity. */
	float texture_opacity;
	/** Pixel size for uv along the stroke. */
	float texture_pixsize;
	/** Drawing mode (line or dots). */
	int mode;

	/** Type of gradient. */
	int gradient_type;
	char _pad[4];
} MaterialGPencilStyle;

/* MaterialGPencilStyle->flag */
typedef enum eMaterialGPencilStyle_Flag {
	/* Fill Texture is a pattern */
	GP_STYLE_FILL_PATTERN = (1 << 0),
	/* don't display color */
	GP_STYLE_COLOR_HIDE = (1 << 1),
	/* protected from further editing */
	GP_STYLE_COLOR_LOCKED = (1 << 2),
	/* do onion skinning */
	GP_STYLE_COLOR_ONIONSKIN = (1 << 3),
	/* clamp texture */
	GP_STYLE_COLOR_TEX_CLAMP = (1 << 4),
	/* mix texture */
	GP_STYLE_COLOR_TEX_MIX = (1 << 5),
	/* Flip fill colors */
	GP_STYLE_COLOR_FLIP_FILL = (1 << 6),
	/* Stroke Texture is a pattern */
	GP_STYLE_STROKE_PATTERN = (1 << 7),
	/* Stroke show main switch */
	GP_STYLE_STROKE_SHOW = (1 << 8),
	/* Fill  show main switch */
	GP_STYLE_FILL_SHOW = (1 << 9),
} eMaterialGPencilStyle_Flag;

typedef enum eMaterialGPencilStyle_Mode {
	GP_STYLE_MODE_LINE = 0, /* line */
	GP_STYLE_MODE_DOTS = 1, /* dots */
	GP_STYLE_MODE_BOX = 2, /* rectangles */
} eMaterialGPencilStyle_Mode;

typedef struct Material {
	ID id;
	/** Animation data (must be immediately after id for utilities to use it). */
	struct AnimData *adt;

	short flag;
	char _pad1[2];

	/* Colors from Blender Internal that we are still using. */
	float r, g, b, a;
	float specr, specg, specb;
	float alpha DNA_DEPRECATED;
	float ray_mirror  DNA_DEPRECATED;
	float spec;
	/** Renamed and inversed to roughness. */
	float gloss_mir  DNA_DEPRECATED;
	float roughness;
	float metallic;
<<<<<<< HEAD
	float pad4;
	struct GameSettings game;
=======
	char _pad0[2];
>>>>>>> e097e0c8

	/** For buttons and render. */
	char pr_type, use_nodes;
	short pr_texture;

	/** Index for render passes. */
	short index;

	struct bNodeTree *nodetree;
	/** Old animation system, deprecated for 2.5. */
	struct Ipo *ipo  DNA_DEPRECATED;
	struct PreviewImage *preview;

	/* dynamic properties */
	float friction DNA_DEPRECATED, fh DNA_DEPRECATED, reflect DNA_DEPRECATED;
	float fhdist DNA_DEPRECATED, xyfrict DNA_DEPRECATED;
	short dynamode DNA_DEPRECATED, pad50;

	/* Freestyle line settings */
	float line_col[4];
	short line_priority;
	short vcol_alpha;

	/* Texture painting slots. */
	short paint_active_slot;
	short paint_clone_slot;
	short tot_slots;
	char _pad2[2];

	/* Transparency. */
	float alpha_threshold;
	float refract_depth;
	char blend_method;
	char blend_shadow;
	char blend_flag;
	char _pad3[1];

	/**
	 * Cached slots for texture painting, must be refreshed in
	 * refresh_texpaint_image_cache before using.
	 */
	struct TexPaintSlot *texpaintslot;

	/** Runtime cache for GLSL materials. */
	ListBase gpumaterial;

	/** Grease pencil color. */
	struct MaterialGPencilStyle *gp_style;
} Material;


/* **************** GAME PROPERTIES ********************* */
// Blend Transparency Options - alpha_blend /* match GPU_material::GPUBlendMode */
#define GEMAT_SOLID		0 /* GPU_BLEND_SOLID */
#define GEMAT_ADD		1 /* GPU_BLEND_ADD */
#define	GEMAT_ALPHA		2 /* GPU_BLEND_ALPHA */
#define GEMAT_CLIP		4 /* GPU_BLEND_CLIP */
#define	GEMAT_ALPHA_SORT	8 /* GPU_BLEND_ALPHA_SORT */
#define	GEMAT_ALPHA_TO_COVERAGE	16 /* GPU_BLEND_ALPHA_TO_COVERAGE */

// Game Options - flag
#define GEMAT_BACKCULL 		16 /* KX_BACKCULL */
#define GEMAT_SHADED		32 /* KX_LIGHT */
#define GEMAT_TEXT		64 /* RAS_RENDER_3DPOLYGON_TEXT */
#define	GEMAT_NOPHYSICS		128
#define GEMAT_INVISIBLE 	256

// Face Orientation Options - face_orientation
#define GEMAT_NORMAL		0
#define GEMAT_HALO		512  /* BILLBOARD_SCREENALIGNED  */
#define GEMAT_BILLBOARD		1024 /* BILLBOARD_AXISALIGNED */
#define GEMAT_SHADOW		2048 /* SHADOW */

// Use Textures - not defined directly in the UI
#define GEMAT_TEX		4096 /* KX_TEX */


/* **************** MATERIAL ********************* */

/* maximum number of materials per material array.
 * (on object, mesh, light, etc.). limited by
 * short mat_nr in verts, faces.
 * -1 because for active material we store the index + 1 */
#define MAXMAT			(32767-1)

/* flag */
		/* for render */
/* #define MA_IS_USED      (1 << 0) */ /* UNUSED */
		/* for dopesheet */
#define MA_DS_EXPAND    (1 << 1)
		/* for dopesheet (texture stack expander)
		 * NOTE: this must have the same value as other texture stacks,
		 * otherwise anim-editors will not read correctly
		 */
#define MA_DS_SHOW_TEXS (1 << 2)

/* ramps */
#define MA_RAMP_BLEND		0
#define MA_RAMP_ADD			1
#define MA_RAMP_MULT		2
#define MA_RAMP_SUB			3
#define MA_RAMP_SCREEN		4
#define MA_RAMP_DIV			5
#define MA_RAMP_DIFF		6
#define MA_RAMP_DARK		7
#define MA_RAMP_LIGHT		8
#define MA_RAMP_OVERLAY		9
#define MA_RAMP_DODGE		10
#define MA_RAMP_BURN		11
#define MA_RAMP_HUE			12
#define MA_RAMP_SAT			13
#define MA_RAMP_VAL			14
#define MA_RAMP_COLOR		15
#define MA_RAMP_SOFT        16
#define MA_RAMP_LINEAR      17

/* texco */
#define TEXCO_ORCO      (1 << 0)
/* #define TEXCO_REFL      (1 << 1) */ /* deprecated */
/* #define TEXCO_NORM      (1 << 2) */ /* deprecated */
#define TEXCO_GLOB      (1 << 3)
#define TEXCO_UV        (1 << 4)
#define TEXCO_OBJECT    (1 << 5)
/* #define TEXCO_LAVECTOR  (1 << 6) */ /* deprecated */
/* #define TEXCO_VIEW      (1 << 7) */ /* deprecated */
/* #define TEXCO_STICKY   (1 << 8) */ /* deprecated */
/* #define TEXCO_OSA       (1 << 9) */ /* deprecated */
#define TEXCO_WINDOW    (1 << 10)
/* #define NEED_UV         (1 << 11) */ /* deprecated */
/* #define TEXCO_TANGENT   (1 << 12) */ /* deprecated */
	/* still stored in vertex->accum, 1 D */
#define TEXCO_STRAND    (1 << 13)
/** strand is used for normal materials, particle for halo materials */
#define TEXCO_PARTICLE  (1 << 13)
/* #define TEXCO_STRESS    (1 << 14) */ /* deprecated */
/* #define TEXCO_SPEED     (1 << 15) */ /* deprecated */

/* mapto */
#define MAP_COL			(1 << 0)
#define MAP_ALPHA		(1 << 7)

/* pmapto */
/* init */
#define MAP_PA_INIT     ((1 << 5) - 1)
#define MAP_PA_TIME     (1 << 0)
#define MAP_PA_LIFE     (1 << 1)
#define MAP_PA_DENS     (1 << 2)
#define MAP_PA_SIZE     (1 << 3)
#define MAP_PA_LENGTH   (1 << 4)
/* reset */
#define MAP_PA_IVEL     (1 << 5)
/* physics */
#define MAP_PA_PVEL     (1 << 6)
/* path cache */
#define MAP_PA_CLUMP    (1 << 7)
#define MAP_PA_KINK     (1 << 8)
#define MAP_PA_ROUGH    (1 << 9)
#define MAP_PA_FREQ     (1 << 10)

/* pr_type */
#define MA_FLAT			0
#define MA_SPHERE		1
#define MA_CUBE			2
#define MA_MONKEY		3
#define MA_SPHERE_A		4
#define MA_TEXTURE		5
#define MA_LAMP			6
#define MA_SKY			7
#define MA_HAIR			10
#define MA_ATMOS		11

/* blend_method */
enum {
	MA_BM_SOLID,
	MA_BM_ADD,
	MA_BM_MULTIPLY,
	MA_BM_CLIP,
	MA_BM_HASHED,
	MA_BM_BLEND,
};

/* blend_flag */
enum {
	MA_BL_HIDE_BACKFACE =        (1 << 0),
	MA_BL_SS_REFRACTION =        (1 << 1),
	MA_BL_FLAG_DEPRECATED_2 =    (1 << 2), /* cleared */
	MA_BL_TRANSLUCENCY =         (1 << 3),
};

/* blend_shadow */
enum {
	MA_BS_NONE = 0,
	MA_BS_SOLID,
	MA_BS_CLIP,
	MA_BS_HASHED,
};

/* Grease Pencil Stroke styles */
enum {
	GP_STYLE_STROKE_STYLE_SOLID = 0,
	GP_STYLE_STROKE_STYLE_TEXTURE,
};

/* Grease Pencil Fill styles */
enum {
	GP_STYLE_FILL_STYLE_SOLID = 0,
	GP_STYLE_FILL_STYLE_GRADIENT,
	GP_STYLE_FILL_STYLE_CHESSBOARD,
	GP_STYLE_FILL_STYLE_TEXTURE,
};

/* Grease Pencil Gradient Types */
enum {
	GP_STYLE_GRADIENT_LINEAR = 0,
	GP_STYLE_GRADIENT_RADIAL,
};

#endif<|MERGE_RESOLUTION|>--- conflicted
+++ resolved
@@ -44,7 +44,7 @@
 	int flag;
 	int alpha_blend;
 	int face_orientation;
-	int pad1;
+	int _pad1;
 } GameSettings;
 
 typedef struct TexPaintSlot {
@@ -155,12 +155,7 @@
 	float gloss_mir  DNA_DEPRECATED;
 	float roughness;
 	float metallic;
-<<<<<<< HEAD
-	float pad4;
-	struct GameSettings game;
-=======
 	char _pad0[2];
->>>>>>> e097e0c8
 
 	/** For buttons and render. */
 	char pr_type, use_nodes;
@@ -177,7 +172,8 @@
 	/* dynamic properties */
 	float friction DNA_DEPRECATED, fh DNA_DEPRECATED, reflect DNA_DEPRECATED;
 	float fhdist DNA_DEPRECATED, xyfrict DNA_DEPRECATED;
-	short dynamode DNA_DEPRECATED, pad50;
+	short dynamode DNA_DEPRECATED, _pad50[5];
+	struct GameSettings game;
 
 	/* Freestyle line settings */
 	float line_col[4];
