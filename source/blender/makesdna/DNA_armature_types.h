--- conflicted
+++ resolved
@@ -450,16 +450,10 @@
 #endif
   /** set to prevent hinge child bones from influencing the transform center */
   BONE_HINGE_CHILD_TRANSFORM = (1 << 14),
-  //#ifdef DNA_DEPRECATED_ALLOW
+//#ifdef DNA_DEPRECATED_ALLOW
   /** No parent scale */
   BONE_NO_SCALE = (1 << 15),
-<<<<<<< HEAD
-  //#endif
-  /** hidden bone when drawing PoseChannels (for ghost drawing) */
-  BONE_HIDDEN_PG = (1 << 16),
-=======
-#endif
->>>>>>> a6015e14
+//#endif
   /** bone should be drawn as OB_WIRE, regardless of draw-types of view+armature */
   BONE_DRAWWIRE = (1 << 17),
   /** when no parent, bone will not get cyclic offset */
