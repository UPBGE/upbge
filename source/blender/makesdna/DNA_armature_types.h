--- conflicted
+++ resolved
@@ -473,10 +473,7 @@
   BONE_UNKEYED = (1 << 13),
   /** set to prevent hinge child bones from influencing the transform center */
   BONE_HINGE_CHILD_TRANSFORM = (1 << 14),
-<<<<<<< HEAD
 //#ifdef DNA_DEPRECATED_ALLOW
-=======
->>>>>>> 60325c7a
   /** No parent scale */
   BONE_NO_SCALE = (1 << 15),
 //#endif
