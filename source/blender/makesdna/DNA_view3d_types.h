--- conflicted
+++ resolved
@@ -314,15 +314,9 @@
 #define V3D_OCCLUDE_WIRE		(1 << 14)
 #define V3D_SHADELESS_TEX		(1 << 15)
 #define V3D_SHOW_WORLD			(1 << 16)
-
-
-<<<<<<< HEAD
-/* View3d->flag3 (short) */
-#define V3D_SHOW_WORLD			(1 << 0)
-#define V3D_SHOW_MIST			(1 << 1)
-
-=======
->>>>>>> 8a3b548c
+#define V3D_SHOW_MIST			(1 << 17)
+
+
 /* View3D->around */
 enum {
 	/* center of the bounding box */
