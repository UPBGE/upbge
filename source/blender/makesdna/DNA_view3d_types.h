/*
 * ***** BEGIN GPL LICENSE BLOCK *****
 *
 * This program is free software; you can redistribute it and/or
 * modify it under the terms of the GNU General Public License
 * as published by the Free Software Foundation; either version 2
 * of the License, or (at your option) any later version.
 *
 * This program is distributed in the hope that it will be useful,
 * but WITHOUT ANY WARRANTY; without even the implied warranty of
 * MERCHANTABILITY or FITNESS FOR A PARTICULAR PURPOSE.  See the
 * GNU General Public License for more details.
 *
 * You should have received a copy of the GNU General Public License
 * along with this program; if not, write to the Free Software Foundation,
 * Inc., 51 Franklin Street, Fifth Floor, Boston, MA 02110-1301, USA.
 *
 * The Original Code is Copyright (C) 2001-2002 by NaN Holding BV.
 * All rights reserved.
 *
 * The Original Code is: all of this file.
 *
 * Contributor(s): none yet.
 *
 * ***** END GPL LICENSE BLOCK *****
 */

/** \file DNA_view3d_types.h
 *  \ingroup DNA
 */

#ifndef __DNA_VIEW3D_TYPES_H__
#define __DNA_VIEW3D_TYPES_H__

struct ViewDepths;
struct Object;
struct Image;
struct SpaceLink;
struct BoundBox;
struct MovieClip;
struct MovieClipUser;
struct RenderEngine;
struct bGPdata;
struct SmoothView3DStore;
struct wmTimer;
struct Material;
struct GPUFX;
struct GPUViewport;

/* This is needed to not let VC choke on near and far... old
 * proprietary MS extensions... */
#ifdef WIN32
#undef near
#undef far
#define near clipsta
#define far clipend
#endif

#include "DNA_defs.h"
#include "DNA_listBase.h"
#include "DNA_image_types.h"
#include "DNA_movieclip_types.h"
#include "DNA_gpu_types.h"

/* ******************************** */

/* The near/far thing is a Win EXCEPTION. Thus, leave near/far in the
 * code, and patch for windows. */

typedef struct View3DDebug {
	float znear, zfar;
	char background;
	char pad[7];
} View3DDebug;
 
/* Background Picture in 3D-View */
typedef struct BGpic {
	struct BGpic *next, *prev;

	struct Image *ima;
	struct ImageUser iuser;
	struct MovieClip *clip;
	struct MovieClipUser cuser;
	float xof, yof, size, blend, rotation;
	short view;
	short flag;
	short source;
	char pad[6];
} BGpic;

/* ********************************* */

typedef struct RegionView3D {
	
	float winmat[4][4];			/* GL_PROJECTION matrix */
	float viewmat[4][4];		/* GL_MODELVIEW matrix */
	float viewinv[4][4];		/* inverse of viewmat */
	float persmat[4][4];		/* viewmat*winmat */
	float persinv[4][4];		/* inverse of persmat */
	float viewcamtexcofac[4];	/* offset/scale for camera glsl texcoords */

	/* viewmat/persmat multiplied with object matrix, while drawing and selection */
	float viewmatob[4][4];
	float persmatob[4][4];

	/* user defined clipping planes */
	float clip[6][4];
	float clip_local[6][4]; /* clip in object space, means we can test for clipping in editmode without first going into worldspace */
	struct BoundBox *clipbb;

	struct RegionView3D *localvd; /* allocated backup of its self while in localview */
	struct RenderEngine *render_engine;
	struct ViewDepths *depths;
	void *gpuoffscreen;

	/* animated smooth view */
	struct SmoothView3DStore *sms;
	struct wmTimer *smooth_timer;


	/* transform manipulator matrix */
	float twmat[4][4];

	float viewquat[4];			/* view rotation, must be kept normalized */
	float dist;					/* distance from 'ofs' along -viewinv[2] vector, where result is negative as is 'ofs' */
	float camdx, camdy;			/* camera view offsets, 1.0 = viewplane moves entire width/height */
	float pixsize;				/* runtime only */
	float ofs[3];				/* view center & orbit pivot, negative of worldspace location,
								 * also matches -viewinv[3][0:3] in ortho mode.*/
	float camzoom;				/* viewport zoom on the camera frame, see BKE_screen_view3d_zoom_to_fac */
	char is_persp;				/* check if persp/ortho view, since 'persp' cant be used for this since
								 * it can have cameras assigned as well. (only set in view3d_winmatrix_set) */
	char persp;
	char view;
	char viewlock;
	char viewlock_quad;			/* options for quadview (store while out of quad view) */
	char pad[3];
	float ofs_lock[2];			/* normalized offset for locked view: (-1, -1) bottom left, (1, 1) upper right */

	short twdrawflag; /* XXX can easily get rid of this (Julian) */
	short rflag;


	/* last view (use when switching out of camera view) */
	float lviewquat[4];
	short lpersp, lview; /* lpersp can never be set to 'RV3D_CAMOB' */

	float gridview;
	float tw_idot[3];  /* manipulator runtime: (1 - dot) product with view vector (used to check view alignment) */


	/* active rotation from NDOF or elsewhere */
	float rot_angle;
	float rot_axis[3];

	struct GPUFX *compositor;
	struct GPUViewport *viewport;
} RegionView3D;

/* 3D ViewPort Struct */
typedef struct View3D {
	struct SpaceLink *next, *prev;
	ListBase regionbase;		/* storage of regions for inactive spaces */
	int spacetype;
	float blockscale;
	short blockhandler[8];

	float viewquat[4]  DNA_DEPRECATED;
	float dist         DNA_DEPRECATED;

	float bundle_size;			/* size of bundles in reconstructed data */
	char bundle_drawtype;		/* display style for bundle */
	char pad[3];

	unsigned int lay_prev; /* for active layer toggle */
	unsigned int lay_used; /* used while drawing */
	
	short persp  DNA_DEPRECATED;
	short view   DNA_DEPRECATED;
	
	struct Object *camera, *ob_centre;
	rctf render_border;

	struct ListBase bgpicbase;
	struct BGpic *bgpic  DNA_DEPRECATED; /* deprecated, use bgpicbase, only kept for do_versions(...) */

	struct View3D *localvd; /* allocated backup of its self while in localview */
	
	char ob_centre_bone[64];		/* optional string for armature bone to define center, MAXBONENAME */
	
	unsigned int lay;
	int layact;
	
	/**
	 * The drawing mode for the 3d display. Set to OB_BOUNDBOX, OB_WIRE, OB_SOLID,
	 * OB_TEXTURE, OB_MATERIAL or OB_RENDER */
	short drawtype;
	short ob_centre_cursor;		/* optional bool for 3d cursor to define center */
	short scenelock, around;
	short flag, flag2;
	
	float lens, grid;
	float near, far;
	float ofs[3]  DNA_DEPRECATED;			/* XXX deprecated */
	float cursor[3];

	short matcap_icon;			/* icon id */

	short gridlines;
	short gridsubdiv;	/* Number of subdivisions in the grid between each highlighted grid line */
	char gridflag;

	/* transform manipulator info */
	char twtype, twmode, twflag;
	
	short flag3;
	
	/* afterdraw, for xray & transparent */
	struct ListBase afterdraw_transp;
	struct ListBase afterdraw_xray;
	struct ListBase afterdraw_xraytransp;

	/* drawflags, denoting state */
	char zbuf, transp, xray;

	char multiview_eye;				/* multiview current eye - for internal use */

<<<<<<< HEAD
	/* XXX tmp flags for 2.8 viewport transition to avoid compatibility issues that would be caused by
	 * using usual flag bitfields (which are saved to files). Can be removed when not needed anymore. */
	char tmp_compat_flag;

	char pad3[3];
=======
	/* The active custom transform orientation of this 3D view. */
	short custom_orientation_index;
	char pad3[2];
>>>>>>> a5b3df75

	/* note, 'fx_settings.dof' is currently _not_ allocated,
	 * instead set (temporarily) from camera */
	struct GPUFXSettings fx_settings;

	void *properties_storage;		/* Nkey panel stores stuff here (runtime only!) */
	struct Material *defmaterial;	/* used by matcap now */

	/* XXX deprecated? */
	struct bGPdata *gpd  DNA_DEPRECATED;		/* Grease-Pencil Data (annotation layers) */

	 /* multiview - stereo 3d */
	short stereo3d_flag;
	char stereo3d_camera;
	char pad4;
	float stereo3d_convergence_factor;
	float stereo3d_volume_alpha;
	float stereo3d_convergence_alpha;

	/* Previous viewport draw type.
	 * Runtime-only, set in the rendered viewport toggle operator.
	 */
	short prev_drawtype;
	short pad1;
	float pad2;
	View3DDebug debug;
} View3D;


/* View3D->stereo_flag (short) */
#define V3D_S3D_DISPCAMERAS		(1 << 0)
#define V3D_S3D_DISPPLANE		(1 << 1)
#define V3D_S3D_DISPVOLUME		(1 << 2)

/* View3D->flag (short) */
/*#define V3D_DISPIMAGE		1*/ /*UNUSED*/
#define V3D_DISPBGPICS		2
#define V3D_HIDE_HELPLINES	4
#define V3D_INVALID_BACKBUF	8

#define V3D_ALIGN			1024
#define V3D_SELECT_OUTLINE	2048
#define V3D_ZBUF_SELECT		4096
#define V3D_GLOBAL_STATS	8192
#define V3D_DRAW_CENTERS	32768

/* RegionView3d->persp */
#define RV3D_ORTHO				0
#define RV3D_PERSP				1
#define RV3D_CAMOB				2

/* RegionView3d->rflag */
#define RV3D_CLIPPING				4
#define RV3D_NAVIGATING				8
#define RV3D_GPULIGHT_UPDATE		16
#define RV3D_IS_GAME_ENGINE			32  /* runtime flag, used to check if LoD's should be used */
/**
 * Disable zbuffer offset, skip calls to #ED_view3d_polygon_offset.
 * Use when precise surface depth is needed and picking bias isn't, see T45434).
 */
#define RV3D_ZOFFSET_DISABLED		64

/* RegionView3d->viewlock */
#define RV3D_LOCKED			(1 << 0)
#define RV3D_BOXVIEW		(1 << 1)
#define RV3D_BOXCLIP		(1 << 2)
/* RegionView3d->viewlock_quad */
#define RV3D_VIEWLOCK_INIT	(1 << 7)

/* RegionView3d->view */
#define RV3D_VIEW_USER			 0
#define RV3D_VIEW_FRONT			 1
#define RV3D_VIEW_BACK			 2
#define RV3D_VIEW_LEFT			 3
#define RV3D_VIEW_RIGHT			 4
#define RV3D_VIEW_TOP			 5
#define RV3D_VIEW_BOTTOM		 6
#define RV3D_VIEW_CAMERA		 8

#define RV3D_VIEW_IS_AXIS(view) \
	(((view) >= RV3D_VIEW_FRONT) && ((view) <= RV3D_VIEW_BOTTOM))

/* View3d->flag2 (short) */
#define V3D_RENDER_OVERRIDE		(1 << 2)
#define V3D_SOLID_TEX			(1 << 3)
#define V3D_SHOW_GPENCIL		(1 << 4)
#define V3D_LOCK_CAMERA			(1 << 5)
#define V3D_RENDER_SHADOW		(1 << 6)		/* This is a runtime only flag that's used to tell draw_mesh_object() that we're doing a shadow pass instead of a regular draw */
#define V3D_SHOW_RECONSTRUCTION	(1 << 7)
#define V3D_SHOW_CAMERAPATH		(1 << 8)
#define V3D_SHOW_BUNDLENAME		(1 << 9)
#define V3D_BACKFACE_CULLING	(1 << 10)
#define V3D_RENDER_BORDER		(1 << 11)
#define V3D_SOLID_MATCAP		(1 << 12)	/* user flag */
#define V3D_SHOW_SOLID_MATCAP	(1 << 13)	/* runtime flag */
#define V3D_OCCLUDE_WIRE		(1 << 14)
#define V3D_SHADELESS_TEX		(1 << 15)


/* View3d->flag3 (short) */
#define V3D_SHOW_WORLD			(1 << 0)
#define V3D_SHOW_MIST			(1 << 1)

/* View3d->tmp_compat_flag */
enum {
	V3D_NEW_VIEWPORT              = (1 << 0),
	V3D_DEBUG_SHOW_SCENE_DEPTH    = (1 << 1),
	V3D_DEBUG_SHOW_COMBINED_DEPTH = (1 << 2),
};

/* View3d->debug.background */
enum {
	V3D_DEBUG_BACKGROUND_NONE     = (1 << 0),
	V3D_DEBUG_BACKGROUND_GRADIENT = (1 << 1),
	V3D_DEBUG_BACKGROUND_WORLD    = (1 << 2),
};

/* View3d->debug.background */
enum {
	V3D_DEBUG_BACKGROUND_NONE     = (1 << 0),
	V3D_DEBUG_BACKGROUND_GRADIENT = (1 << 1),
	V3D_DEBUG_BACKGROUND_WORLD    = (1 << 2),
};

/* View3D->around */
enum {
	/* center of the bounding box */
	V3D_AROUND_CENTER_BOUNDS	= 0,
	/* center from the sum of all points divided by the total */
	V3D_AROUND_CENTER_MEAN		= 3,
	/* pivot around the 2D/3D cursor */
	V3D_AROUND_CURSOR			= 1,
	/* pivot around each items own origin */
	V3D_AROUND_LOCAL_ORIGINS	= 2,
	/* pivot around the active items origin */
	V3D_AROUND_ACTIVE			= 4,
};

/*View3D types (only used in tools, not actually saved)*/
#define V3D_VIEW_STEPLEFT		 1
#define V3D_VIEW_STEPRIGHT		 2
#define V3D_VIEW_STEPDOWN		 3
#define V3D_VIEW_STEPUP		 4
#define V3D_VIEW_PANLEFT		 5
#define V3D_VIEW_PANRIGHT		 6
#define V3D_VIEW_PANDOWN		 7
#define V3D_VIEW_PANUP			 8

/* View3d->gridflag */
#define V3D_SHOW_FLOOR			1
#define V3D_SHOW_X				2
#define V3D_SHOW_Y				4
#define V3D_SHOW_Z				8

/* View3d->twtype (bits, we can combine them) */
#define V3D_MANIP_TRANSLATE		1
#define V3D_MANIP_ROTATE		2
#define V3D_MANIP_SCALE			4

/* View3d->twmode */
#define V3D_MANIP_GLOBAL		0
#define V3D_MANIP_LOCAL			1
#define V3D_MANIP_NORMAL		2
#define V3D_MANIP_VIEW			3
#define V3D_MANIP_GIMBAL		4
#define V3D_MANIP_CUSTOM		5

/* View3d->twflag */
   /* USE = user setting, DRAW = based on selection */
#define V3D_USE_MANIPULATOR		1
#define V3D_DRAW_MANIPULATOR        (1 << 1)
#define V3D_SHADED_MANIPULATORS      (1 << 2)

/* BGPic->flag */
/* may want to use 1 for select ? */
enum {
	V3D_BGPIC_EXPANDED      = (1 << 1),
	V3D_BGPIC_CAMERACLIP    = (1 << 2),
	V3D_BGPIC_DISABLED      = (1 << 3),
	V3D_BGPIC_FOREGROUND    = (1 << 4),

	/* Camera framing options */
	V3D_BGPIC_CAMERA_ASPECT = (1 << 5),  /* don't stretch to fit the camera view  */
	V3D_BGPIC_CAMERA_CROP   = (1 << 6),  /* crop out the image */

	/* Axis flip options */
	V3D_BGPIC_FLIP_X        = (1 << 7),
	V3D_BGPIC_FLIP_Y        = (1 << 8),
};

#define V3D_BGPIC_EXPANDED (V3D_BGPIC_EXPANDED | V3D_BGPIC_CAMERACLIP)

/* BGPic->source */
/* may want to use 1 for select ?*/
#define V3D_BGPIC_IMAGE		0
#define V3D_BGPIC_MOVIE		1

#define RV3D_CAMZOOM_MIN -30
#define RV3D_CAMZOOM_MAX 600

/* #BKE_screen_view3d_zoom_to_fac() values above */
#define RV3D_CAMZOOM_MIN_FACTOR  0.1657359312880714853f
#define RV3D_CAMZOOM_MAX_FACTOR 44.9852813742385702928f

#endif
<|MERGE_RESOLUTION|>--- conflicted
+++ resolved
@@ -225,17 +225,9 @@
 
 	char multiview_eye;				/* multiview current eye - for internal use */
 
-<<<<<<< HEAD
-	/* XXX tmp flags for 2.8 viewport transition to avoid compatibility issues that would be caused by
-	 * using usual flag bitfields (which are saved to files). Can be removed when not needed anymore. */
-	char tmp_compat_flag;
-
-	char pad3[3];
-=======
 	/* The active custom transform orientation of this 3D view. */
 	short custom_orientation_index;
 	char pad3[2];
->>>>>>> a5b3df75
 
 	/* note, 'fx_settings.dof' is currently _not_ allocated,
 	 * instead set (temporarily) from camera */
@@ -339,20 +331,6 @@
 #define V3D_SHOW_WORLD			(1 << 0)
 #define V3D_SHOW_MIST			(1 << 1)
 
-/* View3d->tmp_compat_flag */
-enum {
-	V3D_NEW_VIEWPORT              = (1 << 0),
-	V3D_DEBUG_SHOW_SCENE_DEPTH    = (1 << 1),
-	V3D_DEBUG_SHOW_COMBINED_DEPTH = (1 << 2),
-};
-
-/* View3d->debug.background */
-enum {
-	V3D_DEBUG_BACKGROUND_NONE     = (1 << 0),
-	V3D_DEBUG_BACKGROUND_GRADIENT = (1 << 1),
-	V3D_DEBUG_BACKGROUND_WORLD    = (1 << 2),
-};
-
 /* View3d->debug.background */
 enum {
 	V3D_DEBUG_BACKGROUND_NONE     = (1 << 0),
