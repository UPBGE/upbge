--- conflicted
+++ resolved
@@ -37,11 +37,7 @@
 #ifdef __cplusplus
   DNA_DEFINE_CXX_METHODS(Lattice)
   /** See #ID_Type comment for why this is here. */
-<<<<<<< HEAD
-  static constexpr ID_Type id_type = ID_LA;
-=======
   static constexpr ID_Type id_type = ID_LT;
->>>>>>> e0dc5388
 #endif
 
   ID id;
