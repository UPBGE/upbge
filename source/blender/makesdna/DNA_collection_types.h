/*
 * This program is free software; you can redistribute it and/or
 * modify it under the terms of the GNU General Public License
 * as published by the Free Software Foundation; either version 2
 * of the License, or (at your option) any later version.
 *
 * This program is distributed in the hope that it will be useful,
 * but WITHOUT ANY WARRANTY; without even the implied warranty of
 * MERCHANTABILITY or FITNESS FOR A PARTICULAR PURPOSE.  See the
 * GNU General Public License for more details.
 *
 * You should have received a copy of the GNU General Public License
 * along with this program; if not, write to the Free Software Foundation,
 * Inc., 51 Franklin Street, Fifth Floor, Boston, MA 02110-1301, USA.
 *
 * The Original Code is Copyright (C) 2001-2002 by NaN Holding BV.
 * All rights reserved.
 */

/** \file
 * \ingroup DNA
 *
 * \brief Object groups, one object can be in many groups at once.
 */

#pragma once

#include "DNA_ID.h"
#include "DNA_defs.h"
#include "DNA_listBase.h"

#ifdef __cplusplus
extern "C" {
#endif

struct Collection;
struct Object;

typedef struct CollectionObject {
  struct CollectionObject *next, *prev;
  struct Object *ob;
} CollectionObject;

typedef struct CollectionChild {
  struct CollectionChild *next, *prev;
  struct Collection *collection;
} CollectionChild;

enum CollectionFeatureLine_Usage {
  COLLECTION_LRT_INCLUDE = 0,
  COLLECTION_LRT_OCCLUSION_ONLY = (1 << 0),
  COLLECTION_LRT_EXCLUDE = (1 << 1),
  COLLECTION_LRT_INTERSECTION_ONLY = (1 << 2),
  COLLECTION_LRT_NO_INTERSECTION = (1 << 3),
};

typedef struct Collection {
  ID id;

  /** CollectionObject. */
  ListBase gobject;
  /** CollectionChild. */
  ListBase children;

  struct PreviewImage *preview;

  unsigned int layer DNA_DEPRECATED;
  float instance_offset[3];

  short flag;
  /* Runtime-only, always cleared on file load. */
  short tag;

  /** Line Art engine specific */
  short lineart_usage;

  int16_t color_tag;

  /* Runtime. Cache of objects in this collection and all its
   * children. This is created on demand when e.g. some physics
   * simulation needs it, we don't want to have it for every
   * collections due to memory usage reasons. */
  ListBase object_cache;

  /* Need this for line art sub-collection selections. */
  ListBase object_cache_instanced;

  /* Runtime. List of collections that are a parent of this
   * datablock. */
  ListBase parents;

  /* Deprecated */
  struct SceneCollection *collection DNA_DEPRECATED;
  struct ViewLayer *view_layer DNA_DEPRECATED;
} Collection;

/* Collection->flag */
enum {
  COLLECTION_RESTRICT_VIEWPORT = (1 << 0),         /* Disable in viewports. */
  COLLECTION_RESTRICT_SELECT = (1 << 1),           /* Not selectable in viewport. */
  /* COLLECTION_DISABLED_DEPRECATED = (1 << 2), */ /* Not used anymore */
  COLLECTION_RESTRICT_RENDER = (1 << 3),           /* Disable in renders. */
  COLLECTION_HAS_OBJECT_CACHE = (1 << 4),          /* Runtime: object_cache is populated. */
  COLLECTION_IS_MASTER = (1 << 5), /* Is master collection embedded in the scene. */
<<<<<<< HEAD
  COLLECTION_IS_SPAWNED =
      (1 << 6), /* Game Engine transition to alternate between old spawn method */
=======
  COLLECTION_HAS_OBJECT_CACHE_INSTANCED = (1 << 6), /* for object_cache_instanced. */
>>>>>>> 3e87d8a4
};

/* Collection->tag */
enum {
  /* That code (BKE_main_collections_parent_relations_rebuild and the like)
   * is called from very low-level places, like e.g ID remapping...
   * Using a generic tag like LIB_TAG_DOIT for this is just impossible, we need our very own. */
  COLLECTION_TAG_RELATION_REBUILD = (1 << 0),
};

/* Collection->color_tag. */
typedef enum CollectionColorTag {
  COLLECTION_COLOR_NONE = -1,
  COLLECTION_COLOR_01,
  COLLECTION_COLOR_02,
  COLLECTION_COLOR_03,
  COLLECTION_COLOR_04,
  COLLECTION_COLOR_05,
  COLLECTION_COLOR_06,
  COLLECTION_COLOR_07,
  COLLECTION_COLOR_08,

  COLLECTION_COLOR_TOT,
} CollectionColorTag;

#ifdef __cplusplus
}
#endif<|MERGE_RESOLUTION|>--- conflicted
+++ resolved
@@ -102,12 +102,8 @@
   COLLECTION_RESTRICT_RENDER = (1 << 3),           /* Disable in renders. */
   COLLECTION_HAS_OBJECT_CACHE = (1 << 4),          /* Runtime: object_cache is populated. */
   COLLECTION_IS_MASTER = (1 << 5), /* Is master collection embedded in the scene. */
-<<<<<<< HEAD
-  COLLECTION_IS_SPAWNED =
-      (1 << 6), /* Game Engine transition to alternate between old spawn method */
-=======
   COLLECTION_HAS_OBJECT_CACHE_INSTANCED = (1 << 6), /* for object_cache_instanced. */
->>>>>>> 3e87d8a4
+  COLLECTION_IS_SPAWNED = (1 << 31), /* Game Engine transition to alternate between old spawn method */
 };
 
 /* Collection->tag */
