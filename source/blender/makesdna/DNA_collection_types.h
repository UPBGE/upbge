--- conflicted
+++ resolved
@@ -146,11 +146,7 @@
   uint16_t flag;
   int8_t color_tag;
 
-<<<<<<< HEAD
-  char _pad0;
-=======
-  char _pad1[2];
->>>>>>> d1bad9dd
+  char _pad1[1];
 
   uint8_t lineart_usage; /* #eCollectionLineArt_Usage */
   uint8_t lineart_flags; /* #eCollectionLineArt_Flags */
