/*
 * ***** BEGIN GPL LICENSE BLOCK *****
 *
 * This program is free software; you can redistribute it and/or
 * modify it under the terms of the GNU General Public License
 * as published by the Free Software Foundation; either version 2
 * of the License, or (at your option) any later version.
 *
 * This program is distributed in the hope that it will be useful,
 * but WITHOUT ANY WARRANTY; without even the implied warranty of
 * MERCHANTABILITY or FITNESS FOR A PARTICULAR PURPOSE.  See the
 * GNU General Public License for more details.
 *
 * You should have received a copy of the GNU General Public License
 * along with this program; if not, write to the Free Software Foundation,
 * Inc., 51 Franklin Street, Fifth Floor, Boston, MA 02110-1301, USA.
 *
 * The Original Code is Copyright (C) 2001-2002 by NaN Holding BV.
 * All rights reserved.
 *
 * The Original Code is: all of this file.
 *
 * Contributor(s): none yet.
 *
 * ***** END GPL LICENSE BLOCK *****
 */

/** \file DNA_world_types.h
 *  \ingroup DNA
 */

#ifndef __DNA_WORLD_TYPES_H__
#define __DNA_WORLD_TYPES_H__

#include "DNA_defs.h"
#include "DNA_ID.h"

struct AnimData;
struct bNodeTree;
struct Ipo;
struct MTex;

#ifndef MAX_MTEX
#define MAX_MTEX	18
#endif


/**
 * World defines general modeling data such as a background fill,
 * gravity, color model etc. It mixes game-data, rendering
 * data and modeling data. */
typedef struct World {
	ID id;
	struct AnimData *adt;	/* animation data (must be immediately after id for utilities to use it) */ 
	
	short colormodel, totex;
	short texact, mistype;

	float horr, horg, horb;

	/**
	 * Exposure= mult factor. unused now, but maybe back later. Kept in to be upward compat.
	 * New is exp/range control. linfac & logfac are constants... don't belong in
	 * file, but allocating 8 bytes for temp mem isn't useful either.
	 */
	float exposure, exp, range;
	float linfac, logfac;

	/**
	 * Gravitation constant for the game world
	 */
	float gravity; // XXX moved to scene->gamedata in 2.5

	/**
	 * Radius of the activity bubble, in Manhattan length. Objects
	 * outside the box are activity-culled. */
	float activityBoxRadius; // XXX moved to scene->gamedata in 2.5
	
	/**
	 * Some world modes
	 * bit 0: Do mist
	 */
	short mode;												// partially moved to scene->gamedata in 2.5
<<<<<<< HEAD
	short occlusionRes;		/* resolution of occlusion Z buffer in pixel */	// XXX moved to scene->gamedata in 2.5
	short physicsEngine;	/* here it's aligned */					// XXX moved to scene->gamedata in 2.5
	short ticrate, maxlogicstep, physubstep, maxphystep;	// XXX moved to scene->gamedata in 2.5
	
	float misi, miststa, mistdist, misthi;
	
	float starr  DNA_DEPRECATED, starg  DNA_DEPRECATED, starb  DNA_DEPRECATED, stark  DNA_DEPRECATED; /* Deprecated */
	float starsize DNA_DEPRECATED, starmindist DNA_DEPRECATED;
	float stardist DNA_DEPRECATED, starcolnoise DNA_DEPRECATED;
	
	/* unused now: DOF */
	short dofsta, dofend, dofmin, dofmax;
	
=======
	short pad2[3];

	float misi, miststa, mistdist, misthi;

>>>>>>> bca7563d
	/* ambient occlusion */
	float aodist, aoenergy;
	
	/* assorted settings  */
	short flag, pad3[3];
	
	struct Ipo *ipo  DNA_DEPRECATED;  /* old animation system, deprecated for 2.5 */
	short pr_texture, use_nodes, pad;
	short update_flag;          /* XXX temporary flag waiting for depsgraph proper tagging */

	/* previews */
	struct PreviewImage *preview;

	/* nodes */
	struct bNodeTree *nodetree;

	float mistend, pad1;        /* runtime : miststa + mistdist, used for drawing camera */
	ListBase gpumaterial;		/* runtime */
} World;

/* **************** WORLD ********************* */

/* mode */
#define WO_MIST	               1
//#define WO_STARS               2 /* deprecated */
/*#define WO_DOF                 4*/
<<<<<<< HEAD
#define WO_ACTIVITY_CULLING	   8
#define WO_ENV_LIGHT   		  16
#define WO_DBVT_CULLING		  32
=======
//#define WO_ACTIVITY_CULLING	   8 /* deprecated */
//#define WO_ENV_LIGHT   		  16
//#define WO_DBVT_CULLING		  32 /* deprecated */
>>>>>>> bca7563d
#define WO_AMB_OCC   		  64
//#define WO_INDIRECT_LIGHT	  128

enum {
	WO_MIST_QUADRATIC          = 0,
	WO_MIST_LINEAR             = 1,
	WO_MIST_INVERSE_QUADRATIC  = 2,
};

/* flag */
#define WO_DS_EXPAND	(1<<0)
	/* NOTE: this must have the same value as MA_DS_SHOW_TEXS, 
	 * otherwise anim-editors will not read correctly
	 */
#define WO_DS_SHOW_TEXS	(1<<2)

#endif
<|MERGE_RESOLUTION|>--- conflicted
+++ resolved
@@ -47,8 +47,7 @@
 
 /**
  * World defines general modeling data such as a background fill,
- * gravity, color model etc. It mixes game-data, rendering
- * data and modeling data. */
+ * gravity, color model etc. It mixes rendering data and modeling data. */
 typedef struct World {
 	ID id;
 	struct AnimData *adt;	/* animation data (must be immediately after id for utilities to use it) */ 
@@ -65,42 +64,16 @@
 	 */
 	float exposure, exp, range;
 	float linfac, logfac;
-
-	/**
-	 * Gravitation constant for the game world
-	 */
-	float gravity; // XXX moved to scene->gamedata in 2.5
-
-	/**
-	 * Radius of the activity bubble, in Manhattan length. Objects
-	 * outside the box are activity-culled. */
-	float activityBoxRadius; // XXX moved to scene->gamedata in 2.5
 	
 	/**
 	 * Some world modes
 	 * bit 0: Do mist
 	 */
 	short mode;												// partially moved to scene->gamedata in 2.5
-<<<<<<< HEAD
-	short occlusionRes;		/* resolution of occlusion Z buffer in pixel */	// XXX moved to scene->gamedata in 2.5
-	short physicsEngine;	/* here it's aligned */					// XXX moved to scene->gamedata in 2.5
-	short ticrate, maxlogicstep, physubstep, maxphystep;	// XXX moved to scene->gamedata in 2.5
-	
-	float misi, miststa, mistdist, misthi;
-	
-	float starr  DNA_DEPRECATED, starg  DNA_DEPRECATED, starb  DNA_DEPRECATED, stark  DNA_DEPRECATED; /* Deprecated */
-	float starsize DNA_DEPRECATED, starmindist DNA_DEPRECATED;
-	float stardist DNA_DEPRECATED, starcolnoise DNA_DEPRECATED;
-	
-	/* unused now: DOF */
-	short dofsta, dofend, dofmin, dofmax;
-	
-=======
 	short pad2[3];
 
 	float misi, miststa, mistdist, misthi;
 
->>>>>>> bca7563d
 	/* ambient occlusion */
 	float aodist, aoenergy;
 	
@@ -127,15 +100,9 @@
 #define WO_MIST	               1
 //#define WO_STARS               2 /* deprecated */
 /*#define WO_DOF                 4*/
-<<<<<<< HEAD
-#define WO_ACTIVITY_CULLING	   8
-#define WO_ENV_LIGHT   		  16
-#define WO_DBVT_CULLING		  32
-=======
 //#define WO_ACTIVITY_CULLING	   8 /* deprecated */
 //#define WO_ENV_LIGHT   		  16
 //#define WO_DBVT_CULLING		  32 /* deprecated */
->>>>>>> bca7563d
 #define WO_AMB_OCC   		  64
 //#define WO_INDIRECT_LIGHT	  128
 
