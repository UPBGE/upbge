--- conflicted
+++ resolved
@@ -83,29 +83,17 @@
 
 /* **************** WORLD ********************* */
 
-<<<<<<< HEAD
-/* mode */
-#define WO_MIST (1 << 0)
-#define WO_MODE_UNUSED_1 (1 << 1) /* cleared */
-#define WO_MODE_UNUSED_2 (1 << 2) /* cleared */
-#define WO_ACTIVITY_CULLING (1 << 3)
-#define WO_MODE_UNUSED_4 (1 << 4) /* cleared */
-#define WO_MODE_UNUSED_5 (1 << 5) /* cleared */
-#define WO_AMB_OCC (1 << 6)
-#define WO_MODE_UNUSED_7 (1 << 7) /* cleared */
-=======
 /** #World::mode */
 enum {
   WO_MIST = 1 << 0,
   WO_MODE_UNUSED_1 = 1 << 1, /* cleared */
   WO_MODE_UNUSED_2 = 1 << 2, /* cleared */
-  WO_MODE_UNUSED_3 = 1 << 3, /* cleared */
+  WO_ACTIVITY_CULLING = 1 << 3, /* cleared */
   WO_MODE_UNUSED_4 = 1 << 4, /* cleared */
   WO_MODE_UNUSED_5 = 1 << 5, /* cleared */
   WO_AMB_OCC = 1 << 6,
   WO_MODE_UNUSED_7 = 1 << 7, /* cleared */
 };
->>>>>>> 0b13c9c5
 
 /** #World::mistype */
 enum {
