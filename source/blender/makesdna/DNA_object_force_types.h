/* SPDX-FileCopyrightText: 2004-2005 Blender Authors
 *
 * SPDX-License-Identifier: GPL-2.0-or-later */

/** \file
 * \ingroup DNA
 */

#pragma once

#include "DNA_defs.h"
#include "DNA_listBase.h"

struct BodySpring;

/** #EffectorWeights::flag */
enum {
  EFF_WEIGHT_DO_HAIR = 1,
};

/** #PartDeflect::flag: various settings. */
enum {
  PFIELD_USEMAX = 1 << 0,
  // PDEFLE_DEFORM = 1 << 1, /* UNUSED */
  /** TODO: do_versions for below */
  PFIELD_GUIDE_PATH_ADD = 1 << 2,
  /** used for do_versions */
  PFIELD_PLANAR = 1 << 3,
  PDEFLE_KILL_PART = 1 << 4,
  /** used for do_versions */
  PFIELD_POSZ = 1 << 5,
  PFIELD_TEX_OBJECT = 1 << 6,
  /** used for turbulence */
  PFIELD_GLOBAL_CO = 1 << 6,
  PFIELD_TEX_2D = 1 << 7,
  /** used for harmonic force */
  PFIELD_MULTIPLE_SPRINGS = 1 << 7,
  PFIELD_USEMIN = 1 << 8,
  PFIELD_USEMAXR = 1 << 9,
  PFIELD_USEMINR = 1 << 10,
  PFIELD_TEX_ROOTCO = 1 << 11,
  /** used for do_versions */
  PFIELD_SURFACE = 1 << 12,
  PFIELD_VISIBILITY = 1 << 13,
  PFIELD_DO_LOCATION = 1 << 14,
  PFIELD_DO_ROTATION = 1 << 15,
  /** apply curve weights */
  PFIELD_GUIDE_PATH_WEIGHT = 1 << 16,
  /** multiply smoke force by density */
  PFIELD_SMOKE_DENSITY = 1 << 17,
  /** used for (simple) force */
  PFIELD_GRAVITATION = 1 << 18,
  /** Enable cloth collision side detection based on normal. */
  PFIELD_CLOTH_USE_CULLING = 1 << 19,
  /** Replace collision direction with collider normal. */
  PFIELD_CLOTH_USE_NORMAL = 1 << 20,
};

/** #PartDeflect::falloff */
enum {
  PFIELD_FALL_SPHERE = 0,
  PFIELD_FALL_TUBE = 1,
  PFIELD_FALL_CONE = 2,
};

/** #PartDeflect::shape */
enum {
  PFIELD_SHAPE_POINT = 0,
  PFIELD_SHAPE_PLANE = 1,
  PFIELD_SHAPE_SURFACE = 2,
  PFIELD_SHAPE_POINTS = 3,
  PFIELD_SHAPE_LINE = 4,
};

/** #PartDeflect::tex_mode */
enum {
  PFIELD_TEX_RGB = 0,
  PFIELD_TEX_GRAD = 1,
  PFIELD_TEX_CURL = 2,
};

/** #PartDeflect::zdir */
enum {
  PFIELD_Z_BOTH = 0,
  PFIELD_Z_POS = 1,
  PFIELD_Z_NEG = 2,
};

/** #Object::softflag */
enum {
  OB_SB_ENABLE = 1 << 0, /* Deprecated (use modifier). */
  OB_SB_GOAL = 1 << 1,
  OB_SB_EDGES = 1 << 2,
  OB_SB_QUADS = 1 << 3,
  OB_SB_POSTDEF = 1 << 4,
  // OB_SB_REDO = 1 << 5,
  // OB_SB_BAKESET = 1 << 6,
  // OB_SB_BAKEDO = 1 << 7,
  // OB_SB_RESET = 1 << 8,
  OB_SB_SELF = 1 << 9,
  OB_SB_FACECOLL = 1 << 10,
  OB_SB_EDGECOLL = 1 << 11,
  // OB_SB_COLLFINAL = 1 << 12,  /* Deprecated. */
  // OB_SB_BIG_UI = 1 << 13,     /* Deprecated. */
  OB_SB_AERO_ANGLE = 1 << 14,
};

/** #SoftBody::solverflags */
enum {
  SBSO_MONITOR = 1 << 0,
  SBSO_OLDERR = 1 << 1,
  SBSO_ESTIMATEIPO = 1 << 2,
};

/** #SoftBody::sbc_mode */
enum {
  SBC_MODE_MANUAL = 0,
  SBC_MODE_AVG = 1,
  SBC_MODE_MIN = 2,
  SBC_MODE_MAX = 3,
  SBC_MODE_AVGMINMAX = 4,
};

/** #PartDeflect.forcefield: Effector Fields types. */
enum ePFieldType {
  /** (this is used for general effector weight). */
  PFIELD_NULL = 0,
  /** Force away/towards a point depending on force strength. */
  PFIELD_FORCE = 1,
  /** Force around the effector normal. */
  PFIELD_VORTEX = 2,
  /** Force from the cross product of effector normal and point velocity. */
  PFIELD_MAGNET = 3,
  /** Force away and towards a point depending which side of the effector normal the point is. */
  PFIELD_WIND = 4,
  /** Force along curve for dynamics, a shaping curve for hair paths. */
  PFIELD_GUIDE = 5,
  /** Force based on texture values calculated at point coordinates. */
  PFIELD_TEXTURE = 6,
  /** Force of a harmonic (damped) oscillator. */
  PFIELD_HARMONIC = 7,
  /** Force away/towards a point depending on point charge. */
  PFIELD_CHARGE = 8,
  /** Force due to a Lennard-Jones potential. */
  PFIELD_LENNARDJ = 9,
  /** Defines predator / goal for boids. */
  PFIELD_BOID = 10,
  /** Force defined by BLI_noise_generic_turbulence. */
  PFIELD_TURBULENCE = 11,
  /** Linear & quadratic drag. */
  PFIELD_DRAG = 12,
  /** Force based on fluid simulation velocities. */
  PFIELD_FLUIDFLOW = 13,

  /* Keep last. */
  NUM_PFIELD_TYPES,
};

struct PartDeflect {
  /** General settings flag. */
  int flag = 0;
  /** Deflection flag - does mesh deflect particles. */
  short deflect = 0;
  /** Force field type, do the vertices attract / repel particles? */
  short forcefield = 0;
  /** Fall-off type. */
  short falloff = 0;
  /** Point, plane or surface. */
  short shape = 0;
  /** Texture effector. */
  short tex_mode = 0;
  /** For curve guide. */
  short kink = 0, kink_axis = 0;
  short zdir = 0;

  /* Main effector values */
  /** The strength of the force (+ or - ). */
  float f_strength = 0;
  /** Damping ratio of the harmonic effector. */
  float f_damp = 0;
  /**
   * How much force is converted into "air flow", i.e.
   * force used as the velocity of surrounding medium. */
  float f_flow = 0;
  /** How much force is reduced when acting parallel to a surface, e.g. cloth. */
  float f_wind_factor = 0;

  char _pad0[4] = {};

  /** Noise size for noise effector, restlength for harmonic effector. */
  float f_size = 0;

  /* fall-off */
  /** The power law - real gravitation is 2 (square). */
  float f_power = 0;
  /** If indicated, use this maximum. */
  float maxdist = 0;
  /** If indicated, use this minimum. */
  float mindist = 0;
  /** Radial fall-off power. */
  float f_power_r = 0;
  /** Radial versions of above. */
  float maxrad = 0;
  float minrad = 0;

  /* particle collisions */
  /** Damping factor for particle deflection. */
  float pdef_damp = 0;
  /** Random element of damping for deflection. */
  float pdef_rdamp = 0;
  /** Chance of particle passing through mesh. */
  float pdef_perm = 0;
  /** Friction factor for particle deflection. */
  float pdef_frict = 0;
  /** Random element of friction for deflection. */
  float pdef_rfrict = 0;
  /** Surface particle stickiness. */
  float pdef_stickness = 0;

  /** Used for forces. */
  float absorption = 0;

  /* softbody collisions */
  /** Damping factor for softbody deflection. */
  float pdef_sbdamp = 0;
  /** Inner face thickness for softbody deflection. */
  float pdef_sbift = 0;
  /** Outer face thickness for softbody deflection. */
  float pdef_sboft = 0;

  /* guide curve, same as for particle child effects */
  float clump_fac = 0, clump_pow = 0;
  float kink_freq = 0, kink_shape = 0, kink_amp = 0, free_end = 0;

  /* texture effector */
  /** Used for calculating partial derivatives. */
  float tex_nabla = 0;
  /** Texture of the texture effector. */
  struct Tex *tex = nullptr;

  /* effector noise */
  /** Noise of force. */
  float f_noise = 0;
  /** Noise random seed. */
  int seed = 0;

  /* Display Size */
  /** Runtime only : start of the curve or draw scale. */
  float drawvec1[4] = {};
  /** Runtime only : end of the curve. */
  float drawvec2[4] = {};
  /** Runtime only. */
  float drawvec_falloff_min[3] = {};
  char _pad1[4] = {};
  /** Runtime only. */
  float drawvec_falloff_max[3] = {};
  char _pad2[4] = {};

  /** Force source object. */
  struct Object *f_source = nullptr;

  /** Friction of cloth collisions. */
  float pdef_cfrict = 0;
  char _pad[4] = {};
};

struct EffectorWeights {
  /** Only use effectors from this group of objects. */
  struct Collection *group = nullptr;

  /** Effector type specific weights. */
  float weight[14] = {};
  float global_gravity = 0;
  short flag = 0;
  char _pad[2] = {};
};

struct SBVertex {
  float vec[4] = {};
};

/* Container for data that is shared among evaluated copies.
 *
 * This is placed in a separate struct so that values can be changed
 * without having to update all evaluated copies. */
struct SoftBody_Shared {
  struct PointCache *pointcache = nullptr;
  ListBase ptcaches = {nullptr, nullptr};
};

struct SoftBody {
  DNA_DEFINE_CXX_METHODS(SoftBody)

<<<<<<< HEAD
typedef struct BulletSoftBody {
  int flag;       /* various boolean options */
  float linStiff; /* linear stiffness 0..1 */
  float angStiff; /* angular stiffness 0..1 */
  float volume;   /* volume preservation 0..1 */

  int viterations; /* Velocities solver iterations */
  int piterations; /* Positions solver iterations */
  int diterations; /* Drift solver iterations */
  int citerations; /* Cluster solver iterations */

  float kSRHR_CL;    /* Soft vs rigid hardness [0,1] (cluster only) */
  float kSKHR_CL;    /* Soft vs kinetic hardness [0,1] (cluster only) */
  float kSSHR_CL;    /* Soft vs soft hardness [0,1] (cluster only) */
  float kSR_SPLT_CL; /* Soft vs rigid impulse split [0,1] (cluster only) */

  float kSK_SPLT_CL; /* Soft vs rigid impulse split [0,1] (cluster only) */
  float kSS_SPLT_CL; /* Soft vs rigid impulse split [0,1] (cluster only) */
  float kVCF;        /* Velocities correction factor (Baumgarte) */
  float kDP;         /* Damping coefficient [0,1] */

  float kDG; /* Drag coefficient [0,+inf] */
  float kLF; /* Lift coefficient [0,+inf] */
  float kPR; /* Pressure coefficient [-inf,+inf] */
  float kVC; /* Volume conversation coefficient [0,+inf] */

  float kDF;  /* Dynamic friction coefficient [0,1] */
  float kMT;  /* Pose matching coefficient [0,1] */
  float kCHR; /* Rigid contacts hardness [0,1] */
  float kKHR; /* Kinetic contacts hardness [0,1] */

  float kSHR;         /* Soft contacts hardness [0,1] */
  float kAHR;         /* Anchors hardness [0,1] */
  int collisionflags; /* Vertex/Face or Signed Distance Field(SDF) or Clusters, Soft versus Soft or
                         Rigid */
  int numclusteriterations; /* number of iterations to refine collision clusters*/
  int bending_dist;         /* Bending constraint distance */
  float welding;            /* welding limit to remove duplicate/nearby vertices, 0.0..0.01 */
  float margin;             /* margin specific to softbody */
  int _pad;
} BulletSoftBody;

/* BulletSoftBody.flag */
#define OB_BSB_SHAPE_MATCHING 2
// #define OB_BSB_UNUSED 4
#define OB_BSB_BENDING_CONSTRAINTS 8
#define OB_BSB_AERO_VPOINT 16 /* aero model, Vertex normals are oriented toward velocity*/
// #define OB_BSB_AERO_VTWOSIDE 32 /* aero model, Vertex normals are flipped to match velocity */

/* BulletSoftBody.collisionflags */
#define OB_BSB_COL_SDF_RS 2 /* SDF based rigid vs soft */
#define OB_BSB_COL_CL_RS 4  /* Cluster based rigid vs soft */
#define OB_BSB_COL_CL_SS 8  /* Cluster based soft vs soft */
#define OB_BSB_COL_VF_SS 16 /* Vertex/Face based soft vs soft */

typedef struct SoftBody {
=======
>>>>>>> 8b6c66d6
  /* dynamic data */
  int totpoint = 0, totspring = 0;
  /** Not saved in file. */
  struct BodyPoint *bpoint = nullptr;
  /** Not saved in file. */
  struct BodySpring *bspring = nullptr;
  char _pad = {};
  char msg_lock = 0;
  short msg_value = 0;

  /* part of UI: */

  /* general options */
  /** Softbody mass of *vertex*. */
  float nodemass = 0;
  /**
   * Along with it introduce mass painting starting to fix old bug .. nastiness that VG are indexes
   * rather find them by name tag to find it -> jow20090613.
   */
  char namedVG_Mass[/*MAX_VGROUP_NAME*/ 64] = "";
  /** Softbody amount of gravitation to apply. */
  float grav = 0;
  /** Friction to env. */
  float mediafrict = 0;
  /** Error limit for ODE solver. */
  float rklimit = 0;
  /** User control over simulation speed. */
  float physics_speed = 0;

  /* goal */
  /** Softbody goal springs. */
  float goalspring = 0;
  /** Softbody goal springs friction. */
  float goalfrict = 0;
  /** Quick limits for goal. */
  float mingoal = 0;
  float maxgoal = 0;
  /** Default goal for vertices without vgroup. */
  float defgoal = 0;
  /** Index starting at 1. */
  short vertgroup = 0;
  /**
   * Starting to fix old bug .. nastiness that VG are indexes
   * rather find them by name tag to find it -> jow20090613.
   */
  char namedVG_Softgoal[/*MAX_VGROUP_NAME*/ 64] = "";

  short fuzzyness = 0;

  /* springs */
  /** Softbody inner springs. */
  float inspring = 0;
  /** Softbody inner springs friction. */
  float infrict = 0;
  /**
   * Along with it introduce Spring_K painting
   * starting to fix old bug .. nastiness that VG are indexes
   * rather find them by name tag to find it -> jow20090613.
   */
  char namedVG_Spring_K[/*MAX_VGROUP_NAME*/ 64] = "";

  /* baking */
  char _pad1[6] = {};
  /** Local==1: use local coords for baking. */
  char local = 0, solverflags = 0;

  /* -- these must be kept for backwards compatibility -- */
  /** Array of size totpointkey. */
  SBVertex **keys = nullptr;
  /** If totpointkey != totpoint or totkey!- (efra-sfra)/interval -> free keys. */
  int totpointkey = 0, totkey = 0;
  /* ---------------------------------------------------- */
  float secondspring = 0;

  /* Self collision. */
  /** Fixed collision ball size if > 0. */
  float colball = 0;
  /** Cooling down collision response. */
  float balldamp = 0;
  /** Pressure the ball is loaded with. */
  float ballstiff = 0;
  short sbc_mode = 0;
  short aeroedge = 0;
  short minloops = 0;
  short maxloops = 0;
  short choke = 0;
  short solver_ID = 0;
  short plastic = 0;
  short springpreload = 0;

  /** Scratchpad/cache on live time not saved in file. */
  struct SBScratch *scratch = nullptr;
  float shearstiff = 0;
  float inpush = 0;

  struct SoftBody_Shared *shared = nullptr;
  /** Moved to SoftBody_Shared. */
  DNA_DEPRECATED struct PointCache *pointcache = nullptr;
  /** Moved to SoftBody_Shared. */
  ListBase ptcaches = {nullptr, nullptr};

  struct Collection *collision_group = nullptr;

  struct EffectorWeights *effector_weights = nullptr;
  /* Reverse estimated object-matrix (run-time data, no need to store in the file). */
  float lcom[3] = {};
  float lrot[3][3] = {};
  float lscale[3][3] = {};

  int last_frame = 0;
};<|MERGE_RESOLUTION|>--- conflicted
+++ resolved
@@ -291,65 +291,6 @@
 struct SoftBody {
   DNA_DEFINE_CXX_METHODS(SoftBody)
 
-<<<<<<< HEAD
-typedef struct BulletSoftBody {
-  int flag;       /* various boolean options */
-  float linStiff; /* linear stiffness 0..1 */
-  float angStiff; /* angular stiffness 0..1 */
-  float volume;   /* volume preservation 0..1 */
-
-  int viterations; /* Velocities solver iterations */
-  int piterations; /* Positions solver iterations */
-  int diterations; /* Drift solver iterations */
-  int citerations; /* Cluster solver iterations */
-
-  float kSRHR_CL;    /* Soft vs rigid hardness [0,1] (cluster only) */
-  float kSKHR_CL;    /* Soft vs kinetic hardness [0,1] (cluster only) */
-  float kSSHR_CL;    /* Soft vs soft hardness [0,1] (cluster only) */
-  float kSR_SPLT_CL; /* Soft vs rigid impulse split [0,1] (cluster only) */
-
-  float kSK_SPLT_CL; /* Soft vs rigid impulse split [0,1] (cluster only) */
-  float kSS_SPLT_CL; /* Soft vs rigid impulse split [0,1] (cluster only) */
-  float kVCF;        /* Velocities correction factor (Baumgarte) */
-  float kDP;         /* Damping coefficient [0,1] */
-
-  float kDG; /* Drag coefficient [0,+inf] */
-  float kLF; /* Lift coefficient [0,+inf] */
-  float kPR; /* Pressure coefficient [-inf,+inf] */
-  float kVC; /* Volume conversation coefficient [0,+inf] */
-
-  float kDF;  /* Dynamic friction coefficient [0,1] */
-  float kMT;  /* Pose matching coefficient [0,1] */
-  float kCHR; /* Rigid contacts hardness [0,1] */
-  float kKHR; /* Kinetic contacts hardness [0,1] */
-
-  float kSHR;         /* Soft contacts hardness [0,1] */
-  float kAHR;         /* Anchors hardness [0,1] */
-  int collisionflags; /* Vertex/Face or Signed Distance Field(SDF) or Clusters, Soft versus Soft or
-                         Rigid */
-  int numclusteriterations; /* number of iterations to refine collision clusters*/
-  int bending_dist;         /* Bending constraint distance */
-  float welding;            /* welding limit to remove duplicate/nearby vertices, 0.0..0.01 */
-  float margin;             /* margin specific to softbody */
-  int _pad;
-} BulletSoftBody;
-
-/* BulletSoftBody.flag */
-#define OB_BSB_SHAPE_MATCHING 2
-// #define OB_BSB_UNUSED 4
-#define OB_BSB_BENDING_CONSTRAINTS 8
-#define OB_BSB_AERO_VPOINT 16 /* aero model, Vertex normals are oriented toward velocity*/
-// #define OB_BSB_AERO_VTWOSIDE 32 /* aero model, Vertex normals are flipped to match velocity */
-
-/* BulletSoftBody.collisionflags */
-#define OB_BSB_COL_SDF_RS 2 /* SDF based rigid vs soft */
-#define OB_BSB_COL_CL_RS 4  /* Cluster based rigid vs soft */
-#define OB_BSB_COL_CL_SS 8  /* Cluster based soft vs soft */
-#define OB_BSB_COL_VF_SS 16 /* Vertex/Face based soft vs soft */
-
-typedef struct SoftBody {
-=======
->>>>>>> 8b6c66d6
   /* dynamic data */
   int totpoint = 0, totspring = 0;
   /** Not saved in file. */
@@ -460,4 +401,59 @@
   float lscale[3][3] = {};
 
   int last_frame = 0;
-};+};
+
+typedef struct BulletSoftBody {
+  int flag;       /* various boolean options */
+  float linStiff; /* linear stiffness 0..1 */
+  float angStiff; /* angular stiffness 0..1 */
+  float volume;   /* volume preservation 0..1 */
+
+  int viterations; /* Velocities solver iterations */
+  int piterations; /* Positions solver iterations */
+  int diterations; /* Drift solver iterations */
+  int citerations; /* Cluster solver iterations */
+
+  float kSRHR_CL;    /* Soft vs rigid hardness [0,1] (cluster only) */
+  float kSKHR_CL;    /* Soft vs kinetic hardness [0,1] (cluster only) */
+  float kSSHR_CL;    /* Soft vs soft hardness [0,1] (cluster only) */
+  float kSR_SPLT_CL; /* Soft vs rigid impulse split [0,1] (cluster only) */
+
+  float kSK_SPLT_CL; /* Soft vs rigid impulse split [0,1] (cluster only) */
+  float kSS_SPLT_CL; /* Soft vs rigid impulse split [0,1] (cluster only) */
+  float kVCF;        /* Velocities correction factor (Baumgarte) */
+  float kDP;         /* Damping coefficient [0,1] */
+
+  float kDG; /* Drag coefficient [0,+inf] */
+  float kLF; /* Lift coefficient [0,+inf] */
+  float kPR; /* Pressure coefficient [-inf,+inf] */
+  float kVC; /* Volume conversation coefficient [0,+inf] */
+
+  float kDF;  /* Dynamic friction coefficient [0,1] */
+  float kMT;  /* Pose matching coefficient [0,1] */
+  float kCHR; /* Rigid contacts hardness [0,1] */
+  float kKHR; /* Kinetic contacts hardness [0,1] */
+
+  float kSHR;         /* Soft contacts hardness [0,1] */
+  float kAHR;         /* Anchors hardness [0,1] */
+  int collisionflags; /* Vertex/Face or Signed Distance Field(SDF) or Clusters, Soft versus Soft or
+                         Rigid */
+  int numclusteriterations; /* number of iterations to refine collision clusters*/
+  int bending_dist;         /* Bending constraint distance */
+  float welding;            /* welding limit to remove duplicate/nearby vertices, 0.0..0.01 */
+  float margin;             /* margin specific to softbody */
+  int _pad;
+} BulletSoftBody;
+
+/* BulletSoftBody.flag */
+#define OB_BSB_SHAPE_MATCHING 2
+// #define OB_BSB_UNUSED 4
+#define OB_BSB_BENDING_CONSTRAINTS 8
+#define OB_BSB_AERO_VPOINT 16 /* aero model, Vertex normals are oriented toward velocity*/
+// #define OB_BSB_AERO_VTWOSIDE 32 /* aero model, Vertex normals are flipped to match velocity */
+
+/* BulletSoftBody.collisionflags */
+#define OB_BSB_COL_SDF_RS 2 /* SDF based rigid vs soft */
+#define OB_BSB_COL_CL_RS 4  /* Cluster based rigid vs soft */
+#define OB_BSB_COL_CL_SS 8  /* Cluster based soft vs soft */
+#define OB_BSB_COL_VF_SS 16 /* Vertex/Face based soft vs soft */