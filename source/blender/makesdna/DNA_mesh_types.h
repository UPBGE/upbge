/* SPDX-FileCopyrightText: 2001-2002 NaN Holding BV. All rights reserved.
 *
 * SPDX-License-Identifier: GPL-2.0-or-later */

/** \file
 * \ingroup DNA
 */

#pragma once

#include "DNA_ID.h"
#include "DNA_attribute_types.h"
#include "DNA_customdata_types.h"
#include "DNA_defs.h"

/** Workaround to forward-declare C++ type in C header. */
#ifdef __cplusplus

#  include <optional>

#  include "BLI_math_vector_types.hh"
#  include "BLI_memory_counter_fwd.hh"
#  include "BLI_vector_set.hh"

namespace blender {
template<typename T> struct Bounds;
namespace offset_indices {
template<typename T> struct GroupedSpan;
template<typename T> class OffsetIndices;
}  // namespace offset_indices
using offset_indices::GroupedSpan;
using offset_indices::OffsetIndices;
template<typename T> class MutableSpan;
template<typename T> class Span;
namespace bke {
struct BVHTreeFromMesh;
struct MeshRuntime;
class AttributeAccessor;
class MutableAttributeAccessor;
struct LooseVertCache;
struct LooseEdgeCache;
enum class MeshNormalDomain : int8_t;
}  // namespace bke
}  // namespace blender
using MeshRuntimeHandle = blender::bke::MeshRuntime;
#else
struct MeshRuntimeHandle;
#endif

struct AnimData;
struct Key;
struct MCol;
struct MEdge;
struct MFace;
struct Material;

/** #Mesh.texspace_flag */
enum {
  ME_TEXSPACE_FLAG_AUTO = 1 << 0,
  ME_TEXSPACE_FLAG_AUTO_EVALUATED = 1 << 1,
};

/** #Mesh.editflag */
enum {
  ME_EDIT_MIRROR_VERTEX_GROUPS = 1 << 0,
  ME_EDIT_MIRROR_Y = 1 << 1, /* unused so far */
  ME_EDIT_MIRROR_Z = 1 << 2, /* unused so far */

  ME_EDIT_PAINT_FACE_SEL = 1 << 3,
  ME_EDIT_MIRROR_TOPO = 1 << 4,
  ME_EDIT_PAINT_VERT_SEL = 1 << 5,
};

/* Helper macro to see if vertex group X mirror is on. */
#define ME_USING_MIRROR_X_VERTEX_GROUPS(_me) \
  (((_me)->editflag & ME_EDIT_MIRROR_VERTEX_GROUPS) && ((_me)->symmetry & ME_SYMMETRY_X))

/* We can't have both flags enabled at once,
 * flags defined in DNA_scene_types.h */
#define ME_EDIT_PAINT_SEL_MODE(_me) \
  (((_me)->editflag & ME_EDIT_PAINT_FACE_SEL) ? SCE_SELECT_FACE : \
   ((_me)->editflag & ME_EDIT_PAINT_VERT_SEL) ? SCE_SELECT_VERTEX : \
                                                0)

/** #Mesh.flag */
enum {
  ME_FLAG_UNUSED_0 = 1 << 0,     /* cleared */
  ME_FLAG_UNUSED_1 = 1 << 1,     /* cleared */
  ME_FLAG_DEPRECATED_2 = 1 << 2, /* deprecated */
  /**
   * The UV selection is marked as synchronized.
   * See #BMesh::uv_select_sync_valid for details.
   */
  ME_FLAG_UV_SELECT_SYNC_VALID = 1 << 3,
  ME_FLAG_UNUSED_4 = 1 << 4,     /* cleared */
  ME_AUTOSMOOTH_LEGACY = 1 << 5, /* deprecated */
  ME_FLAG_UNUSED_6 = 1 << 6,     /* cleared */
  ME_FLAG_UNUSED_7 = 1 << 7,     /* cleared */
  ME_REMESH_REPROJECT_ATTRIBUTES = 1 << 8,
  ME_DS_EXPAND = 1 << 9,
  ME_SCULPT_DYNAMIC_TOPOLOGY = 1 << 10,
  /**
   * Used to tag that the mesh has no overlapping topology (see #Mesh::no_overlapping_topology()).
   * Theoretically this is runtime data that could always be recalculated, but since the intent is
   * to improve performance and it only takes one bit, it is stored in the mesh instead.
   */
  ME_NO_OVERLAPPING_TOPOLOGY = 1 << 11,
  ME_FLAG_UNUSED_8 = 1 << 12, /* deprecated */
  ME_REMESH_FIX_POLES = 1 << 13,
  ME_REMESH_REPROJECT_VOLUME = 1 << 14,
  ME_FLAG_UNUSED_9 = 1 << 15, /* deprecated */
};

#ifdef DNA_DEPRECATED_ALLOW
/** #Mesh.cd_flag */
enum {
  ME_CDFLAG_VERT_BWEIGHT = 1 << 0,
  ME_CDFLAG_EDGE_BWEIGHT = 1 << 1,
  ME_CDFLAG_EDGE_CREASE = 1 << 2,
  ME_CDFLAG_VERT_CREASE = 1 << 3,
};
#endif

/** #Mesh.remesh_mode */
enum {
  REMESH_VOXEL = 0,
  REMESH_QUAD = 1,
};

/** #SubsurfModifierData.subdivType */
enum MeshSubdivType {
  ME_CC_SUBSURF = 0,
  ME_SIMPLE_SUBSURF = 1,
};

/** #Mesh.symmetry */
enum eMeshSymmetryType {
  ME_SYMMETRY_X = 1 << 0,
  ME_SYMMETRY_Y = 1 << 1,
  ME_SYMMETRY_Z = 1 << 2,
};

struct Mesh {
#ifdef __cplusplus
  DNA_DEFINE_CXX_METHODS(Mesh)
  /** See #ID_Type comment for why this is here. */
  static constexpr ID_Type id_type = ID_ME;
#endif

  ID id;
  /** Animation data (must be immediately after id for utilities to use it). */
  struct AnimData *adt = nullptr;

  struct Key *key = nullptr;

  /**
   * An array of materials, with length #totcol. These can be overridden by material slots
   * on #Object. Indices in the "material_index" attribute control which material is used for every
   * face.
   */
  struct Material **mat = nullptr;

  /** The number of vertices in the mesh, and the size of #vert_data. */
  int verts_num = 0;
  /** The number of edges in the mesh, and the size of #edge_data. */
  int edges_num = 0;
  /** The number of faces in the mesh, and the size of #face_data. */
  int faces_num = 0;
  /** The number of face corners in the mesh, and the size of #corner_data. */
  int corners_num = 0;

  /**
   * Array owned by mesh. See #Mesh::faces() and #OffsetIndices.
   *
   * This array is shared based on the bke::MeshRuntime::face_offsets_sharing_info.
   * Avoid accessing directly when possible.
   */
  int *face_offset_indices = nullptr;

  /**
   * Vertex, edge, face, and corner generic attributes. Currently unused at runtime, but used for
   * forward compatibility when reading files (see #122398).
   */
  struct AttributeStorage attribute_storage;

  CustomData vert_data;
  CustomData edge_data;
  CustomData face_data;
  CustomData corner_data;

  /**
   * List of vertex group (#bDeformGroup) names and flags only. Actual weights are stored in dvert.
   * \note This pointer is for convenient access to the #CD_MDEFORMVERT layer in #vert_data.
   */
  ListBase vertex_group_names = {nullptr, nullptr};
  /** The active index in the #vertex_group_names list. */
  int vertex_group_active_index = 0;

  /**
   * The index of the active attribute in the UI. The attribute list is a combination of the
   * generic type attributes from vertex, edge, face, and corner custom data.
   *
   * Set to -1 when none is active.
   */
  int attributes_active_index = 0;

  /**
   * This array represents the selection order when the user manually picks elements in edit-mode,
   * some tools take advantage of this information. All elements in this array are expected to be
   * selected, see #BKE_mesh_mselect_validate which ensures this. For procedurally created meshes,
   * this is generally empty (selections are stored as boolean attributes in the corresponding
   * custom data).
   */
  struct MSelect *mselect = nullptr;

  /** The length of the #mselect array. */
  int totselect = 0;

  /**
   * In most cases the last selected element (see #mselect) represents the active element.
   * For faces we make an exception and store the active face separately so it can be active
   * even when no faces are selected. This is done to prevent flickering in the material properties
   * and UV Editor which base the content they display on the current material which is controlled
   * by the active face.
   *
   * \note This is mainly stored for use in edit-mode.
   */
  int act_face = 0;

  /**
   * An optional mesh owned elsewhere (by #Main) that can be used to override
   * the texture space #loc and #size.
   * \note Vertex indices should be aligned for this to work usefully.
   */
  struct Mesh *texcomesh = nullptr;

  /** Texture space location and size, used for procedural coordinates when rendering. */
  float texspace_location[3] = {};
  float texspace_size[3] = {1.0f, 1.0f, 1.0f};
  char texspace_flag = ME_TEXSPACE_FLAG_AUTO;

  /** Various flags used when editing the mesh. */
  char editflag = ME_EDIT_MIRROR_VERTEX_GROUPS;
  /** Mostly more flags used when editing or displaying the mesh. */
  uint16_t flag = ME_REMESH_REPROJECT_VOLUME | ME_REMESH_REPROJECT_ATTRIBUTES;

  DNA_DEPRECATED float smoothresh_legacy = 0;

  /* UPBGE: Use this flag to switch between float3/float4
   * vbo_pos extraction */
<<<<<<< HEAD
  /* To indicate that an animation must be played on gpu */
  int is_running_gpu_animation_playback;
  int is_python_request_gpu;

  float smoothresh_legacy DNA_DEPRECATED;
=======
  int is_using_gpu_deform = 0;
  /* To indicate that gpu_deform is currently in action */
  int is_running_gpu_deform = 0;
>>>>>>> 4d596b2a

  /** Per-mesh settings for voxel remesh. */
  float remesh_voxel_size = 0.1f;
  float remesh_voxel_adaptivity = 0.0f;

  int face_sets_color_seed = 0;
  /* Stores the initial Face Set to be rendered white. This way the overlay can be enabled by
   * default and Face Sets can be used without affecting the color of the mesh. */
  int face_sets_color_default = 1;

  /** The color attribute currently selected in the list and edited by a user. */
  char *active_color_attribute = nullptr;
  /** The color attribute used by default (i.e. for rendering) if no name is given explicitly. */
  char *default_color_attribute = nullptr;

  /**
   * The UV map currently selected in the list and edited by a user.
   * \note While the edit BMesh (`edit_mesh.bm`) is non null, that is the source of truth instead.
   * Typical access should be through #Mesh::active_uv_map_name() rather than direct.
   */
  char *active_uv_map_attribute = nullptr;
  /**
   * The UV map used by default (i.e. for rendering) if no name is given explicitly.
   * \note While the edit BMesh (`edit_mesh.bm`) is non null, that is the source of truth instead.
   * Typical access should be through #Mesh::default_uv_map_name() rather than direct.
   */
  char *default_uv_map_attribute = nullptr;
  /** UV map selection used for texture paint masking. */
  char *stencil_uv_map_attribute = nullptr;
  /** UV map selection used for texture paint clone brush. */
  char *clone_uv_map_attribute = nullptr;

  /**
   * User-defined symmetry flag (#eMeshSymmetryType) that causes editing operations to maintain
   * symmetrical geometry. Supported by operations such as transform and weight-painting.
   */
  char symmetry = 0;

  /** Choice between different remesh methods in the UI. */
  char remesh_mode = 0;

  /** The length of the #mat array. */
  short totcol = 0;

  /**
   * Deprecated flag for choosing whether to store specific custom data that was built into #Mesh
   * structs in edit mode. Replaced by separating that data to separate layers. Kept for forward
   * and backwards compatibility.
   */
  DNA_DEPRECATED char cd_flag = 0;
  DNA_DEPRECATED char subdiv = 0;
  DNA_DEPRECATED char subdivr = 0;
  DNA_DEPRECATED char subsurftype = 0;

  /** Deprecated pointer to mesh polygons, kept for forward compatibility. */
  DNA_DEPRECATED struct MPoly *mpoly = nullptr;
  /** Deprecated pointer to face corners, kept for forward compatibility. */
  DNA_DEPRECATED struct MLoop *mloop = nullptr;

  /** Deprecated array of mesh vertices, kept for reading old files, now stored in #CustomData. */
  DNA_DEPRECATED struct MVert *mvert = nullptr;
  /** Deprecated array of mesh edges, kept for reading old files, now stored in #CustomData. */
  DNA_DEPRECATED struct MEdge *medge = nullptr;
  /** Deprecated "Vertex group" data. Kept for reading old files, now stored in #CustomData. */
  DNA_DEPRECATED struct MDeformVert *dvert = nullptr;
  /** Deprecated runtime data for tessellation face UVs and texture, kept for reading old files. */
  DNA_DEPRECATED struct MTFace *mtface = nullptr;
  /** Deprecated, use mtface. */
  DNA_DEPRECATED struct TFace *tface = nullptr;
  /** Deprecated array of colors for the tessellated faces, kept for reading old files. */
  DNA_DEPRECATED struct MCol *mcol = nullptr;
  /** Deprecated face storage (quads & triangles only). Kept for reading old files. */
  DNA_DEPRECATED struct MFace *mface = nullptr;

  /**
   * Deprecated storage of old faces (only triangles or quads).
   *
   * \note This would be marked deprecated, however the particles still use this at run-time
   * for placing particles on the mesh (something which should be eventually upgraded).
   */
  CustomData fdata_legacy;
  /* Deprecated size of #fdata. */
  int totface_legacy = 0;

  char _pad1 = {};
  int8_t radial_symmetry[3] = {1, 1, 1};

  /**
   * Data that isn't saved in files, including caches of derived data, temporary data to improve
   * the editing experience, etc. The struct is created when reading files and can be accessed
   * without null checks, with the exception of some temporary meshes which should allocate and
   * free the data if they are passed to functions that expect run-time data.
   */
  MeshRuntimeHandle *runtime = nullptr;
#ifdef __cplusplus
  /**
   * Array of vertex positions. Edges and face corners are defined by indices into this array.
   */
  blender::Span<blender::float3> vert_positions() const;
  /** Write access to vertex data. */
  blender::MutableSpan<blender::float3> vert_positions_for_write();
  /**
   * Array of edges, containing vertex indices, stored in the ".edge_verts" attribute. For simple
   * triangle or quad meshes, edges could be calculated from the face and #corner_edge arrays.
   * However, edges need to be stored explicitly for edge domain attributes and to support loose
   * edges that aren't connected to faces.
   */
  blender::Span<blender::int2> edges() const;
  /** Write access to edge data. */
  blender::MutableSpan<blender::int2> edges_for_write();
  /**
   * Face topology information (using the same internal data as #face_offsets()). Each face is a
   * contiguous chunk of face corners represented as an #IndexRange. Each face can be used to slice
   * the #corner_verts or #corner_edges arrays to find the vertices or edges that each face uses.
   */
  blender::OffsetIndices<int> faces() const;
  /**
   * Return an array containing the first corner of each face. and the size of the face encoded as
   * the next offset. The total number of corners is the final value, and the first value is always
   * zero. May be empty if there are no faces.
   */
  blender::Span<int> face_offsets() const;
  /** Write access to #face_offsets data. */
  blender::MutableSpan<int> face_offsets_for_write();

  /**
   * Array of vertices for every face corner, stored in the ".corner_vert" integer attribute.
   * For example, the vertices in a face can be retrieved with the #slice method:
   * \code{.cc}
   * const Span<int> face_verts = corner_verts.slice(face);
   * \endcode
   * This span can often be passed as an argument in lieu of a face and the entire corner verts
   * array.
   */
  blender::Span<int> corner_verts() const;
  /** Write access to the #corner_verts data. */
  blender::MutableSpan<int> corner_verts_for_write();

  /**
   * Array of edges following every face corner traveling around each face, stored in the
   * ".corner_edge" attribute. The array sliced the same way as the #corner_verts data. The edge
   * previous to a corner must be accessed with the index of the previous face corner.
   */
  blender::Span<int> corner_edges() const;
  /** Write access to the #corner_edges data. */
  blender::MutableSpan<int> corner_edges_for_write();

  blender::bke::AttributeAccessor attributes() const;
  blender::bke::MutableAttributeAccessor attributes_for_write();

  /**
   * The names of all UV map attributes, in the order of the internal storage.
   * This is useful when UV maps are referenced by index.
   *
   * \warning Adding or removing attributes will invalidate the referenced memory.
   */
  blender::VectorSet<blender::StringRefNull> uv_map_names() const;

  /** The name of the active UV map attribute, if any. */
  blender::StringRefNull active_uv_map_name() const;
  /** The name of the default UV map (e.g. for rendering) attribute, if any. */
  blender::StringRefNull default_uv_map_name() const;

  void uv_maps_active_set(blender::StringRef name);
  void uv_maps_default_set(blender::StringRef name);

  /**
   * Vertex group data, encoded as an array of indices and weights for every vertex.
   * \warning: May be empty.
   */
  blender::Span<MDeformVert> deform_verts() const;
  /** Write access to vertex group data. */
  blender::MutableSpan<MDeformVert> deform_verts_for_write();

  /**
   * Cached triangulation of mesh faces, depending on the face topology and the vertex positions.
   */
  blender::Span<blender::int3> corner_tris() const;

  /**
   * A map containing the face index that each cached triangle from #Mesh::corner_tris() came from.
   */
  blender::Span<int> corner_tri_faces() const;

  /**
   * Calculate the largest and smallest position values of vertices.
   */
  std::optional<blender::Bounds<blender::float3>> bounds_min_max() const;

  /** Set cached mesh bounds to a known-correct value to avoid their lazy calculation later on. */
  void bounds_set_eager(const blender::Bounds<blender::float3> &bounds);

  /** Get the largest material index used by the mesh or `nullopt` if it has no faces. */
  std::optional<int> material_index_max() const;

  /** Get all the material indices actually used by the mesh. */
  const blender::VectorSet<int> &material_indices_used() const;

  /**
   * Cached map containing the index of the face using each face corner.
   */
  blender::Span<int> corner_to_face_map() const;
  /**
   * Offsets per vertex used to slice arrays containing data for connected faces or face corners.
   */
  blender::OffsetIndices<int> vert_to_face_map_offsets() const;
  /**
   * Cached map from each vertex to the corners using it.
   */
  blender::GroupedSpan<int> vert_to_corner_map() const;
  /**
   * Cached map from each vertex to the faces using it.
   */
  blender::GroupedSpan<int> vert_to_face_map() const;

  /**
   * Cached information about loose edges, calculated lazily when necessary.
   */
  const blender::bke::LooseEdgeCache &loose_edges() const;
  /**
   * Cached information about vertices that aren't used by any edges.
   */
  const blender::bke::LooseVertCache &loose_verts() const;
  /**
   * Cached information about vertices that aren't used by faces (but may be used by loose edges).
   */
  const blender::bke::LooseVertCache &verts_no_face() const;
  /**
   * True if the mesh has no faces or edges "inside" of other faces. Those edges or faces would
   * reuse a subset of the vertices of a face. Knowing the mesh is "clean" or "good" can mean
   * algorithms can skip checking for duplicate edges and faces when they create new edges and
   * faces inside of faces.
   *
   * \note This is just a hint, so there still might be no overlapping geometry if it is false.
   */
  bool no_overlapping_topology() const;

  /**
   * Explicitly set the cached number of loose edges to zero. This can improve performance
   * later on, because finding loose edges lazily can be skipped entirely.
   *
   * \note To allow setting this status on meshes without changing them, this does not tag the
   * cache dirty. If the mesh was changed first, the relevant dirty tags should be called first.
   */
  void tag_loose_edges_none() const;
  /**
   * Set the number of vertices not connected to edges to zero. Similar to #tag_loose_edges_none().
   * There may still be vertices only used by loose edges though.
   *
   * \note If both #tag_loose_edges_none() and #tag_loose_verts_none() are called,
   * all vertices are used by faces, so #verts_no_faces() will be tagged empty as well.
   */
  void tag_loose_verts_none() const;
  /** Set the #no_overlapping_topology() hint when the mesh is "clean." */
  void tag_overlapping_none();

  /**
   * Returns the least complex attribute domain needed to store normals encoding all relevant mesh
   * data. When all edges or faces are sharp, face normals are enough. When all are smooth, vertex
   * normals are enough. With a combination of sharp and smooth, normals may be "split",
   * requiring face corner storage.
   *
   * When possible, it's preferred to use face normals over vertex normals and vertex normals over
   * face corner normals, since there is a 2-4x performance cost increase for each more complex
   * domain.
   *
   * Optionally the consumer of the mesh can indicate that they support the sharp_face attribute
   * natively, to avoid using corner normals in some cases.
   */
  blender::bke::MeshNormalDomain normals_domain(const bool support_sharp_face = false) const;
  /**
   * Normal direction of faces, defined by positions and the winding direction of face corners.
   */
  blender::Span<blender::float3> face_normals() const;
  blender::Span<blender::float3> face_normals_true() const;
  /**
   * Normal direction of vertices, defined as the weighted average of face normals
   * surrounding each vertex and the normalized position for loose vertices.
   */
  blender::Span<blender::float3> vert_normals() const;
  blender::Span<blender::float3> vert_normals_true() const;
  /**
   * Normal direction at each face corner. Defined by a combination of face normals, vertex
   * normals, the `sharp_edge` and `sharp_face` attributes, and potentially by custom normals.
   *
   * \note Because of the large memory requirements of storing normals per face corner, prefer
   * using #face_normals() or #vert_normals() when possible (see #normals_domain()). For this
   * reason, the "true" face corner normals aren't cached, since they're just the same as the
   * corresponding face normals.
   */
  blender::Span<blender::float3> corner_normals() const;

  blender::bke::BVHTreeFromMesh bvh_verts() const;
  blender::bke::BVHTreeFromMesh bvh_edges() const;
  blender::bke::BVHTreeFromMesh bvh_legacy_faces() const;
  blender::bke::BVHTreeFromMesh bvh_corner_tris() const;
  blender::bke::BVHTreeFromMesh bvh_corner_tris_no_hidden() const;
  blender::bke::BVHTreeFromMesh bvh_loose_verts() const;
  blender::bke::BVHTreeFromMesh bvh_loose_edges() const;
  blender::bke::BVHTreeFromMesh bvh_loose_no_hidden_verts() const;
  blender::bke::BVHTreeFromMesh bvh_loose_no_hidden_edges() const;

  void count_memory(blender::MemoryCounter &memory) const;

  /** Call after changing vertex positions to tag lazily calculated caches for recomputation. */
  void tag_positions_changed();
  /** Call after moving every mesh vertex by the same translation. */
  void tag_positions_changed_uniformly();
  /** Like #tag_positions_changed but doesn't tag normals; they must be updated separately. */
  void tag_positions_changed_no_normals();
  /** Call when changing "sharp_face" or "sharp_edge" data. */
  void tag_sharpness_changed();
  /** Call when changing "custom_normal" data. */
  void tag_custom_normals_changed();
  /** Call when face vertex order has changed but positions and faces haven't changed. */
  void tag_face_winding_changed();
  /** Call when new edges and vertices have been created but vertices and faces haven't changed. */
  void tag_edges_split();
  /** Call for topology updates not described by other update tags. */
  void tag_topology_changed();
  /** Call when changing the ".hide_vert", ".hide_edge", or ".hide_poly" attributes. */
  void tag_visibility_changed();
  /** Call when changing the "material_index" attribute. */
  void tag_material_index_changed();
#endif
};

/* deprecated by MTFace, only here for file reading */

#ifdef DNA_DEPRECATED_ALLOW
struct TFace {
  DNA_DEFINE_CXX_METHODS(TFace)

  /** The faces image for the active UVLayer. */
  void *tpage = nullptr;
  float uv[4][2] = {};
  unsigned int col[4] = {};
  char flag = 0, transp = 0;
  short mode = 0, tile = 0, unwrap = 0;
};
#endif

#define MESH_MAX_VERTS 2000000000L<|MERGE_RESOLUTION|>--- conflicted
+++ resolved
@@ -248,17 +248,9 @@
 
   /* UPBGE: Use this flag to switch between float3/float4
    * vbo_pos extraction */
-<<<<<<< HEAD
   /* To indicate that an animation must be played on gpu */
-  int is_running_gpu_animation_playback;
-  int is_python_request_gpu;
-
-  float smoothresh_legacy DNA_DEPRECATED;
-=======
-  int is_using_gpu_deform = 0;
-  /* To indicate that gpu_deform is currently in action */
-  int is_running_gpu_deform = 0;
->>>>>>> 4d596b2a
+  int is_running_gpu_animation_playback = 0;
+  int is_python_request_gpu = 0;
 
   /** Per-mesh settings for voxel remesh. */
   float remesh_voxel_size = 0.1f;
