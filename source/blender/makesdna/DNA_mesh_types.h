--- conflicted
+++ resolved
@@ -280,11 +280,7 @@
   /** Various flags used when editing the mesh. */
   char editflag;
   /** Mostly more flags used when editing or displaying the mesh. */
-<<<<<<< HEAD
-  unsigned short flag;
-=======
   uint16_t flag;
->>>>>>> 502e1a44
 
   /**
    * The angle for auto smooth in radians. `M_PI` (180 degrees) causes all edges to be smooth.
