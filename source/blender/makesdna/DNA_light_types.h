/* SPDX-FileCopyrightText: 2001-2002 NaN Holding BV. All rights reserved.
 *
 * SPDX-License-Identifier: GPL-2.0-or-later */

/** \file
 * \ingroup DNA
 */

#pragma once

#include "DNA_ID.h"
#include "DNA_defs.h"

#ifndef MAX_MTEX
#  define MAX_MTEX 18
#endif

struct AnimData;
struct Ipo;
struct bNodeTree;

typedef struct Light {
#ifdef __cplusplus
  DNA_DEFINE_CXX_METHODS(Light)
  /** See #ID_Type comment for why this is here. */
  static constexpr ID_Type id_type = ID_LA;
#endif

  ID id;
  /** Animation data (must be immediately after id for utilities to use it). */
  struct AnimData *adt;

  /* Type and flags. */
  short type, flag;
  int mode;

  /* Color, temperature and energy. */
  float r, g, b;
  float temperature;
  float energy;
  float exposure;

  /* Point light. */
  float radius;

  /* Spot Light. */
  float spotsize;
  float spotblend;

  /* Area light. */
  short area_shape;
  short _pad1;
  float area_size;
  float area_sizey;
  float area_sizez;
  float area_spread;

  /* Sun light. */
  float sun_angle;

  /* Nodes. */
  short pr_texture, use_nodes;

  /* Eevee */
  float clipsta;
  float clipend_deprecated;

  float cascade_max_dist;
  float cascade_exponent;
  float cascade_fade;
  int cascade_count;

  float diff_fac;
  float spec_fac;
  float transmission_fac;
  float volume_fac;

  float att_dist;
  float shadow_filter_radius;
  float shadow_maximum_resolution;
  float shadow_jitter_overblur;

  /* Preview */
  struct PreviewImage *preview;

  /* Nodes */
  struct bNodeTree *nodetree;

  /* Deprecated. */
  struct Ipo *ipo DNA_DEPRECATED; /* Old animation system. */
  float energy_deprecated DNA_DEPRECATED;
  float _pad2;
} Light;

/* **************** LIGHT ********************* */

/** #Light::flag */
enum {
  LA_DS_EXPAND = 1 << 0,
  /**
   * NOTE: this must have the same value as #MA_DS_SHOW_TEXS,
   * otherwise anim-editors will not read correctly.
   */
  LA_DS_SHOW_TEXS = 1 << 2,
};

/** #Light::type */
enum {
  LA_LOCAL = 0,
  LA_SUN = 1,
  LA_SPOT = 2,
  // LA_HEMI = 3, /* Deprecated. */
  LA_AREA = 4,
};

/** #Light::mode */
enum {
  LA_SHADOW = 1 << 0,
  // LA_HALO = 1 << 1, /* Deprecated. */
  // LA_LAYER = 1 << 2, /* Deprecated. */
  // LA_QUAD = 1 << 3, /* Deprecated. */
  // LA_NEG = 1 << 4, /* Deprecated. */
  // LA_ONLYSHADOW = 1 << 5, /* Deprecated. */
  // LA_SPHERE = 1 << 6, /* Deprecated. */
  LA_SQUARE = 1 << 7,
  // LA_TEXTURE = 1 << 8, /* Deprecated. */
  // LA_OSATEX = 1 << 9, /* Deprecated. */
  // LA_DEEP_SHADOW = 1 << 10, /* Deprecated. */
  // LA_NO_DIFF = 1 << 11, /* Deprecated. */
  // LA_NO_SPEC = 1 << 12, /* Deprecated. */
  LA_SHAD_RAY = 1 << 13, /* Deprecated, cleaned. */
  /**
   * YAFRAY: light shadow-buffer flag, soft-light.
   * Since it is used with LOCAL light, can't use LA_SHAD.
   */
  // LA_YF_SOFT = 1 << 14, /* Deprecated. */
  // LA_LAYER_SHADOW = 1 << 15, /* Deprecated. */
  // LA_SHAD_TEX = 1 << 16, /* Deprecated. */
  LA_SHOW_CONE = 1 << 17,
  // LA_SHOW_SHADOW_BOX = 1 << 18,
  // LA_SHAD_CONTACT = 1 << 19, /* Deprecated. */
  LA_CUSTOM_ATTENUATION = 1 << 20,
  LA_USE_SOFT_FALLOFF = 1 << 21,
  /** Use absolute resolution clamping instead of relative. */
  LA_SHAD_RES_ABSOLUTE = 1 << 22,
  LA_SHADOW_JITTER = 1 << 23,
<<<<<<< HEAD
  // LA_SOFT_SHADOWS = 1 << 31, /* Sof shadow per light - not implemented in eevee-next -- UPBGE */
=======
  LA_USE_TEMPERATURE = 1 << 24,
  LA_UNNORMALIZED = 1 << 25,
>>>>>>> 99e9b252
};

/** #Light::falloff_type */
enum {
  LA_FALLOFF_CONSTANT = 0,
  LA_FALLOFF_INVLINEAR = 1,
  LA_FALLOFF_INVSQUARE = 2,
  LA_FALLOFF_CURVE = 3,
  LA_FALLOFF_SLIDERS = 4,
  LA_FALLOFF_INVCOEFFICIENTS = 5,
};

/** #Light::area_shape */
enum {
  LA_AREA_SQUARE = 0,
  LA_AREA_RECT = 1,
  // LA_AREA_CUBE = 2, /* Deprecated. */
  // LA_AREA_BOX = 3,  /* Deprecated. */
  LA_AREA_DISK = 4,
  LA_AREA_ELLIPSE = 5,
};<|MERGE_RESOLUTION|>--- conflicted
+++ resolved
@@ -144,12 +144,9 @@
   /** Use absolute resolution clamping instead of relative. */
   LA_SHAD_RES_ABSOLUTE = 1 << 22,
   LA_SHADOW_JITTER = 1 << 23,
-<<<<<<< HEAD
-  // LA_SOFT_SHADOWS = 1 << 31, /* Sof shadow per light - not implemented in eevee-next -- UPBGE */
-=======
   LA_USE_TEMPERATURE = 1 << 24,
   LA_UNNORMALIZED = 1 << 25,
->>>>>>> 99e9b252
+  // LA_SOFT_SHADOWS = 1 << 31, /* Sof shadow per light - not implemented in eevee-next -- UPBGE */
 };
 
 /** #Light::falloff_type */
