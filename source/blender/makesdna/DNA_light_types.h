/* SPDX-FileCopyrightText: 2001-2002 NaN Holding BV. All rights reserved.
 *
 * SPDX-License-Identifier: GPL-2.0-or-later */

/** \file
 * \ingroup DNA
 */

#pragma once

#include "DNA_ID.h"
#include "DNA_defs.h"

#ifndef MAX_MTEX
#  define MAX_MTEX 18
#endif

struct AnimData;
struct CurveMapping;
struct Ipo;
struct bNodeTree;

typedef struct Light {
  DNA_DEFINE_CXX_METHODS(Light)

  ID id;
  /** Animation data (must be immediately after id for utilities to use it). */
  struct AnimData *adt;

  /* Type and flags. */
  short type, flag;
  int mode;

  /* Color and energy. */
  float r, g, b;
  float energy;

  /* Point light. */
  float radius;

  /* Spot Light. */
  float spotsize;
  float spotblend;

  /* Area light. */
  short area_shape;
  short _pad1;
  float area_size;
  float area_sizey;
  float area_sizez;
  float area_spread;

  /* Sun light. */
  float sun_angle;

  /* Shadow color. */
  float shdwr, shdwg, shdwb;

  /* Nodes. */
  short pr_texture, use_nodes;

  /* Eevee */
  float bias;
  float clipsta;
  float clipend;

  float cascade_max_dist;
  float cascade_exponent;
  float cascade_fade;
  int cascade_count;

  float contact_dist;
  float contact_bias;
  float contact_thickness;

  float diff_fac, volume_fac;
  float spec_fac, att_dist;
  float shadow_softness_factor;
  float shadow_trace_distance;
  float _pad3;

  /* Preview */
  struct PreviewImage *preview;

  /* Nodes */
  struct bNodeTree *nodetree;

  /* Deprecated. */
  struct Ipo *ipo DNA_DEPRECATED; /* Old animation system. */
  float energy_deprecated DNA_DEPRECATED;
  float _pad2;
} Light;

/* **************** LIGHT ********************* */

/** #Light::flag */
enum {
  LA_DS_EXPAND = 1 << 0,
  /**
   * NOTE: this must have the same value as #MA_DS_SHOW_TEXS,
   * otherwise anim-editors will not read correctly.
   */
  LA_DS_SHOW_TEXS = 1 << 2,
};

/** #Light::type */
enum {
  LA_LOCAL = 0,
  LA_SUN = 1,
  LA_SPOT = 2,
  // LA_HEMI = 3, /* Deprecated. */
  LA_AREA = 4,
};

/** #Light::mode */
enum {
  LA_SHADOW = 1 << 0,
  // LA_HALO = 1 << 1, /* Deprecated. */
  // LA_LAYER = 1 << 2, /* Deprecated. */
  // LA_QUAD = 1 << 3, /* Deprecated. */
  // LA_NEG = 1 << 4, /* Deprecated. */
  // LA_ONLYSHADOW = 1 << 5, /* Deprecated. */
  // LA_SPHERE = 1 << 6, /* Deprecated. */
  LA_SQUARE = 1 << 7,
  // LA_TEXTURE = 1 << 8, /* Deprecated. */
  // LA_OSATEX = 1 << 9, /* Deprecated. */
  // LA_DEEP_SHADOW = 1 << 10, /* Deprecated. */
  // LA_NO_DIFF = 1 << 11, /* Deprecated. */
  // LA_NO_SPEC = 1 << 12, /* Deprecated. */
  LA_SHAD_RAY = 1 << 13, /* Deprecated, cleaned. */
  /**
   * YAFRAY: light shadow-buffer flag, soft-light.
   * Since it is used with LOCAL light, can't use LA_SHAD.
   */
  // LA_YF_SOFT = 1 << 14, /* Deprecated. */
  // LA_LAYER_SHADOW = 1 << 15, /* Deprecated. */
  // LA_SHAD_TEX = 1 << 16, /* Deprecated. */
  LA_SHOW_CONE = 1 << 17,
  // LA_SHOW_SHADOW_BOX = 1 << 18,
  LA_SHAD_CONTACT = 1 << 19,
  LA_CUSTOM_ATTENUATION = 1 << 20,
<<<<<<< HEAD

  LA_SOFT_SHADOWS = 1 << 21, /* Sof shadow per light -- UPBGE */
=======
  LA_USE_SOFT_FALLOFF = 1 << 21,
>>>>>>> 661e0e5f
};

/** #Light::falloff_type */
enum {
  LA_FALLOFF_CONSTANT = 0,
  LA_FALLOFF_INVLINEAR = 1,
  LA_FALLOFF_INVSQUARE = 2,
  LA_FALLOFF_CURVE = 3,
  LA_FALLOFF_SLIDERS = 4,
  LA_FALLOFF_INVCOEFFICIENTS = 5,
};

/** #Light::area_shape */
enum {
  LA_AREA_SQUARE = 0,
  LA_AREA_RECT = 1,
  // LA_AREA_CUBE = 2, /* Deprecated. */
  // LA_AREA_BOX = 3,  /* Deprecated. */
  LA_AREA_DISK = 4,
  LA_AREA_ELLIPSE = 5,
};<|MERGE_RESOLUTION|>--- conflicted
+++ resolved
@@ -139,12 +139,8 @@
   // LA_SHOW_SHADOW_BOX = 1 << 18,
   LA_SHAD_CONTACT = 1 << 19,
   LA_CUSTOM_ATTENUATION = 1 << 20,
-<<<<<<< HEAD
-
-  LA_SOFT_SHADOWS = 1 << 21, /* Sof shadow per light -- UPBGE */
-=======
   LA_USE_SOFT_FALLOFF = 1 << 21,
->>>>>>> 661e0e5f
+  LA_SOFT_SHADOWS = 1 << 31, /* Sof shadow per light -- UPBGE */
 };
 
 /** #Light::falloff_type */
