--- conflicted
+++ resolved
@@ -88,63 +88,6 @@
 
 /* **************** LIGHT ********************* */
 
-<<<<<<< HEAD
-/* flag */
-#define LA_DS_EXPAND (1 << 0)
-/* NOTE: this must have the same value as MA_DS_SHOW_TEXS,
- * otherwise anim-editors will not read correctly
- */
-#define LA_DS_SHOW_TEXS (1 << 2)
-
-/* type */
-#define LA_LOCAL 0
-#define LA_SUN 1
-#define LA_SPOT 2
-/* #define LA_HEMI          3 */ /* not used anymore */
-#define LA_AREA 4
-
-/* mode */
-#define LA_SHADOW (1 << 0)
-/* #define LA_HALO      (1 << 1) */ /* not used anymore */
-/* #define LA_LAYER     (1 << 2) */ /* not used anymore */
-/* #define LA_QUAD      (1 << 3) */ /* not used anymore */
-/* #define LA_NEG       (1 << 4) */ /* not used anymore */
-/* #define LA_ONLYSHADOW(1 << 5) */ /* not used anymore */
-/* #define LA_SPHERE    (1 << 6) */ /* not used anymore */
-#define LA_SQUARE (1 << 7)
-/* #define LA_TEXTURE   (1 << 8) */      /* not used anymore */
-/* #define LA_OSATEX    (1 << 9) */      /* not used anymore */
-/* #define LA_DEEP_SHADOW   (1 << 10) */ /* not used anywhere */
-/* #define LA_NO_DIFF       (1 << 11) */ /* not used anywhere */
-/* #define LA_NO_SPEC       (1 << 12) */ /* not used anywhere */
-/* #define LA_SHAD_RAY      (1 << 13) */ /* not used anywhere - cleaned */
-/* YAFRAY: light shadow-buffer flag, soft-light. */
-/* Since it is used with LOCAL light, can't use LA_SHAD */
-/* #define LA_YF_SOFT       (1 << 14) */ /* not used anymore */
-/* #define LA_LAYER_SHADOW  (1 << 15) */ /* not used anymore */
-/* #define LA_SHAD_TEX      (1 << 16) */ /* not used anymore */
-#define LA_SHOW_CONE (1 << 17)
-/* #define LA_SHOW_SHADOW_BOX (1 << 18) */
-#define LA_SHAD_CONTACT (1 << 19)
-#define LA_CUSTOM_ATTENUATION (1 << 20)
-#define LA_SOFT_SHADOWS (1 << 21) /* Sof shadow per light -- UPBGE */
-
-/* falloff_type */
-#define LA_FALLOFF_CONSTANT 0
-#define LA_FALLOFF_INVLINEAR 1
-#define LA_FALLOFF_INVSQUARE 2
-#define LA_FALLOFF_CURVE 3
-#define LA_FALLOFF_SLIDERS 4
-#define LA_FALLOFF_INVCOEFFICIENTS 5
-
-/* area shape */
-#define LA_AREA_SQUARE 0
-#define LA_AREA_RECT 1
-/* #define LA_AREA_CUBE 2 */ /* UNUSED */
-/* #define LA_AREA_BOX  3 */ /* UNUSED */
-#define LA_AREA_DISK 4
-#define LA_AREA_ELLIPSE 5
-=======
 /** #Light::flag */
 enum {
   LA_DS_EXPAND = 1 << 0,
@@ -191,6 +134,8 @@
   // LA_SHOW_SHADOW_BOX = 1 << 18,
   LA_SHAD_CONTACT = 1 << 19,
   LA_CUSTOM_ATTENUATION = 1 << 20,
+
+  LA_SOFT_SHADOWS (1 << 21), /* Sof shadow per light -- UPBGE */
 };
 
 /** #Light::falloff_type */
@@ -212,7 +157,6 @@
   LA_AREA_DISK = 4,
   LA_AREA_ELLIPSE = 5,
 };
->>>>>>> 0b13c9c5
 
 #ifdef __cplusplus
 }
