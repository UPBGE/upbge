/* SPDX-License-Identifier: GPL-2.0-or-later
 * Copyright 2001-2002 NaN Holding BV. All rights reserved. */

/** \file
 * \ingroup DNA
 *
 * Used for custom mesh data types (stored per vert/edge/loop/face)
 */

#pragma once

#include "DNA_defs.h"

#include "BLI_implicit_sharing.h"

#ifdef __cplusplus
extern "C" {
#endif

/** Workaround to forward-declare C++ type in C header. */
#ifdef __cplusplus
namespace blender::bke {
class AnonymousAttributeID;
}  // namespace blender::bke
using AnonymousAttributeIDHandle = blender::bke::AnonymousAttributeID;
#else
typedef struct AnonymousAttributeIDHandle AnonymousAttributeIDHandle;
#endif

/** Descriptor and storage for a custom data layer. */
typedef struct CustomDataLayer {
  /** Type of data in layer. */
  int type;
  /** In editmode, offset of layer in block. */
  int offset;
  /** General purpose flag. */
  int flag;
  /** Number of the active layer of this type. */
  int active;
  /** Number of the layer to render. */
  int active_rnd;
  /** Number of the layer to render. */
  int active_clone;
  /** Number of the layer to render. */
  int active_mask;
  /** Shape key-block unique id reference. */
  int uid;
  /** Layer name, MAX_CUSTOMDATA_LAYER_NAME. */
  char name[68];
  char _pad1[4];
  /** Layer data. */
  void *data;
  /**
   * Run-time identifier for this layer. Can be used to retrieve information about where this
   * attribute was created.
   */
  const AnonymousAttributeIDHandle *anonymous_id;
  /**
   * Run-time data that allows sharing `data` with other entities (mostly custom data layers on
   * other geometries).
   */
  const ImplicitSharingInfoHandle *sharing_info;
} CustomDataLayer;

#define MAX_CUSTOMDATA_LAYER_NAME 68
#define MAX_CUSTOMDATA_LAYER_NAME_NO_PREFIX 64

typedef struct CustomDataExternal {
  /** FILE_MAX. */
  char filepath[1024];
} CustomDataExternal;

/**
 * Structure which stores custom element data associated with mesh elements
 * (vertices, edges or faces). The custom data is organized into a series of
 * layers, each with a data type (e.g. MTFace, MDeformVert, etc.).
 */
typedef struct CustomData {
  /** CustomDataLayers, ordered by type. */
  CustomDataLayer *layers;
  /**
   * runtime only! - maps types to indices of first layer of that type,
   * MUST be >= CD_NUMTYPES, but we can't use a define here.
   * Correct size is ensured in CustomData_update_typemap assert().
   */
  int typemap[52];
  char _pad[4];
  /** Number of layers, size of layers array. */
  int totlayer, maxlayer;
  /** In editmode, total size of all data layers. */
  int totsize;
  /** (BMesh Only): Memory pool for allocation of blocks. */
  struct BLI_mempool *pool;
  /** External file storing custom-data layers. */
  CustomDataExternal *external;
} CustomData;

/** #CustomData.type */
typedef enum eCustomDataType {
  /* Used by GLSL attributes in the cases when we need a delayed CD type
   * assignment (in the cases when we don't know in advance which layer
   * we are addressing).
   */
  CD_AUTO_FROM_NAME = -1,

#ifdef DNA_DEPRECATED_ALLOW
  CD_MVERT = 0,
  CD_MSTICKY = 1,
#endif
  CD_MDEFORMVERT = 2, /* Array of `MDeformVert`. */
  CD_MEDGE = 3,
  CD_MFACE = 4,
  CD_MTFACE = 5,
  CD_MCOL = 6,
  CD_ORIGINDEX = 7,
  /**
   * Used for derived face corner normals on mesh `ldata`, since currently they are not computed
   * lazily. Derived vertex and polygon normals are stored in #Mesh_Runtime.
   */
  CD_NORMAL = 8,
  CD_FACEMAP = 9, /* exclusive face group, each face can only be part of one */
  CD_PROP_FLOAT = 10,
  CD_PROP_INT32 = 11,
  CD_PROP_STRING = 12,
  CD_ORIGSPACE = 13, /* for modifier stack face location mapping */
  CD_ORCO = 14,      /* undeformed vertex coordinates, normalized to 0..1 range */
#ifdef DNA_DEPRECATED_ALLOW
  CD_MTEXPOLY = 15,
  CD_MLOOPUV = 16,
#endif
  CD_PROP_BYTE_COLOR = 17,
  CD_TANGENT = 18,
  CD_MDISPS = 19,
  CD_PREVIEW_MCOL = 20,           /* For displaying weight-paint colors. */
                                  /*  CD_ID_MCOL          = 21, */
  /* CD_TEXTURE_MLOOPCOL = 22, */ /* UNUSED */
  CD_CLOTH_ORCO = 23,
  CD_RECAST = 24,

  CD_MPOLY = 25,
#ifdef DNA_DEPRECATED_ALLOW
  CD_MLOOP = 26,
#endif
  CD_SHAPE_KEYINDEX = 27,
  CD_SHAPEKEY = 28,
  CD_BWEIGHT = 29,
  /** Subdivision sharpness data per edge or per vertex. */
  CD_CREASE = 30,
  CD_ORIGSPACE_MLOOP = 31,
  CD_PREVIEW_MLOOPCOL = 32,
  CD_BM_ELEM_PYPTR = 33,

  CD_PAINT_MASK = 34,
  CD_GRID_PAINT_MASK = 35,
  CD_MVERT_SKIN = 36,
  CD_FREESTYLE_EDGE = 37,
  CD_FREESTYLE_FACE = 38,
  CD_MLOOPTANGENT = 39,
  CD_TESSLOOPNORMAL = 40,
  CD_CUSTOMLOOPNORMAL = 41,
#ifdef DNA_DEPRECATED_ALLOW
  CD_SCULPT_FACE_SETS = 42,
#endif

  /* CD_LOCATION = 43, */ /* UNUSED */
  /* CD_RADIUS = 44, */   /* UNUSED */
  CD_PROP_INT8 = 45,
  /* Two 32-bit signed integers. */
  CD_PROP_INT32_2D = 46,

  CD_PROP_COLOR = 47,
  CD_PROP_FLOAT3 = 48,
  CD_PROP_FLOAT2 = 49,
  CD_PROP_BOOL = 50,

  CD_HAIRLENGTH = 51,

  CD_NUMTYPES = 52,
} eCustomDataType;

/* Bits for eCustomDataMask */
#define CD_MASK_MDEFORMVERT (1 << CD_MDEFORMVERT)
#define CD_MASK_MEDGE (1 << CD_MEDGE)
#define CD_MASK_MFACE (1 << CD_MFACE)
#define CD_MASK_MTFACE (1 << CD_MTFACE)
#define CD_MASK_MCOL (1 << CD_MCOL)
#define CD_MASK_ORIGINDEX (1 << CD_ORIGINDEX)
#define CD_MASK_NORMAL (1 << CD_NORMAL)
#define CD_MASK_FACEMAP (1 << CD_FACEMAP)
#define CD_MASK_PROP_FLOAT (1 << CD_PROP_FLOAT)
#define CD_MASK_PROP_INT32 (1 << CD_PROP_INT32)
#define CD_MASK_PROP_STRING (1 << CD_PROP_STRING)
#define CD_MASK_ORIGSPACE (1 << CD_ORIGSPACE)
#define CD_MASK_ORCO (1 << CD_ORCO)
#define CD_MASK_PROP_BYTE_COLOR (1 << CD_PROP_BYTE_COLOR)
#define CD_MASK_TANGENT (1 << CD_TANGENT)
#define CD_MASK_MDISPS (1 << CD_MDISPS)
#define CD_MASK_PREVIEW_MCOL (1 << CD_PREVIEW_MCOL)
#define CD_MASK_CLOTH_ORCO (1 << CD_CLOTH_ORCO)
<<<<<<< HEAD
#define CD_MASK_RECAST (1 << CD_RECAST)
=======
>>>>>>> e078419c

#define CD_MASK_SHAPE_KEYINDEX (1 << CD_SHAPE_KEYINDEX)
#define CD_MASK_SHAPEKEY (1 << CD_SHAPEKEY)
#define CD_MASK_BWEIGHT (1 << CD_BWEIGHT)
#define CD_MASK_CREASE (1 << CD_CREASE)
#define CD_MASK_ORIGSPACE_MLOOP (1LL << CD_ORIGSPACE_MLOOP)
#define CD_MASK_PREVIEW_MLOOPCOL (1LL << CD_PREVIEW_MLOOPCOL)
#define CD_MASK_BM_ELEM_PYPTR (1LL << CD_BM_ELEM_PYPTR)

#define CD_MASK_PAINT_MASK (1LL << CD_PAINT_MASK)
#define CD_MASK_GRID_PAINT_MASK (1LL << CD_GRID_PAINT_MASK)
#define CD_MASK_MVERT_SKIN (1LL << CD_MVERT_SKIN)
#define CD_MASK_FREESTYLE_EDGE (1LL << CD_FREESTYLE_EDGE)
#define CD_MASK_FREESTYLE_FACE (1LL << CD_FREESTYLE_FACE)
#define CD_MASK_MLOOPTANGENT (1LL << CD_MLOOPTANGENT)
#define CD_MASK_TESSLOOPNORMAL (1LL << CD_TESSLOOPNORMAL)
#define CD_MASK_CUSTOMLOOPNORMAL (1LL << CD_CUSTOMLOOPNORMAL)
#define CD_MASK_PROP_COLOR (1ULL << CD_PROP_COLOR)
#define CD_MASK_PROP_FLOAT3 (1ULL << CD_PROP_FLOAT3)
#define CD_MASK_PROP_FLOAT2 (1ULL << CD_PROP_FLOAT2)
#define CD_MASK_PROP_BOOL (1ULL << CD_PROP_BOOL)
#define CD_MASK_PROP_INT8 (1ULL << CD_PROP_INT8)
#define CD_MASK_PROP_INT32_2D (1ULL << CD_PROP_INT32_2D)

#define CD_MASK_HAIRLENGTH (1ULL << CD_HAIRLENGTH)

/** Multi-resolution loop data. */
#define CD_MASK_MULTIRES_GRIDS (CD_MASK_MDISPS | CD_GRID_PAINT_MASK)

/* All data layers. */
#define CD_MASK_ALL (~0LL)

/* All generic attributes. */
#define CD_MASK_PROP_ALL \
  (CD_MASK_PROP_FLOAT | CD_MASK_PROP_FLOAT2 | CD_MASK_PROP_FLOAT3 | CD_MASK_PROP_INT32 | \
   CD_MASK_PROP_COLOR | CD_MASK_PROP_STRING | CD_MASK_PROP_BYTE_COLOR | CD_MASK_PROP_BOOL | \
   CD_MASK_PROP_INT8 | CD_MASK_PROP_INT32_2D)

/* All color attributes */
#define CD_MASK_COLOR_ALL (CD_MASK_PROP_COLOR | CD_MASK_PROP_BYTE_COLOR)

typedef struct CustomData_MeshMasks {
  uint64_t vmask;
  uint64_t emask;
  uint64_t fmask;
  uint64_t pmask;
  uint64_t lmask;
} CustomData_MeshMasks;

/** #CustomData.flag */
enum {
  /* Indicates layer should not be copied by CustomData_from_template or CustomData_copy_data */
  CD_FLAG_NOCOPY = (1 << 0),
  CD_FLAG_UNUSED = (1 << 1),
  /* Indicates the layer is only temporary, also implies no copy */
  CD_FLAG_TEMPORARY = ((1 << 2) | CD_FLAG_NOCOPY),
  /* Indicates the layer is stored in an external file */
  CD_FLAG_EXTERNAL = (1 << 3),
  /* Indicates external data is read into memory */
  CD_FLAG_IN_MEMORY = (1 << 4),
#ifdef DNA_DEPRECATED_ALLOW
  CD_FLAG_COLOR_ACTIVE = (1 << 5),
  CD_FLAG_COLOR_RENDER = (1 << 6)
#endif
};

/* Limits */
#define MAX_MTFACE 8

#define DYNTOPO_NODE_NONE -1

#ifdef __cplusplus
}
#endif<|MERGE_RESOLUTION|>--- conflicted
+++ resolved
@@ -197,10 +197,7 @@
 #define CD_MASK_MDISPS (1 << CD_MDISPS)
 #define CD_MASK_PREVIEW_MCOL (1 << CD_PREVIEW_MCOL)
 #define CD_MASK_CLOTH_ORCO (1 << CD_CLOTH_ORCO)
-<<<<<<< HEAD
 #define CD_MASK_RECAST (1 << CD_RECAST)
-=======
->>>>>>> e078419c
 
 #define CD_MASK_SHAPE_KEYINDEX (1 << CD_SHAPE_KEYINDEX)
 #define CD_MASK_SHAPEKEY (1 << CD_SHAPEKEY)
