/*
 * This program is free software; you can redistribute it and/or
 * modify it under the terms of the GNU General Public License
 * as published by the Free Software Foundation; either version 2
 * of the License, or (at your option) any later version.
 *
 * This program is distributed in the hope that it will be useful,
 * but WITHOUT ANY WARRANTY; without even the implied warranty of
 * MERCHANTABILITY or FITNESS FOR A PARTICULAR PURPOSE.  See the
 * GNU General Public License for more details.
 *
 * You should have received a copy of the GNU General Public License
 * along with this program; if not, write to the Free Software Foundation,
 * Inc., 51 Franklin Street, Fifth Floor, Boston, MA 02110-1301, USA.
 *
 * The Original Code is Copyright (C) 2019 Blender Foundation.
 * All rights reserved.
 */

/* \file
 * \ingroup editors
 */

#include "MOD_gpencil_lineart.h"
#include "MOD_lineart.h"

#include "BLI_linklist.h"
#include "BLI_listbase.h"
#include "BLI_math.h"
#include "BLI_task.h"
#include "BLI_utildefines.h"

#include "PIL_time.h"

#include "BKE_camera.h"
#include "BKE_collection.h"
#include "BKE_customdata.h"
#include "BKE_deform.h"
#include "BKE_editmesh.h"
#include "BKE_global.h"
#include "BKE_gpencil.h"
#include "BKE_gpencil_geom.h"
#include "BKE_gpencil_modifier.h"
#include "BKE_lib_id.h"
#include "BKE_material.h"
#include "BKE_mesh.h"
#include "BKE_object.h"
#include "BKE_pointcache.h"
#include "BKE_scene.h"
#include "DEG_depsgraph_query.h"
#include "DNA_camera_types.h"
#include "DNA_collection_types.h"
#include "DNA_gpencil_types.h"
#include "DNA_material_types.h"
#include "DNA_mesh_types.h"
#include "DNA_meshdata_types.h"
#include "DNA_modifier_types.h"
#include "DNA_scene_types.h"
#include "MEM_guardedalloc.h"

#include "bmesh.h"
#include "bmesh_class.h"
#include "bmesh_tools.h"

#include "lineart_intern.h"

static LineartBoundingArea *lineart_edge_first_bounding_area(LineartRenderBuffer *rb,
                                                             LineartEdge *e);

static void lineart_bounding_area_link_edge(LineartRenderBuffer *rb,
                                            LineartBoundingArea *root_ba,
                                            LineartEdge *e);

static LineartBoundingArea *lineart_bounding_area_next(LineartBoundingArea *this,
                                                       LineartEdge *e,
                                                       double x,
                                                       double y,
                                                       double k,
                                                       int positive_x,
                                                       int positive_y,
                                                       double *next_x,
                                                       double *next_y);

static bool lineart_get_edge_bounding_areas(LineartRenderBuffer *rb,
                                            LineartEdge *e,
                                            int *rowbegin,
                                            int *rowend,
                                            int *colbegin,
                                            int *colend);

static void lineart_bounding_area_link_triangle(LineartRenderBuffer *rb,
                                                LineartBoundingArea *root_ba,
                                                LineartTriangle *tri,
                                                double *LRUB,
                                                int recursive,
                                                int recursive_level,
                                                bool do_intersection);

static bool lineart_triangle_edge_image_space_occlusion(SpinLock *spl,
                                                        const LineartTriangle *tri,
                                                        const LineartEdge *e,
                                                        const double *override_camera_loc,
                                                        const bool override_cam_is_persp,
                                                        const bool allow_overlapping_edges,
                                                        const double vp[4][4],
                                                        const double *camera_dir,
                                                        const float cam_shift_x,
                                                        const float cam_shift_y,
                                                        double *from,
                                                        double *to);

static void lineart_add_edge_to_list(LineartRenderBuffer *rb, LineartEdge *e);

static LineartCache *lineart_init_cache(void);

static void lineart_discard_segment(LineartRenderBuffer *rb, LineartEdgeSegment *es)
{
  BLI_spin_lock(&rb->lock_cuts);

  memset(es, 0, sizeof(LineartEdgeSegment));

  /* Storing the node for potentially reuse the memory for new segment data.
   * Line Art data is not freed after all calculations are done. */
  BLI_addtail(&rb->wasted_cuts, es);

  BLI_spin_unlock(&rb->lock_cuts);
}

static LineartEdgeSegment *lineart_give_segment(LineartRenderBuffer *rb)
{
  BLI_spin_lock(&rb->lock_cuts);

  /* See if there is any already allocated memory we can reuse. */
  if (rb->wasted_cuts.first) {
    LineartEdgeSegment *es = (LineartEdgeSegment *)BLI_pophead(&rb->wasted_cuts);
    BLI_spin_unlock(&rb->lock_cuts);
    memset(es, 0, sizeof(LineartEdgeSegment));
    return es;
  }
  BLI_spin_unlock(&rb->lock_cuts);

  /* Otherwise allocate some new memory. */
  return (LineartEdgeSegment *)lineart_mem_acquire_thread(&rb->render_data_pool,
                                                          sizeof(LineartEdgeSegment));
}

/**
 * Cuts the edge in image space and mark occlusion level for each segment.
 */
static void lineart_edge_cut(LineartRenderBuffer *rb,
                             LineartEdge *e,
                             double start,
                             double end,
                             uchar material_mask_bits,
                             uchar mat_occlusion)
{
  LineartEdgeSegment *es, *ies, *next_es, *prev_es;
  LineartEdgeSegment *cut_start_before = 0, *cut_end_before = 0;
  LineartEdgeSegment *ns = 0, *ns2 = 0;
  int untouched = 0;

  /* If for some reason the occlusion function may give a result that has zero length, or reversed
   * in direction, or NAN, we take care of them here. */
  if (LRT_DOUBLE_CLOSE_ENOUGH(start, end)) {
    return;
  }
  if (LRT_DOUBLE_CLOSE_ENOUGH(start, 1) || LRT_DOUBLE_CLOSE_ENOUGH(end, 0)) {
    return;
  }
  if (UNLIKELY(start != start)) {
    start = 0;
  }
  if (UNLIKELY(end != end)) {
    end = 0;
  }

  if (start > end) {
    double t = start;
    start = end;
    end = t;
  }

  /* Begin looking for starting position of the segment. */
  /* Not using a list iteration macro because of it more clear when using for loops to iterate
   * through the segments. */
  for (es = e->segments.first; es; es = es->next) {
    if (LRT_DOUBLE_CLOSE_ENOUGH(es->at, start)) {
      cut_start_before = es;
      ns = cut_start_before;
      break;
    }
    if (es->next == NULL) {
      break;
    }
    ies = es->next;
    if (ies->at > start + 1e-09 && start > es->at) {
      cut_start_before = ies;
      ns = lineart_give_segment(rb);
      break;
    }
  }
  if (!cut_start_before && LRT_DOUBLE_CLOSE_ENOUGH(1, end)) {
    untouched = 1;
  }
  for (es = cut_start_before; es; es = es->next) {
    /* We tried to cut at existing cutting point (e.g. where the line's occluded by a triangle
     * strip). */
    if (LRT_DOUBLE_CLOSE_ENOUGH(es->at, end)) {
      cut_end_before = es;
      ns2 = cut_end_before;
      break;
    }
    /* This check is to prevent `es->at == 1.0` (where we don't need to cut because we are at the
     * end point). */
    if (!es->next && LRT_DOUBLE_CLOSE_ENOUGH(1, end)) {
      cut_end_before = es;
      ns2 = cut_end_before;
      untouched = 1;
      break;
    }
    /* When an actual cut is needed in the line. */
    if (es->at > end) {
      cut_end_before = es;
      ns2 = lineart_give_segment(rb);
      break;
    }
  }

  /* When we still can't find any existing cut in the line, we allocate new ones. */
  if (ns == NULL) {
    ns = lineart_give_segment(rb);
  }
  if (ns2 == NULL) {
    if (untouched) {
      ns2 = ns;
      cut_end_before = ns2;
    }
    else {
      ns2 = lineart_give_segment(rb);
    }
  }

  if (cut_start_before) {
    if (cut_start_before != ns) {
      /* Insert cutting points for when a new cut is needed. */
      ies = cut_start_before->prev ? cut_start_before->prev : NULL;
      ns->occlusion = ies ? ies->occlusion : 0;
      ns->material_mask_bits = ies->material_mask_bits;
      BLI_insertlinkbefore(&e->segments, cut_start_before, ns);
    }
    /* Otherwise we already found a existing cutting point, no need to insert a new one. */
  }
  else {
    /* We have yet to reach a existing cutting point even after we searched the whole line, so we
     * append the new cut to the end. */
    ies = e->segments.last;
    ns->occlusion = ies->occlusion;
    ns->material_mask_bits = ies->material_mask_bits;
    BLI_addtail(&e->segments, ns);
  }
  if (cut_end_before) {
    /* The same manipulation as on "cut_start_before". */
    if (cut_end_before != ns2) {
      ies = cut_end_before->prev ? cut_end_before->prev : NULL;
      ns2->occlusion = ies ? ies->occlusion : 0;
      ns2->material_mask_bits = ies ? ies->material_mask_bits : 0;
      BLI_insertlinkbefore(&e->segments, cut_end_before, ns2);
    }
  }
  else {
    ies = e->segments.last;
    ns2->occlusion = ies->occlusion;
    ns2->material_mask_bits = ies->material_mask_bits;
    BLI_addtail(&e->segments, ns2);
  }

  /* If we touched the cut list, we assign the new cut position based on new cut position,
   * this way we accommodate precision lost due to multiple cut inserts. */
  ns->at = start;
  if (!untouched) {
    ns2->at = end;
  }
  else {
    /* For the convenience of the loop below. */
    ns2 = ns2->next;
  }

  /* Register 1 level of occlusion for all touched segments. */
  for (es = ns; es && es != ns2; es = es->next) {
    es->occlusion += mat_occlusion;
    es->material_mask_bits |= material_mask_bits;
  }

  /* Reduce adjacent cutting points of the same level, which saves memory. */
  char min_occ = 127;
  prev_es = NULL;
  for (es = e->segments.first; es; es = next_es) {
    next_es = es->next;

    if (prev_es && prev_es->occlusion == es->occlusion &&
        prev_es->material_mask_bits == es->material_mask_bits) {
      BLI_remlink(&e->segments, es);
      /* This puts the node back to the render buffer, if more cut happens, these unused nodes get
       * picked first. */
      lineart_discard_segment(rb, es);
      continue;
    }

    min_occ = MIN2(min_occ, es->occlusion);

    prev_es = es;
  }
  e->min_occ = min_occ;
}

/**
 * To see if given line is connected to an adjacent intersection line.
 */
BLI_INLINE bool lineart_occlusion_is_adjacent_intersection(LineartEdge *e, LineartTriangle *tri)
{
  LineartVertIntersection *v1 = (void *)e->v1;
  LineartVertIntersection *v2 = (void *)e->v2;
  return ((v1->base.flag && v1->intersecting_with == tri) ||
          (v2->base.flag && v2->intersecting_with == tri));
}

static void lineart_bounding_area_triangle_add(LineartRenderBuffer *rb,
                                               LineartBoundingArea *ba,
                                               LineartTriangle *tri)
{ /* In case of too many triangles concentrating in one point, do not add anymore, these triangles
   * will be either narrower than a single pixel, or will still be added into the list of other
   * less dense areas. */
  if (ba->triangle_count >= 65535) {
    return;
  }
  if (ba->triangle_count >= ba->max_triangle_count) {
    LineartTriangle **new_array = lineart_mem_acquire(
        &rb->render_data_pool, sizeof(LineartTriangle *) * ba->max_triangle_count * 2);
    memcpy(new_array, ba->linked_triangles, sizeof(LineartTriangle *) * ba->max_triangle_count);
    ba->max_triangle_count *= 2;
    ba->linked_triangles = new_array;
  }
  ba->linked_triangles[ba->triangle_count] = tri;
  ba->triangle_count++;
}

static void lineart_bounding_area_line_add(LineartRenderBuffer *rb,
                                           LineartBoundingArea *ba,
                                           LineartEdge *e)
{
  /* In case of too many lines concentrating in one point, do not add anymore, these lines will
   * be either shorter than a single pixel, or will still be added into the list of other less
   * dense areas. */
  if (ba->line_count >= 65535) {
    return;
  }
  if (ba->line_count >= ba->max_line_count) {
    LineartEdge **new_array = lineart_mem_acquire(&rb->render_data_pool,
                                                  sizeof(LineartEdge *) * ba->max_line_count * 2);
    memcpy(new_array, ba->linked_lines, sizeof(LineartEdge *) * ba->max_line_count);
    ba->max_line_count *= 2;
    ba->linked_lines = new_array;
  }
  ba->linked_lines[ba->line_count] = e;
  ba->line_count++;
}

static void lineart_occlusion_single_line(LineartRenderBuffer *rb, LineartEdge *e, int thread_id)
{
  double x = e->v1->fbcoord[0], y = e->v1->fbcoord[1];
  LineartBoundingArea *ba = lineart_edge_first_bounding_area(rb, e);
  LineartBoundingArea *nba = ba;
  LineartTriangleThread *tri;

  /* These values are used for marching along the line. */
  double l, r;
  double k = (e->v2->fbcoord[1] - e->v1->fbcoord[1]) /
             (e->v2->fbcoord[0] - e->v1->fbcoord[0] + 1e-30);
  int positive_x = (e->v2->fbcoord[0] - e->v1->fbcoord[0]) > 0 ?
                       1 :
                       (e->v2->fbcoord[0] == e->v1->fbcoord[0] ? 0 : -1);
  int positive_y = (e->v2->fbcoord[1] - e->v1->fbcoord[1]) > 0 ?
                       1 :
                       (e->v2->fbcoord[1] == e->v1->fbcoord[1] ? 0 : -1);

  while (nba) {

    for (int i = 0; i < nba->triangle_count; i++) {
      tri = (LineartTriangleThread *)nba->linked_triangles[i];
      /* If we are already testing the line in this thread, then don't do it. */
      if (tri->testing_e[thread_id] == e || (tri->base.flags & LRT_TRIANGLE_INTERSECTION_ONLY) ||
          /* Ignore this triangle if an intersection line directly comes from it, */
          lineart_occlusion_is_adjacent_intersection(e, (LineartTriangle *)tri) ||
          /* Or if this triangle isn't effectively occluding anything nor it's providing a
           * material flag. */
          ((!tri->base.mat_occlusion) && (!tri->base.material_mask_bits))) {
        continue;
      }
      tri->testing_e[thread_id] = e;
      if (lineart_triangle_edge_image_space_occlusion(&rb->lock_task,
                                                      (const LineartTriangle *)tri,
                                                      e,
                                                      rb->camera_pos,
                                                      rb->cam_is_persp,
                                                      rb->allow_overlapping_edges,
                                                      rb->view_projection,
                                                      rb->view_vector,
                                                      rb->shift_x,
                                                      rb->shift_y,
                                                      &l,
                                                      &r)) {
        lineart_edge_cut(rb, e, l, r, tri->base.material_mask_bits, tri->base.mat_occlusion);
        if (e->min_occ > rb->max_occlusion_level) {
          /* No need to calculate any longer on this line because no level more than set value is
           * going to show up in the rendered result. */
          return;
        }
      }
    }
    /* Marching along `e->v1` to `e->v2`, searching each possible bounding areas it may touch. */
    nba = lineart_bounding_area_next(nba, e, x, y, k, positive_x, positive_y, &x, &y);
  }
}

static int lineart_occlusion_make_task_info(LineartRenderBuffer *rb, LineartRenderTaskInfo *rti)
{
  LineartEdge *data;
  int i;
  int res = 0;

  BLI_spin_lock(&rb->lock_task);

#define LRT_ASSIGN_OCCLUSION_TASK(name) \
  if (rb->name.last) { \
    data = rb->name.last; \
    rti->name.first = (void *)data; \
    for (i = 0; i < LRT_THREAD_EDGE_COUNT && data; i++) { \
      data = data->next; \
    } \
    rti->name.last = data; \
    rb->name.last = data; \
    res = 1; \
  } \
  else { \
    rti->name.first = rti->name.last = NULL; \
  }

  LRT_ASSIGN_OCCLUSION_TASK(contour);
  LRT_ASSIGN_OCCLUSION_TASK(intersection);
  LRT_ASSIGN_OCCLUSION_TASK(crease);
  LRT_ASSIGN_OCCLUSION_TASK(material);
  LRT_ASSIGN_OCCLUSION_TASK(edge_mark);
  LRT_ASSIGN_OCCLUSION_TASK(floating);

#undef LRT_ASSIGN_OCCLUSION_TASK

  BLI_spin_unlock(&rb->lock_task);

  return res;
}

static void lineart_occlusion_worker(TaskPool *__restrict UNUSED(pool), LineartRenderTaskInfo *rti)
{
  LineartRenderBuffer *rb = rti->rb;
  LineartEdge *eip;

  while (lineart_occlusion_make_task_info(rb, rti)) {

    for (eip = rti->contour.first; eip && eip != rti->contour.last; eip = eip->next) {
      lineart_occlusion_single_line(rb, eip, rti->thread_id);
    }

    for (eip = rti->crease.first; eip && eip != rti->crease.last; eip = eip->next) {
      lineart_occlusion_single_line(rb, eip, rti->thread_id);
    }

    for (eip = rti->intersection.first; eip && eip != rti->intersection.last; eip = eip->next) {
      lineart_occlusion_single_line(rb, eip, rti->thread_id);
    }

    for (eip = rti->material.first; eip && eip != rti->material.last; eip = eip->next) {
      lineart_occlusion_single_line(rb, eip, rti->thread_id);
    }

    for (eip = rti->edge_mark.first; eip && eip != rti->edge_mark.last; eip = eip->next) {
      lineart_occlusion_single_line(rb, eip, rti->thread_id);
    }

    for (eip = rti->floating.first; eip && eip != rti->floating.last; eip = eip->next) {
      lineart_occlusion_single_line(rb, eip, rti->thread_id);
    }
  }
}

/**
 * All internal functions starting with lineart_main_ is called inside
 * #MOD_lineart_compute_feature_lines function.
 * This function handles all occlusion calculation.
 */
static void lineart_main_occlusion_begin(LineartRenderBuffer *rb)
{
  int thread_count = rb->thread_count;
  LineartRenderTaskInfo *rti = MEM_callocN(sizeof(LineartRenderTaskInfo) * thread_count,
                                           "Task Pool");
  int i;

  /* The "last" entry is used to store worker progress in the whole list.
   * These list themselves are single-direction linked, with list.first being the head. */
  rb->contour.last = rb->contour.first;
  rb->crease.last = rb->crease.first;
  rb->intersection.last = rb->intersection.first;
  rb->material.last = rb->material.first;
  rb->edge_mark.last = rb->edge_mark.first;
  rb->floating.last = rb->floating.first;

  TaskPool *tp = BLI_task_pool_create(NULL, TASK_PRIORITY_HIGH);

  for (i = 0; i < thread_count; i++) {
    rti[i].thread_id = i;
    rti[i].rb = rb;
    BLI_task_pool_push(tp, (TaskRunFunction)lineart_occlusion_worker, &rti[i], 0, NULL);
  }
  BLI_task_pool_work_and_wait(tp);
  BLI_task_pool_free(tp);

  MEM_freeN(rti);
}

/**
 * Test if v lies with in the triangle formed by v0, v1, and v2.
 * Returns false when v is exactly on the edge.
 *
 * For v to be inside the triangle, it needs to be at the same side of v0->v1, v1->v2, and
 * `v2->v0`, where the "side" is determined by checking the sign of `cross(v1-v0, v1-v)` and so on.
 */
static bool lineart_point_inside_triangle(const double v[2],
                                          const double v0[2],
                                          const double v1[2],
                                          const double v2[2])
{
  double cl, c;

  cl = (v0[0] - v[0]) * (v1[1] - v[1]) - (v0[1] - v[1]) * (v1[0] - v[0]);
  c = cl;

  cl = (v1[0] - v[0]) * (v2[1] - v[1]) - (v1[1] - v[1]) * (v2[0] - v[0]);
  if (c * cl <= 0) {
    return false;
  }

  c = cl;

  cl = (v2[0] - v[0]) * (v0[1] - v[1]) - (v2[1] - v[1]) * (v0[0] - v[0]);
  if (c * cl <= 0) {
    return false;
  }

  c = cl;

  cl = (v0[0] - v[0]) * (v1[1] - v[1]) - (v0[1] - v[1]) * (v1[0] - v[0]);
  if (c * cl <= 0) {
    return false;
  }

  return true;
}

static int lineart_point_on_line_segment(double v[2], double v0[2], double v1[2])
{
  /* `c1 != c2` by default. */
  double c1 = 1, c2 = 0;
  double l0[2], l1[2];

  sub_v2_v2v2_db(l0, v, v0);
  sub_v2_v2v2_db(l1, v, v1);

  if (v1[0] == v0[0] && v1[1] == v0[1]) {
    return 0;
  }

  if (!LRT_DOUBLE_CLOSE_ENOUGH(v1[0], v0[0])) {
    c1 = ratiod(v0[0], v1[0], v[0]);
  }
  else {
    if (LRT_DOUBLE_CLOSE_ENOUGH(v[0], v1[0])) {
      c2 = ratiod(v0[1], v1[1], v[1]);
      return (c2 >= -DBL_TRIANGLE_LIM && c2 <= 1 + DBL_TRIANGLE_LIM);
    }
    return false;
  }

  if (!LRT_DOUBLE_CLOSE_ENOUGH(v1[1], v0[1])) {
    c2 = ratiod(v0[1], v1[1], v[1]);
  }
  else {
    if (LRT_DOUBLE_CLOSE_ENOUGH(v[1], v1[1])) {
      c1 = ratiod(v0[0], v1[0], v[0]);
      return (c1 >= -DBL_TRIANGLE_LIM && c1 <= 1 + DBL_TRIANGLE_LIM);
    }
    return false;
  }

  if (LRT_DOUBLE_CLOSE_ENOUGH(c1, c2) && c1 >= 0 && c1 <= 1) {
    return 1;
  }

  return 0;
}

/**
 * Same algorithm as lineart_point_inside_triangle(), but returns differently:
 * 0-outside 1-on the edge 2-inside.
 */
static int lineart_point_triangle_relation(double v[2], double v0[2], double v1[2], double v2[2])
{
  double cl, c;
  double r;
  if (lineart_point_on_line_segment(v, v0, v1) || lineart_point_on_line_segment(v, v1, v2) ||
      lineart_point_on_line_segment(v, v2, v0)) {
    return 1;
  }

  cl = (v0[0] - v[0]) * (v1[1] - v[1]) - (v0[1] - v[1]) * (v1[0] - v[0]);
  c = cl;

  cl = (v1[0] - v[0]) * (v2[1] - v[1]) - (v1[1] - v[1]) * (v2[0] - v[0]);
  if ((r = c * cl) < 0) {
    return 0;
  }

  c = cl;

  cl = (v2[0] - v[0]) * (v0[1] - v[1]) - (v2[1] - v[1]) * (v0[0] - v[0]);
  if ((r = c * cl) < 0) {
    return 0;
  }

  c = cl;

  cl = (v0[0] - v[0]) * (v1[1] - v[1]) - (v0[1] - v[1]) * (v1[0] - v[0]);
  if ((r = c * cl) < 0) {
    return 0;
  }

  if (r == 0) {
    return 1;
  }

  return 2;
}

/**
 * Similar with #lineart_point_inside_triangle, but in 3d.
 * Returns false when not co-planar.
 */
static bool lineart_point_inside_triangle3d(double v[3], double v0[3], double v1[3], double v2[3])
{
  double l[3], r[3];
  double N1[3], N2[3];
  double d;

  sub_v3_v3v3_db(l, v1, v0);
  sub_v3_v3v3_db(r, v, v1);
  cross_v3_v3v3_db(N1, l, r);

  sub_v3_v3v3_db(l, v2, v1);
  sub_v3_v3v3_db(r, v, v2);
  cross_v3_v3v3_db(N2, l, r);

  if ((d = dot_v3v3_db(N1, N2)) < 0) {
    return false;
  }

  sub_v3_v3v3_db(l, v0, v2);
  sub_v3_v3v3_db(r, v, v0);
  cross_v3_v3v3_db(N1, l, r);

  if ((d = dot_v3v3_db(N1, N2)) < 0) {
    return false;
  }

  sub_v3_v3v3_db(l, v1, v0);
  sub_v3_v3v3_db(r, v, v1);
  cross_v3_v3v3_db(N2, l, r);

  if ((d = dot_v3v3_db(N1, N2)) < 0) {
    return false;
  }

  return true;
}

/**
 * The following `lineart_memory_get_XXX_space` functions are for allocating new memory for some
 * modified geometries in the culling stage.
 */
static LineartElementLinkNode *lineart_memory_get_triangle_space(LineartRenderBuffer *rb)
{
  LineartElementLinkNode *eln;

  /* We don't need to allocate a whole bunch of triangles because the amount of clipped triangles
   * are relatively small. */
  LineartTriangle *render_triangles = lineart_mem_acquire(&rb->render_data_pool,
                                                          64 * rb->triangle_size);

  eln = lineart_list_append_pointer_pool_sized(&rb->triangle_buffer_pointers,
                                               &rb->render_data_pool,
                                               render_triangles,
                                               sizeof(LineartElementLinkNode));
  eln->element_count = 64;
  eln->flags |= LRT_ELEMENT_IS_ADDITIONAL;

  return eln;
}

static LineartElementLinkNode *lineart_memory_get_vert_space(LineartRenderBuffer *rb)
{
  LineartElementLinkNode *eln;

  LineartVert *render_vertices = lineart_mem_acquire(&rb->render_data_pool,
                                                     sizeof(LineartVert) * 64);

  eln = lineart_list_append_pointer_pool_sized(&rb->vertex_buffer_pointers,
                                               &rb->render_data_pool,
                                               render_vertices,
                                               sizeof(LineartElementLinkNode));
  eln->element_count = 64;
  eln->flags |= LRT_ELEMENT_IS_ADDITIONAL;

  return eln;
}

static LineartElementLinkNode *lineart_memory_get_edge_space(LineartRenderBuffer *rb)
{
  LineartElementLinkNode *eln;

  LineartEdge *render_edges = lineart_mem_acquire(&rb->render_data_pool, sizeof(LineartEdge) * 64);

  eln = lineart_list_append_pointer_pool_sized(&rb->line_buffer_pointers,
                                               &rb->render_data_pool,
                                               render_edges,
                                               sizeof(LineartElementLinkNode));
  eln->element_count = 64;
  eln->crease_threshold = rb->crease_threshold;
  eln->flags |= LRT_ELEMENT_IS_ADDITIONAL;

  return eln;
}

static void lineart_triangle_post(LineartTriangle *tri, LineartTriangle *orig)
{
  /* Just re-assign normal and set cull flag. */
  copy_v3_v3_db(tri->gn, orig->gn);
  tri->flags = LRT_CULL_GENERATED;
  tri->material_mask_bits = orig->material_mask_bits;
  tri->mat_occlusion = orig->mat_occlusion;
}

static void lineart_triangle_set_cull_flag(LineartTriangle *tri, uchar flag)
{
  uchar intersection_only = (tri->flags & LRT_TRIANGLE_INTERSECTION_ONLY);
  tri->flags = flag;
  tri->flags |= intersection_only;
}

static bool lineart_edge_match(LineartTriangle *tri, LineartEdge *e, int v1, int v2)
{
  return ((tri->v[v1] == e->v1 && tri->v[v2] == e->v2) ||
          (tri->v[v2] == e->v1 && tri->v[v1] == e->v2));
}

static void lineart_discard_duplicated_edges(LineartEdge *old_e, int v1id, int v2id)
{
  LineartEdge *e = old_e;
  e++;
  while (e->v1_obindex == v1id && e->v2_obindex == v2id) {
    e->flags |= LRT_EDGE_FLAG_CHAIN_PICKED;
    e++;
  }
}

/**
 * Does near-plane cut on 1 triangle only. When cutting with far-plane, the camera vectors gets
 * reversed by the caller so don't need to implement one in a different direction.
 */
static void lineart_triangle_cull_single(LineartRenderBuffer *rb,
                                         LineartTriangle *tri,
                                         int in0,
                                         int in1,
                                         int in2,
                                         double *cam_pos,
                                         double *view_dir,
                                         bool allow_boundaries,
                                         double (*vp)[4],
                                         Object *ob,
                                         int *r_v_count,
                                         int *r_e_count,
                                         int *r_t_count,
                                         LineartElementLinkNode *v_eln,
                                         LineartElementLinkNode *e_eln,
                                         LineartElementLinkNode *t_eln)
{
  double vv1[3], vv2[3], dot1, dot2;
  double a;
  int v_count = *r_v_count;
  int e_count = *r_e_count;
  int t_count = *r_t_count;
  int v1_obi, v2_obi;
  char new_flag = 0;

  LineartEdge *new_e, *e, *old_e;
  LineartEdgeSegment *es;
  LineartTriangleAdjacent *ta;

  if (tri->flags & (LRT_CULL_USED | LRT_CULL_GENERATED | LRT_CULL_DISCARD)) {
    return;
  }

  /* See definition of tri->intersecting_verts and the usage in
   * lineart_geometry_object_load() for details. */
  ta = (void *)tri->intersecting_verts;

  LineartVert *vt = &((LineartVert *)v_eln->pointer)[v_count];
  LineartTriangle *tri1 = (void *)(((uchar *)t_eln->pointer) + rb->triangle_size * t_count);
  LineartTriangle *tri2 = (void *)(((uchar *)t_eln->pointer) + rb->triangle_size * (t_count + 1));

  new_e = &((LineartEdge *)e_eln->pointer)[e_count];
  /* Init `edge` to the last `edge` entry. */
  e = new_e;

#define INCREASE_EDGE \
  v1_obi = e->v1_obindex; \
  v2_obi = e->v2_obindex; \
  new_e = &((LineartEdge *)e_eln->pointer)[e_count]; \
  e_count++; \
  e = new_e; \
  e->v1_obindex = v1_obi; \
  e->v2_obindex = v2_obi; \
  es = lineart_mem_acquire(&rb->render_data_pool, sizeof(LineartEdgeSegment)); \
  BLI_addtail(&e->segments, es);

#define SELECT_EDGE(e_num, v1_link, v2_link, new_tri) \
  if (ta->e[e_num]) { \
    old_e = ta->e[e_num]; \
    new_flag = old_e->flags; \
    old_e->flags = LRT_EDGE_FLAG_CHAIN_PICKED; \
    lineart_discard_duplicated_edges(old_e, old_e->v1_obindex, old_e->v2_obindex); \
    INCREASE_EDGE \
    e->v1 = (v1_link); \
    e->v2 = (v2_link); \
    e->flags = new_flag; \
    e->object_ref = ob; \
    e->t1 = ((old_e->t1 == tri) ? (new_tri) : (old_e->t1)); \
    e->t2 = ((old_e->t2 == tri) ? (new_tri) : (old_e->t2)); \
    lineart_add_edge_to_list(rb, e); \
  }

#define RELINK_EDGE(e_num, new_tri) \
  if (ta->e[e_num]) { \
    old_e = ta->e[e_num]; \
    old_e->t1 = ((old_e->t1 == tri) ? (new_tri) : (old_e->t1)); \
    old_e->t2 = ((old_e->t2 == tri) ? (new_tri) : (old_e->t2)); \
  }

#define REMOVE_TRIANGLE_EDGE \
  if (ta->e[0]) { \
    ta->e[0]->flags = LRT_EDGE_FLAG_CHAIN_PICKED; \
    lineart_discard_duplicated_edges(ta->e[0], ta->e[0]->v1_obindex, ta->e[0]->v2_obindex); \
  } \
  if (ta->e[1]) { \
    ta->e[1]->flags = LRT_EDGE_FLAG_CHAIN_PICKED; \
    lineart_discard_duplicated_edges(ta->e[1], ta->e[1]->v1_obindex, ta->e[1]->v2_obindex); \
  } \
  if (ta->e[2]) { \
    ta->e[2]->flags = LRT_EDGE_FLAG_CHAIN_PICKED; \
    lineart_discard_duplicated_edges(ta->e[2], ta->e[2]->v1_obindex, ta->e[2]->v2_obindex); \
  }

  switch (in0 + in1 + in2) {
    case 0: /* Triangle is visible. Ignore this triangle. */
      return;
    case 3:
      /* Triangle completely behind near plane, throw it away
       * also remove render lines form being computed. */
      lineart_triangle_set_cull_flag(tri, LRT_CULL_DISCARD);
      REMOVE_TRIANGLE_EDGE
      return;
    case 2:
      /* Two points behind near plane, cut those and
       * generate 2 new points, 3 lines and 1 triangle. */
      lineart_triangle_set_cull_flag(tri, LRT_CULL_USED);

      /**
       * (!in0) means "when point 0 is visible".
       * conditions for point 1, 2 are the same idea.
       *
       * \code{.txt}identify
       * 1-----|-------0
       * |     |   ---
       * |     |---
       * |  ---|
       * 2--   |
       *     (near)---------->(far)
       * Will become:
       *       |N******0
       *       |*  ***
       *       |N**
       *       |
       *       |
       *     (near)---------->(far)
       * \endcode
       */
      if (!in0) {

        /* Cut point for line 2---|-----0. */
        sub_v3_v3v3_db(vv1, tri->v[0]->gloc, cam_pos);
        sub_v3_v3v3_db(vv2, cam_pos, tri->v[2]->gloc);
        dot1 = dot_v3v3_db(vv1, view_dir);
        dot2 = dot_v3v3_db(vv2, view_dir);
        a = dot1 / (dot1 + dot2);
        /* Assign it to a new point. */
        interp_v3_v3v3_db(vt[0].gloc, tri->v[0]->gloc, tri->v[2]->gloc, a);
        mul_v4_m4v3_db(vt[0].fbcoord, vp, vt[0].gloc);
        vt[0].index = tri->v[2]->index;

        /* Cut point for line 1---|-----0. */
        sub_v3_v3v3_db(vv1, tri->v[0]->gloc, cam_pos);
        sub_v3_v3v3_db(vv2, cam_pos, tri->v[1]->gloc);
        dot1 = dot_v3v3_db(vv1, view_dir);
        dot2 = dot_v3v3_db(vv2, view_dir);
        a = dot1 / (dot1 + dot2);
        /* Assign it to another new point. */
        interp_v3_v3v3_db(vt[1].gloc, tri->v[0]->gloc, tri->v[1]->gloc, a);
        mul_v4_m4v3_db(vt[1].fbcoord, vp, vt[1].gloc);
        vt[1].index = tri->v[1]->index;

        /* New line connecting two new points. */
        INCREASE_EDGE
        if (allow_boundaries) {
          e->flags = LRT_EDGE_FLAG_CONTOUR;
          lineart_prepend_edge_direct(&rb->contour.first, e);
        }
        /* NOTE: inverting `e->v1/v2` (left/right point) doesn't matter as long as
         * `tri->edge` and `tri->v` has the same sequence. and the winding direction
         * can be either CW or CCW but needs to be consistent throughout the calculation. */
        e->v1 = &vt[1];
        e->v2 = &vt[0];
        /* Only one adjacent triangle, because the other side is the near plane. */
        /* Use `tl` or `tr` doesn't matter. */
        e->t1 = tri1;
        e->object_ref = ob;

        /* New line connecting original point 0 and a new point, only when it's a selected line. */
        SELECT_EDGE(2, tri->v[0], &vt[0], tri1)
        /* New line connecting original point 0 and another new point. */
        SELECT_EDGE(0, tri->v[0], &vt[1], tri1)

        /* Re-assign triangle point array to two new points. */
        tri1->v[0] = tri->v[0];
        tri1->v[1] = &vt[1];
        tri1->v[2] = &vt[0];

        lineart_triangle_post(tri1, tri);

        v_count += 2;
        t_count += 1;
      }
      else if (!in2) {
        sub_v3_v3v3_db(vv1, tri->v[2]->gloc, cam_pos);
        sub_v3_v3v3_db(vv2, cam_pos, tri->v[0]->gloc);
        dot1 = dot_v3v3_db(vv1, view_dir);
        dot2 = dot_v3v3_db(vv2, view_dir);
        a = dot1 / (dot1 + dot2);
        interp_v3_v3v3_db(vt[0].gloc, tri->v[2]->gloc, tri->v[0]->gloc, a);
        mul_v4_m4v3_db(vt[0].fbcoord, vp, vt[0].gloc);
        vt[0].index = tri->v[0]->index;

        sub_v3_v3v3_db(vv1, tri->v[2]->gloc, cam_pos);
        sub_v3_v3v3_db(vv2, cam_pos, tri->v[1]->gloc);
        dot1 = dot_v3v3_db(vv1, view_dir);
        dot2 = dot_v3v3_db(vv2, view_dir);
        a = dot1 / (dot1 + dot2);
        interp_v3_v3v3_db(vt[1].gloc, tri->v[2]->gloc, tri->v[1]->gloc, a);
        mul_v4_m4v3_db(vt[1].fbcoord, vp, vt[1].gloc);
        vt[1].index = tri->v[1]->index;

        INCREASE_EDGE
        if (allow_boundaries) {
          e->flags = LRT_EDGE_FLAG_CONTOUR;
          lineart_prepend_edge_direct(&rb->contour.first, e);
        }
        e->v1 = &vt[0];
        e->v2 = &vt[1];
        e->t1 = tri1;
        e->object_ref = ob;

        SELECT_EDGE(2, tri->v[2], &vt[0], tri1)
        SELECT_EDGE(1, tri->v[2], &vt[1], tri1)

        tri1->v[0] = &vt[0];
        tri1->v[1] = &vt[1];
        tri1->v[2] = tri->v[2];

        lineart_triangle_post(tri1, tri);

        v_count += 2;
        t_count += 1;
      }
      else if (!in1) {
        sub_v3_v3v3_db(vv1, tri->v[1]->gloc, cam_pos);
        sub_v3_v3v3_db(vv2, cam_pos, tri->v[2]->gloc);
        dot1 = dot_v3v3_db(vv1, view_dir);
        dot2 = dot_v3v3_db(vv2, view_dir);
        a = dot1 / (dot1 + dot2);
        interp_v3_v3v3_db(vt[0].gloc, tri->v[1]->gloc, tri->v[2]->gloc, a);
        mul_v4_m4v3_db(vt[0].fbcoord, vp, vt[0].gloc);
        vt[0].index = tri->v[2]->index;

        sub_v3_v3v3_db(vv1, tri->v[1]->gloc, cam_pos);
        sub_v3_v3v3_db(vv2, cam_pos, tri->v[0]->gloc);
        dot1 = dot_v3v3_db(vv1, view_dir);
        dot2 = dot_v3v3_db(vv2, view_dir);
        a = dot1 / (dot1 + dot2);
        interp_v3_v3v3_db(vt[1].gloc, tri->v[1]->gloc, tri->v[0]->gloc, a);
        mul_v4_m4v3_db(vt[1].fbcoord, vp, vt[1].gloc);
        vt[1].index = tri->v[0]->index;

        INCREASE_EDGE
        if (allow_boundaries) {
          e->flags = LRT_EDGE_FLAG_CONTOUR;
          lineart_prepend_edge_direct(&rb->contour.first, e);
        }
        e->v1 = &vt[1];
        e->v2 = &vt[0];
        e->t1 = tri1;
        e->object_ref = ob;

        SELECT_EDGE(1, tri->v[1], &vt[0], tri1)
        SELECT_EDGE(0, tri->v[1], &vt[1], tri1)

        tri1->v[0] = &vt[0];
        tri1->v[1] = tri->v[1];
        tri1->v[2] = &vt[1];

        lineart_triangle_post(tri1, tri);

        v_count += 2;
        t_count += 1;
      }
      break;
    case 1:
      /* One point behind near plane, cut those and
       * generate 2 new points, 4 lines and 2 triangles. */
      lineart_triangle_set_cull_flag(tri, LRT_CULL_USED);

      /**
       * (in0) means "when point 0 is invisible".
       * conditions for point 1, 2 are the same idea.
       * \code{.txt}
       * 0------|----------1
       *   --   |          |
       *     ---|          |
       *        |--        |
       *        |  ---     |
       *        |     ---  |
       *        |        --2
       *      (near)---------->(far)
       * Will become:
       *        |N*********1
       *        |*     *** |
       *        |*  ***    |
       *        |N**       |
       *        |  ***     |
       *        |     ***  |
       *        |        **2
       *      (near)---------->(far)
       * \endcode
       */
      if (in0) {
        /* Cut point for line 0---|------1. */
        sub_v3_v3v3_db(vv1, tri->v[1]->gloc, cam_pos);
        sub_v3_v3v3_db(vv2, cam_pos, tri->v[0]->gloc);
        dot1 = dot_v3v3_db(vv1, view_dir);
        dot2 = dot_v3v3_db(vv2, view_dir);
        a = dot2 / (dot1 + dot2);
        /* Assign to a new point. */
        interp_v3_v3v3_db(vt[0].gloc, tri->v[0]->gloc, tri->v[1]->gloc, a);
        mul_v4_m4v3_db(vt[0].fbcoord, vp, vt[0].gloc);
        vt[0].index = tri->v[0]->index;

        /* Cut point for line 0---|------2. */
        sub_v3_v3v3_db(vv1, tri->v[2]->gloc, cam_pos);
        sub_v3_v3v3_db(vv2, cam_pos, tri->v[0]->gloc);
        dot1 = dot_v3v3_db(vv1, view_dir);
        dot2 = dot_v3v3_db(vv2, view_dir);
        a = dot2 / (dot1 + dot2);
        /* Assign to other new point. */
        interp_v3_v3v3_db(vt[1].gloc, tri->v[0]->gloc, tri->v[2]->gloc, a);
        mul_v4_m4v3_db(vt[1].fbcoord, vp, vt[1].gloc);
        vt[1].index = tri->v[0]->index;

        /* New line connects two new points. */
        INCREASE_EDGE
        if (allow_boundaries) {
          e->flags = LRT_EDGE_FLAG_CONTOUR;
          lineart_prepend_edge_direct(&rb->contour.first, e);
        }
        e->v1 = &vt[1];
        e->v2 = &vt[0];
        e->t1 = tri1;
        e->object_ref = ob;

        /* New line connects new point 0 and old point 1,
         * this is a border line. */

        SELECT_EDGE(0, tri->v[1], &vt[0], tri1)
        SELECT_EDGE(2, tri->v[2], &vt[1], tri2)
        RELINK_EDGE(1, tri2)

        /* We now have one triangle closed. */
        tri1->v[0] = tri->v[1];
        tri1->v[1] = &vt[1];
        tri1->v[2] = &vt[0];
        /* Close the second triangle. */
        tri2->v[0] = &vt[1];
        tri2->v[1] = tri->v[1];
        tri2->v[2] = tri->v[2];

        lineart_triangle_post(tri1, tri);
        lineart_triangle_post(tri2, tri);

        v_count += 2;
        t_count += 2;
      }
      else if (in1) {

        sub_v3_v3v3_db(vv1, tri->v[1]->gloc, cam_pos);
        sub_v3_v3v3_db(vv2, cam_pos, tri->v[2]->gloc);
        dot1 = dot_v3v3_db(vv1, view_dir);
        dot2 = dot_v3v3_db(vv2, view_dir);
        a = dot1 / (dot1 + dot2);
        interp_v3_v3v3_db(vt[0].gloc, tri->v[1]->gloc, tri->v[2]->gloc, a);
        mul_v4_m4v3_db(vt[0].fbcoord, vp, vt[0].gloc);
        vt[0].index = tri->v[1]->index;

        sub_v3_v3v3_db(vv1, tri->v[1]->gloc, cam_pos);
        sub_v3_v3v3_db(vv2, cam_pos, tri->v[0]->gloc);
        dot1 = dot_v3v3_db(vv1, view_dir);
        dot2 = dot_v3v3_db(vv2, view_dir);
        a = dot1 / (dot1 + dot2);
        interp_v3_v3v3_db(vt[1].gloc, tri->v[1]->gloc, tri->v[0]->gloc, a);
        mul_v4_m4v3_db(vt[1].fbcoord, vp, vt[1].gloc);
        vt[1].index = tri->v[1]->index;

        INCREASE_EDGE
        if (allow_boundaries) {
          e->flags = LRT_EDGE_FLAG_CONTOUR;
          lineart_prepend_edge_direct(&rb->contour.first, e);
        }
        e->v1 = &vt[1];
        e->v2 = &vt[0];
        e->t1 = tri1;
        e->object_ref = ob;

        SELECT_EDGE(1, tri->v[2], &vt[0], tri1)
        SELECT_EDGE(0, tri->v[0], &vt[1], tri2)
        RELINK_EDGE(2, tri2)

        tri1->v[0] = tri->v[2];
        tri1->v[1] = &vt[1];
        tri1->v[2] = &vt[0];

        tri2->v[0] = &vt[1];
        tri2->v[1] = tri->v[2];
        tri2->v[2] = tri->v[0];

        lineart_triangle_post(tri1, tri);
        lineart_triangle_post(tri2, tri);

        v_count += 2;
        t_count += 2;
      }
      else if (in2) {

        sub_v3_v3v3_db(vv1, tri->v[2]->gloc, cam_pos);
        sub_v3_v3v3_db(vv2, cam_pos, tri->v[0]->gloc);
        dot1 = dot_v3v3_db(vv1, view_dir);
        dot2 = dot_v3v3_db(vv2, view_dir);
        a = dot1 / (dot1 + dot2);
        interp_v3_v3v3_db(vt[0].gloc, tri->v[2]->gloc, tri->v[0]->gloc, a);
        mul_v4_m4v3_db(vt[0].fbcoord, vp, vt[0].gloc);
        vt[0].index = tri->v[2]->index;

        sub_v3_v3v3_db(vv1, tri->v[2]->gloc, cam_pos);
        sub_v3_v3v3_db(vv2, cam_pos, tri->v[1]->gloc);
        dot1 = dot_v3v3_db(vv1, view_dir);
        dot2 = dot_v3v3_db(vv2, view_dir);
        a = dot1 / (dot1 + dot2);
        interp_v3_v3v3_db(vt[1].gloc, tri->v[2]->gloc, tri->v[1]->gloc, a);
        mul_v4_m4v3_db(vt[1].fbcoord, vp, vt[1].gloc);
        vt[1].index = tri->v[2]->index;

        INCREASE_EDGE
        if (allow_boundaries) {
          e->flags = LRT_EDGE_FLAG_CONTOUR;
          lineart_prepend_edge_direct(&rb->contour.first, e);
        }
        e->v1 = &vt[1];
        e->v2 = &vt[0];
        e->t1 = tri1;
        e->object_ref = ob;

        SELECT_EDGE(2, tri->v[0], &vt[0], tri1)
        SELECT_EDGE(1, tri->v[1], &vt[1], tri2)
        RELINK_EDGE(0, tri2)

        tri1->v[0] = tri->v[0];
        tri1->v[1] = &vt[1];
        tri1->v[2] = &vt[0];

        tri2->v[0] = &vt[1];
        tri2->v[1] = tri->v[0];
        tri2->v[2] = tri->v[1];

        lineart_triangle_post(tri1, tri);
        lineart_triangle_post(tri2, tri);

        v_count += 2;
        t_count += 2;
      }
      break;
  }
  *r_v_count = v_count;
  *r_e_count = e_count;
  *r_t_count = t_count;

#undef INCREASE_EDGE
#undef SELECT_EDGE
#undef RELINK_EDGE
#undef REMOVE_TRIANGLE_EDGE
}

/**
 * This function cuts triangles with near- or far-plane. Setting clip_far = true for cutting with
 * far-plane. For triangles that's crossing the plane, it will generate new 1 or 2 triangles with
 * new topology that represents the trimmed triangle. (which then became a triangle or a square
 * formed by two triangles)
 */
static void lineart_main_cull_triangles(LineartRenderBuffer *rb, bool clip_far)
{
  LineartTriangle *tri;
  LineartElementLinkNode *v_eln, *t_eln, *e_eln;
  double(*vp)[4] = rb->view_projection;
  int i;
  int v_count = 0, t_count = 0, e_count = 0;
  Object *ob;
  bool allow_boundaries = rb->allow_boundaries;
  double cam_pos[3];
  double clip_start = rb->near_clip, clip_end = rb->far_clip;
  double view_dir[3], clip_advance[3];

  copy_v3_v3_db(view_dir, rb->view_vector);
  copy_v3_v3_db(clip_advance, rb->view_vector);
  copy_v3_v3_db(cam_pos, rb->camera_pos);

  if (clip_far) {
    /* Move starting point to end plane. */
    mul_v3db_db(clip_advance, -clip_end);
    add_v3_v3_db(cam_pos, clip_advance);

    /* "reverse looking". */
    mul_v3db_db(view_dir, -1.0f);
  }
  else {
    /* Clip Near. */
    mul_v3db_db(clip_advance, -clip_start);
    add_v3_v3_db(cam_pos, clip_advance);
  }

  v_eln = lineart_memory_get_vert_space(rb);
  t_eln = lineart_memory_get_triangle_space(rb);
  e_eln = lineart_memory_get_edge_space(rb);

  /* Additional memory space for storing generated points and triangles. */
#define LRT_CULL_ENSURE_MEMORY \
  if (v_count > 60) { \
    v_eln->element_count = v_count; \
    v_eln = lineart_memory_get_vert_space(rb); \
    v_count = 0; \
  } \
  if (t_count > 60) { \
    t_eln->element_count = t_count; \
    t_eln = lineart_memory_get_triangle_space(rb); \
    t_count = 0; \
  } \
  if (e_count > 60) { \
    e_eln->element_count = e_count; \
    e_eln = lineart_memory_get_edge_space(rb); \
    e_count = 0; \
  }

#define LRT_CULL_DECIDE_INSIDE \
  /* These three represents points that are in the clipping range or not. */ \
  in0 = 0, in1 = 0, in2 = 0; \
  if (clip_far) { \
    /* Point outside far plane. */ \
    if (tri->v[0]->fbcoord[use_w] > clip_end) { \
      in0 = 1; \
    } \
    if (tri->v[1]->fbcoord[use_w] > clip_end) { \
      in1 = 1; \
    } \
    if (tri->v[2]->fbcoord[use_w] > clip_end) { \
      in2 = 1; \
    } \
  } \
  else { \
    /* Point inside near plane. */ \
    if (tri->v[0]->fbcoord[use_w] < clip_start) { \
      in0 = 1; \
    } \
    if (tri->v[1]->fbcoord[use_w] < clip_start) { \
      in1 = 1; \
    } \
    if (tri->v[2]->fbcoord[use_w] < clip_start) { \
      in2 = 1; \
    } \
  }

  int use_w = 3;
  int in0 = 0, in1 = 0, in2 = 0;

  if (!rb->cam_is_persp) {
    clip_start = -1;
    clip_end = 1;
    use_w = 2;
  }

  /* Then go through all the other triangles. */
  LISTBASE_FOREACH (LineartElementLinkNode *, eln, &rb->triangle_buffer_pointers) {
    if (eln->flags & LRT_ELEMENT_IS_ADDITIONAL) {
      continue;
    }
    ob = eln->object_ref;
    for (i = 0; i < eln->element_count; i++) {
      /* Select the triangle in the array. */
      tri = (void *)(((uchar *)eln->pointer) + rb->triangle_size * i);

      if (tri->flags & LRT_CULL_DISCARD) {
        continue;
      }

      LRT_CULL_DECIDE_INSIDE
      LRT_CULL_ENSURE_MEMORY
      lineart_triangle_cull_single(rb,
                                   tri,
                                   in0,
                                   in1,
                                   in2,
                                   cam_pos,
                                   view_dir,
                                   allow_boundaries,
                                   vp,
                                   ob,
                                   &v_count,
                                   &e_count,
                                   &t_count,
                                   v_eln,
                                   e_eln,
                                   t_eln);
    }
    t_eln->element_count = t_count;
    v_eln->element_count = v_count;
  }

#undef LRT_CULL_ENSURE_MEMORY
#undef LRT_CULL_DECIDE_INSIDE
}

/**
 * Adjacent data is only used during the initial stages of computing.
 * So we can free it using this function when it is not needed anymore.
 */
static void lineart_main_free_adjacent_data(LineartRenderBuffer *rb)
{
  LinkData *ld;
  while ((ld = BLI_pophead(&rb->triangle_adjacent_pointers)) != NULL) {
    MEM_freeN(ld->data);
  }
  LISTBASE_FOREACH (LineartElementLinkNode *, eln, &rb->triangle_buffer_pointers) {
    LineartTriangle *tri = eln->pointer;
    int i;
    for (i = 0; i < eln->element_count; i++) {
      /* See definition of tri->intersecting_verts and the usage in
       * lineart_geometry_object_load() for detailed. */
      tri->intersecting_verts = NULL;
      tri = (LineartTriangle *)(((uchar *)tri) + rb->triangle_size);
    }
  }
}

static void lineart_main_perspective_division(LineartRenderBuffer *rb)
{
  LineartVert *vt;
  int i;

  if (!rb->cam_is_persp) {
    return;
  }

  LISTBASE_FOREACH (LineartElementLinkNode *, eln, &rb->vertex_buffer_pointers) {
    vt = eln->pointer;
    for (i = 0; i < eln->element_count; i++) {
      /* Do not divide Z, we use Z to back transform cut points in later chaining process. */
      vt[i].fbcoord[0] /= vt[i].fbcoord[3];
      vt[i].fbcoord[1] /= vt[i].fbcoord[3];
      /* Re-map z into (0-1) range, because we no longer need NDC (Normalized Device Coordinates)
       * at the moment.
       * The algorithm currently doesn't need Z for operation, we use W instead. If Z is needed in
       * the future, the line below correctly transforms it to view space coordinates. */
      // `vt[i].fbcoord[2] = -2 * vt[i].fbcoord[2] / (far - near) - (far + near) / (far - near);
      vt[i].fbcoord[0] -= rb->shift_x * 2;
      vt[i].fbcoord[1] -= rb->shift_y * 2;
    }
  }
}

static void lineart_main_discard_out_of_frame_edges(LineartRenderBuffer *rb)
{
  LineartEdge *e;
  int i;

#define LRT_VERT_OUT_OF_BOUND(v) \
  (v && (v->fbcoord[0] < -1 || v->fbcoord[0] > 1 || v->fbcoord[1] < -1 || v->fbcoord[1] > 1))

  LISTBASE_FOREACH (LineartElementLinkNode *, eln, &rb->line_buffer_pointers) {
    e = (LineartEdge *)eln->pointer;
    for (i = 0; i < eln->element_count; i++) {
      if ((LRT_VERT_OUT_OF_BOUND(e[i].v1) && LRT_VERT_OUT_OF_BOUND(e[i].v2))) {
        e[i].flags = LRT_EDGE_FLAG_CHAIN_PICKED;
      }
    }
  }
}

/**
 * Transform a single vert to it's viewing position.
 */
static void lineart_vert_transform(
    BMVert *v, int index, LineartVert *RvBuf, double (*mv_mat)[4], double (*mvp_mat)[4])
{
  double co[4];
  LineartVert *vt = &RvBuf[index];
  copy_v3db_v3fl(co, v->co);
  mul_v3_m4v3_db(vt->gloc, mv_mat, co);
  mul_v4_m4v3_db(vt->fbcoord, mvp_mat, co);
}

/**
 * Because we have a variable size for #LineartTriangle, we need an access helper.
 * See #LineartTriangleThread for more info.
 */
static LineartTriangle *lineart_triangle_from_index(LineartRenderBuffer *rb,
                                                    LineartTriangle *rt_array,
                                                    int index)
{
  char *b = (char *)rt_array;
  b += (index * rb->triangle_size);
  return (LineartTriangle *)b;
}

static uint16_t lineart_identify_feature_line(LineartRenderBuffer *rb,
                                              BMEdge *e,
                                              LineartTriangle *rt_array,
                                              LineartVert *rv_array,
                                              float crease_threshold,
                                              bool use_auto_smooth,
                                              bool use_freestyle_edge,
                                              bool use_freestyle_face,
                                              BMesh *bm_if_freestyle)
{
  BMLoop *ll, *lr = NULL;

  ll = e->l;
  if (ll) {
    lr = e->l->radial_next;
  }

  if (!ll && !lr) {
    return LRT_EDGE_FLAG_LOOSE;
  }

  FreestyleEdge *fel, *fer;
  bool face_mark_filtered = false;
  uint16_t edge_flag_result = 0;
  bool only_contour = false;

  if (use_freestyle_face && rb->filter_face_mark) {
    fel = CustomData_bmesh_get(&bm_if_freestyle->pdata, ll->f->head.data, CD_FREESTYLE_FACE);
    if (ll != lr && lr) {
      fer = CustomData_bmesh_get(&bm_if_freestyle->pdata, lr->f->head.data, CD_FREESTYLE_FACE);
    }
    else {
      /* Handles mesh boundary case */
      fer = fel;
    }
    if (rb->filter_face_mark_boundaries ^ rb->filter_face_mark_invert) {
      if ((fel->flag & FREESTYLE_FACE_MARK) || (fer->flag & FREESTYLE_FACE_MARK)) {
        face_mark_filtered = true;
      }
    }
    else {
      if ((fel->flag & FREESTYLE_FACE_MARK) && (fer->flag & FREESTYLE_FACE_MARK) && (fer != fel)) {
        face_mark_filtered = true;
      }
    }
    if (rb->filter_face_mark_invert) {
      face_mark_filtered = !face_mark_filtered;
    }
    if (!face_mark_filtered) {
      if (rb->filter_face_mark_keep_contour) {
        only_contour = true;
      }
      else {
        return 0;
      }
    }
  }

  /* Mesh boundary */
  if (!lr || ll == lr) {
    return (edge_flag_result | LRT_EDGE_FLAG_CONTOUR);
  }

  LineartTriangle *tri1, *tri2;
  LineartVert *l;

  /* The mesh should already be triangulated now, so we can assume each face is a triangle. */
  tri1 = lineart_triangle_from_index(rb, rt_array, BM_elem_index_get(ll->f));
  tri2 = lineart_triangle_from_index(rb, rt_array, BM_elem_index_get(lr->f));

  l = &rv_array[BM_elem_index_get(e->v1)];

  double vv[3];
  double *view_vector = vv;
  double dot_1 = 0, dot_2 = 0;
  double result;

  if (rb->use_contour || rb->use_back_face_culling) {

    if (rb->cam_is_persp) {
      sub_v3_v3v3_db(view_vector, rb->camera_pos, l->gloc);
    }
    else {
      view_vector = rb->view_vector;
    }

    dot_1 = dot_v3v3_db(view_vector, tri1->gn);
    dot_2 = dot_v3v3_db(view_vector, tri2->gn);

    if (rb->use_contour && (result = dot_1 * dot_2) <= 0 && (dot_1 + dot_2)) {
      edge_flag_result |= LRT_EDGE_FLAG_CONTOUR;
    }

<<<<<<< HEAD
    /* Because the ray points towards the camera, so backface is when dot value being negative.*/
=======
    /* Because the ray points towards the camera, so back-face is when dot value being negative. */
>>>>>>> a2301b1d
    if (rb->use_back_face_culling) {
      if (dot_1 < 0) {
        tri1->flags |= LRT_CULL_DISCARD;
      }
      if (dot_2 < 0) {
        tri2->flags |= LRT_CULL_DISCARD;
      }
    }
  }
  else {
    view_vector = rb->view_vector;
  }

  dot_1 = dot_v3v3_db(view_vector, tri1->gn);
  dot_2 = dot_v3v3_db(view_vector, tri2->gn);

  if ((result = dot_1 * dot_2) <= 0 && (fabs(dot_1) + fabs(dot_2))) {
    edge_flag_result |= LRT_EDGE_FLAG_CONTOUR;
  }

  /* For when face mark filtering decided that we discard the face but keep_contour option is on.
   * so we still have correct full contour around the object. */
  if (only_contour) {
    return edge_flag_result;
  }

  if (rb->use_crease) {
    if (rb->sharp_as_crease && !BM_elem_flag_test(e, BM_ELEM_SMOOTH)) {
      edge_flag_result |= LRT_EDGE_FLAG_CREASE;
    }
    else {
      bool do_crease = true;
      if (!rb->force_crease && !use_auto_smooth &&
          (BM_elem_flag_test(ll->f, BM_ELEM_SMOOTH) && BM_elem_flag_test(lr->f, BM_ELEM_SMOOTH))) {
        do_crease = false;
      }
      if (do_crease && (dot_v3v3_db(tri1->gn, tri2->gn) < crease_threshold)) {
        edge_flag_result |= LRT_EDGE_FLAG_CREASE;
      }
    }
  }
  if (rb->use_material && (ll->f->mat_nr != lr->f->mat_nr)) {
    edge_flag_result |= LRT_EDGE_FLAG_MATERIAL;
  }
  if (use_freestyle_edge && rb->use_edge_marks) {
    FreestyleEdge *fe;
    fe = CustomData_bmesh_get(&bm_if_freestyle->edata, e->head.data, CD_FREESTYLE_EDGE);
    if (fe->flag & FREESTYLE_EDGE_MARK) {
      edge_flag_result |= LRT_EDGE_FLAG_EDGE_MARK;
    }
  }
  return edge_flag_result;
}

static void lineart_add_edge_to_list(LineartRenderBuffer *rb, LineartEdge *e)
{
  switch (e->flags) {
    case LRT_EDGE_FLAG_CONTOUR:
      lineart_prepend_edge_direct(&rb->contour.first, e);
      break;
    case LRT_EDGE_FLAG_CREASE:
      lineart_prepend_edge_direct(&rb->crease.first, e);
      break;
    case LRT_EDGE_FLAG_MATERIAL:
      lineart_prepend_edge_direct(&rb->material.first, e);
      break;
    case LRT_EDGE_FLAG_EDGE_MARK:
      lineart_prepend_edge_direct(&rb->edge_mark.first, e);
      break;
    case LRT_EDGE_FLAG_INTERSECTION:
      lineart_prepend_edge_direct(&rb->intersection.first, e);
      break;
    case LRT_EDGE_FLAG_LOOSE:
      lineart_prepend_edge_direct(&rb->floating.first, e);
      break;
  }
}

static void lineart_add_edge_to_list_thread(LineartObjectInfo *obi, LineartEdge *e)
{

#define LRT_ASSIGN_EDGE(name) \
  lineart_prepend_edge_direct(&obi->name.first, e); \
  if (!obi->name.last) { \
    obi->name.last = e; \
  }
  switch (e->flags) {
    case LRT_EDGE_FLAG_CONTOUR:
      LRT_ASSIGN_EDGE(contour);
      break;
    case LRT_EDGE_FLAG_CREASE:
      LRT_ASSIGN_EDGE(crease);
      break;
    case LRT_EDGE_FLAG_MATERIAL:
      LRT_ASSIGN_EDGE(material);
      break;
    case LRT_EDGE_FLAG_EDGE_MARK:
      LRT_ASSIGN_EDGE(edge_mark);
      break;
    case LRT_EDGE_FLAG_INTERSECTION:
      LRT_ASSIGN_EDGE(intersection);
      break;
    case LRT_EDGE_FLAG_LOOSE:
      LRT_ASSIGN_EDGE(floating);
      break;
  }
#undef LRT_ASSIGN_EDGE
}

static void lineart_finalize_object_edge_list(LineartRenderBuffer *rb, LineartObjectInfo *obi)
{
#define LRT_OBI_TO_RB(name) \
  if (obi->name.last) { \
    ((LineartEdge *)obi->name.last)->next = rb->name.first; \
    rb->name.first = obi->name.first; \
  }
  LRT_OBI_TO_RB(contour);
  LRT_OBI_TO_RB(crease);
  LRT_OBI_TO_RB(material);
  LRT_OBI_TO_RB(edge_mark);
  LRT_OBI_TO_RB(intersection);
  LRT_OBI_TO_RB(floating);
#undef LRT_OBI_TO_RB
}

static void lineart_triangle_adjacent_assign(LineartTriangle *tri,
                                             LineartTriangleAdjacent *ta,
                                             LineartEdge *e)
{
  if (lineart_edge_match(tri, e, 0, 1)) {
    ta->e[0] = e;
  }
  else if (lineart_edge_match(tri, e, 1, 2)) {
    ta->e[1] = e;
  }
  else if (lineart_edge_match(tri, e, 2, 0)) {
    ta->e[2] = e;
  }
}

static int lineart_edge_type_duplication_count(char eflag)
{
  int count = 0;
  /* See eLineartEdgeFlag for details. */
  for (int i = 0; i < 6; i++) {
    if (eflag & (1 << i)) {
      count++;
    }
  }
  return count;
}
static void lineart_geometry_object_load(LineartObjectInfo *obi, LineartRenderBuffer *rb)
{
  BMesh *bm;
  BMVert *v;
  BMFace *f;
  BMEdge *e;
  BMLoop *loop;
  LineartEdge *la_e;
  LineartEdgeSegment *la_s;
  LineartTriangle *tri;
  LineartTriangleAdjacent *orta;
  double(*model_view_proj)[4] = obi->model_view_proj, (*model_view)[4] = obi->model_view,
  (*normal)[4] = obi->normal;
  LineartElementLinkNode *eln;
  LineartVert *orv;
  LineartEdge *o_la_e;
  LineartEdgeSegment *o_la_s;
  LineartTriangle *ort;
  Object *orig_ob;
  bool can_find_freestyle_edge = false;
  bool can_find_freestyle_face = false;
  int i;
  float use_crease = 0;

  int usage = obi->usage;

  if (obi->original_me->edit_mesh) {
    /* Do not use edit_mesh directly because we will modify it, so create a copy. */
    bm = BM_mesh_copy(obi->original_me->edit_mesh->bm);
  }
  else {
    const BMAllocTemplate allocsize = BMALLOC_TEMPLATE_FROM_ME(((Mesh *)(obi->original_me)));
    bm = BM_mesh_create(&allocsize,
                        &((struct BMeshCreateParams){
                            .use_toolflags = true,
                        }));
    BM_mesh_bm_from_me(bm,
                       obi->original_me,
                       &((struct BMeshFromMeshParams){
                           .calc_face_normal = true,
                       }));
  }

  if (obi->free_use_mesh) {
    BKE_id_free(NULL, obi->original_me);
  }

  if (rb->remove_doubles) {
    BMEditMesh *em = BKE_editmesh_create(bm);
    BMOperator findop, weldop;

    /* See bmesh_opdefines.c and bmesh_operators.c for op names and argument formatting. */
    BMO_op_initf(bm, &findop, BMO_FLAG_DEFAULTS, "find_doubles verts=%av dist=%f", 0.0001);

    BMO_op_exec(bm, &findop);

    /* Weld the vertices. */
    BMO_op_init(bm, &weldop, BMO_FLAG_DEFAULTS, "weld_verts");
    BMO_slot_copy(&findop, slots_out, "targetmap.out", &weldop, slots_in, "targetmap");
    BMO_op_exec(bm, &weldop);

    BMO_op_finish(bm, &findop);
    BMO_op_finish(bm, &weldop);

    MEM_freeN(em);
  }

  BM_mesh_elem_hflag_disable_all(bm, BM_FACE | BM_EDGE, BM_ELEM_TAG, false);
  BM_mesh_triangulate(
      bm, MOD_TRIANGULATE_QUAD_FIXED, MOD_TRIANGULATE_NGON_BEAUTY, 4, false, NULL, NULL, NULL);
  BM_mesh_normals_update(bm);
  BM_mesh_elem_table_ensure(bm, BM_VERT | BM_EDGE | BM_FACE);
  BM_mesh_elem_index_ensure(bm, BM_VERT | BM_EDGE | BM_FACE);

  if (CustomData_has_layer(&bm->edata, CD_FREESTYLE_EDGE)) {
    can_find_freestyle_edge = 1;
  }
  if (CustomData_has_layer(&bm->pdata, CD_FREESTYLE_FACE)) {
    can_find_freestyle_face = true;
  }

  /* If we allow duplicated edges, one edge should get added multiple times if is has been
   * classified as more than one edge type. This is so we can create multiple different line type
   * chains containing the same edge. */
  orv = lineart_mem_acquire_thread(&rb->render_data_pool, sizeof(LineartVert) * bm->totvert);
  ort = lineart_mem_acquire_thread(&rb->render_data_pool, bm->totface * rb->triangle_size);

  orig_ob = obi->original_ob;

  BLI_spin_lock(&rb->lock_task);
  eln = lineart_list_append_pointer_pool_sized_thread(
      &rb->vertex_buffer_pointers, &rb->render_data_pool, orv, sizeof(LineartElementLinkNode));
  BLI_spin_unlock(&rb->lock_task);

  eln->element_count = bm->totvert;
  eln->object_ref = orig_ob;
  obi->v_eln = eln;

  bool use_auto_smooth = false;
  if (orig_ob->lineart.flags & OBJECT_LRT_OWN_CREASE) {
    use_crease = cosf(M_PI - orig_ob->lineart.crease_threshold);
  }
  else if (obi->original_me->flag & ME_AUTOSMOOTH) {
    use_crease = cosf(obi->original_me->smoothresh);
    use_auto_smooth = true;
  }
  else {
    use_crease = rb->crease_threshold;
  }

  /* FIXME(Yiming): Hack for getting clean 3D text, the seam that extruded text object creates
   * erroneous detection on creases. Future configuration should allow options. */
  if (orig_ob->type == OB_FONT) {
    eln->flags |= LRT_ELEMENT_BORDER_ONLY;
  }

  BLI_spin_lock(&rb->lock_task);
  eln = lineart_list_append_pointer_pool_sized_thread(
      &rb->triangle_buffer_pointers, &rb->render_data_pool, ort, sizeof(LineartElementLinkNode));
  BLI_spin_unlock(&rb->lock_task);

  eln->element_count = bm->totface;
  eln->object_ref = orig_ob;
  eln->flags |= (usage == OBJECT_LRT_NO_INTERSECTION ? LRT_ELEMENT_NO_INTERSECTION : 0);

  /* Note this memory is not from pool, will be deleted after culling. */
  orta = MEM_callocN(sizeof(LineartTriangleAdjacent) * bm->totface, "LineartTriangleAdjacent");
  /* Link is minimal so we use pool anyway. */
  BLI_spin_lock(&rb->lock_task);
  lineart_list_append_pointer_pool_thread(
      &rb->triangle_adjacent_pointers, &rb->render_data_pool, orta);
  BLI_spin_unlock(&rb->lock_task);

  for (i = 0; i < bm->totvert; i++) {
    v = BM_vert_at_index(bm, i);
    lineart_vert_transform(v, i, orv, model_view, model_view_proj);
    orv[i].index = i;
  }
  /* Register a global index increment. See #lineart_triangle_share_edge() and
   * #lineart_main_load_geometries() for detailed. It's okay that global_vindex might eventually
   * overflow, in such large scene it's virtually impossible for two vertex of the same numeric
   * index to come close together. */
  obi->global_i_offset = bm->totvert;

  tri = ort;
  for (i = 0; i < bm->totface; i++) {
    f = BM_face_at_index(bm, i);

    loop = f->l_first;
    tri->v[0] = &orv[BM_elem_index_get(loop->v)];
    loop = loop->next;
    tri->v[1] = &orv[BM_elem_index_get(loop->v)];
    loop = loop->next;
    tri->v[2] = &orv[BM_elem_index_get(loop->v)];

    /* Material mask bits and occlusion effectiveness assignment. */
    Material *mat = BKE_object_material_get(orig_ob, f->mat_nr + 1);
    tri->material_mask_bits |= ((mat && (mat->lineart.flags & LRT_MATERIAL_MASK_ENABLED)) ?
                                    mat->lineart.material_mask_bits :
                                    0);
    tri->mat_occlusion |= (mat ? mat->lineart.mat_occlusion : 1);

    tri->intersection_mask = obi->override_intersection_mask;

    double gn[3];
    copy_v3db_v3fl(gn, f->no);
    mul_v3_mat3_m4v3_db(tri->gn, normal, gn);
    normalize_v3_db(tri->gn);

    if (usage == OBJECT_LRT_INTERSECTION_ONLY) {
      tri->flags |= LRT_TRIANGLE_INTERSECTION_ONLY;
    }
    else if (ELEM(usage, OBJECT_LRT_NO_INTERSECTION, OBJECT_LRT_OCCLUSION_ONLY)) {
      tri->flags |= LRT_TRIANGLE_NO_INTERSECTION;
    }

    /* Re-use this field to refer to adjacent info, will be cleared after culling stage. */
    tri->intersecting_verts = (void *)&orta[i];

    tri = (LineartTriangle *)(((uchar *)tri) + rb->triangle_size);
  }

  /* Use BM_ELEM_TAG in f->head.hflag to store needed faces in the first iteration. */

  int allocate_la_e = 0;
  for (i = 0; i < bm->totedge; i++) {
    e = BM_edge_at_index(bm, i);

    /* Because e->head.hflag is char, so line type flags should not exceed positive 7 bits. */
    uint16_t eflag = lineart_identify_feature_line(rb,
                                                   e,
                                                   ort,
                                                   orv,
                                                   use_crease,
                                                   use_auto_smooth,
                                                   can_find_freestyle_edge,
                                                   can_find_freestyle_face,
                                                   bm);
    if (eflag) {
      /* Only allocate for feature lines (instead of all lines) to save memory.
       * If allow duplicated edges, one edge gets added multiple times if it has multiple types.
       */
      allocate_la_e += rb->allow_duplicated_types ? lineart_edge_type_duplication_count(eflag) : 1;
    }
    /* Here we just use bm's flag for when loading actual lines, then we don't need to call
     * lineart_identify_feature_line() again, e->head.hflag deleted after loading anyway. Always
     * set the flag, so hflag stays 0 for lines that are not feature lines. */
    e->head.hflag = eflag;
  }

  o_la_e = lineart_mem_acquire_thread(&rb->render_data_pool, sizeof(LineartEdge) * allocate_la_e);
  o_la_s = lineart_mem_acquire_thread(&rb->render_data_pool,
                                      sizeof(LineartEdgeSegment) * allocate_la_e);
  BLI_spin_lock(&rb->lock_task);
  eln = lineart_list_append_pointer_pool_sized_thread(
      &rb->line_buffer_pointers, &rb->render_data_pool, o_la_e, sizeof(LineartElementLinkNode));
  BLI_spin_unlock(&rb->lock_task);
  eln->element_count = allocate_la_e;
  eln->object_ref = orig_ob;

  la_e = o_la_e;
  la_s = o_la_s;
  for (i = 0; i < bm->totedge; i++) {
    e = BM_edge_at_index(bm, i);

    /* Not a feature line, so we skip. */
    if (!e->head.hflag) {
      continue;
    }

    bool edge_added = false;

    /* See eLineartEdgeFlag for details. */
    for (int flag_bit = 0; flag_bit < 6; flag_bit++) {
      char use_type = 1 << flag_bit;
      if (!(use_type & e->head.hflag)) {
        continue;
      }

      la_e->v1 = &orv[BM_elem_index_get(e->v1)];
      la_e->v2 = &orv[BM_elem_index_get(e->v2)];
      la_e->v1_obindex = la_e->v1->index;
      la_e->v2_obindex = la_e->v2->index;
      if (e->l) {
        int findex = BM_elem_index_get(e->l->f);
        la_e->t1 = lineart_triangle_from_index(rb, ort, findex);
        if (!edge_added) {
          lineart_triangle_adjacent_assign(la_e->t1, &orta[findex], la_e);
        }
        if (e->l->radial_next && e->l->radial_next != e->l) {
          findex = BM_elem_index_get(e->l->radial_next->f);
          la_e->t2 = lineart_triangle_from_index(rb, ort, findex);
          if (!edge_added) {
            lineart_triangle_adjacent_assign(la_e->t2, &orta[findex], la_e);
          }
        }
      }
      la_e->flags = use_type;
      la_e->object_ref = orig_ob;
      BLI_addtail(&la_e->segments, la_s);
      if (ELEM(usage, OBJECT_LRT_INHERIT, OBJECT_LRT_INCLUDE, OBJECT_LRT_NO_INTERSECTION)) {
        lineart_add_edge_to_list_thread(obi, la_e);
      }

      edge_added = true;

      la_e++;
      la_s++;

      if (!rb->allow_duplicated_types) {
        break;
      }
    }
  }

  /* always free bm as it's a copy from before threading */
  BM_mesh_free(bm);
}

static void lineart_object_load_worker(TaskPool *__restrict UNUSED(pool),
                                       LineartObjectLoadTaskInfo *olti)
{
  for (LineartObjectInfo *obi = olti->pending; obi; obi = obi->next) {
    lineart_geometry_object_load(obi, olti->rb);
  }
}

static uchar lineart_intersection_mask_check(Collection *c, Object *ob)
{
  LISTBASE_FOREACH (CollectionChild *, cc, &c->children) {
    uchar result = lineart_intersection_mask_check(cc->collection, ob);
    if (result) {
      return result;
    }
  }

  if (BKE_collection_has_object(c, (Object *)(ob->id.orig_id))) {
    if (c->lineart_flags & COLLECTION_LRT_USE_INTERSECTION_MASK) {
      return c->lineart_intersection_mask;
    }
  }

  return 0;
}

/**
 * See if this object in such collection is used for generating line art,
 * Disabling a collection for line art will doable all objects inside.
 */
static int lineart_usage_check(Collection *c, Object *ob, bool is_render)
{

  if (!c) {
    return OBJECT_LRT_INHERIT;
  }

  int object_has_special_usage = (ob->lineart.usage != OBJECT_LRT_INHERIT);

  if (object_has_special_usage) {
    return ob->lineart.usage;
  }

  if (c->gobject.first) {
    if (BKE_collection_has_object(c, (Object *)(ob->id.orig_id))) {
      if ((is_render && (c->flag & COLLECTION_HIDE_RENDER)) ||
          ((!is_render) && (c->flag & COLLECTION_HIDE_VIEWPORT))) {
        return OBJECT_LRT_EXCLUDE;
      }
      if (ob->lineart.usage == OBJECT_LRT_INHERIT) {
        switch (c->lineart_usage) {
          case COLLECTION_LRT_OCCLUSION_ONLY:
            return OBJECT_LRT_OCCLUSION_ONLY;
          case COLLECTION_LRT_EXCLUDE:
            return OBJECT_LRT_EXCLUDE;
          case COLLECTION_LRT_INTERSECTION_ONLY:
            return OBJECT_LRT_INTERSECTION_ONLY;
          case COLLECTION_LRT_NO_INTERSECTION:
            return OBJECT_LRT_NO_INTERSECTION;
        }
        return OBJECT_LRT_INHERIT;
      }
      return ob->lineart.usage;
    }
  }

  LISTBASE_FOREACH (CollectionChild *, cc, &c->children) {
    int result = lineart_usage_check(cc->collection, ob, is_render);
    if (result > OBJECT_LRT_INHERIT) {
      return result;
    }
  }

  return OBJECT_LRT_INHERIT;
}

static void lineart_geometry_load_assign_thread(LineartObjectLoadTaskInfo *olti_list,
                                                LineartObjectInfo *obi,
                                                int thread_count,
                                                int this_face_count)
{
  LineartObjectLoadTaskInfo *use_olti = olti_list;
  long unsigned int min_face = use_olti->total_faces;
  for (int i = 0; i < thread_count; i++) {
    if (olti_list[i].total_faces < min_face) {
      min_face = olti_list[i].total_faces;
      use_olti = &olti_list[i];
    }
  }
  use_olti->total_faces += this_face_count;
  obi->next = use_olti->pending;
  use_olti->pending = obi;
}

static bool lineart_geometry_check_visible(double (*model_view_proj)[4],
                                           double shift_x,
                                           double shift_y,
                                           Object *use_ob)
{
  BoundBox *bb = BKE_object_boundbox_get(use_ob);
  if (!bb) {
    /* For lights and empty stuff there will be no bbox. */
    return false;
  }

  double co[8][4];
  double tmp[3];
  for (int i = 0; i < 8; i++) {
    copy_v3db_v3fl(co[i], bb->vec[i]);
    copy_v3_v3_db(tmp, co[i]);
    mul_v4_m4v3_db(co[i], model_view_proj, tmp);
    co[i][0] -= shift_x * 2 * co[i][3];
    co[i][1] -= shift_y * 2 * co[i][3];
  }

  bool cond[6] = {true, true, true, true, true, true};
  /* Because for a point to be inside clip space, it must satisfy `-Wc <= XYCc <= Wc`, here if
   * all verts falls to the same side of the clip space border, we know it's outside view. */
  for (int i = 0; i < 8; i++) {
    cond[0] &= (co[i][0] < -co[i][3]);
    cond[1] &= (co[i][0] > co[i][3]);
    cond[2] &= (co[i][1] < -co[i][3]);
    cond[3] &= (co[i][1] > co[i][3]);
    cond[4] &= (co[i][2] < -co[i][3]);
    cond[5] &= (co[i][2] > co[i][3]);
  }
  for (int i = 0; i < 6; i++) {
    if (cond[i]) {
      return false;
    }
  }
  return true;
}

static void lineart_main_load_geometries(
    Depsgraph *depsgraph,
    Scene *scene,
    Object *camera /* Still use camera arg for convenience. */,
    LineartRenderBuffer *rb,
    bool allow_duplicates)
{
  double proj[4][4], view[4][4], result[4][4];
  float inv[4][4];
  Camera *cam = camera->data;
  float sensor = BKE_camera_sensor_size(cam->sensor_fit, cam->sensor_x, cam->sensor_y);
  int fit = BKE_camera_sensor_fit(cam->sensor_fit, rb->w, rb->h);
  double asp = ((double)rb->w / (double)rb->h);

  int bound_box_discard_count = 0;

  if (cam->type == CAM_PERSP) {
    if (fit == CAMERA_SENSOR_FIT_VERT && asp > 1) {
      sensor *= asp;
    }
    if (fit == CAMERA_SENSOR_FIT_HOR && asp < 1) {
      sensor /= asp;
    }
    const double fov = focallength_to_fov(cam->lens / (1 + rb->overscan), sensor);
    lineart_matrix_perspective_44d(proj, fov, asp, cam->clip_start, cam->clip_end);
  }
  else if (cam->type == CAM_ORTHO) {
    const double w = cam->ortho_scale / 2;
    lineart_matrix_ortho_44d(proj, -w, w, -w / asp, w / asp, cam->clip_start, cam->clip_end);
  }

  double t_start;

  if (G.debug_value == 4000) {
    t_start = PIL_check_seconds_timer();
  }

  invert_m4_m4(inv, rb->cam_obmat);
  mul_m4db_m4db_m4fl_uniq(result, proj, inv);
  copy_m4_m4_db(proj, result);
  copy_m4_m4_db(rb->view_projection, proj);

  unit_m4_db(view);
  copy_m4_m4_db(rb->view, view);

  BLI_listbase_clear(&rb->triangle_buffer_pointers);
  BLI_listbase_clear(&rb->vertex_buffer_pointers);

  int flags = DEG_ITER_OBJECT_FLAG_LINKED_DIRECTLY | DEG_ITER_OBJECT_FLAG_LINKED_VIA_SET |
              DEG_ITER_OBJECT_FLAG_VISIBLE;

  /* Instance duplicated & particles. */
  if (allow_duplicates) {
    flags |= DEG_ITER_OBJECT_FLAG_DUPLI;
  }

  int thread_count = rb->thread_count;

  /* This memory is in render buffer memory pool. so we don't need to free those after loading.
   */
  LineartObjectLoadTaskInfo *olti = lineart_mem_acquire(
      &rb->render_data_pool, sizeof(LineartObjectLoadTaskInfo) * thread_count);

  bool is_render = DEG_get_mode(depsgraph) == DAG_EVAL_RENDER;

  DEG_OBJECT_ITER_BEGIN (depsgraph, ob, flags) {
    LineartObjectInfo *obi = lineart_mem_acquire(&rb->render_data_pool, sizeof(LineartObjectInfo));
    obi->usage = lineart_usage_check(scene->master_collection, ob, is_render);
    obi->override_intersection_mask = lineart_intersection_mask_check(scene->master_collection,
                                                                      ob);
    Mesh *use_mesh;

    if (obi->usage == OBJECT_LRT_EXCLUDE) {
      continue;
    }

    Object *use_ob = DEG_get_evaluated_object(depsgraph, ob);
    /* Prepare the matrix used for transforming this specific object (instance). This has to be
     * done before mesh boundbox check because the function needs that. */
    mul_m4db_m4db_m4fl_uniq(obi->model_view_proj, rb->view_projection, ob->obmat);
    mul_m4db_m4db_m4fl_uniq(obi->model_view, rb->view, ob->obmat);

    if (!ELEM(use_ob->type, OB_MESH, OB_MBALL, OB_CURVE, OB_SURF, OB_FONT)) {
      continue;
    }

    if (!lineart_geometry_check_visible(obi->model_view_proj, rb->shift_x, rb->shift_y, use_ob)) {
      if (G.debug_value == 4000) {
        bound_box_discard_count++;
      }
      continue;
    }

    if (use_ob->type == OB_MESH) {
      use_mesh = use_ob->data;
    }
    else {
      /* If DEG_ITER_OBJECT_FLAG_DUPLI is set, the curve objects are going to have a mesh
       * equivalent already in the object list, so ignore converting the original curve in this
       * case. */
      if (allow_duplicates) {
        continue;
      }
      use_mesh = BKE_mesh_new_from_object(depsgraph, use_ob, true, true);
    }

    /* In case we still can not get any mesh geometry data from the object */
    if (!use_mesh) {
      continue;
    }

    if (ob->type != OB_MESH) {
      obi->free_use_mesh = true;
    }

    /* Make normal matrix. */
    float imat[4][4];
    invert_m4_m4(imat, ob->obmat);
    transpose_m4(imat);
    copy_m4d_m4(obi->normal, imat);

    obi->original_me = use_mesh;
    obi->original_ob = (ob->id.orig_id ? (Object *)ob->id.orig_id : (Object *)ob);
    lineart_geometry_load_assign_thread(olti, obi, thread_count, use_mesh->totpoly);
  }
  DEG_OBJECT_ITER_END;

  TaskPool *tp = BLI_task_pool_create(NULL, TASK_PRIORITY_HIGH);

  for (int i = 0; i < thread_count; i++) {
    olti[i].rb = rb;
    olti[i].dg = depsgraph;
    BLI_task_pool_push(tp, (TaskRunFunction)lineart_object_load_worker, &olti[i], 0, NULL);
  }
  BLI_task_pool_work_and_wait(tp);
  BLI_task_pool_free(tp);

  /* The step below is to serialize vertex index in the whole scene, so
   * lineart_triangle_share_edge() can work properly from the lack of triangle adjacent info. */
  int global_i = 0;

  for (int i = 0; i < thread_count; i++) {
    for (LineartObjectInfo *obi = olti[i].pending; obi; obi = obi->next) {
      if (!obi->v_eln) {
        continue;
      }
      LineartVert *v = (LineartVert *)obi->v_eln->pointer;
      int v_count = obi->v_eln->element_count;
      for (int vi = 0; vi < v_count; vi++) {
        v[vi].index += global_i;
      }
      global_i += v_count;
      lineart_finalize_object_edge_list(rb, obi);
    }
  }

  if (G.debug_value == 4000) {
    double t_elapsed = PIL_check_seconds_timer() - t_start;
    printf("Line art loading time: %lf\n", t_elapsed);
    printf("Discarded %d object from bound box check\n", bound_box_discard_count);
  }
}

/**
 * Returns the two other verts of the triangle given a vertex. Returns false if the given vertex
 * doesn't belong to this triangle.
 */
static bool lineart_triangle_get_other_verts(const LineartTriangle *tri,
                                             const LineartVert *vt,
                                             LineartVert **l,
                                             LineartVert **r)
{
  if (tri->v[0] == vt) {
    *l = tri->v[1];
    *r = tri->v[2];
    return true;
  }
  if (tri->v[1] == vt) {
    *l = tri->v[2];
    *r = tri->v[0];
    return true;
  }
  if (tri->v[2] == vt) {
    *l = tri->v[0];
    *r = tri->v[1];
    return true;
  }
  return false;
}

static bool lineart_edge_from_triangle(const LineartTriangle *tri,
                                       const LineartEdge *e,
                                       bool allow_overlapping_edges)
{
  /* Normally we just determine from the pointer address. */
  if (e->t1 == tri || e->t2 == tri) {
    return true;
  }
  /* If allows overlapping, then we compare the vertex coordinates one by one to determine if one
   * edge is from specific triangle. This is slower but can handle edge split cases very well. */
  if (allow_overlapping_edges) {
#define LRT_TRI_SAME_POINT(tri, i, pt) \
  ((LRT_DOUBLE_CLOSE_ENOUGH(tri->v[i]->gloc[0], pt->gloc[0]) && \
    LRT_DOUBLE_CLOSE_ENOUGH(tri->v[i]->gloc[1], pt->gloc[1]) && \
    LRT_DOUBLE_CLOSE_ENOUGH(tri->v[i]->gloc[2], pt->gloc[2])) || \
   (LRT_DOUBLE_CLOSE_ENOUGH(tri->v[i]->gloc[0], pt->gloc[0]) && \
    LRT_DOUBLE_CLOSE_ENOUGH(tri->v[i]->gloc[1], pt->gloc[1]) && \
    LRT_DOUBLE_CLOSE_ENOUGH(tri->v[i]->gloc[2], pt->gloc[2])))
    if ((LRT_TRI_SAME_POINT(tri, 0, e->v1) || LRT_TRI_SAME_POINT(tri, 1, e->v1) ||
         LRT_TRI_SAME_POINT(tri, 2, e->v1)) &&
        (LRT_TRI_SAME_POINT(tri, 0, e->v2) || LRT_TRI_SAME_POINT(tri, 1, e->v2) ||
         LRT_TRI_SAME_POINT(tri, 2, e->v2))) {
      return true;
    }
#undef LRT_TRI_SAME_POINT
  }
  return false;
}

/* Sorting three intersection points from min to max,
 * the order for each intersection is set in `lst[0]` to `lst[2]`. */
#define INTERSECT_SORT_MIN_TO_MAX_3(ia, ib, ic, lst) \
  { \
    lst[0] = LRT_MIN3_INDEX(ia, ib, ic); \
    lst[1] = (((ia <= ib && ib <= ic) || (ic <= ib && ib <= ia)) ? \
                  1 : \
                  (((ic <= ia && ia <= ib) || (ib < ia && ia <= ic)) ? 0 : 2)); \
    lst[2] = LRT_MAX3_INDEX(ia, ib, ic); \
  }

/* `ia ib ic` are ordered. */
#define INTERSECT_JUST_GREATER(is, order, num, index) \
  { \
    index = (num < is[order[0]] ? \
                 order[0] : \
                 (num < is[order[1]] ? order[1] : (num < is[order[2]] ? order[2] : -1))); \
  }

/* `ia ib ic` are ordered. */
#define INTERSECT_JUST_SMALLER(is, order, num, index) \
  { \
    index = (num > is[order[2]] ? \
                 order[2] : \
                 (num > is[order[1]] ? order[1] : (num > is[order[0]] ? order[0] : -1))); \
  }

/**
 * This is the main function to calculate
 * the occlusion status between 1(one) triangle and 1(one) line.
 * if returns true, then from/to will carry the occluded segments
 * in ratio from `e->v1` to `e->v2`. The line is later cut with these two values.
 *
 * TODO(@Yiming): This function uses a convoluted method that needs to be redesigned.
 *
 * 1) The #lineart_intersect_seg_seg() and #lineart_point_triangle_relation() are separate calls,
 * which would potentially return results that doesn't agree, especially when it's an edge
 * extruding from one of the triangle's point. To get the information using one math process can
 * solve this problem.
 *
 * 2) Currently using discrete a/b/c/pa/pb/pc/is[3] values for storing
 * intersection/edge_aligned/intersection_order info, which isn't optimal, needs a better
 * representation (likely a struct) for readability and clarity of code path.
 *
 * I keep this function as-is because it's still fast, and more importantly the output value
 * threshold is already in tune with the cutting function in the next stage.
 * While current "edge aligned" fix isn't ideal, it does solve most of the precision issue
 * especially in orthographic camera mode.
 */
static bool lineart_triangle_edge_image_space_occlusion(SpinLock *UNUSED(spl),
                                                        const LineartTriangle *tri,
                                                        const LineartEdge *e,
                                                        const double *override_camera_loc,
                                                        const bool override_cam_is_persp,
                                                        const bool allow_overlapping_edges,
                                                        const double vp[4][4],
                                                        const double *camera_dir,
                                                        const float cam_shift_x,
                                                        const float cam_shift_y,
                                                        double *from,
                                                        double *to)
{
  double is[3] = {0};
  int order[3];
  int LCross = -1, RCross = -1;
  int a, b, c;     /* Crossing info. */
  bool pa, pb, pc; /* Parallel info. */
  int st_l = 0, st_r = 0;

  double Lv[3];
  double Rv[3];
  double vd4[4];
  double Cv[3];
  double dot_l, dot_r, dot_la, dot_ra;
  double dot_f;
  double gloc[4], trans[4];
  double cut = -1;

  double *LFBC = e->v1->fbcoord, *RFBC = e->v2->fbcoord, *FBC0 = tri->v[0]->fbcoord,
         *FBC1 = tri->v[1]->fbcoord, *FBC2 = tri->v[2]->fbcoord;

  /* Overlapping not possible, return early. */
  if ((MAX3(FBC0[0], FBC1[0], FBC2[0]) < MIN2(LFBC[0], RFBC[0])) ||
      (MIN3(FBC0[0], FBC1[0], FBC2[0]) > MAX2(LFBC[0], RFBC[0])) ||
      (MAX3(FBC0[1], FBC1[1], FBC2[1]) < MIN2(LFBC[1], RFBC[1])) ||
      (MIN3(FBC0[1], FBC1[1], FBC2[1]) > MAX2(LFBC[1], RFBC[1])) ||
      (MIN3(FBC0[3], FBC1[3], FBC2[3]) > MAX2(LFBC[3], RFBC[3]))) {
    return false;
  }

  /* If the line is one of the edge in the triangle, then it's not occluded. */
  if (lineart_edge_from_triangle(tri, e, allow_overlapping_edges)) {
    return false;
  }

  /* Check if the line visually crosses one of the edge in the triangle. */
  a = lineart_intersect_seg_seg(LFBC, RFBC, FBC0, FBC1, &is[0], &pa);
  b = lineart_intersect_seg_seg(LFBC, RFBC, FBC1, FBC2, &is[1], &pb);
  c = lineart_intersect_seg_seg(LFBC, RFBC, FBC2, FBC0, &is[2], &pc);

  /* Sort the intersection distance. */
  INTERSECT_SORT_MIN_TO_MAX_3(is[0], is[1], is[2], order);

  sub_v3_v3v3_db(Lv, e->v1->gloc, tri->v[0]->gloc);
  sub_v3_v3v3_db(Rv, e->v2->gloc, tri->v[0]->gloc);

  copy_v3_v3_db(Cv, camera_dir);

  if (override_cam_is_persp) {
    copy_v3_v3_db(vd4, override_camera_loc);
  }
  else {
    copy_v4_v4_db(vd4, override_camera_loc);
  }
  if (override_cam_is_persp) {
    sub_v3_v3v3_db(Cv, vd4, tri->v[0]->gloc);
  }

  dot_l = dot_v3v3_db(Lv, tri->gn);
  dot_r = dot_v3v3_db(Rv, tri->gn);
  dot_f = dot_v3v3_db(Cv, tri->gn);

  /* NOTE(Yiming): When we don't use `dot_f==0` here, it's theoretically possible that _some_
   * faces in perspective mode would get erroneously caught in this condition where they really
   * are legit faces that would produce occlusion, but haven't encountered those yet in my test
   * files.
   */
  if (fabs(dot_f) < FLT_EPSILON) {
    return false;
  }

  /* If the edge doesn't visually cross any edge of the triangle... */
  if (!a && !b && !c) {
    /* And if both end point from the edge is outside of the triangle... */
    if (!(st_l = lineart_point_triangle_relation(LFBC, FBC0, FBC1, FBC2)) &&
        !(st_r = lineart_point_triangle_relation(RFBC, FBC0, FBC1, FBC2))) {
      return 0; /* We don't have any occlusion. */
    }
  }

  /* Whether two end points are inside/on_the_edge/outside of the triangle. */
  st_l = lineart_point_triangle_relation(LFBC, FBC0, FBC1, FBC2);
  st_r = lineart_point_triangle_relation(RFBC, FBC0, FBC1, FBC2);

  /* Determine the cut position. */

  dot_la = fabs(dot_l);
  if (dot_la < DBL_EPSILON) {
    dot_la = 0;
    dot_l = 0;
  }
  dot_ra = fabs(dot_r);
  if (dot_ra < DBL_EPSILON) {
    dot_ra = 0;
    dot_r = 0;
  }
  if (dot_l - dot_r == 0) {
    cut = 100000;
  }
  else if (dot_l * dot_r <= 0) {
    cut = dot_la / fabs(dot_l - dot_r);
  }
  else {
    cut = fabs(dot_r + dot_l) / fabs(dot_l - dot_r);
    cut = dot_ra > dot_la ? 1 - cut : cut;
  }

  /* Transform the cut from geometry space to image space. */
  if (override_cam_is_persp) {
    interp_v3_v3v3_db(gloc, e->v1->gloc, e->v2->gloc, cut);
    mul_v4_m4v3_db(trans, vp, gloc);
    mul_v3db_db(trans, (1 / trans[3]));
  }
  else {
    interp_v3_v3v3_db(trans, e->v1->fbcoord, e->v2->fbcoord, cut);
  }
  trans[0] -= cam_shift_x * 2;
  trans[1] -= cam_shift_y * 2;

  /* To accommodate `k=0` and `k=inf` (vertical) lines. here the cut is in image space. */
  if (fabs(e->v1->fbcoord[0] - e->v2->fbcoord[0]) > fabs(e->v1->fbcoord[1] - e->v2->fbcoord[1])) {
    cut = ratiod(e->v1->fbcoord[0], e->v2->fbcoord[0], trans[0]);
  }
  else {
    cut = ratiod(e->v1->fbcoord[1], e->v2->fbcoord[1], trans[1]);
  }

#define LRT_GUARD_NOT_FOUND \
  if (LCross < 0 || RCross < 0) { \
    return false; \
  }

  /* Determine the pair of edges that the line has crossed. The "|" symbol in the comment
   * indicates triangle boundary. DBL_TRIANGLE_LIM is needed to for floating point precision
   * tolerance. */

  if (st_l == 2) {
    /* Left side is in the triangle. */
    if (st_r == 2) {
      /* |   l---r   | */
      INTERSECT_JUST_SMALLER(is, order, DBL_TRIANGLE_LIM, LCross);
      INTERSECT_JUST_GREATER(is, order, 1 - DBL_TRIANGLE_LIM, RCross);
    }
    else if (st_r == 1) {
      /* |   l------r| */
      INTERSECT_JUST_SMALLER(is, order, DBL_TRIANGLE_LIM, LCross);
      INTERSECT_JUST_GREATER(is, order, 1 - DBL_TRIANGLE_LIM, RCross);
    }
    else if (st_r == 0) {
      /* |   l-------|------r */
      INTERSECT_JUST_SMALLER(is, order, DBL_TRIANGLE_LIM, LCross);
      INTERSECT_JUST_GREATER(is, order, 0, RCross);
    }
  }
  else if (st_l == 1) {
    /* Left side is on some edge of the triangle. */
    if (st_r == 2) {
      /* |l------r   | */
      INTERSECT_JUST_SMALLER(is, order, DBL_TRIANGLE_LIM, LCross);
      INTERSECT_JUST_GREATER(is, order, 1 - DBL_TRIANGLE_LIM, RCross);
    }
    else if (st_r == 1) {
      /* |l---------r| */
      INTERSECT_JUST_SMALLER(is, order, DBL_TRIANGLE_LIM, LCross);
      INTERSECT_JUST_GREATER(is, order, 1 - DBL_TRIANGLE_LIM, RCross);
    }
    else if (st_r == 0) {
      /*           |l----------|-------r (crossing the triangle) [OR]
       * r---------|l          |         (not crossing the triangle) */
      INTERSECT_JUST_GREATER(is, order, DBL_TRIANGLE_LIM, RCross);
      if (RCross >= 0 && LRT_ABC(RCross) && is[RCross] > (DBL_TRIANGLE_LIM)) {
        INTERSECT_JUST_SMALLER(is, order, DBL_TRIANGLE_LIM, LCross);
      }
      else {
        INTERSECT_JUST_SMALLER(is, order, DBL_TRIANGLE_LIM, RCross);
        if (RCross > 0) {
          INTERSECT_JUST_SMALLER(is, order, is[RCross], LCross);
        }
      }
      LRT_GUARD_NOT_FOUND
      /* We could have the edge being completely parallel to the triangle where there isn't a
       * viable occlusion result. */
      if ((LRT_PABC(LCross) && !LRT_ABC(LCross)) || (LRT_PABC(RCross) && !LRT_ABC(RCross))) {
        return false;
      }
    }
  }
  else if (st_l == 0) {
    /* Left side is outside of the triangle. */
    if (st_r == 2) {
      /* l---|---r   | */
      INTERSECT_JUST_SMALLER(is, order, 1 - DBL_TRIANGLE_LIM, LCross);
      INTERSECT_JUST_GREATER(is, order, 1 - DBL_TRIANGLE_LIM, RCross);
    }
    else if (st_r == 1) {
      /*           |r----------|-------l (crossing the triangle) [OR]
       * l---------|r          |         (not crossing the triangle) */
      INTERSECT_JUST_SMALLER(is, order, 1 - DBL_TRIANGLE_LIM, LCross);
      if (LCross >= 0 && LRT_ABC(LCross) && is[LCross] < (1 - DBL_TRIANGLE_LIM)) {
        INTERSECT_JUST_GREATER(is, order, 1 - DBL_TRIANGLE_LIM, RCross);
      }
      else {
        INTERSECT_JUST_GREATER(is, order, 1 - DBL_TRIANGLE_LIM, LCross);
        if (LCross > 0) {
          INTERSECT_JUST_GREATER(is, order, is[LCross], RCross);
        }
      }
      LRT_GUARD_NOT_FOUND
      /* The same logic applies as above case. */
      if ((LRT_PABC(LCross) && !LRT_ABC(LCross)) || (LRT_PABC(RCross) && !LRT_ABC(RCross))) {
        return false;
      }
    }
    else if (st_r == 0) {
      /*      l---|----|----r (crossing the triangle) [OR]
       * l----r   |    |      (not crossing the triangle) */
      INTERSECT_JUST_GREATER(is, order, -DBL_TRIANGLE_LIM, LCross);
      if (LCross >= 0 && LRT_ABC(LCross)) {
        INTERSECT_JUST_GREATER(is, order, is[LCross], RCross);
      }
      else {
        if (LCross >= 0) {
          INTERSECT_JUST_GREATER(is, order, is[LCross], LCross);
          if (LCross >= 0) {
            INTERSECT_JUST_GREATER(is, order, is[LCross], RCross);
          }
        }
      }
    }
  }

  LRT_GUARD_NOT_FOUND

  double LF = dot_l * dot_f, RF = dot_r * dot_f;

  /* Determine the start and end point of image space cut on a line. */
  if (LF <= 0 && RF <= 0 && (dot_l || dot_r)) {
    *from = MAX2(0, is[LCross]);
    *to = MIN2(1, is[RCross]);
    if (*from >= *to) {
      return false;
    }
    return true;
  }
  if (LF >= 0 && RF <= 0 && (dot_l || dot_r)) {
    *from = MAX2(cut, is[LCross]);
    *to = MIN2(1, is[RCross]);
    if (*from >= *to) {
      return false;
    }
    return true;
  }
  if (LF <= 0 && RF >= 0 && (dot_l || dot_r)) {
    *from = MAX2(0, is[LCross]);
    *to = MIN2(cut, is[RCross]);
    if (*from >= *to) {
      return false;
    }
    return true;
  }

  /* Unlikely, but here's the default failed value if anything fall through. */
  return false;
}

#undef INTERSECT_SORT_MIN_TO_MAX_3
#undef INTERSECT_JUST_GREATER
#undef INTERSECT_JUST_SMALLER

/**
 * At this stage of the computation we don't have triangle adjacent info anymore,
 * so we can only compare the global vert index.
 */
static bool lineart_triangle_share_edge(const LineartTriangle *l, const LineartTriangle *r)
{
  if (l->v[0]->index == r->v[0]->index) {
    if (l->v[1]->index == r->v[1]->index || l->v[1]->index == r->v[2]->index ||
        l->v[2]->index == r->v[2]->index || l->v[2]->index == r->v[1]->index) {
      return true;
    }
  }
  if (l->v[0]->index == r->v[1]->index) {
    if (l->v[1]->index == r->v[0]->index || l->v[1]->index == r->v[2]->index ||
        l->v[2]->index == r->v[2]->index || l->v[2]->index == r->v[0]->index) {
      return true;
    }
  }
  if (l->v[0]->index == r->v[2]->index) {
    if (l->v[1]->index == r->v[1]->index || l->v[1]->index == r->v[0]->index ||
        l->v[2]->index == r->v[0]->index || l->v[2]->index == r->v[1]->index) {
      return true;
    }
  }
  if (l->v[1]->index == r->v[0]->index) {
    if (l->v[2]->index == r->v[1]->index || l->v[2]->index == r->v[2]->index ||
        l->v[0]->index == r->v[2]->index || l->v[0]->index == r->v[1]->index) {
      return true;
    }
  }
  if (l->v[1]->index == r->v[1]->index) {
    if (l->v[2]->index == r->v[0]->index || l->v[2]->index == r->v[2]->index ||
        l->v[0]->index == r->v[2]->index || l->v[0]->index == r->v[0]->index) {
      return true;
    }
  }
  if (l->v[1]->index == r->v[2]->index) {
    if (l->v[2]->index == r->v[1]->index || l->v[2]->index == r->v[0]->index ||
        l->v[0]->index == r->v[0]->index || l->v[0]->index == r->v[1]->index) {
      return true;
    }
  }

  /* Otherwise not possible. */
  return false;
}

static LineartVert *lineart_triangle_share_point(const LineartTriangle *l,
                                                 const LineartTriangle *r)
{
  if (l->v[0] == r->v[0]) {
    return r->v[0];
  }
  if (l->v[0] == r->v[1]) {
    return r->v[1];
  }
  if (l->v[0] == r->v[2]) {
    return r->v[2];
  }
  if (l->v[1] == r->v[0]) {
    return r->v[0];
  }
  if (l->v[1] == r->v[1]) {
    return r->v[1];
  }
  if (l->v[1] == r->v[2]) {
    return r->v[2];
  }
  if (l->v[2] == r->v[0]) {
    return r->v[0];
  }
  if (l->v[2] == r->v[1]) {
    return r->v[1];
  }
  if (l->v[2] == r->v[2]) {
    return r->v[2];
  }
  return NULL;
}

/**
 * To save time and prevent overlapping lines when computing intersection lines.
 */
static bool lineart_vert_already_intersected_2v(LineartVertIntersection *vt,
                                                LineartVertIntersection *v1,
                                                LineartVertIntersection *v2)
{
  return ((vt->isec1 == v1->base.index && vt->isec2 == v2->base.index) ||
          (vt->isec2 == v2->base.index && vt->isec1 == v1->base.index));
}

static void lineart_vert_set_intersection_2v(LineartVert *vt, LineartVert *v1, LineartVert *v2)
{
  LineartVertIntersection *irv = (LineartVertIntersection *)vt;
  irv->isec1 = v1->index;
  irv->isec2 = v2->index;
}

/**
 * This tests a triangle against a virtual line represented by `v1---v2`.
 * The vertices returned after repeated calls to this function
 * is then used to create a triangle/triangle intersection line.
 */
static LineartVert *lineart_triangle_2v_intersection_test(LineartRenderBuffer *rb,
                                                          LineartVert *v1,
                                                          LineartVert *v2,
                                                          LineartTriangle *tri,
                                                          LineartTriangle *testing,
                                                          LineartVert *last)
{
  double Lv[3];
  double Rv[3];
  double dot_l, dot_r;
  LineartVert *result;
  double gloc[3];
  LineartVert *l = v1, *r = v2;

  for (LinkNode *ln = (void *)testing->intersecting_verts; ln; ln = ln->next) {
    LineartVertIntersection *vt = ln->link;
    if (vt->intersecting_with == tri &&
        lineart_vert_already_intersected_2v(
            vt, (LineartVertIntersection *)l, (LineartVertIntersection *)r)) {
      return (LineartVert *)vt;
    }
  }

  sub_v3_v3v3_db(Lv, l->gloc, testing->v[0]->gloc);
  sub_v3_v3v3_db(Rv, r->gloc, testing->v[0]->gloc);

  dot_l = dot_v3v3_db(Lv, testing->gn);
  dot_r = dot_v3v3_db(Rv, testing->gn);

  if (dot_l * dot_r > 0 || (!dot_l && !dot_r)) {
    return 0;
  }

  dot_l = fabs(dot_l);
  dot_r = fabs(dot_r);

  interp_v3_v3v3_db(gloc, l->gloc, r->gloc, dot_l / (dot_l + dot_r));

  /* Due to precision issue, we might end up with the same point as the one we already detected.
   */
  if (last && LRT_DOUBLE_CLOSE_ENOUGH(last->gloc[0], gloc[0]) &&
      LRT_DOUBLE_CLOSE_ENOUGH(last->gloc[1], gloc[1]) &&
      LRT_DOUBLE_CLOSE_ENOUGH(last->gloc[2], gloc[2])) {
    return NULL;
  }

  if (!(lineart_point_inside_triangle3d(
          gloc, testing->v[0]->gloc, testing->v[1]->gloc, testing->v[2]->gloc))) {
    return NULL;
  }

  /* This is an intersection vert, the size is bigger than LineartVert,
   * allocated separately. */
  result = lineart_mem_acquire(&rb->render_data_pool, sizeof(LineartVertIntersection));

  /* Indicate the data structure difference. */
  result->flag = LRT_VERT_HAS_INTERSECTION_DATA;

  copy_v3_v3_db(result->gloc, gloc);

  lineart_prepend_pool(&testing->intersecting_verts, &rb->render_data_pool, result);

  return result;
}

/**
 * Test if two triangles intersect. Generates one intersection line if the check succeeds.
 */
static LineartEdge *lineart_triangle_intersect(LineartRenderBuffer *rb,
                                               LineartTriangle *tri,
                                               LineartTriangle *testing)
{
  LineartVert *v1 = 0, *v2 = 0;
  LineartVert **next = &v1;
  LineartEdge *result;
  LineartVert *E0T = 0;
  LineartVert *E1T = 0;
  LineartVert *E2T = 0;
  LineartVert *TE0 = 0;
  LineartVert *TE1 = 0;
  LineartVert *TE2 = 0;
  LineartVert *sv1, *sv2;
  double cl[3];

  double ZMin, ZMax;
  ZMax = rb->far_clip;
  ZMin = rb->near_clip;
  copy_v3_v3_db(cl, rb->camera_pos);
  LineartVert *share = lineart_triangle_share_point(testing, tri);

  if (share) {
    /* If triangles have sharing points like `abc` and `acd`, then we only need to detect `bc`
     * against `acd` or `cd` against `abc`. */

    LineartVert *new_share;
    lineart_triangle_get_other_verts(tri, share, &sv1, &sv2);

    v1 = new_share = lineart_mem_acquire(&rb->render_data_pool, (sizeof(LineartVertIntersection)));

    new_share->flag = LRT_VERT_HAS_INTERSECTION_DATA;

    copy_v3_v3_db(new_share->gloc, share->gloc);

    v2 = lineart_triangle_2v_intersection_test(rb, sv1, sv2, tri, testing, 0);

    if (v2 == NULL) {
      lineart_triangle_get_other_verts(testing, share, &sv1, &sv2);
      v2 = lineart_triangle_2v_intersection_test(rb, sv1, sv2, testing, tri, 0);
      if (v2 == NULL) {
        return 0;
      }
      lineart_prepend_pool(&testing->intersecting_verts, &rb->render_data_pool, new_share);
    }
    else {
      lineart_prepend_pool(&tri->intersecting_verts, &rb->render_data_pool, new_share);
    }
  }
  else {
    /* If not sharing any points, then we need to try all the possibilities. */

    E0T = lineart_triangle_2v_intersection_test(rb, tri->v[0], tri->v[1], tri, testing, 0);
    if (E0T && (!(*next))) {
      (*next) = E0T;
      lineart_vert_set_intersection_2v((*next), tri->v[0], tri->v[1]);
      next = &v2;
    }
    E1T = lineart_triangle_2v_intersection_test(rb, tri->v[1], tri->v[2], tri, testing, v1);
    if (E1T && (!(*next))) {
      (*next) = E1T;
      lineart_vert_set_intersection_2v((*next), tri->v[1], tri->v[2]);
      next = &v2;
    }
    if (!(*next)) {
      E2T = lineart_triangle_2v_intersection_test(rb, tri->v[2], tri->v[0], tri, testing, v1);
    }
    if (E2T && (!(*next))) {
      (*next) = E2T;
      lineart_vert_set_intersection_2v((*next), tri->v[2], tri->v[0]);
      next = &v2;
    }

    if (!(*next)) {
      TE0 = lineart_triangle_2v_intersection_test(
          rb, testing->v[0], testing->v[1], testing, tri, v1);
    }
    if (TE0 && (!(*next))) {
      (*next) = TE0;
      lineart_vert_set_intersection_2v((*next), testing->v[0], testing->v[1]);
      next = &v2;
    }
    if (!(*next)) {
      TE1 = lineart_triangle_2v_intersection_test(
          rb, testing->v[1], testing->v[2], testing, tri, v1);
    }
    if (TE1 && (!(*next))) {
      (*next) = TE1;
      lineart_vert_set_intersection_2v((*next), testing->v[1], testing->v[2]);
      next = &v2;
    }
    if (!(*next)) {
      TE2 = lineart_triangle_2v_intersection_test(
          rb, testing->v[2], testing->v[0], testing, tri, v1);
    }
    if (TE2 && (!(*next))) {
      (*next) = TE2;
      lineart_vert_set_intersection_2v((*next), testing->v[2], testing->v[0]);
      next = &v2;
    }

    if (!(*next)) {
      return 0;
    }
  }

  /* The intersection line has been generated only in geometry space, so we need to transform
   * them as well. */
  mul_v4_m4v3_db(v1->fbcoord, rb->view_projection, v1->gloc);
  mul_v4_m4v3_db(v2->fbcoord, rb->view_projection, v2->gloc);
  mul_v3db_db(v1->fbcoord, (1 / v1->fbcoord[3]));
  mul_v3db_db(v2->fbcoord, (1 / v2->fbcoord[3]));

  v1->fbcoord[0] -= rb->shift_x * 2;
  v1->fbcoord[1] -= rb->shift_y * 2;
  v2->fbcoord[0] -= rb->shift_x * 2;
  v2->fbcoord[1] -= rb->shift_y * 2;

  /* This z transformation is not the same as the rest of the part, because the data don't go
   * through normal perspective division calls in the pipeline, but this way the 3D result and
   * occlusion on the generated line is correct, and we don't really use 2D for viewport stroke
   * generation anyway. */
  v1->fbcoord[2] = ZMin * ZMax / (ZMax - fabs(v1->fbcoord[2]) * (ZMax - ZMin));
  v2->fbcoord[2] = ZMin * ZMax / (ZMax - fabs(v2->fbcoord[2]) * (ZMax - ZMin));

  ((LineartVertIntersection *)v1)->intersecting_with = tri;
  ((LineartVertIntersection *)v2)->intersecting_with = testing;

  result = lineart_mem_acquire(&rb->render_data_pool, sizeof(LineartEdge));
  result->v1 = v1;
  result->v2 = v2;
  result->t1 = tri;
  result->t2 = testing;

  LineartEdgeSegment *es = lineart_mem_acquire(&rb->render_data_pool, sizeof(LineartEdgeSegment));
  BLI_addtail(&result->segments, es);
  /* Don't need to OR flags right now, just a type mark. */
  result->flags = LRT_EDGE_FLAG_INTERSECTION;
  result->intersection_mask = (tri->intersection_mask | testing->intersection_mask);

  lineart_prepend_edge_direct(&rb->intersection.first, result);

  return result;
}

static void lineart_triangle_intersect_in_bounding_area(LineartRenderBuffer *rb,
                                                        LineartTriangle *tri,
                                                        LineartBoundingArea *ba)
{
  /* Testing_triangle->testing[0] is used to store pairing triangle reference.
   * See definition of LineartTriangleThread for more info. */
  LineartTriangle *testing_triangle;
  LineartTriangleThread *tt;

  double *G0 = tri->v[0]->gloc, *G1 = tri->v[1]->gloc, *G2 = tri->v[2]->gloc;

  /* If this is not the smallest subdiv bounding area. */
  if (ba->child) {
    lineart_triangle_intersect_in_bounding_area(rb, tri, &ba->child[0]);
    lineart_triangle_intersect_in_bounding_area(rb, tri, &ba->child[1]);
    lineart_triangle_intersect_in_bounding_area(rb, tri, &ba->child[2]);
    lineart_triangle_intersect_in_bounding_area(rb, tri, &ba->child[3]);
    return;
  }

  /* If this _is_ the smallest subdiv bounding area, then do the intersections there. */
  for (int i = 0; i < ba->triangle_count; i++) {
    testing_triangle = ba->linked_triangles[i];
    tt = (LineartTriangleThread *)testing_triangle;

    if (testing_triangle == tri || tt->testing_e[0] == (LineartEdge *)tri) {
      continue;
    }
    tt->testing_e[0] = (LineartEdge *)tri;

    if ((testing_triangle->flags & LRT_TRIANGLE_NO_INTERSECTION) ||
        ((testing_triangle->flags & LRT_TRIANGLE_INTERSECTION_ONLY) &&
         (tri->flags & LRT_TRIANGLE_INTERSECTION_ONLY))) {
      continue;
    }

    double *RG0 = testing_triangle->v[0]->gloc, *RG1 = testing_triangle->v[1]->gloc,
           *RG2 = testing_triangle->v[2]->gloc;

    /* Bounding box not overlapping or triangles share edges, not potential of intersecting. */
    if ((MIN3(G0[2], G1[2], G2[2]) > MAX3(RG0[2], RG1[2], RG2[2])) ||
        (MAX3(G0[2], G1[2], G2[2]) < MIN3(RG0[2], RG1[2], RG2[2])) ||
        (MIN3(G0[0], G1[0], G2[0]) > MAX3(RG0[0], RG1[0], RG2[0])) ||
        (MAX3(G0[0], G1[0], G2[0]) < MIN3(RG0[0], RG1[0], RG2[0])) ||
        (MIN3(G0[1], G1[1], G2[1]) > MAX3(RG0[1], RG1[1], RG2[1])) ||
        (MAX3(G0[1], G1[1], G2[1]) < MIN3(RG0[1], RG1[1], RG2[1])) ||
        lineart_triangle_share_edge(tri, testing_triangle)) {
      continue;
    }

    /* If we do need to compute intersection, then finally do it. */
    lineart_triangle_intersect(rb, tri, testing_triangle);
  }
}

/**
 * The calculated view vector will point towards the far-plane from the camera position.
 */
static void lineart_main_get_view_vector(LineartRenderBuffer *rb)
{
  float direction[3] = {0, 0, 1};
  float trans[3];
  float inv[4][4];
  float obmat_no_scale[4][4];

  copy_m4_m4(obmat_no_scale, rb->cam_obmat);

  normalize_v3(obmat_no_scale[0]);
  normalize_v3(obmat_no_scale[1]);
  normalize_v3(obmat_no_scale[2]);
  invert_m4_m4(inv, obmat_no_scale);
  transpose_m4(inv);
  mul_v3_mat3_m4v3(trans, inv, direction);
  copy_m4_m4(rb->cam_obmat, obmat_no_scale);
  copy_v3db_v3fl(rb->view_vector, trans);
}

static void lineart_destroy_render_data(LineartRenderBuffer *rb)
{
  if (rb == NULL) {
    return;
  }

  memset(&rb->contour, 0, sizeof(ListBase));
  memset(&rb->crease, 0, sizeof(ListBase));
  memset(&rb->intersection, 0, sizeof(ListBase));
  memset(&rb->edge_mark, 0, sizeof(ListBase));
  memset(&rb->material, 0, sizeof(ListBase));
  memset(&rb->floating, 0, sizeof(ListBase));

  BLI_listbase_clear(&rb->chains);
  BLI_listbase_clear(&rb->wasted_cuts);

  BLI_listbase_clear(&rb->vertex_buffer_pointers);
  BLI_listbase_clear(&rb->line_buffer_pointers);
  BLI_listbase_clear(&rb->triangle_buffer_pointers);

  BLI_spin_end(&rb->lock_task);
  BLI_spin_end(&rb->lock_cuts);
  BLI_spin_end(&rb->render_data_pool.lock_mem);

  lineart_mem_destroy(&rb->render_data_pool);
}

void MOD_lineart_destroy_render_data(LineartGpencilModifierData *lmd)
{
  LineartRenderBuffer *rb = lmd->render_buffer_ptr;

  lineart_destroy_render_data(rb);

  if (rb) {
    MEM_freeN(rb);
    lmd->render_buffer_ptr = NULL;
  }

  if (G.debug_value == 4000) {
    printf("LRT: Destroyed render data.\n");
  }
}

static LineartCache *lineart_init_cache(void)
{
  LineartCache *lc = MEM_callocN(sizeof(LineartCache), "Lineart Cache");
  return lc;
}

void MOD_lineart_clear_cache(struct LineartCache **lc)
{
  if (!(*lc)) {
    return;
  }
  lineart_mem_destroy(&((*lc)->chain_data_pool));
  MEM_freeN(*lc);
  (*lc) = NULL;
}

static LineartRenderBuffer *lineart_create_render_buffer(Scene *scene,
                                                         LineartGpencilModifierData *lmd,
                                                         Object *camera,
                                                         Object *active_camera,
                                                         LineartCache *lc)
{
  LineartRenderBuffer *rb = MEM_callocN(sizeof(LineartRenderBuffer), "Line Art render buffer");

  lmd->cache = lc;
  lmd->render_buffer_ptr = rb;
  lc->rb_edge_types = lmd->edge_types_override;

  if (!scene || !camera || !lc) {
    return NULL;
  }
  Camera *c = camera->data;
  double clipping_offset = 0;

  if (lmd->calculation_flags & LRT_ALLOW_CLIPPING_BOUNDARIES) {
    /* This way the clipped lines are "stably visible" by prevents depth buffer artifacts. */
    clipping_offset = 0.0001;
  }

  copy_v3db_v3fl(rb->camera_pos, camera->obmat[3]);
  if (active_camera) {
    copy_v3db_v3fl(rb->active_camera_pos, active_camera->obmat[3]);
  }
  copy_m4_m4(rb->cam_obmat, camera->obmat);
  rb->cam_is_persp = (c->type == CAM_PERSP);
  rb->near_clip = c->clip_start + clipping_offset;
  rb->far_clip = c->clip_end - clipping_offset;
  rb->w = scene->r.xsch;
  rb->h = scene->r.ysch;

  if (rb->cam_is_persp) {
    rb->tile_recursive_level = LRT_TILE_RECURSIVE_PERSPECTIVE;
  }
  else {
    rb->tile_recursive_level = LRT_TILE_RECURSIVE_ORTHO;
  }

  double asp = ((double)rb->w / (double)rb->h);
  int fit = BKE_camera_sensor_fit(c->sensor_fit, rb->w, rb->h);
  rb->shift_x = fit == CAMERA_SENSOR_FIT_HOR ? c->shiftx : c->shiftx / asp;
  rb->shift_y = fit == CAMERA_SENSOR_FIT_VERT ? c->shifty : c->shifty * asp;

  rb->overscan = lmd->overscan;

  rb->shift_x /= (1 + rb->overscan);
  rb->shift_y /= (1 + rb->overscan);

  rb->crease_threshold = cos(M_PI - lmd->crease_threshold);
  rb->chaining_image_threshold = lmd->chaining_image_threshold;
  rb->angle_splitting_threshold = lmd->angle_splitting_threshold;
  rb->chain_smooth_tolerance = lmd->chain_smooth_tolerance;

  rb->fuzzy_intersections = (lmd->calculation_flags & LRT_INTERSECTION_AS_CONTOUR) != 0;
  rb->fuzzy_everything = (lmd->calculation_flags & LRT_EVERYTHING_AS_CONTOUR) != 0;
  rb->allow_boundaries = (lmd->calculation_flags & LRT_ALLOW_CLIPPING_BOUNDARIES) != 0;
  rb->remove_doubles = (lmd->calculation_flags & LRT_REMOVE_DOUBLES) != 0;
  rb->use_loose_as_contour = (lmd->calculation_flags & LRT_LOOSE_AS_CONTOUR) != 0;
  rb->use_loose_edge_chain = (lmd->calculation_flags & LRT_CHAIN_LOOSE_EDGES) != 0;
  rb->use_geometry_space_chain = (lmd->calculation_flags & LRT_CHAIN_GEOMETRY_SPACE) != 0;
  rb->use_image_boundary_trimming = (lmd->calculation_flags & LRT_USE_IMAGE_BOUNDARY_TRIMMING) !=
                                    0;

  /* See lineart_edge_from_triangle() for how this option may impact performance. */
  rb->allow_overlapping_edges = (lmd->calculation_flags & LRT_ALLOW_OVERLAPPING_EDGES) != 0;

  rb->allow_duplicated_types = (lmd->calculation_flags & LRT_ALLOW_OVERLAP_EDGE_TYPES) != 0;

  rb->force_crease = (lmd->calculation_flags & LRT_USE_CREASE_ON_SMOOTH_SURFACES) != 0;
  rb->sharp_as_crease = (lmd->calculation_flags & LRT_USE_CREASE_ON_SHARP_EDGES) != 0;

  rb->chain_preserve_details = (lmd->calculation_flags & LRT_CHAIN_PRESERVE_DETAILS) != 0;

  /* This is used to limit calculation to a certain level to save time, lines who have higher
   * occlusion levels will get ignored. */
  rb->max_occlusion_level = lmd->level_end_override;

  rb->use_back_face_culling = (lmd->calculation_flags & LRT_USE_BACK_FACE_CULLING) != 0;

  int16_t edge_types = lmd->edge_types_override;

  rb->use_contour = (edge_types & LRT_EDGE_FLAG_CONTOUR) != 0;
  rb->use_crease = (edge_types & LRT_EDGE_FLAG_CREASE) != 0;
  rb->use_material = (edge_types & LRT_EDGE_FLAG_MATERIAL) != 0;
  rb->use_edge_marks = (edge_types & LRT_EDGE_FLAG_EDGE_MARK) != 0;
  rb->use_intersections = (edge_types & LRT_EDGE_FLAG_INTERSECTION) != 0;
  rb->use_loose = (edge_types & LRT_EDGE_FLAG_LOOSE) != 0;

  rb->filter_face_mark_invert = (lmd->calculation_flags & LRT_FILTER_FACE_MARK_INVERT) != 0;
  rb->filter_face_mark = (lmd->calculation_flags & LRT_FILTER_FACE_MARK) != 0;
  rb->filter_face_mark_boundaries = (lmd->calculation_flags & LRT_FILTER_FACE_MARK_BOUNDARIES) !=
                                    0;
  rb->filter_face_mark_keep_contour = (lmd->calculation_flags &
                                       LRT_FILTER_FACE_MARK_KEEP_CONTOUR) != 0;

  rb->chain_data_pool = &lc->chain_data_pool;

  BLI_spin_init(&rb->lock_task);
  BLI_spin_init(&rb->lock_cuts);
  BLI_spin_init(&rb->render_data_pool.lock_mem);

  return rb;
}

static int lineart_triangle_size_get(const Scene *scene, LineartRenderBuffer *rb)
{
  if (rb->thread_count == 0) {
    rb->thread_count = BKE_render_num_threads(&scene->r);
  }
  return sizeof(LineartTriangle) + (sizeof(LineartEdge *) * (rb->thread_count));
}

static void lineart_main_bounding_area_make_initial(LineartRenderBuffer *rb)
{
  /* Initial tile split is defined as 4 (subdivided as 4*4), increasing the value allows the
   * algorithm to build the acceleration structure for bigger scenes a little faster but not as
   * efficient at handling medium to small scenes. */
  int sp_w = LRT_BA_ROWS;
  int sp_h = LRT_BA_ROWS;
  int row, col;
  LineartBoundingArea *ba;

  /* Because NDC (Normalized Device Coordinates) range is (-1,1),
   * so the span for each initial tile is double of that in the (0,1) range. */
  double span_w = (double)1 / sp_w * 2.0;
  double span_h = (double)1 / sp_h * 2.0;

  rb->tile_count_x = sp_w;
  rb->tile_count_y = sp_h;
  rb->width_per_tile = span_w;
  rb->height_per_tile = span_h;

  rb->bounding_area_count = sp_w * sp_h;
  rb->initial_bounding_areas = lineart_mem_acquire(
      &rb->render_data_pool, sizeof(LineartBoundingArea) * rb->bounding_area_count);

  /* Initialize tiles. */
  for (row = 0; row < sp_h; row++) {
    for (col = 0; col < sp_w; col++) {
      ba = &rb->initial_bounding_areas[row * LRT_BA_ROWS + col];

      /* Set the four direction limits. */
      ba->l = span_w * col - 1.0;
      ba->r = (col == sp_w - 1) ? 1.0 : (span_w * (col + 1) - 1.0);
      ba->u = 1.0 - span_h * row;
      ba->b = (row == sp_h - 1) ? -1.0 : (1.0 - span_h * (row + 1));

      ba->cx = (ba->l + ba->r) / 2;
      ba->cy = (ba->u + ba->b) / 2;

      /* Init linked_triangles array. */
      ba->max_triangle_count = LRT_TILE_SPLITTING_TRIANGLE_LIMIT;
      ba->max_line_count = LRT_TILE_EDGE_COUNT_INITIAL;
      ba->linked_triangles = lineart_mem_acquire(
          &rb->render_data_pool, sizeof(LineartTriangle *) * ba->max_triangle_count);
      ba->linked_lines = lineart_mem_acquire(&rb->render_data_pool,
                                             sizeof(LineartEdge *) * ba->max_line_count);

      /* Link adjacent ones. */
      if (row) {
        lineart_list_append_pointer_pool(
            &ba->up,
            &rb->render_data_pool,
            &rb->initial_bounding_areas[(row - 1) * LRT_BA_ROWS + col]);
      }
      if (col) {
        lineart_list_append_pointer_pool(&ba->lp,
                                         &rb->render_data_pool,
                                         &rb->initial_bounding_areas[row * LRT_BA_ROWS + col - 1]);
      }
      if (row != sp_h - 1) {
        lineart_list_append_pointer_pool(
            &ba->bp,
            &rb->render_data_pool,
            &rb->initial_bounding_areas[(row + 1) * LRT_BA_ROWS + col]);
      }
      if (col != sp_w - 1) {
        lineart_list_append_pointer_pool(&ba->rp,
                                         &rb->render_data_pool,
                                         &rb->initial_bounding_areas[row * LRT_BA_ROWS + col + 1]);
      }
    }
  }
}

/**
 * Re-link adjacent tiles after one gets subdivided.
 */
static void lineart_bounding_areas_connect_new(LineartRenderBuffer *rb, LineartBoundingArea *root)
{
  LineartBoundingArea *ba = root->child, *tba;
  LinkData *lip2, *next_lip;
  LineartStaticMemPool *mph = &rb->render_data_pool;

  /* Inter-connection with newly created 4 child bounding areas. */
  lineart_list_append_pointer_pool(&ba[1].rp, mph, &ba[0]);
  lineart_list_append_pointer_pool(&ba[0].lp, mph, &ba[1]);
  lineart_list_append_pointer_pool(&ba[1].bp, mph, &ba[2]);
  lineart_list_append_pointer_pool(&ba[2].up, mph, &ba[1]);
  lineart_list_append_pointer_pool(&ba[2].rp, mph, &ba[3]);
  lineart_list_append_pointer_pool(&ba[3].lp, mph, &ba[2]);
  lineart_list_append_pointer_pool(&ba[3].up, mph, &ba[0]);
  lineart_list_append_pointer_pool(&ba[0].bp, mph, &ba[3]);

  /* Connect 4 child bounding areas to other areas that are
   * adjacent to their original parents. */
  LISTBASE_FOREACH (LinkData *, lip, &root->lp) {

    /* For example, we are dealing with parent's left side
     * "tba" represents each adjacent neighbor of the parent. */
    tba = lip->data;

    /* if this neighbor is adjacent to
     * the two new areas on the left side of the parent,
     * then add them to the adjacent list as well. */
    if (ba[1].u > tba->b && ba[1].b < tba->u) {
      lineart_list_append_pointer_pool(&ba[1].lp, mph, tba);
      lineart_list_append_pointer_pool(&tba->rp, mph, &ba[1]);
    }
    if (ba[2].u > tba->b && ba[2].b < tba->u) {
      lineart_list_append_pointer_pool(&ba[2].lp, mph, tba);
      lineart_list_append_pointer_pool(&tba->rp, mph, &ba[2]);
    }
  }
  LISTBASE_FOREACH (LinkData *, lip, &root->rp) {
    tba = lip->data;
    if (ba[0].u > tba->b && ba[0].b < tba->u) {
      lineart_list_append_pointer_pool(&ba[0].rp, mph, tba);
      lineart_list_append_pointer_pool(&tba->lp, mph, &ba[0]);
    }
    if (ba[3].u > tba->b && ba[3].b < tba->u) {
      lineart_list_append_pointer_pool(&ba[3].rp, mph, tba);
      lineart_list_append_pointer_pool(&tba->lp, mph, &ba[3]);
    }
  }
  LISTBASE_FOREACH (LinkData *, lip, &root->up) {
    tba = lip->data;
    if (ba[0].r > tba->l && ba[0].l < tba->r) {
      lineart_list_append_pointer_pool(&ba[0].up, mph, tba);
      lineart_list_append_pointer_pool(&tba->bp, mph, &ba[0]);
    }
    if (ba[1].r > tba->l && ba[1].l < tba->r) {
      lineart_list_append_pointer_pool(&ba[1].up, mph, tba);
      lineart_list_append_pointer_pool(&tba->bp, mph, &ba[1]);
    }
  }
  LISTBASE_FOREACH (LinkData *, lip, &root->bp) {
    tba = lip->data;
    if (ba[2].r > tba->l && ba[2].l < tba->r) {
      lineart_list_append_pointer_pool(&ba[2].bp, mph, tba);
      lineart_list_append_pointer_pool(&tba->up, mph, &ba[2]);
    }
    if (ba[3].r > tba->l && ba[3].l < tba->r) {
      lineart_list_append_pointer_pool(&ba[3].bp, mph, tba);
      lineart_list_append_pointer_pool(&tba->up, mph, &ba[3]);
    }
  }

  /* Then remove the parent bounding areas from
   * their original adjacent areas. */
  LISTBASE_FOREACH (LinkData *, lip, &root->lp) {
    for (lip2 = ((LineartBoundingArea *)lip->data)->rp.first; lip2; lip2 = next_lip) {
      next_lip = lip2->next;
      tba = lip2->data;
      if (tba == root) {
        lineart_list_remove_pointer_item_no_free(&((LineartBoundingArea *)lip->data)->rp, lip2);
        if (ba[1].u > tba->b && ba[1].b < tba->u) {
          lineart_list_append_pointer_pool(&tba->rp, mph, &ba[1]);
        }
        if (ba[2].u > tba->b && ba[2].b < tba->u) {
          lineart_list_append_pointer_pool(&tba->rp, mph, &ba[2]);
        }
      }
    }
  }
  LISTBASE_FOREACH (LinkData *, lip, &root->rp) {
    for (lip2 = ((LineartBoundingArea *)lip->data)->lp.first; lip2; lip2 = next_lip) {
      next_lip = lip2->next;
      tba = lip2->data;
      if (tba == root) {
        lineart_list_remove_pointer_item_no_free(&((LineartBoundingArea *)lip->data)->lp, lip2);
        if (ba[0].u > tba->b && ba[0].b < tba->u) {
          lineart_list_append_pointer_pool(&tba->lp, mph, &ba[0]);
        }
        if (ba[3].u > tba->b && ba[3].b < tba->u) {
          lineart_list_append_pointer_pool(&tba->lp, mph, &ba[3]);
        }
      }
    }
  }
  LISTBASE_FOREACH (LinkData *, lip, &root->up) {
    for (lip2 = ((LineartBoundingArea *)lip->data)->bp.first; lip2; lip2 = next_lip) {
      next_lip = lip2->next;
      tba = lip2->data;
      if (tba == root) {
        lineart_list_remove_pointer_item_no_free(&((LineartBoundingArea *)lip->data)->bp, lip2);
        if (ba[0].r > tba->l && ba[0].l < tba->r) {
          lineart_list_append_pointer_pool(&tba->up, mph, &ba[0]);
        }
        if (ba[1].r > tba->l && ba[1].l < tba->r) {
          lineart_list_append_pointer_pool(&tba->up, mph, &ba[1]);
        }
      }
    }
  }
  LISTBASE_FOREACH (LinkData *, lip, &root->bp) {
    for (lip2 = ((LineartBoundingArea *)lip->data)->up.first; lip2; lip2 = next_lip) {
      next_lip = lip2->next;
      tba = lip2->data;
      if (tba == root) {
        lineart_list_remove_pointer_item_no_free(&((LineartBoundingArea *)lip->data)->up, lip2);
        if (ba[2].r > tba->l && ba[2].l < tba->r) {
          lineart_list_append_pointer_pool(&tba->bp, mph, &ba[2]);
        }
        if (ba[3].r > tba->l && ba[3].l < tba->r) {
          lineart_list_append_pointer_pool(&tba->bp, mph, &ba[3]);
        }
      }
    }
  }

  /* Finally clear parent's adjacent list. */
  BLI_listbase_clear(&root->lp);
  BLI_listbase_clear(&root->rp);
  BLI_listbase_clear(&root->up);
  BLI_listbase_clear(&root->bp);
}

/**
 * Subdivide a tile after one tile contains too many triangles.
 */
static void lineart_bounding_area_split(LineartRenderBuffer *rb,
                                        LineartBoundingArea *root,
                                        int recursive_level)
{
  LineartBoundingArea *ba = lineart_mem_acquire(&rb->render_data_pool,
                                                sizeof(LineartBoundingArea) * 4);
  LineartTriangle *tri;

  ba[0].l = root->cx;
  ba[0].r = root->r;
  ba[0].u = root->u;
  ba[0].b = root->cy;
  ba[0].cx = (ba[0].l + ba[0].r) / 2;
  ba[0].cy = (ba[0].u + ba[0].b) / 2;

  ba[1].l = root->l;
  ba[1].r = root->cx;
  ba[1].u = root->u;
  ba[1].b = root->cy;
  ba[1].cx = (ba[1].l + ba[1].r) / 2;
  ba[1].cy = (ba[1].u + ba[1].b) / 2;

  ba[2].l = root->l;
  ba[2].r = root->cx;
  ba[2].u = root->cy;
  ba[2].b = root->b;
  ba[2].cx = (ba[2].l + ba[2].r) / 2;
  ba[2].cy = (ba[2].u + ba[2].b) / 2;

  ba[3].l = root->cx;
  ba[3].r = root->r;
  ba[3].u = root->cy;
  ba[3].b = root->b;
  ba[3].cx = (ba[3].l + ba[3].r) / 2;
  ba[3].cy = (ba[3].u + ba[3].b) / 2;

  root->child = ba;

  lineart_bounding_areas_connect_new(rb, root);

  /* Init linked_triangles array. */
  for (int i = 0; i < 4; i++) {
    ba[i].max_triangle_count = LRT_TILE_SPLITTING_TRIANGLE_LIMIT;
    ba[i].max_line_count = LRT_TILE_EDGE_COUNT_INITIAL;
    ba[i].linked_triangles = lineart_mem_acquire(
        &rb->render_data_pool, sizeof(LineartTriangle *) * LRT_TILE_SPLITTING_TRIANGLE_LIMIT);
    ba[i].linked_lines = lineart_mem_acquire(&rb->render_data_pool,
                                             sizeof(LineartEdge *) * LRT_TILE_EDGE_COUNT_INITIAL);
  }

  for (int i = 0; i < root->triangle_count; i++) {
    tri = root->linked_triangles[i];
    LineartBoundingArea *cba = root->child;
    double b[4];
    b[0] = MIN3(tri->v[0]->fbcoord[0], tri->v[1]->fbcoord[0], tri->v[2]->fbcoord[0]);
    b[1] = MAX3(tri->v[0]->fbcoord[0], tri->v[1]->fbcoord[0], tri->v[2]->fbcoord[0]);
    b[2] = MAX3(tri->v[0]->fbcoord[1], tri->v[1]->fbcoord[1], tri->v[2]->fbcoord[1]);
    b[3] = MIN3(tri->v[0]->fbcoord[1], tri->v[1]->fbcoord[1], tri->v[2]->fbcoord[1]);
    if (LRT_BOUND_AREA_CROSSES(b, &cba[0].l)) {
      lineart_bounding_area_link_triangle(rb, &cba[0], tri, b, 0, recursive_level + 1, false);
    }
    if (LRT_BOUND_AREA_CROSSES(b, &cba[1].l)) {
      lineart_bounding_area_link_triangle(rb, &cba[1], tri, b, 0, recursive_level + 1, false);
    }
    if (LRT_BOUND_AREA_CROSSES(b, &cba[2].l)) {
      lineart_bounding_area_link_triangle(rb, &cba[2], tri, b, 0, recursive_level + 1, false);
    }
    if (LRT_BOUND_AREA_CROSSES(b, &cba[3].l)) {
      lineart_bounding_area_link_triangle(rb, &cba[3], tri, b, 0, recursive_level + 1, false);
    }
  }

  rb->bounding_area_count += 3;
}

static bool lineart_bounding_area_edge_intersect(LineartRenderBuffer *UNUSED(fb),
                                                 const double l[2],
                                                 const double r[2],
                                                 LineartBoundingArea *ba)
{
  double vx, vy;
  double converted[4];
  double c1, c;

  if (((converted[0] = (double)ba->l) > MAX2(l[0], r[0])) ||
      ((converted[1] = (double)ba->r) < MIN2(l[0], r[0])) ||
      ((converted[2] = (double)ba->b) > MAX2(l[1], r[1])) ||
      ((converted[3] = (double)ba->u) < MIN2(l[1], r[1]))) {
    return false;
  }

  vx = l[0] - r[0];
  vy = l[1] - r[1];

  c1 = vx * (converted[2] - l[1]) - vy * (converted[0] - l[0]);
  c = c1;

  c1 = vx * (converted[2] - l[1]) - vy * (converted[1] - l[0]);
  if (c1 * c <= 0) {
    return true;
  }
  c = c1;

  c1 = vx * (converted[3] - l[1]) - vy * (converted[0] - l[0]);
  if (c1 * c <= 0) {
    return true;
  }
  c = c1;

  c1 = vx * (converted[3] - l[1]) - vy * (converted[1] - l[0]);
  if (c1 * c <= 0) {
    return true;
  }
  c = c1;

  return false;
}

static bool lineart_bounding_area_triangle_intersect(LineartRenderBuffer *fb,
                                                     LineartTriangle *tri,
                                                     LineartBoundingArea *ba)
{
  double p1[2], p2[2], p3[2], p4[2];
  double *FBC1 = tri->v[0]->fbcoord, *FBC2 = tri->v[1]->fbcoord, *FBC3 = tri->v[2]->fbcoord;

  p3[0] = p1[0] = (double)ba->l;
  p2[1] = p1[1] = (double)ba->b;
  p2[0] = p4[0] = (double)ba->r;
  p3[1] = p4[1] = (double)ba->u;

  if ((FBC1[0] >= p1[0] && FBC1[0] <= p2[0] && FBC1[1] >= p1[1] && FBC1[1] <= p3[1]) ||
      (FBC2[0] >= p1[0] && FBC2[0] <= p2[0] && FBC2[1] >= p1[1] && FBC2[1] <= p3[1]) ||
      (FBC3[0] >= p1[0] && FBC3[0] <= p2[0] && FBC3[1] >= p1[1] && FBC3[1] <= p3[1])) {
    return true;
  }

  if (lineart_point_inside_triangle(p1, FBC1, FBC2, FBC3) ||
      lineart_point_inside_triangle(p2, FBC1, FBC2, FBC3) ||
      lineart_point_inside_triangle(p3, FBC1, FBC2, FBC3) ||
      lineart_point_inside_triangle(p4, FBC1, FBC2, FBC3)) {
    return true;
  }

  if (lineart_bounding_area_edge_intersect(fb, FBC1, FBC2, ba) ||
      lineart_bounding_area_edge_intersect(fb, FBC2, FBC3, ba) ||
      lineart_bounding_area_edge_intersect(fb, FBC3, FBC1, ba)) {
    return true;
  }

  return false;
}

/**
 * 1) Link triangles with bounding areas for later occlusion test.
 * 2) Test triangles with existing(added previously) triangles for intersection lines.
 */
static void lineart_bounding_area_link_triangle(LineartRenderBuffer *rb,
                                                LineartBoundingArea *root_ba,
                                                LineartTriangle *tri,
                                                double *LRUB,
                                                int recursive,
                                                int recursive_level,
                                                bool do_intersection)
{
  if (!lineart_bounding_area_triangle_intersect(rb, tri, root_ba)) {
    return;
  }
  if (root_ba->child == NULL) {
    lineart_bounding_area_triangle_add(rb, root_ba, tri);
    /* If splitting doesn't improve triangle separation, then shouldn't allow splitting anymore.
     * Here we use recursive limit. This is especially useful in orthographic render,
     * where a lot of faces could easily line up perfectly in image space,
     * which can not be separated by simply slicing the image tile. */
    if (root_ba->triangle_count >= LRT_TILE_SPLITTING_TRIANGLE_LIMIT && recursive &&
        recursive_level < rb->tile_recursive_level) {
      lineart_bounding_area_split(rb, root_ba, recursive_level);
    }
    if (recursive && do_intersection && rb->use_intersections) {
      lineart_triangle_intersect_in_bounding_area(rb, tri, root_ba);
    }
  }
  else {
    LineartBoundingArea *ba = root_ba->child;
    double *B1 = LRUB;
    double b[4];
    if (!LRUB) {
      b[0] = MIN3(tri->v[0]->fbcoord[0], tri->v[1]->fbcoord[0], tri->v[2]->fbcoord[0]);
      b[1] = MAX3(tri->v[0]->fbcoord[0], tri->v[1]->fbcoord[0], tri->v[2]->fbcoord[0]);
      b[2] = MAX3(tri->v[0]->fbcoord[1], tri->v[1]->fbcoord[1], tri->v[2]->fbcoord[1]);
      b[3] = MIN3(tri->v[0]->fbcoord[1], tri->v[1]->fbcoord[1], tri->v[2]->fbcoord[1]);
      B1 = b;
    }
    if (LRT_BOUND_AREA_CROSSES(B1, &ba[0].l)) {
      lineart_bounding_area_link_triangle(
          rb, &ba[0], tri, B1, recursive, recursive_level + 1, do_intersection);
    }
    if (LRT_BOUND_AREA_CROSSES(B1, &ba[1].l)) {
      lineart_bounding_area_link_triangle(
          rb, &ba[1], tri, B1, recursive, recursive_level + 1, do_intersection);
    }
    if (LRT_BOUND_AREA_CROSSES(B1, &ba[2].l)) {
      lineart_bounding_area_link_triangle(
          rb, &ba[2], tri, B1, recursive, recursive_level + 1, do_intersection);
    }
    if (LRT_BOUND_AREA_CROSSES(B1, &ba[3].l)) {
      lineart_bounding_area_link_triangle(
          rb, &ba[3], tri, B1, recursive, recursive_level + 1, do_intersection);
    }
  }
}

static void lineart_bounding_area_link_edge(LineartRenderBuffer *rb,
                                            LineartBoundingArea *root_ba,
                                            LineartEdge *e)
{
  if (root_ba->child == NULL) {
    lineart_bounding_area_line_add(rb, root_ba, e);
  }
  else {
    if (lineart_bounding_area_edge_intersect(
            rb, e->v1->fbcoord, e->v2->fbcoord, &root_ba->child[0])) {
      lineart_bounding_area_link_edge(rb, &root_ba->child[0], e);
    }
    if (lineart_bounding_area_edge_intersect(
            rb, e->v1->fbcoord, e->v2->fbcoord, &root_ba->child[1])) {
      lineart_bounding_area_link_edge(rb, &root_ba->child[1], e);
    }
    if (lineart_bounding_area_edge_intersect(
            rb, e->v1->fbcoord, e->v2->fbcoord, &root_ba->child[2])) {
      lineart_bounding_area_link_edge(rb, &root_ba->child[2], e);
    }
    if (lineart_bounding_area_edge_intersect(
            rb, e->v1->fbcoord, e->v2->fbcoord, &root_ba->child[3])) {
      lineart_bounding_area_link_edge(rb, &root_ba->child[3], e);
    }
  }
}

/**
 * Link lines to their respective bounding areas.
 */
static void lineart_main_link_lines(LineartRenderBuffer *rb)
{
  LRT_ITER_ALL_LINES_BEGIN
  {
    int r1, r2, c1, c2, row, col;
    if (lineart_get_edge_bounding_areas(rb, e, &r1, &r2, &c1, &c2)) {
      for (row = r1; row != r2 + 1; row++) {
        for (col = c1; col != c2 + 1; col++) {
          lineart_bounding_area_link_edge(
              rb, &rb->initial_bounding_areas[row * LRT_BA_ROWS + col], e);
        }
      }
    }
  }
  LRT_ITER_ALL_LINES_END
}

static bool lineart_get_triangle_bounding_areas(LineartRenderBuffer *rb,
                                                LineartTriangle *tri,
                                                int *rowbegin,
                                                int *rowend,
                                                int *colbegin,
                                                int *colend)
{
  double sp_w = rb->width_per_tile, sp_h = rb->height_per_tile;
  double b[4];

  if (!tri->v[0] || !tri->v[1] || !tri->v[2]) {
    return false;
  }

  b[0] = MIN3(tri->v[0]->fbcoord[0], tri->v[1]->fbcoord[0], tri->v[2]->fbcoord[0]);
  b[1] = MAX3(tri->v[0]->fbcoord[0], tri->v[1]->fbcoord[0], tri->v[2]->fbcoord[0]);
  b[2] = MIN3(tri->v[0]->fbcoord[1], tri->v[1]->fbcoord[1], tri->v[2]->fbcoord[1]);
  b[3] = MAX3(tri->v[0]->fbcoord[1], tri->v[1]->fbcoord[1], tri->v[2]->fbcoord[1]);

  if (b[0] > 1 || b[1] < -1 || b[2] > 1 || b[3] < -1) {
    return false;
  }

  (*colbegin) = (int)((b[0] + 1.0) / sp_w);
  (*colend) = (int)((b[1] + 1.0) / sp_w);
  (*rowend) = rb->tile_count_y - (int)((b[2] + 1.0) / sp_h) - 1;
  (*rowbegin) = rb->tile_count_y - (int)((b[3] + 1.0) / sp_h) - 1;

  if ((*colend) >= rb->tile_count_x) {
    (*colend) = rb->tile_count_x - 1;
  }
  if ((*rowend) >= rb->tile_count_y) {
    (*rowend) = rb->tile_count_y - 1;
  }
  if ((*colbegin) < 0) {
    (*colbegin) = 0;
  }
  if ((*rowbegin) < 0) {
    (*rowbegin) = 0;
  }

  return true;
}

static bool lineart_get_edge_bounding_areas(LineartRenderBuffer *rb,
                                            LineartEdge *e,
                                            int *rowbegin,
                                            int *rowend,
                                            int *colbegin,
                                            int *colend)
{
  double sp_w = rb->width_per_tile, sp_h = rb->height_per_tile;
  double b[4];

  if (!e->v1 || !e->v2) {
    return false;
  }

  if (e->v1->fbcoord[0] != e->v1->fbcoord[0] || e->v2->fbcoord[0] != e->v2->fbcoord[0]) {
    return false;
  }

  b[0] = MIN2(e->v1->fbcoord[0], e->v2->fbcoord[0]);
  b[1] = MAX2(e->v1->fbcoord[0], e->v2->fbcoord[0]);
  b[2] = MIN2(e->v1->fbcoord[1], e->v2->fbcoord[1]);
  b[3] = MAX2(e->v1->fbcoord[1], e->v2->fbcoord[1]);

  if (b[0] > 1 || b[1] < -1 || b[2] > 1 || b[3] < -1) {
    return false;
  }

  (*colbegin) = (int)((b[0] + 1.0) / sp_w);
  (*colend) = (int)((b[1] + 1.0) / sp_w);
  (*rowend) = rb->tile_count_y - (int)((b[2] + 1.0) / sp_h) - 1;
  (*rowbegin) = rb->tile_count_y - (int)((b[3] + 1.0) / sp_h) - 1;

  /* It's possible that the line stretches too much out to the side, resulting negative value. */
  if ((*rowend) < (*rowbegin)) {
    (*rowend) = rb->tile_count_y - 1;
  }

  if ((*colend) < (*colbegin)) {
    (*colend) = rb->tile_count_x - 1;
  }

  CLAMP((*colbegin), 0, rb->tile_count_x - 1);
  CLAMP((*rowbegin), 0, rb->tile_count_y - 1);
  CLAMP((*colend), 0, rb->tile_count_x - 1);
  CLAMP((*rowend), 0, rb->tile_count_y - 1);

  return true;
}

LineartBoundingArea *MOD_lineart_get_parent_bounding_area(LineartRenderBuffer *rb,
                                                          double x,
                                                          double y)
{
  double sp_w = rb->width_per_tile, sp_h = rb->height_per_tile;
  int col, row;

  if (x > 1 || x < -1 || y > 1 || y < -1) {
    return 0;
  }

  col = (int)((x + 1.0) / sp_w);
  row = rb->tile_count_y - (int)((y + 1.0) / sp_h) - 1;

  if (col >= rb->tile_count_x) {
    col = rb->tile_count_x - 1;
  }
  if (row >= rb->tile_count_y) {
    row = rb->tile_count_y - 1;
  }
  if (col < 0) {
    col = 0;
  }
  if (row < 0) {
    row = 0;
  }

  return &rb->initial_bounding_areas[row * LRT_BA_ROWS + col];
}

static LineartBoundingArea *lineart_get_bounding_area(LineartRenderBuffer *rb, double x, double y)
{
  LineartBoundingArea *iba;
  double sp_w = rb->width_per_tile, sp_h = rb->height_per_tile;
  int c = (int)((x + 1.0) / sp_w);
  int r = rb->tile_count_y - (int)((y + 1.0) / sp_h) - 1;
  if (r < 0) {
    r = 0;
  }
  if (c < 0) {
    c = 0;
  }
  if (r >= rb->tile_count_y) {
    r = rb->tile_count_y - 1;
  }
  if (c >= rb->tile_count_x) {
    c = rb->tile_count_x - 1;
  }

  iba = &rb->initial_bounding_areas[r * LRT_BA_ROWS + c];
  while (iba->child) {
    if (x > iba->cx) {
      if (y > iba->cy) {
        iba = &iba->child[0];
      }
      else {
        iba = &iba->child[3];
      }
    }
    else {
      if (y > iba->cy) {
        iba = &iba->child[1];
      }
      else {
        iba = &iba->child[2];
      }
    }
  }
  return iba;
}

LineartBoundingArea *MOD_lineart_get_bounding_area(LineartRenderBuffer *rb, double x, double y)
{
  LineartBoundingArea *ba;
  if ((ba = MOD_lineart_get_parent_bounding_area(rb, x, y)) != NULL) {
    return lineart_get_bounding_area(rb, x, y);
  }
  return NULL;
}

/**
 * Sequentially add triangles into render buffer. This also does intersection along the way.
 */
static void lineart_main_add_triangles(LineartRenderBuffer *rb)
{
  LineartTriangle *tri;
  int i, lim;
  int x1, x2, y1, y2;
  int r, co;

  LISTBASE_FOREACH (LineartElementLinkNode *, eln, &rb->triangle_buffer_pointers) {
    tri = eln->pointer;
    lim = eln->element_count;
    for (i = 0; i < lim; i++) {
      if ((tri->flags & LRT_CULL_USED) || (tri->flags & LRT_CULL_DISCARD)) {
        tri = (void *)(((uchar *)tri) + rb->triangle_size);
        continue;
      }
      if (lineart_get_triangle_bounding_areas(rb, tri, &y1, &y2, &x1, &x2)) {
        for (co = x1; co <= x2; co++) {
          for (r = y1; r <= y2; r++) {
            lineart_bounding_area_link_triangle(rb,
                                                &rb->initial_bounding_areas[r * LRT_BA_ROWS + co],
                                                tri,
                                                0,
                                                1,
                                                0,
                                                (!(tri->flags & LRT_TRIANGLE_NO_INTERSECTION)));
          }
        }
      } /* Else throw away. */
      tri = (void *)(((uchar *)tri) + rb->triangle_size);
    }
  }
}

/**
 * This function gets the tile for the point `e->v1`, and later use #lineart_bounding_area_next()
 * to get next along the way.
 */
static LineartBoundingArea *lineart_edge_first_bounding_area(LineartRenderBuffer *rb,
                                                             LineartEdge *e)
{
  double data[2] = {e->v1->fbcoord[0], e->v1->fbcoord[1]};
  double LU[2] = {-1, 1}, RU[2] = {1, 1}, LB[2] = {-1, -1}, RB[2] = {1, -1};
  double r = 1, sr = 1;
  bool p_unused;

  if (data[0] > -1 && data[0] < 1 && data[1] > -1 && data[1] < 1) {
    return lineart_get_bounding_area(rb, data[0], data[1]);
  }

  if (lineart_intersect_seg_seg(e->v1->fbcoord, e->v2->fbcoord, LU, RU, &sr, &p_unused) &&
      sr < r && sr > 0) {
    r = sr;
  }
  if (lineart_intersect_seg_seg(e->v1->fbcoord, e->v2->fbcoord, LB, RB, &sr, &p_unused) &&
      sr < r && sr > 0) {
    r = sr;
  }
  if (lineart_intersect_seg_seg(e->v1->fbcoord, e->v2->fbcoord, LB, LU, &sr, &p_unused) &&
      sr < r && sr > 0) {
    r = sr;
  }
  if (lineart_intersect_seg_seg(e->v1->fbcoord, e->v2->fbcoord, RB, RU, &sr, &p_unused) &&
      sr < r && sr > 0) {
    r = sr;
  }
  interp_v2_v2v2_db(data, e->v1->fbcoord, e->v2->fbcoord, r);

  return lineart_get_bounding_area(rb, data[0], data[1]);
}

/**
 * This march along one render line in image space and
 * get the next bounding area the line is crossing.
 */
static LineartBoundingArea *lineart_bounding_area_next(LineartBoundingArea *this,
                                                       LineartEdge *e,
                                                       double x,
                                                       double y,
                                                       double k,
                                                       int positive_x,
                                                       int positive_y,
                                                       double *next_x,
                                                       double *next_y)
{
  double rx, ry, ux, uy, lx, ly, bx, by;
  double r1, r2;
  LineartBoundingArea *ba;

  /* If we are marching towards the right. */
  if (positive_x > 0) {
    rx = this->r;
    ry = y + k * (rx - x);

    /* If we are marching towards the top. */
    if (positive_y > 0) {
      uy = this->u;
      ux = x + (uy - y) / k;
      r1 = ratiod(e->v1->fbcoord[0], e->v2->fbcoord[0], rx);
      r2 = ratiod(e->v1->fbcoord[0], e->v2->fbcoord[0], ux);
      if (MIN2(r1, r2) > 1) {
        return 0;
      }

      /* We reached the right side before the top side. */
      if (r1 <= r2) {
        LISTBASE_FOREACH (LinkData *, lip, &this->rp) {
          ba = lip->data;
          if (ba->u >= ry && ba->b < ry) {
            *next_x = rx;
            *next_y = ry;
            return ba;
          }
        }
      }
      /* We reached the top side before the right side. */
      else {
        LISTBASE_FOREACH (LinkData *, lip, &this->up) {
          ba = lip->data;
          if (ba->r >= ux && ba->l < ux) {
            *next_x = ux;
            *next_y = uy;
            return ba;
          }
        }
      }
    }
    /* If we are marching towards the bottom. */
    else if (positive_y < 0) {
      by = this->b;
      bx = x + (by - y) / k;
      r1 = ratiod(e->v1->fbcoord[0], e->v2->fbcoord[0], rx);
      r2 = ratiod(e->v1->fbcoord[0], e->v2->fbcoord[0], bx);
      if (MIN2(r1, r2) > 1) {
        return 0;
      }
      if (r1 <= r2) {
        LISTBASE_FOREACH (LinkData *, lip, &this->rp) {
          ba = lip->data;
          if (ba->u >= ry && ba->b < ry) {
            *next_x = rx;
            *next_y = ry;
            return ba;
          }
        }
      }
      else {
        LISTBASE_FOREACH (LinkData *, lip, &this->bp) {
          ba = lip->data;
          if (ba->r >= bx && ba->l < bx) {
            *next_x = bx;
            *next_y = by;
            return ba;
          }
        }
      }
    }
    /* If the line is completely horizontal, in which Y difference == 0. */
    else {
      r1 = ratiod(e->v1->fbcoord[0], e->v2->fbcoord[0], this->r);
      if (r1 > 1) {
        return 0;
      }
      LISTBASE_FOREACH (LinkData *, lip, &this->rp) {
        ba = lip->data;
        if (ba->u >= y && ba->b < y) {
          *next_x = this->r;
          *next_y = y;
          return ba;
        }
      }
    }
  }

  /* If we are marching towards the left. */
  else if (positive_x < 0) {
    lx = this->l;
    ly = y + k * (lx - x);

    /* If we are marching towards the top. */
    if (positive_y > 0) {
      uy = this->u;
      ux = x + (uy - y) / k;
      r1 = ratiod(e->v1->fbcoord[0], e->v2->fbcoord[0], lx);
      r2 = ratiod(e->v1->fbcoord[0], e->v2->fbcoord[0], ux);
      if (MIN2(r1, r2) > 1) {
        return 0;
      }
      if (r1 <= r2) {
        LISTBASE_FOREACH (LinkData *, lip, &this->lp) {
          ba = lip->data;
          if (ba->u >= ly && ba->b < ly) {
            *next_x = lx;
            *next_y = ly;
            return ba;
          }
        }
      }
      else {
        LISTBASE_FOREACH (LinkData *, lip, &this->up) {
          ba = lip->data;
          if (ba->r >= ux && ba->l < ux) {
            *next_x = ux;
            *next_y = uy;
            return ba;
          }
        }
      }
    }

    /* If we are marching towards the bottom. */
    else if (positive_y < 0) {
      by = this->b;
      bx = x + (by - y) / k;
      r1 = ratiod(e->v1->fbcoord[0], e->v2->fbcoord[0], lx);
      r2 = ratiod(e->v1->fbcoord[0], e->v2->fbcoord[0], bx);
      if (MIN2(r1, r2) > 1) {
        return 0;
      }
      if (r1 <= r2) {
        LISTBASE_FOREACH (LinkData *, lip, &this->lp) {
          ba = lip->data;
          if (ba->u >= ly && ba->b < ly) {
            *next_x = lx;
            *next_y = ly;
            return ba;
          }
        }
      }
      else {
        LISTBASE_FOREACH (LinkData *, lip, &this->bp) {
          ba = lip->data;
          if (ba->r >= bx && ba->l < bx) {
            *next_x = bx;
            *next_y = by;
            return ba;
          }
        }
      }
    }
    /* Again, horizontal. */
    else {
      r1 = ratiod(e->v1->fbcoord[0], e->v2->fbcoord[0], this->l);
      if (r1 > 1) {
        return 0;
      }
      LISTBASE_FOREACH (LinkData *, lip, &this->lp) {
        ba = lip->data;
        if (ba->u >= y && ba->b < y) {
          *next_x = this->l;
          *next_y = y;
          return ba;
        }
      }
    }
  }
  /* If the line is completely vertical, hence X difference == 0. */
  else {
    if (positive_y > 0) {
      r1 = ratiod(e->v1->fbcoord[1], e->v2->fbcoord[1], this->u);
      if (r1 > 1) {
        return 0;
      }
      LISTBASE_FOREACH (LinkData *, lip, &this->up) {
        ba = lip->data;
        if (ba->r > x && ba->l <= x) {
          *next_x = x;
          *next_y = this->u;
          return ba;
        }
      }
    }
    else if (positive_y < 0) {
      r1 = ratiod(e->v1->fbcoord[1], e->v2->fbcoord[1], this->b);
      if (r1 > 1) {
        return 0;
      }
      LISTBASE_FOREACH (LinkData *, lip, &this->bp) {
        ba = lip->data;
        if (ba->r > x && ba->l <= x) {
          *next_x = x;
          *next_y = this->b;
          return ba;
        }
      }
    }
    else {
      /* Segment has no length. */
      return 0;
    }
  }
  return 0;
}

bool MOD_lineart_compute_feature_lines(Depsgraph *depsgraph,
                                       LineartGpencilModifierData *lmd,
                                       LineartCache **cached_result,
                                       bool enable_stroke_depth_offset)
{
  LineartRenderBuffer *rb;
  Scene *scene = DEG_get_evaluated_scene(depsgraph);
  int intersections_only = 0; /* Not used right now, but preserve for future. */
  Object *use_camera;

  double t_start;

  if (G.debug_value == 4000) {
    t_start = PIL_check_seconds_timer();
  }

  BKE_scene_camera_switch_update(scene);

  if (lmd->calculation_flags & LRT_USE_CUSTOM_CAMERA) {
    if (!lmd->source_camera ||
        (use_camera = DEG_get_evaluated_object(depsgraph, lmd->source_camera))->type !=
            OB_CAMERA) {
      return false;
    }
  }
  else {
    if (!scene->camera) {
      return false;
    }
    use_camera = scene->camera;
  }

  LineartCache *lc = lineart_init_cache();
  *cached_result = lc;

  rb = lineart_create_render_buffer(scene, lmd, use_camera, scene->camera, lc);

  /* Triangle thread testing data size varies depending on the thread count.
   * See definition of LineartTriangleThread for details. */
  rb->triangle_size = lineart_triangle_size_get(scene, rb);

  /* FIXME(Yiming): See definition of int #LineartRenderBuffer::_source_type for detailed. */
  rb->_source_type = lmd->source_type;
  rb->_source_collection = lmd->source_collection;
  rb->_source_object = lmd->source_object;

  /* Get view vector before loading geometries, because we detect feature lines there. */
  lineart_main_get_view_vector(rb);
  lineart_main_load_geometries(
      depsgraph, scene, use_camera, rb, lmd->calculation_flags & LRT_ALLOW_DUPLI_OBJECTS);

  if (!rb->vertex_buffer_pointers.first) {
    /* No geometry loaded, return early. */
    return true;
  }

  /* Initialize the bounding box acceleration structure, it's a lot like BVH in 3D. */
  lineart_main_bounding_area_make_initial(rb);

  /* We need to get cut into triangles that are crossing near/far plans, only this way can we get
   * correct coordinates of those clipped lines. Done in two steps,
   * setting clip_far==false for near plane. */
  lineart_main_cull_triangles(rb, false);
  /* `clip_far == true` for far plane. */
  lineart_main_cull_triangles(rb, true);

  /* At this point triangle adjacent info pointers is no longer needed, free them. */
  lineart_main_free_adjacent_data(rb);

  /* Do the perspective division after clipping is done. */
  lineart_main_perspective_division(rb);

  lineart_main_discard_out_of_frame_edges(rb);

  /* Triangle intersections are done here during sequential adding of them. Only after this,
   * triangles and lines are all linked with acceleration structure, and the 2D occlusion stage
   * can do its job. */
  lineart_main_add_triangles(rb);

  /* Link lines to acceleration structure, this can only be done after perspective division, if
   * we do it after triangles being added, the acceleration structure has already been
   * subdivided, this way we do less list manipulations. */
  lineart_main_link_lines(rb);

  /* "intersection_only" is preserved for being called in a standalone fashion.
   * If so the data will already be available at the stage. Otherwise we do the occlusion and
   * chaining etc. */

  if (!intersections_only) {

    /* Occlusion is work-and-wait. This call will not return before work is completed. */
    lineart_main_occlusion_begin(rb);

    /* Chaining is all single threaded. See lineart_chain.c
     * In this particular call, only lines that are geometrically connected (share the _exact_
     * same end point) will be chained together. */
    MOD_lineart_chain_feature_lines(rb);

    /* We are unable to take care of occlusion if we only connect end points, so here we do a
     * spit, where the splitting point could be any cut in e->segments. */
    MOD_lineart_chain_split_for_fixed_occlusion(rb);

    /* Then we connect chains based on the _proximity_ of their end points in image space, here's
     * the place threshold value gets involved. */
    MOD_lineart_chain_connect(rb);

    float *t_image = &lmd->chaining_image_threshold;
    /* This configuration ensures there won't be accidental lost of short unchained segments. */
    MOD_lineart_chain_discard_short(rb, MIN2(*t_image, 0.001f) - FLT_EPSILON);

    if (rb->chain_smooth_tolerance > FLT_EPSILON) {
      /* Keeping UI range of 0-1 for ease of read while scaling down the actual value for best
       * effective range in image-space (Coordinate only goes from -1 to 1). This value is
<<<<<<< HEAD
       * somewhat arbitrary, but works best for the moment.  */
=======
       * somewhat arbitrary, but works best for the moment. */
>>>>>>> a2301b1d
      MOD_lineart_smooth_chains(rb, rb->chain_smooth_tolerance / 50);
    }

    if (rb->use_image_boundary_trimming) {
      MOD_lineart_chain_clip_at_border(rb);
    }

    if (rb->angle_splitting_threshold > FLT_EPSILON) {
      MOD_lineart_chain_split_angle(rb, rb->angle_splitting_threshold);
    }

    if (enable_stroke_depth_offset && lmd->stroke_depth_offset > FLT_EPSILON) {
      MOD_lineart_chain_offset_towards_camera(
          rb, lmd->stroke_depth_offset, lmd->flags & LRT_GPENCIL_OFFSET_TOWARDS_CUSTOM_CAMERA);
    }

    /* Finally transfer the result list into cache. */
    memcpy(&lc->chains, &rb->chains, sizeof(ListBase));

    /* At last, we need to clear flags so we don't confuse GPencil generation calls. */
    MOD_lineart_chain_clear_picked_flag(lc);
  }

  if (G.debug_value == 4000) {
    lineart_count_and_print_render_buffer_memory(rb);

    double t_elapsed = PIL_check_seconds_timer() - t_start;
    printf("Line art total time: %lf\n", t_elapsed);
  }

  return true;
}

static int UNUSED_FUNCTION(lineart_rb_edge_types)(LineartRenderBuffer *rb)
{
  int types = 0;
  types |= rb->use_contour ? LRT_EDGE_FLAG_CONTOUR : 0;
  types |= rb->use_crease ? LRT_EDGE_FLAG_CREASE : 0;
  types |= rb->use_material ? LRT_EDGE_FLAG_MATERIAL : 0;
  types |= rb->use_edge_marks ? LRT_EDGE_FLAG_EDGE_MARK : 0;
  types |= rb->use_intersections ? LRT_EDGE_FLAG_INTERSECTION : 0;
  types |= rb->use_loose ? LRT_EDGE_FLAG_LOOSE : 0;
  return types;
}

static void lineart_gpencil_generate(LineartCache *cache,
                                     Depsgraph *depsgraph,
                                     Object *gpencil_object,
                                     float (*gp_obmat_inverse)[4],
                                     bGPDlayer *UNUSED(gpl),
                                     bGPDframe *gpf,
                                     int level_start,
                                     int level_end,
                                     int material_nr,
                                     Object *source_object,
                                     Collection *source_collection,
                                     int types,
                                     uchar mask_switches,
                                     uchar material_mask_bits,
                                     uchar intersection_mask,
                                     short thickness,
                                     float opacity,
                                     const char *source_vgname,
                                     const char *vgname,
                                     int modifier_flags)
{
  if (cache == NULL) {
    if (G.debug_value == 4000) {
      printf("NULL Lineart cache!\n");
    }
    return;
  }

  int stroke_count = 0;
  int color_idx = 0;

  Object *orig_ob = NULL;
  if (source_object) {
    orig_ob = source_object->id.orig_id ? (Object *)source_object->id.orig_id : source_object;
  }

  Collection *orig_col = NULL;
  if (source_collection) {
    orig_col = source_collection->id.orig_id ? (Collection *)source_collection->id.orig_id :
                                               source_collection;
  }

  /* (!orig_col && !orig_ob) means the whole scene is selected. */

  int enabled_types = cache->rb_edge_types;
  bool invert_input = modifier_flags & LRT_GPENCIL_INVERT_SOURCE_VGROUP;
  bool match_output = modifier_flags & LRT_GPENCIL_MATCH_OUTPUT_VGROUP;

  LISTBASE_FOREACH (LineartEdgeChain *, ec, &cache->chains) {

    if (ec->picked) {
      continue;
    }
    if (!(ec->type & (types & enabled_types))) {
      continue;
    }
    if (ec->level > level_end || ec->level < level_start) {
      continue;
    }
    if (orig_ob && orig_ob != ec->object_ref) {
      continue;
    }
    if (orig_col && ec->object_ref) {
      if (BKE_collection_has_object_recursive_instanced(orig_col, (Object *)ec->object_ref)) {
        if (modifier_flags & LRT_GPENCIL_INVERT_COLLECTION) {
          continue;
        }
      }
      else {
        if (!(modifier_flags & LRT_GPENCIL_INVERT_COLLECTION)) {
          continue;
        }
      }
    }
    if (mask_switches & LRT_GPENCIL_MATERIAL_MASK_ENABLE) {
      if (mask_switches & LRT_GPENCIL_MATERIAL_MASK_MATCH) {
        if (ec->material_mask_bits != material_mask_bits) {
          continue;
        }
      }
      else {
        if (!(ec->material_mask_bits & material_mask_bits)) {
          continue;
        }
      }
    }
    if (ec->type & LRT_EDGE_FLAG_INTERSECTION) {
      if (mask_switches & LRT_GPENCIL_INTERSECTION_MATCH) {
        if (ec->intersection_mask != intersection_mask) {
          continue;
        }
      }
      else {
        if ((intersection_mask) && !(ec->intersection_mask & intersection_mask)) {
          continue;
        }
      }
    }

    /* Preserved: If we ever do asynchronous generation, this picked flag should be set here. */
    // ec->picked = 1;

    const int count = MOD_lineart_chain_count(ec);
    bGPDstroke *gps = BKE_gpencil_stroke_add(gpf, color_idx, count, thickness, false);

    int i;
    LISTBASE_FOREACH_INDEX (LineartEdgeChainItem *, eci, &ec->chain, i) {
      bGPDspoint *point = &gps->points[i];
      mul_v3_m4v3(&point->x, gp_obmat_inverse, eci->gpos);
      point->pressure = 1.0f;
      point->strength = opacity;
    }

    BKE_gpencil_dvert_ensure(gps);
    gps->mat_nr = max_ii(material_nr, 0);

    if (source_vgname && vgname) {
      Object *eval_ob = DEG_get_evaluated_object(depsgraph, ec->object_ref);
      int gpdg = -1;
      if ((match_output || (gpdg = BKE_object_defgroup_name_index(gpencil_object, vgname)) >= 0)) {
        if (eval_ob && eval_ob->type == OB_MESH) {
          int dindex = 0;
          Mesh *me = (Mesh *)eval_ob->data;
          if (me->dvert) {
            LISTBASE_FOREACH (bDeformGroup *, db, &me->vertex_group_names) {
              if ((!source_vgname) || strstr(db->name, source_vgname) == db->name) {
                if (match_output) {
                  gpdg = BKE_object_defgroup_name_index(gpencil_object, db->name);
                  if (gpdg < 0) {
                    continue;
                  }
                }
                int sindex = 0, vindex;
                LISTBASE_FOREACH (LineartEdgeChainItem *, eci, &ec->chain) {
                  vindex = eci->index;
                  if (vindex >= me->totvert) {
                    break;
                  }
                  MDeformWeight *mdw = BKE_defvert_ensure_index(&me->dvert[vindex], dindex);
                  MDeformWeight *gdw = BKE_defvert_ensure_index(&gps->dvert[sindex], gpdg);

                  float use_weight = mdw->weight;
                  if (invert_input) {
                    use_weight = 1 - use_weight;
                  }
                  gdw->weight = MAX2(use_weight, gdw->weight);

                  sindex++;
                }
              }
              dindex++;
            }
          }
        }
      }
    }

    if (G.debug_value == 4000) {
      BKE_gpencil_stroke_set_random_color(gps);
    }
    BKE_gpencil_stroke_geometry_update(gpencil_object->data, gps);
    stroke_count++;
  }

  if (G.debug_value == 4000) {
    printf("LRT: Generated %d strokes.\n", stroke_count);
  }
}

void MOD_lineart_gpencil_generate(LineartCache *cache,
                                  Depsgraph *depsgraph,
                                  Object *ob,
                                  bGPDlayer *gpl,
                                  bGPDframe *gpf,
                                  char source_type,
                                  void *source_reference,
                                  int level_start,
                                  int level_end,
                                  int mat_nr,
                                  short edge_types,
                                  uchar mask_switches,
                                  uchar material_mask_bits,
                                  uchar intersection_mask,
                                  short thickness,
                                  float opacity,
                                  const char *source_vgname,
                                  const char *vgname,
                                  int modifier_flags)
{

  if (!gpl || !gpf || !ob) {
    return;
  }

  Object *source_object = NULL;
  Collection *source_collection = NULL;
  short use_types = 0;
  if (source_type == LRT_SOURCE_OBJECT) {
    if (!source_reference) {
      return;
    }
    source_object = (Object *)source_reference;
    /* Note that intersection lines will only be in collection. */
    use_types = edge_types & (~LRT_EDGE_FLAG_INTERSECTION);
  }
  else if (source_type == LRT_SOURCE_COLLECTION) {
    if (!source_reference) {
      return;
    }
    source_collection = (Collection *)source_reference;
    use_types = edge_types;
  }
  else {
    /* Whole scene. */
    use_types = edge_types;
  }
  float gp_obmat_inverse[4][4];
  invert_m4_m4(gp_obmat_inverse, ob->obmat);
  lineart_gpencil_generate(cache,
                           depsgraph,
                           ob,
                           gp_obmat_inverse,
                           gpl,
                           gpf,
                           level_start,
                           level_end,
                           mat_nr,
                           source_object,
                           source_collection,
                           use_types,
                           mask_switches,
                           material_mask_bits,
                           intersection_mask,
                           thickness,
                           opacity,
                           source_vgname,
                           vgname,
                           modifier_flags);
}<|MERGE_RESOLUTION|>--- conflicted
+++ resolved
@@ -1562,11 +1562,7 @@
       edge_flag_result |= LRT_EDGE_FLAG_CONTOUR;
     }
 
-<<<<<<< HEAD
-    /* Because the ray points towards the camera, so backface is when dot value being negative.*/
-=======
     /* Because the ray points towards the camera, so back-face is when dot value being negative. */
->>>>>>> a2301b1d
     if (rb->use_back_face_culling) {
       if (dot_1 < 0) {
         tri1->flags |= LRT_CULL_DISCARD;
@@ -4305,11 +4301,7 @@
     if (rb->chain_smooth_tolerance > FLT_EPSILON) {
       /* Keeping UI range of 0-1 for ease of read while scaling down the actual value for best
        * effective range in image-space (Coordinate only goes from -1 to 1). This value is
-<<<<<<< HEAD
-       * somewhat arbitrary, but works best for the moment.  */
-=======
        * somewhat arbitrary, but works best for the moment. */
->>>>>>> a2301b1d
       MOD_lineart_smooth_chains(rb, rb->chain_smooth_tolerance / 50);
     }
 
