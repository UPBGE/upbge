--- conflicted
+++ resolved
@@ -119,13 +119,8 @@
 void GPU_viewport_free(GPUViewport *viewport);
 
 void GPU_viewport_colorspace_set(GPUViewport *viewport,
-<<<<<<< HEAD
-                                 struct ColorManagedViewSettings *view_settings,
-                                 struct ColorManagedDisplaySettings *display_settings,
-=======
                                  ColorManagedViewSettings *view_settings,
                                  const ColorManagedDisplaySettings *display_settings,
->>>>>>> 838b6ec4
                                  float dither);
 
 void GPU_viewport_bind_from_offscreen(GPUViewport *viewport, struct GPUOffScreen *ofs);
