/* SPDX-FileCopyrightText: 2005 Blender Authors
 *
 * SPDX-License-Identifier: GPL-2.0-or-later */

/** \file
 * \ingroup gpu
 *
 * A `GPUFramebuffer` is a wrapper for a frame-buffer object (FBO) from the underlying graphic API.
 *
 * A `GPUFramebuffer` is limited to one context and thus cannot be shared across different
 * contexts. In the case this is needed, one must recreate the same `GPUFramebuffer` in each
 * context.
 *
 * Note that actual FBO creation & config is deferred until `GPU_framebuffer_bind` or
 * `GPU_framebuffer_check_valid` is called. This means the context the `GPUFramebuffer` is bound
 * with is the one active when `GPU_framebuffer_bind` is called.
 *
 * When a `gpu::Texture` is attached to a `GPUFramebuffer` a reference is created.
 * Deleting either does not require any unbinding.
 *
 * A `GPUOffScreen` is a convenience type that holds a `GPUFramebuffer` and its associated
 * `gpu::Texture`s. It is useful for quick drawing surface configuration.
 */

#pragma once

#include "GPU_common_types.hh"
#include "GPU_texture.hh"

namespace blender::gpu {
class Texture;
}

enum eGPUFrameBufferBits {
  GPU_COLOR_BIT = (1 << 0),
  GPU_DEPTH_BIT = (1 << 1),
  GPU_STENCIL_BIT = (1 << 2),
};

ENUM_OPERATORS(eGPUFrameBufferBits, GPU_STENCIL_BIT)

/* Guaranteed by the spec and is never greater than 16 on any hardware or implementation. */
constexpr static int GPU_MAX_VIEWPORTS = 16;

struct GPUAttachment {
  blender::gpu::Texture *tex;
  int layer, mip;
};

/** Opaque type hiding blender::gpu::FrameBuffer. */
struct GPUFrameBuffer;

/* -------------------------------------------------------------------- */
/** \name Creation
 * \{ */

/**
 * Create a #GPUFrameBuffer object. It is not configured and not bound to a specific context until
 * `GPU_framebuffer_bind()` is called.
 */
GPUFrameBuffer *GPU_framebuffer_create(const char *name);

/**
 * Returns the current context active framebuffer.
 * Return nullptr if no context is active.
 */
GPUFrameBuffer *GPU_framebuffer_active_get();

/**
 * Returns the default (back-left) frame-buffer. It will always exists even if it's just a dummy.
 * Return nullptr if no context is active.
 */
GPUFrameBuffer *GPU_framebuffer_back_get();

/** \} */

/* -------------------------------------------------------------------- */
/** \name Free
 * \{ */

/**
 * Create a #GPUFrameBuffer object. It is not configured and not bound to a specific context until
 * `GPU_framebuffer_bind()` is called.
 */
void GPU_framebuffer_free(GPUFrameBuffer *fb);

#define GPU_FRAMEBUFFER_FREE_SAFE(fb) \
  do { \
    if (fb != nullptr) { \
      GPU_framebuffer_free(fb); \
      fb = nullptr; \
    } \
  } while (0)

/** \} */

/* -------------------------------------------------------------------- */
/** \name Binding
 * \{ */

enum eGPUBackBuffer {
  /** Default framebuffer of a window. Always available. */
  GPU_BACKBUFFER_LEFT = 0,
  /** Right buffer of a window. Only available if window was created using stereo-view. */
  GPU_BACKBUFFER_RIGHT,
};

/**
 * Binds the active context's window frame-buffer.
 * Note that `GPU_BACKBUFFER_RIGHT` is only available if the window was created using stereo-view.
 */
void GPU_backbuffer_bind(eGPUBackBuffer back_buffer_type);

/**
 * Binds a #GPUFrameBuffer making it the active framebuffer for all geometry rendering.
 */
void GPU_framebuffer_bind(GPUFrameBuffer *fb);

/**
 * Same as `GPU_framebuffer_bind` but do not enable the SRGB transform.
 */
void GPU_framebuffer_bind_no_srgb(GPUFrameBuffer *fb);

/**
 * Binds back the active context's default frame-buffer.
 * Equivalent to `GPU_backbuffer_bind(GPU_BACKBUFFER_LEFT)`.
 */
void GPU_framebuffer_restore();

/** \} */

/* -------------------------------------------------------------------- */
/** \name Advanced binding control
 * \{ */

struct GPULoadStore {
  eGPULoadOp load_action;
  eGPUStoreOp store_action;
  float clear_value[4];
};

/* Empty bind point. */
#define NULL_ATTACHMENT_COLOR \
  { \
    0.0, 0.0, 0.0, 0.0 \
  }
#define NULL_LOAD_STORE \
  { \
    GPU_LOADACTION_DONT_CARE, GPU_STOREACTION_DONT_CARE, NULL_ATTACHMENT_COLOR \
  }

/**
 * Load store config array (load_store_actions) matches attachment structure of
 * GPU_framebuffer_config_array. This allows us to explicitly specify whether attachment data needs
 * to be loaded and stored on a per-attachment basis. This enables a number of bandwidth
 * optimizations:
 *  - No need to load contents if subsequent work is over-writing every pixel.
 *  - No need to store attachments whose contents are not used beyond this pass e.g. depth buffer.
 *  - State can be customized at bind-time rather than applying to the frame-buffer object as a
 * whole.
 *
 * NOTE: Using GPU_framebuffer_clear_* functions in conjunction with a custom load-store
 * configuration is invalid. Instead, utilize GPU_LOADACTION_CLEAR and provide a clear color as
 * the third parameter in `GPULoadStore action`.
 *
 * For Color attachments: `{GPU_LOADACTION_CLEAR, GPU_STOREACTION_STORE, {Rf, Gf, Bf, Af}}`
 * For Depth attachments: `{GPU_LOADACTION_CLEAR, GPU_STOREACTION_STORE, {Df}}`
 *
 * Example:
 * \code{.c}
 * GPU_framebuffer_bind_loadstore(&fb, {
 *         {GPU_LOADACTION_LOAD, GPU_STOREACTION_DONT_CARE} // must be depth buffer
 *         {GPU_LOADACTION_LOAD, GPU_STOREACTION_STORE}, // Color attachment 0
 *         {GPU_LOADACTION_DONT_CARE, GPU_STOREACTION_STORE}, // Color attachment 1
 *         {GPU_LOADACTION_DONT_CARE, GPU_STOREACTION_STORE} // Color attachment 2
 * })
 * \endcode
 */
void GPU_framebuffer_bind_loadstore(GPUFrameBuffer *fb,
                                    const GPULoadStore *load_store_actions,
                                    uint load_store_actions_len);
#define GPU_framebuffer_bind_ex(_fb, ...) \
  { \
    GPULoadStore actions[] = __VA_ARGS__; \
    GPU_framebuffer_bind_loadstore(_fb, actions, (sizeof(actions) / sizeof(GPULoadStore))); \
  }

/**
 * Sub-pass config array matches attachment structure of `GPU_framebuffer_config_array`.
 * This allows to explicitly specify attachment state within the next sub-pass.
 * This enables a number of bandwidth optimizations specially on Tile Based Deferred Renderers
 * where the attachments can be kept into tile memory and used in place for later sub-passes.
 *
 * IMPORTANT: When using this, the framebuffer initial state is undefined. A sub-pass transition
 * need to be issued before any draw-call.
 *
 * Example:
 * \code{.c}
 * GPU_framebuffer_bind_loadstore(&fb, {
 *         GPU_ATTACHMENT_WRITE,  // must be depth buffer
 *         GPU_ATTACHMENT_READ,   // Color attachment 0
 *         GPU_ATTACHMENT_IGNORE, // Color attachment 1
 *         GPU_ATTACHMENT_WRITE}  // Color attachment 2
 * })
 * \endcode
 *
 * \note Excess attachments will have no effect as long as they are GPU_ATTACHMENT_IGNORE.
 */
void GPU_framebuffer_subpass_transition_array(GPUFrameBuffer *fb,
                                              const GPUAttachmentState *attachment_states,
                                              uint attachment_len);

#define GPU_framebuffer_subpass_transition(_fb, ...) \
  { \
    GPUAttachmentState actions[] = __VA_ARGS__; \
    GPU_framebuffer_subpass_transition_array( \
        _fb, actions, (sizeof(actions) / sizeof(GPUAttachmentState))); \
  }

/** \} */

/* -------------------------------------------------------------------- */
/** \name Attachments
 * \{ */

/**
 * How to use #GPU_framebuffer_ensure_config().
 *
 * Example:
 * \code{.c}
 * GPU_framebuffer_ensure_config(&fb, {
 *         GPU_ATTACHMENT_TEXTURE(depth), // must be depth buffer
 *         GPU_ATTACHMENT_TEXTURE(tex1),
 *         GPU_ATTACHMENT_TEXTURE_CUBEFACE(tex2, 0),
 *         GPU_ATTACHMENT_TEXTURE_LAYER_MIP(tex2, 0, 0)
 * })
 * \endcode
 *
 * \note Unspecified attachments (i.e: those beyond the last
 * GPU_ATTACHMENT_* in GPU_framebuffer_ensure_config list) are left unchanged.
 *
 * \note Make sure that the dimensions of your textures matches
 * otherwise you will have an invalid framebuffer error.
 */
#define GPU_framebuffer_ensure_config(_fb, ...) \
  do { \
    if (*(_fb) == nullptr) { \
      *(_fb) = GPU_framebuffer_create(#_fb); \
    } \
    GPUAttachment config[] = __VA_ARGS__; \
    GPU_framebuffer_config_array(*(_fb), config, (sizeof(config) / sizeof(GPUAttachment))); \
  } while (0)

/**
 * First #GPUAttachment in *config is always the depth/depth_stencil buffer.
 * Following #GPUAttachments are color buffers.
 * Setting #GPUAttachment.mip to -1 will leave the texture in this slot.
 * Setting #GPUAttachment.tex to nullptr will detach the texture in this slot.
 */
void GPU_framebuffer_config_array(GPUFrameBuffer *fb, const GPUAttachment *config, int config_len);

/** Empty bind point. */
#define GPU_ATTACHMENT_NONE \
  { \
    nullptr, -1, 0, \
  }
/** Leave currently bound texture in this slot. DEPRECATED: Specify all textures for clarity. */
#define GPU_ATTACHMENT_LEAVE \
  { \
    nullptr, -1, -1, \
  }
/** Bind the first mip level of a texture (all layers). */
#define GPU_ATTACHMENT_TEXTURE(_texture) \
  { \
    _texture, -1, 0, \
  }
/** Bind the \a _mip level of a texture (all layers). */
#define GPU_ATTACHMENT_TEXTURE_MIP(_texture, _mip) \
  { \
    _texture, -1, _mip, \
  }
/** Bind the \a _layer layer of the first mip level of a texture. */
#define GPU_ATTACHMENT_TEXTURE_LAYER(_texture, _layer) \
  { \
    _texture, _layer, 0, \
  }
/** Bind the \a _layer layer of the \a _mip level of a texture. */
#define GPU_ATTACHMENT_TEXTURE_LAYER_MIP(_texture, _layer, _mip) \
  { \
    _texture, _layer, _mip, \
  }

/** NOTE: The cube-face variants are equivalent to the layer ones but give better semantic. */

/** Bind the first mip level of a cube-map \a _face texture. */
#define GPU_ATTACHMENT_TEXTURE_CUBEFACE(_texture, _face) \
  { \
    _texture, _face, 0, \
  }
/** Bind the \a _mip level of a cube-map \a _face texture. */
#define GPU_ATTACHMENT_TEXTURE_CUBEFACE_MIP(_texture, _face, _mip) \
  { \
    _texture, _face, _mip, \
  }

/**
 * Attach an entire texture mip level to a #GPUFrameBuffer.
 * Changes will only take effect next time `GPU_framebuffer_bind()` is called.
 * \a slot is the color texture slot to bind this texture to. Must be 0 if it is the depth texture.
 * \a mip is the mip level of this texture to attach to the framebuffer.
 * DEPRECATED: Prefer using multiple #GPUFrameBuffer with different configurations with
 * `GPU_framebuffer_config_array()`.
 */
void GPU_framebuffer_texture_attach(GPUFrameBuffer *fb,
                                    blender::gpu::Texture *texture,
                                    int slot,
                                    int mip);

/**
 * Attach a single layer of an array texture mip level to a #GPUFrameBuffer.
 * Changes will only take effect next time `GPU_framebuffer_bind()` is called.
 * \a slot is the color texture slot to bind this texture to. Must be 0 if it is the depth texture.
 * \a layer is the layer of this array texture to attach to the framebuffer.
 * \a mip is the mip level of this texture to attach to the framebuffer.
 * DEPRECATED: Prefer using multiple #GPUFrameBuffer with different configurations with
 * `GPU_framebuffer_config_array()`.
 */
void GPU_framebuffer_texture_layer_attach(
    GPUFrameBuffer *fb, blender::gpu::Texture *texture, int slot, int layer, int mip);

/**
 * Attach a single cube-face of an cube-map texture mip level to a #GPUFrameBuffer.
 * Changes will only take effect next time `GPU_framebuffer_bind()` is called.
 * \a slot is the color texture slot to bind this texture to. Must be 0 if it is the depth texture.
 * \a face is the cube-face of this cube-map texture to attach to the framebuffer.
 * \a mip is the mip level of this texture to attach to the framebuffer.
 * DEPRECATED: Prefer using multiple #GPUFrameBuffer with different configurations with
 * `GPU_framebuffer_config_array()`.
 */
void GPU_framebuffer_texture_cubeface_attach(
    GPUFrameBuffer *fb, blender::gpu::Texture *texture, int slot, int face, int mip);

/**
 * Detach a texture from a #GPUFrameBuffer. The texture must be attached.
 * Changes will only take effect next time `GPU_framebuffer_bind()` is called.
 * DEPRECATED: Prefer using multiple #GPUFrameBuffer with different configurations with
 * `GPU_framebuffer_config_array()`.
 */
void GPU_framebuffer_texture_detach(GPUFrameBuffer *fb, blender::gpu::Texture *texture);

/**
 * Checks a framebuffer current configuration for errors.
 * Checks for texture size mismatch, incompatible attachment, incomplete textures etc...
 * \note This binds the framebuffer to the active context.
 * \a err_out is an error output buffer.
 * \return false if the framebuffer is invalid.
 */
bool GPU_framebuffer_check_valid(GPUFrameBuffer *fb, char err_out[256]);

/** \} */

/* -------------------------------------------------------------------- */
/** \name Empty frame-buffer
 *
 * An empty frame-buffer is a frame-buffer with no attachments. This allow to rasterize geometry
 * without creating any dummy attachments and write some computation results using other means
 * (SSBOs, Images).
 * \{ */

/**
 * Default size is used if the frame-buffer contains no attachments.
 * It needs to be re-specified each time an attachment is added.
 */
void GPU_framebuffer_default_size(GPUFrameBuffer *fb, int width, int height);

/** \} */

/* -------------------------------------------------------------------- */
/** \name Internal state
 * \{ */

/**
 * Set a the viewport offset and size.
 * These are reset to the original dimensions explicitly (using `GPU_framebuffer_viewport_reset()`)
 * or when binding the frame-buffer after modifying its attachments.
 *
 * \note Viewport and scissor size is stored per frame-buffer.
 * \note Setting a singular viewport will only change the state of the first viewport.
 * \note Must be called after first bind.
 */
void GPU_framebuffer_viewport_set(GPUFrameBuffer *fb, int x, int y, int width, int height);

/**
 * Similar to `GPU_framebuffer_viewport_set()` but specify the bounds of all 16 viewports.
 * By default geometry renders only to the first viewport. That can be changed by setting
 * `gpu_ViewportIndex` in the vertex.
 *
 * \note Viewport and scissor size is stored per frame-buffer.
 * \note Must be called after first bind.
 */
void GPU_framebuffer_multi_viewports_set(GPUFrameBuffer *gpu_fb,
                                         const int viewport_rects[GPU_MAX_VIEWPORTS][4]);

/**
 * Return the viewport offset and size in a int quadruple: (x, y, width, height).
 * \note Viewport and scissor size is stored per frame-buffer.
 */
void GPU_framebuffer_viewport_get(GPUFrameBuffer *fb, int r_viewport[4]);

/**
 * Reset a frame-buffer viewport bounds to its attachment(s) size.
 * \note Viewport and scissor size is stored per frame-buffer.
 */
void GPU_framebuffer_viewport_reset(GPUFrameBuffer *fb);

/** \} */

/* -------------------------------------------------------------------- */
/** \name Clearing
 * \{ */

/**
 * Clear the frame-buffer attachments.
 * \a buffers controls the types of attachments to clear. Setting GPU_COLOR_BIT will clear *all*
 * the color attachment.
 * Each attachment gets cleared to the value of its type:
 * - color attachments gets cleared to \a clear_col .
 * - depth attachment gets cleared to \a clear_depth .
 * - stencil attachment gets cleared to \a clear_stencil .
 *
 * \note `GPU_write_mask`, and stencil test do not affect this command.
 * \note Viewport and scissor regions affect this command but are not efficient nor recommended.
 */
void GPU_framebuffer_clear(GPUFrameBuffer *fb,
                           eGPUFrameBufferBits buffers,
                           const float clear_col[4],
                           float clear_depth,
                           unsigned int clear_stencil);

/**
 * Clear all color attachment textures with the value \a clear_col .
 * \note `GPU_write_mask`, and stencil test do not affect this command.
 * \note Viewport and scissor regions affect this command but are not efficient nor recommended.
 */
void GPU_framebuffer_clear_color(GPUFrameBuffer *fb, const float clear_col[4]);

/**
 * Clear the depth attachment texture with the value \a clear_depth .
 * \note `GPU_write_mask`, and stencil test do not affect this command.
 * \note Viewport and scissor regions affect this command but are not efficient nor recommended.
 */
void GPU_framebuffer_clear_depth(GPUFrameBuffer *fb, float clear_depth);

/**
 * Clear the stencil attachment with the value \a clear_stencil .
 * \note `GPU_write_mask`, and stencil test do not affect this command.
 * \note Viewport and scissor regions affect this command but are not efficient nor recommended.
 */
void GPU_framebuffer_clear_stencil(GPUFrameBuffer *fb, uint clear_stencil);

/**
 * Clear all color attachment textures with the value \a clear_col and the depth attachment texture
 * with the value \a clear_depth .
 * \note `GPU_write_mask`, and stencil test do not affect this command.
 * \note Viewport and scissor regions affect this command but are not efficient nor recommended.
 */
void GPU_framebuffer_clear_color_depth(GPUFrameBuffer *fb,
                                       const float clear_col[4],
                                       float clear_depth);

/**
 * Clear the depth attachment texture with the value \a clear_depth and the stencil attachment with
 * the value \a clear_stencil .
 * \note `GPU_write_mask`, and stencil test do not affect this command.
 * \note Viewport and scissor regions affect this command but are not efficient nor recommended.
 */
void GPU_framebuffer_clear_depth_stencil(GPUFrameBuffer *fb,
                                         float clear_depth,
                                         uint clear_stencil);
/**
 * Clear the depth attachment texture with the value \a clear_depth , the stencil attachment with
 * the value \a clear_stencil and all the color attachments with the value \a clear_col .
 * \note `GPU_write_mask`, and stencil test do not affect this command.
 * \note Viewport and scissor regions affect this command but are not efficient nor recommended.
 */
void GPU_framebuffer_clear_color_depth_stencil(GPUFrameBuffer *fb,
                                               const float clear_col[4],
                                               float clear_depth,
                                               uint clear_stencil);

/**
 * Clear each color attachment texture attached to this frame-buffer with a different color.
 * IMPORTANT: The size of `clear_colors` must match the number of color attachments.
 * \note `GPU_write_mask`, and stencil test do not affect this command.
 * \note Viewport and scissor regions affect this command but are not efficient nor recommended.
 */
void GPU_framebuffer_multi_clear(GPUFrameBuffer *fb, const float (*clear_colors)[4]);

/**
 * Clear all color attachment textures of the active frame-buffer with the given red, green, blue,
 * alpha values.
 * \note `GPU_write_mask`, and stencil test do not affect this command.
 * \note Viewport and scissor regions affect this command but are not efficient nor recommended.
 * DEPRECATED: Use `GPU_framebuffer_clear_color` with explicit frame-buffer.
 */
void GPU_clear_color(float red, float green, float blue, float alpha);

/**
 * Clear the depth attachment texture of the active frame-buffer with the given depth value.
 * \note `GPU_write_mask`, and stencil test do not affect this command.
 * \note Viewport and scissor regions affect this command but are not efficient nor recommended.
 * DEPRECATED: Use `GPU_framebuffer_clear_color` with explicit frame-buffer.
 */
void GPU_clear_depth(float depth);

/** \} */

/* -------------------------------------------------------------------- */
/** \name Debugging introspection API.
 * \{ */

const char *GPU_framebuffer_get_name(GPUFrameBuffer *fb);

/** \} */

/* -------------------------------------------------------------------- */
/** \name Python API & meta-data
 *
 * These are not intrinsic properties of a frame-buffer but they are stored inside the
 * gpu::FrameBuffer structure for tracking purpose.
 * \{ */

/**
 * Reference of a pointer that needs to be cleaned when deallocating the frame-buffer.
 * Points to #BPyGPUFrameBuffer.fb
 */
#ifndef GPU_NO_USE_PY_REFERENCES
void **GPU_framebuffer_py_reference_get(GPUFrameBuffer *fb);
void GPU_framebuffer_py_reference_set(GPUFrameBuffer *fb, void **py_ref);
#endif

/**
 * Keep a stack of bound frame-buffer to allow scoped binding of frame-buffer in python.
 * This is also used by #GPUOffScreen to save/restore the current frame-buffers.
 * \note This isn't thread safe.
 */
/* TODO(fclem): This has nothing to do with the GPU module and should be move to the pyGPU module.
 */
void GPU_framebuffer_push(GPUFrameBuffer *fb);
GPUFrameBuffer *GPU_framebuffer_pop();
uint GPU_framebuffer_stack_level_get();

/** \} */

/* -------------------------------------------------------------------- */
/** \name Deprecated
 * \{ */

/**
 * Return true if \a framebuffer is the active framebuffer of the active context.
 * \note return false if no context is active.
 * \note this is undefined behavior if \a framebuffer is `nullptr`.
 * DEPRECATED: Kept only because of Python GPU API. */
bool GPU_framebuffer_bound(GPUFrameBuffer *fb);

/**
 * Read a region of the framebuffer depth attachment and copy it to \a r_data .
 * The pixel data will be converted to \a data_format but it needs to be compatible with the
 * attachment type. DEPRECATED: Prefer using `GPU_texture_read()`.
 */
void GPU_framebuffer_read_depth(GPUFrameBuffer *fb,
                                int x,
                                int y,
                                int width,
                                int height,
                                eGPUDataFormat data_format,
                                void *r_data);

/**
 * Read a region of a framebuffer color attachment and copy it to \a r_data .
 * The pixel data will be converted to \a data_format but it needs to be compatible with the
 * attachment type. DEPRECATED: Prefer using `GPU_texture_read()`.
 */
void GPU_framebuffer_read_color(GPUFrameBuffer *fb,
                                int x,
                                int y,
                                int width,
                                int height,
                                int channels,
                                int slot,
                                eGPUDataFormat data_format,
                                void *r_data);

/**
 * Read a the color of the window screen as it is currently displayed (so the previously rendered
 * back-buffer).
 * DEPRECATED: This isn't even working correctly on some implementation.
 * TODO: Emulate this by doing some slow texture copy on the backend side or try to read the areas
 * offscreen textures directly.
 */
void GPU_frontbuffer_read_color(
    int x, int y, int width, int height, int channels, eGPUDataFormat data_format, void *r_data);

/**
 * Copy the content of \a fb_read attachments to the \a fb_read attachments.
 * The attachments types are chosen by \a blit_buffers .
 * Only one color buffer can by copied at a time and its index is chosen by \a read_slot and \a
 * write_slot.
 * The source and destination frame-buffers dimensions have to match.
 * DEPRECATED: Prefer using `GPU_texture_copy()`.
 */
void GPU_framebuffer_blit(GPUFrameBuffer *fb_read,
                          int read_slot,
                          GPUFrameBuffer *fb_write,
                          int write_slot,
                          eGPUFrameBufferBits blit_buffers);

<<<<<<< HEAD
/**
 * Call \a per_level_callback after binding each framebuffer attachment mip level
 * up until \a max_level .
 * Each attachment texture sampler mip range is set to not overlap the currently processed level.
 * This is used for generating custom mip-map chains where each level needs access to the one
 * above.
 * DEPRECATED: Prefer using a compute shader with arbitrary imageLoad/Store for this purpose
 * as it is clearer and likely faster with optimizations.
 */
void GPU_framebuffer_recursive_downsample(GPUFrameBuffer *fb,
                                          int max_level,
                                          void (*per_level_callback)(void *user_data, int level),
                                          void *user_data);

/********************UPBGE*******************/
blender::gpu::Texture *GPU_framebuffer_color_texture(GPUFrameBuffer *fb);
blender::gpu::Texture *GPU_framebuffer_depth_texture(GPUFrameBuffer *fb);
void GPU_framebuffer_mipmap_texture(GPUFrameBuffer *fb);
void GPU_framebuffer_unmipmap_texture(GPUFrameBuffer *fb);
/****************End of UPBGE****************/

=======
>>>>>>> 1557d5c3
/** \} */

/* -------------------------------------------------------------------- */
/** \name GPU OffScreen
 *
 * A `GPUOffScreen` is a convenience type that holds a `GPUFramebuffer` and its associated
 * `blender::gpu::Texture`s. It is useful for quick drawing surface configuration.
 * NOTE: They are still limited by the same single context limitation as #GPUFrameBuffer.
 * \{ */

struct GPUOffScreen;

/**
 * Create a #GPUOffScreen with attachment size of \a width by \a height pixels.
 * If \a with_depth_buffer is true, a depth buffer attachment will also be created.
 * \a format is the format of the color buffer.
 * If \a clear is true, the color and depth buffer attachments will be cleared.
 * If \a err_out is not `nullptr` it will be use to write any configuration error message..
 * \note This function binds the framebuffer to the active context.
 * \note `GPU_TEXTURE_USAGE_ATTACHMENT` is added to the usage parameter by default.
 */
GPUOffScreen *GPU_offscreen_create(int width,
                                   int height,
                                   bool with_depth_buffer,
                                   blender::gpu::TextureFormat format,
                                   eGPUTextureUsage usage,
                                   bool clear,
                                   char err_out[256]);

/**
 * Free a #GPUOffScreen.
 */
void GPU_offscreen_free(GPUOffScreen *offscreen);

/**
 * Unbind a #GPUOffScreen from a #GPUContext.
 * If \a save is true, it will save the currently bound framebuffer into a stack.
 */
/* TODO(fclem): Remove the `save` parameter and always save/restore. */
void GPU_offscreen_bind(GPUOffScreen *offscreen, bool save);

/**
 * Unbind a #GPUOffScreen from a #GPUContext.
 * If \a restore is true, it will restore the previously bound framebuffer. If false, it will bind
 * the window back-buffer.
 */
/* TODO(fclem): Remove the `save` parameter and always save/restore. */
void GPU_offscreen_unbind(GPUOffScreen *offscreen, bool restore);

/**
 * Read the whole color texture of the a #GPUOffScreen.
 * The pixel data will be converted to \a data_format but it needs to be compatible with the
 * attachment type.
 * IMPORTANT: \a r_data must be big enough for all pixels in \a data_format.
 */
void GPU_offscreen_read_color(GPUOffScreen *offscreen, eGPUDataFormat data_format, void *r_data);
/**
 * A version of #GPU_offscreen_read_color that reads into a region.
 */
void GPU_offscreen_read_color_region(
    GPUOffScreen *offscreen, eGPUDataFormat data_format, int x, int y, int w, int h, void *r_data);

/**
 * Blit the offscreen color texture to the active framebuffer at the `(x, y)` location.
 */
void GPU_offscreen_draw_to_screen(GPUOffScreen *offscreen, int x, int y);

/**
 * Return the width of a #GPUOffScreen.
 */
int GPU_offscreen_width(const GPUOffScreen *offscreen);

/**
 * Return the height of a #GPUOffScreen.
 */
int GPU_offscreen_height(const GPUOffScreen *offscreen);

/**
 * Return the color texture of a #GPUOffScreen. Does not give ownership.
 * \note only to be used by viewport code!
 */
blender::gpu::Texture *GPU_offscreen_color_texture(const GPUOffScreen *offscreen);

/**
 * Return the texture format of a #GPUOffScreen.
 */
blender::gpu::TextureFormat GPU_offscreen_format(const GPUOffScreen *offscreen);

/**
 * Return the internals of a #GPUOffScreen. Does not give ownership.
 * \note only to be used by viewport code!
 */
void GPU_offscreen_viewport_data_get(GPUOffScreen *offscreen,
                                     GPUFrameBuffer **r_fb,
                                     blender::gpu::Texture **r_color,
                                     blender::gpu::Texture **r_depth);

/** \} */<|MERGE_RESOLUTION|>--- conflicted
+++ resolved
@@ -615,30 +615,12 @@
                           int write_slot,
                           eGPUFrameBufferBits blit_buffers);
 
-<<<<<<< HEAD
-/**
- * Call \a per_level_callback after binding each framebuffer attachment mip level
- * up until \a max_level .
- * Each attachment texture sampler mip range is set to not overlap the currently processed level.
- * This is used for generating custom mip-map chains where each level needs access to the one
- * above.
- * DEPRECATED: Prefer using a compute shader with arbitrary imageLoad/Store for this purpose
- * as it is clearer and likely faster with optimizations.
- */
-void GPU_framebuffer_recursive_downsample(GPUFrameBuffer *fb,
-                                          int max_level,
-                                          void (*per_level_callback)(void *user_data, int level),
-                                          void *user_data);
-
 /********************UPBGE*******************/
 blender::gpu::Texture *GPU_framebuffer_color_texture(GPUFrameBuffer *fb);
 blender::gpu::Texture *GPU_framebuffer_depth_texture(GPUFrameBuffer *fb);
 void GPU_framebuffer_mipmap_texture(GPUFrameBuffer *fb);
 void GPU_framebuffer_unmipmap_texture(GPUFrameBuffer *fb);
 /****************End of UPBGE****************/
-
-=======
->>>>>>> 1557d5c3
 /** \} */
 
 /* -------------------------------------------------------------------- */
