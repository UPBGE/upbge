/* SPDX-FileCopyrightText: 2023 Blender Authors
 *
 * SPDX-License-Identifier: GPL-2.0-or-later */

/** \file
 * \ingroup gpu
 */

#pragma once

#include "MEM_guardedalloc.h"

#include "GPU_batch.hh"
#include "GPU_capabilities.hh"
#include "GPU_shader.hh"
#include "GPU_vertex_format.hh"

#include <Metal/Metal.h>
#include <QuartzCore/QuartzCore.h>
#include <functional>
#include <unordered_map>

#include <deque>
#include <mutex>
#include <thread>

#include "mtl_framebuffer.hh"
#include "mtl_shader_interface.hh"
#include "mtl_shader_shared.hh"
#include "mtl_state.hh"
#include "mtl_texture.hh"

#include "gpu_shader_create_info.hh"
#include "gpu_shader_private.hh"

namespace blender::gpu {

class MTLShaderInterface;
class MTLContext;

/* Debug control. */
#define MTL_SHADER_DEBUG_EXPORT_SOURCE 0
#define MTL_SHADER_TRANSLATION_DEBUG_OUTPUT 0

/* Separate print used only during development and debugging. */
#if MTL_SHADER_TRANSLATION_DEBUG_OUTPUT
#  define shader_debug_printf printf
#else
#  define shader_debug_printf(...) /* Null print. */
#endif

/* Offset base specialization constant ID for function constants declared in CreateInfo. */
#define MTL_SHADER_SPECIALIZATION_CONSTANT_BASE_ID 30
/* Maximum threshold for specialized shader variant count.
 * This is a catch-all to prevent excessive PSO permutations from being created and also catch
 * parameters which should ideally not be used for specialization. */
#define MTL_SHADER_MAX_SPECIALIZED_PSOS 5

/* Desired reflection data for a buffer binding. */
struct MTLBufferArgumentData {
  uint32_t index;
  uint32_t size;
  uint32_t alignment;
  bool active;
};

/* Metal Render Pipeline State Instance. */
struct MTLRenderPipelineStateInstance {
  /* Function instances with specialization.
   * Required for argument encoder construction. */
  id<MTLFunction> vert;
  id<MTLFunction> frag;

  /* PSO handle. */
  id<MTLRenderPipelineState> pso;

  /** Derived information. */
  /* Unique index for PSO variant. */
  uint32_t shader_pso_index;
  /* Base bind index for binding uniform buffers, offset based on other
   * bound buffers such as vertex buffers, as the count can vary. */
  int base_uniform_buffer_index;
  /* Base bind index for binding storage buffers. */
  int base_storage_buffer_index;
  /* buffer bind slot used for null attributes (-1 if not needed). */
  int null_attribute_buffer_index;
  /* Topology class. */
  MTLPrimitiveTopologyClass prim_type;

  /** Reflection Data.
   * Currently used to verify whether uniform buffers of incorrect sizes being bound, due to left
   * over bindings being used for slots that did not need updating for a particular draw. Metal
   * Back-end over-generates bindings due to detecting their presence, though in many cases, the
   * bindings in the source are not all used for a given shader.
   * This information can also be used to eliminate redundant/unused bindings. */
  bool reflection_data_available;
  blender::Vector<MTLBufferArgumentData> buffer_bindings_reflection_data_vert;
  blender::Vector<MTLBufferArgumentData> buffer_bindings_reflection_data_frag;
};

/* Common compute pipeline state. */
struct MTLComputePipelineStateCommon {

  /* Thread-group information is common for all PSO variants. */
  int threadgroup_x_len = 1;
  int threadgroup_y_len = 1;
  int threadgroup_z_len = 1;

  inline void set_compute_workgroup_size(int workgroup_size_x,
                                         int workgroup_size_y,
                                         int workgroup_size_z)
  {
    this->threadgroup_x_len = workgroup_size_x;
    this->threadgroup_y_len = workgroup_size_y;
    this->threadgroup_z_len = workgroup_size_z;
  }
};

/* Metal Compute Pipeline State instance per PSO. */
struct MTLComputePipelineStateInstance {

  /** Derived information. */
  /* Unique index for PSO variant. */
  uint32_t shader_pso_index;
  /* Base bind index for binding uniform buffers, offset based on other
   * bound buffers such as vertex buffers, as the count can vary. */
  int base_uniform_buffer_index = -1;
  /* Base bind index for binding storage buffers. */
  int base_storage_buffer_index = -1;

  /* Function instances with specialization.
   * Required for argument encoder construction. */
  id<MTLFunction> compute = nil;
  /* PSO handle. */
  id<MTLComputePipelineState> pso = nil;
};

/* #MTLShaderBuilder source wrapper used during initial compilation. */
struct MTLShaderBuilder {
  NSString *msl_source_vert_ = @"";
  NSString *msl_source_frag_ = @"";
  NSString *msl_source_compute_ = @"";

  /* Generated GLSL source used during compilation. */
  std::string glsl_vertex_source_ = "";
  std::string glsl_fragment_source_ = "";
  std::string glsl_compute_source_ = "";

  /* Indicates whether source code has been provided via MSL directly. */
  bool source_from_msl_ = false;
};

/**
 * #MTLShader implements shader compilation, Pipeline State Object (PSO)
 * creation for rendering and uniform data binding.
 * Shaders can either be created from native MSL, or generated
 * from a GLSL source shader using #GPUShaderCreateInfo.
 *
 * Shader creation process:
 * - Create #MTLShader:
 *    - Convert GLSL to MSL source if required.
 * - set MSL source.
 * - set Vertex/Fragment function names.
 * - Create and populate #MTLShaderInterface.
 */
class MTLShader : public Shader {
  friend shader::ShaderCreateInfo;
  friend shader::StageInterfaceInfo;

 private:
  /* Context Handle. */
  MTLContext *context_ = nullptr;

  /** Shader source code. */
  MTLShaderBuilder *shd_builder_ = nullptr;
  NSString *vertex_function_name_ = @"";
  NSString *fragment_function_name_ = @"";
  NSString *compute_function_name_ = @"";

  /** Compiled shader resources. */
  id<MTLLibrary> shader_library_vert_ = nil;
  id<MTLLibrary> shader_library_frag_ = nil;
  id<MTLLibrary> shader_library_compute_ = nil;
  bool valid_ = false;

  /** Render pipeline state and PSO caching. */
  /* Metal API Descriptor used for creation of unique PSOs based on rendering state. */
  MTLRenderPipelineDescriptor *pso_descriptor_ = nil;
  /* Metal backend struct containing all high-level pipeline state parameters
   * which contribute to instantiation of a unique PSO. */
  MTLRenderPipelineStateDescriptor current_pipeline_state_;
  /* Cache of compiled PipelineStateObjects. */
  blender::Map<MTLRenderPipelineStateDescriptor, MTLRenderPipelineStateInstance *> pso_cache_;
  std::mutex pso_cache_lock_;

  /** Compute pipeline state and Compute PSO caching. */
  MTLComputePipelineStateCommon compute_pso_common_state_;
  blender::Map<MTLComputePipelineStateDescriptor, MTLComputePipelineStateInstance *>
      compute_pso_cache_;

  /* True to enable multi-layered rendering support. */
  bool uses_gpu_layer = false;

  /* True to enable multi-viewport rendering support. */
  bool uses_gpu_viewport_index = false;

  /* Metal Shader Uniform data store.
   * This blocks is used to store current shader push_constant
   * data before it is submitted to the GPU. This is currently
   * stored per shader instance, though depending on GPU module
   * functionality, this could potentially be a global data store.
   * This data is associated with the PushConstantBlock, which is
   * always at index zero in the UBO list. */
  void *push_constant_data_ = nullptr;
  bool push_constant_modified_ = false;

  /* Special definition for Max TotalThreadsPerThreadgroup tuning. */
  uint maxTotalThreadsPerThreadgroup_Tuning_ = 0;

  /* Set to true when batch compiling */
  bool async_compilation_ = false;

  bool finalize_shader(const shader::ShaderCreateInfo *info = nullptr);

 public:
  MTLShader(MTLContext *ctx, const char *name);
  MTLShader(MTLContext *ctx,
            MTLShaderInterface *interface,
            const char *name,
            NSString *input_vertex_source,
            NSString *input_fragment_source,
            NSString *vertex_function_name_,
            NSString *fragment_function_name_);
  ~MTLShader();

  void init(const shader::ShaderCreateInfo & /*info*/, bool is_batch_compilation) override;

  /* Assign GLSL source. */
  void vertex_shader_from_glsl(MutableSpan<StringRefNull> sources) override;
  void geometry_shader_from_glsl(MutableSpan<StringRefNull> sources) override;
  void fragment_shader_from_glsl(MutableSpan<StringRefNull> sources) override;
  void compute_shader_from_glsl(MutableSpan<StringRefNull> sources) override;

  /* Compile and build - Return true if successful. */
  bool finalize(const shader::ShaderCreateInfo *info = nullptr) override;
  bool finalize_compute(const shader::ShaderCreateInfo *info);
  void warm_cache(int limit) override;

  /* Utility. */
  bool is_valid()
  {
    return valid_;
  }
  bool has_compute_shader_lib()
  {
    return (shader_library_compute_ != nil);
  }
  bool has_parent_shader()
  {
    return (parent_shader_ != nil);
  }
  MTLRenderPipelineStateDescriptor &get_current_pipeline_state()
  {
    return current_pipeline_state_;
  }
  MTLShaderInterface *get_interface()
  {
    return static_cast<MTLShaderInterface *>(this->interface);
  }
  void *get_push_constant_data()
  {
    return push_constant_data_;
  }

  /* Shader source generators from create-info.
   * These aren't all used by Metal, as certain parts of source code generation
   * for shader entry-points and resource mapping occur during `finalize`. */
  std::string resources_declare(const shader::ShaderCreateInfo &info) const override;
  std::string vertex_interface_declare(const shader::ShaderCreateInfo &info) const override;
  std::string fragment_interface_declare(const shader::ShaderCreateInfo &info) const override;
  std::string geometry_interface_declare(const shader::ShaderCreateInfo &info) const override;
  std::string geometry_layout_declare(const shader::ShaderCreateInfo &info) const override;
  std::string compute_layout_declare(const shader::ShaderCreateInfo &info) const override;

<<<<<<< HEAD
  /* UPBGE */
  char *shader_validate() override;
  //void shader_bind_attributes(int *locations, const char **names, int len) override;
  /*********/
  void bind() override;
=======
  void bind(const shader::SpecializationConstants *constants_state) override;
>>>>>>> f365824b
  void unbind() override;

  void uniform_float(int location, int comp_len, int array_size, const float *data) override;
  void uniform_int(int location, int comp_len, int array_size, const int *data) override;
  bool get_push_constant_is_dirty();
  void push_constant_bindstate_mark_dirty(bool is_dirty);

  /* Metal shader properties and source mapping. */
  void set_vertex_function_name(NSString *vetex_function_name);
  void set_fragment_function_name(NSString *fragment_function_name);
  void set_compute_function_name(NSString *compute_function_name);
  void shader_source_from_msl(NSString *input_vertex_source, NSString *input_fragment_source);
  void shader_compute_source_from_msl(NSString *input_compute_source);
  void set_interface(MTLShaderInterface *interface);

  MTLRenderPipelineStateInstance *bake_current_pipeline_state(MTLContext *ctx,
                                                              MTLPrimitiveTopologyClass prim_type);
  MTLRenderPipelineStateInstance *bake_pipeline_state(
      MTLContext *ctx,
      MTLPrimitiveTopologyClass prim_type,
      const MTLRenderPipelineStateDescriptor &pipeline_descriptor);

  MTLComputePipelineStateInstance *bake_compute_pipeline_state(
      MTLContext *ctx, MTLComputePipelineStateDescriptor &compute_pipeline_descriptor);

  const MTLComputePipelineStateCommon &get_compute_common_state()
  {
    return compute_pso_common_state_;
  }

 private:
  /* Generate MSL shader from GLSL source. */
  bool generate_msl_from_glsl(const shader::ShaderCreateInfo *info);
  bool generate_msl_from_glsl_compute(const shader::ShaderCreateInfo *info);

  MEM_CXX_CLASS_ALLOC_FUNCS("MTLShader");
};

class MTLShaderCompiler : public ShaderCompiler {
 public:
  MTLShaderCompiler();

  Shader *compile_shader(const shader::ShaderCreateInfo &info) override;
  void specialize_shader(ShaderSpecialization &specialization) override;
};

/* Vertex format conversion.
 * Determines whether it is possible to resize a vertex attribute type
 * during input assembly. A conversion is implied by the  difference
 * between the input vertex descriptor (from MTLBatch/MTLImmediate)
 * and the type specified in the shader source.
 *
 * e.g. vec3 to vec4 expansion, or vec4 to vec2 truncation.
 * NOTE: Vector expansion will replace empty elements with the values
 * (0,0,0,1).
 *
 * If implicit format resize is not possible, this function
 * returns false.
 *
 * Implicitly supported conversions in Metal are described here:
 * https://developer.apple.com/documentation/metal/mtlvertexattributedescriptor/1516081-format?language=objc
 */
inline MTLVertexFormat format_resize_comp(MTLVertexFormat mtl_format, uint32_t components)
{
#define RESIZE_TYPE(_type, _suffix) \
  case MTLVertexFormat##_type##_suffix: \
  case MTLVertexFormat##_type##2##_suffix: \
  case MTLVertexFormat##_type##3##_suffix: \
  case MTLVertexFormat##_type##4##_suffix: \
    switch (components) { \
      case 1: \
        return MTLVertexFormat##_type##_suffix; \
      case 2: \
        return MTLVertexFormat##_type##2##_suffix; \
      case 3: \
        return MTLVertexFormat##_type##3##_suffix; \
      case 4: \
        return MTLVertexFormat##_type##4##_suffix; \
    } \
    break;

  switch (mtl_format) {
    RESIZE_TYPE(Char, )
    RESIZE_TYPE(Char, Normalized)
    RESIZE_TYPE(UChar, )
    RESIZE_TYPE(UChar, Normalized)
    RESIZE_TYPE(Short, )
    RESIZE_TYPE(Short, Normalized)
    RESIZE_TYPE(UShort, )
    RESIZE_TYPE(UShort, Normalized)
    RESIZE_TYPE(Int, )
    RESIZE_TYPE(UInt, )
    RESIZE_TYPE(Half, )
    RESIZE_TYPE(Float, )
    default:
      /* Can only call this function on format that can be resized. */
      BLI_assert_unreachable();
      break;
  }

#undef RESIZE_TYPE
  return MTLVertexFormatInvalid;
}

inline MTLVertexFormat format_get_component_type(MTLVertexFormat mtl_format)
{
  return format_resize_comp(mtl_format, 1);
}

inline MTLVertexFormat to_mtl(GPUVertCompType component_type,
                              GPUVertFetchMode fetch_mode,
                              uint32_t component_len)
{
#define FORMAT_PER_COMP(_type, _suffix) \
  switch (component_len) { \
    case 1: \
      return MTLVertexFormat##_type##_suffix; \
    case 2: \
      return MTLVertexFormat##_type##2##_suffix; \
    case 3: \
      return MTLVertexFormat##_type##3##_suffix; \
    case 4: \
      return MTLVertexFormat##_type##4##_suffix; \
    default: \
      BLI_assert_msg(0, "Invalid attribute component count"); \
      break; \
  } \
  break;

#define FORMAT_PER_COMP_SMALL_INT(_type) \
  switch (fetch_mode) { \
    case GPU_FETCH_INT: \
      FORMAT_PER_COMP(_type, ) \
    case GPU_FETCH_INT_TO_FLOAT_UNIT: \
      FORMAT_PER_COMP(_type, Normalized) \
    case GPU_FETCH_FLOAT: \
      BLI_assert_msg(0, "Invalid fetch mode for integer attribute"); \
      break; \
  } \
  break;

#define FORMAT_PER_COMP_INT(_type) \
  switch (fetch_mode) { \
    case GPU_FETCH_INT: \
      FORMAT_PER_COMP(_type, ) \
    case GPU_FETCH_FLOAT: \
      BLI_assert_msg(0, "Invalid fetch mode for integer attribute"); \
      break; \
    case GPU_FETCH_INT_TO_FLOAT_UNIT: \
      /* Fallback to manual conversion */ \
      break; \
  } \
  break;

  switch (component_type) {
    case GPU_COMP_I8:
      FORMAT_PER_COMP_SMALL_INT(Char)
    case GPU_COMP_U8:
      FORMAT_PER_COMP_SMALL_INT(UChar)
    case GPU_COMP_I16:
      FORMAT_PER_COMP_SMALL_INT(Short)
    case GPU_COMP_U16:
      FORMAT_PER_COMP_SMALL_INT(UShort)
    case GPU_COMP_I32:
      FORMAT_PER_COMP_INT(Int)
    case GPU_COMP_U32:
      FORMAT_PER_COMP_INT(UInt)
    case GPU_COMP_F32:
      switch (fetch_mode) {
        case GPU_FETCH_FLOAT:
          FORMAT_PER_COMP(Float, )
          break;
        case GPU_FETCH_INT:
        case GPU_FETCH_INT_TO_FLOAT_UNIT:
          BLI_assert_msg(0, "Invalid fetch mode for float attribute");
          break;
      }
    case GPU_COMP_I10:
      switch (fetch_mode) {
        case GPU_FETCH_INT_TO_FLOAT_UNIT:
          return MTLVertexFormatInt1010102Normalized;
        case GPU_FETCH_FLOAT:
        case GPU_FETCH_INT:
          BLI_assert_msg(0, "Invalid fetch mode for compressed attribute");
          break;
      }
    case GPU_COMP_MAX:
      BLI_assert_unreachable();
      break;
  }
#undef FORMAT_PER_COMP
  /* Loading mode not natively supported. */
  return MTLVertexFormatInvalid;
}

inline int mtl_format_component_len(MTLVertexFormat format)
{
#define FORMAT_PER_TYPE(_comp, _value) \
  case MTLVertexFormatChar##_comp: \
  case MTLVertexFormatChar##_comp##Normalized: \
  case MTLVertexFormatUChar##_comp: \
  case MTLVertexFormatUChar##_comp##Normalized: \
  case MTLVertexFormatShort##_comp: \
  case MTLVertexFormatShort##_comp##Normalized: \
  case MTLVertexFormatUShort##_comp: \
  case MTLVertexFormatUShort##_comp##Normalized: \
  case MTLVertexFormatInt##_comp: \
  case MTLVertexFormatUInt##_comp: \
  case MTLVertexFormatHalf##_comp: \
  case MTLVertexFormatFloat##_comp: \
    return _value;

  switch (format) {
    FORMAT_PER_TYPE(, 1)
    FORMAT_PER_TYPE(2, 2)
    FORMAT_PER_TYPE(3, 3)
    FORMAT_PER_TYPE(4, 4)
    case MTLVertexFormatUInt1010102Normalized:
    case MTLVertexFormatInt1010102Normalized:
    case MTLVertexFormatUChar4Normalized_BGRA:
      return 4;
#if defined(MAC_OS_VERSION_14_0)
    case MTLVertexFormatFloatRG11B10:
      return 3;
    case MTLVertexFormatFloatRGB9E5:
      return 3;
#endif
    case MTLVertexFormatInvalid:
      return -1;
  }

#undef FORMAT_PER_TYPE
  return -1;
}

inline bool mtl_format_is_normalized(MTLVertexFormat format)
{
#define FORMAT_PER_TYPE(_comp) \
  case MTLVertexFormatChar##_comp##Normalized: \
  case MTLVertexFormatUChar##_comp##Normalized: \
  case MTLVertexFormatShort##_comp##Normalized: \
  case MTLVertexFormatUShort##_comp##Normalized: \
    return true;

  switch (format) {
    FORMAT_PER_TYPE()
    FORMAT_PER_TYPE(2)
    FORMAT_PER_TYPE(3)
    FORMAT_PER_TYPE(4)
    default:
      break;
  }

#undef FORMAT_PER_TYPE
  return false;
}

/**
 * Returns whether the METAL API can internally convert between the input type of data in the
 * incoming vertex buffer and the format used by the vertex attribute inside the shader.
 *
 * - Returns TRUE if the type can be converted internally, along with returning the appropriate
 *   type to be passed into the #MTLVertexAttributeDescriptorPSO.
 *
 * - Returns FALSE if the type cannot be converted internally e.g. casting Int4 to Float4.
 *
 * If implicit conversion is not possible, then we can fallback to performing manual attribute
 * conversion using the special attribute read function specializations in the shader.
 * These functions selectively convert between types based on the specified vertex
 * attribute `GPUVertFetchMode fetch_mode` e.g. `GPU_FETCH_INT`.
 */
inline MTLVertexFormat mtl_convert_vertex_format_ex(MTLVertexFormat shader_attr_format,
                                                    GPUVertCompType component_type,
                                                    uint32_t component_len,
                                                    GPUVertFetchMode fetch_mode)
{
  MTLVertexFormat vertex_attr_format = to_mtl(component_type, fetch_mode, component_len);

  if (vertex_attr_format == MTLVertexFormatInvalid) {
    /* No valid builtin conversion known or error. */
    return vertex_attr_format;
  }

  if (vertex_attr_format == shader_attr_format) {
    /* Everything matches. Nothing to do. */
    return vertex_attr_format;
  }

  if (vertex_attr_format == MTLVertexFormatInt1010102Normalized) {
    BLI_assert_msg(format_get_component_type(shader_attr_format) == MTLVertexFormatFloat,
                   "Vertex format is GPU_COMP_I10 but shader input is not float");
    return vertex_attr_format;
  }

  /* Attribute type mismatch. Check if casting is supported. */
  MTLVertexFormat shader_attr_comp_type = format_get_component_type(shader_attr_format);
  MTLVertexFormat vertex_attr_comp_type = format_get_component_type(vertex_attr_format);

  if (shader_attr_comp_type == vertex_attr_comp_type) {
    /* Conversion of vectors of different lengths is valid. */
    return vertex_attr_format;
  }

  if (shader_attr_comp_type != MTLVertexFormatFloat) {
    BLI_assert_msg(vertex_attr_comp_type != MTLVertexFormatFloat,
                   "Vertex format is GPU_COMP_F32 but shader input is not float");
  }
  /* Casting normalized MTLVertexFormat types are only valid to float or half. */
  if (shader_attr_comp_type == MTLVertexFormatFloat) {
    BLI_assert_msg(mtl_format_is_normalized(vertex_attr_comp_type),
                   "Vertex format is INT_TO_FLOAT_UNIT but shader input is not float");
  }
  /* The sign of an integer MTLVertexFormat can not be cast to a shader argument with an integer
   * type of a different sign. */
  if (shader_attr_comp_type == MTLVertexFormatInt) {
    BLI_assert_msg(ELEM(vertex_attr_comp_type, MTLVertexFormatChar, MTLVertexFormatShort),
                   "Vertex format is either I8 or I16 but shader input is not float");
  }
  if (shader_attr_comp_type == MTLVertexFormatUInt) {
    BLI_assert_msg(ELEM(vertex_attr_comp_type, MTLVertexFormatUChar, MTLVertexFormatUShort),
                   "Vertex format is either U8 or U16 but shader input is not float");
  }
  /* Valid automatic conversion. */
  return vertex_attr_format;
}

inline bool mtl_convert_vertex_format(MTLVertexFormat shader_attr_format,
                                      GPUVertCompType component_type,
                                      uint32_t component_len,
                                      GPUVertFetchMode fetch_mode,
                                      MTLVertexFormat *r_convertedFormat)
{
  *r_convertedFormat = mtl_convert_vertex_format_ex(
      shader_attr_format, component_type, component_len, fetch_mode);
  return (*r_convertedFormat != MTLVertexFormatInvalid);
}

}  // namespace blender::gpu<|MERGE_RESOLUTION|>--- conflicted
+++ resolved
@@ -282,15 +282,11 @@
   std::string geometry_layout_declare(const shader::ShaderCreateInfo &info) const override;
   std::string compute_layout_declare(const shader::ShaderCreateInfo &info) const override;
 
-<<<<<<< HEAD
   /* UPBGE */
   char *shader_validate() override;
-  //void shader_bind_attributes(int *locations, const char **names, int len) override;
   /*********/
-  void bind() override;
-=======
+
   void bind(const shader::SpecializationConstants *constants_state) override;
->>>>>>> f365824b
   void unbind() override;
 
   void uniform_float(int location, int comp_len, int array_size, const float *data) override;
