--- conflicted
+++ resolved
@@ -1814,23 +1814,6 @@
           tf_output_name_list_.end());
 }
 
-<<<<<<< HEAD
-/*****************UPBGE****************/
-char *MTLShader::shader_validate()
-{
-  return nullptr;
-}
-
-void MTLShader::shader_bind_attributes(int *locations, const char **names, int len)
-{
-}
-
-int MTLShader::shader_get_uniform_location_old(const char *name)
-{
-  return -1;
-}
-/**************End of UPBGE************/
-=======
 /** \} */
 
 /* Since this is going to be compiling shaders in a multi-threaded fashion we
@@ -2247,6 +2230,21 @@
 }
 
 /** \} */
->>>>>>> 9f072ece
+
+/*****************UPBGE****************/
+char *MTLShader::shader_validate()
+{
+  return nullptr;
+}
+
+void MTLShader::shader_bind_attributes(int *locations, const char **names, int len)
+{
+}
+
+int MTLShader::shader_get_uniform_location_old(const char *name)
+{
+  return -1;
+}
+/**************End of UPBGE************/
 
 }  // namespace blender::gpu