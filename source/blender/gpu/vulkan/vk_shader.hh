--- conflicted
+++ resolved
@@ -89,8 +89,6 @@
   std::string geometry_layout_declare(const shader::ShaderCreateInfo &info) const override;
   std::string compute_layout_declare(const shader::ShaderCreateInfo &info) const override;
 
-<<<<<<< HEAD
-
   /* UPBGE */
   char *shader_validate() override;
   void shader_bind_attributes(int *locations, const char **names, int len) override;
@@ -98,12 +96,6 @@
      bgl_TextureCoordinateOffset[9]; */
   int shader_get_uniform_location_old(const char *name) override;
   /*********/
-
-  /* DEPRECATED: Kept only because of BGL API. */
-  int program_handle_get() const override;
-
-=======
->>>>>>> 40cbc09d
   VkPipeline ensure_and_get_compute_pipeline();
   VkPipeline ensure_and_get_graphics_pipeline(GPUPrimType primitive,
                                               VKVertexAttributeObject &vao,
