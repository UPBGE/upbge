--- conflicted
+++ resolved
@@ -60,15 +60,6 @@
   std::string geometry_layout_declare(const shader::ShaderCreateInfo &info) const override;
   std::string compute_layout_declare(const shader::ShaderCreateInfo &info) const override;
 
-<<<<<<< HEAD
-  /* UPBGE */
-  char *shader_validate() override;
-  void shader_bind_attributes(int *locations, const char **names, int len) override;
-  /* GPU_shader_get_uniform doesn't handle array uniforms e.g: uniform vec2
-     bgl_TextureCoordinateOffset[9]; */
-  int shader_get_uniform_location_old(const char *name) override;
-  /*********/
-=======
   /* Unused: SSBO vertex fetch draw parameters. */
   bool get_uses_ssbo_vertex_fetch() const override
   {
@@ -78,7 +69,14 @@
   {
     return 0;
   }
->>>>>>> 3aa56447
+
+  /* UPBGE */
+  char *shader_validate() override;
+  void shader_bind_attributes(int *locations, const char **names, int len) override;
+  /* GPU_shader_get_uniform doesn't handle array uniforms e.g: uniform vec2
+     bgl_TextureCoordinateOffset[9]; */
+  int shader_get_uniform_location_old(const char *name) override;
+  /*********/
 
   /* DEPRECATED: Kept only because of BGL API. */
   int program_handle_get() const override;
