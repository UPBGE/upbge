--- conflicted
+++ resolved
@@ -94,16 +94,6 @@
   std::string geometry_layout_declare(const shader::ShaderCreateInfo &info) const override;
   std::string compute_layout_declare(const shader::ShaderCreateInfo &info) const override;
 
-<<<<<<< HEAD
-  /* Unused: SSBO vertex fetch draw parameters. */
-  bool get_uses_ssbo_vertex_fetch() const override
-  {
-    return false;
-  }
-  int get_ssbo_vertex_fetch_output_num_verts() const override
-  {
-    return 0;
-  }
 
   /* UPBGE */
   char *shader_validate() override;
@@ -113,8 +103,6 @@
   int shader_get_uniform_location_old(const char *name) override;
   /*********/
 
-=======
->>>>>>> e3c6c2c6
   /* DEPRECATED: Kept only because of BGL API. */
   int program_handle_get() const override;
 
