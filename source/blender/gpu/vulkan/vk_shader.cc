--- conflicted
+++ resolved
@@ -1205,24 +1205,6 @@
   return -1;
 }
 
-<<<<<<< HEAD
-/*****************UPBGE****************/
-char *VKShader::shader_validate()
-{
-  return nullptr;
-}
-
-void VKShader::shader_bind_attributes(int *locations, const char **names, int len)
-{
-}
-
-int VKShader::shader_get_uniform_location_old(const char *name)
-{
-  return -1;
-}
-/**************End of UPBGE************/
-
-=======
 VKPipeline &VKShader::pipeline_get()
 {
   return compute_pipeline_;
@@ -1236,5 +1218,20 @@
   return *static_cast<const VKShaderInterface *>(interface);
 }
 
->>>>>>> 8b639662
+/*****************UPBGE****************/
+char *VKShader::shader_validate()
+{
+  return nullptr;
+}
+
+void VKShader::shader_bind_attributes(int *locations, const char **names, int len)
+{
+}
+
+int VKShader::shader_get_uniform_location_old(const char *name)
+{
+  return -1;
+}
+/**************End of UPBGE************/
+
 }  // namespace blender::gpu