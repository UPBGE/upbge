/* SPDX-License-Identifier: GPL-2.0-or-later
 * Copyright 2022 Blender Foundation. All rights reserved. */

/** \file
 * \ingroup gpu
 */

#include "vk_texture.hh"

#include "vk_buffer.hh"
#include "vk_context.hh"
#include "vk_data_conversion.hh"
#include "vk_memory.hh"
#include "vk_shader.hh"
#include "vk_shader_interface.hh"

#include "BLI_math_vector.hh"

#include "BKE_global.h"

namespace blender::gpu {

VKTexture::~VKTexture()
{
  VK_ALLOCATION_CALLBACKS

  VKContext &context = *VKContext::get();
  vmaDestroyImage(context.mem_allocator_get(), vk_image_, allocation_);
  vkDestroyImageView(context.device_get(), vk_image_view_, vk_allocation_callbacks);
}

void VKTexture::generate_mipmap()
{
}

void VKTexture::copy_to(Texture * /*tex*/)
{
}

void VKTexture::clear(eGPUDataFormat format, const void *data)
{
  if (!is_allocated()) {
    allocate();
  }

  VKContext &context = *VKContext::get();
  VKCommandBuffer &command_buffer = context.command_buffer_get();
  VkClearColorValue clear_color = to_vk_clear_color_value(format, data);
  VkImageSubresourceRange range = {0};
  range.aspectMask = to_vk_image_aspect_flag_bits(format_);
  range.levelCount = VK_REMAINING_MIP_LEVELS;
  range.layerCount = VK_REMAINING_ARRAY_LAYERS;
  layout_ensure(context, VK_IMAGE_LAYOUT_GENERAL);

  command_buffer.clear(
      vk_image_, current_layout_get(), clear_color, Span<VkImageSubresourceRange>(&range, 1));
}

void VKTexture::swizzle_set(const char /*swizzle_mask*/[4])
{
}

void VKTexture::stencil_texture_mode_set(bool /*use_stencil*/)
{
}

void VKTexture::mip_range_set(int /*min*/, int /*max*/)
{
}

void *VKTexture::read(int mip, eGPUDataFormat format)
{
  VKContext &context = *VKContext::get();
  layout_ensure(context, VK_IMAGE_LAYOUT_TRANSFER_SRC_OPTIMAL);

  /* Vulkan images cannot be directly mapped to host memory and requires a staging buffer. */
  VKBuffer staging_buffer;

  /* NOTE: mip_size_get() won't override any dimension that is equal to 0. */
  int extent[3] = {1, 1, 1};
  mip_size_get(mip, extent);
  size_t sample_len = extent[0] * extent[1] * extent[2];
  size_t device_memory_size = sample_len * to_bytesize(format_);
  size_t host_memory_size = sample_len * to_bytesize(format_, format);

  staging_buffer.create(
      context, device_memory_size, GPU_USAGE_DEVICE_ONLY, VK_BUFFER_USAGE_TRANSFER_DST_BIT);

  VkBufferImageCopy region = {};
  region.imageExtent.width = extent[0];
  region.imageExtent.height = extent[1];
  region.imageExtent.depth = extent[2];
  region.imageSubresource.aspectMask = to_vk_image_aspect_flag_bits(format_);
  region.imageSubresource.mipLevel = mip;
  region.imageSubresource.layerCount = 1;

  VKCommandBuffer &command_buffer = context.command_buffer_get();
  command_buffer.copy(staging_buffer, *this, Span<VkBufferImageCopy>(&region, 1));
  command_buffer.submit();

  void *data = MEM_mallocN(host_memory_size, __func__);
  convert_device_to_host(data, staging_buffer.mapped_memory_get(), sample_len, format, format_);
  return data;
}

void VKTexture::update_sub(
    int mip, int offset[3], int extent[3], eGPUDataFormat format, const void *data)
{
  if (!is_allocated()) {
    allocate();
  }

  /* Vulkan images cannot be directly mapped to host memory and requires a staging buffer. */
  VKContext &context = *VKContext::get();
  VKBuffer staging_buffer;
  size_t sample_len = extent[0] * extent[1] * extent[2];
  size_t device_memory_size = sample_len * to_bytesize(format_);

  staging_buffer.create(
      context, device_memory_size, GPU_USAGE_DEVICE_ONLY, VK_BUFFER_USAGE_TRANSFER_SRC_BIT);
  convert_host_to_device(staging_buffer.mapped_memory_get(), data, sample_len, format, format_);

  VkBufferImageCopy region = {};
  region.imageExtent.width = extent[0];
  region.imageExtent.height = extent[1];
  region.imageExtent.depth = extent[2];
  region.imageOffset.x = offset[0];
  region.imageOffset.y = offset[1];
  region.imageOffset.z = offset[2];
  region.imageSubresource.aspectMask = to_vk_image_aspect_flag_bits(format_);
  region.imageSubresource.mipLevel = mip;
  region.imageSubresource.layerCount = 1;

  layout_ensure(context, VK_IMAGE_LAYOUT_TRANSFER_DST_OPTIMAL);
  VKCommandBuffer &command_buffer = context.command_buffer_get();
  command_buffer.copy(*this, staging_buffer, Span<VkBufferImageCopy>(&region, 1));
  command_buffer.submit();
}

void VKTexture::update_sub(int /*offset*/[3],
                           int /*extent*/[3],
                           eGPUDataFormat /*format*/,
                           GPUPixelBuffer * /*pixbuf*/)
{
}

/* TODO(fclem): Legacy. Should be removed at some point. */
uint VKTexture::gl_bindcode_get() const
{
  return 0;
}

bool VKTexture::init_internal()
{
  /* Initialization can only happen after the usage is known. By the current API this isn't set
   * at this moment, so we cannot initialize here. The initialization is postponed until the
   * allocation of the texture on the device. */

  /* TODO: return false when texture format isn't supported. */
  return true;
}

bool VKTexture::init_internal(GPUVertBuf * /*vbo*/)
{
  return false;
}

bool VKTexture::init_internal(const GPUTexture * /*src*/, int /*mip_offset*/, int /*layer_offset*/)
{
  return false;
}

void VKTexture::ensure_allocated()
{
  if (!is_allocated()) {
    allocate();
  }
}

bool VKTexture::is_allocated() const
{
  return vk_image_ != VK_NULL_HANDLE && allocation_ != VK_NULL_HANDLE;
}

static VkImageUsageFlagBits to_vk_image_usage(const eGPUTextureUsage usage,
                                              const eGPUTextureFormatFlag format_flag)
{
  VkImageUsageFlagBits result = static_cast<VkImageUsageFlagBits>(VK_IMAGE_USAGE_TRANSFER_DST_BIT |
                                                                  VK_IMAGE_USAGE_SAMPLED_BIT);
  if (usage & GPU_TEXTURE_USAGE_SHADER_READ) {
    result = static_cast<VkImageUsageFlagBits>(result | VK_IMAGE_USAGE_STORAGE_BIT);
  }
  if (usage & GPU_TEXTURE_USAGE_SHADER_WRITE) {
    result = static_cast<VkImageUsageFlagBits>(result | VK_IMAGE_USAGE_STORAGE_BIT);
  }
  if (usage & GPU_TEXTURE_USAGE_ATTACHMENT) {
    if (format_flag & (GPU_FORMAT_NORMALIZED_INTEGER | GPU_FORMAT_COMPRESSED)) {
      /* These formats aren't supported as an attachment. When using GPU_TEXTURE_USAGE_DEFAULT they
       * are still being evaluated to be attachable. So we need to skip them.*/
    }
    else {
      if (format_flag & (GPU_FORMAT_DEPTH | GPU_FORMAT_STENCIL)) {
        result = static_cast<VkImageUsageFlagBits>(result |
                                                   VK_IMAGE_USAGE_DEPTH_STENCIL_ATTACHMENT_BIT);
      }
      else {
        result = static_cast<VkImageUsageFlagBits>(result | VK_IMAGE_USAGE_COLOR_ATTACHMENT_BIT);
      }
    }
  }
  if (usage & GPU_TEXTURE_USAGE_HOST_READ) {
    result = static_cast<VkImageUsageFlagBits>(result | VK_IMAGE_USAGE_TRANSFER_SRC_BIT);
  }

  return result;
}

bool VKTexture::allocate()
{
  BLI_assert(!is_allocated());

  int extent[3] = {1, 1, 1};
  mip_size_get(0, extent);

  VKContext &context = *VKContext::get();
  VkImageCreateInfo image_info = {};
  image_info.sType = VK_STRUCTURE_TYPE_IMAGE_CREATE_INFO;
  image_info.imageType = to_vk_image_type(type_);
  image_info.extent.width = extent[0];
  image_info.extent.height = extent[1];
  image_info.extent.depth = extent[2];
  image_info.mipLevels = 1;
  image_info.arrayLayers = 1;
  image_info.format = to_vk_format(format_);
  /* Some platforms (NVIDIA) requires that attached textures are always tiled optimal.
   *
   * As image data are always accessed via an staging buffer we can enable optimal tiling for all
   * texture. Tilings based on actual usages should be done in `VKFramebuffer`.
   */
  image_info.tiling = VK_IMAGE_TILING_OPTIMAL;
  image_info.initialLayout = VK_IMAGE_LAYOUT_UNDEFINED;
  image_info.usage = to_vk_image_usage(gpu_image_usage_flags_, format_flag_);
  image_info.samples = VK_SAMPLE_COUNT_1_BIT;

  VkResult result;
  if (G.debug & G_DEBUG_GPU) {
    VkImageFormatProperties image_format = {};
    result = vkGetPhysicalDeviceImageFormatProperties(context.physical_device_get(),
                                                      image_info.format,
                                                      image_info.imageType,
                                                      image_info.tiling,
                                                      image_info.usage,
                                                      image_info.flags,
                                                      &image_format);
    if (result != VK_SUCCESS) {
      printf("Image type not supported on device.\n");
      return false;
    }
  }

  VmaAllocationCreateInfo allocCreateInfo = {};
  allocCreateInfo.usage = VMA_MEMORY_USAGE_AUTO;
  allocCreateInfo.priority = 1.0f;
  result = vmaCreateImage(context.mem_allocator_get(),
                          &image_info,
                          &allocCreateInfo,
                          &vk_image_,
                          &allocation_,
                          nullptr);
  if (result != VK_SUCCESS) {
    return false;
  }

  /* Promote image to the correct layout. */
  layout_ensure(context, VK_IMAGE_LAYOUT_GENERAL);

  VK_ALLOCATION_CALLBACKS
  VkImageViewCreateInfo image_view_info = {};
  image_view_info.sType = VK_STRUCTURE_TYPE_IMAGE_VIEW_CREATE_INFO;
  image_view_info.image = vk_image_;
  image_view_info.viewType = to_vk_image_view_type(type_);
  image_view_info.format = to_vk_format(format_);
  image_view_info.components = to_vk_component_mapping(format_);
  image_view_info.subresourceRange.aspectMask = to_vk_image_aspect_flag_bits(format_);
  image_view_info.subresourceRange.levelCount = VK_REMAINING_MIP_LEVELS;
  image_view_info.subresourceRange.layerCount = VK_REMAINING_ARRAY_LAYERS;

  result = vkCreateImageView(
      context.device_get(), &image_view_info, vk_allocation_callbacks, &vk_image_view_);
  return result == VK_SUCCESS;
}

void VKTexture::image_bind(int binding)
{
  if (!is_allocated()) {
    allocate();
  }
  VKContext &context = *VKContext::get();
  VKShader *shader = static_cast<VKShader *>(context.shader);
  const VKShaderInterface &shader_interface = shader->interface_get();
  const VKDescriptorSet::Location location = shader_interface.descriptor_set_location(
      shader::ShaderCreateInfo::Resource::BindType::IMAGE, binding);
  shader->pipeline_get().descriptor_set_get().image_bind(*this, location);
}

<<<<<<< HEAD
/* UPBGE */
void VKTexture::gl_bindcode_set(int bindcode)
{
}
/*********/
=======
/* -------------------------------------------------------------------- */
/** \name Image Layout
 * \{ */

VkImageLayout VKTexture::current_layout_get() const
{
  return current_layout_;
}

void VKTexture::current_layout_set(const VkImageLayout new_layout)
{
  current_layout_ = new_layout;
}

void VKTexture::layout_ensure(VKContext &context, const VkImageLayout requested_layout)
{
  const VkImageLayout current_layout = current_layout_get();
  if (current_layout == requested_layout) {
    return;
  }
  VkImageMemoryBarrier barrier{};
  barrier.sType = VK_STRUCTURE_TYPE_IMAGE_MEMORY_BARRIER;
  barrier.oldLayout = current_layout;
  barrier.newLayout = requested_layout;
  barrier.image = vk_image_;
  barrier.subresourceRange.aspectMask = to_vk_image_aspect_flag_bits(format_);
  barrier.subresourceRange.levelCount = VK_REMAINING_MIP_LEVELS;
  barrier.subresourceRange.layerCount = VK_REMAINING_ARRAY_LAYERS;
  context.command_buffer_get().pipeline_barrier(Span<VkImageMemoryBarrier>(&barrier, 1));
  current_layout_set(requested_layout);
}
/** \} */
>>>>>>> 901a804f

}  // namespace blender::gpu<|MERGE_RESOLUTION|>--- conflicted
+++ resolved
@@ -303,13 +303,6 @@
   shader->pipeline_get().descriptor_set_get().image_bind(*this, location);
 }
 
-<<<<<<< HEAD
-/* UPBGE */
-void VKTexture::gl_bindcode_set(int bindcode)
-{
-}
-/*********/
-=======
 /* -------------------------------------------------------------------- */
 /** \name Image Layout
  * \{ */
@@ -342,6 +335,11 @@
   current_layout_set(requested_layout);
 }
 /** \} */
->>>>>>> 901a804f
+
+/* UPBGE */
+void VKTexture::gl_bindcode_set(int bindcode)
+{
+}
+/*********/
 
 }  // namespace blender::gpu