--- conflicted
+++ resolved
@@ -134,13 +134,6 @@
   return false;
 }
 
-<<<<<<< HEAD
-/* UPBGE */
-void VKTexture::gl_bindcode_set(int bindcode)
-{
-}
-/*********/
-=======
 bool VKTexture::is_allocated()
 {
   return vk_image_ != VK_NULL_HANDLE && allocation_ != VK_NULL_HANDLE;
@@ -238,6 +231,11 @@
       shader::ShaderCreateInfo::Resource::BindType::IMAGE, binding));
   shader->pipeline_get().descriptor_set_get().image_bind(*this, location);
 }
->>>>>>> 8b639662
+
+/* UPBGE */
+void VKTexture::gl_bindcode_set(int bindcode)
+{
+}
+/*********/
 
 }  // namespace blender::gpu