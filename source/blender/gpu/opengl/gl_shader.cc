/* SPDX-FileCopyrightText: 2020 Blender Authors
 *
 * SPDX-License-Identifier: GPL-2.0-or-later */

/** \file
 * \ingroup gpu
 */

#include <iomanip>

#include "BKE_appdir.hh"
#include "BKE_global.hh"

#include "BLI_string.h"
#include "BLI_time.h"
#include "BLI_vector.hh"

#include "BLI_system.h"
#include BLI_SYSTEM_PID_H

#include "GPU_capabilities.hh"
#include "GPU_platform.hh"
#include "gpu_capabilities_private.hh"
#include "gpu_shader_dependency_private.hh"

#include "gl_debug.hh"
#include "gl_vertex_buffer.hh"

#include "gl_compilation_subprocess.hh"
#include "gl_shader.hh"
#include "gl_shader_interface.hh"

#include <sstream>
#include <stdio.h>
#ifdef WIN32
#  define popen _popen
#  define pclose _pclose
#endif

using namespace blender;
using namespace blender::gpu;
using namespace blender::gpu::shader;

extern "C" char datatoc_glsl_shader_defines_glsl[];

/* -------------------------------------------------------------------- */
/** \name Creation / Destruction
 * \{ */

GLShader::GLShader(const char *name) : Shader(name)
{
#if 0 /* Would be nice to have, but for now the Deferred compilation \
       * does not have a GPUContext. */
  BLI_assert(GLContext::get() != nullptr);
#endif
}

GLShader::~GLShader()
{
#if 0 /* Would be nice to have, but for now the Deferred compilation \
       * does not have a GPUContext. */
  BLI_assert(GLContext::get() != nullptr);
#endif
}

void GLShader::init(const shader::ShaderCreateInfo &info, bool is_batch_compilation)
{
  async_compilation_ = is_batch_compilation;

  /* Extract the constants names from info and store them locally. */
  for (const ShaderCreateInfo::SpecializationConstant &constant : info.specialization_constants_) {
    specialization_constant_names_.append(constant.name.c_str());
  }
}

/** \} */

/* -------------------------------------------------------------------- */
/** \name Create Info
 * \{ */

static const char *to_string(const Interpolation &interp)
{
  switch (interp) {
    case Interpolation::SMOOTH:
      return "smooth";
    case Interpolation::FLAT:
      return "flat";
    case Interpolation::NO_PERSPECTIVE:
      return "noperspective";
    default:
      return "unknown";
  }
}

static const char *to_string(const Type &type)
{
  switch (type) {
    case Type::FLOAT:
      return "float";
    case Type::VEC2:
      return "vec2";
    case Type::VEC3:
      return "vec3";
    case Type::VEC4:
      return "vec4";
    case Type::MAT3:
      return "mat3";
    case Type::MAT4:
      return "mat4";
    case Type::UINT:
      return "uint";
    case Type::UVEC2:
      return "uvec2";
    case Type::UVEC3:
      return "uvec3";
    case Type::UVEC4:
      return "uvec4";
    case Type::INT:
      return "int";
    case Type::IVEC2:
      return "ivec2";
    case Type::IVEC3:
      return "ivec3";
    case Type::IVEC4:
      return "ivec4";
    case Type::BOOL:
      return "bool";
    /* Alias special types. */
    case Type::UCHAR:
    case Type::USHORT:
      return "uint";
    case Type::UCHAR2:
    case Type::USHORT2:
      return "uvec2";
    case Type::UCHAR3:
    case Type::USHORT3:
      return "uvec3";
    case Type::UCHAR4:
    case Type::USHORT4:
      return "uvec4";
    case Type::CHAR:
    case Type::SHORT:
      return "int";
    case Type::CHAR2:
    case Type::SHORT2:
      return "ivec2";
    case Type::CHAR3:
    case Type::SHORT3:
      return "ivec3";
    case Type::CHAR4:
    case Type::SHORT4:
      return "ivec4";
    case Type::VEC3_101010I2:
      return "vec3";
  }
  BLI_assert_unreachable();
  return "unknown";
}

static Type to_component_type(const Type &type)
{
  switch (type) {
    case Type::FLOAT:
    case Type::VEC2:
    case Type::VEC3:
    case Type::VEC4:
    case Type::MAT3:
    case Type::MAT4:
      return Type::FLOAT;
    case Type::UINT:
    case Type::UVEC2:
    case Type::UVEC3:
    case Type::UVEC4:
      return Type::UINT;
    case Type::INT:
    case Type::IVEC2:
    case Type::IVEC3:
    case Type::IVEC4:
    case Type::BOOL:
      return Type::INT;
    /* Alias special types. */
    case Type::UCHAR:
    case Type::UCHAR2:
    case Type::UCHAR3:
    case Type::UCHAR4:
    case Type::USHORT:
    case Type::USHORT2:
    case Type::USHORT3:
    case Type::USHORT4:
      return Type::UINT;
    case Type::CHAR:
    case Type::CHAR2:
    case Type::CHAR3:
    case Type::CHAR4:
    case Type::SHORT:
    case Type::SHORT2:
    case Type::SHORT3:
    case Type::SHORT4:
      return Type::INT;
    case Type::VEC3_101010I2:
      return Type::FLOAT;
  }
  BLI_assert_unreachable();
  return Type::FLOAT;
}

static const char *to_string(const eGPUTextureFormat &type)
{
  switch (type) {
    case GPU_RGBA8UI:
      return "rgba8ui";
    case GPU_RGBA8I:
      return "rgba8i";
    case GPU_RGBA8:
      return "rgba8";
    case GPU_RGBA32UI:
      return "rgba32ui";
    case GPU_RGBA32I:
      return "rgba32i";
    case GPU_RGBA32F:
      return "rgba32f";
    case GPU_RGBA16UI:
      return "rgba16ui";
    case GPU_RGBA16I:
      return "rgba16i";
    case GPU_RGBA16F:
      return "rgba16f";
    case GPU_RGBA16:
      return "rgba16";
    case GPU_RG8UI:
      return "rg8ui";
    case GPU_RG8I:
      return "rg8i";
    case GPU_RG8:
      return "rg8";
    case GPU_RG32UI:
      return "rg32ui";
    case GPU_RG32I:
      return "rg32i";
    case GPU_RG32F:
      return "rg32f";
    case GPU_RG16UI:
      return "rg16ui";
    case GPU_RG16I:
      return "rg16i";
    case GPU_RG16F:
      return "rg16f";
    case GPU_RG16:
      return "rg16";
    case GPU_R8UI:
      return "r8ui";
    case GPU_R8I:
      return "r8i";
    case GPU_R8:
      return "r8";
    case GPU_R32UI:
      return "r32ui";
    case GPU_R32I:
      return "r32i";
    case GPU_R32F:
      return "r32f";
    case GPU_R16UI:
      return "r16ui";
    case GPU_R16I:
      return "r16i";
    case GPU_R16F:
      return "r16f";
    case GPU_R16:
      return "r16";
    case GPU_R11F_G11F_B10F:
      return "r11f_g11f_b10f";
    case GPU_RGB10_A2:
      return "rgb10_a2";
    default:
      return "unknown";
  }
}

static const char *to_string(const PrimitiveIn &layout)
{
  switch (layout) {
    case PrimitiveIn::POINTS:
      return "points";
    case PrimitiveIn::LINES:
      return "lines";
    case PrimitiveIn::LINES_ADJACENCY:
      return "lines_adjacency";
    case PrimitiveIn::TRIANGLES:
      return "triangles";
    case PrimitiveIn::TRIANGLES_ADJACENCY:
      return "triangles_adjacency";
    default:
      return "unknown";
  }
}

static const char *to_string(const PrimitiveOut &layout)
{
  switch (layout) {
    case PrimitiveOut::POINTS:
      return "points";
    case PrimitiveOut::LINE_STRIP:
      return "line_strip";
    case PrimitiveOut::TRIANGLE_STRIP:
      return "triangle_strip";
    default:
      return "unknown";
  }
}

static const char *to_string(const DepthWrite &value)
{
  switch (value) {
    case DepthWrite::ANY:
      return "depth_any";
    case DepthWrite::GREATER:
      return "depth_greater";
    case DepthWrite::LESS:
      return "depth_less";
    default:
      return "depth_unchanged";
  }
}

static void print_image_type(std::ostream &os,
                             const ImageType &type,
                             const ShaderCreateInfo::Resource::BindType bind_type)
{
  switch (type) {
    case ImageType::INT_BUFFER:
    case ImageType::INT_1D:
    case ImageType::INT_1D_ARRAY:
    case ImageType::INT_2D:
    case ImageType::INT_2D_ARRAY:
    case ImageType::INT_3D:
    case ImageType::INT_CUBE:
    case ImageType::INT_CUBE_ARRAY:
    case ImageType::INT_2D_ATOMIC:
    case ImageType::INT_2D_ARRAY_ATOMIC:
    case ImageType::INT_3D_ATOMIC:
      os << "i";
      break;
    case ImageType::UINT_BUFFER:
    case ImageType::UINT_1D:
    case ImageType::UINT_1D_ARRAY:
    case ImageType::UINT_2D:
    case ImageType::UINT_2D_ARRAY:
    case ImageType::UINT_3D:
    case ImageType::UINT_CUBE:
    case ImageType::UINT_CUBE_ARRAY:
    case ImageType::UINT_2D_ATOMIC:
    case ImageType::UINT_2D_ARRAY_ATOMIC:
    case ImageType::UINT_3D_ATOMIC:
      os << "u";
      break;
    default:
      break;
  }

  if (bind_type == ShaderCreateInfo::Resource::BindType::IMAGE) {
    os << "image";
  }
  else {
    os << "sampler";
  }

  switch (type) {
    case ImageType::FLOAT_BUFFER:
    case ImageType::INT_BUFFER:
    case ImageType::UINT_BUFFER:
      os << "Buffer";
      break;
    case ImageType::FLOAT_1D:
    case ImageType::FLOAT_1D_ARRAY:
    case ImageType::INT_1D:
    case ImageType::INT_1D_ARRAY:
    case ImageType::UINT_1D:
    case ImageType::UINT_1D_ARRAY:
      os << "1D";
      break;
    case ImageType::FLOAT_2D:
    case ImageType::FLOAT_2D_ARRAY:
    case ImageType::INT_2D:
    case ImageType::INT_2D_ARRAY:
    case ImageType::INT_2D_ATOMIC:
    case ImageType::INT_2D_ARRAY_ATOMIC:
    case ImageType::UINT_2D:
    case ImageType::UINT_2D_ARRAY:
    case ImageType::UINT_2D_ATOMIC:
    case ImageType::UINT_2D_ARRAY_ATOMIC:
    case ImageType::SHADOW_2D:
    case ImageType::SHADOW_2D_ARRAY:
    case ImageType::DEPTH_2D:
    case ImageType::DEPTH_2D_ARRAY:
      os << "2D";
      break;
    case ImageType::FLOAT_3D:
    case ImageType::INT_3D:
    case ImageType::UINT_3D:
    case ImageType::INT_3D_ATOMIC:
    case ImageType::UINT_3D_ATOMIC:
      os << "3D";
      break;
    case ImageType::FLOAT_CUBE:
    case ImageType::FLOAT_CUBE_ARRAY:
    case ImageType::INT_CUBE:
    case ImageType::INT_CUBE_ARRAY:
    case ImageType::UINT_CUBE:
    case ImageType::UINT_CUBE_ARRAY:
    case ImageType::SHADOW_CUBE:
    case ImageType::SHADOW_CUBE_ARRAY:
    case ImageType::DEPTH_CUBE:
    case ImageType::DEPTH_CUBE_ARRAY:
      os << "Cube";
      break;
    default:
      break;
  }

  switch (type) {
    case ImageType::FLOAT_1D_ARRAY:
    case ImageType::FLOAT_2D_ARRAY:
    case ImageType::FLOAT_CUBE_ARRAY:
    case ImageType::INT_1D_ARRAY:
    case ImageType::INT_2D_ARRAY:
    case ImageType::INT_CUBE_ARRAY:
    case ImageType::UINT_1D_ARRAY:
    case ImageType::UINT_2D_ARRAY:
    case ImageType::UINT_2D_ARRAY_ATOMIC:
    case ImageType::UINT_CUBE_ARRAY:
    case ImageType::SHADOW_2D_ARRAY:
    case ImageType::SHADOW_CUBE_ARRAY:
    case ImageType::DEPTH_2D_ARRAY:
    case ImageType::DEPTH_CUBE_ARRAY:
      os << "Array";
      break;
    default:
      break;
  }

  switch (type) {
    case ImageType::SHADOW_2D:
    case ImageType::SHADOW_2D_ARRAY:
    case ImageType::SHADOW_CUBE:
    case ImageType::SHADOW_CUBE_ARRAY:
      os << "Shadow";
      break;
    default:
      break;
  }
  os << " ";
}

static std::ostream &print_qualifier(std::ostream &os, const Qualifier &qualifiers)
{
  if (bool(qualifiers & Qualifier::NO_RESTRICT) == false) {
    os << "restrict ";
  }
  if (bool(qualifiers & Qualifier::READ) == false) {
    os << "writeonly ";
  }
  if (bool(qualifiers & Qualifier::WRITE) == false) {
    os << "readonly ";
  }
  return os;
}

static void print_resource(std::ostream &os,
                           const ShaderCreateInfo::Resource &res,
                           bool auto_resource_location)
{
  if (auto_resource_location && res.bind_type == ShaderCreateInfo::Resource::BindType::SAMPLER) {
    /* Skip explicit binding location for samplers when not needed, since drivers can usually
     * handle more sampler declarations this way (as long as they're not actually used by the
     * shader). See #105661. */
  }
  else if (GLContext::explicit_location_support) {
    os << "layout(binding = " << res.slot;
    if (res.bind_type == ShaderCreateInfo::Resource::BindType::IMAGE) {
      os << ", " << to_string(res.image.format);
    }
    else if (res.bind_type == ShaderCreateInfo::Resource::BindType::UNIFORM_BUFFER) {
      os << ", std140";
    }
    else if (res.bind_type == ShaderCreateInfo::Resource::BindType::STORAGE_BUFFER) {
      os << ", std430";
    }
    os << ") ";
  }
  else if (res.bind_type == ShaderCreateInfo::Resource::BindType::UNIFORM_BUFFER) {
    os << "layout(std140) ";
  }

  int64_t array_offset;
  StringRef name_no_array;

  switch (res.bind_type) {
    case ShaderCreateInfo::Resource::BindType::SAMPLER:
      os << "uniform ";
      print_image_type(os, res.sampler.type, res.bind_type);
      os << res.sampler.name << ";\n";
      break;
    case ShaderCreateInfo::Resource::BindType::IMAGE:
      os << "uniform ";
      print_qualifier(os, res.image.qualifiers);
      print_image_type(os, res.image.type, res.bind_type);
      os << res.image.name << ";\n";
      break;
    case ShaderCreateInfo::Resource::BindType::UNIFORM_BUFFER:
      array_offset = res.uniformbuf.name.find_first_of("[");
      name_no_array = (array_offset == -1) ? res.uniformbuf.name :
                                             StringRef(res.uniformbuf.name.c_str(), array_offset);
      os << "uniform " << name_no_array << " { " << res.uniformbuf.type_name << " _"
         << res.uniformbuf.name << "; };\n";
      break;
    case ShaderCreateInfo::Resource::BindType::STORAGE_BUFFER:
      array_offset = res.storagebuf.name.find_first_of("[");
      name_no_array = (array_offset == -1) ? res.storagebuf.name :
                                             StringRef(res.storagebuf.name.c_str(), array_offset);
      print_qualifier(os, res.storagebuf.qualifiers);
      os << "buffer ";
      os << name_no_array << " { " << res.storagebuf.type_name << " _" << res.storagebuf.name
         << "; };\n";
      break;
  }
}

static void print_resource_alias(std::ostream &os, const ShaderCreateInfo::Resource &res)
{
  int64_t array_offset;
  StringRef name_no_array;

  switch (res.bind_type) {
    case ShaderCreateInfo::Resource::BindType::UNIFORM_BUFFER:
      array_offset = res.uniformbuf.name.find_first_of("[");
      name_no_array = (array_offset == -1) ? res.uniformbuf.name :
                                             StringRef(res.uniformbuf.name.c_str(), array_offset);
      os << "#define " << name_no_array << " (_" << name_no_array << ")\n";
      break;
    case ShaderCreateInfo::Resource::BindType::STORAGE_BUFFER:
      array_offset = res.storagebuf.name.find_first_of("[");
      name_no_array = (array_offset == -1) ? res.storagebuf.name :
                                             StringRef(res.storagebuf.name.c_str(), array_offset);
      os << "#define " << name_no_array << " (_" << name_no_array << ")\n";
      break;
    default:
      break;
  }
}

static void print_interface(std::ostream &os,
                            const StringRefNull &prefix,
                            const StageInterfaceInfo &iface,
                            const StringRefNull &suffix = "")
{
  /* TODO(@fclem): Move that to interface check. */
  // if (iface.instance_name.is_empty()) {
  //   BLI_assert_msg(0, "Interfaces require an instance name for geometry shader.");
  //   std::cout << iface.name << ": Interfaces require an instance name for geometry shader.\n";
  //   continue;
  // }
  os << prefix << " " << iface.name << "{" << std::endl;
  for (const StageInterfaceInfo::InOut &inout : iface.inouts) {
    os << "  " << to_string(inout.interp) << " " << to_string(inout.type) << " " << inout.name
       << ";\n";
  }
  os << "}";
  os << (iface.instance_name.is_empty() ? "" : "\n") << iface.instance_name << suffix << ";\n";
}

std::string GLShader::resources_declare(const ShaderCreateInfo &info) const
{
  std::stringstream ss;

  /* NOTE: We define macros in GLSL to trigger compilation error if the resource names
   * are reused for local variables. This is to match other backend behavior which needs accessors
   * macros. */
  ss << "\n/* Pass Resources. */\n";
  for (const ShaderCreateInfo::Resource &res : info.pass_resources_) {
    print_resource(ss, res, info.auto_resource_location_);
  }
  for (const ShaderCreateInfo::Resource &res : info.pass_resources_) {
    print_resource_alias(ss, res);
  }
  ss << "\n/* Batch Resources. */\n";
  for (const ShaderCreateInfo::Resource &res : info.batch_resources_) {
    print_resource(ss, res, info.auto_resource_location_);
  }
  for (const ShaderCreateInfo::Resource &res : info.batch_resources_) {
    print_resource_alias(ss, res);
  }
  ss << "\n/* Push Constants. */\n";
  for (const ShaderCreateInfo::PushConst &uniform : info.push_constants_) {
    ss << "uniform " << to_string(uniform.type) << " " << uniform.name;
    if (uniform.array_size > 0) {
      ss << "[" << uniform.array_size << "]";
    }
    ss << ";\n";
  }
#if 0 /* #95278: This is not be enough to prevent some compilers think it is recursive. */
  for (const ShaderCreateInfo::PushConst &uniform : info.push_constants_) {
    /* #95278: Double macro to avoid some compilers think it is recursive. */
    ss << "#define " << uniform.name << "_ " << uniform.name << "\n";
    ss << "#define " << uniform.name << " (" << uniform.name << "_)\n";
  }
#endif
  ss << "\n";
  return ss.str();
}

std::string GLShader::constants_declare() const
{
  std::stringstream ss;

  ss << "/* Specialization Constants. */\n";
  for (int constant_index : IndexRange(constants.types.size())) {
    const StringRefNull name = specialization_constant_names_[constant_index];
    gpu::shader::Type constant_type = constants.types[constant_index];
    const shader::ShaderCreateInfo::SpecializationConstant::Value &value =
        constants.values[constant_index];

    switch (constant_type) {
      case Type::INT:
        ss << "const int " << name << "=" << std::to_string(value.i) << ";\n";
        break;
      case Type::UINT:
        ss << "const uint " << name << "=" << std::to_string(value.u) << "u;\n";
        break;
      case Type::BOOL:
        ss << "const bool " << name << "=" << (value.u ? "true" : "false") << ";\n";
        break;
      case Type::FLOAT:
        /* Use uint representation to allow exact same bit pattern even if NaN. */
        ss << "const float " << name << "= uintBitsToFloat(" << std::to_string(value.u) << "u);\n";
        break;
      default:
        BLI_assert_unreachable();
        break;
    }
  }
  return ss.str();
}

static std::string main_function_wrapper(std::string &pre_main, std::string &post_main)
{
  std::stringstream ss;
  /* Prototype for the original main. */
  ss << "\n";
  ss << "void main_function_();\n";
  /* Wrapper to the main function in order to inject code processing on globals. */
  ss << "void main() {\n";
  ss << pre_main;
  ss << "  main_function_();\n";
  ss << post_main;
  ss << "}\n";
  /* Rename the original main. */
  ss << "#define main main_function_\n";
  ss << "\n";
  return ss.str();
}

std::string GLShader::vertex_interface_declare(const ShaderCreateInfo &info) const
{
  std::stringstream ss;
  std::string post_main;

  ss << "\n/* Inputs. */\n";
  for (const ShaderCreateInfo::VertIn &attr : info.vertex_inputs_) {
    if (GLContext::explicit_location_support &&
        /* Fix issue with AMDGPU-PRO + workbench_prepass_mesh_vert.glsl being quantized. */
        GPU_type_matches(GPU_DEVICE_ATI, GPU_OS_ANY, GPU_DRIVER_OFFICIAL) == false)
    {
      ss << "layout(location = " << attr.index << ") ";
    }
    ss << "in " << to_string(attr.type) << " " << attr.name << ";\n";
  }
  ss << "\n/* Interfaces. */\n";
  for (const StageInterfaceInfo *iface : info.vertex_out_interfaces_) {
    print_interface(ss, "out", *iface);
  }
  if (!GLContext::layered_rendering_support && bool(info.builtins_ & BuiltinBits::LAYER)) {
    ss << "out int gpu_Layer;\n";
  }
  if (!GLContext::layered_rendering_support && bool(info.builtins_ & BuiltinBits::VIEWPORT_INDEX))
  {
    ss << "out int gpu_ViewportIndex;\n";
  }
  if (bool(info.builtins_ & BuiltinBits::BARYCENTRIC_COORD)) {
    if (!GLContext::native_barycentric_support) {
      /* Disabled or unsupported. */
    }
    else if (epoxy_has_gl_extension("GL_AMD_shader_explicit_vertex_parameter")) {
      /* Need this for stable barycentric. */
      ss << "flat out vec4 gpu_pos_flat;\n";
      ss << "out vec4 gpu_pos;\n";

      post_main += "  gpu_pos = gpu_pos_flat = gl_Position;\n";
    }
  }
  ss << "\n";

  if (post_main.empty() == false) {
    std::string pre_main;
    ss << main_function_wrapper(pre_main, post_main);
  }
  return ss.str();
}

std::string GLShader::fragment_interface_declare(const ShaderCreateInfo &info) const
{
  std::stringstream ss;
  std::string pre_main, post_main;

  ss << "\n/* Interfaces. */\n";
  const Span<StageInterfaceInfo *> in_interfaces = info.geometry_source_.is_empty() ?
                                                       info.vertex_out_interfaces_ :
                                                       info.geometry_out_interfaces_;
  for (const StageInterfaceInfo *iface : in_interfaces) {
    print_interface(ss, "in", *iface);
  }
  if (!GLContext::layered_rendering_support && bool(info.builtins_ & BuiltinBits::LAYER)) {
    ss << "#define gpu_Layer gl_Layer\n";
  }
  if (!GLContext::layered_rendering_support && bool(info.builtins_ & BuiltinBits::VIEWPORT_INDEX))
  {
    ss << "#define gpu_ViewportIndex gl_ViewportIndex\n";
  }
  if (bool(info.builtins_ & BuiltinBits::BARYCENTRIC_COORD)) {
    if (!GLContext::native_barycentric_support) {
      ss << "flat in vec4 gpu_pos[3];\n";
      ss << "smooth in vec3 gpu_BaryCoord;\n";
      ss << "noperspective in vec3 gpu_BaryCoordNoPersp;\n";
      ss << "#define gpu_position_at_vertex(v) gpu_pos[v]\n";
    }
    else if (epoxy_has_gl_extension("GL_AMD_shader_explicit_vertex_parameter")) {
      /* NOTE(fclem): This won't work with geometry shader. Hopefully, we don't need geometry
       * shader workaround if this extension/feature is detected. */
      ss << "\n/* Stable Barycentric Coordinates. */\n";
      ss << "flat in vec4 gpu_pos_flat;\n";
      ss << "__explicitInterpAMD in vec4 gpu_pos;\n";
      /* Globals. */
      ss << "vec3 gpu_BaryCoord;\n";
      ss << "vec3 gpu_BaryCoordNoPersp;\n";
      ss << "\n";
      ss << "vec2 stable_bary_(vec2 in_bary) {\n";
      ss << "  vec3 bary = vec3(in_bary, 1.0 - in_bary.x - in_bary.y);\n";
      ss << "  if (interpolateAtVertexAMD(gpu_pos, 0) == gpu_pos_flat) { return bary.zxy; }\n";
      ss << "  if (interpolateAtVertexAMD(gpu_pos, 2) == gpu_pos_flat) { return bary.yzx; }\n";
      ss << "  return bary.xyz;\n";
      ss << "}\n";
      ss << "\n";
      ss << "vec4 gpu_position_at_vertex(int v) {\n";
      ss << "  if (interpolateAtVertexAMD(gpu_pos, 0) == gpu_pos_flat) { v = (v + 2) % 3; }\n";
      ss << "  if (interpolateAtVertexAMD(gpu_pos, 2) == gpu_pos_flat) { v = (v + 1) % 3; }\n";
      ss << "  return interpolateAtVertexAMD(gpu_pos, v);\n";
      ss << "}\n";

      pre_main += "  gpu_BaryCoord = stable_bary_(gl_BaryCoordSmoothAMD);\n";
      pre_main += "  gpu_BaryCoordNoPersp = stable_bary_(gl_BaryCoordNoPerspAMD);\n";
    }
  }
  if (info.early_fragment_test_) {
    ss << "layout(early_fragment_tests) in;\n";
  }
  if (epoxy_has_gl_extension("GL_ARB_conservative_depth")) {
    ss << "layout(" << to_string(info.depth_write_) << ") out float gl_FragDepth;\n";
  }

  ss << "\n/* Sub-pass Inputs. */\n";
  for (const ShaderCreateInfo::SubpassIn &input : info.subpass_inputs_) {
    if (GLContext::framebuffer_fetch_support) {
      /* Declare as inout but do not write to it. */
      ss << "layout(location = " << std::to_string(input.index) << ") inout "
         << to_string(input.type) << " " << input.name << ";\n";
    }
    else {
      std::string image_name = "gpu_subpass_img_";
      image_name += std::to_string(input.index);

      /* Declare global for input. */
      ss << to_string(input.type) << " " << input.name << ";\n";

      /* IMPORTANT: We assume that the frame-buffer will be layered or not based on the layer
       * built-in flag. */
      bool is_layered_fb = bool(info.builtins_ & BuiltinBits::LAYER);

      /* Start with invalid value to detect failure cases. */
      ImageType image_type = ImageType::FLOAT_BUFFER;
      switch (to_component_type(input.type)) {
        case Type::FLOAT:
          image_type = is_layered_fb ? ImageType::FLOAT_2D_ARRAY : ImageType::FLOAT_2D;
          break;
        case Type::INT:
          image_type = is_layered_fb ? ImageType::INT_2D_ARRAY : ImageType::INT_2D;
          break;
        case Type::UINT:
          image_type = is_layered_fb ? ImageType::UINT_2D_ARRAY : ImageType::UINT_2D;
          break;
        default:
          break;
      }
      /* Declare image. */
      using Resource = ShaderCreateInfo::Resource;
      /* NOTE(fclem): Using the attachment index as resource index might be problematic as it might
       * collide with other resources. */
      Resource res(Resource::BindType::SAMPLER, input.index);
      res.sampler.type = image_type;
      res.sampler.sampler = GPUSamplerState::default_sampler();
      res.sampler.name = image_name;
      print_resource(ss, res, false);

      char swizzle[] = "xyzw";
      swizzle[to_component_count(input.type)] = '\0';

      std::string texel_co = (is_layered_fb) ? "ivec3(gl_FragCoord.xy, gpu_Layer)" :
                                               "ivec2(gl_FragCoord.xy)";

      std::stringstream ss_pre;
      /* Populate the global before main using imageLoad. */
      ss_pre << "  " << input.name << " = texelFetch(" << image_name << ", " << texel_co << ", 0)."
             << swizzle << ";\n";

      pre_main += ss_pre.str();
    }
  }
  ss << "\n/* Outputs. */\n";
  for (const ShaderCreateInfo::FragOut &output : info.fragment_outputs_) {
    ss << "layout(location = " << output.index;
    switch (output.blend) {
      case DualBlend::SRC_0:
        ss << ", index = 0";
        break;
      case DualBlend::SRC_1:
        ss << ", index = 1";
        break;
      default:
        break;
    }
    ss << ") ";
    ss << "out " << to_string(output.type) << " " << output.name << ";\n";
  }
  ss << "\n";

  if (!pre_main.empty() || !post_main.empty()) {
    ss << main_function_wrapper(pre_main, post_main);
  }
  return ss.str();
}

std::string GLShader::geometry_layout_declare(const ShaderCreateInfo &info) const
{
  int max_verts = info.geometry_layout_.max_vertices;
  int invocations = info.geometry_layout_.invocations;

  std::stringstream ss;
  ss << "\n/* Geometry Layout. */\n";
  ss << "layout(" << to_string(info.geometry_layout_.primitive_in);
  if (invocations != -1) {
    ss << ", invocations = " << invocations;
  }
  ss << ") in;\n";

  ss << "layout(" << to_string(info.geometry_layout_.primitive_out)
     << ", max_vertices = " << max_verts << ") out;\n";
  ss << "\n";
  return ss.str();
}

static StageInterfaceInfo *find_interface_by_name(const Span<StageInterfaceInfo *> ifaces,
                                                  const StringRefNull &name)
{
  for (auto *iface : ifaces) {
    if (iface->instance_name == name) {
      return iface;
    }
  }
  return nullptr;
}

std::string GLShader::geometry_interface_declare(const ShaderCreateInfo &info) const
{
  std::stringstream ss;

  ss << "\n/* Interfaces. */\n";
  for (const StageInterfaceInfo *iface : info.vertex_out_interfaces_) {
    bool has_matching_output_iface = find_interface_by_name(info.geometry_out_interfaces_,
                                                            iface->instance_name) != nullptr;
    const char *suffix = (has_matching_output_iface) ? "_in[]" : "[]";
    print_interface(ss, "in", *iface, suffix);
  }
  ss << "\n";
  for (const StageInterfaceInfo *iface : info.geometry_out_interfaces_) {
    bool has_matching_input_iface = find_interface_by_name(info.vertex_out_interfaces_,
                                                           iface->instance_name) != nullptr;
    const char *suffix = (has_matching_input_iface) ? "_out" : "";
    print_interface(ss, "out", *iface, suffix);
  }
  ss << "\n";
  return ss.str();
}

std::string GLShader::compute_layout_declare(const ShaderCreateInfo &info) const
{
  std::stringstream ss;
  ss << "\n/* Compute Layout. */\n";
  ss << "layout(local_size_x = " << info.compute_layout_.local_size_x;
  if (info.compute_layout_.local_size_y != -1) {
    ss << ", local_size_y = " << info.compute_layout_.local_size_y;
  }
  if (info.compute_layout_.local_size_z != -1) {
    ss << ", local_size_z = " << info.compute_layout_.local_size_z;
  }
  ss << ") in;\n";
  ss << "\n";
  return ss.str();
}
/** \} */

/* -------------------------------------------------------------------- */
/** \name Passthrough geometry shader emulation
 *
 * \{ */

std::string GLShader::workaround_geometry_shader_source_create(
    const shader::ShaderCreateInfo &info)
{
  std::stringstream ss;

  const bool do_layer_workaround = !GLContext::layered_rendering_support &&
                                   bool(info.builtins_ & BuiltinBits::LAYER);
  const bool do_viewport_workaround = !GLContext::layered_rendering_support &&
                                      bool(info.builtins_ & BuiltinBits::VIEWPORT_INDEX);
  const bool do_barycentric_workaround = !GLContext::native_barycentric_support &&
                                         bool(info.builtins_ & BuiltinBits::BARYCENTRIC_COORD);

  shader::ShaderCreateInfo info_modified = info;
  info_modified.geometry_out_interfaces_ = info_modified.vertex_out_interfaces_;
  /**
   * NOTE(@fclem): Assuming we will render TRIANGLES. This will not work with other primitive
   * types. In this case, it might not trigger an error on some implementations.
   */
  info_modified.geometry_layout(PrimitiveIn::TRIANGLES, PrimitiveOut::TRIANGLE_STRIP, 3);

  ss << geometry_layout_declare(info_modified);
  ss << geometry_interface_declare(info_modified);
  if (do_layer_workaround) {
    ss << "in int gpu_Layer[];\n";
  }
  if (do_viewport_workaround) {
    ss << "in int gpu_ViewportIndex[];\n";
  }
  if (do_barycentric_workaround) {
    ss << "flat out vec4 gpu_pos[3];\n";
    ss << "smooth out vec3 gpu_BaryCoord;\n";
    ss << "noperspective out vec3 gpu_BaryCoordNoPersp;\n";
  }
  ss << "\n";

  ss << "void main()\n";
  ss << "{\n";
  if (do_layer_workaround) {
    ss << "  gl_Layer = gpu_Layer[0];\n";
  }
  if (do_viewport_workaround) {
    ss << "  gl_ViewportIndex = gpu_ViewportIndex[0];\n";
  }
  if (do_barycentric_workaround) {
    ss << "  gpu_pos[0] = gl_in[0].gl_Position;\n";
    ss << "  gpu_pos[1] = gl_in[1].gl_Position;\n";
    ss << "  gpu_pos[2] = gl_in[2].gl_Position;\n";
  }
  for (auto i : IndexRange(3)) {
    for (StageInterfaceInfo *iface : info_modified.vertex_out_interfaces_) {
      for (auto &inout : iface->inouts) {
        ss << "  " << iface->instance_name << "_out." << inout.name;
        ss << " = " << iface->instance_name << "_in[" << i << "]." << inout.name << ";\n";
      }
    }
    if (do_barycentric_workaround) {
      ss << "  gpu_BaryCoordNoPersp = gpu_BaryCoord =";
      ss << " vec3(" << int(i == 0) << ", " << int(i == 1) << ", " << int(i == 2) << ");\n";
    }
    ss << "  gl_Position = gl_in[" << i << "].gl_Position;\n";
    ss << "  EmitVertex();\n";
  }
  ss << "}\n";
  return ss.str();
}

bool GLShader::do_geometry_shader_injection(const shader::ShaderCreateInfo *info)
{
  BuiltinBits builtins = info->builtins_;
  if (!GLContext::native_barycentric_support && bool(builtins & BuiltinBits::BARYCENTRIC_COORD)) {
    return true;
  }
  if (!GLContext::layered_rendering_support && bool(builtins & BuiltinBits::LAYER)) {
    return true;
  }
  if (!GLContext::layered_rendering_support && bool(builtins & BuiltinBits::VIEWPORT_INDEX)) {
    return true;
  }
  return false;
}

/** \} */

/* -------------------------------------------------------------------- */
/** \name Shader stage creation
 * \{ */

static const char *glsl_patch_default_get()
{
  /** Used for shader patching. Init once. */
  static std::string patch;
  if (!patch.empty()) {
    return patch.c_str();
  }

  std::stringstream ss;
  /* Version need to go first. */
  if (epoxy_gl_version() >= 43) {
    ss << "#version 430\n";
  }
  else {
    ss << "#version 330\n";
  }

  /* Enable extensions for features that are not part of our base GLSL version
   * don't use an extension for something already available! */
  if (GLContext::shader_draw_parameters_support) {
    ss << "#extension GL_ARB_shader_draw_parameters : enable\n";
    ss << "#define GPU_ARB_shader_draw_parameters\n";
    ss << "#define gpu_BaseInstance gl_BaseInstanceARB\n";
  }
  if (epoxy_has_gl_extension("GL_ARB_conservative_depth")) {
    ss << "#extension GL_ARB_conservative_depth : enable\n";
  }
  if (GLContext::layered_rendering_support) {
    ss << "#extension GL_ARB_shader_viewport_layer_array: enable\n";
    ss << "#define gpu_Layer gl_Layer\n";
    ss << "#define gpu_ViewportIndex gl_ViewportIndex\n";
  }
  if (GLContext::native_barycentric_support) {
    ss << "#extension GL_AMD_shader_explicit_vertex_parameter: enable\n";
  }
  if (GLContext::framebuffer_fetch_support) {
    ss << "#extension GL_EXT_shader_framebuffer_fetch: enable\n";
  }
  if (GPU_stencil_export_support()) {
    ss << "#extension GL_ARB_shader_stencil_export: enable\n";
    ss << "#define GPU_ARB_shader_stencil_export\n";
  }

  /* Fallbacks. */
  if (!GLContext::shader_draw_parameters_support) {
    ss << "uniform int gpu_BaseInstance;\n";
  }

  /* Vulkan GLSL compatibility. */
  ss << "#define gpu_InstanceIndex (gl_InstanceID + gpu_BaseInstance)\n";
  ss << "#define gpu_EmitVertex EmitVertex\n";

  /* Array compatibility. */
  ss << "#define gpu_Array(_type) _type[]\n";

  /* Derivative sign can change depending on implementation. */
  ss << "#define DFDX_SIGN " << std::setprecision(2) << GLContext::derivative_signs[0] << "\n";
  ss << "#define DFDY_SIGN " << std::setprecision(2) << GLContext::derivative_signs[1] << "\n";

  /* GLSL Backend Lib. */
  ss << datatoc_glsl_shader_defines_glsl;

  patch = ss.str();
  return patch.c_str();
}

static const char *glsl_patch_compute_get()
{
  /** Used for shader patching. Init once. */
  static std::string patch;
  if (!patch.empty()) {
    return patch.c_str();
  }

  std::stringstream ss;
  /* Version need to go first. */
  ss << "#version 430\n";
  ss << "#extension GL_ARB_compute_shader :enable\n";

  /* Array compatibility. */
  ss << "#define gpu_Array(_type) _type[]\n";

  ss << datatoc_glsl_shader_defines_glsl;

  patch = ss.str();
  return patch.c_str();
}

const char *GLShader::glsl_patch_get(GLenum gl_stage)
{
  if (gl_stage == GL_COMPUTE_SHADER) {
    return glsl_patch_compute_get();
  }
  return glsl_patch_default_get();
}

GLuint GLShader::create_shader_stage(GLenum gl_stage,
                                     MutableSpan<const char *> sources,
                                     GLSources &gl_sources)
{
  /* Patch the shader sources to include specialization constants. */
  std::string constants_source;
  Vector<const char *> recreated_sources;
  const bool has_specialization_constants = !constants.types.is_empty();
  if (has_specialization_constants) {
    constants_source = constants_declare();
    if (sources.is_empty()) {
      recreated_sources = gl_sources.sources_get();
      sources = recreated_sources;
    }
  }

  /* Patch the shader code using the first source slot. */
  sources[SOURCES_INDEX_VERSION] = glsl_patch_get(gl_stage);
  sources[SOURCES_INDEX_SPECIALIZATION_CONSTANTS] = constants_source.c_str();

  if (async_compilation_) {
    gl_sources[SOURCES_INDEX_VERSION].source = std::string(sources[SOURCES_INDEX_VERSION]);
    gl_sources[SOURCES_INDEX_SPECIALIZATION_CONSTANTS].source = std::string(
        sources[SOURCES_INDEX_SPECIALIZATION_CONSTANTS]);
  }

  if (DEBUG_LOG_SHADER_SRC_ON_ERROR) {
    /* Store the generated source for printing in case the link fails. */
    StringRefNull source_type;
    switch (gl_stage) {
      case GL_VERTEX_SHADER:
        source_type = "VertShader";
        break;
      case GL_GEOMETRY_SHADER:
        source_type = "GeomShader";
        break;
      case GL_FRAGMENT_SHADER:
        source_type = "FragShader";
        break;
      case GL_COMPUTE_SHADER:
        source_type = "ComputeShader";
        break;
    }

    debug_source += "\n\n----------" + source_type + "----------\n\n";
    for (const char *source : sources) {
      debug_source.append(source);
    }
  }

  if (async_compilation_) {
    /* Only build the sources. */
    return 0;
  }

  GLuint shader = glCreateShader(gl_stage);
  if (shader == 0) {
    fprintf(stderr, "GLShader: Error: Could not create shader object.\n");
    return 0;
  }

  glShaderSource(shader, sources.size(), sources.data(), nullptr);
  glCompileShader(shader);

  GLint status;
  glGetShaderiv(shader, GL_COMPILE_STATUS, &status);
  if (!status || (G.debug & G_DEBUG_GPU)) {
    char log[5000] = "";
    glGetShaderInfoLog(shader, sizeof(log), nullptr, log);
    if (log[0] != '\0') {
      GLLogParser parser;
      switch (gl_stage) {
        case GL_VERTEX_SHADER:
          this->print_log(sources, log, "VertShader", !status, &parser);
          break;
        case GL_GEOMETRY_SHADER:
          this->print_log(sources, log, "GeomShader", !status, &parser);
          break;
        case GL_FRAGMENT_SHADER:
          this->print_log(sources, log, "FragShader", !status, &parser);
          break;
        case GL_COMPUTE_SHADER:
          this->print_log(sources, log, "ComputeShader", !status, &parser);
          break;
      }
    }
  }
  if (!status) {
    glDeleteShader(shader);
    compilation_failed_ = true;
    return 0;
  }

  debug::object_label(gl_stage, shader, name);
  return shader;
}

void GLShader::update_program_and_sources(GLSources &stage_sources,
                                          MutableSpan<const char *> sources)
{
  const bool store_sources = !constants.types.is_empty() || async_compilation_;
  if (store_sources && stage_sources.is_empty()) {
    stage_sources = sources;
  }

  init_program();
}

void GLShader::vertex_shader_from_glsl(MutableSpan<const char *> sources)
{
  update_program_and_sources(vertex_sources_, sources);
  program_active_->vert_shader = this->create_shader_stage(
      GL_VERTEX_SHADER, sources, vertex_sources_);
}

void GLShader::geometry_shader_from_glsl(MutableSpan<const char *> sources)
{
  update_program_and_sources(geometry_sources_, sources);
  program_active_->geom_shader = this->create_shader_stage(
      GL_GEOMETRY_SHADER, sources, geometry_sources_);
}

void GLShader::fragment_shader_from_glsl(MutableSpan<const char *> sources)
{
  update_program_and_sources(fragment_sources_, sources);
  program_active_->frag_shader = this->create_shader_stage(
      GL_FRAGMENT_SHADER, sources, fragment_sources_);
}

void GLShader::compute_shader_from_glsl(MutableSpan<const char *> sources)
{
  update_program_and_sources(compute_sources_, sources);
  program_active_->compute_shader = this->create_shader_stage(
      GL_COMPUTE_SHADER, sources, compute_sources_);
}

bool GLShader::finalize(const shader::ShaderCreateInfo *info)
{
  if (compilation_failed_) {
    return false;
  }

  if (info && do_geometry_shader_injection(info)) {
    std::string source = workaround_geometry_shader_source_create(*info);
    Vector<const char *> sources;
    sources.append("version");
    sources.append("/* Specialization Constants. */\n");
    sources.append(source.c_str());
    geometry_shader_from_glsl(sources);
  }

  if (async_compilation_) {
    return true;
  }

  program_link();
  return post_finalize(info);
}

bool GLShader::post_finalize(const shader::ShaderCreateInfo *info)
{
  if (!check_link_status()) {
    return false;
  }

  /* Reset for specialization constants variations. */
  async_compilation_ = false;

  GLuint program_id = program_get();
  if (info != nullptr && info->legacy_resource_location_ == false) {
    interface = new GLShaderInterface(program_id, *info);
  }
  else {
    interface = new GLShaderInterface(program_id);
  }

  return true;
}

/** \} */

/* -------------------------------------------------------------------- */
/** \name Binding
 * \{ */

void GLShader::bind()
{
  GLuint program_id = program_get();
  glUseProgram(program_id);
}

void GLShader::unbind()
{
#ifndef NDEBUG
  glUseProgram(0);
#endif
}

/** \} */

/* -------------------------------------------------------------------- */
/** \name Transform feedback
 *
 * TODO(fclem): Should be replaced by compute shaders.
 * \{ */

void GLShader::transform_feedback_names_set(Span<const char *> name_list,
                                            const eGPUShaderTFBType geom_type)
{
  glTransformFeedbackVaryings(
      program_get(), name_list.size(), name_list.data(), GL_INTERLEAVED_ATTRIBS);
  transform_feedback_type_ = geom_type;
}

bool GLShader::transform_feedback_enable(blender::gpu::VertBuf *buf_)
{
  if (transform_feedback_type_ == GPU_SHADER_TFB_NONE) {
    return false;
  }

  GLVertBuf *buf = static_cast<GLVertBuf *>(buf_);

  if (buf->vbo_id_ == 0) {
    buf->bind();
  }

  BLI_assert(buf->vbo_id_ != 0);

  glBindBufferBase(GL_TRANSFORM_FEEDBACK_BUFFER, 0, buf->vbo_id_);

  switch (transform_feedback_type_) {
    case GPU_SHADER_TFB_POINTS:
      glBeginTransformFeedback(GL_POINTS);
      break;
    case GPU_SHADER_TFB_LINES:
      glBeginTransformFeedback(GL_LINES);
      break;
    case GPU_SHADER_TFB_TRIANGLES:
      glBeginTransformFeedback(GL_TRIANGLES);
      break;
    default:
      return false;
  }
  return true;
}

void GLShader::transform_feedback_disable()
{
  glEndTransformFeedback();
}

/** \} */

/* -------------------------------------------------------------------- */
/** \name Uniforms setters
 * \{ */

void GLShader::uniform_float(int location, int comp_len, int array_size, const float *data)
{
  switch (comp_len) {
    case 1:
      glUniform1fv(location, array_size, data);
      break;
    case 2:
      glUniform2fv(location, array_size, data);
      break;
    case 3:
      glUniform3fv(location, array_size, data);
      break;
    case 4:
      glUniform4fv(location, array_size, data);
      break;
    case 9:
      glUniformMatrix3fv(location, array_size, 0, data);
      break;
    case 16:
      glUniformMatrix4fv(location, array_size, 0, data);
      break;
    default:
      BLI_assert(0);
      break;
  }
}

void GLShader::uniform_int(int location, int comp_len, int array_size, const int *data)
{
  switch (comp_len) {
    case 1:
      glUniform1iv(location, array_size, data);
      break;
    case 2:
      glUniform2iv(location, array_size, data);
      break;
    case 3:
      glUniform3iv(location, array_size, data);
      break;
    case 4:
      glUniform4iv(location, array_size, data);
      break;
    default:
      BLI_assert(0);
      break;
  }
}

/** \} */

/* -------------------------------------------------------------------- */
/** \name GPUVertFormat from Shader
 * \{ */

int GLShader::program_handle_get() const
{
  BLI_assert(program_active_);
  return program_active_->program_id;
}

/** \} */

/* -------------------------------------------------------------------- */
/** \name Sources
 * \{ */
GLSource::GLSource(const char *other)
{
  if (!gpu_shader_dependency_get_filename_from_source_string(other).is_empty()) {
    source = "";
    source_ref = other;
  }
  else {
    source = other;
    source_ref = nullptr;
  }
}

GLSources &GLSources::operator=(Span<const char *> other)
{
  clear();
  reserve(other.size());

  for (const char *other_source : other) {
    /* Don't store empty string as compilers can optimize these away and result in pointing to a
     * string that isn't c-str compliant anymore. */
    if (other_source[0] == '\0') {
      continue;
    }
    append(GLSource(other_source));
  }

  return *this;
}

Vector<const char *> GLSources::sources_get() const
{
  Vector<const char *> result;
  result.reserve(size());

  for (const GLSource &source : *this) {
    if (source.source_ref) {
      result.append(source.source_ref);
    }
    else {
      result.append(source.source.c_str());
    }
  }
  return result;
}

/** \} */

/* -------------------------------------------------------------------- */
/** \name Specialization Constants
 * \{ */

GLShader::GLProgram::~GLProgram()
{
  /* Invalid handles are silently ignored. */
  glDeleteShader(vert_shader);
  glDeleteShader(geom_shader);
  glDeleteShader(frag_shader);
  glDeleteShader(compute_shader);
  glDeleteProgram(program_id);
}

void GLShader::program_link()
{
  BLI_assert(program_active_ != nullptr);
  if (program_active_->program_id == 0) {
    program_active_->program_id = glCreateProgram();
    debug::object_label(GL_PROGRAM, program_active_->program_id, name);
  }

  if (async_compilation_) {
    return;
  }

  GLuint program_id = program_active_->program_id;

  if (program_active_->vert_shader) {
    glAttachShader(program_id, program_active_->vert_shader);
  }
  if (program_active_->geom_shader) {
    glAttachShader(program_id, program_active_->geom_shader);
  }
  if (program_active_->frag_shader) {
    glAttachShader(program_id, program_active_->frag_shader);
  }
  if (program_active_->compute_shader) {
    glAttachShader(program_id, program_active_->compute_shader);
  }
  glLinkProgram(program_id);
}

bool GLShader::check_link_status()
{
  GLuint program_id = program_active_->program_id;
  GLint status;
  glGetProgramiv(program_id, GL_LINK_STATUS, &status);
  if (!status) {
    char log[5000];
    glGetProgramInfoLog(program_id, sizeof(log), nullptr, log);
    Span<const char *> sources = {debug_source.c_str()};
    GLLogParser parser;
    print_log(sources, log, "Linking", true, &parser);
  }

  return bool(status);
}

void GLShader::init_program()
{
  if (program_active_) {
    return;
  }

  program_active_ = &program_cache_.lookup_or_add_default(constants.values);
  if (!program_active_->program_id) {
    program_active_->program_id = glCreateProgram();
    debug::object_label(GL_PROGRAM, program_active_->program_id, name);
  }
}

GLuint GLShader::program_get()
{
  if (constants.types.is_empty()) {
    /* Early exit for shaders that doesn't use specialization constants. The active shader should
     * already be setup. */
    BLI_assert(program_active_ && program_active_->program_id);
    return program_active_->program_id;
  }

  if (!constants.is_dirty) {
    /* Early exit when constants didn't change since the last call. */
    BLI_assert(program_active_ && program_active_->program_id);
    return program_active_->program_id;
  }

  program_active_ = &program_cache_.lookup_or_add_default(constants.values);
  if (!program_active_->program_id) {
    MutableSpan<const char *> no_sources;
    if (!vertex_sources_.is_empty()) {
      program_active_->vert_shader = create_shader_stage(
          GL_VERTEX_SHADER, no_sources, vertex_sources_);
    }
    if (!geometry_sources_.is_empty()) {
      program_active_->geom_shader = create_shader_stage(
          GL_GEOMETRY_SHADER, no_sources, geometry_sources_);
    }
    if (!fragment_sources_.is_empty()) {
      program_active_->frag_shader = create_shader_stage(
          GL_FRAGMENT_SHADER, no_sources, fragment_sources_);
    }
    if (!compute_sources_.is_empty()) {
      program_active_->compute_shader = create_shader_stage(
          GL_COMPUTE_SHADER, no_sources, compute_sources_);
    }

    program_link();
  }

  constants.is_dirty = false;
  return program_active_->program_id;
}

<<<<<<< HEAD
/****************UPBGE*************************/
char *GLShader::shader_validate()
{
  GLint success;
  glValidateProgram(program_active_->program_id);
  glGetProgramiv(program_active_->program_id, GL_VALIDATE_STATUS, &success);

  if (success > 0) {
    GLsizei charlen;
    char *log = (char *)MEM_mallocN(success, "GPU_shader_validate");

    glGetProgramInfoLog(program_active_->program_id, success, &charlen, log);

    return log;
  }
  return NULL;
}

void GLShader::shader_bind_attributes(int *locations, const char **names, int len)
{
  if (interface) {
    delete interface;
  }
  for (unsigned short i = 0; i < len; ++i) {
    glBindAttribLocation(program_active_->program_id, locations[i], names[i]);
  }
  interface = new GLShaderInterface(program_active_->program_id);
}

int GLShader::shader_get_uniform_location_old(const char *name)
{
  int loc = glGetUniformLocation(program_active_->program_id, name);
  return loc;
}
/**************End of UPBGE*************/

/** \} */
=======
/** \} */

#if BLI_SUBPROCESS_SUPPORT

/* -------------------------------------------------------------------- */
/** \name Compiler workers
 * \{ */

GLCompilerWorker::GLCompilerWorker()
{
  static size_t pipe_id = 0;
  pipe_id++;

  std::string name = "BLENDER_SHADER_COMPILER_" + std::to_string(getpid()) + "_" +
                     std::to_string(pipe_id);

  shared_mem_ = std::make_unique<SharedMemory>(
      name, compilation_subprocess_shared_memory_size, true);
  start_semaphore_ = std::make_unique<SharedSemaphore>(name + "_START", false);
  end_semaphore_ = std::make_unique<SharedSemaphore>(name + "_END", false);
  close_semaphore_ = std::make_unique<SharedSemaphore>(name + "_CLOSE", false);

  subprocess_.create({"--compilation-subprocess", name.c_str()});
}

GLCompilerWorker::~GLCompilerWorker()
{
  close_semaphore_->increment();
  /* Flag start so the subprocess can reach the close semaphore. */
  start_semaphore_->increment();
}

void GLCompilerWorker::compile(StringRefNull vert, StringRefNull frag)
{
  BLI_assert(state_ == AVAILABLE);

  strcpy((char *)shared_mem_->get_data(), vert.c_str());
  strcpy((char *)shared_mem_->get_data() + vert.size() + sizeof('\0'), frag.c_str());

  start_semaphore_->increment();

  state_ = COMPILATION_REQUESTED;
  compilation_start = BLI_time_now_seconds();
}

bool GLCompilerWorker::is_ready()
{
  BLI_assert(ELEM(state_, COMPILATION_REQUESTED, COMPILATION_READY));
  if (state_ == COMPILATION_READY) {
    return true;
  }

  if (end_semaphore_->try_decrement()) {
    state_ = COMPILATION_READY;
  }

  return state_ == COMPILATION_READY;
}

bool GLCompilerWorker::is_lost()
{
  /* Use a timeout for hanged processes. */
  float max_timeout_seconds = 30.0f;
  return !subprocess_.is_running() ||
         (BLI_time_now_seconds() - compilation_start) > max_timeout_seconds;
}

bool GLCompilerWorker::load_program_binary(GLint program)
{
  BLI_assert(ELEM(state_, COMPILATION_REQUESTED, COMPILATION_READY));
  if (state_ == COMPILATION_REQUESTED) {
    end_semaphore_->decrement();
    state_ = COMPILATION_READY;
  }

  ShaderBinaryHeader *binary = (ShaderBinaryHeader *)shared_mem_->get_data();

  state_ = COMPILATION_FINISHED;

  if (binary->size > 0) {
    glProgramBinary(program, binary->format, &binary->data_start, binary->size);
    return true;
  }

  return false;
}

void GLCompilerWorker::release()
{
  state_ = AVAILABLE;
}

/** \} */

/* -------------------------------------------------------------------- */
/** \name GLShaderCompiler
 * \{ */

GLShaderCompiler::~GLShaderCompiler()
{
  BLI_assert(batches.is_empty());

  for (GLCompilerWorker *worker : workers_) {
    delete worker;
  }
}

GLCompilerWorker *GLShaderCompiler::get_compiler_worker(const char *vert, const char *frag)
{
  GLCompilerWorker *result = nullptr;
  for (GLCompilerWorker *compiler : workers_) {
    if (compiler->state_ == GLCompilerWorker::AVAILABLE) {
      result = compiler;
      break;
    }
  }
  if (!result && workers_.size() < GCaps.max_parallel_compilations) {
    result = new GLCompilerWorker();
    workers_.append(result);
  }
  if (result) {
    result->compile(vert, frag);
  }
  return result;
}

bool GLShaderCompiler::worker_is_lost(GLCompilerWorker *&worker)
{
  if (worker->is_lost()) {
    std::cerr << "ERROR: Compilation subprocess lost\n";
    workers_.remove_first_occurrence_and_reorder(worker);
    delete worker;
    worker = nullptr;
  }

  return worker == nullptr;
}

BatchHandle GLShaderCompiler::batch_compile(Span<const shader::ShaderCreateInfo *> &infos)
{
  BLI_assert(GPU_use_parallel_compilation());

  std::scoped_lock lock(mutex_);
  BatchHandle handle = next_batch_handle++;
  batches.add(handle, {});
  Batch &batch = batches.lookup(handle);
  batch.items.reserve(infos.size());
  batch.is_ready = false;

  for (const shader::ShaderCreateInfo *info : infos) {
    const_cast<ShaderCreateInfo *>(info)->finalize();
    CompilationWork item = {};
    item.info = info;
    item.do_async_compilation = !info->vertex_source_.is_empty() &&
                                !info->fragment_source_.is_empty() &&
                                info->compute_source_.is_empty() &&
                                info->geometry_source_.is_empty();
    if (item.do_async_compilation) {
      item.shader = static_cast<GLShader *>(compile(*info, true));
      for (const char *src : item.shader->vertex_sources_.sources_get()) {
        item.vertex_src.append(src);
      }
      for (const char *src : item.shader->fragment_sources_.sources_get()) {
        item.fragment_src.append(src);
      }

      size_t required_size = item.vertex_src.size() + item.fragment_src.size();
      if (required_size < compilation_subprocess_shared_memory_size) {
        item.worker = get_compiler_worker(item.vertex_src.c_str(), item.fragment_src.c_str());
      }
      else {
        delete item.shader;
        item.do_async_compilation = false;
      }
    }
    batch.items.append(item);
  }
  return handle;
}

bool GLShaderCompiler::batch_is_ready(BatchHandle handle)
{
  std::scoped_lock lock(mutex_);
  Batch &batch = batches.lookup(handle);
  if (batch.is_ready) {
    return true;
  }

  batch.is_ready = true;
  for (CompilationWork &item : batch.items) {
    if (item.is_ready) {
      continue;
    }

    if (!item.do_async_compilation) {
      /* Compile it locally. */
      item.shader = static_cast<GLShader *>(compile(*item.info, false));
      item.is_ready = true;
      continue;
    }

    if (!item.worker) {
      /* Try to acquire an available worker. */
      item.worker = get_compiler_worker(item.vertex_src.c_str(), item.fragment_src.c_str());
    }
    else if (item.worker->is_ready()) {
      /* Retrieve the binary compiled by the worker. */
      if (!item.worker->load_program_binary(item.shader->program_active_->program_id) ||
          !item.shader->post_finalize(item.info))
      {
        /* Compilation failed, try to compile it locally. */
        delete item.shader;
        item.shader = nullptr;
        item.do_async_compilation = false;
      }
      else {
        item.is_ready = true;
      }
      item.worker->release();
      item.worker = nullptr;
    }
    else if (worker_is_lost(item.worker)) {
      /* We lost the worker, try to compile it locally. */
      delete item.shader;
      item.shader = nullptr;
      item.do_async_compilation = false;
    }

    if (!item.is_ready) {
      batch.is_ready = false;
    }
  }

  return batch.is_ready;
}

Vector<Shader *> GLShaderCompiler::batch_finalize(BatchHandle &handle)
{
  while (!batch_is_ready(handle)) {
    BLI_time_sleep_ms(1);
  }
  std::scoped_lock lock(mutex_);
  Batch batch = batches.pop(handle);
  Vector<Shader *> result;
  for (CompilationWork &item : batch.items) {
    result.append(item.shader);
  }
  handle = 0;
  return result;
}

/** \} */

#endif
>>>>>>> e114467a
<|MERGE_RESOLUTION|>--- conflicted
+++ resolved
@@ -1588,7 +1588,6 @@
   return program_active_->program_id;
 }
 
-<<<<<<< HEAD
 /****************UPBGE*************************/
 char *GLShader::shader_validate()
 {
@@ -1625,8 +1624,6 @@
 }
 /**************End of UPBGE*************/
 
-/** \} */
-=======
 /** \} */
 
 #if BLI_SUBPROCESS_SUPPORT
@@ -1880,5 +1877,4 @@
 
 /** \} */
 
-#endif
->>>>>>> e114467a
+#endif