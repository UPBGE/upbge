/* SPDX-FileCopyrightText: 2020 Blender Authors
 *
 * SPDX-License-Identifier: GPL-2.0-or-later */

/** \file
 * \ingroup gpu
 */

#include <iomanip>

#include "BKE_appdir.hh"
#include "BKE_global.hh"

#include "BLI_string.h"
#include "BLI_time.h"
#include "BLI_vector.hh"

#include "BLI_system.h"
#include BLI_SYSTEM_PID_H

#include "GPU_capabilities.hh"
#include "GPU_platform.hh"
#include "gpu_capabilities_private.hh"
#include "gpu_shader_dependency_private.hh"

#include "gl_debug.hh"
#include "gl_vertex_buffer.hh"

#include "gl_compilation_subprocess.hh"
#include "gl_shader.hh"
#include "gl_shader_interface.hh"

#include <sstream>
#include <stdio.h>
#ifdef WIN32
#  define popen _popen
#  define pclose _pclose
#endif

using namespace blender;
using namespace blender::gpu;
using namespace blender::gpu::shader;

extern "C" char datatoc_glsl_shader_defines_glsl[];

/* -------------------------------------------------------------------- */
/** \name Creation / Destruction
 * \{ */

GLShader::GLShader(const char *name) : Shader(name)
{
#if 0 /* Would be nice to have, but for now the Deferred compilation \
       * does not have a GPUContext. */
  BLI_assert(GLContext::get() != nullptr);
#endif
}

GLShader::~GLShader()
{
#if 0 /* Would be nice to have, but for now the Deferred compilation \
       * does not have a GPUContext. */
  BLI_assert(GLContext::get() != nullptr);
#endif
}

void GLShader::init(const shader::ShaderCreateInfo &info, bool is_batch_compilation)
{
  async_compilation_ = is_batch_compilation;

  /* Extract the constants names from info and store them locally. */
  for (const SpecializationConstant &constant : info.specialization_constants_) {
    specialization_constant_names_.append(constant.name.c_str());
  }
}

/** \} */

/* -------------------------------------------------------------------- */
/** \name Create Info
 * \{ */

static const char *to_string(const Interpolation &interp)
{
  switch (interp) {
    case Interpolation::SMOOTH:
      return "smooth";
    case Interpolation::FLAT:
      return "flat";
    case Interpolation::NO_PERSPECTIVE:
      return "noperspective";
    default:
      return "unknown";
  }
}

static const char *to_string(const Type &type)
{
  switch (type) {
    case Type::FLOAT:
      return "float";
    case Type::VEC2:
      return "vec2";
    case Type::VEC3:
      return "vec3";
    case Type::VEC4:
      return "vec4";
    case Type::MAT3:
      return "mat3";
    case Type::MAT4:
      return "mat4";
    case Type::UINT:
      return "uint";
    case Type::UVEC2:
      return "uvec2";
    case Type::UVEC3:
      return "uvec3";
    case Type::UVEC4:
      return "uvec4";
    case Type::INT:
      return "int";
    case Type::IVEC2:
      return "ivec2";
    case Type::IVEC3:
      return "ivec3";
    case Type::IVEC4:
      return "ivec4";
    case Type::BOOL:
      return "bool";
    /* Alias special types. */
    case Type::UCHAR:
    case Type::USHORT:
      return "uint";
    case Type::UCHAR2:
    case Type::USHORT2:
      return "uvec2";
    case Type::UCHAR3:
    case Type::USHORT3:
      return "uvec3";
    case Type::UCHAR4:
    case Type::USHORT4:
      return "uvec4";
    case Type::CHAR:
    case Type::SHORT:
      return "int";
    case Type::CHAR2:
    case Type::SHORT2:
      return "ivec2";
    case Type::CHAR3:
    case Type::SHORT3:
      return "ivec3";
    case Type::CHAR4:
    case Type::SHORT4:
      return "ivec4";
    case Type::VEC3_101010I2:
      return "vec3";
  }
  BLI_assert_unreachable();
  return "unknown";
}

static Type to_component_type(const Type &type)
{
  switch (type) {
    case Type::FLOAT:
    case Type::VEC2:
    case Type::VEC3:
    case Type::VEC4:
    case Type::MAT3:
    case Type::MAT4:
      return Type::FLOAT;
    case Type::UINT:
    case Type::UVEC2:
    case Type::UVEC3:
    case Type::UVEC4:
      return Type::UINT;
    case Type::INT:
    case Type::IVEC2:
    case Type::IVEC3:
    case Type::IVEC4:
    case Type::BOOL:
      return Type::INT;
    /* Alias special types. */
    case Type::UCHAR:
    case Type::UCHAR2:
    case Type::UCHAR3:
    case Type::UCHAR4:
    case Type::USHORT:
    case Type::USHORT2:
    case Type::USHORT3:
    case Type::USHORT4:
      return Type::UINT;
    case Type::CHAR:
    case Type::CHAR2:
    case Type::CHAR3:
    case Type::CHAR4:
    case Type::SHORT:
    case Type::SHORT2:
    case Type::SHORT3:
    case Type::SHORT4:
      return Type::INT;
    case Type::VEC3_101010I2:
      return Type::FLOAT;
  }
  BLI_assert_unreachable();
  return Type::FLOAT;
}

static const char *to_string(const eGPUTextureFormat &type)
{
  switch (type) {
    case GPU_RGBA8UI:
      return "rgba8ui";
    case GPU_RGBA8I:
      return "rgba8i";
    case GPU_RGBA8:
      return "rgba8";
    case GPU_RGBA32UI:
      return "rgba32ui";
    case GPU_RGBA32I:
      return "rgba32i";
    case GPU_RGBA32F:
      return "rgba32f";
    case GPU_RGBA16UI:
      return "rgba16ui";
    case GPU_RGBA16I:
      return "rgba16i";
    case GPU_RGBA16F:
      return "rgba16f";
    case GPU_RGBA16:
      return "rgba16";
    case GPU_RG8UI:
      return "rg8ui";
    case GPU_RG8I:
      return "rg8i";
    case GPU_RG8:
      return "rg8";
    case GPU_RG32UI:
      return "rg32ui";
    case GPU_RG32I:
      return "rg32i";
    case GPU_RG32F:
      return "rg32f";
    case GPU_RG16UI:
      return "rg16ui";
    case GPU_RG16I:
      return "rg16i";
    case GPU_RG16F:
      return "rg16f";
    case GPU_RG16:
      return "rg16";
    case GPU_R8UI:
      return "r8ui";
    case GPU_R8I:
      return "r8i";
    case GPU_R8:
      return "r8";
    case GPU_R32UI:
      return "r32ui";
    case GPU_R32I:
      return "r32i";
    case GPU_R32F:
      return "r32f";
    case GPU_R16UI:
      return "r16ui";
    case GPU_R16I:
      return "r16i";
    case GPU_R16F:
      return "r16f";
    case GPU_R16:
      return "r16";
    case GPU_R11F_G11F_B10F:
      return "r11f_g11f_b10f";
    case GPU_RGB10_A2:
      return "rgb10_a2";
    default:
      return "unknown";
  }
}

static const char *to_string(const PrimitiveIn &layout)
{
  switch (layout) {
    case PrimitiveIn::POINTS:
      return "points";
    case PrimitiveIn::LINES:
      return "lines";
    case PrimitiveIn::LINES_ADJACENCY:
      return "lines_adjacency";
    case PrimitiveIn::TRIANGLES:
      return "triangles";
    case PrimitiveIn::TRIANGLES_ADJACENCY:
      return "triangles_adjacency";
    default:
      return "unknown";
  }
}

static const char *to_string(const PrimitiveOut &layout)
{
  switch (layout) {
    case PrimitiveOut::POINTS:
      return "points";
    case PrimitiveOut::LINE_STRIP:
      return "line_strip";
    case PrimitiveOut::TRIANGLE_STRIP:
      return "triangle_strip";
    default:
      return "unknown";
  }
}

static const char *to_string(const DepthWrite &value)
{
  switch (value) {
    case DepthWrite::ANY:
      return "depth_any";
    case DepthWrite::GREATER:
      return "depth_greater";
    case DepthWrite::LESS:
      return "depth_less";
    default:
      return "depth_unchanged";
  }
}

static void print_image_type(std::ostream &os,
                             const ImageType &type,
                             const ShaderCreateInfo::Resource::BindType bind_type)
{
  switch (type) {
    case ImageType::INT_BUFFER:
    case ImageType::INT_1D:
    case ImageType::INT_1D_ARRAY:
    case ImageType::INT_2D:
    case ImageType::INT_2D_ARRAY:
    case ImageType::INT_3D:
    case ImageType::INT_CUBE:
    case ImageType::INT_CUBE_ARRAY:
    case ImageType::INT_2D_ATOMIC:
    case ImageType::INT_2D_ARRAY_ATOMIC:
    case ImageType::INT_3D_ATOMIC:
      os << "i";
      break;
    case ImageType::UINT_BUFFER:
    case ImageType::UINT_1D:
    case ImageType::UINT_1D_ARRAY:
    case ImageType::UINT_2D:
    case ImageType::UINT_2D_ARRAY:
    case ImageType::UINT_3D:
    case ImageType::UINT_CUBE:
    case ImageType::UINT_CUBE_ARRAY:
    case ImageType::UINT_2D_ATOMIC:
    case ImageType::UINT_2D_ARRAY_ATOMIC:
    case ImageType::UINT_3D_ATOMIC:
      os << "u";
      break;
    default:
      break;
  }

  if (bind_type == ShaderCreateInfo::Resource::BindType::IMAGE) {
    os << "image";
  }
  else {
    os << "sampler";
  }

  switch (type) {
    case ImageType::FLOAT_BUFFER:
    case ImageType::INT_BUFFER:
    case ImageType::UINT_BUFFER:
      os << "Buffer";
      break;
    case ImageType::FLOAT_1D:
    case ImageType::FLOAT_1D_ARRAY:
    case ImageType::INT_1D:
    case ImageType::INT_1D_ARRAY:
    case ImageType::UINT_1D:
    case ImageType::UINT_1D_ARRAY:
      os << "1D";
      break;
    case ImageType::FLOAT_2D:
    case ImageType::FLOAT_2D_ARRAY:
    case ImageType::INT_2D:
    case ImageType::INT_2D_ARRAY:
    case ImageType::INT_2D_ATOMIC:
    case ImageType::INT_2D_ARRAY_ATOMIC:
    case ImageType::UINT_2D:
    case ImageType::UINT_2D_ARRAY:
    case ImageType::UINT_2D_ATOMIC:
    case ImageType::UINT_2D_ARRAY_ATOMIC:
    case ImageType::SHADOW_2D:
    case ImageType::SHADOW_2D_ARRAY:
    case ImageType::DEPTH_2D:
    case ImageType::DEPTH_2D_ARRAY:
      os << "2D";
      break;
    case ImageType::FLOAT_3D:
    case ImageType::INT_3D:
    case ImageType::UINT_3D:
    case ImageType::INT_3D_ATOMIC:
    case ImageType::UINT_3D_ATOMIC:
      os << "3D";
      break;
    case ImageType::FLOAT_CUBE:
    case ImageType::FLOAT_CUBE_ARRAY:
    case ImageType::INT_CUBE:
    case ImageType::INT_CUBE_ARRAY:
    case ImageType::UINT_CUBE:
    case ImageType::UINT_CUBE_ARRAY:
    case ImageType::SHADOW_CUBE:
    case ImageType::SHADOW_CUBE_ARRAY:
    case ImageType::DEPTH_CUBE:
    case ImageType::DEPTH_CUBE_ARRAY:
      os << "Cube";
      break;
    default:
      break;
  }

  switch (type) {
    case ImageType::FLOAT_1D_ARRAY:
    case ImageType::FLOAT_2D_ARRAY:
    case ImageType::FLOAT_CUBE_ARRAY:
    case ImageType::INT_1D_ARRAY:
    case ImageType::INT_2D_ARRAY:
    case ImageType::INT_CUBE_ARRAY:
    case ImageType::UINT_1D_ARRAY:
    case ImageType::UINT_2D_ARRAY:
    case ImageType::UINT_2D_ARRAY_ATOMIC:
    case ImageType::UINT_CUBE_ARRAY:
    case ImageType::SHADOW_2D_ARRAY:
    case ImageType::SHADOW_CUBE_ARRAY:
    case ImageType::DEPTH_2D_ARRAY:
    case ImageType::DEPTH_CUBE_ARRAY:
      os << "Array";
      break;
    default:
      break;
  }

  switch (type) {
    case ImageType::SHADOW_2D:
    case ImageType::SHADOW_2D_ARRAY:
    case ImageType::SHADOW_CUBE:
    case ImageType::SHADOW_CUBE_ARRAY:
      os << "Shadow";
      break;
    default:
      break;
  }
  os << " ";
}

static std::ostream &print_qualifier(std::ostream &os, const Qualifier &qualifiers)
{
  if (bool(qualifiers & Qualifier::NO_RESTRICT) == false) {
    os << "restrict ";
  }
  if (bool(qualifiers & Qualifier::READ) == false) {
    os << "writeonly ";
  }
  if (bool(qualifiers & Qualifier::WRITE) == false) {
    os << "readonly ";
  }
  return os;
}

static void print_resource(std::ostream &os,
                           const ShaderCreateInfo::Resource &res,
                           bool auto_resource_location)
{
  if (auto_resource_location && res.bind_type == ShaderCreateInfo::Resource::BindType::SAMPLER) {
    /* Skip explicit binding location for samplers when not needed, since drivers can usually
     * handle more sampler declarations this way (as long as they're not actually used by the
     * shader). See #105661. */
  }
  else if (GLContext::explicit_location_support) {
    os << "layout(binding = " << res.slot;
    if (res.bind_type == ShaderCreateInfo::Resource::BindType::IMAGE) {
      os << ", " << to_string(res.image.format);
    }
    else if (res.bind_type == ShaderCreateInfo::Resource::BindType::UNIFORM_BUFFER) {
      os << ", std140";
    }
    else if (res.bind_type == ShaderCreateInfo::Resource::BindType::STORAGE_BUFFER) {
      os << ", std430";
    }
    os << ") ";
  }
  else if (res.bind_type == ShaderCreateInfo::Resource::BindType::UNIFORM_BUFFER) {
    os << "layout(std140) ";
  }

  int64_t array_offset;
  StringRef name_no_array;

  switch (res.bind_type) {
    case ShaderCreateInfo::Resource::BindType::SAMPLER:
      os << "uniform ";
      print_image_type(os, res.sampler.type, res.bind_type);
      os << res.sampler.name << ";\n";
      break;
    case ShaderCreateInfo::Resource::BindType::IMAGE:
      os << "uniform ";
      print_qualifier(os, res.image.qualifiers);
      print_image_type(os, res.image.type, res.bind_type);
      os << res.image.name << ";\n";
      break;
    case ShaderCreateInfo::Resource::BindType::UNIFORM_BUFFER:
      array_offset = res.uniformbuf.name.find_first_of("[");
      name_no_array = (array_offset == -1) ? res.uniformbuf.name :
                                             StringRef(res.uniformbuf.name.c_str(), array_offset);
      os << "uniform " << name_no_array << " { " << res.uniformbuf.type_name << " _"
         << res.uniformbuf.name << "; };\n";
      break;
    case ShaderCreateInfo::Resource::BindType::STORAGE_BUFFER:
      array_offset = res.storagebuf.name.find_first_of("[");
      name_no_array = (array_offset == -1) ? res.storagebuf.name :
                                             StringRef(res.storagebuf.name.c_str(), array_offset);
      print_qualifier(os, res.storagebuf.qualifiers);
      os << "buffer ";
      os << name_no_array << " { " << res.storagebuf.type_name << " _" << res.storagebuf.name
         << "; };\n";
      break;
  }
}

static void print_resource_alias(std::ostream &os, const ShaderCreateInfo::Resource &res)
{
  int64_t array_offset;
  StringRef name_no_array;

  switch (res.bind_type) {
    case ShaderCreateInfo::Resource::BindType::UNIFORM_BUFFER:
      array_offset = res.uniformbuf.name.find_first_of("[");
      name_no_array = (array_offset == -1) ? res.uniformbuf.name :
                                             StringRef(res.uniformbuf.name.c_str(), array_offset);
      os << "#define " << name_no_array << " (_" << name_no_array << ")\n";
      break;
    case ShaderCreateInfo::Resource::BindType::STORAGE_BUFFER:
      array_offset = res.storagebuf.name.find_first_of("[");
      name_no_array = (array_offset == -1) ? res.storagebuf.name :
                                             StringRef(res.storagebuf.name.c_str(), array_offset);
      os << "#define " << name_no_array << " (_" << name_no_array << ")\n";
      break;
    default:
      break;
  }
}

static void print_interface(std::ostream &os,
                            const StringRefNull &prefix,
                            const StageInterfaceInfo &iface,
                            const StringRefNull &suffix = "")
{
  /* TODO(@fclem): Move that to interface check. */
  // if (iface.instance_name.is_empty()) {
  //   BLI_assert_msg(0, "Interfaces require an instance name for geometry shader.");
  //   std::cout << iface.name << ": Interfaces require an instance name for geometry shader.\n";
  //   continue;
  // }
  os << prefix << " " << iface.name << "{" << std::endl;
  for (const StageInterfaceInfo::InOut &inout : iface.inouts) {
    os << "  " << to_string(inout.interp) << " " << to_string(inout.type) << " " << inout.name
       << ";\n";
  }
  os << "}";
  os << (iface.instance_name.is_empty() ? "" : "\n") << iface.instance_name << suffix << ";\n";
}

std::string GLShader::resources_declare(const ShaderCreateInfo &info) const
{
  std::stringstream ss;

  /* NOTE: We define macros in GLSL to trigger compilation error if the resource names
   * are reused for local variables. This is to match other backend behavior which needs accessors
   * macros. */
  ss << "\n/* Pass Resources. */\n";
  for (const ShaderCreateInfo::Resource &res : info.pass_resources_) {
    print_resource(ss, res, info.auto_resource_location_);
  }
  for (const ShaderCreateInfo::Resource &res : info.pass_resources_) {
    print_resource_alias(ss, res);
  }
  ss << "\n/* Batch Resources. */\n";
  for (const ShaderCreateInfo::Resource &res : info.batch_resources_) {
    print_resource(ss, res, info.auto_resource_location_);
  }
  for (const ShaderCreateInfo::Resource &res : info.batch_resources_) {
    print_resource_alias(ss, res);
  }
  ss << "\n/* Push Constants. */\n";
  for (const ShaderCreateInfo::PushConst &uniform : info.push_constants_) {
    ss << "uniform " << to_string(uniform.type) << " " << uniform.name;
    if (uniform.array_size > 0) {
      ss << "[" << uniform.array_size << "]";
    }
    ss << ";\n";
  }
#if 0 /* #95278: This is not be enough to prevent some compilers think it is recursive. */
  for (const ShaderCreateInfo::PushConst &uniform : info.push_constants_) {
    /* #95278: Double macro to avoid some compilers think it is recursive. */
    ss << "#define " << uniform.name << "_ " << uniform.name << "\n";
    ss << "#define " << uniform.name << " (" << uniform.name << "_)\n";
  }
#endif
  ss << "\n";
  return ss.str();
}

std::string GLShader::constants_declare() const
{
  std::stringstream ss;

  ss << "/* Specialization Constants. */\n";
  for (int constant_index : IndexRange(constants.types.size())) {
    const StringRefNull name = specialization_constant_names_[constant_index];
    gpu::shader::Type constant_type = constants.types[constant_index];
    const SpecializationConstant::Value &value = constants.values[constant_index];

    switch (constant_type) {
      case Type::INT:
        ss << "const int " << name << "=" << std::to_string(value.i) << ";\n";
        break;
      case Type::UINT:
        ss << "const uint " << name << "=" << std::to_string(value.u) << "u;\n";
        break;
      case Type::BOOL:
        ss << "const bool " << name << "=" << (value.u ? "true" : "false") << ";\n";
        break;
      case Type::FLOAT:
        /* Use uint representation to allow exact same bit pattern even if NaN. */
        ss << "const float " << name << "= uintBitsToFloat(" << std::to_string(value.u) << "u);\n";
        break;
      default:
        BLI_assert_unreachable();
        break;
    }
  }
  return ss.str();
}

static std::string main_function_wrapper(std::string &pre_main, std::string &post_main)
{
  std::stringstream ss;
  /* Prototype for the original main. */
  ss << "\n";
  ss << "void main_function_();\n";
  /* Wrapper to the main function in order to inject code processing on globals. */
  ss << "void main() {\n";
  ss << pre_main;
  ss << "  main_function_();\n";
  ss << post_main;
  ss << "}\n";
  /* Rename the original main. */
  ss << "#define main main_function_\n";
  ss << "\n";
  return ss.str();
}

std::string GLShader::vertex_interface_declare(const ShaderCreateInfo &info) const
{
  std::stringstream ss;
  std::string post_main;

  ss << "\n/* Inputs. */\n";
  for (const ShaderCreateInfo::VertIn &attr : info.vertex_inputs_) {
    if (GLContext::explicit_location_support &&
        /* Fix issue with AMDGPU-PRO + workbench_prepass_mesh_vert.glsl being quantized. */
        GPU_type_matches(GPU_DEVICE_ATI, GPU_OS_ANY, GPU_DRIVER_OFFICIAL) == false)
    {
      ss << "layout(location = " << attr.index << ") ";
    }
    ss << "in " << to_string(attr.type) << " " << attr.name << ";\n";
  }
  ss << "\n/* Interfaces. */\n";
  for (const StageInterfaceInfo *iface : info.vertex_out_interfaces_) {
    print_interface(ss, "out", *iface);
  }
  if (!GLContext::layered_rendering_support && bool(info.builtins_ & BuiltinBits::LAYER)) {
    ss << "out int gpu_Layer;\n";
  }
  if (!GLContext::layered_rendering_support && bool(info.builtins_ & BuiltinBits::VIEWPORT_INDEX))
  {
    ss << "out int gpu_ViewportIndex;\n";
  }
  if (bool(info.builtins_ & BuiltinBits::BARYCENTRIC_COORD)) {
    if (!GLContext::native_barycentric_support) {
      /* Disabled or unsupported. */
    }
    else if (epoxy_has_gl_extension("GL_AMD_shader_explicit_vertex_parameter")) {
      /* Need this for stable barycentric. */
      ss << "flat out vec4 gpu_pos_flat;\n";
      ss << "out vec4 gpu_pos;\n";

      post_main += "  gpu_pos = gpu_pos_flat = gl_Position;\n";
    }
  }
  ss << "\n";

  if (post_main.empty() == false) {
    std::string pre_main;
    ss << main_function_wrapper(pre_main, post_main);
  }
  return ss.str();
}

std::string GLShader::fragment_interface_declare(const ShaderCreateInfo &info) const
{
  std::stringstream ss;
  std::string pre_main, post_main;

  ss << "\n/* Interfaces. */\n";
  const Span<StageInterfaceInfo *> in_interfaces = info.geometry_source_.is_empty() ?
                                                       info.vertex_out_interfaces_ :
                                                       info.geometry_out_interfaces_;
  for (const StageInterfaceInfo *iface : in_interfaces) {
    print_interface(ss, "in", *iface);
  }
  if (!GLContext::layered_rendering_support && bool(info.builtins_ & BuiltinBits::LAYER)) {
    ss << "#define gpu_Layer gl_Layer\n";
  }
  if (!GLContext::layered_rendering_support && bool(info.builtins_ & BuiltinBits::VIEWPORT_INDEX))
  {
    ss << "#define gpu_ViewportIndex gl_ViewportIndex\n";
  }
  if (bool(info.builtins_ & BuiltinBits::BARYCENTRIC_COORD)) {
    if (!GLContext::native_barycentric_support) {
      ss << "flat in vec4 gpu_pos[3];\n";
      ss << "smooth in vec3 gpu_BaryCoord;\n";
      ss << "noperspective in vec3 gpu_BaryCoordNoPersp;\n";
      ss << "#define gpu_position_at_vertex(v) gpu_pos[v]\n";
    }
    else if (epoxy_has_gl_extension("GL_AMD_shader_explicit_vertex_parameter")) {
      /* NOTE(fclem): This won't work with geometry shader. Hopefully, we don't need geometry
       * shader workaround if this extension/feature is detected. */
      ss << "\n/* Stable Barycentric Coordinates. */\n";
      ss << "flat in vec4 gpu_pos_flat;\n";
      ss << "__explicitInterpAMD in vec4 gpu_pos;\n";
      /* Globals. */
      ss << "vec3 gpu_BaryCoord;\n";
      ss << "vec3 gpu_BaryCoordNoPersp;\n";
      ss << "\n";
      ss << "vec2 stable_bary_(vec2 in_bary) {\n";
      ss << "  vec3 bary = vec3(in_bary, 1.0 - in_bary.x - in_bary.y);\n";
      ss << "  if (interpolateAtVertexAMD(gpu_pos, 0) == gpu_pos_flat) { return bary.zxy; }\n";
      ss << "  if (interpolateAtVertexAMD(gpu_pos, 2) == gpu_pos_flat) { return bary.yzx; }\n";
      ss << "  return bary.xyz;\n";
      ss << "}\n";
      ss << "\n";
      ss << "vec4 gpu_position_at_vertex(int v) {\n";
      ss << "  if (interpolateAtVertexAMD(gpu_pos, 0) == gpu_pos_flat) { v = (v + 2) % 3; }\n";
      ss << "  if (interpolateAtVertexAMD(gpu_pos, 2) == gpu_pos_flat) { v = (v + 1) % 3; }\n";
      ss << "  return interpolateAtVertexAMD(gpu_pos, v);\n";
      ss << "}\n";

      pre_main += "  gpu_BaryCoord = stable_bary_(gl_BaryCoordSmoothAMD);\n";
      pre_main += "  gpu_BaryCoordNoPersp = stable_bary_(gl_BaryCoordNoPerspAMD);\n";
    }
  }
  if (info.early_fragment_test_) {
    ss << "layout(early_fragment_tests) in;\n";
  }
  if (epoxy_has_gl_extension("GL_ARB_conservative_depth")) {
    ss << "layout(" << to_string(info.depth_write_) << ") out float gl_FragDepth;\n";
  }

  ss << "\n/* Sub-pass Inputs. */\n";
  for (const ShaderCreateInfo::SubpassIn &input : info.subpass_inputs_) {
    if (GLContext::framebuffer_fetch_support) {
      /* Declare as inout but do not write to it. */
      ss << "layout(location = " << std::to_string(input.index) << ") inout "
         << to_string(input.type) << " " << input.name << ";\n";
    }
    else {
      std::string image_name = "gpu_subpass_img_";
      image_name += std::to_string(input.index);

      /* Declare global for input. */
      ss << to_string(input.type) << " " << input.name << ";\n";

      /* IMPORTANT: We assume that the frame-buffer will be layered or not based on the layer
       * built-in flag. */
      bool is_layered_fb = bool(info.builtins_ & BuiltinBits::LAYER);

      /* Start with invalid value to detect failure cases. */
      ImageType image_type = ImageType::FLOAT_BUFFER;
      switch (to_component_type(input.type)) {
        case Type::FLOAT:
          image_type = is_layered_fb ? ImageType::FLOAT_2D_ARRAY : ImageType::FLOAT_2D;
          break;
        case Type::INT:
          image_type = is_layered_fb ? ImageType::INT_2D_ARRAY : ImageType::INT_2D;
          break;
        case Type::UINT:
          image_type = is_layered_fb ? ImageType::UINT_2D_ARRAY : ImageType::UINT_2D;
          break;
        default:
          break;
      }
      /* Declare image. */
      using Resource = ShaderCreateInfo::Resource;
      /* NOTE(fclem): Using the attachment index as resource index might be problematic as it might
       * collide with other resources. */
      Resource res(Resource::BindType::SAMPLER, input.index);
      res.sampler.type = image_type;
      res.sampler.sampler = GPUSamplerState::default_sampler();
      res.sampler.name = image_name;
      print_resource(ss, res, false);

      char swizzle[] = "xyzw";
      swizzle[to_component_count(input.type)] = '\0';

      std::string texel_co = (is_layered_fb) ? "ivec3(gl_FragCoord.xy, gpu_Layer)" :
                                               "ivec2(gl_FragCoord.xy)";

      std::stringstream ss_pre;
      /* Populate the global before main using imageLoad. */
      ss_pre << "  " << input.name << " = texelFetch(" << image_name << ", " << texel_co << ", 0)."
             << swizzle << ";\n";

      pre_main += ss_pre.str();
    }
  }
  ss << "\n/* Outputs. */\n";
  for (const ShaderCreateInfo::FragOut &output : info.fragment_outputs_) {
    ss << "layout(location = " << output.index;
    switch (output.blend) {
      case DualBlend::SRC_0:
        ss << ", index = 0";
        break;
      case DualBlend::SRC_1:
        ss << ", index = 1";
        break;
      default:
        break;
    }
    ss << ") ";
    ss << "out " << to_string(output.type) << " " << output.name << ";\n";
  }
  ss << "\n";

  if (!pre_main.empty() || !post_main.empty()) {
    ss << main_function_wrapper(pre_main, post_main);
  }
  return ss.str();
}

std::string GLShader::geometry_layout_declare(const ShaderCreateInfo &info) const
{
  int max_verts = info.geometry_layout_.max_vertices;
  int invocations = info.geometry_layout_.invocations;

  std::stringstream ss;
  ss << "\n/* Geometry Layout. */\n";
  ss << "layout(" << to_string(info.geometry_layout_.primitive_in);
  if (invocations != -1) {
    ss << ", invocations = " << invocations;
  }
  ss << ") in;\n";

  ss << "layout(" << to_string(info.geometry_layout_.primitive_out)
     << ", max_vertices = " << max_verts << ") out;\n";
  ss << "\n";
  return ss.str();
}

static StageInterfaceInfo *find_interface_by_name(const Span<StageInterfaceInfo *> ifaces,
                                                  const StringRefNull &name)
{
  for (auto *iface : ifaces) {
    if (iface->instance_name == name) {
      return iface;
    }
  }
  return nullptr;
}

std::string GLShader::geometry_interface_declare(const ShaderCreateInfo &info) const
{
  std::stringstream ss;

  ss << "\n/* Interfaces. */\n";
  for (const StageInterfaceInfo *iface : info.vertex_out_interfaces_) {
    bool has_matching_output_iface = find_interface_by_name(info.geometry_out_interfaces_,
                                                            iface->instance_name) != nullptr;
    const char *suffix = (has_matching_output_iface) ? "_in[]" : "[]";
    print_interface(ss, "in", *iface, suffix);
  }
  ss << "\n";
  for (const StageInterfaceInfo *iface : info.geometry_out_interfaces_) {
    bool has_matching_input_iface = find_interface_by_name(info.vertex_out_interfaces_,
                                                           iface->instance_name) != nullptr;
    const char *suffix = (has_matching_input_iface) ? "_out" : "";
    print_interface(ss, "out", *iface, suffix);
  }
  ss << "\n";
  return ss.str();
}

std::string GLShader::compute_layout_declare(const ShaderCreateInfo &info) const
{
  std::stringstream ss;
  ss << "\n/* Compute Layout. */\n";
  ss << "layout(local_size_x = " << info.compute_layout_.local_size_x;
  if (info.compute_layout_.local_size_y != -1) {
    ss << ", local_size_y = " << info.compute_layout_.local_size_y;
  }
  if (info.compute_layout_.local_size_z != -1) {
    ss << ", local_size_z = " << info.compute_layout_.local_size_z;
  }
  ss << ") in;\n";
  ss << "\n";
  return ss.str();
}
/** \} */

/* -------------------------------------------------------------------- */
/** \name Passthrough geometry shader emulation
 *
 * \{ */

std::string GLShader::workaround_geometry_shader_source_create(
    const shader::ShaderCreateInfo &info)
{
  std::stringstream ss;

  const bool do_layer_workaround = !GLContext::layered_rendering_support &&
                                   bool(info.builtins_ & BuiltinBits::LAYER);
  const bool do_viewport_workaround = !GLContext::layered_rendering_support &&
                                      bool(info.builtins_ & BuiltinBits::VIEWPORT_INDEX);
  const bool do_barycentric_workaround = !GLContext::native_barycentric_support &&
                                         bool(info.builtins_ & BuiltinBits::BARYCENTRIC_COORD);

  shader::ShaderCreateInfo info_modified = info;
  info_modified.geometry_out_interfaces_ = info_modified.vertex_out_interfaces_;
  /**
   * NOTE(@fclem): Assuming we will render TRIANGLES. This will not work with other primitive
   * types. In this case, it might not trigger an error on some implementations.
   */
  info_modified.geometry_layout(PrimitiveIn::TRIANGLES, PrimitiveOut::TRIANGLE_STRIP, 3);

  ss << geometry_layout_declare(info_modified);
  ss << geometry_interface_declare(info_modified);
  if (do_layer_workaround) {
    ss << "in int gpu_Layer[];\n";
  }
  if (do_viewport_workaround) {
    ss << "in int gpu_ViewportIndex[];\n";
  }
  if (do_barycentric_workaround) {
    ss << "flat out vec4 gpu_pos[3];\n";
    ss << "smooth out vec3 gpu_BaryCoord;\n";
    ss << "noperspective out vec3 gpu_BaryCoordNoPersp;\n";
  }
  ss << "\n";

  ss << "void main()\n";
  ss << "{\n";
  if (do_layer_workaround) {
    ss << "  gl_Layer = gpu_Layer[0];\n";
  }
  if (do_viewport_workaround) {
    ss << "  gl_ViewportIndex = gpu_ViewportIndex[0];\n";
  }
  if (do_barycentric_workaround) {
    ss << "  gpu_pos[0] = gl_in[0].gl_Position;\n";
    ss << "  gpu_pos[1] = gl_in[1].gl_Position;\n";
    ss << "  gpu_pos[2] = gl_in[2].gl_Position;\n";
  }
  for (auto i : IndexRange(3)) {
    for (StageInterfaceInfo *iface : info_modified.vertex_out_interfaces_) {
      for (auto &inout : iface->inouts) {
        ss << "  " << iface->instance_name << "_out." << inout.name;
        ss << " = " << iface->instance_name << "_in[" << i << "]." << inout.name << ";\n";
      }
    }
    if (do_barycentric_workaround) {
      ss << "  gpu_BaryCoordNoPersp = gpu_BaryCoord =";
      ss << " vec3(" << int(i == 0) << ", " << int(i == 1) << ", " << int(i == 2) << ");\n";
    }
    ss << "  gl_Position = gl_in[" << i << "].gl_Position;\n";
    ss << "  EmitVertex();\n";
  }
  ss << "}\n";
  return ss.str();
}

bool GLShader::do_geometry_shader_injection(const shader::ShaderCreateInfo *info)
{
  BuiltinBits builtins = info->builtins_;
  if (!GLContext::native_barycentric_support && bool(builtins & BuiltinBits::BARYCENTRIC_COORD)) {
    return true;
  }
  if (!GLContext::layered_rendering_support && bool(builtins & BuiltinBits::LAYER)) {
    return true;
  }
  if (!GLContext::layered_rendering_support && bool(builtins & BuiltinBits::VIEWPORT_INDEX)) {
    return true;
  }
  return false;
}

/** \} */

/* -------------------------------------------------------------------- */
/** \name Shader stage creation
 * \{ */

static const char *glsl_patch_default_get()
{
  /** Used for shader patching. Init once. */
  static std::string patch;
  if (!patch.empty()) {
    return patch.c_str();
  }

  std::stringstream ss;
  /* Version need to go first. */
  if (epoxy_gl_version() >= 43) {
    ss << "#version 430\n";
  }
  else {
    ss << "#version 330\n";
  }

  /* Enable extensions for features that are not part of our base GLSL version
   * don't use an extension for something already available! */
  if (GLContext::shader_draw_parameters_support) {
    ss << "#extension GL_ARB_shader_draw_parameters : enable\n";
    ss << "#define GPU_ARB_shader_draw_parameters\n";
    ss << "#define gpu_BaseInstance gl_BaseInstanceARB\n";
  }
  if (epoxy_has_gl_extension("GL_ARB_conservative_depth")) {
    ss << "#extension GL_ARB_conservative_depth : enable\n";
  }
  if (GLContext::layered_rendering_support) {
    ss << "#extension GL_ARB_shader_viewport_layer_array: enable\n";
    ss << "#define gpu_Layer gl_Layer\n";
    ss << "#define gpu_ViewportIndex gl_ViewportIndex\n";
  }
  if (GLContext::native_barycentric_support) {
    ss << "#extension GL_AMD_shader_explicit_vertex_parameter: enable\n";
  }
  if (GLContext::framebuffer_fetch_support) {
    ss << "#extension GL_EXT_shader_framebuffer_fetch: enable\n";
  }
  if (GPU_stencil_export_support()) {
    ss << "#extension GL_ARB_shader_stencil_export: enable\n";
    ss << "#define GPU_ARB_shader_stencil_export\n";
  }

  /* Fallbacks. */
  if (!GLContext::shader_draw_parameters_support) {
    ss << "uniform int gpu_BaseInstance;\n";
  }

  /* Vulkan GLSL compatibility. */
  ss << "#define gpu_InstanceIndex (gl_InstanceID + gpu_BaseInstance)\n";
  ss << "#define gpu_EmitVertex EmitVertex\n";

  /* Array compatibility. */
  ss << "#define gpu_Array(_type) _type[]\n";

  /* Derivative sign can change depending on implementation. */
  ss << "#define DFDX_SIGN " << std::setprecision(2) << GLContext::derivative_signs[0] << "\n";
  ss << "#define DFDY_SIGN " << std::setprecision(2) << GLContext::derivative_signs[1] << "\n";

  /* GLSL Backend Lib. */
  ss << datatoc_glsl_shader_defines_glsl;

  patch = ss.str();
  return patch.c_str();
}

static const char *glsl_patch_compute_get()
{
  /** Used for shader patching. Init once. */
  static std::string patch;
  if (!patch.empty()) {
    return patch.c_str();
  }

  std::stringstream ss;
  /* Version need to go first. */
  ss << "#version 430\n";
  ss << "#extension GL_ARB_compute_shader :enable\n";

  /* Array compatibility. */
  ss << "#define gpu_Array(_type) _type[]\n";

  ss << datatoc_glsl_shader_defines_glsl;

  patch = ss.str();
  return patch.c_str();
}

const char *GLShader::glsl_patch_get(GLenum gl_stage)
{
  if (gl_stage == GL_COMPUTE_SHADER) {
    return glsl_patch_compute_get();
  }
  return glsl_patch_default_get();
}

GLuint GLShader::create_shader_stage(GLenum gl_stage,
                                     MutableSpan<const char *> sources,
                                     GLSources &gl_sources)
{
  /* Patch the shader sources to include specialization constants. */
  std::string constants_source;
  Vector<const char *> recreated_sources;
  const bool has_specialization_constants = !constants.types.is_empty();
  if (has_specialization_constants) {
    constants_source = constants_declare();
    if (sources.is_empty()) {
      recreated_sources = gl_sources.sources_get();
      sources = recreated_sources;
    }
  }

  /* Patch the shader code using the first source slot. */
  sources[SOURCES_INDEX_VERSION] = glsl_patch_get(gl_stage);
  sources[SOURCES_INDEX_SPECIALIZATION_CONSTANTS] = constants_source.c_str();

  if (async_compilation_) {
    gl_sources[SOURCES_INDEX_VERSION].source = std::string(sources[SOURCES_INDEX_VERSION]);
    gl_sources[SOURCES_INDEX_SPECIALIZATION_CONSTANTS].source = std::string(
        sources[SOURCES_INDEX_SPECIALIZATION_CONSTANTS]);
  }

  if (DEBUG_LOG_SHADER_SRC_ON_ERROR) {
    /* Store the generated source for printing in case the link fails. */
    StringRefNull source_type;
    switch (gl_stage) {
      case GL_VERTEX_SHADER:
        source_type = "VertShader";
        break;
      case GL_GEOMETRY_SHADER:
        source_type = "GeomShader";
        break;
      case GL_FRAGMENT_SHADER:
        source_type = "FragShader";
        break;
      case GL_COMPUTE_SHADER:
        source_type = "ComputeShader";
        break;
    }

    debug_source += "\n\n----------" + source_type + "----------\n\n";
    for (const char *source : sources) {
      debug_source.append(source);
    }
  }

  if (async_compilation_) {
    /* Only build the sources. */
    return 0;
  }

  GLuint shader = glCreateShader(gl_stage);
  if (shader == 0) {
    fprintf(stderr, "GLShader: Error: Could not create shader object.\n");
    return 0;
  }

  glShaderSource(shader, sources.size(), sources.data(), nullptr);
  glCompileShader(shader);

  GLint status;
  glGetShaderiv(shader, GL_COMPILE_STATUS, &status);
  if (!status || (G.debug & G_DEBUG_GPU)) {
    char log[5000] = "";
    glGetShaderInfoLog(shader, sizeof(log), nullptr, log);
    if (log[0] != '\0') {
      GLLogParser parser;
      switch (gl_stage) {
        case GL_VERTEX_SHADER:
          this->print_log(sources, log, "VertShader", !status, &parser);
          break;
        case GL_GEOMETRY_SHADER:
          this->print_log(sources, log, "GeomShader", !status, &parser);
          break;
        case GL_FRAGMENT_SHADER:
          this->print_log(sources, log, "FragShader", !status, &parser);
          break;
        case GL_COMPUTE_SHADER:
          this->print_log(sources, log, "ComputeShader", !status, &parser);
          break;
      }
    }
  }
  if (!status) {
    glDeleteShader(shader);
    compilation_failed_ = true;
    return 0;
  }

  debug::object_label(gl_stage, shader, name);
  return shader;
}

void GLShader::update_program_and_sources(GLSources &stage_sources,
                                          MutableSpan<const char *> sources)
{
  const bool store_sources = !constants.types.is_empty() || async_compilation_;
  if (store_sources && stage_sources.is_empty()) {
    stage_sources = sources;
  }

  init_program();
}

void GLShader::vertex_shader_from_glsl(MutableSpan<const char *> sources)
{
  update_program_and_sources(vertex_sources_, sources);
  program_active_->vert_shader = this->create_shader_stage(
      GL_VERTEX_SHADER, sources, vertex_sources_);
}

void GLShader::geometry_shader_from_glsl(MutableSpan<const char *> sources)
{
  update_program_and_sources(geometry_sources_, sources);
  program_active_->geom_shader = this->create_shader_stage(
      GL_GEOMETRY_SHADER, sources, geometry_sources_);
}

void GLShader::fragment_shader_from_glsl(MutableSpan<const char *> sources)
{
  update_program_and_sources(fragment_sources_, sources);
  program_active_->frag_shader = this->create_shader_stage(
      GL_FRAGMENT_SHADER, sources, fragment_sources_);
}

void GLShader::compute_shader_from_glsl(MutableSpan<const char *> sources)
{
  update_program_and_sources(compute_sources_, sources);
  program_active_->compute_shader = this->create_shader_stage(
      GL_COMPUTE_SHADER, sources, compute_sources_);
}

bool GLShader::finalize(const shader::ShaderCreateInfo *info)
{
  if (compilation_failed_) {
    return false;
  }

  if (info && do_geometry_shader_injection(info)) {
    std::string source = workaround_geometry_shader_source_create(*info);
    Vector<const char *> sources;
    sources.append("version");
    sources.append("/* Specialization Constants. */\n");
    sources.append(source.c_str());
    geometry_shader_from_glsl(sources);
  }

  if (async_compilation_) {
    return true;
  }

  program_link();
  return post_finalize(info);
}

bool GLShader::post_finalize(const shader::ShaderCreateInfo *info)
{
  if (!check_link_status()) {
    return false;
  }

  /* Reset for specialization constants variations. */
  async_compilation_ = false;

  GLuint program_id = program_get();
  if (info != nullptr && info->legacy_resource_location_ == false) {
    interface = new GLShaderInterface(program_id, *info);
  }
  else {
    interface = new GLShaderInterface(program_id);
  }

  return true;
}

/** \} */

/* -------------------------------------------------------------------- */
/** \name Binding
 * \{ */

void GLShader::bind()
{
  GLuint program_id = program_get();
  glUseProgram(program_id);
}

void GLShader::unbind()
{
#ifndef NDEBUG
  glUseProgram(0);
#endif
}

/** \} */

/* -------------------------------------------------------------------- */
/** \name Transform feedback
 *
 * TODO(fclem): Should be replaced by compute shaders.
 * \{ */

void GLShader::transform_feedback_names_set(Span<const char *> name_list,
                                            const eGPUShaderTFBType geom_type)
{
  glTransformFeedbackVaryings(
      program_get(), name_list.size(), name_list.data(), GL_INTERLEAVED_ATTRIBS);
  transform_feedback_type_ = geom_type;
}

bool GLShader::transform_feedback_enable(blender::gpu::VertBuf *buf_)
{
  if (transform_feedback_type_ == GPU_SHADER_TFB_NONE) {
    return false;
  }

  GLVertBuf *buf = static_cast<GLVertBuf *>(buf_);

  if (buf->vbo_id_ == 0) {
    buf->bind();
  }

  BLI_assert(buf->vbo_id_ != 0);

  glBindBufferBase(GL_TRANSFORM_FEEDBACK_BUFFER, 0, buf->vbo_id_);

  switch (transform_feedback_type_) {
    case GPU_SHADER_TFB_POINTS:
      glBeginTransformFeedback(GL_POINTS);
      break;
    case GPU_SHADER_TFB_LINES:
      glBeginTransformFeedback(GL_LINES);
      break;
    case GPU_SHADER_TFB_TRIANGLES:
      glBeginTransformFeedback(GL_TRIANGLES);
      break;
    default:
      return false;
  }
  return true;
}

void GLShader::transform_feedback_disable()
{
  glEndTransformFeedback();
}

/** \} */

/* -------------------------------------------------------------------- */
/** \name Uniforms setters
 * \{ */

void GLShader::uniform_float(int location, int comp_len, int array_size, const float *data)
{
  switch (comp_len) {
    case 1:
      glUniform1fv(location, array_size, data);
      break;
    case 2:
      glUniform2fv(location, array_size, data);
      break;
    case 3:
      glUniform3fv(location, array_size, data);
      break;
    case 4:
      glUniform4fv(location, array_size, data);
      break;
    case 9:
      glUniformMatrix3fv(location, array_size, 0, data);
      break;
    case 16:
      glUniformMatrix4fv(location, array_size, 0, data);
      break;
    default:
      BLI_assert(0);
      break;
  }
}

void GLShader::uniform_int(int location, int comp_len, int array_size, const int *data)
{
  switch (comp_len) {
    case 1:
      glUniform1iv(location, array_size, data);
      break;
    case 2:
      glUniform2iv(location, array_size, data);
      break;
    case 3:
      glUniform3iv(location, array_size, data);
      break;
    case 4:
      glUniform4iv(location, array_size, data);
      break;
    default:
      BLI_assert(0);
      break;
  }
}

/** \} */

/* -------------------------------------------------------------------- */
/** \name GPUVertFormat from Shader
 * \{ */

int GLShader::program_handle_get() const
{
  BLI_assert(program_active_);
  return program_active_->program_id;
}

/** \} */

/* -------------------------------------------------------------------- */
/** \name Sources
 * \{ */
GLSource::GLSource(const char *other)
{
  if (!gpu_shader_dependency_get_filename_from_source_string(other).is_empty()) {
    source = "";
    source_ref = other;
  }
  else {
    source = other;
    source_ref = nullptr;
  }
}

GLSources &GLSources::operator=(Span<const char *> other)
{
  clear();
  reserve(other.size());

  for (const char *other_source : other) {
    /* Don't store empty string as compilers can optimize these away and result in pointing to a
     * string that isn't c-str compliant anymore. */
    if (other_source[0] == '\0') {
      continue;
    }
    append(GLSource(other_source));
  }

  return *this;
}

Vector<const char *> GLSources::sources_get() const
{
  Vector<const char *> result;
  result.reserve(size());

  for (const GLSource &source : *this) {
    if (source.source_ref) {
      result.append(source.source_ref);
    }
    else {
      result.append(source.source.c_str());
    }
  }
  return result;
}

std::string GLSources::to_string() const
{
  std::string result;
  for (const GLSource &source : *this) {
    if (source.source_ref) {
      result.append(source.source_ref);
    }
    else {
      result.append(source.source);
    }
  }
  return result;
}

size_t GLSourcesBaked::size()
{
  size_t result = 0;
  result += comp.empty() ? 0 : comp.size() + sizeof('\0');
  result += vert.empty() ? 0 : vert.size() + sizeof('\0');
  result += geom.empty() ? 0 : geom.size() + sizeof('\0');
  result += frag.empty() ? 0 : frag.size() + sizeof('\0');
  return result;
}

/** \} */

/* -------------------------------------------------------------------- */
/** \name Specialization Constants
 * \{ */

GLShader::GLProgram::~GLProgram()
{
  /* Invalid handles are silently ignored. */
  glDeleteShader(vert_shader);
  glDeleteShader(geom_shader);
  glDeleteShader(frag_shader);
  glDeleteShader(compute_shader);
  glDeleteProgram(program_id);
}

void GLShader::program_link()
{
  BLI_assert(program_active_ != nullptr);
  if (program_active_->program_id == 0) {
    program_active_->program_id = glCreateProgram();
    debug::object_label(GL_PROGRAM, program_active_->program_id, name);
  }

  if (async_compilation_) {
    return;
  }

  GLuint program_id = program_active_->program_id;

  if (program_active_->vert_shader) {
    glAttachShader(program_id, program_active_->vert_shader);
  }
  if (program_active_->geom_shader) {
    glAttachShader(program_id, program_active_->geom_shader);
  }
  if (program_active_->frag_shader) {
    glAttachShader(program_id, program_active_->frag_shader);
  }
  if (program_active_->compute_shader) {
    glAttachShader(program_id, program_active_->compute_shader);
  }
  glLinkProgram(program_id);
}

bool GLShader::check_link_status()
{
  GLuint program_id = program_active_->program_id;
  GLint status;
  glGetProgramiv(program_id, GL_LINK_STATUS, &status);
  if (!status) {
    char log[5000];
    glGetProgramInfoLog(program_id, sizeof(log), nullptr, log);
    Span<const char *> sources = {debug_source.c_str()};
    GLLogParser parser;
    print_log(sources, log, "Linking", true, &parser);
  }

  return bool(status);
}

void GLShader::init_program()
{
  if (program_active_) {
    return;
  }

  program_active_ = &program_cache_.lookup_or_add_default(constants.values);
  if (!program_active_->program_id) {
    program_active_->program_id = glCreateProgram();
    debug::object_label(GL_PROGRAM, program_active_->program_id, name);
  }
}

GLuint GLShader::program_get()
{
  if (constants.types.is_empty()) {
    /* Early exit for shaders that doesn't use specialization constants. The active shader should
     * already be setup. */
    BLI_assert(program_active_ && program_active_->program_id);
    return program_active_->program_id;
  }

  if (!constants.is_dirty) {
    /* Early exit when constants didn't change since the last call. */
    BLI_assert(program_active_ && program_active_->program_id);
    return program_active_->program_id;
  }

  program_active_ = &program_cache_.lookup_or_add_default(constants.values);
  if (!program_active_->program_id) {
    MutableSpan<const char *> no_sources;
    if (!vertex_sources_.is_empty()) {
      program_active_->vert_shader = create_shader_stage(
          GL_VERTEX_SHADER, no_sources, vertex_sources_);
    }
    if (!geometry_sources_.is_empty()) {
      program_active_->geom_shader = create_shader_stage(
          GL_GEOMETRY_SHADER, no_sources, geometry_sources_);
    }
    if (!fragment_sources_.is_empty()) {
      program_active_->frag_shader = create_shader_stage(
          GL_FRAGMENT_SHADER, no_sources, fragment_sources_);
    }
    if (!compute_sources_.is_empty()) {
      program_active_->compute_shader = create_shader_stage(
          GL_COMPUTE_SHADER, no_sources, compute_sources_);
    }

    program_link();
  }

  constants.is_dirty = false;
  return program_active_->program_id;
}

<<<<<<< HEAD
/****************UPBGE*************************/
char *GLShader::shader_validate()
{
  GLint success;
  glValidateProgram(program_active_->program_id);
  glGetProgramiv(program_active_->program_id, GL_VALIDATE_STATUS, &success);

  if (success > 0) {
    GLsizei charlen;
    char *log = (char *)MEM_mallocN(success, "GPU_shader_validate");

    glGetProgramInfoLog(program_active_->program_id, success, &charlen, log);

    return log;
  }
  return NULL;
}

void GLShader::shader_bind_attributes(int *locations, const char **names, int len)
{
  if (interface) {
    delete interface;
  }
  for (unsigned short i = 0; i < len; ++i) {
    glBindAttribLocation(program_active_->program_id, locations[i], names[i]);
  }
  interface = new GLShaderInterface(program_active_->program_id);
}

int GLShader::shader_get_uniform_location_old(const char *name)
{
  int loc = glGetUniformLocation(program_active_->program_id, name);
  return loc;
}
/**************End of UPBGE*************/
=======
GLSourcesBaked GLShader::get_sources()
{
  GLSourcesBaked result;
  result.comp = compute_sources_.to_string();
  result.vert = vertex_sources_.to_string();
  result.geom = geometry_sources_.to_string();
  result.frag = fragment_sources_.to_string();
  return result;
}
>>>>>>> 07652497

/** \} */

#if BLI_SUBPROCESS_SUPPORT

/* -------------------------------------------------------------------- */
/** \name Compiler workers
 * \{ */

GLCompilerWorker::GLCompilerWorker()
{
  static size_t pipe_id = 0;
  pipe_id++;

  std::string name = "BLENDER_SHADER_COMPILER_" + std::to_string(getpid()) + "_" +
                     std::to_string(pipe_id);

  shared_mem_ = std::make_unique<SharedMemory>(
      name, compilation_subprocess_shared_memory_size, true);
  start_semaphore_ = std::make_unique<SharedSemaphore>(name + "_START", false);
  end_semaphore_ = std::make_unique<SharedSemaphore>(name + "_END", false);
  close_semaphore_ = std::make_unique<SharedSemaphore>(name + "_CLOSE", false);

  subprocess_.create({"--compilation-subprocess", name.c_str()});
}

GLCompilerWorker::~GLCompilerWorker()
{
  close_semaphore_->increment();
  /* Flag start so the subprocess can reach the close semaphore. */
  start_semaphore_->increment();
}

void GLCompilerWorker::compile(const GLSourcesBaked &sources)
{
  BLI_assert(state_ == AVAILABLE);

  ShaderSourceHeader *shared_src = reinterpret_cast<ShaderSourceHeader *>(shared_mem_->get_data());
  char *next_src = shared_src->sources;

  auto add_src = [&](const std::string &src) {
    if (!src.empty()) {
      strcpy(next_src, src.c_str());
      next_src += src.size() + sizeof('\0');
    }
  };

  add_src(sources.comp);
  add_src(sources.vert);
  add_src(sources.geom);
  add_src(sources.frag);

  BLI_assert(size_t(next_src) <= size_t(shared_src) + compilation_subprocess_shared_memory_size);

  if (!sources.comp.empty()) {
    BLI_assert(sources.vert.empty() && sources.geom.empty() && sources.frag.empty());
    shared_src->type = ShaderSourceHeader::Type::COMPUTE;
  }
  else {
    BLI_assert(sources.comp.empty() && !sources.vert.empty() && !sources.frag.empty());
    shared_src->type = sources.geom.empty() ?
                           ShaderSourceHeader::Type::GRAPHICS :
                           ShaderSourceHeader::Type::GRAPHICS_WITH_GEOMETRY_STAGE;
  }

  start_semaphore_->increment();

  state_ = COMPILATION_REQUESTED;
  compilation_start = BLI_time_now_seconds();
}

bool GLCompilerWorker::is_ready()
{
  BLI_assert(ELEM(state_, COMPILATION_REQUESTED, COMPILATION_READY));
  if (state_ == COMPILATION_READY) {
    return true;
  }

  if (end_semaphore_->try_decrement()) {
    state_ = COMPILATION_READY;
  }

  return state_ == COMPILATION_READY;
}

bool GLCompilerWorker::is_lost()
{
  /* Use a timeout for hanged processes. */
  float max_timeout_seconds = 30.0f;
  return !subprocess_.is_running() ||
         (BLI_time_now_seconds() - compilation_start) > max_timeout_seconds;
}

bool GLCompilerWorker::load_program_binary(GLint program)
{
  BLI_assert(ELEM(state_, COMPILATION_REQUESTED, COMPILATION_READY));
  if (state_ == COMPILATION_REQUESTED) {
    end_semaphore_->decrement();
    state_ = COMPILATION_READY;
  }

  ShaderBinaryHeader *binary = (ShaderBinaryHeader *)shared_mem_->get_data();

  state_ = COMPILATION_FINISHED;

  if (binary->size > 0) {
    glProgramBinary(program, binary->format, binary->data, binary->size);
    return true;
  }

  return false;
}

void GLCompilerWorker::release()
{
  state_ = AVAILABLE;
}

/** \} */

/* -------------------------------------------------------------------- */
/** \name GLShaderCompiler
 * \{ */

GLShaderCompiler::~GLShaderCompiler()
{
  BLI_assert(batches.is_empty());

  for (GLCompilerWorker *worker : workers_) {
    delete worker;
  }
}

GLCompilerWorker *GLShaderCompiler::get_compiler_worker(const GLSourcesBaked &sources)
{
  GLCompilerWorker *result = nullptr;
  for (GLCompilerWorker *compiler : workers_) {
    if (compiler->state_ == GLCompilerWorker::AVAILABLE) {
      result = compiler;
      break;
    }
  }
  if (!result && workers_.size() < GCaps.max_parallel_compilations) {
    result = new GLCompilerWorker();
    workers_.append(result);
  }
  if (result) {
    result->compile(sources);
  }
  return result;
}

bool GLShaderCompiler::worker_is_lost(GLCompilerWorker *&worker)
{
  if (worker->is_lost()) {
    std::cerr << "ERROR: Compilation subprocess lost\n";
    workers_.remove_first_occurrence_and_reorder(worker);
    delete worker;
    worker = nullptr;
  }

  return worker == nullptr;
}

BatchHandle GLShaderCompiler::batch_compile(Span<const shader::ShaderCreateInfo *> &infos)
{
  BLI_assert(GPU_use_parallel_compilation());

  std::scoped_lock lock(mutex_);
  BatchHandle handle = next_batch_handle++;
  batches.add(handle, {});
  Batch &batch = batches.lookup(handle);
  batch.items.reserve(infos.size());
  batch.is_ready = false;

  for (const shader::ShaderCreateInfo *info : infos) {
    const_cast<ShaderCreateInfo *>(info)->finalize();
    batch.items.append({});
    CompilationWork &item = batch.items.last();
    item.info = info;
    item.shader = static_cast<GLShader *>(compile(*info, true));
    item.sources = item.shader->get_sources();

    size_t required_size = item.sources.size();
    item.do_async_compilation = required_size <= sizeof(ShaderSourceHeader::sources);
    if (item.do_async_compilation) {
      item.worker = get_compiler_worker(item.sources);
    }
    else {
      delete item.shader;
      item.sources = {};
    }
  }
  return handle;
}

bool GLShaderCompiler::batch_is_ready(BatchHandle handle)
{
  std::scoped_lock lock(mutex_);
  Batch &batch = batches.lookup(handle);
  if (batch.is_ready) {
    return true;
  }

  batch.is_ready = true;
  for (CompilationWork &item : batch.items) {
    if (item.is_ready) {
      continue;
    }

    if (!item.do_async_compilation) {
      /* Compile it locally. */
      item.shader = static_cast<GLShader *>(compile(*item.info, false));
      item.is_ready = true;
      continue;
    }

    if (!item.worker) {
      /* Try to acquire an available worker. */
      item.worker = get_compiler_worker(item.sources);
    }
    else if (item.worker->is_ready()) {
      /* Retrieve the binary compiled by the worker. */
      if (!item.worker->load_program_binary(item.shader->program_active_->program_id) ||
          !item.shader->post_finalize(item.info))
      {
        /* Compilation failed, try to compile it locally. */
        delete item.shader;
        item.shader = nullptr;
        item.do_async_compilation = false;
      }
      else {
        item.is_ready = true;
      }
      item.worker->release();
      item.worker = nullptr;
    }
    else if (worker_is_lost(item.worker)) {
      /* We lost the worker, try to compile it locally. */
      delete item.shader;
      item.shader = nullptr;
      item.do_async_compilation = false;
    }

    if (!item.is_ready) {
      batch.is_ready = false;
    }
  }

  return batch.is_ready;
}

Vector<Shader *> GLShaderCompiler::batch_finalize(BatchHandle &handle)
{
  while (!batch_is_ready(handle)) {
    BLI_time_sleep_ms(1);
  }
  std::scoped_lock lock(mutex_);
  Batch batch = batches.pop(handle);
  Vector<Shader *> result;
  for (CompilationWork &item : batch.items) {
    result.append(item.shader);
  }
  handle = 0;
  return result;
}

void GLShaderCompiler::precompile_specializations(Span<ShaderSpecialization> specializations)
{
  BLI_assert(GPU_use_parallel_compilation());

  struct SpecializationWork {
    GLShader *shader = nullptr;
    GLuint program;
    GLSourcesBaked sources;

    GLCompilerWorker *worker = nullptr;
    bool do_async_compilation = false;
    bool is_ready = false;
  };

  Vector<SpecializationWork> items;
  items.reserve(specializations.size());

  for (auto &specialization : specializations) {
    GLShader *sh = static_cast<GLShader *>(unwrap(specialization.shader));
    for (const SpecializationConstant &constant : specialization.constants) {
      const ShaderInput *input = sh->interface->constant_get(constant.name.c_str());
      BLI_assert_msg(input != nullptr, "The specialization constant doesn't exists");
      sh->constants.values[input->location].u = constant.value.u;
    }
    sh->constants.is_dirty = true;
    if (sh->program_cache_.contains(sh->constants.values)) {
      /* Already compiled. */
      continue;
    }
    items.append({});
    SpecializationWork &item = items.last();
    item.shader = sh;

    /** WORKAROUND: Set async_compilation to true, so only the sources are generated. */
    sh->async_compilation_ = true;
    item.program = sh->program_get();
    sh->async_compilation_ = false;

    item.sources = sh->get_sources();

    size_t required_size = item.sources.size();
    item.do_async_compilation = required_size <= sizeof(ShaderSourceHeader::sources);
  }

  bool is_ready = false;
  while (!is_ready) {
    /* Loop until ready, we can't defer the compilation of required specialization constants. */
    is_ready = true;

    for (SpecializationWork &item : items) {
      if (item.is_ready) {
        continue;
      }
      std::scoped_lock lock(mutex_);

      if (!item.do_async_compilation) {
        /* Compilation will happen locally on shader bind. */
        glDeleteProgram(item.program);
        item.program = 0;
        item.shader->program_active_->program_id = 0;
        item.shader->constants.is_dirty = true;
        item.is_ready = true;
        continue;
      }

      if (item.worker == nullptr) {
        /* Try to acquire an available worker. */
        item.worker = get_compiler_worker(item.sources);
      }
      else if (item.worker->is_ready()) {
        /* Retrieve the binary compiled by the worker. */
        if (item.worker->load_program_binary(item.program)) {
          item.worker->release();
          item.worker = nullptr;
          item.is_ready = true;
        }
        else {
          /* Compilation failed, local compilation will be tried later on shader bind. */
          item.do_async_compilation = false;
        }
      }
      else if (worker_is_lost(item.worker)) {
        /* We lost the worker, local compilation will be tried later on shader bind. */
        item.do_async_compilation = false;
      }

      if (!item.is_ready) {
        is_ready = false;
      }
    }
  }
}

/** \} */

#endif<|MERGE_RESOLUTION|>--- conflicted
+++ resolved
@@ -1611,43 +1611,6 @@
   return program_active_->program_id;
 }
 
-<<<<<<< HEAD
-/****************UPBGE*************************/
-char *GLShader::shader_validate()
-{
-  GLint success;
-  glValidateProgram(program_active_->program_id);
-  glGetProgramiv(program_active_->program_id, GL_VALIDATE_STATUS, &success);
-
-  if (success > 0) {
-    GLsizei charlen;
-    char *log = (char *)MEM_mallocN(success, "GPU_shader_validate");
-
-    glGetProgramInfoLog(program_active_->program_id, success, &charlen, log);
-
-    return log;
-  }
-  return NULL;
-}
-
-void GLShader::shader_bind_attributes(int *locations, const char **names, int len)
-{
-  if (interface) {
-    delete interface;
-  }
-  for (unsigned short i = 0; i < len; ++i) {
-    glBindAttribLocation(program_active_->program_id, locations[i], names[i]);
-  }
-  interface = new GLShaderInterface(program_active_->program_id);
-}
-
-int GLShader::shader_get_uniform_location_old(const char *name)
-{
-  int loc = glGetUniformLocation(program_active_->program_id, name);
-  return loc;
-}
-/**************End of UPBGE*************/
-=======
 GLSourcesBaked GLShader::get_sources()
 {
   GLSourcesBaked result;
@@ -1657,7 +1620,42 @@
   result.frag = fragment_sources_.to_string();
   return result;
 }
->>>>>>> 07652497
+
+/****************UPBGE*************************/
+char *GLShader::shader_validate()
+{
+  GLint success;
+  glValidateProgram(program_active_->program_id);
+  glGetProgramiv(program_active_->program_id, GL_VALIDATE_STATUS, &success);
+
+  if (success > 0) {
+    GLsizei charlen;
+    char *log = (char *)MEM_mallocN(success, "GPU_shader_validate");
+
+    glGetProgramInfoLog(program_active_->program_id, success, &charlen, log);
+
+    return log;
+  }
+  return NULL;
+}
+
+void GLShader::shader_bind_attributes(int *locations, const char **names, int len)
+{
+  if (interface) {
+    delete interface;
+  }
+  for (unsigned short i = 0; i < len; ++i) {
+    glBindAttribLocation(program_active_->program_id, locations[i], names[i]);
+  }
+  interface = new GLShaderInterface(program_active_->program_id);
+}
+
+int GLShader::shader_get_uniform_location_old(const char *name)
+{
+  int loc = glGetUniformLocation(program_active_->program_id, name);
+  return loc;
+}
+/**************End of UPBGE*************/v
 
 /** \} */
 
