--- conflicted
+++ resolved
@@ -397,17 +397,13 @@
   if (GPU_type_matches(GPU_DEVICE_ATI, GPU_OS_ANY, GPU_DRIVER_OFFICIAL)) {
 #ifndef WITH_WINDOWS_7
     const Vector<std::string> matches = {
-<<<<<<< HEAD
-        "RX550/550", "(TM) 520", "(TM) 530", "(TM) 535", "R5", "R7", "R9"};
+        "RX550/550", "(TM) 520", "(TM) 530", "(TM) 535", "R5", "R7", "R9", "HD"};
 #else
     const Vector<std::string> matches = {
         "RX 460", "RX 470", "RX 480", "RX 490", "RX 560", "RX 560X", "RX 570",
         "RX 580", "RX 580X", "RX 590", "RX550/550", "(TM) 520", "(TM) 530",
-        "(TM) 535", "R5", "R7", "R9"};
+        "(TM) 535", "R5", "R7", "R9", "HD"};
 #endif
-=======
-        "RX550/550", "(TM) 520", "(TM) 530", "(TM) 535", "R5", "R7", "R9", "HD"};
->>>>>>> c9fc69d1
 
     if (match_renderer(renderer, matches)) {
       GCaps.use_hq_normals_workaround = true;
