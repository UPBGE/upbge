--- conflicted
+++ resolved
@@ -377,15 +377,12 @@
    * polaris platform. Keeping legacy platforms around just in case.
    */
   if (GPU_type_matches(GPU_DEVICE_ATI, GPU_OS_ANY, GPU_DRIVER_OFFICIAL)) {
-<<<<<<< HEAD
-#ifndef WITH_WINDOWS_7
-=======
     /* Check for AMD legacy driver. Assuming that when these drivers are used this bug is present.
      */
     if (strstr(version, " 22.6.1 ") || strstr(version, " 21.Q1.2 ")) {
       GCaps.use_hq_normals_workaround = true;
     }
->>>>>>> 852b3dbf
+#ifndef WITH_WINDOWS_7
     const Vector<std::string> matches = {
         "RX550/550", "(TM) 520", "(TM) 530", "(TM) 535", "R5", "R7", "R9", "HD"};
 #else
