/*
 * This program is free software; you can redistribute it and/or
 * modify it under the terms of the GNU General Public License
 * as published by the Free Software Foundation; either version 2
 * of the License, or (at your option) any later version.
 *
 * This program is distributed in the hope that it will be useful,
 * but WITHOUT ANY WARRANTY; without even the implied warranty of
 * MERCHANTABILITY or FITNESS FOR A PARTICULAR PURPOSE.  See the
 * GNU General Public License for more details.
 *
 * You should have received a copy of the GNU General Public License
 * along with this program; if not, write to the Free Software Foundation,
 * Inc., 51 Franklin Street, Fifth Floor, Boston, MA 02110-1301, USA.
 *
 * Copyright 2020, Blender Foundation.
 */

/** \file
 * \ingroup gpu
 */

#pragma once

#include "MEM_guardedalloc.h"

#include "BLI_utildefines.h"

#include "gpu_state_private.hh"

#include "glew-mx.h"

namespace blender {
namespace gpu {

class GLFrameBuffer;
class GLTexture;

/**
 * State manager keeping track of the draw state and applying it before drawing.
 * Opengl Implementation.
 **/
class GLStateManager : public GPUStateManager {
 public:
  /** Anothter reference to tje active framebuffer. */
  GLFrameBuffer *active_fb;

 private:
  /** Current state of the GL implementation. Avoids resetting the whole state for every change. */
  GPUState current_;
  GPUStateMutable current_mutable_;
  /** Limits. */
  float line_width_range_[2];

  /** Texture state:
   * We keep the full stack of textures and sampler bounds to use multi bind, and to be able to
   * edit and restore texture binds on the fly without querying the context.
   * Also this allows us to keep track of textures bounds to many texture units.
   * Keep the targets to know what target to set to 0 for unbinding (legacy).
   * Init first target to GL_TEXTURE_2D for texture_bind_temp to work.
   */
  GLuint targets_[64] = {GL_TEXTURE_2D};
  GLuint textures_[64] = {0};
  GLuint samplers_[64] = {0};
  uint64_t dirty_texture_binds_ = 0;

 public:
  GLStateManager();

  void apply_state(void) override;

  void texture_bind(Texture *tex, eGPUSamplerState sampler, int unit) override;
  void texture_bind_temp(GLTexture *tex);
  void texture_unbind(Texture *tex) override;
  void texture_unbind_all(void) override;

<<<<<<< HEAD
  /* Game engine transition */
  void texture_bind_bge(GLTexture *tex, int unit);
=======
  void texture_unpack_row_length_set(uint len) override;
>>>>>>> 748deced

  uint64_t bound_texture_slots(void);

 private:
  static void set_write_mask(const eGPUWriteMask value);
  static void set_depth_test(const eGPUDepthTest value);
  static void set_stencil_test(const eGPUStencilTest test, const eGPUStencilOp operation);
  static void set_stencil_mask(const eGPUStencilTest test, const GPUStateMutable state);
  static void set_clip_distances(const int new_dist_len, const int old_dist_len);
  static void set_logic_op(const bool enable);
  static void set_facing(const bool invert);
  static void set_backface_culling(const eGPUFaceCullTest test);
  static void set_provoking_vert(const eGPUProvokingVertex vert);
  static void set_shadow_bias(const bool enable);
  static void set_blend(const eGPUBlend value);

  void set_state(const GPUState &state);
  void set_mutable_state(const GPUStateMutable &state);

  void texture_bind_apply(void);

  MEM_CXX_CLASS_ALLOC_FUNCS("GLStateManager")
};

}  // namespace gpu
}  // namespace blender<|MERGE_RESOLUTION|>--- conflicted
+++ resolved
@@ -74,12 +74,10 @@
   void texture_unbind(Texture *tex) override;
   void texture_unbind_all(void) override;
 
-<<<<<<< HEAD
+  void texture_unpack_row_length_set(uint len) override;
+
   /* Game engine transition */
-  void texture_bind_bge(GLTexture *tex, int unit);
-=======
-  void texture_unpack_row_length_set(uint len) override;
->>>>>>> 748deced
+  void texture_bind_bge(Texture *tex, int unit);
 
   uint64_t bound_texture_slots(void);
 
