--- conflicted
+++ resolved
@@ -50,37 +50,6 @@
   MEM_SAFE_FREE(data_);
 }
 
-<<<<<<< HEAD
-void GLVertBuf::duplicate_data(VertBuf *dst_)
-{
-  BLI_assert(GLContext::get() != nullptr);
-  GLVertBuf *src = this;
-  GLVertBuf *dst = static_cast<GLVertBuf *>(dst_);
-  dst->buffer_texture_ = nullptr;
-
-  if (src->vbo_id_ != 0) {
-    dst->vbo_size_ = src->size_used_get();
-
-    glGenBuffers(1, &dst->vbo_id_);
-    glBindBuffer(GL_COPY_WRITE_BUFFER, dst->vbo_id_);
-    //glBufferData(GL_COPY_WRITE_BUFFER, dst->vbo_size_, nullptr, to_gl(dst->usage_));
-    // using dynamic copy sounds to work on windows to avoid sync and not only on linux (youle) /*UPBGE*/
-    glBufferData(GL_COPY_WRITE_BUFFER, dst->vbo_size_, nullptr, GL_DYNAMIC_COPY);
-
-    glBindBuffer(GL_COPY_READ_BUFFER, src->vbo_id_);
-
-    glCopyBufferSubData(GL_COPY_READ_BUFFER, GL_COPY_WRITE_BUFFER, 0, 0, dst->vbo_size_);
-
-    memory_usage += dst->vbo_size_;
-  }
-
-  if (data_ != nullptr) {
-    dst->data_ = (uchar *)MEM_dupallocN(src->data_);
-  }
-}
-
-=======
->>>>>>> 89ad52b2
 void GLVertBuf::upload_data()
 {
   this->bind();
