--- conflicted
+++ resolved
@@ -98,13 +98,8 @@
 
     BLI_assert(vbo_size_ != 0);
     /* Orphan the vbo to avoid sync then upload data. */
-<<<<<<< HEAD
-    //glBufferData(GL_ARRAY_BUFFER, vbo_size_, nullptr, to_gl(usage_));
     // using dynamic copy sounds to work on windows to avoid sync and not only on linux (youle) /*UPBGE*/
-    glBufferData(GL_ARRAY_BUFFER, vbo_size_, nullptr, GL_DYNAMIC_COPY);
-=======
-    glBufferData(GL_ARRAY_BUFFER, ceil_to_multiple_ul(vbo_size_, 16), nullptr, to_gl(usage_));
->>>>>>> 3acb5ae4
+    glBufferData(GL_ARRAY_BUFFER, ceil_to_multiple_ul(vbo_size_, 16), nullptr, GL_DYNAMIC_COPY);
     /* Do not transfer data from host to device when buffer is device only. */
     if (usage_ != GPU_USAGE_DEVICE_ONLY) {
       glBufferSubData(GL_ARRAY_BUFFER, 0, vbo_size_, data_);
