/**
 * This fragment shader was initially found at http://fabiensanglard.net/shadowmappingVSM/index.php
 */

<<<<<<< HEAD
#if __VERSION__ == 120
  varying vec4 v_position;
  #define fragColor gl_FragColor
#else
  in vec4 v_position;
  out vec4 fragColor;
#endif
=======
in vec4 v_position;
out vec4 fragColor;
>>>>>>> a5b3df75

void main()
{
	float depth = v_position.z / v_position.w;
	depth = depth * 0.5 + 0.5;

	float moment1 = depth;
	float moment2 = depth * depth;

	// Adjusting moments using partial derivative
	float dx = dFdx(depth);
	float dy = dFdy(depth);
	moment2 += 0.25 * (dx * dx + dy * dy);

	fragColor = vec4(moment1, moment2, 0.0, 0.0);
	// TODO: write to a 2-component target --^
}<|MERGE_RESOLUTION|>--- conflicted
+++ resolved
@@ -2,18 +2,8 @@
  * This fragment shader was initially found at http://fabiensanglard.net/shadowmappingVSM/index.php
  */
 
-<<<<<<< HEAD
-#if __VERSION__ == 120
-  varying vec4 v_position;
-  #define fragColor gl_FragColor
-#else
-  in vec4 v_position;
-  out vec4 fragColor;
-#endif
-=======
 in vec4 v_position;
 out vec4 fragColor;
->>>>>>> a5b3df75
 
 void main()
 {
