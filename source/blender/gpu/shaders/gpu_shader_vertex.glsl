--- conflicted
+++ resolved
@@ -12,7 +12,6 @@
 } outpt;
 #endif
 
-<<<<<<< HEAD
 #ifdef USE_INSTANCING
 in mat3 ininstmatrix;
 in vec3 ininstposition;
@@ -27,9 +26,6 @@
 uniform mat4 unfviewmat;
 #endif
 
-varying vec3 varposition;
-varying vec3 varnormal;
-=======
 #if __VERSION__ == 120
   varying vec3 varposition;
   varying vec3 varnormal;
@@ -37,7 +33,6 @@
   out vec3 varposition;
   out vec3 varnormal;
 #endif
->>>>>>> 41c4c3f8
 
 #ifdef CLIP_WORKAROUND
 varying float gl_ClipDistance[6];
@@ -118,7 +113,6 @@
 	vec3 normal = gl_Normal;
 #endif
 
-<<<<<<< HEAD
 #ifdef USE_INSTANCING
 	mat4 instmat = mat4(vec4(ininstmatrix[0], ininstposition.x),
 						vec4(ininstmatrix[1], ininstposition.y),
@@ -135,10 +129,7 @@
 	normal *= ininstmatrix;
 #endif
 
-	vec4 co = gl_ModelViewMatrix * position;
-=======
 	vec4 co = ModelViewMatrix * position;
->>>>>>> 41c4c3f8
 
 	varposition = co.xyz;
 	varnormal = normalize(NormalMatrix * normal);
