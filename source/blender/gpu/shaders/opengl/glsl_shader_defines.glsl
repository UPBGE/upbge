/* SPDX-FileCopyrightText: 2022-2023 Blender Authors
 *
 * SPDX-License-Identifier: GPL-2.0-or-later */

/** Type aliases. */
/** IMPORTANT: Be wary of size and alignment matching for types that are present
 * in C++ shared code. */

/* Matrix reshaping functions. Needs to be declared before matrix type aliases. */
#define RESHAPE(name, mat_to, mat_from) \
  mat_to to_##name(mat_from m) \
  { \
    return mat_to(m); \
  }

/* clang-format off */
RESHAPE(float2x2, mat2x2, mat3x3)
RESHAPE(float2x2, mat2x2, mat4x4)
RESHAPE(float3x3, mat3x3, mat4x4)
RESHAPE(float3x3, mat3x3, mat2x2)
RESHAPE(float4x4, mat4x4, mat2x2)
RESHAPE(float4x4, mat4x4, mat3x3)
/* clang-format on */
/* TODO(fclem): Remove. Use Transform instead. */
RESHAPE(float3x3, mat3x3, mat3x4)

#undef RESHAPE

/* constexpr is equivalent to const in GLSL + special chaining rules.
 * See "GLSL Specification section 4.3.3. Constant Expressions". */
#define constexpr const

/* Boolean in GLSL are 32bit in interface structs. */
#define bool32_t bool
#define bool2 bvec2
#define bool3 bvec3
#define bool4 bvec4

#define float2 vec2
#define float3 vec3
#define float4 vec4
#define int2 ivec2
#define int3 ivec3
#define int4 ivec4
#define uint2 uvec2
#define uint3 uvec3
#define uint4 uvec4
/* GLSL already follows the packed alignment / size rules for vec3. */
#define packed_float2 float2
#define packed_int2 int2
#define packed_uint2 uint2
#define packed_float3 float3
#define packed_int3 int3
#define packed_uint3 uint3
#define packed_float4 float4
#define packed_int4 int4
#define packed_uint4 uint4

#define float2x2 mat2x2
#define float3x2 mat3x2
#define float4x2 mat4x2
#define float2x3 mat2x3
#define float3x3 mat3x3
#define float4x3 mat4x3
#define float2x4 mat2x4
#define float3x4 mat3x4
#define float4x4 mat4x4

/* Small types are unavailable in GLSL (or badly supported), promote them to bigger type. */
#define char int
#define char2 int2
#define char3 int3
#define char4 int4
#define short int
#define short2 int2
#define short3 int3
#define short4 int4
#define uchar uint
#define uchar2 uint2
#define uchar3 uint3
#define uchar4 uint4
#define ushort uint
#define ushort2 uint2
#define ushort3 uint3
#define ushort4 uint4
#define half float
#define half2 float2
#define half3 float3
#define half4 float4

/* Aliases for supported fixed width types. */
#define int32_t int
#define uint32_t uint

/* Fast load/store variant macro. In GLSL this is the same as imageLoad/imageStore, but assumes no
 * bounds checking. */
#define imageStoreFast imageStore
#define imageLoadFast imageLoad

/* Texture format tokens -- Type explicitness required by other Graphics APIs. */
#define sampler2DDepth sampler2D
#define sampler2DArrayDepth sampler2DArray
#define samplerCubeDepth sampler2D
#define samplerCubeArrayDepth sampler2DArray

#define usampler2DArrayAtomic usampler2DArray
#define usampler2DAtomic usampler2D
#define usampler3DAtomic usampler3D
#define isampler2DArrayAtomic isampler2DArray
#define isampler2DAtomic isampler2D
#define isampler3DAtomic isampler3D

/* Pass through functions. */
#define imageFence(image)

/* Backend Functions. */
#define select(A, B, mask) mix(A, B, mask)

/* Array syntax compatibility. */
#define float_array float[]
#define float2_array vec2[]
#define float3_array vec3[]
#define float4_array vec4[]
#define int_array int[]
#define int2_array int2[]
#define int3_array int3[]
#define int4_array int4[]
#define uint_array uint[]
#define uint2_array uint2[]
#define uint3_array uint3[]
#define uint4_array uint4[]
#define bool_array bool[]
#define bool2_array bool2[]
#define bool3_array bool3[]
#define bool4_array bool4[]
#define ARRAY_T(type) type[]
#define ARRAY_V

#define SHADER_LIBRARY_CREATE_INFO(a)
#define VERTEX_SHADER_CREATE_INFO(a)
#define FRAGMENT_SHADER_CREATE_INFO(a)
#define COMPUTE_SHADER_CREATE_INFO(a)

/* Stubs. These are defined by default in GLSL. */
#define METAL_CONSTRUCTOR_1(class_name, t1, m1)
#define METAL_CONSTRUCTOR_2(class_name, t1, m1, t2, m2)
#define METAL_CONSTRUCTOR_3(class_name, t1, m1, t2, m2, t3, m3)
#define METAL_CONSTRUCTOR_4(class_name, t1, m1, t2, m2, t3, m3, t4, m4)

#define _in_sta
#define _in_end
#define _out_sta
#define _out_end
#define _inout_sta
#define _inout_end
#define _shared_sta
#define _shared_end

#define _enum_dummy /* Needed to please `glslang`. */
#define _enum_type(name) uint
#define _enum_decl(name) constexpr uint
#define _enum_end _enum_dummy;

<<<<<<< HEAD
=======
#define TEMPLATE_GLUE1(name, arg1) name##_##arg1##_
#define TEMPLATE_GLUE2(name, arg1, arg2) name##_##arg1##_##arg2##_
#define TEMPLATE_GLUE3(name, arg1, arg2, arg3) name##_##arg1##_##arg2##_##arg3##_
#define TEMPLATE_GLUE4(name, arg1, arg2, arg3, arg4) name##_##arg1##_##arg2##_##arg3##_##arg4##_

>>>>>>> e0dc5388
/* Stage agnostic builtin function.
 * GLSL doesn't allow mixing shader stages inside the same source file.
 * Make sure builtin functions are stubbed when used in an invalid stage. */
#ifdef GPU_FRAGMENT_SHADER
#  define gpu_discard_fragment() discard
#  define gpu_dfdx(x) dFdx(x)
#  define gpu_dfdy(x) dFdy(x)
#  define gpu_fwidth(x) fwidth(x)
#else
#  define gpu_discard_fragment()
#  define gpu_dfdx(x) x
#  define gpu_dfdy(x) x
#  define gpu_fwidth(x) x
#endif<|MERGE_RESOLUTION|>--- conflicted
+++ resolved
@@ -161,14 +161,11 @@
 #define _enum_decl(name) constexpr uint
 #define _enum_end _enum_dummy;
 
-<<<<<<< HEAD
-=======
 #define TEMPLATE_GLUE1(name, arg1) name##_##arg1##_
 #define TEMPLATE_GLUE2(name, arg1, arg2) name##_##arg1##_##arg2##_
 #define TEMPLATE_GLUE3(name, arg1, arg2, arg3) name##_##arg1##_##arg2##_##arg3##_
 #define TEMPLATE_GLUE4(name, arg1, arg2, arg3, arg4) name##_##arg1##_##arg2##_##arg3##_##arg4##_
 
->>>>>>> e0dc5388
 /* Stage agnostic builtin function.
  * GLSL doesn't allow mixing shader stages inside the same source file.
  * Make sure builtin functions are stubbed when used in an invalid stage. */
