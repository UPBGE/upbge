
uniform mat4 ModelViewMatrix;
#ifndef EEVEE_ENGINE
uniform mat4 ProjectionMatrix;
uniform mat4 ViewMatrixInverse;
#endif
uniform mat4 ViewMatrix;
uniform mat4 ModelMatrix;
uniform mat4 ModelMatrixInverse;
uniform mat4 ModelViewMatrixInverse;
uniform mat4 ProjectionMatrixInverse;
uniform mat3 NormalMatrix;
uniform vec4 CameraTexCoFactors;

out vec4 fragColor;

/* Converters */

float convert_rgba_to_float(vec4 color)
{
#ifdef USE_NEW_SHADING
	return dot(color.rgb, vec3(0.2126, 0.7152, 0.0722));
#else
	return (color.r + color.g + color.b) * 0.333333;
#endif
}

float exp_blender(float f)
{
	return pow(2.71828182846, f);
}

float compatible_pow(float x, float y)
{
	if (y == 0.0) /* x^0 -> 1, including 0^0 */
		return 1.0;

	/* glsl pow doesn't accept negative x */
	if (x < 0.0) {
		if (mod(-y, 2.0) == 0.0)
			return pow(-x, y);
		else
			return -pow(-x, y);
	}
	else if (x == 0.0)
		return 0.0;

	return pow(x, y);
}

void rgb_to_hsv(vec4 rgb, out vec4 outcol)
{
	float cmax, cmin, h, s, v, cdelta;
	vec3 c;

	cmax = max(rgb[0], max(rgb[1], rgb[2]));
	cmin = min(rgb[0], min(rgb[1], rgb[2]));
	cdelta = cmax - cmin;

	v = cmax;
	if (cmax != 0.0)
		s = cdelta / cmax;
	else {
		s = 0.0;
		h = 0.0;
	}

	if (s == 0.0) {
		h = 0.0;
	}
	else {
		c = (vec3(cmax) - rgb.xyz) / cdelta;

		if (rgb.x == cmax) h = c[2] - c[1];
		else if (rgb.y == cmax) h = 2.0 + c[0] -  c[2];
		else h = 4.0 + c[1] - c[0];

		h /= 6.0;

		if (h < 0.0)
			h += 1.0;
	}

	outcol = vec4(h, s, v, rgb.w);
}

void hsv_to_rgb(vec4 hsv, out vec4 outcol)
{
	float i, f, p, q, t, h, s, v;
	vec3 rgb;

	h = hsv[0];
	s = hsv[1];
	v = hsv[2];

	if (s == 0.0) {
		rgb = vec3(v, v, v);
	}
	else {
		if (h == 1.0)
			h = 0.0;

		h *= 6.0;
		i = floor(h);
		f = h - i;
		rgb = vec3(f, f, f);
		p = v * (1.0 - s);
		q = v * (1.0 - (s * f));
		t = v * (1.0 - (s * (1.0 - f)));

		if (i == 0.0) rgb = vec3(v, t, p);
		else if (i == 1.0) rgb = vec3(q, v, p);
		else if (i == 2.0) rgb = vec3(p, v, t);
		else if (i == 3.0) rgb = vec3(p, q, v);
		else if (i == 4.0) rgb = vec3(t, p, v);
		else rgb = vec3(v, p, q);
	}

	outcol = vec4(rgb, hsv.w);
}

float srgb_to_linearrgb(float c)
{
	if (c < 0.04045)
		return (c < 0.0) ? 0.0 : c * (1.0 / 12.92);
	else
		return pow((c + 0.055) * (1.0 / 1.055), 2.4);
}

float linearrgb_to_srgb(float c)
{
	if (c < 0.0031308)
		return (c < 0.0) ? 0.0 : c * 12.92;
	else
		return 1.055 * pow(c, 1.0 / 2.4) - 0.055;
}

void srgb_to_linearrgb(vec4 col_from, out vec4 col_to)
{
	col_to.r = srgb_to_linearrgb(col_from.r);
	col_to.g = srgb_to_linearrgb(col_from.g);
	col_to.b = srgb_to_linearrgb(col_from.b);
	col_to.a = col_from.a;
}

void linearrgb_to_srgb(vec4 col_from, out vec4 col_to)
{
	col_to.r = linearrgb_to_srgb(col_from.r);
	col_to.g = linearrgb_to_srgb(col_from.g);
	col_to.b = linearrgb_to_srgb(col_from.b);
	col_to.a = col_from.a;
}

void color_to_normal(vec3 color, out vec3 normal)
{
	normal.x =  2.0 * ((color.r) - 0.5);
	normal.y = -2.0 * ((color.g) - 0.5);
	normal.z =  2.0 * ((color.b) - 0.5);
}

void color_to_normal_new_shading(vec3 color, out vec3 normal)
{
	normal.x =  2.0 * ((color.r) - 0.5);
	normal.y =  2.0 * ((color.g) - 0.5);
	normal.z =  2.0 * ((color.b) - 0.5);
}

void color_to_blender_normal_new_shading(vec3 color, out vec3 normal)
{
	normal.x =  2.0 * ((color.r) - 0.5);
	normal.y = -2.0 * ((color.g) - 0.5);
	normal.z = -2.0 * ((color.b) - 0.5);
}
#ifndef M_PI
#define M_PI 3.14159265358979323846
#endif
#ifndef M_1_PI
#define M_1_PI 0.318309886183790671538
#endif

/*********** SHADER NODES ***************/

void vcol_attribute(vec4 attvcol, out vec4 vcol)
{
	vcol = vec4(attvcol.xyz, 1.0);
}

void uv_attribute(vec2 attuv, out vec3 uv)
{
	uv = vec3(attuv * 2.0 - vec2(1.0, 1.0), 0.0);
}

void geom(
        vec3 co, vec3 nor, mat4 viewinvmat, vec3 attorco, vec2 attuv, vec4 attvcol,
        out vec3 global, out vec3 local, out vec3 view, out vec3 orco, out vec3 uv,
        out vec3 normal, out vec4 vcol, out float vcol_alpha, out float frontback)
{
	local = co;
	view = (ProjectionMatrix[3][3] == 0.0) ? normalize(local) : vec3(0.0, 0.0, -1.0);
	global = (viewinvmat * vec4(local, 1.0)).xyz;
	orco = attorco;
	uv_attribute(attuv, uv);
	normal = -normalize(nor);   /* blender render normal is negated */
	vcol_attribute(attvcol, vcol);
	srgb_to_linearrgb(vcol, vcol);
	vcol_alpha = attvcol.a;
	frontback = (gl_FrontFacing) ? 1.0 : 0.0;
}

void particle_info(
        vec4 sprops, vec3 loc, vec3 vel, vec3 avel,
        out float index, out float age, out float life_time, out vec3 location,
        out float size, out vec3 velocity, out vec3 angular_velocity)
{
	index = sprops.x;
	age = sprops.y;
	life_time = sprops.z;
	size = sprops.w;

	location = loc;
	velocity = vel;
	angular_velocity = avel;
}

void vect_normalize(vec3 vin, out vec3 vout)
{
	vout = normalize(vin);
}

void direction_transform_m4v3(vec3 vin, mat4 mat, out vec3 vout)
{
	vout = (mat * vec4(vin, 0.0)).xyz;
}

void point_transform_m4v3(vec3 vin, mat4 mat, out vec3 vout)
{
	vout = (mat * vec4(vin, 1.0)).xyz;
}

void point_texco_remap_square(vec3 vin, out vec3 vout)
{
	vout = vec3(vin - vec3(0.5, 0.5, 0.5)) * 2.0;
}

void point_map_to_sphere(vec3 vin, out vec3 vout)
{
	float len = length(vin);
	float v, u;
	if (len > 0.0) {
		if (vin.x == 0.0 && vin.y == 0.0)
			u = 0.0;
		else
			u = (1.0 - atan(vin.x, vin.y) / M_PI) / 2.0;

		v = 1.0 - acos(vin.z / len) / M_PI;
	}
	else
		v = u = 0.0;

	vout = vec3(u, v, 0.0);
}

void point_map_to_tube(vec3 vin, out vec3 vout)
{
	float u, v;
	v = (vin.z + 1.0) * 0.5;
	float len = sqrt(vin.x * vin.x + vin.y * vin[1]);
	if (len > 0.0)
		u = (1.0 - (atan(vin.x / len, vin.y / len) / M_PI)) * 0.5;
	else
		v = u = 0.0;

	vout = vec3(u, v, 0.0);
}

void mapping(vec3 vec, mat4 mat, vec3 minvec, vec3 maxvec, float domin, float domax, out vec3 outvec)
{
	outvec = (mat * vec4(vec, 1.0)).xyz;
	if (domin == 1.0)
		outvec = max(outvec, minvec);
	if (domax == 1.0)
		outvec = min(outvec, maxvec);
}

void camera(vec3 co, out vec3 outview, out float outdepth, out float outdist)
{
	outdepth = abs(co.z);
	outdist = length(co);
	outview = normalize(co);
}

void lamp(
        vec4 col, float energy, vec3 lv, float dist, vec3 shadow, float visifac,
        out vec4 outcol, out vec3 outlv, out float outdist, out vec4 outshadow, out float outvisifac)
{
	outcol = col * energy;
	outlv = lv;
	outdist = dist;
	outshadow = vec4(shadow, 1.0);
	outvisifac = visifac;
}

void math_add(float val1, float val2, out float outval)
{
	outval = val1 + val2;
}

void math_subtract(float val1, float val2, out float outval)
{
	outval = val1 - val2;
}

void math_multiply(float val1, float val2, out float outval)
{
	outval = val1 * val2;
}

void math_divide(float val1, float val2, out float outval)
{
	if (val2 == 0.0)
		outval = 0.0;
	else
		outval = val1 / val2;
}

void math_sine(float val, out float outval)
{
	outval = sin(val);
}

void math_cosine(float val, out float outval)
{
	outval = cos(val);
}

void math_tangent(float val, out float outval)
{
	outval = tan(val);
}

void math_asin(float val, out float outval)
{
	if (val <= 1.0 && val >= -1.0)
		outval = asin(val);
	else
		outval = 0.0;
}

void math_acos(float val, out float outval)
{
	if (val <= 1.0 && val >= -1.0)
		outval = acos(val);
	else
		outval = 0.0;
}

void math_atan(float val, out float outval)
{
	outval = atan(val);
}

void math_pow(float val1, float val2, out float outval)
{
	if (val1 >= 0.0) {
		outval = compatible_pow(val1, val2);
	}
	else {
		float val2_mod_1 = mod(abs(val2), 1.0);

		if (val2_mod_1 > 0.999 || val2_mod_1 < 0.001)
			outval = compatible_pow(val1, floor(val2 + 0.5));
		else
			outval = 0.0;
	}
}

void math_log(float val1, float val2, out float outval)
{
	if (val1 > 0.0  && val2 > 0.0)
		outval = log2(val1) / log2(val2);
	else
		outval = 0.0;
}

void math_max(float val1, float val2, out float outval)
{
	outval = max(val1, val2);
}

void math_min(float val1, float val2, out float outval)
{
	outval = min(val1, val2);
}

void math_round(float val, out float outval)
{
	outval = floor(val + 0.5);
}

void math_less_than(float val1, float val2, out float outval)
{
	if (val1 < val2)
		outval = 1.0;
	else
		outval = 0.0;
}

void math_greater_than(float val1, float val2, out float outval)
{
	if (val1 > val2)
		outval = 1.0;
	else
		outval = 0.0;
}

void math_modulo(float val1, float val2, out float outval)
{
	if (val2 == 0.0)
		outval = 0.0;
	else
		outval = mod(val1, val2);

	/* change sign to match C convention, mod in GLSL will take absolute for negative numbers,
	 * see https://www.opengl.org/sdk/docs/man/html/mod.xhtml */
	outval = (val1 > 0.0) ? outval : outval - val2;
}

void math_abs(float val1, out float outval)
{
	outval = abs(val1);
}

void squeeze(float val, float width, float center, out float outval)
{
	outval = 1.0 / (1.0 + pow(2.71828183, -((val - center) * width)));
}

void vec_math_add(vec3 v1, vec3 v2, out vec3 outvec, out float outval)
{
	outvec = v1 + v2;
	outval = (abs(outvec[0]) + abs(outvec[1]) + abs(outvec[2])) * 0.333333;
}

void vec_math_mul(vec3 v1, vec3 v2, out vec3 outvec, out float outval)
{
	outvec = v1 * v2;
	outval = (abs(outvec[0]) + abs(outvec[1]) + abs(outvec[2])) / 3.0;
}

void vec_math_mul(vec3 v1, vec3 v2, out vec3 outvec, out float outval)
{
	outvec = v1 * v2;
	outval = (abs(outvec[0]) + abs(outvec[1]) + abs(outvec[2])) / 3.0;
}

void vec_math_sub(vec3 v1, vec3 v2, out vec3 outvec, out float outval)
{
	outvec = v1 - v2;
	outval = (abs(outvec[0]) + abs(outvec[1]) + abs(outvec[2])) * 0.333333;
}

void vec_math_average(vec3 v1, vec3 v2, out vec3 outvec, out float outval)
{
	outvec = v1 + v2;
	outval = length(outvec);
	outvec = normalize(outvec);
}
void vec_math_mix(float strength, vec3 v1, vec3 v2, out vec3 outvec)
{
	outvec = strength * v1 + (1 - strength) * v2;
}

void vec_math_dot(vec3 v1, vec3 v2, out vec3 outvec, out float outval)
{
	outvec = vec3(0);
	outval = dot(v1, v2);
}

void vec_math_cross(vec3 v1, vec3 v2, out vec3 outvec, out float outval)
{
	outvec = cross(v1, v2);
	outval = length(outvec);
	outvec /= outval;
}

void vec_math_reflect(vec3 v1, vec3 v2, out vec3 outvec, out float outval)
{
	outvec = reflect(v1, v2);
	outval = length(outvec);
	outvec /= outval;
}

void vec_math_normalize(vec3 v, out vec3 outvec, out float outval)
{
	outval = length(v);
	outvec = normalize(v);
}

void vec_math_negate(vec3 v, out vec3 outv)
{
	outv = -v;
}

void invert_z(vec3 v, out vec3 outv)
{
	v.z = -v.z;
	outv = v;
}

void normal(vec3 dir, vec3 nor, out vec3 outnor, out float outdot)
{
	outnor = nor;
	outdot = -dot(dir, nor);
}

void normal_new_shading(vec3 dir, vec3 nor, out vec3 outnor, out float outdot)
{
	outnor = normalize(nor);
	outdot = dot(normalize(dir), nor);
}

void mat_math_rot(float rot, out mat3 mat)
{
	mat = mat3(cos(rot), -sin(rot), 0.0,
			   sin(rot), cos(rot), 0.0,
			   0.0, 0.0, 1.0);
}

void curves_vec(float fac, vec3 vec, sampler2D curvemap, out vec3 outvec)
{
	outvec.x = texture(curvemap, vec2((vec.x + 1.0) * 0.5, 0.0)).x;
	outvec.y = texture(curvemap, vec2((vec.y + 1.0) * 0.5, 0.0)).y;
	outvec.z = texture(curvemap, vec2((vec.z + 1.0) * 0.5, 0.0)).z;

	if (fac != 1.0)
		outvec = (outvec * fac) + (vec * (1.0 - fac));

}

void curves_rgb(float fac, vec4 col, sampler2D curvemap, out vec4 outcol)
{
	outcol.r = texture(curvemap, vec2(texture(curvemap, vec2(col.r, 0.0)).a, 0.0)).r;
	outcol.g = texture(curvemap, vec2(texture(curvemap, vec2(col.g, 0.0)).a, 0.0)).g;
	outcol.b = texture(curvemap, vec2(texture(curvemap, vec2(col.b, 0.0)).a, 0.0)).b;

	if (fac != 1.0)
		outcol = (outcol * fac) + (col * (1.0 - fac));

	outcol.a = col.a;
}

void set_value(float val, out float outval)
{
	outval = val;
}

float half_lambert(in vec3 vect1, in vec3 vect2)
{
	float product = dot(vect1, vect2);
	return product * 0.5 + 0.5;
}

vec3 sub_scatter_fs(float brightness, float visifac, vec3 lightcol, float scale, vec3 radius, vec3 col, float i, vec3 view, vec3 lv, vec3 normal)
{
	vec3 extinctioncoefficient = radius * 0.1;
	float attenuation = visifac * brightness;
	vec3 evec = normalize(-view);

	vec3 dotLN = vec3(half_lambert(lv, -normal) * attenuation);
	dotLN *= col;

	vec3 indirectlightcomponent = vec3(scale * max(0.0, dot(-normal, lv)));
	indirectlightcomponent += scale * vec3(half_lambert(-evec, lv));
	indirectlightcomponent *= attenuation;
	indirectlightcomponent *= extinctioncoefficient;

	vec3 finalcol = dotLN + vec3(indirectlightcomponent);

	finalcol.rgb *= lightcol.rgb;
	return finalcol;
}

void set_sss(float brightness, float visifac, vec3 lightcol, float scale, vec3 radius, vec3 col, float i, vec3 view, vec3 lv, vec3 normal, out vec4 outcol)
{
	outcol = vec4(sub_scatter_fs(brightness, visifac, lightcol, scale, radius, col, i, view, lv, normal), 1.0);
}

void set_rgb(vec3 col, out vec3 outcol)
{
	outcol = col;
}

void set_rgba(vec4 col, out vec4 outcol)
{
	outcol = col;
}

void set_value_zero(out float outval)
{
	outval = 0.0;
}

void set_value_one(out float outval)
{
	outval = 1.0;
}

void set_rgb_zero(out vec3 outval)
{
	outval = vec3(0.0);
}

void set_rgb_one(out vec3 outval)
{
	outval = vec3(1.0);
}

void set_rgba_zero(out vec4 outval)
{
	outval = vec4(0.0);
}

void set_rgba_one(out vec4 outval)
{
	outval = vec4(1.0);
}

void brightness_contrast(vec4 col, float brightness, float contrast, out vec4 outcol)
{
	float a = 1.0 + contrast;
	float b = brightness - contrast * 0.5;

	outcol.r = max(a * col.r + b, 0.0);
	outcol.g = max(a * col.g + b, 0.0);
	outcol.b = max(a * col.b + b, 0.0);
	outcol.a = col.a;
}

void mix_blend(float fac, vec4 col1, vec4 col2, out vec4 outcol)
{
	fac = clamp(fac, 0.0, 1.0);
	outcol = mix(col1, col2, fac);
	outcol.a = col1.a;
}

void mix_add(float fac, vec4 col1, vec4 col2, out vec4 outcol)
{
	fac = clamp(fac, 0.0, 1.0);
	outcol = mix(col1, col1 + col2, fac);
	outcol.a = col1.a;
}

void mix_mult(float fac, vec4 col1, vec4 col2, out vec4 outcol)
{
	fac = clamp(fac, 0.0, 1.0);
	outcol = mix(col1, col1 * col2, fac);
	outcol.a = col1.a;
}

void mix_screen(float fac, vec4 col1, vec4 col2, out vec4 outcol)
{
	fac = clamp(fac, 0.0, 1.0);
	float facm = 1.0 - fac;

	outcol = vec4(1.0) - (vec4(facm) + fac * (vec4(1.0) - col2)) * (vec4(1.0) - col1);
	outcol.a = col1.a;
}

void mix_overlay(float fac, vec4 col1, vec4 col2, out vec4 outcol)
{
	fac = clamp(fac, 0.0, 1.0);
	float facm = 1.0 - fac;

	outcol = col1;

	if (outcol.r < 0.5)
		outcol.r *= facm + 2.0 * fac * col2.r;
	else
		outcol.r = 1.0 - (facm + 2.0 * fac * (1.0 - col2.r)) * (1.0 - outcol.r);

	if (outcol.g < 0.5)
		outcol.g *= facm + 2.0 * fac * col2.g;
	else
		outcol.g = 1.0 - (facm + 2.0 * fac * (1.0 - col2.g)) * (1.0 - outcol.g);

	if (outcol.b < 0.5)
		outcol.b *= facm + 2.0 * fac * col2.b;
	else
		outcol.b = 1.0 - (facm + 2.0 * fac * (1.0 - col2.b)) * (1.0 - outcol.b);
}

void mix_sub(float fac, vec4 col1, vec4 col2, out vec4 outcol)
{
	fac = clamp(fac, 0.0, 1.0);
	outcol = mix(col1, col1 - col2, fac);
	outcol.a = col1.a;
}

void mix_div(float fac, vec4 col1, vec4 col2, out vec4 outcol)
{
	fac = clamp(fac, 0.0, 1.0);
	float facm = 1.0 - fac;

	outcol = col1;

	if (col2.r != 0.0) outcol.r = facm * outcol.r + fac * outcol.r / col2.r;
	if (col2.g != 0.0) outcol.g = facm * outcol.g + fac * outcol.g / col2.g;
	if (col2.b != 0.0) outcol.b = facm * outcol.b + fac * outcol.b / col2.b;
}

void mix_diff(float fac, vec4 col1, vec4 col2, out vec4 outcol)
{
	fac = clamp(fac, 0.0, 1.0);
	outcol = mix(col1, abs(col1 - col2), fac);
	outcol.a = col1.a;
}

void mix_dark(float fac, vec4 col1, vec4 col2, out vec4 outcol)
{
	fac = clamp(fac, 0.0, 1.0);
	outcol.rgb = min(col1.rgb, col2.rgb * fac);
	outcol.a = col1.a;
}

void mix_light(float fac, vec4 col1, vec4 col2, out vec4 outcol)
{
	fac = clamp(fac, 0.0, 1.0);
	outcol.rgb = max(col1.rgb, col2.rgb * fac);
	outcol.a = col1.a;
}

void mix_dodge(float fac, vec4 col1, vec4 col2, out vec4 outcol)
{
	fac = clamp(fac, 0.0, 1.0);
	outcol = col1;

	if (outcol.r != 0.0) {
		float tmp = 1.0 - fac * col2.r;
		if (tmp <= 0.0)
			outcol.r = 1.0;
		else if ((tmp = outcol.r / tmp) > 1.0)
			outcol.r = 1.0;
		else
			outcol.r = tmp;
	}
	if (outcol.g != 0.0) {
		float tmp = 1.0 - fac * col2.g;
		if (tmp <= 0.0)
			outcol.g = 1.0;
		else if ((tmp = outcol.g / tmp) > 1.0)
			outcol.g = 1.0;
		else
			outcol.g = tmp;
	}
	if (outcol.b != 0.0) {
		float tmp = 1.0 - fac * col2.b;
		if (tmp <= 0.0)
			outcol.b = 1.0;
		else if ((tmp = outcol.b / tmp) > 1.0)
			outcol.b = 1.0;
		else
			outcol.b = tmp;
	}
}

void mix_burn(float fac, vec4 col1, vec4 col2, out vec4 outcol)
{
	fac = clamp(fac, 0.0, 1.0);
	float tmp, facm = 1.0 - fac;

	outcol = col1;

	tmp = facm + fac * col2.r;
	if (tmp <= 0.0)
		outcol.r = 0.0;
	else if ((tmp = (1.0 - (1.0 - outcol.r) / tmp)) < 0.0)
		outcol.r = 0.0;
	else if (tmp > 1.0)
		outcol.r = 1.0;
	else
		outcol.r = tmp;

	tmp = facm + fac * col2.g;
	if (tmp <= 0.0)
		outcol.g = 0.0;
	else if ((tmp = (1.0 - (1.0 - outcol.g) / tmp)) < 0.0)
		outcol.g = 0.0;
	else if (tmp > 1.0)
		outcol.g = 1.0;
	else
		outcol.g = tmp;

	tmp = facm + fac * col2.b;
	if (tmp <= 0.0)
		outcol.b = 0.0;
	else if ((tmp = (1.0 - (1.0 - outcol.b) / tmp)) < 0.0)
		outcol.b = 0.0;
	else if (tmp > 1.0)
		outcol.b = 1.0;
	else
		outcol.b = tmp;
}

void mix_hue(float fac, vec4 col1, vec4 col2, out vec4 outcol)
{
	fac = clamp(fac, 0.0, 1.0);
	float facm = 1.0 - fac;

	outcol = col1;

	vec4 hsv, hsv2, tmp;
	rgb_to_hsv(col2, hsv2);

	if (hsv2.y != 0.0) {
		rgb_to_hsv(outcol, hsv);
		hsv.x = hsv2.x;
		hsv_to_rgb(hsv, tmp);

		outcol = mix(outcol, tmp, fac);
		outcol.a = col1.a;
	}
}

void mix_sat(float fac, vec4 col1, vec4 col2, out vec4 outcol)
{
	fac = clamp(fac, 0.0, 1.0);
	float facm = 1.0 - fac;

	outcol = col1;

	vec4 hsv, hsv2;
	rgb_to_hsv(outcol, hsv);

	if (hsv.y != 0.0) {
		rgb_to_hsv(col2, hsv2);

		hsv.y = facm * hsv.y + fac * hsv2.y;
		hsv_to_rgb(hsv, outcol);
	}
}

void mix_val(float fac, vec4 col1, vec4 col2, out vec4 outcol)
{
	fac = clamp(fac, 0.0, 1.0);
	float facm = 1.0 - fac;

	vec4 hsv, hsv2;
	rgb_to_hsv(col1, hsv);
	rgb_to_hsv(col2, hsv2);

	hsv.z = facm * hsv.z + fac * hsv2.z;
	hsv_to_rgb(hsv, outcol);
}

void mix_color(float fac, vec4 col1, vec4 col2, out vec4 outcol)
{
	fac = clamp(fac, 0.0, 1.0);
	float facm = 1.0 - fac;

	outcol = col1;

	vec4 hsv, hsv2, tmp;
	rgb_to_hsv(col2, hsv2);

	if (hsv2.y != 0.0) {
		rgb_to_hsv(outcol, hsv);
		hsv.x = hsv2.x;
		hsv.y = hsv2.y;
		hsv_to_rgb(hsv, tmp);

		outcol = mix(outcol, tmp, fac);
		outcol.a = col1.a;
	}
}

void mix_soft(float fac, vec4 col1, vec4 col2, out vec4 outcol)
{
	fac = clamp(fac, 0.0, 1.0);
	float facm = 1.0 - fac;

	vec4 one = vec4(1.0);
	vec4 scr = one - (one - col2) * (one - col1);
	outcol = facm * col1 + fac * ((one - col1) * col2 * col1 + col1 * scr);
}

void mix_linear(float fac, vec4 col1, vec4 col2, out vec4 outcol)
{
	fac = clamp(fac, 0.0, 1.0);

	outcol = col1 + fac * (2.0 * (col2 - vec4(0.5)));
}

void valtorgb(float fac, sampler2D colormap, out vec4 outcol, out float outalpha)
{
	outcol = texture(colormap, vec2(fac, 0.0));
	outalpha = outcol.a;
}

void rgbtobw(vec4 color, out float outval)
{
#ifdef USE_NEW_SHADING
	vec3 factors = vec3(0.2126, 0.7152, 0.0722);
#else
	vec3 factors = vec3(0.35, 0.45, 0.2); /* keep these factors in sync with texture.h:RGBTOBW */
#endif
	outval = dot(color.rgb, factors);
}

void invert(float fac, vec4 col, out vec4 outcol)
{
	outcol.xyz = mix(col.xyz, vec3(1.0) - col.xyz, fac);
	outcol.w = col.w;
}

void clamp_vec3(vec3 vec, vec3 min, vec3 max, out vec3 out_vec)
{
	out_vec = clamp(vec, min, max);
}

void clamp_val(float value, float min, float max, out float out_value)
{
	out_value = clamp(value, min, max);
}

void hue_sat(float hue, float sat, float value, float fac, vec4 col, out vec4 outcol)
{
	vec4 hsv;

	rgb_to_hsv(col, hsv);

	hsv[0] += (hue - 0.5);
	if (hsv[0] > 1.0) hsv[0] -= 1.0; else if (hsv[0] < 0.0) hsv[0] += 1.0;
	hsv[1] *= sat;
	if (hsv[1] > 1.0) hsv[1] = 1.0; else if (hsv[1] < 0.0) hsv[1] = 0.0;
	hsv[2] *= value;
	if (hsv[2] > 1.0) hsv[2] = 1.0; else if (hsv[2] < 0.0) hsv[2] = 0.0;

	hsv_to_rgb(hsv, outcol);

	outcol = mix(col, outcol, fac);
}

void separate_rgb(vec4 col, out float r, out float g, out float b)
{
	r = col.r;
	g = col.g;
	b = col.b;
}

void combine_rgb(float r, float g, float b, out vec4 col)
{
	col = vec4(r, g, b, 1.0);
}

void separate_xyz(vec3 vec, out float x, out float y, out float z)
{
	x = vec.r;
	y = vec.g;
	z = vec.b;
}

void combine_xyz(float x, float y, float z, out vec3 vec)
{
	vec = vec3(x, y, z);
}

void separate_hsv(vec4 col, out float h, out float s, out float v)
{
	vec4 hsv;

	rgb_to_hsv(col, hsv);
	h = hsv[0];
	s = hsv[1];
	v = hsv[2];
}

void combine_hsv(float h, float s, float v, out vec4 col)
{
	hsv_to_rgb(vec4(h, s, v, 1.0), col);
}

void output_node(vec4 rgb, float alpha, out vec4 outrgb)
{
	outrgb = vec4(rgb.rgb, alpha);
}

/*********** TEXTURES ***************/

void texture_flip_blend(vec3 vec, out vec3 outvec)
{
	outvec = vec.yxz;
}

void texture_blend_lin(vec3 vec, out float outval)
{
	outval = (1.0 + vec.x) * 0.5;
}

void texture_blend_quad(vec3 vec, out float outval)
{
	outval = max((1.0 + vec.x) * 0.5, 0.0);
	outval *= outval;
}

void texture_wood_sin(vec3 vec, out float value, out vec4 color, out vec3 normal)
{
	float a = sqrt(vec.x * vec.x + vec.y * vec.y + vec.z * vec.z) * 20.0;
	float wi = 0.5 + 0.5 * sin(a);

	value = wi;
	color = vec4(wi, wi, wi, 1.0);
	normal = vec3(0.0);
}

void texture_image(vec3 vec, float lodbias, sampler2D ima, out float value, out vec4 color, out vec3 normal)
{
<<<<<<< HEAD
	color = texture(ima, (vec.xy + vec2(1.0)) * 0.5, lodbias);
=======
	color = texture2D(ima, (vec.xy + vec2(1.0, 1.0)) * 0.5, lodbias);
>>>>>>> 4299351b
	value = color.a;

	normal.x = 2.0 * (color.r - 0.5);
	normal.y = 2.0 * (0.5 - color.g);
	normal.z = 2.0 * (color.b - 0.5);
}

/************* MTEX *****************/

void texco_orco(vec3 attorco, out vec3 orco)
{
	orco = attorco;
}

void texco_uv(vec2 attuv, out vec3 uv)
{
	/* disabled for now, works together with leaving out mtex_2d_mapping
	   uv = vec3(attuv * 2.0 - vec2(1.0), 0.0); */
	uv = vec3(attuv, 0.0);
}

void texco_norm(vec3 normal, out vec3 outnormal)
{
	/* corresponds to shi->orn, which is negated so cancels
	   out blender normal negation */
	outnormal = normalize(normal);
}

void texco_tangent(vec4 tangent, out vec3 outtangent)
{
	outtangent = normalize(tangent.xyz);
}

void texco_global(mat4 viewinvmat, vec3 co, out vec3 global)
{
	global = (viewinvmat * vec4(co, 1.0)).xyz;
}

void texco_object(mat4 viewinvmat, mat4 obinvmat, vec3 co, out vec3 object)
{
	object = (obinvmat * (viewinvmat * vec4(co, 1.0))).xyz;
}

void texco_refl(vec3 vn, vec3 view, out vec3 ref)
{
	ref = view - 2.0 * dot(vn, view) * vn;
}

void shade_norm(vec3 normal, out vec3 outnormal)
{
	/* blender render normal is negated */
	outnormal = -normalize(normal);
}

void mtex_mirror(vec3 tcol, vec4 refcol, float tin, float colmirfac, out vec4 outrefcol)
{
	outrefcol = mix(refcol, vec4(1.0, tcol), tin * colmirfac);
}

void mtex_rgb_blend(vec3 outcol, vec3 texcol, float fact, float facg, out vec3 incol)
{
	float facm;

	fact *= facg;
	facm = 1.0 - fact;

	incol = fact * texcol + facm * outcol;
}

void mtex_rgb_mul(vec3 outcol, vec3 texcol, float fact, float facg, out vec3 incol)
{
	float facm;

	fact *= facg;
	facm = 1.0 - fact;

	incol = (facm + fact * texcol) * outcol;
}

void mtex_rgb_screen(vec3 outcol, vec3 texcol, float fact, float facg, out vec3 incol)
{
	float facm;

	fact *= facg;
	facm = 1.0 - fact;

	incol = vec3(1.0) - (vec3(facm) + fact * (vec3(1.0) - texcol)) * (vec3(1.0) - outcol);
}

void mtex_rgb_overlay(vec3 outcol, vec3 texcol, float fact, float facg, out vec3 incol)
{
	float facm;

	fact *= facg;
	facm = 1.0 - fact;

	if (outcol.r < 0.5)
		incol.r = outcol.r * (facm + 2.0 * fact * texcol.r);
	else
		incol.r = 1.0 - (facm + 2.0 * fact * (1.0 - texcol.r)) * (1.0 - outcol.r);

	if (outcol.g < 0.5)
		incol.g = outcol.g * (facm + 2.0 * fact * texcol.g);
	else
		incol.g = 1.0 - (facm + 2.0 * fact * (1.0 - texcol.g)) * (1.0 - outcol.g);

	if (outcol.b < 0.5)
		incol.b = outcol.b * (facm + 2.0 * fact * texcol.b);
	else
		incol.b = 1.0 - (facm + 2.0 * fact * (1.0 - texcol.b)) * (1.0 - outcol.b);
}

void mtex_rgb_sub(vec3 outcol, vec3 texcol, float fact, float facg, out vec3 incol)
{
	incol = -fact * facg * texcol + outcol;
}

void mtex_rgb_add(vec3 outcol, vec3 texcol, float fact, float facg, out vec3 incol)
{
	incol = fact * facg * texcol + outcol;
}

void mtex_rgb_div(vec3 outcol, vec3 texcol, float fact, float facg, out vec3 incol)
{
	float facm;

	fact *= facg;
	facm = 1.0 - fact;

	if (texcol.r != 0.0) incol.r = facm * outcol.r + fact * outcol.r / texcol.r;
	if (texcol.g != 0.0) incol.g = facm * outcol.g + fact * outcol.g / texcol.g;
	if (texcol.b != 0.0) incol.b = facm * outcol.b + fact * outcol.b / texcol.b;
}

void mtex_rgb_diff(vec3 outcol, vec3 texcol, float fact, float facg, out vec3 incol)
{
	float facm;

	fact *= facg;
	facm = 1.0 - fact;

	incol = facm * outcol + fact * abs(texcol - outcol);
}

void mtex_rgb_dark(vec3 outcol, vec3 texcol, float fact, float facg, out vec3 incol)
{
	float facm, col;

	fact *= facg;
	facm = 1.0 - fact;

	incol.r = min(outcol.r, texcol.r) * fact + outcol.r * facm;
	incol.g = min(outcol.g, texcol.g) * fact + outcol.g * facm;
	incol.b = min(outcol.b, texcol.b) * fact + outcol.b * facm;
}

void mtex_rgb_light(vec3 outcol, vec3 texcol, float fact, float facg, out vec3 incol)
{
	float facm, col;

	fact *= facg;

	col = fact * texcol.r;
	if (col > outcol.r) incol.r = col; else incol.r = outcol.r;
	col = fact * texcol.g;
	if (col > outcol.g) incol.g = col; else incol.g = outcol.g;
	col = fact * texcol.b;
	if (col > outcol.b) incol.b = col; else incol.b = outcol.b;
}

void mtex_rgb_hue(vec3 outcol, vec3 texcol, float fact, float facg, out vec3 incol)
{
	vec4 col;

	mix_hue(fact * facg, vec4(outcol, 1.0), vec4(texcol, 1.0), col);
	incol.rgb = col.rgb;
}

void mtex_rgb_sat(vec3 outcol, vec3 texcol, float fact, float facg, out vec3 incol)
{
	vec4 col;

	mix_sat(fact * facg, vec4(outcol, 1.0), vec4(texcol, 1.0), col);
	incol.rgb = col.rgb;
}

void mtex_rgb_val(vec3 outcol, vec3 texcol, float fact, float facg, out vec3 incol)
{
	vec4 col;

	mix_val(fact * facg, vec4(outcol, 1.0), vec4(texcol, 1.0), col);
	incol.rgb = col.rgb;
}

void mtex_rgb_color(vec3 outcol, vec3 texcol, float fact, float facg, out vec3 incol)
{
	vec4 col;

	mix_color(fact * facg, vec4(outcol, 1.0), vec4(texcol, 1.0), col);
	incol.rgb = col.rgb;
}

void mtex_rgb_soft(vec3 outcol, vec3 texcol, float fact, float facg, out vec3 incol)
{
	vec4 col;

	mix_soft(fact * facg, vec4(outcol, 1.0), vec4(texcol, 1.0), col);
	incol.rgb = col.rgb;
}

void mtex_rgb_linear(vec3 outcol, vec3 texcol, float fact, float facg, out vec3 incol)
{
	fact *= facg;

	if (texcol.r > 0.5)
		incol.r = outcol.r + fact * (2.0 * (texcol.r - 0.5));
	else
		incol.r = outcol.r + fact * (2.0 * (texcol.r) - 1.0);

	if (texcol.g > 0.5)
		incol.g = outcol.g + fact * (2.0 * (texcol.g - 0.5));
	else
		incol.g = outcol.g + fact * (2.0 * (texcol.g) - 1.0);

	if (texcol.b > 0.5)
		incol.b = outcol.b + fact * (2.0 * (texcol.b - 0.5));
	else
		incol.b = outcol.b + fact * (2.0 * (texcol.b) - 1.0);
}

void mtex_value_vars(inout float fact, float facg, out float facm)
{
	fact *= abs(facg);
	facm = 1.0 - fact;

	if (facg < 0.0) {
		float tmp = fact;
		fact = facm;
		facm = tmp;
	}
}

void mtex_value_blend(float outcol, float texcol, float fact, float facg, out float incol)
{
	float facm;
	mtex_value_vars(fact, facg, facm);

	incol = fact * texcol + facm * outcol;
}

void mtex_value_mul(float outcol, float texcol, float fact, float facg, out float incol)
{
	float facm;
	mtex_value_vars(fact, facg, facm);

	facm = 1.0 - facg;
	incol = (facm + fact * texcol) * outcol;
}

void mtex_value_screen(float outcol, float texcol, float fact, float facg, out float incol)
{
	float facm;
	mtex_value_vars(fact, facg, facm);

	facm = 1.0 - facg;
	incol = 1.0 - (facm + fact * (1.0 - texcol)) * (1.0 - outcol);
}

void mtex_value_sub(float outcol, float texcol, float fact, float facg, out float incol)
{
	float facm;
	mtex_value_vars(fact, facg, facm);

	fact = -fact;
	incol = fact * texcol + outcol;
}

void mtex_value_add(float outcol, float texcol, float fact, float facg, out float incol)
{
	float facm;
	mtex_value_vars(fact, facg, facm);

	fact = fact;
	incol = fact * texcol + outcol;
}

void mtex_value_div(float outcol, float texcol, float fact, float facg, out float incol)
{
	float facm;
	mtex_value_vars(fact, facg, facm);

	if (texcol != 0.0)
		incol = facm * outcol + fact * outcol / texcol;
	else
		incol = 0.0;
}

void mtex_value_diff(float outcol, float texcol, float fact, float facg, out float incol)
{
	float facm;
	mtex_value_vars(fact, facg, facm);

	incol = facm * outcol + fact * abs(texcol - outcol);
}

void mtex_value_dark(float outcol, float texcol, float fact, float facg, out float incol)
{
	float facm;
	mtex_value_vars(fact, facg, facm);

	incol = facm * outcol + fact * min(outcol, texcol);
}

void mtex_value_light(float outcol, float texcol, float fact, float facg, out float incol)
{
	float facm;
	mtex_value_vars(fact, facg, facm);

	float col = fact * texcol;
	if (col > outcol) incol = col; else incol = outcol;
}

void mtex_value_clamp_positive(float fac, out float outfac)
{
	outfac = max(fac, 0.0);
}

void mtex_value_clamp(float fac, out float outfac)
{
	outfac = clamp(fac, 0.0, 1.0);
}

void mtex_har_divide(float har, out float outhar)
{
	outhar = har / 128.0;
}

void mtex_har_multiply_clamp(float har, out float outhar)
{
	outhar = clamp(har * 128.0, 1.0, 511.0);
}

void mtex_alpha_from_col(vec4 col, out float alpha)
{
	alpha = col.a;
}

void mtex_alpha_to_col(vec4 col, float alpha, out vec4 outcol)
{
	outcol = vec4(col.rgb, alpha);
}

void mtex_alpha_multiply_value(vec4 col, float value, out vec4 outcol)
{
	outcol = vec4(col.rgb, col.a * value);
}

void mtex_rgbtoint(vec4 rgb, out float intensity)
{
	intensity = dot(vec3(0.35, 0.45, 0.2), rgb.rgb);
}

void mtex_value_invert(float invalue, out float outvalue)
{
	outvalue = 1.0 - invalue;
}

void mtex_rgb_invert(vec4 inrgb, out vec4 outrgb)
{
	outrgb = vec4(vec3(1.0) - inrgb.rgb, inrgb.a);
}

void mtex_value_stencil(float stencil, float intensity, out float outstencil, out float outintensity)
{
	float fact = intensity;
	outintensity = intensity * stencil;
	outstencil = stencil * fact;
}

void mtex_rgb_stencil(float stencil, vec4 rgb, out float outstencil, out vec4 outrgb)
{
	float fact = rgb.a;
	outrgb = vec4(rgb.rgb, rgb.a * stencil);
	outstencil = stencil * fact;
}

void mtex_mapping_ofs(vec3 texco, vec3 ofs, out vec3 outtexco)
{
	outtexco = texco + ofs;
}

void mtex_mapping_size(vec3 texco, vec3 size, out vec3 outtexco)
{
	outtexco = size * texco;
}

void mtex_mapping_transform(vec3 texco, mat3 mat, vec3 ofs, vec3 size, out vec3 outtexco)
{
	outtexco = (texco - vec3(0.5)) * mat * size + vec3(0.5) + ofs;
}

void mtex_2d_mapping(vec3 vec, out vec3 outvec)
{
	outvec = vec3(vec.xy * 0.5 + vec2(0.5), vec.z);
}

vec3 mtex_2d_mapping(vec3 vec)
{
	return vec3(vec.xy * 0.5 + vec2(0.5), vec.z);
}

void mtex_cube_map(vec3 co, samplerCube ima, float lodbias, out float value, out vec4 color)
{
<<<<<<< HEAD
	color = texture(ima, co, lodbias);
=======
	color = textureCube(ima, co, lodbias);
>>>>>>> 4299351b
	value = 1.0;
}

void mtex_cube_map_refl_from_refldir(
        samplerCube ima, vec3 reflecteddirection, float lodbias, out float value, out vec4 color)
{
<<<<<<< HEAD
        color = texture(ima, reflecteddirection, lodbias);
=======
        color = textureCube(ima, reflecteddirection, lodbias);
>>>>>>> 4299351b
        value = color.a;
}

vec4 mtex_cube_map_refl_color(samplerCube ima, mat4 viewmatrixinverse, float lodbias, vec3 vn, vec3 viewdirection)
{
	vec3 normaldirection = normalize(viewmatrixinverse * vec4(vn, 0.0)).xyz;
	vec3 reflecteddirection = reflect(viewdirection, normaldirection);
<<<<<<< HEAD
	vec4 col = texture(ima, reflecteddirection, lodbias);
=======
	vec4 col = textureCube(ima, reflecteddirection, lodbias);
>>>>>>> 4299351b
	return col;
}

vec4 mtex_cube_map_refr_color(samplerCube ima, mat4 viewmatrixinverse, float ior, float lodbias, vec3 vn, vec3 viewdirection)
{
	vec3 normaldirection = normalize(viewmatrixinverse * vec4(vec3(vn.x, vn.y, -vn.z), 0.0)).xyz;
	vec3 refracteddirection = refract(viewdirection, normaldirection, 1.0 / ior);
<<<<<<< HEAD
	vec4 col = texture(ima, refracteddirection, lodbias);
=======
	vec4 col = textureCube(ima, refracteddirection, lodbias);
>>>>>>> 4299351b
	return col;
}

void mtex_cube_map_refl(
        samplerCube ima, vec3 vp, vec3 vn, float lodbias, mat4 viewmatrixinverse,
        out float value, out vec4 color)
{
	vec3 viewdirection = vec3(viewmatrixinverse * vec4(vp, 0.0));
	color = mtex_cube_map_refl_color(ima, viewmatrixinverse, lodbias, vn, viewdirection);
<<<<<<< HEAD
	value = 1.0;
}

void mtex_cube_map_refl_refr(
        samplerCube ima, vec3 vp, vec3 vn, float lodbias, mat4 viewmatrixinverse,
        float ior, float ratio, out float value, out vec4 color)
{
	vec3 viewdirection = vec3(viewmatrixinverse * vec4(vp, 0.0));

	if (ratio <= 0.0) {
		color = mtex_cube_map_refl_color(ima, viewmatrixinverse, lodbias, vn, viewdirection);
	}
	else if (ratio >= 1.0) {
		color = mtex_cube_map_refr_color(ima, viewmatrixinverse, ior, lodbias, vn, viewdirection);
	}
	else {
		vec4 refl = mtex_cube_map_refl_color(ima, viewmatrixinverse, lodbias, vn, viewdirection);
		vec4 refr = mtex_cube_map_refr_color(ima, viewmatrixinverse, ior, lodbias, vn, viewdirection);
		color = mix(refl, refr, ratio);
	}
	value = 1.0;
}

void mtex_image(vec3 texco, sampler2D ima, float lodbias, out float value, out vec4 color)
{
	color = texture2D(ima, texco.xy, lodbias);
	value = 1.0;
}

void mtex_image_refl(vec3 I, vec4 camerafac, sampler2D ima, float lodbias, mat4 objectmatrix, mat4 viewmatrix, vec3 vp, vec3 vn, out float value, out vec4 color)
{
	vec4 projvec = ProjectionMatrix * vec4(I, 1.0);
	vec3 window = vec3(mtex_2d_mapping(projvec.xyz / projvec.w).xy * camerafac.xy + camerafac.zw, 0.0);

	vec3 Z  = normalize(vec3(viewmatrix * objectmatrix * vec4( 0.0, 0.0, 1.0, 0.0)));

	vec3 reflecteddirection = reflect(vp, vn) - reflect(vp, Z);

	// 0.25 is an artistic constant, normal map distortion needs to be scaled down to give proper results
	vec2 uv = window.xy + vec2(reflecteddirection.x, reflecteddirection.y) * 0.25;

	color = texture2D(ima, uv, lodbias);
	value = 1.0;
}

=======
	value = 1.0;
}

void mtex_cube_map_refl_refr(
        samplerCube ima, vec3 vp, vec3 vn, float lodbias, mat4 viewmatrixinverse,
        float ior, float ratio, out float value, out vec4 color)
{
	vec3 viewdirection = vec3(viewmatrixinverse * vec4(vp, 0.0));

	if (ratio <= 0.0) {
		color = mtex_cube_map_refl_color(ima, viewmatrixinverse, lodbias, vn, viewdirection);
	}
	else if (ratio >= 1.0) {
		color = mtex_cube_map_refr_color(ima, viewmatrixinverse, ior, lodbias, vn, viewdirection);
	}
	else {
		vec4 refl = mtex_cube_map_refl_color(ima, viewmatrixinverse, lodbias, vn, viewdirection);
		vec4 refr = mtex_cube_map_refr_color(ima, viewmatrixinverse, ior, lodbias, vn, viewdirection);
		color = mix(refl, refr, ratio);
	}
	value = 1.0;
}

void mtex_image(vec3 texco, sampler2D ima, float lodbias, out float value, out vec4 color)
{
	color = texture2D(ima, texco.xy, lodbias);
	value = 1.0;
}

void mtex_image_refl(vec3 I, vec4 camerafac, sampler2D ima, float lodbias, mat4 objectmatrix, mat4 viewmatrix, vec3 vp, vec3 vn, out float value, out vec4 color)
{
	vec4 projvec = gl_ProjectionMatrix * vec4(I, 1.0);
	vec3 window = vec3(mtex_2d_mapping(projvec.xyz / projvec.w).xy * camerafac.xy + camerafac.zw, 0.0);

	vec3 Z  = normalize(vec3(viewmatrix * objectmatrix * vec4( 0.0, 0.0, 1.0, 0.0)));

	vec3 reflecteddirection = reflect(vp, vn) - reflect(vp, Z);

	// 0.25 is an artistic constant, normal map distortion needs to be scaled down to give proper results
	vec2 uv = window.xy + vec2(reflecteddirection.x, reflecteddirection.y) * 0.25;

	color = texture2D(ima, uv, lodbias);
	value = 1.0;
}

>>>>>>> 4299351b
void mtex_normal(vec3 texco, sampler2D ima, float lodbias, out vec3 normal)
{
	// The invert of the red channel is to make
	// the normal map compliant with the outside world.
	// It needs to be done because in Blender
	// the normal used points inward.
	// Should this ever change this negate must be removed.
<<<<<<< HEAD
	vec4 color = texture(ima, texco.xy, lodbias);
=======
	vec4 color = texture2D(ima, texco.xy, lodbias);
>>>>>>> 4299351b
	normal = 2.0 * (vec3(-color.r, color.g, color.b) - vec3(-0.5, 0.5, 0.5));
}

void mtex_bump_normals_init(vec3 vN, out vec3 vNorg, out vec3 vNacc, out float fPrevMagnitude)
{
	vNorg = vN;
	vNacc = vN;
	fPrevMagnitude = 1.0;
}

/** helper method to extract the upper left 3x3 matrix from a 4x4 matrix */
mat3 to_mat3(mat4 m4)
{
	mat3 m3;
	m3[0] = m4[0].xyz;
	m3[1] = m4[1].xyz;
	m3[2] = m4[2].xyz;
	return m3;
}

void mtex_bump_init_objspace(
        vec3 surf_pos, vec3 surf_norm,
        mat4 mView, mat4 mViewInv, mat4 mObj, mat4 mObjInv,
        float fPrevMagnitude_in, vec3 vNacc_in,
        out float fPrevMagnitude_out, out vec3 vNacc_out,
        out vec3 vR1, out vec3 vR2, out float fDet)
{
	mat3 obj2view = to_mat3(ModelViewMatrix);
	mat3 view2obj = to_mat3(ModelViewMatrixInverse);

	vec3 vSigmaS = view2obj * dFdx(surf_pos);
	vec3 vSigmaT = view2obj * dFdy(surf_pos);
	vec3 vN = normalize(surf_norm * obj2view);

	vR1 = cross(vSigmaT, vN);
	vR2 = cross(vN, vSigmaS);
	fDet = dot(vSigmaS, vR1);

	/* pretransform vNacc (in mtex_bump_apply) using the inverse transposed */
	vR1 = vR1 * view2obj;
	vR2 = vR2 * view2obj;
	vN = vN * view2obj;

	float fMagnitude = abs(fDet) * length(vN);
	vNacc_out = vNacc_in * (fMagnitude / fPrevMagnitude_in);
	fPrevMagnitude_out = fMagnitude;
}

void mtex_bump_init_texturespace(
        vec3 surf_pos, vec3 surf_norm,
        float fPrevMagnitude_in, vec3 vNacc_in,
        out float fPrevMagnitude_out, out vec3 vNacc_out,
        out vec3 vR1, out vec3 vR2, out float fDet)
{
	vec3 vSigmaS = dFdx(surf_pos);
	vec3 vSigmaT = dFdy(surf_pos);
	vec3 vN = surf_norm; /* normalized interpolated vertex normal */

	vR1 = normalize(cross(vSigmaT, vN));
	vR2 = normalize(cross(vN, vSigmaS));
	fDet = sign(dot(vSigmaS, vR1));

	float fMagnitude = abs(fDet);
	vNacc_out = vNacc_in * (fMagnitude / fPrevMagnitude_in);
	fPrevMagnitude_out = fMagnitude;
}

void mtex_bump_init_viewspace(
        vec3 surf_pos, vec3 surf_norm,
        float fPrevMagnitude_in, vec3 vNacc_in,
        out float fPrevMagnitude_out, out vec3 vNacc_out,
        out vec3 vR1, out vec3 vR2, out float fDet)
{
	vec3 vSigmaS = dFdx(surf_pos);
	vec3 vSigmaT = dFdy(surf_pos);
	vec3 vN = surf_norm; /* normalized interpolated vertex normal */

	vR1 = cross(vSigmaT, vN);
	vR2 = cross(vN, vSigmaS);
	fDet = dot(vSigmaS, vR1);

	float fMagnitude = abs(fDet);
	vNacc_out = vNacc_in * (fMagnitude / fPrevMagnitude_in);
	fPrevMagnitude_out = fMagnitude;
}

void mtex_bump_tap3(
        vec3 texco, sampler2D ima, float hScale,
        float lodbias, out float dBs, out float dBt)
{
	vec2 STll = texco.xy;
	vec2 STlr = texco.xy + dFdx(texco.xy);
	vec2 STul = texco.xy + dFdy(texco.xy);

	float Hll, Hlr, Hul;
<<<<<<< HEAD
	rgbtobw(texture(ima, STll), Hll);
	rgbtobw(texture(ima, STlr), Hlr);
	rgbtobw(texture(ima, STul), Hul);
=======
	rgbtobw(texture2D(ima, STll, lodbias), Hll);
	rgbtobw(texture2D(ima, STlr, lodbias), Hlr);
	rgbtobw(texture2D(ima, STul, lodbias), Hul);
>>>>>>> 4299351b

	dBs = hScale * (Hlr - Hll);
	dBt = hScale * (Hul - Hll);
}

#ifdef BUMP_BICUBIC

void mtex_bump_bicubic(
        vec3 texco, sampler2D ima, float hScale,
        float lodbias, out float dBs, out float dBt )
{
	float Hl;
	float Hr;
	float Hd;
	float Hu;

	vec2 TexDx = dFdx(texco.xy);
	vec2 TexDy = dFdy(texco.xy);

	vec2 STl = texco.xy - 0.5 * TexDx;
	vec2 STr = texco.xy + 0.5 * TexDx;
	vec2 STd = texco.xy - 0.5 * TexDy;
	vec2 STu = texco.xy + 0.5 * TexDy;

<<<<<<< HEAD
	rgbtobw(texture(ima, STl), Hl);
	rgbtobw(texture(ima, STr), Hr);
	rgbtobw(texture(ima, STd), Hd);
	rgbtobw(texture(ima, STu), Hu);
=======
	rgbtobw(texture2D(ima, STl, lodbias), Hl);
	rgbtobw(texture2D(ima, STr, lodbias), Hr);
	rgbtobw(texture2D(ima, STd, lodbias), Hd);
	rgbtobw(texture2D(ima, STu, lodbias), Hu);
>>>>>>> 4299351b

	vec2 dHdxy = vec2(Hr - Hl, Hu - Hd);
	float fBlend = clamp(1.0 - textureQueryLOD(ima, texco.xy).x, 0.0, 1.0);
	if (fBlend != 0.0) {
		// the derivative of the bicubic sampling of level 0
		ivec2 vDim;
		vDim = textureSize(ima, 0);

		// taking the fract part of the texture coordinate is a hardcoded wrap mode.
		// this is acceptable as textures use wrap mode exclusively in 3D view elsewhere in blender.
		// this is done so that we can still get a valid texel with uvs outside the 0,1 range
		// by texelFetch below, as coordinates are clamped when using this function.
		vec2 fTexLoc = vDim * fract(texco.xy) - vec2(0.5, 0.5);
		ivec2 iTexLoc = ivec2(floor(fTexLoc));
		vec2 t = clamp(fTexLoc - iTexLoc, 0.0, 1.0);        // sat just to be pedantic

/*******************************************************************************************
 * This block will replace the one below when one channel textures are properly supported. *
 *******************************************************************************************
		vec4 vSamplesUL = textureGather(ima, (iTexLoc+ivec2(-1,-1) + vec2(0.5,0.5))/vDim);
		vec4 vSamplesUR = textureGather(ima, (iTexLoc+ivec2(1,-1) + vec2(0.5,0.5))/vDim);
		vec4 vSamplesLL = textureGather(ima, (iTexLoc+ivec2(-1,1) + vec2(0.5,0.5))/vDim);
		vec4 vSamplesLR = textureGather(ima, (iTexLoc+ivec2(1,1) + vec2(0.5,0.5))/vDim);

		mat4 H = mat4(vSamplesUL.w, vSamplesUL.x, vSamplesLL.w, vSamplesLL.x,
		            vSamplesUL.z, vSamplesUL.y, vSamplesLL.z, vSamplesLL.y,
		            vSamplesUR.w, vSamplesUR.x, vSamplesLR.w, vSamplesLR.x,
		            vSamplesUR.z, vSamplesUR.y, vSamplesLR.z, vSamplesLR.y);
 */
		ivec2 iTexLocMod = iTexLoc + ivec2(-1, -1);

		mat4 H;

		for (int i = 0; i < 4; i++) {
			for (int j = 0; j < 4; j++) {
				ivec2 iTexTmp = iTexLocMod + ivec2(i, j);

				// wrap texture coordinates manually for texelFetch to work on uvs oitside the 0,1 range.
				// this is guaranteed to work since we take the fractional part of the uv above.
				iTexTmp.x = (iTexTmp.x < 0) ? iTexTmp.x + vDim.x : ((iTexTmp.x >= vDim.x) ? iTexTmp.x - vDim.x : iTexTmp.x);
				iTexTmp.y = (iTexTmp.y < 0) ? iTexTmp.y + vDim.y : ((iTexTmp.y >= vDim.y) ? iTexTmp.y - vDim.y : iTexTmp.y);

				rgbtobw(texelFetch(ima, iTexTmp, 0), H[i][j]);
			}
		}

		float x = t.x, y = t.y;
		float x2 = x * x, x3 = x2 * x, y2 = y * y, y3 = y2 * y;

		vec4 X  = vec4(-0.5 * (x3 + x) + x2,    1.5 * x3 - 2.5 * x2 + 1, -1.5 * x3 + 2 * x2 + 0.5 * x, 0.5 * (x3 - x2));
		vec4 Y  = vec4(-0.5 * (y3 + y) + y2,    1.5 * y3 - 2.5 * y2 + 1, -1.5 * y3 + 2 * y2 + 0.5 * y, 0.5 * (y3 - y2));
		vec4 dX = vec4(-1.5 * x2 + 2 * x - 0.5, 4.5 * x2 - 5 * x,        -4.5 * x2 + 4 * x + 0.5,      1.5 * x2 - x);
		vec4 dY = vec4(-1.5 * y2 + 2 * y - 0.5, 4.5 * y2 - 5 * y,        -4.5 * y2 + 4 * y + 0.5,      1.5 * y2 - y);

		// complete derivative in normalized coordinates (mul by vDim)
		vec2 dHdST = vDim * vec2(dot(Y, H * dX), dot(dY, H * X));

		// transform derivative to screen-space
		vec2 dHdxy_bicubic = vec2(dHdST.x * TexDx.x + dHdST.y * TexDx.y,
		                          dHdST.x * TexDy.x + dHdST.y * TexDy.y);

		// blend between the two
		dHdxy = dHdxy * (1 - fBlend) + dHdxy_bicubic * fBlend;
	}

	dBs = hScale * dHdxy.x;
	dBt = hScale * dHdxy.y;
}

#endif

void mtex_bump_tap5(
        vec3 texco, sampler2D ima, float hScale,
        float lodbias, out float dBs, out float dBt)
{
	vec2 TexDx = dFdx(texco.xy);
	vec2 TexDy = dFdy(texco.xy);

	vec2 STc = texco.xy;
	vec2 STl = texco.xy - 0.5 * TexDx;
	vec2 STr = texco.xy + 0.5 * TexDx;
	vec2 STd = texco.xy - 0.5 * TexDy;
	vec2 STu = texco.xy + 0.5 * TexDy;

	float Hc, Hl, Hr, Hd, Hu;
<<<<<<< HEAD
	rgbtobw(texture(ima, STc), Hc);
	rgbtobw(texture(ima, STl), Hl);
	rgbtobw(texture(ima, STr), Hr);
	rgbtobw(texture(ima, STd), Hd);
	rgbtobw(texture(ima, STu), Hu);
=======
	rgbtobw(texture2D(ima, STc, lodbias), Hc);
	rgbtobw(texture2D(ima, STl, lodbias), Hl);
	rgbtobw(texture2D(ima, STr, lodbias), Hr);
	rgbtobw(texture2D(ima, STd, lodbias), Hd);
	rgbtobw(texture2D(ima, STu, lodbias), Hu);
>>>>>>> 4299351b

	dBs = hScale * (Hr - Hl);
	dBt = hScale * (Hu - Hd);
}

void mtex_bump_deriv(
        vec3 texco, sampler2D ima, float ima_x, float ima_y, float hScale,
        float lodbias, out float dBs, out float dBt)
{
	float s = 1.0;      // negate this if flipped texture coordinate
	vec2 TexDx = dFdx(texco.xy);
	vec2 TexDy = dFdy(texco.xy);

	// this variant using a derivative map is described here
	// http://mmikkelsen3d.blogspot.com/2011/07/derivative-maps.html
	vec2 dim = vec2(ima_x, ima_y);
<<<<<<< HEAD
	vec2 dBduv = hScale * dim * (2.0 * texture(ima, texco.xy, lodbias).xy - 1.0);
=======
	vec2 dBduv = hScale * dim * (2.0 * texture2D(ima, texco.xy, lodbias).xy - 1.0);
>>>>>>> 4299351b

	dBs = dBduv.x * TexDx.x + s * dBduv.y * TexDx.y;
	dBt = dBduv.x * TexDy.x + s * dBduv.y * TexDy.y;
}

void mtex_bump_apply(
        float fDet, float dBs, float dBt, vec3 vR1, vec3 vR2, vec3 vNacc_in,
        out vec3 vNacc_out, out vec3 perturbed_norm)
{
	vec3 vSurfGrad = sign(fDet) * (dBs * vR1 + dBt * vR2);

	vNacc_out = vNacc_in - vSurfGrad;
	perturbed_norm = normalize(vNacc_out);
}

void mtex_bump_apply_texspace(
        float fDet, float dBs, float dBt, vec3 vR1, vec3 vR2,
        sampler2D ima, vec3 texco, float ima_x, float ima_y, vec3 vNacc_in,
        out vec3 vNacc_out, out vec3 perturbed_norm)
{
	vec2 TexDx = dFdx(texco.xy);
	vec2 TexDy = dFdy(texco.xy);

	vec3 vSurfGrad = sign(fDet) * (
	        dBs / length(vec2(ima_x * TexDx.x, ima_y * TexDx.y)) * vR1 +
	        dBt / length(vec2(ima_x * TexDy.x, ima_y * TexDy.y)) * vR2);

	vNacc_out = vNacc_in - vSurfGrad;
	perturbed_norm = normalize(vNacc_out);
}

void mtex_negate_texnormal(vec3 normal, out vec3 outnormal)
{
	outnormal = vec3(-normal.x, -normal.y, normal.z);
}

void mtex_nspace_tangent(vec4 tangent, vec3 normal, vec3 texnormal, out vec3 outnormal)
{
	vec3 B = tangent.w * cross(normal, tangent.xyz);

	outnormal = texnormal.x * tangent.xyz + texnormal.y * B + texnormal.z * normal;
	outnormal = normalize(outnormal);
}

void mtex_nspace_world(mat4 viewmat, vec3 texnormal, out vec3 outnormal)
{
	outnormal = normalize((viewmat * vec4(texnormal, 0.0)).xyz);
}

void mtex_nspace_object(vec3 texnormal, out vec3 outnormal)
{
	outnormal = normalize(NormalMatrix * texnormal);
}

void mtex_blend_normal(float norfac, vec3 normal, vec3 newnormal, out vec3 outnormal)
{
	outnormal = (1.0 - norfac) * normal + norfac * newnormal;
	outnormal = normalize(outnormal);
}

/******* MATERIAL *********/

void lamp_visibility_sun_hemi(vec3 lampvec, out vec3 lv, out float dist, out float visifac)
{
	lv = lampvec;
	dist = 1.0;
	visifac = 1.0;
}

void lamp_visibility_other(vec3 co, vec3 lampco, out vec3 lv, out float dist, out float visifac)
{
	lv = co - lampco;
	dist = length(lv);
	lv = normalize(lv);
	visifac = 1.0;
}

void lamp_falloff_invlinear(float lampdist, float dist, out float visifac)
{
	visifac = lampdist / (lampdist + dist);
}

void lamp_falloff_invsquare(float lampdist, float dist, out float visifac)
{
	visifac = lampdist / (lampdist + dist * dist);
}

void lamp_falloff_sliders(float lampdist, float ld1, float ld2, float dist, out float visifac)
{
	float lampdistkw = lampdist * lampdist;

	visifac = lampdist / (lampdist + ld1 * dist);
	visifac *= lampdistkw / (lampdistkw + ld2 * dist * dist);
}

void lamp_falloff_invcoefficients(float coeff_const, float coeff_lin, float coeff_quad, float dist, out float visifac)
{
	vec3 coeff = vec3(coeff_const, coeff_lin, coeff_quad);
	vec3 d_coeff = vec3(1.0, dist, dist * dist);
	float visifac_r = dot(coeff, d_coeff);
	if (visifac_r > 0.0)
		visifac = 1.0 / visifac_r;
	else
		visifac = 0.0;
}

void lamp_falloff_curve(float lampdist, sampler2D curvemap, float dist, out float visifac)
{
	visifac = texture(curvemap, vec2(dist / lampdist, 0.0)).x;
}

void lamp_visibility_sphere(float lampdist, float dist, float visifac, out float outvisifac)
{
	float t = lampdist - dist;

	outvisifac = visifac * max(t, 0.0) / lampdist;
}

void lamp_visibility_spot_square(vec3 lampvec, mat4 lampimat, vec2 scale, vec3 lv, out float inpr)
{
	if (dot(lv, lampvec) > 0.0) {
		vec3 lvrot = (lampimat * vec4(lv, 0.0)).xyz;
		/* without clever non-uniform scale, we could do: */
		// float x = max(abs(lvrot.x / lvrot.z), abs(lvrot.y / lvrot.z));
		float x = max(abs((lvrot.x / scale.x) / lvrot.z), abs((lvrot.y / scale.y) / lvrot.z));

		inpr = 1.0 / sqrt(1.0 + x * x);
	}
	else
		inpr = 0.0;
}

void lamp_visibility_spot_circle(vec3 lampvec, mat4 lampimat, vec2 scale, vec3 lv, out float inpr)
{
	/* without clever non-uniform scale, we could do: */
	// inpr = dot(lv, lampvec);
	if (dot(lv, lampvec) > 0.0) {
		vec3 lvrot = (lampimat * vec4(lv, 0.0)).xyz;
		float x = abs(lvrot.x / lvrot.z);
		float y = abs(lvrot.y / lvrot.z);

		float ellipse = abs((x * x) / (scale.x * scale.x) + (y * y) / (scale.y * scale.y));

		inpr = 1.0 / sqrt(1.0 + ellipse);
	}
	else
		inpr = 0.0;
}

void lamp_visibility_spot(float spotsi, float spotbl, float inpr, float visifac, out float outvisifac)
{
	float t = spotsi;

	if (inpr <= t) {
		outvisifac = 0.0;
	}
	else {
		t = inpr - t;

		/* soft area */
		if (spotbl != 0.0)
			inpr *= smoothstep(0.0, 1.0, t / spotbl);

		outvisifac = visifac * inpr;
	}
}

void lamp_visibility_clamp(float visifac, out float outvisifac)
{
	outvisifac = (visifac < 0.001) ? 0.0 : visifac;
}

void shade_alpha_depth(vec3 vp, sampler2D ima, float alpha, float factor, out float outalpha)
{
	float depth = texelFetch(ima, ivec2(gl_FragCoord.xy), 0).x;

<<<<<<< HEAD
	vec4 depthvp = ProjectionMatrix * vec4(vp.xy, vp.z - factor, 1.0);
=======
	vec4 depthvp = gl_ProjectionMatrix * vec4(vp.xy, vp.z - factor, 1.0);
>>>>>>> 4299351b

	float startfade = gl_FragCoord.z;
	float endfade = (1.0 + depthvp.z / depthvp.w) * 0.5;

	outalpha = alpha * smoothstep(startfade, endfade, depth);
}

void world_paper_view(vec3 vec, out vec3 outvec)
{
	vec3 nvec = normalize(vec);
	outvec = (ProjectionMatrix[3][3] == 0.0) ? vec3(nvec.x, 0.0, nvec.y) : vec3(0.0, 0.0, -1.0);
}

void world_zen_mapping(vec3 view, float zenup, float zendown, out float zenfac)
{
	if (view.z >= 0.0)
		zenfac = zenup;
	else
		zenfac = zendown;
}

void world_blend_paper_real(vec3 vec, out float blend)
{
	blend = abs(vec.y);
}

void world_blend_paper(vec3 vec, out float blend)
{
	blend = (vec.y + 1.0) * 0.5;
}

void world_blend_real(vec3 vec, out float blend)
{
	blend = abs(normalize(vec).z);
}

void world_blend(vec3 vec, out float blend)
{
	blend = (normalize(vec).z + 1) * 0.5;
}

void shade_view(vec3 co, out vec3 view)
{
	/* handle perspective/orthographic */
	view = (ProjectionMatrix[3][3] == 0.0) ? normalize(co) : vec3(0.0, 0.0, -1.0);
}

void shade_tangent_v(vec3 lv, vec3 tang, out vec3 vn)
{
	vec3 c = cross(lv, tang);
	vec3 vnor = cross(c, tang);

	vn = -normalize(vnor);
}

void shade_inp(vec3 vn, vec3 lv, out float inp)
{
	inp = dot(vn, lv);
}

void shade_is_no_diffuse(out float is)
{
	is = 0.0;
}

void shade_is_hemi(float inp, out float is)
{
	is = 0.5 * inp + 0.5;
}

float area_lamp_energy(mat4 area, vec3 co, vec3 vn)
{
	vec3 vec[4], c[4];
	float rad[4], fac;

	vec[0] = normalize(co - area[0].xyz);
	vec[1] = normalize(co - area[1].xyz);
	vec[2] = normalize(co - area[2].xyz);
	vec[3] = normalize(co - area[3].xyz);

	c[0] = normalize(cross(vec[0], vec[1]));
	c[1] = normalize(cross(vec[1], vec[2]));
	c[2] = normalize(cross(vec[2], vec[3]));
	c[3] = normalize(cross(vec[3], vec[0]));

	rad[0] = acos(dot(vec[0], vec[1]));
	rad[1] = acos(dot(vec[1], vec[2]));
	rad[2] = acos(dot(vec[2], vec[3]));
	rad[3] = acos(dot(vec[3], vec[0]));

	fac =  rad[0] * dot(vn, c[0]);
	fac += rad[1] * dot(vn, c[1]);
	fac += rad[2] * dot(vn, c[2]);
	fac += rad[3] * dot(vn, c[3]);

	return max(fac, 0.0);
}

void shade_inp_area(
        vec3 position, vec3 lampco, vec3 lampvec, vec3 vn, mat4 area, float areasize, float k,
        out float inp)
{
	vec3 co = position;
	vec3 vec = co - lampco;

	if (dot(vec, lampvec) < 0.0) {
		inp = 0.0;
	}
	else {
		float intens = area_lamp_energy(area, co, vn);

		inp = pow(intens * areasize, k);
	}
}

void shade_diffuse_oren_nayer(float nl, vec3 n, vec3 l, vec3 v, float rough, out float is)
{
	vec3 h = normalize(v + l);
	float nh = max(dot(n, h), 0.0);
	float nv = max(dot(n, v), 0.0);
	float realnl = dot(n, l);

	if (realnl < 0.0) {
		is = 0.0;
	}
	else if (nl < 0.0) {
		is = 0.0;
	}
	else {
		float vh = max(dot(v, h), 0.0);
		float Lit_A = acos(realnl);
		float View_A = acos(nv);

		vec3 Lit_B = normalize(l - realnl * n);
		vec3 View_B = normalize(v - nv * n);

		float t = max(dot(Lit_B, View_B), 0.0);

		float a, b;

		if (Lit_A > View_A) {
			a = Lit_A;
			b = View_A;
		}
		else {
			a = View_A;
			b = Lit_A;
		}

		float A = 1.0 - (0.5 * ((rough * rough) / ((rough * rough) + 0.33)));
		float B = 0.45 * ((rough * rough) / ((rough * rough) + 0.09));

		b *= 0.95;
		is = nl * (A + (B * t * sin(a) * tan(b)));
	}
}

void shade_diffuse_toon(vec3 n, vec3 l, vec3 v, float size, float tsmooth, out float is)
{
	float rslt = dot(n, l);
	float ang = acos(rslt);

	if (ang < size) is = 1.0;
	else if (ang > (size + tsmooth) || tsmooth == 0.0) is = 0.0;
	else is = 1.0 - ((ang - size) / tsmooth);
}

void shade_diffuse_minnaert(float nl, vec3 n, vec3 v, float darkness, out float is)
{
	if (nl <= 0.0) {
		is = 0.0;
	}
	else {
		float nv = max(dot(n, v), 0.0);

		if (darkness <= 1.0)
			is = nl * pow(max(nv * nl, 0.1), darkness - 1.0);
		else
			is = nl * pow(1.0001 - nv, darkness - 1.0);
	}
}

float fresnel_fac(vec3 view, vec3 vn, float grad, float fac)
{
	float t1, t2;
	float ffac;

	if (fac == 0.0) {
		ffac = 1.0;
	}
	else {
		t1 = dot(view, vn);
		if (t1 > 0.0) t2 = 1.0 + t1;
		else t2 = 1.0 - t1;

		t2 = grad + (1.0 - grad) * pow(t2, fac);

		if (t2 < 0.0) ffac = 0.0;
		else if (t2 > 1.0) ffac = 1.0;
		else ffac = t2;
	}

	return ffac;
}

void shade_diffuse_fresnel(vec3 vn, vec3 lv, vec3 view, float fac_i, float fac, out float is)
{
	is = fresnel_fac(lv, vn, fac_i, fac);
}

void shade_cubic(float is, out float outis)
{
	if (is > 0.0 && is < 1.0)
		outis = smoothstep(0.0, 1.0, is);
	else
		outis = is;
}

void shade_visifac(float i, float visifac, float refl, out float outi)
{
	/*if (i > 0.0)*/
	outi = max(i * visifac * refl, 0.0);
	/*else
	    outi = i;*/
}

void shade_tangent_v_spec(vec3 tang, out vec3 vn)
{
	vn = tang;
}

void shade_add_to_diffuse(float i, vec3 lampcol, vec3 col, out vec3 outcol)
{
	if (i > 0.0)
		outcol = i * lampcol * col;
	else
		outcol = vec3(0.0);
}

void shade_hemi_spec(vec3 vn, vec3 lv, vec3 view, float spec, float hard, float visifac, out float t)
{
	lv += view;
	lv = normalize(lv);

	t = dot(vn, lv);
	t = 0.5 * t + 0.5;

	t = visifac * spec * pow(t, hard);
}

float InScatter(vec3 start, vec3 dir, vec3 lightPos, float d)
{
	// calculate quadratic coefficients a,b,c
	vec3 q = start - lightPos;
	float b = dot(dir, q);
	float c = dot(q, q);

	// evaluate integral
	float s = 1.0 / sqrt(c - b*b);

	float l = s * (atan( (d + b) * s) - atan( b*s ));

	return l;	
}
 
vec3 linePlaneIntersect(in vec3 lp, in vec3 lv, in vec3 pc, in vec3 pn)
{
   return lp+lv*(dot(pn,pc-lp)/dot(pn,lv));
}

void shade_phong_spec(vec3 n, vec3 l, vec3 v, float hard, out float specfac)
{
	vec3 h = normalize(l + v);
	float rslt = max(dot(h, n), 0.0);

	specfac = pow(rslt, hard);
}

void shade_cooktorr_spec(vec3 n, vec3 l, vec3 v, float hard, out float specfac)
{
	vec3 h = normalize(v + l);
	float nh = dot(n, h);

	if (nh < 0.0) {
		specfac = 0.0;
	}
	else {
		float nv = max(dot(n, v), 0.0);
		float i = pow(nh, hard);

		i = i / (0.1 + nv);
		specfac = i;
	}
}

void shade_blinn_spec(vec3 n, vec3 l, vec3 v, float refrac, float spec_power, out float specfac)
{
	if (refrac < 1.0) {
		specfac = 0.0;
	}
	else if (spec_power == 0.0) {
		specfac = 0.0;
	}
	else {
		if (spec_power < 100.0)
			spec_power = sqrt(1.0 / spec_power);
		else
			spec_power = 10.0 / spec_power;

		vec3 h = normalize(v + l);
		float nh = dot(n, h);
		if (nh < 0.0) {
			specfac = 0.0;
		}
		else {
			float nv = max(dot(n, v), 0.01);
			float nl = dot(n, l);
			if (nl <= 0.01) {
				specfac = 0.0;
			}
			else {
				float vh = max(dot(v, h), 0.01);

				float a = 1.0;
				float b = (2.0 * nh * nv) / vh;
				float c = (2.0 * nh * nl) / vh;

				float g = 0.0;

				if (a < b && a < c) g = a;
				else if (b < a && b < c) g = b;
				else if (c < a && c < b) g = c;

				float p = sqrt(((refrac * refrac) + (vh * vh) - 1.0));
				float f = ((((p - vh) * (p - vh)) / ((p + vh) * (p + vh))) *
				           (1.0 + ((((vh * (p + vh)) - 1.0) * ((vh * (p + vh)) - 1.0)) /
				                   (((vh * (p - vh)) + 1.0) * ((vh * (p - vh)) + 1.0)))));
				float ang = acos(nh);

				specfac = max(f * g * exp_blender((-(ang * ang) / (2.0 * spec_power * spec_power))), 0.0);
			}
		}
	}
}

void shade_wardiso_spec(vec3 n, vec3 l, vec3 v, float rms, out float specfac)
{
	vec3 h = normalize(l + v);
	float nh = max(dot(n, h), 0.001);
	float nv = max(dot(n, v), 0.001);
	float nl = max(dot(n, l), 0.001);
	float angle = tan(acos(nh));
	float alpha = max(rms, 0.001);

	specfac = nl * (1.0 / (4.0 * M_PI * alpha * alpha)) * (exp_blender(-(angle * angle) / (alpha * alpha)) / (sqrt(nv * nl)));
}

void shade_toon_spec(vec3 n, vec3 l, vec3 v, float size, float tsmooth, out float specfac)
{
	vec3 h = normalize(l + v);
	float rslt = dot(h, n);
	float ang = acos(rslt);

	if (ang < size) rslt = 1.0;
	else if (ang >= (size + tsmooth) || tsmooth == 0.0) rslt = 0.0;
	else rslt = 1.0 - ((ang - size) / tsmooth);

	specfac = rslt;
}

void shade_spec_area_inp(float specfac, float inp, out float outspecfac)
{
	outspecfac = specfac * inp;
}

void shade_spec_t(float shadfac, float spec, float visifac, float specfac, out float t)
{
	t = shadfac * spec * visifac * specfac;
}

void shade_add_spec(float t, vec3 lampcol, vec3 speccol, out vec3 outcol)
{
	outcol = t * lampcol * speccol;
}

void shade_add_mirror(vec3 mir, vec4 refcol, vec3 combined, out vec3 result)
{
	result = mir * refcol.gba + (vec3(1.0) - mir * refcol.rrr) * combined;
}

void alpha_spec_correction(vec3 spec, float spectra, float alpha, out float outalpha)
{
	if (spectra > 0.0) {
		float t = clamp(max(max(spec.r, spec.g), spec.b) * spectra, 0.0, 1.0);
		outalpha = (1.0 - t) * alpha + t;
	}
	else {
		outalpha = alpha;
	}
}

void shade_add(vec4 col1, vec4 col2, out vec4 outcol)
{
	outcol = col1 + col2;
}

void shade_madd(vec4 col, vec4 col1, vec4 col2, out vec4 outcol)
{
	outcol = col + col1 * col2;
}

void shade_add_clamped(vec4 col1, vec4 col2, out vec4 outcol)
{
	outcol = col1 + max(col2, vec4(0.0));
}

void shade_madd_clamped(vec4 col, vec4 col1, vec4 col2, out vec4 outcol)
{
	outcol = col + max(col1 * col2, vec4(0.0));
}

void env_apply(vec4 col, vec3 hor, vec3 zen, vec4 f, mat4 vm, vec3 vn, out vec4 outcol)
{
	vec3 vv = normalize(vm[2].xyz);
	float skyfac = 0.5 * (1.0 + dot(vn, -vv));
	outcol = col + f * vec4(mix(hor, zen, skyfac), 0);
}

void shade_maddf(vec4 col, float f, vec4 col1, out vec4 outcol)
{
	outcol = col + f * col1;
}

void shade_mul(vec4 col1, vec4 col2, out vec4 outcol)
{
	outcol = col1 * col2;
}

void shade_mul_value(float fac, vec4 col, out vec4 outcol)
{
	outcol = col * fac;
}

void shade_mul_value_v3(float fac, vec3 col, out vec3 outcol)
{
	outcol = col * fac;
}

void shade_obcolor(vec4 col, vec4 obcol, out vec4 outcol)
{
	outcol = vec4(col.rgb * obcol.rgb, col.a);
}

void ramp_rgbtobw(vec3 color, out float outval)
{
	outval = dot(color, vec3(0.3, 0.58, 0.12));
}

void shade_only_shadow(float i, float shadfac, float energy, vec3 shadcol, out vec3 outshadrgb)
{
	outshadrgb = i * energy * (1.0 - shadfac) * (vec3(1.0) - shadcol);
}

void shade_only_shadow_diffuse(vec3 shadrgb, vec3 rgb, vec4 diff, out vec4 outdiff)
{
	outdiff = diff - vec4(rgb * shadrgb, 0.0);
}

void shade_only_shadow_specular(vec3 shadrgb, vec3 specrgb, vec4 spec, out vec4 outspec)
{
	outspec = spec - vec4(specrgb * shadrgb, 0.0);
}

void shade_clamp_positive(vec4 col, out vec4 outcol)
{
	outcol = max(col, vec4(0.0));
}

bool shadow_visibility(vec4 co)
{
	return (co.w > 0.0 && co.x > 0.0 && co.x / co.w < 1.0 && co.y > 0.0 && co.y / co.w < 1.0);
}

vec4 shadow_proj_coord(vec3 rco, mat4 shadowpersmat)
{
	vec4 lco = shadowpersmat * vec4(rco, 1.0);
	return lco;
}

vec4 shadow_proj_coord(vec3 rco, vec3 vn, mat4 shadowpersmat, float bias, float slopebias)
{
	vec4 lco = shadowpersmat * vec4(rco + vn * slopebias, 1.0);
	lco.z -= bias * lco.w;
	return lco;
}

float test_shadow_simple(sampler2DShadow shadowmap, vec4 co)
{
<<<<<<< HEAD
	return textureProj(shadowmap, co);
=======
	return shadow2DProj(shadowmap, co).x;
>>>>>>> 4299351b
}

float texture_shadow_offset(sampler2DShadow shadowmap, vec4 co, vec2 offset)
{
<<<<<<< HEAD
	return textureProj(shadowmap, vec4(co.xy + offset, co.z, co.w));
=======
	return shadow2DProj(shadowmap, vec4(co.xy + offset, co.z, co.w)).x;
>>>>>>> 4299351b
}

float test_shadow_pcf_early_bail(sampler2DShadow shadowmap, vec4 co, float samples, float samplesize)
{
	float step = samplesize / samples;
	float fullstep = samplesize - step * 0.95;
	float halfsample = samplesize / 2.0 - step * 0.5 * 0.95;

	float result = 0.0;
	for (float y = -halfsample; y <= halfsample; y += fullstep) {
		for (float x = -halfsample; x <= halfsample; x += fullstep) {
			result += texture_shadow_offset(shadowmap, co, vec2(x, y) * 0.1);
		}
	}

	if (result > 0.0 && result < 4.0) {
		float sampleoffset = halfsample - step;
		for (float y = -sampleoffset; y <= sampleoffset; y += step) {
			for (float x = -halfsample; x <= halfsample; x += step) {
				result += texture_shadow_offset(shadowmap, co, vec2(x, y) * 0.1);
			}
		}
		for (float y = -halfsample; y <= halfsample; y += fullstep) {
			for (float x = -sampleoffset; x <= sampleoffset; x += step) {
				result += texture_shadow_offset(shadowmap, co, vec2(x, y) * 0.1);
			}
		}
		result /= (samples * samples);
	}
	else {
		result /= 4.0;
	}

	return result;
}

float test_shadow_pcf(sampler2DShadow shadowmap, vec4 co, float samples, float samplesize)
{
	float step = samplesize / samples;
	float halfsample = samplesize / 2.0 - step * 0.5 * 0.95;

	float result = 0.0;
	for (float y = -halfsample; y <= halfsample; y += step) {
		for (float x = -halfsample; x <= halfsample; x += step) {
			result += texture_shadow_offset(shadowmap, co, vec2(x, y) * 0.1);
		}
	}
	result /= (samples * samples);

	return result;
}

float test_shadow_vsm(sampler2D shadowmap, vec4 co, float bias, float bleedbias)
{
	vec2 moments = texture2DProj(shadowmap, co).rg;
<<<<<<< HEAD
	float dist = co.z;
=======
	float dist = co.z / co.w;
>>>>>>> 4299351b
	float p = 0.0;

	if (dist <= moments.x)
		p = 1.0;

	float variance = moments.y - (moments.x * moments.x);
	variance = max(variance, bias / 10.0);

	float d = moments.x - dist;
	float p_max = variance / (variance + d * d);

	// Now reduce light-bleeding by removing the [0, x] tail and linearly rescaling (x, 1]
	p_max = clamp((p_max - bleedbias) / (1.0 - bleedbias), 0.0, 1.0);

	return max(p, p_max);
}

void shadow_simple(
        vec3 rco, vec3 vn, sampler2DShadow shadowmap, mat4 shadowpersmat, float bias, float slopebias, float inp,
        out float result)
{
	if (inp <= 0.0) {
		result = 0.0;
	}
	else {
		vec4 co = shadow_proj_coord(rco, vn, shadowpersmat, bias, slopebias);

		if (shadow_visibility(co)) {
			result = test_shadow_simple(shadowmap, co);
		}
		else {
			result = 1.0;
		}
	}
}

void shadow_pcf(
        vec3 rco, vec3 vn, sampler2DShadow shadowmap, mat4 shadowpersmat, float bias, float slopebias,
        float samples, float samplesize, float inp,
        out float result)
{
	if (inp <= 0.0) {
		result = 0.0;
	}
	else {
		vec4 co = shadow_proj_coord(rco, vn, shadowpersmat, bias, slopebias);

		if (shadow_visibility(co)) {
			result = test_shadow_pcf(shadowmap, co, samples, samplesize);
		}
		else {
			result = 1.0;
		}
	}
}

void shadow_pcf_early_bail(
        vec3 rco, vec3 vn, sampler2DShadow shadowmap, mat4 shadowpersmat, float bias, float slopebias,
        float samples, float samplesize, float inp,
        out float result)
{
	if (inp <= 0.0) {
		result = 0.0;
	}
	else {
		vec4 co = shadow_proj_coord(rco, vn, shadowpersmat, bias, slopebias);

		if (shadow_visibility(co)) {
			result = test_shadow_pcf_early_bail(shadowmap, co, samples, samplesize);
		}
		else {
			result = 1.0;
		}
	}
}

void shadow_vsm(
        vec3 rco, sampler2D shadowmap, mat4 shadowpersmat, float bias, float bleedbias, float inp,
        out float result)
{
	if (inp <= 0.0) {
		result = 0.0;
	}
	else {
		vec4 co = shadow_proj_coord(rco, shadowpersmat);

		if (shadow_visibility(co)) {
			result = test_shadow_vsm(shadowmap, co, bias, bleedbias);
		}
		else {
			result = 1.0;
		}
	}
}

void shadows_only(float inp, float shadfac, vec3 shadowcolor, out vec3 result)
{
	result = vec3(1.0);

	if (inp > 0.0) {
		result -= (1.0 - shadfac) * (vec3(1.0) - shadowcolor);
	}
}

void shade_light_texture(vec3 rco, sampler2D cookie, vec3 scale, float lodbias, mat4 shadowpersmat, out vec4 result)
{

	vec4 co = shadowpersmat * vec4(rco, 1.0);

<<<<<<< HEAD
	result = textureProj(cookie, co * vec4(scale, 1.0), lodbias);
=======
	result = texture2DProj(cookie, co * vec4(scale, 1.0), lodbias);
>>>>>>> 4299351b
}

void shade_exposure_correct(vec3 col, float linfac, float logfac, out vec3 outcol)
{
	outcol = linfac * (1.0 - exp(col * logfac));
}

void shade_mist_factor(
        vec3 co, float enable, float miststa, float mistdist, float misttype, float misi,
        out float outfac)
{
	if (enable == 1.0) {
		float fac, zcor;

		zcor = (ProjectionMatrix[3][3] == 0.0) ? length(co) : -co[2];

		fac = clamp((zcor - miststa) / mistdist, 0.0, 1.0);
		if (misttype == 0.0) fac *= fac;
		else if (misttype == 1.0) ;
		else fac = sqrt(fac);

		outfac = 1.0 - (1.0 - fac) * (1.0 - misi);
	}
	else {
		outfac = 0.0;
	}
}

void shade_world_mix(vec3 hor, vec4 col, out vec4 outcol)
{
	float fac = clamp(col.a, 0.0, 1.0);
	outcol = vec4(mix(hor, col.rgb, fac), col.a);
}

void shade_alpha_opaque(vec4 col, out vec4 outcol)
{
	outcol = vec4(col.rgb, 1.0);
}

void shade_alpha_obcolor(vec4 col, vec4 obcol, out vec4 outcol)
{
	outcol = vec4(col.rgb, col.a * obcol.a);
}

/*********** NEW SHADER UTILITIES **************/

float fresnel_dielectric_0(float eta)
{
	/* compute fresnel reflactance at normal incidence => cosi = 1.0 */
	float A = (eta - 1.0) / (eta + 1.0);

	return A * A;
}

float fresnel_dielectric_cos(float cosi, float eta)
{
	/* compute fresnel reflectance without explicitly computing
	 * the refracted direction */
	float c = abs(cosi);
	float g = eta * eta - 1.0 + c * c;
	float result;

	if (g > 0.0) {
		g = sqrt(g);
		float A = (g - c) / (g + c);
		float B = (c * (g + c) - 1.0) / (c * (g - c) + 1.0);
		result = 0.5 * A * A * (1.0 + B * B);
	}
	else {
		result = 1.0;  /* TIR (no refracted component) */
	}

	return result;
}

float fresnel_dielectric(vec3 Incoming, vec3 Normal, float eta)
{
	/* compute fresnel reflectance without explicitly computing
	 * the refracted direction */
	return fresnel_dielectric_cos(dot(Incoming, Normal), eta);
}

float hypot(float x, float y)
{
	return sqrt(x * x + y * y);
}

void generated_from_orco(vec3 orco, out vec3 generated)
{
	generated = orco;
}

int floor_to_int(float x)
{
	return int(floor(x));
}

int quick_floor(float x)
{
	return int(x) - ((x < 0) ? 1 : 0);
}

float integer_noise(int n)
{
	int nn;
	n = (n + 1013) & 0x7fffffff;
	n = (n >> 13) ^ n;
	nn = (n * (n * n * 60493 + 19990303) + 1376312589) & 0x7fffffff;
	return 0.5 * (float(nn) / 1073741824.0);
}

uint hash(uint kx, uint ky, uint kz)
{
#define rot(x, k) (((x) << (k)) | ((x) >> (32 - (k))))
#define final(a, b, c) \
{ \
	c ^= b; c -= rot(b, 14); \
	a ^= c; a -= rot(c, 11); \
	b ^= a; b -= rot(a, 25); \
	c ^= b; c -= rot(b, 16); \
	a ^= c; a -= rot(c, 4);  \
	b ^= a; b -= rot(a, 14); \
	c ^= b; c -= rot(b, 24); \
}
	// now hash the data!
	uint a, b, c, len = 3u;
	a = b = c = 0xdeadbeefu + (len << 2u) + 13u;

	c += kz;
	b += ky;
	a += kx;
	final (a, b, c);

	return c;
#undef rot
#undef final
}

uint hash(int kx, int ky, int kz)
{
	return hash(uint(kx), uint(ky), uint(kz));
}

float bits_to_01(uint bits)
{
	float x = float(bits) * (1.0 / float(0xffffffffu));
	return x;
}

float cellnoise(vec3 p)
{
	int ix = quick_floor(p.x);
	int iy = quick_floor(p.y);
	int iz = quick_floor(p.z);

	return bits_to_01(hash(uint(ix), uint(iy), uint(iz)));
}

vec3 cellnoise_color(vec3 p)
{
	float r = cellnoise(p);
	float g = cellnoise(vec3(p.y, p.x, p.z));
	float b = cellnoise(vec3(p.y, p.z, p.x));

	return vec3(r, g, b);
}

float floorfrac(float x, out int i)
{
	i = floor_to_int(x);
	return x - i;
}


/* Principled BSDF operations */

float sqr(float a)
{
	return a*a;
}

float schlick_fresnel(float u)
{
	float m = clamp(1.0 - u, 0.0, 1.0);
	float m2 = m * m;
	return m2 * m2 * m; // pow(m,5)
}

float GTR1(float NdotH, float a)
{
	if (a >= 1.0) return M_1_PI;
	float a2 = a*a;
	float t = 1.0 + (a2 - 1.0) * NdotH*NdotH;
	return (a2 - 1.0) / (M_PI * log(a2) * t);
}

float GTR2(float NdotH, float a)
{
	float a2 = a*a;
	float t = 1.0 + (a2 - 1.0) * NdotH*NdotH;
	return a2 / (M_PI * t*t);
}

float GTR2_aniso(float NdotH, float HdotX, float HdotY, float ax, float ay)
{
	return 1.0 / (M_PI * ax*ay * sqr(sqr(HdotX / ax) + sqr(HdotY / ay) + NdotH*NdotH));
}

float smithG_GGX(float NdotV, float alphaG)
{
	float a = alphaG*alphaG;
	float b = NdotV*NdotV;
	return 1.0 / (NdotV + sqrt(a + b - a * b));
}

vec3 rotate_vector(vec3 p, vec3 n, float theta) {
	return (
	           p * cos(theta) + cross(n, p) *
	           sin(theta) + n * dot(p, n) *
	           (1.0 - cos(theta))
	       );
}


/*********** NEW SHADER NODES ***************/

#define NUM_LIGHTS 3

struct glLight {
	vec4 position;
	vec4 diffuse;
	vec4 specular;
	vec4 halfVector;
};

layout(std140) uniform lightSource {
	glLight glLightSource[NUM_LIGHTS];
};

/* bsdfs */

void node_bsdf_diffuse(vec4 color, float roughness, vec3 N, out vec4 result)
{
	/* ambient light */
	vec3 L = vec3(0.2);

	/* directional lights */
	for (int i = 0; i < NUM_LIGHTS; i++) {
		vec3 light_position = glLightSource[i].position.xyz;
		vec3 light_diffuse = glLightSource[i].diffuse.rgb;

		float bsdf = max(dot(N, light_position), 0.0);
		L += light_diffuse * bsdf;
	}

	result = vec4(L * color.rgb, 1.0);
}

void node_bsdf_glossy(vec4 color, float roughness, vec3 N, out vec4 result)
{
	/* ambient light */
	vec3 L = vec3(0.2);

	/* directional lights */
	for (int i = 0; i < NUM_LIGHTS; i++) {
		vec3 light_position = glLightSource[i].position.xyz;
		vec3 H = glLightSource[i].halfVector.xyz;
		vec3 light_diffuse = glLightSource[i].diffuse.rgb;
		vec3 light_specular = glLightSource[i].specular.rgb;

		/* we mix in some diffuse so low roughness still shows up */
		float bsdf = 0.5 * pow(max(dot(N, H), 0.0), 1.0 / roughness);
		bsdf += 0.5 * max(dot(N, light_position), 0.0);
		L += light_specular * bsdf;
	}

	result = vec4(L * color.rgb, 1.0);
}

void node_bsdf_anisotropic(
        vec4 color, float roughness, float anisotropy, float rotation, vec3 N, vec3 T,
        out vec4 result)
{
	node_bsdf_diffuse(color, 0.0, N, result);
}

void node_bsdf_glass(vec4 color, float roughness, float ior, vec3 N, out vec4 result)
{
	node_bsdf_diffuse(color, 0.0, N, result);
}

void node_bsdf_toon(vec4 color, float size, float tsmooth, vec3 N, out vec4 result)
{
	node_bsdf_diffuse(color, 0.0, N, result);
}

void node_bsdf_principled(vec4 base_color, float subsurface, vec3 subsurface_radius, vec4 subsurface_color, float metallic, float specular,
	float specular_tint, float roughness, float anisotropic, float anisotropic_rotation, float sheen, float sheen_tint, float clearcoat,
	float clearcoat_gloss, float ior, float transmission, float transmission_roughness, vec3 N, vec3 CN, vec3 T, vec3 I, out vec4 result)
{
	/* ambient light */
	// TODO: set ambient light to an appropriate value
	vec3 L = vec3(mix(0.1, 0.03, metallic)) * base_color.rgb;

	float eta = (2.0 / (1.0 - sqrt(0.08 * specular))) - 1.0;

	/* set the viewing vector */
	vec3 V = -normalize(I);

	/* get the tangent */
	vec3 Tangent = T;
	if (T == vec3(0.0)) {
		// if no tangent is set, use a default tangent
		Tangent = vec3(1.0, 0.0, 0.0);
		if (N.x != 0.0 || N.y != 0.0) {
			vec3 N_xz = normalize(vec3(N.x, 0.0, N.z));

			vec3 axis = normalize(cross(vec3(0.0, 0.0, 1.0), N_xz));
			float angle = acos(dot(vec3(0.0, 0.0, 1.0), N_xz));

			Tangent = normalize(rotate_vector(vec3(1.0, 0.0, 0.0), axis, angle));
		}
	}

	/* rotate tangent */
	if (anisotropic_rotation != 0.0) {
		Tangent = rotate_vector(Tangent, N, anisotropic_rotation * 2.0 * M_PI);
	}

	/* calculate the tangent and bitangent */
	vec3 Y = normalize(cross(N, Tangent));
	vec3 X = cross(Y, N);

	/* fresnel normalization parameters */
	float F0 = fresnel_dielectric_0(eta);
	float F0_norm = 1.0 / (1.0 - F0);

	/* directional lights */
	for (int i = 0; i < NUM_LIGHTS; i++) {
		vec3 light_position_world = glLightSource[i].position.xyz;
		vec3 light_position = normalize(NormalMatrix * light_position_world);

		vec3 H = normalize(light_position + V);

		vec3 light_specular = glLightSource[i].specular.rgb;

		float NdotL = dot(N, light_position);
		float NdotV = dot(N, V);
		float LdotH = dot(light_position, H);

		vec3 diffuse_and_specular_bsdf = vec3(0.0);
		if (NdotL >= 0.0 && NdotV >= 0.0) {
			float NdotH = dot(N, H);

			float Cdlum = dot(base_color.rgb, vec3(0.3, 0.6, 0.1)); // luminance approx.

			vec3 Ctint = Cdlum > 0 ? base_color.rgb / Cdlum : vec3(1.0); // normalize lum. to isolate hue+sat
			vec3 Cspec0 = mix(specular * 0.08 * mix(vec3(1.0), Ctint, specular_tint), base_color.rgb, metallic);
			vec3 Csheen = mix(vec3(1.0), Ctint, sheen_tint);

			// Diffuse fresnel - go from 1 at normal incidence to .5 at grazing
			// and mix in diffuse retro-reflection based on roughness

			float FL = schlick_fresnel(NdotL), FV = schlick_fresnel(NdotV);
			float Fd90 = 0.5 + 2.0 * LdotH*LdotH * roughness;
			float Fd = mix(1.0, Fd90, FL) * mix(1.0, Fd90, FV);

			// Based on Hanrahan-Krueger brdf approximation of isotropic bssrdf
			// 1.25 scale is used to (roughly) preserve albedo
			// Fss90 used to "flatten" retroreflection based on roughness
			float Fss90 = LdotH*LdotH * roughness;
			float Fss = mix(1.0, Fss90, FL) * mix(1.0, Fss90, FV);
			float ss = 1.25 * (Fss * (1.0 / (NdotL + NdotV) - 0.5) + 0.5);

			// specular
			float aspect = sqrt(1.0 - anisotropic * 0.9);
			float a = sqr(roughness);
			float ax = max(0.001, a / aspect);
			float ay = max(0.001, a * aspect);
			float Ds = GTR2_aniso(NdotH, dot(H, X), dot(H, Y), ax, ay); //GTR2(NdotH, a);
			float FH = (fresnel_dielectric_cos(LdotH, eta) - F0) * F0_norm;
			vec3 Fs = mix(Cspec0, vec3(1.0), FH);
			float roughg = sqr(roughness * 0.5 + 0.5);
			float Gs = smithG_GGX(NdotL, roughg) * smithG_GGX(NdotV, roughg);

			// sheen
			vec3 Fsheen = schlick_fresnel(LdotH) * sheen * Csheen;

			diffuse_and_specular_bsdf = (M_1_PI * mix(Fd, ss, subsurface) * base_color.rgb + Fsheen)
			                            * (1.0 - metallic) + Gs * Fs * Ds;
		}
		diffuse_and_specular_bsdf *= max(NdotL, 0.0);

		float CNdotL = dot(CN, light_position);
		float CNdotV = dot(CN, V);

		vec3 clearcoat_bsdf = vec3(0.0);
		if (CNdotL >= 0.0 && CNdotV >= 0.0 && clearcoat > 0.0) {
			float CNdotH = dot(CN, H);
			//float FH = schlick_fresnel(LdotH);

			// clearcoat (ior = 1.5 -> F0 = 0.04)
			float Dr = GTR1(CNdotH, mix(0.1, 0.001, clearcoat_gloss));
			float Fr = fresnel_dielectric_cos(LdotH, 1.5); //mix(0.04, 1.0, FH);
			float Gr = smithG_GGX(CNdotL, 0.25) * smithG_GGX(CNdotV, 0.25);

			clearcoat_bsdf = clearcoat * Gr * Fr * Dr * vec3(0.25);
		}
		clearcoat_bsdf *= max(CNdotL, 0.0);

		L += light_specular * (diffuse_and_specular_bsdf + clearcoat_bsdf);
	}

	result = vec4(L, 1.0);
}

void node_bsdf_translucent(vec4 color, vec3 N, out vec4 result)
{
	node_bsdf_diffuse(color, 0.0, N, result);
}

void node_bsdf_transparent(vec4 color, out vec4 result)
{
	/* this isn't right */
	result.r = color.r;
	result.g = color.g;
	result.b = color.b;
	result.a = 0.0;
}

void node_bsdf_velvet(vec4 color, float sigma, vec3 N, out vec4 result)
{
	node_bsdf_diffuse(color, 0.0, N, result);
}

void node_subsurface_scattering(
        vec4 color, float scale, vec3 radius, float sharpen, float texture_blur, vec3 N,
        out vec4 result)
{
	node_bsdf_diffuse(color, 0.0, N, result);
}

void node_bsdf_hair(vec4 color, float offset, float roughnessu, float roughnessv, vec3 tangent, out vec4 result)
{
	result = color;
}

void node_bsdf_refraction(vec4 color, float roughness, float ior, vec3 N, out vec4 result)
{
	node_bsdf_diffuse(color, 0.0, N, result);
}

void node_ambient_occlusion(vec4 color, out vec4 result)
{
	result = color;
}

/* emission */

void node_emission(vec4 color, float strength, vec3 N, out vec4 result)
{
	result = color * strength;
}

/* background */

void background_transform_to_world(vec3 viewvec, out vec3 worldvec)
{
	vec4 v = (ProjectionMatrix[3][3] == 0.0) ? vec4(viewvec, 1.0) : vec4(0.0, 0.0, 1.0, 1.0);
	vec4 co_homogenous = (ProjectionMatrixInverse * v);

	vec4 co = vec4(co_homogenous.xyz / co_homogenous.w, 0.0);
#ifdef WORLD_BACKGROUND
	worldvec = (ViewMatrixInverse * co).xyz;
#else
	worldvec = (ModelViewMatrixInverse * co).xyz;
#endif
}

#if defined(PROBE_CAPTURE) || defined(WORLD_BACKGROUND)
void environment_default_vector(out vec3 worldvec)
{
#ifdef WORLD_BACKGROUND
	background_transform_to_world(viewPosition, worldvec);
#else
	worldvec = normalize(worldPosition);
#endif
}
#endif

void node_background(vec4 color, float strength, out vec4 result)
{
	result = color * strength;
}

/* closures */

void node_mix_shader(float fac, vec4 shader1, vec4 shader2, out vec4 shader)
{
	shader = mix(shader1, shader2, fac);
}

void node_add_shader(vec4 shader1, vec4 shader2, out vec4 shader)
{
	shader = shader1 + shader2;
}

/* fresnel */

void node_fresnel(float ior, vec3 N, vec3 I, out float result)
{
	/* handle perspective/orthographic */
	vec3 I_view = (ProjectionMatrix[3][3] == 0.0) ? normalize(I) : vec3(0.0, 0.0, -1.0);

	float eta = max(ior, 0.00001);
	result = fresnel_dielectric(I_view, N, (gl_FrontFacing) ? eta : 1.0 / eta);
}

/* layer_weight */

void node_layer_weight(float blend, vec3 N, vec3 I, out float fresnel, out float facing)
{
	/* fresnel */
	float eta = max(1.0 - blend, 0.00001);
	vec3 I_view = (ProjectionMatrix[3][3] == 0.0) ? normalize(I) : vec3(0.0, 0.0, -1.0);

	fresnel = fresnel_dielectric(I_view, N, (gl_FrontFacing) ? 1.0 / eta : eta);

	/* facing */
	facing = abs(dot(I_view, N));
	if (blend != 0.5) {
		blend = clamp(blend, 0.0, 0.99999);
		blend = (blend < 0.5) ? 2.0 * blend : 0.5 / (1.0 - blend);
		facing = pow(facing, blend);
	}
	facing = 1.0 - facing;
}

/* gamma */

void node_gamma(vec4 col, float gamma, out vec4 outcol)
{
	outcol = col;

	if (col.r > 0.0)
		outcol.r = compatible_pow(col.r, gamma);
	if (col.g > 0.0)
		outcol.g = compatible_pow(col.g, gamma);
	if (col.b > 0.0)
		outcol.b = compatible_pow(col.b, gamma);
}

/* geometry */

void node_attribute(vec3 attr, out vec4 outcol, out vec3 outvec, out float outf)
{
	outcol = vec4(attr, 1.0);
	outvec = attr;
	outf = (attr.x + attr.y + attr.z) / 3.0;
}

void node_uvmap(vec3 attr_uv, out vec3 outvec)
{
	outvec = attr_uv;
}

void tangent_orco_x(vec3 orco_in, out vec3 orco_out)
{
	orco_out = vec3(0.0, (orco_in.z - 0.5) * -0.5, (orco_in.y - 0.5) * 0.5);
}

void tangent_orco_y(vec3 orco_in, out vec3 orco_out)
{
	orco_out = vec3((orco_in.z - 0.5) * -0.5, 0.0, (orco_in.x - 0.5) * 0.5);
}

void tangent_orco_z(vec3 orco_in, out vec3 orco_out)
{
	orco_out = vec3((orco_in.y - 0.5) * -0.5, (orco_in.x - 0.5) * 0.5, 0.0);
}

void node_tangentmap(vec4 attr_tangent, mat4 toworld, out vec3 tangent)
{
	tangent = (toworld * vec4(attr_tangent.xyz, 0.0)).xyz;
}

void node_tangent(vec3 N, vec3 orco, mat4 objmat, mat4 toworld, out vec3 T)
{
	N = (toworld * vec4(N, 0.0)).xyz;
	T = (objmat * vec4(orco, 0.0)).xyz;
	T = cross(N, normalize(cross(T, N)));
}

void node_geometry(
        vec3 I, vec3 N, vec3 orco, mat4 objmat, mat4 toworld,
        out vec3 position, out vec3 normal, out vec3 tangent,
        out vec3 true_normal, out vec3 incoming, out vec3 parametric,
        out float backfacing, out float pointiness)
{
	position = (toworld * vec4(I, 1.0)).xyz;
	normal = (toworld * vec4(N, 0.0)).xyz;
	tangent_orco_z(orco, orco);
	node_tangent(N, orco, objmat, toworld, tangent);
	true_normal = normal;

	/* handle perspective/orthographic */
	vec3 I_view = (ProjectionMatrix[3][3] == 0.0) ? normalize(I) : vec3(0.0, 0.0, -1.0);
	incoming = -(toworld * vec4(I_view, 0.0)).xyz;

	parametric = vec3(0.0);
	backfacing = (gl_FrontFacing) ? 0.0 : 1.0;
	pointiness = 0.5;
}

void node_tex_coord(
        vec3 I, vec3 N, mat4 viewinvmat, mat4 obinvmat, vec4 camerafac,
        vec3 attr_orco, vec3 attr_uv,
        out vec3 generated, out vec3 normal, out vec3 uv, out vec3 object,
        out vec3 camera, out vec3 window, out vec3 reflection)
{
	generated = attr_orco;
	normal = normalize((obinvmat * (viewinvmat * vec4(N, 0.0))).xyz);
	uv = attr_uv;
	object = (obinvmat * (viewinvmat * vec4(I, 1.0))).xyz;
	camera = vec3(I.xy, -I.z);
	vec4 projvec = ProjectionMatrix * vec4(I, 1.0);
	window = vec3(mtex_2d_mapping(projvec.xyz / projvec.w).xy * camerafac.xy + camerafac.zw, 0.0);

	vec3 shade_I;
	shade_view(I, shade_I);
	vec3 view_reflection = reflect(shade_I, normalize(N));
	reflection = (viewinvmat * vec4(view_reflection, 0.0)).xyz;
}

void node_tex_coord_background(
        vec3 I, vec3 N, mat4 viewinvmat, mat4 obinvmat, vec4 camerafac,
        vec3 attr_orco, vec3 attr_uv,
        out vec3 generated, out vec3 normal, out vec3 uv, out vec3 object,
        out vec3 camera, out vec3 window, out vec3 reflection)
{
	vec4 v = (ProjectionMatrix[3][3] == 0.0) ? vec4(I, 1.0) : vec4(0.0, 0.0, 1.0, 1.0);
	vec4 co_homogenous = (ProjectionMatrixInverse * v);

	vec4 co = vec4(co_homogenous.xyz / co_homogenous.w, 0.0);

	co = normalize(co);

#ifdef PROBE_CAPTURE
	vec3 coords = normalize(worldPosition);
#elif defined(WORLD_BACKGROUND)
	vec3 coords = (ViewMatrixInverse * co).xyz;
#else
	vec3 coords = (ModelViewMatrixInverse * co).xyz;
#endif

	generated = coords;
	normal = -coords;
	uv = vec3(attr_uv.xy, 0.0);
	object = coords;

	camera = vec3(co.xy, -co.z);
	window = (ProjectionMatrix[3][3] == 0.0) ?
	         vec3(mtex_2d_mapping(I).xy * camerafac.xy + camerafac.zw, 0.0) :
	         vec3(vec2(0.5) * camerafac.xy + camerafac.zw, 0.0);

	reflection = -coords;
}

#if defined(WORLD_BACKGROUND) || (defined(PROBE_CAPTURE) && !defined(MESH_SHADER))
#define node_tex_coord node_tex_coord_background
#endif

/* textures */

float calc_gradient(vec3 p, int gradient_type)
{
	float x, y, z;
	x = p.x;
	y = p.y;
	z = p.z;
	if (gradient_type == 0) {  /* linear */
		return x;
	}
	else if (gradient_type == 1) {  /* quadratic */
		float r = max(x, 0.0);
		return r * r;
	}
	else if (gradient_type == 2) {  /* easing */
		float r = min(max(x, 0.0), 1.0);
		float t = r * r;
		return (3.0 * t - 2.0 * t * r);
	}
	else if (gradient_type == 3) {  /* diagonal */
		return (x + y) * 0.5;
	}
	else if (gradient_type == 4) {  /* radial */
		return atan(y, x) / (M_PI * 2) + 0.5;
	}
	else {
		float r = max(1.0 - sqrt(x * x + y * y + z * z), 0.0);
		if (gradient_type == 5) {  /* quadratic sphere */
			return r * r;
		}
		else if (gradient_type == 6) {  /* sphere */
			return r;
		}
	}
	return 0.0;
}

void node_tex_gradient(vec3 co, float gradient_type, out vec4 color, out float fac)
{
	float f = calc_gradient(co, int(gradient_type));
	f = clamp(f, 0.0, 1.0);

	color = vec4(f, f, f, 1.0);
	fac = f;
}

void node_tex_checker(vec3 co, vec4 color1, vec4 color2, float scale, out vec4 color, out float fac)
{
	vec3 p = co * scale;

	/* Prevent precision issues on unit coordinates. */
	p.x = (p.x + 0.000001) * 0.999999;
	p.y = (p.y + 0.000001) * 0.999999;
	p.z = (p.z + 0.000001) * 0.999999;

	int xi = int(abs(floor(p.x)));
	int yi = int(abs(floor(p.y)));
	int zi = int(abs(floor(p.z)));

	bool check = ((mod(xi, 2) == mod(yi, 2)) == bool(mod(zi, 2)));

	color = check ? color1 : color2;
	fac = check ? 1.0 : 0.0;
}

vec2 calc_brick_texture(vec3 p, float mortar_size, float mortar_smooth, float bias,
                        float brick_width, float row_height,
                        float offset_amount, int offset_frequency,
                        float squash_amount, int squash_frequency)
{
	int bricknum, rownum;
	float offset = 0.0;
	float x, y;

	rownum = floor_to_int(p.y / row_height);

	if (offset_frequency != 0 && squash_frequency != 0) {
		brick_width *= (rownum % squash_frequency != 0) ? 1.0 : squash_amount; /* squash */
		offset = (rownum % offset_frequency != 0) ? 0.0 : (brick_width * offset_amount); /* offset */
	}

	bricknum = floor_to_int((p.x + offset) / brick_width);

	x = (p.x + offset) - brick_width * bricknum;
	y = p.y - row_height * rownum;

	float tint = clamp((integer_noise((rownum << 16) + (bricknum & 0xFFFF)) + bias), 0.0, 1.0);

	float min_dist = min(min(x, y), min(brick_width - x, row_height - y));
	if (min_dist >= mortar_size) {
		return vec2(tint, 0.0);
	}
	else if (mortar_smooth == 0.0) {
		return vec2(tint, 1.0);
	}
	else {
		min_dist = 1.0 - min_dist/mortar_size;
		return vec2(tint, smoothstep(0.0, mortar_smooth, min_dist));
	}
}

void node_tex_brick(vec3 co,
                    vec4 color1, vec4 color2,
                    vec4 mortar, float scale,
                    float mortar_size, float mortar_smooth, float bias,
                    float brick_width, float row_height,
                    float offset_amount, float offset_frequency,
                    float squash_amount, float squash_frequency,
                    out vec4 color, out float fac)
{
	vec2 f2 = calc_brick_texture(co * scale,
	                             mortar_size, mortar_smooth, bias,
	                             brick_width, row_height,
	                             offset_amount, int(offset_frequency),
	                             squash_amount, int(squash_frequency));
	float tint = f2.x;
	float f = f2.y;
	if (f != 1.0) {
		float facm = 1.0 - tint;
		color1 = facm * color1 + tint * color2;
	}
	color = mix(color1, mortar, f);
	fac = f;
}

void node_tex_clouds(vec3 co, float size, out vec4 color, out float fac)
{
	color = vec4(1.0);
	fac = 1.0;
}

void node_tex_environment_equirectangular(vec3 co, sampler2D ima, float lodbias, out vec4 color)
{
	vec3 nco = normalize(co);
	float u = -atan(nco.y, nco.x) / (2.0 * M_PI) + 0.5;
	float v = atan(nco.z, hypot(nco.x, nco.y)) / M_PI + 0.5;

<<<<<<< HEAD
	/* Fix pole bleeding */
	float half_width = 0.5 / float(textureSize(ima, 0).x);
	v = clamp(v, half_width, 1.0 - half_width);

	/* Fix u = 0 seam */
	/* This is caused by texture filtering, since uv don't have smooth derivatives
	 * at u = 0 or 2PI, hardware filtering is using the smallest mipmap for certain
	 * texels. So we force the highest mipmap and don't do anisotropic filtering. */
	color = textureLod(ima, vec2(u, v), 0.0);
=======
	color = texture2D(ima, vec2(u, v), lodbias);
>>>>>>> 4299351b
}

void node_tex_environment_mirror_ball(vec3 co, sampler2D ima, float lodbias, out vec4 color)
{
	vec3 nco = normalize(co);

	nco.y -= 1.0;

	float div = 2.0 * sqrt(max(-0.5 * nco.y, 0.0));
	if (div > 0.0)
		nco /= div;

	float u = 0.5 * (nco.x + 1.0);
	float v = 0.5 * (nco.z + 1.0);

<<<<<<< HEAD
	color = texture(ima, vec2(u, v), lodbias);
=======
	color = texture2D(ima, vec2(u, v), lodbias);
>>>>>>> 4299351b
}

void node_tex_environment_empty(vec3 co, out vec4 color)
{
	color = vec4(1.0, 0.0, 1.0, 1.0);
}

void node_tex_image(vec3 co, sampler2D ima, out vec4 color, out float alpha)
{
	color = texture(ima, co.xy);
	alpha = color.a;
}

void node_tex_image_box(vec3 texco,
                        vec3 nob,
                        sampler2D ima,
                        float blend,
                        out vec4 color,
                        out float alpha)
{
	/* project from direction vector to barycentric coordinates in triangles */
	nob = vec3(abs(nob.x), abs(nob.y), abs(nob.z));
	nob /= (nob.x + nob.y + nob.z);

	/* basic idea is to think of this as a triangle, each corner representing
	 * one of the 3 faces of the cube. in the corners we have single textures,
	 * in between we blend between two textures, and in the middle we a blend
	 * between three textures.
	 *
	 * the Nxyz values are the barycentric coordinates in an equilateral
	 * triangle, which in case of blending, in the middle has a smaller
	 * equilateral triangle where 3 textures blend. this divides things into
	 * 7 zones, with an if () test for each zone */

	vec3 weight = vec3(0.0, 0.0, 0.0);
	float limit = 0.5 * (1.0 + blend);

	/* first test for corners with single texture */
	if (nob.x > limit * (nob.x + nob.y) && nob.x > limit * (nob.x + nob.z)) {
		weight.x = 1.0;
	}
	else if (nob.y > limit * (nob.x + nob.y) && nob.y > limit * (nob.y + nob.z)) {
		weight.y = 1.0;
	}
	else if (nob.z > limit * (nob.x + nob.z) && nob.z > limit * (nob.y + nob.z)) {
		weight.z = 1.0;
	}
	else if (blend > 0.0) {
		/* in case of blending, test for mixes between two textures */
		if (nob.z < (1.0 - limit) * (nob.y + nob.x)) {
			weight.x = nob.x / (nob.x + nob.y);
			weight.x = clamp((weight.x - 0.5 * (1.0 - blend)) / blend, 0.0, 1.0);
			weight.y = 1.0 - weight.x;
		}
		else if (nob.x < (1.0 - limit) * (nob.y + nob.z)) {
			weight.y = nob.y / (nob.y + nob.z);
			weight.y = clamp((weight.y - 0.5 * (1.0 - blend)) / blend, 0.0, 1.0);
			weight.z = 1.0 - weight.y;
		}
		else if (nob.y < (1.0 - limit) * (nob.x + nob.z)) {
			weight.x = nob.x / (nob.x + nob.z);
			weight.x = clamp((weight.x - 0.5 * (1.0 - blend)) / blend, 0.0, 1.0);
			weight.z = 1.0 - weight.x;
		}
		else {
			/* last case, we have a mix between three */
			weight.x = ((2.0 - limit) * nob.x + (limit - 1.0)) / (2.0 * limit - 1.0);
			weight.y = ((2.0 - limit) * nob.y + (limit - 1.0)) / (2.0 * limit - 1.0);
			weight.z = ((2.0 - limit) * nob.z + (limit - 1.0)) / (2.0 * limit - 1.0);
		}
	}
	else {
		/* Desperate mode, no valid choice anyway, fallback to one side.*/
		weight.x = 1.0;
	}
	color = vec4(0);
	if (weight.x > 0.0) {
		color += weight.x * texture(ima, texco.yz);
	}
	if (weight.y > 0.0) {
		color += weight.y * texture(ima, texco.xz);
	}
	if (weight.z > 0.0) {
		color += weight.z * texture(ima, texco.yx);
	}

	alpha = color.a;
}

void node_tex_image_empty(vec3 co, out vec4 color, out float alpha)
{
	color = vec4(0.0);
	alpha = 0.0;
}

void node_tex_magic(vec3 co, float scale, float distortion, float depth, out vec4 color, out float fac)
{
	vec3 p = co * scale;
	float x = sin((p.x + p.y + p.z) * 5.0);
	float y = cos((-p.x + p.y - p.z) * 5.0);
	float z = -cos((-p.x - p.y + p.z) * 5.0);

	if (depth > 0) {
		x *= distortion;
		y *= distortion;
		z *= distortion;
		y = -cos(x - y + z);
		y *= distortion;
		if (depth > 1) {
			x = cos(x - y - z);
			x *= distortion;
			if (depth > 2) {
				z = sin(-x - y - z);
				z *= distortion;
				if (depth > 3) {
					x = -cos(-x + y - z);
					x *= distortion;
					if (depth > 4) {
						y = -sin(-x + y + z);
						y *= distortion;
						if (depth > 5) {
							y = -cos(-x + y + z);
							y *= distortion;
							if (depth > 6) {
								x = cos(x + y + z);
								x *= distortion;
								if (depth > 7) {
									z = sin(x + y - z);
									z *= distortion;
									if (depth > 8) {
										x = -cos(-x - y + z);
										x *= distortion;
										if (depth > 9) {
											y = -sin(x - y + z);
											y *= distortion;
										}
									}
								}
							}
						}
					}
				}
			}
		}
	}
	if (distortion != 0.0) {
		distortion *= 2.0;
		x /= distortion;
		y /= distortion;
		z /= distortion;
	}

	color = vec4(0.5 - x, 0.5 - y, 0.5 - z, 1.0);
	fac = (color.x + color.y + color.z) / 3.0;
}

float noise_fade(float t)
{
	return t * t * t * (t * (t * 6.0 - 15.0) + 10.0);
}

float noise_scale3(float result)
{
	return 0.9820 * result;
}

float noise_nerp(float t, float a, float b)
{
	return (1.0 - t) * a + t * b;
}

float noise_grad(uint hash, float x, float y, float z)
{
	uint h = hash & 15u;
	float u = h < 8u ? x : y;
	float vt = ((h == 12u) || (h == 14u)) ? x : z;
	float v = h < 4u ? y : vt;
	return (((h & 1u) != 0u) ? -u : u) + (((h & 2u) != 0u) ? -v : v);
}

float noise_perlin(float x, float y, float z)
{
	int X; float fx = floorfrac(x, X);
	int Y; float fy = floorfrac(y, Y);
	int Z; float fz = floorfrac(z, Z);

	float u = noise_fade(fx);
	float v = noise_fade(fy);
	float w = noise_fade(fz);

	float result;

	result = noise_nerp(w, noise_nerp(v, noise_nerp(u, noise_grad(hash(X, Y, Z), fx, fy, fz),
	                                                noise_grad(hash(X + 1, Y, Z), fx - 1.0, fy, fz)),
	                                  noise_nerp(u, noise_grad(hash(X, Y + 1, Z), fx, fy - 1.0, fz),
	                                             noise_grad(hash(X + 1, Y + 1, Z), fx - 1.0, fy - 1.0, fz))),
	                    noise_nerp(v, noise_nerp(u, noise_grad(hash(X, Y, Z + 1), fx, fy, fz - 1.0),
	                                             noise_grad(hash(X + 1, Y, Z + 1), fx - 1.0, fy, fz - 1.0)),
	                               noise_nerp(u, noise_grad(hash(X, Y + 1, Z + 1), fx, fy - 1.0, fz - 1.0),
	                                          noise_grad(hash(X + 1, Y + 1, Z + 1), fx - 1.0, fy - 1.0, fz - 1.0))));
	return noise_scale3(result);
}

float noise(vec3 p)
{
	return 0.5 * noise_perlin(p.x, p.y, p.z) + 0.5;
}

float snoise(vec3 p)
{
	return noise_perlin(p.x, p.y, p.z);
}

float noise_turbulence(vec3 p, float octaves, int hard)
{
	float fscale = 1.0;
	float amp = 1.0;
	float sum = 0.0;
	octaves = clamp(octaves, 0.0, 16.0);
	int n = int(octaves);
	for (int i = 0; i <= n; i++) {
		float t = noise(fscale * p);
		if (hard != 0) {
			t = abs(2.0 * t - 1.0);
		}
		sum += t * amp;
		amp *= 0.5;
		fscale *= 2.0;
	}
	float rmd = octaves - floor(octaves);
	if (rmd != 0.0) {
		float t = noise(fscale * p);
		if (hard != 0) {
			t = abs(2.0 * t - 1.0);
		}
		float sum2 = sum + t * amp;
		sum *= (float(1 << n) / float((1 << (n + 1)) - 1));
		sum2 *= (float(1 << (n + 1)) / float((1 << (n + 2)) - 1));
		return (1.0 - rmd) * sum + rmd * sum2;
	}
	else {
		sum *= (float(1 << n) / float((1 << (n + 1)) - 1));
		return sum;
	}
}

void node_tex_noise(vec3 co, float scale, float detail, float distortion, out vec4 color, out float fac)
{
	vec3 p = co * scale;
	int hard = 0;
	if (distortion != 0.0) {
		vec3 r, offset = vec3(13.5, 13.5, 13.5);
		r.x = noise(p + offset) * distortion;
		r.y = noise(p) * distortion;
		r.z = noise(p - offset) * distortion;
		p += r;
	}

	fac = noise_turbulence(p, detail, hard);
	color = vec4(fac,
	             noise_turbulence(vec3(p.y, p.x, p.z), detail, hard),
	             noise_turbulence(vec3(p.y, p.z, p.x), detail, hard),
	             1);
}

/* Musgrave fBm
 *
 * H: fractal increment parameter
 * lacunarity: gap between successive frequencies
 * octaves: number of frequencies in the fBm
 *
 * from "Texturing and Modelling: A procedural approach"
 */

float noise_musgrave_fBm(vec3 p, float H, float lacunarity, float octaves)
{
	float rmd;
	float value = 0.0;
	float pwr = 1.0;
	float pwHL = pow(lacunarity, -H);

	for (int i = 0; i < int(octaves); i++) {
		value += snoise(p) * pwr;
		pwr *= pwHL;
		p *= lacunarity;
	}

	rmd = octaves - floor(octaves);
	if (rmd != 0.0)
		value += rmd * snoise(p) * pwr;

	return value;
}

/* Musgrave Multifractal
 *
 * H: highest fractal dimension
 * lacunarity: gap between successive frequencies
 * octaves: number of frequencies in the fBm
 */

float noise_musgrave_multi_fractal(vec3 p, float H, float lacunarity, float octaves)
{
	float rmd;
	float value = 1.0;
	float pwr = 1.0;
	float pwHL = pow(lacunarity, -H);

	for (int i = 0; i < int(octaves); i++) {
		value *= (pwr * snoise(p) + 1.0);
		pwr *= pwHL;
		p *= lacunarity;
	}

	rmd = octaves - floor(octaves);
	if (rmd != 0.0)
		value *= (rmd * pwr * snoise(p) + 1.0); /* correct? */

	return value;
}

/* Musgrave Heterogeneous Terrain
 *
 * H: fractal dimension of the roughest area
 * lacunarity: gap between successive frequencies
 * octaves: number of frequencies in the fBm
 * offset: raises the terrain from `sea level'
 */

float noise_musgrave_hetero_terrain(vec3 p, float H, float lacunarity, float octaves, float offset)
{
	float value, increment, rmd;
	float pwHL = pow(lacunarity, -H);
	float pwr = pwHL;

	/* first unscaled octave of function; later octaves are scaled */
	value = offset + snoise(p);
	p *= lacunarity;

	for (int i = 1; i < int(octaves); i++) {
		increment = (snoise(p) + offset) * pwr * value;
		value += increment;
		pwr *= pwHL;
		p *= lacunarity;
	}

	rmd = octaves - floor(octaves);
	if (rmd != 0.0) {
		increment = (snoise(p) + offset) * pwr * value;
		value += rmd * increment;
	}

	return value;
}

/* Hybrid Additive/Multiplicative Multifractal Terrain
 *
 * H: fractal dimension of the roughest area
 * lacunarity: gap between successive frequencies
 * octaves: number of frequencies in the fBm
 * offset: raises the terrain from `sea level'
 */

float noise_musgrave_hybrid_multi_fractal(vec3 p, float H, float lacunarity, float octaves, float offset, float gain)
{
	float result, signal, weight, rmd;
	float pwHL = pow(lacunarity, -H);
	float pwr = pwHL;

	result = snoise(p) + offset;
	weight = gain * result;
	p *= lacunarity;

	for (int i = 1; (weight > 0.001f) && (i < int(octaves)); i++) {
		if (weight > 1.0)
			weight = 1.0;

		signal = (snoise(p) + offset) * pwr;
		pwr *= pwHL;
		result += weight * signal;
		weight *= gain * signal;
		p *= lacunarity;
	}

	rmd = octaves - floor(octaves);
	if (rmd != 0.0)
		result += rmd * ((snoise(p) + offset) * pwr);

	return result;
}

/* Ridged Multifractal Terrain
 *
 * H: fractal dimension of the roughest area
 * lacunarity: gap between successive frequencies
 * octaves: number of frequencies in the fBm
 * offset: raises the terrain from `sea level'
 */

float noise_musgrave_ridged_multi_fractal(vec3 p, float H, float lacunarity, float octaves, float offset, float gain)
{
	float result, signal, weight;
	float pwHL = pow(lacunarity, -H);
	float pwr = pwHL;

	signal = offset - abs(snoise(p));
	signal *= signal;
	result = signal;
	weight = 1.0;

	for (int i = 1; i < int(octaves); i++) {
		p *= lacunarity;
		weight = clamp(signal * gain, 0.0, 1.0);
		signal = offset - abs(snoise(p));
		signal *= signal;
		signal *= weight;
		result += signal * pwr;
		pwr *= pwHL;
	}

	return result;
}

float svm_musgrave(int type,
                   float dimension,
                   float lacunarity,
                   float octaves,
                   float offset,
                   float intensity,
                   float gain,
                   vec3 p)
{
	if (type == 0 /* NODE_MUSGRAVE_MULTIFRACTAL */)
		return intensity * noise_musgrave_multi_fractal(p, dimension, lacunarity, octaves);
	else if (type == 1 /* NODE_MUSGRAVE_FBM */)
		return intensity * noise_musgrave_fBm(p, dimension, lacunarity, octaves);
	else if (type == 2 /* NODE_MUSGRAVE_HYBRID_MULTIFRACTAL */)
		return intensity * noise_musgrave_hybrid_multi_fractal(p, dimension, lacunarity, octaves, offset, gain);
	else if (type == 3 /* NODE_MUSGRAVE_RIDGED_MULTIFRACTAL */)
		return intensity * noise_musgrave_ridged_multi_fractal(p, dimension, lacunarity, octaves, offset, gain);
	else if (type == 4 /* NODE_MUSGRAVE_HETERO_TERRAIN */)
		return intensity * noise_musgrave_hetero_terrain(p, dimension, lacunarity, octaves, offset);
	return 0.0;
}

void node_tex_musgrave(vec3 co,
                       float scale,
                       float detail,
                       float dimension,
                       float lacunarity,
                       float offset,
                       float gain,
                       float type,
                       out vec4 color,
                       out float fac)
{
	fac = svm_musgrave(int(type),
	                   dimension,
	                   lacunarity,
	                   detail,
	                   offset,
	                   1.0,
	                   gain,
	                   co * scale);

	color = vec4(fac, fac, fac, 1.0);
}

void node_tex_sky(vec3 co, out vec4 color)
{
	color = vec4(1.0);
}

void node_tex_voronoi(vec3 co, float scale, float coloring, out vec4 color, out float fac)
{
	vec3 p = co * scale;
	int xx, yy, zz, xi, yi, zi;
	float da[4];
	vec3 pa[4];

	xi = floor_to_int(p[0]);
	yi = floor_to_int(p[1]);
	zi = floor_to_int(p[2]);

	da[0] = 1e+10;
	da[1] = 1e+10;
	da[2] = 1e+10;
	da[3] = 1e+10;

	for (xx = xi - 1; xx <= xi + 1; xx++) {
		for (yy = yi - 1; yy <= yi + 1; yy++) {
			for (zz = zi - 1; zz <= zi + 1; zz++) {
				vec3 ip = vec3(xx, yy, zz);
				vec3 vp = cellnoise_color(ip);
				vec3 pd = p - (vp + ip);
				float d = dot(pd, pd);
				vp += vec3(xx, yy, zz);
				if (d < da[0]) {
					da[3] = da[2];
					da[2] = da[1];
					da[1] = da[0];
					da[0] = d;
					pa[3] = pa[2];
					pa[2] = pa[1];
					pa[1] = pa[0];
					pa[0] = vp;
				}
				else if (d < da[1]) {
					da[3] = da[2];
					da[2] = da[1];
					da[1] = d;

					pa[3] = pa[2];
					pa[2] = pa[1];
					pa[1] = vp;
				}
				else if (d < da[2]) {
					da[3] = da[2];
					da[2] = d;

					pa[3] = pa[2];
					pa[2] = vp;
				}
				else if (d < da[3]) {
					da[3] = d;
					pa[3] = vp;
				}
			}
		}
	}

	if (coloring == 0.0) {
		fac = abs(da[0]);
		color = vec4(fac, fac, fac, 1);
	}
	else {
		color = vec4(cellnoise_color(pa[0]), 1);
		fac = (color.x + color.y + color.z) * (1.0 / 3.0);
	}
}

float calc_wave(vec3 p, float distortion, float detail, float detail_scale, int wave_type, int wave_profile)
{
	float n;

	if (wave_type == 0) /* type bands */
		n = (p.x + p.y + p.z) * 10.0;
	else /* type rings */
		n = length(p) * 20.0;

	if (distortion != 0.0)
		n += distortion * noise_turbulence(p * detail_scale, detail, 0);

	if (wave_profile == 0) { /* profile sin */
		return 0.5 + 0.5 * sin(n);
	}
	else { /* profile saw */
		n /= 2.0 * M_PI;
		n -= int(n);
		return (n < 0.0) ? n + 1.0 : n;
	}
}

void node_tex_wave(
        vec3 co, float scale, float distortion, float detail, float detail_scale, float wave_type, float wave_profile,
        out vec4 color, out float fac)
{
	float f;
	f = calc_wave(co * scale, distortion, detail, detail_scale, int(wave_type), int(wave_profile));

	color = vec4(f, f, f, 1.0);
	fac = f;
}

/* light path */

void node_light_path(
	out float is_camera_ray,
	out float is_shadow_ray,
	out float is_diffuse_ray,
	out float is_glossy_ray,
	out float is_singular_ray,
	out float is_reflection_ray,
	out float is_transmission_ray,
	out float ray_length,
	out float ray_depth,
	out float diffuse_depth,
	out float glossy_depth,
	out float transparent_depth,
	out float transmission_depth)
{
#ifndef PROBE_CAPTURE
	is_camera_ray = 1.0;
	is_glossy_ray = 0.0;
	is_diffuse_ray = 0.0;
	is_reflection_ray = 0.0;
	is_transmission_ray = 0.0;
#else
	is_camera_ray = 0.0;
	is_glossy_ray = 1.0;
	is_diffuse_ray = 1.0;
	is_reflection_ray = 1.0;
	is_transmission_ray = 1.0;
#endif
	is_shadow_ray = 0.0;
	is_singular_ray = 0.0;
	ray_length = 1.0;
	ray_depth = 1.0;
	diffuse_depth = 1.0;
	glossy_depth = 1.0;
	transparent_depth = 1.0;
	transmission_depth = 1.0;
}

void node_light_falloff(float strength, float tsmooth, out float quadratic, out float linear, out float constant)
{
	quadratic = strength;
	linear = strength;
	constant = strength;
}

void node_object_info(mat4 obmat, vec3 info, out vec3 location, out float object_index, out float material_index, out float random)
{
	location = obmat[3].xyz;
	object_index = info.x;
	material_index = info.y;
	random = info.z;
}

void node_normal_map(vec4 tangent, vec3 normal, vec3 texnormal, out vec3 outnormal)
{
	vec3 B = tangent.w * cross(normal, tangent.xyz);

	outnormal = texnormal.x * tangent.xyz + texnormal.y * B + texnormal.z * normal;
	outnormal = normalize(outnormal);
}

void node_bump(float strength, float dist, float height, vec3 N, vec3 surf_pos, float invert, out vec3 result)
{
	if (invert != 0.0) {
		dist *= -1.0;
	}
	vec3 dPdx = dFdx(surf_pos);
	vec3 dPdy = dFdy(surf_pos);

	/* Get surface tangents from normal. */
	vec3 Rx = cross(dPdy, N);
	vec3 Ry = cross(N, dPdx);

	/* Compute surface gradient and determinant. */
	float det = dot(dPdx, Rx);
	float absdet = abs(det);

	float dHdx = dFdx(height);
	float dHdy = dFdy(height);
	vec3 surfgrad = dHdx * Rx + dHdy * Ry;

	strength = max(strength, 0.0);

	result = normalize(absdet * N - dist * sign(det) * surfgrad);
	result = normalize(strength * result + (1.0 - strength) * N);
}

/* output */

void node_output_material(vec4 surface, vec4 volume, float displacement, out vec4 result)
{
	result = surface;
}

void node_output_world(vec4 surface, vec4 volume, out vec4 result)
{
	result = vec4(surface.rgb, 1.0);
}

void parallax_out(vec3 texco, vec3 vp, vec4 tangent, vec3 vn, vec3 size, mat3 mat, sampler2D ima, float numsteps,
				  float bumpscale, float discarduv, out vec3 ptexcoord)
{
	vec3 binormal = cross(-vn, tangent.xyz) * tangent.w;
	vec3 vvec = vec3(dot(tangent.xyz, vp), dot(binormal, vp), dot(-vn, vp));
	vec3 vv = normalize(vvec);

	// The uv shift per depth step, multitply by rotation and after size.
	vec2 delta = (vec3(-vv.x, gl_FrontFacing ? vv.y : -vv.y, 0.0) * mat * size * bumpscale / vv.z).xy;

	float height = 0.0;

	// The depth to start from, top to bottom.
	float depth = 1.0;
	float depthstep = 1.0 / numsteps;

	/* Uv is computed with the current depth value using the formula:
	 * uv = original_uv * delta_uv * (1.0 - depth)
	 */

	// Linear sample from top.
	for (int i = 0; i < numsteps; ++i) {
		height = textureLod(ima, texco.xy - delta * (1.0 - depth), 0).a;
		// Stop if the texture height is greater than current depth.
		if (height > depth) {
			break;
		}

		depth -= depthstep;
	}

	vec2 texuv = texco.xy - delta * (1.0 - depth);

	/* Interpolation.
	 * Compare the distance of the height texture with current level and previous level.
	 */

	// Compute the depth before the last step, reverse operation.
	float depthprelay = depth + depthstep;
	// Compute the uv with the pre depth.
	vec2 texuvprelay = texco.xy - delta * (1.0 - depthprelay);

	// The shift between the texture height and the last depth.
	float depthshiftcurlay = height - depth;
	// The shift between the texture height with precedent uv computed with pre detph and the pre depth.
	float depthshiftprelay = textureLod(ima, texuvprelay, 0).a - depthprelay;

	float weight = 1.0;
	// If the height is right in the middle of two step the difference of the two shifts will be null.
	if ((depthshiftcurlay - depthshiftprelay) > 0.0) {
		// Get shift ratio.
		weight = depthshiftcurlay / (depthshiftcurlay - depthshiftprelay);
	}

	vec2 finaltexuv = mix(texuv, texuvprelay, weight);

	// Discard if uv is out of the range 0 to 1.
	const vec2 clampmin = vec2(-0.5);
	const vec2 clampmax = vec2(0.5);

	if ((discarduv == 1.0) &&
		(finaltexuv.x - 0.5 < clampmin.x * size.x || finaltexuv.x - 0.5 > clampmax.x * size.x ||
		finaltexuv.y - 0.5 < clampmin.y * size.y || finaltexuv.y - 0.5 > clampmax.y * size.y))
	{
		discard;
	}

	ptexcoord = vec3(finaltexuv, texco.z);
}

<<<<<<< HEAD
void convert_metallic_to_specular(vec4 basecol, float metallic, float specular_fac, out vec4 diffuse, out vec4 f0)
{
	vec4 dielectric = vec4(0.034) * specular_fac * 2.0;
	diffuse = mix(basecol, vec4(0.0), metallic);
	f0 = mix(dielectric, basecol, metallic);
}

/* TODO : clean this ifdef mess */
/* EEVEE output */
#ifdef EEVEE_ENGINE
void world_normals_get(out vec3 N)
{
	N = gl_FrontFacing ? worldNormal : -worldNormal;
}

void node_output_metallic(
        vec4 basecol, float metallic, float specular, float roughness, vec4 emissive, float transp, vec3 normal,
        float clearcoat, float clearcoat_roughness, vec3 clearcoat_normal,
        float occlusion, out vec4 result)
{
	vec4 diffuse, f0;
	convert_metallic_to_specular(basecol, metallic, specular, diffuse, f0);

	result = vec4(eevee_surface_lit(normal, diffuse.rgb, f0.rgb, roughness, occlusion) + emissive.rgb, 1.0 - transp);
}

void node_output_specular(
        vec4 diffuse, vec4 specular, float roughness, vec4 emissive, float transp, vec3 normal,
        float clearcoat, float clearcoat_roughness, vec3 clearcoat_normal,
        float occlusion, out vec4 result)
{
	result = vec4(eevee_surface_lit(normal, diffuse.rgb, specular.rgb, roughness, occlusion) + emissive.rgb, 1.0 - transp);
}
#endif
=======
void parallax_out(vec3 texco, vec3 vp, vec4 tangent, vec3 vn, vec3 size, mat3 mat, sampler2D ima, float numsteps,
				  float bumpscale, float discarduv, out vec3 ptexcoord)
{
	vec3 binormal = cross(-vn, tangent.xyz) * tangent.w;
	vec3 vvec = vec3(dot(tangent.xyz, vp), dot(binormal, vp), dot(-vn, vp));
	vec3 vv = normalize(vvec);

	// The uv shift per depth step, multitply by rotation and after size.
	vec2 delta = (vec3(-vv.x, gl_FrontFacing ? vv.y : -vv.y, 0.0) * mat * size * bumpscale / vv.z).xy;

	float height = 0.0;

	// The depth to start from, top to bottom.
	float depth = 1.0;
	float depthstep = 1.0 / numsteps;

	/* Uv is computed with the current depth value using the formula:
	 * uv = original_uv * delta_uv * (1.0 - depth)
	 */

	// Linear sample from top.
	for (int i = 0; i < numsteps; ++i) {
		height = textureLod(ima, texco.xy - delta * (1.0 - depth), 0).a;
		// Stop if the texture height is greater than current depth.
		if (height > depth) {
			break;
		}

		depth -= depthstep;
	}

	vec2 texuv = texco.xy - delta * (1.0 - depth);

	/* Interpolation.
	 * Compare the distance of the height texture with current level and previous level.
	 */

	// Compute the depth before the last step, reverse operation.
	float depthprelay = depth + depthstep;
	// Compute the uv with the pre depth.
	vec2 texuvprelay = texco.xy - delta * (1.0 - depthprelay);

	// The shift between the texture height and the last depth.
	float depthshiftcurlay = height - depth;
	// The shift between the texture height with precedent uv computed with pre detph and the pre depth.
	float depthshiftprelay = textureLod(ima, texuvprelay, 0).a - depthprelay;

	float weight = 1.0;
	// If the height is right in the middle of two step the difference of the two shifts will be null.
	if ((depthshiftcurlay - depthshiftprelay) > 0.0) {
		// Get shift ratio.
		weight = depthshiftcurlay / (depthshiftcurlay - depthshiftprelay);
	}

	vec2 finaltexuv = mix(texuv, texuvprelay, weight);

	// Discard if uv is out of the range 0 to 1.
	const vec2 clampmin = vec2(-0.5);
	const vec2 clampmax = vec2(0.5);

	if ((discarduv == 1.0) &&
		(finaltexuv.x - 0.5 < clampmin.x * size.x || finaltexuv.x - 0.5 > clampmax.x * size.x ||
		finaltexuv.y - 0.5 < clampmin.y * size.y || finaltexuv.y - 0.5 > clampmax.y * size.y))
	{
		discard;
	}

	ptexcoord = vec3(finaltexuv, texco.z);
}
>>>>>>> 4299351b

/* ********************** matcap style render ******************** */

void material_preview_matcap(vec4 color, sampler2D ima, vec4 N, vec4 mask, out vec4 result)
{
	vec3 normal;
	
#ifndef USE_OPENSUBDIV
	/* remap to 0.0 - 1.0 range. This is done because OpenGL 2.0 clamps colors
	 * between shader stages and we want the full range of the normal */
	normal = 2.0 * N.xyz - vec3(1.0);
	normal.z = max(normal.z, 0.0);
	normal = normalize(normal);
#else
	normal = inpt.v.normal;
	mask = vec4(1.0);
#endif

	vec2 tex = 0.49 * normal.xy + vec2(0.5);

	result = texture(ima, tex) * mask;
}<|MERGE_RESOLUTION|>--- conflicted
+++ resolved
@@ -447,12 +447,6 @@
 	outval = (abs(outvec[0]) + abs(outvec[1]) + abs(outvec[2])) / 3.0;
 }
 
-void vec_math_mul(vec3 v1, vec3 v2, out vec3 outvec, out float outval)
-{
-	outvec = v1 * v2;
-	outval = (abs(outvec[0]) + abs(outvec[1]) + abs(outvec[2])) / 3.0;
-}
-
 void vec_math_sub(vec3 v1, vec3 v2, out vec3 outvec, out float outval)
 {
 	outvec = v1 - v2;
@@ -1014,11 +1008,7 @@
 
 void texture_image(vec3 vec, float lodbias, sampler2D ima, out float value, out vec4 color, out vec3 normal)
 {
-<<<<<<< HEAD
 	color = texture(ima, (vec.xy + vec2(1.0)) * 0.5, lodbias);
-=======
-	color = texture2D(ima, (vec.xy + vec2(1.0, 1.0)) * 0.5, lodbias);
->>>>>>> 4299351b
 	value = color.a;
 
 	normal.x = 2.0 * (color.r - 0.5);
@@ -1432,22 +1422,14 @@
 
 void mtex_cube_map(vec3 co, samplerCube ima, float lodbias, out float value, out vec4 color)
 {
-<<<<<<< HEAD
 	color = texture(ima, co, lodbias);
-=======
-	color = textureCube(ima, co, lodbias);
->>>>>>> 4299351b
 	value = 1.0;
 }
 
 void mtex_cube_map_refl_from_refldir(
         samplerCube ima, vec3 reflecteddirection, float lodbias, out float value, out vec4 color)
 {
-<<<<<<< HEAD
         color = texture(ima, reflecteddirection, lodbias);
-=======
-        color = textureCube(ima, reflecteddirection, lodbias);
->>>>>>> 4299351b
         value = color.a;
 }
 
@@ -1455,11 +1437,7 @@
 {
 	vec3 normaldirection = normalize(viewmatrixinverse * vec4(vn, 0.0)).xyz;
 	vec3 reflecteddirection = reflect(viewdirection, normaldirection);
-<<<<<<< HEAD
 	vec4 col = texture(ima, reflecteddirection, lodbias);
-=======
-	vec4 col = textureCube(ima, reflecteddirection, lodbias);
->>>>>>> 4299351b
 	return col;
 }
 
@@ -1467,11 +1445,7 @@
 {
 	vec3 normaldirection = normalize(viewmatrixinverse * vec4(vec3(vn.x, vn.y, -vn.z), 0.0)).xyz;
 	vec3 refracteddirection = refract(viewdirection, normaldirection, 1.0 / ior);
-<<<<<<< HEAD
 	vec4 col = texture(ima, refracteddirection, lodbias);
-=======
-	vec4 col = textureCube(ima, refracteddirection, lodbias);
->>>>>>> 4299351b
 	return col;
 }
 
@@ -1481,7 +1455,6 @@
 {
 	vec3 viewdirection = vec3(viewmatrixinverse * vec4(vp, 0.0));
 	color = mtex_cube_map_refl_color(ima, viewmatrixinverse, lodbias, vn, viewdirection);
-<<<<<<< HEAD
 	value = 1.0;
 }
 
@@ -1527,53 +1500,6 @@
 	value = 1.0;
 }
 
-=======
-	value = 1.0;
-}
-
-void mtex_cube_map_refl_refr(
-        samplerCube ima, vec3 vp, vec3 vn, float lodbias, mat4 viewmatrixinverse,
-        float ior, float ratio, out float value, out vec4 color)
-{
-	vec3 viewdirection = vec3(viewmatrixinverse * vec4(vp, 0.0));
-
-	if (ratio <= 0.0) {
-		color = mtex_cube_map_refl_color(ima, viewmatrixinverse, lodbias, vn, viewdirection);
-	}
-	else if (ratio >= 1.0) {
-		color = mtex_cube_map_refr_color(ima, viewmatrixinverse, ior, lodbias, vn, viewdirection);
-	}
-	else {
-		vec4 refl = mtex_cube_map_refl_color(ima, viewmatrixinverse, lodbias, vn, viewdirection);
-		vec4 refr = mtex_cube_map_refr_color(ima, viewmatrixinverse, ior, lodbias, vn, viewdirection);
-		color = mix(refl, refr, ratio);
-	}
-	value = 1.0;
-}
-
-void mtex_image(vec3 texco, sampler2D ima, float lodbias, out float value, out vec4 color)
-{
-	color = texture2D(ima, texco.xy, lodbias);
-	value = 1.0;
-}
-
-void mtex_image_refl(vec3 I, vec4 camerafac, sampler2D ima, float lodbias, mat4 objectmatrix, mat4 viewmatrix, vec3 vp, vec3 vn, out float value, out vec4 color)
-{
-	vec4 projvec = gl_ProjectionMatrix * vec4(I, 1.0);
-	vec3 window = vec3(mtex_2d_mapping(projvec.xyz / projvec.w).xy * camerafac.xy + camerafac.zw, 0.0);
-
-	vec3 Z  = normalize(vec3(viewmatrix * objectmatrix * vec4( 0.0, 0.0, 1.0, 0.0)));
-
-	vec3 reflecteddirection = reflect(vp, vn) - reflect(vp, Z);
-
-	// 0.25 is an artistic constant, normal map distortion needs to be scaled down to give proper results
-	vec2 uv = window.xy + vec2(reflecteddirection.x, reflecteddirection.y) * 0.25;
-
-	color = texture2D(ima, uv, lodbias);
-	value = 1.0;
-}
-
->>>>>>> 4299351b
 void mtex_normal(vec3 texco, sampler2D ima, float lodbias, out vec3 normal)
 {
 	// The invert of the red channel is to make
@@ -1581,11 +1507,7 @@
 	// It needs to be done because in Blender
 	// the normal used points inward.
 	// Should this ever change this negate must be removed.
-<<<<<<< HEAD
 	vec4 color = texture(ima, texco.xy, lodbias);
-=======
-	vec4 color = texture2D(ima, texco.xy, lodbias);
->>>>>>> 4299351b
 	normal = 2.0 * (vec3(-color.r, color.g, color.b) - vec3(-0.5, 0.5, 0.5));
 }
 
@@ -1681,15 +1603,9 @@
 	vec2 STul = texco.xy + dFdy(texco.xy);
 
 	float Hll, Hlr, Hul;
-<<<<<<< HEAD
 	rgbtobw(texture(ima, STll), Hll);
 	rgbtobw(texture(ima, STlr), Hlr);
 	rgbtobw(texture(ima, STul), Hul);
-=======
-	rgbtobw(texture2D(ima, STll, lodbias), Hll);
-	rgbtobw(texture2D(ima, STlr, lodbias), Hlr);
-	rgbtobw(texture2D(ima, STul, lodbias), Hul);
->>>>>>> 4299351b
 
 	dBs = hScale * (Hlr - Hll);
 	dBt = hScale * (Hul - Hll);
@@ -1714,17 +1630,10 @@
 	vec2 STd = texco.xy - 0.5 * TexDy;
 	vec2 STu = texco.xy + 0.5 * TexDy;
 
-<<<<<<< HEAD
 	rgbtobw(texture(ima, STl), Hl);
 	rgbtobw(texture(ima, STr), Hr);
 	rgbtobw(texture(ima, STd), Hd);
 	rgbtobw(texture(ima, STu), Hu);
-=======
-	rgbtobw(texture2D(ima, STl, lodbias), Hl);
-	rgbtobw(texture2D(ima, STr, lodbias), Hr);
-	rgbtobw(texture2D(ima, STd, lodbias), Hd);
-	rgbtobw(texture2D(ima, STu, lodbias), Hu);
->>>>>>> 4299351b
 
 	vec2 dHdxy = vec2(Hr - Hl, Hu - Hd);
 	float fBlend = clamp(1.0 - textureQueryLOD(ima, texco.xy).x, 0.0, 1.0);
@@ -1810,19 +1719,11 @@
 	vec2 STu = texco.xy + 0.5 * TexDy;
 
 	float Hc, Hl, Hr, Hd, Hu;
-<<<<<<< HEAD
 	rgbtobw(texture(ima, STc), Hc);
 	rgbtobw(texture(ima, STl), Hl);
 	rgbtobw(texture(ima, STr), Hr);
 	rgbtobw(texture(ima, STd), Hd);
 	rgbtobw(texture(ima, STu), Hu);
-=======
-	rgbtobw(texture2D(ima, STc, lodbias), Hc);
-	rgbtobw(texture2D(ima, STl, lodbias), Hl);
-	rgbtobw(texture2D(ima, STr, lodbias), Hr);
-	rgbtobw(texture2D(ima, STd, lodbias), Hd);
-	rgbtobw(texture2D(ima, STu, lodbias), Hu);
->>>>>>> 4299351b
 
 	dBs = hScale * (Hr - Hl);
 	dBt = hScale * (Hu - Hd);
@@ -1839,11 +1740,7 @@
 	// this variant using a derivative map is described here
 	// http://mmikkelsen3d.blogspot.com/2011/07/derivative-maps.html
 	vec2 dim = vec2(ima_x, ima_y);
-<<<<<<< HEAD
 	vec2 dBduv = hScale * dim * (2.0 * texture(ima, texco.xy, lodbias).xy - 1.0);
-=======
-	vec2 dBduv = hScale * dim * (2.0 * texture2D(ima, texco.xy, lodbias).xy - 1.0);
->>>>>>> 4299351b
 
 	dBs = dBduv.x * TexDx.x + s * dBduv.y * TexDx.y;
 	dBt = dBduv.x * TexDy.x + s * dBduv.y * TexDy.y;
@@ -2020,11 +1917,7 @@
 {
 	float depth = texelFetch(ima, ivec2(gl_FragCoord.xy), 0).x;
 
-<<<<<<< HEAD
 	vec4 depthvp = ProjectionMatrix * vec4(vp.xy, vp.z - factor, 1.0);
-=======
-	vec4 depthvp = gl_ProjectionMatrix * vec4(vp.xy, vp.z - factor, 1.0);
->>>>>>> 4299351b
 
 	float startfade = gl_FragCoord.z;
 	float endfade = (1.0 + depthvp.z / depthvp.w) * 0.5;
@@ -2523,20 +2416,12 @@
 
 float test_shadow_simple(sampler2DShadow shadowmap, vec4 co)
 {
-<<<<<<< HEAD
 	return textureProj(shadowmap, co);
-=======
-	return shadow2DProj(shadowmap, co).x;
->>>>>>> 4299351b
 }
 
 float texture_shadow_offset(sampler2DShadow shadowmap, vec4 co, vec2 offset)
 {
-<<<<<<< HEAD
 	return textureProj(shadowmap, vec4(co.xy + offset, co.z, co.w));
-=======
-	return shadow2DProj(shadowmap, vec4(co.xy + offset, co.z, co.w)).x;
->>>>>>> 4299351b
 }
 
 float test_shadow_pcf_early_bail(sampler2DShadow shadowmap, vec4 co, float samples, float samplesize)
@@ -2592,11 +2477,7 @@
 float test_shadow_vsm(sampler2D shadowmap, vec4 co, float bias, float bleedbias)
 {
 	vec2 moments = texture2DProj(shadowmap, co).rg;
-<<<<<<< HEAD
-	float dist = co.z;
-=======
 	float dist = co.z / co.w;
->>>>>>> 4299351b
 	float p = 0.0;
 
 	if (dist <= moments.x)
@@ -2706,11 +2587,7 @@
 
 	vec4 co = shadowpersmat * vec4(rco, 1.0);
 
-<<<<<<< HEAD
 	result = textureProj(cookie, co * vec4(scale, 1.0), lodbias);
-=======
-	result = texture2DProj(cookie, co * vec4(scale, 1.0), lodbias);
->>>>>>> 4299351b
 }
 
 void shade_exposure_correct(vec3 col, float linfac, float logfac, out vec3 outcol)
@@ -3521,7 +3398,6 @@
 	float u = -atan(nco.y, nco.x) / (2.0 * M_PI) + 0.5;
 	float v = atan(nco.z, hypot(nco.x, nco.y)) / M_PI + 0.5;
 
-<<<<<<< HEAD
 	/* Fix pole bleeding */
 	float half_width = 0.5 / float(textureSize(ima, 0).x);
 	v = clamp(v, half_width, 1.0 - half_width);
@@ -3531,9 +3407,6 @@
 	 * at u = 0 or 2PI, hardware filtering is using the smallest mipmap for certain
 	 * texels. So we force the highest mipmap and don't do anisotropic filtering. */
 	color = textureLod(ima, vec2(u, v), 0.0);
-=======
-	color = texture2D(ima, vec2(u, v), lodbias);
->>>>>>> 4299351b
 }
 
 void node_tex_environment_mirror_ball(vec3 co, sampler2D ima, float lodbias, out vec4 color)
@@ -3549,11 +3422,7 @@
 	float u = 0.5 * (nco.x + 1.0);
 	float v = 0.5 * (nco.z + 1.0);
 
-<<<<<<< HEAD
 	color = texture(ima, vec2(u, v), lodbias);
-=======
-	color = texture2D(ima, vec2(u, v), lodbias);
->>>>>>> 4299351b
 }
 
 void node_tex_environment_empty(vec3 co, out vec4 color)
@@ -4299,7 +4168,6 @@
 	ptexcoord = vec3(finaltexuv, texco.z);
 }
 
-<<<<<<< HEAD
 void convert_metallic_to_specular(vec4 basecol, float metallic, float specular_fac, out vec4 diffuse, out vec4 f0)
 {
 	vec4 dielectric = vec4(0.034) * specular_fac * 2.0;
@@ -4334,77 +4202,6 @@
 	result = vec4(eevee_surface_lit(normal, diffuse.rgb, specular.rgb, roughness, occlusion) + emissive.rgb, 1.0 - transp);
 }
 #endif
-=======
-void parallax_out(vec3 texco, vec3 vp, vec4 tangent, vec3 vn, vec3 size, mat3 mat, sampler2D ima, float numsteps,
-				  float bumpscale, float discarduv, out vec3 ptexcoord)
-{
-	vec3 binormal = cross(-vn, tangent.xyz) * tangent.w;
-	vec3 vvec = vec3(dot(tangent.xyz, vp), dot(binormal, vp), dot(-vn, vp));
-	vec3 vv = normalize(vvec);
-
-	// The uv shift per depth step, multitply by rotation and after size.
-	vec2 delta = (vec3(-vv.x, gl_FrontFacing ? vv.y : -vv.y, 0.0) * mat * size * bumpscale / vv.z).xy;
-
-	float height = 0.0;
-
-	// The depth to start from, top to bottom.
-	float depth = 1.0;
-	float depthstep = 1.0 / numsteps;
-
-	/* Uv is computed with the current depth value using the formula:
-	 * uv = original_uv * delta_uv * (1.0 - depth)
-	 */
-
-	// Linear sample from top.
-	for (int i = 0; i < numsteps; ++i) {
-		height = textureLod(ima, texco.xy - delta * (1.0 - depth), 0).a;
-		// Stop if the texture height is greater than current depth.
-		if (height > depth) {
-			break;
-		}
-
-		depth -= depthstep;
-	}
-
-	vec2 texuv = texco.xy - delta * (1.0 - depth);
-
-	/* Interpolation.
-	 * Compare the distance of the height texture with current level and previous level.
-	 */
-
-	// Compute the depth before the last step, reverse operation.
-	float depthprelay = depth + depthstep;
-	// Compute the uv with the pre depth.
-	vec2 texuvprelay = texco.xy - delta * (1.0 - depthprelay);
-
-	// The shift between the texture height and the last depth.
-	float depthshiftcurlay = height - depth;
-	// The shift between the texture height with precedent uv computed with pre detph and the pre depth.
-	float depthshiftprelay = textureLod(ima, texuvprelay, 0).a - depthprelay;
-
-	float weight = 1.0;
-	// If the height is right in the middle of two step the difference of the two shifts will be null.
-	if ((depthshiftcurlay - depthshiftprelay) > 0.0) {
-		// Get shift ratio.
-		weight = depthshiftcurlay / (depthshiftcurlay - depthshiftprelay);
-	}
-
-	vec2 finaltexuv = mix(texuv, texuvprelay, weight);
-
-	// Discard if uv is out of the range 0 to 1.
-	const vec2 clampmin = vec2(-0.5);
-	const vec2 clampmax = vec2(0.5);
-
-	if ((discarduv == 1.0) &&
-		(finaltexuv.x - 0.5 < clampmin.x * size.x || finaltexuv.x - 0.5 > clampmax.x * size.x ||
-		finaltexuv.y - 0.5 < clampmin.y * size.y || finaltexuv.y - 0.5 > clampmax.y * size.y))
-	{
-		discard;
-	}
-
-	ptexcoord = vec3(finaltexuv, texco.z);
-}
->>>>>>> 4299351b
 
 /* ********************** matcap style render ******************** */
 
