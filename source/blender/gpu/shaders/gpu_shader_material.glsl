
uniform mat4 ModelViewMatrix;
#ifndef PROBE_CAPTURE
#ifndef WORLD_BACKGROUND
uniform mat4 ProjectionMatrix;
#endif
#endif
uniform mat4 ModelMatrixInverse;
uniform mat4 ModelViewMatrixInverse;
uniform mat4 ViewMatrixInverse;
uniform mat4 ProjectionMatrixInverse;
uniform mat3 NormalMatrix;
uniform vec4 CameraTexCoFactors;

#if __VERSION__ == 120
  #define fragColor gl_FragColor
#else
  out vec4 fragColor;
  #define texture2D texture
  #define shadow2D shadow
  #define textureCube texture
#endif

/* Converters */

float convert_rgba_to_float(vec4 color)
{
#ifdef USE_NEW_SHADING
	return color.r * 0.2126 + color.g * 0.7152 + color.b * 0.0722;
#else
	return (color.r + color.g + color.b) / 3.0;
#endif
}

float exp_blender(float f)
{
	return pow(2.71828182846, f);
}

float compatible_pow(float x, float y)
{
	if (y == 0.0) /* x^0 -> 1, including 0^0 */
		return 1.0;

	/* glsl pow doesn't accept negative x */
	if (x < 0.0) {
		if (mod(-y, 2.0) == 0.0)
			return pow(-x, y);
		else
			return -pow(-x, y);
	}
	else if (x == 0.0)
		return 0.0;

	return pow(x, y);
}

void rgb_to_hsv(vec4 rgb, out vec4 outcol)
{
	float cmax, cmin, h, s, v, cdelta;
	vec3 c;

	cmax = max(rgb[0], max(rgb[1], rgb[2]));
	cmin = min(rgb[0], min(rgb[1], rgb[2]));
	cdelta = cmax - cmin;

	v = cmax;
	if (cmax != 0.0)
		s = cdelta / cmax;
	else {
		s = 0.0;
		h = 0.0;
	}

	if (s == 0.0) {
		h = 0.0;
	}
	else {
		c = (vec3(cmax, cmax, cmax) - rgb.xyz) / cdelta;

		if (rgb.x == cmax) h = c[2] - c[1];
		else if (rgb.y == cmax) h = 2.0 + c[0] -  c[2];
		else h = 4.0 + c[1] - c[0];

		h /= 6.0;

		if (h < 0.0)
			h += 1.0;
	}

	outcol = vec4(h, s, v, rgb.w);
}

void hsv_to_rgb(vec4 hsv, out vec4 outcol)
{
	float i, f, p, q, t, h, s, v;
	vec3 rgb;

	h = hsv[0];
	s = hsv[1];
	v = hsv[2];

	if (s == 0.0) {
		rgb = vec3(v, v, v);
	}
	else {
		if (h == 1.0)
			h = 0.0;

		h *= 6.0;
		i = floor(h);
		f = h - i;
		rgb = vec3(f, f, f);
		p = v * (1.0 - s);
		q = v * (1.0 - (s * f));
		t = v * (1.0 - (s * (1.0 - f)));

		if (i == 0.0) rgb = vec3(v, t, p);
		else if (i == 1.0) rgb = vec3(q, v, p);
		else if (i == 2.0) rgb = vec3(p, v, t);
		else if (i == 3.0) rgb = vec3(p, q, v);
		else if (i == 4.0) rgb = vec3(t, p, v);
		else rgb = vec3(v, p, q);
	}

	outcol = vec4(rgb, hsv.w);
}

float srgb_to_linearrgb(float c)
{
	if (c < 0.04045)
		return (c < 0.0) ? 0.0 : c * (1.0 / 12.92);
	else
		return pow((c + 0.055) * (1.0 / 1.055), 2.4);
}

float linearrgb_to_srgb(float c)
{
	if (c < 0.0031308)
		return (c < 0.0) ? 0.0 : c * 12.92;
	else
		return 1.055 * pow(c, 1.0 / 2.4) - 0.055;
}

void srgb_to_linearrgb(vec4 col_from, out vec4 col_to)
{
	col_to.r = srgb_to_linearrgb(col_from.r);
	col_to.g = srgb_to_linearrgb(col_from.g);
	col_to.b = srgb_to_linearrgb(col_from.b);
	col_to.a = col_from.a;
}

void linearrgb_to_srgb(vec4 col_from, out vec4 col_to)
{
	col_to.r = linearrgb_to_srgb(col_from.r);
	col_to.g = linearrgb_to_srgb(col_from.g);
	col_to.b = linearrgb_to_srgb(col_from.b);
	col_to.a = col_from.a;
}

void color_to_normal(vec3 color, out vec3 normal)
{
	normal.x =  2.0 * ((color.r) - 0.5);
	normal.y = -2.0 * ((color.g) - 0.5);
	normal.z =  2.0 * ((color.b) - 0.5);
}

void color_to_normal_new_shading(vec3 color, out vec3 normal)
{
	normal.x =  2.0 * ((color.r) - 0.5);
	normal.y =  2.0 * ((color.g) - 0.5);
	normal.z =  2.0 * ((color.b) - 0.5);
}

void color_to_blender_normal_new_shading(vec3 color, out vec3 normal)
{
	normal.x =  2.0 * ((color.r) - 0.5);
	normal.y = -2.0 * ((color.g) - 0.5);
	normal.z = -2.0 * ((color.b) - 0.5);
}
#ifndef M_PI
#define M_PI 3.14159265358979323846
#endif
#ifndef M_1_PI
#define M_1_PI 0.318309886183790671538
#endif

/*********** SHADER NODES ***************/

void vcol_attribute(vec4 attvcol, out vec4 vcol)
{
	vcol = vec4(attvcol.x, attvcol.y, attvcol.z, 1.0);
}

void uv_attribute(vec2 attuv, out vec3 uv)
{
	uv = vec3(attuv * 2.0 - vec2(1.0, 1.0), 0.0);
}

void geom(
        vec3 co, vec3 nor, mat4 viewinvmat, vec3 attorco, vec2 attuv, vec4 attvcol,
        out vec3 global, out vec3 local, out vec3 view, out vec3 orco, out vec3 uv,
        out vec3 normal, out vec4 vcol, out float vcol_alpha, out float frontback)
{
	local = co;
	view = (ProjectionMatrix[3][3] == 0.0) ? normalize(local) : vec3(0.0, 0.0, -1.0);
	global = (viewinvmat * vec4(local, 1.0)).xyz;
	orco = attorco;
	uv_attribute(attuv, uv);
	normal = -normalize(nor);   /* blender render normal is negated */
	vcol_attribute(attvcol, vcol);
	srgb_to_linearrgb(vcol, vcol);
	vcol_alpha = attvcol.a;
	frontback = (gl_FrontFacing) ? 1.0 : 0.0;
}

void particle_info(
        vec4 sprops, vec3 loc, vec3 vel, vec3 avel,
        out float index, out float age, out float life_time, out vec3 location,
        out float size, out vec3 velocity, out vec3 angular_velocity)
{
	index = sprops.x;
	age = sprops.y;
	life_time = sprops.z;
	size = sprops.w;

	location = loc;
	velocity = vel;
	angular_velocity = avel;
}

void vect_normalize(vec3 vin, out vec3 vout)
{
	vout = normalize(vin);
}

void direction_transform_m4v3(vec3 vin, mat4 mat, out vec3 vout)
{
	vout = (mat * vec4(vin, 0.0)).xyz;
}

void point_transform_m4v3(vec3 vin, mat4 mat, out vec3 vout)
{
	vout = (mat * vec4(vin, 1.0)).xyz;
}

void point_texco_remap_square(vec3 vin, out vec3 vout)
{
	vout = vec3(vin - vec3(0.5, 0.5, 0.5)) * 2.0;
}

void point_map_to_sphere(vec3 vin, out vec3 vout)
{
	float len = length(vin);
	float v, u;
	if (len > 0.0) {
		if (vin.x == 0.0 && vin.y == 0.0)
			u = 0.0;
		else
			u = (1.0 - atan(vin.x, vin.y) / M_PI) / 2.0;

		v = 1.0 - acos(vin.z / len) / M_PI;
	}
	else
		v = u = 0.0;

	vout = vec3(u, v, 0.0);
}

void point_map_to_tube(vec3 vin, out vec3 vout)
{
	float u, v;
	v = (vin.z + 1.0) * 0.5;
	float len = sqrt(vin.x * vin.x + vin.y * vin[1]);
	if (len > 0.0)
		u = (1.0 - (atan(vin.x / len, vin.y / len) / M_PI)) * 0.5;
	else
		v = u = 0.0;

	vout = vec3(u, v, 0.0);
}

void mapping(vec3 vec, mat4 mat, vec3 minvec, vec3 maxvec, float domin, float domax, out vec3 outvec)
{
	outvec = (mat * vec4(vec, 1.0)).xyz;
	if (domin == 1.0)
		outvec = max(outvec, minvec);
	if (domax == 1.0)
		outvec = min(outvec, maxvec);
}

void camera(vec3 co, out vec3 outview, out float outdepth, out float outdist)
{
	outdepth = abs(co.z);
	outdist = length(co);
	outview = normalize(co);
}

void lamp(
        vec4 col, float energy, vec3 lv, float dist, vec3 shadow, float visifac,
        out vec4 outcol, out vec3 outlv, out float outdist, out vec4 outshadow, out float outvisifac)
{
	outcol = col * energy;
	outlv = lv;
	outdist = dist;
	outshadow = vec4(shadow, 1.0);
	outvisifac = visifac;
}

void math_add(float val1, float val2, out float outval)
{
	outval = val1 + val2;
}

void math_subtract(float val1, float val2, out float outval)
{
	outval = val1 - val2;
}

void math_multiply(float val1, float val2, out float outval)
{
	outval = val1 * val2;
}

void math_divide(float val1, float val2, out float outval)
{
	if (val2 == 0.0)
		outval = 0.0;
	else
		outval = val1 / val2;
}

void math_sine(float val, out float outval)
{
	outval = sin(val);
}

void math_cosine(float val, out float outval)
{
	outval = cos(val);
}

void math_tangent(float val, out float outval)
{
	outval = tan(val);
}

void math_asin(float val, out float outval)
{
	if (val <= 1.0 && val >= -1.0)
		outval = asin(val);
	else
		outval = 0.0;
}

void math_acos(float val, out float outval)
{
	if (val <= 1.0 && val >= -1.0)
		outval = acos(val);
	else
		outval = 0.0;
}

void math_atan(float val, out float outval)
{
	outval = atan(val);
}

void math_pow(float val1, float val2, out float outval)
{
	if (val1 >= 0.0) {
		outval = compatible_pow(val1, val2);
	}
	else {
		float val2_mod_1 = mod(abs(val2), 1.0);

		if (val2_mod_1 > 0.999 || val2_mod_1 < 0.001)
			outval = compatible_pow(val1, floor(val2 + 0.5));
		else
			outval = 0.0;
	}
}

void math_log(float val1, float val2, out float outval)
{
	if (val1 > 0.0  && val2 > 0.0)
		outval = log2(val1) / log2(val2);
	else
		outval = 0.0;
}

void math_max(float val1, float val2, out float outval)
{
	outval = max(val1, val2);
}

void math_min(float val1, float val2, out float outval)
{
	outval = min(val1, val2);
}

void math_round(float val, out float outval)
{
	outval = floor(val + 0.5);
}

void math_less_than(float val1, float val2, out float outval)
{
	if (val1 < val2)
		outval = 1.0;
	else
		outval = 0.0;
}

void math_greater_than(float val1, float val2, out float outval)
{
	if (val1 > val2)
		outval = 1.0;
	else
		outval = 0.0;
}

void math_modulo(float val1, float val2, out float outval)
{
	if (val2 == 0.0)
		outval = 0.0;
	else
		outval = mod(val1, val2);

	/* change sign to match C convention, mod in GLSL will take absolute for negative numbers,
	 * see https://www.opengl.org/sdk/docs/man/html/mod.xhtml */
	outval = (val1 > 0.0) ? outval : outval - val2;
}

void math_abs(float val1, out float outval)
{
	outval = abs(val1);
}

void squeeze(float val, float width, float center, out float outval)
{
	outval = 1.0 / (1.0 + pow(2.71828183, -((val - center) * width)));
}

void vec_math_add(vec3 v1, vec3 v2, out vec3 outvec, out float outval)
{
	outvec = v1 + v2;
	outval = (abs(outvec[0]) + abs(outvec[1]) + abs(outvec[2])) / 3.0;
}

void vec_math_mul(vec3 v1, vec3 v2, out vec3 outvec, out float outval)
{
	outvec = v1 * v2;
	outval = (abs(outvec[0]) + abs(outvec[1]) + abs(outvec[2])) / 3.0;
}

void vec_math_sub(vec3 v1, vec3 v2, out vec3 outvec, out float outval)
{
	outvec = v1 - v2;
	outval = (abs(outvec[0]) + abs(outvec[1]) + abs(outvec[2])) / 3.0;
}

void vec_math_average(vec3 v1, vec3 v2, out vec3 outvec, out float outval)
{
	outvec = v1 + v2;
	outval = length(outvec);
	outvec = normalize(outvec);
}
void vec_math_mix(float strength, vec3 v1, vec3 v2, out vec3 outvec)
{
	outvec = strength * v1 + (1 - strength) * v2;
}

void vec_math_dot(vec3 v1, vec3 v2, out vec3 outvec, out float outval)
{
	outvec = vec3(0, 0, 0);
	outval = dot(v1, v2);
}

void vec_math_cross(vec3 v1, vec3 v2, out vec3 outvec, out float outval)
{
	outvec = cross(v1, v2);
	outval = length(outvec);
	outvec /= outval;
}

void vec_math_reflect(vec3 v1, vec3 v2, out vec3 outvec, out float outval)
{
	outvec = reflect(v1, v2);
	outval = length(outvec);
	outvec /= outval;
}

void vec_math_normalize(vec3 v, out vec3 outvec, out float outval)
{
	outval = length(v);
	outvec = normalize(v);
}

void vec_math_negate(vec3 v, out vec3 outv)
{
	outv = -v;
}

void invert_z(vec3 v, out vec3 outv)
{
	v.z = -v.z;
	outv = v;
}

void normal(vec3 dir, vec3 nor, out vec3 outnor, out float outdot)
{
	outnor = nor;
	outdot = -dot(dir, nor);
}

void normal_new_shading(vec3 dir, vec3 nor, out vec3 outnor, out float outdot)
{
	outnor = normalize(nor);
	outdot = dot(normalize(dir), nor);
}

void mat_math_rot(float rot, out mat3 mat)
{
	mat = mat3(cos(rot), -sin(rot), 0.0,
			   sin(rot), cos(rot), 0.0,
			   0.0, 0.0, 1.0);
}

void curves_vec(float fac, vec3 vec, sampler2D curvemap, out vec3 outvec)
{
	outvec.x = texture2D(curvemap, vec2((vec.x + 1.0) * 0.5, 0.0)).x;
	outvec.y = texture2D(curvemap, vec2((vec.y + 1.0) * 0.5, 0.0)).y;
	outvec.z = texture2D(curvemap, vec2((vec.z + 1.0) * 0.5, 0.0)).z;

	if (fac != 1.0)
		outvec = (outvec * fac) + (vec * (1.0 - fac));

}

void curves_rgb(float fac, vec4 col, sampler2D curvemap, out vec4 outcol)
{
	outcol.r = texture2D(curvemap, vec2(texture2D(curvemap, vec2(col.r, 0.0)).a, 0.0)).r;
	outcol.g = texture2D(curvemap, vec2(texture2D(curvemap, vec2(col.g, 0.0)).a, 0.0)).g;
	outcol.b = texture2D(curvemap, vec2(texture2D(curvemap, vec2(col.b, 0.0)).a, 0.0)).b;

	if (fac != 1.0)
		outcol = (outcol * fac) + (col * (1.0 - fac));

	outcol.a = col.a;
}

void set_value(float val, out float outval)
{
	outval = val;
}

float half_lambert(in vec3 vect1, in vec3 vect2)
{
	float product = dot(vect1, vect2);
	return product * 0.5 + 0.5;
}

vec3 sub_scatter_fs(float brightness, float visifac, vec3 lightcol, float scale, vec3 radius, vec3 col, float i, vec3 view, vec3 lv, vec3 normal)
{
	vec3 extinctioncoefficient = radius * 0.1;
	float attenuation = visifac * brightness;
	vec3 evec = normalize(-view);

	vec3 dotLN = vec3(half_lambert(lv, -normal) * attenuation);
	dotLN *= col;

	vec3 indirectlightcomponent = vec3(scale * max(0.0, dot(-normal, lv)));
	indirectlightcomponent += scale * vec3(half_lambert(-evec, lv));
	indirectlightcomponent *= attenuation;
	indirectlightcomponent *= extinctioncoefficient;

	vec3 finalcol = dotLN + vec3(indirectlightcomponent);

	finalcol.rgb *= lightcol.rgb;
	return finalcol;
}

void set_sss(float brightness, float visifac, vec3 lightcol, float scale, vec3 radius, vec3 col, float i, vec3 view, vec3 lv, vec3 normal, out vec4 outcol)
{
	outcol = vec4(sub_scatter_fs(brightness, visifac, lightcol, scale, radius, col, i, view, lv, normal), 1.0);
}

void set_rgb(vec3 col, out vec3 outcol)
{
	outcol = col;
}

void set_rgba(vec4 col, out vec4 outcol)
{
	outcol = col;
}

void set_value_zero(out float outval)
{
	outval = 0.0;
}

void set_value_one(out float outval)
{
	outval = 1.0;
}

void set_rgb_zero(out vec3 outval)
{
	outval = vec3(0.0);
}

void set_rgb_one(out vec3 outval)
{
	outval = vec3(1.0);
}

void set_rgba_zero(out vec4 outval)
{
	outval = vec4(0.0);
}

void set_rgba_one(out vec4 outval)
{
	outval = vec4(1.0);
}

void brightness_contrast(vec4 col, float brightness, float contrast, out vec4 outcol)
{
	float a = 1.0 + contrast;
	float b = brightness - contrast * 0.5;

	outcol.r = max(a * col.r + b, 0.0);
	outcol.g = max(a * col.g + b, 0.0);
	outcol.b = max(a * col.b + b, 0.0);
	outcol.a = col.a;
}

void mix_blend(float fac, vec4 col1, vec4 col2, out vec4 outcol)
{
	fac = clamp(fac, 0.0, 1.0);
	outcol = mix(col1, col2, fac);
	outcol.a = col1.a;
}

void mix_add(float fac, vec4 col1, vec4 col2, out vec4 outcol)
{
	fac = clamp(fac, 0.0, 1.0);
	outcol = mix(col1, col1 + col2, fac);
	outcol.a = col1.a;
}

void mix_mult(float fac, vec4 col1, vec4 col2, out vec4 outcol)
{
	fac = clamp(fac, 0.0, 1.0);
	outcol = mix(col1, col1 * col2, fac);
	outcol.a = col1.a;
}

void mix_screen(float fac, vec4 col1, vec4 col2, out vec4 outcol)
{
	fac = clamp(fac, 0.0, 1.0);
	float facm = 1.0 - fac;

	outcol = vec4(1.0) - (vec4(facm) + fac * (vec4(1.0) - col2)) * (vec4(1.0) - col1);
	outcol.a = col1.a;
}

void mix_overlay(float fac, vec4 col1, vec4 col2, out vec4 outcol)
{
	fac = clamp(fac, 0.0, 1.0);
	float facm = 1.0 - fac;

	outcol = col1;

	if (outcol.r < 0.5)
		outcol.r *= facm + 2.0 * fac * col2.r;
	else
		outcol.r = 1.0 - (facm + 2.0 * fac * (1.0 - col2.r)) * (1.0 - outcol.r);

	if (outcol.g < 0.5)
		outcol.g *= facm + 2.0 * fac * col2.g;
	else
		outcol.g = 1.0 - (facm + 2.0 * fac * (1.0 - col2.g)) * (1.0 - outcol.g);

	if (outcol.b < 0.5)
		outcol.b *= facm + 2.0 * fac * col2.b;
	else
		outcol.b = 1.0 - (facm + 2.0 * fac * (1.0 - col2.b)) * (1.0 - outcol.b);
}

void mix_sub(float fac, vec4 col1, vec4 col2, out vec4 outcol)
{
	fac = clamp(fac, 0.0, 1.0);
	outcol = mix(col1, col1 - col2, fac);
	outcol.a = col1.a;
}

void mix_div(float fac, vec4 col1, vec4 col2, out vec4 outcol)
{
	fac = clamp(fac, 0.0, 1.0);
	float facm = 1.0 - fac;

	outcol = col1;

	if (col2.r != 0.0) outcol.r = facm * outcol.r + fac * outcol.r / col2.r;
	if (col2.g != 0.0) outcol.g = facm * outcol.g + fac * outcol.g / col2.g;
	if (col2.b != 0.0) outcol.b = facm * outcol.b + fac * outcol.b / col2.b;
}

void mix_diff(float fac, vec4 col1, vec4 col2, out vec4 outcol)
{
	fac = clamp(fac, 0.0, 1.0);
	outcol = mix(col1, abs(col1 - col2), fac);
	outcol.a = col1.a;
}

void mix_dark(float fac, vec4 col1, vec4 col2, out vec4 outcol)
{
	fac = clamp(fac, 0.0, 1.0);
	outcol.rgb = min(col1.rgb, col2.rgb * fac);
	outcol.a = col1.a;
}

void mix_light(float fac, vec4 col1, vec4 col2, out vec4 outcol)
{
	fac = clamp(fac, 0.0, 1.0);
	outcol.rgb = max(col1.rgb, col2.rgb * fac);
	outcol.a = col1.a;
}

void mix_dodge(float fac, vec4 col1, vec4 col2, out vec4 outcol)
{
	fac = clamp(fac, 0.0, 1.0);
	outcol = col1;

	if (outcol.r != 0.0) {
		float tmp = 1.0 - fac * col2.r;
		if (tmp <= 0.0)
			outcol.r = 1.0;
		else if ((tmp = outcol.r / tmp) > 1.0)
			outcol.r = 1.0;
		else
			outcol.r = tmp;
	}
	if (outcol.g != 0.0) {
		float tmp = 1.0 - fac * col2.g;
		if (tmp <= 0.0)
			outcol.g = 1.0;
		else if ((tmp = outcol.g / tmp) > 1.0)
			outcol.g = 1.0;
		else
			outcol.g = tmp;
	}
	if (outcol.b != 0.0) {
		float tmp = 1.0 - fac * col2.b;
		if (tmp <= 0.0)
			outcol.b = 1.0;
		else if ((tmp = outcol.b / tmp) > 1.0)
			outcol.b = 1.0;
		else
			outcol.b = tmp;
	}
}

void mix_burn(float fac, vec4 col1, vec4 col2, out vec4 outcol)
{
	fac = clamp(fac, 0.0, 1.0);
	float tmp, facm = 1.0 - fac;

	outcol = col1;

	tmp = facm + fac * col2.r;
	if (tmp <= 0.0)
		outcol.r = 0.0;
	else if ((tmp = (1.0 - (1.0 - outcol.r) / tmp)) < 0.0)
		outcol.r = 0.0;
	else if (tmp > 1.0)
		outcol.r = 1.0;
	else
		outcol.r = tmp;

	tmp = facm + fac * col2.g;
	if (tmp <= 0.0)
		outcol.g = 0.0;
	else if ((tmp = (1.0 - (1.0 - outcol.g) / tmp)) < 0.0)
		outcol.g = 0.0;
	else if (tmp > 1.0)
		outcol.g = 1.0;
	else
		outcol.g = tmp;

	tmp = facm + fac * col2.b;
	if (tmp <= 0.0)
		outcol.b = 0.0;
	else if ((tmp = (1.0 - (1.0 - outcol.b) / tmp)) < 0.0)
		outcol.b = 0.0;
	else if (tmp > 1.0)
		outcol.b = 1.0;
	else
		outcol.b = tmp;
}

void mix_hue(float fac, vec4 col1, vec4 col2, out vec4 outcol)
{
	fac = clamp(fac, 0.0, 1.0);
	float facm = 1.0 - fac;

	outcol = col1;

	vec4 hsv, hsv2, tmp;
	rgb_to_hsv(col2, hsv2);

	if (hsv2.y != 0.0) {
		rgb_to_hsv(outcol, hsv);
		hsv.x = hsv2.x;
		hsv_to_rgb(hsv, tmp);

		outcol = mix(outcol, tmp, fac);
		outcol.a = col1.a;
	}
}

void mix_sat(float fac, vec4 col1, vec4 col2, out vec4 outcol)
{
	fac = clamp(fac, 0.0, 1.0);
	float facm = 1.0 - fac;

	outcol = col1;

	vec4 hsv, hsv2;
	rgb_to_hsv(outcol, hsv);

	if (hsv.y != 0.0) {
		rgb_to_hsv(col2, hsv2);

		hsv.y = facm * hsv.y + fac * hsv2.y;
		hsv_to_rgb(hsv, outcol);
	}
}

void mix_val(float fac, vec4 col1, vec4 col2, out vec4 outcol)
{
	fac = clamp(fac, 0.0, 1.0);
	float facm = 1.0 - fac;

	vec4 hsv, hsv2;
	rgb_to_hsv(col1, hsv);
	rgb_to_hsv(col2, hsv2);

	hsv.z = facm * hsv.z + fac * hsv2.z;
	hsv_to_rgb(hsv, outcol);
}

void mix_color(float fac, vec4 col1, vec4 col2, out vec4 outcol)
{
	fac = clamp(fac, 0.0, 1.0);
	float facm = 1.0 - fac;

	outcol = col1;

	vec4 hsv, hsv2, tmp;
	rgb_to_hsv(col2, hsv2);

	if (hsv2.y != 0.0) {
		rgb_to_hsv(outcol, hsv);
		hsv.x = hsv2.x;
		hsv.y = hsv2.y;
		hsv_to_rgb(hsv, tmp);

		outcol = mix(outcol, tmp, fac);
		outcol.a = col1.a;
	}
}

void mix_soft(float fac, vec4 col1, vec4 col2, out vec4 outcol)
{
	fac = clamp(fac, 0.0, 1.0);
	float facm = 1.0 - fac;

	vec4 one = vec4(1.0);
	vec4 scr = one - (one - col2) * (one - col1);
	outcol = facm * col1 + fac * ((one - col1) * col2 * col1 + col1 * scr);
}

void mix_linear(float fac, vec4 col1, vec4 col2, out vec4 outcol)
{
	fac = clamp(fac, 0.0, 1.0);

	outcol = col1 + fac * (2.0 * (col2 - vec4(0.5)));
}

void valtorgb(float fac, sampler2D colormap, out vec4 outcol, out float outalpha)
{
	outcol = texture2D(colormap, vec2(fac, 0.0));
	outalpha = outcol.a;
}

void rgbtobw(vec4 color, out float outval)
{
#ifdef USE_NEW_SHADING
	outval = color.r * 0.2126 + color.g * 0.7152 + color.b * 0.0722;
#else
	outval = color.r * 0.35 + color.g * 0.45 + color.b * 0.2; /* keep these factors in sync with texture.h:RGBTOBW */
#endif
}

void invert(float fac, vec4 col, out vec4 outcol)
{
	outcol.xyz = mix(col.xyz, vec3(1.0, 1.0, 1.0) - col.xyz, fac);
	outcol.w = col.w;
}

void clamp_vec3(vec3 vec, vec3 min, vec3 max, out vec3 out_vec)
{
	out_vec = clamp(vec, min, max);
}

void clamp_val(float value, float min, float max, out float out_value)
{
	out_value = clamp(value, min, max);
}

void hue_sat(float hue, float sat, float value, float fac, vec4 col, out vec4 outcol)
{
	vec4 hsv;

	rgb_to_hsv(col, hsv);

	hsv[0] += (hue - 0.5);
	if (hsv[0] > 1.0) hsv[0] -= 1.0; else if (hsv[0] < 0.0) hsv[0] += 1.0;
	hsv[1] *= sat;
	if (hsv[1] > 1.0) hsv[1] = 1.0; else if (hsv[1] < 0.0) hsv[1] = 0.0;
	hsv[2] *= value;
	if (hsv[2] > 1.0) hsv[2] = 1.0; else if (hsv[2] < 0.0) hsv[2] = 0.0;

	hsv_to_rgb(hsv, outcol);

	outcol = mix(col, outcol, fac);
}

void separate_rgb(vec4 col, out float r, out float g, out float b)
{
	r = col.r;
	g = col.g;
	b = col.b;
}

void combine_rgb(float r, float g, float b, out vec4 col)
{
	col = vec4(r, g, b, 1.0);
}

void separate_xyz(vec3 vec, out float x, out float y, out float z)
{
	x = vec.r;
	y = vec.g;
	z = vec.b;
}

void combine_xyz(float x, float y, float z, out vec3 vec)
{
	vec = vec3(x, y, z);
}

void separate_hsv(vec4 col, out float h, out float s, out float v)
{
	vec4 hsv;

	rgb_to_hsv(col, hsv);
	h = hsv[0];
	s = hsv[1];
	v = hsv[2];
}

void combine_hsv(float h, float s, float v, out vec4 col)
{
	hsv_to_rgb(vec4(h, s, v, 1.0), col);
}

void output_node(vec4 rgb, float alpha, out vec4 outrgb)
{
	outrgb = vec4(rgb.rgb, alpha);
}

/*********** TEXTURES ***************/

void texture_flip_blend(vec3 vec, out vec3 outvec)
{
	outvec = vec.yxz;
}

void texture_blend_lin(vec3 vec, out float outval)
{
	outval = (1.0 + vec.x) / 2.0;
}

void texture_blend_quad(vec3 vec, out float outval)
{
	outval = max((1.0 + vec.x) / 2.0, 0.0);
	outval *= outval;
}

void texture_wood_sin(vec3 vec, out float value, out vec4 color, out vec3 normal)
{
	float a = sqrt(vec.x * vec.x + vec.y * vec.y + vec.z * vec.z) * 20.0;
	float wi = 0.5 + 0.5 * sin(a);

	value = wi;
	color = vec4(wi, wi, wi, 1.0);
	normal = vec3(0.0, 0.0, 0.0);
}

void texture_image(vec3 vec, float lodbias, sampler2D ima, out float value, out vec4 color, out vec3 normal)
{
	color = texture2D(ima, (vec.xy + vec2(1.0, 1.0)) * 0.5, lodbias);
	value = color.a;

	normal.x = 2.0 * (color.r - 0.5);
	normal.y = 2.0 * (0.5 - color.g);
	normal.z = 2.0 * (color.b - 0.5);
}

/************* MTEX *****************/

void texco_orco(vec3 attorco, out vec3 orco)
{
	orco = attorco;
}

void texco_uv(vec2 attuv, out vec3 uv)
{
	/* disabled for now, works together with leaving out mtex_2d_mapping
	   uv = vec3(attuv*2.0 - vec2(1.0, 1.0), 0.0); */
	uv = vec3(attuv, 0.0);
}

void texco_norm(vec3 normal, out vec3 outnormal)
{
	/* corresponds to shi->orn, which is negated so cancels
	   out blender normal negation */
	outnormal = normalize(normal);
}

void texco_tangent(vec4 tangent, out vec3 outtangent)
{
	outtangent = normalize(tangent.xyz);
}

void texco_global(mat4 viewinvmat, vec3 co, out vec3 global)
{
	global = (viewinvmat * vec4(co, 1.0)).xyz;
}

void texco_object(mat4 viewinvmat, mat4 obinvmat, vec3 co, out vec3 object)
{
	object = (obinvmat * (viewinvmat * vec4(co, 1.0))).xyz;
}

void texco_refl(vec3 vn, vec3 view, out vec3 ref)
{
	ref = view - 2.0 * dot(vn, view) * vn;
}

void shade_norm(vec3 normal, out vec3 outnormal)
{
	/* blender render normal is negated */
	outnormal = -normalize(normal);
}

void mtex_mirror(vec3 tcol, vec4 refcol, float tin, float colmirfac, out vec4 outrefcol)
{
	outrefcol = mix(refcol, vec4(1.0, tcol), tin * colmirfac);
}

void mtex_rgb_blend(vec3 outcol, vec3 texcol, float fact, float facg, out vec3 incol)
{
	float facm;

	fact *= facg;
	facm = 1.0 - fact;

	incol = fact * texcol + facm * outcol;
}

void mtex_rgb_mul(vec3 outcol, vec3 texcol, float fact, float facg, out vec3 incol)
{
	float facm;

	fact *= facg;
	facm = 1.0 - fact;

	incol = (facm + fact * texcol) * outcol;
}

void mtex_rgb_screen(vec3 outcol, vec3 texcol, float fact, float facg, out vec3 incol)
{
	float facm;

	fact *= facg;
	facm = 1.0 - fact;

	incol = vec3(1.0) - (vec3(facm) + fact * (vec3(1.0) - texcol)) * (vec3(1.0) - outcol);
}

void mtex_rgb_overlay(vec3 outcol, vec3 texcol, float fact, float facg, out vec3 incol)
{
	float facm;

	fact *= facg;
	facm = 1.0 - fact;

	if (outcol.r < 0.5)
		incol.r = outcol.r * (facm + 2.0 * fact * texcol.r);
	else
		incol.r = 1.0 - (facm + 2.0 * fact * (1.0 - texcol.r)) * (1.0 - outcol.r);

	if (outcol.g < 0.5)
		incol.g = outcol.g * (facm + 2.0 * fact * texcol.g);
	else
		incol.g = 1.0 - (facm + 2.0 * fact * (1.0 - texcol.g)) * (1.0 - outcol.g);

	if (outcol.b < 0.5)
		incol.b = outcol.b * (facm + 2.0 * fact * texcol.b);
	else
		incol.b = 1.0 - (facm + 2.0 * fact * (1.0 - texcol.b)) * (1.0 - outcol.b);
}

void mtex_rgb_sub(vec3 outcol, vec3 texcol, float fact, float facg, out vec3 incol)
{
	incol = -fact * facg * texcol + outcol;
}

void mtex_rgb_add(vec3 outcol, vec3 texcol, float fact, float facg, out vec3 incol)
{
	incol = fact * facg * texcol + outcol;
}

void mtex_rgb_div(vec3 outcol, vec3 texcol, float fact, float facg, out vec3 incol)
{
	float facm;

	fact *= facg;
	facm = 1.0 - fact;

	if (texcol.r != 0.0) incol.r = facm * outcol.r + fact * outcol.r / texcol.r;
	if (texcol.g != 0.0) incol.g = facm * outcol.g + fact * outcol.g / texcol.g;
	if (texcol.b != 0.0) incol.b = facm * outcol.b + fact * outcol.b / texcol.b;
}

void mtex_rgb_diff(vec3 outcol, vec3 texcol, float fact, float facg, out vec3 incol)
{
	float facm;

	fact *= facg;
	facm = 1.0 - fact;

	incol = facm * outcol + fact * abs(texcol - outcol);
}

void mtex_rgb_dark(vec3 outcol, vec3 texcol, float fact, float facg, out vec3 incol)
{
	float facm, col;

	fact *= facg;
	facm = 1.0 - fact;

	incol.r = min(outcol.r, texcol.r) * fact + outcol.r * facm;
	incol.g = min(outcol.g, texcol.g) * fact + outcol.g * facm;
	incol.b = min(outcol.b, texcol.b) * fact + outcol.b * facm;
}

void mtex_rgb_light(vec3 outcol, vec3 texcol, float fact, float facg, out vec3 incol)
{
	float facm, col;

	fact *= facg;

	col = fact * texcol.r;
	if (col > outcol.r) incol.r = col; else incol.r = outcol.r;
	col = fact * texcol.g;
	if (col > outcol.g) incol.g = col; else incol.g = outcol.g;
	col = fact * texcol.b;
	if (col > outcol.b) incol.b = col; else incol.b = outcol.b;
}

void mtex_rgb_hue(vec3 outcol, vec3 texcol, float fact, float facg, out vec3 incol)
{
	vec4 col;

	mix_hue(fact * facg, vec4(outcol, 1.0), vec4(texcol, 1.0), col);
	incol.rgb = col.rgb;
}

void mtex_rgb_sat(vec3 outcol, vec3 texcol, float fact, float facg, out vec3 incol)
{
	vec4 col;

	mix_sat(fact * facg, vec4(outcol, 1.0), vec4(texcol, 1.0), col);
	incol.rgb = col.rgb;
}

void mtex_rgb_val(vec3 outcol, vec3 texcol, float fact, float facg, out vec3 incol)
{
	vec4 col;

	mix_val(fact * facg, vec4(outcol, 1.0), vec4(texcol, 1.0), col);
	incol.rgb = col.rgb;
}

void mtex_rgb_color(vec3 outcol, vec3 texcol, float fact, float facg, out vec3 incol)
{
	vec4 col;

	mix_color(fact * facg, vec4(outcol, 1.0), vec4(texcol, 1.0), col);
	incol.rgb = col.rgb;
}

void mtex_rgb_soft(vec3 outcol, vec3 texcol, float fact, float facg, out vec3 incol)
{
	vec4 col;

	mix_soft(fact * facg, vec4(outcol, 1.0), vec4(texcol, 1.0), col);
	incol.rgb = col.rgb;
}

void mtex_rgb_linear(vec3 outcol, vec3 texcol, float fact, float facg, out vec3 incol)
{
	fact *= facg;

	if (texcol.r > 0.5)
		incol.r = outcol.r + fact * (2.0 * (texcol.r - 0.5));
	else
		incol.r = outcol.r + fact * (2.0 * (texcol.r) - 1.0);

	if (texcol.g > 0.5)
		incol.g = outcol.g + fact * (2.0 * (texcol.g - 0.5));
	else
		incol.g = outcol.g + fact * (2.0 * (texcol.g) - 1.0);

	if (texcol.b > 0.5)
		incol.b = outcol.b + fact * (2.0 * (texcol.b - 0.5));
	else
		incol.b = outcol.b + fact * (2.0 * (texcol.b) - 1.0);
}

void mtex_value_vars(inout float fact, float facg, out float facm)
{
	fact *= abs(facg);
	facm = 1.0 - fact;

	if (facg < 0.0) {
		float tmp = fact;
		fact = facm;
		facm = tmp;
	}
}

void mtex_value_blend(float outcol, float texcol, float fact, float facg, out float incol)
{
	float facm;
	mtex_value_vars(fact, facg, facm);

	incol = fact * texcol + facm * outcol;
}

void mtex_value_mul(float outcol, float texcol, float fact, float facg, out float incol)
{
	float facm;
	mtex_value_vars(fact, facg, facm);

	facm = 1.0 - facg;
	incol = (facm + fact * texcol) * outcol;
}

void mtex_value_screen(float outcol, float texcol, float fact, float facg, out float incol)
{
	float facm;
	mtex_value_vars(fact, facg, facm);

	facm = 1.0 - facg;
	incol = 1.0 - (facm + fact * (1.0 - texcol)) * (1.0 - outcol);
}

void mtex_value_sub(float outcol, float texcol, float fact, float facg, out float incol)
{
	float facm;
	mtex_value_vars(fact, facg, facm);

	fact = -fact;
	incol = fact * texcol + outcol;
}

void mtex_value_add(float outcol, float texcol, float fact, float facg, out float incol)
{
	float facm;
	mtex_value_vars(fact, facg, facm);

	fact = fact;
	incol = fact * texcol + outcol;
}

void mtex_value_div(float outcol, float texcol, float fact, float facg, out float incol)
{
	float facm;
	mtex_value_vars(fact, facg, facm);

	if (texcol != 0.0)
		incol = facm * outcol + fact * outcol / texcol;
	else
		incol = 0.0;
}

void mtex_value_diff(float outcol, float texcol, float fact, float facg, out float incol)
{
	float facm;
	mtex_value_vars(fact, facg, facm);

	incol = facm * outcol + fact * abs(texcol - outcol);
}

void mtex_value_dark(float outcol, float texcol, float fact, float facg, out float incol)
{
	float facm;
	mtex_value_vars(fact, facg, facm);

	incol = facm * outcol + fact * min(outcol, texcol);
}

void mtex_value_light(float outcol, float texcol, float fact, float facg, out float incol)
{
	float facm;
	mtex_value_vars(fact, facg, facm);

	float col = fact * texcol;
	if (col > outcol) incol = col; else incol = outcol;
}

void mtex_value_clamp_positive(float fac, out float outfac)
{
	outfac = max(fac, 0.0);
}

void mtex_value_clamp(float fac, out float outfac)
{
	outfac = clamp(fac, 0.0, 1.0);
}

void mtex_har_divide(float har, out float outhar)
{
	outhar = har / 128.0;
}

void mtex_har_multiply_clamp(float har, out float outhar)
{
	har *= 128.0;

	if (har < 1.0) outhar = 1.0;
	else if (har > 511.0) outhar = 511.0;
	else outhar = har;
}

void mtex_alpha_from_col(vec4 col, out float alpha)
{
	alpha = col.a;
}

void mtex_alpha_to_col(vec4 col, float alpha, out vec4 outcol)
{
	outcol = vec4(col.rgb, alpha);
}

void mtex_alpha_multiply_value(vec4 col, float value, out vec4 outcol)
{
	outcol = vec4(col.rgb, col.a * value);
}

void mtex_rgbtoint(vec4 rgb, out float intensity)
{
	intensity = dot(vec3(0.35, 0.45, 0.2), rgb.rgb);
}

void mtex_value_invert(float invalue, out float outvalue)
{
	outvalue = 1.0 - invalue;
}

void mtex_rgb_invert(vec4 inrgb, out vec4 outrgb)
{
	outrgb = vec4(vec3(1.0) - inrgb.rgb, inrgb.a);
}

void mtex_value_stencil(float stencil, float intensity, out float outstencil, out float outintensity)
{
	float fact = intensity;
	outintensity = intensity * stencil;
	outstencil = stencil * fact;
}

void mtex_rgb_stencil(float stencil, vec4 rgb, out float outstencil, out vec4 outrgb)
{
	float fact = rgb.a;
	outrgb = vec4(rgb.rgb, rgb.a * stencil);
	outstencil = stencil * fact;
}

void mtex_mapping_ofs(vec3 texco, vec3 ofs, out vec3 outtexco)
{
	outtexco = texco + ofs;
}

void mtex_mapping_size(vec3 texco, vec3 size, out vec3 outtexco)
{
	outtexco = size * texco;
}

void mtex_mapping_transform(vec3 texco, mat3 mat, vec3 ofs, vec3 size, out vec3 outtexco)
{
	outtexco = (texco - vec3(0.5)) * mat * size + vec3(0.5) + ofs;
}

void mtex_2d_mapping(vec3 vec, out vec3 outvec)
{
	outvec = vec3(vec.xy * 0.5 + vec2(0.5), vec.z);
}

vec3 mtex_2d_mapping(vec3 vec)
{
	return vec3(vec.xy * 0.5 + vec2(0.5), vec.z);
}

void mtex_cube_map(vec3 co, samplerCube ima, float lodbias, out float value, out vec4 color)
{
	color = textureCube(ima, co, lodbias);
	value = 1.0;
}

void mtex_cube_map_refl_from_refldir(
        samplerCube ima, vec3 reflecteddirection, float lodbias, out float value, out vec4 color)
{
        color = textureCube(ima, reflecteddirection, lodbias);
        value = color.a;
}

vec4 mtex_cube_map_refl_color(samplerCube ima, mat4 viewmatrixinverse, float lodbias, vec3 vn, vec3 viewdirection)
{
	vec3 normaldirection = normalize(viewmatrixinverse * vec4(vn, 0.0)).xyz;
	vec3 reflecteddirection = reflect(viewdirection, normaldirection);
	vec4 col = textureCube(ima, reflecteddirection, lodbias);
	return col;
}

vec4 mtex_cube_map_refr_color(samplerCube ima, mat4 viewmatrixinverse, float ior, float lodbias, vec3 vn, vec3 viewdirection)
{
	vec3 normaldirection = normalize(viewmatrixinverse * vec4(vec3(vn.x, vn.y, -vn.z), 0.0)).xyz;
	vec3 refracteddirection = refract(viewdirection, normaldirection, 1.0 / ior);
	vec4 col = textureCube(ima, refracteddirection, lodbias);
	return col;
}

void mtex_cube_map_refl(
        samplerCube ima, vec3 vp, vec3 vn, float lodbias, mat4 viewmatrixinverse,
        out float value, out vec4 color)
{
	vec3 viewdirection = vec3(viewmatrixinverse * vec4(vp, 0.0));
	color = mtex_cube_map_refl_color(ima, viewmatrixinverse, lodbias, vn, viewdirection);
	value = 1.0;
}

void mtex_cube_map_refl_refr(
        samplerCube ima, vec3 vp, vec3 vn, float lodbias, mat4 viewmatrixinverse,
        float ior, float ratio, out float value, out vec4 color)
{
	vec3 viewdirection = vec3(viewmatrixinverse * vec4(vp, 0.0));

	if (ratio <= 0.0) {
		color = mtex_cube_map_refl_color(ima, viewmatrixinverse, lodbias, vn, viewdirection);
	}
	else if (ratio >= 1.0) {
		color = mtex_cube_map_refr_color(ima, viewmatrixinverse, ior, lodbias, vn, viewdirection);
	}
	else {
		vec4 refl = mtex_cube_map_refl_color(ima, viewmatrixinverse, lodbias, vn, viewdirection);
		vec4 refr = mtex_cube_map_refr_color(ima, viewmatrixinverse, ior, lodbias, vn, viewdirection);
		color = mix(refl, refr, ratio);
	}
	value = 1.0;
}

void mtex_image(vec3 texco, sampler2D ima, float lodbias, out float value, out vec4 color)
{
	color = texture2D(ima, texco.xy, lodbias);
	value = 1.0;
}

void mtex_image_refl(vec3 I, vec4 camerafac, sampler2D ima, float lodbias, mat4 objectmatrix, mat4 viewmatrix, vec3 vp, vec3 vn, out float value, out vec4 color)
{
	vec4 projvec = gl_ProjectionMatrix * vec4(I, 1.0);
	vec3 window = vec3(mtex_2d_mapping(projvec.xyz / projvec.w).xy * camerafac.xy + camerafac.zw, 0.0);

	vec3 Z  = normalize(vec3(viewmatrix * objectmatrix * vec4( 0.0, 0.0, 1.0, 0.0)));

	vec3 reflecteddirection = reflect(vp, vn) - reflect(vp, Z);

	// 0.25 is an artistic constant, normal map distortion needs to be scaled down to give proper results
	vec2 uv = window.xy + vec2(reflecteddirection.x, reflecteddirection.y) * 0.25;

	color = texture2D(ima, uv, lodbias);
	value = 1.0;
}

void mtex_normal(vec3 texco, sampler2D ima, float lodbias, out vec3 normal)
{
	// The invert of the red channel is to make
	// the normal map compliant with the outside world.
	// It needs to be done because in Blender
	// the normal used points inward.
	// Should this ever change this negate must be removed.
	vec4 color = texture2D(ima, texco.xy, lodbias);
	normal = 2.0 * (vec3(-color.r, color.g, color.b) - vec3(-0.5, 0.5, 0.5));
}

void mtex_bump_normals_init(vec3 vN, out vec3 vNorg, out vec3 vNacc, out float fPrevMagnitude)
{
	vNorg = vN;
	vNacc = vN;
	fPrevMagnitude = 1.0;
}

/** helper method to extract the upper left 3x3 matrix from a 4x4 matrix */
mat3 to_mat3(mat4 m4)
{
	mat3 m3;
	m3[0] = m4[0].xyz;
	m3[1] = m4[1].xyz;
	m3[2] = m4[2].xyz;
	return m3;
}

void mtex_bump_init_objspace(
        vec3 surf_pos, vec3 surf_norm,
        mat4 mView, mat4 mViewInv, mat4 mObj, mat4 mObjInv,
        float fPrevMagnitude_in, vec3 vNacc_in,
        out float fPrevMagnitude_out, out vec3 vNacc_out,
        out vec3 vR1, out vec3 vR2, out float fDet)
{
	mat3 obj2view = to_mat3(ModelViewMatrix);
	mat3 view2obj = to_mat3(ModelViewMatrixInverse);

	vec3 vSigmaS = view2obj * dFdx(surf_pos);
	vec3 vSigmaT = view2obj * dFdy(surf_pos);
	vec3 vN = normalize(surf_norm * obj2view);

	vR1 = cross(vSigmaT, vN);
	vR2 = cross(vN, vSigmaS);
	fDet = dot(vSigmaS, vR1);

	/* pretransform vNacc (in mtex_bump_apply) using the inverse transposed */
	vR1 = vR1 * view2obj;
	vR2 = vR2 * view2obj;
	vN = vN * view2obj;

	float fMagnitude = abs(fDet) * length(vN);
	vNacc_out = vNacc_in * (fMagnitude / fPrevMagnitude_in);
	fPrevMagnitude_out = fMagnitude;
}

void mtex_bump_init_texturespace(
        vec3 surf_pos, vec3 surf_norm,
        float fPrevMagnitude_in, vec3 vNacc_in,
        out float fPrevMagnitude_out, out vec3 vNacc_out,
        out vec3 vR1, out vec3 vR2, out float fDet)
{
	vec3 vSigmaS = dFdx(surf_pos);
	vec3 vSigmaT = dFdy(surf_pos);
	vec3 vN = surf_norm; /* normalized interpolated vertex normal */

	vR1 = normalize(cross(vSigmaT, vN));
	vR2 = normalize(cross(vN, vSigmaS));
	fDet = sign(dot(vSigmaS, vR1));

	float fMagnitude = abs(fDet);
	vNacc_out = vNacc_in * (fMagnitude / fPrevMagnitude_in);
	fPrevMagnitude_out = fMagnitude;
}

void mtex_bump_init_viewspace(
        vec3 surf_pos, vec3 surf_norm,
        float fPrevMagnitude_in, vec3 vNacc_in,
        out float fPrevMagnitude_out, out vec3 vNacc_out,
        out vec3 vR1, out vec3 vR2, out float fDet)
{
	vec3 vSigmaS = dFdx(surf_pos);
	vec3 vSigmaT = dFdy(surf_pos);
	vec3 vN = surf_norm; /* normalized interpolated vertex normal */

	vR1 = cross(vSigmaT, vN);
	vR2 = cross(vN, vSigmaS);
	fDet = dot(vSigmaS, vR1);

	float fMagnitude = abs(fDet);
	vNacc_out = vNacc_in * (fMagnitude / fPrevMagnitude_in);
	fPrevMagnitude_out = fMagnitude;
}

void mtex_bump_tap3(
        vec3 texco, sampler2D ima, float hScale,
        float lodbias, out float dBs, out float dBt)
{
	vec2 STll = texco.xy;
	vec2 STlr = texco.xy + dFdx(texco.xy);
	vec2 STul = texco.xy + dFdy(texco.xy);

	float Hll, Hlr, Hul;
	rgbtobw(texture2D(ima, STll, lodbias), Hll);
	rgbtobw(texture2D(ima, STlr, lodbias), Hlr);
	rgbtobw(texture2D(ima, STul, lodbias), Hul);

	dBs = hScale * (Hlr - Hll);
	dBt = hScale * (Hul - Hll);
}

#ifdef BUMP_BICUBIC

void mtex_bump_bicubic(
        vec3 texco, sampler2D ima, float hScale,
        float lodbias, out float dBs, out float dBt )
{
	float Hl;
	float Hr;
	float Hd;
	float Hu;

	vec2 TexDx = dFdx(texco.xy);
	vec2 TexDy = dFdy(texco.xy);

	vec2 STl = texco.xy - 0.5 * TexDx;
	vec2 STr = texco.xy + 0.5 * TexDx;
	vec2 STd = texco.xy - 0.5 * TexDy;
	vec2 STu = texco.xy + 0.5 * TexDy;

	rgbtobw(texture2D(ima, STl, lodbias), Hl);
	rgbtobw(texture2D(ima, STr, lodbias), Hr);
	rgbtobw(texture2D(ima, STd, lodbias), Hd);
	rgbtobw(texture2D(ima, STu, lodbias), Hu);

	vec2 dHdxy = vec2(Hr - Hl, Hu - Hd);
	float fBlend = clamp(1.0 - textureQueryLOD(ima, texco.xy).x, 0.0, 1.0);
	if (fBlend != 0.0) {
		// the derivative of the bicubic sampling of level 0
		ivec2 vDim;
		vDim = textureSize(ima, 0);

		// taking the fract part of the texture coordinate is a hardcoded wrap mode.
		// this is acceptable as textures use wrap mode exclusively in 3D view elsewhere in blender.
		// this is done so that we can still get a valid texel with uvs outside the 0,1 range
		// by texelFetch below, as coordinates are clamped when using this function.
		vec2 fTexLoc = vDim * fract(texco.xy) - vec2(0.5, 0.5);
		ivec2 iTexLoc = ivec2(floor(fTexLoc));
		vec2 t = clamp(fTexLoc - iTexLoc, 0.0, 1.0);        // sat just to be pedantic

/*******************************************************************************************
 * This block will replace the one below when one channel textures are properly supported. *
 *******************************************************************************************
		vec4 vSamplesUL = textureGather(ima, (iTexLoc+ivec2(-1,-1) + vec2(0.5,0.5))/vDim);
		vec4 vSamplesUR = textureGather(ima, (iTexLoc+ivec2(1,-1) + vec2(0.5,0.5))/vDim);
		vec4 vSamplesLL = textureGather(ima, (iTexLoc+ivec2(-1,1) + vec2(0.5,0.5))/vDim);
		vec4 vSamplesLR = textureGather(ima, (iTexLoc+ivec2(1,1) + vec2(0.5,0.5))/vDim);

		mat4 H = mat4(vSamplesUL.w, vSamplesUL.x, vSamplesLL.w, vSamplesLL.x,
		            vSamplesUL.z, vSamplesUL.y, vSamplesLL.z, vSamplesLL.y,
		            vSamplesUR.w, vSamplesUR.x, vSamplesLR.w, vSamplesLR.x,
		            vSamplesUR.z, vSamplesUR.y, vSamplesLR.z, vSamplesLR.y);
 */
		ivec2 iTexLocMod = iTexLoc + ivec2(-1, -1);

		mat4 H;

		for (int i = 0; i < 4; i++) {
			for (int j = 0; j < 4; j++) {
				ivec2 iTexTmp = iTexLocMod + ivec2(i, j);

				// wrap texture coordinates manually for texelFetch to work on uvs oitside the 0,1 range.
				// this is guaranteed to work since we take the fractional part of the uv above.
				iTexTmp.x = (iTexTmp.x < 0) ? iTexTmp.x + vDim.x : ((iTexTmp.x >= vDim.x) ? iTexTmp.x - vDim.x : iTexTmp.x);
				iTexTmp.y = (iTexTmp.y < 0) ? iTexTmp.y + vDim.y : ((iTexTmp.y >= vDim.y) ? iTexTmp.y - vDim.y : iTexTmp.y);

				rgbtobw(texelFetch(ima, iTexTmp, 0), H[i][j]);
			}
		}

		float x = t.x, y = t.y;
		float x2 = x * x, x3 = x2 * x, y2 = y * y, y3 = y2 * y;

		vec4 X  = vec4(-0.5 * (x3 + x) + x2,    1.5 * x3 - 2.5 * x2 + 1, -1.5 * x3 + 2 * x2 + 0.5 * x, 0.5 * (x3 - x2));
		vec4 Y  = vec4(-0.5 * (y3 + y) + y2,    1.5 * y3 - 2.5 * y2 + 1, -1.5 * y3 + 2 * y2 + 0.5 * y, 0.5 * (y3 - y2));
		vec4 dX = vec4(-1.5 * x2 + 2 * x - 0.5, 4.5 * x2 - 5 * x,        -4.5 * x2 + 4 * x + 0.5,      1.5 * x2 - x);
		vec4 dY = vec4(-1.5 * y2 + 2 * y - 0.5, 4.5 * y2 - 5 * y,        -4.5 * y2 + 4 * y + 0.5,      1.5 * y2 - y);

		// complete derivative in normalized coordinates (mul by vDim)
		vec2 dHdST = vDim * vec2(dot(Y, H * dX), dot(dY, H * X));

		// transform derivative to screen-space
		vec2 dHdxy_bicubic = vec2(dHdST.x * TexDx.x + dHdST.y * TexDx.y,
		                          dHdST.x * TexDy.x + dHdST.y * TexDy.y);

		// blend between the two
		dHdxy = dHdxy * (1 - fBlend) + dHdxy_bicubic * fBlend;
	}

	dBs = hScale * dHdxy.x;
	dBt = hScale * dHdxy.y;
}

#endif

void mtex_bump_tap5(
        vec3 texco, sampler2D ima, float hScale,
        float lodbias, out float dBs, out float dBt)
{
	vec2 TexDx = dFdx(texco.xy);
	vec2 TexDy = dFdy(texco.xy);

	vec2 STc = texco.xy;
	vec2 STl = texco.xy - 0.5 * TexDx;
	vec2 STr = texco.xy + 0.5 * TexDx;
	vec2 STd = texco.xy - 0.5 * TexDy;
	vec2 STu = texco.xy + 0.5 * TexDy;

	float Hc, Hl, Hr, Hd, Hu;
	rgbtobw(texture2D(ima, STc, lodbias), Hc);
	rgbtobw(texture2D(ima, STl, lodbias), Hl);
	rgbtobw(texture2D(ima, STr, lodbias), Hr);
	rgbtobw(texture2D(ima, STd, lodbias), Hd);
	rgbtobw(texture2D(ima, STu, lodbias), Hu);

	dBs = hScale * (Hr - Hl);
	dBt = hScale * (Hu - Hd);
}

void mtex_bump_deriv(
        vec3 texco, sampler2D ima, float ima_x, float ima_y, float hScale,
        float lodbias, out float dBs, out float dBt)
{
	float s = 1.0;      // negate this if flipped texture coordinate
	vec2 TexDx = dFdx(texco.xy);
	vec2 TexDy = dFdy(texco.xy);

	// this variant using a derivative map is described here
	// http://mmikkelsen3d.blogspot.com/2011/07/derivative-maps.html
	vec2 dim = vec2(ima_x, ima_y);
	vec2 dBduv = hScale * dim * (2.0 * texture2D(ima, texco.xy, lodbias).xy - 1.0);

	dBs = dBduv.x * TexDx.x + s * dBduv.y * TexDx.y;
	dBt = dBduv.x * TexDy.x + s * dBduv.y * TexDy.y;
}

void mtex_bump_apply(
        float fDet, float dBs, float dBt, vec3 vR1, vec3 vR2, vec3 vNacc_in,
        out vec3 vNacc_out, out vec3 perturbed_norm)
{
	vec3 vSurfGrad = sign(fDet) * (dBs * vR1 + dBt * vR2);

	vNacc_out = vNacc_in - vSurfGrad;
	perturbed_norm = normalize(vNacc_out);
}

void mtex_bump_apply_texspace(
        float fDet, float dBs, float dBt, vec3 vR1, vec3 vR2,
        sampler2D ima, vec3 texco, float ima_x, float ima_y, vec3 vNacc_in,
        out vec3 vNacc_out, out vec3 perturbed_norm)
{
	vec2 TexDx = dFdx(texco.xy);
	vec2 TexDy = dFdy(texco.xy);

	vec3 vSurfGrad = sign(fDet) * (
	        dBs / length(vec2(ima_x * TexDx.x, ima_y * TexDx.y)) * vR1 +
	        dBt / length(vec2(ima_x * TexDy.x, ima_y * TexDy.y)) * vR2);

	vNacc_out = vNacc_in - vSurfGrad;
	perturbed_norm = normalize(vNacc_out);
}

void mtex_negate_texnormal(vec3 normal, out vec3 outnormal)
{
	outnormal = vec3(-normal.x, -normal.y, normal.z);
}

void mtex_nspace_tangent(vec4 tangent, vec3 normal, vec3 texnormal, out vec3 outnormal)
{
	vec3 B = tangent.w * cross(normal, tangent.xyz);

	outnormal = texnormal.x * tangent.xyz + texnormal.y * B + texnormal.z * normal;
	outnormal = normalize(outnormal);
}

void mtex_nspace_world(mat4 viewmat, vec3 texnormal, out vec3 outnormal)
{
	outnormal = normalize((viewmat * vec4(texnormal, 0.0)).xyz);
}

void mtex_nspace_object(vec3 texnormal, out vec3 outnormal)
{
	outnormal = normalize(NormalMatrix * texnormal);
}

void mtex_blend_normal(float norfac, vec3 normal, vec3 newnormal, out vec3 outnormal)
{
	outnormal = (1.0 - norfac) * normal + norfac * newnormal;
	outnormal = normalize(outnormal);
}

/******* MATERIAL *********/

void lamp_visibility_sun_hemi(vec3 lampvec, out vec3 lv, out float dist, out float visifac)
{
	lv = lampvec;
	dist = 1.0;
	visifac = 1.0;
}

void lamp_visibility_other(vec3 co, vec3 lampco, out vec3 lv, out float dist, out float visifac)
{
	lv = co - lampco;
	dist = length(lv);
	lv = normalize(lv);
	visifac = 1.0;
}

void lamp_falloff_invlinear(float lampdist, float dist, out float visifac)
{
	visifac = lampdist / (lampdist + dist);
}

void lamp_falloff_invsquare(float lampdist, float dist, out float visifac)
{
	visifac = lampdist / (lampdist + dist * dist);
}

void lamp_falloff_sliders(float lampdist, float ld1, float ld2, float dist, out float visifac)
{
	float lampdistkw = lampdist * lampdist;

	visifac = lampdist / (lampdist + ld1 * dist);
	visifac *= lampdistkw / (lampdistkw + ld2 * dist * dist);
}

void lamp_falloff_invcoefficients(float coeff_const, float coeff_lin, float coeff_quad, float dist, out float visifac)
{
	vec3 coeff = vec3(coeff_const, coeff_lin, coeff_quad);
	vec3 d_coeff = vec3(1.0, dist, dist * dist);
	float visifac_r = dot(coeff, d_coeff);
	if (visifac_r > 0.0)
		visifac = 1.0 / visifac_r;
	else
		visifac = 0.0;
}

void lamp_falloff_curve(float lampdist, sampler2D curvemap, float dist, out float visifac)
{
	visifac = texture2D(curvemap, vec2(dist / lampdist, 0.0)).x;
}

void lamp_visibility_sphere(float lampdist, float dist, float visifac, out float outvisifac)
{
	float t = lampdist - dist;

	outvisifac = visifac * max(t, 0.0) / lampdist;
}

void lamp_visibility_spot_square(vec3 lampvec, mat4 lampimat, vec2 scale, vec3 lv, out float inpr)
{
	if (dot(lv, lampvec) > 0.0) {
		vec3 lvrot = (lampimat * vec4(lv, 0.0)).xyz;
		/* without clever non-uniform scale, we could do: */
		// float x = max(abs(lvrot.x / lvrot.z), abs(lvrot.y / lvrot.z));
		float x = max(abs((lvrot.x / scale.x) / lvrot.z), abs((lvrot.y / scale.y) / lvrot.z));

		inpr = 1.0 / sqrt(1.0 + x * x);
	}
	else
		inpr = 0.0;
}

void lamp_visibility_spot_circle(vec3 lampvec, mat4 lampimat, vec2 scale, vec3 lv, out float inpr)
{
	/* without clever non-uniform scale, we could do: */
	// inpr = dot(lv, lampvec);
	if (dot(lv, lampvec) > 0.0) {
		vec3 lvrot = (lampimat * vec4(lv, 0.0)).xyz;
		float x = abs(lvrot.x / lvrot.z);
		float y = abs(lvrot.y / lvrot.z);

		float ellipse = abs((x * x) / (scale.x * scale.x) + (y * y) / (scale.y * scale.y));

		inpr = 1.0 / sqrt(1.0 + ellipse);
	}
	else
		inpr = 0.0;
}

void lamp_visibility_spot(float spotsi, float spotbl, float inpr, float visifac, out float outvisifac)
{
	float t = spotsi;

	if (inpr <= t) {
		outvisifac = 0.0;
	}
	else {
		t = inpr - t;

		/* soft area */
		if (spotbl != 0.0)
			inpr *= smoothstep(0.0, 1.0, t / spotbl);

		outvisifac = visifac * inpr;
	}
}

void lamp_visibility_clamp(float visifac, out float outvisifac)
{
	outvisifac = (visifac < 0.001) ? 0.0 : visifac;
}

void shade_alpha_depth(vec3 vp, sampler2D ima, float alpha, float factor, out float outalpha)
{
	float depth = texelFetch(ima, ivec2(gl_FragCoord.xy), 0).x;

	vec4 depthvp = gl_ProjectionMatrix * vec4(vp.xy, vp.z - factor, 1.0);

	float startfade = gl_FragCoord.z;
	float endfade = (1.0 + depthvp.z / depthvp.w) * 0.5;

	outalpha = alpha * smoothstep(startfade, endfade, depth);
}

void world_paper_view(vec3 vec, out vec3 outvec)
{
	vec3 nvec = normalize(vec);
	outvec = (ProjectionMatrix[3][3] == 0.0) ? vec3(nvec.x, 0.0, nvec.y) : vec3(0.0, 0.0, -1.0);
}

void world_zen_mapping(vec3 view, float zenup, float zendown, out float zenfac)
{
	if (view.z >= 0.0)
		zenfac = zenup;
	else
		zenfac = zendown;
}

void world_blend_paper_real(vec3 vec, out float blend)
{
	blend = abs(vec.y);
}

void world_blend_paper(vec3 vec, out float blend)
{
	blend = (vec.y + 1.0) * 0.5;
}

void world_blend_real(vec3 vec, out float blend)
{
	blend = abs(normalize(vec).z);
}

void world_blend(vec3 vec, out float blend)
{
	blend = (normalize(vec).z + 1) * 0.5;
}

void shade_view(vec3 co, out vec3 view)
{
	/* handle perspective/orthographic */
	view = (ProjectionMatrix[3][3] == 0.0) ? normalize(co) : vec3(0.0, 0.0, -1.0);
}

void shade_tangent_v(vec3 lv, vec3 tang, out vec3 vn)
{
	vec3 c = cross(lv, tang);
	vec3 vnor = cross(c, tang);

	vn = -normalize(vnor);
}

void shade_inp(vec3 vn, vec3 lv, out float inp)
{
	inp = dot(vn, lv);
}

void shade_is_no_diffuse(out float is)
{
	is = 0.0;
}

void shade_is_hemi(float inp, out float is)
{
	is = 0.5 * inp + 0.5;
}

float area_lamp_energy(mat4 area, vec3 co, vec3 vn)
{
	vec3 vec[4], c[4];
	float rad[4], fac;

	vec[0] = normalize(co - area[0].xyz);
	vec[1] = normalize(co - area[1].xyz);
	vec[2] = normalize(co - area[2].xyz);
	vec[3] = normalize(co - area[3].xyz);

	c[0] = normalize(cross(vec[0], vec[1]));
	c[1] = normalize(cross(vec[1], vec[2]));
	c[2] = normalize(cross(vec[2], vec[3]));
	c[3] = normalize(cross(vec[3], vec[0]));

	rad[0] = acos(dot(vec[0], vec[1]));
	rad[1] = acos(dot(vec[1], vec[2]));
	rad[2] = acos(dot(vec[2], vec[3]));
	rad[3] = acos(dot(vec[3], vec[0]));

	fac =  rad[0] * dot(vn, c[0]);
	fac += rad[1] * dot(vn, c[1]);
	fac += rad[2] * dot(vn, c[2]);
	fac += rad[3] * dot(vn, c[3]);

	return max(fac, 0.0);
}

void shade_inp_area(
        vec3 position, vec3 lampco, vec3 lampvec, vec3 vn, mat4 area, float areasize, float k,
        out float inp)
{
	vec3 co = position;
	vec3 vec = co - lampco;

	if (dot(vec, lampvec) < 0.0) {
		inp = 0.0;
	}
	else {
		float intens = area_lamp_energy(area, co, vn);

		inp = pow(intens * areasize, k);
	}
}

void shade_diffuse_oren_nayer(float nl, vec3 n, vec3 l, vec3 v, float rough, out float is)
{
	vec3 h = normalize(v + l);
	float nh = max(dot(n, h), 0.0);
	float nv = max(dot(n, v), 0.0);
	float realnl = dot(n, l);

	if (realnl < 0.0) {
		is = 0.0;
	}
	else if (nl < 0.0) {
		is = 0.0;
	}
	else {
		float vh = max(dot(v, h), 0.0);
		float Lit_A = acos(realnl);
		float View_A = acos(nv);

		vec3 Lit_B = normalize(l - realnl * n);
		vec3 View_B = normalize(v - nv * n);

		float t = max(dot(Lit_B, View_B), 0.0);

		float a, b;

		if (Lit_A > View_A) {
			a = Lit_A;
			b = View_A;
		}
		else {
			a = View_A;
			b = Lit_A;
		}

		float A = 1.0 - (0.5 * ((rough * rough) / ((rough * rough) + 0.33)));
		float B = 0.45 * ((rough * rough) / ((rough * rough) + 0.09));

		b *= 0.95;
		is = nl * (A + (B * t * sin(a) * tan(b)));
	}
}

void shade_diffuse_toon(vec3 n, vec3 l, vec3 v, float size, float tsmooth, out float is)
{
	float rslt = dot(n, l);
	float ang = acos(rslt);

	if (ang < size) is = 1.0;
	else if (ang > (size + tsmooth) || tsmooth == 0.0) is = 0.0;
	else is = 1.0 - ((ang - size) / tsmooth);
}

void shade_diffuse_minnaert(float nl, vec3 n, vec3 v, float darkness, out float is)
{
	if (nl <= 0.0) {
		is = 0.0;
	}
	else {
		float nv = max(dot(n, v), 0.0);

		if (darkness <= 1.0)
			is = nl * pow(max(nv * nl, 0.1), darkness - 1.0);
		else
			is = nl * pow(1.0001 - nv, darkness - 1.0);
	}
}

float fresnel_fac(vec3 view, vec3 vn, float grad, float fac)
{
	float t1, t2;
	float ffac;

	if (fac == 0.0) {
		ffac = 1.0;
	}
	else {
		t1 = dot(view, vn);
		if (t1 > 0.0) t2 = 1.0 + t1;
		else t2 = 1.0 - t1;

		t2 = grad + (1.0 - grad) * pow(t2, fac);

		if (t2 < 0.0) ffac = 0.0;
		else if (t2 > 1.0) ffac = 1.0;
		else ffac = t2;
	}

	return ffac;
}

void shade_diffuse_fresnel(vec3 vn, vec3 lv, vec3 view, float fac_i, float fac, out float is)
{
	is = fresnel_fac(lv, vn, fac_i, fac);
}

void shade_cubic(float is, out float outis)
{
	if (is > 0.0 && is < 1.0)
		outis = smoothstep(0.0, 1.0, is);
	else
		outis = is;
}

void shade_visifac(float i, float visifac, float refl, out float outi)
{
	/*if (i > 0.0)*/
	outi = max(i * visifac * refl, 0.0);
	/*else
	    outi = i;*/
}

void shade_tangent_v_spec(vec3 tang, out vec3 vn)
{
	vn = tang;
}

void shade_add_to_diffuse(float i, vec3 lampcol, vec3 col, out vec3 outcol)
{
	if (i > 0.0)
		outcol = i * lampcol * col;
	else
		outcol = vec3(0.0, 0.0, 0.0);
}

void shade_hemi_spec(vec3 vn, vec3 lv, vec3 view, float spec, float hard, float visifac, out float t)
{
	lv += view;
	lv = normalize(lv);

	t = dot(vn, lv);
	t = 0.5 * t + 0.5;

	t = visifac * spec * pow(t, hard);
}

float InScatter(vec3 start, vec3 dir, vec3 lightPos, float d)
{
	// calculate quadratic coefficients a,b,c
	vec3 q = start - lightPos;
	float b = dot(dir, q);
	float c = dot(q, q);

	// evaluate integral
	float s = 1.0 / sqrt(c - b*b);

	float l = s * (atan( (d + b) * s) - atan( b*s ));

	return l;	
}
 
vec3 linePlaneIntersect(in vec3 lp, in vec3 lv, in vec3 pc, in vec3 pn)
{
   return lp+lv*(dot(pn,pc-lp)/dot(pn,lv));
}

void shade_phong_spec(vec3 n, vec3 l, vec3 v, float hard, out float specfac)
{
	vec3 h = normalize(l + v);
	float rslt = max(dot(h, n), 0.0);

	specfac = pow(rslt, hard);
}

void shade_cooktorr_spec(vec3 n, vec3 l, vec3 v, float hard, out float specfac)
{
	vec3 h = normalize(v + l);
	float nh = dot(n, h);

	if (nh < 0.0) {
		specfac = 0.0;
	}
	else {
		float nv = max(dot(n, v), 0.0);
		float i = pow(nh, hard);

		i = i / (0.1 + nv);
		specfac = i;
	}
}

void shade_blinn_spec(vec3 n, vec3 l, vec3 v, float refrac, float spec_power, out float specfac)
{
	if (refrac < 1.0) {
		specfac = 0.0;
	}
	else if (spec_power == 0.0) {
		specfac = 0.0;
	}
	else {
		if (spec_power < 100.0)
			spec_power = sqrt(1.0 / spec_power);
		else
			spec_power = 10.0 / spec_power;

		vec3 h = normalize(v + l);
		float nh = dot(n, h);
		if (nh < 0.0) {
			specfac = 0.0;
		}
		else {
			float nv = max(dot(n, v), 0.01);
			float nl = dot(n, l);
			if (nl <= 0.01) {
				specfac = 0.0;
			}
			else {
				float vh = max(dot(v, h), 0.01);

				float a = 1.0;
				float b = (2.0 * nh * nv) / vh;
				float c = (2.0 * nh * nl) / vh;

				float g = 0.0;

				if (a < b && a < c) g = a;
				else if (b < a && b < c) g = b;
				else if (c < a && c < b) g = c;

				float p = sqrt(((refrac * refrac) + (vh * vh) - 1.0));
				float f = ((((p - vh) * (p - vh)) / ((p + vh) * (p + vh))) *
				           (1.0 + ((((vh * (p + vh)) - 1.0) * ((vh * (p + vh)) - 1.0)) /
				                   (((vh * (p - vh)) + 1.0) * ((vh * (p - vh)) + 1.0)))));
				float ang = acos(nh);

				specfac = max(f * g * exp_blender((-(ang * ang) / (2.0 * spec_power * spec_power))), 0.0);
			}
		}
	}
}

void shade_wardiso_spec(vec3 n, vec3 l, vec3 v, float rms, out float specfac)
{
	vec3 h = normalize(l + v);
	float nh = max(dot(n, h), 0.001);
	float nv = max(dot(n, v), 0.001);
	float nl = max(dot(n, l), 0.001);
	float angle = tan(acos(nh));
	float alpha = max(rms, 0.001);

	specfac = nl * (1.0 / (4.0 * M_PI * alpha * alpha)) * (exp_blender(-(angle * angle) / (alpha * alpha)) / (sqrt(nv * nl)));
}

void shade_toon_spec(vec3 n, vec3 l, vec3 v, float size, float tsmooth, out float specfac)
{
	vec3 h = normalize(l + v);
	float rslt = dot(h, n);
	float ang = acos(rslt);

	if (ang < size) rslt = 1.0;
	else if (ang >= (size + tsmooth) || tsmooth == 0.0) rslt = 0.0;
	else rslt = 1.0 - ((ang - size) / tsmooth);

	specfac = rslt;
}

void shade_spec_area_inp(float specfac, float inp, out float outspecfac)
{
	outspecfac = specfac * inp;
}

void shade_spec_t(float shadfac, float spec, float visifac, float specfac, out float t)
{
	t = shadfac * spec * visifac * specfac;
}

void shade_add_spec(float t, vec3 lampcol, vec3 speccol, out vec3 outcol)
{
	outcol = t * lampcol * speccol;
}

void shade_add_mirror(vec3 mir, vec4 refcol, vec3 combined, out vec3 result)
{
	result = mir * refcol.gba + (vec3(1.0) - mir * refcol.rrr) * combined;
}

void alpha_spec_correction(vec3 spec, float spectra, float alpha, out float outalpha)
{
	if (spectra > 0.0) {
		float t = clamp(max(max(spec.r, spec.g), spec.b) * spectra, 0.0, 1.0);
		outalpha = (1.0 - t) * alpha + t;
	}
	else {
		outalpha = alpha;
	}
}

void shade_add(vec4 col1, vec4 col2, out vec4 outcol)
{
	outcol = col1 + col2;
}

void shade_madd(vec4 col, vec4 col1, vec4 col2, out vec4 outcol)
{
	outcol = col + col1 * col2;
}

void shade_add_clamped(vec4 col1, vec4 col2, out vec4 outcol)
{
	outcol = col1 + max(col2, vec4(0.0, 0.0, 0.0, 0.0));
}

void shade_madd_clamped(vec4 col, vec4 col1, vec4 col2, out vec4 outcol)
{
	outcol = col + max(col1 * col2, vec4(0.0, 0.0, 0.0, 0.0));
}

void env_apply(vec4 col, vec3 hor, vec3 zen, vec4 f, mat4 vm, vec3 vn, out vec4 outcol)
{
	vec3 vv = normalize(vm[2].xyz);
	float skyfac = 0.5 * (1.0 + dot(vn, -vv));
	outcol = col + f * vec4(mix(hor, zen, skyfac), 0);
}

void shade_maddf(vec4 col, float f, vec4 col1, out vec4 outcol)
{
	outcol = col + f * col1;
}

void shade_mul(vec4 col1, vec4 col2, out vec4 outcol)
{
	outcol = col1 * col2;
}

void shade_mul_value(float fac, vec4 col, out vec4 outcol)
{
	outcol = col * fac;
}

void shade_mul_value_v3(float fac, vec3 col, out vec3 outcol)
{
	outcol = col * fac;
}

void shade_obcolor(vec4 col, vec4 obcol, out vec4 outcol)
{
	outcol = vec4(col.rgb * obcol.rgb, col.a);
}

void ramp_rgbtobw(vec3 color, out float outval)
{
	outval = color.r * 0.3 + color.g * 0.58 + color.b * 0.12;
}

void shade_only_shadow(float i, float shadfac, float energy, vec3 shadcol, out vec3 outshadrgb)
{
	outshadrgb = i * energy * (1.0 - shadfac) * (vec3(1.0) - shadcol);
}

void shade_only_shadow_diffuse(vec3 shadrgb, vec3 rgb, vec4 diff, out vec4 outdiff)
{
	outdiff = diff - vec4(rgb * shadrgb, 0.0);
}

void shade_only_shadow_specular(vec3 shadrgb, vec3 specrgb, vec4 spec, out vec4 outspec)
{
	outspec = spec - vec4(specrgb * shadrgb, 0.0);
}

void shade_clamp_positive(vec4 col, out vec4 outcol)
{
	outcol = max(col, vec4(0.0));
}

void test_shadowbuf(
        vec3 rco, sampler2DShadow shadowmap, mat4 shadowpersmat, float shadowbias, float inp,
        out float result)
{
	if (inp <= 0.0) {
		result = 0.0;
	}
	else {
		vec4 co = shadowpersmat * vec4(rco, 1.0);

		//float bias = (1.5 - inp*inp)*shadowbias;
		co.z -= shadowbias * co.w;

<<<<<<< HEAD
		if (co.w > 0.0 && co.x > 0.0 && co.x / co.w < 1.0 && co.y > 0.0 && co.y / co.w < 1.0) {
			result = shadow2DProj(shadowmap, co).x;
		}
		else {
=======
		if (co.w > 0.0 && co.x > 0.0 && co.x / co.w < 1.0 && co.y > 0.0 && co.y / co.w < 1.0)
#if __VERSION__ == 120
			result = shadow2DProj(shadowmap, co).x;
#else
			result = textureProj(shadowmap, co);
#endif
		else
>>>>>>> 41c4c3f8
			result = 1.0;
		}
	}
}

void test_shadowbuf_pcf_early_bail(
        vec3 rco, sampler2DShadow shadowmap, mat4 shadowpersmat, float samples, float samplesize, float shadowbias, float inp,
        out float result)
{
	if (inp <= 0.0) {
		result = 0.0;
	}
	else {
		vec4 co = shadowpersmat * vec4(rco, 1.0);

		//float bias = (1.5 - inp*inp)*shadowbias;
		co.z -= shadowbias * co.w;

		if (co.w > 0.0 && co.x > 0.0 && co.x / co.w < 1.0 && co.y > 0.0 && co.y / co.w < 1.0) {
			float step = samplesize / samples;
			float fullstep = samplesize - step * 0.95;
			float halfsample = samplesize / 2.0 - step * 0.5 * 0.95;

			result = 0.0;
			for (float y = -halfsample; y <= halfsample; y += fullstep) {
				for (float x = -halfsample; x <= halfsample; x += fullstep) {
					result += shadow2DProj(shadowmap, vec4(co.xy + vec2(x, y) * 0.1, co.z, co.w)).x;
				}
			}

			if (result > 0.0 && result < 4.0) {
				float sampleoffset = halfsample - step;
				for (float y = -sampleoffset; y <= sampleoffset; y += step) {
					for (float x = -halfsample; x <= halfsample; x += step) {
						result += shadow2DProj(shadowmap, vec4(co.xy + vec2(x, y) * 0.1, co.z, co.w)).x;
					}
				}
				for (float y = -halfsample; y <= halfsample; y += fullstep) {
					for (float x = -sampleoffset; x <= sampleoffset; x += step) {
						result += shadow2DProj(shadowmap, vec4(co.xy + vec2(x, y) * 0.1, co.z, co.w)).x;
					}
				}
				result /= (samples * samples);
			}
			else {
				result /= 4.0;
			}
		}
		else {
			result = 1.0;
		}
	}
}

void test_shadowbuf_pcf(
        vec3 rco, sampler2DShadow shadowmap, mat4 shadowpersmat, float samples, float samplesize, float shadowbias, float inp,
        out float result)
{
	if (inp <= 0.0) {
		result = 0.0;
	}
	else {
		vec4 co = shadowpersmat * vec4(rco, 1.0);

		//float bias = (1.5 - inp*inp)*shadowbias;
		co.z -= shadowbias * co.w;

		if (co.w > 0.0 && co.x > 0.0 && co.x / co.w < 1.0 && co.y > 0.0 && co.y / co.w < 1.0) {
			float step = samplesize / samples;
			float halfsample = samplesize / 2.0 - step * 0.5 * 0.95;

			result = 0.0;
			for (float y = -halfsample; y <= halfsample; y += step) {
				for (float x = -halfsample; x <= halfsample; x += step) {
					result += shadow2DProj(shadowmap, vec4(co.xy + vec2(x, y) * 0.1, co.z, co.w)).x;
				}
			}
			result /= (samples * samples);
		}
		else {
			result = 1.0;
		}
	}
}

void test_shadowbuf_vsm(
        vec3 rco, sampler2D shadowmap, mat4 shadowpersmat, float shadowbias, float bleedbias, float inp,
        out float result)
{
	if (inp <= 0.0) {
		result = 0.0;
	}
	else {
		vec4 co = shadowpersmat * vec4(rco, 1.0);
		if (co.w > 0.0 && co.x > 0.0 && co.x / co.w < 1.0 && co.y > 0.0 && co.y / co.w < 1.0) {
			vec2 moments = texture2DProj(shadowmap, co).rg;
			float dist = co.z / co.w;
			float p = 0.0;

			if (dist <= moments.x)
				p = 1.0;

			float variance = moments.y - (moments.x * moments.x);
			variance = max(variance, shadowbias / 10.0);

			float d = moments.x - dist;
			float p_max = variance / (variance + d * d);

			// Now reduce light-bleeding by removing the [0, x] tail and linearly rescaling (x, 1]
			p_max = clamp((p_max - bleedbias) / (1.0 - bleedbias), 0.0, 1.0);

			result = max(p, p_max);
		}
		else {
			result = 1.0;
		}
	}
}

void shadows_only(float inp, float shadfac, vec3 shadowcolor, out vec3 result)
{
	result = vec3(1.0);

	if (inp > 0.0) {
		result -= (1.0 - shadfac) * (vec3(1.0) - shadowcolor);
	}
}

void shade_light_texture(vec3 rco, sampler2D cookie, vec3 scale, float lodbias, mat4 shadowpersmat, out vec4 result)
{

	vec4 co = shadowpersmat * vec4(rco, 1.0);

	result = texture2DProj(cookie, co * vec4(scale, 1.0), lodbias);
}

void shade_exposure_correct(vec3 col, float linfac, float logfac, out vec3 outcol)
{
	outcol = linfac * (1.0 - exp(col * logfac));
}

void shade_mist_factor(
        vec3 co, float enable, float miststa, float mistdist, float misttype, float misi,
        out float outfac)
{
	if (enable == 1.0) {
		float fac, zcor;

		zcor = (ProjectionMatrix[3][3] == 0.0) ? length(co) : -co[2];

		fac = clamp((zcor - miststa) / mistdist, 0.0, 1.0);
		if (misttype == 0.0) fac *= fac;
		else if (misttype == 1.0) ;
		else fac = sqrt(fac);

		outfac = 1.0 - (1.0 - fac) * (1.0 - misi);
	}
	else {
		outfac = 0.0;
	}
}

void shade_world_mix(vec3 hor, vec4 col, out vec4 outcol)
{
	float fac = clamp(col.a, 0.0, 1.0);
	outcol = vec4(mix(hor, col.rgb, fac), col.a);
}

void shade_alpha_opaque(vec4 col, out vec4 outcol)
{
	outcol = vec4(col.rgb, 1.0);
}

void shade_alpha_obcolor(vec4 col, vec4 obcol, out vec4 outcol)
{
	outcol = vec4(col.rgb, col.a * obcol.a);
}

/*********** NEW SHADER UTILITIES **************/

float fresnel_dielectric_0(float eta)
{
	/* compute fresnel reflactance at normal incidence => cosi = 1.0 */
	float A = (eta - 1.0) / (eta + 1.0);

	return A * A;
}

float fresnel_dielectric_cos(float cosi, float eta)
{
	/* compute fresnel reflectance without explicitly computing
	 * the refracted direction */
	float c = abs(cosi);
	float g = eta * eta - 1.0 + c * c;
	float result;

	if (g > 0.0) {
		g = sqrt(g);
		float A = (g - c) / (g + c);
		float B = (c * (g + c) - 1.0) / (c * (g - c) + 1.0);
		result = 0.5 * A * A * (1.0 + B * B);
	}
	else {
		result = 1.0;  /* TIR (no refracted component) */
	}

	return result;
}

float fresnel_dielectric(vec3 Incoming, vec3 Normal, float eta)
{
	/* compute fresnel reflectance without explicitly computing
	 * the refracted direction */
	return fresnel_dielectric_cos(dot(Incoming, Normal), eta);
}

float hypot(float x, float y)
{
	return sqrt(x * x + y * y);
}

void generated_from_orco(vec3 orco, out vec3 generated)
{
	generated = orco * 0.5 + vec3(0.5);
}

int floor_to_int(float x)
{
	return int(floor(x));
}

int quick_floor(float x)
{
	return int(x) - ((x < 0) ? 1 : 0);
}

#ifdef BIT_OPERATIONS
float integer_noise(int n)
{
	int nn;
	n = (n + 1013) & 0x7fffffff;
	n = (n >> 13) ^ n;
	nn = (n * (n * n * 60493 + 19990303) + 1376312589) & 0x7fffffff;
	return 0.5 * (float(nn) / 1073741824.0);
}

uint hash(uint kx, uint ky, uint kz)
{
#define rot(x, k) (((x) << (k)) | ((x) >> (32 - (k))))
#define final(a, b, c) \
{ \
	c ^= b; c -= rot(b, 14); \
	a ^= c; a -= rot(c, 11); \
	b ^= a; b -= rot(a, 25); \
	c ^= b; c -= rot(b, 16); \
	a ^= c; a -= rot(c, 4);  \
	b ^= a; b -= rot(a, 14); \
	c ^= b; c -= rot(b, 24); \
}
	// now hash the data!
	uint a, b, c, len = 3u;
	a = b = c = 0xdeadbeefu + (len << 2u) + 13u;

	c += kz;
	b += ky;
	a += kx;
	final (a, b, c);

	return c;
#undef rot
#undef final
}

uint hash(int kx, int ky, int kz)
{
	return hash(uint(kx), uint(ky), uint(kz));
}

float bits_to_01(uint bits)
{
	float x = float(bits) * (1.0 / float(0xffffffffu));
	return x;
}

float cellnoise(vec3 p)
{
	int ix = quick_floor(p.x);
	int iy = quick_floor(p.y);
	int iz = quick_floor(p.z);

	return bits_to_01(hash(uint(ix), uint(iy), uint(iz)));
}

vec3 cellnoise_color(vec3 p)
{
	float r = cellnoise(p);
	float g = cellnoise(vec3(p.y, p.x, p.z));
	float b = cellnoise(vec3(p.y, p.z, p.x));

	return vec3(r, g, b);
}
#endif  // BIT_OPERATIONS

float floorfrac(float x, out int i)
{
	i = floor_to_int(x);
	return x - i;
}


/* Principled BSDF operations */

float sqr(float a)
{
	return a*a;
}

float schlick_fresnel(float u)
{
	float m = clamp(1.0 - u, 0.0, 1.0);
	float m2 = m * m;
	return m2 * m2 * m; // pow(m,5)
}

float GTR1(float NdotH, float a)
{
	if (a >= 1.0) return M_1_PI;
	float a2 = a*a;
	float t = 1.0 + (a2 - 1.0) * NdotH*NdotH;
	return (a2 - 1.0) / (M_PI * log(a2) * t);
}

float GTR2(float NdotH, float a)
{
	float a2 = a*a;
	float t = 1.0 + (a2 - 1.0) * NdotH*NdotH;
	return a2 / (M_PI * t*t);
}

float GTR2_aniso(float NdotH, float HdotX, float HdotY, float ax, float ay)
{
	return 1.0 / (M_PI * ax*ay * sqr(sqr(HdotX / ax) + sqr(HdotY / ay) + NdotH*NdotH));
}

float smithG_GGX(float NdotV, float alphaG)
{
	float a = alphaG*alphaG;
	float b = NdotV*NdotV;
	return 1.0 / (NdotV + sqrt(a + b - a * b));
}

vec3 rotate_vector(vec3 p, vec3 n, float theta) {
	return (
	           p * cos(theta) + cross(n, p) *
	           sin(theta) + n * dot(p, n) *
	           (1.0 - cos(theta))
	       );
}


/*********** NEW SHADER NODES ***************/

#define NUM_LIGHTS 3

#if __VERSION__ > 120
struct glLight {
	vec4 position;
	vec4 diffuse;
	vec4 specular;
	vec4 halfVector;
};

layout(std140) uniform lightSource {
	glLight glLightSource[NUM_LIGHTS];
};

#define gl_NormalMatrix NormalMatrix

#else
#define glLightSource gl_LightSource
#endif

/* bsdfs */

void node_bsdf_diffuse(vec4 color, float roughness, vec3 N, out vec4 result)
{
	/* ambient light */
	vec3 L = vec3(0.2);

	/* directional lights */
	for (int i = 0; i < NUM_LIGHTS; i++) {
		vec3 light_position = glLightSource[i].position.xyz;
		vec3 light_diffuse = glLightSource[i].diffuse.rgb;

		float bsdf = max(dot(N, light_position), 0.0);
		L += light_diffuse * bsdf;
	}

	result = vec4(L * color.rgb, 1.0);
}

void node_bsdf_glossy(vec4 color, float roughness, vec3 N, out vec4 result)
{
	/* ambient light */
	vec3 L = vec3(0.2);

	/* directional lights */
	for (int i = 0; i < NUM_LIGHTS; i++) {
		vec3 light_position = glLightSource[i].position.xyz;
		vec3 H = glLightSource[i].halfVector.xyz;
		vec3 light_diffuse = glLightSource[i].diffuse.rgb;
		vec3 light_specular = glLightSource[i].specular.rgb;

		/* we mix in some diffuse so low roughness still shows up */
		float bsdf = 0.5 * pow(max(dot(N, H), 0.0), 1.0 / roughness);
		bsdf += 0.5 * max(dot(N, light_position), 0.0);
		L += light_specular * bsdf;
	}

	result = vec4(L * color.rgb, 1.0);
}

void node_bsdf_anisotropic(
        vec4 color, float roughness, float anisotropy, float rotation, vec3 N, vec3 T,
        out vec4 result)
{
	node_bsdf_diffuse(color, 0.0, N, result);
}

void node_bsdf_glass(vec4 color, float roughness, float ior, vec3 N, out vec4 result)
{
	node_bsdf_diffuse(color, 0.0, N, result);
}

void node_bsdf_toon(vec4 color, float size, float tsmooth, vec3 N, out vec4 result)
{
	node_bsdf_diffuse(color, 0.0, N, result);
}

void node_bsdf_principled(vec4 base_color, float subsurface, vec3 subsurface_radius, vec4 subsurface_color, float metallic, float specular,
	float specular_tint, float roughness, float anisotropic, float anisotropic_rotation, float sheen, float sheen_tint, float clearcoat,
	float clearcoat_gloss, float ior, float transparency, float refraction_roughness, vec3 N, vec3 CN, vec3 T, vec3 I, out vec4 result)
{
	/* ambient light */
	// TODO: set ambient light to an appropriate value
	vec3 L = vec3(mix(0.1, 0.03, metallic)) * base_color.rgb;

	float eta = (2.0 / (1.0 - sqrt(0.08 * specular))) - 1.0;

	/* set the viewing vector */
	vec3 V = -normalize(I);

	/* get the tangent */
	vec3 Tangent = T;
	if (T == vec3(0.0)) {
		// if no tangent is set, use a default tangent
		Tangent = vec3(1.0, 0.0, 0.0);
		if (N.x != 0.0 || N.y != 0.0) {
			vec3 N_xz = normalize(vec3(N.x, 0.0, N.z));

			vec3 axis = normalize(cross(vec3(0.0, 0.0, 1.0), N_xz));
			float angle = acos(dot(vec3(0.0, 0.0, 1.0), N_xz));

			Tangent = normalize(rotate_vector(vec3(1.0, 0.0, 0.0), axis, angle));
		}
	}

	/* rotate tangent */
	if (anisotropic_rotation != 0.0) {
		Tangent = rotate_vector(Tangent, N, anisotropic_rotation * 2.0 * M_PI);
	}

	/* calculate the tangent and bitangent */
	vec3 Y = normalize(cross(N, Tangent));
	vec3 X = cross(Y, N);

	/* fresnel normalization parameters */
	float F0 = fresnel_dielectric_0(eta);
	float F0_norm = 1.0 / (1.0 - F0);

	/* directional lights */
	for (int i = 0; i < NUM_LIGHTS; i++) {
		vec3 light_position_world = glLightSource[i].position.xyz;
		vec3 light_position = normalize(gl_NormalMatrix * light_position_world);

		vec3 H = normalize(light_position + V);

		vec3 light_specular = glLightSource[i].specular.rgb;

		float NdotL = dot(N, light_position);
		float NdotV = dot(N, V);
		float LdotH = dot(light_position, H);

		vec3 diffuse_and_specular_bsdf = vec3(0.0);
		if (NdotL >= 0.0 && NdotV >= 0.0) {
			float NdotH = dot(N, H);

			float Cdlum = 0.3 * base_color.r + 0.6 * base_color.g + 0.1 * base_color.b; // luminance approx.

			vec3 Ctint = Cdlum > 0 ? base_color.rgb / Cdlum : vec3(1.0); // normalize lum. to isolate hue+sat
			vec3 Cspec0 = mix(specular * 0.08 * mix(vec3(1.0), Ctint, specular_tint), base_color.rgb, metallic);
			vec3 Csheen = mix(vec3(1.0), Ctint, sheen_tint);

			// Diffuse fresnel - go from 1 at normal incidence to .5 at grazing
			// and mix in diffuse retro-reflection based on roughness

			float FL = schlick_fresnel(NdotL), FV = schlick_fresnel(NdotV);
			float Fd90 = 0.5 + 2.0 * LdotH*LdotH * roughness;
			float Fd = mix(1.0, Fd90, FL) * mix(1.0, Fd90, FV);

			// Based on Hanrahan-Krueger brdf approximation of isotropic bssrdf
			// 1.25 scale is used to (roughly) preserve albedo
			// Fss90 used to "flatten" retroreflection based on roughness
			float Fss90 = LdotH*LdotH * roughness;
			float Fss = mix(1.0, Fss90, FL) * mix(1.0, Fss90, FV);
			float ss = 1.25 * (Fss * (1.0 / (NdotL + NdotV) - 0.5) + 0.5);

			// specular
			float aspect = sqrt(1.0 - anisotropic * 0.9);
			float a = sqr(roughness);
			float ax = max(0.001, a / aspect);
			float ay = max(0.001, a * aspect);
			float Ds = GTR2_aniso(NdotH, dot(H, X), dot(H, Y), ax, ay); //GTR2(NdotH, a);
			float FH = (fresnel_dielectric_cos(LdotH, eta) - F0) * F0_norm;
			vec3 Fs = mix(Cspec0, vec3(1.0), FH);
			float roughg = sqr(roughness * 0.5 + 0.5);
			float Gs = smithG_GGX(NdotL, roughg) * smithG_GGX(NdotV, roughg);

			// sheen
			vec3 Fsheen = schlick_fresnel(LdotH) * sheen * Csheen;

			diffuse_and_specular_bsdf = (M_1_PI * mix(Fd, ss, subsurface) * base_color.rgb + Fsheen)
			                            * (1.0 - metallic) + Gs * Fs * Ds;
		}
		diffuse_and_specular_bsdf *= max(NdotL, 0.0);

		float CNdotL = dot(CN, light_position);
		float CNdotV = dot(CN, V);

		vec3 clearcoat_bsdf = vec3(0.0);
		if (CNdotL >= 0.0 && CNdotV >= 0.0 && clearcoat > 0.0) {
			float CNdotH = dot(CN, H);
			//float FH = schlick_fresnel(LdotH);

			// clearcoat (ior = 1.5 -> F0 = 0.04)
			float Dr = GTR1(CNdotH, mix(0.1, 0.001, clearcoat_gloss));
			float Fr = fresnel_dielectric_cos(LdotH, 1.5); //mix(0.04, 1.0, FH);
			float Gr = smithG_GGX(CNdotL, 0.25) * smithG_GGX(CNdotV, 0.25);

			clearcoat_bsdf = clearcoat * Gr * Fr * Dr * vec3(0.25);
		}
		clearcoat_bsdf *= max(CNdotL, 0.0);

		L += light_specular * (diffuse_and_specular_bsdf + clearcoat_bsdf);
	}

	result = vec4(L, 1.0);
}

void node_bsdf_translucent(vec4 color, vec3 N, out vec4 result)
{
	node_bsdf_diffuse(color, 0.0, N, result);
}

void node_bsdf_transparent(vec4 color, out vec4 result)
{
	/* this isn't right */
	result.r = color.r;
	result.g = color.g;
	result.b = color.b;
	result.a = 0.0;
}

void node_bsdf_velvet(vec4 color, float sigma, vec3 N, out vec4 result)
{
	node_bsdf_diffuse(color, 0.0, N, result);
}

void node_subsurface_scattering(
        vec4 color, float scale, vec3 radius, float sharpen, float texture_blur, vec3 N,
        out vec4 result)
{
	node_bsdf_diffuse(color, 0.0, N, result);
}

void node_bsdf_hair(vec4 color, float offset, float roughnessu, float roughnessv, vec3 tangent, out vec4 result)
{
	result = color;
}

void node_bsdf_refraction(vec4 color, float roughness, float ior, vec3 N, out vec4 result)
{
	node_bsdf_diffuse(color, 0.0, N, result);
}

void node_ambient_occlusion(vec4 color, out vec4 result)
{
	result = color;
}

/* emission */

void node_emission(vec4 color, float strength, vec3 N, out vec4 result)
{
	result = color * strength;
}

/* background */

void background_transform_to_world(vec3 viewvec, out vec3 worldvec)
{
	vec4 v = (ProjectionMatrix[3][3] == 0.0) ? vec4(viewvec, 1.0) : vec4(0.0, 0.0, 1.0, 1.0);
	vec4 co_homogenous = (ProjectionMatrixInverse * v);

	vec4 co = vec4(co_homogenous.xyz / co_homogenous.w, 0.0);
#ifdef WORLD_BACKGROUND
	worldvec = (ViewMatrixInverse * co).xyz;
#else
	worldvec = (ModelViewMatrixInverse * co).xyz;
#endif
}

#if defined(PROBE_CAPTURE) || defined(WORLD_BACKGROUND)
void environment_default_vector(out vec3 worldvec)
{
#ifdef WORLD_BACKGROUND
	background_transform_to_world(viewPosition, worldvec);
#else
	worldvec = normalize(worldPosition);
#endif
}
#endif

void node_background(vec4 color, float strength, out vec4 result)
{
	result = color * strength;
}

/* closures */

void node_mix_shader(float fac, vec4 shader1, vec4 shader2, out vec4 shader)
{
	shader = mix(shader1, shader2, fac);
}

void node_add_shader(vec4 shader1, vec4 shader2, out vec4 shader)
{
	shader = shader1 + shader2;
}

/* fresnel */

void node_fresnel(float ior, vec3 N, vec3 I, out float result)
{
	/* handle perspective/orthographic */
	vec3 I_view = (ProjectionMatrix[3][3] == 0.0) ? normalize(I) : vec3(0.0, 0.0, -1.0);

	float eta = max(ior, 0.00001);
	result = fresnel_dielectric(I_view, N, (gl_FrontFacing) ? eta : 1.0 / eta);
}

/* layer_weight */

void node_layer_weight(float blend, vec3 N, vec3 I, out float fresnel, out float facing)
{
	/* fresnel */
	float eta = max(1.0 - blend, 0.00001);
	vec3 I_view = (ProjectionMatrix[3][3] == 0.0) ? normalize(I) : vec3(0.0, 0.0, -1.0);

	fresnel = fresnel_dielectric(I_view, N, (gl_FrontFacing) ? 1.0 / eta : eta);

	/* facing */
	facing = abs(dot(I_view, N));
	if (blend != 0.5) {
		blend = clamp(blend, 0.0, 0.99999);
		blend = (blend < 0.5) ? 2.0 * blend : 0.5 / (1.0 - blend);
		facing = pow(facing, blend);
	}
	facing = 1.0 - facing;
}

/* gamma */

void node_gamma(vec4 col, float gamma, out vec4 outcol)
{
	outcol = col;

	if (col.r > 0.0)
		outcol.r = compatible_pow(col.r, gamma);
	if (col.g > 0.0)
		outcol.g = compatible_pow(col.g, gamma);
	if (col.b > 0.0)
		outcol.b = compatible_pow(col.b, gamma);
}

/* geometry */

void node_attribute(vec3 attr, out vec4 outcol, out vec3 outvec, out float outf)
{
	outcol = vec4(attr, 1.0);
	outvec = attr;
	outf = (attr.x + attr.y + attr.z) / 3.0;
}

void node_uvmap(vec3 attr_uv, out vec3 outvec)
{
	outvec = attr_uv;
}

void node_geometry(
        vec3 I, vec3 N, mat4 toworld,
        out vec3 position, out vec3 normal, out vec3 tangent,
        out vec3 true_normal, out vec3 incoming, out vec3 parametric,
        out float backfacing, out float pointiness)
{
	position = (toworld * vec4(I, 1.0)).xyz;
	normal = (toworld * vec4(N, 0.0)).xyz;
	tangent = vec3(0.0);
	true_normal = normal;

	/* handle perspective/orthographic */
	vec3 I_view = (ProjectionMatrix[3][3] == 0.0) ? normalize(I) : vec3(0.0, 0.0, -1.0);
	incoming = -(toworld * vec4(I_view, 0.0)).xyz;

	parametric = vec3(0.0);
	backfacing = (gl_FrontFacing) ? 0.0 : 1.0;
	pointiness = 0.5;
}

void node_tex_coord(
        vec3 I, vec3 N, mat4 viewinvmat, mat4 obinvmat, vec4 camerafac,
        vec3 attr_orco, vec3 attr_uv,
        out vec3 generated, out vec3 normal, out vec3 uv, out vec3 object,
        out vec3 camera, out vec3 window, out vec3 reflection)
{
	generated = attr_orco * 0.5 + vec3(0.5);
	normal = normalize((obinvmat * (viewinvmat * vec4(N, 0.0))).xyz);
	uv = attr_uv;
	object = (obinvmat * (viewinvmat * vec4(I, 1.0))).xyz;
	camera = vec3(I.xy, -I.z);
	vec4 projvec = ProjectionMatrix * vec4(I, 1.0);
	window = vec3(mtex_2d_mapping(projvec.xyz / projvec.w).xy * camerafac.xy + camerafac.zw, 0.0);

	vec3 shade_I;
	shade_view(I, shade_I);
	vec3 view_reflection = reflect(shade_I, normalize(N));
	reflection = (viewinvmat * vec4(view_reflection, 0.0)).xyz;
}

void node_tex_coord_background(
        vec3 I, vec3 N, mat4 viewinvmat, mat4 obinvmat, vec4 camerafac,
        vec3 attr_orco, vec3 attr_uv,
        out vec3 generated, out vec3 normal, out vec3 uv, out vec3 object,
        out vec3 camera, out vec3 window, out vec3 reflection)
{
	vec4 v = (ProjectionMatrix[3][3] == 0.0) ? vec4(I, 1.0) : vec4(0.0, 0.0, 1.0, 1.0);
	vec4 co_homogenous = (ProjectionMatrixInverse * v);

	vec4 co = vec4(co_homogenous.xyz / co_homogenous.w, 0.0);

	co = normalize(co);

#ifdef PROBE_CAPTURE
	vec3 coords = normalize(worldPosition);
#elif defined(WORLD_BACKGROUND)
	vec3 coords = (ViewMatrixInverse * co).xyz;
#else
	vec3 coords = (ModelViewMatrixInverse * co).xyz;
#endif

	generated = coords;
	normal = -coords;
	uv = vec3(attr_uv.xy, 0.0);
	object = coords;

	camera = vec3(co.xy, -co.z);
	window = (ProjectionMatrix[3][3] == 0.0) ?
	         vec3(mtex_2d_mapping(I).xy * camerafac.xy + camerafac.zw, 0.0) :
	         vec3(vec2(0.5) * camerafac.xy + camerafac.zw, 0.0);

	reflection = -coords;
}

#if defined(WORLD_BACKGROUND) || defined(PROBE_CAPTURE)
#define node_tex_coord node_tex_coord_background
#endif

/* textures */

float calc_gradient(vec3 p, int gradient_type)
{
	float x, y, z;
	x = p.x;
	y = p.y;
	z = p.z;
	if (gradient_type == 0) {  /* linear */
		return x;
	}
	else if (gradient_type == 1) {  /* quadratic */
		float r = max(x, 0.0);
		return r * r;
	}
	else if (gradient_type == 2) {  /* easing */
		float r = min(max(x, 0.0), 1.0);
		float t = r * r;
		return (3.0 * t - 2.0 * t * r);
	}
	else if (gradient_type == 3) {  /* diagonal */
		return (x + y) * 0.5;
	}
	else if (gradient_type == 4) {  /* radial */
		return atan(y, x) / (M_PI * 2) + 0.5;
	}
	else {
		float r = max(1.0 - sqrt(x * x + y * y + z * z), 0.0);
		if (gradient_type == 5) {  /* quadratic sphere */
			return r * r;
		}
		else if (gradient_type == 6) {  /* sphere */
			return r;
		}
	}
	return 0.0;
}

void node_tex_gradient(vec3 co, float gradient_type, out vec4 color, out float fac)
{
	float f = calc_gradient(co, int(gradient_type));
	f = clamp(f, 0.0, 1.0);

	color = vec4(f, f, f, 1.0);
	fac = f;
}

void node_tex_checker(vec3 co, vec4 color1, vec4 color2, float scale, out vec4 color, out float fac)
{
	vec3 p = co * scale;

	/* Prevent precision issues on unit coordinates. */
	p.x = (p.x + 0.000001) * 0.999999;
	p.y = (p.y + 0.000001) * 0.999999;
	p.z = (p.z + 0.000001) * 0.999999;

	int xi = int(abs(floor(p.x)));
	int yi = int(abs(floor(p.y)));
	int zi = int(abs(floor(p.z)));

	bool check = ((mod(xi, 2) == mod(yi, 2)) == bool(mod(zi, 2)));

	color = check ? color1 : color2;
	fac = check ? 1.0 : 0.0;
}

#ifdef BIT_OPERATIONS
vec2 calc_brick_texture(vec3 p, float mortar_size, float mortar_smooth, float bias,
                        float brick_width, float row_height,
                        float offset_amount, int offset_frequency,
                        float squash_amount, int squash_frequency)
{
	int bricknum, rownum;
	float offset = 0.0;
	float x, y;

	rownum = floor_to_int(p.y / row_height);

	if (offset_frequency != 0 && squash_frequency != 0) {
		brick_width *= (rownum % squash_frequency != 0) ? 1.0 : squash_amount; /* squash */
		offset = (rownum % offset_frequency != 0) ? 0.0 : (brick_width * offset_amount); /* offset */
	}

	bricknum = floor_to_int((p.x + offset) / brick_width);

	x = (p.x + offset) - brick_width * bricknum;
	y = p.y - row_height * rownum;

	float tint = clamp((integer_noise((rownum << 16) + (bricknum & 0xFFFF)) + bias), 0.0, 1.0);

	float min_dist = min(min(x, y), min(brick_width - x, row_height - y));
	if(min_dist >= mortar_size) {
		return vec2(tint, 0.0);
	}
	else if(mortar_smooth == 0.0) {
		return vec2(tint, 1.0);
	}
	else {
		min_dist = 1.0 - min_dist/mortar_size;
		return vec2(tint, smoothstep(0.0, mortar_smooth, min_dist));
	}
}
#endif

void node_tex_brick(vec3 co,
                    vec4 color1, vec4 color2,
                    vec4 mortar, float scale,
                    float mortar_size, float mortar_smooth, float bias,
                    float brick_width, float row_height,
                    float offset_amount, float offset_frequency,
                    float squash_amount, float squash_frequency,
                    out vec4 color, out float fac)
{
#ifdef BIT_OPERATIONS
	vec2 f2 = calc_brick_texture(co * scale,
	                             mortar_size, mortar_smooth, bias,
	                             brick_width, row_height,
	                             offset_amount, int(offset_frequency),
	                             squash_amount, int(squash_frequency));
	float tint = f2.x;
	float f = f2.y;
	if (f != 1.0) {
		float facm = 1.0 - tint;
		color1 = facm * color1 + tint * color2;
	}
	color = mix(color1, mortar, f);
	fac = f;
#else
	color = vec4(1.0);
	fac = 1.0;
#endif
}

void node_tex_clouds(vec3 co, float size, out vec4 color, out float fac)
{
	color = vec4(1.0);
	fac = 1.0;
}

void node_tex_environment_equirectangular(vec3 co, sampler2D ima, float lodbias, out vec4 color)
{
	vec3 nco = normalize(co);
	float u = -atan(nco.y, nco.x) / (2.0 * M_PI) + 0.5;
	float v = atan(nco.z, hypot(nco.x, nco.y)) / M_PI + 0.5;

<<<<<<< HEAD
	color = texture2D(ima, vec2(u, v), lodbias);
=======
#if __VERSION__ > 120
	/* Fix pole bleeding */
	float half_width = 0.5 / float(textureSize(ima, 0).x);
	v = clamp(v, half_width, 1.0 - half_width);

	/* Fix u = 0 seam */
	/* This is caused by texture filtering, since uv don't have smooth derivatives
	 * at u = 0 or 2PI, hardware filtering is using the smallest mipmap for certain
	 * texels. So we force the highest mipmap and don't do anisotropic filtering. */
	color = textureLod(ima, vec2(u, v), 0.0);
#else
	color = texture2D(ima, vec2(u, v));
#endif
>>>>>>> 41c4c3f8
}

void node_tex_environment_mirror_ball(vec3 co, sampler2D ima, float lodbias, out vec4 color)
{
	vec3 nco = normalize(co);

	nco.y -= 1.0;

	float div = 2.0 * sqrt(max(-0.5 * nco.y, 0.0));
	if (div > 0.0)
		nco /= div;

	float u = 0.5 * (nco.x + 1.0);
	float v = 0.5 * (nco.z + 1.0);

	color = texture2D(ima, vec2(u, v), lodbias);
}

void node_tex_environment_empty(vec3 co, out vec4 color)
{
	color = vec4(1.0, 0.0, 1.0, 1.0);
}

void node_tex_image(vec3 co, sampler2D ima, out vec4 color, out float alpha)
{
	color = texture2D(ima, co.xy);
	alpha = color.a;
}

void node_tex_image_box(vec3 texco,
                        vec3 nob,
                        sampler2D ima,
                        float blend,
                        out vec4 color,
                        out float alpha)
{
	/* project from direction vector to barycentric coordinates in triangles */
	nob = vec3(abs(nob.x), abs(nob.y), abs(nob.z));
	nob /= (nob.x + nob.y + nob.z);

	/* basic idea is to think of this as a triangle, each corner representing
	 * one of the 3 faces of the cube. in the corners we have single textures,
	 * in between we blend between two textures, and in the middle we a blend
	 * between three textures.
	 *
	 * the Nxyz values are the barycentric coordinates in an equilateral
	 * triangle, which in case of blending, in the middle has a smaller
	 * equilateral triangle where 3 textures blend. this divides things into
	 * 7 zones, with an if () test for each zone */

	vec3 weight = vec3(0.0, 0.0, 0.0);
	float limit = 0.5 * (1.0 + blend);

	/* first test for corners with single texture */
	if (nob.x > limit * (nob.x + nob.y) && nob.x > limit * (nob.x + nob.z)) {
		weight.x = 1.0;
	}
	else if (nob.y > limit * (nob.x + nob.y) && nob.y > limit * (nob.y + nob.z)) {
		weight.y = 1.0;
	}
	else if (nob.z > limit * (nob.x + nob.z) && nob.z > limit * (nob.y + nob.z)) {
		weight.z = 1.0;
	}
	else if (blend > 0.0) {
		/* in case of blending, test for mixes between two textures */
		if (nob.z < (1.0 - limit) * (nob.y + nob.x)) {
			weight.x = nob.x / (nob.x + nob.y);
			weight.x = clamp((weight.x - 0.5 * (1.0 - blend)) / blend, 0.0, 1.0);
			weight.y = 1.0 - weight.x;
		}
		else if (nob.x < (1.0 - limit) * (nob.y + nob.z)) {
			weight.y = nob.y / (nob.y + nob.z);
			weight.y = clamp((weight.y - 0.5 * (1.0 - blend)) / blend, 0.0, 1.0);
			weight.z = 1.0 - weight.y;
		}
		else if (nob.y < (1.0 - limit) * (nob.x + nob.z)) {
			weight.x = nob.x / (nob.x + nob.z);
			weight.x = clamp((weight.x - 0.5 * (1.0 - blend)) / blend, 0.0, 1.0);
			weight.z = 1.0 - weight.x;
		}
		else {
			/* last case, we have a mix between three */
			weight.x = ((2.0 - limit) * nob.x + (limit - 1.0)) / (2.0 * limit - 1.0);
			weight.y = ((2.0 - limit) * nob.y + (limit - 1.0)) / (2.0 * limit - 1.0);
			weight.z = ((2.0 - limit) * nob.z + (limit - 1.0)) / (2.0 * limit - 1.0);
		}
	}
	else {
		/* Desperate mode, no valid choice anyway, fallback to one side.*/
		weight.x = 1.0;
	}
	color = vec4(0);
	if (weight.x > 0.0) {
		color += weight.x * texture2D(ima, texco.yz);
	}
	if (weight.y > 0.0) {
		color += weight.y * texture2D(ima, texco.xz);
	}
	if (weight.z > 0.0) {
		color += weight.z * texture2D(ima, texco.yx);
	}

	alpha = color.a;
}

void node_tex_image_empty(vec3 co, out vec4 color, out float alpha)
{
	color = vec4(0.0);
	alpha = 0.0;
}

void node_tex_magic(vec3 co, float scale, float distortion, float depth, out vec4 color, out float fac)
{
	vec3 p = co * scale;
	float x = sin((p.x + p.y + p.z) * 5.0);
	float y = cos((-p.x + p.y - p.z) * 5.0);
	float z = -cos((-p.x - p.y + p.z) * 5.0);

	if (depth > 0) {
		x *= distortion;
		y *= distortion;
		z *= distortion;
		y = -cos(x - y + z);
		y *= distortion;
		if (depth > 1) {
			x = cos(x - y - z);
			x *= distortion;
			if (depth > 2) {
				z = sin(-x - y - z);
				z *= distortion;
				if (depth > 3) {
					x = -cos(-x + y - z);
					x *= distortion;
					if (depth > 4) {
						y = -sin(-x + y + z);
						y *= distortion;
						if (depth > 5) {
							y = -cos(-x + y + z);
							y *= distortion;
							if (depth > 6) {
								x = cos(x + y + z);
								x *= distortion;
								if (depth > 7) {
									z = sin(x + y - z);
									z *= distortion;
									if (depth > 8) {
										x = -cos(-x - y + z);
										x *= distortion;
										if (depth > 9) {
											y = -sin(x - y + z);
											y *= distortion;
										}
									}
								}
							}
						}
					}
				}
			}
		}
	}
	if (distortion != 0.0) {
		distortion *= 2.0;
		x /= distortion;
		y /= distortion;
		z /= distortion;
	}

	color = vec4(0.5 - x, 0.5 - y, 0.5 - z, 1.0);
	fac = (color.x + color.y + color.z) / 3.0;
}

#ifdef BIT_OPERATIONS
float noise_fade(float t)
{
	return t * t * t * (t * (t * 6.0 - 15.0) + 10.0);
}

float noise_scale3(float result)
{
	return 0.9820 * result;
}

float noise_nerp(float t, float a, float b)
{
	return (1.0 - t) * a + t * b;
}

float noise_grad(uint hash, float x, float y, float z)
{
	uint h = hash & 15u;
	float u = h < 8u ? x : y;
	float vt = ((h == 12u) || (h == 14u)) ? x : z;
	float v = h < 4u ? y : vt;
	return (((h & 1u) != 0u) ? -u : u) + (((h & 2u) != 0u) ? -v : v);
}

float noise_perlin(float x, float y, float z)
{
	int X; float fx = floorfrac(x, X);
	int Y; float fy = floorfrac(y, Y);
	int Z; float fz = floorfrac(z, Z);

	float u = noise_fade(fx);
	float v = noise_fade(fy);
	float w = noise_fade(fz);

	float result;

	result = noise_nerp(w, noise_nerp(v, noise_nerp(u, noise_grad(hash(X, Y, Z), fx, fy, fz),
	                                                noise_grad(hash(X + 1, Y, Z), fx - 1.0, fy, fz)),
	                                  noise_nerp(u, noise_grad(hash(X, Y + 1, Z), fx, fy - 1.0, fz),
	                                             noise_grad(hash(X + 1, Y + 1, Z), fx - 1.0, fy - 1.0, fz))),
	                    noise_nerp(v, noise_nerp(u, noise_grad(hash(X, Y, Z + 1), fx, fy, fz - 1.0),
	                                             noise_grad(hash(X + 1, Y, Z + 1), fx - 1.0, fy, fz - 1.0)),
	                               noise_nerp(u, noise_grad(hash(X, Y + 1, Z + 1), fx, fy - 1.0, fz - 1.0),
	                                          noise_grad(hash(X + 1, Y + 1, Z + 1), fx - 1.0, fy - 1.0, fz - 1.0))));
	return noise_scale3(result);
}

float noise(vec3 p)
{
	return 0.5 * noise_perlin(p.x, p.y, p.z) + 0.5;
}

float snoise(vec3 p)
{
	return noise_perlin(p.x, p.y, p.z);
}

float noise_turbulence(vec3 p, float octaves, int hard)
{
	float fscale = 1.0;
	float amp = 1.0;
	float sum = 0.0;
	int i, n;
	octaves = clamp(octaves, 0.0, 16.0);
	n = int(octaves);
	for (i = 0; i <= n; i++) {
		float t = noise(fscale * p);
		if (hard != 0) {
			t = abs(2.0 * t - 1.0);
		}
		sum += t * amp;
		amp *= 0.5;
		fscale *= 2.0;
	}
	float rmd = octaves - floor(octaves);
	if  (rmd != 0.0) {
		float t = noise(fscale * p);
		if (hard != 0) {
			t = abs(2.0 * t - 1.0);
		}
		float sum2 = sum + t * amp;
		sum *= (float(1 << n) / float((1 << (n + 1)) - 1));
		sum2 *= (float(1 << (n + 1)) / float((1 << (n + 2)) - 1));
		return (1.0 - rmd) * sum + rmd * sum2;
	}
	else {
		sum *= (float(1 << n) / float((1 << (n + 1)) - 1));
		return sum;
	}
}
#endif  // BIT_OPERATIONS

void node_tex_noise(vec3 co, float scale, float detail, float distortion, out vec4 color, out float fac)
{
#ifdef BIT_OPERATIONS
	vec3 p = co * scale;
	int hard = 0;
	if (distortion != 0.0) {
		vec3 r, offset = vec3(13.5, 13.5, 13.5);
		r.x = noise(p + offset) * distortion;
		r.y = noise(p) * distortion;
		r.z = noise(p - offset) * distortion;
		p += r;
	}

	fac = noise_turbulence(p, detail, hard);
	color = vec4(fac,
	             noise_turbulence(vec3(p.y, p.x, p.z), detail, hard),
	             noise_turbulence(vec3(p.y, p.z, p.x), detail, hard),
	             1);
#else  // BIT_OPERATIONS
	color = vec4(1.0);
	fac = 1.0;
#endif  // BIT_OPERATIONS
}


#ifdef BIT_OPERATIONS

/* Musgrave fBm
 *
 * H: fractal increment parameter
 * lacunarity: gap between successive frequencies
 * octaves: number of frequencies in the fBm
 *
 * from "Texturing and Modelling: A procedural approach"
 */

float noise_musgrave_fBm(vec3 p, float H, float lacunarity, float octaves)
{
	float rmd;
	float value = 0.0;
	float pwr = 1.0;
	float pwHL = pow(lacunarity, -H);
	int i;

	for (i = 0; i < int(octaves); i++) {
		value += snoise(p) * pwr;
		pwr *= pwHL;
		p *= lacunarity;
	}

	rmd = octaves - floor(octaves);
	if (rmd != 0.0)
		value += rmd * snoise(p) * pwr;

	return value;
}

/* Musgrave Multifractal
 *
 * H: highest fractal dimension
 * lacunarity: gap between successive frequencies
 * octaves: number of frequencies in the fBm
 */

float noise_musgrave_multi_fractal(vec3 p, float H, float lacunarity, float octaves)
{
	float rmd;
	float value = 1.0;
	float pwr = 1.0;
	float pwHL = pow(lacunarity, -H);
	int i;

	for (i = 0; i < int(octaves); i++) {
		value *= (pwr * snoise(p) + 1.0);
		pwr *= pwHL;
		p *= lacunarity;
	}

	rmd = octaves - floor(octaves);
	if (rmd != 0.0)
		value *= (rmd * pwr * snoise(p) + 1.0); /* correct? */

	return value;
}

/* Musgrave Heterogeneous Terrain
 *
 * H: fractal dimension of the roughest area
 * lacunarity: gap between successive frequencies
 * octaves: number of frequencies in the fBm
 * offset: raises the terrain from `sea level'
 */

float noise_musgrave_hetero_terrain(vec3 p, float H, float lacunarity, float octaves, float offset)
{
	float value, increment, rmd;
	float pwHL = pow(lacunarity, -H);
	float pwr = pwHL;
	int i;

	/* first unscaled octave of function; later octaves are scaled */
	value = offset + snoise(p);
	p *= lacunarity;

	for (i = 1; i < int(octaves); i++) {
		increment = (snoise(p) + offset) * pwr * value;
		value += increment;
		pwr *= pwHL;
		p *= lacunarity;
	}

	rmd = octaves - floor(octaves);
	if (rmd != 0.0) {
		increment = (snoise(p) + offset) * pwr * value;
		value += rmd * increment;
	}

	return value;
}

/* Hybrid Additive/Multiplicative Multifractal Terrain
 *
 * H: fractal dimension of the roughest area
 * lacunarity: gap between successive frequencies
 * octaves: number of frequencies in the fBm
 * offset: raises the terrain from `sea level'
 */

float noise_musgrave_hybrid_multi_fractal(vec3 p, float H, float lacunarity, float octaves, float offset, float gain)
{
	float result, signal, weight, rmd;
	float pwHL = pow(lacunarity, -H);
	float pwr = pwHL;
	int i;

	result = snoise(p) + offset;
	weight = gain * result;
	p *= lacunarity;

	for (i = 1; (weight > 0.001f) && (i < int(octaves)); i++) {
		if (weight > 1.0)
			weight = 1.0;

		signal = (snoise(p) + offset) * pwr;
		pwr *= pwHL;
		result += weight * signal;
		weight *= gain * signal;
		p *= lacunarity;
	}

	rmd = octaves - floor(octaves);
	if (rmd != 0.0)
		result += rmd * ((snoise(p) + offset) * pwr);

	return result;
}

/* Ridged Multifractal Terrain
 *
 * H: fractal dimension of the roughest area
 * lacunarity: gap between successive frequencies
 * octaves: number of frequencies in the fBm
 * offset: raises the terrain from `sea level'
 */

float noise_musgrave_ridged_multi_fractal(vec3 p, float H, float lacunarity, float octaves, float offset, float gain)
{
	float result, signal, weight;
	float pwHL = pow(lacunarity, -H);
	float pwr = pwHL;
	int i;

	signal = offset - abs(snoise(p));
	signal *= signal;
	result = signal;
	weight = 1.0;

	for (i = 1; i < int(octaves); i++) {
		p *= lacunarity;
		weight = clamp(signal * gain, 0.0, 1.0);
		signal = offset - abs(snoise(p));
		signal *= signal;
		signal *= weight;
		result += signal * pwr;
		pwr *= pwHL;
	}

	return result;
}

float svm_musgrave(int type,
                   float dimension,
                   float lacunarity,
                   float octaves,
                   float offset,
                   float intensity,
                   float gain,
                   vec3 p)
{
	if (type == 0 /*NODE_MUSGRAVE_MULTIFRACTAL*/)
		return intensity * noise_musgrave_multi_fractal(p, dimension, lacunarity, octaves);
	else if (type == 1 /*NODE_MUSGRAVE_FBM*/)
		return intensity * noise_musgrave_fBm(p, dimension, lacunarity, octaves);
	else if (type == 2 /*NODE_MUSGRAVE_HYBRID_MULTIFRACTAL*/)
		return intensity * noise_musgrave_hybrid_multi_fractal(p, dimension, lacunarity, octaves, offset, gain);
	else if (type == 3 /*NODE_MUSGRAVE_RIDGED_MULTIFRACTAL*/)
		return intensity * noise_musgrave_ridged_multi_fractal(p, dimension, lacunarity, octaves, offset, gain);
	else if (type == 4 /*NODE_MUSGRAVE_HETERO_TERRAIN*/)
		return intensity * noise_musgrave_hetero_terrain(p, dimension, lacunarity, octaves, offset);
	return 0.0;
}
#endif  // #ifdef BIT_OPERATIONS

void node_tex_musgrave(vec3 co,
                       float scale,
                       float detail,
                       float dimension,
                       float lacunarity,
                       float offset,
                       float gain,
                       float type,
                       out vec4 color,
                       out float fac)
{
#ifdef BIT_OPERATIONS
	fac = svm_musgrave(int(type),
	                   dimension,
	                   lacunarity,
	                   detail,
	                   offset,
	                   1.0,
	                   gain,
	                   co * scale);
#else
	fac = 1.0;
#endif

	color = vec4(fac, fac, fac, 1.0);
}

void node_tex_sky(vec3 co, out vec4 color)
{
	color = vec4(1.0);
}

void node_tex_voronoi(vec3 co, float scale, float coloring, out vec4 color, out float fac)
{
#ifdef BIT_OPERATIONS
	vec3 p = co * scale;
	int xx, yy, zz, xi, yi, zi;
	float da[4];
	vec3 pa[4];

	xi = floor_to_int(p[0]);
	yi = floor_to_int(p[1]);
	zi = floor_to_int(p[2]);

	da[0] = 1e+10;
	da[1] = 1e+10;
	da[2] = 1e+10;
	da[3] = 1e+10;

	for (xx = xi - 1; xx <= xi + 1; xx++) {
		for (yy = yi - 1; yy <= yi + 1; yy++) {
			for (zz = zi - 1; zz <= zi + 1; zz++) {
				vec3 ip = vec3(xx, yy, zz);
				vec3 vp = cellnoise_color(ip);
				vec3 pd = p - (vp + ip);
				float d = dot(pd, pd);
				vp += vec3(xx, yy, zz);
				if (d < da[0]) {
					da[3] = da[2];
					da[2] = da[1];
					da[1] = da[0];
					da[0] = d;
					pa[3] = pa[2];
					pa[2] = pa[1];
					pa[1] = pa[0];
					pa[0] = vp;
				}
				else if (d < da[1]) {
					da[3] = da[2];
					da[2] = da[1];
					da[1] = d;

					pa[3] = pa[2];
					pa[2] = pa[1];
					pa[1] = vp;
				}
				else if (d < da[2]) {
					da[3] = da[2];
					da[2] = d;

					pa[3] = pa[2];
					pa[2] = vp;
				}
				else if (d < da[3]) {
					da[3] = d;
					pa[3] = vp;
				}
			}
		}
	}

	if (coloring == 0.0) {
		fac = abs(da[0]);
		color = vec4(fac, fac, fac, 1);
	}
	else {
		color = vec4(cellnoise_color(pa[0]), 1);
		fac = (color.x + color.y + color.z) * (1.0 / 3.0);
	}
#else  // BIT_OPERATIONS
	color = vec4(1.0);
	fac = 1.0;
#endif  // BIT_OPERATIONS
}

#ifdef BIT_OPERATIONS
float calc_wave(vec3 p, float distortion, float detail, float detail_scale, int wave_type, int wave_profile)
{
	float n;

	if (wave_type == 0) /* type bands */
		n = (p.x + p.y + p.z) * 10.0;
	else /* type rings */
		n = length(p) * 20.0;

	if (distortion != 0.0)
		n += distortion * noise_turbulence(p * detail_scale, detail, 0);

	if (wave_profile == 0) { /* profile sin */
		return 0.5 + 0.5 * sin(n);
	}
	else { /* profile saw */
		n /= 2.0 * M_PI;
		n -= int(n);
		return (n < 0.0) ? n + 1.0 : n;
	}
}
#endif  // BIT_OPERATIONS

void node_tex_wave(
        vec3 co, float scale, float distortion, float detail, float detail_scale, float wave_type, float wave_profile,
        out vec4 color, out float fac)
{
#ifdef BIT_OPERATIONS
	float f;
	f = calc_wave(co * scale, distortion, detail, detail_scale, int(wave_type), int(wave_profile));

	color = vec4(f, f, f, 1.0);
	fac = f;
#else  // BIT_OPERATIONS
	color = vec4(1.0);
	fac = 1;
#endif  // BIT_OPERATIONS
}

/* light path */

void node_light_path(
	out float is_camera_ray,
	out float is_shadow_ray,
	out float is_diffuse_ray,
	out float is_glossy_ray,
	out float is_singular_ray,
	out float is_reflection_ray,
	out float is_transmission_ray,
	out float ray_length,
	out float ray_depth,
	out float diffuse_depth,
	out float glossy_depth,
	out float transparent_depth,
	out float transmission_depth)
{
#ifndef PROBE_CAPTURE
	is_camera_ray = 1.0;
	is_glossy_ray = 0.0;
	is_diffuse_ray = 0.0;
	is_reflection_ray = 0.0;
	is_transmission_ray = 0.0;
#else
	is_camera_ray = 0.0;
	is_glossy_ray = 1.0;
	is_diffuse_ray = 1.0;
	is_reflection_ray = 1.0;
	is_transmission_ray = 1.0;
#endif
	is_shadow_ray = 0.0;
	is_singular_ray = 0.0;
	ray_length = 1.0;
	ray_depth = 1.0;
	diffuse_depth = 1.0;
	glossy_depth = 1.0;
	transparent_depth = 1.0;
	transmission_depth = 1.0;
}

void node_light_falloff(float strength, float tsmooth, out float quadratic, out float linear, out float constant)
{
	quadratic = strength;
	linear = strength;
	constant = strength;
}

void node_object_info(mat4 obmat, vec3 info, out vec3 location, out float object_index, out float material_index, out float random)
{
	location = obmat[3].xyz;
	object_index = info.x;
	material_index = info.y;
	random = info.z;
}

void node_normal_map(vec4 tangent, vec3 normal, vec3 texnormal, out vec3 outnormal)
{
	vec3 B = tangent.w * cross(normal, tangent.xyz);

	outnormal = texnormal.x * tangent.xyz + texnormal.y * B + texnormal.z * normal;
	outnormal = normalize(outnormal);
}

void node_bump(float strength, float dist, float height, vec3 N, vec3 surf_pos, float invert, out vec3 result)
{
	if (invert != 0.0) {
		dist *= -1.0;
	}
	vec3 dPdx = dFdx(surf_pos);
	vec3 dPdy = dFdy(surf_pos);

	/* Get surface tangents from normal. */
	vec3 Rx = cross(dPdy, N);
	vec3 Ry = cross(N, dPdx);

	/* Compute surface gradient and determinant. */
	float det = dot(dPdx, Rx);
	float absdet = abs(det);

	float dHdx = dFdx(height);
	float dHdy = dFdy(height);
	vec3 surfgrad = dHdx * Rx + dHdy * Ry;

	strength = max(strength, 0.0);

	result = normalize(absdet * N - dist * sign(det) * surfgrad);
	result = normalize(strength * result + (1.0 - strength) * N);
}

/* output */

void node_output_material(vec4 surface, vec4 volume, float displacement, out vec4 result)
{
	result = surface;
}

void node_output_world(vec4 surface, vec4 volume, out vec4 result)
{
	result = vec4(surface.rgb, 1.0);
}

<<<<<<< HEAD
void parallax_out(vec3 texco, vec3 vp, vec4 tangent, vec3 vn, vec3 size, mat3 mat, sampler2D ima, float numsteps,
				  float bumpscale, float discarduv, out vec3 ptexcoord)
{
	vec3 binormal = cross(-vn, tangent.xyz) * tangent.w;
	vec3 vvec = vec3(dot(tangent.xyz, vp), dot(binormal, vp), dot(-vn, vp));
	vec3 vv = normalize(vvec);

	// The uv shift per depth step, multitply by rotation and after size.
	vec2 delta = (vec3(-vv.x, gl_FrontFacing ? vv.y : -vv.y, 0.0) * mat * size * bumpscale / vv.z).xy;

	float height = 0.0;

	// The depth to start from, top to bottom.
	float depth = 1.0;
	float depthstep = 1.0 / numsteps;

	/* Uv is computed with the current depth value using the formula:
	 * uv = original_uv * delta_uv * (1.0 - depth)
	 */

	// Linear sample from top.
	for (int i = 0; i < numsteps; ++i) {
		height = textureLod(ima, texco.xy - delta * (1.0 - depth), 0).a;
		// Stop if the texture height is greater than current depth.
		if (height > depth) {
			break;
		}

		depth -= depthstep;
	}

	vec2 texuv = texco.xy - delta * (1.0 - depth);

	/* Interpolation.
	 * Compare the distance of the height texture with current level and previous level.
	 */

	// Compute the depth before the last step, reverse operation.
	float depthprelay = depth + depthstep;
	// Compute the uv with the pre depth.
	vec2 texuvprelay = texco.xy - delta * (1.0 - depthprelay);

	// The shift between the texture height and the last depth.
	float depthshiftcurlay = height - depth;
	// The shift between the texture height with precedent uv computed with pre detph and the pre depth.
	float depthshiftprelay = textureLod(ima, texuvprelay, 0).a - depthprelay;

	float weight = 1.0;
	// If the height is right in the middle of two step the difference of the two shifts will be null.
	if ((depthshiftcurlay - depthshiftprelay) > 0.0) {
		// Get shift ratio.
		weight = depthshiftcurlay / (depthshiftcurlay - depthshiftprelay);
	}

	vec2 finaltexuv = mix(texuv, texuvprelay, weight);

	// Discard if uv is out of the range 0 to 1.
	const vec2 clampmin = vec2(-0.5);
	const vec2 clampmax = vec2(0.5);

	if ((discarduv == 1.0) &&
		(finaltexuv.x - 0.5 < clampmin.x * size.x || finaltexuv.x - 0.5 > clampmax.x * size.x ||
		finaltexuv.y - 0.5 < clampmin.y * size.y || finaltexuv.y - 0.5 > clampmax.y * size.y))
	{
		discard;
	}

	ptexcoord = vec3(finaltexuv, texco.z);
}
=======
void convert_metallic_to_specular(vec4 basecol, float metallic, float specular_fac, out vec4 diffuse, out vec4 f0)
{
	vec4 dielectric = vec4(0.034) * specular_fac * 2.0;
	diffuse = mix(basecol, vec4(0.0), metallic);
	f0 = mix(dielectric, basecol, metallic);
}

/* TODO : clean this ifdef mess */
/* EEVEE output */
#ifdef PROBE_CAPTURE
void world_normals_get(out vec3 N)
{
	N = gl_FrontFacing ? worldNormal : -worldNormal;
}

void node_output_metallic(
        vec4 basecol, float metallic, float specular, float roughness, vec4 emissive, float transp, vec3 normal,
        float clearcoat, float clearcoat_roughness, vec3 clearcoat_normal,
        float occlusion, out vec4 result)
{
	vec4 diffuse, f0;
	convert_metallic_to_specular(basecol, metallic, specular, diffuse, f0);

	result = vec4(eevee_surface_lit(normal, diffuse.rgb, f0.rgb, roughness, occlusion) + emissive.rgb, 1.0 - transp);
}

void node_output_specular(
        vec4 diffuse, vec4 specular, float roughness, vec4 emissive, float transp, vec3 normal,
        float clearcoat, float clearcoat_roughness, vec3 clearcoat_normal,
        float occlusion, out vec4 result)
{
	result = vec4(eevee_surface_lit(normal, diffuse.rgb, specular.rgb, roughness, occlusion) + emissive.rgb, 1.0 - transp);
}
#endif
>>>>>>> 41c4c3f8

/* ********************** matcap style render ******************** */

void material_preview_matcap(vec4 color, sampler2D ima, vec4 N, vec4 mask, out vec4 result)
{
	vec3 normal;
	vec2 tex;
	
#ifndef USE_OPENSUBDIV
	/* remap to 0.0 - 1.0 range. This is done because OpenGL 2.0 clamps colors
	 * between shader stages and we want the full range of the normal */
	normal = vec3(2.0, 2.0, 2.0) * vec3(N.x, N.y, N.z) - vec3(1.0, 1.0, 1.0);
	if (normal.z < 0.0) {
		normal.z = 0.0;
	}
	normal = normalize(normal);
#else
	normal = inpt.v.normal;
	mask = vec4(1.0, 1.0, 1.0, 1.0);
#endif

	tex.x = 0.5 + 0.49 * normal.x;
	tex.y = 0.5 + 0.49 * normal.y;
	result = texture2D(ima, tex) * mask;
}<|MERGE_RESOLUTION|>--- conflicted
+++ resolved
@@ -2419,20 +2419,14 @@
 		//float bias = (1.5 - inp*inp)*shadowbias;
 		co.z -= shadowbias * co.w;
 
-<<<<<<< HEAD
 		if (co.w > 0.0 && co.x > 0.0 && co.x / co.w < 1.0 && co.y > 0.0 && co.y / co.w < 1.0) {
-			result = shadow2DProj(shadowmap, co).x;
-		}
-		else {
-=======
-		if (co.w > 0.0 && co.x > 0.0 && co.x / co.w < 1.0 && co.y > 0.0 && co.y / co.w < 1.0)
 #if __VERSION__ == 120
 			result = shadow2DProj(shadowmap, co).x;
 #else
 			result = textureProj(shadowmap, co);
 #endif
-		else
->>>>>>> 41c4c3f8
+		}
+		else {
 			result = 1.0;
 		}
 	}
@@ -3365,9 +3359,6 @@
 	float u = -atan(nco.y, nco.x) / (2.0 * M_PI) + 0.5;
 	float v = atan(nco.z, hypot(nco.x, nco.y)) / M_PI + 0.5;
 
-<<<<<<< HEAD
-	color = texture2D(ima, vec2(u, v), lodbias);
-=======
 #if __VERSION__ > 120
 	/* Fix pole bleeding */
 	float half_width = 0.5 / float(textureSize(ima, 0).x);
@@ -3379,9 +3370,8 @@
 	 * texels. So we force the highest mipmap and don't do anisotropic filtering. */
 	color = textureLod(ima, vec2(u, v), 0.0);
 #else
-	color = texture2D(ima, vec2(u, v));
+	color = texture2D(ima, vec2(u, v), lodbias);
 #endif
->>>>>>> 41c4c3f8
 }
 
 void node_tex_environment_mirror_ball(vec3 co, sampler2D ima, float lodbias, out vec4 color)
@@ -4106,7 +4096,6 @@
 	result = vec4(surface.rgb, 1.0);
 }
 
-<<<<<<< HEAD
 void parallax_out(vec3 texco, vec3 vp, vec4 tangent, vec3 vn, vec3 size, mat3 mat, sampler2D ima, float numsteps,
 				  float bumpscale, float discarduv, out vec3 ptexcoord)
 {
@@ -4176,7 +4165,7 @@
 
 	ptexcoord = vec3(finaltexuv, texco.z);
 }
-=======
+
 void convert_metallic_to_specular(vec4 basecol, float metallic, float specular_fac, out vec4 diffuse, out vec4 f0)
 {
 	vec4 dielectric = vec4(0.034) * specular_fac * 2.0;
@@ -4211,7 +4200,6 @@
 	result = vec4(eevee_surface_lit(normal, diffuse.rgb, specular.rgb, roughness, occlusion) + emissive.rgb, 1.0 - transp);
 }
 #endif
->>>>>>> 41c4c3f8
 
 /* ********************** matcap style render ******************** */
 
