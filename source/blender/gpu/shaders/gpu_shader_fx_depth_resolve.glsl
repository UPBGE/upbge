uniform sampler2D depthbuffer;

<<<<<<< HEAD
#if __VERSION__ == 120
	varying vec4 uvcoordsvar;
#else
	in vec4 uvcoordsvar;
	#define texture2D texture
#endif
=======
in vec4 uvcoordsvar;
>>>>>>> a5b3df75

void main(void)
{
	float depth = texture(depthbuffer, uvcoordsvar.xy).r;

	/* XRay background, discard */
	if (depth >= 1.0) {
		discard;
	}

	gl_FragDepth = depth;
}<|MERGE_RESOLUTION|>--- conflicted
+++ resolved
@@ -1,15 +1,6 @@
 uniform sampler2D depthbuffer;
 
-<<<<<<< HEAD
-#if __VERSION__ == 120
-	varying vec4 uvcoordsvar;
-#else
-	in vec4 uvcoordsvar;
-	#define texture2D texture
-#endif
-=======
 in vec4 uvcoordsvar;
->>>>>>> a5b3df75
 
 void main(void)
 {
