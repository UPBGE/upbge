--- conflicted
+++ resolved
@@ -22,11 +22,7 @@
   ../imbuf
   ../makesdna
   ../makesrna
-<<<<<<< HEAD
   ../render # UPBGE
-  ../windowmanager
-=======
->>>>>>> 1160a3a3
 
   # For theme color access.
   ../editors/include
