# SPDX-FileCopyrightText: 2006 Blender Authors
#
# SPDX-License-Identifier: GPL-2.0-or-later

set(INC
  PUBLIC .
  dummy
  intern
  metal
  opengl
  vulkan
<<<<<<< HEAD
  ../makesrna
  ../render # UPBGE
=======
>>>>>>> 0b0fddb6

  # For theme color access.
  ../editors/include

  # For `*_info.hh` includes.
  ../compositor/shaders/infos
  ../draw/engines/eevee_next
  ../draw/engines/eevee_next/shaders/infos
  ../draw/engines/gpencil
  ../draw/engines/gpencil/shaders/infos
  ../draw/engines/image/shaders/infos
  ../draw/engines/overlay/shaders/infos
  ../draw/engines/select
  ../draw/engines/select/shaders/infos
  ../draw/engines/workbench
  ../draw/engines/workbench/shaders/infos
  ../draw/intern
  ../draw/intern/shaders
  metal/kernels
  shaders/infos


  # For shader includes
  shaders/common
  shaders

  ../../../intern/ghost
  ../../../intern/mantaflow/extern
)

if(WITH_BUILDINFO)
  add_definitions(-DWITH_BUILDINFO)
endif()

if(WITH_RENDERDOC)
  list(APPEND INC
    ../../../extern/renderdoc/include
    ../../../intern/renderdoc_dynload/include
  )
  add_definitions(-DWITH_RENDERDOC)
endif()

if(WITH_GPU_SHADER_ASSERT)
  add_definitions(-DWITH_GPU_SHADER_ASSERT)
endif()

set(INC_SYS
)

set(SRC
  intern/gpu_batch.cc
  intern/gpu_batch_presets.cc
  intern/gpu_batch_utils.cc
  intern/gpu_capabilities.cc
  intern/gpu_codegen.cc
  intern/gpu_compute.cc
  intern/gpu_context.cc
  intern/gpu_debug.cc
  intern/gpu_framebuffer.cc
  intern/gpu_immediate.cc
  intern/gpu_immediate_util.cc
  intern/gpu_index_buffer.cc
  intern/gpu_init_exit.cc
  intern/gpu_material.cc
  intern/gpu_matrix.cc
  intern/gpu_node_graph.cc
  intern/gpu_platform.cc
  intern/gpu_query.cc
  intern/gpu_select.cc
  intern/gpu_select_next.cc
  intern/gpu_select_pick.cc
  intern/gpu_select_sample_query.cc
  intern/gpu_shader.cc
  intern/gpu_shader_builtin.cc
  intern/gpu_shader_create_info.cc
  intern/gpu_shader_dependency.cc
  intern/gpu_shader_interface.cc
  intern/gpu_shader_log.cc
  intern/gpu_state.cc
  intern/gpu_storage_buffer.cc
  intern/gpu_texture.cc
  intern/gpu_uniform_buffer.cc
  intern/gpu_vertex_buffer.cc
  intern/gpu_vertex_format.cc
  intern/gpu_viewport.cc

  GPU_batch.hh
  GPU_batch_presets.hh
  GPU_batch_utils.hh
  GPU_capabilities.hh
  GPU_common.hh
  GPU_common_types.hh
  GPU_compilation_subprocess.hh
  GPU_compute.hh
  GPU_context.hh
  GPU_debug.hh
  GPU_framebuffer.hh
  GPU_immediate.hh
  GPU_immediate_util.hh
  GPU_index_buffer.hh
  GPU_init_exit.hh
  GPU_material.hh
  GPU_matrix.hh
  GPU_platform.hh
  GPU_platform_backend_enum.h
  GPU_primitive.hh
  GPU_select.hh
  GPU_shader.hh
  GPU_shader_builtin.hh
  GPU_shader_shared.hh
  GPU_state.hh
  GPU_storage_buffer.hh
  GPU_texture.hh
  GPU_uniform_buffer.hh
  GPU_vertex_buffer.hh
  GPU_vertex_format.hh
  GPU_viewport.hh

  intern/gpu_backend.hh
  intern/gpu_capabilities_private.hh
  intern/gpu_codegen.hh
  intern/gpu_context_private.hh
  intern/gpu_debug_private.hh
  intern/gpu_framebuffer_private.hh
  intern/gpu_immediate_private.hh
  intern/gpu_material_library.hh
  intern/gpu_matrix_private.hh
  intern/gpu_node_graph.hh
  intern/gpu_platform_private.hh
  intern/gpu_private.hh
  intern/gpu_query.hh
  intern/gpu_select_private.hh
  intern/gpu_shader_create_info.hh
  intern/gpu_shader_create_info_private.hh
  intern/gpu_shader_dependency_private.hh
  intern/gpu_shader_interface.hh
  intern/gpu_shader_private.hh
  intern/gpu_state_private.hh
  intern/gpu_storage_buffer_private.hh
  intern/gpu_texture_private.hh
  intern/gpu_uniform_buffer_private.hh
  intern/gpu_vertex_format_private.hh

  dummy/dummy_backend.hh
  dummy/dummy_batch.hh
  dummy/dummy_context.hh
  dummy/dummy_framebuffer.hh
  dummy/dummy_vertex_buffer.hh
)

set(OPENGL_SRC

  opengl/gl_backend.cc
  opengl/gl_batch.cc
  opengl/gl_compilation_subprocess.cc
  opengl/gl_compute.cc
  opengl/gl_context.cc
  opengl/gl_debug.cc
  opengl/gl_debug_layer.cc
  opengl/gl_framebuffer.cc
  opengl/gl_immediate.cc
  opengl/gl_index_buffer.cc
  opengl/gl_query.cc
  opengl/gl_shader.cc
  opengl/gl_shader_interface.cc
  opengl/gl_shader_log.cc
  opengl/gl_state.cc
  opengl/gl_storage_buffer.cc
  opengl/gl_texture.cc
  opengl/gl_uniform_buffer.cc
  opengl/gl_vertex_array.cc
  opengl/gl_vertex_buffer.cc

  opengl/gl_backend.hh
  opengl/gl_batch.hh
  opengl/gl_compilation_subprocess.hh
  opengl/gl_compute.hh
  opengl/gl_context.hh
  opengl/gl_debug.hh
  opengl/gl_framebuffer.hh
  opengl/gl_immediate.hh
  opengl/gl_index_buffer.hh
  opengl/gl_primitive.hh
  opengl/gl_query.hh
  opengl/gl_shader.hh
  opengl/gl_shader_interface.hh
  opengl/gl_state.hh
  opengl/gl_storage_buffer.hh
  opengl/gl_texture.hh
  opengl/gl_uniform_buffer.hh
  opengl/gl_vertex_array.hh
  opengl/gl_vertex_buffer.hh
)

set(VULKAN_SRC
  vulkan/vk_backend.cc
  vulkan/vk_batch.cc
  vulkan/vk_buffer.cc
  vulkan/vk_common.cc
  vulkan/vk_context.cc
  vulkan/vk_data_conversion.cc
  vulkan/vk_debug.cc
  vulkan/vk_descriptor_pools.cc
  vulkan/vk_descriptor_set.cc
  vulkan/vk_descriptor_set_layouts.cc
  vulkan/vk_device.cc
  vulkan/vk_fence.cc
  vulkan/vk_framebuffer.cc
  vulkan/vk_image_view.cc
  vulkan/vk_immediate.cc
  vulkan/vk_index_buffer.cc
  vulkan/vk_memory_layout.cc
  vulkan/vk_pipeline_pool.cc
  vulkan/vk_pixel_buffer.cc
  vulkan/vk_push_constants.cc
  vulkan/vk_query.cc
  vulkan/render_graph/nodes/vk_pipeline_data.cc
  vulkan/render_graph/vk_command_buffer_wrapper.cc
  vulkan/render_graph/vk_command_builder.cc
  vulkan/render_graph/vk_render_graph.cc
  vulkan/render_graph/vk_render_graph_links.cc
  vulkan/render_graph/vk_resource_access_info.cc
  vulkan/render_graph/vk_resource_state_tracker.cc
  vulkan/render_graph/vk_scheduler.cc
  vulkan/vk_resource_pool.cc
  vulkan/vk_resource_tracker.cc
  vulkan/vk_sampler.cc
  vulkan/vk_samplers.cc
  vulkan/vk_shader.cc
  vulkan/vk_shader_compiler.cc
  vulkan/vk_shader_interface.cc
  vulkan/vk_shader_log.cc
  vulkan/vk_shader_module.cc
  vulkan/vk_staging_buffer.cc
  vulkan/vk_state_manager.cc
  vulkan/vk_storage_buffer.cc
  vulkan/vk_texture.cc
  vulkan/vk_to_string.cc
  vulkan/vk_uniform_buffer.cc
  vulkan/vk_vertex_attribute_object.cc
  vulkan/vk_vertex_buffer.cc

  vulkan/vk_backend.hh
  vulkan/vk_batch.hh
  vulkan/vk_buffer.hh
  vulkan/vk_common.hh
  vulkan/vk_context.hh
  vulkan/vk_data_conversion.hh
  vulkan/vk_debug.hh
  vulkan/vk_descriptor_pools.hh
  vulkan/vk_descriptor_set.hh
  vulkan/vk_descriptor_set_layouts.hh
  vulkan/vk_device.hh
  vulkan/vk_fence.hh
  vulkan/vk_framebuffer.hh
  vulkan/vk_ghost_api.hh
  vulkan/vk_image_view.hh
  vulkan/vk_immediate.hh
  vulkan/vk_index_buffer.hh
  vulkan/vk_memory_layout.hh
  vulkan/vk_pipeline_pool.hh
  vulkan/vk_pixel_buffer.hh
  vulkan/vk_push_constants.hh
  vulkan/vk_query.hh
  vulkan/render_graph/nodes/vk_begin_query_node.hh
  vulkan/render_graph/nodes/vk_begin_rendering_node.hh
  vulkan/render_graph/nodes/vk_blit_image_node.hh
  vulkan/render_graph/nodes/vk_clear_attachments_node.hh
  vulkan/render_graph/nodes/vk_clear_color_image_node.hh
  vulkan/render_graph/nodes/vk_clear_depth_stencil_image_node.hh
  vulkan/render_graph/nodes/vk_copy_buffer_node.hh
  vulkan/render_graph/nodes/vk_copy_buffer_to_image_node.hh
  vulkan/render_graph/nodes/vk_copy_image_node.hh
  vulkan/render_graph/nodes/vk_copy_image_to_buffer_node.hh
  vulkan/render_graph/nodes/vk_dispatch_indirect_node.hh
  vulkan/render_graph/nodes/vk_dispatch_node.hh
  vulkan/render_graph/nodes/vk_draw_indexed_indirect_node.hh
  vulkan/render_graph/nodes/vk_draw_indexed_node.hh
  vulkan/render_graph/nodes/vk_draw_indirect_node.hh
  vulkan/render_graph/nodes/vk_draw_node.hh
  vulkan/render_graph/nodes/vk_end_query_node.hh
  vulkan/render_graph/nodes/vk_end_rendering_node.hh
  vulkan/render_graph/nodes/vk_fill_buffer_node.hh
  vulkan/render_graph/nodes/vk_node_info.hh
  vulkan/render_graph/nodes/vk_pipeline_data.hh
  vulkan/render_graph/nodes/vk_reset_query_pool_node.hh
  vulkan/render_graph/nodes/vk_synchronization_node.hh
  vulkan/render_graph/nodes/vk_update_buffer_node.hh
  vulkan/render_graph/nodes/vk_update_mipmaps_node.hh
  vulkan/render_graph/vk_command_buffer_wrapper.hh
  vulkan/render_graph/vk_command_builder.hh
  vulkan/render_graph/vk_render_graph.hh
  vulkan/render_graph/vk_render_graph_links.hh
  vulkan/render_graph/vk_render_graph_node.hh
  vulkan/render_graph/vk_resource_access_info.hh
  vulkan/render_graph/vk_resource_state_tracker.hh
  vulkan/render_graph/vk_scheduler.hh
  vulkan/vk_resource_pool.hh
  vulkan/vk_resource_tracker.hh
  vulkan/vk_sampler.hh
  vulkan/vk_samplers.hh
  vulkan/vk_shader.hh
  vulkan/vk_shader_compiler.hh
  vulkan/vk_shader_interface.hh
  vulkan/vk_shader_log.hh
  vulkan/vk_shader_module.hh
  vulkan/vk_staging_buffer.hh
  vulkan/vk_state_manager.hh
  vulkan/vk_storage_buffer.hh
  vulkan/vk_texture.hh
  vulkan/vk_to_string.hh
  vulkan/vk_uniform_buffer.hh
  vulkan/vk_vertex_attribute_object.hh
  vulkan/vk_vertex_buffer.hh
)

set(METAL_SRC
  metal/mtl_backend.mm
  metal/mtl_batch.mm
  metal/mtl_command_buffer.mm
  metal/mtl_context.mm
  metal/mtl_debug.mm
  metal/mtl_framebuffer.mm
  metal/mtl_immediate.mm
  metal/mtl_index_buffer.mm
  metal/mtl_memory.mm
  metal/mtl_query.mm
  metal/mtl_shader.mm
  metal/mtl_shader_generator.mm
  metal/mtl_shader_interface.mm
  metal/mtl_shader_log.mm
  metal/mtl_state.mm
  metal/mtl_storage_buffer.mm
  metal/mtl_texture.mm
  metal/mtl_texture_util.mm
  metal/mtl_uniform_buffer.mm
  metal/mtl_vertex_buffer.mm

  metal/mtl_backend.hh
  metal/mtl_batch.hh
  metal/mtl_capabilities.hh
  metal/mtl_common.hh
  metal/mtl_context.hh
  metal/mtl_debug.hh
  metal/mtl_framebuffer.hh
  metal/mtl_immediate.hh
  metal/mtl_index_buffer.hh
  metal/mtl_memory.hh
  metal/mtl_primitive.hh
  metal/mtl_pso_descriptor_state.hh
  metal/mtl_query.hh
  metal/mtl_shader.hh
  metal/mtl_shader_generator.hh
  metal/mtl_shader_interface.hh
  metal/mtl_shader_interface_type.hh
  metal/mtl_shader_log.hh
  metal/mtl_shader_shared.h
  metal/mtl_state.hh
  metal/mtl_storage_buffer.hh
  metal/mtl_texture.hh
  metal/mtl_uniform_buffer.hh
  metal/mtl_vertex_buffer.hh
)

set(LIB
  PRIVATE bf::blenkernel
  PRIVATE bf::blenlib
  PRIVATE bf::bmesh
  PRIVATE bf::dna
  PRIVATE bf::draw
  PRIVATE bf::imbuf
  PRIVATE bf::intern::atomic
  PRIVATE bf::intern::clog
  PRIVATE bf::intern::guardedalloc
  PRIVATE bf::extern::fmtlib
  PRIVATE bf::nodes
  PRIVATE bf::rna
)

# Select Backend source based on availability
if(WITH_OPENGL_BACKEND)
  list(APPEND INC_SYS
    ${Epoxy_INCLUDE_DIRS}
  )
  list(APPEND SRC
    ${OPENGL_SRC}
  )
  list(APPEND LIB
    ${Epoxy_LIBRARIES}
  )
  add_definitions(-DWITH_OPENGL_BACKEND)
endif()

if(WITH_METAL_BACKEND)
  list(APPEND SRC ${METAL_SRC})
endif()


if(WITH_VULKAN_BACKEND)
  if(APPLE)
    list(APPEND INC_SYS
      ${MOLTENVK_INCLUDE_DIRS}
    )

    list(APPEND LIB
      ${MOLTENVK_LIBRARIES}
    )
  endif()

  list(APPEND INC
    ../../../extern/vulkan_memory_allocator
  )
  list(APPEND INC_SYS
    ${VULKAN_INCLUDE_DIRS}
  )

  list(APPEND INC_SYS
    ${SHADERC_INCLUDE_DIRS}
  )
  list(APPEND SRC
    ${VULKAN_SRC}
  )

  list(APPEND LIB
    ${VULKAN_LIBRARIES}
    ${SHADERC_LIBRARIES}
    extern_vulkan_memory_allocator
    PRIVATE bf::extern::xxhash
  )

  add_definitions(-DWITH_VULKAN_BACKEND)
endif()

set(MSL_SRC
  shaders/metal/mtl_shader_defines.msl
  shaders/metal/mtl_shader_common.msl

  metal/kernels/compute_texture_update.msl
  metal/kernels/compute_texture_read.msl
  metal/kernels/depth_2d_update_float_frag.glsl
  metal/kernels/depth_2d_update_int24_frag.glsl
  metal/kernels/depth_2d_update_int32_frag.glsl
  metal/kernels/depth_2d_update_vert.glsl
  metal/kernels/gpu_shader_fullscreen_blit_vert.glsl
  metal/kernels/gpu_shader_fullscreen_blit_frag.glsl
)

set(GLSL_SRC
  GPU_shader_shared.hh
  shaders/opengl/glsl_shader_defines.glsl

  shaders/gpu_shader_depth_only_frag.glsl
  shaders/gpu_shader_uniform_color_frag.glsl
  shaders/gpu_shader_checker_frag.glsl
  shaders/gpu_shader_diag_stripes_frag.glsl
  shaders/gpu_shader_simple_lighting_frag.glsl
  shaders/gpu_shader_flat_color_frag.glsl
  shaders/gpu_shader_2D_vert.glsl
  shaders/gpu_shader_2D_area_borders_vert.glsl
  shaders/gpu_shader_2D_area_borders_frag.glsl
  shaders/gpu_shader_2D_widget_base_vert.glsl
  shaders/gpu_shader_2D_widget_base_frag.glsl
  shaders/gpu_shader_2D_widget_shadow_vert.glsl
  shaders/gpu_shader_2D_widget_shadow_frag.glsl
  shaders/gpu_shader_2D_node_socket_frag.glsl
  shaders/gpu_shader_2D_node_socket_vert.glsl
  shaders/gpu_shader_2D_nodelink_frag.glsl
  shaders/gpu_shader_2D_nodelink_vert.glsl
  shaders/gpu_shader_2D_line_dashed_frag.glsl
  shaders/gpu_shader_2D_image_vert.glsl
  shaders/gpu_shader_2D_image_rect_vert.glsl
  shaders/gpu_shader_icon_multi_vert.glsl
  shaders/gpu_shader_icon_frag.glsl
  shaders/gpu_shader_icon_vert.glsl
  shaders/gpu_shader_image_frag.glsl
  shaders/gpu_shader_image_desaturate_frag.glsl
  shaders/gpu_shader_image_overlays_merge_frag.glsl
  shaders/gpu_shader_image_overlays_stereo_merge_frag.glsl
  shaders/gpu_shader_image_shuffle_color_frag.glsl
  shaders/gpu_shader_image_color_frag.glsl
  shaders/gpu_shader_3D_image_vert.glsl
  shaders/gpu_shader_3D_vert.glsl
  shaders/gpu_shader_3D_normal_vert.glsl
  shaders/gpu_shader_3D_flat_color_vert.glsl
  shaders/gpu_shader_3D_line_dashed_uniform_color_vert.glsl
  shaders/gpu_shader_3D_polyline_frag.glsl
  shaders/gpu_shader_3D_polyline_vert.glsl
  shaders/gpu_shader_3D_smooth_color_vert.glsl
  shaders/gpu_shader_3D_smooth_color_frag.glsl
  shaders/gpu_shader_3D_clipped_uniform_color_vert.glsl

  shaders/gpu_shader_point_uniform_color_aa_frag.glsl
  shaders/gpu_shader_point_uniform_color_outline_aa_frag.glsl
  shaders/gpu_shader_point_varying_color_frag.glsl
  shaders/gpu_shader_3D_point_varying_size_varying_color_vert.glsl
  shaders/gpu_shader_3D_point_uniform_size_aa_vert.glsl
  shaders/gpu_shader_2D_point_varying_size_varying_color_vert.glsl
  shaders/gpu_shader_2D_point_uniform_size_aa_vert.glsl
  shaders/gpu_shader_2D_point_uniform_size_outline_aa_vert.glsl

  shaders/gpu_shader_text_vert.glsl
  shaders/gpu_shader_text_frag.glsl
  shaders/gpu_shader_keyframe_shape_vert.glsl
  shaders/gpu_shader_keyframe_shape_frag.glsl

  shaders/gpu_shader_sequencer_strips_vert.glsl
  shaders/gpu_shader_sequencer_strips_frag.glsl
  shaders/gpu_shader_sequencer_thumbs_vert.glsl
  shaders/gpu_shader_sequencer_thumbs_frag.glsl

  shaders/gpu_shader_codegen_lib.glsl

  shaders/common/gpu_shader_attribute_load_lib.glsl
  shaders/common/gpu_shader_bicubic_sampler_lib.glsl
  shaders/common/gpu_shader_common_color_ramp.glsl
  shaders/common/gpu_shader_common_color_utils.glsl
  shaders/common/gpu_shader_common_curves.glsl
  shaders/common/gpu_shader_common_hash.glsl
  shaders/common/gpu_shader_common_math.glsl
  shaders/common/gpu_shader_common_math_utils.glsl
  shaders/common/gpu_shader_common_mix_rgb.glsl
  shaders/common/gpu_shader_debug_gradients_lib.glsl
  shaders/common/gpu_shader_index_load_lib.glsl
  shaders/common/gpu_shader_math_base_lib.glsl
  shaders/common/gpu_shader_math_fast_lib.glsl
  shaders/common/gpu_shader_math_matrix_lib.glsl
  shaders/common/gpu_shader_math_rotation_lib.glsl
  shaders/common/gpu_shader_math_vector_lib.glsl
  shaders/common/gpu_shader_print_lib.glsl
  shaders/common/gpu_shader_sequencer_lib.glsl
  shaders/common/gpu_shader_shared_exponent_lib.glsl
  shaders/common/gpu_shader_smaa_lib.glsl
  shaders/common/gpu_shader_test_lib.glsl
  shaders/common/gpu_shader_utildefines_lib.glsl

  shaders/material/gpu_shader_material_add_shader.glsl
  shaders/material/gpu_shader_material_ambient_occlusion.glsl
  shaders/material/gpu_shader_material_attribute.glsl
  shaders/material/gpu_shader_material_background.glsl
  shaders/material/gpu_shader_material_bevel.glsl
  shaders/material/gpu_shader_material_wavelength.glsl
  shaders/material/gpu_shader_material_blackbody.glsl
  shaders/material/gpu_shader_material_bright_contrast.glsl
  shaders/material/gpu_shader_material_bump.glsl
  shaders/material/gpu_shader_material_camera.glsl
  shaders/material/gpu_shader_material_clamp.glsl
  shaders/material/gpu_shader_material_combine_color.glsl
  shaders/material/gpu_shader_material_combine_hsv.glsl
  shaders/material/gpu_shader_material_combine_rgb.glsl
  shaders/material/gpu_shader_material_combine_xyz.glsl
  shaders/material/gpu_shader_material_diffuse.glsl
  shaders/material/gpu_shader_material_displacement.glsl
  shaders/material/gpu_shader_material_eevee_specular.glsl
  shaders/material/gpu_shader_material_emission.glsl
  shaders/material/gpu_shader_material_fractal_noise.glsl
  shaders/material/gpu_shader_material_fractal_voronoi.glsl
  shaders/material/gpu_shader_material_fresnel.glsl
  shaders/material/gpu_shader_material_gamma.glsl
  shaders/material/gpu_shader_material_geometry.glsl
  shaders/material/gpu_shader_material_glass.glsl
  shaders/material/gpu_shader_material_glossy.glsl
  shaders/material/gpu_shader_material_hair_info.glsl
  shaders/material/gpu_shader_material_hair.glsl
  shaders/material/gpu_shader_material_holdout.glsl
  shaders/material/gpu_shader_material_hue_sat_val.glsl
  shaders/material/gpu_shader_material_invert.glsl
  shaders/material/gpu_shader_material_layer_weight.glsl
  shaders/material/gpu_shader_material_light_falloff.glsl
  shaders/material/gpu_shader_material_light_path.glsl
  shaders/material/gpu_shader_material_mapping.glsl
  shaders/material/gpu_shader_material_map_range.glsl
  shaders/material/gpu_shader_material_metallic.glsl
  shaders/material/gpu_shader_material_mix_color.glsl
  shaders/material/gpu_shader_material_mix_shader.glsl
  shaders/material/gpu_shader_material_noise.glsl
  shaders/material/gpu_shader_material_normal.glsl
  shaders/material/gpu_shader_material_normal_map.glsl
  shaders/material/gpu_shader_material_object_info.glsl
  shaders/material/gpu_shader_material_output_aov.glsl
  shaders/material/gpu_shader_material_output_material.glsl
  shaders/material/gpu_shader_material_output_world.glsl
  shaders/material/gpu_shader_material_particle_info.glsl
  shaders/material/gpu_shader_material_point_info.glsl
  shaders/material/gpu_shader_material_principled.glsl
  shaders/material/gpu_shader_material_ray_portal.glsl
  shaders/material/gpu_shader_material_refraction.glsl
  shaders/material/gpu_shader_material_rgb_to_bw.glsl
  shaders/material/gpu_shader_material_separate_color.glsl
  shaders/material/gpu_shader_material_separate_hsv.glsl
  shaders/material/gpu_shader_material_separate_rgb.glsl
  shaders/material/gpu_shader_material_separate_xyz.glsl
  shaders/material/gpu_shader_material_set.glsl
  shaders/material/gpu_shader_material_shader_to_rgba.glsl
  shaders/material/gpu_shader_material_sheen.glsl
  shaders/material/gpu_shader_material_sprites_animation.glsl #UPBGE
  shaders/material/gpu_shader_material_squeeze.glsl
  shaders/material/gpu_shader_material_subsurface_scattering.glsl
  shaders/material/gpu_shader_material_tangent.glsl
  shaders/material/gpu_shader_material_tex_brick.glsl
  shaders/material/gpu_shader_material_tex_checker.glsl
  shaders/material/gpu_shader_material_tex_environment.glsl
  shaders/material/gpu_shader_material_tex_gabor.glsl
  shaders/material/gpu_shader_material_tex_gradient.glsl
  shaders/material/gpu_shader_material_tex_image.glsl
  shaders/material/gpu_shader_material_tex_magic.glsl
  shaders/material/gpu_shader_material_tex_noise.glsl
  shaders/material/gpu_shader_material_tex_sky.glsl
  shaders/material/gpu_shader_material_texture_coordinates.glsl
  shaders/material/gpu_shader_material_tex_voronoi.glsl
  shaders/material/gpu_shader_material_tex_wave.glsl
  shaders/material/gpu_shader_material_tex_white_noise.glsl
  shaders/material/gpu_shader_material_toon.glsl
  shaders/material/gpu_shader_material_transform_utils.glsl
  shaders/material/gpu_shader_material_translucent.glsl
  shaders/material/gpu_shader_material_transparent.glsl
  shaders/material/gpu_shader_material_uv_map.glsl
  shaders/material/gpu_shader_material_vector_displacement.glsl
  shaders/material/gpu_shader_material_vector_math.glsl
  shaders/material/gpu_shader_material_vector_rotate.glsl
  shaders/material/gpu_shader_material_vertex_color.glsl
  shaders/material/gpu_shader_material_volume_absorption.glsl
  shaders/material/gpu_shader_material_volume_principled.glsl
  shaders/material/gpu_shader_material_volume_scatter.glsl
  shaders/material/gpu_shader_material_voronoi.glsl
  shaders/material/gpu_shader_material_wireframe.glsl
  shaders/material/gpu_shader_material_world_normals.glsl

  shaders/gpu_shader_gpencil_stroke_vert.glsl
  shaders/gpu_shader_gpencil_stroke_frag.glsl

  shaders/gpu_shader_display_fallback_vert.glsl
  shaders/gpu_shader_display_fallback_frag.glsl

  shaders/gpu_shader_cfg_world_clip_lib.glsl
  shaders/gpu_shader_colorspace_lib.glsl

  shaders/gpu_shader_index_2d_array_points.glsl
  shaders/gpu_shader_index_2d_array_lines.glsl
  shaders/gpu_shader_index_2d_array_tris.glsl

  GPU_shader_shared_utils.hh
)

set(GLSL_SRC_TEST
  tests/shaders/gpu_math_test.glsl
  tests/shaders/gpu_buffer_texture_test.glsl
  tests/shaders/gpu_compute_1d_test.glsl
  tests/shaders/gpu_compute_2d_test.glsl
  tests/shaders/gpu_compute_ibo_test.glsl
  tests/shaders/gpu_compute_ssbo_test.glsl
  tests/shaders/gpu_compute_vbo_test.glsl
  tests/shaders/gpu_compute_dummy_test.glsl
  tests/shaders/gpu_specialization_test.glsl
  tests/shaders/gpu_framebuffer_layer_viewport_test.glsl
  tests/shaders/gpu_framebuffer_subpass_input_test.glsl
  tests/shaders/gpu_push_constants_test.glsl
)

set(MTL_BACKEND_GLSL_SRC
  metal/kernels/compute_texture_update.msl
  metal/kernels/compute_texture_read.msl
  metal/kernels/depth_2d_update_float_frag.glsl
  metal/kernels/depth_2d_update_int24_frag.glsl
  metal/kernels/depth_2d_update_int32_frag.glsl
  metal/kernels/depth_2d_update_vert.glsl
  metal/kernels/gpu_shader_fullscreen_blit_vert.glsl
  metal/kernels/gpu_shader_fullscreen_blit_frag.glsl
)

set(MSL_SRC
  shaders/metal/mtl_shader_defines.msl
  shaders/metal/mtl_shader_common.msl
  metal/mtl_shader_shared.h
)

if(WITH_GTESTS)
  if(WITH_GPU_BACKEND_TESTS)
    list(APPEND GLSL_SRC ${GLSL_SRC_TEST})
  endif()
endif()

if(WITH_METAL_BACKEND)
  list(APPEND GLSL_SRC ${MTL_BACKEND_GLSL_SRC})

  set(MSL_C)
  foreach(MSL_FILE ${MSL_SRC})
    data_to_c_simple(${MSL_FILE} MSL_C)
  endforeach()
endif()

set(GLSL_C)
foreach(GLSL_FILE ${GLSL_SRC})
  glsl_to_c(${GLSL_FILE} GLSL_C)
endforeach()

set(SHADER_C)
list(APPEND SHADER_C ${GLSL_C})
if(WITH_METAL_BACKEND)
  list(APPEND SHADER_C ${MSL_C})
endif()

blender_add_lib(bf_gpu_shaders "${SHADER_C}" "" "" "")

list(APPEND LIB
  bf_gpu_shaders
)

set(GLSL_SOURCE_CONTENT "")
foreach(GLSL_FILE ${GLSL_SRC})
  get_filename_component(GLSL_FILE_NAME ${GLSL_FILE} NAME)
  string(REPLACE "." "_" GLSL_FILE_NAME_UNDERSCORES ${GLSL_FILE_NAME})
  string(APPEND GLSL_SOURCE_CONTENT "SHADER_SOURCE\(datatoc_${GLSL_FILE_NAME_UNDERSCORES}, \"${GLSL_FILE_NAME}\", \"${GLSL_FILE}\"\)\n")
endforeach()

set(glsl_source_list_file "${CMAKE_CURRENT_BINARY_DIR}/glsl_gpu_source_list.h")
file(GENERATE OUTPUT ${glsl_source_list_file} CONTENT "${GLSL_SOURCE_CONTENT}")
list(APPEND SRC ${glsl_source_list_file})
list(APPEND INC ${CMAKE_CURRENT_BINARY_DIR})

if(WITH_GAMEENGINE)
  add_definitions(-DWITH_GAMEENGINE)
endif()

if(WITH_WINDOWS_7)
  add_definitions(-DWITH_WINDOWS_7)
endif()

if(WITH_MOD_FLUID)
  add_definitions(-DWITH_FLUID)
endif()

if(WITH_OPENCOLORIO)
  add_definitions(-DWITH_OCIO)
endif()

if(WITH_GPU_BACKEND_TESTS)
  add_definitions(-DWITH_GPU_BACKEND_TESTS)
endif()

if(WITH_GTESTS)
  add_definitions(-DWITH_GTESTS)
endif()

blender_add_lib(bf_gpu "${SRC}" "${INC}" "${INC_SYS}" "${LIB}")
add_library(bf::gpu ALIAS bf_gpu)
target_link_libraries(bf_gpu PUBLIC
  bf_compositor_shaders
  bf_draw_shaders
  bf_gpu_shaders
)

if(WITH_OPENGL_BACKEND AND UNIX)
target_link_libraries(bf_gpu PUBLIC rt)
endif()

if(WITH_OPENCOLORIO)
  target_link_libraries(bf_gpu PUBLIC bf_ocio_shaders)
endif()

if(WITH_RENDERDOC)
  target_link_libraries(bf_gpu PUBLIC bf_intern_renderdoc_dynload)
endif()


if(CXX_WARN_NO_SUGGEST_OVERRIDE)
  target_compile_options(bf_gpu PRIVATE $<$<COMPILE_LANGUAGE:CXX>:-Wsuggest-override>)
endif()


if(WITH_GTESTS)
  set(TEST_SRC)
  set(TEST_INC)
  set(TEST_LIB
    bf_intern_ghost
    bf_imbuf
    bf_windowmanager
  )

  if(WITH_GPU_BACKEND_TESTS)
    list(APPEND TEST_SRC
      tests/buffer_texture_test.cc
      tests/compute_test.cc
      tests/framebuffer_test.cc
      tests/immediate_test.cc
      tests/index_buffer_test.cc
      tests/push_constants_test.cc
      tests/shader_create_info_test.cc
      tests/shader_test.cc
      tests/specialization_constants_test.cc
      tests/state_blend_test.cc
      tests/storage_buffer_test.cc
      tests/texture_test.cc
      tests/vertex_buffer_test.cc
    )
  endif()

  if(WITH_VULKAN_BACKEND)
    list(APPEND TEST_SRC
      vulkan/tests/vk_data_conversion_test.cc
      vulkan/tests/vk_memory_layout_test.cc
      vulkan/render_graph/tests/vk_render_graph_test_compute.cc
      vulkan/render_graph/tests/vk_render_graph_test_present.cc
      vulkan/render_graph/tests/vk_render_graph_test_render.cc
      vulkan/render_graph/tests/vk_render_graph_test_scheduler.cc
      vulkan/render_graph/tests/vk_render_graph_test_transfer.cc

      vulkan/render_graph/tests/vk_render_graph_test_types.hh
    )
  endif()

  # Enable shader validation on build-bot for Metal
  if(WITH_METAL_BACKEND AND NOT WITH_GPU_DRAW_TESTS)
    list(APPEND TEST_SRC
      tests/shader_create_info_test.cc
    )
  endif()

  if(TEST_SRC)
    set(TEST_COMMON_SRC
      tests/gpu_testing.cc
      tests/gpu_testing.hh
    )

    blender_add_test_suite_lib(gpu
      "${TEST_SRC}" "${INC};${TEST_INC}" "${INC_SYS}" "${LIB};${TEST_LIB}" "${TEST_COMMON_SRC}"
    )
  endif()
endif()<|MERGE_RESOLUTION|>--- conflicted
+++ resolved
@@ -9,11 +9,6 @@
   metal
   opengl
   vulkan
-<<<<<<< HEAD
-  ../makesrna
-  ../render # UPBGE
-=======
->>>>>>> 0b0fddb6
 
   # For theme color access.
   ../editors/include
