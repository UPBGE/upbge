--- conflicted
+++ resolved
@@ -38,11 +38,8 @@
   ../imbuf
   ../makesdna
   ../makesrna
-<<<<<<< HEAD
   ../render # UPBGE
-=======
   ../windowmanager
->>>>>>> 212dcd60
 
   ../editors/include
 
