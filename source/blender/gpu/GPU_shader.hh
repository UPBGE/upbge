/* SPDX-FileCopyrightText: 2005 Blender Authors
 *
 * SPDX-License-Identifier: GPL-2.0-or-later */

/** \file
 * \ingroup gpu
 *
 * A #GPUShader is a container for backend specific shader program.
 */

#pragma once

#include <optional>

#include "BLI_span.hh"
#include "BLI_string_ref.hh"
#include "BLI_vector.hh"

#include "GPU_common_types.hh"
#include "GPU_shader_builtin.hh"

namespace blender::gpu {
class VertBuf;
}

/** Opaque type hiding #blender::gpu::shader::ShaderCreateInfo */
struct GPUShaderCreateInfo;
/** Opaque type hiding #blender::gpu::Shader */
struct GPUShader;

/* Hardware limit is 16. Position attribute is always needed so we reduce to 15.
 * This makes sure the GPUVertexFormat name buffer does not overflow. */
constexpr static int GPU_MAX_ATTR = 15;

/* Determined by the maximum uniform buffer size divided by chunk size. */
constexpr static int GPU_MAX_UNIFORM_ATTR = 8;

/* -------------------------------------------------------------------- */
/** \name Creation
 * \{ */

/**
 * Create a shader using the given #GPUShaderCreateInfo.
 * Can return a null pointer if compilation fails.
 */
GPUShader *GPU_shader_create_from_info(const GPUShaderCreateInfo *_info);

/**
 * Same as GPU_shader_create_from_info but will run preprocessor on source strings.
 */
GPUShader *GPU_shader_create_from_info_python(const GPUShaderCreateInfo *_info);

/**
 * Create a shader using a named #GPUShaderCreateInfo registered at startup.
 * These are declared inside `*_info.hh` files using the `GPU_SHADER_CREATE_INFO()` macro.
 * They are also expected to have been flagged using `do_static_compilation`.
 * Can return a null pointer if compilation fails.
 */
GPUShader *GPU_shader_create_from_info_name(const char *info_name);

/**
 * Fetch a named #GPUShaderCreateInfo registered at startup.
 * These are declared inside `*_info.hh` files using the `GPU_SHADER_CREATE_INFO()` macro.
 * Can return a null pointer if no match is found.
 */
const GPUShaderCreateInfo *GPU_shader_create_info_get(const char *info_name);

void GPU_shader_create_info_get_unfinalized_copy(const char *info_name,
                                                 GPUShaderCreateInfo &r_info);

/**
 * Error checking for user created shaders.
 * \return true is create info is valid.
 */
bool GPU_shader_create_info_check_error(const GPUShaderCreateInfo *_info, char r_error[128]);

using BatchHandle = int64_t;
/**
 * Request the creation of multiple shaders at once, allowing the backend to use multithreaded
 * compilation. Returns a handle that can be used to poll if all shaders have been compiled, and to
 * retrieve the compiled shaders.
 * NOTE: This function is asynchronous on OpenGL, but it's blocking on Vulkan.
 * WARNING: The GPUShaderCreateInfo pointers should be valid until `GPU_shader_batch_finalize` has
 * returned.
 */
BatchHandle GPU_shader_batch_create_from_infos(blender::Span<const GPUShaderCreateInfo *> infos);
/**
 * Returns true if all the shaders from the batch have finished their compilation.
 */
bool GPU_shader_batch_is_ready(BatchHandle handle);
/**
 * Retrieve the compiled shaders, in the same order as the `GPUShaderCreateInfo`s.
 * If the compilation has not finished yet, this call will block the thread until all the shaders
 * are ready.
 * Shaders with compilation errors are returned as null pointers.
 * WARNING: The handle will be invalidated by this call, you can't request the same batch twice.
 */
blender::Vector<GPUShader *> GPU_shader_batch_finalize(BatchHandle &handle);

/** \} */

/* -------------------------------------------------------------------- */
/** \name Free
 * \{ */

void GPU_shader_free(GPUShader *shader);

/** \} */

/* -------------------------------------------------------------------- */
/** \name Binding
 * \{ */

/**
 * Set the given shader as active shader for the active GPU context.
 * It replaces any already bound shader.
 * All following draw-calls and dispatches will use this shader.
 * Uniform functions need to have the shader bound in order to work. (TODO: until we use
 * glProgramUniform)
 */
void GPU_shader_bind(GPUShader *shader);

/**
 * Unbind the active shader.
 * \note this is a no-op in release builds. But it make sense to actually do it in user land code
 * to detect incorrect API usage.
 */
void GPU_shader_unbind();

/**
 * Return the currently bound shader to the active GPU context.
 * \return null pointer if no shader is bound of if no context is active.
 */
GPUShader *GPU_shader_get_bound();

/** \} */

/* -------------------------------------------------------------------- */
/** \name Debugging introspection API.
 * \{ */

const char *GPU_shader_get_name(GPUShader *shader);

/** \} */

/* -------------------------------------------------------------------- */
/** \name Uniform API.
 * \{ */

/**
 * Returns binding point location.
 * Binding location are given to be set at shader compile time and immutable.
 */
int GPU_shader_get_ubo_binding(GPUShader *shader, const char *name);
int GPU_shader_get_ssbo_binding(GPUShader *shader, const char *name);
int GPU_shader_get_sampler_binding(GPUShader *shader, const char *name);

/**
 * Returns uniform location.
 * If cached, it is faster than querying the interface for each uniform assignment.
 */
int GPU_shader_get_uniform(GPUShader *shader, const char *name);

/**
 * Returns specialization constant location.
 */
int GPU_shader_get_constant(GPUShader *shader, const char *name);

/**
 * Sets a generic push constant (a.k.a. uniform).
 * \a length and \a array_size should match the create info push_constant declaration.
 */
void GPU_shader_uniform_float_ex(
    GPUShader *shader, int location, int length, int array_size, const float *value);
void GPU_shader_uniform_int_ex(
    GPUShader *shader, int location, int length, int array_size, const int *value);

/**
 * Sets a generic push constant (a.k.a. uniform).
 * \a length and \a array_size should match the create info push_constant declaration.
 * These functions need to have the shader bound in order to work. (TODO: until we use
 * glProgramUniform)
 */
void GPU_shader_uniform_1i(GPUShader *sh, const char *name, int value);
void GPU_shader_uniform_1b(GPUShader *sh, const char *name, bool value);
void GPU_shader_uniform_1f(GPUShader *sh, const char *name, float value);
void GPU_shader_uniform_2f(GPUShader *sh, const char *name, float x, float y);
void GPU_shader_uniform_3f(GPUShader *sh, const char *name, float x, float y, float z);
void GPU_shader_uniform_4f(GPUShader *sh, const char *name, float x, float y, float z, float w);
void GPU_shader_uniform_2fv(GPUShader *sh, const char *name, const float data[2]);
void GPU_shader_uniform_3fv(GPUShader *sh, const char *name, const float data[3]);
void GPU_shader_uniform_4fv(GPUShader *sh, const char *name, const float data[4]);
void GPU_shader_uniform_2iv(GPUShader *sh, const char *name, const int data[2]);
void GPU_shader_uniform_3iv(GPUShader *sh, const char *name, const int data[3]);
void GPU_shader_uniform_mat4(GPUShader *sh, const char *name, const float data[4][4]);
void GPU_shader_uniform_mat3_as_mat4(GPUShader *sh, const char *name, const float data[3][3]);
void GPU_shader_uniform_1f_array(GPUShader *sh, const char *name, int len, const float *val);
void GPU_shader_uniform_2fv_array(GPUShader *sh, const char *name, int len, const float (*val)[2]);
void GPU_shader_uniform_4fv_array(GPUShader *sh, const char *name, int len, const float (*val)[4]);

/** \} */

/* -------------------------------------------------------------------- */
/** \name Attribute API.
 *
 * Used to create #GPUVertexFormat from the shader's vertex input layout.
 * \{ */

uint GPU_shader_get_attribute_len(const GPUShader *shader);
uint GPU_shader_get_ssbo_input_len(const GPUShader *shader);
int GPU_shader_get_attribute(const GPUShader *shader, const char *name);
bool GPU_shader_get_attribute_info(const GPUShader *shader,
                                   int attr_location,
                                   char r_name[256],
                                   int *r_type);
bool GPU_shader_get_ssbo_input_info(const GPUShader *shader, int ssbo_location, char r_name[256]);

/** \} */

/* -------------------------------------------------------------------- */
/** \name Specialization API.
 *
 * Used to allow specialization constants.
 * IMPORTANT: All constants must be specified before binding a shader that needs specialization.
 * Otherwise, it will produce undefined behavior.
 * \{ */

void GPU_shader_constant_int_ex(GPUShader *sh, int location, int value);
void GPU_shader_constant_uint_ex(GPUShader *sh, int location, unsigned int value);
void GPU_shader_constant_float_ex(GPUShader *sh, int location, float value);
void GPU_shader_constant_bool_ex(GPUShader *sh, int location, bool value);

void GPU_shader_constant_int(GPUShader *sh, const char *name, int value);
void GPU_shader_constant_uint(GPUShader *sh, const char *name, unsigned int value);
void GPU_shader_constant_float(GPUShader *sh, const char *name, float value);
void GPU_shader_constant_bool(GPUShader *sh, const char *name, bool value);

using SpecializationBatchHandle = int64_t;

struct ShaderSpecialization {
  GPUShader *shader;
  blender::Vector<blender::gpu::shader::SpecializationConstant> constants;
};

/**
 * Request the compilation of multiple specialization constant variations at once,
 * allowing the backend to use multi-threaded compilation.
 * Returns a handle that can be used to poll if all variations have been compiled.
 * A NULL handle indicates no compilation of any variant was possible (likely due to
 * some state being currently available) and so no batch was created. Compilation
 * of the specialized variant will instead occur at draw/dispatch time.
 * NOTE: This function is asynchronous on OpenGL and Metal and a no-op on Vulkan.
 * Batches are processed one by one in FIFO order.
 * WARNING: Binding a specialization before the batch finishes will fail.
 */
SpecializationBatchHandle GPU_shader_batch_specializations(
    blender::Span<ShaderSpecialization> specializations);

/**
 * Returns true if all the specializations from the batch have finished their compilation.
 * NOTE: Polling this function is required for the compilation process to keep progressing.
 * WARNING: Invalidates the handle if it returns true.
 */
bool GPU_shader_batch_specializations_is_ready(SpecializationBatchHandle &handle);

/** \} */

/* -------------------------------------------------------------------- */
/** \name Legacy API
 *
 * All of this section is deprecated and should be ported to use the API described above.
 * \{ */

enum eGPUShaderTFBType {
  GPU_SHADER_TFB_NONE = 0, /* Transform feedback unsupported. */
  GPU_SHADER_TFB_POINTS = 1,
  GPU_SHADER_TFB_LINES = 2,
  GPU_SHADER_TFB_TRIANGLES = 3,
};

GPUShader *GPU_shader_create(std::optional<blender::StringRefNull> vertcode,
                             std::optional<blender::StringRefNull> fragcode,
                             std::optional<blender::StringRefNull> geomcode,
                             std::optional<blender::StringRefNull> libcode,
                             std::optional<blender::StringRefNull> defines,
                             blender::StringRefNull shname);
GPUShader *GPU_shader_create_compute(std::optional<blender::StringRefNull> computecode,
                                     std::optional<blender::StringRefNull> libcode,
                                     std::optional<blender::StringRefNull> defines,
                                     blender::StringRefNull shname);
GPUShader *GPU_shader_create_from_python(std::optional<blender::StringRefNull> vertcode,
                                         std::optional<blender::StringRefNull> fragcode,
                                         std::optional<blender::StringRefNull> geomcode,
                                         std::optional<blender::StringRefNull> libcode,
                                         std::optional<blender::StringRefNull> defines,
                                         std::optional<blender::StringRefNull> name);
GPUShader *GPU_shader_create_ex(std::optional<blender::StringRefNull> vertcode,
                                std::optional<blender::StringRefNull> fragcode,
                                std::optional<blender::StringRefNull> geomcode,
                                std::optional<blender::StringRefNull> computecode,
                                std::optional<blender::StringRefNull> libcode,
                                std::optional<blender::StringRefNull> defines,
                                eGPUShaderTFBType tf_type,
                                const char **tf_names,
                                int tf_count,
                                blender::StringRefNull shname);

/**
 * Returns true if transform feedback was successfully enabled.
 */
bool GPU_shader_transform_feedback_enable(GPUShader *shader, blender::gpu::VertBuf *vertbuf);
void GPU_shader_transform_feedback_disable(GPUShader *shader);

/**
 * Shader cache warming.
 * For each shader, rendering APIs perform a two-step compilation:
 *
 *  * The first stage is Front-End compilation which only needs to be performed once, and generates
 * a portable intermediate representation. This happens during `gpu::Shader::finalize()`.
 *
 *  * The second is Back-End compilation which compiles a device-specific executable shader
 * program. This compilation requires some contextual pipeline state which is baked into the
 * executable shader source, producing a Pipeline State Object (PSO). In OpenGL, backend
 * compilation happens in the background, within the driver, but can still incur runtime stutters.
 * In Metal/Vulkan, PSOs are compiled explicitly. These are currently resolved within the backend
 * based on the current pipeline state and can incur runtime stalls when they occur.
 *
 * Shader Cache warming uses the specified parent shader set using `GPU_shader_set_parent(..)` as a
 * template reference for pre-compiling Render Pipeline State Objects (PSOs) outside of the main
 * render pipeline.
 *
 * PSOs require descriptors containing information on the render state for a given shader, which
 * includes input vertex data layout and output pixel formats, along with some state such as
 * blend mode and color output masks. As this state information is usually consistent between
 * similar draws, we can assign a parent shader and use this shader's cached pipeline state's to
 * prime compilations.
 *
 * Shaders do not necessarily have to be similar in functionality to be used as a parent, so long
 * as the #GPUVertFormt and #GPUFrameBuffer which they are used with remain the same.
 * Other bindings such as textures, uniforms and UBOs are all assigned independently as dynamic
 * state.
 *
 * This function should be called asynchronously, mitigating the impact of run-time stuttering from
 * dynamic compilation of PSOs during normal rendering.
 *
 * \param: shader: The shader whose cache to warm.
 * \param limit: The maximum number of PSOs to compile within a call. Specifying
 * a limit <= 0 will compile a PSO for all cached PSOs in the parent shader. */
void GPU_shader_warm_cache(GPUShader *shader, int limit);

/* We expect the parent shader to be compiled and already have some cached PSOs when being assigned
 * as a reference. Ensure the parent shader still exists when `GPU_shader_cache_warm(..)` is
 * called. */
void GPU_shader_set_parent(GPUShader *shader, GPUShader *parent);

/** DEPRECATED: Kept only because of BGL API. */
int GPU_shader_get_program(GPUShader *shader);

/**
 * Indexed commonly used uniform name for faster lookup into the uniform cache.
 */
enum GPUUniformBuiltin {
  GPU_UNIFORM_MODEL = 0,      /* mat4 ModelMatrix */
  GPU_UNIFORM_VIEW,           /* mat4 ViewMatrix */
  GPU_UNIFORM_MODELVIEW,      /* mat4 ModelViewMatrix */
  GPU_UNIFORM_PROJECTION,     /* mat4 ProjectionMatrix */
  GPU_UNIFORM_VIEWPROJECTION, /* mat4 ViewProjectionMatrix */
  GPU_UNIFORM_MVP,            /* mat4 ModelViewProjectionMatrix */

  GPU_UNIFORM_MODEL_INV,          /* mat4 ModelMatrixInverse */
  GPU_UNIFORM_VIEW_INV,           /* mat4 ViewMatrixInverse */
  GPU_UNIFORM_MODELVIEW_INV,      /* mat4 ModelViewMatrixInverse */
  GPU_UNIFORM_PROJECTION_INV,     /* mat4 ProjectionMatrixInverse */
  GPU_UNIFORM_VIEWPROJECTION_INV, /* mat4 ViewProjectionMatrixInverse */

  GPU_UNIFORM_NORMAL,     /* mat3 NormalMatrix */
  GPU_UNIFORM_ORCO,       /* vec4 OrcoTexCoFactors[] */
  GPU_UNIFORM_CLIPPLANES, /* vec4 WorldClipPlanes[] */

  GPU_UNIFORM_COLOR,          /* vec4 color */
  GPU_UNIFORM_BASE_INSTANCE,  /* int baseInstance */
  GPU_UNIFORM_RESOURCE_CHUNK, /* int resourceChunk */
  GPU_UNIFORM_RESOURCE_ID,    /* int resourceId */
  GPU_UNIFORM_SRGB_TRANSFORM, /* bool srgbTarget */
};
#define GPU_NUM_UNIFORMS (GPU_UNIFORM_SRGB_TRANSFORM + 1)

/**
 * TODO: To be moved as private API. Not really used outside of gpu_matrix.cc and doesn't really
 * offer a noticeable performance boost.
 */
int GPU_shader_get_builtin_uniform(GPUShader *shader, int builtin);

/**
 * Compile all statically defined shaders and print a report to the console.
 *
 * This is used for platform support, where bug reports can list all failing shaders.
 */
void GPU_shader_compile_static();

void GPU_shader_cache_dir_clear_old();

/** DEPRECATED: Use hard-coded buffer location instead. */
enum GPUUniformBlockBuiltin {
  GPU_UNIFORM_BLOCK_VIEW = 0, /* viewBlock */
  GPU_UNIFORM_BLOCK_MODEL,    /* modelBlock */
  GPU_UNIFORM_BLOCK_INFO,     /* infoBlock */

  GPU_UNIFORM_BLOCK_DRW_VIEW,
  GPU_UNIFORM_BLOCK_DRW_MODEL,
  GPU_UNIFORM_BLOCK_DRW_INFOS,
  GPU_UNIFORM_BLOCK_DRW_CLIPPING,

  GPU_NUM_UNIFORM_BLOCKS, /* Special value, denotes number of builtin uniforms block. */
};

/** DEPRECATED: Use hard-coded buffer location instead. */
int GPU_shader_get_builtin_block(GPUShader *shader, int builtin);

/** DEPRECATED: Kept only because of Python GPU API. */
int GPU_shader_get_uniform_block(GPUShader *shader, const char *name);

<<<<<<< HEAD
/******************************************UPBGE*****************************************/
void GPU_shader_force_unbind(void);
char *GPU_shader_validate(GPUShader *shader);
void GPU_shader_bind_attributes(GPUShader *shader, int *locations, const char **names, int len);
/* GPU_shader_get_uniform doesn't handle array uniforms e.g: uniform vec2
   bgl_TextureCoordinateOffset[9]; */
int GPU_shader_get_uniform_location_old(GPUShader *shader, const char *name);
/****************************************End of UPBGE************************************/

/** \} */
=======
/** \} */

#define GPU_SHADER_FREE_SAFE(shader) \
  do { \
    if (shader != nullptr) { \
      GPU_shader_free(shader); \
      shader = nullptr; \
    } \
  } while (0)
>>>>>>> 179f2a3c
<|MERGE_RESOLUTION|>--- conflicted
+++ resolved
@@ -420,7 +420,6 @@
 /** DEPRECATED: Kept only because of Python GPU API. */
 int GPU_shader_get_uniform_block(GPUShader *shader, const char *name);
 
-<<<<<<< HEAD
 /******************************************UPBGE*****************************************/
 void GPU_shader_force_unbind(void);
 char *GPU_shader_validate(GPUShader *shader);
@@ -431,8 +430,6 @@
 /****************************************End of UPBGE************************************/
 
 /** \} */
-=======
-/** \} */
 
 #define GPU_SHADER_FREE_SAFE(shader) \
   do { \
@@ -440,5 +437,4 @@
       GPU_shader_free(shader); \
       shader = nullptr; \
     } \
-  } while (0)
->>>>>>> 179f2a3c
+  } while (0)