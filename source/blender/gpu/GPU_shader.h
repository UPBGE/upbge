/* SPDX-License-Identifier: GPL-2.0-or-later
 * Copyright 2005 Blender Foundation. All rights reserved. */

/** \file
 * \ingroup gpu
 *
 * A #GPUShader is a container for backend specific shader program.
 */

#pragma once

#include "GPU_shader_builtin.h"

#ifdef __cplusplus
extern "C" {
#endif

struct GPUVertBuf;

/** Opaque type hiding #blender::gpu::shader::ShaderCreateInfo */
typedef struct GPUShaderCreateInfo GPUShaderCreateInfo;
/** Opaque type hiding #blender::gpu::Shader */
typedef struct GPUShader GPUShader;

/* Hardware limit is 16. Position attribute is always needed so we reduce to 15.
 * This makes sure the GPUVertexFormat name buffer does not overflow. */
#define GPU_MAX_ATTR 15

/* Determined by the maximum uniform buffer size divided by chunk size. */
#define GPU_MAX_UNIFORM_ATTR 8

/* -------------------------------------------------------------------- */
/** \name Creation
 * \{ */

/**
 * Create a shader using the given #GPUShaderCreateInfo.
 * Can return a NULL pointer if compilation fails.
 */
GPUShader *GPU_shader_create_from_info(const GPUShaderCreateInfo *_info);

/**
 * Create a shader using a named #GPUShaderCreateInfo registered at startup.
 * These are declared inside `*_info.hh` files using the `GPU_SHADER_CREATE_INFO()` macro.
 * They are also expected to have been flagged using `do_static_compilation`.
 * Can return a NULL pointer if compilation fails.
 */
GPUShader *GPU_shader_create_from_info_name(const char *info_name);

/**
 * Fetch a named #GPUShaderCreateInfo registered at startup.
 * These are declared inside `*_info.hh` files using the `GPU_SHADER_CREATE_INFO()` macro.
 * Can return a NULL pointer if no match is found.
 */
const GPUShaderCreateInfo *GPU_shader_create_info_get(const char *info_name);

/**
 * Error checking for user created shaders.
 * \return true is create info is valid.
 */
bool GPU_shader_create_info_check_error(const GPUShaderCreateInfo *_info, char r_error[128]);

/** \} */

/* -------------------------------------------------------------------- */
/** \name Free
 * \{ */

void GPU_shader_free(GPUShader *shader);

/** \} */

/* -------------------------------------------------------------------- */
/** \name Binding
 * \{ */

/**
 * Set the given shader as active shader for the active GPU context.
 * It replaces any already bound shader.
 * All following draw-calls and dispatches will use this shader.
 * Uniform functions need to have the shader bound in order to work. (TODO: until we use
 * glProgramUniform)
 */
void GPU_shader_bind(GPUShader *shader);

/**
 * Unbind the active shader.
 * \note this is a no-op in release builds. But it make sense to actually do it in user land code
 * to detect incorrect API usage.
 */
void GPU_shader_unbind(void);

/**
 * Return the currently bound shader to the active GPU context.
 * \return NULL pointer if no shader is bound of if no context is active.
 */
GPUShader *GPU_shader_get_bound(void);

/** \} */

/* -------------------------------------------------------------------- */
/** \name Debugging introspection API.
 * \{ */

const char *GPU_shader_get_name(GPUShader *shader);

/** \} */

/* -------------------------------------------------------------------- */
/** \name Uniform API.
 * \{ */

/**
 * Returns binding point location.
 * Binding location are given to be set at shader compile time and immutable.
 */
int GPU_shader_get_ubo_binding(GPUShader *shader, const char *name);
int GPU_shader_get_ssbo_binding(GPUShader *shader, const char *name);
int GPU_shader_get_sampler_binding(GPUShader *shader, const char *name);

/**
 * Returns uniform location.
 * If cached, it is faster than querying the interface for each uniform assignment.
 */
int GPU_shader_get_uniform(GPUShader *shader, const char *name);

/**
 * Sets a generic push constant (a.k.a. uniform).
 * \a length and \a array_size should match the create info push_constant declaration.
 */
void GPU_shader_uniform_float_ex(
    GPUShader *shader, int location, int length, int array_size, const float *value);
void GPU_shader_uniform_int_ex(
    GPUShader *shader, int location, int length, int array_size, const int *value);

/**
 * Sets a generic push constant (a.k.a. uniform).
 * \a length and \a array_size should match the create info push_constant declaration.
 * These functions need to have the shader bound in order to work. (TODO: until we use
 * glProgramUniform)
 */
void GPU_shader_uniform_1i(GPUShader *sh, const char *name, int value);
void GPU_shader_uniform_1b(GPUShader *sh, const char *name, bool value);
void GPU_shader_uniform_1f(GPUShader *sh, const char *name, float value);
void GPU_shader_uniform_2f(GPUShader *sh, const char *name, float x, float y);
void GPU_shader_uniform_3f(GPUShader *sh, const char *name, float x, float y, float z);
void GPU_shader_uniform_4f(GPUShader *sh, const char *name, float x, float y, float z, float w);
void GPU_shader_uniform_2fv(GPUShader *sh, const char *name, const float data[2]);
void GPU_shader_uniform_3fv(GPUShader *sh, const char *name, const float data[3]);
void GPU_shader_uniform_4fv(GPUShader *sh, const char *name, const float data[4]);
void GPU_shader_uniform_2iv(GPUShader *sh, const char *name, const int data[2]);
void GPU_shader_uniform_mat4(GPUShader *sh, const char *name, const float data[4][4]);
void GPU_shader_uniform_mat3_as_mat4(GPUShader *sh, const char *name, const float data[3][3]);
void GPU_shader_uniform_2fv_array(GPUShader *sh, const char *name, int len, const float (*val)[2]);
void GPU_shader_uniform_4fv_array(GPUShader *sh, const char *name, int len, const float (*val)[4]);

/** \} */

/* -------------------------------------------------------------------- */
/** \name Attribute API.
 *
 * Used to create #GPUVertexFormat from the shader's vertex input layout.
 * \{ */

unsigned int GPU_shader_get_attribute_len(const GPUShader *shader);
int GPU_shader_get_attribute(const GPUShader *shader, const char *name);
bool GPU_shader_get_attribute_info(const GPUShader *shader,
                                   int attr_location,
                                   char r_name[256],
                                   int *r_type);

/** \} */

/* -------------------------------------------------------------------- */
/** \name Legacy API
 *
 * All of this section is deprecated and should be ported to use the API described above.
 * \{ */

typedef enum eGPUShaderTFBType {
  GPU_SHADER_TFB_NONE = 0, /* Transform feedback unsupported. */
  GPU_SHADER_TFB_POINTS = 1,
  GPU_SHADER_TFB_LINES = 2,
  GPU_SHADER_TFB_TRIANGLES = 3,
} eGPUShaderTFBType;

GPUShader *GPU_shader_create(const char *vertcode,
                             const char *fragcode,
                             const char *geomcode,
                             const char *libcode,
                             const char *defines,
                             const char *shname);
GPUShader *GPU_shader_create_compute(const char *computecode,
                                     const char *libcode,
                                     const char *defines,
                                     const char *shname);
GPUShader *GPU_shader_create_from_python(const char *vertcode,
                                         const char *fragcode,
                                         const char *geomcode,
                                         const char *libcode,
                                         const char *defines,
                                         const char *name);
GPUShader *GPU_shader_create_ex(const char *vertcode,
                                const char *fragcode,
                                const char *geomcode,
                                const char *computecode,
                                const char *libcode,
                                const char *defines,
                                eGPUShaderTFBType tf_type,
                                const char **tf_names,
                                int tf_count,
                                const char *shname);

/**
 * Returns true if transform feedback was successfully enabled.
 */
bool GPU_shader_transform_feedback_enable(GPUShader *shader, struct GPUVertBuf *vertbuf);
void GPU_shader_transform_feedback_disable(GPUShader *shader);

/** DEPRECATED: Kept only because of BGL API. */
int GPU_shader_get_program(GPUShader *shader);

/**
 * Indexed commonly used uniform name for faster lookup into the uniform cache.
 */
typedef enum {
  GPU_UNIFORM_MODEL = 0,      /* mat4 ModelMatrix */
  GPU_UNIFORM_VIEW,           /* mat4 ViewMatrix */
  GPU_UNIFORM_MODELVIEW,      /* mat4 ModelViewMatrix */
  GPU_UNIFORM_PROJECTION,     /* mat4 ProjectionMatrix */
  GPU_UNIFORM_VIEWPROJECTION, /* mat4 ViewProjectionMatrix */
  GPU_UNIFORM_MVP,            /* mat4 ModelViewProjectionMatrix */

  GPU_UNIFORM_MODEL_INV,          /* mat4 ModelMatrixInverse */
  GPU_UNIFORM_VIEW_INV,           /* mat4 ViewMatrixInverse */
  GPU_UNIFORM_MODELVIEW_INV,      /* mat4 ModelViewMatrixInverse */
  GPU_UNIFORM_PROJECTION_INV,     /* mat4 ProjectionMatrixInverse */
  GPU_UNIFORM_VIEWPROJECTION_INV, /* mat4 ViewProjectionMatrixInverse */

  GPU_UNIFORM_NORMAL,     /* mat3 NormalMatrix */
  GPU_UNIFORM_ORCO,       /* vec4 OrcoTexCoFactors[] */
  GPU_UNIFORM_CLIPPLANES, /* vec4 WorldClipPlanes[] */

  GPU_UNIFORM_COLOR,          /* vec4 color */
  GPU_UNIFORM_BASE_INSTANCE,  /* int baseInstance */
  GPU_UNIFORM_RESOURCE_CHUNK, /* int resourceChunk */
  GPU_UNIFORM_RESOURCE_ID,    /* int resourceId */
  GPU_UNIFORM_SRGB_TRANSFORM, /* bool srgbTarget */
} GPUUniformBuiltin;
#define GPU_NUM_UNIFORMS (GPU_UNIFORM_SRGB_TRANSFORM + 1)

/**
 * TODO: To be moved as private API. Not really used outside of gpu_matrix.cc and doesn't really
 * offer a noticeable performance boost.
 */
int GPU_shader_get_builtin_uniform(GPUShader *shader, int builtin);

/** DEPRECATED: Use hardcoded buffer location instead. */
typedef enum {
  GPU_UNIFORM_BLOCK_VIEW = 0, /* viewBlock */
  GPU_UNIFORM_BLOCK_MODEL,    /* modelBlock */
  GPU_UNIFORM_BLOCK_INFO,     /* infoBlock */

  GPU_UNIFORM_BLOCK_DRW_VIEW,
  GPU_UNIFORM_BLOCK_DRW_MODEL,
  GPU_UNIFORM_BLOCK_DRW_INFOS,
  GPU_UNIFORM_BLOCK_DRW_CLIPPING,

  GPU_NUM_UNIFORM_BLOCKS, /* Special value, denotes number of builtin uniforms block. */
} GPUUniformBlockBuiltin;

/** DEPRECATED: Use hardcoded buffer location instead. */
int GPU_shader_get_builtin_block(GPUShader *shader, int builtin);

/** DEPRECATED: Kept only because of Python GPU API. */
int GPU_shader_get_uniform_block(GPUShader *shader, const char *name);
<<<<<<< HEAD
int GPU_shader_get_ssbo(GPUShader *shader, const char *name);

int GPU_shader_get_uniform_block_binding(GPUShader *shader, const char *name);
int GPU_shader_get_texture_binding(GPUShader *shader, const char *name);

void GPU_shader_uniform_vector(
    GPUShader *shader, int location, int length, int arraysize, const float *value);
void GPU_shader_uniform_vector_int(
    GPUShader *shader, int location, int length, int arraysize, const int *value);

void GPU_shader_uniform_float(GPUShader *shader, int location, float value);
void GPU_shader_uniform_int(GPUShader *shader, int location, int value);

void GPU_shader_uniform_1i(GPUShader *sh, const char *name, int value);
void GPU_shader_uniform_1b(GPUShader *sh, const char *name, bool value);
void GPU_shader_uniform_1f(GPUShader *sh, const char *name, float value);
void GPU_shader_uniform_2f(GPUShader *sh, const char *name, float x, float y);
void GPU_shader_uniform_3f(GPUShader *sh, const char *name, float x, float y, float z);
void GPU_shader_uniform_4f(GPUShader *sh, const char *name, float x, float y, float z, float w);
void GPU_shader_uniform_2fv(GPUShader *sh, const char *name, const float data[2]);
void GPU_shader_uniform_3fv(GPUShader *sh, const char *name, const float data[3]);
void GPU_shader_uniform_4fv(GPUShader *sh, const char *name, const float data[4]);
void GPU_shader_uniform_2iv(GPUShader *sh, const char *name, const int data[2]);
void GPU_shader_uniform_mat4(GPUShader *sh, const char *name, const float data[4][4]);
void GPU_shader_uniform_mat3_as_mat4(GPUShader *sh, const char *name, const float data[3][3]);
void GPU_shader_uniform_2fv_array(GPUShader *sh, const char *name, int len, const float (*val)[2]);
void GPU_shader_uniform_4fv_array(GPUShader *sh, const char *name, int len, const float (*val)[4]);

unsigned int GPU_shader_get_attribute_len(const GPUShader *shader);
int GPU_shader_get_attribute(GPUShader *shader, const char *name);
bool GPU_shader_get_attribute_info(const GPUShader *shader,
                                   int attr_location,
                                   char r_name[256],
                                   int *r_type);

void GPU_shader_set_framebuffer_srgb_target(int use_srgb_to_linear);

/* Builtin/Non-generated shaders */
typedef enum eGPUBuiltinShader {
  /* specialized drawing */
  GPU_SHADER_TEXT,
  GPU_SHADER_KEYFRAME_SHAPE,
  GPU_SHADER_SIMPLE_LIGHTING,
  /**
   * Draw an icon, leaving a semi-transparent rectangle on top of the icon.
   */
  GPU_SHADER_ICON,
  /**
   * Take a 2D position and color for each vertex with linear interpolation in window space.
   *
   * \param color: in vec4
   * \param pos: in vec2
   */
  GPU_SHADER_2D_IMAGE_DESATURATE_COLOR,
  GPU_SHADER_2D_IMAGE_RECT_COLOR,
  GPU_SHADER_2D_IMAGE_MULTI_RECT_COLOR,
  GPU_SHADER_2D_CHECKER,
  GPU_SHADER_2D_DIAG_STRIPES,
  /* for simple 3D drawing */
  /**
   * Take a single color for all the vertices and a 3D position for each vertex.
   *
   * \param color: uniform vec4
   * \param pos: in vec3
   */
  GPU_SHADER_3D_UNIFORM_COLOR,
  GPU_SHADER_3D_CLIPPED_UNIFORM_COLOR,
  /**
   * Take a 3D position and color for each vertex without color interpolation.
   *
   * \param color: in vec4
   * \param pos: in vec3
   */
  GPU_SHADER_3D_FLAT_COLOR,
  /**
   * Take a 3D position and color for each vertex with perspective correct interpolation.
   *
   * \param color: in vec4
   * \param pos: in vec3
   */
  GPU_SHADER_3D_SMOOTH_COLOR,
  /**
   * Take a single color for all the vertices and a 3D position for each vertex.
   * Used for drawing wide lines.
   *
   * \param color: uniform vec4
   * \param pos: in vec3
   */
  GPU_SHADER_3D_POLYLINE_UNIFORM_COLOR,
  GPU_SHADER_3D_POLYLINE_CLIPPED_UNIFORM_COLOR,
  /**
   * Take a 3D position and color for each vertex without color interpolation.
   * Used for drawing wide lines.
   *
   * \param color: in vec4
   * \param pos: in vec3
   */
  GPU_SHADER_3D_POLYLINE_FLAT_COLOR,
  /**
   * Take a 3D position and color for each vertex with perspective correct interpolation.
   * Used for drawing wide lines.
   *
   * \param color: in vec4
   * \param pos: in vec3
   */
  GPU_SHADER_3D_POLYLINE_SMOOTH_COLOR,
  /**
   * Take a 3D position for each vertex and output only depth.
   * Used for drawing wide lines.
   *
   * \param pos: in vec3
   */
  GPU_SHADER_3D_DEPTH_ONLY,
  /* basic image drawing */
  GPU_SHADER_2D_IMAGE_LINEAR_TO_SRGB,  // UPBGE
  GPU_SHADER_2D_IMAGE_OVERLAYS_MERGE,
  GPU_SHADER_2D_IMAGE_OVERLAYS_STEREO_MERGE,
  GPU_SHADER_2D_IMAGE_SHUFFLE_COLOR,
  /**
   * Draw a texture in 3D. Take a 3D position and a 2D texture coordinate for each vertex.
   *
   * Exposed via Python-API for add-ons.
   *
   * \param image: uniform sampler2D
   * \param texCoord: in vec2
   * \param pos: in vec3
   */
  GPU_SHADER_3D_IMAGE,
  /**
   * Take a 3D position and color for each vertex with linear interpolation in window space.
   *
   * \param color: uniform vec4
   * \param image: uniform sampler2D
   * \param texCoord: in vec2
   * \param pos: in vec3
   */
  GPU_SHADER_3D_IMAGE_COLOR,
  /* points */
  /**
   * Draw round points with a constant size.
   * Take a single color for all the vertices and a 2D position for each vertex.
   *
   * \param size: uniform float
   * \param color: uniform vec4
   * \param pos: in vec2
   */
  GPU_SHADER_2D_POINT_UNIFORM_SIZE_UNIFORM_COLOR_AA,
  /**
   * Draw round points with a constant size and an outline.
   * Take a single color for all the vertices and a 2D position for each vertex.
   *
   * \param size: uniform float
   * \param outlineWidth: uniform float
   * \param color: uniform vec4
   * \param outlineColor: uniform vec4
   * \param pos: in vec2
   */
  GPU_SHADER_2D_POINT_UNIFORM_SIZE_UNIFORM_COLOR_OUTLINE_AA,
  /**
   * Draw round points with a hardcoded size.
   * Take a single color for all the vertices and a 3D position for each vertex.
   *
   * \param color: uniform vec4
   * \param pos: in vec3
   */
  GPU_SHADER_3D_POINT_FIXED_SIZE_VARYING_COLOR,
  /**
   * Draw round points with a constant size.
   * Take a single color for all the vertices and a 3D position for each vertex.
   *
   * \param size: uniform float
   * \param color: uniform vec4
   * \param pos: in vec3
   */
  GPU_SHADER_3D_POINT_UNIFORM_SIZE_UNIFORM_COLOR_AA,
  /**
   * Draw round points with a constant size and an outline.
   * Take a 3D position and a color for each vertex.
   *
   * \param size: in float
   * \param color: in vec4
   * \param pos: in vec3
   */
  GPU_SHADER_3D_POINT_VARYING_SIZE_VARYING_COLOR,
  /* lines */
  GPU_SHADER_3D_LINE_DASHED_UNIFORM_COLOR,
  /* grease pencil drawing */
  GPU_SHADER_GPENCIL_STROKE,
  /* specialized for widget drawing */
  GPU_SHADER_2D_AREA_BORDERS,
  GPU_SHADER_2D_WIDGET_BASE,
  GPU_SHADER_2D_WIDGET_BASE_INST,
  GPU_SHADER_2D_WIDGET_SHADOW,
  GPU_SHADER_2D_NODELINK,
  GPU_SHADER_2D_NODELINK_INST,
} eGPUBuiltinShader;
#define GPU_SHADER_BUILTIN_LEN (GPU_SHADER_2D_NODELINK_INST + 1)

/** Support multiple configurations. */
typedef enum eGPUShaderConfig {
  GPU_SHADER_CFG_DEFAULT = 0,
  GPU_SHADER_CFG_CLIPPED = 1,
} eGPUShaderConfig;
#define GPU_SHADER_CFG_LEN (GPU_SHADER_CFG_CLIPPED + 1)

typedef struct GPUShaderConfigData {
  const char *lib;
  const char *def;
} GPUShaderConfigData;
/* gpu_shader.c */

extern const GPUShaderConfigData GPU_shader_cfg_data[GPU_SHADER_CFG_LEN];

GPUShader *GPU_shader_get_builtin_shader_with_config(eGPUBuiltinShader shader,
                                                     eGPUShaderConfig sh_cfg);
GPUShader *GPU_shader_get_builtin_shader(eGPUBuiltinShader shader);

void GPU_shader_free_builtin_shaders(void);

/* Vertex attributes for shaders */

/* Hardware limit is 16. Position attribute is always needed so we reduce to 15.
 * This makes sure the GPUVertexFormat name buffer does not overflow. */
#define GPU_MAX_ATTR 15

/* Determined by the maximum uniform buffer size divided by chunk size. */
#define GPU_MAX_UNIFORM_ATTR 8
=======
>>>>>>> 85f8ba9d

/** \} */

/******************************************UPBGE*****************************************/
void GPU_shader_force_unbind(void);
char *GPU_shader_validate(GPUShader *shader);
void GPU_shader_bind_attributes(GPUShader *shader, int *locations, const char **names, int len);
/* GPU_shader_get_uniform doesn't handle array uniforms e.g: uniform vec2
   bgl_TextureCoordinateOffset[9]; */
int GPU_shader_get_uniform_location_old(GPUShader *shader, const char *name);
/****************************************End of UPBGE************************************/

#ifdef __cplusplus
}
#endif<|MERGE_RESOLUTION|>--- conflicted
+++ resolved
@@ -274,238 +274,6 @@
 
 /** DEPRECATED: Kept only because of Python GPU API. */
 int GPU_shader_get_uniform_block(GPUShader *shader, const char *name);
-<<<<<<< HEAD
-int GPU_shader_get_ssbo(GPUShader *shader, const char *name);
-
-int GPU_shader_get_uniform_block_binding(GPUShader *shader, const char *name);
-int GPU_shader_get_texture_binding(GPUShader *shader, const char *name);
-
-void GPU_shader_uniform_vector(
-    GPUShader *shader, int location, int length, int arraysize, const float *value);
-void GPU_shader_uniform_vector_int(
-    GPUShader *shader, int location, int length, int arraysize, const int *value);
-
-void GPU_shader_uniform_float(GPUShader *shader, int location, float value);
-void GPU_shader_uniform_int(GPUShader *shader, int location, int value);
-
-void GPU_shader_uniform_1i(GPUShader *sh, const char *name, int value);
-void GPU_shader_uniform_1b(GPUShader *sh, const char *name, bool value);
-void GPU_shader_uniform_1f(GPUShader *sh, const char *name, float value);
-void GPU_shader_uniform_2f(GPUShader *sh, const char *name, float x, float y);
-void GPU_shader_uniform_3f(GPUShader *sh, const char *name, float x, float y, float z);
-void GPU_shader_uniform_4f(GPUShader *sh, const char *name, float x, float y, float z, float w);
-void GPU_shader_uniform_2fv(GPUShader *sh, const char *name, const float data[2]);
-void GPU_shader_uniform_3fv(GPUShader *sh, const char *name, const float data[3]);
-void GPU_shader_uniform_4fv(GPUShader *sh, const char *name, const float data[4]);
-void GPU_shader_uniform_2iv(GPUShader *sh, const char *name, const int data[2]);
-void GPU_shader_uniform_mat4(GPUShader *sh, const char *name, const float data[4][4]);
-void GPU_shader_uniform_mat3_as_mat4(GPUShader *sh, const char *name, const float data[3][3]);
-void GPU_shader_uniform_2fv_array(GPUShader *sh, const char *name, int len, const float (*val)[2]);
-void GPU_shader_uniform_4fv_array(GPUShader *sh, const char *name, int len, const float (*val)[4]);
-
-unsigned int GPU_shader_get_attribute_len(const GPUShader *shader);
-int GPU_shader_get_attribute(GPUShader *shader, const char *name);
-bool GPU_shader_get_attribute_info(const GPUShader *shader,
-                                   int attr_location,
-                                   char r_name[256],
-                                   int *r_type);
-
-void GPU_shader_set_framebuffer_srgb_target(int use_srgb_to_linear);
-
-/* Builtin/Non-generated shaders */
-typedef enum eGPUBuiltinShader {
-  /* specialized drawing */
-  GPU_SHADER_TEXT,
-  GPU_SHADER_KEYFRAME_SHAPE,
-  GPU_SHADER_SIMPLE_LIGHTING,
-  /**
-   * Draw an icon, leaving a semi-transparent rectangle on top of the icon.
-   */
-  GPU_SHADER_ICON,
-  /**
-   * Take a 2D position and color for each vertex with linear interpolation in window space.
-   *
-   * \param color: in vec4
-   * \param pos: in vec2
-   */
-  GPU_SHADER_2D_IMAGE_DESATURATE_COLOR,
-  GPU_SHADER_2D_IMAGE_RECT_COLOR,
-  GPU_SHADER_2D_IMAGE_MULTI_RECT_COLOR,
-  GPU_SHADER_2D_CHECKER,
-  GPU_SHADER_2D_DIAG_STRIPES,
-  /* for simple 3D drawing */
-  /**
-   * Take a single color for all the vertices and a 3D position for each vertex.
-   *
-   * \param color: uniform vec4
-   * \param pos: in vec3
-   */
-  GPU_SHADER_3D_UNIFORM_COLOR,
-  GPU_SHADER_3D_CLIPPED_UNIFORM_COLOR,
-  /**
-   * Take a 3D position and color for each vertex without color interpolation.
-   *
-   * \param color: in vec4
-   * \param pos: in vec3
-   */
-  GPU_SHADER_3D_FLAT_COLOR,
-  /**
-   * Take a 3D position and color for each vertex with perspective correct interpolation.
-   *
-   * \param color: in vec4
-   * \param pos: in vec3
-   */
-  GPU_SHADER_3D_SMOOTH_COLOR,
-  /**
-   * Take a single color for all the vertices and a 3D position for each vertex.
-   * Used for drawing wide lines.
-   *
-   * \param color: uniform vec4
-   * \param pos: in vec3
-   */
-  GPU_SHADER_3D_POLYLINE_UNIFORM_COLOR,
-  GPU_SHADER_3D_POLYLINE_CLIPPED_UNIFORM_COLOR,
-  /**
-   * Take a 3D position and color for each vertex without color interpolation.
-   * Used for drawing wide lines.
-   *
-   * \param color: in vec4
-   * \param pos: in vec3
-   */
-  GPU_SHADER_3D_POLYLINE_FLAT_COLOR,
-  /**
-   * Take a 3D position and color for each vertex with perspective correct interpolation.
-   * Used for drawing wide lines.
-   *
-   * \param color: in vec4
-   * \param pos: in vec3
-   */
-  GPU_SHADER_3D_POLYLINE_SMOOTH_COLOR,
-  /**
-   * Take a 3D position for each vertex and output only depth.
-   * Used for drawing wide lines.
-   *
-   * \param pos: in vec3
-   */
-  GPU_SHADER_3D_DEPTH_ONLY,
-  /* basic image drawing */
-  GPU_SHADER_2D_IMAGE_LINEAR_TO_SRGB,  // UPBGE
-  GPU_SHADER_2D_IMAGE_OVERLAYS_MERGE,
-  GPU_SHADER_2D_IMAGE_OVERLAYS_STEREO_MERGE,
-  GPU_SHADER_2D_IMAGE_SHUFFLE_COLOR,
-  /**
-   * Draw a texture in 3D. Take a 3D position and a 2D texture coordinate for each vertex.
-   *
-   * Exposed via Python-API for add-ons.
-   *
-   * \param image: uniform sampler2D
-   * \param texCoord: in vec2
-   * \param pos: in vec3
-   */
-  GPU_SHADER_3D_IMAGE,
-  /**
-   * Take a 3D position and color for each vertex with linear interpolation in window space.
-   *
-   * \param color: uniform vec4
-   * \param image: uniform sampler2D
-   * \param texCoord: in vec2
-   * \param pos: in vec3
-   */
-  GPU_SHADER_3D_IMAGE_COLOR,
-  /* points */
-  /**
-   * Draw round points with a constant size.
-   * Take a single color for all the vertices and a 2D position for each vertex.
-   *
-   * \param size: uniform float
-   * \param color: uniform vec4
-   * \param pos: in vec2
-   */
-  GPU_SHADER_2D_POINT_UNIFORM_SIZE_UNIFORM_COLOR_AA,
-  /**
-   * Draw round points with a constant size and an outline.
-   * Take a single color for all the vertices and a 2D position for each vertex.
-   *
-   * \param size: uniform float
-   * \param outlineWidth: uniform float
-   * \param color: uniform vec4
-   * \param outlineColor: uniform vec4
-   * \param pos: in vec2
-   */
-  GPU_SHADER_2D_POINT_UNIFORM_SIZE_UNIFORM_COLOR_OUTLINE_AA,
-  /**
-   * Draw round points with a hardcoded size.
-   * Take a single color for all the vertices and a 3D position for each vertex.
-   *
-   * \param color: uniform vec4
-   * \param pos: in vec3
-   */
-  GPU_SHADER_3D_POINT_FIXED_SIZE_VARYING_COLOR,
-  /**
-   * Draw round points with a constant size.
-   * Take a single color for all the vertices and a 3D position for each vertex.
-   *
-   * \param size: uniform float
-   * \param color: uniform vec4
-   * \param pos: in vec3
-   */
-  GPU_SHADER_3D_POINT_UNIFORM_SIZE_UNIFORM_COLOR_AA,
-  /**
-   * Draw round points with a constant size and an outline.
-   * Take a 3D position and a color for each vertex.
-   *
-   * \param size: in float
-   * \param color: in vec4
-   * \param pos: in vec3
-   */
-  GPU_SHADER_3D_POINT_VARYING_SIZE_VARYING_COLOR,
-  /* lines */
-  GPU_SHADER_3D_LINE_DASHED_UNIFORM_COLOR,
-  /* grease pencil drawing */
-  GPU_SHADER_GPENCIL_STROKE,
-  /* specialized for widget drawing */
-  GPU_SHADER_2D_AREA_BORDERS,
-  GPU_SHADER_2D_WIDGET_BASE,
-  GPU_SHADER_2D_WIDGET_BASE_INST,
-  GPU_SHADER_2D_WIDGET_SHADOW,
-  GPU_SHADER_2D_NODELINK,
-  GPU_SHADER_2D_NODELINK_INST,
-} eGPUBuiltinShader;
-#define GPU_SHADER_BUILTIN_LEN (GPU_SHADER_2D_NODELINK_INST + 1)
-
-/** Support multiple configurations. */
-typedef enum eGPUShaderConfig {
-  GPU_SHADER_CFG_DEFAULT = 0,
-  GPU_SHADER_CFG_CLIPPED = 1,
-} eGPUShaderConfig;
-#define GPU_SHADER_CFG_LEN (GPU_SHADER_CFG_CLIPPED + 1)
-
-typedef struct GPUShaderConfigData {
-  const char *lib;
-  const char *def;
-} GPUShaderConfigData;
-/* gpu_shader.c */
-
-extern const GPUShaderConfigData GPU_shader_cfg_data[GPU_SHADER_CFG_LEN];
-
-GPUShader *GPU_shader_get_builtin_shader_with_config(eGPUBuiltinShader shader,
-                                                     eGPUShaderConfig sh_cfg);
-GPUShader *GPU_shader_get_builtin_shader(eGPUBuiltinShader shader);
-
-void GPU_shader_free_builtin_shaders(void);
-
-/* Vertex attributes for shaders */
-
-/* Hardware limit is 16. Position attribute is always needed so we reduce to 15.
- * This makes sure the GPUVertexFormat name buffer does not overflow. */
-#define GPU_MAX_ATTR 15
-
-/* Determined by the maximum uniform buffer size divided by chunk size. */
-#define GPU_MAX_UNIFORM_ATTR 8
-=======
->>>>>>> 85f8ba9d
-
-/** \} */
 
 /******************************************UPBGE*****************************************/
 void GPU_shader_force_unbind(void);
@@ -516,6 +284,8 @@
 int GPU_shader_get_uniform_location_old(GPUShader *shader, const char *name);
 /****************************************End of UPBGE************************************/
 
+/** \} */
+
 #ifdef __cplusplus
 }
 #endif