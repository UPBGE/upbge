--- conflicted
+++ resolved
@@ -354,10 +354,6 @@
   GPU_SHADER_2D_UV_EDGES_SMOOTH,
   GPU_SHADER_2D_UV_FACES,
   GPU_SHADER_2D_UV_FACES_STRETCH_AREA,
-  GPU_SHADER_2D_UV_FACES_STRETCH_ANGLE,
-<<<<<<< HEAD
-  /* Selection */
-  GPU_SHADER_3D_FLAT_SELECT_ID,
   /**********Game engine***********/
   GPU_SHADER_DRAW_FRAME_BUFFER,
   GPU_SHADER_BLACK,
@@ -365,9 +361,7 @@
   GPU_SHADER_STEREO_STIPPLE,
   GPU_SHADER_STEREO_ANAGLYPH,
   /*******End of Game engine*******/
-  GPU_SHADER_3D_UNIFORM_SELECT_ID,
-=======
->>>>>>> af4dcc60
+  GPU_SHADER_2D_UV_FACES_STRETCH_ANGLE,
 } eGPUBuiltinShader;
 #define GPU_SHADER_BUILTIN_LEN (GPU_SHADER_2D_UV_FACES_STRETCH_ANGLE + 1)
 
