/*
 * This program is free software; you can redistribute it and/or
 * modify it under the terms of the GNU General Public License
 * as published by the Free Software Foundation; either version 2
 * of the License, or (at your option) any later version.
 *
 * This program is distributed in the hope that it will be useful,
 * but WITHOUT ANY WARRANTY; without even the implied warranty of
 * MERCHANTABILITY or FITNESS FOR A PARTICULAR PURPOSE.  See the
 * GNU General Public License for more details.
 *
 * You should have received a copy of the GNU General Public License
 * along with this program; if not, write to the Free Software Foundation,
 * Inc., 51 Franklin Street, Fifth Floor, Boston, MA 02110-1301, USA.
 *
 * The Original Code is Copyright (C) 2005 Blender Foundation.
 * All rights reserved.
 */

/** \file
 * \ingroup gpu
 */

#pragma once

#ifdef __cplusplus
extern "C" {
#endif

struct GPUIndexBuf;
struct GPUVertBuf;

/** Opaque type hiding #blender::gpu::Shader */
typedef struct GPUShader GPUShader;

typedef enum eGPUShaderTFBType {
  GPU_SHADER_TFB_NONE = 0, /* Transform feedback unsupported. */
  GPU_SHADER_TFB_POINTS = 1,
  GPU_SHADER_TFB_LINES = 2,
  GPU_SHADER_TFB_TRIANGLES = 3,
} eGPUShaderTFBType;

GPUShader *GPU_shader_create(const char *vertcode,
                             const char *fragcode,
                             const char *geomcode,
                             const char *libcode,
                             const char *defines,
                             const char *shname);
GPUShader *GPU_shader_create_compute(const char *computecode,
                                     const char *libcode,
                                     const char *defines,
                                     const char *shname);
GPUShader *GPU_shader_create_from_python(const char *vertcode,
                                         const char *fragcode,
                                         const char *geomcode,
                                         const char *libcode,
                                         const char *defines,
                                         const char *name);
GPUShader *GPU_shader_create_ex(const char *vertcode,
                                const char *fragcode,
                                const char *geomcode,
                                const char *computecode,
                                const char *libcode,
                                const char *defines,
                                eGPUShaderTFBType tf_type,
                                const char **tf_names,
                                int tf_count,
                                const char *shname);

struct GPU_ShaderCreateFromArray_Params {
  const char **vert, **geom, **frag, **defs;
};
/**
 * Use via #GPU_shader_create_from_arrays macro (avoids passing in param).
 *
 * Similar to #DRW_shader_create_with_lib with the ability to include libs for each type of shader.
 *
 * It has the advantage that each item can be conditionally included
 * without having to build the string inline, then free it.
 *
 * \param params: NULL terminated arrays of strings.
 *
 * Example:
 * \code{.c}
 * sh = GPU_shader_create_from_arrays({
 *     .vert = (const char *[]){shader_lib_glsl, shader_vert_glsl, NULL},
 *     .geom = (const char *[]){shader_geom_glsl, NULL},
 *     .frag = (const char *[]){shader_frag_glsl, NULL},
 *     .defs = (const char *[]){"#define DEFINE\n", test ? "#define OTHER_DEFINE\n" : "", NULL},
 * });
 * \endcode
 */
struct GPUShader *GPU_shader_create_from_arrays_impl(
    const struct GPU_ShaderCreateFromArray_Params *params, const char *func, int line);

#define GPU_shader_create_from_arrays(...) \
  GPU_shader_create_from_arrays_impl( \
      &(const struct GPU_ShaderCreateFromArray_Params)__VA_ARGS__, __func__, __LINE__)

#define GPU_shader_create_from_arrays_named(name, ...) \
  GPU_shader_create_from_arrays_impl( \
      &(const struct GPU_ShaderCreateFromArray_Params)__VA_ARGS__, name, 0)

void GPU_shader_free(GPUShader *shader);

void GPU_shader_bind(GPUShader *shader);
void GPU_shader_unbind(void);

const char *GPU_shader_get_name(GPUShader *shader);

/**
 * Returns true if transform feedback was successfully enabled.
 */
bool GPU_shader_transform_feedback_enable(GPUShader *shader, struct GPUVertBuf *vertbuf);
void GPU_shader_transform_feedback_disable(GPUShader *shader);

/** DEPRECATED: Kept only because of BGL API. */
int GPU_shader_get_program(GPUShader *shader);

typedef enum {
  GPU_UNIFORM_MODEL = 0,      /* mat4 ModelMatrix */
  GPU_UNIFORM_VIEW,           /* mat4 ViewMatrix */
  GPU_UNIFORM_MODELVIEW,      /* mat4 ModelViewMatrix */
  GPU_UNIFORM_PROJECTION,     /* mat4 ProjectionMatrix */
  GPU_UNIFORM_VIEWPROJECTION, /* mat4 ViewProjectionMatrix */
  GPU_UNIFORM_MVP,            /* mat4 ModelViewProjectionMatrix */

  GPU_UNIFORM_MODEL_INV,          /* mat4 ModelMatrixInverse */
  GPU_UNIFORM_VIEW_INV,           /* mat4 ViewMatrixInverse */
  GPU_UNIFORM_MODELVIEW_INV,      /* mat4 ModelViewMatrixInverse */
  GPU_UNIFORM_PROJECTION_INV,     /* mat4 ProjectionMatrixInverse */
  GPU_UNIFORM_VIEWPROJECTION_INV, /* mat4 ViewProjectionMatrixInverse */

  GPU_UNIFORM_NORMAL,     /* mat3 NormalMatrix */
  GPU_UNIFORM_ORCO,       /* vec4 OrcoTexCoFactors[] */
  GPU_UNIFORM_CLIPPLANES, /* vec4 WorldClipPlanes[] */

  GPU_UNIFORM_COLOR,          /* vec4 color */
  GPU_UNIFORM_BASE_INSTANCE,  /* int baseInstance */
  GPU_UNIFORM_RESOURCE_CHUNK, /* int resourceChunk */
  GPU_UNIFORM_RESOURCE_ID,    /* int resourceId */
  GPU_UNIFORM_SRGB_TRANSFORM, /* bool srgbTarget */

  GPU_NUM_UNIFORMS, /* Special value, denotes number of builtin uniforms. */
} GPUUniformBuiltin;

typedef enum {
  GPU_UNIFORM_BLOCK_VIEW = 0, /* viewBlock */
  GPU_UNIFORM_BLOCK_MODEL,    /* modelBlock */
  GPU_UNIFORM_BLOCK_INFO,     /* infoBlock */

  GPU_NUM_UNIFORM_BLOCKS, /* Special value, denotes number of builtin uniforms block. */
} GPUUniformBlockBuiltin;

void GPU_shader_set_srgb_uniform(GPUShader *shader);

int GPU_shader_get_uniform(GPUShader *shader, const char *name);
int GPU_shader_get_builtin_uniform(GPUShader *shader, int builtin);
int GPU_shader_get_builtin_block(GPUShader *shader, int builtin);
/** DEPRECATED: Kept only because of Python GPU API. */
int GPU_shader_get_uniform_block(GPUShader *shader, const char *name);
int GPU_shader_get_ssbo(GPUShader *shader, const char *name);

int GPU_shader_get_uniform_block_binding(GPUShader *shader, const char *name);
int GPU_shader_get_texture_binding(GPUShader *shader, const char *name);

void GPU_shader_uniform_vector(
    GPUShader *shader, int location, int length, int arraysize, const float *value);
void GPU_shader_uniform_vector_int(
    GPUShader *shader, int location, int length, int arraysize, const int *value);

void GPU_shader_uniform_float(GPUShader *shader, int location, float value);
void GPU_shader_uniform_int(GPUShader *shader, int location, int value);

void GPU_shader_uniform_1i(GPUShader *sh, const char *name, int value);
void GPU_shader_uniform_1b(GPUShader *sh, const char *name, bool value);
void GPU_shader_uniform_1f(GPUShader *sh, const char *name, float value);
void GPU_shader_uniform_2f(GPUShader *sh, const char *name, float x, float y);
void GPU_shader_uniform_3f(GPUShader *sh, const char *name, float x, float y, float z);
void GPU_shader_uniform_4f(GPUShader *sh, const char *name, float x, float y, float z, float w);
void GPU_shader_uniform_2fv(GPUShader *sh, const char *name, const float data[2]);
void GPU_shader_uniform_3fv(GPUShader *sh, const char *name, const float data[3]);
void GPU_shader_uniform_4fv(GPUShader *sh, const char *name, const float data[4]);
void GPU_shader_uniform_mat4(GPUShader *sh, const char *name, const float data[4][4]);
void GPU_shader_uniform_2fv_array(GPUShader *sh, const char *name, int len, const float (*val)[2]);
void GPU_shader_uniform_4fv_array(GPUShader *sh, const char *name, int len, const float (*val)[4]);

int GPU_shader_get_attribute(GPUShader *shader, const char *name);

void GPU_shader_set_framebuffer_srgb_target(int use_srgb_to_linear);

/* Builtin/Non-generated shaders */
typedef enum eGPUBuiltinShader {
  /* specialized drawing */
  GPU_SHADER_TEXT,
  GPU_SHADER_KEYFRAME_SHAPE,
  GPU_SHADER_SIMPLE_LIGHTING,
  /* for simple 2D drawing */
  /**
   * Take a single color for all the vertices and a 2D position for each vertex.
   *
   * \param color: uniform vec4
   * \param pos: in vec2
   */
  GPU_SHADER_2D_UNIFORM_COLOR,
  /**
   * Take a 2D position and color for each vertex without color interpolation.
   *
   * \param color: in vec4
   * \param pos: in vec2
   */
  GPU_SHADER_2D_FLAT_COLOR,
  /**
   * Take a 2D position and color for each vertex with linear interpolation in window space.
   *
   * \param color: in vec4
   * \param pos: in vec2
   */
  GPU_SHADER_2D_SMOOTH_COLOR,
  GPU_SHADER_2D_IMAGE,
  GPU_SHADER_2D_IMAGE_COLOR,
  GPU_SHADER_2D_IMAGE_DESATURATE_COLOR,
  GPU_SHADER_2D_IMAGE_RECT_COLOR,
  GPU_SHADER_2D_IMAGE_MULTI_RECT_COLOR,
  GPU_SHADER_2D_CHECKER,
  GPU_SHADER_2D_DIAG_STRIPES,
  /* for simple 3D drawing */
  /**
   * Take a single color for all the vertices and a 3D position for each vertex.
   *
   * \param color: uniform vec4
   * \param pos: in vec3
   */
  GPU_SHADER_3D_UNIFORM_COLOR,
  GPU_SHADER_3D_CLIPPED_UNIFORM_COLOR,
  /**
   * Take a 3D position and color for each vertex without color interpolation.
   *
   * \param color: in vec4
   * \param pos: in vec3
   */
  GPU_SHADER_3D_FLAT_COLOR,
  /**
   * Take a 3D position and color for each vertex with perspective correct interpolation.
   *
   * \param color: in vec4
   * \param pos: in vec3
   */
  GPU_SHADER_3D_SMOOTH_COLOR,
  /**
   * Take a single color for all the vertices and a 3D position for each vertex.
   * Used for drawing wide lines.
   *
   * \param color: uniform vec4
   * \param pos: in vec3
   */
  GPU_SHADER_3D_POLYLINE_UNIFORM_COLOR,
  GPU_SHADER_3D_POLYLINE_CLIPPED_UNIFORM_COLOR,
  /**
   * Take a 3D position and color for each vertex without color interpolation.
   * Used for drawing wide lines.
   *
   * \param color: in vec4
   * \param pos: in vec3
   */
  GPU_SHADER_3D_POLYLINE_FLAT_COLOR,
  /**
   * Take a 3D position and color for each vertex with perspective correct interpolation.
   * Used for drawing wide lines.
   *
   * \param color: in vec4
   * \param pos: in vec3
   */
  GPU_SHADER_3D_POLYLINE_SMOOTH_COLOR,
  /**
   * Take a 3D position for each vertex and output only depth.
   * Used for drawing wide lines.
   *
   * \param pos: in vec3
   */
  GPU_SHADER_3D_DEPTH_ONLY,
  /* basic image drawing */
  GPU_SHADER_2D_IMAGE_LINEAR_TO_SRGB,  // UPBGE
  GPU_SHADER_2D_IMAGE_OVERLAYS_MERGE,
  GPU_SHADER_2D_IMAGE_OVERLAYS_STEREO_MERGE,
  GPU_SHADER_2D_IMAGE_SHUFFLE_COLOR,
  /**
   * Draw texture with alpha. Take a 3D position and a 2D texture coordinate for each vertex.
   *
   * \param alpha: uniform float
   * \param image: uniform sampler2D
   * \param texCoord: in vec2
   * \param pos: in vec3
   */
  GPU_SHADER_3D_IMAGE_MODULATE_ALPHA,
  /* points */
  /**
   * Draw round points with a constant size.
   * Take a single color for all the vertices and a 2D position for each vertex.
   *
   * \param size: uniform float
   * \param color: uniform vec4
   * \param pos: in vec2
   */
  GPU_SHADER_2D_POINT_UNIFORM_SIZE_UNIFORM_COLOR_AA,
  /**
   * Draw round points with a constant size and an outline.
   * Take a single color for all the vertices and a 2D position for each vertex.
   *
   * \param size: uniform float
   * \param outlineWidth: uniform float
   * \param color: uniform vec4
   * \param outlineColor: uniform vec4
   * \param pos: in vec2
   */
  GPU_SHADER_2D_POINT_UNIFORM_SIZE_UNIFORM_COLOR_OUTLINE_AA,
  /**
   * Draw round points with a hardcoded size.
   * Take a single color for all the vertices and a 3D position for each vertex.
   *
   * \param color: uniform vec4
   * \param pos: in vec3
   */
  GPU_SHADER_3D_POINT_FIXED_SIZE_VARYING_COLOR,
  /**
   * Draw round points with a constant size.
   * Take a single color for all the vertices and a 3D position for each vertex.
   *
   * \param size: uniform float
   * \param color: uniform vec4
   * \param pos: in vec3
   */
  GPU_SHADER_3D_POINT_UNIFORM_SIZE_UNIFORM_COLOR_AA,
  /**
   * Draw round points with a constant size and an outline.
   * Take a 3D position and a color for each vertex.
   *
   * \param size: in float
   * \param color: in vec4
   * \param pos: in vec3
   */
  GPU_SHADER_3D_POINT_VARYING_SIZE_VARYING_COLOR,
  /* lines */
  GPU_SHADER_2D_LINE_DASHED_UNIFORM_COLOR,
  GPU_SHADER_3D_LINE_DASHED_UNIFORM_COLOR,
  /* instance */
  GPU_SHADER_INSTANCE_VARIYING_COLOR_VARIYING_SIZE, /* Uniformly scaled */
  /* grease pencil drawing */
  GPU_SHADER_GPENCIL_STROKE,
  /* specialized for widget drawing */
  GPU_SHADER_2D_AREA_BORDERS,
  GPU_SHADER_2D_WIDGET_BASE,
  GPU_SHADER_2D_WIDGET_BASE_INST,
  GPU_SHADER_2D_WIDGET_SHADOW,
  GPU_SHADER_2D_NODELINK,
  GPU_SHADER_2D_NODELINK_INST,
<<<<<<< HEAD
  /* specialized for edituv drawing */
  GPU_SHADER_2D_UV_UNIFORM_COLOR,
  GPU_SHADER_2D_UV_VERTS,
  GPU_SHADER_2D_UV_FACEDOTS,
  GPU_SHADER_2D_UV_EDGES,
  GPU_SHADER_2D_UV_EDGES_SMOOTH,
  GPU_SHADER_2D_UV_FACES,
  GPU_SHADER_2D_UV_FACES_STRETCH_AREA,
  /**********UPBGE***********/
  GPU_SHADER_DRAW_FRAME_BUFFER,
  GPU_SHADER_BLACK,
  GPU_SHADER_BLACK_INSTANCING,
  GPU_SHADER_STEREO_STIPPLE,
  GPU_SHADER_STEREO_ANAGLYPH,
  /*******End of UPBGE*******/
  GPU_SHADER_2D_UV_FACES_STRETCH_ANGLE,
=======
>>>>>>> a4a95c8d
} eGPUBuiltinShader;
#define GPU_SHADER_BUILTIN_LEN (GPU_SHADER_2D_NODELINK_INST + 1)

/** Support multiple configurations. */
typedef enum eGPUShaderConfig {
  GPU_SHADER_CFG_DEFAULT = 0,
  GPU_SHADER_CFG_CLIPPED = 1,
} eGPUShaderConfig;
#define GPU_SHADER_CFG_LEN (GPU_SHADER_CFG_CLIPPED + 1)

typedef struct GPUShaderConfigData {
  const char *lib;
  const char *def;
} GPUShaderConfigData;
/* gpu_shader.c */
extern const GPUShaderConfigData GPU_shader_cfg_data[GPU_SHADER_CFG_LEN];

GPUShader *GPU_shader_get_builtin_shader_with_config(eGPUBuiltinShader shader,
                                                     eGPUShaderConfig sh_cfg);
GPUShader *GPU_shader_get_builtin_shader(eGPUBuiltinShader shader);

void GPU_shader_get_builtin_shader_code(eGPUBuiltinShader shader,
                                        const char **r_vert,
                                        const char **r_frag,
                                        const char **r_geom,
                                        const char **r_defines);

void GPU_shader_free_builtin_shaders(void);

/* Vertex attributes for shaders */

/* Hardware limit is 16. Position attribute is always needed so we reduce to 15.
 * This makes sure the GPUVertexFormat name buffer does not overflow. */
#define GPU_MAX_ATTR 15

/* Determined by the maximum uniform buffer size divided by chunk size. */
#define GPU_MAX_UNIFORM_ATTR 8

typedef enum eGPUKeyframeShapes {
  GPU_KEYFRAME_SHAPE_DIAMOND = (1 << 0),
  GPU_KEYFRAME_SHAPE_CIRCLE = (1 << 1),
  GPU_KEYFRAME_SHAPE_CLIPPED_VERTICAL = (1 << 2),
  GPU_KEYFRAME_SHAPE_CLIPPED_HORIZONTAL = (1 << 3),
  GPU_KEYFRAME_SHAPE_INNER_DOT = (1 << 4),
  GPU_KEYFRAME_SHAPE_ARROW_END_MAX = (1 << 8),
  GPU_KEYFRAME_SHAPE_ARROW_END_MIN = (1 << 9),
  GPU_KEYFRAME_SHAPE_ARROW_END_MIXED = (1 << 10),
} eGPUKeyframeShapes;
#define GPU_KEYFRAME_SHAPE_SQUARE \
  (GPU_KEYFRAME_SHAPE_CLIPPED_VERTICAL | GPU_KEYFRAME_SHAPE_CLIPPED_HORIZONTAL)

/******************************************UPBGE*****************************************/
void GPU_shader_force_unbind(void);
char *GPU_shader_validate(GPUShader *shader);
void GPU_shader_bind_attributes(GPUShader *shader, int *locations, const char **names, int len);
// GPU_shader_get_uniform doesn't handle array uniforms e.g: uniform vec2
// bgl_TextureCoordinateOffset[9];
int GPU_shader_get_uniform_location_old(GPUShader *shader, const char *name);
/****************************************End of UPBGE************************************/

#ifdef __cplusplus
}
#endif<|MERGE_RESOLUTION|>--- conflicted
+++ resolved
@@ -353,16 +353,7 @@
   GPU_SHADER_2D_WIDGET_BASE_INST,
   GPU_SHADER_2D_WIDGET_SHADOW,
   GPU_SHADER_2D_NODELINK,
-  GPU_SHADER_2D_NODELINK_INST,
-<<<<<<< HEAD
-  /* specialized for edituv drawing */
-  GPU_SHADER_2D_UV_UNIFORM_COLOR,
-  GPU_SHADER_2D_UV_VERTS,
-  GPU_SHADER_2D_UV_FACEDOTS,
-  GPU_SHADER_2D_UV_EDGES,
-  GPU_SHADER_2D_UV_EDGES_SMOOTH,
-  GPU_SHADER_2D_UV_FACES,
-  GPU_SHADER_2D_UV_FACES_STRETCH_AREA,
+
   /**********UPBGE***********/
   GPU_SHADER_DRAW_FRAME_BUFFER,
   GPU_SHADER_BLACK,
@@ -370,9 +361,8 @@
   GPU_SHADER_STEREO_STIPPLE,
   GPU_SHADER_STEREO_ANAGLYPH,
   /*******End of UPBGE*******/
-  GPU_SHADER_2D_UV_FACES_STRETCH_ANGLE,
-=======
->>>>>>> a4a95c8d
+
+  GPU_SHADER_2D_NODELINK_INST,
 } eGPUBuiltinShader;
 #define GPU_SHADER_BUILTIN_LEN (GPU_SHADER_2D_NODELINK_INST + 1)
 
