/* SPDX-FileCopyrightText: 2005 Blender Authors
 *
 * SPDX-License-Identifier: GPL-2.0-or-later */

/** \file
 * \ingroup gpu
 *
 * A `blender::gpu::Texture` is a wrapper around backend specific texture objects.
 * It allows, creation of diverse texture format and types, update, read, reference counting,
 * internal sampler state tracking and texture binding.
 */

#pragma once

#include <string>

#include "BLI_assert.h"
<<<<<<< HEAD
#include "BLI_sys_types.h"  // UPBGE
#include "BLI_utildefines.h"
=======
#include "BLI_enum_flags.hh"
>>>>>>> 61da6403

#include "GPU_format.hh"

namespace blender::gpu {
class VertBuf;
}

namespace blender::gpu {

/* -------------------------------------------------------------------- */
/** \name Texture Formats
 * \{ */

/**
 * Formats compatible with read-only texture.
 */
enum class TextureFormat : uint8_t {
  Invalid = 0,

#define DECLARE(a, b, c, blender_enum, d, e, f, g, h) blender_enum = int(DataFormat::blender_enum),

#define GPU_TEXTURE_FORMAT_EXPAND(impl) \
  SNORM_8_(impl) \
  SNORM_8_8_(impl) \
  SNORM_8_8_8_(impl) /* TODO(fclem): Incompatible with metal, to remove. */ \
  SNORM_8_8_8_8_(impl) \
\
  SNORM_16_(impl) \
  SNORM_16_16_(impl) \
  SNORM_16_16_16_(impl) /* TODO(fclem): Incompatible with metal, to remove. */ \
  SNORM_16_16_16_16_(impl) \
\
  UNORM_8_(impl) \
  UNORM_8_8_(impl) \
  UNORM_8_8_8_(impl) /* TODO(fclem): Incompatible with metal, to remove. */ \
  UNORM_8_8_8_8_(impl) \
\
  UNORM_16_(impl) \
  UNORM_16_16_(impl) \
  UNORM_16_16_16_(impl) /* TODO(fclem): Incompatible with metal, to remove. */ \
  UNORM_16_16_16_16_(impl) \
\
  SINT_8_(impl) \
  SINT_8_8_(impl) \
  SINT_8_8_8_(impl) /* TODO(fclem): Incompatible with metal, to remove. */ \
  SINT_8_8_8_8_(impl) \
\
  SINT_16_(impl) \
  SINT_16_16_(impl) \
  SINT_16_16_16_(impl) /* TODO(fclem): Incompatible with metal, to remove. */ \
  SINT_16_16_16_16_(impl) \
\
  SINT_32_(impl) \
  SINT_32_32_(impl) \
  SINT_32_32_32_(impl) /* TODO(fclem): Incompatible with metal, to remove. */ \
  SINT_32_32_32_32_(impl) \
\
  UINT_8_(impl) \
  UINT_8_8_(impl) \
  UINT_8_8_8_(impl) /* TODO(fclem): Incompatible with metal, to remove. */ \
  UINT_8_8_8_8_(impl) \
\
  UINT_16_(impl) \
  UINT_16_16_(impl) \
  UINT_16_16_16_(impl) /* TODO(fclem): Incompatible with metal, to remove. */ \
  UINT_16_16_16_16_(impl) \
\
  UINT_32_(impl) \
  UINT_32_32_(impl) \
  UINT_32_32_32_(impl) /* TODO(fclem): Incompatible with metal, to remove. */ \
  UINT_32_32_32_32_(impl) \
\
  SFLOAT_16_(impl) \
  SFLOAT_16_16_(impl) \
  SFLOAT_16_16_16_(impl) /* TODO(fclem): Incompatible with metal, to remove. */ \
  SFLOAT_16_16_16_16_(impl) \
\
  SFLOAT_32_(impl) \
  SFLOAT_32_32_(impl) \
  SFLOAT_32_32_32_(impl) /* TODO(fclem): Incompatible with metal, to remove. */ \
  SFLOAT_32_32_32_32_(impl) \
\
  UNORM_10_10_10_2_(impl) \
  UINT_10_10_10_2_(impl) \
\
  UFLOAT_11_11_10_(impl) \
  UFLOAT_9_9_9_EXP_5_(impl) \
\
  UNORM_16_DEPTH_(impl) \
  SFLOAT_32_DEPTH_(impl) \
  SFLOAT_32_DEPTH_UINT_8_(impl) \
\
  SRGBA_8_8_8_(impl) /* TODO(fclem): Incompatible with metal, to remove. */ \
  SRGBA_8_8_8_8_(impl) \
\
  SNORM_DXT1_(impl) \
  SNORM_DXT3_(impl) \
  SNORM_DXT5_(impl) \
  SRGB_DXT1_(impl) \
  SRGB_DXT3_(impl) \
  SRGB_DXT5_(impl)

  GPU_TEXTURE_FORMAT_EXPAND(DECLARE)

#undef DECLARE
};

inline constexpr DataFormat to_data_format(TextureFormat format)
{
  return DataFormat(int(format));
}

/**
 * Formats compatible with frame-buffer attachments.
 */
enum class TextureTargetFormat : uint8_t {
  Invalid = 0,

#define DECLARE(a, b, c, blender_enum, d, e, f, g, h) \
  blender_enum = int(TextureFormat::blender_enum),

#define GPU_TEXTURE_TARGET_FORMAT_EXPAND(impl) \
  UNORM_8_(impl) \
  UNORM_8_8_(impl) \
  UNORM_8_8_8_8_(impl) \
\
  UNORM_16_(impl) \
  UNORM_16_16_(impl) \
  UNORM_16_16_16_16_(impl) \
\
  SINT_8_(impl) \
  SINT_8_8_(impl) \
  SINT_8_8_8_8_(impl) \
\
  SINT_16_(impl) \
  SINT_16_16_(impl) \
  SINT_16_16_16_16_(impl) \
\
  SINT_32_(impl) \
  SINT_32_32_(impl) \
  SINT_32_32_32_32_(impl) \
\
  UINT_8_(impl) \
  UINT_8_8_(impl) \
  UINT_8_8_8_8_(impl) \
\
  UINT_16_(impl) \
  UINT_16_16_(impl) \
  UINT_16_16_16_16_(impl) \
\
  UINT_32_(impl) \
  UINT_32_32_(impl) \
  UINT_32_32_32_32_(impl) \
\
  SFLOAT_16_(impl) \
  SFLOAT_16_16_(impl) \
  SFLOAT_16_16_16_16_(impl) \
\
  SFLOAT_32_(impl) \
  SFLOAT_32_32_(impl) \
  SFLOAT_32_32_32_32_(impl) \
\
  UNORM_10_10_10_2_(impl) \
  UINT_10_10_10_2_(impl) \
\
  UFLOAT_11_11_10_(impl) \
\
  UNORM_16_DEPTH_(impl) \
  SFLOAT_32_DEPTH_(impl) \
  SFLOAT_32_DEPTH_UINT_8_(impl) \
\
  SRGBA_8_8_8_8_(impl)

  GPU_TEXTURE_TARGET_FORMAT_EXPAND(DECLARE)

#undef DECLARE
};

inline constexpr TextureFormat to_texture_format(TextureTargetFormat format)
{
  return TextureFormat(int(format));
}

/**
 * Formats compatible with shader load/store.
 */
enum class TextureWriteFormat : uint8_t {
  Invalid = 0,

#define DECLARE(a, b, c, blender_enum, d, e, f, g, h) \
  blender_enum = int(TextureFormat::blender_enum),

#define GPU_TEXTURE_WRITE_FORMAT_EXPAND(impl) \
  UNORM_8_(impl) \
  UNORM_8_8_(impl) \
  UNORM_8_8_8_8_(impl) \
\
  UNORM_16_(impl) \
  UNORM_16_16_(impl) \
  UNORM_16_16_16_16_(impl) \
\
  SINT_8_(impl) \
  SINT_8_8_(impl) \
  SINT_8_8_8_8_(impl) \
\
  SINT_16_(impl) \
  SINT_16_16_(impl) \
  SINT_16_16_16_16_(impl) \
\
  SINT_32_(impl) \
  SINT_32_32_(impl) \
  SINT_32_32_32_32_(impl) \
\
  UINT_8_(impl) \
  UINT_8_8_(impl) \
  UINT_8_8_8_8_(impl) \
\
  UINT_16_(impl) \
  UINT_16_16_(impl) \
  UINT_16_16_16_16_(impl) \
\
  UINT_32_(impl) \
  UINT_32_32_(impl) \
  UINT_32_32_32_32_(impl) \
\
  SFLOAT_16_(impl) \
  SFLOAT_16_16_(impl) \
  SFLOAT_16_16_16_16_(impl) \
\
  SFLOAT_32_(impl) \
  SFLOAT_32_32_(impl) \
  SFLOAT_32_32_32_32_(impl) \
\
  UNORM_10_10_10_2_(impl) \
  UINT_10_10_10_2_(impl) \
\
  UFLOAT_11_11_10_(impl)

  GPU_TEXTURE_WRITE_FORMAT_EXPAND(DECLARE)

#undef DECLARE
};

inline constexpr TextureFormat to_texture_format(TextureWriteFormat format)
{
  return TextureFormat(int(format));
}

/** \} */

}  // namespace blender::gpu

/* -------------------------------------------------------------------- */
/** \name Sampler State
 * \{ */

/**
 * The `GPUSamplerFiltering` bit flag specifies the enabled filtering options of a texture
 * sampler.
 */
enum GPUSamplerFiltering {
  /**
   * Default sampler filtering with all options off.
   * It means no linear filtering, no mipmapping, and no anisotropic filtering.
   */
  GPU_SAMPLER_FILTERING_DEFAULT = 0,
  /**
   * Enables hardware linear filtering.
   * Also enables linear interpolation between MIPS if GPU_SAMPLER_FILTERING_MIPMAP is set.
   */
  GPU_SAMPLER_FILTERING_LINEAR = (1 << 0),
  /**
   * Enables mipmap access through shader samplers.
   * Also enables linear interpolation between mips if GPU_SAMPLER_FILTER is set, otherwise the mip
   * interpolation will be set to nearest.
   *
   * The following parameters are always left to their default values and can't be changed:
   * - TEXTURE_MIN_LOD is -1000.
   * - TEXTURE_MAX_LOD is 1000.
   * - TEXTURE_LOD_BIAS is 0.0f.
   */
  GPU_SAMPLER_FILTERING_MIPMAP = (1 << 1),
  /**
   * Enable Anisotropic filtering. This only has effect if `GPU_SAMPLER_FILTERING_MIPMAP` is set.
   * The filtered result is implementation dependent.
   *
   * The maximum amount of samples is always set to its maximum possible value and can't be
   * changed, except by the user through the user preferences, see the use of U.anisotropic_filter.
   */
  GPU_SAMPLER_FILTERING_ANISOTROPIC = (1 << 2),
};

ENUM_OPERATORS(GPUSamplerFiltering)

/** The number of every possible filtering configuration. */
static const int GPU_SAMPLER_FILTERING_TYPES_COUNT = (GPU_SAMPLER_FILTERING_LINEAR |
                                                      GPU_SAMPLER_FILTERING_MIPMAP |
                                                      GPU_SAMPLER_FILTERING_ANISOTROPIC) +
                                                     1;

/**
 * The `GPUSamplerExtendMode` specifies how the texture will be extrapolated for out-of-bound
 * texture sampling.
 */
enum GPUSamplerExtendMode {
  /**
   * Extrapolate by extending the edge pixels of the texture, in other words, the texture
   * coordinates are clamped.
   */
  GPU_SAMPLER_EXTEND_MODE_EXTEND = 0,
  /** Extrapolate by repeating the texture. */
  GPU_SAMPLER_EXTEND_MODE_REPEAT,
  /** Extrapolate by repeating the texture with mirroring in a ping-pong fashion. */
  GPU_SAMPLER_EXTEND_MODE_MIRRORED_REPEAT,
  /**
   * Extrapolate using the value of TEXTURE_BORDER_COLOR, which is always set to a transparent
   * black color (0, 0, 0, 0) and can't be changed.
   */
  GPU_SAMPLER_EXTEND_MODE_CLAMP_TO_BORDER,
};

#define GPU_SAMPLER_EXTEND_MODES_COUNT (GPU_SAMPLER_EXTEND_MODE_CLAMP_TO_BORDER + 1)

/**
 * The `GPUSamplerCustomType` specifies pre-defined sampler configurations with parameters that
 * are not controllable using the GPUSamplerFiltering and GPUSamplerExtendMode options. Hence, the
 * use of a custom sampler type is mutually exclusive with the use of the aforementioned enums.
 *
 * The parameters that needs to be set for those custom samplers are not added as yet another
 * option inside the GPUSamplerState structure because every possible configuration of sampler
 * states are generated, setup, and cached at startup, so adding yet another axis of variation will
 * multiply the number of configurations that needs to be cached, which is not worth it due to the
 * limited use of the parameters needed to setup those custom samplers.
 */
enum GPUSamplerCustomType {
  /**
   * Enable compare mode for depth texture. The depth texture must then be bound to a shadow
   * sampler. This is equivalent to:
   *
   * - GPU_SAMPLER_FILTERING_LINEAR.
   * - GPU_SAMPLER_EXTEND_MODE_EXTEND.
   *
   * And sets:
   *
   * - TEXTURE_COMPARE_MODE -> COMPARE_REF_TO_TEXTURE.
   * - TEXTURE_COMPARE_FUNC -> LEQUAL.
   */
  GPU_SAMPLER_CUSTOM_COMPARE = 0,
  /**
   * Special icon sampler with custom LOD bias and interpolation mode. This sets:
   *
   * - TEXTURE_MAG_FILTER -> LINEAR.
   * - TEXTURE_MIN_FILTER -> LINEAR_MIPMAP_NEAREST.
   * - TEXTURE_LOD_BIAS   -> -0.5.
   */
  GPU_SAMPLER_CUSTOM_ICON,
};

#define GPU_SAMPLER_CUSTOM_TYPES_COUNT (GPU_SAMPLER_CUSTOM_ICON + 1)

/**
 * The `GPUSamplerStateType` specifies how the GPUSamplerState structure should be interpreted
 * when passed around due to it being an overloaded type, see the documentation of each of the
 * types for more information.
 */
enum GPUSamplerStateType {
  /**
   * The filtering, extend_x, and extend_yz members of the GPUSamplerState structure will be used
   * in setting up the sampler state for the texture. The custom_type member will be ignored in
   * that case.
   */
  GPU_SAMPLER_STATE_TYPE_PARAMETERS = 0,
  /**
   * The filtering, extend_x, and extend_yz members of the GPUSamplerState structure will be
   * ignored, and the predefined custom parameters outlined in the documentation of
   * GPUSamplerCustomType will be used in setting up the sampler state for the texture.
   */
  GPU_SAMPLER_STATE_TYPE_CUSTOM,
  /**
   * The members of the GPUSamplerState structure will be ignored and the internal sampler state of
   * the texture will be used. In other words, this is a signal value and stores no useful or
   * actual data.
   */
  GPU_SAMPLER_STATE_TYPE_INTERNAL,
};

/**
 * The `GPUSamplerState` specifies the sampler state to bind a texture with.
 *
 * When the state type is set to GPU_SAMPLER_STATE_TYPE_CUSTOM or GPU_SAMPLER_STATE_TYPE_INTERNAL,
 * the rest of the members of the structure will be ignored. However, we can't turn this structure
 * into a union, because various functions merely temporally change the state type and expect the
 * rest of the members' values to be retained when the state type is changed back to
 * GPU_SAMPLER_STATE_TYPE_PARAMETERS. For the instance, a function might do the following and
 * expect the original sampler state of the texture to be retained after disabling comparison mode:
 *
 * GPU_texture_compare_mode(texture, true);
 * // Use the texture ...
 * GPU_texture_compare_mode(texture, false);
 */
struct GPUSamplerState {
  /** Specifies the enabled filtering options for the sampler. */
  GPUSamplerFiltering filtering : 8;
  /**
   * Specifies how the texture will be extrapolated for out-of-bound texture sampling along the x
   * axis.
   */
  GPUSamplerExtendMode extend_x : 4;
  /**
   * Specifies how the texture will be extrapolated for out-of-bound texture sampling along both
   * the y and z axis. There is no individual control for the z axis because 3D textures have
   * limited use, and when used, their extend mode is typically the same for all axis.
   */
  GPUSamplerExtendMode extend_yz : 4;
  /** Specifies the type of sampler if the state type is GPU_SAMPLER_STATE_TYPE_CUSTOM. */
  GPUSamplerCustomType custom_type : 8;
  /** Specifies how the GPUSamplerState structure should be interpreted when passed around. */
  GPUSamplerStateType type : 8;

  /**
   * Constructs a sampler state with default filtering and extended extend in both x and y axis.
   * See the documentation on GPU_SAMPLER_FILTERING_DEFAULT and GPU_SAMPLER_EXTEND_MODE_EXTEND for
   * more information.
   *
   * GPU_SAMPLER_STATE_TYPE_PARAMETERS is set in order to utilize the aforementioned parameters, so
   * GPU_SAMPLER_CUSTOM_COMPARE is arbitrary, ignored, and irrelevant.
   */
  static constexpr GPUSamplerState default_sampler()
  {
    return {GPU_SAMPLER_FILTERING_DEFAULT,
            GPU_SAMPLER_EXTEND_MODE_EXTEND,
            GPU_SAMPLER_EXTEND_MODE_EXTEND,
            GPU_SAMPLER_CUSTOM_COMPARE,
            GPU_SAMPLER_STATE_TYPE_PARAMETERS};
  }

  /**
   * Constructs a sampler state that can be used to signal that the internal sampler of the texture
   * should be used instead. See the documentation on GPU_SAMPLER_STATE_TYPE_INTERNAL for more
   * information.
   *
   * GPU_SAMPLER_STATE_TYPE_INTERNAL is set in order to signal the use of the internal sampler of
   * the texture, so the rest of the options before it are arbitrary, ignored, and irrelevant.
   */
  static constexpr GPUSamplerState internal_sampler()
  {
    return {GPU_SAMPLER_FILTERING_DEFAULT,
            GPU_SAMPLER_EXTEND_MODE_EXTEND,
            GPU_SAMPLER_EXTEND_MODE_EXTEND,
            GPU_SAMPLER_CUSTOM_COMPARE,
            GPU_SAMPLER_STATE_TYPE_INTERNAL};
  }

  /**
   * Constructs a special sampler state that can be used sampler icons. See the documentation on
   * GPU_SAMPLER_CUSTOM_ICON for more information.
   *
   * GPU_SAMPLER_STATE_TYPE_CUSTOM is set in order to specify a custom sampler type, so the rest of
   * the options before it are arbitrary, ignored, and irrelevant.
   */
  static constexpr GPUSamplerState icon_sampler()
  {
    return {GPU_SAMPLER_FILTERING_DEFAULT,
            GPU_SAMPLER_EXTEND_MODE_EXTEND,
            GPU_SAMPLER_EXTEND_MODE_EXTEND,
            GPU_SAMPLER_CUSTOM_ICON,
            GPU_SAMPLER_STATE_TYPE_CUSTOM};
  }

  /**
   * Constructs a special sampler state for depth comparison. See the documentation on
   * GPU_SAMPLER_CUSTOM_COMPARE for more information.
   *
   * GPU_SAMPLER_STATE_TYPE_CUSTOM is set in order to specify a custom sampler type, so the rest of
   * the options before it are ignored and irrelevant, but they are set to sensible defaults in
   * case comparison mode is turned off, in which case, the sampler state will become equivalent to
   * GPUSamplerState::default_sampler().
   */
  static constexpr GPUSamplerState compare_sampler()
  {
    return {GPU_SAMPLER_FILTERING_DEFAULT,
            GPU_SAMPLER_EXTEND_MODE_EXTEND,
            GPU_SAMPLER_EXTEND_MODE_EXTEND,
            GPU_SAMPLER_CUSTOM_COMPARE,
            GPU_SAMPLER_STATE_TYPE_CUSTOM};
  }

  /**
   * Enables the given filtering flags.
   */
  void enable_filtering_flag(GPUSamplerFiltering filtering_flags)
  {
    this->filtering = this->filtering | filtering_flags;
  }

  /**
   * Disables the given filtering flags.
   */
  void disable_filtering_flag(GPUSamplerFiltering filtering_flags)
  {
    this->filtering = this->filtering & ~filtering_flags;
  }

  /**
   * Enables the given filtering flags if the given test is true, otherwise, disables the given
   * filtering flags.
   */
  void set_filtering_flag_from_test(GPUSamplerFiltering filtering_flags, bool test)
  {
    if (test) {
      this->enable_filtering_flag(filtering_flags);
    }
    else {
      this->disable_filtering_flag(filtering_flags);
    }
  }

  std::string to_string() const
  {
    if (this->type == GPU_SAMPLER_STATE_TYPE_INTERNAL) {
      return "internal";
    }

    if (this->type == GPU_SAMPLER_STATE_TYPE_CUSTOM) {
      switch (this->custom_type) {
        case GPU_SAMPLER_CUSTOM_COMPARE:
          return "compare";
          break;
        case GPU_SAMPLER_CUSTOM_ICON:
          return "icon";
          break;
        default:
          BLI_assert_unreachable();
          return "";
      }
    }

    /* The sampler state is of type PARAMETERS, so serialize the parameters. */
    BLI_assert(this->type == GPU_SAMPLER_STATE_TYPE_PARAMETERS);
    std::string serialized_parameters;

    if (this->filtering & GPU_SAMPLER_FILTERING_LINEAR) {
      serialized_parameters += "linear-filter_";
    }

    if (this->filtering & GPU_SAMPLER_FILTERING_MIPMAP) {
      serialized_parameters += "mipmap_";
    }

    if (this->filtering & GPU_SAMPLER_FILTERING_ANISOTROPIC) {
      serialized_parameters += "anisotropic_";
    }

    switch (this->extend_x) {
      case GPU_SAMPLER_EXTEND_MODE_EXTEND:
        serialized_parameters += "extend-x_";
        break;
      case GPU_SAMPLER_EXTEND_MODE_REPEAT:
        serialized_parameters += "repeat-x_";
        break;
      case GPU_SAMPLER_EXTEND_MODE_MIRRORED_REPEAT:
        serialized_parameters += "mirrored-repeat-x_";
        break;
      case GPU_SAMPLER_EXTEND_MODE_CLAMP_TO_BORDER:
        serialized_parameters += "clamp-to-border-x_";
        break;
      default:
        BLI_assert_unreachable();
    }

    switch (this->extend_yz) {
      case GPU_SAMPLER_EXTEND_MODE_EXTEND:
        serialized_parameters += "extend-y_";
        break;
      case GPU_SAMPLER_EXTEND_MODE_REPEAT:
        serialized_parameters += "repeat-y_";
        break;
      case GPU_SAMPLER_EXTEND_MODE_MIRRORED_REPEAT:
        serialized_parameters += "mirrored-repeat-y_";
        break;
      case GPU_SAMPLER_EXTEND_MODE_CLAMP_TO_BORDER:
        serialized_parameters += "clamp-to-border-y_";
        break;
      default:
        BLI_assert_unreachable();
    }

    switch (this->extend_yz) {
      case GPU_SAMPLER_EXTEND_MODE_EXTEND:
        serialized_parameters += "extend-z";
        break;
      case GPU_SAMPLER_EXTEND_MODE_REPEAT:
        serialized_parameters += "repeat-z";
        break;
      case GPU_SAMPLER_EXTEND_MODE_MIRRORED_REPEAT:
        serialized_parameters += "mirrored-repeat-z";
        break;
      case GPU_SAMPLER_EXTEND_MODE_CLAMP_TO_BORDER:
        serialized_parameters += "clamp-to-border-z";
        break;
      default:
        BLI_assert_unreachable();
    }

    return serialized_parameters;
  }

  uint32_t as_uint() const
  {
    uint32_t value = filtering;
    value = (value << 4) | extend_x;
    value = (value << 4) | extend_yz;
    value = (value << 8) | custom_type;
    value = (value << 8) | type;
    return value;
  }

  bool operator==(GPUSamplerState const &rhs) const
  {
    return this->filtering == rhs.filtering && this->extend_x == rhs.extend_x &&
           this->extend_yz == rhs.extend_yz && this->custom_type == rhs.custom_type &&
           this->type == rhs.type;
  }
};

/** \} */

/* -------------------------------------------------------------------- */
/** \name Enums
 * \{ */

/**
 * Types of data for data specification.
 * Used for formatting upload and download of data.
 * When used with textures, they need to match or be compatible with the
 * `blender::gpu::TextureFormat` used. Check `validate_data_format` for compatibility list.
 */
/* TODO(fclem): Replace by gpu::DataFormat. */
enum eGPUDataFormat {
  GPU_DATA_FLOAT,
  GPU_DATA_HALF_FLOAT,
  GPU_DATA_INT,
  GPU_DATA_UINT,
  GPU_DATA_UBYTE,
  /** Special type used for depth-stencil textures. */
  /* GPU_DATA_UINT_24_8_DEPRECATED is deprecated since Blender 5.0. It is still here as python
   * add-ons can still use it. */
  GPU_DATA_UINT_24_8_DEPRECATED,
  /** Special type used for packed 32bit per pixel textures. Data is stored in reverse order. */
  GPU_DATA_10_11_11_REV,
  GPU_DATA_2_10_10_10_REV,
};

/**
 * Texture usage flags allow backend implementations to contextually optimize texture resources.
 * Any texture with an explicit flag should not perform operations which are not explicitly
 * specified in the usage flags. If usage is unknown upfront, then GPU_TEXTURE_USAGE_GENERAL can be
 * used.
 *
 * NOTE: These usage flags act as hints for the backend implementations. There may be no benefit in
 * some circumstances, and certain resource types may insert additional usage as required. However,
 * explicit usage can ensure that hardware features such as render target/texture compression can
 * be used. For explicit APIs such as Metal/Vulkan, texture usage needs to be specified up-front.
 */
enum eGPUTextureUsage {
  /* Whether texture is sampled or read during a shader. */
  GPU_TEXTURE_USAGE_SHADER_READ = (1 << 0),
  /* Whether the texture is written to by a shader using imageStore. */
  GPU_TEXTURE_USAGE_SHADER_WRITE = (1 << 1),
  /* Whether a texture is used as an attachment in a frame-buffer. */
  GPU_TEXTURE_USAGE_ATTACHMENT = (1 << 2),
  /* Whether a texture is used to create a texture view utilizing a different texture format to the
   * source textures format. This includes the use of stencil views. */
  GPU_TEXTURE_USAGE_FORMAT_VIEW = (1 << 3),
  /* Whether the texture needs to be read from by the CPU. */
  GPU_TEXTURE_USAGE_HOST_READ = (1 << 4),
  /* When used, the texture will not have any backing storage and can solely exist as a virtual
   * frame-buffer attachment. */
  GPU_TEXTURE_USAGE_MEMORYLESS = (1 << 5),
  /* Whether a texture can support atomic operations. */
  GPU_TEXTURE_USAGE_ATOMIC = (1 << 6),
  /* Whether a texture can be exported to other instances/processes. */
  GPU_TEXTURE_USAGE_MEMORY_EXPORT = (1 << 7),
  /* Create a texture whose usage cannot be defined prematurely.
   * This is unoptimized and should not be used. */
  GPU_TEXTURE_USAGE_GENERAL = (0xFF & (~(GPU_TEXTURE_USAGE_MEMORYLESS | GPU_TEXTURE_USAGE_ATOMIC |
                                         GPU_TEXTURE_USAGE_MEMORY_EXPORT))),
};

ENUM_OPERATORS(eGPUTextureUsage);

/** \} */

/* -------------------------------------------------------------------- */
/** \name Creation
 * \{ */

namespace blender::gpu {
class Texture;
}  // namespace blender::gpu

/**
 * \note \a data is expected to be float. If the \a format is not compatible with float data or if
 * the data is not in float format, use GPU_texture_update to upload the data with the right data
 * format.
 *
 * Textures created via other means will either inherit usage from the source resource, or also
 * be initialized with `GPU_TEXTURE_USAGE_GENERAL`.
 *
 * flag. \a mips is the number of mip level to allocate. It must be >= 1.
 */
blender::gpu::Texture *GPU_texture_create_1d(const char *name,
                                             int width,
                                             int mip_len,
                                             blender::gpu::TextureFormat format,
                                             eGPUTextureUsage usage,
                                             const float *data);
blender::gpu::Texture *GPU_texture_create_1d_array(const char *name,
                                                   int width,
                                                   int layer_len,
                                                   int mip_len,
                                                   blender::gpu::TextureFormat format,
                                                   eGPUTextureUsage usage,
                                                   const float *data);
blender::gpu::Texture *GPU_texture_create_2d(const char *name,
                                             int width,
                                             int height,
                                             int mip_len,
                                             blender::gpu::TextureFormat format,
                                             eGPUTextureUsage usage,
                                             const float *data);
blender::gpu::Texture *GPU_texture_create_2d_array(const char *name,
                                                   int width,
                                                   int height,
                                                   int layer_len,
                                                   int mip_len,
                                                   blender::gpu::TextureFormat format,
                                                   eGPUTextureUsage usage,
                                                   const float *data);
blender::gpu::Texture *GPU_texture_create_3d(const char *name,
                                             int width,
                                             int height,
                                             int depth,
                                             int mip_len,
                                             blender::gpu::TextureFormat format,
                                             eGPUTextureUsage usage,
                                             const void *data);
blender::gpu::Texture *GPU_texture_create_cube(const char *name,
                                               int width,
                                               int mip_len,
                                               blender::gpu::TextureFormat format,
                                               eGPUTextureUsage usage,
                                               const float *data);
blender::gpu::Texture *GPU_texture_create_cube_array(const char *name,
                                                     int width,
                                                     int layer_len,
                                                     int mip_len,
                                                     blender::gpu::TextureFormat format,
                                                     eGPUTextureUsage usage,
                                                     const float *data);
/**
 * DDS texture loading. Return nullptr if compressed texture support is not available.
 * \a data should hold all the data for \a mip_len mipmaps.
 * The data is expected to be in compressed form. This isn't going to compress un-compress data.
 */
blender::gpu::Texture *GPU_texture_create_compressed_2d(const char *name,
                                                        int width,
                                                        int height,
                                                        int mip_len,
                                                        blender::gpu::TextureFormat format,
                                                        eGPUTextureUsage usage,
                                                        const void *data);

/**
 * Create a buffer texture that allow access to a buffer \a vertex_buf through a sampler of type
 * `(FLOAT/INT/UINT)_BUFFER`.
 */
blender::gpu::Texture *GPU_texture_create_from_vertbuf(const char *name,
                                                       blender::gpu::VertBuf *vertex_buf);

/**
 * Create an error texture that will bind an pink texture at draw time.
 * \a dimension is the number of number of dimension of the texture (1, 2, or 3).
 * \a array if set to true, will make the texture be an array (layered).
 */
blender::gpu::Texture *GPU_texture_create_error(int dimension, bool array);

/** \} */

/* -------------------------------------------------------------------- */
/** \name Freeing
 * \{ */

/**
 * Add a reference to this texture for usage.
 * This internally increment the reference counter.
 * This avoids the texture being free between the time it is referenced by the drawing logic and
 * the time it is actually dereferenced.
 */
void GPU_texture_ref(blender::gpu::Texture *texture);

/**
 * This internally decrement the reference counter.
 * If the reference counter is 1 when calling this function the #blender::gpu::Texture will be
 * freed.
 */
void GPU_texture_free(blender::gpu::Texture *texture);

#define GPU_TEXTURE_FREE_SAFE(texture) \
  do { \
    if (texture != nullptr) { \
      GPU_texture_free(texture); \
      texture = nullptr; \
    } \
  } while (0)

/** \} */

/* -------------------------------------------------------------------- */
/** \name Texture Views
 * \{ */

/**
 * Create an alias of the source texture data. A view can cover the whole texture or only a range
 * of mip levels and/or array layer range.
 *
 * \a view_format is the format in which the view will interpret the data of \a source_texture.
 * It must match the format of \a source_texture in size (ex: RGBA8 can be reinterpreted as R32UI).
 * See https://www.khronos.org/opengl/wiki/Texture_Storage#View_texture_aliases for an exhaustive
 * list.
 *
 * \note If \a source_texture is freed, the texture view will continue to be valid.
 * \note If \a mip_start or \a mip_len is bigger than available mips they will be clamped to the
 * source texture available range.
 * \note If \a cube_as_array is true, then the created view will be a 2D array texture instead of a
 * cube-map texture or cube-map-array texture.
 *
 * For Depth-Stencil texture view formats:
 * \note If \a use_stencil is true, the texture is expected to be bound to a UINT sampler and will
 * return the stencil value (in a range of [0..255]) as the first component.
 * \note If \a use_stencil is false (default), the texture is expected to be bound to a DEPTH
 * sampler and will return the normalized depth value (in a range of [0..1])  as the first
 * component.
 *
 * TODO(fclem): Target conversion (ex: Texture 2D as Texture 2D Array) is not implemented yet.
 */
blender::gpu::Texture *GPU_texture_create_view(const char *name,
                                               blender::gpu::Texture *source_texture,
                                               blender::gpu::TextureFormat view_format,
                                               int mip_start,
                                               int mip_len,
                                               int layer_start,
                                               int layer_len,
                                               bool cube_as_array,
                                               bool use_stencil);

/** \} */

/* -------------------------------------------------------------------- */
/** \name Modify & Update
 * \{ */

/**
 * Makes data interpretation aware of the source layout.
 * Skipping pixels correctly when changing rows when doing partial update.
 * This affects `GPU_texture_update`, `GPU_texture_update_sub`, `GPU_texture_update_mipmap`.
 * TODO(fclem): replace this by pixel buffer updates using a custom utility to do the line shifting
 * like Cycles does.
 */
void GPU_unpack_row_length_set(uint len);

/**
 * Update the content of a texture's base mip-map level (mip 0).
 * \a data_format is the format of the \a data . It needs to be compatible with the internal
 * texture storage.
 * The \a data should be the size of the entire mip 0 level.
 * \note This function only update the content of mip 0. Either specify other mips or use
 * `GPU_texture_update_mipmap_chain` to generate them if needed.
 */
void GPU_texture_update(blender::gpu::Texture *texture,
                        eGPUDataFormat data_format,
                        const void *data);

/**
 * Update the content of a region of a texture's base mip-map level (mip 0).
 * \a data_format is the format of the \a data . It needs to be compatible with the internal
 * texture storage.
 * The \a data should be the size of the mip 0 level region.
 * \note This function only update the content of mip 0. Either specify other mips or use
 * `GPU_texture_update_mipmap_chain` to generate them if needed.
 *
 * \a offset_x , \a offset_y , \a offset_z specify the bottom left corner of the updated region.
 * \a width , \a height , \a depth specify the extent of the updated region.
 */
void GPU_texture_update_sub(blender::gpu::Texture *texture,
                            eGPUDataFormat data_format,
                            const void *pixels,
                            int offset_x,
                            int offset_y,
                            int offset_z,
                            int width,
                            int height,
                            int depth);

/**
 * Update the content of a texture's specific mip-map level.
 * \a data_format is the format of the \a pixels . It needs to be compatible with the internal
 * texture storage.
 * The \a data should be the size of the entire \a mip_level.
 */
void GPU_texture_update_mipmap(blender::gpu::Texture *texture,
                               int mip_level,
                               eGPUDataFormat data_format,
                               const void *pixels);

/**
 * Fills the whole texture with the same data for all pixels.
 * \warning Only works for 2D and 3D textures.
 * \warning Only clears the MIP 0 of the texture.
 * \param data_format: data format of the pixel data.
 * \note The format is float for UNORM textures.
 * \param data: 1 pixel worth of data to fill the texture with.
 */
void GPU_texture_clear(blender::gpu::Texture *texture,
                       eGPUDataFormat data_format,
                       const void *data);

/**
 * Copy a \a src texture content to a similar \a dst texture. Only MIP 0 is copied.
 * Textures needs to match in size and format.
 */
void GPU_texture_copy(blender::gpu::Texture *dst, blender::gpu::Texture *src);

/**
 * Update the mip-map levels using the mip 0 data.
 * \note this doesn't work on depth or compressed textures.
 */
void GPU_texture_update_mipmap_chain(blender::gpu::Texture *texture);

/**
 * Read the content of a \a mip_level from a \a tex and returns a copy of its data.
 * \warning the texture must have been created using GPU_TEXTURE_USAGE_HOST_READ.
 * \note synchronization of shader writes via `imageStore()` needs to be explicitly done using
 * `GPU_memory_barrier(GPU_BARRIER_TEXTURE_FETCH)`.
 */
void *GPU_texture_read(blender::gpu::Texture *texture, eGPUDataFormat data_format, int mip_level);

/** \} */

/* -------------------------------------------------------------------- */
/** \name Binding
 * \{ */

/**
 * Bind a texture to a texture sampling image units using the texture internal sampler state.
 */
void GPU_texture_bind(blender::gpu::Texture *texture, int unit);
/**
 * Bind a texture to a texture sampling image units using the explicit sampler state.
 */
void GPU_texture_bind_ex(blender::gpu::Texture *texture, GPUSamplerState state, int unit);
/**
 * Unbind \a tex from a texture sampling image unit.
 * \note this isn't strictly required but it is better for debugging purpose.
 */
void GPU_texture_unbind(blender::gpu::Texture *texture);
/**
 * Unbind all texture from all texture sampling image units.
 */
void GPU_texture_unbind_all();

/**
 * Bind \a tex to an arbitrary load/store image unit.
 * It correspond to a `gpu::shader::ShaderCreateInfo::image()` declaration.
 * \note this overrides any previous bind on the same unit.
 */
void GPU_texture_image_bind(blender::gpu::Texture *texture, int unit);
/**
 * Unbind \a tex from an arbitrary load/store image unit.
 * \note this isn't strictly required but it is better for debugging purpose.
 */
void GPU_texture_image_unbind(blender::gpu::Texture *texture);
/**
 * Unbind all texture from all arbitrary load/store image units.
 */
void GPU_texture_image_unbind_all();

/** \} */

/* -------------------------------------------------------------------- */
/** \name State API
 * \{ */

/**
 * Set \a tex texture depth comparison mode. Only works on depth format.
 */
void GPU_texture_compare_mode(blender::gpu::Texture *texture, bool use_compare);

/**
 * Set \a tex texture filter usage.
 * If \a use_filter is true, the texture will use linear interpolation between neighboring texels.
 * \note Does not work on non-normalized integer textures.
 * \note Does not modify the mip-map usage state.
 */
void GPU_texture_filter_mode(blender::gpu::Texture *texture, bool use_filter);

/**
 * Set \a tex texture filter and mip-map usage.
 * If \a use_filter is true, the texture will use linear interpolation between neighboring texels.
 * If \a use_mipmap is true, the texture will use mip-mapping as anti-aliasing method.
 * If both are set to true, the texture will use linear interpolation between mip-map levels.
 * \note Does not work on non-normalized integer textures.
 */
void GPU_texture_mipmap_mode(blender::gpu::Texture *texture, bool use_mipmap, bool use_filter);

/**
 * Set anisotropic filter usage. Filter sample count is determined globally by
 * `U.anisotropic_filter` and updated when `GPU_samplers_update` is called.
 */
void GPU_texture_anisotropic_filter(blender::gpu::Texture *texture, bool use_aniso);

/**
 * Set \a tex texture sampling method for coordinates outside of the [0..1] uv range along the x
 * axis. See GPUSamplerExtendMode for the available and meaning of different extend modes.
 */
void GPU_texture_extend_mode_x(blender::gpu::Texture *texture, GPUSamplerExtendMode extend_mode);

/**
 * Set \a tex texture sampling method for coordinates outside of the [0..1] uv range along the y
 * axis. See GPUSamplerExtendMode for the available and meaning of different extend modes.
 */
void GPU_texture_extend_mode_y(blender::gpu::Texture *texture, GPUSamplerExtendMode extend_mode);

/**
 * Set \a tex texture sampling method for coordinates outside of the [0..1] uv range along both the
 * x and y axis. See GPUSamplerExtendMode for the available and meaning of different extend modes.
 */
void GPU_texture_extend_mode(blender::gpu::Texture *texture, GPUSamplerExtendMode extend_mode);

/**
 * Set \a tex texture swizzle state for swizzling sample components.
 *
 * A texture sample always return 4 components in the shader. If the texture has less than 4
 * components, the missing ones are replaced by the matching values in the following vector
 * (0, 0, 0, 1).
 *
 * \a swizzle contains 1 char per component representing the source of the data for each of the
 * component of a sample value. The possible values for each of these 4 characters are:
 * - 'r' or 'x': use the texture first component.
 * - 'g' or 'y': use the texture second component.
 * - 'b' or 'z': use the texture third component.
 * - 'a' or 'w': use the texture fourth component.
 * - '0': will make the component value to always return 0.
 * - '1': will make the component value to always return 1.
 */
void GPU_texture_swizzle_set(blender::gpu::Texture *texture, const char swizzle[4]);

/** \} */

/* -------------------------------------------------------------------- */
/** \name Introspection API
 * \{ */

/**
 * Return the number of dimensions of the texture ignoring dimension of layers (1, 2 or 3).
 * Cube textures are considered 2D.
 */
int GPU_texture_dimensions(const blender::gpu::Texture *texture);

/**
 * Return the width of \a tex.
 */
int GPU_texture_width(const blender::gpu::Texture *texture);

/**
 * Return the height of \a tex. Correspond to number of layers for 1D array texture.
 */
int GPU_texture_height(const blender::gpu::Texture *texture);

/**
 * Return the depth of \a tex . Correspond to number of layers for 2D array texture.
 * NOTE: return 0 for 1D & 2D textures.
 */
int GPU_texture_depth(const blender::gpu::Texture *texture);

/**
 * Return the number of layers of \a tex. Return 1 if the texture is not layered.
 */
int GPU_texture_layer_count(const blender::gpu::Texture *texture);

/**
 * Return the number of mip-map level inside this texture.
 */
int GPU_texture_mip_count(const blender::gpu::Texture *texture);

/**
 * Return the texture format of \a tex.
 */
blender::gpu::TextureFormat GPU_texture_format(const blender::gpu::Texture *texture);

/**
 * Return the usage flags of \a tex.
 */
eGPUTextureUsage GPU_texture_usage(const blender::gpu::Texture *texture);

/**
 * Return true if the texture is an array texture type (has layers).
 */
bool GPU_texture_is_array(const blender::gpu::Texture *texture);

/**
 * Return true if the texture is an cube-map texture type.
 */
bool GPU_texture_is_cube(const blender::gpu::Texture *texture);

/**
 * Return true if the texture format has a depth component.
 */
bool GPU_texture_has_depth_format(const blender::gpu::Texture *texture);

/**
 * Return true if the texture format has a stencil component.
 */
bool GPU_texture_has_stencil_format(const blender::gpu::Texture *texture);

/**
 * Return true if the texture format is an integer type (non-normalized integers).
 */
bool GPU_texture_has_integer_format(const blender::gpu::Texture *texture);

/**
 * Return true if the texture format is a float type.
 */
bool GPU_texture_has_float_format(const blender::gpu::Texture *texture);

/**
 * Return true if the texture format is an integer normalized type.
 */
bool GPU_texture_has_normalized_format(const blender::gpu::Texture *texture);

/**
 * Return true if the texture format is a signed type.
 */
bool GPU_texture_has_signed_format(const blender::gpu::Texture *texture);

/**
 * Returns the pixel dimensions of a texture's mip-map level.
 * \a size is expected to be a pointer to a vector of dimension matching the texture's dimension
 * (including the array dimension).
 */
void GPU_texture_get_mipmap_size(blender::gpu::Texture *texture, int mip_level, int *r_size);

/** \} */

/* -------------------------------------------------------------------- */
/** \name Python API & meta-data
 *
 * These are not intrinsic properties of a texture but they are stored inside the gpu::Texture
 * structure for tracking purpose.
 * \{ */

/**
 * Width & Height (of source data), optional.
 * WORKAROUND: Calling #BKE_image_get_size may free the texture. Store the source image size
 * (before down-scaling) inside the #blender::gpu::Texture to retrieve the original size later (Ref
 * #59347).
 */
int GPU_texture_original_width(const blender::gpu::Texture *texture);
int GPU_texture_original_height(const blender::gpu::Texture *texture);
void GPU_texture_original_size_set(blender::gpu::Texture *texture, int width, int height);

/**
 * Reference of a pointer that needs to be cleaned when deallocating the texture.
 * Points to #BPyGPUTexture.tex
 */
#ifndef GPU_NO_USE_PY_REFERENCES
void **GPU_texture_py_reference_get(blender::gpu::Texture *texture);
void GPU_texture_py_reference_set(blender::gpu::Texture *texture, void **py_ref);
#endif

/** \} */

/* -------------------------------------------------------------------- */
/** \name Utilities
 * \{ */

/**
 * Returns the number of components in a texture format.
 */
size_t GPU_texture_component_len(blender::gpu::TextureFormat format);

/**
 * Return the expected number of bytes for one pixel of \a data_format data.
 */
size_t GPU_texture_dataformat_size(eGPUDataFormat data_format);

/**
 * Return the texture format as a string for display purpose.
 * Example: `blender::gpu::TextureFormat::UNORM_8_8_8_8` returns as `"RGBA8"`.
 */
const char *GPU_texture_format_name(blender::gpu::TextureFormat format);

/**
 * Returns the memory usage of all currently allocated textures in bytes.
 * \note that does not mean all of the textures are inside VRAM. Drivers can swap the texture
 * memory back and forth depending on usage.
 */
unsigned int GPU_texture_memory_usage_get();

/**
 * Update sampler states depending on user settings.
 */
void GPU_samplers_update();

/** \} */

/* -------------------------------------------------------------------- */
/** \name Pixel Buffer
 *
 * Used for interfacing with other graphic APIs using graphic interoperability.
 * It can also be used for more efficient partial update from CPU side.
 * \{ */

/** Opaque type hiding blender::gpu::PixelBuffer. */
struct GPUPixelBuffer;

/**
 * Creates a #GPUPixelBuffer object with \a byte_size worth of storage.
 */
GPUPixelBuffer *GPU_pixel_buffer_create(size_t byte_size);

/**
 * Free a #GPUPixelBuffer object.
 * The object should be unmapped before being freed.
 */
void GPU_pixel_buffer_free(GPUPixelBuffer *pixel_buf);

/**
 * Maps a pixel buffer to RAM, giving back access rights to CPU.
 * The returned pointer is only valid until `GPU_pixel_buffer_unmap` is called.
 * A #GPUPixelBuffer needs to be unmapped before being used for GPU side operation (like texture
 * update through `GPU_texture_update_sub_from_pixel_buffer`).
 */
void *GPU_pixel_buffer_map(GPUPixelBuffer *pixel_buf);

/**
 * Unmap a pixel buffer from RAM, giving back access rights to GPU.
 * Any pointer previously acquired by `GPU_pixel_buffer_map` becomes invalid.
 */
void GPU_pixel_buffer_unmap(GPUPixelBuffer *pixel_buf);

/**
 * Return size in bytes of the \a pix_buf.
 */
size_t GPU_pixel_buffer_size(GPUPixelBuffer *pixel_buf);

/**
 * Return the native handle of the \a pix_buf to use for graphic interoperability registration.
 *
 * - OpenGL: pixel buffer object ID.
 * - Vulkan on Windows: opaque handle for VkBuffer.
 * - Vulkan on Unix: opaque file descriptor for VkBuffer.
 * - Metal: MTLBuffer with unified memory.
 *
 * For Vulkan, the caller is responsible for closing the handle.
 */
struct GPUPixelBufferNativeHandle {
  int64_t handle = 0;
  size_t size = 0;
};

GPUPixelBufferNativeHandle GPU_pixel_buffer_get_native_handle(GPUPixelBuffer *pixel_buf);

/**
 * Update a sub-region of a texture using the data from a #GPUPixelBuffer as source data.
 * The \a pix_buf data is expected to be contiguous and big enough to fill the described
 * sub-region.
 */
void GPU_texture_update_sub_from_pixel_buffer(blender::gpu::Texture *texture,
                                              eGPUDataFormat data_format,
                                              GPUPixelBuffer *pixel_buf,
                                              int offset_x,
                                              int offset_y,
                                              int offset_z,
                                              int width,
                                              int height,
                                              int depth);
/** \} */<|MERGE_RESOLUTION|>--- conflicted
+++ resolved
@@ -15,12 +15,8 @@
 #include <string>
 
 #include "BLI_assert.h"
-<<<<<<< HEAD
+#include "BLI_enum_flags.hh"
 #include "BLI_sys_types.h"  // UPBGE
-#include "BLI_utildefines.h"
-=======
-#include "BLI_enum_flags.hh"
->>>>>>> 61da6403
 
 #include "GPU_format.hh"
 
