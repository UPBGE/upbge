/* SPDX-FileCopyrightText: 2020 Blender Authors
 *
 * SPDX-License-Identifier: GPL-2.0-or-later */

/** \file
 * \ingroup gpu
 */

#pragma once

#include "BLI_assert.h"

#include "GPU_vertex_buffer.hh"

#include "gpu_framebuffer_private.hh"

namespace blender::gpu {

enum GPUTextureFormatFlag {
  /* The format has a depth component and can be used as depth attachment. */
  GPU_FORMAT_DEPTH = (1 << 0),
  /* The format has a stencil component and can be used as stencil attachment. */
  GPU_FORMAT_STENCIL = (1 << 1),
  /* The format represent non-normalized integers data, either signed or unsigned. */
  GPU_FORMAT_INTEGER = (1 << 2),
  /* The format is using normalized integers, either signed or unsigned. */
  GPU_FORMAT_NORMALIZED_INTEGER = (1 << 3),
  /* The format represent floating point data, either signed or unsigned. */
  GPU_FORMAT_FLOAT = (1 << 4),
  /* The format is using block compression. */
  GPU_FORMAT_COMPRESSED = (1 << 5),
  /* The format is using sRGB encoded storage. */
  GPU_FORMAT_SRGB = (1 << 6),
  /* The format can store negative values. */
  GPU_FORMAT_SIGNED = (1 << 7),

  GPU_FORMAT_DEPTH_STENCIL = (GPU_FORMAT_DEPTH | GPU_FORMAT_STENCIL),
};

ENUM_OPERATORS(GPUTextureFormatFlag, GPU_FORMAT_SIGNED)

enum GPUTextureType {
  GPU_TEXTURE_1D = (1 << 0),
  GPU_TEXTURE_2D = (1 << 1),
  GPU_TEXTURE_3D = (1 << 2),
  GPU_TEXTURE_CUBE = (1 << 3),
  GPU_TEXTURE_ARRAY = (1 << 4),
  GPU_TEXTURE_BUFFER = (1 << 5),

  GPU_TEXTURE_1D_ARRAY = (GPU_TEXTURE_1D | GPU_TEXTURE_ARRAY),
  GPU_TEXTURE_2D_ARRAY = (GPU_TEXTURE_2D | GPU_TEXTURE_ARRAY),
  GPU_TEXTURE_CUBE_ARRAY = (GPU_TEXTURE_CUBE | GPU_TEXTURE_ARRAY),
};

ENUM_OPERATORS(GPUTextureType, GPU_TEXTURE_BUFFER)

/* Format types for samplers within the shader.
 * This covers the sampler format type permutations within GLSL/MSL. */
enum GPUSamplerFormat {
  GPU_SAMPLER_TYPE_FLOAT = 0,
  GPU_SAMPLER_TYPE_INT = 1,
  GPU_SAMPLER_TYPE_UINT = 2,
  /* Special case for depth, as these require differing dummy formats. */
  GPU_SAMPLER_TYPE_DEPTH = 3,
  GPU_SAMPLER_TYPE_MAX = 4
};

ENUM_OPERATORS(GPUSamplerFormat, GPU_SAMPLER_TYPE_UINT)

#ifndef NDEBUG
#  define DEBUG_NAME_LEN 64
#else
#  define DEBUG_NAME_LEN 8
#endif

/* Maximum number of image units. */
#define GPU_MAX_IMAGE 8

/* Maximum number of FBOs a texture can be attached to. */
#define GPU_TEX_MAX_FBO_ATTACHED 32

/**
 * Implementation of Textures.
 * Base class which is then specialized for each implementation (GL, VK, ...).
 */
class Texture {
 public:
  /** Internal Sampler state. */
  GPUSamplerState sampler_state = GPUSamplerState::default_sampler();
  /** Reference counter. */
  int refcount = 1;
  /** Width & Height (of source data), optional. */
  int src_w = 0, src_h = 0;
#ifndef GPU_NO_USE_PY_REFERENCES
  /**
   * Reference of a pointer that needs to be cleaned when deallocating the texture.
   * Points to #BPyGPUTexture.tex
   */
  void **py_ref = nullptr;
#endif

 protected:
  /* ---- Texture format (immutable after init). ---- */
  /** Width & Height & Depth. For cube-map arrays, d is number of face-layers. */
  int w_, h_, d_;
  /** Internal data format. */
  TextureFormat format_;
  /** Format characteristics. */
  GPUTextureFormatFlag format_flag_;
  /** Texture type. */
  GPUTextureType type_;
  /** Texture usage flags. */
  eGPUTextureUsage gpu_image_usage_flags_;

  /** Number of mipmaps this texture has (Max miplvl). */
  /* TODO(fclem): Should become immutable and the need for mipmaps should be specified upfront. */
  int mipmaps_ = -1;
  /** For error checking */
  int mip_min_ = 0, mip_max_ = 0;

  /** For debugging */
  char name_[DEBUG_NAME_LEN];

  /** Frame-buffer references to update on deletion. */
  GPUAttachmentType fb_attachment_[GPU_TEX_MAX_FBO_ATTACHED];
  FrameBuffer *fb_[GPU_TEX_MAX_FBO_ATTACHED];

 public:
  Texture(const char *name);
  virtual ~Texture();

  /* Return true on success. */
  bool init_1D(int w, int layers, int mip_len, TextureFormat format);
  bool init_2D(int w, int h, int layers, int mip_len, TextureFormat format);
  bool init_3D(int w, int h, int d, int mip_len, TextureFormat format);
  bool init_cubemap(int w, int layers, int mip_len, TextureFormat format);
  bool init_buffer(VertBuf *vbo, TextureFormat format);
  bool init_view(Texture *src,
                 TextureFormat format,
                 GPUTextureType type,
                 int mip_start,
                 int mip_len,
                 int layer_start,
                 int layer_len,
                 bool cube_as_array,
                 bool use_stencil);

  virtual void generate_mipmap() = 0;
  virtual void copy_to(Texture *tex) = 0;
  virtual void clear(eGPUDataFormat format, const void *data) = 0;
  virtual void swizzle_set(const char swizzle_mask[4]) = 0;
  virtual void mip_range_set(int min, int max) = 0;
  virtual void *read(int mip, eGPUDataFormat format) = 0;

  void attach_to(FrameBuffer *fb, GPUAttachmentType type);
  void detach_from(FrameBuffer *fb);
  void update(eGPUDataFormat format, const void *data);

  void usage_set(eGPUTextureUsage usage_flags);

  virtual void update_sub(
      int mip, int offset[3], int extent[3], eGPUDataFormat format, const void *data) = 0;
  virtual void update_sub(int offset[3],
                          int extent[3],
                          eGPUDataFormat format,
                          GPUPixelBuffer *pixbuf) = 0;

<<<<<<< HEAD
  /* TODO(fclem): Legacy. Should be removed at some point. */
  virtual uint gl_bindcode_get() const = 0;

=======
>>>>>>> 0c3f6330
  int width_get() const
  {
    return w_;
  }
  int height_get() const
  {
    return h_;
  }
  int depth_get() const
  {
    return d_;
  }
  eGPUTextureUsage usage_get() const
  {
    return gpu_image_usage_flags_;
  }

  void mip_size_get(int mip, int r_size[3]) const
  {
    /* TODO: assert if lvl is below the limit of 1px in each dimension. */
    int div = 1 << mip;
    r_size[0] = max_ii(1, w_ / div);

    if (type_ == GPU_TEXTURE_1D_ARRAY) {
      r_size[1] = h_;
    }
    else if (h_ > 0) {
      r_size[1] = max_ii(1, h_ / div);
    }

    if (type_ & (GPU_TEXTURE_ARRAY | GPU_TEXTURE_CUBE)) {
      r_size[2] = d_;
    }
    else if (d_ > 0) {
      r_size[2] = max_ii(1, d_ / div);
    }
  }

  int mip_width_get(int mip) const
  {
    return max_ii(1, w_ / (1 << mip));
  }
  int mip_height_get(int mip) const
  {
    return (type_ == GPU_TEXTURE_1D_ARRAY) ? h_ : max_ii(1, h_ / (1 << mip));
  }
  int mip_depth_get(int mip) const
  {
    return (type_ & (GPU_TEXTURE_ARRAY | GPU_TEXTURE_CUBE)) ? d_ : max_ii(1, d_ / (1 << mip));
  }

  /* Return number of dimension taking the array type into account. */
  int dimensions_count() const
  {
    const int array = (type_ & GPU_TEXTURE_ARRAY) ? 1 : 0;
    switch (type_ & ~GPU_TEXTURE_ARRAY) {
      case GPU_TEXTURE_BUFFER:
        return 1;
      case GPU_TEXTURE_1D:
        return 1 + array;
      case GPU_TEXTURE_2D:
        return 2 + array;
      case GPU_TEXTURE_CUBE:
      case GPU_TEXTURE_3D:
      default:
        return 3;
    }
  }
  /* Return number of array layer (or face layer) for texture array or 1 for the others. */
  int layer_count() const
  {
    switch (type_) {
      case GPU_TEXTURE_1D_ARRAY:
        return h_;
      case GPU_TEXTURE_2D_ARRAY:
      case GPU_TEXTURE_CUBE_ARRAY:
        return d_;
      default:
        return 1;
    }
  }

  int mip_count() const
  {
    return mipmaps_;
  }

  TextureFormat format_get() const
  {
    return format_;
  }
  GPUTextureFormatFlag format_flag_get() const
  {
    return format_flag_;
  }
  GPUTextureType type_get() const
  {
    return type_;
  }
  GPUAttachmentType attachment_type(int slot) const
  {
    switch (format_) {
      case TextureFormat::SFLOAT_32_DEPTH:
      case TextureFormat::UNORM_16_DEPTH:
        BLI_assert(slot == 0);
        return GPU_FB_DEPTH_ATTACHMENT;
      case TextureFormat::SFLOAT_32_DEPTH_UINT_8:
        BLI_assert(slot == 0);
        return GPU_FB_DEPTH_STENCIL_ATTACHMENT;
      default:
        /* Valid color attachment formats. */
        return GPU_FB_COLOR_ATTACHMENT0 + slot;

      case TextureFormat::SFLOAT_16_16_16:
      case TextureFormat::SNORM_16_16_16_16:
      case TextureFormat::SNORM_8_8_8_8:
      case TextureFormat::SFLOAT_32_32_32:
      case TextureFormat::SINT_32_32_32:
      case TextureFormat::UINT_32_32_32:
      case TextureFormat::SNORM_16_16_16:
      case TextureFormat::SINT_16_16_16:
      case TextureFormat::UINT_16_16_16:
      case TextureFormat::UNORM_16_16_16:
      case TextureFormat::SNORM_8_8_8:
      case TextureFormat::UNORM_8_8_8:
      case TextureFormat::SINT_8_8_8:
      case TextureFormat::UINT_8_8_8:
      case TextureFormat::SNORM_16_16:
      case TextureFormat::SNORM_8_8:
      case TextureFormat::SNORM_16:
      case TextureFormat::SNORM_8:
      case TextureFormat::SRGB_DXT1:
      case TextureFormat::SRGB_DXT3:
      case TextureFormat::SRGB_DXT5:
      case TextureFormat::SNORM_DXT1:
      case TextureFormat::SNORM_DXT3:
      case TextureFormat::SNORM_DXT5:
      case TextureFormat::SRGBA_8_8_8:
      case TextureFormat::UFLOAT_9_9_9_EXP_5:
        BLI_assert_msg(0, "Texture cannot be attached to a framebuffer because of its type");
        return GPU_FB_COLOR_ATTACHMENT0;
    }
  }

 protected:
  virtual bool init_internal() = 0;
  virtual bool init_internal(VertBuf *vbo) = 0;
  virtual bool init_internal(blender::gpu::Texture *src,
                             int mip_offset,
                             int layer_offset,
                             bool use_stencil) = 0;
};

/* GPU pixel Buffer. */
class PixelBuffer {
 protected:
  size_t size_ = 0;

 public:
  PixelBuffer(size_t size) : size_(size){};
  virtual ~PixelBuffer() = default;

  virtual void *map() = 0;
  virtual void unmap() = 0;
  virtual GPUPixelBufferNativeHandle get_native_handle() = 0;
  virtual size_t get_size() = 0;
};

/* Syntactic sugar. */
static inline GPUPixelBuffer *wrap(PixelBuffer *pixbuf)
{
  return reinterpret_cast<GPUPixelBuffer *>(pixbuf);
}
static inline PixelBuffer *unwrap(GPUPixelBuffer *pixbuf)
{
  return reinterpret_cast<PixelBuffer *>(pixbuf);
}
static inline const PixelBuffer *unwrap(const GPUPixelBuffer *pixbuf)
{
  return reinterpret_cast<const PixelBuffer *>(pixbuf);
}

#undef DEBUG_NAME_LEN

inline size_t to_bytesize(TextureFormat format)
{
  return to_bytesize(DataFormat(format));
}

inline size_t to_block_size(TextureFormat data_type)
{
  switch (data_type) {
    case TextureFormat::SRGB_DXT1:
    case TextureFormat::SNORM_DXT1:
      return 8;
    case TextureFormat::SRGB_DXT3:
    case TextureFormat::SRGB_DXT5:
    case TextureFormat::SNORM_DXT3:
    case TextureFormat::SNORM_DXT5:
      return 16;
    default:
      BLI_assert_msg(0, "Texture format is not a compressed format");
      return 0;
  }
}

inline GPUTextureFormatFlag to_format_flag(TextureFormat format)
{
  switch (format) {
    /* Formats texture & render-buffer */
    case TextureFormat::UINT_8_8_8_8:
      return GPU_FORMAT_INTEGER;
    case TextureFormat::SINT_8_8_8_8:
      return GPU_FORMAT_INTEGER | GPU_FORMAT_SIGNED;
    case TextureFormat::UNORM_8_8_8_8:
      return GPU_FORMAT_NORMALIZED_INTEGER;
    case TextureFormat::UINT_32_32_32_32:
      return GPU_FORMAT_INTEGER;
    case TextureFormat::SINT_32_32_32_32:
      return GPU_FORMAT_INTEGER | GPU_FORMAT_SIGNED;
    case TextureFormat::SFLOAT_32_32_32_32:
      return GPU_FORMAT_FLOAT | GPU_FORMAT_SIGNED;
    case TextureFormat::UINT_16_16_16_16:
      return GPU_FORMAT_INTEGER;
    case TextureFormat::SINT_16_16_16_16:
      return GPU_FORMAT_INTEGER | GPU_FORMAT_SIGNED;
    case TextureFormat::SFLOAT_16_16_16_16:
      return GPU_FORMAT_FLOAT | GPU_FORMAT_SIGNED;
    case TextureFormat::UNORM_16_16_16_16:
      return GPU_FORMAT_NORMALIZED_INTEGER;
    case TextureFormat::UINT_8_8:
      return GPU_FORMAT_INTEGER;
    case TextureFormat::SINT_8_8:
      return GPU_FORMAT_INTEGER | GPU_FORMAT_SIGNED;
    case TextureFormat::UNORM_8_8:
      return GPU_FORMAT_NORMALIZED_INTEGER;
    case TextureFormat::UINT_32_32:
      return GPU_FORMAT_INTEGER;
    case TextureFormat::SINT_32_32:
      return GPU_FORMAT_INTEGER | GPU_FORMAT_SIGNED;
    case TextureFormat::SFLOAT_32_32:
      return GPU_FORMAT_FLOAT | GPU_FORMAT_SIGNED;
    case TextureFormat::UINT_16_16:
      return GPU_FORMAT_INTEGER;
    case TextureFormat::SINT_16_16:
      return GPU_FORMAT_INTEGER | GPU_FORMAT_SIGNED;
    case TextureFormat::SFLOAT_16_16:
      return GPU_FORMAT_FLOAT | GPU_FORMAT_SIGNED;
    case TextureFormat::UNORM_16_16:
      return GPU_FORMAT_NORMALIZED_INTEGER;
    case TextureFormat::UINT_8:
      return GPU_FORMAT_INTEGER;
    case TextureFormat::SINT_8:
      return GPU_FORMAT_INTEGER | GPU_FORMAT_SIGNED;
    case TextureFormat::UNORM_8:
      return GPU_FORMAT_NORMALIZED_INTEGER;
    case TextureFormat::UINT_32:
      return GPU_FORMAT_INTEGER;
    case TextureFormat::SINT_32:
      return GPU_FORMAT_INTEGER | GPU_FORMAT_SIGNED;
    case TextureFormat::SFLOAT_32:
      return GPU_FORMAT_FLOAT | GPU_FORMAT_SIGNED;
    case TextureFormat::UINT_16:
      return GPU_FORMAT_INTEGER;
    case TextureFormat::SINT_16:
      return GPU_FORMAT_INTEGER | GPU_FORMAT_SIGNED;
    case TextureFormat::SFLOAT_16:
      return GPU_FORMAT_FLOAT | GPU_FORMAT_SIGNED;
    case TextureFormat::UNORM_16:
      return GPU_FORMAT_NORMALIZED_INTEGER;

    /* Special formats texture & render-buffer */
    case TextureFormat::UNORM_10_10_10_2:
      return GPU_FORMAT_NORMALIZED_INTEGER;
    case TextureFormat::UINT_10_10_10_2:
      return GPU_FORMAT_INTEGER;
    case TextureFormat::UFLOAT_11_11_10:
      return GPU_FORMAT_FLOAT;
    case TextureFormat::SFLOAT_32_DEPTH_UINT_8:
      return GPU_FORMAT_DEPTH_STENCIL;
    case TextureFormat::SRGBA_8_8_8_8:
      return GPU_FORMAT_NORMALIZED_INTEGER | GPU_FORMAT_SRGB;

    /* Texture only formats. */
    case TextureFormat::SFLOAT_16_16_16:
      return GPU_FORMAT_FLOAT | GPU_FORMAT_SIGNED;
    case TextureFormat::SNORM_16_16_16:
      return GPU_FORMAT_NORMALIZED_INTEGER | GPU_FORMAT_SIGNED;
    case TextureFormat::SINT_16_16_16:
      return GPU_FORMAT_INTEGER | GPU_FORMAT_SIGNED;
    case TextureFormat::UINT_16_16_16:
      return GPU_FORMAT_INTEGER;
    case TextureFormat::UNORM_16_16_16:
      return GPU_FORMAT_NORMALIZED_INTEGER;
    case TextureFormat::SNORM_16_16_16_16:
    case TextureFormat::SNORM_8_8_8_8:
      return GPU_FORMAT_NORMALIZED_INTEGER | GPU_FORMAT_SIGNED;
    case TextureFormat::SFLOAT_32_32_32:
      return GPU_FORMAT_FLOAT | GPU_FORMAT_SIGNED;
    case TextureFormat::SINT_32_32_32:
      return GPU_FORMAT_INTEGER | GPU_FORMAT_SIGNED;
    case TextureFormat::UINT_32_32_32:
      return GPU_FORMAT_INTEGER;
    case TextureFormat::SNORM_8_8_8:
      return GPU_FORMAT_NORMALIZED_INTEGER | GPU_FORMAT_SIGNED;
    case TextureFormat::UNORM_8_8_8:
      return GPU_FORMAT_NORMALIZED_INTEGER;
    case TextureFormat::SINT_8_8_8:
      return GPU_FORMAT_INTEGER | GPU_FORMAT_SIGNED;
    case TextureFormat::UINT_8_8_8:
      return GPU_FORMAT_INTEGER;
    case TextureFormat::SNORM_16_16:
    case TextureFormat::SNORM_8_8:
    case TextureFormat::SNORM_16:
    case TextureFormat::SNORM_8:
      return GPU_FORMAT_NORMALIZED_INTEGER | GPU_FORMAT_SIGNED;

    /* Special formats, texture only. */
    case TextureFormat::SRGB_DXT1:
    case TextureFormat::SRGB_DXT3:
    case TextureFormat::SRGB_DXT5:
      return GPU_FORMAT_NORMALIZED_INTEGER | GPU_FORMAT_COMPRESSED | GPU_FORMAT_SRGB;
    case TextureFormat::SNORM_DXT1:
    case TextureFormat::SNORM_DXT3:
    case TextureFormat::SNORM_DXT5:
      return GPU_FORMAT_NORMALIZED_INTEGER | GPU_FORMAT_COMPRESSED;
    case TextureFormat::SRGBA_8_8_8:
      return GPU_FORMAT_NORMALIZED_INTEGER | GPU_FORMAT_SRGB;
    case TextureFormat::UFLOAT_9_9_9_EXP_5:
      return GPU_FORMAT_FLOAT;

    /* Depth Formats. */
    case TextureFormat::SFLOAT_32_DEPTH:
    case TextureFormat::UNORM_16_DEPTH:
      return GPU_FORMAT_DEPTH;

    case TextureFormat::Invalid:
      BLI_assert_unreachable();
  }
  BLI_assert_unreachable();
  return GPU_FORMAT_FLOAT;
}

inline int to_component_len(TextureFormat format)
{
  return format_component_len(DataFormat(format));
}

inline size_t to_bytesize(eGPUDataFormat data_format)
{
  switch (data_format) {
    case GPU_DATA_UBYTE:
      return 1;
    case GPU_DATA_HALF_FLOAT:
      return 2;
    case GPU_DATA_FLOAT:
    case GPU_DATA_INT:
    case GPU_DATA_UINT:
      return 4;
    case GPU_DATA_UINT_24_8_DEPRECATED:
    case GPU_DATA_10_11_11_REV:
    case GPU_DATA_2_10_10_10_REV:
      return 4;
  }
  BLI_assert_unreachable();
  return 0;
}

inline size_t to_bytesize(TextureFormat tex_format, eGPUDataFormat data_format)
{
  /* Special case for compacted types.
   * Standard component len calculation does not apply, as the texture formats contain multiple
   * channels, but associated data format contains several compacted components. */
  if ((tex_format == TextureFormat::UFLOAT_11_11_10 && data_format == GPU_DATA_10_11_11_REV) ||
      ((tex_format == TextureFormat::UNORM_10_10_10_2 ||
        tex_format == TextureFormat::UINT_10_10_10_2) &&
       data_format == GPU_DATA_2_10_10_10_REV))
  {
    return 4;
  }

  return to_component_len(tex_format) * to_bytesize(data_format);
}

/* Definitely not complete, edit according to the gl specification. */
constexpr bool validate_data_format(TextureFormat tex_format, eGPUDataFormat data_format)
{
  switch (tex_format) {
    /* Formats texture & render-buffer */
    case TextureFormat::UINT_32_32_32_32:
    case TextureFormat::UINT_32_32:
    case TextureFormat::UINT_32:
      return ELEM(data_format, GPU_DATA_UINT);
    case TextureFormat::UINT_16_16_16_16:
    case TextureFormat::UINT_16_16:
    case TextureFormat::UINT_16:
      return ELEM(data_format, GPU_DATA_UINT); /* Also GPU_DATA_USHORT if needed. */
    case TextureFormat::UINT_8_8_8_8:
    case TextureFormat::UINT_8_8:
    case TextureFormat::UINT_8:
      return ELEM(data_format, GPU_DATA_UINT, GPU_DATA_UBYTE);

    case TextureFormat::SINT_32_32_32_32:
    case TextureFormat::SINT_32_32:
    case TextureFormat::SINT_32:
      return ELEM(data_format, GPU_DATA_INT);
    case TextureFormat::SINT_16_16_16_16:
    case TextureFormat::SINT_16_16:
    case TextureFormat::SINT_16:
      return ELEM(data_format, GPU_DATA_INT); /* Also GPU_DATA_SHORT if needed. */
    case TextureFormat::SINT_8_8_8_8:
    case TextureFormat::SINT_8_8:
    case TextureFormat::SINT_8:
      return ELEM(data_format, GPU_DATA_INT); /* Also GPU_DATA_BYTE if needed. */

    case TextureFormat::SFLOAT_32_32_32_32:
    case TextureFormat::SFLOAT_32_32:
    case TextureFormat::SFLOAT_32:
      return ELEM(data_format, GPU_DATA_FLOAT);
    case TextureFormat::SFLOAT_16_16_16_16:
    case TextureFormat::SFLOAT_16_16:
    case TextureFormat::SFLOAT_16:
      return ELEM(data_format, GPU_DATA_FLOAT, GPU_DATA_HALF_FLOAT);
    case TextureFormat::UNORM_16_16_16_16:
    case TextureFormat::UNORM_16_16:
    case TextureFormat::UNORM_16:
      return ELEM(data_format, GPU_DATA_FLOAT); /* Also GPU_DATA_USHORT if needed. */
    case TextureFormat::UNORM_8_8_8_8:
    case TextureFormat::UNORM_8_8:
    case TextureFormat::UNORM_8:
      return ELEM(data_format, GPU_DATA_FLOAT, GPU_DATA_UBYTE);

    /* Special formats texture & render-buffer */
    case TextureFormat::UNORM_10_10_10_2:
    case TextureFormat::UINT_10_10_10_2:
      return ELEM(data_format, GPU_DATA_FLOAT, GPU_DATA_2_10_10_10_REV);
    case TextureFormat::UFLOAT_11_11_10:
      return ELEM(data_format, GPU_DATA_FLOAT, GPU_DATA_10_11_11_REV);
    case TextureFormat::SFLOAT_32_DEPTH_UINT_8:
      /* Should have its own type. For now, we rely on the backend to do the conversion. */
      return ELEM(data_format, GPU_DATA_FLOAT, GPU_DATA_UINT_24_8_DEPRECATED, GPU_DATA_UINT);
    case TextureFormat::SRGBA_8_8_8_8:
      return ELEM(data_format, GPU_DATA_FLOAT, GPU_DATA_UBYTE);

    /* Texture only formats. */
    case TextureFormat::UINT_32_32_32:
      return ELEM(data_format, GPU_DATA_UINT);
    case TextureFormat::UINT_16_16_16:
      return ELEM(data_format, GPU_DATA_UINT); /* Also GPU_DATA_SHORT if needed. */
    case TextureFormat::UINT_8_8_8:
      return ELEM(data_format, GPU_DATA_UINT); /* Also GPU_DATA_BYTE if needed. */
    case TextureFormat::SINT_32_32_32:
      return ELEM(data_format, GPU_DATA_INT);
    case TextureFormat::SINT_16_16_16:
      return ELEM(data_format, GPU_DATA_INT); /* Also GPU_DATA_USHORT if needed. */
    case TextureFormat::SINT_8_8_8:
      return ELEM(data_format, GPU_DATA_INT, GPU_DATA_UBYTE);
    case TextureFormat::UNORM_16_16_16:
      return ELEM(data_format, GPU_DATA_FLOAT); /* Also GPU_DATA_USHORT if needed. */
    case TextureFormat::UNORM_8_8_8:
      return ELEM(data_format, GPU_DATA_FLOAT, GPU_DATA_UBYTE);
    case TextureFormat::SNORM_16_16_16_16:
    case TextureFormat::SNORM_16_16_16:
    case TextureFormat::SNORM_16_16:
    case TextureFormat::SNORM_16:
      return ELEM(data_format, GPU_DATA_FLOAT); /* Also GPU_DATA_SHORT if needed. */
    case TextureFormat::SNORM_8_8_8_8:
    case TextureFormat::SNORM_8_8_8:
    case TextureFormat::SNORM_8_8:
    case TextureFormat::SNORM_8:
      return ELEM(data_format, GPU_DATA_FLOAT); /* Also GPU_DATA_BYTE if needed. */
    case TextureFormat::SFLOAT_32_32_32:
      return ELEM(data_format, GPU_DATA_FLOAT);
    case TextureFormat::SFLOAT_16_16_16:
      return ELEM(data_format, GPU_DATA_FLOAT, GPU_DATA_HALF_FLOAT);

    /* Special formats, texture only. */
    case TextureFormat::SRGB_DXT1:
    case TextureFormat::SRGB_DXT3:
    case TextureFormat::SRGB_DXT5:
    case TextureFormat::SNORM_DXT1:
    case TextureFormat::SNORM_DXT3:
    case TextureFormat::SNORM_DXT5:
      /* TODO(fclem): GPU_DATA_COMPRESSED for each compression? Wouldn't it be overkill?
       * For now, expect format to be set to float. */
      return ELEM(data_format, GPU_DATA_FLOAT);
    case TextureFormat::SRGBA_8_8_8:
      return ELEM(data_format, GPU_DATA_FLOAT, GPU_DATA_UBYTE);
    case TextureFormat::UFLOAT_9_9_9_EXP_5:
      return ELEM(data_format, GPU_DATA_FLOAT);

    /* Depth Formats. */
    case TextureFormat::SFLOAT_32_DEPTH:
    case TextureFormat::UNORM_16_DEPTH:
      return ELEM(data_format, GPU_DATA_FLOAT, GPU_DATA_UINT);

    case TextureFormat::Invalid:
      BLI_assert_unreachable();
  }
  BLI_assert_unreachable();
  return data_format == GPU_DATA_FLOAT;
}

/* Return default data format for an internal texture format. */
inline eGPUDataFormat to_texture_data_format(TextureFormat tex_format)
{
  switch (tex_format) {
    /* Formats texture & render-buffer */
    case TextureFormat::UINT_32_32_32_32:
    case TextureFormat::UINT_32_32:
    case TextureFormat::UINT_32:
    case TextureFormat::UINT_16_16_16_16:
    case TextureFormat::UINT_16_16:
    case TextureFormat::UINT_16:
    case TextureFormat::UINT_8_8_8_8:
    case TextureFormat::UINT_8_8:
    case TextureFormat::UINT_8:
      return GPU_DATA_UINT;

    case TextureFormat::SINT_32_32_32_32:
    case TextureFormat::SINT_32_32:
    case TextureFormat::SINT_32:
    case TextureFormat::SINT_16_16_16_16:
    case TextureFormat::SINT_16_16:
    case TextureFormat::SINT_16:
    case TextureFormat::SINT_8_8_8_8:
    case TextureFormat::SINT_8_8:
    case TextureFormat::SINT_8:
      return GPU_DATA_INT;

    case TextureFormat::SFLOAT_32_32_32_32:
    case TextureFormat::SFLOAT_32_32:
    case TextureFormat::SFLOAT_32:
    case TextureFormat::SFLOAT_16_16_16_16:
    case TextureFormat::SFLOAT_16_16:
    case TextureFormat::SFLOAT_16:
    case TextureFormat::UNORM_16_16_16_16:
    case TextureFormat::UNORM_16_16:
    case TextureFormat::UNORM_16:
    case TextureFormat::UNORM_8_8_8_8:
    case TextureFormat::UNORM_8_8:
    case TextureFormat::UNORM_8:
      return GPU_DATA_FLOAT;

    /* Special formats texture & render-buffer */
    case TextureFormat::UNORM_10_10_10_2:
    case TextureFormat::UINT_10_10_10_2:
      return GPU_DATA_2_10_10_10_REV;
    case TextureFormat::UFLOAT_11_11_10:
      return GPU_DATA_10_11_11_REV;
    case TextureFormat::SFLOAT_32_DEPTH_UINT_8:
      /* Should have its own type. For now, we rely on the backend to do the conversion. */
      return GPU_DATA_UINT_24_8_DEPRECATED;
    case TextureFormat::SRGBA_8_8_8_8:
      return GPU_DATA_FLOAT;

    /* Texture only formats. */
    case TextureFormat::UINT_32_32_32:
    case TextureFormat::UINT_16_16_16:
    case TextureFormat::UINT_8_8_8:
      return GPU_DATA_UINT;
    case TextureFormat::SINT_32_32_32:
    case TextureFormat::SINT_16_16_16:
    case TextureFormat::SINT_8_8_8:
      return GPU_DATA_INT;
    case TextureFormat::UNORM_16_16_16:
    case TextureFormat::UNORM_8_8_8:
      return GPU_DATA_FLOAT;
    case TextureFormat::SNORM_16_16_16_16:
    case TextureFormat::SNORM_16_16_16:
    case TextureFormat::SNORM_16_16:
    case TextureFormat::SNORM_16:
      return GPU_DATA_FLOAT;
    case TextureFormat::SNORM_8_8_8_8:
    case TextureFormat::SNORM_8_8_8:
    case TextureFormat::SNORM_8_8:
    case TextureFormat::SNORM_8:
      return GPU_DATA_FLOAT;
    case TextureFormat::SFLOAT_32_32_32:
    case TextureFormat::SFLOAT_16_16_16:
      return GPU_DATA_FLOAT;

    /* Special formats, texture only. */
    case TextureFormat::SRGB_DXT1:
    case TextureFormat::SRGB_DXT3:
    case TextureFormat::SRGB_DXT5:
    case TextureFormat::SNORM_DXT1:
    case TextureFormat::SNORM_DXT3:
    case TextureFormat::SNORM_DXT5:
      /* TODO(fclem): GPU_DATA_COMPRESSED for each compression? Wouldn't it be overkill?
       * For now, expect format to be set to float. */
      return GPU_DATA_FLOAT;
    case TextureFormat::SRGBA_8_8_8:
      return GPU_DATA_FLOAT;
    case TextureFormat::UFLOAT_9_9_9_EXP_5:
      return GPU_DATA_FLOAT;

    /* Depth Formats. */
    case TextureFormat::SFLOAT_32_DEPTH:
    case TextureFormat::UNORM_16_DEPTH:
      return GPU_DATA_FLOAT;
    case TextureFormat::Invalid:
      BLI_assert_unreachable();
  }
  BLI_assert_unreachable();
  return GPU_DATA_FLOAT;
}

inline GPUFrameBufferBits to_framebuffer_bits(TextureFormat tex_format)
{
  switch (tex_format) {
    /* Formats texture & render-buffer */
    case TextureFormat::UINT_32_32_32_32:
    case TextureFormat::UINT_32_32:
    case TextureFormat::UINT_32:
    case TextureFormat::UINT_16_16_16_16:
    case TextureFormat::UINT_16_16:
    case TextureFormat::UINT_16:
    case TextureFormat::UINT_8_8_8_8:
    case TextureFormat::UINT_8_8:
    case TextureFormat::UINT_8:
    case TextureFormat::SINT_32_32_32_32:
    case TextureFormat::SINT_32_32:
    case TextureFormat::SINT_32:
    case TextureFormat::SINT_16_16_16_16:
    case TextureFormat::SINT_16_16:
    case TextureFormat::SINT_16:
    case TextureFormat::SINT_8_8_8_8:
    case TextureFormat::SINT_8_8:
    case TextureFormat::SINT_8:
    case TextureFormat::SFLOAT_32_32_32_32:
    case TextureFormat::SFLOAT_32_32:
    case TextureFormat::SFLOAT_32:
    case TextureFormat::SFLOAT_16_16_16_16:
    case TextureFormat::SFLOAT_16_16:
    case TextureFormat::SFLOAT_16:
    case TextureFormat::UNORM_16_16_16_16:
    case TextureFormat::UNORM_16_16:
    case TextureFormat::UNORM_16:
    case TextureFormat::UNORM_8_8_8_8:
    case TextureFormat::UNORM_8_8:
    case TextureFormat::UNORM_8:
      return GPU_COLOR_BIT;

    /* Special formats texture & render-buffer */
    case TextureFormat::UNORM_10_10_10_2:
    case TextureFormat::UINT_10_10_10_2:
    case TextureFormat::UFLOAT_11_11_10:
    case TextureFormat::SRGBA_8_8_8_8:
      return GPU_COLOR_BIT;
    case TextureFormat::SFLOAT_32_DEPTH_UINT_8:
      return GPU_DEPTH_BIT | GPU_STENCIL_BIT;

    /* Depth Formats. */
    case TextureFormat::SFLOAT_32_DEPTH:
    case TextureFormat::UNORM_16_DEPTH:
      return GPU_DEPTH_BIT;

    /* Texture only formats. */
    case TextureFormat::UINT_32_32_32:
    case TextureFormat::UINT_16_16_16:
    case TextureFormat::UINT_8_8_8:
    case TextureFormat::SINT_32_32_32:
    case TextureFormat::SINT_16_16_16:
    case TextureFormat::SINT_8_8_8:
    case TextureFormat::UNORM_16_16_16:
    case TextureFormat::UNORM_8_8_8:
    case TextureFormat::SNORM_16_16_16_16:
    case TextureFormat::SNORM_16_16_16:
    case TextureFormat::SNORM_16_16:
    case TextureFormat::SNORM_16:
    case TextureFormat::SNORM_8_8_8_8:
    case TextureFormat::SNORM_8_8_8:
    case TextureFormat::SNORM_8_8:
    case TextureFormat::SNORM_8:
    case TextureFormat::SFLOAT_32_32_32:
    case TextureFormat::SFLOAT_16_16_16:
      BLI_assert_msg(0, "This texture format is not compatible with framebuffer attachment.");
      return GPU_COLOR_BIT;

    /* Special formats, texture only. */
    case TextureFormat::SRGB_DXT1:
    case TextureFormat::SRGB_DXT3:
    case TextureFormat::SRGB_DXT5:
    case TextureFormat::SNORM_DXT1:
    case TextureFormat::SNORM_DXT3:
    case TextureFormat::SNORM_DXT5:
    case TextureFormat::SRGBA_8_8_8:
    case TextureFormat::UFLOAT_9_9_9_EXP_5:
      BLI_assert_msg(0, "This texture format is not compatible with framebuffer attachment.");
      return GPU_COLOR_BIT;

    case TextureFormat::Invalid:
      BLI_assert_unreachable();
  }
  BLI_assert_unreachable();
  return GPU_COLOR_BIT;
}

static inline TextureFormat to_texture_format(const GPUVertFormat *format)
{
  if (format->attr_len == 0) {
    BLI_assert_msg(0, "Incorrect vertex format for buffer texture");
    return TextureFormat(0);
  }
  return TextureFormat(format->attrs[0].type.format);
}

}  // namespace blender::gpu<|MERGE_RESOLUTION|>--- conflicted
+++ resolved
@@ -165,12 +165,6 @@
                           eGPUDataFormat format,
                           GPUPixelBuffer *pixbuf) = 0;
 
-<<<<<<< HEAD
-  /* TODO(fclem): Legacy. Should be removed at some point. */
-  virtual uint gl_bindcode_get() const = 0;
-
-=======
->>>>>>> 0c3f6330
   int width_get() const
   {
     return w_;
