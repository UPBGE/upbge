--- conflicted
+++ resolved
@@ -167,12 +167,11 @@
   virtual void texture_unbind(Texture *tex) = 0;
   virtual void texture_unbind_all(void) = 0;
 
-<<<<<<< HEAD
+  virtual void texture_unpack_row_length_set(uint len) = 0;
+
   /* Game engine transition */
-  virtual void texture_bind_bge(class GLTexture *tex, int unit) = 0;
-=======
-  virtual void texture_unpack_row_length_set(uint len) = 0;
->>>>>>> 748deced
+  virtual void texture_bind_bge(Texture *tex, int unit) = 0;
+
 };
 
 }  // namespace gpu
