/*
 * ***** BEGIN GPL LICENSE BLOCK *****
 *
 * This program is free software; you can redistribute it and/or
 * modify it under the terms of the GNU General Public License
 * as published by the Free Software Foundation; either version 2
 * of the License, or (at your option) any later version.
 *
 * This program is distributed in the hope that it will be useful,
 * but WITHOUT ANY WARRANTY; without even the implied warranty of
 * MERCHANTABILITY or FITNESS FOR A PARTICULAR PURPOSE.  See the
 * GNU General Public License for more details.
 *
 * You should have received a copy of the GNU General Public License
 * along with this program; if not, write to the Free Software Foundation,
 * Inc., 51 Franklin Street, Fifth Floor, Boston, MA 02110-1301, USA.
 *
 * The Original Code is Copyright (C) 2005 Blender Foundation.
 * All rights reserved.
 *
 * The Original Code is: all of this file.
 *
 * Contributor(s): Brecht Van Lommel.
 *
 * ***** END GPL LICENSE BLOCK *****
 */

#include "MEM_guardedalloc.h"

#include "BLI_utildefines.h"
#include "BLI_math_base.h"
#include "BLI_math_vector.h"

#include "BKE_global.h"

#include "GPU_compositing.h"
#include "GPU_extensions.h"
#include "GPU_matrix.h"
#include "GPU_shader.h"
#include "GPU_texture.h"
#include "GPU_uniformbuffer.h"
<<<<<<< HEAD
#include "gpu_codegen.h"
=======
>>>>>>> a5b3df75

#include "gpu_shader_private.h"

/* Adjust these constants as needed. */
#define MAX_DEFINE_LENGTH 256
#define MAX_EXT_DEFINE_LENGTH 256

/* Non-generated shaders */
extern char datatoc_gpu_shader_depth_only_frag_glsl[];
extern char datatoc_gpu_shader_uniform_color_frag_glsl[];
extern char datatoc_gpu_shader_checker_frag_glsl[];
extern char datatoc_gpu_shader_diag_stripes_frag_glsl[];
extern char datatoc_gpu_shader_simple_lighting_frag_glsl[];
extern char datatoc_gpu_shader_simple_lighting_flat_color_frag_glsl[];
extern char datatoc_gpu_shader_simple_lighting_smooth_color_frag_glsl[];
extern char datatoc_gpu_shader_simple_lighting_smooth_color_alpha_frag_glsl[];
extern char datatoc_gpu_shader_flat_color_frag_glsl[];
extern char datatoc_gpu_shader_flat_color_alpha_test_0_frag_glsl[];
extern char datatoc_gpu_shader_2D_vert_glsl[];
extern char datatoc_gpu_shader_2D_flat_color_vert_glsl[];
extern char datatoc_gpu_shader_2D_smooth_color_vert_glsl[];
extern char datatoc_gpu_shader_2D_smooth_color_frag_glsl[];
extern char datatoc_gpu_shader_2D_image_vert_glsl[];

extern char datatoc_gpu_shader_3D_image_vert_glsl[];
extern char datatoc_gpu_shader_image_linear_frag_glsl[];
extern char datatoc_gpu_shader_image_color_frag_glsl[];
extern char datatoc_gpu_shader_image_alpha_color_frag_glsl[];
extern char datatoc_gpu_shader_image_shuffle_color_frag_glsl[];
extern char datatoc_gpu_shader_image_interlace_frag_glsl[];
extern char datatoc_gpu_shader_image_mask_uniform_color_frag_glsl[];
extern char datatoc_gpu_shader_image_modulate_alpha_frag_glsl[];
extern char datatoc_gpu_shader_image_rect_modulate_alpha_frag_glsl[];
extern char datatoc_gpu_shader_image_depth_linear_frag_glsl[];
extern char datatoc_gpu_shader_3D_vert_glsl[];
extern char datatoc_gpu_shader_3D_normal_vert_glsl[];
extern char datatoc_gpu_shader_3D_flat_color_vert_glsl[];
extern char datatoc_gpu_shader_3D_smooth_color_vert_glsl[];
extern char datatoc_gpu_shader_3D_normal_flat_color_vert_glsl[];
extern char datatoc_gpu_shader_3D_normal_smooth_color_vert_glsl[];
extern char datatoc_gpu_shader_3D_smooth_color_frag_glsl[];
extern char datatoc_gpu_shader_3D_passthrough_vert_glsl[];
extern char datatoc_gpu_shader_3D_clipped_uniform_color_vert_glsl[];

extern char datatoc_gpu_shader_instance_vert_glsl[];
extern char datatoc_gpu_shader_instance_variying_size_variying_color_vert_glsl[];
extern char datatoc_gpu_shader_instance_objectspace_variying_color_vert_glsl[];
extern char datatoc_gpu_shader_instance_screenspace_variying_color_vert_glsl[];
extern char datatoc_gpu_shader_instance_screen_aligned_vert_glsl[];
extern char datatoc_gpu_shader_instance_camera_vert_glsl[];
extern char datatoc_gpu_shader_instance_distance_line_vert_glsl[];
extern char datatoc_gpu_shader_instance_edges_variying_color_geom_glsl[];
extern char datatoc_gpu_shader_instance_edges_variying_color_vert_glsl[];
<<<<<<< HEAD
=======
extern char datatoc_gpu_shader_instance_bone_envelope_solid_vert_glsl[];
extern char datatoc_gpu_shader_instance_bone_envelope_wire_vert_glsl[];
>>>>>>> a5b3df75

extern char datatoc_gpu_shader_3D_groundpoint_vert_glsl[];
extern char datatoc_gpu_shader_3D_groundline_geom_glsl[];

extern char datatoc_gpu_shader_point_uniform_color_frag_glsl[];
extern char datatoc_gpu_shader_point_uniform_color_aa_frag_glsl[];
extern char datatoc_gpu_shader_point_uniform_color_outline_aa_frag_glsl[];
extern char datatoc_gpu_shader_point_varying_color_outline_aa_frag_glsl[];
extern char datatoc_gpu_shader_point_varying_color_frag_glsl[];
extern char datatoc_gpu_shader_3D_point_fixed_size_varying_color_vert_glsl[];
extern char datatoc_gpu_shader_3D_point_varying_size_vert_glsl[];
extern char datatoc_gpu_shader_3D_point_varying_size_varying_color_vert_glsl[];
extern char datatoc_gpu_shader_3D_point_uniform_size_aa_vert_glsl[];
extern char datatoc_gpu_shader_3D_point_uniform_size_outline_aa_vert_glsl[];
extern char datatoc_gpu_shader_2D_point_varying_size_varying_color_vert_glsl[];
extern char datatoc_gpu_shader_2D_point_uniform_size_aa_vert_glsl[];
extern char datatoc_gpu_shader_2D_point_uniform_size_outline_aa_vert_glsl[];
extern char datatoc_gpu_shader_2D_point_uniform_size_varying_color_outline_aa_vert_glsl[];

<<<<<<< HEAD
extern char datatoc_gpu_shader_2D_line_dashed_legacy_vert_glsl[];
=======
>>>>>>> a5b3df75
extern char datatoc_gpu_shader_2D_line_dashed_vert_glsl[];
extern char datatoc_gpu_shader_2D_line_dashed_frag_glsl[];
extern char datatoc_gpu_shader_2D_line_dashed_geom_glsl[];
extern char datatoc_gpu_shader_3D_line_dashed_legacy_vert_glsl[];
extern char datatoc_gpu_shader_3D_line_dashed_vert_glsl[];

extern char datatoc_gpu_shader_edges_front_back_persp_vert_glsl[];
extern char datatoc_gpu_shader_edges_front_back_persp_geom_glsl[];
extern char datatoc_gpu_shader_edges_front_back_persp_legacy_vert_glsl[];
extern char datatoc_gpu_shader_edges_front_back_ortho_vert_glsl[];
extern char datatoc_gpu_shader_edges_overlay_vert_glsl[];
extern char datatoc_gpu_shader_edges_overlay_geom_glsl[];
extern char datatoc_gpu_shader_edges_overlay_simple_geom_glsl[];
extern char datatoc_gpu_shader_edges_overlay_frag_glsl[];
extern char datatoc_gpu_shader_text_vert_glsl[];
extern char datatoc_gpu_shader_text_frag_glsl[];
extern char datatoc_gpu_shader_keyframe_diamond_vert_glsl[];
extern char datatoc_gpu_shader_keyframe_diamond_frag_glsl[];

<<<<<<< HEAD
extern char datatoc_gpu_shader_black_frag_glsl[];
extern char datatoc_gpu_shader_black_vert_glsl[];
extern char datatoc_gpu_shader_frame_buffer_frag_glsl[];
extern char datatoc_gpu_shader_frame_buffer_vert_glsl[];
=======
>>>>>>> a5b3df75
extern char datatoc_gpu_shader_fire_frag_glsl[];
extern char datatoc_gpu_shader_smoke_vert_glsl[];
extern char datatoc_gpu_shader_smoke_frag_glsl[];
extern char datatoc_gpu_shader_vsm_store_vert_glsl[];
extern char datatoc_gpu_shader_vsm_store_frag_glsl[];
extern char datatoc_gpu_shader_sep_gaussian_blur_vert_glsl[];
extern char datatoc_gpu_shader_sep_gaussian_blur_frag_glsl[];
extern char datatoc_gpu_shader_fullscreen_vert_glsl[];
extern char datatoc_gpu_shader_fx_ssao_frag_glsl[];
extern char datatoc_gpu_shader_fx_dof_frag_glsl[];
extern char datatoc_gpu_shader_fx_dof_vert_glsl[];
extern char datatoc_gpu_shader_fx_dof_hq_frag_glsl[];
extern char datatoc_gpu_shader_fx_dof_hq_vert_glsl[];
extern char datatoc_gpu_shader_fx_dof_hq_geo_glsl[];
extern char datatoc_gpu_shader_fx_depth_resolve_glsl[];
extern char datatoc_gpu_shader_fx_lib_glsl[];
extern char datatoc_gpu_shader_lib_glsl[];

/* cache of built-in shaders (each is created on first use) */
static GPUShader *builtin_shaders[GPU_NUM_BUILTIN_SHADERS] = { NULL };

/* cache for shader fx. Those can exist in combinations so store them here */
static GPUShader *fx_shaders[MAX_FX_SHADERS * 2] = { NULL };

typedef struct {
	const char *vert;
	const char *frag;
	const char *geom; /* geometry stage runs between vert & frag, but is less common, so it goes last */
} GPUShaderStages;

static void shader_print_errors(const char *task, const char *log, const char **code, int totcode)
{
	int line = 1;

	fprintf(stderr, "GPUShader: %s error:\n", task);

	for (int i = 0; i < totcode; i++) {
		const char *c, *pos, *end = code[i] + strlen(code[i]);

		if (G.debug & G_DEBUG) {
			fprintf(stderr, "===== shader string %d ====\n", i + 1);

			c = code[i];
			while ((c < end) && (pos = strchr(c, '\n'))) {
				fprintf(stderr, "%2d  ", line);
				fwrite(c, (pos + 1) - c, 1, stderr);
				c = pos + 1;
				line++;
			}
			
			fprintf(stderr, "%s", c);
		}
	}
	
	fprintf(stderr, "%s\n", log);
}

static const char *gpu_shader_version(void)
{
<<<<<<< HEAD
#ifdef WITH_LEGACY_OPENGL
	if (GLEW_VERSION_3_3) {
		if (GPU_legacy_support()) {
			return "#version 330 compatibility\n";
			/* highest version that is widely supported
			 * gives us native geometry shaders!
			 * use compatibility profile so we can continue using builtin shader input/output names
			 */
		}
		else {
			return "#version 130\n";
			/* latest version that is compatible with existing shaders */
		}
	}
	else if (GLEW_VERSION_3_0) {
		return "#version 130\n";
		/* GLSL 1.3 has modern syntax/keywords/datatypes so use if available
		 * older features are deprecated but still available without compatibility extension or profile
		 */
	}
	else {
		return "#version 120\n";
		/* minimum supported */
	}
#else
	return "#version 330\n";
#endif
=======
	return "#version 330\n";
>>>>>>> a5b3df75
}

static void gpu_shader_standard_extensions(char defines[MAX_EXT_DEFINE_LENGTH])
{
	/* enable extensions for features that are not part of our base GLSL version
	 * don't use an extension for something already available!
	 */

	if (GLEW_ARB_texture_query_lod) {
		/* a #version 400 feature, but we use #version 330 maximum so use extension */
		strcat(defines, "#extension GL_ARB_texture_query_lod: enable\n");
	}
<<<<<<< HEAD

#ifdef WITH_LEGACY_OPENGL
	if (GLEW_VERSION_3_1 && !GLEW_VERSION_3_2 && GLEW_ARB_compatibility) {
		strcat(defines, "#extension GL_ARB_compatibility: enable\n");
	}

	if (!GLEW_VERSION_3_1) {
		if (GLEW_ARB_draw_instanced) {
			strcat(defines, "#extension GL_ARB_draw_instanced: enable\n");
		}

		if (!GLEW_VERSION_3_0) {
			strcat(defines, "#extension GL_EXT_gpu_shader4: require\n");
		}
	}
#endif
=======
>>>>>>> a5b3df75
}

static void gpu_shader_standard_defines(char defines[MAX_DEFINE_LENGTH],
                                        bool use_opensubdiv,
										bool use_instancing,
                                        bool use_new_shading)
{
	/* some useful defines to detect GPU type */
	if (GPU_type_matches(GPU_DEVICE_ATI, GPU_OS_ANY, GPU_DRIVER_ANY)) {
		strcat(defines, "#define GPU_ATI\n");
		if (GLEW_VERSION_3_0) {
			/* TODO(merwin): revisit this version check; GLEW_VERSION_3_0 means GL 3.0 or newer */
			strcat(defines, "#define CLIP_WORKAROUND\n");
		}
	}
	else if (GPU_type_matches(GPU_DEVICE_NVIDIA, GPU_OS_ANY, GPU_DRIVER_ANY))
		strcat(defines, "#define GPU_NVIDIA\n");
	else if (GPU_type_matches(GPU_DEVICE_INTEL, GPU_OS_ANY, GPU_DRIVER_ANY))
		strcat(defines, "#define GPU_INTEL\n");

	if (GPU_bicubic_bump_support())
		strcat(defines, "#define BUMP_BICUBIC\n");

#ifdef WITH_OPENSUBDIV
	/* TODO(sergey): Check whether we actually compiling shader for
	 * the OpenSubdiv mesh.
	 */
	if (use_opensubdiv) {
		strcat(defines, "#define USE_OPENSUBDIV\n");

		/* TODO(sergey): not strictly speaking a define, but this is
		 * a global typedef which we don't have better place to define
		 * in yet.
		 */
		strcat(defines, "struct VertexData {\n"
		                "  vec4 position;\n"
		                "  vec3 normal;\n"
		                "  vec2 uv;"
		                "};\n");
	}
#else
	UNUSED_VARS(use_opensubdiv);
#endif

	if (use_instancing) {
		strcat(defines, "#define USE_INSTANCING\n");
	}

	if (use_new_shading) {
		strcat(defines, "#define USE_NEW_SHADING\n");
	}

	return;
}

GPUShader *GPU_shader_create(const char *vertexcode,
                             const char *fragcode,
                             const char *geocode,
                             const char *libcode,
                             const char *defines)
{
	return GPU_shader_create_ex(vertexcode,
	                            fragcode,
	                            geocode,
	                            libcode,
	                            defines,
	                            GPU_SHADER_FLAGS_NONE);
}

GPUShader *GPU_shader_create_ex(const char *vertexcode,
                                const char *fragcode,
                                const char *geocode,
                                const char *libcode,
                                const char *defines,
                                const int flags)
{
#ifdef WITH_OPENSUBDIV
	bool use_opensubdiv = (flags & GPU_SHADER_FLAGS_SPECIAL_OPENSUBDIV) != 0;
#else
	UNUSED_VARS(flags);
	bool use_opensubdiv = false;
#endif
	bool use_instancing = (flags & GPU_SHADER_FLAGS_SPECIAL_INSTANCING) != 0;
	GLint status;
	GLchar log[5000];
	GLsizei length = 0;
	GPUShader *shader;
	char standard_defines[MAX_DEFINE_LENGTH] = "";
	char standard_extensions[MAX_EXT_DEFINE_LENGTH] = "";

	shader = MEM_callocN(sizeof(GPUShader), "GPUShader");

	if (vertexcode)
		shader->vertex = glCreateShader(GL_VERTEX_SHADER);
	if (fragcode)
		shader->fragment = glCreateShader(GL_FRAGMENT_SHADER);
	if (geocode)
		shader->geometry = glCreateShader(GL_GEOMETRY_SHADER_EXT);

	shader->program = glCreateProgram();

	if (!shader->program ||
	    (vertexcode && !shader->vertex) ||
	    (fragcode && !shader->fragment) ||
	    (geocode && !shader->geometry))
	{
		fprintf(stderr, "GPUShader, object creation failed.\n");
		GPU_shader_free(shader);
		return NULL;
	}

	gpu_shader_standard_defines(standard_defines,
	                            use_opensubdiv,
								use_instancing,
	                            (flags & GPU_SHADER_FLAGS_NEW_SHADING) != 0);
	gpu_shader_standard_extensions(standard_extensions);

	if (vertexcode) {
		const char *source[6];
		/* custom limit, may be too small, beware */
		int num_source = 0;

		source[num_source++] = gpu_shader_version();
		source[num_source++] = standard_extensions;
		source[num_source++] = standard_defines;
		source[num_source++] = datatoc_gpu_shader_lib_glsl;

		if (defines) source[num_source++] = defines;
		source[num_source++] = vertexcode;

		glAttachShader(shader->program, shader->vertex);
		glShaderSource(shader->vertex, num_source, source, NULL);

		glCompileShader(shader->vertex);
		glGetShaderiv(shader->vertex, GL_COMPILE_STATUS, &status);

		if (!status) {
			glGetShaderInfoLog(shader->vertex, sizeof(log), &length, log);
			shader_print_errors("compile", log, source, num_source);

			GPU_shader_free(shader);
			return NULL;
		}
	}

	if (fragcode) {
		const char *source[8];
		int num_source = 0;

		source[num_source++] = gpu_shader_version();
		source[num_source++] = standard_extensions;
		source[num_source++] = standard_defines;
		source[num_source++] = datatoc_gpu_shader_lib_glsl;

#ifdef WITH_OPENSUBDIV
		/* TODO(sergey): Move to fragment shader source code generation. */
		if (use_opensubdiv) {
			source[num_source++] =
			        "#ifdef USE_OPENSUBDIV\n"
			        "in block {\n"
			        "	VertexData v;\n"
			        "} inpt;\n"
			        "#endif\n";
		}
#endif

		if (defines) source[num_source++] = defines;
		if (libcode) source[num_source++] = libcode;
		source[num_source++] = fragcode;

		glAttachShader(shader->program, shader->fragment);
		glShaderSource(shader->fragment, num_source, source, NULL);

		glCompileShader(shader->fragment);
		glGetShaderiv(shader->fragment, GL_COMPILE_STATUS, &status);

		if (!status) {
			glGetShaderInfoLog(shader->fragment, sizeof(log), &length, log);
			shader_print_errors("compile", log, source, num_source);

			GPU_shader_free(shader);
			return NULL;
		}
	}

	if (geocode) {
		const char *source[6];
		int num_source = 0;

		source[num_source++] = gpu_shader_version();
		source[num_source++] = standard_extensions;
		source[num_source++] = standard_defines;
		source[num_source++] = datatoc_gpu_shader_lib_glsl;

		if (defines) source[num_source++] = defines;
		source[num_source++] = geocode;

		glAttachShader(shader->program, shader->geometry);
		glShaderSource(shader->geometry, num_source, source, NULL);

		glCompileShader(shader->geometry);
		glGetShaderiv(shader->geometry, GL_COMPILE_STATUS, &status);

		if (!status) {
			glGetShaderInfoLog(shader->geometry, sizeof(log), &length, log);
			shader_print_errors("compile", log, source, num_source);

			GPU_shader_free(shader);
			return NULL;
		}
	}

#ifdef WITH_OPENSUBDIV
	if (use_opensubdiv) {
		glBindAttribLocation(shader->program, 0, "position");
		glBindAttribLocation(shader->program, 1, "normal");
	}
#else
	glBindAttribLocation(shader->program, 0, "pos"); // make the attrib location correspond to default NVIDIA locations 
	glBindAttribLocation(shader->program, 8, "uvs"); // 0 for ex gl_Vertex and 8 for ex gl_MultiTexCoord0
#endif

	glLinkProgram(shader->program);
	glGetProgramiv(shader->program, GL_LINK_STATUS, &status);
	if (!status) {
		glGetProgramInfoLog(shader->program, sizeof(log), &length, log);
		/* print attached shaders in pipeline order */
		if (vertexcode) shader_print_errors("linking", log, &vertexcode, 1);
		if (geocode) shader_print_errors("linking", log, &geocode, 1);
		if (libcode) shader_print_errors("linking", log, &libcode, 1);
		if (fragcode) shader_print_errors("linking", log, &fragcode, 1);

		GPU_shader_free(shader);
		return NULL;
	}

	shader->interface = ShaderInterface_create(shader->program);

#ifdef WITH_OPENSUBDIV
	/* TODO(sergey): Find a better place for this. */
<<<<<<< HEAD
	if (use_opensubdiv && GLEW_VERSION_4_1) {
		glProgramUniform1i(shader->program,
		                   ShaderInterface_uniform(shader->interface, "FVarDataOffsetBuffer")->location,
		                   30);  /* GL_TEXTURE30 */

		glProgramUniform1i(shader->program,
		                   ShaderInterface_uniform(shader->interface, "FVarDataBuffer")->location,
		                   31);  /* GL_TEXTURE31 */
=======
	if (use_opensubdiv) {
		if (GLEW_VERSION_4_1) {
			glProgramUniform1i(shader->program,
			                   ShaderInterface_uniform(shader->interface, "FVarDataOffsetBuffer")->location,
			                   30);  /* GL_TEXTURE30 */

			glProgramUniform1i(shader->program,
			                   ShaderInterface_uniform(shader->interface, "FVarDataBuffer")->location,
			                   31);  /* GL_TEXTURE31 */
		}
		else {
			glUseProgram(shader->program);
			glUniform1i(ShaderInterface_uniform(shader->interface, "FVarDataOffsetBuffer")->location, 30);
			glUniform1i(ShaderInterface_uniform(shader->interface, "FVarDataBuffer")->location, 31);
			glUseProgram(0);
		}
>>>>>>> a5b3df75
	}
#endif

	return shader;
}

char *GPU_shader_validate(GPUShader *shader)
{
	int stat = 0;
	glValidateProgram(shader->program);
	glGetObjectParameterivARB(shader->program, GL_OBJECT_VALIDATE_STATUS_ARB, (GLint *)&stat);

	if (stat > 0) {
		int charlen = 0;
		char *log = (char *)MEM_mallocN(stat, "GPU_shader_validate");

		glGetInfoLogARB(shader->program, stat, (GLsizei *)&charlen, log);

		return log;
	}
	return NULL;
}

void GPU_shader_bind(GPUShader *shader)
{
	BLI_assert(shader && shader->program);

	glUseProgram(shader->program);
	gpuBindMatrices(shader->interface);
}

void GPU_shader_unbind(void)
{
	glUseProgram(0);
}

void GPU_shader_free(GPUShader *shader)
{
	BLI_assert(shader);

	if (shader->vertex)
		glDeleteShader(shader->vertex);
	if (shader->geometry)
		glDeleteShader(shader->geometry);
	if (shader->fragment)
		glDeleteShader(shader->fragment);
	if (shader->program)
		glDeleteProgram(shader->program);

	if (shader->uniform_interface)
		MEM_freeN(shader->uniform_interface);

	if (shader->interface)
		ShaderInterface_discard(shader->interface);

	MEM_freeN(shader);
}

int GPU_shader_get_uniform(GPUShader *shader, const char *name)
{
	BLI_assert(shader && shader->program);
	const ShaderInput *uniform = ShaderInterface_uniform(shader->interface, name);
	return uniform ? uniform->location : -1;
}

int GPU_shader_get_uniform_block(GPUShader *shader, const char *name)
{
	BLI_assert(shader && shader->program);

	return glGetUniformBlockIndex(shader->program, name);
}

void *GPU_fx_shader_get_interface(GPUShader *shader)
{
	return shader->uniform_interface;
}

void *GPU_shader_get_interface(GPUShader *shader)
{
	return shader->interface;
}

/* Clement : Temp */
int GPU_shader_get_program(GPUShader *shader)
{
	return (int)shader->program;
}

void GPU_fx_shader_set_interface(GPUShader *shader, void *interface)
{
	shader->uniform_interface = interface;
}

void GPU_shader_uniform_vector(GPUShader *UNUSED(shader), int location, int length, int arraysize, const float *value)
{
	if (location == -1 || value == NULL)
		return;

	if (length == 1) glUniform1fv(location, arraysize, value);
	else if (length == 2) glUniform2fv(location, arraysize, value);
	else if (length == 3) glUniform3fv(location, arraysize, value);
	else if (length == 4) glUniform4fv(location, arraysize, value);
	else if (length == 9) glUniformMatrix3fv(location, arraysize, 0, value);
	else if (length == 16) glUniformMatrix4fv(location, arraysize, 0, value);
}

void GPU_shader_uniform_vector_int(GPUShader *UNUSED(shader), int location, int length, int arraysize, const int *value)
{
	if (location == -1)
		return;

	if (length == 1) glUniform1iv(location, arraysize, value);
	else if (length == 2) glUniform2iv(location, arraysize, value);
	else if (length == 3) glUniform3iv(location, arraysize, value);
	else if (length == 4) glUniform4iv(location, arraysize, value);
}

void GPU_shader_uniform_int(GPUShader *UNUSED(shader), int location, int value)
{
	if (location == -1)
		return;

	glUniform1i(location, value);
}

<<<<<<< HEAD
void GPU_shader_uniform_float(GPUShader *UNUSED(shader), int location, float value)
{
	if (location == -1)
		return;

	glUniform1f(location, value);
}

void GPU_shader_uniform_buffer(GPUShader *shader, int location, GPUUniformBuffer *ubo)
{
=======
void GPU_shader_uniform_buffer(GPUShader *shader, int location, GPUUniformBuffer *ubo)
{
>>>>>>> a5b3df75
	int bindpoint = GPU_uniformbuffer_bindpoint(ubo);

	if (location == -1) {
		return;
	}

	glUniformBlockBinding(shader->program, location, bindpoint);
}

void GPU_shader_uniform_texture(GPUShader *UNUSED(shader), int location, GPUTexture *tex)
{
	int number = GPU_texture_bound_number(tex);
	int bindcode = GPU_texture_opengl_bindcode(tex);
	int target = GPU_texture_target(tex);

	if (number >= GPU_max_textures()) {
		fprintf(stderr, "Not enough texture slots.\n");
		return;
	}
		
	if (number == -1)
		return;

	if (location == -1)
		return;

	if (number != 0)
		glActiveTexture(GL_TEXTURE0 + number);

	if (bindcode != 0)
		glBindTexture(target, bindcode);
	else
		GPU_invalid_tex_bind(target);

	glUniform1i(location, number);

	if (number != 0)
		glActiveTexture(GL_TEXTURE0);
}

int GPU_shader_get_attribute(GPUShader *shader, const char *name)
{
	BLI_assert(shader && shader->program);
	const ShaderInput *attrib = ShaderInterface_attrib(shader->interface, name);
	return attrib ? attrib->location : -1;
<<<<<<< HEAD
}

void GPU_shader_bind_attribute(GPUShader *shader, int location, const char *name)
{
	glBindAttribLocation(shader->program, location, name);
=======
>>>>>>> a5b3df75
}

// Used only for VSM shader with geometry instancing support.
void GPU_shader_bind_instancing_attrib(GPUShader *shader, void *matrixoffset, void *positionoffset, unsigned int stride)
{
<<<<<<< HEAD
	int posloc = GPU_shader_get_attribute(shader, GPU_builtin_name(GPU_INSTANCING_POSITION_ATTRIB));
	int matloc = GPU_shader_get_attribute(shader, GPU_builtin_name(GPU_INSTANCING_MATRIX_ATTRIB));

	// Matrix
	if (matloc != -1) {
		glEnableVertexAttribArrayARB(matloc);
		glEnableVertexAttribArrayARB(matloc + 1);
		glEnableVertexAttribArrayARB(matloc + 2);

		glVertexAttribPointerARB(matloc, 3, GL_FLOAT, GL_FALSE, stride, matrixoffset);
		glVertexAttribPointerARB(matloc + 1, 3, GL_FLOAT, GL_FALSE, stride, ((char *)matrixoffset) + 3 * sizeof(float));
		glVertexAttribPointerARB(matloc + 2, 3, GL_FLOAT, GL_FALSE, stride, ((char *)matrixoffset) + 6 * sizeof(float));

		glVertexAttribDivisorARB(matloc, 1);
		glVertexAttribDivisorARB(matloc + 1, 1);
		glVertexAttribDivisorARB(matloc + 2, 1);
	}

	// Position
	if (posloc != -1) {
		glEnableVertexAttribArrayARB(posloc);
		glVertexAttribPointerARB(posloc, 3, GL_FLOAT, GL_FALSE, stride, positionoffset);
		glVertexAttribDivisorARB(posloc, 1);
	}
}

void GPU_shader_unbind_instancing_attrib(GPUShader *shader)
{
	int posloc = GPU_shader_get_attribute(shader, GPU_builtin_name(GPU_INSTANCING_POSITION_ATTRIB));
	int matloc = GPU_shader_get_attribute(shader, GPU_builtin_name(GPU_INSTANCING_MATRIX_ATTRIB));

	// Matrix
	if (matloc != -1) {
		glDisableVertexAttribArrayARB(matloc);
		glDisableVertexAttribArrayARB(matloc + 1);
		glDisableVertexAttribArrayARB(matloc + 2);

		glVertexAttribDivisorARB(matloc, 0);
		glVertexAttribDivisorARB(matloc + 1, 0);
		glVertexAttribDivisorARB(matloc + 2, 0);
	}

	// Position
	if (posloc != -1) {
		glDisableVertexAttribArrayARB(posloc);
		glVertexAttribDivisorARB(posloc, 0);
	}
}

GPUShader *GPU_shader_get_builtin_shader(GPUBuiltinShader shader)
{
	BLI_assert(shader != GPU_NUM_BUILTIN_SHADERS); /* don't be a troll */

	static const GPUShaderStages builtin_shader_stages[GPU_NUM_BUILTIN_SHADERS] = {
		[GPU_SHADER_VSM_STORE] = { datatoc_gpu_shader_vsm_store_vert_glsl, datatoc_gpu_shader_vsm_store_frag_glsl },
		[GPU_SHADER_SEP_GAUSSIAN_BLUR] = { datatoc_gpu_shader_sep_gaussian_blur_vert_glsl,
		datatoc_gpu_shader_sep_gaussian_blur_frag_glsl },
		[GPU_SHADER_SMOKE] = { datatoc_gpu_shader_smoke_vert_glsl, datatoc_gpu_shader_smoke_frag_glsl },
		[GPU_SHADER_SMOKE_FIRE] = { datatoc_gpu_shader_smoke_vert_glsl, datatoc_gpu_shader_smoke_frag_glsl },
		[GPU_SHADER_SMOKE_COBA] = { datatoc_gpu_shader_smoke_vert_glsl, datatoc_gpu_shader_smoke_frag_glsl },

		[GPU_SHADER_TEXT] = { datatoc_gpu_shader_text_vert_glsl, datatoc_gpu_shader_text_frag_glsl },
		[GPU_SHADER_KEYFRAME_DIAMOND] = { datatoc_gpu_shader_keyframe_diamond_vert_glsl,
		                                  datatoc_gpu_shader_keyframe_diamond_frag_glsl },
		[GPU_SHADER_EDGES_FRONT_BACK_PERSP] = { datatoc_gpu_shader_edges_front_back_persp_vert_glsl,
		        /*  this version is     */      datatoc_gpu_shader_flat_color_frag_glsl,
		       /*  magical but slooow  */       datatoc_gpu_shader_edges_front_back_persp_geom_glsl },
		[GPU_SHADER_EDGES_FRONT_BACK_ORTHO] = { datatoc_gpu_shader_edges_front_back_ortho_vert_glsl,
		                                        datatoc_gpu_shader_flat_color_frag_glsl },
		[GPU_SHADER_EDGES_OVERLAY_SIMPLE] = { datatoc_gpu_shader_3D_vert_glsl, datatoc_gpu_shader_edges_overlay_frag_glsl,
		                                      datatoc_gpu_shader_edges_overlay_simple_geom_glsl },
		[GPU_SHADER_EDGES_OVERLAY] = { datatoc_gpu_shader_edges_overlay_vert_glsl,
		                               datatoc_gpu_shader_edges_overlay_frag_glsl,
		                               datatoc_gpu_shader_edges_overlay_geom_glsl },
		[GPU_SHADER_SIMPLE_LIGHTING] = { datatoc_gpu_shader_3D_normal_vert_glsl, datatoc_gpu_shader_simple_lighting_frag_glsl },
		[GPU_SHADER_SIMPLE_LIGHTING_FLAT_COLOR] = { datatoc_gpu_shader_3D_normal_flat_color_vert_glsl, datatoc_gpu_shader_simple_lighting_flat_color_frag_glsl },
		[GPU_SHADER_SIMPLE_LIGHTING_SMOOTH_COLOR] = { datatoc_gpu_shader_3D_normal_smooth_color_vert_glsl, datatoc_gpu_shader_simple_lighting_smooth_color_frag_glsl },
		[GPU_SHADER_SIMPLE_LIGHTING_SMOOTH_COLOR_ALPHA] = { datatoc_gpu_shader_3D_normal_smooth_color_vert_glsl, datatoc_gpu_shader_simple_lighting_smooth_color_alpha_frag_glsl },

		[GPU_SHADER_2D_IMAGE_MASK_UNIFORM_COLOR] = { datatoc_gpu_shader_3D_image_vert_glsl,
		                                             datatoc_gpu_shader_image_mask_uniform_color_frag_glsl },
		[GPU_SHADER_3D_IMAGE_MODULATE_ALPHA] = { datatoc_gpu_shader_3D_image_vert_glsl,
		                                         datatoc_gpu_shader_image_modulate_alpha_frag_glsl },
		[GPU_SHADER_3D_IMAGE_RECT_MODULATE_ALPHA] = { datatoc_gpu_shader_3D_image_vert_glsl,
		                                              datatoc_gpu_shader_image_rect_modulate_alpha_frag_glsl },
		[GPU_SHADER_3D_IMAGE_DEPTH] = { datatoc_gpu_shader_3D_image_vert_glsl,
		                                datatoc_gpu_shader_image_depth_linear_frag_glsl },

		[GPU_SHADER_2D_IMAGE_INTERLACE] = { datatoc_gpu_shader_2D_image_vert_glsl,
		                                    datatoc_gpu_shader_image_interlace_frag_glsl },
		[GPU_SHADER_2D_CHECKER] = { datatoc_gpu_shader_2D_vert_glsl, datatoc_gpu_shader_checker_frag_glsl },

		[GPU_SHADER_2D_DIAG_STRIPES] = { datatoc_gpu_shader_2D_vert_glsl, datatoc_gpu_shader_diag_stripes_frag_glsl },

		[GPU_SHADER_2D_UNIFORM_COLOR] = { datatoc_gpu_shader_2D_vert_glsl, datatoc_gpu_shader_uniform_color_frag_glsl },
		[GPU_SHADER_2D_FLAT_COLOR] = { datatoc_gpu_shader_2D_flat_color_vert_glsl,
		                               datatoc_gpu_shader_flat_color_frag_glsl },
		[GPU_SHADER_2D_SMOOTH_COLOR] = { datatoc_gpu_shader_2D_smooth_color_vert_glsl,
		                                 datatoc_gpu_shader_2D_smooth_color_frag_glsl },
		[GPU_SHADER_2D_IMAGE_LINEAR_TO_SRGB] = { datatoc_gpu_shader_2D_image_vert_glsl,
		                                         datatoc_gpu_shader_image_linear_frag_glsl },
		[GPU_SHADER_2D_IMAGE_COLOR] = { datatoc_gpu_shader_2D_image_vert_glsl,
		                                datatoc_gpu_shader_image_color_frag_glsl },
		[GPU_SHADER_2D_IMAGE_ALPHA_COLOR] = { datatoc_gpu_shader_2D_image_vert_glsl,
		                                      datatoc_gpu_shader_image_alpha_color_frag_glsl },
		[GPU_SHADER_2D_IMAGE_SHUFFLE_COLOR] = { datatoc_gpu_shader_2D_image_vert_glsl,
		                                        datatoc_gpu_shader_image_shuffle_color_frag_glsl },
		[GPU_SHADER_3D_UNIFORM_COLOR] = { datatoc_gpu_shader_3D_vert_glsl, datatoc_gpu_shader_uniform_color_frag_glsl },
		[GPU_SHADER_3D_FLAT_COLOR] = { datatoc_gpu_shader_3D_flat_color_vert_glsl,
		                               datatoc_gpu_shader_flat_color_frag_glsl },
		[GPU_SHADER_3D_FLAT_COLOR_U32] = { datatoc_gpu_shader_3D_flat_color_vert_glsl,
		                                   datatoc_gpu_shader_flat_color_frag_glsl },
		[GPU_SHADER_3D_SMOOTH_COLOR] = { datatoc_gpu_shader_3D_smooth_color_vert_glsl,
		                                 datatoc_gpu_shader_3D_smooth_color_frag_glsl },
		[GPU_SHADER_3D_DEPTH_ONLY] = { datatoc_gpu_shader_3D_vert_glsl, datatoc_gpu_shader_depth_only_frag_glsl },
		[GPU_SHADER_3D_CLIPPED_UNIFORM_COLOR] = { datatoc_gpu_shader_3D_clipped_uniform_color_vert_glsl,
		                                          datatoc_gpu_shader_uniform_color_frag_glsl },

		[GPU_SHADER_3D_GROUNDPOINT] = { datatoc_gpu_shader_3D_groundpoint_vert_glsl, datatoc_gpu_shader_point_uniform_color_frag_glsl },
		[GPU_SHADER_3D_GROUNDLINE] = { datatoc_gpu_shader_3D_passthrough_vert_glsl,
		                               datatoc_gpu_shader_uniform_color_frag_glsl,
		                               datatoc_gpu_shader_3D_groundline_geom_glsl },

		[GPU_SHADER_2D_LINE_DASHED_COLOR] = { datatoc_gpu_shader_2D_line_dashed_vert_glsl,
		                                      datatoc_gpu_shader_2D_line_dashed_frag_glsl,
		                                      datatoc_gpu_shader_2D_line_dashed_geom_glsl },
		[GPU_SHADER_3D_LINE_DASHED_COLOR] = { datatoc_gpu_shader_3D_line_dashed_vert_glsl,
		                                      datatoc_gpu_shader_2D_line_dashed_frag_glsl,
		                                      datatoc_gpu_shader_2D_line_dashed_geom_glsl },

		[GPU_SHADER_3D_OBJECTSPACE_SIMPLE_LIGHTING_VARIYING_COLOR] =
		    { datatoc_gpu_shader_instance_objectspace_variying_color_vert_glsl,
		      datatoc_gpu_shader_simple_lighting_frag_glsl},
		[GPU_SHADER_3D_OBJECTSPACE_VARIYING_COLOR] = { datatoc_gpu_shader_instance_objectspace_variying_color_vert_glsl,
		                                               datatoc_gpu_shader_flat_color_frag_glsl},
		[GPU_SHADER_3D_SCREENSPACE_VARIYING_COLOR] = { datatoc_gpu_shader_instance_screenspace_variying_color_vert_glsl,
		                                               datatoc_gpu_shader_flat_color_frag_glsl},
		[GPU_SHADER_3D_INSTANCE_SCREEN_ALIGNED_AXIS] = { datatoc_gpu_shader_instance_screen_aligned_vert_glsl,
		                                                 datatoc_gpu_shader_flat_color_frag_glsl},
		[GPU_SHADER_3D_INSTANCE_SCREEN_ALIGNED] = { datatoc_gpu_shader_instance_screen_aligned_vert_glsl,
		                                            datatoc_gpu_shader_flat_color_frag_glsl},

		[GPU_SHADER_CAMERA] = { datatoc_gpu_shader_instance_camera_vert_glsl,
		                        datatoc_gpu_shader_flat_color_frag_glsl},
		[GPU_SHADER_DISTANCE_LINES] = { datatoc_gpu_shader_instance_distance_line_vert_glsl,
		                                datatoc_gpu_shader_flat_color_frag_glsl},

		[GPU_SHADER_2D_POINT_FIXED_SIZE_UNIFORM_COLOR] =
			{ datatoc_gpu_shader_2D_vert_glsl, datatoc_gpu_shader_point_uniform_color_frag_glsl },
		[GPU_SHADER_2D_POINT_VARYING_SIZE_VARYING_COLOR] =
			{ datatoc_gpu_shader_2D_point_varying_size_varying_color_vert_glsl,
			  datatoc_gpu_shader_point_varying_color_frag_glsl },
		[GPU_SHADER_2D_POINT_UNIFORM_SIZE_UNIFORM_COLOR_AA] =
			{ datatoc_gpu_shader_2D_point_uniform_size_aa_vert_glsl,
			  datatoc_gpu_shader_point_uniform_color_aa_frag_glsl },
		[GPU_SHADER_2D_POINT_UNIFORM_SIZE_UNIFORM_COLOR_OUTLINE_AA] =
			{ datatoc_gpu_shader_2D_point_uniform_size_outline_aa_vert_glsl,
			  datatoc_gpu_shader_point_uniform_color_outline_aa_frag_glsl },
		[GPU_SHADER_2D_POINT_UNIFORM_SIZE_VARYING_COLOR_OUTLINE_AA] =
			{ datatoc_gpu_shader_2D_point_uniform_size_varying_color_outline_aa_vert_glsl,
			  datatoc_gpu_shader_point_varying_color_outline_aa_frag_glsl },
		[GPU_SHADER_3D_POINT_FIXED_SIZE_UNIFORM_COLOR] = { datatoc_gpu_shader_3D_vert_glsl,
		                                                   datatoc_gpu_shader_point_uniform_color_frag_glsl },
		[GPU_SHADER_3D_POINT_FIXED_SIZE_VARYING_COLOR] = { datatoc_gpu_shader_3D_point_fixed_size_varying_color_vert_glsl,
		                                                   datatoc_gpu_shader_point_varying_color_frag_glsl },
		[GPU_SHADER_3D_POINT_VARYING_SIZE_UNIFORM_COLOR] = { datatoc_gpu_shader_3D_point_varying_size_vert_glsl,
		                                                     datatoc_gpu_shader_point_uniform_color_frag_glsl },
		[GPU_SHADER_3D_POINT_VARYING_SIZE_VARYING_COLOR] =
			{ datatoc_gpu_shader_3D_point_varying_size_varying_color_vert_glsl,
			  datatoc_gpu_shader_point_varying_color_frag_glsl },
		[GPU_SHADER_3D_POINT_UNIFORM_SIZE_UNIFORM_COLOR_AA] =
			{ datatoc_gpu_shader_3D_point_uniform_size_aa_vert_glsl,
			  datatoc_gpu_shader_point_uniform_color_aa_frag_glsl },
		[GPU_SHADER_3D_POINT_UNIFORM_SIZE_UNIFORM_COLOR_OUTLINE_AA] =
			{ datatoc_gpu_shader_3D_point_uniform_size_outline_aa_vert_glsl,
			  datatoc_gpu_shader_point_uniform_color_outline_aa_frag_glsl },

		[GPU_SHADER_INSTANCE_UNIFORM_COLOR] = { datatoc_gpu_shader_instance_vert_glsl, datatoc_gpu_shader_uniform_color_frag_glsl },
		[GPU_SHADER_INSTANCE_VARIYING_COLOR_VARIYING_SIZE] = 
		    { datatoc_gpu_shader_instance_variying_size_variying_color_vert_glsl,
		      datatoc_gpu_shader_flat_color_frag_glsl },
		[GPU_SHADER_INSTANCE_VARIYING_COLOR_VARIYING_SCALE] =
		    { datatoc_gpu_shader_instance_variying_size_variying_color_vert_glsl,
		      datatoc_gpu_shader_flat_color_frag_glsl },
		[GPU_SHADER_INSTANCE_EDGES_VARIYING_COLOR] = { datatoc_gpu_shader_instance_edges_variying_color_vert_glsl,
		                                               datatoc_gpu_shader_flat_color_frag_glsl,
		                                               datatoc_gpu_shader_instance_edges_variying_color_geom_glsl},
													   
													   
		/* Game Engine */
		[GPU_SHADER_DRAW_FRAME_BUFFER] = { datatoc_gpu_shader_frame_buffer_vert_glsl, datatoc_gpu_shader_frame_buffer_frag_glsl },
		[GPU_SHADER_VSM_STORE_INSTANCING] = { datatoc_gpu_shader_vsm_store_vert_glsl, datatoc_gpu_shader_vsm_store_frag_glsl },
		[GPU_SHADER_BLACK] = { datatoc_gpu_shader_black_vert_glsl, datatoc_gpu_shader_black_frag_glsl },
		[GPU_SHADER_BLACK_INSTANCING] = { datatoc_gpu_shader_black_vert_glsl, datatoc_gpu_shader_black_frag_glsl },
		[GPU_SHADER_STEREO_STIPPLE] = { datatoc_gpu_shader_frame_buffer_vert_glsl, datatoc_gpu_shader_frame_buffer_frag_glsl },
		[GPU_SHADER_STEREO_ANAGLYPH] = { datatoc_gpu_shader_frame_buffer_vert_glsl, datatoc_gpu_shader_frame_buffer_frag_glsl },
	};

	if (builtin_shaders[shader] == NULL) {
		/* just a few special cases */
		const char *defines = NULL;
		switch (shader) {
			case GPU_SHADER_SMOKE_COBA:
				defines = "#define USE_COBA;\n";
				break;
			case GPU_SHADER_INSTANCE_VARIYING_COLOR_VARIYING_SIZE:
				defines = "#define UNIFORM_SCALE;\n";
				break;
			case GPU_SHADER_3D_INSTANCE_SCREEN_ALIGNED_AXIS:
				defines = "#define AXIS_NAME;\n";
				break;
			case GPU_SHADER_3D_OBJECTSPACE_SIMPLE_LIGHTING_VARIYING_COLOR:
				defines = "#define USE_INSTANCE_COLOR;\n";
				break;
			case GPU_SHADER_3D_FLAT_COLOR_U32:
				defines = "#define USE_COLOR_U32;\n";
				break;
			default:
				break;
		}

		const GPUShaderStages *stages = builtin_shader_stages + shader;

		if (shader == GPU_SHADER_EDGES_FRONT_BACK_PERSP && !GLEW_VERSION_3_2) {
			/* TODO: remove after switch to core profile (maybe) */
			static const GPUShaderStages legacy_fancy_edges =
				{ datatoc_gpu_shader_edges_front_back_persp_legacy_vert_glsl,
				  datatoc_gpu_shader_flat_color_alpha_test_0_frag_glsl };
			stages = &legacy_fancy_edges;
		}

		if (shader == GPU_SHADER_2D_LINE_DASHED_COLOR && !GLEW_VERSION_3_2) {
			/* Dashed need geometry shader, which are not supported by legacy OpenGL, fallback to solid lines. */
			/* TODO: remove after switch to core profile (maybe) */
			static const GPUShaderStages legacy_dashed_lines = { datatoc_gpu_shader_2D_line_dashed_legacy_vert_glsl,
			                                                     datatoc_gpu_shader_2D_line_dashed_frag_glsl };
			stages = &legacy_dashed_lines;
		}

=======
	BLI_assert(shader != GPU_NUM_BUILTIN_SHADERS); /* don't be a troll */

	static const GPUShaderStages builtin_shader_stages[GPU_NUM_BUILTIN_SHADERS] = {
		[GPU_SHADER_VSM_STORE] = { datatoc_gpu_shader_vsm_store_vert_glsl, datatoc_gpu_shader_vsm_store_frag_glsl },
		[GPU_SHADER_SEP_GAUSSIAN_BLUR] = { datatoc_gpu_shader_sep_gaussian_blur_vert_glsl,
		                                   datatoc_gpu_shader_sep_gaussian_blur_frag_glsl },
		[GPU_SHADER_SMOKE] = { datatoc_gpu_shader_smoke_vert_glsl, datatoc_gpu_shader_smoke_frag_glsl },
		[GPU_SHADER_SMOKE_FIRE] = { datatoc_gpu_shader_smoke_vert_glsl, datatoc_gpu_shader_smoke_frag_glsl },
		[GPU_SHADER_SMOKE_COBA] = { datatoc_gpu_shader_smoke_vert_glsl, datatoc_gpu_shader_smoke_frag_glsl },

		[GPU_SHADER_TEXT] = { datatoc_gpu_shader_text_vert_glsl, datatoc_gpu_shader_text_frag_glsl },
		[GPU_SHADER_KEYFRAME_DIAMOND] = { datatoc_gpu_shader_keyframe_diamond_vert_glsl,
		                                  datatoc_gpu_shader_keyframe_diamond_frag_glsl },
		[GPU_SHADER_EDGES_FRONT_BACK_PERSP] = { datatoc_gpu_shader_edges_front_back_persp_vert_glsl,
		        /*  this version is     */      datatoc_gpu_shader_flat_color_frag_glsl,
		       /*  magical but slooow  */       datatoc_gpu_shader_edges_front_back_persp_geom_glsl },
		[GPU_SHADER_EDGES_FRONT_BACK_ORTHO] = { datatoc_gpu_shader_edges_front_back_ortho_vert_glsl,
		                                        datatoc_gpu_shader_flat_color_frag_glsl },
		[GPU_SHADER_EDGES_OVERLAY_SIMPLE] = { datatoc_gpu_shader_3D_vert_glsl, datatoc_gpu_shader_edges_overlay_frag_glsl,
		                                      datatoc_gpu_shader_edges_overlay_simple_geom_glsl },
		[GPU_SHADER_EDGES_OVERLAY] = { datatoc_gpu_shader_edges_overlay_vert_glsl,
		                               datatoc_gpu_shader_edges_overlay_frag_glsl,
		                               datatoc_gpu_shader_edges_overlay_geom_glsl },
		[GPU_SHADER_SIMPLE_LIGHTING] = { datatoc_gpu_shader_3D_normal_vert_glsl, datatoc_gpu_shader_simple_lighting_frag_glsl },
		/* Use 'USE_FLAT_NORMAL' to make flat shader from smooth  */
		[GPU_SHADER_SIMPLE_LIGHTING_FLAT_COLOR] = { datatoc_gpu_shader_3D_normal_smooth_color_vert_glsl, datatoc_gpu_shader_simple_lighting_smooth_color_frag_glsl },
		[GPU_SHADER_SIMPLE_LIGHTING_SMOOTH_COLOR] = { datatoc_gpu_shader_3D_normal_smooth_color_vert_glsl, datatoc_gpu_shader_simple_lighting_smooth_color_frag_glsl },
		[GPU_SHADER_SIMPLE_LIGHTING_SMOOTH_COLOR_ALPHA] = { datatoc_gpu_shader_3D_normal_smooth_color_vert_glsl, datatoc_gpu_shader_simple_lighting_smooth_color_alpha_frag_glsl },

		[GPU_SHADER_2D_IMAGE_MASK_UNIFORM_COLOR] = { datatoc_gpu_shader_3D_image_vert_glsl,
		                                             datatoc_gpu_shader_image_mask_uniform_color_frag_glsl },
		[GPU_SHADER_3D_IMAGE_MODULATE_ALPHA] = { datatoc_gpu_shader_3D_image_vert_glsl,
		                                         datatoc_gpu_shader_image_modulate_alpha_frag_glsl },
		[GPU_SHADER_3D_IMAGE_RECT_MODULATE_ALPHA] = { datatoc_gpu_shader_3D_image_vert_glsl,
		                                              datatoc_gpu_shader_image_rect_modulate_alpha_frag_glsl },
		[GPU_SHADER_3D_IMAGE_DEPTH] = { datatoc_gpu_shader_3D_image_vert_glsl,
		                                datatoc_gpu_shader_image_depth_linear_frag_glsl },

		[GPU_SHADER_2D_IMAGE_INTERLACE] = { datatoc_gpu_shader_2D_image_vert_glsl,
		                                    datatoc_gpu_shader_image_interlace_frag_glsl },
		[GPU_SHADER_2D_CHECKER] = { datatoc_gpu_shader_2D_vert_glsl, datatoc_gpu_shader_checker_frag_glsl },

		[GPU_SHADER_2D_DIAG_STRIPES] = { datatoc_gpu_shader_2D_vert_glsl, datatoc_gpu_shader_diag_stripes_frag_glsl },

		[GPU_SHADER_2D_UNIFORM_COLOR] = { datatoc_gpu_shader_2D_vert_glsl, datatoc_gpu_shader_uniform_color_frag_glsl },
		[GPU_SHADER_2D_FLAT_COLOR] = { datatoc_gpu_shader_2D_flat_color_vert_glsl,
		                               datatoc_gpu_shader_flat_color_frag_glsl },
		[GPU_SHADER_2D_SMOOTH_COLOR] = { datatoc_gpu_shader_2D_smooth_color_vert_glsl,
		                                 datatoc_gpu_shader_2D_smooth_color_frag_glsl },
		[GPU_SHADER_2D_IMAGE_LINEAR_TO_SRGB] = { datatoc_gpu_shader_2D_image_vert_glsl,
		                                         datatoc_gpu_shader_image_linear_frag_glsl },
		[GPU_SHADER_2D_IMAGE_COLOR] = { datatoc_gpu_shader_2D_image_vert_glsl,
		                                datatoc_gpu_shader_image_color_frag_glsl },
		[GPU_SHADER_2D_IMAGE_ALPHA_COLOR] = { datatoc_gpu_shader_2D_image_vert_glsl,
		                                      datatoc_gpu_shader_image_alpha_color_frag_glsl },
		[GPU_SHADER_2D_IMAGE_SHUFFLE_COLOR] = { datatoc_gpu_shader_2D_image_vert_glsl,
		                                        datatoc_gpu_shader_image_shuffle_color_frag_glsl },
		[GPU_SHADER_3D_UNIFORM_COLOR] = { datatoc_gpu_shader_3D_vert_glsl, datatoc_gpu_shader_uniform_color_frag_glsl },
		[GPU_SHADER_3D_FLAT_COLOR] = { datatoc_gpu_shader_3D_flat_color_vert_glsl,
		                               datatoc_gpu_shader_flat_color_frag_glsl },
		[GPU_SHADER_3D_FLAT_COLOR_U32] = { datatoc_gpu_shader_3D_flat_color_vert_glsl,
		                                   datatoc_gpu_shader_flat_color_frag_glsl },
		[GPU_SHADER_3D_SMOOTH_COLOR] = { datatoc_gpu_shader_3D_smooth_color_vert_glsl,
		                                 datatoc_gpu_shader_3D_smooth_color_frag_glsl },
		[GPU_SHADER_3D_DEPTH_ONLY] = { datatoc_gpu_shader_3D_vert_glsl, datatoc_gpu_shader_depth_only_frag_glsl },
		[GPU_SHADER_3D_CLIPPED_UNIFORM_COLOR] = { datatoc_gpu_shader_3D_clipped_uniform_color_vert_glsl,
		                                          datatoc_gpu_shader_uniform_color_frag_glsl },

		[GPU_SHADER_3D_GROUNDPOINT] = { datatoc_gpu_shader_3D_groundpoint_vert_glsl, datatoc_gpu_shader_point_uniform_color_frag_glsl },
		[GPU_SHADER_3D_GROUNDLINE] = { datatoc_gpu_shader_3D_passthrough_vert_glsl,
		                               datatoc_gpu_shader_uniform_color_frag_glsl,
		                               datatoc_gpu_shader_3D_groundline_geom_glsl },

		[GPU_SHADER_2D_LINE_DASHED_COLOR] = { datatoc_gpu_shader_2D_line_dashed_vert_glsl,
		                                      datatoc_gpu_shader_2D_line_dashed_frag_glsl,
		                                      datatoc_gpu_shader_2D_line_dashed_geom_glsl },
		[GPU_SHADER_3D_LINE_DASHED_COLOR] = { datatoc_gpu_shader_3D_line_dashed_vert_glsl,
		                                      datatoc_gpu_shader_2D_line_dashed_frag_glsl,
		                                      datatoc_gpu_shader_2D_line_dashed_geom_glsl },

		[GPU_SHADER_3D_OBJECTSPACE_SIMPLE_LIGHTING_VARIYING_COLOR] =
		    { datatoc_gpu_shader_instance_objectspace_variying_color_vert_glsl,
		      datatoc_gpu_shader_simple_lighting_frag_glsl},
		[GPU_SHADER_3D_OBJECTSPACE_VARIYING_COLOR] = { datatoc_gpu_shader_instance_objectspace_variying_color_vert_glsl,
		                                               datatoc_gpu_shader_flat_color_frag_glsl},
		[GPU_SHADER_3D_SCREENSPACE_VARIYING_COLOR] = { datatoc_gpu_shader_instance_screenspace_variying_color_vert_glsl,
		                                               datatoc_gpu_shader_flat_color_frag_glsl},
		[GPU_SHADER_3D_INSTANCE_SCREEN_ALIGNED_AXIS] = { datatoc_gpu_shader_instance_screen_aligned_vert_glsl,
		                                                 datatoc_gpu_shader_flat_color_frag_glsl},
		[GPU_SHADER_3D_INSTANCE_SCREEN_ALIGNED] = { datatoc_gpu_shader_instance_screen_aligned_vert_glsl,
		                                            datatoc_gpu_shader_flat_color_frag_glsl},

		[GPU_SHADER_CAMERA] = { datatoc_gpu_shader_instance_camera_vert_glsl,
		                        datatoc_gpu_shader_flat_color_frag_glsl},
		[GPU_SHADER_DISTANCE_LINES] = { datatoc_gpu_shader_instance_distance_line_vert_glsl,
		                                datatoc_gpu_shader_flat_color_frag_glsl},

		[GPU_SHADER_2D_POINT_FIXED_SIZE_UNIFORM_COLOR] =
			{ datatoc_gpu_shader_2D_vert_glsl, datatoc_gpu_shader_point_uniform_color_frag_glsl },
		[GPU_SHADER_2D_POINT_VARYING_SIZE_VARYING_COLOR] =
			{ datatoc_gpu_shader_2D_point_varying_size_varying_color_vert_glsl,
			  datatoc_gpu_shader_point_varying_color_frag_glsl },
		[GPU_SHADER_2D_POINT_UNIFORM_SIZE_UNIFORM_COLOR_AA] =
			{ datatoc_gpu_shader_2D_point_uniform_size_aa_vert_glsl,
			  datatoc_gpu_shader_point_uniform_color_aa_frag_glsl },
		[GPU_SHADER_2D_POINT_UNIFORM_SIZE_UNIFORM_COLOR_OUTLINE_AA] =
			{ datatoc_gpu_shader_2D_point_uniform_size_outline_aa_vert_glsl,
			  datatoc_gpu_shader_point_uniform_color_outline_aa_frag_glsl },
		[GPU_SHADER_2D_POINT_UNIFORM_SIZE_VARYING_COLOR_OUTLINE_AA] =
			{ datatoc_gpu_shader_2D_point_uniform_size_varying_color_outline_aa_vert_glsl,
			  datatoc_gpu_shader_point_varying_color_outline_aa_frag_glsl },
		[GPU_SHADER_3D_POINT_FIXED_SIZE_UNIFORM_COLOR] = { datatoc_gpu_shader_3D_vert_glsl,
		                                                   datatoc_gpu_shader_point_uniform_color_frag_glsl },
		[GPU_SHADER_3D_POINT_FIXED_SIZE_VARYING_COLOR] = { datatoc_gpu_shader_3D_point_fixed_size_varying_color_vert_glsl,
		                                                   datatoc_gpu_shader_point_varying_color_frag_glsl },
		[GPU_SHADER_3D_POINT_VARYING_SIZE_UNIFORM_COLOR] = { datatoc_gpu_shader_3D_point_varying_size_vert_glsl,
		                                                     datatoc_gpu_shader_point_uniform_color_frag_glsl },
		[GPU_SHADER_3D_POINT_VARYING_SIZE_VARYING_COLOR] =
			{ datatoc_gpu_shader_3D_point_varying_size_varying_color_vert_glsl,
			  datatoc_gpu_shader_point_varying_color_frag_glsl },
		[GPU_SHADER_3D_POINT_UNIFORM_SIZE_UNIFORM_COLOR_AA] =
			{ datatoc_gpu_shader_3D_point_uniform_size_aa_vert_glsl,
			  datatoc_gpu_shader_point_uniform_color_aa_frag_glsl },
		[GPU_SHADER_3D_POINT_UNIFORM_SIZE_UNIFORM_COLOR_OUTLINE_AA] =
			{ datatoc_gpu_shader_3D_point_uniform_size_outline_aa_vert_glsl,
			  datatoc_gpu_shader_point_uniform_color_outline_aa_frag_glsl },

		[GPU_SHADER_INSTANCE_UNIFORM_COLOR] = { datatoc_gpu_shader_instance_vert_glsl, datatoc_gpu_shader_uniform_color_frag_glsl },
		[GPU_SHADER_INSTANCE_VARIYING_COLOR_VARIYING_SIZE] = 
		    { datatoc_gpu_shader_instance_variying_size_variying_color_vert_glsl,
		      datatoc_gpu_shader_flat_color_frag_glsl },
		[GPU_SHADER_INSTANCE_VARIYING_COLOR_VARIYING_SCALE] =
		    { datatoc_gpu_shader_instance_variying_size_variying_color_vert_glsl,
		      datatoc_gpu_shader_flat_color_frag_glsl },
		[GPU_SHADER_INSTANCE_EDGES_VARIYING_COLOR] = { datatoc_gpu_shader_instance_edges_variying_color_vert_glsl,
		                                               datatoc_gpu_shader_flat_color_frag_glsl,
		                                               datatoc_gpu_shader_instance_edges_variying_color_geom_glsl},

		[GPU_SHADER_3D_INSTANCE_BONE_ENVELOPE_SOLID] = { datatoc_gpu_shader_instance_bone_envelope_solid_vert_glsl,
		                                           datatoc_gpu_shader_simple_lighting_frag_glsl },
		[GPU_SHADER_3D_INSTANCE_BONE_ENVELOPE_WIRE] = { datatoc_gpu_shader_instance_bone_envelope_wire_vert_glsl,
		                                                datatoc_gpu_shader_flat_color_frag_glsl },
	};

	if (builtin_shaders[shader] == NULL) {
		/* just a few special cases */
		const char *defines = NULL;
		switch (shader) {
			case GPU_SHADER_SMOKE_COBA:
				defines = "#define USE_COBA;\n";
				break;
			case GPU_SHADER_INSTANCE_VARIYING_COLOR_VARIYING_SIZE:
				defines = "#define UNIFORM_SCALE;\n";
				break;
			case GPU_SHADER_3D_INSTANCE_SCREEN_ALIGNED_AXIS:
				defines = "#define AXIS_NAME;\n";
				break;
			case GPU_SHADER_3D_OBJECTSPACE_SIMPLE_LIGHTING_VARIYING_COLOR:
			case GPU_SHADER_3D_INSTANCE_BONE_ENVELOPE_SOLID:
				defines = "#define USE_INSTANCE_COLOR;\n";
				break;
			case GPU_SHADER_3D_FLAT_COLOR_U32:
				defines = "#define USE_COLOR_U32;\n";
				break;
			case GPU_SHADER_SIMPLE_LIGHTING_FLAT_COLOR:
				defines = "#define USE_FLAT_NORMAL;\n";
				break;
			default:
				break;
		}

		const GPUShaderStages *stages = builtin_shader_stages + shader;

		if (shader == GPU_SHADER_EDGES_FRONT_BACK_PERSP && !GLEW_VERSION_3_2) {
			/* TODO: remove after switch to core profile (maybe) */
			static const GPUShaderStages legacy_fancy_edges =
				{ datatoc_gpu_shader_edges_front_back_persp_legacy_vert_glsl,
				  datatoc_gpu_shader_flat_color_alpha_test_0_frag_glsl };
			stages = &legacy_fancy_edges;
		}

>>>>>>> a5b3df75
		if (shader == GPU_SHADER_3D_LINE_DASHED_COLOR && !GLEW_VERSION_3_2) {
			/* Dashed need geometry shader, which are not supported by legacy OpenGL, fallback to solid lines. */
			/* TODO: remove after switch to core profile (maybe) */
			static const GPUShaderStages legacy_dashed_lines = { datatoc_gpu_shader_3D_line_dashed_legacy_vert_glsl,
			                                                     datatoc_gpu_shader_2D_line_dashed_frag_glsl };
			stages = &legacy_dashed_lines;
		}

		/* common case */
		builtin_shaders[shader] = GPU_shader_create(stages->vert, stages->frag, stages->geom, NULL, defines);
	}

	return builtin_shaders[shader];
}

#define MAX_DEFINES 100

GPUShader *GPU_shader_get_builtin_fx_shader(int effect, bool persp)
{
	int offset;
	char defines[MAX_DEFINES] = "";
	/* avoid shaders out of range */
	if (effect >= MAX_FX_SHADERS)
		return NULL;

	offset = 2 * effect;

	if (persp) {
		offset += 1;
		strcat(defines, "#define PERSP_MATRIX\n");
	}

	if (!fx_shaders[offset]) {
		GPUShader *shader = NULL;

		switch (effect) {
			case GPU_SHADER_FX_SSAO:
				shader = GPU_shader_create(datatoc_gpu_shader_fullscreen_vert_glsl, datatoc_gpu_shader_fx_ssao_frag_glsl, NULL, datatoc_gpu_shader_fx_lib_glsl, defines);
				break;

			case GPU_SHADER_FX_DEPTH_OF_FIELD_PASS_ONE:
				strcat(defines, "#define FIRST_PASS\n");
				shader = GPU_shader_create(datatoc_gpu_shader_fx_dof_vert_glsl, datatoc_gpu_shader_fx_dof_frag_glsl, NULL, datatoc_gpu_shader_fx_lib_glsl, defines);
				break;

			case GPU_SHADER_FX_DEPTH_OF_FIELD_PASS_TWO:
				strcat(defines, "#define SECOND_PASS\n");
				shader = GPU_shader_create(datatoc_gpu_shader_fx_dof_vert_glsl, datatoc_gpu_shader_fx_dof_frag_glsl, NULL, datatoc_gpu_shader_fx_lib_glsl, defines);
				break;

			case GPU_SHADER_FX_DEPTH_OF_FIELD_PASS_THREE:
				strcat(defines, "#define THIRD_PASS\n");
				shader = GPU_shader_create(datatoc_gpu_shader_fx_dof_vert_glsl, datatoc_gpu_shader_fx_dof_frag_glsl, NULL, datatoc_gpu_shader_fx_lib_glsl, defines);
				break;

			case GPU_SHADER_FX_DEPTH_OF_FIELD_PASS_FOUR:
				strcat(defines, "#define FOURTH_PASS\n");
				shader = GPU_shader_create(datatoc_gpu_shader_fx_dof_vert_glsl, datatoc_gpu_shader_fx_dof_frag_glsl, NULL, datatoc_gpu_shader_fx_lib_glsl, defines);
				break;

			case GPU_SHADER_FX_DEPTH_OF_FIELD_PASS_FIVE:
				strcat(defines, "#define FIFTH_PASS\n");
				shader = GPU_shader_create(datatoc_gpu_shader_fx_dof_vert_glsl, datatoc_gpu_shader_fx_dof_frag_glsl, NULL, datatoc_gpu_shader_fx_lib_glsl, defines);
				break;

			case GPU_SHADER_FX_DEPTH_OF_FIELD_HQ_PASS_ONE:
				strcat(defines, "#define FIRST_PASS\n");
				shader = GPU_shader_create(datatoc_gpu_shader_fx_dof_hq_vert_glsl, datatoc_gpu_shader_fx_dof_hq_frag_glsl, NULL, datatoc_gpu_shader_fx_lib_glsl, defines);
				break;

			case GPU_SHADER_FX_DEPTH_OF_FIELD_HQ_PASS_TWO:
				strcat(defines, "#define SECOND_PASS\n");
				shader = GPU_shader_create(datatoc_gpu_shader_fx_dof_hq_vert_glsl, datatoc_gpu_shader_fx_dof_hq_frag_glsl, datatoc_gpu_shader_fx_dof_hq_geo_glsl, datatoc_gpu_shader_fx_lib_glsl, defines);
				break;

			case GPU_SHADER_FX_DEPTH_OF_FIELD_HQ_PASS_THREE:
				strcat(defines, "#define THIRD_PASS\n");
				shader = GPU_shader_create(datatoc_gpu_shader_fx_dof_hq_vert_glsl, datatoc_gpu_shader_fx_dof_hq_frag_glsl, NULL, datatoc_gpu_shader_fx_lib_glsl, defines);
				break;

			case GPU_SHADER_FX_DEPTH_RESOLVE:
				shader = GPU_shader_create(datatoc_gpu_shader_fullscreen_vert_glsl, datatoc_gpu_shader_fx_depth_resolve_glsl, NULL, NULL, defines);
				break;
		}

		fx_shaders[offset] = shader;
		GPU_fx_shader_init_interface(shader, effect);
	}

	return fx_shaders[offset];
}


void GPU_shader_free_builtin_shaders(void)
{
	for (int i = 0; i < GPU_NUM_BUILTIN_SHADERS; ++i) {
		if (builtin_shaders[i]) {
			GPU_shader_free(builtin_shaders[i]);
			builtin_shaders[i] = NULL;
		}
	}

	for (int i = 0; i < 2 * MAX_FX_SHADERS; ++i) {
		if (fx_shaders[i]) {
			GPU_shader_free(fx_shaders[i]);
			fx_shaders[i] = NULL;
		}
	}
}<|MERGE_RESOLUTION|>--- conflicted
+++ resolved
@@ -39,10 +39,7 @@
 #include "GPU_shader.h"
 #include "GPU_texture.h"
 #include "GPU_uniformbuffer.h"
-<<<<<<< HEAD
 #include "gpu_codegen.h"
-=======
->>>>>>> a5b3df75
 
 #include "gpu_shader_private.h"
 
@@ -96,11 +93,8 @@
 extern char datatoc_gpu_shader_instance_distance_line_vert_glsl[];
 extern char datatoc_gpu_shader_instance_edges_variying_color_geom_glsl[];
 extern char datatoc_gpu_shader_instance_edges_variying_color_vert_glsl[];
-<<<<<<< HEAD
-=======
 extern char datatoc_gpu_shader_instance_bone_envelope_solid_vert_glsl[];
 extern char datatoc_gpu_shader_instance_bone_envelope_wire_vert_glsl[];
->>>>>>> a5b3df75
 
 extern char datatoc_gpu_shader_3D_groundpoint_vert_glsl[];
 extern char datatoc_gpu_shader_3D_groundline_geom_glsl[];
@@ -120,10 +114,6 @@
 extern char datatoc_gpu_shader_2D_point_uniform_size_outline_aa_vert_glsl[];
 extern char datatoc_gpu_shader_2D_point_uniform_size_varying_color_outline_aa_vert_glsl[];
 
-<<<<<<< HEAD
-extern char datatoc_gpu_shader_2D_line_dashed_legacy_vert_glsl[];
-=======
->>>>>>> a5b3df75
 extern char datatoc_gpu_shader_2D_line_dashed_vert_glsl[];
 extern char datatoc_gpu_shader_2D_line_dashed_frag_glsl[];
 extern char datatoc_gpu_shader_2D_line_dashed_geom_glsl[];
@@ -143,13 +133,10 @@
 extern char datatoc_gpu_shader_keyframe_diamond_vert_glsl[];
 extern char datatoc_gpu_shader_keyframe_diamond_frag_glsl[];
 
-<<<<<<< HEAD
 extern char datatoc_gpu_shader_black_frag_glsl[];
 extern char datatoc_gpu_shader_black_vert_glsl[];
 extern char datatoc_gpu_shader_frame_buffer_frag_glsl[];
 extern char datatoc_gpu_shader_frame_buffer_vert_glsl[];
-=======
->>>>>>> a5b3df75
 extern char datatoc_gpu_shader_fire_frag_glsl[];
 extern char datatoc_gpu_shader_smoke_vert_glsl[];
 extern char datatoc_gpu_shader_smoke_frag_glsl[];
@@ -209,37 +196,7 @@
 
 static const char *gpu_shader_version(void)
 {
-<<<<<<< HEAD
-#ifdef WITH_LEGACY_OPENGL
-	if (GLEW_VERSION_3_3) {
-		if (GPU_legacy_support()) {
-			return "#version 330 compatibility\n";
-			/* highest version that is widely supported
-			 * gives us native geometry shaders!
-			 * use compatibility profile so we can continue using builtin shader input/output names
-			 */
-		}
-		else {
-			return "#version 130\n";
-			/* latest version that is compatible with existing shaders */
-		}
-	}
-	else if (GLEW_VERSION_3_0) {
-		return "#version 130\n";
-		/* GLSL 1.3 has modern syntax/keywords/datatypes so use if available
-		 * older features are deprecated but still available without compatibility extension or profile
-		 */
-	}
-	else {
-		return "#version 120\n";
-		/* minimum supported */
-	}
-#else
 	return "#version 330\n";
-#endif
-=======
-	return "#version 330\n";
->>>>>>> a5b3df75
 }
 
 static void gpu_shader_standard_extensions(char defines[MAX_EXT_DEFINE_LENGTH])
@@ -252,25 +209,6 @@
 		/* a #version 400 feature, but we use #version 330 maximum so use extension */
 		strcat(defines, "#extension GL_ARB_texture_query_lod: enable\n");
 	}
-<<<<<<< HEAD
-
-#ifdef WITH_LEGACY_OPENGL
-	if (GLEW_VERSION_3_1 && !GLEW_VERSION_3_2 && GLEW_ARB_compatibility) {
-		strcat(defines, "#extension GL_ARB_compatibility: enable\n");
-	}
-
-	if (!GLEW_VERSION_3_1) {
-		if (GLEW_ARB_draw_instanced) {
-			strcat(defines, "#extension GL_ARB_draw_instanced: enable\n");
-		}
-
-		if (!GLEW_VERSION_3_0) {
-			strcat(defines, "#extension GL_EXT_gpu_shader4: require\n");
-		}
-	}
-#endif
-=======
->>>>>>> a5b3df75
 }
 
 static void gpu_shader_standard_defines(char defines[MAX_DEFINE_LENGTH],
@@ -489,8 +427,8 @@
 		glBindAttribLocation(shader->program, 1, "normal");
 	}
 #else
-	glBindAttribLocation(shader->program, 0, "pos"); // make the attrib location correspond to default NVIDIA locations 
-	glBindAttribLocation(shader->program, 8, "uvs"); // 0 for ex gl_Vertex and 8 for ex gl_MultiTexCoord0
+	glBindAttribLocation(shader->program, 0, "bgeOfsPos"); // make the attrib location correspond to default NVIDIA locations 
+	glBindAttribLocation(shader->program, 8, "bgeOfsUvs"); // 0 for ex gl_Vertex and 8 for ex gl_MultiTexCoord0
 #endif
 
 	glLinkProgram(shader->program);
@@ -511,16 +449,6 @@
 
 #ifdef WITH_OPENSUBDIV
 	/* TODO(sergey): Find a better place for this. */
-<<<<<<< HEAD
-	if (use_opensubdiv && GLEW_VERSION_4_1) {
-		glProgramUniform1i(shader->program,
-		                   ShaderInterface_uniform(shader->interface, "FVarDataOffsetBuffer")->location,
-		                   30);  /* GL_TEXTURE30 */
-
-		glProgramUniform1i(shader->program,
-		                   ShaderInterface_uniform(shader->interface, "FVarDataBuffer")->location,
-		                   31);  /* GL_TEXTURE31 */
-=======
 	if (use_opensubdiv) {
 		if (GLEW_VERSION_4_1) {
 			glProgramUniform1i(shader->program,
@@ -537,7 +465,6 @@
 			glUniform1i(ShaderInterface_uniform(shader->interface, "FVarDataBuffer")->location, 31);
 			glUseProgram(0);
 		}
->>>>>>> a5b3df75
 	}
 #endif
 
@@ -663,7 +590,6 @@
 	glUniform1i(location, value);
 }
 
-<<<<<<< HEAD
 void GPU_shader_uniform_float(GPUShader *UNUSED(shader), int location, float value)
 {
 	if (location == -1)
@@ -674,10 +600,6 @@
 
 void GPU_shader_uniform_buffer(GPUShader *shader, int location, GPUUniformBuffer *ubo)
 {
-=======
-void GPU_shader_uniform_buffer(GPUShader *shader, int location, GPUUniformBuffer *ubo)
-{
->>>>>>> a5b3df75
 	int bindpoint = GPU_uniformbuffer_bindpoint(ubo);
 
 	if (location == -1) {
@@ -723,20 +645,16 @@
 	BLI_assert(shader && shader->program);
 	const ShaderInput *attrib = ShaderInterface_attrib(shader->interface, name);
 	return attrib ? attrib->location : -1;
-<<<<<<< HEAD
 }
 
 void GPU_shader_bind_attribute(GPUShader *shader, int location, const char *name)
 {
 	glBindAttribLocation(shader->program, location, name);
-=======
->>>>>>> a5b3df75
 }
 
 // Used only for VSM shader with geometry instancing support.
 void GPU_shader_bind_instancing_attrib(GPUShader *shader, void *matrixoffset, void *positionoffset, unsigned int stride)
 {
-<<<<<<< HEAD
 	int posloc = GPU_shader_get_attribute(shader, GPU_builtin_name(GPU_INSTANCING_POSITION_ATTRIB));
 	int matloc = GPU_shader_get_attribute(shader, GPU_builtin_name(GPU_INSTANCING_MATRIX_ATTRIB));
 
@@ -812,7 +730,8 @@
 		                               datatoc_gpu_shader_edges_overlay_frag_glsl,
 		                               datatoc_gpu_shader_edges_overlay_geom_glsl },
 		[GPU_SHADER_SIMPLE_LIGHTING] = { datatoc_gpu_shader_3D_normal_vert_glsl, datatoc_gpu_shader_simple_lighting_frag_glsl },
-		[GPU_SHADER_SIMPLE_LIGHTING_FLAT_COLOR] = { datatoc_gpu_shader_3D_normal_flat_color_vert_glsl, datatoc_gpu_shader_simple_lighting_flat_color_frag_glsl },
+		/* Use 'USE_FLAT_NORMAL' to make flat shader from smooth  */
+		[GPU_SHADER_SIMPLE_LIGHTING_FLAT_COLOR] = { datatoc_gpu_shader_3D_normal_smooth_color_vert_glsl, datatoc_gpu_shader_simple_lighting_smooth_color_frag_glsl },
 		[GPU_SHADER_SIMPLE_LIGHTING_SMOOTH_COLOR] = { datatoc_gpu_shader_3D_normal_smooth_color_vert_glsl, datatoc_gpu_shader_simple_lighting_smooth_color_frag_glsl },
 		[GPU_SHADER_SIMPLE_LIGHTING_SMOOTH_COLOR_ALPHA] = { datatoc_gpu_shader_3D_normal_smooth_color_vert_glsl, datatoc_gpu_shader_simple_lighting_smooth_color_alpha_frag_glsl },
 
@@ -924,9 +843,13 @@
 		[GPU_SHADER_INSTANCE_EDGES_VARIYING_COLOR] = { datatoc_gpu_shader_instance_edges_variying_color_vert_glsl,
 		                                               datatoc_gpu_shader_flat_color_frag_glsl,
 		                                               datatoc_gpu_shader_instance_edges_variying_color_geom_glsl},
-													   
-													   
-		/* Game Engine */
+
+		[GPU_SHADER_3D_INSTANCE_BONE_ENVELOPE_SOLID] = { datatoc_gpu_shader_instance_bone_envelope_solid_vert_glsl,
+		                                           datatoc_gpu_shader_simple_lighting_frag_glsl },
+		[GPU_SHADER_3D_INSTANCE_BONE_ENVELOPE_WIRE] = { datatoc_gpu_shader_instance_bone_envelope_wire_vert_glsl,
+		                                                datatoc_gpu_shader_flat_color_frag_glsl },
+
+/* Game Engine */
 		[GPU_SHADER_DRAW_FRAME_BUFFER] = { datatoc_gpu_shader_frame_buffer_vert_glsl, datatoc_gpu_shader_frame_buffer_frag_glsl },
 		[GPU_SHADER_VSM_STORE_INSTANCING] = { datatoc_gpu_shader_vsm_store_vert_glsl, datatoc_gpu_shader_vsm_store_frag_glsl },
 		[GPU_SHADER_BLACK] = { datatoc_gpu_shader_black_vert_glsl, datatoc_gpu_shader_black_frag_glsl },
@@ -949,10 +872,14 @@
 				defines = "#define AXIS_NAME;\n";
 				break;
 			case GPU_SHADER_3D_OBJECTSPACE_SIMPLE_LIGHTING_VARIYING_COLOR:
+			case GPU_SHADER_3D_INSTANCE_BONE_ENVELOPE_SOLID:
 				defines = "#define USE_INSTANCE_COLOR;\n";
 				break;
 			case GPU_SHADER_3D_FLAT_COLOR_U32:
 				defines = "#define USE_COLOR_U32;\n";
+				break;
+			case GPU_SHADER_SIMPLE_LIGHTING_FLAT_COLOR:
+				defines = "#define USE_FLAT_NORMAL;\n";
 				break;
 			default:
 				break;
@@ -968,197 +895,6 @@
 			stages = &legacy_fancy_edges;
 		}
 
-		if (shader == GPU_SHADER_2D_LINE_DASHED_COLOR && !GLEW_VERSION_3_2) {
-			/* Dashed need geometry shader, which are not supported by legacy OpenGL, fallback to solid lines. */
-			/* TODO: remove after switch to core profile (maybe) */
-			static const GPUShaderStages legacy_dashed_lines = { datatoc_gpu_shader_2D_line_dashed_legacy_vert_glsl,
-			                                                     datatoc_gpu_shader_2D_line_dashed_frag_glsl };
-			stages = &legacy_dashed_lines;
-		}
-
-=======
-	BLI_assert(shader != GPU_NUM_BUILTIN_SHADERS); /* don't be a troll */
-
-	static const GPUShaderStages builtin_shader_stages[GPU_NUM_BUILTIN_SHADERS] = {
-		[GPU_SHADER_VSM_STORE] = { datatoc_gpu_shader_vsm_store_vert_glsl, datatoc_gpu_shader_vsm_store_frag_glsl },
-		[GPU_SHADER_SEP_GAUSSIAN_BLUR] = { datatoc_gpu_shader_sep_gaussian_blur_vert_glsl,
-		                                   datatoc_gpu_shader_sep_gaussian_blur_frag_glsl },
-		[GPU_SHADER_SMOKE] = { datatoc_gpu_shader_smoke_vert_glsl, datatoc_gpu_shader_smoke_frag_glsl },
-		[GPU_SHADER_SMOKE_FIRE] = { datatoc_gpu_shader_smoke_vert_glsl, datatoc_gpu_shader_smoke_frag_glsl },
-		[GPU_SHADER_SMOKE_COBA] = { datatoc_gpu_shader_smoke_vert_glsl, datatoc_gpu_shader_smoke_frag_glsl },
-
-		[GPU_SHADER_TEXT] = { datatoc_gpu_shader_text_vert_glsl, datatoc_gpu_shader_text_frag_glsl },
-		[GPU_SHADER_KEYFRAME_DIAMOND] = { datatoc_gpu_shader_keyframe_diamond_vert_glsl,
-		                                  datatoc_gpu_shader_keyframe_diamond_frag_glsl },
-		[GPU_SHADER_EDGES_FRONT_BACK_PERSP] = { datatoc_gpu_shader_edges_front_back_persp_vert_glsl,
-		        /*  this version is     */      datatoc_gpu_shader_flat_color_frag_glsl,
-		       /*  magical but slooow  */       datatoc_gpu_shader_edges_front_back_persp_geom_glsl },
-		[GPU_SHADER_EDGES_FRONT_BACK_ORTHO] = { datatoc_gpu_shader_edges_front_back_ortho_vert_glsl,
-		                                        datatoc_gpu_shader_flat_color_frag_glsl },
-		[GPU_SHADER_EDGES_OVERLAY_SIMPLE] = { datatoc_gpu_shader_3D_vert_glsl, datatoc_gpu_shader_edges_overlay_frag_glsl,
-		                                      datatoc_gpu_shader_edges_overlay_simple_geom_glsl },
-		[GPU_SHADER_EDGES_OVERLAY] = { datatoc_gpu_shader_edges_overlay_vert_glsl,
-		                               datatoc_gpu_shader_edges_overlay_frag_glsl,
-		                               datatoc_gpu_shader_edges_overlay_geom_glsl },
-		[GPU_SHADER_SIMPLE_LIGHTING] = { datatoc_gpu_shader_3D_normal_vert_glsl, datatoc_gpu_shader_simple_lighting_frag_glsl },
-		/* Use 'USE_FLAT_NORMAL' to make flat shader from smooth  */
-		[GPU_SHADER_SIMPLE_LIGHTING_FLAT_COLOR] = { datatoc_gpu_shader_3D_normal_smooth_color_vert_glsl, datatoc_gpu_shader_simple_lighting_smooth_color_frag_glsl },
-		[GPU_SHADER_SIMPLE_LIGHTING_SMOOTH_COLOR] = { datatoc_gpu_shader_3D_normal_smooth_color_vert_glsl, datatoc_gpu_shader_simple_lighting_smooth_color_frag_glsl },
-		[GPU_SHADER_SIMPLE_LIGHTING_SMOOTH_COLOR_ALPHA] = { datatoc_gpu_shader_3D_normal_smooth_color_vert_glsl, datatoc_gpu_shader_simple_lighting_smooth_color_alpha_frag_glsl },
-
-		[GPU_SHADER_2D_IMAGE_MASK_UNIFORM_COLOR] = { datatoc_gpu_shader_3D_image_vert_glsl,
-		                                             datatoc_gpu_shader_image_mask_uniform_color_frag_glsl },
-		[GPU_SHADER_3D_IMAGE_MODULATE_ALPHA] = { datatoc_gpu_shader_3D_image_vert_glsl,
-		                                         datatoc_gpu_shader_image_modulate_alpha_frag_glsl },
-		[GPU_SHADER_3D_IMAGE_RECT_MODULATE_ALPHA] = { datatoc_gpu_shader_3D_image_vert_glsl,
-		                                              datatoc_gpu_shader_image_rect_modulate_alpha_frag_glsl },
-		[GPU_SHADER_3D_IMAGE_DEPTH] = { datatoc_gpu_shader_3D_image_vert_glsl,
-		                                datatoc_gpu_shader_image_depth_linear_frag_glsl },
-
-		[GPU_SHADER_2D_IMAGE_INTERLACE] = { datatoc_gpu_shader_2D_image_vert_glsl,
-		                                    datatoc_gpu_shader_image_interlace_frag_glsl },
-		[GPU_SHADER_2D_CHECKER] = { datatoc_gpu_shader_2D_vert_glsl, datatoc_gpu_shader_checker_frag_glsl },
-
-		[GPU_SHADER_2D_DIAG_STRIPES] = { datatoc_gpu_shader_2D_vert_glsl, datatoc_gpu_shader_diag_stripes_frag_glsl },
-
-		[GPU_SHADER_2D_UNIFORM_COLOR] = { datatoc_gpu_shader_2D_vert_glsl, datatoc_gpu_shader_uniform_color_frag_glsl },
-		[GPU_SHADER_2D_FLAT_COLOR] = { datatoc_gpu_shader_2D_flat_color_vert_glsl,
-		                               datatoc_gpu_shader_flat_color_frag_glsl },
-		[GPU_SHADER_2D_SMOOTH_COLOR] = { datatoc_gpu_shader_2D_smooth_color_vert_glsl,
-		                                 datatoc_gpu_shader_2D_smooth_color_frag_glsl },
-		[GPU_SHADER_2D_IMAGE_LINEAR_TO_SRGB] = { datatoc_gpu_shader_2D_image_vert_glsl,
-		                                         datatoc_gpu_shader_image_linear_frag_glsl },
-		[GPU_SHADER_2D_IMAGE_COLOR] = { datatoc_gpu_shader_2D_image_vert_glsl,
-		                                datatoc_gpu_shader_image_color_frag_glsl },
-		[GPU_SHADER_2D_IMAGE_ALPHA_COLOR] = { datatoc_gpu_shader_2D_image_vert_glsl,
-		                                      datatoc_gpu_shader_image_alpha_color_frag_glsl },
-		[GPU_SHADER_2D_IMAGE_SHUFFLE_COLOR] = { datatoc_gpu_shader_2D_image_vert_glsl,
-		                                        datatoc_gpu_shader_image_shuffle_color_frag_glsl },
-		[GPU_SHADER_3D_UNIFORM_COLOR] = { datatoc_gpu_shader_3D_vert_glsl, datatoc_gpu_shader_uniform_color_frag_glsl },
-		[GPU_SHADER_3D_FLAT_COLOR] = { datatoc_gpu_shader_3D_flat_color_vert_glsl,
-		                               datatoc_gpu_shader_flat_color_frag_glsl },
-		[GPU_SHADER_3D_FLAT_COLOR_U32] = { datatoc_gpu_shader_3D_flat_color_vert_glsl,
-		                                   datatoc_gpu_shader_flat_color_frag_glsl },
-		[GPU_SHADER_3D_SMOOTH_COLOR] = { datatoc_gpu_shader_3D_smooth_color_vert_glsl,
-		                                 datatoc_gpu_shader_3D_smooth_color_frag_glsl },
-		[GPU_SHADER_3D_DEPTH_ONLY] = { datatoc_gpu_shader_3D_vert_glsl, datatoc_gpu_shader_depth_only_frag_glsl },
-		[GPU_SHADER_3D_CLIPPED_UNIFORM_COLOR] = { datatoc_gpu_shader_3D_clipped_uniform_color_vert_glsl,
-		                                          datatoc_gpu_shader_uniform_color_frag_glsl },
-
-		[GPU_SHADER_3D_GROUNDPOINT] = { datatoc_gpu_shader_3D_groundpoint_vert_glsl, datatoc_gpu_shader_point_uniform_color_frag_glsl },
-		[GPU_SHADER_3D_GROUNDLINE] = { datatoc_gpu_shader_3D_passthrough_vert_glsl,
-		                               datatoc_gpu_shader_uniform_color_frag_glsl,
-		                               datatoc_gpu_shader_3D_groundline_geom_glsl },
-
-		[GPU_SHADER_2D_LINE_DASHED_COLOR] = { datatoc_gpu_shader_2D_line_dashed_vert_glsl,
-		                                      datatoc_gpu_shader_2D_line_dashed_frag_glsl,
-		                                      datatoc_gpu_shader_2D_line_dashed_geom_glsl },
-		[GPU_SHADER_3D_LINE_DASHED_COLOR] = { datatoc_gpu_shader_3D_line_dashed_vert_glsl,
-		                                      datatoc_gpu_shader_2D_line_dashed_frag_glsl,
-		                                      datatoc_gpu_shader_2D_line_dashed_geom_glsl },
-
-		[GPU_SHADER_3D_OBJECTSPACE_SIMPLE_LIGHTING_VARIYING_COLOR] =
-		    { datatoc_gpu_shader_instance_objectspace_variying_color_vert_glsl,
-		      datatoc_gpu_shader_simple_lighting_frag_glsl},
-		[GPU_SHADER_3D_OBJECTSPACE_VARIYING_COLOR] = { datatoc_gpu_shader_instance_objectspace_variying_color_vert_glsl,
-		                                               datatoc_gpu_shader_flat_color_frag_glsl},
-		[GPU_SHADER_3D_SCREENSPACE_VARIYING_COLOR] = { datatoc_gpu_shader_instance_screenspace_variying_color_vert_glsl,
-		                                               datatoc_gpu_shader_flat_color_frag_glsl},
-		[GPU_SHADER_3D_INSTANCE_SCREEN_ALIGNED_AXIS] = { datatoc_gpu_shader_instance_screen_aligned_vert_glsl,
-		                                                 datatoc_gpu_shader_flat_color_frag_glsl},
-		[GPU_SHADER_3D_INSTANCE_SCREEN_ALIGNED] = { datatoc_gpu_shader_instance_screen_aligned_vert_glsl,
-		                                            datatoc_gpu_shader_flat_color_frag_glsl},
-
-		[GPU_SHADER_CAMERA] = { datatoc_gpu_shader_instance_camera_vert_glsl,
-		                        datatoc_gpu_shader_flat_color_frag_glsl},
-		[GPU_SHADER_DISTANCE_LINES] = { datatoc_gpu_shader_instance_distance_line_vert_glsl,
-		                                datatoc_gpu_shader_flat_color_frag_glsl},
-
-		[GPU_SHADER_2D_POINT_FIXED_SIZE_UNIFORM_COLOR] =
-			{ datatoc_gpu_shader_2D_vert_glsl, datatoc_gpu_shader_point_uniform_color_frag_glsl },
-		[GPU_SHADER_2D_POINT_VARYING_SIZE_VARYING_COLOR] =
-			{ datatoc_gpu_shader_2D_point_varying_size_varying_color_vert_glsl,
-			  datatoc_gpu_shader_point_varying_color_frag_glsl },
-		[GPU_SHADER_2D_POINT_UNIFORM_SIZE_UNIFORM_COLOR_AA] =
-			{ datatoc_gpu_shader_2D_point_uniform_size_aa_vert_glsl,
-			  datatoc_gpu_shader_point_uniform_color_aa_frag_glsl },
-		[GPU_SHADER_2D_POINT_UNIFORM_SIZE_UNIFORM_COLOR_OUTLINE_AA] =
-			{ datatoc_gpu_shader_2D_point_uniform_size_outline_aa_vert_glsl,
-			  datatoc_gpu_shader_point_uniform_color_outline_aa_frag_glsl },
-		[GPU_SHADER_2D_POINT_UNIFORM_SIZE_VARYING_COLOR_OUTLINE_AA] =
-			{ datatoc_gpu_shader_2D_point_uniform_size_varying_color_outline_aa_vert_glsl,
-			  datatoc_gpu_shader_point_varying_color_outline_aa_frag_glsl },
-		[GPU_SHADER_3D_POINT_FIXED_SIZE_UNIFORM_COLOR] = { datatoc_gpu_shader_3D_vert_glsl,
-		                                                   datatoc_gpu_shader_point_uniform_color_frag_glsl },
-		[GPU_SHADER_3D_POINT_FIXED_SIZE_VARYING_COLOR] = { datatoc_gpu_shader_3D_point_fixed_size_varying_color_vert_glsl,
-		                                                   datatoc_gpu_shader_point_varying_color_frag_glsl },
-		[GPU_SHADER_3D_POINT_VARYING_SIZE_UNIFORM_COLOR] = { datatoc_gpu_shader_3D_point_varying_size_vert_glsl,
-		                                                     datatoc_gpu_shader_point_uniform_color_frag_glsl },
-		[GPU_SHADER_3D_POINT_VARYING_SIZE_VARYING_COLOR] =
-			{ datatoc_gpu_shader_3D_point_varying_size_varying_color_vert_glsl,
-			  datatoc_gpu_shader_point_varying_color_frag_glsl },
-		[GPU_SHADER_3D_POINT_UNIFORM_SIZE_UNIFORM_COLOR_AA] =
-			{ datatoc_gpu_shader_3D_point_uniform_size_aa_vert_glsl,
-			  datatoc_gpu_shader_point_uniform_color_aa_frag_glsl },
-		[GPU_SHADER_3D_POINT_UNIFORM_SIZE_UNIFORM_COLOR_OUTLINE_AA] =
-			{ datatoc_gpu_shader_3D_point_uniform_size_outline_aa_vert_glsl,
-			  datatoc_gpu_shader_point_uniform_color_outline_aa_frag_glsl },
-
-		[GPU_SHADER_INSTANCE_UNIFORM_COLOR] = { datatoc_gpu_shader_instance_vert_glsl, datatoc_gpu_shader_uniform_color_frag_glsl },
-		[GPU_SHADER_INSTANCE_VARIYING_COLOR_VARIYING_SIZE] = 
-		    { datatoc_gpu_shader_instance_variying_size_variying_color_vert_glsl,
-		      datatoc_gpu_shader_flat_color_frag_glsl },
-		[GPU_SHADER_INSTANCE_VARIYING_COLOR_VARIYING_SCALE] =
-		    { datatoc_gpu_shader_instance_variying_size_variying_color_vert_glsl,
-		      datatoc_gpu_shader_flat_color_frag_glsl },
-		[GPU_SHADER_INSTANCE_EDGES_VARIYING_COLOR] = { datatoc_gpu_shader_instance_edges_variying_color_vert_glsl,
-		                                               datatoc_gpu_shader_flat_color_frag_glsl,
-		                                               datatoc_gpu_shader_instance_edges_variying_color_geom_glsl},
-
-		[GPU_SHADER_3D_INSTANCE_BONE_ENVELOPE_SOLID] = { datatoc_gpu_shader_instance_bone_envelope_solid_vert_glsl,
-		                                           datatoc_gpu_shader_simple_lighting_frag_glsl },
-		[GPU_SHADER_3D_INSTANCE_BONE_ENVELOPE_WIRE] = { datatoc_gpu_shader_instance_bone_envelope_wire_vert_glsl,
-		                                                datatoc_gpu_shader_flat_color_frag_glsl },
-	};
-
-	if (builtin_shaders[shader] == NULL) {
-		/* just a few special cases */
-		const char *defines = NULL;
-		switch (shader) {
-			case GPU_SHADER_SMOKE_COBA:
-				defines = "#define USE_COBA;\n";
-				break;
-			case GPU_SHADER_INSTANCE_VARIYING_COLOR_VARIYING_SIZE:
-				defines = "#define UNIFORM_SCALE;\n";
-				break;
-			case GPU_SHADER_3D_INSTANCE_SCREEN_ALIGNED_AXIS:
-				defines = "#define AXIS_NAME;\n";
-				break;
-			case GPU_SHADER_3D_OBJECTSPACE_SIMPLE_LIGHTING_VARIYING_COLOR:
-			case GPU_SHADER_3D_INSTANCE_BONE_ENVELOPE_SOLID:
-				defines = "#define USE_INSTANCE_COLOR;\n";
-				break;
-			case GPU_SHADER_3D_FLAT_COLOR_U32:
-				defines = "#define USE_COLOR_U32;\n";
-				break;
-			case GPU_SHADER_SIMPLE_LIGHTING_FLAT_COLOR:
-				defines = "#define USE_FLAT_NORMAL;\n";
-				break;
-			default:
-				break;
-		}
-
-		const GPUShaderStages *stages = builtin_shader_stages + shader;
-
-		if (shader == GPU_SHADER_EDGES_FRONT_BACK_PERSP && !GLEW_VERSION_3_2) {
-			/* TODO: remove after switch to core profile (maybe) */
-			static const GPUShaderStages legacy_fancy_edges =
-				{ datatoc_gpu_shader_edges_front_back_persp_legacy_vert_glsl,
-				  datatoc_gpu_shader_flat_color_alpha_test_0_frag_glsl };
-			stages = &legacy_fancy_edges;
-		}
-
->>>>>>> a5b3df75
 		if (shader == GPU_SHADER_3D_LINE_DASHED_COLOR && !GLEW_VERSION_3_2) {
 			/* Dashed need geometry shader, which are not supported by legacy OpenGL, fallback to solid lines. */
 			/* TODO: remove after switch to core profile (maybe) */
