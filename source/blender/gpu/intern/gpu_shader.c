/*
 * ***** BEGIN GPL LICENSE BLOCK *****
 *
 * This program is free software; you can redistribute it and/or
 * modify it under the terms of the GNU General Public License
 * as published by the Free Software Foundation; either version 2
 * of the License, or (at your option) any later version.
 *
 * This program is distributed in the hope that it will be useful,
 * but WITHOUT ANY WARRANTY; without even the implied warranty of
 * MERCHANTABILITY or FITNESS FOR A PARTICULAR PURPOSE.  See the
 * GNU General Public License for more details.
 *
 * You should have received a copy of the GNU General Public License
 * along with this program; if not, write to the Free Software Foundation,
 * Inc., 51 Franklin Street, Fifth Floor, Boston, MA 02110-1301, USA.
 *
 * The Original Code is Copyright (C) 2005 Blender Foundation.
 * All rights reserved.
 *
 * The Original Code is: all of this file.
 *
 * Contributor(s): Brecht Van Lommel.
 *
 * ***** END GPL LICENSE BLOCK *****
 */

#include "MEM_guardedalloc.h"

#include "BLI_utildefines.h"
#include "BLI_math_base.h"
#include "BLI_math_vector.h"
#include "BLI_path_util.h"

#include "BKE_appdir.h"
#include "BKE_global.h"

#include "DNA_space_types.h"

#include "GPU_extensions.h"
#include "GPU_context.h"
#include "GPU_matrix.h"
#include "GPU_shader.h"
#include "GPU_texture.h"
#include "GPU_uniformbuffer.h"

#include "gpu_shader_private.h"

/* Adjust these constants as needed. */
#define MAX_DEFINE_LENGTH 256
#define MAX_EXT_DEFINE_LENGTH 256

/* Non-generated shaders */
extern char datatoc_gpu_shader_depth_only_frag_glsl[];
extern char datatoc_gpu_shader_uniform_color_frag_glsl[];
extern char datatoc_gpu_shader_checker_frag_glsl[];
extern char datatoc_gpu_shader_diag_stripes_frag_glsl[];
extern char datatoc_gpu_shader_simple_lighting_frag_glsl[];
extern char datatoc_gpu_shader_simple_lighting_flat_color_frag_glsl[];
extern char datatoc_gpu_shader_simple_lighting_smooth_color_frag_glsl[];
extern char datatoc_gpu_shader_simple_lighting_smooth_color_alpha_frag_glsl[];
extern char datatoc_gpu_shader_flat_color_frag_glsl[];
extern char datatoc_gpu_shader_flat_color_alpha_test_0_frag_glsl[];
extern char datatoc_gpu_shader_flat_id_frag_glsl[];
extern char datatoc_gpu_shader_2D_vert_glsl[];
extern char datatoc_gpu_shader_2D_flat_color_vert_glsl[];
extern char datatoc_gpu_shader_2D_smooth_color_uniform_alpha_vert_glsl[];
extern char datatoc_gpu_shader_2D_smooth_color_vert_glsl[];
extern char datatoc_gpu_shader_2D_smooth_color_frag_glsl[];
extern char datatoc_gpu_shader_2D_smooth_color_dithered_frag_glsl[];
extern char datatoc_gpu_shader_2D_image_vert_glsl[];
extern char datatoc_gpu_shader_2D_image_rect_vert_glsl[];
extern char datatoc_gpu_shader_2D_image_multi_rect_vert_glsl[];
extern char datatoc_gpu_shader_2D_widget_base_vert_glsl[];
extern char datatoc_gpu_shader_2D_widget_base_frag_glsl[];
extern char datatoc_gpu_shader_2D_widget_shadow_vert_glsl[];
extern char datatoc_gpu_shader_2D_widget_shadow_frag_glsl[];
extern char datatoc_gpu_shader_2D_nodelink_frag_glsl[];
extern char datatoc_gpu_shader_2D_nodelink_vert_glsl[];

extern char datatoc_gpu_shader_3D_image_vert_glsl[];
extern char datatoc_gpu_shader_image_frag_glsl[];
extern char datatoc_gpu_shader_image_linear_frag_glsl[];
extern char datatoc_gpu_shader_image_color_frag_glsl[];
extern char datatoc_gpu_shader_image_desaturate_frag_glsl[];
extern char datatoc_gpu_shader_image_varying_color_frag_glsl[];
extern char datatoc_gpu_shader_image_alpha_color_frag_glsl[];
extern char datatoc_gpu_shader_image_shuffle_color_frag_glsl[];
extern char datatoc_gpu_shader_image_interlace_frag_glsl[];
extern char datatoc_gpu_shader_image_mask_uniform_color_frag_glsl[];
extern char datatoc_gpu_shader_image_modulate_alpha_frag_glsl[];
extern char datatoc_gpu_shader_image_depth_linear_frag_glsl[];
extern char datatoc_gpu_shader_image_depth_copy_frag_glsl[];
extern char datatoc_gpu_shader_image_multisample_resolve_frag_glsl[];
extern char datatoc_gpu_shader_3D_vert_glsl[];
extern char datatoc_gpu_shader_3D_normal_vert_glsl[];
extern char datatoc_gpu_shader_3D_flat_color_vert_glsl[];
extern char datatoc_gpu_shader_3D_smooth_color_vert_glsl[];
extern char datatoc_gpu_shader_3D_normal_flat_color_vert_glsl[];
extern char datatoc_gpu_shader_3D_normal_smooth_color_vert_glsl[];
extern char datatoc_gpu_shader_3D_smooth_color_frag_glsl[];
extern char datatoc_gpu_shader_3D_passthrough_vert_glsl[];
extern char datatoc_gpu_shader_3D_clipped_uniform_color_vert_glsl[];

extern char datatoc_gpu_shader_instance_vert_glsl[];
extern char datatoc_gpu_shader_instance_variying_size_variying_color_vert_glsl[];
extern char datatoc_gpu_shader_instance_variying_size_variying_id_vert_glsl[];
extern char datatoc_gpu_shader_instance_objectspace_variying_color_vert_glsl[];
extern char datatoc_gpu_shader_instance_screenspace_variying_color_vert_glsl[];
extern char datatoc_gpu_shader_instance_screen_aligned_vert_glsl[];
extern char datatoc_gpu_shader_instance_camera_vert_glsl[];
extern char datatoc_gpu_shader_instance_distance_line_vert_glsl[];
extern char datatoc_gpu_shader_instance_edges_variying_color_geom_glsl[];
extern char datatoc_gpu_shader_instance_edges_variying_color_vert_glsl[];
extern char datatoc_gpu_shader_instance_mball_handles_vert_glsl[];

extern char datatoc_gpu_shader_3D_groundpoint_vert_glsl[];
extern char datatoc_gpu_shader_3D_groundline_geom_glsl[];

extern char datatoc_gpu_shader_point_uniform_color_frag_glsl[];
extern char datatoc_gpu_shader_point_uniform_color_aa_frag_glsl[];
extern char datatoc_gpu_shader_point_uniform_color_outline_aa_frag_glsl[];
extern char datatoc_gpu_shader_point_varying_color_outline_aa_frag_glsl[];
extern char datatoc_gpu_shader_point_varying_color_frag_glsl[];
extern char datatoc_gpu_shader_3D_point_fixed_size_varying_color_vert_glsl[];
extern char datatoc_gpu_shader_3D_point_varying_size_vert_glsl[];
extern char datatoc_gpu_shader_3D_point_varying_size_varying_color_vert_glsl[];
extern char datatoc_gpu_shader_3D_point_uniform_size_aa_vert_glsl[];
extern char datatoc_gpu_shader_3D_point_uniform_size_outline_aa_vert_glsl[];
extern char datatoc_gpu_shader_2D_point_varying_size_varying_color_vert_glsl[];
extern char datatoc_gpu_shader_2D_point_uniform_size_aa_vert_glsl[];
extern char datatoc_gpu_shader_2D_point_uniform_size_outline_aa_vert_glsl[];
extern char datatoc_gpu_shader_2D_point_uniform_size_varying_color_outline_aa_vert_glsl[];

extern char datatoc_gpu_shader_2D_line_dashed_uniform_color_vert_glsl[];
extern char datatoc_gpu_shader_2D_line_dashed_frag_glsl[];
extern char datatoc_gpu_shader_2D_line_dashed_geom_glsl[];
extern char datatoc_gpu_shader_3D_line_dashed_uniform_color_legacy_vert_glsl[];
extern char datatoc_gpu_shader_3D_line_dashed_uniform_color_vert_glsl[];

extern char datatoc_gpu_shader_edges_front_back_persp_vert_glsl[];
extern char datatoc_gpu_shader_edges_front_back_persp_geom_glsl[];
extern char datatoc_gpu_shader_edges_front_back_persp_legacy_vert_glsl[];
extern char datatoc_gpu_shader_edges_front_back_ortho_vert_glsl[];
extern char datatoc_gpu_shader_edges_overlay_vert_glsl[];
extern char datatoc_gpu_shader_edges_overlay_geom_glsl[];
extern char datatoc_gpu_shader_edges_overlay_simple_geom_glsl[];
extern char datatoc_gpu_shader_edges_overlay_frag_glsl[];
extern char datatoc_gpu_shader_text_vert_glsl[];
extern char datatoc_gpu_shader_text_geom_glsl[];
extern char datatoc_gpu_shader_text_frag_glsl[];
extern char datatoc_gpu_shader_text_simple_vert_glsl[];
extern char datatoc_gpu_shader_text_simple_geom_glsl[];
extern char datatoc_gpu_shader_keyframe_diamond_vert_glsl[];
extern char datatoc_gpu_shader_keyframe_diamond_frag_glsl[];

extern char datatoc_gpu_shader_fire_frag_glsl[];
extern char datatoc_gpu_shader_smoke_vert_glsl[];
extern char datatoc_gpu_shader_smoke_frag_glsl[];
extern char datatoc_gpu_shader_vsm_store_vert_glsl[];
extern char datatoc_gpu_shader_vsm_store_frag_glsl[];
extern char datatoc_gpu_shader_sep_gaussian_blur_vert_glsl[];
extern char datatoc_gpu_shader_sep_gaussian_blur_frag_glsl[];

<<<<<<< HEAD
/********************Game engine*********************/
extern char datatoc_gpu_shader_black_frag_glsl[];
extern char datatoc_gpu_shader_black_vert_glsl[];
extern char datatoc_gpu_shader_frame_buffer_frag_glsl[];
extern char datatoc_gpu_shader_frame_buffer_vert_glsl[];
/*****************End of Game engine*****************/
=======
extern char datatoc_gpu_shader_gpencil_stroke_vert_glsl[];
extern char datatoc_gpu_shader_gpencil_stroke_frag_glsl[];
extern char datatoc_gpu_shader_gpencil_stroke_geom_glsl[];

extern char datatoc_gpu_shader_gpencil_fill_vert_glsl[];
extern char datatoc_gpu_shader_gpencil_fill_frag_glsl[];
>>>>>>> 9b817bc1

/* cache of built-in shaders (each is created on first use) */
static GPUShader *builtin_shaders[GPU_NUM_BUILTIN_SHADERS] = { NULL };

typedef struct {
	const char *vert;
	const char *frag;
	const char *geom; /* geometry stage runs between vert & frag, but is less common, so it goes last */
} GPUShaderStages;

static void shader_print_errors(const char *task, const char *log, const char **code, int totcode)
{
	int line = 1;

	fprintf(stderr, "GPUShader: %s error:\n", task);

	for (int i = 0; i < totcode; i++) {
		const char *c, *pos, *end = code[i] + strlen(code[i]);

		if (G.debug & G_DEBUG) {
			fprintf(stderr, "===== shader string %d ====\n", i + 1);

			c = code[i];
			while ((c < end) && (pos = strchr(c, '\n'))) {
				fprintf(stderr, "%2d  ", line);
				fwrite(c, (pos + 1) - c, 1, stderr);
				c = pos + 1;
				line++;
			}

			fprintf(stderr, "%s", c);
		}
	}

	fprintf(stderr, "%s\n", log);
}

static const char *gpu_shader_version(void)
{
	return "#version 330\n";
}

static void gpu_shader_standard_extensions(char defines[MAX_EXT_DEFINE_LENGTH])
{
	/* enable extensions for features that are not part of our base GLSL version
	 * don't use an extension for something already available!
	 */

	if (GLEW_ARB_texture_query_lod) {
		/* a #version 400 feature, but we use #version 330 maximum so use extension */
		strcat(defines, "#extension GL_ARB_texture_query_lod: enable\n");
	}
}

static void gpu_shader_standard_defines(
        char defines[MAX_DEFINE_LENGTH],
        bool use_opensubdiv)
{
	/* some useful defines to detect GPU type */
	if (GPU_type_matches(GPU_DEVICE_ATI, GPU_OS_ANY, GPU_DRIVER_ANY)) {
		strcat(defines, "#define GPU_ATI\n");
		if (GLEW_VERSION_3_0) {
			/* TODO(merwin): revisit this version check; GLEW_VERSION_3_0 means GL 3.0 or newer */
			strcat(defines, "#define CLIP_WORKAROUND\n");
		}
	}
	else if (GPU_type_matches(GPU_DEVICE_NVIDIA, GPU_OS_ANY, GPU_DRIVER_ANY))
		strcat(defines, "#define GPU_NVIDIA\n");
	else if (GPU_type_matches(GPU_DEVICE_INTEL, GPU_OS_ANY, GPU_DRIVER_ANY))
		strcat(defines, "#define GPU_INTEL\n");

	if (GPU_bicubic_bump_support())
		strcat(defines, "#define BUMP_BICUBIC\n");

#ifdef WITH_OPENSUBDIV
	/* TODO(sergey): Check whether we actually compiling shader for
	 * the OpenSubdiv mesh.
	 */
	if (use_opensubdiv) {
		strcat(defines, "#define USE_OPENSUBDIV\n");

		/* TODO(sergey): not strictly speaking a define, but this is
		 * a global typedef which we don't have better place to define
		 * in yet.
		 */
		strcat(defines,
		       "struct VertexData {\n"
		       "  vec4 position;\n"
		       "  vec3 normal;\n"
		       "  vec2 uv;"
		       "};\n");
	}
#else
	UNUSED_VARS(use_opensubdiv);
#endif

	return;
}

GPUShader *GPU_shader_create(
        const char *vertexcode,
        const char *fragcode,
        const char *geocode,
        const char *libcode,
        const char *defines)
{
	return GPU_shader_create_ex(
	        vertexcode,
	        fragcode,
	        geocode,
	        libcode,
	        defines,
	        GPU_SHADER_FLAGS_NONE,
	        GPU_SHADER_TFB_NONE,
	        NULL,
	        0);
}

#define DEBUG_SHADER_NONE ""
#define DEBUG_SHADER_VERTEX "vert"
#define DEBUG_SHADER_FRAGMENT "frag"
#define DEBUG_SHADER_GEOMETRY "geom"

/**
 * Dump GLSL shaders to disk
 *
 * This is used for profiling shader performance externally and debug if shader code is correct.
 * If called with no code, it simply bumps the shader index, so different shaders for the same
 * program share the same index.
 */
static void gpu_dump_shaders(const char **code, const int num_shaders, const char *extension)
{
	if ((G.debug & G_DEBUG_GPU_SHADERS) == 0) {
		return;
	}

	/* We use the same shader index for shaders in the same program.
	 * So we call this function once before calling for the invidual shaders. */
	static int shader_index = 0;
	if (code == NULL) {
		shader_index++;
		BLI_assert(STREQ(DEBUG_SHADER_NONE, extension));
		return;
	}

	/* Determine the full path of the new shader. */
	char shader_path[FILE_MAX];

	char file_name[512] = {'\0'};
	sprintf(file_name, "%04d.%s", shader_index, extension);

	BLI_join_dirfile(shader_path, sizeof(shader_path), BKE_tempdir_session(), file_name);

	/* Write shader to disk. */
	FILE *f = fopen(shader_path, "w");
	if (f == NULL) {
		printf("Error writing to file: %s\n", shader_path);
	}
	for (int j = 0; j < num_shaders; j++) {
		fprintf(f, "%s", code[j]);
	}
	fclose(f);
	printf("Shader file written to disk: %s\n", shader_path);
}

GPUShader *GPU_shader_create_ex(
        const char *vertexcode,
        const char *fragcode,
        const char *geocode,
        const char *libcode,
        const char *defines,
        const int flags,
        const GPUShaderTFBType tf_type,
        const char **tf_names,
        const int tf_count)
{
#ifdef WITH_OPENSUBDIV
	bool use_opensubdiv = (flags & GPU_SHADER_FLAGS_SPECIAL_OPENSUBDIV) != 0;
#else
	UNUSED_VARS(flags);
	bool use_opensubdiv = false;
#endif
	GLint status;
	GLchar log[5000];
	GLsizei length = 0;
	GPUShader *shader;
	char standard_defines[MAX_DEFINE_LENGTH] = "";
	char standard_extensions[MAX_EXT_DEFINE_LENGTH] = "";

	shader = MEM_callocN(sizeof(GPUShader), "GPUShader");
	gpu_dump_shaders(NULL, 0, DEBUG_SHADER_NONE);

	if (vertexcode)
		shader->vertex = glCreateShader(GL_VERTEX_SHADER);
	if (fragcode)
		shader->fragment = glCreateShader(GL_FRAGMENT_SHADER);
	if (geocode)
		shader->geometry = glCreateShader(GL_GEOMETRY_SHADER_EXT);

	shader->program = glCreateProgram();

	if (!shader->program ||
	    (vertexcode && !shader->vertex) ||
	    (fragcode && !shader->fragment) ||
	    (geocode && !shader->geometry))
	{
		fprintf(stderr, "GPUShader, object creation failed.\n");
		GPU_shader_free(shader);
		return NULL;
	}

	gpu_shader_standard_defines(
	        standard_defines,
	        use_opensubdiv);
	gpu_shader_standard_extensions(standard_extensions);

	if (vertexcode) {
		const char *source[5];
		/* custom limit, may be too small, beware */
		int num_source = 0;

		source[num_source++] = gpu_shader_version();
		source[num_source++] = standard_extensions;
		source[num_source++] = standard_defines;

		if (defines) source[num_source++] = defines;
		source[num_source++] = vertexcode;

		gpu_dump_shaders(source, num_source, DEBUG_SHADER_VERTEX);

		glAttachShader(shader->program, shader->vertex);
		glShaderSource(shader->vertex, num_source, source, NULL);

		glCompileShader(shader->vertex);
		glGetShaderiv(shader->vertex, GL_COMPILE_STATUS, &status);

		if (!status) {
			glGetShaderInfoLog(shader->vertex, sizeof(log), &length, log);
			shader_print_errors("compile", log, source, num_source);

			GPU_shader_free(shader);
			return NULL;
		}
	}

	if (fragcode) {
		const char *source[7];
		int num_source = 0;

		source[num_source++] = gpu_shader_version();
		source[num_source++] = standard_extensions;
		source[num_source++] = standard_defines;

#ifdef WITH_OPENSUBDIV
		/* TODO(sergey): Move to fragment shader source code generation. */
		if (use_opensubdiv) {
			source[num_source++] = (
			        "#ifdef USE_OPENSUBDIV\n"
			        "in block {\n"
			        "	VertexData v;\n"
			        "} inpt;\n"
			        "#endif\n"
			);
		}
#endif

		if (defines) source[num_source++] = defines;
		if (libcode) source[num_source++] = libcode;
		source[num_source++] = fragcode;

		gpu_dump_shaders(source, num_source, DEBUG_SHADER_FRAGMENT);

		glAttachShader(shader->program, shader->fragment);
		glShaderSource(shader->fragment, num_source, source, NULL);

		glCompileShader(shader->fragment);
		glGetShaderiv(shader->fragment, GL_COMPILE_STATUS, &status);

		if (!status) {
			glGetShaderInfoLog(shader->fragment, sizeof(log), &length, log);
			shader_print_errors("compile", log, source, num_source);

			GPU_shader_free(shader);
			return NULL;
		}
	}

	if (geocode) {
		const char *source[6];
		int num_source = 0;

		source[num_source++] = gpu_shader_version();
		source[num_source++] = standard_extensions;
		source[num_source++] = standard_defines;

		if (defines) source[num_source++] = defines;
		source[num_source++] = geocode;

		gpu_dump_shaders(source, num_source, DEBUG_SHADER_GEOMETRY);

		glAttachShader(shader->program, shader->geometry);
		glShaderSource(shader->geometry, num_source, source, NULL);

		glCompileShader(shader->geometry);
		glGetShaderiv(shader->geometry, GL_COMPILE_STATUS, &status);

		if (!status) {
			glGetShaderInfoLog(shader->geometry, sizeof(log), &length, log);
			shader_print_errors("compile", log, source, num_source);

			GPU_shader_free(shader);
			return NULL;
		}
	}

#ifdef WITH_OPENSUBDIV
	if (use_opensubdiv) {
		glBindAttribLocation(shader->program, 0, "position");
		glBindAttribLocation(shader->program, 1, "normal");
	}
#endif

	if (tf_names != NULL) {
		glTransformFeedbackVaryings(shader->program, tf_count, tf_names, GL_INTERLEAVED_ATTRIBS);
		/* Primitive type must be setup */
		BLI_assert(tf_type != GPU_SHADER_TFB_NONE);
		shader->feedback_transform_type = tf_type;
	}

	glLinkProgram(shader->program);
	glGetProgramiv(shader->program, GL_LINK_STATUS, &status);
	if (!status) {
		glGetProgramInfoLog(shader->program, sizeof(log), &length, log);
		/* print attached shaders in pipeline order */
		if (vertexcode) shader_print_errors("linking", log, &vertexcode, 1);
		if (geocode) shader_print_errors("linking", log, &geocode, 1);
		if (libcode) shader_print_errors("linking", log, &libcode, 1);
		if (fragcode) shader_print_errors("linking", log, &fragcode, 1);

		GPU_shader_free(shader);
		return NULL;
	}

	shader->interface = GPU_shaderinterface_create(shader->program);

#ifdef WITH_OPENSUBDIV
	/* TODO(sergey): Find a better place for this. */
	if (use_opensubdiv) {
		if (GLEW_VERSION_4_1) {
			glProgramUniform1i(
			        shader->program,
			        GPU_shaderinterface_uniform(shader->interface, "FVarDataOffsetBuffer")->location,
			        30);  /* GL_TEXTURE30 */

			glProgramUniform1i(
			        shader->program,
			        GPU_shaderinterface_uniform(shader->interface, "FVarDataBuffer")->location,
			        31);  /* GL_TEXTURE31 */
		}
		else {
			glUseProgram(shader->program);
			glUniform1i(GPU_shaderinterface_uniform(shader->interface, "FVarDataOffsetBuffer")->location, 30);
			glUniform1i(GPU_shaderinterface_uniform(shader->interface, "FVarDataBuffer")->location, 31);
			glUseProgram(0);
		}
	}
#endif

	return shader;
}

#undef DEBUG_SHADER_GEOMETRY
#undef DEBUG_SHADER_FRAGMENT
#undef DEBUG_SHADER_VERTEX
#undef DEBUG_SHADER_NONE

void GPU_shader_bind(GPUShader *shader)
{
	BLI_assert(shader && shader->program);

	glUseProgram(shader->program);
	GPU_matrix_bind(shader->interface);
}

void GPU_shader_unbind(void)
{
	glUseProgram(0);
}

bool GPU_shader_transform_feedback_enable(GPUShader *shader, unsigned int vbo_id)
{
	if (shader->feedback_transform_type == GPU_SHADER_TFB_NONE) {
		return false;
	}

	glBindBufferBase(GL_TRANSFORM_FEEDBACK_BUFFER, 0, vbo_id);

	switch (shader->feedback_transform_type) {
		case GPU_SHADER_TFB_POINTS:    glBeginTransformFeedback(GL_POINTS);    return true;
		case GPU_SHADER_TFB_LINES:     glBeginTransformFeedback(GL_LINES);     return true;
		case GPU_SHADER_TFB_TRIANGLES: glBeginTransformFeedback(GL_TRIANGLES); return true;
		default: return false;
	}
}

void GPU_shader_transform_feedback_disable(GPUShader *UNUSED(shader))
{
	glEndTransformFeedback();
}

void GPU_shader_free(GPUShader *shader)
{
	BLI_assert(GPU_context_active_get() != NULL);
	BLI_assert(shader);

	if (shader->vertex)
		glDeleteShader(shader->vertex);
	if (shader->geometry)
		glDeleteShader(shader->geometry);
	if (shader->fragment)
		glDeleteShader(shader->fragment);
	if (shader->program)
		glDeleteProgram(shader->program);

	if (shader->interface)
		GPU_shaderinterface_discard(shader->interface);

	MEM_freeN(shader);
}

int GPU_shader_get_uniform(GPUShader *shader, const char *name)
{
	BLI_assert(shader && shader->program);
	const GPUShaderInput *uniform = GPU_shaderinterface_uniform(shader->interface, name);
	return uniform ? uniform->location : -1;
}

int GPU_shader_get_builtin_uniform(GPUShader *shader, int builtin)
{
	BLI_assert(shader && shader->program);
	const GPUShaderInput *uniform = GPU_shaderinterface_uniform_builtin(shader->interface, builtin);
	return uniform ? uniform->location : -1;
}

int GPU_shader_get_uniform_block(GPUShader *shader, const char *name)
{
	BLI_assert(shader && shader->program);

	const GPUShaderInput *ubo = GPU_shaderinterface_ubo(shader->interface, name);
	return ubo ? ubo->location : -1;
}

void *GPU_shader_get_interface(GPUShader *shader)
{
	return shader->interface;
}

/* Clement : Temp */
int GPU_shader_get_program(GPUShader *shader)
{
	return (int)shader->program;
}

void GPU_shader_uniform_vector(GPUShader *UNUSED(shader), int location, int length, int arraysize, const float *value)
{
	if (location == -1 || value == NULL)
		return;

	if (length == 1) glUniform1fv(location, arraysize, value);
	else if (length == 2) glUniform2fv(location, arraysize, value);
	else if (length == 3) glUniform3fv(location, arraysize, value);
	else if (length == 4) glUniform4fv(location, arraysize, value);
	else if (length == 9) glUniformMatrix3fv(location, arraysize, 0, value);
	else if (length == 16) glUniformMatrix4fv(location, arraysize, 0, value);
}

void GPU_shader_uniform_vector_int(GPUShader *UNUSED(shader), int location, int length, int arraysize, const int *value)
{
	if (location == -1)
		return;

	if (length == 1) glUniform1iv(location, arraysize, value);
	else if (length == 2) glUniform2iv(location, arraysize, value);
	else if (length == 3) glUniform3iv(location, arraysize, value);
	else if (length == 4) glUniform4iv(location, arraysize, value);
}

void GPU_shader_uniform_int(GPUShader *UNUSED(shader), int location, int value)
{
	if (location == -1)
		return;

	glUniform1i(location, value);
}

void GPU_shader_uniform_buffer(GPUShader *shader, int location, GPUUniformBuffer *ubo)
{
	int bindpoint = GPU_uniformbuffer_bindpoint(ubo);

	if (location == -1) {
		return;
	}

	glUniformBlockBinding(shader->program, location, bindpoint);
}

void GPU_shader_uniform_texture(GPUShader *UNUSED(shader), int location, GPUTexture *tex)
{
	int number = GPU_texture_bound_number(tex);

	if (number == -1) {
		fprintf(stderr, "Texture is not bound.\n");
		BLI_assert(0);
		return;
	}

	if (location == -1)
		return;

	glUniform1i(location, number);
}

int GPU_shader_get_attribute(GPUShader *shader, const char *name)
{
	BLI_assert(shader && shader->program);
	const GPUShaderInput *attrib = GPU_shaderinterface_attr(shader->interface, name);
	return attrib ? attrib->location : -1;
}

/**********************************Game engine************************************/
char *GPU_shader_validate(GPUShader *shader)
{
	int stat = 0;
	glValidateProgram(shader->program);
	glGetObjectParameterivARB(shader->program, GL_OBJECT_VALIDATE_STATUS_ARB, (GLint *)&stat);

	if (stat > 0) {
		int charlen = 0;
		char *log = (char *)MEM_mallocN(stat, "GPU_shader_validate");

		glGetInfoLogARB(shader->program, stat, (GLsizei *)&charlen, log);

		return log;
	}
	return NULL;
}

void GPU_shader_uniform_float(GPUShader *UNUSED(shader), int location, float value)
{
	if (location == -1)
		return;

	glUniform1f(location, value);
}

void GPU_shader_bind_attributes(GPUShader *shader, int *locations, const char **names, int len)
{
	GPU_shaderinterface_discard(shader->interface);
	for (unsigned short i = 0; i < len; ++i) {
		glBindAttribLocation(shader->program, locations[i], names[i]);
	}
	shader->interface = GPU_shaderinterface_create(shader->program);
}

int GPU_shader_get_uniform_location_old(GPUShader *shader, const char *name)
{
	BLI_assert(shader && shader->program);
	int loc = glGetUniformLocation(shader->program, name);
	return loc;
}
/******************End of Game engine*************/

GPUShader *GPU_shader_get_builtin_shader(GPUBuiltinShader shader)
{
	BLI_assert(shader != GPU_NUM_BUILTIN_SHADERS); /* don't be a troll */

	static const GPUShaderStages builtin_shader_stages[GPU_NUM_BUILTIN_SHADERS] = {
		[GPU_SHADER_VSM_STORE] = { datatoc_gpu_shader_vsm_store_vert_glsl, datatoc_gpu_shader_vsm_store_frag_glsl },
		[GPU_SHADER_SEP_GAUSSIAN_BLUR] = { datatoc_gpu_shader_sep_gaussian_blur_vert_glsl,
		                                   datatoc_gpu_shader_sep_gaussian_blur_frag_glsl },
		[GPU_SHADER_SMOKE] = { datatoc_gpu_shader_smoke_vert_glsl, datatoc_gpu_shader_smoke_frag_glsl },
		[GPU_SHADER_SMOKE_FIRE] = { datatoc_gpu_shader_smoke_vert_glsl, datatoc_gpu_shader_smoke_frag_glsl },
		[GPU_SHADER_SMOKE_COBA] = { datatoc_gpu_shader_smoke_vert_glsl, datatoc_gpu_shader_smoke_frag_glsl },

		[GPU_SHADER_TEXT] = { datatoc_gpu_shader_text_vert_glsl,
		                      datatoc_gpu_shader_text_frag_glsl,
		                      datatoc_gpu_shader_text_geom_glsl },
		[GPU_SHADER_TEXT_SIMPLE] = { datatoc_gpu_shader_text_simple_vert_glsl,
		                             datatoc_gpu_shader_text_frag_glsl,
		                             datatoc_gpu_shader_text_simple_geom_glsl },
		[GPU_SHADER_KEYFRAME_DIAMOND] = { datatoc_gpu_shader_keyframe_diamond_vert_glsl,
		                                  datatoc_gpu_shader_keyframe_diamond_frag_glsl },
		[GPU_SHADER_EDGES_FRONT_BACK_PERSP] = { datatoc_gpu_shader_edges_front_back_persp_vert_glsl,
		        /*  this version is     */      datatoc_gpu_shader_flat_color_frag_glsl,
		       /*  magical but slooow  */       datatoc_gpu_shader_edges_front_back_persp_geom_glsl },
		[GPU_SHADER_EDGES_FRONT_BACK_ORTHO] = { datatoc_gpu_shader_edges_front_back_ortho_vert_glsl,
		                                        datatoc_gpu_shader_flat_color_frag_glsl },
		[GPU_SHADER_EDGES_OVERLAY_SIMPLE] = { datatoc_gpu_shader_3D_vert_glsl, datatoc_gpu_shader_edges_overlay_frag_glsl,
		                                      datatoc_gpu_shader_edges_overlay_simple_geom_glsl },
		[GPU_SHADER_EDGES_OVERLAY] = { datatoc_gpu_shader_edges_overlay_vert_glsl,
		                               datatoc_gpu_shader_edges_overlay_frag_glsl,
		                               datatoc_gpu_shader_edges_overlay_geom_glsl },
		[GPU_SHADER_SIMPLE_LIGHTING] = { datatoc_gpu_shader_3D_normal_vert_glsl, datatoc_gpu_shader_simple_lighting_frag_glsl },
		/* Use 'USE_FLAT_NORMAL' to make flat shader from smooth  */
		[GPU_SHADER_SIMPLE_LIGHTING_FLAT_COLOR] = { datatoc_gpu_shader_3D_normal_smooth_color_vert_glsl, datatoc_gpu_shader_simple_lighting_smooth_color_frag_glsl },
		[GPU_SHADER_SIMPLE_LIGHTING_SMOOTH_COLOR] = { datatoc_gpu_shader_3D_normal_smooth_color_vert_glsl, datatoc_gpu_shader_simple_lighting_smooth_color_frag_glsl },
		[GPU_SHADER_SIMPLE_LIGHTING_SMOOTH_COLOR_ALPHA] = { datatoc_gpu_shader_3D_normal_smooth_color_vert_glsl, datatoc_gpu_shader_simple_lighting_smooth_color_alpha_frag_glsl },

		[GPU_SHADER_2D_IMAGE_MASK_UNIFORM_COLOR] = { datatoc_gpu_shader_3D_image_vert_glsl,
		                                             datatoc_gpu_shader_image_mask_uniform_color_frag_glsl },
		[GPU_SHADER_3D_IMAGE_MODULATE_ALPHA] = { datatoc_gpu_shader_3D_image_vert_glsl,
		                                         datatoc_gpu_shader_image_modulate_alpha_frag_glsl },
		[GPU_SHADER_3D_IMAGE_DEPTH] = { datatoc_gpu_shader_3D_image_vert_glsl,
		                                datatoc_gpu_shader_image_depth_linear_frag_glsl },
		[GPU_SHADER_3D_IMAGE_DEPTH_COPY] = { datatoc_gpu_shader_3D_image_vert_glsl,
		                                     datatoc_gpu_shader_image_depth_copy_frag_glsl },
		[GPU_SHADER_2D_IMAGE_MULTISAMPLE_2] = { datatoc_gpu_shader_2D_vert_glsl, datatoc_gpu_shader_image_multisample_resolve_frag_glsl },
		[GPU_SHADER_2D_IMAGE_MULTISAMPLE_4] = { datatoc_gpu_shader_2D_vert_glsl, datatoc_gpu_shader_image_multisample_resolve_frag_glsl },
		[GPU_SHADER_2D_IMAGE_MULTISAMPLE_8] = { datatoc_gpu_shader_2D_vert_glsl, datatoc_gpu_shader_image_multisample_resolve_frag_glsl },
		[GPU_SHADER_2D_IMAGE_MULTISAMPLE_16] = { datatoc_gpu_shader_2D_vert_glsl, datatoc_gpu_shader_image_multisample_resolve_frag_glsl },
		[GPU_SHADER_2D_IMAGE_MULTISAMPLE_2_DEPTH_TEST] = { datatoc_gpu_shader_2D_vert_glsl, datatoc_gpu_shader_image_multisample_resolve_frag_glsl },
		[GPU_SHADER_2D_IMAGE_MULTISAMPLE_4_DEPTH_TEST] = { datatoc_gpu_shader_2D_vert_glsl, datatoc_gpu_shader_image_multisample_resolve_frag_glsl },
		[GPU_SHADER_2D_IMAGE_MULTISAMPLE_8_DEPTH_TEST] = { datatoc_gpu_shader_2D_vert_glsl, datatoc_gpu_shader_image_multisample_resolve_frag_glsl },
		[GPU_SHADER_2D_IMAGE_MULTISAMPLE_16_DEPTH_TEST] = { datatoc_gpu_shader_2D_vert_glsl, datatoc_gpu_shader_image_multisample_resolve_frag_glsl },

		[GPU_SHADER_2D_IMAGE_INTERLACE] = { datatoc_gpu_shader_2D_image_vert_glsl,
		                                    datatoc_gpu_shader_image_interlace_frag_glsl },
		[GPU_SHADER_2D_CHECKER] = { datatoc_gpu_shader_2D_vert_glsl, datatoc_gpu_shader_checker_frag_glsl },

		[GPU_SHADER_2D_DIAG_STRIPES] = { datatoc_gpu_shader_2D_vert_glsl, datatoc_gpu_shader_diag_stripes_frag_glsl },

		[GPU_SHADER_2D_UNIFORM_COLOR] = { datatoc_gpu_shader_2D_vert_glsl, datatoc_gpu_shader_uniform_color_frag_glsl },
		[GPU_SHADER_2D_FLAT_COLOR] = { datatoc_gpu_shader_2D_flat_color_vert_glsl,
		                               datatoc_gpu_shader_flat_color_frag_glsl },
		[GPU_SHADER_2D_SMOOTH_COLOR] = { datatoc_gpu_shader_2D_smooth_color_vert_glsl,
		                                 datatoc_gpu_shader_2D_smooth_color_frag_glsl },
		[GPU_SHADER_2D_SMOOTH_COLOR_DITHER] = { datatoc_gpu_shader_2D_smooth_color_vert_glsl,
		                                        datatoc_gpu_shader_2D_smooth_color_dithered_frag_glsl },
		[GPU_SHADER_2D_IMAGE_LINEAR_TO_SRGB] = { datatoc_gpu_shader_2D_image_vert_glsl,
		                                         datatoc_gpu_shader_image_linear_frag_glsl },
		[GPU_SHADER_2D_IMAGE] = { datatoc_gpu_shader_2D_image_vert_glsl,
		                          datatoc_gpu_shader_image_frag_glsl },
		[GPU_SHADER_2D_IMAGE_COLOR] = { datatoc_gpu_shader_2D_image_vert_glsl,
		                                datatoc_gpu_shader_image_color_frag_glsl },
		[GPU_SHADER_2D_IMAGE_DESATURATE_COLOR] = { datatoc_gpu_shader_2D_image_vert_glsl,
		                                           datatoc_gpu_shader_image_desaturate_frag_glsl },
		[GPU_SHADER_2D_IMAGE_ALPHA_COLOR] = { datatoc_gpu_shader_2D_image_vert_glsl,
		                                      datatoc_gpu_shader_image_alpha_color_frag_glsl },
		[GPU_SHADER_2D_IMAGE_SHUFFLE_COLOR] = { datatoc_gpu_shader_2D_image_vert_glsl,
		                                        datatoc_gpu_shader_image_shuffle_color_frag_glsl },
		[GPU_SHADER_2D_IMAGE_RECT_COLOR] = { datatoc_gpu_shader_2D_image_rect_vert_glsl,
		                                     datatoc_gpu_shader_image_color_frag_glsl },
		[GPU_SHADER_2D_IMAGE_MULTI_RECT_COLOR] = { datatoc_gpu_shader_2D_image_multi_rect_vert_glsl,
		                                           datatoc_gpu_shader_image_varying_color_frag_glsl },

		[GPU_SHADER_3D_UNIFORM_COLOR] = { datatoc_gpu_shader_3D_vert_glsl, datatoc_gpu_shader_uniform_color_frag_glsl },
		[GPU_SHADER_3D_UNIFORM_COLOR_U32] = { datatoc_gpu_shader_3D_vert_glsl, datatoc_gpu_shader_uniform_color_frag_glsl },
		[GPU_SHADER_3D_FLAT_COLOR] = { datatoc_gpu_shader_3D_flat_color_vert_glsl,
		                               datatoc_gpu_shader_flat_color_frag_glsl },
		[GPU_SHADER_3D_FLAT_COLOR_U32] = { datatoc_gpu_shader_3D_flat_color_vert_glsl,
		                                   datatoc_gpu_shader_flat_color_frag_glsl },
		[GPU_SHADER_3D_SMOOTH_COLOR] = { datatoc_gpu_shader_3D_smooth_color_vert_glsl,
		                                 datatoc_gpu_shader_3D_smooth_color_frag_glsl },
		[GPU_SHADER_3D_DEPTH_ONLY] = { datatoc_gpu_shader_3D_vert_glsl, datatoc_gpu_shader_depth_only_frag_glsl },
		[GPU_SHADER_3D_CLIPPED_UNIFORM_COLOR] = { datatoc_gpu_shader_3D_clipped_uniform_color_vert_glsl,
		                                          datatoc_gpu_shader_uniform_color_frag_glsl },

		[GPU_SHADER_3D_GROUNDPOINT] = { datatoc_gpu_shader_3D_groundpoint_vert_glsl, datatoc_gpu_shader_point_uniform_color_frag_glsl },
		[GPU_SHADER_3D_GROUNDLINE] = { datatoc_gpu_shader_3D_passthrough_vert_glsl,
		                               datatoc_gpu_shader_uniform_color_frag_glsl,
		                               datatoc_gpu_shader_3D_groundline_geom_glsl },

		[GPU_SHADER_2D_LINE_DASHED_UNIFORM_COLOR] = { datatoc_gpu_shader_2D_line_dashed_uniform_color_vert_glsl,
		                                              datatoc_gpu_shader_2D_line_dashed_frag_glsl,
		                                              datatoc_gpu_shader_2D_line_dashed_geom_glsl },
		[GPU_SHADER_3D_LINE_DASHED_UNIFORM_COLOR] = { datatoc_gpu_shader_3D_line_dashed_uniform_color_vert_glsl,
		                                              datatoc_gpu_shader_2D_line_dashed_frag_glsl,
		                                              datatoc_gpu_shader_2D_line_dashed_geom_glsl },

		[GPU_SHADER_3D_OBJECTSPACE_SIMPLE_LIGHTING_VARIYING_COLOR] =
		    { datatoc_gpu_shader_instance_objectspace_variying_color_vert_glsl,
		      datatoc_gpu_shader_simple_lighting_frag_glsl},
		[GPU_SHADER_3D_OBJECTSPACE_VARIYING_COLOR] = { datatoc_gpu_shader_instance_objectspace_variying_color_vert_glsl,
		                                               datatoc_gpu_shader_flat_color_frag_glsl},
		[GPU_SHADER_3D_SCREENSPACE_VARIYING_COLOR] = { datatoc_gpu_shader_instance_screenspace_variying_color_vert_glsl,
		                                               datatoc_gpu_shader_flat_color_frag_glsl},
		[GPU_SHADER_3D_INSTANCE_SCREEN_ALIGNED_AXIS] = { datatoc_gpu_shader_instance_screen_aligned_vert_glsl,
		                                                 datatoc_gpu_shader_flat_color_frag_glsl},
		[GPU_SHADER_3D_INSTANCE_SCREEN_ALIGNED] = { datatoc_gpu_shader_instance_screen_aligned_vert_glsl,
		                                            datatoc_gpu_shader_flat_color_frag_glsl},

		[GPU_SHADER_CAMERA] = { datatoc_gpu_shader_instance_camera_vert_glsl,
		                        datatoc_gpu_shader_flat_color_frag_glsl},
		[GPU_SHADER_DISTANCE_LINES] = { datatoc_gpu_shader_instance_distance_line_vert_glsl,
		                                datatoc_gpu_shader_flat_color_frag_glsl},

		[GPU_SHADER_2D_POINT_FIXED_SIZE_UNIFORM_COLOR] =
			{ datatoc_gpu_shader_2D_vert_glsl, datatoc_gpu_shader_point_uniform_color_frag_glsl },
		[GPU_SHADER_2D_POINT_VARYING_SIZE_VARYING_COLOR] =
			{ datatoc_gpu_shader_2D_point_varying_size_varying_color_vert_glsl,
			  datatoc_gpu_shader_point_varying_color_frag_glsl },
		[GPU_SHADER_2D_POINT_UNIFORM_SIZE_UNIFORM_COLOR_AA] =
			{ datatoc_gpu_shader_2D_point_uniform_size_aa_vert_glsl,
			  datatoc_gpu_shader_point_uniform_color_aa_frag_glsl },
		[GPU_SHADER_2D_POINT_UNIFORM_SIZE_UNIFORM_COLOR_OUTLINE_AA] =
			{ datatoc_gpu_shader_2D_point_uniform_size_outline_aa_vert_glsl,
			  datatoc_gpu_shader_point_uniform_color_outline_aa_frag_glsl },
		[GPU_SHADER_2D_POINT_UNIFORM_SIZE_VARYING_COLOR_OUTLINE_AA] =
			{ datatoc_gpu_shader_2D_point_uniform_size_varying_color_outline_aa_vert_glsl,
			  datatoc_gpu_shader_point_varying_color_outline_aa_frag_glsl },
		[GPU_SHADER_3D_POINT_FIXED_SIZE_UNIFORM_COLOR] = { datatoc_gpu_shader_3D_vert_glsl,
		                                                   datatoc_gpu_shader_point_uniform_color_frag_glsl },
		[GPU_SHADER_3D_POINT_FIXED_SIZE_VARYING_COLOR] = { datatoc_gpu_shader_3D_point_fixed_size_varying_color_vert_glsl,
		                                                   datatoc_gpu_shader_point_varying_color_frag_glsl },
		[GPU_SHADER_3D_POINT_VARYING_SIZE_UNIFORM_COLOR] = { datatoc_gpu_shader_3D_point_varying_size_vert_glsl,
		                                                     datatoc_gpu_shader_point_uniform_color_frag_glsl },
		[GPU_SHADER_3D_POINT_VARYING_SIZE_VARYING_COLOR] =
			{ datatoc_gpu_shader_3D_point_varying_size_varying_color_vert_glsl,
			  datatoc_gpu_shader_point_varying_color_frag_glsl },
		[GPU_SHADER_3D_POINT_UNIFORM_SIZE_UNIFORM_COLOR_AA] =
			{ datatoc_gpu_shader_3D_point_uniform_size_aa_vert_glsl,
			  datatoc_gpu_shader_point_uniform_color_aa_frag_glsl },
		[GPU_SHADER_3D_POINT_UNIFORM_SIZE_UNIFORM_COLOR_OUTLINE_AA] =
			{ datatoc_gpu_shader_3D_point_uniform_size_outline_aa_vert_glsl,
			  datatoc_gpu_shader_point_uniform_color_outline_aa_frag_glsl },

		[GPU_SHADER_INSTANCE_UNIFORM_COLOR] = { datatoc_gpu_shader_instance_vert_glsl, datatoc_gpu_shader_uniform_color_frag_glsl },
		[GPU_SHADER_INSTANCE_VARIYING_ID_VARIYING_SIZE] =
		    { datatoc_gpu_shader_instance_variying_size_variying_id_vert_glsl,
		      datatoc_gpu_shader_flat_id_frag_glsl },
		[GPU_SHADER_INSTANCE_VARIYING_COLOR_VARIYING_SIZE] =
		    { datatoc_gpu_shader_instance_variying_size_variying_color_vert_glsl,
		      datatoc_gpu_shader_flat_color_frag_glsl },
		[GPU_SHADER_INSTANCE_VARIYING_COLOR_VARIYING_SCALE] =
		    { datatoc_gpu_shader_instance_variying_size_variying_color_vert_glsl,
		      datatoc_gpu_shader_flat_color_frag_glsl },
		[GPU_SHADER_INSTANCE_EDGES_VARIYING_COLOR] = { datatoc_gpu_shader_instance_edges_variying_color_vert_glsl,
		                                               datatoc_gpu_shader_flat_color_frag_glsl,
		                                               datatoc_gpu_shader_instance_edges_variying_color_geom_glsl},

		[GPU_SHADER_2D_WIDGET_BASE] = { datatoc_gpu_shader_2D_widget_base_vert_glsl,
		                                datatoc_gpu_shader_2D_widget_base_frag_glsl},
		[GPU_SHADER_2D_WIDGET_BASE_INST] = { datatoc_gpu_shader_2D_widget_base_vert_glsl,
		                                     datatoc_gpu_shader_2D_widget_base_frag_glsl},
		[GPU_SHADER_2D_WIDGET_SHADOW] = { datatoc_gpu_shader_2D_widget_shadow_vert_glsl,
		                                  datatoc_gpu_shader_2D_widget_shadow_frag_glsl },
		[GPU_SHADER_2D_NODELINK] = { datatoc_gpu_shader_2D_nodelink_vert_glsl,
		                             datatoc_gpu_shader_2D_nodelink_frag_glsl },
		[GPU_SHADER_2D_NODELINK_INST] = { datatoc_gpu_shader_2D_nodelink_vert_glsl,
		                                  datatoc_gpu_shader_2D_nodelink_frag_glsl },

<<<<<<< HEAD
		/****************************************************Game Engine********************************************************/
		[GPU_SHADER_DRAW_FRAME_BUFFER] = { datatoc_gpu_shader_frame_buffer_vert_glsl, datatoc_gpu_shader_frame_buffer_frag_glsl },
		[GPU_SHADER_VSM_STORE_INSTANCING] = { datatoc_gpu_shader_vsm_store_vert_glsl, datatoc_gpu_shader_vsm_store_frag_glsl },
		[GPU_SHADER_BLACK] = { datatoc_gpu_shader_black_vert_glsl, datatoc_gpu_shader_black_frag_glsl },
		[GPU_SHADER_BLACK_INSTANCING] = { datatoc_gpu_shader_black_vert_glsl, datatoc_gpu_shader_black_frag_glsl },
		[GPU_SHADER_STEREO_STIPPLE] = { datatoc_gpu_shader_frame_buffer_vert_glsl, datatoc_gpu_shader_frame_buffer_frag_glsl },
		[GPU_SHADER_STEREO_ANAGLYPH] = { datatoc_gpu_shader_frame_buffer_vert_glsl, datatoc_gpu_shader_frame_buffer_frag_glsl },
		/*************************************************End of Game engine****************************************************/
=======
		[GPU_SHADER_GPENCIL_STROKE] = { datatoc_gpu_shader_gpencil_stroke_vert_glsl,
		                                datatoc_gpu_shader_gpencil_stroke_frag_glsl,
		                                datatoc_gpu_shader_gpencil_stroke_geom_glsl },

		[GPU_SHADER_GPENCIL_FILL] = { datatoc_gpu_shader_gpencil_fill_vert_glsl,
		                              datatoc_gpu_shader_gpencil_fill_frag_glsl },
>>>>>>> 9b817bc1
	};

	if (builtin_shaders[shader] == NULL) {
		/* just a few special cases */
		const char *defines = NULL;
		switch (shader) {
			case GPU_SHADER_2D_IMAGE_MULTISAMPLE_2:
				defines = "#define SAMPLES 2\n";
				break;
			case GPU_SHADER_2D_IMAGE_MULTISAMPLE_2_DEPTH_TEST:
				defines = "#define SAMPLES 2\n"
				          "#define USE_DEPTH\n";
				break;
			case GPU_SHADER_2D_IMAGE_MULTISAMPLE_4:
				defines = "#define SAMPLES 4\n";
				break;
			case GPU_SHADER_2D_IMAGE_MULTISAMPLE_4_DEPTH_TEST:
				defines = "#define SAMPLES 4\n"
				          "#define USE_DEPTH\n";
				break;
			case GPU_SHADER_2D_IMAGE_MULTISAMPLE_8:
				defines = "#define SAMPLES 8\n";
				break;
			case GPU_SHADER_2D_IMAGE_MULTISAMPLE_8_DEPTH_TEST:
				defines = "#define SAMPLES 8\n"
				          "#define USE_DEPTH\n";
				break;
			case GPU_SHADER_2D_IMAGE_MULTISAMPLE_16:
				defines = "#define SAMPLES 16\n";
				break;
			case GPU_SHADER_2D_IMAGE_MULTISAMPLE_16_DEPTH_TEST:
				defines = "#define SAMPLES 16\n"
				          "#define USE_DEPTH\n";
				break;
			case GPU_SHADER_2D_WIDGET_BASE_INST:
			case GPU_SHADER_2D_NODELINK_INST:
				defines = "#define USE_INSTANCE\n";
				break;
			case GPU_SHADER_SMOKE_COBA:
				defines = "#define USE_COBA\n";
				break;
			case GPU_SHADER_INSTANCE_VARIYING_ID_VARIYING_SIZE:
			case GPU_SHADER_INSTANCE_VARIYING_COLOR_VARIYING_SIZE:
				defines = "#define UNIFORM_SCALE\n";
				break;
			case GPU_SHADER_3D_INSTANCE_SCREEN_ALIGNED_AXIS:
				defines = "#define AXIS_NAME\n";
				break;
			case GPU_SHADER_3D_OBJECTSPACE_SIMPLE_LIGHTING_VARIYING_COLOR:
				defines = "#define USE_INSTANCE_COLOR\n";
				break;
			case GPU_SHADER_3D_FLAT_COLOR_U32:
			case GPU_SHADER_3D_UNIFORM_COLOR_U32:
				defines = "#define USE_COLOR_U32\n";
				break;
			case GPU_SHADER_SIMPLE_LIGHTING_FLAT_COLOR:
				defines = "#define USE_FLAT_NORMAL\n";
				break;
			default:
				break;
		}

		const GPUShaderStages *stages = builtin_shader_stages + shader;

		if (shader == GPU_SHADER_EDGES_FRONT_BACK_PERSP && !GLEW_VERSION_3_2) {
			/* TODO: remove after switch to core profile (maybe) */
			static const GPUShaderStages legacy_fancy_edges = {
				datatoc_gpu_shader_edges_front_back_persp_legacy_vert_glsl,
				datatoc_gpu_shader_flat_color_alpha_test_0_frag_glsl,
			};
			stages = &legacy_fancy_edges;
		}

		if (shader == GPU_SHADER_3D_LINE_DASHED_UNIFORM_COLOR && !GLEW_VERSION_3_2) {
			/* Dashed need geometry shader, which are not supported by legacy OpenGL, fallback to solid lines. */
			/* TODO: remove after switch to core profile (maybe) */
			static const GPUShaderStages legacy_dashed_lines = {
				datatoc_gpu_shader_3D_line_dashed_uniform_color_legacy_vert_glsl,
				datatoc_gpu_shader_2D_line_dashed_frag_glsl,
			};
			stages = &legacy_dashed_lines;
		}

		/* common case */
		builtin_shaders[shader] = GPU_shader_create(stages->vert, stages->frag, stages->geom, NULL, defines);
	}

	return builtin_shaders[shader];
}

#define MAX_DEFINES 100

void GPU_shader_free_builtin_shaders(void)
{
	for (int i = 0; i < GPU_NUM_BUILTIN_SHADERS; ++i) {
		if (builtin_shaders[i]) {
			GPU_shader_free(builtin_shaders[i]);
			builtin_shaders[i] = NULL;
		}
	}
}<|MERGE_RESOLUTION|>--- conflicted
+++ resolved
@@ -162,21 +162,19 @@
 extern char datatoc_gpu_shader_sep_gaussian_blur_vert_glsl[];
 extern char datatoc_gpu_shader_sep_gaussian_blur_frag_glsl[];
 
-<<<<<<< HEAD
+extern char datatoc_gpu_shader_gpencil_stroke_vert_glsl[];
+extern char datatoc_gpu_shader_gpencil_stroke_frag_glsl[];
+extern char datatoc_gpu_shader_gpencil_stroke_geom_glsl[];
+
+extern char datatoc_gpu_shader_gpencil_fill_vert_glsl[];
+extern char datatoc_gpu_shader_gpencil_fill_frag_glsl[];
+
 /********************Game engine*********************/
 extern char datatoc_gpu_shader_black_frag_glsl[];
 extern char datatoc_gpu_shader_black_vert_glsl[];
 extern char datatoc_gpu_shader_frame_buffer_frag_glsl[];
 extern char datatoc_gpu_shader_frame_buffer_vert_glsl[];
 /*****************End of Game engine*****************/
-=======
-extern char datatoc_gpu_shader_gpencil_stroke_vert_glsl[];
-extern char datatoc_gpu_shader_gpencil_stroke_frag_glsl[];
-extern char datatoc_gpu_shader_gpencil_stroke_geom_glsl[];
-
-extern char datatoc_gpu_shader_gpencil_fill_vert_glsl[];
-extern char datatoc_gpu_shader_gpencil_fill_frag_glsl[];
->>>>>>> 9b817bc1
 
 /* cache of built-in shaders (each is created on first use) */
 static GPUShader *builtin_shaders[GPU_NUM_BUILTIN_SHADERS] = { NULL };
@@ -928,7 +926,13 @@
 		[GPU_SHADER_2D_NODELINK_INST] = { datatoc_gpu_shader_2D_nodelink_vert_glsl,
 		                                  datatoc_gpu_shader_2D_nodelink_frag_glsl },
 
-<<<<<<< HEAD
+		[GPU_SHADER_GPENCIL_STROKE] = { datatoc_gpu_shader_gpencil_stroke_vert_glsl,
+		                                datatoc_gpu_shader_gpencil_stroke_frag_glsl,
+		                                datatoc_gpu_shader_gpencil_stroke_geom_glsl },
+
+		[GPU_SHADER_GPENCIL_FILL] = { datatoc_gpu_shader_gpencil_fill_vert_glsl,
+		                              datatoc_gpu_shader_gpencil_fill_frag_glsl },
+
 		/****************************************************Game Engine********************************************************/
 		[GPU_SHADER_DRAW_FRAME_BUFFER] = { datatoc_gpu_shader_frame_buffer_vert_glsl, datatoc_gpu_shader_frame_buffer_frag_glsl },
 		[GPU_SHADER_VSM_STORE_INSTANCING] = { datatoc_gpu_shader_vsm_store_vert_glsl, datatoc_gpu_shader_vsm_store_frag_glsl },
@@ -937,14 +941,6 @@
 		[GPU_SHADER_STEREO_STIPPLE] = { datatoc_gpu_shader_frame_buffer_vert_glsl, datatoc_gpu_shader_frame_buffer_frag_glsl },
 		[GPU_SHADER_STEREO_ANAGLYPH] = { datatoc_gpu_shader_frame_buffer_vert_glsl, datatoc_gpu_shader_frame_buffer_frag_glsl },
 		/*************************************************End of Game engine****************************************************/
-=======
-		[GPU_SHADER_GPENCIL_STROKE] = { datatoc_gpu_shader_gpencil_stroke_vert_glsl,
-		                                datatoc_gpu_shader_gpencil_stroke_frag_glsl,
-		                                datatoc_gpu_shader_gpencil_stroke_geom_glsl },
-
-		[GPU_SHADER_GPENCIL_FILL] = { datatoc_gpu_shader_gpencil_fill_vert_glsl,
-		                              datatoc_gpu_shader_gpencil_fill_frag_glsl },
->>>>>>> 9b817bc1
 	};
 
 	if (builtin_shaders[shader] == NULL) {
