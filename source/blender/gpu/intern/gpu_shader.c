/*
 * ***** BEGIN GPL LICENSE BLOCK *****
 *
 * This program is free software; you can redistribute it and/or
 * modify it under the terms of the GNU General Public License
 * as published by the Free Software Foundation; either version 2
 * of the License, or (at your option) any later version.
 *
 * This program is distributed in the hope that it will be useful,
 * but WITHOUT ANY WARRANTY; without even the implied warranty of
 * MERCHANTABILITY or FITNESS FOR A PARTICULAR PURPOSE.  See the
 * GNU General Public License for more details.
 *
 * You should have received a copy of the GNU General Public License
 * along with this program; if not, write to the Free Software Foundation,
 * Inc., 51 Franklin Street, Fifth Floor, Boston, MA 02110-1301, USA.
 *
 * The Original Code is Copyright (C) 2005 Blender Foundation.
 * All rights reserved.
 *
 * The Original Code is: all of this file.
 *
 * Contributor(s): Brecht Van Lommel.
 *
 * ***** END GPL LICENSE BLOCK *****
 */

#include "MEM_guardedalloc.h"

#include "BLI_utildefines.h"
#include "BLI_math_base.h"
#include "BLI_math_vector.h"

#include "BKE_global.h"

#include "GPU_compositing.h"
#include "GPU_debug.h"
#include "GPU_extensions.h"
#include "GPU_glew.h"
#include "GPU_shader.h"
#include "GPU_texture.h"
<<<<<<< HEAD
#include "gpu_codegen.h"
=======
#include "GPU_material.h"
>>>>>>> a00f5433

/* TODO(sergey): Find better default values for this constants. */
#define MAX_DEFINE_LENGTH 1024
#define MAX_EXT_DEFINE_LENGTH 1024

/* Non-generated shaders */
extern char datatoc_gpu_shader_black_frag_glsl[];
extern char datatoc_gpu_shader_black_vert_glsl[];
extern char datatoc_gpu_shader_frame_buffer_frag_glsl[];
extern char datatoc_gpu_shader_frame_buffer_vert_glsl[];
extern char datatoc_gpu_shader_fire_frag_glsl[];
extern char datatoc_gpu_shader_smoke_vert_glsl[];
extern char datatoc_gpu_shader_smoke_frag_glsl[];
extern char datatoc_gpu_shader_vsm_store_vert_glsl[];
extern char datatoc_gpu_shader_vsm_store_frag_glsl[];
extern char datatoc_gpu_shader_sep_gaussian_blur_vert_glsl[];
extern char datatoc_gpu_shader_sep_gaussian_blur_frag_glsl[];
extern char datatoc_gpu_shader_fx_vert_glsl[];
extern char datatoc_gpu_shader_fx_ssao_frag_glsl[];
extern char datatoc_gpu_shader_fx_dof_frag_glsl[];
extern char datatoc_gpu_shader_fx_dof_vert_glsl[];
extern char datatoc_gpu_shader_fx_dof_hq_frag_glsl[];
extern char datatoc_gpu_shader_fx_dof_hq_vert_glsl[];
extern char datatoc_gpu_shader_fx_dof_hq_geo_glsl[];
extern char datatoc_gpu_shader_fx_depth_resolve_glsl[];
extern char datatoc_gpu_shader_fx_lib_glsl[];
extern char datatoc_gpu_shader_lib_glsl[];

static struct GPUShadersGlobal {
	struct {
		GPUShader *vsm_store;
		GPUShader *vsm_store_instancing;
		GPUShader *sep_gaussian_blur;
		GPUShader *smoke;
		GPUShader *smoke_fire;
		GPUShader *smoke_coba;
		GPUShader *black;
		GPUShader *black_instancing;
		GPUShader *draw_frame_buffer;
		GPUShader *stereo_stipple;
		GPUShader *stereo_anaglyph;
		/* cache for shader fx. Those can exist in combinations so store them here */
		GPUShader *fx_shaders[MAX_FX_SHADERS * 2];
	} shaders;
} GG = {{NULL}};

/* GPUShader */

struct GPUShader {
	GLuint program;  /* handle for full program (links shader stages below) */

	GLuint vertex;   /* handle for vertex shader */
	GLuint geometry; /* handle for geometry shader */
	GLuint fragment; /* handle for fragment shader */

	int totattrib;   /* total number of attributes */
	int uniforms;    /* required uniforms */

	void *uniform_interface; /* cached uniform interface for shader. Data depends on shader */
};

static void shader_print_errors(const char *task, const char *log, const char **code, int totcode)
{
	int i;
	int line = 1;

	fprintf(stderr, "GPUShader: %s error:\n", task);

	for (i = 0; i < totcode; i++) {
		const char *c, *pos, *end = code[i] + strlen(code[i]);

		if (G.debug & G_DEBUG) {
			fprintf(stderr, "===== shader string %d ====\n", i + 1);

			c = code[i];
			while ((c < end) && (pos = strchr(c, '\n'))) {
				fprintf(stderr, "%2d  ", line);
				fwrite(c, (pos + 1) - c, 1, stderr);
				c = pos + 1;
				line++;
			}
			
			fprintf(stderr, "%s", c);
		}
	}
	
	fprintf(stderr, "%s\n", log);
}

static const char *gpu_shader_version(void)
{
	if (GLEW_VERSION_3_2) {
		if (GLEW_ARB_compatibility) {
			return "#version 150 compatibility\n";
			/* highest version that is widely supported
			 * gives us native geometry shaders!
			 * use compatibility profile so we can continue using builtin shader input/output names
			 */
		}
		else {
			return "#version 130\n";
			/* latest version that is compatible with existing shaders */
		}
	}
	else if (GLEW_VERSION_3_1) {
		if (GLEW_ARB_compatibility) {
			return "#version 140\n";
			/* also need the ARB_compatibility extension, handled below */
		}
		else {
			return "#version 130\n";
			/* latest version that is compatible with existing shaders */
		}
	}
	else if (GLEW_VERSION_3_0) {
		return "#version 130\n";
		/* GLSL 1.3 has modern syntax/keywords/datatypes so use if available
		 * older features are deprecated but still available without compatibility extension or profile
		 */
	}
	else {
		return "#version 120\n";
		/* minimum supported */
	}
}


static void gpu_shader_standard_extensions(char defines[MAX_EXT_DEFINE_LENGTH], bool use_geometry_shader)
{
	/* enable extensions for features that are not part of our base GLSL version
	 * don't use an extension for something already available!
	 */

	if (GLEW_ARB_texture_query_lod) {
		/* a #version 400 feature, but we use #version 150 maximum so use extension */
		strcat(defines, "#extension GL_ARB_texture_query_lod: enable\n");
	}

	if (use_geometry_shader && GPU_geometry_shader_support_via_extension()) {
		strcat(defines, "#extension GL_EXT_geometry_shader4: enable\n");
	}

	if (GLEW_VERSION_3_1 && !GLEW_VERSION_3_2 && GLEW_ARB_compatibility) {
		strcat(defines, "#extension GL_ARB_compatibility: enable\n");
	}

	if (!GLEW_VERSION_3_1) {
		if (GLEW_ARB_draw_instanced) {
			strcat(defines, "#extension GL_ARB_draw_instanced: enable\n");
		}

		if (!GLEW_VERSION_3_0 && GLEW_EXT_gpu_shader4) {
			strcat(defines, "#extension GL_EXT_gpu_shader4: enable\n");
			/* TODO: maybe require this? shaders become so much nicer */
		}
	}
}

static void gpu_shader_standard_defines(char defines[MAX_DEFINE_LENGTH],
                                        bool use_opensubdiv,
										bool use_instancing,
                                        bool use_new_shading)
{
	/* some useful defines to detect GPU type */
	if (GPU_type_matches(GPU_DEVICE_ATI, GPU_OS_ANY, GPU_DRIVER_ANY)) {
		strcat(defines, "#define GPU_ATI\n");
		if (GLEW_VERSION_3_0) {
			/* TODO(merwin): revisit this version check; GLEW_VERSION_3_0 means GL 3.0 or newer */
			strcat(defines, "#define CLIP_WORKAROUND\n");
		}
	}
	else if (GPU_type_matches(GPU_DEVICE_NVIDIA, GPU_OS_ANY, GPU_DRIVER_ANY))
		strcat(defines, "#define GPU_NVIDIA\n");
	else if (GPU_type_matches(GPU_DEVICE_INTEL, GPU_OS_ANY, GPU_DRIVER_ANY))
		strcat(defines, "#define GPU_INTEL\n");

	if (GPU_bicubic_bump_support())
		strcat(defines, "#define BUMP_BICUBIC\n");

	if (GLEW_VERSION_3_0) {
		strcat(defines, "#define BIT_OPERATIONS\n");
	}

#ifdef WITH_OPENSUBDIV
	/* TODO(sergey): Check whether we actually compiling shader for
	 * the OpenSubdiv mesh.
	 */
	if (use_opensubdiv) {
		strcat(defines, "#define USE_OPENSUBDIV\n");

		/* TODO(sergey): not strictly speaking a define, but this is
		 * a global typedef which we don't have better place to define
		 * in yet.
		 */
		strcat(defines, "struct VertexData {\n"
		                "  vec4 position;\n"
		                "  vec3 normal;\n"
		                "  vec2 uv;"
		                "};\n");
	}
#else
	UNUSED_VARS(use_opensubdiv);
#endif

	if (use_instancing) {
		strcat(defines, "#define USE_INSTANCING\n");
	}

	if (use_new_shading) {
		strcat(defines, "#define USE_NEW_SHADING\n");
	}

	return;
}

GPUShader *GPU_shader_create(const char *vertexcode,
                             const char *fragcode,
                             const char *geocode,
                             const char *libcode,
                             const char *defines,
                             int input,
                             int output,
                             int number)
{
	return GPU_shader_create_ex(vertexcode,
	                            fragcode,
	                            geocode,
	                            libcode,
	                            defines,
	                            input,
	                            output,
	                            number,
	                            GPU_SHADER_FLAGS_NONE);
}

GPUShader *GPU_shader_create_ex(const char *vertexcode,
                                const char *fragcode,
                                const char *geocode,
                                const char *libcode,
                                const char *defines,
                                int input,
                                int output,
                                int number,
                                const int flags)
{
#ifdef WITH_OPENSUBDIV
	/* TODO(sergey): used to add #version 150 to the geometry shader.
	 * Could safely be renamed to "use_geometry_code" since it's very
	 * likely any of geometry code will want to use GLSL 1.5.
	 */
	bool use_opensubdiv = (flags & GPU_SHADER_FLAGS_SPECIAL_OPENSUBDIV) != 0;
#else
	UNUSED_VARS(flags);
	bool use_opensubdiv = false;
#endif
	bool use_instancing = (flags & GPU_SHADER_FLAGS_SPECIAL_INSTANCING) != 0;
	bool resetline = (flags & GPU_SHADER_FLAGS_SPECIAL_RESET_LINE) != 0;
	GLint status;
	GLchar log[5000];
	GLsizei length = 0;
	GPUShader *shader;
	char standard_defines[MAX_DEFINE_LENGTH] = "";
	char standard_extensions[MAX_EXT_DEFINE_LENGTH] = "";

	if (geocode && !GPU_geometry_shader_support())
		return NULL;

	shader = MEM_callocN(sizeof(GPUShader), "GPUShader");

	if (vertexcode)
		shader->vertex = glCreateShader(GL_VERTEX_SHADER);
	if (fragcode)
		shader->fragment = glCreateShader(GL_FRAGMENT_SHADER);
	if (geocode)
		shader->geometry = glCreateShader(GL_GEOMETRY_SHADER_EXT);

	shader->program = glCreateProgram();

	if (!shader->program ||
	    (vertexcode && !shader->vertex) ||
	    (fragcode && !shader->fragment) ||
	    (geocode && !shader->geometry))
	{
		fprintf(stderr, "GPUShader, object creation failed.\n");
		GPU_shader_free(shader);
		return NULL;
	}

	gpu_shader_standard_defines(standard_defines,
	                            use_opensubdiv,
								use_instancing,
	                            (flags & GPU_SHADER_FLAGS_NEW_SHADING) != 0);
	gpu_shader_standard_extensions(standard_extensions, geocode != NULL);

	if (vertexcode) {
		const char *source[7];
		/* custom limit, may be too small, beware */
		int num_source = 0;

		source[num_source++] = gpu_shader_version();
		source[num_source++] = standard_extensions;
		source[num_source++] = standard_defines;
		source[num_source++] = datatoc_gpu_shader_lib_glsl;

		if (defines) source[num_source++] = defines;
		if (resetline) {
			/* Print error message with the correct line number corresponding to the passed code */
			source[num_source++] = "#line 0\n";
		}
		source[num_source++] = vertexcode;

		glAttachShader(shader->program, shader->vertex);
		glShaderSource(shader->vertex, num_source, source, NULL);

		glCompileShader(shader->vertex);
		glGetShaderiv(shader->vertex, GL_COMPILE_STATUS, &status);

		if (!status) {
			glGetShaderInfoLog(shader->vertex, sizeof(log), &length, log);
			shader_print_errors("compile", log, source, num_source);

			GPU_shader_free(shader);
			return NULL;
		}
	}

	if (fragcode) {
		const char *source[9];
		int num_source = 0;

		source[num_source++] = gpu_shader_version();
		source[num_source++] = standard_extensions;
		source[num_source++] = standard_defines;
		source[num_source++] = datatoc_gpu_shader_lib_glsl;

#ifdef WITH_OPENSUBDIV
		/* TODO(sergey): Move to fragment shader source code generation. */
		if (use_opensubdiv) {
			source[num_source++] =
			        "#ifdef USE_OPENSUBDIV\n"
			        "in block {\n"
			        "	VertexData v;\n"
			        "} inpt;\n"
			        "#endif\n";
		}
#endif

		if (defines) source[num_source++] = defines;
		if (libcode) source[num_source++] = libcode;
		if (resetline) {
			/* Print error message with the correct line number corresponding to the passed code */
			source[num_source++] = "#line 0\n";
		}
		source[num_source++] = fragcode;

		glAttachShader(shader->program, shader->fragment);
		glShaderSource(shader->fragment, num_source, source, NULL);

		glCompileShader(shader->fragment);
		glGetShaderiv(shader->fragment, GL_COMPILE_STATUS, &status);

		if (!status) {
			glGetShaderInfoLog(shader->fragment, sizeof(log), &length, log);
			shader_print_errors("compile", log, source, num_source);

			GPU_shader_free(shader);
			return NULL;
		}
	}

	if (geocode) {
		const char *source[8];
		int num_source = 0;

		source[num_source++] = gpu_shader_version();
		source[num_source++] = standard_extensions;
		source[num_source++] = standard_defines;
		source[num_source++] = datatoc_gpu_shader_lib_glsl;

		if (defines) source[num_source++] = defines;
		if (resetline) {
			/* Print error message with the correct line number corresponding to the passed code */
			source[num_source++] = "#line 0\n";
		}
		source[num_source++] = geocode;

		glAttachShader(shader->program, shader->geometry);
		glShaderSource(shader->geometry, num_source, source, NULL);

		glCompileShader(shader->geometry);
		glGetShaderiv(shader->geometry, GL_COMPILE_STATUS, &status);

		if (!status) {
			glGetShaderInfoLog(shader->geometry, sizeof(log), &length, log);
			shader_print_errors("compile", log, source, num_source);

			GPU_shader_free(shader);
			return NULL;
		}
		
		if (!use_opensubdiv) {
			GPU_shader_geometry_stage_primitive_io(shader, input, output, number);
		}
	}

#ifdef WITH_OPENSUBDIV
	if (use_opensubdiv) {
		glBindAttribLocation(shader->program, 0, "position");
		glBindAttribLocation(shader->program, 1, "normal");
		GPU_shader_geometry_stage_primitive_io(shader,
		                                       GL_LINES_ADJACENCY_EXT,
		                                       GL_TRIANGLE_STRIP,
		                                       4);
	}
#endif

	glLinkProgram(shader->program);
	glGetProgramiv(shader->program, GL_LINK_STATUS, &status);
	if (!status) {
		glGetProgramInfoLog(shader->program, sizeof(log), &length, log);
		/* print attached shaders in pipeline order */
		if (vertexcode) shader_print_errors("linking", log, &vertexcode, 1);
		if (geocode) shader_print_errors("linking", log, &geocode, 1);
		if (libcode) shader_print_errors("linking", log, &libcode, 1);
		if (fragcode) shader_print_errors("linking", log, &fragcode, 1);

		GPU_shader_free(shader);
		return NULL;
	}

#ifdef WITH_OPENSUBDIV
	/* TODO(sergey): Find a better place for this. */
	if (use_opensubdiv && GLEW_VERSION_4_1) {
		glProgramUniform1i(shader->program,
		                   glGetUniformLocation(shader->program, "FVarDataOffsetBuffer"),
		                   30);  /* GL_TEXTURE30 */

		glProgramUniform1i(shader->program,
		                   glGetUniformLocation(shader->program, "FVarDataBuffer"),
		                   31);  /* GL_TEXTURE31 */
	}
#endif

	return shader;
}

char *GPU_shader_validate(GPUShader *shader)
{
	int stat = 0;
	glValidateProgram(shader->program);
	glGetObjectParameterivARB(shader->program, GL_OBJECT_VALIDATE_STATUS_ARB, (GLint *)&stat);

	if (stat > 0) {
		int charlen = 0;
		char *log = (char *)MEM_mallocN(stat, "GPU_shader_validate");

		glGetInfoLogARB(shader->program, stat, (GLsizei *)&charlen, log);

		return log;
	}
	return NULL;
}

void GPU_shader_bind(GPUShader *shader)
{
	GPU_ASSERT_NO_GL_ERRORS("Pre Shader Bind");
	glUseProgram(shader->program);
	GPU_ASSERT_NO_GL_ERRORS("Post Shader Bind");
}

void GPU_shader_unbind(void)
{
	GPU_ASSERT_NO_GL_ERRORS("Pre Shader Unbind");
	glUseProgram(0);
	GPU_ASSERT_NO_GL_ERRORS("Post Shader Unbind");
}

int GPU_shader_program(GPUShader *shader)
{
	return shader->program;
}

void GPU_shader_free(GPUShader *shader)
{
	if (shader->vertex)
		glDeleteShader(shader->vertex);
	if (shader->geometry)
		glDeleteShader(shader->geometry);
	if (shader->fragment)
		glDeleteShader(shader->fragment);
	if (shader->program)
		glDeleteProgram(shader->program);

	if (shader->uniform_interface)
		MEM_freeN(shader->uniform_interface);

	MEM_freeN(shader);
}

int GPU_shader_get_uniform(GPUShader *shader, const char *name)
{
	return glGetUniformLocation(shader->program, name);
}

void *GPU_shader_get_interface(GPUShader *shader)
{
	return shader->uniform_interface;
}

void GPU_shader_set_interface(GPUShader *shader, void *interface)
{
	shader->uniform_interface = interface;
}

void GPU_shader_uniform_vector(GPUShader *UNUSED(shader), int location, int length, int arraysize, const float *value)
{
	if (location == -1 || value == NULL)
		return;

	GPU_ASSERT_NO_GL_ERRORS("Pre Uniform Vector");

	if (length == 1) glUniform1fv(location, arraysize, value);
	else if (length == 2) glUniform2fv(location, arraysize, value);
	else if (length == 3) glUniform3fv(location, arraysize, value);
	else if (length == 4) glUniform4fv(location, arraysize, value);
	else if (length == 9) glUniformMatrix3fv(location, arraysize, 0, value);
	else if (length == 16) glUniformMatrix4fv(location, arraysize, 0, value);

	GPU_ASSERT_NO_GL_ERRORS("Post Uniform Vector");
}

void GPU_shader_uniform_vector_int(GPUShader *UNUSED(shader), int location, int length, int arraysize, const int *value)
{
	if (location == -1)
		return;

	GPU_ASSERT_NO_GL_ERRORS("Pre Uniform Vector");

	if (length == 1) glUniform1iv(location, arraysize, value);
	else if (length == 2) glUniform2iv(location, arraysize, value);
	else if (length == 3) glUniform3iv(location, arraysize, value);
	else if (length == 4) glUniform4iv(location, arraysize, value);

	GPU_ASSERT_NO_GL_ERRORS("Post Uniform Vector");
}

void GPU_shader_uniform_int(GPUShader *UNUSED(shader), int location, int value)
{
	if (location == -1)
		return;

	GPU_CHECK_ERRORS_AROUND(glUniform1i(location, value));
}

void GPU_shader_uniform_float(GPUShader *UNUSED(shader), int location, float value)
{
	if (location == -1)
		return;

	GPU_CHECK_ERRORS_AROUND(glUniform1f(location, value));
}

void GPU_shader_geometry_stage_primitive_io(GPUShader *shader, int input, int output, int number)
{
	if (GPU_geometry_shader_support_via_extension()) {
		/* geometry shaders must provide this info themselves for #version 150 and up */
		glProgramParameteriEXT(shader->program, GL_GEOMETRY_INPUT_TYPE_EXT, input);
		glProgramParameteriEXT(shader->program, GL_GEOMETRY_OUTPUT_TYPE_EXT, output);
		glProgramParameteriEXT(shader->program, GL_GEOMETRY_VERTICES_OUT_EXT, number);
	}
}

void GPU_shader_uniform_texture(GPUShader *UNUSED(shader), int location, GPUTexture *tex)
{
	GLenum arbnumber;
	int number = GPU_texture_bound_number(tex);
	int bindcode = GPU_texture_opengl_bindcode(tex);
	int target = GPU_texture_target(tex);

	if (number >= GPU_max_textures()) {
		fprintf(stderr, "Not enough texture slots.\n");
		return;
	}
		
	if (number == -1)
		return;

	if (location == -1)
		return;

	GPU_ASSERT_NO_GL_ERRORS("Pre Uniform Texture");

	arbnumber = (GLenum)((GLuint)GL_TEXTURE0 + number);

	if (number != 0) glActiveTexture(arbnumber);
	if (bindcode != 0)
		glBindTexture(target, bindcode);
	else
		GPU_invalid_tex_bind(target);
	glUniform1i(location, number);
	glEnable(target);
	if (number != 0) glActiveTexture(GL_TEXTURE0);

	GPU_ASSERT_NO_GL_ERRORS("Post Uniform Texture");
}

int GPU_shader_get_attribute(GPUShader *shader, const char *name)
{
	int index;
	
	GPU_CHECK_ERRORS_AROUND(index = glGetAttribLocation(shader->program, name));

	return index;
}

void GPU_shader_bind_attribute(GPUShader *shader, int location, const char *name)
{
	GPU_CHECK_ERRORS_AROUND(glBindAttribLocation(shader->program, location, name));
}

// Used only for VSM shader with geometry instancing support.
void GPU_shader_bind_instancing_attrib(GPUShader *shader, void *matrixoffset, void *positionoffset, unsigned int stride)
{
	int posloc = GPU_shader_get_attribute(shader, GPU_builtin_name(GPU_INSTANCING_POSITION_ATTRIB));
	int matloc = GPU_shader_get_attribute(shader, GPU_builtin_name(GPU_INSTANCING_MATRIX_ATTRIB));

	// Matrix
	if (matloc != -1) {
		glEnableVertexAttribArrayARB(matloc);
		glEnableVertexAttribArrayARB(matloc + 1);
		glEnableVertexAttribArrayARB(matloc + 2);

		glVertexAttribPointerARB(matloc, 3, GL_FLOAT, GL_FALSE, stride, matrixoffset);
		glVertexAttribPointerARB(matloc + 1, 3, GL_FLOAT, GL_FALSE, stride, ((char *)matrixoffset) + 3 * sizeof(float));
		glVertexAttribPointerARB(matloc + 2, 3, GL_FLOAT, GL_FALSE, stride, ((char *)matrixoffset) + 6 * sizeof(float));

		glVertexAttribDivisorARB(matloc, 1);
		glVertexAttribDivisorARB(matloc + 1, 1);
		glVertexAttribDivisorARB(matloc + 2, 1);
	}

	// Position
	if (posloc != -1) {
		glEnableVertexAttribArrayARB(posloc);
		glVertexAttribPointerARB(posloc, 3, GL_FLOAT, GL_FALSE, stride, positionoffset);
		glVertexAttribDivisorARB(posloc, 1);
	}
}

void GPU_shader_unbind_instancing_attrib(GPUShader *shader)
{
	int posloc = GPU_shader_get_attribute(shader, GPU_builtin_name(GPU_INSTANCING_POSITION_ATTRIB));
	int matloc = GPU_shader_get_attribute(shader, GPU_builtin_name(GPU_INSTANCING_MATRIX_ATTRIB));

	// Matrix
	if (matloc != -1) {
		glDisableVertexAttribArrayARB(matloc);
		glDisableVertexAttribArrayARB(matloc + 1);
		glDisableVertexAttribArrayARB(matloc + 2);

		glVertexAttribDivisorARB(matloc, 0);
		glVertexAttribDivisorARB(matloc + 1, 0);
		glVertexAttribDivisorARB(matloc + 2, 0);
	}

	// Position
	if (posloc != -1) {
		glDisableVertexAttribArrayARB(posloc);
		glVertexAttribDivisorARB(posloc, 0);
	}
}

GPUShader *GPU_shader_get_builtin_shader(GPUBuiltinShader shader)
{
	GPUShader *retval = NULL;

	switch (shader) {
		case GPU_SHADER_VSM_STORE:
			if (!GG.shaders.vsm_store)
				GG.shaders.vsm_store = GPU_shader_create(
				        datatoc_gpu_shader_vsm_store_vert_glsl, datatoc_gpu_shader_vsm_store_frag_glsl,
				        NULL, NULL, NULL, 0, 0, 0);
			retval = GG.shaders.vsm_store;
			break;
		case GPU_SHADER_VSM_STORE_INSTANCING:
			if (!GG.shaders.vsm_store_instancing)
				GG.shaders.vsm_store_instancing = GPU_shader_create(
					datatoc_gpu_shader_vsm_store_vert_glsl, datatoc_gpu_shader_vsm_store_frag_glsl,
					NULL, NULL, "#define USE_INSTANCING;\n", 0, 0, 0);
			retval = GG.shaders.vsm_store_instancing;
			break;
		case GPU_SHADER_SEP_GAUSSIAN_BLUR:
			if (!GG.shaders.sep_gaussian_blur)
				GG.shaders.sep_gaussian_blur = GPU_shader_create(
				        datatoc_gpu_shader_sep_gaussian_blur_vert_glsl,
				        datatoc_gpu_shader_sep_gaussian_blur_frag_glsl,
				        NULL, NULL, NULL, 0, 0, 0);
			retval = GG.shaders.sep_gaussian_blur;
			break;
		case GPU_SHADER_SMOKE:
			if (!GG.shaders.smoke)
				GG.shaders.smoke = GPU_shader_create(
				        datatoc_gpu_shader_smoke_vert_glsl, datatoc_gpu_shader_smoke_frag_glsl,
				        NULL, NULL, NULL, 0, 0, 0);
			retval = GG.shaders.smoke;
			break;
		case GPU_SHADER_SMOKE_FIRE:
			if (!GG.shaders.smoke_fire)
				GG.shaders.smoke_fire = GPU_shader_create(
				        datatoc_gpu_shader_smoke_vert_glsl, datatoc_gpu_shader_fire_frag_glsl,
				        NULL, NULL, NULL, 0, 0, 0);
			retval = GG.shaders.smoke_fire;
			break;
		case GPU_SHADER_SMOKE_COBA:
			if (!GG.shaders.smoke_coba)
				GG.shaders.smoke_coba = GPU_shader_create(
				        datatoc_gpu_shader_smoke_vert_glsl, datatoc_gpu_shader_smoke_frag_glsl,
				        NULL, NULL, "#define USE_COBA;\n", 0, 0, 0);
			retval = GG.shaders.smoke_coba;
			break;
		case GPU_SHADER_BLACK:
			if (!GG.shaders.black)
				GG.shaders.black = GPU_shader_create(
					datatoc_gpu_shader_black_vert_glsl, datatoc_gpu_shader_black_frag_glsl,
					NULL, NULL, NULL, 0, 0, 0);
			retval = GG.shaders.black;
			break;
		case GPU_SHADER_BLACK_INSTANCING:
			if (!GG.shaders.black_instancing)
				GG.shaders.black_instancing = GPU_shader_create(
					datatoc_gpu_shader_black_vert_glsl, datatoc_gpu_shader_black_frag_glsl,
					NULL, NULL, "#define USE_INSTANCING;\n", 0, 0, 0);
			retval = GG.shaders.black_instancing;
			break;
		case GPU_SHADER_DRAW_FRAME_BUFFER:
			if (!GG.shaders.draw_frame_buffer)
				GG.shaders.draw_frame_buffer = GPU_shader_create(
					datatoc_gpu_shader_frame_buffer_vert_glsl, datatoc_gpu_shader_frame_buffer_frag_glsl,
					NULL, NULL, NULL, 0, 0, 0);
			retval = GG.shaders.draw_frame_buffer;
			break;
		case GPU_SHADER_STEREO_STIPPLE:
			if (!GG.shaders.stereo_stipple)
				GG.shaders.stereo_stipple = GPU_shader_create(
					datatoc_gpu_shader_frame_buffer_vert_glsl, datatoc_gpu_shader_frame_buffer_frag_glsl,
					NULL, NULL, "#define STIPPLE;\n", 0, 0, 0);
			retval = GG.shaders.stereo_stipple;
			break;
		case GPU_SHADER_STEREO_ANAGLYPH:
			if (!GG.shaders.stereo_anaglyph)
				GG.shaders.stereo_anaglyph = GPU_shader_create(
					datatoc_gpu_shader_frame_buffer_vert_glsl, datatoc_gpu_shader_frame_buffer_frag_glsl,
					NULL, NULL, "#define ANAGLYPH;\n", 0, 0, 0);
			retval = GG.shaders.stereo_anaglyph;
			break;
	}

	if (retval == NULL)
		printf("Unable to create a GPUShader for builtin shader: %u\n", shader);

	return retval;
}

#define MAX_DEFINES 100

GPUShader *GPU_shader_get_builtin_fx_shader(int effect, bool persp)
{
	int offset;
	char defines[MAX_DEFINES] = "";
	/* avoid shaders out of range */
	if (effect >= MAX_FX_SHADERS)
		return NULL;

	offset = 2 * effect;

	if (persp) {
		offset += 1;
		strcat(defines, "#define PERSP_MATRIX\n");
	}

	if (!GG.shaders.fx_shaders[offset]) {
		GPUShader *shader = NULL;

		switch (effect) {
			case GPU_SHADER_FX_SSAO:
				shader = GPU_shader_create(datatoc_gpu_shader_fx_vert_glsl, datatoc_gpu_shader_fx_ssao_frag_glsl, NULL, datatoc_gpu_shader_fx_lib_glsl, defines, 0, 0, 0);
				break;

			case GPU_SHADER_FX_DEPTH_OF_FIELD_PASS_ONE:
				strcat(defines, "#define FIRST_PASS\n");
				shader = GPU_shader_create(datatoc_gpu_shader_fx_dof_vert_glsl, datatoc_gpu_shader_fx_dof_frag_glsl, NULL, datatoc_gpu_shader_fx_lib_glsl, defines, 0, 0, 0);
				break;

			case GPU_SHADER_FX_DEPTH_OF_FIELD_PASS_TWO:
				strcat(defines, "#define SECOND_PASS\n");
				shader = GPU_shader_create(datatoc_gpu_shader_fx_dof_vert_glsl, datatoc_gpu_shader_fx_dof_frag_glsl, NULL, datatoc_gpu_shader_fx_lib_glsl, defines, 0, 0, 0);
				break;

			case GPU_SHADER_FX_DEPTH_OF_FIELD_PASS_THREE:
				strcat(defines, "#define THIRD_PASS\n");
				shader = GPU_shader_create(datatoc_gpu_shader_fx_dof_vert_glsl, datatoc_gpu_shader_fx_dof_frag_glsl, NULL, datatoc_gpu_shader_fx_lib_glsl, defines, 0, 0, 0);
				break;

			case GPU_SHADER_FX_DEPTH_OF_FIELD_PASS_FOUR:
				strcat(defines, "#define FOURTH_PASS\n");
				shader = GPU_shader_create(datatoc_gpu_shader_fx_dof_vert_glsl, datatoc_gpu_shader_fx_dof_frag_glsl, NULL, datatoc_gpu_shader_fx_lib_glsl, defines, 0, 0, 0);
				break;

			case GPU_SHADER_FX_DEPTH_OF_FIELD_PASS_FIVE:
				strcat(defines, "#define FIFTH_PASS\n");
				shader = GPU_shader_create(datatoc_gpu_shader_fx_dof_vert_glsl, datatoc_gpu_shader_fx_dof_frag_glsl, NULL, datatoc_gpu_shader_fx_lib_glsl, defines, 0, 0, 0);
				break;

			case GPU_SHADER_FX_DEPTH_OF_FIELD_HQ_PASS_ONE:
				strcat(defines, "#define FIRST_PASS\n");
				shader = GPU_shader_create(datatoc_gpu_shader_fx_dof_hq_vert_glsl, datatoc_gpu_shader_fx_dof_hq_frag_glsl, NULL, datatoc_gpu_shader_fx_lib_glsl, defines, 0, 0, 0);
				break;

			case GPU_SHADER_FX_DEPTH_OF_FIELD_HQ_PASS_TWO:
				strcat(defines, "#define SECOND_PASS\n");
				shader = GPU_shader_create(datatoc_gpu_shader_fx_dof_hq_vert_glsl, datatoc_gpu_shader_fx_dof_hq_frag_glsl, datatoc_gpu_shader_fx_dof_hq_geo_glsl, datatoc_gpu_shader_fx_lib_glsl,
				                           defines, GL_POINTS, GL_TRIANGLE_STRIP, 4);
				break;

			case GPU_SHADER_FX_DEPTH_OF_FIELD_HQ_PASS_THREE:
				strcat(defines, "#define THIRD_PASS\n");
				shader = GPU_shader_create(datatoc_gpu_shader_fx_dof_hq_vert_glsl, datatoc_gpu_shader_fx_dof_hq_frag_glsl, NULL, datatoc_gpu_shader_fx_lib_glsl, defines, 0, 0, 0);
				break;

			case GPU_SHADER_FX_DEPTH_RESOLVE:
				shader = GPU_shader_create(datatoc_gpu_shader_fx_vert_glsl, datatoc_gpu_shader_fx_depth_resolve_glsl, NULL, NULL, defines, 0, 0, 0);
				break;
		}

		GG.shaders.fx_shaders[offset] = shader;
		GPU_fx_shader_init_interface(shader, effect);
	}

	return GG.shaders.fx_shaders[offset];
}


void GPU_shader_free_builtin_shaders(void)
{
	int i;

	if (GG.shaders.vsm_store) {
		GPU_shader_free(GG.shaders.vsm_store);
		GG.shaders.vsm_store = NULL;
	}

	if (GG.shaders.sep_gaussian_blur) {
		GPU_shader_free(GG.shaders.sep_gaussian_blur);
		GG.shaders.sep_gaussian_blur = NULL;
	}

	if (GG.shaders.smoke) {
		GPU_shader_free(GG.shaders.smoke);
		GG.shaders.smoke = NULL;
	}

	if (GG.shaders.smoke_fire) {
		GPU_shader_free(GG.shaders.smoke_fire);
		GG.shaders.smoke_fire = NULL;
	}

	if (GG.shaders.smoke_coba) {
		GPU_shader_free(GG.shaders.smoke_coba);
		GG.shaders.smoke_coba = NULL;
	}

	if (GG.shaders.black) {
		GPU_shader_free(GG.shaders.black);
		GG.shaders.black = NULL;
	}

	if (GG.shaders.black_instancing) {
		GPU_shader_free(GG.shaders.black_instancing);
		GG.shaders.black_instancing = NULL;
	}

	if (GG.shaders.draw_frame_buffer) {
		GPU_shader_free(GG.shaders.draw_frame_buffer);
		GG.shaders.draw_frame_buffer = NULL;
	}

	if (GG.shaders.stereo_stipple) {
		GPU_shader_free(GG.shaders.stereo_stipple);
		GG.shaders.stereo_stipple = NULL;
	}

	if (GG.shaders.stereo_anaglyph) {
		GPU_shader_free(GG.shaders.stereo_anaglyph);
		GG.shaders.stereo_anaglyph = NULL;
	}

	for (i = 0; i < 2 * MAX_FX_SHADERS; ++i) {
		if (GG.shaders.fx_shaders[i]) {
			GPU_shader_free(GG.shaders.fx_shaders[i]);
			GG.shaders.fx_shaders[i] = NULL;
		}
	}
}

<|MERGE_RESOLUTION|>--- conflicted
+++ resolved
@@ -39,11 +39,8 @@
 #include "GPU_glew.h"
 #include "GPU_shader.h"
 #include "GPU_texture.h"
-<<<<<<< HEAD
+#include "GPU_material.h"
 #include "gpu_codegen.h"
-=======
-#include "GPU_material.h"
->>>>>>> a00f5433
 
 /* TODO(sergey): Find better default values for this constants. */
 #define MAX_DEFINE_LENGTH 1024
