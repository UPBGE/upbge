/*
 * This program is free software; you can redistribute it and/or
 * modify it under the terms of the GNU General Public License
 * as published by the Free Software Foundation; either version 2
 * of the License, or (at your option) any later version.
 *
 * This program is distributed in the hope that it will be useful,
 * but WITHOUT ANY WARRANTY; without even the implied warranty of
 * MERCHANTABILITY or FITNESS FOR A PARTICULAR PURPOSE.  See the
 * GNU General Public License for more details.
 *
 * You should have received a copy of the GNU General Public License
 * along with this program; if not, write to the Free Software Foundation,
 * Inc., 51 Franklin Street, Fifth Floor, Boston, MA 02110-1301, USA.
 *
 * The Original Code is Copyright (C) 2005 Blender Foundation.
 * All rights reserved.
 */

/** \file
 * \ingroup gpu
 *
 * Convert material node-trees to GLSL.
 */

#include "MEM_guardedalloc.h"

#include "DNA_customdata_types.h"
#include "DNA_image_types.h"
#include "DNA_material_types.h"
#include "DNA_node_types.h"

#include "BLI_blenlib.h"
#include "BLI_hash_mm2a.h"
#include "BLI_link_utils.h"
#include "BLI_utildefines.h"
#include "BLI_dynstr.h"
#include "BLI_ghash.h"
#include "BLI_threads.h"

#include "PIL_time.h"

#include "GPU_extensions.h"
#include "GPU_glew.h"
#include "GPU_material.h"
#include "GPU_shader.h"
#include "GPU_texture.h"
#include "GPU_uniformbuffer.h"

#include "BLI_sys_types.h" /* for intptr_t support */

#include "gpu_codegen.h"

#include <string.h>
#include <stdarg.h>

extern char datatoc_gpu_shader_material_glsl[];
extern char datatoc_gpu_shader_geometry_glsl[];

static char *glsl_material_library = NULL;

/* -------------------- GPUPass Cache ------------------ */
/**
 * Internal shader cache: This prevent the shader recompilation / stall when
 * using undo/redo AND also allows for GPUPass reuse if the Shader code is the
 * same for 2 different Materials. Unused GPUPasses are free by Garbage collection.
 */

/* Only use one linklist that contains the GPUPasses grouped by hash. */
static GPUPass *pass_cache = NULL;
static SpinLock pass_cache_spin;

static uint32_t gpu_pass_hash(const char *frag_gen, const char *defs, GPUVertAttrLayers *attrs)
{
	BLI_HashMurmur2A hm2a;
	BLI_hash_mm2a_init(&hm2a, 0);
	BLI_hash_mm2a_add(&hm2a, (uchar *)frag_gen, strlen(frag_gen));
	if (attrs) {
		for (int att_idx = 0; att_idx < attrs->totlayer; att_idx++) {
			char *name = attrs->layer[att_idx].name;
			BLI_hash_mm2a_add(&hm2a, (uchar *)name, strlen(name));
		}
	}
	if (defs)
		BLI_hash_mm2a_add(&hm2a, (uchar *)defs, strlen(defs));

	return BLI_hash_mm2a_end(&hm2a);
}

/* Search by hash only. Return first pass with the same hash.
 * There is hash collision if (pass->next && pass->next->hash == hash) */
static GPUPass *gpu_pass_cache_lookup(uint32_t hash)
{
	BLI_spin_lock(&pass_cache_spin);
	/* Could be optimized with a Lookup table. */
	for (GPUPass *pass = pass_cache; pass; pass = pass->next) {
		if (pass->hash == hash) {
			BLI_spin_unlock(&pass_cache_spin);
			return pass;
		}
	}
	BLI_spin_unlock(&pass_cache_spin);
	return NULL;
}

/* Check all possible passes with the same hash. */
static GPUPass *gpu_pass_cache_resolve_collision(
        GPUPass *pass, const char *vert, const char *geom, const char *frag, const char *defs, uint32_t hash)
{
	BLI_spin_lock(&pass_cache_spin);
	/* Collision, need to strcmp the whole shader. */
	for (; pass && (pass->hash == hash); pass = pass->next) {
		if ((defs != NULL) && (strcmp(pass->defines, defs) != 0)) { /* Pass */ }
		else if ((geom != NULL) && (strcmp(pass->geometrycode, geom) != 0)) { /* Pass */ }
		else if ((strcmp(pass->fragmentcode, frag) == 0) &&
		         (strcmp(pass->vertexcode, vert) == 0))
		{
			BLI_spin_unlock(&pass_cache_spin);
			return pass;
		}
	}
	BLI_spin_unlock(&pass_cache_spin);
	return NULL;
}

/* -------------------- GPU Codegen ------------------ */

/* type definitions and constants */

#define MAX_FUNCTION_NAME    64
#define MAX_PARAMETER        32

typedef enum {
	FUNCTION_QUAL_IN,
	FUNCTION_QUAL_OUT,
	FUNCTION_QUAL_INOUT
} GPUFunctionQual;

typedef struct GPUFunction {
	char name[MAX_FUNCTION_NAME];
	eGPUType paramtype[MAX_PARAMETER];
	GPUFunctionQual paramqual[MAX_PARAMETER];
	int totparam;
} GPUFunction;

/* Indices match the eGPUType enum */
static const char *GPU_DATATYPE_STR[17] = {
	"", "float", "vec2", "vec3", "vec4",
	NULL, NULL, NULL, NULL, "mat3", NULL, NULL, NULL, NULL, NULL, NULL, "mat4",
};

/* GLSL code parsing for finding function definitions.
 * These are stored in a hash for lookup when creating a material. */

static GHash *FUNCTION_HASH = NULL;
#if 0
static char *FUNCTION_PROTOTYPES = NULL;
static GPUShader *FUNCTION_LIB = NULL;
#endif

static int gpu_str_prefix(const char *str, const char *prefix)
{
	while (*str && *prefix) {
		if (*str != *prefix)
			return 0;

		str++;
		prefix++;
	}

	return (*prefix == '\0');
}

static char *gpu_str_skip_token(char *str, char *token, int max)
{
	int len = 0;

	/* skip a variable/function name */
	while (*str) {
		if (ELEM(*str, ' ', '(', ')', ',', ';', '\t', '\n', '\r'))
			break;
		else {
			if (token && len < max - 1) {
				*token = *str;
				token++;
				len++;
			}
			str++;
		}
	}

	if (token)
		*token = '\0';

	/* skip the next special characters:
	 * note the missing ')' */
	while (*str) {
		if (ELEM(*str, ' ', '(', ',', ';', '\t', '\n', '\r'))
			str++;
		else
			break;
	}

	return str;
}

static void gpu_parse_functions_string(GHash *hash, char *code)
{
	GPUFunction *function;
	eGPUType type;
	GPUFunctionQual qual;
	int i;

	while ((code = strstr(code, "void "))) {
		function = MEM_callocN(sizeof(GPUFunction), "GPUFunction");

		code = gpu_str_skip_token(code, NULL, 0);
		code = gpu_str_skip_token(code, function->name, MAX_FUNCTION_NAME);

		/* get parameters */
		while (*code && *code != ')') {
			/* test if it's an input or output */
			qual = FUNCTION_QUAL_IN;
			if (gpu_str_prefix(code, "out "))
				qual = FUNCTION_QUAL_OUT;
			if (gpu_str_prefix(code, "inout "))
				qual = FUNCTION_QUAL_INOUT;
			if ((qual != FUNCTION_QUAL_IN) || gpu_str_prefix(code, "in "))
				code = gpu_str_skip_token(code, NULL, 0);

			/* test for type */
			type = GPU_NONE;
			for (i = 1; i < ARRAY_SIZE(GPU_DATATYPE_STR); i++) {
				if (GPU_DATATYPE_STR[i] && gpu_str_prefix(code, GPU_DATATYPE_STR[i])) {
					type = i;
					break;
				}
			}

			if (!type && gpu_str_prefix(code, "samplerCube")) {
				type = GPU_TEXCUBE;
			}
			if (!type && gpu_str_prefix(code, "sampler2DShadow")) {
				type = GPU_SHADOW2D;
			}
			if (!type && gpu_str_prefix(code, "sampler1DArray")) {
				type = GPU_TEX1D_ARRAY;
			}
			if (!type && gpu_str_prefix(code, "sampler2D")) {
				type = GPU_TEX2D;
			}
			if (!type && gpu_str_prefix(code, "sampler3D")) {
				type = GPU_TEX3D;
			}

			if (!type && gpu_str_prefix(code, "Closure")) {
				type = GPU_CLOSURE;
			}

			if (type) {
				/* add parameter */
				code = gpu_str_skip_token(code, NULL, 0);
				code = gpu_str_skip_token(code, NULL, 0);
				function->paramqual[function->totparam] = qual;
				function->paramtype[function->totparam] = type;
				function->totparam++;
			}
			else {
				fprintf(stderr, "GPU invalid function parameter in %s.\n", function->name);
				break;
			}
		}

		if (function->name[0] == '\0' || function->totparam == 0) {
			fprintf(stderr, "GPU functions parse error.\n");
			MEM_freeN(function);
			break;
		}

		BLI_ghash_insert(hash, function->name, function);
	}
}

#if 0
static char *gpu_generate_function_prototyps(GHash *hash)
{
	DynStr *ds = BLI_dynstr_new();
	GHashIterator *ghi;
	GPUFunction *function;
	char *name, *prototypes;
	int a;

	/* automatically generate function prototypes to add to the top of the
	 * generated code, to avoid have to add the actual code & recompile all */
	ghi = BLI_ghashIterator_new(hash);

	for (; !BLI_ghashIterator_done(ghi); BLI_ghashIterator_step(ghi)) {
		name = BLI_ghashIterator_getValue(ghi);
		function = BLI_ghashIterator_getValue(ghi);

		BLI_dynstr_appendf(ds, "void %s(", name);
		for (a = 0; a < function->totparam; a++) {
			if (function->paramqual[a] == FUNCTION_QUAL_OUT)
				BLI_dynstr_append(ds, "out ");
			else if (function->paramqual[a] == FUNCTION_QUAL_INOUT)
				BLI_dynstr_append(ds, "inout ");

			if (function->paramtype[a] == GPU_TEX2D)
				BLI_dynstr_append(ds, "sampler2D");
			else if (function->paramtype[a] == GPU_SHADOW2D)
				BLI_dynstr_append(ds, "sampler2DShadow");
			else
				BLI_dynstr_append(ds, GPU_DATATYPE_STR[function->paramtype[a]]);
#  if 0
			BLI_dynstr_appendf(ds, " param%d", a);
#  endif

			if (a != function->totparam - 1)
				BLI_dynstr_append(ds, ", ");
		}
		BLI_dynstr_append(ds, ");\n");
	}

	BLI_dynstr_append(ds, "\n");

	prototypes = BLI_dynstr_get_cstring(ds);
	BLI_dynstr_free(ds);

	return prototypes;
}
#endif

static GPUFunction *gpu_lookup_function(const char *name)
{
	if (!FUNCTION_HASH) {
		FUNCTION_HASH = BLI_ghash_str_new("GPU_lookup_function gh");
		gpu_parse_functions_string(FUNCTION_HASH, glsl_material_library);
	}

	return BLI_ghash_lookup(FUNCTION_HASH, (const void *)name);
}

void gpu_codegen_init(void)
{
	GPU_code_generate_glsl_lib();
}

void gpu_codegen_exit(void)
{
	extern Material defmaterial; /* render module abuse... */

	if (defmaterial.gpumaterial.first)
		GPU_material_free(&defmaterial.gpumaterial);

	if (FUNCTION_HASH) {
		BLI_ghash_free(FUNCTION_HASH, NULL, MEM_freeN);
		FUNCTION_HASH = NULL;
	}

	GPU_shader_free_builtin_shaders();

	if (glsl_material_library) {
		MEM_freeN(glsl_material_library);
		glsl_material_library = NULL;
	}

#if 0
	if (FUNCTION_PROTOTYPES) {
		MEM_freeN(FUNCTION_PROTOTYPES);
		FUNCTION_PROTOTYPES = NULL;
	}
	if (FUNCTION_LIB) {
		GPU_shader_free(FUNCTION_LIB);
		FUNCTION_LIB = NULL;
	}
#endif
}

/* GLSL code generation */

static void codegen_convert_datatype(DynStr *ds, int from, int to, const char *tmp, int id)
{
	char name[1024];

	BLI_snprintf(name, sizeof(name), "%s%d", tmp, id);

	if (from == to) {
		BLI_dynstr_append(ds, name);
	}
	else if (to == GPU_FLOAT) {
		if (from == GPU_VEC4)
			BLI_dynstr_appendf(ds, "convert_rgba_to_float(%s)", name);
		else if (from == GPU_VEC3)
			BLI_dynstr_appendf(ds, "(%s.r + %s.g + %s.b) / 3.0", name, name, name);
		else if (from == GPU_VEC2)
			BLI_dynstr_appendf(ds, "%s.r", name);
	}
	else if (to == GPU_VEC2) {
		if (from == GPU_VEC4)
			BLI_dynstr_appendf(ds, "vec2((%s.r + %s.g + %s.b) / 3.0, %s.a)", name, name, name, name);
		else if (from == GPU_VEC3)
			BLI_dynstr_appendf(ds, "vec2((%s.r + %s.g + %s.b) / 3.0, 1.0)", name, name, name);
		else if (from == GPU_FLOAT)
			BLI_dynstr_appendf(ds, "vec2(%s, 1.0)", name);
	}
	else if (to == GPU_VEC3) {
		if (from == GPU_VEC4)
			BLI_dynstr_appendf(ds, "%s.rgb", name);
		else if (from == GPU_VEC2)
			BLI_dynstr_appendf(ds, "vec3(%s.r, %s.r, %s.r)", name, name, name);
		else if (from == GPU_FLOAT)
			BLI_dynstr_appendf(ds, "vec3(%s, %s, %s)", name, name, name);
	}
	else if (to == GPU_VEC4) {
		if (from == GPU_VEC3)
			BLI_dynstr_appendf(ds, "vec4(%s, 1.0)", name);
		else if (from == GPU_VEC2)
			BLI_dynstr_appendf(ds, "vec4(%s.r, %s.r, %s.r, %s.g)", name, name, name, name);
		else if (from == GPU_FLOAT)
			BLI_dynstr_appendf(ds, "vec4(%s, %s, %s, 1.0)", name, name, name);
	}
	else if (to == GPU_CLOSURE) {
		if (from == GPU_VEC4)
			BLI_dynstr_appendf(ds, "closure_emission(%s.rgb)", name);
		else if (from == GPU_VEC3)
			BLI_dynstr_appendf(ds, "closure_emission(%s.rgb)", name);
		else if (from == GPU_VEC2)
			BLI_dynstr_appendf(ds, "closure_emission(%s.rrr)", name);
		else if (from == GPU_FLOAT)
			BLI_dynstr_appendf(ds, "closure_emission(vec3(%s, %s, %s))", name, name, name);
	}
	else {
		BLI_dynstr_append(ds, name);
	}
}

static void codegen_print_datatype(DynStr *ds, const eGPUType type, float *data)
{
	int i;

	BLI_dynstr_appendf(ds, "%s(", GPU_DATATYPE_STR[type]);

	for (i = 0; i < type; i++) {
		BLI_dynstr_appendf(ds, "%.12f", data[i]);
		if (i == type - 1)
			BLI_dynstr_append(ds, ")");
		else
			BLI_dynstr_append(ds, ", ");
	}
}

static int codegen_input_has_texture(GPUInput *input)
{
	if (input->link)
		return 0;
	else
		return (input->source == GPU_SOURCE_TEX);
}

const char *GPU_builtin_name(eGPUBuiltin builtin)
{
	if (builtin == GPU_VIEW_MATRIX)
		return "unfviewmat";
	else if (builtin == GPU_OBJECT_MATRIX)
		return "unfobmat";
	else if (builtin == GPU_INVERSE_VIEW_MATRIX)
		return "unfinvviewmat";
	else if (builtin == GPU_INVERSE_OBJECT_MATRIX)
		return "unfinvobmat";
	else if (builtin == GPU_LOC_TO_VIEW_MATRIX)
		return "unflocaltoviewmat";
	else if (builtin == GPU_INVERSE_LOC_TO_VIEW_MATRIX)
		return "unfinvlocaltoviewmat";
	else if (builtin == GPU_VIEW_POSITION)
		return "varposition";
	else if (builtin == GPU_VIEW_NORMAL)
		return "varnormal";
	else if (builtin == GPU_OBCOLOR)
		return "unfobcolor";
	else if (builtin == GPU_AUTO_BUMPSCALE)
		return "unfobautobumpscale";
	else if (builtin == GPU_CAMERA_TEXCO_FACTORS)
		return "unfcameratexfactors";
	else if (builtin == GPU_PARTICLE_SCALAR_PROPS)
		return "unfparticlescalarprops";
	else if (builtin == GPU_PARTICLE_LOCATION)
		return "unfparticleco";
	else if (builtin == GPU_PARTICLE_VELOCITY)
		return "unfparticlevel";
	else if (builtin == GPU_PARTICLE_ANG_VELOCITY)
		return "unfparticleangvel";
	else if (builtin == GPU_OBJECT_INFO)
		return "unfobjectinfo";
	else if (builtin == GPU_VOLUME_DENSITY)
		return "sampdensity";
	else if (builtin == GPU_VOLUME_FLAME)
		return "sampflame";
	else if (builtin == GPU_VOLUME_TEMPERATURE)
		return "unftemperature";
	else if (builtin == GPU_BARYCENTRIC_TEXCO)
		return "unfbarycentrictex";
	else if (builtin == GPU_BARYCENTRIC_DIST)
		return "unfbarycentricdist";
	else
		return "";
}

/* assign only one texid per buffer to avoid sampling the same texture twice */
static void codegen_set_texid(GHash *bindhash, GPUInput *input, int *texid, void *key)
{
	if (BLI_ghash_haskey(bindhash, key)) {
		/* Reuse existing texid */
		input->texid = POINTER_AS_INT(BLI_ghash_lookup(bindhash, key));
	}
	else {
		/* Allocate new texid */
		input->texid = *texid;
		(*texid)++;
		input->bindtex = true;
		BLI_ghash_insert(bindhash, key, POINTER_FROM_INT(input->texid));
	}
}

static void codegen_set_unique_ids(ListBase *nodes)
{
	GHash *bindhash;
	GPUNode *node;
	GPUInput *input;
	GPUOutput *output;
	int id = 1, texid = 0;

	bindhash = BLI_ghash_ptr_new("codegen_set_unique_ids1 gh");

	for (node = nodes->first; node; node = node->next) {
		for (input = node->inputs.first; input; input = input->next) {
			/* set id for unique names of uniform variables */
			input->id = id++;

			/* set texid used for settings texture slot */
			if (codegen_input_has_texture(input)) {
				input->bindtex = false;
				if (input->ima) {
					/* input is texture from image */
					codegen_set_texid(bindhash, input, &texid, input->ima);
				}
				else if (input->coba) {
					/* input is color band texture, check coba pointer */
					codegen_set_texid(bindhash, input, &texid, input->coba);
				}
				else {
					/* Either input->ima or input->coba should be non-NULL. */
					BLI_assert(0);
				}
			}
		}

		for (output = node->outputs.first; output; output = output->next) {
			/* set id for unique names of tmp variables storing output */
			output->id = id++;
		}
	}

	BLI_ghash_free(bindhash, NULL, NULL);
}

/**
 * It will create an UBO for GPUMaterial if there is any GPU_DYNAMIC_UBO.
 */
static int codegen_process_uniforms_functions(GPUMaterial *material, DynStr *ds, ListBase *nodes)
{
	GPUNode *node;
	GPUInput *input;
	const char *name;
	int builtins = 0;
	ListBase ubo_inputs = {NULL, NULL};

	/* print uniforms */
	for (node = nodes->first; node; node = node->next) {
		for (input = node->inputs.first; input; input = input->next) {
			if (input->source == GPU_SOURCE_TEX) {
				/* create exactly one sampler for each texture */
				if (codegen_input_has_texture(input) && input->bindtex) {
					BLI_dynstr_appendf(
					        ds, "uniform %s samp%d;\n",
					        (input->coba) ? "sampler1DArray" : "sampler2D",
					        input->texid);
				}
			}
			else if (input->source == GPU_SOURCE_BUILTIN) {
				/* only define each builtin uniform/varying once */
				if (!(builtins & input->builtin)) {
					builtins |= input->builtin;
					name = GPU_builtin_name(input->builtin);

					if (gpu_str_prefix(name, "samp")) {
						if ((input->builtin == GPU_VOLUME_DENSITY) ||
						    (input->builtin == GPU_VOLUME_FLAME))
						{
							BLI_dynstr_appendf(ds, "uniform sampler3D %s;\n", name);
						}
					}
					else if (gpu_str_prefix(name, "unf")) {
						BLI_dynstr_appendf(
						        ds, "uniform %s %s;\n",
						        GPU_DATATYPE_STR[input->type], name);
					}
					else {
						BLI_dynstr_appendf(
						        ds, "in %s %s;\n",
						        GPU_DATATYPE_STR[input->type], name);
					}
				}
			}
			else if (input->source == GPU_SOURCE_STRUCT) {
				/* Add other struct here if needed. */
				BLI_dynstr_appendf(ds, "Closure strct%d = CLOSURE_DEFAULT;\n", input->id);
			}
			else if (input->source == GPU_SOURCE_UNIFORM) {
				if (!input->link) {
					/* We handle the UBOuniforms separately. */
					BLI_addtail(&ubo_inputs, BLI_genericNodeN(input));
				}
			}
			else if (input->source == GPU_SOURCE_CONSTANT) {
				BLI_dynstr_appendf(
				        ds, "const %s cons%d = ",
				        GPU_DATATYPE_STR[input->type], input->id);
				codegen_print_datatype(ds, input->type, input->vec);
				BLI_dynstr_append(ds, ";\n");
			}
			else if (input->source == GPU_SOURCE_ATTR && input->attr_first) {
				BLI_dynstr_appendf(
				        ds, "in %s var%d;\n",
				        GPU_DATATYPE_STR[input->type], input->attr_id);
			}
		}
	}

	/* Handle the UBO block separately. */
	if ((material != NULL) && !BLI_listbase_is_empty(&ubo_inputs)) {
		GPU_material_uniform_buffer_create(material, &ubo_inputs);

		/* Inputs are sorted */
		BLI_dynstr_appendf(ds, "\nlayout (std140) uniform %s {\n", GPU_UBO_BLOCK_NAME);

		for (LinkData *link = ubo_inputs.first; link; link = link->next) {
			input = link->data;
			BLI_dynstr_appendf(
			        ds, "\t%s unf%d;\n",
			        GPU_DATATYPE_STR[input->type], input->id);
		}
		BLI_dynstr_append(ds, "};\n");
		BLI_freelistN(&ubo_inputs);
	}

	BLI_dynstr_append(ds, "\n");

	return builtins;
}

static void codegen_declare_tmps(DynStr *ds, ListBase *nodes)
{
	GPUNode *node;
	GPUOutput *output;

	for (node = nodes->first; node; node = node->next) {
		/* declare temporary variables for node output storage */
		for (output = node->outputs.first; output; output = output->next) {
			if (output->type == GPU_CLOSURE) {
				BLI_dynstr_appendf(
				        ds, "\tClosure tmp%d;\n", output->id);
			}
			else {
				BLI_dynstr_appendf(
				        ds, "\t%s tmp%d;\n",
				        GPU_DATATYPE_STR[output->type], output->id);
			}
		}
	}

	BLI_dynstr_append(ds, "\n");
}

static void codegen_call_functions(DynStr *ds, ListBase *nodes, GPUOutput *finaloutput)
{
	GPUNode *node;
	GPUInput *input;
	GPUOutput *output;

	for (node = nodes->first; node; node = node->next) {
		BLI_dynstr_appendf(ds, "\t%s(", node->name);

		for (input = node->inputs.first; input; input = input->next) {
			if (input->source == GPU_SOURCE_TEX) {
				BLI_dynstr_appendf(ds, "samp%d", input->texid);
			}
			else if (input->source == GPU_SOURCE_OUTPUT) {
				codegen_convert_datatype(
				        ds, input->link->output->type, input->type,
				        "tmp", input->link->output->id);
			}
			else if (input->source == GPU_SOURCE_BUILTIN) {
				/* TODO(fclem) get rid of that. */
				if (input->builtin == GPU_INVERSE_VIEW_MATRIX)
					BLI_dynstr_append(ds, "viewinv");
				else if (input->builtin == GPU_VIEW_MATRIX)
					BLI_dynstr_append(ds, "viewmat");
				else if (input->builtin == GPU_CAMERA_TEXCO_FACTORS)
					BLI_dynstr_append(ds, "camtexfac");
				else if (input->builtin == GPU_LOC_TO_VIEW_MATRIX)
					BLI_dynstr_append(ds, "localtoviewmat");
				else if (input->builtin == GPU_INVERSE_LOC_TO_VIEW_MATRIX)
					BLI_dynstr_append(ds, "invlocaltoviewmat");
				else if (input->builtin == GPU_BARYCENTRIC_DIST)
					BLI_dynstr_append(ds, "barycentricDist");
				else if (input->builtin == GPU_BARYCENTRIC_TEXCO)
					BLI_dynstr_append(ds, "barytexco");
				else if (input->builtin == GPU_OBJECT_MATRIX)
					BLI_dynstr_append(ds, "objmat");
				else if (input->builtin == GPU_INVERSE_OBJECT_MATRIX)
					BLI_dynstr_append(ds, "objinv");
				else if (input->builtin == GPU_VIEW_POSITION)
					BLI_dynstr_append(ds, "viewposition");
				else if (input->builtin == GPU_VIEW_NORMAL)
					BLI_dynstr_append(ds, "facingnormal");
				else
					BLI_dynstr_append(ds, GPU_builtin_name(input->builtin));
			}
			else if (input->source == GPU_SOURCE_STRUCT) {
				BLI_dynstr_appendf(ds, "strct%d", input->id);
			}
			else if (input->source == GPU_SOURCE_UNIFORM) {
				BLI_dynstr_appendf(ds, "unf%d", input->id);
			}
			else if (input->source == GPU_SOURCE_CONSTANT) {
				BLI_dynstr_appendf(ds, "cons%d", input->id);
			}
			else if (input->source == GPU_SOURCE_ATTR) {
				BLI_dynstr_appendf(ds, "var%d", input->attr_id);
			}

			BLI_dynstr_append(ds, ", ");
		}

		for (output = node->outputs.first; output; output = output->next) {
			BLI_dynstr_appendf(ds, "tmp%d", output->id);
			if (output->next)
				BLI_dynstr_append(ds, ", ");
		}

		BLI_dynstr_append(ds, ");\n");
	}

	BLI_dynstr_appendf(ds, "\n\treturn tmp%d", finaloutput->id);
	BLI_dynstr_append(ds, ";\n");
}

static char *code_generate_fragment(GPUMaterial *material, ListBase *nodes, GPUOutput *output, int *rbuiltins)
{
	DynStr *ds = BLI_dynstr_new();
	char *code;
	int builtins;

#if 0
	BLI_dynstr_append(ds, FUNCTION_PROTOTYPES);
#endif

	codegen_set_unique_ids(nodes);
	*rbuiltins = builtins = codegen_process_uniforms_functions(material, ds, nodes);

	if (builtins & GPU_BARYCENTRIC_TEXCO)
		BLI_dynstr_append(ds, "in vec2 barycentricTexCo;\n");

	if (builtins & GPU_BARYCENTRIC_DIST)
		BLI_dynstr_append(ds, "flat in vec3 barycentricDist;\n");

	BLI_dynstr_append(ds, "Closure nodetree_exec(void)\n{\n");

	if (builtins & GPU_BARYCENTRIC_TEXCO) {
		BLI_dynstr_append(ds, "#ifdef HAIR_SHADER\n");
		BLI_dynstr_append(ds, "\tvec2 barytexco = vec2((fract(barycentricTexCo.y) != 0.0)\n"
		                      "\t                      ? barycentricTexCo.x\n"
		                      "\t                      : 1.0 - barycentricTexCo.x,\n"
		                      "\t                      0.0);\n");
		BLI_dynstr_append(ds, "#else\n");
		BLI_dynstr_append(ds, "\tvec2 barytexco = barycentricTexCo;\n");
		BLI_dynstr_append(ds, "#endif\n");
	}
	/* TODO(fclem) get rid of that. */
	if (builtins & GPU_VIEW_MATRIX)
		BLI_dynstr_append(ds, "\t#define viewmat ViewMatrix\n");
	if (builtins & GPU_CAMERA_TEXCO_FACTORS)
		BLI_dynstr_append(ds, "\t#define camtexfac CameraTexCoFactors\n");
	if (builtins & GPU_OBJECT_MATRIX)
		BLI_dynstr_append(ds, "\t#define objmat ModelMatrix\n");
	if (builtins & GPU_INVERSE_OBJECT_MATRIX)
		BLI_dynstr_append(ds, "\t#define objinv ModelMatrixInverse\n");
	if (builtins & GPU_INVERSE_VIEW_MATRIX)
		BLI_dynstr_append(ds, "\t#define viewinv ViewMatrixInverse\n");
	if (builtins & GPU_LOC_TO_VIEW_MATRIX)
		BLI_dynstr_append(ds, "\t#define localtoviewmat ModelViewMatrix\n");
	if (builtins & GPU_INVERSE_LOC_TO_VIEW_MATRIX)
		BLI_dynstr_append(ds, "\t#define invlocaltoviewmat ModelViewMatrixInverse\n");
	if (builtins & GPU_VIEW_NORMAL)
		BLI_dynstr_append(ds, "\tvec3 facingnormal = gl_FrontFacing? viewNormal: -viewNormal;\n");
	if (builtins & GPU_VIEW_POSITION)
		BLI_dynstr_append(ds, "\t#define viewposition viewPosition\n");

	codegen_declare_tmps(ds, nodes);
	codegen_call_functions(ds, nodes, output);

	BLI_dynstr_append(ds, "}\n");

	/* XXX This cannot go into gpu_shader_material.glsl because main() would be parsed and generate error */
	/* Old glsl mode compat. */
	BLI_dynstr_append(ds, "#ifndef NODETREE_EXEC\n");
	BLI_dynstr_append(ds, "out vec4 fragColor;\n");
	BLI_dynstr_append(ds, "void main()\n");
	BLI_dynstr_append(ds, "{\n");
	BLI_dynstr_append(ds, "\tClosure cl = nodetree_exec();\n");
	BLI_dynstr_append(ds, "\tfragColor = vec4(cl.radiance, cl.opacity);\n");
	BLI_dynstr_append(ds, "}\n");
	BLI_dynstr_append(ds, "#endif\n\n");

	/* create shader */
	code = BLI_dynstr_get_cstring(ds);
	BLI_dynstr_free(ds);

#if 0
	if (G.debug & G_DEBUG) printf("%s\n", code);
#endif

	return code;
}

static const char *attr_prefix_get(CustomDataType type)
{
	switch (type) {
		case CD_ORCO:           return "orco";
		case CD_MTFACE:         return "u";
		case CD_TANGENT:        return "t";
		case CD_MCOL:           return "c";
		case CD_AUTO_FROM_NAME: return "a";
		default: BLI_assert(false && "GPUVertAttr Prefix type not found : This should not happen!"); return "";
	}
}

static char *code_generate_vertex(ListBase *nodes, const char *vert_code, bool use_geom)
{
	DynStr *ds = BLI_dynstr_new();
	GPUNode *node;
	GPUInput *input;
	char *code;
	int builtins = 0;

	/* Hairs uv and col attributes are passed by bufferTextures. */
	BLI_dynstr_append(
	        ds,
	        "#ifdef HAIR_SHADER\n"
	        "#define DEFINE_ATTR(type, attr) uniform samplerBuffer attr\n"
	        "#else\n"
	        "#define DEFINE_ATTR(type, attr) in type attr\n"
	        "#endif\n"
	);

	for (node = nodes->first; node; node = node->next) {
		for (input = node->inputs.first; input; input = input->next) {
			if (input->source == GPU_SOURCE_BUILTIN) {
				builtins |= input->builtin;
			}
			if (input->source == GPU_SOURCE_ATTR && input->attr_first) {
				/* XXX FIXME : see notes in mesh_render_data_create() */
				/* NOTE : Replicate changes to mesh_render_data_create() in draw_cache_impl_mesh.c */
				if (input->attr_type == CD_ORCO) {
					/* orco is computed from local positions, see below */
					BLI_dynstr_appendf(ds, "uniform vec3 OrcoTexCoFactors[2];\n");
				}
				else if (input->attr_name[0] == '\0') {
					BLI_dynstr_appendf(ds, "DEFINE_ATTR(%s, %s);\n", GPU_DATATYPE_STR[input->type], attr_prefix_get(input->attr_type));
					BLI_dynstr_appendf(ds, "#define att%d %s\n", input->attr_id, attr_prefix_get(input->attr_type));
				}
				else {
					uint hash = BLI_ghashutil_strhash_p(input->attr_name);
					BLI_dynstr_appendf(
					        ds, "DEFINE_ATTR(%s, %s%u);\n",
					        GPU_DATATYPE_STR[input->type], attr_prefix_get(input->attr_type), hash);
					BLI_dynstr_appendf(
					        ds, "#define att%d %s%u\n",
					        input->attr_id, attr_prefix_get(input->attr_type), hash);
					/* Auto attribute can be vertex color byte buffer.
					 * We need to know and convert them to linear space in VS. */
					if (input->attr_type == CD_AUTO_FROM_NAME) {
						BLI_dynstr_appendf(ds, "uniform bool ba%u;\n", hash);
						BLI_dynstr_appendf(ds, "#define att%d_is_srgb ba%u\n", input->attr_id, hash);
					}
				}
				BLI_dynstr_appendf(
				        ds, "out %s var%d%s;\n",
				        GPU_DATATYPE_STR[input->type], input->attr_id, use_geom ? "g" : "");
			}
		}
	}

	if (builtins & GPU_BARYCENTRIC_TEXCO) {
		BLI_dynstr_append(ds, "#ifdef HAIR_SHADER\n");
		BLI_dynstr_appendf(
		        ds, "out vec2 barycentricTexCo%s;\n",
		        use_geom ? "g" : "");
		BLI_dynstr_append(ds, "#endif\n");
	}

	if (builtins & GPU_BARYCENTRIC_DIST) {
		BLI_dynstr_appendf(ds, "out vec3 barycentricPosg;\n");
	}


	BLI_dynstr_append(ds, "\n");

	BLI_dynstr_append(
	        ds,
	        "#define USE_ATTR\n"
	        "uniform mat3 NormalMatrix;\n"
	        "uniform mat4 ModelMatrixInverse;\n"
	        "uniform mat4 ModelMatrix;\n"
	        "vec3 srgb_to_linear_attr(vec3 c) {\n"
	        "\tc = max(c, vec3(0.0));\n"
	        "\tvec3 c1 = c * (1.0 / 12.92);\n"
	        "\tvec3 c2 = pow((c + 0.055) * (1.0 / 1.055), vec3(2.4));\n"
	        "\treturn mix(c1, c2, step(vec3(0.04045), c));\n"
	        "}\n\n"
	);

	/* Prototype because defined later. */
	BLI_dynstr_append(
	        ds,
	        "vec2 hair_get_customdata_vec2(const samplerBuffer);\n"
	        "vec3 hair_get_customdata_vec3(const samplerBuffer);\n"
	        "vec4 hair_get_customdata_vec4(const samplerBuffer);\n"
	        "vec3 hair_get_strand_pos(void);\n"
	        "int hair_get_base_id(void);\n"
	        "\n"
	);

	BLI_dynstr_append(ds, "void pass_attr(in vec3 position) {\n");

	BLI_dynstr_append(ds, "#ifdef HAIR_SHADER\n");

	if (builtins & GPU_BARYCENTRIC_TEXCO) {
		/* To match cycles without breaking into individual segment we encode if we need to invert
		 * the first component into the second component. We invert if the barycentricTexCo.y
		 * is NOT 0.0 or 1.0. */
		BLI_dynstr_appendf(
		        ds, "\tint _base_id = hair_get_base_id();\n");
		BLI_dynstr_appendf(
		        ds, "\tbarycentricTexCo%s.x = float((_base_id %% 2) == 1);\n",
		        use_geom ? "g" : "");
		BLI_dynstr_appendf(
		        ds, "\tbarycentricTexCo%s.y = float(((_base_id %% 4) %% 3) > 0);\n",
		        use_geom ? "g" : "");
	}

	if (builtins & GPU_BARYCENTRIC_DIST) {
		BLI_dynstr_appendf(ds, "\tbarycentricPosg = position;\n");
	}

	for (node = nodes->first; node; node = node->next) {
		for (input = node->inputs.first; input; input = input->next) {
			if (input->source == GPU_SOURCE_ATTR && input->attr_first) {
				if (input->attr_type == CD_TANGENT) {
					/* Not supported by hairs */
					BLI_dynstr_appendf(
					        ds, "\tvar%d%s = vec4(0.0);\n",
					        input->attr_id, use_geom ? "g" : "");
				}
				else if (input->attr_type == CD_ORCO) {
					BLI_dynstr_appendf(
					        ds, "\tvar%d%s = OrcoTexCoFactors[0] + (ModelMatrixInverse * vec4(hair_get_strand_pos(), 1.0)).xyz * OrcoTexCoFactors[1];\n",
					        input->attr_id, use_geom ? "g" : "");
				}
				else {
					BLI_dynstr_appendf(
					        ds, "\tvar%d%s = hair_get_customdata_%s(att%d);\n",
					        input->attr_id, use_geom ? "g" : "", GPU_DATATYPE_STR[input->type], input->attr_id);
				}
			}
		}
	}

	BLI_dynstr_append(ds, "#else /* MESH_SHADER */\n");

	/* GPU_BARYCENTRIC_TEXCO cannot be computed based on gl_VertexID
	 * for MESH_SHADER because of indexed drawing. In this case a
	 * geometry shader is needed. */

	if (builtins & GPU_BARYCENTRIC_DIST) {
		BLI_dynstr_appendf(ds, "\tbarycentricPosg = (ModelMatrix * vec4(position, 1.0)).xyz;\n");
	}

	for (node = nodes->first; node; node = node->next) {
		for (input = node->inputs.first; input; input = input->next) {
			if (input->source == GPU_SOURCE_ATTR && input->attr_first) {
				if (input->attr_type == CD_TANGENT) { /* silly exception */
					BLI_dynstr_appendf(
					        ds, "\tvar%d%s.xyz = NormalMatrix * att%d.xyz;\n",
					        input->attr_id, use_geom ? "g" : "", input->attr_id);
					BLI_dynstr_appendf(
					        ds, "\tvar%d%s.w = att%d.w;\n",
					        input->attr_id, use_geom ? "g" : "", input->attr_id);
					/* Normalize only if vector is not null. */
					BLI_dynstr_appendf(
<<<<<<< HEAD
					        ds, "\tfloat lvar%d = dot(att%d.xyz, att%d.xyz);\n",
					        input->attr_id, input->attr_id, input->attr_id);
=======
					        ds, "\tfloat lvar%d = dot(var%d%s.xyz, var%d%s.xyz);\n",
					        input->attr_id, input->attr_id, use_geom ? "g" : "", input->attr_id, use_geom ? "g" : "");
>>>>>>> 7454fa92
					BLI_dynstr_appendf(
					        ds, "\tvar%d%s.xyz *= (lvar%d > 0.0) ? inversesqrt(lvar%d) : 1.0;\n",
					        input->attr_id, use_geom ? "g" : "", input->attr_id, input->attr_id);
				}
				else if (input->attr_type == CD_ORCO) {
					BLI_dynstr_appendf(
					        ds, "\tvar%d%s = OrcoTexCoFactors[0] + position * OrcoTexCoFactors[1];\n",
					        input->attr_id, use_geom ? "g" : "");
				}
				else if (input->attr_type == CD_MCOL) {
					BLI_dynstr_appendf(
					        ds, "\tvar%d%s = srgb_to_linear_attr(att%d);\n",
					        input->attr_id, use_geom ? "g" : "", input->attr_id);
				}
				else if (input->attr_type == CD_AUTO_FROM_NAME) {
					BLI_dynstr_appendf(
					        ds, "\tvar%d%s = (att%d_is_srgb) ? srgb_to_linear_attr(att%d) : att%d;\n",
					        input->attr_id, use_geom ? "g" : "",
					        input->attr_id, input->attr_id, input->attr_id);
				}
				else {
					BLI_dynstr_appendf(
					        ds, "\tvar%d%s = att%d;\n",
					        input->attr_id, use_geom ? "g" : "", input->attr_id);
				}
			}
		}
	}
	BLI_dynstr_append(ds, "#endif /* HAIR_SHADER */\n");

	BLI_dynstr_append(ds, "}\n");

	if (use_geom) {
		/* XXX HACK: Eevee specific. */
		char *vert_new, *vert_new2;
		vert_new = BLI_str_replaceN(vert_code, "worldPosition", "worldPositiong");
		vert_new2 = vert_new;
		vert_new = BLI_str_replaceN(vert_new2, "viewPosition", "viewPositiong");
		MEM_freeN(vert_new2);
		vert_new2 = vert_new;
		vert_new = BLI_str_replaceN(vert_new2, "worldNormal", "worldNormalg");
		MEM_freeN(vert_new2);
		vert_new2 = vert_new;
		vert_new = BLI_str_replaceN(vert_new2, "viewNormal", "viewNormalg");
		MEM_freeN(vert_new2);

		BLI_dynstr_append(ds, vert_new);

		MEM_freeN(vert_new);
	}
	else {
		BLI_dynstr_append(ds, vert_code);
	}

	code = BLI_dynstr_get_cstring(ds);

	BLI_dynstr_free(ds);

#if 0
	if (G.debug & G_DEBUG) printf("%s\n", code);
#endif

	return code;
}

static char *code_generate_geometry(ListBase *nodes, const char *geom_code, const char *defines)
{
	DynStr *ds = BLI_dynstr_new();
	GPUNode *node;
	GPUInput *input;
	char *code;
	int builtins = 0;

	/* XXX we should not make specific eevee cases here. */
	bool is_hair_shader = (strstr(defines, "HAIR_SHADER") != NULL);

	/* Create prototype because attributes cannot be declared before layout. */
	BLI_dynstr_appendf(ds, "void pass_attr(in int vert);\n");
	BLI_dynstr_appendf(ds, "void calc_barycentric_distances(vec3 pos0, vec3 pos1, vec3 pos2);\n");
	BLI_dynstr_append(ds, "#define USE_ATTR\n");

	/* Generate varying declarations. */
	for (node = nodes->first; node; node = node->next) {
		for (input = node->inputs.first; input; input = input->next) {
			if (input->source == GPU_SOURCE_BUILTIN) {
				builtins |= input->builtin;
			}
			if (input->source == GPU_SOURCE_ATTR && input->attr_first) {
				BLI_dynstr_appendf(
				        ds, "in %s var%dg[];\n",
				        GPU_DATATYPE_STR[input->type],
				        input->attr_id);
				BLI_dynstr_appendf(
				        ds, "out %s var%d;\n",
				        GPU_DATATYPE_STR[input->type],
				        input->attr_id);
			}
		}
	}

	if (builtins & GPU_BARYCENTRIC_TEXCO) {
		BLI_dynstr_appendf(ds, "#ifdef HAIR_SHADER\n");
		BLI_dynstr_appendf(ds, "in vec2 barycentricTexCog[];\n");
		BLI_dynstr_appendf(ds, "#endif\n");

		BLI_dynstr_appendf(ds, "out vec2 barycentricTexCo;\n");
	}

	if (builtins & GPU_BARYCENTRIC_DIST) {
		BLI_dynstr_appendf(ds, "in vec3 barycentricPosg[];\n");
		BLI_dynstr_appendf(ds, "flat out vec3 barycentricDist;\n");
	}

	if (geom_code == NULL) {
		/* Force geometry usage if GPU_BARYCENTRIC_DIST or GPU_BARYCENTRIC_TEXCO are used.
		 * Note: GPU_BARYCENTRIC_TEXCO only requires it if the shader is not drawing hairs. */
		if ((builtins & (GPU_BARYCENTRIC_DIST | GPU_BARYCENTRIC_TEXCO)) == 0 || is_hair_shader) {
			/* Early out */
			BLI_dynstr_free(ds);
			return NULL;
		}
		else {
			/* Force geom shader usage */
			/* TODO put in external file. */
			BLI_dynstr_appendf(ds, "layout(triangles) in;\n");
			BLI_dynstr_appendf(ds, "layout(triangle_strip, max_vertices=3) out;\n");

			BLI_dynstr_appendf(ds, "in vec3 worldPositiong[];\n");
			BLI_dynstr_appendf(ds, "in vec3 viewPositiong[];\n");
			BLI_dynstr_appendf(ds, "in vec3 worldNormalg[];\n");
			BLI_dynstr_appendf(ds, "in vec3 viewNormalg[];\n");

			BLI_dynstr_appendf(ds, "out vec3 worldPosition;\n");
			BLI_dynstr_appendf(ds, "out vec3 viewPosition;\n");
			BLI_dynstr_appendf(ds, "out vec3 worldNormal;\n");
			BLI_dynstr_appendf(ds, "out vec3 viewNormal;\n");

			BLI_dynstr_appendf(ds, "void main(){\n");

			if (builtins & GPU_BARYCENTRIC_DIST) {
				BLI_dynstr_appendf(ds, "\tcalc_barycentric_distances(barycentricPosg[0], barycentricPosg[1], barycentricPosg[2]);\n");
			}

			BLI_dynstr_appendf(ds, "\tgl_Position = gl_in[0].gl_Position;\n");
			BLI_dynstr_appendf(ds, "\tpass_attr(0);\n");
			BLI_dynstr_appendf(ds, "\tEmitVertex();\n");

			BLI_dynstr_appendf(ds, "\tgl_Position = gl_in[1].gl_Position;\n");
			BLI_dynstr_appendf(ds, "\tpass_attr(1);\n");
			BLI_dynstr_appendf(ds, "\tEmitVertex();\n");

			BLI_dynstr_appendf(ds, "\tgl_Position = gl_in[2].gl_Position;\n");
			BLI_dynstr_appendf(ds, "\tpass_attr(2);\n");
			BLI_dynstr_appendf(ds, "\tEmitVertex();\n");
			BLI_dynstr_appendf(ds, "};\n");
		}
	}
	else {
		BLI_dynstr_append(ds, geom_code);
	}

	if (builtins & GPU_BARYCENTRIC_DIST) {
		BLI_dynstr_appendf(ds, "void calc_barycentric_distances(vec3 pos0, vec3 pos1, vec3 pos2) {\n");
		BLI_dynstr_appendf(ds, "\tvec3 edge21 = pos2 - pos1;\n");
		BLI_dynstr_appendf(ds, "\tvec3 edge10 = pos1 - pos0;\n");
		BLI_dynstr_appendf(ds, "\tvec3 edge02 = pos0 - pos2;\n");
		BLI_dynstr_appendf(ds, "\tvec3 d21 = normalize(edge21);\n");
		BLI_dynstr_appendf(ds, "\tvec3 d10 = normalize(edge10);\n");
		BLI_dynstr_appendf(ds, "\tvec3 d02 = normalize(edge02);\n");

		BLI_dynstr_appendf(ds, "\tfloat d = dot(d21, edge02);\n");
		BLI_dynstr_appendf(ds, "\tbarycentricDist.x = sqrt(dot(edge02, edge02) - d * d);\n");
		BLI_dynstr_appendf(ds, "\td = dot(d02, edge10);\n");
		BLI_dynstr_appendf(ds, "\tbarycentricDist.y = sqrt(dot(edge10, edge10) - d * d);\n");
		BLI_dynstr_appendf(ds, "\td = dot(d10, edge21);\n");
		BLI_dynstr_appendf(ds, "\tbarycentricDist.z = sqrt(dot(edge21, edge21) - d * d);\n");
		BLI_dynstr_append(ds, "}\n");
	}

	/* Generate varying assignments. */
	BLI_dynstr_appendf(ds, "void pass_attr(in int vert) {\n");

	/* XXX HACK: Eevee specific. */
	if (geom_code == NULL) {
		BLI_dynstr_appendf(ds, "\tworldPosition = worldPositiong[vert];\n");
		BLI_dynstr_appendf(ds, "\tviewPosition = viewPositiong[vert];\n");
		BLI_dynstr_appendf(ds, "\tworldNormal = worldNormalg[vert];\n");
		BLI_dynstr_appendf(ds, "\tviewNormal = viewNormalg[vert];\n");
	}

	if (builtins & GPU_BARYCENTRIC_TEXCO) {
		BLI_dynstr_appendf(ds, "#ifdef HAIR_SHADER\n");
		BLI_dynstr_appendf(ds, "\tbarycentricTexCo = barycentricTexCog[vert];\n");
		BLI_dynstr_appendf(ds, "#else\n");
		BLI_dynstr_appendf(ds, "\tbarycentricTexCo.x = float((vert %% 3) == 0);\n");
		BLI_dynstr_appendf(ds, "\tbarycentricTexCo.y = float((vert %% 3) == 1);\n");
		BLI_dynstr_appendf(ds, "#endif\n");
	}

	for (node = nodes->first; node; node = node->next) {
		for (input = node->inputs.first; input; input = input->next) {
			if (input->source == GPU_SOURCE_ATTR && input->attr_first) {
				/* TODO let shader choose what to do depending on what the attribute is. */
				BLI_dynstr_appendf(ds, "\tvar%d = var%dg[vert];\n", input->attr_id, input->attr_id);
			}
		}
	}
	BLI_dynstr_append(ds, "}\n");

	code = BLI_dynstr_get_cstring(ds);
	BLI_dynstr_free(ds);

	return code;
}

void GPU_code_generate_glsl_lib(void)
{
	DynStr *ds;

	/* only initialize the library once */
	if (glsl_material_library)
		return;

	ds = BLI_dynstr_new();

	BLI_dynstr_append(ds, datatoc_gpu_shader_material_glsl);


	glsl_material_library = BLI_dynstr_get_cstring(ds);

	BLI_dynstr_free(ds);
}


/* GPU pass binding/unbinding */

GPUShader *GPU_pass_shader_get(GPUPass *pass)
{
	return pass->shader;
}

void GPU_nodes_extract_dynamic_inputs(GPUShader *shader, ListBase *inputs, ListBase *nodes)
{
	GPUNode *node;
	GPUInput *next, *input;

	BLI_listbase_clear(inputs);

	if (!shader)
		return;

	for (node = nodes->first; node; node = node->next) {
		int z = 0;
		for (input = node->inputs.first; input; input = next, z++) {
			next = input->next;

			/* attributes don't need to be bound, they already have
			 * an id that the drawing functions will use. Builtins have
			 * constant names. */
			if (ELEM(input->source, GPU_SOURCE_ATTR, GPU_SOURCE_BUILTIN)) {
				continue;
			}

			if (input->source == GPU_SOURCE_TEX)
				BLI_snprintf(input->shadername, sizeof(input->shadername), "samp%d", input->texid);
			else {
				BLI_snprintf(input->shadername, sizeof(input->shadername), "unf%d", input->id);
			}

			if (input->source == GPU_SOURCE_TEX) {
				if (input->bindtex) {
					input->shaderloc = GPU_shader_get_uniform_ensure(shader, input->shadername);
					/* extract nodes */
					BLI_remlink(&node->inputs, input);
					BLI_addtail(inputs, input);
				}
			}
		}
	}
}

/* Node Link Functions */

static GPUNodeLink *GPU_node_link_create(void)
{
	GPUNodeLink *link = MEM_callocN(sizeof(GPUNodeLink), "GPUNodeLink");
	link->users++;

	return link;
}

static void gpu_node_link_free(GPUNodeLink *link)
{
	link->users--;

	if (link->users < 0)
		fprintf(stderr, "GPU_node_link_free: negative refcount\n");

	if (link->users == 0) {
		if (link->output)
			link->output->link = NULL;
		MEM_freeN(link);
	}
}

/* Node Functions */

static GPUNode *GPU_node_begin(const char *name)
{
	GPUNode *node = MEM_callocN(sizeof(GPUNode), "GPUNode");

	node->name = name;

	return node;
}

static void gpu_node_input_link(GPUNode *node, GPUNodeLink *link, const eGPUType type)
{
	GPUInput *input;
	GPUNode *outnode;
	const char *name;

	if (link->link_type == GPU_NODE_LINK_OUTPUT) {
		outnode = link->output->node;
		name = outnode->name;
		input = outnode->inputs.first;

		if ((STREQ(name, "set_value") || STREQ(name, "set_rgb") || STREQ(name, "set_rgba")) &&
		    (input->type == type))
		{
			input = MEM_dupallocN(outnode->inputs.first);
			if (input->link)
				input->link->users++;
			BLI_addtail(&node->inputs, input);
			return;
		}
	}

	input = MEM_callocN(sizeof(GPUInput), "GPUInput");
	input->node = node;
	input->type = type;

	switch (link->link_type) {
		case GPU_NODE_LINK_BUILTIN:
			input->source = GPU_SOURCE_BUILTIN;
			input->builtin = link->builtin;
			break;
		case GPU_NODE_LINK_OUTPUT:
			input->source = GPU_SOURCE_OUTPUT;
			input->link = link;
			link->users++;
			break;
		case GPU_NODE_LINK_COLORBAND:
			input->source = GPU_SOURCE_TEX;
			input->coba = link->coba;
			break;
		case GPU_NODE_LINK_IMAGE_BLENDER:
			input->source = GPU_SOURCE_TEX;
			input->ima = link->ima;
			input->iuser = link->iuser;
			input->image_isdata = link->image_isdata;
			break;
		case GPU_NODE_LINK_ATTR:
			input->source = GPU_SOURCE_ATTR;
			input->attr_type = link->attr_type;
			BLI_strncpy(input->attr_name, link->attr_name, sizeof(input->attr_name));
			break;
		case GPU_NODE_LINK_CONSTANT:
			input->source = (type == GPU_CLOSURE) ? GPU_SOURCE_STRUCT : GPU_SOURCE_CONSTANT;
			break;
		case GPU_NODE_LINK_UNIFORM:
			input->source = GPU_SOURCE_UNIFORM;
			break;
		default:
			break;
	}

	if (ELEM(input->source, GPU_SOURCE_CONSTANT, GPU_SOURCE_UNIFORM)) {
		memcpy(input->vec, link->data, type * sizeof(float));
	}

	if (link->link_type != GPU_NODE_LINK_OUTPUT) {
		MEM_freeN(link);
	}
	BLI_addtail(&node->inputs, input);
}


static const char *gpu_uniform_set_function_from_type(eNodeSocketDatatype type)
{
	switch (type) {
		/* For now INT is supported as float. */
		case SOCK_INT:
		case SOCK_FLOAT:
			return "set_value";
		case SOCK_VECTOR:
			return "set_rgb";
		case SOCK_RGBA:
			return "set_rgba";
		default:
			BLI_assert(!"No gpu function for non-supported eNodeSocketDatatype");
			return NULL;
	}
}

/**
 * Link stack uniform buffer.
 * This is called for the input/output sockets that are note connected.
 */
static GPUNodeLink *gpu_uniformbuffer_link(
        GPUMaterial *mat, bNode *node, GPUNodeStack *stack, const int index, const eNodeSocketInOut in_out)
{
	bNodeSocket *socket;

	if (in_out == SOCK_IN) {
		socket = BLI_findlink(&node->inputs, index);
	}
	else {
		socket = BLI_findlink(&node->outputs, index);
	}

	BLI_assert(socket != NULL);
	BLI_assert(socket->in_out == in_out);

	if ((socket->flag & SOCK_HIDE_VALUE) == 0) {
		GPUNodeLink *link;
		switch (socket->type) {
			case SOCK_FLOAT:
			{
				bNodeSocketValueFloat *socket_data = socket->default_value;
				link = GPU_uniform(&socket_data->value);
				break;
			}
			case SOCK_VECTOR:
			{
				bNodeSocketValueVector *socket_data = socket->default_value;
				link = GPU_uniform(socket_data->value);
				break;
			}
			case SOCK_RGBA:
			{
				bNodeSocketValueRGBA *socket_data = socket->default_value;
				link = GPU_uniform(socket_data->value);
				break;
			}
			default:
				return NULL;
				break;
		}

		if (in_out == SOCK_IN) {
			GPU_link(mat, gpu_uniform_set_function_from_type(socket->type), link, &stack->link);
		}
		return link;
	}
	return NULL;
}

static void gpu_node_input_socket(GPUMaterial *material, bNode *bnode, GPUNode *node, GPUNodeStack *sock, const int index)
{
	if (sock->link) {
		gpu_node_input_link(node, sock->link, sock->type);
	}
	else if ((material != NULL) && (gpu_uniformbuffer_link(material, bnode, sock, index, SOCK_IN) != NULL)) {
		gpu_node_input_link(node, sock->link, sock->type);
	}
	else {
		gpu_node_input_link(node, GPU_constant(sock->vec), sock->type);
	}
}

static void gpu_node_output(GPUNode *node, const eGPUType type, GPUNodeLink **link)
{
	GPUOutput *output = MEM_callocN(sizeof(GPUOutput), "GPUOutput");

	output->type = type;
	output->node = node;

	if (link) {
		*link = output->link = GPU_node_link_create();
		output->link->link_type = GPU_NODE_LINK_OUTPUT;
		output->link->output = output;

		/* note: the caller owns the reference to the link, GPUOutput
		 * merely points to it, and if the node is destroyed it will
		 * set that pointer to NULL */
	}

	BLI_addtail(&node->outputs, output);
}

void GPU_inputs_free(ListBase *inputs)
{
	GPUInput *input;

	for (input = inputs->first; input; input = input->next) {
		if (input->link)
			gpu_node_link_free(input->link);
	}

	BLI_freelistN(inputs);
}

static void gpu_node_free(GPUNode *node)
{
	GPUOutput *output;

	GPU_inputs_free(&node->inputs);

	for (output = node->outputs.first; output; output = output->next)
		if (output->link) {
			output->link->output = NULL;
			gpu_node_link_free(output->link);
		}

	BLI_freelistN(&node->outputs);
	MEM_freeN(node);
}

static void gpu_nodes_free(ListBase *nodes)
{
	GPUNode *node;

	while ((node = BLI_pophead(nodes))) {
		gpu_node_free(node);
	}
}

/* vertex attributes */

void GPU_nodes_get_vertex_attrs(ListBase *nodes, GPUVertAttrLayers *attrs)
{
	GPUNode *node;
	GPUInput *input;
	int a;

	/* convert attributes requested by node inputs to an array of layers,
	 * checking for duplicates and assigning id's starting from zero. */

	memset(attrs, 0, sizeof(*attrs));

	for (node = nodes->first; node; node = node->next) {
		for (input = node->inputs.first; input; input = input->next) {
			if (input->source == GPU_SOURCE_ATTR) {
				for (a = 0; a < attrs->totlayer; a++) {
					if (attrs->layer[a].type == input->attr_type &&
					    STREQ(attrs->layer[a].name, input->attr_name))
					{
						break;
					}
				}

				if (a < GPU_MAX_ATTR) {
					if (a == attrs->totlayer) {
						input->attr_id = attrs->totlayer++;
						input->attr_first = true;

						attrs->layer[a].type = input->attr_type;
						attrs->layer[a].attr_id = input->attr_id;
						BLI_strncpy(
						        attrs->layer[a].name, input->attr_name,
						        sizeof(attrs->layer[a].name));
					}
					else {
						input->attr_id = attrs->layer[a].attr_id;
					}
				}
			}
		}
	}
}

/* varargs linking  */

GPUNodeLink *GPU_attribute(const CustomDataType type, const char *name)
{
	GPUNodeLink *link = GPU_node_link_create();
	link->link_type = GPU_NODE_LINK_ATTR;
	link->attr_name = name;
	/* Fall back to the UV layer, which matches old behavior. */
	if (type == CD_AUTO_FROM_NAME && name[0] == '\0') {
		link->attr_type = CD_MTFACE;
	}
	else {
		link->attr_type = type;
	}
	return link;
}

GPUNodeLink *GPU_constant(float *num)
{
	GPUNodeLink *link = GPU_node_link_create();
	link->link_type = GPU_NODE_LINK_CONSTANT;
	link->data = num;
	return link;
}

GPUNodeLink *GPU_uniform(float *num)
{
	GPUNodeLink *link = GPU_node_link_create();
	link->link_type = GPU_NODE_LINK_UNIFORM;
	link->data = num;
	return link;
}

GPUNodeLink *GPU_image(Image *ima, ImageUser *iuser, bool is_data)
{
	GPUNodeLink *link = GPU_node_link_create();
	link->link_type = GPU_NODE_LINK_IMAGE_BLENDER;
	link->ima = ima;
	link->iuser = iuser;
	link->image_isdata = is_data;
	return link;
}

GPUNodeLink *GPU_color_band(GPUMaterial *mat, int size, float *pixels, float *row)
{
	GPUNodeLink *link = GPU_node_link_create();
	link->link_type = GPU_NODE_LINK_COLORBAND;
	link->coba = gpu_material_ramp_texture_row_set(mat, size, pixels, row);
	MEM_freeN(pixels);
	return link;
}

GPUNodeLink *GPU_builtin(eGPUBuiltin builtin)
{
	GPUNodeLink *link = GPU_node_link_create();
	link->link_type = GPU_NODE_LINK_BUILTIN;
	link->builtin = builtin;
	return link;
}

bool GPU_link(GPUMaterial *mat, const char *name, ...)
{
	GPUNode *node;
	GPUFunction *function;
	GPUNodeLink *link, **linkptr;
	va_list params;
	int i;

	function = gpu_lookup_function(name);
	if (!function) {
		fprintf(stderr, "GPU failed to find function %s\n", name);
		return false;
	}

	node = GPU_node_begin(name);

	va_start(params, name);
	for (i = 0; i < function->totparam; i++) {
		if (function->paramqual[i] != FUNCTION_QUAL_IN) {
			linkptr = va_arg(params, GPUNodeLink **);
			gpu_node_output(node, function->paramtype[i], linkptr);
		}
		else {
			link = va_arg(params, GPUNodeLink *);
			gpu_node_input_link(node, link, function->paramtype[i]);
		}
	}
	va_end(params);

	gpu_material_add_node(mat, node);

	return true;
}

bool GPU_stack_link(GPUMaterial *material, bNode *bnode, const char *name, GPUNodeStack *in, GPUNodeStack *out, ...)
{
	GPUNode *node;
	GPUFunction *function;
	GPUNodeLink *link, **linkptr;
	va_list params;
	int i, totin, totout;

	function = gpu_lookup_function(name);
	if (!function) {
		fprintf(stderr, "GPU failed to find function %s\n", name);
		return false;
	}

	node = GPU_node_begin(name);
	totin = 0;
	totout = 0;

	if (in) {
		for (i = 0; !in[i].end; i++) {
			if (in[i].type != GPU_NONE) {
				gpu_node_input_socket(material, bnode, node, &in[i], i);
				totin++;
			}
		}
	}

	if (out) {
		for (i = 0; !out[i].end; i++) {
			if (out[i].type != GPU_NONE) {
				gpu_node_output(node, out[i].type, &out[i].link);
				totout++;
			}
		}
	}

	va_start(params, out);
	for (i = 0; i < function->totparam; i++) {
		if (function->paramqual[i] != FUNCTION_QUAL_IN) {
			if (totout == 0) {
				linkptr = va_arg(params, GPUNodeLink **);
				gpu_node_output(node, function->paramtype[i], linkptr);
			}
			else
				totout--;
		}
		else {
			if (totin == 0) {
				link = va_arg(params, GPUNodeLink *);
				if (link->socket)
					gpu_node_input_socket(NULL, NULL, node, link->socket, -1);
				else
					gpu_node_input_link(node, link, function->paramtype[i]);
			}
			else
				totin--;
		}
	}
	va_end(params);

	gpu_material_add_node(material, node);

	return true;
}

GPUNodeLink *GPU_uniformbuffer_link_out(GPUMaterial *mat, bNode *node, GPUNodeStack *stack, const int index)
{
	return gpu_uniformbuffer_link(mat, node, stack, index, SOCK_OUT);
}

/* Pass create/free */

static void gpu_nodes_tag(GPUNodeLink *link)
{
	GPUNode *node;
	GPUInput *input;

	if (!link->output)
		return;

	node = link->output->node;
	if (node->tag)
		return;

	node->tag = true;
	for (input = node->inputs.first; input; input = input->next)
		if (input->link)
			gpu_nodes_tag(input->link);
}

void GPU_nodes_prune(ListBase *nodes, GPUNodeLink *outlink)
{
	GPUNode *node, *next;

	for (node = nodes->first; node; node = node->next)
		node->tag = false;

	gpu_nodes_tag(outlink);

	for (node = nodes->first; node; node = next) {
		next = node->next;

		if (!node->tag) {
			BLI_remlink(nodes, node);
			gpu_node_free(node);
		}
	}
}

static bool gpu_pass_is_valid(GPUPass *pass)
{
	/* Shader is not null if compilation is successful. */
	return (pass->compiled == false || pass->shader != NULL);
}

GPUPass *GPU_generate_pass(
        GPUMaterial *material,
        GPUNodeLink *frag_outlink,
        struct GPUVertAttrLayers *attrs,
        ListBase *nodes,
        int *builtins,
        const char *vert_code,
        const char *geom_code,
        const char *frag_lib,
        const char *defines)
{
	char *vertexcode, *geometrycode, *fragmentcode;
	GPUPass *pass = NULL, *pass_hash = NULL;

	/* prune unused nodes */
	GPU_nodes_prune(nodes, frag_outlink);

	GPU_nodes_get_vertex_attrs(nodes, attrs);

	/* generate code */
	char *fragmentgen = code_generate_fragment(material, nodes, frag_outlink->output, builtins);

	/* Cache lookup: Reuse shaders already compiled */
	uint32_t hash = gpu_pass_hash(fragmentgen, defines, attrs);
	pass_hash = gpu_pass_cache_lookup(hash);

	if (pass_hash && (pass_hash->next == NULL || pass_hash->next->hash != hash)) {
		/* No collision, just return the pass. */
		MEM_freeN(fragmentgen);
		if (!gpu_pass_is_valid(pass_hash)) {
			/* Shader has already been created but failed to compile. */
			return NULL;
		}
		pass_hash->refcount += 1;
		return pass_hash;
	}

	/* Either the shader is not compiled or there is a hash collision...
	 * continue generating the shader strings. */
	char *tmp = BLI_strdupcat(frag_lib, glsl_material_library);

	geometrycode = code_generate_geometry(nodes, geom_code, defines);
	vertexcode = code_generate_vertex(nodes, vert_code, (geometrycode != NULL));
	fragmentcode = BLI_strdupcat(tmp, fragmentgen);

	MEM_freeN(fragmentgen);
	MEM_freeN(tmp);

	if (pass_hash) {
		/* Cache lookup: Reuse shaders already compiled */
		pass = gpu_pass_cache_resolve_collision(pass_hash, vertexcode, geometrycode, fragmentcode, defines, hash);
	}

	if (pass) {
		/* Cache hit. Reuse the same GPUPass and GPUShader. */
		if (!gpu_pass_is_valid(pass)) {
			/* Shader has already been created but failed to compile. */
			return NULL;
		}

		MEM_SAFE_FREE(vertexcode);
		MEM_SAFE_FREE(fragmentcode);
		MEM_SAFE_FREE(geometrycode);

		pass->refcount += 1;
	}
	else {
		/* We still create a pass even if shader compilation
		 * fails to avoid trying to compile again and again. */
		pass = MEM_callocN(sizeof(GPUPass), "GPUPass");
		pass->shader = NULL;
		pass->refcount = 1;
		pass->hash = hash;
		pass->vertexcode = vertexcode;
		pass->fragmentcode = fragmentcode;
		pass->geometrycode = geometrycode;
		pass->defines = (defines) ? BLI_strdup(defines) : NULL;
		pass->compiled = false;

		BLI_spin_lock(&pass_cache_spin);
		if (pass_hash != NULL) {
			/* Add after the first pass having the same hash. */
			pass->next = pass_hash->next;
			pass_hash->next = pass;
		}
		else {
			/* No other pass have same hash, just prepend to the list. */
			BLI_LINKS_PREPEND(pass_cache, pass);
		}
		BLI_spin_unlock(&pass_cache_spin);
	}

	return pass;
}

static int count_active_texture_sampler(GPUShader *shader, char *source)
{
	char *code = source;
	int samplers_id[64]; /* Remember this is per stage. */
	int sampler_len = 0;

	while ((code = strstr(code, "uniform "))) {
		/* Move past "uniform". */
		code += 7;
		/* Skip following spaces. */
		while (*code == ' ') { code++; }
		/* Skip "i" from potential isamplers. */
		if (*code == 'i') { code++; }
		/* Skip following spaces. */
		if (gpu_str_prefix(code, "sampler")) {
			/* Move past "uniform". */
			code += 7;
			/* Skip sampler type suffix. */
			while (*code != ' ' && *code != '\0') { code++; }
			/* Skip following spaces. */
			while (*code == ' ') { code++; }

			if (*code != '\0') {
				char sampler_name[64];
				code = gpu_str_skip_token(code, sampler_name, sizeof(sampler_name));
				int id = GPU_shader_get_uniform_ensure(shader, sampler_name);

				if (id == -1) {
					continue;
				}
				/* Catch duplicates. */
				bool is_duplicate = false;
				for (int i = 0; i < sampler_len; ++i) {
					if (samplers_id[i] == id) {
						is_duplicate = true;
					}
				}

				if (!is_duplicate) {
					samplers_id[sampler_len] = id;
					sampler_len++;
				}
			}
		}
	}

	return sampler_len;
}

static bool gpu_pass_shader_validate(GPUPass *pass)
{
	if (pass->shader == NULL) {
		return false;
	}

	/* NOTE: The only drawback of this method is that it will count a sampler
	 * used in the fragment shader and only declared (but not used) in the vertex
	 * shader as used by both. But this corner case is not happening for now. */
	int vert_samplers_len = count_active_texture_sampler(pass->shader, pass->vertexcode);
	int frag_samplers_len = count_active_texture_sampler(pass->shader, pass->fragmentcode);

	int total_samplers_len = vert_samplers_len + frag_samplers_len;

	/* Validate against opengl limit. */
	if ((frag_samplers_len > GPU_max_textures_frag()) ||
	    (frag_samplers_len > GPU_max_textures_vert()))
	{
		return false;
	}

	if (pass->geometrycode) {
		int geom_samplers_len = count_active_texture_sampler(pass->shader, pass->geometrycode);
		total_samplers_len += geom_samplers_len;
		if (geom_samplers_len > GPU_max_textures_geom()) {
			return false;
		}
	}

	return (total_samplers_len <= GPU_max_textures());
}

void GPU_pass_compile(GPUPass *pass, const char *shname)
{
	if (!pass->compiled) {
		pass->shader = GPU_shader_create(
		        pass->vertexcode,
		        pass->fragmentcode,
		        pass->geometrycode,
		        NULL,
		        pass->defines,
		        shname);

		/* NOTE: Some drivers / gpu allows more active samplers than the opengl limit.
		 * We need to make sure to count active samplers to avoid undefined behavior. */
		if (!gpu_pass_shader_validate(pass)) {
			if (pass->shader != NULL) {
				fprintf(stderr, "GPUShader: error: too many samplers in shader.\n");
				GPU_shader_free(pass->shader);
			}
			pass->shader = NULL;
		}
		else if (!BLI_thread_is_main()) {
			/* For some Intel drivers, you must use the program at least once
			 * in the rendering context that it is linked. */
			glUseProgram(GPU_shader_get_program(pass->shader));
			glUseProgram(0);
		}

		pass->compiled = true;
	}
}

void GPU_pass_release(GPUPass *pass)
{
	BLI_assert(pass->refcount > 0);
	pass->refcount--;
}

static void gpu_pass_free(GPUPass *pass)
{
	BLI_assert(pass->refcount == 0);
	if (pass->shader) {
		GPU_shader_free(pass->shader);
	}
	MEM_SAFE_FREE(pass->fragmentcode);
	MEM_SAFE_FREE(pass->geometrycode);
	MEM_SAFE_FREE(pass->vertexcode);
	MEM_SAFE_FREE(pass->defines);
	MEM_freeN(pass);
}

void GPU_pass_free_nodes(ListBase *nodes)
{
	gpu_nodes_free(nodes);
}

void GPU_pass_cache_garbage_collect(void)
{
	static int lasttime = 0;
	const int shadercollectrate = 60; /* hardcoded for now. */
	int ctime = (int)PIL_check_seconds_timer();

	if (ctime < shadercollectrate + lasttime)
		return;

	lasttime = ctime;

	BLI_spin_lock(&pass_cache_spin);
	GPUPass *next, **prev_pass = &pass_cache;
	for (GPUPass *pass = pass_cache; pass; pass = next) {
		next = pass->next;
		if (pass->refcount == 0) {
			/* Remove from list */
			*prev_pass = next;
			gpu_pass_free(pass);
		}
		else {
			prev_pass = &pass->next;
		}
	}
	BLI_spin_unlock(&pass_cache_spin);
}

void GPU_pass_cache_init(void)
{
	BLI_spin_init(&pass_cache_spin);
}

void GPU_pass_cache_free(void)
{
	BLI_spin_lock(&pass_cache_spin);
	while (pass_cache) {
		GPUPass *next = pass_cache->next;
		gpu_pass_free(pass_cache);
		pass_cache = next;
	}
	BLI_spin_unlock(&pass_cache_spin);

	BLI_spin_end(&pass_cache_spin);
}<|MERGE_RESOLUTION|>--- conflicted
+++ resolved
@@ -1008,13 +1008,8 @@
 					        input->attr_id, use_geom ? "g" : "", input->attr_id);
 					/* Normalize only if vector is not null. */
 					BLI_dynstr_appendf(
-<<<<<<< HEAD
-					        ds, "\tfloat lvar%d = dot(att%d.xyz, att%d.xyz);\n",
-					        input->attr_id, input->attr_id, input->attr_id);
-=======
 					        ds, "\tfloat lvar%d = dot(var%d%s.xyz, var%d%s.xyz);\n",
 					        input->attr_id, input->attr_id, use_geom ? "g" : "", input->attr_id, use_geom ? "g" : "");
->>>>>>> 7454fa92
 					BLI_dynstr_appendf(
 					        ds, "\tvar%d%s.xyz *= (lvar%d > 0.0) ? inversesqrt(lvar%d) : 1.0;\n",
 					        input->attr_id, use_geom ? "g" : "", input->attr_id, input->attr_id);
