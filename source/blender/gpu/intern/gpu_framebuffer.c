--- conflicted
+++ resolved
@@ -117,14 +117,11 @@
 }
 
 bool GPU_framebuffer_texture_attach(GPUFrameBuffer *fb, GPUTexture *tex, int slot, int mip)
-<<<<<<< HEAD
 {
 	return GPU_framebuffer_texture_attach_target(fb, tex, GPU_texture_target(tex), slot, mip, false);
 }
 
 int GPU_framebuffer_texture_attach_target(GPUFrameBuffer *fb, GPUTexture *tex, int target, int slot, int mip, bool forcet2d)
-=======
->>>>>>> a5b3df75
 {
 	GLenum attachment;
 
@@ -145,7 +142,6 @@
 
 	glBindFramebuffer(GL_FRAMEBUFFER, fb->object);
 	GG.currentfb = fb->object;
-<<<<<<< HEAD
 
 	if (GPU_texture_stencil(tex) && GPU_texture_depth(tex))
 		attachment = GL_DEPTH_STENCIL_ATTACHMENT;
@@ -165,7 +161,41 @@
 #else
 	glFramebufferTexture(GL_FRAMEBUFFER, attachment, GPU_texture_opengl_bindcode(tex), mip);
 #endif
-=======
+
+	if (GPU_texture_depth(tex))
+		fb->depthtex = tex;
+	else
+		fb->colortex[slot] = tex;
+
+	GPU_texture_framebuffer_set(tex, fb, slot);
+
+	return true;
+}
+
+bool GPU_framebuffer_texture_cubeface_attach(GPUFrameBuffer *fb, GPUTexture *tex, int slot, int face, int mip)
+{
+	GLenum attachment;
+	GLenum facetarget;
+
+	if (slot >= GPU_FB_MAX_SLOTS) {
+		fprintf(stderr,
+		        "Attaching to index %d framebuffer slot unsupported. "
+		        "Use at most %d\n", slot, GPU_FB_MAX_SLOTS);
+		return false;
+	}
+
+	if ((G.debug & G_DEBUG)) {
+		if (GPU_texture_bound_number(tex) != -1) {
+			fprintf(stderr,
+			        "Feedback loop warning!: "
+			        "Attempting to attach texture to framebuffer while still bound to texture unit for drawing!\n");
+		}
+	}
+
+	BLI_assert(GPU_texture_target(tex) == GL_TEXTURE_CUBE_MAP);
+
+	glBindFramebuffer(GL_FRAMEBUFFER, fb->object);
+	GG.currentfb = fb->object;
 
 	if (GPU_texture_stencil(tex) && GPU_texture_depth(tex))
 		attachment = GL_DEPTH_STENCIL_ATTACHMENT;
@@ -174,60 +204,6 @@
 	else
 		attachment = GL_COLOR_ATTACHMENT0 + slot;
 
-#if defined(WITH_GL_PROFILE_COMPAT)
-	/* Workaround for Mac & Mesa compatibility profile, remove after we switch to core profile */
-	/* glFramebufferTexture was introduced in 3.2. It is *not* available in the ARB FBO extension */
-	if (GLEW_VERSION_3_2)
-		glFramebufferTexture(GL_FRAMEBUFFER, attachment, GPU_texture_opengl_bindcode(tex), mip); /* normal core call, same as below */
-	else
-		glFramebufferTexture2D(GL_FRAMEBUFFER, attachment, GPU_texture_target(tex), GPU_texture_opengl_bindcode(tex), mip);
-#else
-	glFramebufferTexture(GL_FRAMEBUFFER, attachment, GPU_texture_opengl_bindcode(tex), mip);
-#endif
-
-	if (GPU_texture_depth(tex))
-		fb->depthtex = tex;
-	else
-		fb->colortex[slot] = tex;
-
-	GPU_texture_framebuffer_set(tex, fb, slot);
-
-	return true;
-}
-
-bool GPU_framebuffer_texture_cubeface_attach(GPUFrameBuffer *fb, GPUTexture *tex, int slot, int face, int mip)
-{
-	GLenum attachment;
-	GLenum facetarget;
-
-	if (slot >= GPU_FB_MAX_SLOTS) {
-		fprintf(stderr,
-		        "Attaching to index %d framebuffer slot unsupported. "
-		        "Use at most %d\n", slot, GPU_FB_MAX_SLOTS);
-		return false;
-	}
-
-	if ((G.debug & G_DEBUG)) {
-		if (GPU_texture_bound_number(tex) != -1) {
-			fprintf(stderr,
-			        "Feedback loop warning!: "
-			        "Attempting to attach texture to framebuffer while still bound to texture unit for drawing!\n");
-		}
-	}
->>>>>>> a5b3df75
-
-	BLI_assert(GPU_texture_target(tex) == GL_TEXTURE_CUBE_MAP);
-
-	glBindFramebuffer(GL_FRAMEBUFFER, fb->object);
-	GG.currentfb = fb->object;
-
-	if (GPU_texture_stencil(tex) && GPU_texture_depth(tex))
-		attachment = GL_DEPTH_STENCIL_ATTACHMENT;
-	else if (GPU_texture_depth(tex))
-		attachment = GL_DEPTH_ATTACHMENT;
-	else
-		attachment = GL_COLOR_ATTACHMENT0 + slot;
-
 	facetarget = GL_TEXTURE_CUBE_MAP_POSITIVE_X + face;
 
 	glFramebufferTexture2D(GL_FRAMEBUFFER, attachment, facetarget, GPU_texture_opengl_bindcode(tex), mip);
@@ -281,11 +257,7 @@
 	if (GLEW_VERSION_3_2)
 		glFramebufferTexture(GL_FRAMEBUFFER, attachment, 0, 0); /* normal core call, same as below */
 	else
-<<<<<<< HEAD
 		glFramebufferTexture2D(GL_FRAMEBUFFER, attachment, target, 0, 0);
-=======
-		glFramebufferTexture2D(GL_FRAMEBUFFER, attachment, GPU_texture_target(tex), 0, 0);
->>>>>>> a5b3df75
 #else
 	glFramebufferTexture(GL_FRAMEBUFFER, attachment, 0, 0);
 #endif
@@ -415,7 +387,6 @@
 	/* push matrices and set default viewport and matrix */
 	glViewport(0, 0, GPU_texture_width(fb->colortex[slot]), GPU_texture_height(fb->colortex[slot]));
 	GG.currentfb = fb->object;
-<<<<<<< HEAD
 }
 
 void GPU_framebuffer_bind_simple(GPUFrameBuffer *fb)
@@ -445,8 +416,6 @@
 	glReadBuffer(GL_COLOR_ATTACHMENT0_EXT);
 
 	GG.currentfb = fb->object;
-=======
->>>>>>> a5b3df75
 }
 
 bool GPU_framebuffer_bound(GPUFrameBuffer *fb)
@@ -596,13 +565,8 @@
 	static VertexBuffer vbo = {{0}};
 	static Batch batch = {{0}};
 
-<<<<<<< HEAD
 	const float scaleh[2] = {(1.0f - sharpness) / GPU_texture_width(blurtex), 0.0f};
 	const float scalev[2] = {0.0f, (1.0f - sharpness) / GPU_texture_height(tex)};
-=======
-	const float scaleh[2] = {1.0f / GPU_texture_width(blurtex), 0.0f};
-	const float scalev[2] = {0.0f, 1.0f / GPU_texture_height(tex)};
->>>>>>> a5b3df75
 
 	GPUShader *blur_shader = GPU_shader_get_builtin_shader(GPU_SHADER_SEP_GAUSSIAN_BLUR);
 
@@ -668,7 +632,6 @@
 	Batch_Uniform1i(&batch, "textureSource", GL_TEXTURE0);
 	Batch_draw(&batch);
 }
-<<<<<<< HEAD
 
 void GPU_framebuffer_blit(GPUFrameBuffer *fb_read, int read_slot, GPUFrameBuffer *fb_write, int write_slot, bool use_depth)
 {
@@ -811,41 +774,6 @@
 {
 	rb->fb = fb;
 	rb->fb_attachment = attachement;
-=======
-
-void GPU_framebuffer_blit(GPUFrameBuffer *fb_read, int read_slot, GPUFrameBuffer *fb_write, int write_slot, bool use_depth)
-{
-	GPUTexture *read_tex = (use_depth) ? fb_read->depthtex : fb_read->colortex[read_slot];
-	GPUTexture *write_tex = (use_depth) ? fb_write->depthtex : fb_write->colortex[write_slot];
-	int read_attach = (use_depth) ? GL_DEPTH_ATTACHMENT : GL_COLOR_ATTACHMENT0 + GPU_texture_framebuffer_attachment(read_tex);
-	int write_attach = (use_depth) ? GL_DEPTH_ATTACHMENT : GL_COLOR_ATTACHMENT0 + GPU_texture_framebuffer_attachment(write_tex);
-	int read_bind = GPU_texture_opengl_bindcode(read_tex);
-	int write_bind = GPU_texture_opengl_bindcode(write_tex);
-	const int read_w = GPU_texture_width(read_tex);
-	const int read_h = GPU_texture_height(read_tex);
-	const int write_w = GPU_texture_width(write_tex);
-	const int write_h = GPU_texture_height(write_tex);
-
-	/* read from multi-sample buffer */
-	glBindFramebuffer(GL_READ_FRAMEBUFFER, fb_read->object);
-	glFramebufferTexture2D(
-	        GL_READ_FRAMEBUFFER, read_attach,
-	        GL_TEXTURE_2D, read_bind, 0);
-	BLI_assert(glCheckFramebufferStatus(GL_READ_FRAMEBUFFER) == GL_FRAMEBUFFER_COMPLETE);
-
-	/* write into new single-sample buffer */
-	glBindFramebuffer(GL_DRAW_FRAMEBUFFER, fb_write->object);
-	glFramebufferTexture2D(
-	        GL_DRAW_FRAMEBUFFER, write_attach,
-	        GL_TEXTURE_2D, write_bind, 0);
-	BLI_assert(glCheckFramebufferStatus(GL_DRAW_FRAMEBUFFER) == GL_FRAMEBUFFER_COMPLETE);
-
-	glBlitFramebuffer(0, 0, read_w, read_h, 0, 0, write_w, write_h, (use_depth) ? GL_DEPTH_BUFFER_BIT : GL_COLOR_BUFFER_BIT, GL_NEAREST);
-
-	/* Restore previous framebuffer */
-	glBindFramebuffer(GL_FRAMEBUFFER, GG.currentfb);
-	glDrawBuffer(GL_COLOR_ATTACHMENT0);
->>>>>>> a5b3df75
 }
 
 int GPU_renderbuffer_bindcode(const GPURenderBuffer *rb)
@@ -893,7 +821,6 @@
 	}
 
 	if (samples) {
-<<<<<<< HEAD
 		if (!GLEW_EXT_framebuffer_multisample ||
 			/* Disable multisample for texture and not render buffers
 			 * when it's not supported */
@@ -905,9 +832,6 @@
 
 	/* Some GPUs works even without this extension. */
 #if 0
-=======
-		if (!GLEW_ARB_texture_multisample ||
->>>>>>> a5b3df75
 		    /* This is required when blitting from a multi-sampled buffers,
 		     * even though we're not scaling. */
 		    || !GLEW_EXT_framebuffer_multisample_blit_scaled
@@ -939,7 +863,6 @@
 			return NULL;
 		}
 
-<<<<<<< HEAD
 		if (!GPU_framebuffer_texture_attach(ofs->fb, ofs->color, 0, 0)) {
 			GPU_offscreen_free(ofs);
 			return NULL;
@@ -957,17 +880,6 @@
 			GPU_offscreen_free(ofs);
 			return NULL;
 		}
-=======
-	if (!GPU_framebuffer_texture_attach(ofs->fb, ofs->depth, 0, 0)) {
-		GPU_offscreen_free(ofs);
-		return NULL;
-	}
-
-	ofs->color = GPU_texture_create_2D_multisample(width, height, NULL, samples, err_out);
-	if (!ofs->color) {
-		GPU_offscreen_free(ofs);
-		return NULL;
->>>>>>> a5b3df75
 	}
 	else {
 		ofs->depth = GPU_texture_create_depth_multisample(width, height, samples, err_out);
@@ -976,18 +888,12 @@
 			return NULL;
 		}
 
-<<<<<<< HEAD
 		GPU_texture_compare_mode(ofs->depth, mode & GPU_OFFSCREEN_DEPTH_COMPARE);
 
 		if (!GPU_framebuffer_texture_attach(ofs->fb, ofs->depth, 0, 0)) {
 			GPU_offscreen_free(ofs);
 			return NULL;
 		}
-=======
-	if (!GPU_framebuffer_texture_attach(ofs->fb, ofs->color, 0, 0)) {
-		GPU_offscreen_free(ofs);
-		return NULL;
->>>>>>> a5b3df75
 	}
 
 	/* check validity at the very end! */
@@ -1183,7 +1089,6 @@
 	return GPU_texture_opengl_bindcode(ofs->color);
 }
 
-<<<<<<< HEAD
 GPUTexture *GPU_offscreen_texture(const GPUOffScreen *ofs)
 {
 	return ofs->color;
@@ -1194,8 +1099,6 @@
 	return ofs->depth;
 }
 
-=======
->>>>>>> a5b3df75
 /* only to be used by viewport code! */
 void GPU_offscreen_viewport_data_get(
         GPUOffScreen *ofs,
