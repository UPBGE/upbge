--- conflicted
+++ resolved
@@ -717,62 +717,25 @@
   *r_depth = ofs->depth;
 }
 
-<<<<<<< HEAD
-void GPU_clear_color(float red, float green, float blue, float alpha)
-{
-  BLI_assert((GPU_write_mask_get() & GPU_WRITE_COLOR) != 0);
-
-  GPU_context_active_get()->state_manager->apply_state();
-
-  glClearColor(red, green, blue, alpha);
-  glClear(GL_COLOR_BUFFER_BIT);
-}
-
-void GPU_clear_depth(float depth)
-{
-  BLI_assert((GPU_write_mask_get() & GPU_WRITE_DEPTH) != 0);
-
-  GPU_context_active_get()->state_manager->apply_state();
-
-  glClearDepth(depth);
-  glClear(GL_DEPTH_BUFFER_BIT);
-}
-
-void GPU_frontbuffer_read_pixels(
-    int x, int y, int w, int h, int channels, eGPUDataFormat format, void *data)
-{
-  gpu_framebuffer_read_color_ex(x, y, w, h, channels, GL_FRONT, format, (float *)data);
-}
-
-/* For stereo rendering. */
-void GPU_backbuffer_bind(eGPUBackBuffer buffer)
-{
-  if (buffer == GPU_BACKBUFFER) {
-    glDrawBuffer(GL_BACK);
-  }
-  else if (buffer == GPU_BACKBUFFER_LEFT) {
-    glDrawBuffer(GL_BACK_LEFT);
-  }
-  else if (buffer == GPU_BACKBUFFER_RIGHT) {
-    glDrawBuffer(GL_BACK_RIGHT);
-  }
-}
-
 /**************Game engine****************/
 
-int GPU_framebuffer_color_bindcode(const GPUFrameBuffer *fb)
-{
-  return GPU_texture_opengl_bindcode(fb->attachments[GPU_FB_COLOR_ATTACHMENT0].tex);
-}
-
-GPUTexture *GPU_framebuffer_color_texture(const GPUFrameBuffer *fb)
-{
-  return fb->attachments[GPU_FB_COLOR_ATTACHMENT0].tex;
-}
-
-GPUTexture *GPU_framebuffer_depth_texture(const GPUFrameBuffer *fb)
-{
-  return fb->attachments[GPU_FB_DEPTH_STENCIL_ATTACHMENT].tex;
+int GPU_framebuffer_color_bindcode(GPUFrameBuffer *fb)
+{
+  FrameBuffer *f = reinterpret_cast<FrameBuffer *>(fb);
+  
+  return f->get_bindcode();
+}
+
+GPUTexture *GPU_framebuffer_color_texture(GPUFrameBuffer *fb)
+{
+  FrameBuffer *f = reinterpret_cast<FrameBuffer *>(fb);
+  return f->color_tex(0);
+}
+
+GPUTexture *GPU_framebuffer_depth_texture(GPUFrameBuffer *fb)
+{
+  FrameBuffer *f = reinterpret_cast<FrameBuffer *>(fb);
+  return f->depth_tex();
 }
 
 void GPU_framebuffer_mipmap_texture(GPUFrameBuffer *fb)
@@ -788,6 +751,5 @@
   GPU_texture_mipmap_mode(tex, false, false);
 }
 /************End of Game engine***********/
-=======
-/** \} */
->>>>>>> 19363880
+
+/** \} */