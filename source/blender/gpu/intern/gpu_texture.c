--- conflicted
+++ resolved
@@ -66,10 +66,7 @@
 	bool stencil;       /* is a stencil texture? */
 
 	unsigned int bytesize; /* number of byte for one pixel */
-<<<<<<< HEAD
-=======
 	int format;         /* GPUTextureFormat */
->>>>>>> a5b3df75
 };
 
 /* ------ Memory Management ------- */
@@ -162,11 +159,8 @@
 		case GPU_DEPTH24_STENCIL8:
 		case GPU_DEPTH_COMPONENT32F:
 		case GPU_RGBA8:
-<<<<<<< HEAD
-=======
 		case GPU_R11F_G11F_B10F:
 		case GPU_R32F:
->>>>>>> a5b3df75
 			*bytesize = 4;
 			break;
 		case GPU_DEPTH_COMPONENT24:
@@ -194,17 +188,11 @@
 		case GPU_RGB16F: return GL_RGB16F;
 		case GPU_RG16F: return GL_RG16F;
 		case GPU_RGBA8: return GL_RGBA8;
-<<<<<<< HEAD
-		case GPU_R16F: return GL_R16F;
-		case GPU_R8: return GL_R8;
-		/* Special formats texture & renderbuffer */
-=======
 		case GPU_R32F: return GL_R32F;
 		case GPU_R16F: return GL_R16F;
 		case GPU_R8: return GL_R8;
 		/* Special formats texture & renderbuffer */
 		case GPU_R11F_G11F_B10F: return GL_R11F_G11F_B10F;
->>>>>>> a5b3df75
 		case GPU_DEPTH24_STENCIL8: return GL_DEPTH24_STENCIL8;
 		/* Texture only format */
 		/* ** Add Format here **/
@@ -262,7 +250,6 @@
         int channels, bool try_rescale, const float *fpixels, float **rescaled_fpixels)
 {
 	int r_width;
-<<<<<<< HEAD
 
 	switch (proxy) {
 		case GL_PROXY_TEXTURE_1D:
@@ -321,66 +308,6 @@
 	return (r_width > 0);
 }
 
-=======
-
-	switch (proxy) {
-		case GL_PROXY_TEXTURE_1D:
-			glTexImage1D(proxy, 0, internalformat, tex->w, 0, format, data_format, NULL);
-			break;
-		case GL_PROXY_TEXTURE_1D_ARRAY:
-		case GL_PROXY_TEXTURE_2D:
-			glTexImage2D(proxy, 0, internalformat, tex->w, tex->h, 0, format, data_format, NULL);
-			break;
-		case GL_PROXY_TEXTURE_2D_ARRAY:
-		case GL_PROXY_TEXTURE_3D:
-			glTexImage3D(proxy, 0, internalformat, tex->w, tex->h, tex->d, 0, format, data_format, NULL);
-			break;
-	}
-
-	glGetTexLevelParameteriv(proxy, 0, GL_TEXTURE_WIDTH, &r_width);
-
-	if (r_width == 0 && try_rescale) {
-		const int w = tex->w, h = tex->h, d = tex->d;
-
-		/* Find largest texture possible */
-		while (r_width == 0) {
-			tex->w /= 2;
-			tex->h /= 2;
-			tex->d /= 2;
-
-			/* really unlikely to happen but keep this just in case */
-			if (tex->w == 0) break;
-			if (tex->h == 0 && proxy != GL_PROXY_TEXTURE_1D) break;
-			if (tex->d == 0 && proxy == GL_PROXY_TEXTURE_3D) break;
-
-			if (proxy == GL_PROXY_TEXTURE_1D)
-				glTexImage1D(proxy, 0, internalformat, tex->w, 0, format, data_format, NULL);
-			else if (proxy == GL_PROXY_TEXTURE_2D)
-				glTexImage2D(proxy, 0, internalformat, tex->w, tex->h, 0, format, data_format, NULL);
-			else if (proxy == GL_PROXY_TEXTURE_3D)
-				glTexImage3D(proxy, 0, internalformat, tex->w, tex->h, tex->d, 0, format, data_format, NULL);
-
-			glGetTexLevelParameteriv(GL_PROXY_TEXTURE_3D, 0, GL_TEXTURE_WIDTH, &r_width);
-		}
-
-		/* Rescale */
-		if (r_width > 0) {
-			switch (proxy) {
-				case GL_PROXY_TEXTURE_1D:
-				case GL_PROXY_TEXTURE_2D:
-					/* Do nothing for now */
-					return false;
-				case GL_PROXY_TEXTURE_3D:
-					*rescaled_fpixels = GPU_texture_3D_rescale(tex, w, h, d, channels, fpixels);
-					return (bool)*rescaled_fpixels;
-			}
-		}
-	}
-
-	return (r_width > 0);
-}
-
->>>>>>> a5b3df75
 static GPUTexture *GPU_texture_create_nD(
         int w, int h, int d, int n, const float *fpixels,
         GPUTextureFormat data_type, int components, int samples,
@@ -504,12 +431,6 @@
 		glTexParameteri(tex->target_base, GL_TEXTURE_MAG_FILTER, GL_LINEAR);
 		glTexParameteri(tex->target_base, GL_TEXTURE_COMPARE_MODE, GL_COMPARE_R_TO_TEXTURE);
 		glTexParameteri(tex->target_base, GL_TEXTURE_COMPARE_FUNC, GL_LEQUAL);
-<<<<<<< HEAD
-#ifdef WITH_LEGACY_OPENGL
-		glTexParameteri(tex->target_base, GL_DEPTH_TEXTURE_MODE, GL_INTENSITY);
-#endif
-=======
->>>>>>> a5b3df75
 	}
 	else {
 		glTexParameteri(tex->target_base, GL_TEXTURE_MIN_FILTER, GL_LINEAR);
@@ -545,10 +466,7 @@
 	tex->number = -1;
 	tex->refcount = 1;
 	tex->fb_attachment = -1;
-<<<<<<< HEAD
-=======
 	tex->format = data_type;
->>>>>>> a5b3df75
 
 	if (d == 0) {
 		tex->target_base = tex->target = GL_TEXTURE_CUBE_MAP;
@@ -557,7 +475,6 @@
 		BLI_assert(false && "Cubemap array Not implemented yet");
 		// tex->target_base = tex->target = GL_TEXTURE_CUBE_MAP_ARRAY;
 	}
-<<<<<<< HEAD
 
 	internalformat = gpu_texture_get_format(components, data_type, &format, &data_format, &tex->depth, &tex->stencil, &tex->bytesize);
 
@@ -586,48 +503,12 @@
 	glTexImage2D(GL_TEXTURE_CUBE_MAP_NEGATIVE_Y, 0, internalformat, tex->w, tex->h, 0, format, data_format, fpixels_ny);
 	glTexImage2D(GL_TEXTURE_CUBE_MAP_NEGATIVE_Z, 0, internalformat, tex->w, tex->h, 0, format, data_format, fpixels_nz);
 
-=======
-
-	internalformat = gpu_texture_get_format(components, data_type, &format, &data_format, &tex->depth, &tex->stencil, &tex->bytesize);
-
-	gpu_texture_memory_footprint_add(tex);
-
-	/* Generate Texture object */
-	glGenTextures(1, &tex->bindcode);
-
-	if (!tex->bindcode) {
-		if (err_out)
-			BLI_snprintf(err_out, 256, "GPUTexture: texture create failed");
-		else
-			fprintf(stderr, "GPUTexture: texture create failed");
-		GPU_texture_free(tex);
-		return NULL;
-	}
-
-	tex->number = 0;
-	glBindTexture(tex->target, tex->bindcode);
-
-	/* Upload Texture */
-	glTexImage2D(GL_TEXTURE_CUBE_MAP_POSITIVE_X, 0, internalformat, tex->w, tex->h, 0, format, data_format, fpixels_px);
-	glTexImage2D(GL_TEXTURE_CUBE_MAP_POSITIVE_Y, 0, internalformat, tex->w, tex->h, 0, format, data_format, fpixels_py);
-	glTexImage2D(GL_TEXTURE_CUBE_MAP_POSITIVE_Z, 0, internalformat, tex->w, tex->h, 0, format, data_format, fpixels_pz);
-	glTexImage2D(GL_TEXTURE_CUBE_MAP_NEGATIVE_X, 0, internalformat, tex->w, tex->h, 0, format, data_format, fpixels_nx);
-	glTexImage2D(GL_TEXTURE_CUBE_MAP_NEGATIVE_Y, 0, internalformat, tex->w, tex->h, 0, format, data_format, fpixels_ny);
-	glTexImage2D(GL_TEXTURE_CUBE_MAP_NEGATIVE_Z, 0, internalformat, tex->w, tex->h, 0, format, data_format, fpixels_nz);
-
->>>>>>> a5b3df75
 	/* Texture Parameters */
 	if (tex->depth) {
 		glTexParameteri(tex->target_base, GL_TEXTURE_MIN_FILTER, GL_NEAREST);
 		glTexParameteri(tex->target_base, GL_TEXTURE_MAG_FILTER, GL_LINEAR);
 		glTexParameteri(tex->target_base, GL_TEXTURE_COMPARE_MODE, GL_COMPARE_R_TO_TEXTURE);
 		glTexParameteri(tex->target_base, GL_TEXTURE_COMPARE_FUNC, GL_LEQUAL);
-<<<<<<< HEAD
-#ifdef WITH_LEGACY_OPENGL
-		glTexParameteri(tex->target_base, GL_DEPTH_TEXTURE_MODE, GL_INTENSITY);
-#endif
-=======
->>>>>>> a5b3df75
 	}
 	else {
 		glTexParameteri(tex->target_base, GL_TEXTURE_MIN_FILTER, GL_LINEAR);
@@ -692,21 +573,8 @@
 		glBindTexture(textarget, tex->bindcode);
 		glGetTexLevelParameteriv(gettarget, 0, GL_TEXTURE_WIDTH, &w);
 		glGetTexLevelParameteriv(gettarget, 0, GL_TEXTURE_HEIGHT, &h);
-<<<<<<< HEAD
-#ifdef WITH_LEGACY_OPENGL
-		glGetTexLevelParameteriv(gettarget, 0, GL_TEXTURE_BORDER, &border);
-
-		tex->w = w - border;
-		tex->h = h - border;
-#else
 		tex->w = w;
 		tex->h = h;
-		UNUSED_VARS(border);
-#endif
-=======
-		tex->w = w;
-		tex->h = h;
->>>>>>> a5b3df75
 	}
 
 	glBindTexture(textarget, 0);
@@ -779,21 +647,14 @@
 }
 
 GPUTexture *GPU_texture_create_2D_custom(
-<<<<<<< HEAD
         int w, int h, int channels, GPUTextureFormat data_type, int samples, const float *pixels, char err_out[256])
 {
 	return GPU_texture_create_nD(w, h, 0, 2, pixels, data_type, channels, samples, false, err_out);
-=======
-        int w, int h, int channels, GPUTextureFormat data_type, const float *pixels, char err_out[256])
-{
-	return GPU_texture_create_nD(w, h, 0, 2, pixels, data_type, channels, 0, false, err_out);
->>>>>>> a5b3df75
 }
 
 GPUTexture *GPU_texture_create_2D_multisample(int w, int h, const float *pixels, int samples, char err_out[256])
 {
 	return GPU_texture_create_nD(w, h, 0, 2, pixels, GPU_RGBA8, 4, samples, false, err_out);
-<<<<<<< HEAD
 }
 
 GPUTexture *GPU_texture_create_2D_array_custom(int w, int h, int d, int channels, GPUTextureFormat data_type, const float *pixels, char err_out[256])
@@ -857,56 +718,6 @@
 	else {
 		GG.depth_tex = GG.invalid_tex_2D;
 	}
-=======
-}
-
-GPUTexture *GPU_texture_create_2D_array_custom(int w, int h, int d, int channels, GPUTextureFormat data_type, const float *pixels, char err_out[256])
-{
-	return GPU_texture_create_nD(w, h, d, 2, pixels, data_type, channels, 0, false, err_out);
-}
-
-GPUTexture *GPU_texture_create_3D(int w, int h, int d, const float *pixels, char err_out[256])
-{
-	return GPU_texture_create_nD(w, h, d, 3, pixels, GPU_RGBA8, 4, 0, true, err_out);
-}
-
-GPUTexture *GPU_texture_create_3D_custom(int w, int h, int d, int channels, GPUTextureFormat data_type, const float *pixels, char err_out[256])
-{
-	return GPU_texture_create_nD(w, h, d, 3, pixels, data_type, channels, 0, true, err_out);
-}
-GPUTexture *GPU_texture_create_cube_custom(int w, int channels, GPUTextureFormat data_type, const float *fpixels, char err_out[256])
-{
-	const float *fpixels_px, *fpixels_py, *fpixels_pz, *fpixels_nx, *fpixels_ny, *fpixels_nz;
-
-	if (fpixels) {
-		fpixels_px = fpixels + 0 * w * w * channels;
-		fpixels_nx = fpixels + 1 * w * w * channels;
-		fpixels_py = fpixels + 2 * w * w * channels;
-		fpixels_ny = fpixels + 3 * w * w * channels;
-		fpixels_pz = fpixels + 4 * w * w * channels;
-		fpixels_nz = fpixels + 5 * w * w * channels;
-	}
-	else {
-		fpixels_px = fpixels_py = fpixels_pz = fpixels_nx = fpixels_ny = fpixels_nz = NULL;
-	}
-
-	return GPU_texture_cube_create(w, 0, fpixels_px, fpixels_py, fpixels_pz, fpixels_nx, fpixels_ny, fpixels_nz, data_type, channels, err_out);
-}
-
-GPUTexture *GPU_texture_create_depth(int w, int h, char err_out[256])
-{
-	return GPU_texture_create_nD(w, h, 0, 2, NULL, GPU_DEPTH_COMPONENT24, 1, 0, false, err_out);
-}
-
-GPUTexture *GPU_texture_create_depth_with_stencil(int w, int h, char err_out[256])
-{
-	return GPU_texture_create_nD(w, h, 0, 2, NULL, GPU_DEPTH24_STENCIL8, 1, 0, false, err_out);
-}
-
-GPUTexture *GPU_texture_create_depth_multisample(int w, int h, int samples, char err_out[256])
-{
-	return GPU_texture_create_nD(w, h, 0, 2, NULL, GPU_DEPTH_COMPONENT24, 1, samples, false, err_out);
->>>>>>> a5b3df75
 }
 
 void GPU_invalid_tex_init(void)
@@ -916,10 +727,7 @@
 	GG.invalid_tex_1D = GPU_texture_create_1D(1, color, NULL);
 	GG.invalid_tex_2D = GPU_texture_create_2D(1, 1, color, NULL);
 	GG.invalid_tex_3D = GPU_texture_create_3D(1, 1, 1, color, NULL);
-<<<<<<< HEAD
 	GG.depth_tex = GG.invalid_tex_2D;
-=======
->>>>>>> a5b3df75
 }
 
 void GPU_invalid_tex_bind(int mode)
@@ -1070,7 +878,6 @@
 	if (tex->number >= GPU_max_textures()) {
 		fprintf(stderr, "Not enough texture slots.\n");
 		return;
-<<<<<<< HEAD
 	}
 
 	if (tex->number == -1)
@@ -1091,8 +898,6 @@
 	if (tex->number >= GPU_max_textures()) {
 		fprintf(stderr, "Not enough texture slots.\n");
 		return;
-=======
->>>>>>> a5b3df75
 	}
 
 	if (tex->number == -1)
@@ -1101,29 +906,6 @@
 	if (tex->number != 0)
 		glActiveTexture(GL_TEXTURE0 + tex->number);
 
-<<<<<<< HEAD
-=======
-	GLenum mipmap = use_mipmap ? GL_LINEAR_MIPMAP_LINEAR : GL_LINEAR;
-	glTexParameteri(tex->target_base, GL_TEXTURE_MIN_FILTER, mipmap);
-
-	if (tex->number != 0)
-		glActiveTexture(GL_TEXTURE0);
-}
-
-void GPU_texture_wrap_mode(GPUTexture *tex, bool use_repeat)
-{
-	if (tex->number >= GPU_max_textures()) {
-		fprintf(stderr, "Not enough texture slots.\n");
-		return;
-	}
-
-	if (tex->number == -1)
-		return;
-
-	if (tex->number != 0)
-		glActiveTexture(GL_TEXTURE0 + tex->number);
-
->>>>>>> a5b3df75
 	GLenum repeat = use_repeat ? GL_REPEAT : GL_CLAMP_TO_EDGE;
 	glTexParameteri(tex->target_base, GL_TEXTURE_WRAP_S, repeat);
 	if (tex->target_base != GL_TEXTURE_1D)
@@ -1179,14 +961,11 @@
 	return tex->h;
 }
 
-<<<<<<< HEAD
-=======
 int GPU_texture_format(const GPUTexture *tex)
 {
 	return tex->format;
 }
 
->>>>>>> a5b3df75
 bool GPU_texture_depth(const GPUTexture *tex)
 {
 	return tex->depth;
