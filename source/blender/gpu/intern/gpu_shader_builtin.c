/* SPDX-License-Identifier: GPL-2.0-or-later
 * Copyright 2005 Blender Foundation. All rights reserved. */

/** \file
 * \ingroup gpu
 */

#include "MEM_guardedalloc.h"

#include "BLI_math_base.h"
#include "BLI_math_vector.h"
#include "BLI_path_util.h"
#include "BLI_string.h"
#include "BLI_string_utils.h"
#include "BLI_utildefines.h"

#include "BKE_appdir.h"
#include "BKE_global.h"

#include "DNA_space_types.h"

#include "GPU_matrix.h"
#include "GPU_platform.h"
#include "GPU_shader.h"
#include "GPU_texture.h"
#include "GPU_uniform_buffer.h"

/* Adjust these constants as needed. */
#define MAX_DEFINE_LENGTH 256
#define MAX_EXT_DEFINE_LENGTH 512

/* Non-generated shaders */
extern char datatoc_gpu_shader_depth_only_frag_glsl[];
extern char datatoc_gpu_shader_uniform_color_frag_glsl[];
extern char datatoc_gpu_shader_checker_frag_glsl[];
extern char datatoc_gpu_shader_diag_stripes_frag_glsl[];
extern char datatoc_gpu_shader_simple_lighting_frag_glsl[];
extern char datatoc_gpu_shader_flat_color_frag_glsl[];
extern char datatoc_gpu_shader_flat_color_alpha_test_0_frag_glsl[];
extern char datatoc_gpu_shader_flat_id_frag_glsl[];
extern char datatoc_gpu_shader_2D_area_borders_vert_glsl[];
extern char datatoc_gpu_shader_2D_area_borders_frag_glsl[];
extern char datatoc_gpu_shader_2D_vert_glsl[];
extern char datatoc_gpu_shader_2D_flat_color_vert_glsl[];
extern char datatoc_gpu_shader_2D_smooth_color_uniform_alpha_vert_glsl[];
extern char datatoc_gpu_shader_2D_smooth_color_vert_glsl[];
extern char datatoc_gpu_shader_2D_smooth_color_frag_glsl[];
extern char datatoc_gpu_shader_2D_image_vert_glsl[];
extern char datatoc_gpu_shader_2D_image_rect_vert_glsl[];
extern char datatoc_gpu_shader_2D_image_multi_rect_vert_glsl[];
extern char datatoc_gpu_shader_2D_widget_base_vert_glsl[];
extern char datatoc_gpu_shader_2D_widget_base_frag_glsl[];
extern char datatoc_gpu_shader_2D_widget_shadow_vert_glsl[];
extern char datatoc_gpu_shader_2D_widget_shadow_frag_glsl[];
extern char datatoc_gpu_shader_2D_nodelink_frag_glsl[];
extern char datatoc_gpu_shader_2D_nodelink_vert_glsl[];

extern char datatoc_gpu_shader_3D_image_vert_glsl[];
extern char datatoc_gpu_shader_image_frag_glsl[];
extern char datatoc_gpu_shader_image_overlays_merge_frag_glsl[];
extern char datatoc_gpu_shader_image_overlays_stereo_merge_frag_glsl[];
extern char datatoc_gpu_shader_image_color_frag_glsl[];
extern char datatoc_gpu_shader_image_desaturate_frag_glsl[];
extern char datatoc_gpu_shader_image_modulate_alpha_frag_glsl[];
extern char datatoc_gpu_shader_image_varying_color_frag_glsl[];
extern char datatoc_gpu_shader_image_shuffle_color_frag_glsl[];
extern char datatoc_gpu_shader_3D_vert_glsl[];
extern char datatoc_gpu_shader_3D_normal_vert_glsl[];
extern char datatoc_gpu_shader_3D_flat_color_vert_glsl[];
extern char datatoc_gpu_shader_3D_polyline_frag_glsl[];
extern char datatoc_gpu_shader_3D_polyline_geom_glsl[];
extern char datatoc_gpu_shader_3D_polyline_vert_glsl[];
extern char datatoc_gpu_shader_3D_smooth_color_vert_glsl[];
extern char datatoc_gpu_shader_3D_smooth_color_frag_glsl[];
extern char datatoc_gpu_shader_3D_passthrough_vert_glsl[];
extern char datatoc_gpu_shader_3D_clipped_uniform_color_vert_glsl[];

extern char datatoc_gpu_shader_instance_variying_size_variying_color_vert_glsl[];

extern char datatoc_gpu_shader_point_uniform_color_aa_frag_glsl[];
extern char datatoc_gpu_shader_point_uniform_color_outline_aa_frag_glsl[];
extern char datatoc_gpu_shader_point_varying_color_varying_outline_aa_frag_glsl[];
extern char datatoc_gpu_shader_point_varying_color_frag_glsl[];
extern char datatoc_gpu_shader_3D_point_fixed_size_varying_color_vert_glsl[];
extern char datatoc_gpu_shader_3D_point_varying_size_varying_color_vert_glsl[];
extern char datatoc_gpu_shader_3D_point_uniform_size_aa_vert_glsl[];
extern char datatoc_gpu_shader_2D_point_uniform_size_aa_vert_glsl[];
extern char datatoc_gpu_shader_2D_point_uniform_size_outline_aa_vert_glsl[];

extern char datatoc_gpu_shader_2D_line_dashed_uniform_color_vert_glsl[];
extern char datatoc_gpu_shader_2D_line_dashed_frag_glsl[];
extern char datatoc_gpu_shader_3D_line_dashed_uniform_color_vert_glsl[];

extern char datatoc_gpu_shader_text_vert_glsl[];
extern char datatoc_gpu_shader_text_frag_glsl[];
extern char datatoc_gpu_shader_keyframe_shape_vert_glsl[];
extern char datatoc_gpu_shader_keyframe_shape_frag_glsl[];

extern char datatoc_gpu_shader_gpencil_stroke_vert_glsl[];
extern char datatoc_gpu_shader_gpencil_stroke_frag_glsl[];
extern char datatoc_gpu_shader_gpencil_stroke_geom_glsl[];

extern char datatoc_gpu_shader_cfg_world_clip_lib_glsl[];

extern char datatoc_gpu_shader_colorspace_lib_glsl[];

/********************UPBGE*********************/
extern char datatoc_gpu_shader_image_linear_frag_glsl[];
extern char datatoc_gpu_shader_black_frag_glsl[];
extern char datatoc_gpu_shader_black_vert_glsl[];
extern char datatoc_gpu_shader_frame_buffer_frag_glsl[];
extern char datatoc_gpu_shader_frame_buffer_vert_glsl[];
/*****************End of UPBGE*****************/

const struct GPUShaderConfigData GPU_shader_cfg_data[GPU_SHADER_CFG_LEN] = {
    [GPU_SHADER_CFG_DEFAULT] =
        {
            .lib = "",
            .def = "#define blender_srgb_to_framebuffer_space(a) a\n",
        },
    [GPU_SHADER_CFG_CLIPPED] =
        {
            .lib = datatoc_gpu_shader_cfg_world_clip_lib_glsl,
            .def = "#define USE_WORLD_CLIP_PLANES\n"
                   "#define blender_srgb_to_framebuffer_space(a) a\n",
        },
};

/* cache of built-in shaders (each is created on first use) */
static GPUShader *builtin_shaders[GPU_SHADER_CFG_LEN][GPU_SHADER_BUILTIN_LEN] = {{NULL}};

typedef struct {
  const char *name;
  const char *vert;
  /** Optional. */
  const char *geom;
  const char *frag;
  /** Optional. */
  const char *defs;

  const char *create_info;
  const char *clipped_create_info;
} GPUShaderStages;

static const GPUShaderStages builtin_shader_stages[GPU_SHADER_BUILTIN_LEN] = {
    [GPU_SHADER_TEXT] =
        {
            .name = "GPU_SHADER_TEXT",
            .create_info = "gpu_shader_text",
        },
    [GPU_SHADER_KEYFRAME_SHAPE] =
        {
            .name = "GPU_SHADER_KEYFRAME_SHAPE",
            .create_info = "gpu_shader_keyframe_shape",
        },
    [GPU_SHADER_SIMPLE_LIGHTING] =
        {
            .name = "GPU_SHADER_SIMPLE_LIGHTING",
            .create_info = "gpu_shader_simple_lighting",
        },
    [GPU_SHADER_3D_IMAGE_MODULATE_ALPHA] =
        {
            .name = "GPU_SHADER_3D_IMAGE_MODULATE_ALPHA",
            .create_info = "gpu_shader_3D_image_modulate_alpha",
        },
    [GPU_SHADER_2D_CHECKER] =
        {
            .name = "GPU_SHADER_2D_CHECKER",
            .create_info = "gpu_shader_2D_checker",
        },

    [GPU_SHADER_2D_DIAG_STRIPES] =
        {
            .name = "GPU_SHADER_2D_DIAG_STRIPES",
            .create_info = "gpu_shader_2D_diag_stripes",
        },

    [GPU_SHADER_2D_UNIFORM_COLOR] =
        {
            .name = "GPU_SHADER_2D_UNIFORM_COLOR",
            .create_info = "gpu_shader_2D_uniform_color",
        },
    [GPU_SHADER_2D_FLAT_COLOR] =
        {
            .name = "GPU_SHADER_2D_FLAT_COLOR",
            .create_info = "gpu_shader_2D_flat_color",
        },
    [GPU_SHADER_2D_SMOOTH_COLOR] =
        {
            .name = "GPU_SHADER_2D_SMOOTH_COLOR",
            .create_info = "gpu_shader_2D_smooth_color",
        },
    [GPU_SHADER_2D_IMAGE_OVERLAYS_MERGE] =
        {
            .name = "GPU_SHADER_2D_IMAGE_OVERLAYS_MERGE",
#ifdef __APPLE__
            /* GPUShaderCreateInfo is disabled on MacOS due to mismatch with OCIO shader. See
             * T95052 for more details. */
            .vert = datatoc_gpu_shader_2D_image_vert_glsl,
            .frag = datatoc_gpu_shader_image_overlays_merge_frag_glsl,
#else
            .create_info = "gpu_shader_2D_image_overlays_merge",
#endif
        },
    [GPU_SHADER_2D_IMAGE_OVERLAYS_STEREO_MERGE] =
        {
            .name = "GPU_SHADER_2D_IMAGE_OVERLAYS_STEREO_MERGE",
            .create_info = "gpu_shader_2D_image_overlays_stereo_merge",
        },
    [GPU_SHADER_2D_IMAGE] =
        {
            .name = "GPU_SHADER_2D_IMAGE",
            .create_info = "gpu_shader_2D_image",
        },
    [GPU_SHADER_2D_IMAGE_COLOR] =
        {
            .name = "GPU_SHADER_2D_IMAGE_COLOR",
            .create_info = "gpu_shader_2D_image_color",
        },
    [GPU_SHADER_2D_IMAGE_DESATURATE_COLOR] =
        {
            .name = "GPU_SHADER_2D_IMAGE_DESATURATE_COLOR",
            .create_info = "gpu_shader_2D_image_desaturate_color",
        },
    [GPU_SHADER_2D_IMAGE_SHUFFLE_COLOR] =
        {
            .name = "GPU_SHADER_2D_IMAGE_SHUFFLE_COLOR",
            .create_info = "gpu_shader_2D_image_shuffle_color",
        },
    [GPU_SHADER_2D_IMAGE_RECT_COLOR] =
        {
            .name = "GPU_SHADER_2D_IMAGE_RECT_COLOR",
            .create_info = "gpu_shader_2D_image_rect_color",
        },
    [GPU_SHADER_2D_IMAGE_MULTI_RECT_COLOR] =
        {
            .name = "GPU_SHADER_2D_IMAGE_MULTI_RECT_COLOR",
            .create_info = "gpu_shader_2D_image_multi_rect_color",
        },

    [GPU_SHADER_3D_UNIFORM_COLOR] =
        {
            .name = "GPU_SHADER_3D_UNIFORM_COLOR",
            .create_info = "gpu_shader_3D_uniform_color",
            .clipped_create_info = "gpu_shader_3D_uniform_color_clipped",
        },
    [GPU_SHADER_3D_FLAT_COLOR] =
        {
            .name = "GPU_SHADER_3D_FLAT_COLOR",
            .create_info = "gpu_shader_3D_flat_color",
            .clipped_create_info = "gpu_shader_3D_flat_color_clipped",
        },
    [GPU_SHADER_3D_SMOOTH_COLOR] =
        {
            .name = "GPU_SHADER_3D_SMOOTH_COLOR",
            .create_info = "gpu_shader_3D_smooth_color",
            .clipped_create_info = "gpu_shader_3D_smooth_color_clipped",
        },
    [GPU_SHADER_3D_DEPTH_ONLY] =
        {
            .name = "GPU_SHADER_3D_DEPTH_ONLY",
            .create_info = "gpu_shader_3D_depth_only",
            .clipped_create_info = "gpu_shader_3D_depth_only_clipped",
        },
    [GPU_SHADER_3D_CLIPPED_UNIFORM_COLOR] =
        {
            .name = "GPU_SHADER_3D_CLIPPED_UNIFORM_COLOR",
            .create_info = "gpu_shader_3D_clipped_uniform_color",
        },

    [GPU_SHADER_3D_POLYLINE_UNIFORM_COLOR] =
        {
            .name = "GPU_SHADER_3D_POLYLINE_UNIFORM_COLOR",
            .create_info = "gpu_shader_3D_polyline_uniform_color",
        },
    [GPU_SHADER_3D_POLYLINE_CLIPPED_UNIFORM_COLOR] =
        {
            .name = "GPU_SHADER_3D_POLYLINE_CLIPPED_UNIFORM_COLOR",
            .create_info = "gpu_shader_3D_polyline_uniform_color_clipped",
        },
    [GPU_SHADER_3D_POLYLINE_FLAT_COLOR] =
        {
            .name = "GPU_SHADER_3D_POLYLINE_FLAT_COLOR",
            .create_info = "gpu_shader_3D_polyline_flat_color",
        },
    [GPU_SHADER_3D_POLYLINE_SMOOTH_COLOR] =
        {
            .name = "GPU_SHADER_3D_POLYLINE_SMOOTH_COLOR",
            .create_info = "gpu_shader_3D_polyline_smooth_color",
        },

    [GPU_SHADER_2D_LINE_DASHED_UNIFORM_COLOR] =
        {
            .name = "GPU_SHADER_2D_LINE_DASHED_UNIFORM_COLOR",
            .create_info = "gpu_shader_2D_line_dashed_uniform_color",
        },
    [GPU_SHADER_3D_LINE_DASHED_UNIFORM_COLOR] =
        {
            .name = "GPU_SHADER_3D_LINE_DASHED_UNIFORM_COLOR",
            .create_info = "gpu_shader_3D_line_dashed_uniform_color",
            .clipped_create_info = "gpu_shader_3D_line_dashed_uniform_color_clipped",
        },

    [GPU_SHADER_2D_POINT_UNIFORM_SIZE_UNIFORM_COLOR_AA] =
        {
            .name = "GPU_SHADER_2D_POINT_UNIFORM_SIZE_UNIFORM_COLOR_AA",
            .create_info = "gpu_shader_2D_point_uniform_size_uniform_color_aa",
        },
    [GPU_SHADER_2D_POINT_UNIFORM_SIZE_UNIFORM_COLOR_OUTLINE_AA] =
        {
            .name = "GPU_SHADER_2D_POINT_UNIFORM_SIZE_UNIFORM_COLOR_OUTLINE_AA",
            .create_info = "gpu_shader_2D_point_uniform_size_uniform_color_outline_aa",
        },
    [GPU_SHADER_3D_POINT_FIXED_SIZE_VARYING_COLOR] =
        {
            .name = "GPU_SHADER_3D_POINT_FIXED_SIZE_VARYING_COLOR",
            .create_info = "gpu_shader_3D_point_fixed_size_varying_color",
        },
    [GPU_SHADER_3D_POINT_VARYING_SIZE_VARYING_COLOR] =
        {
            .name = "GPU_SHADER_3D_POINT_VARYING_SIZE_VARYING_COLOR",
            .create_info = "gpu_shader_3D_point_varying_size_varying_color",
        },
    [GPU_SHADER_3D_POINT_UNIFORM_SIZE_UNIFORM_COLOR_AA] =
        {
            .name = "GPU_SHADER_3D_POINT_UNIFORM_SIZE_UNIFORM_COLOR_AA",
            .create_info = "gpu_shader_3D_point_uniform_size_uniform_color_aa",
            .clipped_create_info = "gpu_shader_3D_point_uniform_size_uniform_color_aa_clipped",
        },

    [GPU_SHADER_2D_AREA_BORDERS] =
        {
            .name = "GPU_SHADER_2D_AREA_BORDERS",
            .create_info = "gpu_shader_2D_area_borders",
        },
    [GPU_SHADER_2D_WIDGET_BASE] =
        {
            .name = "GPU_SHADER_2D_WIDGET_BASE",
            .create_info = "gpu_shader_2D_widget_base",
        },
    [GPU_SHADER_2D_WIDGET_BASE_INST] =
        {
            .name = "GPU_SHADER_2D_WIDGET_BASE_INST",
            .defs = "#define USE_INSTANCE\n",
            .create_info = "gpu_shader_2D_widget_base_inst",
        },
    [GPU_SHADER_2D_WIDGET_SHADOW] =
        {
            .name = "GPU_SHADER_2D_WIDGET_SHADOW",
            .create_info = "gpu_shader_2D_widget_shadow",
        },
    [GPU_SHADER_2D_NODELINK] =
        {
            .name = "GPU_SHADER_2D_NODELINK",
            .create_info = "gpu_shader_2D_nodelink",
        },

    [GPU_SHADER_2D_NODELINK_INST] =
        {
            .name = "GPU_SHADER_2D_NODELINK_INST",
            .create_info = "gpu_shader_2D_nodelink_inst",
        },

<<<<<<< HEAD
    [GPU_SHADER_GPENCIL_STROKE] = {.name = "GPU_SHADER_GPENCIL_STROKE",
                                   .create_info = "gpu_shader_gpencil_stroke"},

    /********************UPBGE *************/
    [GPU_SHADER_2D_IMAGE_LINEAR_TO_SRGB] =
        {
            .name = "GPU_SHADER_2D_IMAGE_LINEAR_TO_SRGB",
            .vert = datatoc_gpu_shader_2D_image_vert_glsl,
            .frag = datatoc_gpu_shader_image_linear_frag_glsl,
        },

    [GPU_SHADER_DRAW_FRAME_BUFFER] =
        {
            .name = "GPU_SHADER_DRAW_FRAME_BUFFER",
            .vert = datatoc_gpu_shader_frame_buffer_vert_glsl,
            .frag = datatoc_gpu_shader_frame_buffer_frag_glsl,
        },
    [GPU_SHADER_BLACK] =
        {
            .name = "GPU_SHADER_BLACK",
            .vert = datatoc_gpu_shader_black_vert_glsl,
            .frag = datatoc_gpu_shader_black_frag_glsl,
        },
    [GPU_SHADER_BLACK_INSTANCING] =
        {
            .name = "GPU_SHADER_BLACK_INSTANCING",
            .vert = datatoc_gpu_shader_black_vert_glsl,
            .frag = datatoc_gpu_shader_black_frag_glsl,
        },
    [GPU_SHADER_STEREO_STIPPLE] =
        {
            .name = "GPU_SHADER_STEREO_STIPPLE",
            .vert = datatoc_gpu_shader_frame_buffer_vert_glsl,
            .frag = datatoc_gpu_shader_frame_buffer_frag_glsl,
        },
    [GPU_SHADER_STEREO_ANAGLYPH] =
        {
            .name = "GPU_SHADER_STEREO_ANAGLYPH",
            .vert = datatoc_gpu_shader_frame_buffer_vert_glsl,
            .frag = datatoc_gpu_shader_frame_buffer_frag_glsl,
        },
    /************End of UPBGE******************/
=======
    [GPU_SHADER_GPENCIL_STROKE] =
        {
            .name = "GPU_SHADER_GPENCIL_STROKE",
            .create_info = "gpu_shader_gpencil_stroke",
        },
>>>>>>> a5644f9a
};

GPUShader *GPU_shader_get_builtin_shader_with_config(eGPUBuiltinShader shader,
                                                     eGPUShaderConfig sh_cfg)
{
  BLI_assert(shader < GPU_SHADER_BUILTIN_LEN);
  BLI_assert(sh_cfg < GPU_SHADER_CFG_LEN);
  GPUShader **sh_p = &builtin_shaders[sh_cfg][shader];

  if (*sh_p == NULL) {
    const GPUShaderStages *stages = &builtin_shader_stages[shader];

    /* common case */
    if (sh_cfg == GPU_SHADER_CFG_DEFAULT) {
      if (stages->create_info != NULL) {
        *sh_p = GPU_shader_create_from_info_name(stages->create_info);
      }
      else {
        *sh_p = GPU_shader_create_from_arrays_named(
            stages->name,
            {
                .vert = (const char *[]){stages->vert, NULL},
                .geom = (const char *[]){stages->geom, NULL},
                .frag =
                    (const char *[]){datatoc_gpu_shader_colorspace_lib_glsl, stages->frag, NULL},
                .defs = (const char *[]){stages->defs, NULL},
            });
      }
    }
    else if (sh_cfg == GPU_SHADER_CFG_CLIPPED) {
      /* Remove eventually, for now ensure support for each shader has been added. */
      BLI_assert(ELEM(shader,
                      GPU_SHADER_3D_UNIFORM_COLOR,
                      GPU_SHADER_3D_SMOOTH_COLOR,
                      GPU_SHADER_3D_DEPTH_ONLY,
                      GPU_SHADER_3D_POINT_UNIFORM_SIZE_UNIFORM_COLOR_AA,
                      GPU_SHADER_3D_FLAT_COLOR,
                      GPU_SHADER_3D_LINE_DASHED_UNIFORM_COLOR));
      /* In rare cases geometry shaders calculate clipping themselves. */
      if (stages->clipped_create_info != NULL) {
        *sh_p = GPU_shader_create_from_info_name(stages->clipped_create_info);
      }
      else {
        const char *world_clip_lib = datatoc_gpu_shader_cfg_world_clip_lib_glsl;
        const char *world_clip_def = "#define USE_WORLD_CLIP_PLANES\n";
        *sh_p = GPU_shader_create_from_arrays_named(
            stages->name,
            {
                .vert = (const char *[]){world_clip_lib, stages->vert, NULL},
                .geom = (const char *[]){stages->geom ? world_clip_lib : NULL, stages->geom, NULL},
                .frag =
                    (const char *[]){datatoc_gpu_shader_colorspace_lib_glsl, stages->frag, NULL},
                .defs = (const char *[]){world_clip_def, stages->defs, NULL},
            });
      }
    }
    else {
      BLI_assert(0);
    }
  }

  return *sh_p;
}

GPUShader *GPU_shader_get_builtin_shader(eGPUBuiltinShader shader)
{
  return GPU_shader_get_builtin_shader_with_config(shader, GPU_SHADER_CFG_DEFAULT);
}

void GPU_shader_free_builtin_shaders(void)
{
  for (int i = 0; i < GPU_SHADER_CFG_LEN; i++) {
    for (int j = 0; j < GPU_SHADER_BUILTIN_LEN; j++) {
      if (builtin_shaders[i][j]) {
        GPU_shader_free(builtin_shaders[i][j]);
        builtin_shaders[i][j] = NULL;
      }
    }
  }
}<|MERGE_RESOLUTION|>--- conflicted
+++ resolved
@@ -361,9 +361,11 @@
             .create_info = "gpu_shader_2D_nodelink_inst",
         },
 
-<<<<<<< HEAD
-    [GPU_SHADER_GPENCIL_STROKE] = {.name = "GPU_SHADER_GPENCIL_STROKE",
-                                   .create_info = "gpu_shader_gpencil_stroke"},
+    [GPU_SHADER_GPENCIL_STROKE] =
+        {
+            .name = "GPU_SHADER_GPENCIL_STROKE",
+            .create_info = "gpu_shader_gpencil_stroke",
+        },
 
     /********************UPBGE *************/
     [GPU_SHADER_2D_IMAGE_LINEAR_TO_SRGB] =
@@ -372,7 +374,6 @@
             .vert = datatoc_gpu_shader_2D_image_vert_glsl,
             .frag = datatoc_gpu_shader_image_linear_frag_glsl,
         },
-
     [GPU_SHADER_DRAW_FRAME_BUFFER] =
         {
             .name = "GPU_SHADER_DRAW_FRAME_BUFFER",
@@ -404,13 +405,6 @@
             .frag = datatoc_gpu_shader_frame_buffer_frag_glsl,
         },
     /************End of UPBGE******************/
-=======
-    [GPU_SHADER_GPENCIL_STROKE] =
-        {
-            .name = "GPU_SHADER_GPENCIL_STROKE",
-            .create_info = "gpu_shader_gpencil_stroke",
-        },
->>>>>>> a5644f9a
 };
 
 GPUShader *GPU_shader_get_builtin_shader_with_config(eGPUBuiltinShader shader,
