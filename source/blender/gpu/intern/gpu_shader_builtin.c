/*
 * This program is free software; you can redistribute it and/or
 * modify it under the terms of the GNU General Public License
 * as published by the Free Software Foundation; either version 2
 * of the License, or (at your option) any later version.
 *
 * This program is distributed in the hope that it will be useful,
 * but WITHOUT ANY WARRANTY; without even the implied warranty of
 * MERCHANTABILITY or FITNESS FOR A PARTICULAR PURPOSE.  See the
 * GNU General Public License for more details.
 *
 * You should have received a copy of the GNU General Public License
 * along with this program; if not, write to the Free Software Foundation,
 * Inc., 51 Franklin Street, Fifth Floor, Boston, MA 02110-1301, USA.
 *
 * The Original Code is Copyright (C) 2005 Blender Foundation.
 * All rights reserved.
 */

/** \file
 * \ingroup gpu
 */

#include "MEM_guardedalloc.h"

#include "BLI_math_base.h"
#include "BLI_math_vector.h"
#include "BLI_path_util.h"
#include "BLI_string.h"
#include "BLI_string_utils.h"
#include "BLI_utildefines.h"

#include "BKE_appdir.h"
#include "BKE_global.h"

#include "DNA_space_types.h"

#include "GPU_matrix.h"
#include "GPU_platform.h"
#include "GPU_shader.h"
#include "GPU_texture.h"
#include "GPU_uniform_buffer.h"

/* TODO(jbakker): Need a better way to retrieve create_infos. */
#include "gpu_shader_create_info_private.hh"

/* Adjust these constants as needed. */
#define MAX_DEFINE_LENGTH 256
#define MAX_EXT_DEFINE_LENGTH 512

/* Non-generated shaders */
extern char datatoc_gpu_shader_depth_only_frag_glsl[];
extern char datatoc_gpu_shader_uniform_color_frag_glsl[];
extern char datatoc_gpu_shader_checker_frag_glsl[];
extern char datatoc_gpu_shader_diag_stripes_frag_glsl[];
extern char datatoc_gpu_shader_simple_lighting_frag_glsl[];
extern char datatoc_gpu_shader_flat_color_frag_glsl[];
extern char datatoc_gpu_shader_flat_color_alpha_test_0_frag_glsl[];
extern char datatoc_gpu_shader_flat_id_frag_glsl[];
extern char datatoc_gpu_shader_2D_area_borders_vert_glsl[];
extern char datatoc_gpu_shader_2D_area_borders_frag_glsl[];
extern char datatoc_gpu_shader_2D_vert_glsl[];
extern char datatoc_gpu_shader_2D_flat_color_vert_glsl[];
extern char datatoc_gpu_shader_2D_smooth_color_uniform_alpha_vert_glsl[];
extern char datatoc_gpu_shader_2D_smooth_color_vert_glsl[];
extern char datatoc_gpu_shader_2D_smooth_color_frag_glsl[];
extern char datatoc_gpu_shader_2D_image_vert_glsl[];
extern char datatoc_gpu_shader_2D_image_rect_vert_glsl[];
extern char datatoc_gpu_shader_2D_image_multi_rect_vert_glsl[];
extern char datatoc_gpu_shader_2D_widget_base_vert_glsl[];
extern char datatoc_gpu_shader_2D_widget_base_frag_glsl[];
extern char datatoc_gpu_shader_2D_widget_shadow_vert_glsl[];
extern char datatoc_gpu_shader_2D_widget_shadow_frag_glsl[];
extern char datatoc_gpu_shader_2D_nodelink_frag_glsl[];
extern char datatoc_gpu_shader_2D_nodelink_vert_glsl[];

extern char datatoc_gpu_shader_3D_image_vert_glsl[];
extern char datatoc_gpu_shader_image_frag_glsl[];
extern char datatoc_gpu_shader_image_linear_frag_glsl[];  // UPBGE
extern char datatoc_gpu_shader_image_overlays_merge_frag_glsl[];
extern char datatoc_gpu_shader_image_overlays_stereo_merge_frag_glsl[];
extern char datatoc_gpu_shader_image_color_frag_glsl[];
extern char datatoc_gpu_shader_image_desaturate_frag_glsl[];
extern char datatoc_gpu_shader_image_modulate_alpha_frag_glsl[];
extern char datatoc_gpu_shader_image_varying_color_frag_glsl[];
extern char datatoc_gpu_shader_image_shuffle_color_frag_glsl[];
extern char datatoc_gpu_shader_3D_vert_glsl[];
extern char datatoc_gpu_shader_3D_normal_vert_glsl[];
extern char datatoc_gpu_shader_3D_flat_color_vert_glsl[];
extern char datatoc_gpu_shader_3D_polyline_frag_glsl[];
extern char datatoc_gpu_shader_3D_polyline_geom_glsl[];
extern char datatoc_gpu_shader_3D_polyline_vert_glsl[];
extern char datatoc_gpu_shader_3D_smooth_color_vert_glsl[];
extern char datatoc_gpu_shader_3D_smooth_color_frag_glsl[];
extern char datatoc_gpu_shader_3D_passthrough_vert_glsl[];
extern char datatoc_gpu_shader_3D_clipped_uniform_color_vert_glsl[];

extern char datatoc_gpu_shader_instance_variying_size_variying_color_vert_glsl[];

extern char datatoc_gpu_shader_point_uniform_color_aa_frag_glsl[];
extern char datatoc_gpu_shader_point_uniform_color_outline_aa_frag_glsl[];
extern char datatoc_gpu_shader_point_varying_color_varying_outline_aa_frag_glsl[];
extern char datatoc_gpu_shader_point_varying_color_frag_glsl[];
extern char datatoc_gpu_shader_3D_point_fixed_size_varying_color_vert_glsl[];
extern char datatoc_gpu_shader_3D_point_varying_size_varying_color_vert_glsl[];
extern char datatoc_gpu_shader_3D_point_uniform_size_aa_vert_glsl[];
extern char datatoc_gpu_shader_2D_point_uniform_size_aa_vert_glsl[];
extern char datatoc_gpu_shader_2D_point_uniform_size_outline_aa_vert_glsl[];

extern char datatoc_gpu_shader_2D_line_dashed_uniform_color_vert_glsl[];
extern char datatoc_gpu_shader_2D_line_dashed_frag_glsl[];
extern char datatoc_gpu_shader_3D_line_dashed_uniform_color_vert_glsl[];

extern char datatoc_gpu_shader_text_vert_glsl[];
extern char datatoc_gpu_shader_text_frag_glsl[];
extern char datatoc_gpu_shader_keyframe_shape_vert_glsl[];
extern char datatoc_gpu_shader_keyframe_shape_frag_glsl[];

extern char datatoc_gpu_shader_gpencil_stroke_vert_glsl[];
extern char datatoc_gpu_shader_gpencil_stroke_frag_glsl[];
extern char datatoc_gpu_shader_gpencil_stroke_geom_glsl[];

extern char datatoc_gpu_shader_cfg_world_clip_lib_glsl[];

extern char datatoc_gpu_shader_colorspace_lib_glsl[];

/********************UPBGE*********************/
extern char datatoc_gpu_shader_black_frag_glsl[];
extern char datatoc_gpu_shader_black_vert_glsl[];
extern char datatoc_gpu_shader_frame_buffer_frag_glsl[];
extern char datatoc_gpu_shader_frame_buffer_vert_glsl[];
/*****************End of UPBGE*****************/

const struct GPUShaderConfigData GPU_shader_cfg_data[GPU_SHADER_CFG_LEN] = {
    [GPU_SHADER_CFG_DEFAULT] =
        {
            .lib = "",
            .def = "#define blender_srgb_to_framebuffer_space(a) a\n",
        },
    [GPU_SHADER_CFG_CLIPPED] =
        {
            .lib = datatoc_gpu_shader_cfg_world_clip_lib_glsl,
            .def = "#define USE_WORLD_CLIP_PLANES\n"
                   "#define blender_srgb_to_framebuffer_space(a) a\n",
        },
};

/* cache of built-in shaders (each is created on first use) */
static GPUShader *builtin_shaders[GPU_SHADER_CFG_LEN][GPU_SHADER_BUILTIN_LEN] = {{NULL}};

typedef struct {
  const char *name;
  const char *vert;
  /** Optional. */
  const char *geom;
  const char *frag;
  /** Optional. */
  const char *defs;

  const char *create_info;
  const char *clipped_create_info;
} GPUShaderStages;

static const GPUShaderStages builtin_shader_stages[GPU_SHADER_BUILTIN_LEN] = {
    [GPU_SHADER_TEXT] =
        {
            .name = "GPU_SHADER_TEXT",
            .create_info = "gpu_shader_text",
        },
    [GPU_SHADER_KEYFRAME_SHAPE] =
        {
            .name = "GPU_SHADER_KEYFRAME_SHAPE",
            .create_info = "gpu_shader_keyframe_shape",
        },
    [GPU_SHADER_SIMPLE_LIGHTING] =
        {
            .name = "GPU_SHADER_SIMPLE_LIGHTING",
            .create_info = "gpu_shader_simple_lighting",
        },
    [GPU_SHADER_3D_IMAGE_MODULATE_ALPHA] =
        {
            .name = "GPU_SHADER_3D_IMAGE_MODULATE_ALPHA",
            .create_info = "gpu_shader_3D_image_modulate_alpha",
        },
    [GPU_SHADER_2D_CHECKER] =
        {
            .name = "GPU_SHADER_2D_CHECKER",
            .create_info = "gpu_shader_2D_checker",
        },

    [GPU_SHADER_2D_DIAG_STRIPES] =
        {
            .name = "GPU_SHADER_2D_DIAG_STRIPES",
            .create_info = "gpu_shader_2D_diag_stripes",
        },

    [GPU_SHADER_2D_UNIFORM_COLOR] = {.name = "GPU_SHADER_2D_UNIFORM_COLOR",
                                     .create_info = "gpu_shader_2D_uniform_color"},
    [GPU_SHADER_2D_FLAT_COLOR] = {.name = "GPU_SHADER_2D_FLAT_COLOR",
                                  .create_info = "gpu_shader_2D_flat_color"},
    [GPU_SHADER_2D_SMOOTH_COLOR] = {.name = "GPU_SHADER_2D_SMOOTH_COLOR",
                                    .create_info = "gpu_shader_2D_smooth_color"},
    [GPU_SHADER_2D_IMAGE_OVERLAYS_MERGE] = {.name = "GPU_SHADER_2D_IMAGE_OVERLAYS_MERGE",
                                            .create_info = "gpu_shader_2D_image_overlays_merge"},
    [GPU_SHADER_2D_IMAGE_OVERLAYS_STEREO_MERGE] =
        {.name = "GPU_SHADER_2D_IMAGE_OVERLAYS_STEREO_MERGE",
         .create_info = "gpu_shader_2D_image_overlays_stereo_merge"},
    [GPU_SHADER_2D_IMAGE] = {.name = "GPU_SHADER_2D_IMAGE", .create_info = "gpu_shader_2D_image"},
    [GPU_SHADER_2D_IMAGE_COLOR] = {.name = "GPU_SHADER_2D_IMAGE_COLOR",
                                   .create_info = "gpu_shader_2D_image_color"},
    [GPU_SHADER_2D_IMAGE_DESATURATE_COLOR] = {.name = "GPU_SHADER_2D_IMAGE_DESATURATE_COLOR",
                                              .create_info =
                                                  "gpu_shader_2D_image_desaturate_color"},
    [GPU_SHADER_2D_IMAGE_SHUFFLE_COLOR] =
        {
            .name = "GPU_SHADER_2D_IMAGE_SHUFFLE_COLOR",
            .create_info = "gpu_shader_2D_image_shuffle_color",
        },
    [GPU_SHADER_2D_IMAGE_RECT_COLOR] = {.name = "GPU_SHADER_2D_IMAGE_RECT_COLOR",
                                        .create_info = "gpu_shader_2D_image_rect_color"},
    [GPU_SHADER_2D_IMAGE_MULTI_RECT_COLOR] = {.name = "GPU_SHADER_2D_IMAGE_MULTI_RECT_COLOR",
                                              .create_info =
                                                  "gpu_shader_2D_image_multi_rect_color"},

    [GPU_SHADER_3D_UNIFORM_COLOR] =
        {
            .name = "GPU_SHADER_3D_UNIFORM_COLOR",
            .create_info = "gpu_shader_3D_uniform_color",
            .clipped_create_info = "gpu_shader_3D_uniform_color_clipped",
        },
    [GPU_SHADER_3D_FLAT_COLOR] = {.name = "GPU_SHADER_3D_FLAT_COLOR",
                                  .create_info = "gpu_shader_3D_flat_color",
                                  .clipped_create_info = "gpu_shader_3D_flat_color_clipped"},
    [GPU_SHADER_3D_SMOOTH_COLOR] = {.name = "GPU_SHADER_3D_SMOOTH_COLOR",
                                    .create_info = "gpu_shader_3D_smooth_color",
                                    .clipped_create_info = "gpu_shader_3D_smooth_color_clipped"},
    [GPU_SHADER_3D_DEPTH_ONLY] = {.name = "GPU_SHADER_3D_DEPTH_ONLY",
                                  .create_info = "gpu_shader_3D_depth_only",
                                  .clipped_create_info = "gpu_shader_3D_depth_only_clipped"},
    [GPU_SHADER_3D_CLIPPED_UNIFORM_COLOR] =
        {
            .name = "GPU_SHADER_3D_CLIPPED_UNIFORM_COLOR",
            .vert = datatoc_gpu_shader_3D_clipped_uniform_color_vert_glsl,
            .frag = datatoc_gpu_shader_uniform_color_frag_glsl,
        },

    [GPU_SHADER_3D_POLYLINE_UNIFORM_COLOR] =
        {
            .name = "GPU_SHADER_3D_POLYLINE_UNIFORM_COLOR",
            .vert = datatoc_gpu_shader_3D_polyline_vert_glsl,
            .geom = datatoc_gpu_shader_3D_polyline_geom_glsl,
            .frag = datatoc_gpu_shader_3D_polyline_frag_glsl,
            .defs = "#define UNIFORM\n",
        },
    [GPU_SHADER_3D_POLYLINE_CLIPPED_UNIFORM_COLOR] =
        {
            .name = "GPU_SHADER_3D_POLYLINE_CLIPPED_UNIFORM_COLOR",
            .vert = datatoc_gpu_shader_3D_polyline_vert_glsl,
            .geom = datatoc_gpu_shader_3D_polyline_geom_glsl,
            .frag = datatoc_gpu_shader_3D_polyline_frag_glsl,
            .defs = "#define UNIFORM\n"
                    "#define CLIP\n",
        },
    [GPU_SHADER_3D_POLYLINE_FLAT_COLOR] =
        {
            .name = "GPU_SHADER_3D_POLYLINE_FLAT_COLOR",
            .vert = datatoc_gpu_shader_3D_polyline_vert_glsl,
            .geom = datatoc_gpu_shader_3D_polyline_geom_glsl,
            .frag = datatoc_gpu_shader_3D_polyline_frag_glsl,
            .defs = "#define FLAT\n",
        },
    [GPU_SHADER_3D_POLYLINE_SMOOTH_COLOR] =
        {
            .name = "GPU_SHADER_3D_POLYLINE_SMOOTH_COLOR",
            .vert = datatoc_gpu_shader_3D_polyline_vert_glsl,
            .geom = datatoc_gpu_shader_3D_polyline_geom_glsl,
            .frag = datatoc_gpu_shader_3D_polyline_frag_glsl,
            .defs = "#define SMOOTH\n",
        },

    [GPU_SHADER_2D_LINE_DASHED_UNIFORM_COLOR] =
        {
            .name = "GPU_SHADER_2D_LINE_DASHED_UNIFORM_COLOR",
            .vert = datatoc_gpu_shader_2D_line_dashed_uniform_color_vert_glsl,
            .frag = datatoc_gpu_shader_2D_line_dashed_frag_glsl,
        },
    [GPU_SHADER_3D_LINE_DASHED_UNIFORM_COLOR] =
        {
            .name = "GPU_SHADER_3D_LINE_DASHED_UNIFORM_COLOR",
            .vert = datatoc_gpu_shader_3D_line_dashed_uniform_color_vert_glsl,
            .frag = datatoc_gpu_shader_2D_line_dashed_frag_glsl,
        },

    [GPU_SHADER_2D_POINT_UNIFORM_SIZE_UNIFORM_COLOR_AA] =
        {
            .name = "GPU_SHADER_2D_POINT_UNIFORM_SIZE_UNIFORM_COLOR_AA",
            .create_info = "gpu_shader_2D_point_uniform_size_uniform_color_aa",
        },
    [GPU_SHADER_2D_POINT_UNIFORM_SIZE_UNIFORM_COLOR_OUTLINE_AA] =
        {
            .name = "GPU_SHADER_2D_POINT_UNIFORM_SIZE_UNIFORM_COLOR_OUTLINE_AA",
            .create_info = "gpu_shader_2D_point_uniform_size_uniform_color_outline_aa",
        },
    [GPU_SHADER_3D_POINT_FIXED_SIZE_VARYING_COLOR] =
        {.name = "GPU_SHADER_3D_POINT_FIXED_SIZE_VARYING_COLOR",
         .create_info = "gpu_shader_3D_point_fixed_size_varying_color"},
    [GPU_SHADER_3D_POINT_VARYING_SIZE_VARYING_COLOR] =
        {.name = "GPU_SHADER_3D_POINT_VARYING_SIZE_VARYING_COLOR",
         .create_info = "gpu_shader_3D_point_varying_size_varying_color"},
    [GPU_SHADER_3D_POINT_UNIFORM_SIZE_UNIFORM_COLOR_AA] =
        {.name = "GPU_SHADER_3D_POINT_UNIFORM_SIZE_UNIFORM_COLOR_AA",
         .create_info = "gpu_shader_3D_point_uniform_size_uniform_color_aa",
         .clipped_create_info = "gpu_shader_3D_point_uniform_size_uniform_color_aa_clipped"},

    [GPU_SHADER_INSTANCE_VARIYING_COLOR_VARIYING_SIZE] =
        {
            .name = "GPU_SHADER_INSTANCE_VARIYING_COLOR_VARIYING_SIZE",
            .vert = datatoc_gpu_shader_instance_variying_size_variying_color_vert_glsl,
            .frag = datatoc_gpu_shader_flat_color_frag_glsl,
            .defs = "#define UNIFORM_SCALE\n",
        },

    [GPU_SHADER_2D_AREA_BORDERS] = {.name = "GPU_SHADER_2D_AREA_BORDERS",
                                    .create_info = "gpu_shader_2D_area_borders"},
    [GPU_SHADER_2D_WIDGET_BASE] =
        {
            .name = "GPU_SHADER_2D_WIDGET_BASE",
            .vert = datatoc_gpu_shader_2D_widget_base_vert_glsl,
            .frag = datatoc_gpu_shader_2D_widget_base_frag_glsl,
        },
    [GPU_SHADER_2D_WIDGET_BASE_INST] =
        {
            .name = "GPU_SHADER_2D_WIDGET_BASE_INST",
            .vert = datatoc_gpu_shader_2D_widget_base_vert_glsl,
            .frag = datatoc_gpu_shader_2D_widget_base_frag_glsl,
            .defs = "#define USE_INSTANCE\n",
        },
    [GPU_SHADER_2D_WIDGET_SHADOW] =
        {
            .name = "GPU_SHADER_2D_WIDGET_SHADOW",
            .vert = datatoc_gpu_shader_2D_widget_shadow_vert_glsl,
            .frag = datatoc_gpu_shader_2D_widget_shadow_frag_glsl,
        },
    [GPU_SHADER_2D_NODELINK] = {.name = "GPU_SHADER_2D_NODELINK",
                                .create_info = "gpu_shader_2D_nodelink"},

<<<<<<< HEAD
    [GPU_SHADER_GPENCIL_STROKE] =
        {
            .name = "GPU_SHADER_GPENCIL_STROKE",
            .vert = datatoc_gpu_shader_gpencil_stroke_vert_glsl,
            .geom = datatoc_gpu_shader_gpencil_stroke_geom_glsl,
            .frag = datatoc_gpu_shader_gpencil_stroke_frag_glsl,
        },

    /********************UPBGE *************/
    [GPU_SHADER_2D_IMAGE_LINEAR_TO_SRGB] =
        {
            .vert = datatoc_gpu_shader_2D_image_vert_glsl,
            .frag = datatoc_gpu_shader_image_linear_frag_glsl,
        },

    [GPU_SHADER_DRAW_FRAME_BUFFER] =
        {
            .vert = datatoc_gpu_shader_frame_buffer_vert_glsl,
            .frag = datatoc_gpu_shader_frame_buffer_frag_glsl,
        },
    [GPU_SHADER_BLACK] =
        {
            .vert = datatoc_gpu_shader_black_vert_glsl,
            .frag = datatoc_gpu_shader_black_frag_glsl,
        },
    [GPU_SHADER_BLACK_INSTANCING] =
        {
            .vert = datatoc_gpu_shader_black_vert_glsl,
            .frag = datatoc_gpu_shader_black_frag_glsl,
        },
    [GPU_SHADER_STEREO_STIPPLE] =
        {
            .vert = datatoc_gpu_shader_frame_buffer_vert_glsl,
            .frag = datatoc_gpu_shader_frame_buffer_frag_glsl,
        },
    [GPU_SHADER_STEREO_ANAGLYPH] =
        {
            .vert = datatoc_gpu_shader_frame_buffer_vert_glsl,
            .frag = datatoc_gpu_shader_frame_buffer_frag_glsl,
        },
    /************End of UPBGE******************/
=======
    [GPU_SHADER_2D_NODELINK_INST] = {.name = "GPU_SHADER_2D_NODELINK_INST",
                                     .create_info = "gpu_shader_2D_nodelink_inst"},

    [GPU_SHADER_GPENCIL_STROKE] = {.name = "GPU_SHADER_GPENCIL_STROKE",
                                   .create_info = "gpu_shader_gpencil_stroke"},
>>>>>>> 15657b7c
};

GPUShader *GPU_shader_get_builtin_shader_with_config(eGPUBuiltinShader shader,
                                                     eGPUShaderConfig sh_cfg)
{
  BLI_assert(shader < GPU_SHADER_BUILTIN_LEN);
  BLI_assert(sh_cfg < GPU_SHADER_CFG_LEN);
  GPUShader **sh_p = &builtin_shaders[sh_cfg][shader];

  if (*sh_p == NULL) {
    const GPUShaderStages *stages = &builtin_shader_stages[shader];

    /* common case */
    if (sh_cfg == GPU_SHADER_CFG_DEFAULT) {
      if (stages->create_info != NULL) {
        *sh_p = GPU_shader_create_from_info(gpu_shader_create_info_get(stages->create_info));
      }
      else {
        *sh_p = GPU_shader_create_from_arrays_named(
            stages->name,
            {
                .vert = (const char *[]){stages->vert, NULL},
                .geom = (const char *[]){stages->geom, NULL},
                .frag =
                    (const char *[]){datatoc_gpu_shader_colorspace_lib_glsl, stages->frag, NULL},
                .defs = (const char *[]){stages->defs, NULL},
            });
      }
    }
    else if (sh_cfg == GPU_SHADER_CFG_CLIPPED) {
      /* Remove eventually, for now ensure support for each shader has been added. */
      BLI_assert(ELEM(shader,
                      GPU_SHADER_3D_UNIFORM_COLOR,
                      GPU_SHADER_3D_SMOOTH_COLOR,
                      GPU_SHADER_3D_DEPTH_ONLY,
                      GPU_SHADER_INSTANCE_VARIYING_COLOR_VARIYING_SIZE,
                      GPU_SHADER_3D_POINT_UNIFORM_SIZE_UNIFORM_COLOR_AA,
                      GPU_SHADER_3D_FLAT_COLOR,
                      GPU_SHADER_3D_LINE_DASHED_UNIFORM_COLOR));
      /* In rare cases geometry shaders calculate clipping themselves. */
      if (stages->clipped_create_info != NULL) {
        *sh_p = GPU_shader_create_from_info(
            gpu_shader_create_info_get(stages->clipped_create_info));
      }
      else {
        const char *world_clip_lib = datatoc_gpu_shader_cfg_world_clip_lib_glsl;
        const char *world_clip_def = "#define USE_WORLD_CLIP_PLANES\n";
        *sh_p = GPU_shader_create_from_arrays_named(
            stages->name,
            {
                .vert = (const char *[]){world_clip_lib, stages->vert, NULL},
                .geom = (const char *[]){stages->geom ? world_clip_lib : NULL, stages->geom, NULL},
                .frag =
                    (const char *[]){datatoc_gpu_shader_colorspace_lib_glsl, stages->frag, NULL},
                .defs = (const char *[]){world_clip_def, stages->defs, NULL},
            });
      }
    }
    else {
      BLI_assert(0);
    }
  }

  return *sh_p;
}

GPUShader *GPU_shader_get_builtin_shader(eGPUBuiltinShader shader)
{
  return GPU_shader_get_builtin_shader_with_config(shader, GPU_SHADER_CFG_DEFAULT);
}

void GPU_shader_get_builtin_shader_code(eGPUBuiltinShader shader,
                                        const char **r_vert,
                                        const char **r_frag,
                                        const char **r_geom,
                                        const char **r_defines)
{
  const GPUShaderStages *stages = &builtin_shader_stages[shader];
  *r_vert = stages->vert;
  *r_frag = stages->frag;
  *r_geom = stages->geom;
  *r_defines = stages->defs;
}

void GPU_shader_free_builtin_shaders(void)
{
  for (int i = 0; i < GPU_SHADER_CFG_LEN; i++) {
    for (int j = 0; j < GPU_SHADER_BUILTIN_LEN; j++) {
      if (builtin_shaders[i][j]) {
        GPU_shader_free(builtin_shaders[i][j]);
        builtin_shaders[i][j] = NULL;
      }
    }
  }
}<|MERGE_RESOLUTION|>--- conflicted
+++ resolved
@@ -344,14 +344,11 @@
     [GPU_SHADER_2D_NODELINK] = {.name = "GPU_SHADER_2D_NODELINK",
                                 .create_info = "gpu_shader_2D_nodelink"},
 
-<<<<<<< HEAD
-    [GPU_SHADER_GPENCIL_STROKE] =
-        {
-            .name = "GPU_SHADER_GPENCIL_STROKE",
-            .vert = datatoc_gpu_shader_gpencil_stroke_vert_glsl,
-            .geom = datatoc_gpu_shader_gpencil_stroke_geom_glsl,
-            .frag = datatoc_gpu_shader_gpencil_stroke_frag_glsl,
-        },
+    [GPU_SHADER_2D_NODELINK_INST] = {.name = "GPU_SHADER_2D_NODELINK_INST",
+                                     .create_info = "gpu_shader_2D_nodelink_inst"},
+
+    [GPU_SHADER_GPENCIL_STROKE] = {.name = "GPU_SHADER_GPENCIL_STROKE",
+                                   .create_info = "gpu_shader_gpencil_stroke"},
 
     /********************UPBGE *************/
     [GPU_SHADER_2D_IMAGE_LINEAR_TO_SRGB] =
@@ -386,13 +383,6 @@
             .frag = datatoc_gpu_shader_frame_buffer_frag_glsl,
         },
     /************End of UPBGE******************/
-=======
-    [GPU_SHADER_2D_NODELINK_INST] = {.name = "GPU_SHADER_2D_NODELINK_INST",
-                                     .create_info = "gpu_shader_2D_nodelink_inst"},
-
-    [GPU_SHADER_GPENCIL_STROKE] = {.name = "GPU_SHADER_GPENCIL_STROKE",
-                                   .create_info = "gpu_shader_gpencil_stroke"},
->>>>>>> 15657b7c
 };
 
 GPUShader *GPU_shader_get_builtin_shader_with_config(eGPUBuiltinShader shader,
