/* SPDX-License-Identifier: GPL-2.0-or-later */

/** \file
 * \ingroup gpu
 */

#pragma once

#include "BLI_span.hh"
#include "BLI_string_ref.hh"

#include "GPU_shader.h"
#include "gpu_shader_create_info.hh"
#include "gpu_shader_interface.hh"
#include "gpu_vertex_buffer_private.hh"

#include <string>

namespace blender {
namespace gpu {

class GPULogParser;

/**
 * Implementation of shader compilation and uniforms handling.
 * Base class which is then specialized for each implementation (GL, VK, ...).
 */
class Shader {
 public:
  /** Uniform & attribute locations for shader. */
  ShaderInterface *interface = nullptr;

 protected:
  /** For debugging purpose. */
  char name[64];

 public:
  Shader(const char *name);
  virtual ~Shader();

  virtual void vertex_shader_from_glsl(MutableSpan<const char *> sources) = 0;
  virtual void geometry_shader_from_glsl(MutableSpan<const char *> sources) = 0;
  virtual void fragment_shader_from_glsl(MutableSpan<const char *> sources) = 0;
  virtual void compute_shader_from_glsl(MutableSpan<const char *> sources) = 0;
  virtual bool finalize(const shader::ShaderCreateInfo *info = nullptr) = 0;

  virtual void transform_feedback_names_set(Span<const char *> name_list,
                                            eGPUShaderTFBType geom_type) = 0;
  virtual bool transform_feedback_enable(GPUVertBuf *) = 0;
  virtual void transform_feedback_disable() = 0;

  virtual void bind() = 0;
  virtual void unbind() = 0;

  virtual void uniform_float(int location, int comp_len, int array_size, const float *data) = 0;
  virtual void uniform_int(int location, int comp_len, int array_size, const int *data) = 0;

  std::string defines_declare(const shader::ShaderCreateInfo &info) const;
  virtual std::string resources_declare(const shader::ShaderCreateInfo &info) const = 0;
  virtual std::string vertex_interface_declare(const shader::ShaderCreateInfo &info) const = 0;
  virtual std::string fragment_interface_declare(const shader::ShaderCreateInfo &info) const = 0;
  virtual std::string geometry_interface_declare(const shader::ShaderCreateInfo &info) const = 0;
  virtual std::string geometry_layout_declare(const shader::ShaderCreateInfo &info) const = 0;
  virtual std::string compute_layout_declare(const shader::ShaderCreateInfo &info) const = 0;

  /* DEPRECATED: Kept only because of BGL API. */
  virtual int program_handle_get() const = 0;

  inline const char *const name_get() const
  {
    return name;
  };

<<<<<<< HEAD
  /* UPBGE */
  virtual char *shader_validate() = 0;
  virtual void shader_bind_attributes(int *locations, const char **names, int len) = 0;
  /* GPU_shader_get_uniform doesn't handle array uniforms e.g: uniform vec2
     bgl_TextureCoordinateOffset[9]; */
  virtual int shader_get_uniform_location_old(const char *name) = 0;
  /*********/
=======
  static bool srgb_uniform_dirty_get();
  static void set_srgb_uniform(GPUShader *shader);
  static void set_framebuffer_srgb_target(int use_srgb_to_linear);
>>>>>>> 85f8ba9d

 protected:
  void print_log(
      Span<const char *> sources, char *log, const char *stage, bool error, GPULogParser *parser);
};

/* Syntactic sugar. */
static inline GPUShader *wrap(Shader *vert)
{
  return reinterpret_cast<GPUShader *>(vert);
}
static inline Shader *unwrap(GPUShader *vert)
{
  return reinterpret_cast<Shader *>(vert);
}
static inline const Shader *unwrap(const GPUShader *vert)
{
  return reinterpret_cast<const Shader *>(vert);
}

enum class Severity {
  Unknown,
  Warning,
  Error,
};

struct LogCursor {
  int source = -1;
  int row = -1;
  int column = -1;
};

struct GPULogItem {
  LogCursor cursor;
  bool source_base_row = false;
  Severity severity = Severity::Unknown;
};

class GPULogParser {
 public:
  virtual char *parse_line(char *log_line, GPULogItem &log_item) = 0;

 protected:
  char *skip_severity(char *log_line,
                      GPULogItem &log_item,
                      const char *error_msg,
                      const char *warning_msg) const;
  char *skip_separators(char *log_line, const StringRef separators) const;
  char *skip_until(char *log_line, char stop_char) const;
  bool at_number(const char *log_line) const;
  bool at_any(const char *log_line, const StringRef chars) const;
  int parse_number(const char *log_line, char **r_new_position) const;

  MEM_CXX_CLASS_ALLOC_FUNCS("GPULogParser");
};

}  // namespace gpu
}  // namespace blender

/* XXX do not use it. Special hack to use OCIO with batch API. */
GPUShader *immGetShader();<|MERGE_RESOLUTION|>--- conflicted
+++ resolved
@@ -71,7 +71,10 @@
     return name;
   };
 
-<<<<<<< HEAD
+  static bool srgb_uniform_dirty_get();
+  static void set_srgb_uniform(GPUShader *shader);
+  static void set_framebuffer_srgb_target(int use_srgb_to_linear);
+
   /* UPBGE */
   virtual char *shader_validate() = 0;
   virtual void shader_bind_attributes(int *locations, const char **names, int len) = 0;
@@ -79,11 +82,6 @@
      bgl_TextureCoordinateOffset[9]; */
   virtual int shader_get_uniform_location_old(const char *name) = 0;
   /*********/
-=======
-  static bool srgb_uniform_dirty_get();
-  static void set_srgb_uniform(GPUShader *shader);
-  static void set_framebuffer_srgb_target(int use_srgb_to_linear);
->>>>>>> 85f8ba9d
 
  protected:
   void print_log(
