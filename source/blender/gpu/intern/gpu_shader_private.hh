--- conflicted
+++ resolved
@@ -64,20 +64,17 @@
 
   virtual void vertformat_from_shader(GPUVertFormat *) const = 0;
 
-<<<<<<< HEAD
+  inline const char *const name_get(void) const
+  {
+    return name;
+  };
+
   /* Game engine transition */
   virtual char *shader_validate() = 0;
   virtual void shader_bind_attributes(int *locations, const char **names, int len) = 0;
   // GPU_shader_get_uniform doesn't handle array uniforms e.g: uniform vec2
   // bgl_TextureCoordinateOffset[9];
   virtual int shader_get_uniform_location_old(const char *name) = 0;
-
-=======
-  inline const char *const name_get(void) const
-  {
-    return name;
-  };
->>>>>>> f6dc6caa
 
  protected:
   void print_errors(Span<const char *> sources, char *log, const char *stage);
