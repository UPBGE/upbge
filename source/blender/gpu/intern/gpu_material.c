/*
 * ***** BEGIN GPL LICENSE BLOCK *****
 *
 * This program is free software; you can redistribute it and/or
 * modify it under the terms of the GNU General Public License
 * as published by the Free Software Foundation; either version 2
 * of the License, or (at your option) any later version. 
 *
 * This program is distributed in the hope that it will be useful,
 * but WITHOUT ANY WARRANTY; without even the implied warranty of
 * MERCHANTABILITY or FITNESS FOR A PARTICULAR PURPOSE.  See the
 * GNU General Public License for more details.
 *
 * You should have received a copy of the GNU General Public License
 * along with this program; if not, write to the Free Software Foundation,
 * Inc., 51 Franklin Street, Fifth Floor, Boston, MA 02110-1301, USA.
 *
 * The Original Code is Copyright (C) 2006 Blender Foundation.
 * All rights reserved.
 *
 * The Original Code is: all of this file.
 *
 * Contributor(s): Brecht Van Lommel.
 *
 * ***** END GPL LICENSE BLOCK *****
 */

/** \file blender/gpu/intern/gpu_material.c
 *  \ingroup gpu
 *
 * Manages materials, lights and textures.
 */

#include <math.h>
#include <string.h>

#include "MEM_guardedalloc.h"

#include "DNA_lamp_types.h"
#include "DNA_material_types.h"
#include "DNA_object_types.h"
#include "DNA_scene_types.h"
#include "DNA_world_types.h"

#include "BLI_math.h"
#include "BLI_blenlib.h"
#include "BLI_utildefines.h"

#include "BKE_anim.h"
#include "BKE_colortools.h"
#include "BKE_global.h"
#include "BKE_image.h"
#include "BKE_main.h"
#include "BKE_node.h"
#include "BKE_scene.h"
#include "BKE_texture.h"
#include "BKE_group.h"

#include "IMB_imbuf_types.h"

#include "GPU_extensions.h"
#include "GPU_framebuffer.h"
#include "GPU_material.h"
#include "GPU_shader.h"
#include "GPU_texture.h"

#include "gpu_codegen.h"

#ifdef WITH_OPENSUBDIV
#  include "BKE_DerivedMesh.h"
#endif

/* Structs */

typedef enum DynMatProperty {
	DYN_LAMP_CO = 1,
	DYN_LAMP_VEC = 2,
	DYN_LAMP_IMAT = 4,
	DYN_LAMP_PERSMAT = 8,
} DynMatProperty;

static struct GPUWorld {
	float mistenabled;
	float mistype;
	float miststart;
	float mistdistance;
	float mistintensity;
	float mistcol[4];
	float horicol[3];
	float ambcol[4];
	float zencol[3];
	float logfac;
	float linfac;
} GPUWorld;

struct GPUMaterial {
	Scene *scene;
	Material *ma;

	/* material for mesh surface, worlds or something else.
	 * some code generation is done differently depending on the use case */
	int type;
	
	/* for creating the material */
	ListBase nodes;
	GPUNodeLink *outlink;

	/* for binding the material */
	GPUPass *pass;
	GPUVertexAttribs attribs;
	int builtins;
	int alpha, obcolalpha;
	int dynproperty;

	/* for passing uniforms */
	int viewmatloc, invviewmatloc;
	int obmatloc, invobmatloc;
	int localtoviewmatloc, invlocaltoviewmatloc;
	int obcolloc, obautobumpscaleloc;
	int cameratexcofacloc;
	int timeloc;

	int partscalarpropsloc;
	int partcoloc;
	int partvel;
	int partangvel;

<<<<<<< HEAD
	int ininstposloc;
	int ininstmatloc;
	int ininstcolloc;

	bool use_instancing;
=======
	int objectinfoloc;
>>>>>>> a00f5433

	ListBase lamps;
	bool bound;

	bool is_opensubdiv;

	float har;
};

struct GPULamp {
	Scene *scene;
	Object *ob;
	Object *par;
	Lamp *la;

	int type, mode, lay, hide;

	float dynenergy, dyncol[3];
	float energy, col[3];

	float co[3], vec[3];
	float dynco[3], dynvec[3];
	float obmat[4][4];
	float imat[4][4];
	float dynimat[4][4];

	float spotsi, spotbl, k;
	float spotvec[2];
	float dyndist, dynatt1, dynatt2;
	float dist, att1, att2;
	float coeff_const, coeff_lin, coeff_quad;
	float shadow_color[3];

	float bias, d, clipend;
	int size;

	int falloff_type;
	struct CurveMapping *curfalloff;

	float winmat[4][4];
	float viewmat[4][4];
	float persmat[4][4];
	float dynpersmat[4][4];

	GPUFrameBuffer *fb;
	GPUFrameBuffer *blurfb;
	GPUTexture *tex;
	GPUTexture *depthtex;
	GPUTexture *blurtex;

	ListBase materials;
};

/* Forward declaration so shade_light_textures() can use this, while still keeping the code somewhat organized */
static void texture_rgb_blend(
        GPUMaterial *mat, GPUNodeLink *tex, GPUNodeLink *out, GPUNodeLink *fact, GPUNodeLink *facg,
        int blendtype, GPUNodeLink **in);

/* Functions */

static GPUMaterial *GPU_material_construct_begin(Material *ma)
{
	GPUMaterial *material = MEM_callocN(sizeof(GPUMaterial), "GPUMaterial");

	material->ma = ma;

	return material;
}

static void gpu_material_set_attrib_id(GPUMaterial *material)
{
	GPUVertexAttribs *attribs = &material->attribs;
	GPUPass *pass = material->pass;
	if (!pass) {
		attribs->totlayer = 0;
		return;
	}
	
	GPUShader *shader = GPU_pass_shader(pass);
	if (!shader) {
		attribs->totlayer = 0;
		return;
	}

	/* convert from attribute number to the actual id assigned by opengl,
	 * in case the attrib does not get a valid index back, it was probably
	 * removed by the glsl compiler by dead code elimination */

	int b = 0;
	for (int a = 0; a < attribs->totlayer; a++) {
		char name[32];
		BLI_snprintf(name, sizeof(name), "att%d", attribs->layer[a].attribid);
		attribs->layer[a].glindex = GPU_shader_get_attribute(shader, name);

		BLI_snprintf(name, sizeof(name), "att%d_info", attribs->layer[a].attribid);
		attribs->layer[a].glinfoindoex = GPU_shader_get_uniform(shader, name);

		if (attribs->layer[a].glindex >= 0) {
			attribs->layer[b] = attribs->layer[a];
			b++;
		}
	}

	attribs->totlayer = b;
}

static int gpu_material_construct_end(GPUMaterial *material, const char *passname)
{
	if (material->outlink) {
		GPUNodeLink *outlink = material->outlink;
		material->pass = GPU_generate_pass(&material->nodes, outlink,
			&material->attribs, &material->builtins, material->type,
			passname,
			material->is_opensubdiv,
			material->use_instancing,
			GPU_material_use_new_shading_nodes(material));

		if (!material->pass)
			return 0;

		gpu_material_set_attrib_id(material);
		
		GPUShader *shader = GPU_pass_shader(material->pass);

		if (material->builtins & GPU_VIEW_MATRIX)
			material->viewmatloc = GPU_shader_get_uniform(shader, GPU_builtin_name(GPU_VIEW_MATRIX));
		if (material->builtins & GPU_INVERSE_VIEW_MATRIX)
			material->invviewmatloc = GPU_shader_get_uniform(shader, GPU_builtin_name(GPU_INVERSE_VIEW_MATRIX));
		if (material->builtins & GPU_OBJECT_MATRIX)
			material->obmatloc = GPU_shader_get_uniform(shader, GPU_builtin_name(GPU_OBJECT_MATRIX));
		if (material->builtins & GPU_INVERSE_OBJECT_MATRIX)
			material->invobmatloc = GPU_shader_get_uniform(shader, GPU_builtin_name(GPU_INVERSE_OBJECT_MATRIX));
		if (material->builtins & GPU_LOC_TO_VIEW_MATRIX)
			material->localtoviewmatloc = GPU_shader_get_uniform(shader, GPU_builtin_name(GPU_LOC_TO_VIEW_MATRIX));
		if (material->builtins & GPU_INVERSE_LOC_TO_VIEW_MATRIX)
			material->invlocaltoviewmatloc = GPU_shader_get_uniform(shader, GPU_builtin_name(GPU_INVERSE_LOC_TO_VIEW_MATRIX));
		if (material->builtins & GPU_OBCOLOR)
			material->obcolloc = GPU_shader_get_uniform(shader, GPU_builtin_name(GPU_OBCOLOR));
		if (material->builtins & GPU_AUTO_BUMPSCALE)
			material->obautobumpscaleloc = GPU_shader_get_uniform(shader, GPU_builtin_name(GPU_AUTO_BUMPSCALE));
		if (material->builtins & GPU_CAMERA_TEXCO_FACTORS)
			material->cameratexcofacloc = GPU_shader_get_uniform(shader, GPU_builtin_name(GPU_CAMERA_TEXCO_FACTORS));
		if (material->builtins & GPU_TIME)
			material->timeloc = GPU_shader_get_uniform(shader, GPU_builtin_name(GPU_TIME));
		if (material->builtins & GPU_PARTICLE_SCALAR_PROPS)
			material->partscalarpropsloc = GPU_shader_get_uniform(shader, GPU_builtin_name(GPU_PARTICLE_SCALAR_PROPS));
		if (material->builtins & GPU_PARTICLE_LOCATION)
			material->partcoloc = GPU_shader_get_uniform(shader, GPU_builtin_name(GPU_PARTICLE_LOCATION));
		if (material->builtins & GPU_PARTICLE_VELOCITY)
			material->partvel = GPU_shader_get_uniform(shader, GPU_builtin_name(GPU_PARTICLE_VELOCITY));
		if (material->builtins & GPU_PARTICLE_ANG_VELOCITY)
			material->partangvel = GPU_shader_get_uniform(shader, GPU_builtin_name(GPU_PARTICLE_ANG_VELOCITY));
<<<<<<< HEAD
		if (material->use_instancing) {
			material->ininstposloc = GPU_shader_get_attribute(shader, GPU_builtin_name(GPU_INSTANCING_POSITION_ATTRIB));
			material->ininstmatloc = GPU_shader_get_attribute(shader, GPU_builtin_name(GPU_INSTANCING_MATRIX_ATTRIB));
			material->ininstcolloc = GPU_shader_get_attribute(shader, GPU_builtin_name(GPU_INSTANCING_COLOR_ATTRIB));
		}
=======
		if (material->builtins & GPU_OBJECT_INFO)
			material->objectinfoloc = GPU_shader_get_uniform(shader, GPU_builtin_name(GPU_OBJECT_INFO));
>>>>>>> a00f5433
		return 1;
	}
	else {
		GPU_pass_free_nodes(&material->nodes);
	}

	return 0;
}

void GPU_material_free(ListBase *gpumaterial)
{
	for (LinkData *link = gpumaterial->first; link; link = link->next) {
		GPUMaterial *material = link->data;

		if (material->pass)
			GPU_pass_free(material->pass);

		for (LinkData *nlink = material->lamps.first; nlink; nlink = nlink->next) {
			GPULamp *lamp = nlink->data;

			if (material->ma) {
				Material *ma = material->ma;
				
				LinkData *next = NULL;
				for (LinkData *mlink = lamp->materials.first; mlink; mlink = next) {
					next = mlink->next;
					if (mlink->data == ma)
						BLI_freelinkN(&lamp->materials, mlink);
				}
			}
		}
		
		BLI_freelistN(&material->lamps);

		MEM_freeN(material);
	}

	BLI_freelistN(gpumaterial);
}

bool GPU_lamp_override_visible(GPULamp *lamp, SceneRenderLayer *srl, Material *ma)
{
	if (srl && srl->light_override)
		return BKE_group_object_exists(srl->light_override, lamp->ob);
	else if (ma && ma->group)
		return BKE_group_object_exists(ma->group, lamp->ob);
	else
		return true;
}

bool GPU_material_use_instancing(GPUMaterial *material)
{
	return material->use_instancing;
}

void GPU_material_bind_instancing_attrib(GPUMaterial *material, void *matrixoffset, void *positionoffset, void *coloroffset, unsigned int stride)
{
	// Matrix
	if (material->ininstmatloc != -1) {
		glEnableVertexAttribArrayARB(material->ininstmatloc);
		glEnableVertexAttribArrayARB(material->ininstmatloc + 1);
		glEnableVertexAttribArrayARB(material->ininstmatloc + 2);

		glVertexAttribPointerARB(material->ininstmatloc, 3, GL_FLOAT, GL_FALSE, stride, matrixoffset);
		glVertexAttribPointerARB(material->ininstmatloc + 1, 3, GL_FLOAT, GL_FALSE, stride, ((char *)matrixoffset) + 3 * sizeof(float));
		glVertexAttribPointerARB(material->ininstmatloc + 2, 3, GL_FLOAT, GL_FALSE, stride, ((char *)matrixoffset) + 6 * sizeof(float));

		glVertexAttribDivisorARB(material->ininstmatloc, 1);
		glVertexAttribDivisorARB(material->ininstmatloc + 1, 1);
		glVertexAttribDivisorARB(material->ininstmatloc + 2, 1);
	}

	// Position
	if (material->ininstposloc != -1) {
		glEnableVertexAttribArrayARB(material->ininstposloc);
		glVertexAttribPointerARB(material->ininstposloc, 3, GL_FLOAT, GL_FALSE, stride, positionoffset);
		glVertexAttribDivisorARB(material->ininstposloc, 1);
	}

	// Color
	if (material->ininstcolloc != -1) {
		glEnableVertexAttribArrayARB(material->ininstcolloc);
		glVertexAttribPointerARB(material->ininstcolloc, 4, GL_UNSIGNED_BYTE, GL_TRUE, stride, coloroffset);
		glVertexAttribDivisorARB(material->ininstcolloc, 1);
	}
}

void GPU_material_unbind_instancing_attrib(GPUMaterial *material)
{
	// Matrix
	if (material->ininstmatloc != -1) {
		glDisableVertexAttribArrayARB(material->ininstmatloc);
		glDisableVertexAttribArrayARB(material->ininstmatloc + 1);
		glDisableVertexAttribArrayARB(material->ininstmatloc + 2);

		glVertexAttribDivisorARB(material->ininstmatloc, 0);
		glVertexAttribDivisorARB(material->ininstmatloc + 1, 0);
		glVertexAttribDivisorARB(material->ininstmatloc + 2, 0);
	}

	// Position
	if (material->ininstposloc != -1) {
		glDisableVertexAttribArrayARB(material->ininstposloc);
		glVertexAttribDivisorARB(material->ininstposloc, 0);
	}

	// Color
	if (material->ininstcolloc != -1) {
		glDisableVertexAttribArrayARB(material->ininstcolloc);
		glVertexAttribDivisorARB(material->ininstcolloc, 0);
	}
}

void GPU_material_bind(
        GPUMaterial *material, int oblay, int viewlay, double time, int mipmap,
        float viewmat[4][4], float viewinv[4][4], float camerafactors[4], bool scenelock)
{
	if (material->pass) {
		GPUShader *shader = GPU_pass_shader(material->pass);
		SceneRenderLayer *srl = scenelock ? BLI_findlink(&material->scene->r.layers, material->scene->r.actlay) : NULL;

		if (material->ma) {
			material->har = material->ma->har;
		}

		if (srl)
			viewlay &= srl->lay;

		/* handle layer lamps */
		if (material->type == GPU_MATERIAL_TYPE_MESH || material->use_instancing) {
			for (LinkData *nlink = material->lamps.first; nlink; nlink = nlink->next) {
				GPULamp *lamp = nlink->data;
				if (!lamp->hide && (lamp->lay & viewlay) && (!(lamp->mode & LA_LAYER) || (lamp->lay & oblay)) &&
				    GPU_lamp_override_visible(lamp, srl, material->ma))
				{
					lamp->dynenergy = lamp->energy;
					copy_v3_v3(lamp->dyncol, lamp->col);
				}
				else {
					lamp->dynenergy = 0.0f;
					lamp->dyncol[0] = lamp->dyncol[1] = lamp->dyncol[2] = 0.0f;
				}
				
				if (material->dynproperty & DYN_LAMP_VEC) {
					copy_v3_v3(lamp->dynvec, lamp->vec);
					normalize_v3(lamp->dynvec);
					negate_v3(lamp->dynvec);
					mul_mat3_m4_v3(viewmat, lamp->dynvec);
				}
				
				if (material->dynproperty & DYN_LAMP_CO) {
					copy_v3_v3(lamp->dynco, lamp->co);
					mul_m4_v3(viewmat, lamp->dynco);
				}
				
				if (material->dynproperty & DYN_LAMP_IMAT) {
					mul_m4_m4m4(lamp->dynimat, lamp->imat, viewinv);
				}
				
				if (material->dynproperty & DYN_LAMP_PERSMAT) {
					/* The lamp matrices are already updated if we're using shadow buffers */
					if (!GPU_lamp_has_shadow_buffer(lamp)) {
						GPU_lamp_update_buffer_mats(lamp);
					}
					mul_m4_m4m4(lamp->dynpersmat, lamp->persmat, viewinv);
				}
			}
		}
		
		/* note material must be bound before setting uniforms */
		GPU_pass_bind(material->pass, time, mipmap);

		/* handle per material built-ins */
		if (material->builtins & GPU_VIEW_MATRIX) {
			GPU_shader_uniform_vector(shader, material->viewmatloc, 16, 1, (float *)viewmat);
		}
		if (material->builtins & GPU_INVERSE_VIEW_MATRIX) {
			GPU_shader_uniform_vector(shader, material->invviewmatloc, 16, 1, (float *)viewinv);
		}
		if (material->builtins & GPU_CAMERA_TEXCO_FACTORS) {
			if (camerafactors) {
				GPU_shader_uniform_vector(shader, material->cameratexcofacloc, 4, 1, (float *)camerafactors);
			}
			else {
				/* use default, no scaling no offset */
				float borders[4] = {1.0f, 1.0f, 0.0f, 0.0f};
				GPU_shader_uniform_vector(shader, material->cameratexcofacloc, 4, 1, (float *)borders);
			}
		}
		if (material->builtins & GPU_TIME) {
			float ftime = (float)time;
			GPU_shader_uniform_vector(shader, material->timeloc, 1, 1, &ftime);
		}

		GPU_pass_update_uniforms(material->pass);

		material->bound = 1;
	}
}

GPUBuiltin GPU_get_material_builtins(GPUMaterial *material)
{
	return material->builtins;
}

void GPU_material_bind_uniforms(
        GPUMaterial *material, float obmat[4][4], float viewmat[4][4], float obcol[4],
        float autobumpscale, GPUParticleInfo *pi, float object_info[3])
{
	if (material->pass) {
		GPUShader *shader = GPU_pass_shader(material->pass);
		float invmat[4][4], col[4];
		float localtoviewmat[4][4];
		float invlocaltoviewmat[4][4];

		/* handle per object builtins */
		if (material->builtins & GPU_OBJECT_MATRIX) {
			GPU_shader_uniform_vector(shader, material->obmatloc, 16, 1, (float *)obmat);
		}
		if (material->builtins & GPU_INVERSE_OBJECT_MATRIX) {
			invert_m4_m4(invmat, obmat);
			GPU_shader_uniform_vector(shader, material->invobmatloc, 16, 1, (float *)invmat);
		}
		if (material->builtins & GPU_LOC_TO_VIEW_MATRIX) {
			if (viewmat) {
				mul_m4_m4m4(localtoviewmat, viewmat, obmat);
				GPU_shader_uniform_vector(shader, material->localtoviewmatloc, 16, 1, (float *)localtoviewmat);
			}
		}
		if (material->builtins & GPU_INVERSE_LOC_TO_VIEW_MATRIX) {
			if (viewmat) {
				mul_m4_m4m4(localtoviewmat, viewmat, obmat);
				invert_m4_m4(invlocaltoviewmat, localtoviewmat);
				GPU_shader_uniform_vector(shader, material->invlocaltoviewmatloc, 16, 1, (float *)invlocaltoviewmat);
			}
		}
		if (material->builtins & GPU_OBCOLOR) {
			copy_v4_v4(col, obcol);
			CLAMP(col[3], 0.0f, 1.0f);
			GPU_shader_uniform_vector(shader, material->obcolloc, 4, 1, col);
		}
		if (material->builtins & GPU_AUTO_BUMPSCALE) {
			GPU_shader_uniform_vector(shader, material->obautobumpscaleloc, 1, 1, &autobumpscale);
		}
		if (material->builtins & GPU_PARTICLE_SCALAR_PROPS) {
			GPU_shader_uniform_vector(shader, material->partscalarpropsloc, 4, 1, pi->scalprops);
		}
		if (material->builtins & GPU_PARTICLE_LOCATION) {
			GPU_shader_uniform_vector(shader, material->partcoloc, 3, 1, pi->location);
		}
		if (material->builtins & GPU_PARTICLE_VELOCITY) {
			GPU_shader_uniform_vector(shader, material->partvel, 3, 1, pi->velocity);
		}
		if (material->builtins & GPU_PARTICLE_ANG_VELOCITY) {
			GPU_shader_uniform_vector(shader, material->partangvel, 3, 1, pi->angular_velocity);
		}
		if (material->builtins & GPU_OBJECT_INFO) {
			GPU_shader_uniform_vector(shader, material->objectinfoloc, 3, 1, object_info);
		}

	}
}

void GPU_material_unbind(GPUMaterial *material)
{
	if (material->pass) {
		material->bound = 0;
		GPU_pass_unbind(material->pass);
	}
}

bool GPU_material_bound(GPUMaterial *material)
{
	return material->bound;
}

Scene *GPU_material_scene(GPUMaterial *material)
{
	return material->scene;
}

GPUMatType GPU_Material_get_type(GPUMaterial *material)
{
	return material->type;
}

void GPU_material_vertex_attributes(GPUMaterial *material, GPUVertexAttribs *attribs)
{
	*attribs = material->attribs;
}

void GPU_material_output_link(GPUMaterial *material, GPUNodeLink *link)
{
	if (!material->outlink)
		material->outlink = link;
}

void GPU_material_enable_alpha(GPUMaterial *material)
{
	material->alpha = 1;
}

GPUBlendMode GPU_material_alpha_blend(GPUMaterial *material, float obcol[4])
{
	if (material->alpha || (material->obcolalpha && obcol[3] < 1.0f))
		return GPU_BLEND_ALPHA;
	else
		return GPU_BLEND_SOLID;
}

void gpu_material_add_node(GPUMaterial *material, GPUNode *node)
{
	BLI_addtail(&material->nodes, node);
}

/* Code generation */

bool GPU_material_do_color_management(GPUMaterial *mat)
{
	if (!BKE_scene_check_color_management_enabled(mat->scene))
		return false;

	return true;
}

bool GPU_material_use_new_shading_nodes(GPUMaterial *mat)
{
	return BKE_scene_use_new_shading_nodes(mat->scene);
}

bool GPU_material_use_world_space_shading(GPUMaterial *mat)
{
	return BKE_scene_use_world_space_shading(mat->scene);
}

static GPUNodeLink *lamp_get_visibility(GPUMaterial *mat, GPULamp *lamp, GPUNodeLink **lv, GPUNodeLink **dist)
{
	Material *ma = mat->ma;
	GPUNodeLink *visifac;

	/* from get_lamp_visibility */
	if (lamp->type == LA_SUN || lamp->type == LA_HEMI) {
		mat->dynproperty |= DYN_LAMP_VEC;
		GPU_link(mat, "lamp_visibility_sun_hemi",
		         GPU_dynamic_uniform(lamp->dynvec, GPU_DYNAMIC_LAMP_DYNVEC, lamp->ob), lv, dist, &visifac);
		return visifac;
	}
	else {
		mat->dynproperty |= DYN_LAMP_CO;
		GPU_link(mat, "lamp_visibility_other",
		         GPU_builtin(GPU_VIEW_POSITION),
		         GPU_dynamic_uniform(lamp->dynco, GPU_DYNAMIC_LAMP_DYNCO, lamp->ob), lv, dist, &visifac);

		if (lamp->type == LA_AREA)
			return visifac;

		switch (lamp->falloff_type) {
			case LA_FALLOFF_CONSTANT:
				break;
			case LA_FALLOFF_INVLINEAR:
				GPU_link(mat, "lamp_falloff_invlinear",
				         GPU_select_uniform(&lamp->dist, GPU_DYNAMIC_LAMP_DISTANCE, lamp->ob, ma), *dist, &visifac);
				break;
			case LA_FALLOFF_INVSQUARE:
				GPU_link(mat, "lamp_falloff_invsquare",
				         GPU_select_uniform(&lamp->dist, GPU_DYNAMIC_LAMP_DISTANCE, lamp->ob, ma), *dist, &visifac);
				break;
			case LA_FALLOFF_SLIDERS:
				GPU_link(mat, "lamp_falloff_sliders",
				         GPU_select_uniform(&lamp->dist, GPU_DYNAMIC_LAMP_DISTANCE, lamp->ob, ma),
				         GPU_select_uniform(&lamp->att1, GPU_DYNAMIC_LAMP_ATT1, lamp->ob, ma),
				         GPU_select_uniform(&lamp->att2, GPU_DYNAMIC_LAMP_ATT2, lamp->ob, ma), *dist, &visifac);
				break;
			case LA_FALLOFF_INVCOEFFICIENTS:
				GPU_link(mat, "lamp_falloff_invcoefficients",
					     GPU_select_uniform(&lamp->coeff_const, GPU_DYNAMIC_LAMP_COEFFCONST, lamp->ob, ma),
					     GPU_select_uniform(&lamp->coeff_lin, GPU_DYNAMIC_LAMP_COEFFLIN, lamp->ob, ma),
					     GPU_select_uniform(&lamp->coeff_quad, GPU_DYNAMIC_LAMP_COEFFQUAD, lamp->ob, ma), *dist, &visifac);
				break;
			case LA_FALLOFF_CURVE:
			{
				float *array;
				int size;

				curvemapping_initialize(lamp->curfalloff);
				curvemapping_table_RGBA(lamp->curfalloff, &array, &size);
				GPU_link(mat, "lamp_falloff_curve",
				         GPU_select_uniform(&lamp->dist, GPU_DYNAMIC_LAMP_DISTANCE, lamp->ob, ma),
				         GPU_texture(size, array), *dist, &visifac);

				break;
			}
		}

		if (lamp->mode & LA_SPHERE)
			GPU_link(mat, "lamp_visibility_sphere",
			         GPU_select_uniform(&lamp->dist, GPU_DYNAMIC_LAMP_DISTANCE, lamp->ob, ma),
			         *dist, visifac, &visifac);

		if (lamp->type == LA_SPOT) {
			GPUNodeLink *inpr;

			if (lamp->mode & LA_SQUARE) {
				mat->dynproperty |= DYN_LAMP_VEC | DYN_LAMP_IMAT;
				GPU_link(mat, "lamp_visibility_spot_square",
				         GPU_dynamic_uniform(lamp->dynvec, GPU_DYNAMIC_LAMP_DYNVEC, lamp->ob),
				         GPU_dynamic_uniform((float *)lamp->dynimat, GPU_DYNAMIC_LAMP_DYNIMAT, lamp->ob),
				         GPU_dynamic_uniform((float *)lamp->spotvec, GPU_DYNAMIC_LAMP_DYNSPOTSCALE, lamp->ob), *lv, &inpr);
			}
			else {
				mat->dynproperty |= DYN_LAMP_VEC | DYN_LAMP_IMAT;
				GPU_link(mat, "lamp_visibility_spot_circle",
				         GPU_dynamic_uniform(lamp->dynvec, GPU_DYNAMIC_LAMP_DYNVEC, lamp->ob),
				         GPU_dynamic_uniform((float *)lamp->dynimat, GPU_DYNAMIC_LAMP_DYNIMAT, lamp->ob),
				         GPU_dynamic_uniform((float *)lamp->spotvec, GPU_DYNAMIC_LAMP_DYNSPOTSCALE, lamp->ob), *lv, &inpr);
			}
			
			GPU_link(mat, "lamp_visibility_spot",
			         GPU_select_uniform(&lamp->spotsi, GPU_DYNAMIC_LAMP_SPOTSIZE, lamp->ob, ma),
			         GPU_select_uniform(&lamp->spotbl, GPU_DYNAMIC_LAMP_SPOTBLEND, lamp->ob, ma),
			         inpr, visifac, &visifac);
		}

		GPU_link(mat, "lamp_visibility_clamp", visifac, &visifac);

		return visifac;
	}
}

#if 0
static void area_lamp_vectors(LampRen *lar)
{
	float xsize = 0.5f * lar->area_size, ysize = 0.5f * lar->area_sizey;

	/* make it smaller, so area light can be multisampled */
	float multifac = 1.0f / sqrtf((float)lar->ray_totsamp);
	xsize *= multifac;
	ysize *= multifac;

	/* corner vectors */
	lar->area[0][0] = lar->co[0] - xsize * lar->mat[0][0] - ysize * lar->mat[1][0];
	lar->area[0][1] = lar->co[1] - xsize * lar->mat[0][1] - ysize * lar->mat[1][1];
	lar->area[0][2] = lar->co[2] - xsize * lar->mat[0][2] - ysize * lar->mat[1][2];

	/* corner vectors */
	lar->area[1][0] = lar->co[0] - xsize * lar->mat[0][0] + ysize * lar->mat[1][0];
	lar->area[1][1] = lar->co[1] - xsize * lar->mat[0][1] + ysize * lar->mat[1][1];
	lar->area[1][2] = lar->co[2] - xsize * lar->mat[0][2] + ysize * lar->mat[1][2];

	/* corner vectors */
	lar->area[2][0] = lar->co[0] + xsize * lar->mat[0][0] + ysize * lar->mat[1][0];
	lar->area[2][1] = lar->co[1] + xsize * lar->mat[0][1] + ysize * lar->mat[1][1];
	lar->area[2][2] = lar->co[2] + xsize * lar->mat[0][2] + ysize * lar->mat[1][2];

	/* corner vectors */
	lar->area[3][0] = lar->co[0] + xsize * lar->mat[0][0] - ysize * lar->mat[1][0];
	lar->area[3][1] = lar->co[1] + xsize * lar->mat[0][1] - ysize * lar->mat[1][1];
	lar->area[3][2] = lar->co[2] + xsize * lar->mat[0][2] - ysize * lar->mat[1][2];
	/* only for correction button size, matrix size works on energy */
	lar->areasize = lar->dist * lar->dist / (4.0f * xsize * ysize);
}
#endif

static void ramp_blend(
        GPUMaterial *mat, GPUNodeLink *fac, GPUNodeLink *col1, GPUNodeLink *col2, int type,
        GPUNodeLink **r_col)
{
	static const char *names[] = {"mix_blend", "mix_add", "mix_mult", "mix_sub",
		"mix_screen", "mix_div", "mix_diff", "mix_dark", "mix_light",
		"mix_overlay", "mix_dodge", "mix_burn", "mix_hue", "mix_sat",
		"mix_val", "mix_color", "mix_soft", "mix_linear"};

	GPU_link(mat, names[type], fac, col1, col2, r_col);
}

static void do_colorband_blend(
        GPUMaterial *mat, ColorBand *coba, GPUNodeLink *fac, float rampfac, int type,
        GPUNodeLink *incol, GPUNodeLink **r_col)
{
	GPUNodeLink *tmp, *alpha, *col;
	float *array;
	int size;

	/* do colorband */
	colorband_table_RGBA(coba, &array, &size);
	GPU_link(mat, "valtorgb", fac, GPU_texture(size, array), &col, &tmp);

	/* use alpha in fac */
	GPU_link(mat, "mtex_alpha_from_col", col, &alpha);
	GPU_link(mat, "math_multiply", alpha, GPU_uniform(&rampfac), &fac);

	/* blending method */
	ramp_blend(mat, fac, incol, col, type, r_col);
}

static void ramp_diffuse_result(GPUShadeInput *shi, GPUNodeLink **diff)
{
	Material *ma = shi->mat;
	GPUMaterial *mat = shi->gpumat;

	if (!(mat->scene->gm.flag & GAME_GLSL_NO_RAMPS)) {
		if (ma->ramp_col) {
			if (ma->rampin_col == MA_RAMP_IN_RESULT) {
				GPUNodeLink *fac;
				GPU_link(mat, "ramp_rgbtobw", *diff, &fac);
				
				/* colorband + blend */
				do_colorband_blend(mat, ma->ramp_col, fac, ma->rampfac_col, ma->rampblend_col, *diff, diff);
			}
		}
	}
}

static void add_to_diffuse(
        GPUMaterial *mat, Material *ma, GPUShadeInput *shi, GPUNodeLink *is, GPUNodeLink *rgb,
        GPUNodeLink **r_diff)
{
	GPUNodeLink *fac, *tmp, *addcol;
	
	if (!(mat->scene->gm.flag & GAME_GLSL_NO_RAMPS) &&
	    ma->ramp_col && (ma->mode & MA_RAMP_COL))
	{
		/* MA_RAMP_IN_RESULT is exceptional */
		if (ma->rampin_col == MA_RAMP_IN_RESULT) {
			addcol = shi->rgb;
		}
		else {
			/* input */
			switch (ma->rampin_col) {
				case MA_RAMP_IN_ENERGY:
					GPU_link(mat, "ramp_rgbtobw", rgb, &fac);
					break;
				case MA_RAMP_IN_SHADER:
					fac = is;
					break;
				case MA_RAMP_IN_NOR:
					GPU_link(mat, "vec_math_dot", shi->view, shi->vn, &tmp, &fac);
					break;
				default:
					GPU_link(mat, "set_value_zero", &fac);
					break;
			}

			/* colorband + blend */
			do_colorband_blend(mat, ma->ramp_col, fac, ma->rampfac_col, ma->rampblend_col, shi->rgb, &addcol);
		}
	}
	else
		addcol = shi->rgb;

	/* output to */
	GPU_link(mat, "shade_madd", *r_diff, rgb, addcol, r_diff);
}

static void ramp_spec_result(GPUShadeInput *shi, GPUNodeLink **spec)
{
	Material *ma = shi->mat;
	GPUMaterial *mat = shi->gpumat;

	if (!(mat->scene->gm.flag & GAME_GLSL_NO_RAMPS) &&
	    ma->ramp_spec && ma->rampin_spec == MA_RAMP_IN_RESULT)
	{
		GPUNodeLink *fac;
		GPU_link(mat, "ramp_rgbtobw", *spec, &fac);
		
		/* colorband + blend */
		do_colorband_blend(mat, ma->ramp_spec, fac, ma->rampfac_spec, ma->rampblend_spec, *spec, spec);
	}
}

static void do_specular_ramp(GPUShadeInput *shi, GPUNodeLink *is, GPUNodeLink *t, GPUNodeLink **spec)
{
	Material *ma = shi->mat;
	GPUMaterial *mat = shi->gpumat;
	GPUNodeLink *fac, *tmp;

	*spec = shi->specrgb;

	/* MA_RAMP_IN_RESULT is exception */
	if (ma->ramp_spec && (ma->rampin_spec != MA_RAMP_IN_RESULT)) {
		
		/* input */
		switch (ma->rampin_spec) {
			case MA_RAMP_IN_ENERGY:
				fac = t;
				break;
			case MA_RAMP_IN_SHADER:
				fac = is;
				break;
			case MA_RAMP_IN_NOR:
				GPU_link(mat, "vec_math_dot", shi->view, shi->vn, &tmp, &fac);
				break;
			default:
				GPU_link(mat, "set_value_zero", &fac);
				break;
		}
		
		/* colorband + blend */
		do_colorband_blend(mat, ma->ramp_spec, fac, ma->rampfac_spec, ma->rampblend_spec, *spec, spec);
	}
}

static void add_user_list(ListBase *list, void *data)
{
	LinkData *link = MEM_callocN(sizeof(LinkData), "GPULinkData");
	link->data = data;
	BLI_addtail(list, link);
}

static void shade_light_textures(GPUMaterial *mat, GPULamp *lamp, GPUNodeLink **rgb)
{
	for (int i = 0; i < MAX_MTEX; ++i) {
		MTex *mtex = lamp->la->mtex[i];

		if (mtex && mtex->tex && (mtex->tex->type & TEX_IMAGE) && mtex->tex->ima) {
			mat->dynproperty |= DYN_LAMP_PERSMAT;

			float one = 1.0f;
			GPUNodeLink *tex_rgb;

			GPU_link(mat, "shade_light_texture",
			         GPU_builtin(GPU_VIEW_POSITION),
			         GPU_image(mtex->tex->ima, &mtex->tex->iuser, false), GPU_uniform(mtex->size),
					 GPU_select_uniform(&mtex->lodbias, GPU_DYNAMIC_TEX_LODBIAS, NULL, mat->ma),
			         GPU_dynamic_uniform((float *)lamp->dynpersmat, GPU_DYNAMIC_LAMP_DYNPERSMAT, lamp->ob),
			         &tex_rgb);
			texture_rgb_blend(mat, tex_rgb, *rgb, GPU_uniform(&one), GPU_uniform(&mtex->colfac), mtex->blendtype, rgb);
		}
	}
}

static void shade_one_light(GPUShadeInput *shi, GPUShadeResult *shr, GPULamp *lamp)
{
	Material *ma = shi->mat;
	GPUMaterial *mat = shi->gpumat;
	GPUNodeLink *lv, *dist, *is, *inp, *i;
	GPUNodeLink *outcol, *specfac, *t, *shadfac = NULL, *lcol;
	float one = 1.0f;

	if ((lamp->mode & LA_ONLYSHADOW) && !(ma->mode & MA_SHADOW))
		return;
	
	GPUNodeLink *vn = shi->vn;
	GPUNodeLink *view = shi->view;

	GPUNodeLink *visifac = lamp_get_visibility(mat, lamp, &lv, &dist);

#if 0
	if (ma->mode & MA_TANGENT_V)
		GPU_link(mat, "shade_tangent_v", lv, GPU_attribute(CD_TANGENT, ""), &vn);
#endif
	
	GPU_link(mat, "shade_inp", vn, lv, &inp);

	if (lamp->mode & LA_NO_DIFF) {
		GPU_link(mat, "shade_is_no_diffuse", &is);
	}
	else if (lamp->type == LA_HEMI) {
		GPU_link(mat, "shade_is_hemi", inp, &is);
	}
	else {
		if (lamp->type == LA_AREA) {
			float area[4][4] = {{0.0f}}, areasize = 0.0f;

			mat->dynproperty |= DYN_LAMP_VEC | DYN_LAMP_CO;
			GPU_link(mat, "shade_inp_area",
			         GPU_builtin(GPU_VIEW_POSITION),
			         GPU_dynamic_uniform(lamp->dynco, GPU_DYNAMIC_LAMP_DYNCO, lamp->ob),
			         GPU_dynamic_uniform(lamp->dynvec, GPU_DYNAMIC_LAMP_DYNVEC, lamp->ob), vn,
			         GPU_uniform((float *)area),
			         GPU_uniform(&areasize),
			         GPU_uniform(&lamp->k), &inp);
		}

		is = inp; /* Lambert */

		if (!(mat->scene->gm.flag & GAME_GLSL_NO_SHADERS)) {
			if (ma->diff_shader == MA_DIFF_ORENNAYAR)
				GPU_link(mat, "shade_diffuse_oren_nayer", inp, vn, lv, view,
				         GPU_uniform(&ma->roughness), &is);
			else if (ma->diff_shader == MA_DIFF_TOON)
				GPU_link(mat, "shade_diffuse_toon", vn, lv, view,
				         GPU_uniform(&ma->param[0]), GPU_uniform(&ma->param[1]), &is);
			else if (ma->diff_shader == MA_DIFF_MINNAERT)
				GPU_link(mat, "shade_diffuse_minnaert", inp, vn, view,
				         GPU_uniform(&ma->darkness), &is);
			else if (ma->diff_shader == MA_DIFF_FRESNEL)
				GPU_link(mat, "shade_diffuse_fresnel", vn, lv, view,
				         GPU_uniform(&ma->param[0]), GPU_uniform(&ma->param[1]), &is);
		}
	}

	if (!(mat->scene->gm.flag & GAME_GLSL_NO_SHADERS))
		if (ma->shade_flag & MA_CUBIC)
			GPU_link(mat, "shade_cubic", is, &is);
	
	i = is;
	GPU_link(mat, "shade_visifac", i, visifac, shi->refl, &i);
	
	GPU_link(mat, "set_rgb", GPU_dynamic_uniform(lamp->dyncol, GPU_DYNAMIC_LAMP_DYNCOL, lamp->ob), &lcol);
	shade_light_textures(mat, lamp, &lcol);
	GPU_link(mat, "shade_mul_value_v3",
	         GPU_dynamic_uniform(&lamp->dynenergy, GPU_DYNAMIC_LAMP_DYNENERGY, lamp->ob), lcol, &lcol);

#if 0
	if (ma->mode & MA_TANGENT_VN)
		GPU_link(mat, "shade_tangent_v_spec", GPU_attribute(CD_TANGENT, ""), &vn);
#endif

	/* this replaces if (i > 0.0) conditional until that is supported */
	/* done in shade_visifac now, GPU_link(mat, "mtex_value_clamp_positive", i, &i); */

	if ((ma->mode & MA_SHADOW) && GPU_lamp_has_shadow_buffer(lamp)) {
		if (!(mat->scene->gm.flag & GAME_GLSL_NO_SHADOWS)) {
			mat->dynproperty |= DYN_LAMP_PERSMAT;
			
			if (lamp->la->shadowmap_type == LA_SHADMAP_VARIANCE) {
				GPU_link(mat, "test_shadowbuf_vsm",
				         GPU_builtin(GPU_VIEW_POSITION),
				         GPU_dynamic_texture(lamp->tex, GPU_DYNAMIC_SAMPLER_2DSHADOW, lamp->ob),
				         GPU_dynamic_uniform((float *)lamp->dynpersmat, GPU_DYNAMIC_LAMP_DYNPERSMAT, lamp->ob),
				         GPU_uniform(&lamp->bias), GPU_uniform(&lamp->la->bleedbias), inp, &shadfac);
			}
			else {
				if (lamp->la->samp > 1 && lamp->la->soft >= 0.01f && lamp->la->shadow_filter != LA_SHADOW_FILTER_NONE) {
					float samp = lamp->la->samp;
					float samplesize = lamp->la->soft / lamp->la->shadow_frustum_size;
					if (lamp->la->shadow_filter == LA_SHADOW_FILTER_PCF) {
						GPU_link(mat, "test_shadowbuf_pcf",
								 GPU_builtin(GPU_VIEW_POSITION),
								 GPU_dynamic_texture(lamp->tex, GPU_DYNAMIC_SAMPLER_2DSHADOW, lamp->ob),
								 GPU_dynamic_uniform((float *)lamp->dynpersmat, GPU_DYNAMIC_LAMP_DYNPERSMAT, lamp->ob),
								 GPU_uniform(&samp), GPU_uniform(&samplesize), GPU_uniform(&lamp->bias), inp, &shadfac);
					}
					else if (lamp->la->shadow_filter == LA_SHADOW_FILTER_PCF_BAIL) {
						GPU_link(mat, "test_shadowbuf_pcf_early_bail",
								 GPU_builtin(GPU_VIEW_POSITION),
								 GPU_dynamic_texture(lamp->tex, GPU_DYNAMIC_SAMPLER_2DSHADOW, lamp->ob),
								 GPU_dynamic_uniform((float *)lamp->dynpersmat, GPU_DYNAMIC_LAMP_DYNPERSMAT, lamp->ob),
								 GPU_uniform(&samp), GPU_uniform(&samplesize), GPU_uniform(&lamp->bias), inp, &shadfac);
					}
				}
				else {
					GPU_link(mat, "test_shadowbuf",
				             GPU_builtin(GPU_VIEW_POSITION),
				             GPU_dynamic_texture(lamp->tex, GPU_DYNAMIC_SAMPLER_2DSHADOW, lamp->ob),
				             GPU_dynamic_uniform((float *)lamp->dynpersmat, GPU_DYNAMIC_LAMP_DYNPERSMAT, lamp->ob),
				             GPU_uniform(&lamp->bias), inp, &shadfac);
				}
			}
			
			if (lamp->mode & LA_ONLYSHADOW) {
				GPUNodeLink *shadrgb;
				GPU_link(mat, "shade_only_shadow", i, shadfac,
					GPU_dynamic_uniform(&lamp->dynenergy, GPU_DYNAMIC_LAMP_DYNENERGY, lamp->ob),
					GPU_uniform(lamp->shadow_color), &shadrgb);
				
				if (!(lamp->mode & LA_NO_DIFF)) {
					GPU_link(mat, "shade_only_shadow_diffuse", shadrgb, shi->rgb,
					         shr->diff, &shr->diff);
				}

				if (!(lamp->mode & LA_NO_SPEC)) {
					GPU_link(mat, "shade_only_shadow_specular", shadrgb, shi->specrgb,
					         shr->spec, &shr->spec);
				}
				
				add_user_list(&mat->lamps, lamp);
				add_user_list(&lamp->materials, shi->gpumat->ma);
				return;
			}
		}
	}
	else if ((mat->scene->gm.flag & GAME_GLSL_NO_SHADOWS) && (lamp->mode & LA_ONLYSHADOW)) {
		add_user_list(&mat->lamps, lamp);
		add_user_list(&lamp->materials, shi->gpumat->ma);
		return;
	}
	else
		GPU_link(mat, "set_value", GPU_uniform(&one), &shadfac);

	if (ma->sss_flag && lamp->type != LA_SPOT) {
		GPU_link(mat, "set_sss", GPU_dynamic_uniform(&lamp->dynenergy, GPU_DYNAMIC_LAMP_DYNENERGY, lamp->ob), visifac,
								 GPU_dynamic_uniform(lamp->dyncol, GPU_DYNAMIC_LAMP_DYNCOL, lamp->ob),
								 GPU_uniform(&ma->sss_scale), GPU_uniform((float *)&ma->sss_radius),
								 shi->rgb, i, view, lv, vn, &shr->combined);
		GPU_link(mat, "shade_add", shr->combined, shr->diff, &shr->diff);
	}		
			
	if (GPU_link_changed(shi->refl) || ma->ref != 0.0f || !(ma->constflag & MA_CONSTANT_MATERIAL)) {
		if (!(lamp->mode & LA_NO_DIFF)) {
			GPUNodeLink *rgb;
			GPU_link(mat, "shade_mul_value", i, lcol, &rgb);
			GPU_link(mat, "mtex_value_invert", shadfac, &shadfac);
			GPU_link(mat, "mix_mult",  shadfac, rgb, GPU_uniform(lamp->shadow_color), &rgb);
			GPU_link(mat, "mtex_value_invert", shadfac, &shadfac);
			add_to_diffuse(mat, ma, shi, is, rgb, &shr->diff);
		}
	}

	if (mat->scene->gm.flag & GAME_GLSL_NO_SHADERS) {
		/* pass */
	}
	else if (!(lamp->mode & LA_NO_SPEC) && !(lamp->mode & LA_ONLYSHADOW) &&
		(GPU_link_changed(shi->spec) || ma->spec != 0.0f || !(ma->constflag & MA_CONSTANT_MATERIAL)))
	{
		if (lamp->type == LA_HEMI) {
			GPU_link(mat, "shade_hemi_spec", vn, lv, view, GPU_uniform(&ma->spec), shi->har, visifac, &t);
			GPU_link(mat, "shade_add_spec", t, lcol, shi->specrgb, &outcol);
			GPU_link(mat, "shade_add_clamped", shr->spec, outcol, &shr->spec);
		}
		else {
			if (ma->spec_shader == MA_SPEC_PHONG) {
				GPU_link(mat, "shade_phong_spec", vn, lv, view, shi->har, &specfac);
			}
			else if (ma->spec_shader == MA_SPEC_COOKTORR) {
				GPU_link(mat, "shade_cooktorr_spec", vn, lv, view, shi->har, &specfac);
			}
			else if (ma->spec_shader == MA_SPEC_BLINN) {
				GPU_link(mat, "shade_blinn_spec", vn, lv, view,
				         GPU_uniform(&ma->refrac), shi->har, &specfac);
			}
			else if (ma->spec_shader == MA_SPEC_WARDISO) {
				GPU_link(mat, "shade_wardiso_spec", vn, lv, view,
				         GPU_uniform(&ma->rms), &specfac);
			}
			else {
				GPU_link(mat, "shade_toon_spec", vn, lv, view,
				         GPU_uniform(&ma->param[2]), GPU_uniform(&ma->param[3]), &specfac);
			}

			if (lamp->type == LA_AREA)
				GPU_link(mat, "shade_spec_area_inp", specfac, inp, &specfac);

			GPU_link(mat, "shade_spec_t", shadfac, shi->spec, visifac, specfac, &t); 

			if (ma->mode & MA_RAMP_SPEC) {
				GPUNodeLink *spec;
				do_specular_ramp(shi, specfac, t, &spec);
				GPU_link(mat, "shade_add_spec", t, lcol, spec, &outcol);
				GPU_link(mat, "shade_add_clamped", shr->spec, outcol, &shr->spec);
			}
			else {
				GPU_link(mat, "shade_add_spec", t, lcol, shi->specrgb, &outcol);
				GPU_link(mat, "shade_add_clamped", shr->spec, outcol, &shr->spec);
			}
		}
	}

	add_user_list(&mat->lamps, lamp);
	add_user_list(&lamp->materials, shi->gpumat->ma);
}

static void material_lights(GPUShadeInput *shi, GPUShadeResult *shr)
{
	Base *base;
	Scene *sce_iter;
	
	for (SETLOOPER(shi->gpumat->scene, sce_iter, base)) {
		Object *ob = base->object;

		if (ob->type == OB_LAMP) {
			GPULamp *lamp = GPU_lamp_from_blender(shi->gpumat->scene, ob, NULL);
			if (lamp)
				shade_one_light(shi, shr, lamp);
		}

		if (ob->transflag & OB_DUPLI) {
			ListBase *lb = object_duplilist(G.main->eval_ctx, shi->gpumat->scene, ob);
			
			for (DupliObject *dob = lb->first; dob; dob = dob->next) {
				Object *ob_iter = dob->ob;

				if (ob_iter->type == OB_LAMP) {
					float omat[4][4];
					copy_m4_m4(omat, ob_iter->obmat);
					copy_m4_m4(ob_iter->obmat, dob->mat);

					GPULamp *lamp = GPU_lamp_from_blender(shi->gpumat->scene, ob_iter, ob);
					if (lamp)
						shade_one_light(shi, shr, lamp);

					copy_m4_m4(ob_iter->obmat, omat);
				}
			}
			
			free_object_duplilist(lb);
		}
	}

	/* prevent only shadow lamps from producing negative colors.*/
	GPU_link(shi->gpumat, "shade_clamp_positive", shr->spec, &shr->spec);
	GPU_link(shi->gpumat, "shade_clamp_positive", shr->diff, &shr->diff);
}

static void texture_rgb_blend(
        GPUMaterial *mat, GPUNodeLink *tex, GPUNodeLink *out, GPUNodeLink *fact, GPUNodeLink *facg,
        int blendtype, GPUNodeLink **in)
{
	switch (blendtype) {
		case MTEX_BLEND:
			GPU_link(mat, "mtex_rgb_blend", out, tex, fact, facg, in);
			break;
		case MTEX_MUL:
			GPU_link(mat, "mtex_rgb_mul", out, tex, fact, facg, in);
			break;
		case MTEX_SCREEN:
			GPU_link(mat, "mtex_rgb_screen", out, tex, fact, facg, in);
			break;
		case MTEX_OVERLAY:
			GPU_link(mat, "mtex_rgb_overlay", out, tex, fact, facg, in);
			break;
		case MTEX_SUB:
			GPU_link(mat, "mtex_rgb_sub", out, tex, fact, facg, in);
			break;
		case MTEX_ADD:
			GPU_link(mat, "mtex_rgb_add", out, tex, fact, facg, in);
			break;
		case MTEX_DIV:
			GPU_link(mat, "mtex_rgb_div", out, tex, fact, facg, in);
			break;
		case MTEX_DIFF:
			GPU_link(mat, "mtex_rgb_diff", out, tex, fact, facg, in);
			break;
		case MTEX_DARK:
			GPU_link(mat, "mtex_rgb_dark", out, tex, fact, facg, in);
			break;
		case MTEX_LIGHT:
			GPU_link(mat, "mtex_rgb_light", out, tex, fact, facg, in);
			break;
		case MTEX_BLEND_HUE:
			GPU_link(mat, "mtex_rgb_hue", out, tex, fact, facg, in);
			break;
		case MTEX_BLEND_SAT:
			GPU_link(mat, "mtex_rgb_sat", out, tex, fact, facg, in);
			break;
		case MTEX_BLEND_VAL:
			GPU_link(mat, "mtex_rgb_val", out, tex, fact, facg, in);
			break;
		case MTEX_BLEND_COLOR:
			GPU_link(mat, "mtex_rgb_color", out, tex, fact, facg, in);
			break;
		case MTEX_SOFT_LIGHT:
			GPU_link(mat, "mtex_rgb_soft", out, tex, fact, facg, in);
			break;
		case MTEX_LIN_LIGHT:
			GPU_link(mat, "mtex_rgb_linear", out, tex, fact, facg, in);
			break;
		default:
			GPU_link(mat, "set_rgb_zero", &in);
			break;
	}
}

static void texture_value_blend(
        GPUMaterial *mat, GPUNodeLink *tex, GPUNodeLink *out, GPUNodeLink *fact, GPUNodeLink *facg,
        int blendtype, GPUNodeLink **in)
{
	switch (blendtype) {
		case MTEX_BLEND:
			GPU_link(mat, "mtex_value_blend", out, tex, fact, facg, in);
			break;
		case MTEX_MUL:
			GPU_link(mat, "mtex_value_mul", out, tex, fact, facg, in);
			break;
		case MTEX_SCREEN:
			GPU_link(mat, "mtex_value_screen", out, tex, fact, facg, in);
			break;
		case MTEX_SUB:
			GPU_link(mat, "mtex_value_sub", out, tex, fact, facg, in);
			break;
		case MTEX_ADD:
			GPU_link(mat, "mtex_value_add", out, tex, fact, facg, in);
			break;
		case MTEX_DIV:
			GPU_link(mat, "mtex_value_div", out, tex, fact, facg, in);
			break;
		case MTEX_DIFF:
			GPU_link(mat, "mtex_value_diff", out, tex, fact, facg, in);
			break;
		case MTEX_DARK:
			GPU_link(mat, "mtex_value_dark", out, tex, fact, facg, in);
			break;
		case MTEX_LIGHT:
			GPU_link(mat, "mtex_value_light", out, tex, fact, facg, in);
			break;
		default:
			GPU_link(mat, "set_value_zero", &in);
			break;
	}
}

static void do_material_tex(GPUShadeInput *shi)
{
	Material *ma = shi->mat;
	GPUMaterial *mat = shi->gpumat;
	MTex *mtex;
	Tex *tex;
	GPUNodeLink *texco, *tin, *trgb, *tnor, *tcol, *stencil, *tnorfac, *rotmat;
	GPUNodeLink *texco_norm, *texco_orco, *texco_object;
	GPUNodeLink *texco_global, *texco_uv = NULL;
	GPUNodeLink *newnor, *orn;
	float one = 1.0f;
	GPUNodeLink *parco = NULL;
	int rgbnor, talpha;
	bool init_done = false;
	float discard;
	int tex_nr;
	int iBumpSpacePrev = 0; /* Not necessary, quieting gcc warning. */
	GPUNodeLink *vNorg, *vNacc, *fPrevMagnitude;
	int iFirstTimeNMap = 1;
	bool found_deriv_map = false;

	GPU_link(mat, "set_value", GPU_uniform(&one), &stencil);

	GPU_link(mat, "texco_norm", GPU_builtin(GPU_VIEW_NORMAL), &texco_norm);
	GPU_link(mat, "texco_orco", GPU_attribute(CD_ORCO, ""), &texco_orco);
	GPU_link(mat, "texco_object", GPU_builtin(GPU_INVERSE_VIEW_MATRIX),
		GPU_builtin((mat->use_instancing) ? GPU_INSTANCING_INVERSE_MATRIX : GPU_INVERSE_OBJECT_MATRIX),
		GPU_builtin(GPU_VIEW_POSITION), &texco_object);
#if 0
	GPU_link(mat, "texco_tangent", GPU_attribute(CD_TANGENT, ""), &texco_tangent);
#endif
	GPU_link(mat, "texco_global", GPU_builtin(GPU_INVERSE_VIEW_MATRIX),
		GPU_builtin(GPU_VIEW_POSITION), &texco_global);

	orn = texco_norm;
	
	/* find parallax texco (parco) */
	for (tex_nr = 0; tex_nr < MAX_MTEX; tex_nr++) {
		/* separate tex switching */
		if (ma->septex & (1 << tex_nr)) continue;
		if (ma->mtex[tex_nr]) {
			mtex = ma->mtex[tex_nr];
			tex = mtex->tex;
			if (tex == NULL || !((mtex->texflag & MTEX_PARALLAX_UV) || (mtex->mapto & MAP_PARALLAX)) || mtex->texco != TEXCO_UV) {
				continue;
			}

			GPU_link(mat, "texco_uv", GPU_attribute(CD_MTFACE, mtex->uvname), &texco_uv);
			texco = texco_uv;

			if (mtex->mapto & MAP_PARALLAX) {
				GPU_link(mat, "mat_math_rot", GPU_select_uniform(&mtex->rot, GPU_DYNAMIC_TEX_UVROTATION, NULL, ma), &rotmat);
				GPU_link(mat, "mtex_mapping_transform", texco, rotmat,
						 GPU_select_uniform(mtex->ofs, GPU_DYNAMIC_TEX_UVOFFSET, NULL, ma),
						 GPU_select_uniform(mtex->size, GPU_DYNAMIC_TEX_UVSIZE, NULL, ma),
						 &texco);

				discard = (mtex->parflag & MTEX_DISCARD_AT_EDGES) != 0 ? 1.0f : 0.0f;
				GPU_link(mat, "parallax_out", texco,
					GPU_builtin(GPU_VIEW_POSITION), GPU_attribute(CD_TANGENT, ""),
					GPU_builtin(GPU_VIEW_NORMAL),
					GPU_select_uniform(mtex->size, GPU_DYNAMIC_TEX_UVSIZE, NULL, ma), rotmat,
					GPU_image(tex->ima, &tex->iuser, false),
					GPU_select_uniform(&mtex->parallaxsteps, GPU_DYNAMIC_TEX_PARALLAXSTEP, NULL, ma),
					GPU_select_uniform(&mtex->parallaxbumpsc, GPU_DYNAMIC_TEX_PARALLAXBUMP, NULL, ma),
					GPU_uniform(&discard),
					&parco);
			}
		}
	}

	/* go over texture slots */
	for (tex_nr = 0; tex_nr < MAX_MTEX; tex_nr++) {
		/* separate tex switching */
		if (ma->septex & (1 << tex_nr)) continue;
		
		if (ma->mtex[tex_nr]) {
			mtex = ma->mtex[tex_nr];
			bool use_parallax = (mtex->texflag & MTEX_PARALLAX_UV) || (mtex->mapto & MAP_PARALLAX);

			tex = mtex->tex;
			if (tex == NULL) continue;

			/* which coords */
			if (mtex->texco == TEXCO_ORCO)
				texco = texco_orco;
			else if (mtex->texco == TEXCO_OBJECT)
				texco = texco_object;
			else if (mtex->texco == TEXCO_NORM)
				texco = orn;
			else if (mtex->texco == TEXCO_TANGENT)
				texco = texco_object;
			else if (mtex->texco == TEXCO_GLOB)
				texco = texco_global;
			else if (mtex->texco == TEXCO_REFL) {
				GPU_link(mat, "texco_refl", shi->vn, shi->view, &shi->ref);
				texco = shi->ref;
			}
			else if (mtex->texco == TEXCO_UV) {
				if (1) { //!(texco_uv && strcmp(mtex->uvname, lastuvname) == 0)) {
					GPU_link(mat, "texco_uv", GPU_attribute(CD_MTFACE, mtex->uvname), &texco_uv);
					/*lastuvname = mtex->uvname;*/ /*UNUSED*/
				}
				texco = texco_uv;
			}
			else
				continue;
			
			/*if parallax has modified uv*/
			if (use_parallax && parco) {
				texco = parco;
			}
			/* in case of uv, this would just undo a multiplication in texco_uv */
			if (mtex->texco != TEXCO_UV)
				GPU_link(mat, "mtex_2d_mapping", texco, &texco);

			if (!use_parallax && (!(ma->constflag & MA_CONSTANT_TEXTURE_UV) ||
				(mtex->size[0] != 1.0f || mtex->size[1] != 1.0f || mtex->size[2] != 1.0f) ||
				(mtex->ofs[0] == 0.0f || mtex->ofs[1] == 0.0f) ||
				(mtex->rot != 0.0f)))
			{
				GPU_link(mat, "mat_math_rot", GPU_select_uniform(&mtex->rot, GPU_DYNAMIC_TEX_UVROTATION, NULL, ma), &rotmat);
				GPU_link(mat, "mtex_mapping_transform", texco, rotmat,
						 GPU_select_uniform(mtex->ofs, GPU_DYNAMIC_TEX_UVOFFSET, NULL, ma),
						 GPU_select_uniform(mtex->size, GPU_DYNAMIC_TEX_UVSIZE, NULL, ma),
						 &texco);
			}

			talpha = 0;

			if (tex && tex->ima &&
			    ((tex->type == TEX_IMAGE) ||
			     ((tex->type == TEX_ENVMAP) && (mtex->texco == TEXCO_REFL))))
			{
				if (tex->type == TEX_IMAGE) {
					GPU_link(mat, "mtex_image", texco, GPU_image(tex->ima, &tex->iuser, false),
							 GPU_select_uniform(&mtex->lodbias, GPU_DYNAMIC_TEX_LODBIAS, NULL, ma), &tin, &trgb);
				}
				else if (tex->type == TEX_ENVMAP) {
					if (tex->env->type == ENV_PLANE) {
						GPU_link(mat, "mtex_image_refl",
							GPU_builtin(GPU_VIEW_POSITION),
							GPU_builtin(GPU_CAMERA_TEXCO_FACTORS),
							GPU_image(tex->ima, &tex->iuser, false),
							GPU_select_uniform(&mtex->lodbias, GPU_DYNAMIC_TEX_LODBIAS, NULL, ma),
							GPU_builtin(GPU_OBJECT_MATRIX),
							GPU_builtin(GPU_VIEW_MATRIX),
							shi->view, shi->vn, &tin, &trgb);
					}
					else if (tex->env->type == ENV_CUBE) {
						GPU_link(mat, "mtex_cube_map_refl_refr",
							 GPU_cube_map(tex->ima, &tex->iuser, false), shi->view, shi->vn,
							 GPU_select_uniform(&mtex->lodbias, GPU_DYNAMIC_TEX_LODBIAS, NULL, ma),
							 GPU_builtin(GPU_INVERSE_VIEW_MATRIX),
							 GPU_select_uniform(&mtex->ior, GPU_DYNAMIC_TEX_IOR, NULL, ma),
							 GPU_select_uniform(&mtex->refrratio, GPU_DYNAMIC_TEX_REFRRATIO, NULL, ma),
							 &tin, &trgb);
					}
				}
				rgbnor = TEX_RGB;

				talpha = ((tex->imaflag & TEX_USEALPHA) && tex->ima && (tex->ima->flag & IMA_IGNORE_ALPHA) == 0);
			}
			else {
				continue;
			}

			/* texture output */
			if ((rgbnor & TEX_RGB) && (mtex->texflag & MTEX_RGBTOINT)) {
				GPU_link(mat, "mtex_rgbtoint", trgb, &tin);
				rgbnor -= TEX_RGB;
			}

			if (mtex->texflag & MTEX_NEGATIVE) {
				if (rgbnor & TEX_RGB)
					GPU_link(mat, "mtex_rgb_invert", trgb, &trgb);
				else
					GPU_link(mat, "mtex_value_invert", tin, &tin);
			}

			if (mtex->texflag & MTEX_STENCIL) {
				if (rgbnor & TEX_RGB)
					GPU_link(mat, "mtex_rgb_stencil", stencil, trgb, &stencil, &trgb);
				else
					GPU_link(mat, "mtex_value_stencil", stencil, tin, &stencil, &tin);
			}

			/* mapping */
			if (mtex->mapto & (MAP_COL | MAP_COLSPEC | MAP_COLMIR)) {
				/* stencil maps on the texture control slider, not texture intensity value */
				if ((rgbnor & TEX_RGB) == 0) {
					GPU_link(mat, "set_rgb", GPU_uniform(&mtex->r), &tcol);
				}
				else {
					GPU_link(mat, "set_rgba", trgb, &tcol);

					if (mtex->mapto & MAP_ALPHA)
						GPU_link(mat, "set_value", stencil, &tin);
					else if (talpha)
						GPU_link(mat, "mtex_alpha_from_col", trgb, &tin);
					else
						GPU_link(mat, "set_value_one", &tin);
				}

				if ((tex->type == TEX_IMAGE) ||
				    ((tex->type == TEX_ENVMAP) && (mtex->texco == TEXCO_REFL)))
				{
					if (GPU_material_do_color_management(mat) && !(ma->sss_flag)) {
						GPU_link(mat, "srgb_to_linearrgb", tcol, &tcol);
					}
				}
				
				if (mtex->mapto & MAP_COL) {
					GPUNodeLink *colfac;

					if (mtex->colfac == 1.0f && (ma->constflag & MA_CONSTANT_TEXTURE)) colfac = stencil;
					else GPU_link(mat, "math_multiply", GPU_select_uniform(&mtex->colfac, GPU_DYNAMIC_TEX_COLFAC, NULL, ma), stencil, &colfac);

					texture_rgb_blend(mat, tcol, shi->rgb, tin, colfac, mtex->blendtype, &shi->rgb);
				}
				
				if (!(mat->scene->gm.flag & GAME_GLSL_NO_EXTRA_TEX) && (mtex->mapto & MAP_COLSPEC)) {
					GPUNodeLink *colspecfac;

					if (mtex->colspecfac == 1.0f && (ma->constflag & MA_CONSTANT_TEXTURE)) colspecfac = stencil;
					else GPU_link(mat, "math_multiply", GPU_select_uniform(&mtex->colspecfac, GPU_DYNAMIC_TEX_SPECFAC, NULL, ma), stencil, &colspecfac);

					texture_rgb_blend(mat, tcol, shi->specrgb, tin, colspecfac, mtex->blendtype, &shi->specrgb);
				}

				if (mtex->mapto & MAP_COLMIR) {
					GPUNodeLink *colmirfac;

					if (mtex->mirrfac == 1.0f && (ma->constflag & MA_CONSTANT_TEXTURE)) colmirfac = stencil;
					else GPU_link(mat, "math_multiply", GPU_select_uniform(&mtex->mirrfac, GPU_DYNAMIC_TEX_MIRROR, NULL, ma), stencil, &colmirfac);

					/* exception for envmap only */
					if (tex->type == TEX_ENVMAP && mtex->blendtype == MTEX_BLEND) {
						GPU_link(mat, "mtex_mirror", tcol, shi->refcol, tin, colmirfac, &shi->refcol);
					}
					else
						texture_rgb_blend(mat, tcol, shi->mir, tin, colmirfac, mtex->blendtype, &shi->mir);
				}
			}

			if (!(mat->scene->gm.flag & GAME_GLSL_NO_EXTRA_TEX) && (mtex->mapto & MAP_NORM)) {
				if (tex->type == TEX_IMAGE) {
					found_deriv_map = tex->imaflag & TEX_DERIVATIVEMAP;

					if (tex->imaflag & TEX_NORMALMAP) {
						/* normalmap image */
						GPU_link(mat, "mtex_normal", texco, GPU_image(tex->ima, &tex->iuser, true),
								 GPU_select_uniform(&mtex->lodbias, GPU_DYNAMIC_TEX_LODBIAS, NULL, ma), &tnor);
						
						if (mtex->norfac < 0.0f)
							GPU_link(mat, "mtex_negate_texnormal", tnor, &tnor);

						if (mtex->normapspace == MTEX_NSPACE_TANGENT) {
							if (iFirstTimeNMap != 0) {
								// use unnormalized normal (this is how we bake it - closer to gamedev)
								GPUNodeLink *vNegNorm;
								GPU_link(mat, "vec_math_negate",
								         GPU_builtin(GPU_VIEW_NORMAL), &vNegNorm);
								GPU_link(mat, "mtex_nspace_tangent",
								         GPU_attribute(CD_TANGENT, ""), vNegNorm, tnor, &newnor);
								iFirstTimeNMap = 0;
							}
							else { /* otherwise use accumulated perturbations */
								GPU_link(mat, "mtex_nspace_tangent",
								         GPU_attribute(CD_TANGENT, ""), shi->vn, tnor, &newnor);
							}
						}
						else if (mtex->normapspace == MTEX_NSPACE_OBJECT) {
							/* transform normal by object then view matrix */
							GPU_link(mat, "mtex_nspace_object", tnor, &newnor);
						}
						else if (mtex->normapspace == MTEX_NSPACE_WORLD) {
							/* transform normal by view matrix */
							GPU_link(mat, "mtex_nspace_world", GPU_builtin(GPU_VIEW_MATRIX), tnor, &newnor);
						}
						else {
							/* no transform, normal in camera space */
							newnor = tnor;
						}
						
						float norfac = min_ff(fabsf(mtex->norfac), 1.0f);
						
						if (norfac == 1.0f && !GPU_link_changed(stencil) && (ma->constflag & MA_CONSTANT_TEXTURE)) {
							shi->vn = newnor;
						}
						else {
							tnorfac = GPU_select_uniform(&mtex->norfac, GPU_DYNAMIC_TEX_NORMAL, NULL, ma);

							if (GPU_link_changed(stencil))
								GPU_link(mat, "math_multiply", tnorfac, stencil, &tnorfac);
	
							GPU_link(mat, "mtex_blend_normal", tnorfac, shi->vn, newnor, &shi->vn);
						}
						
					}
					else if (found_deriv_map ||
					         (mtex->texflag & (MTEX_3TAP_BUMP | MTEX_5TAP_BUMP | MTEX_BICUBIC_BUMP)))
					{
						/* ntap bumpmap image */
						int iBumpSpace;
						float ima_x, ima_y;

						float imag_tspace_dimension_x = 1024.0f; /* only used for texture space variant */
						float aspect = 1.0f;
						
						GPUNodeLink *vR1, *vR2;
						GPUNodeLink *dBs, *dBt, *fDet;

						float hScale = 0.1f; /* compatibility adjustment factor for all bumpspace types */
						if (mtex->texflag & MTEX_BUMP_TEXTURESPACE)
							hScale = 13.0f; /* factor for scaling texspace bumps */
						else if (found_deriv_map)
							hScale = 1.0f;

						/* resolve texture resolution */
						if ((mtex->texflag & MTEX_BUMP_TEXTURESPACE) || found_deriv_map) {
							ImBuf *ibuf = BKE_image_acquire_ibuf(tex->ima, &tex->iuser, NULL);
							ima_x = 512.0f; ima_y = 512.0f; /* prevent calling textureSize, glsl 1.3 only */
							if (ibuf) {
								ima_x = ibuf->x;
								ima_y = ibuf->y;
								aspect = (float)ima_y / ima_x;
							}
							BKE_image_release_ibuf(tex->ima, ibuf, NULL);
						}

						/* The negate on norfac is done because the
						 * normal in the renderer points inward which corresponds
						 * to inverting the bump map. Should this ever change
						 * this negate must be removed. */
						float norfac = -hScale * mtex->norfac;
						if (found_deriv_map) {
							float fVirtDim = sqrtf(fabsf(ima_x * mtex->size[0] * ima_y * mtex->size[1]));
							norfac /= MAX2(fVirtDim, FLT_EPSILON);
						}

						tnorfac = GPU_uniform(&norfac);

						if (found_deriv_map)
							GPU_link(mat, "math_multiply", tnorfac, GPU_builtin(GPU_AUTO_BUMPSCALE), &tnorfac);
						
						if (GPU_link_changed(stencil))
							GPU_link(mat, "math_multiply", tnorfac, stencil, &tnorfac);
						
						if (!init_done) {
							/* copy shi->vn to vNorg and vNacc, set magnitude to 1 */
							GPU_link(mat, "mtex_bump_normals_init", shi->vn, &vNorg, &vNacc, &fPrevMagnitude);
							iBumpSpacePrev = 0;
							init_done = true;
						}
						
						// find current bump space
						if (mtex->texflag & MTEX_BUMP_OBJECTSPACE)
							iBumpSpace = 1;
						else if (mtex->texflag & MTEX_BUMP_TEXTURESPACE)
							iBumpSpace = 2;
						else
							iBumpSpace = 4; /* ViewSpace */
						
						/* re-initialize if bump space changed */
						if (iBumpSpacePrev != iBumpSpace) {
							GPUNodeLink *surf_pos = GPU_builtin(GPU_VIEW_POSITION);

							if (mtex->texflag & MTEX_BUMP_OBJECTSPACE)
								GPU_link(mat, "mtex_bump_init_objspace",
								         surf_pos, vNorg,
								         GPU_builtin(GPU_VIEW_MATRIX),
								         GPU_builtin(GPU_INVERSE_VIEW_MATRIX),
								         GPU_builtin((mat->use_instancing) ? GPU_INSTANCING_MATRIX : GPU_OBJECT_MATRIX),
								         GPU_builtin((mat->use_instancing) ? GPU_INSTANCING_INVERSE_MATRIX : GPU_INVERSE_OBJECT_MATRIX),
								         fPrevMagnitude, vNacc,
								         &fPrevMagnitude, &vNacc,
								         &vR1, &vR2, &fDet);
								
							else if (mtex->texflag & MTEX_BUMP_TEXTURESPACE)
								GPU_link(mat, "mtex_bump_init_texturespace",
								         surf_pos, vNorg,
								         fPrevMagnitude, vNacc,
								         &fPrevMagnitude, &vNacc,
								         &vR1, &vR2, &fDet);
								
							else
								GPU_link(mat, "mtex_bump_init_viewspace",
								         surf_pos, vNorg,
								         fPrevMagnitude, vNacc,
								         &fPrevMagnitude, &vNacc,
								         &vR1, &vR2, &fDet);
							
							iBumpSpacePrev = iBumpSpace;
						}
						
						
						if (found_deriv_map) {
							GPU_link(mat, "mtex_bump_deriv",
							         texco, GPU_image(tex->ima, &tex->iuser, true),
							         GPU_uniform(&ima_x), GPU_uniform(&ima_y), tnorfac,
									 GPU_select_uniform(&mtex->lodbias, GPU_DYNAMIC_TEX_LODBIAS, NULL, ma),
							         &dBs, &dBt);
						}
						else if (mtex->texflag & MTEX_3TAP_BUMP)
							GPU_link(mat, "mtex_bump_tap3",
							         texco, GPU_image(tex->ima, &tex->iuser, true), tnorfac,
									 GPU_select_uniform(&mtex->lodbias, GPU_DYNAMIC_TEX_LODBIAS, NULL, ma),
							         &dBs, &dBt);
						else if (mtex->texflag & MTEX_5TAP_BUMP)
							GPU_link(mat, "mtex_bump_tap5",
							         texco, GPU_image(tex->ima, &tex->iuser, true), tnorfac,
									 GPU_select_uniform(&mtex->lodbias, GPU_DYNAMIC_TEX_LODBIAS, NULL, ma),
							         &dBs, &dBt);
						else if (mtex->texflag & MTEX_BICUBIC_BUMP) {
							if (GPU_bicubic_bump_support()) {
								GPU_link(mat, "mtex_bump_bicubic",
								         texco, GPU_image(tex->ima, &tex->iuser, true), tnorfac,
										 GPU_select_uniform(&mtex->lodbias, GPU_DYNAMIC_TEX_LODBIAS, NULL, ma),
								         &dBs, &dBt);
							}
							else {
								GPU_link(mat, "mtex_bump_tap5",
								         texco, GPU_image(tex->ima, &tex->iuser, true), tnorfac,
										 GPU_select_uniform(&mtex->lodbias, GPU_DYNAMIC_TEX_LODBIAS, NULL, ma),
								         &dBs, &dBt);
							}
						}
						
						
						if (mtex->texflag & MTEX_BUMP_TEXTURESPACE) {
							float imag_tspace_dimension_y = aspect * imag_tspace_dimension_x;
							GPU_link(mat, "mtex_bump_apply_texspace",
							         fDet, dBs, dBt, vR1, vR2,
							         GPU_image(tex->ima, &tex->iuser, true), texco,
							         GPU_uniform(&imag_tspace_dimension_x),
							         GPU_uniform(&imag_tspace_dimension_y), vNacc,
							         &vNacc, &shi->vn);
						}
						else
							GPU_link(mat, "mtex_bump_apply",
							         fDet, dBs, dBt, vR1, vR2, vNacc,
							         &vNacc, &shi->vn);
						
					}
				}
				
				GPU_link(mat, "vec_math_negate", shi->vn, &orn);
			}

			if ((mtex->mapto & MAP_VARS)) {
				if (rgbnor & TEX_RGB) {
					if (talpha)
						GPU_link(mat, "mtex_alpha_from_col", trgb, &tin);
					else
						GPU_link(mat, "mtex_rgbtoint", trgb, &tin);
				}

				if (!(mat->scene->gm.flag & GAME_GLSL_NO_EXTRA_TEX) && mtex->mapto & MAP_REF) {
					GPUNodeLink *difffac;

					if (mtex->difffac == 1.0f && (ma->constflag & MA_CONSTANT_TEXTURE)) difffac = stencil;
					else GPU_link(mat, "math_multiply", GPU_select_uniform(&mtex->difffac, GPU_DYNAMIC_TEX_COLINTENS, NULL, ma), stencil, &difffac);

					texture_value_blend(
					        mat, GPU_uniform(&mtex->def_var), shi->refl, tin, difffac,
					        mtex->blendtype, &shi->refl);
					GPU_link(mat, "mtex_value_clamp_positive", shi->refl, &shi->refl);
				}
				if (!(mat->scene->gm.flag & GAME_GLSL_NO_EXTRA_TEX) && mtex->mapto & MAP_SPEC) {
					GPUNodeLink *specfac;

					if (mtex->specfac == 1.0f && (ma->constflag & MA_CONSTANT_TEXTURE)) specfac = stencil;
					else GPU_link(mat, "math_multiply", GPU_select_uniform(&mtex->specfac, GPU_DYNAMIC_TEX_SPECINTENS, NULL, ma), stencil, &specfac);

					texture_value_blend(
					        mat, GPU_uniform(&mtex->def_var), shi->spec, tin, specfac,
					        mtex->blendtype, &shi->spec);
					GPU_link(mat, "mtex_value_clamp_positive", shi->spec, &shi->spec);
				}
				if (!(mat->scene->gm.flag & GAME_GLSL_NO_EXTRA_TEX) && mtex->mapto & MAP_EMIT) {
					GPUNodeLink *emitfac;

					if (mtex->emitfac == 1.0f && (ma->constflag & MA_CONSTANT_TEXTURE)) emitfac = stencil;
					else GPU_link(mat, "math_multiply", GPU_select_uniform(&mtex->emitfac, GPU_DYNAMIC_TEX_EMIT, NULL, ma), stencil, &emitfac);

					texture_value_blend(
					        mat, GPU_uniform(&mtex->def_var), shi->emit, tin, emitfac,
					        mtex->blendtype, &shi->emit);
					GPU_link(mat, "mtex_value_clamp_positive", shi->emit, &shi->emit);
				}
				if (!(mat->scene->gm.flag & GAME_GLSL_NO_EXTRA_TEX) && mtex->mapto & MAP_HAR) {
					GPUNodeLink *hardfac;

					if (mtex->hardfac == 1.0f && (ma->constflag & MA_CONSTANT_TEXTURE)) hardfac = stencil;
					else GPU_link(mat, "math_multiply", GPU_select_uniform(&mtex->hardfac, GPU_DYNAMIC_TEX_HARDNESS, NULL, ma), stencil, &hardfac);

					GPU_link(mat, "mtex_har_divide", shi->har, &shi->har);
					texture_value_blend(
					        mat, GPU_uniform(&mtex->def_var), shi->har, tin, hardfac,
					        mtex->blendtype, &shi->har);
					GPU_link(mat, "mtex_har_multiply_clamp", shi->har, &shi->har);
				}
				if (mtex->mapto & MAP_ALPHA) {
					GPUNodeLink *alphafac;

					if (mtex->alphafac == 1.0f && (ma->constflag & MA_CONSTANT_TEXTURE)) alphafac = stencil;
					else GPU_link(mat, "math_multiply", GPU_select_uniform(&mtex->alphafac, GPU_DYNAMIC_TEX_ALPHA, NULL, ma), stencil, &alphafac);

					texture_value_blend(
					        mat, GPU_uniform(&mtex->def_var), shi->alpha, tin, alphafac,
					        mtex->blendtype, &shi->alpha);
					GPU_link(mat, "mtex_value_clamp", shi->alpha, &shi->alpha);
				}
				if (!(mat->scene->gm.flag & GAME_GLSL_NO_EXTRA_TEX) && mtex->mapto & MAP_AMB) {
					GPUNodeLink *ambfac;

					if (mtex->ambfac == 1.0f) ambfac = stencil;
					else GPU_link(mat, "math_multiply", GPU_uniform(&mtex->ambfac), stencil, &ambfac);

					texture_value_blend(
					        mat, GPU_uniform(&mtex->def_var), shi->amb, tin, ambfac,
					        mtex->blendtype, &shi->amb);
					GPU_link(mat, "mtex_value_clamp", shi->amb, &shi->amb);
				}
			}
		}
	}
}

void GPU_shadeinput_set(GPUMaterial *mat, Material *ma, GPUShadeInput *shi)
{
	float one = 1.0f;

	memset(shi, 0, sizeof(*shi));

	shi->gpumat = mat;
	shi->mat = ma;

	GPU_link(mat, "set_rgb", GPU_select_uniform(&ma->r, GPU_DYNAMIC_MAT_DIFFRGB, ma, ma), &shi->rgb);
	GPU_link(mat, "set_rgb", GPU_select_uniform(&ma->specr, GPU_DYNAMIC_MAT_SPECRGB, ma, ma), &shi->specrgb);
	GPU_link(mat, "set_rgb", GPU_select_uniform(&ma->mirr, GPU_DYNAMIC_MAT_MIR, ma, ma), &shi->mir);
	GPU_link(mat, "set_rgba_zero", &shi->refcol);
	GPU_link(mat, "shade_norm", GPU_builtin(GPU_VIEW_NORMAL), &shi->vn);

	if (mat->alpha)
		GPU_link(mat, "set_value", GPU_select_uniform(&ma->alpha, GPU_DYNAMIC_MAT_ALPHA, ma, ma), &shi->alpha);
	else
		GPU_link(mat, "set_value", GPU_uniform(&one), &shi->alpha);

	GPU_link(mat, "set_value", GPU_select_uniform(&ma->ref, GPU_DYNAMIC_MAT_REF, ma, ma), &shi->refl);
	GPU_link(mat, "set_value", GPU_select_uniform(&ma->spec, GPU_DYNAMIC_MAT_SPEC, ma, ma), &shi->spec);
	GPU_link(mat, "set_value", GPU_select_uniform(&ma->emit, GPU_DYNAMIC_MAT_EMIT, ma, ma), &shi->emit);
	GPU_link(mat, "set_value", GPU_select_uniform(&mat->har, GPU_DYNAMIC_MAT_HARD, ma, ma), &shi->har);
	GPU_link(mat, "set_value", GPU_select_uniform(&ma->amb, GPU_DYNAMIC_MAT_AMB, ma, ma), &shi->amb);
	GPU_link(mat, "set_value", GPU_select_uniform(&ma->spectra, GPU_DYNAMIC_MAT_SPECTRA, ma, ma), &shi->spectra);
	GPU_link(mat, "shade_view", GPU_builtin(GPU_VIEW_POSITION), &shi->view);
	GPU_link(mat, "vcol_attribute", GPU_attribute(CD_MCOL, ""), &shi->vcol);
	if (GPU_material_do_color_management(mat) && !(ma->sss_flag))
		GPU_link(mat, "srgb_to_linearrgb", shi->vcol, &shi->vcol);
	GPU_link(mat, "texco_refl", shi->vn, shi->view, &shi->ref);
}

void GPU_mist_update_enable(short enable)
{
	GPUWorld.mistenabled = (float)enable;
}

void GPU_mist_update_values(int type, float start, float dist, float inten, float color[3])
{
	GPUWorld.mistype = (float)type;
	GPUWorld.miststart = start;
	GPUWorld.mistdistance = dist;
	GPUWorld.mistintensity = inten;
	copy_v3_v3(GPUWorld.mistcol, color);
	GPUWorld.mistcol[3] = 1.0f;
}

void GPU_horizon_update_color(float color[3])
{
	copy_v3_v3(GPUWorld.horicol, color);
}

void GPU_ambient_update_color(float color[3])
{
	copy_v3_v3(GPUWorld.ambcol, color);
	GPUWorld.ambcol[3] = 1.0f;
}

void GPU_zenith_update_color(float color[3])
{
	copy_v3_v3(GPUWorld.zencol, color);
}

void GPU_update_exposure_range(float exp, float range)
{
	GPUWorld.linfac = 1.0f + powf((2.0f * exp + 0.5f), -10.0f);
	GPUWorld.logfac = log((GPUWorld.linfac - 1.0f) / GPUWorld.linfac) / range;
}

void GPU_shaderesult_set(GPUShadeInput *shi, GPUShadeResult *shr)
{
	GPUMaterial *mat = shi->gpumat;
	GPUNodeLink *emit, *mistfac;
	Material *ma = shi->mat;
	World *world = mat->scene->world;

	mat->dynproperty |= DYN_LAMP_CO;
	memset(shr, 0, sizeof(*shr));

	if (ma->mode & MA_VERTEXCOLP)
		shi->rgb = shi->vcol;

	do_material_tex(shi);

	if ((mat->scene->gm.flag & GAME_GLSL_NO_LIGHTS) || (ma->mode & MA_SHLESS)) {
		GPU_link(mat, "set_rgb", shi->rgb, &shr->diff);
		GPU_link(mat, "set_rgb_zero", &shr->spec);
		GPU_link(mat, "set_value", shi->alpha, &shr->alpha);
		shr->combined = shr->diff;
	}
	else {
		if (GPU_link_changed(shi->emit) || ma->emit != 0.0f || !(ma->constflag & MA_CONSTANT_MATERIAL)) {
			if ((ma->mode & (MA_VERTEXCOL | MA_VERTEXCOLP)) == MA_VERTEXCOL) {
				GPU_link(mat, "shade_add", shi->emit, shi->vcol, &emit);
				GPU_link(mat, "shade_mul", emit, shi->rgb, &shr->diff);
			}
			else
				GPU_link(mat, "shade_mul_value", shi->emit, shi->rgb, &shr->diff);
		}
		else
			GPU_link(mat, "set_rgb_zero", &shr->diff);

		GPU_link(mat, "set_rgb_zero", &shr->spec);

		material_lights(shi, shr);

		shr->combined = shr->diff;

		GPU_link(mat, "set_value", shi->alpha, &shr->alpha);

		if (world) {
			/* exposure correction */
			GPU_link(mat, "shade_exposure_correct", shr->combined,
					 GPU_select_uniform(&GPUWorld.linfac, GPU_DYNAMIC_WORLD_LINFAC, NULL, ma),
					 GPU_select_uniform(&GPUWorld.logfac, GPU_DYNAMIC_WORLD_LOGFAC, NULL, ma),
					 &shr->combined);
			GPU_link(mat, "shade_exposure_correct", shr->spec,
					 GPU_select_uniform(&GPUWorld.linfac, GPU_DYNAMIC_WORLD_LINFAC, NULL, ma),
					 GPU_select_uniform(&GPUWorld.logfac, GPU_DYNAMIC_WORLD_LOGFAC, NULL, ma),
					 &shr->spec);

			/* environment lighting */
			if (!(mat->scene->gm.flag & GAME_GLSL_NO_ENV_LIGHTING) &&
			    (world->mode & WO_ENV_LIGHT) &&
			    (mat->scene->r.mode & R_SHADOW) &&
			    !BKE_scene_use_new_shading_nodes(mat->scene))
			{
				if ((world->ao_env_energy != 0.0f) && (GPU_link_changed(shi->amb) || ma->amb != 0.0f) &&
				    (GPU_link_changed(shi->refl) || ma->ref != 0.0f))
				{
					if (world->aocolor != WO_AOPLAIN) {
						if (!(is_zero_v3(&world->horr) & is_zero_v3(&world->zenr))) {
							GPUNodeLink *fcol, *f;
							GPU_link(mat, "math_multiply", shi->amb, shi->refl, &f);
							GPU_link(mat, "math_multiply", f, GPU_uniform(&world->ao_env_energy), &f);
							GPU_link(mat, "shade_mul_value", f, shi->rgb, &fcol);
							GPU_link(mat, "env_apply", shr->combined,
							         GPU_select_uniform(GPUWorld.horicol, GPU_DYNAMIC_HORIZON_COLOR, NULL, ma),
							         GPU_select_uniform(GPUWorld.zencol, GPU_DYNAMIC_ZENITH_COLOR, NULL, ma), fcol,
							         GPU_builtin(GPU_VIEW_MATRIX), shi->vn, &shr->combined);
						}
					}
					else {
						GPUNodeLink *f;
						GPU_link(mat, "math_multiply", shi->amb, shi->refl, &f);
						GPU_link(mat, "math_multiply", f, GPU_uniform(&world->ao_env_energy), &f);
						GPU_link(mat, "shade_maddf", shr->combined, f, shi->rgb, &shr->combined);
					}
				}
			}

			/* ambient color */
			if (GPU_link_changed(shi->amb) || ma->amb != 0.0f || !(ma->constflag & MA_CONSTANT_MATERIAL)) {
				GPU_link(mat, "shade_maddf", shr->combined, GPU_select_uniform(&ma->amb, GPU_DYNAMIC_MAT_AMB, NULL, ma),
				         GPU_select_uniform(GPUWorld.ambcol, GPU_DYNAMIC_AMBIENT_COLOR, NULL, ma),
				         &shr->combined);
			}
		}

		if (ma->mode & MA_TRANSP && (ma->mode & (MA_ZTRANSP | MA_RAYTRANSP))) {
			if (GPU_link_changed(shi->spectra) || ma->spectra != 0.0f || !(ma->constflag & MA_CONSTANT_MATERIAL)) {
				GPU_link(mat, "alpha_spec_correction", shr->spec, shi->spectra,
				         shi->alpha, &shr->alpha);
			}
		}

		if (ma->mode & MA_RAMP_COL) ramp_diffuse_result(shi, &shr->combined);
		if (ma->mode & MA_RAMP_SPEC) ramp_spec_result(shi, &shr->spec);

		if (GPU_link_changed(shi->refcol))
			GPU_link(mat, "shade_add_mirror", shi->mir, shi->refcol, shr->combined, &shr->combined);

		if (GPU_link_changed(shi->spec) || ma->spec != 0.0f || !(ma->constflag & MA_CONSTANT_MATERIAL))
			GPU_link(mat, "shade_add", shr->combined, shr->spec, &shr->combined);
	}

	if (ma->mode & MA_TRANSP && ma->mode2 & MA_DEPTH_TRANSP) {
		GPU_link(mat, "shade_alpha_depth",
				 GPU_builtin(GPU_VIEW_POSITION),
				 GPU_dynamic_texture_ptr(GPU_texture_global_depth_ptr(), GPU_DYNAMIC_SAMPLER_2DBUFFER, ma),
				 shr->alpha, GPU_uniform(&ma->depthtranspfactor), &shr->alpha);
	}

	GPU_link(mat, "mtex_alpha_to_col", shr->combined, shr->alpha, &shr->combined);

	if (ma->shade_flag & MA_OBCOLOR) {
		GPU_link(mat, "shade_obcolor", shr->combined, 
			GPU_builtin((mat->use_instancing) ? GPU_INSTANCING_COLOR : GPU_OBCOLOR), &shr->combined);
	}

	if (!(ma->mode & MA_NOMIST)) {
		GPU_link(mat, "shade_mist_factor", GPU_builtin(GPU_VIEW_POSITION),
		         GPU_select_uniform(&GPUWorld.mistenabled, GPU_DYNAMIC_MIST_ENABLE, NULL, ma),
		         GPU_select_uniform(&GPUWorld.miststart, GPU_DYNAMIC_MIST_START, NULL, ma),
		         GPU_select_uniform(&GPUWorld.mistdistance, GPU_DYNAMIC_MIST_DISTANCE, NULL, ma),
		         GPU_select_uniform(&GPUWorld.mistype, GPU_DYNAMIC_MIST_TYPE, NULL, ma),
		         GPU_select_uniform(&GPUWorld.mistintensity, GPU_DYNAMIC_MIST_INTENSITY, NULL, ma), &mistfac);

		GPU_link(mat, "mix_blend", mistfac, shr->combined,
		         GPU_select_uniform(GPUWorld.mistcol, GPU_DYNAMIC_MIST_COLOR, NULL, ma), &shr->combined);
	}

	if (!mat->alpha) {
		if (world && (GPU_link_changed(shr->alpha) || ma->alpha != 1.0f))
			GPU_link(mat, "shade_world_mix", GPU_select_uniform(GPUWorld.horicol, GPU_DYNAMIC_HORIZON_COLOR, NULL, ma),
			         shr->combined, &shr->combined);

		GPU_link(mat, "shade_alpha_opaque", shr->combined, &shr->combined);
	}

	if (ma->shade_flag & MA_OBCOLOR) {
		mat->obcolalpha = 1;
		GPU_link(mat, "shade_alpha_obcolor", shr->combined, 
			GPU_builtin((mat->use_instancing) ? GPU_INSTANCING_COLOR : GPU_OBCOLOR), &shr->combined);
	}
}

static GPUNodeLink *GPU_blender_material(GPUMaterial *mat, Material *ma)
{
	GPUShadeInput shi;
	GPUShadeResult shr;

	GPU_shadeinput_set(mat, ma, &shi);
	GPU_shaderesult_set(&shi, &shr);

	return shr.combined;
}

static GPUNodeLink *gpu_material_diffuse_bsdf(GPUMaterial *mat, Material *ma)
{
	static float roughness = 0.0f;
	GPUNodeLink *outlink;

	GPU_link(mat, "node_bsdf_diffuse",
	         GPU_uniform(&ma->r), GPU_uniform(&roughness), GPU_builtin(GPU_VIEW_NORMAL), &outlink);

	return outlink;
}

static GPUNodeLink *gpu_material_preview_matcap(GPUMaterial *mat, Material *ma)
{
	GPUNodeLink *outlink;
	
	/* some explanations here:
	 * matcap normal holds the normal remapped to the 0.0 - 1.0 range. To take advantage of flat shading, we abuse
	 * the built in secondary color of opengl. Color is just the regular color, which should include mask value too.
	 * This also needs flat shading so we use the primary opengl color built-in */
	GPU_link(mat, "material_preview_matcap", GPU_uniform(&ma->r), GPU_image_preview(ma->preview),
	         GPU_opengl_builtin(GPU_MATCAP_NORMAL), GPU_opengl_builtin(GPU_COLOR), &outlink);
	
	return outlink;
}

/* new solid draw mode with glsl matcaps */
GPUMaterial *GPU_material_matcap(Scene *scene, Material *ma, bool use_opensubdiv)
{
	GPUMaterial *mat;
	GPUNodeLink *outlink;
	LinkData *link;
	
	for (link = ma->gpumaterial.first; link; link = link->next) {
		GPUMaterial *current_material = (GPUMaterial *)link->data;
		if (current_material->scene == scene &&
		    current_material->is_opensubdiv == use_opensubdiv)
		{
			return current_material;
		}
	}
	
	/* allocate material */
	mat = GPU_material_construct_begin(ma);
	mat->scene = scene;
	mat->type = GPU_MATERIAL_TYPE_MESH;
	mat->is_opensubdiv = use_opensubdiv;

	if (ma->preview && ma->preview->rect[0]) {
		outlink = gpu_material_preview_matcap(mat, ma);
	}
	else {
		outlink = gpu_material_diffuse_bsdf(mat, ma);
	}
		
	GPU_material_output_link(mat, outlink);

	gpu_material_construct_end(mat, "matcap_pass");
	
	/* note that even if building the shader fails in some way, we still keep
	 * it to avoid trying to compile again and again, and simple do not use
	 * the actual shader on drawing */
	
	link = MEM_callocN(sizeof(LinkData), "GPUMaterialLink");
	link->data = mat;
	BLI_addtail(&ma->gpumaterial, link);
	
	return mat;
}

static void do_world_tex(GPUShadeInput *shi, struct World *wo, GPUNodeLink **hor, GPUNodeLink **zen, GPUNodeLink **blend)
{
	GPUMaterial *mat = shi->gpumat;
	GPUNodeLink *texco, *tin, *trgb, *stencil, *tcol, *zenfac;
	MTex *mtex;
	Tex *tex;
	float ofs[3], zero = 0.0f;
	int tex_nr, rgbnor;

	GPU_link(mat, "set_value_one", &stencil);
	/* go over texture slots */
	for (tex_nr = 0; tex_nr < MAX_MTEX; tex_nr++) {
		if (wo->mtex[tex_nr]) {
			mtex = wo->mtex[tex_nr];
			tex = mtex->tex;
			if (tex == NULL || !tex->ima || (tex->type != TEX_IMAGE && tex->type != TEX_ENVMAP))
				continue;
			/* which coords */
			if (mtex->texco == TEXCO_VIEW || mtex->texco == TEXCO_GLOB) {
				if (tex->type == TEX_IMAGE)
					texco = GPU_builtin(GPU_VIEW_POSITION);
				else if (tex->type == TEX_ENVMAP)
					GPU_link(mat, "background_transform_to_world", GPU_builtin(GPU_VIEW_POSITION), &texco);
			}
			else if (mtex->texco == TEXCO_EQUIRECTMAP || mtex->texco == TEXCO_ANGMAP) {
				if ((tex->type == TEX_IMAGE && wo->skytype & WO_SKYREAL) || tex->type == TEX_ENVMAP)
					GPU_link(mat, "background_transform_to_world", GPU_builtin(GPU_VIEW_POSITION), &texco);
				else
					texco = GPU_builtin(GPU_VIEW_POSITION);
			}
			else
				continue;
			GPU_link(mat, "texco_norm", texco, &texco);
			if (tex->type == TEX_IMAGE && !(wo->skytype & WO_SKYREAL)) {
				GPU_link(mat, "mtex_2d_mapping", texco, &texco);
			}
			if (mtex->size[0] != 1.0f || mtex->size[1] != 1.0f || mtex->size[2] != 1.0f) {
				float size[3] = { mtex->size[0], mtex->size[1], mtex->size[2] };
				if (tex->type == TEX_ENVMAP) {
					size[1] = mtex->size[2];
					size[2] = mtex->size[1];
				}
				GPU_link(mat, "mtex_mapping_size", texco, GPU_uniform(size), &texco);
			}
			ofs[0] = mtex->ofs[0] + 0.5f - 0.5f * mtex->size[0];
			if (tex->type == TEX_ENVMAP) {
				ofs[1] = -mtex->ofs[2] + 0.5f - 0.5f * mtex->size[2];
				ofs[2] = mtex->ofs[1] + 0.5f - 0.5f * mtex->size[1];
			}
			else {
				ofs[1] = mtex->ofs[1] + 0.5f - 0.5f * mtex->size[1];
				ofs[2] = 0.0;
			}
			if (ofs[0] != 0.0f || ofs[1] != 0.0f || ofs[2] != 0.0f)
				GPU_link(mat, "mtex_mapping_ofs", texco, GPU_uniform(ofs), &texco);
			if (mtex->texco == TEXCO_EQUIRECTMAP) {
				GPU_link(mat, "node_tex_environment_equirectangular", texco, GPU_image(tex->ima, &tex->iuser, false), GPU_uniform(&mtex->lodbias), &trgb);
			}
			else if (mtex->texco == TEXCO_ANGMAP) {
				GPU_link(mat, "node_tex_environment_mirror_ball", texco, GPU_image(tex->ima, &tex->iuser, false), GPU_uniform(&mtex->lodbias), &trgb);
			}
			else {
				if (tex->type == TEX_ENVMAP)
					GPU_link(mat, "mtex_cube_map", texco, GPU_cube_map(tex->ima, &tex->iuser, false), GPU_uniform(&mtex->lodbias), &tin, &trgb);
				else if (tex->type == TEX_IMAGE)
					GPU_link(mat, "mtex_image", texco, GPU_image(tex->ima, &tex->iuser, false), GPU_uniform(&mtex->lodbias), &tin, &trgb);
			}
			rgbnor = TEX_RGB;
			if (tex->type == TEX_IMAGE || tex->type == TEX_ENVMAP)
				if (GPU_material_do_color_management(mat))
					GPU_link(mat, "srgb_to_linearrgb", trgb, &trgb);
			/* texture output */
			if ((rgbnor & TEX_RGB) && (mtex->texflag & MTEX_RGBTOINT)) {
				GPU_link(mat, "mtex_rgbtoint", trgb, &tin);
				rgbnor -= TEX_RGB;
			}
			if (mtex->texflag & MTEX_NEGATIVE) {
				if (rgbnor & TEX_RGB)
					GPU_link(mat, "mtex_rgb_invert", trgb, &trgb);
				else
					GPU_link(mat, "mtex_value_invert", tin, &tin);
			}
			if (mtex->texflag & MTEX_STENCIL) {
				if (rgbnor & TEX_RGB)
					GPU_link(mat, "mtex_rgb_stencil", stencil, trgb, &stencil, &trgb);
				else
					GPU_link(mat, "mtex_value_stencil", stencil, tin, &stencil, &tin);
			}
			else {
				if (rgbnor & TEX_RGB)
					GPU_link(mat, "mtex_alpha_multiply_value", trgb, stencil, &trgb);
				else
					GPU_link(mat, "math_multiply", stencil, tin, &tin);
			}
			/* color mapping */
			if (mtex->mapto & (WOMAP_HORIZ + WOMAP_ZENUP + WOMAP_ZENDOWN)) {
				if ((rgbnor & TEX_RGB) == 0)
					GPU_link(mat, "set_rgb", GPU_uniform(&mtex->r), &trgb);
				else
					GPU_link(mat, "mtex_alpha_from_col", trgb, &tin);
				GPU_link(mat, "set_rgb", trgb, &tcol);
				if (mtex->mapto & WOMAP_HORIZ) {
					texture_rgb_blend(mat, tcol, *hor, tin, GPU_uniform(&mtex->colfac), mtex->blendtype, hor);
				}
				if (mtex->mapto & (WOMAP_ZENUP + WOMAP_ZENDOWN)) {
					GPU_link(mat, "set_value_zero", &zenfac);
					if (wo->skytype & WO_SKYREAL) {
						if (mtex->mapto & WOMAP_ZENUP) {
							if (mtex->mapto & WOMAP_ZENDOWN) {
								GPU_link(mat, "world_zen_mapping", shi->view, GPU_uniform(&mtex->zenupfac),
								         GPU_uniform(&mtex->zendownfac), &zenfac);
							}
							else {
								GPU_link(mat, "world_zen_mapping", shi->view, GPU_uniform(&mtex->zenupfac),
								         GPU_uniform(&zero), &zenfac);
							}
						}
						else if (mtex->mapto & WOMAP_ZENDOWN) {
							GPU_link(mat, "world_zen_mapping", shi->view, GPU_uniform(&zero),
							         GPU_uniform(&mtex->zendownfac), &zenfac);
						}
					}
					else {
						if (mtex->mapto & WOMAP_ZENUP)
							GPU_link(mat, "set_value", GPU_uniform(&mtex->zenupfac), &zenfac);
						else if (mtex->mapto & WOMAP_ZENDOWN)
							GPU_link(mat, "set_value", GPU_uniform(&mtex->zendownfac), &zenfac);
					}
					texture_rgb_blend(mat, tcol, *zen, tin, zenfac, mtex->blendtype, zen);
				}
			}
			if (mtex->mapto & WOMAP_BLEND && wo->skytype & WO_SKYBLEND) {
				if (rgbnor & TEX_RGB)
					GPU_link(mat, "mtex_rgbtoint", trgb, &tin);
				texture_value_blend(mat, GPU_uniform(&mtex->def_var), *blend, tin, GPU_uniform(&mtex->blendfac), mtex->blendtype, blend);
			}
		}
	}
}

static void gpu_material_old_world(struct GPUMaterial *mat, struct World *wo)
{
	GPUShadeInput shi;
	GPUShadeResult shr;
	GPUNodeLink *hor, *zen, *ray, *blend;

	shi.gpumat = mat;

	for (int i = 0; i < MAX_MTEX; i++) {
		if (wo->mtex[i] && wo->mtex[i]->tex) {
			wo->skytype |= WO_SKYTEX;
			break;
		}
	}
	if ((wo->skytype & (WO_SKYBLEND + WO_SKYTEX)) == 0) {
		GPU_link(mat, "set_rgb", GPU_dynamic_uniform(&wo->horr, GPU_DYNAMIC_HORIZON_COLOR, NULL), &shr.combined);
	}
	else {
		GPU_link(mat, "set_rgb_zero", &shi.rgb);
		GPU_link(mat, "background_transform_to_world", GPU_builtin(GPU_VIEW_POSITION), &ray);
		if (wo->skytype & WO_SKYPAPER)
			GPU_link(mat, "world_paper_view", GPU_builtin(GPU_VIEW_POSITION), &shi.view);
		else
			GPU_link(mat, "shade_view", ray, &shi.view);
		if (wo->skytype & WO_SKYBLEND) {
			if (wo->skytype & WO_SKYPAPER) {
				if (wo->skytype & WO_SKYREAL)
					GPU_link(mat, "world_blend_paper_real", GPU_builtin(GPU_VIEW_POSITION), &blend);
				else
					GPU_link(mat, "world_blend_paper", GPU_builtin(GPU_VIEW_POSITION), &blend);
			}
			else {
				if (wo->skytype & WO_SKYREAL)
					GPU_link(mat, "world_blend_real", ray, &blend);
				else
					GPU_link(mat, "world_blend", ray, &blend);
			}
		}
		else {
			GPU_link(mat, "set_value_zero", &blend);
		}
		GPU_link(mat, "set_rgb", GPU_dynamic_uniform(&wo->horr, GPU_DYNAMIC_HORIZON_COLOR, NULL), &hor);
		GPU_link(mat, "set_rgb", GPU_dynamic_uniform(&wo->zenr, GPU_DYNAMIC_ZENITH_COLOR, NULL), &zen);
		do_world_tex(&shi, wo, &hor, &zen, &blend);
		if (wo->skytype & WO_SKYBLEND)
			GPU_link(mat, "node_mix_shader", blend, hor, zen, &shi.rgb);
		else
			GPU_link(mat, "set_rgb", hor, &shi.rgb);
		GPU_link(mat, "set_rgb", shi.rgb, &shr.combined);
	}
	GPU_material_output_link(mat, shr.combined);
}

GPUMaterial *GPU_material_world(struct Scene *scene, struct World *wo)
{
	LinkData *link;
	GPUMaterial *mat;

	for (link = wo->gpumaterial.first; link; link = link->next)
		if (((GPUMaterial *)link->data)->scene == scene)
			return link->data;

	/* allocate material */
	mat = GPU_material_construct_begin(NULL);
	mat->scene = scene;
	mat->type = GPU_MATERIAL_TYPE_WORLD;
	
	/* create nodes */
	if (BKE_scene_use_new_shading_nodes(scene) && wo->nodetree && wo->use_nodes) {
		ntreeGPUMaterialNodes(wo->nodetree, mat, NODE_NEW_SHADING);
	}
	else {
		gpu_material_old_world(mat, wo);
	}

	if (GPU_material_do_color_management(mat))
		if (mat->outlink)
			GPU_link(mat, "linearrgb_to_srgb", mat->outlink, &mat->outlink);

	gpu_material_construct_end(mat, wo->id.name);
	
	/* note that even if building the shader fails in some way, we still keep
	 * it to avoid trying to compile again and again, and simple do not use
	 * the actual shader on drawing */

	link = MEM_callocN(sizeof(LinkData), "GPUMaterialLink");
	link->data = mat;
	BLI_addtail(&wo->gpumaterial, link);

	return mat;
}


GPUMaterial *GPU_material_from_blender(Scene *scene, Material *ma, bool use_opensubdiv, bool is_instancing)
{
	GPUMaterial *mat;
	GPUNodeLink *outlink;
	LinkData *link;
	ListBase *gpumaterials;

	if (is_instancing) {
		gpumaterials = &ma->gpumaterialinstancing;
	}
	else {
		gpumaterials = &ma->gpumaterial;
	}

	for (link = gpumaterials->first; link; link = link->next) {
		GPUMaterial *current_material = (GPUMaterial *)link->data;
		if (current_material->scene == scene &&
		    current_material->is_opensubdiv == use_opensubdiv)
		{
			return current_material;
		}
	}

	/* allocate material */
	mat = GPU_material_construct_begin(ma);
	mat->scene = scene;
	mat->type = GPU_MATERIAL_TYPE_MESH;
	mat->use_instancing = is_instancing;
	mat->is_opensubdiv = use_opensubdiv;
	mat->har = ma->har;

	/* render pipeline option */
	bool new_shading_nodes = BKE_scene_use_new_shading_nodes(scene);
	if (!new_shading_nodes && (ma->mode & MA_TRANSP))
		GPU_material_enable_alpha(mat);
	else if (new_shading_nodes && ma->alpha < 1.0f)
		GPU_material_enable_alpha(mat);

	if (!(scene->gm.flag & GAME_GLSL_NO_NODES) && ma->nodetree && ma->use_nodes) {
		/* create nodes */
		if (new_shading_nodes)
			ntreeGPUMaterialNodes(ma->nodetree, mat, NODE_NEW_SHADING);
		else
			ntreeGPUMaterialNodes(ma->nodetree, mat, NODE_OLD_SHADING);
	}
	else {
		if (new_shading_nodes) {
			/* create simple diffuse material instead of nodes */
			outlink = gpu_material_diffuse_bsdf(mat, ma);
		}
		else {
			/* create blender material */
			outlink = GPU_blender_material(mat, ma);
		}

		GPU_material_output_link(mat, outlink);
	}

	if (GPU_material_do_color_management(mat) && !(ma->sss_flag))
		if (mat->outlink)
			GPU_link(mat, "linearrgb_to_srgb", mat->outlink, &mat->outlink);

	gpu_material_construct_end(mat, ma->id.name);

	/* note that even if building the shader fails in some way, we still keep
	 * it to avoid trying to compile again and again, and simple do not use
	 * the actual shader on drawing */

	link = MEM_callocN(sizeof(LinkData), "GPUMaterialLink");
	link->data = mat;
	BLI_addtail(gpumaterials, link);

	return mat;
}

void GPU_materials_free(void)
{
	Object *ob;
	Material *ma;
	World *wo;
	extern Material defmaterial;

	for (ma = G.main->mat.first; ma; ma = ma->id.next) {
		GPU_material_free(&ma->gpumaterial);
		GPU_material_free(&ma->gpumaterialinstancing);
	}

	for (wo = G.main->world.first; wo; wo = wo->id.next)
		GPU_material_free(&wo->gpumaterial);
	
	GPU_material_free(&defmaterial.gpumaterial);
	GPU_material_free(&defmaterial.gpumaterialinstancing);

	for (ob = G.main->object.first; ob; ob = ob->id.next)
		GPU_lamp_free(ob);
}

/* Lamps and shadow buffers */

static void gpu_lamp_calc_winmat(GPULamp *lamp)
{
	float temp, angle, pixsize, wsize;

	if (lamp->type == LA_SUN) {
		wsize = lamp->la->shadow_frustum_size;
		orthographic_m4(lamp->winmat, -wsize, wsize, -wsize, wsize, lamp->d, lamp->clipend);
	}
	else if (lamp->type == LA_SPOT) {
		angle = saacos(lamp->spotsi);
		temp = 0.5f * lamp->size * cosf(angle) / sinf(angle);
		pixsize = lamp->d / temp;
		wsize = pixsize * 0.5f * lamp->size;
		/* compute shadows according to X and Y scaling factors */
		perspective_m4(
		        lamp->winmat,
		        -wsize * lamp->spotvec[0], wsize * lamp->spotvec[0],
		        -wsize * lamp->spotvec[1], wsize * lamp->spotvec[1],
		        lamp->d, lamp->clipend);
	}
}

void GPU_lamp_update(GPULamp *lamp, int lay, int hide, float obmat[4][4])
{
	float mat[4][4];
	float obmat_scale[3];

	lamp->lay = lay;
	lamp->hide = hide;

	normalize_m4_m4_ex(mat, obmat, obmat_scale);

	copy_v3_v3(lamp->vec, mat[2]);
	copy_v3_v3(lamp->co, mat[3]);
	copy_m4_m4(lamp->obmat, mat);
	invert_m4_m4(lamp->imat, mat);

	if (lamp->type == LA_SPOT) {
		/* update spotlamp scale on X and Y axis */
		lamp->spotvec[0] = obmat_scale[0] / obmat_scale[2];
		lamp->spotvec[1] = obmat_scale[1] / obmat_scale[2];
	}

	if (GPU_lamp_has_shadow_buffer(lamp)) {
		/* makeshadowbuf */
		gpu_lamp_calc_winmat(lamp);
	}
}

void GPU_lamp_update_colors(GPULamp *lamp, float r, float g, float b, float energy)
{
	lamp->energy = energy;
	if (lamp->mode & LA_NEG) lamp->energy = -lamp->energy;

	lamp->col[0] = r;
	lamp->col[1] = g;
	lamp->col[2] = b;
}

void GPU_lamp_update_distance(GPULamp *lamp, float distance, float att1, float att2,
                              float coeff_const, float coeff_lin, float coeff_quad)
{
	lamp->dist = distance;
	lamp->att1 = att1;
	lamp->att2 = att2;
	lamp->coeff_const = coeff_const;
	lamp->coeff_lin = coeff_lin;
	lamp->coeff_quad = coeff_quad;
}

void GPU_lamp_update_spot(GPULamp *lamp, float spotsize, float spotblend)
{
	lamp->spotsi = cosf(spotsize * 0.5f);
	lamp->spotbl = (1.0f - lamp->spotsi) * spotblend;
}

static void gpu_lamp_from_blender(Scene *scene, Object *ob, Object *par, Lamp *la, GPULamp *lamp)
{
	lamp->scene = scene;
	lamp->ob = ob;
	lamp->par = par;
	lamp->la = la;

	/* add_render_lamp */
	lamp->mode = la->mode;
	lamp->type = la->type;

	lamp->energy = la->energy;
	if (lamp->mode & LA_NEG) lamp->energy = -lamp->energy;

	lamp->col[0] = la->r;
	lamp->col[1] = la->g;
	lamp->col[2] = la->b;

	GPU_lamp_update(lamp, ob->lay, (ob->restrictflag & OB_RESTRICT_RENDER), ob->obmat);

	lamp->spotsi = la->spotsize;
	if (lamp->mode & LA_HALO)
		if (lamp->spotsi > DEG2RADF(170.0f))
			lamp->spotsi = DEG2RADF(170.0f);
	lamp->spotsi = cosf(lamp->spotsi * 0.5f);
	lamp->spotbl = (1.0f - lamp->spotsi) * la->spotblend;
	lamp->k = la->k;

	lamp->dist = la->dist;
	lamp->falloff_type = la->falloff_type;
	lamp->att1 = la->att1;
	lamp->att2 = la->att2;
	lamp->coeff_const = la->coeff_const;
	lamp->coeff_lin = la->coeff_lin;
	lamp->coeff_quad = la->coeff_quad;
	lamp->curfalloff = la->curfalloff;

	/* initshadowbuf */
	lamp->bias = 0.02f * la->bias;
	lamp->size = la->bufsize;
	lamp->d = la->clipsta;
	lamp->clipend = la->clipend;

	/* arbitrary correction for the fact we do no soft transition */
	lamp->bias *= 0.25f;
}

static void gpu_lamp_shadow_free(GPULamp *lamp)
{
	if (lamp->tex) {
		GPU_texture_free(lamp->tex);
		lamp->tex = NULL;
	}
	if (lamp->depthtex) {
		GPU_texture_free(lamp->depthtex);
		lamp->depthtex = NULL;
	}
	if (lamp->fb) {
		GPU_framebuffer_free(lamp->fb);
		lamp->fb = NULL;
	}
	if (lamp->blurtex) {
		GPU_texture_free(lamp->blurtex);
		lamp->blurtex = NULL;
	}
	if (lamp->blurfb) {
		GPU_framebuffer_free(lamp->blurfb);
		lamp->blurfb = NULL;
	}
}

GPULamp *GPU_lamp_from_blender(Scene *scene, Object *ob, Object *par)
{
	Lamp *la;
	GPULamp *lamp;
	LinkData *link;

	for (link = ob->gpulamp.first; link; link = link->next) {
		lamp = (GPULamp *)link->data;

		if (lamp->par == par && lamp->scene == scene)
			return link->data;
	}

	lamp = MEM_callocN(sizeof(GPULamp), "GPULamp");

	link = MEM_callocN(sizeof(LinkData), "GPULampLink");
	link->data = lamp;
	BLI_addtail(&ob->gpulamp, link);

	la = ob->data;
	gpu_lamp_from_blender(scene, ob, par, la, lamp);

	if ((la->type == LA_SPOT && (la->mode & (LA_SHAD_BUF | LA_SHAD_RAY))) ||
	    (la->type == LA_SUN && (la->mode & LA_SHAD_RAY)))
	{
		/* opengl */
		lamp->fb = GPU_framebuffer_create();
		if (!lamp->fb) {
			gpu_lamp_shadow_free(lamp);
			return lamp;
		}

		if (lamp->la->shadowmap_type == LA_SHADMAP_VARIANCE) {
			/* Shadow depth map */
			lamp->depthtex = GPU_texture_create_depth(lamp->size, lamp->size, true, NULL);
			if (!lamp->depthtex) {
				gpu_lamp_shadow_free(lamp);
				return lamp;
			}
		
			if (!GPU_framebuffer_texture_attach(lamp->fb, lamp->depthtex, 0, NULL)) {
				gpu_lamp_shadow_free(lamp);
				return lamp;
			}

			/* Shadow color map */
			lamp->tex = GPU_texture_create_vsm_shadow_map(lamp->size, NULL);
			if (!lamp->tex) {
				gpu_lamp_shadow_free(lamp);
				return lamp;
			}

			if (!GPU_framebuffer_texture_attach(lamp->fb, lamp->tex, 0, NULL)) {
				gpu_lamp_shadow_free(lamp);
				return lamp;
			}

			if (!GPU_framebuffer_check_valid(lamp->fb, NULL)) {
				gpu_lamp_shadow_free(lamp);
				return lamp;				
			}
			
			/* FBO and texture for blurring */
			lamp->blurfb = GPU_framebuffer_create();
			if (!lamp->blurfb) {
				gpu_lamp_shadow_free(lamp);
				return lamp;
			}

			lamp->blurtex = GPU_texture_create_vsm_shadow_map(lamp->size * 0.5, NULL);
			if (!lamp->blurtex) {
				gpu_lamp_shadow_free(lamp);
				return lamp;
			}
		
			if (!GPU_framebuffer_texture_attach(lamp->blurfb, lamp->blurtex, 0, NULL)) {
				gpu_lamp_shadow_free(lamp);
				return lamp;
			}
			
			/* we need to properly bind to test for completeness */
			GPU_texture_bind_as_framebuffer(lamp->blurtex);
			
			if (!GPU_framebuffer_check_valid(lamp->blurfb, NULL)) {
				gpu_lamp_shadow_free(lamp);
				return lamp;
			}
			
			GPU_framebuffer_texture_unbind(lamp->blurfb, lamp->blurtex);
		}
		else {
			lamp->tex = GPU_texture_create_depth(lamp->size, lamp->size, true, NULL);
			if (!lamp->tex) {
				gpu_lamp_shadow_free(lamp);
				return lamp;
			}

			if (!GPU_framebuffer_texture_attach(lamp->fb, lamp->tex, 0, NULL)) {
				gpu_lamp_shadow_free(lamp);
				return lamp;
			}
			
			if (!GPU_framebuffer_check_valid(lamp->fb, NULL)) {
				gpu_lamp_shadow_free(lamp);
				return lamp;				
			}						
		}

		GPU_framebuffer_restore();

		lamp->shadow_color[0] = la->shdwr;
		lamp->shadow_color[1] = la->shdwg;
		lamp->shadow_color[2] = la->shdwb;
	}
	else {
		lamp->shadow_color[0] = 1.0;
		lamp->shadow_color[1] = 1.0;
		lamp->shadow_color[2] = 1.0;
	}

	return lamp;
}

void GPU_lamp_free(Object *ob)
{
	GPULamp *lamp;
	LinkData *link;
	LinkData *nlink;
	Material *ma;

	for (link = ob->gpulamp.first; link; link = link->next) {
		lamp = link->data;

		while (lamp->materials.first) {
			nlink = lamp->materials.first;
			ma = nlink->data;
			BLI_freelinkN(&lamp->materials, nlink);

			if (ma->gpumaterial.first)
				GPU_material_free(&ma->gpumaterial);
			if (ma->gpumaterialinstancing.first)
				GPU_material_free(&ma->gpumaterialinstancing);
		}

		gpu_lamp_shadow_free(lamp);

		MEM_freeN(lamp);
	}

	BLI_freelistN(&ob->gpulamp);
}

bool GPU_lamp_has_shadow_buffer(GPULamp *lamp)
{
	return (!(lamp->scene->gm.flag & GAME_GLSL_NO_SHADOWS) &&
	        !(lamp->scene->gm.flag & GAME_GLSL_NO_LIGHTS) &&
	        lamp->tex && lamp->fb);
}

void GPU_lamp_update_buffer_mats(GPULamp *lamp)
{
	float rangemat[4][4], persmat[4][4];

	/* initshadowbuf */
	invert_m4_m4(lamp->viewmat, lamp->obmat);
	normalize_v3(lamp->viewmat[0]);
	normalize_v3(lamp->viewmat[1]);
	normalize_v3(lamp->viewmat[2]);

	/* makeshadowbuf */
	mul_m4_m4m4(persmat, lamp->winmat, lamp->viewmat);

	/* opengl depth buffer is range 0.0..1.0 instead of -1.0..1.0 in blender */
	unit_m4(rangemat);
	rangemat[0][0] = 0.5f;
	rangemat[1][1] = 0.5f;
	rangemat[2][2] = 0.5f;
	rangemat[3][0] = 0.5f;
	rangemat[3][1] = 0.5f;
	rangemat[3][2] = 0.5f;

	mul_m4_m4m4(lamp->persmat, rangemat, persmat);
}

void GPU_lamp_shadow_buffer_bind(GPULamp *lamp, float viewmat[4][4], int *winsize, float winmat[4][4])
{
	GPU_lamp_update_buffer_mats(lamp);

	/* opengl */
	glDisable(GL_SCISSOR_TEST);
	GPU_texture_bind_as_framebuffer(lamp->tex);

	/* set matrices */
	copy_m4_m4(viewmat, lamp->viewmat);
	copy_m4_m4(winmat, lamp->winmat);
	*winsize = lamp->size;
}

void GPU_lamp_shadow_buffer_unbind(GPULamp *lamp)
{
	if (lamp->la->shadowmap_type == LA_SHADMAP_VARIANCE) {
		GPU_shader_unbind();
		GPU_framebuffer_blur(lamp->fb, lamp->tex, lamp->blurfb, lamp->blurtex, lamp->la->bufsharp);
	}

	GPU_framebuffer_texture_unbind(lamp->fb, lamp->tex);
	GPU_framebuffer_restore();
	glEnable(GL_SCISSOR_TEST);
}

int GPU_lamp_shadow_buffer_type(GPULamp *lamp)
{
	return lamp->la->shadowmap_type;
}

int GPU_lamp_shadow_bind_code(GPULamp *lamp)
{
	return lamp->tex ? GPU_texture_opengl_bindcode(lamp->tex) : -1;
}

const float *GPU_lamp_dynpersmat(GPULamp *lamp)
{
	return &lamp->dynpersmat[0][0];
}

const float *GPU_lamp_get_viewmat(GPULamp *lamp)
{
	return &lamp->viewmat[0][0];
}

const float *GPU_lamp_get_winmat(GPULamp *lamp)
{
	return &lamp->winmat[0][0];
}

int GPU_lamp_shadow_layer(GPULamp *lamp)
{
	if (lamp->fb && lamp->tex && (lamp->mode & (LA_LAYER | LA_LAYER_SHADOW)))
		return lamp->lay;
	else
		return -1;
}

GPUNodeLink *GPU_lamp_get_data(
        GPUMaterial *mat, GPULamp *lamp,
        GPUNodeLink **r_col, GPUNodeLink **r_lv, GPUNodeLink **r_dist, GPUNodeLink **r_shadow, GPUNodeLink **r_energy)
{
	GPUNodeLink *visifac;
	GPUNodeLink *shadowfac;

	*r_col = GPU_dynamic_uniform(lamp->dyncol, GPU_DYNAMIC_LAMP_DYNCOL, lamp->ob);
	*r_energy = GPU_dynamic_uniform(&lamp->dynenergy, GPU_DYNAMIC_LAMP_DYNENERGY, lamp->ob);
	visifac = lamp_get_visibility(mat, lamp, r_lv, r_dist);

	shade_light_textures(mat, lamp, r_col);

	if (GPU_lamp_has_shadow_buffer(lamp)) {
		GPUNodeLink *vn, *inp;

		GPU_link(mat, "shade_norm", GPU_builtin(GPU_VIEW_NORMAL), &vn);
		GPU_link(mat, "shade_inp", vn, *r_lv, &inp);
		mat->dynproperty |= DYN_LAMP_PERSMAT;

		if (lamp->la->shadowmap_type == LA_SHADMAP_VARIANCE) {
			GPU_link(mat, "test_shadowbuf_vsm",
			         GPU_builtin(GPU_VIEW_POSITION),
			         GPU_dynamic_texture(lamp->tex, GPU_DYNAMIC_SAMPLER_2DSHADOW, lamp->ob),
			         GPU_dynamic_uniform((float *)lamp->dynpersmat, GPU_DYNAMIC_LAMP_DYNPERSMAT, lamp->ob),
			         GPU_uniform(&lamp->bias), GPU_uniform(&lamp->la->bleedbias), inp, &shadowfac);
		}
		else {
			if (lamp->la->samp > 1 && lamp->la->soft >= 0.01f && lamp->la->shadow_filter != LA_SHADOW_FILTER_NONE) {
				float samp = lamp->la->samp;
				float samplesize = lamp->la->soft / lamp->la->shadow_frustum_size;
				if (lamp->la->shadow_filter == LA_SHADOW_FILTER_PCF) {
					GPU_link(mat, "test_shadowbuf_pcf",
							 GPU_builtin(GPU_VIEW_POSITION),
							 GPU_dynamic_texture(lamp->tex, GPU_DYNAMIC_SAMPLER_2DSHADOW, lamp->ob),
							 GPU_dynamic_uniform((float *)lamp->dynpersmat, GPU_DYNAMIC_LAMP_DYNPERSMAT, lamp->ob),
							 GPU_uniform(&samp), GPU_uniform(&samplesize), GPU_uniform(&lamp->bias), inp, &shadowfac);
				}
				else if (lamp->la->shadow_filter == LA_SHADOW_FILTER_PCF_BAIL) {
					GPU_link(mat, "test_shadowbuf_pcf_early_bail",
							 GPU_builtin(GPU_VIEW_POSITION),
							 GPU_dynamic_texture(lamp->tex, GPU_DYNAMIC_SAMPLER_2DSHADOW, lamp->ob),
							 GPU_dynamic_uniform((float *)lamp->dynpersmat, GPU_DYNAMIC_LAMP_DYNPERSMAT, lamp->ob),
							 GPU_uniform(&samp), GPU_uniform(&samplesize), GPU_uniform(&lamp->bias), inp, &shadowfac);
				}
			}
			else {
				GPU_link(mat, "test_shadowbuf",
			             GPU_builtin(GPU_VIEW_POSITION),
			             GPU_dynamic_texture(lamp->tex, GPU_DYNAMIC_SAMPLER_2DSHADOW, lamp->ob),
			             GPU_dynamic_uniform((float *)lamp->dynpersmat, GPU_DYNAMIC_LAMP_DYNPERSMAT, lamp->ob),
			             GPU_uniform(&lamp->bias), inp, &shadowfac);
			}
		}
		GPU_link(mat, "shadows_only", inp, shadowfac, GPU_uniform(lamp->shadow_color), r_shadow);
	}
	else {
		GPU_link(mat, "set_rgb_one", r_shadow);
	}

	/* ensure shadow buffer and lamp textures will be updated */
	add_user_list(&mat->lamps, lamp);
	add_user_list(&lamp->materials, mat->ma);

	return visifac;
}

/* export the GLSL shader */

GPUShaderExport *GPU_shader_export(struct Scene *scene, struct Material *ma)
{
	static struct {
		GPUBuiltin gputype;
		GPUDynamicType dynamictype;
		GPUDataType datatype;
	} builtins[] = {
		{ GPU_VIEW_MATRIX, GPU_DYNAMIC_OBJECT_VIEWMAT, GPU_DATA_16F },
		{ GPU_INVERSE_VIEW_MATRIX, GPU_DYNAMIC_OBJECT_VIEWIMAT, GPU_DATA_16F },
		{ GPU_OBJECT_MATRIX, GPU_DYNAMIC_OBJECT_MAT, GPU_DATA_16F },
		{ GPU_INVERSE_OBJECT_MATRIX, GPU_DYNAMIC_OBJECT_IMAT, GPU_DATA_16F },
		{ GPU_LOC_TO_VIEW_MATRIX, GPU_DYNAMIC_OBJECT_LOCTOVIEWMAT, GPU_DATA_16F },
		{ GPU_INVERSE_LOC_TO_VIEW_MATRIX, GPU_DYNAMIC_OBJECT_LOCTOVIEWIMAT, GPU_DATA_16F },
		{ GPU_OBCOLOR, GPU_DYNAMIC_OBJECT_COLOR, GPU_DATA_4F },
		{ GPU_AUTO_BUMPSCALE, GPU_DYNAMIC_OBJECT_AUTOBUMPSCALE, GPU_DATA_1F },
		{ GPU_TIME, GPU_DYNAMIC_TIME, GPU_DATA_1F },
		{ 0 }
	};

	GPUShaderExport *shader = NULL;
	GPUInput *input;
	int liblen, fraglen;

	/* TODO(sergey): How to determine whether we need OSD or not here? */
	GPUMaterial *mat = GPU_material_from_blender(scene, ma, false, false);
	GPUPass *pass = (mat) ? mat->pass : NULL;

	if (pass && pass->fragmentcode && pass->vertexcode) {
		shader = MEM_callocN(sizeof(GPUShaderExport), "GPUShaderExport");

		for (input = pass->inputs.first; input; input = input->next) {
			GPUInputUniform *uniform = MEM_callocN(sizeof(GPUInputUniform), "GPUInputUniform");

			if (input->ima) {
				/* image sampler uniform */
				uniform->type = GPU_DYNAMIC_SAMPLER_2DIMAGE;
				uniform->datatype = GPU_DATA_1I;
				uniform->image = input->ima;
				uniform->texnumber = input->texid;
				BLI_strncpy(uniform->varname, input->shadername, sizeof(uniform->varname));
			}
			else if (input->tex) {
				/* generated buffer */
				uniform->texnumber = input->texid;
				uniform->datatype = GPU_DATA_1I;
				BLI_strncpy(uniform->varname, input->shadername, sizeof(uniform->varname));

				switch (input->textype) {
					case GPU_SHADOW2D:
						uniform->type = GPU_DYNAMIC_SAMPLER_2DSHADOW;
						uniform->lamp = input->dynamicdata;
						break;
					case GPU_TEX2D:
						if (GPU_texture_opengl_bindcode(input->tex)) {
							uniform->type = GPU_DYNAMIC_SAMPLER_2DBUFFER;
							glBindTexture(GL_TEXTURE_2D, GPU_texture_opengl_bindcode(input->tex));
							uniform->texsize = GPU_texture_width(input->tex) * GPU_texture_height(input->tex);
							uniform->texpixels = MEM_mallocN(uniform->texsize * 4, "RGBApixels");
							glGetTexImage(GL_TEXTURE_2D, 0, GL_RGBA, GL_UNSIGNED_BYTE, uniform->texpixels);
							glBindTexture(GL_TEXTURE_2D, 0);
						}
						break;

					case GPU_NONE:
					case GPU_TEXCUBE:
					case GPU_FLOAT:
					case GPU_VEC2:
					case GPU_VEC3:
					case GPU_VEC4:
					case GPU_MAT3:
					case GPU_MAT4:
					case GPU_ATTRIB:
						break;
				}
			}
			else {
				uniform->type = input->dynamictype;
				BLI_strncpy(uniform->varname, input->shadername, sizeof(uniform->varname));
				switch (input->type) {
					case GPU_FLOAT:
						uniform->datatype = GPU_DATA_1F;
						break;
					case GPU_VEC2:
						uniform->datatype = GPU_DATA_2F;
						break;
					case GPU_VEC3:
						uniform->datatype = GPU_DATA_3F;
						break;
					case GPU_VEC4:
						uniform->datatype = GPU_DATA_4F;
						break;
					case GPU_MAT3:
						uniform->datatype = GPU_DATA_9F;
						break;
					case GPU_MAT4:
						uniform->datatype = GPU_DATA_16F;
						break;

					case GPU_NONE:
					case GPU_TEX2D:
					case GPU_TEXCUBE:
					case GPU_SHADOW2D:
					case GPU_ATTRIB:
						break;
				}

				if (GPU_DYNAMIC_GROUP_FROM_TYPE(uniform->type) == GPU_DYNAMIC_GROUP_LAMP)
					uniform->lamp = input->dynamicdata;

				if (GPU_DYNAMIC_GROUP_FROM_TYPE(uniform->type) == GPU_DYNAMIC_GROUP_MAT)
					uniform->material = input->dynamicdata;
			}

			if (uniform->type != GPU_DYNAMIC_NONE)
				BLI_addtail(&shader->uniforms, uniform);
			else
				MEM_freeN(uniform);
		}

		/* process builtin uniform */
		for (int i = 0; builtins[i].gputype; i++) {
			if (mat->builtins & builtins[i].gputype) {
				GPUInputUniform *uniform = MEM_callocN(sizeof(GPUInputUniform), "GPUInputUniform");
				uniform->type = builtins[i].dynamictype;
				uniform->datatype = builtins[i].datatype;
				BLI_strncpy(uniform->varname, GPU_builtin_name(builtins[i].gputype), sizeof(uniform->varname));
				BLI_addtail(&shader->uniforms, uniform);
			}
		}

		/* now link fragment shader with library shader */
		/* TBD: remove the function that are not used in the main function */
		liblen = (pass->libcode) ? strlen(pass->libcode) : 0;
		fraglen = strlen(pass->fragmentcode);
		shader->fragment = (char *)MEM_mallocN(liblen + fraglen + 1, "GPUFragShader");
		if (pass->libcode)
			memcpy(shader->fragment, pass->libcode, liblen);
		memcpy(&shader->fragment[liblen], pass->fragmentcode, fraglen);
		shader->fragment[liblen + fraglen] = 0;

		// export the attribute
		for (int i = 0; i < mat->attribs.totlayer; i++) {
			GPUInputAttribute *attribute = MEM_callocN(sizeof(GPUInputAttribute), "GPUInputAttribute");
			attribute->type = mat->attribs.layer[i].type;
			attribute->number = mat->attribs.layer[i].glindex;
			BLI_snprintf(attribute->varname, sizeof(attribute->varname), "att%d", mat->attribs.layer[i].attribid);

			switch (attribute->type) {
				case CD_TANGENT:
					attribute->datatype = GPU_DATA_4F;
					break;
				case CD_MTFACE:
					attribute->datatype = GPU_DATA_2F;
					attribute->name = mat->attribs.layer[i].name;
					break;
				case CD_MCOL:
					attribute->datatype = GPU_DATA_4UB;
					attribute->name = mat->attribs.layer[i].name;
					break;
				case CD_ORCO:
					attribute->datatype = GPU_DATA_3F;
					break;
			}

			if (attribute->datatype != GPU_DATA_NONE)
				BLI_addtail(&shader->attributes, attribute);
			else
				MEM_freeN(attribute);
		}

		/* export the vertex shader */
		shader->vertex = BLI_strdup(pass->vertexcode);
	}

	return shader;
}

void GPU_free_shader_export(GPUShaderExport *shader)
{
	if (shader == NULL)
		return;

	for (GPUInputUniform *uniform = shader->uniforms.first; uniform; uniform = uniform->next)
		if (uniform->texpixels)
			MEM_freeN(uniform->texpixels);

	BLI_freelistN(&shader->uniforms);
	BLI_freelistN(&shader->attributes);

	if (shader->vertex)
		MEM_freeN(shader->vertex);
	if (shader->fragment)
		MEM_freeN(shader->fragment);

	MEM_freeN(shader);
}

#ifdef WITH_OPENSUBDIV
void GPU_material_update_fvar_offset(GPUMaterial *gpu_material,
                                     DerivedMesh *dm)
{
	GPUPass *pass = gpu_material->pass;
	GPUShader *shader = (pass != NULL ? pass->shader : NULL);
	ListBase *inputs = (pass != NULL ? &pass->inputs : NULL);
	GPUInput *input;

	if (shader == NULL) {
		return;
	}

	GPU_shader_bind(shader);

	for (input = inputs->first;
	     input != NULL;
	     input = input->next)
	{
		if (input->source == GPU_SOURCE_ATTRIB &&
		    input->attribtype == CD_MTFACE)
		{
			char name[64];
			/* TODO(sergey): This will work for until names are
			 * consistent, we'll need to solve this somehow in the future.
			 */
			int layer_index;
			int location;

			if (input->attribname[0] != '\0') {
				layer_index = CustomData_get_named_layer(&dm->loopData,
				                                         CD_MLOOPUV,
				                                         input->attribname);
			}
			else {
				layer_index = CustomData_get_active_layer(&dm->loopData,
				                                          CD_MLOOPUV);
			}

			BLI_snprintf(name, sizeof(name),
			             "fvar%d_offset",
			             input->attribid);
			location = GPU_shader_get_uniform(shader, name);
			GPU_shader_uniform_int(shader, location, layer_index);
		}
	}

	GPU_shader_unbind();
}
#endif<|MERGE_RESOLUTION|>--- conflicted
+++ resolved
@@ -125,15 +125,13 @@
 	int partvel;
 	int partangvel;
 
-<<<<<<< HEAD
+	int objectinfoloc;
+
 	int ininstposloc;
 	int ininstmatloc;
 	int ininstcolloc;
 
 	bool use_instancing;
-=======
-	int objectinfoloc;
->>>>>>> a00f5433
 
 	ListBase lamps;
 	bool bound;
@@ -286,16 +284,13 @@
 			material->partvel = GPU_shader_get_uniform(shader, GPU_builtin_name(GPU_PARTICLE_VELOCITY));
 		if (material->builtins & GPU_PARTICLE_ANG_VELOCITY)
 			material->partangvel = GPU_shader_get_uniform(shader, GPU_builtin_name(GPU_PARTICLE_ANG_VELOCITY));
-<<<<<<< HEAD
 		if (material->use_instancing) {
 			material->ininstposloc = GPU_shader_get_attribute(shader, GPU_builtin_name(GPU_INSTANCING_POSITION_ATTRIB));
 			material->ininstmatloc = GPU_shader_get_attribute(shader, GPU_builtin_name(GPU_INSTANCING_MATRIX_ATTRIB));
 			material->ininstcolloc = GPU_shader_get_attribute(shader, GPU_builtin_name(GPU_INSTANCING_COLOR_ATTRIB));
 		}
-=======
 		if (material->builtins & GPU_OBJECT_INFO)
 			material->objectinfoloc = GPU_shader_get_uniform(shader, GPU_builtin_name(GPU_OBJECT_INFO));
->>>>>>> a00f5433
 		return 1;
 	}
 	else {
