--- conflicted
+++ resolved
@@ -685,13 +685,8 @@
 			}
 			
 			GPU_link(mat, "lamp_visibility_spot",
-<<<<<<< HEAD
 			         GPU_select_uniform(&lamp->spotsi, GPU_DYNAMIC_LAMP_SPOTSIZE, lamp->ob, ma),
-			         GPU_select_uniform(&lamp->spotbl, GPU_DYNAMIC_LAMP_SPOTSIZE, lamp->ob, ma),
-=======
-			         GPU_dynamic_uniform(&lamp->spotsi, GPU_DYNAMIC_LAMP_SPOTSIZE, lamp->ob),
-			         GPU_dynamic_uniform(&lamp->spotbl, GPU_DYNAMIC_LAMP_SPOTBLEND, lamp->ob),
->>>>>>> da08aa4b
+			         GPU_select_uniform(&lamp->spotbl, GPU_DYNAMIC_LAMP_SPOTBLEND, lamp->ob, ma),
 			         inpr, visifac, &visifac);
 		}
 
